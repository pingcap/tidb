# Defining placement rules in SQL

- Author(s):     [djshow832](https://github.com/djshow832) (Ming Zhang), [morgo](https://github.com/morgo) (Morgan Tocker)
- Last updated:  2021-07-19
- Discussion at: https://docs.google.com/document/d/18Kdhi90dv33muF9k_VAIccNLeGf-DdQyUc8JlWF9Gok

## Table of Contents

* [Introduction](#introduction)
* [Motivation or Background](#motivation-or-background)
* [Detailed Design](#detailed-design)
    * [New Syntax Overview](#new-syntax-overview)
	* [Updates to Existing Syntax](#updates-to-existing-syntax)
	* [Placement Rules Syntax](#placement-rules-syntax)
	* [Additional Semantics](#additional-semantics)
* [Implementation](#implementation)
    * [Storing Placement Policies](#storing-placement-policies)
    * [Storing Placement Rules](#storing-placement-rules)
    * [Querying Placement Rules](#querying-placement-rules)
    * [DDL procedures](#ddl-procedures)
    * [Building placement rules](#building-placement-rules)
    * [Rule priorities](#rule-priorities)
* [Examples](#examples)
* [Impacts & Risks](#impacts--risks)
* [Investigation & Alternatives](#investigation--alternatives)
* [Unresolved Questions](#unresolved-questions)
    * [Compliance Requirements](#compliance-requirements)
    * [Behaviors](#behaviors)
* [Changelog](#changelog)

## Introduction

TiDB currently supports placement rules, which can define the placement of data in a more flexible and more granular way. But the current usage requires configuration files to manage them, and for end-users this can be complicated.

This document proposes an approach to configure placement rules through DDL statements. Usability is improved because the TiDB server parses the statements and notifies PD to perform the change.

## Motivation or Background

The scenarios of defining placement rules in SQL include:

- Place data across regions to improve access locality
- Add a TiFlash replica for a table
- Limit data within its national border to guarantee data sovereignty
- Place latest data to SSD and history data to HDD
- Place the leader of hot data to a high-performance TiKV instance
- Increase the replica count of more important data
- Separate irrelevant data into different stores to improve availability

These scenarios usually fit into one of the following categories:

1. An optimization or availability use case (such as improving data access locality)
2. A compliance use case (such as ensuring data resides within a geographic region)

This proposal makes some intentional decisions so that both categories of use-cases can be handled correctly. It improves upon the earlier proposal by reducing the risk of misconfiguration which can affect compliance use cases.

## Detailed Design

### New Syntax Overview

There are two ways to specify placement rules:

1. By assigning placement directly on a database, table or partition (direct assignment)
2. By creating a new `PLACEMENT POLICY` and then applying the placement policy to a database, table or partition (placement policy)

Using a `PLACEMENT POLICY` will be recommended for compliance requirements, since it can allow administrators to better keep track of usage. This can be seen as similar to how complex environments will use `ROLES` for management instead of directly assigning privileges to users.

Both syntaxes are considered [`table_option`](https://dev.mysql.com/doc/refman/8.0/en/alter-table.html)s, and available in both `CREATE TABLE` and `ALTER TABLE` contexts.

#### Direct Assignment

Creating a new table with a directly assigned constraints. The leader is in `us-east-1` region, the followers are in `us-east-1` and `us-east-2`:

```sql
CREATE TABLE t1 (
	id INT NOT NULL PRIMARY KEY,
	b VARCHAR(100)
) PRIMARY REGION="us-east-1" REGIONS="us-east-1,us-east-2";
```

In this context, "REGION" and "REGIONS" are syntactic sugar which map to the label `region`. The following labels have special reserved words (the plural is used in contexts such as followers where multiple is possible):
- `host` and `hosts`: expected to be the same physical machine or hypervisor.
- `rack` and `racks`: similar to host; a group of machines that are physically close together and may suffer from many of the same failures.
- `zone` and `zones`: similar to an AWS zone; much larger degree of blast radius isolation from a rack, but still vulnerable to issues such as a natural disaster.
- `region` and `regions`: expected to be distributed far enough apart that there is isolation from disasters.

To use additional labels not in this list, see "Advanced Placement" below.

#### Explicit Placement Syntax

Creating a new `PLACEMENT POLICY`:

```sql
CREATE PLACEMENT POLICY `standardplacement` PRIMARY REGION="us-east-1" REGIONS="us-east-1,us-east-2"
```

Creating a new table with the `PLACEMENT POLICY` assigned:

```sql
CREATE TABLE t1 (
	id INT NOT NULL PRIMARY KEY,
	b VARCHAR(100)
) PLACEMENT POLICY=`standardplacement`;
```

Adding `PLACEMENT POLICY` to an existing table:

```sql
CREATE TABLE t2 (
	id INT NOT NULL PRIMARY KEY,
	b VARCHAR(100)
);
ALTER TABLE t2 PLACEMENT POLICY=`standardplacement`;
```

Behavior notes:

- `CREATE` or `ALTER` and specifying a `PLACEMENT POLICY` that does not exist results in an error: placement policy 'x' is not defined (see "Skipping Policy Validation" below)
- Placement policies are globally unique names. Thus, a policy named `companyplacementpolicy` can apply to the db `test` as well as `userdb`. The namespace does not overlap with other DB objects.
- Placement Policy names are case insensitive, and follow the same rules as tables/other identifiers for length (64 chars) and special characters.
- The full placement policy can be seen with `SHOW CREATE PLACEMENT POLICY x`. This is useful for shorthand usage by DBAs, and consistent with other database objects.
- It is possible to update the definition of a placement policy with `ALTER PLACEMENT POLICY x LEADER_CONSTRAINTS="[+region=us-east-1]" FOLLOWER_CONSTRAINTS="{+region=us-east-1:1,+region=us-east-2:1}";` This is modeled on the statement `ALTER VIEW` (where the view needs to be redefined). When `ALTER PLACEMENT POLICY x` is executed, all tables that use this placement policy will need to be updated in pd.
- The statement `DROP PLACEMENT POLICY` should execute without error. If any partitions currently use this policy, they will be converted to the policy used by the table they belong to. If any tables use this policy, they will be converted to the policy used by the database they belong to. If any databases use this policy, they will be converted to the default placement policy. This is modeled on the behavior of dropping a `ROLE` that might be assigned to users.
- The statement `RENAME PLACEMENT POLICY x TO y` renames a placement policy. The `SHOW CREATE TABLE` output of all databases, tables and partitions that used this placement policy should be updated to the new name.

#### Advanced Placement

The syntax `PRIMARY REGION="us-east-1" REGIONS="us-east-1,us-east-2"` is the recommended syntax for users, but it only works for supported labels.
Consider the case where a user wants to allocate placement based on the label `storageclass`. Using constraints is required:

```sql
ALTER PLACEMENT POLICY `standardplacement` CONSTRAINTS="[+storageclass=ssd]";
```

The following two placement policies are considered equal:

```sql
CREATE PLACEMENT POLICY `standardplacement1` PRIMARY REGION="us-east-1" REGIONS="us-east-1,us-east-2" FOLLOWERS=4;
CREATE PLACEMENT POLICY `standardplacement2` LEADER_CONSTRAINTS="[+region=us-east-1]"  FOLLOWERS_CONSTRAINTS="[+region=us-east-1,+region=us-east-2]" FOLLOWERS=4;
```

When the constraints is specified as a dictionary (`{}`) numeric values are also supported. So you can specify that each of the following regions must have one follower, with the final follower able to be in any region:

```sql
ALTER PLACEMENT POLICY `standardplacement3` LEADER_CONSTRAINTS="[+region=us-east-1]" FOLLOWER_CONSTRAINTS="{+region=us-east-1:1,+region=us-east-2:1,+region=us-west-1:1}" FOLLOWERS=4;
```

Behavior notes:

* Advanced placement is available in the context of `CREATE|ALTER PLACEMENT POLICY`, `CREATE|ALTER DATABASE` and `CREATE|ALTER TABLE`. i.e. the usage of all placement syntax is expected to be the same in all contexts.
* It is possible to set `CONSTRAINTS`, `LEADER_CONSTRAINTS`, `FOLLOWER_CONSTRAINTS`, `LEARNER_CONSTRAINTS` and `VOTER_CONSTRAINTS`. Assumming that both `CONSTRAINTS` and `FOLLOWER_CONSTRAINTS` are specified, the conditions are "AND"ed together.
* See "Constraints configuration" below for a full set of rules and syntax for constraints.

#### Metadata commands

Besides `SHOW CREATE PLACEMENT POLICY x` and `SHOW CREATE TABLE t1` it should be possible to summarize all placement for a database system. This is beneficial for compliance scenarios.

#### information_schema.placement_rules

A new system table `information_schema.placement_rules` is added to view all explicit placement rules. An explicit rule is one that has been defined by the user and does not use inheritance rules, such as how partitions will use the same rules as the table they belong to.

The table contains columns such as:

* `rule_definition`: the placement policy definition (could be PLACEMENT POLICY=x, syntactic sugar variant or full list of constraints)
* `followers`: the number of followers
* `learners`: the number of learners
* `voters`: the number of voters
* `schema_name`: the schema this applies to.
* `table_name`: the table this applies to.
* `partition_name`: the partition this applies to (NULL if not applicable)
* `scheduling state`: the scheduling state of the placement rule.

The system table is a virtual table, which doesn’t persist data. When querying the table, TiDB queries PD and integrates the result in a table format. That also means the metadata is stored on PD instead of TiKV.

#### SHOW PLACEMENT

The `information_schema.placement_rules` table only contains stored placement rules, and users cannot query the effective rule of one object from it.

For example, table `t` has two partitions `p0` and `p1`, and a placement rule is added on `t`. If the user wants to query the working rule of `p0`, he will find no placement rule is defined for `p0` through the system table. Based on the inheritance rules for partitioned tables the user needs to query the placement rule on `t`. This procedure is annoying.

To simplify the procedure, a `SHOW PLACEMENT` statement is provided to summarize the effective rules for one specified object.

The statement is in such a format:

```sql
SHOW PLACEMENT FOR [{DATABASE | SCHEMA} schema_name] [TABLE table_name] [PARTITION partition_name];
```

TiDB will automatically find the effective rule based on the rule priorities.

This statement outputs at most 1 line. For example, when querying a table, only the placement rule defined on the table itself is shown, and the partitions in it will not be shown.

The output of this statement contains these fields:

* Target: The object queried. It can be a database, table, partition, or index.
    * For database, it is shown in the format `DATABASE database_name`
    * For table, it is shown in the format `TABLE database_name.table_name`
    * For partition, it is shown in the format `TABLE database_name.table_name PARTITION partition_name`
* Equivalent placement: A equivalent `ALTER` statement on `target` that defines the placement rule.
* Existing placement: All the executed `ALTER` statements that affect the placement of `target`, including the statements on its parent.
* Scheduling state: The scheduling progress from the PD aspect.

For finding the current use of a placement policy, the following syntax can be used:

```sql
SHOW PLACEMENT LIKE 'standardpol%';
```

This will match for `PLACEMENT POLICY` names such as `standardpolicy`.

### Updates to Existing Syntax

#### CREATE DATABASE / ALTER DATABASE

The semantics of a `PLACEMENT POLICY` on a database/schema should be similar to the [default character set attribute](https://dev.mysql.com/doc/refman/8.0/en/charset-database.html). For example:

```sql
CREATE DATABASE mydb [DEFAULT] PLACEMENT POLICY=`companystandardpolicy`;
CREATE TABLE mydb.t1 (a INT);
ALTER DATABASE mydb [DEFAULT] PLACEMENT POLICY=`companynewpolicy`;
CREATE TABLE mydb.t2 (a INT);
CREATE TABLE mydb.t3 (a INT) PLACEMENT POLICY=`companystandardpolicy`;
```

* The tables t1 and t3 are created with the policy `companystandardpolicy` and the table t2 is created with `companynewpolicy`.
* The `DATABASE` default only affects tables when they are created and there is no explicit placement policy defined.
* Thus, the inheritance rules only apply when tables are being created, and if the database policy changes this will not update the table values. This differs slightly for table partitions.
* The statement `SHOW CREATE DATABASE` is also available, and will show the [DEFAULT] PLACEMENT POLICY in TiDB feature specific comments (/*T![placement] DEFAULT PLACEMENT POLICY x */)

#### SHOW CREATE TABLE

The output of `SHOW CREATE TABLE` should describe any placement options that are either explicitly specified, or inherited from the default placement from `CREATE DATABASE` / `ALTER DATABASE`. This should be escaped in TiDB feature-specific comment syntax. i.e.

```sql
use test;
CREATE TABLE t1 (a int);
SHOW CREATE TABLE t1;
-->
CREATE TABLE `t1` (
  `a` int(11) DEFAULT NULL
) ENGINE=InnoDB DEFAULT CHARSET=utf8mb4 COLLATE=utf8mb4_bin;

CREATE TABLE t2 (a int) PLACEMENT POLICY='acdc';
SHOW CREATE TABLE t2;
-->
CREATE TABLE `t2` (
  `a` int(11) DEFAULT NULL
) ENGINE=InnoDB DEFAULT CHARSET=utf8mb4 COLLATE=utf8mb4_bin /*T![placement] PLACEMENT POLICY=`acdc` */;

ALTER DATABASE test DEFAULT PLACEMENT POLICY=`acdc`;
CREATE TABLE t2 (a int);
SHOW CREATE TABLE t3;
-->
CREATE TABLE `t3` (
  `a` int(11) DEFAULT NULL
) ENGINE=InnoDB DEFAULT CHARSET=utf8mb4 COLLATE=utf8mb4_bin /*T![placement]  PLACEMENT POLICY=`acdc` */;
```

This helps ensure the highest level of compatibility between both TiDB versions and MySQL.

### Placement Rules Syntax

#### Constraints configuration

The constraints syntax (described as "Advanced Placement" above) allows placement to be enforced based on labels. If CONSTRAINTS are omitted, it means no label constraint is enforced, thus the replicas can be placed anywhere.

`CONSTRAINTS` should be a string and in one of these formats:

- List: `[{+|-}key=value,...]`, e.g. `[+region=us-east-1,-disk=hdd]`
- Dictionary: `{"{+|-}key=value,...":count,...}`, e.g. `{"+region=us-east-1,-disk=hdd":1, +region=us-east-2:2}`

The prefix `+` indicates that data can only be placed on the stores whose labels contain such labels, and `-` indicates that data can’t be placed on the stores whose labels contain such labels. For example, `+region=us-east-1,+region=us-east-2` indicates to place data only in `us-east-1` and `us-east-2` regions.

The `key` here refers to the label name, and `value` is the label value. The label name should have already been defined in the store configurations. For example, assuming a store has following labels:

```sql
[server]
labels = "region=us-east-1,rack=rack0,disk=hdd"
```

Then `+region=us-east-1` matches this store while `+disk=ssd` doesn't.

In the dictionary format, `count` must be specified, which indicates a quantity which must match. When the prefix is `-`, the `count` is still meaningful.

For example, `FOLLOWER_CONSTRAINTS="{+region=us-east-1:1,-region=us-east-2:2}"` indicates to place at least 1 follower in `us-east-1`, 2 replicas in anywhere but `us-east-2` (by definition this will be `us-east-1` since there are no other regions available).

In the list format, `count` is not specified. The number of followers for each constraint is not limited, but the total number of instances should still conform to the definition.

For example, `FOLLOWER_CONSTRAINTS="[+region=us-east-1,+region=us-east-2]" FOLLOWERS=3` indicates to place 3 followers on either `us-east-1` or `us-east-1`. There may be 2 replicas on `us-east-1` and 1 in `us-east-2`, or 2 in `us-east-2` and 1 in `us-east-1`. It's up to PD, but PD will attempt to balance such that 3 do not end up in one region (TODO: this conflicts with "Ambiguous and edge cases" below, need to confirm expected behavior).

Label constraints can be implemented by defining `label_constraints` field in PD placement rule configuration. `+` and `-` correspond to property `op`. Specifically, `+` is equivalent to `in` and `-` is equivalent to `notIn`.

For example, `+region=us-east-1,+region=us-east-2,-disk=hdd` is equivalent to:

```
"label_constraints": [
	{"key": "region", "op": "in", "values": ["us-east-1", "us-east-2"]},
	{"key": "disk", "op": "notIn", "values": ["hdd"]}
]
```

Field `location_labels` in PD placement rule configuration is used to isolate replicas to different zones to improve availability. For now, the global configuration can be used as the default `location_labels` for all placement rules defined in SQL, so it's unnecessary to specify it.

`PLACEMENT` also supports adding TiFlash replicas for a table, as statement `ALTER TABLE table_name SET TIFLASH REPLICA count` does. For example:

```sql
ALTER TABLE t1
	LEARNER_CONSTRAINTS="[+engine=tiflash]" LEARNERS=1;
```

The only way to judge whether it’s adding a TiFlash replica is to check the label. If it contains `engine=tiflash`, then it’s adding or removing a TiFlash replica. This logic is conventional in PD for now.

#### Specifying role count

The roles `FOLLOWERS`, `LEARNERS` and `VOTERS` also support an optional count. For example:

```sql
CREATE PLACEMENT POLICY `standardplacement1` PRIMARY REGION="us-east-1" REGIONS="us-east-1,us-east-2" FOLLOWERS=4;
CREATE PLACEMENT POLICY `standardplacement2` LEADER_CONSTRAINTS="[+region=us-east-1]"  FOLLOWERS_CONSTRAINTS="[+region=us-east-1,+region=us-east-2]" FOLLOWERS=4;
```

If the constraints is specified as a dictionary (e.g. `{"+region=us-east-1":1}`), and the count is smaller than the minimum number required to satisfy the constraint rule, then an error should be returned.
Constraints do not automatically increase the count of the role, so if a larger number than the default is required it must be specified:

```sql
FOLLOWER_CONSTRAINTS="{+region=us-east-1:1,-region=us-east-2:2}" FOLLOWERS=2 // error, requires 3
FOLLOWER_CONSTRAINTS="{+region=us-east-1:1,-region=us-east-2:2}" // default is 2, so also error
```

This changes an earlier proposal where the minimum count could be inferred by the constraints. The motivation for this change is to reduce the risk of misconfiguration in the event that rules are complex. See also "Policy Validation" below.

#### Key range configuration

In PD placement rule implementation, the key range must be specified. Now that `table_name` is specified in the `ALTER TABLE` statement, key range can be inferred.

Typically, key format is in such a format: `t_{table_id}_r_{pk_value}`, where `pk_value` may be `_tidb_rowid` in some cases. `table_id` can be inferred from `table_name`, thus key range is `t_{table_id}_` to `t_{table_id+1}_`.

Similarly, key range of partitions can also be inferred.

#### Policy Validation

When placement policies are specified, they should be validated for correctness:

1. The `FOLLOWERS` count should respect raft quorum expecations. The default is `2` (which creates raft groups of 3). If the number is odd, it could lead to split brain scenarios, so a warning should be issued. Warnings should also be issued for a count less than 2 (this might be useful for development environmens, so an error is not returned)
2. A policy that is impossible based on the current topology (region=us-east-1 and followers=2, but there is only 1 store in us-east-1) should be a warning. This allows for some transitional topologies.
3. If the constraints are specified as a dictionary, and the count is smaller thanthe minimum number required to satisfy the constraint rule, then an error should be returned (see "specifiying role count" above)

#### Skipping Policy Validation

It should be possible to skip policy validation. This can be seen as similar to skipping foreign key checks, which is often used by logical dumpers:

```sql
SET FOREIGN_KEY_CHECKS=0;
SET PLACEMENT_CHECKS=0;

CREATE TABLE t3 (a int) PLACEMENT POLICY `mycompanypolicy`;
```

<<<<<<< HEAD
If a table is imported when `PLACEMENT_CHECKS` is `OFF`, and the placement policy does not validate, then the same rules of fallback apply as in the case `DROP PLACEMENT POLICY` (where policy is still in use).

#### Ambiguous and edge cases
=======
### Region label configuration

Instead of configuring key ranges, you can also configure region labels in placement rules. PD supports label rules, which indicate the key range of a database / table / partition name. TiDB pushes label rules once the schema changes, so that PD maintains the relationship between database / table /partition names and their corresponding key ranges.

This is what a label rule may look like:

```
{
    "id": "db1/tb1",
    "labels": [
        {
            "key": "database-name",
            "value": "db1"
        },
        {
            "key": "table-name",
            "value": "db1/tb1"
        }
    ],
    "match-type": "key-range",
    "match": {
        "start-key": "7480000000000000ff0a00000000000000f8",
        "end-key": "7480000000000000ff0b00000000000000f8"
    }
}
```

It connects the table name `db1/tb` with the key range.

Now you need to connect the label with the database / table / partition name in the placement rules.

For example:

```
{
    "group_id": "group_id",
    "id": "id",
    "region_label_key": "schema/table-name",
    "region_label_value": "db1/tb1",
    "role": "leader",
    "label_constraints": [
        {"key": "zone", "op": "in", "values": ["sh", "bj"]}
    ]
}
```

Combined with the label rule, PD indirectly knows the key range of `db1/tb1` is marked with the label constraint `{"key": "zone", "op": "in", "values": ["sh", "bj"]}`.

### Database placement

Defining placement rules of databases simplifies the procedures when there are many tables.

For example, in a typical multi-tenant scenario, each user has a private database. The dataset in one database is relatively small, and it’s rare to query across databases. In this case, a whole database can be placed in a single region to reduce multi-region latency.

For another example, multiple businesses may run on a single TiDB cluster, which can reduce the overhead of maintaining multiple clusters. The resources of multiple businesses need to be isolated to avoid the risk that one business takes too many resources and affects others.
>>>>>>> 8e5dd485

The following two policies are not identical:

```sql
CREATE PLACEMENT POLICY p1 FOLLOWER_CONSTRAINTS="[+region=us-east-1,+region=us-east-2]" FOLLOWERS=2;
CREATE PLACEMENT POLICY p2 FOLLOWER_CONSTRAINTS="{+region=us-east-1:1,-region=us-east-2:1}" FOLLOWERS=2;
```

This is because p2 explicitly requires a follower count of 1 per region, whereas p2 allows for 2 in any of the above (TODO: is this correct, how does PD balance?)

This is useful in the case that you want to ensure that `REPLICAS=2` exists in any of a list of zones:

```sql
CREATE PLACEMENT POLICY p2 CONSTRAINTS="[+zone=sh,+zone=gz,+zone=bz]" ROLE=follower REPLICAS=2;
```

<<<<<<< HEAD
### Additional Semantics
=======
Since key range is not successive in one database, each table in the database corresponds to at least one placement rule, so there may be many placement rules. In either case above, there may be up to millions of tables in one database, which costs lots of time to update the rules and lots of space to store the rules.

Another option is to take advantage of the region label, which is described earlier.

In the example below, it defines multiple label rules for one database. Each label rule corresponds to one table or partition.

```
{
    "id": "db1/tb1",
    "labels": [
        {
            "key": "database-name",
            "value": "db1"
        },
        {
            "key": "table-name",
            "value": "db1/tb1"
        }
    ],
    "match-type": "key-range",
    "match": {
        "start-key": "7480000000000000ff0a00000000000000f8",
        "end-key": "7480000000000000ff0b00000000000000f8"
    }
},
{
    "id": "db1/tb2",
    "labels": [
        {
            "key": "database-name",
            "value": "db1"
        },
        {
            "key": "table-name",
            "value": "db1/tb2"
        }
    ],
    "match-type": "key-range",
    "match": {
        "start-key": "7480000000000000ff0c00000000000000f8",
        "end-key": "7480000000000000ff0d00000000000000f8"
    }
}
```

Then you need only one placement rule for the database. When you change the placement of the database, you need to update one placement rule. However, when you drop a database, you need to delete multiple label rules plus one placement rule.
>>>>>>> 8e5dd485

#### Partitioned Tables

The key format of a partitioned table is `t_{partition_id}_r_{pk_value}`. As `partition_id` is part of the key prefix, the key range of a partition is successive. The key range is `t_{partition_id}_` to `t_{partition_id+1}_`.

Defining placement rules of partitions is expected to be a common use case and is useful for both reducing multi-region latency and compliance scenarios. Because there are multiple key ranges for the table, multiple rules will be generated and sent to PD.

In Geo-Partitioning, the table must be splitted into partitions, and each partition is placed in specific zones. There are some kinds of partition placement:

* Place all voters on one zone
* Place only leaders on one zone
* Place leaders and half of the followers on one zone

It’s up to users to choose the right solution.

The semantics of partitioning are different to the default database policy. When a table is partitioned, the partitions will by default inherit the same placement policy as the table. This can be overwritten on a per-partition basis:

```sql
CREATE TABLE t1 (id INT, name VARCHAR(50), purchased DATE)
 PARTITION BY RANGE( YEAR(purchased) ) (
  PARTITION p0 VALUES LESS THAN (2000) PLACEMENT POLICY='storeonhdd',
  PARTITION p1 VALUES LESS THAN (2005),
  PARTITION p2 VALUES LESS THAN (2010),
  PARTITION p3 VALUES LESS THAN (2015),
  PARTITION p4 VALUES LESS THAN MAXVALUE PLACEMENT POLICY='storeonfastssd'
 )
PLACEMENT POLICY='companystandardpolicy';
```

In this example, partition `p0` uses the policy `storeonhdd`, partition `p4` uses the policy `storeonfastssd` and the remaining partitions use the policy `companystandardpolicy`. Assuming the following `ALTER TABLE` statement is executed, only partitions `p1`-`p3` will be updated:

```sql
ALTER TABLE t1 PLACEMENT POLICY=`companynewpolicy`;
```

For the syntax:
```sql
ALTER TABLE pt
    EXCHANGE PARTITION p
    WITH TABLE nt;
```	

If `nt` has placement rules associated with it, they will be retained when it becomes a partition of table `pt`. However, if no placement rules have been specified, then the rules of the table `pt` will be used. This helps protect against the case that a partition may need to have "default" placement rules, but default does not mean what the table uses (the output of `SHOW CREATE TABLE` would appear ambiguous). When the partition `p` is converted to table `nt`, it will continue to use the rules it had as a partition (either explicitly listed for the partition or the default for the table).

This behavior is inspired by how a `CHARACTER SET` or `COLLATE` attribute applies to a column of a table, and columns will use the character set defined at the table-level by default.

#### Removing placement from a database, table or partition

Placement policy can be removed from an object via the following syntax:

```sql
ALTER DATABASE test [DEFAULT] PLACEMENT SET DEFAULT;
ALTER TABLE t1 PLACEMENT=default;
ALTER TABLE t1 PARTITION partition_name PLACEMENT=default;
```

In this case the default rules will apply to placement, and the output from `SHOW CREATE TABLE t1` should show no placement information.

For a more complex rule using partitions, consider the following example:

```sql
ALTER TABLE t1 PARTITION p0 PLACEMENT="acdc";
--> 
CREATE TABLE t1 (id INT, name VARCHAR(50), purchased DATE)
 PARTITION BY RANGE( YEAR(purchased) ) (
  PARTITION p0 VALUES LESS THAN (2000) PLACEMENT="acdc",
  PARTITION p1 VALUES LESS THAN (2005)
 );

ALTER TABLE t1 PLACEMENT="xyz";
--> 
CREATE TABLE t1 (id INT, name VARCHAR(50), purchased DATE)
 PARTITION BY RANGE( YEAR(purchased) ) (
  PARTITION p0 VALUES LESS THAN (2000) PLACEMENT="acdc",
  PARTITION p1 VALUES LESS THAN (2005)
 ) PLACEMENT="xyz";

ALTER TABLE t1 PARTITION p0 PLACEMENT=DEFAULT;
--> 
CREATE TABLE t1 (id INT, name VARCHAR(50), purchased DATE)
 PARTITION BY RANGE( YEAR(purchased) ) (
  PARTITION p0 VALUES LESS THAN (2000),
  PARTITION p1 VALUES LESS THAN (2005)
 ) PLACEMENT="xyz";
 
```

The behavior above is described as `ALTER TABLE t1 PARTITION p0 PLACEMENT=DEFAULT` resets the placement of the partition `p0` to be inherited from the table `t1`.

#### Sequences

Sequence is typically used to allocate ID in `INSERT` statements, so the placement of sequences affects the latency of `INSERT` statements.

However, sequence is typically used with cache enabled, which means very few requests are sent to sequence. So defining placement rules of sequences is not supported for now.

#### DDL on tables

The placement policy is associated with the definition of the table (and visible in `SHOW CREATE TABLE`). Thus, if a table is recovered by `FLASHBACK` or `RECOVER`, it is expected that the previous rules will be restored.

Similarly, `TRUNCATE [TABLE]` does not change the definition of a table. It is expected that as new data is inserted, it will continue to respect placement rules.

#### SHOW DDL jobs

Because `CREATE TABLE` and `ALTER TABLE` are DDL, changes to placement are also considered DDL and are visible via `ADMIN SHOW DDL JOBS`.

The fact that the DDL procedure in TiDB is mature helps to achieve some features of defining placement rules:

- Placement rules are defined in serial as there's only one DDL owner at the same time
- DDL is capable of disaster recovery as the middle states are persistent in TiKV
- DDL is rollbackable as the middle states can transform from one to another
- Updating schema version guarantees all active transactions are based on the same version of placement rules

The actual "completion" of the DDL job as far as TiDB is concerned is that PD has been notified of the placement rules for all of the affected regions. PD will then asynchrnously apply the placement rules to all of the regions, and this progress is not observable via `ADMIN SHOW DDL JOBS`. The progress of scheduling can be observed via `SHOW PLACEMENT` or by reading `information_schema.placement_rules`.

### Privilege management

Privilege management is quite straightforward:

* `ALTER [DATABASE|TABLE]` statement requires `Alter` privilege
* `CREATE TABLE` statement requires `Create` privilege
* `information_schema.placement_rules` and `SHOW PLACEMENT` only shows the placement rules on the objects that visible to the current user
* `ADMIN SHOW DDL` requires `Super` privilege
* `CREATE PLACEMENT POLICY`, `DROP PLACEMENT POLICY` and `ALTER PLACEMENT POLICY` require `PLACEMENT_ADMIN` (a new dynamic privilege). This is because these objects have global scope.

## Implementation

### Storing Placement Policies

Placement policies will be stored in a table in the `mysql` schema. The policy name must be globally unique, but the definition of the table is not described in this proposal.

Because the implementation is TiDB specific (does not require any compatibility with MySQL), it is up to the implementer to decide.

### Storage Consistency

PD uses placement rules to schedule data, so a replica of placement rules for _tables and partitions_ must be persistent in PD. However, because the rules are also considered part of the table definition, the placement rules are also persisted in PD.

The rules to guarantee consistency between these two sources is as follows:

- Changes to definition (`CREATE|ALTER TABLE`, `CREATE|ALTER PLACEMENT POLICY`, `CREATE|ALTER DATABASE`) will first be persisted to TiKV.
- The changes will then be applied to PD (and asyncronously apply)

It is safe to automatically retry applying the rules to PD because they are all idempotent in the current design.

If PD can not be modified, then the changes to TIKV are expected to rollback and the statement returns an error. Thus, TiKV acts as an undo log.

Because placement rules can also be configured outside of placement rules in SQL, PD should be considered the source of truth.

### Querying placement rules

The scenarios where TiDB queries placement rules are as follows:

1. The optimizer uses placement rules to decide to route cop request to TiKV or TiFlash. It's already implemented and the TiFlash information is written into table information, which is stored on TiKV.
2. It will be probably used in locality-aware features in the future, such as follower-read. Follower-read is always used when TiDB wants to read the nearest replica to reduce multi-region latency. In some distributed databases, it’s implemented by labelling data nodes and selecting the nearest replica according to the labels.
3. Local transactions need to know the binding relationship between Raft leader and region, which is also defined by placement rules.
4. Once a rule is defined on a table, all the subsequent partitions added to the table should also inherit the rule. So the `ADD PARTITION` operation should query the rules on the table. The same is true for creating tables and indices.
5. `SHOW PLACEMENT` statement should output the placement rules correctly.

As placement rules will be queried in case 1, 2 and 3, low latency must be guaranteed. As discussed in section "Storing placement rules", PD is the source of truth. To lower the latency, the only way is caching the placement rules in TiDB.

Since the cache is created, there must be a way to validate it. Different from region cache, placement rules cache can only be validated each time from PD. There are some ways to work around:

- Update the schema version once a placement rule is changed, just like other DDL. PD broadcasts the latest schema version to all the TiDB instances, and then TiDB instances fetch the newest placement rules from PD. There will be a slight delay for queries before reading the latest placement rules. The side affect is that more transactions will retry since the schema version is changed.
- TiDB queries placement rules from PD periodly. The delay is controllable but not eliminable.
- Once a placement rule is changed, PD broadcasts it to all the TiDB instances. In this approach, schema version is not involved, so transactions are not affected. The delay is not eliminable either.

All the approaches above will result in a delay. Fortunately, for case 1 and 2 above, delay is acceptable. It doesn’t matter much if the optimizer doesn’t perceive the placement rules changement immediately. The worst result is that the latency is relatively high for a short time.

For case 3, although delay is acceptable, but all TiDB instances must be always consistent on the placement rules. To achieve this goal, schema version needs to be updated, thus transactions with old placement rules will fail when committed.

For case 4 and 5, delay is not acceptable. Once the placement rules are written successfully, subsequent DDL statements should fetch the latest placement rules to gaurantee linearizability. Now that schema version is changed and the latest placement rules are broadcast to all the TiDB instances immediately, delay is eliminable. 

Once the schema version is changed, all TiDB instances recognize the object ID and fetch placement rules from PD, rather than TiKV.

To query the placement rules on a specified object, the object ID should be written to the placement rules, or it can be inferred from other fields. Now that `id` contains the object ID, TiDB can decode the object ID from it. See section "Building placement rules" for details.

### Building placement rules

There needs a way to map the placement rules in SQL to PD placement rule configuration. Most of the fields are discussed above, so this part focuses on `group_id`, `id`, `start_key` and `end_key`.

`group_id` is used to identify the source of the placement rules, so `group_id` is `tidb`.

`ALTER PLACEMENT POLICY` and `DROP PLACEMENT POLICY` need to find the rules of a specified object efficiently. It can be achieved by encoding the object ID in `id`.

However, an object (database, table, partition) may have multiple rules for a single role. For example:

```sql
ALTER TABLE t
	VOTER_CONSTRAINTS="{+zone=bj:2,+zone=sh:1}" VOTERS=3;
```

It needs 2 placement rules for `voter` in the PD placement rule configuration, because each rule can only specify one `count`. To make `id` unique, a unique identifier must be appended to `id`. DDL job ID plus an index in the job is a good choice.

Take the case above for example, assuming the table ID of `t` is 100, the ID of the DDL job executing this statement is 200, then `id` of the placement rules are `100-200-1` and `100-200-2`.

The prefix of `id` is in such a format:

* Database: database id
* Table: table id
* Partition: partition id
* Unpartitioned index: the concatenation of table id and index id, e.g. `100_1`
* Partitioned index: the concatenation of partition id and index id

To query all the placement rules for one object, PD looks for all the `id` with a specific prefix.

As all placement rules are mapped to PD placement rule configurations, `start_key` and `end_key` must be generated for each object. However, databases and partitioned tables have no key ranges, so the only way is to generate a key range with no actual records.

As database IDs are all globally unique, it's fine to replace table ID with database ID in the key range. For example, assuming the database ID is 100, then the string format of its key range is:

- `start_key`: `t_{database_id}_`
- `end_key`: `t_{database_id+1}_`

It's same for partitioned tables.

### Rule priorities

Tables only inherit rules from databases when they are created, and the value is saved in the meta data. Thus, the rules of priorities are simplified from an earlier version of this proposal (and are more inline with how character sets are inherited).

The only rules are that indexes and partitions inherit the rules of tables. Partitions can explicitly overwrite the placement policy, but indexes currently do not allow placement policy to be defined (this simplification was made intentionally since there is not a clear use case until global secondary indexes are introduced).

Thus the priority is:

```
db --> table (Copied from db on create if placement not explicitly specified for the table)
unpartitioned table --> index
partitioned table --> partition (can be overwritten) --> index
```

For example:

1. At the beginning, all data is placed based on the default placement rules.
2. When a placement rule is added on table `t`, all data on `t` is placed based on the rule.
3. When a placement rule is added on partition `p0` of `t`, all data on `p0` is placed based on the rule of `p0`, but other partitions stay still.
4. When the placement rule on `p0` is removed, data on `p0` is placed based on the rule of `t`, just like other partitions.

Rules priorities are checked when a placement rule is added, altered, or dropped.

Rule priorities can be implemented by fields `index` and `override` in the PD placement rule configuration. `override` is alway enabled, and `index` stands for the priority. Rules with higher `index` will overwrite the rules with lower `index` and same key range, but rules with same `index` don't overwrite each other, they just accumulate.

Specifically, `index` is in such a format:

* `index` of default placement rules is 0
* `index` of database placement rules is 1
* `index` of table placement rules is 2
* `index` of partition placement rules is 3
* `index` of index placement rules is 4

In such a way, the most granular rule always works.

## Examples

### Optimization: Follower read in every region

This optimization is straight forward:
```sql
CREATE PLACEMENT POLICY local_stale_reads FOLLOWER_CONSTRAINTS="{+us-east-1:1,+us-east-2:1,+us-west-1:1,+us-west-2:1}" FOLLOWERS=4;
CREATE TABLE t (a int, b int) PLACEMENT POLICY=`local_stale_reads`;
```

### Optimization: Latest data on SSD

This optimization uses labels to define the storage type:

```sql
CREATE PLACEMENT POLICY storeonfastssd CONSTRAINTS="[+disk=ssd]";
CREATE PLACEMENT POLICY storeonhdd CONSTRAINTS="[+disk=hdd]";

CREATE TABLE t1 (id INT, name VARCHAR(50), purchased DATE)
 PARTITION BY RANGE( YEAR(purchased) ) (
  PARTITION p0 VALUES LESS THAN (2000) PLACEMENT POLICY='storeonhdd',
  PARTITION p1 VALUES LESS THAN (2005),
  PARTITION p2 VALUES LESS THAN (2010),
  PARTITION p3 VALUES LESS THAN (2015),
  PARTITION p4 VALUES LESS THAN MAXVALUE PLACEMENT POLICY='storeonfastssd'
 )
PLACEMENT POLICY='companystandardpolicy';
```

### Optimization: Multi-tenancy / control of shared resources

This example is similar to latest data on SSD. The customer has a large TiDB Cluster with several workloads that are running on it. They might want to reduce the blast radius of individual users impacting eac-hother, and potentially improve QoS.

Assuming a `schema` per tenant, it is easy to create a set of "resource pools". Each pool is a label, which contains a set of tikv-servers (with sufficient capacity, and nodes to provide high availability still):

```sql
CREATE PLACEMENT POLICY poola CONSTRAINTS="[+pool=poola]";
CREATE PLACEMENT POLICY poolb CONSTRAINTS="[+pool=poolb]";
CREATE PLACEMENT POLICY poolc CONSTRAINTS="[+pool=poolc]";

ALTER DATABASE workload1 PLACEMENT POLICY=`poola`;
/* for each existing table (new ones will not require this) */
ALTER TABLE workload1.t1 PLACEMENT POLICY=`poola`;

CREATE DATABASE workload2 PLACEMENT POLICY=`poolb`;
CREATE DATABASE workload3 PLACEMENT POLICY=`poolb`;
CREATE DATABASE workload4 PLACEMENT POLICY=`poolb`;
CREATE DATABASE workload5 PLACEMENT POLICY=`poolb`;
CREATE DATABASE workload6 PLACEMENT POLICY=`poolc`;
```

### Compliance: User data needs geographic split

This example has limitations based on the current implementation. Consider the following `users` table:

```sql
CREATE TABLE users (
	id INT NOT NULL auto_increment,
	username VARCHAR(64) NOT NULL,
	email VARCHAR(64) NOT NULL,
	dateofbirth DATE NOT NULL,
	country VARCHAR(10) NOT NULL,
	PRIMARY KEY (id),
	UNIQUE (username)
);
```

We may want to ensure that users that have users in the EU store their data in a specific location. On the surface this looks straight forward:

```sql
CREATE TABLE users (
	id INT NOT NULL auto_increment,
	username VARCHAR(64) NOT NULL,
	email VARCHAR(64) NOT NULL,
	dateofbirth DATE NOT NULL,
	country VARCHAR(10) NOT NULL,
	PRIMARY KEY (id),
	UNIQUE (username)
) PARTITION BY LIST COLUMNS (country) (
	PARTITION pEurope VALUES IN ('DE', 'FR', 'GB') PLACEMENT POLICY='europe',
	PARTITION pOther VALUES IN ('US', 'CA', 'MX')
);
```

However, the definition is not valid. The unique index on `username` can not be enforced, because there are no global indexes for partitioned tables.

In the future we will need to be able to define the index for `username` as a global index, and allow it to have different placement rules where it can be read from all regions.

This example also demonstrates that this specification only provides partition level placement (and not row-level or column level security). The workaround for the user will require splitting the table:

```sql
CREATE TABLE users (
	id INT NOT NULL auto_increment PRIMARY KEY,
	/* public details */
);

CREATE TABLE user_details (
	user_id INT NOT NULL,
	/* private columns */
	/* partition this table */
);
```

Assuming that global indexes can be added to the TiDB server, this use-case can be improved. But for correct execution the server will also require the following functionality:
- The ability to mark global indexes as invisible at run-time if the `PLACEMENT POLICY` does not permit them to be read.
- The ability to mark the clustered index as invisible. i.e. in the case that there is a global unique index on `username` it may be permitted to be read, but a read of the `username` from the clustered index might need to be disabled.

## Impacts & Risks

1. The largest risk is designing a set of SQL statements that are sufficiently flexible to handle major use cases, but not too flexible that misconfiguration is likely when the user has compliance requirements. The following design decisions have been made to mitigate this risk:
  - The DDL statement to `ALTER TABLE t1 ADD PLACEMENT` has been removed from the proposal.
  - The DDL statement `CREATE PLACEMENT POLICY` has been added (allowing common configurations to be saved).
  - Configuring placement rules for indexes is no longer supported (we can add it once global indexes are added).
  - The inheritance rules have been simplified to match character set/collation inheritance.
2. There is a risk that we do not fully understand compliance requirements (see unresolved questions), or that the substaintial effort required to achieve compliance with DDL, internal SQL and DML.
3. Related to (2), there is risk that the implementation of compliance requirements has significant burden on multiple teams, including ecosystem tools (Backup, CDC, DM). Even tools such as dumpling should ideally be able to backup placement rules in logical form.
4. The compliance use-case may depend on global secondary indexes for many scenarios (see "Compliance: User data needs geographic split"), but they are not currently supported.
4. There is some risk that a common use case can not be expressed in `CONSTRAINT` syntax, leading to complicated scenarios where users still need to express placement by using PD directly. Ideally, we can recommend users use SQL rules exclusively.
5. Many other features in TiDB are in development, some of which may influence placement rules. Clustered index affects the key format of primary index, but fortunately the prefix of key range is untouched. Global secondary index largely affect the placement rules of partitioned tables.

## Investigation & Alternatives

For investigation, we looked at the implementation of placement rules in various databases (CockroachDB, Yugabyte, OceanBase).

The idea of using a `PLACEMENT POLICY` was inspired by how OceanBase has Placement Groups, which are then applied to tables. But the usage as proposed here is optional, which allows for more flexibility for casual cases. The idea of using a Placement Group can also be seen as similar to using a "tablespace" in a traditional database, but it's not completely the same since the choice is less binary (constraints allow the placement of roles for leaders, followers, voters, learners).

CockroachDB does not look to have something directly comparable to `PLACEMENT POLICY`, but it does have the ability to specify "replication zones" for "system ranges" such as default, meta, liveness, system, timeseries. Before dropping `ALTER TABLE t1 ADD PLACEMENT` from this proposal, it was investigated the CockroachDB does not support this syntax, presumably for simplification and minimising similar risks of misconfiguration.

### Known Limitations

- In this proposal, placement policies are global-level and not specific to a database. This simplifies the configuration, but makes it restrictive for multi-tenant scenarios where a schema-per-tenant is provided. This is because creating or modifying placement policies requires a privilege which is cluster scoped (`PLACEMENT_ADMIN`). The limitation is that "tenants" will be able to `CREATE TABLE (..) PLACEMENT POLICY=x`, but they will not be able to `CREATE PLACEMENT POLICY x` or `ALTER PLACEMENT POLICY x`

- Complex scenarios may exist where there is not a column in the current table which can be used to partition the table into different regions, but instead there is a column which is a foreign key to another table from which this information can be determined. In this scenario, the user will be required to "denormalize" the usage and move the parent_id into the child table so geo-partitioning is possible.

## Unresolved Questions

### Compliance Requirements

For compliance use-cases, it is clear that data at rest should reside within a geographic region. What is not clear is which (if any) circumstances data in transit is permitted to leave. There are several known issues which will need to be resolved:

* **Backup**: The `BACKUP` SQL command (and br) accept a single location such as `s3://bucket-location/my-backup` to centralize the backup. This centralization likely violates compliance requirements (assuming there are >=2 requirements that conflict on a single cluster). Backing up segments of data individually is both an inconsistent backup, and likely to result in misconfiguration which violates compliance rules. Users have a reasonable expectation of backup integration with compliance placement rules.
* **CDC**: Similar to `BACKUP`, it should not be possible to subscribe to changes for data in a different jurisdiction.
* **DDL**: The current implementation of DDL uses a centralized DDL owner which reads data from relevant tables and performs operations such as building indexes. The _read_ operation may violate compliance rules.
* **Internal SQL**: Similar to DDL, several centralized background tasks, such as updating histograms/statistics need to be able to _read_ the data.
* **DML**: It is not yet known which restrictions need to be placed on user queries. For example, if a poorly written user-query does not clearly target the `USA` partition when reading user data, should it generate an error because the `EUROPE` partition needs to be read in order for the semantics of the query to be correct? This may cause problems in development and integration environments if the restrictions can not be distilled into environments with smaller topologies.
* **Routing**: When there is a data center for Europe, and a Data center for the USA, and the data is partitioned with requirements that DML from the USA can not read data in Europe, how is that enforced? Is it configured in such a way that the tidb-servers in the USA can not route to the tikv-servers in Europe? If this is the case, then it means the European servers can not hold non-user compliance data that the USA might need to read. If it is not the case, then there might be some sort of key management/crypto scheme to control access to sensitive data.

## Changelog

* 2021-07-19:
  - Converted proposal to use the new template for technical designs.
  - Removed the syntax `ALTER TABLE t1 ADD PLACEMENT POLICY` due to ambiguity in some cases, and risk of misconfiguration for compliance cases.
  - Added `CREATE PLACEMENT POLICY` syntax.
  - Renamed `ALTER TABLE t1 ALTER PLACEMENT POLICY` to `ALTER TABLE t1 PLACEMENT` to bring syntax inline with other atomic changes, such as `ALTER TABLE t1 CHARACTER SET x`. The usage of `PLACEMENT POLICY` now refers to a placement policy defined from `CREATE PLACEMENT POLICY` (other commands like `SHOW PLACEMENT POLICY` are also updated to `SHOW PLACEMENT`).
  - Remove index as a placement option (we can add it again once global indexes for temporary tables exist, but it is not strictly required for an MVP).
  - Made implementation in `CREATE TABLE` and `SHOW CREATE TABLE` required, to support the compliance use-case.
  - Changed `ALTER TABLE ALTER PARTITION p0` to `ALTER TABLE PARTITION p0`
  - Added short-hand syntactic sugar for constraints to handle default cases.
  - Changed it so that you can no longer specify multiple constraints.
  - Use defaults for `count` of each role, and `ROLE_CONSTRAINTS` syntax.
  <|MERGE_RESOLUTION|>--- conflicted
+++ resolved
@@ -355,11 +355,274 @@
 CREATE TABLE t3 (a int) PLACEMENT POLICY `mycompanypolicy`;
 ```
 
-<<<<<<< HEAD
 If a table is imported when `PLACEMENT_CHECKS` is `OFF`, and the placement policy does not validate, then the same rules of fallback apply as in the case `DROP PLACEMENT POLICY` (where policy is still in use).
 
 #### Ambiguous and edge cases
-=======
+
+The following two policies are not identical:
+
+```sql
+CREATE PLACEMENT POLICY p1 FOLLOWER_CONSTRAINTS="[+region=us-east-1,+region=us-east-2]" FOLLOWERS=2;
+CREATE PLACEMENT POLICY p2 FOLLOWER_CONSTRAINTS="{+region=us-east-1:1,-region=us-east-2:1}" FOLLOWERS=2;
+```
+
+This is because p2 explicitly requires a follower count of 1 per region, whereas p2 allows for 2 in any of the above (TODO: is this correct, how does PD balance?)
+
+This is useful in the case that you want to ensure that `REPLICAS=2` exists in any of a list of zones:
+
+```sql
+CREATE PLACEMENT POLICY p2 CONSTRAINTS="[+zone=sh,+zone=gz,+zone=bz]" ROLE=follower REPLICAS=2;
+```
+
+### Additional Semantics
+
+#### Partitioned Tables
+
+The key format of a partitioned table is `t_{partition_id}_r_{pk_value}`. As `partition_id` is part of the key prefix, the key range of a partition is successive. The key range is `t_{partition_id}_` to `t_{partition_id+1}_`.
+
+Defining placement rules of partitions is expected to be a common use case and is useful for both reducing multi-region latency and compliance scenarios. Because there are multiple key ranges for the table, multiple rules will be generated and sent to PD.
+
+In Geo-Partitioning, the table must be splitted into partitions, and each partition is placed in specific zones. There are some kinds of partition placement:
+
+* Place all voters on one zone
+* Place only leaders on one zone
+* Place leaders and half of the followers on one zone
+
+It’s up to users to choose the right solution.
+
+The semantics of partitioning are different to the default database policy. When a table is partitioned, the partitions will by default inherit the same placement policy as the table. This can be overwritten on a per-partition basis:
+
+```sql
+CREATE TABLE t1 (id INT, name VARCHAR(50), purchased DATE)
+ PARTITION BY RANGE( YEAR(purchased) ) (
+  PARTITION p0 VALUES LESS THAN (2000) PLACEMENT POLICY='storeonhdd',
+  PARTITION p1 VALUES LESS THAN (2005),
+  PARTITION p2 VALUES LESS THAN (2010),
+  PARTITION p3 VALUES LESS THAN (2015),
+  PARTITION p4 VALUES LESS THAN MAXVALUE PLACEMENT POLICY='storeonfastssd'
+ )
+PLACEMENT POLICY='companystandardpolicy';
+```
+
+In this example, partition `p0` uses the policy `storeonhdd`, partition `p4` uses the policy `storeonfastssd` and the remaining partitions use the policy `companystandardpolicy`. Assuming the following `ALTER TABLE` statement is executed, only partitions `p1`-`p3` will be updated:
+
+```sql
+ALTER TABLE t1 PLACEMENT POLICY=`companynewpolicy`;
+```
+
+For the syntax:
+```sql
+ALTER TABLE pt
+    EXCHANGE PARTITION p
+    WITH TABLE nt;
+```	
+
+If `nt` has placement rules associated with it, they will be retained when it becomes a partition of table `pt`. However, if no placement rules have been specified, then the rules of the table `pt` will be used. This helps protect against the case that a partition may need to have "default" placement rules, but default does not mean what the table uses (the output of `SHOW CREATE TABLE` would appear ambiguous). When the partition `p` is converted to table `nt`, it will continue to use the rules it had as a partition (either explicitly listed for the partition or the default for the table).
+
+This behavior is inspired by how a `CHARACTER SET` or `COLLATE` attribute applies to a column of a table, and columns will use the character set defined at the table-level by default.
+
+#### Removing placement from a database, table or partition
+
+Placement policy can be removed from an object via the following syntax:
+
+```sql
+ALTER DATABASE test [DEFAULT] PLACEMENT SET DEFAULT;
+ALTER TABLE t1 PLACEMENT=default;
+ALTER TABLE t1 PARTITION partition_name PLACEMENT=default;
+```
+
+In this case the default rules will apply to placement, and the output from `SHOW CREATE TABLE t1` should show no placement information.
+
+For a more complex rule using partitions, consider the following example:
+
+```sql
+ALTER TABLE t1 PARTITION p0 PLACEMENT="acdc";
+--> 
+CREATE TABLE t1 (id INT, name VARCHAR(50), purchased DATE)
+ PARTITION BY RANGE( YEAR(purchased) ) (
+  PARTITION p0 VALUES LESS THAN (2000) PLACEMENT="acdc",
+  PARTITION p1 VALUES LESS THAN (2005)
+ );
+
+ALTER TABLE t1 PLACEMENT="xyz";
+--> 
+CREATE TABLE t1 (id INT, name VARCHAR(50), purchased DATE)
+ PARTITION BY RANGE( YEAR(purchased) ) (
+  PARTITION p0 VALUES LESS THAN (2000) PLACEMENT="acdc",
+  PARTITION p1 VALUES LESS THAN (2005)
+ ) PLACEMENT="xyz";
+
+ALTER TABLE t1 PARTITION p0 PLACEMENT=DEFAULT;
+--> 
+CREATE TABLE t1 (id INT, name VARCHAR(50), purchased DATE)
+ PARTITION BY RANGE( YEAR(purchased) ) (
+  PARTITION p0 VALUES LESS THAN (2000),
+  PARTITION p1 VALUES LESS THAN (2005)
+ ) PLACEMENT="xyz";
+ 
+```
+
+The behavior above is described as `ALTER TABLE t1 PARTITION p0 PLACEMENT=DEFAULT` resets the placement of the partition `p0` to be inherited from the table `t1`.
+
+#### Sequences
+
+Sequence is typically used to allocate ID in `INSERT` statements, so the placement of sequences affects the latency of `INSERT` statements.
+
+However, sequence is typically used with cache enabled, which means very few requests are sent to sequence. So defining placement rules of sequences is not supported for now.
+
+#### DDL on tables
+
+The placement policy is associated with the definition of the table (and visible in `SHOW CREATE TABLE`). Thus, if a table is recovered by `FLASHBACK` or `RECOVER`, it is expected that the previous rules will be restored.
+
+Similarly, `TRUNCATE [TABLE]` does not change the definition of a table. It is expected that as new data is inserted, it will continue to respect placement rules.
+
+#### SHOW DDL jobs
+
+Because `CREATE TABLE` and `ALTER TABLE` are DDL, changes to placement are also considered DDL and are visible via `ADMIN SHOW DDL JOBS`.
+
+The fact that the DDL procedure in TiDB is mature helps to achieve some features of defining placement rules:
+
+- Placement rules are defined in serial as there's only one DDL owner at the same time
+- DDL is capable of disaster recovery as the middle states are persistent in TiKV
+- DDL is rollbackable as the middle states can transform from one to another
+- Updating schema version guarantees all active transactions are based on the same version of placement rules
+
+The actual "completion" of the DDL job as far as TiDB is concerned is that PD has been notified of the placement rules for all of the affected regions. PD will then asynchrnously apply the placement rules to all of the regions, and this progress is not observable via `ADMIN SHOW DDL JOBS`. The progress of scheduling can be observed via `SHOW PLACEMENT` or by reading `information_schema.placement_rules`.
+
+### Privilege management
+
+Privilege management is quite straightforward:
+
+* `ALTER [DATABASE|TABLE]` statement requires `Alter` privilege
+* `CREATE TABLE` statement requires `Create` privilege
+* `information_schema.placement_rules` and `SHOW PLACEMENT` only shows the placement rules on the objects that visible to the current user
+* `ADMIN SHOW DDL` requires `Super` privilege
+* `CREATE PLACEMENT POLICY`, `DROP PLACEMENT POLICY` and `ALTER PLACEMENT POLICY` require `PLACEMENT_ADMIN` (a new dynamic privilege). This is because these objects have global scope.
+
+## Implementation
+
+### Storing Placement Policies
+
+Placement policies will be stored in a table in the `mysql` schema. The policy name must be globally unique, but the definition of the table is not described in this proposal.
+
+Because the implementation is TiDB specific (does not require any compatibility with MySQL), it is up to the implementer to decide.
+
+### Storage Consistency
+
+PD uses placement rules to schedule data, so a replica of placement rules for _tables and partitions_ must be persistent in PD. However, because the rules are also considered part of the table definition, the placement rules are also persisted in PD.
+
+The rules to guarantee consistency between these two sources is as follows:
+
+- Changes to definition (`CREATE|ALTER TABLE`, `CREATE|ALTER PLACEMENT POLICY`, `CREATE|ALTER DATABASE`) will first be persisted to TiKV.
+- The changes will then be applied to PD (and asyncronously apply)
+
+It is safe to automatically retry applying the rules to PD because they are all idempotent in the current design.
+
+If PD can not be modified, then the changes to TIKV are expected to rollback and the statement returns an error. Thus, TiKV acts as an undo log.
+
+Because placement rules can also be configured outside of placement rules in SQL, PD should be considered the source of truth.
+
+### Querying placement rules
+
+The scenarios where TiDB queries placement rules are as follows:
+
+1. The optimizer uses placement rules to decide to route cop request to TiKV or TiFlash. It's already implemented and the TiFlash information is written into table information, which is stored on TiKV.
+2. It will be probably used in locality-aware features in the future, such as follower-read. Follower-read is always used when TiDB wants to read the nearest replica to reduce multi-region latency. In some distributed databases, it’s implemented by labelling data nodes and selecting the nearest replica according to the labels.
+3. Local transactions need to know the binding relationship between Raft leader and region, which is also defined by placement rules.
+4. Once a rule is defined on a table, all the subsequent partitions added to the table should also inherit the rule. So the `ADD PARTITION` operation should query the rules on the table. The same is true for creating tables and indices.
+5. `SHOW PLACEMENT` statement should output the placement rules correctly.
+
+As placement rules will be queried in case 1, 2 and 3, low latency must be guaranteed. As discussed in section "Storing placement rules", PD is the source of truth. To lower the latency, the only way is caching the placement rules in TiDB.
+
+Since the cache is created, there must be a way to validate it. Different from region cache, placement rules cache can only be validated each time from PD. There are some ways to work around:
+
+- Update the schema version once a placement rule is changed, just like other DDL. PD broadcasts the latest schema version to all the TiDB instances, and then TiDB instances fetch the newest placement rules from PD. There will be a slight delay for queries before reading the latest placement rules. The side affect is that more transactions will retry since the schema version is changed.
+- TiDB queries placement rules from PD periodly. The delay is controllable but not eliminable.
+- Once a placement rule is changed, PD broadcasts it to all the TiDB instances. In this approach, schema version is not involved, so transactions are not affected. The delay is not eliminable either.
+
+All the approaches above will result in a delay. Fortunately, for case 1 and 2 above, delay is acceptable. It doesn’t matter much if the optimizer doesn’t perceive the placement rules changement immediately. The worst result is that the latency is relatively high for a short time.
+
+For case 3, although delay is acceptable, but all TiDB instances must be always consistent on the placement rules. To achieve this goal, schema version needs to be updated, thus transactions with old placement rules will fail when committed.
+
+For case 4 and 5, delay is not acceptable. Once the placement rules are written successfully, subsequent DDL statements should fetch the latest placement rules to gaurantee linearizability. Now that schema version is changed and the latest placement rules are broadcast to all the TiDB instances immediately, delay is eliminable. 
+
+Once the schema version is changed, all TiDB instances recognize the object ID and fetch placement rules from PD, rather than TiKV.
+
+To query the placement rules on a specified object, the object ID should be written to the placement rules, or it can be inferred from other fields. Now that `id` contains the object ID, TiDB can decode the object ID from it. See section "Building placement rules" for details.
+
+### Building placement rules
+
+There needs a way to map the placement rules in SQL to PD placement rule configuration. Most of the fields are discussed above, so this part focuses on `group_id`, `id`, `start_key` and `end_key`.
+
+`group_id` is used to identify the source of the placement rules, so `group_id` is `tidb`.
+
+`ALTER PLACEMENT POLICY` and `DROP PLACEMENT POLICY` need to find the rules of a specified object efficiently. It can be achieved by encoding the object ID in `id`.
+
+However, an object (database, table, partition) may have multiple rules for a single role. For example:
+
+```sql
+ALTER TABLE t
+	VOTER_CONSTRAINTS="{+zone=bj:2,+zone=sh:1}" VOTERS=3;
+```
+
+It needs 2 placement rules for `voter` in the PD placement rule configuration, because each rule can only specify one `count`. To make `id` unique, a unique identifier must be appended to `id`. DDL job ID plus an index in the job is a good choice.
+
+Take the case above for example, assuming the table ID of `t` is 100, the ID of the DDL job executing this statement is 200, then `id` of the placement rules are `100-200-1` and `100-200-2`.
+
+The prefix of `id` is in such a format:
+
+* Database: database id
+* Table: table id
+* Partition: partition id
+* Unpartitioned index: the concatenation of table id and index id, e.g. `100_1`
+* Partitioned index: the concatenation of partition id and index id
+
+To query all the placement rules for one object, PD looks for all the `id` with a specific prefix.
+
+As all placement rules are mapped to PD placement rule configurations, `start_key` and `end_key` must be generated for each object. However, databases and partitioned tables have no key ranges, so the only way is to generate a key range with no actual records.
+
+As database IDs are all globally unique, it's fine to replace table ID with database ID in the key range. For example, assuming the database ID is 100, then the string format of its key range is:
+
+- `start_key`: `t_{database_id}_`
+- `end_key`: `t_{database_id+1}_`
+
+It's same for partitioned tables.
+
+### Rule priorities
+
+Tables only inherit rules from databases when they are created, and the value is saved in the meta data. Thus, the rules of priorities are simplified from an earlier version of this proposal (and are more inline with how character sets are inherited).
+
+The only rules are that indexes and partitions inherit the rules of tables. Partitions can explicitly overwrite the placement policy, but indexes currently do not allow placement policy to be defined (this simplification was made intentionally since there is not a clear use case until global secondary indexes are introduced).
+
+Thus the priority is:
+
+```
+db --> table (Copied from db on create if placement not explicitly specified for the table)
+unpartitioned table --> index
+partitioned table --> partition (can be overwritten) --> index
+```
+
+For example:
+
+1. At the beginning, all data is placed based on the default placement rules.
+2. When a placement rule is added on table `t`, all data on `t` is placed based on the rule.
+3. When a placement rule is added on partition `p0` of `t`, all data on `p0` is placed based on the rule of `p0`, but other partitions stay still.
+4. When the placement rule on `p0` is removed, data on `p0` is placed based on the rule of `t`, just like other partitions.
+
+Rules priorities are checked when a placement rule is added, altered, or dropped.
+
+Rule priorities can be implemented by fields `index` and `override` in the PD placement rule configuration. `override` is alway enabled, and `index` stands for the priority. Rules with higher `index` will overwrite the rules with lower `index` and same key range, but rules with same `index` don't overwrite each other, they just accumulate.
+
+Specifically, `index` is in such a format:
+
+* `index` of default placement rules is 0
+* `index` of database placement rules is 1
+* `index` of table placement rules is 2
+* `index` of partition placement rules is 3
+* `index` of index placement rules is 4
+
+In such a way, the most granular rule always works.
+
 ### Region label configuration
 
 Instead of configuring key ranges, you can also configure region labels in placement rules. PD supports label rules, which indicate the key range of a database / table / partition name. TiDB pushes label rules once the schema changes, so that PD maintains the relationship between database / table /partition names and their corresponding key ranges.
@@ -415,26 +678,7 @@
 For example, in a typical multi-tenant scenario, each user has a private database. The dataset in one database is relatively small, and it’s rare to query across databases. In this case, a whole database can be placed in a single region to reduce multi-region latency.
 
 For another example, multiple businesses may run on a single TiDB cluster, which can reduce the overhead of maintaining multiple clusters. The resources of multiple businesses need to be isolated to avoid the risk that one business takes too many resources and affects others.
->>>>>>> 8e5dd485
-
-The following two policies are not identical:
-
-```sql
-CREATE PLACEMENT POLICY p1 FOLLOWER_CONSTRAINTS="[+region=us-east-1,+region=us-east-2]" FOLLOWERS=2;
-CREATE PLACEMENT POLICY p2 FOLLOWER_CONSTRAINTS="{+region=us-east-1:1,-region=us-east-2:1}" FOLLOWERS=2;
-```
-
-This is because p2 explicitly requires a follower count of 1 per region, whereas p2 allows for 2 in any of the above (TODO: is this correct, how does PD balance?)
-
-This is useful in the case that you want to ensure that `REPLICAS=2` exists in any of a list of zones:
-
-```sql
-CREATE PLACEMENT POLICY p2 CONSTRAINTS="[+zone=sh,+zone=gz,+zone=bz]" ROLE=follower REPLICAS=2;
-```
-
-<<<<<<< HEAD
-### Additional Semantics
-=======
+
 Since key range is not successive in one database, each table in the database corresponds to at least one placement rule, so there may be many placement rules. In either case above, there may be up to millions of tables in one database, which costs lots of time to update the rules and lots of space to store the rules.
 
 Another option is to take advantage of the region label, which is described earlier.
@@ -481,254 +725,6 @@
 ```
 
 Then you need only one placement rule for the database. When you change the placement of the database, you need to update one placement rule. However, when you drop a database, you need to delete multiple label rules plus one placement rule.
->>>>>>> 8e5dd485
-
-#### Partitioned Tables
-
-The key format of a partitioned table is `t_{partition_id}_r_{pk_value}`. As `partition_id` is part of the key prefix, the key range of a partition is successive. The key range is `t_{partition_id}_` to `t_{partition_id+1}_`.
-
-Defining placement rules of partitions is expected to be a common use case and is useful for both reducing multi-region latency and compliance scenarios. Because there are multiple key ranges for the table, multiple rules will be generated and sent to PD.
-
-In Geo-Partitioning, the table must be splitted into partitions, and each partition is placed in specific zones. There are some kinds of partition placement:
-
-* Place all voters on one zone
-* Place only leaders on one zone
-* Place leaders and half of the followers on one zone
-
-It’s up to users to choose the right solution.
-
-The semantics of partitioning are different to the default database policy. When a table is partitioned, the partitions will by default inherit the same placement policy as the table. This can be overwritten on a per-partition basis:
-
-```sql
-CREATE TABLE t1 (id INT, name VARCHAR(50), purchased DATE)
- PARTITION BY RANGE( YEAR(purchased) ) (
-  PARTITION p0 VALUES LESS THAN (2000) PLACEMENT POLICY='storeonhdd',
-  PARTITION p1 VALUES LESS THAN (2005),
-  PARTITION p2 VALUES LESS THAN (2010),
-  PARTITION p3 VALUES LESS THAN (2015),
-  PARTITION p4 VALUES LESS THAN MAXVALUE PLACEMENT POLICY='storeonfastssd'
- )
-PLACEMENT POLICY='companystandardpolicy';
-```
-
-In this example, partition `p0` uses the policy `storeonhdd`, partition `p4` uses the policy `storeonfastssd` and the remaining partitions use the policy `companystandardpolicy`. Assuming the following `ALTER TABLE` statement is executed, only partitions `p1`-`p3` will be updated:
-
-```sql
-ALTER TABLE t1 PLACEMENT POLICY=`companynewpolicy`;
-```
-
-For the syntax:
-```sql
-ALTER TABLE pt
-    EXCHANGE PARTITION p
-    WITH TABLE nt;
-```	
-
-If `nt` has placement rules associated with it, they will be retained when it becomes a partition of table `pt`. However, if no placement rules have been specified, then the rules of the table `pt` will be used. This helps protect against the case that a partition may need to have "default" placement rules, but default does not mean what the table uses (the output of `SHOW CREATE TABLE` would appear ambiguous). When the partition `p` is converted to table `nt`, it will continue to use the rules it had as a partition (either explicitly listed for the partition or the default for the table).
-
-This behavior is inspired by how a `CHARACTER SET` or `COLLATE` attribute applies to a column of a table, and columns will use the character set defined at the table-level by default.
-
-#### Removing placement from a database, table or partition
-
-Placement policy can be removed from an object via the following syntax:
-
-```sql
-ALTER DATABASE test [DEFAULT] PLACEMENT SET DEFAULT;
-ALTER TABLE t1 PLACEMENT=default;
-ALTER TABLE t1 PARTITION partition_name PLACEMENT=default;
-```
-
-In this case the default rules will apply to placement, and the output from `SHOW CREATE TABLE t1` should show no placement information.
-
-For a more complex rule using partitions, consider the following example:
-
-```sql
-ALTER TABLE t1 PARTITION p0 PLACEMENT="acdc";
---> 
-CREATE TABLE t1 (id INT, name VARCHAR(50), purchased DATE)
- PARTITION BY RANGE( YEAR(purchased) ) (
-  PARTITION p0 VALUES LESS THAN (2000) PLACEMENT="acdc",
-  PARTITION p1 VALUES LESS THAN (2005)
- );
-
-ALTER TABLE t1 PLACEMENT="xyz";
---> 
-CREATE TABLE t1 (id INT, name VARCHAR(50), purchased DATE)
- PARTITION BY RANGE( YEAR(purchased) ) (
-  PARTITION p0 VALUES LESS THAN (2000) PLACEMENT="acdc",
-  PARTITION p1 VALUES LESS THAN (2005)
- ) PLACEMENT="xyz";
-
-ALTER TABLE t1 PARTITION p0 PLACEMENT=DEFAULT;
---> 
-CREATE TABLE t1 (id INT, name VARCHAR(50), purchased DATE)
- PARTITION BY RANGE( YEAR(purchased) ) (
-  PARTITION p0 VALUES LESS THAN (2000),
-  PARTITION p1 VALUES LESS THAN (2005)
- ) PLACEMENT="xyz";
- 
-```
-
-The behavior above is described as `ALTER TABLE t1 PARTITION p0 PLACEMENT=DEFAULT` resets the placement of the partition `p0` to be inherited from the table `t1`.
-
-#### Sequences
-
-Sequence is typically used to allocate ID in `INSERT` statements, so the placement of sequences affects the latency of `INSERT` statements.
-
-However, sequence is typically used with cache enabled, which means very few requests are sent to sequence. So defining placement rules of sequences is not supported for now.
-
-#### DDL on tables
-
-The placement policy is associated with the definition of the table (and visible in `SHOW CREATE TABLE`). Thus, if a table is recovered by `FLASHBACK` or `RECOVER`, it is expected that the previous rules will be restored.
-
-Similarly, `TRUNCATE [TABLE]` does not change the definition of a table. It is expected that as new data is inserted, it will continue to respect placement rules.
-
-#### SHOW DDL jobs
-
-Because `CREATE TABLE` and `ALTER TABLE` are DDL, changes to placement are also considered DDL and are visible via `ADMIN SHOW DDL JOBS`.
-
-The fact that the DDL procedure in TiDB is mature helps to achieve some features of defining placement rules:
-
-- Placement rules are defined in serial as there's only one DDL owner at the same time
-- DDL is capable of disaster recovery as the middle states are persistent in TiKV
-- DDL is rollbackable as the middle states can transform from one to another
-- Updating schema version guarantees all active transactions are based on the same version of placement rules
-
-The actual "completion" of the DDL job as far as TiDB is concerned is that PD has been notified of the placement rules for all of the affected regions. PD will then asynchrnously apply the placement rules to all of the regions, and this progress is not observable via `ADMIN SHOW DDL JOBS`. The progress of scheduling can be observed via `SHOW PLACEMENT` or by reading `information_schema.placement_rules`.
-
-### Privilege management
-
-Privilege management is quite straightforward:
-
-* `ALTER [DATABASE|TABLE]` statement requires `Alter` privilege
-* `CREATE TABLE` statement requires `Create` privilege
-* `information_schema.placement_rules` and `SHOW PLACEMENT` only shows the placement rules on the objects that visible to the current user
-* `ADMIN SHOW DDL` requires `Super` privilege
-* `CREATE PLACEMENT POLICY`, `DROP PLACEMENT POLICY` and `ALTER PLACEMENT POLICY` require `PLACEMENT_ADMIN` (a new dynamic privilege). This is because these objects have global scope.
-
-## Implementation
-
-### Storing Placement Policies
-
-Placement policies will be stored in a table in the `mysql` schema. The policy name must be globally unique, but the definition of the table is not described in this proposal.
-
-Because the implementation is TiDB specific (does not require any compatibility with MySQL), it is up to the implementer to decide.
-
-### Storage Consistency
-
-PD uses placement rules to schedule data, so a replica of placement rules for _tables and partitions_ must be persistent in PD. However, because the rules are also considered part of the table definition, the placement rules are also persisted in PD.
-
-The rules to guarantee consistency between these two sources is as follows:
-
-- Changes to definition (`CREATE|ALTER TABLE`, `CREATE|ALTER PLACEMENT POLICY`, `CREATE|ALTER DATABASE`) will first be persisted to TiKV.
-- The changes will then be applied to PD (and asyncronously apply)
-
-It is safe to automatically retry applying the rules to PD because they are all idempotent in the current design.
-
-If PD can not be modified, then the changes to TIKV are expected to rollback and the statement returns an error. Thus, TiKV acts as an undo log.
-
-Because placement rules can also be configured outside of placement rules in SQL, PD should be considered the source of truth.
-
-### Querying placement rules
-
-The scenarios where TiDB queries placement rules are as follows:
-
-1. The optimizer uses placement rules to decide to route cop request to TiKV or TiFlash. It's already implemented and the TiFlash information is written into table information, which is stored on TiKV.
-2. It will be probably used in locality-aware features in the future, such as follower-read. Follower-read is always used when TiDB wants to read the nearest replica to reduce multi-region latency. In some distributed databases, it’s implemented by labelling data nodes and selecting the nearest replica according to the labels.
-3. Local transactions need to know the binding relationship between Raft leader and region, which is also defined by placement rules.
-4. Once a rule is defined on a table, all the subsequent partitions added to the table should also inherit the rule. So the `ADD PARTITION` operation should query the rules on the table. The same is true for creating tables and indices.
-5. `SHOW PLACEMENT` statement should output the placement rules correctly.
-
-As placement rules will be queried in case 1, 2 and 3, low latency must be guaranteed. As discussed in section "Storing placement rules", PD is the source of truth. To lower the latency, the only way is caching the placement rules in TiDB.
-
-Since the cache is created, there must be a way to validate it. Different from region cache, placement rules cache can only be validated each time from PD. There are some ways to work around:
-
-- Update the schema version once a placement rule is changed, just like other DDL. PD broadcasts the latest schema version to all the TiDB instances, and then TiDB instances fetch the newest placement rules from PD. There will be a slight delay for queries before reading the latest placement rules. The side affect is that more transactions will retry since the schema version is changed.
-- TiDB queries placement rules from PD periodly. The delay is controllable but not eliminable.
-- Once a placement rule is changed, PD broadcasts it to all the TiDB instances. In this approach, schema version is not involved, so transactions are not affected. The delay is not eliminable either.
-
-All the approaches above will result in a delay. Fortunately, for case 1 and 2 above, delay is acceptable. It doesn’t matter much if the optimizer doesn’t perceive the placement rules changement immediately. The worst result is that the latency is relatively high for a short time.
-
-For case 3, although delay is acceptable, but all TiDB instances must be always consistent on the placement rules. To achieve this goal, schema version needs to be updated, thus transactions with old placement rules will fail when committed.
-
-For case 4 and 5, delay is not acceptable. Once the placement rules are written successfully, subsequent DDL statements should fetch the latest placement rules to gaurantee linearizability. Now that schema version is changed and the latest placement rules are broadcast to all the TiDB instances immediately, delay is eliminable. 
-
-Once the schema version is changed, all TiDB instances recognize the object ID and fetch placement rules from PD, rather than TiKV.
-
-To query the placement rules on a specified object, the object ID should be written to the placement rules, or it can be inferred from other fields. Now that `id` contains the object ID, TiDB can decode the object ID from it. See section "Building placement rules" for details.
-
-### Building placement rules
-
-There needs a way to map the placement rules in SQL to PD placement rule configuration. Most of the fields are discussed above, so this part focuses on `group_id`, `id`, `start_key` and `end_key`.
-
-`group_id` is used to identify the source of the placement rules, so `group_id` is `tidb`.
-
-`ALTER PLACEMENT POLICY` and `DROP PLACEMENT POLICY` need to find the rules of a specified object efficiently. It can be achieved by encoding the object ID in `id`.
-
-However, an object (database, table, partition) may have multiple rules for a single role. For example:
-
-```sql
-ALTER TABLE t
-	VOTER_CONSTRAINTS="{+zone=bj:2,+zone=sh:1}" VOTERS=3;
-```
-
-It needs 2 placement rules for `voter` in the PD placement rule configuration, because each rule can only specify one `count`. To make `id` unique, a unique identifier must be appended to `id`. DDL job ID plus an index in the job is a good choice.
-
-Take the case above for example, assuming the table ID of `t` is 100, the ID of the DDL job executing this statement is 200, then `id` of the placement rules are `100-200-1` and `100-200-2`.
-
-The prefix of `id` is in such a format:
-
-* Database: database id
-* Table: table id
-* Partition: partition id
-* Unpartitioned index: the concatenation of table id and index id, e.g. `100_1`
-* Partitioned index: the concatenation of partition id and index id
-
-To query all the placement rules for one object, PD looks for all the `id` with a specific prefix.
-
-As all placement rules are mapped to PD placement rule configurations, `start_key` and `end_key` must be generated for each object. However, databases and partitioned tables have no key ranges, so the only way is to generate a key range with no actual records.
-
-As database IDs are all globally unique, it's fine to replace table ID with database ID in the key range. For example, assuming the database ID is 100, then the string format of its key range is:
-
-- `start_key`: `t_{database_id}_`
-- `end_key`: `t_{database_id+1}_`
-
-It's same for partitioned tables.
-
-### Rule priorities
-
-Tables only inherit rules from databases when they are created, and the value is saved in the meta data. Thus, the rules of priorities are simplified from an earlier version of this proposal (and are more inline with how character sets are inherited).
-
-The only rules are that indexes and partitions inherit the rules of tables. Partitions can explicitly overwrite the placement policy, but indexes currently do not allow placement policy to be defined (this simplification was made intentionally since there is not a clear use case until global secondary indexes are introduced).
-
-Thus the priority is:
-
-```
-db --> table (Copied from db on create if placement not explicitly specified for the table)
-unpartitioned table --> index
-partitioned table --> partition (can be overwritten) --> index
-```
-
-For example:
-
-1. At the beginning, all data is placed based on the default placement rules.
-2. When a placement rule is added on table `t`, all data on `t` is placed based on the rule.
-3. When a placement rule is added on partition `p0` of `t`, all data on `p0` is placed based on the rule of `p0`, but other partitions stay still.
-4. When the placement rule on `p0` is removed, data on `p0` is placed based on the rule of `t`, just like other partitions.
-
-Rules priorities are checked when a placement rule is added, altered, or dropped.
-
-Rule priorities can be implemented by fields `index` and `override` in the PD placement rule configuration. `override` is alway enabled, and `index` stands for the priority. Rules with higher `index` will overwrite the rules with lower `index` and same key range, but rules with same `index` don't overwrite each other, they just accumulate.
-
-Specifically, `index` is in such a format:
-
-* `index` of default placement rules is 0
-* `index` of database placement rules is 1
-* `index` of table placement rules is 2
-* `index` of partition placement rules is 3
-* `index` of index placement rules is 4
-
-In such a way, the most granular rule always works.
 
 ## Examples
 
@@ -890,4 +886,3 @@
   - Added short-hand syntactic sugar for constraints to handle default cases.
   - Changed it so that you can no longer specify multiple constraints.
   - Use defaults for `count` of each role, and `ROLE_CONSTRAINTS` syntax.
-  