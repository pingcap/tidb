# Defining placement rules in SQL

- Author(s):     [djshow832](https://github.com/djshow832) (Ming Zhang), [morgo](https://github.com/morgo) (Morgan Tocker)
- Last updated:  2021-07-26
- Discussion PR: https://github.com/pingcap/tidb/pull/26221
- Tracking Issue: https://github.com/pingcap/tidb/issues/18030
- Original Document (Chinese): https://docs.google.com/document/d/18Kdhi90dv33muF9k_VAIccNLeGf-DdQyUc8JlWF9Gok

## Table of Contents

* [Introduction](#introduction)
* [Motivation or Background](#motivation-or-background)
* [Detailed Design](#detailed-design)
    * [New Syntax Overview](#new-syntax-overview)
    * [Updates to Existing Syntax](#updates-to-existing-syntax)
    * [Placement Rules Syntax](#placement-rules-syntax)
    * [Additional Semantics](#additional-semantics)
    * [Privilege management](#privilege-management)
* [Implementation](#implementation)
    * [Storing Placement Policies](#storing-placement-policies)
    * [Storage Consistency](#storage-consistency)
    * [Querying Placement Rules](#querying-placement-rules)
    * [Building placement rules](#building-placement-rules)
    * [Rule priorities](#rule-priorities)
* [Examples](#examples)
    * [Optimization: Follower read in every region](#optimization-follower-read-in-every-region)
    * [Optimization: Latest data on SSD](#optimization-latest-data-on-ssd)
    * [Optimization: Multi-tenancy / control of shared resources](#optimization-multi-tenancy--control-of-shared-resources)
    * [Compliance: User data needs geographic split](#compliance-user-data-needs-geographic-split)
* [Impacts & Risks](#impacts--risks)
* [Investigation & Alternatives](#investigation--alternatives)
    * [Known Limitations](#known-limitations)
* [Unresolved Questions](#unresolved-questions)
    * [Compliance Requirements](#compliance-requirements)
    * [Behaviors](#behaviors)
* [Changelog](#changelog)

## Introduction

TiDB currently supports placement rules, which can define the placement of data in a more flexible and more granular way. But the current usage requires configuration files to manage them, and for end-users this can be complicated.

This document proposes an approach to configure placement rules through DDL statements. Usability is improved because the TiDB server parses the statements and notifies PD to perform the change.

## Motivation or Background

The scenarios of defining placement rules in SQL include:

- Place data across regions to improve access locality
- Add a TiFlash replica for a table
- Limit data within its national border to guarantee data sovereignty
- Place latest data to SSD and history data to HDD
- Place the leader of hot data to a high-performance TiKV instance
- Increase the replica count of more important data
- Separate irrelevant data into different stores to improve availability

These scenarios usually fit into one of the following categories:

1. An optimization or availability use case (such as improving data access locality)
2. A compliance use case (such as ensuring data resides within a geographic region)

This proposal makes some intentional decisions so that both categories of use-cases can be handled correctly. It improves upon the earlier proposal by reducing the risk of misconfiguration which can affect compliance use cases.

## Detailed Design

### New Syntax Overview

There are two ways to specify placement rules:

1. By assigning placement directly on a database, table or partition (direct assignment)
2. By creating a new `PLACEMENT POLICY` and then applying the placement policy to a database, table or partition (placement policy)

Using a `PLACEMENT POLICY` will be recommended for compliance requirements, since it can allow administrators to better keep track of usage. This can be seen as similar to how complex environments will use `ROLES` for management instead of directly assigning privileges to users.

Both syntaxes are considered [`table_option`](https://dev.mysql.com/doc/refman/8.0/en/alter-table.html)s, and available in both `CREATE TABLE` and `ALTER TABLE` contexts.

The two methods **are mutually exclusive**. Specifying both in a `CREATE`/`ALTER` statement will result in an error. Specifying a `PLACEMENT POLICY` on a table with direct assignment options will clear those options.

#### Direct Assignment

Creating a new table with directly assigned constraints. The leader is in `us-east-1` region, the followers are in `us-east-1` and `us-east-2`:

```sql
CREATE TABLE t1 (
	id INT NOT NULL PRIMARY KEY,
	b VARCHAR(100)
) PRIMARY_REGION="us-east-1" REGIONS="us-east-1,us-east-2";
```

In this context, "REGION" and "REGIONS" are syntactic sugar which map to the label `region`. The following labels have special reserved words (the plural is used in contexts such as followers where multiple is possible):
- `host` and `hosts`: expected to be the same physical machine or hypervisor.
- `rack` and `racks`: similar to host; a group of machines that are physically close together and may suffer from many of the same failures.
- `zone` and `zones`: similar to an AWS zone; much larger degree of blast radius isolation from a rack, but still vulnerable to issues such as a natural disaster.
- `region` and `regions`: expected to be distributed far enough apart that there is isolation from disasters.

To use additional labels not in this list, see "Advanced Placement" below.

#### Explicit Placement Syntax

Creating a new `PLACEMENT POLICY`:

```sql
CREATE PLACEMENT POLICY `standardplacement` PRIMARY_REGION="us-east-1" REGIONS="us-east-1,us-east-2"
```

Creating a new table with the `PLACEMENT POLICY` assigned:

```sql
CREATE TABLE t1 (
	id INT NOT NULL PRIMARY KEY,
	b VARCHAR(100)
) PLACEMENT POLICY=`standardplacement`;
```

Adding `PLACEMENT POLICY` to an existing table:

```sql
CREATE TABLE t2 (
	id INT NOT NULL PRIMARY KEY,
	b VARCHAR(100)
);
ALTER TABLE t2 PLACEMENT POLICY=`standardplacement`;
```

Behavior notes:

- `CREATE` or `ALTER` and specifying a `PLACEMENT POLICY` that does not exist results in an error: placement policy 'x' is not defined (see "Skipping Policy Validation" below)
- Placement policies are globally unique names. Thus, a policy named `companyplacementpolicy` can apply to the db `test` as well as `userdb`. The namespace does not overlap with other DB objects.
- Placement Policy names are case insensitive, and follow the same rules as tables/other identifiers for length (64 chars) and special characters.
- The full placement policy can be seen with `SHOW CREATE PLACEMENT POLICY x`. This is useful for shorthand usage by DBAs, and consistent with other database objects.
- It is possible to update the definition of a placement policy with `ALTER PLACEMENT POLICY x LEADER_CONSTRAINTS="[+region=us-east-1]" FOLLOWER_CONSTRAINTS="{+region=us-east-1:1,+region=us-east-2:1}";` This is modeled on the statement `ALTER VIEW` (where the view needs to be redefined). When `ALTER PLACEMENT POLICY x` is executed, all tables that use this placement policy will need to be updated in PD.
- The statement `DROP PLACEMENT POLICY` should execute without error. If any partitions currently use this policy, they will be converted to the policy used by the table they belong to. If any tables use this policy, they will be converted to the policy used by the database they belong to. If any databases use this policy, they will be converted to the default placement policy. This is modeled on the behavior of dropping a `ROLE` that might be assigned to users.
- The statement `RENAME PLACEMENT POLICY x TO y` renames a placement policy. The `SHOW CREATE TABLE` output of all databases, tables and partitions that used this placement policy should be updated to the new name.
- You can not use **both** a placement policy and direct assignment. If you alter specify both in a `CREATE TABLE` or `ALTER TABLE` an error will be returned. If you specify a `PLACEMENT POLICY` in an `ALTER TABLE` statement, it will unset other placement options ({FOLLOWERS,VOTERS,LEARNERS}=N, {FOLLOWER,VOTER,LEARNER}_CONSTRAINTS, CONSTRAINTS, PRIMARY_REGION, REGIONS, SCHEDULE).

#### Advanced Placement

The syntax `PRIMARY_REGION="us-east-1" REGIONS="us-east-1,us-east-2"` is the recommended syntax for users, but it only works for supported labels.
Consider the case where a user wants to allocate placement based on the label `disk`. Using constraints is required:

```sql
ALTER PLACEMENT POLICY `standardplacement` CONSTRAINTS="[+disk=ssd]";
```

The following two placement policies are considered equal:

```sql
CREATE PLACEMENT POLICY `standardplacement1` PRIMARY_REGION="us-east-1" REGIONS="us-east-1,us-east-2" FOLLOWERS=4;
CREATE PLACEMENT POLICY `standardplacement2` LEADER_CONSTRAINTS="[+region=us-east-1]"  FOLLOWERS_CONSTRAINTS="[+region=us-east-1,+region=us-east-2]" FOLLOWERS=4;
```

When the constraints is specified as a dictionary (`{}`) numeric counts for each region must be specified and `FOLLOWERS=n` is disallowed. The special `+any` constraint permits additional followers to be added with no constraints:

```sql
ALTER PLACEMENT POLICY `standardplacement3` LEADER_CONSTRAINTS="[+region=us-east-1]" FOLLOWER_CONSTRAINTS="{+region=us-east-1:1,+region=us-east-2:1,+region=us-west-1:1,+any:1}";
```

The placement policy above has 4 followers:
- 1 each in the regions us-east-1, us-east-2 and us-west-1
- 1 that has no constraints and may reside in any location (including the previously specified regions)

Behavior notes:

* Advanced placement is available in the context of `CREATE|ALTER PLACEMENT POLICY`, `CREATE|ALTER DATABASE` and `CREATE|ALTER TABLE`. i.e. the usage of all placement syntax is expected to be the same in all contexts.
* It is possible to set `CONSTRAINTS`, `LEADER_CONSTRAINTS`, `FOLLOWER_CONSTRAINTS`, `LEARNER_CONSTRAINTS` and `VOTER_CONSTRAINTS`. Assuming that both `CONSTRAINTS` and `FOLLOWER_CONSTRAINTS` are specified, the conditions are "AND"ed together.
* See "Constraints configuration" below for a full set of rules and syntax for constraints.

#### Metadata commands

Besides `SHOW CREATE PLACEMENT POLICY x` and `SHOW CREATE TABLE t1` it should be possible to summarize all placement for a database system. This is beneficial for compliance scenarios.

##### information_schema.placement_rules

A new system table `information_schema.placement_rules` is added to view all explicit placement rules. An explicit rule is one that has been defined by the user and does not use inheritance rules, such as how partitions will use the same rules as the table they belong to.

The table contains columns such as:

* `rule_definition`: the placement policy definition (could be `PLACEMENT POLICY=x`, syntactic sugar variant or full list of constraints)
* `followers`: the number of followers
* `learners`: the number of learners
* `voters`: the number of voters
* `schema_name`: the schema this applies to.
* `table_name`: the table this applies to.
* `partition_name`: the partition this applies to (NULL if not applicable)
* `scheduling state`: the scheduling state of the placement rule.

The system table is a virtual table, which doesn’t persist data. When querying the table, TiDB queries PD and integrates the result in a table format. That also means the metadata is stored on PD instead of TiKV.

##### SHOW PLACEMENT

The `information_schema.placement_rules` table only contains stored placement rules, and users cannot query the effective rule of one object from it.

For example, table `t` has two partitions `p0` and `p1`, and a placement rule is added on `t`. If the user wants to query the working rule of `p0`, he will find no placement rule is defined for `p0` through the system table. Based on the inheritance rules for partitioned tables the user needs to query the placement rule on `t`. This procedure is annoying.

To simplify the procedure, a `SHOW PLACEMENT` statement is provided to summarize the effective rules for one specified object.

The statement is in such a format:

```sql
SHOW PLACEMENT FOR [{DATABASE | SCHEMA} schema_name] [TABLE table_name [PARTITION partition_name]];
```

Examples:

```sql
SHOW PLACEMENT;
+----------------------------+----------------------------------------------------------------------+------------------+
| target                     | placement                                                            | scheduling_state |
+----------------------------+----------------------------------------------------------------------+------------------+
| POLICY system              | PRIMARY_REGION="us-east-1" REGIONS="us-east-1,us-east-2" FOLLOWERS=4 | SCHEDULED        |
| POLICY default             | PRIMARY_REGION="us-east-1" REGIONS="us-east-1,us-east-2"             | SCHEDULED        |
| DATABASE test              | PRIMARY_REGION="us-east-1" REGIONS="us-east-1,us-east-2"             | SCHEDULED        |
| TABLE test.t1              | PRIMARY_REGION="us-east-1" REGIONS="us-east-1,us-east-2"             | SCHEDULED        |
| TABLE test.t1 PARTITION p1 | PRIMARY_REGION="us-east-1" REGIONS="us-east-1,us-east-2"             | INPROGRESS       |
+----------------------------+----------------------------------------------------------------------+------------------+
5 rows in set (0.00 sec)

SHOW PLACEMENT LIKE 'POLICY%';
+----------------------------+----------------------------------------------------------------------+------------------+
| target                     | placement                                                            | scheduling_state |
+----------------------------+----------------------------------------------------------------------+------------------+
| POLICY system              | PRIMARY_REGION="us-east-1" REGIONS="us-east-1,us-east-2" FOLLOWERS=4 | SCHEDULED        |
| POLICY default             | PRIMARY_REGION="us-east-1" REGIONS="us-east-1,us-east-2"             | SCHEDULED        |
+----------------------------+----------------------------------------------------------------------+------------------+
2 rows in set (0.00 sec)

SHOW PLACEMENT FOR DATABASE test;
+----------------------------+----------------------------------------------------------------------+------------------+
| target                     | placement                                                            | scheduling_state |
+----------------------------+----------------------------------------------------------------------+------------------+
| DATABASE test              | PRIMARY_REGION="us-east-1" REGIONS="us-east-1,us-east-2"             | SCHEDULED        |
| TABLE test.t1              | PRIMARY_REGION="us-east-1" REGIONS="us-east-1,us-east-2"             | SCHEDULED        |
| TABLE test.t1 PARTITION p1 | PRIMARY_REGION="us-east-1" REGIONS="us-east-1,us-east-2"             | INPROGRESS       |
+----------------------------+----------------------------------------------------------------------+------------------+
3 rows in set (0.00 sec)

```


TiDB will automatically find the effective rule based on the rule priorities.

This statement outputs at most 1 line. For example, when querying a table, only the placement rule defined on the table itself is shown, and the partitions in it will not be shown.

The output of this statement contains these fields:

* Target: The object queried. It can be a database, table, partition, or index.
    * For policies, it is shown as the policy name.
    * For database, it is shown in the format `DATABASE database_name`
    * For table, it is shown in the format `TABLE database_name.table_name`
    * For partition, it is shown in the format `TABLE database_name.table_name PARTITION partition_name`
* Placement: An equivalent `ALTER` statement on `target` that defines the placement rule.
* Scheduling state: The scheduling progress from the PD aspect.

For finding the current use of a placement policy, the following syntax can be used:

```sql
SHOW PLACEMENT LIKE 'POLICY standardpol%';
```

This will match for `PLACEMENT POLICY` names such as `standardpolicy`.

### Updates to Existing Syntax

#### CREATE DATABASE / ALTER DATABASE

The semantics of a `PLACEMENT POLICY` on a database/schema should be similar to the [default character set attribute](https://dev.mysql.com/doc/refman/8.0/en/charset-database.html). For example:

```sql
CREATE DATABASE mydb [DEFAULT] PLACEMENT POLICY=`companystandardpolicy`;
CREATE TABLE mydb.t1 (a INT);
ALTER DATABASE mydb [DEFAULT] PLACEMENT POLICY=`companynewpolicy`;
CREATE TABLE mydb.t2 (a INT);
CREATE TABLE mydb.t3 (a INT) PLACEMENT POLICY=`companystandardpolicy`;
```

* The tables t1 and t3 are created with the policy `companystandardpolicy` and the table t2 is created with `companynewpolicy`.
* The `DATABASE` default only affects tables when they are created and there is no explicit placement policy defined.
* Thus, the inheritance rules only apply when tables are being created, and if the database policy changes this will not update the table values. This differs slightly for table partitions.
* The statement `SHOW CREATE DATABASE` is also available, and will show the [DEFAULT] PLACEMENT POLICY in TiDB feature specific comments (/*T![placement] DEFAULT PLACEMENT POLICY x */)

#### SHOW CREATE TABLE

The output of `SHOW CREATE TABLE` should describe any placement options that are either explicitly specified, or inherited from the default placement from `CREATE DATABASE` / `ALTER DATABASE`. This should be escaped in TiDB feature-specific comment syntax. i.e.

```sql
use test;
CREATE TABLE t1 (a int);
SHOW CREATE TABLE t1;
-->
CREATE TABLE `t1` (
  `a` int(11) DEFAULT NULL
) ENGINE=InnoDB DEFAULT CHARSET=utf8mb4 COLLATE=utf8mb4_bin;

CREATE TABLE t2 (a int) PLACEMENT POLICY='acdc';
SHOW CREATE TABLE t2;
-->
CREATE TABLE `t2` (
  `a` int(11) DEFAULT NULL
) ENGINE=InnoDB DEFAULT CHARSET=utf8mb4 COLLATE=utf8mb4_bin /*T![placement] PLACEMENT POLICY=`acdc` */;

ALTER DATABASE test DEFAULT PLACEMENT POLICY=`acdc`;
CREATE TABLE t3 (a int);
SHOW CREATE TABLE t3;
-->
CREATE TABLE `t3` (
  `a` int(11) DEFAULT NULL
) ENGINE=InnoDB DEFAULT CHARSET=utf8mb4 COLLATE=utf8mb4_bin /*T![placement]  PLACEMENT POLICY=`acdc` */;

ALTER TABLE t3 PRIMARY_REGION="us-east-1" REGIONS="us-east-1,us-east-2,us-west-1,us-west-2";
SHOW CREATE TABLE t3;
-->
CREATE TABLE `t3` (
  `a` int(11) DEFAULT NULL
) ENGINE=InnoDB DEFAULT CHARSET=utf8mb4 COLLATE=utf8mb4_bin /*T![placement] PRIMARY_REGION="us-east-1" REGIONS="us-east-1,us-east-2,us-west-1,us-west-2" */;

```

This helps ensure the highest level of compatibility between both TiDB versions and MySQL.

### Placement Rules Syntax

#### Constraints configuration

The constraints syntax (described as "Advanced Placement" above) allows placement to be enforced based on labels. If CONSTRAINTS are omitted, it means no label constraint is enforced, thus the replicas can be placed anywhere.

`CONSTRAINTS` should be a string and in one of these formats:

- List: `[{+|-}key=value,...]`, e.g. `[+region=us-east-1,-disk=hdd]`
- Dictionary: `{"{+|-}key=value,...":count,...}`, e.g. `{"+region=us-east-1,-disk=hdd":1, +region=us-east-2:2}`

The prefix `+` indicates that data can only be placed on the stores whose labels contain such labels, and `-` indicates that data can’t be placed on the stores whose labels contain such labels. For example, `+region=us-east-1,+region=us-east-2` indicates to place data only in `us-east-1` and `us-east-2` regions.

The `key` here refers to the label name, and `value` is the label value. The label name should have already been defined in the store configurations. For example, assuming a store has following labels:

```sql
[server]
labels = "region=us-east-1,rack=rack0,disk=hdd"
```

Then `+region=us-east-1` matches this store while `+disk=ssd` doesn't.

In the dictionary format, `count` must be specified, which indicates a quantity which must match. When the prefix is `-`, the `count` is still meaningful.

For example, `FOLLOWER_CONSTRAINTS="{+region=us-east-1:1,-region=us-east-2:2}"` indicates to place at least 1 follower in `us-east-1`, 2 replicas in anywhere but `us-east-2` (by definition this will be `us-east-1` since there are no other regions available).

In the list format, `count` is not specified. The number of followers for each constraint is not limited, but the total number of instances should still conform to the definition.

For example, `FOLLOWER_CONSTRAINTS="[+region=us-east-1,+region=us-east-2]" FOLLOWERS=3` indicates to place 3 followers on either `us-east-1` or `us-east-1`. There may be 2 replicas on `us-east-1` and 1 in `us-east-2`, or 2 in `us-east-2` and 1 in `us-east-1`. It's up to PD (see "Schedule Property" for additional details).

Label constraints can be implemented by defining `label_constraints` field in PD placement rule configuration. `+` and `-` correspond to property `op`. Specifically, `+` is equivalent to `in` and `-` is equivalent to `notIn`.

For example, `+region=us-east-1,+region=us-east-2,-disk=hdd` is equivalent to:

```
"label_constraints": [
	{"key": "region", "op": "in", "values": ["us-east-1", "us-east-2"]},
	{"key": "disk", "op": "notIn", "values": ["hdd"]}
]
```

Field `location_labels` in PD placement rule configuration is used to isolate replicas to different zones to improve availability. For now, the global configuration can be used as the default `location_labels` for all placement rules defined in SQL, so it's unnecessary to specify it.

`PLACEMENT` also supports adding TiFlash replicas for a table, as the statement `ALTER TABLE table_name SET TIFLASH REPLICA count` does. For example:

```sql
ALTER TABLE t1
	LEARNER_CONSTRAINTS="[+engine=tiflash]" LEARNERS=1;
```

The only way to judge whether it’s adding a TiFlash replica is to check the label. If it contains `engine=tiflash`, then it’s adding or removing a TiFlash replica. This logic is conventional in PD for now.

#### Specifying role count

The roles `FOLLOWERS`, `LEARNERS` and `VOTERS` also support an optional count in *list* format. For example:

```sql
CREATE PLACEMENT POLICY `standardplacement1` PRIMARY_REGION="us-east-1" REGIONS="us-east-1,us-east-2" FOLLOWERS=4;
CREATE PLACEMENT POLICY `standardplacement2` LEADER_CONSTRAINTS="[+region=us-east-1]"  FOLLOWERS_CONSTRAINTS="[+region=us-east-1,+region=us-east-2]" FOLLOWERS=4;
```

If the constraints is specified as a dictionary (e.g. `{"+region=us-east-1":1}`) the count is not applicable and an error is returned:

```sql
FOLLOWER_CONSTRAINTS="{+region=us-east-1:1,-region=us-east-2:2}" FOLLOWERS=3 // technically accurate, but an error
FOLLOWER_CONSTRAINTS="{+region=us-east-1:1,-region=us-east-2:2}" FOLLOWERS=2 // an error
```

For dictionary format, the count is inferred by the constraint. The following constraint creates 4 followers:

```sql
FOLLOWER_CONSTRAINTS="{+region=us-east-1:1,-region=us-east-2:2,+any:1}"
```

Explanation:
- 1 follower in `us-east-1`
- 2 followers not in `us-east-2`
- 1 follower in any region (a special label of `+any`)

`+any` changes an earlier proposal where the `FOLLOWERS` count could also be specified. This has been removed to reduce the risk of discrepancies and misconfiguration. See also "Policy Validation" below.

#### Built-in Placement Policies

By default every system will have two placement policies, which can be modified via `ALTER PLACEMENT POLICY` but never dropped:

* `default`: This policy is used only in the event that a policy has not been specified.
* `system`: This policy is used for internal TiDB system tables.

Some common applications might be to increase the replica count on system or default tables. It is not typically recommended to add constraints to these policies as it will lead to cluster inbalance, but it is possible.

#### Schedule Property

When using either the syntactic sugar or list format for placement rules, PD is free to schedule followers/leaders/voters wherever it decides. For example:

```sql
CREATE PLACEMENT POLICY `standardplacement1` PRIMARY_REGION="us-east-1" REGIONS="us-east-1,us-east-2" FOLLOWERS=4;
CREATE PLACEMENT POLICY `standardplacement2` LEADER_CONSTRAINTS="[+region=us-east-1]"  FOLLOWERS_CONSTRAINTS="[+region=us-east-1,+region=us-east-2]" FOLLOWERS=4;
```

- Are each of the followers split equally in us-east-1 and us-east-2?
- Could the majority of followers be placed in us-east-1? That would ensure fast quorum but reduced fault tolerance.

To address the ambiguity the concept of a "schedule" is introduced, which is the name for a strategy that PD uses to determine where to place instances. For an example:

```sql
CREATE PLACEMENT POLICY `standardplacement1` PRIMARY_REGION="us-east-1" REGIONS="us-east-1,us-east-2" FOLLOWERS=4 SCHEDULE="EVEN";
```

<<<<<<< HEAD
The following `SCHEDULE` options are available:
=======
It connects the table name `db1/tb1` with the key range.
>>>>>>> 9fb775a3

* `EVEN`: Followers will be balanced based on the value of the "region" label. So for example if `us-east-1` has 15 stores and `us-east-2` has 5, it doesn't matter. 2 stores will be placed in each. This is recommended for increased fault tolerance.
* `MAJORITY_IN_PRIMARY`: As many followers as required to achieve quorum will be placed in the primary region. The remaining followers will be scheduled in the remaining secondary regions.

#### Key range configuration

In PD placement rule implementation, the key range must be specified. Now that `table_name` is specified in the `ALTER TABLE` statement, key range can be inferred.

Typically, key format is in such a format: `t{table_id}_r{pk_value}`, where `pk_value` may be `_tidb_rowid` in some cases. `table_id` can be inferred from `table_name`, thus the key range is `t{table_id}_` to `t{table_id+1}_`.

Similarly, the key range of partitions can also be inferred.

#### Policy Validation

When placement policies are specified, they should be validated for correctness:

1. The `FOLLOWERS` count should respect raft quorum expectations. The default is `2` (which creates raft groups of 3). If the number is odd, it could lead to split brain scenarios, so a warning should be issued. Warnings should also be issued for a count less than 2 (this might be useful for development environments, so an error is not returned)
2. A policy that is impossible based on the current topology (region=us-east-1 and followers=2, but there is only 1 store in us-east-1) should be a warning. This allows for some transitional topologies.
3. If the constraints are specified as a dictionary, specifying the count (i.e. `FOLLOWERS=n`) is prohibited.
4. Specifying both direct placement rules (`{FOLLOWERS,VOTERS,LEARNERS}=N, {FOLLOWER,VOTER,LEARNER}_CONSTRAINTS, CONSTRAINTS, PRIMARY_REGION, REGIONS, SCHEDULE`) and a `PLACEMENT POLICY` is prohibited.

#### Skipping Policy Validation

It should be possible to skip policy validation. This can be seen as similar to skipping foreign key checks, which is often used by logical dumpers:

```sql
SET FOREIGN_KEY_CHECKS=0;
SET PLACEMENT_CHECKS=0;

CREATE TABLE t3 (a int) PLACEMENT POLICY `mycompanypolicy`;
```

If a table is imported when `PLACEMENT_CHECKS` is `OFF`, and the placement policy does not validate, then the same rules of fallback apply as in the case `DROP PLACEMENT POLICY` (where policy is still in use).

#### Ambiguous and edge cases

The following two policies are not identical:

```sql
CREATE PLACEMENT POLICY p1 FOLLOWER_CONSTRAINTS="[+region=us-east-1,+region=us-east-2]" FOLLOWERS=2;
CREATE PLACEMENT POLICY p2 FOLLOWER_CONSTRAINTS="{+region=us-east-1:1,-region=us-east-2:1}";
```

This is because p2 explicitly requires a follower count of 1 per region, whereas p1 allows for 2 in any of the above (see "Schedule Property" above for an explanation).

This is useful in the case that you want to ensure that `FOLLOWERS=2` exists in any of a list of zones:

```sql
CREATE PLACEMENT POLICY p2 FOLLOWER_CONSTRAINTS="[+region=us-east-1,+region=us-east-2,+region=us-west-1]" FOLLOWERS=2;
```

### Additional Semantics

#### Partitioned Tables

The key format of a partitioned table is `t{partition_id}_r{pk_value}`. As `partition_id` is part of the key prefix, the key range of a partition is successive. The key range is `t{partition_id}_` to `t{partition_id+1}_`.

Defining placement rules of partitions is expected to be a common use case and is useful for both reducing multi-region latency and compliance scenarios. Because there are multiple key ranges for the table, multiple rules will be generated and sent to PD.

In Geo-Partitioning, the table must be splitted into partitions, and each partition is placed in specific zones. There are some kinds of partition placement:

* Place all voters on one zone
* Place only leaders on one zone
* Place leaders and half of the followers on one zone

It’s up to users to choose the right solution.

The semantics of partitioning are different to the default database policy. When a table is partitioned, the partitions will by default inherit the same placement policy as the table. This can be overwritten on a per-partition basis:

```sql
CREATE TABLE t1 (id INT, name VARCHAR(50), purchased DATE)
 PARTITION BY RANGE( YEAR(purchased) ) (
  PARTITION p0 VALUES LESS THAN (2000) PLACEMENT POLICY='storeonhdd',
  PARTITION p1 VALUES LESS THAN (2005),
  PARTITION p2 VALUES LESS THAN (2010),
  PARTITION p3 VALUES LESS THAN (2015),
  PARTITION p4 VALUES LESS THAN MAXVALUE PLACEMENT POLICY='storeonfastssd'
 )
PLACEMENT POLICY='companystandardpolicy';
```

In this example, partition `p0` uses the policy `storeonhdd`, partition `p4` uses the policy `storeonfastssd` and the remaining partitions use the policy `companystandardpolicy`. Assuming the following `ALTER TABLE` statement is executed, only partitions `p1`-`p3` will be updated:

```sql
ALTER TABLE t1 PLACEMENT POLICY=`companynewpolicy`;
```

For the syntax:
```sql
ALTER TABLE pt
    EXCHANGE PARTITION p
    WITH TABLE nt;
```	

If `nt` has placement rules associated with it, they will be retained when it becomes a partition of table `pt`. However, if no placement rules have been specified, then the rules of the table `pt` will be used. This helps protect against the case that a partition may need to have "default" placement rules, but default does not mean what the table uses (the output of `SHOW CREATE TABLE` would appear ambiguous). When the partition `p` is converted to table `nt`, it will continue to use the rules it had as a partition (either explicitly listed for the partition or the default for the table).

This behavior is inspired by how a `CHARACTER SET` or `COLLATE` attribute applies to a column of a table, and columns will use the character set defined at the table-level by default.

#### Removing placement from a database, table or partition

Placement policy can be removed from an object via the following syntax:

```sql
ALTER DATABASE test [DEFAULT] PLACEMENT POLICY SET DEFAULT; -- standard syntax for ALTER DATABASE
ALTER DATABASE test [DEFAULT] PLACEMENT POLICY=default; -- alternative
ALTER TABLE t1 PLACEMENT POLICY=default;
ALTER TABLE t1 PARTITION partition_name PLACEMENT POLICY=default;
```

In this case the default rules will apply to placement, and the output from `SHOW CREATE TABLE t1` should show no placement information. Thus, setting `PLACEMENT POLICY=default` must reset the following `table_options`:
- `FOLLOWERS=n`
- `VOTERS=n`
- `LEARNERS=n`
- `PRIMARY REGION`
- `REGIONS`
- `SCHEDULE`
- `CONSTRAINTS`
- `FOLLOWER_CONSTRAINTS`
- `VOTER_CONSTRAINTS`
- `LEARNER_CONSTRAINTS`
- `PLACEMENT POLICY`

For a more complex rule using partitions, consider the following example:

```sql
ALTER TABLE t1 PARTITION p0 PLACEMENT="acdc";
--> 
CREATE TABLE t1 (id INT, name VARCHAR(50), purchased DATE)
 PARTITION BY RANGE( YEAR(purchased) ) (
  PARTITION p0 VALUES LESS THAN (2000) PLACEMENT="acdc",
  PARTITION p1 VALUES LESS THAN (2005)
 );

ALTER TABLE t1 PLACEMENT="xyz";
--> 
CREATE TABLE t1 (id INT, name VARCHAR(50), purchased DATE)
 PARTITION BY RANGE( YEAR(purchased) ) (
  PARTITION p0 VALUES LESS THAN (2000) PLACEMENT="acdc",
  PARTITION p1 VALUES LESS THAN (2005)
 ) PLACEMENT="xyz";

ALTER TABLE t1 PARTITION p0 PLACEMENT=DEFAULT;
--> 
CREATE TABLE t1 (id INT, name VARCHAR(50), purchased DATE)
 PARTITION BY RANGE( YEAR(purchased) ) (
  PARTITION p0 VALUES LESS THAN (2000),
  PARTITION p1 VALUES LESS THAN (2005)
 ) PLACEMENT="xyz";
 
```

The behavior above is described as `ALTER TABLE t1 PARTITION p0 PLACEMENT=DEFAULT` resets the placement of the partition `p0` to be inherited from the table `t1`.

#### Sequences

Sequence is typically used to allocate ID in `INSERT` statements, so the placement of sequences affects the latency of `INSERT` statements.

However, sequence is typically used with cache enabled, which means very few requests are sent to sequence. So defining placement rules of sequences is not supported for now.

#### DDL on tables

The placement policy is associated with the definition of the table (and visible in `SHOW CREATE TABLE`). Thus, if a table is recovered by `FLASHBACK` or `RECOVER`, it is expected that the previous rules will be restored.

Similarly, `TRUNCATE [TABLE]` does not change the definition of a table. It is expected that as new data is inserted, it will continue to respect placement rules.

#### SHOW DDL jobs

Because `CREATE TABLE` and `ALTER TABLE` are DDL, changes to placement are also considered DDL and are visible via `ADMIN SHOW DDL JOBS`.

The fact that the DDL procedure in TiDB is mature helps to achieve some features of defining placement rules:

- Placement rules are defined in serial as there's only one DDL owner at the same time
- DDL is capable of disaster recovery as the middle states are persistent in TiKV
- DDL is rollbackable as the middle states can transform from one to another
- Updating schema version guarantees all active transactions are based on the same version of placement rules

The actual "completion" of the DDL job as far as TiDB is concerned is that PD has been notified of the placement rules for all of the affected regions. PD will then asynchronously apply the placement rules to all of the regions, and this progress is not observable via `ADMIN SHOW DDL JOBS`. The progress of scheduling can be observed via `SHOW PLACEMENT` or by reading `information_schema.placement_rules`.

### Privilege management

Privilege management is quite straightforward:

* `ALTER [DATABASE|TABLE]` statement requires `Alter` privilege
* `CREATE TABLE` statement requires `Create` privilege
* `information_schema.placement_rules` and `SHOW PLACEMENT` only shows the placement rules on the objects that visible to the current user
* `ADMIN SHOW DDL` requires `Super` privilege
* `CREATE PLACEMENT POLICY`, `DROP PLACEMENT POLICY` and `ALTER PLACEMENT POLICY` require `PLACEMENT_ADMIN` (a new dynamic privilege). This is because these objects have global scope.

## Implementation

### Storing Placement Policies

Placement policies will be stored in a table in the `mysql` schema. The policy name must be globally unique, but the definition of the table is not described in this proposal.

Because the implementation is TiDB specific (does not require any compatibility with MySQL), it is up to the implementer to decide.

### Storage Consistency

PD uses placement rules to schedule data, so a replica of placement rules for _tables and partitions_ must be persistent in PD. However, because the rules are also considered part of the table definition, the placement rules are also persisted in PD.

The rules to guarantee consistency between these two sources is as follows:

- Changes to definition (`CREATE|ALTER TABLE`, `CREATE|ALTER PLACEMENT POLICY`, `CREATE|ALTER DATABASE`) will first be persisted to TiKV.
- The changes will then be applied to PD (and asynchronously apply)

It is safe to automatically retry applying the rules to PD because they are all idempotent in the current design.

If PD can not be modified, then the changes to TIKV are expected to rollback and the statement returns an error. Thus, TiKV acts as an undo log.

Because placement rules can also be configured outside of placement rules in SQL, PD should be considered the source of truth.

### Querying placement rules

The scenarios where TiDB queries placement rules are as follows:

1. The optimizer uses placement rules to decide to route cop requests to TiKV or TiFlash. It's already implemented and the TiFlash information is written into table information, which is stored on TiKV.
2. It will probably be used in locality-aware features in the future, such as follower-read. Follower-read is always used when TiDB wants to read the nearest replica to reduce multi-region latency. In some distributed databases, it’s implemented by labelling data nodes and selecting the nearest replica according to the labels.
3. Local transactions need to know the binding relationship between Raft leader and region, which is also defined by placement rules.
4. Once a rule is defined on a table, all the subsequent partitions added to the table should also inherit the rule. So the `ADD PARTITION` operation should query the rules on the table. The same is true for creating tables and indices.
5. The `SHOW PLACEMENT` statement should output the placement rules correctly.

As placement rules will be queried in case 1, 2 and 3, low latency must be guaranteed. As discussed in section "Storing placement rules", PD is the source of truth. To lower the latency, the only way is caching the placement rules in TiDB.

Since the cache is created, there must be a way to validate it. Different from region cache, placement rules cache can only be validated each time from PD. There are some ways to work around:

- Update the schema version once a placement rule is changed, just like other DDL. PD broadcasts the latest schema version to all the TiDB instances, and then TiDB instances fetch the newest placement rules from PD. There will be a slight delay for queries before reading the latest placement rules. The side effect is that more transactions will retry since the schema version is changed.
- TiDB queries placement rules from PD periodly. The delay is controllable but not eliminable.
- Once a placement rule is changed, PD broadcasts it to all the TiDB instances. In this approach, the schema version is not involved, so transactions are not affected. The delay is not eliminable either.

All the approaches above will result in a delay. Fortunately, for case 1 and 2 above, delay is acceptable. It doesn’t matter much if the optimizer doesn’t perceive the placement rules changement immediately. The worst result is that the latency is relatively high for a short time.

For case 3, although delay is acceptable, but all TiDB instances must be always consistent on the placement rules. To achieve this goal, the schema version needs to be updated, thus transactions with old placement rules will fail when committed.

For case 4 and 5, delay is not acceptable. Once the placement rules are written successfully, subsequent DDL statements should fetch the latest placement rules to guarantee linearizability. Now that the schema version is changed and the latest placement rules are broadcast to all the TiDB instances immediately, delay is eliminable. 

Once the schema version is changed, all TiDB instances recognize the object ID and fetch placement rules from PD, rather than TiKV.

To query the placement rules on a specified object, the object ID should be written to the placement rules, or it can be inferred from other fields. Now that `id` contains the object ID, TiDB can decode the object ID from it. See section "Building placement rules" for details.

### Building placement rules

There needs a way to map the placement rules in SQL to PD placement rule configuration. Most of the fields are discussed above, so this part focuses on `group_id`, `id`, `start_key` and `end_key`.

`group_id` is used to identify the source of the placement rules, so `group_id` is `tidb`.

`ALTER PLACEMENT POLICY` and `DROP PLACEMENT POLICY` need to find the rules of a specified object efficiently. It can be achieved by encoding the object ID in `id`.

However, an object (database, table, partition) may have multiple rules for a single role. For example:

```sql
ALTER TABLE t
	VOTER_CONSTRAINTS="{+region=us-east-1:2,+region=us-east-2:1}" VOTERS=3;
```

It needs 2 placement rules for `voter` in the PD placement rule configuration, because each rule can only specify one `count`. To make `id` unique, a unique identifier must be appended to `id`. DDL job ID plus an index in the job is a good choice.

Take the case above for example, assuming the table ID of `t` is 100, the ID of the DDL job executing this statement is 200, then `id` of the placement rules are `100-200-1` and `100-200-2`.

The prefix of `id` is in such a format:

* Database: database id
* Table: table id
* Partition: partition id
* Unpartitioned index: the concatenation of table id and index id, e.g. `100_1`
* Partitioned index: the concatenation of partition id and index id

To query all the placement rules for one object, PD looks for all the `id` with a specific prefix.

As all placement rules are mapped to PD placement rule configurations, `start_key` and `end_key` must be generated for each object. However, databases and partitioned tables have no key ranges, so the only way is to generate a key range with no actual records.

As database IDs are all globally unique, it's fine to replace table ID with database ID in the key range. For example, assuming the database ID is 100, then the string format of its key range is:

- `start_key`: `t{database_id}_`
- `end_key`: `t{database_id+1}_`

It's same for partitioned tables.

#### Region label configuration

Instead of configuring key ranges, you can also configure region labels in placement rules. PD supports label rules, which indicate the key range of a database / table / partition name. TiDB pushes label rules once the schema changes, so that PD maintains the relationship between database / table /partition names and their corresponding key ranges.

This is what a label rule may look like:

```
{
    "id": "db1/tb1",
    "labels": [
        {
            "key": "database-name",
            "value": "db1"
        },
        {
            "key": "table-name",
            "value": "db1/tb1"
        }
    ],
    "match-type": "key-range",
    "match": {
        "start-key": "7480000000000000ff0a00000000000000f8",
        "end-key": "7480000000000000ff0b00000000000000f8"
    }
}
```

It connects the table name `db1/tb` with the key range.

Now you need to connect the label with the database / table / partition name in the placement rules.

For example:

```
{
    "group_id": "group_id",
    "id": "id",
    "region_label_key": "schema/table-name",
    "region_label_value": "db1/tb1",
    "role": "leader",
    "label_constraints": [
        {"key": "region", "op": "in", "values": ["us-east-1", "us-east-2"]}
    ]
}
```

Combined with the label rule, PD indirectly knows the key range of `db1/tb1` is marked with the label constraint `{"key": "region", "op": "in", "values": ["us-east-1", "us-east-2"]}`.

#### Database placement

Defining placement rules of databases simplifies the procedures when there are many tables.

For example, in a typical multi-tenant scenario, each user has a private database. The dataset in one database is relatively small, and it’s rare to query across databases. In this case, a whole database can be placed in a single region to reduce multi-region latency.

For another example, multiple businesses may run on a single TiDB cluster, which can reduce the overhead of maintaining multiple clusters. The resources of multiple businesses need to be isolated to avoid the risk that one business takes too many resources and affects others.

Since key range is not successive in one database, each table in the database corresponds to at least one placement rule, so there may be many placement rules. In either case above, there may be up to millions of tables in one database, which costs lots of time to update the rules and lots of space to store the rules.

Another option is to take advantage of the region label, which is described earlier.

In the example below, it defines multiple label rules for one database. Each label rule corresponds to one table or partition.

```
{
    "id": "db1/tb1",
    "labels": [
        {
            "key": "database-name",
            "value": "db1"
        },
        {
            "key": "table-name",
            "value": "db1/tb1"
        }
    ],
    "match-type": "key-range",
    "match": {
        "start-key": "7480000000000000ff0a00000000000000f8",
        "end-key": "7480000000000000ff0b00000000000000f8"
    }
},
{
    "id": "db1/tb2",
    "labels": [
        {
            "key": "database-name",
            "value": "db1"
        },
        {
            "key": "table-name",
            "value": "db1/tb2"
        }
    ],
    "match-type": "key-range",
    "match": {
        "start-key": "7480000000000000ff0c00000000000000f8",
        "end-key": "7480000000000000ff0d00000000000000f8"
    }
}
```

Then you need only one placement rule for the database. When you change the placement of the database, you need to update one placement rule. However, when you drop a database, you need to delete multiple label rules plus one placement rule.

### Rule priorities

Tables only inherit rules from databases when they are created, and the value is saved in the meta data. Thus, the rules of priorities are simplified from an earlier version of this proposal (and are more inline with how character sets are inherited).

The only rules are that indexes and partitions inherit the rules of tables. Partitions can explicitly overwrite the placement policy, but indexes currently do not allow placement policy to be defined (this simplification was made intentionally since there is not a clear use case until global secondary indexes are introduced).

Thus the priority is:

```
db --> table (Copied from db on create if placement not explicitly specified for the table)
unpartitioned table --> index
partitioned table --> partition (can be overwritten) --> index
```

For example:

1. At the beginning, all data is placed based on the default placement rules.
2. When a placement rule is added on table `t`, all data on `t` is placed based on the rule.
3. When a placement rule is added on partition `p0` of `t`, all data on `p0` is placed based on the rule of `p0`, but other partitions stay still.
4. When the placement rule on `p0` is removed, data on `p0` is placed based on the rule of `t`, just like other partitions.

Rules priorities are checked when a placement rule is added, altered, or dropped.

Rule priorities can be implemented by fields `index` and `override` in the PD placement rule configuration. `override` is alway enabled, and `index` stands for the priority. Rules with higher `index` will overwrite the rules with lower `index` and same key range, but rules with same `index` don't overwrite each other, they just accumulate.

Specifically, `index` is in such a format:

* `index` of default placement rules is 0
* `index` of database placement rules is 1
* `index` of table placement rules is 2
* `index` of partition placement rules is 3
* `index` of index placement rules is 4

In such a way, the most granular rule always works.


## Examples

### Optimization: Follower read in every region

This optimization is straight forward:
```sql
CREATE PLACEMENT POLICY local_stale_reads FOLLOWER_CONSTRAINTS="{+us-east-1:1,+us-east-2:1,+us-west-1:1,+us-west-2:1}";
CREATE TABLE t (a int, b int) PLACEMENT POLICY=`local_stale_reads`;
```

### Optimization: Latest data on SSD

This optimization uses labels to define the storage type:

```sql
CREATE PLACEMENT POLICY storeonfastssd CONSTRAINTS="[+disk=ssd]";
CREATE PLACEMENT POLICY storeonhdd CONSTRAINTS="[+disk=hdd]";

CREATE TABLE t1 (id INT, name VARCHAR(50), purchased DATE)
 PARTITION BY RANGE( YEAR(purchased) ) (
  PARTITION p0 VALUES LESS THAN (2000) PLACEMENT POLICY='storeonhdd',
  PARTITION p1 VALUES LESS THAN (2005),
  PARTITION p2 VALUES LESS THAN (2010),
  PARTITION p3 VALUES LESS THAN (2015),
  PARTITION p4 VALUES LESS THAN MAXVALUE PLACEMENT POLICY='storeonfastssd'
 )
PLACEMENT POLICY='companystandardpolicy';
```

### Optimization: Multi-tenancy / control of shared resources

This example is similar to latest data on SSD. The customer has a large TiDB Cluster with several workloads that are running on it. They might want to reduce the blast radius of individual users impacting each-other, and potentially improve QoS.

Assuming a `schema` per tenant, it is easy to create a set of "resource pools". Each pool is a label, which contains a set of tikv-servers (with sufficient capacity, and nodes to provide high availability still):

```sql
CREATE PLACEMENT POLICY poola CONSTRAINTS="[+pool=poola]";
CREATE PLACEMENT POLICY poolb CONSTRAINTS="[+pool=poolb]";
CREATE PLACEMENT POLICY poolc CONSTRAINTS="[+pool=poolc]";

ALTER DATABASE workload1 PLACEMENT POLICY=`poola`;
/* for each existing table (new ones will not require this) */
ALTER TABLE workload1.t1 PLACEMENT POLICY=`poola`;

CREATE DATABASE workload2 PLACEMENT POLICY=`poolb`;
CREATE DATABASE workload3 PLACEMENT POLICY=`poolb`;
CREATE DATABASE workload4 PLACEMENT POLICY=`poolb`;
CREATE DATABASE workload5 PLACEMENT POLICY=`poolb`;
CREATE DATABASE workload6 PLACEMENT POLICY=`poolc`;
```

### Compliance: User data needs geographic split

This example has limitations based on the current implementation. Consider the following `users` table:

```sql
CREATE TABLE users (
	id INT NOT NULL auto_increment,
	username VARCHAR(64) NOT NULL,
	email VARCHAR(64) NOT NULL,
	dateofbirth DATE NOT NULL,
	country VARCHAR(10) NOT NULL,
	PRIMARY KEY (id),
	UNIQUE (username)
);
```

We may want to ensure that users that have users in the EU store their data in a specific location. On the surface this looks straight forward:

```sql
CREATE TABLE users (
	id INT NOT NULL auto_increment,
	username VARCHAR(64) NOT NULL,
	email VARCHAR(64) NOT NULL,
	dateofbirth DATE NOT NULL,
	country VARCHAR(10) NOT NULL,
	PRIMARY KEY (id),
	UNIQUE (username)
) PARTITION BY LIST COLUMNS (country) (
	PARTITION pEurope VALUES IN ('DE', 'FR', 'GB') PLACEMENT POLICY='europe',
	PARTITION pOther VALUES IN ('US', 'CA', 'MX')
);
```

However, the definition is not valid. The unique index on `username` can not be enforced, because there are no global indexes for partitioned tables.

In the future we will need to be able to define the index for `username` as a global index, and allow it to have different placement rules where it can be read from all regions.

This example also demonstrates that this specification only provides partition level placement (and not row-level or column level security). The workaround for the user will require splitting the table:

```sql
CREATE TABLE users (
	id INT NOT NULL auto_increment PRIMARY KEY,
	/* public details */
);

CREATE TABLE user_details (
	user_id INT NOT NULL,
	/* private columns */
	/* partition this table */
);
```

Assuming that global indexes can be added to the TiDB server, this use-case can be improved. But for correct execution the server will also require the following functionality:
- The ability to mark global indexes as invisible at run-time if the `PLACEMENT POLICY` does not permit them to be read.
- The ability to mark the clustered index as invisible. i.e. in the case that there is a global unique index on `username` it may be permitted to be read, but a read of the `username` from the clustered index might need to be disabled.

## Impacts & Risks

1. The largest risk is designing a set of SQL statements that are sufficiently flexible to handle major use cases, but not too flexible that misconfiguration is likely when the user has compliance requirements. The following design decisions have been made to mitigate this risk:
  - The DDL statement to `ALTER TABLE t1 ADD PLACEMENT` has been removed from the proposal.
  - The DDL statement `CREATE PLACEMENT POLICY` has been added (allowing common configurations to be saved).
  - Configuring placement rules for indexes is no longer supported (we can add it once global indexes are added).
  - The inheritance rules have been simplified to match character set/collation inheritance.
2. There is a risk that we do not fully understand compliance requirements (see unresolved questions), or that the substantial effort required to achieve compliance with DDL, internal SQL and DML.
3. Related to (2), there is risk that the implementation of compliance requirements has a significant burden on multiple teams, including ecosystem tools (Backup, CDC, DM). Even tools such as dumpling should ideally be able to backup placement rules in logical form.
4. The compliance use-case may depend on global secondary indexes for many scenarios (see "Compliance: User data needs geographic split"), but they are not currently supported.
4. There is some risk that a common use case can not be expressed in `CONSTRAINT` syntax, leading to complicated scenarios where users still need to express placement by using PD directly. Ideally, we can recommend users use SQL rules exclusively.
5. Many other features in TiDB are in development, some of which may influence placement rules. Clustered index affects the key format of primary index, but fortunately the prefix of key range is untouched. Global secondary index largely affects the placement rules of partitioned tables.

## Investigation & Alternatives

For investigation, we looked at the implementation of placement rules in various databases (CockroachDB, Yugabyte, OceanBase).

The idea of using a `PLACEMENT POLICY` was inspired by how OceanBase has Placement Groups, which are then applied to tables. But the usage as proposed here is optional, which allows for more flexibility for casual cases. The idea of using a Placement Group can also be seen as similar to using a "tablespace" in a traditional database, but it's not completely the same since the choice is less binary (constraints allow the placement of roles for leaders, followers, voters, learners).

CockroachDB does not look to have something directly comparable to `PLACEMENT POLICY`, but it does have the ability to specify "replication zones" for "system ranges" such as default, meta, liveness, system, timeseries. Before dropping `ALTER TABLE t1 ADD PLACEMENT` from this proposal, it was investigated the CockroachDB does not support this syntax, presumably for simplification and minimising similar risks of misconfiguration.

### Known Limitations

- In this proposal, placement policies are global-level and not specific to a database. This simplifies the configuration, but makes it restrictive for multi-tenant scenarios where a schema-per-tenant is provided. This is because creating or modifying placement policies requires a privilege which is cluster scoped (`PLACEMENT_ADMIN`). The limitation is that "tenants" will be able to `CREATE TABLE (..) PLACEMENT POLICY=x`, but they will not be able to `CREATE PLACEMENT POLICY x` or `ALTER PLACEMENT POLICY x`
- Complex scenarios may exist where there is not a column in the current table which can be used to partition the table into different regions, but instead there is a column which is a foreign key to another table from which this information can be determined. In this scenario, the user will be required to "denormalize" the usage and move the parent_id into the child table so geo-partitioning is possible.
- Because direct assignment and `PLACEMENT POLICY` are mutually exclusive, it results in some scenarios where users that just want to make one small change on a placement policy need to create a new policy. This is intentional to limit the risk of misconfiguration.
- The name `REGION` is ambigous, since we are using it for placement as well as to refer to a chunk of data. We could avoid region here, but the problem is it is the most used term for a geographic location of a data center. We recommend instead calling both region but in documentation refering to them as "data regions" and "placement regions".

## Unresolved Questions

### Compliance Requirements

For compliance use-cases, it is clear that data at rest should reside within a geographic region. What is not clear is which (if any) circumstances data in transit is permitted to leave. There are several known issues which will need to be resolved:

* **Backup**: The `BACKUP` SQL command (and br) accept a single location such as `s3://bucket-location/my-backup` to centralize the backup. This centralization likely violates compliance requirements (assuming there are >=2 requirements that conflict on a single cluster). Backing up segments of data individually is both an inconsistent backup, and likely to result in misconfiguration which violates compliance rules. Users have a reasonable expectation of backup integration with compliance placement rules.
* **CDC**: Similar to `BACKUP`, it should not be possible to subscribe to changes for data in a different jurisdiction.
* **DDL**: The current implementation of DDL uses a centralized DDL owner which reads data from relevant tables and performs operations such as building indexes. The _read_ operation may violate compliance rules.
* **Internal SQL**: Similar to DDL, several centralized background tasks, such as updating histograms/statistics need to be able to _read_ the data.
* **DML**: It is not yet known which restrictions need to be placed on user queries. For example, if a poorly written user-query does not clearly target the `USA` partition when reading user data, should it generate an error because the `EUROPE` partition needs to be read in order for the semantics of the query to be correct? This may cause problems in development and integration environments if the restrictions can not be distilled into environments with smaller topologies.
* **Routing**: When there is a data center for Europe, and a Data center for the USA, and the data is partitioned with requirements that DML from the USA can not read data in Europe, how is that enforced? Is it configured in such a way that the tidb-servers in the USA can not route to the tikv-servers in Europe? If this is the case, then it means the European servers can not hold non-user compliance data that the USA might need to read. If it is not the case, then there might be some sort of key management/crypto scheme to control access to sensitive data.

### Behaviors

#### Syntax for Restricted Access (Compliance Case)

Assume that if the example is logically like the "Compliance: User data needs geographic split" case:

```sql
CREATE TABLE users (
	id INT NOT NULL auto_increment,
	username VARCHAR(64) NOT NULL,
	email VARCHAR(64) NOT NULL,
	dateofbirth DATE NOT NULL,
	country VARCHAR(10) NOT NULL,
	PRIMARY KEY (id),
	UNIQUE (username)
) PARTITION BY LIST COLUMNS (country) (
	PARTITION pEurope VALUES IN ('DE', 'FR', 'GB') PLACEMENT POLICY='europe',
	PARTITION pOther VALUES IN ('US', 'CA', 'MX')
);
```

What does `SHOW CREATE PLACEMENT POLICY europe` look like?

I assume that it is something like:

```sql
CREATE PLACEMENT POLICY europe CONSTRAINTS="+region=eu-west-1" RESTRICTED;
```

This specific semantic will be the hardest to implement because of the other dependencies in the server.

## Changelog

* 2021-07-26:
  - Converted proposal to use the new template for technical designs.
  - Removed the syntax `ALTER TABLE t1 ADD PLACEMENT POLICY` due to ambiguity in some cases, and risk of misconfiguration for compliance cases.
  - Added `CREATE PLACEMENT POLICY` syntax.
  - Renamed `ALTER TABLE t1 ALTER PLACEMENT POLICY` to `ALTER TABLE t1 PLACEMENT` to bring syntax inline with other atomic changes, such as `ALTER TABLE t1 CHARACTER SET x`. The usage of `PLACEMENT POLICY` now refers to a placement policy defined from `CREATE PLACEMENT POLICY` (other commands like `SHOW PLACEMENT POLICY` are also updated to `SHOW PLACEMENT`).
  - Remove index as a placement option (we can add it again once global indexes for temporary tables exist, but it is not strictly required for an MVP).
  - Made implementation in `CREATE TABLE` and `SHOW CREATE TABLE` required, to support the compliance use-case.
  - Changed `ALTER TABLE ALTER PARTITION p0` to `ALTER TABLE PARTITION p0`
  - Added short-hand syntactic sugar for constraints to handle default cases.
  - Changed it so that you can no longer specify multiple constraints.
  - Use defaults for `count` of each role, and `ROLE_CONSTRAINTS` syntax.
  - Added `SCHEDULE` property
  - Removed further ambiguous cases such as count when using dictionary syntax.<|MERGE_RESOLUTION|>--- conflicted
+++ resolved
@@ -424,11 +424,7 @@
 CREATE PLACEMENT POLICY `standardplacement1` PRIMARY_REGION="us-east-1" REGIONS="us-east-1,us-east-2" FOLLOWERS=4 SCHEDULE="EVEN";
 ```
 
-<<<<<<< HEAD
 The following `SCHEDULE` options are available:
-=======
-It connects the table name `db1/tb1` with the key range.
->>>>>>> 9fb775a3
 
 * `EVEN`: Followers will be balanced based on the value of the "region" label. So for example if `us-east-1` has 15 stores and `us-east-2` has 5, it doesn't matter. 2 stores will be placed in each. This is recommended for increased fault tolerance.
 * `MAJORITY_IN_PRIMARY`: As many followers as required to achieve quorum will be placed in the primary region. The remaining followers will be scheduled in the remaining secondary regions.
@@ -733,7 +729,7 @@
 }
 ```
 
-It connects the table name `db1/tb` with the key range.
+It connects the table name `db1/tb1` with the key range.
 
 Now you need to connect the label with the database / table / partition name in the placement rules.
 
