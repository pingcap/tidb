--- conflicted
+++ resolved
@@ -173,18 +173,15 @@
 
 The DDL owner handle adds foreign key constrain step is:
 
-<<<<<<< HEAD
 1. None -> Write Only: add foreign key constraint which state is `write-only` into the table.
-3. Write Only - Write Reorg: check all rows in the table whether has related foreign key exists in the reference table, we can use the following SQL to check:
-=======
-1. None -> Write Only: add foreign key constrain which state is `write-only` into table.
-3. Write Only -> Write Reorg: check all row in the table whether has related foreign key exists in reference table, we can use following SQL to check:
->>>>>>> d3f40ce0
+2. Write Only -> Write Reorg: check all rows in the table whether has related foreign key exists in the reference table, we can use the following SQL to check:
+
    ```sql
    select 1 from t2 where t2.a is not null and t2.a not in (select id from t1) limit 1;
    ```
    The expected result is `empty`, otherwise, an error is returned and cancels the DDL job.
-4. Write Reorg -> Public: update the foreign key constraint state to `public`.
+
+3. Write Reorg -> Public: update the foreign key constraint state to `public`.
 
 A problem is, How the DML treat the foreign key on delete/update cascade behaviour in which state is non-public?
 Here is an example:
@@ -207,11 +204,7 @@
 Then, TiDB shouldn't do cascade delete for foreign key `fk_1` in state `Write-Only`, since the `Add Foreign Key` DDL job maybe
 failed in `Write-Reorg` state and rollback the DDL job. But it is hard to rollback the cascade deleted executed before.
 
-<<<<<<< HEAD
-So, when executing DML with `non-public` foreign key, TiDB will do a foreign key constraint check instead of foreign key cascade behaviour.
-=======
-So, when execute DML with `non-public` foreign key, TiDB will do foreign key constraint check instead of foreign key cascade behaviour.
->>>>>>> d3f40ce0
+So, when executing DML with `non-public` foreign key, TiDB will do foreign key constraint check instead of foreign key cascade behaviour.
 
 #### Case-2: Auto-create index for foreign key and add foreign key constrain
 
