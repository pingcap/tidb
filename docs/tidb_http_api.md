# TiDB HTTP API

`TiDBIP` is the ip of the TiDB server. `10080` is the default status port, and you can edit it in tidb.toml when starting the TiDB server.

1. Get the current status of TiDB, including the connections, version and git_hash

    ```shell
    curl http://{TiDBIP}:10080/status
    ```

    ```shell
    $curl http://127.0.0.1:10080/status
    {
        "connections": 0,
        "git_hash": "f572e33854e1c0f942f031e9656d0004f99995c6",
        "version": "5.7.25-TiDB-v2.1.0-rc.3-355-gf572e3385-dirty"
    }
    ```

1. Get all metrics of TiDB

    ```shell
    curl http://{TiDBIP}:10080/metrics
    ```

1. Get the metadata of all regions

    ```shell
    curl http://{TiDBIP}:10080/regions/meta
    ```

    ```shell
    $curl http://127.0.0.1:10080/regions/meta
    [
        {
            "leader": {
                "id": 5,
                "store_id": 1
            },
            "peers": [
                {
                    "id": 5,
                    "store_id": 1
                }
            ],
            "region_epoch": {
                "conf_ver": 1,
                "version": 2
            },
            "region_id": 4
        }
    ]
    ```

1. Get the table/index of hot regions

    ```shell
    curl http://{TiDBIP}:10080/regions/hot
    ```

    ```shell
    $curl http://127.0.0.1:10080/regions/hot
    {
      "read": [

      ],
      "write": [
        {
          "db_name": "sbtest1",
          "table_name": "sbtest13",
          "index_name": "",
          "flow_bytes": 220718,
          "max_hot_degree": 12,
          "region_count": 1
        }
      ]
    }
    ```

1. Get the information of a specific region by ID

    ```shell
    curl http://{TiDBIP}:10080/regions/{regionID}
    ```

    ```shell
    $curl http://127.0.0.1:10080/regions/4001
    {
        "end_key": "dIAAAAAAAAEk",
        "frames": [
            {
                "db_name": "test",
                "is_record": true,
                "table_id": 286,
                "table_name": "t1"
            }
        ],
        "region_id": 4001,
        "start_key": "dIAAAAAAAAEe"
    }
    ```

1. Get regions Information from db.table

    ```shell
    curl http://{TiDBIP}:10080/tables/{db}/{table}/regions
    ```

    ```shell
    $curl http://127.0.0.1:10080/tables/test/t1/regions
    {
        "id": 286,
        "indices": [],
        "name": "t1",
        "record_regions": [
            {
                "leader": {
                    "id": 4002,
                    "store_id": 1
                },
                "peers": [
                    {
                        "id": 4002,
                        "store_id": 1
                    }
                ],
                "region_epoch": {
                    "conf_ver": 1,
                    "version": 83
                },
                "region_id": 4001
            }
        ]
    }
    ```

1. Get schema Information about all db

    ```shell
    curl http://{TiDBIP}:10080/schema
    ```

    ```shell
    $curl http://127.0.0.1:10080/schema
    [
        {
            "charset": "utf8mb4",
            "collate": "utf8mb4_bin",
            "db_name": {
                "L": "test",
                "O": "test"
            },
            "id": 266,
            "state": 5
        },
        .
        .
        .
    ]
    ```

1. Get schema Information about db

    ```shell
    curl http://{TiDBIP}:10080/schema/{db}
    ```

1. Get schema Information about db.table, and you can get schema info by tableID (tableID is the **unique** identifier of table in TiDB)

    ```shell
    curl http://{TiDBIP}:10080/schema/{db}/{table}

    curl http://{TiDBIP}:10080/schema?table_id={tableID}
    ```

1. Get database information, table information and tidb info schema version by tableID.

    ```shell
    curl http://{TiDBIP}:10080/db-table/{tableID}
    ```

1. Get MVCC Information of the key with a specified handle ID

    ```shell
    curl http://{TiDBIP}:10080/mvcc/key/{db}/{table}/{handle}
    ```

    ```shell
    $curl http://127.0.0.1:10080/mvcc/key/test/t1/1
    {
        "info": {
            "writes": [
                {
                    "commit_ts": 405179368526053380,
                    "short_value": "CAICAkE=",
                    "start_ts": 405179368526053377
                }
            ]
        }
    }
    ```

    If the handle is clustered, specify the primary key column values in the query string

    ```shell
    $curl http://{TiDBIP}:10080/mvcc/key/{db}/{table}?${c1}={v1}&${c2}=${v2}
    ```

    ```shell
    $curl http://127.0.0.1:10080/mvcc/key/test/t\?a\=aaa\&b\=2020-01-01
    {
        "key": "7480000000000000365F72016161610000000000FA0419A5420000000000",
        "region_id": 52,
        "value": {
            "info": {
                "writes": [
                    {
                        "start_ts": 423158426542538752,
                        "commit_ts": 423158426543587328,
                        "short_value": "gAACAAAAAQMDAAQAYWFhZA=="
                    }
                ],
                "values": [
                    {
                        "start_ts": 423158426542538752,
                        "value": "gAACAAAAAQMDAAQAYWFhZA=="
                    }
                ]
            }
        }
    }
    ```

1. Get MVCC Information of the first key in the table with a specified start ts

    ```shell
    curl http://{TiDBIP}:10080/mvcc/txn/{startTS}/{db}/{table}
    ```

    ```shell
    $curl http://127.0.0.1:10080/mvcc/txn/405179368526053377/test/t1
    {
        "info": {
            "writes": [
                {
                    "commit_ts": 405179368526053380,
                    "short_value": "CAICAkE=",
                    "start_ts": 405179368526053377
                }
            ]
        },
        "key": "dIAAAAAAAAEzX3KAAAAAAAAAAQ=="
    }
    ```

1. Get MVCC Information by a hex value

    ```shell
    curl http://{TiDBIP}:10080/mvcc/hex/{hexKey}
    ```

1. Get MVCC Information of a specified index key, argument example: column_name_1=column_value_1&column_name_2=column_value2...

    ```shell
    curl http://{TiDBIP}:10080/mvcc/index/{db}/{table}/{index}/{handle}?${c1}={v1}&${c2}=${v2}
    ```

    *Hint: For the index column which column type is timezone dependent, e.g. `timestamp`, convert its value to UTC
timezone.*

    ```shell
    $curl http://127.0.0.1:10080/mvcc/index/test/t1/idx/1\?a\=A
    {
        "info": {
            "writes": [
                {
                    "commit_ts": 405179523374252037,
                    "short_value": "MA==",
                    "start_ts": 405179523374252036
                }
            ]
        }
    }
    ```

    *Hint: On a partitioned table, use the `table(partition)` pattern as the table name, `test(p1)` for example:*

    ```shell
    $curl http://127.0.0.1:10080/mvcc/index/test(p1)/t1/idx/1\?a\=A
    ```

   If the handle is clustered, also specify the primary key column values in the query string

   ```shell
   $curl http://{TiDBIP}:10080/mvcc/index/{db}/{table}/{index}?${c1}={v1}&${c2}=${v2}
   ```

   ```shell
   $curl http://127.0.0.1:10080/mvcc/index/test/t/idx\?a\=1.1\&b\=111\&c\=1
   {
       "key": "74800000000000003B5F69800000000000000203800000000000000105BFF199999999999A013131310000000000FA",
       "region_id": 59,
       "value": {
           "info": {
               "writes": [
                   {
                       "start_ts": 424752858505150464,
                       "commit_ts": 424752858506461184,
                       "short_value": "AH0B"
                   }
               ],
               "values": [
                   {
                        "start_ts": 424752858505150464,
                        "value": "AH0B"
                   }
               ]
           }
       }
   }

1. Scatter regions of the specified table, add a `scatter-range` scheduler for the PD and the range is same as the table range.

    ```shell
    curl http://{TiDBIP}:10080/tables/{db}/{table}/scatter
    ```
    *Hint: On a partitioned table, use the `table(partition)` pattern as the table name, `test(p1)` for example.*

    **Note**: The `scatter-range` scheduler may conflict with the global scheduler, do not use it for long periods on the larger table.

1. Stop scatter the regions, disable the `scatter-range` scheduler for the specified table.

    ```shell
    curl http://{TiDBIP}:10080/tables/{db}/{table}/stop-scatter
    ```
    *Hint: On a partitioned table, use the `table(partition)` pattern as the table name, `test(p1)` for example.*

1. Get TiDB server settings

    ```shell
    curl http://{TiDBIP}:10080/settings
    ```

1. Get TiDB server information.

    ```shell
    curl http://{TiDBIP}:10080/info
    ```

    ```shell
    $curl http://127.0.0.1:10080/info
    {
        "ddl_id": "f7e73ed5-63b4-4cb4-ba7c-42b32dc74e77",
        "git_hash": "f572e33854e1c0f942f031e9656d0004f99995c6",
        "ip": "",
        "is_owner": true,
        "lease": "45s",
        "listening_port": 4000,
        "status_port": 10080,
        "version": "5.7.25-TiDB-v2.1.0-rc.3-355-gf572e3385-dirty"
    }
    ```

1. Get TiDB cluster all servers information.

    ```shell
    curl http://{TiDBIP}:10080/info/all
    ```

    ```shell
    $curl http://127.0.0.1:10080/info/all
    {
        "servers_num": 2,
        "owner_id": "29a65ec0-d931-4f9e-a212-338eaeffab96",
        "is_all_server_version_consistent": true,
        "all_servers_info": {
            "29a65ec0-d931-4f9e-a212-338eaeffab96": {
                "version": "5.7.25-TiDB-v4.0.0-alpha-669-g8f2a09a52-dirty",
                "git_hash": "8f2a09a52fdcaf9d9bfd775d2c6023f363dc121e",
                "ddl_id": "29a65ec0-d931-4f9e-a212-338eaeffab96",
                "ip": "",
                "listening_port": 4000,
                "status_port": 10080,
                "lease": "45s",
                "binlog_status": "Off"
            },
            "cd13c9eb-c3ee-4887-af9b-e64f3162d92c": {
                "version": "5.7.25-TiDB-v4.0.0-alpha-669-g8f2a09a52-dirty",
                "git_hash": "8f2a09a52fdcaf9d9bfd775d2c6023f363dc121e",
                "ddl_id": "cd13c9eb-c3ee-4887-af9b-e64f3162d92c",
                "ip": "",
                "listening_port": 4001,
                "status_port": 10081,
                "lease": "45s",
                "binlog_status": "Off"
            }
        }
    }
    ```

1. Enable/Disable TiDB server general log

    ```shell
    curl -X POST -d "tidb_general_log=1" http://{TiDBIP}:10080/settings
    curl -X POST -d "tidb_general_log=0" http://{TiDBIP}:10080/settings
    ```

1. Change TiDB server log level

    ```shell
    curl -X POST -d "log_level=debug" http://{TiDBIP}:10080/settings
    curl -X POST -d "log_level=info" http://{TiDBIP}:10080/settings
    ```

1. Change TiDB DDL slow log threshold

    The unit is millisecond.

    ```shell
    curl -X POST -d "ddl_slow_threshold=300" http://{TiDBIP}:10080/settings
    ```

1. Get the column value by an encoded row and some information that can be obtained from a column of the table schema information. 

    Argument example: rowBin=base64_encoded_row_value

    ```shell
    curl http://{TiDBIP}:10080/tables/{colID}/{colFlag}/{colLen}?rowBin={val}
    ```

    *Hint: For the column which field type is timezone dependent, e.g. `timestamp`, convert its value to UTC timezone.*

1. Resign the ddl owner, let tidb start a new ddl owner election.

    ```shell
    curl -X POST http://{TiDBIP}:10080/ddl/owner/resign
    ```

1. Get all TiDB DDL job history information.

    ```shell
    curl http://{TiDBIP}:10080/ddl/history
    ```

1. Get count {number} TiDB DDL job history information.

    ```shell
    curl http://{TiDBIP}:10080/ddl/history?limit={number}
    ```

    **Note**: If you request a tidb that is not ddl owner, the response will be `This node is not a ddl owner, can't be resigned.` 

1. Download TiDB debug info

    ```shell
    curl http://{TiDBIP}:10080/debug/zip?seconds=60 --output debug.zip
    ```
    
    zip file will include:
    
    - Go heap pprof(after GC)
    - Go cpu pprof(10s)
    - Go mutex pprof
    - Full goroutine
    - TiDB config and version

    Param:
    
    - seconds: profile time(s), default is 10s. 

1. Get statistics data of specified table.

    ```shell
    curl http://{TiDBIP}:10080/stats/dump/{db}/{table}
    ```

1. Get statistics data of specific table and timestamp.

    ```shell
    curl http://{TiDBIP}:10080/stats/dump/{db}/{table}/{yyyyMMddHHmmss}
    ```
    ```shell
    curl http://{TiDBIP}:10080/stats/dump/{db}/{table}/{yyyy-MM-dd HH:mm:ss}
    ```

1. Resume the binlog writing when Pump is recovered.

    ```shell
    curl http://{TiDBIP}:10080/binlog/recover
    ```

    Return value:

    * timeout, return status code: 400, message: `timeout`
    * If it returns normally, status code: 200, message example:
        ```text
        {
          "Skipped": false,
          "SkippedCommitterCounter": 0
        }
        ```
        `Skipped`: false indicates that the current binlog is not in the skipped state, otherwise, it is in the skipped state
        `SkippedCommitterCounter`: Represents how many transactions are currently being committed in the skipped state. By default, the API will return after waiting until all skipped-binlog transactions are committed. If this value is greater than 0, it means that you need to wait until them are committed .

    Param:

    * op=nowait: return after binlog status is recoverd, do not wait until the skipped-binlog transactions are committed.
    * op=reset: reset `SkippedCommitterCounter` to 0 to avoid the problem that `SkippedCommitterCounter` is not cleared due to some unusual cases.
    * op=status: Get the current status of binlog recovery.

1. Enable/disable async commit feature

    ```shell
    curl -X POST -d "tidb_enable_async_commit=1" http://{TiDBIP}:10080/settings
    curl -X POST -d "tidb_enable_async_commit=0" http://{TiDBIP}:10080/settings
    ```

1. Enable/disable one-phase commit feature

    ```shell
    curl -X POST -d "tidb_enable_1pc=1" http://{TiDBIP}:10080/settings
    curl -X POST -d "tidb_enable_1pc=0" http://{TiDBIP}:10080/settings
    ```

<<<<<<< HEAD
1. Enable/disable the mutation checker

    ```shell
    curl -X POST -d "tidb_enable_mutation_checker=1" http://{TiDBIP}:10080/settings
    curl -X POST -d "tidb_enable_mutation_checker=0" http://{TiDBIP}:10080/settings
=======
1. Get/Set the size of the Ballast Object

    ```shell
    # get current size of the ballast object
    curl -v http://{TiDBIP}:10080/debug/ballast-object-sz
    # reset the size of the ballast object (2GB in this example)
    curl -v -X POST -d "2147483648" http://{TiDBIP}:10080/debug/ballast-object-sz
>>>>>>> a0460147
    ```<|MERGE_RESOLUTION|>--- conflicted
+++ resolved
@@ -522,13 +522,13 @@
     curl -X POST -d "tidb_enable_1pc=0" http://{TiDBIP}:10080/settings
     ```
 
-<<<<<<< HEAD
 1. Enable/disable the mutation checker
 
     ```shell
     curl -X POST -d "tidb_enable_mutation_checker=1" http://{TiDBIP}:10080/settings
     curl -X POST -d "tidb_enable_mutation_checker=0" http://{TiDBIP}:10080/settings
-=======
+    ```
+
 1. Get/Set the size of the Ballast Object
 
     ```shell
@@ -536,5 +536,4 @@
     curl -v http://{TiDBIP}:10080/debug/ballast-object-sz
     # reset the size of the ballast object (2GB in this example)
     curl -v -X POST -d "2147483648" http://{TiDBIP}:10080/debug/ballast-object-sz
->>>>>>> a0460147
     ```