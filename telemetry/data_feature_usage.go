// Copyright 2021 PingCAP, Inc.
//
// Licensed under the Apache License, Version 2.0 (the "License");
// you may not use this file except in compliance with the License.
// You may obtain a copy of the License at
//
//     http://www.apache.org/licenses/LICENSE-2.0
//
// Unless required by applicable law or agreed to in writing, software
// distributed under the License is distributed on an "AS IS" BASIS,
// WITHOUT WARRANTIES OR CONDITIONS OF ANY KIND, either express or implied.
// See the License for the specific language governing permissions and
// limitations under the License.

package telemetry

import (
	"context"
	"errors"

	"github.com/pingcap/tidb/br/pkg/utils"
	"github.com/pingcap/tidb/config"
	"github.com/pingcap/tidb/infoschema"
	m "github.com/pingcap/tidb/metrics"
	"github.com/pingcap/tidb/parser/model"
	"github.com/pingcap/tidb/sessionctx"
	"github.com/pingcap/tidb/sessionctx/variable"
	"github.com/pingcap/tidb/util/logutil"
	"github.com/pingcap/tidb/util/sqlexec"
	"github.com/tikv/client-go/v2/metrics"
)

// emptyClusterIndexUsage is empty ClusterIndexUsage, deprecated.
var emptyClusterIndexUsage = ClusterIndexUsage{}

type featureUsage struct {
	// transaction usage information
	Txn *TxnUsage `json:"txn"`
	// cluster index usage information
	// key is the first 6 characters of sha2(TABLE_NAME, 256)
	ClusterIndex          *ClusterIndexUsage               `json:"clusterIndex"`
	NewClusterIndex       *NewClusterIndexUsage            `json:"newClusterIndex"`
	TemporaryTable        bool                             `json:"temporaryTable"`
	CTE                   *m.CTEUsageCounter               `json:"cte"`
	CachedTable           bool                             `json:"cachedTable"`
	AutoCapture           bool                             `json:"autoCapture"`
	PlacementPolicyUsage  *placementPolicyUsage            `json:"placementPolicy"`
	NonTransactionalUsage *m.NonTransactionalStmtCounter   `json:"nonTransactional"`
	GlobalKill            bool                             `json:"globalKill"`
	MultiSchemaChange     *m.MultiSchemaChangeUsageCounter `json:"multiSchemaChange"`
<<<<<<< HEAD
	TablePartition        *m.TablePartitionUsageCounter    `json:"tablePartition"`
=======
	LogBackup             bool                             `json:"logBackup"`
>>>>>>> 850c8694
}

type placementPolicyUsage struct {
	NumPlacementPolicies uint64 `json:"numPlacementPolicies"`
	NumDBWithPolicies    uint64 `json:"numDBWithPolicies"`
	NumTableWithPolicies uint64 `json:"numTableWithPolicies"`
	// The number of partitions that policies are explicitly specified.
	NumPartitionWithExplicitPolicies uint64 `json:"numPartitionWithExplicitPolicies"`
}

func getFeatureUsage(ctx context.Context, sctx sessionctx.Context) (*featureUsage, error) {
	var usage featureUsage
	var err error
	usage.NewClusterIndex, usage.ClusterIndex, err = getClusterIndexUsageInfo(ctx, sctx)
	if err != nil {
		logutil.BgLogger().Info(err.Error())
		return nil, err
	}

	// transaction related feature
	usage.Txn = getTxnUsageInfo(sctx)

	usage.CTE = getCTEUsageInfo()

	usage.MultiSchemaChange = getMultiSchemaChangeUsageInfo()

	usage.TablePartition = getTablePartitionUsageInfo()

	usage.AutoCapture = getAutoCaptureUsageInfo(sctx)

	collectFeatureUsageFromInfoschema(sctx, &usage)

	usage.NonTransactionalUsage = getNonTransactionalUsage()

	usage.GlobalKill = getGlobalKillUsageInfo()

	usage.LogBackup = getLogBackupUsageInfo(sctx)

	return &usage, nil
}

// collectFeatureUsageFromInfoschema updates the usage for temporary table, cached table and placement policies.
func collectFeatureUsageFromInfoschema(ctx sessionctx.Context, usage *featureUsage) {
	if usage.PlacementPolicyUsage == nil {
		usage.PlacementPolicyUsage = &placementPolicyUsage{}
	}
	is := GetDomainInfoSchema(ctx)
	for _, dbInfo := range is.AllSchemas() {
		if dbInfo.PlacementPolicyRef != nil {
			usage.PlacementPolicyUsage.NumDBWithPolicies++
		}

		for _, tbInfo := range is.SchemaTables(dbInfo.Name) {
			if tbInfo.Meta().TempTableType != model.TempTableNone {
				usage.TemporaryTable = true
			}
			if tbInfo.Meta().TableCacheStatusType != model.TableCacheStatusDisable {
				usage.CachedTable = true
			}
			if tbInfo.Meta().PlacementPolicyRef != nil {
				usage.PlacementPolicyUsage.NumTableWithPolicies++
			}
			partitions := tbInfo.Meta().GetPartitionInfo()
			if partitions == nil {
				continue
			}
			for _, partitionInfo := range partitions.Definitions {
				if partitionInfo.PlacementPolicyRef != nil {
					usage.PlacementPolicyUsage.NumPartitionWithExplicitPolicies++
				}
			}
		}
	}

	usage.PlacementPolicyUsage.NumPlacementPolicies += uint64(len(is.AllPlacementPolicies()))
}

// GetDomainInfoSchema is used by the telemetry package to get the latest schema information
// while avoiding circle dependency with domain package.
var GetDomainInfoSchema func(sessionctx.Context) infoschema.InfoSchema

// ClusterIndexUsage records the usage info of all the tables, no more than 10k tables, deprecated.
type ClusterIndexUsage map[string]TableClusteredInfo

// TableClusteredInfo records the usage info of clusterindex of each table
// CLUSTERED, NON_CLUSTERED, NA
type TableClusteredInfo struct {
	IsClustered   bool   `json:"isClustered"`   // True means CLUSTERED, False means NON_CLUSTERED
	ClusterPKType string `json:"clusterPKType"` // INT means clustered PK type is int
	// NON_INT means clustered PK type is not int
	// NA means this field is no meaningful information
}

// NewClusterIndexUsage records the clustered index usage info of all the tables.
type NewClusterIndexUsage struct {
	// The number of user's tables with clustered index enabled.
	NumClusteredTables uint64 `json:"numClusteredTables"`
	// The number of user's tables.
	NumTotalTables uint64 `json:"numTotalTables"`
}

// getClusterIndexUsageInfo gets the ClusterIndex usage information. It's exported for future test.
func getClusterIndexUsageInfo(ctx context.Context, sctx sessionctx.Context) (ncu *NewClusterIndexUsage, cu *ClusterIndexUsage, err error) {
	var newUsage NewClusterIndexUsage
	exec := sctx.(sqlexec.RestrictedSQLExecutor)

	// query INFORMATION_SCHEMA.tables to get the latest table information about ClusterIndex
	rows, _, err := exec.ExecRestrictedSQL(ctx, nil, `
		SELECT TIDB_PK_TYPE
		FROM information_schema.tables
		WHERE table_schema not in ('INFORMATION_SCHEMA', 'METRICS_SCHEMA', 'PERFORMANCE_SCHEMA', 'mysql')`)
	if err != nil {
		return nil, nil, err
	}

	defer func() {
		if r := recover(); r != nil {
			switch x := r.(type) {
			case string:
				err = errors.New(x)
			case error:
				err = x
			default:
				err = errors.New("unknown failure")
			}
		}
	}()

	err = sctx.RefreshTxnCtx(ctx)
	if err != nil {
		return nil, nil, err
	}

	// check ClusterIndex information for each table
	// row: 0 = TIDB_PK_TYPE
	for _, row := range rows {
		if row.Len() < 1 {
			continue
		}
		if row.GetString(0) == "CLUSTERED" {
			newUsage.NumClusteredTables++
		}
	}
	newUsage.NumTotalTables = uint64(len(rows))
	return &newUsage, &emptyClusterIndexUsage, nil
}

// TxnUsage records the usage info of transaction related features, including
// async-commit, 1PC and counters of transactions committed with different protocols.
type TxnUsage struct {
	AsyncCommitUsed     bool                     `json:"asyncCommitUsed"`
	OnePCUsed           bool                     `json:"onePCUsed"`
	TxnCommitCounter    metrics.TxnCommitCounter `json:"txnCommitCounter"`
	MutationCheckerUsed bool                     `json:"mutationCheckerUsed"`
	AssertionLevel      string                   `json:"assertionLevel"`
	RcCheckTS           bool                     `json:"rcCheckTS"`
}

var initialTxnCommitCounter metrics.TxnCommitCounter
var initialCTECounter m.CTEUsageCounter
var initialNonTransactionalCounter m.NonTransactionalStmtCounter
var initialMultiSchemaChangeCounter m.MultiSchemaChangeUsageCounter
var initialTablePartitionCounter m.TablePartitionUsageCounter

// getTxnUsageInfo gets the usage info of transaction related features. It's exported for tests.
func getTxnUsageInfo(ctx sessionctx.Context) *TxnUsage {
	asyncCommitUsed := false
	if val, err := variable.GetGlobalSystemVar(ctx.GetSessionVars(), variable.TiDBEnableAsyncCommit); err == nil {
		asyncCommitUsed = val == variable.On
	}
	onePCUsed := false
	if val, err := variable.GetGlobalSystemVar(ctx.GetSessionVars(), variable.TiDBEnable1PC); err == nil {
		onePCUsed = val == variable.On
	}
	curr := metrics.GetTxnCommitCounter()
	diff := curr.Sub(initialTxnCommitCounter)
	mutationCheckerUsed := false
	if val, err := variable.GetGlobalSystemVar(ctx.GetSessionVars(), variable.TiDBEnableMutationChecker); err == nil {
		mutationCheckerUsed = val == variable.On
	}
	assertionUsed := ""
	if val, err := variable.GetGlobalSystemVar(ctx.GetSessionVars(), variable.TiDBTxnAssertionLevel); err == nil {
		assertionUsed = val
	}
	rcCheckTSUsed := false
	if val, err := variable.GetGlobalSystemVar(ctx.GetSessionVars(), variable.TiDBRCReadCheckTS); err == nil {
		rcCheckTSUsed = val == variable.On
	}
	return &TxnUsage{asyncCommitUsed, onePCUsed, diff, mutationCheckerUsed, assertionUsed, rcCheckTSUsed}
}

func postReportTxnUsage() {
	initialTxnCommitCounter = metrics.GetTxnCommitCounter()
}

func postReportCTEUsage() {
	initialCTECounter = m.GetCTECounter()
}

// getCTEUsageInfo gets the CTE usages.
func getCTEUsageInfo() *m.CTEUsageCounter {
	curr := m.GetCTECounter()
	diff := curr.Sub(initialCTECounter)
	return &diff
}

func postReportMultiSchemaChangeUsage() {
	initialMultiSchemaChangeCounter = m.GetMultiSchemaCounter()
}

func getMultiSchemaChangeUsageInfo() *m.MultiSchemaChangeUsageCounter {
	curr := m.GetMultiSchemaCounter()
	diff := curr.Sub(initialMultiSchemaChangeCounter)
	return &diff
}

func postReportTablePartitionUsage() {
	initialTablePartitionCounter = m.ResetTablePartitionCounter(initialTablePartitionCounter)
}

func getTablePartitionUsageInfo() *m.TablePartitionUsageCounter {
	curr := m.GetTablePartitionCounter()
	diff := curr.Cal(initialTablePartitionCounter)
	return &diff
}

// getAutoCaptureUsageInfo gets the 'Auto Capture' usage
func getAutoCaptureUsageInfo(ctx sessionctx.Context) bool {
	if val, err := variable.GetGlobalSystemVar(ctx.GetSessionVars(), variable.TiDBCapturePlanBaseline); err == nil {
		return val == variable.On
	}
	return false
}

func getNonTransactionalUsage() *m.NonTransactionalStmtCounter {
	curr := m.GetNonTransactionalStmtCounter()
	diff := curr.Sub(initialNonTransactionalCounter)
	return &diff
}

func postReportNonTransactionalCounter() {
	initialNonTransactionalCounter = m.GetNonTransactionalStmtCounter()
}

func getGlobalKillUsageInfo() bool {
	return config.GetGlobalConfig().EnableGlobalKill
}

func getLogBackupUsageInfo(ctx sessionctx.Context) bool {
	return utils.CheckLogBackupEnabled(ctx)
}<|MERGE_RESOLUTION|>--- conflicted
+++ resolved
@@ -48,11 +48,8 @@
 	NonTransactionalUsage *m.NonTransactionalStmtCounter   `json:"nonTransactional"`
 	GlobalKill            bool                             `json:"globalKill"`
 	MultiSchemaChange     *m.MultiSchemaChangeUsageCounter `json:"multiSchemaChange"`
-<<<<<<< HEAD
 	TablePartition        *m.TablePartitionUsageCounter    `json:"tablePartition"`
-=======
 	LogBackup             bool                             `json:"logBackup"`
->>>>>>> 850c8694
 }
 
 type placementPolicyUsage struct {
