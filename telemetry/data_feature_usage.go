--- conflicted
+++ resolved
@@ -48,11 +48,8 @@
 	NonTransactionalUsage *m.NonTransactionalStmtCounter   `json:"nonTransactional"`
 	GlobalKill            bool                             `json:"globalKill"`
 	MultiSchemaChange     *m.MultiSchemaChangeUsageCounter `json:"multiSchemaChange"`
-<<<<<<< HEAD
 	TablePartition        *m.TablePartitionUsageCounter    `json:"tablePartition"`
-=======
 	TiFlashModeStatistics TiFlashModeStatistics            `json:"TiFlashModeStatistics"`
->>>>>>> 656b5a5e
 	LogBackup             bool                             `json:"logBackup"`
 	EnablePaging          bool                             `json:"enablePaging"`
 }
@@ -222,11 +219,8 @@
 var initialCTECounter m.CTEUsageCounter
 var initialNonTransactionalCounter m.NonTransactionalStmtCounter
 var initialMultiSchemaChangeCounter m.MultiSchemaChangeUsageCounter
-<<<<<<< HEAD
 var initialTablePartitionCounter m.TablePartitionUsageCounter
-=======
 var initialSavepointStmtCounter int64
->>>>>>> 656b5a5e
 
 // getTxnUsageInfo gets the usage info of transaction related features. It's exported for tests.
 func getTxnUsageInfo(ctx sessionctx.Context) *TxnUsage {
