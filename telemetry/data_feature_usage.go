--- conflicted
+++ resolved
@@ -48,11 +48,8 @@
 	NonTransactionalUsage *m.NonTransactionalStmtCounter   `json:"nonTransactional"`
 	GlobalKill            bool                             `json:"globalKill"`
 	MultiSchemaChange     *m.MultiSchemaChangeUsageCounter `json:"multiSchemaChange"`
-<<<<<<< HEAD
 	TiFlashModeStatistics TiFlashModeStatistics            `json:"TiFlashModeStatistics"`
-=======
 	LogBackup             bool                             `json:"logBackup"`
->>>>>>> 911e7cc3
 }
 
 type placementPolicyUsage struct {
@@ -87,11 +84,9 @@
 
 	usage.GlobalKill = getGlobalKillUsageInfo()
 
-<<<<<<< HEAD
 	usage.TiFlashModeStatistics = getTiFlashModeStatistics(sctx)
-=======
+  
 	usage.LogBackup = getLogBackupUsageInfo(sctx)
->>>>>>> 911e7cc3
 
 	return &usage, nil
 }
@@ -292,7 +287,7 @@
 	return config.GetGlobalConfig().EnableGlobalKill
 }
 
-<<<<<<< HEAD
+
 // TiFlashModeStatistics records the usage info of Fast Mode
 type TiFlashModeStatistics struct {
 	FastModeTableCount   int64 `json:"fast_mode_table_count"`
@@ -316,8 +311,8 @@
 	}
 
 	return TiFlashModeStatistics{FastModeTableCount: fastModeTableCount, NormalModeTableCount: normalModeTableCount}
-=======
+}
+
 func getLogBackupUsageInfo(ctx sessionctx.Context) bool {
 	return utils.CheckLogBackupEnabled(ctx)
->>>>>>> 911e7cc3
 }