// Copyright 2021 PingCAP, Inc.
//
// Licensed under the Apache License, Version 2.0 (the "License");
// you may not use this file except in compliance with the License.
// You may obtain a copy of the License at
//
//     http://www.apache.org/licenses/LICENSE-2.0
//
// Unless required by applicable law or agreed to in writing, software
// distributed under the License is distributed on an "AS IS" BASIS,
// WITHOUT WARRANTIES OR CONDITIONS OF ANY KIND, either express or implied.
// See the License for the specific language governing permissions and
// limitations under the License.

package telemetry_test

import (
	"fmt"
	"testing"

	"github.com/pingcap/tidb/config"
<<<<<<< HEAD
	"github.com/pingcap/tidb/ddl"
	lit "github.com/pingcap/tidb/ddl/lightning"
	"github.com/pingcap/tidb/domain"
	"github.com/pingcap/tidb/domain/infosync"
	"github.com/pingcap/tidb/kv"
	"github.com/pingcap/tidb/session"
=======
>>>>>>> a8007853
	"github.com/pingcap/tidb/sessionctx/variable"
	"github.com/pingcap/tidb/telemetry"
	"github.com/pingcap/tidb/testkit"
	"github.com/stretchr/testify/require"
)

func TestTxnUsageInfo(t *testing.T) {
	store := testkit.CreateMockStore(t)

	t.Run("Used", func(t *testing.T) {
		tk := testkit.NewTestKit(t, store)
		tk.MustExec(fmt.Sprintf("set global %s = 0", variable.TiDBEnableAsyncCommit))
		tk.MustExec(fmt.Sprintf("set global %s = 0", variable.TiDBEnable1PC))

		txnUsage := telemetry.GetTxnUsageInfo(tk.Session())
		require.False(t, txnUsage.AsyncCommitUsed)
		require.False(t, txnUsage.OnePCUsed)

		tk.MustExec(fmt.Sprintf("set global %s = 1", variable.TiDBEnableAsyncCommit))
		tk.MustExec(fmt.Sprintf("set global %s = 1", variable.TiDBEnable1PC))

		txnUsage = telemetry.GetTxnUsageInfo(tk.Session())
		require.True(t, txnUsage.AsyncCommitUsed)
		require.True(t, txnUsage.OnePCUsed)

		tk.MustExec(fmt.Sprintf("set global %s = 0", variable.TiDBEnableMutationChecker))
		tk.MustExec(fmt.Sprintf("set global %s = off", variable.TiDBTxnAssertionLevel))
		txnUsage = telemetry.GetTxnUsageInfo(tk.Session())
		require.False(t, txnUsage.MutationCheckerUsed)
		require.Equal(t, "OFF", txnUsage.AssertionLevel)

		tk.MustExec(fmt.Sprintf("set global %s = 1", variable.TiDBEnableMutationChecker))
		tk.MustExec(fmt.Sprintf("set global %s = strict", variable.TiDBTxnAssertionLevel))
		txnUsage = telemetry.GetTxnUsageInfo(tk.Session())
		require.True(t, txnUsage.MutationCheckerUsed)
		require.Equal(t, "STRICT", txnUsage.AssertionLevel)

		tk.MustExec(fmt.Sprintf("set global %s = fast", variable.TiDBTxnAssertionLevel))
		txnUsage = telemetry.GetTxnUsageInfo(tk.Session())
		require.Equal(t, "FAST", txnUsage.AssertionLevel)

		tk.MustExec(fmt.Sprintf("set global %s = 1", variable.TiDBRCReadCheckTS))
		txnUsage = telemetry.GetTxnUsageInfo(tk.Session())
		require.True(t, txnUsage.RcCheckTS)
	})

	t.Run("Count", func(t *testing.T) {
		tk := testkit.NewTestKit(t, store)
		tk.MustExec("use test")
		tk.MustExec("drop table if exists txn_usage_info")
		tk.MustExec("create table txn_usage_info (a int)")
		tk.MustExec(fmt.Sprintf("set %s = 1", variable.TiDBEnableAsyncCommit))
		tk.MustExec(fmt.Sprintf("set %s = 1", variable.TiDBEnable1PC))
		tk.MustExec("insert into txn_usage_info values (1)")
		tk.MustExec(fmt.Sprintf("set %s = 0", variable.TiDBEnable1PC))
		tk.MustExec("insert into txn_usage_info values (2)")
		tk.MustExec(fmt.Sprintf("set %s = 0", variable.TiDBEnableAsyncCommit))
		tk.MustExec("insert into txn_usage_info values (3)")

		txnUsage := telemetry.GetTxnUsageInfo(tk.Session())
		require.True(t, txnUsage.AsyncCommitUsed)
		require.True(t, txnUsage.OnePCUsed)
		require.Greater(t, txnUsage.TxnCommitCounter.AsyncCommit, int64(0))
		require.Greater(t, txnUsage.TxnCommitCounter.OnePC, int64(0))
		require.Greater(t, txnUsage.TxnCommitCounter.TwoPC, int64(0))
	})
}

func TestTemporaryTable(t *testing.T) {
	store := testkit.CreateMockStore(t)

	tk := testkit.NewTestKit(t, store)
	tk.MustExec("use test")

	usage, err := telemetry.GetFeatureUsage(tk.Session())
	require.NoError(t, err)
	require.False(t, usage.TemporaryTable)

	tk.MustExec("create global temporary table t (id int) on commit delete rows")
	usage, err = telemetry.GetFeatureUsage(tk.Session())
	require.NoError(t, err)
	require.True(t, usage.TemporaryTable)
}

func TestCachedTable(t *testing.T) {
	store := testkit.CreateMockStore(t)

	tk := testkit.NewTestKit(t, store)
	tk.MustExec("use test")

	usage, err := telemetry.GetFeatureUsage(tk.Session())
	require.NoError(t, err)
	require.False(t, usage.CachedTable)
	tk.MustExec("drop table if exists tele_cache_t")
	tk.MustExec("create table tele_cache_t (id int)")
	tk.MustExec("alter table tele_cache_t cache")
	usage, err = telemetry.GetFeatureUsage(tk.Session())
	require.NoError(t, err)
	require.True(t, usage.CachedTable)
	tk.MustExec("alter table tele_cache_t nocache")
	usage, err = telemetry.GetFeatureUsage(tk.Session())
	require.NoError(t, err)
	require.False(t, usage.CachedTable)
}

func TestMultiSchemaChange(t *testing.T) {
	store := testkit.CreateMockStore(t)

	tk := testkit.NewTestKit(t, store)
	tk.MustExec("use test")

	usage, err := telemetry.GetFeatureUsage(tk.Session())
	require.NoError(t, err)
	require.Equal(t, int64(0), usage.MultiSchemaChange.MultiSchemaChangeUsed)

	tk.MustExec("drop table if exists tele_multi_t")
	tk.MustExec("create table tele_multi_t(id int)")
	tk.MustExec("alter table tele_multi_t add column b int")
	usage, err = telemetry.GetFeatureUsage(tk.Session())
	require.NoError(t, err)
	require.Equal(t, int64(0), usage.MultiSchemaChange.MultiSchemaChangeUsed)

	tk.MustExec("alter table tele_multi_t add column c int, drop column b")
	usage, err = telemetry.GetFeatureUsage(tk.Session())
	require.NoError(t, err)
	require.Equal(t, int64(1), usage.MultiSchemaChange.MultiSchemaChangeUsed)

	tk.MustExec("alter table tele_multi_t add column b int, drop column c")
	usage, err = telemetry.GetFeatureUsage(tk.Session())
	require.NoError(t, err)
	require.Equal(t, int64(2), usage.MultiSchemaChange.MultiSchemaChangeUsed)

	tk.MustExec("alter table tele_multi_t drop column b")
	usage, err = telemetry.GetFeatureUsage(tk.Session())
	require.NoError(t, err)
	require.Equal(t, int64(2), usage.MultiSchemaChange.MultiSchemaChangeUsed)
}

func TestTablePartition(t *testing.T) {
	store := testkit.CreateMockStore(t)

	tk := testkit.NewTestKit(t, store)
	tk.MustExec("use test")

	usage, err := telemetry.GetFeatureUsage(tk.Session())
	require.NoError(t, err)
	require.Equal(t, int64(0), usage.TablePartition.TablePartitionCnt)
	require.Equal(t, int64(0), usage.TablePartition.TablePartitionListCnt)
	require.Equal(t, int64(0), usage.TablePartition.TablePartitionMaxPartitionsCnt)

	tk.MustExec("drop table if exists pt")
	tk.MustExec("create table pt (a int,b int) partition by hash(a) partitions 4")

	usage, err = telemetry.GetFeatureUsage(tk.Session())
	require.NoError(t, err)
	require.Equal(t, int64(1), usage.TablePartition.TablePartitionCnt)
	require.Equal(t, int64(1), usage.TablePartition.TablePartitionHashCnt)
	require.Equal(t, int64(4), usage.TablePartition.TablePartitionMaxPartitionsCnt)
	require.Equal(t, int64(0), usage.TablePartition.TablePartitionListCnt)
	require.Equal(t, int64(0), usage.TablePartition.TablePartitionRangeCnt)
	require.Equal(t, int64(0), usage.TablePartition.TablePartitionRangeColumnsCnt)
	require.Equal(t, int64(0), usage.TablePartition.TablePartitionListColumnsCnt)

	telemetry.PostReportTelemetryDataForTest()
	tk.MustExec("drop table if exists pt1")
	tk.MustExec("create table pt1 (a int,b int) partition by range(a) (" +
		"partition p0 values less than (3)," +
		"partition p1 values less than (6), " +
		"partition p2 values less than (9)," +
		"partition p3 values less than (12)," +
		"partition p4 values less than (15))")
	usage, err = telemetry.GetFeatureUsage(tk.Session())
	require.NoError(t, err)
	require.Equal(t, int64(1), usage.TablePartition.TablePartitionCnt)
	require.Equal(t, int64(0), usage.TablePartition.TablePartitionHashCnt)
	require.Equal(t, int64(5), usage.TablePartition.TablePartitionMaxPartitionsCnt)
	require.Equal(t, int64(0), usage.TablePartition.TablePartitionListCnt)
	require.Equal(t, int64(1), usage.TablePartition.TablePartitionRangeCnt)
	require.Equal(t, int64(0), usage.TablePartition.TablePartitionRangeColumnsCnt)
	require.Equal(t, int64(0), usage.TablePartition.TablePartitionListColumnsCnt)
}

func TestPlacementPolicies(t *testing.T) {
	store := testkit.CreateMockStore(t)

	tk := testkit.NewTestKit(t, store)
	tk.MustExec("use test")

	usage, err := telemetry.GetFeatureUsage(tk.Session())
	require.NoError(t, err)
	require.Equal(t, uint64(0), usage.PlacementPolicyUsage.NumPlacementPolicies)
	require.Equal(t, uint64(0), usage.PlacementPolicyUsage.NumDBWithPolicies)
	require.Equal(t, uint64(0), usage.PlacementPolicyUsage.NumTableWithPolicies)
	require.Equal(t, uint64(0), usage.PlacementPolicyUsage.NumPartitionWithExplicitPolicies)

	tk.MustExec("create placement policy p1 followers=4;")
	tk.MustExec(`create placement policy p2 primary_region="cn-east-1" regions="cn-east-1,cn-east"`)
	tk.MustExec(`create placement policy p3 followers=3`)
	tk.MustExec("alter database test placement policy=p1;")
	tk.MustExec("create table t1(a int);")
	tk.MustExec("create table t2(a int) placement policy=p2;")
	tk.MustExec("create table t3(id int) PARTITION BY RANGE (id) (" +
		"PARTITION p0 VALUES LESS THAN (100) placement policy p3," +
		"PARTITION p1 VALUES LESS THAN (1000))")

	usage, err = telemetry.GetFeatureUsage(tk.Session())
	require.NoError(t, err)
	require.Equal(t, uint64(3), usage.PlacementPolicyUsage.NumPlacementPolicies)
	require.Equal(t, uint64(1), usage.PlacementPolicyUsage.NumDBWithPolicies)
	require.Equal(t, uint64(3), usage.PlacementPolicyUsage.NumTableWithPolicies)
	require.Equal(t, uint64(1), usage.PlacementPolicyUsage.NumPartitionWithExplicitPolicies)

	tk.MustExec("drop table t2;")
	tk.MustExec("drop placement policy p2;")
	tk.MustExec("alter table t3 placement policy=default")

	usage, err = telemetry.GetFeatureUsage(tk.Session())
	require.NoError(t, err)
	require.Equal(t, uint64(2), usage.PlacementPolicyUsage.NumPlacementPolicies)
	require.Equal(t, uint64(1), usage.PlacementPolicyUsage.NumDBWithPolicies)
	require.Equal(t, uint64(1), usage.PlacementPolicyUsage.NumTableWithPolicies)
	require.Equal(t, uint64(1), usage.PlacementPolicyUsage.NumPartitionWithExplicitPolicies)
}

func TestAutoCapture(t *testing.T) {
	store := testkit.CreateMockStore(t)

	tk := testkit.NewTestKit(t, store)
	tk.MustExec("use test")

	usage, err := telemetry.GetFeatureUsage(tk.Session())
	require.NoError(t, err)
	require.False(t, usage.AutoCapture)

	tk.MustExec("SET GLOBAL tidb_capture_plan_baselines = on")
	defer func() {
		tk.MustExec("SET GLOBAL tidb_capture_plan_baselines = off")
	}()
	usage, err = telemetry.GetFeatureUsage(tk.Session())
	require.NoError(t, err)
	require.True(t, usage.AutoCapture)
}

func TestClusterIndexUsageInfo(t *testing.T) {
	store := testkit.CreateMockStore(t)

	tk := testkit.NewTestKit(t, store)
	tk.MustExec("use test")
	tk.MustExec("create table t1(a int key clustered);")
	tk.MustExec("create table t2(a int);")

	usage, err := telemetry.GetFeatureUsage(tk.Session())
	require.NoError(t, err)
	require.NotNil(t, usage.ClusterIndex)
	require.Equal(t, uint64(1), usage.NewClusterIndex.NumClusteredTables)
	require.Equal(t, uint64(2), usage.NewClusterIndex.NumTotalTables)
}

func TestNonTransactionalUsage(t *testing.T) {
	store := testkit.CreateMockStore(t)

	tk := testkit.NewTestKit(t, store)
	tk.MustExec("use test")

	usage, err := telemetry.GetFeatureUsage(tk.Session())
	require.NoError(t, err)
	require.Equal(t, int64(0), usage.NonTransactionalUsage.DeleteCount)

	tk.MustExec("create table t(a int);")
	tk.MustExec("batch limit 1 delete from t")
	usage, err = telemetry.GetFeatureUsage(tk.Session())
	require.NoError(t, err)
	require.Equal(t, int64(1), usage.NonTransactionalUsage.DeleteCount)
}

func TestGlobalKillUsageInfo(t *testing.T) {
	store := testkit.CreateMockStore(t)

	tk := testkit.NewTestKit(t, store)
	usage, err := telemetry.GetFeatureUsage(tk.Session())
	require.NoError(t, err)
	require.True(t, usage.GlobalKill)

	originCfg := config.GetGlobalConfig()
	newCfg := *originCfg
	newCfg.EnableGlobalKill = false
	config.StoreGlobalConfig(&newCfg)
	defer func() {
		config.StoreGlobalConfig(originCfg)
	}()

	usage, err = telemetry.GetFeatureUsage(tk.Session())
	require.NoError(t, err)
	require.False(t, usage.GlobalKill)
}

<<<<<<< HEAD
type tiflashContext struct {
	store   kv.Storage
	dom     *domain.Domain
	tiflash *infosync.MockTiFlash
	cluster *unistore.Cluster
}

func createTiFlashContext(t *testing.T) (*tiflashContext, func()) {
	s := &tiflashContext{}
	var err error

	ddl.PollTiFlashInterval = 1000 * time.Millisecond
	ddl.PullTiFlashPdTick.Store(60)
	s.tiflash = infosync.NewMockTiFlash()
	s.store, err = mockstore.NewMockStore(
		mockstore.WithClusterInspector(func(c testutils.Cluster) {
			mockCluster := c.(*unistore.Cluster)
			_, _, region1 := mockstore.BootstrapWithSingleStore(c)
			tiflashIdx := 0
			for tiflashIdx < 2 {
				store2 := c.AllocID()
				peer2 := c.AllocID()
				addr2 := fmt.Sprintf("tiflash%d", tiflashIdx)
				mockCluster.AddStore(store2, addr2, &metapb.StoreLabel{Key: "engine", Value: "tiflash"})
				mockCluster.AddPeer(region1, store2, peer2)
				tiflashIdx++
			}
			s.cluster = mockCluster
		}),
		mockstore.WithStoreType(mockstore.EmbedUnistore),
	)

	require.NoError(t, err)
	session.SetSchemaLease(0)
	session.DisableStats4Test()
	s.dom, err = session.BootstrapSession(s.store)
	infosync.SetMockTiFlash(s.tiflash)
	require.NoError(t, err)
	s.dom.SetStatsUpdating(true)

	tearDown := func() {
		s.tiflash.Lock()
		s.tiflash.StatusServer.Close()
		s.tiflash.Unlock()
		s.dom.Close()
		require.NoError(t, s.store.Close())
		ddl.PollTiFlashInterval = 2 * time.Second
	}
	return s, tearDown
}

func TestTiFlashModeStatistics(t *testing.T) {
	s, teardown := createTiFlashContext(t)
	defer teardown()

	tk := testkit.NewTestKit(t, s.store)

	tk.MustExec("use test")

	usage, err := telemetry.GetFeatureUsage(tk.Session())
	require.NoError(t, err)

	require.Equal(t, int64(0), usage.TiFlashModeStatistics.FastModeTableCount)
	require.Equal(t, int64(0), usage.TiFlashModeStatistics.NormalModeTableCount)

	tk.MustExec(`create table t1(a int);`)
	tk.MustExec(`alter table t1 set tiflash replica 1;`)
	tk.MustExec(`alter table t1 set tiflash mode fast;`)

	tk.MustExec(`create table t2(a int);`)
	tk.MustExec(`alter table t2 set tiflash replica 1;`)
	tk.MustExec(`alter table t2 set tiflash mode normal;`)

	tk.MustExec(`create table t3(a int);`)
	tk.MustExec(`alter table t3 set tiflash replica 1;`)

	tk.MustExec(`create table t4(a int);`)

	usage, err = telemetry.GetFeatureUsage(tk.Session())
	require.NoError(t, err)
	require.Equal(t, int64(1), usage.TiFlashModeStatistics.FastModeTableCount)
	require.Equal(t, int64(2), usage.TiFlashModeStatistics.NormalModeTableCount)

	tk.MustExec("drop table t1;")
	tk.MustExec(`alter table t2 set tiflash mode fast;`)

	usage, err = telemetry.GetFeatureUsage(tk.Session())
	require.NoError(t, err)
	require.Equal(t, int64(1), usage.TiFlashModeStatistics.FastModeTableCount)
	require.Equal(t, int64(1), usage.TiFlashModeStatistics.NormalModeTableCount)
}

=======
>>>>>>> a8007853
func TestPagingUsageInfo(t *testing.T) {
	store := testkit.CreateMockStore(t)

	tk := testkit.NewTestKit(t, store)
	usage, err := telemetry.GetFeatureUsage(tk.Session())
	require.NoError(t, err)
	require.True(t, usage.EnablePaging == variable.DefTiDBEnablePaging)

	tk.Session().GetSessionVars().EnablePaging = false
	usage, err = telemetry.GetFeatureUsage(tk.Session())
	require.NoError(t, err)
	require.False(t, usage.EnablePaging)
}

func TestCostModelVer2UsageInfo(t *testing.T) {
	store := testkit.CreateMockStore(t)

	tk := testkit.NewTestKit(t, store)
	usage, err := telemetry.GetFeatureUsage(tk.Session())
	require.NoError(t, err)
	require.False(t, usage.EnableCostModelVer2)

	tk.Session().GetSessionVars().CostModelVersion = 2
	usage, err = telemetry.GetFeatureUsage(tk.Session())
	require.NoError(t, err)
	require.True(t, usage.EnableCostModelVer2)
}

func TestTxnSavepointUsageInfo(t *testing.T) {
	store := testkit.CreateMockStore(t)

	tk := testkit.NewTestKit(t, store)
	tk.MustExec("savepoint sp1")
	tk.MustExec("savepoint sp2")
	txnUsage := telemetry.GetTxnUsageInfo(tk.Session())
	require.Equal(t, int64(2), txnUsage.SavepointCounter)

	tk.MustExec("savepoint sp3")
	txnUsage = telemetry.GetTxnUsageInfo(tk.Session())
	require.Equal(t, int64(3), txnUsage.SavepointCounter)

	telemetry.PostSavepointCount()
	tk.MustExec("savepoint sp1")
	txnUsage = telemetry.GetTxnUsageInfo(tk.Session())
	require.Equal(t, int64(1), txnUsage.SavepointCounter)
}

func TestAddIndexLightning(t *testing.T) {
	store := testkit.CreateMockStore(t)
	lit.GlobalEnv.SetMinQuota()
	tk := testkit.NewTestKit(t, store)
	usage, err := telemetry.GetFeatureUsage(tk.Session())
	require.NoError(t, err)
	require.Equal(t, int64(0), usage.AddIndexLightning.AddIndexLightningUsed)

	tk.MustExec("set @@global.tidb_ddl_enable_fast_reorg = off")
	allow := ddl.IsEnableFastReorg()
	require.Equal(t, false, allow)
	tk.MustExec("use test")
	tk.MustExec("drop table if exists tele_t")
	tk.MustExec("create table tele_t(id int, b int)")
	tk.MustExec("insert into tele_t values(1,1),(2,2);")
	tk.MustExec("alter table tele_t add index idx_org(b)")
	usage, err = telemetry.GetFeatureUsage(tk.Session())
	require.NoError(t, err)
	require.Equal(t, int64(0), usage.AddIndexLightning.AddIndexLightningUsed)

	tk.MustExec("set @@global.tidb_ddl_enable_fast_reorg = on")
	allow = ddl.IsEnableFastReorg()
	require.Equal(t, true, allow)
	usage, err = telemetry.GetFeatureUsage(tk.Session())
	require.NoError(t, err)
	// Because we have check once ddl.IsEnableFastReorg() so we get two as result.
	require.Equal(t, int64(1), usage.AddIndexLightning.AddIndexLightningUsed)
	tk.MustExec("alter table tele_t add index idx_new(b)")
	usage, err = telemetry.GetFeatureUsage(tk.Session())
	require.NoError(t, err)
	require.Equal(t, int64(2), usage.AddIndexLightning.AddIndexLightningUsed)
}<|MERGE_RESOLUTION|>--- conflicted
+++ resolved
@@ -19,15 +19,8 @@
 	"testing"
 
 	"github.com/pingcap/tidb/config"
-<<<<<<< HEAD
 	"github.com/pingcap/tidb/ddl"
 	lit "github.com/pingcap/tidb/ddl/lightning"
-	"github.com/pingcap/tidb/domain"
-	"github.com/pingcap/tidb/domain/infosync"
-	"github.com/pingcap/tidb/kv"
-	"github.com/pingcap/tidb/session"
-=======
->>>>>>> a8007853
 	"github.com/pingcap/tidb/sessionctx/variable"
 	"github.com/pingcap/tidb/telemetry"
 	"github.com/pingcap/tidb/testkit"
@@ -324,101 +317,6 @@
 	require.False(t, usage.GlobalKill)
 }
 
-<<<<<<< HEAD
-type tiflashContext struct {
-	store   kv.Storage
-	dom     *domain.Domain
-	tiflash *infosync.MockTiFlash
-	cluster *unistore.Cluster
-}
-
-func createTiFlashContext(t *testing.T) (*tiflashContext, func()) {
-	s := &tiflashContext{}
-	var err error
-
-	ddl.PollTiFlashInterval = 1000 * time.Millisecond
-	ddl.PullTiFlashPdTick.Store(60)
-	s.tiflash = infosync.NewMockTiFlash()
-	s.store, err = mockstore.NewMockStore(
-		mockstore.WithClusterInspector(func(c testutils.Cluster) {
-			mockCluster := c.(*unistore.Cluster)
-			_, _, region1 := mockstore.BootstrapWithSingleStore(c)
-			tiflashIdx := 0
-			for tiflashIdx < 2 {
-				store2 := c.AllocID()
-				peer2 := c.AllocID()
-				addr2 := fmt.Sprintf("tiflash%d", tiflashIdx)
-				mockCluster.AddStore(store2, addr2, &metapb.StoreLabel{Key: "engine", Value: "tiflash"})
-				mockCluster.AddPeer(region1, store2, peer2)
-				tiflashIdx++
-			}
-			s.cluster = mockCluster
-		}),
-		mockstore.WithStoreType(mockstore.EmbedUnistore),
-	)
-
-	require.NoError(t, err)
-	session.SetSchemaLease(0)
-	session.DisableStats4Test()
-	s.dom, err = session.BootstrapSession(s.store)
-	infosync.SetMockTiFlash(s.tiflash)
-	require.NoError(t, err)
-	s.dom.SetStatsUpdating(true)
-
-	tearDown := func() {
-		s.tiflash.Lock()
-		s.tiflash.StatusServer.Close()
-		s.tiflash.Unlock()
-		s.dom.Close()
-		require.NoError(t, s.store.Close())
-		ddl.PollTiFlashInterval = 2 * time.Second
-	}
-	return s, tearDown
-}
-
-func TestTiFlashModeStatistics(t *testing.T) {
-	s, teardown := createTiFlashContext(t)
-	defer teardown()
-
-	tk := testkit.NewTestKit(t, s.store)
-
-	tk.MustExec("use test")
-
-	usage, err := telemetry.GetFeatureUsage(tk.Session())
-	require.NoError(t, err)
-
-	require.Equal(t, int64(0), usage.TiFlashModeStatistics.FastModeTableCount)
-	require.Equal(t, int64(0), usage.TiFlashModeStatistics.NormalModeTableCount)
-
-	tk.MustExec(`create table t1(a int);`)
-	tk.MustExec(`alter table t1 set tiflash replica 1;`)
-	tk.MustExec(`alter table t1 set tiflash mode fast;`)
-
-	tk.MustExec(`create table t2(a int);`)
-	tk.MustExec(`alter table t2 set tiflash replica 1;`)
-	tk.MustExec(`alter table t2 set tiflash mode normal;`)
-
-	tk.MustExec(`create table t3(a int);`)
-	tk.MustExec(`alter table t3 set tiflash replica 1;`)
-
-	tk.MustExec(`create table t4(a int);`)
-
-	usage, err = telemetry.GetFeatureUsage(tk.Session())
-	require.NoError(t, err)
-	require.Equal(t, int64(1), usage.TiFlashModeStatistics.FastModeTableCount)
-	require.Equal(t, int64(2), usage.TiFlashModeStatistics.NormalModeTableCount)
-
-	tk.MustExec("drop table t1;")
-	tk.MustExec(`alter table t2 set tiflash mode fast;`)
-
-	usage, err = telemetry.GetFeatureUsage(tk.Session())
-	require.NoError(t, err)
-	require.Equal(t, int64(1), usage.TiFlashModeStatistics.FastModeTableCount)
-	require.Equal(t, int64(1), usage.TiFlashModeStatistics.NormalModeTableCount)
-}
-
-=======
->>>>>>> a8007853
 func TestPagingUsageInfo(t *testing.T) {
 	store := testkit.CreateMockStore(t)
 
