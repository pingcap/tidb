--- conflicted
+++ resolved
@@ -290,7 +290,7 @@
 	require.False(t, usage.GlobalKill)
 }
 
-<<<<<<< HEAD
+
 type tiflashContext struct {
 	store   kv.Storage
 	dom     *domain.Domain
@@ -379,7 +379,8 @@
 	require.NoError(t, err)
 	require.Equal(t, int64(1), usage.TiFlashModeStatistics.FastModeTableCount)
 	require.Equal(t, int64(1), usage.TiFlashModeStatistics.NormalModeTableCount)
-=======
+}
+
 func TestPagingUsageInfo(t *testing.T) {
 	store, clean := testkit.CreateMockStore(t)
 	defer clean()
@@ -393,5 +394,4 @@
 	usage, err = telemetry.GetFeatureUsage(tk.Session())
 	require.NoError(t, err)
 	require.False(t, usage.EnablePaging)
->>>>>>> 5dcf2ef6
 }