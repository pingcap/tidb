// Copyright 2021 PingCAP, Inc.
//
// Licensed under the Apache License, Version 2.0 (the "License");
// you may not use this file except in compliance with the License.
// You may obtain a copy of the License at
//
//     http://www.apache.org/licenses/LICENSE-2.0
//
// Unless required by applicable law or agreed to in writing, software
// distributed under the License is distributed on an "AS IS" BASIS,
// WITHOUT WARRANTIES OR CONDITIONS OF ANY KIND, either express or implied.
// See the License for the specific language governing permissions and
// limitations under the License.

package telemetry_test

import (
	"encoding/json"
	"fmt"
	"strconv"
	"strings"
	"testing"
	"time"

	"github.com/pingcap/failpoint"
	_ "github.com/pingcap/tidb/autoid_service"
	"github.com/pingcap/tidb/config"
	"github.com/pingcap/tidb/ddl"
	"github.com/pingcap/tidb/parser/model"
	"github.com/pingcap/tidb/sessionctx/variable"
	"github.com/pingcap/tidb/telemetry"
	"github.com/pingcap/tidb/testkit"
	"github.com/stretchr/testify/require"
)

func TestTxnUsageInfo(t *testing.T) {
	store := testkit.CreateMockStore(t)

	t.Run("Used", func(t *testing.T) {
		tk := testkit.NewTestKit(t, store)
		tk.MustExec(fmt.Sprintf("set global %s = 0", variable.TiDBEnableAsyncCommit))
		tk.MustExec(fmt.Sprintf("set global %s = 0", variable.TiDBEnable1PC))

		txnUsage := telemetry.GetTxnUsageInfo(tk.Session())
		require.False(t, txnUsage.AsyncCommitUsed)
		require.False(t, txnUsage.OnePCUsed)

		tk.MustExec(fmt.Sprintf("set global %s = 1", variable.TiDBEnableAsyncCommit))
		tk.MustExec(fmt.Sprintf("set global %s = 1", variable.TiDBEnable1PC))

		txnUsage = telemetry.GetTxnUsageInfo(tk.Session())
		require.True(t, txnUsage.AsyncCommitUsed)
		require.True(t, txnUsage.OnePCUsed)

		tk.MustExec(fmt.Sprintf("set global %s = 0", variable.TiDBEnableMutationChecker))
		tk.MustExec(fmt.Sprintf("set global %s = off", variable.TiDBTxnAssertionLevel))
		txnUsage = telemetry.GetTxnUsageInfo(tk.Session())
		require.False(t, txnUsage.MutationCheckerUsed)
		require.Equal(t, "OFF", txnUsage.AssertionLevel)

		tk.MustExec(fmt.Sprintf("set global %s = 1", variable.TiDBEnableMutationChecker))
		tk.MustExec(fmt.Sprintf("set global %s = strict", variable.TiDBTxnAssertionLevel))
		txnUsage = telemetry.GetTxnUsageInfo(tk.Session())
		require.True(t, txnUsage.MutationCheckerUsed)
		require.Equal(t, "STRICT", txnUsage.AssertionLevel)

		tk.MustExec(fmt.Sprintf("set global %s = fast", variable.TiDBTxnAssertionLevel))
		txnUsage = telemetry.GetTxnUsageInfo(tk.Session())
		require.Equal(t, "FAST", txnUsage.AssertionLevel)

		tk.MustExec(fmt.Sprintf("set global %s = 1", variable.TiDBRCReadCheckTS))
		txnUsage = telemetry.GetTxnUsageInfo(tk.Session())
		require.True(t, txnUsage.RcCheckTS)

		tk.MustExec(fmt.Sprintf("set global %s = 1", variable.TiDBRCWriteCheckTs))
		txnUsage = telemetry.GetTxnUsageInfo(tk.Session())
		require.True(t, txnUsage.RCWriteCheckTS)

		tk.MustExec(fmt.Sprintf("set global %s = 0", variable.TiDBPessimisticTransactionFairLocking))
		txnUsage = telemetry.GetTxnUsageInfo(tk.Session())
		require.False(t, txnUsage.FairLocking)

		tk.MustExec(fmt.Sprintf("set global %s = 1", variable.TiDBPessimisticTransactionFairLocking))
		txnUsage = telemetry.GetTxnUsageInfo(tk.Session())
		require.True(t, txnUsage.FairLocking)
	})

	t.Run("Count", func(t *testing.T) {
		tk := testkit.NewTestKit(t, store)
		tk.MustExec("use test")
		tk.MustExec("drop table if exists txn_usage_info")
		tk.MustExec("create table txn_usage_info (a int)")
		tk.MustExec(fmt.Sprintf("set %s = 1", variable.TiDBEnableAsyncCommit))
		tk.MustExec(fmt.Sprintf("set %s = 1", variable.TiDBEnable1PC))
		tk.MustExec("insert into txn_usage_info values (1)")
		tk.MustExec(fmt.Sprintf("set %s = 0", variable.TiDBEnable1PC))
		tk.MustExec("insert into txn_usage_info values (2)")
		tk.MustExec(fmt.Sprintf("set %s = 0", variable.TiDBEnableAsyncCommit))
		tk.MustExec("insert into txn_usage_info values (3)")

		txnUsage := telemetry.GetTxnUsageInfo(tk.Session())
		require.True(t, txnUsage.AsyncCommitUsed)
		require.True(t, txnUsage.OnePCUsed)
		require.Greater(t, txnUsage.TxnCommitCounter.AsyncCommit, int64(0))
		require.Greater(t, txnUsage.TxnCommitCounter.OnePC, int64(0))
		require.Greater(t, txnUsage.TxnCommitCounter.TwoPC, int64(0))
	})
}

func TestTemporaryTable(t *testing.T) {
	store := testkit.CreateMockStore(t)

	tk := testkit.NewTestKit(t, store)
	tk.MustExec("use test")

	usage, err := telemetry.GetFeatureUsage(tk.Session())
	require.NoError(t, err)
	require.False(t, usage.TemporaryTable)

	tk.MustExec("create global temporary table t (id int) on commit delete rows")
	usage, err = telemetry.GetFeatureUsage(tk.Session())
	require.NoError(t, err)
	require.True(t, usage.TemporaryTable)
}

func TestCachedTable(t *testing.T) {
	store := testkit.CreateMockStore(t)

	tk := testkit.NewTestKit(t, store)
	tk.MustExec("use test")

	usage, err := telemetry.GetFeatureUsage(tk.Session())
	require.NoError(t, err)
	require.False(t, usage.CachedTable)
	tk.MustExec("drop table if exists tele_cache_t")
	tk.MustExec("create table tele_cache_t (id int)")
	tk.MustExec("alter table tele_cache_t cache")
	usage, err = telemetry.GetFeatureUsage(tk.Session())
	require.NoError(t, err)
	require.True(t, usage.CachedTable)
	tk.MustExec("alter table tele_cache_t nocache")
	usage, err = telemetry.GetFeatureUsage(tk.Session())
	require.NoError(t, err)
	require.False(t, usage.CachedTable)
}

func TestAutoIDNoCache(t *testing.T) {
	store := testkit.CreateMockStore(t)

	tk := testkit.NewTestKit(t, store)
	tk.MustExec("use test")

	usage, err := telemetry.GetFeatureUsage(tk.Session())
	require.NoError(t, err)
	require.False(t, usage.CachedTable)
	tk.MustExec("drop table if exists tele_autoid")
	tk.MustExec("create table tele_autoid (id int) auto_id_cache 1")
	usage, err = telemetry.GetFeatureUsage(tk.Session())
	require.NoError(t, err)
	require.True(t, usage.AutoIDNoCache)
	tk.MustExec("drop table tele_autoid")
	usage, err = telemetry.GetFeatureUsage(tk.Session())
	require.NoError(t, err)
	require.False(t, usage.AutoIDNoCache)
}

func TestAccountLock(t *testing.T) {
	store := testkit.CreateMockStore(t)

	tk := testkit.NewTestKit(t, store)
	tk.MustExec("use test")

	usage, err := telemetry.GetFeatureUsage(tk.Session())
	require.NoError(t, err)
	require.Equal(t, int64(0), usage.AccountLock.LockUser)
	require.Equal(t, int64(0), usage.AccountLock.UnlockUser)
	require.Equal(t, int64(0), usage.AccountLock.CreateOrAlterUser)

	tk.MustExec("drop user if exists testUser")
	tk.MustExec("create user testUser account lock")
	usage, err = telemetry.GetFeatureUsage(tk.Session())
	require.NoError(t, err)
	require.Equal(t, int64(1), usage.AccountLock.LockUser)
	require.Equal(t, int64(0), usage.AccountLock.UnlockUser)
	require.Equal(t, int64(1), usage.AccountLock.CreateOrAlterUser)
	tk.MustExec("alter user testUser account unlock")
	usage, err = telemetry.GetFeatureUsage(tk.Session())
	require.NoError(t, err)
	require.Equal(t, int64(1), usage.AccountLock.LockUser)
	require.Equal(t, int64(1), usage.AccountLock.UnlockUser)
	require.Equal(t, int64(2), usage.AccountLock.CreateOrAlterUser)
}

func TestMultiSchemaChange(t *testing.T) {
	store := testkit.CreateMockStore(t)

	tk := testkit.NewTestKit(t, store)
	tk.MustExec("use test")

	usage, err := telemetry.GetFeatureUsage(tk.Session())
	require.NoError(t, err)
	require.Equal(t, int64(0), usage.MultiSchemaChange.MultiSchemaChangeUsed)

	tk.MustExec("drop table if exists tele_multi_t")
	tk.MustExec("create table tele_multi_t(id int)")
	tk.MustExec("alter table tele_multi_t add column b int")
	usage, err = telemetry.GetFeatureUsage(tk.Session())
	require.NoError(t, err)
	require.Equal(t, int64(0), usage.MultiSchemaChange.MultiSchemaChangeUsed)

	tk.MustExec("alter table tele_multi_t add column c int, drop column b")
	usage, err = telemetry.GetFeatureUsage(tk.Session())
	require.NoError(t, err)
	require.Equal(t, int64(1), usage.MultiSchemaChange.MultiSchemaChangeUsed)

	tk.MustExec("alter table tele_multi_t add column b int, drop column c")
	usage, err = telemetry.GetFeatureUsage(tk.Session())
	require.NoError(t, err)
	require.Equal(t, int64(2), usage.MultiSchemaChange.MultiSchemaChangeUsed)

	tk.MustExec("alter table tele_multi_t drop column b")
	usage, err = telemetry.GetFeatureUsage(tk.Session())
	require.NoError(t, err)
	require.Equal(t, int64(2), usage.MultiSchemaChange.MultiSchemaChangeUsed)
}

func TestTablePartition(t *testing.T) {
	store := testkit.CreateMockStore(t)

	tk := testkit.NewTestKit(t, store)
	tk.MustExec("use test")

	usage, err := telemetry.GetFeatureUsage(tk.Session())
	require.NoError(t, err)
	require.Equal(t, int64(0), usage.TablePartition.TablePartitionCnt)
	require.Equal(t, int64(0), usage.TablePartition.TablePartitionListCnt)
	require.Equal(t, int64(0), usage.TablePartition.TablePartitionMaxPartitionsCnt)

	tk.MustExec("drop table if exists pt")
	tk.MustExec("create table pt (a int,b int) partition by hash(a) partitions 4")

	usage, err = telemetry.GetFeatureUsage(tk.Session())
	require.NoError(t, err)
	require.Equal(t, int64(1), usage.TablePartition.TablePartitionCnt)
	require.Equal(t, int64(1), usage.TablePartition.TablePartitionHashCnt)
	require.Equal(t, int64(4), usage.TablePartition.TablePartitionMaxPartitionsCnt)
	require.Equal(t, int64(0), usage.TablePartition.TablePartitionListCnt)
	require.Equal(t, int64(0), usage.TablePartition.TablePartitionRangeCnt)
	require.Equal(t, int64(0), usage.TablePartition.TablePartitionRangeColumnsCnt)
	require.Equal(t, int64(0), usage.TablePartition.TablePartitionRangeColumnsGt1Cnt)
	require.Equal(t, int64(0), usage.TablePartition.TablePartitionRangeColumnsGt2Cnt)
	require.Equal(t, int64(0), usage.TablePartition.TablePartitionRangeColumnsGt3Cnt)
	require.Equal(t, int64(0), usage.TablePartition.TablePartitionListColumnsCnt)
	require.Equal(t, int64(0), usage.TablePartition.TablePartitionCreateIntervalPartitionsCnt)
	require.Equal(t, int64(0), usage.TablePartition.TablePartitionAddIntervalPartitionsCnt)
	require.Equal(t, int64(0), usage.TablePartition.TablePartitionDropIntervalPartitionsCnt)
	require.Equal(t, int64(0), usage.TablePartition.TablePartitionReorganizePartitionCnt)

	telemetry.PostReportTelemetryDataForTest()
	tk.MustExec("drop table if exists pt1")
	tk.MustExec("create table pt1 (a int,b int) partition by range(a) (" +
		"partition p0 values less than (3)," +
		"partition p1 values less than (6), " +
		"partition p2 values less than (9)," +
		"partition p3 values less than (12)," +
		"partition p4 values less than (15))")
	tk.MustExec("alter table pt1 first partition less than (9)")
	tk.MustExec("alter table pt1 last partition less than (21)")
	tk.MustExec("alter table pt1 reorganize partition p4 into (partition p4 values less than (13), partition p5 values less than (15))")
	tk.MustExec("drop table if exists pt1")
	tk.MustExec("create table pt1 (d datetime primary key, v varchar(255)) partition by range columns(d)" +
		" interval (1 day) first partition less than ('2022-01-01') last partition less than ('2022-02-22')")
	tk.MustExec("create table pt2 (d datetime, v varchar(255)) partition by range columns(d,v)" +
		" (partition p0 values less than ('2022-01-01', ''), partition p1 values less than ('2023-01-01','ZZZ'))")
	tk.MustExec("create table pt3 (d datetime, v varchar(255), i int) partition by range columns(d,v,i)" +
		" (partition p0 values less than ('2022-01-01', '', 0), partition p1 values less than ('2023-01-01','ZZZ', 1))")
	tk.MustExec("create table pt4 (d datetime, v varchar(255), s bigint unsigned, u tinyint) partition by range columns(d,v,s,u)" +
		" (partition p0 values less than ('2022-01-01', '', 1, -3), partition p1 values less than ('2023-01-01','ZZZ', 1, 3))")
	usage, err = telemetry.GetFeatureUsage(tk.Session())
	require.NoError(t, err)
	require.Equal(t, int64(5), usage.TablePartition.TablePartitionCnt)
	require.Equal(t, int64(0), usage.TablePartition.TablePartitionHashCnt)
	require.Equal(t, int64(11), usage.TablePartition.TablePartitionMaxPartitionsCnt)
	require.Equal(t, int64(0), usage.TablePartition.TablePartitionListCnt)
	require.Equal(t, int64(1), usage.TablePartition.TablePartitionRangeCnt)
	require.Equal(t, int64(4), usage.TablePartition.TablePartitionRangeColumnsCnt)
	require.Equal(t, int64(3), usage.TablePartition.TablePartitionRangeColumnsGt1Cnt)
	require.Equal(t, int64(2), usage.TablePartition.TablePartitionRangeColumnsGt2Cnt)
	require.Equal(t, int64(1), usage.TablePartition.TablePartitionRangeColumnsGt3Cnt)
	require.Equal(t, int64(0), usage.TablePartition.TablePartitionListColumnsCnt)
	require.Equal(t, int64(1), usage.TablePartition.TablePartitionCreateIntervalPartitionsCnt)
	require.Equal(t, int64(1), usage.TablePartition.TablePartitionAddIntervalPartitionsCnt)
	require.Equal(t, int64(1), usage.TablePartition.TablePartitionDropIntervalPartitionsCnt)
	require.Equal(t, int64(1), usage.TablePartition.TablePartitionReorganizePartitionCnt)

	tk.MustExec("drop table if exists pt2")
	tk.MustExec("create table pt2 (a int,b int) partition by range(a) (" +
		"partition p0 values less than (10)," +
		"partition p1 values less than (20))")
	tk.MustExec("drop table if exists nt")
	tk.MustExec("create table nt (a int,b int)")
	require.Equal(t, int64(0), usage.ExchangePartition.ExchangePartitionCnt)
	tk.MustExec(`alter table pt2 exchange partition p1 with table nt`)
	usage, err = telemetry.GetFeatureUsage(tk.Session())
	require.NoError(t, err)
	require.Equal(t, int64(1), usage.ExchangePartition.ExchangePartitionCnt)

	require.Equal(t, int64(0), usage.TablePartition.TablePartitionComactCnt)
	tk.MustExec(`alter table pt2 compact partition p0 tiflash replica;`)
	usage, err = telemetry.GetFeatureUsage(tk.Session())
	require.NoError(t, err)
	require.Equal(t, int64(1), usage.TablePartition.TablePartitionComactCnt)
}

func TestPlacementPolicies(t *testing.T) {
	store := testkit.CreateMockStore(t)

	tk := testkit.NewTestKit(t, store)
	tk.MustExec("use test")

	usage, err := telemetry.GetFeatureUsage(tk.Session())
	require.NoError(t, err)
	require.Equal(t, uint64(0), usage.PlacementPolicyUsage.NumPlacementPolicies)
	require.Equal(t, uint64(0), usage.PlacementPolicyUsage.NumDBWithPolicies)
	require.Equal(t, uint64(0), usage.PlacementPolicyUsage.NumTableWithPolicies)
	require.Equal(t, uint64(0), usage.PlacementPolicyUsage.NumPartitionWithExplicitPolicies)

	tk.MustExec("create placement policy p1 followers=4;")
	tk.MustExec(`create placement policy p2 primary_region="cn-east-1" regions="cn-east-1,cn-east"`)
	tk.MustExec(`create placement policy p3 followers=3`)
	tk.MustExec("alter database test placement policy=p1;")
	tk.MustExec("create table t1(a int);")
	tk.MustExec("create table t2(a int) placement policy=p2;")
	tk.MustExec("create table t3(id int) PARTITION BY RANGE (id) (" +
		"PARTITION p0 VALUES LESS THAN (100) placement policy p3," +
		"PARTITION p1 VALUES LESS THAN (1000))")

	usage, err = telemetry.GetFeatureUsage(tk.Session())
	require.NoError(t, err)
	require.Equal(t, uint64(3), usage.PlacementPolicyUsage.NumPlacementPolicies)
	require.Equal(t, uint64(1), usage.PlacementPolicyUsage.NumDBWithPolicies)
	require.Equal(t, uint64(3), usage.PlacementPolicyUsage.NumTableWithPolicies)
	require.Equal(t, uint64(1), usage.PlacementPolicyUsage.NumPartitionWithExplicitPolicies)

	tk.MustExec("drop table t2;")
	tk.MustExec("drop placement policy p2;")
	tk.MustExec("alter table t3 placement policy=default")

	usage, err = telemetry.GetFeatureUsage(tk.Session())
	require.NoError(t, err)
	require.Equal(t, uint64(2), usage.PlacementPolicyUsage.NumPlacementPolicies)
	require.Equal(t, uint64(1), usage.PlacementPolicyUsage.NumDBWithPolicies)
	require.Equal(t, uint64(1), usage.PlacementPolicyUsage.NumTableWithPolicies)
	require.Equal(t, uint64(1), usage.PlacementPolicyUsage.NumPartitionWithExplicitPolicies)
}

func TestResourceGroups(t *testing.T) {
	store := testkit.CreateMockStore(t)

	tk := testkit.NewTestKit(t, store)

	usage, err := telemetry.GetFeatureUsage(tk.Session())
	require.NoError(t, err)
	require.Equal(t, uint64(1), usage.ResourceControlUsage.NumResourceGroups)
	require.Equal(t, true, usage.ResourceControlUsage.Enabled)

	tk.MustExec("set global tidb_enable_resource_control = 'ON'")
	tk.MustExec("create resource group x ru_per_sec=100")
	usage, err = telemetry.GetFeatureUsage(tk.Session())
	require.NoError(t, err)
	require.Equal(t, true, usage.ResourceControlUsage.Enabled)
	require.Equal(t, uint64(2), usage.ResourceControlUsage.NumResourceGroups)

	tk.MustExec("create resource group y ru_per_sec=100")
	usage, err = telemetry.GetFeatureUsage(tk.Session())
	require.NoError(t, err)
	require.Equal(t, uint64(3), usage.ResourceControlUsage.NumResourceGroups)

	tk.MustExec("alter resource group y ru_per_sec=200")
	usage, err = telemetry.GetFeatureUsage(tk.Session())
	require.NoError(t, err)
	require.Equal(t, uint64(3), usage.ResourceControlUsage.NumResourceGroups)

	tk.MustExec("drop resource group y")
	usage, err = telemetry.GetFeatureUsage(tk.Session())
	require.NoError(t, err)
	require.Equal(t, uint64(2), usage.ResourceControlUsage.NumResourceGroups)

	tk.MustExec("set global tidb_enable_resource_control = 'OFF'")
	usage, err = telemetry.GetFeatureUsage(tk.Session())
	require.NoError(t, err)
	require.Equal(t, uint64(2), usage.ResourceControlUsage.NumResourceGroups)
	require.Equal(t, false, usage.ResourceControlUsage.Enabled)
}

func TestAutoCapture(t *testing.T) {
	store := testkit.CreateMockStore(t)

	tk := testkit.NewTestKit(t, store)
	tk.MustExec("use test")

	usage, err := telemetry.GetFeatureUsage(tk.Session())
	require.NoError(t, err)
	require.False(t, usage.AutoCapture)

	tk.MustExec("SET GLOBAL tidb_capture_plan_baselines = on")
	defer func() {
		tk.MustExec("SET GLOBAL tidb_capture_plan_baselines = off")
	}()
	usage, err = telemetry.GetFeatureUsage(tk.Session())
	require.NoError(t, err)
	require.True(t, usage.AutoCapture)
}

func TestClusterIndexUsageInfo(t *testing.T) {
	store := testkit.CreateMockStore(t)

	tk := testkit.NewTestKit(t, store)
	tk.MustExec("use test")
	tk.MustExec("create table t1(a int key clustered);")
	tk.MustExec("create table t2(a int);")

	usage, err := telemetry.GetFeatureUsage(tk.Session())
	require.NoError(t, err)
	require.NotNil(t, usage.ClusterIndex)
	require.Equal(t, uint64(1), usage.NewClusterIndex.NumClusteredTables)
	require.Equal(t, uint64(2), usage.NewClusterIndex.NumTotalTables)
}

func TestNonTransactionalUsage(t *testing.T) {
	store := testkit.CreateMockStore(t)

	tk := testkit.NewTestKit(t, store)
	tk.MustExec("use test")

	usage, err := telemetry.GetFeatureUsage(tk.Session())
	require.NoError(t, err)
	require.Equal(t, int64(0), usage.NonTransactionalUsage.DeleteCount)
	require.Equal(t, int64(0), usage.NonTransactionalUsage.UpdateCount)
	require.Equal(t, int64(0), usage.NonTransactionalUsage.InsertCount)

	tk.MustExec("create table t(a int);")
	tk.MustExec("batch limit 1 delete from t")
	tk.MustExec("batch limit 1 update t set a = 1")
	tk.MustExec("batch limit 1 insert into t select * from t")
	usage, err = telemetry.GetFeatureUsage(tk.Session())
	require.NoError(t, err)
	require.Equal(t, int64(1), usage.NonTransactionalUsage.DeleteCount)
	require.Equal(t, int64(1), usage.NonTransactionalUsage.UpdateCount)
	require.Equal(t, int64(1), usage.NonTransactionalUsage.InsertCount)
}

func TestGlobalKillUsageInfo(t *testing.T) {
	store := testkit.CreateMockStore(t)

	tk := testkit.NewTestKit(t, store)
	usage, err := telemetry.GetFeatureUsage(tk.Session())
	require.NoError(t, err)
	require.True(t, usage.GlobalKill)

	originCfg := config.GetGlobalConfig()
	newCfg := *originCfg
	newCfg.EnableGlobalKill = false
	config.StoreGlobalConfig(&newCfg)
	defer func() {
		config.StoreGlobalConfig(originCfg)
	}()

	usage, err = telemetry.GetFeatureUsage(tk.Session())
	require.NoError(t, err)
	require.False(t, usage.GlobalKill)
}

func TestPagingUsageInfo(t *testing.T) {
	store := testkit.CreateMockStore(t)

	tk := testkit.NewTestKit(t, store)
	usage, err := telemetry.GetFeatureUsage(tk.Session())
	require.NoError(t, err)
	require.True(t, usage.EnablePaging == variable.DefTiDBEnablePaging)

	tk.Session().GetSessionVars().EnablePaging = false
	usage, err = telemetry.GetFeatureUsage(tk.Session())
	require.NoError(t, err)
	require.False(t, usage.EnablePaging)
}

func TestCostModelVer2UsageInfo(t *testing.T) {
	store := testkit.CreateMockStore(t)

	tk := testkit.NewTestKit(t, store)
	usage, err := telemetry.GetFeatureUsage(tk.Session())
	require.NoError(t, err)
	require.Equal(t, usage.EnableCostModelVer2, variable.DefTiDBCostModelVer == 2)

	tk.Session().GetSessionVars().CostModelVersion = 2
	usage, err = telemetry.GetFeatureUsage(tk.Session())
	require.NoError(t, err)
	require.True(t, usage.EnableCostModelVer2)
}

func TestTxnSavepointUsageInfo(t *testing.T) {
	store := testkit.CreateMockStore(t)

	tk := testkit.NewTestKit(t, store)
	tk.MustExec("savepoint sp1")
	tk.MustExec("savepoint sp2")
	txnUsage := telemetry.GetTxnUsageInfo(tk.Session())
	require.Equal(t, int64(2), txnUsage.SavepointCounter)

	tk.MustExec("savepoint sp3")
	txnUsage = telemetry.GetTxnUsageInfo(tk.Session())
	require.Equal(t, int64(3), txnUsage.SavepointCounter)

	telemetry.PostSavepointCount()
	tk.MustExec("savepoint sp1")
	txnUsage = telemetry.GetTxnUsageInfo(tk.Session())
	require.Equal(t, int64(1), txnUsage.SavepointCounter)
}

func TestLazyPessimisticUniqueCheck(t *testing.T) {
	store := testkit.CreateMockStore(t)

	tk := testkit.NewTestKit(t, store)
	tk2 := testkit.NewTestKit(t, store)
	tk.MustExec("use test")

	usage := telemetry.GetTxnUsageInfo(tk.Session())
	require.Equal(t, int64(0), usage.LazyUniqueCheckSetCounter)

	tk2.MustExec("set @@tidb_constraint_check_in_place_pessimistic = 0")
	tk2.MustExec("set @@tidb_constraint_check_in_place_pessimistic = 0")
	usage = telemetry.GetTxnUsageInfo(tk.Session())
	require.Equal(t, int64(2), usage.LazyUniqueCheckSetCounter)
}

func TestFlashbackCluster(t *testing.T) {
	store := testkit.CreateMockStore(t)
	tk := testkit.NewTestKit(t, store)
	tk1 := testkit.NewTestKit(t, store)

	usage, err := telemetry.GetFeatureUsage(tk.Session())
	require.Equal(t, int64(0), usage.DDLUsageCounter.FlashbackClusterUsed)
	require.NoError(t, err)

	tk.MustExecToErr("flashback cluster to timestamp '2011-12-21 00:00:00'")
	usage, err = telemetry.GetFeatureUsage(tk.Session())
	require.Equal(t, int64(1), usage.DDLUsageCounter.FlashbackClusterUsed)
	require.NoError(t, err)

	tk1.MustExec("use test")
	tk1.MustExec("create table t(a int)")
	usage, err = telemetry.GetFeatureUsage(tk1.Session())
	require.Equal(t, int64(1), usage.DDLUsageCounter.FlashbackClusterUsed)
	require.NoError(t, err)
}

func TestAddIndexAccelerationAndMDL(t *testing.T) {
	store := testkit.CreateMockStore(t)
	tk := testkit.NewTestKit(t, store)
	usage, err := telemetry.GetFeatureUsage(tk.Session())
	require.Equal(t, int64(0), usage.DDLUsageCounter.AddIndexIngestUsed)
	require.NoError(t, err)

	allow := ddl.IsEnableFastReorg()
	require.Equal(t, true, allow)
	tk.MustExec("set global tidb_enable_metadata_lock = 0")
	tk.MustExec("use test")
	tk.MustExec("drop table if exists tele_t")
	tk.MustExec("create table tele_t(id int, b int)")
	tk.MustExec("insert into tele_t values(1,1),(2,2);")
	tk.MustExec("alter table tele_t add index idx_org(b)")
	usage, err = telemetry.GetFeatureUsage(tk.Session())
	require.NoError(t, err)
	require.Equal(t, int64(1), usage.DDLUsageCounter.AddIndexIngestUsed)
	require.Equal(t, false, usage.DDLUsageCounter.MetadataLockUsed)

	tk.MustExec("set @@global.tidb_ddl_enable_fast_reorg = on")
	tk.MustExec("set global tidb_enable_metadata_lock = 1")
	allow = ddl.IsEnableFastReorg()
	require.Equal(t, true, allow)
	usage, err = telemetry.GetFeatureUsage(tk.Session())
	require.NoError(t, err)
	require.Equal(t, int64(1), usage.DDLUsageCounter.AddIndexIngestUsed)
	tk.MustExec("alter table tele_t add index idx_new(b)")
	usage, err = telemetry.GetFeatureUsage(tk.Session())
	require.NoError(t, err)
	require.Equal(t, int64(2), usage.DDLUsageCounter.AddIndexIngestUsed)
	require.Equal(t, true, usage.DDLUsageCounter.MetadataLockUsed)
}

func TestDistReorgUsage(t *testing.T) {
	t.Skip("skip in order to pass the test quickly")
	store := testkit.CreateMockStore(t)
	tk := testkit.NewTestKit(t, store)
	usage, err := telemetry.GetFeatureUsage(tk.Session())
	require.NoError(t, err)
	initCount := usage.DDLUsageCounter.DistReorgUsed

	tk.MustExec("set @@global.tidb_ddl_distribute_reorg = off")
	allow := variable.DDLEnableDistributeReorg.Load()
	require.Equal(t, false, allow)
	tk.MustExec("use test")
	tk.MustExec("drop table if exists tele_t")
	tk.MustExec("create table tele_t(id int, b int)")
	tk.MustExec("insert into tele_t values(1,1),(2,2);")
	tk.MustExec("alter table tele_t add index idx_org(b)")
	usage, err = telemetry.GetFeatureUsage(tk.Session())
	require.NoError(t, err)
	require.Equal(t, initCount, usage.DDLUsageCounter.DistReorgUsed)

	tk.MustExec("set @@global.tidb_ddl_distribute_reorg = on")
	allow = variable.DDLEnableDistributeReorg.Load()
	require.Equal(t, true, allow)
	usage, err = telemetry.GetFeatureUsage(tk.Session())
	require.NoError(t, err)
	require.Equal(t, initCount, usage.DDLUsageCounter.DistReorgUsed)
	tk.MustExec("alter table tele_t add index idx_new(b)")
	usage, err = telemetry.GetFeatureUsage(tk.Session())
	require.NoError(t, err)
	require.Equal(t, initCount+1, usage.DDLUsageCounter.DistReorgUsed)
}

func TestGlobalMemoryControl(t *testing.T) {
	store := testkit.CreateMockStore(t)

	tk := testkit.NewTestKit(t, store)
	usage, err := telemetry.GetFeatureUsage(tk.Session())
	require.NoError(t, err)
	require.True(t, usage.EnableGlobalMemoryControl == (variable.DefTiDBServerMemoryLimit != "0"))

	tk.MustExec("set global tidb_server_memory_limit = 5 << 30")
	usage, err = telemetry.GetFeatureUsage(tk.Session())
	require.NoError(t, err)
	require.True(t, usage.EnableGlobalMemoryControl)

	tk.MustExec("set global tidb_server_memory_limit = 0")
	usage, err = telemetry.GetFeatureUsage(tk.Session())
	require.NoError(t, err)
	require.False(t, usage.EnableGlobalMemoryControl)
}

func TestIndexMergeUsage(t *testing.T) {
	store := testkit.CreateMockStore(t)
	tk := testkit.NewTestKit(t, store)

	tk.MustExec("use test")
	tk.MustExec("create table t1(c1 int, c2 int, index idx1(c1), index idx2(c2))")
	res := tk.MustQuery("explain select /*+ use_index_merge(t1, idx1, idx2) */ * from t1 where c1 = 1 and c2 = 1").Rows()
	require.Contains(t, res[0][0], "IndexMerge")

	usage, err := telemetry.GetFeatureUsage(tk.Session())
	require.NoError(t, err)
	require.Equal(t, usage.IndexMergeUsageCounter.IndexMergeUsed, int64(0))

	tk.MustExec("select /*+ use_index_merge(t1, idx1, idx2) */ * from t1 where c1 = 1 and c2 = 1")
	usage, err = telemetry.GetFeatureUsage(tk.Session())
	require.NoError(t, err)
	require.Equal(t, int64(1), usage.IndexMergeUsageCounter.IndexMergeUsed)

	tk.MustExec("select /*+ use_index_merge(t1, idx1, idx2) */ * from t1 where c1 = 1 or c2 = 1")
	usage, err = telemetry.GetFeatureUsage(tk.Session())
	require.NoError(t, err)
	require.Equal(t, int64(2), usage.IndexMergeUsageCounter.IndexMergeUsed)

	tk.MustExec("select /*+ no_index_merge() */ * from t1 where c1 = 1 or c2 = 1")
	usage, err = telemetry.GetFeatureUsage(tk.Session())
	require.NoError(t, err)
	require.Equal(t, int64(2), usage.IndexMergeUsageCounter.IndexMergeUsed)
}

<<<<<<< HEAD
func TestAggressiveLockingUsage(t *testing.T) {
	store := testkit.CreateMockStore(t)
	tk := testkit.NewTestKit(t, store)
=======
func TestTTLTelemetry(t *testing.T) {
	timeFormat := "2006-01-02 15:04:05"
	dateFormat := "2006-01-02"

	now := time.Now()
	curDate := time.Date(now.Year(), now.Month(), now.Day(), 0, 0, 0, 0, now.Location())
	if interval := curDate.Add(time.Hour * 24).Sub(now); interval > 0 && interval < 5*time.Minute {
		// make sure testing is not running at the end of one day
		time.Sleep(interval)
	}

	store, do := testkit.CreateMockStoreAndDomain(t)
	tk := testkit.NewTestKit(t, store)
	tk.MustExec("use test")
	tk.MustExec("set @@global.tidb_ttl_job_enable=0")

	getTTLTable := func(name string) *model.TableInfo {
		tbl, err := do.InfoSchema().TableByName(model.NewCIStr("test"), model.NewCIStr(name))
		require.NoError(t, err)
		require.NotNil(t, tbl.Meta().TTLInfo)
		return tbl.Meta()
	}

	jobIDIdx := 1
	insertTTLHistory := func(tblName string, partitionName string, createTime, finishTime, ttlExpire time.Time, scanError string, totalRows, errorRows int64, status string) {
		defer func() {
			jobIDIdx++
		}()

		tbl := getTTLTable(tblName)
		tblID := tbl.ID
		partitionID := tbl.ID
		if partitionName != "" {
			for _, def := range tbl.Partition.Definitions {
				if def.Name.L == strings.ToLower(partitionName) {
					partitionID = def.ID
				}
			}
			require.NotEqual(t, tblID, partitionID)
		}

		summary := make(map[string]interface{})
		summary["total_rows"] = totalRows
		summary["success_rows"] = totalRows - errorRows
		summary["error_rows"] = errorRows
		summary["total_scan_task"] = 1
		summary["scheduled_scan_task"] = 1
		summary["finished_scan_task"] = 1
		if scanError != "" {
			summary["scan_task_err"] = scanError
		}

		summaryText, err := json.Marshal(summary)
		require.NoError(t, err)

		tk.MustExec("insert into "+
			"mysql.tidb_ttl_job_history ("+
			"	job_id, table_id, parent_table_id, table_schema, table_name, partition_name, "+
			"	create_time, finish_time, ttl_expire, summary_text, "+
			"	expired_rows, deleted_rows, error_delete_rows, status) "+
			"VALUES(?, ?, ?, ?, ?, ?, ?, ?, ?, ?, ?, ?, ?, ?)",
			jobIDIdx, partitionID, tblID, "test", tblName, partitionName,
			createTime.Format(timeFormat), finishTime.Format(timeFormat), ttlExpire.Format(timeFormat), summaryText,
			totalRows, totalRows-errorRows, errorRows, status,
		)

		if status == "running" {
			tk.MustExec("update mysql.tidb_ttl_job_history set finish_time=FROM_UNIXTIME(1), summary_text=NULL, expired_rows=NULL, deleted_rows=NULL, error_delete_rows=NULL where job_id=?", strconv.Itoa(jobIDIdx))
		}
	}

	oneDayAgoDate := curDate.Add(-24 * time.Hour)
	// start today, end today
	times11 := []time.Time{curDate.Add(time.Hour), curDate.Add(2 * time.Hour), curDate}
	// start yesterday, end today
	times21 := []time.Time{curDate.Add(-2 * time.Hour), curDate, curDate.Add(-3 * time.Hour)}
	// start yesterday, end yesterday
	times31 := []time.Time{oneDayAgoDate, oneDayAgoDate.Add(time.Hour), oneDayAgoDate.Add(-time.Hour)}
	times32 := []time.Time{oneDayAgoDate.Add(2 * time.Hour), oneDayAgoDate.Add(3 * time.Hour), oneDayAgoDate.Add(time.Hour)}
	times33 := []time.Time{oneDayAgoDate.Add(4 * time.Hour), oneDayAgoDate.Add(5 * time.Hour), oneDayAgoDate.Add(3 * time.Hour)}
	// start 2 days ago, end yesterday
	times41 := []time.Time{oneDayAgoDate.Add(-2 * time.Hour), oneDayAgoDate.Add(time.Hour), oneDayAgoDate.Add(-3 * time.Hour)}
	// start two days ago, end two days ago
	times51 := []time.Time{oneDayAgoDate.Add(-5 * time.Hour), oneDayAgoDate.Add(-4 * time.Hour), oneDayAgoDate.Add(-6 * time.Hour)}

	tk.MustExec("create table t1 (t timestamp) TTL=`t` + interval 1 hour")
	insertTTLHistory("t1", "", times11[0], times11[1], times11[2], "", 100000000, 0, "finished")
	insertTTLHistory("t1", "", times21[0], times21[1], times21[2], "", 100000000, 0, "finished")
	insertTTLHistory("t1", "", times31[0], times31[1], times31[2], "err1", 112600, 110000, "finished")
	insertTTLHistory("t1", "", times32[0], times32[1], times32[2], "", 2600, 0, "timeout")
	insertTTLHistory("t1", "", times33[0], times33[1], times33[2], "", 2600, 0, "finished")
	insertTTLHistory("t1", "", times31[0], times31[1], times31[2], "", 100000000, 0, "running")
	insertTTLHistory("t1", "", times41[0], times41[1], times41[2], "", 2600, 0, "finished")
	insertTTLHistory("t1", "", times51[0], times51[1], times51[2], "", 100000000, 1, "finished")

	usage, err := telemetry.GetFeatureUsage(tk.Session())
	require.NoError(t, err)
	checkTableHistWithDeleteRows := func(vals ...int64) {
		require.Equal(t, 5, len(vals))
		require.Equal(t, 5, len(usage.TTLUsage.TableHistWithDeleteRows))
		require.Equal(t, int64(10*1000), *usage.TTLUsage.TableHistWithDeleteRows[0].LessThan)
		require.Equal(t, vals[0], usage.TTLUsage.TableHistWithDeleteRows[0].Count)
		require.Equal(t, int64(100*1000), *usage.TTLUsage.TableHistWithDeleteRows[1].LessThan)
		require.Equal(t, vals[1], usage.TTLUsage.TableHistWithDeleteRows[1].Count)
		require.Equal(t, int64(1000*1000), *usage.TTLUsage.TableHistWithDeleteRows[2].LessThan)
		require.Equal(t, vals[2], usage.TTLUsage.TableHistWithDeleteRows[2].Count)
		require.Equal(t, int64(10*1000*1000), *usage.TTLUsage.TableHistWithDeleteRows[3].LessThan)
		require.Equal(t, vals[3], usage.TTLUsage.TableHistWithDeleteRows[3].Count)
		require.True(t, usage.TTLUsage.TableHistWithDeleteRows[4].LessThanMax)
		require.Nil(t, usage.TTLUsage.TableHistWithDeleteRows[4].LessThan)
		require.Equal(t, vals[4], usage.TTLUsage.TableHistWithDeleteRows[4].Count)
	}

	checkTableHistWithDelay := func(vals ...int64) {
		require.Equal(t, 5, len(vals))
		require.Equal(t, 5, len(usage.TTLUsage.TableHistWithDelayTime))
		require.Equal(t, int64(1), *usage.TTLUsage.TableHistWithDelayTime[0].LessThan)
		require.Equal(t, vals[0], usage.TTLUsage.TableHistWithDelayTime[0].Count)
		require.Equal(t, int64(6), *usage.TTLUsage.TableHistWithDelayTime[1].LessThan)
		require.Equal(t, vals[1], usage.TTLUsage.TableHistWithDelayTime[1].Count)
		require.Equal(t, int64(24), *usage.TTLUsage.TableHistWithDelayTime[2].LessThan)
		require.Equal(t, vals[2], usage.TTLUsage.TableHistWithDelayTime[2].Count)
		require.Equal(t, int64(72), *usage.TTLUsage.TableHistWithDelayTime[3].LessThan)
		require.Equal(t, vals[3], usage.TTLUsage.TableHistWithDelayTime[3].Count)
		require.True(t, usage.TTLUsage.TableHistWithDelayTime[4].LessThanMax)
		require.Nil(t, usage.TTLUsage.TableHistWithDelayTime[4].LessThan)
		require.Equal(t, vals[4], usage.TTLUsage.TableHistWithDelayTime[4].Count)
	}

	require.False(t, usage.TTLUsage.TTLJobEnabled)
	require.Equal(t, int64(1), usage.TTLUsage.TTLTables)
	require.Equal(t, int64(1), usage.TTLUsage.TTLJobEnabledTables)
	require.Equal(t, oneDayAgoDate.Format(dateFormat), usage.TTLUsage.TTLHistDate)
	checkTableHistWithDeleteRows(0, 1, 0, 0, 0)
	checkTableHistWithDelay(0, 0, 1, 0, 0)

	tk.MustExec("create table t2 (t timestamp) TTL=`t` + interval 20 hour")
	tk.MustExec("set @@global.tidb_ttl_job_enable=1")
	insertTTLHistory("t2", "", times31[0], times31[1], times31[2], "", 9999, 0, "finished")
	usage, err = telemetry.GetFeatureUsage(tk.Session())
	require.NoError(t, err)
	require.True(t, usage.TTLUsage.TTLJobEnabled)
	require.Equal(t, int64(2), usage.TTLUsage.TTLTables)
	require.Equal(t, int64(2), usage.TTLUsage.TTLJobEnabledTables)
	require.Equal(t, oneDayAgoDate.Format(dateFormat), usage.TTLUsage.TTLHistDate)
	checkTableHistWithDeleteRows(1, 1, 0, 0, 0)
	checkTableHistWithDelay(0, 1, 1, 0, 0)

	tk.MustExec("create table t3 (t timestamp) TTL=`t` + interval 1 hour TTL_ENABLE='OFF'")
	usage, err = telemetry.GetFeatureUsage(tk.Session())
	require.NoError(t, err)
	require.True(t, usage.TTLUsage.TTLJobEnabled)
	require.Equal(t, int64(3), usage.TTLUsage.TTLTables)
	require.Equal(t, int64(2), usage.TTLUsage.TTLJobEnabledTables)
	require.Equal(t, oneDayAgoDate.Format(dateFormat), usage.TTLUsage.TTLHistDate)
	checkTableHistWithDeleteRows(1, 1, 0, 0, 0)
	checkTableHistWithDelay(0, 1, 1, 0, 1)
}

func TestStoreBatchCopr(t *testing.T) {
	store := testkit.CreateMockStore(t)
	tk := testkit.NewTestKit(t, store)
	tk.MustExec("use test")

	init, err := telemetry.GetFeatureUsage(tk.Session())
	require.NoError(t, err)
	require.Equal(t, init.StoreBatchCoprUsage.BatchSize, 4)

	tk.MustExec("drop table if exists tele_batch_t")
	tk.MustExec("create table tele_batch_t (id int primary key, c int, k int, index i(k))")
	tk.MustExec("select * from tele_batch_t force index(i) where k between 1 and 10 and k % 2 != 0")
	usage, err := telemetry.GetFeatureUsage(tk.Session())
	require.NoError(t, err)
	require.Equal(t, usage.StoreBatchCoprUsage.BatchSize, 4)
	diff := usage.StoreBatchCoprUsage.Sub(*init.StoreBatchCoprUsage)
	require.Equal(t, diff.BatchedQuery, int64(1))
	require.Equal(t, diff.BatchedQueryTask, int64(0))
	require.Equal(t, diff.BatchedCount, int64(0))
	require.Equal(t, diff.BatchedFallbackCount, int64(0))

	tk.MustExec("insert into tele_batch_t values(1, 1, 1), (2, 2, 2), (3, 3, 3), (5, 5, 5), (7, 7, 7)")
	require.NoError(t, failpoint.Enable("github.com/pingcap/tidb/store/copr/setRangesPerTask", "return(1)"))
	defer func() {
		require.NoError(t, failpoint.Disable("github.com/pingcap/tidb/store/copr/setRangesPerTask"))
	}()
	tk.MustQuery("select * from tele_batch_t force index(i) where k between 1 and 3 and k % 2 != 0").Sort().
		Check(testkit.Rows("1 1 1", "3 3 3"))
	usage, err = telemetry.GetFeatureUsage(tk.Session())
	require.NoError(t, err)
	require.Equal(t, usage.StoreBatchCoprUsage.BatchSize, 4)
	diff = usage.StoreBatchCoprUsage.Sub(*init.StoreBatchCoprUsage)
	require.Equal(t, diff.BatchedQuery, int64(2))
	require.Equal(t, diff.BatchedQueryTask, int64(2))
	require.Equal(t, diff.BatchedCount, int64(1))
	require.Equal(t, diff.BatchedFallbackCount, int64(0))

	require.NoError(t, failpoint.Enable("github.com/pingcap/tidb/store/copr/batchCopRegionError", "return"))
	defer func() {
		require.NoError(t, failpoint.Disable("github.com/pingcap/tidb/store/copr/batchCopRegionError"))
	}()
	tk.MustQuery("select * from tele_batch_t force index(i) where k between 1 and 3 and k % 2 != 0").Sort().
		Check(testkit.Rows("1 1 1", "3 3 3"))
	usage, err = telemetry.GetFeatureUsage(tk.Session())
	require.NoError(t, err)
	require.Equal(t, usage.StoreBatchCoprUsage.BatchSize, 4)
	diff = usage.StoreBatchCoprUsage.Sub(*init.StoreBatchCoprUsage)
	require.Equal(t, diff.BatchedQuery, int64(3))
	require.Equal(t, diff.BatchedQueryTask, int64(4))
	require.Equal(t, diff.BatchedCount, int64(1))
	require.Equal(t, diff.BatchedFallbackCount, int64(1))

	tk.MustExec("set global tidb_store_batch_size = 0")
	tk.MustExec("set session tidb_store_batch_size = 0")
	tk.MustQuery("select * from tele_batch_t force index(i) where k between 1 and 3 and k % 2 != 0").Sort().
		Check(testkit.Rows("1 1 1", "3 3 3"))
	usage, err = telemetry.GetFeatureUsage(tk.Session())
	require.NoError(t, err)
	require.Equal(t, usage.StoreBatchCoprUsage.BatchSize, 0)
	diff = usage.StoreBatchCoprUsage.Sub(*init.StoreBatchCoprUsage)
	require.Equal(t, diff.BatchedQuery, int64(3))
	require.Equal(t, diff.BatchedQueryTask, int64(4))
	require.Equal(t, diff.BatchedCount, int64(1))
	require.Equal(t, diff.BatchedFallbackCount, int64(1))
}

func TestFairLockingUsage(t *testing.T) {
	store := testkit.CreateMockStore(t)
	tk := testkit.NewTestKit(t, store)
	tk2 := testkit.NewTestKit(t, store)
>>>>>>> 3f8b0ccd

	tk.MustExec("use test")
	tk.MustExec("create table t (id int primary key, v int)")
	tk.MustExec("insert into t values (1, 1), (2, 2)")

<<<<<<< HEAD
	usage, err := telemetry.GetFeatureUsage(tk.Session())
	require.NoError(t, err)

	tk.MustExec("set @@tidb_pessimistic_txn_aggressive_locking = 1")

	tk.MustExec("begin pessimistic")
	tk.MustExec("update t set v = v + 1 where id = 1")
	usage, err = telemetry.GetFeatureUsage(tk.Session())
	// Not counted before transaction committing.
	require.NoError(t, err)
	require.Equal(t, int64(0), usage.Txn.AggressiveLockingUsageCounter.TxnAggressiveLockingUsed)
	require.Equal(t, int64(0), usage.Txn.AggressiveLockingUsageCounter.TxnAggressiveLockingEffective)

	tk.MustExec("commit")
	usage, err = telemetry.GetFeatureUsage(tk.Session())
	require.NoError(t, err)
	require.Equal(t, int64(1), usage.Txn.AggressiveLockingUsageCounter.TxnAggressiveLockingUsed)
	require.Equal(t, int64(0), usage.Txn.AggressiveLockingUsageCounter.TxnAggressiveLockingEffective)
=======
	usage, err := telemetry.GetFeatureUsage(tk2.Session())
	require.NoError(t, err)
	require.Equal(t, int64(0), usage.Txn.FairLockingUsageCounter.TxnFairLockingUsed)
	require.Equal(t, int64(0), usage.Txn.FairLockingUsageCounter.TxnFairLockingEffective)

	tk.MustExec("set @@tidb_pessimistic_txn_fair_locking = 1")

	tk.MustExec("begin pessimistic")
	tk.MustExec("update t set v = v + 1 where id = 1")
	usage, err = telemetry.GetFeatureUsage(tk2.Session())
	// Not counted before transaction committing.
	require.NoError(t, err)
	require.Equal(t, int64(0), usage.Txn.FairLockingUsageCounter.TxnFairLockingUsed)
	require.Equal(t, int64(0), usage.Txn.FairLockingUsageCounter.TxnFairLockingEffective)

	tk.MustExec("commit")
	usage, err = telemetry.GetFeatureUsage(tk2.Session())
	require.NoError(t, err)
	require.Equal(t, int64(1), usage.Txn.FairLockingUsageCounter.TxnFairLockingUsed)
	require.Equal(t, int64(0), usage.Txn.FairLockingUsageCounter.TxnFairLockingEffective)
>>>>>>> 3f8b0ccd

	// Counted by transaction instead of by statement.
	tk.MustExec("begin pessimistic")
	tk.MustExec("update t set v = v + 1 where id = 1")
	tk.MustExec("update t set v = v + 1 where id = 2")
	tk.MustExec("commit")
<<<<<<< HEAD
	usage, err = telemetry.GetFeatureUsage(tk.Session())
	require.NoError(t, err)
	require.Equal(t, int64(2), usage.Txn.AggressiveLockingUsageCounter.TxnAggressiveLockingUsed)
	require.Equal(t, int64(0), usage.Txn.AggressiveLockingUsageCounter.TxnAggressiveLockingEffective)

	// Effective only when LockedWithConflict occurs.
	tk2 := testkit.NewTestKit(t, store)
	tk2.MustExec("use test")
	tk.MustExec("begin pessimistic")
	tk2.MustExec("begin pessimistic")
	tk2.MustExec("update t set v = v + 1 where id = 1")
=======
	usage, err = telemetry.GetFeatureUsage(tk2.Session())
	require.NoError(t, err)
	require.Equal(t, int64(2), usage.Txn.FairLockingUsageCounter.TxnFairLockingUsed)
	require.Equal(t, int64(0), usage.Txn.FairLockingUsageCounter.TxnFairLockingEffective)

	// Effective only when LockedWithConflict occurs.
	tk3 := testkit.NewTestKit(t, store)
	tk3.MustExec("use test")
	tk.MustExec("begin pessimistic")
	tk3.MustExec("begin pessimistic")
	tk3.MustExec("update t set v = v + 1 where id = 1")
>>>>>>> 3f8b0ccd
	ch := make(chan interface{})
	go func() {
		tk.MustExec("update t set v = v + 1 where id = 1")
		ch <- nil
	}()
	select {
	case <-ch:
		require.Fail(t, "expected statement to be blocked but finished")
	case <-time.After(time.Millisecond * 100):
	}
<<<<<<< HEAD
	tk2.MustExec("commit")
=======
	tk3.MustExec("commit")
>>>>>>> 3f8b0ccd
	select {
	case <-time.After(time.Second):
		require.Fail(t, "expected statement to be resumed but still blocked")
	case <-ch:
	}
	tk.MustExec("commit")
<<<<<<< HEAD
	usage, err = telemetry.GetFeatureUsage(tk.Session())
	require.NoError(t, err)
	require.Equal(t, int64(3), usage.Txn.AggressiveLockingUsageCounter.TxnAggressiveLockingUsed)
	require.Equal(t, int64(1), usage.Txn.AggressiveLockingUsageCounter.TxnAggressiveLockingEffective)
=======
	usage, err = telemetry.GetFeatureUsage(tk2.Session())
	require.NoError(t, err)
	require.Equal(t, int64(4), usage.Txn.FairLockingUsageCounter.TxnFairLockingUsed)
	require.Equal(t, int64(1), usage.Txn.FairLockingUsageCounter.TxnFairLockingEffective)
>>>>>>> 3f8b0ccd
}<|MERGE_RESOLUTION|>--- conflicted
+++ resolved
@@ -669,11 +669,6 @@
 	require.Equal(t, int64(2), usage.IndexMergeUsageCounter.IndexMergeUsed)
 }
 
-<<<<<<< HEAD
-func TestAggressiveLockingUsage(t *testing.T) {
-	store := testkit.CreateMockStore(t)
-	tk := testkit.NewTestKit(t, store)
-=======
 func TestTTLTelemetry(t *testing.T) {
 	timeFormat := "2006-01-02 15:04:05"
 	dateFormat := "2006-01-02"
@@ -903,32 +898,11 @@
 	store := testkit.CreateMockStore(t)
 	tk := testkit.NewTestKit(t, store)
 	tk2 := testkit.NewTestKit(t, store)
->>>>>>> 3f8b0ccd
 
 	tk.MustExec("use test")
 	tk.MustExec("create table t (id int primary key, v int)")
 	tk.MustExec("insert into t values (1, 1), (2, 2)")
 
-<<<<<<< HEAD
-	usage, err := telemetry.GetFeatureUsage(tk.Session())
-	require.NoError(t, err)
-
-	tk.MustExec("set @@tidb_pessimistic_txn_aggressive_locking = 1")
-
-	tk.MustExec("begin pessimistic")
-	tk.MustExec("update t set v = v + 1 where id = 1")
-	usage, err = telemetry.GetFeatureUsage(tk.Session())
-	// Not counted before transaction committing.
-	require.NoError(t, err)
-	require.Equal(t, int64(0), usage.Txn.AggressiveLockingUsageCounter.TxnAggressiveLockingUsed)
-	require.Equal(t, int64(0), usage.Txn.AggressiveLockingUsageCounter.TxnAggressiveLockingEffective)
-
-	tk.MustExec("commit")
-	usage, err = telemetry.GetFeatureUsage(tk.Session())
-	require.NoError(t, err)
-	require.Equal(t, int64(1), usage.Txn.AggressiveLockingUsageCounter.TxnAggressiveLockingUsed)
-	require.Equal(t, int64(0), usage.Txn.AggressiveLockingUsageCounter.TxnAggressiveLockingEffective)
-=======
 	usage, err := telemetry.GetFeatureUsage(tk2.Session())
 	require.NoError(t, err)
 	require.Equal(t, int64(0), usage.Txn.FairLockingUsageCounter.TxnFairLockingUsed)
@@ -949,26 +923,12 @@
 	require.NoError(t, err)
 	require.Equal(t, int64(1), usage.Txn.FairLockingUsageCounter.TxnFairLockingUsed)
 	require.Equal(t, int64(0), usage.Txn.FairLockingUsageCounter.TxnFairLockingEffective)
->>>>>>> 3f8b0ccd
 
 	// Counted by transaction instead of by statement.
 	tk.MustExec("begin pessimistic")
 	tk.MustExec("update t set v = v + 1 where id = 1")
 	tk.MustExec("update t set v = v + 1 where id = 2")
 	tk.MustExec("commit")
-<<<<<<< HEAD
-	usage, err = telemetry.GetFeatureUsage(tk.Session())
-	require.NoError(t, err)
-	require.Equal(t, int64(2), usage.Txn.AggressiveLockingUsageCounter.TxnAggressiveLockingUsed)
-	require.Equal(t, int64(0), usage.Txn.AggressiveLockingUsageCounter.TxnAggressiveLockingEffective)
-
-	// Effective only when LockedWithConflict occurs.
-	tk2 := testkit.NewTestKit(t, store)
-	tk2.MustExec("use test")
-	tk.MustExec("begin pessimistic")
-	tk2.MustExec("begin pessimistic")
-	tk2.MustExec("update t set v = v + 1 where id = 1")
-=======
 	usage, err = telemetry.GetFeatureUsage(tk2.Session())
 	require.NoError(t, err)
 	require.Equal(t, int64(2), usage.Txn.FairLockingUsageCounter.TxnFairLockingUsed)
@@ -980,7 +940,6 @@
 	tk.MustExec("begin pessimistic")
 	tk3.MustExec("begin pessimistic")
 	tk3.MustExec("update t set v = v + 1 where id = 1")
->>>>>>> 3f8b0ccd
 	ch := make(chan interface{})
 	go func() {
 		tk.MustExec("update t set v = v + 1 where id = 1")
@@ -991,26 +950,15 @@
 		require.Fail(t, "expected statement to be blocked but finished")
 	case <-time.After(time.Millisecond * 100):
 	}
-<<<<<<< HEAD
-	tk2.MustExec("commit")
-=======
 	tk3.MustExec("commit")
->>>>>>> 3f8b0ccd
 	select {
 	case <-time.After(time.Second):
 		require.Fail(t, "expected statement to be resumed but still blocked")
 	case <-ch:
 	}
 	tk.MustExec("commit")
-<<<<<<< HEAD
-	usage, err = telemetry.GetFeatureUsage(tk.Session())
-	require.NoError(t, err)
-	require.Equal(t, int64(3), usage.Txn.AggressiveLockingUsageCounter.TxnAggressiveLockingUsed)
-	require.Equal(t, int64(1), usage.Txn.AggressiveLockingUsageCounter.TxnAggressiveLockingEffective)
-=======
 	usage, err = telemetry.GetFeatureUsage(tk2.Session())
 	require.NoError(t, err)
 	require.Equal(t, int64(4), usage.Txn.FairLockingUsageCounter.TxnFairLockingUsed)
 	require.Equal(t, int64(1), usage.Txn.FairLockingUsageCounter.TxnFairLockingEffective)
->>>>>>> 3f8b0ccd
 }