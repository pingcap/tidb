--- conflicted
+++ resolved
@@ -490,7 +490,6 @@
 	usage, err = telemetry.GetFeatureUsage(tk.Session())
 	require.Equal(t, int64(1), usage.DDLUsageCounter.FlashbackClusterUsed)
 	require.NoError(t, err)
-<<<<<<< HEAD
 
 	tk1.MustExec("use test")
 	tk1.MustExec("create table t(a int)")
@@ -500,20 +499,6 @@
 }
 
 func TestAddIndexAccelerationAndMDL(t *testing.T) {
-	if !variable.EnableConcurrentDDL.Load() {
-		t.Skipf("test requires concurrent ddl")
-	}
-=======
->>>>>>> f7de8bee
-
-	tk1.MustExec("use test")
-	tk1.MustExec("create table t(a int)")
-	usage, err = telemetry.GetFeatureUsage(tk1.Session())
-	require.Equal(t, int64(1), usage.DDLUsageCounter.FlashbackClusterUsed)
-	require.NoError(t, err)
-}
-
-func TestAddIndexAccelerationAndMDL(t *testing.T) {
 	store := testkit.CreateMockStore(t)
 	tk := testkit.NewTestKit(t, store)
 	usage, err := telemetry.GetFeatureUsage(tk.Session())
