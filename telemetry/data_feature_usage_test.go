// Copyright 2021 PingCAP, Inc.
//
// Licensed under the Apache License, Version 2.0 (the "License");
// you may not use this file except in compliance with the License.
// You may obtain a copy of the License at
//
//     http://www.apache.org/licenses/LICENSE-2.0
//
// Unless required by applicable law or agreed to in writing, software
// distributed under the License is distributed on an "AS IS" BASIS,
// WITHOUT WARRANTIES OR CONDITIONS OF ANY KIND, either express or implied.
// See the License for the specific language governing permissions and
// limitations under the License.

package telemetry_test

import (
	"fmt"
	"testing"
	"time"

	"github.com/pingcap/kvproto/pkg/metapb"
	"github.com/pingcap/tidb/config"
	"github.com/pingcap/tidb/ddl"
	"github.com/pingcap/tidb/domain"
	"github.com/pingcap/tidb/domain/infosync"
	"github.com/pingcap/tidb/kv"
	"github.com/pingcap/tidb/session"
	"github.com/pingcap/tidb/sessionctx/variable"
	"github.com/pingcap/tidb/store/mockstore"
	"github.com/pingcap/tidb/store/mockstore/unistore"
	"github.com/pingcap/tidb/telemetry"
	"github.com/pingcap/tidb/testkit"
	"github.com/stretchr/testify/require"
	"github.com/tikv/client-go/v2/testutils"
)

func TestTxnUsageInfo(t *testing.T) {
	store, clean := testkit.CreateMockStore(t)
	defer clean()

	t.Run("Used", func(t *testing.T) {
		tk := testkit.NewTestKit(t, store)
		tk.MustExec(fmt.Sprintf("set global %s = 0", variable.TiDBEnableAsyncCommit))
		tk.MustExec(fmt.Sprintf("set global %s = 0", variable.TiDBEnable1PC))

		txnUsage := telemetry.GetTxnUsageInfo(tk.Session())
		require.False(t, txnUsage.AsyncCommitUsed)
		require.False(t, txnUsage.OnePCUsed)

		tk.MustExec(fmt.Sprintf("set global %s = 1", variable.TiDBEnableAsyncCommit))
		tk.MustExec(fmt.Sprintf("set global %s = 1", variable.TiDBEnable1PC))

		txnUsage = telemetry.GetTxnUsageInfo(tk.Session())
		require.True(t, txnUsage.AsyncCommitUsed)
		require.True(t, txnUsage.OnePCUsed)

		tk.MustExec(fmt.Sprintf("set global %s = 0", variable.TiDBEnableMutationChecker))
		tk.MustExec(fmt.Sprintf("set global %s = off", variable.TiDBTxnAssertionLevel))
		txnUsage = telemetry.GetTxnUsageInfo(tk.Session())
		require.False(t, txnUsage.MutationCheckerUsed)
		require.Equal(t, "OFF", txnUsage.AssertionLevel)

		tk.MustExec(fmt.Sprintf("set global %s = 1", variable.TiDBEnableMutationChecker))
		tk.MustExec(fmt.Sprintf("set global %s = strict", variable.TiDBTxnAssertionLevel))
		txnUsage = telemetry.GetTxnUsageInfo(tk.Session())
		require.True(t, txnUsage.MutationCheckerUsed)
		require.Equal(t, "STRICT", txnUsage.AssertionLevel)

		tk.MustExec(fmt.Sprintf("set global %s = fast", variable.TiDBTxnAssertionLevel))
		txnUsage = telemetry.GetTxnUsageInfo(tk.Session())
		require.Equal(t, "FAST", txnUsage.AssertionLevel)

		tk.MustExec(fmt.Sprintf("set global %s = 1", variable.TiDBRCReadCheckTS))
		txnUsage = telemetry.GetTxnUsageInfo(tk.Session())
		require.True(t, txnUsage.RcCheckTS)
	})

	t.Run("Count", func(t *testing.T) {
		tk := testkit.NewTestKit(t, store)
		tk.MustExec("use test")
		tk.MustExec("drop table if exists txn_usage_info")
		tk.MustExec("create table txn_usage_info (a int)")
		tk.MustExec(fmt.Sprintf("set %s = 1", variable.TiDBEnableAsyncCommit))
		tk.MustExec(fmt.Sprintf("set %s = 1", variable.TiDBEnable1PC))
		tk.MustExec("insert into txn_usage_info values (1)")
		tk.MustExec(fmt.Sprintf("set %s = 0", variable.TiDBEnable1PC))
		tk.MustExec("insert into txn_usage_info values (2)")
		tk.MustExec(fmt.Sprintf("set %s = 0", variable.TiDBEnableAsyncCommit))
		tk.MustExec("insert into txn_usage_info values (3)")

		txnUsage := telemetry.GetTxnUsageInfo(tk.Session())
		require.True(t, txnUsage.AsyncCommitUsed)
		require.True(t, txnUsage.OnePCUsed)
		require.Greater(t, txnUsage.TxnCommitCounter.AsyncCommit, int64(0))
		require.Greater(t, txnUsage.TxnCommitCounter.OnePC, int64(0))
		require.Greater(t, txnUsage.TxnCommitCounter.TwoPC, int64(0))
	})
}

func TestTemporaryTable(t *testing.T) {
	store, clean := testkit.CreateMockStore(t)
	defer clean()

	tk := testkit.NewTestKit(t, store)
	tk.MustExec("use test")

	usage, err := telemetry.GetFeatureUsage(tk.Session())
	require.NoError(t, err)
	require.False(t, usage.TemporaryTable)

	tk.MustExec("create global temporary table t (id int) on commit delete rows")
	usage, err = telemetry.GetFeatureUsage(tk.Session())
	require.NoError(t, err)
	require.True(t, usage.TemporaryTable)
}

func TestCachedTable(t *testing.T) {
	store, clean := testkit.CreateMockStore(t)
	defer clean()

	tk := testkit.NewTestKit(t, store)
	tk.MustExec("use test")

	usage, err := telemetry.GetFeatureUsage(tk.Session())
	require.NoError(t, err)
	require.False(t, usage.CachedTable)
	tk.MustExec("drop table if exists tele_cache_t")
	tk.MustExec("create table tele_cache_t (id int)")
	tk.MustExec("alter table tele_cache_t cache")
	usage, err = telemetry.GetFeatureUsage(tk.Session())
	require.NoError(t, err)
	require.True(t, usage.CachedTable)
	tk.MustExec("alter table tele_cache_t nocache")
	usage, err = telemetry.GetFeatureUsage(tk.Session())
	require.NoError(t, err)
	require.False(t, usage.CachedTable)
}

func TestMultiSchemaChange(t *testing.T) {
	store, clean := testkit.CreateMockStore(t)
	defer clean()

	tk := testkit.NewTestKit(t, store)
	tk.MustExec("use test")

	usage, err := telemetry.GetFeatureUsage(tk.Session())
	require.NoError(t, err)
	require.Equal(t, int64(0), usage.MultiSchemaChange.MultiSchemaChangeUsed)

	tk.MustExec("drop table if exists tele_multi_t")
	tk.MustExec("create table tele_multi_t(id int)")
	tk.MustExec("alter table tele_multi_t add column b int")
	usage, err = telemetry.GetFeatureUsage(tk.Session())
	require.NoError(t, err)
	require.Equal(t, int64(0), usage.MultiSchemaChange.MultiSchemaChangeUsed)

	tk.MustExec("alter table tele_multi_t add column c int, drop column b")
	usage, err = telemetry.GetFeatureUsage(tk.Session())
	require.NoError(t, err)
	require.Equal(t, int64(1), usage.MultiSchemaChange.MultiSchemaChangeUsed)

	tk.MustExec("alter table tele_multi_t add column b int, drop column c")
	usage, err = telemetry.GetFeatureUsage(tk.Session())
	require.NoError(t, err)
	require.Equal(t, int64(2), usage.MultiSchemaChange.MultiSchemaChangeUsed)

	tk.MustExec("alter table tele_multi_t drop column b")
	usage, err = telemetry.GetFeatureUsage(tk.Session())
	require.NoError(t, err)
	require.Equal(t, int64(2), usage.MultiSchemaChange.MultiSchemaChangeUsed)
}

func TestPlacementPolicies(t *testing.T) {
	store, clean := testkit.CreateMockStore(t)
	defer clean()

	tk := testkit.NewTestKit(t, store)
	tk.MustExec("use test")

	usage, err := telemetry.GetFeatureUsage(tk.Session())
	require.NoError(t, err)
	require.Equal(t, uint64(0), usage.PlacementPolicyUsage.NumPlacementPolicies)
	require.Equal(t, uint64(0), usage.PlacementPolicyUsage.NumDBWithPolicies)
	require.Equal(t, uint64(0), usage.PlacementPolicyUsage.NumTableWithPolicies)
	require.Equal(t, uint64(0), usage.PlacementPolicyUsage.NumPartitionWithExplicitPolicies)

	tk.MustExec("create placement policy p1 followers=4;")
	tk.MustExec(`create placement policy p2 primary_region="cn-east-1" regions="cn-east-1,cn-east"`)
	tk.MustExec(`create placement policy p3 followers=3`)
	tk.MustExec("alter database test placement policy=p1;")
	tk.MustExec("create table t1(a int);")
	tk.MustExec("create table t2(a int) placement policy=p2;")
	tk.MustExec("create table t3(id int) PARTITION BY RANGE (id) (" +
		"PARTITION p0 VALUES LESS THAN (100) placement policy p3," +
		"PARTITION p1 VALUES LESS THAN (1000))")

	usage, err = telemetry.GetFeatureUsage(tk.Session())
	require.NoError(t, err)
	require.Equal(t, uint64(3), usage.PlacementPolicyUsage.NumPlacementPolicies)
	require.Equal(t, uint64(1), usage.PlacementPolicyUsage.NumDBWithPolicies)
	require.Equal(t, uint64(3), usage.PlacementPolicyUsage.NumTableWithPolicies)
	require.Equal(t, uint64(1), usage.PlacementPolicyUsage.NumPartitionWithExplicitPolicies)

	tk.MustExec("drop table t2;")
	tk.MustExec("drop placement policy p2;")
	tk.MustExec("alter table t3 placement policy=default")

	usage, err = telemetry.GetFeatureUsage(tk.Session())
	require.NoError(t, err)
	require.Equal(t, uint64(2), usage.PlacementPolicyUsage.NumPlacementPolicies)
	require.Equal(t, uint64(1), usage.PlacementPolicyUsage.NumDBWithPolicies)
	require.Equal(t, uint64(1), usage.PlacementPolicyUsage.NumTableWithPolicies)
	require.Equal(t, uint64(1), usage.PlacementPolicyUsage.NumPartitionWithExplicitPolicies)
}

func TestAutoCapture(t *testing.T) {
	store, clean := testkit.CreateMockStore(t)
	defer clean()

	tk := testkit.NewTestKit(t, store)
	tk.MustExec("use test")

	usage, err := telemetry.GetFeatureUsage(tk.Session())
	require.NoError(t, err)
	require.False(t, usage.AutoCapture)

	tk.MustExec("SET GLOBAL tidb_capture_plan_baselines = on")
	defer func() {
		tk.MustExec("SET GLOBAL tidb_capture_plan_baselines = off")
	}()
	usage, err = telemetry.GetFeatureUsage(tk.Session())
	require.NoError(t, err)
	require.True(t, usage.AutoCapture)
}

func TestClusterIndexUsageInfo(t *testing.T) {
	store, clean := testkit.CreateMockStore(t)
	defer clean()

	tk := testkit.NewTestKit(t, store)
	tk.MustExec("use test")
	tk.MustExec("create table t1(a int key clustered);")
	tk.MustExec("create table t2(a int);")

	usage, err := telemetry.GetFeatureUsage(tk.Session())
	require.NoError(t, err)
	require.NotNil(t, usage.ClusterIndex)
	require.Equal(t, uint64(1), usage.NewClusterIndex.NumClusteredTables)
	require.Equal(t, uint64(2), usage.NewClusterIndex.NumTotalTables)
}

func TestNonTransactionalUsage(t *testing.T) {
	store, clean := testkit.CreateMockStore(t)
	defer clean()

	tk := testkit.NewTestKit(t, store)
	tk.MustExec("use test")

	usage, err := telemetry.GetFeatureUsage(tk.Session())
	require.NoError(t, err)
	require.Equal(t, int64(0), usage.NonTransactionalUsage.DeleteCount)

	tk.MustExec("create table t(a int);")
	tk.MustExec("batch limit 1 delete from t")
	usage, err = telemetry.GetFeatureUsage(tk.Session())
	require.NoError(t, err)
	require.Equal(t, int64(1), usage.NonTransactionalUsage.DeleteCount)
}

func TestGlobalKillUsageInfo(t *testing.T) {
	store, clean := testkit.CreateMockStore(t)
	defer clean()

	tk := testkit.NewTestKit(t, store)
	usage, err := telemetry.GetFeatureUsage(tk.Session())
	require.NoError(t, err)
	require.True(t, usage.GlobalKill)

	originCfg := config.GetGlobalConfig()
	newCfg := *originCfg
	newCfg.EnableGlobalKill = false
	config.StoreGlobalConfig(&newCfg)
	defer func() {
		config.StoreGlobalConfig(originCfg)
	}()

	usage, err = telemetry.GetFeatureUsage(tk.Session())
	require.NoError(t, err)
	require.False(t, usage.GlobalKill)
}
<<<<<<< HEAD
=======


>>>>>>> 0e5b556c
type tiflashContext struct {
	store   kv.Storage
	dom     *domain.Domain
	tiflash *infosync.MockTiFlash
	cluster *unistore.Cluster
}

func createTiFlashContext(t *testing.T) (*tiflashContext, func()) {
	s := &tiflashContext{}
	var err error

	ddl.PollTiFlashInterval = 1000 * time.Millisecond
	ddl.PullTiFlashPdTick.Store(60)
	s.tiflash = infosync.NewMockTiFlash()
	s.store, err = mockstore.NewMockStore(
		mockstore.WithClusterInspector(func(c testutils.Cluster) {
			mockCluster := c.(*unistore.Cluster)
			_, _, region1 := mockstore.BootstrapWithSingleStore(c)
			tiflashIdx := 0
			for tiflashIdx < 2 {
				store2 := c.AllocID()
				peer2 := c.AllocID()
				addr2 := fmt.Sprintf("tiflash%d", tiflashIdx)
				mockCluster.AddStore(store2, addr2, &metapb.StoreLabel{Key: "engine", Value: "tiflash"})
				mockCluster.AddPeer(region1, store2, peer2)
				tiflashIdx++
			}
			s.cluster = mockCluster
		}),
		mockstore.WithStoreType(mockstore.EmbedUnistore),
	)

	require.NoError(t, err)
	session.SetSchemaLease(0)
	session.DisableStats4Test()
	s.dom, err = session.BootstrapSession(s.store)
	infosync.SetMockTiFlash(s.tiflash)
	require.NoError(t, err)
	s.dom.SetStatsUpdating(true)

	tearDown := func() {
		s.tiflash.Lock()
		s.tiflash.StatusServer.Close()
		s.tiflash.Unlock()
		s.dom.Close()
		require.NoError(t, s.store.Close())
		ddl.PollTiFlashInterval = 2 * time.Second
	}
	return s, tearDown
}

func TestTiFlashModeStatistics(t *testing.T) {
	s, teardown := createTiFlashContext(t)
	defer teardown()

	tk := testkit.NewTestKit(t, s.store)
	tk.MustExec("use test")

	usage, err := telemetry.GetFeatureUsage(tk.Session())
	require.NoError(t, err)
	require.Equal(t, int64(0), usage.TiFlashModeStatistics.FastModeTableCount)
	require.Equal(t, int64(0), usage.TiFlashModeStatistics.NormalModeTableCount)

	tk.MustExec(`create table t1(a int);`)
	tk.MustExec(`alter table t1 set tiflash replica 1;`)
	tk.MustExec(`alter table t1 set tiflash mode fast;`)

	tk.MustExec(`create table t2(a int);`)
	tk.MustExec(`alter table t2 set tiflash replica 1;`)
	tk.MustExec(`alter table t2 set tiflash mode normal;`)

	tk.MustExec(`create table t3(a int);`)
	tk.MustExec(`alter table t3 set tiflash replica 1;`)

	tk.MustExec(`create table t4(a int);`)

	usage, err = telemetry.GetFeatureUsage(tk.Session())
	require.NoError(t, err)
	require.Equal(t, int64(1), usage.TiFlashModeStatistics.FastModeTableCount)
	require.Equal(t, int64(2), usage.TiFlashModeStatistics.NormalModeTableCount)

	tk.MustExec("drop table t1;")
	tk.MustExec(`alter table t2 set tiflash mode fast;`)

	usage, err = telemetry.GetFeatureUsage(tk.Session())
	require.NoError(t, err)
	require.Equal(t, int64(1), usage.TiFlashModeStatistics.FastModeTableCount)
	require.Equal(t, int64(1), usage.TiFlashModeStatistics.NormalModeTableCount)
}

func TestPagingUsageInfo(t *testing.T) {
	store, clean := testkit.CreateMockStore(t)
	defer clean()

	tk := testkit.NewTestKit(t, store)
	usage, err := telemetry.GetFeatureUsage(tk.Session())
	require.NoError(t, err)
	require.True(t, usage.EnablePaging == variable.DefTiDBEnablePaging)

	tk.Session().GetSessionVars().EnablePaging = false
	usage, err = telemetry.GetFeatureUsage(tk.Session())
	require.NoError(t, err)
	require.False(t, usage.EnablePaging)
}<|MERGE_RESOLUTION|>--- conflicted
+++ resolved
@@ -289,11 +289,7 @@
 	require.NoError(t, err)
 	require.False(t, usage.GlobalKill)
 }
-<<<<<<< HEAD
-=======
-
-
->>>>>>> 0e5b556c
+
 type tiflashContext struct {
 	store   kv.Storage
 	dom     *domain.Domain
