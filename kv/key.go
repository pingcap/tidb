// Copyright 2015 PingCAP, Inc.
//
// Licensed under the Apache License, Version 2.0 (the "License");
// you may not use this file except in compliance with the License.
// You may obtain a copy of the License at
//
//     http://www.apache.org/licenses/LICENSE-2.0
//
// Unless required by applicable law or agreed to in writing, software
// distributed under the License is distributed on an "AS IS" BASIS,
// WITHOUT WARRANTIES OR CONDITIONS OF ANY KIND, either express or implied.
// See the License for the specific language governing permissions and
// limitations under the License.

package kv

import (
	"bytes"
	"encoding/hex"
	"fmt"
	"strconv"
	"strings"

	"github.com/pingcap/tidb/types"
	"github.com/pingcap/tidb/util/codec"
	"github.com/pingcap/tidb/util/set"
)

// Key represents high-level Key type.
type Key []byte

// Next returns the next key in byte-order.
func (k Key) Next() Key {
	// add 0x0 to the end of key
	buf := make([]byte, len(k)+1)
	copy(buf, k)
	return buf
}

// PrefixNext returns the next prefix key.
//
// Assume there are keys like:
//
//   rowkey1
//   rowkey1_column1
//   rowkey1_column2
//   rowKey2
//
// If we seek 'rowkey1' Next, we will get 'rowkey1_column1'.
// If we seek 'rowkey1' PrefixNext, we will get 'rowkey2'.
func (k Key) PrefixNext() Key {
	buf := make([]byte, len(k))
	copy(buf, k)
	var i int
	for i = len(k) - 1; i >= 0; i-- {
		buf[i]++
		if buf[i] != 0 {
			break
		}
	}
	if i == -1 {
		copy(buf, k)
		buf = append(buf, 0) // nozero
	}
	return buf
}

// Cmp returns the comparison result of two key.
// The result will be 0 if a==b, -1 if a < b, and +1 if a > b.
func (k Key) Cmp(another Key) int {
	return bytes.Compare(k, another)
}

// HasPrefix tests whether the Key begins with prefix.
func (k Key) HasPrefix(prefix Key) bool {
	return bytes.HasPrefix(k, prefix)
}

// Clone returns a deep copy of the Key.
func (k Key) Clone() Key {
	ck := make([]byte, len(k))
	copy(ck, k)
	return ck
}

// String implements fmt.Stringer interface.
func (k Key) String() string {
	return hex.EncodeToString(k)
}

// KeyRange represents a range where StartKey <= key < EndKey.
type KeyRange struct {
	StartKey Key
	EndKey   Key
}

// IsPoint checks if the key range represents a point.
func (r *KeyRange) IsPoint() bool {
	if len(r.StartKey) != len(r.EndKey) {
		// Works like
		//   return bytes.Equal(r.StartKey.Next(), r.EndKey)

		startLen := len(r.StartKey)
		return startLen+1 == len(r.EndKey) &&
			r.EndKey[startLen] == 0 &&
			bytes.Equal(r.StartKey, r.EndKey[:startLen])
	}
	// Works like
	//   return bytes.Equal(r.StartKey.PrefixNext(), r.EndKey)

	i := len(r.StartKey) - 1
	for ; i >= 0; i-- {
		if r.StartKey[i] != 255 {
			break
		}
		if r.EndKey[i] != 0 {
			return false
		}
	}
	if i < 0 {
		// In case all bytes in StartKey are 255.
		return false
	}
	// The byte at diffIdx in StartKey should be one less than the byte at diffIdx in EndKey.
	// And bytes in StartKey and EndKey before diffIdx should be equal.
	diffOneIdx := i
	return r.StartKey[diffOneIdx]+1 == r.EndKey[diffOneIdx] &&
		bytes.Equal(r.StartKey[:diffOneIdx], r.EndKey[:diffOneIdx])
}

// Entry is the entry for key and value
type Entry struct {
	Key   Key
	Value []byte
}

// Handle is the ID of a row.
type Handle interface {
	// IsInt returns if the handle type is int64.
	IsInt() bool
	// IntValue returns the int64 value if IsInt is true, it panics if IsInt returns false.
	IntValue() int64
	// Next returns the minimum handle that is greater than this handle.
	Next() Handle
	// Equal returns if the handle equals to another handle, it panics if the types are different.
	Equal(h Handle) bool
	// Compare returns the comparison result of the two handles, it panics if the types are different.
	Compare(h Handle) int
	// Encoded returns the encoded bytes.
	Encoded() []byte
	// Len returns the length of the encoded bytes.
	Len() int
	// NumCols returns the number of columns of the handle,
	NumCols() int
	// EncodedCol returns the encoded column value at the given column index.
	EncodedCol(idx int) []byte
	// Data returns the data of all columns of a handle.
	Data() ([]types.Datum, error)
	// String implements the fmt.Stringer interface.
	String() string
<<<<<<< HEAD
	// ExtraMemSize returns the dynamic size of memory occupied by the handle, e.g. slices.
	ExtraMemSize() uint64
=======
	// MemUsage returns the memory usage of a handle.
	MemUsage() int64
>>>>>>> 8401fa02
}

var _ Handle = IntHandle(0)
var _ Handle = &CommonHandle{}

// IntHandle implement the Handle interface for int64 type handle.
type IntHandle int64

// IsInt implements the Handle interface.
func (ih IntHandle) IsInt() bool {
	return true
}

// IntValue implements the Handle interface.
func (ih IntHandle) IntValue() int64 {
	return int64(ih)
}

// Next implements the Handle interface.
func (ih IntHandle) Next() Handle {
	return IntHandle(int64(ih) + 1)
}

// Equal implements the Handle interface.
func (ih IntHandle) Equal(h Handle) bool {
	return h.IsInt() && int64(ih) == h.IntValue()
}

// Compare implements the Handle interface.
func (ih IntHandle) Compare(h Handle) int {
	if !h.IsInt() {
		panic("IntHandle compares to CommonHandle")
	}
	ihVal := ih.IntValue()
	hVal := h.IntValue()
	if ihVal > hVal {
		return 1
	}
	if ihVal < hVal {
		return -1
	}
	return 0
}

// Encoded implements the Handle interface.
func (ih IntHandle) Encoded() []byte {
	return codec.EncodeInt(nil, int64(ih))
}

// Len implements the Handle interface.
func (ih IntHandle) Len() int {
	return 8
}

// NumCols implements the Handle interface, not supported for IntHandle type.
func (ih IntHandle) NumCols() int {
	panic("not supported in IntHandle")
}

// EncodedCol implements the Handle interface., not supported for IntHandle type.
func (ih IntHandle) EncodedCol(idx int) []byte {
	panic("not supported in IntHandle")
}

// Data implements the Handle interface.
func (ih IntHandle) Data() ([]types.Datum, error) {
	return []types.Datum{types.NewIntDatum(int64(ih))}, nil
}

// String implements the Handle interface.
func (ih IntHandle) String() string {
	return strconv.FormatInt(int64(ih), 10)
}

<<<<<<< HEAD
// ExtraMemSize implements the Handle interface.
func (ih IntHandle) ExtraMemSize() uint64 {
	return 0
=======
// MemUsage implements the Handle interface.
func (ih IntHandle) MemUsage() int64 {
	return 8
>>>>>>> 8401fa02
}

// CommonHandle implements the Handle interface for non-int64 type handle.
type CommonHandle struct {
	encoded       []byte
	colEndOffsets []uint16
}

// NewCommonHandle creates a CommonHandle from a encoded bytes which is encoded by code.EncodeKey.
func NewCommonHandle(encoded []byte) (*CommonHandle, error) {
	ch := &CommonHandle{encoded: encoded}
	if len(encoded) < 9 {
		padded := make([]byte, 9)
		copy(padded, encoded)
		ch.encoded = padded
	}
	remain := encoded
	endOff := uint16(0)
	for len(remain) > 0 {
		if remain[0] == 0 {
			// padded data
			break
		}
		var err error
		var col []byte
		col, remain, err = codec.CutOne(remain)
		if err != nil {
			return nil, err
		}
		endOff += uint16(len(col))
		ch.colEndOffsets = append(ch.colEndOffsets, endOff)
	}
	return ch, nil
}

// IsInt implements the Handle interface.
func (ch *CommonHandle) IsInt() bool {
	return false
}

// IntValue implements the Handle interface, not supported for CommonHandle type.
func (ch *CommonHandle) IntValue() int64 {
	panic("not supported in CommonHandle")
}

// Next implements the Handle interface.
func (ch *CommonHandle) Next() Handle {
	return &CommonHandle{
		encoded:       Key(ch.encoded).PrefixNext(),
		colEndOffsets: ch.colEndOffsets,
	}
}

// Equal implements the Handle interface.
func (ch *CommonHandle) Equal(h Handle) bool {
	return !h.IsInt() && bytes.Equal(ch.encoded, h.Encoded())
}

// Compare implements the Handle interface.
func (ch *CommonHandle) Compare(h Handle) int {
	if h.IsInt() {
		panic("CommonHandle compares to IntHandle")
	}
	return bytes.Compare(ch.encoded, h.Encoded())
}

// Encoded implements the Handle interface.
func (ch *CommonHandle) Encoded() []byte {
	return ch.encoded
}

// Len implements the Handle interface.
func (ch *CommonHandle) Len() int {
	return len(ch.encoded)
}

// NumCols implements the Handle interface.
func (ch *CommonHandle) NumCols() int {
	return len(ch.colEndOffsets)
}

// EncodedCol implements the Handle interface.
func (ch *CommonHandle) EncodedCol(idx int) []byte {
	colStartOffset := uint16(0)
	if idx > 0 {
		colStartOffset = ch.colEndOffsets[idx-1]
	}
	return ch.encoded[colStartOffset:ch.colEndOffsets[idx]]
}

// Data implements the Handle interface.
func (ch *CommonHandle) Data() ([]types.Datum, error) {
	data := make([]types.Datum, 0, ch.NumCols())
	for i := 0; i < ch.NumCols(); i++ {
		encodedCol := ch.EncodedCol(i)
		_, d, err := codec.DecodeOne(encodedCol)
		if err != nil {
			return nil, err
		}
		data = append(data, d)
	}
	return data, nil
}

// String implements the Handle interface.
func (ch *CommonHandle) String() string {
	data, err := ch.Data()
	if err != nil {
		return err.Error()
	}
	strs := make([]string, 0, ch.NumCols())
	for _, datum := range data {
		str, err := datum.ToString()
		if err != nil {
			return err.Error()
		}
		strs = append(strs, str)
	}
	return fmt.Sprintf("{%s}", strings.Join(strs, ", "))
}

<<<<<<< HEAD
// ExtraMemSize implements the Handle interface.
func (ch *CommonHandle) ExtraMemSize() uint64 {
	return uint64(len(ch.encoded) + len(ch.colEndOffsets)*2)
=======
// MemUsage implements the Handle interface.
func (ch *CommonHandle) MemUsage() int64 {
	return int64(cap(ch.encoded)) + int64(cap(ch.colEndOffsets))*2
>>>>>>> 8401fa02
}

// HandleMap is the map for Handle.
type HandleMap struct {
	ints map[int64]interface{}
	strs map[string]strHandleVal
}

type strHandleVal struct {
	h   Handle
	val interface{}
}

// NewHandleMap creates a new map for handle.
func NewHandleMap() *HandleMap {
	// Initialize the two maps to avoid checking nil.
	return &HandleMap{
		ints: map[int64]interface{}{},
		strs: map[string]strHandleVal{},
	}
}

// Get gets a value by a Handle.
func (m *HandleMap) Get(h Handle) (v interface{}, ok bool) {
	if h.IsInt() {
		v, ok = m.ints[h.IntValue()]
	} else {
		var strVal strHandleVal
		strVal, ok = m.strs[string(h.Encoded())]
		v = strVal.val
	}
	return
}

// Set sets a value with a Handle.
func (m *HandleMap) Set(h Handle, val interface{}) {
	if h.IsInt() {
		m.ints[h.IntValue()] = val
	} else {
		m.strs[string(h.Encoded())] = strHandleVal{
			h:   h,
			val: val,
		}
	}
}

// Delete deletes a entry from the map.
func (m *HandleMap) Delete(h Handle) {
	if h.IsInt() {
		delete(m.ints, h.IntValue())
	} else {
		delete(m.strs, string(h.Encoded()))
	}
}

// Len returns the length of the map.
func (m *HandleMap) Len() int {
	return len(m.ints) + len(m.strs)
}

// Range iterates the HandleMap with fn, the fn returns true to continue, returns false to stop.
func (m *HandleMap) Range(fn func(h Handle, val interface{}) bool) {
	for h, val := range m.ints {
		if !fn(IntHandle(h), val) {
			return
		}
	}
	for _, strVal := range m.strs {
		if !fn(strVal.h, strVal.val) {
			return
		}
	}
}

// MemAwareHandleMap is similar to HandleMap, but it's aware of its memory usage and doesn't support delete.
// It only tracks the actual sizes. Objects that are pointed to by the key or value are not tracked.
// Those should be tracked by the caller.
type MemAwareHandleMap[V any] struct {
	ints set.MemAwareMap[int64, V]
	strs set.MemAwareMap[string, strHandleValue[V]]
}

type strHandleValue[V any] struct {
	h   Handle
	val V
}

// NewMemAwareHandleMap creates a new map for handle.
func NewMemAwareHandleMap[V any]() *MemAwareHandleMap[V] {
	// Initialize the two maps to avoid checking nil.
	return &MemAwareHandleMap[V]{
		ints: set.NewMemAwareMap[int64, V](),
		strs: set.NewMemAwareMap[string, strHandleValue[V]](),
	}
}

// Get gets a value by a Handle.
func (m *MemAwareHandleMap[V]) Get(h Handle) (v V, ok bool) {
	if h.IsInt() {
		v, ok = m.ints.Get(h.IntValue())
	} else {
		var strVal strHandleValue[V]
		strVal, ok = m.strs.Get(string(h.Encoded()))
		v = strVal.val
	}
	return
}

// Set sets a value with a Handle.
func (m *MemAwareHandleMap[V]) Set(h Handle, val V) int64 {
	if h.IsInt() {
		return m.ints.Set(h.IntValue(), val)
	}
	return m.strs.Set(string(h.Encoded()), strHandleValue[V]{
		h:   h,
		val: val,
	})
}

// Range iterates the MemAwareHandleMap with fn, the fn returns true to continue, returns false to stop.
func (m *MemAwareHandleMap[V]) Range(fn func(h Handle, val interface{}) bool) {
	for h, val := range m.ints.M {
		if !fn(IntHandle(h), val) {
			return
		}
	}
	for _, strVal := range m.strs.M {
		if !fn(strVal.h, strVal.val) {
			return
		}
	}
}

// PartitionHandle combines a handle and a PartitionID, used to location a row in partitioned table.
// Now only used in global index.
// TODO: support PartitionHandle in HandleMap.
type PartitionHandle struct {
	Handle
	PartitionID int64
}

// NewPartitionHandle creates a PartitionHandle from a normal handle and a pid.
func NewPartitionHandle(pid int64, h Handle) PartitionHandle {
	return PartitionHandle{
		Handle:      h,
		PartitionID: pid,
	}
}

// Equal implements the Handle interface.
func (ph PartitionHandle) Equal(h Handle) bool {
	if ph2, ok := h.(PartitionHandle); ok {
		return ph.PartitionID == ph2.PartitionID && ph.Handle.Equal(ph2.Handle)
	}
	return false
}

// Compare implements the Handle interface.
func (ph PartitionHandle) Compare(h Handle) int {
	if ph2, ok := h.(PartitionHandle); ok {
		if ph.PartitionID < ph2.PartitionID {
			return -1
		}
		if ph.PartitionID > ph2.PartitionID {
			return 1
		}
		return ph.Handle.Compare(ph2.Handle)
	}
	panic("PartitonHandle compares to non-parition Handle")
}

// MemUsage implements the Handle interface.
func (ph PartitionHandle) MemUsage() int64 {
	return ph.Handle.MemUsage() + 8
}<|MERGE_RESOLUTION|>--- conflicted
+++ resolved
@@ -158,13 +158,10 @@
 	Data() ([]types.Datum, error)
 	// String implements the fmt.Stringer interface.
 	String() string
-<<<<<<< HEAD
+	// MemUsage returns the memory usage of a handle.
+	MemUsage() int64
 	// ExtraMemSize returns the dynamic size of memory occupied by the handle, e.g. slices.
 	ExtraMemSize() uint64
-=======
-	// MemUsage returns the memory usage of a handle.
-	MemUsage() int64
->>>>>>> 8401fa02
 }
 
 var _ Handle = IntHandle(0)
@@ -239,15 +236,14 @@
 	return strconv.FormatInt(int64(ih), 10)
 }
 
-<<<<<<< HEAD
+// MemUsage implements the Handle interface.
+func (ih IntHandle) MemUsage() int64 {
+	return 8
+}
+
 // ExtraMemSize implements the Handle interface.
 func (ih IntHandle) ExtraMemSize() uint64 {
 	return 0
-=======
-// MemUsage implements the Handle interface.
-func (ih IntHandle) MemUsage() int64 {
-	return 8
->>>>>>> 8401fa02
 }
 
 // CommonHandle implements the Handle interface for non-int64 type handle.
@@ -369,15 +365,14 @@
 	return fmt.Sprintf("{%s}", strings.Join(strs, ", "))
 }
 
-<<<<<<< HEAD
+// MemUsage implements the Handle interface.
+func (ch *CommonHandle) MemUsage() int64 {
+	return int64(cap(ch.encoded)) + int64(cap(ch.colEndOffsets))*2
+}
+
 // ExtraMemSize implements the Handle interface.
 func (ch *CommonHandle) ExtraMemSize() uint64 {
 	return uint64(len(ch.encoded) + len(ch.colEndOffsets)*2)
-=======
-// MemUsage implements the Handle interface.
-func (ch *CommonHandle) MemUsage() int64 {
-	return int64(cap(ch.encoded)) + int64(cap(ch.colEndOffsets))*2
->>>>>>> 8401fa02
 }
 
 // HandleMap is the map for Handle.
