// Copyright 2016 PingCAP, Inc.
//
// Licensed under the Apache License, Version 2.0 (the "License");
// you may not use this file except in compliance with the License.
// You may obtain a copy of the License at
//
//     http://www.apache.org/licenses/LICENSE-2.0
//
// Unless required by applicable law or agreed to in writing, software
// distributed under the License is distributed on an "AS IS" BASIS,
// See the License for the specific language governing permissions and
// limitations under the License.

package kv

import (
	"github.com/juju/errors"
	"github.com/pingcap/tidb/store/tikv/oracle"
	goctx "golang.org/x/net/context"
)

// mockTxn is a txn that returns a retryAble error when called Commit.
type mockTxn struct {
	opts  map[Option]interface{}
	valid bool
}

// Commit always returns a retryable error.
func (t *mockTxn) Commit(ctx goctx.Context) error {
	return ErrRetryable
}

func (t *mockTxn) Rollback() error {
	t.valid = false
	return nil
}

func (t *mockTxn) String() string {
	return ""
}

func (t *mockTxn) LockKeys(keys ...Key) error {
	return nil
}

func (t *mockTxn) SetOption(opt Option, val interface{}) {
	t.opts[opt] = val
	return
}

func (t *mockTxn) DelOption(opt Option) {
	delete(t.opts, opt)
	return
}

func (t *mockTxn) GetOption(opt Option) interface{} {
	return t.opts[opt]
}

func (t *mockTxn) IsReadOnly() bool {
	return true
}

func (t *mockTxn) StartTS() uint64 {
	return uint64(0)
}
func (t *mockTxn) Get(k Key) ([]byte, error) {
	return nil, nil
}

func (t *mockTxn) Seek(k Key) (Iterator, error) {
	return nil, nil
}

func (t *mockTxn) SeekReverse(k Key) (Iterator, error) {
	return nil, nil
}

func (t *mockTxn) Set(k Key, v []byte) error {
	return nil
}
func (t *mockTxn) Delete(k Key) error {
	return nil
}

func (t *mockTxn) Valid() bool {
	return t.valid
}

func (t *mockTxn) Len() int {
	return 0
}

func (t *mockTxn) Size() int {
	return 0
}

func (t *mockTxn) GetMemBuffer() MemBuffer {
	return nil
}

<<<<<<< HEAD
func (t *mockTxn) GetSnapshot() Snapshot {
	return &mockSnapshot{
		store: NewMemDbBuffer(),
	}
=======
func (t *mockTxn) SetCap(cap int) {

}

func (t *mockTxn) Reset() {
	t.valid = false
>>>>>>> eddff342
}

// NewMockTxn new a mockTxn.
func NewMockTxn() Transaction {
	return &mockTxn{
		opts:  make(map[Option]interface{}),
		valid: true,
	}
}

// mockStorage is used to start a must commit-failed txn.
type mockStorage struct {
}

func (s *mockStorage) Begin() (Transaction, error) {
	tx := &mockTxn{
		opts:  make(map[Option]interface{}),
		valid: true,
	}
	return tx, nil
}

// BeginWithStartTS begins a transaction with startTS.
func (s *mockStorage) BeginWithStartTS(startTS uint64) (Transaction, error) {
	return s.Begin()
}

func (s *mockStorage) GetSnapshot(ver Version) (Snapshot, error) {
	return &mockSnapshot{
		store: NewMemDbBuffer(DefaultTxnMembufCap),
	}, nil
}

func (s *mockStorage) Close() error {
	return nil
}

func (s *mockStorage) UUID() string {
	return ""
}

// CurrentVersion returns current max committed version.
func (s *mockStorage) CurrentVersion() (Version, error) {
	return NewVersion(1), nil
}

func (s *mockStorage) GetClient() Client {
	return nil
}

func (s *mockStorage) GetOracle() oracle.Oracle {
	return nil
}

func (s *mockStorage) SupportDeleteRange() (supported bool) {
	return false
}

// MockTxn is used for test cases that need more interfaces than Transaction.
type MockTxn interface {
	Transaction
	GetOption(opt Option) interface{}
}

// NewMockStorage creates a new mockStorage.
func NewMockStorage() Storage {
	return &mockStorage{}
}

type mockSnapshot struct {
	store MemBuffer
}

func (s *mockSnapshot) Get(k Key) ([]byte, error) {
	return s.store.Get(k)
}

func (s *mockSnapshot) BatchGet(keys []Key) (map[string][]byte, error) {
	m := make(map[string][]byte)
	for _, k := range keys {
		v, err := s.store.Get(k)
		if IsErrNotFound(err) {
			continue
		}
		if err != nil {
			return nil, errors.Trace(err)
		}
		m[string(k)] = v
	}
	return m, nil
}

func (s *mockSnapshot) Seek(k Key) (Iterator, error) {
	return s.store.Seek(k)
}

func (s *mockSnapshot) SeekReverse(k Key) (Iterator, error) {
	return s.store.SeekReverse(k)
}<|MERGE_RESOLUTION|>--- conflicted
+++ resolved
@@ -99,19 +99,18 @@
 	return nil
 }
 
-<<<<<<< HEAD
 func (t *mockTxn) GetSnapshot() Snapshot {
 	return &mockSnapshot{
-		store: NewMemDbBuffer(),
-	}
-=======
+		store: NewMemDbBuffer(DefaultTxnMembufCap),
+	}
+}
+
 func (t *mockTxn) SetCap(cap int) {
 
 }
 
 func (t *mockTxn) Reset() {
 	t.valid = false
->>>>>>> eddff342
 }
 
 // NewMockTxn new a mockTxn.
