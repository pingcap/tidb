// Copyright 2020 PingCAP, Inc.
//
// Licensed under the Apache License, Version 2.0 (the "License");
// you may not use this file except in compliance with the License.
// You may obtain a copy of the License at
//
//     http://www.apache.org/licenses/LICENSE-2.0
//
// Unless required by applicable law or agreed to in writing, software
// distributed under the License is distributed on an "AS IS" BASIS,
// WITHOUT WARRANTIES OR CONDITIONS OF ANY KIND, either express or implied.
// See the License for the specific language governing permissions and
// limitations under the License.

package kv

import (
	"context"
<<<<<<< HEAD
	"fmt"
	"sync"
=======
>>>>>>> e1a2b586
	"time"

	"github.com/pingcap/kvproto/pkg/mpp"
)

// MppVersion indicates the mpp-version used to build mpp plan
type MppVersion int64

const (
	// MppVersionV0 supports TiFlash version [~, ~]
	MppVersionV0 MppVersion = iota

	// MppVersionV1 supports TiFlash version [v6.6.x, ~]
	MppVersionV1

	// MppVersionV2
	// MppVersionV3

	mppVersionMax

	// NewestMppVersion means the latest version used in MPP tasks
	NewestMppVersion MppVersion = mppVersionMax - 1

	// MppVersionUnspecified means the illegal version
	MppVersionUnspecified MppVersion = -1
)

// ToInt64 transforms MppVersion to int64“
func (v MppVersion) ToInt64() int64 {
	return int64(v)
}

// GetTiDBMppVersion returns the mpp-version can be used in mpp plan
func GetTiDBMppVersion() MppVersion {
	return NewestMppVersion
}

var mppVersionFeatures = map[MppVersion]string{
	MppVersionV1: "exchange data compression",
}

// GetMppVersionFeatures return the features for mpp-version
func GetMppVersionFeatures(mppVersion MppVersion) string {
	val, ok := mppVersionFeatures[mppVersion]
	if ok {
		return val
	}
	return "none"
}

// FmtMppVersion return
func FmtMppVersion(v MppVersion) string {
	var version string
	if v == MppVersionUnspecified {
		v = GetTiDBMppVersion()
		version = fmt.Sprintf("unspecified(use %d)", v)
	} else {
		version = fmt.Sprintf("%d", v)
	}

	return fmt.Sprintf("%s, features `%s`", version, GetMppVersionFeatures(v))
}

// MPPTaskMeta means the meta info such as location of a mpp task.
type MPPTaskMeta interface {
	// GetAddress indicates which node this task should execute on.
	GetAddress() string
}

// MPPQueryID means the global unique id of a mpp query.
type MPPQueryID struct {
	QueryTs      uint64 // timestamp of query execution, used for TiFlash minTSO schedule
	LocalQueryID uint64 // unique mpp query id in local tidb memory.
	ServerID     uint64
}

// MPPTask means the minimum execution unit of a mpp computation job.
type MPPTask struct {
	Meta       MPPTaskMeta // on which store this task will execute
	ID         int64       // mppTaskID
<<<<<<< HEAD
	StartTs    uint64      //
	TableID    int64       // physical table id
	MppVersion MppVersion  // mpp version
=======
	StartTs    uint64
	MppQueryID MPPQueryID
	TableID    int64 // physical table id
>>>>>>> e1a2b586

	PartitionTableIDs []int64
}

// ToPB generates the pb structure.
func (t *MPPTask) ToPB() *mpp.TaskMeta {
	meta := &mpp.TaskMeta{
<<<<<<< HEAD
		StartTs:    t.StartTs,
		TaskId:     t.ID,
		MppVersion: t.MppVersion.ToInt64(),
=======
		StartTs:      t.StartTs,
		QueryTs:      t.MppQueryID.QueryTs,
		LocalQueryId: t.MppQueryID.LocalQueryID,
		ServerId:     t.MppQueryID.ServerID,
		TaskId:       t.ID,
>>>>>>> e1a2b586
	}
	if t.ID != -1 {
		meta.Address = t.Meta.GetAddress()
	}
	return meta
}

// MppTaskStates denotes the state of mpp tasks
type MppTaskStates uint8

const (
	// MppTaskReady means the task is ready
	MppTaskReady MppTaskStates = iota
	// MppTaskRunning means the task is running
	MppTaskRunning
	// MppTaskCancelled means the task is cancelled
	MppTaskCancelled
	// MppTaskDone means the task is done
	MppTaskDone
)

// MPPDispatchRequest stands for a dispatching task.
type MPPDispatchRequest struct {
	Data    []byte      // data encodes the dag coprocessor request.
	Meta    MPPTaskMeta // mpp store is the location of tiflash store.
	IsRoot  bool        // root task returns data to tidb directly.
	Timeout uint64      // If task is assigned but doesn't receive a connect request during timeout, the task should be destroyed.
	// SchemaVer is for any schema-ful storage (like tiflash) to validate schema correctness if necessary.
<<<<<<< HEAD
	SchemaVar          int64
	StartTs            uint64
	ID                 int64 // identify a single task
	State              MppTaskStates
	MppVersion         MppVersion              // mpp version
	ExchangeSenderMeta *mpp.ExchangeSenderMeta // exchange sender info, compress method
=======
	SchemaVar  int64
	StartTs    uint64
	MppQueryID MPPQueryID
	ID         int64 // identify a single task
	State      MppTaskStates
>>>>>>> e1a2b586
}

// MPPClient accepts and processes mpp requests.
type MPPClient interface {
	// ConstructMPPTasks schedules task for a plan fragment.
	// TODO:: This interface will be refined after we support more executors.
<<<<<<< HEAD
	ConstructMPPTasks(context.Context, *MPPBuildTasksRequest, *sync.Map, time.Duration) ([]MPPTaskMeta, error)
	// DispatchMPPTasks dispatches ALL mpp requests at once, and returns an iterator that transfers the data.
	DispatchMPPTasks(ctx context.Context, vars interface{}, reqs []*MPPDispatchRequest, needTriggerFallback bool, startTs uint64, mppVersion MppVersion) Response
=======
	ConstructMPPTasks(context.Context, *MPPBuildTasksRequest, time.Duration) ([]MPPTaskMeta, error)

	// DispatchMPPTasks dispatches ALL mpp requests at once, and returns an iterator that transfers the data.
	DispatchMPPTasks(ctx context.Context, vars interface{}, reqs []*MPPDispatchRequest, needTriggerFallback bool, startTs uint64, mppQueryID MPPQueryID) Response
>>>>>>> e1a2b586
}

// MPPBuildTasksRequest request the stores allocation for a mpp plan fragment.
// However, the request doesn't contain the particular plan, because only key ranges take effect on the location assignment.
type MPPBuildTasksRequest struct {
	KeyRanges []KeyRange
	StartTS   uint64

	PartitionIDAndRanges []PartitionIDAndRanges
}

// ExchangeCompressionMode means the compress method used in exchange operator
type ExchangeCompressionMode int

const (
	// ExchangeCompressionModeNONE indicates no compression
	ExchangeCompressionModeNONE ExchangeCompressionMode = iota
	// ExchangeCompressionModeFast indicates fast compression/decompression speed, compression ratio is lower than HC mode
	ExchangeCompressionModeFast
	// ExchangeCompressionModeHC indicates high compression (HC) ratio mode
	ExchangeCompressionModeHC
	// ExchangeCompressionModeUnspecified means unspecified compress method, let TiDB choose one
	ExchangeCompressionModeUnspecified

	// DefaultExchangeCompressionMode means default compress method
	DefaultExchangeCompressionMode ExchangeCompressionMode = ExchangeCompressionModeUnspecified

	exchangeCompressionModeUnspecifiedName string = "UNSPECIFIED"
)

// Name returns the name of ExchangeCompressionMode
func (t ExchangeCompressionMode) Name() string {
	if t == ExchangeCompressionModeUnspecified {
		return exchangeCompressionModeUnspecifiedName
	}
	return t.ToMppCompressionMode().String()
}

// ToExchangeCompressionMode returns the ExchangeCompressionMode from name
func ToExchangeCompressionMode(name string) (ExchangeCompressionMode, bool) {
	if name == exchangeCompressionModeUnspecifiedName {
		return ExchangeCompressionModeUnspecified, true
	}
	value, ok := mpp.CompressionMode_value[name]
	if ok {
		return ExchangeCompressionMode(value), true
	}
	return DefaultExchangeCompressionMode, false
}

// ToMppCompressionMode returns mpp.CompressionMode from kv.ExchangeCompressionMode
func (t ExchangeCompressionMode) ToMppCompressionMode() mpp.CompressionMode {
	switch t {
	case ExchangeCompressionModeNONE:
		return mpp.CompressionMode_NONE
	case ExchangeCompressionModeFast:
		return mpp.CompressionMode_FAST
	case ExchangeCompressionModeHC:
		return mpp.CompressionMode_HIGH_COMPRESSION
	}

	// Use `FAST` as the defualt method
	return mpp.CompressionMode_FAST
}<|MERGE_RESOLUTION|>--- conflicted
+++ resolved
@@ -16,11 +16,7 @@
 
 import (
 	"context"
-<<<<<<< HEAD
 	"fmt"
-	"sync"
-=======
->>>>>>> e1a2b586
 	"time"
 
 	"github.com/pingcap/kvproto/pkg/mpp"
@@ -101,15 +97,10 @@
 type MPPTask struct {
 	Meta       MPPTaskMeta // on which store this task will execute
 	ID         int64       // mppTaskID
-<<<<<<< HEAD
 	StartTs    uint64      //
-	TableID    int64       // physical table id
-	MppVersion MppVersion  // mpp version
-=======
-	StartTs    uint64
 	MppQueryID MPPQueryID
-	TableID    int64 // physical table id
->>>>>>> e1a2b586
+	TableID    int64      // physical table id
+	MppVersion MppVersion // mpp version
 
 	PartitionTableIDs []int64
 }
@@ -117,17 +108,12 @@
 // ToPB generates the pb structure.
 func (t *MPPTask) ToPB() *mpp.TaskMeta {
 	meta := &mpp.TaskMeta{
-<<<<<<< HEAD
-		StartTs:    t.StartTs,
-		TaskId:     t.ID,
-		MppVersion: t.MppVersion.ToInt64(),
-=======
 		StartTs:      t.StartTs,
 		QueryTs:      t.MppQueryID.QueryTs,
 		LocalQueryId: t.MppQueryID.LocalQueryID,
 		ServerId:     t.MppQueryID.ServerID,
 		TaskId:       t.ID,
->>>>>>> e1a2b586
+		MppVersion:   t.MppVersion.ToInt64(),
 	}
 	if t.ID != -1 {
 		meta.Address = t.Meta.GetAddress()
@@ -156,36 +142,22 @@
 	IsRoot  bool        // root task returns data to tidb directly.
 	Timeout uint64      // If task is assigned but doesn't receive a connect request during timeout, the task should be destroyed.
 	// SchemaVer is for any schema-ful storage (like tiflash) to validate schema correctness if necessary.
-<<<<<<< HEAD
 	SchemaVar          int64
 	StartTs            uint64
+	MppQueryID         MPPQueryID
 	ID                 int64 // identify a single task
 	State              MppTaskStates
 	MppVersion         MppVersion              // mpp version
 	ExchangeSenderMeta *mpp.ExchangeSenderMeta // exchange sender info, compress method
-=======
-	SchemaVar  int64
-	StartTs    uint64
-	MppQueryID MPPQueryID
-	ID         int64 // identify a single task
-	State      MppTaskStates
->>>>>>> e1a2b586
 }
 
 // MPPClient accepts and processes mpp requests.
 type MPPClient interface {
 	// ConstructMPPTasks schedules task for a plan fragment.
 	// TODO:: This interface will be refined after we support more executors.
-<<<<<<< HEAD
-	ConstructMPPTasks(context.Context, *MPPBuildTasksRequest, *sync.Map, time.Duration) ([]MPPTaskMeta, error)
+	ConstructMPPTasks(context.Context, *MPPBuildTasksRequest, time.Duration) ([]MPPTaskMeta, error)
 	// DispatchMPPTasks dispatches ALL mpp requests at once, and returns an iterator that transfers the data.
-	DispatchMPPTasks(ctx context.Context, vars interface{}, reqs []*MPPDispatchRequest, needTriggerFallback bool, startTs uint64, mppVersion MppVersion) Response
-=======
-	ConstructMPPTasks(context.Context, *MPPBuildTasksRequest, time.Duration) ([]MPPTaskMeta, error)
-
-	// DispatchMPPTasks dispatches ALL mpp requests at once, and returns an iterator that transfers the data.
-	DispatchMPPTasks(ctx context.Context, vars interface{}, reqs []*MPPDispatchRequest, needTriggerFallback bool, startTs uint64, mppQueryID MPPQueryID) Response
->>>>>>> e1a2b586
+	DispatchMPPTasks(ctx context.Context, vars interface{}, reqs []*MPPDispatchRequest, needTriggerFallback bool, startTs uint64, mppQueryID MPPQueryID, mppVersion MppVersion) Response
 }
 
 // MPPBuildTasksRequest request the stores allocation for a mpp plan fragment.
