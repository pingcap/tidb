--- conflicted
+++ resolved
@@ -88,11 +88,7 @@
 type MPPClient interface {
 	// ConstructMPPTasks schedules task for a plan fragment.
 	// TODO:: This interface will be refined after we support more executors.
-<<<<<<< HEAD
-	ConstructMPPTasks(context.Context, *MPPBuildTasksRequest, map[string]time.Time, time.Duration, StoreType) ([]MPPTaskMeta, error)
-=======
-	ConstructMPPTasks(context.Context, *MPPBuildTasksRequest, *sync.Map, time.Duration) ([]MPPTaskMeta, error)
->>>>>>> 2c350878
+	ConstructMPPTasks(context.Context, *MPPBuildTasksRequest, *sync.Map, time.Duration, StoreType) ([]MPPTaskMeta, error)
 
 	// DispatchMPPTasks dispatches ALL mpp requests at once, and returns an iterator that transfers the data.
 	DispatchMPPTasks(ctx context.Context, vars interface{}, reqs []*MPPDispatchRequest, needTriggerFallback bool, startTs uint64) Response
