// Copyright 2020 PingCAP, Inc.
//
// Licensed under the Apache License, Version 2.0 (the "License");
// you may not use this file except in compliance with the License.
// You may obtain a copy of the License at
//
//     http://www.apache.org/licenses/LICENSE-2.0
//
// Unless required by applicable law or agreed to in writing, software
// distributed under the License is distributed on an "AS IS" BASIS,
// WITHOUT WARRANTIES OR CONDITIONS OF ANY KIND, either express or implied.
// See the License for the specific language governing permissions and
// limitations under the License.

package kv

import (
	"context"
	"strconv"
	"strings"
	"time"

	"github.com/pingcap/kvproto/pkg/mpp"
<<<<<<< HEAD
	"github.com/pingcap/tidb/util/memory"
=======
	"github.com/pingcap/tipb/go-tipb"
>>>>>>> d0d321f4
)

// MppVersion indicates the mpp-version used to build mpp plan
type MppVersion int64

const (
	// MppVersionV0 supports TiFlash version [~, ~]
	MppVersionV0 MppVersion = iota

	// MppVersionV1 supports TiFlash version [v6.6.x, ~]
	MppVersionV1

	// MppVersionV2
	// MppVersionV3

	mppVersionMax

	newestMppVersion MppVersion = mppVersionMax - 1

	// MppVersionUnspecified means the illegal or unspecified version, it only used in TiDB.
	MppVersionUnspecified MppVersion = -1

	// MppVersionUnspecifiedName denotes name of UNSPECIFIED mpp version
	MppVersionUnspecifiedName string = "UNSPECIFIED"
)

// ToInt64 transforms MppVersion to int64
func (v MppVersion) ToInt64() int64 {
	return int64(v)
}

// ToMppVersion transforms string to MppVersion
func ToMppVersion(name string) (MppVersion, bool) {
	name = strings.ToUpper(name)
	if name == MppVersionUnspecifiedName {
		return MppVersionUnspecified, true
	}
	v, err := strconv.ParseInt(name, 10, 64)
	if err != nil {
		return MppVersionUnspecified, false
	}
	version := MppVersion(v)
	if version >= MppVersionUnspecified && version <= newestMppVersion {
		return version, true
	}
	return MppVersionUnspecified, false
}

// GetNewestMppVersion returns the mpp-version can be used in mpp plan
func GetNewestMppVersion() MppVersion {
	return newestMppVersion
}

// MPPTaskMeta means the meta info such as location of a mpp task.
type MPPTaskMeta interface {
	// GetAddress indicates which node this task should execute on.
	GetAddress() string
}

// MPPQueryID means the global unique id of a mpp query.
type MPPQueryID struct {
	QueryTs      uint64 // timestamp of query execution, used for TiFlash minTSO schedule
	LocalQueryID uint64 // unique mpp query id in local tidb memory.
	ServerID     uint64
}

// MPPTask means the minimum execution unit of a mpp computation job.
type MPPTask struct {
	Meta       MPPTaskMeta // on which store this task will execute
	ID         int64       // mppTaskID
	StartTs    uint64
	MppQueryID MPPQueryID
	TableID    int64      // physical table id
	MppVersion MppVersion // mpp version

	PartitionTableIDs                 []int64
	IsDisaggregatedTiFlashStaticPrune bool
}

// ToPB generates the pb structure.
func (t *MPPTask) ToPB() *mpp.TaskMeta {
	meta := &mpp.TaskMeta{
		StartTs:      t.StartTs,
		QueryTs:      t.MppQueryID.QueryTs,
		LocalQueryId: t.MppQueryID.LocalQueryID,
		ServerId:     t.MppQueryID.ServerID,
		TaskId:       t.ID,
		MppVersion:   t.MppVersion.ToInt64(),
	}
	if t.ID != -1 {
		meta.Address = t.Meta.GetAddress()
	}
	return meta
}

// MppTaskStates denotes the state of mpp tasks
type MppTaskStates uint8

const (
	// MppTaskReady means the task is ready
	MppTaskReady MppTaskStates = iota
	// MppTaskRunning means the task is running
	MppTaskRunning
	// MppTaskCancelled means the task is cancelled
	MppTaskCancelled
	// MppTaskDone means the task is done
	MppTaskDone
)

// MPPDispatchRequest stands for a dispatching task.
type MPPDispatchRequest struct {
	Data    []byte      // data encodes the dag coprocessor request.
	Meta    MPPTaskMeta // mpp store is the location of tiflash store.
	IsRoot  bool        // root task returns data to tidb directly.
	Timeout uint64      // If task is assigned but doesn't receive a connect request during timeout, the task should be destroyed.
	// SchemaVer is for any schema-ful storage (like tiflash) to validate schema correctness if necessary.
	SchemaVar  int64
	StartTs    uint64
	MppQueryID MPPQueryID
	ID         int64 // identify a single task
	State      MppTaskStates
}

// MPPClient accepts and processes mpp requests.
type MPPClient interface {
	// ConstructMPPTasks schedules task for a plan fragment.
	// TODO:: This interface will be refined after we support more executors.
	ConstructMPPTasks(context.Context, *MPPBuildTasksRequest, time.Duration) ([]MPPTaskMeta, error)
	// DispatchMPPTasks dispatches ALL mpp requests at once, and returns an iterator that transfers the data.
<<<<<<< HEAD
	DispatchMPPTasks(ctx context.Context, vars interface{}, reqs []*MPPDispatchRequest, needTriggerFallback bool, startTs uint64, mppQueryID MPPQueryID, memTracker *memory.Tracker) Response
=======
	DispatchMPPTasks(ctx context.Context, vars interface{}, reqs []*MPPDispatchRequest, needTriggerFallback bool, startTs uint64, mppQueryID MPPQueryID, mppVersion MppVersion) Response
>>>>>>> d0d321f4
}

// MPPBuildTasksRequest request the stores allocation for a mpp plan fragment.
// However, the request doesn't contain the particular plan, because only key ranges take effect on the location assignment.
type MPPBuildTasksRequest struct {
	KeyRanges []KeyRange
	StartTS   uint64

	PartitionIDAndRanges []PartitionIDAndRanges
}

// ExchangeCompressionMode means the compress method used in exchange operator
type ExchangeCompressionMode int

const (
	// ExchangeCompressionModeNONE indicates no compression
	ExchangeCompressionModeNONE ExchangeCompressionMode = iota
	// ExchangeCompressionModeFast indicates fast compression/decompression speed, compression ratio is lower than HC mode
	ExchangeCompressionModeFast
	// ExchangeCompressionModeHC indicates high compression (HC) ratio mode
	ExchangeCompressionModeHC
	// ExchangeCompressionModeUnspecified indicates unspecified compress method, let TiDB choose one
	ExchangeCompressionModeUnspecified

	// RecommendedExchangeCompressionMode indicates recommended compression mode
	RecommendedExchangeCompressionMode ExchangeCompressionMode = ExchangeCompressionModeFast

	exchangeCompressionModeUnspecifiedName string = "UNSPECIFIED"
)

// Name returns the name of ExchangeCompressionMode
func (t ExchangeCompressionMode) Name() string {
	if t == ExchangeCompressionModeUnspecified {
		return exchangeCompressionModeUnspecifiedName
	}
	return t.ToTipbCompressionMode().String()
}

// ToExchangeCompressionMode returns the ExchangeCompressionMode from name
func ToExchangeCompressionMode(name string) (ExchangeCompressionMode, bool) {
	name = strings.ToUpper(name)
	if name == exchangeCompressionModeUnspecifiedName {
		return ExchangeCompressionModeUnspecified, true
	}
	value, ok := tipb.CompressionMode_value[name]
	if ok {
		return ExchangeCompressionMode(value), true
	}
	return ExchangeCompressionModeNONE, false
}

// ToTipbCompressionMode returns tipb.CompressionMode from kv.ExchangeCompressionMode
func (t ExchangeCompressionMode) ToTipbCompressionMode() tipb.CompressionMode {
	switch t {
	case ExchangeCompressionModeNONE:
		return tipb.CompressionMode_NONE
	case ExchangeCompressionModeFast:
		return tipb.CompressionMode_FAST
	case ExchangeCompressionModeHC:
		return tipb.CompressionMode_HIGH_COMPRESSION
	}
	return tipb.CompressionMode_NONE
}<|MERGE_RESOLUTION|>--- conflicted
+++ resolved
@@ -21,11 +21,8 @@
 	"time"
 
 	"github.com/pingcap/kvproto/pkg/mpp"
-<<<<<<< HEAD
 	"github.com/pingcap/tidb/util/memory"
-=======
 	"github.com/pingcap/tipb/go-tipb"
->>>>>>> d0d321f4
 )
 
 // MppVersion indicates the mpp-version used to build mpp plan
@@ -155,11 +152,7 @@
 	// TODO:: This interface will be refined after we support more executors.
 	ConstructMPPTasks(context.Context, *MPPBuildTasksRequest, time.Duration) ([]MPPTaskMeta, error)
 	// DispatchMPPTasks dispatches ALL mpp requests at once, and returns an iterator that transfers the data.
-<<<<<<< HEAD
-	DispatchMPPTasks(ctx context.Context, vars interface{}, reqs []*MPPDispatchRequest, needTriggerFallback bool, startTs uint64, mppQueryID MPPQueryID, memTracker *memory.Tracker) Response
-=======
-	DispatchMPPTasks(ctx context.Context, vars interface{}, reqs []*MPPDispatchRequest, needTriggerFallback bool, startTs uint64, mppQueryID MPPQueryID, mppVersion MppVersion) Response
->>>>>>> d0d321f4
+	DispatchMPPTasks(ctx context.Context, vars interface{}, reqs []*MPPDispatchRequest, needTriggerFallback bool, startTs uint64, mppQueryID MPPQueryID, mppVersion MppVersion, memTracker *memory.Tracker) Response
 }
 
 // MPPBuildTasksRequest request the stores allocation for a mpp plan fragment.
