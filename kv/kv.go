--- conflicted
+++ resolved
@@ -148,13 +148,10 @@
 	GetMemBuffer() MemBuffer
 	// SetVars sets variables to the transaction.
 	SetVars(vars *Variables)
-<<<<<<< HEAD
 	// SetAssertion sets an assertion for an operation on the key.
 	SetAssertion(key Key, assertion AssertionType)
-=======
 	// BatchGet gets kv from the memory buffer of statement and transaction, and the kv storage.
 	BatchGet(keys []Key) (map[string][]byte, error)
->>>>>>> 2f69a28d
 }
 
 // Client is used to send request to KV layer.
