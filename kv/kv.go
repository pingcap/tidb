// Copyright 2015 PingCAP, Inc.
//
// Licensed under the Apache License, Version 2.0 (the "License");
// you may not use this file except in compliance with the License.
// You may obtain a copy of the License at
//
//     http://www.apache.org/licenses/LICENSE-2.0
//
// Unless required by applicable law or agreed to in writing, software
// distributed under the License is distributed on an "AS IS" BASIS,
// See the License for the specific language governing permissions and
// limitations under the License.

package kv

import (
	"context"
	"time"

	"github.com/pingcap/tidb/config"
	"github.com/pingcap/tidb/store/tikv/oracle"
	"github.com/pingcap/tidb/util/execdetails"
	"github.com/pingcap/tidb/util/memory"
)

// Transaction options
const (
	// PresumeKeyNotExists indicates that when dealing with a Get operation but failing to read data from cache,
	// we presume that the key does not exist in Store. The actual existence will be checked before the
	// transaction's commit.
	// This option is an optimization for frequent checks during a transaction, e.g. batch inserts.
	PresumeKeyNotExists Option = iota + 1
	// PresumeKeyNotExistsError is the option key for error.
	// When PresumeKeyNotExists is set and condition is not match, should throw the error.
	PresumeKeyNotExistsError
	// BinlogInfo contains the binlog data and client.
	BinlogInfo
	// SchemaChecker is used for checking schema-validity.
	SchemaChecker
	// IsolationLevel sets isolation level for current transaction. The default level is SI.
	IsolationLevel
	// Priority marks the priority of this transaction.
	Priority
	// NotFillCache makes this request do not touch the LRU cache of the underlying storage.
	NotFillCache
	// SyncLog decides whether the WAL(write-ahead log) of this request should be synchronized.
	SyncLog
	// KeyOnly retrieve only keys, it can be used in scan now.
	KeyOnly
	// Pessimistic is defined for pessimistic lock
	Pessimistic
	// SnapshotTS is defined to set snapshot ts.
	SnapshotTS
	// Set replica read
	ReplicaRead
)

// Priority value for transaction priority.
const (
	PriorityNormal = iota
	PriorityLow
	PriorityHigh
)

// UnCommitIndexKVFlag uses to indicate the index key/value is no need to commit.
// This is used in the situation of the index key/value was unchanged when do update.
// Usage:
// 1. For non-unique index: normally, the index value is '0'.
// Change the value to '1' indicate the index key/value is no need to commit.
// 2. For unique index: normally, the index value is the record handle ID, 8 bytes.
// Append UnCommitIndexKVFlag to the value indicate the index key/value is no need to commit.
const UnCommitIndexKVFlag byte = '1'

// IsoLevel is the transaction's isolation level.
type IsoLevel int

const (
	// SI stands for 'snapshot isolation'.
	SI IsoLevel = iota
	// RC stands for 'read committed'.
	RC
)

// ReplicaReadType is the type of replica to read data from
type ReplicaReadType byte

const (
	// ReplicaReadLeader stands for 'read from leader'.
	ReplicaReadLeader ReplicaReadType = 1 << iota
	// ReplicaReadFollower stands for 'read from follower'.
	ReplicaReadFollower
	// ReplicaReadLearner stands for 'read from learner'.
	ReplicaReadLearner
)

// IsFollowerRead checks if leader is going to be used to read data.
func (r ReplicaReadType) IsFollowerRead() bool {
	return r == ReplicaReadFollower
}

// Those limits is enforced to make sure the transaction can be well handled by TiKV.
var (
	// TxnEntrySizeLimit is limit of single entry size (len(key) + len(value)).
	TxnEntrySizeLimit = 6 * 1024 * 1024
	// TxnEntryCountLimit  is limit of number of entries in the MemBuffer.
	TxnEntryCountLimit uint64 = config.DefTxnEntryCountLimit
	// TxnTotalSizeLimit is limit of the sum of all entry size.
	TxnTotalSizeLimit uint64 = config.DefTxnTotalSizeLimit
)

// Retriever is the interface wraps the basic Get and Seek methods.
type Retriever interface {
	// Get gets the value for key k from kv store.
	// If corresponding kv pair does not exist, it returns nil and ErrNotExist.
	Get(k Key) ([]byte, error)
	// Iter creates an Iterator positioned on the first entry that k <= entry's key.
	// If such entry is not found, it returns an invalid Iterator with no error.
	// It yields only keys that < upperBound. If upperBound is nil, it means the upperBound is unbounded.
	// The Iterator must be Closed after use.
	Iter(k Key, upperBound Key) (Iterator, error)

	// IterReverse creates a reversed Iterator positioned on the first entry which key is less than k.
	// The returned iterator will iterate from greater key to smaller key.
	// If k is nil, the returned iterator will be positioned at the last key.
	// TODO: Add lower bound limit
	IterReverse(k Key) (Iterator, error)
}

// Mutator is the interface wraps the basic Set and Delete methods.
type Mutator interface {
	// Set sets the value for key k as v into kv store.
	// v must NOT be nil or empty, otherwise it returns ErrCannotSetNilValue.
	Set(k Key, v []byte) error
	// Delete removes the entry for key k from kv store.
	Delete(k Key) error
}

// RetrieverMutator is the interface that groups Retriever and Mutator interfaces.
type RetrieverMutator interface {
	Retriever
	Mutator
}

// MemBuffer is an in-memory kv collection, can be used to buffer write operations.
type MemBuffer interface {
	RetrieverMutator
	// Size returns sum of keys and values length.
	Size() int
	// Len returns the number of entries in the DB.
	Len() int
	// Reset cleanup the MemBuffer
	Reset()
	// SetCap sets the MemBuffer capability, to reduce memory allocations.
	// Please call it before you use the MemBuffer, otherwise it will not works.
	SetCap(cap int)
}

// Transaction defines the interface for operations inside a Transaction.
// This is not thread safe.
type Transaction interface {
	MemBuffer
	// Commit commits the transaction operations to KV store.
	Commit(context.Context) error
	// Rollback undoes the transaction operations to KV store.
	Rollback() error
	// String implements fmt.Stringer interface.
	String() string
	// LockKeys tries to lock the entries with the keys in KV store.
	LockKeys(ctx context.Context, lockCtx *LockCtx, keys ...Key) error
	// SetOption sets an option with a value, when val is nil, uses the default
	// value of this option.
	SetOption(opt Option, val interface{})
	// DelOption deletes an option.
	DelOption(opt Option)
	// IsReadOnly checks if the transaction has only performed read operations.
	IsReadOnly() bool
	// StartTS returns the transaction start timestamp.
	StartTS() uint64
	// Valid returns if the transaction is valid.
	// A transaction become invalid after commit or rollback.
	Valid() bool
	// GetMemBuffer return the MemBuffer binding to this transaction.
	GetMemBuffer() MemBuffer
	// SetVars sets variables to the transaction.
	SetVars(vars *Variables)
	// SetAssertion sets an assertion for an operation on the key.
	SetAssertion(key Key, assertion AssertionType)
	// BatchGet gets kv from the memory buffer of statement and transaction, and the kv storage.
	// Do not use len(value) == 0 or value == nil to represent non-exist.
	// If a key doesn't exist, there shouldn't be any corresponding entry in the result map.
	BatchGet(keys []Key) (map[string][]byte, error)
	IsPessimistic() bool
}

// LockCtx contains information for LockKeys method.
type LockCtx struct {
	Killed                *uint32
	ForUpdateTS           uint64
	LockWaitTime          int64
	WaitStartTime         time.Time
	PessimisticLockWaited *int32
	LockKeysDuration      *time.Duration
<<<<<<< HEAD
=======
	LockKeysCount         *int32
>>>>>>> 58c29151
}

// Client is used to send request to KV layer.
type Client interface {
	// Send sends request to KV layer, returns a Response.
	Send(ctx context.Context, req *Request, vars *Variables) Response

	// IsRequestTypeSupported checks if reqType and subType is supported.
	IsRequestTypeSupported(reqType, subType int64) bool
}

// ReqTypes.
const (
	ReqTypeSelect   = 101
	ReqTypeIndex    = 102
	ReqTypeDAG      = 103
	ReqTypeAnalyze  = 104
	ReqTypeChecksum = 105

	ReqSubTypeBasic      = 0
	ReqSubTypeDesc       = 10000
	ReqSubTypeGroupBy    = 10001
	ReqSubTypeTopN       = 10002
	ReqSubTypeSignature  = 10003
	ReqSubTypeAnalyzeIdx = 10004
	ReqSubTypeAnalyzeCol = 10005
)

// Request represents a kv request.
type Request struct {
	// Tp is the request type.
	Tp        int64
	StartTs   uint64
	Data      []byte
	KeyRanges []KeyRange
	// KeepOrder is true, if the response should be returned in order.
	KeepOrder bool
	// Desc is true, if the request is sent in descending order.
	Desc bool
	// Concurrency is 1, if it only sends the request to a single storage unit when
	// ResponseIterator.Next is called. If concurrency is greater than 1, the request will be
	// sent to multiple storage units concurrently.
	Concurrency int
	// IsolationLevel is the isolation level, default is SI.
	IsolationLevel IsoLevel
	// Priority is the priority of this KV request, its value may be PriorityNormal/PriorityLow/PriorityHigh.
	Priority int
	// NotFillCache makes this request do not touch the LRU cache of the underlying storage.
	NotFillCache bool
	// SyncLog decides whether the WAL(write-ahead log) of this request should be synchronized.
	SyncLog bool
	// Streaming indicates using streaming API for this request, result in that one Next()
	// call would not corresponds to a whole region result.
	Streaming bool
	// MemTracker is used to trace and control memory usage in co-processor layer.
	MemTracker *memory.Tracker
	// ReplicaRead is used for reading data from replicas, only follower is supported at this time.
	ReplicaRead ReplicaReadType
}

// ResultSubset represents a result subset from a single storage unit.
// TODO: Find a better interface for ResultSubset that can reuse bytes.
type ResultSubset interface {
	// GetData gets the data.
	GetData() []byte
	// GetStartKey gets the start key.
	GetStartKey() Key
	// GetExecDetails gets the detail information.
	GetExecDetails() *execdetails.ExecDetails
	// MemSize returns how many bytes of memory this result use for tracing memory usage.
	MemSize() int64
}

// Response represents the response returned from KV layer.
type Response interface {
	// Next returns a resultSubset from a single storage unit.
	// When full result set is returned, nil is returned.
	Next(ctx context.Context) (resultSubset ResultSubset, err error)
	// Close response.
	Close() error
}

// Snapshot defines the interface for the snapshot fetched from KV store.
type Snapshot interface {
	Retriever
	// BatchGet gets a batch of values from snapshot.
	BatchGet(keys []Key) (map[string][]byte, error)
	// SetPriority snapshot set the priority
	SetPriority(priority int)

	// SetOption sets an option with a value, when val is nil, uses the default
	// value of this option. Only ReplicaRead is supported for snapshot
	SetOption(opt Option, val interface{})
	// DelOption deletes an option.
	DelOption(opt Option)
}

// Driver is the interface that must be implemented by a KV storage.
type Driver interface {
	// Open returns a new Storage.
	// The path is the string for storage specific format.
	Open(path string) (Storage, error)
}

// Storage defines the interface for storage.
// Isolation should be at least SI(SNAPSHOT ISOLATION)
type Storage interface {
	// Begin transaction
	Begin() (Transaction, error)
	// BeginWithStartTS begins transaction with startTS.
	BeginWithStartTS(startTS uint64) (Transaction, error)
	// GetSnapshot gets a snapshot that is able to read any data which data is <= ver.
	// if ver is MaxVersion or > current max committed version, we will use current version for this snapshot.
	GetSnapshot(ver Version) (Snapshot, error)
	// GetClient gets a client instance.
	GetClient() Client
	// Close store
	Close() error
	// UUID return a unique ID which represents a Storage.
	UUID() string
	// CurrentVersion returns current max committed version.
	CurrentVersion() (Version, error)
	// GetOracle gets a timestamp oracle client.
	GetOracle() oracle.Oracle
	// SupportDeleteRange gets the storage support delete range or not.
	SupportDeleteRange() (supported bool)
	// Name gets the name of the storage engine
	Name() string
	// Describe returns of brief introduction of the storage
	Describe() string
	// ShowStatus returns the specified status of the storage
	ShowStatus(ctx context.Context, key string) (interface{}, error)
}

// FnKeyCmp is the function for iterator the keys
type FnKeyCmp func(key Key) bool

// Iterator is the interface for a iterator on KV store.
type Iterator interface {
	Valid() bool
	Key() Key
	Value() []byte
	Next() error
	Close()
}

// SplitableStore is the kv store which supports split regions.
type SplitableStore interface {
	SplitRegions(ctx context.Context, splitKey [][]byte, scatter bool) (regionID []uint64, err error)
	WaitScatterRegionFinish(regionID uint64, backOff int) error
	CheckRegionInScattering(regionID uint64) (bool, error)
}

// Used for pessimistic lock wait time
// these two constants are special for lock protocol with tikv
// 0 means always wait, -1 means nowait, others meaning lock wait in milliseconds
var (
	LockAlwaysWait = int64(0)
	LockNoWait     = int64(-1)
)<|MERGE_RESOLUTION|>--- conflicted
+++ resolved
@@ -200,10 +200,7 @@
 	WaitStartTime         time.Time
 	PessimisticLockWaited *int32
 	LockKeysDuration      *time.Duration
-<<<<<<< HEAD
-=======
 	LockKeysCount         *int32
->>>>>>> 58c29151
 }
 
 // Client is used to send request to KV layer.
