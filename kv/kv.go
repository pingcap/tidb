// Copyright 2015 PingCAP, Inc.
//
// Licensed under the Apache License, Version 2.0 (the "License");
// you may not use this file except in compliance with the License.
// You may obtain a copy of the License at
//
//     http://www.apache.org/licenses/LICENSE-2.0
//
// Unless required by applicable law or agreed to in writing, software
// distributed under the License is distributed on an "AS IS" BASIS,
// See the License for the specific language governing permissions and
// limitations under the License.

package kv

import (
	"github.com/pingcap/tidb/store/tikv/oracle"
	goctx "golang.org/x/net/context"
)

// Transaction options
const (
	// PresumeKeyNotExists indicates that when dealing with a Get operation but failing to read data from cache,
	// we presume that the key does not exist in Store. The actual existence will be checked before the
	// transaction's commit.
	// This option is an optimization for frequent checks during a transaction, e.g. batch inserts.
	PresumeKeyNotExists Option = iota + 1
	// PresumeKeyNotExistsError is the option key for error.
	// When PresumeKeyNotExists is set and condition is not match, should throw the error.
	PresumeKeyNotExistsError
	// BinlogInfo contains the binlog data and client.
	BinlogInfo
	// Skip existing check when "prewrite".
	SkipCheckForWrite
	// SchemaLeaseChecker is used for schema lease check.
	SchemaLeaseChecker
<<<<<<< HEAD
	// Priority marks the priority of this transaction.
	Priority
)

// Priority value for transaction priority.
const (
	PriorityNormal int = iota
	PriorityLow
	PriorityHigh
=======
	// IsolationLevel sets isolation level for current transaction. The default level is SI.
	IsolationLevel
)

// IsoLevel is the transaction's isolation level.
type IsoLevel int

const (
	// SI stands for 'snapshot isolation'.
	SI IsoLevel = iota
	// RC stands for 'read committed'.
	RC
>>>>>>> c09cb142
)

// Those limits is enforced to make sure the transaction can be well handled by TiKV.
var (
	// TxnEntrySizeLimit is limit of single entry size (len(key) + len(value)).
	TxnEntrySizeLimit = 6 * 1024 * 1024
	// TxnEntryCountLimit  is limit of number of entries in the MemBuffer.
	TxnEntryCountLimit uint64 = 300 * 1000
	// TxnTotalSizeLimit is limit of the sum of all entry size.
	TxnTotalSizeLimit = 100 * 1024 * 1024
)

// Retriever is the interface wraps the basic Get and Seek methods.
type Retriever interface {
	// Get gets the value for key k from kv store.
	// If corresponding kv pair does not exist, it returns nil and ErrNotExist.
	Get(k Key) ([]byte, error)
	// Seek creates an Iterator positioned on the first entry that k <= entry's key.
	// If such entry is not found, it returns an invalid Iterator with no error.
	// The Iterator must be Closed after use.
	Seek(k Key) (Iterator, error)

	// SeekReverse creates a reversed Iterator positioned on the first entry which key is less than k.
	// The returned iterator will iterate from greater key to smaller key.
	// If k is nil, the returned iterator will be positioned at the last key.
	SeekReverse(k Key) (Iterator, error)
}

// Mutator is the interface wraps the basic Set and Delete methods.
type Mutator interface {
	// Set sets the value for key k as v into kv store.
	// v must NOT be nil or empty, otherwise it returns ErrCannotSetNilValue.
	Set(k Key, v []byte) error
	// Delete removes the entry for key k from kv store.
	Delete(k Key) error
}

// RetrieverMutator is the interface that groups Retriever and Mutator interfaces.
type RetrieverMutator interface {
	Retriever
	Mutator
}

// MemBuffer is an in-memory kv collection, can be used to buffer write operations.
type MemBuffer interface {
	RetrieverMutator
	// Size returns sum of keys and values length.
	Size() int
	// Len returns the number of entries in the DB.
	Len() int
}

// Transaction defines the interface for operations inside a Transaction.
// This is not thread safe.
type Transaction interface {
	MemBuffer
	// Commit commits the transaction operations to KV store.
	Commit() error
	// Rollback undoes the transaction operations to KV store.
	Rollback() error
	// String implements fmt.Stringer interface.
	String() string
	// LockKeys tries to lock the entries with the keys in KV store.
	LockKeys(keys ...Key) error
	// SetOption sets an option with a value, when val is nil, uses the default
	// value of this option.
	SetOption(opt Option, val interface{})
	// DelOption deletes an option.
	DelOption(opt Option)
	// IsReadOnly checks if the transaction has only performed read operations.
	IsReadOnly() bool
	// StartTS returns the transaction start timestamp.
	StartTS() uint64
	// Valid returns if the transaction is valid.
	// A transaction become invalid after commit or rollback.
	Valid() bool
}

// Client is used to send request to KV layer.
type Client interface {
	// Send sends request to KV layer, returns a Response.
	Send(ctx goctx.Context, req *Request) Response

	// IsRequestTypeSupported checks if reqType and subType is supported.
	IsRequestTypeSupported(reqType, subType int64) bool
}

// ReqTypes.
const (
	ReqTypeSelect = 101
	ReqTypeIndex  = 102
	ReqTypeDAG    = 103

	ReqSubTypeBasic   = 0
	ReqSubTypeDesc    = 10000
	ReqSubTypeGroupBy = 10001
	ReqSubTypeTopN    = 10002
)

// Request represents a kv request.
type Request struct {
	// Tp is the request type.
	Tp        int64
	Data      []byte
	KeyRanges []KeyRange
	// KeepOrder is true, if the response should be returned in order.
	KeepOrder bool
	// Desc is true, if the request is sent in descending order.
	Desc bool
	// Concurrency is 1, if it only sends the request to a single storage unit when
	// ResponseIterator.Next is called. If concurrency is greater than 1, the request will be
	// sent to multiple storage units concurrently.
	Concurrency int
	// IsolationLevel is the isolation level, default is SI.
	IsolationLevel IsoLevel
}

// Response represents the response returned from KV layer.
type Response interface {
	// Next returns a resultSubset from a single storage unit.
	// When full result set is returned, nil is returned.
	// TODO: Find a better interface for resultSubset that can avoid allocation and reuse bytes.
	Next() (resultSubset []byte, err error)
	// Close response.
	Close() error
}

// Snapshot defines the interface for the snapshot fetched from KV store.
type Snapshot interface {
	Retriever
	// BatchGet gets a batch of values from snapshot.
	BatchGet(keys []Key) (map[string][]byte, error)
}

// Driver is the interface that must be implemented by a KV storage.
type Driver interface {
	// Open returns a new Storage.
	// The path is the string for storage specific format.
	Open(path string) (Storage, error)
}

// Storage defines the interface for storage.
// Isolation should be at least SI(SNAPSHOT ISOLATION)
type Storage interface {
	// Begin transaction
	Begin() (Transaction, error)
	// BeginWithStartTS begins transaction with startTS.
	BeginWithStartTS(startTS uint64) (Transaction, error)
	// GetSnapshot gets a snapshot that is able to read any data which data is <= ver.
	// if ver is MaxVersion or > current max committed version, we will use current version for this snapshot.
	GetSnapshot(ver Version) (Snapshot, error)
	// GetClient gets a client instance.
	GetClient() Client
	// Close store
	Close() error
	// UUID return a unique ID which represents a Storage.
	UUID() string
	// CurrentVersion returns current max committed version.
	CurrentVersion() (Version, error)
	// GetOracle gets a timestamp oracle client.
	GetOracle() oracle.Oracle
}

// FnKeyCmp is the function for iterator the keys
type FnKeyCmp func(key Key) bool

// Iterator is the interface for a iterator on KV store.
type Iterator interface {
	Valid() bool
	Key() Key
	Value() []byte
	Next() error
	Close()
}<|MERGE_RESOLUTION|>--- conflicted
+++ resolved
@@ -34,7 +34,8 @@
 	SkipCheckForWrite
 	// SchemaLeaseChecker is used for schema lease check.
 	SchemaLeaseChecker
-<<<<<<< HEAD
+	// IsolationLevel sets isolation level for current transaction. The default level is SI.
+	IsolationLevel
 	// Priority marks the priority of this transaction.
 	Priority
 )
@@ -44,9 +45,6 @@
 	PriorityNormal int = iota
 	PriorityLow
 	PriorityHigh
-=======
-	// IsolationLevel sets isolation level for current transaction. The default level is SI.
-	IsolationLevel
 )
 
 // IsoLevel is the transaction's isolation level.
@@ -57,7 +55,6 @@
 	SI IsoLevel = iota
 	// RC stands for 'read committed'.
 	RC
->>>>>>> c09cb142
 )
 
 // Those limits is enforced to make sure the transaction can be well handled by TiKV.
