--- conflicted
+++ resolved
@@ -314,15 +314,10 @@
 	TaskID uint64
 	// TiDBServerID is the specified TiDB serverID to execute request. `0` means all TiDB instances.
 	TiDBServerID uint64
-<<<<<<< HEAD
-	// This request is on TemporaryTable.
-	IsTemporaryTable bool
-=======
 	// IsStaleness indicates whether the request read staleness data
 	IsStaleness bool
 	// MatchStoreLabels indicates the labels the store should be matched
 	MatchStoreLabels []*metapb.StoreLabel
->>>>>>> 1676b089
 }
 
 // ResultSubset represents a result subset from a single storage unit.
