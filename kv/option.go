// Copyright 2021 PingCAP, Inc.

// Licensed under the Apache License, Version 2.0 (the "License");
// you may not use this file except in compliance with the License.
// You may obtain a copy of the License at
//
//     http://www.apache.org/licenses/LICENSE-2.0
//
// Unless required by applicable law or agreed to in writing, software
// distributed under the License is distributed on an "AS IS" BASIS,
// See the License for the specific language governing permissions and
// limitations under the License.

package kv

// Transaction options
const (
	// BinlogInfo contains the binlog data and client.
	BinlogInfo int = iota + 1
	// SchemaChecker is used for checking schema-validity.
	SchemaChecker
	// IsolationLevel sets isolation level for current transaction. The default level is SI.
	IsolationLevel
	// Priority marks the priority of this transaction.
	Priority
	// NotFillCache makes this request do not touch the LRU cache of the underlying storage.
	NotFillCache
	// SyncLog decides whether the WAL(write-ahead log) of this request should be synchronized.
	SyncLog
	// KeyOnly retrieve only keys, it can be used in scan now.
	KeyOnly
	// Pessimistic is defined for pessimistic lock
	Pessimistic
	// SnapshotTS is defined to set snapshot ts.
	SnapshotTS
	// Set replica read
	ReplicaRead
	// Set task ID
	TaskID
	// InfoSchema is schema version used by txn startTS.
	InfoSchema
	// CollectRuntimeStats is used to enable collect runtime stats.
	CollectRuntimeStats
	// SchemaAmender is used to amend mutations for pessimistic transactions
	SchemaAmender
	// SampleStep skips 'SampleStep - 1' number of keys after each returned key.
	SampleStep
	// CommitHook is a callback function called right after the transaction gets committed
	CommitHook
	// EnableAsyncCommit indicates whether async commit is enabled
	EnableAsyncCommit
	// Enable1PC indicates whether one-phase commit is enabled
	Enable1PC
	// GuaranteeLinearizability indicates whether to guarantee linearizability at the cost of an extra tso request before prewrite
	GuaranteeLinearizability
	// TxnScope indicates which @@txn_scope this transaction will work with.
	TxnScope
	// StalenessReadOnly indicates whether the transaction is staleness read only transaction
	IsStalenessReadOnly
	// MatchStoreLabels indicates the labels the store should be matched
	MatchStoreLabels
<<<<<<< HEAD
	// SessionID store the session (connection) ID to the transaction.
	SessionID
)
=======
)

// ReplicaReadType is the type of replica to read data from
type ReplicaReadType byte

const (
	// ReplicaReadLeader stands for 'read from leader'.
	ReplicaReadLeader ReplicaReadType = iota
	// ReplicaReadFollower stands for 'read from follower'.
	ReplicaReadFollower
	// ReplicaReadMixed stands for 'read from leader and follower and learner'.
	ReplicaReadMixed
)

// IsFollowerRead checks if follower is going to be used to read data.
func (r ReplicaReadType) IsFollowerRead() bool {
	return r != ReplicaReadLeader
}
>>>>>>> d641810f
<|MERGE_RESOLUTION|>--- conflicted
+++ resolved
@@ -59,11 +59,8 @@
 	IsStalenessReadOnly
 	// MatchStoreLabels indicates the labels the store should be matched
 	MatchStoreLabels
-<<<<<<< HEAD
 	// SessionID store the session (connection) ID to the transaction.
 	SessionID
-)
-=======
 )
 
 // ReplicaReadType is the type of replica to read data from
@@ -81,5 +78,4 @@
 // IsFollowerRead checks if follower is going to be used to read data.
 func (r ReplicaReadType) IsFollowerRead() bool {
 	return r != ReplicaReadLeader
-}
->>>>>>> d641810f
+}