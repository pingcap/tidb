--- conflicted
+++ resolved
@@ -70,15 +70,12 @@
 	KVFilter
 	// SnapInterceptor is used for setting the interceptor for snapshot
 	SnapInterceptor
-<<<<<<< HEAD
+	// CommitTSUpperBoundChec is used by cached table
+	// The commitTS must be greater than all the write lock lease of the visited cached table.
+	CommitTSUpperBoundCheck
 	// RPCInterceptor is interceptor.RPCInterceptor on Transaction or Snapshot, used to decorate
 	// additional logic before and after the underlying client-go RPC request.
 	RPCInterceptor
-=======
-	// CommitTSUpperBoundChec is used by cached table
-	// The commitTS must be greater than all the write lock lease of the visited cached table.
-	CommitTSUpperBoundCheck
->>>>>>> 86ed4c41
 )
 
 // ReplicaReadType is the type of replica to read data from
