// Copyright 2021 PingCAP, Inc.

// Licensed under the Apache License, Version 2.0 (the "License");
// you may not use this file except in compliance with the License.
// You may obtain a copy of the License at
//
//     http://www.apache.org/licenses/LICENSE-2.0
//
// Unless required by applicable law or agreed to in writing, software
// distributed under the License is distributed on an "AS IS" BASIS,
// WITHOUT WARRANTIES OR CONDITIONS OF ANY KIND, either express or implied.
// See the License for the specific language governing permissions and
// limitations under the License.

package kv

import (
	"context"

	"github.com/pingcap/errors"
	"github.com/tikv/client-go/v2/util"
)

// Transaction options
const (
	// BinlogInfo contains the binlog data and client.
	BinlogInfo int = iota + 1
	// SchemaChecker is used for checking schema-validity.
	SchemaChecker
	// IsolationLevel sets isolation level for current transaction. The default level is SI.
	IsolationLevel
	// Priority marks the priority of this transaction.
	Priority
	// NotFillCache makes this request do not touch the LRU cache of the underlying storage.
	NotFillCache
	// SyncLog is not used anymore.
	SyncLog
	// KeyOnly retrieve only keys, it can be used in scan now.
	KeyOnly
	// Pessimistic is defined for pessimistic lock
	Pessimistic
	// SnapshotTS is defined to set snapshot ts.
	SnapshotTS
	// Set replica read
	ReplicaRead
	// Set task ID
	TaskID
	// InfoSchema is schema version used by txn startTS.
	InfoSchema
	// CollectRuntimeStats is used to enable collect runtime stats.
	CollectRuntimeStats
	// SchemaAmender is used to amend mutations for pessimistic transactions
	SchemaAmender
	// SampleStep skips 'SampleStep - 1' number of keys after each returned key.
	SampleStep
	// CommitHook is a callback function called right after the transaction gets committed
	CommitHook
	// EnableAsyncCommit indicates whether async commit is enabled
	EnableAsyncCommit
	// Enable1PC indicates whether one-phase commit is enabled
	Enable1PC
	// GuaranteeLinearizability indicates whether to guarantee linearizability at the cost of an extra tso request before prewrite
	GuaranteeLinearizability
	// TxnScope indicates which @@txn_scope this transaction will work with.
	TxnScope
	// ReadReplicaScope
	ReadReplicaScope
	// StalenessReadOnly indicates whether the transaction is staleness read only transaction
	IsStalenessReadOnly
	// MatchStoreLabels indicates the labels the store should be matched
	MatchStoreLabels
	// ResourceGroupTag indicates the resource group tag of the kv request.
	ResourceGroupTag
	// ResourceGroupTagger can be used to set the ResourceGroupTag dynamically according to the request content. It will be used only when ResourceGroupTag is nil.
	ResourceGroupTagger
	// KVFilter indicates the filter to ignore key-values in the transaction's memory buffer.
	KVFilter
	// SnapInterceptor is used for setting the interceptor for snapshot
	SnapInterceptor
	// CommitTSUpperBoundChec is used by cached table
	// The commitTS must be greater than all the write lock lease of the visited cached table.
	CommitTSUpperBoundCheck
	// RPCInterceptor is interceptor.RPCInterceptor on Transaction or Snapshot, used to decorate
	// additional logic before and after the underlying client-go RPC request.
	RPCInterceptor
	// TableToColumnMaps is a map from tableID to a series of maps. The maps are needed when checking data consistency.
	// Save them here to reduce redundant computations.
	TableToColumnMaps
	// AssertionLevel controls how strict the assertions on data during transactions should be.
	AssertionLevel
	// RequestSourceInternal set request source scope of transaction.
	RequestSourceInternal
	// RequestSourceType set request source type of the current statement.
	RequestSourceType
	// ReplicaReadAdjuster set the adjust function of cop requsts.
	ReplicaReadAdjuster
	// ScanBatchSize set the iter scan batch size.
	ScanBatchSize
	// TxnSource set the source of this transaction.
	// We use an uint64 to represent the source of a transaction.
	// The first 8 bits are reserved for TiCDC to implement BDR synchronization,
	// and the next 8 bits are reserved for Lossy DDL reorg Backfill job.
	// The remaining 48 bits are reserved for extendability.
	TxnSource
	// ResourceGroupName set the bind resource group name.
	ResourceGroupName
	// LoadBasedReplicaReadThreshold sets the TiKV wait duration threshold of enabling replica read automatically.
	LoadBasedReplicaReadThreshold
)

// ReplicaReadType is the type of replica to read data from
type ReplicaReadType byte

const (
	// ReplicaReadLeader stands for 'read from leader'.
	ReplicaReadLeader ReplicaReadType = iota
	// ReplicaReadFollower stands for 'read from follower'.
	ReplicaReadFollower
	// ReplicaReadMixed stands for 'read from leader and follower'.
	ReplicaReadMixed
	// ReplicaReadClosest stands for 'read from leader and follower which locates with the same zone'
	ReplicaReadClosest
	// ReplicaReadClosestAdaptive stands for 'read from follower which locates in the same zone if the response size exceeds certain threshold'
	ReplicaReadClosestAdaptive
	// ReplicaReadLearner stands for 'read from learner'.
	ReplicaReadLearner
	// ReplicaReadPreferLeader stands for 'read from leader and auto-turn to followers if leader is abnormal'.
	ReplicaReadPreferLeader
)

// IsFollowerRead checks if follower is going to be used to read data.
func (r ReplicaReadType) IsFollowerRead() bool {
	return r != ReplicaReadLeader
}

// IsClosestRead checks whether is going to request closet store to read
func (r ReplicaReadType) IsClosestRead() bool {
	return r == ReplicaReadClosest
}

// RequestSourceKey is used as the key of request source type in context.
var RequestSourceKey = util.RequestSourceKey

// RequestSource is the scope and type of the request and it's passed by go context.
type RequestSource = util.RequestSource

// WithInternalSourceType create context with internal source.
var WithInternalSourceType = util.WithInternalSourceType

// GetInternalSourceType get internal source
func GetInternalSourceType(ctx context.Context) string {
	v := ctx.Value(util.RequestSourceKey)
	if v == nil {
		return ""
	}
	return v.(util.RequestSource).RequestSourceType
}

const (
	// InternalTxnOthers is the type of requests that consume low resources.
	// This reduces the size of metrics.
	InternalTxnOthers = util.InternalTxnOthers
	// InternalTxnGC is the type of GC txn.
	InternalTxnGC = util.InternalTxnGC
	// InternalTxnBootstrap is the type of TiDB bootstrap txns.
	InternalTxnBootstrap = InternalTxnOthers
	// InternalTxnMeta is the type of the miscellaneous meta usage.
	InternalTxnMeta = util.InternalTxnMeta
	// InternalTxnDDL is the type of inner txns in ddl module.
	InternalTxnDDL = "ddl"
	// InternalTxnBackfillDDLPrefix is the prefix of the types of DDL operations needs backfilling.
	InternalTxnBackfillDDLPrefix = "ddl_"
	// InternalTxnCacheTable is the type of cache table usage.
	InternalTxnCacheTable = InternalTxnOthers
	// InternalTxnStats is the type of statistics txn.
	InternalTxnStats = "stats"
	// InternalTxnBindInfo is the type of bind info txn.
	InternalTxnBindInfo = InternalTxnOthers
	// InternalTxnSysVar is the type of sys var txn.
	InternalTxnSysVar = InternalTxnOthers
	// InternalTxnTelemetry is the type of telemetry.
	InternalTxnTelemetry = InternalTxnOthers
	// InternalTxnAdmin is the type of admin operations.
	InternalTxnAdmin = "admin"
	// InternalTxnPrivilege is the type of privilege txn.
	InternalTxnPrivilege = InternalTxnOthers
	// InternalTxnTools is the type of tools usage of TiDB.
	// Do not classify different tools by now.
	InternalTxnTools = "tools"
	// InternalTxnBR is the type of BR usage.
	InternalTxnBR = InternalTxnTools
	// InternalTxnTrace handles the trace statement.
	InternalTxnTrace = "Trace"
	// InternalTxnTTL is the type of TTL usage
	InternalTxnTTL = "TTL"
	// InternalLoadData is the type of LOAD DATA usage
	InternalLoadData = "LoadData"
	// InternalImportInto is the type of IMPORT INTO usage
	InternalImportInto = "ImportInto"
	// InternalDistTask is the type of distributed task.
	InternalDistTask = "DistTask"
<<<<<<< HEAD
	// InternalRunaway is the type of runaway query task.
	InternalRunaway = "runaway"
=======
	// InternalTimer is the type of internal timer
	InternalTimer = "Timer"
>>>>>>> 4ca930df
)

// The bitmap:
// |RESERVED|LOSSY_DDL_REORG_SOURCE_BITS|CDC_WRITE_SOURCE_BITS|
// |  48    |             8             | 4(RESERVED) |  4    |
const (
	// TiCDC uses 1 - 255 to indicate the source of TiDB.
	// For now, 1 - 15 are reserved for TiCDC to implement BDR synchronization.
	// 16 - 255 are reserved for extendability.
	cdcWriteSourceBits = 8
	cdcWriteSourceMax  = (1 << cdcWriteSourceBits) - 1

	// TiCDC uses 1-255 to indicate the change from a lossy DDL reorg Backfill job.
	// For now, we only use 1 for column reorg backfill job.
	lossyDDLReorgSourceBits   = 8
	LossyDDLColumnReorgSource = 1
	lossyDDLReorgSourceMax    = (1 << lossyDDLReorgSourceBits) - 1
	lossyDDLReorgSourceShift  = cdcWriteSourceBits
)

// SetCDCWriteSource sets the TiCDC write source in the txnSource.
func SetCDCWriteSource(txnSource *uint64, value uint64) error {
	if value > cdcWriteSourceBits {
		return errors.Errorf("value %d is out of TiCDC write source range, should be in [1, 15]",
			value)
	}
	*txnSource |= value

	return nil
}

func getCDCWriteSource(txnSource uint64) uint64 {
	return txnSource & cdcWriteSourceMax
}

func isCDCWriteSourceSet(txnSource uint64) bool {
	return (txnSource & cdcWriteSourceMax) != 0
}

// SetLossyDDLReorgSource sets the lossy DDL reorg source in the txnSource.
func SetLossyDDLReorgSource(txnSource *uint64, value uint64) error {
	if value > lossyDDLReorgSourceMax {
		return errors.Errorf("value %d is out of lossy DDL reorg source range, should be in [1, %d]",
			value, lossyDDLReorgSourceMax)
	}
	*txnSource |= value << lossyDDLReorgSourceShift

	return nil
}

func getLossyDDLReorgSource(txnSource uint64) uint64 {
	return (txnSource >> lossyDDLReorgSourceShift) & lossyDDLReorgSourceMax
}

func isLossyDDLReorgSourceSet(txnSource uint64) bool {
	return (txnSource >> lossyDDLReorgSourceShift) != 0
}<|MERGE_RESOLUTION|>--- conflicted
+++ resolved
@@ -199,13 +199,10 @@
 	InternalImportInto = "ImportInto"
 	// InternalDistTask is the type of distributed task.
 	InternalDistTask = "DistTask"
-<<<<<<< HEAD
+	// InternalTimer is the type of internal timer
+	InternalTimer = "Timer"
 	// InternalRunaway is the type of runaway query task.
 	InternalRunaway = "runaway"
-=======
-	// InternalTimer is the type of internal timer
-	InternalTimer = "Timer"
->>>>>>> 4ca930df
 )
 
 // The bitmap:
