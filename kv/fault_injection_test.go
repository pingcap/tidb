--- conflicted
+++ resolved
@@ -47,19 +47,11 @@
 	c.Assert(err.Error(), Equals, err1.Error())
 	c.Assert(b, IsNil)
 
-<<<<<<< HEAD
-	bs, err := snap.BatchGet(context.TODO(), nil)
-	c.Assert(err.Error(), Equals, err1.Error())
-	c.Assert(bs, IsNil)
-
-	bs, err = txn.BatchGet(context.TODO(), nil)
-=======
 	bs, err := snap.BatchGet(context.Background(), nil)
 	c.Assert(err.Error(), Equals, err1.Error())
 	c.Assert(bs, IsNil)
 
 	bs, err = txn.BatchGet(context.Background(), nil)
->>>>>>> 036e7e20
 	c.Assert(err.Error(), Equals, err1.Error())
 	c.Assert(bs, IsNil)
 
@@ -79,11 +71,7 @@
 	c.Assert(err, IsNil)
 	c.Assert(b, IsNil)
 
-<<<<<<< HEAD
-	bs, err = txn.BatchGet(context.TODO(), nil)
-=======
 	bs, err = txn.BatchGet(context.Background(), nil)
->>>>>>> 036e7e20
 	c.Assert(err, IsNil)
 	c.Assert(bs, IsNil)
 
@@ -91,11 +79,7 @@
 	c.Assert(terror.ErrorEqual(kv.ErrNotExist, err), IsTrue)
 	c.Assert(b, IsNil)
 
-<<<<<<< HEAD
-	bs, err = snap.BatchGet(context.TODO(), []kv.Key{[]byte("a")})
-=======
 	bs, err = snap.BatchGet(context.Background(), []kv.Key{[]byte("a")})
->>>>>>> 036e7e20
 	c.Assert(err, IsNil)
 	c.Assert(len(bs), Equals, 0)
 
