// Copyright 2015 PingCAP, Inc.
//
// Licensed under the Apache License, Version 2.0 (the "License");
// you may not use this file except in compliance with the License.
// You may obtain a copy of the License at
//
//     http://www.apache.org/licenses/LICENSE-2.0
//
// Unless required by applicable law or agreed to in writing, software
// distributed under the License is distributed on an "AS IS" BASIS,
// See the License for the specific language governing permissions and
// limitations under the License.

package kv

import (
	"github.com/juju/errors"
	"github.com/ngaut/pool"
	"github.com/pingcap/tidb/util/errors2"
)

// conditionType is the type for condition consts.
type conditionType int

const (
	// conditionIfNotExist means the condition doesn't exist.
	conditionIfNotExist conditionType = iota + 1
	// conditionIfEqual means the condition is equals.
	conditionIfEqual
	// conditionForceSet means the condition is force set.
	conditionForceSet
)

var (
	p = pool.NewCache("memdb pool", 100, func() interface{} {
		return NewMemDbBuffer()
	})
)

// conditionValue is a data structure used to store current stored data and data verification condition.
type conditionValue struct {
	originValue []byte
	condition   conditionType
}

// IsErrNotFound checks if err is a kind of NotFound error.
func IsErrNotFound(err error) bool {
	if errors2.ErrorEqual(err, ErrNotExist) {
		return true
	}

	return false
}

// MemBuffer is the interface for transaction buffer of update in a transaction
type MemBuffer interface {
	// shares the same interface as the read-only snapshot
	// and it implies that MemBuffer's iterator should iterate its kv pairs in the same order as snapshot
	Snapshot
	// Set associates key with value
	Set([]byte, []byte) error
}

// UnionStore is an implement of Store which contains a buffer for update.
type UnionStore struct {
	Dirty    MemBuffer // updates are buffered in memory
	Snapshot Snapshot  // for read
}

// NewUnionStore builds a new UnionStore.
<<<<<<< HEAD
func NewUnionStore(snapshot Snapshot) UnionStore {
	dirty := p.Get().(*memdb.DB)
=======
func NewUnionStore(snapshot Snapshot) (UnionStore, error) {
	dirty := p.Get().(MemBuffer)
>>>>>>> 2cd30ece
	return UnionStore{
		Dirty:    dirty,
		Snapshot: snapshot,
	}
}

// Get implements the Store Get interface.
func (us *UnionStore) Get(key []byte) (value []byte, err error) {
	// Get from update records frist
	value, err = us.Dirty.Get(key)
	if IsErrNotFound(err) {
		// Try get from snapshot
		return us.Snapshot.Get(key)
	}
	if err != nil {
		return nil, errors.Trace(err)
	}

	if len(value) == 0 { // Deleted marker
		return nil, errors.Trace(ErrNotExist)
	}

	return value, nil
}

// Set implements the Store Set interface.
func (us *UnionStore) Set(key []byte, value []byte) error {
	return us.Dirty.Set(key, value)
}

// Seek implements the Snapshot Seek interface.
func (us *UnionStore) Seek(key []byte, txn Transaction) (Iterator, error) {
	snapshotIt := us.Snapshot.NewIterator(key)
	dirtyIt := us.Dirty.NewIterator(key)
	it := newUnionIter(dirtyIt, snapshotIt)
	return it, nil
}

// Delete implements the Store Delete interface.
func (us *UnionStore) Delete(k []byte) error {
	// Mark as deleted
	val, err := us.Dirty.Get(k)
	if err != nil {
		if !IsErrNotFound(err) { // something wrong
			return errors.Trace(err)
		}

		// missed in dirty
		val, err = us.Snapshot.Get(k)
		if err != nil {
			if IsErrNotFound(err) {
				return errors.Trace(ErrNotExist)
			}
		}
	}

	if len(val) == 0 { // deleted marker, already deleted
		return errors.Trace(ErrNotExist)
	}

	return us.Dirty.Set(k, nil)
}

// Close implements the Store Close interface.
func (us *UnionStore) Close() error {
	us.Snapshot.Release()
	us.Dirty.Release()
	p.Put(us.Dirty)
	return nil
}<|MERGE_RESOLUTION|>--- conflicted
+++ resolved
@@ -68,13 +68,8 @@
 }
 
 // NewUnionStore builds a new UnionStore.
-<<<<<<< HEAD
 func NewUnionStore(snapshot Snapshot) UnionStore {
-	dirty := p.Get().(*memdb.DB)
-=======
-func NewUnionStore(snapshot Snapshot) (UnionStore, error) {
 	dirty := p.Get().(MemBuffer)
->>>>>>> 2cd30ece
 	return UnionStore{
 		Dirty:    dirty,
 		Snapshot: snapshot,
