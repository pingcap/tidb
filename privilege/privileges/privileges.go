// Copyright 2015 PingCAP, Inc.
//
// Licensed under the Apache License, Version 2.0 (the "License");
// you may not use this file except in compliance with the License.
// You may obtain a copy of the License at
//
//     http://www.apache.org/licenses/LICENSE-2.0
//
// Unless required by applicable law or agreed to in writing, software
// distributed under the License is distributed on an "AS IS" BASIS,
// WITHOUT WARRANTIES OR CONDITIONS OF ANY KIND, either express or implied.
// See the License for the specific language governing permissions and
// limitations under the License.

package privileges

import (
	"crypto/tls"
	"crypto/x509"
	"errors"
	"fmt"
	"strings"
	"sync"

	"github.com/pingcap/tidb/infoschema"
	"github.com/pingcap/tidb/parser/auth"
	"github.com/pingcap/tidb/parser/mysql"
	"github.com/pingcap/tidb/privilege"
	"github.com/pingcap/tidb/sessionctx"
	"github.com/pingcap/tidb/types"
	"github.com/pingcap/tidb/util"
	"github.com/pingcap/tidb/util/logutil"
	"github.com/pingcap/tidb/util/sem"
	"go.uber.org/zap"
)

// SkipWithGrant causes the server to start without using the privilege system at all.
var SkipWithGrant = false

var _ privilege.Manager = (*UserPrivileges)(nil)
var dynamicPrivs = []string{
	"BACKUP_ADMIN",
	"RESTORE_ADMIN",
	"SYSTEM_USER",
	"SYSTEM_VARIABLES_ADMIN",
	"ROLE_ADMIN",
	"CONNECTION_ADMIN",
	"PLACEMENT_ADMIN",                 // Can Create/Drop/Alter PLACEMENT POLICY
	"DASHBOARD_CLIENT",                // Can login to the TiDB-Dashboard.
	"RESTRICTED_TABLES_ADMIN",         // Can see system tables when SEM is enabled
	"RESTRICTED_STATUS_ADMIN",         // Can see all status vars when SEM is enabled.
	"RESTRICTED_VARIABLES_ADMIN",      // Can see all variables when SEM is enabled
	"RESTRICTED_USER_ADMIN",           // User can not have their access revoked by SUPER users.
	"RESTRICTED_CONNECTION_ADMIN",     // Can not be killed by PROCESS/CONNECTION_ADMIN privilege
	"RESTRICTED_REPLICA_WRITER_ADMIN", // Can write to the sever even when tidb_restriced_read_only is turned on.
}
var dynamicPrivLock sync.Mutex

// UserPrivileges implements privilege.Manager interface.
// This is used to check privilege for the current user.
type UserPrivileges struct {
	user string
	host string
	*Handle
}

// RequestDynamicVerificationWithUser implements the Manager interface.
func (p *UserPrivileges) RequestDynamicVerificationWithUser(privName string, grantable bool, user *auth.UserIdentity) bool {
	if SkipWithGrant {
		return true
	}

	if user == nil {
		return false
	}

	mysqlPriv := p.Handle.Get()
	roles := mysqlPriv.getDefaultRoles(user.Username, user.Hostname)
	return mysqlPriv.RequestDynamicVerification(roles, user.Username, user.Hostname, privName, grantable)
}

// HasExplicitlyGrantedDynamicPrivilege checks if a user has a DYNAMIC privilege
// without accepting SUPER privilege as a fallback.
func (p *UserPrivileges) HasExplicitlyGrantedDynamicPrivilege(activeRoles []*auth.RoleIdentity, privName string, grantable bool) bool {
	if SkipWithGrant {
		return true
	}
	if p.user == "" && p.host == "" {
		return true
	}

	mysqlPriv := p.Handle.Get()
	return mysqlPriv.HasExplicitlyGrantedDynamicPrivilege(activeRoles, p.user, p.host, privName, grantable)
}

// RequestDynamicVerification implements the Manager interface.
func (p *UserPrivileges) RequestDynamicVerification(activeRoles []*auth.RoleIdentity, privName string, grantable bool) bool {
	if SkipWithGrant {
		return true
	}
	if p.user == "" && p.host == "" {
		return true
	}

	mysqlPriv := p.Handle.Get()
	return mysqlPriv.RequestDynamicVerification(activeRoles, p.user, p.host, privName, grantable)
}

// RequestVerification implements the Manager interface.
func (p *UserPrivileges) RequestVerification(activeRoles []*auth.RoleIdentity, db, table, column string, priv mysql.PrivilegeType) bool {
	if SkipWithGrant {
		return true
	}

	if p.user == "" && p.host == "" {
		return true
	}

	// Skip check for system databases.
	// See https://dev.mysql.com/doc/refman/5.7/en/information-schema.html
	dbLowerName := strings.ToLower(db)
	tblLowerName := strings.ToLower(table)
	// If SEM is enabled and the user does not have the RESTRICTED_TABLES_ADMIN privilege
	// There are some hard rules which overwrite system tables and schemas as read-only at most.
	if sem.IsEnabled() && !p.RequestDynamicVerification(activeRoles, "RESTRICTED_TABLES_ADMIN", false) {
		if sem.IsInvisibleTable(dbLowerName, tblLowerName) {
			return false
		}
		if util.IsMemOrSysDB(dbLowerName) {
			switch priv {
			case mysql.CreatePriv, mysql.AlterPriv, mysql.DropPriv, mysql.IndexPriv, mysql.CreateViewPriv,
				mysql.InsertPriv, mysql.UpdatePriv, mysql.DeletePriv:
				return false
			}
		}
	}

	if util.IsMemDB(dbLowerName) {
		switch priv {
		case mysql.CreatePriv, mysql.AlterPriv, mysql.DropPriv, mysql.IndexPriv, mysql.CreateViewPriv,
			mysql.InsertPriv, mysql.UpdatePriv, mysql.DeletePriv, mysql.ReferencesPriv, mysql.ExecutePriv,
			mysql.ShowViewPriv, mysql.LockTablesPriv:
			return false
		}
		if dbLowerName == util.InformationSchemaName.L {
			return true
		} else if dbLowerName == util.MetricSchemaName.L {
			// PROCESS is the same with SELECT for metrics_schema.
			if priv == mysql.SelectPriv && infoschema.IsMetricTable(table) {
				priv |= mysql.ProcessPriv
			}
		}
	}

	mysqlPriv := p.Handle.Get()
	return mysqlPriv.RequestVerification(activeRoles, p.user, p.host, db, table, column, priv)
}

// RequestVerificationWithUser implements the Manager interface.
func (p *UserPrivileges) RequestVerificationWithUser(db, table, column string, priv mysql.PrivilegeType, user *auth.UserIdentity) bool {
	if SkipWithGrant {
		return true
	}

	if user == nil {
		return false
	}

	// Skip check for INFORMATION_SCHEMA database.
	// See https://dev.mysql.com/doc/refman/5.7/en/information-schema.html
	if strings.EqualFold(db, "INFORMATION_SCHEMA") {
		return true
	}

	mysqlPriv := p.Handle.Get()
	roles := mysqlPriv.getDefaultRoles(user.Username, user.Hostname)
	return mysqlPriv.RequestVerification(roles, user.Username, user.Hostname, db, table, column, priv)
}

func (p *UserPrivileges) isValidHash(record *UserRecord) bool {
	pwd := record.AuthenticationString
	if pwd == "" {
		return true
	}
	if record.AuthPlugin == mysql.AuthNativePassword {
		if len(pwd) == mysql.PWDHashLen+1 {
			return true
		}
		logutil.BgLogger().Error("user password from system DB not like a mysql_native_password format", zap.String("user", record.User), zap.String("plugin", record.AuthPlugin), zap.Int("hash_length", len(pwd)))
		return false
	}

	if record.AuthPlugin == mysql.AuthCachingSha2Password {
		if len(pwd) == mysql.SHAPWDHashLen {
			return true
		}
		logutil.BgLogger().Error("user password from system DB not like a caching_sha2_password format", zap.String("user", record.User), zap.String("plugin", record.AuthPlugin), zap.Int("hash_length", len(pwd)))
		return false
	}

	if record.AuthPlugin == mysql.AuthSM3Password {
		if len(pwd) == mysql.SM3PWDHashLen {
			return true
		}
		logutil.BgLogger().Error("user password from system DB not like a sm3_password format", zap.String("user", record.User), zap.String("plugin", record.AuthPlugin), zap.Int("hash_length", len(pwd)))
		return false
	}

	if record.AuthPlugin == mysql.AuthSocket {
		return true
	}

	logutil.BgLogger().Error("user password from system DB not like a known hash format", zap.String("user", record.User), zap.String("plugin", record.AuthPlugin), zap.Int("hash_length", len(pwd)))
	return false
}

// GetEncodedPassword implements the Manager interface.
func (p *UserPrivileges) GetEncodedPassword(user, host string) string {
	mysqlPriv := p.Handle.Get()
	record := mysqlPriv.connectionVerification(user, host)
	if record == nil {
		logutil.BgLogger().Error("get user privilege record fail",
			zap.String("user", user), zap.String("host", host))
		return ""
	}
	if p.isValidHash(record) {
		return record.AuthenticationString
	}
	return ""
}

// GetAuthPlugin gets the authentication plugin for the account identified by the user and host
func (p *UserPrivileges) GetAuthPlugin(user, host string) (string, error) {
	if SkipWithGrant {
		return mysql.AuthNativePassword, nil
	}

	mysqlPriv := p.Handle.Get()
	record := mysqlPriv.connectionVerification(user, host)
	if record == nil {
		return "", errors.New("Failed to get user record")
	}
	// zero-length auth string means no password for native and caching_sha2 auth.
	// but for auth_socket it means there should be a 1-to-1 mapping between the TiDB user
	// and the OS user.
	if record.AuthenticationString == "" && record.AuthPlugin != mysql.AuthSocket {
		return "", nil
	}
	if p.isValidHash(record) {
		return record.AuthPlugin, nil
	}
	return "", errors.New("Failed to get plugin for user")
}

// MatchIdentity implements the Manager interface.
func (p *UserPrivileges) MatchIdentity(user, host string, skipNameResolve bool) (u string, h string, success bool) {
	if SkipWithGrant {
		return user, host, true
	}
	mysqlPriv := p.Handle.Get()
	record := mysqlPriv.matchIdentity(user, host, skipNameResolve)
	if record != nil {
		return record.User, record.Host, true
	}
	return "", "", false
}

// GetAuthWithoutVerification implements the Manager interface.
func (p *UserPrivileges) GetAuthWithoutVerification(user, host string) (success bool) {
	if SkipWithGrant {
		p.user = user
		p.host = host
		success = true
		return
	}

	mysqlPriv := p.Handle.Get()
	record := mysqlPriv.connectionVerification(user, host)
	if record == nil {
		logutil.BgLogger().Error("get user privilege record fail",
			zap.String("user", user), zap.String("host", host))
		return
	}

	p.user = user
	p.host = record.Host
	success = true
	return
}

// ConnectionVerification implements the Manager interface.
func (p *UserPrivileges) ConnectionVerification(user *auth.UserIdentity, authUser, authHost string, authentication, salt []byte, tlsState *tls.ConnectionState) error {
	hasPassword := "YES"
	if len(authentication) == 0 {
		hasPassword = "NO"
	}
	if SkipWithGrant {
		p.user = authUser
		p.host = authHost
		return nil
	}

	mysqlPriv := p.Handle.Get()
	record := mysqlPriv.connectionVerification(authUser, authHost)
	if record == nil {
		logutil.BgLogger().Error("get authUser privilege record fail",
			zap.String("authUser", authUser), zap.String("authHost", authHost))
		return errAccessDenied.FastGenByArgs(user.Username, user.Hostname, hasPassword)
	}

	globalPriv := mysqlPriv.matchGlobalPriv(authUser, authHost)
	if globalPriv != nil {
		if !p.checkSSL(globalPriv, tlsState) {
			logutil.BgLogger().Error("global priv check ssl fail",
				zap.String("authUser", authUser), zap.String("authHost", authHost))
			return errAccessDenied.FastGenByArgs(user.Username, user.Hostname, hasPassword)
		}
	}

	pwd := record.AuthenticationString
	if !p.isValidHash(record) {
		return errAccessDenied.FastGenByArgs(user.Username, user.Hostname, hasPassword)
	}

	if len(pwd) > 0 && len(authentication) > 0 {
		if record.AuthPlugin == mysql.AuthNativePassword {
			hpwd, err := auth.DecodePassword(pwd)
			if err != nil {
				logutil.BgLogger().Error("decode password string failed", zap.Error(err))
				return errAccessDenied.FastGenByArgs(user.Username, user.Hostname, hasPassword)
			}

			if !auth.CheckScrambledPassword(salt, hpwd, authentication) {
				return errAccessDenied.FastGenByArgs(user.Username, user.Hostname, hasPassword)
			}
		} else if record.AuthPlugin == mysql.AuthCachingSha2Password {
			authok, err := auth.CheckShaPassword([]byte(pwd), string(authentication))
			if err != nil {
				logutil.BgLogger().Error("Failed to check caching_sha2_password", zap.Error(err))
			}

			if !authok {
				return errAccessDenied.FastGenByArgs(user.Username, user.Hostname, hasPassword)
			}
		} else if record.AuthPlugin == mysql.AuthSocket {
			if string(authentication) != authUser && string(authentication) != pwd {
				logutil.BgLogger().Error("Failed socket auth", zap.String("authUser", authUser),
					zap.String("socket_user", string(authentication)),
					zap.String("authentication_string", pwd))
				return errAccessDenied.FastGenByArgs(user.Username, user.Hostname, hasPassword)
			}
		} else {
			logutil.BgLogger().Error("unknown authentication plugin", zap.String("authUser", authUser), zap.String("plugin", record.AuthPlugin))
			return errAccessDenied.FastGenByArgs(user.Username, user.Hostname, hasPassword)
		}
<<<<<<< HEAD
	} else if record.AuthPlugin == mysql.AuthCachingSha2Password {
		authOK, err := auth.CheckShaPassword([]byte(pwd), string(authentication))
		if err != nil {
			logutil.BgLogger().Error("Failed to check caching_sha2_password", zap.Error(err))
=======
	} else if len(pwd) > 0 || len(authentication) > 0 {
		if record.AuthPlugin != mysql.AuthSocket {
			return errAccessDenied.FastGenByArgs(user.Username, user.Hostname, hasPassword)
>>>>>>> a8f524b3
		}
	}

<<<<<<< HEAD
		if !authOK {
			return
		}
	} else if record.AuthPlugin == mysql.AuthSM3Password {
		authOK, err := auth.CheckSM3Password([]byte(pwd), string(authentication))
		if err != nil {
			logutil.BgLogger().Error("Failed to check sm3_password", zap.Error(err))
		}

		if !authOK {
			return
		}
	} else if record.AuthPlugin == mysql.AuthSocket {
		if string(authentication) != user && string(authentication) != pwd {
			logutil.BgLogger().Error("Failed socket auth", zap.String("user", user),
				zap.String("socket_user", string(authentication)),
				zap.String("authentication_string", pwd))
			return
		}
	} else {
		logutil.BgLogger().Error("unknown authentication plugin", zap.String("user", user), zap.String("plugin", record.AuthPlugin))
		return
=======
	// Login a locked account is not allowed.
	locked := record.AccountLocked
	if locked {
		logutil.BgLogger().Error(fmt.Sprintf("Access denied for authUser '%s'@'%s'. Account is locked.", authUser, authHost))
		return errAccountHasBeenLocked.FastGenByArgs(user.Username, user.Hostname)
>>>>>>> a8f524b3
	}

	p.user = authUser
	p.host = record.Host
	return nil
}

type checkResult int

const (
	notCheck checkResult = iota
	pass
	fail
)

func (p *UserPrivileges) checkSSL(priv *globalPrivRecord, tlsState *tls.ConnectionState) bool {
	if priv.Broken {
		logutil.BgLogger().Info("ssl check failure, due to broken global_priv record",
			zap.String("user", priv.User), zap.String("host", priv.Host))
		return false
	}
	switch priv.Priv.SSLType {
	case SslTypeNotSpecified, SslTypeNone:
		return true
	case SslTypeAny:
		r := tlsState != nil
		if !r {
			logutil.BgLogger().Info("ssl check failure, require ssl but not use ssl",
				zap.String("user", priv.User), zap.String("host", priv.Host))
		}
		return r
	case SslTypeX509:
		if tlsState == nil {
			logutil.BgLogger().Info("ssl check failure, require x509 but not use ssl",
				zap.String("user", priv.User), zap.String("host", priv.Host))
			return false
		}
		hasCert := false
		for _, chain := range tlsState.VerifiedChains {
			if len(chain) > 0 {
				hasCert = true
				break
			}
		}
		if !hasCert {
			logutil.BgLogger().Info("ssl check failure, require x509 but no verified cert",
				zap.String("user", priv.User), zap.String("host", priv.Host))
		}
		return hasCert
	case SslTypeSpecified:
		if tlsState == nil {
			logutil.BgLogger().Info("ssl check failure, require subject/issuer/cipher but not use ssl",
				zap.String("user", priv.User), zap.String("host", priv.Host))
			return false
		}
		if len(priv.Priv.SSLCipher) > 0 && priv.Priv.SSLCipher != util.TLSCipher2String(tlsState.CipherSuite) {
			logutil.BgLogger().Info("ssl check failure for cipher", zap.String("user", priv.User), zap.String("host", priv.Host),
				zap.String("require", priv.Priv.SSLCipher), zap.String("given", util.TLSCipher2String(tlsState.CipherSuite)))
			return false
		}
		var (
			hasCert      = false
			matchIssuer  checkResult
			matchSubject checkResult
			matchSAN     checkResult
		)
		for _, chain := range tlsState.VerifiedChains {
			if len(chain) == 0 {
				continue
			}
			cert := chain[0]
			if len(priv.Priv.X509Issuer) > 0 {
				given := util.X509NameOnline(cert.Issuer)
				if priv.Priv.X509Issuer == given {
					matchIssuer = pass
				} else if matchIssuer == notCheck {
					matchIssuer = fail
					logutil.BgLogger().Info("ssl check failure for issuer", zap.String("user", priv.User), zap.String("host", priv.Host),
						zap.String("require", priv.Priv.X509Issuer), zap.String("given", given))
				}
			}
			if len(priv.Priv.X509Subject) > 0 {
				given := util.X509NameOnline(cert.Subject)
				if priv.Priv.X509Subject == given {
					matchSubject = pass
				} else if matchSubject == notCheck {
					matchSubject = fail
					logutil.BgLogger().Info("ssl check failure for subject", zap.String("user", priv.User), zap.String("host", priv.Host),
						zap.String("require", priv.Priv.X509Subject), zap.String("given", given))
				}
			}
			if len(priv.Priv.SANs) > 0 {
				matchOne := checkCertSAN(priv, cert, priv.Priv.SANs)
				if matchOne {
					matchSAN = pass
				} else if matchSAN == notCheck {
					matchSAN = fail
				}
			}
			hasCert = true
		}
		checkResult := hasCert && matchIssuer != fail && matchSubject != fail && matchSAN != fail
		if !checkResult && !hasCert {
			logutil.BgLogger().Info("ssl check failure, require issuer/subject/SAN but no verified cert",
				zap.String("user", priv.User), zap.String("host", priv.Host))
		}
		return checkResult
	default:
		panic(fmt.Sprintf("support ssl_type: %d", priv.Priv.SSLType))
	}
}

func checkCertSAN(priv *globalPrivRecord, cert *x509.Certificate, sans map[util.SANType][]string) (r bool) {
	r = true
	for typ, requireOr := range sans {
		var (
			unsupported bool
			given       []string
		)
		switch typ {
		case util.URI:
			for _, uri := range cert.URIs {
				given = append(given, uri.String())
			}
		case util.DNS:
			given = cert.DNSNames
		case util.IP:
			for _, ip := range cert.IPAddresses {
				given = append(given, ip.String())
			}
		default:
			unsupported = true
		}
		if unsupported {
			logutil.BgLogger().Warn("skip unsupported SAN type", zap.String("type", string(typ)),
				zap.String("user", priv.User), zap.String("host", priv.Host))
			continue
		}
		var givenMatchOne bool
		for _, req := range requireOr {
			for _, give := range given {
				if req == give {
					givenMatchOne = true
					break
				}
			}
		}
		if !givenMatchOne {
			logutil.BgLogger().Info("ssl check failure for subject", zap.String("user", priv.User), zap.String("host", priv.Host),
				zap.String("require", priv.Priv.SAN), zap.Strings("given", given), zap.String("type", string(typ)))
			r = false
			return
		}
	}
	return
}

// DBIsVisible implements the Manager interface.
func (p *UserPrivileges) DBIsVisible(activeRoles []*auth.RoleIdentity, db string) bool {
	if SkipWithGrant {
		return true
	}
	// If SEM is enabled, respect hard rules about certain schemas being invisible
	// Before checking if the user has permissions granted to them.
	if sem.IsEnabled() && !p.RequestDynamicVerification(activeRoles, "RESTRICTED_TABLES_ADMIN", false) {
		if sem.IsInvisibleSchema(db) {
			return false
		}
	}
	mysqlPriv := p.Handle.Get()
	if mysqlPriv.DBIsVisible(p.user, p.host, db) {
		return true
	}
	allRoles := mysqlPriv.FindAllUserEffectiveRoles(p.user, p.host, activeRoles)
	for _, role := range allRoles {
		if mysqlPriv.DBIsVisible(role.Username, role.Hostname, db) {
			return true
		}
	}
	return false
}

// UserPrivilegesTable implements the Manager interface.
func (p *UserPrivileges) UserPrivilegesTable(activeRoles []*auth.RoleIdentity, user, host string) [][]types.Datum {
	mysqlPriv := p.Handle.Get()
	return mysqlPriv.UserPrivilegesTable(activeRoles, user, host)
}

// ShowGrants implements privilege.Manager ShowGrants interface.
func (p *UserPrivileges) ShowGrants(ctx sessionctx.Context, user *auth.UserIdentity, roles []*auth.RoleIdentity) (grants []string, err error) {
	if SkipWithGrant {
		return nil, ErrNonexistingGrant.GenWithStackByArgs("root", "%")
	}
	mysqlPrivilege := p.Handle.Get()
	u := user.Username
	h := user.Hostname
	if len(user.AuthUsername) > 0 && len(user.AuthHostname) > 0 {
		u = user.AuthUsername
		h = user.AuthHostname
	}
	grants = mysqlPrivilege.showGrants(u, h, roles)
	if len(grants) == 0 {
		err = ErrNonexistingGrant.GenWithStackByArgs(u, h)
	}

	return
}

// ActiveRoles implements privilege.Manager ActiveRoles interface.
func (p *UserPrivileges) ActiveRoles(ctx sessionctx.Context, roleList []*auth.RoleIdentity) (bool, string) {
	if SkipWithGrant {
		return true, ""
	}
	mysqlPrivilege := p.Handle.Get()
	u := p.user
	h := p.host
	for _, r := range roleList {
		ok := mysqlPrivilege.FindRole(u, h, r)
		if !ok {
			logutil.BgLogger().Error("find role failed", zap.Stringer("role", r))
			return false, r.String()
		}
	}
	ctx.GetSessionVars().ActiveRoles = roleList
	return true, ""
}

// FindEdge implements privilege.Manager FindRelationship interface.
func (p *UserPrivileges) FindEdge(ctx sessionctx.Context, role *auth.RoleIdentity, user *auth.UserIdentity) bool {
	if SkipWithGrant {
		return false
	}
	mysqlPrivilege := p.Handle.Get()
	ok := mysqlPrivilege.FindRole(user.Username, user.Hostname, role)
	if !ok {
		logutil.BgLogger().Error("find role failed", zap.Stringer("role", role))
		return false
	}
	return true
}

// GetDefaultRoles returns all default roles for certain user.
func (p *UserPrivileges) GetDefaultRoles(user, host string) []*auth.RoleIdentity {
	if SkipWithGrant {
		return make([]*auth.RoleIdentity, 0, 10)
	}
	mysqlPrivilege := p.Handle.Get()
	ret := mysqlPrivilege.getDefaultRoles(user, host)
	return ret
}

// GetAllRoles return all roles of user.
func (p *UserPrivileges) GetAllRoles(user, host string) []*auth.RoleIdentity {
	if SkipWithGrant {
		return make([]*auth.RoleIdentity, 0, 10)
	}

	mysqlPrivilege := p.Handle.Get()
	return mysqlPrivilege.getAllRoles(user, host)
}

// IsDynamicPrivilege returns true if the DYNAMIC privilege is built-in or has been registered by a plugin
func (p *UserPrivileges) IsDynamicPrivilege(privName string) bool {
	privNameInUpper := strings.ToUpper(privName)
	for _, priv := range dynamicPrivs {
		if privNameInUpper == priv {
			return true
		}
	}
	return false
}

// RegisterDynamicPrivilege is used by plugins to add new privileges to TiDB
func RegisterDynamicPrivilege(privName string) error {
	privNameInUpper := strings.ToUpper(privName)
	if len(privNameInUpper) > 32 {
		return errors.New("privilege name is longer than 32 characters")
	}
	dynamicPrivLock.Lock()
	defer dynamicPrivLock.Unlock()
	for _, priv := range dynamicPrivs {
		if privNameInUpper == priv {
			return errors.New("privilege is already registered")
		}
	}
	dynamicPrivs = append(dynamicPrivs, privNameInUpper)
	return nil
}

// GetDynamicPrivileges returns the list of registered DYNAMIC privileges
// for use in meta data commands (i.e. SHOW PRIVILEGES)
func GetDynamicPrivileges() []string {
	dynamicPrivLock.Lock()
	defer dynamicPrivLock.Unlock()

	privCopy := make([]string, len(dynamicPrivs))
	copy(privCopy, dynamicPrivs)
	return privCopy
}<|MERGE_RESOLUTION|>--- conflicted
+++ resolved
@@ -323,7 +323,8 @@
 	}
 
 	if len(pwd) > 0 && len(authentication) > 0 {
-		if record.AuthPlugin == mysql.AuthNativePassword {
+		switch record.AuthPlugin {
+		case mysql.AuthNativePassword:
 			hpwd, err := auth.DecodePassword(pwd)
 			if err != nil {
 				logutil.BgLogger().Error("decode password string failed", zap.Error(err))
@@ -333,7 +334,7 @@
 			if !auth.CheckScrambledPassword(salt, hpwd, authentication) {
 				return errAccessDenied.FastGenByArgs(user.Username, user.Hostname, hasPassword)
 			}
-		} else if record.AuthPlugin == mysql.AuthCachingSha2Password {
+		case mysql.AuthCachingSha2Password:
 			authok, err := auth.CheckShaPassword([]byte(pwd), string(authentication))
 			if err != nil {
 				logutil.BgLogger().Error("Failed to check caching_sha2_password", zap.Error(err))
@@ -342,60 +343,37 @@
 			if !authok {
 				return errAccessDenied.FastGenByArgs(user.Username, user.Hostname, hasPassword)
 			}
-		} else if record.AuthPlugin == mysql.AuthSocket {
+		case mysql.AuthSM3Password:
+			authOK, err := auth.CheckSM3Password([]byte(pwd), string(authentication))
+			if err != nil {
+				logutil.BgLogger().Error("Failed to check sm3_password", zap.Error(err))
+			}
+
+			if !authOK {
+				return errAccessDenied.FastGenByArgs(user.Username, user.Hostname, hasPassword)
+			}
+		case mysql.AuthSocket:
 			if string(authentication) != authUser && string(authentication) != pwd {
 				logutil.BgLogger().Error("Failed socket auth", zap.String("authUser", authUser),
 					zap.String("socket_user", string(authentication)),
 					zap.String("authentication_string", pwd))
 				return errAccessDenied.FastGenByArgs(user.Username, user.Hostname, hasPassword)
 			}
-		} else {
+		default:
 			logutil.BgLogger().Error("unknown authentication plugin", zap.String("authUser", authUser), zap.String("plugin", record.AuthPlugin))
 			return errAccessDenied.FastGenByArgs(user.Username, user.Hostname, hasPassword)
 		}
-<<<<<<< HEAD
-	} else if record.AuthPlugin == mysql.AuthCachingSha2Password {
-		authOK, err := auth.CheckShaPassword([]byte(pwd), string(authentication))
-		if err != nil {
-			logutil.BgLogger().Error("Failed to check caching_sha2_password", zap.Error(err))
-=======
 	} else if len(pwd) > 0 || len(authentication) > 0 {
 		if record.AuthPlugin != mysql.AuthSocket {
 			return errAccessDenied.FastGenByArgs(user.Username, user.Hostname, hasPassword)
->>>>>>> a8f524b3
-		}
-	}
-
-<<<<<<< HEAD
-		if !authOK {
-			return
-		}
-	} else if record.AuthPlugin == mysql.AuthSM3Password {
-		authOK, err := auth.CheckSM3Password([]byte(pwd), string(authentication))
-		if err != nil {
-			logutil.BgLogger().Error("Failed to check sm3_password", zap.Error(err))
-		}
-
-		if !authOK {
-			return
-		}
-	} else if record.AuthPlugin == mysql.AuthSocket {
-		if string(authentication) != user && string(authentication) != pwd {
-			logutil.BgLogger().Error("Failed socket auth", zap.String("user", user),
-				zap.String("socket_user", string(authentication)),
-				zap.String("authentication_string", pwd))
-			return
-		}
-	} else {
-		logutil.BgLogger().Error("unknown authentication plugin", zap.String("user", user), zap.String("plugin", record.AuthPlugin))
-		return
-=======
+		}
+	}
+
 	// Login a locked account is not allowed.
 	locked := record.AccountLocked
 	if locked {
 		logutil.BgLogger().Error(fmt.Sprintf("Access denied for authUser '%s'@'%s'. Account is locked.", authUser, authHost))
 		return errAccountHasBeenLocked.FastGenByArgs(user.Username, user.Hostname)
->>>>>>> a8f524b3
 	}
 
 	p.user = authUser
