// Copyright 2015 PingCAP, Inc.
//
// Licensed under the Apache License, Version 2.0 (the "License");
// you may not use this file except in compliance with the License.
// You may obtain a copy of the License at
//
//     http://www.apache.org/licenses/LICENSE-2.0
//
// Unless required by applicable law or agreed to in writing, software
// distributed under the License is distributed on an "AS IS" BASIS,
// WITHOUT WARRANTIES OR CONDITIONS OF ANY KIND, either express or implied.
// See the License for the specific language governing permissions and
// limitations under the License.

package privileges

import (
	"crypto/tls"
	"crypto/x509"
	"errors"
	"fmt"
	"strings"
	"sync"

	"github.com/pingcap/parser/auth"
	"github.com/pingcap/parser/mysql"
	"github.com/pingcap/tidb/infoschema"
	"github.com/pingcap/tidb/infoschema/perfschema"
	"github.com/pingcap/tidb/privilege"
	"github.com/pingcap/tidb/sessionctx"
	"github.com/pingcap/tidb/types"
	"github.com/pingcap/tidb/util"
	"github.com/pingcap/tidb/util/logutil"
	"github.com/pingcap/tidb/util/sem"
	"go.uber.org/zap"
)

// SkipWithGrant causes the server to start without using the privilege system at all.
var SkipWithGrant = false

var _ privilege.Manager = (*UserPrivileges)(nil)
var dynamicPrivs = []string{
	"BACKUP_ADMIN",
	"RESTORE_ADMIN",
	"SYSTEM_USER",
	"SYSTEM_VARIABLES_ADMIN",
	"ROLE_ADMIN",
	"CONNECTION_ADMIN",
<<<<<<< HEAD
=======
	"PLACEMENT_ADMIN",                 // Can Create/Drop/Alter PLACEMENT POLICY
>>>>>>> 8fd61935
	"DASHBOARD_CLIENT",                // Can login to the TiDB-Dashboard.
	"RESTRICTED_TABLES_ADMIN",         // Can see system tables when SEM is enabled
	"RESTRICTED_STATUS_ADMIN",         // Can see all status vars when SEM is enabled.
	"RESTRICTED_VARIABLES_ADMIN",      // Can see all variables when SEM is enabled
	"RESTRICTED_USER_ADMIN",           // User can not have their access revoked by SUPER users.
	"RESTRICTED_CONNECTION_ADMIN",     // Can not be killed by PROCESS/CONNECTION_ADMIN privilege
	"RESTRICTED_REPLICA_WRITER_ADMIN", // Can write to the sever even when tidb_restriced_read_only is turned on.
}
var dynamicPrivLock sync.Mutex

// UserPrivileges implements privilege.Manager interface.
// This is used to check privilege for the current user.
type UserPrivileges struct {
	user string
	host string
	*Handle
}

// RequestDynamicVerificationWithUser implements the Manager interface.
func (p *UserPrivileges) RequestDynamicVerificationWithUser(privName string, grantable bool, user *auth.UserIdentity) bool {
	if SkipWithGrant {
		return true
	}

	if user == nil {
		return false
	}

	mysqlPriv := p.Handle.Get()
	roles := mysqlPriv.getDefaultRoles(user.Username, user.Hostname)
	return mysqlPriv.RequestDynamicVerification(roles, user.Username, user.Hostname, privName, grantable)
}

// HasExplicitlyGrantedDynamicPrivilege checks if a user has a DYNAMIC privilege
// without accepting SUPER privilege as a fallback.
func (p *UserPrivileges) HasExplicitlyGrantedDynamicPrivilege(activeRoles []*auth.RoleIdentity, privName string, grantable bool) bool {
	if SkipWithGrant {
		return true
	}
	if p.user == "" && p.host == "" {
		return true
	}

	mysqlPriv := p.Handle.Get()
	return mysqlPriv.HasExplicitlyGrantedDynamicPrivilege(activeRoles, p.user, p.host, privName, grantable)
}

// RequestDynamicVerification implements the Manager interface.
func (p *UserPrivileges) RequestDynamicVerification(activeRoles []*auth.RoleIdentity, privName string, grantable bool) bool {
	if SkipWithGrant {
		return true
	}
	if p.user == "" && p.host == "" {
		return true
	}

	mysqlPriv := p.Handle.Get()
	return mysqlPriv.RequestDynamicVerification(activeRoles, p.user, p.host, privName, grantable)
}

// RequestVerification implements the Manager interface.
func (p *UserPrivileges) RequestVerification(activeRoles []*auth.RoleIdentity, db, table, column string, priv mysql.PrivilegeType) bool {
	if SkipWithGrant {
		return true
	}

	if p.user == "" && p.host == "" {
		return true
	}

	// Skip check for system databases.
	// See https://dev.mysql.com/doc/refman/5.7/en/information-schema.html
	dbLowerName := strings.ToLower(db)
	tblLowerName := strings.ToLower(table)
	// If SEM is enabled and the user does not have the RESTRICTED_TABLES_ADMIN privilege
	// There are some hard rules which overwrite system tables and schemas as read-only at most.
	if sem.IsEnabled() && !p.RequestDynamicVerification(activeRoles, "RESTRICTED_TABLES_ADMIN", false) {
		if sem.IsInvisibleTable(dbLowerName, tblLowerName) {
			return false
		}
		if util.IsMemOrSysDB(dbLowerName) {
			switch priv {
			case mysql.CreatePriv, mysql.AlterPriv, mysql.DropPriv, mysql.IndexPriv, mysql.CreateViewPriv,
				mysql.InsertPriv, mysql.UpdatePriv, mysql.DeletePriv:
				return false
			}
		}
	}

	switch dbLowerName {
	case util.InformationSchemaName.L:
		switch priv {
		case mysql.CreatePriv, mysql.AlterPriv, mysql.DropPriv, mysql.IndexPriv, mysql.CreateViewPriv,
			mysql.InsertPriv, mysql.UpdatePriv, mysql.DeletePriv:
			return false
		}
		return true
	// We should be very careful of limiting privileges, so ignore `mysql` for now.
	case util.PerformanceSchemaName.L:
		if perfschema.IsPredefinedTable(table) {
			switch priv {
			case mysql.CreatePriv, mysql.AlterPriv, mysql.DropPriv, mysql.IndexPriv, mysql.InsertPriv, mysql.UpdatePriv, mysql.DeletePriv:
				return false
			// TODO: remove this and update the test cases.
			case mysql.SelectPriv:
				return true
			}
		}
	case util.MetricSchemaName.L:
		if infoschema.IsMetricTable(table) {
			switch priv {
			case mysql.CreatePriv, mysql.AlterPriv, mysql.DropPriv, mysql.IndexPriv, mysql.InsertPriv, mysql.UpdatePriv, mysql.DeletePriv:
				return false
			// PROCESS is the same with SELECT for metrics_schema.
			case mysql.SelectPriv:
				priv |= mysql.ProcessPriv
			}
		}
	}

	mysqlPriv := p.Handle.Get()
	return mysqlPriv.RequestVerification(activeRoles, p.user, p.host, db, table, column, priv)
}

// RequestVerificationWithUser implements the Manager interface.
func (p *UserPrivileges) RequestVerificationWithUser(db, table, column string, priv mysql.PrivilegeType, user *auth.UserIdentity) bool {
	if SkipWithGrant {
		return true
	}

	if user == nil {
		return false
	}

	// Skip check for INFORMATION_SCHEMA database.
	// See https://dev.mysql.com/doc/refman/5.7/en/information-schema.html
	if strings.EqualFold(db, "INFORMATION_SCHEMA") {
		return true
	}

	mysqlPriv := p.Handle.Get()
	roles := mysqlPriv.getDefaultRoles(user.Username, user.Hostname)
	return mysqlPriv.RequestVerification(roles, user.Username, user.Hostname, db, table, column, priv)
}

func (p *UserPrivileges) isValidHash(record *UserRecord) bool {
	pwd := record.AuthenticationString
	if pwd == "" {
		return true
	}
	if record.AuthPlugin == mysql.AuthNativePassword {
		if len(pwd) == mysql.PWDHashLen+1 {
			return true
		}
		logutil.BgLogger().Error("user password from system DB not like a mysql_native_password format", zap.String("user", record.User), zap.String("plugin", record.AuthPlugin), zap.Int("hash_length", len(pwd)))
		return false
	}

	if record.AuthPlugin == mysql.AuthCachingSha2Password {
		if len(pwd) == mysql.SHAPWDHashLen {
			return true
		}
		logutil.BgLogger().Error("user password from system DB not like a caching_sha2_password format", zap.String("user", record.User), zap.String("plugin", record.AuthPlugin), zap.Int("hash_length", len(pwd)))
		return false
	}

	logutil.BgLogger().Error("user password from system DB not like a known hash format", zap.String("user", record.User), zap.String("plugin", record.AuthPlugin), zap.Int("hash_length", len(pwd)))
	return false
}

// GetEncodedPassword implements the Manager interface.
func (p *UserPrivileges) GetEncodedPassword(user, host string) string {
	mysqlPriv := p.Handle.Get()
	record := mysqlPriv.connectionVerification(user, host)
	if record == nil {
		logutil.BgLogger().Error("get user privilege record fail",
			zap.String("user", user), zap.String("host", host))
		return ""
	}
	if p.isValidHash(record) {
		return record.AuthenticationString
	}
	return ""
}

// GetAuthPlugin gets the authentication plugin for the account identified by the user and host
func (p *UserPrivileges) GetAuthPlugin(user, host string) (string, error) {
	if SkipWithGrant {
		return mysql.AuthNativePassword, nil
	}

	mysqlPriv := p.Handle.Get()
	record := mysqlPriv.connectionVerification(user, host)
	if record == nil {
		return "", errors.New("Failed to get user record")
	}
	if len(record.AuthenticationString) == 0 {
		return "", nil
	}
	if p.isValidHash(record) {
		return record.AuthPlugin, nil
	}
	return "", errors.New("Failed to get plugin for user")
}

// GetAuthWithoutVerification implements the Manager interface.
func (p *UserPrivileges) GetAuthWithoutVerification(user, host string) (u string, h string, success bool) {
	if SkipWithGrant {
		p.user = user
		p.host = host
		success = true
		return
	}

	mysqlPriv := p.Handle.Get()
	record := mysqlPriv.connectionVerification(user, host)
	if record == nil {
		logutil.BgLogger().Error("get user privilege record fail",
			zap.String("user", user), zap.String("host", host))
		return
	}

	u = record.User
	h = record.Host
	p.user = user
	p.host = h
	success = true
	return
}

// ConnectionVerification implements the Manager interface.
func (p *UserPrivileges) ConnectionVerification(user, host string, authentication, salt []byte, tlsState *tls.ConnectionState) (u string, h string, success bool) {
	if SkipWithGrant {
		p.user = user
		p.host = host
		success = true
		return
	}

	mysqlPriv := p.Handle.Get()
	record := mysqlPriv.connectionVerification(user, host)
	if record == nil {
		logutil.BgLogger().Error("get user privilege record fail",
			zap.String("user", user), zap.String("host", host))
		return
	}

	u = record.User
	h = record.Host

	globalPriv := mysqlPriv.matchGlobalPriv(user, host)
	if globalPriv != nil {
		if !p.checkSSL(globalPriv, tlsState) {
			logutil.BgLogger().Error("global priv check ssl fail",
				zap.String("user", user), zap.String("host", host))
			success = false
			return
		}
	}

	// Login a locked account is not allowed.
	locked := record.AccountLocked
	if locked {
		logutil.BgLogger().Error("try to login a locked account",
			zap.String("user", user), zap.String("host", host))
		success = false
		return
	}

	pwd := record.AuthenticationString
	if !p.isValidHash(record) {
		return
	}

	// empty password
	if len(pwd) == 0 && len(authentication) == 0 {
		p.user = user
		p.host = h
		success = true
		return
	}

	if len(pwd) == 0 || len(authentication) == 0 {
		return
	}

	if record.AuthPlugin == mysql.AuthNativePassword {
		hpwd, err := auth.DecodePassword(pwd)
		if err != nil {
			logutil.BgLogger().Error("decode password string failed", zap.Error(err))
			return
		}

		if !auth.CheckScrambledPassword(salt, hpwd, authentication) {
			return
		}
	} else if record.AuthPlugin == mysql.AuthCachingSha2Password {
		authok, err := auth.CheckShaPassword([]byte(pwd), string(authentication))
		if err != nil {
			logutil.BgLogger().Error("Failed to check caching_sha2_password", zap.Error(err))
		}

		if !authok {
			return
		}
	} else {
		logutil.BgLogger().Error("unknown authentication plugin", zap.String("user", user), zap.String("plugin", record.AuthPlugin))
		return
	}

	p.user = user
	p.host = h
	success = true
	return
}

type checkResult int

const (
	notCheck checkResult = iota
	pass
	fail
)

func (p *UserPrivileges) checkSSL(priv *globalPrivRecord, tlsState *tls.ConnectionState) bool {
	if priv.Broken {
		logutil.BgLogger().Info("ssl check failure, due to broken global_priv record",
			zap.String("user", priv.User), zap.String("host", priv.Host))
		return false
	}
	switch priv.Priv.SSLType {
	case SslTypeNotSpecified, SslTypeNone:
		return true
	case SslTypeAny:
		r := tlsState != nil
		if !r {
			logutil.BgLogger().Info("ssl check failure, require ssl but not use ssl",
				zap.String("user", priv.User), zap.String("host", priv.Host))
		}
		return r
	case SslTypeX509:
		if tlsState == nil {
			logutil.BgLogger().Info("ssl check failure, require x509 but not use ssl",
				zap.String("user", priv.User), zap.String("host", priv.Host))
			return false
		}
		hasCert := false
		for _, chain := range tlsState.VerifiedChains {
			if len(chain) > 0 {
				hasCert = true
				break
			}
		}
		if !hasCert {
			logutil.BgLogger().Info("ssl check failure, require x509 but no verified cert",
				zap.String("user", priv.User), zap.String("host", priv.Host))
		}
		return hasCert
	case SslTypeSpecified:
		if tlsState == nil {
			logutil.BgLogger().Info("ssl check failure, require subject/issuer/cipher but not use ssl",
				zap.String("user", priv.User), zap.String("host", priv.Host))
			return false
		}
		if len(priv.Priv.SSLCipher) > 0 && priv.Priv.SSLCipher != util.TLSCipher2String(tlsState.CipherSuite) {
			logutil.BgLogger().Info("ssl check failure for cipher", zap.String("user", priv.User), zap.String("host", priv.Host),
				zap.String("require", priv.Priv.SSLCipher), zap.String("given", util.TLSCipher2String(tlsState.CipherSuite)))
			return false
		}
		var (
			hasCert      = false
			matchIssuer  checkResult
			matchSubject checkResult
			matchSAN     checkResult
		)
		for _, chain := range tlsState.VerifiedChains {
			if len(chain) == 0 {
				continue
			}
			cert := chain[0]
			if len(priv.Priv.X509Issuer) > 0 {
				given := util.X509NameOnline(cert.Issuer)
				if priv.Priv.X509Issuer == given {
					matchIssuer = pass
				} else if matchIssuer == notCheck {
					matchIssuer = fail
					logutil.BgLogger().Info("ssl check failure for issuer", zap.String("user", priv.User), zap.String("host", priv.Host),
						zap.String("require", priv.Priv.X509Issuer), zap.String("given", given))
				}
			}
			if len(priv.Priv.X509Subject) > 0 {
				given := util.X509NameOnline(cert.Subject)
				if priv.Priv.X509Subject == given {
					matchSubject = pass
				} else if matchSubject == notCheck {
					matchSubject = fail
					logutil.BgLogger().Info("ssl check failure for subject", zap.String("user", priv.User), zap.String("host", priv.Host),
						zap.String("require", priv.Priv.X509Subject), zap.String("given", given))
				}
			}
			if len(priv.Priv.SANs) > 0 {
				matchOne := checkCertSAN(priv, cert, priv.Priv.SANs)
				if matchOne {
					matchSAN = pass
				} else if matchSAN == notCheck {
					matchSAN = fail
				}
			}
			hasCert = true
		}
		checkResult := hasCert && matchIssuer != fail && matchSubject != fail && matchSAN != fail
		if !checkResult && !hasCert {
			logutil.BgLogger().Info("ssl check failure, require issuer/subject/SAN but no verified cert",
				zap.String("user", priv.User), zap.String("host", priv.Host))
		}
		return checkResult
	default:
		panic(fmt.Sprintf("support ssl_type: %d", priv.Priv.SSLType))
	}
}

func checkCertSAN(priv *globalPrivRecord, cert *x509.Certificate, sans map[util.SANType][]string) (r bool) {
	r = true
	for typ, requireOr := range sans {
		var (
			unsupported bool
			given       []string
		)
		switch typ {
		case util.URI:
			for _, uri := range cert.URIs {
				given = append(given, uri.String())
			}
		case util.DNS:
			given = cert.DNSNames
		case util.IP:
			for _, ip := range cert.IPAddresses {
				given = append(given, ip.String())
			}
		default:
			unsupported = true
		}
		if unsupported {
			logutil.BgLogger().Warn("skip unsupported SAN type", zap.String("type", string(typ)),
				zap.String("user", priv.User), zap.String("host", priv.Host))
			continue
		}
		var givenMatchOne bool
		for _, req := range requireOr {
			for _, give := range given {
				if req == give {
					givenMatchOne = true
					break
				}
			}
		}
		if !givenMatchOne {
			logutil.BgLogger().Info("ssl check failure for subject", zap.String("user", priv.User), zap.String("host", priv.Host),
				zap.String("require", priv.Priv.SAN), zap.Strings("given", given), zap.String("type", string(typ)))
			r = false
			return
		}
	}
	return
}

// DBIsVisible implements the Manager interface.
func (p *UserPrivileges) DBIsVisible(activeRoles []*auth.RoleIdentity, db string) bool {
	if SkipWithGrant {
		return true
	}
	// If SEM is enabled, respect hard rules about certain schemas being invisible
	// Before checking if the user has permissions granted to them.
	if sem.IsEnabled() && !p.RequestDynamicVerification(activeRoles, "RESTRICTED_TABLES_ADMIN", false) {
		if sem.IsInvisibleSchema(db) {
			return false
		}
	}
	mysqlPriv := p.Handle.Get()
	if mysqlPriv.DBIsVisible(p.user, p.host, db) {
		return true
	}
	allRoles := mysqlPriv.FindAllRole(activeRoles)
	for _, role := range allRoles {
		if mysqlPriv.DBIsVisible(role.Username, role.Hostname, db) {
			return true
		}
	}
	return false
}

// UserPrivilegesTable implements the Manager interface.
func (p *UserPrivileges) UserPrivilegesTable(activeRoles []*auth.RoleIdentity, user, host string) [][]types.Datum {
	mysqlPriv := p.Handle.Get()
	return mysqlPriv.UserPrivilegesTable(activeRoles, user, host)
}

// ShowGrants implements privilege.Manager ShowGrants interface.
func (p *UserPrivileges) ShowGrants(ctx sessionctx.Context, user *auth.UserIdentity, roles []*auth.RoleIdentity) (grants []string, err error) {
	if SkipWithGrant {
		return nil, ErrNonexistingGrant.GenWithStackByArgs("root", "%")
	}
	mysqlPrivilege := p.Handle.Get()
	u := user.Username
	h := user.Hostname
	if len(user.AuthUsername) > 0 && len(user.AuthHostname) > 0 {
		u = user.AuthUsername
		h = user.AuthHostname
	}
	grants = mysqlPrivilege.showGrants(u, h, roles)
	if len(grants) == 0 {
		err = ErrNonexistingGrant.GenWithStackByArgs(u, h)
	}

	return
}

// ActiveRoles implements privilege.Manager ActiveRoles interface.
func (p *UserPrivileges) ActiveRoles(ctx sessionctx.Context, roleList []*auth.RoleIdentity) (bool, string) {
	if SkipWithGrant {
		return true, ""
	}
	mysqlPrivilege := p.Handle.Get()
	u := p.user
	h := p.host
	for _, r := range roleList {
		ok := mysqlPrivilege.FindRole(u, h, r)
		if !ok {
			logutil.BgLogger().Error("find role failed", zap.Stringer("role", r))
			return false, r.String()
		}
	}
	ctx.GetSessionVars().ActiveRoles = roleList
	return true, ""
}

// FindEdge implements privilege.Manager FindRelationship interface.
func (p *UserPrivileges) FindEdge(ctx sessionctx.Context, role *auth.RoleIdentity, user *auth.UserIdentity) bool {
	if SkipWithGrant {
		return false
	}
	mysqlPrivilege := p.Handle.Get()
	ok := mysqlPrivilege.FindRole(user.Username, user.Hostname, role)
	if !ok {
		logutil.BgLogger().Error("find role failed", zap.Stringer("role", role))
		return false
	}
	return true
}

// GetDefaultRoles returns all default roles for certain user.
func (p *UserPrivileges) GetDefaultRoles(user, host string) []*auth.RoleIdentity {
	if SkipWithGrant {
		return make([]*auth.RoleIdentity, 0, 10)
	}
	mysqlPrivilege := p.Handle.Get()
	ret := mysqlPrivilege.getDefaultRoles(user, host)
	return ret
}

// GetAllRoles return all roles of user.
func (p *UserPrivileges) GetAllRoles(user, host string) []*auth.RoleIdentity {
	if SkipWithGrant {
		return make([]*auth.RoleIdentity, 0, 10)
	}

	mysqlPrivilege := p.Handle.Get()
	return mysqlPrivilege.getAllRoles(user, host)
}

// IsDynamicPrivilege returns true if the DYNAMIC privilege is built-in or has been registered by a plugin
func (p *UserPrivileges) IsDynamicPrivilege(privName string) bool {
	privNameInUpper := strings.ToUpper(privName)
	for _, priv := range dynamicPrivs {
		if privNameInUpper == priv {
			return true
		}
	}
	return false
}

// RegisterDynamicPrivilege is used by plugins to add new privileges to TiDB
func RegisterDynamicPrivilege(privName string) error {
	privNameInUpper := strings.ToUpper(privName)
	if len(privNameInUpper) > 32 {
		return errors.New("privilege name is longer than 32 characters")
	}
	dynamicPrivLock.Lock()
	defer dynamicPrivLock.Unlock()
	for _, priv := range dynamicPrivs {
		if privNameInUpper == priv {
			return errors.New("privilege is already registered")
		}
	}
	dynamicPrivs = append(dynamicPrivs, privNameInUpper)
	return nil
}

// GetDynamicPrivileges returns the list of registered DYNAMIC privileges
// for use in meta data commands (i.e. SHOW PRIVILEGES)
func GetDynamicPrivileges() []string {
	dynamicPrivLock.Lock()
	defer dynamicPrivLock.Unlock()

	privCopy := make([]string, len(dynamicPrivs))
	copy(privCopy, dynamicPrivs)
	return privCopy
}<|MERGE_RESOLUTION|>--- conflicted
+++ resolved
@@ -46,10 +46,7 @@
 	"SYSTEM_VARIABLES_ADMIN",
 	"ROLE_ADMIN",
 	"CONNECTION_ADMIN",
-<<<<<<< HEAD
-=======
 	"PLACEMENT_ADMIN",                 // Can Create/Drop/Alter PLACEMENT POLICY
->>>>>>> 8fd61935
 	"DASHBOARD_CLIENT",                // Can login to the TiDB-Dashboard.
 	"RESTRICTED_TABLES_ADMIN",         // Can see system tables when SEM is enabled
 	"RESTRICTED_STATUS_ADMIN",         // Can see all status vars when SEM is enabled.
