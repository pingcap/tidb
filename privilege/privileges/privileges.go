--- conflicted
+++ resolved
@@ -43,15 +43,10 @@
 	"SYSTEM_VARIABLES_ADMIN",
 	"ROLE_ADMIN",
 	"CONNECTION_ADMIN",
-<<<<<<< HEAD
 	"RESTRICTED_TABLES_ADMIN",    // Can see system tables when SEM is enabled
 	"RESTRICTED_STATUS_ADMIN",    // Can see all status vars when SEM is enabled.
 	"RESTRICTED_VARIABLES_ADMIN", // Can see all variables when SEM is enabled
-=======
-	"RESTRICTED_TABLES_ADMIN", // Can see system tables when SEM is enabled
-	"RESTRICTED_STATUS_ADMIN", // Can see all status vars when SEM is enabled.
-	"RESTRICTED_USER_ADMIN",   // User can not have their access revoked by SUPER users.
->>>>>>> f2cb145a
+	"RESTRICTED_USER_ADMIN",      // User can not have their access revoked by SUPER users.
 }
 var dynamicPrivLock sync.Mutex
 
