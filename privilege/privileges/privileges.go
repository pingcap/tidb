// Copyright 2015 PingCAP, Inc.
//
// Licensed under the Apache License, Version 2.0 (the "License");
// you may not use this file except in compliance with the License.
// You may obtain a copy of the License at
//
//     http://www.apache.org/licenses/LICENSE-2.0
//
// Unless required by applicable law or agreed to in writing, software
// distributed under the License is distributed on an "AS IS" BASIS,
// WITHOUT WARRANTIES OR CONDITIONS OF ANY KIND, either express or implied.
// See the License for the specific language governing permissions and
// limitations under the License.

package privileges

import (
	"crypto/tls"
	"crypto/x509"
	"errors"
	"fmt"
	"math"
	"strconv"
	"strings"
	"sync"
	"time"

	jwtRepo "github.com/lestrrat-go/jwx/v2/jwt"
	"github.com/lestrrat-go/jwx/v2/jwt/openid"
	"github.com/pingcap/tidb/extension"
	"github.com/pingcap/tidb/infoschema"
	"github.com/pingcap/tidb/parser/auth"
	"github.com/pingcap/tidb/parser/mysql"
	"github.com/pingcap/tidb/privilege"
	"github.com/pingcap/tidb/sessionctx"
	"github.com/pingcap/tidb/sessionctx/variable"
	"github.com/pingcap/tidb/types"
	"github.com/pingcap/tidb/util"
	"github.com/pingcap/tidb/util/hack"
	"github.com/pingcap/tidb/util/logutil"
	"github.com/pingcap/tidb/util/mathutil"
	"github.com/pingcap/tidb/util/sem"
	"go.uber.org/zap"
)

// SkipWithGrant causes the server to start without using the privilege system at all.
var SkipWithGrant = false

var _ privilege.Manager = (*UserPrivileges)(nil)
var dynamicPrivs = []string{
	"BACKUP_ADMIN",
	"RESTORE_ADMIN",
	"SYSTEM_USER",
	"SYSTEM_VARIABLES_ADMIN",
	"ROLE_ADMIN",
	"CONNECTION_ADMIN",
	"PLACEMENT_ADMIN",                 // Can Create/Drop/Alter PLACEMENT POLICY
	"DASHBOARD_CLIENT",                // Can login to the TiDB-Dashboard.
	"RESTRICTED_TABLES_ADMIN",         // Can see system tables when SEM is enabled
	"RESTRICTED_STATUS_ADMIN",         // Can see all status vars when SEM is enabled.
	"RESTRICTED_VARIABLES_ADMIN",      // Can see all variables when SEM is enabled
	"RESTRICTED_USER_ADMIN",           // User can not have their access revoked by SUPER users.
	"RESTRICTED_CONNECTION_ADMIN",     // Can not be killed by PROCESS/CONNECTION_ADMIN privilege
	"RESTRICTED_REPLICA_WRITER_ADMIN", // Can write to the sever even when tidb_restriced_read_only is turned on.
}
var dynamicPrivLock sync.Mutex
var defaultTokenLife = 15 * time.Minute

// UserPrivileges implements privilege.Manager interface.
// This is used to check privilege for the current user.
type UserPrivileges struct {
	user string
	host string
	*Handle
	extensionAccessCheckFuncs []extension.AccessCheckFunc
}

// NewUserPrivileges creates a new UserPrivileges
func NewUserPrivileges(handle *Handle, extension *extension.Extensions) *UserPrivileges {
	return &UserPrivileges{
		Handle:                    handle,
		extensionAccessCheckFuncs: extension.GetAccessCheckFuncs(),
	}
}

// RequestDynamicVerificationWithUser implements the Manager interface.
func (p *UserPrivileges) RequestDynamicVerificationWithUser(privName string, grantable bool, user *auth.UserIdentity) bool {
	if SkipWithGrant {
		return true
	}

	if user == nil {
		return false
	}

	mysqlPriv := p.Handle.Get()
	roles := mysqlPriv.getDefaultRoles(user.Username, user.Hostname)
	return mysqlPriv.RequestDynamicVerification(roles, user.Username, user.Hostname, privName, grantable)
}

// HasExplicitlyGrantedDynamicPrivilege checks if a user has a DYNAMIC privilege
// without accepting SUPER privilege as a fallback.
func (p *UserPrivileges) HasExplicitlyGrantedDynamicPrivilege(activeRoles []*auth.RoleIdentity, privName string, grantable bool) bool {
	if SkipWithGrant {
		return true
	}
	if p.user == "" && p.host == "" {
		return true
	}

	mysqlPriv := p.Handle.Get()
	return mysqlPriv.HasExplicitlyGrantedDynamicPrivilege(activeRoles, p.user, p.host, privName, grantable)
}

// RequestDynamicVerification implements the Manager interface.
func (p *UserPrivileges) RequestDynamicVerification(activeRoles []*auth.RoleIdentity, privName string, grantable bool) bool {
	if SkipWithGrant {
		return true
	}
	if p.user == "" && p.host == "" {
		return true
	}

	mysqlPriv := p.Handle.Get()
	return mysqlPriv.RequestDynamicVerification(activeRoles, p.user, p.host, privName, grantable)
}

// RequestVerification implements the Manager interface.
func (p *UserPrivileges) RequestVerification(activeRoles []*auth.RoleIdentity, db, table, column string, priv mysql.PrivilegeType) bool {
	if SkipWithGrant {
		return true
	}

	if p.user == "" && p.host == "" {
		return true
	}

	// Skip check for system databases.
	// See https://dev.mysql.com/doc/refman/5.7/en/information-schema.html
	dbLowerName := strings.ToLower(db)
	tblLowerName := strings.ToLower(table)
	// If SEM is enabled and the user does not have the RESTRICTED_TABLES_ADMIN privilege
	// There are some hard rules which overwrite system tables and schemas as read-only at most.
	semEnabled := sem.IsEnabled()
	if semEnabled && !p.RequestDynamicVerification(activeRoles, "RESTRICTED_TABLES_ADMIN", false) {
		if sem.IsInvisibleTable(dbLowerName, tblLowerName) {
			return false
		}
		if util.IsMemOrSysDB(dbLowerName) {
			switch priv {
			case mysql.CreatePriv, mysql.AlterPriv, mysql.DropPriv, mysql.IndexPriv, mysql.CreateViewPriv,
				mysql.InsertPriv, mysql.UpdatePriv, mysql.DeletePriv:
				return false
			}
		}
	}

	if util.IsMemDB(dbLowerName) {
		switch priv {
		case mysql.CreatePriv, mysql.AlterPriv, mysql.DropPriv, mysql.IndexPriv, mysql.CreateViewPriv,
			mysql.InsertPriv, mysql.UpdatePriv, mysql.DeletePriv, mysql.ReferencesPriv, mysql.ExecutePriv,
			mysql.ShowViewPriv, mysql.LockTablesPriv:
			return false
		}
		if dbLowerName == util.InformationSchemaName.L {
			return true
		} else if dbLowerName == util.MetricSchemaName.L {
			// PROCESS is the same with SELECT for metrics_schema.
			if priv == mysql.SelectPriv && infoschema.IsMetricTable(table) {
				priv |= mysql.ProcessPriv
			}
		}
	}

	for _, fn := range p.extensionAccessCheckFuncs {
		for _, dynPriv := range fn(db, table, column, priv, semEnabled) {
			if !p.RequestDynamicVerification(activeRoles, dynPriv, false) {
				return false
			}
		}
	}

	mysqlPriv := p.Handle.Get()
	return mysqlPriv.RequestVerification(activeRoles, p.user, p.host, db, table, column, priv)
}

// RequestVerificationWithUser implements the Manager interface.
func (p *UserPrivileges) RequestVerificationWithUser(db, table, column string, priv mysql.PrivilegeType, user *auth.UserIdentity) bool {
	if SkipWithGrant {
		return true
	}

	if user == nil {
		return false
	}

	// Skip check for INFORMATION_SCHEMA database.
	// See https://dev.mysql.com/doc/refman/5.7/en/information-schema.html
	if strings.EqualFold(db, "INFORMATION_SCHEMA") {
		return true
	}

	mysqlPriv := p.Handle.Get()
	roles := mysqlPriv.getDefaultRoles(user.Username, user.Hostname)
	return mysqlPriv.RequestVerification(roles, user.Username, user.Hostname, db, table, column, priv)
}

func (p *UserPrivileges) isValidHash(record *UserRecord) bool {
	pwd := record.AuthenticationString
	if pwd == "" {
		return true
	}
	switch record.AuthPlugin {
	case mysql.AuthNativePassword:
		if len(pwd) == mysql.PWDHashLen+1 {
			return true
		}
		logutil.BgLogger().Error("the password from the mysql.user table does not match the definition of a mysql_native_password", zap.String("user", record.User), zap.String("plugin", record.AuthPlugin), zap.Int("hash_length", len(pwd)))
		return false
	case mysql.AuthCachingSha2Password:
		if len(pwd) == mysql.SHAPWDHashLen {
			return true
		}
		logutil.BgLogger().Error("the password from the mysql.user table does not match the definition of a caching_sha2_password", zap.String("user", record.User), zap.String("plugin", record.AuthPlugin), zap.Int("hash_length", len(pwd)))
		return false
	case mysql.AuthTiDBSM3Password:
		if len(pwd) == mysql.SM3PWDHashLen {
			return true
		}
		logutil.BgLogger().Error("the password from the mysql.user table does not match the definition of a tidb_sm3_password", zap.String("user", record.User), zap.String("plugin", record.AuthPlugin), zap.Int("hash_length", len(pwd)))
		return false
	case mysql.AuthSocket:
		return true
	case mysql.AuthTiDBAuthToken:
		return true
	}

	logutil.BgLogger().Error("user password from the mysql.user table not like a known hash format", zap.String("user", record.User), zap.String("plugin", record.AuthPlugin), zap.Int("hash_length", len(pwd)))
	return false
}

// GetEncodedPassword implements the Manager interface.
func (p *UserPrivileges) GetEncodedPassword(user, host string) string {
	mysqlPriv := p.Handle.Get()
	record := mysqlPriv.connectionVerification(user, host)
	if record == nil {
		logutil.BgLogger().Error("get user privilege record fail",
			zap.String("user", user), zap.String("host", host))
		return ""
	}
	if p.isValidHash(record) {
		return record.AuthenticationString
	}
	return ""
}

// GetAuthPluginForConnection gets the authentication plugin used in connection establishment.
func (p *UserPrivileges) GetAuthPluginForConnection(user, host string) (string, error) {
	if SkipWithGrant {
		return mysql.AuthNativePassword, nil
	}

	mysqlPriv := p.Handle.Get()
	record := mysqlPriv.connectionVerification(user, host)
	if record == nil {
		return "", errors.New("Failed to get user record")
	}
	if record.AuthPlugin == mysql.AuthTiDBAuthToken {
		return record.AuthPlugin, nil
	}
	// zero-length auth string means no password for native and caching_sha2 auth.
	// but for auth_socket it means there should be a 1-to-1 mapping between the TiDB user
	// and the OS user.
	if record.AuthenticationString == "" && record.AuthPlugin != mysql.AuthSocket {
		return "", nil
	}
	if p.isValidHash(record) {
		return record.AuthPlugin, nil
	}
	return "", errors.New("Failed to get plugin for user")
}

// GetAuthPlugin gets the authentication plugin for the account identified by the user and host
func (p *UserPrivileges) GetAuthPlugin(user, host string) (string, error) {
	if SkipWithGrant {
		return mysql.AuthNativePassword, nil
	}
	mysqlPriv := p.Handle.Get()
	record := mysqlPriv.connectionVerification(user, host)
	if record == nil {
		return "", errors.New("Failed to get user record")
	}
	if !p.isValidHash(record) {
		return "", errors.New("Failed to get plugin for user")
	}
	return record.AuthPlugin, nil
}

// MatchIdentity implements the Manager interface.
func (p *UserPrivileges) MatchIdentity(user, host string, skipNameResolve bool) (u string, h string, success bool) {
	if SkipWithGrant {
		return user, host, true
	}
	mysqlPriv := p.Handle.Get()
	record := mysqlPriv.matchIdentity(user, host, skipNameResolve)
	if record != nil {
		return record.User, record.Host, true
	}
	return "", "", false
}

// GetAuthWithoutVerification implements the Manager interface.
func (p *UserPrivileges) GetAuthWithoutVerification(user, host string) (success bool) {
	if SkipWithGrant {
		p.user = user
		p.host = host
		success = true
		return
	}

	mysqlPriv := p.Handle.Get()
	record := mysqlPriv.connectionVerification(user, host)
	if record == nil {
		logutil.BgLogger().Error("get user privilege record fail",
			zap.String("user", user), zap.String("host", host))
		return
	}

	p.user = user
	p.host = record.Host
	success = true
	return
}

func checkAuthTokenClaims(claims map[string]interface{}, record *UserRecord, tokenLife time.Duration) error {
	if sub, ok := claims[jwtRepo.SubjectKey]; !ok {
		return errors.New("lack 'sub'")
	} else if sub != record.User {
		return fmt.Errorf("Wrong 'sub': %s", sub)
	}

	if email, ok := claims[openid.EmailKey]; !ok {
		return errors.New("lack 'email'")
	} else if email != record.Email {
		return fmt.Errorf("Wrong 'email': %s", email)
	}

	now := time.Now()
	val, ok := claims[jwtRepo.IssuedAtKey]
	if !ok {
		return errors.New("lack 'iat'")
	} else if iat, ok := val.(time.Time); !ok {
		return fmt.Errorf("iat: %v is not a value of time.Time", val)
	} else if now.After(iat.Add(tokenLife)) {
		return errors.New("the token has been out of its life time")
	} else if now.Before(iat) {
		return errors.New("the token is issued at a future time")
	}

	if val, ok = claims[jwtRepo.ExpirationKey]; !ok {
		return errors.New("lack 'exp'")
	} else if exp, ok := val.(time.Time); !ok {
		return fmt.Errorf("exp: %v is not a value of time.Time", val)
	} else if now.After(exp) {
		return errors.New("the token has been expired")
	}

	// `iss` is not required if `token_issuer` is empty in `mysql.user`
	if iss, ok := claims[jwtRepo.IssuerKey]; ok && iss != record.AuthTokenIssuer {
		return fmt.Errorf("Wrong 'iss': %s", iss)
	} else if !ok && len(record.AuthTokenIssuer) > 0 {
		return errors.New("lack 'iss'")
	}

	return nil
}

// CheckPasswordExpired checks whether the password has been expired.
func (*UserPrivileges) CheckPasswordExpired(sessionVars *variable.SessionVars, record *UserRecord) (bool, error) {
	isSandBoxModeEnabled := variable.IsSandBoxModeEnabled.Load()
	if record.PasswordExpired {
		if isSandBoxModeEnabled {
			return true, nil
		}
		return false, ErrMustChangePasswordLogin.GenWithStackByArgs()
	}
	if record.PasswordLifeTime != 0 {
		lifeTime := record.PasswordLifeTime
		if lifeTime == -1 {
			pwdLifeTimeStr, err := sessionVars.GlobalVarsAccessor.GetGlobalSysVar(variable.DefaultPasswordLifetime)
			if err != nil {
				return false, err
			}
			lifeTime, err = strconv.ParseInt(pwdLifeTimeStr, 10, 64)
			if err != nil {
				return false, err
			}
		}
		if lifeTime > 0 && record.PasswordLastChanged.AddDate(0, 0, int(lifeTime)).Before(time.Now()) {
			if isSandBoxModeEnabled {
				return true, nil
			}
			return false, ErrMustChangePasswordLogin.GenWithStackByArgs()
		}
	}
	return false, nil
}

// GenerateAccountAutoLockErr implements the Manager interface.
func GenerateAccountAutoLockErr(failedLoginAttempts int64,
	user, host, lockTime, remainTime string) error {
	logutil.BgLogger().Error(fmt.Sprintf("Access denied for user '%s'@'%s'."+
		" Account is blocked for %s day(s) (%s day(s) remaining) due to %d "+
		"consecutive failed logins.", user, host, lockTime,
		remainTime, failedLoginAttempts))
	return ErUserAccessDeniedForUserAccountBlockedByPasswordLock.FastGenByArgs(user, host,
		lockTime, remainTime, failedLoginAttempts)
}

// VerifyAccountAutoLockInMemory implements the Manager interface.
func (p *UserPrivileges) VerifyAccountAutoLockInMemory(user string, host string) error {
	mysqlPriv := p.Handle.Get()
	record := mysqlPriv.matchUser(user, host)
	if record == nil {
		logutil.BgLogger().Error("get authUser privilege record fail",
			zap.String("authUser", user), zap.String("authHost", host))
		return ErrAccessDenied.FastGenByArgs(user, host)
	}

	if record.AutoAccountLocked {
		// If it is locked, need to check whether it can be automatically unlocked.
		lockTime := record.PasswordLockTimeDays
		if lockTime == -1 {
			return GenerateAccountAutoLockErr(record.FailedLoginAttempts, user, host, "unlimited", "unlimited")
		}
		lastChanged := record.AutoLockedLastChanged
		d := time.Now().Unix() - lastChanged
		if d > lockTime*24*60*60 {
			// Generate unlock json string.
			return nil
		}
		lds := strconv.FormatInt(lockTime, 10)
		rds := strconv.FormatInt(int64(math.Ceil(float64(lockTime)-float64(d)/(24*60*60))), 10)
		return GenerateAccountAutoLockErr(record.FailedLoginAttempts, user, host, lds, rds)
	}
	return nil
}

// IsAccountAutoLockEnabled implements the Manager interface.
func (p *UserPrivileges) IsAccountAutoLockEnabled(user string, host string) bool {
	// If the service is started using skip-grant-tables, the system ignores whether
	// to enable the automatic account locking feature after continuous login failure.
	if SkipWithGrant {
		p.user = user
		p.host = host
		return false
	}
	mysqlPriv := p.Handle.Get()
	record := mysqlPriv.matchUser(user, host)
	if record == nil {
		return false
	}
	// For failed-login tracking and temporary locking to occur, an account's FAILED_LOGIN_ATTEMPTS
	// and PASSWORD_LOCK_TIME options both must be nonzero.
	// https://dev.mysql.com/doc/refman/8.0/en/create-user.html
	if record.FailedLoginAttempts == 0 || record.PasswordLockTimeDays == 0 {
		return false
	}
	return true
}

// BuildSuccessPasswordLockingJSON builds success PasswordLocking JSON string.
func BuildSuccessPasswordLockingJSON(failedLoginAttempts, passwordLockTimeDays int64) string {
	return BuildPasswordLockingJSON(failedLoginAttempts, passwordLockTimeDays, "N", 0, time.Now().Format(time.UnixDate))
}

// BuildPasswordLockingJSON builds PasswordLocking JSON string.
func BuildPasswordLockingJSON(failedLoginAttempts int64,
	passwordLockTimeDays int64, autoAccountLocked string, failedLoginCount int64, autoLockedLastChanged string) string {
	var passwordLockingArray []string
	passwordLockingArray = append(passwordLockingArray, fmt.Sprintf("\"failed_login_count\": %d", failedLoginCount))
	passwordLockingArray = append(passwordLockingArray, fmt.Sprintf("\"failed_login_attempts\": %d", failedLoginAttempts))
	passwordLockingArray = append(passwordLockingArray, fmt.Sprintf("\"password_lock_time_days\": %d", passwordLockTimeDays))
	if autoAccountLocked != "" {
		passwordLockingArray = append(passwordLockingArray, fmt.Sprintf("\"auto_account_locked\": \"%s\"", autoAccountLocked))
	}
	if autoLockedLastChanged != "" {
		passwordLockingArray = append(passwordLockingArray, fmt.Sprintf("\"auto_locked_last_changed\": \"%s\"", autoLockedLastChanged))
	}

	newAttributesStr := fmt.Sprintf("{\"Password_locking\": {%s}}", strings.Join(passwordLockingArray, ","))
	return newAttributesStr
}

// ConnectionVerification implements the Manager interface.
<<<<<<< HEAD
func (p *UserPrivileges) ConnectionVerification(user *auth.UserIdentity, authUser, authHost string, authentication, salt []byte, sessionVars *variable.SessionVars) (info privilege.VerificationInfo, err error) {
=======
func (p *UserPrivileges) ConnectionVerification(user *auth.UserIdentity, authUser, authHost string, authentication, salt []byte, sessionVars *variable.SessionVars) (string, error) {
>>>>>>> b6098ef6
	hasPassword := "YES"
	if len(authentication) == 0 {
		hasPassword = "NO"
	}

	mysqlPriv := p.Handle.Get()
	record := mysqlPriv.connectionVerification(authUser, authHost)

	if SkipWithGrant {
		p.user = authUser
		p.host = authHost
<<<<<<< HEAD
		return
=======

		// special handling to existing users or root user initialized with insecure
		if record == nil || record.ResourceGroup == "" {
			return "default", nil
		}

		return record.ResourceGroup, nil
>>>>>>> b6098ef6
	}

	if record == nil {
		logutil.BgLogger().Error("get authUser privilege record fail",
			zap.String("authUser", authUser), zap.String("authHost", authHost))
<<<<<<< HEAD
		return info, ErrAccessDenied.FastGenByArgs(user.Username, user.Hostname, hasPassword)
=======
		return "", ErrAccessDenied.FastGenByArgs(user.Username, user.Hostname, hasPassword)
>>>>>>> b6098ef6
	}
	globalPriv := mysqlPriv.matchGlobalPriv(authUser, authHost)
	if globalPriv != nil {
		if !p.checkSSL(globalPriv, sessionVars.TLSConnectionState) {
			logutil.BgLogger().Error("global priv check ssl fail",
				zap.String("authUser", authUser), zap.String("authHost", authHost))
<<<<<<< HEAD
			return info, ErrAccessDenied.FastGenByArgs(user.Username, user.Hostname, hasPassword)
=======
			return "", ErrAccessDenied.FastGenByArgs(user.Username, user.Hostname, hasPassword)
>>>>>>> b6098ef6
		}
	}

	pwd := record.AuthenticationString
	if !p.isValidHash(record) {
<<<<<<< HEAD
		return info, ErrAccessDenied.FastGenByArgs(user.Username, user.Hostname, hasPassword)
=======
		return "", ErrAccessDenied.FastGenByArgs(user.Username, user.Hostname, hasPassword)
>>>>>>> b6098ef6
	}

	if record.AuthPlugin == mysql.AuthTiDBAuthToken {
		if len(authentication) == 0 {
			logutil.BgLogger().Error("empty authentication")
<<<<<<< HEAD
			return info, ErrAccessDenied.FastGenByArgs(user.Username, user.Hostname, hasPassword)
=======
			return "", ErrAccessDenied.FastGenByArgs(user.Username, user.Hostname, hasPassword)
>>>>>>> b6098ef6
		}
		tokenString := string(hack.String(authentication[:len(authentication)-1]))
		var (
			claims map[string]interface{}
		)
		if claims, err = GlobalJWKS.checkSigWithRetry(tokenString, 1); err != nil {
			logutil.BgLogger().Error("verify JWT failed", zap.Error(err))
<<<<<<< HEAD
			return info, ErrAccessDenied.FastGenByArgs(user.Username, user.Hostname, hasPassword)
		}
		if err = checkAuthTokenClaims(claims, record, defaultTokenLife); err != nil {
			logutil.BgLogger().Error("check claims failed", zap.Error(err))
			return info, ErrAccessDenied.FastGenByArgs(user.Username, user.Hostname, hasPassword)
=======
			return "", ErrAccessDenied.FastGenByArgs(user.Username, user.Hostname, hasPassword)
		}
		if err = checkAuthTokenClaims(claims, record, defaultTokenLife); err != nil {
			logutil.BgLogger().Error("check claims failed", zap.Error(err))
			return "", ErrAccessDenied.FastGenByArgs(user.Username, user.Hostname, hasPassword)
>>>>>>> b6098ef6
		}
	} else if len(pwd) > 0 && len(authentication) > 0 {
		switch record.AuthPlugin {
		// NOTE: If the checking of the clear-text password fails, please set `info.FailedDueToWrongPassword = true`.
		case mysql.AuthNativePassword:
			hpwd, err := auth.DecodePassword(pwd)
			if err != nil {
				logutil.BgLogger().Error("decode password string failed", zap.Error(err))
<<<<<<< HEAD
				info.FailedDueToWrongPassword = true
				return info, ErrAccessDenied.FastGenByArgs(user.Username, user.Hostname, hasPassword)
			}

			if !auth.CheckScrambledPassword(salt, hpwd, authentication) {
				info.FailedDueToWrongPassword = true
				return info, ErrAccessDenied.FastGenByArgs(user.Username, user.Hostname, hasPassword)
=======
				return "", ErrAccessDenied.FastGenByArgs(user.Username, user.Hostname, hasPassword)
			}

			if !auth.CheckScrambledPassword(salt, hpwd, authentication) {
				return "", ErrAccessDenied.FastGenByArgs(user.Username, user.Hostname, hasPassword)
>>>>>>> b6098ef6
			}
		case mysql.AuthCachingSha2Password, mysql.AuthTiDBSM3Password:
			authok, err := auth.CheckHashingPassword([]byte(pwd), string(authentication), record.AuthPlugin)
			if err != nil {
				logutil.BgLogger().Error("Failed to check caching_sha2_password", zap.Error(err))
			}

			if !authok {
<<<<<<< HEAD
				info.FailedDueToWrongPassword = true
				return info, ErrAccessDenied.FastGenByArgs(user.Username, user.Hostname, hasPassword)
=======
				return "", ErrAccessDenied.FastGenByArgs(user.Username, user.Hostname, hasPassword)
>>>>>>> b6098ef6
			}
		case mysql.AuthSocket:
			if string(authentication) != authUser && string(authentication) != pwd {
				logutil.BgLogger().Error("Failed socket auth", zap.String("authUser", authUser),
					zap.String("socket_user", string(authentication)),
					zap.String("authentication_string", pwd))
<<<<<<< HEAD
				return info, ErrAccessDenied.FastGenByArgs(user.Username, user.Hostname, hasPassword)
			}
		default:
			logutil.BgLogger().Error("unknown authentication plugin", zap.String("authUser", authUser), zap.String("plugin", record.AuthPlugin))
			return info, ErrAccessDenied.FastGenByArgs(user.Username, user.Hostname, hasPassword)
		}
	} else if len(pwd) > 0 || len(authentication) > 0 {
		if record.AuthPlugin != mysql.AuthSocket {
			info.FailedDueToWrongPassword = true
			return info, ErrAccessDenied.FastGenByArgs(user.Username, user.Hostname, hasPassword)
=======
				return "", ErrAccessDenied.FastGenByArgs(user.Username, user.Hostname, hasPassword)
			}
		default:
			logutil.BgLogger().Error("unknown authentication plugin", zap.String("authUser", authUser), zap.String("plugin", record.AuthPlugin))
			return "", ErrAccessDenied.FastGenByArgs(user.Username, user.Hostname, hasPassword)
		}
	} else if len(pwd) > 0 || len(authentication) > 0 {
		if record.AuthPlugin != mysql.AuthSocket {
			return "", ErrAccessDenied.FastGenByArgs(user.Username, user.Hostname, hasPassword)
>>>>>>> b6098ef6
		}
	}

	// Login a locked account is not allowed.
	locked := record.AccountLocked
	if locked {
		logutil.BgLogger().Error(fmt.Sprintf("Access denied for authUser '%s'@'%s'. Account is locked.", authUser, authHost))
<<<<<<< HEAD
		return info, errAccountHasBeenLocked.FastGenByArgs(user.Username, user.Hostname)
	}

	info.InSandBoxMode, err = p.CheckPasswordExpired(sessionVars, record)
	return
}
=======
		return "", errAccountHasBeenLocked.FastGenByArgs(user.Username, user.Hostname)
	}

	sandBoxMode, err := p.CheckPasswordExpired(sessionVars, record)
	if err != nil {
		return "", err
	}
>>>>>>> b6098ef6

// AuthSuccess is to make the permission take effect.
func (p *UserPrivileges) AuthSuccess(authUser, authHost string) {
	p.user = authUser
<<<<<<< HEAD
	p.host = authHost
=======
	p.host = record.Host
	if sandBoxMode {
		return "", &ErrInSandBoxMode{}
	}

	// special handling to existing users or root user initialized with insecure
	if record.ResourceGroup == "" {
		return "default", nil
	}

	return record.ResourceGroup, nil
>>>>>>> b6098ef6
}

type checkResult int

const (
	notCheck checkResult = iota
	pass
	fail
)

func (p *UserPrivileges) checkSSL(priv *globalPrivRecord, tlsState *tls.ConnectionState) bool {
	if priv.Broken {
		logutil.BgLogger().Info("ssl check failure, due to broken global_priv record",
			zap.String("user", priv.User), zap.String("host", priv.Host))
		return false
	}
	switch priv.Priv.SSLType {
	case SslTypeNotSpecified, SslTypeNone:
		return true
	case SslTypeAny:
		r := tlsState != nil
		if !r {
			logutil.BgLogger().Info("ssl check failure, require ssl but not use ssl",
				zap.String("user", priv.User), zap.String("host", priv.Host))
		}
		return r
	case SslTypeX509:
		if tlsState == nil {
			logutil.BgLogger().Info("ssl check failure, require x509 but not use ssl",
				zap.String("user", priv.User), zap.String("host", priv.Host))
			return false
		}
		hasCert := false
		for _, chain := range tlsState.VerifiedChains {
			if len(chain) > 0 {
				hasCert = true
				break
			}
		}
		if !hasCert {
			logutil.BgLogger().Info("ssl check failure, require x509 but no verified cert",
				zap.String("user", priv.User), zap.String("host", priv.Host))
		}
		return hasCert
	case SslTypeSpecified:
		if tlsState == nil {
			logutil.BgLogger().Info("ssl check failure, require subject/issuer/cipher but not use ssl",
				zap.String("user", priv.User), zap.String("host", priv.Host))
			return false
		}
		if len(priv.Priv.SSLCipher) > 0 && priv.Priv.SSLCipher != util.TLSCipher2String(tlsState.CipherSuite) {
			logutil.BgLogger().Info("ssl check failure for cipher", zap.String("user", priv.User), zap.String("host", priv.Host),
				zap.String("require", priv.Priv.SSLCipher), zap.String("given", util.TLSCipher2String(tlsState.CipherSuite)))
			return false
		}
		var (
			hasCert      = false
			matchIssuer  checkResult
			matchSubject checkResult
			matchSAN     checkResult
		)
		for _, chain := range tlsState.VerifiedChains {
			if len(chain) == 0 {
				continue
			}
			cert := chain[0]
			if len(priv.Priv.X509Issuer) > 0 {
				given := util.X509NameOnline(cert.Issuer)
				if priv.Priv.X509Issuer == given {
					matchIssuer = pass
				} else if matchIssuer == notCheck {
					matchIssuer = fail
					logutil.BgLogger().Info("ssl check failure for issuer", zap.String("user", priv.User), zap.String("host", priv.Host),
						zap.String("require", priv.Priv.X509Issuer), zap.String("given", given))
				}
			}
			if len(priv.Priv.X509Subject) > 0 {
				given := util.X509NameOnline(cert.Subject)
				if priv.Priv.X509Subject == given {
					matchSubject = pass
				} else if matchSubject == notCheck {
					matchSubject = fail
					logutil.BgLogger().Info("ssl check failure for subject", zap.String("user", priv.User), zap.String("host", priv.Host),
						zap.String("require", priv.Priv.X509Subject), zap.String("given", given))
				}
			}
			if len(priv.Priv.SANs) > 0 {
				matchOne := checkCertSAN(priv, cert, priv.Priv.SANs)
				if matchOne {
					matchSAN = pass
				} else if matchSAN == notCheck {
					matchSAN = fail
				}
			}
			hasCert = true
		}
		checkResult := hasCert && matchIssuer != fail && matchSubject != fail && matchSAN != fail
		if !checkResult && !hasCert {
			logutil.BgLogger().Info("ssl check failure, require issuer/subject/SAN but no verified cert",
				zap.String("user", priv.User), zap.String("host", priv.Host))
		}
		return checkResult
	default:
		panic(fmt.Sprintf("support ssl_type: %d", priv.Priv.SSLType))
	}
}

func checkCertSAN(priv *globalPrivRecord, cert *x509.Certificate, sans map[util.SANType][]string) (r bool) {
	r = true
	for typ, requireOr := range sans {
		var (
			unsupported bool
			given       []string
		)
		switch typ {
		case util.URI:
			for _, uri := range cert.URIs {
				given = append(given, uri.String())
			}
		case util.DNS:
			given = cert.DNSNames
		case util.IP:
			for _, ip := range cert.IPAddresses {
				given = append(given, ip.String())
			}
		default:
			unsupported = true
		}
		if unsupported {
			logutil.BgLogger().Warn("skip unsupported SAN type", zap.String("type", string(typ)),
				zap.String("user", priv.User), zap.String("host", priv.Host))
			continue
		}
		var givenMatchOne bool
		for _, req := range requireOr {
			for _, give := range given {
				if req == give {
					givenMatchOne = true
					break
				}
			}
		}
		if !givenMatchOne {
			logutil.BgLogger().Info("ssl check failure for subject", zap.String("user", priv.User), zap.String("host", priv.Host),
				zap.String("require", priv.Priv.SAN), zap.Strings("given", given), zap.String("type", string(typ)))
			r = false
			return
		}
	}
	return
}

// DBIsVisible implements the Manager interface.
func (p *UserPrivileges) DBIsVisible(activeRoles []*auth.RoleIdentity, db string) bool {
	if SkipWithGrant {
		return true
	}
	// If SEM is enabled, respect hard rules about certain schemas being invisible
	// Before checking if the user has permissions granted to them.
	if sem.IsEnabled() && !p.RequestDynamicVerification(activeRoles, "RESTRICTED_TABLES_ADMIN", false) {
		if sem.IsInvisibleSchema(db) {
			return false
		}
	}
	mysqlPriv := p.Handle.Get()
	if mysqlPriv.DBIsVisible(p.user, p.host, db) {
		return true
	}
	allRoles := mysqlPriv.FindAllUserEffectiveRoles(p.user, p.host, activeRoles)
	for _, role := range allRoles {
		if mysqlPriv.DBIsVisible(role.Username, role.Hostname, db) {
			return true
		}
	}
	return false
}

// UserPrivilegesTable implements the Manager interface.
func (p *UserPrivileges) UserPrivilegesTable(activeRoles []*auth.RoleIdentity, user, host string) [][]types.Datum {
	mysqlPriv := p.Handle.Get()
	return mysqlPriv.UserPrivilegesTable(activeRoles, user, host)
}

// ShowGrants implements privilege.Manager ShowGrants interface.
func (p *UserPrivileges) ShowGrants(ctx sessionctx.Context, user *auth.UserIdentity, roles []*auth.RoleIdentity) (grants []string, err error) {
	if SkipWithGrant {
		return nil, ErrNonexistingGrant.GenWithStackByArgs("root", "%")
	}
	mysqlPrivilege := p.Handle.Get()
	u := user.Username
	h := user.Hostname
	if len(user.AuthUsername) > 0 && len(user.AuthHostname) > 0 {
		u = user.AuthUsername
		h = user.AuthHostname
	}
	grants = mysqlPrivilege.showGrants(u, h, roles)
	if len(grants) == 0 {
		err = ErrNonexistingGrant.GenWithStackByArgs(u, h)
	}

	return
}

// ActiveRoles implements privilege.Manager ActiveRoles interface.
func (p *UserPrivileges) ActiveRoles(ctx sessionctx.Context, roleList []*auth.RoleIdentity) (bool, string) {
	if SkipWithGrant {
		return true, ""
	}
	mysqlPrivilege := p.Handle.Get()
	u := p.user
	h := p.host
	for _, r := range roleList {
		ok := mysqlPrivilege.FindRole(u, h, r)
		if !ok {
			logutil.BgLogger().Error("find role failed", zap.Stringer("role", r))
			return false, r.String()
		}
	}
	ctx.GetSessionVars().ActiveRoles = roleList
	return true, ""
}

// FindEdge implements privilege.Manager FindRelationship interface.
func (p *UserPrivileges) FindEdge(ctx sessionctx.Context, role *auth.RoleIdentity, user *auth.UserIdentity) bool {
	if SkipWithGrant {
		return false
	}
	mysqlPrivilege := p.Handle.Get()
	ok := mysqlPrivilege.FindRole(user.Username, user.Hostname, role)
	if !ok {
		logutil.BgLogger().Error("find role failed", zap.Stringer("role", role))
		return false
	}
	return true
}

// GetDefaultRoles returns all default roles for certain user.
func (p *UserPrivileges) GetDefaultRoles(user, host string) []*auth.RoleIdentity {
	if SkipWithGrant {
		return make([]*auth.RoleIdentity, 0, 10)
	}
	mysqlPrivilege := p.Handle.Get()
	ret := mysqlPrivilege.getDefaultRoles(user, host)
	return ret
}

// GetAllRoles return all roles of user.
func (p *UserPrivileges) GetAllRoles(user, host string) []*auth.RoleIdentity {
	if SkipWithGrant {
		return make([]*auth.RoleIdentity, 0, 10)
	}

	mysqlPrivilege := p.Handle.Get()
	return mysqlPrivilege.getAllRoles(user, host)
}

// IsDynamicPrivilege returns true if the DYNAMIC privilege is built-in or has been registered by a plugin
func (p *UserPrivileges) IsDynamicPrivilege(privName string) bool {
	privNameInUpper := strings.ToUpper(privName)
	for _, priv := range dynamicPrivs {
		if privNameInUpper == priv {
			return true
		}
	}
	return false
}

// RegisterDynamicPrivilege is used by plugins to add new privileges to TiDB
func RegisterDynamicPrivilege(privName string) error {
	if len(privName) == 0 {
		return errors.New("privilege name should not be empty")
	}

	privNameInUpper := strings.ToUpper(privName)
	if len(privNameInUpper) > 32 {
		return errors.New("privilege name is longer than 32 characters")
	}
	dynamicPrivLock.Lock()
	defer dynamicPrivLock.Unlock()
	for _, priv := range dynamicPrivs {
		if privNameInUpper == priv {
			return errors.New("privilege is already registered")
		}
	}
	dynamicPrivs = append(dynamicPrivs, privNameInUpper)
	return nil
}

// GetDynamicPrivileges returns the list of registered DYNAMIC privileges
// for use in meta data commands (i.e. SHOW PRIVILEGES)
func GetDynamicPrivileges() []string {
	dynamicPrivLock.Lock()
	defer dynamicPrivLock.Unlock()

	privCopy := make([]string, len(dynamicPrivs))
	copy(privCopy, dynamicPrivs)
	return privCopy
}

// RemoveDynamicPrivilege is used for test only
func RemoveDynamicPrivilege(privName string) bool {
	privNameInUpper := strings.ToUpper(privName)
	dynamicPrivLock.Lock()
	defer dynamicPrivLock.Unlock()
	for idx, priv := range dynamicPrivs {
		if privNameInUpper == priv {
			dynamicPrivs = append(dynamicPrivs[:idx], dynamicPrivs[idx+1:]...)
			return true
		}
	}
	return false
}

func init() {
	extension.RegisterDynamicPrivilege = RegisterDynamicPrivilege
	extension.RemoveDynamicPrivilege = RemoveDynamicPrivilege
}

// PasswordLocking is the User_attributes->>"$.Password_locking".
// It records information about failed-login tracking and temporary account locking.
type PasswordLocking struct {
	FailedLoginCount      int64
	PasswordLockTimeDays  int64
	AutoAccountLocked     bool
	AutoLockedLastChanged int64
	FailedLoginAttempts   int64
}

// ParseJSON parses information about PasswordLocking.
func (passwordLocking *PasswordLocking) ParseJSON(passwordLockingJSON types.BinaryJSON) error {
	var err error

	passwordLocking.FailedLoginAttempts, err =
		extractInt64FromJSON(passwordLockingJSON, "$.Password_locking.failed_login_attempts")
	if err != nil {
		return err
	}
	passwordLocking.FailedLoginAttempts = mathutil.Min(passwordLocking.FailedLoginAttempts, math.MaxInt16)
	passwordLocking.FailedLoginAttempts = mathutil.Max(passwordLocking.FailedLoginAttempts, 0)

	passwordLocking.PasswordLockTimeDays, err =
		extractInt64FromJSON(passwordLockingJSON, "$.Password_locking.password_lock_time_days")
	if err != nil {
		return err
	}
	passwordLocking.PasswordLockTimeDays = mathutil.Min(passwordLocking.PasswordLockTimeDays, math.MaxInt16)
	passwordLocking.PasswordLockTimeDays = mathutil.Max(passwordLocking.PasswordLockTimeDays, -1)

	passwordLocking.FailedLoginCount, err =
		extractInt64FromJSON(passwordLockingJSON, "$.Password_locking.failed_login_count")
	if err != nil {
		return err
	}

	passwordLocking.AutoLockedLastChanged, err =
		extractTimeUnixFromJSON(passwordLockingJSON, "$.Password_locking.auto_locked_last_changed")
	if err != nil {
		return err
	}

	passwordLocking.AutoAccountLocked, err =
		extractBoolFromJSON(passwordLockingJSON, "$.Password_locking.auto_account_locked")
	if err != nil {
		return err
	}
	return nil
}

func extractInt64FromJSON(json types.BinaryJSON, pathExpr string) (val int64, err error) {
	jsonPath, err := types.ParseJSONPathExpr(pathExpr)
	if err != nil {
		return 0, err
	}
	if BJ, found := json.Extract([]types.JSONPathExpression{jsonPath}); found {
		return BJ.GetInt64(), nil
	}
	return 0, nil
}

func extractTimeUnixFromJSON(json types.BinaryJSON, pathExpr string) (int64, error) {
	jsonPath, err := types.ParseJSONPathExpr(pathExpr)
	if err != nil {
		return -1, err
	}
	if BJ, found := json.Extract([]types.JSONPathExpression{jsonPath}); found {
		value, err := BJ.Unquote()
		if err != nil {
			return -1, err
		}
		t, err := time.ParseInLocation(time.UnixDate, value, time.Local)
		if err != nil {
			return -1, err
		}
		return t.Unix(), nil
	}
	return 0, nil
}

func extractBoolFromJSON(json types.BinaryJSON, pathExpr string) (bool, error) {
	jsonPath, err := types.ParseJSONPathExpr(pathExpr)
	if err != nil {
		return false, err
	}
	if BJ, found := json.Extract([]types.JSONPathExpression{jsonPath}); found {
		value, err := BJ.Unquote()
		if err != nil {
			return false, err
		}
		if value == "Y" {
			return true, nil
		}
	}
	return false, nil
}<|MERGE_RESOLUTION|>--- conflicted
+++ resolved
@@ -493,11 +493,7 @@
 }
 
 // ConnectionVerification implements the Manager interface.
-<<<<<<< HEAD
 func (p *UserPrivileges) ConnectionVerification(user *auth.UserIdentity, authUser, authHost string, authentication, salt []byte, sessionVars *variable.SessionVars) (info privilege.VerificationInfo, err error) {
-=======
-func (p *UserPrivileges) ConnectionVerification(user *auth.UserIdentity, authUser, authHost string, authentication, salt []byte, sessionVars *variable.SessionVars) (string, error) {
->>>>>>> b6098ef6
 	hasPassword := "YES"
 	if len(authentication) == 0 {
 		hasPassword = "NO"
@@ -509,58 +505,39 @@
 	if SkipWithGrant {
 		p.user = authUser
 		p.host = authHost
-<<<<<<< HEAD
-		return
-=======
-
 		// special handling to existing users or root user initialized with insecure
 		if record == nil || record.ResourceGroup == "" {
-			return "default", nil
-		}
-
-		return record.ResourceGroup, nil
->>>>>>> b6098ef6
+			info.ResourceGroupName = "default"
+		} else {
+			info.ResourceGroupName = record.ResourceGroup
+		}
+		return
 	}
 
 	if record == nil {
 		logutil.BgLogger().Error("get authUser privilege record fail",
 			zap.String("authUser", authUser), zap.String("authHost", authHost))
-<<<<<<< HEAD
 		return info, ErrAccessDenied.FastGenByArgs(user.Username, user.Hostname, hasPassword)
-=======
-		return "", ErrAccessDenied.FastGenByArgs(user.Username, user.Hostname, hasPassword)
->>>>>>> b6098ef6
-	}
+	}
+
 	globalPriv := mysqlPriv.matchGlobalPriv(authUser, authHost)
 	if globalPriv != nil {
 		if !p.checkSSL(globalPriv, sessionVars.TLSConnectionState) {
 			logutil.BgLogger().Error("global priv check ssl fail",
 				zap.String("authUser", authUser), zap.String("authHost", authHost))
-<<<<<<< HEAD
 			return info, ErrAccessDenied.FastGenByArgs(user.Username, user.Hostname, hasPassword)
-=======
-			return "", ErrAccessDenied.FastGenByArgs(user.Username, user.Hostname, hasPassword)
->>>>>>> b6098ef6
 		}
 	}
 
 	pwd := record.AuthenticationString
 	if !p.isValidHash(record) {
-<<<<<<< HEAD
 		return info, ErrAccessDenied.FastGenByArgs(user.Username, user.Hostname, hasPassword)
-=======
-		return "", ErrAccessDenied.FastGenByArgs(user.Username, user.Hostname, hasPassword)
->>>>>>> b6098ef6
 	}
 
 	if record.AuthPlugin == mysql.AuthTiDBAuthToken {
 		if len(authentication) == 0 {
 			logutil.BgLogger().Error("empty authentication")
-<<<<<<< HEAD
 			return info, ErrAccessDenied.FastGenByArgs(user.Username, user.Hostname, hasPassword)
-=======
-			return "", ErrAccessDenied.FastGenByArgs(user.Username, user.Hostname, hasPassword)
->>>>>>> b6098ef6
 		}
 		tokenString := string(hack.String(authentication[:len(authentication)-1]))
 		var (
@@ -568,19 +545,11 @@
 		)
 		if claims, err = GlobalJWKS.checkSigWithRetry(tokenString, 1); err != nil {
 			logutil.BgLogger().Error("verify JWT failed", zap.Error(err))
-<<<<<<< HEAD
 			return info, ErrAccessDenied.FastGenByArgs(user.Username, user.Hostname, hasPassword)
 		}
 		if err = checkAuthTokenClaims(claims, record, defaultTokenLife); err != nil {
 			logutil.BgLogger().Error("check claims failed", zap.Error(err))
 			return info, ErrAccessDenied.FastGenByArgs(user.Username, user.Hostname, hasPassword)
-=======
-			return "", ErrAccessDenied.FastGenByArgs(user.Username, user.Hostname, hasPassword)
-		}
-		if err = checkAuthTokenClaims(claims, record, defaultTokenLife); err != nil {
-			logutil.BgLogger().Error("check claims failed", zap.Error(err))
-			return "", ErrAccessDenied.FastGenByArgs(user.Username, user.Hostname, hasPassword)
->>>>>>> b6098ef6
 		}
 	} else if len(pwd) > 0 && len(authentication) > 0 {
 		switch record.AuthPlugin {
@@ -589,7 +558,6 @@
 			hpwd, err := auth.DecodePassword(pwd)
 			if err != nil {
 				logutil.BgLogger().Error("decode password string failed", zap.Error(err))
-<<<<<<< HEAD
 				info.FailedDueToWrongPassword = true
 				return info, ErrAccessDenied.FastGenByArgs(user.Username, user.Hostname, hasPassword)
 			}
@@ -597,13 +565,6 @@
 			if !auth.CheckScrambledPassword(salt, hpwd, authentication) {
 				info.FailedDueToWrongPassword = true
 				return info, ErrAccessDenied.FastGenByArgs(user.Username, user.Hostname, hasPassword)
-=======
-				return "", ErrAccessDenied.FastGenByArgs(user.Username, user.Hostname, hasPassword)
-			}
-
-			if !auth.CheckScrambledPassword(salt, hpwd, authentication) {
-				return "", ErrAccessDenied.FastGenByArgs(user.Username, user.Hostname, hasPassword)
->>>>>>> b6098ef6
 			}
 		case mysql.AuthCachingSha2Password, mysql.AuthTiDBSM3Password:
 			authok, err := auth.CheckHashingPassword([]byte(pwd), string(authentication), record.AuthPlugin)
@@ -612,19 +573,14 @@
 			}
 
 			if !authok {
-<<<<<<< HEAD
 				info.FailedDueToWrongPassword = true
 				return info, ErrAccessDenied.FastGenByArgs(user.Username, user.Hostname, hasPassword)
-=======
-				return "", ErrAccessDenied.FastGenByArgs(user.Username, user.Hostname, hasPassword)
->>>>>>> b6098ef6
 			}
 		case mysql.AuthSocket:
 			if string(authentication) != authUser && string(authentication) != pwd {
 				logutil.BgLogger().Error("Failed socket auth", zap.String("authUser", authUser),
 					zap.String("socket_user", string(authentication)),
 					zap.String("authentication_string", pwd))
-<<<<<<< HEAD
 				return info, ErrAccessDenied.FastGenByArgs(user.Username, user.Hostname, hasPassword)
 			}
 		default:
@@ -635,17 +591,6 @@
 		if record.AuthPlugin != mysql.AuthSocket {
 			info.FailedDueToWrongPassword = true
 			return info, ErrAccessDenied.FastGenByArgs(user.Username, user.Hostname, hasPassword)
-=======
-				return "", ErrAccessDenied.FastGenByArgs(user.Username, user.Hostname, hasPassword)
-			}
-		default:
-			logutil.BgLogger().Error("unknown authentication plugin", zap.String("authUser", authUser), zap.String("plugin", record.AuthPlugin))
-			return "", ErrAccessDenied.FastGenByArgs(user.Username, user.Hostname, hasPassword)
-		}
-	} else if len(pwd) > 0 || len(authentication) > 0 {
-		if record.AuthPlugin != mysql.AuthSocket {
-			return "", ErrAccessDenied.FastGenByArgs(user.Username, user.Hostname, hasPassword)
->>>>>>> b6098ef6
 		}
 	}
 
@@ -653,41 +598,23 @@
 	locked := record.AccountLocked
 	if locked {
 		logutil.BgLogger().Error(fmt.Sprintf("Access denied for authUser '%s'@'%s'. Account is locked.", authUser, authHost))
-<<<<<<< HEAD
 		return info, errAccountHasBeenLocked.FastGenByArgs(user.Username, user.Hostname)
 	}
 
+	// special handling to existing users or root user initialized with insecure
+	if record.ResourceGroup == "" {
+		info.ResourceGroupName = "default"
+	} else {
+		info.ResourceGroupName = record.ResourceGroup
+	}
 	info.InSandBoxMode, err = p.CheckPasswordExpired(sessionVars, record)
 	return
 }
-=======
-		return "", errAccountHasBeenLocked.FastGenByArgs(user.Username, user.Hostname)
-	}
-
-	sandBoxMode, err := p.CheckPasswordExpired(sessionVars, record)
-	if err != nil {
-		return "", err
-	}
->>>>>>> b6098ef6
 
 // AuthSuccess is to make the permission take effect.
 func (p *UserPrivileges) AuthSuccess(authUser, authHost string) {
 	p.user = authUser
-<<<<<<< HEAD
 	p.host = authHost
-=======
-	p.host = record.Host
-	if sandBoxMode {
-		return "", &ErrInSandBoxMode{}
-	}
-
-	// special handling to existing users or root user initialized with insecure
-	if record.ResourceGroup == "" {
-		return "default", nil
-	}
-
-	return record.ResourceGroup, nil
->>>>>>> b6098ef6
 }
 
 type checkResult int
