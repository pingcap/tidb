--- conflicted
+++ resolved
@@ -46,11 +46,8 @@
 	"SYSTEM_VARIABLES_ADMIN",
 	"ROLE_ADMIN",
 	"CONNECTION_ADMIN",
-<<<<<<< HEAD
-	"PLACEMENT_ADMIN",
-=======
+	"PLACEMENT_ADMIN",                 // Can Create/Drop/Alter PLACEMENT POLICY
 	"DASHBOARD_CLIENT",                // Can login to the TiDB-Dashboard.
->>>>>>> 645a60f9
 	"RESTRICTED_TABLES_ADMIN",         // Can see system tables when SEM is enabled
 	"RESTRICTED_STATUS_ADMIN",         // Can see all status vars when SEM is enabled.
 	"RESTRICTED_VARIABLES_ADMIN",      // Can see all variables when SEM is enabled
