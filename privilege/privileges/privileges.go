--- conflicted
+++ resolved
@@ -120,184 +120,6 @@
 	return mysqlPriv.UserPrivilegesTable()
 }
 
-<<<<<<< HEAD
-// Check implements Manager.Check interface.
-func (p *UserPrivileges) Check(ctx context.Context, db *model.DBInfo, tbl *model.TableInfo, privilege mysql.PrivilegeType) (bool, error) {
-	if p.privs == nil {
-		// Lazy load
-		if len(p.User) == 0 {
-			// User current user
-			p.User = ctx.GetSessionVars().User
-			if len(p.User) == 0 {
-				// In embedded db mode, user does not need to login. So we do not have username.
-				// TODO: remove this check latter.
-				return true, nil
-			}
-		}
-		err := p.loadPrivileges(ctx)
-		if err != nil {
-			return false, errors.Trace(err)
-		}
-	}
-	// Check global scope privileges.
-	ok := p.privs.GlobalPrivs.contain(privilege)
-	if ok {
-		return true, nil
-	}
-	// Check db scope privileges.
-	dbp, ok := p.privs.DBPrivs[db.Name.O]
-	if ok {
-		ok = dbp.contain(privilege)
-		if ok {
-			return true, nil
-		}
-	}
-	if tbl == nil {
-		return false, nil
-	}
-	// Check table scope privileges.
-	dbTbl, ok := p.privs.TablePrivs[db.Name.O]
-	if !ok {
-		return false, nil
-	}
-	tblp, ok := dbTbl[tbl.Name.O]
-	if !ok {
-		return false, nil
-	}
-	return tblp.contain(privilege), nil
-}
-
-func (p *UserPrivileges) loadPrivileges(ctx context.Context) error {
-	strs := strings.Split(p.User, "@")
-	if len(strs) != 2 {
-		return errInvalidUserNameFormat.Gen("Wrong username format: %s", p.User)
-	}
-	username, host := strs[0], strs[1]
-	p.privs = &userPrivileges{
-		User: username,
-		Host: host,
-	}
-	// Load privileges from mysql.User/DB/Table_privs/Column_privs table
-	err := p.loadGlobalPrivileges(ctx)
-	if err != nil {
-		return errors.Trace(err)
-	}
-	err = p.loadDBScopePrivileges(ctx)
-	if err != nil {
-		return errors.Trace(err)
-	}
-	err = p.loadTableScopePrivileges(ctx)
-	if err != nil {
-		return errors.Trace(err)
-	}
-	// TODO: consider column scope privilege latter.
-	return nil
-}
-
-// mysql.User/mysql.DB table privilege columns start from index 3.
-// See booststrap.go CreateUserTable/CreateDBPrivTable
-const userTablePrivColumnStartIndex = 3
-const dbTablePrivColumnStartIndex = 3
-
-func (p *UserPrivileges) loadGlobalPrivileges(ctx context.Context) error {
-	sql := fmt.Sprintf(`SELECT Host,User,Password,Select_priv,Insert_priv,Update_priv,Delete_priv,Create_priv,Drop_priv,Process_priv,Grant_priv,Alter_priv,Show_db_priv,Super_priv,Execute_priv,Index_priv,Create_user_priv FROM %s.%s WHERE User="%s" AND (Host="%s" OR Host="%%");`,
-		mysql.SystemDB, mysql.UserTable, p.privs.User, p.privs.Host)
-	rows, fs, err := ctx.(sqlexec.RestrictedSQLExecutor).ExecRestrictedSQL(ctx, sql)
-	if err != nil {
-		return errors.Trace(err)
-	}
-
-	ps := &privileges{Level: ast.GrantLevelGlobal}
-	for _, row := range rows {
-		for i := userTablePrivColumnStartIndex; i < len(fs); i++ {
-			d := row.Data[i]
-			if d.Kind() != types.KindMysqlEnum {
-				return errInvalidPrivilegeType.Gen("Privilege should be mysql.Enum: %v(%T)", d, d)
-			}
-			ed := d.GetMysqlEnum()
-			if ed.String() != "Y" {
-				continue
-			}
-			f := fs[i]
-			p, ok := mysql.Col2PrivType[f.ColumnAsName.O]
-			if !ok {
-				return errInvalidPrivilegeType.Gen("Unknown Privilege Type!")
-			}
-			ps.add(p)
-		}
-	}
-	p.privs.GlobalPrivs = ps
-	return nil
-}
-
-func (p *UserPrivileges) loadDBScopePrivileges(ctx context.Context) error {
-	sql := fmt.Sprintf(`SELECT Host,DB,User,Select_priv,Insert_priv,Update_priv,Delete_priv,Create_priv,Drop_priv,Grant_priv,Index_priv,Alter_priv,Execute_priv FROM %s.%s WHERE User="%s" AND (Host="%s" OR Host="%%");`,
-		mysql.SystemDB, mysql.DBTable, p.privs.User, p.privs.Host)
-	rows, fs, err := ctx.(sqlexec.RestrictedSQLExecutor).ExecRestrictedSQL(ctx, sql)
-	if err != nil {
-		return errors.Trace(err)
-	}
-	ps := make(map[string]*privileges)
-	for _, row := range rows {
-		// DB
-		dbStr := row.Data[1].GetString()
-		ps[dbStr] = &privileges{Level: ast.GrantLevelDB}
-		for i := dbTablePrivColumnStartIndex; i < len(fs); i++ {
-			d := row.Data[i]
-			if d.Kind() != types.KindMysqlEnum {
-				return errInvalidPrivilegeType.Gen("Privilege should be mysql.Enum: %v(%T)", d, d)
-			}
-			ed := d.GetMysqlEnum()
-			if ed.String() != "Y" {
-				continue
-			}
-			f := fs[i]
-			p, ok := mysql.Col2PrivType[f.ColumnAsName.O]
-			if !ok {
-				return errInvalidPrivilegeType.Gen("Unknown Privilege Type!")
-			}
-			ps[dbStr].add(p)
-		}
-	}
-	p.privs.DBPrivs = ps
-	return nil
-}
-
-func (p *UserPrivileges) loadTableScopePrivileges(ctx context.Context) error {
-	sql := fmt.Sprintf(`SELECT Host,DB,User,Table_name,Grantor,Timestamp,Table_priv,Column_priv FROM %s.%s WHERE User="%s" AND (Host="%s" OR Host="%%");`,
-		mysql.SystemDB, mysql.TablePrivTable, p.privs.User, p.privs.Host)
-	rows, _, err := ctx.(sqlexec.RestrictedSQLExecutor).ExecRestrictedSQL(ctx, sql)
-	if err != nil {
-		return errors.Trace(err)
-	}
-	ps := make(map[string]map[string]*privileges)
-	for _, row := range rows {
-		// DB
-		dbStr := row.Data[1].GetString()
-		// Table_name
-		tblStr := row.Data[3].GetString()
-		_, ok := ps[dbStr]
-		if !ok {
-			ps[dbStr] = make(map[string]*privileges)
-		}
-		ps[dbStr][tblStr] = &privileges{Level: ast.GrantLevelTable}
-		// Table_priv
-		tblPrivs := row.Data[6].GetMysqlSet()
-		pvs := strings.Split(tblPrivs.Name, ",")
-		for _, d := range pvs {
-			p, ok := mysql.SetStr2Priv[d]
-			if !ok {
-				return errInvalidPrivilegeType.Gen("Unknown Privilege Type!")
-			}
-			ps[dbStr][tblStr].add(p)
-		}
-	}
-	p.privs.TablePrivs = ps
-	return nil
-}
-
-=======
->>>>>>> 1a5941ad
 // ShowGrants implements privilege.Manager ShowGrants interface.
 func (p *UserPrivileges) ShowGrants(ctx context.Context, user string) ([]string, error) {
 	strs := strings.Split(user, "@")
