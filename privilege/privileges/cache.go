--- conflicted
+++ resolved
@@ -22,6 +22,7 @@
 	"github.com/pingcap/tidb/ast"
 	"github.com/pingcap/tidb/context"
 	"github.com/pingcap/tidb/mysql"
+	"github.com/pingcap/tidb/util/sqlexec"
 	"github.com/pingcap/tidb/util/stringutil"
 	"github.com/pingcap/tidb/util/types"
 )
@@ -133,17 +134,9 @@
 	return p.loadTable(ctx, "select * from mysql.columns_priv", p.decodeColumnsPrivTableRow)
 }
 
-type sqlExec interface {
-	Execute(sql string) ([]ast.RecordSet, error)
-}
-
 func (p *MySQLPrivilege) loadTable(ctx context.Context, sql string,
 	decodeTableRow func(*ast.Row, []*ast.ResultField) error) error {
-<<<<<<< HEAD
-	tmp, err := ctx.(sqlExec).Execute(sql)
-=======
 	tmp, err := ctx.(sqlexec.SQLExecutor).Execute(sql)
->>>>>>> f5fac14a
 	if err != nil {
 		return errors.Trace(err)
 	}
