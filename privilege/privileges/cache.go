// Copyright 2016 PingCAP, Inc.
//
// Licensed under the Apache License, Version 2.0 (the "License");
// you may not use this file except in compliance with the License.
// You may obtain a copy of the License at
//
//     http://www.apache.org/licenses/LICENSE-2.0
//
// Unless required by applicable law or agreed to in writing, software
// distributed under the License is distributed on an "AS IS" BASIS,
// See the License for the specific language governing permissions and
// limitations under the License.

package privileges

import (
	"context"
	"encoding/json"
	"fmt"
	"net"
	"sort"
	"strings"
	"sync/atomic"
	"time"

	"github.com/pingcap/errors"
	"github.com/pingcap/parser/ast"
	"github.com/pingcap/parser/auth"
	"github.com/pingcap/parser/mysql"
	"github.com/pingcap/parser/terror"
	"github.com/pingcap/tidb/sessionctx"
	"github.com/pingcap/tidb/types"
	"github.com/pingcap/tidb/util/chunk"
	"github.com/pingcap/tidb/util/hack"
	"github.com/pingcap/tidb/util/logutil"
	"github.com/pingcap/tidb/util/sqlexec"
	"github.com/pingcap/tidb/util/stringutil"
	"go.uber.org/zap"
)

var (
	userTablePrivilegeMask = computePrivMask(mysql.AllGlobalPrivs)
	dbTablePrivilegeMask   = computePrivMask(mysql.AllDBPrivs)
	tablePrivMask          = computePrivMask(mysql.AllTablePrivs)
)

func computePrivMask(privs []mysql.PrivilegeType) mysql.PrivilegeType {
	var mask mysql.PrivilegeType
	for _, p := range privs {
		mask |= p
	}
	return mask
}

// baseRecord is used to represent a base record in privilege cache,
// it only store Host and User field, and it should be nested in other record type.
type baseRecord struct {
	Host string // max length 60, primary key
	User string // max length 32, primary key

	// patChars is compiled from Host, cached for pattern match performance.
	patChars []byte
	patTypes []byte

	// IPv4 with netmask, cached for host match performance.
	hostIPNet *net.IPNet
}

// UserRecord is used to represent a user record in privilege cache.
type UserRecord struct {
	baseRecord

	Password      string // max length 41
	Privileges    mysql.PrivilegeType
	AccountLocked bool // A role record when this field is true
}

// NewUserRecord return a UserRecord, only use for unit test.
func NewUserRecord(host, user string) UserRecord {
	return UserRecord{
		baseRecord: baseRecord{
			Host: host,
			User: user,
		},
	}
}

type globalPrivRecord struct {
	Host   string
	User   string
	Priv   GlobalPrivValue
	Broken bool

	// patChars is compiled from Host, cached for pattern match performance.
	patChars []byte
	patTypes []byte
}

// SSLType is enum value for GlobalPrivValue.SSLType.
// the value is compatible with MySQL storage json value.
type SSLType int

const (
	// SslTypeNotSpecified indicates .
	SslTypeNotSpecified SSLType = iota - 1
	// SslTypeNone indicates not require use ssl.
	SslTypeNone
	// SslTypeAny indicates require use ssl but not validate cert.
	SslTypeAny
	// SslTypeX509 indicates require use ssl and validate cert.
	SslTypeX509
	// SslTypeSpecified indicates require use ssl and validate cert's subject or issuer.
	SslTypeSpecified
)

// GlobalPrivValue is store json format for priv column in mysql.global_priv.
type GlobalPrivValue struct {
	SSLType     SSLType `json:"ssl_type,omitempty"`
	SSLCipher   string  `json:"ssl_cipher,omitempty"`
	X509Issuer  string  `json:"x509_issuer,omitempty"`
	X509Subject string  `json:"x509_subject,omitempty"`
}

// RequireStr returns describe string after `REQUIRE` clause.
func (g *GlobalPrivValue) RequireStr() string {
	require := "NONE"
	switch g.SSLType {
	case SslTypeAny:
		require = "SSL"
	case SslTypeX509:
		require = "X509"
	case SslTypeSpecified:
		var s []string
		if len(g.SSLCipher) > 0 {
			s = append(s, "CIPHER")
			s = append(s, "'"+g.SSLCipher+"'")
		}
		if len(g.X509Issuer) > 0 {
			s = append(s, "ISSUER")
			s = append(s, "'"+g.X509Issuer+"'")
		}
		if len(g.X509Subject) > 0 {
			s = append(s, "SUBJECT")
			s = append(s, "'"+g.X509Subject+"'")
		}
		if len(s) > 0 {
			require = strings.Join(s, " ")
		}
	}
	return require
}

type dbRecord struct {
	baseRecord

	DB         string
	Privileges mysql.PrivilegeType

	dbPatChars []byte
	dbPatTypes []byte
}

type tablesPrivRecord struct {
	baseRecord

	DB         string
	TableName  string
	Grantor    string
	Timestamp  time.Time
	TablePriv  mysql.PrivilegeType
	ColumnPriv mysql.PrivilegeType
}

type columnsPrivRecord struct {
	baseRecord

	DB         string
	TableName  string
	ColumnName string
	Timestamp  time.Time
	ColumnPriv mysql.PrivilegeType
}

// defaultRoleRecord is used to cache mysql.default_roles
type defaultRoleRecord struct {
	baseRecord

	DefaultRoleUser string
	DefaultRoleHost string
}

// roleGraphEdgesTable is used to cache relationship between and role.
type roleGraphEdgesTable struct {
	roleList map[string]*auth.RoleIdentity
}

// Find method is used to find role from table
func (g roleGraphEdgesTable) Find(user, host string) bool {
	if host == "" {
		host = "%"
	}
	key := user + "@" + host
	if g.roleList == nil {
		return false
	}
	_, ok := g.roleList[key]
	return ok
}

// MySQLPrivilege is the in-memory cache of mysql privilege tables.
type MySQLPrivilege struct {
	// In MySQL, a user identity consists of a user + host.
	// Either portion of user or host can contain wildcards,
	// requiring the privileges system to use a list-like
	// structure instead of a hash.

	// TiDB contains a sensible behavior difference from MySQL,
	// which is that usernames can not contain wildcards.
	// This means that DB-records are organized in both a
	// slice (p.DB) and a Map (p.DBMap).

	// This helps in the case that there are a number of users with
	// non-full privileges (i.e. user.db entries).
	User          []UserRecord
	UserMap       map[string][]UserRecord // Accelerate User searching
	Global        map[string][]globalPrivRecord
	DB            []dbRecord
	DBMap         map[string][]dbRecord // Accelerate DB searching
	TablesPriv    []tablesPrivRecord
	TablesPrivMap map[string][]tablesPrivRecord // Accelerate TablesPriv searching
	ColumnsPriv   []columnsPrivRecord
	DefaultRoles  []defaultRoleRecord
	RoleGraph     map[string]roleGraphEdgesTable
}

// FindAllRole is used to find all roles grant to this user.
func (p *MySQLPrivilege) FindAllRole(activeRoles []*auth.RoleIdentity) []*auth.RoleIdentity {
	queue, head := make([]*auth.RoleIdentity, 0, len(activeRoles)), 0
	queue = append(queue, activeRoles...)
	// Using breadth first search to find all roles grant to this user.
	visited, ret := make(map[string]bool), make([]*auth.RoleIdentity, 0)
	for head < len(queue) {
		role := queue[head]
		if _, ok := visited[role.String()]; !ok {
			visited[role.String()] = true
			ret = append(ret, role)
			key := role.Username + "@" + role.Hostname
			if edgeTable, ok := p.RoleGraph[key]; ok {
				for _, v := range edgeTable.roleList {
					if _, ok := visited[v.String()]; !ok {
						queue = append(queue, v)
					}
				}
			}
		}
		head += 1
	}
	return ret
}

// FindRole is used to detect whether there is edges between users and roles.
func (p *MySQLPrivilege) FindRole(user string, host string, role *auth.RoleIdentity) bool {
	rec := p.matchUser(user, host)
	r := p.matchUser(role.Username, role.Hostname)
	if rec != nil && r != nil {
		key := rec.User + "@" + rec.Host
		return p.RoleGraph[key].Find(role.Username, role.Hostname)
	}
	return false
}

// LoadAll loads the tables from database to memory.
func (p *MySQLPrivilege) LoadAll(ctx sessionctx.Context) error {
	err := p.LoadUserTable(ctx)
	if err != nil {
		logutil.BgLogger().Warn("load mysql.user fail", zap.Error(err))
		return errLoadPrivilege.FastGen("mysql.user")
	}

	err = p.LoadGlobalPrivTable(ctx)
	if err != nil {
		return errors.Trace(err)
	}

	err = p.LoadDBTable(ctx)
	if err != nil {
		if !noSuchTable(err) {
			logutil.BgLogger().Warn("load mysql.db fail", zap.Error(err))
			return errLoadPrivilege.FastGen("mysql.db")
		}
		logutil.BgLogger().Warn("mysql.db maybe missing")
	}

	err = p.LoadTablesPrivTable(ctx)
	if err != nil {
		if !noSuchTable(err) {
			logutil.BgLogger().Warn("load mysql.tables_priv fail", zap.Error(err))
			return errLoadPrivilege.FastGen("mysql.tables_priv")
		}
		logutil.BgLogger().Warn("mysql.tables_priv missing")
	}

	err = p.LoadDefaultRoles(ctx)
	if err != nil {
		if !noSuchTable(err) {
			logutil.BgLogger().Warn("load mysql.roles", zap.Error(err))
			return errLoadPrivilege.FastGen("mysql.roles")
		}
		logutil.BgLogger().Warn("mysql.default_roles missing")
	}

	err = p.LoadColumnsPrivTable(ctx)
	if err != nil {
		if !noSuchTable(err) {
			logutil.BgLogger().Warn("load mysql.columns_priv", zap.Error(err))
			return errLoadPrivilege.FastGen("mysql.columns_priv")
		}
		logutil.BgLogger().Warn("mysql.columns_priv missing")
	}

	err = p.LoadRoleGraph(ctx)
	if err != nil {
		if !noSuchTable(err) {
			logutil.BgLogger().Warn("load mysql.role_edges", zap.Error(err))
			return errLoadPrivilege.FastGen("mysql.role_edges")
		}
		logutil.BgLogger().Warn("mysql.role_edges missing")
	}
	return nil
}

func noSuchTable(err error) bool {
	e1 := errors.Cause(err)
	if e2, ok := e1.(*terror.Error); ok {
		if e2.Code() == terror.ErrCode(mysql.ErrNoSuchTable) {
			return true
		}
	}
	return false
}

// LoadRoleGraph loads the mysql.role_edges table from database.
func (p *MySQLPrivilege) LoadRoleGraph(ctx sessionctx.Context) error {
	p.RoleGraph = make(map[string]roleGraphEdgesTable)
	err := p.loadTable(ctx, "select FROM_USER, FROM_HOST, TO_USER, TO_HOST from mysql.role_edges;", p.decodeRoleEdgesTable)
	if err != nil {
		return errors.Trace(err)
	}
	return nil
}

// LoadUserTable loads the mysql.user table from database.
func (p *MySQLPrivilege) LoadUserTable(ctx sessionctx.Context) error {
	userPrivCols := make([]string, 0, len(mysql.Priv2UserCol))
	for _, v := range mysql.Priv2UserCol {
		userPrivCols = append(userPrivCols, v)
	}
	query := fmt.Sprintf("select HIGH_PRIORITY Host,User,Password,%s,account_locked from mysql.user;", strings.Join(userPrivCols, ", "))
	err := p.loadTable(ctx, query, p.decodeUserTableRow)
	if err != nil {
		return errors.Trace(err)
	}
	// See https://dev.mysql.com/doc/refman/8.0/en/connection-access.html
	// When multiple matches are possible, the server must determine which of them to use. It resolves this issue as follows:
	// 1. Whenever the server reads the user table into memory, it sorts the rows.
	// 2. When a client attempts to connect, the server looks through the rows in sorted order.
	// 3. The server uses the first row that matches the client host name and user name.
	// The server uses sorting rules that order rows with the most-specific Host values first.
	p.SortUserTable()
	p.buildUserMap()
	return nil
}

func (p *MySQLPrivilege) buildUserMap() {
	userMap := make(map[string][]UserRecord, len(p.User))
	for _, record := range p.User {
		userMap[record.User] = append(userMap[record.User], record)
	}
	p.UserMap = userMap
}

type sortedUserRecord []UserRecord

func (s sortedUserRecord) Len() int {
	return len(s)
}

func (s sortedUserRecord) Less(i, j int) bool {
	x := s[i]
	y := s[j]

	// Compare two item by user's host first.
	c1 := compareHost(x.Host, y.Host)
	if c1 < 0 {
		return true
	}
	if c1 > 0 {
		return false
	}

	// Then, compare item by user's name value.
	return x.User < y.User
}

// compareHost compares two host string using some special rules, return value 1, 0, -1 means > = <.
// TODO: Check how MySQL do it exactly, instead of guess its rules.
func compareHost(x, y string) int {
	// The more-specific, the smaller it is.
	// The pattern '%' means “any host” and is least specific.
	if y == `%` {
		if x == `%` {
			return 0
		}
		return -1
	}

	// The empty string '' also means “any host” but sorts after '%'.
	if y == "" {
		if x == "" {
			return 0
		}
		return -1
	}

	// One of them end with `%`.
	xEnd := strings.HasSuffix(x, `%`)
	yEnd := strings.HasSuffix(y, `%`)
	if xEnd || yEnd {
		switch {
		case !xEnd && yEnd:
			return -1
		case xEnd && !yEnd:
			return 1
		case xEnd && yEnd:
			// 192.168.199.% smaller than 192.168.%
			// A not very accurate comparison, compare them by length.
			if len(x) > len(y) {
				return -1
			}
		}
		return 0
	}

	// For other case, the order is nondeterministic.
	switch x < y {
	case true:
		return -1
	case false:
		return 1
	}
	return 0
}

func (s sortedUserRecord) Swap(i, j int) {
	s[i], s[j] = s[j], s[i]
}

// SortUserTable sorts p.User in the MySQLPrivilege struct.
func (p MySQLPrivilege) SortUserTable() {
	sort.Sort(sortedUserRecord(p.User))
}

// LoadGlobalPrivTable loads the mysql.global_priv table from database.
func (p *MySQLPrivilege) LoadGlobalPrivTable(ctx sessionctx.Context) error {
	return p.loadTable(ctx, "select HIGH_PRIORITY Host,User,Priv from mysql.global_priv", p.decodeGlobalPrivTableRow)
}

// LoadDBTable loads the mysql.db table from database.
func (p *MySQLPrivilege) LoadDBTable(ctx sessionctx.Context) error {
	err := p.loadTable(ctx, "select HIGH_PRIORITY Host,DB,User,Select_priv,Insert_priv,Update_priv,Delete_priv,Create_priv,Drop_priv,Grant_priv,Index_priv,Alter_priv,Execute_priv,Create_view_priv,Show_view_priv from mysql.db order by host, db, user;", p.decodeDBTableRow)
	if err != nil {
		return err
	}
	p.buildDBMap()
	return nil
}

func (p *MySQLPrivilege) buildDBMap() {
	dbMap := make(map[string][]dbRecord, len(p.DB))
	for _, record := range p.DB {
		dbMap[record.User] = append(dbMap[record.User], record)
	}
	p.DBMap = dbMap
}

// LoadTablesPrivTable loads the mysql.tables_priv table from database.
func (p *MySQLPrivilege) LoadTablesPrivTable(ctx sessionctx.Context) error {
	err := p.loadTable(ctx, "select HIGH_PRIORITY Host,DB,User,Table_name,Grantor,Timestamp,Table_priv,Column_priv from mysql.tables_priv", p.decodeTablesPrivTableRow)
	if err != nil {
		return err
	}
	p.buildTablesPrivMap()
	return nil
}

func (p *MySQLPrivilege) buildTablesPrivMap() {
	tablesPrivMap := make(map[string][]tablesPrivRecord, len(p.TablesPriv))
	for _, record := range p.TablesPriv {
		tablesPrivMap[record.User] = append(tablesPrivMap[record.User], record)
	}
	p.TablesPrivMap = tablesPrivMap
}

// LoadColumnsPrivTable loads the mysql.columns_priv table from database.
func (p *MySQLPrivilege) LoadColumnsPrivTable(ctx sessionctx.Context) error {
	return p.loadTable(ctx, "select HIGH_PRIORITY Host,DB,User,Table_name,Column_name,Timestamp,Column_priv from mysql.columns_priv", p.decodeColumnsPrivTableRow)
}

// LoadDefaultRoles loads the mysql.columns_priv table from database.
func (p *MySQLPrivilege) LoadDefaultRoles(ctx sessionctx.Context) error {
	return p.loadTable(ctx, "select HOST, USER, DEFAULT_ROLE_HOST, DEFAULT_ROLE_USER from mysql.default_roles", p.decodeDefaultRoleTableRow)
}

func (p *MySQLPrivilege) loadTable(sctx sessionctx.Context, sql string,
	decodeTableRow func(chunk.Row, []*ast.ResultField) error) error {
	ctx := context.Background()
	tmp, err := sctx.(sqlexec.SQLExecutor).Execute(ctx, sql)
	if err != nil {
		return errors.Trace(err)
	}
	rs := tmp[0]
	defer terror.Call(rs.Close)

	fs := rs.Fields()
	req := rs.NewChunk()
	for {
		err = rs.Next(context.TODO(), req)
		if err != nil {
			return errors.Trace(err)
		}
		if req.NumRows() == 0 {
			return nil
		}
		it := chunk.NewIterator4Chunk(req)
		for row := it.Begin(); row != it.End(); row = it.Next() {
			err = decodeTableRow(row, fs)
			if err != nil {
				return errors.Trace(err)
			}
		}
		// NOTE: decodeTableRow decodes data from a chunk Row, that is a shallow copy.
		// The result will reference memory in the chunk, so the chunk must not be reused
		// here, otherwise some werid bug will happen!
		req = chunk.Renew(req, sctx.GetSessionVars().MaxChunkSize)
	}
}

// parseHostIPNet parses an IPv4 address and its subnet mask (e.g. `127.0.0.0/255.255.255.0`),
// return the `IPNet` struct which represent the IP range info (e.g. `127.0.0.1 ~ 127.0.0.255`).
// `IPNet` is used to check if a giving IP (e.g. `127.0.0.1`) is in its IP range by call `IPNet.Contains(ip)`.
func parseHostIPNet(s string) *net.IPNet {
	i := strings.IndexByte(s, '/')
	if i < 0 {
		return nil
	}
	ip := net.ParseIP(s[:i]).To4()
	if ip == nil {
		return nil
	}
	mask := net.ParseIP(s[i+1:]).To4()
	if mask == nil {
		return nil
	}
	return &net.IPNet{
		IP:   ip,
		Mask: net.IPv4Mask(mask[0], mask[1], mask[2], mask[3]),
	}
}

func (record *baseRecord) assignUserOrHost(row chunk.Row, i int, f *ast.ResultField) {
	switch f.ColumnAsName.L {
	case "user":
		record.User = row.GetString(i)
	case "host":
		record.Host = row.GetString(i)
		record.patChars, record.patTypes = stringutil.CompilePattern(record.Host, '\\')
		record.hostIPNet = parseHostIPNet(record.Host)
	}
}

func (p *MySQLPrivilege) decodeUserTableRow(row chunk.Row, fs []*ast.ResultField) error {
	var value UserRecord
	for i, f := range fs {
		switch {
		case f.ColumnAsName.L == "password":
			value.Password = row.GetString(i)
		case f.ColumnAsName.L == "account_locked":
			if row.GetEnum(i).String() == "Y" {
				value.AccountLocked = true
			}
		case f.Column.Tp == mysql.TypeEnum:
			if row.GetEnum(i).String() != "Y" {
				continue
			}
			priv, ok := mysql.Col2PrivType[f.ColumnAsName.O]
			if !ok {
				return errInvalidPrivilegeType.GenWithStack(f.ColumnAsName.O)
			}
			value.Privileges |= priv
		default:
			value.assignUserOrHost(row, i, f)
		}
	}
	p.User = append(p.User, value)
	return nil
}

func (p *MySQLPrivilege) decodeGlobalPrivTableRow(row chunk.Row, fs []*ast.ResultField) error {
	var value globalPrivRecord
	for i, f := range fs {
		switch {
		case f.ColumnAsName.L == "host":
			value.Host = row.GetString(i)
			value.patChars, value.patTypes = stringutil.CompilePattern(value.Host, '\\')
		case f.ColumnAsName.L == "user":
			value.User = row.GetString(i)
		case f.ColumnAsName.L == "priv":
			privData := row.GetString(i)
			if len(privData) > 0 {
				var privValue GlobalPrivValue
				err := json.Unmarshal(hack.Slice(privData), &privValue)
				if err != nil {
					logutil.BgLogger().Error("one user global priv data is broken, forbidden login until data be fixed",
						zap.String("user", value.User), zap.String("host", value.Host))
					value.Broken = true
				} else {
					value.Priv.SSLType = privValue.SSLType
					value.Priv.SSLCipher = privValue.SSLCipher
					value.Priv.X509Issuer = privValue.X509Issuer
					value.Priv.X509Subject = privValue.X509Subject
				}
			}
		}
	}
	if p.Global == nil {
		p.Global = make(map[string][]globalPrivRecord)
	}
	p.Global[value.User] = append(p.Global[value.User], value)
	return nil
}

func (p *MySQLPrivilege) decodeDBTableRow(row chunk.Row, fs []*ast.ResultField) error {
	var value dbRecord
	for i, f := range fs {
		switch {
		case f.ColumnAsName.L == "db":
			value.DB = row.GetString(i)
			value.dbPatChars, value.dbPatTypes = stringutil.CompilePattern(strings.ToUpper(value.DB), '\\')
		case f.Column.Tp == mysql.TypeEnum:
			if row.GetEnum(i).String() != "Y" {
				continue
			}
			priv, ok := mysql.Col2PrivType[f.ColumnAsName.O]
			if !ok {
				return errInvalidPrivilegeType.GenWithStack("Unknown Privilege Type!")
			}
			value.Privileges |= priv
		default:
			value.assignUserOrHost(row, i, f)
		}
	}
	p.DB = append(p.DB, value)
	return nil
}

func (p *MySQLPrivilege) decodeTablesPrivTableRow(row chunk.Row, fs []*ast.ResultField) error {
	var value tablesPrivRecord
	for i, f := range fs {
		switch {
		case f.ColumnAsName.L == "db":
			value.DB = row.GetString(i)
		case f.ColumnAsName.L == "table_name":
			value.TableName = row.GetString(i)
		case f.ColumnAsName.L == "table_priv":
			value.TablePriv = decodeSetToPrivilege(row.GetSet(i))
		case f.ColumnAsName.L == "column_priv":
			value.ColumnPriv = decodeSetToPrivilege(row.GetSet(i))
		default:
			value.assignUserOrHost(row, i, f)
		}
	}
	p.TablesPriv = append(p.TablesPriv, value)
	return nil
}

func (p *MySQLPrivilege) decodeRoleEdgesTable(row chunk.Row, fs []*ast.ResultField) error {
	var fromUser, fromHost, toHost, toUser string
	for i, f := range fs {
		switch {
		case f.ColumnAsName.L == "from_host":
			fromHost = row.GetString(i)
		case f.ColumnAsName.L == "from_user":
			fromUser = row.GetString(i)
		case f.ColumnAsName.L == "to_host":
			toHost = row.GetString(i)
		case f.ColumnAsName.L == "to_user":
			toUser = row.GetString(i)
		}
	}
	fromKey := fromUser + "@" + fromHost
	toKey := toUser + "@" + toHost
	roleGraph, ok := p.RoleGraph[toKey]
	if !ok {
		roleGraph = roleGraphEdgesTable{roleList: make(map[string]*auth.RoleIdentity)}
		p.RoleGraph[toKey] = roleGraph
	}
	roleGraph.roleList[fromKey] = &auth.RoleIdentity{Username: fromUser, Hostname: fromHost}
	return nil
}

func (p *MySQLPrivilege) decodeDefaultRoleTableRow(row chunk.Row, fs []*ast.ResultField) error {
	var value defaultRoleRecord
	for i, f := range fs {
		switch {
		case f.ColumnAsName.L == "default_role_host":
			value.DefaultRoleHost = row.GetString(i)
		case f.ColumnAsName.L == "default_role_user":
			value.DefaultRoleUser = row.GetString(i)
		default:
			value.assignUserOrHost(row, i, f)
		}
	}
	p.DefaultRoles = append(p.DefaultRoles, value)
	return nil
}

func (p *MySQLPrivilege) decodeColumnsPrivTableRow(row chunk.Row, fs []*ast.ResultField) error {
	var value columnsPrivRecord
	for i, f := range fs {
		switch {
		case f.ColumnAsName.L == "db":
			value.DB = row.GetString(i)
		case f.ColumnAsName.L == "table_name":
			value.TableName = row.GetString(i)
		case f.ColumnAsName.L == "column_name":
			value.ColumnName = row.GetString(i)
		case f.ColumnAsName.L == "timestamp":
			var err error
			value.Timestamp, err = row.GetTime(i).Time.GoTime(time.Local)
			if err != nil {
				return errors.Trace(err)
			}
		case f.ColumnAsName.L == "column_priv":
			value.ColumnPriv = decodeSetToPrivilege(row.GetSet(i))
		default:
			value.assignUserOrHost(row, i, f)
		}
	}
	p.ColumnsPriv = append(p.ColumnsPriv, value)
	return nil
}

func decodeSetToPrivilege(s types.Set) mysql.PrivilegeType {
	var ret mysql.PrivilegeType
	if s.Name == "" {
		return ret
	}
	for _, str := range strings.Split(s.Name, ",") {
		priv, ok := mysql.SetStr2Priv[str]
		if !ok {
			logutil.BgLogger().Warn("unsupported privilege", zap.String("type", str))
			continue
		}
		ret |= priv
	}
	return ret
}

<<<<<<< HEAD
// hostMatch checks if giving IP is in IP range of hostname.
// In MySQL, the hostname of user can be set to `<IPv4>/<netmask>`
// e.g. `127.0.0.0/255.255.255.0` represent IP range from `127.0.0.1` to `127.0.0.255`,
// only IP addresses that satisfy this condition range can be login with this user.
// See https://dev.mysql.com/doc/refman/5.7/en/account-names.html
func (record *baseRecord) hostMatch(s string) bool {
	if record.hostIPNet == nil {
		return false
	}
	ip := net.ParseIP(s).To4()
	if ip == nil {
		return false
	}
	return record.hostIPNet.Contains(ip)
}

func (record *baseRecord) match(user, host string) bool {
	return record.User == user && (patternMatch(host, record.patChars, record.patTypes) ||
		record.hostMatch(host))
=======
func (record *globalPrivRecord) match(user, host string) bool {
	return record.User == user && patternMatch(host, record.patChars, record.patTypes)
}

func (record *UserRecord) match(user, host string) bool {
	return record.User == user && patternMatch(host, record.patChars, record.patTypes)
>>>>>>> 8cbacf0d
}

func (record *dbRecord) match(user, host, db string) bool {
	return record.baseRecord.match(user, host) &&
		patternMatch(strings.ToUpper(db), record.dbPatChars, record.dbPatTypes)
}

func (record *tablesPrivRecord) match(user, host, db, table string) bool {
	return record.baseRecord.match(user, host) &&
		strings.EqualFold(record.DB, db) &&
		strings.EqualFold(record.TableName, table)
}

func (record *columnsPrivRecord) match(user, host, db, table, col string) bool {
	return record.baseRecord.match(user, host) &&
		strings.EqualFold(record.DB, db) &&
		strings.EqualFold(record.TableName, table) &&
		strings.EqualFold(record.ColumnName, col)
}

// patternMatch matches "%" the same way as ".*" in regular expression, for example,
// "10.0.%" would match "10.0.1" "10.0.1.118" ...
func patternMatch(str string, patChars, patTypes []byte) bool {
	return stringutil.DoMatch(str, patChars, patTypes)
}

// connectionVerification verifies the connection have access to TiDB server.
func (p *MySQLPrivilege) connectionVerification(user, host string) *UserRecord {
	for i := 0; i < len(p.User); i++ {
		record := &p.User[i]
		if record.match(user, host) {
			return record
		}
	}
	return nil
}

func (p *MySQLPrivilege) matchGlobalPriv(user, host string) *globalPrivRecord {
	uGlobal, exists := p.Global[user]
	if !exists {
		return nil
	}
	for i := 0; i < len(uGlobal); i++ {
		record := &uGlobal[i]
		if record.match(user, host) {
			return record
		}
	}
	return nil
}

func (p *MySQLPrivilege) matchUser(user, host string) *UserRecord {
	records, exists := p.UserMap[user]
	if exists {
		for i := 0; i < len(records); i++ {
			record := &records[i]
			if record.match(user, host) {
				return record
			}
		}
	}
	return nil
}

func (p *MySQLPrivilege) matchDB(user, host, db string) *dbRecord {
	records, exists := p.DBMap[user]
	if exists {
		for i := 0; i < len(records); i++ {
			record := &records[i]
			if record.match(user, host, db) {
				return record
			}
		}
	}
	return nil
}

func (p *MySQLPrivilege) matchTables(user, host, db, table string) *tablesPrivRecord {
	records, exists := p.TablesPrivMap[user]
	if exists {
		for i := 0; i < len(records); i++ {
			record := &records[i]
			if record.match(user, host, db, table) {
				return record
			}
		}
	}
	return nil
}

func (p *MySQLPrivilege) matchColumns(user, host, db, table, column string) *columnsPrivRecord {
	for i := 0; i < len(p.ColumnsPriv); i++ {
		record := &p.ColumnsPriv[i]
		if record.match(user, host, db, table, column) {
			return record
		}
	}
	return nil
}

// RequestVerification checks whether the user have sufficient privileges to do the operation.
func (p *MySQLPrivilege) RequestVerification(activeRoles []*auth.RoleIdentity, user, host, db, table, column string, priv mysql.PrivilegeType) bool {
	roleList := p.FindAllRole(activeRoles)
	roleList = append(roleList, &auth.RoleIdentity{Username: user, Hostname: host})

	var userPriv, dbPriv, tablePriv, columnPriv mysql.PrivilegeType
	for _, r := range roleList {
		userRecord := p.matchUser(r.Username, r.Hostname)
		if userRecord != nil {
			userPriv |= userRecord.Privileges
		}
	}
	if userPriv&priv > 0 {
		return true
	}

	for _, r := range roleList {
		dbRecord := p.matchDB(r.Username, r.Hostname, db)
		if dbRecord != nil {
			dbPriv |= dbRecord.Privileges
		}
	}
	if dbPriv&priv > 0 {
		return true
	}

	for _, r := range roleList {
		tableRecord := p.matchTables(r.Username, r.Hostname, db, table)
		if tableRecord != nil {
			tablePriv |= tableRecord.TablePriv
			if column != "" {
				columnPriv |= tableRecord.ColumnPriv
			}
		}
	}
	if tablePriv&priv > 0 || columnPriv&priv > 0 {
		return true
	}

	columnPriv = 0
	for _, r := range roleList {
		columnRecord := p.matchColumns(r.Username, r.Hostname, db, table, column)
		if columnRecord != nil {
			columnPriv |= columnRecord.ColumnPriv
		}
	}
	if columnPriv&priv > 0 {
		return true
	}

	return priv == 0
}

// DBIsVisible checks whether the user can see the db.
func (p *MySQLPrivilege) DBIsVisible(user, host, db string) bool {
	if record := p.matchUser(user, host); record != nil {
		if record.Privileges != 0 {
			return true
		}
	}

	// INFORMATION_SCHEMA is visible to all users.
	if strings.EqualFold(db, "INFORMATION_SCHEMA") {
		return true
	}

	if record := p.matchDB(user, host, db); record != nil {
		if record.Privileges > 0 {
			return true
		}
	}

	for _, record := range p.TablesPriv {
		if record.baseRecord.match(user, host) &&
			strings.EqualFold(record.DB, db) {
			if record.TablePriv != 0 || record.ColumnPriv != 0 {
				return true
			}
		}
	}

	for _, record := range p.ColumnsPriv {
		if record.baseRecord.match(user, host) &&
			strings.EqualFold(record.DB, db) {
			if record.ColumnPriv != 0 {
				return true
			}
		}
	}

	return false
}

func (p *MySQLPrivilege) showGrants(user, host string, roles []*auth.RoleIdentity) []string {
	var gs []string
	var hasGlobalGrant bool = false
	// Some privileges may granted from role inheritance.
	// We should find these inheritance relationship.
	allRoles := p.FindAllRole(roles)
	// Show global grants.
	var currentPriv mysql.PrivilegeType
	var hasGrantOptionPriv bool = false
	var g string
	for _, record := range p.User {
		if record.baseRecord.match(user, host) {
			hasGlobalGrant = true
			if (record.Privileges & mysql.GrantPriv) > 0 {
				hasGrantOptionPriv = true
				currentPriv |= (record.Privileges & ^mysql.GrantPriv)
				continue
			}
			currentPriv |= record.Privileges
		} else {
			for _, r := range allRoles {
				if record.baseRecord.match(r.Username, r.Hostname) {
					hasGlobalGrant = true
					if (record.Privileges & mysql.GrantPriv) > 0 {
						hasGrantOptionPriv = true
						currentPriv |= (record.Privileges & ^mysql.GrantPriv)
						continue
					}
					currentPriv |= record.Privileges
				}
			}
		}
	}
	g = userPrivToString(currentPriv)
	if len(g) > 0 {
		var s string
		if hasGrantOptionPriv {
			s = fmt.Sprintf(`GRANT %s ON *.* TO '%s'@'%s' WITH GRANT OPTION`, g, user, host)

		} else {
			s = fmt.Sprintf(`GRANT %s ON *.* TO '%s'@'%s'`, g, user, host)

		}
		gs = append(gs, s)
	}

	// This is a mysql convention.
	if len(gs) == 0 && hasGlobalGrant {
		var s string
		if hasGrantOptionPriv {
			s = fmt.Sprintf("GRANT USAGE ON *.* TO '%s'@'%s' WITH GRANT OPTION", user, host)
		} else {
			s = fmt.Sprintf("GRANT USAGE ON *.* TO '%s'@'%s'", user, host)
		}
		gs = append(gs, s)
	}

	// Show db scope grants.
	dbPrivTable := make(map[string]mysql.PrivilegeType)
	for _, record := range p.DB {
		if record.baseRecord.match(user, host) {
			if _, ok := dbPrivTable[record.DB]; ok {
				if (record.Privileges & mysql.GrantPriv) > 0 {
					hasGrantOptionPriv = true
					dbPrivTable[record.DB] |= (record.Privileges & ^mysql.GrantPriv)
					continue
				}
				dbPrivTable[record.DB] |= record.Privileges
			} else {
				if (record.Privileges & mysql.GrantPriv) > 0 {
					hasGrantOptionPriv = true
					dbPrivTable[record.DB] = (record.Privileges & ^mysql.GrantPriv)
					continue
				}
				dbPrivTable[record.DB] = record.Privileges
			}
		} else {
			for _, r := range allRoles {
				if record.baseRecord.match(r.Username, r.Hostname) {
					if _, ok := dbPrivTable[record.DB]; ok {
						if (record.Privileges & mysql.GrantPriv) > 0 {
							hasGrantOptionPriv = true
							dbPrivTable[record.DB] |= (record.Privileges & ^mysql.GrantPriv)
							continue
						}
						dbPrivTable[record.DB] |= record.Privileges
					} else {
						if (record.Privileges & mysql.GrantPriv) > 0 {
							hasGrantOptionPriv = true
							dbPrivTable[record.DB] = (record.Privileges & ^mysql.GrantPriv)
							continue
						}
						dbPrivTable[record.DB] = record.Privileges
					}
				}
			}
		}
	}
	for dbName, priv := range dbPrivTable {
		g := dbPrivToString(priv)
		if len(g) > 0 {
			var s string
			if hasGrantOptionPriv {
				s = fmt.Sprintf(`GRANT %s ON %s.* TO '%s'@'%s' WITH GRANT OPTION`, g, dbName, user, host)

			} else {
				s = fmt.Sprintf(`GRANT %s ON %s.* TO '%s'@'%s'`, g, dbName, user, host)

			}
			gs = append(gs, s)
		}
	}

	// Show table scope grants.
	tablePrivTable := make(map[string]mysql.PrivilegeType)
	for _, record := range p.TablesPriv {
		recordKey := record.DB + "." + record.TableName
		if record.baseRecord.match(user, host) {
			if _, ok := dbPrivTable[record.DB]; ok {
				if (record.TablePriv & mysql.GrantPriv) > 0 {
					hasGrantOptionPriv = true
					tablePrivTable[recordKey] |= (record.TablePriv & ^mysql.GrantPriv)
					continue
				}
				tablePrivTable[recordKey] |= record.TablePriv
			} else {
				if (record.TablePriv & mysql.GrantPriv) > 0 {
					hasGrantOptionPriv = true
					tablePrivTable[recordKey] = (record.TablePriv & ^mysql.GrantPriv)
					continue
				}
				tablePrivTable[recordKey] = record.TablePriv
			}
		} else {
			for _, r := range allRoles {
				if record.baseRecord.match(r.Username, r.Hostname) {
					if _, ok := dbPrivTable[record.DB]; ok {
						if (record.TablePriv & mysql.GrantPriv) > 0 {
							hasGrantOptionPriv = true
							tablePrivTable[recordKey] |= (record.TablePriv & ^mysql.GrantPriv)
							continue
						}
						tablePrivTable[recordKey] |= record.TablePriv
					} else {
						if (record.TablePriv & mysql.GrantPriv) > 0 {
							hasGrantOptionPriv = true
							tablePrivTable[recordKey] = (record.TablePriv & ^mysql.GrantPriv)
							continue
						}
						tablePrivTable[recordKey] = record.TablePriv
					}
				}
			}
		}
	}
	for k, priv := range tablePrivTable {
		g := tablePrivToString(priv)
		if len(g) > 0 {
			var s string
			if hasGrantOptionPriv {
				s = fmt.Sprintf(`GRANT %s ON %s TO '%s'@'%s' WITH GRANT OPTION`, g, k, user, host)
			} else {
				s = fmt.Sprintf(`GRANT %s ON %s TO '%s'@'%s'`, g, k, user, host)
			}
			gs = append(gs, s)
		}
	}

	// Show role grants.
	graphKey := user + "@" + host
	edgeTable, ok := p.RoleGraph[graphKey]
	g = ""
	if ok {
		sortedRes := make([]string, 0, 10)
		for k := range edgeTable.roleList {
			role := strings.Split(k, "@")
			roleName, roleHost := role[0], role[1]
			tmp := fmt.Sprintf("'%s'@'%s'", roleName, roleHost)
			sortedRes = append(sortedRes, tmp)
		}
		sort.Strings(sortedRes)
		for i, r := range sortedRes {
			g += r
			if i != len(sortedRes)-1 {
				g += ", "
			}
		}
		s := fmt.Sprintf(`GRANT %s TO '%s'@'%s'`, g, user, host)
		gs = append(gs, s)
	}
	return gs
}

func userPrivToString(privs mysql.PrivilegeType) string {
	if privs == userTablePrivilegeMask {
		return mysql.AllPrivilegeLiteral
	}
	return privToString(privs, mysql.AllGlobalPrivs, mysql.Priv2Str)
}

func dbPrivToString(privs mysql.PrivilegeType) string {
	if privs == dbTablePrivilegeMask {
		return mysql.AllPrivilegeLiteral
	}
	return privToString(privs, mysql.AllDBPrivs, mysql.Priv2SetStr)
}

func tablePrivToString(privs mysql.PrivilegeType) string {
	if privs == tablePrivMask {
		return mysql.AllPrivilegeLiteral
	}
	return privToString(privs, mysql.AllTablePrivs, mysql.Priv2Str)
}

func privToString(priv mysql.PrivilegeType, allPrivs []mysql.PrivilegeType, allPrivNames map[mysql.PrivilegeType]string) string {
	pstrs := make([]string, 0, 20)
	for _, p := range allPrivs {
		if priv&p == 0 {
			continue
		}
		s := allPrivNames[p]
		pstrs = append(pstrs, s)
	}
	return strings.Join(pstrs, ",")
}

// UserPrivilegesTable provide data for INFORMATION_SCHEMA.USERS_PRIVILEGE table.
func (p *MySQLPrivilege) UserPrivilegesTable() [][]types.Datum {
	var rows [][]types.Datum
	for _, user := range p.User {
		rows = appendUserPrivilegesTableRow(rows, user)
	}
	return rows
}

func appendUserPrivilegesTableRow(rows [][]types.Datum, user UserRecord) [][]types.Datum {
	var isGrantable string
	if user.Privileges&mysql.GrantPriv > 0 {
		isGrantable = "YES"
	} else {
		isGrantable = "NO"
	}
	guarantee := fmt.Sprintf("'%s'@'%s'", user.User, user.Host)

	for _, priv := range mysql.AllGlobalPrivs {
		if user.Privileges&priv > 0 {
			privilegeType := mysql.Priv2Str[priv]
			// +---------------------------+---------------+-------------------------+--------------+
			// | GRANTEE                   | TABLE_CATALOG | PRIVILEGE_TYPE          | IS_GRANTABLE |
			// +---------------------------+---------------+-------------------------+--------------+
			// | 'root'@'localhost'        | def           | SELECT                  | YES          |
			record := types.MakeDatums(guarantee, "def", privilegeType, isGrantable)
			rows = append(rows, record)
		}
	}
	return rows
}

func (p *MySQLPrivilege) getDefaultRoles(user, host string) []*auth.RoleIdentity {
	ret := make([]*auth.RoleIdentity, 0)
	for _, r := range p.DefaultRoles {
		if r.match(user, host) {
			ret = append(ret, &auth.RoleIdentity{Username: r.DefaultRoleUser, Hostname: r.DefaultRoleHost})
		}
	}
	return ret
}

func (p *MySQLPrivilege) getAllRoles(user, host string) []*auth.RoleIdentity {
	key := user + "@" + host
	edgeTable, ok := p.RoleGraph[key]
	ret := make([]*auth.RoleIdentity, 0, len(edgeTable.roleList))
	if !ok {
		return nil
	}
	for _, r := range edgeTable.roleList {
		ret = append(ret, r)
	}
	return ret
}

// Handle wraps MySQLPrivilege providing thread safe access.
type Handle struct {
	priv atomic.Value
}

// NewHandle returns a Handle.
func NewHandle() *Handle {
	return &Handle{}
}

// Get the MySQLPrivilege for read.
func (h *Handle) Get() *MySQLPrivilege {
	return h.priv.Load().(*MySQLPrivilege)
}

// Update loads all the privilege info from kv storage.
func (h *Handle) Update(ctx sessionctx.Context) error {
	var priv MySQLPrivilege
	err := priv.LoadAll(ctx)
	if err != nil {
		return err
	}

	h.priv.Store(&priv)
	return nil
}<|MERGE_RESOLUTION|>--- conflicted
+++ resolved
@@ -86,14 +86,10 @@
 }
 
 type globalPrivRecord struct {
-	Host   string
-	User   string
+	baseRecord
+
 	Priv   GlobalPrivValue
 	Broken bool
-
-	// patChars is compiled from Host, cached for pattern match performance.
-	patChars []byte
-	patTypes []byte
 }
 
 // SSLType is enum value for GlobalPrivValue.SSLType.
@@ -609,11 +605,6 @@
 	var value globalPrivRecord
 	for i, f := range fs {
 		switch {
-		case f.ColumnAsName.L == "host":
-			value.Host = row.GetString(i)
-			value.patChars, value.patTypes = stringutil.CompilePattern(value.Host, '\\')
-		case f.ColumnAsName.L == "user":
-			value.User = row.GetString(i)
 		case f.ColumnAsName.L == "priv":
 			privData := row.GetString(i)
 			if len(privData) > 0 {
@@ -630,6 +621,8 @@
 					value.Priv.X509Subject = privValue.X509Subject
 				}
 			}
+		default:
+			value.assignUserOrHost(row, i, f)
 		}
 	}
 	if p.Global == nil {
@@ -766,7 +759,6 @@
 	return ret
 }
 
-<<<<<<< HEAD
 // hostMatch checks if giving IP is in IP range of hostname.
 // In MySQL, the hostname of user can be set to `<IPv4>/<netmask>`
 // e.g. `127.0.0.0/255.255.255.0` represent IP range from `127.0.0.1` to `127.0.0.255`,
@@ -786,14 +778,6 @@
 func (record *baseRecord) match(user, host string) bool {
 	return record.User == user && (patternMatch(host, record.patChars, record.patTypes) ||
 		record.hostMatch(host))
-=======
-func (record *globalPrivRecord) match(user, host string) bool {
-	return record.User == user && patternMatch(host, record.patChars, record.patTypes)
-}
-
-func (record *UserRecord) match(user, host string) bool {
-	return record.User == user && patternMatch(host, record.patChars, record.patTypes)
->>>>>>> 8cbacf0d
 }
 
 func (record *dbRecord) match(user, host, db string) bool {
