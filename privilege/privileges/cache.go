--- conflicted
+++ resolved
@@ -295,12 +295,9 @@
 		patternMatch(record.Host, host)
 }
 
-<<<<<<< HEAD
-=======
 // patternMatch matches "%" the same way as ".*" in regular expression, for example,
 // "10.0.%" would match "10.0.1" "10.0.1.118" ...
 // TODO: patternMatch's behaviour is actual LIKE expression, so we should reuse the code.
->>>>>>> f896757b
 func patternMatch(pattern, str string) bool {
 	for i := 0; i < len(pattern); i++ {
 		p := pattern[i]
@@ -396,7 +393,6 @@
 
 // Handle wraps MySQLPrivilege providing thread safe access.
 type Handle struct {
-<<<<<<< HEAD
 	ctx  context.Context
 	priv atomic.Value
 }
@@ -408,26 +404,15 @@
 	}
 }
 
-=======
-	priv atomic.Value
-}
-
->>>>>>> f896757b
 // Get the MySQLPrivilege for read.
 func (h *Handle) Get() *MySQLPrivilege {
 	return h.priv.Load().(*MySQLPrivilege)
 }
 
 // Update the MySQLPrivilege.
-<<<<<<< HEAD
 func (h *Handle) Update() error {
 	var priv MySQLPrivilege
 	err := priv.LoadAll(h.ctx)
-=======
-func (h *Handle) Update(ctx context.Context) error {
-	var priv MySQLPrivilege
-	err := priv.LoadAll(ctx)
->>>>>>> f896757b
 	if err != nil {
 		return errors.Trace(err)
 	}
