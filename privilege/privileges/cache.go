// Copyright 2016 PingCAP, Inc.
//
// Licensed under the Apache License, Version 2.0 (the "License");
// you may not use this file except in compliance with the License.
// You may obtain a copy of the License at
//
//     http://www.apache.org/licenses/LICENSE-2.0
//
// Unless required by applicable law or agreed to in writing, software
// distributed under the License is distributed on an "AS IS" BASIS,
// WITHOUT WARRANTIES OR CONDITIONS OF ANY KIND, either express or implied.
// See the License for the specific language governing permissions and
// limitations under the License.

package privileges

import (
	"bytes"
	"context"
	"encoding/json"
	"fmt"
	"net"
	"strings"
	"sync/atomic"
	"time"

	"github.com/pingcap/errors"
	"github.com/pingcap/tidb/kv"
	"github.com/pingcap/tidb/parser/ast"
	"github.com/pingcap/tidb/parser/auth"
	"github.com/pingcap/tidb/parser/mysql"
	"github.com/pingcap/tidb/parser/terror"
	"github.com/pingcap/tidb/sessionctx"
	"github.com/pingcap/tidb/sessionctx/variable"
	"github.com/pingcap/tidb/types"
	"github.com/pingcap/tidb/util"
	"github.com/pingcap/tidb/util/chunk"
	"github.com/pingcap/tidb/util/hack"
	"github.com/pingcap/tidb/util/logutil"
	"github.com/pingcap/tidb/util/sem"
	"github.com/pingcap/tidb/util/sqlexec"
	"github.com/pingcap/tidb/util/stringutil"
	"go.uber.org/zap"
	"golang.org/x/exp/slices"
)

var (
	userTablePrivilegeMask = computePrivMask(mysql.AllGlobalPrivs)
	dbTablePrivilegeMask   = computePrivMask(mysql.AllDBPrivs)
	tablePrivMask          = computePrivMask(mysql.AllTablePrivs)
)

const globalDBVisible = mysql.CreatePriv | mysql.SelectPriv | mysql.InsertPriv | mysql.UpdatePriv | mysql.DeletePriv | mysql.ShowDBPriv | mysql.DropPriv | mysql.AlterPriv | mysql.IndexPriv | mysql.CreateViewPriv | mysql.ShowViewPriv | mysql.GrantPriv | mysql.TriggerPriv | mysql.ReferencesPriv | mysql.ExecutePriv

const (
	sqlLoadRoleGraph        = "SELECT HIGH_PRIORITY FROM_USER, FROM_HOST, TO_USER, TO_HOST FROM mysql.role_edges"
	sqlLoadGlobalPrivTable  = "SELECT HIGH_PRIORITY Host,User,Priv FROM mysql.global_priv"
	sqlLoadDBTable          = "SELECT HIGH_PRIORITY Host,DB,User,Select_priv,Insert_priv,Update_priv,Delete_priv,Create_priv,Drop_priv,Grant_priv,Index_priv,References_priv,Lock_tables_priv,Create_tmp_table_priv,Event_priv,Create_routine_priv,Alter_routine_priv,Alter_priv,Execute_priv,Create_view_priv,Show_view_priv,Trigger_priv FROM mysql.db ORDER BY host, db, user"
	sqlLoadTablePrivTable   = "SELECT HIGH_PRIORITY Host,DB,User,Table_name,Grantor,Timestamp,Table_priv,Column_priv FROM mysql.tables_priv"
	sqlLoadColumnsPrivTable = "SELECT HIGH_PRIORITY Host,DB,User,Table_name,Column_name,Timestamp,Column_priv FROM mysql.columns_priv"
	sqlLoadDefaultRoles     = "SELECT HIGH_PRIORITY HOST, USER, DEFAULT_ROLE_HOST, DEFAULT_ROLE_USER FROM mysql.default_roles"
	// list of privileges from mysql.Priv2UserCol
	sqlLoadUserTable = `SELECT HIGH_PRIORITY Host,User,authentication_string,
	Create_priv, Select_priv, Insert_priv, Update_priv, Delete_priv, Show_db_priv, Super_priv,
	Create_user_priv,Create_tablespace_priv,Trigger_priv,Drop_priv,Process_priv,Grant_priv,
	References_priv,Alter_priv,Execute_priv,Index_priv,Create_view_priv,Show_view_priv,
	Create_role_priv,Drop_role_priv,Create_tmp_table_priv,Lock_tables_priv,Create_routine_priv,
	Alter_routine_priv,Event_priv,Shutdown_priv,Reload_priv,File_priv,Config_priv,Repl_client_priv,Repl_slave_priv,
	Account_locked,Plugin,Token_issuer,User_attributes,password_expired,password_last_changed,password_lifetime FROM mysql.user`
	sqlLoadGlobalGrantsTable = `SELECT HIGH_PRIORITY Host,User,Priv,With_Grant_Option FROM mysql.global_grants`
)

func computePrivMask(privs []mysql.PrivilegeType) mysql.PrivilegeType {
	var mask mysql.PrivilegeType
	for _, p := range privs {
		mask |= p
	}
	return mask
}

// baseRecord is used to represent a base record in privilege cache,
// it only store Host and User field, and it should be nested in other record type.
type baseRecord struct {
	Host string // max length 60, primary key
	User string // max length 32, primary key

	// patChars is compiled from Host, cached for pattern match performance.
	patChars []byte
	patTypes []byte

	// IPv4 with netmask, cached for host match performance.
	hostIPNet *net.IPNet
}

// MetadataInfo is the User_attributes->>"$.metadata".
type MetadataInfo struct {
	Email string
}

// UserAttributesInfo is the 'User_attributes' in privilege cache.
type UserAttributesInfo struct {
	MetadataInfo
	PasswordLocking
}

// UserRecord is used to represent a user record in privilege cache.
type UserRecord struct {
	baseRecord
	UserAttributesInfo

	AuthenticationString string
	Privileges           mysql.PrivilegeType
	AccountLocked        bool // A role record when this field is true
	AuthPlugin           string
	AuthTokenIssuer      string
	PasswordExpired      bool
	PasswordLastChanged  time.Time
	PasswordLifeTime     int64
	ResourceGroup        string
}

// NewUserRecord return a UserRecord, only use for unit test.
func NewUserRecord(host, user string) UserRecord {
	return UserRecord{
		baseRecord: baseRecord{
			Host: host,
			User: user,
		},
	}
}

type globalPrivRecord struct {
	baseRecord

	Priv   GlobalPrivValue
	Broken bool
}

type dynamicPrivRecord struct {
	baseRecord

	PrivilegeName string
	GrantOption   bool
}

// SSLType is enum value for GlobalPrivValue.SSLType.
// the value is compatible with MySQL storage json value.
type SSLType int

const (
	// SslTypeNotSpecified indicates .
	SslTypeNotSpecified SSLType = iota - 1
	// SslTypeNone indicates not require use ssl.
	SslTypeNone
	// SslTypeAny indicates require use ssl but not validate cert.
	SslTypeAny
	// SslTypeX509 indicates require use ssl and validate cert.
	SslTypeX509
	// SslTypeSpecified indicates require use ssl and validate cert's subject or issuer.
	SslTypeSpecified
)

// GlobalPrivValue is store json format for priv column in mysql.global_priv.
type GlobalPrivValue struct {
	SSLType     SSLType                   `json:"ssl_type,omitempty"`
	SSLCipher   string                    `json:"ssl_cipher,omitempty"`
	X509Issuer  string                    `json:"x509_issuer,omitempty"`
	X509Subject string                    `json:"x509_subject,omitempty"`
	SAN         string                    `json:"san,omitempty"`
	SANs        map[util.SANType][]string `json:"-"`
}

// RequireStr returns describe string after `REQUIRE` clause.
func (g *GlobalPrivValue) RequireStr() string {
	require := "NONE"
	switch g.SSLType {
	case SslTypeAny:
		require = "SSL"
	case SslTypeX509:
		require = "X509"
	case SslTypeSpecified:
		var s []string
		if len(g.SSLCipher) > 0 {
			s = append(s, "CIPHER")
			s = append(s, "'"+g.SSLCipher+"'")
		}
		if len(g.X509Issuer) > 0 {
			s = append(s, "ISSUER")
			s = append(s, "'"+g.X509Issuer+"'")
		}
		if len(g.X509Subject) > 0 {
			s = append(s, "SUBJECT")
			s = append(s, "'"+g.X509Subject+"'")
		}
		if len(g.SAN) > 0 {
			s = append(s, "SAN")
			s = append(s, "'"+g.SAN+"'")
		}
		if len(s) > 0 {
			require = strings.Join(s, " ")
		}
	}
	return require
}

type dbRecord struct {
	baseRecord

	DB         string
	Privileges mysql.PrivilegeType

	dbPatChars []byte
	dbPatTypes []byte
}

type tablesPrivRecord struct {
	baseRecord

	DB         string
	TableName  string
	Grantor    string
	Timestamp  time.Time
	TablePriv  mysql.PrivilegeType
	ColumnPriv mysql.PrivilegeType
}

type columnsPrivRecord struct {
	baseRecord

	DB         string
	TableName  string
	ColumnName string
	Timestamp  time.Time
	ColumnPriv mysql.PrivilegeType
}

// defaultRoleRecord is used to cache mysql.default_roles
type defaultRoleRecord struct {
	baseRecord

	DefaultRoleUser string
	DefaultRoleHost string
}

// roleGraphEdgesTable is used to cache relationship between and role.
type roleGraphEdgesTable struct {
	roleList map[string]*auth.RoleIdentity
}

// Find method is used to find role from table
func (g roleGraphEdgesTable) Find(user, host string) bool {
	if host == "" {
		host = "%"
	}
	key := user + "@" + host
	if g.roleList == nil {
		return false
	}
	_, ok := g.roleList[key]
	return ok
}

// MySQLPrivilege is the in-memory cache of mysql privilege tables.
type MySQLPrivilege struct {
	// In MySQL, a user identity consists of a user + host.
	// Either portion of user or host can contain wildcards,
	// requiring the privileges system to use a list-like
	// structure instead of a hash.

	// TiDB contains a sensible behavior difference from MySQL,
	// which is that usernames can not contain wildcards.
	// This means that DB-records are organized in both a
	// slice (p.DB) and a Map (p.DBMap).

	// This helps in the case that there are a number of users with
	// non-full privileges (i.e. user.db entries).
	User          []UserRecord
	UserMap       map[string][]UserRecord // Accelerate User searching
	Global        map[string][]globalPrivRecord
	Dynamic       map[string][]dynamicPrivRecord
	DB            []dbRecord
	DBMap         map[string][]dbRecord // Accelerate DB searching
	TablesPriv    []tablesPrivRecord
	TablesPrivMap map[string][]tablesPrivRecord // Accelerate TablesPriv searching
	ColumnsPriv   []columnsPrivRecord
	DefaultRoles  []defaultRoleRecord
	RoleGraph     map[string]roleGraphEdgesTable
}

// FindAllUserEffectiveRoles is used to find all effective roles grant to this user.
// This method will filter out the roles that are not granted to the user but are still in activeRoles
func (p *MySQLPrivilege) FindAllUserEffectiveRoles(user, host string, activeRoles []*auth.RoleIdentity) []*auth.RoleIdentity {
	grantedActiveRoles := make([]*auth.RoleIdentity, 0, len(activeRoles))
	for _, role := range activeRoles {
		if p.FindRole(user, host, role) {
			grantedActiveRoles = append(grantedActiveRoles, role)
		}
	}
	return p.FindAllRole(grantedActiveRoles)
}

// FindAllRole is used to find all roles grant to this user.
func (p *MySQLPrivilege) FindAllRole(activeRoles []*auth.RoleIdentity) []*auth.RoleIdentity {
	queue, head := make([]*auth.RoleIdentity, 0, len(activeRoles)), 0
	queue = append(queue, activeRoles...)
	// Using breadth first search to find all roles grant to this user.
	visited, ret := make(map[string]bool), make([]*auth.RoleIdentity, 0)
	for head < len(queue) {
		role := queue[head]
		if _, ok := visited[role.String()]; !ok {
			visited[role.String()] = true
			ret = append(ret, role)
			key := role.Username + "@" + role.Hostname
			if edgeTable, ok := p.RoleGraph[key]; ok {
				for _, v := range edgeTable.roleList {
					if _, ok := visited[v.String()]; !ok {
						queue = append(queue, v)
					}
				}
			}
		}
		head++
	}
	return ret
}

// FindRole is used to detect whether there is edges between users and roles.
func (p *MySQLPrivilege) FindRole(user string, host string, role *auth.RoleIdentity) bool {
	rec := p.matchUser(user, host)
	r := p.matchUser(role.Username, role.Hostname)
	if rec != nil && r != nil {
		key := rec.User + "@" + rec.Host
		return p.RoleGraph[key].Find(role.Username, role.Hostname)
	}
	return false
}

// LoadAll loads the tables from database to memory.
func (p *MySQLPrivilege) LoadAll(ctx sessionctx.Context) error {
	err := p.LoadUserTable(ctx)
	if err != nil {
		logutil.BgLogger().Warn("load mysql.user fail", zap.Error(err))
		return errLoadPrivilege.FastGen("mysql.user")
	}

	err = p.LoadGlobalPrivTable(ctx)
	if err != nil {
		return errors.Trace(err)
	}

	err = p.LoadGlobalGrantsTable(ctx)
	if err != nil {
		return errors.Trace(err)
	}

	err = p.LoadDBTable(ctx)
	if err != nil {
		if !noSuchTable(err) {
			logutil.BgLogger().Warn("load mysql.db fail", zap.Error(err))
			return errLoadPrivilege.FastGen("mysql.db")
		}
		logutil.BgLogger().Warn("mysql.db maybe missing")
	}

	err = p.LoadTablesPrivTable(ctx)
	if err != nil {
		if !noSuchTable(err) {
			logutil.BgLogger().Warn("load mysql.tables_priv fail", zap.Error(err))
			return errLoadPrivilege.FastGen("mysql.tables_priv")
		}
		logutil.BgLogger().Warn("mysql.tables_priv missing")
	}

	err = p.LoadDefaultRoles(ctx)
	if err != nil {
		if !noSuchTable(err) {
			logutil.BgLogger().Warn("load mysql.roles", zap.Error(err))
			return errLoadPrivilege.FastGen("mysql.roles")
		}
		logutil.BgLogger().Warn("mysql.default_roles missing")
	}

	err = p.LoadColumnsPrivTable(ctx)
	if err != nil {
		if !noSuchTable(err) {
			logutil.BgLogger().Warn("load mysql.columns_priv", zap.Error(err))
			return errLoadPrivilege.FastGen("mysql.columns_priv")
		}
		logutil.BgLogger().Warn("mysql.columns_priv missing")
	}

	err = p.LoadRoleGraph(ctx)
	if err != nil {
		if !noSuchTable(err) {
			logutil.BgLogger().Warn("load mysql.role_edges", zap.Error(err))
			return errLoadPrivilege.FastGen("mysql.role_edges")
		}
		logutil.BgLogger().Warn("mysql.role_edges missing")
	}
	return nil
}

func noSuchTable(err error) bool {
	e1 := errors.Cause(err)
	if e2, ok := e1.(*terror.Error); ok {
		if terror.ErrCode(e2.Code()) == terror.ErrCode(mysql.ErrNoSuchTable) {
			return true
		}
	}
	return false
}

// LoadRoleGraph loads the mysql.role_edges table from database.
func (p *MySQLPrivilege) LoadRoleGraph(ctx sessionctx.Context) error {
	p.RoleGraph = make(map[string]roleGraphEdgesTable)
	err := p.loadTable(ctx, sqlLoadRoleGraph, p.decodeRoleEdgesTable)
	if err != nil {
		return errors.Trace(err)
	}
	return nil
}

// LoadUserTable loads the mysql.user table from database.
func (p *MySQLPrivilege) LoadUserTable(ctx sessionctx.Context) error {
	err := p.loadTable(ctx, sqlLoadUserTable, p.decodeUserTableRow)
	if err != nil {
		return errors.Trace(err)
	}
	// See https://dev.mysql.com/doc/refman/8.0/en/connection-access.html
	// When multiple matches are possible, the server must determine which of them to use. It resolves this issue as follows:
	// 1. Whenever the server reads the user table into memory, it sorts the rows.
	// 2. When a client attempts to connect, the server looks through the rows in sorted order.
	// 3. The server uses the first row that matches the client host name and user name.
	// The server uses sorting rules that order rows with the most-specific Host values first.
	p.SortUserTable()
	p.buildUserMap()
	return nil
}

func (p *MySQLPrivilege) buildUserMap() {
	userMap := make(map[string][]UserRecord, len(p.User))
	for _, record := range p.User {
		userMap[record.User] = append(userMap[record.User], record)
	}
	p.UserMap = userMap
}

func compareBaseRecord(x, y *baseRecord) bool {
	// Compare two item by user's host first.
	c1 := compareHost(x.Host, y.Host)
	if c1 < 0 {
		return true
	}
	if c1 > 0 {
		return false
	}

	// Then, compare item by user's name value.
	return x.User < y.User
}

func compareUserRecord(x, y UserRecord) bool {
	return compareBaseRecord(&x.baseRecord, &y.baseRecord)
}

// compareHost compares two host string using some special rules, return value 1, 0, -1 means > = <.
// TODO: Check how MySQL do it exactly, instead of guess its rules.
func compareHost(x, y string) int {
	// The more-specific, the smaller it is.
	// The pattern '%' means “any host” and is least specific.
	if y == `%` {
		if x == `%` {
			return 0
		}
		return -1
	}

	// The empty string '' also means “any host” but sorts after '%'.
	if y == "" {
		if x == "" {
			return 0
		}
		return -1
	}

	// One of them end with `%`.
	xEnd := strings.HasSuffix(x, `%`)
	yEnd := strings.HasSuffix(y, `%`)
	if xEnd || yEnd {
		switch {
		case !xEnd && yEnd:
			return -1
		case xEnd && !yEnd:
			return 1
		case xEnd && yEnd:
			// 192.168.199.% smaller than 192.168.%
			// A not very accurate comparison, compare them by length.
			if len(x) > len(y) {
				return -1
			}
		}
		return 0
	}

	// For other case, the order is nondeterministic.
	switch x < y {
	case true:
		return -1
	case false:
		return 1
	}
	return 0
}

// SortUserTable sorts p.User in the MySQLPrivilege struct.
func (p MySQLPrivilege) SortUserTable() {
	slices.SortFunc(p.User, compareUserRecord)
}

// LoadGlobalPrivTable loads the mysql.global_priv table from database.
func (p *MySQLPrivilege) LoadGlobalPrivTable(ctx sessionctx.Context) error {
	return p.loadTable(ctx, sqlLoadGlobalPrivTable, p.decodeGlobalPrivTableRow)
}

// LoadGlobalGrantsTable loads the mysql.global_priv table from database.
func (p *MySQLPrivilege) LoadGlobalGrantsTable(ctx sessionctx.Context) error {
	return p.loadTable(ctx, sqlLoadGlobalGrantsTable, p.decodeGlobalGrantsTableRow)
}

// LoadDBTable loads the mysql.db table from database.
func (p *MySQLPrivilege) LoadDBTable(ctx sessionctx.Context) error {
	err := p.loadTable(ctx, sqlLoadDBTable, p.decodeDBTableRow)
	if err != nil {
		return err
	}
	p.buildDBMap()
	return nil
}

func compareDBRecord(x, y dbRecord) bool {
	return compareBaseRecord(&x.baseRecord, &y.baseRecord)
}

func (p *MySQLPrivilege) buildDBMap() {
	dbMap := make(map[string][]dbRecord, len(p.DB))
	for _, record := range p.DB {
		dbMap[record.User] = append(dbMap[record.User], record)
	}

	// Sort the records to make the matching rule work.
	for _, records := range dbMap {
		slices.SortFunc(records, compareDBRecord)
	}
	p.DBMap = dbMap
}

// LoadTablesPrivTable loads the mysql.tables_priv table from database.
func (p *MySQLPrivilege) LoadTablesPrivTable(ctx sessionctx.Context) error {
	err := p.loadTable(ctx, sqlLoadTablePrivTable, p.decodeTablesPrivTableRow)
	if err != nil {
		return err
	}
	p.buildTablesPrivMap()
	return nil
}

func (p *MySQLPrivilege) buildTablesPrivMap() {
	tablesPrivMap := make(map[string][]tablesPrivRecord, len(p.TablesPriv))
	for _, record := range p.TablesPriv {
		tablesPrivMap[record.User] = append(tablesPrivMap[record.User], record)
	}
	p.TablesPrivMap = tablesPrivMap
}

// LoadColumnsPrivTable loads the mysql.columns_priv table from database.
func (p *MySQLPrivilege) LoadColumnsPrivTable(ctx sessionctx.Context) error {
	return p.loadTable(ctx, sqlLoadColumnsPrivTable, p.decodeColumnsPrivTableRow)
}

// LoadDefaultRoles loads the mysql.columns_priv table from database.
func (p *MySQLPrivilege) LoadDefaultRoles(ctx sessionctx.Context) error {
	return p.loadTable(ctx, sqlLoadDefaultRoles, p.decodeDefaultRoleTableRow)
}

func (p *MySQLPrivilege) loadTable(sctx sessionctx.Context, sql string,
	decodeTableRow func(chunk.Row, []*ast.ResultField) error) error {
	ctx := kv.WithInternalSourceType(context.Background(), kv.InternalTxnPrivilege)
	rs, err := sctx.(sqlexec.SQLExecutor).ExecuteInternal(ctx, sql)
	if err != nil {
		return errors.Trace(err)
	}
	defer terror.Call(rs.Close)
	fs := rs.Fields()
	req := rs.NewChunk(nil)
	for {
		err = rs.Next(context.TODO(), req)
		if err != nil {
			return errors.Trace(err)
		}
		if req.NumRows() == 0 {
			return nil
		}
		it := chunk.NewIterator4Chunk(req)
		for row := it.Begin(); row != it.End(); row = it.Next() {
			err = decodeTableRow(row, fs)
			if err != nil {
				return errors.Trace(err)
			}
		}
		// NOTE: decodeTableRow decodes data from a chunk Row, that is a shallow copy.
		// The result will reference memory in the chunk, so the chunk must not be reused
		// here, otherwise some werid bug will happen!
		req = chunk.Renew(req, sctx.GetSessionVars().MaxChunkSize)
	}
}

// parseHostIPNet parses an IPv4 address and its subnet mask (e.g. `127.0.0.0/255.255.255.0`),
// return the `IPNet` struct which represent the IP range info (e.g. `127.0.0.1 ~ 127.0.0.255`).
// `IPNet` is used to check if a giving IP (e.g. `127.0.0.1`) is in its IP range by call `IPNet.Contains(ip)`.
func parseHostIPNet(s string) *net.IPNet {
	i := strings.IndexByte(s, '/')
	if i < 0 {
		return nil
	}
	hostIP := net.ParseIP(s[:i]).To4()
	if hostIP == nil {
		return nil
	}
	maskIP := net.ParseIP(s[i+1:]).To4()
	if maskIP == nil {
		return nil
	}
	mask := net.IPv4Mask(maskIP[0], maskIP[1], maskIP[2], maskIP[3])
	// We must ensure that: <host_ip> & <netmask> == <host_ip>
	// e.g. `127.0.0.1/255.0.0.0` is an illegal string,
	// because `127.0.0.1` & `255.0.0.0` == `127.0.0.0`, but != `127.0.0.1`
	// see https://dev.mysql.com/doc/refman/5.7/en/account-names.html
	if !hostIP.Equal(hostIP.Mask(mask)) {
		return nil
	}
	return &net.IPNet{
		IP:   hostIP,
		Mask: mask,
	}
}

func (record *baseRecord) assignUserOrHost(row chunk.Row, i int, f *ast.ResultField) {
	switch f.ColumnAsName.L {
	case "user":
		record.User = row.GetString(i)
	case "host":
		record.Host = row.GetString(i)
		record.patChars, record.patTypes = stringutil.CompilePatternBytes(record.Host, '\\')
		record.hostIPNet = parseHostIPNet(record.Host)
	}
}

func (p *MySQLPrivilege) decodeUserTableRow(row chunk.Row, fs []*ast.ResultField) error {
	var value UserRecord
	for i, f := range fs {
		switch {
		case f.ColumnAsName.L == "authentication_string":
			value.AuthenticationString = row.GetString(i)
		case f.ColumnAsName.L == "account_locked":
			if row.GetEnum(i).String() == "Y" {
				value.AccountLocked = true
			}
		case f.ColumnAsName.L == "plugin":
			if row.GetString(i) != "" {
				value.AuthPlugin = row.GetString(i)
			} else {
				value.AuthPlugin = mysql.AuthNativePassword
			}
		case f.ColumnAsName.L == "token_issuer":
			value.AuthTokenIssuer = row.GetString(i)
		case f.ColumnAsName.L == "user_attributes":
			if row.IsNull(i) {
				continue
			}
			bj := row.GetJSON(i)
			pathExpr, err := types.ParseJSONPathExpr("$.metadata.email")
			if err != nil {
				return err
			}
			if emailBJ, found := bj.Extract([]types.JSONPathExpression{pathExpr}); found {
				email, err := emailBJ.Unquote()
				if err != nil {
					return err
				}
				value.Email = email
			}
<<<<<<< HEAD
			passwordLocking := PasswordLocking{}
			if err := passwordLocking.ParseJSON(bj); err != nil {
				return err
			}
			value.FailedLoginAttempts = passwordLocking.FailedLoginAttempts
			value.PasswordLockTimeDays = passwordLocking.PasswordLockTimeDays
			value.FailedLoginCount = passwordLocking.FailedLoginCount
			value.AutoLockedLastChanged = passwordLocking.AutoLockedLastChanged
			value.AutoAccountLocked = passwordLocking.AutoAccountLocked
=======
			pathExpr, err = types.ParseJSONPathExpr("$.resource_group")
			if err != nil {
				return err
			}
			if resourceGroup, found := bj.Extract([]types.JSONPathExpression{pathExpr}); found {
				resourceGroup, err := resourceGroup.Unquote()
				if err != nil {
					return err
				}
				value.ResourceGroup = resourceGroup
			}
>>>>>>> b6098ef6
		case f.ColumnAsName.L == "password_expired":
			if row.GetEnum(i).String() == "Y" {
				value.PasswordExpired = true
			}
		case f.ColumnAsName.L == "password_last_changed":
			t := row.GetTime(i)
			gotime, err := t.GoTime(time.Local)
			if err != nil {
				return err
			}
			value.PasswordLastChanged = gotime
		case f.ColumnAsName.L == "password_lifetime":
			if row.IsNull(i) {
				value.PasswordLifeTime = -1
				continue
			}
			value.PasswordLifeTime = row.GetInt64(i)
		case f.Column.GetType() == mysql.TypeEnum:
			if row.GetEnum(i).String() != "Y" {
				continue
			}
			priv, ok := mysql.Col2PrivType[f.ColumnAsName.O]
			if !ok {
				return errInvalidPrivilegeType.GenWithStack(f.ColumnAsName.O)
			}
			value.Privileges |= priv
		default:
			value.assignUserOrHost(row, i, f)
		}
	}
	p.User = append(p.User, value)
	return nil
}

func (p *MySQLPrivilege) decodeGlobalPrivTableRow(row chunk.Row, fs []*ast.ResultField) error {
	var value globalPrivRecord
	for i, f := range fs {
		switch {
		case f.ColumnAsName.L == "priv":
			privData := row.GetString(i)
			if len(privData) > 0 {
				var privValue GlobalPrivValue
				err := json.Unmarshal(hack.Slice(privData), &privValue)
				if err != nil {
					logutil.BgLogger().Error("one user global priv data is broken, forbidden login until data be fixed",
						zap.String("user", value.User), zap.String("host", value.Host))
					value.Broken = true
				} else {
					value.Priv.SSLType = privValue.SSLType
					value.Priv.SSLCipher = privValue.SSLCipher
					value.Priv.X509Issuer = privValue.X509Issuer
					value.Priv.X509Subject = privValue.X509Subject
					value.Priv.SAN = privValue.SAN
					if len(value.Priv.SAN) > 0 {
						value.Priv.SANs, err = util.ParseAndCheckSAN(value.Priv.SAN)
						if err != nil {
							value.Broken = true
						}
					}
				}
			}
		default:
			value.assignUserOrHost(row, i, f)
		}
	}
	if p.Global == nil {
		p.Global = make(map[string][]globalPrivRecord)
	}
	p.Global[value.User] = append(p.Global[value.User], value)
	return nil
}

func (p *MySQLPrivilege) decodeGlobalGrantsTableRow(row chunk.Row, fs []*ast.ResultField) error {
	var value dynamicPrivRecord
	for i, f := range fs {
		switch {
		case f.ColumnAsName.L == "priv":
			value.PrivilegeName = strings.ToUpper(row.GetString(i))
		case f.ColumnAsName.L == "with_grant_option":
			value.GrantOption = row.GetEnum(i).String() == "Y"
		default:
			value.assignUserOrHost(row, i, f)
		}
	}
	if p.Dynamic == nil {
		p.Dynamic = make(map[string][]dynamicPrivRecord)
	}
	p.Dynamic[value.User] = append(p.Dynamic[value.User], value)
	return nil
}

func (p *MySQLPrivilege) decodeDBTableRow(row chunk.Row, fs []*ast.ResultField) error {
	var value dbRecord
	for i, f := range fs {
		switch {
		case f.ColumnAsName.L == "db":
			value.DB = row.GetString(i)
			value.dbPatChars, value.dbPatTypes = stringutil.CompilePatternBytes(strings.ToUpper(value.DB), '\\')
		case f.Column.GetType() == mysql.TypeEnum:
			if row.GetEnum(i).String() != "Y" {
				continue
			}
			priv, ok := mysql.Col2PrivType[f.ColumnAsName.O]
			if !ok {
				return errInvalidPrivilegeType.GenWithStack("Unknown Privilege Type!")
			}
			value.Privileges |= priv
		default:
			value.assignUserOrHost(row, i, f)
		}
	}
	p.DB = append(p.DB, value)
	return nil
}

func (p *MySQLPrivilege) decodeTablesPrivTableRow(row chunk.Row, fs []*ast.ResultField) error {
	var value tablesPrivRecord
	for i, f := range fs {
		switch {
		case f.ColumnAsName.L == "db":
			value.DB = row.GetString(i)
		case f.ColumnAsName.L == "table_name":
			value.TableName = row.GetString(i)
		case f.ColumnAsName.L == "table_priv":
			value.TablePriv = decodeSetToPrivilege(row.GetSet(i))
		case f.ColumnAsName.L == "column_priv":
			value.ColumnPriv = decodeSetToPrivilege(row.GetSet(i))
		default:
			value.assignUserOrHost(row, i, f)
		}
	}
	p.TablesPriv = append(p.TablesPriv, value)
	return nil
}

func (p *MySQLPrivilege) decodeRoleEdgesTable(row chunk.Row, fs []*ast.ResultField) error {
	var fromUser, fromHost, toHost, toUser string
	for i, f := range fs {
		switch {
		case f.ColumnAsName.L == "from_host":
			fromHost = row.GetString(i)
		case f.ColumnAsName.L == "from_user":
			fromUser = row.GetString(i)
		case f.ColumnAsName.L == "to_host":
			toHost = row.GetString(i)
		case f.ColumnAsName.L == "to_user":
			toUser = row.GetString(i)
		}
	}
	fromKey := fromUser + "@" + fromHost
	toKey := toUser + "@" + toHost
	roleGraph, ok := p.RoleGraph[toKey]
	if !ok {
		roleGraph = roleGraphEdgesTable{roleList: make(map[string]*auth.RoleIdentity)}
		p.RoleGraph[toKey] = roleGraph
	}
	roleGraph.roleList[fromKey] = &auth.RoleIdentity{Username: fromUser, Hostname: fromHost}
	return nil
}

func (p *MySQLPrivilege) decodeDefaultRoleTableRow(row chunk.Row, fs []*ast.ResultField) error {
	var value defaultRoleRecord
	for i, f := range fs {
		switch {
		case f.ColumnAsName.L == "default_role_host":
			value.DefaultRoleHost = row.GetString(i)
		case f.ColumnAsName.L == "default_role_user":
			value.DefaultRoleUser = row.GetString(i)
		default:
			value.assignUserOrHost(row, i, f)
		}
	}
	p.DefaultRoles = append(p.DefaultRoles, value)
	return nil
}

func (p *MySQLPrivilege) decodeColumnsPrivTableRow(row chunk.Row, fs []*ast.ResultField) error {
	var value columnsPrivRecord
	for i, f := range fs {
		switch {
		case f.ColumnAsName.L == "db":
			value.DB = row.GetString(i)
		case f.ColumnAsName.L == "table_name":
			value.TableName = row.GetString(i)
		case f.ColumnAsName.L == "column_name":
			value.ColumnName = row.GetString(i)
		case f.ColumnAsName.L == "timestamp":
			var err error
			value.Timestamp, err = row.GetTime(i).GoTime(time.Local)
			if err != nil {
				return errors.Trace(err)
			}
		case f.ColumnAsName.L == "column_priv":
			value.ColumnPriv = decodeSetToPrivilege(row.GetSet(i))
		default:
			value.assignUserOrHost(row, i, f)
		}
	}
	p.ColumnsPriv = append(p.ColumnsPriv, value)
	return nil
}

func decodeSetToPrivilege(s types.Set) mysql.PrivilegeType {
	var ret mysql.PrivilegeType
	if s.Name == "" {
		return ret
	}
	for _, str := range strings.Split(s.Name, ",") {
		priv, ok := mysql.SetStr2Priv[str]
		if !ok {
			logutil.BgLogger().Warn("unsupported privilege", zap.String("type", str))
			continue
		}
		ret |= priv
	}
	return ret
}

// hostMatch checks if giving IP is in IP range of hostname.
// In MySQL, the hostname of user can be set to `<IPv4>/<netmask>`
// e.g. `127.0.0.0/255.255.255.0` represent IP range from `127.0.0.1` to `127.0.0.255`,
// only IP addresses that satisfy this condition range can be login with this user.
// See https://dev.mysql.com/doc/refman/5.7/en/account-names.html
func (record *baseRecord) hostMatch(s string) bool {
	if record.hostIPNet == nil {
		if record.Host == "localhost" && net.ParseIP(s).IsLoopback() {
			return true
		}
		return false
	}
	ip := net.ParseIP(s).To4()
	if ip == nil {
		return false
	}
	return record.hostIPNet.Contains(ip)
}

func (record *baseRecord) match(user, host string) bool {
	return record.User == user && (patternMatch(host, record.patChars, record.patTypes) ||
		record.hostMatch(host))
}

func (record *baseRecord) fullyMatch(user, host string) bool {
	return record.User == user && record.Host == host
}

func (record *dbRecord) match(user, host, db string) bool {
	return record.baseRecord.match(user, host) &&
		patternMatch(strings.ToUpper(db), record.dbPatChars, record.dbPatTypes)
}

func (record *tablesPrivRecord) match(user, host, db, table string) bool {
	return record.baseRecord.match(user, host) &&
		strings.EqualFold(record.DB, db) &&
		strings.EqualFold(record.TableName, table)
}

func (record *columnsPrivRecord) match(user, host, db, table, col string) bool {
	return record.baseRecord.match(user, host) &&
		strings.EqualFold(record.DB, db) &&
		strings.EqualFold(record.TableName, table) &&
		strings.EqualFold(record.ColumnName, col)
}

// patternMatch matches "%" the same way as ".*" in regular expression, for example,
// "10.0.%" would match "10.0.1" "10.0.1.118" ...
func patternMatch(str string, patChars, patTypes []byte) bool {
	return stringutil.DoMatchBytes(str, patChars, patTypes)
}

// matchIdentity finds an identity to match a user + host
// using the correct rules according to MySQL.
func (p *MySQLPrivilege) matchIdentity(user, host string, skipNameResolve bool) *UserRecord {
	for i := 0; i < len(p.User); i++ {
		record := &p.User[i]
		if record.match(user, host) {
			return record
		}
	}

	// If skip-name resolve is not enabled, and the host is not localhost
	// we can fallback and try to resolve with all addrs that match.
	// TODO: this is imported from previous code in session.Auth(), and can be improved in future.
	if !skipNameResolve && host != variable.DefHostname {
		addrs, err := net.LookupAddr(host)
		if err != nil {
			logutil.BgLogger().Warn(
				"net.LookupAddr returned an error during auth check",
				zap.String("host", host),
				zap.Error(err),
			)
			return nil
		}
		for _, addr := range addrs {
			for i := 0; i < len(p.User); i++ {
				record := &p.User[i]
				if record.match(user, addr) {
					return record
				}
			}
		}
	}
	return nil
}

// connectionVerification verifies the username + hostname according to exact
// match from the mysql.user privilege table. call matchIdentity() first if you
// do not have an exact match yet.
func (p *MySQLPrivilege) connectionVerification(user, host string) *UserRecord {
	records, exists := p.UserMap[user]
	if exists {
		for i := 0; i < len(records); i++ {
			record := &records[i]
			if record.Host == host { // exact match
				return record
			}
		}
	}
	return nil
}

func (p *MySQLPrivilege) matchGlobalPriv(user, host string) *globalPrivRecord {
	uGlobal, exists := p.Global[user]
	if !exists {
		return nil
	}
	for i := 0; i < len(uGlobal); i++ {
		record := &uGlobal[i]
		if record.match(user, host) {
			return record
		}
	}
	return nil
}

func (p *MySQLPrivilege) matchUser(user, host string) *UserRecord {
	records, exists := p.UserMap[user]
	if exists {
		for i := 0; i < len(records); i++ {
			record := &records[i]
			if record.match(user, host) {
				return record
			}
		}
	}
	return nil
}

func (p *MySQLPrivilege) matchDB(user, host, db string) *dbRecord {
	records, exists := p.DBMap[user]
	if exists {
		for i := 0; i < len(records); i++ {
			record := &records[i]
			if record.match(user, host, db) {
				return record
			}
		}
	}
	return nil
}

func (p *MySQLPrivilege) matchTables(user, host, db, table string) *tablesPrivRecord {
	records, exists := p.TablesPrivMap[user]
	if exists {
		for i := 0; i < len(records); i++ {
			record := &records[i]
			if record.match(user, host, db, table) {
				return record
			}
		}
	}
	return nil
}

func (p *MySQLPrivilege) matchColumns(user, host, db, table, column string) *columnsPrivRecord {
	for i := 0; i < len(p.ColumnsPriv); i++ {
		record := &p.ColumnsPriv[i]
		if record.match(user, host, db, table, column) {
			return record
		}
	}
	return nil
}

// HasExplicitlyGrantedDynamicPrivilege checks if a user has a DYNAMIC privilege
// without accepting SUPER privilege as a fallback.
func (p *MySQLPrivilege) HasExplicitlyGrantedDynamicPrivilege(activeRoles []*auth.RoleIdentity, user, host, privName string, withGrant bool) bool {
	privName = strings.ToUpper(privName)
	roleList := p.FindAllUserEffectiveRoles(user, host, activeRoles)
	roleList = append(roleList, &auth.RoleIdentity{Username: user, Hostname: host})
	// Loop through each of the roles and return on first match
	// If grantable is required, ensure the record has the GrantOption set.
	for _, r := range roleList {
		u := r.Username
		h := r.Hostname
		for _, record := range p.Dynamic[u] {
			if record.match(u, h) {
				if withGrant && !record.GrantOption {
					continue
				}
				if record.PrivilegeName == privName {
					return true
				}
			}
		}
	}
	return false
}

// RequestDynamicVerification checks all roles for a specific DYNAMIC privilege.
func (p *MySQLPrivilege) RequestDynamicVerification(activeRoles []*auth.RoleIdentity, user, host, privName string, withGrant bool) bool {
	privName = strings.ToUpper(privName)
	if p.HasExplicitlyGrantedDynamicPrivilege(activeRoles, user, host, privName, withGrant) {
		return true
	}
	// If SEM is enabled, and the privilege is of type restricted, do not fall through
	// To using SUPER as a replacement privilege.
	if sem.IsEnabled() && sem.IsRestrictedPrivilege(privName) {
		return false
	}
	// For compatibility reasons, the SUPER privilege also has all DYNAMIC privileges granted to it (dynamic privs are a super replacement)
	// This may be changed in future, but will require a bootstrap task to assign all dynamic privileges
	// to users with SUPER, otherwise tasks such as BACKUP and ROLE_ADMIN will start to fail.
	// The visitInfo system will also need modification to support OR conditions.
	if withGrant && !p.RequestVerification(activeRoles, user, host, "", "", "", mysql.GrantPriv) {
		return false
	}
	return p.RequestVerification(activeRoles, user, host, "", "", "", mysql.SuperPriv)
}

// RequestVerification checks whether the user have sufficient privileges to do the operation.
func (p *MySQLPrivilege) RequestVerification(activeRoles []*auth.RoleIdentity, user, host, db, table, column string, priv mysql.PrivilegeType) bool {
	if priv == mysql.UsagePriv {
		return true
	}

	roleList := p.FindAllUserEffectiveRoles(user, host, activeRoles)
	roleList = append(roleList, &auth.RoleIdentity{Username: user, Hostname: host})

	var userPriv, dbPriv, tablePriv, columnPriv mysql.PrivilegeType
	for _, r := range roleList {
		userRecord := p.matchUser(r.Username, r.Hostname)
		if userRecord != nil {
			userPriv |= userRecord.Privileges
		}
	}
	if userPriv&priv > 0 {
		return true
	}

	for _, r := range roleList {
		dbRecord := p.matchDB(r.Username, r.Hostname, db)
		if dbRecord != nil {
			dbPriv |= dbRecord.Privileges
		}
	}
	if dbPriv&priv > 0 {
		return true
	}

	for _, r := range roleList {
		tableRecord := p.matchTables(r.Username, r.Hostname, db, table)
		if tableRecord != nil {
			tablePriv |= tableRecord.TablePriv
			if column != "" {
				columnPriv |= tableRecord.ColumnPriv
			}
		}
	}
	if tablePriv&priv > 0 || columnPriv&priv > 0 {
		return true
	}

	columnPriv = 0
	for _, r := range roleList {
		columnRecord := p.matchColumns(r.Username, r.Hostname, db, table, column)
		if columnRecord != nil {
			columnPriv |= columnRecord.ColumnPriv
		}
	}
	if columnPriv&priv > 0 {
		return true
	}

	return priv == 0
}

// DBIsVisible checks whether the user can see the db.
func (p *MySQLPrivilege) DBIsVisible(user, host, db string) bool {
	if record := p.matchUser(user, host); record != nil {
		if record.Privileges&globalDBVisible > 0 {
			return true
		}
		// For metrics_schema, `PROCESS` can also work.
		if record.Privileges&mysql.ProcessPriv > 0 && strings.EqualFold(db, util.MetricSchemaName.O) {
			return true
		}
	}

	// INFORMATION_SCHEMA is visible to all users.
	if strings.EqualFold(db, "INFORMATION_SCHEMA") {
		return true
	}

	if record := p.matchDB(user, host, db); record != nil {
		if record.Privileges > 0 {
			return true
		}
	}

	for _, record := range p.TablesPriv {
		if record.baseRecord.match(user, host) &&
			strings.EqualFold(record.DB, db) {
			if record.TablePriv != 0 || record.ColumnPriv != 0 {
				return true
			}
		}
	}

	for _, record := range p.ColumnsPriv {
		if record.baseRecord.match(user, host) &&
			strings.EqualFold(record.DB, db) {
			if record.ColumnPriv != 0 {
				return true
			}
		}
	}

	return false
}

func (p *MySQLPrivilege) showGrants(user, host string, roles []*auth.RoleIdentity) []string {
	var gs []string //nolint: prealloc
	var sortFromIdx int
	var hasGlobalGrant = false
	// Some privileges may granted from role inheritance.
	// We should find these inheritance relationship.
	allRoles := p.FindAllUserEffectiveRoles(user, host, roles)
	// Show global grants.
	var currentPriv mysql.PrivilegeType
	var userExists = false
	// Check whether user exists.
	if userList, ok := p.UserMap[user]; ok {
		for _, record := range userList {
			if record.fullyMatch(user, host) {
				userExists = true
				break
			}
		}
		if !userExists {
			return gs
		}
	}
	var g string
	for _, record := range p.User {
		if record.fullyMatch(user, host) {
			hasGlobalGrant = true
			currentPriv |= record.Privileges
		} else {
			for _, r := range allRoles {
				if record.baseRecord.match(r.Username, r.Hostname) {
					hasGlobalGrant = true
					currentPriv |= record.Privileges
				}
			}
		}
	}
	g = userPrivToString(currentPriv)
	if len(g) > 0 {
		var s string
		if (currentPriv & mysql.GrantPriv) > 0 {
			s = fmt.Sprintf(`GRANT %s ON *.* TO '%s'@'%s' WITH GRANT OPTION`, g, user, host)
		} else {
			s = fmt.Sprintf(`GRANT %s ON *.* TO '%s'@'%s'`, g, user, host)
		}
		gs = append(gs, s)
	}

	// This is a mysql convention.
	if len(gs) == 0 && hasGlobalGrant {
		var s string
		if (currentPriv & mysql.GrantPriv) > 0 {
			s = fmt.Sprintf("GRANT USAGE ON *.* TO '%s'@'%s' WITH GRANT OPTION", user, host)
		} else {
			s = fmt.Sprintf("GRANT USAGE ON *.* TO '%s'@'%s'", user, host)
		}
		gs = append(gs, s)
	}

	// Show db scope grants.
	sortFromIdx = len(gs)
	dbPrivTable := make(map[string]mysql.PrivilegeType)
	for _, record := range p.DB {
		if record.fullyMatch(user, host) {
			dbPrivTable[record.DB] |= record.Privileges
		} else {
			for _, r := range allRoles {
				if record.baseRecord.match(r.Username, r.Hostname) {
					dbPrivTable[record.DB] |= record.Privileges
				}
			}
		}
	}
	for dbName, priv := range dbPrivTable {
		g := dbPrivToString(priv)
		if len(g) > 0 {
			var s string
			if (priv & mysql.GrantPriv) > 0 {
				s = fmt.Sprintf(`GRANT %s ON %s.* TO '%s'@'%s' WITH GRANT OPTION`, g, dbName, user, host)
			} else {
				s = fmt.Sprintf(`GRANT %s ON %s.* TO '%s'@'%s'`, g, dbName, user, host)
			}
			gs = append(gs, s)
		} else if len(g) == 0 && (priv&mysql.GrantPriv) > 0 {
			// We have GRANT OPTION on the db, but no privilege granted.
			// Wo we need to print a special USAGE line.
			s := fmt.Sprintf(`GRANT USAGE ON %s.* TO '%s'@'%s' WITH GRANT OPTION`, dbName, user, host)
			gs = append(gs, s)
		}
	}
	slices.Sort(gs[sortFromIdx:])

	// Show table scope grants.
	sortFromIdx = len(gs)
	tablePrivTable := make(map[string]mysql.PrivilegeType)
	for _, record := range p.TablesPriv {
		recordKey := record.DB + "." + record.TableName
		if user == record.User && host == record.Host {
			tablePrivTable[recordKey] |= record.TablePriv
		} else {
			for _, r := range allRoles {
				if record.baseRecord.match(r.Username, r.Hostname) {
					tablePrivTable[recordKey] |= record.TablePriv
				}
			}
		}
	}
	for k, priv := range tablePrivTable {
		g := tablePrivToString(priv)
		if len(g) > 0 {
			var s string
			if (priv & mysql.GrantPriv) > 0 {
				s = fmt.Sprintf(`GRANT %s ON %s TO '%s'@'%s' WITH GRANT OPTION`, g, k, user, host)
			} else {
				s = fmt.Sprintf(`GRANT %s ON %s TO '%s'@'%s'`, g, k, user, host)
			}
			gs = append(gs, s)
		} else if len(g) == 0 && (priv&mysql.GrantPriv) > 0 {
			// We have GRANT OPTION on the table, but no privilege granted.
			// Wo we need to print a special USAGE line.
			s := fmt.Sprintf(`GRANT USAGE ON %s TO '%s'@'%s' WITH GRANT OPTION`, k, user, host)
			gs = append(gs, s)
		}
	}
	slices.Sort(gs[sortFromIdx:])

	// Show column scope grants, column and table are combined.
	// A map of "DB.Table" => Priv(col1, col2 ...)
	sortFromIdx = len(gs)
	columnPrivTable := make(map[string]privOnColumns)
	for i := range p.ColumnsPriv {
		record := p.ColumnsPriv[i]
		if !collectColumnGrant(&record, user, host, columnPrivTable) {
			for _, r := range allRoles {
				collectColumnGrant(&record, r.Username, r.Hostname, columnPrivTable)
			}
		}
	}
	for k, v := range columnPrivTable {
		privCols := privOnColumnsToString(v)
		s := fmt.Sprintf(`GRANT %s ON %s TO '%s'@'%s'`, privCols, k, user, host)
		gs = append(gs, s)
	}
	slices.Sort(gs[sortFromIdx:])

	// Show role grants.
	graphKey := user + "@" + host
	edgeTable, ok := p.RoleGraph[graphKey]
	g = ""
	if ok {
		sortedRes := make([]string, 0, 10)
		for k := range edgeTable.roleList {
			role := strings.Split(k, "@")
			roleName, roleHost := role[0], role[1]
			tmp := fmt.Sprintf("'%s'@'%s'", roleName, roleHost)
			sortedRes = append(sortedRes, tmp)
		}
		slices.Sort(sortedRes)
		for i, r := range sortedRes {
			g += r
			if i != len(sortedRes)-1 {
				g += ", "
			}
		}
		s := fmt.Sprintf(`GRANT %s TO '%s'@'%s'`, g, user, host)
		gs = append(gs, s)
	}

	// If the SHOW GRANTS is for the current user, there might be activeRoles (allRoles)
	// The convention is to merge the Dynamic privileges assigned to the user with
	// inherited dynamic privileges from those roles
	dynamicPrivsMap := make(map[string]bool) // privName, grantable
	for _, record := range p.Dynamic[user] {
		if record.fullyMatch(user, host) {
			dynamicPrivsMap[record.PrivilegeName] = record.GrantOption
		}
	}
	for _, r := range allRoles {
		for _, record := range p.Dynamic[r.Username] {
			if record.fullyMatch(r.Username, r.Hostname) {
				// If the record already exists in the map and it's grantable
				// skip doing anything, because we might inherit a non-grantable permission
				// from a role, and don't want to clobber the existing privilege.
				if grantable, ok := dynamicPrivsMap[record.PrivilegeName]; ok && grantable {
					continue
				}
				dynamicPrivsMap[record.PrivilegeName] = record.GrantOption
			}
		}
	}

	// Convert the map to a slice so it can be sorted to be deterministic and joined
	var dynamicPrivs, grantableDynamicPrivs []string
	for privName, grantable := range dynamicPrivsMap {
		if grantable {
			grantableDynamicPrivs = append(grantableDynamicPrivs, privName)
		} else {
			dynamicPrivs = append(dynamicPrivs, privName)
		}
	}

	// Merge the DYNAMIC privs into a line for non-grantable and then grantable.
	if len(dynamicPrivs) > 0 {
		slices.Sort(dynamicPrivs)
		s := fmt.Sprintf("GRANT %s ON *.* TO '%s'@'%s'", strings.Join(dynamicPrivs, ","), user, host)
		gs = append(gs, s)
	}
	if len(grantableDynamicPrivs) > 0 {
		slices.Sort(grantableDynamicPrivs)
		s := fmt.Sprintf("GRANT %s ON *.* TO '%s'@'%s' WITH GRANT OPTION", strings.Join(grantableDynamicPrivs, ","), user, host)
		gs = append(gs, s)
	}
	return gs
}

type columnStr = string
type columnStrs = []columnStr
type privOnColumns = map[mysql.PrivilegeType]columnStrs

func privOnColumnsToString(p privOnColumns) string {
	var buf bytes.Buffer
	idx := 0
	for _, priv := range mysql.AllColumnPrivs {
		v, ok := p[priv]
		if !ok || len(v) == 0 {
			continue
		}

		if idx > 0 {
			buf.WriteString(", ")
		}
		privStr := PrivToString(priv, mysql.AllColumnPrivs, mysql.Priv2Str)
		fmt.Fprintf(&buf, "%s(", privStr)
		for i, col := range v {
			if i > 0 {
				fmt.Fprintf(&buf, ", ")
			}
			buf.WriteString(col)
		}
		buf.WriteString(")")
		idx++
	}
	return buf.String()
}

func collectColumnGrant(record *columnsPrivRecord, user, host string, columnPrivTable map[string]privOnColumns) bool {
	if record.baseRecord.match(user, host) {
		recordKey := record.DB + "." + record.TableName
		privColumns, ok := columnPrivTable[recordKey]
		if !ok {
			privColumns = make(map[mysql.PrivilegeType]columnStrs)
		}

		for _, priv := range mysql.AllColumnPrivs {
			if priv&record.ColumnPriv > 0 {
				old := privColumns[priv]
				privColumns[priv] = append(old, record.ColumnName)
				columnPrivTable[recordKey] = privColumns
			}
		}
		return true
	}
	return false
}

func userPrivToString(privs mysql.PrivilegeType) string {
	if (privs & ^mysql.GrantPriv) == userTablePrivilegeMask {
		return mysql.AllPrivilegeLiteral
	}
	return PrivToString(privs, mysql.AllGlobalPrivs, mysql.Priv2Str)
}

func dbPrivToString(privs mysql.PrivilegeType) string {
	if (privs & ^mysql.GrantPriv) == dbTablePrivilegeMask {
		return mysql.AllPrivilegeLiteral
	}
	return PrivToString(privs, mysql.AllDBPrivs, mysql.Priv2SetStr)
}

func tablePrivToString(privs mysql.PrivilegeType) string {
	if (privs & ^mysql.GrantPriv) == tablePrivMask {
		return mysql.AllPrivilegeLiteral
	}
	return PrivToString(privs, mysql.AllTablePrivs, mysql.Priv2Str)
}

// PrivToString converts the privileges to string.
func PrivToString(priv mysql.PrivilegeType, allPrivs []mysql.PrivilegeType, allPrivNames map[mysql.PrivilegeType]string) string {
	pstrs := make([]string, 0, 20)
	for _, p := range allPrivs {
		if priv&p == 0 {
			continue
		}
		s := strings.ToUpper(allPrivNames[p])
		pstrs = append(pstrs, s)
	}
	return strings.Join(pstrs, ",")
}

// UserPrivilegesTable provide data for INFORMATION_SCHEMA.USERS_PRIVILEGES table.
func (p *MySQLPrivilege) UserPrivilegesTable(activeRoles []*auth.RoleIdentity, user, host string) [][]types.Datum {
	// Seeing all users requires SELECT ON * FROM mysql.*
	// The SUPER privilege (or any other dynamic privilege) doesn't help here.
	// This is verified against MySQL.
	showOtherUsers := p.RequestVerification(activeRoles, user, host, mysql.SystemDB, "", "", mysql.SelectPriv)
	var rows [][]types.Datum
	for _, u := range p.User {
		if showOtherUsers || u.match(user, host) {
			rows = appendUserPrivilegesTableRow(rows, u)
		}
	}
	for _, dynamicPrivs := range p.Dynamic {
		for _, dynamicPriv := range dynamicPrivs {
			if showOtherUsers || dynamicPriv.match(user, host) {
				rows = appendDynamicPrivRecord(rows, dynamicPriv)
			}
		}
	}
	return rows
}

func appendDynamicPrivRecord(rows [][]types.Datum, user dynamicPrivRecord) [][]types.Datum {
	isGrantable := "NO"
	if user.GrantOption {
		isGrantable = "YES"
	}
	grantee := fmt.Sprintf("'%s'@'%s'", user.User, user.Host)
	record := types.MakeDatums(grantee, "def", user.PrivilegeName, isGrantable)
	return append(rows, record)
}

func appendUserPrivilegesTableRow(rows [][]types.Datum, user UserRecord) [][]types.Datum {
	var isGrantable string
	if user.Privileges&mysql.GrantPriv > 0 {
		isGrantable = "YES"
	} else {
		isGrantable = "NO"
	}
	grantee := fmt.Sprintf("'%s'@'%s'", user.User, user.Host)
	if user.Privileges <= 1 {
		// The "USAGE" row only appears if the user has no non-DYNAMIC privileges.
		// This behavior was observed in MySQL.
		record := types.MakeDatums(grantee, "def", "USAGE", "NO")
		return append(rows, record)
	}
	for _, priv := range mysql.AllGlobalPrivs {
		if user.Privileges&priv > 0 {
			privilegeType := strings.ToUpper(mysql.Priv2Str[priv])
			// +---------------------------+---------------+-------------------------+--------------+
			// | GRANTEE                   | TABLE_CATALOG | PRIVILEGE_TYPE          | IS_GRANTABLE |
			// +---------------------------+---------------+-------------------------+--------------+
			// | 'root'@'localhost'        | def           | SELECT                  | YES          |
			record := types.MakeDatums(grantee, "def", privilegeType, isGrantable)
			rows = append(rows, record)
		}
	}
	return rows
}

func (p *MySQLPrivilege) getDefaultRoles(user, host string) []*auth.RoleIdentity {
	ret := make([]*auth.RoleIdentity, 0)
	for _, r := range p.DefaultRoles {
		if r.match(user, host) {
			ret = append(ret, &auth.RoleIdentity{Username: r.DefaultRoleUser, Hostname: r.DefaultRoleHost})
		}
	}
	return ret
}

func (p *MySQLPrivilege) getAllRoles(user, host string) []*auth.RoleIdentity {
	key := user + "@" + host
	edgeTable, ok := p.RoleGraph[key]
	ret := make([]*auth.RoleIdentity, 0, len(edgeTable.roleList))
	if ok {
		for _, r := range edgeTable.roleList {
			ret = append(ret, r)
		}
	}
	return ret
}

// Handle wraps MySQLPrivilege providing thread safe access.
type Handle struct {
	priv atomic.Value
}

// NewHandle returns a Handle.
func NewHandle() *Handle {
	return &Handle{}
}

// Get the MySQLPrivilege for read.
func (h *Handle) Get() *MySQLPrivilege {
	return h.priv.Load().(*MySQLPrivilege)
}

// Update loads all the privilege info from kv storage.
func (h *Handle) Update(ctx sessionctx.Context) error {
	var priv MySQLPrivilege
	err := priv.LoadAll(ctx)
	if err != nil {
		return err
	}

	h.priv.Store(&priv)
	return nil
}<|MERGE_RESOLUTION|>--- conflicted
+++ resolved
@@ -689,17 +689,6 @@
 				}
 				value.Email = email
 			}
-<<<<<<< HEAD
-			passwordLocking := PasswordLocking{}
-			if err := passwordLocking.ParseJSON(bj); err != nil {
-				return err
-			}
-			value.FailedLoginAttempts = passwordLocking.FailedLoginAttempts
-			value.PasswordLockTimeDays = passwordLocking.PasswordLockTimeDays
-			value.FailedLoginCount = passwordLocking.FailedLoginCount
-			value.AutoLockedLastChanged = passwordLocking.AutoLockedLastChanged
-			value.AutoAccountLocked = passwordLocking.AutoAccountLocked
-=======
 			pathExpr, err = types.ParseJSONPathExpr("$.resource_group")
 			if err != nil {
 				return err
@@ -711,7 +700,15 @@
 				}
 				value.ResourceGroup = resourceGroup
 			}
->>>>>>> b6098ef6
+			passwordLocking := PasswordLocking{}
+			if err := passwordLocking.ParseJSON(bj); err != nil {
+				return err
+			}
+			value.FailedLoginAttempts = passwordLocking.FailedLoginAttempts
+			value.PasswordLockTimeDays = passwordLocking.PasswordLockTimeDays
+			value.FailedLoginCount = passwordLocking.FailedLoginCount
+			value.AutoLockedLastChanged = passwordLocking.AutoLockedLastChanged
+			value.AutoAccountLocked = passwordLocking.AutoAccountLocked
 		case f.ColumnAsName.L == "password_expired":
 			if row.GetEnum(i).String() == "Y" {
 				value.PasswordExpired = true
