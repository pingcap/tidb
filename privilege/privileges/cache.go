--- conflicted
+++ resolved
@@ -45,11 +45,7 @@
 	columnPrivMask         = computePrivMask(mysql.AllColumnPrivs)
 )
 
-<<<<<<< HEAD
-const globalDBVisible = mysql.CreatePriv | mysql.SelectPriv | mysql.InsertPriv | mysql.UpdatePriv | mysql.DeletePriv | mysql.ShowDBPriv | mysql.DropPriv | mysql.AlterPriv | mysql.IndexPriv | mysql.CreateViewPriv | mysql.ShowViewPriv | mysql.GrantPriv
-=======
 const globalDBVisible = mysql.CreatePriv | mysql.SelectPriv | mysql.InsertPriv | mysql.UpdatePriv | mysql.DeletePriv | mysql.ShowDBPriv | mysql.DropPriv | mysql.AlterPriv | mysql.IndexPriv | mysql.CreateViewPriv | mysql.ShowViewPriv | mysql.GrantPriv | mysql.TriggerPriv | mysql.ReferencesPriv | mysql.ExecutePriv
->>>>>>> 3400fe5f
 
 func computePrivMask(privs []mysql.PrivilegeType) mysql.PrivilegeType {
 	var mask mysql.PrivilegeType
