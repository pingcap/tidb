--- conflicted
+++ resolved
@@ -493,8 +493,6 @@
 	isVisible = p.DBIsVisible("testvisdb6", "%", "visdb")
 	c.Assert(isVisible, IsTrue)
 	mustExec(c, se, "TRUNCATE TABLE mysql.user")
-<<<<<<< HEAD
-=======
 
 	mustExec(c, se, `INSERT INTO mysql.user (Host, User, Trigger_priv) VALUES ("%", "testvisdb7", "Y")`)
 	err = p.LoadUserTable(se)
@@ -516,5 +514,4 @@
 	isVisible = p.DBIsVisible("testvisdb9", "%", "visdb")
 	c.Assert(isVisible, IsTrue)
 	mustExec(c, se, "TRUNCATE TABLE mysql.user")
->>>>>>> 3400fe5f
 }