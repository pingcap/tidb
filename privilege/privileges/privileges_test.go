// Copyright 2015 PingCAP, Inc.
//
// Licensed under the Apache License, Version 2.0 (the "License");
// you may not use this file except in compliance with the License.
// You may obtain a copy of the License at
//
//     http://www.apache.org/licenses/LICENSE-2.0
//
// Unless required by applicable law or agreed to in writing, software
// distributed under the License is distributed on an "AS IS" BASIS,
// WITHOUT WARRANTIES OR CONDITIONS OF ANY KIND, either express or implied.
// See the License for the specific language governing permissions and
// limitations under the License.

package privileges_test

import (
	"bytes"
	"context"
	"crypto/tls"
	"crypto/x509"
	"crypto/x509/pkix"
	"fmt"
	"net/url"
	"os"
	"strings"
	"testing"

	"github.com/pingcap/tidb/executor"
	"github.com/pingcap/tidb/kv"
	"github.com/pingcap/tidb/parser/auth"
	"github.com/pingcap/tidb/parser/mysql"
	"github.com/pingcap/tidb/parser/terror"
	"github.com/pingcap/tidb/planner/core"
	"github.com/pingcap/tidb/privilege"
	"github.com/pingcap/tidb/privilege/privileges"
	"github.com/pingcap/tidb/session"
	"github.com/pingcap/tidb/sessionctx"
	"github.com/pingcap/tidb/store/mockstore"
	"github.com/pingcap/tidb/testkit"
	"github.com/pingcap/tidb/util"
	"github.com/pingcap/tidb/util/sem"
	"github.com/pingcap/tidb/util/sqlexec"
	"github.com/pingcap/tidb/util/testutil"
	"github.com/stretchr/testify/require"
)

const dbName = "test"

func TestCheckDBPrivilege(t *testing.T) {
	t.Parallel()
	store, clean := newStore(t)
	defer clean()
	rootSe := newSession(t, store, dbName)
	mustExec(t, rootSe, `CREATE USER 'testcheck'@'localhost';`)
	mustExec(t, rootSe, `CREATE USER 'testcheck_tmp'@'localhost';`)

	se := newSession(t, store, dbName)
	activeRoles := make([]*auth.RoleIdentity, 0)
	require.True(t, se.Auth(&auth.UserIdentity{Username: "testcheck", Hostname: "localhost"}, nil, nil))
	pc := privilege.GetPrivilegeManager(se)
	require.False(t, pc.RequestVerification(activeRoles, "test", "", "", mysql.SelectPriv))

	mustExec(t, rootSe, `GRANT SELECT ON *.* TO  'testcheck'@'localhost';`)
	require.True(t, pc.RequestVerification(activeRoles, "test", "", "", mysql.SelectPriv))
	require.False(t, pc.RequestVerification(activeRoles, "test", "", "", mysql.UpdatePriv))

	mustExec(t, rootSe, `GRANT Update ON test.* TO  'testcheck'@'localhost';`)
	require.True(t, pc.RequestVerification(activeRoles, "test", "", "", mysql.UpdatePriv))

	activeRoles = append(activeRoles, &auth.RoleIdentity{Username: "testcheck", Hostname: "localhost"})
	mustExec(t, rootSe, `GRANT 'testcheck'@'localhost' TO 'testcheck_tmp'@'localhost';`)
	se2 := newSession(t, store, dbName)
	require.True(t, se2.Auth(&auth.UserIdentity{Username: "testcheck_tmp", Hostname: "localhost"}, nil, nil))
	pc = privilege.GetPrivilegeManager(se2)
	require.True(t, pc.RequestVerification(activeRoles, "test", "", "", mysql.SelectPriv))
	require.True(t, pc.RequestVerification(activeRoles, "test", "", "", mysql.UpdatePriv))
}

func TestCheckPointGetDBPrivilege(t *testing.T) {
	t.Parallel()
	store, clean := newStore(t)
	defer clean()
	rootSe := newSession(t, store, dbName)
	mustExec(t, rootSe, `CREATE USER 'tester'@'localhost';`)
	mustExec(t, rootSe, `GRANT SELECT,UPDATE ON test.* TO  'tester'@'localhost';`)
	mustExec(t, rootSe, `flush privileges;`)
	mustExec(t, rootSe, `create database test2`)
	mustExec(t, rootSe, `create table test2.t(id int, v int, primary key(id))`)
	mustExec(t, rootSe, `insert into test2.t(id, v) values(1, 1)`)

	se := newSession(t, store, dbName)
	require.True(t, se.Auth(&auth.UserIdentity{Username: "tester", Hostname: "localhost"}, nil, nil))
	mustExec(t, se, `use test;`)
	_, err := se.ExecuteInternal(context.Background(), `select * from test2.t where id = 1`)
	require.True(t, terror.ErrorEqual(err, core.ErrTableaccessDenied))
	_, err = se.ExecuteInternal(context.Background(), "update test2.t set v = 2 where id = 1")
	require.True(t, terror.ErrorEqual(err, core.ErrTableaccessDenied))
}

func TestIssue22946(t *testing.T) {
	t.Parallel()
	store, clean := newStore(t)
	defer clean()
	rootSe := newSession(t, store, dbName)
	mustExec(t, rootSe, "create database db1;")
	mustExec(t, rootSe, "create database db2;")
	mustExec(t, rootSe, "use test;")
	mustExec(t, rootSe, "create table a(id int);")
	mustExec(t, rootSe, "use db1;")
	mustExec(t, rootSe, "create table a(id int primary key,name varchar(20));")
	mustExec(t, rootSe, "use db2;")
	mustExec(t, rootSe, "create table b(id int primary key,address varchar(50));")
	mustExec(t, rootSe, "CREATE USER 'delTest'@'localhost';")
	mustExec(t, rootSe, "grant all on db1.* to delTest@'localhost';")
	mustExec(t, rootSe, "grant all on db2.* to delTest@'localhost';")
	mustExec(t, rootSe, "grant select on test.* to delTest@'localhost';")
	mustExec(t, rootSe, "flush privileges;")

	se := newSession(t, store, dbName)
	require.True(t, se.Auth(&auth.UserIdentity{Username: "delTest", Hostname: "localhost"}, nil, nil))
	_, err := se.ExecuteInternal(context.Background(), `delete from db1.a as A where exists(select 1 from db2.b as B where A.id = B.id);`)
	require.NoError(t, err)
	mustExec(t, rootSe, "use db1;")
	_, err = se.ExecuteInternal(context.Background(), "delete from test.a as A;")
	require.True(t, terror.ErrorEqual(err, core.ErrTableaccessDenied))
}

func TestCheckTablePrivilege(t *testing.T) {
	t.Parallel()
	store, clean := newStore(t)
	defer clean()

	rootSe := newSession(t, store, dbName)
	mustExec(t, rootSe, `CREATE USER 'test1'@'localhost';`)
	mustExec(t, rootSe, `CREATE USER 'test1_tmp'@'localhost';`)

	se := newSession(t, store, dbName)
	activeRoles := make([]*auth.RoleIdentity, 0)
	require.True(t, se.Auth(&auth.UserIdentity{Username: "test1", Hostname: "localhost"}, nil, nil))
	pc := privilege.GetPrivilegeManager(se)
	require.False(t, pc.RequestVerification(activeRoles, "test", "test", "", mysql.SelectPriv))

	mustExec(t, rootSe, `GRANT SELECT ON *.* TO  'test1'@'localhost';`)
	require.True(t, pc.RequestVerification(activeRoles, "test", "test", "", mysql.SelectPriv))
	require.False(t, pc.RequestVerification(activeRoles, "test", "test", "", mysql.UpdatePriv))

	mustExec(t, rootSe, `GRANT Update ON test.* TO  'test1'@'localhost';`)
	require.True(t, pc.RequestVerification(activeRoles, "test", "test", "", mysql.UpdatePriv))
	require.False(t, pc.RequestVerification(activeRoles, "test", "test", "", mysql.IndexPriv))

	activeRoles = append(activeRoles, &auth.RoleIdentity{Username: "test1", Hostname: "localhost"})
	se2 := newSession(t, store, dbName)
	mustExec(t, rootSe, `GRANT 'test1'@'localhost' TO 'test1_tmp'@'localhost';`)
	require.True(t, se2.Auth(&auth.UserIdentity{Username: "test1_tmp", Hostname: "localhost"}, nil, nil))
	pc2 := privilege.GetPrivilegeManager(se2)
	require.True(t, pc2.RequestVerification(activeRoles, "test", "test", "", mysql.SelectPriv))
	require.True(t, pc2.RequestVerification(activeRoles, "test", "test", "", mysql.UpdatePriv))
	require.False(t, pc2.RequestVerification(activeRoles, "test", "test", "", mysql.IndexPriv))

	mustExec(t, rootSe, `GRANT Index ON test.test TO  'test1'@'localhost';`)
	require.True(t, pc.RequestVerification(activeRoles, "test", "test", "", mysql.IndexPriv))
	require.True(t, pc2.RequestVerification(activeRoles, "test", "test", "", mysql.IndexPriv))
}

func TestCheckViewPrivilege(t *testing.T) {
	t.Parallel()
	store, clean := newStore(t)
	defer clean()
	rootSe := newSession(t, store, dbName)
	mustExec(t, rootSe, `CREATE USER 'vuser'@'localhost';`)
	mustExec(t, rootSe, `CREATE VIEW v AS SELECT * FROM test;`)

	se := newSession(t, store, dbName)
	activeRoles := make([]*auth.RoleIdentity, 0)
	require.True(t, se.Auth(&auth.UserIdentity{Username: "vuser", Hostname: "localhost"}, nil, nil))
	pc := privilege.GetPrivilegeManager(se)
	require.False(t, pc.RequestVerification(activeRoles, "test", "v", "", mysql.SelectPriv))

	mustExec(t, rootSe, `GRANT SELECT ON test.v TO 'vuser'@'localhost';`)
	require.True(t, pc.RequestVerification(activeRoles, "test", "v", "", mysql.SelectPriv))
	require.False(t, pc.RequestVerification(activeRoles, "test", "v", "", mysql.ShowViewPriv))

	mustExec(t, rootSe, `GRANT SHOW VIEW ON test.v TO 'vuser'@'localhost';`)
	require.True(t, pc.RequestVerification(activeRoles, "test", "v", "", mysql.SelectPriv))
	require.True(t, pc.RequestVerification(activeRoles, "test", "v", "", mysql.ShowViewPriv))
}

func TestCheckPrivilegeWithRoles(t *testing.T) {
	t.Parallel()
	store, clean := newStore(t)
	defer clean()
	rootSe := newSession(t, store, dbName)
	mustExec(t, rootSe, `CREATE USER 'test_role'@'localhost';`)
	mustExec(t, rootSe, `CREATE ROLE r_1, r_2, r_3;`)
	mustExec(t, rootSe, `GRANT r_1, r_2, r_3 TO 'test_role'@'localhost';`)

	se := newSession(t, store, dbName)
	require.True(t, se.Auth(&auth.UserIdentity{Username: "test_role", Hostname: "localhost"}, nil, nil))
	mustExec(t, se, `SET ROLE r_1, r_2;`)
	mustExec(t, rootSe, `SET DEFAULT ROLE r_1 TO 'test_role'@'localhost';`)

	mustExec(t, rootSe, `GRANT SELECT ON test.* TO r_1;`)
	pc := privilege.GetPrivilegeManager(se)
	activeRoles := se.GetSessionVars().ActiveRoles
	require.True(t, pc.RequestVerification(activeRoles, "test", "", "", mysql.SelectPriv))
	require.False(t, pc.RequestVerification(activeRoles, "test", "", "", mysql.UpdatePriv))
	mustExec(t, rootSe, `GRANT UPDATE ON test.* TO r_2;`)
	require.True(t, pc.RequestVerification(activeRoles, "test", "", "", mysql.UpdatePriv))

	mustExec(t, se, `SET ROLE NONE;`)
	require.Equal(t, 0, len(se.GetSessionVars().ActiveRoles))
	mustExec(t, se, `SET ROLE DEFAULT;`)
	require.Equal(t, 1, len(se.GetSessionVars().ActiveRoles))
	mustExec(t, se, `SET ROLE ALL;`)
	require.Equal(t, 3, len(se.GetSessionVars().ActiveRoles))
	mustExec(t, se, `SET ROLE ALL EXCEPT r_1, r_2;`)
	require.Equal(t, 1, len(se.GetSessionVars().ActiveRoles))
}

func TestShowGrants(t *testing.T) {
	t.Parallel()
	store, clean := newStore(t)
	defer clean()

	se := newSession(t, store, dbName)
	ctx, _ := se.(sessionctx.Context)
	mustExec(t, se, `CREATE USER 'show'@'localhost' identified by '123';`)
	mustExec(t, se, `GRANT Index ON *.* TO  'show'@'localhost';`)
	pc := privilege.GetPrivilegeManager(se)

	gs, err := pc.ShowGrants(se, &auth.UserIdentity{Username: "show", Hostname: "localhost"}, nil)
	require.NoError(t, err)
	require.Len(t, gs, 1)
	require.Equal(t, `GRANT INDEX ON *.* TO 'show'@'localhost'`, gs[0])

	mustExec(t, se, `GRANT Select ON *.* TO  'show'@'localhost';`)
	gs, err = pc.ShowGrants(se, &auth.UserIdentity{Username: "show", Hostname: "localhost"}, nil)
	require.NoError(t, err)
	require.Len(t, gs, 1)
	require.Equal(t, `GRANT SELECT,INDEX ON *.* TO 'show'@'localhost'`, gs[0])

	// The order of privs is the same with AllGlobalPrivs
	mustExec(t, se, `GRANT Update ON *.* TO  'show'@'localhost';`)
	gs, err = pc.ShowGrants(se, &auth.UserIdentity{Username: "show", Hostname: "localhost"}, nil)
	require.NoError(t, err)
	require.Len(t, gs, 1)
	require.Equal(t, `GRANT SELECT,UPDATE,INDEX ON *.* TO 'show'@'localhost'`, gs[0])

	// All privileges
	mustExec(t, se, `GRANT ALL ON *.* TO  'show'@'localhost';`)
	gs, err = pc.ShowGrants(se, &auth.UserIdentity{Username: "show", Hostname: "localhost"}, nil)
	require.NoError(t, err)
	require.Len(t, gs, 1)
	require.Equal(t, `GRANT ALL PRIVILEGES ON *.* TO 'show'@'localhost'`, gs[0])

	// All privileges with grant option
	mustExec(t, se, `GRANT ALL ON *.* TO 'show'@'localhost' WITH GRANT OPTION;`)
	gs, err = pc.ShowGrants(se, &auth.UserIdentity{Username: "show", Hostname: "localhost"}, nil)
	require.NoError(t, err)
	require.Len(t, gs, 1)
	require.Equal(t, `GRANT ALL PRIVILEGES ON *.* TO 'show'@'localhost' WITH GRANT OPTION`, gs[0])

	// Revoke grant option
	mustExec(t, se, `REVOKE GRANT OPTION ON *.* FROM 'show'@'localhost';`)
	gs, err = pc.ShowGrants(se, &auth.UserIdentity{Username: "show", Hostname: "localhost"}, nil)
	require.NoError(t, err)
	require.Len(t, gs, 1)
	require.Equal(t, `GRANT ALL PRIVILEGES ON *.* TO 'show'@'localhost'`, gs[0])

	// Add db scope privileges
	mustExec(t, se, `GRANT Select ON test.* TO  'show'@'localhost';`)
	gs, err = pc.ShowGrants(se, &auth.UserIdentity{Username: "show", Hostname: "localhost"}, nil)
	require.NoError(t, err)
	require.Len(t, gs, 2)
	expected := []string{`GRANT ALL PRIVILEGES ON *.* TO 'show'@'localhost'`,
		`GRANT SELECT ON test.* TO 'show'@'localhost'`}
	require.True(t, testutil.CompareUnorderedStringSlice(gs, expected))

	mustExec(t, se, `GRANT Index ON test1.* TO  'show'@'localhost';`)
	gs, err = pc.ShowGrants(se, &auth.UserIdentity{Username: "show", Hostname: "localhost"}, nil)
	require.NoError(t, err)
	require.Len(t, gs, 3)
	expected = []string{`GRANT ALL PRIVILEGES ON *.* TO 'show'@'localhost'`,
		`GRANT SELECT ON test.* TO 'show'@'localhost'`,
		`GRANT INDEX ON test1.* TO 'show'@'localhost'`}
	require.True(t, testutil.CompareUnorderedStringSlice(gs, expected))

	mustExec(t, se, `GRANT ALL ON test1.* TO  'show'@'localhost';`)
	gs, err = pc.ShowGrants(se, &auth.UserIdentity{Username: "show", Hostname: "localhost"}, nil)
	require.NoError(t, err)
	require.Len(t, gs, 3)
	expected = []string{`GRANT ALL PRIVILEGES ON *.* TO 'show'@'localhost'`,
		`GRANT SELECT ON test.* TO 'show'@'localhost'`,
		`GRANT ALL PRIVILEGES ON test1.* TO 'show'@'localhost'`}
	require.True(t, testutil.CompareUnorderedStringSlice(gs, expected))

	// Add table scope privileges
	mustExec(t, se, `GRANT Update ON test.test TO  'show'@'localhost';`)
	gs, err = pc.ShowGrants(se, &auth.UserIdentity{Username: "show", Hostname: "localhost"}, nil)
	require.NoError(t, err)
	require.Len(t, gs, 4)
	expected = []string{`GRANT ALL PRIVILEGES ON *.* TO 'show'@'localhost'`,
		`GRANT SELECT ON test.* TO 'show'@'localhost'`,
		`GRANT ALL PRIVILEGES ON test1.* TO 'show'@'localhost'`,
		`GRANT UPDATE ON test.test TO 'show'@'localhost'`}
	require.True(t, testutil.CompareUnorderedStringSlice(gs, expected))

	// Expected behavior: Usage still exists after revoking all privileges
	mustExec(t, se, `REVOKE ALL PRIVILEGES ON *.* FROM 'show'@'localhost'`)
	mustExec(t, se, `REVOKE Select on test.* FROM 'show'@'localhost'`)
	mustExec(t, se, `REVOKE ALL ON test1.* FROM 'show'@'localhost'`)
	mustExec(t, se, `REVOKE UPDATE on test.test FROM 'show'@'localhost'`)
	gs, err = pc.ShowGrants(se, &auth.UserIdentity{Username: "show", Hostname: "localhost"}, nil)
	require.NoError(t, err)
	require.Len(t, gs, 1)
	require.Equal(t, `GRANT USAGE ON *.* TO 'show'@'localhost'`, gs[0])

	// Usage should not exist after dropping the user
	// Which we need privileges to do so!
	ctx.GetSessionVars().User = &auth.UserIdentity{Username: "root", Hostname: "localhost"}
	mustExec(t, se, `DROP USER 'show'@'localhost'`)

	// This should now return an error
	_, err = pc.ShowGrants(se, &auth.UserIdentity{Username: "show", Hostname: "localhost"}, nil)
	require.Error(t, err)
	// cant show grants for non-existent
	require.True(t, terror.ErrorEqual(err, privileges.ErrNonexistingGrant))

	// Test SHOW GRANTS with USING roles.
	mustExec(t, se, `CREATE ROLE 'r1', 'r2'`)
	mustExec(t, se, `GRANT SELECT ON test.* TO 'r1'`)
	mustExec(t, se, `GRANT INSERT, UPDATE ON test.* TO 'r2'`)
	mustExec(t, se, `CREATE USER 'testrole'@'localhost' IDENTIFIED BY 'u1pass'`)
	mustExec(t, se, `GRANT 'r1', 'r2' TO 'testrole'@'localhost'`)
	gs, err = pc.ShowGrants(se, &auth.UserIdentity{Username: "testrole", Hostname: "localhost"}, nil)
	require.NoError(t, err)
	require.Len(t, gs, 2)
	roles := make([]*auth.RoleIdentity, 0)
	roles = append(roles, &auth.RoleIdentity{Username: "r2", Hostname: "%"})
	mustExec(t, se, `GRANT DELETE ON test.* TO 'testrole'@'localhost'`)
	gs, err = pc.ShowGrants(se, &auth.UserIdentity{Username: "testrole", Hostname: "localhost"}, roles)
	require.NoError(t, err)
	require.Len(t, gs, 3)
	roles = append(roles, &auth.RoleIdentity{Username: "r1", Hostname: "%"})
	gs, err = pc.ShowGrants(se, &auth.UserIdentity{Username: "testrole", Hostname: "localhost"}, roles)
	require.NoError(t, err)
	require.Len(t, gs, 3)
	mustExec(t, se, `GRANT INSERT, DELETE ON test.test TO 'r2'`)
	mustExec(t, se, `create table test.b (id int)`)
	mustExec(t, se, `GRANT UPDATE ON test.b TO 'testrole'@'localhost'`)
	gs, err = pc.ShowGrants(se, &auth.UserIdentity{Username: "testrole", Hostname: "localhost"}, roles)
	require.NoError(t, err)
	require.Len(t, gs, 5)
	mustExec(t, se, `DROP ROLE 'r1', 'r2'`)
	mustExec(t, se, `DROP USER 'testrole'@'localhost'`)
	mustExec(t, se, `CREATE ROLE 'r1', 'r2'`)
	mustExec(t, se, `GRANT SELECT ON test.* TO 'r2'`)
	mustExec(t, se, `CREATE USER 'testrole'@'localhost' IDENTIFIED BY 'u1pass'`)
	mustExec(t, se, `GRANT 'r1' TO 'testrole'@'localhost'`)
	mustExec(t, se, `GRANT 'r2' TO 'r1'`)
	gs, err = pc.ShowGrants(se, &auth.UserIdentity{Username: "testrole", Hostname: "localhost"}, nil)
	require.NoError(t, err)
	require.Len(t, gs, 2)
	roles = make([]*auth.RoleIdentity, 0)
	roles = append(roles, &auth.RoleIdentity{Username: "r1", Hostname: "%"})
	gs, err = pc.ShowGrants(se, &auth.UserIdentity{Username: "testrole", Hostname: "localhost"}, roles)
	require.NoError(t, err)
	require.Len(t, gs, 3)
}

func TestShowColumnGrants(t *testing.T) {
	t.Parallel()
	store, clean := newStore(t)
	defer clean()
	se := newSession(t, store, dbName)
	mustExec(t, se, `USE test`)
	mustExec(t, se, `CREATE USER 'column'@'%'`)
	mustExec(t, se, `CREATE TABLE column_table (a int, b int, c int)`)
	mustExec(t, se, `GRANT Select(a),Update(a,b),Insert(c) ON test.column_table TO  'column'@'%'`)

	pc := privilege.GetPrivilegeManager(se)
	gs, err := pc.ShowGrants(se, &auth.UserIdentity{Username: "column", Hostname: "%"}, nil)
	require.NoError(t, err)
	require.Equal(t, "GRANT USAGE ON *.* TO 'column'@'%' GRANT SELECT(a), INSERT(c), UPDATE(a, b) ON test.column_table TO 'column'@'%'", strings.Join(gs, " "))
}

func TestDropTablePrivileges(t *testing.T) {
	t.Parallel()
	store, clean := newStore(t)
	defer clean()

	se := newSession(t, store, dbName)
	ctx, _ := se.(sessionctx.Context)
	mustExec(t, se, `CREATE TABLE todrop(c int);`)
	// ctx.GetSessionVars().User = "root@localhost"
	require.True(t, se.Auth(&auth.UserIdentity{Username: "root", Hostname: "localhost"}, nil, nil))
	mustExec(t, se, `CREATE USER 'drop'@'localhost';`)
	mustExec(t, se, `GRANT Select ON test.todrop TO  'drop'@'localhost';`)

	// ctx.GetSessionVars().User = "drop@localhost"
	require.True(t, se.Auth(&auth.UserIdentity{Username: "drop", Hostname: "localhost"}, nil, nil))
	mustExec(t, se, `SELECT * FROM todrop;`)
	_, err := se.ExecuteInternal(context.Background(), "DROP TABLE todrop;")
	require.Error(t, err)

	se = newSession(t, store, dbName)
	ctx.GetSessionVars().User = &auth.UserIdentity{Username: "root", Hostname: "localhost"}
	mustExec(t, se, `GRANT Drop ON test.todrop TO  'drop'@'localhost';`)

	se = newSession(t, store, dbName)
	ctx.GetSessionVars().User = &auth.UserIdentity{Username: "drop", Hostname: "localhost"}
	mustExec(t, se, `DROP TABLE todrop;`)
}

func TestSetPasswdStmt(t *testing.T) {
	t.Parallel()
	store, clean := newStore(t)
	defer clean()
	se := newSession(t, store, dbName)

	// high privileged user setting password for other user (passes)
	mustExec(t, se, "CREATE USER 'superuser'")
	mustExec(t, se, "CREATE USER 'nobodyuser'")
	mustExec(t, se, "GRANT ALL ON *.* TO 'superuser'")

	require.True(t, se.Auth(&auth.UserIdentity{Username: "superuser", Hostname: "localhost", AuthUsername: "superuser", AuthHostname: "%"}, nil, nil))
	mustExec(t, se, "SET PASSWORD for 'nobodyuser' = 'newpassword'")
	mustExec(t, se, "SET PASSWORD for 'nobodyuser' = ''")

	// low privileged user trying to set password for other user (fails)
	require.True(t, se.Auth(&auth.UserIdentity{Username: "nobodyuser", Hostname: "localhost", AuthUsername: "nobodyuser", AuthHostname: "%"}, nil, nil))
	_, err := se.ExecuteInternal(context.Background(), "SET PASSWORD for 'superuser' = 'newpassword'")
	require.Error(t, err)
}

func TestAlterUserStmt(t *testing.T) {
	store, clean := newStore(t)
	defer clean()
	se := newSession(t, store, dbName)

	// high privileged user setting password for other user (passes)
	mustExec(t, se, "CREATE USER superuser2, nobodyuser2, nobodyuser3, nobodyuser4, nobodyuser5, semuser1, semuser2, semuser3, semuser4")
	mustExec(t, se, "GRANT ALL ON *.* TO superuser2")
	mustExec(t, se, "GRANT CREATE USER ON *.* TO nobodyuser2")
	mustExec(t, se, "GRANT SYSTEM_USER ON *.* TO nobodyuser4")
	mustExec(t, se, "GRANT UPDATE ON mysql.user TO nobodyuser5, semuser1")
	mustExec(t, se, "GRANT RESTRICTED_TABLES_ADMIN ON *.* TO semuser1")
	mustExec(t, se, "GRANT RESTRICTED_USER_ADMIN ON *.* TO semuser1, semuser2, semuser3")
	mustExec(t, se, "GRANT SYSTEM_USER ON *.* to semuser3") // user is both restricted + has SYSTEM_USER (or super)

	require.True(t, se.Auth(&auth.UserIdentity{Username: "superuser2", Hostname: "localhost"}, nil, nil))
	mustExec(t, se, "ALTER USER 'nobodyuser2' IDENTIFIED BY 'newpassword'")
	mustExec(t, se, "ALTER USER 'nobodyuser2' IDENTIFIED BY ''")

	// low privileged user trying to set password for others
	// nobodyuser3 = SUCCESS (not a SYSTEM_USER)
	// nobodyuser4 = FAIL (has SYSTEM_USER)
	// superuser2  = FAIL (has SYSTEM_USER privilege implied by SUPER)

	require.True(t, se.Auth(&auth.UserIdentity{Username: "nobodyuser2", Hostname: "localhost"}, nil, nil))
	mustExec(t, se, "ALTER USER 'nobodyuser2' IDENTIFIED BY 'newpassword'")
	mustExec(t, se, "ALTER USER 'nobodyuser2' IDENTIFIED BY ''")
	mustExec(t, se, "ALTER USER 'nobodyuser3' IDENTIFIED BY ''")
	_, err := se.ExecuteInternal(context.Background(), "ALTER USER 'nobodyuser4' IDENTIFIED BY 'newpassword'")
	require.EqualError(t, err, "[planner:1227]Access denied; you need (at least one of) the SYSTEM_USER or SUPER privilege(s) for this operation")
	_, err = se.ExecuteInternal(context.Background(), "ALTER USER 'superuser2' IDENTIFIED BY 'newpassword'")
	require.EqualError(t, err, "[planner:1227]Access denied; you need (at least one of) the SYSTEM_USER or SUPER privilege(s) for this operation")

	// Nobody3 has no privileges at all, but they can still alter their own password.
	// Any other user fails.
	require.True(t, se.Auth(&auth.UserIdentity{Username: "nobodyuser3", Hostname: "localhost"}, nil, nil))
	mustExec(t, se, "ALTER USER 'nobodyuser3' IDENTIFIED BY ''")
	_, err = se.ExecuteInternal(context.Background(), "ALTER USER 'nobodyuser4' IDENTIFIED BY 'newpassword'")
	require.EqualError(t, err, "[planner:1227]Access denied; you need (at least one of) the CREATE USER privilege(s) for this operation")
	_, err = se.ExecuteInternal(context.Background(), "ALTER USER 'superuser2' IDENTIFIED BY 'newpassword'") // it checks create user before SYSTEM_USER
	require.EqualError(t, err, "[planner:1227]Access denied; you need (at least one of) the CREATE USER privilege(s) for this operation")

	// Nobody5 doesn't explicitly have CREATE USER, but mysql also accepts UDPATE on mysql.user
	// as a substitute so it can modify nobody2 and nobody3 but not nobody4

	require.True(t, se.Auth(&auth.UserIdentity{Username: "nobodyuser5", Hostname: "localhost"}, nil, nil))
	mustExec(t, se, "ALTER USER 'nobodyuser2' IDENTIFIED BY ''")
	mustExec(t, se, "ALTER USER 'nobodyuser3' IDENTIFIED BY ''")
	_, err = se.ExecuteInternal(context.Background(), "ALTER USER 'nobodyuser4' IDENTIFIED BY 'newpassword'")
	require.EqualError(t, err, "[planner:1227]Access denied; you need (at least one of) the SYSTEM_USER or SUPER privilege(s) for this operation")

	require.True(t, se.Auth(&auth.UserIdentity{Username: "semuser1", Hostname: "localhost"}, nil, nil))
	mustExec(t, se, "ALTER USER 'semuser1' IDENTIFIED BY ''")
	mustExec(t, se, "ALTER USER 'semuser2' IDENTIFIED BY ''")
	mustExec(t, se, "ALTER USER 'semuser3' IDENTIFIED BY ''")

	sem.Enable()
	defer sem.Disable()

	// When SEM is enabled, even though we have UPDATE privilege on mysql.user, it explicitly
	// denies writeable privileges to system schemas unless RESTRICTED_TABLES_ADMIN is granted.
	// so the previous method of granting to the table instead of CREATE USER will fail now.
	// This is intentional because SEM plugs directly into the privilege manager to DENY
	// any request for UpdatePriv on mysql.user even if the privilege exists in the internal mysql.user table.

	// UpdatePriv on mysql.user
	require.True(t, se.Auth(&auth.UserIdentity{Username: "nobodyuser5", Hostname: "localhost"}, nil, nil))
	_, err = se.ExecuteInternal(context.Background(), "ALTER USER 'nobodyuser2' IDENTIFIED BY 'newpassword'")
	require.EqualError(t, err, "[planner:1227]Access denied; you need (at least one of) the CREATE USER privilege(s) for this operation")

	// actual CreateUserPriv
	require.True(t, se.Auth(&auth.UserIdentity{Username: "nobodyuser2", Hostname: "localhost"}, nil, nil))
	mustExec(t, se, "ALTER USER 'nobodyuser2' IDENTIFIED BY ''")
	mustExec(t, se, "ALTER USER 'nobodyuser3' IDENTIFIED BY ''")

	// UpdatePriv on mysql.user but also has RESTRICTED_TABLES_ADMIN
	require.True(t, se.Auth(&auth.UserIdentity{Username: "semuser1", Hostname: "localhost"}, nil, nil))
	mustExec(t, se, "ALTER USER 'nobodyuser2' IDENTIFIED BY ''")
	mustExec(t, se, "ALTER USER 'nobodyuser3' IDENTIFIED BY ''")

	// As it has (RESTRICTED_TABLES_ADMIN + UpdatePriv on mysql.user) + RESTRICTED_USER_ADMIN it can modify other restricted_user_admins like semuser2
	// and it can modify semuser3 because RESTRICTED_USER_ADMIN does not also need SYSTEM_USER
	mustExec(t, se, "ALTER USER 'semuser1' IDENTIFIED BY ''")
	mustExec(t, se, "ALTER USER 'semuser2' IDENTIFIED BY ''")
	mustExec(t, se, "ALTER USER 'semuser3' IDENTIFIED BY ''")

	require.True(t, se.Auth(&auth.UserIdentity{Username: "superuser2", Hostname: "localhost"}, nil, nil))
	_, err = se.ExecuteInternal(context.Background(), "ALTER USER 'semuser1' IDENTIFIED BY 'newpassword'")
	require.EqualError(t, err, "[planner:1227]Access denied; you need (at least one of) the RESTRICTED_USER_ADMIN privilege(s) for this operation")
	require.True(t, se.Auth(&auth.UserIdentity{Username: "semuser4", Hostname: "localhost"}, nil, nil))
	// has restricted_user_admin but not CREATE USER or (update on mysql.user + RESTRICTED_TABLES_ADMIN)
	mustExec(t, se, "ALTER USER 'semuser4' IDENTIFIED BY ''") // can modify self
	_, err = se.ExecuteInternal(context.Background(), "ALTER USER 'nobodyuser3' IDENTIFIED BY 'newpassword'")
	require.EqualError(t, err, "[planner:1227]Access denied; you need (at least one of) the CREATE USER privilege(s) for this operation")
	_, err = se.ExecuteInternal(context.Background(), "ALTER USER 'semuser1' IDENTIFIED BY 'newpassword'")
	require.EqualError(t, err, "[planner:1227]Access denied; you need (at least one of) the CREATE USER privilege(s) for this operation")
	_, err = se.ExecuteInternal(context.Background(), "ALTER USER 'semuser3' IDENTIFIED BY 'newpassword'")
	require.EqualError(t, err, "[planner:1227]Access denied; you need (at least one of) the CREATE USER privilege(s) for this operation")
}

func TestSelectViewSecurity(t *testing.T) {
	t.Parallel()
	store, clean := newStore(t)
	defer clean()

	se := newSession(t, store, dbName)
	ctx, _ := se.(sessionctx.Context)
	mustExec(t, se, `CREATE TABLE viewsecurity(c int);`)
	// ctx.GetSessionVars().User = "root@localhost"
	require.True(t, se.Auth(&auth.UserIdentity{Username: "root", Hostname: "localhost"}, nil, nil))
	mustExec(t, se, `CREATE USER 'selectusr'@'localhost';`)
	mustExec(t, se, `GRANT CREATE VIEW ON test.* TO  'selectusr'@'localhost';`)
	mustExec(t, se, `GRANT SELECT ON test.viewsecurity TO  'selectusr'@'localhost';`)

	// ctx.GetSessionVars().User = "selectusr@localhost"
	require.True(t, se.Auth(&auth.UserIdentity{Username: "selectusr", Hostname: "localhost"}, nil, nil))
	mustExec(t, se, `SELECT * FROM test.viewsecurity;`)
	mustExec(t, se, `CREATE ALGORITHM = UNDEFINED SQL SECURITY DEFINER VIEW test.selectviewsecurity as select * FROM test.viewsecurity;`)

	se = newSession(t, store, dbName)
	ctx.GetSessionVars().User = &auth.UserIdentity{Username: "root", Hostname: "localhost"}
	mustExec(t, se, "SELECT * FROM test.selectviewsecurity")
	mustExec(t, se, `REVOKE Select ON test.viewsecurity FROM  'selectusr'@'localhost';`)
	_, err := se.ExecuteInternal(context.Background(), "select * from test.selectviewsecurity")
	require.EqualError(t, err, core.ErrViewInvalid.GenWithStackByArgs("test", "selectviewsecurity").Error())
}

func TestRoleAdminSecurity(t *testing.T) {
	t.Parallel()
	store, clean := newStore(t)
	defer clean()

	se := newSession(t, store, dbName)
	mustExec(t, se, `CREATE USER 'ar1'@'localhost';`)
	mustExec(t, se, `CREATE USER 'ar2'@'localhost';`)
	mustExec(t, se, `GRANT ALL ON *.* to ar1@localhost`)
	defer func() {
		require.True(t, se.Auth(&auth.UserIdentity{Username: "root", Hostname: "%"}, nil, nil))
		mustExec(t, se, "drop user 'ar1'@'localhost'")
		mustExec(t, se, "drop user 'ar2'@'localhost'")
	}()

	require.True(t, se.Auth(&auth.UserIdentity{Username: "ar1", Hostname: "localhost"}, nil, nil))
	mustExec(t, se, `create role r_test1@localhost`)

	require.True(t, se.Auth(&auth.UserIdentity{Username: "ar2", Hostname: "localhost"}, nil, nil))
	_, err := se.ExecuteInternal(context.Background(), `create role r_test2@localhost`)
	require.True(t, terror.ErrorEqual(err, core.ErrSpecificAccessDenied))
}

func TestCheckCertBasedAuth(t *testing.T) {
	t.Parallel()
	store, clean := newStore(t)
	defer clean()

	se := newSession(t, store, dbName)
	mustExec(t, se, `CREATE USER 'r1'@'localhost';`)
	mustExec(t, se, `CREATE USER 'r2'@'localhost' require none;`)
	mustExec(t, se, `CREATE USER 'r3'@'localhost' require ssl;`)
	mustExec(t, se, `CREATE USER 'r4'@'localhost' require x509;`)
	mustExec(t, se, `CREATE USER 'r5'@'localhost' require issuer '/C=US/ST=California/L=San Francisco/O=PingCAP/OU=TiDB/CN=TiDB admin'
		subject '/C=ZH/ST=Beijing/L=Haidian/O=PingCAP.Inc/OU=TiDB/CN=tester1' cipher 'TLS_AES_128_GCM_SHA256'`)
	mustExec(t, se, `CREATE USER 'r6'@'localhost' require issuer '/C=US/ST=California/L=San Francisco/O=PingCAP/OU=TiDB/CN=TiDB admin'
		subject '/C=ZH/ST=Beijing/L=Haidian/O=PingCAP.Inc/OU=TiDB/CN=tester1'`)
	mustExec(t, se, `CREATE USER 'r7_issuer_only'@'localhost' require issuer '/C=US/ST=California/L=San Francisco/O=PingCAP/OU=TiDB/CN=TiDB admin'`)
	mustExec(t, se, `CREATE USER 'r8_subject_only'@'localhost' require subject '/C=ZH/ST=Beijing/L=Haidian/O=PingCAP.Inc/OU=TiDB/CN=tester1'`)
	mustExec(t, se, `CREATE USER 'r9_subject_disorder'@'localhost' require subject '/ST=Beijing/C=ZH/L=Haidian/O=PingCAP.Inc/OU=TiDB/CN=tester1'`)
	mustExec(t, se, `CREATE USER 'r10_issuer_disorder'@'localhost' require issuer '/ST=California/C=US/L=San Francisco/O=PingCAP/OU=TiDB/CN=TiDB admin'`)
	mustExec(t, se, `CREATE USER 'r11_cipher_only'@'localhost' require cipher 'TLS_AES_256_GCM_SHA384'`)
	mustExec(t, se, `CREATE USER 'r12_old_tidb_user'@'localhost'`)
	mustExec(t, se, "DELETE FROM mysql.global_priv WHERE `user` = 'r12_old_tidb_user' and `host` = 'localhost'")
	mustExec(t, se, `CREATE USER 'r13_broken_user'@'localhost'require issuer '/C=US/ST=California/L=San Francisco/O=PingCAP/OU=TiDB/CN=TiDB admin'
		subject '/C=ZH/ST=Beijing/L=Haidian/O=PingCAP.Inc/OU=TiDB/CN=tester1'`)
	mustExec(t, se, "UPDATE mysql.global_priv set priv = 'abc' where `user` = 'r13_broken_user' and `host` = 'localhost'")
	mustExec(t, se, `CREATE USER 'r14_san_only_pass'@'localhost' require san 'URI:spiffe://mesh.pingcap.com/ns/timesh/sa/me1'`)
	mustExec(t, se, `CREATE USER 'r15_san_only_fail'@'localhost' require san 'URI:spiffe://mesh.pingcap.com/ns/timesh/sa/me2'`)
	mustExec(t, se, "flush privileges")

	defer func() {
		require.True(t, se.Auth(&auth.UserIdentity{Username: "root", Hostname: "%"}, nil, nil))
		mustExec(t, se, "drop user 'r1'@'localhost'")
		mustExec(t, se, "drop user 'r2'@'localhost'")
		mustExec(t, se, "drop user 'r3'@'localhost'")
		mustExec(t, se, "drop user 'r4'@'localhost'")
		mustExec(t, se, "drop user 'r5'@'localhost'")
		mustExec(t, se, "drop user 'r6'@'localhost'")
		mustExec(t, se, "drop user 'r7_issuer_only'@'localhost'")
		mustExec(t, se, "drop user 'r8_subject_only'@'localhost'")
		mustExec(t, se, "drop user 'r9_subject_disorder'@'localhost'")
		mustExec(t, se, "drop user 'r10_issuer_disorder'@'localhost'")
		mustExec(t, se, "drop user 'r11_cipher_only'@'localhost'")
		mustExec(t, se, "drop user 'r12_old_tidb_user'@'localhost'")
		mustExec(t, se, "drop user 'r13_broken_user'@'localhost'")
		mustExec(t, se, "drop user 'r14_san_only_pass'@'localhost'")
		mustExec(t, se, "drop user 'r15_san_only_fail'@'localhost'")
	}()

	// test without ssl or ca
	require.True(t, se.Auth(&auth.UserIdentity{Username: "r1", Hostname: "localhost"}, nil, nil))
	require.True(t, se.Auth(&auth.UserIdentity{Username: "r2", Hostname: "localhost"}, nil, nil))
	require.False(t, se.Auth(&auth.UserIdentity{Username: "r3", Hostname: "localhost"}, nil, nil))
	require.False(t, se.Auth(&auth.UserIdentity{Username: "r4", Hostname: "localhost"}, nil, nil))
	require.False(t, se.Auth(&auth.UserIdentity{Username: "r5", Hostname: "localhost"}, nil, nil))

	// test use ssl without ca
	se.GetSessionVars().TLSConnectionState = &tls.ConnectionState{VerifiedChains: nil}
	require.True(t, se.Auth(&auth.UserIdentity{Username: "r1", Hostname: "localhost"}, nil, nil))
	require.True(t, se.Auth(&auth.UserIdentity{Username: "r2", Hostname: "localhost"}, nil, nil))
	require.True(t, se.Auth(&auth.UserIdentity{Username: "r3", Hostname: "localhost"}, nil, nil))
	require.False(t, se.Auth(&auth.UserIdentity{Username: "r4", Hostname: "localhost"}, nil, nil))
	require.False(t, se.Auth(&auth.UserIdentity{Username: "r5", Hostname: "localhost"}, nil, nil))

	// test use ssl with signed but info wrong ca.
	se.GetSessionVars().TLSConnectionState = &tls.ConnectionState{VerifiedChains: [][]*x509.Certificate{{{}}}}
	require.True(t, se.Auth(&auth.UserIdentity{Username: "r1", Hostname: "localhost"}, nil, nil))
	require.True(t, se.Auth(&auth.UserIdentity{Username: "r2", Hostname: "localhost"}, nil, nil))
	require.True(t, se.Auth(&auth.UserIdentity{Username: "r3", Hostname: "localhost"}, nil, nil))
	require.True(t, se.Auth(&auth.UserIdentity{Username: "r4", Hostname: "localhost"}, nil, nil))
	require.False(t, se.Auth(&auth.UserIdentity{Username: "r5", Hostname: "localhost"}, nil, nil))

	// test a all pass case
	se.GetSessionVars().TLSConnectionState = connectionState(
		pkix.Name{
			Names: []pkix.AttributeTypeAndValue{
				util.MockPkixAttribute(util.Country, "US"),
				util.MockPkixAttribute(util.Province, "California"),
				util.MockPkixAttribute(util.Locality, "San Francisco"),
				util.MockPkixAttribute(util.Organization, "PingCAP"),
				util.MockPkixAttribute(util.OrganizationalUnit, "TiDB"),
				util.MockPkixAttribute(util.CommonName, "TiDB admin"),
			},
		},
		pkix.Name{
			Names: []pkix.AttributeTypeAndValue{
				util.MockPkixAttribute(util.Country, "ZH"),
				util.MockPkixAttribute(util.Province, "Beijing"),
				util.MockPkixAttribute(util.Locality, "Haidian"),
				util.MockPkixAttribute(util.Organization, "PingCAP.Inc"),
				util.MockPkixAttribute(util.OrganizationalUnit, "TiDB"),
				util.MockPkixAttribute(util.CommonName, "tester1"),
			},
		},
		tls.TLS_AES_128_GCM_SHA256, func(cert *x509.Certificate) {
			var url url.URL
			err := url.UnmarshalBinary([]byte("spiffe://mesh.pingcap.com/ns/timesh/sa/me1"))
			require.NoError(t, err)
			cert.URIs = append(cert.URIs, &url)
		})
	require.True(t, se.Auth(&auth.UserIdentity{Username: "r1", Hostname: "localhost"}, nil, nil))
	require.True(t, se.Auth(&auth.UserIdentity{Username: "r2", Hostname: "localhost"}, nil, nil))
	require.True(t, se.Auth(&auth.UserIdentity{Username: "r3", Hostname: "localhost"}, nil, nil))
	require.True(t, se.Auth(&auth.UserIdentity{Username: "r4", Hostname: "localhost"}, nil, nil))
	require.True(t, se.Auth(&auth.UserIdentity{Username: "r5", Hostname: "localhost"}, nil, nil))
	require.True(t, se.Auth(&auth.UserIdentity{Username: "r14_san_only_pass", Hostname: "localhost"}, nil, nil))

	// test require but give nothing
	se.GetSessionVars().TLSConnectionState = nil
	require.False(t, se.Auth(&auth.UserIdentity{Username: "r5", Hostname: "localhost"}, nil, nil))

	// test mismatch cipher
	se.GetSessionVars().TLSConnectionState = connectionState(
		pkix.Name{
			Names: []pkix.AttributeTypeAndValue{
				util.MockPkixAttribute(util.Country, "US"),
				util.MockPkixAttribute(util.Province, "California"),
				util.MockPkixAttribute(util.Locality, "San Francisco"),
				util.MockPkixAttribute(util.Organization, "PingCAP"),
				util.MockPkixAttribute(util.OrganizationalUnit, "TiDB"),
				util.MockPkixAttribute(util.CommonName, "TiDB admin"),
			},
		},
		pkix.Name{
			Names: []pkix.AttributeTypeAndValue{
				util.MockPkixAttribute(util.Country, "ZH"),
				util.MockPkixAttribute(util.Province, "Beijing"),
				util.MockPkixAttribute(util.Locality, "Haidian"),
				util.MockPkixAttribute(util.Organization, "PingCAP.Inc"),
				util.MockPkixAttribute(util.OrganizationalUnit, "TiDB"),
				util.MockPkixAttribute(util.CommonName, "tester1"),
			},
		},
		tls.TLS_AES_256_GCM_SHA384)
	require.False(t, se.Auth(&auth.UserIdentity{Username: "r5", Hostname: "localhost"}, nil, nil))
	require.True(t, se.Auth(&auth.UserIdentity{Username: "r6", Hostname: "localhost"}, nil, nil)) // not require cipher
	require.True(t, se.Auth(&auth.UserIdentity{Username: "r11_cipher_only", Hostname: "localhost"}, nil, nil))

	// test only subject or only issuer
	se.GetSessionVars().TLSConnectionState = connectionState(
		pkix.Name{
			Names: []pkix.AttributeTypeAndValue{
				util.MockPkixAttribute(util.Country, "US"),
				util.MockPkixAttribute(util.Province, "California"),
				util.MockPkixAttribute(util.Locality, "San Francisco"),
				util.MockPkixAttribute(util.Organization, "PingCAP"),
				util.MockPkixAttribute(util.OrganizationalUnit, "TiDB"),
				util.MockPkixAttribute(util.CommonName, "TiDB admin"),
			},
		},
		pkix.Name{
			Names: []pkix.AttributeTypeAndValue{
				util.MockPkixAttribute(util.Country, "AZ"),
				util.MockPkixAttribute(util.Province, "Beijing"),
				util.MockPkixAttribute(util.Locality, "Shijingshang"),
				util.MockPkixAttribute(util.Organization, "CAPPing.Inc"),
				util.MockPkixAttribute(util.OrganizationalUnit, "TiDB"),
				util.MockPkixAttribute(util.CommonName, "tester2"),
			},
		},
		tls.TLS_AES_128_GCM_SHA256)
	require.True(t, se.Auth(&auth.UserIdentity{Username: "r7_issuer_only", Hostname: "localhost"}, nil, nil))
	se.GetSessionVars().TLSConnectionState = connectionState(
		pkix.Name{
			Names: []pkix.AttributeTypeAndValue{
				util.MockPkixAttribute(util.Country, "AU"),
				util.MockPkixAttribute(util.Province, "California"),
				util.MockPkixAttribute(util.Locality, "San Francisco"),
				util.MockPkixAttribute(util.Organization, "PingCAP"),
				util.MockPkixAttribute(util.OrganizationalUnit, "TiDB"),
				util.MockPkixAttribute(util.CommonName, "TiDB admin2"),
			},
		},
		pkix.Name{
			Names: []pkix.AttributeTypeAndValue{
				util.MockPkixAttribute(util.Country, "ZH"),
				util.MockPkixAttribute(util.Province, "Beijing"),
				util.MockPkixAttribute(util.Locality, "Haidian"),
				util.MockPkixAttribute(util.Organization, "PingCAP.Inc"),
				util.MockPkixAttribute(util.OrganizationalUnit, "TiDB"),
				util.MockPkixAttribute(util.CommonName, "tester1"),
			},
		},
		tls.TLS_AES_128_GCM_SHA256)
	require.True(t, se.Auth(&auth.UserIdentity{Username: "r8_subject_only", Hostname: "localhost"}, nil, nil))

	// test disorder issuer or subject
	se.GetSessionVars().TLSConnectionState = connectionState(
		pkix.Name{
			Names: []pkix.AttributeTypeAndValue{},
		},
		pkix.Name{
			Names: []pkix.AttributeTypeAndValue{
				util.MockPkixAttribute(util.Country, "ZH"),
				util.MockPkixAttribute(util.Province, "Beijing"),
				util.MockPkixAttribute(util.Locality, "Haidian"),
				util.MockPkixAttribute(util.Organization, "PingCAP.Inc"),
				util.MockPkixAttribute(util.OrganizationalUnit, "TiDB"),
				util.MockPkixAttribute(util.CommonName, "tester1"),
			},
		},
		tls.TLS_AES_128_GCM_SHA256)
	require.False(t, se.Auth(&auth.UserIdentity{Username: "r9_subject_disorder", Hostname: "localhost"}, nil, nil))
	se.GetSessionVars().TLSConnectionState = connectionState(
		pkix.Name{
			Names: []pkix.AttributeTypeAndValue{
				util.MockPkixAttribute(util.Country, "US"),
				util.MockPkixAttribute(util.Province, "California"),
				util.MockPkixAttribute(util.Locality, "San Francisco"),
				util.MockPkixAttribute(util.Organization, "PingCAP"),
				util.MockPkixAttribute(util.OrganizationalUnit, "TiDB"),
				util.MockPkixAttribute(util.CommonName, "TiDB admin"),
			},
		},
		pkix.Name{
			Names: []pkix.AttributeTypeAndValue{},
		},
		tls.TLS_AES_128_GCM_SHA256)
	require.False(t, se.Auth(&auth.UserIdentity{Username: "r10_issuer_disorder", Hostname: "localhost"}, nil, nil))

	// test mismatch san
	require.False(t, se.Auth(&auth.UserIdentity{Username: "r15_san_only_fail", Hostname: "localhost"}, nil, nil))

	// test old data and broken data
	require.True(t, se.Auth(&auth.UserIdentity{Username: "r12_old_tidb_user", Hostname: "localhost"}, nil, nil))
	require.False(t, se.Auth(&auth.UserIdentity{Username: "r13_broken_user", Hostname: "localhost"}, nil, nil))

}

func connectionState(issuer, subject pkix.Name, cipher uint16, opt ...func(c *x509.Certificate)) *tls.ConnectionState {
	cert := &x509.Certificate{Issuer: issuer, Subject: subject}
	for _, o := range opt {
		o(cert)
	}
	return &tls.ConnectionState{
		VerifiedChains: [][]*x509.Certificate{{cert}},
		CipherSuite:    cipher,
	}
}

func TestCheckAuthenticate(t *testing.T) {
	t.Parallel()
	store, clean := newStore(t)
	defer clean()

	se := newSession(t, store, dbName)
	mustExec(t, se, `CREATE USER 'u1'@'localhost';`)
	mustExec(t, se, `CREATE USER 'u2'@'localhost' identified by 'abc';`)
	mustExec(t, se, `CREATE USER 'u3@example.com'@'localhost';`)
	mustExec(t, se, `CREATE USER u4@localhost;`)

	require.True(t, se.Auth(&auth.UserIdentity{Username: "u1", Hostname: "localhost"}, nil, nil))
	require.False(t, se.Auth(&auth.UserIdentity{Username: "u2", Hostname: "localhost"}, nil, nil))
	salt := []byte{85, 92, 45, 22, 58, 79, 107, 6, 122, 125, 58, 80, 12, 90, 103, 32, 90, 10, 74, 82}
	authentication := []byte{24, 180, 183, 225, 166, 6, 81, 102, 70, 248, 199, 143, 91, 204, 169, 9, 161, 171, 203, 33}
	require.True(t, se.Auth(&auth.UserIdentity{Username: "u2", Hostname: "localhost"}, authentication, salt))
	require.True(t, se.Auth(&auth.UserIdentity{Username: "u3@example.com", Hostname: "localhost"}, nil, nil))
	require.True(t, se.Auth(&auth.UserIdentity{Username: "u4", Hostname: "localhost"}, nil, nil))

	se1 := newSession(t, store, dbName)
	mustExec(t, se1, "drop user 'u1'@'localhost'")
	mustExec(t, se1, "drop user 'u2'@'localhost'")
	mustExec(t, se1, "drop user 'u3@example.com'@'localhost'")
	mustExec(t, se1, "drop user u4@localhost")

	require.False(t, se.Auth(&auth.UserIdentity{Username: "u1", Hostname: "localhost"}, nil, nil))
	require.False(t, se.Auth(&auth.UserIdentity{Username: "u2", Hostname: "localhost"}, nil, nil))
	require.False(t, se.Auth(&auth.UserIdentity{Username: "u3@example.com", Hostname: "localhost"}, nil, nil))
	require.False(t, se.Auth(&auth.UserIdentity{Username: "u4", Hostname: "localhost"}, nil, nil))

	se2 := newSession(t, store, dbName)
	mustExec(t, se2, "create role 'r1'@'localhost'")
	mustExec(t, se2, "create role 'r2'@'localhost'")
	mustExec(t, se2, "create role 'r3@example.com'@'localhost'")
	require.False(t, se.Auth(&auth.UserIdentity{Username: "r1", Hostname: "localhost"}, nil, nil))
	require.False(t, se.Auth(&auth.UserIdentity{Username: "r2", Hostname: "localhost"}, nil, nil))
	require.False(t, se.Auth(&auth.UserIdentity{Username: "r3@example.com", Hostname: "localhost"}, nil, nil))

	mustExec(t, se1, "drop user 'r1'@'localhost'")
	mustExec(t, se1, "drop user 'r2'@'localhost'")
	mustExec(t, se1, "drop user 'r3@example.com'@'localhost'")
}

func TestUseDB(t *testing.T) {
	t.Parallel()
	store, clean := newStore(t)
	defer clean()

	se := newSession(t, store, dbName)
	// high privileged user
	mustExec(t, se, "CREATE USER 'usesuper'")
	mustExec(t, se, "CREATE USER 'usenobody'")
	mustExec(t, se, "GRANT ALL ON *.* TO 'usesuper'")
	// without grant option
	require.True(t, se.Auth(&auth.UserIdentity{Username: "usesuper", Hostname: "localhost", AuthUsername: "usesuper", AuthHostname: "%"}, nil, nil))
	_, e := se.ExecuteInternal(context.Background(), "GRANT SELECT ON mysql.* TO 'usenobody'")
	require.Error(t, e)
	// with grant option
	se = newSession(t, store, dbName)
	// high privileged user
	mustExec(t, se, "GRANT ALL ON *.* TO 'usesuper' WITH GRANT OPTION")
	require.True(t, se.Auth(&auth.UserIdentity{Username: "usesuper", Hostname: "localhost", AuthUsername: "usesuper", AuthHostname: "%"}, nil, nil))
	mustExec(t, se, "use mysql")
	// low privileged user
	require.True(t, se.Auth(&auth.UserIdentity{Username: "usenobody", Hostname: "localhost", AuthUsername: "usenobody", AuthHostname: "%"}, nil, nil))
	_, err := se.ExecuteInternal(context.Background(), "use mysql")
	require.Error(t, err)

	// try again after privilege granted
	require.True(t, se.Auth(&auth.UserIdentity{Username: "usesuper", Hostname: "localhost", AuthUsername: "usesuper", AuthHostname: "%"}, nil, nil))
	mustExec(t, se, "GRANT SELECT ON mysql.* TO 'usenobody'")
	require.True(t, se.Auth(&auth.UserIdentity{Username: "usenobody", Hostname: "localhost", AuthUsername: "usenobody", AuthHostname: "%"}, nil, nil))
	_, err = se.ExecuteInternal(context.Background(), "use mysql")
	require.NoError(t, err)

	// test `use db` for role.
	require.True(t, se.Auth(&auth.UserIdentity{Username: "usesuper", Hostname: "localhost", AuthUsername: "usesuper", AuthHostname: "%"}, nil, nil))
	mustExec(t, se, `CREATE DATABASE app_db`)
	mustExec(t, se, `CREATE ROLE 'app_developer'`)
	mustExec(t, se, `GRANT ALL ON app_db.* TO 'app_developer'`)
	mustExec(t, se, `CREATE USER 'dev'@'localhost'`)
	mustExec(t, se, `GRANT 'app_developer' TO 'dev'@'localhost'`)
	mustExec(t, se, `SET DEFAULT ROLE 'app_developer' TO 'dev'@'localhost'`)
	require.True(t, se.Auth(&auth.UserIdentity{Username: "dev", Hostname: "localhost", AuthUsername: "dev", AuthHostname: "localhost"}, nil, nil))
	_, err = se.ExecuteInternal(context.Background(), "use app_db")
	require.NoError(t, err)
	_, err = se.ExecuteInternal(context.Background(), "use mysql")
	require.Error(t, err)
}

func TestRevokePrivileges(t *testing.T) {
	t.Parallel()
	store, clean := newStore(t)
	defer clean()

	se := newSession(t, store, dbName)
	mustExec(t, se, "CREATE USER 'hasgrant'")
	mustExec(t, se, "CREATE USER 'withoutgrant'")
	mustExec(t, se, "GRANT ALL ON *.* TO 'hasgrant'")
	mustExec(t, se, "GRANT ALL ON mysql.* TO 'withoutgrant'")
	// Without grant option
	require.True(t, se.Auth(&auth.UserIdentity{Username: "hasgrant", Hostname: "localhost", AuthUsername: "hasgrant", AuthHostname: "%"}, nil, nil))
	_, e := se.ExecuteInternal(context.Background(), "REVOKE SELECT ON mysql.* FROM 'withoutgrant'")
	require.Error(t, e)
	// With grant option
	se = newSession(t, store, dbName)
	mustExec(t, se, "GRANT ALL ON *.* TO 'hasgrant' WITH GRANT OPTION")
	require.True(t, se.Auth(&auth.UserIdentity{Username: "hasgrant", Hostname: "localhost", AuthUsername: "hasgrant", AuthHostname: "%"}, nil, nil))
	mustExec(t, se, "REVOKE SELECT ON mysql.* FROM 'withoutgrant'")
	mustExec(t, se, "REVOKE ALL ON mysql.* FROM withoutgrant")

	// For issue https://github.com/pingcap/tidb/issues/23850
	mustExec(t, se, "CREATE USER u4")
	mustExec(t, se, "GRANT ALL ON *.* TO u4 WITH GRANT OPTION")
	require.True(t, se.Auth(&auth.UserIdentity{Username: "u4", Hostname: "localhost", AuthUsername: "u4", AuthHostname: "%"}, nil, nil))
	mustExec(t, se, "REVOKE ALL ON *.* FROM CURRENT_USER()")
}

func TestSetGlobal(t *testing.T) {
	t.Parallel()
	store, clean := newStore(t)
	defer clean()
	se := newSession(t, store, dbName)
	mustExec(t, se, `CREATE USER setglobal_a@localhost`)
	mustExec(t, se, `CREATE USER setglobal_b@localhost`)
	mustExec(t, se, `GRANT SUPER ON *.* to setglobal_a@localhost`)

	require.True(t, se.Auth(&auth.UserIdentity{Username: "setglobal_a", Hostname: "localhost"}, nil, nil))
	mustExec(t, se, `set global innodb_commit_concurrency=16`)

	require.True(t, se.Auth(&auth.UserIdentity{Username: "setglobal_b", Hostname: "localhost"}, nil, nil))
	_, err := se.ExecuteInternal(context.Background(), `set global innodb_commit_concurrency=16`)
	require.True(t, terror.ErrorEqual(err, core.ErrSpecificAccessDenied))
}

func TestCreateDropUser(t *testing.T) {
	t.Parallel()
	store, clean := newStore(t)
	defer clean()

	se := newSession(t, store, dbName)
	mustExec(t, se, `CREATE USER tcd1, tcd2`)
	mustExec(t, se, `GRANT ALL ON *.* to tcd2 WITH GRANT OPTION`)

	// should fail
	require.True(t, se.Auth(&auth.UserIdentity{Username: "tcd1", Hostname: "localhost", AuthUsername: "tcd1", AuthHostname: "%"}, nil, nil))
	_, err := se.ExecuteInternal(context.Background(), `CREATE USER acdc`)
	require.True(t, terror.ErrorEqual(err, core.ErrSpecificAccessDenied))
	_, err = se.ExecuteInternal(context.Background(), `DROP USER tcd2`)
	require.True(t, terror.ErrorEqual(err, core.ErrSpecificAccessDenied))

	// should pass
	require.True(t, se.Auth(&auth.UserIdentity{Username: "tcd2", Hostname: "localhost", AuthUsername: "tcd2", AuthHostname: "%"}, nil, nil))
	mustExec(t, se, `DROP USER tcd1`)
	mustExec(t, se, `CREATE USER tcd1`)

	// should pass
	mustExec(t, se, `GRANT tcd2 TO tcd1`)
	require.True(t, se.Auth(&auth.UserIdentity{Username: "tcd1", Hostname: "localhost", AuthUsername: "tcd1", AuthHostname: "%"}, nil, nil))
	mustExec(t, se, `SET ROLE tcd2;`)
	mustExec(t, se, `CREATE USER tcd3`)
	mustExec(t, se, `DROP USER tcd3`)
}

func TestConfigPrivilege(t *testing.T) {
	t.Parallel()
	store, clean := newStore(t)
	defer clean()

	se := newSession(t, store, dbName)
	mustExec(t, se, `DROP USER IF EXISTS tcd1`)
	mustExec(t, se, `CREATE USER tcd1`)
	mustExec(t, se, `GRANT ALL ON *.* to tcd1`)
	mustExec(t, se, `DROP USER IF EXISTS tcd2`)
	mustExec(t, se, `CREATE USER tcd2`)
	mustExec(t, se, `GRANT ALL ON *.* to tcd2`)
	mustExec(t, se, `REVOKE CONFIG ON *.* FROM tcd2`)

	require.True(t, se.Auth(&auth.UserIdentity{Username: "tcd1", Hostname: "localhost", AuthHostname: "tcd1", AuthUsername: "%"}, nil, nil))
	mustExec(t, se, `SHOW CONFIG`)
	mustExec(t, se, `SET CONFIG TIKV testkey="testval"`)
	require.True(t, se.Auth(&auth.UserIdentity{Username: "tcd2", Hostname: "localhost", AuthHostname: "tcd2", AuthUsername: "%"}, nil, nil))
	_, err := se.ExecuteInternal(context.Background(), `SHOW CONFIG`)
	require.Error(t, err)
	require.Regexp(t, ".*you need \\(at least one of\\) the CONFIG privilege\\(s\\) for this operation", err.Error())
	_, err = se.ExecuteInternal(context.Background(), `SET CONFIG TIKV testkey="testval"`)
	require.Error(t, err)
	require.Regexp(t, ".*you need \\(at least one of\\) the CONFIG privilege\\(s\\) for this operation", err.Error())
	mustExec(t, se, `DROP USER tcd1, tcd2`)
}

func TestShowCreateTable(t *testing.T) {
	t.Parallel()
	store, clean := newStore(t)
	defer clean()

	se := newSession(t, store, dbName)
	mustExec(t, se, `CREATE USER tsct1, tsct2`)
	mustExec(t, se, `GRANT select ON mysql.* to tsct2`)

	// should fail
	require.True(t, se.Auth(&auth.UserIdentity{Username: "tsct1", Hostname: "localhost", AuthUsername: "tsct1", AuthHostname: "%"}, nil, nil))
	_, err := se.ExecuteInternal(context.Background(), `SHOW CREATE TABLE mysql.user`)
	require.True(t, terror.ErrorEqual(err, core.ErrTableaccessDenied))

	// should pass
	require.True(t, se.Auth(&auth.UserIdentity{Username: "tsct2", Hostname: "localhost", AuthUsername: "tsct2", AuthHostname: "%"}, nil, nil))
	mustExec(t, se, `SHOW CREATE TABLE mysql.user`)
}

func TestReplaceAndInsertOnDuplicate(t *testing.T) {
	t.Parallel()
	store, clean := newStore(t)
	defer clean()

	se := newSession(t, store, dbName)
	mustExec(t, se, `CREATE USER tr_insert`)
	mustExec(t, se, `CREATE USER tr_update`)
	mustExec(t, se, `CREATE USER tr_delete`)
	mustExec(t, se, `CREATE TABLE t1 (a int primary key, b int)`)
	mustExec(t, se, `GRANT INSERT ON t1 TO tr_insert`)
	mustExec(t, se, `GRANT UPDATE ON t1 TO tr_update`)
	mustExec(t, se, `GRANT DELETE ON t1 TO tr_delete`)

	// Restrict the permission to INSERT only.
	require.True(t, se.Auth(&auth.UserIdentity{Username: "tr_insert", Hostname: "localhost", AuthUsername: "tr_insert", AuthHostname: "%"}, nil, nil))

	// REPLACE requires INSERT + DELETE privileges, having INSERT alone is insufficient.
	_, err := se.ExecuteInternal(context.Background(), `REPLACE INTO t1 VALUES (1, 2)`)
	require.True(t, terror.ErrorEqual(err, core.ErrTableaccessDenied))
	require.EqualError(t, err, "[planner:1142]DELETE command denied to user 'tr_insert'@'%' for table 't1'")

	// INSERT ON DUPLICATE requires INSERT + UPDATE privileges, having INSERT alone is insufficient.
	_, err = se.ExecuteInternal(context.Background(), `INSERT INTO t1 VALUES (3, 4) ON DUPLICATE KEY UPDATE b = 5`)
	require.True(t, terror.ErrorEqual(err, core.ErrTableaccessDenied))
	require.EqualError(t, err, "[planner:1142]UPDATE command denied to user 'tr_insert'@'%' for table 't1'")

	// Plain INSERT should work.
	mustExec(t, se, `INSERT INTO t1 VALUES (6, 7)`)

	// Also check that having DELETE alone is insufficient for REPLACE.
	require.True(t, se.Auth(&auth.UserIdentity{Username: "tr_delete", Hostname: "localhost", AuthUsername: "tr_delete", AuthHostname: "%"}, nil, nil))
	_, err = se.ExecuteInternal(context.Background(), `REPLACE INTO t1 VALUES (8, 9)`)
	require.True(t, terror.ErrorEqual(err, core.ErrTableaccessDenied))
	require.EqualError(t, err, "[planner:1142]INSERT command denied to user 'tr_delete'@'%' for table 't1'")

	// Also check that having UPDATE alone is insufficient for INSERT ON DUPLICATE.
	require.True(t, se.Auth(&auth.UserIdentity{Username: "tr_update", Hostname: "localhost", AuthUsername: "tr_update", AuthHostname: "%"}, nil, nil))
	_, err = se.ExecuteInternal(context.Background(), `INSERT INTO t1 VALUES (10, 11) ON DUPLICATE KEY UPDATE b = 12`)
	require.True(t, terror.ErrorEqual(err, core.ErrTableaccessDenied))
	require.EqualError(t, err, "[planner:1142]INSERT command denied to user 'tr_update'@'%' for table 't1'")
}

func TestAnalyzeTable(t *testing.T) {
	t.Parallel()
	store, clean := newStore(t)
	defer clean()

	se := newSession(t, store, dbName)
	// high privileged user
	mustExec(t, se, "CREATE USER 'asuper'")
	mustExec(t, se, "CREATE USER 'anobody'")
	mustExec(t, se, "GRANT ALL ON *.* TO 'asuper' WITH GRANT OPTION")
	mustExec(t, se, "CREATE DATABASE atest")
	mustExec(t, se, "use atest")
	mustExec(t, se, "CREATE TABLE t1 (a int)")

	require.True(t, se.Auth(&auth.UserIdentity{Username: "asuper", Hostname: "localhost", AuthUsername: "asuper", AuthHostname: "%"}, nil, nil))
	mustExec(t, se, "analyze table mysql.user")
	// low privileged user
	require.True(t, se.Auth(&auth.UserIdentity{Username: "anobody", Hostname: "localhost", AuthUsername: "anobody", AuthHostname: "%"}, nil, nil))
	_, err := se.ExecuteInternal(context.Background(), "analyze table t1")
	require.True(t, terror.ErrorEqual(err, core.ErrTableaccessDenied))
	require.EqualError(t, err, "[planner:1142]INSERT command denied to user 'anobody'@'%' for table 't1'")

	_, err = se.ExecuteInternal(context.Background(), "select * from t1")
	require.EqualError(t, err, "[planner:1142]SELECT command denied to user 'anobody'@'%' for table 't1'")

	// try again after SELECT privilege granted
	require.True(t, se.Auth(&auth.UserIdentity{Username: "asuper", Hostname: "localhost", AuthUsername: "asuper", AuthHostname: "%"}, nil, nil))
	mustExec(t, se, "GRANT SELECT ON atest.* TO 'anobody'")
	require.True(t, se.Auth(&auth.UserIdentity{Username: "anobody", Hostname: "localhost", AuthUsername: "anobody", AuthHostname: "%"}, nil, nil))
	_, err = se.ExecuteInternal(context.Background(), "analyze table t1")
	require.True(t, terror.ErrorEqual(err, core.ErrTableaccessDenied))
	require.EqualError(t, err, "[planner:1142]INSERT command denied to user 'anobody'@'%' for table 't1'")
	// Add INSERT privilege and it should work.
	require.True(t, se.Auth(&auth.UserIdentity{Username: "asuper", Hostname: "localhost", AuthUsername: "asuper", AuthHostname: "%"}, nil, nil))
	mustExec(t, se, "GRANT INSERT ON atest.* TO 'anobody'")
	require.True(t, se.Auth(&auth.UserIdentity{Username: "anobody", Hostname: "localhost", AuthUsername: "anobody", AuthHostname: "%"}, nil, nil))
	_, err = se.ExecuteInternal(context.Background(), "analyze table t1")
	require.NoError(t, err)

}

func TestSystemSchema(t *testing.T) {
	t.Parallel()
	store, clean := newStore(t)
	defer clean()

	// This test tests no privilege check for INFORMATION_SCHEMA database.
	se := newSession(t, store, dbName)
	mustExec(t, se, `CREATE USER 'u1'@'localhost';`)
	mustExec(t, se, `GRANT SELECT ON *.* TO 'u1'@'localhost';`)
	require.True(t, se.Auth(&auth.UserIdentity{Username: "u1", Hostname: "localhost"}, nil, nil))
	mustExec(t, se, `select * from information_schema.tables`)
	mustExec(t, se, `select * from information_schema.key_column_usage`)
	_, err := se.ExecuteInternal(context.Background(), "create table information_schema.t(a int)")
	require.Error(t, err)
	require.True(t, strings.Contains(err.Error(), "denied to user"))
	_, err = se.ExecuteInternal(context.Background(), "drop table information_schema.tables")
	require.Error(t, err)
	require.True(t, strings.Contains(err.Error(), "denied to user"))
	_, err = se.ExecuteInternal(context.Background(), "update information_schema.tables set table_name = 'tst' where table_name = 'mysql'")
	require.Error(t, err)
	require.True(t, terror.ErrorEqual(err, core.ErrPrivilegeCheckFail))

	// Test metric_schema.
	mustExec(t, se, `select * from metrics_schema.tidb_query_duration`)
	_, err = se.ExecuteInternal(context.Background(), "drop table metrics_schema.tidb_query_duration")
	require.Error(t, err)
	require.True(t, terror.ErrorEqual(err, core.ErrTableaccessDenied))
	_, err = se.ExecuteInternal(context.Background(), "update metrics_schema.tidb_query_duration set instance = 'tst'")
	require.Error(t, err)
	require.True(t, terror.ErrorEqual(err, core.ErrPrivilegeCheckFail))
	_, err = se.ExecuteInternal(context.Background(), "delete from metrics_schema.tidb_query_duration")
	require.Error(t, err)
	require.True(t, terror.ErrorEqual(err, core.ErrTableaccessDenied))
	_, err = se.ExecuteInternal(context.Background(), "create table metric_schema.t(a int)")
	require.Error(t, err)
	require.True(t, terror.ErrorEqual(err, core.ErrTableaccessDenied))
}

func TestPerformanceSchema(t *testing.T) {
	t.Parallel()
	store, clean := newStore(t)
	defer clean()

	// This test tests no privilege check for INFORMATION_SCHEMA database.
	se := newSession(t, store, dbName)
	mustExec(t, se, `CREATE USER 'u1'@'localhost';`)

	require.True(t, se.Auth(&auth.UserIdentity{Username: "u1", Hostname: "localhost"}, nil, nil))
	_, err := se.ExecuteInternal(context.Background(), "select * from performance_schema.events_statements_summary_by_digest where schema_name = 'tst'")
	require.Error(t, err)
	require.True(t, terror.ErrorEqual(err, core.ErrTableaccessDenied))

	require.True(t, se.Auth(&auth.UserIdentity{Username: "root", Hostname: "localhost"}, nil, nil))
	mustExec(t, se, `GRANT SELECT ON *.* TO 'u1'@'localhost';`)

	require.True(t, se.Auth(&auth.UserIdentity{Username: "u1", Hostname: "localhost"}, nil, nil))
	_, err = se.ExecuteInternal(context.Background(), "select * from performance_schema.events_statements_summary_by_digest where schema_name = 'tst'")
	require.NoError(t, err)
	mustExec(t, se, `select * from performance_schema.events_statements_summary_by_digest`)
	_, err = se.ExecuteInternal(context.Background(), "drop table performance_schema.events_statements_summary_by_digest")
	require.Error(t, err)
	require.True(t, terror.ErrorEqual(err, core.ErrTableaccessDenied))
	_, err = se.ExecuteInternal(context.Background(), "update performance_schema.events_statements_summary_by_digest set schema_name = 'tst'")
	require.Error(t, err)
	require.True(t, terror.ErrorEqual(err, core.ErrPrivilegeCheckFail))
	_, err = se.ExecuteInternal(context.Background(), "delete from performance_schema.events_statements_summary_by_digest")
	require.Error(t, err)
	require.True(t, terror.ErrorEqual(err, core.ErrTableaccessDenied))
	_, err = se.ExecuteInternal(context.Background(), "create table performance_schema.t(a int)")
	require.Error(t, err)
	require.True(t, terror.ErrorEqual(err, core.ErrTableaccessDenied))
}

func TestMetricsSchema(t *testing.T) {
	t.Parallel()
	store, clean := newStore(t)
	defer clean()

	tk := testkit.NewTestKit(t, store)
	tk.MustExec("CREATE USER nobody, msprocess, msselect")
	tk.MustExec("GRANT Process ON *.* TO msprocess")
	tk.MustExec("GRANT SELECT ON metrics_schema.* TO msselect")

	tests := []struct {
		stmt     string
		user     string
		checkErr func(err error)
	}{
		{
			"SHOW CREATE DATABASE metrics_schema",
			"nobody",
			func(err error) {
				require.Error(t, err)
				require.True(t, terror.ErrorEqual(err, executor.ErrDBaccessDenied))
			},
		},
		{
			"SHOW CREATE DATABASE metrics_schema",
			"msprocess",
			func(err error) {
				require.NoError(t, err)
			},
		},
		{
			"SHOW CREATE DATABASE metrics_schema",
			"msselect",
			func(err error) {
				require.NoError(t, err)
			},
		},
		{
			"SELECT * FROM metrics_schema.up",
			"nobody",
			func(err error) {
				require.Error(t, err)
				require.True(t, terror.ErrorEqual(err, core.ErrTableaccessDenied))
			},
		},
		{
			"SELECT * FROM metrics_schema.up",
			"msprocess",
			func(err error) {
				require.Error(t, err)
				require.True(t, strings.Contains(err.Error(), "pd unavailable"))
			},
		},
		{
			"SELECT * FROM metrics_schema.up",
			"msselect",
			func(err error) {
				require.Error(t, err)
				require.True(t, strings.Contains(err.Error(), "pd unavailable"))
			},
		},
		{
			"SELECT * FROM information_schema.metrics_summary",
			"nobody",
			func(err error) {
				require.Error(t, err)
				require.True(t, terror.ErrorEqual(err, core.ErrSpecificAccessDenied))
			},
		},
		{
			"SELECT * FROM information_schema.metrics_summary",
			"msprocess",
			func(err error) {
				require.Error(t, err)
				require.True(t, strings.Contains(err.Error(), "pd unavailable"))
			},
		},
		{
			"SELECT * FROM information_schema.metrics_summary_by_label",
			"nobody",
			func(err error) {
				require.Error(t, err)
				require.True(t, terror.ErrorEqual(err, core.ErrSpecificAccessDenied))
			},
		},
		{
			"SELECT * FROM information_schema.metrics_summary_by_label",
			"msprocess",
			func(err error) {
				require.Error(t, err)
				require.True(t, strings.Contains(err.Error(), "pd unavailable"))
			},
		},
	}

	for _, test := range tests {
		tk.Session().Auth(&auth.UserIdentity{
			Username: test.user,
			Hostname: "localhost",
		}, nil, nil)

		rs, err := tk.Session().ExecuteInternal(context.Background(), test.stmt)
		if err == nil {
			_, err = session.GetRows4Test(context.Background(), tk.Session(), rs)
		}
		if rs != nil {
			require.NoError(t, rs.Close())
		}
		test.checkErr(err)
	}
}

func TestAdminCommand(t *testing.T) {
	t.Parallel()
	store, clean := newStore(t)
	defer clean()

	se := newSession(t, store, dbName)
	require.True(t, se.Auth(&auth.UserIdentity{Username: "root", Hostname: "localhost"}, nil, nil))
	mustExec(t, se, `CREATE USER 'test_admin'@'localhost';`)
	mustExec(t, se, `CREATE TABLE t(a int)`)

	require.True(t, se.Auth(&auth.UserIdentity{Username: "test_admin", Hostname: "localhost"}, nil, nil))
	_, err := se.ExecuteInternal(context.Background(), "ADMIN SHOW DDL JOBS")
	require.Error(t, err)
	require.True(t, terror.ErrorEqual(err, core.ErrPrivilegeCheckFail))
	_, err = se.ExecuteInternal(context.Background(), "ADMIN CHECK TABLE t")
	require.Error(t, err)
	require.True(t, terror.ErrorEqual(err, core.ErrPrivilegeCheckFail))

	require.True(t, se.Auth(&auth.UserIdentity{Username: "root", Hostname: "localhost"}, nil, nil))
	_, err = se.ExecuteInternal(context.Background(), "ADMIN SHOW DDL JOBS")
	require.NoError(t, err)
}

func TestTableNotExistNoPermissions(t *testing.T) {
	t.Parallel()
	store, clean := newStore(t)
	defer clean()

	se := newSession(t, store, dbName)
	require.True(t, se.Auth(&auth.UserIdentity{Username: "root", Hostname: "localhost"}, nil, nil))
	mustExec(t, se, `CREATE USER 'testnotexist'@'localhost';`)
	mustExec(t, se, `CREATE DATABASE dbexists`)
	mustExec(t, se, `CREATE TABLE dbexists.t1 (a int)`)

	require.True(t, se.Auth(&auth.UserIdentity{Username: "testnotexist", Hostname: "localhost"}, nil, nil))

	tests := []struct {
		stmt     string
		stmtType string
	}{
		{
			"SELECT * FROM %s.%s",
			"SELECT",
		},
		{
			"SHOW CREATE TABLE %s.%s",
			"SHOW",
		},
		{
			"DELETE FROM %s.%s WHERE a=0",
			"DELETE",
		},
		{
			"DELETE FROM %s.%s",
			"DELETE",
		},
	}

	for _, tt := range tests {

		_, err1 := se.ExecuteInternal(context.Background(), fmt.Sprintf(tt.stmt, "dbexists", "t1"))
		_, err2 := se.ExecuteInternal(context.Background(), fmt.Sprintf(tt.stmt, "dbnotexists", "t1"))

		// Check the error is the same whether table exists or not.
		require.True(t, terror.ErrorEqual(err1, err2))

		// Check it is permission denied, not not found.
		require.EqualError(t, err2, fmt.Sprintf("[planner:1142]%s command denied to user 'testnotexist'@'localhost' for table 't1'", tt.stmtType))
	}

}

func TestLoadDataPrivilege(t *testing.T) {
	t.Parallel()
	// Create file.
	path := "/tmp/load_data_priv.csv"
	fp, err := os.Create(path)
	require.NoError(t, err)
	require.NotNil(t, fp)
	defer func() {
		err = fp.Close()
		require.NoError(t, err)
		err = os.Remove(path)
		require.NoError(t, err)
	}()
	_, err = fp.WriteString("1\n")
	require.NoError(t, err)

	store, clean := newStore(t)
	defer clean()

	se := newSession(t, store, dbName)
	require.True(t, se.Auth(&auth.UserIdentity{Username: "root", Hostname: "localhost"}, nil, nil))
	mustExec(t, se, `CREATE USER 'test_load'@'localhost';`)
	mustExec(t, se, `CREATE TABLE t_load(a int)`)
	mustExec(t, se, `GRANT SELECT on *.* to 'test_load'@'localhost'`)
	require.True(t, se.Auth(&auth.UserIdentity{Username: "test_load", Hostname: "localhost"}, nil, nil))
	_, err = se.ExecuteInternal(context.Background(), "LOAD DATA LOCAL INFILE '/tmp/load_data_priv.csv' INTO TABLE t_load")
	require.Error(t, err)
	require.True(t, terror.ErrorEqual(err, core.ErrTableaccessDenied))
	require.True(t, se.Auth(&auth.UserIdentity{Username: "root", Hostname: "localhost"}, nil, nil))
	mustExec(t, se, `GRANT INSERT on *.* to 'test_load'@'localhost'`)
	require.True(t, se.Auth(&auth.UserIdentity{Username: "test_load", Hostname: "localhost"}, nil, nil))
	_, err = se.ExecuteInternal(context.Background(), "LOAD DATA LOCAL INFILE '/tmp/load_data_priv.csv' INTO TABLE t_load")
	require.NoError(t, err)
}

func TestSelectIntoNoPermissions(t *testing.T) {
	t.Parallel()
	store, clean := newStore(t)
	defer clean()

	se := newSession(t, store, dbName)
	mustExec(t, se, `CREATE USER 'nofile'@'localhost';`)
	require.True(t, se.Auth(&auth.UserIdentity{Username: "nofile", Hostname: "localhost"}, nil, nil))
	_, err := se.ExecuteInternal(context.Background(), `select 1 into outfile '/tmp/doesntmatter-no-permissions'`)
	require.Error(t, err)
	require.True(t, terror.ErrorEqual(err, core.ErrSpecificAccessDenied))
}

func TestGetEncodedPassword(t *testing.T) {
	t.Parallel()
	store, clean := newStore(t)
	defer clean()

	se := newSession(t, store, dbName)
	mustExec(t, se, `CREATE USER 'test_encode_u'@'localhost' identified by 'root';`)
	pc := privilege.GetPrivilegeManager(se)
	require.Equal(t, pc.GetEncodedPassword("test_encode_u", "localhost"), "*81F5E21E35407D884A6CD4A731AEBFB6AF209E1B")
}

func TestAuthHost(t *testing.T) {
	t.Parallel()
	store, clean := newStore(t)
	defer clean()

	rootSe := newSession(t, store, dbName)
	se := newSession(t, store, dbName)
	mustExec(t, rootSe, `CREATE USER 'test_auth_host'@'%';`)
	mustExec(t, rootSe, `GRANT ALL ON *.* TO 'test_auth_host'@'%' WITH GRANT OPTION;`)

	require.True(t, se.Auth(&auth.UserIdentity{Username: "test_auth_host", Hostname: "192.168.0.10"}, nil, nil))
	mustExec(t, se, "CREATE USER 'test_auth_host'@'192.168.%';")
	mustExec(t, se, "GRANT SELECT ON *.* TO 'test_auth_host'@'192.168.%';")

	require.True(t, se.Auth(&auth.UserIdentity{Username: "test_auth_host", Hostname: "192.168.0.10"}, nil, nil))
	_, err := se.ExecuteInternal(context.Background(), "create user test_auth_host_a")
	require.Error(t, err)

	mustExec(t, rootSe, "DROP USER 'test_auth_host'@'192.168.%';")
	mustExec(t, rootSe, "DROP USER 'test_auth_host'@'%';")
}

func TestDefaultRoles(t *testing.T) {
	t.Parallel()
	store, clean := newStore(t)
	defer clean()

	rootSe := newSession(t, store, dbName)
	mustExec(t, rootSe, `CREATE USER 'testdefault'@'localhost';`)
	mustExec(t, rootSe, `CREATE ROLE 'testdefault_r1'@'localhost', 'testdefault_r2'@'localhost';`)
	mustExec(t, rootSe, `GRANT 'testdefault_r1'@'localhost', 'testdefault_r2'@'localhost' TO 'testdefault'@'localhost';`)

	se := newSession(t, store, dbName)
	pc := privilege.GetPrivilegeManager(se)

	ret := pc.GetDefaultRoles("testdefault", "localhost")
	require.Len(t, ret, 0)

	mustExec(t, rootSe, `SET DEFAULT ROLE ALL TO 'testdefault'@'localhost';`)
	mustExec(t, rootSe, `flush privileges;`)
	ret = pc.GetDefaultRoles("testdefault", "localhost")
	require.Len(t, ret, 2)

	mustExec(t, rootSe, `SET DEFAULT ROLE NONE TO 'testdefault'@'localhost';`)
	mustExec(t, rootSe, `flush privileges;`)
	ret = pc.GetDefaultRoles("testdefault", "localhost")
	require.Len(t, ret, 0)
}

func TestUserTableConsistency(t *testing.T) {
	t.Parallel()
	store, clean := testkit.CreateMockStore(t)
	defer clean()

	tk := testkit.NewAsyncTestKit(t, store)
	ctx := tk.OpenSession(context.Background(), dbName)
	tk.MustExec(ctx, "create user superadmin")
	tk.MustExec(ctx, "grant all privileges on *.* to 'superadmin'")

	// GrantPriv is not in AllGlobalPrivs any more, see pingcap/parser#581
	require.Equal(t, len(mysql.Priv2UserCol), len(mysql.AllGlobalPrivs)+1)

	var buf bytes.Buffer
	var res bytes.Buffer
	buf.WriteString("select ")
	i := 0
	for _, priv := range mysql.AllGlobalPrivs {
		if i != 0 {
			buf.WriteString(", ")
			res.WriteString(" ")
		}
		buf.WriteString(mysql.Priv2UserCol[priv])
		res.WriteString("Y")
		i++
	}
	buf.WriteString(" from mysql.user where user = 'superadmin'")
	tk.MustQuery(ctx, buf.String()).Check(testkit.Rows(res.String()))
}

func TestFieldList(t *testing.T) { // Issue #14237 List fields RPC
	t.Parallel()
	store, clean := testkit.CreateMockStore(t)
	defer clean()

	se := newSession(t, store, dbName)
	mustExec(t, se, `CREATE USER 'tableaccess'@'localhost'`)
	mustExec(t, se, `CREATE TABLE fieldlistt1 (a int)`)
	require.True(t, se.Auth(&auth.UserIdentity{Username: "tableaccess", Hostname: "localhost"}, nil, nil))
	_, err := se.FieldList("fieldlistt1")
	require.Error(t, err)
	require.True(t, terror.ErrorEqual(err, core.ErrTableaccessDenied))
}

func mustExec(t *testing.T, se session.Session, sql string) {
	_, err := se.ExecuteInternal(context.Background(), sql)
	require.NoError(t, err)
}

func newStore(t *testing.T) (kv.Storage, func()) {
	store, err := mockstore.NewMockStore()
	require.NoError(t, err)
	dom, err := session.BootstrapSession(store)
	require.NoError(t, err)
	setUpTest(t, store, dbName)

	clean := func() {
		tearDownTest(t, store, dbName)
		dom.Close()
		err = store.Close()
		require.NoError(t, err)
	}
	return store, clean
}

func newSession(t *testing.T, store kv.Storage, dbName string) session.Session {
	se, err := session.CreateSession4Test(store)
	require.NoError(t, err)
	mustExec(t, se, "create database if not exists "+dbName)
	mustExec(t, se, "use "+dbName)
	return se
}

func TestDynamicPrivs(t *testing.T) {
	t.Parallel()
	store, clean := newStore(t)
	defer clean()

	rootSe := newSession(t, store, dbName)
	mustExec(t, rootSe, "CREATE USER notsuper")
	mustExec(t, rootSe, "CREATE USER otheruser")
	mustExec(t, rootSe, "CREATE ROLE anyrolename")

	se := newSession(t, store, dbName)
	require.True(t, se.Auth(&auth.UserIdentity{Username: "notsuper", Hostname: "%"}, nil, nil))

	// test SYSTEM_VARIABLES_ADMIN
	_, err := se.ExecuteInternal(context.Background(), "SET GLOBAL wait_timeout = 86400")
	require.EqualError(t, err, "[planner:1227]Access denied; you need (at least one of) the SUPER or SYSTEM_VARIABLES_ADMIN privilege(s) for this operation")
	mustExec(t, rootSe, "GRANT SYSTEM_VARIABLES_admin ON *.* TO notsuper")
	mustExec(t, se, "SET GLOBAL wait_timeout = 86400")

	// test ROLE_ADMIN
	_, err = se.ExecuteInternal(context.Background(), "GRANT anyrolename TO otheruser")
	require.EqualError(t, err, "[planner:1227]Access denied; you need (at least one of) the SUPER or ROLE_ADMIN privilege(s) for this operation")
	mustExec(t, rootSe, "GRANT ROLE_ADMIN ON *.* TO notsuper")
	mustExec(t, se, "GRANT anyrolename TO otheruser")

	// revoke SYSTEM_VARIABLES_ADMIN, confirm it is dropped
	mustExec(t, rootSe, "REVOKE SYSTEM_VARIABLES_AdmIn ON *.* FROM notsuper")
	_, err = se.ExecuteInternal(context.Background(), "SET GLOBAL wait_timeout = 86000")
	require.EqualError(t, err, "[planner:1227]Access denied; you need (at least one of) the SUPER or SYSTEM_VARIABLES_ADMIN privilege(s) for this operation")

	// grant super, confirm that it is also a substitute for SYSTEM_VARIABLES_ADMIN
	mustExec(t, rootSe, "GRANT SUPER ON *.* TO notsuper")
	mustExec(t, se, "SET GLOBAL wait_timeout = 86400")

	// revoke SUPER, assign SYSTEM_VARIABLES_ADMIN to anyrolename.
	// confirm that a dynamic privilege can be inherited from a role.
	mustExec(t, rootSe, "REVOKE SUPER ON *.* FROM notsuper")
	mustExec(t, rootSe, "GRANT SYSTEM_VARIABLES_AdmIn ON *.* TO anyrolename")
	mustExec(t, rootSe, "GRANT anyrolename TO notsuper")

	// It's not a default role, this should initially fail:
	_, err = se.ExecuteInternal(context.Background(), "SET GLOBAL wait_timeout = 86400")
	require.EqualError(t, err, "[planner:1227]Access denied; you need (at least one of) the SUPER or SYSTEM_VARIABLES_ADMIN privilege(s) for this operation")
	mustExec(t, se, "SET ROLE anyrolename")
	mustExec(t, se, "SET GLOBAL wait_timeout = 87000")
}

func TestDynamicGrantOption(t *testing.T) {
	t.Parallel()
	store, clean := newStore(t)
	defer clean()

	rootSe := newSession(t, store, dbName)
	mustExec(t, rootSe, "CREATE USER varuser1")
	mustExec(t, rootSe, "CREATE USER varuser2")
	mustExec(t, rootSe, "CREATE USER varuser3")

	mustExec(t, rootSe, "GRANT SYSTEM_VARIABLES_ADMIN ON *.* TO varuser1")
	mustExec(t, rootSe, "GRANT SYSTEM_VARIABLES_ADMIN ON *.* TO varuser2 WITH GRANT OPTION")

	se1 := newSession(t, store, dbName)

	require.True(t, se1.Auth(&auth.UserIdentity{Username: "varuser1", Hostname: "%"}, nil, nil))
	_, err := se1.ExecuteInternal(context.Background(), "GRANT SYSTEM_VARIABLES_ADMIN ON *.* TO varuser3")
	require.EqualError(t, err, "[planner:1227]Access denied; you need (at least one of) the GRANT OPTION privilege(s) for this operation")

	se2 := newSession(t, store, dbName)

	require.True(t, se2.Auth(&auth.UserIdentity{Username: "varuser2", Hostname: "%"}, nil, nil))
	mustExec(t, se2, "GRANT SYSTEM_VARIABLES_ADMIN ON *.* TO varuser3")
}

func TestSecurityEnhancedModeRestrictedTables(t *testing.T) {
	store, clean := newStore(t)
	defer clean()

	// This provides an integration test of the tests in util/security/security_test.go
	cloudAdminSe := newSession(t, store, dbName)
	mustExec(t, cloudAdminSe, "CREATE USER cloudadmin")
	mustExec(t, cloudAdminSe, "GRANT RESTRICTED_TABLES_ADMIN, SELECT ON *.* to cloudadmin")
	mustExec(t, cloudAdminSe, "GRANT CREATE ON mysql.* to cloudadmin")
	mustExec(t, cloudAdminSe, "CREATE USER uroot")
	mustExec(t, cloudAdminSe, "GRANT ALL ON *.* to uroot WITH GRANT OPTION") // A "MySQL" all powerful user.
	require.True(t, cloudAdminSe.Auth(&auth.UserIdentity{Username: "cloudadmin", Hostname: "%"}, nil, nil))
	urootSe := newSession(t, store, dbName)
	require.True(t, urootSe.Auth(&auth.UserIdentity{Username: "uroot", Hostname: "%"}, nil, nil))

	sem.Enable()
	defer sem.Disable()

	_, err := urootSe.ExecuteInternal(context.Background(), "use metrics_schema")
	require.EqualError(t, err, "[executor:1044]Access denied for user 'uroot'@'%' to database 'metrics_schema'")

	_, err = urootSe.ExecuteInternal(context.Background(), "SELECT * FROM metrics_schema.uptime")
	require.EqualError(t, err, "[planner:1142]SELECT command denied to user 'uroot'@'%' for table 'uptime'")

	_, err = urootSe.ExecuteInternal(context.Background(), "CREATE TABLE mysql.abcd (a int)")
	require.EqualError(t, err, "[planner:1142]CREATE command denied to user 'uroot'@'%' for table 'abcd'")

	mustExec(t, cloudAdminSe, "USE metrics_schema")
	mustExec(t, cloudAdminSe, "SELECT * FROM metrics_schema.uptime")
	mustExec(t, cloudAdminSe, "CREATE TABLE mysql.abcd (a int)")
}

func TestSecurityEnhancedModeInfoschema(t *testing.T) {
	store, clean := testkit.CreateMockStore(t)
	defer clean()
	tk := testkit.NewTestKit(t, store)

	tk.MustExec("CREATE USER uroot1, uroot2, uroot3")
	tk.MustExec("GRANT SUPER ON *.* to uroot1 WITH GRANT OPTION") // super not process
	tk.MustExec("GRANT SUPER, PROCESS, RESTRICTED_TABLES_ADMIN ON *.* to uroot2 WITH GRANT OPTION")
	tk.Session().Auth(&auth.UserIdentity{
		Username: "uroot1",
		Hostname: "localhost",
	}, nil, nil)

	sem.Enable()
	defer sem.Disable()

	// Even though we have super, we still can't read protected information from tidb_servers_info, cluster_* tables
	tk.MustQuery(`SELECT COUNT(*) FROM information_schema.tidb_servers_info WHERE ip IS NOT NULL`).Check(testkit.Rows("0"))
	err := tk.QueryToErr(`SELECT COUNT(*) FROM information_schema.cluster_info WHERE status_address IS NOT NULL`)
	require.Error(t, err)
	require.EqualError(t, err, "[planner:1227]Access denied; you need (at least one of) the PROCESS privilege(s) for this operation")

	// That is unless we have the RESTRICTED_TABLES_ADMIN privilege
	tk.Session().Auth(&auth.UserIdentity{
		Username: "uroot2",
		Hostname: "localhost",
	}, nil, nil)

	// flip from is NOT NULL etc
	tk.MustQuery(`SELECT COUNT(*) FROM information_schema.tidb_servers_info WHERE ip IS NULL`).Check(testkit.Rows("0"))
	tk.MustQuery(`SELECT COUNT(*) FROM information_schema.cluster_info WHERE status_address IS NULL`).Check(testkit.Rows("0"))
}

func TestClusterConfigInfoschema(t *testing.T) {
	t.Parallel()
	store, clean := newStore(t)
	defer clean()

	tk := testkit.NewTestKit(t, store)
	tk.MustExec("CREATE USER ccnobody, ccconfig, ccprocess")
	tk.MustExec("GRANT CONFIG ON *.* TO ccconfig")
	tk.MustExec("GRANT Process ON *.* TO ccprocess")

	// incorrect/no permissions
	tk.Session().Auth(&auth.UserIdentity{
		Username: "ccnobody",
		Hostname: "localhost",
	}, nil, nil)
	tk.MustQuery("SHOW GRANTS").Check(testkit.Rows("GRANT USAGE ON *.* TO 'ccnobody'@'%'"))

	err := tk.QueryToErr("SELECT * FROM information_schema.cluster_config")
	require.Error(t, err)
	require.EqualError(t, err, "[planner:1227]Access denied; you need (at least one of) the CONFIG privilege(s) for this operation")

	err = tk.QueryToErr("SELECT * FROM information_schema.cluster_hardware")
	require.Error(t, err)
	require.EqualError(t, err, "[planner:1227]Access denied; you need (at least one of) the CONFIG privilege(s) for this operation")

	err = tk.QueryToErr("SELECT * FROM information_schema.cluster_info")
	require.Error(t, err)
	require.EqualError(t, err, "[planner:1227]Access denied; you need (at least one of) the PROCESS privilege(s) for this operation")

	err = tk.QueryToErr("SELECT * FROM information_schema.cluster_load")
	require.Error(t, err)
	require.EqualError(t, err, "[planner:1227]Access denied; you need (at least one of) the PROCESS privilege(s) for this operation")

	err = tk.QueryToErr("SELECT * FROM information_schema.cluster_systeminfo")
	require.Error(t, err)
	require.EqualError(t, err, "[planner:1227]Access denied; you need (at least one of) the PROCESS privilege(s) for this operation")

	err = tk.QueryToErr("SELECT * FROM information_schema.cluster_log WHERE time BETWEEN '2021-07-13 00:00:00' AND '2021-07-13 02:00:00' AND message like '%'")
	require.Error(t, err)
	require.EqualError(t, err, "[planner:1227]Access denied; you need (at least one of) the PROCESS privilege(s) for this operation")

	// With correct/CONFIG permissions
	tk.Session().Auth(&auth.UserIdentity{
		Username: "ccconfig",
		Hostname: "localhost",
	}, nil, nil)
	tk.MustQuery("SHOW GRANTS").Check(testkit.Rows("GRANT CONFIG ON *.* TO 'ccconfig'@'%'"))
	// Needs CONFIG privilege
	tk.MustQuery("SELECT * FROM information_schema.cluster_config")
	tk.MustQuery("SELECT * FROM information_schema.cluster_HARDWARE")
	// Missing Process privilege
	err = tk.QueryToErr("SELECT * FROM information_schema.cluster_INFO")
	require.Error(t, err)
	require.EqualError(t, err, "[planner:1227]Access denied; you need (at least one of) the PROCESS privilege(s) for this operation")
	err = tk.QueryToErr("SELECT * FROM information_schema.cluster_LOAD")
	require.Error(t, err)
	require.EqualError(t, err, "[planner:1227]Access denied; you need (at least one of) the PROCESS privilege(s) for this operation")
	err = tk.QueryToErr("SELECT * FROM information_schema.cluster_SYSTEMINFO")
	require.Error(t, err)
	require.EqualError(t, err, "[planner:1227]Access denied; you need (at least one of) the PROCESS privilege(s) for this operation")
	err = tk.QueryToErr("SELECT * FROM information_schema.cluster_LOG WHERE time BETWEEN '2021-07-13 00:00:00' AND '2021-07-13 02:00:00' AND message like '%'")
	require.Error(t, err)
	require.EqualError(t, err, "[planner:1227]Access denied; you need (at least one of) the PROCESS privilege(s) for this operation")

	// With correct/Process permissions
	tk.Session().Auth(&auth.UserIdentity{
		Username: "ccprocess",
		Hostname: "localhost",
	}, nil, nil)
	tk.MustQuery("SHOW GRANTS").Check(testkit.Rows("GRANT PROCESS ON *.* TO 'ccprocess'@'%'"))
	// Needs Process privilege
	tk.MustQuery("SELECT * FROM information_schema.CLUSTER_info")
	tk.MustQuery("SELECT * FROM information_schema.CLUSTER_load")
	tk.MustQuery("SELECT * FROM information_schema.CLUSTER_systeminfo")
	tk.MustQuery("SELECT * FROM information_schema.CLUSTER_log WHERE time BETWEEN '1970-07-13 00:00:00' AND '1970-07-13 02:00:00' AND message like '%'")
	// Missing CONFIG privilege
	err = tk.QueryToErr("SELECT * FROM information_schema.CLUSTER_config")
	require.Error(t, err)
	require.EqualError(t, err, "[planner:1227]Access denied; you need (at least one of) the CONFIG privilege(s) for this operation")
	err = tk.QueryToErr("SELECT * FROM information_schema.CLUSTER_hardware")
	require.Error(t, err)
	require.EqualError(t, err, "[planner:1227]Access denied; you need (at least one of) the CONFIG privilege(s) for this operation")
}

func TestSecurityEnhancedModeStatusVars(t *testing.T) {
	// Without TiKV the status var list does not include tidb_gc_leader_desc
	// So we can only test that the dynamic privilege is grantable.
	// We will have to use an integration test to run SHOW STATUS LIKE 'tidb_gc_leader_desc'
	// and verify if it appears.
	t.Parallel()
	store, clean := newStore(t)
	defer clean()
	tk := testkit.NewTestKit(t, store)
	tk.MustExec("CREATE USER unostatus, ustatus")
	tk.MustExec("GRANT RESTRICTED_STATUS_ADMIN ON *.* to ustatus")
	tk.Session().Auth(&auth.UserIdentity{
		Username: "unostatus",
		Hostname: "localhost",
	}, nil, nil)

}

func TestSecurityEnhancedLocalBackupRestore(t *testing.T) {
	store, clean := newStore(t)
	defer clean()

	tk := testkit.NewTestKit(t, store)
	tk.MustExec("CREATE USER backuprestore")
	tk.MustExec("GRANT BACKUP_ADMIN,RESTORE_ADMIN ON *.* to backuprestore")
	tk.Session().Auth(&auth.UserIdentity{
		Username: "backuprestore",
		Hostname: "localhost",
	}, nil, nil)

	// Prior to SEM nolocal has permission, the error should be because backup requires tikv
	_, err := tk.Session().ExecuteInternal(context.Background(), "BACKUP DATABASE * TO 'Local:///tmp/test';")
	require.EqualError(t, err, "BACKUP requires tikv store, not unistore")

	_, err = tk.Session().ExecuteInternal(context.Background(), "RESTORE DATABASE * FROM 'LOCAl:///tmp/test';")
	require.EqualError(t, err, "RESTORE requires tikv store, not unistore")

	sem.Enable()
	defer sem.Disable()

	// With SEM enabled nolocal does not have permission, but yeslocal does.
	_, err = tk.Session().ExecuteInternal(context.Background(), "BACKUP DATABASE * TO 'Local:///tmp/test';")
	require.EqualError(t, err, "[planner:8132]Feature 'local://' is not supported when security enhanced mode is enabled")

	_, err = tk.Session().ExecuteInternal(context.Background(), "RESTORE DATABASE * FROM 'LOCAl:///tmp/test';")
	require.EqualError(t, err, "[planner:8132]Feature 'local://' is not supported when security enhanced mode is enabled")

}

func TestRenameUser(t *testing.T) {
	t.Parallel()
	store, clean := newStore(t)
	defer clean()

	rootSe := newSession(t, store, dbName)
	mustExec(t, rootSe, "DROP USER IF EXISTS 'ru1'@'localhost'")
	mustExec(t, rootSe, "DROP USER IF EXISTS ru3")
	mustExec(t, rootSe, "DROP USER IF EXISTS ru6@localhost")
	mustExec(t, rootSe, "CREATE USER 'ru1'@'localhost'")
	mustExec(t, rootSe, "CREATE USER ru3")
	mustExec(t, rootSe, "CREATE USER ru6@localhost")
	se1 := newSession(t, store, dbName)
	require.True(t, se1.Auth(&auth.UserIdentity{Username: "ru1", Hostname: "localhost"}, nil, nil))

	// Check privileges (need CREATE USER)
	_, err := se1.ExecuteInternal(context.Background(), "RENAME USER ru3 TO ru4")
	require.Error(t, err)
	require.Regexp(t, ".*Access denied; you need .at least one of. the CREATE USER privilege.s. for this operation", err.Error())
	mustExec(t, rootSe, "GRANT UPDATE ON mysql.user TO 'ru1'@'localhost'")
	_, err = se1.ExecuteInternal(context.Background(), "RENAME USER ru3 TO ru4")
	require.Error(t, err)
	require.Regexp(t, ".*Access denied; you need .at least one of. the CREATE USER privilege.s. for this operation", err.Error())
	mustExec(t, rootSe, "GRANT CREATE USER ON *.* TO 'ru1'@'localhost'")
	_, err = se1.ExecuteInternal(context.Background(), "RENAME USER ru3 TO ru4")
	require.NoError(t, err)

	// Test a few single rename (both Username and Hostname)
	_, err = se1.ExecuteInternal(context.Background(), "RENAME USER 'ru4'@'%' TO 'ru3'@'localhost'")
	require.NoError(t, err)
	_, err = se1.ExecuteInternal(context.Background(), "RENAME USER 'ru3'@'localhost' TO 'ru3'@'%'")
	require.NoError(t, err)
	// Including negative tests, i.e. non existing from user and existing to user
	_, err = rootSe.ExecuteInternal(context.Background(), "RENAME USER ru3 TO ru1@localhost")
	require.Error(t, err)
	require.Regexp(t, ".*Operation RENAME USER failed for ru3@%.*", err.Error())
	_, err = se1.ExecuteInternal(context.Background(), "RENAME USER ru4 TO ru5@localhost")
	require.Error(t, err)
	require.Regexp(t, ".*Operation RENAME USER failed for ru4@%.*", err.Error())
	_, err = se1.ExecuteInternal(context.Background(), "RENAME USER ru3 TO ru3")
	require.Error(t, err)
	require.Regexp(t, ".*Operation RENAME USER failed for ru3@%.*", err.Error())
	_, err = se1.ExecuteInternal(context.Background(), "RENAME USER ru3 TO ru5@localhost, ru4 TO ru7")
	require.Error(t, err)
	require.Regexp(t, ".*Operation RENAME USER failed for ru4@%.*", err.Error())
	_, err = se1.ExecuteInternal(context.Background(), "RENAME USER ru3 TO ru5@localhost, ru6@localhost TO ru1@localhost")
	require.Error(t, err)
	require.Regexp(t, ".*Operation RENAME USER failed for ru6@localhost.*", err.Error())

	// Test multi rename, this is a full swap of ru3 and ru6, i.e. need to read its previous state in the same transaction.
	_, err = se1.ExecuteInternal(context.Background(), "RENAME USER 'ru3' TO 'ru3_tmp', ru6@localhost TO ru3, 'ru3_tmp' to ru6@localhost")
	require.NoError(t, err)

	// Cleanup
	mustExec(t, rootSe, "DROP USER ru6@localhost")
	mustExec(t, rootSe, "DROP USER ru3")
	mustExec(t, rootSe, "DROP USER 'ru1'@'localhost'")
}

func TestSecurityEnhancedModeSysVars(t *testing.T) {
	store, clean := newStore(t)
	defer clean()

	tk := testkit.NewTestKit(t, store)
	tk.MustExec("CREATE USER svroot1, svroot2")
	tk.MustExec("GRANT SUPER ON *.* to svroot1 WITH GRANT OPTION")
	tk.MustExec("GRANT SUPER, RESTRICTED_VARIABLES_ADMIN ON *.* to svroot2")

	sem.Enable()
	defer sem.Disable()

	// svroot1 has SUPER but in SEM will be restricted
	tk.Session().Auth(&auth.UserIdentity{
		Username:     "svroot1",
		Hostname:     "localhost",
		AuthUsername: "uroot",
		AuthHostname: "%",
	}, nil, nil)

	tk.MustQuery(`SHOW VARIABLES LIKE 'tidb_force_priority'`).Check(testkit.Rows())
	tk.MustQuery(`SHOW GLOBAL VARIABLES LIKE 'tidb_enable_telemetry'`).Check(testkit.Rows())

	_, err := tk.Exec("SET tidb_force_priority = 'NO_PRIORITY'")
	require.EqualError(t, err, "[planner:1227]Access denied; you need (at least one of) the RESTRICTED_VARIABLES_ADMIN privilege(s) for this operation")
	_, err = tk.Exec("SET GLOBAL tidb_enable_telemetry = OFF")
	require.EqualError(t, err, "[planner:1227]Access denied; you need (at least one of) the RESTRICTED_VARIABLES_ADMIN privilege(s) for this operation")

	_, err = tk.Exec("SELECT @@session.tidb_force_priority")
	require.EqualError(t, err, "[planner:1227]Access denied; you need (at least one of) the RESTRICTED_VARIABLES_ADMIN privilege(s) for this operation")
	_, err = tk.Exec("SELECT @@global.tidb_enable_telemetry")
	require.EqualError(t, err, "[planner:1227]Access denied; you need (at least one of) the RESTRICTED_VARIABLES_ADMIN privilege(s) for this operation")

	tk.Session().Auth(&auth.UserIdentity{
		Username:     "svroot2",
		Hostname:     "localhost",
		AuthUsername: "uroot",
		AuthHostname: "%",
	}, nil, nil)

	tk.MustQuery(`SHOW VARIABLES LIKE 'tidb_force_priority'`).Check(testkit.Rows("tidb_force_priority NO_PRIORITY"))
	tk.MustQuery(`SHOW GLOBAL VARIABLES LIKE 'tidb_enable_telemetry'`).Check(testkit.Rows("tidb_enable_telemetry ON"))

	// should not actually make any change.
	tk.MustExec("SET tidb_force_priority = 'NO_PRIORITY'")
	tk.MustExec("SET GLOBAL tidb_enable_telemetry = ON")

	tk.MustQuery(`SELECT @@session.tidb_force_priority`).Check(testkit.Rows("NO_PRIORITY"))
	tk.MustQuery(`SELECT @@global.tidb_enable_telemetry`).Check(testkit.Rows("1"))
}

// TestViewDefiner tests that default roles are correctly applied in the algorithm definer
// See: https://github.com/pingcap/tidb/issues/24414
func TestViewDefiner(t *testing.T) {
	t.Parallel()
	store, clean := newStore(t)
	defer clean()

	tk := testkit.NewTestKit(t, store)
	tk.MustExec("CREATE DATABASE issue24414")
	tk.MustExec("USE issue24414")
	tk.MustExec(`create table table1(
		col1 int,
		col2 int,
		col3 int
		)`)
	tk.MustExec(`insert into table1 values (1,1,1),(2,2,2)`)
	tk.MustExec(`CREATE ROLE 'ACL-mobius-admin'`)
	tk.MustExec(`CREATE USER 'mobius-admin'`)
	tk.MustExec(`CREATE USER 'mobius-admin-no-role'`)
	tk.MustExec(`GRANT Select,Insert,Update,Delete,Create,Drop,Alter,Index,Create View,Show View ON issue24414.* TO 'ACL-mobius-admin'@'%'`)
	tk.MustExec(`GRANT Select,Insert,Update,Delete,Create,Drop,Alter,Index,Create View,Show View ON issue24414.* TO 'mobius-admin-no-role'@'%'`)
	tk.MustExec(`GRANT 'ACL-mobius-admin'@'%' to 'mobius-admin'@'%'`)
	tk.MustExec(`SET DEFAULT ROLE ALL TO 'mobius-admin'`)
	// create tables
	tk.MustExec(`CREATE ALGORITHM = UNDEFINED DEFINER = 'mobius-admin'@'127.0.0.1' SQL SECURITY DEFINER VIEW test_view (col1 , col2 , col3) AS SELECT * from table1`)
	tk.MustExec(`CREATE ALGORITHM = UNDEFINED DEFINER = 'mobius-admin-no-role'@'127.0.0.1' SQL SECURITY DEFINER VIEW test_view2 (col1 , col2 , col3) AS SELECT * from table1`)

	// all examples should work
	tk.MustExec("select * from test_view")
	tk.MustExec("select * from test_view2")
}

func TestSecurityEnhancedModeRestrictedUsers(t *testing.T) {
	store, clean := newStore(t)
	defer clean()

	tk := testkit.NewTestKit(t, store)
	tk.MustExec("CREATE USER ruroot1, ruroot2, ruroot3")
	tk.MustExec("CREATE ROLE notimportant")
	tk.MustExec("GRANT SUPER, CREATE USER ON *.* to ruroot1 WITH GRANT OPTION")
	tk.MustExec("GRANT SUPER, RESTRICTED_USER_ADMIN,  CREATE USER  ON *.* to ruroot2 WITH GRANT OPTION")
	tk.MustExec("GRANT RESTRICTED_USER_ADMIN ON *.* to ruroot3")
	tk.MustExec("GRANT notimportant TO ruroot2, ruroot3")

	sem.Enable()
	defer sem.Disable()

	stmts := []string{
		"SET PASSWORD for ruroot3 = 'newpassword'",
		"REVOKE notimportant FROM ruroot3",
		"REVOKE SUPER ON *.* FROM ruroot3",
		"DROP USER ruroot3",
	}

	// ruroot1 has SUPER but in SEM will be restricted
	tk.Session().Auth(&auth.UserIdentity{
		Username:     "ruroot1",
		Hostname:     "localhost",
		AuthUsername: "uroot",
		AuthHostname: "%",
	}, nil, nil)

	for _, stmt := range stmts {
		_, err := tk.Exec(stmt)
		require.EqualError(t, err, "[planner:1227]Access denied; you need (at least one of) the RESTRICTED_USER_ADMIN privilege(s) for this operation")
	}

	// Switch to ruroot2, it should be permitted
	tk.Session().Auth(&auth.UserIdentity{
		Username:     "ruroot2",
		Hostname:     "localhost",
		AuthUsername: "uroot",
		AuthHostname: "%",
	}, nil, nil)

	for _, stmt := range stmts {
		tk.MustExec(stmt)
	}
}

func TestDynamicPrivsRegistration(t *testing.T) {
	t.Parallel()
	store, clean := newStore(t)
	defer clean()

	se := newSession(t, store, dbName)
	pm := privilege.GetPrivilegeManager(se)

	count := len(privileges.GetDynamicPrivileges())

	require.False(t, pm.IsDynamicPrivilege("ACDC_ADMIN"))
	require.Nil(t, privileges.RegisterDynamicPrivilege("ACDC_ADMIN"))
	require.True(t, pm.IsDynamicPrivilege("ACDC_ADMIN"))
	require.Len(t, privileges.GetDynamicPrivileges(), count+1)

	require.False(t, pm.IsDynamicPrivilege("iAmdynamIC"))
	require.Nil(t, privileges.RegisterDynamicPrivilege("IAMdynamic"))
	require.True(t, pm.IsDynamicPrivilege("IAMdyNAMIC"))
	require.Len(t, privileges.GetDynamicPrivileges(), count+2)

	require.Equal(t, "privilege name is longer than 32 characters", privileges.RegisterDynamicPrivilege("THIS_PRIVILEGE_NAME_IS_TOO_LONG_THE_MAX_IS_32_CHARS").Error())
	require.False(t, pm.IsDynamicPrivilege("THIS_PRIVILEGE_NAME_IS_TOO_LONG_THE_MAX_IS_32_CHARS"))

	tk := testkit.NewTestKit(t, store)
	tk.MustExec("CREATE USER privassigntest")

	// Check that all privileges registered are assignable to users,
	// including the recently registered ACDC_ADMIN
	for _, priv := range privileges.GetDynamicPrivileges() {
		sqlGrant, err := sqlexec.EscapeSQL("GRANT %n ON *.* TO privassigntest", priv)
		require.NoError(t, err)
		tk.MustExec(sqlGrant)
	}
	// Check that all privileges registered are revokable
	for _, priv := range privileges.GetDynamicPrivileges() {
		sqlGrant, err := sqlexec.EscapeSQL("REVOKE %n ON *.* FROM privassigntest", priv)
		require.NoError(t, err)
		tk.MustExec(sqlGrant)
	}
}

func TestInfoSchemaUserPrivileges(t *testing.T) {
	// Being able to read all privileges from information_schema.user_privileges requires a very specific set of permissions.
	// SUPER user is not sufficient. It was observed in MySQL to require SELECT on mysql.*
	t.Parallel()
	store, clean := newStore(t)
	defer clean()

	tk := testkit.NewTestKit(t, store)
	tk.MustExec("CREATE USER isnobody, isroot, isselectonmysqluser, isselectonmysql")
	tk.MustExec("GRANT SUPER ON *.* TO isroot")
	tk.MustExec("GRANT SELECT ON mysql.user TO isselectonmysqluser")
	tk.MustExec("GRANT SELECT ON mysql.* TO isselectonmysql")

	// First as Nobody
	tk.Session().Auth(&auth.UserIdentity{
		Username: "isnobody",
		Hostname: "localhost",
	}, nil, nil)

	// I can see myself, but I can not see other users
	tk.MustQuery(`SELECT * FROM information_schema.user_privileges WHERE grantee = "'isnobody'@'%'"`).Check(testkit.Rows("'isnobody'@'%' def USAGE NO"))
	tk.MustQuery(`SELECT * FROM information_schema.user_privileges WHERE grantee = "'isroot'@'%'"`).Check(testkit.Rows())
	tk.MustQuery(`SELECT * FROM information_schema.user_privileges WHERE grantee = "'isselectonmysqluser'@'%'"`).Check(testkit.Rows())

	// Basically the same result as as isselectonmysqluser
	tk.Session().Auth(&auth.UserIdentity{
		Username: "isselectonmysqluser",
		Hostname: "localhost",
	}, nil, nil)

	// Now as isselectonmysqluser
	// Tests discovered issue that SELECT on mysql.user is not sufficient. It must be on mysql.*
	tk.MustQuery(`SELECT * FROM information_schema.user_privileges WHERE grantee = "'isnobody'@'%'"`).Check(testkit.Rows())
	tk.MustQuery(`SELECT * FROM information_schema.user_privileges WHERE grantee = "'isroot'@'%'"`).Check(testkit.Rows())
	tk.MustQuery(`SELECT * FROM information_schema.user_privileges WHERE grantee = "'isselectonmysqluser'@'%'"`).Check(testkit.Rows("'isselectonmysqluser'@'%' def USAGE NO"))
	tk.MustQuery(`SELECT * FROM information_schema.user_privileges WHERE grantee = "'isselectonmysql'@'%'"`).Check(testkit.Rows())

	// Now as root
	tk.Session().Auth(&auth.UserIdentity{
		Username: "isroot",
		Hostname: "localhost",
	}, nil, nil)

	// I can see myself, but I can not see other users
	tk.MustQuery(`SELECT * FROM information_schema.user_privileges WHERE grantee = "'isnobody'@'%'"`).Check(testkit.Rows())
	tk.MustQuery(`SELECT * FROM information_schema.user_privileges WHERE grantee = "'isroot'@'%'"`).Check(testkit.Rows("'isroot'@'%' def SUPER NO"))
	tk.MustQuery(`SELECT * FROM information_schema.user_privileges WHERE grantee = "'isselectonmysqluser'@'%'"`).Check(testkit.Rows())

	// Now as isselectonmysqluser
	tk.Session().Auth(&auth.UserIdentity{
		Username: "isselectonmysql",
		Hostname: "localhost",
	}, nil, nil)

	// Now as isselectonmysqluser
	tk.MustQuery(`SELECT * FROM information_schema.user_privileges WHERE grantee = "'isnobody'@'%'"`).Check(testkit.Rows("'isnobody'@'%' def USAGE NO"))
	tk.MustQuery(`SELECT * FROM information_schema.user_privileges WHERE grantee = "'isroot'@'%'"`).Check(testkit.Rows("'isroot'@'%' def SUPER NO"))
	tk.MustQuery(`SELECT * FROM information_schema.user_privileges WHERE grantee = "'isselectonmysqluser'@'%'"`).Check(testkit.Rows("'isselectonmysqluser'@'%' def USAGE NO"))
}

// Issues https://github.com/pingcap/tidb/issues/25972 and https://github.com/pingcap/tidb/issues/26451
func TestGrantOptionAndRevoke(t *testing.T) {
	t.Parallel()
	store, clean := newStore(t)
	defer clean()

	tk := testkit.NewTestKit(t, store)
	tk.MustExec("DROP USER IF EXISTS u1, u2, u3, ruser")
	tk.MustExec("CREATE USER u1, u2, u3, ruser")
	tk.MustExec("GRANT ALL ON *.* TO ruser WITH GRANT OPTION")
	tk.MustExec("GRANT SELECT ON *.* TO u1 WITH GRANT OPTION")
	tk.MustExec("GRANT UPDATE, DELETE on db.* TO u1")

	tk.Session().Auth(&auth.UserIdentity{
		Username: "ruser",
		Hostname: "localhost",
	}, nil, nil)

	tk.MustQuery(`SHOW GRANTS FOR u1`).Check(testkit.Rows("GRANT SELECT ON *.* TO 'u1'@'%' WITH GRANT OPTION", "GRANT UPDATE,DELETE ON db.* TO 'u1'@'%'"))

	tk.MustExec("GRANT SELECT ON d1.* to u2")
	tk.MustExec("GRANT SELECT ON d2.* to u2 WITH GRANT OPTION")
	tk.MustExec("GRANT SELECT ON d3.* to u2")
	tk.MustExec("GRANT SELECT ON d4.* to u2")
	tk.MustExec("GRANT SELECT ON d5.* to u2")
	tk.MustQuery(`SHOW GRANTS FOR u2;`).Sort().Check(testkit.Rows(
		"GRANT SELECT ON d1.* TO 'u2'@'%'",
		"GRANT SELECT ON d2.* TO 'u2'@'%' WITH GRANT OPTION",
		"GRANT SELECT ON d3.* TO 'u2'@'%'",
		"GRANT SELECT ON d4.* TO 'u2'@'%'",
		"GRANT SELECT ON d5.* TO 'u2'@'%'",
		"GRANT USAGE ON *.* TO 'u2'@'%'",
	))

	tk.MustExec("grant all on hchwang.* to u3 with grant option")
	tk.MustQuery(`SHOW GRANTS FOR u3;`).Check(testkit.Rows("GRANT USAGE ON *.* TO 'u3'@'%'", "GRANT ALL PRIVILEGES ON hchwang.* TO 'u3'@'%' WITH GRANT OPTION"))
	tk.MustExec("revoke all on hchwang.* from u3")
	tk.MustQuery(`SHOW GRANTS FOR u3;`).Check(testkit.Rows("GRANT USAGE ON *.* TO 'u3'@'%'", "GRANT USAGE ON hchwang.* TO 'u3'@'%' WITH GRANT OPTION"))

	// Same again but with column privileges.

	tk.MustExec("DROP TABLE IF EXISTS test.testgrant")
	tk.MustExec("CREATE TABLE test.testgrant (a int)")
	tk.MustExec("grant all on test.testgrant to u3 with grant option")
	tk.MustExec("revoke all on test.testgrant from u3")
	tk.MustQuery(`SHOW GRANTS FOR u3`).Sort().Check(testkit.Rows(
		"GRANT USAGE ON *.* TO 'u3'@'%'",
		"GRANT USAGE ON hchwang.* TO 'u3'@'%' WITH GRANT OPTION",
		"GRANT USAGE ON test.testgrant TO 'u3'@'%' WITH GRANT OPTION",
	))
}
func setUpTest(t *testing.T, store kv.Storage, dbName string) {
	se := newSession(t, store, dbName)
	createDBSQL := fmt.Sprintf("create database if not exists %s;", dbName)
	createDB1SQL := fmt.Sprintf("create database if not exists %s1;", dbName)
	useDBSQL := fmt.Sprintf("use %s;", dbName)
	createTableSQL := `CREATE TABLE test(id INT NOT NULL DEFAULT 1, name varchar(255), PRIMARY KEY(id));`

	mustExec(t, se, createDBSQL)
	mustExec(t, se, createDB1SQL) // create database test1
	mustExec(t, se, useDBSQL)
	mustExec(t, se, createTableSQL)

	createSystemDBSQL := fmt.Sprintf("create database if not exists %s;", mysql.SystemDB)

	mustExec(t, se, createSystemDBSQL)
	mustExec(t, se, session.CreateUserTable)
	mustExec(t, se, session.CreateDBPrivTable)
	mustExec(t, se, session.CreateTablePrivTable)
	mustExec(t, se, session.CreateColumnPrivTable)
}

func tearDownTest(t *testing.T, store kv.Storage, dbName string) {
	// drop db
	se := newSession(t, store, dbName)
	dropDBSQL := fmt.Sprintf("drop database if exists %s;", dbName)
	mustExec(t, se, dropDBSQL)
}

func TestGrantReferences(t *testing.T) {
	t.Parallel()
	store, clean := newStore(t)
	defer clean()

	tk := testkit.NewTestKit(t, store)
	tk.MustExec("CREATE SCHEMA reftestdb")
	tk.MustExec("USE reftestdb")
	tk.MustExec("CREATE TABLE reftest (a int)")
	tk.MustExec("CREATE USER referencesUser")
	tk.MustExec("GRANT REFERENCES ON *.* TO referencesUser")
	tk.MustExec("GRANT REFERENCES ON reftestdb.* TO referencesUser")
	tk.MustExec("GRANT REFERENCES ON reftestdb.reftest TO referencesUser")
	// Must set a session user to avoid null pointer dereferencing
	tk.Session().Auth(&auth.UserIdentity{
		Username: "root",
		Hostname: "localhost",
	}, nil, nil)
	tk.MustQuery("SHOW GRANTS FOR referencesUser").Check(testkit.Rows(
		`GRANT REFERENCES ON *.* TO 'referencesUser'@'%'`,
		`GRANT REFERENCES ON reftestdb.* TO 'referencesUser'@'%'`,
		`GRANT REFERENCES ON reftestdb.reftest TO 'referencesUser'@'%'`))
	tk.MustExec("DROP USER referencesUser")
	tk.MustExec("DROP SCHEMA reftestdb")
}

func TestDashboardClientDynamicPriv(t *testing.T) {
	t.Parallel()
	store, clean := newStore(t)
	defer clean()

	tk := testkit.NewTestKit(t, store)
	tk.MustExec("CREATE ROLE dc_r1")
	tk.MustExec("CREATE USER dc_u1")
	tk.MustExec("GRANT dc_r1 TO dc_u1")
	tk.MustExec("SET DEFAULT ROLE dc_r1 TO dc_u1")

	tk1 := testkit.NewTestKit(t, store)
	tk1.Session().Auth(&auth.UserIdentity{
		Username: "dc_u1",
		Hostname: "localhost",
	}, nil, nil)
	tk1.MustQuery("SHOW GRANTS FOR CURRENT_USER()").Check(testkit.Rows(
		"GRANT USAGE ON *.* TO 'dc_u1'@'%'",
		"GRANT 'dc_r1'@'%' TO 'dc_u1'@'%'",
	))
	tk.MustExec("GRANT DASHBOARD_CLIENT ON *.* TO dc_r1")
	tk1.MustQuery("SHOW GRANTS FOR CURRENT_USER()").Check(testkit.Rows(
		"GRANT USAGE ON *.* TO 'dc_u1'@'%'",
		"GRANT 'dc_r1'@'%' TO 'dc_u1'@'%'",
		"GRANT DASHBOARD_CLIENT ON *.* TO 'dc_u1'@'%'",
	))
	tk.MustExec("REVOKE DASHBOARD_CLIENT ON *.* FROM dc_r1")
	tk1.MustQuery("SHOW GRANTS FOR CURRENT_USER()").Check(testkit.Rows(
		"GRANT USAGE ON *.* TO 'dc_u1'@'%'",
		"GRANT 'dc_r1'@'%' TO 'dc_u1'@'%'",
	))
	tk.MustExec("GRANT DASHBOARD_CLIENT ON *.* TO dc_u1")
	tk1.MustQuery("SHOW GRANTS FOR CURRENT_USER()").Check(testkit.Rows(
		"GRANT USAGE ON *.* TO 'dc_u1'@'%'",
		"GRANT 'dc_r1'@'%' TO 'dc_u1'@'%'",
		"GRANT DASHBOARD_CLIENT ON *.* TO 'dc_u1'@'%'",
	))
	tk.MustExec("REVOKE DASHBOARD_CLIENT ON *.* FROM dc_u1")
	tk1.MustQuery("SHOW GRANTS FOR CURRENT_USER()").Check(testkit.Rows(
		"GRANT USAGE ON *.* TO 'dc_u1'@'%'",
		"GRANT 'dc_r1'@'%' TO 'dc_u1'@'%'",
	))
}

// https://github.com/pingcap/tidb/issues/27213
func TestShowGrantsWithRolesAndDynamicPrivs(t *testing.T) {
	t.Parallel()

	store, clean := newStore(t)
	defer clean()

	tk := testkit.NewTestKit(t, store)
	tk.MustExec("CREATE ROLE tsg_r1")
	tk.MustExec("CREATE USER tsg_u1, tsg_u2")
	tk.MustExec("GRANT CONNECTION_ADMIN, ROLE_ADMIN, SYSTEM_VARIABLES_ADMIN, PROCESS ON *.* TO tsg_r1")
	tk.MustExec("GRANT CONNECTION_ADMIN ON *.* TO tsg_u1 WITH GRANT OPTION") // grant a superior privilege to the user
	tk.MustExec("GRANT CONNECTION_ADMIN ON *.* TO tsg_u2 WITH GRANT OPTION") // grant a superior privilege to the user
	tk.MustExec("GRANT ROLE_ADMIN ON *.* TO tsg_u1")
	tk.MustExec("GRANT ROLE_ADMIN ON *.* TO tsg_u2")
	tk.MustExec("GRANT ROLE_ADMIN ON *.* TO tsg_r1 WITH GRANT OPTION") // grant a superior privilege to the role
	tk.MustExec("GRANT CONFIG ON *.* TO tsg_r1")                       // grant a static privilege to the role

	tk.MustExec("GRANT tsg_r1 TO tsg_u1, tsg_u2")    // grant the role to both users
	tk.MustExec("SET DEFAULT ROLE tsg_r1 TO tsg_u1") // u1 has the role by default, but results should be identical.

	// login as tsg_u1
	tk.Session().Auth(&auth.UserIdentity{
		Username: "tsg_u1",
		Hostname: "localhost",
	}, nil, nil)
	tk.MustQuery("SHOW GRANTS").Check(testkit.Rows(
		"GRANT PROCESS,CONFIG ON *.* TO 'tsg_u1'@'%'",
		"GRANT 'tsg_r1'@'%' TO 'tsg_u1'@'%'",
		"GRANT SYSTEM_VARIABLES_ADMIN ON *.* TO 'tsg_u1'@'%'",
		"GRANT CONNECTION_ADMIN,ROLE_ADMIN ON *.* TO 'tsg_u1'@'%' WITH GRANT OPTION",
	))
	tk.MustQuery("SHOW GRANTS FOR CURRENT_USER()").Check(testkit.Rows(
		"GRANT PROCESS,CONFIG ON *.* TO 'tsg_u1'@'%'",
		"GRANT 'tsg_r1'@'%' TO 'tsg_u1'@'%'",
		"GRANT SYSTEM_VARIABLES_ADMIN ON *.* TO 'tsg_u1'@'%'",
		"GRANT CONNECTION_ADMIN,ROLE_ADMIN ON *.* TO 'tsg_u1'@'%' WITH GRANT OPTION",
	))
	tk.MustQuery("SHOW GRANTS FOR 'tsg_u1'").Check(testkit.Rows(
		"GRANT USAGE ON *.* TO 'tsg_u1'@'%'",
		"GRANT 'tsg_r1'@'%' TO 'tsg_u1'@'%'",
		"GRANT ROLE_ADMIN ON *.* TO 'tsg_u1'@'%'",
		"GRANT CONNECTION_ADMIN ON *.* TO 'tsg_u1'@'%' WITH GRANT OPTION",
	))

	// login as tsg_u2 + SET ROLE
	tk.Session().Auth(&auth.UserIdentity{
		Username: "tsg_u2",
		Hostname: "localhost",
	}, nil, nil)
	tk.MustQuery("SHOW GRANTS").Check(testkit.Rows(
		"GRANT USAGE ON *.* TO 'tsg_u2'@'%'",
		"GRANT 'tsg_r1'@'%' TO 'tsg_u2'@'%'",
		"GRANT ROLE_ADMIN ON *.* TO 'tsg_u2'@'%'",
		"GRANT CONNECTION_ADMIN ON *.* TO 'tsg_u2'@'%' WITH GRANT OPTION",
	))
	tk.MustQuery("SHOW GRANTS FOR CURRENT_USER()").Check(testkit.Rows(
		"GRANT USAGE ON *.* TO 'tsg_u2'@'%'",
		"GRANT 'tsg_r1'@'%' TO 'tsg_u2'@'%'",
		"GRANT ROLE_ADMIN ON *.* TO 'tsg_u2'@'%'",
		"GRANT CONNECTION_ADMIN ON *.* TO 'tsg_u2'@'%' WITH GRANT OPTION",
	))
	// This should not show the privileges gained from (default) roles
	tk.MustQuery("SHOW GRANTS FOR 'tsg_u2'").Check(testkit.Rows(
		"GRANT USAGE ON *.* TO 'tsg_u2'@'%'",
		"GRANT 'tsg_r1'@'%' TO 'tsg_u2'@'%'",
		"GRANT ROLE_ADMIN ON *.* TO 'tsg_u2'@'%'",
		"GRANT CONNECTION_ADMIN ON *.* TO 'tsg_u2'@'%' WITH GRANT OPTION",
	))
	tk.MustExec("SET ROLE tsg_r1")
	tk.MustQuery("SHOW GRANTS").Check(testkit.Rows(
		"GRANT PROCESS,CONFIG ON *.* TO 'tsg_u2'@'%'",
		"GRANT 'tsg_r1'@'%' TO 'tsg_u2'@'%'",
		"GRANT SYSTEM_VARIABLES_ADMIN ON *.* TO 'tsg_u2'@'%'",
		"GRANT CONNECTION_ADMIN,ROLE_ADMIN ON *.* TO 'tsg_u2'@'%' WITH GRANT OPTION",
	))
	tk.MustQuery("SHOW GRANTS FOR CURRENT_USER()").Check(testkit.Rows(
		"GRANT PROCESS,CONFIG ON *.* TO 'tsg_u2'@'%'",
		"GRANT 'tsg_r1'@'%' TO 'tsg_u2'@'%'",
		"GRANT SYSTEM_VARIABLES_ADMIN ON *.* TO 'tsg_u2'@'%'",
		"GRANT CONNECTION_ADMIN,ROLE_ADMIN ON *.* TO 'tsg_u2'@'%' WITH GRANT OPTION",
	))
	// This should not show the privileges gained from SET ROLE tsg_r1.
	tk.MustQuery("SHOW GRANTS FOR 'tsg_u2'").Check(testkit.Rows(
		"GRANT USAGE ON *.* TO 'tsg_u2'@'%'",
		"GRANT 'tsg_r1'@'%' TO 'tsg_u2'@'%'",
		"GRANT ROLE_ADMIN ON *.* TO 'tsg_u2'@'%'",
		"GRANT CONNECTION_ADMIN ON *.* TO 'tsg_u2'@'%' WITH GRANT OPTION",
	))
}

func TestGrantLockTables(t *testing.T) {
	t.Parallel()
	store, clean := newStore(t)
	defer clean()

	tk := testkit.NewTestKit(t, store)
	tk.MustExec("CREATE DATABASE lock_tables_db")
	tk.MustExec("USE lock_tables_db")
	tk.MustExec("CREATE TABLE lock_tables_table (a int)")
	tk.MustExec("CREATE USER lock_tables_user")
	tk.MustExec("GRANT LOCK TABLES ON *.* TO lock_tables_user")
	tk.MustExec("GRANT LOCK TABLES ON lock_tables_db.* TO lock_tables_user")
	// Must set a session user to avoid null pointer dereferencing
	tk.Session().Auth(&auth.UserIdentity{
		Username: "root",
		Hostname: "localhost",
	}, nil, nil)
	tk.MustQuery("SHOW GRANTS FOR lock_tables_user").Check(testkit.Rows(
		`GRANT LOCK TABLES ON *.* TO 'lock_tables_user'@'%'`,
		`GRANT LOCK TABLES ON lock_tables_db.* TO 'lock_tables_user'@'%'`))
	tk.MustExec("DROP USER lock_tables_user")
	tk.MustExec("DROP DATABASE lock_tables_db")
}

// https://github.com/pingcap/tidb/issues/27560
func TestShowGrantsForCurrentUserUsingRole(t *testing.T) {
	t.Parallel()

	store, clean := newStore(t)
	defer clean()

	tk := testkit.NewTestKit(t, store)

	tk.MustExec("DROP USER IF EXISTS joe, engineering, notgranted, otherrole, delete_stuff_privilege")
	tk.MustExec("CREATE USER joe;")
	tk.MustExec("CREATE ROLE engineering;")
	tk.MustExec("CREATE ROLE admins;")
	tk.MustExec("CREATE ROLE notgranted;")
	tk.MustExec("CREATE ROLE otherrole;")
	tk.MustExec("GRANT INSERT ON test.* TO engineering;")
	tk.MustExec("GRANT DELETE ON test.* TO admins;")
	tk.MustExec("GRANT SELECT on test.* to joe;")
	tk.MustExec("GRANT engineering TO joe;")
	tk.MustExec("GRANT admins TO joe;")
	tk.MustExec("SET DEFAULT ROLE admins TO joe;")
	tk.MustExec("GRANT otherrole TO joe;")
	tk.MustExec("GRANT UPDATE ON role.* TO otherrole;")
	tk.MustExec("GRANT SELECT ON mysql.user TO otherrole;")
	tk.MustExec("CREATE ROLE delete_stuff_privilege;")
	tk.MustExec("GRANT DELETE ON mysql.user TO delete_stuff_privilege;")
	tk.MustExec("GRANT delete_stuff_privilege TO otherrole;")

	tk.Session().Auth(&auth.UserIdentity{
		Username: "joe",
		Hostname: "%",
	}, nil, nil)

	err := tk.QueryToErr("SHOW GRANTS FOR CURRENT_USER() USING notgranted")
	require.Error(t, err)
	require.True(t, terror.ErrorEqual(err, executor.ErrRoleNotGranted))

	tk.MustQuery("SHOW GRANTS FOR current_user() USING otherrole;").Check(testkit.Rows(
		"GRANT USAGE ON *.* TO 'joe'@'%'",
		"GRANT SELECT ON test.* TO 'joe'@'%'",
		"GRANT UPDATE ON role.* TO 'joe'@'%'",
		"GRANT DELETE ON mysql.user TO 'joe'@'%'",
		"GRANT 'admins'@'%', 'engineering'@'%', 'otherrole'@'%' TO 'joe'@'%'",
	))
	tk.MustQuery("SHOW GRANTS FOR joe USING otherrole;").Check(testkit.Rows(
		"GRANT USAGE ON *.* TO 'joe'@'%'",
		"GRANT SELECT ON test.* TO 'joe'@'%'",
		"GRANT UPDATE ON role.* TO 'joe'@'%'",
		"GRANT DELETE ON mysql.user TO 'joe'@'%'",
		"GRANT 'admins'@'%', 'engineering'@'%', 'otherrole'@'%' TO 'joe'@'%'",
	))

}

func TestGrantPlacementAdminDynamicPriv(t *testing.T) {
	t.Parallel()
	store, clean := newStore(t)
	defer clean()

	tk := testkit.NewTestKit(t, store)
	tk.MustExec("CREATE DATABASE placement_db")
	tk.MustExec("USE placement_db")
	tk.MustExec("CREATE TABLE placement_table (a int)")
	tk.MustExec("CREATE USER placement_user")
	tk.MustExec("GRANT PLACEMENT_ADMIN ON *.* TO placement_user")
	// Must set a session user to avoid null pointer dereferencing
	tk.Session().Auth(&auth.UserIdentity{
		Username: "root",
		Hostname: "localhost",
	}, nil, nil)
	tk.MustQuery("SHOW GRANTS FOR placement_user").Check(testkit.Rows(
		`GRANT USAGE ON *.* TO 'placement_user'@'%'`,
		`GRANT PLACEMENT_ADMIN ON *.* TO 'placement_user'@'%'`))
	tk.MustExec("DROP USER placement_user")
	tk.MustExec("DROP DATABASE placement_db")
}

func TestPlacementPolicyStmt(t *testing.T) {
	store, clean := newStore(t)
	defer clean()
	se := newSession(t, store, dbName)
	mustExec(t, se, "drop placement policy if exists x")
	createStmt := "create placement policy x PRIMARY_REGION=\"cn-east-1\" REGIONS=\"cn-east-1\""
	dropStmt := "drop placement policy if exists x"

	// high privileged user setting password for other user (passes)
	mustExec(t, se, "CREATE USER super_user, placement_user, empty_user")
	mustExec(t, se, "GRANT ALL ON *.* TO super_user")
	mustExec(t, se, "GRANT PLACEMENT_ADMIN ON *.* TO placement_user")

	require.True(t, se.Auth(&auth.UserIdentity{Username: "empty_user", Hostname: "localhost"}, nil, nil))
	_, err := se.ExecuteInternal(context.Background(), createStmt)
	require.EqualError(t, err, "[planner:1227]Access denied; you need (at least one of) the SUPER or PLACEMENT_ADMIN privilege(s) for this operation")
	_, err = se.ExecuteInternal(context.Background(), dropStmt)
	require.EqualError(t, err, "[planner:1227]Access denied; you need (at least one of) the SUPER or PLACEMENT_ADMIN privilege(s) for this operation")

	require.True(t, se.Auth(&auth.UserIdentity{Username: "super_user", Hostname: "localhost"}, nil, nil))
	mustExec(t, se, createStmt)
	mustExec(t, se, dropStmt)

	require.True(t, se.Auth(&auth.UserIdentity{Username: "placement_user", Hostname: "localhost"}, nil, nil))
	mustExec(t, se, createStmt)
	mustExec(t, se, dropStmt)

}

func TestDBNameCaseSensitivityInTableLevel(t *testing.T) {
	store, clean := newStore(t)
	defer clean()
	se := newSession(t, store, dbName)
	mustExec(t, se, "CREATE USER test_user")
	mustExec(t, se, "grant select on metrics_schema.up to test_user;")
}

<<<<<<< HEAD
func TestInformationSchemaPlacmentRulesPrivileges(t *testing.T) {
=======
func TestGrantCreateTmpTables(t *testing.T) {
>>>>>>> d53f9f55
	t.Parallel()
	store, clean := newStore(t)
	defer clean()

	tk := testkit.NewTestKit(t, store)
<<<<<<< HEAD
	defer func() {
		require.True(t, tk.Session().Auth(&auth.UserIdentity{
			Username: "root",
			Hostname: "localhost",
		}, nil, nil))
		tk.MustExec(`DROP SCHEMA IF EXISTS placment_rule_db`)
		tk.MustExec(`DROP USER IF EXISTS placement_rule_user_scheam`)
		tk.MustExec(`DROP USER IF EXISTS placement_rule_user_table`)
	}()
	tk.MustExec("CREATE DATABASE placement_rule_db")
	tk.MustExec("USE placement_rule_db")
	tk.MustExec(`CREATE TABLE placement_rule_table_se (a int) PRIMARY_REGION="se"`)
	tk.MustExec(`CREATE TABLE placement_rule_table_nl (a int) PRIMARY_REGION="nl"`)
	tk.MustQuery(`SELECT * FROM information_schema.placement_rules WHERE SCHEMA_NAME = "placement_rule_db"`).Sort().Check(testkit.Rows(
		"<nil> def <nil> placement_rule_db placement_rule_table_nl <nil> nl       0 0",
		"<nil> def <nil> placement_rule_db placement_rule_table_se <nil> se       0 0"))
	tk.MustExec("CREATE USER placement_rule_user_schema")
	tk.MustExec("CREATE USER placement_rule_user_table")
	tk.MustExec("GRANT SELECT ON placement_rule_db.placement_rule_table_se TO placement_rule_user_table")

	require.True(t, tk.Session().Auth(&auth.UserIdentity{
		Username: "placement_rule_user_schema",
		Hostname: "somehost",
	}, nil, nil))
	tk.MustQuery(`SELECT * FROM information_schema.placement_rules WHERE SCHEMA_NAME = "placement_rule_db"`).Check(testkit.Rows())

	require.True(t, tk.Session().Auth(&auth.UserIdentity{
		Username: "placement_rule_user_table",
		Hostname: "somehost",
	}, nil, nil))
	tk.MustQuery(`SELECT * FROM information_schema.placement_rules WHERE SCHEMA_NAME = "placement_rule_db"`).Check(testkit.Rows("<nil> def <nil> placement_rule_db placement_rule_table_se <nil> se       0 0"))

	require.True(t, tk.Session().Auth(&auth.UserIdentity{
		Username: "root",
		Hostname: "localhost",
	}, nil, nil))
	tk.MustExec("GRANT SELECT ON placement_rule_db.* TO placement_rule_user_schema")
	require.True(t, tk.Session().Auth(&auth.UserIdentity{
		Username: "placement_rule_user_schema",
		Hostname: "somehost",
	}, nil, nil))
	tk.MustQuery(`SELECT * FROM information_schema.placement_rules WHERE SCHEMA_NAME = "placement_rule_db"`).Sort().Check(testkit.Rows(
		"<nil> def <nil> placement_rule_db placement_rule_table_nl <nil> nl       0 0",
		"<nil> def <nil> placement_rule_db placement_rule_table_se <nil> se       0 0"))
=======
	tk.MustExec("CREATE DATABASE create_tmp_table_db")
	tk.MustExec("USE create_tmp_table_db")
	tk.MustExec("CREATE USER u1")
	tk.MustExec("CREATE TABLE create_tmp_table_table (a int)")
	tk.MustExec("GRANT CREATE TEMPORARY TABLES on create_tmp_table_db.* to u1")
	tk.MustExec("GRANT CREATE TEMPORARY TABLES on *.* to u1")
	// Must set a session user to avoid null pointer dereferencing
	tk.Session().Auth(&auth.UserIdentity{
		Username: "root",
		Hostname: "localhost",
	}, nil, nil)
	tk.MustQuery("SHOW GRANTS FOR u1").Check(testkit.Rows(
		`GRANT CREATE TEMPORARY TABLES ON *.* TO 'u1'@'%'`,
		`GRANT CREATE TEMPORARY TABLES ON create_tmp_table_db.* TO 'u1'@'%'`))
	tk.MustExec("DROP USER u1")
	tk.MustExec("DROP DATABASE create_tmp_table_db")
>>>>>>> d53f9f55
}<|MERGE_RESOLUTION|>--- conflicted
+++ resolved
@@ -2493,17 +2493,13 @@
 	mustExec(t, se, "grant select on metrics_schema.up to test_user;")
 }
 
-<<<<<<< HEAD
 func TestInformationSchemaPlacmentRulesPrivileges(t *testing.T) {
-=======
-func TestGrantCreateTmpTables(t *testing.T) {
->>>>>>> d53f9f55
 	t.Parallel()
 	store, clean := newStore(t)
 	defer clean()
 
 	tk := testkit.NewTestKit(t, store)
-<<<<<<< HEAD
+
 	defer func() {
 		require.True(t, tk.Session().Auth(&auth.UserIdentity{
 			Username: "root",
@@ -2515,11 +2511,11 @@
 	}()
 	tk.MustExec("CREATE DATABASE placement_rule_db")
 	tk.MustExec("USE placement_rule_db")
-	tk.MustExec(`CREATE TABLE placement_rule_table_se (a int) PRIMARY_REGION="se"`)
-	tk.MustExec(`CREATE TABLE placement_rule_table_nl (a int) PRIMARY_REGION="nl"`)
+	tk.MustExec(`CREATE TABLE placement_rule_table_se (a int) PRIMARY_REGION="se" REGIONS="se,nl"`)
+	tk.MustExec(`CREATE TABLE placement_rule_table_nl (a int) PRIMARY_REGION="nl" REGIONS="se,nl"`)
 	tk.MustQuery(`SELECT * FROM information_schema.placement_rules WHERE SCHEMA_NAME = "placement_rule_db"`).Sort().Check(testkit.Rows(
-		"<nil> def <nil> placement_rule_db placement_rule_table_nl <nil> nl       0 0",
-		"<nil> def <nil> placement_rule_db placement_rule_table_se <nil> se       0 0"))
+		"<nil> def <nil> placement_rule_db placement_rule_table_nl <nil> nl se,nl      0 0",
+		"<nil> def <nil> placement_rule_db placement_rule_table_se <nil> se se,nl      0 0"))
 	tk.MustExec("CREATE USER placement_rule_user_schema")
 	tk.MustExec("CREATE USER placement_rule_user_table")
 	tk.MustExec("GRANT SELECT ON placement_rule_db.placement_rule_table_se TO placement_rule_user_table")
@@ -2534,7 +2530,7 @@
 		Username: "placement_rule_user_table",
 		Hostname: "somehost",
 	}, nil, nil))
-	tk.MustQuery(`SELECT * FROM information_schema.placement_rules WHERE SCHEMA_NAME = "placement_rule_db"`).Check(testkit.Rows("<nil> def <nil> placement_rule_db placement_rule_table_se <nil> se       0 0"))
+	tk.MustQuery(`SELECT * FROM information_schema.placement_rules WHERE SCHEMA_NAME = "placement_rule_db"`).Check(testkit.Rows("<nil> def <nil> placement_rule_db placement_rule_table_se <nil> se se,nl      0 0"))
 
 	require.True(t, tk.Session().Auth(&auth.UserIdentity{
 		Username: "root",
@@ -2546,9 +2542,16 @@
 		Hostname: "somehost",
 	}, nil, nil))
 	tk.MustQuery(`SELECT * FROM information_schema.placement_rules WHERE SCHEMA_NAME = "placement_rule_db"`).Sort().Check(testkit.Rows(
-		"<nil> def <nil> placement_rule_db placement_rule_table_nl <nil> nl       0 0",
-		"<nil> def <nil> placement_rule_db placement_rule_table_se <nil> se       0 0"))
-=======
+		"<nil> def <nil> placement_rule_db placement_rule_table_nl <nil> nl se,nl      0 0",
+		"<nil> def <nil> placement_rule_db placement_rule_table_se <nil> se se,nl      0 0"))
+}
+
+func TestGrantCreateTmpTables(t *testing.T) {
+	t.Parallel()
+	store, clean := newStore(t)
+	defer clean()
+
+	tk := testkit.NewTestKit(t, store)
 	tk.MustExec("CREATE DATABASE create_tmp_table_db")
 	tk.MustExec("USE create_tmp_table_db")
 	tk.MustExec("CREATE USER u1")
@@ -2565,5 +2568,4 @@
 		`GRANT CREATE TEMPORARY TABLES ON create_tmp_table_db.* TO 'u1'@'%'`))
 	tk.MustExec("DROP USER u1")
 	tk.MustExec("DROP DATABASE create_tmp_table_db")
->>>>>>> d53f9f55
 }