// Copyright 2015 PingCAP, Inc.
//
// Licensed under the Apache License, Version 2.0 (the "License");
// you may not use this file except in compliance with the License.
// You may obtain a copy of the License at
//
//     http://www.apache.org/licenses/LICENSE-2.0
//
// Unless required by applicable law or agreed to in writing, software
// distributed under the License is distributed on an "AS IS" BASIS,
// See the License for the specific language governing permissions and
// limitations under the License.

package privileges_test

import (
	"bytes"
	"context"
	"crypto/tls"
	"crypto/x509"
	"crypto/x509/pkix"
	"fmt"
	"net/url"
	"os"
	"strings"
	"testing"

	. "github.com/pingcap/check"
	"github.com/pingcap/parser/auth"
	"github.com/pingcap/parser/mysql"
	"github.com/pingcap/parser/terror"
	"github.com/pingcap/tidb/domain"
	"github.com/pingcap/tidb/kv"
	"github.com/pingcap/tidb/planner/core"
	"github.com/pingcap/tidb/privilege"
	"github.com/pingcap/tidb/privilege/privileges"
	"github.com/pingcap/tidb/session"
	"github.com/pingcap/tidb/sessionctx"
	"github.com/pingcap/tidb/store/mockstore"
	"github.com/pingcap/tidb/util"
	"github.com/pingcap/tidb/util/sem"
	"github.com/pingcap/tidb/util/testkit"
	"github.com/pingcap/tidb/util/testleak"
	"github.com/pingcap/tidb/util/testutil"
)

func TestT(t *testing.T) {
	CustomVerboseFlag = true
	TestingT(t)
}

var _ = Suite(&testPrivilegeSuite{})

type testPrivilegeSuite struct {
	store  kv.Storage
	dom    *domain.Domain
	dbName string

	createDBSQL              string
	createDB1SQL             string
	dropDBSQL                string
	useDBSQL                 string
	createTableSQL           string
	createSystemDBSQL        string
	createUserTableSQL       string
	createDBPrivTableSQL     string
	createTablePrivTableSQL  string
	createColumnPrivTableSQL string
}

func (s *testPrivilegeSuite) SetUpSuite(c *C) {
	testleak.BeforeTest()
	s.dbName = "test"
	s.dom, s.store = newStore(c, s.dbName)
}

func (s *testPrivilegeSuite) TearDownSuite(c *C) {
	s.dom.Close()
	s.store.Close()
	testleak.AfterTest(c)()
}

func (s *testPrivilegeSuite) SetUpTest(c *C) {
	se := newSession(c, s.store, s.dbName)
	s.createDBSQL = fmt.Sprintf("create database if not exists %s;", s.dbName)
	s.createDB1SQL = fmt.Sprintf("create database if not exists %s1;", s.dbName)
	s.dropDBSQL = fmt.Sprintf("drop database if exists %s;", s.dbName)
	s.useDBSQL = fmt.Sprintf("use %s;", s.dbName)
	s.createTableSQL = `CREATE TABLE test(id INT NOT NULL DEFAULT 1, name varchar(255), PRIMARY KEY(id));`

	mustExec(c, se, s.createDBSQL)
	mustExec(c, se, s.createDB1SQL) // create database test1
	mustExec(c, se, s.useDBSQL)
	mustExec(c, se, s.createTableSQL)

	s.createSystemDBSQL = fmt.Sprintf("create database if not exists %s;", mysql.SystemDB)
	s.createUserTableSQL = session.CreateUserTable
	s.createDBPrivTableSQL = session.CreateDBPrivTable
	s.createTablePrivTableSQL = session.CreateTablePrivTable
	s.createColumnPrivTableSQL = session.CreateColumnPrivTable

	mustExec(c, se, s.createSystemDBSQL)
	mustExec(c, se, s.createUserTableSQL)
	mustExec(c, se, s.createDBPrivTableSQL)
	mustExec(c, se, s.createTablePrivTableSQL)
	mustExec(c, se, s.createColumnPrivTableSQL)
}

func (s *testPrivilegeSuite) TearDownTest(c *C) {
	// drop db
	se := newSession(c, s.store, s.dbName)
	mustExec(c, se, s.dropDBSQL)
}

func (s *testPrivilegeSuite) TestCheckDBPrivilege(c *C) {
	rootSe := newSession(c, s.store, s.dbName)
	mustExec(c, rootSe, `CREATE USER 'testcheck'@'localhost';`)
	mustExec(c, rootSe, `CREATE USER 'testcheck_tmp'@'localhost';`)

	se := newSession(c, s.store, s.dbName)
	activeRoles := make([]*auth.RoleIdentity, 0)
	c.Assert(se.Auth(&auth.UserIdentity{Username: "testcheck", Hostname: "localhost"}, nil, nil), IsTrue)
	pc := privilege.GetPrivilegeManager(se)
	c.Assert(pc.RequestVerification(activeRoles, "test", "", "", mysql.SelectPriv), IsFalse)

	mustExec(c, rootSe, `GRANT SELECT ON *.* TO  'testcheck'@'localhost';`)
	c.Assert(pc.RequestVerification(activeRoles, "test", "", "", mysql.SelectPriv), IsTrue)
	c.Assert(pc.RequestVerification(activeRoles, "test", "", "", mysql.UpdatePriv), IsFalse)

	mustExec(c, rootSe, `GRANT Update ON test.* TO  'testcheck'@'localhost';`)
	c.Assert(pc.RequestVerification(activeRoles, "test", "", "", mysql.UpdatePriv), IsTrue)

	activeRoles = append(activeRoles, &auth.RoleIdentity{Username: "testcheck", Hostname: "localhost"})
	mustExec(c, rootSe, `GRANT 'testcheck'@'localhost' TO 'testcheck_tmp'@'localhost';`)
	se2 := newSession(c, s.store, s.dbName)
	c.Assert(se2.Auth(&auth.UserIdentity{Username: "testcheck_tmp", Hostname: "localhost"}, nil, nil), IsTrue)
	pc = privilege.GetPrivilegeManager(se2)
	c.Assert(pc.RequestVerification(activeRoles, "test", "", "", mysql.SelectPriv), IsTrue)
	c.Assert(pc.RequestVerification(activeRoles, "test", "", "", mysql.UpdatePriv), IsTrue)
}

func (s *testPrivilegeSuite) TestCheckPointGetDBPrivilege(c *C) {
	rootSe := newSession(c, s.store, s.dbName)
	mustExec(c, rootSe, `CREATE USER 'tester'@'localhost';`)
	mustExec(c, rootSe, `GRANT SELECT,UPDATE ON test.* TO  'tester'@'localhost';`)
	mustExec(c, rootSe, `flush privileges;`)
	mustExec(c, rootSe, `create database test2`)
	mustExec(c, rootSe, `create table test2.t(id int, v int, primary key(id))`)
	mustExec(c, rootSe, `insert into test2.t(id, v) values(1, 1)`)

	se := newSession(c, s.store, s.dbName)
	c.Assert(se.Auth(&auth.UserIdentity{Username: "tester", Hostname: "localhost"}, nil, nil), IsTrue)
	mustExec(c, se, `use test;`)
	_, err := se.ExecuteInternal(context.Background(), `select * from test2.t where id = 1`)
	c.Assert(terror.ErrorEqual(err, core.ErrTableaccessDenied), IsTrue)
	_, err = se.ExecuteInternal(context.Background(), "update test2.t set v = 2 where id = 1")
	c.Assert(terror.ErrorEqual(err, core.ErrTableaccessDenied), IsTrue)
}

func (s *testPrivilegeSuite) TestIssue22946(c *C) {
	rootSe := newSession(c, s.store, s.dbName)
	mustExec(c, rootSe, "create database db1;")
	mustExec(c, rootSe, "create database db2;")
	mustExec(c, rootSe, "use test;")
	mustExec(c, rootSe, "create table a(id int);")
	mustExec(c, rootSe, "use db1;")
	mustExec(c, rootSe, "create table a(id int primary key,name varchar(20));")
	mustExec(c, rootSe, "use db2;")
	mustExec(c, rootSe, "create table b(id int primary key,address varchar(50));")
	mustExec(c, rootSe, "CREATE USER 'delTest'@'localhost';")
	mustExec(c, rootSe, "grant all on db1.* to delTest@'localhost';")
	mustExec(c, rootSe, "grant all on db2.* to delTest@'localhost';")
	mustExec(c, rootSe, "grant select on test.* to delTest@'localhost';")
	mustExec(c, rootSe, "flush privileges;")

	se := newSession(c, s.store, s.dbName)
	c.Assert(se.Auth(&auth.UserIdentity{Username: "delTest", Hostname: "localhost"}, nil, nil), IsTrue)
	_, err := se.ExecuteInternal(context.Background(), `delete from db1.a as A where exists(select 1 from db2.b as B where A.id = B.id);`)
	c.Assert(err, IsNil)
	mustExec(c, rootSe, "use db1;")
	_, err = se.ExecuteInternal(context.Background(), "delete from test.a as A;")
	c.Assert(terror.ErrorEqual(err, core.ErrTableaccessDenied), IsTrue)
}

func (s *testPrivilegeSuite) TestCheckTablePrivilege(c *C) {
	rootSe := newSession(c, s.store, s.dbName)
	mustExec(c, rootSe, `CREATE USER 'test1'@'localhost';`)
	mustExec(c, rootSe, `CREATE USER 'test1_tmp'@'localhost';`)

	se := newSession(c, s.store, s.dbName)
	activeRoles := make([]*auth.RoleIdentity, 0)
	c.Assert(se.Auth(&auth.UserIdentity{Username: "test1", Hostname: "localhost"}, nil, nil), IsTrue)
	pc := privilege.GetPrivilegeManager(se)
	c.Assert(pc.RequestVerification(activeRoles, "test", "test", "", mysql.SelectPriv), IsFalse)

	mustExec(c, rootSe, `GRANT SELECT ON *.* TO  'test1'@'localhost';`)
	c.Assert(pc.RequestVerification(activeRoles, "test", "test", "", mysql.SelectPriv), IsTrue)
	c.Assert(pc.RequestVerification(activeRoles, "test", "test", "", mysql.UpdatePriv), IsFalse)

	mustExec(c, rootSe, `GRANT Update ON test.* TO  'test1'@'localhost';`)
	c.Assert(pc.RequestVerification(activeRoles, "test", "test", "", mysql.UpdatePriv), IsTrue)
	c.Assert(pc.RequestVerification(activeRoles, "test", "test", "", mysql.IndexPriv), IsFalse)

	activeRoles = append(activeRoles, &auth.RoleIdentity{Username: "test1", Hostname: "localhost"})
	se2 := newSession(c, s.store, s.dbName)
	mustExec(c, rootSe, `GRANT 'test1'@'localhost' TO 'test1_tmp'@'localhost';`)
	c.Assert(se2.Auth(&auth.UserIdentity{Username: "test1_tmp", Hostname: "localhost"}, nil, nil), IsTrue)
	pc2 := privilege.GetPrivilegeManager(se2)
	c.Assert(pc2.RequestVerification(activeRoles, "test", "test", "", mysql.SelectPriv), IsTrue)
	c.Assert(pc2.RequestVerification(activeRoles, "test", "test", "", mysql.UpdatePriv), IsTrue)
	c.Assert(pc2.RequestVerification(activeRoles, "test", "test", "", mysql.IndexPriv), IsFalse)

	mustExec(c, rootSe, `GRANT Index ON test.test TO  'test1'@'localhost';`)
	c.Assert(pc.RequestVerification(activeRoles, "test", "test", "", mysql.IndexPriv), IsTrue)
	c.Assert(pc2.RequestVerification(activeRoles, "test", "test", "", mysql.IndexPriv), IsTrue)
}

func (s *testPrivilegeSuite) TestCheckViewPrivilege(c *C) {
	rootSe := newSession(c, s.store, s.dbName)
	mustExec(c, rootSe, `CREATE USER 'vuser'@'localhost';`)
	mustExec(c, rootSe, `CREATE VIEW v AS SELECT * FROM test;`)

	se := newSession(c, s.store, s.dbName)
	activeRoles := make([]*auth.RoleIdentity, 0)
	c.Assert(se.Auth(&auth.UserIdentity{Username: "vuser", Hostname: "localhost"}, nil, nil), IsTrue)
	pc := privilege.GetPrivilegeManager(se)
	c.Assert(pc.RequestVerification(activeRoles, "test", "v", "", mysql.SelectPriv), IsFalse)

	mustExec(c, rootSe, `GRANT SELECT ON test.v TO 'vuser'@'localhost';`)
	c.Assert(pc.RequestVerification(activeRoles, "test", "v", "", mysql.SelectPriv), IsTrue)
	c.Assert(pc.RequestVerification(activeRoles, "test", "v", "", mysql.ShowViewPriv), IsFalse)

	mustExec(c, rootSe, `GRANT SHOW VIEW ON test.v TO 'vuser'@'localhost';`)
	c.Assert(pc.RequestVerification(activeRoles, "test", "v", "", mysql.SelectPriv), IsTrue)
	c.Assert(pc.RequestVerification(activeRoles, "test", "v", "", mysql.ShowViewPriv), IsTrue)
}

func (s *testPrivilegeSuite) TestCheckPrivilegeWithRoles(c *C) {
	rootSe := newSession(c, s.store, s.dbName)
	mustExec(c, rootSe, `CREATE USER 'test_role'@'localhost';`)
	mustExec(c, rootSe, `CREATE ROLE r_1, r_2, r_3;`)
	mustExec(c, rootSe, `GRANT r_1, r_2, r_3 TO 'test_role'@'localhost';`)

	se := newSession(c, s.store, s.dbName)
	c.Assert(se.Auth(&auth.UserIdentity{Username: "test_role", Hostname: "localhost"}, nil, nil), IsTrue)
	mustExec(c, se, `SET ROLE r_1, r_2;`)
	mustExec(c, rootSe, `SET DEFAULT ROLE r_1 TO 'test_role'@'localhost';`)

	mustExec(c, rootSe, `GRANT SELECT ON test.* TO r_1;`)
	pc := privilege.GetPrivilegeManager(se)
	activeRoles := se.GetSessionVars().ActiveRoles
	c.Assert(pc.RequestVerification(activeRoles, "test", "", "", mysql.SelectPriv), IsTrue)
	c.Assert(pc.RequestVerification(activeRoles, "test", "", "", mysql.UpdatePriv), IsFalse)
	mustExec(c, rootSe, `GRANT UPDATE ON test.* TO r_2;`)
	c.Assert(pc.RequestVerification(activeRoles, "test", "", "", mysql.UpdatePriv), IsTrue)

	mustExec(c, se, `SET ROLE NONE;`)
	c.Assert(len(se.GetSessionVars().ActiveRoles), Equals, 0)
	mustExec(c, se, `SET ROLE DEFAULT;`)
	c.Assert(len(se.GetSessionVars().ActiveRoles), Equals, 1)
	mustExec(c, se, `SET ROLE ALL;`)
	c.Assert(len(se.GetSessionVars().ActiveRoles), Equals, 3)
	mustExec(c, se, `SET ROLE ALL EXCEPT r_1, r_2;`)
	c.Assert(len(se.GetSessionVars().ActiveRoles), Equals, 1)
}

func (s *testPrivilegeSuite) TestShowGrants(c *C) {
	se := newSession(c, s.store, s.dbName)
	ctx, _ := se.(sessionctx.Context)
	mustExec(c, se, `CREATE USER 'show'@'localhost' identified by '123';`)
	mustExec(c, se, `GRANT Index ON *.* TO  'show'@'localhost';`)
	pc := privilege.GetPrivilegeManager(se)

	gs, err := pc.ShowGrants(se, &auth.UserIdentity{Username: "show", Hostname: "localhost"}, nil)
	c.Assert(err, IsNil)
	c.Assert(gs, HasLen, 1)
	c.Assert(gs[0], Equals, `GRANT Index ON *.* TO 'show'@'localhost'`)

	mustExec(c, se, `GRANT Select ON *.* TO  'show'@'localhost';`)
	gs, err = pc.ShowGrants(se, &auth.UserIdentity{Username: "show", Hostname: "localhost"}, nil)
	c.Assert(err, IsNil)
	c.Assert(gs, HasLen, 1)
	c.Assert(gs[0], Equals, `GRANT Select,Index ON *.* TO 'show'@'localhost'`)

	// The order of privs is the same with AllGlobalPrivs
	mustExec(c, se, `GRANT Update ON *.* TO  'show'@'localhost';`)
	gs, err = pc.ShowGrants(se, &auth.UserIdentity{Username: "show", Hostname: "localhost"}, nil)
	c.Assert(err, IsNil)
	c.Assert(gs, HasLen, 1)
	c.Assert(gs[0], Equals, `GRANT Select,Update,Index ON *.* TO 'show'@'localhost'`)

	// All privileges
	mustExec(c, se, `GRANT ALL ON *.* TO  'show'@'localhost';`)
	gs, err = pc.ShowGrants(se, &auth.UserIdentity{Username: "show", Hostname: "localhost"}, nil)
	c.Assert(err, IsNil)
	c.Assert(gs, HasLen, 1)
	c.Assert(gs[0], Equals, `GRANT ALL PRIVILEGES ON *.* TO 'show'@'localhost'`)

	// All privileges with grant option
	mustExec(c, se, `GRANT ALL ON *.* TO 'show'@'localhost' WITH GRANT OPTION;`)
	gs, err = pc.ShowGrants(se, &auth.UserIdentity{Username: "show", Hostname: "localhost"}, nil)
	c.Assert(err, IsNil)
	c.Assert(gs, HasLen, 1)
	c.Assert(gs[0], Equals, `GRANT ALL PRIVILEGES ON *.* TO 'show'@'localhost' WITH GRANT OPTION`)

	// Revoke grant option
	mustExec(c, se, `REVOKE GRANT OPTION ON *.* FROM 'show'@'localhost';`)
	gs, err = pc.ShowGrants(se, &auth.UserIdentity{Username: "show", Hostname: "localhost"}, nil)
	c.Assert(err, IsNil)
	c.Assert(gs, HasLen, 1)
	c.Assert(gs[0], Equals, `GRANT ALL PRIVILEGES ON *.* TO 'show'@'localhost'`)

	// Add db scope privileges
	mustExec(c, se, `GRANT Select ON test.* TO  'show'@'localhost';`)
	gs, err = pc.ShowGrants(se, &auth.UserIdentity{Username: "show", Hostname: "localhost"}, nil)
	c.Assert(err, IsNil)
	c.Assert(gs, HasLen, 2)
	expected := []string{`GRANT ALL PRIVILEGES ON *.* TO 'show'@'localhost'`,
		`GRANT Select ON test.* TO 'show'@'localhost'`}
	c.Assert(testutil.CompareUnorderedStringSlice(gs, expected), IsTrue)

	mustExec(c, se, `GRANT Index ON test1.* TO  'show'@'localhost';`)
	gs, err = pc.ShowGrants(se, &auth.UserIdentity{Username: "show", Hostname: "localhost"}, nil)
	c.Assert(err, IsNil)
	c.Assert(gs, HasLen, 3)
	expected = []string{`GRANT ALL PRIVILEGES ON *.* TO 'show'@'localhost'`,
		`GRANT Select ON test.* TO 'show'@'localhost'`,
		`GRANT Index ON test1.* TO 'show'@'localhost'`}
	c.Assert(testutil.CompareUnorderedStringSlice(gs, expected), IsTrue)

	mustExec(c, se, `GRANT ALL ON test1.* TO  'show'@'localhost';`)
	gs, err = pc.ShowGrants(se, &auth.UserIdentity{Username: "show", Hostname: "localhost"}, nil)
	c.Assert(err, IsNil)
	c.Assert(gs, HasLen, 3)
	expected = []string{`GRANT ALL PRIVILEGES ON *.* TO 'show'@'localhost'`,
		`GRANT Select ON test.* TO 'show'@'localhost'`,
		`GRANT ALL PRIVILEGES ON test1.* TO 'show'@'localhost'`}
	c.Assert(testutil.CompareUnorderedStringSlice(gs, expected), IsTrue)

	// Add table scope privileges
	mustExec(c, se, `GRANT Update ON test.test TO  'show'@'localhost';`)
	gs, err = pc.ShowGrants(se, &auth.UserIdentity{Username: "show", Hostname: "localhost"}, nil)
	c.Assert(err, IsNil)
	c.Assert(gs, HasLen, 4)
	expected = []string{`GRANT ALL PRIVILEGES ON *.* TO 'show'@'localhost'`,
		`GRANT Select ON test.* TO 'show'@'localhost'`,
		`GRANT ALL PRIVILEGES ON test1.* TO 'show'@'localhost'`,
		`GRANT Update ON test.test TO 'show'@'localhost'`}
	c.Assert(testutil.CompareUnorderedStringSlice(gs, expected), IsTrue)

	// Expected behavior: Usage still exists after revoking all privileges
	mustExec(c, se, `REVOKE ALL PRIVILEGES ON *.* FROM 'show'@'localhost'`)
	mustExec(c, se, `REVOKE Select on test.* FROM 'show'@'localhost'`)
	mustExec(c, se, `REVOKE ALL ON test1.* FROM 'show'@'localhost'`)
	mustExec(c, se, `REVOKE UPDATE on test.test FROM 'show'@'localhost'`)
	gs, err = pc.ShowGrants(se, &auth.UserIdentity{Username: "show", Hostname: "localhost"}, nil)
	c.Assert(err, IsNil)
	c.Assert(gs, HasLen, 1)
	c.Assert(gs[0], Equals, `GRANT USAGE ON *.* TO 'show'@'localhost'`)

	// Usage should not exist after dropping the user
	// Which we need privileges to do so!
	ctx.GetSessionVars().User = &auth.UserIdentity{Username: "root", Hostname: "localhost"}
	mustExec(c, se, `DROP USER 'show'@'localhost'`)

	// This should now return an error
	_, err = pc.ShowGrants(se, &auth.UserIdentity{Username: "show", Hostname: "localhost"}, nil)
	c.Assert(err, NotNil)
	// cant show grants for non-existent
	c.Assert(terror.ErrorEqual(err, privileges.ErrNonexistingGrant), IsTrue)

	// Test SHOW GRANTS with USING roles.
	mustExec(c, se, `CREATE ROLE 'r1', 'r2'`)
	mustExec(c, se, `GRANT SELECT ON test.* TO 'r1'`)
	mustExec(c, se, `GRANT INSERT, UPDATE ON test.* TO 'r2'`)
	mustExec(c, se, `CREATE USER 'testrole'@'localhost' IDENTIFIED BY 'u1pass'`)
	mustExec(c, se, `GRANT 'r1', 'r2' TO 'testrole'@'localhost'`)
	gs, err = pc.ShowGrants(se, &auth.UserIdentity{Username: "testrole", Hostname: "localhost"}, nil)
	c.Assert(err, IsNil)
	c.Assert(gs, HasLen, 2)
	roles := make([]*auth.RoleIdentity, 0)
	roles = append(roles, &auth.RoleIdentity{Username: "r2", Hostname: "%"})
	mustExec(c, se, `GRANT DELETE ON test.* TO 'testrole'@'localhost'`)
	gs, err = pc.ShowGrants(se, &auth.UserIdentity{Username: "testrole", Hostname: "localhost"}, roles)
	c.Assert(err, IsNil)
	c.Assert(gs, HasLen, 3)
	roles = append(roles, &auth.RoleIdentity{Username: "r1", Hostname: "%"})
	gs, err = pc.ShowGrants(se, &auth.UserIdentity{Username: "testrole", Hostname: "localhost"}, roles)
	c.Assert(err, IsNil)
	c.Assert(gs, HasLen, 3)
	mustExec(c, se, `GRANT INSERT, DELETE ON test.test TO 'r2'`)
	mustExec(c, se, `create table test.b (id int)`)
	mustExec(c, se, `GRANT UPDATE ON test.b TO 'testrole'@'localhost'`)
	gs, err = pc.ShowGrants(se, &auth.UserIdentity{Username: "testrole", Hostname: "localhost"}, roles)
	c.Assert(err, IsNil)
	c.Assert(gs, HasLen, 5)
	mustExec(c, se, `DROP ROLE 'r1', 'r2'`)
	mustExec(c, se, `DROP USER 'testrole'@'localhost'`)
	mustExec(c, se, `CREATE ROLE 'r1', 'r2'`)
	mustExec(c, se, `GRANT SELECT ON test.* TO 'r2'`)
	mustExec(c, se, `CREATE USER 'testrole'@'localhost' IDENTIFIED BY 'u1pass'`)
	mustExec(c, se, `GRANT 'r1' TO 'testrole'@'localhost'`)
	mustExec(c, se, `GRANT 'r2' TO 'r1'`)
	gs, err = pc.ShowGrants(se, &auth.UserIdentity{Username: "testrole", Hostname: "localhost"}, nil)
	c.Assert(err, IsNil)
	c.Assert(gs, HasLen, 2)
	roles = make([]*auth.RoleIdentity, 0)
	roles = append(roles, &auth.RoleIdentity{Username: "r1", Hostname: "%"})
	gs, err = pc.ShowGrants(se, &auth.UserIdentity{Username: "testrole", Hostname: "localhost"}, roles)
	c.Assert(err, IsNil)
	c.Assert(gs, HasLen, 3)
}

func (s *testPrivilegeSuite) TestShowColumnGrants(c *C) {
	se := newSession(c, s.store, s.dbName)
	mustExec(c, se, `USE test`)
	mustExec(c, se, `CREATE USER 'column'@'%'`)
	mustExec(c, se, `CREATE TABLE column_table (a int, b int, c int)`)
	mustExec(c, se, `GRANT Select(a),Update(a,b),Insert(c) ON test.column_table TO  'column'@'%'`)

	pc := privilege.GetPrivilegeManager(se)
	gs, err := pc.ShowGrants(se, &auth.UserIdentity{Username: "column", Hostname: "%"}, nil)
	c.Assert(err, IsNil)
	c.Assert(strings.Join(gs, " "), Equals, "GRANT USAGE ON *.* TO 'column'@'%' GRANT Select(a), Insert(c), Update(a, b) ON test.column_table TO 'column'@'%'")
}

func (s *testPrivilegeSuite) TestDropTablePriv(c *C) {
	se := newSession(c, s.store, s.dbName)
	ctx, _ := se.(sessionctx.Context)
	mustExec(c, se, `CREATE TABLE todrop(c int);`)
	// ctx.GetSessionVars().User = "root@localhost"
	c.Assert(se.Auth(&auth.UserIdentity{Username: "root", Hostname: "localhost"}, nil, nil), IsTrue)
	mustExec(c, se, `CREATE USER 'drop'@'localhost';`)
	mustExec(c, se, `GRANT Select ON test.todrop TO  'drop'@'localhost';`)

	// ctx.GetSessionVars().User = "drop@localhost"
	c.Assert(se.Auth(&auth.UserIdentity{Username: "drop", Hostname: "localhost"}, nil, nil), IsTrue)
	mustExec(c, se, `SELECT * FROM todrop;`)
	_, err := se.ExecuteInternal(context.Background(), "DROP TABLE todrop;")
	c.Assert(err, NotNil)

	se = newSession(c, s.store, s.dbName)
	ctx.GetSessionVars().User = &auth.UserIdentity{Username: "root", Hostname: "localhost"}
	mustExec(c, se, `GRANT Drop ON test.todrop TO  'drop'@'localhost';`)

	se = newSession(c, s.store, s.dbName)
	ctx.GetSessionVars().User = &auth.UserIdentity{Username: "drop", Hostname: "localhost"}
	mustExec(c, se, `DROP TABLE todrop;`)
}

func (s *testPrivilegeSuite) TestSetPasswdStmt(c *C) {

	se := newSession(c, s.store, s.dbName)

	// high privileged user setting password for other user (passes)
	mustExec(c, se, "CREATE USER 'superuser'")
	mustExec(c, se, "CREATE USER 'nobodyuser'")
	mustExec(c, se, "GRANT ALL ON *.* TO 'superuser'")

	c.Assert(se.Auth(&auth.UserIdentity{Username: "superuser", Hostname: "localhost", AuthUsername: "superuser", AuthHostname: "%"}, nil, nil), IsTrue)
	mustExec(c, se, "SET PASSWORD for 'nobodyuser' = 'newpassword'")
	mustExec(c, se, "SET PASSWORD for 'nobodyuser' = ''")

	// low privileged user trying to set password for other user (fails)
	c.Assert(se.Auth(&auth.UserIdentity{Username: "nobodyuser", Hostname: "localhost", AuthUsername: "nobodyuser", AuthHostname: "%"}, nil, nil), IsTrue)
	_, err := se.ExecuteInternal(context.Background(), "SET PASSWORD for 'superuser' = 'newpassword'")
	c.Assert(err, NotNil)
}

func (s *testPrivilegeSuite) TestSelectViewSecurity(c *C) {
	se := newSession(c, s.store, s.dbName)
	ctx, _ := se.(sessionctx.Context)
	mustExec(c, se, `CREATE TABLE viewsecurity(c int);`)
	// ctx.GetSessionVars().User = "root@localhost"
	c.Assert(se.Auth(&auth.UserIdentity{Username: "root", Hostname: "localhost"}, nil, nil), IsTrue)
	mustExec(c, se, `CREATE USER 'selectusr'@'localhost';`)
	mustExec(c, se, `GRANT CREATE VIEW ON test.* TO  'selectusr'@'localhost';`)
	mustExec(c, se, `GRANT SELECT ON test.viewsecurity TO  'selectusr'@'localhost';`)

	// ctx.GetSessionVars().User = "selectusr@localhost"
	c.Assert(se.Auth(&auth.UserIdentity{Username: "selectusr", Hostname: "localhost"}, nil, nil), IsTrue)
	mustExec(c, se, `SELECT * FROM test.viewsecurity;`)
	mustExec(c, se, `CREATE ALGORITHM = UNDEFINED SQL SECURITY DEFINER VIEW test.selectviewsecurity as select * FROM test.viewsecurity;`)

	se = newSession(c, s.store, s.dbName)
	ctx.GetSessionVars().User = &auth.UserIdentity{Username: "root", Hostname: "localhost"}
	mustExec(c, se, "SELECT * FROM test.selectviewsecurity")
	mustExec(c, se, `REVOKE Select ON test.viewsecurity FROM  'selectusr'@'localhost';`)
	_, err := se.ExecuteInternal(context.Background(), "select * from test.selectviewsecurity")
	c.Assert(err.Error(), Equals, core.ErrViewInvalid.GenWithStackByArgs("test", "selectviewsecurity").Error())
}

func (s *testPrivilegeSuite) TestRoleAdminSecurity(c *C) {
	se := newSession(c, s.store, s.dbName)
	mustExec(c, se, `CREATE USER 'ar1'@'localhost';`)
	mustExec(c, se, `CREATE USER 'ar2'@'localhost';`)
	mustExec(c, se, `GRANT ALL ON *.* to ar1@localhost`)
	defer func() {
		c.Assert(se.Auth(&auth.UserIdentity{Username: "root", Hostname: "%"}, nil, nil), IsTrue)
		mustExec(c, se, "drop user 'ar1'@'localhost'")
		mustExec(c, se, "drop user 'ar2'@'localhost'")
	}()

	c.Assert(se.Auth(&auth.UserIdentity{Username: "ar1", Hostname: "localhost"}, nil, nil), IsTrue)
	mustExec(c, se, `create role r_test1@localhost`)

	c.Assert(se.Auth(&auth.UserIdentity{Username: "ar2", Hostname: "localhost"}, nil, nil), IsTrue)
	_, err := se.ExecuteInternal(context.Background(), `create role r_test2@localhost`)
	c.Assert(terror.ErrorEqual(err, core.ErrSpecificAccessDenied), IsTrue)
}

func (s *testPrivilegeSuite) TestCheckCertBasedAuth(c *C) {
	se := newSession(c, s.store, s.dbName)
	mustExec(c, se, `CREATE USER 'r1'@'localhost';`)
	mustExec(c, se, `CREATE USER 'r2'@'localhost' require none;`)
	mustExec(c, se, `CREATE USER 'r3'@'localhost' require ssl;`)
	mustExec(c, se, `CREATE USER 'r4'@'localhost' require x509;`)
	mustExec(c, se, `CREATE USER 'r5'@'localhost' require issuer '/C=US/ST=California/L=San Francisco/O=PingCAP/OU=TiDB/CN=TiDB admin'
		subject '/C=ZH/ST=Beijing/L=Haidian/O=PingCAP.Inc/OU=TiDB/CN=tester1' cipher 'TLS_AES_128_GCM_SHA256'`)
	mustExec(c, se, `CREATE USER 'r6'@'localhost' require issuer '/C=US/ST=California/L=San Francisco/O=PingCAP/OU=TiDB/CN=TiDB admin'
		subject '/C=ZH/ST=Beijing/L=Haidian/O=PingCAP.Inc/OU=TiDB/CN=tester1'`)
	mustExec(c, se, `CREATE USER 'r7_issuer_only'@'localhost' require issuer '/C=US/ST=California/L=San Francisco/O=PingCAP/OU=TiDB/CN=TiDB admin'`)
	mustExec(c, se, `CREATE USER 'r8_subject_only'@'localhost' require subject '/C=ZH/ST=Beijing/L=Haidian/O=PingCAP.Inc/OU=TiDB/CN=tester1'`)
	mustExec(c, se, `CREATE USER 'r9_subject_disorder'@'localhost' require subject '/ST=Beijing/C=ZH/L=Haidian/O=PingCAP.Inc/OU=TiDB/CN=tester1'`)
	mustExec(c, se, `CREATE USER 'r10_issuer_disorder'@'localhost' require issuer '/ST=California/C=US/L=San Francisco/O=PingCAP/OU=TiDB/CN=TiDB admin'`)
	mustExec(c, se, `CREATE USER 'r11_cipher_only'@'localhost' require cipher 'TLS_AES_256_GCM_SHA384'`)
	mustExec(c, se, `CREATE USER 'r12_old_tidb_user'@'localhost'`)
	mustExec(c, se, "DELETE FROM mysql.global_priv WHERE `user` = 'r12_old_tidb_user' and `host` = 'localhost'")
	mustExec(c, se, `CREATE USER 'r13_broken_user'@'localhost'require issuer '/C=US/ST=California/L=San Francisco/O=PingCAP/OU=TiDB/CN=TiDB admin'
		subject '/C=ZH/ST=Beijing/L=Haidian/O=PingCAP.Inc/OU=TiDB/CN=tester1'`)
	mustExec(c, se, "UPDATE mysql.global_priv set priv = 'abc' where `user` = 'r13_broken_user' and `host` = 'localhost'")
	mustExec(c, se, `CREATE USER 'r14_san_only_pass'@'localhost' require san 'URI:spiffe://mesh.pingcap.com/ns/timesh/sa/me1'`)
	mustExec(c, se, `CREATE USER 'r15_san_only_fail'@'localhost' require san 'URI:spiffe://mesh.pingcap.com/ns/timesh/sa/me2'`)
	mustExec(c, se, "flush privileges")

	defer func() {
		c.Assert(se.Auth(&auth.UserIdentity{Username: "root", Hostname: "%"}, nil, nil), IsTrue)
		mustExec(c, se, "drop user 'r1'@'localhost'")
		mustExec(c, se, "drop user 'r2'@'localhost'")
		mustExec(c, se, "drop user 'r3'@'localhost'")
		mustExec(c, se, "drop user 'r4'@'localhost'")
		mustExec(c, se, "drop user 'r5'@'localhost'")
		mustExec(c, se, "drop user 'r6'@'localhost'")
		mustExec(c, se, "drop user 'r7_issuer_only'@'localhost'")
		mustExec(c, se, "drop user 'r8_subject_only'@'localhost'")
		mustExec(c, se, "drop user 'r9_subject_disorder'@'localhost'")
		mustExec(c, se, "drop user 'r10_issuer_disorder'@'localhost'")
		mustExec(c, se, "drop user 'r11_cipher_only'@'localhost'")
		mustExec(c, se, "drop user 'r12_old_tidb_user'@'localhost'")
		mustExec(c, se, "drop user 'r13_broken_user'@'localhost'")
		mustExec(c, se, "drop user 'r14_san_only_pass'@'localhost'")
		mustExec(c, se, "drop user 'r15_san_only_fail'@'localhost'")
	}()

	// test without ssl or ca
	c.Assert(se.Auth(&auth.UserIdentity{Username: "r1", Hostname: "localhost"}, nil, nil), IsTrue)
	c.Assert(se.Auth(&auth.UserIdentity{Username: "r2", Hostname: "localhost"}, nil, nil), IsTrue)
	c.Assert(se.Auth(&auth.UserIdentity{Username: "r3", Hostname: "localhost"}, nil, nil), IsFalse)
	c.Assert(se.Auth(&auth.UserIdentity{Username: "r4", Hostname: "localhost"}, nil, nil), IsFalse)
	c.Assert(se.Auth(&auth.UserIdentity{Username: "r5", Hostname: "localhost"}, nil, nil), IsFalse)

	// test use ssl without ca
	se.GetSessionVars().TLSConnectionState = &tls.ConnectionState{VerifiedChains: nil}
	c.Assert(se.Auth(&auth.UserIdentity{Username: "r1", Hostname: "localhost"}, nil, nil), IsTrue)
	c.Assert(se.Auth(&auth.UserIdentity{Username: "r2", Hostname: "localhost"}, nil, nil), IsTrue)
	c.Assert(se.Auth(&auth.UserIdentity{Username: "r3", Hostname: "localhost"}, nil, nil), IsTrue)
	c.Assert(se.Auth(&auth.UserIdentity{Username: "r4", Hostname: "localhost"}, nil, nil), IsFalse)
	c.Assert(se.Auth(&auth.UserIdentity{Username: "r5", Hostname: "localhost"}, nil, nil), IsFalse)

	// test use ssl with signed but info wrong ca.
	se.GetSessionVars().TLSConnectionState = &tls.ConnectionState{VerifiedChains: [][]*x509.Certificate{{{}}}}
	c.Assert(se.Auth(&auth.UserIdentity{Username: "r1", Hostname: "localhost"}, nil, nil), IsTrue)
	c.Assert(se.Auth(&auth.UserIdentity{Username: "r2", Hostname: "localhost"}, nil, nil), IsTrue)
	c.Assert(se.Auth(&auth.UserIdentity{Username: "r3", Hostname: "localhost"}, nil, nil), IsTrue)
	c.Assert(se.Auth(&auth.UserIdentity{Username: "r4", Hostname: "localhost"}, nil, nil), IsTrue)
	c.Assert(se.Auth(&auth.UserIdentity{Username: "r5", Hostname: "localhost"}, nil, nil), IsFalse)

	// test a all pass case
	se.GetSessionVars().TLSConnectionState = connectionState(
		pkix.Name{
			Names: []pkix.AttributeTypeAndValue{
				util.MockPkixAttribute(util.Country, "US"),
				util.MockPkixAttribute(util.Province, "California"),
				util.MockPkixAttribute(util.Locality, "San Francisco"),
				util.MockPkixAttribute(util.Organization, "PingCAP"),
				util.MockPkixAttribute(util.OrganizationalUnit, "TiDB"),
				util.MockPkixAttribute(util.CommonName, "TiDB admin"),
			},
		},
		pkix.Name{
			Names: []pkix.AttributeTypeAndValue{
				util.MockPkixAttribute(util.Country, "ZH"),
				util.MockPkixAttribute(util.Province, "Beijing"),
				util.MockPkixAttribute(util.Locality, "Haidian"),
				util.MockPkixAttribute(util.Organization, "PingCAP.Inc"),
				util.MockPkixAttribute(util.OrganizationalUnit, "TiDB"),
				util.MockPkixAttribute(util.CommonName, "tester1"),
			},
		},
		tls.TLS_AES_128_GCM_SHA256, func(cert *x509.Certificate) {
			var url url.URL
			err := url.UnmarshalBinary([]byte("spiffe://mesh.pingcap.com/ns/timesh/sa/me1"))
			c.Assert(err, IsNil)
			cert.URIs = append(cert.URIs, &url)
		})
	c.Assert(se.Auth(&auth.UserIdentity{Username: "r1", Hostname: "localhost"}, nil, nil), IsTrue)
	c.Assert(se.Auth(&auth.UserIdentity{Username: "r2", Hostname: "localhost"}, nil, nil), IsTrue)
	c.Assert(se.Auth(&auth.UserIdentity{Username: "r3", Hostname: "localhost"}, nil, nil), IsTrue)
	c.Assert(se.Auth(&auth.UserIdentity{Username: "r4", Hostname: "localhost"}, nil, nil), IsTrue)
	c.Assert(se.Auth(&auth.UserIdentity{Username: "r5", Hostname: "localhost"}, nil, nil), IsTrue)
	c.Assert(se.Auth(&auth.UserIdentity{Username: "r14_san_only_pass", Hostname: "localhost"}, nil, nil), IsTrue)

	// test require but give nothing
	se.GetSessionVars().TLSConnectionState = nil
	c.Assert(se.Auth(&auth.UserIdentity{Username: "r5", Hostname: "localhost"}, nil, nil), IsFalse)

	// test mismatch cipher
	se.GetSessionVars().TLSConnectionState = connectionState(
		pkix.Name{
			Names: []pkix.AttributeTypeAndValue{
				util.MockPkixAttribute(util.Country, "US"),
				util.MockPkixAttribute(util.Province, "California"),
				util.MockPkixAttribute(util.Locality, "San Francisco"),
				util.MockPkixAttribute(util.Organization, "PingCAP"),
				util.MockPkixAttribute(util.OrganizationalUnit, "TiDB"),
				util.MockPkixAttribute(util.CommonName, "TiDB admin"),
			},
		},
		pkix.Name{
			Names: []pkix.AttributeTypeAndValue{
				util.MockPkixAttribute(util.Country, "ZH"),
				util.MockPkixAttribute(util.Province, "Beijing"),
				util.MockPkixAttribute(util.Locality, "Haidian"),
				util.MockPkixAttribute(util.Organization, "PingCAP.Inc"),
				util.MockPkixAttribute(util.OrganizationalUnit, "TiDB"),
				util.MockPkixAttribute(util.CommonName, "tester1"),
			},
		},
		tls.TLS_AES_256_GCM_SHA384)
	c.Assert(se.Auth(&auth.UserIdentity{Username: "r5", Hostname: "localhost"}, nil, nil), IsFalse)
	c.Assert(se.Auth(&auth.UserIdentity{Username: "r6", Hostname: "localhost"}, nil, nil), IsTrue) // not require cipher
	c.Assert(se.Auth(&auth.UserIdentity{Username: "r11_cipher_only", Hostname: "localhost"}, nil, nil), IsTrue)

	// test only subject or only issuer
	se.GetSessionVars().TLSConnectionState = connectionState(
		pkix.Name{
			Names: []pkix.AttributeTypeAndValue{
				util.MockPkixAttribute(util.Country, "US"),
				util.MockPkixAttribute(util.Province, "California"),
				util.MockPkixAttribute(util.Locality, "San Francisco"),
				util.MockPkixAttribute(util.Organization, "PingCAP"),
				util.MockPkixAttribute(util.OrganizationalUnit, "TiDB"),
				util.MockPkixAttribute(util.CommonName, "TiDB admin"),
			},
		},
		pkix.Name{
			Names: []pkix.AttributeTypeAndValue{
				util.MockPkixAttribute(util.Country, "AZ"),
				util.MockPkixAttribute(util.Province, "Beijing"),
				util.MockPkixAttribute(util.Locality, "Shijingshang"),
				util.MockPkixAttribute(util.Organization, "CAPPing.Inc"),
				util.MockPkixAttribute(util.OrganizationalUnit, "TiDB"),
				util.MockPkixAttribute(util.CommonName, "tester2"),
			},
		},
		tls.TLS_AES_128_GCM_SHA256)
	c.Assert(se.Auth(&auth.UserIdentity{Username: "r7_issuer_only", Hostname: "localhost"}, nil, nil), IsTrue)
	se.GetSessionVars().TLSConnectionState = connectionState(
		pkix.Name{
			Names: []pkix.AttributeTypeAndValue{
				util.MockPkixAttribute(util.Country, "AU"),
				util.MockPkixAttribute(util.Province, "California"),
				util.MockPkixAttribute(util.Locality, "San Francisco"),
				util.MockPkixAttribute(util.Organization, "PingCAP"),
				util.MockPkixAttribute(util.OrganizationalUnit, "TiDB"),
				util.MockPkixAttribute(util.CommonName, "TiDB admin2"),
			},
		},
		pkix.Name{
			Names: []pkix.AttributeTypeAndValue{
				util.MockPkixAttribute(util.Country, "ZH"),
				util.MockPkixAttribute(util.Province, "Beijing"),
				util.MockPkixAttribute(util.Locality, "Haidian"),
				util.MockPkixAttribute(util.Organization, "PingCAP.Inc"),
				util.MockPkixAttribute(util.OrganizationalUnit, "TiDB"),
				util.MockPkixAttribute(util.CommonName, "tester1"),
			},
		},
		tls.TLS_AES_128_GCM_SHA256)
	c.Assert(se.Auth(&auth.UserIdentity{Username: "r8_subject_only", Hostname: "localhost"}, nil, nil), IsTrue)

	// test disorder issuer or subject
	se.GetSessionVars().TLSConnectionState = connectionState(
		pkix.Name{
			Names: []pkix.AttributeTypeAndValue{},
		},
		pkix.Name{
			Names: []pkix.AttributeTypeAndValue{
				util.MockPkixAttribute(util.Country, "ZH"),
				util.MockPkixAttribute(util.Province, "Beijing"),
				util.MockPkixAttribute(util.Locality, "Haidian"),
				util.MockPkixAttribute(util.Organization, "PingCAP.Inc"),
				util.MockPkixAttribute(util.OrganizationalUnit, "TiDB"),
				util.MockPkixAttribute(util.CommonName, "tester1"),
			},
		},
		tls.TLS_AES_128_GCM_SHA256)
	c.Assert(se.Auth(&auth.UserIdentity{Username: "r9_subject_disorder", Hostname: "localhost"}, nil, nil), IsFalse)
	se.GetSessionVars().TLSConnectionState = connectionState(
		pkix.Name{
			Names: []pkix.AttributeTypeAndValue{
				util.MockPkixAttribute(util.Country, "US"),
				util.MockPkixAttribute(util.Province, "California"),
				util.MockPkixAttribute(util.Locality, "San Francisco"),
				util.MockPkixAttribute(util.Organization, "PingCAP"),
				util.MockPkixAttribute(util.OrganizationalUnit, "TiDB"),
				util.MockPkixAttribute(util.CommonName, "TiDB admin"),
			},
		},
		pkix.Name{
			Names: []pkix.AttributeTypeAndValue{},
		},
		tls.TLS_AES_128_GCM_SHA256)
	c.Assert(se.Auth(&auth.UserIdentity{Username: "r10_issuer_disorder", Hostname: "localhost"}, nil, nil), IsFalse)

	// test mismatch san
	c.Assert(se.Auth(&auth.UserIdentity{Username: "r15_san_only_fail", Hostname: "localhost"}, nil, nil), IsFalse)

	// test old data and broken data
	c.Assert(se.Auth(&auth.UserIdentity{Username: "r12_old_tidb_user", Hostname: "localhost"}, nil, nil), IsTrue)
	c.Assert(se.Auth(&auth.UserIdentity{Username: "r13_broken_user", Hostname: "localhost"}, nil, nil), IsFalse)

}

func connectionState(issuer, subject pkix.Name, cipher uint16, opt ...func(c *x509.Certificate)) *tls.ConnectionState {
	cert := &x509.Certificate{Issuer: issuer, Subject: subject}
	for _, o := range opt {
		o(cert)
	}
	return &tls.ConnectionState{
		VerifiedChains: [][]*x509.Certificate{{cert}},
		CipherSuite:    cipher,
	}
}

func (s *testPrivilegeSuite) TestCheckAuthenticate(c *C) {

	se := newSession(c, s.store, s.dbName)
	mustExec(c, se, `CREATE USER 'u1'@'localhost';`)
	mustExec(c, se, `CREATE USER 'u2'@'localhost' identified by 'abc';`)
	mustExec(c, se, `CREATE USER 'u3@example.com'@'localhost';`)
	mustExec(c, se, `CREATE USER u4@localhost;`)

	c.Assert(se.Auth(&auth.UserIdentity{Username: "u1", Hostname: "localhost"}, nil, nil), IsTrue)
	c.Assert(se.Auth(&auth.UserIdentity{Username: "u2", Hostname: "localhost"}, nil, nil), IsFalse)
	salt := []byte{85, 92, 45, 22, 58, 79, 107, 6, 122, 125, 58, 80, 12, 90, 103, 32, 90, 10, 74, 82}
	authentication := []byte{24, 180, 183, 225, 166, 6, 81, 102, 70, 248, 199, 143, 91, 204, 169, 9, 161, 171, 203, 33}
	c.Assert(se.Auth(&auth.UserIdentity{Username: "u2", Hostname: "localhost"}, authentication, salt), IsTrue)
	c.Assert(se.Auth(&auth.UserIdentity{Username: "u3@example.com", Hostname: "localhost"}, nil, nil), IsTrue)
	c.Assert(se.Auth(&auth.UserIdentity{Username: "u4", Hostname: "localhost"}, nil, nil), IsTrue)

	se1 := newSession(c, s.store, s.dbName)
	mustExec(c, se1, "drop user 'u1'@'localhost'")
	mustExec(c, se1, "drop user 'u2'@'localhost'")
	mustExec(c, se1, "drop user 'u3@example.com'@'localhost'")
	mustExec(c, se1, "drop user u4@localhost")

	c.Assert(se.Auth(&auth.UserIdentity{Username: "u1", Hostname: "localhost"}, nil, nil), IsFalse)
	c.Assert(se.Auth(&auth.UserIdentity{Username: "u2", Hostname: "localhost"}, nil, nil), IsFalse)
	c.Assert(se.Auth(&auth.UserIdentity{Username: "u3@example.com", Hostname: "localhost"}, nil, nil), IsFalse)
	c.Assert(se.Auth(&auth.UserIdentity{Username: "u4", Hostname: "localhost"}, nil, nil), IsFalse)

	se2 := newSession(c, s.store, s.dbName)
	mustExec(c, se2, "create role 'r1'@'localhost'")
	mustExec(c, se2, "create role 'r2'@'localhost'")
	mustExec(c, se2, "create role 'r3@example.com'@'localhost'")
	c.Assert(se.Auth(&auth.UserIdentity{Username: "r1", Hostname: "localhost"}, nil, nil), IsFalse)
	c.Assert(se.Auth(&auth.UserIdentity{Username: "r2", Hostname: "localhost"}, nil, nil), IsFalse)
	c.Assert(se.Auth(&auth.UserIdentity{Username: "r3@example.com", Hostname: "localhost"}, nil, nil), IsFalse)

	mustExec(c, se1, "drop user 'r1'@'localhost'")
	mustExec(c, se1, "drop user 'r2'@'localhost'")
	mustExec(c, se1, "drop user 'r3@example.com'@'localhost'")
}

func (s *testPrivilegeSuite) TestUseDB(c *C) {

	se := newSession(c, s.store, s.dbName)
	// high privileged user
	mustExec(c, se, "CREATE USER 'usesuper'")
	mustExec(c, se, "CREATE USER 'usenobody'")
	mustExec(c, se, "GRANT ALL ON *.* TO 'usesuper'")
	// without grant option
	c.Assert(se.Auth(&auth.UserIdentity{Username: "usesuper", Hostname: "localhost", AuthUsername: "usesuper", AuthHostname: "%"}, nil, nil), IsTrue)
	_, e := se.ExecuteInternal(context.Background(), "GRANT SELECT ON mysql.* TO 'usenobody'")
	c.Assert(e, NotNil)
	// with grant option
	se = newSession(c, s.store, s.dbName)
	// high privileged user
	mustExec(c, se, "GRANT ALL ON *.* TO 'usesuper' WITH GRANT OPTION")
	c.Assert(se.Auth(&auth.UserIdentity{Username: "usesuper", Hostname: "localhost", AuthUsername: "usesuper", AuthHostname: "%"}, nil, nil), IsTrue)
	mustExec(c, se, "use mysql")
	// low privileged user
	c.Assert(se.Auth(&auth.UserIdentity{Username: "usenobody", Hostname: "localhost", AuthUsername: "usenobody", AuthHostname: "%"}, nil, nil), IsTrue)
	_, err := se.ExecuteInternal(context.Background(), "use mysql")
	c.Assert(err, NotNil)

	// try again after privilege granted
	c.Assert(se.Auth(&auth.UserIdentity{Username: "usesuper", Hostname: "localhost", AuthUsername: "usesuper", AuthHostname: "%"}, nil, nil), IsTrue)
	mustExec(c, se, "GRANT SELECT ON mysql.* TO 'usenobody'")
	c.Assert(se.Auth(&auth.UserIdentity{Username: "usenobody", Hostname: "localhost", AuthUsername: "usenobody", AuthHostname: "%"}, nil, nil), IsTrue)
	_, err = se.ExecuteInternal(context.Background(), "use mysql")
	c.Assert(err, IsNil)

	// test `use db` for role.
	c.Assert(se.Auth(&auth.UserIdentity{Username: "usesuper", Hostname: "localhost", AuthUsername: "usesuper", AuthHostname: "%"}, nil, nil), IsTrue)
	mustExec(c, se, `CREATE DATABASE app_db`)
	mustExec(c, se, `CREATE ROLE 'app_developer'`)
	mustExec(c, se, `GRANT ALL ON app_db.* TO 'app_developer'`)
	mustExec(c, se, `CREATE USER 'dev'@'localhost'`)
	mustExec(c, se, `GRANT 'app_developer' TO 'dev'@'localhost'`)
	mustExec(c, se, `SET DEFAULT ROLE 'app_developer' TO 'dev'@'localhost'`)
	c.Assert(se.Auth(&auth.UserIdentity{Username: "dev", Hostname: "localhost", AuthUsername: "dev", AuthHostname: "localhost"}, nil, nil), IsTrue)
	_, err = se.ExecuteInternal(context.Background(), "use app_db")
	c.Assert(err, IsNil)
	_, err = se.ExecuteInternal(context.Background(), "use mysql")
	c.Assert(err, NotNil)
}

func (s *testPrivilegeSuite) TestRevokePrivileges(c *C) {
	se := newSession(c, s.store, s.dbName)
	mustExec(c, se, "CREATE USER 'hasgrant'")
	mustExec(c, se, "CREATE USER 'withoutgrant'")
	mustExec(c, se, "GRANT ALL ON *.* TO 'hasgrant'")
	mustExec(c, se, "GRANT ALL ON mysql.* TO 'withoutgrant'")
	// Without grant option
	c.Assert(se.Auth(&auth.UserIdentity{Username: "hasgrant", Hostname: "localhost", AuthUsername: "hasgrant", AuthHostname: "%"}, nil, nil), IsTrue)
	_, e := se.ExecuteInternal(context.Background(), "REVOKE SELECT ON mysql.* FROM 'withoutgrant'")
	c.Assert(e, NotNil)
	// With grant option
	se = newSession(c, s.store, s.dbName)
	mustExec(c, se, "GRANT ALL ON *.* TO 'hasgrant' WITH GRANT OPTION")
	c.Assert(se.Auth(&auth.UserIdentity{Username: "hasgrant", Hostname: "localhost", AuthUsername: "hasgrant", AuthHostname: "%"}, nil, nil), IsTrue)
	mustExec(c, se, "REVOKE SELECT ON mysql.* FROM 'withoutgrant'")
	mustExec(c, se, "REVOKE ALL ON mysql.* FROM withoutgrant")

	// For issue https://github.com/pingcap/tidb/issues/23850
	mustExec(c, se, "CREATE USER u4")
	mustExec(c, se, "GRANT ALL ON *.* TO u4 WITH GRANT OPTION")
	c.Assert(se.Auth(&auth.UserIdentity{Username: "u4", Hostname: "localhost", AuthUsername: "u4", AuthHostname: "%"}, nil, nil), IsTrue)
	mustExec(c, se, "REVOKE ALL ON *.* FROM CURRENT_USER()")
}

func (s *testPrivilegeSuite) TestSetGlobal(c *C) {
	se := newSession(c, s.store, s.dbName)
	mustExec(c, se, `CREATE USER setglobal_a@localhost`)
	mustExec(c, se, `CREATE USER setglobal_b@localhost`)
	mustExec(c, se, `GRANT SUPER ON *.* to setglobal_a@localhost`)

	c.Assert(se.Auth(&auth.UserIdentity{Username: "setglobal_a", Hostname: "localhost"}, nil, nil), IsTrue)
	mustExec(c, se, `set global innodb_commit_concurrency=16`)

	c.Assert(se.Auth(&auth.UserIdentity{Username: "setglobal_b", Hostname: "localhost"}, nil, nil), IsTrue)
	_, err := se.ExecuteInternal(context.Background(), `set global innodb_commit_concurrency=16`)
	c.Assert(terror.ErrorEqual(err, core.ErrSpecificAccessDenied), IsTrue)
}

func (s *testPrivilegeSuite) TestCreateDropUser(c *C) {
	se := newSession(c, s.store, s.dbName)
	mustExec(c, se, `CREATE USER tcd1, tcd2`)
	mustExec(c, se, `GRANT ALL ON *.* to tcd2 WITH GRANT OPTION`)

	// should fail
	c.Assert(se.Auth(&auth.UserIdentity{Username: "tcd1", Hostname: "localhost", AuthUsername: "tcd1", AuthHostname: "%"}, nil, nil), IsTrue)
	_, err := se.ExecuteInternal(context.Background(), `CREATE USER acdc`)
	c.Assert(terror.ErrorEqual(err, core.ErrSpecificAccessDenied), IsTrue)
	_, err = se.ExecuteInternal(context.Background(), `DROP USER tcd2`)
	c.Assert(terror.ErrorEqual(err, core.ErrSpecificAccessDenied), IsTrue)

	// should pass
	c.Assert(se.Auth(&auth.UserIdentity{Username: "tcd2", Hostname: "localhost", AuthUsername: "tcd2", AuthHostname: "%"}, nil, nil), IsTrue)
	mustExec(c, se, `DROP USER tcd1`)
	mustExec(c, se, `CREATE USER tcd1`)

	// should pass
	mustExec(c, se, `GRANT tcd2 TO tcd1`)
	c.Assert(se.Auth(&auth.UserIdentity{Username: "tcd1", Hostname: "localhost", AuthUsername: "tcd1", AuthHostname: "%"}, nil, nil), IsTrue)
	mustExec(c, se, `SET ROLE tcd2;`)
	mustExec(c, se, `CREATE USER tcd3`)
	mustExec(c, se, `DROP USER tcd3`)
}

func (s *testPrivilegeSuite) TestConfigPrivilege(c *C) {
	se := newSession(c, s.store, s.dbName)
	mustExec(c, se, `DROP USER IF EXISTS tcd1`)
	mustExec(c, se, `CREATE USER tcd1`)
	mustExec(c, se, `GRANT ALL ON *.* to tcd1`)
	mustExec(c, se, `DROP USER IF EXISTS tcd2`)
	mustExec(c, se, `CREATE USER tcd2`)
	mustExec(c, se, `GRANT ALL ON *.* to tcd2`)
	mustExec(c, se, `REVOKE CONFIG ON *.* FROM tcd2`)

	c.Assert(se.Auth(&auth.UserIdentity{Username: "tcd1", Hostname: "localhost", AuthHostname: "tcd1", AuthUsername: "%"}, nil, nil), IsTrue)
	mustExec(c, se, `SET CONFIG TIKV testkey="testval"`)
	c.Assert(se.Auth(&auth.UserIdentity{Username: "tcd2", Hostname: "localhost", AuthHostname: "tcd2", AuthUsername: "%"}, nil, nil), IsTrue)
	_, err := se.ExecuteInternal(context.Background(), `SET CONFIG TIKV testkey="testval"`)
	c.Assert(err, ErrorMatches, ".*you need \\(at least one of\\) the CONFIG privilege\\(s\\) for this operation")
	mustExec(c, se, `DROP USER tcd1, tcd2`)
}

func (s *testPrivilegeSuite) TestShowCreateTable(c *C) {
	se := newSession(c, s.store, s.dbName)
	mustExec(c, se, `CREATE USER tsct1, tsct2`)
	mustExec(c, se, `GRANT select ON mysql.* to tsct2`)

	// should fail
	c.Assert(se.Auth(&auth.UserIdentity{Username: "tsct1", Hostname: "localhost", AuthUsername: "tsct1", AuthHostname: "%"}, nil, nil), IsTrue)
	_, err := se.ExecuteInternal(context.Background(), `SHOW CREATE TABLE mysql.user`)
	c.Assert(terror.ErrorEqual(err, core.ErrTableaccessDenied), IsTrue)

	// should pass
	c.Assert(se.Auth(&auth.UserIdentity{Username: "tsct2", Hostname: "localhost", AuthUsername: "tsct2", AuthHostname: "%"}, nil, nil), IsTrue)
	mustExec(c, se, `SHOW CREATE TABLE mysql.user`)
}

func (s *testPrivilegeSuite) TestReplaceAndInsertOnDuplicate(c *C) {
	se := newSession(c, s.store, s.dbName)
	mustExec(c, se, `CREATE USER tr_insert`)
	mustExec(c, se, `CREATE USER tr_update`)
	mustExec(c, se, `CREATE USER tr_delete`)
	mustExec(c, se, `CREATE TABLE t1 (a int primary key, b int)`)
	mustExec(c, se, `GRANT INSERT ON t1 TO tr_insert`)
	mustExec(c, se, `GRANT UPDATE ON t1 TO tr_update`)
	mustExec(c, se, `GRANT DELETE ON t1 TO tr_delete`)

	// Restrict the permission to INSERT only.
	c.Assert(se.Auth(&auth.UserIdentity{Username: "tr_insert", Hostname: "localhost", AuthUsername: "tr_insert", AuthHostname: "%"}, nil, nil), IsTrue)

	// REPLACE requires INSERT + DELETE privileges, having INSERT alone is insufficient.
	_, err := se.ExecuteInternal(context.Background(), `REPLACE INTO t1 VALUES (1, 2)`)
	c.Assert(terror.ErrorEqual(err, core.ErrTableaccessDenied), IsTrue)
	c.Assert(err.Error(), Equals, "[planner:1142]DELETE command denied to user 'tr_insert'@'%' for table 't1'")

	// INSERT ON DUPLICATE requires INSERT + UPDATE privileges, having INSERT alone is insufficient.
	_, err = se.ExecuteInternal(context.Background(), `INSERT INTO t1 VALUES (3, 4) ON DUPLICATE KEY UPDATE b = 5`)
	c.Assert(terror.ErrorEqual(err, core.ErrTableaccessDenied), IsTrue)
	c.Assert(err.Error(), Equals, "[planner:1142]UPDATE command denied to user 'tr_insert'@'%' for table 't1'")

	// Plain INSERT should work.
	mustExec(c, se, `INSERT INTO t1 VALUES (6, 7)`)

	// Also check that having DELETE alone is insufficient for REPLACE.
	c.Assert(se.Auth(&auth.UserIdentity{Username: "tr_delete", Hostname: "localhost", AuthUsername: "tr_delete", AuthHostname: "%"}, nil, nil), IsTrue)
	_, err = se.ExecuteInternal(context.Background(), `REPLACE INTO t1 VALUES (8, 9)`)
	c.Assert(terror.ErrorEqual(err, core.ErrTableaccessDenied), IsTrue)
	c.Assert(err.Error(), Equals, "[planner:1142]INSERT command denied to user 'tr_delete'@'%' for table 't1'")

	// Also check that having UPDATE alone is insufficient for INSERT ON DUPLICATE.
	c.Assert(se.Auth(&auth.UserIdentity{Username: "tr_update", Hostname: "localhost", AuthUsername: "tr_update", AuthHostname: "%"}, nil, nil), IsTrue)
	_, err = se.ExecuteInternal(context.Background(), `INSERT INTO t1 VALUES (10, 11) ON DUPLICATE KEY UPDATE b = 12`)
	c.Assert(terror.ErrorEqual(err, core.ErrTableaccessDenied), IsTrue)
	c.Assert(err.Error(), Equals, "[planner:1142]INSERT command denied to user 'tr_update'@'%' for table 't1'")
}

func (s *testPrivilegeSuite) TestAnalyzeTable(c *C) {

	se := newSession(c, s.store, s.dbName)
	// high privileged user
	mustExec(c, se, "CREATE USER 'asuper'")
	mustExec(c, se, "CREATE USER 'anobody'")
	mustExec(c, se, "GRANT ALL ON *.* TO 'asuper' WITH GRANT OPTION")
	mustExec(c, se, "CREATE DATABASE atest")
	mustExec(c, se, "use atest")
	mustExec(c, se, "CREATE TABLE t1 (a int)")

	c.Assert(se.Auth(&auth.UserIdentity{Username: "asuper", Hostname: "localhost", AuthUsername: "asuper", AuthHostname: "%"}, nil, nil), IsTrue)
	mustExec(c, se, "analyze table mysql.user")
	// low privileged user
	c.Assert(se.Auth(&auth.UserIdentity{Username: "anobody", Hostname: "localhost", AuthUsername: "anobody", AuthHostname: "%"}, nil, nil), IsTrue)
	_, err := se.ExecuteInternal(context.Background(), "analyze table t1")
	c.Assert(terror.ErrorEqual(err, core.ErrTableaccessDenied), IsTrue)
	c.Assert(err.Error(), Equals, "[planner:1142]INSERT command denied to user 'anobody'@'%' for table 't1'")

	_, err = se.ExecuteInternal(context.Background(), "select * from t1")
	c.Assert(err.Error(), Equals, "[planner:1142]SELECT command denied to user 'anobody'@'%' for table 't1'")

	// try again after SELECT privilege granted
	c.Assert(se.Auth(&auth.UserIdentity{Username: "asuper", Hostname: "localhost", AuthUsername: "asuper", AuthHostname: "%"}, nil, nil), IsTrue)
	mustExec(c, se, "GRANT SELECT ON atest.* TO 'anobody'")
	c.Assert(se.Auth(&auth.UserIdentity{Username: "anobody", Hostname: "localhost", AuthUsername: "anobody", AuthHostname: "%"}, nil, nil), IsTrue)
	_, err = se.ExecuteInternal(context.Background(), "analyze table t1")
	c.Assert(terror.ErrorEqual(err, core.ErrTableaccessDenied), IsTrue)
	c.Assert(err.Error(), Equals, "[planner:1142]INSERT command denied to user 'anobody'@'%' for table 't1'")
	// Add INSERT privilege and it should work.
	c.Assert(se.Auth(&auth.UserIdentity{Username: "asuper", Hostname: "localhost", AuthUsername: "asuper", AuthHostname: "%"}, nil, nil), IsTrue)
	mustExec(c, se, "GRANT INSERT ON atest.* TO 'anobody'")
	c.Assert(se.Auth(&auth.UserIdentity{Username: "anobody", Hostname: "localhost", AuthUsername: "anobody", AuthHostname: "%"}, nil, nil), IsTrue)
	_, err = se.ExecuteInternal(context.Background(), "analyze table t1")
	c.Assert(err, IsNil)

}

func (s *testPrivilegeSuite) TestSystemSchema(c *C) {
	// This test tests no privilege check for INFORMATION_SCHEMA database.
	se := newSession(c, s.store, s.dbName)
	mustExec(c, se, `CREATE USER 'u1'@'localhost';`)
	c.Assert(se.Auth(&auth.UserIdentity{Username: "u1", Hostname: "localhost"}, nil, nil), IsTrue)
	mustExec(c, se, `select * from information_schema.tables`)
	mustExec(c, se, `select * from information_schema.key_column_usage`)
	_, err := se.ExecuteInternal(context.Background(), "create table information_schema.t(a int)")
	c.Assert(strings.Contains(err.Error(), "denied to user"), IsTrue)
	_, err = se.ExecuteInternal(context.Background(), "drop table information_schema.tables")
	c.Assert(strings.Contains(err.Error(), "denied to user"), IsTrue)
	_, err = se.ExecuteInternal(context.Background(), "update information_schema.tables set table_name = 'tst' where table_name = 'mysql'")
	c.Assert(strings.Contains(err.Error(), "privilege check"), IsTrue)

	// Test performance_schema.
	mustExec(c, se, `select * from performance_schema.events_statements_summary_by_digest`)
	_, err = se.ExecuteInternal(context.Background(), "drop table performance_schema.events_statements_summary_by_digest")
	c.Assert(strings.Contains(err.Error(), "denied to user"), IsTrue)
	_, err = se.ExecuteInternal(context.Background(), "update performance_schema.events_statements_summary_by_digest set schema_name = 'tst'")
	c.Assert(strings.Contains(err.Error(), "privilege check"), IsTrue)
	_, err = se.ExecuteInternal(context.Background(), "delete from performance_schema.events_statements_summary_by_digest")
	c.Assert(strings.Contains(err.Error(), "DELETE command denied to user"), IsTrue)
	_, err = se.ExecuteInternal(context.Background(), "create table performance_schema.t(a int)")
	c.Assert(err, NotNil)
	c.Assert(strings.Contains(err.Error(), "CREATE command denied"), IsTrue, Commentf(err.Error()))

	// Test metric_schema.
	mustExec(c, se, `select * from metrics_schema.tidb_query_duration`)
	_, err = se.ExecuteInternal(context.Background(), "drop table metrics_schema.tidb_query_duration")
	c.Assert(strings.Contains(err.Error(), "denied to user"), IsTrue)
	_, err = se.ExecuteInternal(context.Background(), "update metrics_schema.tidb_query_duration set instance = 'tst'")
	c.Assert(strings.Contains(err.Error(), "privilege check"), IsTrue)
	_, err = se.ExecuteInternal(context.Background(), "delete from metrics_schema.tidb_query_duration")
	c.Assert(strings.Contains(err.Error(), "DELETE command denied to user"), IsTrue)
	_, err = se.ExecuteInternal(context.Background(), "create table metric_schema.t(a int)")
	c.Assert(err, NotNil)
	c.Assert(strings.Contains(err.Error(), "CREATE command denied"), IsTrue, Commentf(err.Error()))
}

func (s *testPrivilegeSuite) TestAdminCommand(c *C) {
	se := newSession(c, s.store, s.dbName)
	c.Assert(se.Auth(&auth.UserIdentity{Username: "root", Hostname: "localhost"}, nil, nil), IsTrue)
	mustExec(c, se, `CREATE USER 'test_admin'@'localhost';`)
	mustExec(c, se, `CREATE TABLE t(a int)`)

	c.Assert(se.Auth(&auth.UserIdentity{Username: "test_admin", Hostname: "localhost"}, nil, nil), IsTrue)
	_, err := se.ExecuteInternal(context.Background(), "ADMIN SHOW DDL JOBS")
	c.Assert(strings.Contains(err.Error(), "privilege check"), IsTrue)
	_, err = se.ExecuteInternal(context.Background(), "ADMIN CHECK TABLE t")
	c.Assert(strings.Contains(err.Error(), "privilege check"), IsTrue)

	c.Assert(se.Auth(&auth.UserIdentity{Username: "root", Hostname: "localhost"}, nil, nil), IsTrue)
	_, err = se.ExecuteInternal(context.Background(), "ADMIN SHOW DDL JOBS")
	c.Assert(err, IsNil)
}

func (s *testPrivilegeSuite) TestTableNotExistNoPermissions(c *C) {
	se := newSession(c, s.store, s.dbName)
	c.Assert(se.Auth(&auth.UserIdentity{Username: "root", Hostname: "localhost"}, nil, nil), IsTrue)
	mustExec(c, se, `CREATE USER 'testnotexist'@'localhost';`)
	mustExec(c, se, `CREATE DATABASE dbexists`)
	mustExec(c, se, `CREATE TABLE dbexists.t1 (a int)`)

	c.Assert(se.Auth(&auth.UserIdentity{Username: "testnotexist", Hostname: "localhost"}, nil, nil), IsTrue)

	tests := []struct {
		stmt     string
		stmtType string
	}{
		{
			"SELECT * FROM %s.%s",
			"SELECT",
		},
		{
			"SHOW CREATE TABLE %s.%s",
			"SHOW",
		},
		{
			"DELETE FROM %s.%s WHERE a=0",
			"DELETE",
		},
		{
			"DELETE FROM %s.%s",
			"DELETE",
		},
	}

	for _, t := range tests {

		_, err1 := se.ExecuteInternal(context.Background(), fmt.Sprintf(t.stmt, "dbexists", "t1"))
		_, err2 := se.ExecuteInternal(context.Background(), fmt.Sprintf(t.stmt, "dbnotexists", "t1"))

		// Check the error is the same whether table exists or not.
		c.Assert(terror.ErrorEqual(err1, err2), IsTrue)

		// Check it is permission denied, not not found.
		c.Assert(err2.Error(), Equals, fmt.Sprintf("[planner:1142]%s command denied to user 'testnotexist'@'localhost' for table 't1'", t.stmtType))

	}

}

func (s *testPrivilegeSuite) TestLoadDataPrivilege(c *C) {
	// Create file.
	path := "/tmp/load_data_priv.csv"
	fp, err := os.Create(path)
	c.Assert(err, IsNil)
	c.Assert(fp, NotNil)
	defer func() {
		err = fp.Close()
		c.Assert(err, IsNil)
		err = os.Remove(path)
		c.Assert(err, IsNil)
	}()
	_, err = fp.WriteString("1\n")
	c.Assert(err, IsNil)

	se := newSession(c, s.store, s.dbName)
	c.Assert(se.Auth(&auth.UserIdentity{Username: "root", Hostname: "localhost"}, nil, nil), IsTrue)
	mustExec(c, se, `CREATE USER 'test_load'@'localhost';`)
	mustExec(c, se, `CREATE TABLE t_load(a int)`)
	mustExec(c, se, `GRANT SELECT on *.* to 'test_load'@'localhost'`)
	c.Assert(se.Auth(&auth.UserIdentity{Username: "test_load", Hostname: "localhost"}, nil, nil), IsTrue)
	_, err = se.ExecuteInternal(context.Background(), "LOAD DATA LOCAL INFILE '/tmp/load_data_priv.csv' INTO TABLE t_load")
	c.Assert(strings.Contains(err.Error(), "INSERT command denied to user 'test_load'@'localhost' for table 't_load'"), IsTrue)
	c.Assert(se.Auth(&auth.UserIdentity{Username: "root", Hostname: "localhost"}, nil, nil), IsTrue)
	mustExec(c, se, `GRANT INSERT on *.* to 'test_load'@'localhost'`)
	c.Assert(se.Auth(&auth.UserIdentity{Username: "test_load", Hostname: "localhost"}, nil, nil), IsTrue)
	_, err = se.ExecuteInternal(context.Background(), "LOAD DATA LOCAL INFILE '/tmp/load_data_priv.csv' INTO TABLE t_load")
	c.Assert(err, IsNil)
}

func (s *testPrivilegeSuite) TestSelectIntoNoPremissions(c *C) {
	se := newSession(c, s.store, s.dbName)
	mustExec(c, se, `CREATE USER 'nofile'@'localhost';`)
	c.Assert(se.Auth(&auth.UserIdentity{Username: "nofile", Hostname: "localhost"}, nil, nil), IsTrue)
	_, err := se.ExecuteInternal(context.Background(), `select 1 into outfile '/tmp/doesntmatter-no-permissions'`)
	message := "Access denied; you need (at least one of) the FILE privilege(s) for this operation"
	c.Assert(strings.Contains(err.Error(), message), IsTrue)
}

func (s *testPrivilegeSuite) TestGetEncodedPassword(c *C) {
	se := newSession(c, s.store, s.dbName)
	mustExec(c, se, `CREATE USER 'test_encode_u'@'localhost' identified by 'root';`)
	pc := privilege.GetPrivilegeManager(se)
	c.Assert(pc.GetEncodedPassword("test_encode_u", "localhost"), Equals, "*81F5E21E35407D884A6CD4A731AEBFB6AF209E1B")
}

func (s *testPrivilegeSuite) TestAuthHost(c *C) {
	rootSe := newSession(c, s.store, s.dbName)
	se := newSession(c, s.store, s.dbName)
	mustExec(c, rootSe, `CREATE USER 'test_auth_host'@'%';`)
	mustExec(c, rootSe, `GRANT ALL ON *.* TO 'test_auth_host'@'%' WITH GRANT OPTION;`)

	c.Assert(se.Auth(&auth.UserIdentity{Username: "test_auth_host", Hostname: "192.168.0.10"}, nil, nil), IsTrue)
	mustExec(c, se, "CREATE USER 'test_auth_host'@'192.168.%';")
	mustExec(c, se, "GRANT SELECT ON *.* TO 'test_auth_host'@'192.168.%';")

	c.Assert(se.Auth(&auth.UserIdentity{Username: "test_auth_host", Hostname: "192.168.0.10"}, nil, nil), IsTrue)
	_, err := se.ExecuteInternal(context.Background(), "create user test_auth_host_a")
	c.Assert(err, NotNil)

	mustExec(c, rootSe, "DROP USER 'test_auth_host'@'192.168.%';")
	mustExec(c, rootSe, "DROP USER 'test_auth_host'@'%';")
}

func (s *testPrivilegeSuite) TestDefaultRoles(c *C) {
	rootSe := newSession(c, s.store, s.dbName)
	mustExec(c, rootSe, `CREATE USER 'testdefault'@'localhost';`)
	mustExec(c, rootSe, `CREATE ROLE 'testdefault_r1'@'localhost', 'testdefault_r2'@'localhost';`)
	mustExec(c, rootSe, `GRANT 'testdefault_r1'@'localhost', 'testdefault_r2'@'localhost' TO 'testdefault'@'localhost';`)

	se := newSession(c, s.store, s.dbName)
	pc := privilege.GetPrivilegeManager(se)

	ret := pc.GetDefaultRoles("testdefault", "localhost")
	c.Assert(len(ret), Equals, 0)

	mustExec(c, rootSe, `SET DEFAULT ROLE ALL TO 'testdefault'@'localhost';`)
	mustExec(c, rootSe, `flush privileges;`)
	ret = pc.GetDefaultRoles("testdefault", "localhost")
	c.Assert(len(ret), Equals, 2)

	mustExec(c, rootSe, `SET DEFAULT ROLE NONE TO 'testdefault'@'localhost';`)
	mustExec(c, rootSe, `flush privileges;`)
	ret = pc.GetDefaultRoles("testdefault", "localhost")
	c.Assert(len(ret), Equals, 0)
}

func (s *testPrivilegeSuite) TestUserTableConsistency(c *C) {
	tk := testkit.NewTestKit(c, s.store)
	tk.MustExec("create user superadmin")
	tk.MustExec("grant all privileges on *.* to 'superadmin'")

	// GrantPriv is not in AllGlobalPrivs any more, see pingcap/parser#581
	c.Assert(len(mysql.Priv2UserCol), Equals, len(mysql.AllGlobalPrivs)+1)

	var buf bytes.Buffer
	var res bytes.Buffer
	buf.WriteString("select ")
	i := 0
	for _, priv := range mysql.AllGlobalPrivs {
		if i != 0 {
			buf.WriteString(", ")
			res.WriteString(" ")
		}
		buf.WriteString(mysql.Priv2UserCol[priv])
		res.WriteString("Y")
		i++
	}
	buf.WriteString(" from mysql.user where user = 'superadmin'")
	tk.MustQuery(buf.String()).Check(testkit.Rows(res.String()))
}

func (s *testPrivilegeSuite) TestFieldList(c *C) { // Issue #14237 List fields RPC
	se := newSession(c, s.store, s.dbName)
	mustExec(c, se, `CREATE USER 'tableaccess'@'localhost'`)
	mustExec(c, se, `CREATE TABLE fieldlistt1 (a int)`)
	c.Assert(se.Auth(&auth.UserIdentity{Username: "tableaccess", Hostname: "localhost"}, nil, nil), IsTrue)
	_, err := se.FieldList("fieldlistt1")
	message := "SELECT command denied to user 'tableaccess'@'localhost' for table 'fieldlistt1'"
	c.Assert(strings.Contains(err.Error(), message), IsTrue)
}

func mustExec(c *C, se session.Session, sql string) {
	_, err := se.ExecuteInternal(context.Background(), sql)
	c.Assert(err, IsNil)
}

func newStore(c *C, dbPath string) (*domain.Domain, kv.Storage) {
	store, err := mockstore.NewMockStore()
	session.SetSchemaLease(0)
	session.DisableStats4Test()
	c.Assert(err, IsNil)
	dom, err := session.BootstrapSession(store)
	c.Assert(err, IsNil)
	return dom, store
}

func newSession(c *C, store kv.Storage, dbName string) session.Session {
	se, err := session.CreateSession4Test(store)
	c.Assert(err, IsNil)
	mustExec(c, se, "create database if not exists "+dbName)
	mustExec(c, se, "use "+dbName)
	return se
}

func (s *testPrivilegeSuite) TestDynamicPrivs(c *C) {
	rootSe := newSession(c, s.store, s.dbName)
	mustExec(c, rootSe, "CREATE USER notsuper")
	mustExec(c, rootSe, "CREATE USER otheruser")
	mustExec(c, rootSe, "CREATE ROLE anyrolename")
	mustExec(c, rootSe, "SET tidb_enable_dynamic_privileges=1")

	se := newSession(c, s.store, s.dbName)
	c.Assert(se.Auth(&auth.UserIdentity{Username: "notsuper", Hostname: "%"}, nil, nil), IsTrue)
	mustExec(c, se, "SET tidb_enable_dynamic_privileges=1")

	// test SYSTEM_VARIABLES_ADMIN
	_, err := se.ExecuteInternal(context.Background(), "SET GLOBAL wait_timeout = 86400")
	c.Assert(err.Error(), Equals, "[planner:1227]Access denied; you need (at least one of) the SUPER or SYSTEM_VARIABLES_ADMIN privilege(s) for this operation")
	mustExec(c, rootSe, "GRANT SYSTEM_VARIABLES_admin ON *.* TO notsuper")
	mustExec(c, se, "SET GLOBAL wait_timeout = 86400")

	// test ROLE_ADMIN
	_, err = se.ExecuteInternal(context.Background(), "GRANT anyrolename TO otheruser")
	c.Assert(err.Error(), Equals, "[planner:1227]Access denied; you need (at least one of) the SUPER or ROLE_ADMIN privilege(s) for this operation")
	mustExec(c, rootSe, "GRANT ROLE_ADMIN ON *.* TO notsuper")
	mustExec(c, se, "GRANT anyrolename TO otheruser")

	// revoke SYSTEM_VARIABLES_ADMIN, confirm it is dropped
	mustExec(c, rootSe, "REVOKE SYSTEM_VARIABLES_AdmIn ON *.* FROM notsuper")
	_, err = se.ExecuteInternal(context.Background(), "SET GLOBAL wait_timeout = 86000")
	c.Assert(err.Error(), Equals, "[planner:1227]Access denied; you need (at least one of) the SUPER or SYSTEM_VARIABLES_ADMIN privilege(s) for this operation")

	// grant super, confirm that it is also a substitute for SYSTEM_VARIABLES_ADMIN
	mustExec(c, rootSe, "GRANT SUPER ON *.* TO notsuper")
	mustExec(c, se, "SET GLOBAL wait_timeout = 86400")

	// revoke SUPER, assign SYSTEM_VARIABLES_ADMIN to anyrolename.
	// confirm that a dynamic privilege can be inherited from a role.
	mustExec(c, rootSe, "REVOKE SUPER ON *.* FROM notsuper")
	mustExec(c, rootSe, "GRANT SYSTEM_VARIABLES_AdmIn ON *.* TO anyrolename")
	mustExec(c, rootSe, "GRANT anyrolename TO notsuper")

	// It's not a default role, this should initially fail:
	_, err = se.ExecuteInternal(context.Background(), "SET GLOBAL wait_timeout = 86400")
	c.Assert(err.Error(), Equals, "[planner:1227]Access denied; you need (at least one of) the SUPER or SYSTEM_VARIABLES_ADMIN privilege(s) for this operation")
	mustExec(c, se, "SET ROLE anyrolename")
	mustExec(c, se, "SET GLOBAL wait_timeout = 87000")
}

func (s *testPrivilegeSuite) TestDynamicGrantOption(c *C) {
	rootSe := newSession(c, s.store, s.dbName)
	mustExec(c, rootSe, "CREATE USER varuser1")
	mustExec(c, rootSe, "CREATE USER varuser2")
	mustExec(c, rootSe, "CREATE USER varuser3")
	mustExec(c, rootSe, "SET tidb_enable_dynamic_privileges=1")

	mustExec(c, rootSe, "GRANT SYSTEM_VARIABLES_ADMIN ON *.* TO varuser1")
	mustExec(c, rootSe, "GRANT SYSTEM_VARIABLES_ADMIN ON *.* TO varuser2 WITH GRANT OPTION")

	se1 := newSession(c, s.store, s.dbName)
	mustExec(c, se1, "SET tidb_enable_dynamic_privileges=1")

	c.Assert(se1.Auth(&auth.UserIdentity{Username: "varuser1", Hostname: "%"}, nil, nil), IsTrue)
	_, err := se1.ExecuteInternal(context.Background(), "GRANT SYSTEM_VARIABLES_ADMIN ON *.* TO varuser3")
	c.Assert(err.Error(), Equals, "[planner:1227]Access denied; you need (at least one of) the GRANT OPTION privilege(s) for this operation")

	se2 := newSession(c, s.store, s.dbName)
	mustExec(c, se2, "SET tidb_enable_dynamic_privileges=1")

	c.Assert(se2.Auth(&auth.UserIdentity{Username: "varuser2", Hostname: "%"}, nil, nil), IsTrue)
	mustExec(c, se2, "GRANT SYSTEM_VARIABLES_ADMIN ON *.* TO varuser3")
}

func (s *testPrivilegeSuite) TestSecurityEnhancedModeRestrictedTables(c *C) {
	// This provides an integration test of the tests in util/security/security_test.go
	cloudAdminSe := newSession(c, s.store, s.dbName)
	mustExec(c, cloudAdminSe, "CREATE USER cloudadmin")
	mustExec(c, cloudAdminSe, "SET tidb_enable_dynamic_privileges=1")
	mustExec(c, cloudAdminSe, "GRANT RESTRICTED_TABLES_ADMIN, SELECT ON *.* to cloudadmin")
	mustExec(c, cloudAdminSe, "GRANT CREATE ON mysql.* to cloudadmin")
	mustExec(c, cloudAdminSe, "CREATE USER uroot")
	mustExec(c, cloudAdminSe, "GRANT ALL ON *.* to uroot WITH GRANT OPTION") // A "MySQL" all powerful user.
	c.Assert(cloudAdminSe.Auth(&auth.UserIdentity{Username: "cloudadmin", Hostname: "%"}, nil, nil), IsTrue)
	urootSe := newSession(c, s.store, s.dbName)
	mustExec(c, urootSe, "SET tidb_enable_dynamic_privileges=1")
	c.Assert(urootSe.Auth(&auth.UserIdentity{Username: "uroot", Hostname: "%"}, nil, nil), IsTrue)

	sem.Enable()
	defer sem.Disable()

	_, err := urootSe.ExecuteInternal(context.Background(), "use metrics_schema")
	c.Assert(err.Error(), Equals, "[executor:1044]Access denied for user 'uroot'@'%' to database 'metrics_schema'")

	_, err = urootSe.ExecuteInternal(context.Background(), "SELECT * FROM metrics_schema.uptime")
	c.Assert(err.Error(), Equals, "[planner:1142]SELECT command denied to user 'uroot'@'%' for table 'uptime'")

	_, err = urootSe.ExecuteInternal(context.Background(), "CREATE TABLE mysql.abcd (a int)")
	c.Assert(err.Error(), Equals, "[planner:1142]CREATE command denied to user 'uroot'@'%' for table 'abcd'")

	mustExec(c, cloudAdminSe, "USE metrics_schema")
	mustExec(c, cloudAdminSe, "SELECT * FROM metrics_schema.uptime")
	mustExec(c, cloudAdminSe, "CREATE TABLE mysql.abcd (a int)")
}

func (s *testPrivilegeSuite) TestSecurityEnhancedModeInfoschema(c *C) {
	tk := testkit.NewTestKit(c, s.store)
	tk.MustExec("CREATE USER uroot1, uroot2, uroot3")
	tk.MustExec("GRANT SUPER ON *.* to uroot1 WITH GRANT OPTION") // super not process
	tk.MustExec("SET tidb_enable_dynamic_privileges=1")
	tk.MustExec("GRANT SUPER, PROCESS, RESTRICTED_TABLES_ADMIN ON *.* to uroot2 WITH GRANT OPTION")
	tk.Se.Auth(&auth.UserIdentity{
		Username:     "uroot1",
		Hostname:     "localhost",
		AuthUsername: "uroot",
		AuthHostname: "%",
	}, nil, nil)

	sem.Enable()
	defer sem.Disable()

	// Even though we have super, we still can't read protected information from tidb_servers_info, cluster_* tables
	tk.MustQuery(`SELECT COUNT(*) FROM information_schema.tidb_servers_info WHERE ip IS NOT NULL`).Check(testkit.Rows("0"))
	tk.MustQuery(`SELECT COUNT(*) FROM information_schema.cluster_info WHERE status_address IS NOT NULL`).Check(testkit.Rows("0"))
	// 36 = a UUID. Normally it is an IP address.
	tk.MustQuery(`SELECT COUNT(*) FROM information_schema.CLUSTER_STATEMENTS_SUMMARY WHERE length(instance) != 36`).Check(testkit.Rows("0"))

	// That is unless we have the RESTRICTED_TABLES_ADMIN privilege
	tk.Se.Auth(&auth.UserIdentity{
		Username:     "uroot2",
		Hostname:     "localhost",
		AuthUsername: "uroot",
		AuthHostname: "%",
	}, nil, nil)

	// flip from is NOT NULL etc
	tk.MustQuery(`SELECT COUNT(*) FROM information_schema.tidb_servers_info WHERE ip IS NULL`).Check(testkit.Rows("0"))
	tk.MustQuery(`SELECT COUNT(*) FROM information_schema.cluster_info WHERE status_address IS NULL`).Check(testkit.Rows("0"))
	tk.MustQuery(`SELECT COUNT(*) FROM information_schema.CLUSTER_STATEMENTS_SUMMARY WHERE length(instance) = 36`).Check(testkit.Rows("0"))
}

func (s *testPrivilegeSuite) TestSecurityEnhancedModeStatusVars(c *C) {
	// Without TiKV the status var list does not include tidb_gc_leader_desc
	// So we can only test that the dynamic privilege is grantable.
	// We will have to use an integration test to run SHOW STATUS LIKE 'tidb_gc_leader_desc'
	// and verify if it appears.
	tk := testkit.NewTestKit(c, s.store)
	tk.MustExec("CREATE USER unostatus, ustatus")
	tk.MustExec("SET tidb_enable_dynamic_privileges=1")
	tk.MustExec("GRANT RESTRICTED_STATUS_ADMIN ON *.* to ustatus")
	tk.Se.Auth(&auth.UserIdentity{
		Username:     "unostatus",
		Hostname:     "localhost",
		AuthUsername: "uroot",
		AuthHostname: "%",
	}, nil, nil)
}

<<<<<<< HEAD
func (s *testPrivilegeSuite) TestRenameUser(c *C) {
	rootSe := newSession(c, s.store, s.dbName)
	mustExec(c, rootSe, "DROP USER IF EXISTS 'ru1'@'localhost'")
	mustExec(c, rootSe, "DROP USER IF EXISTS ru3")
	mustExec(c, rootSe, "DROP USER IF EXISTS ru6@localhost")
	mustExec(c, rootSe, "CREATE USER 'ru1'@'localhost'")
	mustExec(c, rootSe, "CREATE USER ru3")
	mustExec(c, rootSe, "CREATE USER ru6@localhost")
	se1 := newSession(c, s.store, s.dbName)
	c.Assert(se1.Auth(&auth.UserIdentity{Username: "ru1", Hostname: "localhost"}, nil, nil), IsTrue)

	// Check privileges (need CREATE USER)
	_, err := se1.ExecuteInternal(context.Background(), "RENAME USER ru3 TO ru4")
	c.Assert(err, ErrorMatches, ".*Access denied; you need .at least one of. the CREATE USER privilege.s. for this operation")
	mustExec(c, rootSe, "GRANT UPDATE ON mysql.user TO 'ru1'@'localhost'")
	_, err = se1.ExecuteInternal(context.Background(), "RENAME USER ru3 TO ru4")
	c.Assert(err, ErrorMatches, ".*Access denied; you need .at least one of. the CREATE USER privilege.s. for this operation")
	mustExec(c, rootSe, "GRANT CREATE USER ON *.* TO 'ru1'@'localhost'")
	_, err = se1.ExecuteInternal(context.Background(), "RENAME USER ru3 TO ru4")
	c.Assert(err, IsNil)

	// Test a few single rename (both Username and Hostname)
	_, err = se1.ExecuteInternal(context.Background(), "RENAME USER 'ru4'@'%' TO 'ru3'@'localhost'")
	c.Assert(err, IsNil)
	_, err = se1.ExecuteInternal(context.Background(), "RENAME USER 'ru3'@'localhost' TO 'ru3'@'%'")
	c.Assert(err, IsNil)
	// Including negative tests, i.e. non existing from user and existing to user
	_, err = rootSe.ExecuteInternal(context.Background(), "RENAME USER ru3 TO ru1@localhost")
	c.Assert(err, ErrorMatches, ".*Operation RENAME USER failed for ru3@%.*")
	_, err = se1.ExecuteInternal(context.Background(), "RENAME USER ru4 TO ru5@localhost")
	c.Assert(err, ErrorMatches, ".*Operation RENAME USER failed for ru4@%.*")
	_, err = se1.ExecuteInternal(context.Background(), "RENAME USER ru3 TO ru3")
	c.Assert(err, ErrorMatches, ".*Operation RENAME USER failed for ru3@%.*")
	_, err = se1.ExecuteInternal(context.Background(), "RENAME USER ru3 TO ru5@localhost, ru4 TO ru7")
	c.Assert(err, ErrorMatches, ".*Operation RENAME USER failed for ru4@%.*")
	_, err = se1.ExecuteInternal(context.Background(), "RENAME USER ru3 TO ru5@localhost, ru6@localhost TO ru1@localhost")
	c.Assert(err, ErrorMatches, ".*Operation RENAME USER failed for ru6@localhost.*")

	// Test multi rename, this is a full swap of ru3 and ru6, i.e. need to read its previous state in the same transaction.
	_, err = se1.ExecuteInternal(context.Background(), "RENAME USER 'ru3' TO 'ru3_tmp', ru6@localhost TO ru3, 'ru3_tmp' to ru6@localhost")
	c.Assert(err, IsNil)

	// Cleanup
	mustExec(c, rootSe, "DROP USER ru6@localhost")
	mustExec(c, rootSe, "DROP USER ru3")
	mustExec(c, rootSe, "DROP USER 'ru1'@'localhost'")
=======
func (s *testPrivilegeSuite) TestSecurityEnhancedModeSysVars(c *C) {
	tk := testkit.NewTestKit(c, s.store)
	tk.MustExec("CREATE USER svroot1, svroot2")
	tk.MustExec("GRANT SUPER ON *.* to svroot1 WITH GRANT OPTION")
	tk.MustExec("SET tidb_enable_dynamic_privileges=1")
	tk.MustExec("GRANT SUPER, RESTRICTED_VARIABLES_ADMIN ON *.* to svroot2")

	sem.Enable()
	defer sem.Disable()

	// svroot1 has SUPER but in SEM will be restricted
	tk.Se.Auth(&auth.UserIdentity{
		Username:     "svroot1",
		Hostname:     "localhost",
		AuthUsername: "uroot",
		AuthHostname: "%",
	}, nil, nil)

	tk.MustQuery(`SHOW VARIABLES LIKE 'tidb_force_priority'`).Check(testkit.Rows())
	tk.MustQuery(`SHOW GLOBAL VARIABLES LIKE 'tidb_enable_telemetry'`).Check(testkit.Rows())

	_, err := tk.Exec("SET tidb_force_priority = 'NO_PRIORITY'")
	c.Assert(err.Error(), Equals, "[planner:1227]Access denied; you need (at least one of) the RESTRICTED_VARIABLES_ADMIN privilege(s) for this operation")
	_, err = tk.Exec("SET GLOBAL tidb_enable_telemetry = OFF")
	c.Assert(err.Error(), Equals, "[planner:1227]Access denied; you need (at least one of) the RESTRICTED_VARIABLES_ADMIN privilege(s) for this operation")

	_, err = tk.Exec("SELECT @@session.tidb_force_priority")
	c.Assert(err.Error(), Equals, "[planner:1227]Access denied; you need (at least one of) the RESTRICTED_VARIABLES_ADMIN privilege(s) for this operation")
	_, err = tk.Exec("SELECT @@global.tidb_enable_telemetry")
	c.Assert(err.Error(), Equals, "[planner:1227]Access denied; you need (at least one of) the RESTRICTED_VARIABLES_ADMIN privilege(s) for this operation")

	tk.Se.Auth(&auth.UserIdentity{
		Username:     "svroot2",
		Hostname:     "localhost",
		AuthUsername: "uroot",
		AuthHostname: "%",
	}, nil, nil)

	tk.MustQuery(`SHOW VARIABLES LIKE 'tidb_force_priority'`).Check(testkit.Rows("tidb_force_priority NO_PRIORITY"))
	tk.MustQuery(`SHOW GLOBAL VARIABLES LIKE 'tidb_enable_telemetry'`).Check(testkit.Rows("tidb_enable_telemetry ON"))

	// should not actually make any change.
	tk.MustExec("SET tidb_force_priority = 'NO_PRIORITY'")
	tk.MustExec("SET GLOBAL tidb_enable_telemetry = ON")

	tk.MustQuery(`SELECT @@session.tidb_force_priority`).Check(testkit.Rows("NO_PRIORITY"))
	tk.MustQuery(`SELECT @@global.tidb_enable_telemetry`).Check(testkit.Rows("1"))
>>>>>>> 44830b91
}

// TestViewDefiner tests that default roles are correctly applied in the algorithm definer
// See: https://github.com/pingcap/tidb/issues/24414
func (s *testPrivilegeSuite) TestViewDefiner(c *C) {
	tk := testkit.NewTestKit(c, s.store)
	tk.MustExec("CREATE DATABASE issue24414")
	tk.MustExec("USE issue24414")
	tk.MustExec(`create table table1(
		col1 int,
		col2 int,
		col3 int
		)`)
	tk.MustExec(`insert into table1 values (1,1,1),(2,2,2)`)
	tk.MustExec(`CREATE ROLE 'ACL-mobius-admin'`)
	tk.MustExec(`CREATE USER 'mobius-admin'`)
	tk.MustExec(`CREATE USER 'mobius-admin-no-role'`)
	tk.MustExec(`GRANT Select,Insert,Update,Delete,Create,Drop,Alter,Index,Create View,Show View ON issue24414.* TO 'ACL-mobius-admin'@'%'`)
	tk.MustExec(`GRANT Select,Insert,Update,Delete,Create,Drop,Alter,Index,Create View,Show View ON issue24414.* TO 'mobius-admin-no-role'@'%'`)
	tk.MustExec(`GRANT 'ACL-mobius-admin'@'%' to 'mobius-admin'@'%'`)
	tk.MustExec(`SET DEFAULT ROLE ALL TO 'mobius-admin'`)
	// create tables
	tk.MustExec(`CREATE ALGORITHM = UNDEFINED DEFINER = 'mobius-admin'@'127.0.0.1' SQL SECURITY DEFINER VIEW test_view (col1 , col2 , col3) AS SELECT * from table1`)
	tk.MustExec(`CREATE ALGORITHM = UNDEFINED DEFINER = 'mobius-admin-no-role'@'127.0.0.1' SQL SECURITY DEFINER VIEW test_view2 (col1 , col2 , col3) AS SELECT * from table1`)

	// all examples should work
	tk.MustExec("select * from test_view")
	tk.MustExec("select * from test_view2")
}

func (s *testPrivilegeSuite) TestSecurityEnhancedModeRestrictedUsers(c *C) {
	tk := testkit.NewTestKit(c, s.store)
	tk.MustExec("CREATE USER ruroot1, ruroot2, ruroot3")
	tk.MustExec("CREATE ROLE notimportant")
	tk.MustExec("GRANT SUPER, CREATE USER ON *.* to ruroot1 WITH GRANT OPTION")
	tk.MustExec("SET tidb_enable_dynamic_privileges=1")
	tk.MustExec("GRANT SUPER, RESTRICTED_USER_ADMIN,  CREATE USER  ON *.* to ruroot2 WITH GRANT OPTION")
	tk.MustExec("GRANT RESTRICTED_USER_ADMIN ON *.* to ruroot3")
	tk.MustExec("GRANT notimportant TO ruroot2, ruroot3")

	sem.Enable()
	defer sem.Disable()

	stmts := []string{
		"SET PASSWORD for ruroot3 = 'newpassword'",
		"REVOKE notimportant FROM ruroot3",
		"REVOKE SUPER ON *.* FROM ruroot3",
		"DROP USER ruroot3",
	}

	// ruroot1 has SUPER but in SEM will be restricted
	tk.Se.Auth(&auth.UserIdentity{
		Username:     "ruroot1",
		Hostname:     "localhost",
		AuthUsername: "uroot",
		AuthHostname: "%",
	}, nil, nil)

	for _, stmt := range stmts {
		err := tk.ExecToErr(stmt)
		c.Assert(err.Error(), Equals, "[planner:1227]Access denied; you need (at least one of) the RESTRICTED_USER_ADMIN privilege(s) for this operation")
	}

	// Switch to ruroot2, it should be permitted
	tk.Se.Auth(&auth.UserIdentity{
		Username:     "ruroot2",
		Hostname:     "localhost",
		AuthUsername: "uroot",
		AuthHostname: "%",
	}, nil, nil)

	for _, stmt := range stmts {
		err := tk.ExecToErr(stmt)
		c.Assert(err, IsNil)
	}
}

func (s *testPrivilegeSuite) TestDynamicPrivsRegistration(c *C) {
	se := newSession(c, s.store, s.dbName)
	pm := privilege.GetPrivilegeManager(se)

	count := len(privileges.GetDynamicPrivileges())

	c.Assert(pm.IsDynamicPrivilege("ACDC_ADMIN"), IsFalse)
	privileges.RegisterDynamicPrivilege("ACDC_ADMIN")
	c.Assert(pm.IsDynamicPrivilege("ACDC_ADMIN"), IsTrue)
	c.Assert(len(privileges.GetDynamicPrivileges()), Equals, count+1)
}<|MERGE_RESOLUTION|>--- conflicted
+++ resolved
@@ -1400,7 +1400,6 @@
 	}, nil, nil)
 }
 
-<<<<<<< HEAD
 func (s *testPrivilegeSuite) TestRenameUser(c *C) {
 	rootSe := newSession(c, s.store, s.dbName)
 	mustExec(c, rootSe, "DROP USER IF EXISTS 'ru1'@'localhost'")
@@ -1447,7 +1446,8 @@
 	mustExec(c, rootSe, "DROP USER ru6@localhost")
 	mustExec(c, rootSe, "DROP USER ru3")
 	mustExec(c, rootSe, "DROP USER 'ru1'@'localhost'")
-=======
+}
+
 func (s *testPrivilegeSuite) TestSecurityEnhancedModeSysVars(c *C) {
 	tk := testkit.NewTestKit(c, s.store)
 	tk.MustExec("CREATE USER svroot1, svroot2")
@@ -1495,7 +1495,6 @@
 
 	tk.MustQuery(`SELECT @@session.tidb_force_priority`).Check(testkit.Rows("NO_PRIORITY"))
 	tk.MustQuery(`SELECT @@global.tidb_enable_telemetry`).Check(testkit.Rows("1"))
->>>>>>> 44830b91
 }
 
 // TestViewDefiner tests that default roles are correctly applied in the algorithm definer
