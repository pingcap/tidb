--- conflicted
+++ resolved
@@ -2515,18 +2515,29 @@
 	tk.MustExec("DROP DATABASE create_tmp_table_db")
 }
 
-<<<<<<< HEAD
 func TestRevokeSecondSyntax(t *testing.T) {
-=======
+	t.Parallel()
+	store, clean := newStore(t)
+	defer clean()
+
+	tk := testkit.NewTestKit(t, store)
+	tk.Session().Auth(&auth.UserIdentity{
+		Username: "root",
+		Hostname: "localhost",
+	}, nil, nil)
+
+	tk.MustExec(`drop user if exists ss1;`)
+	tk.MustExec(`create user ss1;`)
+	tk.MustExec(`revoke all privileges, grant option from ss1;`)
+	tk.MustQuery("show grants for ss1").Check(testkit.Rows("GRANT USAGE ON *.* TO 'ss1'@'%'"))
+}
+
 func TestGrantEvent(t *testing.T) {
->>>>>>> 48079985
 	t.Parallel()
 	store, clean := newStore(t)
 	defer clean()
 
 	tk := testkit.NewTestKit(t, store)
-<<<<<<< HEAD
-=======
 	tk.MustExec("CREATE DATABASE event_db")
 	tk.MustExec("USE event_db")
 	tk.MustExec("CREATE USER u1")
@@ -2534,18 +2545,10 @@
 	tk.MustExec("GRANT EVENT on event_db.* to u1")
 	tk.MustExec("GRANT EVENT on *.* to u1")
 	// Must set a session user to avoid null pointer dereferencing
->>>>>>> 48079985
 	tk.Session().Auth(&auth.UserIdentity{
 		Username: "root",
 		Hostname: "localhost",
 	}, nil, nil)
-<<<<<<< HEAD
-
-	tk.MustExec(`drop user if exists ss1;`)
-	tk.MustExec(`create user ss1;`)
-	tk.MustExec(`revoke all privileges, grant option from ss1;`)
-	tk.MustQuery("show grants for ss1").Check(testkit.Rows("GRANT USAGE ON *.* TO 'ss1'@'%'"))
-=======
 	tk.MustQuery("SHOW GRANTS FOR u1").Check(testkit.Rows(
 		`GRANT EVENT ON *.* TO 'u1'@'%'`,
 		`GRANT EVENT ON event_db.* TO 'u1'@'%'`))
@@ -2577,5 +2580,4 @@
 		`GRANT CREATE ROUTINE,ALTER ROUTINE ON routine_db.* TO 'u1'@'%'`))
 	tk.MustExec("DROP USER u1")
 	tk.MustExec("DROP DATABASE routine_db")
->>>>>>> 48079985
 }