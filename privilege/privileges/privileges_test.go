// Copyright 2015 PingCAP, Inc.
//
// Licensed under the Apache License, Version 2.0 (the "License");
// you may not use this file except in compliance with the License.
// You may obtain a copy of the License at
//
//     http://www.apache.org/licenses/LICENSE-2.0
//
// Unless required by applicable law or agreed to in writing, software
// distributed under the License is distributed on an "AS IS" BASIS,
// See the License for the specific language governing permissions and
// limitations under the License.

package privileges_test

import (
	"bytes"
	"context"
	"crypto/tls"
	"crypto/x509"
	"crypto/x509/pkix"
	"fmt"
	"net/url"
	"os"
	"strings"
	"testing"

	. "github.com/pingcap/check"
	"github.com/pingcap/parser/auth"
	"github.com/pingcap/parser/mysql"
	"github.com/pingcap/parser/terror"
	"github.com/pingcap/tidb/domain"
	"github.com/pingcap/tidb/kv"
	"github.com/pingcap/tidb/planner/core"
	"github.com/pingcap/tidb/privilege"
	"github.com/pingcap/tidb/privilege/privileges"
	"github.com/pingcap/tidb/session"
	"github.com/pingcap/tidb/sessionctx"
	"github.com/pingcap/tidb/store/mockstore"
	"github.com/pingcap/tidb/util"
	"github.com/pingcap/tidb/util/sem"
	"github.com/pingcap/tidb/util/testkit"
	"github.com/pingcap/tidb/util/testleak"
	"github.com/pingcap/tidb/util/testutil"
)

func TestT(t *testing.T) {
	CustomVerboseFlag = true
	TestingT(t)
}

var _ = Suite(&testPrivilegeSuite{})

type testPrivilegeSuite struct {
	store  kv.Storage
	dom    *domain.Domain
	dbName string

	createDBSQL              string
	createDB1SQL             string
	dropDBSQL                string
	useDBSQL                 string
	createTableSQL           string
	createSystemDBSQL        string
	createUserTableSQL       string
	createDBPrivTableSQL     string
	createTablePrivTableSQL  string
	createColumnPrivTableSQL string
}

func (s *testPrivilegeSuite) SetUpSuite(c *C) {
	testleak.BeforeTest()
	s.dbName = "test"
	s.dom, s.store = newStore(c, s.dbName)
}

func (s *testPrivilegeSuite) TearDownSuite(c *C) {
	s.dom.Close()
	s.store.Close()
	testleak.AfterTest(c)()
}

func (s *testPrivilegeSuite) SetUpTest(c *C) {
	se := newSession(c, s.store, s.dbName)
	s.createDBSQL = fmt.Sprintf("create database if not exists %s;", s.dbName)
	s.createDB1SQL = fmt.Sprintf("create database if not exists %s1;", s.dbName)
	s.dropDBSQL = fmt.Sprintf("drop database if exists %s;", s.dbName)
	s.useDBSQL = fmt.Sprintf("use %s;", s.dbName)
	s.createTableSQL = `CREATE TABLE test(id INT NOT NULL DEFAULT 1, name varchar(255), PRIMARY KEY(id));`

	mustExec(c, se, s.createDBSQL)
	mustExec(c, se, s.createDB1SQL) // create database test1
	mustExec(c, se, s.useDBSQL)
	mustExec(c, se, s.createTableSQL)

	s.createSystemDBSQL = fmt.Sprintf("create database if not exists %s;", mysql.SystemDB)
	s.createUserTableSQL = session.CreateUserTable
	s.createDBPrivTableSQL = session.CreateDBPrivTable
	s.createTablePrivTableSQL = session.CreateTablePrivTable
	s.createColumnPrivTableSQL = session.CreateColumnPrivTable

	mustExec(c, se, s.createSystemDBSQL)
	mustExec(c, se, s.createUserTableSQL)
	mustExec(c, se, s.createDBPrivTableSQL)
	mustExec(c, se, s.createTablePrivTableSQL)
	mustExec(c, se, s.createColumnPrivTableSQL)
}

func (s *testPrivilegeSuite) TearDownTest(c *C) {
	// drop db
	se := newSession(c, s.store, s.dbName)
	mustExec(c, se, s.dropDBSQL)
}

func (s *testPrivilegeSuite) TestCheckDBPrivilege(c *C) {
	rootSe := newSession(c, s.store, s.dbName)
	mustExec(c, rootSe, `CREATE USER 'testcheck'@'localhost';`)
	mustExec(c, rootSe, `CREATE USER 'testcheck_tmp'@'localhost';`)

	se := newSession(c, s.store, s.dbName)
	activeRoles := make([]*auth.RoleIdentity, 0)
	c.Assert(se.Auth(&auth.UserIdentity{Username: "testcheck", Hostname: "localhost"}, nil, nil), IsTrue)
	pc := privilege.GetPrivilegeManager(se)
	c.Assert(pc.RequestVerification(activeRoles, "test", "", "", mysql.SelectPriv), IsFalse)

	mustExec(c, rootSe, `GRANT SELECT ON *.* TO  'testcheck'@'localhost';`)
	c.Assert(pc.RequestVerification(activeRoles, "test", "", "", mysql.SelectPriv), IsTrue)
	c.Assert(pc.RequestVerification(activeRoles, "test", "", "", mysql.UpdatePriv), IsFalse)

	mustExec(c, rootSe, `GRANT Update ON test.* TO  'testcheck'@'localhost';`)
	c.Assert(pc.RequestVerification(activeRoles, "test", "", "", mysql.UpdatePriv), IsTrue)

	activeRoles = append(activeRoles, &auth.RoleIdentity{Username: "testcheck", Hostname: "localhost"})
	mustExec(c, rootSe, `GRANT 'testcheck'@'localhost' TO 'testcheck_tmp'@'localhost';`)
	se2 := newSession(c, s.store, s.dbName)
	c.Assert(se2.Auth(&auth.UserIdentity{Username: "testcheck_tmp", Hostname: "localhost"}, nil, nil), IsTrue)
	pc = privilege.GetPrivilegeManager(se2)
	c.Assert(pc.RequestVerification(activeRoles, "test", "", "", mysql.SelectPriv), IsTrue)
	c.Assert(pc.RequestVerification(activeRoles, "test", "", "", mysql.UpdatePriv), IsTrue)
}

func (s *testPrivilegeSuite) TestCheckPointGetDBPrivilege(c *C) {
	rootSe := newSession(c, s.store, s.dbName)
	mustExec(c, rootSe, `CREATE USER 'tester'@'localhost';`)
	mustExec(c, rootSe, `GRANT SELECT,UPDATE ON test.* TO  'tester'@'localhost';`)
	mustExec(c, rootSe, `flush privileges;`)
	mustExec(c, rootSe, `create database test2`)
	mustExec(c, rootSe, `create table test2.t(id int, v int, primary key(id))`)
	mustExec(c, rootSe, `insert into test2.t(id, v) values(1, 1)`)

	se := newSession(c, s.store, s.dbName)
	c.Assert(se.Auth(&auth.UserIdentity{Username: "tester", Hostname: "localhost"}, nil, nil), IsTrue)
	mustExec(c, se, `use test;`)
	_, err := se.ExecuteInternal(context.Background(), `select * from test2.t where id = 1`)
	c.Assert(terror.ErrorEqual(err, core.ErrTableaccessDenied), IsTrue)
	_, err = se.ExecuteInternal(context.Background(), "update test2.t set v = 2 where id = 1")
	c.Assert(terror.ErrorEqual(err, core.ErrTableaccessDenied), IsTrue)
}

func (s *testPrivilegeSuite) TestIssue22946(c *C) {
	rootSe := newSession(c, s.store, s.dbName)
	mustExec(c, rootSe, "create database db1;")
	mustExec(c, rootSe, "create database db2;")
	mustExec(c, rootSe, "use test;")
	mustExec(c, rootSe, "create table a(id int);")
	mustExec(c, rootSe, "use db1;")
	mustExec(c, rootSe, "create table a(id int primary key,name varchar(20));")
	mustExec(c, rootSe, "use db2;")
	mustExec(c, rootSe, "create table b(id int primary key,address varchar(50));")
	mustExec(c, rootSe, "CREATE USER 'delTest'@'localhost';")
	mustExec(c, rootSe, "grant all on db1.* to delTest@'localhost';")
	mustExec(c, rootSe, "grant all on db2.* to delTest@'localhost';")
	mustExec(c, rootSe, "grant select on test.* to delTest@'localhost';")
	mustExec(c, rootSe, "flush privileges;")

	se := newSession(c, s.store, s.dbName)
	c.Assert(se.Auth(&auth.UserIdentity{Username: "delTest", Hostname: "localhost"}, nil, nil), IsTrue)
	_, err := se.ExecuteInternal(context.Background(), `delete from db1.a as A where exists(select 1 from db2.b as B where A.id = B.id);`)
	c.Assert(err, IsNil)
	mustExec(c, rootSe, "use db1;")
	_, err = se.ExecuteInternal(context.Background(), "delete from test.a as A;")
	c.Assert(terror.ErrorEqual(err, core.ErrTableaccessDenied), IsTrue)
}

func (s *testPrivilegeSuite) TestCheckTablePrivilege(c *C) {
	rootSe := newSession(c, s.store, s.dbName)
	mustExec(c, rootSe, `CREATE USER 'test1'@'localhost';`)
	mustExec(c, rootSe, `CREATE USER 'test1_tmp'@'localhost';`)

	se := newSession(c, s.store, s.dbName)
	activeRoles := make([]*auth.RoleIdentity, 0)
	c.Assert(se.Auth(&auth.UserIdentity{Username: "test1", Hostname: "localhost"}, nil, nil), IsTrue)
	pc := privilege.GetPrivilegeManager(se)
	c.Assert(pc.RequestVerification(activeRoles, "test", "test", "", mysql.SelectPriv), IsFalse)

	mustExec(c, rootSe, `GRANT SELECT ON *.* TO  'test1'@'localhost';`)
	c.Assert(pc.RequestVerification(activeRoles, "test", "test", "", mysql.SelectPriv), IsTrue)
	c.Assert(pc.RequestVerification(activeRoles, "test", "test", "", mysql.UpdatePriv), IsFalse)

	mustExec(c, rootSe, `GRANT Update ON test.* TO  'test1'@'localhost';`)
	c.Assert(pc.RequestVerification(activeRoles, "test", "test", "", mysql.UpdatePriv), IsTrue)
	c.Assert(pc.RequestVerification(activeRoles, "test", "test", "", mysql.IndexPriv), IsFalse)

	activeRoles = append(activeRoles, &auth.RoleIdentity{Username: "test1", Hostname: "localhost"})
	se2 := newSession(c, s.store, s.dbName)
	mustExec(c, rootSe, `GRANT 'test1'@'localhost' TO 'test1_tmp'@'localhost';`)
	c.Assert(se2.Auth(&auth.UserIdentity{Username: "test1_tmp", Hostname: "localhost"}, nil, nil), IsTrue)
	pc2 := privilege.GetPrivilegeManager(se2)
	c.Assert(pc2.RequestVerification(activeRoles, "test", "test", "", mysql.SelectPriv), IsTrue)
	c.Assert(pc2.RequestVerification(activeRoles, "test", "test", "", mysql.UpdatePriv), IsTrue)
	c.Assert(pc2.RequestVerification(activeRoles, "test", "test", "", mysql.IndexPriv), IsFalse)

	mustExec(c, rootSe, `GRANT Index ON test.test TO  'test1'@'localhost';`)
	c.Assert(pc.RequestVerification(activeRoles, "test", "test", "", mysql.IndexPriv), IsTrue)
	c.Assert(pc2.RequestVerification(activeRoles, "test", "test", "", mysql.IndexPriv), IsTrue)
}

func (s *testPrivilegeSuite) TestCheckViewPrivilege(c *C) {
	rootSe := newSession(c, s.store, s.dbName)
	mustExec(c, rootSe, `CREATE USER 'vuser'@'localhost';`)
	mustExec(c, rootSe, `CREATE VIEW v AS SELECT * FROM test;`)

	se := newSession(c, s.store, s.dbName)
	activeRoles := make([]*auth.RoleIdentity, 0)
	c.Assert(se.Auth(&auth.UserIdentity{Username: "vuser", Hostname: "localhost"}, nil, nil), IsTrue)
	pc := privilege.GetPrivilegeManager(se)
	c.Assert(pc.RequestVerification(activeRoles, "test", "v", "", mysql.SelectPriv), IsFalse)

	mustExec(c, rootSe, `GRANT SELECT ON test.v TO 'vuser'@'localhost';`)
	c.Assert(pc.RequestVerification(activeRoles, "test", "v", "", mysql.SelectPriv), IsTrue)
	c.Assert(pc.RequestVerification(activeRoles, "test", "v", "", mysql.ShowViewPriv), IsFalse)

	mustExec(c, rootSe, `GRANT SHOW VIEW ON test.v TO 'vuser'@'localhost';`)
	c.Assert(pc.RequestVerification(activeRoles, "test", "v", "", mysql.SelectPriv), IsTrue)
	c.Assert(pc.RequestVerification(activeRoles, "test", "v", "", mysql.ShowViewPriv), IsTrue)
}

func (s *testPrivilegeSuite) TestCheckPrivilegeWithRoles(c *C) {
	rootSe := newSession(c, s.store, s.dbName)
	mustExec(c, rootSe, `CREATE USER 'test_role'@'localhost';`)
	mustExec(c, rootSe, `CREATE ROLE r_1, r_2, r_3;`)
	mustExec(c, rootSe, `GRANT r_1, r_2, r_3 TO 'test_role'@'localhost';`)

	se := newSession(c, s.store, s.dbName)
	c.Assert(se.Auth(&auth.UserIdentity{Username: "test_role", Hostname: "localhost"}, nil, nil), IsTrue)
	mustExec(c, se, `SET ROLE r_1, r_2;`)
	mustExec(c, rootSe, `SET DEFAULT ROLE r_1 TO 'test_role'@'localhost';`)

	mustExec(c, rootSe, `GRANT SELECT ON test.* TO r_1;`)
	pc := privilege.GetPrivilegeManager(se)
	activeRoles := se.GetSessionVars().ActiveRoles
	c.Assert(pc.RequestVerification(activeRoles, "test", "", "", mysql.SelectPriv), IsTrue)
	c.Assert(pc.RequestVerification(activeRoles, "test", "", "", mysql.UpdatePriv), IsFalse)
	mustExec(c, rootSe, `GRANT UPDATE ON test.* TO r_2;`)
	c.Assert(pc.RequestVerification(activeRoles, "test", "", "", mysql.UpdatePriv), IsTrue)

	mustExec(c, se, `SET ROLE NONE;`)
	c.Assert(len(se.GetSessionVars().ActiveRoles), Equals, 0)
	mustExec(c, se, `SET ROLE DEFAULT;`)
	c.Assert(len(se.GetSessionVars().ActiveRoles), Equals, 1)
	mustExec(c, se, `SET ROLE ALL;`)
	c.Assert(len(se.GetSessionVars().ActiveRoles), Equals, 3)
	mustExec(c, se, `SET ROLE ALL EXCEPT r_1, r_2;`)
	c.Assert(len(se.GetSessionVars().ActiveRoles), Equals, 1)
}

func (s *testPrivilegeSuite) TestShowGrants(c *C) {
	se := newSession(c, s.store, s.dbName)
	ctx, _ := se.(sessionctx.Context)
	mustExec(c, se, `CREATE USER 'show'@'localhost' identified by '123';`)
	mustExec(c, se, `GRANT Index ON *.* TO  'show'@'localhost';`)
	pc := privilege.GetPrivilegeManager(se)

	gs, err := pc.ShowGrants(se, &auth.UserIdentity{Username: "show", Hostname: "localhost"}, nil)
	c.Assert(err, IsNil)
	c.Assert(gs, HasLen, 1)
	c.Assert(gs[0], Equals, `GRANT Index ON *.* TO 'show'@'localhost'`)

	mustExec(c, se, `GRANT Select ON *.* TO  'show'@'localhost';`)
	gs, err = pc.ShowGrants(se, &auth.UserIdentity{Username: "show", Hostname: "localhost"}, nil)
	c.Assert(err, IsNil)
	c.Assert(gs, HasLen, 1)
	c.Assert(gs[0], Equals, `GRANT Select,Index ON *.* TO 'show'@'localhost'`)

	// The order of privs is the same with AllGlobalPrivs
	mustExec(c, se, `GRANT Update ON *.* TO  'show'@'localhost';`)
	gs, err = pc.ShowGrants(se, &auth.UserIdentity{Username: "show", Hostname: "localhost"}, nil)
	c.Assert(err, IsNil)
	c.Assert(gs, HasLen, 1)
	c.Assert(gs[0], Equals, `GRANT Select,Update,Index ON *.* TO 'show'@'localhost'`)

	// All privileges
	mustExec(c, se, `GRANT ALL ON *.* TO  'show'@'localhost';`)
	gs, err = pc.ShowGrants(se, &auth.UserIdentity{Username: "show", Hostname: "localhost"}, nil)
	c.Assert(err, IsNil)
	c.Assert(gs, HasLen, 1)
	c.Assert(gs[0], Equals, `GRANT ALL PRIVILEGES ON *.* TO 'show'@'localhost'`)

	// All privileges with grant option
	mustExec(c, se, `GRANT ALL ON *.* TO 'show'@'localhost' WITH GRANT OPTION;`)
	gs, err = pc.ShowGrants(se, &auth.UserIdentity{Username: "show", Hostname: "localhost"}, nil)
	c.Assert(err, IsNil)
	c.Assert(gs, HasLen, 1)
	c.Assert(gs[0], Equals, `GRANT ALL PRIVILEGES ON *.* TO 'show'@'localhost' WITH GRANT OPTION`)

	// Revoke grant option
	mustExec(c, se, `REVOKE GRANT OPTION ON *.* FROM 'show'@'localhost';`)
	gs, err = pc.ShowGrants(se, &auth.UserIdentity{Username: "show", Hostname: "localhost"}, nil)
	c.Assert(err, IsNil)
	c.Assert(gs, HasLen, 1)
	c.Assert(gs[0], Equals, `GRANT ALL PRIVILEGES ON *.* TO 'show'@'localhost'`)

	// Add db scope privileges
	mustExec(c, se, `GRANT Select ON test.* TO  'show'@'localhost';`)
	gs, err = pc.ShowGrants(se, &auth.UserIdentity{Username: "show", Hostname: "localhost"}, nil)
	c.Assert(err, IsNil)
	c.Assert(gs, HasLen, 2)
	expected := []string{`GRANT ALL PRIVILEGES ON *.* TO 'show'@'localhost'`,
		`GRANT Select ON test.* TO 'show'@'localhost'`}
	c.Assert(testutil.CompareUnorderedStringSlice(gs, expected), IsTrue)

	mustExec(c, se, `GRANT Index ON test1.* TO  'show'@'localhost';`)
	gs, err = pc.ShowGrants(se, &auth.UserIdentity{Username: "show", Hostname: "localhost"}, nil)
	c.Assert(err, IsNil)
	c.Assert(gs, HasLen, 3)
	expected = []string{`GRANT ALL PRIVILEGES ON *.* TO 'show'@'localhost'`,
		`GRANT Select ON test.* TO 'show'@'localhost'`,
		`GRANT Index ON test1.* TO 'show'@'localhost'`}
	c.Assert(testutil.CompareUnorderedStringSlice(gs, expected), IsTrue)

	mustExec(c, se, `GRANT ALL ON test1.* TO  'show'@'localhost';`)
	gs, err = pc.ShowGrants(se, &auth.UserIdentity{Username: "show", Hostname: "localhost"}, nil)
	c.Assert(err, IsNil)
	c.Assert(gs, HasLen, 3)
	expected = []string{`GRANT ALL PRIVILEGES ON *.* TO 'show'@'localhost'`,
		`GRANT Select ON test.* TO 'show'@'localhost'`,
		`GRANT ALL PRIVILEGES ON test1.* TO 'show'@'localhost'`}
	c.Assert(testutil.CompareUnorderedStringSlice(gs, expected), IsTrue)

	// Add table scope privileges
	mustExec(c, se, `GRANT Update ON test.test TO  'show'@'localhost';`)
	gs, err = pc.ShowGrants(se, &auth.UserIdentity{Username: "show", Hostname: "localhost"}, nil)
	c.Assert(err, IsNil)
	c.Assert(gs, HasLen, 4)
	expected = []string{`GRANT ALL PRIVILEGES ON *.* TO 'show'@'localhost'`,
		`GRANT Select ON test.* TO 'show'@'localhost'`,
		`GRANT ALL PRIVILEGES ON test1.* TO 'show'@'localhost'`,
		`GRANT Update ON test.test TO 'show'@'localhost'`}
	c.Assert(testutil.CompareUnorderedStringSlice(gs, expected), IsTrue)

	// Expected behavior: Usage still exists after revoking all privileges
	mustExec(c, se, `REVOKE ALL PRIVILEGES ON *.* FROM 'show'@'localhost'`)
	mustExec(c, se, `REVOKE Select on test.* FROM 'show'@'localhost'`)
	mustExec(c, se, `REVOKE ALL ON test1.* FROM 'show'@'localhost'`)
	mustExec(c, se, `REVOKE UPDATE on test.test FROM 'show'@'localhost'`)
	gs, err = pc.ShowGrants(se, &auth.UserIdentity{Username: "show", Hostname: "localhost"}, nil)
	c.Assert(err, IsNil)
	c.Assert(gs, HasLen, 1)
	c.Assert(gs[0], Equals, `GRANT USAGE ON *.* TO 'show'@'localhost'`)

	// Usage should not exist after dropping the user
	// Which we need privileges to do so!
	ctx.GetSessionVars().User = &auth.UserIdentity{Username: "root", Hostname: "localhost"}
	mustExec(c, se, `DROP USER 'show'@'localhost'`)

	// This should now return an error
	_, err = pc.ShowGrants(se, &auth.UserIdentity{Username: "show", Hostname: "localhost"}, nil)
	c.Assert(err, NotNil)
	// cant show grants for non-existent
	c.Assert(terror.ErrorEqual(err, privileges.ErrNonexistingGrant), IsTrue)

	// Test SHOW GRANTS with USING roles.
	mustExec(c, se, `CREATE ROLE 'r1', 'r2'`)
	mustExec(c, se, `GRANT SELECT ON test.* TO 'r1'`)
	mustExec(c, se, `GRANT INSERT, UPDATE ON test.* TO 'r2'`)
	mustExec(c, se, `CREATE USER 'testrole'@'localhost' IDENTIFIED BY 'u1pass'`)
	mustExec(c, se, `GRANT 'r1', 'r2' TO 'testrole'@'localhost'`)
	gs, err = pc.ShowGrants(se, &auth.UserIdentity{Username: "testrole", Hostname: "localhost"}, nil)
	c.Assert(err, IsNil)
	c.Assert(gs, HasLen, 2)
	roles := make([]*auth.RoleIdentity, 0)
	roles = append(roles, &auth.RoleIdentity{Username: "r2", Hostname: "%"})
	mustExec(c, se, `GRANT DELETE ON test.* TO 'testrole'@'localhost'`)
	gs, err = pc.ShowGrants(se, &auth.UserIdentity{Username: "testrole", Hostname: "localhost"}, roles)
	c.Assert(err, IsNil)
	c.Assert(gs, HasLen, 3)
	roles = append(roles, &auth.RoleIdentity{Username: "r1", Hostname: "%"})
	gs, err = pc.ShowGrants(se, &auth.UserIdentity{Username: "testrole", Hostname: "localhost"}, roles)
	c.Assert(err, IsNil)
	c.Assert(gs, HasLen, 3)
	mustExec(c, se, `GRANT INSERT, DELETE ON test.test TO 'r2'`)
	mustExec(c, se, `create table test.b (id int)`)
	mustExec(c, se, `GRANT UPDATE ON test.b TO 'testrole'@'localhost'`)
	gs, err = pc.ShowGrants(se, &auth.UserIdentity{Username: "testrole", Hostname: "localhost"}, roles)
	c.Assert(err, IsNil)
	c.Assert(gs, HasLen, 5)
	mustExec(c, se, `DROP ROLE 'r1', 'r2'`)
	mustExec(c, se, `DROP USER 'testrole'@'localhost'`)
	mustExec(c, se, `CREATE ROLE 'r1', 'r2'`)
	mustExec(c, se, `GRANT SELECT ON test.* TO 'r2'`)
	mustExec(c, se, `CREATE USER 'testrole'@'localhost' IDENTIFIED BY 'u1pass'`)
	mustExec(c, se, `GRANT 'r1' TO 'testrole'@'localhost'`)
	mustExec(c, se, `GRANT 'r2' TO 'r1'`)
	gs, err = pc.ShowGrants(se, &auth.UserIdentity{Username: "testrole", Hostname: "localhost"}, nil)
	c.Assert(err, IsNil)
	c.Assert(gs, HasLen, 2)
	roles = make([]*auth.RoleIdentity, 0)
	roles = append(roles, &auth.RoleIdentity{Username: "r1", Hostname: "%"})
	gs, err = pc.ShowGrants(se, &auth.UserIdentity{Username: "testrole", Hostname: "localhost"}, roles)
	c.Assert(err, IsNil)
	c.Assert(gs, HasLen, 3)
}

func (s *testPrivilegeSuite) TestShowColumnGrants(c *C) {
	se := newSession(c, s.store, s.dbName)
	mustExec(c, se, `USE test`)
	mustExec(c, se, `CREATE USER 'column'@'%'`)
	mustExec(c, se, `CREATE TABLE column_table (a int, b int, c int)`)
	mustExec(c, se, `GRANT Select(a),Update(a,b),Insert(c) ON test.column_table TO  'column'@'%'`)

	pc := privilege.GetPrivilegeManager(se)
	gs, err := pc.ShowGrants(se, &auth.UserIdentity{Username: "column", Hostname: "%"}, nil)
	c.Assert(err, IsNil)
	c.Assert(strings.Join(gs, " "), Equals, "GRANT USAGE ON *.* TO 'column'@'%' GRANT Select(a), Insert(c), Update(a, b) ON test.column_table TO 'column'@'%'")
}

func (s *testPrivilegeSuite) TestDropTablePriv(c *C) {
	se := newSession(c, s.store, s.dbName)
	ctx, _ := se.(sessionctx.Context)
	mustExec(c, se, `CREATE TABLE todrop(c int);`)
	// ctx.GetSessionVars().User = "root@localhost"
	c.Assert(se.Auth(&auth.UserIdentity{Username: "root", Hostname: "localhost"}, nil, nil), IsTrue)
	mustExec(c, se, `CREATE USER 'drop'@'localhost';`)
	mustExec(c, se, `GRANT Select ON test.todrop TO  'drop'@'localhost';`)

	// ctx.GetSessionVars().User = "drop@localhost"
	c.Assert(se.Auth(&auth.UserIdentity{Username: "drop", Hostname: "localhost"}, nil, nil), IsTrue)
	mustExec(c, se, `SELECT * FROM todrop;`)
	_, err := se.ExecuteInternal(context.Background(), "DROP TABLE todrop;")
	c.Assert(err, NotNil)

	se = newSession(c, s.store, s.dbName)
	ctx.GetSessionVars().User = &auth.UserIdentity{Username: "root", Hostname: "localhost"}
	mustExec(c, se, `GRANT Drop ON test.todrop TO  'drop'@'localhost';`)

	se = newSession(c, s.store, s.dbName)
	ctx.GetSessionVars().User = &auth.UserIdentity{Username: "drop", Hostname: "localhost"}
	mustExec(c, se, `DROP TABLE todrop;`)
}

func (s *testPrivilegeSuite) TestSetPasswdStmt(c *C) {

	se := newSession(c, s.store, s.dbName)

	// high privileged user setting password for other user (passes)
	mustExec(c, se, "CREATE USER 'superuser'")
	mustExec(c, se, "CREATE USER 'nobodyuser'")
	mustExec(c, se, "GRANT ALL ON *.* TO 'superuser'")

	c.Assert(se.Auth(&auth.UserIdentity{Username: "superuser", Hostname: "localhost", AuthUsername: "superuser", AuthHostname: "%"}, nil, nil), IsTrue)
	mustExec(c, se, "SET PASSWORD for 'nobodyuser' = 'newpassword'")
	mustExec(c, se, "SET PASSWORD for 'nobodyuser' = ''")

	// low privileged user trying to set password for other user (fails)
	c.Assert(se.Auth(&auth.UserIdentity{Username: "nobodyuser", Hostname: "localhost", AuthUsername: "nobodyuser", AuthHostname: "%"}, nil, nil), IsTrue)
	_, err := se.ExecuteInternal(context.Background(), "SET PASSWORD for 'superuser' = 'newpassword'")
	c.Assert(err, NotNil)
}

func (s *testPrivilegeSuite) TestSelectViewSecurity(c *C) {
	se := newSession(c, s.store, s.dbName)
	ctx, _ := se.(sessionctx.Context)
	mustExec(c, se, `CREATE TABLE viewsecurity(c int);`)
	// ctx.GetSessionVars().User = "root@localhost"
	c.Assert(se.Auth(&auth.UserIdentity{Username: "root", Hostname: "localhost"}, nil, nil), IsTrue)
	mustExec(c, se, `CREATE USER 'selectusr'@'localhost';`)
	mustExec(c, se, `GRANT CREATE VIEW ON test.* TO  'selectusr'@'localhost';`)
	mustExec(c, se, `GRANT SELECT ON test.viewsecurity TO  'selectusr'@'localhost';`)

	// ctx.GetSessionVars().User = "selectusr@localhost"
	c.Assert(se.Auth(&auth.UserIdentity{Username: "selectusr", Hostname: "localhost"}, nil, nil), IsTrue)
	mustExec(c, se, `SELECT * FROM test.viewsecurity;`)
	mustExec(c, se, `CREATE ALGORITHM = UNDEFINED SQL SECURITY DEFINER VIEW test.selectviewsecurity as select * FROM test.viewsecurity;`)

	se = newSession(c, s.store, s.dbName)
	ctx.GetSessionVars().User = &auth.UserIdentity{Username: "root", Hostname: "localhost"}
	mustExec(c, se, "SELECT * FROM test.selectviewsecurity")
	mustExec(c, se, `REVOKE Select ON test.viewsecurity FROM  'selectusr'@'localhost';`)
	_, err := se.ExecuteInternal(context.Background(), "select * from test.selectviewsecurity")
	c.Assert(err.Error(), Equals, core.ErrViewInvalid.GenWithStackByArgs("test", "selectviewsecurity").Error())
}

func (s *testPrivilegeSuite) TestRoleAdminSecurity(c *C) {
	se := newSession(c, s.store, s.dbName)
	mustExec(c, se, `CREATE USER 'ar1'@'localhost';`)
	mustExec(c, se, `CREATE USER 'ar2'@'localhost';`)
	mustExec(c, se, `GRANT ALL ON *.* to ar1@localhost`)
	defer func() {
		c.Assert(se.Auth(&auth.UserIdentity{Username: "root", Hostname: "%"}, nil, nil), IsTrue)
		mustExec(c, se, "drop user 'ar1'@'localhost'")
		mustExec(c, se, "drop user 'ar2'@'localhost'")
	}()

	c.Assert(se.Auth(&auth.UserIdentity{Username: "ar1", Hostname: "localhost"}, nil, nil), IsTrue)
	mustExec(c, se, `create role r_test1@localhost`)

	c.Assert(se.Auth(&auth.UserIdentity{Username: "ar2", Hostname: "localhost"}, nil, nil), IsTrue)
	_, err := se.ExecuteInternal(context.Background(), `create role r_test2@localhost`)
	c.Assert(terror.ErrorEqual(err, core.ErrSpecificAccessDenied), IsTrue)
}

func (s *testPrivilegeSuite) TestCheckCertBasedAuth(c *C) {
	se := newSession(c, s.store, s.dbName)
	mustExec(c, se, `CREATE USER 'r1'@'localhost';`)
	mustExec(c, se, `CREATE USER 'r2'@'localhost' require none;`)
	mustExec(c, se, `CREATE USER 'r3'@'localhost' require ssl;`)
	mustExec(c, se, `CREATE USER 'r4'@'localhost' require x509;`)
	mustExec(c, se, `CREATE USER 'r5'@'localhost' require issuer '/C=US/ST=California/L=San Francisco/O=PingCAP/OU=TiDB/CN=TiDB admin'
		subject '/C=ZH/ST=Beijing/L=Haidian/O=PingCAP.Inc/OU=TiDB/CN=tester1' cipher 'TLS_AES_128_GCM_SHA256'`)
	mustExec(c, se, `CREATE USER 'r6'@'localhost' require issuer '/C=US/ST=California/L=San Francisco/O=PingCAP/OU=TiDB/CN=TiDB admin'
		subject '/C=ZH/ST=Beijing/L=Haidian/O=PingCAP.Inc/OU=TiDB/CN=tester1'`)
	mustExec(c, se, `CREATE USER 'r7_issuer_only'@'localhost' require issuer '/C=US/ST=California/L=San Francisco/O=PingCAP/OU=TiDB/CN=TiDB admin'`)
	mustExec(c, se, `CREATE USER 'r8_subject_only'@'localhost' require subject '/C=ZH/ST=Beijing/L=Haidian/O=PingCAP.Inc/OU=TiDB/CN=tester1'`)
	mustExec(c, se, `CREATE USER 'r9_subject_disorder'@'localhost' require subject '/ST=Beijing/C=ZH/L=Haidian/O=PingCAP.Inc/OU=TiDB/CN=tester1'`)
	mustExec(c, se, `CREATE USER 'r10_issuer_disorder'@'localhost' require issuer '/ST=California/C=US/L=San Francisco/O=PingCAP/OU=TiDB/CN=TiDB admin'`)
	mustExec(c, se, `CREATE USER 'r11_cipher_only'@'localhost' require cipher 'TLS_AES_256_GCM_SHA384'`)
	mustExec(c, se, `CREATE USER 'r12_old_tidb_user'@'localhost'`)
	mustExec(c, se, "DELETE FROM mysql.global_priv WHERE `user` = 'r12_old_tidb_user' and `host` = 'localhost'")
	mustExec(c, se, `CREATE USER 'r13_broken_user'@'localhost'require issuer '/C=US/ST=California/L=San Francisco/O=PingCAP/OU=TiDB/CN=TiDB admin'
		subject '/C=ZH/ST=Beijing/L=Haidian/O=PingCAP.Inc/OU=TiDB/CN=tester1'`)
	mustExec(c, se, "UPDATE mysql.global_priv set priv = 'abc' where `user` = 'r13_broken_user' and `host` = 'localhost'")
	mustExec(c, se, `CREATE USER 'r14_san_only_pass'@'localhost' require san 'URI:spiffe://mesh.pingcap.com/ns/timesh/sa/me1'`)
	mustExec(c, se, `CREATE USER 'r15_san_only_fail'@'localhost' require san 'URI:spiffe://mesh.pingcap.com/ns/timesh/sa/me2'`)
	mustExec(c, se, "flush privileges")

	defer func() {
		c.Assert(se.Auth(&auth.UserIdentity{Username: "root", Hostname: "%"}, nil, nil), IsTrue)
		mustExec(c, se, "drop user 'r1'@'localhost'")
		mustExec(c, se, "drop user 'r2'@'localhost'")
		mustExec(c, se, "drop user 'r3'@'localhost'")
		mustExec(c, se, "drop user 'r4'@'localhost'")
		mustExec(c, se, "drop user 'r5'@'localhost'")
		mustExec(c, se, "drop user 'r6'@'localhost'")
		mustExec(c, se, "drop user 'r7_issuer_only'@'localhost'")
		mustExec(c, se, "drop user 'r8_subject_only'@'localhost'")
		mustExec(c, se, "drop user 'r9_subject_disorder'@'localhost'")
		mustExec(c, se, "drop user 'r10_issuer_disorder'@'localhost'")
		mustExec(c, se, "drop user 'r11_cipher_only'@'localhost'")
		mustExec(c, se, "drop user 'r12_old_tidb_user'@'localhost'")
		mustExec(c, se, "drop user 'r13_broken_user'@'localhost'")
		mustExec(c, se, "drop user 'r14_san_only_pass'@'localhost'")
		mustExec(c, se, "drop user 'r15_san_only_fail'@'localhost'")
	}()

	// test without ssl or ca
	c.Assert(se.Auth(&auth.UserIdentity{Username: "r1", Hostname: "localhost"}, nil, nil), IsTrue)
	c.Assert(se.Auth(&auth.UserIdentity{Username: "r2", Hostname: "localhost"}, nil, nil), IsTrue)
	c.Assert(se.Auth(&auth.UserIdentity{Username: "r3", Hostname: "localhost"}, nil, nil), IsFalse)
	c.Assert(se.Auth(&auth.UserIdentity{Username: "r4", Hostname: "localhost"}, nil, nil), IsFalse)
	c.Assert(se.Auth(&auth.UserIdentity{Username: "r5", Hostname: "localhost"}, nil, nil), IsFalse)

	// test use ssl without ca
	se.GetSessionVars().TLSConnectionState = &tls.ConnectionState{VerifiedChains: nil}
	c.Assert(se.Auth(&auth.UserIdentity{Username: "r1", Hostname: "localhost"}, nil, nil), IsTrue)
	c.Assert(se.Auth(&auth.UserIdentity{Username: "r2", Hostname: "localhost"}, nil, nil), IsTrue)
	c.Assert(se.Auth(&auth.UserIdentity{Username: "r3", Hostname: "localhost"}, nil, nil), IsTrue)
	c.Assert(se.Auth(&auth.UserIdentity{Username: "r4", Hostname: "localhost"}, nil, nil), IsFalse)
	c.Assert(se.Auth(&auth.UserIdentity{Username: "r5", Hostname: "localhost"}, nil, nil), IsFalse)

	// test use ssl with signed but info wrong ca.
	se.GetSessionVars().TLSConnectionState = &tls.ConnectionState{VerifiedChains: [][]*x509.Certificate{{{}}}}
	c.Assert(se.Auth(&auth.UserIdentity{Username: "r1", Hostname: "localhost"}, nil, nil), IsTrue)
	c.Assert(se.Auth(&auth.UserIdentity{Username: "r2", Hostname: "localhost"}, nil, nil), IsTrue)
	c.Assert(se.Auth(&auth.UserIdentity{Username: "r3", Hostname: "localhost"}, nil, nil), IsTrue)
	c.Assert(se.Auth(&auth.UserIdentity{Username: "r4", Hostname: "localhost"}, nil, nil), IsTrue)
	c.Assert(se.Auth(&auth.UserIdentity{Username: "r5", Hostname: "localhost"}, nil, nil), IsFalse)

	// test a all pass case
	se.GetSessionVars().TLSConnectionState = connectionState(
		pkix.Name{
			Names: []pkix.AttributeTypeAndValue{
				util.MockPkixAttribute(util.Country, "US"),
				util.MockPkixAttribute(util.Province, "California"),
				util.MockPkixAttribute(util.Locality, "San Francisco"),
				util.MockPkixAttribute(util.Organization, "PingCAP"),
				util.MockPkixAttribute(util.OrganizationalUnit, "TiDB"),
				util.MockPkixAttribute(util.CommonName, "TiDB admin"),
			},
		},
		pkix.Name{
			Names: []pkix.AttributeTypeAndValue{
				util.MockPkixAttribute(util.Country, "ZH"),
				util.MockPkixAttribute(util.Province, "Beijing"),
				util.MockPkixAttribute(util.Locality, "Haidian"),
				util.MockPkixAttribute(util.Organization, "PingCAP.Inc"),
				util.MockPkixAttribute(util.OrganizationalUnit, "TiDB"),
				util.MockPkixAttribute(util.CommonName, "tester1"),
			},
		},
		tls.TLS_AES_128_GCM_SHA256, func(cert *x509.Certificate) {
			var url url.URL
			err := url.UnmarshalBinary([]byte("spiffe://mesh.pingcap.com/ns/timesh/sa/me1"))
			c.Assert(err, IsNil)
			cert.URIs = append(cert.URIs, &url)
		})
	c.Assert(se.Auth(&auth.UserIdentity{Username: "r1", Hostname: "localhost"}, nil, nil), IsTrue)
	c.Assert(se.Auth(&auth.UserIdentity{Username: "r2", Hostname: "localhost"}, nil, nil), IsTrue)
	c.Assert(se.Auth(&auth.UserIdentity{Username: "r3", Hostname: "localhost"}, nil, nil), IsTrue)
	c.Assert(se.Auth(&auth.UserIdentity{Username: "r4", Hostname: "localhost"}, nil, nil), IsTrue)
	c.Assert(se.Auth(&auth.UserIdentity{Username: "r5", Hostname: "localhost"}, nil, nil), IsTrue)
	c.Assert(se.Auth(&auth.UserIdentity{Username: "r14_san_only_pass", Hostname: "localhost"}, nil, nil), IsTrue)

	// test require but give nothing
	se.GetSessionVars().TLSConnectionState = nil
	c.Assert(se.Auth(&auth.UserIdentity{Username: "r5", Hostname: "localhost"}, nil, nil), IsFalse)

	// test mismatch cipher
	se.GetSessionVars().TLSConnectionState = connectionState(
		pkix.Name{
			Names: []pkix.AttributeTypeAndValue{
				util.MockPkixAttribute(util.Country, "US"),
				util.MockPkixAttribute(util.Province, "California"),
				util.MockPkixAttribute(util.Locality, "San Francisco"),
				util.MockPkixAttribute(util.Organization, "PingCAP"),
				util.MockPkixAttribute(util.OrganizationalUnit, "TiDB"),
				util.MockPkixAttribute(util.CommonName, "TiDB admin"),
			},
		},
		pkix.Name{
			Names: []pkix.AttributeTypeAndValue{
				util.MockPkixAttribute(util.Country, "ZH"),
				util.MockPkixAttribute(util.Province, "Beijing"),
				util.MockPkixAttribute(util.Locality, "Haidian"),
				util.MockPkixAttribute(util.Organization, "PingCAP.Inc"),
				util.MockPkixAttribute(util.OrganizationalUnit, "TiDB"),
				util.MockPkixAttribute(util.CommonName, "tester1"),
			},
		},
		tls.TLS_AES_256_GCM_SHA384)
	c.Assert(se.Auth(&auth.UserIdentity{Username: "r5", Hostname: "localhost"}, nil, nil), IsFalse)
	c.Assert(se.Auth(&auth.UserIdentity{Username: "r6", Hostname: "localhost"}, nil, nil), IsTrue) // not require cipher
	c.Assert(se.Auth(&auth.UserIdentity{Username: "r11_cipher_only", Hostname: "localhost"}, nil, nil), IsTrue)

	// test only subject or only issuer
	se.GetSessionVars().TLSConnectionState = connectionState(
		pkix.Name{
			Names: []pkix.AttributeTypeAndValue{
				util.MockPkixAttribute(util.Country, "US"),
				util.MockPkixAttribute(util.Province, "California"),
				util.MockPkixAttribute(util.Locality, "San Francisco"),
				util.MockPkixAttribute(util.Organization, "PingCAP"),
				util.MockPkixAttribute(util.OrganizationalUnit, "TiDB"),
				util.MockPkixAttribute(util.CommonName, "TiDB admin"),
			},
		},
		pkix.Name{
			Names: []pkix.AttributeTypeAndValue{
				util.MockPkixAttribute(util.Country, "AZ"),
				util.MockPkixAttribute(util.Province, "Beijing"),
				util.MockPkixAttribute(util.Locality, "Shijingshang"),
				util.MockPkixAttribute(util.Organization, "CAPPing.Inc"),
				util.MockPkixAttribute(util.OrganizationalUnit, "TiDB"),
				util.MockPkixAttribute(util.CommonName, "tester2"),
			},
		},
		tls.TLS_AES_128_GCM_SHA256)
	c.Assert(se.Auth(&auth.UserIdentity{Username: "r7_issuer_only", Hostname: "localhost"}, nil, nil), IsTrue)
	se.GetSessionVars().TLSConnectionState = connectionState(
		pkix.Name{
			Names: []pkix.AttributeTypeAndValue{
				util.MockPkixAttribute(util.Country, "AU"),
				util.MockPkixAttribute(util.Province, "California"),
				util.MockPkixAttribute(util.Locality, "San Francisco"),
				util.MockPkixAttribute(util.Organization, "PingCAP"),
				util.MockPkixAttribute(util.OrganizationalUnit, "TiDB"),
				util.MockPkixAttribute(util.CommonName, "TiDB admin2"),
			},
		},
		pkix.Name{
			Names: []pkix.AttributeTypeAndValue{
				util.MockPkixAttribute(util.Country, "ZH"),
				util.MockPkixAttribute(util.Province, "Beijing"),
				util.MockPkixAttribute(util.Locality, "Haidian"),
				util.MockPkixAttribute(util.Organization, "PingCAP.Inc"),
				util.MockPkixAttribute(util.OrganizationalUnit, "TiDB"),
				util.MockPkixAttribute(util.CommonName, "tester1"),
			},
		},
		tls.TLS_AES_128_GCM_SHA256)
	c.Assert(se.Auth(&auth.UserIdentity{Username: "r8_subject_only", Hostname: "localhost"}, nil, nil), IsTrue)

	// test disorder issuer or subject
	se.GetSessionVars().TLSConnectionState = connectionState(
		pkix.Name{
			Names: []pkix.AttributeTypeAndValue{},
		},
		pkix.Name{
			Names: []pkix.AttributeTypeAndValue{
				util.MockPkixAttribute(util.Country, "ZH"),
				util.MockPkixAttribute(util.Province, "Beijing"),
				util.MockPkixAttribute(util.Locality, "Haidian"),
				util.MockPkixAttribute(util.Organization, "PingCAP.Inc"),
				util.MockPkixAttribute(util.OrganizationalUnit, "TiDB"),
				util.MockPkixAttribute(util.CommonName, "tester1"),
			},
		},
		tls.TLS_AES_128_GCM_SHA256)
	c.Assert(se.Auth(&auth.UserIdentity{Username: "r9_subject_disorder", Hostname: "localhost"}, nil, nil), IsFalse)
	se.GetSessionVars().TLSConnectionState = connectionState(
		pkix.Name{
			Names: []pkix.AttributeTypeAndValue{
				util.MockPkixAttribute(util.Country, "US"),
				util.MockPkixAttribute(util.Province, "California"),
				util.MockPkixAttribute(util.Locality, "San Francisco"),
				util.MockPkixAttribute(util.Organization, "PingCAP"),
				util.MockPkixAttribute(util.OrganizationalUnit, "TiDB"),
				util.MockPkixAttribute(util.CommonName, "TiDB admin"),
			},
		},
		pkix.Name{
			Names: []pkix.AttributeTypeAndValue{},
		},
		tls.TLS_AES_128_GCM_SHA256)
	c.Assert(se.Auth(&auth.UserIdentity{Username: "r10_issuer_disorder", Hostname: "localhost"}, nil, nil), IsFalse)

	// test mismatch san
	c.Assert(se.Auth(&auth.UserIdentity{Username: "r15_san_only_fail", Hostname: "localhost"}, nil, nil), IsFalse)

	// test old data and broken data
	c.Assert(se.Auth(&auth.UserIdentity{Username: "r12_old_tidb_user", Hostname: "localhost"}, nil, nil), IsTrue)
	c.Assert(se.Auth(&auth.UserIdentity{Username: "r13_broken_user", Hostname: "localhost"}, nil, nil), IsFalse)

}

func connectionState(issuer, subject pkix.Name, cipher uint16, opt ...func(c *x509.Certificate)) *tls.ConnectionState {
	cert := &x509.Certificate{Issuer: issuer, Subject: subject}
	for _, o := range opt {
		o(cert)
	}
	return &tls.ConnectionState{
		VerifiedChains: [][]*x509.Certificate{{cert}},
		CipherSuite:    cipher,
	}
}

func (s *testPrivilegeSuite) TestCheckAuthenticate(c *C) {

	se := newSession(c, s.store, s.dbName)
	mustExec(c, se, `CREATE USER 'u1'@'localhost';`)
	mustExec(c, se, `CREATE USER 'u2'@'localhost' identified by 'abc';`)
	mustExec(c, se, `CREATE USER 'u3@example.com'@'localhost';`)
	mustExec(c, se, `CREATE USER u4@localhost;`)

	c.Assert(se.Auth(&auth.UserIdentity{Username: "u1", Hostname: "localhost"}, nil, nil), IsTrue)
	c.Assert(se.Auth(&auth.UserIdentity{Username: "u2", Hostname: "localhost"}, nil, nil), IsFalse)
	salt := []byte{85, 92, 45, 22, 58, 79, 107, 6, 122, 125, 58, 80, 12, 90, 103, 32, 90, 10, 74, 82}
	authentication := []byte{24, 180, 183, 225, 166, 6, 81, 102, 70, 248, 199, 143, 91, 204, 169, 9, 161, 171, 203, 33}
	c.Assert(se.Auth(&auth.UserIdentity{Username: "u2", Hostname: "localhost"}, authentication, salt), IsTrue)
	c.Assert(se.Auth(&auth.UserIdentity{Username: "u3@example.com", Hostname: "localhost"}, nil, nil), IsTrue)
	c.Assert(se.Auth(&auth.UserIdentity{Username: "u4", Hostname: "localhost"}, nil, nil), IsTrue)

	se1 := newSession(c, s.store, s.dbName)
	mustExec(c, se1, "drop user 'u1'@'localhost'")
	mustExec(c, se1, "drop user 'u2'@'localhost'")
	mustExec(c, se1, "drop user 'u3@example.com'@'localhost'")
	mustExec(c, se1, "drop user u4@localhost")

	c.Assert(se.Auth(&auth.UserIdentity{Username: "u1", Hostname: "localhost"}, nil, nil), IsFalse)
	c.Assert(se.Auth(&auth.UserIdentity{Username: "u2", Hostname: "localhost"}, nil, nil), IsFalse)
	c.Assert(se.Auth(&auth.UserIdentity{Username: "u3@example.com", Hostname: "localhost"}, nil, nil), IsFalse)
	c.Assert(se.Auth(&auth.UserIdentity{Username: "u4", Hostname: "localhost"}, nil, nil), IsFalse)

	se2 := newSession(c, s.store, s.dbName)
	mustExec(c, se2, "create role 'r1'@'localhost'")
	mustExec(c, se2, "create role 'r2'@'localhost'")
	mustExec(c, se2, "create role 'r3@example.com'@'localhost'")
	c.Assert(se.Auth(&auth.UserIdentity{Username: "r1", Hostname: "localhost"}, nil, nil), IsFalse)
	c.Assert(se.Auth(&auth.UserIdentity{Username: "r2", Hostname: "localhost"}, nil, nil), IsFalse)
	c.Assert(se.Auth(&auth.UserIdentity{Username: "r3@example.com", Hostname: "localhost"}, nil, nil), IsFalse)

	mustExec(c, se1, "drop user 'r1'@'localhost'")
	mustExec(c, se1, "drop user 'r2'@'localhost'")
	mustExec(c, se1, "drop user 'r3@example.com'@'localhost'")
}

func (s *testPrivilegeSuite) TestUseDB(c *C) {

	se := newSession(c, s.store, s.dbName)
	// high privileged user
	mustExec(c, se, "CREATE USER 'usesuper'")
	mustExec(c, se, "CREATE USER 'usenobody'")
	mustExec(c, se, "GRANT ALL ON *.* TO 'usesuper'")
	// without grant option
	c.Assert(se.Auth(&auth.UserIdentity{Username: "usesuper", Hostname: "localhost", AuthUsername: "usesuper", AuthHostname: "%"}, nil, nil), IsTrue)
	_, e := se.ExecuteInternal(context.Background(), "GRANT SELECT ON mysql.* TO 'usenobody'")
	c.Assert(e, NotNil)
	// with grant option
	se = newSession(c, s.store, s.dbName)
	// high privileged user
	mustExec(c, se, "GRANT ALL ON *.* TO 'usesuper' WITH GRANT OPTION")
	c.Assert(se.Auth(&auth.UserIdentity{Username: "usesuper", Hostname: "localhost", AuthUsername: "usesuper", AuthHostname: "%"}, nil, nil), IsTrue)
	mustExec(c, se, "use mysql")
	// low privileged user
	c.Assert(se.Auth(&auth.UserIdentity{Username: "usenobody", Hostname: "localhost", AuthUsername: "usenobody", AuthHostname: "%"}, nil, nil), IsTrue)
	_, err := se.ExecuteInternal(context.Background(), "use mysql")
	c.Assert(err, NotNil)

	// try again after privilege granted
	c.Assert(se.Auth(&auth.UserIdentity{Username: "usesuper", Hostname: "localhost", AuthUsername: "usesuper", AuthHostname: "%"}, nil, nil), IsTrue)
	mustExec(c, se, "GRANT SELECT ON mysql.* TO 'usenobody'")
	c.Assert(se.Auth(&auth.UserIdentity{Username: "usenobody", Hostname: "localhost", AuthUsername: "usenobody", AuthHostname: "%"}, nil, nil), IsTrue)
	_, err = se.ExecuteInternal(context.Background(), "use mysql")
	c.Assert(err, IsNil)

	// test `use db` for role.
	c.Assert(se.Auth(&auth.UserIdentity{Username: "usesuper", Hostname: "localhost", AuthUsername: "usesuper", AuthHostname: "%"}, nil, nil), IsTrue)
	mustExec(c, se, `CREATE DATABASE app_db`)
	mustExec(c, se, `CREATE ROLE 'app_developer'`)
	mustExec(c, se, `GRANT ALL ON app_db.* TO 'app_developer'`)
	mustExec(c, se, `CREATE USER 'dev'@'localhost'`)
	mustExec(c, se, `GRANT 'app_developer' TO 'dev'@'localhost'`)
	mustExec(c, se, `SET DEFAULT ROLE 'app_developer' TO 'dev'@'localhost'`)
	c.Assert(se.Auth(&auth.UserIdentity{Username: "dev", Hostname: "localhost", AuthUsername: "dev", AuthHostname: "localhost"}, nil, nil), IsTrue)
	_, err = se.ExecuteInternal(context.Background(), "use app_db")
	c.Assert(err, IsNil)
	_, err = se.ExecuteInternal(context.Background(), "use mysql")
	c.Assert(err, NotNil)
}

func (s *testPrivilegeSuite) TestRevokePrivileges(c *C) {
	se := newSession(c, s.store, s.dbName)
	mustExec(c, se, "CREATE USER 'hasgrant'")
	mustExec(c, se, "CREATE USER 'withoutgrant'")
	mustExec(c, se, "GRANT ALL ON *.* TO 'hasgrant'")
	mustExec(c, se, "GRANT ALL ON mysql.* TO 'withoutgrant'")
	// Without grant option
	c.Assert(se.Auth(&auth.UserIdentity{Username: "hasgrant", Hostname: "localhost", AuthUsername: "hasgrant", AuthHostname: "%"}, nil, nil), IsTrue)
	_, e := se.ExecuteInternal(context.Background(), "REVOKE SELECT ON mysql.* FROM 'withoutgrant'")
	c.Assert(e, NotNil)
	// With grant option
	se = newSession(c, s.store, s.dbName)
	mustExec(c, se, "GRANT ALL ON *.* TO 'hasgrant' WITH GRANT OPTION")
	c.Assert(se.Auth(&auth.UserIdentity{Username: "hasgrant", Hostname: "localhost", AuthUsername: "hasgrant", AuthHostname: "%"}, nil, nil), IsTrue)
	mustExec(c, se, "REVOKE SELECT ON mysql.* FROM 'withoutgrant'")
	mustExec(c, se, "REVOKE ALL ON mysql.* FROM withoutgrant")
}

func (s *testPrivilegeSuite) TestSetGlobal(c *C) {
	se := newSession(c, s.store, s.dbName)
	mustExec(c, se, `CREATE USER setglobal_a@localhost`)
	mustExec(c, se, `CREATE USER setglobal_b@localhost`)
	mustExec(c, se, `GRANT SUPER ON *.* to setglobal_a@localhost`)

	c.Assert(se.Auth(&auth.UserIdentity{Username: "setglobal_a", Hostname: "localhost"}, nil, nil), IsTrue)
	mustExec(c, se, `set global innodb_commit_concurrency=16`)

	c.Assert(se.Auth(&auth.UserIdentity{Username: "setglobal_b", Hostname: "localhost"}, nil, nil), IsTrue)
	_, err := se.ExecuteInternal(context.Background(), `set global innodb_commit_concurrency=16`)
	c.Assert(terror.ErrorEqual(err, core.ErrSpecificAccessDenied), IsTrue)
}

func (s *testPrivilegeSuite) TestCreateDropUser(c *C) {
	se := newSession(c, s.store, s.dbName)
	mustExec(c, se, `CREATE USER tcd1, tcd2`)
	mustExec(c, se, `GRANT ALL ON *.* to tcd2 WITH GRANT OPTION`)

	// should fail
	c.Assert(se.Auth(&auth.UserIdentity{Username: "tcd1", Hostname: "localhost", AuthUsername: "tcd1", AuthHostname: "%"}, nil, nil), IsTrue)
	_, err := se.ExecuteInternal(context.Background(), `CREATE USER acdc`)
	c.Assert(terror.ErrorEqual(err, core.ErrSpecificAccessDenied), IsTrue)
	_, err = se.ExecuteInternal(context.Background(), `DROP USER tcd2`)
	c.Assert(terror.ErrorEqual(err, core.ErrSpecificAccessDenied), IsTrue)

	// should pass
	c.Assert(se.Auth(&auth.UserIdentity{Username: "tcd2", Hostname: "localhost", AuthUsername: "tcd2", AuthHostname: "%"}, nil, nil), IsTrue)
	mustExec(c, se, `DROP USER tcd1`)
	mustExec(c, se, `CREATE USER tcd1`)

	// should pass
	mustExec(c, se, `GRANT tcd2 TO tcd1`)
	c.Assert(se.Auth(&auth.UserIdentity{Username: "tcd1", Hostname: "localhost", AuthUsername: "tcd1", AuthHostname: "%"}, nil, nil), IsTrue)
	mustExec(c, se, `SET ROLE tcd2;`)
	mustExec(c, se, `CREATE USER tcd3`)
	mustExec(c, se, `DROP USER tcd3`)
}

func (s *testPrivilegeSuite) TestConfigPrivilege(c *C) {
	se := newSession(c, s.store, s.dbName)
	mustExec(c, se, `DROP USER IF EXISTS tcd1`)
	mustExec(c, se, `CREATE USER tcd1`)
	mustExec(c, se, `GRANT ALL ON *.* to tcd1`)
	mustExec(c, se, `DROP USER IF EXISTS tcd2`)
	mustExec(c, se, `CREATE USER tcd2`)
	mustExec(c, se, `GRANT ALL ON *.* to tcd2`)
	mustExec(c, se, `REVOKE CONFIG ON *.* FROM tcd2`)

	c.Assert(se.Auth(&auth.UserIdentity{Username: "tcd1", Hostname: "localhost", AuthHostname: "tcd1", AuthUsername: "%"}, nil, nil), IsTrue)
	mustExec(c, se, `SET CONFIG TIKV testkey="testval"`)
	c.Assert(se.Auth(&auth.UserIdentity{Username: "tcd2", Hostname: "localhost", AuthHostname: "tcd2", AuthUsername: "%"}, nil, nil), IsTrue)
	_, err := se.ExecuteInternal(context.Background(), `SET CONFIG TIKV testkey="testval"`)
	c.Assert(err, ErrorMatches, ".*you need \\(at least one of\\) the CONFIG privilege\\(s\\) for this operation")
	mustExec(c, se, `DROP USER tcd1, tcd2`)
}

func (s *testPrivilegeSuite) TestShowCreateTable(c *C) {
	se := newSession(c, s.store, s.dbName)
	mustExec(c, se, `CREATE USER tsct1, tsct2`)
	mustExec(c, se, `GRANT select ON mysql.* to tsct2`)

	// should fail
	c.Assert(se.Auth(&auth.UserIdentity{Username: "tsct1", Hostname: "localhost", AuthUsername: "tsct1", AuthHostname: "%"}, nil, nil), IsTrue)
	_, err := se.ExecuteInternal(context.Background(), `SHOW CREATE TABLE mysql.user`)
	c.Assert(terror.ErrorEqual(err, core.ErrTableaccessDenied), IsTrue)

	// should pass
	c.Assert(se.Auth(&auth.UserIdentity{Username: "tsct2", Hostname: "localhost", AuthUsername: "tsct2", AuthHostname: "%"}, nil, nil), IsTrue)
	mustExec(c, se, `SHOW CREATE TABLE mysql.user`)
}

func (s *testPrivilegeSuite) TestReplaceAndInsertOnDuplicate(c *C) {
	se := newSession(c, s.store, s.dbName)
	mustExec(c, se, `CREATE USER tr_insert`)
	mustExec(c, se, `CREATE USER tr_update`)
	mustExec(c, se, `CREATE USER tr_delete`)
	mustExec(c, se, `CREATE TABLE t1 (a int primary key, b int)`)
	mustExec(c, se, `GRANT INSERT ON t1 TO tr_insert`)
	mustExec(c, se, `GRANT UPDATE ON t1 TO tr_update`)
	mustExec(c, se, `GRANT DELETE ON t1 TO tr_delete`)

	// Restrict the permission to INSERT only.
	c.Assert(se.Auth(&auth.UserIdentity{Username: "tr_insert", Hostname: "localhost", AuthUsername: "tr_insert", AuthHostname: "%"}, nil, nil), IsTrue)

	// REPLACE requires INSERT + DELETE privileges, having INSERT alone is insufficient.
	_, err := se.ExecuteInternal(context.Background(), `REPLACE INTO t1 VALUES (1, 2)`)
	c.Assert(terror.ErrorEqual(err, core.ErrTableaccessDenied), IsTrue)
	c.Assert(err.Error(), Equals, "[planner:1142]DELETE command denied to user 'tr_insert'@'%' for table 't1'")

	// INSERT ON DUPLICATE requires INSERT + UPDATE privileges, having INSERT alone is insufficient.
	_, err = se.ExecuteInternal(context.Background(), `INSERT INTO t1 VALUES (3, 4) ON DUPLICATE KEY UPDATE b = 5`)
	c.Assert(terror.ErrorEqual(err, core.ErrTableaccessDenied), IsTrue)
	c.Assert(err.Error(), Equals, "[planner:1142]UPDATE command denied to user 'tr_insert'@'%' for table 't1'")

	// Plain INSERT should work.
	mustExec(c, se, `INSERT INTO t1 VALUES (6, 7)`)

	// Also check that having DELETE alone is insufficient for REPLACE.
	c.Assert(se.Auth(&auth.UserIdentity{Username: "tr_delete", Hostname: "localhost", AuthUsername: "tr_delete", AuthHostname: "%"}, nil, nil), IsTrue)
	_, err = se.ExecuteInternal(context.Background(), `REPLACE INTO t1 VALUES (8, 9)`)
	c.Assert(terror.ErrorEqual(err, core.ErrTableaccessDenied), IsTrue)
	c.Assert(err.Error(), Equals, "[planner:1142]INSERT command denied to user 'tr_delete'@'%' for table 't1'")

	// Also check that having UPDATE alone is insufficient for INSERT ON DUPLICATE.
	c.Assert(se.Auth(&auth.UserIdentity{Username: "tr_update", Hostname: "localhost", AuthUsername: "tr_update", AuthHostname: "%"}, nil, nil), IsTrue)
	_, err = se.ExecuteInternal(context.Background(), `INSERT INTO t1 VALUES (10, 11) ON DUPLICATE KEY UPDATE b = 12`)
	c.Assert(terror.ErrorEqual(err, core.ErrTableaccessDenied), IsTrue)
	c.Assert(err.Error(), Equals, "[planner:1142]INSERT command denied to user 'tr_update'@'%' for table 't1'")
}

func (s *testPrivilegeSuite) TestAnalyzeTable(c *C) {

	se := newSession(c, s.store, s.dbName)
	// high privileged user
	mustExec(c, se, "CREATE USER 'asuper'")
	mustExec(c, se, "CREATE USER 'anobody'")
	mustExec(c, se, "GRANT ALL ON *.* TO 'asuper' WITH GRANT OPTION")
	mustExec(c, se, "CREATE DATABASE atest")
	mustExec(c, se, "use atest")
	mustExec(c, se, "CREATE TABLE t1 (a int)")

	c.Assert(se.Auth(&auth.UserIdentity{Username: "asuper", Hostname: "localhost", AuthUsername: "asuper", AuthHostname: "%"}, nil, nil), IsTrue)
	mustExec(c, se, "analyze table mysql.user")
	// low privileged user
	c.Assert(se.Auth(&auth.UserIdentity{Username: "anobody", Hostname: "localhost", AuthUsername: "anobody", AuthHostname: "%"}, nil, nil), IsTrue)
	_, err := se.ExecuteInternal(context.Background(), "analyze table t1")
	c.Assert(terror.ErrorEqual(err, core.ErrTableaccessDenied), IsTrue)
	c.Assert(err.Error(), Equals, "[planner:1142]INSERT command denied to user 'anobody'@'%' for table 't1'")

	_, err = se.ExecuteInternal(context.Background(), "select * from t1")
	c.Assert(err.Error(), Equals, "[planner:1142]SELECT command denied to user 'anobody'@'%' for table 't1'")

	// try again after SELECT privilege granted
	c.Assert(se.Auth(&auth.UserIdentity{Username: "asuper", Hostname: "localhost", AuthUsername: "asuper", AuthHostname: "%"}, nil, nil), IsTrue)
	mustExec(c, se, "GRANT SELECT ON atest.* TO 'anobody'")
	c.Assert(se.Auth(&auth.UserIdentity{Username: "anobody", Hostname: "localhost", AuthUsername: "anobody", AuthHostname: "%"}, nil, nil), IsTrue)
	_, err = se.ExecuteInternal(context.Background(), "analyze table t1")
	c.Assert(terror.ErrorEqual(err, core.ErrTableaccessDenied), IsTrue)
	c.Assert(err.Error(), Equals, "[planner:1142]INSERT command denied to user 'anobody'@'%' for table 't1'")
	// Add INSERT privilege and it should work.
	c.Assert(se.Auth(&auth.UserIdentity{Username: "asuper", Hostname: "localhost", AuthUsername: "asuper", AuthHostname: "%"}, nil, nil), IsTrue)
	mustExec(c, se, "GRANT INSERT ON atest.* TO 'anobody'")
	c.Assert(se.Auth(&auth.UserIdentity{Username: "anobody", Hostname: "localhost", AuthUsername: "anobody", AuthHostname: "%"}, nil, nil), IsTrue)
	_, err = se.ExecuteInternal(context.Background(), "analyze table t1")
	c.Assert(err, IsNil)

}

func (s *testPrivilegeSuite) TestSystemSchema(c *C) {
	// This test tests no privilege check for INFORMATION_SCHEMA database.
	se := newSession(c, s.store, s.dbName)
	mustExec(c, se, `CREATE USER 'u1'@'localhost';`)
	c.Assert(se.Auth(&auth.UserIdentity{Username: "u1", Hostname: "localhost"}, nil, nil), IsTrue)
	mustExec(c, se, `select * from information_schema.tables`)
	mustExec(c, se, `select * from information_schema.key_column_usage`)
	_, err := se.ExecuteInternal(context.Background(), "create table information_schema.t(a int)")
	c.Assert(strings.Contains(err.Error(), "denied to user"), IsTrue)
	_, err = se.ExecuteInternal(context.Background(), "drop table information_schema.tables")
	c.Assert(strings.Contains(err.Error(), "denied to user"), IsTrue)
	_, err = se.ExecuteInternal(context.Background(), "update information_schema.tables set table_name = 'tst' where table_name = 'mysql'")
	c.Assert(strings.Contains(err.Error(), "privilege check fail"), IsTrue)

	// Test performance_schema.
	mustExec(c, se, `select * from performance_schema.events_statements_summary_by_digest`)
	_, err = se.ExecuteInternal(context.Background(), "drop table performance_schema.events_statements_summary_by_digest")
	c.Assert(strings.Contains(err.Error(), "denied to user"), IsTrue)
	_, err = se.ExecuteInternal(context.Background(), "update performance_schema.events_statements_summary_by_digest set schema_name = 'tst'")
	c.Assert(strings.Contains(err.Error(), "privilege check fail"), IsTrue)
	_, err = se.ExecuteInternal(context.Background(), "delete from performance_schema.events_statements_summary_by_digest")
	c.Assert(strings.Contains(err.Error(), "DELETE command denied to user"), IsTrue)
	_, err = se.ExecuteInternal(context.Background(), "create table performance_schema.t(a int)")
	c.Assert(err, NotNil)
	c.Assert(strings.Contains(err.Error(), "CREATE command denied"), IsTrue, Commentf(err.Error()))

	// Test metric_schema.
	mustExec(c, se, `select * from metrics_schema.tidb_query_duration`)
	_, err = se.ExecuteInternal(context.Background(), "drop table metrics_schema.tidb_query_duration")
	c.Assert(strings.Contains(err.Error(), "denied to user"), IsTrue)
	_, err = se.ExecuteInternal(context.Background(), "update metrics_schema.tidb_query_duration set instance = 'tst'")
	c.Assert(strings.Contains(err.Error(), "privilege check fail"), IsTrue)
	_, err = se.ExecuteInternal(context.Background(), "delete from metrics_schema.tidb_query_duration")
	c.Assert(strings.Contains(err.Error(), "DELETE command denied to user"), IsTrue)
	_, err = se.ExecuteInternal(context.Background(), "create table metric_schema.t(a int)")
	c.Assert(err, NotNil)
	c.Assert(strings.Contains(err.Error(), "CREATE command denied"), IsTrue, Commentf(err.Error()))
}

func (s *testPrivilegeSuite) TestAdminCommand(c *C) {
	se := newSession(c, s.store, s.dbName)
	c.Assert(se.Auth(&auth.UserIdentity{Username: "root", Hostname: "localhost"}, nil, nil), IsTrue)
	mustExec(c, se, `CREATE USER 'test_admin'@'localhost';`)
	mustExec(c, se, `CREATE TABLE t(a int)`)

	c.Assert(se.Auth(&auth.UserIdentity{Username: "test_admin", Hostname: "localhost"}, nil, nil), IsTrue)
	_, err := se.ExecuteInternal(context.Background(), "ADMIN SHOW DDL JOBS")
	c.Assert(strings.Contains(err.Error(), "privilege check fail"), IsTrue)
	_, err = se.ExecuteInternal(context.Background(), "ADMIN CHECK TABLE t")
	c.Assert(strings.Contains(err.Error(), "privilege check fail"), IsTrue)

	c.Assert(se.Auth(&auth.UserIdentity{Username: "root", Hostname: "localhost"}, nil, nil), IsTrue)
	_, err = se.ExecuteInternal(context.Background(), "ADMIN SHOW DDL JOBS")
	c.Assert(err, IsNil)
}

func (s *testPrivilegeSuite) TestTableNotExistNoPermissions(c *C) {
	se := newSession(c, s.store, s.dbName)
	c.Assert(se.Auth(&auth.UserIdentity{Username: "root", Hostname: "localhost"}, nil, nil), IsTrue)
	mustExec(c, se, `CREATE USER 'testnotexist'@'localhost';`)
	mustExec(c, se, `CREATE DATABASE dbexists`)
	mustExec(c, se, `CREATE TABLE dbexists.t1 (a int)`)

	c.Assert(se.Auth(&auth.UserIdentity{Username: "testnotexist", Hostname: "localhost"}, nil, nil), IsTrue)

	tests := []struct {
		stmt     string
		stmtType string
	}{
		{
			"SELECT * FROM %s.%s",
			"SELECT",
		},
		{
			"SHOW CREATE TABLE %s.%s",
			"SHOW",
		},
		{
			"DELETE FROM %s.%s WHERE a=0",
			"DELETE",
		},
		{
			"DELETE FROM %s.%s",
			"DELETE",
		},
	}

	for _, t := range tests {

		_, err1 := se.ExecuteInternal(context.Background(), fmt.Sprintf(t.stmt, "dbexists", "t1"))
		_, err2 := se.ExecuteInternal(context.Background(), fmt.Sprintf(t.stmt, "dbnotexists", "t1"))

		// Check the error is the same whether table exists or not.
		c.Assert(terror.ErrorEqual(err1, err2), IsTrue)

		// Check it is permission denied, not not found.
		c.Assert(err2.Error(), Equals, fmt.Sprintf("[planner:1142]%s command denied to user 'testnotexist'@'localhost' for table 't1'", t.stmtType))

	}

}

func (s *testPrivilegeSuite) TestLoadDataPrivilege(c *C) {
	// Create file.
	path := "/tmp/load_data_priv.csv"
	fp, err := os.Create(path)
	c.Assert(err, IsNil)
	c.Assert(fp, NotNil)
	defer func() {
		err = fp.Close()
		c.Assert(err, IsNil)
		err = os.Remove(path)
		c.Assert(err, IsNil)
	}()
	_, err = fp.WriteString("1\n")
	c.Assert(err, IsNil)

	se := newSession(c, s.store, s.dbName)
	c.Assert(se.Auth(&auth.UserIdentity{Username: "root", Hostname: "localhost"}, nil, nil), IsTrue)
	mustExec(c, se, `CREATE USER 'test_load'@'localhost';`)
	mustExec(c, se, `CREATE TABLE t_load(a int)`)
	mustExec(c, se, `GRANT SELECT on *.* to 'test_load'@'localhost'`)
	c.Assert(se.Auth(&auth.UserIdentity{Username: "test_load", Hostname: "localhost"}, nil, nil), IsTrue)
	_, err = se.ExecuteInternal(context.Background(), "LOAD DATA LOCAL INFILE '/tmp/load_data_priv.csv' INTO TABLE t_load")
	c.Assert(strings.Contains(err.Error(), "INSERT command denied to user 'test_load'@'localhost' for table 't_load'"), IsTrue)
	c.Assert(se.Auth(&auth.UserIdentity{Username: "root", Hostname: "localhost"}, nil, nil), IsTrue)
	mustExec(c, se, `GRANT INSERT on *.* to 'test_load'@'localhost'`)
	c.Assert(se.Auth(&auth.UserIdentity{Username: "test_load", Hostname: "localhost"}, nil, nil), IsTrue)
	_, err = se.ExecuteInternal(context.Background(), "LOAD DATA LOCAL INFILE '/tmp/load_data_priv.csv' INTO TABLE t_load")
	c.Assert(err, IsNil)
}

func (s *testPrivilegeSuite) TestSelectIntoNoPremissions(c *C) {
	se := newSession(c, s.store, s.dbName)
	mustExec(c, se, `CREATE USER 'nofile'@'localhost';`)
	c.Assert(se.Auth(&auth.UserIdentity{Username: "nofile", Hostname: "localhost"}, nil, nil), IsTrue)
	_, err := se.ExecuteInternal(context.Background(), `select 1 into outfile '/tmp/doesntmatter-no-permissions'`)
	message := "Access denied; you need (at least one of) the FILE privilege(s) for this operation"
	c.Assert(strings.Contains(err.Error(), message), IsTrue)
}

func (s *testPrivilegeSuite) TestGetEncodedPassword(c *C) {
	se := newSession(c, s.store, s.dbName)
	mustExec(c, se, `CREATE USER 'test_encode_u'@'localhost' identified by 'root';`)
	pc := privilege.GetPrivilegeManager(se)
	c.Assert(pc.GetEncodedPassword("test_encode_u", "localhost"), Equals, "*81F5E21E35407D884A6CD4A731AEBFB6AF209E1B")
}

func (s *testPrivilegeSuite) TestAuthHost(c *C) {
	rootSe := newSession(c, s.store, s.dbName)
	se := newSession(c, s.store, s.dbName)
	mustExec(c, rootSe, `CREATE USER 'test_auth_host'@'%';`)
	mustExec(c, rootSe, `GRANT ALL ON *.* TO 'test_auth_host'@'%' WITH GRANT OPTION;`)

	c.Assert(se.Auth(&auth.UserIdentity{Username: "test_auth_host", Hostname: "192.168.0.10"}, nil, nil), IsTrue)
	mustExec(c, se, "CREATE USER 'test_auth_host'@'192.168.%';")
	mustExec(c, se, "GRANT SELECT ON *.* TO 'test_auth_host'@'192.168.%';")

	c.Assert(se.Auth(&auth.UserIdentity{Username: "test_auth_host", Hostname: "192.168.0.10"}, nil, nil), IsTrue)
	_, err := se.ExecuteInternal(context.Background(), "create user test_auth_host_a")
	c.Assert(err, NotNil)

	mustExec(c, rootSe, "DROP USER 'test_auth_host'@'192.168.%';")
	mustExec(c, rootSe, "DROP USER 'test_auth_host'@'%';")
}

func (s *testPrivilegeSuite) TestDefaultRoles(c *C) {
	rootSe := newSession(c, s.store, s.dbName)
	mustExec(c, rootSe, `CREATE USER 'testdefault'@'localhost';`)
	mustExec(c, rootSe, `CREATE ROLE 'testdefault_r1'@'localhost', 'testdefault_r2'@'localhost';`)
	mustExec(c, rootSe, `GRANT 'testdefault_r1'@'localhost', 'testdefault_r2'@'localhost' TO 'testdefault'@'localhost';`)

	se := newSession(c, s.store, s.dbName)
	pc := privilege.GetPrivilegeManager(se)

	ret := pc.GetDefaultRoles("testdefault", "localhost")
	c.Assert(len(ret), Equals, 0)

	mustExec(c, rootSe, `SET DEFAULT ROLE ALL TO 'testdefault'@'localhost';`)
	mustExec(c, rootSe, `flush privileges;`)
	ret = pc.GetDefaultRoles("testdefault", "localhost")
	c.Assert(len(ret), Equals, 2)

	mustExec(c, rootSe, `SET DEFAULT ROLE NONE TO 'testdefault'@'localhost';`)
	mustExec(c, rootSe, `flush privileges;`)
	ret = pc.GetDefaultRoles("testdefault", "localhost")
	c.Assert(len(ret), Equals, 0)
}

func (s *testPrivilegeSuite) TestUserTableConsistency(c *C) {
	tk := testkit.NewTestKit(c, s.store)
	tk.MustExec("create user superadmin")
	tk.MustExec("grant all privileges on *.* to 'superadmin'")

	// GrantPriv is not in AllGlobalPrivs any more, see pingcap/parser#581
	c.Assert(len(mysql.Priv2UserCol), Equals, len(mysql.AllGlobalPrivs)+1)

	var buf bytes.Buffer
	var res bytes.Buffer
	buf.WriteString("select ")
	i := 0
	for _, priv := range mysql.AllGlobalPrivs {
		if i != 0 {
			buf.WriteString(", ")
			res.WriteString(" ")
		}
		buf.WriteString(mysql.Priv2UserCol[priv])
		res.WriteString("Y")
		i++
	}
	buf.WriteString(" from mysql.user where user = 'superadmin'")
	tk.MustQuery(buf.String()).Check(testkit.Rows(res.String()))
}

func (s *testPrivilegeSuite) TestFieldList(c *C) { // Issue #14237 List fields RPC
	se := newSession(c, s.store, s.dbName)
	mustExec(c, se, `CREATE USER 'tableaccess'@'localhost'`)
	mustExec(c, se, `CREATE TABLE fieldlistt1 (a int)`)
	c.Assert(se.Auth(&auth.UserIdentity{Username: "tableaccess", Hostname: "localhost"}, nil, nil), IsTrue)
	_, err := se.FieldList("fieldlistt1")
	message := "SELECT command denied to user 'tableaccess'@'localhost' for table 'fieldlistt1'"
	c.Assert(strings.Contains(err.Error(), message), IsTrue)
}

func mustExec(c *C, se session.Session, sql string) {
	_, err := se.ExecuteInternal(context.Background(), sql)
	c.Assert(err, IsNil)
}

func newStore(c *C, dbPath string) (*domain.Domain, kv.Storage) {
	store, err := mockstore.NewMockStore()
	session.SetSchemaLease(0)
	session.DisableStats4Test()
	c.Assert(err, IsNil)
	dom, err := session.BootstrapSession(store)
	c.Assert(err, IsNil)
	return dom, store
}

func newSession(c *C, store kv.Storage, dbName string) session.Session {
	se, err := session.CreateSession4Test(store)
	c.Assert(err, IsNil)
	mustExec(c, se, "create database if not exists "+dbName)
	mustExec(c, se, "use "+dbName)
	return se
}

func (s *testPrivilegeSuite) TestDynamicPrivs(c *C) {
	rootSe := newSession(c, s.store, s.dbName)
	mustExec(c, rootSe, "CREATE USER notsuper")
	mustExec(c, rootSe, "CREATE USER otheruser")
	mustExec(c, rootSe, "CREATE ROLE anyrolename")
	mustExec(c, rootSe, "SET tidb_enable_dynamic_privileges=1")

	se := newSession(c, s.store, s.dbName)
	c.Assert(se.Auth(&auth.UserIdentity{Username: "notsuper", Hostname: "%"}, nil, nil), IsTrue)
	mustExec(c, se, "SET tidb_enable_dynamic_privileges=1")

	// test SYSTEM_VARIABLES_ADMIN
	_, err := se.ExecuteInternal(context.Background(), "SET GLOBAL wait_timeout = 86400")
	c.Assert(err.Error(), Equals, "[planner:1227]Access denied; you need (at least one of) the SUPER or SYSTEM_VARIABLES_ADMIN privilege(s) for this operation")
	mustExec(c, rootSe, "GRANT SYSTEM_VARIABLES_admin ON *.* TO notsuper")
	mustExec(c, se, "SET GLOBAL wait_timeout = 86400")

	// test ROLE_ADMIN
	_, err = se.ExecuteInternal(context.Background(), "GRANT anyrolename TO otheruser")
	c.Assert(err.Error(), Equals, "[planner:1227]Access denied; you need (at least one of) the SUPER or ROLE_ADMIN privilege(s) for this operation")
	mustExec(c, rootSe, "GRANT ROLE_ADMIN ON *.* TO notsuper")
	mustExec(c, se, "GRANT anyrolename TO otheruser")

	// revoke SYSTEM_VARIABLES_ADMIN, confirm it is dropped
	mustExec(c, rootSe, "REVOKE SYSTEM_VARIABLES_AdmIn ON *.* FROM notsuper")
	_, err = se.ExecuteInternal(context.Background(), "SET GLOBAL wait_timeout = 86000")
	c.Assert(err.Error(), Equals, "[planner:1227]Access denied; you need (at least one of) the SUPER or SYSTEM_VARIABLES_ADMIN privilege(s) for this operation")

	// grant super, confirm that it is also a substitute for SYSTEM_VARIABLES_ADMIN
	mustExec(c, rootSe, "GRANT SUPER ON *.* TO notsuper")
	mustExec(c, se, "SET GLOBAL wait_timeout = 86400")

	// revoke SUPER, assign SYSTEM_VARIABLES_ADMIN to anyrolename.
	// confirm that a dynamic privilege can be inherited from a role.
	mustExec(c, rootSe, "REVOKE SUPER ON *.* FROM notsuper")
	mustExec(c, rootSe, "GRANT SYSTEM_VARIABLES_AdmIn ON *.* TO anyrolename")
	mustExec(c, rootSe, "GRANT anyrolename TO notsuper")

	// It's not a default role, this should initially fail:
	_, err = se.ExecuteInternal(context.Background(), "SET GLOBAL wait_timeout = 86400")
	c.Assert(err.Error(), Equals, "[planner:1227]Access denied; you need (at least one of) the SUPER or SYSTEM_VARIABLES_ADMIN privilege(s) for this operation")
	mustExec(c, se, "SET ROLE anyrolename")
	mustExec(c, se, "SET GLOBAL wait_timeout = 87000")
}

func (s *testPrivilegeSuite) TestDynamicGrantOption(c *C) {
	rootSe := newSession(c, s.store, s.dbName)
	mustExec(c, rootSe, "CREATE USER varuser1")
	mustExec(c, rootSe, "CREATE USER varuser2")
	mustExec(c, rootSe, "CREATE USER varuser3")
	mustExec(c, rootSe, "SET tidb_enable_dynamic_privileges=1")

	mustExec(c, rootSe, "GRANT SYSTEM_VARIABLES_ADMIN ON *.* TO varuser1")
	mustExec(c, rootSe, "GRANT SYSTEM_VARIABLES_ADMIN ON *.* TO varuser2 WITH GRANT OPTION")

	se1 := newSession(c, s.store, s.dbName)
	mustExec(c, se1, "SET tidb_enable_dynamic_privileges=1")

	c.Assert(se1.Auth(&auth.UserIdentity{Username: "varuser1", Hostname: "%"}, nil, nil), IsTrue)
	_, err := se1.ExecuteInternal(context.Background(), "GRANT SYSTEM_VARIABLES_ADMIN ON *.* TO varuser3")
	c.Assert(err.Error(), Equals, "[planner:1227]Access denied; you need (at least one of) the GRANT OPTION privilege(s) for this operation")

	se2 := newSession(c, s.store, s.dbName)
	mustExec(c, se2, "SET tidb_enable_dynamic_privileges=1")

	c.Assert(se2.Auth(&auth.UserIdentity{Username: "varuser2", Hostname: "%"}, nil, nil), IsTrue)
	mustExec(c, se2, "GRANT SYSTEM_VARIABLES_ADMIN ON *.* TO varuser3")
}

func (s *testPrivilegeSuite) TestSecurityEnhancedModeRestrictedTables(c *C) {
	// This provides an integration test of the tests in util/security/security_test.go
	cloudAdminSe := newSession(c, s.store, s.dbName)
	mustExec(c, cloudAdminSe, "CREATE USER cloudadmin")
	mustExec(c, cloudAdminSe, "SET tidb_enable_dynamic_privileges=1")
	mustExec(c, cloudAdminSe, "GRANT RESTRICTED_TABLES_ADMIN, SELECT ON *.* to cloudadmin")
	mustExec(c, cloudAdminSe, "GRANT CREATE ON mysql.* to cloudadmin")
	mustExec(c, cloudAdminSe, "CREATE USER uroot")
	mustExec(c, cloudAdminSe, "GRANT ALL ON *.* to uroot WITH GRANT OPTION") // A "MySQL" all powerful user.
	c.Assert(cloudAdminSe.Auth(&auth.UserIdentity{Username: "cloudadmin", Hostname: "%"}, nil, nil), IsTrue)
	urootSe := newSession(c, s.store, s.dbName)
	mustExec(c, urootSe, "SET tidb_enable_dynamic_privileges=1")
	c.Assert(urootSe.Auth(&auth.UserIdentity{Username: "uroot", Hostname: "%"}, nil, nil), IsTrue)

	sem.Enable()
	defer sem.Disable()

	_, err := urootSe.ExecuteInternal(context.Background(), "use metrics_schema")
	c.Assert(err.Error(), Equals, "[executor:1044]Access denied for user 'uroot'@'%' to database 'metrics_schema'")

	_, err = urootSe.ExecuteInternal(context.Background(), "SELECT * FROM metrics_schema.uptime")
	c.Assert(err.Error(), Equals, "[planner:1142]SELECT command denied to user 'uroot'@'%' for table 'uptime'")

	_, err = urootSe.ExecuteInternal(context.Background(), "CREATE TABLE mysql.abcd (a int)")
	c.Assert(err.Error(), Equals, "[planner:1142]CREATE command denied to user 'uroot'@'%' for table 'abcd'")

	mustExec(c, cloudAdminSe, "USE metrics_schema")
	mustExec(c, cloudAdminSe, "SELECT * FROM metrics_schema.uptime")
	mustExec(c, cloudAdminSe, "CREATE TABLE mysql.abcd (a int)")
}

func (s *testPrivilegeSuite) TestSecurityEnhancedModeInfoschema(c *C) {
	tk := testkit.NewTestKit(c, s.store)
	tk.MustExec("CREATE USER uroot1, uroot2, uroot3")
	tk.MustExec("GRANT SUPER ON *.* to uroot1 WITH GRANT OPTION") // super not process
	tk.MustExec("SET tidb_enable_dynamic_privileges=1")
	tk.MustExec("GRANT SUPER, PROCESS, RESTRICTED_TABLES_ADMIN ON *.* to uroot2 WITH GRANT OPTION")
	tk.Se.Auth(&auth.UserIdentity{
		Username:     "uroot1",
		Hostname:     "localhost",
		AuthUsername: "uroot",
		AuthHostname: "%",
	}, nil, nil)

	sem.Enable()
	defer sem.Disable()

	// Even though we have super, we still can't read protected information from tidb_servers_info, cluster_* tables
	tk.MustQuery(`SELECT COUNT(*) FROM information_schema.tidb_servers_info WHERE ip IS NOT NULL`).Check(testkit.Rows("0"))
	tk.MustQuery(`SELECT COUNT(*) FROM information_schema.cluster_info WHERE status_address IS NOT NULL`).Check(testkit.Rows("0"))
	// 36 = a UUID. Normally it is an IP address.
	tk.MustQuery(`SELECT COUNT(*) FROM information_schema.CLUSTER_STATEMENTS_SUMMARY WHERE length(instance) != 36`).Check(testkit.Rows("0"))

	// That is unless we have the RESTRICTED_TABLES_ADMIN privilege
	tk.Se.Auth(&auth.UserIdentity{
		Username:     "uroot2",
		Hostname:     "localhost",
		AuthUsername: "uroot",
		AuthHostname: "%",
	}, nil, nil)

	// flip from is NOT NULL etc
	tk.MustQuery(`SELECT COUNT(*) FROM information_schema.tidb_servers_info WHERE ip IS NULL`).Check(testkit.Rows("0"))
	tk.MustQuery(`SELECT COUNT(*) FROM information_schema.cluster_info WHERE status_address IS NULL`).Check(testkit.Rows("0"))
	tk.MustQuery(`SELECT COUNT(*) FROM information_schema.CLUSTER_STATEMENTS_SUMMARY WHERE length(instance) = 36`).Check(testkit.Rows("0"))
}

func (s *testPrivilegeSuite) TestSecurityEnhancedModeStatusVars(c *C) {
	// Without TiKV the status var list does not include tidb_gc_leader_desc
	// So we can only test that the dynamic privilege is grantable.
	// We will have to use an integration test to run SHOW STATUS LIKE 'tidb_gc_leader_desc'
	// and verify if it appears.
	tk := testkit.NewTestKit(c, s.store)
	tk.MustExec("CREATE USER unostatus, ustatus")
	tk.MustExec("SET tidb_enable_dynamic_privileges=1")
	tk.MustExec("GRANT RESTRICTED_STATUS_ADMIN ON *.* to ustatus")
	tk.Se.Auth(&auth.UserIdentity{
		Username:     "unostatus",
		Hostname:     "localhost",
		AuthUsername: "uroot",
		AuthHostname: "%",
	}, nil, nil)
}

<<<<<<< HEAD
func (s *testPrivilegeSuite) TestSecurityEnhancedModeRestrictedUsers(c *C) {
	tk := testkit.NewTestKit(c, s.store)
	tk.MustExec("CREATE USER ruroot1, ruroot2, ruroot3")
	tk.MustExec("CREATE ROLE notimportant")
	tk.MustExec("GRANT SUPER, CREATE USER ON *.* to ruroot1 WITH GRANT OPTION")
	tk.MustExec("SET tidb_enable_dynamic_privileges=1")
	tk.MustExec("GRANT SUPER, RESTRICTED_USER_ADMIN,  CREATE USER  ON *.* to ruroot2 WITH GRANT OPTION")
	tk.MustExec("GRANT RESTRICTED_USER_ADMIN ON *.* to ruroot3")
	tk.MustExec("GRANT notimportant TO ruroot2, ruroot3")

	sem.Enable()
	defer sem.Disable()

	stmts := []string{
		"SET PASSWORD for ruroot3 = 'newpassword'",
		"REVOKE notimportant FROM ruroot3",
		"REVOKE SUPER ON *.* FROM ruroot3",
		"DROP USER ruroot3",
	}

	// ruroot1 has SUPER but in SEM will be restricted
	tk.Se.Auth(&auth.UserIdentity{
		Username:     "ruroot1",
		Hostname:     "localhost",
		AuthUsername: "uroot",
		AuthHostname: "%",
	}, nil, nil)

	for _, stmt := range stmts {
		err := tk.ExecToErr(stmt)
		c.Assert(err.Error(), Equals, "[planner:1227]Access denied; you need (at least one of) the RESTRICTED_USER_ADMIN privilege(s) for this operation")
	}

	// Switch to ruroot2, it should be permitted
	tk.Se.Auth(&auth.UserIdentity{
		Username:     "ruroot2",
		Hostname:     "localhost",
		AuthUsername: "uroot",
		AuthHostname: "%",
	}, nil, nil)

	for _, stmt := range stmts {
		err := tk.ExecToErr(stmt)
		c.Assert(err, IsNil)
	}
=======
// TestViewDefiner tests that default roles are correctly applied in the algorithm definer
// See: https://github.com/pingcap/tidb/issues/24414
func (s *testPrivilegeSuite) TestViewDefiner(c *C) {
	tk := testkit.NewTestKit(c, s.store)
	tk.MustExec("CREATE DATABASE issue24414")
	tk.MustExec("USE issue24414")
	tk.MustExec(`create table table1(
		col1 int,
		col2 int,
		col3 int
		)`)
	tk.MustExec(`insert into table1 values (1,1,1),(2,2,2)`)
	tk.MustExec(`CREATE ROLE 'ACL-mobius-admin'`)
	tk.MustExec(`CREATE USER 'mobius-admin'`)
	tk.MustExec(`CREATE USER 'mobius-admin-no-role'`)
	tk.MustExec(`GRANT Select,Insert,Update,Delete,Create,Drop,Alter,Index,Create View,Show View ON issue24414.* TO 'ACL-mobius-admin'@'%'`)
	tk.MustExec(`GRANT Select,Insert,Update,Delete,Create,Drop,Alter,Index,Create View,Show View ON issue24414.* TO 'mobius-admin-no-role'@'%'`)
	tk.MustExec(`GRANT 'ACL-mobius-admin'@'%' to 'mobius-admin'@'%'`)
	tk.MustExec(`SET DEFAULT ROLE ALL TO 'mobius-admin'`)
	// create tables
	tk.MustExec(`CREATE ALGORITHM = UNDEFINED DEFINER = 'mobius-admin'@'127.0.0.1' SQL SECURITY DEFINER VIEW test_view (col1 , col2 , col3) AS SELECT * from table1`)
	tk.MustExec(`CREATE ALGORITHM = UNDEFINED DEFINER = 'mobius-admin-no-role'@'127.0.0.1' SQL SECURITY DEFINER VIEW test_view2 (col1 , col2 , col3) AS SELECT * from table1`)

	// all examples should work
	tk.MustExec("select * from test_view")
	tk.MustExec("select * from test_view2")
>>>>>>> f135c534
}<|MERGE_RESOLUTION|>--- conflicted
+++ resolved
@@ -1394,53 +1394,6 @@
 	}, nil, nil)
 }
 
-<<<<<<< HEAD
-func (s *testPrivilegeSuite) TestSecurityEnhancedModeRestrictedUsers(c *C) {
-	tk := testkit.NewTestKit(c, s.store)
-	tk.MustExec("CREATE USER ruroot1, ruroot2, ruroot3")
-	tk.MustExec("CREATE ROLE notimportant")
-	tk.MustExec("GRANT SUPER, CREATE USER ON *.* to ruroot1 WITH GRANT OPTION")
-	tk.MustExec("SET tidb_enable_dynamic_privileges=1")
-	tk.MustExec("GRANT SUPER, RESTRICTED_USER_ADMIN,  CREATE USER  ON *.* to ruroot2 WITH GRANT OPTION")
-	tk.MustExec("GRANT RESTRICTED_USER_ADMIN ON *.* to ruroot3")
-	tk.MustExec("GRANT notimportant TO ruroot2, ruroot3")
-
-	sem.Enable()
-	defer sem.Disable()
-
-	stmts := []string{
-		"SET PASSWORD for ruroot3 = 'newpassword'",
-		"REVOKE notimportant FROM ruroot3",
-		"REVOKE SUPER ON *.* FROM ruroot3",
-		"DROP USER ruroot3",
-	}
-
-	// ruroot1 has SUPER but in SEM will be restricted
-	tk.Se.Auth(&auth.UserIdentity{
-		Username:     "ruroot1",
-		Hostname:     "localhost",
-		AuthUsername: "uroot",
-		AuthHostname: "%",
-	}, nil, nil)
-
-	for _, stmt := range stmts {
-		err := tk.ExecToErr(stmt)
-		c.Assert(err.Error(), Equals, "[planner:1227]Access denied; you need (at least one of) the RESTRICTED_USER_ADMIN privilege(s) for this operation")
-	}
-
-	// Switch to ruroot2, it should be permitted
-	tk.Se.Auth(&auth.UserIdentity{
-		Username:     "ruroot2",
-		Hostname:     "localhost",
-		AuthUsername: "uroot",
-		AuthHostname: "%",
-	}, nil, nil)
-
-	for _, stmt := range stmts {
-		err := tk.ExecToErr(stmt)
-		c.Assert(err, IsNil)
-	}
-=======
 // TestViewDefiner tests that default roles are correctly applied in the algorithm definer
 // See: https://github.com/pingcap/tidb/issues/24414
 func (s *testPrivilegeSuite) TestViewDefiner(c *C) {
@@ -1467,5 +1420,51 @@
 	// all examples should work
 	tk.MustExec("select * from test_view")
 	tk.MustExec("select * from test_view2")
->>>>>>> f135c534
+}
+
+func (s *testPrivilegeSuite) TestSecurityEnhancedModeRestrictedUsers(c *C) {
+	tk := testkit.NewTestKit(c, s.store)
+	tk.MustExec("CREATE USER ruroot1, ruroot2, ruroot3")
+	tk.MustExec("CREATE ROLE notimportant")
+	tk.MustExec("GRANT SUPER, CREATE USER ON *.* to ruroot1 WITH GRANT OPTION")
+	tk.MustExec("SET tidb_enable_dynamic_privileges=1")
+	tk.MustExec("GRANT SUPER, RESTRICTED_USER_ADMIN,  CREATE USER  ON *.* to ruroot2 WITH GRANT OPTION")
+	tk.MustExec("GRANT RESTRICTED_USER_ADMIN ON *.* to ruroot3")
+	tk.MustExec("GRANT notimportant TO ruroot2, ruroot3")
+
+	sem.Enable()
+	defer sem.Disable()
+
+	stmts := []string{
+		"SET PASSWORD for ruroot3 = 'newpassword'",
+		"REVOKE notimportant FROM ruroot3",
+		"REVOKE SUPER ON *.* FROM ruroot3",
+		"DROP USER ruroot3",
+	}
+
+	// ruroot1 has SUPER but in SEM will be restricted
+	tk.Se.Auth(&auth.UserIdentity{
+		Username:     "ruroot1",
+		Hostname:     "localhost",
+		AuthUsername: "uroot",
+		AuthHostname: "%",
+	}, nil, nil)
+
+	for _, stmt := range stmts {
+		err := tk.ExecToErr(stmt)
+		c.Assert(err.Error(), Equals, "[planner:1227]Access denied; you need (at least one of) the RESTRICTED_USER_ADMIN privilege(s) for this operation")
+	}
+
+	// Switch to ruroot2, it should be permitted
+	tk.Se.Auth(&auth.UserIdentity{
+		Username:     "ruroot2",
+		Hostname:     "localhost",
+		AuthUsername: "uroot",
+		AuthHostname: "%",
+	}, nil, nil)
+
+	for _, stmt := range stmts {
+		err := tk.ExecToErr(stmt)
+		c.Assert(err, IsNil)
+	}
 }