--- conflicted
+++ resolved
@@ -29,7 +29,6 @@
 	"github.com/pingcap/parser/auth"
 	"github.com/pingcap/parser/mysql"
 	"github.com/pingcap/parser/terror"
-	"github.com/pingcap/tidb/executor"
 	"github.com/pingcap/tidb/kv"
 	"github.com/pingcap/tidb/planner/core"
 	"github.com/pingcap/tidb/privilege"
@@ -2178,21 +2177,38 @@
 	))
 }
 
-<<<<<<< HEAD
+func TestGrantLockTables(t *testing.T) {
+	t.Parallel()
+	store, clean := newStore(t)
+	defer clean()
+
+	tk := testkit.NewTestKit(t, store)
+	tk.MustExec("CREATE DATABASE lock_tables_db")
+	tk.MustExec("USE lock_tables_db")
+	tk.MustExec("CREATE TABLE lock_tables_table (a int)")
+	tk.MustExec("CREATE USER lock_tables_user")
+	tk.MustExec("GRANT LOCK TABLES ON *.* TO lock_tables_user")
+	tk.MustExec("GRANT LOCK TABLES ON lock_tables_db.* TO lock_tables_user")
+	// Must set a session user to avoid null pointer dereferencing
+	tk.Session().Auth(&auth.UserIdentity{
+		Username: "root",
+		Hostname: "localhost",
+	}, nil, nil)
+	tk.MustQuery("SHOW GRANTS FOR lock_tables_user").Check(testkit.Rows(
+		`GRANT LOCK TABLES ON *.* TO 'lock_tables_user'@'%'`,
+		`GRANT LOCK TABLES ON lock_tables_db.* TO 'lock_tables_user'@'%'`))
+	tk.MustExec("DROP USER lock_tables_user")
+	tk.MustExec("DROP DATABASE lock_tables_db")
+}
+
 // https://github.com/pingcap/tidb/issues/27560
-
 func TestShowGrantsForCurrentUserUsingRole(t *testing.T) {
 	t.Parallel()
 
-=======
-func TestGrantLockTables(t *testing.T) {
-	t.Parallel()
->>>>>>> 46da3ba5
 	store, clean := newStore(t)
 	defer clean()
 
 	tk := testkit.NewTestKit(t, store)
-<<<<<<< HEAD
 
 	tk.MustExec("DROP USER IF EXISTS joe, engineering, notgranted, otherrole, delete_stuff_privilege")
 	tk.MustExec("CREATE USER joe;")
@@ -2237,22 +2253,4 @@
 		"GRANT 'admins'@'%', 'engineering'@'%', 'otherrole'@'%' TO 'joe'@'%'",
 	))
 
-=======
-	tk.MustExec("CREATE DATABASE lock_tables_db")
-	tk.MustExec("USE lock_tables_db")
-	tk.MustExec("CREATE TABLE lock_tables_table (a int)")
-	tk.MustExec("CREATE USER lock_tables_user")
-	tk.MustExec("GRANT LOCK TABLES ON *.* TO lock_tables_user")
-	tk.MustExec("GRANT LOCK TABLES ON lock_tables_db.* TO lock_tables_user")
-	// Must set a session user to avoid null pointer dereferencing
-	tk.Session().Auth(&auth.UserIdentity{
-		Username: "root",
-		Hostname: "localhost",
-	}, nil, nil)
-	tk.MustQuery("SHOW GRANTS FOR lock_tables_user").Check(testkit.Rows(
-		`GRANT LOCK TABLES ON *.* TO 'lock_tables_user'@'%'`,
-		`GRANT LOCK TABLES ON lock_tables_db.* TO 'lock_tables_user'@'%'`))
-	tk.MustExec("DROP USER lock_tables_user")
-	tk.MustExec("DROP DATABASE lock_tables_db")
->>>>>>> 46da3ba5
 }