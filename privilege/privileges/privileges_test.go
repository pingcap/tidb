--- conflicted
+++ resolved
@@ -349,7 +349,6 @@
 
 }
 
-<<<<<<< HEAD
 func (s *testPrivilegeSuite) TestSetGlobal(c *C) {
 
 	se := newSession(c, s.store, s.dbName)
@@ -364,7 +363,7 @@
 	c.Assert(se.Auth(&auth.UserIdentity{Username: "setglobal_b", Hostname: "localhost"}, nil, nil), IsTrue)
 	_, err := se.Execute(context.Background(), `set global innodb_commit_concurrency=16`)
 	c.Assert(strings.Contains(err.Error(), "privilege check fail"), IsTrue)
-=======
+
 func (s *testPrivilegeSuite) TestAnalyzeTable(c *C) {
 
 	se := newSession(c, s.store, s.dbName)
@@ -399,7 +398,6 @@
 	c.Assert(se.Auth(&auth.UserIdentity{Username: "anobody", Hostname: "localhost", AuthUsername: "anobody", AuthHostname: "%"}, nil, nil), IsTrue)
 	_, err = se.Execute(context.Background(), "analyze table t1")
 	c.Assert(err, IsNil)
->>>>>>> eaeaca74
 
 }
 
