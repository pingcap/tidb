--- conflicted
+++ resolved
@@ -1394,7 +1394,6 @@
 	}, nil, nil)
 }
 
-<<<<<<< HEAD
 func (s *testPrivilegeSuite) TestSecurityEnhancedModeSysVars(c *C) {
 	tk := testkit.NewTestKit(c, s.store)
 	tk.MustExec("CREATE USER svroot1, svroot2")
@@ -1442,7 +1441,8 @@
 
 	tk.MustQuery(`SELECT @@session.tidb_force_priority`).Check(testkit.Rows("NO_PRIORITY"))
 	tk.MustQuery(`SELECT @@global.tidb_enable_telemetry`).Check(testkit.Rows("1"))
-=======
+}
+
 // TestViewDefiner tests that default roles are correctly applied in the algorithm definer
 // See: https://github.com/pingcap/tidb/issues/24414
 func (s *testPrivilegeSuite) TestViewDefiner(c *C) {
@@ -1469,5 +1469,4 @@
 	// all examples should work
 	tk.MustExec("select * from test_view")
 	tk.MustExec("select * from test_view2")
->>>>>>> f135c534
 }