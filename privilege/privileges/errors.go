--- conflicted
+++ resolved
@@ -19,37 +19,13 @@
 	"github.com/pingcap/tidb/util/dbterror"
 )
 
-// ErrInSandBoxMode is used to indicate that the session is in sandbox mode.
-type ErrInSandBoxMode struct{}
-
-func (e *ErrInSandBoxMode) Error() string {
-	return "The session will enable sandbox mode"
-}
-
 // error definitions.
 var (
-<<<<<<< HEAD
-<<<<<<< HEAD
-	errInvalidPrivilegeType = dbterror.ClassPrivilege.NewStd(mysql.ErrInvalidPrivilegeType)
-	ErrNonexistingGrant     = dbterror.ClassPrivilege.NewStd(mysql.ErrNonexistingGrant)
-	errLoadPrivilege        = dbterror.ClassPrivilege.NewStd(mysql.ErrLoadPrivilege)
-	ErrAccessDenied         = dbterror.ClassPrivilege.NewStd(mysql.ErrAccessDenied)
-	errAccountHasBeenLocked = dbterror.ClassPrivilege.NewStd(mysql.ErrAccountHasBeenLocked)
-=======
 	errInvalidPrivilegeType                               = dbterror.ClassPrivilege.NewStd(mysql.ErrInvalidPrivilegeType)
 	ErrNonexistingGrant                                   = dbterror.ClassPrivilege.NewStd(mysql.ErrNonexistingGrant)
 	errLoadPrivilege                                      = dbterror.ClassPrivilege.NewStd(mysql.ErrLoadPrivilege)
 	ErrAccessDenied                                       = dbterror.ClassPrivilege.NewStd(mysql.ErrAccessDenied)
 	errAccountHasBeenLocked                               = dbterror.ClassPrivilege.NewStd(mysql.ErrAccountHasBeenLocked)
+	ErrMustChangePasswordLogin                            = dbterror.ClassPrivilege.NewStd(mysql.ErrMustChangePasswordLogin)
 	ErUserAccessDeniedForUserAccountBlockedByPasswordLock = dbterror.ClassPrivilege.NewStd(mysql.ErUserAccessDeniedForUserAccountBlockedByPasswordLock)
-	ErrMustChangePasswordLogin                            = dbterror.ClassPrivilege.NewStd(mysql.ErrMustChangePasswordLogin)
->>>>>>> 59cda14a4e (*:  Support Failed-Login Tracking and Temporary Account Locking (#39322))
-=======
-	errInvalidPrivilegeType    = dbterror.ClassPrivilege.NewStd(mysql.ErrInvalidPrivilegeType)
-	ErrNonexistingGrant        = dbterror.ClassPrivilege.NewStd(mysql.ErrNonexistingGrant)
-	errLoadPrivilege           = dbterror.ClassPrivilege.NewStd(mysql.ErrLoadPrivilege)
-	ErrAccessDenied            = dbterror.ClassPrivilege.NewStd(mysql.ErrAccessDenied)
-	errAccountHasBeenLocked    = dbterror.ClassPrivilege.NewStd(mysql.ErrAccountHasBeenLocked)
-	ErrMustChangePasswordLogin = dbterror.ClassPrivilege.NewStd(mysql.ErrMustChangePasswordLogin)
->>>>>>> daab170f
 )