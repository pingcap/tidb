// Copyright 2018 PingCAP, Inc.
//
// Licensed under the Apache License, Version 2.0 (the "License");
// you may not use this file except in compliance with the License.
// You may obtain a copy of the License at
//
//     http://www.apache.org/licenses/LICENSE-2.0
//
// Unless required by applicable law or agreed to in writing, software
// distributed under the License is distributed on an "AS IS" BASIS,
// WITHOUT WARRANTIES OR CONDITIONS OF ANY KIND, either express or implied.
// See the License for the specific language governing permissions and
// limitations under the License.

package privileges

import (
	mysql "github.com/pingcap/tidb/errno"
	"github.com/pingcap/tidb/util/dbterror"
)

// ErrInSandBoxMode is used to indicate that the session is in sandbox mode.
type ErrInSandBoxMode struct{}

func (e *ErrInSandBoxMode) Error() string {
	return "The session will enable sandbox mode"
}

// error definitions.
var (
<<<<<<< HEAD
	errInvalidPrivilegeType                               = dbterror.ClassPrivilege.NewStd(mysql.ErrInvalidPrivilegeType)
	ErrNonexistingGrant                                   = dbterror.ClassPrivilege.NewStd(mysql.ErrNonexistingGrant)
	errLoadPrivilege                                      = dbterror.ClassPrivilege.NewStd(mysql.ErrLoadPrivilege)
	ErrAccessDenied                                       = dbterror.ClassPrivilege.NewStd(mysql.ErrAccessDenied)
	errAccountHasBeenLocked                               = dbterror.ClassPrivilege.NewStd(mysql.ErrAccountHasBeenLocked)
	ErUserAccessDeniedForUserAccountBlockedByPasswordLock = dbterror.ClassPrivilege.NewStd(mysql.ErUserAccessDeniedForUserAccountBlockedByPasswordLock)
)

// ErrUserPasswordFailed is used to indicate that ConnectionVerification fails due to wrong password.
// The field `s` is used to include the wrong message.
type ErrUserPasswordFailed struct {
	Err error
}

func (e *ErrUserPasswordFailed) Error() string {
	return e.Err.Error()
}
=======
	errInvalidPrivilegeType    = dbterror.ClassPrivilege.NewStd(mysql.ErrInvalidPrivilegeType)
	ErrNonexistingGrant        = dbterror.ClassPrivilege.NewStd(mysql.ErrNonexistingGrant)
	errLoadPrivilege           = dbterror.ClassPrivilege.NewStd(mysql.ErrLoadPrivilege)
	ErrAccessDenied            = dbterror.ClassPrivilege.NewStd(mysql.ErrAccessDenied)
	errAccountHasBeenLocked    = dbterror.ClassPrivilege.NewStd(mysql.ErrAccountHasBeenLocked)
	ErrMustChangePasswordLogin = dbterror.ClassPrivilege.NewStd(mysql.ErrMustChangePasswordLogin)
)
>>>>>>> 824ef608
<|MERGE_RESOLUTION|>--- conflicted
+++ resolved
@@ -28,13 +28,13 @@
 
 // error definitions.
 var (
-<<<<<<< HEAD
 	errInvalidPrivilegeType                               = dbterror.ClassPrivilege.NewStd(mysql.ErrInvalidPrivilegeType)
 	ErrNonexistingGrant                                   = dbterror.ClassPrivilege.NewStd(mysql.ErrNonexistingGrant)
 	errLoadPrivilege                                      = dbterror.ClassPrivilege.NewStd(mysql.ErrLoadPrivilege)
 	ErrAccessDenied                                       = dbterror.ClassPrivilege.NewStd(mysql.ErrAccessDenied)
 	errAccountHasBeenLocked                               = dbterror.ClassPrivilege.NewStd(mysql.ErrAccountHasBeenLocked)
 	ErUserAccessDeniedForUserAccountBlockedByPasswordLock = dbterror.ClassPrivilege.NewStd(mysql.ErUserAccessDeniedForUserAccountBlockedByPasswordLock)
+	ErrMustChangePasswordLogin                            = dbterror.ClassPrivilege.NewStd(mysql.ErrMustChangePasswordLogin)
 )
 
 // ErrUserPasswordFailed is used to indicate that ConnectionVerification fails due to wrong password.
@@ -45,13 +45,4 @@
 
 func (e *ErrUserPasswordFailed) Error() string {
 	return e.Err.Error()
-}
-=======
-	errInvalidPrivilegeType    = dbterror.ClassPrivilege.NewStd(mysql.ErrInvalidPrivilegeType)
-	ErrNonexistingGrant        = dbterror.ClassPrivilege.NewStd(mysql.ErrNonexistingGrant)
-	errLoadPrivilege           = dbterror.ClassPrivilege.NewStd(mysql.ErrLoadPrivilege)
-	ErrAccessDenied            = dbterror.ClassPrivilege.NewStd(mysql.ErrAccessDenied)
-	errAccountHasBeenLocked    = dbterror.ClassPrivilege.NewStd(mysql.ErrAccountHasBeenLocked)
-	ErrMustChangePasswordLogin = dbterror.ClassPrivilege.NewStd(mysql.ErrMustChangePasswordLogin)
-)
->>>>>>> 824ef608
+}