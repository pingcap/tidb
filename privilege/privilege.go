--- conflicted
+++ resolved
@@ -75,18 +75,10 @@
 
 	// ConnectionVerification verifies user privilege for connection.
 	// Requires exact match on user name and host name.
-<<<<<<< HEAD
-<<<<<<< HEAD
-	ConnectionVerification(user *auth.UserIdentity, authUser, authHost string, auth, salt []byte, tlsState *tls.ConnectionState) error
-=======
 	ConnectionVerification(user *auth.UserIdentity, authUser, authHost string, auth, salt []byte, sessionVars *variable.SessionVars) (VerificationInfo, error)
 
 	// AuthSuccess records auth success state
 	AuthSuccess(authUser, authHost string)
->>>>>>> 59cda14a4e (*:  Support Failed-Login Tracking and Temporary Account Locking (#39322))
-=======
-	ConnectionVerification(user *auth.UserIdentity, authUser, authHost string, auth, salt []byte, sessionVars *variable.SessionVars) error
->>>>>>> daab170f
 
 	// GetAuthWithoutVerification uses to get auth name without verification.
 	// Requires exact match on user name and host name.
