// Copyright 2015 PingCAP, Inc.
//
// Licensed under the Apache License, Version 2.0 (the "License");
// you may not use this file except in compliance with the License.
// You may obtain a copy of the License at
//
//     http://www.apache.org/licenses/LICENSE-2.0
//
// Unless required by applicable law or agreed to in writing, software
// distributed under the License is distributed on an "AS IS" BASIS,
// WITHOUT WARRANTIES OR CONDITIONS OF ANY KIND, either express or implied.
// See the License for the specific language governing permissions and
// limitations under the License.

package privilege

import (
	"github.com/pingcap/tidb/parser/auth"
	"github.com/pingcap/tidb/parser/mysql"
	"github.com/pingcap/tidb/sessionctx"
	"github.com/pingcap/tidb/sessionctx/variable"
	"github.com/pingcap/tidb/types"
)

type keyType int

func (k keyType) String() string {
	return "privilege-key"
}

// VerificationInfo records some information returned by Manager.ConnectionVerification
type VerificationInfo struct {
	// InSandBoxMode indicates that the session will enter sandbox mode, and only execute statement for resetting password.
	InSandBoxMode bool
	// FailedDueToWrongPassword indicates that the verification failed due to wrong password.
	FailedDueToWrongPassword bool
}

// Manager is the interface for providing privilege related operations.
type Manager interface {
	// ShowGrants shows granted privileges for user.
	ShowGrants(ctx sessionctx.Context, user *auth.UserIdentity, roles []*auth.RoleIdentity) ([]string, error)

	// GetEncodedPassword shows the encoded password for user.
	GetEncodedPassword(user, host string) string

	// RequestVerification verifies user privilege for the request.
	// If table is "", only check global/db scope privileges.
	// If table is not "", check global/db/table scope privileges.
	// priv should be a defined constant like CreatePriv, if pass AllPrivMask to priv,
	// this means any privilege would be OK.
	RequestVerification(activeRole []*auth.RoleIdentity, db, table, column string, priv mysql.PrivilegeType) bool

	// RequestVerificationWithUser verifies specific user privilege for the request.
	RequestVerificationWithUser(db, table, column string, priv mysql.PrivilegeType, user *auth.UserIdentity) bool

	// HasExplicitlyGrantedDynamicPrivilege verifies is a user has a dynamic privilege granted
	// without using the SUPER privilege as a fallback.
	HasExplicitlyGrantedDynamicPrivilege(activeRoles []*auth.RoleIdentity, privName string, grantable bool) bool

	// RequestDynamicVerification verifies user privilege for a DYNAMIC privilege.
	// Dynamic privileges are only assignable globally, and have their own grantable attribute.
	RequestDynamicVerification(activeRoles []*auth.RoleIdentity, privName string, grantable bool) bool

	// RequestDynamicVerificationWithUser verifies a DYNAMIC privilege for a specific user.
	RequestDynamicVerificationWithUser(privName string, grantable bool, user *auth.UserIdentity) bool

	// VerifyAccountAutoLockInMemory automatically unlock when the time comes.
	VerifyAccountAutoLockInMemory(user string, host string) error

	// IsAccountAutoLockEnabled verifies whether the account has enabled Failed-Login Tracking and Temporary Account Locking.
	IsAccountAutoLockEnabled(user string, host string) bool

	// ConnectionVerification verifies user privilege for connection.
	// Requires exact match on user name and host name.
<<<<<<< HEAD
	ConnectionVerification(user *auth.UserIdentity, authUser, authHost string, auth, salt []byte, sessionVars *variable.SessionVars) (VerificationInfo, error)

	// AuthSuccess records auth success state
	AuthSuccess(authUser, authHost string)
=======
	ConnectionVerification(user *auth.UserIdentity, authUser, authHost string, auth, salt []byte, sessionVars *variable.SessionVars) (string, error)
>>>>>>> b6098ef6

	// GetAuthWithoutVerification uses to get auth name without verification.
	// Requires exact match on user name and host name.
	GetAuthWithoutVerification(user, host string) bool

	// MatchIdentity matches an identity
	MatchIdentity(user, host string, skipNameResolve bool) (string, string, bool)

	// DBIsVisible returns true is the database is visible to current user.
	DBIsVisible(activeRole []*auth.RoleIdentity, db string) bool

	// UserPrivilegesTable provide data for INFORMATION_SCHEMA.USER_PRIVILEGES table.
	UserPrivilegesTable(activeRoles []*auth.RoleIdentity, user, host string) [][]types.Datum

	// ActiveRoles active roles for current session.
	// The first illegal role will be returned.
	ActiveRoles(ctx sessionctx.Context, roleList []*auth.RoleIdentity) (bool, string)

	// FindEdge find if there is an edge between role and user.
	FindEdge(ctx sessionctx.Context, role *auth.RoleIdentity, user *auth.UserIdentity) bool

	// GetDefaultRoles returns all default roles for certain user.
	GetDefaultRoles(user, host string) []*auth.RoleIdentity

	// GetAllRoles return all roles of user.
	GetAllRoles(user, host string) []*auth.RoleIdentity

	// IsDynamicPrivilege returns if a privilege is in the list of privileges.
	IsDynamicPrivilege(privNameInUpper string) bool

	// GetAuthPluginForConnection gets the authentication plugin used in connection establishment.
	GetAuthPluginForConnection(user, host string) (string, error)

	// GetAuthPlugin gets the authentication plugin for the account identified by the user and host
	GetAuthPlugin(user, host string) (string, error)
}

const key keyType = 0

// BindPrivilegeManager binds Manager to context.
func BindPrivilegeManager(ctx sessionctx.Context, pc Manager) {
	ctx.SetValue(key, pc)
}

// GetPrivilegeManager gets Checker from context.
func GetPrivilegeManager(ctx sessionctx.Context) Manager {
	if v, ok := ctx.Value(key).(Manager); ok {
		return v
	}
	return nil
}<|MERGE_RESOLUTION|>--- conflicted
+++ resolved
@@ -34,6 +34,8 @@
 	InSandBoxMode bool
 	// FailedDueToWrongPassword indicates that the verification failed due to wrong password.
 	FailedDueToWrongPassword bool
+	// ResourceGroupName records the resource group name for the user.
+	ResourceGroupName string
 }
 
 // Manager is the interface for providing privilege related operations.
@@ -73,14 +75,10 @@
 
 	// ConnectionVerification verifies user privilege for connection.
 	// Requires exact match on user name and host name.
-<<<<<<< HEAD
 	ConnectionVerification(user *auth.UserIdentity, authUser, authHost string, auth, salt []byte, sessionVars *variable.SessionVars) (VerificationInfo, error)
 
 	// AuthSuccess records auth success state
 	AuthSuccess(authUser, authHost string)
-=======
-	ConnectionVerification(user *auth.UserIdentity, authUser, authHost string, auth, salt []byte, sessionVars *variable.SessionVars) (string, error)
->>>>>>> b6098ef6
 
 	// GetAuthWithoutVerification uses to get auth name without verification.
 	// Requires exact match on user name and host name.
