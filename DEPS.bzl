load("@bazel_gazelle//:deps.bzl", "go_repository")

def go_deps():
    go_repository(
        name = "cc_mvdan_gofumpt",
        build_file_proto_mode = "disable",
        importpath = "mvdan.cc/gofumpt",
        sum = "h1:avhhrOmv0IuvQVK7fvwV91oFSGAk5/6Po8GXTzICeu8=",
        version = "v0.3.1",
    )
    go_repository(
        name = "cc_mvdan_interfacer",
        build_file_proto_mode = "disable",
        importpath = "mvdan.cc/interfacer",
        sum = "h1:WX1yoOaKQfddO/mLzdV4wptyWgoH/6hwLs7QHTixo0I=",
        version = "v0.0.0-20180901003855-c20040233aed",
    )
    go_repository(
        name = "cc_mvdan_lint",
        build_file_proto_mode = "disable",
        importpath = "mvdan.cc/lint",
        sum = "h1:DxJ5nJdkhDlLok9K6qO+5290kphDJbHOQO1DFFFTeBo=",
        version = "v0.0.0-20170908181259-adc824a0674b",
    )
    go_repository(
        name = "cc_mvdan_unparam",
        build_file_proto_mode = "disable",
        importpath = "mvdan.cc/unparam",
        sum = "h1:Jh3LAeMt1eGpxomyu3jVkmVZWW2MxZ1qIIV2TZ/nRio=",
        version = "v0.0.0-20211214103731-d0ef000c54e5",
    )

    go_repository(
        name = "co_honnef_go_tools",
        build_file_proto_mode = "disable_global",
        importpath = "honnef.co/go/tools",
        replace = "honnef.co/go/tools",
        sum = "h1:ytYb4rOqyp1TSa2EPvNVwtPQJctSELKaMyLfqNP4+34=",
        version = "v0.3.2",
    )
    go_repository(
        name = "com_4d63_gochecknoglobals",
        build_file_proto_mode = "disable",
        importpath = "4d63.com/gochecknoglobals",
        sum = "h1:zeZSRqj5yCg28tCkIV/z/lWbwvNm5qnKVS15PI8nhD0=",
        version = "v0.1.0",
    )

    go_repository(
        name = "com_github_ajg_form",
        build_file_proto_mode = "disable_global",
        importpath = "github.com/ajg/form",
        sum = "h1:t9c7v8JUKu/XxOGBU0yjNpaMloxGEJhUkqFRq0ibGeU=",
        version = "v1.5.1",
    )
    go_repository(
        name = "com_github_ajstarks_svgo",
        build_file_proto_mode = "disable_global",
        importpath = "github.com/ajstarks/svgo",
        sum = "h1:wVe6/Ea46ZMeNkQjjBW6xcqyQA/j5e0D6GytH95g0gQ=",
        version = "v0.0.0-20180226025133-644b8db467af",
    )
    go_repository(
        name = "com_github_alecthomas_template",
        build_file_proto_mode = "disable_global",
        importpath = "github.com/alecthomas/template",
        sum = "h1:JYp7IbQjafoB+tBA3gMyHYHrpOtNuDiK/uB5uXxq5wM=",
        version = "v0.0.0-20190718012654-fb15b899a751",
    )
    go_repository(
        name = "com_github_alecthomas_units",
        build_file_proto_mode = "disable_global",
        importpath = "github.com/alecthomas/units",
        sum = "h1:UQZhZ2O0vMHr2cI+DC1Mbh0TJxzA3RcLoMsFw+aXw7E=",
        version = "v0.0.0-20190924025748-f65c72e2690d",
    )
    go_repository(
        name = "com_github_alexkohler_prealloc",
        build_file_proto_mode = "disable",
        importpath = "github.com/alexkohler/prealloc",
        sum = "h1:Hbq0/3fJPQhNkN0dR95AVrr6R7tou91y0uHG5pOcUuw=",
        version = "v1.0.0",
    )

    go_repository(
        name = "com_github_aliyun_alibaba_cloud_sdk_go",
        build_file_proto_mode = "disable",
        importpath = "github.com/aliyun/alibaba-cloud-sdk-go",
        sum = "h1:Q/yk4z/cHUVZfgTqtD09qeYBxHwshQAjVRX73qs8UH0=",
        version = "v1.61.1581",
    )

    go_repository(
        name = "com_github_andreasbriese_bbloom",
        build_file_proto_mode = "disable_global",
        importpath = "github.com/AndreasBriese/bbloom",
        sum = "h1:HD8gA2tkByhMAwYaFAX9w2l7vxvBQ5NMoxDrkhqhtn4=",
        version = "v0.0.0-20190306092124-e2d15f34fcf9",
    )
    go_repository(
        name = "com_github_antihax_optional",
        build_file_proto_mode = "disable_global",
        importpath = "github.com/antihax/optional",
        sum = "h1:xK2lYat7ZLaVVcIuj82J8kIro4V6kDe0AUDFboUCwcg=",
        version = "v1.0.0",
    )
    go_repository(
        name = "com_github_antonboom_errname",
        build_file_proto_mode = "disable",
        importpath = "github.com/Antonboom/errname",
        sum = "h1:LzIJZlyLOCSu51o3/t2n9Ck7PcoP9wdbrdaW6J8fX24=",
        version = "v0.1.6",
    )
    go_repository(
        name = "com_github_antonboom_nilnil",
        build_file_proto_mode = "disable",
        importpath = "github.com/Antonboom/nilnil",
        sum = "h1:PHhrh5ANKFWRBh7TdYmyyq2gyT2lotnvFvvFbylF81Q=",
        version = "v0.1.1",
    )

    go_repository(
        name = "com_github_apache_thrift",
        build_file_proto_mode = "disable_global",
        importpath = "github.com/apache/thrift",
        sum = "h1:Jz3KVLYY5+JO7rDiX0sAuRGtuv2vG01r17Y9nLMWNUw=",
        version = "v0.13.1-0.20201008052519-daf620915714",
    )
    go_repository(
        name = "com_github_armon_circbuf",
        build_file_proto_mode = "disable_global",
        importpath = "github.com/armon/circbuf",
        sum = "h1:QEF07wC0T1rKkctt1RINW/+RMTVmiwxETico2l3gxJA=",
        version = "v0.0.0-20150827004946-bbbad097214e",
    )
    go_repository(
        name = "com_github_armon_consul_api",
        build_file_proto_mode = "disable_global",
        importpath = "github.com/armon/consul-api",
        sum = "h1:G1bPvciwNyF7IUmKXNt9Ak3m6u9DE1rF+RmtIkBpVdA=",
        version = "v0.0.0-20180202201655-eb2c6b5be1b6",
    )
    go_repository(
        name = "com_github_armon_go_metrics",
        build_file_proto_mode = "disable_global",
        importpath = "github.com/armon/go-metrics",
        sum = "h1:8GUt8eRujhVEGZFFEjBj46YV4rDjvGrNxb0KMWYkL2I=",
        version = "v0.0.0-20180917152333-f0300d1749da",
    )
    go_repository(
        name = "com_github_armon_go_radix",
        build_file_proto_mode = "disable_global",
        importpath = "github.com/armon/go-radix",
        sum = "h1:BUAU3CGlLvorLI26FmByPp2eC2qla6E1Tw+scpcg/to=",
        version = "v0.0.0-20180808171621-7fddfc383310",
    )
    go_repository(
        name = "com_github_ashanbrown_forbidigo",
        build_file_proto_mode = "disable",
        importpath = "github.com/ashanbrown/forbidigo",
        sum = "h1:VkYIwb/xxdireGAdJNZoo24O4lmnEWkactplBlWTShc=",
        version = "v1.3.0",
    )
    go_repository(
        name = "com_github_ashanbrown_makezero",
        build_file_proto_mode = "disable",
        importpath = "github.com/ashanbrown/makezero",
        sum = "h1:iCQ87C0V0vSyO+M9E/FZYbu65auqH0lnsOkf5FcB28s=",
        version = "v1.1.1",
    )

    go_repository(
        name = "com_github_aws_aws_sdk_go",
        build_file_proto_mode = "disable_global",
        importpath = "github.com/aws/aws-sdk-go",
        sum = "h1:hAwyfe7eZa7sM+S5mIJZFiNFwJMia9Whz6CYblioLoU=",
        version = "v1.36.30",
    )
    go_repository(
        name = "com_github_aymerick_raymond",
        build_file_proto_mode = "disable_global",
        importpath = "github.com/aymerick/raymond",
        sum = "h1:Ppm0npCCsmuR9oQaBtRuZcmILVE74aXE+AmrJj8L2ns=",
        version = "v2.0.3-0.20180322193309-b565731e1464+incompatible",
    )
    go_repository(
        name = "com_github_azure_azure_sdk_for_go_sdk_azcore",
        build_file_proto_mode = "disable_global",
        importpath = "github.com/Azure/azure-sdk-for-go/sdk/azcore",
        sum = "h1:KQgdWmEOmaJKxaUUZwHAYh12t+b+ZJf8q3friycK1kA=",
        version = "v0.20.0",
    )
    go_repository(
        name = "com_github_azure_azure_sdk_for_go_sdk_azidentity",
        build_file_proto_mode = "disable_global",
        importpath = "github.com/Azure/azure-sdk-for-go/sdk/azidentity",
        sum = "h1:VBvHGLJbaY0+c66NZHdS9cgjHVYSH6DDa0XJMyrblsI=",
        version = "v0.12.0",
    )
    go_repository(
        name = "com_github_azure_azure_sdk_for_go_sdk_internal",
        build_file_proto_mode = "disable_global",
        importpath = "github.com/Azure/azure-sdk-for-go/sdk/internal",
        sum = "h1:BUYIbDf/mMZ8945v3QkG3OuqGVyS4Iek0AOLwdRAYoc=",
        version = "v0.8.1",
    )
    go_repository(
        name = "com_github_azure_azure_sdk_for_go_sdk_storage_azblob",
        build_file_proto_mode = "disable_global",
        importpath = "github.com/Azure/azure-sdk-for-go/sdk/storage/azblob",
        sum = "h1:62Ew5xXg5UCGIXDOM7+y4IL5/6mQJq1nenhBCJAeGX8=",
        version = "v0.2.0",
    )
    go_repository(
        name = "com_github_benbjohnson_clock",
        build_file_proto_mode = "disable_global",
        importpath = "github.com/benbjohnson/clock",
        sum = "h1:ip6w0uFQkncKQ979AypyG0ER7mqUSBdKLOgAle/AT8A=",
        version = "v1.3.0",
    )
    go_repository(
        name = "com_github_beorn7_perks",
        build_file_proto_mode = "disable_global",
        importpath = "github.com/beorn7/perks",
        sum = "h1:VlbKKnNfV8bJzeqoa4cOKqO6bYr3WgKZxO8Z16+hsOM=",
        version = "v1.0.1",
    )
    go_repository(
        name = "com_github_bgentry_speakeasy",
        build_file_proto_mode = "disable_global",
        importpath = "github.com/bgentry/speakeasy",
        sum = "h1:ByYyxL9InA1OWqxJqqp2A5pYHUrCiAL6K3J+LKSsQkY=",
        version = "v0.1.0",
    )
    go_repository(
        name = "com_github_bketelsen_crypt",
        build_file_proto_mode = "disable_global",
        importpath = "github.com/bketelsen/crypt",
        sum = "h1:+0HFd5KSZ/mm3JmhmrDukiId5iR6w4+BdFtfSy4yWIc=",
        version = "v0.0.3-0.20200106085610-5cbc8cc4026c",
    )
    go_repository(
        name = "com_github_bkielbasa_cyclop",
        build_file_proto_mode = "disable",
        importpath = "github.com/bkielbasa/cyclop",
        sum = "h1:7Jmnh0yL2DjKfw28p86YTd/B4lRGcNuu12sKE35sM7A=",
        version = "v1.2.0",
    )

    go_repository(
        name = "com_github_blacktear23_go_proxyprotocol",
        build_file_proto_mode = "disable_global",
        importpath = "github.com/blacktear23/go-proxyprotocol",
        sum = "h1:WmMmtZanGEfIHnJN9N3A4Pl6mM69D+GxEph2eOaCf7g=",
        version = "v1.0.0",
    )
    go_repository(
        name = "com_github_blizzy78_varnamelen",
        build_file_proto_mode = "disable",
        importpath = "github.com/blizzy78/varnamelen",
        sum = "h1:oqSblyuQvFsW1hbBHh1zfwrKe3kcSj0rnXkKzsQ089M=",
        version = "v0.8.0",
    )
    go_repository(
        name = "com_github_bombsimon_wsl_v3",
        build_file_proto_mode = "disable",
        importpath = "github.com/bombsimon/wsl/v3",
        sum = "h1:Mka/+kRLoQJq7g2rggtgQsjuI/K5Efd87WX96EWFxjM=",
        version = "v3.3.0",
    )
    go_repository(
        name = "com_github_breml_bidichk",
        build_file_proto_mode = "disable",
        importpath = "github.com/breml/bidichk",
        sum = "h1:qe6ggxpTfA8E75hdjWPZ581sY3a2lnl0IRxLQFelECI=",
        version = "v0.2.3",
    )
    go_repository(
        name = "com_github_breml_errchkjson",
        build_file_proto_mode = "disable",
        importpath = "github.com/breml/errchkjson",
        sum = "h1:YdDqhfqMT+I1vIxPSas44P+9Z9HzJwCeAzjB8PxP1xw=",
        version = "v0.3.0",
    )

    go_repository(
        name = "com_github_burntsushi_toml",
        build_file_proto_mode = "disable_global",
        importpath = "github.com/BurntSushi/toml",
        sum = "h1:ksErzDEI1khOiGPgpwuI7x2ebx/uXQNw7xJpn9Eq1+I=",
        version = "v1.1.0",
    )
    go_repository(
        name = "com_github_burntsushi_xgb",
        build_file_proto_mode = "disable_global",
        importpath = "github.com/BurntSushi/xgb",
        sum = "h1:1BDTz0u9nC3//pOCMdNH+CiXJVYJh5UQNCOBG7jbELc=",
        version = "v0.0.0-20160522181843-27f122750802",
    )
    go_repository(
        name = "com_github_butuzov_ireturn",
        build_file_proto_mode = "disable",
        importpath = "github.com/butuzov/ireturn",
        sum = "h1:QvrO2QF2+/Cx1WA/vETCIYBKtRjc30vesdoPUNo1EbY=",
        version = "v0.1.1",
    )

    go_repository(
        name = "com_github_carlmjohnson_flagext",
        build_file_proto_mode = "disable_global",
        importpath = "github.com/carlmjohnson/flagext",
        sum = "h1:/c4uK3ie786Z7caXLcIMvePNSSiH3bQVGDvmGLMme60=",
        version = "v0.21.0",
    )
    go_repository(
        name = "com_github_census_instrumentation_opencensus_proto",
        build_file_proto_mode = "disable_global",
        importpath = "github.com/census-instrumentation/opencensus-proto",
        sum = "h1:glEXhBS5PSLLv4IXzLA5yPRVX4bilULVyxxbrfOtDAk=",
        version = "v0.2.1",
    )
    go_repository(
        name = "com_github_certifi_gocertifi",
        build_file_proto_mode = "disable_global",
        importpath = "github.com/certifi/gocertifi",
        sum = "h1:uH66TXeswKn5PW5zdZ39xEwfS9an067BirqA+P4QaLI=",
        version = "v0.0.0-20200922220541-2c3bb06c6054",
    )
    go_repository(
        name = "com_github_cespare_xxhash",
        build_file_proto_mode = "disable_global",
        importpath = "github.com/cespare/xxhash",
        sum = "h1:a6HrQnmkObjyL+Gs60czilIUGqrzKutQD6XZog3p+ko=",
        version = "v1.1.0",
    )
    go_repository(
        name = "com_github_cespare_xxhash_v2",
        build_file_proto_mode = "disable_global",
        importpath = "github.com/cespare/xxhash/v2",
        sum = "h1:YRXhKfTDauu4ajMg1TPgFO5jnlC2HCbmLXMcTG5cbYE=",
        version = "v2.1.2",
    )
    go_repository(
        name = "com_github_charithe_durationcheck",
        build_file_proto_mode = "disable",
        importpath = "github.com/charithe/durationcheck",
        sum = "h1:mPP4ucLrf/rKZiIG/a9IPXHGlh8p4CzgpyTy6EEutYk=",
        version = "v0.0.9",
    )
    go_repository(
        name = "com_github_chavacava_garif",
        build_file_proto_mode = "disable",
        importpath = "github.com/chavacava/garif",
        sum = "h1:tFXjAxje9thrTF4h57Ckik+scJjTWdwAtZqZPtOT48M=",
        version = "v0.0.0-20220316182200-5cad0b5181d4",
    )

    go_repository(
        name = "com_github_cheggaaa_pb_v3",
        build_file_proto_mode = "disable_global",
        importpath = "github.com/cheggaaa/pb/v3",
        sum = "h1:bC8oemdChbke2FHIIGy9mn4DPJ2caZYQnfbRqwmdCoA=",
        version = "v3.0.8",
    )
    go_repository(
        name = "com_github_cheynewallace_tabby",
        build_file_proto_mode = "disable_global",
        importpath = "github.com/cheynewallace/tabby",
        sum = "h1:JvUR8waht4Y0S3JF17G6Vhyt+FRhnqVCkk8l4YrOU54=",
        version = "v1.1.1",
    )
    go_repository(
        name = "com_github_chzyer_logex",
        build_file_proto_mode = "disable_global",
        importpath = "github.com/chzyer/logex",
        sum = "h1:Swpa1K6QvQznwJRcfTfQJmTE72DqScAa40E+fbHEXEE=",
        version = "v1.1.10",
    )
    go_repository(
        name = "com_github_chzyer_readline",
        build_file_proto_mode = "disable_global",
        importpath = "github.com/chzyer/readline",
        sum = "h1:fY5BOSpyZCqRo5OhCuC+XN+r/bBCmeuuJtjz+bCNIf8=",
        version = "v0.0.0-20180603132655-2972be24d48e",
    )
    go_repository(
        name = "com_github_chzyer_test",
        build_file_proto_mode = "disable_global",
        importpath = "github.com/chzyer/test",
        sum = "h1:q763qf9huN11kDQavWsoZXJNW3xEE4JJyHa5Q25/sd8=",
        version = "v0.0.0-20180213035817-a1ea475d72b1",
    )
    go_repository(
        name = "com_github_client9_misspell",
        build_file_proto_mode = "disable_global",
        importpath = "github.com/client9/misspell",
        sum = "h1:ta993UF76GwbvJcIo3Y68y/M3WxlpEHPWIGDkJYwzJI=",
        version = "v0.3.4",
    )
    go_repository(
        name = "com_github_cloudykit_fastprinter",
        build_file_proto_mode = "disable_global",
        importpath = "github.com/CloudyKit/fastprinter",
        sum = "h1:3SgJcK9l5uPdBC/X17wanyJAMxM33+4ZhEIV96MIH8U=",
        version = "v0.0.0-20170127035650-74b38d55f37a",
    )
    go_repository(
        name = "com_github_cloudykit_jet",
        build_file_proto_mode = "disable_global",
        importpath = "github.com/CloudyKit/jet",
        sum = "h1:rZgFj+Gtf3NMi/U5FvCvhzaxzW/TaPYgUYx3bAPz9DE=",
        version = "v2.1.3-0.20180809161101-62edd43e4f88+incompatible",
    )
    go_repository(
        name = "com_github_cncf_udpa_go",
        build_file_proto_mode = "disable_global",
        importpath = "github.com/cncf/udpa/go",
        sum = "h1:hzAQntlaYRkVSFEfj9OTWlVV1H155FMD8BTKktLv0QI=",
        version = "v0.0.0-20210930031921-04548b0d99d4",
    )
    go_repository(
        name = "com_github_cncf_xds_go",
        build_file_proto_mode = "disable_global",
        importpath = "github.com/cncf/xds/go",
        sum = "h1:zH8ljVhhq7yC0MIeUL/IviMtY8hx2mK8cN9wEYb8ggw=",
        version = "v0.0.0-20211011173535-cb28da3451f1",
    )
    go_repository(
        name = "com_github_cockroachdb_datadriven",
        build_file_proto_mode = "disable_global",
        importpath = "github.com/cockroachdb/datadriven",
        sum = "h1:uhZrAfEayBecH2w2tZmhe20HJ7hDvrrA4x2Bg9YdZKM=",
        version = "v1.0.0",
    )
    go_repository(
        name = "com_github_cockroachdb_errors",
        build_file_proto_mode = "disable_global",
        importpath = "github.com/cockroachdb/errors",
        sum = "h1:A5+txlVZfOqFBDa4mGz2bUWSp0aHElvHX2bKkdbQu+Y=",
        version = "v1.8.1",
    )
    go_repository(
        name = "com_github_cockroachdb_logtags",
        build_file_proto_mode = "disable_global",
        importpath = "github.com/cockroachdb/logtags",
        sum = "h1:o/kfcElHqOiXqcou5a3rIlMc7oJbMQkeLk0VQJ7zgqY=",
        version = "v0.0.0-20190617123548-eb05cc24525f",
    )
    go_repository(
        name = "com_github_cockroachdb_pebble",
        build_file_proto_mode = "disable_global",
        importpath = "github.com/cockroachdb/pebble",
        sum = "h1:Igd6YmtOZ77EgLAIaE9+mHl7+sAKaZ5m4iMI0Dz/J2A=",
        version = "v0.0.0-20210719141320-8c3bd06debb5",
    )
    go_repository(
        name = "com_github_cockroachdb_redact",
        build_file_proto_mode = "disable_global",
        importpath = "github.com/cockroachdb/redact",
        sum = "h1:8QG/764wK+vmEYoOlfobpe12EQcS81ukx/a4hdVMxNw=",
        version = "v1.0.8",
    )
    go_repository(
        name = "com_github_cockroachdb_sentry_go",
        build_file_proto_mode = "disable_global",
        importpath = "github.com/cockroachdb/sentry-go",
        sum = "h1:IKgmqgMQlVJIZj19CdocBeSfSaiCbEBZGKODaixqtHM=",
        version = "v0.6.1-cockroachdb.2",
    )
    go_repository(
        name = "com_github_codahale_hdrhistogram",
        build_file_proto_mode = "disable_global",
        importpath = "github.com/codahale/hdrhistogram",
        sum = "h1:qMd81Ts1T2OTKmB4acZcyKaMtRnY5Y44NuXGX2GFJ1w=",
        version = "v0.0.0-20161010025455-3a0bb77429bd",
    )
    go_repository(
        name = "com_github_codegangsta_inject",
        build_file_proto_mode = "disable_global",
        importpath = "github.com/codegangsta/inject",
        sum = "h1:sDMmm+q/3+BukdIpxwO365v/Rbspp2Nt5XntgQRXq8Q=",
        version = "v0.0.0-20150114235600-33e0aa1cb7c0",
    )
    go_repository(
        name = "com_github_colinmarc_hdfs_v2",
        build_file_proto_mode = "disable_global",
        importpath = "github.com/colinmarc/hdfs/v2",
        sum = "h1:x0hw/m+o3UE20Scso/KCkvYNc9Di39TBlCfGMkJ1/a0=",
        version = "v2.1.1",
    )
    go_repository(
        name = "com_github_coocood_bbloom",
        build_file_proto_mode = "disable_global",
        importpath = "github.com/coocood/bbloom",
        sum = "h1:W1SHiII3e0jVwvaQFglwu3kS9NLxOeTpvik7MbKCyuQ=",
        version = "v0.0.0-20190830030839-58deb6228d64",
    )
    go_repository(
        name = "com_github_coocood_freecache",
        build_file_proto_mode = "disable_global",
        importpath = "github.com/coocood/freecache",
        sum = "h1:/v1CqMq45NFH9mp/Pt142reundeBM0dVUD3osQBeu/U=",
        version = "v1.2.1",
    )
    go_repository(
        name = "com_github_coocood_rtutil",
        build_file_proto_mode = "disable_global",
        importpath = "github.com/coocood/rtutil",
        sum = "h1:NnLfQ77q0G4k2Of2c1ceQ0ec6MkLQyDp+IGdVM0D8XM=",
        version = "v0.0.0-20190304133409-c84515f646f2",
    )
    go_repository(
        name = "com_github_coreos_bbolt",
        build_file_proto_mode = "disable_global",
        importpath = "github.com/coreos/bbolt",
        sum = "h1:wZwiHHUieZCquLkDL0B8UhzreNWsPHooDAG3q34zk0s=",
        version = "v1.3.2",
    )
    go_repository(
        name = "com_github_coreos_etcd",
        build_file_proto_mode = "disable_global",
        importpath = "github.com/coreos/etcd",
        sum = "h1:8F3hqu9fGYLBifCmRCJsicFqDx/D68Rt3q1JMazcgBQ=",
        version = "v3.3.13+incompatible",
    )
    go_repository(
        name = "com_github_coreos_go_etcd",
        build_file_proto_mode = "disable_global",
        importpath = "github.com/coreos/go-etcd",
        sum = "h1:bXhRBIXoTm9BYHS3gE0TtQuyNZyeEMux2sDi4oo5YOo=",
        version = "v2.0.0+incompatible",
    )
    go_repository(
        name = "com_github_coreos_go_semver",
        build_file_proto_mode = "disable_global",
        importpath = "github.com/coreos/go-semver",
        sum = "h1:wkHLiw0WNATZnSG7epLsujiMCgPAc9xhjJ4tgnAxmfM=",
        version = "v0.3.0",
    )
    go_repository(
        name = "com_github_coreos_go_systemd",
        build_file_proto_mode = "disable_global",
        importpath = "github.com/coreos/go-systemd",
        sum = "h1:Wf6HqHfScWJN9/ZjdUKyjop4mf3Qdd+1TvvltAvM3m8=",
        version = "v0.0.0-20190321100706-95778dfbb74e",
    )
    go_repository(
        name = "com_github_coreos_go_systemd_v22",
        build_file_proto_mode = "disable_global",
        importpath = "github.com/coreos/go-systemd/v22",
        sum = "h1:D9/bQk5vlXQFZ6Kwuu6zaiXJ9oTPe68++AzAJc1DzSI=",
        version = "v22.3.2",
    )
    go_repository(
        name = "com_github_coreos_pkg",
        build_file_proto_mode = "disable_global",
        importpath = "github.com/coreos/pkg",
        sum = "h1:lBNOc5arjvs8E5mO2tbpBpLoyyu8B6e44T7hJy6potg=",
        version = "v0.0.0-20180928190104-399ea9e2e55f",
    )
    go_repository(
        name = "com_github_cpuguy83_go_md2man",
        build_file_proto_mode = "disable_global",
        importpath = "github.com/cpuguy83/go-md2man",
        sum = "h1:BSKMNlYxDvnunlTymqtgONjNnaRV1sTpcovwwjF22jk=",
        version = "v1.0.10",
    )
    go_repository(
        name = "com_github_cpuguy83_go_md2man_v2",
        build_file_proto_mode = "disable_global",
        importpath = "github.com/cpuguy83/go-md2man/v2",
        sum = "h1:r/myEWzV9lfsM1tFLgDyu0atFtJ1fXn261LKYj/3DxU=",
        version = "v2.0.1",
    )
    go_repository(
        name = "com_github_creack_pty",
        build_file_proto_mode = "disable_global",
        importpath = "github.com/creack/pty",
        sum = "h1:07n33Z8lZxZ2qwegKbObQohDhXDQxiMMz1NOUGYlesw=",
        version = "v1.1.11",
    )
    go_repository(
        name = "com_github_cznic_mathutil",
        build_file_proto_mode = "disable_global",
        importpath = "github.com/cznic/mathutil",
        sum = "h1:iwZdTE0PVqJCos1vaoKsclOGD3ADKpshg3SRtYBbwso=",
        version = "v0.0.0-20181122101859-297441e03548",
    )
    go_repository(
        name = "com_github_cznic_sortutil",
        build_file_proto_mode = "disable_global",
        importpath = "github.com/cznic/sortutil",
        sum = "h1:LpMLYGyy67BoAFGda1NeOBQwqlv7nUXpm+rIVHGxZZ4=",
        version = "v0.0.0-20181122101858-f5f958428db8",
    )
    go_repository(
        name = "com_github_cznic_strutil",
        build_file_proto_mode = "disable_global",
        importpath = "github.com/cznic/strutil",
        sum = "h1:0rkFMAbn5KBKNpJyHQ6Prb95vIKanmAe62KxsrN+sqA=",
        version = "v0.0.0-20171016134553-529a34b1c186",
    )
    go_repository(
        name = "com_github_daixiang0_gci",
        build_file_proto_mode = "disable",
        importpath = "github.com/daixiang0/gci",
        sum = "h1:+EZ83znNs73C9ZBTM7xhNagMP6gJs5wlptiFiuce5BM=",
        version = "v0.3.4",
    )

    go_repository(
        name = "com_github_danjacques_gofslock",
        build_file_proto_mode = "disable_global",
        importpath = "github.com/danjacques/gofslock",
        sum = "h1:X6mKGhCFOxrKeeHAjv/3UvT6e5RRxW6wRdlqlV6/H4w=",
        version = "v0.0.0-20191023191349-0a45f885bc37",
    )
    go_repository(
        name = "com_github_data_dog_go_sqlmock",
        build_file_proto_mode = "disable_global",
        importpath = "github.com/DATA-DOG/go-sqlmock",
        sum = "h1:Shsta01QNfFxHCfpW6YH2STWB0MudeXXEWMr20OEh60=",
        version = "v1.5.0",
    )
    go_repository(
        name = "com_github_datadog_zstd",
        build_file_proto_mode = "disable_global",
        importpath = "github.com/DataDog/zstd",
        sum = "h1:EndNeuB0l9syBZhut0wns3gV1hL8zX8LIu6ZiVHWLIQ=",
        version = "v1.4.5",
    )
    go_repository(
        name = "com_github_davecgh_go_spew",
        build_file_proto_mode = "disable_global",
        importpath = "github.com/davecgh/go-spew",
        sum = "h1:vj9j/u1bqnvCEfJOwUhtlOARqs3+rkHYY13jYWTU97c=",
        version = "v1.1.1",
    )
    go_repository(
        name = "com_github_denis_tingaikin_go_header",
        build_file_proto_mode = "disable",
        importpath = "github.com/denis-tingaikin/go-header",
        sum = "h1:tEaZKAlqql6SKCY++utLmkPLd6K8IBM20Ha7UVm+mtU=",
        version = "v0.4.3",
    )

    go_repository(
        name = "com_github_dgraph_io_badger",
        build_file_proto_mode = "disable_global",
        importpath = "github.com/dgraph-io/badger",
        sum = "h1:DshxFxZWXUcO0xX476VJC07Xsr6ZCBVRHKZ93Oh7Evo=",
        version = "v1.6.0",
    )
    go_repository(
        name = "com_github_dgraph_io_ristretto",
        build_file_proto_mode = "disable_global",
        importpath = "github.com/dgraph-io/ristretto",
        sum = "h1:Wrc3UKTS+cffkOx0xRGFC+ZesNuTfn0ThvEC72N0krk=",
        version = "v0.1.1-0.20220403145359-8e850b710d6d",
    )
    go_repository(
        name = "com_github_dgrijalva_jwt_go",
        build_file_proto_mode = "disable_global",
        importpath = "github.com/dgrijalva/jwt-go",
        replace = "github.com/form3tech-oss/jwt-go",
        sum = "h1:0sWoh2EtO7UrQdNTAN+hnU3QXa4AoivplyPLLHkcrLk=",
        version = "v3.2.6-0.20210809144907-32ab6a8243d7+incompatible",
    )
    go_repository(
        name = "com_github_dgryski_go_farm",
        build_file_proto_mode = "disable_global",
        importpath = "github.com/dgryski/go-farm",
        sum = "h1:fAjc9m62+UWV/WAFKLNi6ZS0675eEUC9y3AlwSbQu1Y=",
        version = "v0.0.0-20200201041132-a6ae2369ad13",
    )
    go_repository(
        name = "com_github_dgryski_go_sip13",
        build_file_proto_mode = "disable_global",
        importpath = "github.com/dgryski/go-sip13",
        sum = "h1:RMLoZVzv4GliuWafOuPuQDKSm1SJph7uCRnnS61JAn4=",
        version = "v0.0.0-20181026042036-e10d5fee7954",
    )
    go_repository(
        name = "com_github_djarvur_go_err113",
        build_file_proto_mode = "disable",
        importpath = "github.com/Djarvur/go-err113",
        sum = "h1:sHglBQTwgx+rWPdisA5ynNEsoARbiCBOyGcJM4/OzsM=",
        version = "v0.0.0-20210108212216-aea10b59be24",
    )

    go_repository(
        name = "com_github_dnaeon_go_vcr",
        build_file_proto_mode = "disable_global",
        importpath = "github.com/dnaeon/go-vcr",
        sum = "h1:zHCHvJYTMh1N7xnV7zf1m1GPBF9Ad0Jk/whtQ1663qI=",
        version = "v1.2.0",
    )
    go_repository(
        name = "com_github_docker_go_units",
        build_file_proto_mode = "disable_global",
        importpath = "github.com/docker/go-units",
        sum = "h1:3uh0PgVws3nIA0Q+MwDC8yjEPf9zjRfZZWXZYDct3Tw=",
        version = "v0.4.0",
    )
    go_repository(
        name = "com_github_dustin_go_humanize",
        build_file_proto_mode = "disable_global",
        importpath = "github.com/dustin/go-humanize",
        sum = "h1:VSnTsYCnlFHaM2/igO1h6X3HA71jcobQuxemgkq4zYo=",
        version = "v1.0.0",
    )
    go_repository(
        name = "com_github_eapache_go_resiliency",
        build_file_proto_mode = "disable_global",
        importpath = "github.com/eapache/go-resiliency",
        sum = "h1:v7g92e/KSN71Rq7vSThKaWIq68fL4YHvWyiUKorFR1Q=",
        version = "v1.2.0",
    )
    go_repository(
        name = "com_github_eapache_go_xerial_snappy",
        build_file_proto_mode = "disable_global",
        importpath = "github.com/eapache/go-xerial-snappy",
        sum = "h1:YEetp8/yCZMuEPMUDHG0CW/brkkEp8mzqk2+ODEitlw=",
        version = "v0.0.0-20180814174437-776d5712da21",
    )
    go_repository(
        name = "com_github_eapache_queue",
        build_file_proto_mode = "disable_global",
        importpath = "github.com/eapache/queue",
        sum = "h1:YOEu7KNc61ntiQlcEeUIoDTJ2o8mQznoNvUhiigpIqc=",
        version = "v1.1.0",
    )
    go_repository(
        name = "com_github_eknkc_amber",
        build_file_proto_mode = "disable_global",
        importpath = "github.com/eknkc/amber",
        sum = "h1:clC1lXBpe2kTj2VHdaIu9ajZQe4kcEY9j0NsnDDBZ3o=",
        version = "v0.0.0-20171010120322-cdade1c07385",
    )
    go_repository(
        name = "com_github_envoyproxy_go_control_plane",
        build_file_proto_mode = "disable_global",
        importpath = "github.com/envoyproxy/go-control-plane",
        sum = "h1:fP+fF0up6oPY49OrjPrhIJ8yQfdIM85NXMLkMg1EXVs=",
        version = "v0.9.10-0.20210907150352-cf90f659a021",
    )
    go_repository(
        name = "com_github_envoyproxy_protoc_gen_validate",
        build_file_proto_mode = "disable_global",
        importpath = "github.com/envoyproxy/protoc-gen-validate",
        sum = "h1:EQciDnbrYxy13PgWoY8AqoxGiPrpgBZ1R8UNe3ddc+A=",
        version = "v0.1.0",
    )
    go_repository(
        name = "com_github_esimonov_ifshort",
        build_file_proto_mode = "disable",
        importpath = "github.com/esimonov/ifshort",
        sum = "h1:6SID4yGWfRae/M7hkVDVVyppy8q/v9OuxNdmjLQStBA=",
        version = "v1.0.4",
    )

    go_repository(
        name = "com_github_etcd_io_bbolt",
        build_file_proto_mode = "disable_global",
        importpath = "github.com/etcd-io/bbolt",
        sum = "h1:gSJmxrs37LgTqR/oyJBWok6k6SvXEUerFTbltIhXkBM=",
        version = "v1.3.3",
    )
    go_repository(
        name = "com_github_etcd_io_gofail",
        build_file_proto_mode = "disable_global",
        importpath = "github.com/etcd-io/gofail",
        sum = "h1:Y2I0lxOttdUKz+hNaIdG3FtjuQrTmwXun1opRV65IZc=",
        version = "v0.0.0-20190801230047-ad7f989257ca",
    )
    go_repository(
        name = "com_github_ettle_strcase",
        build_file_proto_mode = "disable",
        importpath = "github.com/ettle/strcase",
        sum = "h1:htFueZyVeE1XNnMEfbqp5r67qAN/4r6ya1ysq8Q+Zcw=",
        version = "v0.1.1",
    )

    go_repository(
        name = "com_github_fasthttp_contrib_websocket",
        build_file_proto_mode = "disable_global",
        importpath = "github.com/fasthttp-contrib/websocket",
        sum = "h1:DddqAaWDpywytcG8w/qoQ5sAN8X12d3Z3koB0C3Rxsc=",
        version = "v0.0.0-20160511215533-1f3b11f56072",
    )
    go_repository(
        name = "com_github_fatih_color",
        build_file_proto_mode = "disable_global",
        importpath = "github.com/fatih/color",
        sum = "h1:8LOYc1KYPPmyKMuN8QV2DNRWNbLo6LZ0iLs8+mlH53w=",
        version = "v1.13.0",
    )
    go_repository(
        name = "com_github_fatih_structs",
        build_file_proto_mode = "disable_global",
        importpath = "github.com/fatih/structs",
        sum = "h1:Q7juDM0QtcnhCpeyLGQKyg4TOIghuNXrkL32pHAUMxo=",
        version = "v1.1.0",
    )
    go_repository(
        name = "com_github_fatih_structtag",
        build_file_proto_mode = "disable",
        importpath = "github.com/fatih/structtag",
        sum = "h1:/OdNE99OxoI/PqaW/SuSK9uxxT3f/tcSZgon/ssNSx4=",
        version = "v1.2.0",
    )

    go_repository(
        name = "com_github_felixge_httpsnoop",
        build_file_proto_mode = "disable_global",
        importpath = "github.com/felixge/httpsnoop",
        sum = "h1:lvB5Jl89CsZtGIWuTcDM1E/vkVs49/Ml7JJe07l8SPQ=",
        version = "v1.0.1",
    )
    go_repository(
        name = "com_github_firefart_nonamedreturns",
        build_file_proto_mode = "disable",
        importpath = "github.com/firefart/nonamedreturns",
        sum = "h1:fSvcq6ZpK/uBAgJEGMvzErlzyM4NELLqqdTofVjVNag=",
        version = "v1.0.1",
    )

    go_repository(
        name = "com_github_flosch_pongo2",
        build_file_proto_mode = "disable_global",
        importpath = "github.com/flosch/pongo2",
        sum = "h1:GY1+t5Dr9OKADM64SYnQjw/w99HMYvQ0A8/JoUkxVmc=",
        version = "v0.0.0-20190707114632-bbf5a6c351f4",
    )
    go_repository(
        name = "com_github_fogleman_gg",
        build_file_proto_mode = "disable_global",
        importpath = "github.com/fogleman/gg",
        sum = "h1:WXb3TSNmHp2vHoCroCIB1foO/yQ36swABL8aOVeDpgg=",
        version = "v1.2.1-0.20190220221249-0403632d5b90",
    )
    go_repository(
        name = "com_github_form3tech_oss_jwt_go",
        build_file_proto_mode = "disable_global",
        importpath = "github.com/form3tech-oss/jwt-go",
        sum = "h1:/l4kBbb4/vGSsdtB5nUe8L7B9mImVMaBPw9L/0TBHU8=",
        version = "v3.2.5+incompatible",
    )
    go_repository(
        name = "com_github_fortytw2_leaktest",
        build_file_proto_mode = "disable_global",
        importpath = "github.com/fortytw2/leaktest",
        sum = "h1:u8491cBMTQ8ft8aeV+adlcytMZylmA5nnwwkRZjI8vw=",
        version = "v1.3.0",
    )
    go_repository(
        name = "com_github_frankban_quicktest",
        build_file_proto_mode = "disable_global",
        importpath = "github.com/frankban/quicktest",
        sum = "h1:8sXhOn0uLys67V8EsXLc6eszDs8VXWxL3iRvebPhedY=",
        version = "v1.11.3",
    )
    go_repository(
        name = "com_github_fsnotify_fsnotify",
        build_file_proto_mode = "disable_global",
        importpath = "github.com/fsnotify/fsnotify",
        sum = "h1:jRbGcIw6P2Meqdwuo0H1p6JVLbL5DHKAKlYndzMwVZI=",
        version = "v1.5.4",
    )
    go_repository(
        name = "com_github_fsouza_fake_gcs_server",
        build_file_proto_mode = "disable_global",
        importpath = "github.com/fsouza/fake-gcs-server",
        sum = "h1:XyaGOlqo+R5sjT03x2ymk0xepaQlgwhRLTT2IopW0zA=",
        version = "v1.19.0",
    )
    go_repository(
        name = "com_github_fzipp_gocyclo",
        build_file_proto_mode = "disable_global",
        importpath = "github.com/fzipp/gocyclo",
        sum = "h1:L66amyuYogbxl0j2U+vGqJXusPF2IkduvXLnYD5TFgw=",
        version = "v0.5.1",
    )
    go_repository(
        name = "com_github_gaijinentertainment_go_exhaustruct_v2",
        build_file_proto_mode = "disable",
        importpath = "github.com/GaijinEntertainment/go-exhaustruct/v2",
        sum = "h1:LAPPhJ4KR5Z8aKVZF5S48csJkxL5RMKmE/98fMs1u5M=",
        version = "v2.1.0",
    )

    go_repository(
        name = "com_github_gavv_httpexpect",
        build_file_proto_mode = "disable_global",
        importpath = "github.com/gavv/httpexpect",
        sum = "h1:1X9kcRshkSKEjNJJxX9Y9mQ5BRfbxU5kORdjhlA1yX8=",
        version = "v2.0.0+incompatible",
    )
    go_repository(
        name = "com_github_getsentry_raven_go",
        build_file_proto_mode = "disable_global",
        importpath = "github.com/getsentry/raven-go",
        sum = "h1:no+xWJRb5ZI7eE8TWgIq1jLulQiIoLG0IfYxv5JYMGs=",
        version = "v0.2.0",
    )
    go_repository(
        name = "com_github_ghemawat_stream",
        build_file_proto_mode = "disable_global",
        importpath = "github.com/ghemawat/stream",
        sum = "h1:r5GgOLGbza2wVHRzK7aAj6lWZjfbAwiu/RDCVOKjRyM=",
        version = "v0.0.0-20171120220530-696b145b53b9",
    )
    go_repository(
        name = "com_github_ghodss_yaml",
        build_file_proto_mode = "disable_global",
        importpath = "github.com/ghodss/yaml",
        sum = "h1:wQHKEahhL6wmXdzwWG11gIVCkOv05bNOh+Rxn0yngAk=",
        version = "v1.0.0",
    )
    go_repository(
        name = "com_github_gin_contrib_sse",
        build_file_proto_mode = "disable_global",
        importpath = "github.com/gin-contrib/sse",
        sum = "h1:t8FVkw33L+wilf2QiWkw0UV77qRpcH/JHPKGpKa2E8g=",
        version = "v0.0.0-20190301062529-5545eab6dad3",
    )
    go_repository(
        name = "com_github_gin_gonic_gin",
        build_file_proto_mode = "disable_global",
        importpath = "github.com/gin-gonic/gin",
        sum = "h1:3tMoCCfM7ppqsR0ptz/wi1impNpT7/9wQtMZ8lr1mCQ=",
        version = "v1.4.0",
    )
    go_repository(
        name = "com_github_go_check_check",
        build_file_proto_mode = "disable_global",
        importpath = "github.com/go-check/check",
        sum = "h1:0gkP6mzaMqkmpcJYCFOLkIBwI7xFExG03bbkOkCvUPI=",
        version = "v0.0.0-20180628173108-788fd7840127",
    )
    go_repository(
        name = "com_github_go_critic_go_critic",
        build_file_proto_mode = "disable",
        importpath = "github.com/go-critic/go-critic",
        sum = "h1:abibh5XYBTASawfTQ0rA7dVtQT+6KzpGqb/J+DxRDaw=",
        version = "v0.6.3",
    )

    go_repository(
        name = "com_github_go_errors_errors",
        build_file_proto_mode = "disable_global",
        importpath = "github.com/go-errors/errors",
        sum = "h1:LUHzmkK3GUKUrL/1gfBUxAHzcev3apQlezX/+O7ma6w=",
        version = "v1.0.1",
    )
    go_repository(
        name = "com_github_go_gl_glfw",
        build_file_proto_mode = "disable_global",
        importpath = "github.com/go-gl/glfw",
        sum = "h1:QbL/5oDUmRBzO9/Z7Seo6zf912W/a6Sr4Eu0G/3Jho0=",
        version = "v0.0.0-20190409004039-e6da0acd62b1",
    )
    go_repository(
        name = "com_github_go_gl_glfw_v3_3_glfw",
        build_file_proto_mode = "disable_global",
        importpath = "github.com/go-gl/glfw/v3.3/glfw",
        sum = "h1:WtGNWLvXpe6ZudgnXrq0barxBImvnnJoMEhXAzcbM0I=",
        version = "v0.0.0-20200222043503-6f7a984d4dc4",
    )
    go_repository(
        name = "com_github_go_kit_kit",
        build_file_proto_mode = "disable_global",
        importpath = "github.com/go-kit/kit",
        sum = "h1:wDJmvq38kDhkVxi50ni9ykkdUr1PKgqKOoi01fa0Mdk=",
        version = "v0.9.0",
    )
    go_repository(
        name = "com_github_go_kit_log",
        build_file_proto_mode = "disable_global",
        importpath = "github.com/go-kit/log",
        sum = "h1:DGJh0Sm43HbOeYDNnVZFl8BvcYVvjD5bqYJvp0REbwQ=",
        version = "v0.1.0",
    )
    go_repository(
        name = "com_github_go_logfmt_logfmt",
        build_file_proto_mode = "disable_global",
        importpath = "github.com/go-logfmt/logfmt",
        sum = "h1:TrB8swr/68K7m9CcGut2g3UOihhbcbiMAYiuTXdEih4=",
        version = "v0.5.0",
    )
    go_repository(
        name = "com_github_go_martini_martini",
        build_file_proto_mode = "disable_global",
        importpath = "github.com/go-martini/martini",
        sum = "h1:xveKWz2iaueeTaUgdetzel+U7exyigDYBryyVfV/rZk=",
        version = "v0.0.0-20170121215854-22fa46961aab",
    )
    go_repository(
        name = "com_github_go_ole_go_ole",
        build_file_proto_mode = "disable_global",
        importpath = "github.com/go-ole/go-ole",
        sum = "h1:/Fpf6oFPoeFik9ty7siob0G6Ke8QvQEuVcuChpwXzpY=",
        version = "v1.2.6",
    )
    go_repository(
        name = "com_github_go_sql_driver_mysql",
        build_file_proto_mode = "disable_global",
        importpath = "github.com/go-sql-driver/mysql",
        sum = "h1:BCTh4TKNUYmOmMUcQ3IipzF5prigylS7XXjEkfCHuOE=",
        version = "v1.6.0",
    )
    go_repository(
        name = "com_github_go_stack_stack",
        build_file_proto_mode = "disable_global",
        importpath = "github.com/go-stack/stack",
        sum = "h1:5SgMzNM5HxrEjV0ww2lTmX6E2Izsfxas4+YHWRs3Lsk=",
        version = "v1.8.0",
    )
    go_repository(
        name = "com_github_go_task_slim_sprig",
        build_file_proto_mode = "disable_global",
        importpath = "github.com/go-task/slim-sprig",
        sum = "h1:p104kn46Q8WdvHunIJ9dAyjPVtrBPhSr3KT2yUst43I=",
        version = "v0.0.0-20210107165309-348f09dbbbc0",
    )
    go_repository(
        name = "com_github_go_toolsmith_astcast",
        build_file_proto_mode = "disable",
        importpath = "github.com/go-toolsmith/astcast",
        sum = "h1:JojxlmI6STnFVG9yOImLeGREv8W2ocNUM+iOhR6jE7g=",
        version = "v1.0.0",
    )
    go_repository(
        name = "com_github_go_toolsmith_astcopy",
        build_file_proto_mode = "disable",
        importpath = "github.com/go-toolsmith/astcopy",
        sum = "h1:OMgl1b1MEpjFQ1m5ztEO06rz5CUd3oBv9RF7+DyvdG8=",
        version = "v1.0.0",
    )
    go_repository(
        name = "com_github_go_toolsmith_astequal",
        build_file_proto_mode = "disable",
        importpath = "github.com/go-toolsmith/astequal",
        sum = "h1:JbSszi42Jiqu36Gnf363HWS9MTEAz67vTQLponh3Moc=",
        version = "v1.0.1",
    )
    go_repository(
        name = "com_github_go_toolsmith_astfmt",
        build_file_proto_mode = "disable",
        importpath = "github.com/go-toolsmith/astfmt",
        sum = "h1:A0vDDXt+vsvLEdbMFJAUBI/uTbRw1ffOPnxsILnFL6k=",
        version = "v1.0.0",
    )
    go_repository(
        name = "com_github_go_toolsmith_astp",
        build_file_proto_mode = "disable",
        importpath = "github.com/go-toolsmith/astp",
        sum = "h1:alXE75TXgcmupDsMK1fRAy0YUzLzqPVvBKoyWV+KPXg=",
        version = "v1.0.0",
    )
    go_repository(
        name = "com_github_go_toolsmith_strparse",
        build_file_proto_mode = "disable",
        importpath = "github.com/go-toolsmith/strparse",
        sum = "h1:Vcw78DnpCAKlM20kSbAyO4mPfJn/lyYA4BJUDxe2Jb4=",
        version = "v1.0.0",
    )
    go_repository(
        name = "com_github_go_toolsmith_typep",
        build_file_proto_mode = "disable",
        importpath = "github.com/go-toolsmith/typep",
        sum = "h1:8xdsa1+FSIH/RhEkgnD1j2CJOy5mNllW1Q9tRiYwvlk=",
        version = "v1.0.2",
    )
    go_repository(
        name = "com_github_go_xmlfmt_xmlfmt",
        build_file_proto_mode = "disable",
        importpath = "github.com/go-xmlfmt/xmlfmt",
        sum = "h1:khEcpUM4yFcxg4/FHQWkvVRmgijNXRfzkIDHh23ggEo=",
        version = "v0.0.0-20191208150333-d5b6f63a941b",
    )
    go_repository(
        name = "com_github_gobwas_glob",
        build_file_proto_mode = "disable",
        importpath = "github.com/gobwas/glob",
        sum = "h1:A4xDbljILXROh+kObIiy5kIaPYD8e96x1tgBhUI5J+Y=",
        version = "v0.2.3",
    )

    go_repository(
        name = "com_github_gobwas_httphead",
        build_file_proto_mode = "disable_global",
        importpath = "github.com/gobwas/httphead",
        sum = "h1:s+21KNqlpePfkah2I+gwHF8xmJWRjooY+5248k6m4A0=",
        version = "v0.0.0-20180130184737-2c6c146eadee",
    )
    go_repository(
        name = "com_github_gobwas_pool",
        build_file_proto_mode = "disable_global",
        importpath = "github.com/gobwas/pool",
        sum = "h1:QEmUOlnSjWtnpRGHF3SauEiOsy82Cup83Vf2LcMlnc8=",
        version = "v0.2.0",
    )
    go_repository(
        name = "com_github_gobwas_ws",
        build_file_proto_mode = "disable_global",
        importpath = "github.com/gobwas/ws",
        sum = "h1:CoAavW/wd/kulfZmSIBt6p24n4j7tHgNVCjsfHVNUbo=",
        version = "v1.0.2",
    )
    go_repository(
        name = "com_github_godbus_dbus_v5",
        build_file_proto_mode = "disable_global",
        importpath = "github.com/godbus/dbus/v5",
        sum = "h1:9349emZab16e7zQvpmsbtjc18ykshndd8y2PG3sgJbA=",
        version = "v5.0.4",
    )
    go_repository(
        name = "com_github_gofrs_flock",
        build_file_proto_mode = "disable",
        importpath = "github.com/gofrs/flock",
        sum = "h1:+gYjHKf32LDeiEEFhQaotPbLuUXjY5ZqxKgXy7n59aw=",
        version = "v0.8.1",
    )

    go_repository(
        name = "com_github_gogo_googleapis",
        build_file_proto_mode = "disable_global",
        importpath = "github.com/gogo/googleapis",
        sum = "h1:dR8+Q0uO5S2ZBcs2IH6VBKYwSxPo2vYCYq0ot0mu7xA=",
        version = "v0.0.0-20180223154316-0cd9801be74a",
    )
    go_repository(
        name = "com_github_gogo_protobuf",
        build_file_proto_mode = "disable_global",
        importpath = "github.com/gogo/protobuf",
        sum = "h1:Ov1cvc58UF3b5XjBnZv7+opcTcQFZebYjWzi34vdm4Q=",
        version = "v1.3.2",
    )
    go_repository(
        name = "com_github_gogo_status",
        build_file_proto_mode = "disable_global",
        importpath = "github.com/gogo/status",
        sum = "h1:+eIkrewn5q6b30y+g/BJINVVdi2xH7je5MPJ3ZPK3JA=",
        version = "v1.1.0",
    )
    go_repository(
        name = "com_github_goji_httpauth",
        build_file_proto_mode = "disable",
        importpath = "github.com/goji/httpauth",
        sum = "h1:lBXNCxVENCipq4D1Is42JVOP4eQjlB8TQ6H69Yx5J9Q=",
        version = "v0.0.0-20160601135302-2da839ab0f4d",
    )

    go_repository(
        name = "com_github_golang_freetype",
        build_file_proto_mode = "disable_global",
        importpath = "github.com/golang/freetype",
        sum = "h1:DACJavvAHhabrF08vX0COfcOBJRhZ8lUbR+ZWIs0Y5g=",
        version = "v0.0.0-20170609003504-e2365dfdc4a0",
    )
    go_repository(
        name = "com_github_golang_glog",
        build_file_proto_mode = "disable_global",
        importpath = "github.com/golang/glog",
        sum = "h1:nfP3RFugxnNRyKgeWd4oI1nYvXpxrx8ck8ZrcizshdQ=",
        version = "v1.0.0",
    )
    go_repository(
        name = "com_github_golang_groupcache",
        build_file_proto_mode = "disable_global",
        importpath = "github.com/golang/groupcache",
        sum = "h1:oI5xCqsCo564l8iNU+DwB5epxmsaqB+rhGL0m5jtYqE=",
        version = "v0.0.0-20210331224755-41bb18bfe9da",
    )
    go_repository(
        name = "com_github_golang_mock",
        build_file_proto_mode = "disable_global",
        importpath = "github.com/golang/mock",
        sum = "h1:ErTB+efbowRARo13NNdxyJji2egdxLGQhRaY+DUumQc=",
        version = "v1.6.0",
    )
    go_repository(
        name = "com_github_golang_protobuf",
        build_file_proto_mode = "disable_global",
        importpath = "github.com/golang/protobuf",
        patch_args = ["-p1"],
        patches = [
            "//build/patches:com_github_golang_protobuf.patch",
        ],
        sum = "h1:ROPKBNFfQgOUMifHyP+KYbvpjbdoFNs+aK7DXlji0Tw=",
        version = "v1.5.2",
    )
    go_repository(
        name = "com_github_golang_snappy",
        build_file_proto_mode = "disable_global",
        importpath = "github.com/golang/snappy",
        sum = "h1:yAGX7huGHXlcLOEtBnF4w7FQwA26wojNCwOYAEhLjQM=",
        version = "v0.0.4",
    )
    go_repository(
        name = "com_github_golangci_check",
        build_file_proto_mode = "disable",
        importpath = "github.com/golangci/check",
        sum = "h1:23T5iq8rbUYlhpt5DB4XJkc6BU31uODLD1o1gKvZmD0=",
        version = "v0.0.0-20180506172741-cfe4005ccda2",
    )
    go_repository(
        name = "com_github_golangci_dupl",
        build_file_proto_mode = "disable",
        importpath = "github.com/golangci/dupl",
        sum = "h1:w8hkcTqaFpzKqonE9uMCefW1WDie15eSP/4MssdenaM=",
        version = "v0.0.0-20180902072040-3e9179ac440a",
    )
    go_repository(
        name = "com_github_golangci_go_misc",
        build_file_proto_mode = "disable",
        importpath = "github.com/golangci/go-misc",
        sum = "h1:6RGUuS7EGotKx6J5HIP8ZtyMdiDscjMLfRBSPuzVVeo=",
        version = "v0.0.0-20220329215616-d24fe342adfe",
    )

    go_repository(
        name = "com_github_golangci_gofmt",
        build_file_proto_mode = "disable",
        importpath = "github.com/golangci/gofmt",
        sum = "h1:iR3fYXUjHCR97qWS8ch1y9zPNsgXThGwjKPrYfqMPks=",
        version = "v0.0.0-20190930125516-244bba706f1a",
    )
    go_repository(
        name = "com_github_golangci_golangci_lint",
        build_file_proto_mode = "disable",
        importpath = "github.com/golangci/golangci-lint",
        sum = "h1:o90t/Xa6dhJbvy8Bz2RpzUXqrkigp19DLStMolTZbyo=",
        version = "v1.46.2",
    )
    go_repository(
        name = "com_github_golangci_gosec",
        build_file_proto_mode = "disable",
        importpath = "github.com/golangci/gosec",
        sum = "h1:Bi7BYmZVg4C+mKGi8LeohcP2GGUl2XJD4xCkJoZSaYc=",
        version = "v0.0.0-20180901114220-8afd9cbb6cfb",
    )
    go_repository(
        name = "com_github_golangci_lint_1",
        build_file_proto_mode = "disable",
        importpath = "github.com/golangci/lint-1",
        sum = "h1:MfyDlzVjl1hoaPzPD4Gpb/QgoRfSBR0jdhwGyAWwMSA=",
        version = "v0.0.0-20191013205115-297bf364a8e0",
    )
    go_repository(
        name = "com_github_golangci_maligned",
        build_file_proto_mode = "disable",
        importpath = "github.com/golangci/maligned",
        sum = "h1:kNY3/svz5T29MYHubXix4aDDuE3RWHkPvopM/EDv/MA=",
        version = "v0.0.0-20180506175553-b1d89398deca",
    )

    go_repository(
        name = "com_github_golangci_misspell",
        build_file_proto_mode = "disable",
        importpath = "github.com/golangci/misspell",
        sum = "h1:pLzmVdl3VxTOncgzHcvLOKirdvcx/TydsClUQXTehjo=",
        version = "v0.3.5",
    )

    go_repository(
        name = "com_github_golangci_prealloc",
        build_file_proto_mode = "disable",
        importpath = "github.com/golangci/prealloc",
        sum = "h1:leSNB7iYzLYSSx3J/s5sVf4Drkc68W2wm4Ixh/mr0us=",
        version = "v0.0.0-20180630174525-215b22d4de21",
    )
    go_repository(
        name = "com_github_golangci_revgrep",
        build_file_proto_mode = "disable",
        importpath = "github.com/golangci/revgrep",
        sum = "h1:SgM7GDZTxtTTQPU84heOxy34iG5Du7F2jcoZnvp+fXI=",
        version = "v0.0.0-20210930125155-c22e5001d4f2",
    )

    go_repository(
        name = "com_github_golangci_unconvert",
        build_file_proto_mode = "disable",
        importpath = "github.com/golangci/unconvert",
        sum = "h1:zwtduBRr5SSWhqsYNgcuWO2kFlpdOZbP0+yRjmvPGys=",
        version = "v0.0.0-20180507085042-28b1c447d1f4",
    )

    go_repository(
        name = "com_github_gomodule_redigo",
        build_file_proto_mode = "disable_global",
        importpath = "github.com/gomodule/redigo",
        sum = "h1:y0Wmhvml7cGnzPa9nocn/fMraMH/lMDdeG+rkx4VgYY=",
        version = "v1.7.1-0.20190724094224-574c33c3df38",
    )
    go_repository(
        name = "com_github_google_btree",
        build_file_proto_mode = "disable_global",
        importpath = "github.com/google/btree",
        sum = "h1:gK4Kx5IaGY9CD5sPJ36FHiBJ6ZXl0kilRiiCj+jdYp4=",
        version = "v1.0.1",
    )
    go_repository(
        name = "com_github_google_go_cmp",
        build_file_proto_mode = "disable_global",
        importpath = "github.com/google/go-cmp",
        sum = "h1:81/ik6ipDQS2aGcBfIN5dHDB36BwrStyeAQquSYCV4o=",
        version = "v0.5.7",
    )
    go_repository(
        name = "com_github_google_go_querystring",
        build_file_proto_mode = "disable_global",
        importpath = "github.com/google/go-querystring",
        sum = "h1:Xkwi/a1rcvNg1PPYe5vI8GbeBY/jrVuDX5ASuANWTrk=",
        version = "v1.0.0",
    )
    go_repository(
        name = "com_github_google_gofuzz",
        build_file_proto_mode = "disable_global",
        importpath = "github.com/google/gofuzz",
        sum = "h1:A8PeW59pxE9IoFRqBp37U+mSNaQoZ46F1f0f863XSXw=",
        version = "v1.0.0",
    )
    go_repository(
        name = "com_github_google_martian",
        build_file_proto_mode = "disable_global",
        importpath = "github.com/google/martian",
        sum = "h1:/CP5g8u/VJHijgedC/Legn3BAbAaWPgecwXBIDzw5no=",
        version = "v2.1.0+incompatible",
    )
    go_repository(
        name = "com_github_google_martian_v3",
        build_file_proto_mode = "disable_global",
        importpath = "github.com/google/martian/v3",
        sum = "h1:d8MncMlErDFTwQGBK1xhv026j9kqhvw1Qv9IbWT1VLQ=",
        version = "v3.2.1",
    )
    go_repository(
        name = "com_github_google_pprof",
        build_file_proto_mode = "disable_global",
        importpath = "github.com/google/pprof",
        sum = "h1:c8EUapQFi+kjzedr4c6WqbwMdmB95+oDBWZ5XFHFYxY=",
        version = "v0.0.0-20211122183932-1daafda22083",
    )
    go_repository(
        name = "com_github_google_renameio",
        build_file_proto_mode = "disable_global",
        importpath = "github.com/google/renameio",
        sum = "h1:GOZbcHa3HfsPKPlmyPyN2KEohoMXOhdMbHrvbpl2QaA=",
        version = "v0.1.0",
    )
    go_repository(
        name = "com_github_google_uuid",
        build_file_proto_mode = "disable_global",
        importpath = "github.com/google/uuid",
        sum = "h1:t6JiXgmwXMjEs8VusXIJk2BXHsn+wx8BZdTaoZ5fu7I=",
        version = "v1.3.0",
    )
    go_repository(
        name = "com_github_googleapis_gax_go_v2",
        build_file_proto_mode = "disable_global",
        importpath = "github.com/googleapis/gax-go/v2",
        sum = "h1:s7jOdKSaksJVOxE0Y/S32otcfiP+UQ0cL8/GTKaONwE=",
        version = "v2.2.0",
    )
    go_repository(
        name = "com_github_gopherjs_gopherjs",
        build_file_proto_mode = "disable_global",
        importpath = "github.com/gopherjs/gopherjs",
        sum = "h1:EGx4pi6eqNxGaHF6qqu48+N2wcFQ5qg5FXgOdqsJ5d8=",
        version = "v0.0.0-20181017120253-0766667cb4d1",
    )
    go_repository(
        name = "com_github_gordonklaus_ineffassign",
        build_file_proto_mode = "disable",
        importpath = "github.com/gordonklaus/ineffassign",
        sum = "h1:PVRE9d4AQKmbelZ7emNig1+NT27DUmKZn5qXxfio54U=",
        version = "v0.0.0-20210914165742-4cc7213b9bc8",
    )

    go_repository(
        name = "com_github_gorilla_handlers",
        build_file_proto_mode = "disable_global",
        importpath = "github.com/gorilla/handlers",
        sum = "h1:9lRY6j8DEeeBT10CvO9hGW0gmky0BprnvDI5vfhUHH4=",
        version = "v1.5.1",
    )
    go_repository(
        name = "com_github_gorilla_mux",
        build_file_proto_mode = "disable_global",
        importpath = "github.com/gorilla/mux",
        sum = "h1:i40aqfkR1h2SlN9hojwV5ZA91wcXFOvkdNIeFDP5koI=",
        version = "v1.8.0",
    )
    go_repository(
        name = "com_github_gorilla_securecookie",
        build_file_proto_mode = "disable_global",
        importpath = "github.com/gorilla/securecookie",
        sum = "h1:miw7JPhV+b/lAHSXz4qd/nN9jRiAFV5FwjeKyCS8BvQ=",
        version = "v1.1.1",
    )
    go_repository(
        name = "com_github_gorilla_sessions",
        build_file_proto_mode = "disable_global",
        importpath = "github.com/gorilla/sessions",
        sum = "h1:DHd3rPN5lE3Ts3D8rKkQ8x/0kqfeNmBAaiSi+o7FsgI=",
        version = "v1.2.1",
    )
    go_repository(
        name = "com_github_gorilla_websocket",
        build_file_proto_mode = "disable_global",
        importpath = "github.com/gorilla/websocket",
        sum = "h1:+/TMaTYc4QFitKJxsQ7Yye35DkWvkdLcvGKqM+x0Ufc=",
        version = "v1.4.2",
    )
    go_repository(
        name = "com_github_gostaticanalysis_analysisutil",
        build_file_proto_mode = "disable",
        importpath = "github.com/gostaticanalysis/analysisutil",
        sum = "h1:ZMCjoue3DtDWQ5WyU16YbjbQEQ3VuzwxALrpYd+HeKk=",
        version = "v0.7.1",
    )
    go_repository(
        name = "com_github_gostaticanalysis_comment",
        build_file_proto_mode = "disable",
        importpath = "github.com/gostaticanalysis/comment",
        sum = "h1:hlnx5+S2fY9Zo9ePo4AhgYsYHbM2+eAv8m/s1JiCd6Q=",
        version = "v1.4.2",
    )
    go_repository(
        name = "com_github_gostaticanalysis_forcetypeassert",
        build_file_proto_mode = "disable",
        importpath = "github.com/gostaticanalysis/forcetypeassert",
        sum = "h1:6eUflI3DiGusXGK6X7cCcIgVCpZ2CiZ1Q7jl6ZxNV70=",
        version = "v0.1.0",
    )
    go_repository(
        name = "com_github_gostaticanalysis_nilerr",
        build_file_proto_mode = "disable",
        importpath = "github.com/gostaticanalysis/nilerr",
        sum = "h1:ThE+hJP0fEp4zWLkWHWcRyI2Od0p7DlgYG3Uqrmrcpk=",
        version = "v0.1.1",
    )

    go_repository(
        name = "com_github_grpc_ecosystem_go_grpc_middleware",
        build_file_proto_mode = "disable_global",
        importpath = "github.com/grpc-ecosystem/go-grpc-middleware",
        sum = "h1:+9834+KizmvFV7pXQGSXQTsaWhq2GjuNUt0aUU0YBYw=",
        version = "v1.3.0",
    )
    go_repository(
        name = "com_github_grpc_ecosystem_go_grpc_prometheus",
        build_file_proto_mode = "disable_global",
        importpath = "github.com/grpc-ecosystem/go-grpc-prometheus",
        sum = "h1:Ovs26xHkKqVztRpIrF/92BcuyuQ/YW4NSIpoGtfXNho=",
        version = "v1.2.0",
    )
    go_repository(
        name = "com_github_grpc_ecosystem_grpc_gateway",
        build_file_proto_mode = "disable_global",
        build_naming_convention = "go_default_library",
        importpath = "github.com/grpc-ecosystem/grpc-gateway",
        patch_args = ["-p1"],
        patches = [
            "//build/patches:com_github_grpc_ecosystem_grpc_gateway.patch",
        ],
        sum = "h1:gmcG1KaJ57LophUzW0Hy8NmPhnMZb4M0+kPpLofRdBo=",
        version = "v1.16.0",
    )
    go_repository(
        name = "com_github_hashicorp_consul_api",
        build_file_proto_mode = "disable_global",
        importpath = "github.com/hashicorp/consul/api",
        sum = "h1:BNQPM9ytxj6jbjjdRPioQ94T6YXriSopn0i8COv6SRA=",
        version = "v1.1.0",
    )
    go_repository(
        name = "com_github_hashicorp_consul_sdk",
        build_file_proto_mode = "disable_global",
        importpath = "github.com/hashicorp/consul/sdk",
        sum = "h1:LnuDWGNsoajlhGyHJvuWW6FVqRl8JOTPqS6CPTsYjhY=",
        version = "v0.1.1",
    )
    go_repository(
        name = "com_github_hashicorp_errwrap",
        build_file_proto_mode = "disable_global",
        importpath = "github.com/hashicorp/errwrap",
        sum = "h1:hLrqtEDnRye3+sgx6z4qVLNuviH3MR5aQ0ykNJa/UYA=",
        version = "v1.0.0",
    )
    go_repository(
        name = "com_github_hashicorp_go_cleanhttp",
        build_file_proto_mode = "disable_global",
        importpath = "github.com/hashicorp/go-cleanhttp",
        sum = "h1:dH3aiDG9Jvb5r5+bYHsikaOUIpcM0xvgMXVoDkXMzJM=",
        version = "v0.5.1",
    )
    go_repository(
        name = "com_github_hashicorp_go_immutable_radix",
        build_file_proto_mode = "disable_global",
        importpath = "github.com/hashicorp/go-immutable-radix",
        sum = "h1:AKDB1HM5PWEA7i4nhcpwOrO2byshxBjXVn/J/3+z5/0=",
        version = "v1.0.0",
    )
    go_repository(
        name = "com_github_hashicorp_go_msgpack",
        build_file_proto_mode = "disable_global",
        importpath = "github.com/hashicorp/go-msgpack",
        sum = "h1:zKjpN5BK/P5lMYrLmBHdBULWbJ0XpYR+7NGzqkZzoD4=",
        version = "v0.5.3",
    )
    go_repository(
        name = "com_github_hashicorp_go_multierror",
        build_file_proto_mode = "disable_global",
        importpath = "github.com/hashicorp/go-multierror",
        sum = "h1:H5DkEtf6CXdFp0N0Em5UCwQpXMWke8IA0+lD48awMYo=",
        version = "v1.1.1",
    )
    go_repository(
        name = "com_github_hashicorp_go_net",
        build_file_proto_mode = "disable_global",
        importpath = "github.com/hashicorp/go.net",
        sum = "h1:sNCoNyDEvN1xa+X0baata4RdcpKwcMS6DH+xwfqPgjw=",
        version = "v0.0.1",
    )
    go_repository(
        name = "com_github_hashicorp_go_rootcerts",
        build_file_proto_mode = "disable_global",
        importpath = "github.com/hashicorp/go-rootcerts",
        sum = "h1:Rqb66Oo1X/eSV1x66xbDccZjhJigjg0+e82kpwzSwCI=",
        version = "v1.0.0",
    )
    go_repository(
        name = "com_github_hashicorp_go_sockaddr",
        build_file_proto_mode = "disable_global",
        importpath = "github.com/hashicorp/go-sockaddr",
        sum = "h1:GeH6tui99pF4NJgfnhp+L6+FfobzVW3Ah46sLo0ICXs=",
        version = "v1.0.0",
    )
    go_repository(
        name = "com_github_hashicorp_go_syslog",
        build_file_proto_mode = "disable_global",
        importpath = "github.com/hashicorp/go-syslog",
        sum = "h1:KaodqZuhUoZereWVIYmpUgZysurB1kBLX2j0MwMrUAE=",
        version = "v1.0.0",
    )
    go_repository(
        name = "com_github_hashicorp_go_uuid",
        build_file_proto_mode = "disable_global",
        importpath = "github.com/hashicorp/go-uuid",
        sum = "h1:cfejS+Tpcp13yd5nYHWDI6qVCny6wyX2Mt5SGur2IGE=",
        version = "v1.0.2",
    )
    go_repository(
        name = "com_github_hashicorp_go_version",
        build_file_proto_mode = "disable_global",
        importpath = "github.com/hashicorp/go-version",
        sum = "h1:aAQzgqIrRKRa7w75CKpbBxYsmUoPjzVm1W59ca1L0J4=",
        version = "v1.4.0",
    )
    go_repository(
        name = "com_github_hashicorp_golang_lru",
        build_file_proto_mode = "disable_global",
        importpath = "github.com/hashicorp/golang-lru",
        sum = "h1:0hERBMJE1eitiLkihrMvRVBYAkpHzc/J3QdDN+dAcgU=",
        version = "v0.5.1",
    )
    go_repository(
        name = "com_github_hashicorp_hcl",
        build_file_proto_mode = "disable_global",
        importpath = "github.com/hashicorp/hcl",
        sum = "h1:0Anlzjpi4vEasTeNFn2mLJgTSwt0+6sfsiTG8qcWGx4=",
        version = "v1.0.0",
    )
    go_repository(
        name = "com_github_hashicorp_logutils",
        build_file_proto_mode = "disable_global",
        importpath = "github.com/hashicorp/logutils",
        sum = "h1:dLEQVugN8vlakKOUE3ihGLTZJRB4j+M2cdTm/ORI65Y=",
        version = "v1.0.0",
    )
    go_repository(
        name = "com_github_hashicorp_mdns",
        build_file_proto_mode = "disable_global",
        importpath = "github.com/hashicorp/mdns",
        sum = "h1:WhIgCr5a7AaVH6jPUwjtRuuE7/RDufnUvzIr48smyxs=",
        version = "v1.0.0",
    )
    go_repository(
        name = "com_github_hashicorp_memberlist",
        build_file_proto_mode = "disable_global",
        importpath = "github.com/hashicorp/memberlist",
        sum = "h1:EmmoJme1matNzb+hMpDuR/0sbJSUisxyqBGG676r31M=",
        version = "v0.1.3",
    )
    go_repository(
        name = "com_github_hashicorp_serf",
        build_file_proto_mode = "disable_global",
        importpath = "github.com/hashicorp/serf",
        sum = "h1:YZ7UKsJv+hKjqGVUUbtE3HNj79Eln2oQ75tniF6iPt0=",
        version = "v0.8.2",
    )
    go_repository(
        name = "com_github_hdrhistogram_hdrhistogram_go",
        build_file_proto_mode = "disable_global",
        importpath = "github.com/HdrHistogram/hdrhistogram-go",
        sum = "h1:5IcZpTvzydCQeHzK4Ef/D5rrSqwxob0t8PQPMybUNFM=",
        version = "v1.1.2",
    )
    go_repository(
        name = "com_github_hexops_gotextdiff",
        build_file_proto_mode = "disable",
        importpath = "github.com/hexops/gotextdiff",
        sum = "h1:gitA9+qJrrTCsiCl7+kh75nPqQt1cx4ZkudSTLoUqJM=",
        version = "v1.0.3",
    )

    go_repository(
        name = "com_github_hpcloud_tail",
        build_file_proto_mode = "disable_global",
        importpath = "github.com/hpcloud/tail",
        sum = "h1:nfCOvKYfkgYP8hkirhJocXT2+zOD8yUNjXaWfTlyFKI=",
        version = "v1.0.0",
    )
    go_repository(
        name = "com_github_hydrogen18_memlistener",
        build_file_proto_mode = "disable_global",
        importpath = "github.com/hydrogen18/memlistener",
        sum = "h1:EPRgaDqXpLFUJLXZdGLnBTy1l6CLiNAPnvn2l+kHit0=",
        version = "v0.0.0-20141126152155-54553eb933fb",
    )
    go_repository(
        name = "com_github_iancoleman_strcase",
        build_file_proto_mode = "disable_global",
        importpath = "github.com/iancoleman/strcase",
        sum = "h1:05I4QRnGpI0m37iZQRuskXh+w77mr6Z41lwQzuHLwW0=",
        version = "v0.2.0",
    )
    go_repository(
        name = "com_github_ianlancetaylor_demangle",
        build_file_proto_mode = "disable_global",
        importpath = "github.com/ianlancetaylor/demangle",
        sum = "h1:uGg2frlt3IcT7kbV6LEp5ONv4vmoO2FW4qSO+my/aoM=",
        version = "v0.0.0-20210905161508-09a460cdf81d",
    )
    go_repository(
        name = "com_github_imkira_go_interpol",
        build_file_proto_mode = "disable_global",
        importpath = "github.com/imkira/go-interpol",
        sum = "h1:KIiKr0VSG2CUW1hl1jpiyuzuJeKUUpC8iM1AIE7N1Vk=",
        version = "v1.1.0",
    )
    go_repository(
        name = "com_github_inconshreveable_mousetrap",
        build_file_proto_mode = "disable_global",
        importpath = "github.com/inconshreveable/mousetrap",
        sum = "h1:Z8tu5sraLXCXIcARxBp/8cbvlwVa7Z1NHg9XEKhtSvM=",
        version = "v1.0.0",
    )
    go_repository(
        name = "com_github_iris_contrib_blackfriday",
        build_file_proto_mode = "disable_global",
        importpath = "github.com/iris-contrib/blackfriday",
        sum = "h1:o5sHQHHm0ToHUlAJSTjW9UWicjJSDDauOOQ2AHuIVp4=",
        version = "v2.0.0+incompatible",
    )
    go_repository(
        name = "com_github_iris_contrib_go_uuid",
        build_file_proto_mode = "disable_global",
        importpath = "github.com/iris-contrib/go.uuid",
        sum = "h1:XZubAYg61/JwnJNbZilGjf3b3pB80+OQg2qf6c8BfWE=",
        version = "v2.0.0+incompatible",
    )
    go_repository(
        name = "com_github_iris_contrib_i18n",
        build_file_proto_mode = "disable_global",
        importpath = "github.com/iris-contrib/i18n",
        sum = "h1:Kyp9KiXwsyZRTeoNjgVCrWks7D8ht9+kg6yCjh8K97o=",
        version = "v0.0.0-20171121225848-987a633949d0",
    )
    go_repository(
        name = "com_github_iris_contrib_schema",
        build_file_proto_mode = "disable_global",
        importpath = "github.com/iris-contrib/schema",
        sum = "h1:10g/WnoRR+U+XXHWKBHeNy/+tZmM2kcAVGLOsz+yaDA=",
        version = "v0.0.1",
    )
    go_repository(
        name = "com_github_jcmturner_aescts_v2",
        build_file_proto_mode = "disable_global",
        importpath = "github.com/jcmturner/aescts/v2",
        sum = "h1:9YKLH6ey7H4eDBXW8khjYslgyqG2xZikXP0EQFKrle8=",
        version = "v2.0.0",
    )
    go_repository(
        name = "com_github_jcmturner_dnsutils_v2",
        build_file_proto_mode = "disable_global",
        importpath = "github.com/jcmturner/dnsutils/v2",
        sum = "h1:lltnkeZGL0wILNvrNiVCR6Ro5PGU/SeBvVO/8c/iPbo=",
        version = "v2.0.0",
    )
    go_repository(
        name = "com_github_jcmturner_gofork",
        build_file_proto_mode = "disable_global",
        importpath = "github.com/jcmturner/gofork",
        sum = "h1:J7uCkflzTEhUZ64xqKnkDxq3kzc96ajM1Gli5ktUem8=",
        version = "v1.0.0",
    )
    go_repository(
        name = "com_github_jcmturner_goidentity_v6",
        build_file_proto_mode = "disable_global",
        importpath = "github.com/jcmturner/goidentity/v6",
        sum = "h1:VKnZd2oEIMorCTsFBnJWbExfNN7yZr3EhJAxwOkZg6o=",
        version = "v6.0.1",
    )
    go_repository(
        name = "com_github_jcmturner_gokrb5_v8",
        build_file_proto_mode = "disable_global",
        importpath = "github.com/jcmturner/gokrb5/v8",
        sum = "h1:6ZIM6b/JJN0X8UM43ZOM6Z4SJzla+a/u7scXFJzodkA=",
        version = "v8.4.2",
    )
    go_repository(
        name = "com_github_jcmturner_rpc_v2",
        build_file_proto_mode = "disable_global",
        importpath = "github.com/jcmturner/rpc/v2",
        sum = "h1:7FXXj8Ti1IaVFpSAziCZWNzbNuZmnvw/i6CqLNdWfZY=",
        version = "v2.0.3",
    )
    go_repository(
        name = "com_github_jedib0t_go_pretty_v6",
        build_file_proto_mode = "disable_global",
        importpath = "github.com/jedib0t/go-pretty/v6",
        sum = "h1:o3McN0rQ4X+IU+HduppSp9TwRdGLRW2rhJXy9CJaCRw=",
        version = "v6.2.2",
    )
    go_repository(
        name = "com_github_jeffail_gabs_v2",
        build_file_proto_mode = "disable_global",
        importpath = "github.com/Jeffail/gabs/v2",
        sum = "h1:ANfZYjpMlfTTKebycu4X1AgkVWumFVDYQl7JwOr4mDk=",
        version = "v2.5.1",
    )
    go_repository(
        name = "com_github_jgautheron_goconst",
        build_file_proto_mode = "disable",
        importpath = "github.com/jgautheron/goconst",
        sum = "h1:HxVbL1MhydKs8R8n/HE5NPvzfaYmQJA3o879lE4+WcM=",
        version = "v1.5.1",
    )
    go_repository(
        name = "com_github_jingyugao_rowserrcheck",
        build_file_proto_mode = "disable",
        importpath = "github.com/jingyugao/rowserrcheck",
        sum = "h1:zibz55j/MJtLsjP1OF4bSdgXxwL1b+Vn7Tjzq7gFzUs=",
        version = "v1.1.1",
    )
    go_repository(
        name = "com_github_jirfag_go_printf_func_name",
        build_file_proto_mode = "disable",
        importpath = "github.com/jirfag/go-printf-func-name",
        sum = "h1:KA9BjwUk7KlCh6S9EAGWBt1oExIUv9WyNCiRz5amv48=",
        version = "v0.0.0-20200119135958-7558a9eaa5af",
    )

    go_repository(
        name = "com_github_jmespath_go_jmespath",
        build_file_proto_mode = "disable_global",
        importpath = "github.com/jmespath/go-jmespath",
        sum = "h1:BEgLn5cpjn8UN1mAw4NjwDrS35OdebyEtFe+9YPoQUg=",
        version = "v0.4.0",
    )
    go_repository(
        name = "com_github_jmespath_go_jmespath_internal_testify",
        build_file_proto_mode = "disable_global",
        importpath = "github.com/jmespath/go-jmespath/internal/testify",
        sum = "h1:shLQSRRSCCPj3f2gpwzGwWFoC7ycTf1rcQZHOlsJ6N8=",
        version = "v1.5.1",
    )
    go_repository(
        name = "com_github_joho_sqltocsv",
        build_file_proto_mode = "disable_global",
        importpath = "github.com/joho/sqltocsv",
        sum = "h1:Zrb0IbuLOGHL7nrO2WrcuNWgDTlzFv3zY69QMx4ggQE=",
        version = "v0.0.0-20210428211105-a6d6801d59df",
    )
    go_repository(
        name = "com_github_joker_hpp",
        build_file_proto_mode = "disable_global",
        importpath = "github.com/Joker/hpp",
        sum = "h1:65+iuJYdRXv/XyN62C1uEmmOx3432rNG/rKlX6V7Kkc=",
        version = "v1.0.0",
    )
    go_repository(
        name = "com_github_joker_jade",
        build_file_proto_mode = "disable_global",
        importpath = "github.com/Joker/jade",
        sum = "h1:mreN1m/5VJ/Zc3b4pzj9qU6D9SRQ6Vm+3KfI328t3S8=",
        version = "v1.0.1-0.20190614124447-d475f43051e7",
    )
    go_repository(
        name = "com_github_jonboulle_clockwork",
        build_file_proto_mode = "disable_global",
        importpath = "github.com/jonboulle/clockwork",
        sum = "h1:UOGuzwb1PwsrDAObMuhUnj0p5ULPj8V/xJ7Kx9qUBdQ=",
        version = "v0.2.2",
    )
    go_repository(
        name = "com_github_jpillora_backoff",
        build_file_proto_mode = "disable_global",
        importpath = "github.com/jpillora/backoff",
        sum = "h1:uvFg412JmmHBHw7iwprIxkPMI+sGQ4kzOWsMeHnm2EA=",
        version = "v1.0.0",
    )
    go_repository(
        name = "com_github_json_iterator_go",
        build_file_proto_mode = "disable_global",
        importpath = "github.com/json-iterator/go",
        sum = "h1:PV8peI4a0ysnczrg+LtxykD8LfKY9ML6u2jnxaEnrnM=",
        version = "v1.1.12",
    )
    go_repository(
        name = "com_github_jstemmer_go_junit_report",
        build_file_proto_mode = "disable_global",
        importpath = "github.com/jstemmer/go-junit-report",
        sum = "h1:6QPYqodiu3GuPL+7mfx+NwDdp2eTkp9IfEUpgAwUN0o=",
        version = "v0.9.1",
    )
    go_repository(
        name = "com_github_jtolds_gls",
        build_file_proto_mode = "disable_global",
        importpath = "github.com/jtolds/gls",
        sum = "h1:xdiiI2gbIgH/gLH7ADydsJ1uDOEzR8yvV7C0MuV77Wo=",
        version = "v4.20.0+incompatible",
    )
    go_repository(
        name = "com_github_juju_errors",
        build_file_proto_mode = "disable_global",
        importpath = "github.com/juju/errors",
        sum = "h1:rhqTjzJlm7EbkELJDKMTU7udov+Se0xZkWmugr6zGok=",
        version = "v0.0.0-20181118221551-089d3ea4e4d5",
    )
    go_repository(
        name = "com_github_juju_loggo",
        build_file_proto_mode = "disable_global",
        importpath = "github.com/juju/loggo",
        sum = "h1:MK144iBQF9hTSwBW/9eJm034bVoG30IshVm688T2hi8=",
        version = "v0.0.0-20180524022052-584905176618",
    )
    go_repository(
        name = "com_github_juju_testing",
        build_file_proto_mode = "disable_global",
        importpath = "github.com/juju/testing",
        sum = "h1:WQM1NildKThwdP7qWrNAFGzp4ijNLw8RlgENkaI4MJs=",
        version = "v0.0.0-20180920084828-472a3e8b2073",
    )
    go_repository(
        name = "com_github_julienschmidt_httprouter",
        build_file_proto_mode = "disable_global",
        importpath = "github.com/julienschmidt/httprouter",
        sum = "h1:U0609e9tgbseu3rBINet9P48AI/D3oJs4dN7jwJOQ1U=",
        version = "v1.3.0",
    )
    go_repository(
        name = "com_github_julz_importas",
        build_file_proto_mode = "disable",
        importpath = "github.com/julz/importas",
        sum = "h1:F78HnrsjY3cR7j0etXy5+TU1Zuy7Xt08X/1aJnH5xXY=",
        version = "v0.1.0",
    )

    go_repository(
        name = "com_github_jung_kurt_gofpdf",
        build_file_proto_mode = "disable_global",
        importpath = "github.com/jung-kurt/gofpdf",
        sum = "h1:PJr+ZMXIecYc1Ey2zucXdR73SMBtgjPgwa31099IMv0=",
        version = "v1.0.3-0.20190309125859-24315acbbda5",
    )
    go_repository(
        name = "com_github_k0kubun_colorstring",
        build_file_proto_mode = "disable_global",
        importpath = "github.com/k0kubun/colorstring",
        sum = "h1:uC1QfSlInpQF+M0ao65imhwqKnz3Q2z/d8PWZRMQvDM=",
        version = "v0.0.0-20150214042306-9440f1994b88",
    )
    go_repository(
        name = "com_github_kataras_golog",
        build_file_proto_mode = "disable_global",
        importpath = "github.com/kataras/golog",
        sum = "h1:J7Dl82843nbKQDrQM/abbNJZvQjS6PfmkkffhOTXEpM=",
        version = "v0.0.9",
    )
    go_repository(
        name = "com_github_kataras_iris_v12",
        build_file_proto_mode = "disable_global",
        importpath = "github.com/kataras/iris/v12",
        sum = "h1:Wo5S7GMWv5OAzJmvFTvss/C4TS1W0uo6LkDlSymT4rM=",
        version = "v12.0.1",
    )
    go_repository(
        name = "com_github_kataras_neffos",
        build_file_proto_mode = "disable_global",
        importpath = "github.com/kataras/neffos",
        sum = "h1:O06dvQlxjdWvzWbm2Bq+Si6psUhvSmEctAMk9Xujqms=",
        version = "v0.0.10",
    )
    go_repository(
        name = "com_github_kataras_pio",
        build_file_proto_mode = "disable_global",
        importpath = "github.com/kataras/pio",
        sum = "h1:V5Rs9ztEWdp58oayPq/ulmlqJJZeJP6pP79uP3qjcao=",
        version = "v0.0.0-20190103105442-ea782b38602d",
    )
    go_repository(
        name = "com_github_kisielk_errcheck",
        build_file_proto_mode = "disable_global",
        importpath = "github.com/kisielk/errcheck",
        patch_args = ["-p1"],
        patches = [
            "//build/patches:com_github_kisielk_errcheck.patch",
        ],
        sum = "h1:cErYo+J4SmEjdXZrVXGwLJCE2sB06s23LpkcyWNrT+s=",
        version = "v1.6.1",
    )
    go_repository(
        name = "com_github_kisielk_gotool",
        build_file_proto_mode = "disable_global",
        importpath = "github.com/kisielk/gotool",
        sum = "h1:AV2c/EiW3KqPNT9ZKl07ehoAGi4C5/01Cfbblndcapg=",
        version = "v1.0.0",
    )
    go_repository(
        name = "com_github_klauspost_compress",
        build_file_proto_mode = "disable_global",
        importpath = "github.com/klauspost/compress",
        sum = "h1:y9FcTHGyrebwfP0ZZqFiaxTaiDnUrGkJkI+f583BL1A=",
        version = "v1.15.1",
    )
    go_repository(
        name = "com_github_klauspost_cpuid",
        build_file_proto_mode = "disable_global",
        importpath = "github.com/klauspost/cpuid",
        sum = "h1:5JNjFYYQrZeKRJ0734q51WCEEn2huer72Dc7K+R/b6s=",
        version = "v1.3.1",
    )
    go_repository(
        name = "com_github_konsorten_go_windows_terminal_sequences",
        build_file_proto_mode = "disable_global",
        importpath = "github.com/konsorten/go-windows-terminal-sequences",
        sum = "h1:CE8S1cTafDpPvMhIxNJKvHsGVBgn1xWYf1NbHQhywc8=",
        version = "v1.0.3",
    )
    go_repository(
        name = "com_github_kr_logfmt",
        build_file_proto_mode = "disable_global",
        importpath = "github.com/kr/logfmt",
        sum = "h1:T+h1c/A9Gawja4Y9mFVWj2vyii2bbUNDw3kt9VxK2EY=",
        version = "v0.0.0-20140226030751-b84e30acd515",
    )
    go_repository(
        name = "com_github_kr_pretty",
        build_file_proto_mode = "disable_global",
        importpath = "github.com/kr/pretty",
        sum = "h1:WgNl7dwNpEZ6jJ9k1snq4pZsg7DOEN8hP9Xw0Tsjwk0=",
        version = "v0.3.0",
    )
    go_repository(
        name = "com_github_kr_pty",
        build_file_proto_mode = "disable_global",
        importpath = "github.com/kr/pty",
        sum = "h1:VkoXIwSboBpnk99O/KFauAEILuNHv5DVFKZMBN/gUgw=",
        version = "v1.1.1",
    )
    go_repository(
        name = "com_github_kr_text",
        build_file_proto_mode = "disable_global",
        importpath = "github.com/kr/text",
        sum = "h1:5Nx0Ya0ZqY2ygV366QzturHI13Jq95ApcVaJBhpS+AY=",
        version = "v0.2.0",
    )
    go_repository(
        name = "com_github_kulti_thelper",
        build_file_proto_mode = "disable",
        importpath = "github.com/kulti/thelper",
        sum = "h1:K4xulKkwOCnT1CDms6Ex3uG1dvSMUUQe9zxgYQgbRXs=",
        version = "v0.6.2",
    )
    go_repository(
        name = "com_github_kunwardeep_paralleltest",
        build_file_proto_mode = "disable",
        importpath = "github.com/kunwardeep/paralleltest",
        sum = "h1:UdKIkImEAXjR1chUWLn+PNXqWUGs//7tzMeWuP7NhmI=",
        version = "v1.0.3",
    )

    go_repository(
        name = "com_github_kyoh86_exportloopref",
        build_file_proto_mode = "disable",
        importpath = "github.com/kyoh86/exportloopref",
        sum = "h1:5Ry/at+eFdkX9Vsdw3qU4YkvGtzuVfzT4X7S77LoN/M=",
        version = "v0.1.8",
    )

    go_repository(
        name = "com_github_labstack_echo_v4",
        build_file_proto_mode = "disable_global",
        importpath = "github.com/labstack/echo/v4",
        sum = "h1:z0BZoArY4FqdpUEl+wlHp4hnr/oSR6MTmQmv8OHSoww=",
        version = "v4.1.11",
    )
    go_repository(
        name = "com_github_labstack_gommon",
        build_file_proto_mode = "disable_global",
        importpath = "github.com/labstack/gommon",
        sum = "h1:JEeO0bvc78PKdyHxloTKiF8BD5iGrH8T6MSeGvSgob0=",
        version = "v0.3.0",
    )
    go_repository(
        name = "com_github_ldez_gomoddirectives",
        build_file_proto_mode = "disable",
        importpath = "github.com/ldez/gomoddirectives",
        sum = "h1:y7MBaisZVDYmKvt9/l1mjNCiSA1BVn34U0ObUcJwlhA=",
        version = "v0.2.3",
    )
    go_repository(
        name = "com_github_ldez_tagliatelle",
        build_file_proto_mode = "disable",
        importpath = "github.com/ldez/tagliatelle",
        sum = "h1:3BqVVlReVUZwafJUwQ+oxbx2BEX2vUG4Yu/NOfMiKiM=",
        version = "v0.3.1",
    )
    go_repository(
        name = "com_github_leonklingele_grouper",
        build_file_proto_mode = "disable",
        importpath = "github.com/leonklingele/grouper",
        sum = "h1:tC2y/ygPbMFSBOs3DcyaEMKnnwH7eYKzohOtRrf0SAg=",
        version = "v1.1.0",
    )
    go_repository(
        name = "com_github_lufeee_execinquery",
        build_file_proto_mode = "disable",
        importpath = "github.com/lufeee/execinquery",
        sum = "h1:hf0Ems4SHcUGBxpGN7Jz78z1ppVkP/837ZlETPCEtOM=",
        version = "v1.2.1",
    )

    go_repository(
        name = "com_github_lufia_plan9stats",
        build_file_proto_mode = "disable_global",
        importpath = "github.com/lufia/plan9stats",
        sum = "h1:6E+4a0GO5zZEnZ81pIr0yLvtUWk2if982qA3F3QD6H4=",
        version = "v0.0.0-20211012122336-39d0f177ccd0",
    )
    go_repository(
        name = "com_github_magiconair_properties",
        build_file_proto_mode = "disable_global",
        importpath = "github.com/magiconair/properties",
        sum = "h1:5ibWZ6iY0NctNGWo87LalDlEZ6R41TqbbDamhfG/Qzo=",
        version = "v1.8.6",
    )
    go_repository(
        name = "com_github_maratori_testpackage",
        build_file_proto_mode = "disable",
        importpath = "github.com/maratori/testpackage",
        sum = "h1:QtJ5ZjqapShm0w5DosRjg0PRlSdAdlx+W6cCKoALdbQ=",
        version = "v1.0.1",
    )
    go_repository(
        name = "com_github_masterminds_semver",
        build_file_proto_mode = "disable",
        importpath = "github.com/Masterminds/semver",
        sum = "h1:H65muMkzWKEuNDnfl9d70GUjFniHKHRbFPGBuZ3QEww=",
        version = "v1.5.0",
    )
    go_repository(
        name = "com_github_matoous_godox",
        build_file_proto_mode = "disable",
        importpath = "github.com/matoous/godox",
        sum = "h1:pWxk9e//NbPwfxat7RXkts09K+dEBJWakUWwICVqYbA=",
        version = "v0.0.0-20210227103229-6504466cf951",
    )

    go_repository(
        name = "com_github_mattn_go_colorable",
        build_file_proto_mode = "disable_global",
        importpath = "github.com/mattn/go-colorable",
        sum = "h1:jF+Du6AlPIjs2BiUiQlKOX0rt3SujHxPnksPKZbaA40=",
        version = "v0.1.12",
    )
    go_repository(
        name = "com_github_mattn_go_isatty",
        build_file_proto_mode = "disable_global",
        importpath = "github.com/mattn/go-isatty",
        sum = "h1:yVuAays6BHfxijgZPzw+3Zlu5yQgKGP2/hcQbHb7S9Y=",
        version = "v0.0.14",
    )
    go_repository(
        name = "com_github_mattn_go_runewidth",
        build_file_proto_mode = "disable_global",
        importpath = "github.com/mattn/go-runewidth",
        sum = "h1:Y41i/hVW3Pgwr8gV+J23B9YEY0zxjptBuCWEaxmAOow=",
        version = "v0.0.12",
    )
    go_repository(
        name = "com_github_mattn_goveralls",
        build_file_proto_mode = "disable_global",
        importpath = "github.com/mattn/goveralls",
        sum = "h1:7eJB6EqsPhRVxvwEXGnqdO2sJI0PTsrWoTMXEk9/OQc=",
        version = "v0.0.2",
    )
    go_repository(
        name = "com_github_matttproud_golang_protobuf_extensions",
        build_file_proto_mode = "disable_global",
        importpath = "github.com/matttproud/golang_protobuf_extensions",
        sum = "h1:4hp9jkHxhMHkqkrB3Ix0jegS5sx/RkqARlsWZ6pIwiU=",
        version = "v1.0.1",
    )
    go_repository(
        name = "com_github_mbilski_exhaustivestruct",
        build_file_proto_mode = "disable",
        importpath = "github.com/mbilski/exhaustivestruct",
        sum = "h1:wCBmUnSYufAHO6J4AVWY6ff+oxWxsVFrwgOdMUQePUo=",
        version = "v1.2.0",
    )

    go_repository(
        name = "com_github_mediocregopher_mediocre_go_lib",
        build_file_proto_mode = "disable_global",
        importpath = "github.com/mediocregopher/mediocre-go-lib",
        sum = "h1:3dQJqqDouawQgl3gBE1PNHKFkJYGEuFb1DbSlaxdosE=",
        version = "v0.0.0-20181029021733-cb65787f37ed",
    )
    go_repository(
        name = "com_github_mediocregopher_radix_v3",
        build_file_proto_mode = "disable_global",
        importpath = "github.com/mediocregopher/radix/v3",
        sum = "h1:oacPXPKHJg0hcngVVrdtTnfGJiS+PtwoQwTBZGFlV4k=",
        version = "v3.3.0",
    )
    go_repository(
        name = "com_github_mgechev_revive",
        build_file_proto_mode = "disable",
        importpath = "github.com/mgechev/revive",
        sum = "h1:GjFml7ZsoR0IrQ2E2YIvWFNS5GPDV7xNwvA5GM1HZC4=",
        version = "v1.2.1",
    )

    go_repository(
        name = "com_github_microcosm_cc_bluemonday",
        build_file_proto_mode = "disable_global",
        importpath = "github.com/microcosm-cc/bluemonday",
        sum = "h1:5lPfLTTAvAbtS0VqT+94yOtFnGfUWYyx0+iToC3Os3s=",
        version = "v1.0.2",
    )
    go_repository(
        name = "com_github_miekg_dns",
        build_file_proto_mode = "disable_global",
        importpath = "github.com/miekg/dns",
        sum = "h1:9jZdLNd/P4+SfEJ0TNyxYpsK8N4GtfylBLqtbYN1sbA=",
        version = "v1.0.14",
    )
    go_repository(
        name = "com_github_mitchellh_cli",
        build_file_proto_mode = "disable_global",
        importpath = "github.com/mitchellh/cli",
        sum = "h1:iGBIsUe3+HZ/AD/Vd7DErOt5sU9fa8Uj7A2s1aggv1Y=",
        version = "v1.0.0",
    )
    go_repository(
        name = "com_github_mitchellh_go_homedir",
        build_file_proto_mode = "disable_global",
        importpath = "github.com/mitchellh/go-homedir",
        sum = "h1:lukF9ziXFxDFPkA1vsr5zpc1XuPDn/wFntq5mG+4E0Y=",
        version = "v1.1.0",
    )
    go_repository(
        name = "com_github_mitchellh_go_ps",
        build_file_proto_mode = "disable",
        importpath = "github.com/mitchellh/go-ps",
        sum = "h1:i6ampVEEF4wQFF+bkYfwYgY+F/uYJDktmvLPf7qIgjc=",
        version = "v1.0.0",
    )

    go_repository(
        name = "com_github_mitchellh_go_testing_interface",
        build_file_proto_mode = "disable_global",
        importpath = "github.com/mitchellh/go-testing-interface",
        sum = "h1:fzU/JVNcaqHQEcVFAKeR41fkiLdIPrefOvVG1VZ96U0=",
        version = "v1.0.0",
    )
    go_repository(
        name = "com_github_mitchellh_gox",
        build_file_proto_mode = "disable_global",
        importpath = "github.com/mitchellh/gox",
        sum = "h1:lfGJxY7ToLJQjHHwi0EX6uYBdK78egf954SQl13PQJc=",
        version = "v0.4.0",
    )
    go_repository(
        name = "com_github_mitchellh_iochan",
        build_file_proto_mode = "disable_global",
        importpath = "github.com/mitchellh/iochan",
        sum = "h1:C+X3KsSTLFVBr/tK1eYN/vs4rJcvsiLU338UhYPJWeY=",
        version = "v1.0.0",
    )
    go_repository(
        name = "com_github_mitchellh_mapstructure",
        build_file_proto_mode = "disable_global",
        importpath = "github.com/mitchellh/mapstructure",
        sum = "h1:jeMsZIYE/09sWLaz43PL7Gy6RuMjD2eJVyuac5Z2hdY=",
        version = "v1.5.0",
    )
    go_repository(
        name = "com_github_modern_go_concurrent",
        build_file_proto_mode = "disable_global",
        importpath = "github.com/modern-go/concurrent",
        sum = "h1:TRLaZ9cD/w8PVh93nsPXa1VrQ6jlwL5oN8l14QlcNfg=",
        version = "v0.0.0-20180306012644-bacd9c7ef1dd",
    )
    go_repository(
        name = "com_github_modern_go_reflect2",
        build_file_proto_mode = "disable_global",
        importpath = "github.com/modern-go/reflect2",
        sum = "h1:xBagoLtFs94CBntxluKeaWgTMpvLxC4ur3nMaC9Gz0M=",
        version = "v1.0.2",
    )
    go_repository(
        name = "com_github_modocache_gover",
        build_file_proto_mode = "disable_global",
        importpath = "github.com/modocache/gover",
        sum = "h1:8Q0qkMVC/MmWkpIdlvZgcv2o2jrlF6zqVOh7W5YHdMA=",
        version = "v0.0.0-20171022184752-b58185e213c5",
    )
    go_repository(
        name = "com_github_moricho_tparallel",
        build_file_proto_mode = "disable",
        importpath = "github.com/moricho/tparallel",
        sum = "h1:95FytivzT6rYzdJLdtfn6m1bfFJylOJK41+lgv/EHf4=",
        version = "v0.2.1",
    )

    go_repository(
        name = "com_github_moul_http2curl",
        build_file_proto_mode = "disable_global",
        importpath = "github.com/moul/http2curl",
        sum = "h1:dRMWoAtb+ePxMlLkrCbAqh4TlPHXvoGUSQ323/9Zahs=",
        version = "v1.0.0",
    )
    go_repository(
        name = "com_github_mwitkow_go_conntrack",
        build_file_proto_mode = "disable_global",
        importpath = "github.com/mwitkow/go-conntrack",
        sum = "h1:KUppIJq7/+SVif2QVs3tOP0zanoHgBEVAwHxUSIzRqU=",
        version = "v0.0.0-20190716064945-2f068394615f",
    )
    go_repository(
        name = "com_github_nakabonne_nestif",
        build_file_proto_mode = "disable",
        importpath = "github.com/nakabonne/nestif",
        sum = "h1:wm28nZjhQY5HyYPx+weN3Q65k6ilSBxDb8v5S81B81U=",
        version = "v0.3.1",
    )

    go_repository(
        name = "com_github_nats_io_nats_go",
        build_file_proto_mode = "disable_global",
        importpath = "github.com/nats-io/nats.go",
        sum = "h1:6lF/f1/NN6kzUDBz6pyvQDEXO39jqXcWRLu/tKjtOUQ=",
        version = "v1.8.1",
    )
    go_repository(
        name = "com_github_nats_io_nkeys",
        build_file_proto_mode = "disable_global",
        importpath = "github.com/nats-io/nkeys",
        sum = "h1:+qM7QpgXnvDDixitZtQUBDY9w/s9mu1ghS+JIbsrx6M=",
        version = "v0.0.2",
    )
    go_repository(
        name = "com_github_nats_io_nuid",
        build_file_proto_mode = "disable_global",
        importpath = "github.com/nats-io/nuid",
        sum = "h1:5iA8DT8V7q8WK2EScv2padNa/rTESc1KdnPw4TC2paw=",
        version = "v1.0.1",
    )
    go_repository(
        name = "com_github_nbutton23_zxcvbn_go",
        build_file_proto_mode = "disable",
        importpath = "github.com/nbutton23/zxcvbn-go",
        sum = "h1:4kuARK6Y6FxaNu/BnU2OAaLF86eTVhP2hjTB6iMvItA=",
        version = "v0.0.0-20210217022336-fa2cb2858354",
    )

    go_repository(
        name = "com_github_ncw_directio",
        build_file_proto_mode = "disable_global",
        importpath = "github.com/ncw/directio",
        sum = "h1:JSUBhdjEvVaJvOoyPAbcW0fnd0tvRXD76wEfZ1KcQz4=",
        version = "v1.0.5",
    )
    go_repository(
        name = "com_github_ngaut_pools",
        build_file_proto_mode = "disable_global",
        importpath = "github.com/ngaut/pools",
        sum = "h1:7KAv7KMGTTqSmYZtNdcNTgsos+vFzULLwyElndwn+5c=",
        version = "v0.0.0-20180318154953-b7bc8c42aac7",
    )
    go_repository(
        name = "com_github_ngaut_sync2",
        build_file_proto_mode = "disable_global",
        importpath = "github.com/ngaut/sync2",
        sum = "h1:K0Fn+DoFqNqktdZtdV3bPQ/0cuYh2H4rkg0tytX/07k=",
        version = "v0.0.0-20141008032647-7a24ed77b2ef",
    )
    go_repository(
        name = "com_github_niemeyer_pretty",
        build_file_proto_mode = "disable_global",
        importpath = "github.com/niemeyer/pretty",
        sum = "h1:fD57ERR4JtEqsWbfPhv4DMiApHyliiK5xCTNVSPiaAs=",
        version = "v0.0.0-20200227124842-a10e7caefd8e",
    )
    go_repository(
        name = "com_github_nishanths_exhaustive",
        build_file_proto_mode = "disable",
        importpath = "github.com/nishanths/exhaustive",
        sum = "h1:xV/WU3Vdwh5BUH4N06JNUznb6d5zhRPOnlgCrpNYNKA=",
        version = "v0.7.11",
    )

    go_repository(
        name = "com_github_nishanths_predeclared",
        build_file_proto_mode = "disable",
        importpath = "github.com/nishanths/predeclared",
        sum = "h1:V2EPdZPliZymNAn79T8RkNApBjMmVKh5XRpLm/w98Vk=",
        version = "v0.2.2",
    )

    go_repository(
        name = "com_github_nxadm_tail",
        build_file_proto_mode = "disable_global",
        importpath = "github.com/nxadm/tail",
        sum = "h1:nPr65rt6Y5JFSKQO7qToXr7pePgD6Gwiw05lkbyAQTE=",
        version = "v1.4.8",
    )
    go_repository(
        name = "com_github_oklog_ulid",
        build_file_proto_mode = "disable_global",
        importpath = "github.com/oklog/ulid",
        sum = "h1:EGfNDEx6MqHz8B3uNV6QAib1UR2Lm97sHi3ocA6ESJ4=",
        version = "v1.3.1",
    )
    go_repository(
        name = "com_github_olekukonko_tablewriter",
        build_file_proto_mode = "disable_global",
        importpath = "github.com/olekukonko/tablewriter",
        sum = "h1:P2Ga83D34wi1o9J6Wh1mRuqd4mF/x/lgBS7N7AbDhec=",
        version = "v0.0.5",
    )
    go_repository(
        name = "com_github_oneofone_xxhash",
        build_file_proto_mode = "disable_global",
        importpath = "github.com/OneOfOne/xxhash",
        sum = "h1:KMrpdQIwFcEqXDklaen+P1axHaj9BSKzvpUUfnHldSE=",
        version = "v1.2.2",
    )
    go_repository(
        name = "com_github_onsi_ginkgo",
        build_file_proto_mode = "disable_global",
        importpath = "github.com/onsi/ginkgo",
        sum = "h1:8xi0RTUf59SOSfEtZMvwTvXYMzG4gV23XVHOZiXNtnE=",
        version = "v1.16.5",
    )
    go_repository(
        name = "com_github_onsi_ginkgo_v2",
        build_file_proto_mode = "disable_global",
        importpath = "github.com/onsi/ginkgo/v2",
        sum = "h1:CcuG/HvWNkkaqCUpJifQY8z7qEMBJya6aLPx6ftGyjQ=",
        version = "v2.0.0",
    )
    go_repository(
        name = "com_github_onsi_gomega",
        build_file_proto_mode = "disable_global",
        importpath = "github.com/onsi/gomega",
        sum = "h1:M1GfJqGRrBrrGGsbxzV5dqM2U2ApXefZCQpkukxYRLE=",
        version = "v1.18.1",
    )
    go_repository(
        name = "com_github_openpeedeep_depguard",
        build_file_proto_mode = "disable",
        importpath = "github.com/OpenPeeDeeP/depguard",
        sum = "h1:pjK9nLPS1FwQYGGpPxoMYpe7qACHOhAWQMQzV71i49o=",
        version = "v1.1.0",
    )

    go_repository(
        name = "com_github_opentracing_basictracer_go",
        build_file_proto_mode = "disable_global",
        importpath = "github.com/opentracing/basictracer-go",
        sum = "h1:YyUAhaEfjoWXclZVJ9sGoNct7j4TVk7lZWlQw5UXuoo=",
        version = "v1.0.0",
    )
    go_repository(
        name = "com_github_opentracing_opentracing_go",
        build_file_proto_mode = "disable_global",
        importpath = "github.com/opentracing/opentracing-go",
        sum = "h1:uEJPy/1a5RIPAJ0Ov+OIO8OxWu77jEv+1B0VhjKrZUs=",
        version = "v1.2.0",
    )
    go_repository(
        name = "com_github_pascaldekloe_goe",
        build_file_proto_mode = "disable_global",
        importpath = "github.com/pascaldekloe/goe",
        sum = "h1:Lgl0gzECD8GnQ5QCWA8o6BtfL6mDH5rQgM4/fX3avOs=",
        version = "v0.0.0-20180627143212-57f6aae5913c",
    )
    go_repository(
        name = "com_github_pborman_getopt",
        build_file_proto_mode = "disable_global",
        importpath = "github.com/pborman/getopt",
        sum = "h1:7822vZ646Atgxkp3tqrSufChvAAYgIy+iFEGpQntwlI=",
        version = "v0.0.0-20180729010549-6fdd0a2c7117",
    )
    go_repository(
        name = "com_github_pelletier_go_toml",
        build_file_proto_mode = "disable_global",
        importpath = "github.com/pelletier/go-toml",
        sum = "h1:4yBQzkHv+7BHq2PQUZF3Mx0IYxG7LsP222s7Agd3ve8=",
        version = "v1.9.5",
    )
    go_repository(
        name = "com_github_pelletier_go_toml_v2",
        build_file_proto_mode = "disable",
        importpath = "github.com/pelletier/go-toml/v2",
        sum = "h1:P7Bq0SaI8nsexyay5UAyDo+ICWy5MQPgEZ5+l8JQTKo=",
        version = "v2.0.0",
    )
    go_repository(
        name = "com_github_phayes_checkstyle",
        build_file_proto_mode = "disable",
        importpath = "github.com/phayes/checkstyle",
        sum = "h1:CdDQnGF8Nq9ocOS/xlSptM1N3BbrA6/kmaep5ggwaIA=",
        version = "v0.0.0-20170904204023-bfd46e6a821d",
    )

    go_repository(
        name = "com_github_phayes_freeport",
        build_file_proto_mode = "disable_global",
        importpath = "github.com/phayes/freeport",
        sum = "h1:JhzVVoYvbOACxoUmOs6V/G4D5nPVUW73rKvXxP4XUJc=",
        version = "v0.0.0-20180830031419-95f893ade6f2",
    )
    go_repository(
        name = "com_github_pierrec_lz4",
        build_file_proto_mode = "disable_global",
        importpath = "github.com/pierrec/lz4",
        sum = "h1:9UY3+iC23yxF0UfGaYrGplQ+79Rg+h/q9FV9ix19jjM=",
        version = "v2.6.1+incompatible",
    )
    go_repository(
        name = "com_github_pingcap_badger",
        build_file_proto_mode = "disable_global",
        importpath = "github.com/pingcap/badger",
        sum = "h1:MKVFZuqFvAMiDtv3AbihOQ6rY5IE8LWflI1BuZ/hF0Y=",
        version = "v1.5.1-0.20220314162537-ab58fbf40580",
    )
    go_repository(
        name = "com_github_pingcap_check",
        build_file_proto_mode = "disable_global",
        importpath = "github.com/pingcap/check",
        sum = "h1:HVl5539r48eA+uDuX/ziBmQCxzT1pGrzWbKuXT46Bq0=",
        version = "v0.0.0-20211026125417-57bd13f7b5f0",
    )
    go_repository(
        name = "com_github_pingcap_errors",
        build_file_proto_mode = "disable_global",
        importpath = "github.com/pingcap/errors",
        sum = "h1:xpW9bvK+HuuTmyFqUwr+jcCvpVkK7sumiz+ko5H9eq4=",
        version = "v0.11.5-0.20211224045212-9687c2b0f87c",
    )
    go_repository(
        name = "com_github_pingcap_failpoint",
        build_file_proto_mode = "disable_global",
        importpath = "github.com/pingcap/failpoint",
        sum = "h1:kJolJWbyadVeL8RKBlqmXQR7FRKPsIeU85TUYyhbhiQ=",
        version = "v0.0.0-20220423142525-ae43b7f4e5c3",
    )
    go_repository(
        name = "com_github_pingcap_fn",
        build_file_proto_mode = "disable_global",
        importpath = "github.com/pingcap/fn",
        sum = "h1:Pe2LbxRmbTfAoKJ65bZLmhahmvHm7n9DUxGRQT00208=",
        version = "v0.0.0-20200306044125-d5540d389059",
    )
    go_repository(
        name = "com_github_pingcap_goleveldb",
        build_file_proto_mode = "disable_global",
        importpath = "github.com/pingcap/goleveldb",
        sum = "h1:surzm05a8C9dN8dIUmo4Be2+pMRb6f55i+UIYrluu2E=",
        version = "v0.0.0-20191226122134-f82aafb29989",
    )
    go_repository(
        name = "com_github_pingcap_kvproto",
        build_file_proto_mode = "disable_global",
        importpath = "github.com/pingcap/kvproto",
        sum = "h1:VKMmvYhtG28j1sCCBdq4s+V9UOYqNgQ6CQviQwOgTeg=",
        version = "v0.0.0-20220705090230-a5d4ffd2ba33",
    )
    go_repository(
        name = "com_github_pingcap_log",
        build_file_proto_mode = "disable_global",
        importpath = "github.com/pingcap/log",
        sum = "h1:ELiPxACz7vdo1qAvvaWJg1NrYFoY6gqAh/+Uo6aXdD8=",
        version = "v1.1.0",
    )
    go_repository(
        name = "com_github_pingcap_sysutil",
        build_file_proto_mode = "disable_global",
        importpath = "github.com/pingcap/sysutil",
        sum = "h1:HYbcxtnkN3s5tqrZ/z3eJS4j3Db8wMphEm1q10lY/TM=",
        version = "v0.0.0-20220114020952-ea68d2dbf5b4",
    )
    go_repository(
        name = "com_github_pingcap_tipb",
        build_file_proto_mode = "disable_global",
        importpath = "github.com/pingcap/tipb",
        sum = "h1:XaTE4ZhQbQtQZtAVzlZh/Pf6SjFfMSTe1ia2nGcl36Y=",
        version = "v0.0.0-20220706024432-7be3cc83a7d5",
    )
    go_repository(
        name = "com_github_pkg_browser",
        build_file_proto_mode = "disable_global",
        importpath = "github.com/pkg/browser",
        sum = "h1:49lOXmGaUpV9Fz3gd7TFZY106KVlPVa5jcYD1gaQf98=",
        version = "v0.0.0-20180916011732-0a3d74bf9ce4",
    )
    go_repository(
        name = "com_github_pkg_errors",
        build_file_proto_mode = "disable_global",
        importpath = "github.com/pkg/errors",
        sum = "h1:FEBLx1zS214owpjy7qsBeixbURkuhQAwrK5UwLGTwt4=",
        version = "v0.9.1",
    )
    go_repository(
        name = "com_github_pkg_profile",
        build_file_proto_mode = "disable_global",
        importpath = "github.com/pkg/profile",
        sum = "h1:F++O52m40owAmADcojzM+9gyjmMOY/T4oYJkgFDH8RE=",
        version = "v1.2.1",
    )
    go_repository(
        name = "com_github_pmezard_go_difflib",
        build_file_proto_mode = "disable_global",
        importpath = "github.com/pmezard/go-difflib",
        sum = "h1:4DBwDE0NGyQoBHbLQYPwSUPoCMWR5BEzIk/f1lZbAQM=",
        version = "v1.0.0",
    )
    go_repository(
        name = "com_github_polyfloyd_go_errorlint",
        build_file_proto_mode = "disable",
        importpath = "github.com/polyfloyd/go-errorlint",
        sum = "h1:pDrQG0lrh68e602Wfp68BlUTRFoHn8PZYAjLgt2LFsM=",
        version = "v1.0.0",
    )

    go_repository(
        name = "com_github_posener_complete",
        build_file_proto_mode = "disable_global",
        importpath = "github.com/posener/complete",
        sum = "h1:ccV59UEOTzVDnDUEFdT95ZzHVZ+5+158q8+SJb2QV5w=",
        version = "v1.1.1",
    )
    go_repository(
        name = "com_github_power_devops_perfstat",
        build_file_proto_mode = "disable_global",
        importpath = "github.com/power-devops/perfstat",
        sum = "h1:ncq/mPwQF4JjgDlrVEn3C11VoGHZN7m8qihwgMEtzYw=",
        version = "v0.0.0-20210106213030-5aafc221ea8c",
    )
    go_repository(
        name = "com_github_prometheus_client_golang",
        build_file_proto_mode = "disable_global",
        importpath = "github.com/prometheus/client_golang",
        sum = "h1:51L9cDoUHVrXx4zWYlcLQIZ+d+VXHgqnYKkIuq4g/34=",
        version = "v1.12.2",
    )
    go_repository(
        name = "com_github_prometheus_client_model",
        build_file_proto_mode = "disable_global",
        importpath = "github.com/prometheus/client_model",
        sum = "h1:uq5h0d+GuxiXLJLNABMgp2qUWDPiLvgCzz2dUR+/W/M=",
        version = "v0.2.0",
    )
    go_repository(
        name = "com_github_prometheus_common",
        build_file_proto_mode = "disable_global",
        importpath = "github.com/prometheus/common",
        sum = "h1:hWIdL3N2HoUx3B8j3YN9mWor0qhY/NlEKZEaXxuIRh4=",
        version = "v0.32.1",
    )
    go_repository(
        name = "com_github_prometheus_procfs",
        build_file_proto_mode = "disable_global",
        importpath = "github.com/prometheus/procfs",
        sum = "h1:4jVXhlkAyzOScmCkXBTOLRLTz8EeU+eyjrwB/EPq0VU=",
        version = "v0.7.3",
    )
    go_repository(
        name = "com_github_prometheus_tsdb",
        build_file_proto_mode = "disable_global",
        importpath = "github.com/prometheus/tsdb",
        sum = "h1:YZcsG11NqnK4czYLrWd9mpEuAJIHVQLwdrleYfszMAA=",
        version = "v0.7.1",
    )
    go_repository(
        name = "com_github_quasilyte_go_ruleguard",
        build_file_proto_mode = "disable",
        importpath = "github.com/quasilyte/go-ruleguard",
        sum = "h1:sWFavxtIctGrVs5SYZ5Ml1CvrDAs8Kf5kx2PI3C41dA=",
        version = "v0.3.16-0.20220213074421-6aa060fab41a",
    )
    go_repository(
        name = "com_github_quasilyte_go_ruleguard_dsl",
        build_file_proto_mode = "disable",
        importpath = "github.com/quasilyte/go-ruleguard/dsl",
        sum = "h1:5+KTKb2YREUYiqZFEIuifFyBxlcCUPWgNZkWy71XS0Q=",
        version = "v0.3.19",
    )
    go_repository(
        name = "com_github_quasilyte_gogrep",
        build_file_proto_mode = "disable",
        importpath = "github.com/quasilyte/gogrep",
        sum = "h1:PDWGei+Rf2bBiuZIbZmM20J2ftEy9IeUCHA8HbQqed8=",
        version = "v0.0.0-20220120141003-628d8b3623b5",
    )
    go_repository(
        name = "com_github_quasilyte_regex_syntax",
        build_file_proto_mode = "disable",
        importpath = "github.com/quasilyte/regex/syntax",
        sum = "h1:L8QM9bvf68pVdQ3bCFZMDmnt9yqcMBro1pC7F+IPYMY=",
        version = "v0.0.0-20200407221936-30656e2c4a95",
    )
    go_repository(
        name = "com_github_quasilyte_stdinfo",
        build_file_proto_mode = "disable",
        importpath = "github.com/quasilyte/stdinfo",
        sum = "h1:M8mH9eK4OUR4lu7Gd+PU1fV2/qnDNfzT635KRSObncs=",
        version = "v0.0.0-20220114132959-f7386bf02567",
    )

    go_repository(
        name = "com_github_rcrowley_go_metrics",
        build_file_proto_mode = "disable_global",
        importpath = "github.com/rcrowley/go-metrics",
        sum = "h1:N/ElC8H3+5XpJzTSTfLsJV/mx9Q9g7kxmchpfZyxgzM=",
        version = "v0.0.0-20201227073835-cf1acfcdf475",
    )
    go_repository(
        name = "com_github_remyoudompheng_bigfft",
        build_file_proto_mode = "disable_global",
        importpath = "github.com/remyoudompheng/bigfft",
        sum = "h1:OdAsTTz6OkFY5QxjkYwrChwuRruF69c169dPK26NUlk=",
        version = "v0.0.0-20200410134404-eec4a21b6bb0",
    )
    go_repository(
        name = "com_github_rivo_uniseg",
        build_file_proto_mode = "disable_global",
        importpath = "github.com/rivo/uniseg",
        sum = "h1:S1pD9weZBuJdFmowNwbpi7BJ8TNftyUImj/0WQi72jY=",
        version = "v0.2.0",
    )
    go_repository(
        name = "com_github_rogpeppe_fastuuid",
        build_file_proto_mode = "disable_global",
        importpath = "github.com/rogpeppe/fastuuid",
        sum = "h1:Ppwyp6VYCF1nvBTXL3trRso7mXMlRrw9ooo375wvi2s=",
        version = "v1.2.0",
    )
    go_repository(
        name = "com_github_rogpeppe_go_internal",
        build_file_proto_mode = "disable_global",
        importpath = "github.com/rogpeppe/go-internal",
        sum = "h1:/FiVV8dS/e+YqF2JvO3yXRFbBLTIuSDkuC7aBOAvL+k=",
        version = "v1.6.1",
    )
    go_repository(
        name = "com_github_russross_blackfriday",
        build_file_proto_mode = "disable_global",
        importpath = "github.com/russross/blackfriday",
        sum = "h1:HyvC0ARfnZBqnXwABFeSZHpKvJHJJfPz81GNueLj0oo=",
        version = "v1.5.2",
    )
    go_repository(
        name = "com_github_russross_blackfriday_v2",
        build_file_proto_mode = "disable_global",
        importpath = "github.com/russross/blackfriday/v2",
        sum = "h1:JIOH55/0cWyOuilr9/qlrm0BSXldqnqwMsf35Ld67mk=",
        version = "v2.1.0",
    )
    go_repository(
        name = "com_github_ryancurrah_gomodguard",
        build_file_proto_mode = "disable",
        importpath = "github.com/ryancurrah/gomodguard",
        sum = "h1:ww2fsjqocGCAFamzvv/b8IsRduuHHeK2MHTcTxZTQX8=",
        version = "v1.2.3",
    )
    go_repository(
        name = "com_github_ryanrolds_sqlclosecheck",
        build_file_proto_mode = "disable",
        importpath = "github.com/ryanrolds/sqlclosecheck",
        sum = "h1:AZx+Bixh8zdUBxUA1NxbxVAS78vTPq4rCb8OUZI9xFw=",
        version = "v0.3.0",
    )

    go_repository(
        name = "com_github_ryanuber_columnize",
        build_file_proto_mode = "disable_global",
        importpath = "github.com/ryanuber/columnize",
        sum = "h1:j1Wcmh8OrK4Q7GXY+V7SVSY8nUWQxHW5TkBe7YUl+2s=",
        version = "v2.1.0+incompatible",
    )
    go_repository(
        name = "com_github_sanposhiho_wastedassign_v2",
        build_file_proto_mode = "disable",
        importpath = "github.com/sanposhiho/wastedassign/v2",
        sum = "h1:+6/hQIHKNJAUixEj6EmOngGIisyeI+T3335lYTyxRoA=",
        version = "v2.0.6",
    )

    go_repository(
        name = "com_github_sclevine_agouti",
        build_file_proto_mode = "disable_global",
        importpath = "github.com/sclevine/agouti",
        sum = "h1:8IBJS6PWz3uTlMP3YBIR5f+KAldcGuOeFkFbUWfBgK4=",
        version = "v3.0.0+incompatible",
    )
    go_repository(
        name = "com_github_sean_seed",
        build_file_proto_mode = "disable_global",
        importpath = "github.com/sean-/seed",
        sum = "h1:nn5Wsu0esKSJiIVhscUtVbo7ada43DJhG55ua/hjS5I=",
        version = "v0.0.0-20170313163322-e2103e2c3529",
    )
    go_repository(
        name = "com_github_securego_gosec_v2",
        build_file_proto_mode = "disable",
        importpath = "github.com/securego/gosec/v2",
        sum = "h1:+PDkpzR41OI2jrw1q6AdXZCbsNGNGT7pQjal0H0cArI=",
        version = "v2.11.0",
    )

    go_repository(
        name = "com_github_sergi_go_diff",
        build_file_proto_mode = "disable_global",
        importpath = "github.com/sergi/go-diff",
        sum = "h1:we8PVUC3FE2uYfodKH/nBHMSetSfHDR6scGdBi+erh0=",
        version = "v1.1.0",
    )
    go_repository(
        name = "com_github_shazow_go_diff",
        build_file_proto_mode = "disable",
        importpath = "github.com/shazow/go-diff",
        sum = "h1:W65qqJCIOVP4jpqPQ0YvHYKwcMEMVWIzWC5iNQQfBTU=",
        version = "v0.0.0-20160112020656-b6b7b6733b8c",
    )

    go_repository(
        name = "com_github_shirou_gopsutil_v3",
        build_file_proto_mode = "disable_global",
        importpath = "github.com/shirou/gopsutil/v3",
        sum = "h1:srAQaiX6jX/cYL6q29aE0m8lOskT9CurZ9N61YR3yoI=",
        version = "v3.22.4",
    )
    go_repository(
        name = "com_github_shopify_goreferrer",
        build_file_proto_mode = "disable_global",
        importpath = "github.com/Shopify/goreferrer",
        sum = "h1:WDC6ySpJzbxGWFh4aMxFFC28wwGp5pEuoTtvA4q/qQ4=",
        version = "v0.0.0-20181106222321-ec9c9a553398",
    )
    go_repository(
        name = "com_github_shopify_sarama",
        build_file_proto_mode = "disable_global",
        importpath = "github.com/Shopify/sarama",
        sum = "h1:ARid8o8oieau9XrHI55f/L3EoRAhm9px6sonbD7yuUE=",
        version = "v1.29.0",
    )
    go_repository(
        name = "com_github_shopify_toxiproxy",
        build_file_proto_mode = "disable_global",
        importpath = "github.com/Shopify/toxiproxy",
        sum = "h1:TKdv8HiTLgE5wdJuEML90aBgNWsokNbMijUGhmcoBJc=",
        version = "v2.1.4+incompatible",
    )
    go_repository(
        name = "com_github_shurcool_httpfs",
        build_file_proto_mode = "disable_global",
        importpath = "github.com/shurcooL/httpfs",
        sum = "h1:bUGsEnyNbVPw06Bs80sCeARAlK8lhwqGyi6UT8ymuGk=",
        version = "v0.0.0-20190707220628-8d4bc4ba7749",
    )
    go_repository(
        name = "com_github_shurcool_httpgzip",
        build_file_proto_mode = "disable_global",
        importpath = "github.com/shurcooL/httpgzip",
        sum = "h1:mj/nMDAwTBiaCqMEs4cYCqF7pO6Np7vhy1D1wcQGz+E=",
        version = "v0.0.0-20190720172056-320755c1c1b0",
    )
    go_repository(
        name = "com_github_shurcool_sanitized_anchor_name",
        build_file_proto_mode = "disable_global",
        importpath = "github.com/shurcooL/sanitized_anchor_name",
        sum = "h1:PdmoCO6wvbs+7yrJyMORt4/BmY5IYyJwS/kOiWx8mHo=",
        version = "v1.0.0",
    )
    go_repository(
        name = "com_github_shurcool_vfsgen",
        build_file_proto_mode = "disable_global",
        importpath = "github.com/shurcooL/vfsgen",
        sum = "h1:pXY9qYc/MP5zdvqWEUH6SjNiu7VhSjuVFTFiTcphaLU=",
        version = "v0.0.0-20200824052919-0d455de96546",
    )
    go_repository(
        name = "com_github_sirupsen_logrus",
        build_file_proto_mode = "disable_global",
        importpath = "github.com/sirupsen/logrus",
        sum = "h1:dJKuHgqk1NNQlqoA6BTlM1Wf9DOH3NBjQyu0h9+AZZE=",
        version = "v1.8.1",
    )
    go_repository(
        name = "com_github_sivchari_containedctx",
        build_file_proto_mode = "disable",
        importpath = "github.com/sivchari/containedctx",
        sum = "h1:0hLQKpgC53OVF1VT7CeoFHk9YKstur1XOgfYIc1yrHI=",
        version = "v1.0.2",
    )
    go_repository(
        name = "com_github_sivchari_tenv",
        build_file_proto_mode = "disable",
        importpath = "github.com/sivchari/tenv",
        sum = "h1:wxW0mFpKI6DIb3s6m1jCDYvkWXCskrimXMuGd0K/kSQ=",
        version = "v1.5.0",
    )

    go_repository(
        name = "com_github_smartystreets_assertions",
        build_file_proto_mode = "disable_global",
        importpath = "github.com/smartystreets/assertions",
        sum = "h1:zE9ykElWQ6/NYmHa3jpm/yHnI4xSofP+UP6SpjHcSeM=",
        version = "v0.0.0-20180927180507-b2de0cb4f26d",
    )
    go_repository(
        name = "com_github_smartystreets_goconvey",
        build_file_proto_mode = "disable_global",
        importpath = "github.com/smartystreets/goconvey",
        sum = "h1:fv0U8FUIMPNf1L9lnHLvLhgicrIVChEkdzIKYqbNC9s=",
        version = "v1.6.4",
    )
    go_repository(
        name = "com_github_soheilhy_cmux",
        build_file_proto_mode = "disable_global",
        importpath = "github.com/soheilhy/cmux",
        sum = "h1:jjzc5WVemNEDTLwv9tlmemhC73tI08BNOIGwBOo10Js=",
        version = "v0.1.5",
    )
    go_repository(
        name = "com_github_sonatard_noctx",
        build_file_proto_mode = "disable",
        importpath = "github.com/sonatard/noctx",
        sum = "h1:VC1Qhl6Oxx9vvWo3UDgrGXYCeKCe3Wbw7qAWL6FrmTY=",
        version = "v0.0.1",
    )
    go_repository(
        name = "com_github_sourcegraph_go_diff",
        build_file_proto_mode = "disable",
        importpath = "github.com/sourcegraph/go-diff",
        sum = "h1:hmA1LzxW0n1c3Q4YbrFgg4P99GSnebYa3x8gr0HZqLQ=",
        version = "v0.6.1",
    )

    go_repository(
        name = "com_github_spaolacci_murmur3",
        build_file_proto_mode = "disable_global",
        importpath = "github.com/spaolacci/murmur3",
        sum = "h1:qLC7fQah7D6K1B0ujays3HV9gkFtllcxhzImRR7ArPQ=",
        version = "v0.0.0-20180118202830-f09979ecbc72",
    )
    go_repository(
        name = "com_github_spf13_afero",
        build_file_proto_mode = "disable_global",
        importpath = "github.com/spf13/afero",
        sum = "h1:xehSyVa0YnHWsJ49JFljMpg1HX19V6NDZ1fkm1Xznbo=",
        version = "v1.8.2",
    )
    go_repository(
        name = "com_github_spf13_cast",
        build_file_proto_mode = "disable_global",
        importpath = "github.com/spf13/cast",
        sum = "h1:s0hze+J0196ZfEMTs80N7UlFt0BDuQ7Q+JDnHiMWKdA=",
        version = "v1.4.1",
    )
    go_repository(
        name = "com_github_spf13_cobra",
        build_file_proto_mode = "disable_global",
        importpath = "github.com/spf13/cobra",
        sum = "h1:y+wJpx64xcgO1V+RcnwW0LEHxTKRi2ZDPSBjWnrg88Q=",
        version = "v1.4.0",
    )
    go_repository(
        name = "com_github_spf13_jwalterweatherman",
        build_file_proto_mode = "disable_global",
        importpath = "github.com/spf13/jwalterweatherman",
        sum = "h1:ue6voC5bR5F8YxI5S67j9i582FU4Qvo2bmqnqMYADFk=",
        version = "v1.1.0",
    )
    go_repository(
        name = "com_github_spf13_pflag",
        build_file_proto_mode = "disable_global",
        importpath = "github.com/spf13/pflag",
        sum = "h1:iy+VFUOCP1a+8yFto/drg2CJ5u0yRoB7fZw3DKv/JXA=",
        version = "v1.0.5",
    )
    go_repository(
        name = "com_github_spf13_viper",
        build_file_proto_mode = "disable_global",
        importpath = "github.com/spf13/viper",
        sum = "h1:7OX/1FS6n7jHD1zGrZTM7WtY13ZELRyosK4k93oPr44=",
        version = "v1.11.0",
    )
    go_repository(
        name = "com_github_ssgreg_nlreturn_v2",
        build_file_proto_mode = "disable",
        importpath = "github.com/ssgreg/nlreturn/v2",
        sum = "h1:X4XDI7jstt3ySqGU86YGAURbxw3oTDPK9sPEi6YEwQ0=",
        version = "v2.2.1",
    )

    go_repository(
        name = "com_github_stathat_consistent",
        build_file_proto_mode = "disable",
        importpath = "github.com/stathat/consistent",
        sum = "h1:ZFJ1QTRn8npNBKW065raSZ8xfOqhpb8vLOkfp4CcL/U=",
        version = "v1.0.0",
    )
    go_repository(
        name = "com_github_stbenjam_no_sprintf_host_port",
        build_file_proto_mode = "disable",
        importpath = "github.com/stbenjam/no-sprintf-host-port",
        sum = "h1:tYugd/yrm1O0dV+ThCbaKZh195Dfm07ysF0U6JQXczc=",
        version = "v0.1.1",
    )

    go_repository(
        name = "com_github_stretchr_objx",
        build_file_proto_mode = "disable_global",
        importpath = "github.com/stretchr/objx",
        sum = "h1:2vfRuCMp5sSVIDSqO8oNnWJq7mPa6KVP3iPIwFBuy8A=",
        version = "v0.1.1",
    )
    go_repository(
        name = "com_github_stretchr_testify",
        build_file_proto_mode = "disable_global",
        importpath = "github.com/stretchr/testify",
        sum = "h1:rh3VYpfvzXRbJ90ymx1yfhGl/wq8ac2m/cUbao61kwY=",
        version = "v1.7.2-0.20220504104629-106ec21d14df",
    )
    go_repository(
        name = "com_github_subosito_gotenv",
        build_file_proto_mode = "disable_global",
        importpath = "github.com/subosito/gotenv",
        sum = "h1:Slr1R9HxAlEKefgq5jn9U+DnETlIUa6HfgEzj0g5d7s=",
        version = "v1.2.0",
    )
    go_repository(
        name = "com_github_sylvia7788_contextcheck",
        build_file_proto_mode = "disable",
        importpath = "github.com/sylvia7788/contextcheck",
        sum = "h1:MsiVqROAdr0efZc/fOCt0c235qm9XJqHtWwM+2h2B04=",
        version = "v1.0.4",
    )
    go_repository(
        name = "com_github_tdakkota_asciicheck",
        build_file_proto_mode = "disable",
        importpath = "github.com/tdakkota/asciicheck",
        sum = "h1:PKzG7JUTUmVspQTDqtkX9eSiLGossXTybutHwTXuO0A=",
        version = "v0.1.1",
    )

    go_repository(
        name = "com_github_tetafro_godot",
        build_file_proto_mode = "disable",
        importpath = "github.com/tetafro/godot",
        sum = "h1:BVoBIqAf/2QdbFmSwAWnaIqDivZdOV0ZRwEm6jivLKw=",
        version = "v1.4.11",
    )

    go_repository(
        name = "com_github_tiancaiamao_appdash",
        build_file_proto_mode = "disable_global",
        importpath = "github.com/tiancaiamao/appdash",
        sum = "h1:mbAskLJ0oJfDRtkanvQPiooDH8HvJ2FBh+iKT/OmiQQ=",
        version = "v0.0.0-20181126055449-889f96f722a2",
    )
    go_repository(
        name = "com_github_tikv_client_go_v2",
        build_file_proto_mode = "disable_global",
        importpath = "github.com/tikv/client-go/v2",
<<<<<<< HEAD
        sum = "h1:7lG/fJ0YB7T8Y72/c58vd9jEZy+B5BwU8eXlDwpEuVI=",
        version = "v2.0.1-0.20220707091224-114ba4082ed5",
=======
        sum = "h1:RpH/obpgyNKkXV4Wt8PqSdcUTnqWyExPcla+qdTVgi0=",
        version = "v2.0.1-0.20220711061028-1c198aab9585",
>>>>>>> 987bdd30
    )
    go_repository(
        name = "com_github_tikv_pd_client",
        build_file_proto_mode = "disable_global",
        importpath = "github.com/tikv/pd/client",
        sum = "h1:jxgmKOscXSjaFEKQGRyY5qOpK8hLqxs2irb/uDJMtwk=",
        version = "v0.0.0-20220307081149-841fa61e9710",
    )
    go_repository(
        name = "com_github_timakin_bodyclose",
        build_file_proto_mode = "disable",
        importpath = "github.com/timakin/bodyclose",
        sum = "h1:kl4KhGNsJIbDHS9/4U9yQo1UcPQM0kOMJHn29EoH/Ro=",
        version = "v0.0.0-20210704033933-f49887972144",
    )

    go_repository(
        name = "com_github_tklauser_go_sysconf",
        build_file_proto_mode = "disable_global",
        importpath = "github.com/tklauser/go-sysconf",
        sum = "h1:IJ1AZGZRWbY8T5Vfk04D9WOA5WSejdflXxP03OUqALw=",
        version = "v0.3.10",
    )
    go_repository(
        name = "com_github_tklauser_numcpus",
        build_file_proto_mode = "disable_global",
        importpath = "github.com/tklauser/numcpus",
        sum = "h1:E53Dm1HjH1/R2/aoCtXtPgzmElmn51aOkhCFSuZq//o=",
        version = "v0.4.0",
    )
    go_repository(
        name = "com_github_tmc_grpc_websocket_proxy",
        build_file_proto_mode = "disable_global",
        importpath = "github.com/tmc/grpc-websocket-proxy",
        sum = "h1:uruHq4dN7GR16kFc5fp3d1RIYzJW5onx8Ybykw2YQFA=",
        version = "v0.0.0-20201229170055-e5319fda7802",
    )
    go_repository(
        name = "com_github_tomarrell_wrapcheck_v2",
        build_file_proto_mode = "disable",
        importpath = "github.com/tomarrell/wrapcheck/v2",
        sum = "h1:Cf4a/iwuMp9s7kKrh74GTgijRVim0wEpKjgAsT7Wctw=",
        version = "v2.6.1",
    )
    go_repository(
        name = "com_github_tommy_muehle_go_mnd_v2",
        build_file_proto_mode = "disable",
        importpath = "github.com/tommy-muehle/go-mnd/v2",
        sum = "h1:iAj0a8e6+dXSL7Liq0aXPox36FiN1dBbjA6lt9fl65s=",
        version = "v2.5.0",
    )

    go_repository(
        name = "com_github_twmb_murmur3",
        build_file_proto_mode = "disable_global",
        importpath = "github.com/twmb/murmur3",
        sum = "h1:D83U0XYKcHRYwYIpBKf3Pks91Z0Byda/9SJ8B6EMRcA=",
        version = "v1.1.3",
    )
    go_repository(
        name = "com_github_uber_jaeger_client_go",
        build_file_proto_mode = "disable_global",
        importpath = "github.com/uber/jaeger-client-go",
        sum = "h1:NHcubEkVbahf9t3p75TOCR83gdUHXjRJvjoBh1yACsM=",
        version = "v2.22.1+incompatible",
    )
    go_repository(
        name = "com_github_uber_jaeger_lib",
        build_file_proto_mode = "disable_global",
        importpath = "github.com/uber/jaeger-lib",
        sum = "h1:td4jdvLcExb4cBISKIpHuGoVXh+dVKhn2Um6rjCsSsg=",
        version = "v2.4.1+incompatible",
    )
    go_repository(
        name = "com_github_ugorji_go",
        build_file_proto_mode = "disable_global",
        importpath = "github.com/ugorji/go",
        sum = "h1:j4s+tAvLfL3bZyefP2SEWmhBzmuIlH/eqNuPdFPgngw=",
        version = "v1.1.4",
    )
    go_repository(
        name = "com_github_ugorji_go_codec",
        build_file_proto_mode = "disable_global",
        importpath = "github.com/ugorji/go/codec",
        sum = "h1:3SVOIvH7Ae1KRYyQWRjXWJEA9sS/c/pjvH++55Gr648=",
        version = "v0.0.0-20181204163529-d75b2dcb6bc8",
    )
    go_repository(
        name = "com_github_ultraware_funlen",
        build_file_proto_mode = "disable",
        importpath = "github.com/ultraware/funlen",
        sum = "h1:5ylVWm8wsNwH5aWo9438pwvsK0QiqVuUrt9bn7S/iLA=",
        version = "v0.0.3",
    )
    go_repository(
        name = "com_github_ultraware_whitespace",
        build_file_proto_mode = "disable",
        importpath = "github.com/ultraware/whitespace",
        sum = "h1:hh+/cpIcopyMYbZNVov9iSxvJU3OYQg78Sfaqzi/CzI=",
        version = "v0.0.5",
    )

    go_repository(
        name = "com_github_urfave_negroni",
        build_file_proto_mode = "disable_global",
        importpath = "github.com/urfave/negroni",
        sum = "h1:kIimOitoypq34K7TG7DUaJ9kq/N4Ofuwi1sjz0KipXc=",
        version = "v1.0.0",
    )
    go_repository(
        name = "com_github_uudashr_gocognit",
        build_file_proto_mode = "disable",
        importpath = "github.com/uudashr/gocognit",
        sum = "h1:rrSex7oHr3/pPLQ0xoWq108XMU8s678FJcQ+aSfOHa4=",
        version = "v1.0.5",
    )

    go_repository(
        name = "com_github_valyala_bytebufferpool",
        build_file_proto_mode = "disable_global",
        importpath = "github.com/valyala/bytebufferpool",
        sum = "h1:GqA5TC/0021Y/b9FG4Oi9Mr3q7XYx6KllzawFIhcdPw=",
        version = "v1.0.0",
    )
    go_repository(
        name = "com_github_valyala_fasthttp",
        build_file_proto_mode = "disable_global",
        importpath = "github.com/valyala/fasthttp",
        sum = "h1:uWF8lgKmeaIewWVPwi4GRq2P6+R46IgYZdxWtM+GtEY=",
        version = "v1.6.0",
    )
    go_repository(
        name = "com_github_valyala_fasttemplate",
        build_file_proto_mode = "disable_global",
        importpath = "github.com/valyala/fasttemplate",
        sum = "h1:tY9CJiPnMXf1ERmG2EyK7gNUd+c6RKGD0IfU8WdUSz8=",
        version = "v1.0.1",
    )
    go_repository(
        name = "com_github_valyala_quicktemplate",
        build_file_proto_mode = "disable",
        importpath = "github.com/valyala/quicktemplate",
        sum = "h1:LUPTJmlVcb46OOUY3IeD9DojFpAVbsG+5WFTcjMJzCM=",
        version = "v1.7.0",
    )

    go_repository(
        name = "com_github_valyala_tcplisten",
        build_file_proto_mode = "disable_global",
        importpath = "github.com/valyala/tcplisten",
        sum = "h1:0R4NLDRDZX6JcmhJgXi5E4b8Wg84ihbmUKp/GvSPEzc=",
        version = "v0.0.0-20161114210144-ceec8f93295a",
    )
    go_repository(
        name = "com_github_vividcortex_ewma",
        build_file_proto_mode = "disable_global",
        importpath = "github.com/VividCortex/ewma",
        sum = "h1:MnEK4VOv6n0RSY4vtRe3h11qjxL3+t0B8yOL8iMXdcM=",
        version = "v1.1.1",
    )
    go_repository(
        name = "com_github_wangjohn_quickselect",
        build_file_proto_mode = "disable_global",
        importpath = "github.com/wangjohn/quickselect",
        sum = "h1:9DDCDwOyEy/gId+IEMrFHLuQ5R/WV0KNxWLler8X2OY=",
        version = "v0.0.0-20161129230411-ed8402a42d5f",
    )
    go_repository(
        name = "com_github_xdg_scram",
        build_file_proto_mode = "disable_global",
        importpath = "github.com/xdg/scram",
        sum = "h1:nTadYh2Fs4BK2xdldEa2g5bbaZp0/+1nJMMPtPxS/to=",
        version = "v1.0.3",
    )
    go_repository(
        name = "com_github_xdg_stringprep",
        build_file_proto_mode = "disable_global",
        importpath = "github.com/xdg/stringprep",
        sum = "h1:cmL5Enob4W83ti/ZHuZLuKD/xqJfus4fVPwE+/BDm+4=",
        version = "v1.0.3",
    )
    go_repository(
        name = "com_github_xeipuuv_gojsonpointer",
        build_file_proto_mode = "disable_global",
        importpath = "github.com/xeipuuv/gojsonpointer",
        sum = "h1:J9EGpcZtP0E/raorCMxlFGSTBrsSlaDGf3jU/qvAE2c=",
        version = "v0.0.0-20180127040702-4e3ac2762d5f",
    )
    go_repository(
        name = "com_github_xeipuuv_gojsonreference",
        build_file_proto_mode = "disable_global",
        importpath = "github.com/xeipuuv/gojsonreference",
        sum = "h1:EzJWgHovont7NscjpAxXsDA8S8BMYve8Y5+7cuRE7R0=",
        version = "v0.0.0-20180127040603-bd5ef7bd5415",
    )
    go_repository(
        name = "com_github_xeipuuv_gojsonschema",
        build_file_proto_mode = "disable_global",
        importpath = "github.com/xeipuuv/gojsonschema",
        sum = "h1:LhYJRs+L4fBtjZUfuSZIKGeVu0QRy8e5Xi7D17UxZ74=",
        version = "v1.2.0",
    )
    go_repository(
        name = "com_github_xiang90_probing",
        build_file_proto_mode = "disable_global",
        importpath = "github.com/xiang90/probing",
        sum = "h1:eY9dn8+vbi4tKz5Qo6v2eYzo7kUS51QINcR5jNpbZS8=",
        version = "v0.0.0-20190116061207-43a291ad63a2",
    )
    go_repository(
        name = "com_github_xitongsys_parquet_go",
        build_file_proto_mode = "disable_global",
        importpath = "github.com/xitongsys/parquet-go",
        sum = "h1:tBbuFCtyJNKT+BFAv6qjvTFpVdy97IYNaBwGUXifIUs=",
        version = "v1.5.5-0.20201110004701-b09c49d6d457",
    )
    go_repository(
        name = "com_github_xitongsys_parquet_go_source",
        build_file_proto_mode = "disable_global",
        importpath = "github.com/xitongsys/parquet-go-source",
        sum = "h1:a742S4V5A15F93smuVxA60LQWsrCnN8bKeWDBARU1/k=",
        version = "v0.0.0-20200817004010-026bad9b25d0",
    )
    go_repository(
        name = "com_github_xordataexchange_crypt",
        build_file_proto_mode = "disable_global",
        importpath = "github.com/xordataexchange/crypt",
        sum = "h1:ESFSdwYZvkeru3RtdrYueztKhOBCSAAzS4Gf+k0tEow=",
        version = "v0.0.3-0.20170626215501-b2862e3d0a77",
    )
    go_repository(
        name = "com_github_yagipy_maintidx",
        build_file_proto_mode = "disable",
        importpath = "github.com/yagipy/maintidx",
        sum = "h1:h5NvIsCz+nRDapQ0exNv4aJ0yXSI0420omVANTv3GJM=",
        version = "v1.0.0",
    )

    go_repository(
        name = "com_github_yalp_jsonpath",
        build_file_proto_mode = "disable_global",
        importpath = "github.com/yalp/jsonpath",
        sum = "h1:6fRhSjgLCkTD3JnJxvaJ4Sj+TYblw757bqYgZaOq5ZY=",
        version = "v0.0.0-20180802001716-5cc68e5049a0",
    )
    go_repository(
        name = "com_github_yeya24_promlinter",
        build_file_proto_mode = "disable",
        importpath = "github.com/yeya24/promlinter",
        sum = "h1:xFKDQ82orCU5jQujdaD8stOHiv8UN68BSdn2a8u8Y3o=",
        version = "v0.2.0",
    )

    go_repository(
        name = "com_github_yudai_gojsondiff",
        build_file_proto_mode = "disable_global",
        importpath = "github.com/yudai/gojsondiff",
        sum = "h1:27cbfqXLVEJ1o8I6v3y9lg8Ydm53EKqHXAOMxEGlCOA=",
        version = "v1.0.0",
    )
    go_repository(
        name = "com_github_yudai_golcs",
        build_file_proto_mode = "disable_global",
        importpath = "github.com/yudai/golcs",
        sum = "h1:BHyfKlQyqbsFN5p3IfnEUduWvb9is428/nNb5L3U01M=",
        version = "v0.0.0-20170316035057-ecda9a501e82",
    )
    go_repository(
        name = "com_github_yudai_pp",
        build_file_proto_mode = "disable_global",
        importpath = "github.com/yudai/pp",
        sum = "h1:Q4//iY4pNF6yPLZIigmvcl7k/bPgrcTPIFIcmawg5bI=",
        version = "v2.0.1+incompatible",
    )
    go_repository(
        name = "com_github_yuin_goldmark",
        build_file_proto_mode = "disable_global",
        importpath = "github.com/yuin/goldmark",
        sum = "h1:/vn0k+RBvwlxEmP5E7SZMqNxPhfMVFEJiykr15/0XKM=",
        version = "v1.4.1",
    )
    go_repository(
        name = "com_github_yusufpapurcu_wmi",
        build_file_proto_mode = "disable_global",
        importpath = "github.com/yusufpapurcu/wmi",
        sum = "h1:KBNDSne4vP5mbSWnJbO+51IMOXJB67QiYCSBrubbPRg=",
        version = "v1.2.2",
    )
    go_repository(
        name = "com_gitlab_bosi_decorder",
        build_file_proto_mode = "disable",
        importpath = "gitlab.com/bosi/decorder",
        sum = "h1:ehqZe8hI4w7O4b1vgsDZw1YU1PE7iJXrQWFMsocbQ1w=",
        version = "v0.2.1",
    )

    go_repository(
        name = "com_google_cloud_go",
        build_file_proto_mode = "disable_global",
        importpath = "cloud.google.com/go",
        sum = "h1:t9Iw5QH5v4XtlEQaCtUY7x6sCABps8sW0acw7e2WQ6Y=",
        version = "v0.100.2",
    )
    go_repository(
        name = "com_google_cloud_go_bigquery",
        build_file_proto_mode = "disable_global",
        importpath = "cloud.google.com/go/bigquery",
        sum = "h1:PQcPefKFdaIzjQFbiyOgAqyx8q5djaE7x9Sqe712DPA=",
        version = "v1.8.0",
    )
    go_repository(
        name = "com_google_cloud_go_compute",
        build_file_proto_mode = "disable_global",
        importpath = "cloud.google.com/go/compute",
        sum = "h1:b1zWmYuuHz7gO9kDcM/EpHGr06UgsYNRpNJzI2kFiLM=",
        version = "v1.5.0",
    )
    go_repository(
        name = "com_google_cloud_go_datastore",
        build_file_proto_mode = "disable_global",
        importpath = "cloud.google.com/go/datastore",
        sum = "h1:/May9ojXjRkPBNVrq+oWLqmWCkr4OU5uRY29bu0mRyQ=",
        version = "v1.1.0",
    )
    go_repository(
        name = "com_google_cloud_go_firestore",
        build_file_proto_mode = "disable_global",
        importpath = "cloud.google.com/go/firestore",
        sum = "h1:9x7Bx0A9R5/M9jibeJeZWqjeVEIxYW9fZYqB9a70/bY=",
        version = "v1.1.0",
    )
    go_repository(
        name = "com_google_cloud_go_iam",
        build_file_proto_mode = "disable_global",
        importpath = "cloud.google.com/go/iam",
        sum = "h1:4CapQyNFjiksks1/x7jsvsygFPhihslYk5GptIrlX68=",
        version = "v0.1.1",
    )
    go_repository(
        name = "com_google_cloud_go_pubsub",
        build_file_proto_mode = "disable_global",
        importpath = "cloud.google.com/go/pubsub",
        sum = "h1:ukjixP1wl0LpnZ6LWtZJ0mX5tBmjp1f8Sqer8Z2OMUU=",
        version = "v1.3.1",
    )
    go_repository(
        name = "com_google_cloud_go_storage",
        build_file_proto_mode = "disable_global",
        importpath = "cloud.google.com/go/storage",
        sum = "h1:HwnT2u2D309SFDHQII6m18HlrCi3jAXhUMTLOWXYH14=",
        version = "v1.21.0",
    )
    go_repository(
        name = "com_shuralyov_dmitri_gpu_mtl",
        build_file_proto_mode = "disable_global",
        importpath = "dmitri.shuralyov.com/gpu/mtl",
        sum = "h1:VpgP7xuJadIUuKccphEpTJnWhS2jkQyMt6Y7pJCD7fY=",
        version = "v0.0.0-20190408044501-666a987793e9",
    )
    go_repository(
        name = "com_sourcegraph_sourcegraph_appdash",
        build_file_proto_mode = "disable_global",
        importpath = "sourcegraph.com/sourcegraph/appdash",
        sum = "h1:ucqkfpjg9WzSUubAO62csmucvxl4/JeW3F4I4909XkM=",
        version = "v0.0.0-20190731080439-ebfcffb1b5c0",
    )
    go_repository(
        name = "com_sourcegraph_sourcegraph_appdash_data",
        build_file_proto_mode = "disable_global",
        importpath = "sourcegraph.com/sourcegraph/appdash-data",
        sum = "h1:e1sMhtVq9AfcEy8AXNb8eSg6gbzfdpYhoNqnPJa+GzI=",
        version = "v0.0.0-20151005221446-73f23eafcf67",
    )
    go_repository(
        name = "com_stathat_c_consistent",
        build_file_proto_mode = "disable",
        importpath = "stathat.com/c/consistent",
        sum = "h1:ezyc51EGcRPJUxfHGSgJjWzJdj3NiMU9pNfLNGiXV0c=",
        version = "v1.0.0",
    )

    go_repository(
        name = "in_gopkg_alecthomas_kingpin_v2",
        build_file_proto_mode = "disable_global",
        importpath = "gopkg.in/alecthomas/kingpin.v2",
        sum = "h1:jMFz6MfLP0/4fUyZle81rXUoxOBFi19VUFKVDOQfozc=",
        version = "v2.2.6",
    )
    go_repository(
        name = "in_gopkg_check_v1",
        build_file_proto_mode = "disable_global",
        importpath = "gopkg.in/check.v1",
        sum = "h1:Hei/4ADfdWqJk1ZMxUNpqntNwaWcugrBjAiHlqqRiVk=",
        version = "v1.0.0-20201130134442-10cb98267c6c",
    )
    go_repository(
        name = "in_gopkg_errgo_v2",
        build_file_proto_mode = "disable_global",
        importpath = "gopkg.in/errgo.v2",
        sum = "h1:0vLT13EuvQ0hNvakwLuFZ/jYrLp5F3kcWHXdRggjCE8=",
        version = "v2.1.0",
    )
    go_repository(
        name = "in_gopkg_fsnotify_v1",
        build_file_proto_mode = "disable_global",
        importpath = "gopkg.in/fsnotify.v1",
        sum = "h1:xOHLXZwVvI9hhs+cLKq5+I5onOuwQLhQwiu63xxlHs4=",
        version = "v1.4.7",
    )
    go_repository(
        name = "in_gopkg_go_playground_assert_v1",
        build_file_proto_mode = "disable_global",
        importpath = "gopkg.in/go-playground/assert.v1",
        sum = "h1:xoYuJVE7KT85PYWrN730RguIQO0ePzVRfFMXadIrXTM=",
        version = "v1.2.1",
    )
    go_repository(
        name = "in_gopkg_go_playground_validator_v8",
        build_file_proto_mode = "disable_global",
        importpath = "gopkg.in/go-playground/validator.v8",
        sum = "h1:lFB4DoMU6B626w8ny76MV7VX6W2VHct2GVOI3xgiMrQ=",
        version = "v8.18.2",
    )
    go_repository(
        name = "in_gopkg_ini_v1",
        build_file_proto_mode = "disable_global",
        importpath = "gopkg.in/ini.v1",
        sum = "h1:SsAcf+mM7mRZo2nJNGt8mZCjG8ZRaNGMURJw7BsIST4=",
        version = "v1.66.4",
    )
    go_repository(
        name = "in_gopkg_jcmturner_aescts_v1",
        build_file_proto_mode = "disable_global",
        importpath = "gopkg.in/jcmturner/aescts.v1",
        sum = "h1:cVVZBK2b1zY26haWB4vbBiZrfFQnfbTVrE3xZq6hrEw=",
        version = "v1.0.1",
    )
    go_repository(
        name = "in_gopkg_jcmturner_dnsutils_v1",
        build_file_proto_mode = "disable_global",
        importpath = "gopkg.in/jcmturner/dnsutils.v1",
        sum = "h1:cIuC1OLRGZrld+16ZJvvZxVJeKPsvd5eUIvxfoN5hSM=",
        version = "v1.0.1",
    )
    go_repository(
        name = "in_gopkg_jcmturner_goidentity_v3",
        build_file_proto_mode = "disable_global",
        importpath = "gopkg.in/jcmturner/goidentity.v3",
        sum = "h1:1duIyWiTaYvVx3YX2CYtpJbUFd7/UuPYCfgXtQ3VTbI=",
        version = "v3.0.0",
    )
    go_repository(
        name = "in_gopkg_jcmturner_gokrb5_v7",
        build_file_proto_mode = "disable_global",
        importpath = "gopkg.in/jcmturner/gokrb5.v7",
        sum = "h1:0709Jtq/6QXEuWRfAm260XqlpcwL1vxtO1tUE2qK8Z4=",
        version = "v7.3.0",
    )
    go_repository(
        name = "in_gopkg_jcmturner_rpc_v1",
        build_file_proto_mode = "disable_global",
        importpath = "gopkg.in/jcmturner/rpc.v1",
        sum = "h1:QHIUxTX1ISuAv9dD2wJ9HWQVuWDX/Zc0PfeC2tjc4rU=",
        version = "v1.1.0",
    )
    go_repository(
        name = "in_gopkg_mgo_v2",
        build_file_proto_mode = "disable_global",
        importpath = "gopkg.in/mgo.v2",
        sum = "h1:xcEWjVhvbDy+nHP67nPDDpbYrY+ILlfndk4bRioVHaU=",
        version = "v2.0.0-20180705113604-9856a29383ce",
    )
    go_repository(
        name = "in_gopkg_natefinch_lumberjack_v2",
        build_file_proto_mode = "disable_global",
        importpath = "gopkg.in/natefinch/lumberjack.v2",
        sum = "h1:1Lc07Kr7qY4U2YPouBjpCLxpiyxIVoxqXgkXLknAOE8=",
        version = "v2.0.0",
    )
    go_repository(
        name = "in_gopkg_resty_v1",
        build_file_proto_mode = "disable_global",
        importpath = "gopkg.in/resty.v1",
        sum = "h1:CuXP0Pjfw9rOuY6EP+UvtNvt5DSqHpIxILZKT/quCZI=",
        version = "v1.12.0",
    )
    go_repository(
        name = "in_gopkg_tomb_v1",
        build_file_proto_mode = "disable_global",
        importpath = "gopkg.in/tomb.v1",
        sum = "h1:uRGJdciOHaEIrze2W8Q3AKkepLTh2hOroT7a+7czfdQ=",
        version = "v1.0.0-20141024135613-dd632973f1e7",
    )
    go_repository(
        name = "in_gopkg_yaml_v2",
        build_file_proto_mode = "disable_global",
        importpath = "gopkg.in/yaml.v2",
        sum = "h1:D8xgwECY7CYvx+Y2n4sBz93Jn9JRvxdiyyo8CTfuKaY=",
        version = "v2.4.0",
    )
    go_repository(
        name = "in_gopkg_yaml_v3",
        build_file_proto_mode = "disable_global",
        importpath = "gopkg.in/yaml.v3",
        sum = "h1:h8qDotaEPuJATrMmW04NCwg7v22aHH28wwpauUhK9Oo=",
        version = "v3.0.0-20210107192922-496545a6307b",
    )
    go_repository(
        name = "io_etcd_go_bbolt",
        build_file_proto_mode = "disable_global",
        importpath = "go.etcd.io/bbolt",
        sum = "h1:/ecaJf0sk1l4l6V4awd65v2C3ILy7MSj+s/x1ADCIMU=",
        version = "v1.3.6",
    )
    go_repository(
        name = "io_etcd_go_etcd_api_v3",
        build_file_proto_mode = "disable",
        importpath = "go.etcd.io/etcd/api/v3",
        patch_args = ["-p2"],
        patches = [
            "//build/patches:io_etcd_go_etcd_api_v3.patch",
        ],
        sum = "h1:tXok5yLlKyuQ/SXSjtqHc4uzNaMqZi2XsoSPr/LlJXI=",
        version = "v3.5.2",
    )
    go_repository(
        name = "io_etcd_go_etcd_client_pkg_v3",
        build_file_proto_mode = "disable_global",
        importpath = "go.etcd.io/etcd/client/pkg/v3",
        sum = "h1:4hzqQ6hIb3blLyQ8usCU4h3NghkqcsohEQ3o3VetYxE=",
        version = "v3.5.2",
    )
    go_repository(
        name = "io_etcd_go_etcd_client_v2",
        build_file_proto_mode = "disable_global",
        importpath = "go.etcd.io/etcd/client/v2",
        sum = "h1:ymrVwTkefuqA/rPkSW7/B4ApijbPVefRumkY+stNfS0=",
        version = "v2.305.2",
    )
    go_repository(
        name = "io_etcd_go_etcd_client_v3",
        build_file_proto_mode = "disable_global",
        importpath = "go.etcd.io/etcd/client/v3",
        sum = "h1:WdnejrUtQC4nCxK0/dLTMqKOB+U5TP/2Ya0BJL+1otA=",
        version = "v3.5.2",
    )
    go_repository(
        name = "io_etcd_go_etcd_etcdutl_v3",
        build_file_proto_mode = "disable_global",
        importpath = "go.etcd.io/etcd/etcdutl/v3",
        sum = "h1:XDNv2bGD6Ylz3Gb9lIGV/IYLk1bwTvyCIi1EI4hyyqo=",
        version = "v3.5.2",
    )
    go_repository(
        name = "io_etcd_go_etcd_pkg_v3",
        build_file_proto_mode = "disable_global",
        importpath = "go.etcd.io/etcd/pkg/v3",
        sum = "h1:YZUojdoPhOyl5QILYnR8LTUbbNefu/sV4ma+ZMr2tto=",
        version = "v3.5.2",
    )
    go_repository(
        name = "io_etcd_go_etcd_raft_v3",
        build_file_proto_mode = "disable_global",
        importpath = "go.etcd.io/etcd/raft/v3",
        patch_args = ["-p1"],
        patches = [
            "//build/patches:io_etcd_go_etcd_raft_v3.patch",
        ],
        sum = "h1:uCC37qOXqBvKqTGHGyhASsaCsnTuJugl1GvneJNwHWo=",
        version = "v3.5.2",
    )
    go_repository(
        name = "io_etcd_go_etcd_server_v3",
        build_file_proto_mode = "disable_global",
        importpath = "go.etcd.io/etcd/server/v3",
        sum = "h1:B6ytJvS4Fmt8nkjzS2/8POf4tuPhFMluE0lWd4dx/7U=",
        version = "v3.5.2",
    )
    go_repository(
        name = "io_etcd_go_etcd_tests_v3",
        build_file_proto_mode = "disable_global",
        importpath = "go.etcd.io/etcd/tests/v3",
        sum = "h1:uk7/uMGVebpBDl+roivowHt6gJ5Fnqwik3syDkoSKdo=",
        version = "v3.5.2",
    )
    go_repository(
        name = "io_k8s_sigs_yaml",
        build_file_proto_mode = "disable_global",
        importpath = "sigs.k8s.io/yaml",
        sum = "h1:kr/MCeFWJWTwyaHoR9c8EjH9OumOmoF9YGiZd7lFm/Q=",
        version = "v1.2.0",
    )
    go_repository(
        name = "io_opencensus_go",
        build_file_proto_mode = "disable_global",
        importpath = "go.opencensus.io",
        sum = "h1:gqCw0LfLxScz8irSi8exQc7fyQ0fKQU/qnC/X8+V/1M=",
        version = "v0.23.0",
    )
    go_repository(
        name = "io_opentelemetry_go_contrib",
        build_file_proto_mode = "disable_global",
        importpath = "go.opentelemetry.io/contrib",
        sum = "h1:ubFQUn0VCZ0gPwIoJfBJVpeBlyRMxu8Mm/huKWYd9p0=",
        version = "v0.20.0",
    )
    go_repository(
        name = "io_opentelemetry_go_contrib_instrumentation_google_golang_org_grpc_otelgrpc",
        build_file_proto_mode = "disable_global",
        importpath = "go.opentelemetry.io/contrib/instrumentation/google.golang.org/grpc/otelgrpc",
        sum = "h1:sO4WKdPAudZGKPcpZT4MJn6JaDmpyLrMPDGGyA1SttE=",
        version = "v0.20.0",
    )
    go_repository(
        name = "io_opentelemetry_go_otel",
        build_file_proto_mode = "disable_global",
        importpath = "go.opentelemetry.io/otel",
        sum = "h1:eaP0Fqu7SXHwvjiqDq83zImeehOHX8doTvU9AwXON8g=",
        version = "v0.20.0",
    )
    go_repository(
        name = "io_opentelemetry_go_otel_exporters_otlp",
        build_file_proto_mode = "disable_global",
        importpath = "go.opentelemetry.io/otel/exporters/otlp",
        sum = "h1:PTNgq9MRmQqqJY0REVbZFvwkYOA85vbdQU/nVfxDyqg=",
        version = "v0.20.0",
    )
    go_repository(
        name = "io_opentelemetry_go_otel_metric",
        build_file_proto_mode = "disable_global",
        importpath = "go.opentelemetry.io/otel/metric",
        sum = "h1:4kzhXFP+btKm4jwxpjIqjs41A7MakRFUS86bqLHTIw8=",
        version = "v0.20.0",
    )
    go_repository(
        name = "io_opentelemetry_go_otel_oteltest",
        build_file_proto_mode = "disable_global",
        importpath = "go.opentelemetry.io/otel/oteltest",
        sum = "h1:HiITxCawalo5vQzdHfKeZurV8x7ljcqAgiWzF6Vaeaw=",
        version = "v0.20.0",
    )
    go_repository(
        name = "io_opentelemetry_go_otel_sdk",
        build_file_proto_mode = "disable_global",
        importpath = "go.opentelemetry.io/otel/sdk",
        sum = "h1:JsxtGXd06J8jrnya7fdI/U/MR6yXA5DtbZy+qoHQlr8=",
        version = "v0.20.0",
    )
    go_repository(
        name = "io_opentelemetry_go_otel_sdk_export_metric",
        build_file_proto_mode = "disable_global",
        importpath = "go.opentelemetry.io/otel/sdk/export/metric",
        sum = "h1:c5VRjxCXdQlx1HjzwGdQHzZaVI82b5EbBgOu2ljD92g=",
        version = "v0.20.0",
    )
    go_repository(
        name = "io_opentelemetry_go_otel_sdk_metric",
        build_file_proto_mode = "disable_global",
        importpath = "go.opentelemetry.io/otel/sdk/metric",
        sum = "h1:7ao1wpzHRVKf0OQ7GIxiQJA6X7DLX9o14gmVon7mMK8=",
        version = "v0.20.0",
    )
    go_repository(
        name = "io_opentelemetry_go_otel_trace",
        build_file_proto_mode = "disable_global",
        importpath = "go.opentelemetry.io/otel/trace",
        sum = "h1:1DL6EXUdcg95gukhuRRvLDO/4X5THh/5dIV52lqtnbw=",
        version = "v0.20.0",
    )
    go_repository(
        name = "io_opentelemetry_go_proto_otlp",
        build_file_proto_mode = "disable_global",
        importpath = "go.opentelemetry.io/proto/otlp",
        sum = "h1:rwOQPCuKAKmwGKq2aVNnYIibI6wnV7EvzgfTCzcdGg8=",
        version = "v0.7.0",
    )
    go_repository(
        name = "io_rsc_binaryregexp",
        build_file_proto_mode = "disable_global",
        importpath = "rsc.io/binaryregexp",
        sum = "h1:HfqmD5MEmC0zvwBuF187nq9mdnXjXsSivRiXN7SmRkE=",
        version = "v0.2.0",
    )
    go_repository(
        name = "io_rsc_pdf",
        build_file_proto_mode = "disable_global",
        importpath = "rsc.io/pdf",
        sum = "h1:k1MczvYDUvJBe93bYd7wrZLLUEcLZAuF824/I4e5Xr4=",
        version = "v0.1.1",
    )
    go_repository(
        name = "io_rsc_quote_v3",
        build_file_proto_mode = "disable_global",
        importpath = "rsc.io/quote/v3",
        sum = "h1:9JKUTTIUgS6kzR9mK1YuGKv6Nl+DijDNIc0ghT58FaY=",
        version = "v3.1.0",
    )
    go_repository(
        name = "io_rsc_sampler",
        build_file_proto_mode = "disable_global",
        importpath = "rsc.io/sampler",
        sum = "h1:7uVkIFmeBqHfdjD+gZwtXXI+RODJ2Wc4O7MPEh/QiW4=",
        version = "v1.3.0",
    )
    go_repository(
        name = "org_golang_google_api",
        build_file_proto_mode = "disable_global",
        importpath = "google.golang.org/api",
        sum = "h1:ExR2D+5TYIrMphWgs5JCgwRhEDlPDXXrLwHHMgPHTXE=",
        version = "v0.74.0",
    )
    go_repository(
        name = "org_golang_google_appengine",
        build_file_proto_mode = "disable_global",
        importpath = "google.golang.org/appengine",
        sum = "h1:FZR1q0exgwxzPzp/aF+VccGrSfxfPpkBqjIIEq3ru6c=",
        version = "v1.6.7",
    )
    go_repository(
        name = "org_golang_google_genproto",
        build_file_proto_mode = "disable_global",
        importpath = "google.golang.org/genproto",
        sum = "h1:0m9wktIpOxGw+SSKmydXWB3Z3GTfcPP6+q75HCQa6HI=",
        version = "v0.0.0-20220324131243-acbaeb5b85eb",
    )
    go_repository(
        name = "org_golang_google_grpc",
        build_file_proto_mode = "disable_global",
        importpath = "google.golang.org/grpc",
        sum = "h1:NEpgUqV3Z+ZjkqMsxMg11IaDrXY4RY6CQukSGK0uI1M=",
        version = "v1.45.0",
    )
    go_repository(
        name = "org_golang_google_grpc_cmd_protoc_gen_go_grpc",
        build_file_proto_mode = "disable_global",
        importpath = "google.golang.org/grpc/cmd/protoc-gen-go-grpc",
        sum = "h1:M1YKkFIboKNieVO5DLUEVzQfGwJD30Nv2jfUgzb5UcE=",
        version = "v1.1.0",
    )
    go_repository(
        name = "org_golang_google_protobuf",
        build_file_proto_mode = "disable_global",
        importpath = "google.golang.org/protobuf",
        sum = "h1:w43yiav+6bVFTBQFZX0r7ipe9JQ1QsbMgHwbBziscLw=",
        version = "v1.28.0",
    )
    go_repository(
        name = "org_golang_x_crypto",
        build_file_proto_mode = "disable_global",
        importpath = "golang.org/x/crypto",
        sum = "h1:7I4JAnoQBe7ZtJcBaYHi5UtiO8tQHbUSXxL+pnGRANg=",
        version = "v0.0.0-20210921155107-089bfa567519",
    )
    go_repository(
        name = "org_golang_x_exp",
        build_file_proto_mode = "disable_global",
        importpath = "golang.org/x/exp",
        sum = "h1:TfdoLivD44QwvssI9Sv1xwa5DcL5XQr4au4sZ2F2NV4=",
        version = "v0.0.0-20220428152302-39d4317da171",
    )
    go_repository(
        name = "org_golang_x_exp_typeparams",
        build_file_proto_mode = "disable",
        importpath = "golang.org/x/exp/typeparams",
        sum = "h1:qyrTQ++p1afMkO4DPEeLGq/3oTsdlvdH4vqZUBWzUKM=",
        version = "v0.0.0-20220218215828-6cf2b201936e",
    )

    go_repository(
        name = "org_golang_x_image",
        build_file_proto_mode = "disable_global",
        importpath = "golang.org/x/image",
        sum = "h1:+qEpEAPhDZ1o0x3tHzZTQDArnOixOzGD9HUJfcg0mb4=",
        version = "v0.0.0-20190802002840-cff245a6509b",
    )
    go_repository(
        name = "org_golang_x_lint",
        build_file_proto_mode = "disable_global",
        importpath = "golang.org/x/lint",
        sum = "h1:VLliZ0d+/avPrXXH+OakdXhpJuEoBZuwh1m2j7U6Iug=",
        version = "v0.0.0-20210508222113-6edffad5e616",
    )
    go_repository(
        name = "org_golang_x_mobile",
        build_file_proto_mode = "disable_global",
        importpath = "golang.org/x/mobile",
        sum = "h1:4+4C/Iv2U4fMZBiMCc98MG1In4gJY5YRhtpDNeDeHWs=",
        version = "v0.0.0-20190719004257-d2bd2a29d028",
    )
    go_repository(
        name = "org_golang_x_mod",
        build_file_proto_mode = "disable_global",
        importpath = "golang.org/x/mod",
        sum = "h1:6zppjxzCulZykYSLyVDYbneBfbaBIQPYMevg0bEwv2s=",
        version = "v0.6.0-dev.0.20220419223038-86c51ed26bb4",
    )
    go_repository(
        name = "org_golang_x_net",
        build_file_proto_mode = "disable_global",
        importpath = "golang.org/x/net",
        sum = "h1:bRb386wvrE+oBNdF1d/Xh9mQrfQ4ecYhW5qJ5GvTGT4=",
        version = "v0.0.0-20220412020605-290c469a71a5",
    )
    go_repository(
        name = "org_golang_x_oauth2",
        build_file_proto_mode = "disable_global",
        importpath = "golang.org/x/oauth2",
        sum = "h1:OSnWWcOd/CtWQC2cYSBgbTSJv3ciqd8r54ySIW2y3RE=",
        version = "v0.0.0-20220411215720-9780585627b5",
    )
    go_repository(
        name = "org_golang_x_sync",
        build_file_proto_mode = "disable_global",
        importpath = "golang.org/x/sync",
        sum = "h1:w8s32wxx3sY+OjLlv9qltkLU5yvJzxjjgiHWLjdIcw4=",
        version = "v0.0.0-20220513210516-0976fa681c29",
    )
    go_repository(
        name = "org_golang_x_sys",
        build_file_proto_mode = "disable_global",
        importpath = "golang.org/x/sys",
        sum = "h1:wEZYwx+kK+KlZ0hpvP2Ls1Xr4+RWnlzGFwPP0aiDjIU=",
        version = "v0.0.0-20220622161953-175b2fd9d664",
    )
    go_repository(
        name = "org_golang_x_term",
        build_file_proto_mode = "disable_global",
        importpath = "golang.org/x/term",
        sum = "h1:JGgROgKl9N8DuW20oFS5gxc+lE67/N3FcwmBPMe7ArY=",
        version = "v0.0.0-20210927222741-03fcf44c2211",
    )
    go_repository(
        name = "org_golang_x_text",
        build_file_proto_mode = "disable_global",
        importpath = "golang.org/x/text",
        sum = "h1:olpwvP2KacW1ZWvsR7uQhoyTYvKAupfQrRGBFM352Gk=",
        version = "v0.3.7",
    )
    go_repository(
        name = "org_golang_x_time",
        build_file_proto_mode = "disable_global",
        importpath = "golang.org/x/time",
        sum = "h1:M73Iuj3xbbb9Uk1DYhzydthsj6oOd6l9bpuFcNoUvTs=",
        version = "v0.0.0-20220224211638-0e9765cccd65",
    )
    go_repository(
        name = "org_golang_x_tools",
        build_file_proto_mode = "disable_global",
        importpath = "golang.org/x/tools",
        sum = "h1:loJ25fNOEhSXfHrpoGj91eCUThwdNX6u24rO1xnNteY=",
        version = "v0.1.11",
    )
    go_repository(
        name = "org_golang_x_xerrors",
        build_file_proto_mode = "disable_global",
        importpath = "golang.org/x/xerrors",
        sum = "h1:GGU+dLjvlC3qDwqYgL6UgRmHXhOOgns0bZu2Ty5mm6U=",
        version = "v0.0.0-20220411194840-2f41105eb62f",
    )
    go_repository(
        name = "org_gonum_v1_gonum",
        build_file_proto_mode = "disable_global",
        importpath = "gonum.org/v1/gonum",
        sum = "h1:CCXrcPKiGGotvnN6jfUsKk4rRqm7q09/YbKb5xCEvtM=",
        version = "v0.8.2",
    )
    go_repository(
        name = "org_gonum_v1_netlib",
        build_file_proto_mode = "disable_global",
        importpath = "gonum.org/v1/netlib",
        sum = "h1:OE9mWmgKkjJyEmDAAtGMPjXu+YNeGvK9VTSHY6+Qihc=",
        version = "v0.0.0-20190313105609-8cb42192e0e0",
    )
    go_repository(
        name = "org_gonum_v1_plot",
        build_file_proto_mode = "disable_global",
        importpath = "gonum.org/v1/plot",
        sum = "h1:Qh4dB5D/WpoUUp3lSod7qgoyEHbDGPUWjIbnqdqqe1k=",
        version = "v0.0.0-20190515093506-e2840ee46a6b",
    )
    go_repository(
        name = "org_modernc_fileutil",
        build_file_proto_mode = "disable_global",
        importpath = "modernc.org/fileutil",
        sum = "h1:Z1AFLZwl6BO8A5NldQg/xTSjGLetp+1Ubvl4alfGx8w=",
        version = "v1.0.0",
    )
    go_repository(
        name = "org_modernc_golex",
        build_file_proto_mode = "disable_global",
        importpath = "modernc.org/golex",
        sum = "h1:EYKY1a3wStt0RzHaH8mdSRNg78Ub0OHxYfCRWw35YtM=",
        version = "v1.0.1",
    )
    go_repository(
        name = "org_modernc_lex",
        build_file_proto_mode = "disable_global",
        importpath = "modernc.org/lex",
        sum = "h1:w0dxp18i1q+aSE7GkepvwzvVWTLoCIQ2oDgTFAV2JZU=",
        version = "v1.0.0",
    )
    go_repository(
        name = "org_modernc_lexer",
        build_file_proto_mode = "disable_global",
        importpath = "modernc.org/lexer",
        sum = "h1:D2xE6YTaH7aiEC7o/+rbx6qTAEr1uY83peKwkamIdQ0=",
        version = "v1.0.0",
    )
    go_repository(
        name = "org_modernc_mathutil",
        build_file_proto_mode = "disable_global",
        importpath = "modernc.org/mathutil",
        sum = "h1:ij3fYGe8zBF4Vu+g0oT7mB06r8sqGWKuJu1yXeR4by8=",
        version = "v1.4.1",
    )
    go_repository(
        name = "org_modernc_parser",
        build_file_proto_mode = "disable_global",
        importpath = "modernc.org/parser",
        sum = "h1:/qHLDn1ezrcRk9/XbErYp84bPPM4+w0kIDuvMdRk6Vc=",
        version = "v1.0.2",
    )
    go_repository(
        name = "org_modernc_scanner",
        build_file_proto_mode = "disable_global",
        importpath = "modernc.org/scanner",
        sum = "h1:rmWBTztgQKLM2CYx0uTQGhAxgnrILDEOVXJsEq/I4Js=",
        version = "v1.0.1",
    )
    go_repository(
        name = "org_modernc_sortutil",
        build_file_proto_mode = "disable_global",
        importpath = "modernc.org/sortutil",
        sum = "h1:SUTM1sCR0Ldpv7dbB/KCPC2zHHsZ1KrSkhmGmmV22CQ=",
        version = "v1.0.0",
    )
    go_repository(
        name = "org_modernc_strutil",
        build_file_proto_mode = "disable_global",
        importpath = "modernc.org/strutil",
        sum = "h1:+1/yCzZxY2pZwwrsbH+4T7BQMoLQ9QiBshRC9eicYsc=",
        version = "v1.1.0",
    )
    go_repository(
        name = "org_modernc_y",
        build_file_proto_mode = "disable_global",
        importpath = "modernc.org/y",
        sum = "h1:+QT+MtLkwkvLkh3fYQq+YD5vw2s5paVE73jdl5R/Py8=",
        version = "v1.0.1",
    )
    go_repository(
        name = "org_uber_go_atomic",
        build_file_proto_mode = "disable_global",
        importpath = "go.uber.org/atomic",
        sum = "h1:ECmE8Bn/WFTYwEW/bpKD3M8VtR/zQVbavAoalC1PYyE=",
        version = "v1.9.0",
    )
    go_repository(
        name = "org_uber_go_automaxprocs",
        build_file_proto_mode = "disable_global",
        importpath = "go.uber.org/automaxprocs",
        sum = "h1:CpDZl6aOlLhReez+8S3eEotD7Jx0Os++lemPlMULQP0=",
        version = "v1.4.0",
    )
    go_repository(
        name = "org_uber_go_goleak",
        build_file_proto_mode = "disable_global",
        importpath = "go.uber.org/goleak",
        sum = "h1:gZAh5/EyT/HQwlpkCy6wTpqfH9H8Lz8zbm3dZh+OyzA=",
        version = "v1.1.12",
    )
    go_repository(
        name = "org_uber_go_multierr",
        build_file_proto_mode = "disable_global",
        importpath = "go.uber.org/multierr",
        sum = "h1:dg6GjLku4EH+249NNmoIciG9N/jURbDG+pFlTkhzIC8=",
        version = "v1.8.0",
    )
    go_repository(
        name = "org_uber_go_tools",
        build_file_proto_mode = "disable_global",
        importpath = "go.uber.org/tools",
        sum = "h1:0mgffUl7nfd+FpvXMVz4IDEaUSmT1ysygQC7qYo7sG4=",
        version = "v0.0.0-20190618225709-2cfd321de3ee",
    )
    go_repository(
        name = "org_uber_go_zap",
        build_file_proto_mode = "disable_global",
        importpath = "go.uber.org/zap",
        sum = "h1:WefMeulhovoZ2sYXz7st6K0sLj7bBhpiFaud4r4zST8=",
        version = "v1.21.0",
    )<|MERGE_RESOLUTION|>--- conflicted
+++ resolved
@@ -3004,13 +3004,8 @@
         name = "com_github_tikv_client_go_v2",
         build_file_proto_mode = "disable_global",
         importpath = "github.com/tikv/client-go/v2",
-<<<<<<< HEAD
-        sum = "h1:7lG/fJ0YB7T8Y72/c58vd9jEZy+B5BwU8eXlDwpEuVI=",
-        version = "v2.0.1-0.20220707091224-114ba4082ed5",
-=======
         sum = "h1:RpH/obpgyNKkXV4Wt8PqSdcUTnqWyExPcla+qdTVgi0=",
         version = "v2.0.1-0.20220711061028-1c198aab9585",
->>>>>>> 987bdd30
     )
     go_repository(
         name = "com_github_tikv_pd_client",
