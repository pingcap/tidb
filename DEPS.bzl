load("@bazel_gazelle//:deps.bzl", "go_repository")

def go_deps():
    go_repository(
        name = "cc_mvdan_gofumpt",
        build_file_proto_mode = "disable",
        importpath = "mvdan.cc/gofumpt",
        sum = "h1:JVf4NN1mIpHogBj7ABpgOyZc65/UUOkKQFkoURsz4MM=",
        version = "v0.4.0",
    )
    go_repository(
        name = "cc_mvdan_interfacer",
        build_file_proto_mode = "disable",
        importpath = "mvdan.cc/interfacer",
        sum = "h1:WX1yoOaKQfddO/mLzdV4wptyWgoH/6hwLs7QHTixo0I=",
        version = "v0.0.0-20180901003855-c20040233aed",
    )
    go_repository(
        name = "cc_mvdan_lint",
        build_file_proto_mode = "disable",
        importpath = "mvdan.cc/lint",
        sum = "h1:DxJ5nJdkhDlLok9K6qO+5290kphDJbHOQO1DFFFTeBo=",
        version = "v0.0.0-20170908181259-adc824a0674b",
    )
    go_repository(
        name = "cc_mvdan_unparam",
        build_file_proto_mode = "disable",
        importpath = "mvdan.cc/unparam",
        sum = "h1:seuXWbRB1qPrS3NQnHmFKLJLtskWyueeIzmLXghMGgk=",
        version = "v0.0.0-20220706161116-678bad134442",
    )

    go_repository(
        name = "co_honnef_go_tools",
        build_file_proto_mode = "disable_global",
        importpath = "honnef.co/go/tools",
        sum = "h1:oDx7VAwstgpYpb3wv0oxiZlxY+foCpRAwY7Vk6XpAgA=",
        version = "v0.3.3",
    )
    go_repository(
        name = "com_4d63_gochecknoglobals",
        build_file_proto_mode = "disable",
        importpath = "4d63.com/gochecknoglobals",
        sum = "h1:zeZSRqj5yCg28tCkIV/z/lWbwvNm5qnKVS15PI8nhD0=",
        version = "v0.1.0",
    )
    go_repository(
        name = "com_github_abirdcfly_dupword",
        build_file_proto_mode = "disable",
        importpath = "github.com/Abirdcfly/dupword",
        sum = "h1:z14n0yytA3wNO2gpCD/jVtp/acEXPGmYu0esewpBt6Q=",
        version = "v0.0.7",
    )

    go_repository(
        name = "com_github_acarl005_stripansi",
        build_file_proto_mode = "disable",
        importpath = "github.com/acarl005/stripansi",
        sum = "h1:licZJFw2RwpHMqeKTCYkitsPqHNxTmd4SNR5r94FGM8=",
        version = "v0.0.0-20180116102854-5a71ef0e047d",
    )

    go_repository(
        name = "com_github_ajg_form",
        build_file_proto_mode = "disable_global",
        importpath = "github.com/ajg/form",
        sum = "h1:t9c7v8JUKu/XxOGBU0yjNpaMloxGEJhUkqFRq0ibGeU=",
        version = "v1.5.1",
    )
    go_repository(
        name = "com_github_ajstarks_svgo",
        build_file_proto_mode = "disable_global",
        importpath = "github.com/ajstarks/svgo",
        sum = "h1:wVe6/Ea46ZMeNkQjjBW6xcqyQA/j5e0D6GytH95g0gQ=",
        version = "v0.0.0-20180226025133-644b8db467af",
    )
    go_repository(
        name = "com_github_alecthomas_template",
        build_file_proto_mode = "disable_global",
        importpath = "github.com/alecthomas/template",
        sum = "h1:JYp7IbQjafoB+tBA3gMyHYHrpOtNuDiK/uB5uXxq5wM=",
        version = "v0.0.0-20190718012654-fb15b899a751",
    )
    go_repository(
        name = "com_github_alecthomas_units",
        build_file_proto_mode = "disable_global",
        importpath = "github.com/alecthomas/units",
        sum = "h1:UQZhZ2O0vMHr2cI+DC1Mbh0TJxzA3RcLoMsFw+aXw7E=",
        version = "v0.0.0-20190924025748-f65c72e2690d",
    )
    go_repository(
        name = "com_github_alexkohler_prealloc",
        build_file_proto_mode = "disable",
        importpath = "github.com/alexkohler/prealloc",
        sum = "h1:Hbq0/3fJPQhNkN0dR95AVrr6R7tou91y0uHG5pOcUuw=",
        version = "v1.0.0",
    )
    go_repository(
        name = "com_github_alingse_asasalint",
        build_file_proto_mode = "disable",
        importpath = "github.com/alingse/asasalint",
        sum = "h1:SFwnQXJ49Kx/1GghOFz1XGqHYKp21Kq1nHad/0WQRnw=",
        version = "v0.0.11",
    )

    go_repository(
        name = "com_github_aliyun_alibaba_cloud_sdk_go",
        build_file_proto_mode = "disable",
        importpath = "github.com/aliyun/alibaba-cloud-sdk-go",
        sum = "h1:Q/yk4z/cHUVZfgTqtD09qeYBxHwshQAjVRX73qs8UH0=",
        version = "v1.61.1581",
    )

    go_repository(
        name = "com_github_andreasbriese_bbloom",
        build_file_proto_mode = "disable_global",
        importpath = "github.com/AndreasBriese/bbloom",
        sum = "h1:HD8gA2tkByhMAwYaFAX9w2l7vxvBQ5NMoxDrkhqhtn4=",
        version = "v0.0.0-20190306092124-e2d15f34fcf9",
    )
    go_repository(
        name = "com_github_antihax_optional",
        build_file_proto_mode = "disable_global",
        importpath = "github.com/antihax/optional",
        sum = "h1:xK2lYat7ZLaVVcIuj82J8kIro4V6kDe0AUDFboUCwcg=",
        version = "v1.0.0",
    )
    go_repository(
        name = "com_github_antonboom_errname",
        build_file_proto_mode = "disable",
        importpath = "github.com/Antonboom/errname",
        sum = "h1:mBBDKvEYwPl4WFFNwec1CZO096G6vzK9vvDQzAwkako=",
        version = "v0.1.7",
    )
    go_repository(
        name = "com_github_antonboom_nilnil",
        build_file_proto_mode = "disable",
        importpath = "github.com/Antonboom/nilnil",
        sum = "h1:PHhrh5ANKFWRBh7TdYmyyq2gyT2lotnvFvvFbylF81Q=",
        version = "v0.1.1",
    )

    go_repository(
        name = "com_github_apache_thrift",
        build_file_proto_mode = "disable_global",
        importpath = "github.com/apache/thrift",
        sum = "h1:Jz3KVLYY5+JO7rDiX0sAuRGtuv2vG01r17Y9nLMWNUw=",
        version = "v0.13.1-0.20201008052519-daf620915714",
    )
    go_repository(
        name = "com_github_armon_circbuf",
        build_file_proto_mode = "disable_global",
        importpath = "github.com/armon/circbuf",
        sum = "h1:QEF07wC0T1rKkctt1RINW/+RMTVmiwxETico2l3gxJA=",
        version = "v0.0.0-20150827004946-bbbad097214e",
    )
    go_repository(
        name = "com_github_armon_consul_api",
        build_file_proto_mode = "disable_global",
        importpath = "github.com/armon/consul-api",
        sum = "h1:G1bPvciwNyF7IUmKXNt9Ak3m6u9DE1rF+RmtIkBpVdA=",
        version = "v0.0.0-20180202201655-eb2c6b5be1b6",
    )
    go_repository(
        name = "com_github_armon_go_metrics",
        build_file_proto_mode = "disable_global",
        importpath = "github.com/armon/go-metrics",
        sum = "h1:8GUt8eRujhVEGZFFEjBj46YV4rDjvGrNxb0KMWYkL2I=",
        version = "v0.0.0-20180917152333-f0300d1749da",
    )
    go_repository(
        name = "com_github_armon_go_radix",
        build_file_proto_mode = "disable_global",
        importpath = "github.com/armon/go-radix",
        sum = "h1:BUAU3CGlLvorLI26FmByPp2eC2qla6E1Tw+scpcg/to=",
        version = "v0.0.0-20180808171621-7fddfc383310",
    )
    go_repository(
        name = "com_github_armon_go_socks5",
        build_file_proto_mode = "disable",
        importpath = "github.com/armon/go-socks5",
        sum = "h1:0CwZNZbxp69SHPdPJAN/hZIm0C4OItdklCFmMRWYpio=",
        version = "v0.0.0-20160902184237-e75332964ef5",
    )
    go_repository(
        name = "com_github_asaskevich_govalidator",
        build_file_proto_mode = "disable",
        importpath = "github.com/asaskevich/govalidator",
        sum = "h1:idn718Q4B6AGu/h5Sxe66HYVdqdGu2l9Iebqhi/AEoA=",
        version = "v0.0.0-20190424111038-f61b66f89f4a",
    )

    go_repository(
        name = "com_github_ashanbrown_forbidigo",
        build_file_proto_mode = "disable",
        importpath = "github.com/ashanbrown/forbidigo",
        sum = "h1:VkYIwb/xxdireGAdJNZoo24O4lmnEWkactplBlWTShc=",
        version = "v1.3.0",
    )
    go_repository(
        name = "com_github_ashanbrown_makezero",
        build_file_proto_mode = "disable",
        importpath = "github.com/ashanbrown/makezero",
        sum = "h1:iCQ87C0V0vSyO+M9E/FZYbu65auqH0lnsOkf5FcB28s=",
        version = "v1.1.1",
    )

    go_repository(
        name = "com_github_aws_aws_sdk_go",
        build_file_proto_mode = "disable_global",
        importpath = "github.com/aws/aws-sdk-go",
        sum = "h1:7yDn1dcv4DZFMKpu+2exIH5O6ipNj9qXrKfdMUaIJwY=",
        version = "v1.44.259",
    )
    go_repository(
        name = "com_github_aymerick_raymond",
        build_file_proto_mode = "disable_global",
        importpath = "github.com/aymerick/raymond",
        sum = "h1:Ppm0npCCsmuR9oQaBtRuZcmILVE74aXE+AmrJj8L2ns=",
        version = "v2.0.3-0.20180322193309-b565731e1464+incompatible",
    )
    go_repository(
        name = "com_github_azure_azure_sdk_for_go",
        build_file_proto_mode = "disable",
        importpath = "github.com/Azure/azure-sdk-for-go",
        sum = "h1:bch1RS060vGpHpY3zvQDV4rOiRw25J1zmR/B9a76aSA=",
        version = "v23.2.0+incompatible",
    )

    go_repository(
        name = "com_github_azure_azure_sdk_for_go_sdk_azcore",
        build_file_proto_mode = "disable_global",
        importpath = "github.com/Azure/azure-sdk-for-go/sdk/azcore",
        sum = "h1:KQgdWmEOmaJKxaUUZwHAYh12t+b+ZJf8q3friycK1kA=",
        version = "v0.20.0",
    )
    go_repository(
        name = "com_github_azure_azure_sdk_for_go_sdk_azidentity",
        build_file_proto_mode = "disable_global",
        importpath = "github.com/Azure/azure-sdk-for-go/sdk/azidentity",
        sum = "h1:VBvHGLJbaY0+c66NZHdS9cgjHVYSH6DDa0XJMyrblsI=",
        version = "v0.12.0",
    )
    go_repository(
        name = "com_github_azure_azure_sdk_for_go_sdk_internal",
        build_file_proto_mode = "disable_global",
        importpath = "github.com/Azure/azure-sdk-for-go/sdk/internal",
        sum = "h1:BUYIbDf/mMZ8945v3QkG3OuqGVyS4Iek0AOLwdRAYoc=",
        version = "v0.8.1",
    )
    go_repository(
        name = "com_github_azure_azure_sdk_for_go_sdk_storage_azblob",
        build_file_proto_mode = "disable_global",
        importpath = "github.com/Azure/azure-sdk-for-go/sdk/storage/azblob",
        sum = "h1:62Ew5xXg5UCGIXDOM7+y4IL5/6mQJq1nenhBCJAeGX8=",
        version = "v0.2.0",
    )
    go_repository(
        name = "com_github_azure_go_autorest",
        build_file_proto_mode = "disable",
        importpath = "github.com/Azure/go-autorest",
        sum = "h1:Q2feRPMlcfVcqz3pF87PJzkm5lZrL+x6BDtzhODzNJM=",
        version = "v11.2.8+incompatible",
    )

    go_repository(
        name = "com_github_benbjohnson_clock",
        build_file_proto_mode = "disable_global",
        importpath = "github.com/benbjohnson/clock",
        sum = "h1:ip6w0uFQkncKQ979AypyG0ER7mqUSBdKLOgAle/AT8A=",
        version = "v1.3.0",
    )
    go_repository(
        name = "com_github_beorn7_perks",
        build_file_proto_mode = "disable_global",
        importpath = "github.com/beorn7/perks",
        sum = "h1:VlbKKnNfV8bJzeqoa4cOKqO6bYr3WgKZxO8Z16+hsOM=",
        version = "v1.0.1",
    )
    go_repository(
        name = "com_github_bgentry_speakeasy",
        build_file_proto_mode = "disable_global",
        importpath = "github.com/bgentry/speakeasy",
        sum = "h1:ByYyxL9InA1OWqxJqqp2A5pYHUrCiAL6K3J+LKSsQkY=",
        version = "v0.1.0",
    )
    go_repository(
        name = "com_github_biogo_store",
        build_file_proto_mode = "disable",
        importpath = "github.com/biogo/store",
        sum = "h1:tYoz1OeRpx3dJZlh9T4dQt4kAndcmpl+VNdzbSgFC/0=",
        version = "v0.0.0-20160505134755-913427a1d5e8",
    )

    go_repository(
        name = "com_github_bketelsen_crypt",
        build_file_proto_mode = "disable_global",
        importpath = "github.com/bketelsen/crypt",
        sum = "h1:+0HFd5KSZ/mm3JmhmrDukiId5iR6w4+BdFtfSy4yWIc=",
        version = "v0.0.3-0.20200106085610-5cbc8cc4026c",
    )
    go_repository(
        name = "com_github_bkielbasa_cyclop",
        build_file_proto_mode = "disable",
        importpath = "github.com/bkielbasa/cyclop",
        sum = "h1:7Jmnh0yL2DjKfw28p86YTd/B4lRGcNuu12sKE35sM7A=",
        version = "v1.2.0",
    )

    go_repository(
        name = "com_github_blacktear23_go_proxyprotocol",
        build_file_proto_mode = "disable_global",
        importpath = "github.com/blacktear23/go-proxyprotocol",
        sum = "h1:eTt6UMpEnq59NjON49b3Cay8Dm0sCs1nDliwgkyEsRM=",
        version = "v1.0.6",
    )
    go_repository(
        name = "com_github_blizzy78_varnamelen",
        build_file_proto_mode = "disable",
        importpath = "github.com/blizzy78/varnamelen",
        sum = "h1:oqSblyuQvFsW1hbBHh1zfwrKe3kcSj0rnXkKzsQ089M=",
        version = "v0.8.0",
    )
    go_repository(
        name = "com_github_bombsimon_wsl_v3",
        build_file_proto_mode = "disable",
        importpath = "github.com/bombsimon/wsl/v3",
        sum = "h1:Mka/+kRLoQJq7g2rggtgQsjuI/K5Efd87WX96EWFxjM=",
        version = "v3.3.0",
    )
    go_repository(
        name = "com_github_breml_bidichk",
        build_file_proto_mode = "disable",
        importpath = "github.com/breml/bidichk",
        sum = "h1:qe6ggxpTfA8E75hdjWPZ581sY3a2lnl0IRxLQFelECI=",
        version = "v0.2.3",
    )
    go_repository(
        name = "com_github_breml_errchkjson",
        build_file_proto_mode = "disable",
        importpath = "github.com/breml/errchkjson",
        sum = "h1:YdDqhfqMT+I1vIxPSas44P+9Z9HzJwCeAzjB8PxP1xw=",
        version = "v0.3.0",
    )

    go_repository(
        name = "com_github_burntsushi_toml",
        build_file_proto_mode = "disable_global",
        importpath = "github.com/BurntSushi/toml",
        sum = "h1:9F2/+DoOYIOksmaJFPw1tGFy1eDnIJXg+UHjuD8lTak=",
        version = "v1.2.1",
    )
    go_repository(
        name = "com_github_burntsushi_xgb",
        build_file_proto_mode = "disable_global",
        importpath = "github.com/BurntSushi/xgb",
        sum = "h1:1BDTz0u9nC3//pOCMdNH+CiXJVYJh5UQNCOBG7jbELc=",
        version = "v0.0.0-20160522181843-27f122750802",
    )
    go_repository(
        name = "com_github_butuzov_ireturn",
        build_file_proto_mode = "disable",
        importpath = "github.com/butuzov/ireturn",
        sum = "h1:QvrO2QF2+/Cx1WA/vETCIYBKtRjc30vesdoPUNo1EbY=",
        version = "v0.1.1",
    )

    go_repository(
        name = "com_github_carlmjohnson_flagext",
        build_file_proto_mode = "disable_global",
        importpath = "github.com/carlmjohnson/flagext",
        sum = "h1:/c4uK3ie786Z7caXLcIMvePNSSiH3bQVGDvmGLMme60=",
        version = "v0.21.0",
    )
    go_repository(
        name = "com_github_cenk_backoff",
        build_file_proto_mode = "disable",
        importpath = "github.com/cenk/backoff",
        sum = "h1:7vXVw3g7XE+Vnj0A9TmFGtMeP4oZQ5ZzpPvKhLFa80E=",
        version = "v2.0.0+incompatible",
    )

    go_repository(
        name = "com_github_census_instrumentation_opencensus_proto",
        build_file_proto_mode = "disable_global",
        importpath = "github.com/census-instrumentation/opencensus-proto",
        sum = "h1:glEXhBS5PSLLv4IXzLA5yPRVX4bilULVyxxbrfOtDAk=",
        version = "v0.2.1",
    )
    go_repository(
        name = "com_github_certifi_gocertifi",
        build_file_proto_mode = "disable_global",
        importpath = "github.com/certifi/gocertifi",
        sum = "h1:uH66TXeswKn5PW5zdZ39xEwfS9an067BirqA+P4QaLI=",
        version = "v0.0.0-20200922220541-2c3bb06c6054",
    )
    go_repository(
        name = "com_github_cespare_xxhash",
        build_file_proto_mode = "disable_global",
        importpath = "github.com/cespare/xxhash",
        sum = "h1:a6HrQnmkObjyL+Gs60czilIUGqrzKutQD6XZog3p+ko=",
        version = "v1.1.0",
    )
    go_repository(
        name = "com_github_cespare_xxhash_v2",
        build_file_proto_mode = "disable_global",
        importpath = "github.com/cespare/xxhash/v2",
        sum = "h1:YRXhKfTDauu4ajMg1TPgFO5jnlC2HCbmLXMcTG5cbYE=",
        version = "v2.1.2",
    )
    go_repository(
        name = "com_github_charithe_durationcheck",
        build_file_proto_mode = "disable",
        importpath = "github.com/charithe/durationcheck",
        sum = "h1:mPP4ucLrf/rKZiIG/a9IPXHGlh8p4CzgpyTy6EEutYk=",
        version = "v0.0.9",
    )
    go_repository(
        name = "com_github_chavacava_garif",
        build_file_proto_mode = "disable",
        importpath = "github.com/chavacava/garif",
        sum = "h1:E7LT642ysztPWE0dfz43cWOvMiF42DyTRC+eZIaO4yI=",
        version = "v0.0.0-20220630083739-93517212f375",
    )

    go_repository(
        name = "com_github_cheggaaa_pb_v3",
        build_file_proto_mode = "disable_global",
        importpath = "github.com/cheggaaa/pb/v3",
        sum = "h1:bC8oemdChbke2FHIIGy9mn4DPJ2caZYQnfbRqwmdCoA=",
        version = "v3.0.8",
    )
    go_repository(
        name = "com_github_cheynewallace_tabby",
        build_file_proto_mode = "disable_global",
        importpath = "github.com/cheynewallace/tabby",
        sum = "h1:JvUR8waht4Y0S3JF17G6Vhyt+FRhnqVCkk8l4YrOU54=",
        version = "v1.1.1",
    )
    go_repository(
        name = "com_github_chzyer_logex",
        build_file_proto_mode = "disable_global",
        importpath = "github.com/chzyer/logex",
        sum = "h1:Swpa1K6QvQznwJRcfTfQJmTE72DqScAa40E+fbHEXEE=",
        version = "v1.1.10",
    )
    go_repository(
        name = "com_github_chzyer_readline",
        build_file_proto_mode = "disable_global",
        importpath = "github.com/chzyer/readline",
        sum = "h1:fY5BOSpyZCqRo5OhCuC+XN+r/bBCmeuuJtjz+bCNIf8=",
        version = "v0.0.0-20180603132655-2972be24d48e",
    )
    go_repository(
        name = "com_github_chzyer_test",
        build_file_proto_mode = "disable_global",
        importpath = "github.com/chzyer/test",
        sum = "h1:q763qf9huN11kDQavWsoZXJNW3xEE4JJyHa5Q25/sd8=",
        version = "v0.0.0-20180213035817-a1ea475d72b1",
    )
    go_repository(
        name = "com_github_client9_misspell",
        build_file_proto_mode = "disable_global",
        importpath = "github.com/client9/misspell",
        sum = "h1:ta993UF76GwbvJcIo3Y68y/M3WxlpEHPWIGDkJYwzJI=",
        version = "v0.3.4",
    )
    go_repository(
        name = "com_github_cloudykit_fastprinter",
        build_file_proto_mode = "disable_global",
        importpath = "github.com/CloudyKit/fastprinter",
        sum = "h1:3SgJcK9l5uPdBC/X17wanyJAMxM33+4ZhEIV96MIH8U=",
        version = "v0.0.0-20170127035650-74b38d55f37a",
    )
    go_repository(
        name = "com_github_cloudykit_jet",
        build_file_proto_mode = "disable_global",
        importpath = "github.com/CloudyKit/jet",
        sum = "h1:rZgFj+Gtf3NMi/U5FvCvhzaxzW/TaPYgUYx3bAPz9DE=",
        version = "v2.1.3-0.20180809161101-62edd43e4f88+incompatible",
    )
    go_repository(
        name = "com_github_cncf_udpa_go",
        build_file_proto_mode = "disable_global",
        importpath = "github.com/cncf/udpa/go",
        sum = "h1:hzAQntlaYRkVSFEfj9OTWlVV1H155FMD8BTKktLv0QI=",
        version = "v0.0.0-20210930031921-04548b0d99d4",
    )
    go_repository(
        name = "com_github_cncf_xds_go",
        build_file_proto_mode = "disable_global",
        importpath = "github.com/cncf/xds/go",
        sum = "h1:zH8ljVhhq7yC0MIeUL/IviMtY8hx2mK8cN9wEYb8ggw=",
        version = "v0.0.0-20211011173535-cb28da3451f1",
    )
    go_repository(
        name = "com_github_cockroachdb_apd",
        build_file_proto_mode = "disable",
        importpath = "github.com/cockroachdb/apd",
        sum = "h1:3LFP3629v+1aKXU5Q37mxmRxX/pIu1nijXydLShEq5I=",
        version = "v1.1.0",
    )
    go_repository(
        name = "com_github_cockroachdb_cmux",
        build_file_proto_mode = "disable",
        importpath = "github.com/cockroachdb/cmux",
        sum = "h1:dzj1/xcivGjNPwwifh/dWTczkwcuqsXXFHY1X/TZMtw=",
        version = "v0.0.0-20170110192607-30d10be49292",
    )
    go_repository(
        name = "com_github_cockroachdb_cockroach",
        build_file_proto_mode = "disable",
        importpath = "github.com/cockroachdb/cockroach",
        sum = "h1:0FHGBrsIyDci8tF7zujQkHdMTJdCTSIV9esrni2fKQI=",
        version = "v0.0.0-20170608034007-84bc9597164f",
    )
    go_repository(
        name = "com_github_cockroachdb_cockroach_go",
        build_file_proto_mode = "disable",
        importpath = "github.com/cockroachdb/cockroach-go",
        sum = "h1:2zRrJWIt/f9c9HhNHAgrRgq0San5gRRUJTBXLkchal0=",
        version = "v0.0.0-20181001143604-e0a95dfd547c",
    )

    go_repository(
        name = "com_github_cockroachdb_datadriven",
        build_file_proto_mode = "disable_global",
        importpath = "github.com/cockroachdb/datadriven",
        sum = "h1:uhZrAfEayBecH2w2tZmhe20HJ7hDvrrA4x2Bg9YdZKM=",
        version = "v1.0.0",
    )
    go_repository(
        name = "com_github_cockroachdb_errors",
        build_file_proto_mode = "disable_global",
        importpath = "github.com/cockroachdb/errors",
        sum = "h1:A5+txlVZfOqFBDa4mGz2bUWSp0aHElvHX2bKkdbQu+Y=",
        version = "v1.8.1",
    )
    go_repository(
        name = "com_github_cockroachdb_logtags",
        build_file_proto_mode = "disable_global",
        importpath = "github.com/cockroachdb/logtags",
        sum = "h1:o/kfcElHqOiXqcou5a3rIlMc7oJbMQkeLk0VQJ7zgqY=",
        version = "v0.0.0-20190617123548-eb05cc24525f",
    )
    go_repository(
        name = "com_github_cockroachdb_pebble",
        build_file_proto_mode = "disable_global",
        importpath = "github.com/cockroachdb/pebble",
        sum = "h1:Igd6YmtOZ77EgLAIaE9+mHl7+sAKaZ5m4iMI0Dz/J2A=",
        version = "v0.0.0-20210719141320-8c3bd06debb5",
    )
    go_repository(
        name = "com_github_cockroachdb_redact",
        build_file_proto_mode = "disable_global",
        importpath = "github.com/cockroachdb/redact",
        sum = "h1:8QG/764wK+vmEYoOlfobpe12EQcS81ukx/a4hdVMxNw=",
        version = "v1.0.8",
    )
    go_repository(
        name = "com_github_cockroachdb_sentry_go",
        build_file_proto_mode = "disable_global",
        importpath = "github.com/cockroachdb/sentry-go",
        sum = "h1:IKgmqgMQlVJIZj19CdocBeSfSaiCbEBZGKODaixqtHM=",
        version = "v0.6.1-cockroachdb.2",
    )
    go_repository(
        name = "com_github_codahale_hdrhistogram",
        build_file_proto_mode = "disable_global",
        importpath = "github.com/codahale/hdrhistogram",
        sum = "h1:qMd81Ts1T2OTKmB4acZcyKaMtRnY5Y44NuXGX2GFJ1w=",
        version = "v0.0.0-20161010025455-3a0bb77429bd",
    )
    go_repository(
        name = "com_github_codegangsta_inject",
        build_file_proto_mode = "disable_global",
        importpath = "github.com/codegangsta/inject",
        sum = "h1:sDMmm+q/3+BukdIpxwO365v/Rbspp2Nt5XntgQRXq8Q=",
        version = "v0.0.0-20150114235600-33e0aa1cb7c0",
    )
    go_repository(
        name = "com_github_colinmarc_hdfs_v2",
        build_file_proto_mode = "disable_global",
        importpath = "github.com/colinmarc/hdfs/v2",
        sum = "h1:x0hw/m+o3UE20Scso/KCkvYNc9Di39TBlCfGMkJ1/a0=",
        version = "v2.1.1",
    )
    go_repository(
        name = "com_github_coocood_bbloom",
        build_file_proto_mode = "disable_global",
        importpath = "github.com/coocood/bbloom",
        sum = "h1:W1SHiII3e0jVwvaQFglwu3kS9NLxOeTpvik7MbKCyuQ=",
        version = "v0.0.0-20190830030839-58deb6228d64",
    )
    go_repository(
        name = "com_github_coocood_freecache",
        build_file_proto_mode = "disable_global",
        importpath = "github.com/coocood/freecache",
        sum = "h1:/v1CqMq45NFH9mp/Pt142reundeBM0dVUD3osQBeu/U=",
        version = "v1.2.1",
    )
    go_repository(
        name = "com_github_coocood_rtutil",
        build_file_proto_mode = "disable_global",
        importpath = "github.com/coocood/rtutil",
        sum = "h1:NnLfQ77q0G4k2Of2c1ceQ0ec6MkLQyDp+IGdVM0D8XM=",
        version = "v0.0.0-20190304133409-c84515f646f2",
    )
    go_repository(
        name = "com_github_coreos_bbolt",
        build_file_proto_mode = "disable_global",
        importpath = "github.com/coreos/bbolt",
        sum = "h1:wZwiHHUieZCquLkDL0B8UhzreNWsPHooDAG3q34zk0s=",
        version = "v1.3.2",
    )
    go_repository(
        name = "com_github_coreos_etcd",
        build_file_proto_mode = "disable_global",
        importpath = "github.com/coreos/etcd",
        sum = "h1:8F3hqu9fGYLBifCmRCJsicFqDx/D68Rt3q1JMazcgBQ=",
        version = "v3.3.13+incompatible",
    )
    go_repository(
        name = "com_github_coreos_go_etcd",
        build_file_proto_mode = "disable_global",
        importpath = "github.com/coreos/go-etcd",
        sum = "h1:bXhRBIXoTm9BYHS3gE0TtQuyNZyeEMux2sDi4oo5YOo=",
        version = "v2.0.0+incompatible",
    )
    go_repository(
        name = "com_github_coreos_go_semver",
        build_file_proto_mode = "disable_global",
        importpath = "github.com/coreos/go-semver",
        sum = "h1:wkHLiw0WNATZnSG7epLsujiMCgPAc9xhjJ4tgnAxmfM=",
        version = "v0.3.0",
    )
    go_repository(
        name = "com_github_coreos_go_systemd",
        build_file_proto_mode = "disable_global",
        importpath = "github.com/coreos/go-systemd",
        sum = "h1:Wf6HqHfScWJN9/ZjdUKyjop4mf3Qdd+1TvvltAvM3m8=",
        version = "v0.0.0-20190321100706-95778dfbb74e",
    )
    go_repository(
        name = "com_github_coreos_go_systemd_v22",
        build_file_proto_mode = "disable_global",
        importpath = "github.com/coreos/go-systemd/v22",
        sum = "h1:D9/bQk5vlXQFZ6Kwuu6zaiXJ9oTPe68++AzAJc1DzSI=",
        version = "v22.3.2",
    )
    go_repository(
        name = "com_github_coreos_pkg",
        build_file_proto_mode = "disable_global",
        importpath = "github.com/coreos/pkg",
        sum = "h1:lBNOc5arjvs8E5mO2tbpBpLoyyu8B6e44T7hJy6potg=",
        version = "v0.0.0-20180928190104-399ea9e2e55f",
    )
    go_repository(
        name = "com_github_cpuguy83_go_md2man",
        build_file_proto_mode = "disable_global",
        importpath = "github.com/cpuguy83/go-md2man",
        sum = "h1:BSKMNlYxDvnunlTymqtgONjNnaRV1sTpcovwwjF22jk=",
        version = "v1.0.10",
    )
    go_repository(
        name = "com_github_cpuguy83_go_md2man_v2",
        build_file_proto_mode = "disable_global",
        importpath = "github.com/cpuguy83/go-md2man/v2",
        sum = "h1:p1EgwI/C7NhT0JmVkwCD2ZBK8j4aeHQX2pMHHBfMQ6w=",
        version = "v2.0.2",
    )
    go_repository(
        name = "com_github_creack_pty",
        build_file_proto_mode = "disable_global",
        importpath = "github.com/creack/pty",
        sum = "h1:07n33Z8lZxZ2qwegKbObQohDhXDQxiMMz1NOUGYlesw=",
        version = "v1.1.11",
    )
    go_repository(
        name = "com_github_curioswitch_go_reassign",
        build_file_proto_mode = "disable",
        importpath = "github.com/curioswitch/go-reassign",
        sum = "h1:G9UZyOcpk/d7Gd6mqYgd8XYWFMw/znxwGDUstnC9DIo=",
        version = "v0.2.0",
    )

    go_repository(
        name = "com_github_cznic_mathutil",
        build_file_proto_mode = "disable_global",
        importpath = "github.com/cznic/mathutil",
        sum = "h1:iwZdTE0PVqJCos1vaoKsclOGD3ADKpshg3SRtYBbwso=",
        version = "v0.0.0-20181122101859-297441e03548",
    )
    go_repository(
        name = "com_github_cznic_sortutil",
        build_file_proto_mode = "disable_global",
        importpath = "github.com/cznic/sortutil",
        sum = "h1:LpMLYGyy67BoAFGda1NeOBQwqlv7nUXpm+rIVHGxZZ4=",
        version = "v0.0.0-20181122101858-f5f958428db8",
    )
    go_repository(
        name = "com_github_cznic_strutil",
        build_file_proto_mode = "disable_global",
        importpath = "github.com/cznic/strutil",
        sum = "h1:0rkFMAbn5KBKNpJyHQ6Prb95vIKanmAe62KxsrN+sqA=",
        version = "v0.0.0-20171016134553-529a34b1c186",
    )
    go_repository(
        name = "com_github_daixiang0_gci",
        build_file_proto_mode = "disable",
        importpath = "github.com/daixiang0/gci",
        sum = "h1:yBdsd376w+RIBvFXjj0MAcGWS8cSCfAlRNPfn5xvjl0=",
        version = "v0.8.5",
    )

    go_repository(
        name = "com_github_danjacques_gofslock",
        build_file_proto_mode = "disable_global",
        importpath = "github.com/danjacques/gofslock",
        sum = "h1:X6mKGhCFOxrKeeHAjv/3UvT6e5RRxW6wRdlqlV6/H4w=",
        version = "v0.0.0-20191023191349-0a45f885bc37",
    )
    go_repository(
        name = "com_github_data_dog_go_sqlmock",
        build_file_proto_mode = "disable_global",
        importpath = "github.com/DATA-DOG/go-sqlmock",
        sum = "h1:Shsta01QNfFxHCfpW6YH2STWB0MudeXXEWMr20OEh60=",
        version = "v1.5.0",
    )
    go_repository(
        name = "com_github_datadog_zstd",
        build_file_proto_mode = "disable_global",
        importpath = "github.com/DataDog/zstd",
        sum = "h1:EndNeuB0l9syBZhut0wns3gV1hL8zX8LIu6ZiVHWLIQ=",
        version = "v1.4.5",
    )
    go_repository(
        name = "com_github_davecgh_go_spew",
        build_file_proto_mode = "disable_global",
        importpath = "github.com/davecgh/go-spew",
        sum = "h1:vj9j/u1bqnvCEfJOwUhtlOARqs3+rkHYY13jYWTU97c=",
        version = "v1.1.1",
    )
    go_repository(
        name = "com_github_decred_dcrd_crypto_blake256",
        build_file_proto_mode = "disable",
        importpath = "github.com/decred/dcrd/crypto/blake256",
        sum = "h1:/8DMNYp9SGi5f0w7uCm6d6M4OU2rGFK09Y2A4Xv7EE0=",
        version = "v1.0.0",
    )
    go_repository(
        name = "com_github_decred_dcrd_dcrec_secp256k1_v4",
        build_file_proto_mode = "disable",
        importpath = "github.com/decred/dcrd/dcrec/secp256k1/v4",
        sum = "h1:HbphB4TFFXpv7MNrT52FGrrgVXF1owhMVTHFZIlnvd4=",
        version = "v4.1.0",
    )

    go_repository(
        name = "com_github_denis_tingaikin_go_header",
        build_file_proto_mode = "disable",
        importpath = "github.com/denis-tingaikin/go-header",
        sum = "h1:tEaZKAlqql6SKCY++utLmkPLd6K8IBM20Ha7UVm+mtU=",
        version = "v0.4.3",
    )

    go_repository(
        name = "com_github_dgraph_io_badger",
        build_file_proto_mode = "disable_global",
        importpath = "github.com/dgraph-io/badger",
        sum = "h1:DshxFxZWXUcO0xX476VJC07Xsr6ZCBVRHKZ93Oh7Evo=",
        version = "v1.6.0",
    )
    go_repository(
        name = "com_github_dgraph_io_ristretto",
        build_file_proto_mode = "disable_global",
        importpath = "github.com/dgraph-io/ristretto",
        sum = "h1:6CWw5tJNgpegArSHpNHJKldNeq03FQCwYvfMVWajOK8=",
        version = "v0.1.1",
    )
    go_repository(
        name = "com_github_dgrijalva_jwt_go",
        build_file_proto_mode = "disable_global",
        importpath = "github.com/dgrijalva/jwt-go",
        replace = "github.com/form3tech-oss/jwt-go",
        sum = "h1:0sWoh2EtO7UrQdNTAN+hnU3QXa4AoivplyPLLHkcrLk=",
        version = "v3.2.6-0.20210809144907-32ab6a8243d7+incompatible",
    )
    go_repository(
        name = "com_github_dgryski_go_farm",
        build_file_proto_mode = "disable_global",
        importpath = "github.com/dgryski/go-farm",
        sum = "h1:fAjc9m62+UWV/WAFKLNi6ZS0675eEUC9y3AlwSbQu1Y=",
        version = "v0.0.0-20200201041132-a6ae2369ad13",
    )
    go_repository(
        name = "com_github_dgryski_go_sip13",
        build_file_proto_mode = "disable_global",
        importpath = "github.com/dgryski/go-sip13",
        sum = "h1:RMLoZVzv4GliuWafOuPuQDKSm1SJph7uCRnnS61JAn4=",
        version = "v0.0.0-20181026042036-e10d5fee7954",
    )
    go_repository(
        name = "com_github_djarvur_go_err113",
        build_file_proto_mode = "disable",
        importpath = "github.com/Djarvur/go-err113",
        sum = "h1:sHglBQTwgx+rWPdisA5ynNEsoARbiCBOyGcJM4/OzsM=",
        version = "v0.0.0-20210108212216-aea10b59be24",
    )

    go_repository(
        name = "com_github_dnaeon_go_vcr",
        build_file_proto_mode = "disable_global",
        importpath = "github.com/dnaeon/go-vcr",
        sum = "h1:zHCHvJYTMh1N7xnV7zf1m1GPBF9Ad0Jk/whtQ1663qI=",
        version = "v1.2.0",
    )
    go_repository(
        name = "com_github_docker_go_units",
        build_file_proto_mode = "disable_global",
        importpath = "github.com/docker/go-units",
        sum = "h1:3uh0PgVws3nIA0Q+MwDC8yjEPf9zjRfZZWXZYDct3Tw=",
        version = "v0.4.0",
    )
    go_repository(
        name = "com_github_docopt_docopt_go",
        build_file_proto_mode = "disable",
        importpath = "github.com/docopt/docopt-go",
        sum = "h1:bWDMxwH3px2JBh6AyO7hdCn/PkvCZXii8TGj7sbtEbQ=",
        version = "v0.0.0-20180111231733-ee0de3bc6815",
    )

    go_repository(
        name = "com_github_dustin_go_humanize",
        build_file_proto_mode = "disable_global",
        importpath = "github.com/dustin/go-humanize",
        sum = "h1:VSnTsYCnlFHaM2/igO1h6X3HA71jcobQuxemgkq4zYo=",
        version = "v1.0.0",
    )
    go_repository(
        name = "com_github_eapache_go_resiliency",
        build_file_proto_mode = "disable_global",
        importpath = "github.com/eapache/go-resiliency",
        sum = "h1:v7g92e/KSN71Rq7vSThKaWIq68fL4YHvWyiUKorFR1Q=",
        version = "v1.2.0",
    )
    go_repository(
        name = "com_github_eapache_go_xerial_snappy",
        build_file_proto_mode = "disable_global",
        importpath = "github.com/eapache/go-xerial-snappy",
        sum = "h1:YEetp8/yCZMuEPMUDHG0CW/brkkEp8mzqk2+ODEitlw=",
        version = "v0.0.0-20180814174437-776d5712da21",
    )
    go_repository(
        name = "com_github_eapache_queue",
        build_file_proto_mode = "disable_global",
        importpath = "github.com/eapache/queue",
        sum = "h1:YOEu7KNc61ntiQlcEeUIoDTJ2o8mQznoNvUhiigpIqc=",
        version = "v1.1.0",
    )
    go_repository(
        name = "com_github_eknkc_amber",
        build_file_proto_mode = "disable_global",
        importpath = "github.com/eknkc/amber",
        sum = "h1:clC1lXBpe2kTj2VHdaIu9ajZQe4kcEY9j0NsnDDBZ3o=",
        version = "v0.0.0-20171010120322-cdade1c07385",
    )
    go_repository(
        name = "com_github_elastic_gosigar",
        build_file_proto_mode = "disable",
        importpath = "github.com/elastic/gosigar",
        sum = "h1:ehdJWCzrtTHhYDmUAO6Zpu+uez4UB/dhH0oJSQ/o1Pk=",
        version = "v0.9.0",
    )
    go_repository(
        name = "com_github_elazarl_go_bindata_assetfs",
        build_file_proto_mode = "disable",
        importpath = "github.com/elazarl/go-bindata-assetfs",
        sum = "h1:G/bYguwHIzWq9ZoyUQqrjTmJbbYn3j3CKKpKinvZLFk=",
        version = "v1.0.0",
    )
    go_repository(
        name = "com_github_elazarl_goproxy",
        build_file_proto_mode = "disable",
        importpath = "github.com/elazarl/goproxy",
        sum = "h1:yUdfgN0XgIJw7foRItutHYUIhlcKzcSf5vDpdhQAKTc=",
        version = "v0.0.0-20180725130230-947c36da3153",
    )
    go_repository(
        name = "com_github_emicklei_go_restful",
        build_file_proto_mode = "disable",
        importpath = "github.com/emicklei/go-restful",
        sum = "h1:H2pdYOb3KQ1/YsqVWoWNLQO+fusocsw354rqGTZtAgw=",
        version = "v0.0.0-20170410110728-ff4f55a20633",
    )

    go_repository(
        name = "com_github_emirpasic_gods",
        build_file_proto_mode = "disable",
        importpath = "github.com/emirpasic/gods",
        sum = "h1:FXtiHYKDGKCW2KzwZKx0iC0PQmdlorYgdFG9jPXJ1Bc=",
        version = "v1.18.1",
    )

    go_repository(
        name = "com_github_envoyproxy_go_control_plane",
        build_file_proto_mode = "disable_global",
        importpath = "github.com/envoyproxy/go-control-plane",
        sum = "h1:xvqufLtNVwAhN8NMyWklVgxnWohi+wtMGQMhtxexlm0=",
        version = "v0.10.2-0.20220325020618-49ff273808a1",
    )
    go_repository(
        name = "com_github_envoyproxy_protoc_gen_validate",
        build_file_proto_mode = "disable_global",
        importpath = "github.com/envoyproxy/protoc-gen-validate",
        sum = "h1:EQciDnbrYxy13PgWoY8AqoxGiPrpgBZ1R8UNe3ddc+A=",
        version = "v0.1.0",
    )
    go_repository(
        name = "com_github_esimonov_ifshort",
        build_file_proto_mode = "disable",
        importpath = "github.com/esimonov/ifshort",
        sum = "h1:6SID4yGWfRae/M7hkVDVVyppy8q/v9OuxNdmjLQStBA=",
        version = "v1.0.4",
    )

    go_repository(
        name = "com_github_etcd_io_bbolt",
        build_file_proto_mode = "disable_global",
        importpath = "github.com/etcd-io/bbolt",
        sum = "h1:gSJmxrs37LgTqR/oyJBWok6k6SvXEUerFTbltIhXkBM=",
        version = "v1.3.3",
    )
    go_repository(
        name = "com_github_etcd_io_gofail",
        build_file_proto_mode = "disable_global",
        importpath = "github.com/etcd-io/gofail",
        sum = "h1:Y2I0lxOttdUKz+hNaIdG3FtjuQrTmwXun1opRV65IZc=",
        version = "v0.0.0-20190801230047-ad7f989257ca",
    )
    go_repository(
        name = "com_github_ettle_strcase",
        build_file_proto_mode = "disable",
        importpath = "github.com/ettle/strcase",
        sum = "h1:htFueZyVeE1XNnMEfbqp5r67qAN/4r6ya1ysq8Q+Zcw=",
        version = "v0.1.1",
    )
    go_repository(
        name = "com_github_evanphx_json_patch",
        build_file_proto_mode = "disable",
        importpath = "github.com/evanphx/json-patch",
        sum = "h1:4onqiflcdA9EOZ4RxV643DvftH5pOlLGNtQ5lPWQu84=",
        version = "v4.12.0+incompatible",
    )
    go_repository(
        name = "com_github_facebookgo_clock",
        build_file_proto_mode = "disable",
        importpath = "github.com/facebookgo/clock",
        sum = "h1:yDWHCSQ40h88yih2JAcL6Ls/kVkSE8GFACTGVnMPruw=",
        version = "v0.0.0-20150410010913-600d898af40a",
    )

    go_repository(
        name = "com_github_fasthttp_contrib_websocket",
        build_file_proto_mode = "disable_global",
        importpath = "github.com/fasthttp-contrib/websocket",
        sum = "h1:DddqAaWDpywytcG8w/qoQ5sAN8X12d3Z3koB0C3Rxsc=",
        version = "v0.0.0-20160511215533-1f3b11f56072",
    )
    go_repository(
        name = "com_github_fatanugraha_noloopclosure",
        build_file_proto_mode = "disable",
        importpath = "github.com/fatanugraha/noloopclosure",
        sum = "h1:AhepjAikNpk50qTZoipHZqeZtnyKT/C2Tk5dGn7nC+A=",
        version = "v0.1.1",
    )

    go_repository(
        name = "com_github_fatih_color",
        build_file_proto_mode = "disable_global",
        importpath = "github.com/fatih/color",
        sum = "h1:8LOYc1KYPPmyKMuN8QV2DNRWNbLo6LZ0iLs8+mlH53w=",
        version = "v1.13.0",
    )
    go_repository(
        name = "com_github_fatih_structs",
        build_file_proto_mode = "disable_global",
        importpath = "github.com/fatih/structs",
        sum = "h1:Q7juDM0QtcnhCpeyLGQKyg4TOIghuNXrkL32pHAUMxo=",
        version = "v1.1.0",
    )
    go_repository(
        name = "com_github_fatih_structtag",
        build_file_proto_mode = "disable",
        importpath = "github.com/fatih/structtag",
        sum = "h1:/OdNE99OxoI/PqaW/SuSK9uxxT3f/tcSZgon/ssNSx4=",
        version = "v1.2.0",
    )

    go_repository(
        name = "com_github_felixge_httpsnoop",
        build_file_proto_mode = "disable_global",
        importpath = "github.com/felixge/httpsnoop",
        sum = "h1:lvB5Jl89CsZtGIWuTcDM1E/vkVs49/Ml7JJe07l8SPQ=",
        version = "v1.0.1",
    )
    go_repository(
        name = "com_github_firefart_nonamedreturns",
        build_file_proto_mode = "disable",
        importpath = "github.com/firefart/nonamedreturns",
        sum = "h1:abzI1p7mAEPYuR4A+VLKn4eNDOycjYo2phmY9sfv40Y=",
        version = "v1.0.4",
    )

    go_repository(
        name = "com_github_flosch_pongo2",
        build_file_proto_mode = "disable_global",
        importpath = "github.com/flosch/pongo2",
        sum = "h1:GY1+t5Dr9OKADM64SYnQjw/w99HMYvQ0A8/JoUkxVmc=",
        version = "v0.0.0-20190707114632-bbf5a6c351f4",
    )
    go_repository(
        name = "com_github_fogleman_gg",
        build_file_proto_mode = "disable_global",
        importpath = "github.com/fogleman/gg",
        sum = "h1:WXb3TSNmHp2vHoCroCIB1foO/yQ36swABL8aOVeDpgg=",
        version = "v1.2.1-0.20190220221249-0403632d5b90",
    )
    go_repository(
        name = "com_github_form3tech_oss_jwt_go",
        build_file_proto_mode = "disable_global",
        importpath = "github.com/form3tech-oss/jwt-go",
        sum = "h1:/l4kBbb4/vGSsdtB5nUe8L7B9mImVMaBPw9L/0TBHU8=",
        version = "v3.2.5+incompatible",
    )
    go_repository(
        name = "com_github_fortytw2_leaktest",
        build_file_proto_mode = "disable_global",
        importpath = "github.com/fortytw2/leaktest",
        sum = "h1:u8491cBMTQ8ft8aeV+adlcytMZylmA5nnwwkRZjI8vw=",
        version = "v1.3.0",
    )
    go_repository(
        name = "com_github_frankban_quicktest",
        build_file_proto_mode = "disable_global",
        importpath = "github.com/frankban/quicktest",
        sum = "h1:8sXhOn0uLys67V8EsXLc6eszDs8VXWxL3iRvebPhedY=",
        version = "v1.11.3",
    )
    go_repository(
        name = "com_github_fsnotify_fsnotify",
        build_file_proto_mode = "disable_global",
        importpath = "github.com/fsnotify/fsnotify",
        sum = "h1:jRbGcIw6P2Meqdwuo0H1p6JVLbL5DHKAKlYndzMwVZI=",
        version = "v1.5.4",
    )
    go_repository(
        name = "com_github_fsouza_fake_gcs_server",
        build_file_proto_mode = "disable_global",
        importpath = "github.com/fsouza/fake-gcs-server",
        sum = "h1:XyaGOlqo+R5sjT03x2ymk0xepaQlgwhRLTT2IopW0zA=",
        version = "v1.19.0",
    )
    go_repository(
        name = "com_github_fzipp_gocyclo",
        build_file_proto_mode = "disable_global",
        importpath = "github.com/fzipp/gocyclo",
        sum = "h1:lsblElZG7d3ALtGMx9fmxeTKZaLLpU8mET09yN4BBLo=",
        version = "v0.6.0",
    )
    go_repository(
        name = "com_github_gaijinentertainment_go_exhaustruct_v2",
        build_file_proto_mode = "disable",
        importpath = "github.com/GaijinEntertainment/go-exhaustruct/v2",
        sum = "h1:+r1rSv4gvYn0wmRjC8X7IAzX8QezqtFV9m0MUHFJgts=",
        version = "v2.3.0",
    )

    go_repository(
        name = "com_github_gavv_httpexpect",
        build_file_proto_mode = "disable_global",
        importpath = "github.com/gavv/httpexpect",
        sum = "h1:1X9kcRshkSKEjNJJxX9Y9mQ5BRfbxU5kORdjhlA1yX8=",
        version = "v2.0.0+incompatible",
    )
    go_repository(
        name = "com_github_getkin_kin_openapi",
        build_file_proto_mode = "disable",
        importpath = "github.com/getkin/kin-openapi",
        sum = "h1:j77zg3Ec+k+r+GA3d8hBoXpAc6KX9TbBPrwQGBIy2sY=",
        version = "v0.76.0",
    )

    go_repository(
        name = "com_github_getsentry_raven_go",
        build_file_proto_mode = "disable_global",
        importpath = "github.com/getsentry/raven-go",
        sum = "h1:no+xWJRb5ZI7eE8TWgIq1jLulQiIoLG0IfYxv5JYMGs=",
        version = "v0.2.0",
    )
    go_repository(
        name = "com_github_ghemawat_stream",
        build_file_proto_mode = "disable_global",
        importpath = "github.com/ghemawat/stream",
        sum = "h1:r5GgOLGbza2wVHRzK7aAj6lWZjfbAwiu/RDCVOKjRyM=",
        version = "v0.0.0-20171120220530-696b145b53b9",
    )
    go_repository(
        name = "com_github_ghodss_yaml",
        build_file_proto_mode = "disable_global",
        importpath = "github.com/ghodss/yaml",
        sum = "h1:wQHKEahhL6wmXdzwWG11gIVCkOv05bNOh+Rxn0yngAk=",
        version = "v1.0.0",
    )
    go_repository(
        name = "com_github_gin_contrib_sse",
        build_file_proto_mode = "disable_global",
        importpath = "github.com/gin-contrib/sse",
        sum = "h1:t8FVkw33L+wilf2QiWkw0UV77qRpcH/JHPKGpKa2E8g=",
        version = "v0.0.0-20190301062529-5545eab6dad3",
    )
    go_repository(
        name = "com_github_gin_gonic_gin",
        build_file_proto_mode = "disable_global",
        importpath = "github.com/gin-gonic/gin",
        sum = "h1:3tMoCCfM7ppqsR0ptz/wi1impNpT7/9wQtMZ8lr1mCQ=",
        version = "v1.4.0",
    )
    go_repository(
        name = "com_github_go_check_check",
        build_file_proto_mode = "disable_global",
        importpath = "github.com/go-check/check",
        sum = "h1:0gkP6mzaMqkmpcJYCFOLkIBwI7xFExG03bbkOkCvUPI=",
        version = "v0.0.0-20180628173108-788fd7840127",
    )
    go_repository(
        name = "com_github_go_critic_go_critic",
        build_file_proto_mode = "disable",
        importpath = "github.com/go-critic/go-critic",
        sum = "h1:fDaR/5GWURljXwF8Eh31T2GZNz9X4jeboS912mWF8Uo=",
        version = "v0.6.5",
    )

    go_repository(
        name = "com_github_go_errors_errors",
        build_file_proto_mode = "disable_global",
        importpath = "github.com/go-errors/errors",
        sum = "h1:LUHzmkK3GUKUrL/1gfBUxAHzcev3apQlezX/+O7ma6w=",
        version = "v1.0.1",
    )
    go_repository(
        name = "com_github_go_gl_glfw",
        build_file_proto_mode = "disable_global",
        importpath = "github.com/go-gl/glfw",
        sum = "h1:QbL/5oDUmRBzO9/Z7Seo6zf912W/a6Sr4Eu0G/3Jho0=",
        version = "v0.0.0-20190409004039-e6da0acd62b1",
    )
    go_repository(
        name = "com_github_go_gl_glfw_v3_3_glfw",
        build_file_proto_mode = "disable_global",
        importpath = "github.com/go-gl/glfw/v3.3/glfw",
        sum = "h1:WtGNWLvXpe6ZudgnXrq0barxBImvnnJoMEhXAzcbM0I=",
        version = "v0.0.0-20200222043503-6f7a984d4dc4",
    )
    go_repository(
        name = "com_github_go_ini_ini",
        build_file_proto_mode = "disable",
        importpath = "github.com/go-ini/ini",
        sum = "h1:Mujh4R/dH6YL8bxuISne3xX2+qcQ9p0IxKAP6ExWoUo=",
        version = "v1.25.4",
    )

    go_repository(
        name = "com_github_go_kit_kit",
        build_file_proto_mode = "disable_global",
        importpath = "github.com/go-kit/kit",
        sum = "h1:wDJmvq38kDhkVxi50ni9ykkdUr1PKgqKOoi01fa0Mdk=",
        version = "v0.9.0",
    )
    go_repository(
        name = "com_github_go_kit_log",
        build_file_proto_mode = "disable_global",
        importpath = "github.com/go-kit/log",
        sum = "h1:7i2K3eKTos3Vc0enKCfnVcgHh2olr/MyfboYq7cAcFw=",
        version = "v0.2.0",
    )
    go_repository(
        name = "com_github_go_logfmt_logfmt",
        build_file_proto_mode = "disable_global",
        importpath = "github.com/go-logfmt/logfmt",
        sum = "h1:otpy5pqBCBZ1ng9RQ0dPu4PN7ba75Y/aA+UpowDyNVA=",
        version = "v0.5.1",
    )
    go_repository(
        name = "com_github_go_logr_logr",
        build_file_proto_mode = "disable",
        importpath = "github.com/go-logr/logr",
        sum = "h1:QK40JKJyMdUDz+h+xvCsru/bJhvG0UxvePV0ufL/AcE=",
        version = "v1.2.0",
    )

    go_repository(
        name = "com_github_go_martini_martini",
        build_file_proto_mode = "disable_global",
        importpath = "github.com/go-martini/martini",
        sum = "h1:xveKWz2iaueeTaUgdetzel+U7exyigDYBryyVfV/rZk=",
        version = "v0.0.0-20170121215854-22fa46961aab",
    )
    go_repository(
        name = "com_github_go_ole_go_ole",
        build_file_proto_mode = "disable_global",
        importpath = "github.com/go-ole/go-ole",
        sum = "h1:/Fpf6oFPoeFik9ty7siob0G6Ke8QvQEuVcuChpwXzpY=",
        version = "v1.2.6",
    )
    go_repository(
        name = "com_github_go_openapi_jsonpointer",
        build_file_proto_mode = "disable",
        importpath = "github.com/go-openapi/jsonpointer",
        sum = "h1:gZr+CIYByUqjcgeLXnQu2gHYQC9o73G2XUeOFYEICuY=",
        version = "v0.19.5",
    )
    go_repository(
        name = "com_github_go_openapi_jsonreference",
        build_file_proto_mode = "disable",
        importpath = "github.com/go-openapi/jsonreference",
        sum = "h1:5cxNfTy0UVC3X8JL5ymxzyoUZmo8iZb+jeTWn7tUa8o=",
        version = "v0.19.3",
    )
    go_repository(
        name = "com_github_go_openapi_swag",
        build_file_proto_mode = "disable",
        importpath = "github.com/go-openapi/swag",
        sum = "h1:lTz6Ys4CmqqCQmZPBlbQENR1/GucA2bzYTE12Pw4tFY=",
        version = "v0.19.5",
    )

    go_repository(
        name = "com_github_go_sql_driver_mysql",
        build_file_proto_mode = "disable_global",
        importpath = "github.com/go-sql-driver/mysql",
        sum = "h1:BCTh4TKNUYmOmMUcQ3IipzF5prigylS7XXjEkfCHuOE=",
        version = "v1.6.0",
    )
    go_repository(
        name = "com_github_go_stack_stack",
        build_file_proto_mode = "disable_global",
        importpath = "github.com/go-stack/stack",
        sum = "h1:5SgMzNM5HxrEjV0ww2lTmX6E2Izsfxas4+YHWRs3Lsk=",
        version = "v1.8.0",
    )
    go_repository(
        name = "com_github_go_task_slim_sprig",
        build_file_proto_mode = "disable_global",
        importpath = "github.com/go-task/slim-sprig",
        sum = "h1:p104kn46Q8WdvHunIJ9dAyjPVtrBPhSr3KT2yUst43I=",
        version = "v0.0.0-20210107165309-348f09dbbbc0",
    )
    go_repository(
        name = "com_github_go_toolsmith_astcast",
        build_file_proto_mode = "disable",
        importpath = "github.com/go-toolsmith/astcast",
        sum = "h1:JojxlmI6STnFVG9yOImLeGREv8W2ocNUM+iOhR6jE7g=",
        version = "v1.0.0",
    )
    go_repository(
        name = "com_github_go_toolsmith_astcopy",
        build_file_proto_mode = "disable",
        importpath = "github.com/go-toolsmith/astcopy",
        sum = "h1:YnWf5Rnh1hUudj11kei53kI57quN/VH6Hp1n+erozn0=",
        version = "v1.0.2",
    )
    go_repository(
        name = "com_github_go_toolsmith_astequal",
        build_file_proto_mode = "disable",
        importpath = "github.com/go-toolsmith/astequal",
        sum = "h1:+LVdyRatFS+XO78SGV4I3TCEA0AC7fKEGma+fH+674o=",
        version = "v1.0.3",
    )
    go_repository(
        name = "com_github_go_toolsmith_astfmt",
        build_file_proto_mode = "disable",
        importpath = "github.com/go-toolsmith/astfmt",
        sum = "h1:A0vDDXt+vsvLEdbMFJAUBI/uTbRw1ffOPnxsILnFL6k=",
        version = "v1.0.0",
    )
    go_repository(
        name = "com_github_go_toolsmith_astp",
        build_file_proto_mode = "disable",
        importpath = "github.com/go-toolsmith/astp",
        sum = "h1:alXE75TXgcmupDsMK1fRAy0YUzLzqPVvBKoyWV+KPXg=",
        version = "v1.0.0",
    )
    go_repository(
        name = "com_github_go_toolsmith_strparse",
        build_file_proto_mode = "disable",
        importpath = "github.com/go-toolsmith/strparse",
        sum = "h1:Vcw78DnpCAKlM20kSbAyO4mPfJn/lyYA4BJUDxe2Jb4=",
        version = "v1.0.0",
    )
    go_repository(
        name = "com_github_go_toolsmith_typep",
        build_file_proto_mode = "disable",
        importpath = "github.com/go-toolsmith/typep",
        sum = "h1:8xdsa1+FSIH/RhEkgnD1j2CJOy5mNllW1Q9tRiYwvlk=",
        version = "v1.0.2",
    )
    go_repository(
        name = "com_github_go_xmlfmt_xmlfmt",
        build_file_proto_mode = "disable",
        importpath = "github.com/go-xmlfmt/xmlfmt",
        sum = "h1:khEcpUM4yFcxg4/FHQWkvVRmgijNXRfzkIDHh23ggEo=",
        version = "v0.0.0-20191208150333-d5b6f63a941b",
    )
    go_repository(
        name = "com_github_gobwas_glob",
        build_file_proto_mode = "disable",
        importpath = "github.com/gobwas/glob",
        sum = "h1:A4xDbljILXROh+kObIiy5kIaPYD8e96x1tgBhUI5J+Y=",
        version = "v0.2.3",
    )

    go_repository(
        name = "com_github_gobwas_httphead",
        build_file_proto_mode = "disable_global",
        importpath = "github.com/gobwas/httphead",
        sum = "h1:s+21KNqlpePfkah2I+gwHF8xmJWRjooY+5248k6m4A0=",
        version = "v0.0.0-20180130184737-2c6c146eadee",
    )
    go_repository(
        name = "com_github_gobwas_pool",
        build_file_proto_mode = "disable_global",
        importpath = "github.com/gobwas/pool",
        sum = "h1:QEmUOlnSjWtnpRGHF3SauEiOsy82Cup83Vf2LcMlnc8=",
        version = "v0.2.0",
    )
    go_repository(
        name = "com_github_gobwas_ws",
        build_file_proto_mode = "disable_global",
        importpath = "github.com/gobwas/ws",
        sum = "h1:CoAavW/wd/kulfZmSIBt6p24n4j7tHgNVCjsfHVNUbo=",
        version = "v1.0.2",
    )
    go_repository(
        name = "com_github_goccy_go_json",
        build_file_proto_mode = "disable",
        importpath = "github.com/goccy/go-json",
        sum = "h1:/pAaQDLHEoCq/5FFmSKBswWmK6H0e8g4159Kc/X/nqk=",
        version = "v0.9.11",
    )

    go_repository(
        name = "com_github_godbus_dbus_v5",
        build_file_proto_mode = "disable_global",
        importpath = "github.com/godbus/dbus/v5",
        sum = "h1:9349emZab16e7zQvpmsbtjc18ykshndd8y2PG3sgJbA=",
        version = "v5.0.4",
    )
    go_repository(
        name = "com_github_gofrs_flock",
        build_file_proto_mode = "disable",
        importpath = "github.com/gofrs/flock",
        sum = "h1:+gYjHKf32LDeiEEFhQaotPbLuUXjY5ZqxKgXy7n59aw=",
        version = "v0.8.1",
    )

    go_repository(
        name = "com_github_gogo_googleapis",
        build_file_proto_mode = "disable_global",
        importpath = "github.com/gogo/googleapis",
        sum = "h1:dR8+Q0uO5S2ZBcs2IH6VBKYwSxPo2vYCYq0ot0mu7xA=",
        version = "v0.0.0-20180223154316-0cd9801be74a",
    )
    go_repository(
        name = "com_github_gogo_protobuf",
        build_file_proto_mode = "disable_global",
        importpath = "github.com/gogo/protobuf",
        sum = "h1:Ov1cvc58UF3b5XjBnZv7+opcTcQFZebYjWzi34vdm4Q=",
        version = "v1.3.2",
    )
    go_repository(
        name = "com_github_gogo_status",
        build_file_proto_mode = "disable_global",
        importpath = "github.com/gogo/status",
        sum = "h1:+eIkrewn5q6b30y+g/BJINVVdi2xH7je5MPJ3ZPK3JA=",
        version = "v1.1.0",
    )
    go_repository(
        name = "com_github_goji_httpauth",
        build_file_proto_mode = "disable",
        importpath = "github.com/goji/httpauth",
        sum = "h1:lBXNCxVENCipq4D1Is42JVOP4eQjlB8TQ6H69Yx5J9Q=",
        version = "v0.0.0-20160601135302-2da839ab0f4d",
    )

    go_repository(
        name = "com_github_golang_freetype",
        build_file_proto_mode = "disable_global",
        importpath = "github.com/golang/freetype",
        sum = "h1:DACJavvAHhabrF08vX0COfcOBJRhZ8lUbR+ZWIs0Y5g=",
        version = "v0.0.0-20170609003504-e2365dfdc4a0",
    )
    go_repository(
        name = "com_github_golang_glog",
        build_file_proto_mode = "disable_global",
        importpath = "github.com/golang/glog",
        sum = "h1:nfP3RFugxnNRyKgeWd4oI1nYvXpxrx8ck8ZrcizshdQ=",
        version = "v1.0.0",
    )
    go_repository(
        name = "com_github_golang_groupcache",
        build_file_proto_mode = "disable_global",
        importpath = "github.com/golang/groupcache",
        sum = "h1:oI5xCqsCo564l8iNU+DwB5epxmsaqB+rhGL0m5jtYqE=",
        version = "v0.0.0-20210331224755-41bb18bfe9da",
    )
    go_repository(
        name = "com_github_golang_mock",
        build_file_proto_mode = "disable_global",
        importpath = "github.com/golang/mock",
        sum = "h1:ErTB+efbowRARo13NNdxyJji2egdxLGQhRaY+DUumQc=",
        version = "v1.6.0",
    )
    go_repository(
        name = "com_github_golang_protobuf",
        build_file_proto_mode = "disable_global",
        importpath = "github.com/golang/protobuf",
        patch_args = ["-p1"],
        patches = [
            "//build/patches:com_github_golang_protobuf.patch",
        ],
        sum = "h1:ROPKBNFfQgOUMifHyP+KYbvpjbdoFNs+aK7DXlji0Tw=",
        version = "v1.5.2",
    )
    go_repository(
        name = "com_github_golang_snappy",
        build_file_proto_mode = "disable_global",
        importpath = "github.com/golang/snappy",
        sum = "h1:yAGX7huGHXlcLOEtBnF4w7FQwA26wojNCwOYAEhLjQM=",
        version = "v0.0.4",
    )
    go_repository(
        name = "com_github_golangci_check",
        build_file_proto_mode = "disable",
        importpath = "github.com/golangci/check",
        sum = "h1:23T5iq8rbUYlhpt5DB4XJkc6BU31uODLD1o1gKvZmD0=",
        version = "v0.0.0-20180506172741-cfe4005ccda2",
    )
    go_repository(
        name = "com_github_golangci_dupl",
        build_file_proto_mode = "disable",
        importpath = "github.com/golangci/dupl",
        sum = "h1:w8hkcTqaFpzKqonE9uMCefW1WDie15eSP/4MssdenaM=",
        version = "v0.0.0-20180902072040-3e9179ac440a",
    )
    go_repository(
        name = "com_github_golangci_go_misc",
        build_file_proto_mode = "disable",
        importpath = "github.com/golangci/go-misc",
        sum = "h1:6RGUuS7EGotKx6J5HIP8ZtyMdiDscjMLfRBSPuzVVeo=",
        version = "v0.0.0-20220329215616-d24fe342adfe",
    )

    go_repository(
        name = "com_github_golangci_gofmt",
        build_file_proto_mode = "disable",
        importpath = "github.com/golangci/gofmt",
        sum = "h1:amWTbTGqOZ71ruzrdA+Nx5WA3tV1N0goTspwmKCQvBY=",
        version = "v0.0.0-20220901101216-f2edd75033f2",
    )
    go_repository(
        name = "com_github_golangci_golangci_lint",
        build_file_proto_mode = "disable",
        importpath = "github.com/golangci/golangci-lint",
        sum = "h1:C829clMcZXEORakZlwpk7M4iDw2XiwxxKaG504SZ9zY=",
        version = "v1.50.1",
    )
    go_repository(
        name = "com_github_golangci_gosec",
        build_file_proto_mode = "disable",
        importpath = "github.com/golangci/gosec",
        sum = "h1:Bi7BYmZVg4C+mKGi8LeohcP2GGUl2XJD4xCkJoZSaYc=",
        version = "v0.0.0-20180901114220-8afd9cbb6cfb",
    )
    go_repository(
        name = "com_github_golangci_lint_1",
        build_file_proto_mode = "disable",
        importpath = "github.com/golangci/lint-1",
        sum = "h1:MfyDlzVjl1hoaPzPD4Gpb/QgoRfSBR0jdhwGyAWwMSA=",
        version = "v0.0.0-20191013205115-297bf364a8e0",
    )
    go_repository(
        name = "com_github_golangci_maligned",
        build_file_proto_mode = "disable",
        importpath = "github.com/golangci/maligned",
        sum = "h1:kNY3/svz5T29MYHubXix4aDDuE3RWHkPvopM/EDv/MA=",
        version = "v0.0.0-20180506175553-b1d89398deca",
    )

    go_repository(
        name = "com_github_golangci_misspell",
        build_file_proto_mode = "disable",
        importpath = "github.com/golangci/misspell",
        sum = "h1:pLzmVdl3VxTOncgzHcvLOKirdvcx/TydsClUQXTehjo=",
        version = "v0.3.5",
    )

    go_repository(
        name = "com_github_golangci_prealloc",
        build_file_proto_mode = "disable",
        importpath = "github.com/golangci/prealloc",
        sum = "h1:leSNB7iYzLYSSx3J/s5sVf4Drkc68W2wm4Ixh/mr0us=",
        version = "v0.0.0-20180630174525-215b22d4de21",
    )
    go_repository(
        name = "com_github_golangci_revgrep",
        build_file_proto_mode = "disable",
        importpath = "github.com/golangci/revgrep",
        sum = "h1:DIPQnGy2Gv2FSA4B/hh8Q7xx3B7AIDk3DAMeHclH1vQ=",
        version = "v0.0.0-20220804021717-745bb2f7c2e6",
    )
    go_repository(
        name = "com_github_golangci_unconvert",
        build_file_proto_mode = "disable",
        importpath = "github.com/golangci/unconvert",
        sum = "h1:zwtduBRr5SSWhqsYNgcuWO2kFlpdOZbP0+yRjmvPGys=",
        version = "v0.0.0-20180507085042-28b1c447d1f4",
    )

    go_repository(
        name = "com_github_gomodule_redigo",
        build_file_proto_mode = "disable_global",
        importpath = "github.com/gomodule/redigo",
        sum = "h1:y0Wmhvml7cGnzPa9nocn/fMraMH/lMDdeG+rkx4VgYY=",
        version = "v1.7.1-0.20190724094224-574c33c3df38",
    )
    go_repository(
        name = "com_github_google_btree",
        build_file_proto_mode = "disable_global",
        importpath = "github.com/google/btree",
        sum = "h1:xf4v41cLI2Z6FxbKm+8Bu+m8ifhj15JuZ9sa0jZCMUU=",
        version = "v1.1.2",
    )
    go_repository(
        name = "com_github_google_gnostic",
        build_file_proto_mode = "disable",
        importpath = "github.com/google/gnostic",
        sum = "h1:FhTMOKj2VhjpouxvWJAV1TL304uMlb9zcDqkl6cEI54=",
        version = "v0.5.7-v3refs",
    )

    go_repository(
        name = "com_github_google_go_cmp",
        build_file_proto_mode = "disable_global",
        importpath = "github.com/google/go-cmp",
        sum = "h1:O2Tfq5qg4qc4AmwVlvv0oLiVAGB7enBSJ2x2DqQFi38=",
        version = "v0.5.9",
    )
    go_repository(
        name = "com_github_google_go_querystring",
        build_file_proto_mode = "disable_global",
        importpath = "github.com/google/go-querystring",
        sum = "h1:Xkwi/a1rcvNg1PPYe5vI8GbeBY/jrVuDX5ASuANWTrk=",
        version = "v1.0.0",
    )
    go_repository(
        name = "com_github_google_gofuzz",
        build_file_proto_mode = "disable_global",
        importpath = "github.com/google/gofuzz",
        sum = "h1:Hsa8mG0dQ46ij8Sl2AYJDUv1oA9/d6Vk+3LG99Oe02g=",
        version = "v1.1.0",
    )
    go_repository(
        name = "com_github_google_martian",
        build_file_proto_mode = "disable_global",
        importpath = "github.com/google/martian",
        sum = "h1:/CP5g8u/VJHijgedC/Legn3BAbAaWPgecwXBIDzw5no=",
        version = "v2.1.0+incompatible",
    )
    go_repository(
        name = "com_github_google_martian_v3",
        build_file_proto_mode = "disable_global",
        importpath = "github.com/google/martian/v3",
        sum = "h1:d8MncMlErDFTwQGBK1xhv026j9kqhvw1Qv9IbWT1VLQ=",
        version = "v3.2.1",
    )
    go_repository(
        name = "com_github_google_pprof",
        build_file_proto_mode = "disable_global",
        importpath = "github.com/google/pprof",
        sum = "h1:c8EUapQFi+kjzedr4c6WqbwMdmB95+oDBWZ5XFHFYxY=",
        version = "v0.0.0-20211122183932-1daafda22083",
    )
    go_repository(
        name = "com_github_google_renameio",
        build_file_proto_mode = "disable_global",
        importpath = "github.com/google/renameio",
        sum = "h1:GOZbcHa3HfsPKPlmyPyN2KEohoMXOhdMbHrvbpl2QaA=",
        version = "v0.1.0",
    )
    go_repository(
        name = "com_github_google_uuid",
        build_file_proto_mode = "disable_global",
        importpath = "github.com/google/uuid",
        sum = "h1:t6JiXgmwXMjEs8VusXIJk2BXHsn+wx8BZdTaoZ5fu7I=",
        version = "v1.3.0",
    )
    go_repository(
        name = "com_github_googleapis_enterprise_certificate_proxy",
        build_file_proto_mode = "disable",
        importpath = "github.com/googleapis/enterprise-certificate-proxy",
<<<<<<< HEAD
        sum = "h1:y8Yozv7SZtlU//QXbezB6QkpuE6jMD2/gfzk4AftXjs=",
        version = "v0.2.0",
=======
        sum = "h1:yk9/cqRKtT9wXZSsRH9aurXEpJX+U6FLtpYTdC3R06k=",
        version = "v0.2.3",
>>>>>>> 501017b7
    )

    go_repository(
        name = "com_github_googleapis_gax_go_v2",
        build_file_proto_mode = "disable_global",
        importpath = "github.com/googleapis/gax-go/v2",
        sum = "h1:IcsPKeInNvYi7eqSaDjiZqDDKu5rsmunY0Y1YupQSSQ=",
        version = "v2.7.0",
    )
    go_repository(
        name = "com_github_googleapis_gnostic",
        build_file_proto_mode = "disable",
        importpath = "github.com/googleapis/gnostic",
        sum = "h1:l6N3VoaVzTncYYW+9yOz2LJJammFZGBO13sqgEhpy9g=",
        version = "v0.2.0",
    )
    go_repository(
        name = "com_github_gophercloud_gophercloud",
        build_file_proto_mode = "disable",
        importpath = "github.com/gophercloud/gophercloud",
        sum = "h1:hQpY0g0UGsLKLDs8UJ6xpA2gNCkEdEbvxSPqLItXCpI=",
        version = "v0.0.0-20190301152420-fca40860790e",
    )

    go_repository(
        name = "com_github_gopherjs_gopherjs",
        build_file_proto_mode = "disable_global",
        importpath = "github.com/gopherjs/gopherjs",
        sum = "h1:EGx4pi6eqNxGaHF6qqu48+N2wcFQ5qg5FXgOdqsJ5d8=",
        version = "v0.0.0-20181017120253-0766667cb4d1",
    )
    go_repository(
        name = "com_github_gordonklaus_ineffassign",
        build_file_proto_mode = "disable",
        importpath = "github.com/gordonklaus/ineffassign",
        sum = "h1:PVRE9d4AQKmbelZ7emNig1+NT27DUmKZn5qXxfio54U=",
        version = "v0.0.0-20210914165742-4cc7213b9bc8",
    )
    go_repository(
        name = "com_github_gorilla_context",
        build_file_proto_mode = "disable",
        importpath = "github.com/gorilla/context",
        sum = "h1:AWwleXJkX/nhcU9bZSnZoi3h/qGYqQAGhq6zZe/aQW8=",
        version = "v1.1.1",
    )

    go_repository(
        name = "com_github_gorilla_handlers",
        build_file_proto_mode = "disable_global",
        importpath = "github.com/gorilla/handlers",
        sum = "h1:9lRY6j8DEeeBT10CvO9hGW0gmky0BprnvDI5vfhUHH4=",
        version = "v1.5.1",
    )
    go_repository(
        name = "com_github_gorilla_mux",
        build_file_proto_mode = "disable_global",
        importpath = "github.com/gorilla/mux",
        sum = "h1:i40aqfkR1h2SlN9hojwV5ZA91wcXFOvkdNIeFDP5koI=",
        version = "v1.8.0",
    )
    go_repository(
        name = "com_github_gorilla_securecookie",
        build_file_proto_mode = "disable_global",
        importpath = "github.com/gorilla/securecookie",
        sum = "h1:miw7JPhV+b/lAHSXz4qd/nN9jRiAFV5FwjeKyCS8BvQ=",
        version = "v1.1.1",
    )
    go_repository(
        name = "com_github_gorilla_sessions",
        build_file_proto_mode = "disable_global",
        importpath = "github.com/gorilla/sessions",
        sum = "h1:DHd3rPN5lE3Ts3D8rKkQ8x/0kqfeNmBAaiSi+o7FsgI=",
        version = "v1.2.1",
    )
    go_repository(
        name = "com_github_gorilla_websocket",
        build_file_proto_mode = "disable_global",
        importpath = "github.com/gorilla/websocket",
        sum = "h1:+/TMaTYc4QFitKJxsQ7Yye35DkWvkdLcvGKqM+x0Ufc=",
        version = "v1.4.2",
    )
    go_repository(
        name = "com_github_gostaticanalysis_analysisutil",
        build_file_proto_mode = "disable",
        importpath = "github.com/gostaticanalysis/analysisutil",
        sum = "h1:ZMCjoue3DtDWQ5WyU16YbjbQEQ3VuzwxALrpYd+HeKk=",
        version = "v0.7.1",
    )
    go_repository(
        name = "com_github_gostaticanalysis_comment",
        build_file_proto_mode = "disable",
        importpath = "github.com/gostaticanalysis/comment",
        sum = "h1:hlnx5+S2fY9Zo9ePo4AhgYsYHbM2+eAv8m/s1JiCd6Q=",
        version = "v1.4.2",
    )
    go_repository(
        name = "com_github_gostaticanalysis_forcetypeassert",
        build_file_proto_mode = "disable",
        importpath = "github.com/gostaticanalysis/forcetypeassert",
        sum = "h1:6eUflI3DiGusXGK6X7cCcIgVCpZ2CiZ1Q7jl6ZxNV70=",
        version = "v0.1.0",
    )
    go_repository(
        name = "com_github_gostaticanalysis_nilerr",
        build_file_proto_mode = "disable",
        importpath = "github.com/gostaticanalysis/nilerr",
        sum = "h1:ThE+hJP0fEp4zWLkWHWcRyI2Od0p7DlgYG3Uqrmrcpk=",
        version = "v0.1.1",
    )
    go_repository(
        name = "com_github_gostaticanalysis_testutil",
        build_file_proto_mode = "disable",
        importpath = "github.com/gostaticanalysis/testutil",
        sum = "h1:nhdCmubdmDF6VEatUNjgUZBJKWRqugoISdUv3PPQgHY=",
        version = "v0.4.0",
    )

    go_repository(
        name = "com_github_grpc_ecosystem_go_grpc_middleware",
        build_file_proto_mode = "disable_global",
        importpath = "github.com/grpc-ecosystem/go-grpc-middleware",
        sum = "h1:+9834+KizmvFV7pXQGSXQTsaWhq2GjuNUt0aUU0YBYw=",
        version = "v1.3.0",
    )
    go_repository(
        name = "com_github_grpc_ecosystem_go_grpc_prometheus",
        build_file_proto_mode = "disable_global",
        importpath = "github.com/grpc-ecosystem/go-grpc-prometheus",
        sum = "h1:Ovs26xHkKqVztRpIrF/92BcuyuQ/YW4NSIpoGtfXNho=",
        version = "v1.2.0",
    )
    go_repository(
        name = "com_github_grpc_ecosystem_grpc_gateway",
        build_file_proto_mode = "disable_global",
        build_naming_convention = "go_default_library",
        importpath = "github.com/grpc-ecosystem/grpc-gateway",
        patch_args = ["-p1"],
        patches = [
            "//build/patches:com_github_grpc_ecosystem_grpc_gateway.patch",
        ],
        sum = "h1:gmcG1KaJ57LophUzW0Hy8NmPhnMZb4M0+kPpLofRdBo=",
        version = "v1.16.0",
    )
    go_repository(
        name = "com_github_grpc_ecosystem_grpc_opentracing",
        build_file_proto_mode = "disable",
        importpath = "github.com/grpc-ecosystem/grpc-opentracing",
        sum = "h1:MJG/KsmcqMwFAkh8mTnAwhyKoB+sTAnY4CACC110tbU=",
        version = "v0.0.0-20180507213350-8e809c8a8645",
    )

    go_repository(
        name = "com_github_hashicorp_consul_api",
        build_file_proto_mode = "disable_global",
        importpath = "github.com/hashicorp/consul/api",
        sum = "h1:BNQPM9ytxj6jbjjdRPioQ94T6YXriSopn0i8COv6SRA=",
        version = "v1.1.0",
    )
    go_repository(
        name = "com_github_hashicorp_consul_sdk",
        build_file_proto_mode = "disable_global",
        importpath = "github.com/hashicorp/consul/sdk",
        sum = "h1:LnuDWGNsoajlhGyHJvuWW6FVqRl8JOTPqS6CPTsYjhY=",
        version = "v0.1.1",
    )
    go_repository(
        name = "com_github_hashicorp_errwrap",
        build_file_proto_mode = "disable_global",
        importpath = "github.com/hashicorp/errwrap",
        sum = "h1:hLrqtEDnRye3+sgx6z4qVLNuviH3MR5aQ0ykNJa/UYA=",
        version = "v1.0.0",
    )
    go_repository(
        name = "com_github_hashicorp_go_cleanhttp",
        build_file_proto_mode = "disable_global",
        importpath = "github.com/hashicorp/go-cleanhttp",
        sum = "h1:dH3aiDG9Jvb5r5+bYHsikaOUIpcM0xvgMXVoDkXMzJM=",
        version = "v0.5.1",
    )
    go_repository(
        name = "com_github_hashicorp_go_immutable_radix",
        build_file_proto_mode = "disable_global",
        importpath = "github.com/hashicorp/go-immutable-radix",
        sum = "h1:AKDB1HM5PWEA7i4nhcpwOrO2byshxBjXVn/J/3+z5/0=",
        version = "v1.0.0",
    )
    go_repository(
        name = "com_github_hashicorp_go_msgpack",
        build_file_proto_mode = "disable_global",
        importpath = "github.com/hashicorp/go-msgpack",
        sum = "h1:SFT72YqIkOcLdWJUYcriVX7hbrZpwc/f7h8aW2NUqrA=",
        version = "v0.5.4",
    )
    go_repository(
        name = "com_github_hashicorp_go_multierror",
        build_file_proto_mode = "disable_global",
        importpath = "github.com/hashicorp/go-multierror",
        sum = "h1:H5DkEtf6CXdFp0N0Em5UCwQpXMWke8IA0+lD48awMYo=",
        version = "v1.1.1",
    )
    go_repository(
        name = "com_github_hashicorp_go_net",
        build_file_proto_mode = "disable_global",
        importpath = "github.com/hashicorp/go.net",
        sum = "h1:sNCoNyDEvN1xa+X0baata4RdcpKwcMS6DH+xwfqPgjw=",
        version = "v0.0.1",
    )
    go_repository(
        name = "com_github_hashicorp_go_rootcerts",
        build_file_proto_mode = "disable_global",
        importpath = "github.com/hashicorp/go-rootcerts",
        sum = "h1:Rqb66Oo1X/eSV1x66xbDccZjhJigjg0+e82kpwzSwCI=",
        version = "v1.0.0",
    )
    go_repository(
        name = "com_github_hashicorp_go_sockaddr",
        build_file_proto_mode = "disable_global",
        importpath = "github.com/hashicorp/go-sockaddr",
        sum = "h1:ztczhD1jLxIRjVejw8gFomI1BQZOe2WoVOu0SyteCQc=",
        version = "v1.0.2",
    )
    go_repository(
        name = "com_github_hashicorp_go_syslog",
        build_file_proto_mode = "disable_global",
        importpath = "github.com/hashicorp/go-syslog",
        sum = "h1:KaodqZuhUoZereWVIYmpUgZysurB1kBLX2j0MwMrUAE=",
        version = "v1.0.0",
    )
    go_repository(
        name = "com_github_hashicorp_go_uuid",
        build_file_proto_mode = "disable_global",
        importpath = "github.com/hashicorp/go-uuid",
        sum = "h1:cfejS+Tpcp13yd5nYHWDI6qVCny6wyX2Mt5SGur2IGE=",
        version = "v1.0.2",
    )
    go_repository(
        name = "com_github_hashicorp_go_version",
        build_file_proto_mode = "disable_global",
        importpath = "github.com/hashicorp/go-version",
        sum = "h1:feTTfFNnjP967rlCxM/I9g701jU+RN74YKx2mOkIeek=",
        version = "v1.6.0",
    )
    go_repository(
        name = "com_github_hashicorp_golang_lru",
        build_file_proto_mode = "disable_global",
        importpath = "github.com/hashicorp/golang-lru",
        sum = "h1:0hERBMJE1eitiLkihrMvRVBYAkpHzc/J3QdDN+dAcgU=",
        version = "v0.5.1",
    )
    go_repository(
        name = "com_github_hashicorp_hcl",
        build_file_proto_mode = "disable_global",
        importpath = "github.com/hashicorp/hcl",
        sum = "h1:0Anlzjpi4vEasTeNFn2mLJgTSwt0+6sfsiTG8qcWGx4=",
        version = "v1.0.0",
    )
    go_repository(
        name = "com_github_hashicorp_logutils",
        build_file_proto_mode = "disable_global",
        importpath = "github.com/hashicorp/logutils",
        sum = "h1:dLEQVugN8vlakKOUE3ihGLTZJRB4j+M2cdTm/ORI65Y=",
        version = "v1.0.0",
    )
    go_repository(
        name = "com_github_hashicorp_mdns",
        build_file_proto_mode = "disable_global",
        importpath = "github.com/hashicorp/mdns",
        sum = "h1:WhIgCr5a7AaVH6jPUwjtRuuE7/RDufnUvzIr48smyxs=",
        version = "v1.0.0",
    )
    go_repository(
        name = "com_github_hashicorp_memberlist",
        build_file_proto_mode = "disable_global",
        importpath = "github.com/hashicorp/memberlist",
        sum = "h1:EmmoJme1matNzb+hMpDuR/0sbJSUisxyqBGG676r31M=",
        version = "v0.1.3",
    )
    go_repository(
        name = "com_github_hashicorp_serf",
        build_file_proto_mode = "disable_global",
        importpath = "github.com/hashicorp/serf",
        sum = "h1:YZ7UKsJv+hKjqGVUUbtE3HNj79Eln2oQ75tniF6iPt0=",
        version = "v0.8.2",
    )
    go_repository(
        name = "com_github_hdrhistogram_hdrhistogram_go",
        build_file_proto_mode = "disable_global",
        importpath = "github.com/HdrHistogram/hdrhistogram-go",
        sum = "h1:5IcZpTvzydCQeHzK4Ef/D5rrSqwxob0t8PQPMybUNFM=",
        version = "v1.1.2",
    )
    go_repository(
        name = "com_github_hexops_gotextdiff",
        build_file_proto_mode = "disable",
        importpath = "github.com/hexops/gotextdiff",
        sum = "h1:gitA9+qJrrTCsiCl7+kh75nPqQt1cx4ZkudSTLoUqJM=",
        version = "v1.0.3",
    )

    go_repository(
        name = "com_github_hpcloud_tail",
        build_file_proto_mode = "disable_global",
        importpath = "github.com/hpcloud/tail",
        sum = "h1:nfCOvKYfkgYP8hkirhJocXT2+zOD8yUNjXaWfTlyFKI=",
        version = "v1.0.0",
    )
    go_repository(
        name = "com_github_hydrogen18_memlistener",
        build_file_proto_mode = "disable_global",
        importpath = "github.com/hydrogen18/memlistener",
        sum = "h1:EPRgaDqXpLFUJLXZdGLnBTy1l6CLiNAPnvn2l+kHit0=",
        version = "v0.0.0-20141126152155-54553eb933fb",
    )
    go_repository(
        name = "com_github_iancoleman_strcase",
        build_file_proto_mode = "disable_global",
        importpath = "github.com/iancoleman/strcase",
        sum = "h1:05I4QRnGpI0m37iZQRuskXh+w77mr6Z41lwQzuHLwW0=",
        version = "v0.2.0",
    )
    go_repository(
        name = "com_github_ianlancetaylor_demangle",
        build_file_proto_mode = "disable_global",
        importpath = "github.com/ianlancetaylor/demangle",
        sum = "h1:uGg2frlt3IcT7kbV6LEp5ONv4vmoO2FW4qSO+my/aoM=",
        version = "v0.0.0-20210905161508-09a460cdf81d",
    )
    go_repository(
        name = "com_github_imkira_go_interpol",
        build_file_proto_mode = "disable_global",
        importpath = "github.com/imkira/go-interpol",
        sum = "h1:KIiKr0VSG2CUW1hl1jpiyuzuJeKUUpC8iM1AIE7N1Vk=",
        version = "v1.1.0",
    )
    go_repository(
        name = "com_github_inconshreveable_mousetrap",
        build_file_proto_mode = "disable_global",
        importpath = "github.com/inconshreveable/mousetrap",
        sum = "h1:U3uMjPSQEBMNp1lFxmllqCPM6P5u/Xq7Pgzkat/bFNc=",
        version = "v1.0.1",
    )
    go_repository(
        name = "com_github_influxdata_influxdb",
        build_file_proto_mode = "disable",
        importpath = "github.com/influxdata/influxdb",
        sum = "h1:O08dwjOwv9CYlJJEUZKAazSoQDKlsN34Bq3dnhqhyVI=",
        version = "v0.0.0-20170331210902-15e594fc09f1",
    )

    go_repository(
        name = "com_github_iris_contrib_blackfriday",
        build_file_proto_mode = "disable_global",
        importpath = "github.com/iris-contrib/blackfriday",
        sum = "h1:o5sHQHHm0ToHUlAJSTjW9UWicjJSDDauOOQ2AHuIVp4=",
        version = "v2.0.0+incompatible",
    )
    go_repository(
        name = "com_github_iris_contrib_go_uuid",
        build_file_proto_mode = "disable_global",
        importpath = "github.com/iris-contrib/go.uuid",
        sum = "h1:XZubAYg61/JwnJNbZilGjf3b3pB80+OQg2qf6c8BfWE=",
        version = "v2.0.0+incompatible",
    )
    go_repository(
        name = "com_github_iris_contrib_i18n",
        build_file_proto_mode = "disable_global",
        importpath = "github.com/iris-contrib/i18n",
        sum = "h1:Kyp9KiXwsyZRTeoNjgVCrWks7D8ht9+kg6yCjh8K97o=",
        version = "v0.0.0-20171121225848-987a633949d0",
    )
    go_repository(
        name = "com_github_iris_contrib_schema",
        build_file_proto_mode = "disable_global",
        importpath = "github.com/iris-contrib/schema",
        sum = "h1:10g/WnoRR+U+XXHWKBHeNy/+tZmM2kcAVGLOsz+yaDA=",
        version = "v0.0.1",
    )
    go_repository(
        name = "com_github_jackc_fake",
        build_file_proto_mode = "disable",
        importpath = "github.com/jackc/fake",
        sum = "h1:vr3AYkKovP8uR8AvSGGUK1IDqRa5lAAvEkZG1LKaCRc=",
        version = "v0.0.0-20150926172116-812a484cc733",
    )
    go_repository(
        name = "com_github_jackc_pgx",
        build_file_proto_mode = "disable",
        importpath = "github.com/jackc/pgx",
        sum = "h1:0Vihzu20St42/UDsvZGdNE6jak7oi/UOeMzwMPHkgFY=",
        version = "v3.2.0+incompatible",
    )
    go_repository(
        name = "com_github_jarcoal_httpmock",
        build_file_proto_mode = "disable",
        importpath = "github.com/jarcoal/httpmock",
        sum = "h1:gSvTxxFR/MEMfsGrvRbdfpRUMBStovlSRLw0Ep1bwwc=",
        version = "v1.2.0",
    )

    go_repository(
        name = "com_github_jcmturner_aescts_v2",
        build_file_proto_mode = "disable_global",
        importpath = "github.com/jcmturner/aescts/v2",
        sum = "h1:9YKLH6ey7H4eDBXW8khjYslgyqG2xZikXP0EQFKrle8=",
        version = "v2.0.0",
    )
    go_repository(
        name = "com_github_jcmturner_dnsutils_v2",
        build_file_proto_mode = "disable_global",
        importpath = "github.com/jcmturner/dnsutils/v2",
        sum = "h1:lltnkeZGL0wILNvrNiVCR6Ro5PGU/SeBvVO/8c/iPbo=",
        version = "v2.0.0",
    )
    go_repository(
        name = "com_github_jcmturner_gofork",
        build_file_proto_mode = "disable_global",
        importpath = "github.com/jcmturner/gofork",
        sum = "h1:J7uCkflzTEhUZ64xqKnkDxq3kzc96ajM1Gli5ktUem8=",
        version = "v1.0.0",
    )
    go_repository(
        name = "com_github_jcmturner_goidentity_v6",
        build_file_proto_mode = "disable_global",
        importpath = "github.com/jcmturner/goidentity/v6",
        sum = "h1:VKnZd2oEIMorCTsFBnJWbExfNN7yZr3EhJAxwOkZg6o=",
        version = "v6.0.1",
    )
    go_repository(
        name = "com_github_jcmturner_gokrb5_v8",
        build_file_proto_mode = "disable_global",
        importpath = "github.com/jcmturner/gokrb5/v8",
        sum = "h1:6ZIM6b/JJN0X8UM43ZOM6Z4SJzla+a/u7scXFJzodkA=",
        version = "v8.4.2",
    )
    go_repository(
        name = "com_github_jcmturner_rpc_v2",
        build_file_proto_mode = "disable_global",
        importpath = "github.com/jcmturner/rpc/v2",
        sum = "h1:7FXXj8Ti1IaVFpSAziCZWNzbNuZmnvw/i6CqLNdWfZY=",
        version = "v2.0.3",
    )
    go_repository(
        name = "com_github_jedib0t_go_pretty_v6",
        build_file_proto_mode = "disable_global",
        importpath = "github.com/jedib0t/go-pretty/v6",
        sum = "h1:o3McN0rQ4X+IU+HduppSp9TwRdGLRW2rhJXy9CJaCRw=",
        version = "v6.2.2",
    )
    go_repository(
        name = "com_github_jeffail_gabs_v2",
        build_file_proto_mode = "disable_global",
        importpath = "github.com/Jeffail/gabs/v2",
        sum = "h1:ANfZYjpMlfTTKebycu4X1AgkVWumFVDYQl7JwOr4mDk=",
        version = "v2.5.1",
    )
    go_repository(
        name = "com_github_jgautheron_goconst",
        build_file_proto_mode = "disable",
        importpath = "github.com/jgautheron/goconst",
        sum = "h1:HxVbL1MhydKs8R8n/HE5NPvzfaYmQJA3o879lE4+WcM=",
        version = "v1.5.1",
    )
    go_repository(
        name = "com_github_jingyugao_rowserrcheck",
        build_file_proto_mode = "disable",
        importpath = "github.com/jingyugao/rowserrcheck",
        sum = "h1:zibz55j/MJtLsjP1OF4bSdgXxwL1b+Vn7Tjzq7gFzUs=",
        version = "v1.1.1",
    )
    go_repository(
        name = "com_github_jirfag_go_printf_func_name",
        build_file_proto_mode = "disable",
        importpath = "github.com/jirfag/go-printf-func-name",
        sum = "h1:KA9BjwUk7KlCh6S9EAGWBt1oExIUv9WyNCiRz5amv48=",
        version = "v0.0.0-20200119135958-7558a9eaa5af",
    )

    go_repository(
        name = "com_github_jmespath_go_jmespath",
        build_file_proto_mode = "disable_global",
        importpath = "github.com/jmespath/go-jmespath",
        sum = "h1:BEgLn5cpjn8UN1mAw4NjwDrS35OdebyEtFe+9YPoQUg=",
        version = "v0.4.0",
    )
    go_repository(
        name = "com_github_jmespath_go_jmespath_internal_testify",
        build_file_proto_mode = "disable_global",
        importpath = "github.com/jmespath/go-jmespath/internal/testify",
        sum = "h1:shLQSRRSCCPj3f2gpwzGwWFoC7ycTf1rcQZHOlsJ6N8=",
        version = "v1.5.1",
    )
    go_repository(
        name = "com_github_joho_sqltocsv",
        build_file_proto_mode = "disable_global",
        importpath = "github.com/joho/sqltocsv",
        sum = "h1:Zrb0IbuLOGHL7nrO2WrcuNWgDTlzFv3zY69QMx4ggQE=",
        version = "v0.0.0-20210428211105-a6d6801d59df",
    )
    go_repository(
        name = "com_github_joker_hpp",
        build_file_proto_mode = "disable_global",
        importpath = "github.com/Joker/hpp",
        sum = "h1:65+iuJYdRXv/XyN62C1uEmmOx3432rNG/rKlX6V7Kkc=",
        version = "v1.0.0",
    )
    go_repository(
        name = "com_github_joker_jade",
        build_file_proto_mode = "disable_global",
        importpath = "github.com/Joker/jade",
        sum = "h1:mreN1m/5VJ/Zc3b4pzj9qU6D9SRQ6Vm+3KfI328t3S8=",
        version = "v1.0.1-0.20190614124447-d475f43051e7",
    )
    go_repository(
        name = "com_github_jonboulle_clockwork",
        build_file_proto_mode = "disable_global",
        importpath = "github.com/jonboulle/clockwork",
        sum = "h1:UOGuzwb1PwsrDAObMuhUnj0p5ULPj8V/xJ7Kx9qUBdQ=",
        version = "v0.2.2",
    )
    go_repository(
        name = "com_github_josharian_intern",
        build_file_proto_mode = "disable",
        importpath = "github.com/josharian/intern",
        sum = "h1:vlS4z54oSdjm0bgjRigI+G1HpF+tI+9rE5LLzOg8HmY=",
        version = "v1.0.0",
    )

    go_repository(
        name = "com_github_jpillora_backoff",
        build_file_proto_mode = "disable_global",
        importpath = "github.com/jpillora/backoff",
        sum = "h1:uvFg412JmmHBHw7iwprIxkPMI+sGQ4kzOWsMeHnm2EA=",
        version = "v1.0.0",
    )
    go_repository(
        name = "com_github_json_iterator_go",
        build_file_proto_mode = "disable_global",
        importpath = "github.com/json-iterator/go",
        sum = "h1:PV8peI4a0ysnczrg+LtxykD8LfKY9ML6u2jnxaEnrnM=",
        version = "v1.1.12",
    )
    go_repository(
        name = "com_github_jstemmer_go_junit_report",
        build_file_proto_mode = "disable_global",
        importpath = "github.com/jstemmer/go-junit-report",
        sum = "h1:6QPYqodiu3GuPL+7mfx+NwDdp2eTkp9IfEUpgAwUN0o=",
        version = "v0.9.1",
    )
    go_repository(
        name = "com_github_jtolds_gls",
        build_file_proto_mode = "disable_global",
        importpath = "github.com/jtolds/gls",
        sum = "h1:xdiiI2gbIgH/gLH7ADydsJ1uDOEzR8yvV7C0MuV77Wo=",
        version = "v4.20.0+incompatible",
    )
    go_repository(
        name = "com_github_juju_errors",
        build_file_proto_mode = "disable_global",
        importpath = "github.com/juju/errors",
        sum = "h1:rhqTjzJlm7EbkELJDKMTU7udov+Se0xZkWmugr6zGok=",
        version = "v0.0.0-20181118221551-089d3ea4e4d5",
    )
    go_repository(
        name = "com_github_juju_loggo",
        build_file_proto_mode = "disable_global",
        importpath = "github.com/juju/loggo",
        sum = "h1:MK144iBQF9hTSwBW/9eJm034bVoG30IshVm688T2hi8=",
        version = "v0.0.0-20180524022052-584905176618",
    )
    go_repository(
        name = "com_github_juju_testing",
        build_file_proto_mode = "disable_global",
        importpath = "github.com/juju/testing",
        sum = "h1:WQM1NildKThwdP7qWrNAFGzp4ijNLw8RlgENkaI4MJs=",
        version = "v0.0.0-20180920084828-472a3e8b2073",
    )
    go_repository(
        name = "com_github_julienschmidt_httprouter",
        build_file_proto_mode = "disable_global",
        importpath = "github.com/julienschmidt/httprouter",
        sum = "h1:U0609e9tgbseu3rBINet9P48AI/D3oJs4dN7jwJOQ1U=",
        version = "v1.3.0",
    )
    go_repository(
        name = "com_github_julz_importas",
        build_file_proto_mode = "disable",
        importpath = "github.com/julz/importas",
        sum = "h1:F78HnrsjY3cR7j0etXy5+TU1Zuy7Xt08X/1aJnH5xXY=",
        version = "v0.1.0",
    )

    go_repository(
        name = "com_github_jung_kurt_gofpdf",
        build_file_proto_mode = "disable_global",
        importpath = "github.com/jung-kurt/gofpdf",
        sum = "h1:PJr+ZMXIecYc1Ey2zucXdR73SMBtgjPgwa31099IMv0=",
        version = "v1.0.3-0.20190309125859-24315acbbda5",
    )
    go_repository(
        name = "com_github_k0kubun_colorstring",
        build_file_proto_mode = "disable_global",
        importpath = "github.com/k0kubun/colorstring",
        sum = "h1:uC1QfSlInpQF+M0ao65imhwqKnz3Q2z/d8PWZRMQvDM=",
        version = "v0.0.0-20150214042306-9440f1994b88",
    )
    go_repository(
        name = "com_github_kataras_golog",
        build_file_proto_mode = "disable_global",
        importpath = "github.com/kataras/golog",
        sum = "h1:J7Dl82843nbKQDrQM/abbNJZvQjS6PfmkkffhOTXEpM=",
        version = "v0.0.9",
    )
    go_repository(
        name = "com_github_kataras_iris_v12",
        build_file_proto_mode = "disable_global",
        importpath = "github.com/kataras/iris/v12",
        sum = "h1:Wo5S7GMWv5OAzJmvFTvss/C4TS1W0uo6LkDlSymT4rM=",
        version = "v12.0.1",
    )
    go_repository(
        name = "com_github_kataras_neffos",
        build_file_proto_mode = "disable_global",
        importpath = "github.com/kataras/neffos",
        sum = "h1:O06dvQlxjdWvzWbm2Bq+Si6psUhvSmEctAMk9Xujqms=",
        version = "v0.0.10",
    )
    go_repository(
        name = "com_github_kataras_pio",
        build_file_proto_mode = "disable_global",
        importpath = "github.com/kataras/pio",
        sum = "h1:V5Rs9ztEWdp58oayPq/ulmlqJJZeJP6pP79uP3qjcao=",
        version = "v0.0.0-20190103105442-ea782b38602d",
    )
    go_repository(
        name = "com_github_kisielk_errcheck",
        build_file_proto_mode = "disable_global",
        importpath = "github.com/kisielk/errcheck",
        patch_args = ["-p1"],
        patches = [
            "//build/patches:com_github_kisielk_errcheck.patch",
        ],
        sum = "h1:uGQ9xI8/pgc9iOoCe7kWQgRE6SBTrCGmTSf0LrEtY7c=",
        version = "v1.6.2",
    )
    go_repository(
        name = "com_github_kisielk_gotool",
        build_file_proto_mode = "disable_global",
        importpath = "github.com/kisielk/gotool",
        sum = "h1:AV2c/EiW3KqPNT9ZKl07ehoAGi4C5/01Cfbblndcapg=",
        version = "v1.0.0",
    )
    go_repository(
        name = "com_github_kkhaike_contextcheck",
        build_file_proto_mode = "disable",
        importpath = "github.com/kkHAIKE/contextcheck",
        sum = "h1:l4pNvrb8JSwRd51ojtcOxOeHJzHek+MtOyXbaR0uvmw=",
        version = "v1.1.3",
    )

    go_repository(
        name = "com_github_klauspost_compress",
        build_file_proto_mode = "disable_global",
        importpath = "github.com/klauspost/compress",
        sum = "h1:y9FcTHGyrebwfP0ZZqFiaxTaiDnUrGkJkI+f583BL1A=",
        version = "v1.15.1",
    )
    go_repository(
        name = "com_github_klauspost_cpuid",
        build_file_proto_mode = "disable_global",
        importpath = "github.com/klauspost/cpuid",
        sum = "h1:5JNjFYYQrZeKRJ0734q51WCEEn2huer72Dc7K+R/b6s=",
        version = "v1.3.1",
    )
    go_repository(
        name = "com_github_knz_strtime",
        build_file_proto_mode = "disable",
        importpath = "github.com/knz/strtime",
        sum = "h1:45aLE1GlZRKxNfTMkok85BUKAJNLdHr5GAm3h8Fqoww=",
        version = "v0.0.0-20181018220328-af2256ee352c",
    )

    go_repository(
        name = "com_github_konsorten_go_windows_terminal_sequences",
        build_file_proto_mode = "disable_global",
        importpath = "github.com/konsorten/go-windows-terminal-sequences",
        sum = "h1:CE8S1cTafDpPvMhIxNJKvHsGVBgn1xWYf1NbHQhywc8=",
        version = "v1.0.3",
    )
    go_repository(
        name = "com_github_kr_logfmt",
        build_file_proto_mode = "disable_global",
        importpath = "github.com/kr/logfmt",
        sum = "h1:T+h1c/A9Gawja4Y9mFVWj2vyii2bbUNDw3kt9VxK2EY=",
        version = "v0.0.0-20140226030751-b84e30acd515",
    )
    go_repository(
        name = "com_github_kr_pretty",
        build_file_proto_mode = "disable_global",
        importpath = "github.com/kr/pretty",
        sum = "h1:WgNl7dwNpEZ6jJ9k1snq4pZsg7DOEN8hP9Xw0Tsjwk0=",
        version = "v0.3.0",
    )
    go_repository(
        name = "com_github_kr_pty",
        build_file_proto_mode = "disable_global",
        importpath = "github.com/kr/pty",
        sum = "h1:VkoXIwSboBpnk99O/KFauAEILuNHv5DVFKZMBN/gUgw=",
        version = "v1.1.1",
    )
    go_repository(
        name = "com_github_kr_text",
        build_file_proto_mode = "disable_global",
        importpath = "github.com/kr/text",
        sum = "h1:5Nx0Ya0ZqY2ygV366QzturHI13Jq95ApcVaJBhpS+AY=",
        version = "v0.2.0",
    )
    go_repository(
        name = "com_github_kulti_thelper",
        build_file_proto_mode = "disable",
        importpath = "github.com/kulti/thelper",
        sum = "h1:ElhKf+AlItIu+xGnI990no4cE2+XaSu1ULymV2Yulxs=",
        version = "v0.6.3",
    )
    go_repository(
        name = "com_github_kunwardeep_paralleltest",
        build_file_proto_mode = "disable",
        importpath = "github.com/kunwardeep/paralleltest",
        sum = "h1:FCKYMF1OF2+RveWlABsdnmsvJrei5aoyZoaGS+Ugg8g=",
        version = "v1.0.6",
    )

    go_repository(
        name = "com_github_kyoh86_exportloopref",
        build_file_proto_mode = "disable",
        importpath = "github.com/kyoh86/exportloopref",
        sum = "h1:5Ry/at+eFdkX9Vsdw3qU4YkvGtzuVfzT4X7S77LoN/M=",
        version = "v0.1.8",
    )

    go_repository(
        name = "com_github_labstack_echo_v4",
        build_file_proto_mode = "disable_global",
        importpath = "github.com/labstack/echo/v4",
        sum = "h1:z0BZoArY4FqdpUEl+wlHp4hnr/oSR6MTmQmv8OHSoww=",
        version = "v4.1.11",
    )
    go_repository(
        name = "com_github_labstack_gommon",
        build_file_proto_mode = "disable_global",
        importpath = "github.com/labstack/gommon",
        sum = "h1:JEeO0bvc78PKdyHxloTKiF8BD5iGrH8T6MSeGvSgob0=",
        version = "v0.3.0",
    )
    go_repository(
        name = "com_github_ldez_gomoddirectives",
        build_file_proto_mode = "disable",
        importpath = "github.com/ldez/gomoddirectives",
        sum = "h1:y7MBaisZVDYmKvt9/l1mjNCiSA1BVn34U0ObUcJwlhA=",
        version = "v0.2.3",
    )
    go_repository(
        name = "com_github_ldez_tagliatelle",
        build_file_proto_mode = "disable",
        importpath = "github.com/ldez/tagliatelle",
        sum = "h1:3BqVVlReVUZwafJUwQ+oxbx2BEX2vUG4Yu/NOfMiKiM=",
        version = "v0.3.1",
    )
    go_repository(
        name = "com_github_leonklingele_grouper",
        build_file_proto_mode = "disable",
        importpath = "github.com/leonklingele/grouper",
        sum = "h1:tC2y/ygPbMFSBOs3DcyaEMKnnwH7eYKzohOtRrf0SAg=",
        version = "v1.1.0",
    )
    go_repository(
        name = "com_github_lestrrat_go_blackmagic",
        build_file_proto_mode = "disable",
        importpath = "github.com/lestrrat-go/blackmagic",
        sum = "h1:lS5Zts+5HIC/8og6cGHb0uCcNCa3OUt1ygh3Qz2Fe80=",
        version = "v1.0.1",
    )
    go_repository(
        name = "com_github_lestrrat_go_httpcc",
        build_file_proto_mode = "disable",
        importpath = "github.com/lestrrat-go/httpcc",
        sum = "h1:ydWCStUeJLkpYyjLDHihupbn2tYmZ7m22BGkcvZZrIE=",
        version = "v1.0.1",
    )
    go_repository(
        name = "com_github_lestrrat_go_httprc",
        build_file_proto_mode = "disable",
        importpath = "github.com/lestrrat-go/httprc",
        sum = "h1:bAZymwoZQb+Oq8MEbyipag7iSq6YIga8Wj6GOiJGdI8=",
        version = "v1.0.4",
    )
    go_repository(
        name = "com_github_lestrrat_go_iter",
        build_file_proto_mode = "disable",
        importpath = "github.com/lestrrat-go/iter",
        sum = "h1:gMXo1q4c2pHmC3dn8LzRhJfP1ceCbgSiT9lUydIzltI=",
        version = "v1.0.2",
    )
    go_repository(
        name = "com_github_lestrrat_go_jwx_v2",
        build_file_proto_mode = "disable",
        importpath = "github.com/lestrrat-go/jwx/v2",
        sum = "h1:RlyYNLV892Ed7+FTfj1ROoF6x7WxL965PGTHso/60G0=",
        version = "v2.0.6",
    )
    go_repository(
        name = "com_github_lestrrat_go_option",
        build_file_proto_mode = "disable",
        importpath = "github.com/lestrrat-go/option",
        sum = "h1:WqAWL8kh8VcSoD6xjSH34/1m8yxluXQbDeKNfvFeEO4=",
        version = "v1.0.0",
    )

    go_repository(
        name = "com_github_lib_pq",
        build_file_proto_mode = "disable",
        importpath = "github.com/lib/pq",
        sum = "h1:X5PMW56eZitiTeO7tKzZxFCSpbFZJtkMMooicw2us9A=",
        version = "v1.0.0",
    )
    go_repository(
        name = "com_github_lightstep_lightstep_tracer_go",
        build_file_proto_mode = "disable",
        importpath = "github.com/lightstep/lightstep-tracer-go",
        sum = "h1:D0GGa7afJ7GcQvu5as6ssLEEKYXvRgKI5d5cevtz8r4=",
        version = "v0.15.6",
    )

    go_repository(
        name = "com_github_lufeee_execinquery",
        build_file_proto_mode = "disable",
        importpath = "github.com/lufeee/execinquery",
        sum = "h1:hf0Ems4SHcUGBxpGN7Jz78z1ppVkP/837ZlETPCEtOM=",
        version = "v1.2.1",
    )

    go_repository(
        name = "com_github_lufia_plan9stats",
        build_file_proto_mode = "disable_global",
        importpath = "github.com/lufia/plan9stats",
        sum = "h1:6E+4a0GO5zZEnZ81pIr0yLvtUWk2if982qA3F3QD6H4=",
        version = "v0.0.0-20211012122336-39d0f177ccd0",
    )
    go_repository(
        name = "com_github_magiconair_properties",
        build_file_proto_mode = "disable_global",
        importpath = "github.com/magiconair/properties",
        sum = "h1:5ibWZ6iY0NctNGWo87LalDlEZ6R41TqbbDamhfG/Qzo=",
        version = "v1.8.6",
    )
    go_repository(
        name = "com_github_mailru_easyjson",
        build_file_proto_mode = "disable",
        importpath = "github.com/mailru/easyjson",
        sum = "h1:hB2xlXdHp/pmPZq0y3QnmWAArdw9PqbmotexnWx/FU8=",
        version = "v0.0.0-20190626092158-b2ccc519800e",
    )

    go_repository(
        name = "com_github_maratori_testableexamples",
        build_file_proto_mode = "disable",
        importpath = "github.com/maratori/testableexamples",
        sum = "h1:dU5alXRrD8WKSjOUnmJZuzdxWOEQ57+7s93SLMxb2vI=",
        version = "v1.0.0",
    )

    go_repository(
        name = "com_github_maratori_testpackage",
        build_file_proto_mode = "disable",
        importpath = "github.com/maratori/testpackage",
        sum = "h1:GJY4wlzQhuBusMF1oahQCBtUV/AQ/k69IZ68vxaac2Q=",
        version = "v1.1.0",
    )
    go_repository(
        name = "com_github_masterminds_semver",
        build_file_proto_mode = "disable",
        importpath = "github.com/Masterminds/semver",
        sum = "h1:H65muMkzWKEuNDnfl9d70GUjFniHKHRbFPGBuZ3QEww=",
        version = "v1.5.0",
    )
    go_repository(
        name = "com_github_matoous_godox",
        build_file_proto_mode = "disable",
        importpath = "github.com/matoous/godox",
        sum = "h1:pWxk9e//NbPwfxat7RXkts09K+dEBJWakUWwICVqYbA=",
        version = "v0.0.0-20210227103229-6504466cf951",
    )

    go_repository(
        name = "com_github_mattn_go_colorable",
        build_file_proto_mode = "disable_global",
        importpath = "github.com/mattn/go-colorable",
        sum = "h1:fFA4WZxdEF4tXPZVKMLwD8oUnCTTo08duU7wxecdEvA=",
        version = "v0.1.13",
    )
    go_repository(
        name = "com_github_mattn_go_isatty",
        build_file_proto_mode = "disable_global",
        importpath = "github.com/mattn/go-isatty",
        sum = "h1:bq3VjFmv/sOjHtdEhmkEV4x1AJtvUvOJ2PFAZ5+peKQ=",
        version = "v0.0.16",
    )
    go_repository(
        name = "com_github_mattn_go_runewidth",
        build_file_proto_mode = "disable",
        importpath = "github.com/mattn/go-runewidth",
        sum = "h1:+xnbZSEeDbOIg5/mE6JF0w6n9duR1l3/WmbinWVwUuU=",
        version = "v0.0.14",
    )
    go_repository(
        name = "com_github_mattn_goveralls",
        build_file_proto_mode = "disable_global",
        importpath = "github.com/mattn/goveralls",
        sum = "h1:7eJB6EqsPhRVxvwEXGnqdO2sJI0PTsrWoTMXEk9/OQc=",
        version = "v0.0.2",
    )
    go_repository(
        name = "com_github_matttproud_golang_protobuf_extensions",
        build_file_proto_mode = "disable_global",
        importpath = "github.com/matttproud/golang_protobuf_extensions",
        sum = "h1:4hp9jkHxhMHkqkrB3Ix0jegS5sx/RkqARlsWZ6pIwiU=",
        version = "v1.0.1",
    )
    go_repository(
        name = "com_github_maxatome_go_testdeep",
        build_file_proto_mode = "disable",
        importpath = "github.com/maxatome/go-testdeep",
        sum = "h1:Tgh5efyCYyJFGUYiT0qxBSIDeXw0F5zSoatlou685kk=",
        version = "v1.11.0",
    )

    go_repository(
        name = "com_github_mbilski_exhaustivestruct",
        build_file_proto_mode = "disable",
        importpath = "github.com/mbilski/exhaustivestruct",
        sum = "h1:wCBmUnSYufAHO6J4AVWY6ff+oxWxsVFrwgOdMUQePUo=",
        version = "v1.2.0",
    )

    go_repository(
        name = "com_github_mediocregopher_mediocre_go_lib",
        build_file_proto_mode = "disable_global",
        importpath = "github.com/mediocregopher/mediocre-go-lib",
        sum = "h1:3dQJqqDouawQgl3gBE1PNHKFkJYGEuFb1DbSlaxdosE=",
        version = "v0.0.0-20181029021733-cb65787f37ed",
    )
    go_repository(
        name = "com_github_mediocregopher_radix_v3",
        build_file_proto_mode = "disable_global",
        importpath = "github.com/mediocregopher/radix/v3",
        sum = "h1:oacPXPKHJg0hcngVVrdtTnfGJiS+PtwoQwTBZGFlV4k=",
        version = "v3.3.0",
    )
    go_repository(
        name = "com_github_mgechev_dots",
        build_file_proto_mode = "disable",
        importpath = "github.com/mgechev/dots",
        sum = "h1:zpIH83+oKzcpryru8ceC6BxnoG8TBrhgAvRg8obzup0=",
        version = "v0.0.0-20210922191527-e955255bf517",
    )

    go_repository(
        name = "com_github_mgechev_revive",
        build_file_proto_mode = "disable",
        importpath = "github.com/mgechev/revive",
        sum = "h1:+2Hd/S8oO2H0Ikq2+egtNwQsVhAeELHjxjIUFX5ajLI=",
        version = "v1.2.4",
    )

    go_repository(
        name = "com_github_microcosm_cc_bluemonday",
        build_file_proto_mode = "disable_global",
        importpath = "github.com/microcosm-cc/bluemonday",
        sum = "h1:5lPfLTTAvAbtS0VqT+94yOtFnGfUWYyx0+iToC3Os3s=",
        version = "v1.0.2",
    )
    go_repository(
        name = "com_github_miekg_dns",
        build_file_proto_mode = "disable_global",
        importpath = "github.com/miekg/dns",
        sum = "h1:oN9gL93BkuPrer2rehDbDx86k4zbYJEnMP6Krh82nh0=",
        version = "v1.1.10",
    )
    go_repository(
        name = "com_github_mitchellh_cli",
        build_file_proto_mode = "disable_global",
        importpath = "github.com/mitchellh/cli",
        sum = "h1:iGBIsUe3+HZ/AD/Vd7DErOt5sU9fa8Uj7A2s1aggv1Y=",
        version = "v1.0.0",
    )
    go_repository(
        name = "com_github_mitchellh_go_homedir",
        build_file_proto_mode = "disable_global",
        importpath = "github.com/mitchellh/go-homedir",
        sum = "h1:lukF9ziXFxDFPkA1vsr5zpc1XuPDn/wFntq5mG+4E0Y=",
        version = "v1.1.0",
    )
    go_repository(
        name = "com_github_mitchellh_go_ps",
        build_file_proto_mode = "disable",
        importpath = "github.com/mitchellh/go-ps",
        sum = "h1:i6ampVEEF4wQFF+bkYfwYgY+F/uYJDktmvLPf7qIgjc=",
        version = "v1.0.0",
    )

    go_repository(
        name = "com_github_mitchellh_go_testing_interface",
        build_file_proto_mode = "disable_global",
        importpath = "github.com/mitchellh/go-testing-interface",
        sum = "h1:fzU/JVNcaqHQEcVFAKeR41fkiLdIPrefOvVG1VZ96U0=",
        version = "v1.0.0",
    )
    go_repository(
        name = "com_github_mitchellh_go_wordwrap",
        build_file_proto_mode = "disable",
        importpath = "github.com/mitchellh/go-wordwrap",
        sum = "h1:6GlHJ/LTGMrIJbwgdqdl2eEH8o+Exx/0m8ir9Gns0u4=",
        version = "v1.0.0",
    )

    go_repository(
        name = "com_github_mitchellh_gox",
        build_file_proto_mode = "disable_global",
        importpath = "github.com/mitchellh/gox",
        sum = "h1:lfGJxY7ToLJQjHHwi0EX6uYBdK78egf954SQl13PQJc=",
        version = "v0.4.0",
    )
    go_repository(
        name = "com_github_mitchellh_iochan",
        build_file_proto_mode = "disable_global",
        importpath = "github.com/mitchellh/iochan",
        sum = "h1:C+X3KsSTLFVBr/tK1eYN/vs4rJcvsiLU338UhYPJWeY=",
        version = "v1.0.0",
    )
    go_repository(
        name = "com_github_mitchellh_mapstructure",
        build_file_proto_mode = "disable_global",
        importpath = "github.com/mitchellh/mapstructure",
        sum = "h1:jeMsZIYE/09sWLaz43PL7Gy6RuMjD2eJVyuac5Z2hdY=",
        version = "v1.5.0",
    )
    go_repository(
        name = "com_github_mitchellh_reflectwalk",
        build_file_proto_mode = "disable",
        importpath = "github.com/mitchellh/reflectwalk",
        sum = "h1:FVzMWA5RllMAKIdUSC8mdWo3XtwoecrH79BY70sEEpE=",
        version = "v1.0.1",
    )
    go_repository(
        name = "com_github_moby_spdystream",
        build_file_proto_mode = "disable",
        importpath = "github.com/moby/spdystream",
        sum = "h1:cjW1zVyyoiM0T7b6UoySUFqzXMoqRckQtXwGPiBhOM8=",
        version = "v0.2.0",
    )

    go_repository(
        name = "com_github_modern_go_concurrent",
        build_file_proto_mode = "disable_global",
        importpath = "github.com/modern-go/concurrent",
        sum = "h1:TRLaZ9cD/w8PVh93nsPXa1VrQ6jlwL5oN8l14QlcNfg=",
        version = "v0.0.0-20180306012644-bacd9c7ef1dd",
    )
    go_repository(
        name = "com_github_modern_go_reflect2",
        build_file_proto_mode = "disable_global",
        importpath = "github.com/modern-go/reflect2",
        sum = "h1:xBagoLtFs94CBntxluKeaWgTMpvLxC4ur3nMaC9Gz0M=",
        version = "v1.0.2",
    )
    go_repository(
        name = "com_github_modocache_gover",
        build_file_proto_mode = "disable_global",
        importpath = "github.com/modocache/gover",
        sum = "h1:8Q0qkMVC/MmWkpIdlvZgcv2o2jrlF6zqVOh7W5YHdMA=",
        version = "v0.0.0-20171022184752-b58185e213c5",
    )
    go_repository(
        name = "com_github_montanaflynn_stats",
        build_file_proto_mode = "disable",
        importpath = "github.com/montanaflynn/stats",
        sum = "h1:pmpDGKLw4n82EtrNiLqB+xSz/JQwFOaZuMALYUHwX5s=",
        version = "v0.0.0-20180911141734-db72e6cae808",
    )

    go_repository(
        name = "com_github_moricho_tparallel",
        build_file_proto_mode = "disable",
        importpath = "github.com/moricho/tparallel",
        sum = "h1:95FytivzT6rYzdJLdtfn6m1bfFJylOJK41+lgv/EHf4=",
        version = "v0.2.1",
    )

    go_repository(
        name = "com_github_moul_http2curl",
        build_file_proto_mode = "disable_global",
        importpath = "github.com/moul/http2curl",
        sum = "h1:dRMWoAtb+ePxMlLkrCbAqh4TlPHXvoGUSQ323/9Zahs=",
        version = "v1.0.0",
    )
    go_repository(
        name = "com_github_munnerz_goautoneg",
        build_file_proto_mode = "disable",
        importpath = "github.com/munnerz/goautoneg",
        sum = "h1:7PxY7LVfSZm7PEeBTyK1rj1gABdCO2mbri6GKO1cMDs=",
        version = "v0.0.0-20120707110453-a547fc61f48d",
    )

    go_repository(
        name = "com_github_mwitkow_go_conntrack",
        build_file_proto_mode = "disable_global",
        importpath = "github.com/mwitkow/go-conntrack",
        sum = "h1:KUppIJq7/+SVif2QVs3tOP0zanoHgBEVAwHxUSIzRqU=",
        version = "v0.0.0-20190716064945-2f068394615f",
    )
    go_repository(
        name = "com_github_mxk_go_flowrate",
        build_file_proto_mode = "disable",
        importpath = "github.com/mxk/go-flowrate",
        sum = "h1:y5//uYreIhSUg3J1GEMiLbxo1LJaP8RfCpH6pymGZus=",
        version = "v0.0.0-20140419014527-cca7078d478f",
    )

    go_repository(
        name = "com_github_nakabonne_nestif",
        build_file_proto_mode = "disable",
        importpath = "github.com/nakabonne/nestif",
        sum = "h1:wm28nZjhQY5HyYPx+weN3Q65k6ilSBxDb8v5S81B81U=",
        version = "v0.3.1",
    )

    go_repository(
        name = "com_github_nats_io_nats_go",
        build_file_proto_mode = "disable_global",
        importpath = "github.com/nats-io/nats.go",
        sum = "h1:6lF/f1/NN6kzUDBz6pyvQDEXO39jqXcWRLu/tKjtOUQ=",
        version = "v1.8.1",
    )
    go_repository(
        name = "com_github_nats_io_nkeys",
        build_file_proto_mode = "disable_global",
        importpath = "github.com/nats-io/nkeys",
        sum = "h1:+qM7QpgXnvDDixitZtQUBDY9w/s9mu1ghS+JIbsrx6M=",
        version = "v0.0.2",
    )
    go_repository(
        name = "com_github_nats_io_nuid",
        build_file_proto_mode = "disable_global",
        importpath = "github.com/nats-io/nuid",
        sum = "h1:5iA8DT8V7q8WK2EScv2padNa/rTESc1KdnPw4TC2paw=",
        version = "v1.0.1",
    )
    go_repository(
        name = "com_github_nbutton23_zxcvbn_go",
        build_file_proto_mode = "disable",
        importpath = "github.com/nbutton23/zxcvbn-go",
        sum = "h1:4kuARK6Y6FxaNu/BnU2OAaLF86eTVhP2hjTB6iMvItA=",
        version = "v0.0.0-20210217022336-fa2cb2858354",
    )

    go_repository(
        name = "com_github_ncw_directio",
        build_file_proto_mode = "disable_global",
        importpath = "github.com/ncw/directio",
        sum = "h1:JSUBhdjEvVaJvOoyPAbcW0fnd0tvRXD76wEfZ1KcQz4=",
        version = "v1.0.5",
    )
    go_repository(
        name = "com_github_ngaut_pools",
        build_file_proto_mode = "disable_global",
        importpath = "github.com/ngaut/pools",
        sum = "h1:7KAv7KMGTTqSmYZtNdcNTgsos+vFzULLwyElndwn+5c=",
        version = "v0.0.0-20180318154953-b7bc8c42aac7",
    )
    go_repository(
        name = "com_github_ngaut_sync2",
        build_file_proto_mode = "disable_global",
        importpath = "github.com/ngaut/sync2",
        sum = "h1:K0Fn+DoFqNqktdZtdV3bPQ/0cuYh2H4rkg0tytX/07k=",
        version = "v0.0.0-20141008032647-7a24ed77b2ef",
    )
    go_repository(
        name = "com_github_niemeyer_pretty",
        build_file_proto_mode = "disable_global",
        importpath = "github.com/niemeyer/pretty",
        sum = "h1:fD57ERR4JtEqsWbfPhv4DMiApHyliiK5xCTNVSPiaAs=",
        version = "v0.0.0-20200227124842-a10e7caefd8e",
    )
    go_repository(
        name = "com_github_nishanths_exhaustive",
        build_file_proto_mode = "disable",
        importpath = "github.com/nishanths/exhaustive",
        sum = "h1:pw5O09vwg8ZaditDp/nQRqVnrMczSJDxRDJMowvhsrM=",
        version = "v0.8.3",
    )

    go_repository(
        name = "com_github_nishanths_predeclared",
        build_file_proto_mode = "disable",
        importpath = "github.com/nishanths/predeclared",
        sum = "h1:V2EPdZPliZymNAn79T8RkNApBjMmVKh5XRpLm/w98Vk=",
        version = "v0.2.2",
    )

    go_repository(
        name = "com_github_nxadm_tail",
        build_file_proto_mode = "disable_global",
        importpath = "github.com/nxadm/tail",
        sum = "h1:DQuhQpB1tVlglWS2hLQ5OV6B5r8aGxSrPc5Qo6uTN78=",
        version = "v1.4.4",
    )
    go_repository(
        name = "com_github_nytimes_gziphandler",
        build_file_proto_mode = "disable",
        importpath = "github.com/NYTimes/gziphandler",
        sum = "h1:lsxEuwrXEAokXB9qhlbKWPpo3KMLZQ5WB5WLQRW1uq0=",
        version = "v0.0.0-20170623195520-56545f4a5d46",
    )

    go_repository(
        name = "com_github_oklog_run",
        build_file_proto_mode = "disable",
        importpath = "github.com/oklog/run",
        sum = "h1:Ru7dDtJNOyC66gQ5dQmaCa0qIsAUFY3sFpK1Xk8igrw=",
        version = "v1.0.0",
    )

    go_repository(
        name = "com_github_oklog_ulid",
        build_file_proto_mode = "disable_global",
        importpath = "github.com/oklog/ulid",
        sum = "h1:EGfNDEx6MqHz8B3uNV6QAib1UR2Lm97sHi3ocA6ESJ4=",
        version = "v1.3.1",
    )
    go_repository(
        name = "com_github_olekukonko_tablewriter",
        build_file_proto_mode = "disable_global",
        importpath = "github.com/olekukonko/tablewriter",
        sum = "h1:P2Ga83D34wi1o9J6Wh1mRuqd4mF/x/lgBS7N7AbDhec=",
        version = "v0.0.5",
    )
    go_repository(
        name = "com_github_oneofone_xxhash",
        build_file_proto_mode = "disable_global",
        importpath = "github.com/OneOfOne/xxhash",
        sum = "h1:zl/OfRA6nftbBK9qTohYBJ5xvw6C/oNKizR7cZGl3cI=",
        version = "v1.2.5",
    )
    go_repository(
        name = "com_github_onsi_ginkgo",
        build_file_proto_mode = "disable_global",
        importpath = "github.com/onsi/ginkgo",
        sum = "h1:8xi0RTUf59SOSfEtZMvwTvXYMzG4gV23XVHOZiXNtnE=",
        version = "v1.16.5",
    )
    go_repository(
        name = "com_github_onsi_ginkgo_v2",
        build_file_proto_mode = "disable_global",
        importpath = "github.com/onsi/ginkgo/v2",
        sum = "h1:zie5Ly042PD3bsCvsSOPvRnFwyo3rKe64TJlD6nu0mk=",
        version = "v2.9.1",
    )
    go_repository(
        name = "com_github_onsi_gomega",
        build_file_proto_mode = "disable_global",
        importpath = "github.com/onsi/gomega",
        sum = "h1:M1GfJqGRrBrrGGsbxzV5dqM2U2ApXefZCQpkukxYRLE=",
        version = "v1.18.1",
    )
    go_repository(
        name = "com_github_openpeedeep_depguard",
        build_file_proto_mode = "disable",
        importpath = "github.com/OpenPeeDeeP/depguard",
        sum = "h1:TSUznLjvp/4IUP+OQ0t/4jF4QUyxIcVX8YnghZdunyA=",
        version = "v1.1.1",
    )

    go_repository(
        name = "com_github_opentracing_basictracer_go",
        build_file_proto_mode = "disable_global",
        importpath = "github.com/opentracing/basictracer-go",
        sum = "h1:YyUAhaEfjoWXclZVJ9sGoNct7j4TVk7lZWlQw5UXuoo=",
        version = "v1.0.0",
    )
    go_repository(
        name = "com_github_opentracing_contrib_go_stdlib",
        build_file_proto_mode = "disable",
        importpath = "github.com/opentracing-contrib/go-stdlib",
        sum = "h1:8KbikWulLUcMM96hBxjgoo6gTmCkG6HYSDohv/WygYU=",
        version = "v0.0.0-20170113013457-1de4cc2120e7",
    )

    go_repository(
        name = "com_github_opentracing_opentracing_go",
        build_file_proto_mode = "disable_global",
        importpath = "github.com/opentracing/opentracing-go",
        sum = "h1:uEJPy/1a5RIPAJ0Ov+OIO8OxWu77jEv+1B0VhjKrZUs=",
        version = "v1.2.0",
    )
    go_repository(
        name = "com_github_openzipkin_zipkin_go",
        build_file_proto_mode = "disable",
        importpath = "github.com/openzipkin/zipkin-go",
        sum = "h1:yXiysv1CSK7Q5yjGy1710zZGnsbMUIjluWBxtLXHPBo=",
        version = "v0.1.6",
    )
    go_repository(
        name = "com_github_otiai10_copy",
        build_file_proto_mode = "disable",
        importpath = "github.com/otiai10/copy",
        sum = "h1:HvG945u96iNadPoG2/Ja2+AUJeW5YuFQMixq9yirC+k=",
        version = "v1.2.0",
    )
    go_repository(
        name = "com_github_otiai10_curr",
        build_file_proto_mode = "disable",
        importpath = "github.com/otiai10/curr",
        sum = "h1:TJIWdbX0B+kpNagQrjgq8bCMrbhiuX73M2XwgtDMoOI=",
        version = "v1.0.0",
    )
    go_repository(
        name = "com_github_otiai10_mint",
        build_file_proto_mode = "disable",
        importpath = "github.com/otiai10/mint",
        sum = "h1:BCmzIS3n71sGfHB5NMNDB3lHYPz8fWSkCAErHed//qc=",
        version = "v1.3.1",
    )

    go_repository(
        name = "com_github_pascaldekloe_goe",
        build_file_proto_mode = "disable_global",
        importpath = "github.com/pascaldekloe/goe",
        sum = "h1:Lgl0gzECD8GnQ5QCWA8o6BtfL6mDH5rQgM4/fX3avOs=",
        version = "v0.0.0-20180627143212-57f6aae5913c",
    )
    go_repository(
        name = "com_github_pborman_getopt",
        build_file_proto_mode = "disable_global",
        importpath = "github.com/pborman/getopt",
        sum = "h1:7822vZ646Atgxkp3tqrSufChvAAYgIy+iFEGpQntwlI=",
        version = "v0.0.0-20180729010549-6fdd0a2c7117",
    )
    go_repository(
        name = "com_github_pelletier_go_toml",
        build_file_proto_mode = "disable_global",
        importpath = "github.com/pelletier/go-toml",
        sum = "h1:4yBQzkHv+7BHq2PQUZF3Mx0IYxG7LsP222s7Agd3ve8=",
        version = "v1.9.5",
    )
    go_repository(
        name = "com_github_pelletier_go_toml_v2",
        build_file_proto_mode = "disable",
        importpath = "github.com/pelletier/go-toml/v2",
        sum = "h1:ipoSadvV8oGUjnUbMub59IDPPwfxF694nG/jwbMiyQg=",
        version = "v2.0.5",
    )
    go_repository(
        name = "com_github_peterbourgon_g2s",
        build_file_proto_mode = "disable",
        importpath = "github.com/peterbourgon/g2s",
        sum = "h1:sKwxy1H95npauwu8vtF95vG/syrL0p8fSZo/XlDg5gk=",
        version = "v0.0.0-20170223122336-d4e7ad98afea",
    )
    go_repository(
        name = "com_github_petermattis_goid",
        build_file_proto_mode = "disable",
        importpath = "github.com/petermattis/goid",
        sum = "h1:rUMC+oZ89Om6l9wvUNjzI0ZrKrSnXzV+opsgAohYUNc=",
        version = "v0.0.0-20170504144140-0ded85884ba5",
    )

    go_repository(
        name = "com_github_phayes_checkstyle",
        build_file_proto_mode = "disable",
        importpath = "github.com/phayes/checkstyle",
        sum = "h1:CdDQnGF8Nq9ocOS/xlSptM1N3BbrA6/kmaep5ggwaIA=",
        version = "v0.0.0-20170904204023-bfd46e6a821d",
    )

    go_repository(
        name = "com_github_phayes_freeport",
        build_file_proto_mode = "disable_global",
        importpath = "github.com/phayes/freeport",
        sum = "h1:JhzVVoYvbOACxoUmOs6V/G4D5nPVUW73rKvXxP4XUJc=",
        version = "v0.0.0-20180830031419-95f893ade6f2",
    )
    go_repository(
        name = "com_github_pierrec_lz4",
        build_file_proto_mode = "disable_global",
        importpath = "github.com/pierrec/lz4",
        sum = "h1:9UY3+iC23yxF0UfGaYrGplQ+79Rg+h/q9FV9ix19jjM=",
        version = "v2.6.1+incompatible",
    )
    go_repository(
        name = "com_github_pingcap_badger",
        build_file_proto_mode = "disable_global",
        importpath = "github.com/pingcap/badger",
        sum = "h1:MKVFZuqFvAMiDtv3AbihOQ6rY5IE8LWflI1BuZ/hF0Y=",
        version = "v1.5.1-0.20220314162537-ab58fbf40580",
    )
    go_repository(
        name = "com_github_pingcap_check",
        build_file_proto_mode = "disable_global",
        importpath = "github.com/pingcap/check",
        sum = "h1:R8gStypOBmpnHEx1qi//SaqxJVI4inOqljg/Aj5/390=",
        version = "v0.0.0-20200212061837-5e12011dc712",
    )
    go_repository(
        name = "com_github_pingcap_errors",
        build_file_proto_mode = "disable_global",
        importpath = "github.com/pingcap/errors",
        sum = "h1:3Dm0DWeQlwV8LbpQxP2tojHhxd9aY59KI+QN0ns6bBo=",
        version = "v0.11.5-0.20220729040631-518f63d66278",
    )
    go_repository(
        name = "com_github_pingcap_failpoint",
        build_file_proto_mode = "disable_global",
        importpath = "github.com/pingcap/failpoint",
        sum = "h1:kJolJWbyadVeL8RKBlqmXQR7FRKPsIeU85TUYyhbhiQ=",
        version = "v0.0.0-20220423142525-ae43b7f4e5c3",
    )
    go_repository(
        name = "com_github_pingcap_fn",
        build_file_proto_mode = "disable_global",
        importpath = "github.com/pingcap/fn",
        sum = "h1:Pe2LbxRmbTfAoKJ65bZLmhahmvHm7n9DUxGRQT00208=",
        version = "v0.0.0-20200306044125-d5540d389059",
    )
    go_repository(
        name = "com_github_pingcap_goleveldb",
        build_file_proto_mode = "disable_global",
        importpath = "github.com/pingcap/goleveldb",
        sum = "h1:surzm05a8C9dN8dIUmo4Be2+pMRb6f55i+UIYrluu2E=",
        version = "v0.0.0-20191226122134-f82aafb29989",
    )
    go_repository(
        name = "com_github_pingcap_kvproto",
        build_file_proto_mode = "disable_global",
        importpath = "github.com/pingcap/kvproto",
<<<<<<< HEAD
        sum = "h1:PWkMSJSDaOuLNKCV84K3tQ9stZuZPN8E148jRPD9TcA=",
        version = "v0.0.0-20230407040905-68d0eebd564a",
=======
        sum = "h1:SnvWHM4JSkn9TFLIjrSRanpliqnmgk+y0MuoXC77y6I=",
        version = "v0.0.0-20230524051921-3dc79e773139",
>>>>>>> 501017b7
    )
    go_repository(
        name = "com_github_pingcap_log",
        build_file_proto_mode = "disable_global",
        importpath = "github.com/pingcap/log",
        sum = "h1:crhkw6DD+07Bg1wYhW5Piw+kYNKZqFQqfC2puUf6gMI=",
        version = "v1.1.1-0.20221116035753-734d527bc87c",
    )
    go_repository(
        name = "com_github_pingcap_sysutil",
        build_file_proto_mode = "disable_global",
        importpath = "github.com/pingcap/sysutil",
        sum = "h1:HYbcxtnkN3s5tqrZ/z3eJS4j3Db8wMphEm1q10lY/TM=",
        version = "v0.0.0-20220114020952-ea68d2dbf5b4",
    )
    go_repository(
        name = "com_github_pingcap_tipb",
        build_file_proto_mode = "disable_global",
        importpath = "github.com/pingcap/tipb",
        sum = "h1:DbmCfCbcavo0JG+gSp0ySvv1ub/c/j3hsnYzyYPzONo=",
        version = "v0.0.0-20221123081521-2fb828910813",
    )
    go_repository(
        name = "com_github_pkg_browser",
        build_file_proto_mode = "disable_global",
        importpath = "github.com/pkg/browser",
        sum = "h1:49lOXmGaUpV9Fz3gd7TFZY106KVlPVa5jcYD1gaQf98=",
        version = "v0.0.0-20180916011732-0a3d74bf9ce4",
    )
    go_repository(
        name = "com_github_pkg_errors",
        build_file_proto_mode = "disable_global",
        importpath = "github.com/pkg/errors",
        sum = "h1:FEBLx1zS214owpjy7qsBeixbURkuhQAwrK5UwLGTwt4=",
        version = "v0.9.1",
    )
    go_repository(
        name = "com_github_pkg_profile",
        build_file_proto_mode = "disable_global",
        importpath = "github.com/pkg/profile",
        sum = "h1:F++O52m40owAmADcojzM+9gyjmMOY/T4oYJkgFDH8RE=",
        version = "v1.2.1",
    )
    go_repository(
        name = "com_github_pmezard_go_difflib",
        build_file_proto_mode = "disable_global",
        importpath = "github.com/pmezard/go-difflib",
        sum = "h1:4DBwDE0NGyQoBHbLQYPwSUPoCMWR5BEzIk/f1lZbAQM=",
        version = "v1.0.0",
    )
    go_repository(
        name = "com_github_polyfloyd_go_errorlint",
        build_file_proto_mode = "disable",
        importpath = "github.com/polyfloyd/go-errorlint",
        sum = "h1:AHB5JRCjlmelh9RrLxT9sgzpalIwwq4hqE8EkwIwKdY=",
        version = "v1.0.5",
    )

    go_repository(
        name = "com_github_posener_complete",
        build_file_proto_mode = "disable_global",
        importpath = "github.com/posener/complete",
        sum = "h1:ccV59UEOTzVDnDUEFdT95ZzHVZ+5+158q8+SJb2QV5w=",
        version = "v1.1.1",
    )
    go_repository(
        name = "com_github_power_devops_perfstat",
        build_file_proto_mode = "disable_global",
        importpath = "github.com/power-devops/perfstat",
        sum = "h1:ncq/mPwQF4JjgDlrVEn3C11VoGHZN7m8qihwgMEtzYw=",
        version = "v0.0.0-20210106213030-5aafc221ea8c",
    )
    go_repository(
        name = "com_github_prometheus_client_golang",
        build_file_proto_mode = "disable_global",
        importpath = "github.com/prometheus/client_golang",
        sum = "h1:b71QUfeo5M8gq2+evJdTPfZhYMAU0uKPkyPJ7TPsloU=",
        version = "v1.13.0",
    )
    go_repository(
        name = "com_github_prometheus_client_model",
        build_file_proto_mode = "disable_global",
        importpath = "github.com/prometheus/client_model",
        sum = "h1:uq5h0d+GuxiXLJLNABMgp2qUWDPiLvgCzz2dUR+/W/M=",
        version = "v0.2.0",
    )
    go_repository(
        name = "com_github_prometheus_common",
        build_file_proto_mode = "disable_global",
        importpath = "github.com/prometheus/common",
        sum = "h1:ccBbHCgIiT9uSoFY0vX8H3zsNR5eLt17/RQLUvn8pXE=",
        version = "v0.37.0",
    )
    go_repository(
        name = "com_github_prometheus_procfs",
        build_file_proto_mode = "disable_global",
        importpath = "github.com/prometheus/procfs",
        sum = "h1:ODq8ZFEaYeCaZOJlZZdJA2AbQR98dSHSM1KW/You5mo=",
        version = "v0.8.0",
    )
    go_repository(
        name = "com_github_prometheus_prometheus",
        build_file_proto_mode = "disable",
        importpath = "github.com/prometheus/prometheus",
        sum = "h1:3DyLm+sTAJkfLyR/1pJ3L+fU2lFufWbpcgMFlGtqeyA=",
        version = "v0.0.0-20190525122359-d20e84d0fb64",
    )

    go_repository(
        name = "com_github_prometheus_tsdb",
        build_file_proto_mode = "disable_global",
        importpath = "github.com/prometheus/tsdb",
        sum = "h1:w1tAGxsBMLkuGrFMhqgcCeBkM5d1YI24udArs+aASuQ=",
        version = "v0.8.0",
    )
    go_repository(
        name = "com_github_puerkitobio_purell",
        build_file_proto_mode = "disable",
        importpath = "github.com/PuerkitoBio/purell",
        sum = "h1:WEQqlqaGbrPkxLJWfBwQmfEAE1Z7ONdDLqrN38tNFfI=",
        version = "v1.1.1",
    )
    go_repository(
        name = "com_github_puerkitobio_urlesc",
        build_file_proto_mode = "disable",
        importpath = "github.com/PuerkitoBio/urlesc",
        sum = "h1:d+Bc7a5rLufV/sSk/8dngufqelfh6jnri85riMAaF/M=",
        version = "v0.0.0-20170810143723-de5bf2ad4578",
    )

    go_repository(
        name = "com_github_quasilyte_go_ruleguard",
        build_file_proto_mode = "disable",
        importpath = "github.com/quasilyte/go-ruleguard",
        sum = "h1:sd+abO1PEI9fkYennwzHn9kl3nqP6M5vE7FiOzZ+5CE=",
        version = "v0.3.18",
    )
    go_repository(
        name = "com_github_quasilyte_go_ruleguard_dsl",
        build_file_proto_mode = "disable",
        importpath = "github.com/quasilyte/go-ruleguard/dsl",
        sum = "h1:vNkC6fC6qMLzCOGbnIHOd5ixUGgTbp3Z4fGnUgULlDA=",
        version = "v0.3.21",
    )
    go_repository(
        name = "com_github_quasilyte_gogrep",
        build_file_proto_mode = "disable",
        importpath = "github.com/quasilyte/gogrep",
        sum = "h1:6Gtn2i04RD0gVyYf2/IUMTIs+qYleBt4zxDqkLTcu4U=",
        version = "v0.0.0-20220828223005-86e4605de09f",
    )
    go_repository(
        name = "com_github_quasilyte_regex_syntax",
        build_file_proto_mode = "disable",
        importpath = "github.com/quasilyte/regex/syntax",
        sum = "h1:L8QM9bvf68pVdQ3bCFZMDmnt9yqcMBro1pC7F+IPYMY=",
        version = "v0.0.0-20200407221936-30656e2c4a95",
    )
    go_repository(
        name = "com_github_quasilyte_stdinfo",
        build_file_proto_mode = "disable",
        importpath = "github.com/quasilyte/stdinfo",
        sum = "h1:M8mH9eK4OUR4lu7Gd+PU1fV2/qnDNfzT635KRSObncs=",
        version = "v0.0.0-20220114132959-f7386bf02567",
    )

    go_repository(
        name = "com_github_rcrowley_go_metrics",
        build_file_proto_mode = "disable_global",
        importpath = "github.com/rcrowley/go-metrics",
        sum = "h1:N/ElC8H3+5XpJzTSTfLsJV/mx9Q9g7kxmchpfZyxgzM=",
        version = "v0.0.0-20201227073835-cf1acfcdf475",
    )
    go_repository(
        name = "com_github_remyoudompheng_bigfft",
        build_file_proto_mode = "disable_global",
        importpath = "github.com/remyoudompheng/bigfft",
        sum = "h1:OdAsTTz6OkFY5QxjkYwrChwuRruF69c169dPK26NUlk=",
        version = "v0.0.0-20200410134404-eec4a21b6bb0",
    )
    go_repository(
        name = "com_github_rivo_uniseg",
        build_file_proto_mode = "disable_global",
        importpath = "github.com/rivo/uniseg",
        patch_args = ["-p1"],
        patches = [
            "//build/patches:com_github_rivo_uniseg.patch",
        ],
        sum = "h1:YwD0ulJSJytLpiaWua0sBDusfsCZohxjxzVTYjwxfV8=",
        version = "v0.4.2",
    )
    go_repository(
        name = "com_github_rlmcpherson_s3gof3r",
        build_file_proto_mode = "disable",
        importpath = "github.com/rlmcpherson/s3gof3r",
        sum = "h1:1izOJpTiohSibfOHuNyEA/yQnAirh05enzEdmhez43k=",
        version = "v0.5.0",
    )

    go_repository(
        name = "com_github_rogpeppe_fastuuid",
        build_file_proto_mode = "disable_global",
        importpath = "github.com/rogpeppe/fastuuid",
        sum = "h1:Ppwyp6VYCF1nvBTXL3trRso7mXMlRrw9ooo375wvi2s=",
        version = "v1.2.0",
    )
    go_repository(
        name = "com_github_rogpeppe_go_internal",
        build_file_proto_mode = "disable_global",
        importpath = "github.com/rogpeppe/go-internal",
        sum = "h1:/FiVV8dS/e+YqF2JvO3yXRFbBLTIuSDkuC7aBOAvL+k=",
        version = "v1.6.1",
    )
    go_repository(
        name = "com_github_rubyist_circuitbreaker",
        build_file_proto_mode = "disable",
        importpath = "github.com/rubyist/circuitbreaker",
        sum = "h1:KUKd/pV8Geg77+8LNDwdow6rVCAYOp8+kHUyFvL6Mhk=",
        version = "v2.2.1+incompatible",
    )

    go_repository(
        name = "com_github_russross_blackfriday",
        build_file_proto_mode = "disable_global",
        importpath = "github.com/russross/blackfriday",
        sum = "h1:HyvC0ARfnZBqnXwABFeSZHpKvJHJJfPz81GNueLj0oo=",
        version = "v1.5.2",
    )
    go_repository(
        name = "com_github_russross_blackfriday_v2",
        build_file_proto_mode = "disable_global",
        importpath = "github.com/russross/blackfriday/v2",
        sum = "h1:JIOH55/0cWyOuilr9/qlrm0BSXldqnqwMsf35Ld67mk=",
        version = "v2.1.0",
    )
    go_repository(
        name = "com_github_ryancurrah_gomodguard",
        build_file_proto_mode = "disable",
        importpath = "github.com/ryancurrah/gomodguard",
        sum = "h1:CpMSDKan0LtNGGhPrvupAoLeObRFjND8/tU1rEOtBp4=",
        version = "v1.2.4",
    )
    go_repository(
        name = "com_github_ryanrolds_sqlclosecheck",
        build_file_proto_mode = "disable",
        importpath = "github.com/ryanrolds/sqlclosecheck",
        sum = "h1:AZx+Bixh8zdUBxUA1NxbxVAS78vTPq4rCb8OUZI9xFw=",
        version = "v0.3.0",
    )

    go_repository(
        name = "com_github_ryanuber_columnize",
        build_file_proto_mode = "disable_global",
        importpath = "github.com/ryanuber/columnize",
        sum = "h1:j1Wcmh8OrK4Q7GXY+V7SVSY8nUWQxHW5TkBe7YUl+2s=",
        version = "v2.1.0+incompatible",
    )
    go_repository(
        name = "com_github_samuel_go_zookeeper",
        build_file_proto_mode = "disable",
        importpath = "github.com/samuel/go-zookeeper",
        sum = "h1:4AQBn5RJY4WH8t8TLEMZUsWeXHAUcoao42TCAfpEJJE=",
        version = "v0.0.0-20161028232340-1d7be4effb13",
    )

    go_repository(
        name = "com_github_sanposhiho_wastedassign_v2",
        build_file_proto_mode = "disable",
        importpath = "github.com/sanposhiho/wastedassign/v2",
        sum = "h1:+6/hQIHKNJAUixEj6EmOngGIisyeI+T3335lYTyxRoA=",
        version = "v2.0.6",
    )
    go_repository(
        name = "com_github_sasha_s_go_deadlock",
        build_file_proto_mode = "disable",
        importpath = "github.com/sasha-s/go-deadlock",
        sum = "h1:yVBZEAirqhDYAc7xftf/swe8eHcg63jqfwdqN8KSoR8=",
        version = "v0.0.0-20161201235124-341000892f3d",
    )
    go_repository(
        name = "com_github_sashamelentyev_interfacebloat",
        build_file_proto_mode = "disable",
        importpath = "github.com/sashamelentyev/interfacebloat",
        sum = "h1:xdRdJp0irL086OyW1H/RTZTr1h/tMEOsumirXcOJqAw=",
        version = "v1.1.0",
    )
    go_repository(
        name = "com_github_sashamelentyev_usestdlibvars",
        build_file_proto_mode = "disable",
        importpath = "github.com/sashamelentyev/usestdlibvars",
        sum = "h1:K6CXjqqtSYSsuyRDDC7Sjn6vTMLiSJa4ZmDkiokoqtw=",
        version = "v1.20.0",
    )

    go_repository(
        name = "com_github_satori_go_uuid",
        build_file_proto_mode = "disable",
        importpath = "github.com/satori/go.uuid",
        sum = "h1:0uYX9dsZ2yD7q2RtLRtPSdGDWzjeM3TbMJP9utgA0ww=",
        version = "v1.2.0",
    )

    go_repository(
        name = "com_github_sclevine_agouti",
        build_file_proto_mode = "disable_global",
        importpath = "github.com/sclevine/agouti",
        sum = "h1:8IBJS6PWz3uTlMP3YBIR5f+KAldcGuOeFkFbUWfBgK4=",
        version = "v3.0.0+incompatible",
    )
    go_repository(
        name = "com_github_sean_seed",
        build_file_proto_mode = "disable_global",
        importpath = "github.com/sean-/seed",
        sum = "h1:nn5Wsu0esKSJiIVhscUtVbo7ada43DJhG55ua/hjS5I=",
        version = "v0.0.0-20170313163322-e2103e2c3529",
    )
    go_repository(
        name = "com_github_securego_gosec_v2",
        build_file_proto_mode = "disable",
        importpath = "github.com/securego/gosec/v2",
        sum = "h1:7mU32qn2dyC81MH9L2kefnQyRMUarfDER3iQyMHcjYM=",
        version = "v2.13.1",
    )

    go_repository(
        name = "com_github_sergi_go_diff",
        build_file_proto_mode = "disable_global",
        importpath = "github.com/sergi/go-diff",
        sum = "h1:we8PVUC3FE2uYfodKH/nBHMSetSfHDR6scGdBi+erh0=",
        version = "v1.1.0",
    )
    go_repository(
        name = "com_github_shazow_go_diff",
        build_file_proto_mode = "disable",
        importpath = "github.com/shazow/go-diff",
        sum = "h1:W65qqJCIOVP4jpqPQ0YvHYKwcMEMVWIzWC5iNQQfBTU=",
        version = "v0.0.0-20160112020656-b6b7b6733b8c",
    )

    go_repository(
        name = "com_github_shirou_gopsutil_v3",
        build_file_proto_mode = "disable_global",
        importpath = "github.com/shirou/gopsutil/v3",
        sum = "h1:yibtJhIVEMcdw+tCTbOPiF1VcsuDeTE4utJ8Dm4c5eA=",
        version = "v3.22.9",
    )
    go_repository(
        name = "com_github_shopify_goreferrer",
        build_file_proto_mode = "disable_global",
        importpath = "github.com/Shopify/goreferrer",
        sum = "h1:WDC6ySpJzbxGWFh4aMxFFC28wwGp5pEuoTtvA4q/qQ4=",
        version = "v0.0.0-20181106222321-ec9c9a553398",
    )
    go_repository(
        name = "com_github_shopify_sarama",
        build_file_proto_mode = "disable_global",
        importpath = "github.com/Shopify/sarama",
        sum = "h1:ARid8o8oieau9XrHI55f/L3EoRAhm9px6sonbD7yuUE=",
        version = "v1.29.0",
    )
    go_repository(
        name = "com_github_shopify_toxiproxy",
        build_file_proto_mode = "disable_global",
        importpath = "github.com/Shopify/toxiproxy",
        sum = "h1:TKdv8HiTLgE5wdJuEML90aBgNWsokNbMijUGhmcoBJc=",
        version = "v2.1.4+incompatible",
    )
    go_repository(
        name = "com_github_shopspring_decimal",
        build_file_proto_mode = "disable",
        importpath = "github.com/shopspring/decimal",
        sum = "h1:pntxY8Ary0t43dCZ5dqY4YTJCObLY1kIXl0uzMv+7DE=",
        version = "v0.0.0-20180709203117-cd690d0c9e24",
    )

    go_repository(
        name = "com_github_shurcool_httpfs",
        build_file_proto_mode = "disable_global",
        importpath = "github.com/shurcooL/httpfs",
        sum = "h1:bUGsEnyNbVPw06Bs80sCeARAlK8lhwqGyi6UT8ymuGk=",
        version = "v0.0.0-20190707220628-8d4bc4ba7749",
    )
    go_repository(
        name = "com_github_shurcool_httpgzip",
        build_file_proto_mode = "disable_global",
        importpath = "github.com/shurcooL/httpgzip",
        sum = "h1:mj/nMDAwTBiaCqMEs4cYCqF7pO6Np7vhy1D1wcQGz+E=",
        version = "v0.0.0-20190720172056-320755c1c1b0",
    )
    go_repository(
        name = "com_github_shurcool_sanitized_anchor_name",
        build_file_proto_mode = "disable_global",
        importpath = "github.com/shurcooL/sanitized_anchor_name",
        sum = "h1:PdmoCO6wvbs+7yrJyMORt4/BmY5IYyJwS/kOiWx8mHo=",
        version = "v1.0.0",
    )
    go_repository(
        name = "com_github_shurcool_vfsgen",
        build_file_proto_mode = "disable_global",
        importpath = "github.com/shurcooL/vfsgen",
        sum = "h1:ug7PpSOB5RBPK1Kg6qskGBoP3Vnj/aNYFTznWvlkGo0=",
        version = "v0.0.0-20181202132449-6a9ea43bcacd",
    )
    go_repository(
        name = "com_github_sirupsen_logrus",
        build_file_proto_mode = "disable_global",
        importpath = "github.com/sirupsen/logrus",
        sum = "h1:trlNQbNUG3OdDrDil03MCb1H2o9nJ1x4/5LYw7byDE0=",
        version = "v1.9.0",
    )
    go_repository(
        name = "com_github_sivchari_containedctx",
        build_file_proto_mode = "disable",
        importpath = "github.com/sivchari/containedctx",
        sum = "h1:0hLQKpgC53OVF1VT7CeoFHk9YKstur1XOgfYIc1yrHI=",
        version = "v1.0.2",
    )
    go_repository(
        name = "com_github_sivchari_nosnakecase",
        build_file_proto_mode = "disable",
        importpath = "github.com/sivchari/nosnakecase",
        sum = "h1:7QkpWIRMe8x25gckkFd2A5Pi6Ymo0qgr4JrhGt95do8=",
        version = "v1.7.0",
    )

    go_repository(
        name = "com_github_sivchari_tenv",
        build_file_proto_mode = "disable",
        importpath = "github.com/sivchari/tenv",
        sum = "h1:d4laZMBK6jpe5PWepxlV9S+LC0yXqvYHiq8E6ceoVVE=",
        version = "v1.7.0",
    )

    go_repository(
        name = "com_github_smartystreets_assertions",
        build_file_proto_mode = "disable_global",
        importpath = "github.com/smartystreets/assertions",
        sum = "h1:zE9ykElWQ6/NYmHa3jpm/yHnI4xSofP+UP6SpjHcSeM=",
        version = "v0.0.0-20180927180507-b2de0cb4f26d",
    )
    go_repository(
        name = "com_github_smartystreets_goconvey",
        build_file_proto_mode = "disable_global",
        importpath = "github.com/smartystreets/goconvey",
        sum = "h1:fv0U8FUIMPNf1L9lnHLvLhgicrIVChEkdzIKYqbNC9s=",
        version = "v1.6.4",
    )
    go_repository(
        name = "com_github_soheilhy_cmux",
        build_file_proto_mode = "disable_global",
        importpath = "github.com/soheilhy/cmux",
        sum = "h1:jjzc5WVemNEDTLwv9tlmemhC73tI08BNOIGwBOo10Js=",
        version = "v0.1.5",
    )
    go_repository(
        name = "com_github_sonatard_noctx",
        build_file_proto_mode = "disable",
        importpath = "github.com/sonatard/noctx",
        sum = "h1:VC1Qhl6Oxx9vvWo3UDgrGXYCeKCe3Wbw7qAWL6FrmTY=",
        version = "v0.0.1",
    )
    go_repository(
        name = "com_github_sourcegraph_go_diff",
        build_file_proto_mode = "disable",
        importpath = "github.com/sourcegraph/go-diff",
        sum = "h1:hmA1LzxW0n1c3Q4YbrFgg4P99GSnebYa3x8gr0HZqLQ=",
        version = "v0.6.1",
    )

    go_repository(
        name = "com_github_spaolacci_murmur3",
        build_file_proto_mode = "disable_global",
        importpath = "github.com/spaolacci/murmur3",
        sum = "h1:7c1g84S4BPRrfL5Xrdp6fOJ206sU9y293DDHaoy0bLI=",
        version = "v1.1.0",
    )
    go_repository(
        name = "com_github_spf13_afero",
        build_file_proto_mode = "disable_global",
        importpath = "github.com/spf13/afero",
        sum = "h1:xehSyVa0YnHWsJ49JFljMpg1HX19V6NDZ1fkm1Xznbo=",
        version = "v1.8.2",
    )
    go_repository(
        name = "com_github_spf13_cast",
        build_file_proto_mode = "disable_global",
        importpath = "github.com/spf13/cast",
        sum = "h1:rj3WzYc11XZaIZMPKmwP96zkFEnnAmV8s6XbB2aY32w=",
        version = "v1.5.0",
    )
    go_repository(
        name = "com_github_spf13_cobra",
        build_file_proto_mode = "disable_global",
        importpath = "github.com/spf13/cobra",
        sum = "h1:o94oiPyS4KD1mPy2fmcYYHHfCxLqYjJOhGsCHFZtEzA=",
        version = "v1.6.1",
    )
    go_repository(
        name = "com_github_spf13_jwalterweatherman",
        build_file_proto_mode = "disable_global",
        importpath = "github.com/spf13/jwalterweatherman",
        sum = "h1:ue6voC5bR5F8YxI5S67j9i582FU4Qvo2bmqnqMYADFk=",
        version = "v1.1.0",
    )
    go_repository(
        name = "com_github_spf13_pflag",
        build_file_proto_mode = "disable_global",
        importpath = "github.com/spf13/pflag",
        sum = "h1:iy+VFUOCP1a+8yFto/drg2CJ5u0yRoB7fZw3DKv/JXA=",
        version = "v1.0.5",
    )
    go_repository(
        name = "com_github_spf13_viper",
        build_file_proto_mode = "disable_global",
        importpath = "github.com/spf13/viper",
        sum = "h1:CZ7eSOd3kZoaYDLbXnmzgQI5RlciuXBMA+18HwHRfZQ=",
        version = "v1.12.0",
    )
    go_repository(
        name = "com_github_spkg_bom",
        build_file_proto_mode = "disable",
        importpath = "github.com/spkg/bom",
        sum = "h1:S939THe0ukL5WcTGiGqkgtaW5JW+O6ITaIlpJXTYY64=",
        version = "v1.0.0",
    )

    go_repository(
        name = "com_github_ssgreg_nlreturn_v2",
        build_file_proto_mode = "disable",
        importpath = "github.com/ssgreg/nlreturn/v2",
        sum = "h1:X4XDI7jstt3ySqGU86YGAURbxw3oTDPK9sPEi6YEwQ0=",
        version = "v2.2.1",
    )
    go_repository(
        name = "com_github_stackexchange_wmi",
        build_file_proto_mode = "disable",
        importpath = "github.com/StackExchange/wmi",
        sum = "h1:5ZfJxyXo8KyX8DgGXC5B7ILL8y51fci/qYz2B4j8iLY=",
        version = "v0.0.0-20180725035823-b12b22c5341f",
    )

    go_repository(
        name = "com_github_stathat_consistent",
        build_file_proto_mode = "disable",
        importpath = "github.com/stathat/consistent",
        sum = "h1:ZFJ1QTRn8npNBKW065raSZ8xfOqhpb8vLOkfp4CcL/U=",
        version = "v1.0.0",
    )
    go_repository(
        name = "com_github_stbenjam_no_sprintf_host_port",
        build_file_proto_mode = "disable",
        importpath = "github.com/stbenjam/no-sprintf-host-port",
        sum = "h1:tYugd/yrm1O0dV+ThCbaKZh195Dfm07ysF0U6JQXczc=",
        version = "v0.1.1",
    )
    go_repository(
        name = "com_github_stoewer_go_strcase",
        build_file_proto_mode = "disable",
        importpath = "github.com/stoewer/go-strcase",
        sum = "h1:Z2iHWqGXH00XYgqDmNgQbIBxf3wrNq0F3feEy0ainaU=",
        version = "v1.2.0",
    )

    go_repository(
        name = "com_github_stretchr_objx",
        build_file_proto_mode = "disable_global",
        importpath = "github.com/stretchr/objx",
        sum = "h1:M2gUjqZET1qApGOWNSnZ49BAIMX4F/1plDv3+l31EJ4=",
        version = "v0.4.0",
    )
    go_repository(
        name = "com_github_stretchr_testify",
        build_file_proto_mode = "disable_global",
        importpath = "github.com/stretchr/testify",
        sum = "h1:pSgiaMZlXftHpm5L7V1+rVB+AZJydKsMxsQBIJw4PKk=",
        version = "v1.8.0",
    )
    go_repository(
        name = "com_github_subosito_gotenv",
        build_file_proto_mode = "disable_global",
        importpath = "github.com/subosito/gotenv",
        sum = "h1:jyEFiXpy21Wm81FBN71l9VoMMV8H8jG+qIK3GCpY6Qs=",
        version = "v1.4.1",
    )
    go_repository(
        name = "com_github_sylvia7788_contextcheck",
        build_file_proto_mode = "disable",
        importpath = "github.com/sylvia7788/contextcheck",
        sum = "h1:o2EZgVPyMKE/Mtoqym61DInKEjwEbsmyoxg3VrmjNO4=",
        version = "v1.0.6",
    )
    go_repository(
        name = "com_github_tdakkota_asciicheck",
        build_file_proto_mode = "disable",
        importpath = "github.com/tdakkota/asciicheck",
        sum = "h1:PKzG7JUTUmVspQTDqtkX9eSiLGossXTybutHwTXuO0A=",
        version = "v0.1.1",
    )
    go_repository(
        name = "com_github_tenntenn_modver",
        build_file_proto_mode = "disable",
        importpath = "github.com/tenntenn/modver",
        sum = "h1:2klLppGhDgzJrScMpkj9Ujy3rXPUspSjAcev9tSEBgA=",
        version = "v1.0.1",
    )
    go_repository(
        name = "com_github_tenntenn_text_transform",
        build_file_proto_mode = "disable",
        importpath = "github.com/tenntenn/text/transform",
        sum = "h1:f+jULpRQGxTSkNYKJ51yaw6ChIqO+Je8UqsTKN/cDag=",
        version = "v0.0.0-20200319021203-7eef512accb3",
    )

    go_repository(
        name = "com_github_tetafro_godot",
        build_file_proto_mode = "disable",
        importpath = "github.com/tetafro/godot",
        sum = "h1:BVoBIqAf/2QdbFmSwAWnaIqDivZdOV0ZRwEm6jivLKw=",
        version = "v1.4.11",
    )

    go_repository(
        name = "com_github_tiancaiamao_appdash",
        build_file_proto_mode = "disable_global",
        importpath = "github.com/tiancaiamao/appdash",
        sum = "h1:mbAskLJ0oJfDRtkanvQPiooDH8HvJ2FBh+iKT/OmiQQ=",
        version = "v0.0.0-20181126055449-889f96f722a2",
    )
    go_repository(
        name = "com_github_tiancaiamao_gp",
        build_file_proto_mode = "disable",
        importpath = "github.com/tiancaiamao/gp",
        sum = "h1:J/YdBZ46WKpXsxsW93SG+q0F8KI+yFrcIDT4c/RNoc4=",
        version = "v0.0.0-20221230034425-4025bc8a4d4a",
    )

    go_repository(
        name = "com_github_tikv_client_go_v2",
        build_file_proto_mode = "disable_global",
        importpath = "github.com/tikv/client-go/v2",
        sum = "h1:jwRmcYsM0QeJcIRhnWfLhfNfwpiEAeQXioefEN6aBeI=",
        version = "v2.0.4-0.20230628093657-7d0806ee6883",
    )
    go_repository(
        name = "com_github_tikv_pd_client",
        build_file_proto_mode = "disable_global",
        importpath = "github.com/tikv/pd/client",
        sum = "h1:ckPpxKcl75mO2N6a4cJXiZH43hvcHPpqc9dh1TmH1nc=",
        version = "v0.0.0-20221031025758-80f0d8ca4d07",
    )
    go_repository(
        name = "com_github_timakin_bodyclose",
        build_file_proto_mode = "disable",
        importpath = "github.com/timakin/bodyclose",
        sum = "h1:kl4KhGNsJIbDHS9/4U9yQo1UcPQM0kOMJHn29EoH/Ro=",
        version = "v0.0.0-20210704033933-f49887972144",
    )
    go_repository(
        name = "com_github_timonwong_loggercheck",
        build_file_proto_mode = "disable",
        importpath = "github.com/timonwong/loggercheck",
        sum = "h1:ecACo9fNiHxX4/Bc02rW2+kaJIAMAes7qJ7JKxt0EZI=",
        version = "v0.9.3",
    )

    go_repository(
        name = "com_github_timonwong_logrlint",
        build_file_proto_mode = "disable",
        importpath = "github.com/timonwong/logrlint",
        sum = "h1:phZCcypL/vtx6cGxObJgWZ5wexZF5SXFPLOM+ru0e/M=",
        version = "v0.1.0",
    )

    go_repository(
        name = "com_github_tklauser_go_sysconf",
        build_file_proto_mode = "disable_global",
        importpath = "github.com/tklauser/go-sysconf",
        sum = "h1:IJ1AZGZRWbY8T5Vfk04D9WOA5WSejdflXxP03OUqALw=",
        version = "v0.3.10",
    )
    go_repository(
        name = "com_github_tklauser_numcpus",
        build_file_proto_mode = "disable_global",
        importpath = "github.com/tklauser/numcpus",
        sum = "h1:E53Dm1HjH1/R2/aoCtXtPgzmElmn51aOkhCFSuZq//o=",
        version = "v0.4.0",
    )
    go_repository(
        name = "com_github_tmc_grpc_websocket_proxy",
        build_file_proto_mode = "disable_global",
        importpath = "github.com/tmc/grpc-websocket-proxy",
        sum = "h1:uruHq4dN7GR16kFc5fp3d1RIYzJW5onx8Ybykw2YQFA=",
        version = "v0.0.0-20201229170055-e5319fda7802",
    )
    go_repository(
        name = "com_github_tomarrell_wrapcheck_v2",
        build_file_proto_mode = "disable",
        importpath = "github.com/tomarrell/wrapcheck/v2",
        sum = "h1:J/F8DbSKJC83bAvC6FoZaRjZiZ/iKoueSdrEkmGeacA=",
        version = "v2.7.0",
    )
    go_repository(
        name = "com_github_tommy_muehle_go_mnd_v2",
        build_file_proto_mode = "disable",
        importpath = "github.com/tommy-muehle/go-mnd/v2",
        sum = "h1:NowYhSdyE/1zwK9QCLeRb6USWdoif80Ie+v+yU8u1Zw=",
        version = "v2.5.1",
    )

    go_repository(
        name = "com_github_twmb_murmur3",
        build_file_proto_mode = "disable_global",
        importpath = "github.com/twmb/murmur3",
        sum = "h1:D83U0XYKcHRYwYIpBKf3Pks91Z0Byda/9SJ8B6EMRcA=",
        version = "v1.1.3",
    )
    go_repository(
        name = "com_github_uber_jaeger_client_go",
        build_file_proto_mode = "disable_global",
        importpath = "github.com/uber/jaeger-client-go",
        sum = "h1:NHcubEkVbahf9t3p75TOCR83gdUHXjRJvjoBh1yACsM=",
        version = "v2.22.1+incompatible",
    )
    go_repository(
        name = "com_github_uber_jaeger_lib",
        build_file_proto_mode = "disable_global",
        importpath = "github.com/uber/jaeger-lib",
        sum = "h1:td4jdvLcExb4cBISKIpHuGoVXh+dVKhn2Um6rjCsSsg=",
        version = "v2.4.1+incompatible",
    )
    go_repository(
        name = "com_github_ugorji_go",
        build_file_proto_mode = "disable_global",
        importpath = "github.com/ugorji/go",
        sum = "h1:j4s+tAvLfL3bZyefP2SEWmhBzmuIlH/eqNuPdFPgngw=",
        version = "v1.1.4",
    )
    go_repository(
        name = "com_github_ugorji_go_codec",
        build_file_proto_mode = "disable_global",
        importpath = "github.com/ugorji/go/codec",
        sum = "h1:3SVOIvH7Ae1KRYyQWRjXWJEA9sS/c/pjvH++55Gr648=",
        version = "v0.0.0-20181204163529-d75b2dcb6bc8",
    )
    go_repository(
        name = "com_github_ultraware_funlen",
        build_file_proto_mode = "disable",
        importpath = "github.com/ultraware/funlen",
        sum = "h1:5ylVWm8wsNwH5aWo9438pwvsK0QiqVuUrt9bn7S/iLA=",
        version = "v0.0.3",
    )
    go_repository(
        name = "com_github_ultraware_whitespace",
        build_file_proto_mode = "disable",
        importpath = "github.com/ultraware/whitespace",
        sum = "h1:hh+/cpIcopyMYbZNVov9iSxvJU3OYQg78Sfaqzi/CzI=",
        version = "v0.0.5",
    )

    go_repository(
        name = "com_github_urfave_negroni",
        build_file_proto_mode = "disable_global",
        importpath = "github.com/urfave/negroni",
        sum = "h1:kIimOitoypq34K7TG7DUaJ9kq/N4Ofuwi1sjz0KipXc=",
        version = "v1.0.0",
    )
    go_repository(
        name = "com_github_uudashr_gocognit",
        build_file_proto_mode = "disable",
        importpath = "github.com/uudashr/gocognit",
        sum = "h1:2Cgi6MweCsdB6kpcVQp7EW4U23iBFQWfTXiWlyp842Y=",
        version = "v1.0.6",
    )

    go_repository(
        name = "com_github_valyala_bytebufferpool",
        build_file_proto_mode = "disable_global",
        importpath = "github.com/valyala/bytebufferpool",
        sum = "h1:GqA5TC/0021Y/b9FG4Oi9Mr3q7XYx6KllzawFIhcdPw=",
        version = "v1.0.0",
    )
    go_repository(
        name = "com_github_valyala_fasthttp",
        build_file_proto_mode = "disable_global",
        importpath = "github.com/valyala/fasthttp",
        sum = "h1:uWF8lgKmeaIewWVPwi4GRq2P6+R46IgYZdxWtM+GtEY=",
        version = "v1.6.0",
    )
    go_repository(
        name = "com_github_valyala_fasttemplate",
        build_file_proto_mode = "disable_global",
        importpath = "github.com/valyala/fasttemplate",
        sum = "h1:tY9CJiPnMXf1ERmG2EyK7gNUd+c6RKGD0IfU8WdUSz8=",
        version = "v1.0.1",
    )
    go_repository(
        name = "com_github_valyala_quicktemplate",
        build_file_proto_mode = "disable",
        importpath = "github.com/valyala/quicktemplate",
        sum = "h1:LUPTJmlVcb46OOUY3IeD9DojFpAVbsG+5WFTcjMJzCM=",
        version = "v1.7.0",
    )

    go_repository(
        name = "com_github_valyala_tcplisten",
        build_file_proto_mode = "disable_global",
        importpath = "github.com/valyala/tcplisten",
        sum = "h1:0R4NLDRDZX6JcmhJgXi5E4b8Wg84ihbmUKp/GvSPEzc=",
        version = "v0.0.0-20161114210144-ceec8f93295a",
    )
    go_repository(
        name = "com_github_vbauerster_mpb_v7",
        build_file_proto_mode = "disable",
        importpath = "github.com/vbauerster/mpb/v7",
        sum = "h1:BkGfmb6nMrrBQDFECR/Q7RkKCw7ylMetCb4079CGs4w=",
        version = "v7.5.3",
    )

    go_repository(
        name = "com_github_vividcortex_ewma",
        build_file_proto_mode = "disable_global",
        importpath = "github.com/VividCortex/ewma",
        sum = "h1:f58SaIzcDXrSy3kWaHNvuJgJ3Nmz59Zji6XoJR/q1ow=",
        version = "v1.2.0",
    )
    go_repository(
        name = "com_github_wangjohn_quickselect",
        build_file_proto_mode = "disable_global",
        importpath = "github.com/wangjohn/quickselect",
        sum = "h1:9DDCDwOyEy/gId+IEMrFHLuQ5R/WV0KNxWLler8X2OY=",
        version = "v0.0.0-20161129230411-ed8402a42d5f",
    )
    go_repository(
        name = "com_github_xdg_scram",
        build_file_proto_mode = "disable_global",
        importpath = "github.com/xdg/scram",
        sum = "h1:nTadYh2Fs4BK2xdldEa2g5bbaZp0/+1nJMMPtPxS/to=",
        version = "v1.0.3",
    )
    go_repository(
        name = "com_github_xdg_stringprep",
        build_file_proto_mode = "disable_global",
        importpath = "github.com/xdg/stringprep",
        sum = "h1:cmL5Enob4W83ti/ZHuZLuKD/xqJfus4fVPwE+/BDm+4=",
        version = "v1.0.3",
    )
    go_repository(
        name = "com_github_xeipuuv_gojsonpointer",
        build_file_proto_mode = "disable_global",
        importpath = "github.com/xeipuuv/gojsonpointer",
        sum = "h1:J9EGpcZtP0E/raorCMxlFGSTBrsSlaDGf3jU/qvAE2c=",
        version = "v0.0.0-20180127040702-4e3ac2762d5f",
    )
    go_repository(
        name = "com_github_xeipuuv_gojsonreference",
        build_file_proto_mode = "disable_global",
        importpath = "github.com/xeipuuv/gojsonreference",
        sum = "h1:EzJWgHovont7NscjpAxXsDA8S8BMYve8Y5+7cuRE7R0=",
        version = "v0.0.0-20180127040603-bd5ef7bd5415",
    )
    go_repository(
        name = "com_github_xeipuuv_gojsonschema",
        build_file_proto_mode = "disable_global",
        importpath = "github.com/xeipuuv/gojsonschema",
        sum = "h1:LhYJRs+L4fBtjZUfuSZIKGeVu0QRy8e5Xi7D17UxZ74=",
        version = "v1.2.0",
    )
    go_repository(
        name = "com_github_xiang90_probing",
        build_file_proto_mode = "disable_global",
        importpath = "github.com/xiang90/probing",
        sum = "h1:eY9dn8+vbi4tKz5Qo6v2eYzo7kUS51QINcR5jNpbZS8=",
        version = "v0.0.0-20190116061207-43a291ad63a2",
    )
    go_repository(
        name = "com_github_xitongsys_parquet_go",
        build_file_proto_mode = "disable_global",
        importpath = "github.com/xitongsys/parquet-go",
        sum = "h1:tBbuFCtyJNKT+BFAv6qjvTFpVdy97IYNaBwGUXifIUs=",
        version = "v1.5.5-0.20201110004701-b09c49d6d457",
    )
    go_repository(
        name = "com_github_xitongsys_parquet_go_source",
        build_file_proto_mode = "disable_global",
        importpath = "github.com/xitongsys/parquet-go-source",
        sum = "h1:a742S4V5A15F93smuVxA60LQWsrCnN8bKeWDBARU1/k=",
        version = "v0.0.0-20200817004010-026bad9b25d0",
    )
    go_repository(
        name = "com_github_xordataexchange_crypt",
        build_file_proto_mode = "disable_global",
        importpath = "github.com/xordataexchange/crypt",
        sum = "h1:ESFSdwYZvkeru3RtdrYueztKhOBCSAAzS4Gf+k0tEow=",
        version = "v0.0.3-0.20170626215501-b2862e3d0a77",
    )
    go_repository(
        name = "com_github_yagipy_maintidx",
        build_file_proto_mode = "disable",
        importpath = "github.com/yagipy/maintidx",
        sum = "h1:h5NvIsCz+nRDapQ0exNv4aJ0yXSI0420omVANTv3GJM=",
        version = "v1.0.0",
    )

    go_repository(
        name = "com_github_yalp_jsonpath",
        build_file_proto_mode = "disable_global",
        importpath = "github.com/yalp/jsonpath",
        sum = "h1:6fRhSjgLCkTD3JnJxvaJ4Sj+TYblw757bqYgZaOq5ZY=",
        version = "v0.0.0-20180802001716-5cc68e5049a0",
    )
    go_repository(
        name = "com_github_yeya24_promlinter",
        build_file_proto_mode = "disable",
        importpath = "github.com/yeya24/promlinter",
        sum = "h1:xFKDQ82orCU5jQujdaD8stOHiv8UN68BSdn2a8u8Y3o=",
        version = "v0.2.0",
    )

    go_repository(
        name = "com_github_yudai_gojsondiff",
        build_file_proto_mode = "disable_global",
        importpath = "github.com/yudai/gojsondiff",
        sum = "h1:27cbfqXLVEJ1o8I6v3y9lg8Ydm53EKqHXAOMxEGlCOA=",
        version = "v1.0.0",
    )
    go_repository(
        name = "com_github_yudai_golcs",
        build_file_proto_mode = "disable_global",
        importpath = "github.com/yudai/golcs",
        sum = "h1:BHyfKlQyqbsFN5p3IfnEUduWvb9is428/nNb5L3U01M=",
        version = "v0.0.0-20170316035057-ecda9a501e82",
    )
    go_repository(
        name = "com_github_yudai_pp",
        build_file_proto_mode = "disable_global",
        importpath = "github.com/yudai/pp",
        sum = "h1:Q4//iY4pNF6yPLZIigmvcl7k/bPgrcTPIFIcmawg5bI=",
        version = "v2.0.1+incompatible",
    )
    go_repository(
        name = "com_github_yuin_goldmark",
        build_file_proto_mode = "disable_global",
        importpath = "github.com/yuin/goldmark",
        sum = "h1:fVcFKWvrslecOb/tg+Cc05dkeYx540o0FuFt3nUVDoE=",
        version = "v1.4.13",
    )
    go_repository(
        name = "com_github_yusufpapurcu_wmi",
        build_file_proto_mode = "disable_global",
        importpath = "github.com/yusufpapurcu/wmi",
        sum = "h1:KBNDSne4vP5mbSWnJbO+51IMOXJB67QiYCSBrubbPRg=",
        version = "v1.2.2",
    )
    go_repository(
        name = "com_gitlab_bosi_decorder",
        build_file_proto_mode = "disable",
        importpath = "gitlab.com/bosi/decorder",
        sum = "h1:gX4/RgK16ijY8V+BRQHAySfQAb354T7/xQpDB2n10P0=",
        version = "v0.2.3",
    )

    go_repository(
        name = "com_google_cloud_go",
        build_file_proto_mode = "disable_global",
        importpath = "cloud.google.com/go",
        sum = "h1:DNtEKRBAAzeS4KyIory52wWHuClNaXJ5x1F7xa4q+5Y=",
        version = "v0.105.0",
    )
    go_repository(
        name = "com_google_cloud_go_accessapproval",
        build_file_proto_mode = "disable",
        importpath = "cloud.google.com/go/accessapproval",
        sum = "h1:/nTivgnV/n1CaAeo+ekGexTYUsKEU9jUVkoY5359+3Q=",
        version = "v1.5.0",
    )
    go_repository(
        name = "com_google_cloud_go_accesscontextmanager",
        build_file_proto_mode = "disable",
        importpath = "cloud.google.com/go/accesscontextmanager",
        sum = "h1:CFhNhU7pcD11cuDkQdrE6PQJgv0EXNKNv06jIzbLlCU=",
        version = "v1.4.0",
    )
    go_repository(
        name = "com_google_cloud_go_aiplatform",
        build_file_proto_mode = "disable",
        importpath = "cloud.google.com/go/aiplatform",
        sum = "h1:DBi3Jk9XjCJ4pkkLM4NqKgj3ozUL1wq4l+d3/jTGXAI=",
        version = "v1.27.0",
    )
    go_repository(
        name = "com_google_cloud_go_analytics",
        build_file_proto_mode = "disable",
        importpath = "cloud.google.com/go/analytics",
        sum = "h1:NKw6PpQi6V1O+KsjuTd+bhip9d0REYu4NevC45vtGp8=",
        version = "v0.12.0",
    )
    go_repository(
<<<<<<< HEAD
        name = "com_google_cloud_go_apigateway",
        build_file_proto_mode = "disable",
        importpath = "cloud.google.com/go/apigateway",
        sum = "h1:IIoXKR7FKrEAQhMTz5hK2wiDz2WNFHS7eVr/L1lE/rM=",
        version = "v1.4.0",
    )
    go_repository(
        name = "com_google_cloud_go_apigeeconnect",
        build_file_proto_mode = "disable",
        importpath = "cloud.google.com/go/apigeeconnect",
        sum = "h1:AONoTYJviyv1vS4IkvWzq69gEVdvHx35wKXc+e6wjZQ=",
        version = "v1.4.0",
    )
    go_repository(
        name = "com_google_cloud_go_appengine",
        build_file_proto_mode = "disable",
        importpath = "cloud.google.com/go/appengine",
        sum = "h1:lmG+O5oaR9xNwaRBwE2XoMhwQHsHql5IoiGr1ptdDwU=",
        version = "v1.5.0",
    )
    go_repository(
        name = "com_google_cloud_go_area120",
        build_file_proto_mode = "disable",
        importpath = "cloud.google.com/go/area120",
        sum = "h1:TCMhwWEWhCn8d44/Zs7UCICTWje9j3HuV6nVGMjdpYw=",
        version = "v0.6.0",
    )
    go_repository(
        name = "com_google_cloud_go_artifactregistry",
        build_file_proto_mode = "disable",
        importpath = "cloud.google.com/go/artifactregistry",
        sum = "h1:3d0LRAU1K6vfqCahhl9fx2oGHcq+s5gftdix4v8Ibrc=",
        version = "v1.9.0",
    )
    go_repository(
        name = "com_google_cloud_go_asset",
        build_file_proto_mode = "disable",
        importpath = "cloud.google.com/go/asset",
        sum = "h1:aCrlaLGJWTODJX4G56ZYzJefITKEWNfbjjtHSzWpxW0=",
        version = "v1.10.0",
    )
    go_repository(
        name = "com_google_cloud_go_assuredworkloads",
        build_file_proto_mode = "disable",
        importpath = "cloud.google.com/go/assuredworkloads",
        sum = "h1:hhIdCOowsT1GG5eMCIA0OwK6USRuYTou/1ZeNxCSRtA=",
        version = "v1.9.0",
    )
    go_repository(
        name = "com_google_cloud_go_automl",
        build_file_proto_mode = "disable",
        importpath = "cloud.google.com/go/automl",
        sum = "h1:BMioyXSbg7d7xLibn47cs0elW6RT780IUWr42W8rp2Q=",
        version = "v1.8.0",
    )
    go_repository(
        name = "com_google_cloud_go_baremetalsolution",
        build_file_proto_mode = "disable",
        importpath = "cloud.google.com/go/baremetalsolution",
        sum = "h1:g9KO6SkakcYPcc/XjAzeuUrEOXlYPnMpuiaywYaGrmQ=",
        version = "v0.4.0",
    )
    go_repository(
        name = "com_google_cloud_go_batch",
        build_file_proto_mode = "disable",
        importpath = "cloud.google.com/go/batch",
        sum = "h1:1jvEBY55OH4Sd2FxEXQfxGExFWov1A/IaRe+Z5Z71Fw=",
        version = "v0.4.0",
    )
    go_repository(
        name = "com_google_cloud_go_beyondcorp",
        build_file_proto_mode = "disable",
        importpath = "cloud.google.com/go/beyondcorp",
        sum = "h1:w+4kThysgl0JiKshi2MKDCg2NZgOyqOI0wq2eBZyrzA=",
        version = "v0.3.0",
    )

    go_repository(
        name = "com_google_cloud_go_bigquery",
        build_file_proto_mode = "disable_global",
        importpath = "cloud.google.com/go/bigquery",
        sum = "h1:Wi4dITi+cf9VYp4VH2T9O41w0kCW0uQTELq2Z6tukN0=",
        version = "v1.44.0",
    )
    go_repository(
        name = "com_google_cloud_go_billing",
        build_file_proto_mode = "disable",
        importpath = "cloud.google.com/go/billing",
        sum = "h1:Xkii76HWELHwBtkQVZvqmSo9GTr0O+tIbRNnMcGdlg4=",
        version = "v1.7.0",
    )
    go_repository(
        name = "com_google_cloud_go_binaryauthorization",
        build_file_proto_mode = "disable",
        importpath = "cloud.google.com/go/binaryauthorization",
        sum = "h1:pL70vXWn9TitQYXBWTK2abHl2JHLwkFRjYw6VflRqEA=",
        version = "v1.4.0",
    )
    go_repository(
        name = "com_google_cloud_go_certificatemanager",
        build_file_proto_mode = "disable",
        importpath = "cloud.google.com/go/certificatemanager",
        sum = "h1:tzbR4UHBbgsewMWUD93JHi8EBi/gHBoSAcY1/sThFGk=",
        version = "v1.4.0",
    )
    go_repository(
        name = "com_google_cloud_go_channel",
        build_file_proto_mode = "disable",
        importpath = "cloud.google.com/go/channel",
        sum = "h1:pNuUlZx0Jb0Ts9P312bmNMuH5IiFWIR4RUtLb70Ke5s=",
        version = "v1.9.0",
    )
    go_repository(
        name = "com_google_cloud_go_cloudbuild",
        build_file_proto_mode = "disable",
        importpath = "cloud.google.com/go/cloudbuild",
        sum = "h1:TAAmCmAlOJ4uNBu6zwAjwhyl/7fLHHxIEazVhr3QBbQ=",
        version = "v1.4.0",
    )
    go_repository(
        name = "com_google_cloud_go_clouddms",
        build_file_proto_mode = "disable",
        importpath = "cloud.google.com/go/clouddms",
        sum = "h1:UhzHIlgFfMr6luVYVNydw/pl9/U5kgtjCMJHnSvoVws=",
        version = "v1.4.0",
    )
    go_repository(
        name = "com_google_cloud_go_cloudtasks",
        build_file_proto_mode = "disable",
        importpath = "cloud.google.com/go/cloudtasks",
        sum = "h1:faUiUgXjW8yVZ7XMnKHKm1WE4OldPBUWWfIRN/3z1dc=",
        version = "v1.8.0",
=======
        name = "com_google_cloud_go_accessapproval",
        build_file_proto_mode = "disable",
        importpath = "cloud.google.com/go/accessapproval",
        sum = "h1:x0cEHro/JFPd7eS4BlEWNTMecIj2HdXjOVB5BtvwER0=",
        version = "v1.6.0",
>>>>>>> 501017b7
    )

    go_repository(
<<<<<<< HEAD
        name = "com_google_cloud_go_compute",
        build_file_proto_mode = "disable_global",
        importpath = "cloud.google.com/go/compute",
        sum = "h1:AYrLkB8NPdDRslNp4Jxmzrhdr03fUAIDbiGFjLWowoU=",
        version = "v1.13.0",
=======
        name = "com_google_cloud_go_accesscontextmanager",
        build_file_proto_mode = "disable",
        importpath = "cloud.google.com/go/accesscontextmanager",
        sum = "h1:MG60JgnEoawHJrbWw0jGdv6HLNSf6gQvYRiXpuzqgEA=",
        version = "v1.7.0",
>>>>>>> 501017b7
    )
    go_repository(
        name = "com_google_cloud_go_aiplatform",
        build_file_proto_mode = "disable",
<<<<<<< HEAD
        importpath = "cloud.google.com/go/compute/metadata",
        sum = "h1:efOwf5ymceDhK6PKMnnrTHP4pppY5L22mle96M1yP48=",
        version = "v0.2.1",
    )
    go_repository(
        name = "com_google_cloud_go_contactcenterinsights",
        build_file_proto_mode = "disable",
        importpath = "cloud.google.com/go/contactcenterinsights",
        sum = "h1:tTQLI/ZvguUf9Hv+36BkG2+/PeC8Ol1q4pBW+tgCx0A=",
        version = "v1.4.0",
    )
    go_repository(
        name = "com_google_cloud_go_container",
        build_file_proto_mode = "disable",
        importpath = "cloud.google.com/go/container",
        sum = "h1:nbEK/59GyDRKKlo1SqpohY1TK8LmJ2XNcvS9Gyom2A0=",
        version = "v1.7.0",
    )
    go_repository(
        name = "com_google_cloud_go_containeranalysis",
        build_file_proto_mode = "disable",
        importpath = "cloud.google.com/go/containeranalysis",
        sum = "h1:2824iym832ljKdVpCBnpqm5K94YT/uHTVhNF+dRTXPI=",
        version = "v0.6.0",
    )
    go_repository(
        name = "com_google_cloud_go_datacatalog",
        build_file_proto_mode = "disable",
        importpath = "cloud.google.com/go/datacatalog",
        sum = "h1:6kZ4RIOW/uT7QWC5SfPfq/G8sYzr/v+UOmOAxy4Z1TE=",
        version = "v1.8.0",
    )
    go_repository(
        name = "com_google_cloud_go_dataflow",
        build_file_proto_mode = "disable",
        importpath = "cloud.google.com/go/dataflow",
        sum = "h1:CW3541Fm7KPTyZjJdnX6NtaGXYFn5XbFC5UcjgALKvU=",
        version = "v0.7.0",
    )
    go_repository(
        name = "com_google_cloud_go_dataform",
        build_file_proto_mode = "disable",
        importpath = "cloud.google.com/go/dataform",
        sum = "h1:vLwowLF2ZB5J5gqiZCzv076lDI/Rd7zYQQFu5XO1PSg=",
        version = "v0.5.0",
    )
    go_repository(
        name = "com_google_cloud_go_datafusion",
        build_file_proto_mode = "disable",
        importpath = "cloud.google.com/go/datafusion",
        sum = "h1:j5m2hjWovTZDTQak4MJeXAR9yN7O+zMfULnjGw/OOLg=",
        version = "v1.5.0",
    )
    go_repository(
        name = "com_google_cloud_go_datalabeling",
        build_file_proto_mode = "disable",
        importpath = "cloud.google.com/go/datalabeling",
        sum = "h1:dp8jOF21n/7jwgo/uuA0RN8hvLcKO4q6s/yvwevs2ZM=",
        version = "v0.6.0",
    )
    go_repository(
        name = "com_google_cloud_go_dataplex",
        build_file_proto_mode = "disable",
        importpath = "cloud.google.com/go/dataplex",
        sum = "h1:cNxeA2DiWliQGi21kPRqnVeQ5xFhNoEjPRt1400Pm8Y=",
        version = "v1.4.0",
    )
    go_repository(
        name = "com_google_cloud_go_dataproc",
        build_file_proto_mode = "disable",
        importpath = "cloud.google.com/go/dataproc",
        sum = "h1:gVOqNmElfa6n/ccG/QDlfurMWwrK3ezvy2b2eDoCmS0=",
        version = "v1.8.0",
    )
    go_repository(
        name = "com_google_cloud_go_dataqna",
        build_file_proto_mode = "disable",
        importpath = "cloud.google.com/go/dataqna",
        sum = "h1:gx9jr41ytcA3dXkbbd409euEaWtofCVXYBvJz3iYm18=",
        version = "v0.6.0",
=======
        importpath = "cloud.google.com/go/aiplatform",
        sum = "h1:zTw+suCVchgZyO+k847wjzdVjWmrAuehxdvcZvJwfGg=",
        version = "v1.37.0",
>>>>>>> 501017b7
    )
    go_repository(
<<<<<<< HEAD
        name = "com_google_cloud_go_datastore",
        build_file_proto_mode = "disable_global",
        importpath = "cloud.google.com/go/datastore",
        sum = "h1:4siQRf4zTiAVt/oeH4GureGkApgb2vtPQAtOmhpqQwE=",
        version = "v1.10.0",
    )
    go_repository(
        name = "com_google_cloud_go_datastream",
        build_file_proto_mode = "disable",
        importpath = "cloud.google.com/go/datastream",
        sum = "h1:PgIgbhedBtYBU6POGXFMn2uSl9vpqubc3ewTNdcU8Mk=",
        version = "v1.5.0",
    )
    go_repository(
        name = "com_google_cloud_go_deploy",
        build_file_proto_mode = "disable",
        importpath = "cloud.google.com/go/deploy",
        sum = "h1:kI6dxt8Ml0is/x7YZjLveTvR7YPzXAUD/8wQZ2nH5zA=",
        version = "v1.5.0",
    )
    go_repository(
        name = "com_google_cloud_go_dialogflow",
        build_file_proto_mode = "disable",
        importpath = "cloud.google.com/go/dialogflow",
        sum = "h1:HYHVOkoxQ9bSfNIelSZYNAtUi4CeSrCnROyOsbOqPq8=",
        version = "v1.19.0",
    )
    go_repository(
        name = "com_google_cloud_go_dlp",
        build_file_proto_mode = "disable",
        importpath = "cloud.google.com/go/dlp",
        sum = "h1:9I4BYeJSVKoSKgjr70fLdRDumqcUeVmHV4fd5f9LR6Y=",
        version = "v1.7.0",
    )
    go_repository(
        name = "com_google_cloud_go_documentai",
        build_file_proto_mode = "disable",
        importpath = "cloud.google.com/go/documentai",
        sum = "h1:jfq09Fdjtnpnmt/MLyf6A3DM3ynb8B2na0K+vSXvpFM=",
        version = "v1.10.0",
    )
    go_repository(
        name = "com_google_cloud_go_domains",
        build_file_proto_mode = "disable",
        importpath = "cloud.google.com/go/domains",
        sum = "h1:pu3JIgC1rswIqi5romW0JgNO6CTUydLYX8zyjiAvO1c=",
        version = "v0.7.0",
    )
    go_repository(
        name = "com_google_cloud_go_edgecontainer",
        build_file_proto_mode = "disable",
        importpath = "cloud.google.com/go/edgecontainer",
        sum = "h1:hd6J2n5dBBRuAqnNUEsKWrp6XNPKsaxwwIyzOPZTokk=",
        version = "v0.2.0",
    )
    go_repository(
        name = "com_google_cloud_go_errorreporting",
        build_file_proto_mode = "disable",
        importpath = "cloud.google.com/go/errorreporting",
        sum = "h1:kj1XEWMu8P0qlLhm3FwcaFsUvXChV/OraZwA70trRR0=",
        version = "v0.3.0",
    )
    go_repository(
        name = "com_google_cloud_go_essentialcontacts",
        build_file_proto_mode = "disable",
        importpath = "cloud.google.com/go/essentialcontacts",
        sum = "h1:b6csrQXCHKQmfo9h3dG/pHyoEh+fQG1Yg78a53LAviY=",
        version = "v1.4.0",
    )
    go_repository(
        name = "com_google_cloud_go_eventarc",
        build_file_proto_mode = "disable",
        importpath = "cloud.google.com/go/eventarc",
        sum = "h1:AgCqrmMMIcel5WWKkzz5EkCUKC3Rl5LNMMYsS+LvsI0=",
        version = "v1.8.0",
    )
    go_repository(
        name = "com_google_cloud_go_filestore",
        build_file_proto_mode = "disable",
        importpath = "cloud.google.com/go/filestore",
        sum = "h1:yjKOpzvqtDmL5AXbKttLc8j0hL20kuC1qPdy5HPcxp0=",
        version = "v1.4.0",
    )

    go_repository(
        name = "com_google_cloud_go_firestore",
        build_file_proto_mode = "disable_global",
        importpath = "cloud.google.com/go/firestore",
        sum = "h1:IBlRyxgGySXu5VuW0RgGFlTtLukSnNkpDiEOMkQkmpA=",
        version = "v1.9.0",
    )
    go_repository(
        name = "com_google_cloud_go_functions",
        build_file_proto_mode = "disable",
        importpath = "cloud.google.com/go/functions",
        sum = "h1:35tgv1fQOtvKqH/uxJMzX3w6usneJ0zXpsFr9KAVhNE=",
        version = "v1.9.0",
    )
    go_repository(
        name = "com_google_cloud_go_gaming",
        build_file_proto_mode = "disable",
        importpath = "cloud.google.com/go/gaming",
        sum = "h1:97OAEQtDazAJD7yh/kvQdSCQuTKdR0O+qWAJBZJ4xiA=",
        version = "v1.8.0",
    )
    go_repository(
        name = "com_google_cloud_go_gkebackup",
        build_file_proto_mode = "disable",
        importpath = "cloud.google.com/go/gkebackup",
        sum = "h1:4K+jiv4ocqt1niN8q5Imd8imRoXBHTrdnJVt/uFFxF4=",
        version = "v0.3.0",
    )
    go_repository(
        name = "com_google_cloud_go_gkeconnect",
        build_file_proto_mode = "disable",
        importpath = "cloud.google.com/go/gkeconnect",
        sum = "h1:zAcvDa04tTnGdu6TEZewaLN2tdMtUOJJ7fEceULjguA=",
        version = "v0.6.0",
    )
    go_repository(
        name = "com_google_cloud_go_gkehub",
        build_file_proto_mode = "disable",
        importpath = "cloud.google.com/go/gkehub",
        sum = "h1:JTcTaYQRGsVm+qkah7WzHb6e9sf1C0laYdRPn9aN+vg=",
        version = "v0.10.0",
    )
    go_repository(
        name = "com_google_cloud_go_gkemulticloud",
        build_file_proto_mode = "disable",
        importpath = "cloud.google.com/go/gkemulticloud",
        sum = "h1:8F1NhJj8ucNj7lK51UZMtAjSWTgP1zO18XF6vkfiPPU=",
        version = "v0.4.0",
    )
    go_repository(
        name = "com_google_cloud_go_gsuiteaddons",
        build_file_proto_mode = "disable",
        importpath = "cloud.google.com/go/gsuiteaddons",
        sum = "h1:TGT2oGmO5q3VH6SjcrlgPUWI0njhYv4kywLm6jag0to=",
        version = "v1.4.0",
    )

    go_repository(
        name = "com_google_cloud_go_iam",
        build_file_proto_mode = "disable_global",
        importpath = "cloud.google.com/go/iam",
        sum = "h1:k4MuwOsS7zGJJ+QfZ5vBK8SgHBAvYN/23BWsiihJ1vs=",
        version = "v0.7.0",
    )
    go_repository(
        name = "com_google_cloud_go_iap",
        build_file_proto_mode = "disable",
        importpath = "cloud.google.com/go/iap",
        sum = "h1:BGEXovwejOCt1zDk8hXq0bOhhRu9haXKWXXXp2B4wBM=",
        version = "v1.5.0",
    )
    go_repository(
        name = "com_google_cloud_go_ids",
        build_file_proto_mode = "disable",
        importpath = "cloud.google.com/go/ids",
        sum = "h1:LncHK4HHucb5Du310X8XH9/ICtMwZ2PCfK0ScjWiJoY=",
        version = "v1.2.0",
    )
    go_repository(
        name = "com_google_cloud_go_iot",
        build_file_proto_mode = "disable",
        importpath = "cloud.google.com/go/iot",
        sum = "h1:Y9+oZT9jD4GUZzORXTU45XsnQrhxmDT+TFbPil6pRVQ=",
        version = "v1.4.0",
    )
    go_repository(
        name = "com_google_cloud_go_kms",
        build_file_proto_mode = "disable",
        importpath = "cloud.google.com/go/kms",
        sum = "h1:OWRZzrPmOZUzurjI2FBGtgY2mB1WaJkqhw6oIwSj0Yg=",
        version = "v1.6.0",
    )
    go_repository(
        name = "com_google_cloud_go_language",
        build_file_proto_mode = "disable",
        importpath = "cloud.google.com/go/language",
        sum = "h1:3Wa+IUMamL4JH3Zd3cDZUHpwyqplTACt6UZKRD2eCL4=",
        version = "v1.8.0",
    )
    go_repository(
        name = "com_google_cloud_go_lifesciences",
        build_file_proto_mode = "disable",
        importpath = "cloud.google.com/go/lifesciences",
        sum = "h1:tIqhivE2LMVYkX0BLgG7xL64oNpDaFFI7teunglt1tI=",
        version = "v0.6.0",
    )
    go_repository(
        name = "com_google_cloud_go_logging",
        build_file_proto_mode = "disable",
        importpath = "cloud.google.com/go/logging",
        sum = "h1:ZBsZK+JG+oCDT+vaxwqF2egKNRjz8soXiS6Xv79benI=",
        version = "v1.6.1",
    )
    go_repository(
        name = "com_google_cloud_go_longrunning",
        build_file_proto_mode = "disable",
        importpath = "cloud.google.com/go/longrunning",
        sum = "h1:NjljC+FYPV3uh5/OwWT6pVU+doBqMg2x/rZlE+CamDs=",
        version = "v0.3.0",
    )
    go_repository(
        name = "com_google_cloud_go_managedidentities",
        build_file_proto_mode = "disable",
        importpath = "cloud.google.com/go/managedidentities",
        sum = "h1:3Kdajn6X25yWQFhFCErmKSYTSvkEd3chJROny//F1A0=",
        version = "v1.4.0",
    )
    go_repository(
        name = "com_google_cloud_go_mediatranslation",
        build_file_proto_mode = "disable",
        importpath = "cloud.google.com/go/mediatranslation",
        sum = "h1:qAJzpxmEX+SeND10Y/4868L5wfZpo4Y3BIEnIieP4dk=",
        version = "v0.6.0",
    )
    go_repository(
        name = "com_google_cloud_go_memcache",
        build_file_proto_mode = "disable",
        importpath = "cloud.google.com/go/memcache",
        sum = "h1:yLxUzJkZVSH2kPaHut7k+7sbIBFpvSh1LW9qjM2JDjA=",
        version = "v1.7.0",
    )
    go_repository(
        name = "com_google_cloud_go_metastore",
        build_file_proto_mode = "disable",
        importpath = "cloud.google.com/go/metastore",
        sum = "h1:3KcShzqWdqxrDEXIBWpYJpOOrgpDj+HlBi07Grot49Y=",
        version = "v1.8.0",
    )
    go_repository(
        name = "com_google_cloud_go_monitoring",
        build_file_proto_mode = "disable",
        importpath = "cloud.google.com/go/monitoring",
        sum = "h1:c9riaGSPQ4dUKWB+M1Fl0N+iLxstMbCktdEwYSPGDvA=",
        version = "v1.8.0",
    )
    go_repository(
        name = "com_google_cloud_go_networkconnectivity",
        build_file_proto_mode = "disable",
        importpath = "cloud.google.com/go/networkconnectivity",
        sum = "h1:BVdIKaI68bihnXGdCVL89Jsg9kq2kg+II30fjVqo62E=",
        version = "v1.7.0",
    )
    go_repository(
        name = "com_google_cloud_go_networkmanagement",
        build_file_proto_mode = "disable",
        importpath = "cloud.google.com/go/networkmanagement",
        sum = "h1:mDHA3CDW00imTvC5RW6aMGsD1bH+FtKwZm/52BxaiMg=",
        version = "v1.5.0",
    )
    go_repository(
        name = "com_google_cloud_go_networksecurity",
        build_file_proto_mode = "disable",
        importpath = "cloud.google.com/go/networksecurity",
        sum = "h1:qDEX/3sipg9dS5JYsAY+YvgTjPR63cozzAWop8oZS94=",
        version = "v0.6.0",
    )
    go_repository(
        name = "com_google_cloud_go_notebooks",
        build_file_proto_mode = "disable",
        importpath = "cloud.google.com/go/notebooks",
        sum = "h1:AC8RPjNvel3ExgXjO1YOAz+teg9+j+89TNxa7pIZfww=",
        version = "v1.5.0",
    )
    go_repository(
        name = "com_google_cloud_go_optimization",
        build_file_proto_mode = "disable",
        importpath = "cloud.google.com/go/optimization",
        sum = "h1:7PxOq9VTT7TMib/6dMoWpMvWS2E4dJEvtYzjvBreaec=",
        version = "v1.2.0",
    )
    go_repository(
        name = "com_google_cloud_go_orchestration",
        build_file_proto_mode = "disable",
        importpath = "cloud.google.com/go/orchestration",
        sum = "h1:39d6tqvNjd/wsSub1Bn4cEmrYcet5Ur6xpaN+SxOxtY=",
        version = "v1.4.0",
    )
    go_repository(
        name = "com_google_cloud_go_orgpolicy",
        build_file_proto_mode = "disable",
        importpath = "cloud.google.com/go/orgpolicy",
        sum = "h1:erF5PHqDZb6FeFrUHiYj2JK2BMhsk8CyAg4V4amJ3rE=",
        version = "v1.5.0",
    )
    go_repository(
        name = "com_google_cloud_go_osconfig",
        build_file_proto_mode = "disable",
        importpath = "cloud.google.com/go/osconfig",
        sum = "h1:NO0RouqCOM7M2S85Eal6urMSSipWwHU8evzwS+siqUI=",
        version = "v1.10.0",
    )
    go_repository(
        name = "com_google_cloud_go_oslogin",
        build_file_proto_mode = "disable",
        importpath = "cloud.google.com/go/oslogin",
        sum = "h1:pKGDPfeZHDybtw48WsnVLjoIPMi9Kw62kUE5TXCLCN4=",
        version = "v1.7.0",
    )
    go_repository(
        name = "com_google_cloud_go_phishingprotection",
        build_file_proto_mode = "disable",
        importpath = "cloud.google.com/go/phishingprotection",
        sum = "h1:OrwHLSRSZyaiOt3tnY33dsKSedxbMzsXvqB21okItNQ=",
        version = "v0.6.0",
    )
    go_repository(
        name = "com_google_cloud_go_policytroubleshooter",
        build_file_proto_mode = "disable",
        importpath = "cloud.google.com/go/policytroubleshooter",
        sum = "h1:NQklJuOUoz1BPP+Epjw81COx7IISWslkZubz/1i0UN8=",
        version = "v1.4.0",
    )
    go_repository(
        name = "com_google_cloud_go_privatecatalog",
        build_file_proto_mode = "disable",
        importpath = "cloud.google.com/go/privatecatalog",
        sum = "h1:Vz86uiHCtNGm1DeC32HeG2VXmOq5JRYA3VRPf8ZEcSg=",
        version = "v0.6.0",
    )

    go_repository(
        name = "com_google_cloud_go_pubsub",
        build_file_proto_mode = "disable_global",
        importpath = "cloud.google.com/go/pubsub",
        sum = "h1:q+J/Nfr6Qx4RQeu3rJcnN48SNC0qzlYzSeqkPq93VHs=",
        version = "v1.27.1",
    )
    go_repository(
        name = "com_google_cloud_go_pubsublite",
        build_file_proto_mode = "disable",
        importpath = "cloud.google.com/go/pubsublite",
        sum = "h1:iqrD8vp3giTb7hI1q4TQQGj77cj8zzgmMPsTZtLnprM=",
        version = "v1.5.0",
    )
    go_repository(
        name = "com_google_cloud_go_recaptchaenterprise_v2",
        build_file_proto_mode = "disable",
        importpath = "cloud.google.com/go/recaptchaenterprise/v2",
        sum = "h1:UqzFfb/WvhwXGDF1eQtdHLrmni+iByZXY4h3w9Kdyv8=",
        version = "v2.5.0",
    )
    go_repository(
        name = "com_google_cloud_go_recommendationengine",
        build_file_proto_mode = "disable",
        importpath = "cloud.google.com/go/recommendationengine",
        sum = "h1:6w+WxPf2LmUEqX0YyvfCoYb8aBYOcbIV25Vg6R0FLGw=",
        version = "v0.6.0",
    )
    go_repository(
        name = "com_google_cloud_go_recommender",
        build_file_proto_mode = "disable",
        importpath = "cloud.google.com/go/recommender",
        sum = "h1:9kMZQGeYfcOD/RtZfcNKGKtoex3DdoB4zRgYU/WaIwE=",
        version = "v1.8.0",
    )
    go_repository(
        name = "com_google_cloud_go_redis",
        build_file_proto_mode = "disable",
        importpath = "cloud.google.com/go/redis",
        sum = "h1:/zTwwBKIAD2DEWTrXZp8WD9yD/gntReF/HkPssVYd0U=",
        version = "v1.10.0",
    )
    go_repository(
        name = "com_google_cloud_go_resourcemanager",
        build_file_proto_mode = "disable",
        importpath = "cloud.google.com/go/resourcemanager",
        sum = "h1:NDao6CHMwEZIaNsdWy+tuvHaavNeGP06o1tgrR0kLvU=",
        version = "v1.4.0",
    )
    go_repository(
        name = "com_google_cloud_go_resourcesettings",
        build_file_proto_mode = "disable",
        importpath = "cloud.google.com/go/resourcesettings",
        sum = "h1:eTzOwB13WrfF0kuzG2ZXCfB3TLunSHBur4s+HFU6uSM=",
        version = "v1.4.0",
    )
    go_repository(
        name = "com_google_cloud_go_retail",
        build_file_proto_mode = "disable",
        importpath = "cloud.google.com/go/retail",
        sum = "h1:N9fa//ecFUOEPsW/6mJHfcapPV0wBSwIUwpVZB7MQ3o=",
        version = "v1.11.0",
    )
    go_repository(
        name = "com_google_cloud_go_run",
        build_file_proto_mode = "disable",
        importpath = "cloud.google.com/go/run",
        sum = "h1:AWPuzU7Xtaj3Jf+QarDWIs6AJ5hM1VFQ+F6Q+VZ6OT4=",
        version = "v0.3.0",
    )
    go_repository(
        name = "com_google_cloud_go_scheduler",
        build_file_proto_mode = "disable",
        importpath = "cloud.google.com/go/scheduler",
        sum = "h1:K/mxOewgHGeKuATUJNGylT75Mhtjmx1TOkKukATqMT8=",
        version = "v1.7.0",
    )
    go_repository(
        name = "com_google_cloud_go_secretmanager",
        build_file_proto_mode = "disable",
        importpath = "cloud.google.com/go/secretmanager",
        sum = "h1:xE6uXljAC1kCR8iadt9+/blg1fvSbmenlsDN4fT9gqw=",
        version = "v1.9.0",
    )
    go_repository(
        name = "com_google_cloud_go_security",
        build_file_proto_mode = "disable",
        importpath = "cloud.google.com/go/security",
        sum = "h1:KSKzzJMyUoMRQzcz7azIgqAUqxo7rmQ5rYvimMhikqg=",
        version = "v1.10.0",
    )
    go_repository(
        name = "com_google_cloud_go_securitycenter",
        build_file_proto_mode = "disable",
        importpath = "cloud.google.com/go/securitycenter",
        sum = "h1:QTVtk/Reqnx2bVIZtJKm1+mpfmwRwymmNvlaFez7fQY=",
        version = "v1.16.0",
    )
    go_repository(
        name = "com_google_cloud_go_servicecontrol",
        build_file_proto_mode = "disable",
        importpath = "cloud.google.com/go/servicecontrol",
        sum = "h1:ImIzbOu6y4jL6ob65I++QzvqgFaoAKgHOG+RU9/c4y8=",
        version = "v1.5.0",
    )
    go_repository(
        name = "com_google_cloud_go_servicedirectory",
        build_file_proto_mode = "disable",
        importpath = "cloud.google.com/go/servicedirectory",
        sum = "h1:f7M8IMcVzO3T425AqlZbP3yLzeipsBHtRza8vVFYMhQ=",
        version = "v1.7.0",
    )
    go_repository(
        name = "com_google_cloud_go_servicemanagement",
        build_file_proto_mode = "disable",
        importpath = "cloud.google.com/go/servicemanagement",
        sum = "h1:TpkCO5M7dhKSy1bKUD9o/sSEW/U1Gtx7opA1fsiMx0c=",
        version = "v1.5.0",
    )
    go_repository(
        name = "com_google_cloud_go_serviceusage",
        build_file_proto_mode = "disable",
        importpath = "cloud.google.com/go/serviceusage",
        sum = "h1:b0EwJxPJLpavSljMQh0RcdHsUrr5DQ+Nelt/3BAs5ro=",
        version = "v1.4.0",
    )
    go_repository(
        name = "com_google_cloud_go_shell",
        build_file_proto_mode = "disable",
        importpath = "cloud.google.com/go/shell",
        sum = "h1:b1LFhFBgKsG252inyhtmsUUZwchqSz3WTvAIf3JFo4g=",
        version = "v1.4.0",
    )
    go_repository(
        name = "com_google_cloud_go_spanner",
        build_file_proto_mode = "disable",
        importpath = "cloud.google.com/go/spanner",
        sum = "h1:NvdTpRwf7DTegbfFdPjAWyD7bOVu0VeMqcvR9aCQCAc=",
        version = "v1.41.0",
    )
    go_repository(
        name = "com_google_cloud_go_speech",
        build_file_proto_mode = "disable",
        importpath = "cloud.google.com/go/speech",
        sum = "h1:yK0ocnFH4Wsf0cMdUyndJQ/hPv02oTJOxzi6AgpBy4s=",
        version = "v1.9.0",
    )

    go_repository(
        name = "com_google_cloud_go_storage",
        build_file_proto_mode = "disable_global",
        importpath = "cloud.google.com/go/storage",
        sum = "h1:YOO045NZI9RKfCj1c5A/ZtuuENUc8OAW+gHdGnDgyMQ=",
        version = "v1.27.0",
    )
    go_repository(
        name = "com_google_cloud_go_storagetransfer",
        build_file_proto_mode = "disable",
        importpath = "cloud.google.com/go/storagetransfer",
        sum = "h1:fUe3OydbbvHcAYp07xY+2UpH4AermGbmnm7qdEj3tGE=",
        version = "v1.6.0",
    )
    go_repository(
        name = "com_google_cloud_go_talent",
        build_file_proto_mode = "disable",
        importpath = "cloud.google.com/go/talent",
        sum = "h1:MrekAGxLqAeAol4Sc0allOVqUGO8j+Iim8NMvpiD7tM=",
        version = "v1.4.0",
    )
    go_repository(
        name = "com_google_cloud_go_texttospeech",
        build_file_proto_mode = "disable",
        importpath = "cloud.google.com/go/texttospeech",
        sum = "h1:ccPiHgTewxgyAeCWgQWvZvrLmbfQSFABTMAfrSPLPyY=",
        version = "v1.5.0",
    )
    go_repository(
        name = "com_google_cloud_go_tpu",
        build_file_proto_mode = "disable",
        importpath = "cloud.google.com/go/tpu",
        sum = "h1:ztIdKoma1Xob2qm6QwNh4Xi9/e7N3IfvtwG5AcNsj1g=",
        version = "v1.4.0",
    )
    go_repository(
        name = "com_google_cloud_go_trace",
        build_file_proto_mode = "disable",
        importpath = "cloud.google.com/go/trace",
        sum = "h1:qO9eLn2esajC9sxpqp1YKX37nXC3L4BfGnPS0Cx9dYo=",
        version = "v1.4.0",
    )
    go_repository(
        name = "com_google_cloud_go_translate",
        build_file_proto_mode = "disable",
        importpath = "cloud.google.com/go/translate",
        sum = "h1:AOYOH3MspzJ/bH1YXzB+xTE8fMpn3mwhLjugwGXvMPI=",
        version = "v1.4.0",
    )
    go_repository(
        name = "com_google_cloud_go_video",
        build_file_proto_mode = "disable",
        importpath = "cloud.google.com/go/video",
        sum = "h1:ttlvO4J5c1VGq6FkHqWPD/aH6PfdxujHt+muTJlW1Zk=",
        version = "v1.9.0",
    )
    go_repository(
        name = "com_google_cloud_go_videointelligence",
        build_file_proto_mode = "disable",
        importpath = "cloud.google.com/go/videointelligence",
        sum = "h1:RPFgVVXbI2b5vnrciZjtsUgpNKVtHO/WIyXUhEfuMhA=",
        version = "v1.9.0",
    )
    go_repository(
        name = "com_google_cloud_go_vision_v2",
        build_file_proto_mode = "disable",
        importpath = "cloud.google.com/go/vision/v2",
        sum = "h1:TQHxRqvLMi19azwm3qYuDbEzZWmiKJNTpGbkNsfRCik=",
        version = "v2.5.0",
    )
    go_repository(
        name = "com_google_cloud_go_vmmigration",
        build_file_proto_mode = "disable",
        importpath = "cloud.google.com/go/vmmigration",
        sum = "h1:A2Tl2ZmwMRpvEmhV2ibISY85fmQR+Y5w9a0PlRz5P3s=",
        version = "v1.3.0",
    )
    go_repository(
        name = "com_google_cloud_go_vpcaccess",
        build_file_proto_mode = "disable",
        importpath = "cloud.google.com/go/vpcaccess",
        sum = "h1:woHXXtnW8b9gLFdWO9HLPalAddBQ9V4LT+1vjKwR3W8=",
        version = "v1.5.0",
    )
    go_repository(
        name = "com_google_cloud_go_webrisk",
        build_file_proto_mode = "disable",
        importpath = "cloud.google.com/go/webrisk",
        sum = "h1:ypSnpGlJnZSXbN9a13PDmAYvVekBLnGKxQ3Q9SMwnYY=",
        version = "v1.7.0",
    )
    go_repository(
        name = "com_google_cloud_go_websecurityscanner",
        build_file_proto_mode = "disable",
        importpath = "cloud.google.com/go/websecurityscanner",
        sum = "h1:y7yIFg/h/mO+5Y5aCOtVAnpGUOgqCH5rXQ2Oc8Oq2+g=",
        version = "v1.4.0",
    )
    go_repository(
        name = "com_google_cloud_go_workflows",
        build_file_proto_mode = "disable",
        importpath = "cloud.google.com/go/workflows",
        sum = "h1:7Chpin9p50NTU8Tb7qk+I11U/IwVXmDhEoSsdccvInE=",
        version = "v1.9.0",
    )

    go_repository(
        name = "com_shuralyov_dmitri_gpu_mtl",
        build_file_proto_mode = "disable_global",
        importpath = "dmitri.shuralyov.com/gpu/mtl",
        sum = "h1:VpgP7xuJadIUuKccphEpTJnWhS2jkQyMt6Y7pJCD7fY=",
        version = "v0.0.0-20190408044501-666a987793e9",
=======
        name = "com_google_cloud_go_analytics",
        build_file_proto_mode = "disable",
        importpath = "cloud.google.com/go/analytics",
        sum = "h1:LqAo3tAh2FU9+w/r7vc3hBjU23Kv7GhO/PDIW7kIYgM=",
        version = "v0.19.0",
    )
    go_repository(
        name = "com_google_cloud_go_apigateway",
        build_file_proto_mode = "disable",
        importpath = "cloud.google.com/go/apigateway",
        sum = "h1:ZI9mVO7x3E9RK/BURm2p1aw9YTBSCQe3klmyP1WxWEg=",
        version = "v1.5.0",
    )
    go_repository(
        name = "com_google_cloud_go_apigeeconnect",
        build_file_proto_mode = "disable",
        importpath = "cloud.google.com/go/apigeeconnect",
        sum = "h1:sWOmgDyAsi1AZ48XRHcATC0tsi9SkPT7DA/+VCfkaeA=",
        version = "v1.5.0",
    )
    go_repository(
        name = "com_google_cloud_go_apigeeregistry",
        build_file_proto_mode = "disable",
        importpath = "cloud.google.com/go/apigeeregistry",
        sum = "h1:E43RdhhCxdlV+I161gUY2rI4eOaMzHTA5kNkvRsFXvc=",
        version = "v0.6.0",
    )
    go_repository(
        name = "com_google_cloud_go_apikeys",
        build_file_proto_mode = "disable",
        importpath = "cloud.google.com/go/apikeys",
        sum = "h1:B9CdHFZTFjVti89tmyXXrO+7vSNo2jvZuHG8zD5trdQ=",
        version = "v0.6.0",
    )
    go_repository(
        name = "com_google_cloud_go_appengine",
        build_file_proto_mode = "disable",
        importpath = "cloud.google.com/go/appengine",
        sum = "h1:aBGDKmRIaRRoWJ2tAoN0oVSHoWLhtO9aj/NvUyP4aYs=",
        version = "v1.7.1",
>>>>>>> 501017b7
    )
    go_repository(
        name = "com_google_cloud_go_area120",
        build_file_proto_mode = "disable",
        importpath = "cloud.google.com/go/area120",
        sum = "h1:ugckkFh4XkHJMPhTIx0CyvdoBxmOpMe8rNs4Ok8GAag=",
        version = "v0.7.1",
    )
    go_repository(
        name = "com_google_cloud_go_artifactregistry",
        build_file_proto_mode = "disable",
        importpath = "cloud.google.com/go/artifactregistry",
        sum = "h1:o1Q80vqEB6Qp8WLEH3b8FBLNUCrGQ4k5RFj0sn/sgO8=",
        version = "v1.13.0",
    )
    go_repository(
        name = "com_google_cloud_go_asset",
        build_file_proto_mode = "disable",
        importpath = "cloud.google.com/go/asset",
        sum = "h1:YAsssO08BqZ6mncbb6FPlj9h6ACS7bJQUOlzciSfbNk=",
        version = "v1.13.0",
    )
    go_repository(
        name = "com_google_cloud_go_assuredworkloads",
        build_file_proto_mode = "disable",
        importpath = "cloud.google.com/go/assuredworkloads",
        sum = "h1:VLGnVFta+N4WM+ASHbhc14ZOItOabDLH1MSoDv+Xuag=",
        version = "v1.10.0",
    )
    go_repository(
        name = "com_google_cloud_go_automl",
        build_file_proto_mode = "disable",
        importpath = "cloud.google.com/go/automl",
        sum = "h1:50VugllC+U4IGl3tDNcZaWvApHBTrn/TvyHDJ0wM+Uw=",
        version = "v1.12.0",
    )
    go_repository(
        name = "com_google_cloud_go_baremetalsolution",
        build_file_proto_mode = "disable",
        importpath = "cloud.google.com/go/baremetalsolution",
        sum = "h1:2AipdYXL0VxMboelTTw8c1UJ7gYu35LZYUbuRv9Q28s=",
        version = "v0.5.0",
    )
    go_repository(
        name = "com_google_cloud_go_batch",
        build_file_proto_mode = "disable",
        importpath = "cloud.google.com/go/batch",
        sum = "h1:YbMt0E6BtqeD5FvSv1d56jbVsWEzlGm55lYte+M6Mzs=",
        version = "v0.7.0",
    )
    go_repository(
        name = "com_google_cloud_go_beyondcorp",
        build_file_proto_mode = "disable",
        importpath = "cloud.google.com/go/beyondcorp",
        sum = "h1:UkY2BTZkEUAVrgqnSdOJ4p3y9ZRBPEe1LkjgC8Bj/Pc=",
        version = "v0.5.0",
    )

    go_repository(
        name = "com_google_cloud_go_bigquery",
        build_file_proto_mode = "disable_global",
        importpath = "cloud.google.com/go/bigquery",
        sum = "h1:PQcPefKFdaIzjQFbiyOgAqyx8q5djaE7x9Sqe712DPA=",
        version = "v1.8.0",
    )
    go_repository(
        name = "com_google_cloud_go_billing",
        build_file_proto_mode = "disable",
        importpath = "cloud.google.com/go/billing",
        sum = "h1:JYj28UYF5w6VBAh0gQYlgHJ/OD1oA+JgW29YZQU+UHM=",
        version = "v1.13.0",
    )
    go_repository(
        name = "com_google_cloud_go_binaryauthorization",
        build_file_proto_mode = "disable",
        importpath = "cloud.google.com/go/binaryauthorization",
        sum = "h1:d3pMDBCCNivxt5a4eaV7FwL7cSH0H7RrEnFrTb1QKWs=",
        version = "v1.5.0",
    )
    go_repository(
        name = "com_google_cloud_go_certificatemanager",
        build_file_proto_mode = "disable",
        importpath = "cloud.google.com/go/certificatemanager",
        sum = "h1:5C5UWeSt8Jkgp7OWn2rCkLmYurar/vIWIoSQ2+LaTOc=",
        version = "v1.6.0",
    )
    go_repository(
        name = "com_google_cloud_go_channel",
        build_file_proto_mode = "disable",
        importpath = "cloud.google.com/go/channel",
        sum = "h1:GpcQY5UJKeOekYgsX3QXbzzAc/kRGtBq43fTmyKe6Uw=",
        version = "v1.12.0",
    )
    go_repository(
        name = "com_google_cloud_go_cloudbuild",
        build_file_proto_mode = "disable",
        importpath = "cloud.google.com/go/cloudbuild",
        sum = "h1:GHQCjV4WlPPVU/j3Rlpc8vNIDwThhd1U9qSY/NPZdko=",
        version = "v1.9.0",
    )
    go_repository(
        name = "com_google_cloud_go_clouddms",
        build_file_proto_mode = "disable",
        importpath = "cloud.google.com/go/clouddms",
        sum = "h1:E7v4TpDGUyEm1C/4KIrpVSOCTm0P6vWdHT0I4mostRA=",
        version = "v1.5.0",
    )
    go_repository(
        name = "com_google_cloud_go_cloudtasks",
        build_file_proto_mode = "disable",
        importpath = "cloud.google.com/go/cloudtasks",
        sum = "h1:uK5k6abf4yligFgYFnG0ni8msai/dSv6mDmiBulU0hU=",
        version = "v1.10.0",
    )

    go_repository(
        name = "com_google_cloud_go_compute",
        build_file_proto_mode = "disable_global",
        importpath = "cloud.google.com/go/compute",
        sum = "h1:b1zWmYuuHz7gO9kDcM/EpHGr06UgsYNRpNJzI2kFiLM=",
        version = "v1.5.0",
    )
    go_repository(
        name = "com_google_cloud_go_compute_metadata",
        build_file_proto_mode = "disable",
        importpath = "cloud.google.com/go/compute/metadata",
        sum = "h1:nBbNSZyDpkNlo3DepaaLKVuO7ClyifSAmNloSCZrHnQ=",
        version = "v0.2.0",
    )
    go_repository(
        name = "com_google_cloud_go_contactcenterinsights",
        build_file_proto_mode = "disable",
        importpath = "cloud.google.com/go/contactcenterinsights",
        sum = "h1:jXIpfcH/VYSE1SYcPzO0n1VVb+sAamiLOgCw45JbOQk=",
        version = "v1.6.0",
    )
    go_repository(
        name = "com_google_cloud_go_container",
        build_file_proto_mode = "disable",
        importpath = "cloud.google.com/go/container",
        sum = "h1:NKlY/wCDapfVZlbVVaeuu2UZZED5Dy1z4Zx1KhEzm8c=",
        version = "v1.15.0",
    )
    go_repository(
        name = "com_google_cloud_go_containeranalysis",
        build_file_proto_mode = "disable",
        importpath = "cloud.google.com/go/containeranalysis",
        sum = "h1:EQ4FFxNaEAg8PqQCO7bVQfWz9NVwZCUKaM1b3ycfx3U=",
        version = "v0.9.0",
    )
    go_repository(
        name = "com_google_cloud_go_datacatalog",
        build_file_proto_mode = "disable",
        importpath = "cloud.google.com/go/datacatalog",
        sum = "h1:4H5IJiyUE0X6ShQBqgFFZvGGcrwGVndTwUSLP4c52gw=",
        version = "v1.13.0",
    )
    go_repository(
        name = "com_google_cloud_go_dataflow",
        build_file_proto_mode = "disable",
        importpath = "cloud.google.com/go/dataflow",
        sum = "h1:eYyD9o/8Nm6EttsKZaEGD84xC17bNgSKCu0ZxwqUbpg=",
        version = "v0.8.0",
    )
    go_repository(
        name = "com_google_cloud_go_dataform",
        build_file_proto_mode = "disable",
        importpath = "cloud.google.com/go/dataform",
        sum = "h1:Dyk+fufup1FR6cbHjFpMuP4SfPiF3LI3JtoIIALoq48=",
        version = "v0.7.0",
    )
    go_repository(
        name = "com_google_cloud_go_datafusion",
        build_file_proto_mode = "disable",
        importpath = "cloud.google.com/go/datafusion",
        sum = "h1:sZjRnS3TWkGsu1LjYPFD/fHeMLZNXDK6PDHi2s2s/bk=",
        version = "v1.6.0",
    )
    go_repository(
        name = "com_google_cloud_go_datalabeling",
        build_file_proto_mode = "disable",
        importpath = "cloud.google.com/go/datalabeling",
        sum = "h1:ch4qA2yvddGRUrlfwrNJCr79qLqhS9QBwofPHfFlDIk=",
        version = "v0.7.0",
    )
    go_repository(
        name = "com_google_cloud_go_dataplex",
        build_file_proto_mode = "disable",
        importpath = "cloud.google.com/go/dataplex",
        sum = "h1:RvoZ5T7gySwm1CHzAw7yY1QwwqaGswunmqEssPxU/AM=",
        version = "v1.6.0",
    )
    go_repository(
        name = "com_google_cloud_go_dataproc",
        build_file_proto_mode = "disable",
        importpath = "cloud.google.com/go/dataproc",
        sum = "h1:W47qHL3W4BPkAIbk4SWmIERwsWBaNnWm0P2sdx3YgGU=",
        version = "v1.12.0",
    )
    go_repository(
        name = "com_google_cloud_go_dataqna",
        build_file_proto_mode = "disable",
        importpath = "cloud.google.com/go/dataqna",
        sum = "h1:yFzi/YU4YAdjyo7pXkBE2FeHbgz5OQQBVDdbErEHmVQ=",
        version = "v0.7.0",
    )

    go_repository(
        name = "com_google_cloud_go_datastore",
        build_file_proto_mode = "disable_global",
        importpath = "cloud.google.com/go/datastore",
        sum = "h1:/May9ojXjRkPBNVrq+oWLqmWCkr4OU5uRY29bu0mRyQ=",
        version = "v1.1.0",
    )
    go_repository(
        name = "com_google_cloud_go_datastream",
        build_file_proto_mode = "disable",
        importpath = "cloud.google.com/go/datastream",
        sum = "h1:BBCBTnWMDwwEzQQmipUXxATa7Cm7CA/gKjKcR2w35T0=",
        version = "v1.7.0",
    )
    go_repository(
        name = "com_google_cloud_go_deploy",
        build_file_proto_mode = "disable",
        importpath = "cloud.google.com/go/deploy",
        sum = "h1:otshdKEbmsi1ELYeCKNYppwV0UH5xD05drSdBm7ouTk=",
        version = "v1.8.0",
    )
    go_repository(
        name = "com_google_cloud_go_dialogflow",
        build_file_proto_mode = "disable",
        importpath = "cloud.google.com/go/dialogflow",
        sum = "h1:uVlKKzp6G/VtSW0E7IH1Y5o0H48/UOCmqksG2riYCwQ=",
        version = "v1.32.0",
    )
    go_repository(
        name = "com_google_cloud_go_dlp",
        build_file_proto_mode = "disable",
        importpath = "cloud.google.com/go/dlp",
        sum = "h1:1JoJqezlgu6NWCroBxr4rOZnwNFILXr4cB9dMaSKO4A=",
        version = "v1.9.0",
    )
    go_repository(
        name = "com_google_cloud_go_documentai",
        build_file_proto_mode = "disable",
        importpath = "cloud.google.com/go/documentai",
        sum = "h1:KM3Xh0QQyyEdC8Gs2vhZfU+rt6OCPF0dwVwxKgLmWfI=",
        version = "v1.18.0",
    )
    go_repository(
        name = "com_google_cloud_go_domains",
        build_file_proto_mode = "disable",
        importpath = "cloud.google.com/go/domains",
        sum = "h1:2ti/o9tlWL4N+wIuWUNH+LbfgpwxPr8J1sv9RHA4bYQ=",
        version = "v0.8.0",
    )
    go_repository(
        name = "com_google_cloud_go_edgecontainer",
        build_file_proto_mode = "disable",
        importpath = "cloud.google.com/go/edgecontainer",
        sum = "h1:O0YVE5v+O0Q/ODXYsQHmHb+sYM8KNjGZw2pjX2Ws41c=",
        version = "v1.0.0",
    )
    go_repository(
        name = "com_google_cloud_go_errorreporting",
        build_file_proto_mode = "disable",
        importpath = "cloud.google.com/go/errorreporting",
        sum = "h1:kj1XEWMu8P0qlLhm3FwcaFsUvXChV/OraZwA70trRR0=",
        version = "v0.3.0",
    )
    go_repository(
        name = "com_google_cloud_go_essentialcontacts",
        build_file_proto_mode = "disable",
        importpath = "cloud.google.com/go/essentialcontacts",
        sum = "h1:gIzEhCoOT7bi+6QZqZIzX1Erj4SswMPIteNvYVlu+pM=",
        version = "v1.5.0",
    )
    go_repository(
        name = "com_google_cloud_go_eventarc",
        build_file_proto_mode = "disable",
        importpath = "cloud.google.com/go/eventarc",
        sum = "h1:fsJmNeqvqtk74FsaVDU6cH79lyZNCYP8Rrv7EhaB/PU=",
        version = "v1.11.0",
    )
    go_repository(
        name = "com_google_cloud_go_filestore",
        build_file_proto_mode = "disable",
        importpath = "cloud.google.com/go/filestore",
        sum = "h1:ckTEXN5towyTMu4q0uQ1Mde/JwTHur0gXs8oaIZnKfw=",
        version = "v1.6.0",
    )

    go_repository(
        name = "com_google_cloud_go_firestore",
        build_file_proto_mode = "disable_global",
        importpath = "cloud.google.com/go/firestore",
        sum = "h1:9x7Bx0A9R5/M9jibeJeZWqjeVEIxYW9fZYqB9a70/bY=",
        version = "v1.1.0",
    )
    go_repository(
        name = "com_google_cloud_go_functions",
        build_file_proto_mode = "disable",
        importpath = "cloud.google.com/go/functions",
        sum = "h1:pPDqtsXG2g9HeOQLoquLbmvmb82Y4Ezdo1GXuotFoWg=",
        version = "v1.13.0",
    )
    go_repository(
        name = "com_google_cloud_go_gaming",
        build_file_proto_mode = "disable",
        importpath = "cloud.google.com/go/gaming",
        sum = "h1:7vEhFnZmd931Mo7sZ6pJy7uQPDxF7m7v8xtBheG08tc=",
        version = "v1.9.0",
    )
    go_repository(
        name = "com_google_cloud_go_gkebackup",
        build_file_proto_mode = "disable",
        importpath = "cloud.google.com/go/gkebackup",
        sum = "h1:za3QZvw6ujR0uyqkhomKKKNoXDyqYGPJies3voUK8DA=",
        version = "v0.4.0",
    )
    go_repository(
        name = "com_google_cloud_go_gkeconnect",
        build_file_proto_mode = "disable",
        importpath = "cloud.google.com/go/gkeconnect",
        sum = "h1:gXYKciHS/Lgq0GJ5Kc9SzPA35NGc3yqu6SkjonpEr2Q=",
        version = "v0.7.0",
    )
    go_repository(
        name = "com_google_cloud_go_gkehub",
        build_file_proto_mode = "disable",
        importpath = "cloud.google.com/go/gkehub",
        sum = "h1:TqCSPsEBQ6oZSJgEYZ3XT8x2gUadbvfwI32YB0kuHCs=",
        version = "v0.12.0",
    )
    go_repository(
        name = "com_google_cloud_go_gkemulticloud",
        build_file_proto_mode = "disable",
        importpath = "cloud.google.com/go/gkemulticloud",
        sum = "h1:8I84Q4vl02rJRsFiinBxl7WCozfdLlUVBQuSrqr9Wtk=",
        version = "v0.5.0",
    )
    go_repository(
        name = "com_google_cloud_go_gsuiteaddons",
        build_file_proto_mode = "disable",
        importpath = "cloud.google.com/go/gsuiteaddons",
        sum = "h1:1mvhXqJzV0Vg5Fa95QwckljODJJfDFXV4pn+iL50zzA=",
        version = "v1.5.0",
    )

    go_repository(
        name = "com_google_cloud_go_iam",
        build_file_proto_mode = "disable_global",
        importpath = "cloud.google.com/go/iam",
        sum = "h1:4CapQyNFjiksks1/x7jsvsygFPhihslYk5GptIrlX68=",
        version = "v0.1.1",
    )
    go_repository(
        name = "com_google_cloud_go_iap",
        build_file_proto_mode = "disable",
        importpath = "cloud.google.com/go/iap",
        sum = "h1:PxVHFuMxmSZyfntKXHXhd8bo82WJ+LcATenq7HLdVnU=",
        version = "v1.7.1",
    )
    go_repository(
        name = "com_google_cloud_go_ids",
        build_file_proto_mode = "disable",
        importpath = "cloud.google.com/go/ids",
        sum = "h1:fodnCDtOXuMmS8LTC2y3h8t24U8F3eKWfhi+3LY6Qf0=",
        version = "v1.3.0",
    )
    go_repository(
        name = "com_google_cloud_go_iot",
        build_file_proto_mode = "disable",
        importpath = "cloud.google.com/go/iot",
        sum = "h1:39W5BFSarRNZfVG0eXI5LYux+OVQT8GkgpHCnrZL2vM=",
        version = "v1.6.0",
    )
    go_repository(
        name = "com_google_cloud_go_kms",
        build_file_proto_mode = "disable",
        importpath = "cloud.google.com/go/kms",
        sum = "h1:7hm1bRqGCA1GBRQUrp831TwJ9TWhP+tvLuP497CQS2g=",
        version = "v1.10.1",
    )
    go_repository(
        name = "com_google_cloud_go_language",
        build_file_proto_mode = "disable",
        importpath = "cloud.google.com/go/language",
        sum = "h1:7Ulo2mDk9huBoBi8zCE3ONOoBrL6UXfAI71CLQ9GEIM=",
        version = "v1.9.0",
    )
    go_repository(
        name = "com_google_cloud_go_lifesciences",
        build_file_proto_mode = "disable",
        importpath = "cloud.google.com/go/lifesciences",
        sum = "h1:uWrMjWTsGjLZpCTWEAzYvyXj+7fhiZST45u9AgasasI=",
        version = "v0.8.0",
    )
    go_repository(
        name = "com_google_cloud_go_logging",
        build_file_proto_mode = "disable",
        importpath = "cloud.google.com/go/logging",
        sum = "h1:CJYxlNNNNAMkHp9em/YEXcfJg+rPDg7YfwoRpMU+t5I=",
        version = "v1.7.0",
    )
    go_repository(
        name = "com_google_cloud_go_longrunning",
        build_file_proto_mode = "disable",
        importpath = "cloud.google.com/go/longrunning",
        sum = "h1:v+yFJOfKC3yZdY6ZUI933pIYdhyhV8S3NpWrXWmg7jM=",
        version = "v0.4.1",
    )
    go_repository(
        name = "com_google_cloud_go_managedidentities",
        build_file_proto_mode = "disable",
        importpath = "cloud.google.com/go/managedidentities",
        sum = "h1:ZRQ4k21/jAhrHBVKl/AY7SjgzeJwG1iZa+mJ82P+VNg=",
        version = "v1.5.0",
    )
    go_repository(
        name = "com_google_cloud_go_maps",
        build_file_proto_mode = "disable",
        importpath = "cloud.google.com/go/maps",
        sum = "h1:mv9YaczD4oZBZkM5XJl6fXQ984IkJNHPwkc8MUsdkBo=",
        version = "v0.7.0",
    )
    go_repository(
        name = "com_google_cloud_go_mediatranslation",
        build_file_proto_mode = "disable",
        importpath = "cloud.google.com/go/mediatranslation",
        sum = "h1:anPxH+/WWt8Yc3EdoEJhPMBRF7EhIdz426A+tuoA0OU=",
        version = "v0.7.0",
    )
    go_repository(
        name = "com_google_cloud_go_memcache",
        build_file_proto_mode = "disable",
        importpath = "cloud.google.com/go/memcache",
        sum = "h1:8/VEmWCpnETCrBwS3z4MhT+tIdKgR1Z4Tr2tvYH32rg=",
        version = "v1.9.0",
    )
    go_repository(
        name = "com_google_cloud_go_metastore",
        build_file_proto_mode = "disable",
        importpath = "cloud.google.com/go/metastore",
        sum = "h1:QCFhZVe2289KDBQ7WxaHV2rAmPrmRAdLC6gbjUd3HPo=",
        version = "v1.10.0",
    )
    go_repository(
        name = "com_google_cloud_go_monitoring",
        build_file_proto_mode = "disable",
        importpath = "cloud.google.com/go/monitoring",
        sum = "h1:2qsrgXGVoRXpP7otZ14eE1I568zAa92sJSDPyOJvwjM=",
        version = "v1.13.0",
    )
    go_repository(
        name = "com_google_cloud_go_networkconnectivity",
        build_file_proto_mode = "disable",
        importpath = "cloud.google.com/go/networkconnectivity",
        sum = "h1:ZD6b4Pk1jEtp/cx9nx0ZYcL3BKqDa+KixNDZ6Bjs1B8=",
        version = "v1.11.0",
    )
    go_repository(
        name = "com_google_cloud_go_networkmanagement",
        build_file_proto_mode = "disable",
        importpath = "cloud.google.com/go/networkmanagement",
        sum = "h1:8KWEUNGcpSX9WwZXq7FtciuNGPdPdPN/ruDm769yAEM=",
        version = "v1.6.0",
    )
    go_repository(
        name = "com_google_cloud_go_networksecurity",
        build_file_proto_mode = "disable",
        importpath = "cloud.google.com/go/networksecurity",
        sum = "h1:sOc42Ig1K2LiKlzG71GUVloeSJ0J3mffEBYmvu+P0eo=",
        version = "v0.8.0",
    )
    go_repository(
        name = "com_google_cloud_go_notebooks",
        build_file_proto_mode = "disable",
        importpath = "cloud.google.com/go/notebooks",
        sum = "h1:Kg2K3K7CbSXYJHZ1aGQpf1xi5x2GUvQWf2sFVuiZh8M=",
        version = "v1.8.0",
    )
    go_repository(
        name = "com_google_cloud_go_optimization",
        build_file_proto_mode = "disable",
        importpath = "cloud.google.com/go/optimization",
        sum = "h1:dj8O4VOJRB4CUwZXdmwNViH1OtI0WtWL867/lnYH248=",
        version = "v1.3.1",
    )
    go_repository(
        name = "com_google_cloud_go_orchestration",
        build_file_proto_mode = "disable",
        importpath = "cloud.google.com/go/orchestration",
        sum = "h1:Vw+CEXo8M/FZ1rb4EjcLv0gJqqw89b7+g+C/EmniTb8=",
        version = "v1.6.0",
    )
    go_repository(
        name = "com_google_cloud_go_orgpolicy",
        build_file_proto_mode = "disable",
        importpath = "cloud.google.com/go/orgpolicy",
        sum = "h1:XDriMWug7sd0kYT1QKofRpRHzjad0bK8Q8uA9q+XrU4=",
        version = "v1.10.0",
    )
    go_repository(
        name = "com_google_cloud_go_osconfig",
        build_file_proto_mode = "disable",
        importpath = "cloud.google.com/go/osconfig",
        sum = "h1:PkSQx4OHit5xz2bNyr11KGcaFccL5oqglFPdTboyqwQ=",
        version = "v1.11.0",
    )
    go_repository(
        name = "com_google_cloud_go_oslogin",
        build_file_proto_mode = "disable",
        importpath = "cloud.google.com/go/oslogin",
        sum = "h1:whP7vhpmc+ufZa90eVpkfbgzJRK/Xomjz+XCD4aGwWw=",
        version = "v1.9.0",
    )
    go_repository(
        name = "com_google_cloud_go_phishingprotection",
        build_file_proto_mode = "disable",
        importpath = "cloud.google.com/go/phishingprotection",
        sum = "h1:l6tDkT7qAEV49MNEJkEJTB6vOO/onbSOcNtAT09HPuA=",
        version = "v0.7.0",
    )
    go_repository(
        name = "com_google_cloud_go_policytroubleshooter",
        build_file_proto_mode = "disable",
        importpath = "cloud.google.com/go/policytroubleshooter",
        sum = "h1:yKAGC4p9O61ttZUswaq9GAn1SZnEzTd0vUYXD7ZBT7Y=",
        version = "v1.6.0",
    )
    go_repository(
        name = "com_google_cloud_go_privatecatalog",
        build_file_proto_mode = "disable",
        importpath = "cloud.google.com/go/privatecatalog",
        sum = "h1:EPEJ1DpEGXLDnmc7mnCAqFmkwUJbIsaLAiLHVOkkwtc=",
        version = "v0.8.0",
    )

    go_repository(
        name = "com_google_cloud_go_pubsub",
        build_file_proto_mode = "disable_global",
        importpath = "cloud.google.com/go/pubsub",
        sum = "h1:ukjixP1wl0LpnZ6LWtZJ0mX5tBmjp1f8Sqer8Z2OMUU=",
        version = "v1.3.1",
    )
    go_repository(
        name = "com_google_cloud_go_pubsublite",
        build_file_proto_mode = "disable",
        importpath = "cloud.google.com/go/pubsublite",
        sum = "h1:cb9fsrtpINtETHiJ3ECeaVzrfIVhcGjhhJEjybHXHao=",
        version = "v1.7.0",
    )
    go_repository(
        name = "com_google_cloud_go_recaptchaenterprise_v2",
        build_file_proto_mode = "disable",
        importpath = "cloud.google.com/go/recaptchaenterprise/v2",
        sum = "h1:6iOCujSNJ0YS7oNymI64hXsjGq60T4FK1zdLugxbzvU=",
        version = "v2.7.0",
    )
    go_repository(
        name = "com_google_cloud_go_recommendationengine",
        build_file_proto_mode = "disable",
        importpath = "cloud.google.com/go/recommendationengine",
        sum = "h1:VibRFCwWXrFebEWKHfZAt2kta6pS7Tlimsnms0fjv7k=",
        version = "v0.7.0",
    )
    go_repository(
        name = "com_google_cloud_go_recommender",
        build_file_proto_mode = "disable",
        importpath = "cloud.google.com/go/recommender",
        sum = "h1:ZnFRY5R6zOVk2IDS1Jbv5Bw+DExCI5rFumsTnMXiu/A=",
        version = "v1.9.0",
    )
    go_repository(
        name = "com_google_cloud_go_redis",
        build_file_proto_mode = "disable",
        importpath = "cloud.google.com/go/redis",
        sum = "h1:JoAd3SkeDt3rLFAAxEvw6wV4t+8y4ZzfZcZmddqphQ8=",
        version = "v1.11.0",
    )
    go_repository(
        name = "com_google_cloud_go_resourcemanager",
        build_file_proto_mode = "disable",
        importpath = "cloud.google.com/go/resourcemanager",
        sum = "h1:NRM0p+RJkaQF9Ee9JMnUV9BQ2QBIOq/v8M+Pbv/wmCs=",
        version = "v1.7.0",
    )
    go_repository(
        name = "com_google_cloud_go_resourcesettings",
        build_file_proto_mode = "disable",
        importpath = "cloud.google.com/go/resourcesettings",
        sum = "h1:8Dua37kQt27CCWHm4h/Q1XqCF6ByD7Ouu49xg95qJzI=",
        version = "v1.5.0",
    )
    go_repository(
        name = "com_google_cloud_go_retail",
        build_file_proto_mode = "disable",
        importpath = "cloud.google.com/go/retail",
        sum = "h1:1Dda2OpFNzIb4qWgFZjYlpP7sxX3aLeypKG6A3H4Yys=",
        version = "v1.12.0",
    )
    go_repository(
        name = "com_google_cloud_go_run",
        build_file_proto_mode = "disable",
        importpath = "cloud.google.com/go/run",
        sum = "h1:ydJQo+k+MShYnBfhaRHSZYeD/SQKZzZLAROyfpeD9zw=",
        version = "v0.9.0",
    )
    go_repository(
        name = "com_google_cloud_go_scheduler",
        build_file_proto_mode = "disable",
        importpath = "cloud.google.com/go/scheduler",
        sum = "h1:NpQAHtx3sulByTLe2dMwWmah8PWgeoieFPpJpArwFV0=",
        version = "v1.9.0",
    )
    go_repository(
        name = "com_google_cloud_go_secretmanager",
        build_file_proto_mode = "disable",
        importpath = "cloud.google.com/go/secretmanager",
        sum = "h1:pu03bha7ukxF8otyPKTFdDz+rr9sE3YauS5PliDXK60=",
        version = "v1.10.0",
    )
    go_repository(
        name = "com_google_cloud_go_security",
        build_file_proto_mode = "disable",
        importpath = "cloud.google.com/go/security",
        sum = "h1:PYvDxopRQBfYAXKAuDpFCKBvDOWPWzp9k/H5nB3ud3o=",
        version = "v1.13.0",
    )
    go_repository(
        name = "com_google_cloud_go_securitycenter",
        build_file_proto_mode = "disable",
        importpath = "cloud.google.com/go/securitycenter",
        sum = "h1:AF3c2s3awNTMoBtMX3oCUoOMmGlYxGOeuXSYHNBkf14=",
        version = "v1.19.0",
    )
    go_repository(
        name = "com_google_cloud_go_servicecontrol",
        build_file_proto_mode = "disable",
        importpath = "cloud.google.com/go/servicecontrol",
        sum = "h1:d0uV7Qegtfaa7Z2ClDzr9HJmnbJW7jn0WhZ7wOX6hLE=",
        version = "v1.11.1",
    )
    go_repository(
        name = "com_google_cloud_go_servicedirectory",
        build_file_proto_mode = "disable",
        importpath = "cloud.google.com/go/servicedirectory",
        sum = "h1:SJwk0XX2e26o25ObYUORXx6torSFiYgsGkWSkZgkoSU=",
        version = "v1.9.0",
    )
    go_repository(
        name = "com_google_cloud_go_servicemanagement",
        build_file_proto_mode = "disable",
        importpath = "cloud.google.com/go/servicemanagement",
        sum = "h1:fopAQI/IAzlxnVeiKn/8WiV6zKndjFkvi+gzu+NjywY=",
        version = "v1.8.0",
    )
    go_repository(
        name = "com_google_cloud_go_serviceusage",
        build_file_proto_mode = "disable",
        importpath = "cloud.google.com/go/serviceusage",
        sum = "h1:rXyq+0+RSIm3HFypctp7WoXxIA563rn206CfMWdqXX4=",
        version = "v1.6.0",
    )
    go_repository(
        name = "com_google_cloud_go_shell",
        build_file_proto_mode = "disable",
        importpath = "cloud.google.com/go/shell",
        sum = "h1:wT0Uw7ib7+AgZST9eCDygwTJn4+bHMDtZo5fh7kGWDU=",
        version = "v1.6.0",
    )
    go_repository(
        name = "com_google_cloud_go_spanner",
        build_file_proto_mode = "disable",
        importpath = "cloud.google.com/go/spanner",
        sum = "h1:7VdjZ8zj4sHbDw55atp5dfY6kn1j9sam9DRNpPQhqR4=",
        version = "v1.45.0",
    )
    go_repository(
        name = "com_google_cloud_go_speech",
        build_file_proto_mode = "disable",
        importpath = "cloud.google.com/go/speech",
        sum = "h1:JEVoWGNnTF128kNty7T4aG4eqv2z86yiMJPT9Zjp+iw=",
        version = "v1.15.0",
    )

    go_repository(
        name = "com_google_cloud_go_storage",
        build_file_proto_mode = "disable_global",
        importpath = "cloud.google.com/go/storage",
        sum = "h1:HwnT2u2D309SFDHQII6m18HlrCi3jAXhUMTLOWXYH14=",
        version = "v1.21.0",
    )
    go_repository(
        name = "com_google_cloud_go_storagetransfer",
        build_file_proto_mode = "disable",
        importpath = "cloud.google.com/go/storagetransfer",
        sum = "h1:5T+PM+3ECU3EY2y9Brv0Sf3oka8pKmsCfpQ07+91G9o=",
        version = "v1.8.0",
    )
    go_repository(
        name = "com_google_cloud_go_talent",
        build_file_proto_mode = "disable",
        importpath = "cloud.google.com/go/talent",
        sum = "h1:nI9sVZPjMKiO2q3Uu0KhTDVov3Xrlpt63fghP9XjyEM=",
        version = "v1.5.0",
    )
    go_repository(
        name = "com_google_cloud_go_texttospeech",
        build_file_proto_mode = "disable",
        importpath = "cloud.google.com/go/texttospeech",
        sum = "h1:H4g1ULStsbVtalbZGktyzXzw6jP26RjVGYx9RaYjBzc=",
        version = "v1.6.0",
    )
    go_repository(
        name = "com_google_cloud_go_tpu",
        build_file_proto_mode = "disable",
        importpath = "cloud.google.com/go/tpu",
        sum = "h1:/34T6CbSi+kTv5E19Q9zbU/ix8IviInZpzwz3rsFE+A=",
        version = "v1.5.0",
    )
    go_repository(
        name = "com_google_cloud_go_trace",
        build_file_proto_mode = "disable",
        importpath = "cloud.google.com/go/trace",
        sum = "h1:olxC0QHC59zgJVALtgqfD9tGk0lfeCP5/AGXL3Px/no=",
        version = "v1.9.0",
    )
    go_repository(
        name = "com_google_cloud_go_translate",
        build_file_proto_mode = "disable",
        importpath = "cloud.google.com/go/translate",
        sum = "h1:GvLP4oQ4uPdChBmBaUSa/SaZxCdyWELtlAaKzpHsXdA=",
        version = "v1.7.0",
    )
    go_repository(
        name = "com_google_cloud_go_video",
        build_file_proto_mode = "disable",
        importpath = "cloud.google.com/go/video",
        sum = "h1:upIbnGI0ZgACm58HPjAeBMleW3sl5cT84AbYQ8PWOgM=",
        version = "v1.15.0",
    )
    go_repository(
        name = "com_google_cloud_go_videointelligence",
        build_file_proto_mode = "disable",
        importpath = "cloud.google.com/go/videointelligence",
        sum = "h1:Uh5BdoET8XXqXX2uXIahGb+wTKbLkGH7s4GXR58RrG8=",
        version = "v1.10.0",
    )
    go_repository(
        name = "com_google_cloud_go_vision_v2",
        build_file_proto_mode = "disable",
        importpath = "cloud.google.com/go/vision/v2",
        sum = "h1:8C8RXUJoflCI4yVdqhTy9tRyygSHmp60aP363z23HKg=",
        version = "v2.7.0",
    )
    go_repository(
        name = "com_google_cloud_go_vmmigration",
        build_file_proto_mode = "disable",
        importpath = "cloud.google.com/go/vmmigration",
        sum = "h1:Azs5WKtfOC8pxvkyrDvt7J0/4DYBch0cVbuFfCCFt5k=",
        version = "v1.6.0",
    )
    go_repository(
        name = "com_google_cloud_go_vmwareengine",
        build_file_proto_mode = "disable",
        importpath = "cloud.google.com/go/vmwareengine",
        sum = "h1:b0NBu7S294l0gmtrT0nOJneMYgZapr5x9tVWvgDoVEM=",
        version = "v0.3.0",
    )
    go_repository(
        name = "com_google_cloud_go_vpcaccess",
        build_file_proto_mode = "disable",
        importpath = "cloud.google.com/go/vpcaccess",
        sum = "h1:FOe6CuiQD3BhHJWt7E8QlbBcaIzVRddupwJlp7eqmn4=",
        version = "v1.6.0",
    )
    go_repository(
        name = "com_google_cloud_go_webrisk",
        build_file_proto_mode = "disable",
        importpath = "cloud.google.com/go/webrisk",
        sum = "h1:IY+L2+UwxcVm2zayMAtBhZleecdIFLiC+QJMzgb0kT0=",
        version = "v1.8.0",
    )
    go_repository(
        name = "com_google_cloud_go_websecurityscanner",
        build_file_proto_mode = "disable",
        importpath = "cloud.google.com/go/websecurityscanner",
        sum = "h1:AHC1xmaNMOZtNqxI9Rmm87IJEyPaRkOxeI0gpAacXGk=",
        version = "v1.5.0",
    )
    go_repository(
        name = "com_google_cloud_go_workflows",
        build_file_proto_mode = "disable",
        importpath = "cloud.google.com/go/workflows",
        sum = "h1:FfGp9w0cYnaKZJhUOMqCOJCYT/WlvYBfTQhFWV3sRKI=",
        version = "v1.10.0",
    )

    go_repository(
        name = "com_shuralyov_dmitri_gpu_mtl",
        build_file_proto_mode = "disable_global",
        importpath = "dmitri.shuralyov.com/gpu/mtl",
        sum = "h1:VpgP7xuJadIUuKccphEpTJnWhS2jkQyMt6Y7pJCD7fY=",
        version = "v0.0.0-20190408044501-666a987793e9",
    )
    go_repository(
        name = "com_sourcegraph_sourcegraph_appdash",
        build_file_proto_mode = "disable_global",
        importpath = "sourcegraph.com/sourcegraph/appdash",
        sum = "h1:ucqkfpjg9WzSUubAO62csmucvxl4/JeW3F4I4909XkM=",
        version = "v0.0.0-20190731080439-ebfcffb1b5c0",
    )
    go_repository(
        name = "com_sourcegraph_sourcegraph_appdash_data",
        build_file_proto_mode = "disable_global",
        importpath = "sourcegraph.com/sourcegraph/appdash-data",
        sum = "h1:e1sMhtVq9AfcEy8AXNb8eSg6gbzfdpYhoNqnPJa+GzI=",
        version = "v0.0.0-20151005221446-73f23eafcf67",
    )
    go_repository(
        name = "com_stathat_c_consistent",
        build_file_proto_mode = "disable",
        importpath = "stathat.com/c/consistent",
        sum = "h1:ezyc51EGcRPJUxfHGSgJjWzJdj3NiMU9pNfLNGiXV0c=",
        version = "v1.0.0",
    )

    go_repository(
        name = "in_gopkg_alecthomas_kingpin_v2",
        build_file_proto_mode = "disable_global",
        importpath = "gopkg.in/alecthomas/kingpin.v2",
        sum = "h1:jMFz6MfLP0/4fUyZle81rXUoxOBFi19VUFKVDOQfozc=",
        version = "v2.2.6",
    )
    go_repository(
        name = "in_gopkg_check_v1",
        build_file_proto_mode = "disable_global",
        importpath = "gopkg.in/check.v1",
        sum = "h1:Hei/4ADfdWqJk1ZMxUNpqntNwaWcugrBjAiHlqqRiVk=",
        version = "v1.0.0-20201130134442-10cb98267c6c",
    )
    go_repository(
        name = "in_gopkg_errgo_v2",
        build_file_proto_mode = "disable_global",
        importpath = "gopkg.in/errgo.v2",
        sum = "h1:0vLT13EuvQ0hNvakwLuFZ/jYrLp5F3kcWHXdRggjCE8=",
        version = "v2.1.0",
    )
    go_repository(
        name = "in_gopkg_fsnotify_fsnotify_v1",
        build_file_proto_mode = "disable",
        importpath = "gopkg.in/fsnotify/fsnotify.v1",
        sum = "h1:2fkCHbPQZNYRAyRyIV9VX0bpRkxIorlQDiYRmufHnhA=",
        version = "v1.3.1",
    )

    go_repository(
        name = "in_gopkg_fsnotify_v1",
        build_file_proto_mode = "disable_global",
        importpath = "gopkg.in/fsnotify.v1",
        sum = "h1:xOHLXZwVvI9hhs+cLKq5+I5onOuwQLhQwiu63xxlHs4=",
        version = "v1.4.7",
    )
    go_repository(
        name = "in_gopkg_go_playground_assert_v1",
        build_file_proto_mode = "disable_global",
        importpath = "gopkg.in/go-playground/assert.v1",
        sum = "h1:xoYuJVE7KT85PYWrN730RguIQO0ePzVRfFMXadIrXTM=",
        version = "v1.2.1",
    )
    go_repository(
        name = "in_gopkg_go_playground_validator_v8",
        build_file_proto_mode = "disable_global",
        importpath = "gopkg.in/go-playground/validator.v8",
        sum = "h1:lFB4DoMU6B626w8ny76MV7VX6W2VHct2GVOI3xgiMrQ=",
        version = "v8.18.2",
    )
    go_repository(
        name = "in_gopkg_inf_v0",
        build_file_proto_mode = "disable",
        importpath = "gopkg.in/inf.v0",
        sum = "h1:73M5CoZyi3ZLMOyDlQh031Cx6N9NDJ2Vvfl76EDAgDc=",
        version = "v0.9.1",
    )

    go_repository(
        name = "in_gopkg_ini_v1",
        build_file_proto_mode = "disable_global",
        importpath = "gopkg.in/ini.v1",
        sum = "h1:Dgnx+6+nfE+IfzjUEISNeydPJh9AXNNsWbGP9KzCsOA=",
        version = "v1.67.0",
    )
    go_repository(
        name = "in_gopkg_jcmturner_aescts_v1",
        build_file_proto_mode = "disable_global",
        importpath = "gopkg.in/jcmturner/aescts.v1",
        sum = "h1:cVVZBK2b1zY26haWB4vbBiZrfFQnfbTVrE3xZq6hrEw=",
        version = "v1.0.1",
    )
    go_repository(
        name = "in_gopkg_jcmturner_dnsutils_v1",
        build_file_proto_mode = "disable_global",
        importpath = "gopkg.in/jcmturner/dnsutils.v1",
        sum = "h1:cIuC1OLRGZrld+16ZJvvZxVJeKPsvd5eUIvxfoN5hSM=",
        version = "v1.0.1",
    )
    go_repository(
        name = "in_gopkg_jcmturner_goidentity_v3",
        build_file_proto_mode = "disable_global",
        importpath = "gopkg.in/jcmturner/goidentity.v3",
        sum = "h1:1duIyWiTaYvVx3YX2CYtpJbUFd7/UuPYCfgXtQ3VTbI=",
        version = "v3.0.0",
    )
    go_repository(
        name = "in_gopkg_jcmturner_gokrb5_v7",
        build_file_proto_mode = "disable_global",
        importpath = "gopkg.in/jcmturner/gokrb5.v7",
        sum = "h1:0709Jtq/6QXEuWRfAm260XqlpcwL1vxtO1tUE2qK8Z4=",
        version = "v7.3.0",
    )
    go_repository(
        name = "in_gopkg_jcmturner_rpc_v1",
        build_file_proto_mode = "disable_global",
        importpath = "gopkg.in/jcmturner/rpc.v1",
        sum = "h1:QHIUxTX1ISuAv9dD2wJ9HWQVuWDX/Zc0PfeC2tjc4rU=",
        version = "v1.1.0",
    )
    go_repository(
        name = "in_gopkg_mgo_v2",
        build_file_proto_mode = "disable_global",
        importpath = "gopkg.in/mgo.v2",
        sum = "h1:xcEWjVhvbDy+nHP67nPDDpbYrY+ILlfndk4bRioVHaU=",
        version = "v2.0.0-20180705113604-9856a29383ce",
    )
    go_repository(
        name = "in_gopkg_natefinch_lumberjack_v2",
        build_file_proto_mode = "disable_global",
        importpath = "gopkg.in/natefinch/lumberjack.v2",
        sum = "h1:1Lc07Kr7qY4U2YPouBjpCLxpiyxIVoxqXgkXLknAOE8=",
        version = "v2.0.0",
    )
    go_repository(
        name = "in_gopkg_resty_v1",
        build_file_proto_mode = "disable_global",
        importpath = "gopkg.in/resty.v1",
        sum = "h1:CuXP0Pjfw9rOuY6EP+UvtNvt5DSqHpIxILZKT/quCZI=",
        version = "v1.12.0",
    )
    go_repository(
        name = "in_gopkg_tomb_v1",
        build_file_proto_mode = "disable_global",
        importpath = "gopkg.in/tomb.v1",
        sum = "h1:uRGJdciOHaEIrze2W8Q3AKkepLTh2hOroT7a+7czfdQ=",
        version = "v1.0.0-20141024135613-dd632973f1e7",
    )
    go_repository(
        name = "in_gopkg_yaml_v2",
        build_file_proto_mode = "disable_global",
        importpath = "gopkg.in/yaml.v2",
        sum = "h1:D8xgwECY7CYvx+Y2n4sBz93Jn9JRvxdiyyo8CTfuKaY=",
        version = "v2.4.0",
    )
    go_repository(
        name = "in_gopkg_yaml_v3",
        build_file_proto_mode = "disable_global",
        importpath = "gopkg.in/yaml.v3",
        sum = "h1:fxVm/GzAzEWqLHuvctI91KS9hhNmmWOoWu0XTYJS7CA=",
        version = "v3.0.1",
    )
    go_repository(
        name = "io_etcd_go_bbolt",
        build_file_proto_mode = "disable_global",
        importpath = "go.etcd.io/bbolt",
        sum = "h1:/ecaJf0sk1l4l6V4awd65v2C3ILy7MSj+s/x1ADCIMU=",
        version = "v1.3.6",
    )
    go_repository(
        name = "io_etcd_go_etcd_api_v3",
        build_file_proto_mode = "disable",
        importpath = "go.etcd.io/etcd/api/v3",
        patch_args = ["-p2"],
        patches = [
            "//build/patches:io_etcd_go_etcd_api_v3.patch",
        ],
        sum = "h1:tXok5yLlKyuQ/SXSjtqHc4uzNaMqZi2XsoSPr/LlJXI=",
        version = "v3.5.2",
    )
    go_repository(
        name = "io_etcd_go_etcd_client_pkg_v3",
        build_file_proto_mode = "disable_global",
        importpath = "go.etcd.io/etcd/client/pkg/v3",
        sum = "h1:4hzqQ6hIb3blLyQ8usCU4h3NghkqcsohEQ3o3VetYxE=",
        version = "v3.5.2",
    )
    go_repository(
        name = "io_etcd_go_etcd_client_v2",
        build_file_proto_mode = "disable_global",
        importpath = "go.etcd.io/etcd/client/v2",
        sum = "h1:ymrVwTkefuqA/rPkSW7/B4ApijbPVefRumkY+stNfS0=",
        version = "v2.305.2",
    )
    go_repository(
        name = "io_etcd_go_etcd_client_v3",
        build_file_proto_mode = "disable_global",
        importpath = "go.etcd.io/etcd/client/v3",
        sum = "h1:WdnejrUtQC4nCxK0/dLTMqKOB+U5TP/2Ya0BJL+1otA=",
        version = "v3.5.2",
    )
    go_repository(
        name = "io_etcd_go_etcd_etcdutl_v3",
        build_file_proto_mode = "disable_global",
        importpath = "go.etcd.io/etcd/etcdutl/v3",
        sum = "h1:XDNv2bGD6Ylz3Gb9lIGV/IYLk1bwTvyCIi1EI4hyyqo=",
        version = "v3.5.2",
    )
    go_repository(
        name = "io_etcd_go_etcd_pkg_v3",
        build_file_proto_mode = "disable_global",
        importpath = "go.etcd.io/etcd/pkg/v3",
        sum = "h1:YZUojdoPhOyl5QILYnR8LTUbbNefu/sV4ma+ZMr2tto=",
        version = "v3.5.2",
    )
    go_repository(
        name = "io_etcd_go_etcd_raft_v3",
        build_file_proto_mode = "disable_global",
        importpath = "go.etcd.io/etcd/raft/v3",
        patch_args = ["-p1"],
        patches = [
            "//build/patches:io_etcd_go_etcd_raft_v3.patch",
        ],
        sum = "h1:uCC37qOXqBvKqTGHGyhASsaCsnTuJugl1GvneJNwHWo=",
        version = "v3.5.2",
    )
    go_repository(
        name = "io_etcd_go_etcd_server_v3",
        build_file_proto_mode = "disable_global",
        importpath = "go.etcd.io/etcd/server/v3",
        sum = "h1:B6ytJvS4Fmt8nkjzS2/8POf4tuPhFMluE0lWd4dx/7U=",
        version = "v3.5.2",
    )
    go_repository(
        name = "io_etcd_go_etcd_tests_v3",
        build_file_proto_mode = "disable_global",
        importpath = "go.etcd.io/etcd/tests/v3",
        sum = "h1:uk7/uMGVebpBDl+roivowHt6gJ5Fnqwik3syDkoSKdo=",
        version = "v3.5.2",
    )
    go_repository(
        name = "io_k8s_api",
        build_file_proto_mode = "disable",
        importpath = "k8s.io/api",
        sum = "h1:J0hann2hfxWr1hinZIDefw7Q96wmCBx6SSB8IY0MdDg=",
        version = "v0.24.0",
    )
    go_repository(
        name = "io_k8s_apimachinery",
        build_file_proto_mode = "disable",
        importpath = "k8s.io/apimachinery",
        sum = "h1:ydFCyC/DjCvFCHK5OPMKBlxayQytB8pxy8YQInd5UyQ=",
        version = "v0.24.0",
    )
    go_repository(
        name = "io_k8s_client_go",
        build_file_proto_mode = "disable",
        importpath = "k8s.io/client-go",
        sum = "h1:U5Bt+dab9K8qaUmXINrkXO135kA11/i5Kg1RUydgaMQ=",
        version = "v11.0.1-0.20190409021438-1a26190bd76a+incompatible",
    )
    go_repository(
        name = "io_k8s_gengo",
        build_file_proto_mode = "disable",
        importpath = "k8s.io/gengo",
        sum = "h1:GohjlNKauSai7gN4wsJkeZ3WAJx4Sh+oT/b5IYn5suA=",
        version = "v0.0.0-20210813121822-485abfe95c7c",
    )

    go_repository(
        name = "io_k8s_klog",
        build_file_proto_mode = "disable",
        importpath = "k8s.io/klog",
        sum = "h1:0VPpR+sizsiivjIfIAQH/rl8tan6jvWkS7lU+0di3lE=",
        version = "v0.3.0",
    )
    go_repository(
        name = "io_k8s_klog_v2",
        build_file_proto_mode = "disable",
        importpath = "k8s.io/klog/v2",
        sum = "h1:VW25q3bZx9uE3vvdL6M8ezOX79vA2Aq1nEWLqNQclHc=",
        version = "v2.60.1",
    )

    go_repository(
        name = "io_k8s_kube_openapi",
        build_file_proto_mode = "disable",
        importpath = "k8s.io/kube-openapi",
        sum = "h1:Gii5eqf+GmIEwGNKQYQClCayuJCe2/4fZUvF7VG99sU=",
        version = "v0.0.0-20220328201542-3ee0da9b0b42",
    )
    go_repository(
        name = "io_k8s_sigs_json",
        build_file_proto_mode = "disable",
        importpath = "sigs.k8s.io/json",
        sum = "h1:kDi4JBNAsJWfz1aEXhO8Jg87JJaPNLh5tIzYHgStQ9Y=",
        version = "v0.0.0-20211208200746-9f7c6b3444d2",
    )
    go_repository(
        name = "io_k8s_sigs_structured_merge_diff_v4",
        build_file_proto_mode = "disable",
        importpath = "sigs.k8s.io/structured-merge-diff/v4",
        sum = "h1:bKCqE9GvQ5tiVHn5rfn1r+yao3aLQEaLzkkmAkf+A6Y=",
        version = "v4.2.1",
    )

    go_repository(
        name = "io_k8s_sigs_yaml",
        build_file_proto_mode = "disable_global",
        importpath = "sigs.k8s.io/yaml",
        sum = "h1:kr/MCeFWJWTwyaHoR9c8EjH9OumOmoF9YGiZd7lFm/Q=",
        version = "v1.2.0",
    )
    go_repository(
        name = "io_k8s_utils",
        build_file_proto_mode = "disable",
        importpath = "k8s.io/utils",
        sum = "h1:HNSDgDCrr/6Ly3WEGKZftiE7IY19Vz2GdbOCyI4qqhc=",
        version = "v0.0.0-20220210201930-3a6ce19ff2f9",
    )

    go_repository(
        name = "io_opencensus_go",
        build_file_proto_mode = "disable_global",
        importpath = "go.opencensus.io",
        replace = "go.opencensus.io",
        sum = "h1:+KpZCwn3HdqM4KgXC+ywfGPIC40XIwj6C5p+6mbC9a8=",
        version = "v0.23.1-0.20220331163232-052120675fac",
    )
    go_repository(
        name = "io_opencensus_go_contrib_exporter_ocagent",
        build_file_proto_mode = "disable",
        importpath = "contrib.go.opencensus.io/exporter/ocagent",
        sum = "h1:jGFvw3l57ViIVEPKKEUXPcLYIXJmQxLUh6ey1eJhwyc=",
        version = "v0.4.12",
    )

    go_repository(
        name = "io_opentelemetry_go_contrib",
        build_file_proto_mode = "disable_global",
        importpath = "go.opentelemetry.io/contrib",
        sum = "h1:ubFQUn0VCZ0gPwIoJfBJVpeBlyRMxu8Mm/huKWYd9p0=",
        version = "v0.20.0",
    )
    go_repository(
        name = "io_opentelemetry_go_contrib_instrumentation_google_golang_org_grpc_otelgrpc",
        build_file_proto_mode = "disable_global",
        importpath = "go.opentelemetry.io/contrib/instrumentation/google.golang.org/grpc/otelgrpc",
        sum = "h1:sO4WKdPAudZGKPcpZT4MJn6JaDmpyLrMPDGGyA1SttE=",
        version = "v0.20.0",
    )
    go_repository(
        name = "io_opentelemetry_go_otel",
        build_file_proto_mode = "disable_global",
        importpath = "go.opentelemetry.io/otel",
        sum = "h1:eaP0Fqu7SXHwvjiqDq83zImeehOHX8doTvU9AwXON8g=",
        version = "v0.20.0",
    )
    go_repository(
        name = "io_opentelemetry_go_otel_exporters_otlp",
        build_file_proto_mode = "disable_global",
        importpath = "go.opentelemetry.io/otel/exporters/otlp",
        sum = "h1:PTNgq9MRmQqqJY0REVbZFvwkYOA85vbdQU/nVfxDyqg=",
        version = "v0.20.0",
    )
    go_repository(
        name = "io_opentelemetry_go_otel_metric",
        build_file_proto_mode = "disable_global",
        importpath = "go.opentelemetry.io/otel/metric",
        sum = "h1:4kzhXFP+btKm4jwxpjIqjs41A7MakRFUS86bqLHTIw8=",
        version = "v0.20.0",
    )
    go_repository(
        name = "io_opentelemetry_go_otel_oteltest",
        build_file_proto_mode = "disable_global",
        importpath = "go.opentelemetry.io/otel/oteltest",
        sum = "h1:HiITxCawalo5vQzdHfKeZurV8x7ljcqAgiWzF6Vaeaw=",
        version = "v0.20.0",
    )
    go_repository(
        name = "io_opentelemetry_go_otel_sdk",
        build_file_proto_mode = "disable_global",
        importpath = "go.opentelemetry.io/otel/sdk",
        sum = "h1:JsxtGXd06J8jrnya7fdI/U/MR6yXA5DtbZy+qoHQlr8=",
        version = "v0.20.0",
    )
    go_repository(
        name = "io_opentelemetry_go_otel_sdk_export_metric",
        build_file_proto_mode = "disable_global",
        importpath = "go.opentelemetry.io/otel/sdk/export/metric",
        sum = "h1:c5VRjxCXdQlx1HjzwGdQHzZaVI82b5EbBgOu2ljD92g=",
        version = "v0.20.0",
    )
    go_repository(
        name = "io_opentelemetry_go_otel_sdk_metric",
        build_file_proto_mode = "disable_global",
        importpath = "go.opentelemetry.io/otel/sdk/metric",
        sum = "h1:7ao1wpzHRVKf0OQ7GIxiQJA6X7DLX9o14gmVon7mMK8=",
        version = "v0.20.0",
    )
    go_repository(
        name = "io_opentelemetry_go_otel_trace",
        build_file_proto_mode = "disable_global",
        importpath = "go.opentelemetry.io/otel/trace",
        sum = "h1:1DL6EXUdcg95gukhuRRvLDO/4X5THh/5dIV52lqtnbw=",
        version = "v0.20.0",
    )
    go_repository(
        name = "io_opentelemetry_go_proto_otlp",
        build_file_proto_mode = "disable_global",
        importpath = "go.opentelemetry.io/proto/otlp",
        sum = "h1:rwOQPCuKAKmwGKq2aVNnYIibI6wnV7EvzgfTCzcdGg8=",
        version = "v0.7.0",
    )
    go_repository(
        name = "io_rsc_binaryregexp",
        build_file_proto_mode = "disable_global",
        importpath = "rsc.io/binaryregexp",
        sum = "h1:HfqmD5MEmC0zvwBuF187nq9mdnXjXsSivRiXN7SmRkE=",
        version = "v0.2.0",
    )
    go_repository(
        name = "io_rsc_pdf",
        build_file_proto_mode = "disable_global",
        importpath = "rsc.io/pdf",
        sum = "h1:k1MczvYDUvJBe93bYd7wrZLLUEcLZAuF824/I4e5Xr4=",
        version = "v0.1.1",
    )
    go_repository(
        name = "io_rsc_quote_v3",
        build_file_proto_mode = "disable_global",
        importpath = "rsc.io/quote/v3",
        sum = "h1:9JKUTTIUgS6kzR9mK1YuGKv6Nl+DijDNIc0ghT58FaY=",
        version = "v3.1.0",
    )
    go_repository(
        name = "io_rsc_sampler",
        build_file_proto_mode = "disable_global",
        importpath = "rsc.io/sampler",
        sum = "h1:7uVkIFmeBqHfdjD+gZwtXXI+RODJ2Wc4O7MPEh/QiW4=",
        version = "v1.3.0",
    )
    go_repository(
        name = "org_golang_google_api",
        build_file_proto_mode = "disable_global",
        importpath = "google.golang.org/api",
        sum = "h1:9yuVqlu2JCvcLg9p8S3fcFLZij8EPSyvODIY1rkMizQ=",
        version = "v0.103.0",
    )
    go_repository(
        name = "org_golang_google_appengine",
        build_file_proto_mode = "disable_global",
        importpath = "google.golang.org/appengine",
        sum = "h1:FZR1q0exgwxzPzp/aF+VccGrSfxfPpkBqjIIEq3ru6c=",
        version = "v1.6.7",
    )
    go_repository(
        name = "org_golang_google_genproto",
        build_file_proto_mode = "disable_global",
        importpath = "google.golang.org/genproto",
        sum = "h1:OjndDrsik+Gt+e6fs45z9AxiewiKyLKYpA45W5Kpkks=",
        version = "v0.0.0-20221202195650-67e5cbc046fd",
    )
    go_repository(
        name = "org_golang_google_grpc",
        build_file_proto_mode = "disable_global",
        importpath = "google.golang.org/grpc",
        sum = "h1:E1eGv1FTqoLIdnBCZufiSHgKjlqG6fKFf6pPWtMTh8U=",
        version = "v1.51.0",
    )
    go_repository(
        name = "org_golang_google_grpc_cmd_protoc_gen_go_grpc",
        build_file_proto_mode = "disable_global",
        importpath = "google.golang.org/grpc/cmd/protoc-gen-go-grpc",
        sum = "h1:M1YKkFIboKNieVO5DLUEVzQfGwJD30Nv2jfUgzb5UcE=",
        version = "v1.1.0",
    )
    go_repository(
        name = "org_golang_google_protobuf",
        build_file_proto_mode = "disable_global",
        importpath = "google.golang.org/protobuf",
        sum = "h1:d0NfwRgPtno5B1Wa6L2DAG+KivqkdutMf1UhdNx175w=",
        version = "v1.28.1",
    )
    go_repository(
        name = "org_golang_x_crypto",
        build_file_proto_mode = "disable_global",
        importpath = "golang.org/x/crypto",
        sum = "h1:MDRAIl0xIo9Io2xV565hzXHw3zVseKrJKodhohM5CjU=",
        version = "v0.1.0",
    )
    go_repository(
        name = "org_golang_x_exp",
        build_file_proto_mode = "disable_global",
        importpath = "golang.org/x/exp",
        sum = "h1:SkwG94eNiiYJhbeDE018Grw09HIN/KB9NlRmZsrzfWs=",
        version = "v0.0.0-20221023144134-a1e5550cf13e",
    )
    go_repository(
        name = "org_golang_x_exp_typeparams",
        build_file_proto_mode = "disable",
        importpath = "golang.org/x/exp/typeparams",
        sum = "h1:Ic/qN6TEifvObMGQy72k0n1LlJr7DjWWEi+MOsDOiSk=",
        version = "v0.0.0-20220827204233-334a2380cb91",
    )

    go_repository(
        name = "org_golang_x_image",
        build_file_proto_mode = "disable_global",
        importpath = "golang.org/x/image",
        sum = "h1:+qEpEAPhDZ1o0x3tHzZTQDArnOixOzGD9HUJfcg0mb4=",
        version = "v0.0.0-20190802002840-cff245a6509b",
    )
    go_repository(
        name = "org_golang_x_lint",
        build_file_proto_mode = "disable_global",
        importpath = "golang.org/x/lint",
        sum = "h1:VLliZ0d+/avPrXXH+OakdXhpJuEoBZuwh1m2j7U6Iug=",
        version = "v0.0.0-20210508222113-6edffad5e616",
    )
    go_repository(
        name = "org_golang_x_mobile",
        build_file_proto_mode = "disable_global",
        importpath = "golang.org/x/mobile",
        sum = "h1:4+4C/Iv2U4fMZBiMCc98MG1In4gJY5YRhtpDNeDeHWs=",
        version = "v0.0.0-20190719004257-d2bd2a29d028",
    )
    go_repository(
        name = "org_golang_x_mod",
        build_file_proto_mode = "disable_global",
        importpath = "golang.org/x/mod",
        sum = "h1:LapD9S96VoQRhi/GrNTqeBJFrUjs5UHCAtTlgwA5oZA=",
        version = "v0.7.0",
    )
    go_repository(
        name = "org_golang_x_net",
        build_file_proto_mode = "disable_global",
        importpath = "golang.org/x/net",
        sum = "h1:rJrUqqhjsgNp7KqAIc25s9pZnjU7TUcSY7HcVZjdn1g=",
        version = "v0.7.0",
    )
    go_repository(
        name = "org_golang_x_oauth2",
        build_file_proto_mode = "disable_global",
        importpath = "golang.org/x/oauth2",
        sum = "h1:GtQkldQ9m7yvzCL1V+LrYow3Khe0eJH0w7RbX/VbaIU=",
        version = "v0.2.0",
    )
    go_repository(
        name = "org_golang_x_sync",
        build_file_proto_mode = "disable_global",
        importpath = "golang.org/x/sync",
        sum = "h1:wsuoTGHzEhffawBOhz5CYhcrV4IdKZbEyZjBMuTp12o=",
        version = "v0.1.0",
    )
    go_repository(
        name = "org_golang_x_sys",
        build_file_proto_mode = "disable_global",
        importpath = "golang.org/x/sys",
        sum = "h1:MUK/U/4lj1t1oPg0HfuXDN/Z1wv31ZJ/YcPiGccS4DU=",
        version = "v0.5.0",
    )
    go_repository(
        name = "org_golang_x_term",
        build_file_proto_mode = "disable_global",
        importpath = "golang.org/x/term",
        sum = "h1:n2a8QNdAb0sZNpU9R1ALUXBbY+w51fCQDN+7EdxNBsY=",
        version = "v0.5.0",
    )
    go_repository(
        name = "org_golang_x_text",
        build_file_proto_mode = "disable_global",
        importpath = "golang.org/x/text",
        sum = "h1:4BRB4x83lYWy72KwLD/qYDuTu7q9PjSagHvijDw7cLo=",
        version = "v0.7.0",
    )
    go_repository(
        name = "org_golang_x_time",
        build_file_proto_mode = "disable_global",
        importpath = "golang.org/x/time",
        sum = "h1:52I/1L54xyEQAYdtcSuxtiT84KGYTBGXwayxmIpNJhE=",
        version = "v0.2.0",
    )
    go_repository(
        name = "org_golang_x_tools",
        build_file_proto_mode = "disable_global",
        importpath = "golang.org/x/tools",
        sum = "h1:G6AHpWxTMGY1KyEYoAQ5WTtIekUUvDNjan3ugu60JvE=",
        version = "v0.2.0",
    )
    go_repository(
        name = "org_golang_x_xerrors",
        build_file_proto_mode = "disable_global",
        importpath = "golang.org/x/xerrors",
        sum = "h1:H2TDz8ibqkAF6YGhCdN3jS9O0/s90v0rJh3X/OLHEUk=",
        version = "v0.0.0-20220907171357-04be3eba64a2",
    )
    go_repository(
        name = "org_gonum_v1_gonum",
        build_file_proto_mode = "disable_global",
        importpath = "gonum.org/v1/gonum",
        sum = "h1:CCXrcPKiGGotvnN6jfUsKk4rRqm7q09/YbKb5xCEvtM=",
        version = "v0.8.2",
    )
    go_repository(
        name = "org_gonum_v1_netlib",
        build_file_proto_mode = "disable_global",
        importpath = "gonum.org/v1/netlib",
        sum = "h1:OE9mWmgKkjJyEmDAAtGMPjXu+YNeGvK9VTSHY6+Qihc=",
        version = "v0.0.0-20190313105609-8cb42192e0e0",
    )
    go_repository(
        name = "org_gonum_v1_plot",
        build_file_proto_mode = "disable_global",
        importpath = "gonum.org/v1/plot",
        sum = "h1:Qh4dB5D/WpoUUp3lSod7qgoyEHbDGPUWjIbnqdqqe1k=",
        version = "v0.0.0-20190515093506-e2840ee46a6b",
    )
    go_repository(
        name = "org_modernc_fileutil",
        build_file_proto_mode = "disable_global",
        importpath = "modernc.org/fileutil",
        sum = "h1:Z1AFLZwl6BO8A5NldQg/xTSjGLetp+1Ubvl4alfGx8w=",
        version = "v1.0.0",
    )
    go_repository(
        name = "org_modernc_golex",
        build_file_proto_mode = "disable_global",
        importpath = "modernc.org/golex",
        sum = "h1:EYKY1a3wStt0RzHaH8mdSRNg78Ub0OHxYfCRWw35YtM=",
        version = "v1.0.1",
    )
    go_repository(
        name = "org_modernc_lex",
        build_file_proto_mode = "disable_global",
        importpath = "modernc.org/lex",
        sum = "h1:w0dxp18i1q+aSE7GkepvwzvVWTLoCIQ2oDgTFAV2JZU=",
        version = "v1.0.0",
    )
    go_repository(
        name = "org_modernc_lexer",
        build_file_proto_mode = "disable_global",
        importpath = "modernc.org/lexer",
        sum = "h1:D2xE6YTaH7aiEC7o/+rbx6qTAEr1uY83peKwkamIdQ0=",
        version = "v1.0.0",
    )
    go_repository(
        name = "org_modernc_mathutil",
        build_file_proto_mode = "disable_global",
        importpath = "modernc.org/mathutil",
        sum = "h1:ij3fYGe8zBF4Vu+g0oT7mB06r8sqGWKuJu1yXeR4by8=",
        version = "v1.4.1",
    )
    go_repository(
        name = "org_modernc_parser",
        build_file_proto_mode = "disable_global",
        importpath = "modernc.org/parser",
        sum = "h1:/qHLDn1ezrcRk9/XbErYp84bPPM4+w0kIDuvMdRk6Vc=",
        version = "v1.0.2",
    )
    go_repository(
        name = "org_modernc_scanner",
        build_file_proto_mode = "disable_global",
        importpath = "modernc.org/scanner",
        sum = "h1:rmWBTztgQKLM2CYx0uTQGhAxgnrILDEOVXJsEq/I4Js=",
        version = "v1.0.1",
    )
    go_repository(
        name = "org_modernc_sortutil",
        build_file_proto_mode = "disable_global",
        importpath = "modernc.org/sortutil",
        sum = "h1:SUTM1sCR0Ldpv7dbB/KCPC2zHHsZ1KrSkhmGmmV22CQ=",
        version = "v1.0.0",
    )
    go_repository(
        name = "org_modernc_strutil",
        build_file_proto_mode = "disable_global",
        importpath = "modernc.org/strutil",
        sum = "h1:+1/yCzZxY2pZwwrsbH+4T7BQMoLQ9QiBshRC9eicYsc=",
        version = "v1.1.0",
    )
    go_repository(
        name = "org_modernc_y",
        build_file_proto_mode = "disable_global",
        importpath = "modernc.org/y",
        sum = "h1:+QT+MtLkwkvLkh3fYQq+YD5vw2s5paVE73jdl5R/Py8=",
        version = "v1.0.1",
    )
    go_repository(
        name = "org_uber_go_atomic",
        build_file_proto_mode = "disable_global",
        importpath = "go.uber.org/atomic",
        sum = "h1:9qC72Qh0+3MqyJbAn8YU5xVq1frD8bn3JtD2oXtafVQ=",
        version = "v1.10.0",
    )
    go_repository(
        name = "org_uber_go_automaxprocs",
        build_file_proto_mode = "disable_global",
        importpath = "go.uber.org/automaxprocs",
        sum = "h1:CpDZl6aOlLhReez+8S3eEotD7Jx0Os++lemPlMULQP0=",
        version = "v1.4.0",
    )
    go_repository(
        name = "org_uber_go_goleak",
        build_file_proto_mode = "disable_global",
        importpath = "go.uber.org/goleak",
        sum = "h1:xqgm/S+aQvhWFTtR0XK3Jvg7z8kGV8P4X14IzwN3Eqk=",
        version = "v1.2.0",
    )
    go_repository(
        name = "org_uber_go_multierr",
        build_file_proto_mode = "disable_global",
        importpath = "go.uber.org/multierr",
        sum = "h1:dg6GjLku4EH+249NNmoIciG9N/jURbDG+pFlTkhzIC8=",
        version = "v1.8.0",
    )
    go_repository(
        name = "org_uber_go_tools",
        build_file_proto_mode = "disable_global",
        importpath = "go.uber.org/tools",
        sum = "h1:0mgffUl7nfd+FpvXMVz4IDEaUSmT1ysygQC7qYo7sG4=",
        version = "v0.0.0-20190618225709-2cfd321de3ee",
    )
    go_repository(
        name = "org_uber_go_zap",
        build_file_proto_mode = "disable_global",
        importpath = "go.uber.org/zap",
        sum = "h1:OjGQ5KQDEUawVHxNwQgPpiypGHOxo2mNZsOqTak4fFY=",
        version = "v1.23.0",
    )<|MERGE_RESOLUTION|>--- conflicted
+++ resolved
@@ -1609,13 +1609,8 @@
         name = "com_github_googleapis_enterprise_certificate_proxy",
         build_file_proto_mode = "disable",
         importpath = "github.com/googleapis/enterprise-certificate-proxy",
-<<<<<<< HEAD
         sum = "h1:y8Yozv7SZtlU//QXbezB6QkpuE6jMD2/gfzk4AftXjs=",
         version = "v0.2.0",
-=======
-        sum = "h1:yk9/cqRKtT9wXZSsRH9aurXEpJX+U6FLtpYTdC3R06k=",
-        version = "v0.2.3",
->>>>>>> 501017b7
     )
 
     go_repository(
@@ -3059,13 +3054,8 @@
         name = "com_github_pingcap_kvproto",
         build_file_proto_mode = "disable_global",
         importpath = "github.com/pingcap/kvproto",
-<<<<<<< HEAD
-        sum = "h1:PWkMSJSDaOuLNKCV84K3tQ9stZuZPN8E148jRPD9TcA=",
-        version = "v0.0.0-20230407040905-68d0eebd564a",
-=======
         sum = "h1:SnvWHM4JSkn9TFLIjrSRanpliqnmgk+y0MuoXC77y6I=",
         version = "v0.0.0-20230524051921-3dc79e773139",
->>>>>>> 501017b7
     )
     go_repository(
         name = "com_github_pingcap_log",
@@ -4063,7 +4053,6 @@
         version = "v0.12.0",
     )
     go_repository(
-<<<<<<< HEAD
         name = "com_google_cloud_go_apigateway",
         build_file_proto_mode = "disable",
         importpath = "cloud.google.com/go/apigateway",
@@ -4078,6 +4067,20 @@
         version = "v1.4.0",
     )
     go_repository(
+        name = "com_google_cloud_go_apigeeregistry",
+        build_file_proto_mode = "disable",
+        importpath = "cloud.google.com/go/apigeeregistry",
+        sum = "h1:E43RdhhCxdlV+I161gUY2rI4eOaMzHTA5kNkvRsFXvc=",
+        version = "v0.6.0",
+    )
+    go_repository(
+        name = "com_google_cloud_go_apikeys",
+        build_file_proto_mode = "disable",
+        importpath = "cloud.google.com/go/apikeys",
+        sum = "h1:B9CdHFZTFjVti89tmyXXrO+7vSNo2jvZuHG8zD5trdQ=",
+        version = "v0.6.0",
+    )
+    go_repository(
         name = "com_google_cloud_go_appengine",
         build_file_proto_mode = "disable",
         importpath = "cloud.google.com/go/appengine",
@@ -4196,34 +4199,18 @@
         importpath = "cloud.google.com/go/cloudtasks",
         sum = "h1:faUiUgXjW8yVZ7XMnKHKm1WE4OldPBUWWfIRN/3z1dc=",
         version = "v1.8.0",
-=======
-        name = "com_google_cloud_go_accessapproval",
-        build_file_proto_mode = "disable",
-        importpath = "cloud.google.com/go/accessapproval",
-        sum = "h1:x0cEHro/JFPd7eS4BlEWNTMecIj2HdXjOVB5BtvwER0=",
-        version = "v1.6.0",
->>>>>>> 501017b7
-    )
-
-    go_repository(
-<<<<<<< HEAD
+    )
+
+    go_repository(
         name = "com_google_cloud_go_compute",
         build_file_proto_mode = "disable_global",
         importpath = "cloud.google.com/go/compute",
         sum = "h1:AYrLkB8NPdDRslNp4Jxmzrhdr03fUAIDbiGFjLWowoU=",
         version = "v1.13.0",
-=======
-        name = "com_google_cloud_go_accesscontextmanager",
-        build_file_proto_mode = "disable",
-        importpath = "cloud.google.com/go/accesscontextmanager",
-        sum = "h1:MG60JgnEoawHJrbWw0jGdv6HLNSf6gQvYRiXpuzqgEA=",
-        version = "v1.7.0",
->>>>>>> 501017b7
-    )
-    go_repository(
-        name = "com_google_cloud_go_aiplatform",
-        build_file_proto_mode = "disable",
-<<<<<<< HEAD
+    )
+    go_repository(
+        name = "com_google_cloud_go_compute_metadata",
+        build_file_proto_mode = "disable",
         importpath = "cloud.google.com/go/compute/metadata",
         sum = "h1:efOwf5ymceDhK6PKMnnrTHP4pppY5L22mle96M1yP48=",
         version = "v0.2.1",
@@ -4304,14 +4291,9 @@
         importpath = "cloud.google.com/go/dataqna",
         sum = "h1:gx9jr41ytcA3dXkbbd409euEaWtofCVXYBvJz3iYm18=",
         version = "v0.6.0",
-=======
-        importpath = "cloud.google.com/go/aiplatform",
-        sum = "h1:zTw+suCVchgZyO+k847wjzdVjWmrAuehxdvcZvJwfGg=",
-        version = "v1.37.0",
->>>>>>> 501017b7
-    )
-    go_repository(
-<<<<<<< HEAD
+    )
+
+    go_repository(
         name = "com_google_cloud_go_datastore",
         build_file_proto_mode = "disable_global",
         importpath = "cloud.google.com/go/datastore",
@@ -4524,6 +4506,13 @@
         version = "v1.4.0",
     )
     go_repository(
+        name = "com_google_cloud_go_maps",
+        build_file_proto_mode = "disable",
+        importpath = "cloud.google.com/go/maps",
+        sum = "h1:mv9YaczD4oZBZkM5XJl6fXQ984IkJNHPwkc8MUsdkBo=",
+        version = "v0.7.0",
+    )
+    go_repository(
         name = "com_google_cloud_go_mediatranslation",
         build_file_proto_mode = "disable",
         importpath = "cloud.google.com/go/mediatranslation",
@@ -4862,6 +4851,13 @@
         version = "v1.3.0",
     )
     go_repository(
+        name = "com_google_cloud_go_vmwareengine",
+        build_file_proto_mode = "disable",
+        importpath = "cloud.google.com/go/vmwareengine",
+        sum = "h1:b0NBu7S294l0gmtrT0nOJneMYgZapr5x9tVWvgDoVEM=",
+        version = "v0.3.0",
+    )
+    go_repository(
         name = "com_google_cloud_go_vpcaccess",
         build_file_proto_mode = "disable",
         importpath = "cloud.google.com/go/vpcaccess",
@@ -4888,854 +4884,6 @@
         importpath = "cloud.google.com/go/workflows",
         sum = "h1:7Chpin9p50NTU8Tb7qk+I11U/IwVXmDhEoSsdccvInE=",
         version = "v1.9.0",
-    )
-
-    go_repository(
-        name = "com_shuralyov_dmitri_gpu_mtl",
-        build_file_proto_mode = "disable_global",
-        importpath = "dmitri.shuralyov.com/gpu/mtl",
-        sum = "h1:VpgP7xuJadIUuKccphEpTJnWhS2jkQyMt6Y7pJCD7fY=",
-        version = "v0.0.0-20190408044501-666a987793e9",
-=======
-        name = "com_google_cloud_go_analytics",
-        build_file_proto_mode = "disable",
-        importpath = "cloud.google.com/go/analytics",
-        sum = "h1:LqAo3tAh2FU9+w/r7vc3hBjU23Kv7GhO/PDIW7kIYgM=",
-        version = "v0.19.0",
-    )
-    go_repository(
-        name = "com_google_cloud_go_apigateway",
-        build_file_proto_mode = "disable",
-        importpath = "cloud.google.com/go/apigateway",
-        sum = "h1:ZI9mVO7x3E9RK/BURm2p1aw9YTBSCQe3klmyP1WxWEg=",
-        version = "v1.5.0",
-    )
-    go_repository(
-        name = "com_google_cloud_go_apigeeconnect",
-        build_file_proto_mode = "disable",
-        importpath = "cloud.google.com/go/apigeeconnect",
-        sum = "h1:sWOmgDyAsi1AZ48XRHcATC0tsi9SkPT7DA/+VCfkaeA=",
-        version = "v1.5.0",
-    )
-    go_repository(
-        name = "com_google_cloud_go_apigeeregistry",
-        build_file_proto_mode = "disable",
-        importpath = "cloud.google.com/go/apigeeregistry",
-        sum = "h1:E43RdhhCxdlV+I161gUY2rI4eOaMzHTA5kNkvRsFXvc=",
-        version = "v0.6.0",
-    )
-    go_repository(
-        name = "com_google_cloud_go_apikeys",
-        build_file_proto_mode = "disable",
-        importpath = "cloud.google.com/go/apikeys",
-        sum = "h1:B9CdHFZTFjVti89tmyXXrO+7vSNo2jvZuHG8zD5trdQ=",
-        version = "v0.6.0",
-    )
-    go_repository(
-        name = "com_google_cloud_go_appengine",
-        build_file_proto_mode = "disable",
-        importpath = "cloud.google.com/go/appengine",
-        sum = "h1:aBGDKmRIaRRoWJ2tAoN0oVSHoWLhtO9aj/NvUyP4aYs=",
-        version = "v1.7.1",
->>>>>>> 501017b7
-    )
-    go_repository(
-        name = "com_google_cloud_go_area120",
-        build_file_proto_mode = "disable",
-        importpath = "cloud.google.com/go/area120",
-        sum = "h1:ugckkFh4XkHJMPhTIx0CyvdoBxmOpMe8rNs4Ok8GAag=",
-        version = "v0.7.1",
-    )
-    go_repository(
-        name = "com_google_cloud_go_artifactregistry",
-        build_file_proto_mode = "disable",
-        importpath = "cloud.google.com/go/artifactregistry",
-        sum = "h1:o1Q80vqEB6Qp8WLEH3b8FBLNUCrGQ4k5RFj0sn/sgO8=",
-        version = "v1.13.0",
-    )
-    go_repository(
-        name = "com_google_cloud_go_asset",
-        build_file_proto_mode = "disable",
-        importpath = "cloud.google.com/go/asset",
-        sum = "h1:YAsssO08BqZ6mncbb6FPlj9h6ACS7bJQUOlzciSfbNk=",
-        version = "v1.13.0",
-    )
-    go_repository(
-        name = "com_google_cloud_go_assuredworkloads",
-        build_file_proto_mode = "disable",
-        importpath = "cloud.google.com/go/assuredworkloads",
-        sum = "h1:VLGnVFta+N4WM+ASHbhc14ZOItOabDLH1MSoDv+Xuag=",
-        version = "v1.10.0",
-    )
-    go_repository(
-        name = "com_google_cloud_go_automl",
-        build_file_proto_mode = "disable",
-        importpath = "cloud.google.com/go/automl",
-        sum = "h1:50VugllC+U4IGl3tDNcZaWvApHBTrn/TvyHDJ0wM+Uw=",
-        version = "v1.12.0",
-    )
-    go_repository(
-        name = "com_google_cloud_go_baremetalsolution",
-        build_file_proto_mode = "disable",
-        importpath = "cloud.google.com/go/baremetalsolution",
-        sum = "h1:2AipdYXL0VxMboelTTw8c1UJ7gYu35LZYUbuRv9Q28s=",
-        version = "v0.5.0",
-    )
-    go_repository(
-        name = "com_google_cloud_go_batch",
-        build_file_proto_mode = "disable",
-        importpath = "cloud.google.com/go/batch",
-        sum = "h1:YbMt0E6BtqeD5FvSv1d56jbVsWEzlGm55lYte+M6Mzs=",
-        version = "v0.7.0",
-    )
-    go_repository(
-        name = "com_google_cloud_go_beyondcorp",
-        build_file_proto_mode = "disable",
-        importpath = "cloud.google.com/go/beyondcorp",
-        sum = "h1:UkY2BTZkEUAVrgqnSdOJ4p3y9ZRBPEe1LkjgC8Bj/Pc=",
-        version = "v0.5.0",
-    )
-
-    go_repository(
-        name = "com_google_cloud_go_bigquery",
-        build_file_proto_mode = "disable_global",
-        importpath = "cloud.google.com/go/bigquery",
-        sum = "h1:PQcPefKFdaIzjQFbiyOgAqyx8q5djaE7x9Sqe712DPA=",
-        version = "v1.8.0",
-    )
-    go_repository(
-        name = "com_google_cloud_go_billing",
-        build_file_proto_mode = "disable",
-        importpath = "cloud.google.com/go/billing",
-        sum = "h1:JYj28UYF5w6VBAh0gQYlgHJ/OD1oA+JgW29YZQU+UHM=",
-        version = "v1.13.0",
-    )
-    go_repository(
-        name = "com_google_cloud_go_binaryauthorization",
-        build_file_proto_mode = "disable",
-        importpath = "cloud.google.com/go/binaryauthorization",
-        sum = "h1:d3pMDBCCNivxt5a4eaV7FwL7cSH0H7RrEnFrTb1QKWs=",
-        version = "v1.5.0",
-    )
-    go_repository(
-        name = "com_google_cloud_go_certificatemanager",
-        build_file_proto_mode = "disable",
-        importpath = "cloud.google.com/go/certificatemanager",
-        sum = "h1:5C5UWeSt8Jkgp7OWn2rCkLmYurar/vIWIoSQ2+LaTOc=",
-        version = "v1.6.0",
-    )
-    go_repository(
-        name = "com_google_cloud_go_channel",
-        build_file_proto_mode = "disable",
-        importpath = "cloud.google.com/go/channel",
-        sum = "h1:GpcQY5UJKeOekYgsX3QXbzzAc/kRGtBq43fTmyKe6Uw=",
-        version = "v1.12.0",
-    )
-    go_repository(
-        name = "com_google_cloud_go_cloudbuild",
-        build_file_proto_mode = "disable",
-        importpath = "cloud.google.com/go/cloudbuild",
-        sum = "h1:GHQCjV4WlPPVU/j3Rlpc8vNIDwThhd1U9qSY/NPZdko=",
-        version = "v1.9.0",
-    )
-    go_repository(
-        name = "com_google_cloud_go_clouddms",
-        build_file_proto_mode = "disable",
-        importpath = "cloud.google.com/go/clouddms",
-        sum = "h1:E7v4TpDGUyEm1C/4KIrpVSOCTm0P6vWdHT0I4mostRA=",
-        version = "v1.5.0",
-    )
-    go_repository(
-        name = "com_google_cloud_go_cloudtasks",
-        build_file_proto_mode = "disable",
-        importpath = "cloud.google.com/go/cloudtasks",
-        sum = "h1:uK5k6abf4yligFgYFnG0ni8msai/dSv6mDmiBulU0hU=",
-        version = "v1.10.0",
-    )
-
-    go_repository(
-        name = "com_google_cloud_go_compute",
-        build_file_proto_mode = "disable_global",
-        importpath = "cloud.google.com/go/compute",
-        sum = "h1:b1zWmYuuHz7gO9kDcM/EpHGr06UgsYNRpNJzI2kFiLM=",
-        version = "v1.5.0",
-    )
-    go_repository(
-        name = "com_google_cloud_go_compute_metadata",
-        build_file_proto_mode = "disable",
-        importpath = "cloud.google.com/go/compute/metadata",
-        sum = "h1:nBbNSZyDpkNlo3DepaaLKVuO7ClyifSAmNloSCZrHnQ=",
-        version = "v0.2.0",
-    )
-    go_repository(
-        name = "com_google_cloud_go_contactcenterinsights",
-        build_file_proto_mode = "disable",
-        importpath = "cloud.google.com/go/contactcenterinsights",
-        sum = "h1:jXIpfcH/VYSE1SYcPzO0n1VVb+sAamiLOgCw45JbOQk=",
-        version = "v1.6.0",
-    )
-    go_repository(
-        name = "com_google_cloud_go_container",
-        build_file_proto_mode = "disable",
-        importpath = "cloud.google.com/go/container",
-        sum = "h1:NKlY/wCDapfVZlbVVaeuu2UZZED5Dy1z4Zx1KhEzm8c=",
-        version = "v1.15.0",
-    )
-    go_repository(
-        name = "com_google_cloud_go_containeranalysis",
-        build_file_proto_mode = "disable",
-        importpath = "cloud.google.com/go/containeranalysis",
-        sum = "h1:EQ4FFxNaEAg8PqQCO7bVQfWz9NVwZCUKaM1b3ycfx3U=",
-        version = "v0.9.0",
-    )
-    go_repository(
-        name = "com_google_cloud_go_datacatalog",
-        build_file_proto_mode = "disable",
-        importpath = "cloud.google.com/go/datacatalog",
-        sum = "h1:4H5IJiyUE0X6ShQBqgFFZvGGcrwGVndTwUSLP4c52gw=",
-        version = "v1.13.0",
-    )
-    go_repository(
-        name = "com_google_cloud_go_dataflow",
-        build_file_proto_mode = "disable",
-        importpath = "cloud.google.com/go/dataflow",
-        sum = "h1:eYyD9o/8Nm6EttsKZaEGD84xC17bNgSKCu0ZxwqUbpg=",
-        version = "v0.8.0",
-    )
-    go_repository(
-        name = "com_google_cloud_go_dataform",
-        build_file_proto_mode = "disable",
-        importpath = "cloud.google.com/go/dataform",
-        sum = "h1:Dyk+fufup1FR6cbHjFpMuP4SfPiF3LI3JtoIIALoq48=",
-        version = "v0.7.0",
-    )
-    go_repository(
-        name = "com_google_cloud_go_datafusion",
-        build_file_proto_mode = "disable",
-        importpath = "cloud.google.com/go/datafusion",
-        sum = "h1:sZjRnS3TWkGsu1LjYPFD/fHeMLZNXDK6PDHi2s2s/bk=",
-        version = "v1.6.0",
-    )
-    go_repository(
-        name = "com_google_cloud_go_datalabeling",
-        build_file_proto_mode = "disable",
-        importpath = "cloud.google.com/go/datalabeling",
-        sum = "h1:ch4qA2yvddGRUrlfwrNJCr79qLqhS9QBwofPHfFlDIk=",
-        version = "v0.7.0",
-    )
-    go_repository(
-        name = "com_google_cloud_go_dataplex",
-        build_file_proto_mode = "disable",
-        importpath = "cloud.google.com/go/dataplex",
-        sum = "h1:RvoZ5T7gySwm1CHzAw7yY1QwwqaGswunmqEssPxU/AM=",
-        version = "v1.6.0",
-    )
-    go_repository(
-        name = "com_google_cloud_go_dataproc",
-        build_file_proto_mode = "disable",
-        importpath = "cloud.google.com/go/dataproc",
-        sum = "h1:W47qHL3W4BPkAIbk4SWmIERwsWBaNnWm0P2sdx3YgGU=",
-        version = "v1.12.0",
-    )
-    go_repository(
-        name = "com_google_cloud_go_dataqna",
-        build_file_proto_mode = "disable",
-        importpath = "cloud.google.com/go/dataqna",
-        sum = "h1:yFzi/YU4YAdjyo7pXkBE2FeHbgz5OQQBVDdbErEHmVQ=",
-        version = "v0.7.0",
-    )
-
-    go_repository(
-        name = "com_google_cloud_go_datastore",
-        build_file_proto_mode = "disable_global",
-        importpath = "cloud.google.com/go/datastore",
-        sum = "h1:/May9ojXjRkPBNVrq+oWLqmWCkr4OU5uRY29bu0mRyQ=",
-        version = "v1.1.0",
-    )
-    go_repository(
-        name = "com_google_cloud_go_datastream",
-        build_file_proto_mode = "disable",
-        importpath = "cloud.google.com/go/datastream",
-        sum = "h1:BBCBTnWMDwwEzQQmipUXxATa7Cm7CA/gKjKcR2w35T0=",
-        version = "v1.7.0",
-    )
-    go_repository(
-        name = "com_google_cloud_go_deploy",
-        build_file_proto_mode = "disable",
-        importpath = "cloud.google.com/go/deploy",
-        sum = "h1:otshdKEbmsi1ELYeCKNYppwV0UH5xD05drSdBm7ouTk=",
-        version = "v1.8.0",
-    )
-    go_repository(
-        name = "com_google_cloud_go_dialogflow",
-        build_file_proto_mode = "disable",
-        importpath = "cloud.google.com/go/dialogflow",
-        sum = "h1:uVlKKzp6G/VtSW0E7IH1Y5o0H48/UOCmqksG2riYCwQ=",
-        version = "v1.32.0",
-    )
-    go_repository(
-        name = "com_google_cloud_go_dlp",
-        build_file_proto_mode = "disable",
-        importpath = "cloud.google.com/go/dlp",
-        sum = "h1:1JoJqezlgu6NWCroBxr4rOZnwNFILXr4cB9dMaSKO4A=",
-        version = "v1.9.0",
-    )
-    go_repository(
-        name = "com_google_cloud_go_documentai",
-        build_file_proto_mode = "disable",
-        importpath = "cloud.google.com/go/documentai",
-        sum = "h1:KM3Xh0QQyyEdC8Gs2vhZfU+rt6OCPF0dwVwxKgLmWfI=",
-        version = "v1.18.0",
-    )
-    go_repository(
-        name = "com_google_cloud_go_domains",
-        build_file_proto_mode = "disable",
-        importpath = "cloud.google.com/go/domains",
-        sum = "h1:2ti/o9tlWL4N+wIuWUNH+LbfgpwxPr8J1sv9RHA4bYQ=",
-        version = "v0.8.0",
-    )
-    go_repository(
-        name = "com_google_cloud_go_edgecontainer",
-        build_file_proto_mode = "disable",
-        importpath = "cloud.google.com/go/edgecontainer",
-        sum = "h1:O0YVE5v+O0Q/ODXYsQHmHb+sYM8KNjGZw2pjX2Ws41c=",
-        version = "v1.0.0",
-    )
-    go_repository(
-        name = "com_google_cloud_go_errorreporting",
-        build_file_proto_mode = "disable",
-        importpath = "cloud.google.com/go/errorreporting",
-        sum = "h1:kj1XEWMu8P0qlLhm3FwcaFsUvXChV/OraZwA70trRR0=",
-        version = "v0.3.0",
-    )
-    go_repository(
-        name = "com_google_cloud_go_essentialcontacts",
-        build_file_proto_mode = "disable",
-        importpath = "cloud.google.com/go/essentialcontacts",
-        sum = "h1:gIzEhCoOT7bi+6QZqZIzX1Erj4SswMPIteNvYVlu+pM=",
-        version = "v1.5.0",
-    )
-    go_repository(
-        name = "com_google_cloud_go_eventarc",
-        build_file_proto_mode = "disable",
-        importpath = "cloud.google.com/go/eventarc",
-        sum = "h1:fsJmNeqvqtk74FsaVDU6cH79lyZNCYP8Rrv7EhaB/PU=",
-        version = "v1.11.0",
-    )
-    go_repository(
-        name = "com_google_cloud_go_filestore",
-        build_file_proto_mode = "disable",
-        importpath = "cloud.google.com/go/filestore",
-        sum = "h1:ckTEXN5towyTMu4q0uQ1Mde/JwTHur0gXs8oaIZnKfw=",
-        version = "v1.6.0",
-    )
-
-    go_repository(
-        name = "com_google_cloud_go_firestore",
-        build_file_proto_mode = "disable_global",
-        importpath = "cloud.google.com/go/firestore",
-        sum = "h1:9x7Bx0A9R5/M9jibeJeZWqjeVEIxYW9fZYqB9a70/bY=",
-        version = "v1.1.0",
-    )
-    go_repository(
-        name = "com_google_cloud_go_functions",
-        build_file_proto_mode = "disable",
-        importpath = "cloud.google.com/go/functions",
-        sum = "h1:pPDqtsXG2g9HeOQLoquLbmvmb82Y4Ezdo1GXuotFoWg=",
-        version = "v1.13.0",
-    )
-    go_repository(
-        name = "com_google_cloud_go_gaming",
-        build_file_proto_mode = "disable",
-        importpath = "cloud.google.com/go/gaming",
-        sum = "h1:7vEhFnZmd931Mo7sZ6pJy7uQPDxF7m7v8xtBheG08tc=",
-        version = "v1.9.0",
-    )
-    go_repository(
-        name = "com_google_cloud_go_gkebackup",
-        build_file_proto_mode = "disable",
-        importpath = "cloud.google.com/go/gkebackup",
-        sum = "h1:za3QZvw6ujR0uyqkhomKKKNoXDyqYGPJies3voUK8DA=",
-        version = "v0.4.0",
-    )
-    go_repository(
-        name = "com_google_cloud_go_gkeconnect",
-        build_file_proto_mode = "disable",
-        importpath = "cloud.google.com/go/gkeconnect",
-        sum = "h1:gXYKciHS/Lgq0GJ5Kc9SzPA35NGc3yqu6SkjonpEr2Q=",
-        version = "v0.7.0",
-    )
-    go_repository(
-        name = "com_google_cloud_go_gkehub",
-        build_file_proto_mode = "disable",
-        importpath = "cloud.google.com/go/gkehub",
-        sum = "h1:TqCSPsEBQ6oZSJgEYZ3XT8x2gUadbvfwI32YB0kuHCs=",
-        version = "v0.12.0",
-    )
-    go_repository(
-        name = "com_google_cloud_go_gkemulticloud",
-        build_file_proto_mode = "disable",
-        importpath = "cloud.google.com/go/gkemulticloud",
-        sum = "h1:8I84Q4vl02rJRsFiinBxl7WCozfdLlUVBQuSrqr9Wtk=",
-        version = "v0.5.0",
-    )
-    go_repository(
-        name = "com_google_cloud_go_gsuiteaddons",
-        build_file_proto_mode = "disable",
-        importpath = "cloud.google.com/go/gsuiteaddons",
-        sum = "h1:1mvhXqJzV0Vg5Fa95QwckljODJJfDFXV4pn+iL50zzA=",
-        version = "v1.5.0",
-    )
-
-    go_repository(
-        name = "com_google_cloud_go_iam",
-        build_file_proto_mode = "disable_global",
-        importpath = "cloud.google.com/go/iam",
-        sum = "h1:4CapQyNFjiksks1/x7jsvsygFPhihslYk5GptIrlX68=",
-        version = "v0.1.1",
-    )
-    go_repository(
-        name = "com_google_cloud_go_iap",
-        build_file_proto_mode = "disable",
-        importpath = "cloud.google.com/go/iap",
-        sum = "h1:PxVHFuMxmSZyfntKXHXhd8bo82WJ+LcATenq7HLdVnU=",
-        version = "v1.7.1",
-    )
-    go_repository(
-        name = "com_google_cloud_go_ids",
-        build_file_proto_mode = "disable",
-        importpath = "cloud.google.com/go/ids",
-        sum = "h1:fodnCDtOXuMmS8LTC2y3h8t24U8F3eKWfhi+3LY6Qf0=",
-        version = "v1.3.0",
-    )
-    go_repository(
-        name = "com_google_cloud_go_iot",
-        build_file_proto_mode = "disable",
-        importpath = "cloud.google.com/go/iot",
-        sum = "h1:39W5BFSarRNZfVG0eXI5LYux+OVQT8GkgpHCnrZL2vM=",
-        version = "v1.6.0",
-    )
-    go_repository(
-        name = "com_google_cloud_go_kms",
-        build_file_proto_mode = "disable",
-        importpath = "cloud.google.com/go/kms",
-        sum = "h1:7hm1bRqGCA1GBRQUrp831TwJ9TWhP+tvLuP497CQS2g=",
-        version = "v1.10.1",
-    )
-    go_repository(
-        name = "com_google_cloud_go_language",
-        build_file_proto_mode = "disable",
-        importpath = "cloud.google.com/go/language",
-        sum = "h1:7Ulo2mDk9huBoBi8zCE3ONOoBrL6UXfAI71CLQ9GEIM=",
-        version = "v1.9.0",
-    )
-    go_repository(
-        name = "com_google_cloud_go_lifesciences",
-        build_file_proto_mode = "disable",
-        importpath = "cloud.google.com/go/lifesciences",
-        sum = "h1:uWrMjWTsGjLZpCTWEAzYvyXj+7fhiZST45u9AgasasI=",
-        version = "v0.8.0",
-    )
-    go_repository(
-        name = "com_google_cloud_go_logging",
-        build_file_proto_mode = "disable",
-        importpath = "cloud.google.com/go/logging",
-        sum = "h1:CJYxlNNNNAMkHp9em/YEXcfJg+rPDg7YfwoRpMU+t5I=",
-        version = "v1.7.0",
-    )
-    go_repository(
-        name = "com_google_cloud_go_longrunning",
-        build_file_proto_mode = "disable",
-        importpath = "cloud.google.com/go/longrunning",
-        sum = "h1:v+yFJOfKC3yZdY6ZUI933pIYdhyhV8S3NpWrXWmg7jM=",
-        version = "v0.4.1",
-    )
-    go_repository(
-        name = "com_google_cloud_go_managedidentities",
-        build_file_proto_mode = "disable",
-        importpath = "cloud.google.com/go/managedidentities",
-        sum = "h1:ZRQ4k21/jAhrHBVKl/AY7SjgzeJwG1iZa+mJ82P+VNg=",
-        version = "v1.5.0",
-    )
-    go_repository(
-        name = "com_google_cloud_go_maps",
-        build_file_proto_mode = "disable",
-        importpath = "cloud.google.com/go/maps",
-        sum = "h1:mv9YaczD4oZBZkM5XJl6fXQ984IkJNHPwkc8MUsdkBo=",
-        version = "v0.7.0",
-    )
-    go_repository(
-        name = "com_google_cloud_go_mediatranslation",
-        build_file_proto_mode = "disable",
-        importpath = "cloud.google.com/go/mediatranslation",
-        sum = "h1:anPxH+/WWt8Yc3EdoEJhPMBRF7EhIdz426A+tuoA0OU=",
-        version = "v0.7.0",
-    )
-    go_repository(
-        name = "com_google_cloud_go_memcache",
-        build_file_proto_mode = "disable",
-        importpath = "cloud.google.com/go/memcache",
-        sum = "h1:8/VEmWCpnETCrBwS3z4MhT+tIdKgR1Z4Tr2tvYH32rg=",
-        version = "v1.9.0",
-    )
-    go_repository(
-        name = "com_google_cloud_go_metastore",
-        build_file_proto_mode = "disable",
-        importpath = "cloud.google.com/go/metastore",
-        sum = "h1:QCFhZVe2289KDBQ7WxaHV2rAmPrmRAdLC6gbjUd3HPo=",
-        version = "v1.10.0",
-    )
-    go_repository(
-        name = "com_google_cloud_go_monitoring",
-        build_file_proto_mode = "disable",
-        importpath = "cloud.google.com/go/monitoring",
-        sum = "h1:2qsrgXGVoRXpP7otZ14eE1I568zAa92sJSDPyOJvwjM=",
-        version = "v1.13.0",
-    )
-    go_repository(
-        name = "com_google_cloud_go_networkconnectivity",
-        build_file_proto_mode = "disable",
-        importpath = "cloud.google.com/go/networkconnectivity",
-        sum = "h1:ZD6b4Pk1jEtp/cx9nx0ZYcL3BKqDa+KixNDZ6Bjs1B8=",
-        version = "v1.11.0",
-    )
-    go_repository(
-        name = "com_google_cloud_go_networkmanagement",
-        build_file_proto_mode = "disable",
-        importpath = "cloud.google.com/go/networkmanagement",
-        sum = "h1:8KWEUNGcpSX9WwZXq7FtciuNGPdPdPN/ruDm769yAEM=",
-        version = "v1.6.0",
-    )
-    go_repository(
-        name = "com_google_cloud_go_networksecurity",
-        build_file_proto_mode = "disable",
-        importpath = "cloud.google.com/go/networksecurity",
-        sum = "h1:sOc42Ig1K2LiKlzG71GUVloeSJ0J3mffEBYmvu+P0eo=",
-        version = "v0.8.0",
-    )
-    go_repository(
-        name = "com_google_cloud_go_notebooks",
-        build_file_proto_mode = "disable",
-        importpath = "cloud.google.com/go/notebooks",
-        sum = "h1:Kg2K3K7CbSXYJHZ1aGQpf1xi5x2GUvQWf2sFVuiZh8M=",
-        version = "v1.8.0",
-    )
-    go_repository(
-        name = "com_google_cloud_go_optimization",
-        build_file_proto_mode = "disable",
-        importpath = "cloud.google.com/go/optimization",
-        sum = "h1:dj8O4VOJRB4CUwZXdmwNViH1OtI0WtWL867/lnYH248=",
-        version = "v1.3.1",
-    )
-    go_repository(
-        name = "com_google_cloud_go_orchestration",
-        build_file_proto_mode = "disable",
-        importpath = "cloud.google.com/go/orchestration",
-        sum = "h1:Vw+CEXo8M/FZ1rb4EjcLv0gJqqw89b7+g+C/EmniTb8=",
-        version = "v1.6.0",
-    )
-    go_repository(
-        name = "com_google_cloud_go_orgpolicy",
-        build_file_proto_mode = "disable",
-        importpath = "cloud.google.com/go/orgpolicy",
-        sum = "h1:XDriMWug7sd0kYT1QKofRpRHzjad0bK8Q8uA9q+XrU4=",
-        version = "v1.10.0",
-    )
-    go_repository(
-        name = "com_google_cloud_go_osconfig",
-        build_file_proto_mode = "disable",
-        importpath = "cloud.google.com/go/osconfig",
-        sum = "h1:PkSQx4OHit5xz2bNyr11KGcaFccL5oqglFPdTboyqwQ=",
-        version = "v1.11.0",
-    )
-    go_repository(
-        name = "com_google_cloud_go_oslogin",
-        build_file_proto_mode = "disable",
-        importpath = "cloud.google.com/go/oslogin",
-        sum = "h1:whP7vhpmc+ufZa90eVpkfbgzJRK/Xomjz+XCD4aGwWw=",
-        version = "v1.9.0",
-    )
-    go_repository(
-        name = "com_google_cloud_go_phishingprotection",
-        build_file_proto_mode = "disable",
-        importpath = "cloud.google.com/go/phishingprotection",
-        sum = "h1:l6tDkT7qAEV49MNEJkEJTB6vOO/onbSOcNtAT09HPuA=",
-        version = "v0.7.0",
-    )
-    go_repository(
-        name = "com_google_cloud_go_policytroubleshooter",
-        build_file_proto_mode = "disable",
-        importpath = "cloud.google.com/go/policytroubleshooter",
-        sum = "h1:yKAGC4p9O61ttZUswaq9GAn1SZnEzTd0vUYXD7ZBT7Y=",
-        version = "v1.6.0",
-    )
-    go_repository(
-        name = "com_google_cloud_go_privatecatalog",
-        build_file_proto_mode = "disable",
-        importpath = "cloud.google.com/go/privatecatalog",
-        sum = "h1:EPEJ1DpEGXLDnmc7mnCAqFmkwUJbIsaLAiLHVOkkwtc=",
-        version = "v0.8.0",
-    )
-
-    go_repository(
-        name = "com_google_cloud_go_pubsub",
-        build_file_proto_mode = "disable_global",
-        importpath = "cloud.google.com/go/pubsub",
-        sum = "h1:ukjixP1wl0LpnZ6LWtZJ0mX5tBmjp1f8Sqer8Z2OMUU=",
-        version = "v1.3.1",
-    )
-    go_repository(
-        name = "com_google_cloud_go_pubsublite",
-        build_file_proto_mode = "disable",
-        importpath = "cloud.google.com/go/pubsublite",
-        sum = "h1:cb9fsrtpINtETHiJ3ECeaVzrfIVhcGjhhJEjybHXHao=",
-        version = "v1.7.0",
-    )
-    go_repository(
-        name = "com_google_cloud_go_recaptchaenterprise_v2",
-        build_file_proto_mode = "disable",
-        importpath = "cloud.google.com/go/recaptchaenterprise/v2",
-        sum = "h1:6iOCujSNJ0YS7oNymI64hXsjGq60T4FK1zdLugxbzvU=",
-        version = "v2.7.0",
-    )
-    go_repository(
-        name = "com_google_cloud_go_recommendationengine",
-        build_file_proto_mode = "disable",
-        importpath = "cloud.google.com/go/recommendationengine",
-        sum = "h1:VibRFCwWXrFebEWKHfZAt2kta6pS7Tlimsnms0fjv7k=",
-        version = "v0.7.0",
-    )
-    go_repository(
-        name = "com_google_cloud_go_recommender",
-        build_file_proto_mode = "disable",
-        importpath = "cloud.google.com/go/recommender",
-        sum = "h1:ZnFRY5R6zOVk2IDS1Jbv5Bw+DExCI5rFumsTnMXiu/A=",
-        version = "v1.9.0",
-    )
-    go_repository(
-        name = "com_google_cloud_go_redis",
-        build_file_proto_mode = "disable",
-        importpath = "cloud.google.com/go/redis",
-        sum = "h1:JoAd3SkeDt3rLFAAxEvw6wV4t+8y4ZzfZcZmddqphQ8=",
-        version = "v1.11.0",
-    )
-    go_repository(
-        name = "com_google_cloud_go_resourcemanager",
-        build_file_proto_mode = "disable",
-        importpath = "cloud.google.com/go/resourcemanager",
-        sum = "h1:NRM0p+RJkaQF9Ee9JMnUV9BQ2QBIOq/v8M+Pbv/wmCs=",
-        version = "v1.7.0",
-    )
-    go_repository(
-        name = "com_google_cloud_go_resourcesettings",
-        build_file_proto_mode = "disable",
-        importpath = "cloud.google.com/go/resourcesettings",
-        sum = "h1:8Dua37kQt27CCWHm4h/Q1XqCF6ByD7Ouu49xg95qJzI=",
-        version = "v1.5.0",
-    )
-    go_repository(
-        name = "com_google_cloud_go_retail",
-        build_file_proto_mode = "disable",
-        importpath = "cloud.google.com/go/retail",
-        sum = "h1:1Dda2OpFNzIb4qWgFZjYlpP7sxX3aLeypKG6A3H4Yys=",
-        version = "v1.12.0",
-    )
-    go_repository(
-        name = "com_google_cloud_go_run",
-        build_file_proto_mode = "disable",
-        importpath = "cloud.google.com/go/run",
-        sum = "h1:ydJQo+k+MShYnBfhaRHSZYeD/SQKZzZLAROyfpeD9zw=",
-        version = "v0.9.0",
-    )
-    go_repository(
-        name = "com_google_cloud_go_scheduler",
-        build_file_proto_mode = "disable",
-        importpath = "cloud.google.com/go/scheduler",
-        sum = "h1:NpQAHtx3sulByTLe2dMwWmah8PWgeoieFPpJpArwFV0=",
-        version = "v1.9.0",
-    )
-    go_repository(
-        name = "com_google_cloud_go_secretmanager",
-        build_file_proto_mode = "disable",
-        importpath = "cloud.google.com/go/secretmanager",
-        sum = "h1:pu03bha7ukxF8otyPKTFdDz+rr9sE3YauS5PliDXK60=",
-        version = "v1.10.0",
-    )
-    go_repository(
-        name = "com_google_cloud_go_security",
-        build_file_proto_mode = "disable",
-        importpath = "cloud.google.com/go/security",
-        sum = "h1:PYvDxopRQBfYAXKAuDpFCKBvDOWPWzp9k/H5nB3ud3o=",
-        version = "v1.13.0",
-    )
-    go_repository(
-        name = "com_google_cloud_go_securitycenter",
-        build_file_proto_mode = "disable",
-        importpath = "cloud.google.com/go/securitycenter",
-        sum = "h1:AF3c2s3awNTMoBtMX3oCUoOMmGlYxGOeuXSYHNBkf14=",
-        version = "v1.19.0",
-    )
-    go_repository(
-        name = "com_google_cloud_go_servicecontrol",
-        build_file_proto_mode = "disable",
-        importpath = "cloud.google.com/go/servicecontrol",
-        sum = "h1:d0uV7Qegtfaa7Z2ClDzr9HJmnbJW7jn0WhZ7wOX6hLE=",
-        version = "v1.11.1",
-    )
-    go_repository(
-        name = "com_google_cloud_go_servicedirectory",
-        build_file_proto_mode = "disable",
-        importpath = "cloud.google.com/go/servicedirectory",
-        sum = "h1:SJwk0XX2e26o25ObYUORXx6torSFiYgsGkWSkZgkoSU=",
-        version = "v1.9.0",
-    )
-    go_repository(
-        name = "com_google_cloud_go_servicemanagement",
-        build_file_proto_mode = "disable",
-        importpath = "cloud.google.com/go/servicemanagement",
-        sum = "h1:fopAQI/IAzlxnVeiKn/8WiV6zKndjFkvi+gzu+NjywY=",
-        version = "v1.8.0",
-    )
-    go_repository(
-        name = "com_google_cloud_go_serviceusage",
-        build_file_proto_mode = "disable",
-        importpath = "cloud.google.com/go/serviceusage",
-        sum = "h1:rXyq+0+RSIm3HFypctp7WoXxIA563rn206CfMWdqXX4=",
-        version = "v1.6.0",
-    )
-    go_repository(
-        name = "com_google_cloud_go_shell",
-        build_file_proto_mode = "disable",
-        importpath = "cloud.google.com/go/shell",
-        sum = "h1:wT0Uw7ib7+AgZST9eCDygwTJn4+bHMDtZo5fh7kGWDU=",
-        version = "v1.6.0",
-    )
-    go_repository(
-        name = "com_google_cloud_go_spanner",
-        build_file_proto_mode = "disable",
-        importpath = "cloud.google.com/go/spanner",
-        sum = "h1:7VdjZ8zj4sHbDw55atp5dfY6kn1j9sam9DRNpPQhqR4=",
-        version = "v1.45.0",
-    )
-    go_repository(
-        name = "com_google_cloud_go_speech",
-        build_file_proto_mode = "disable",
-        importpath = "cloud.google.com/go/speech",
-        sum = "h1:JEVoWGNnTF128kNty7T4aG4eqv2z86yiMJPT9Zjp+iw=",
-        version = "v1.15.0",
-    )
-
-    go_repository(
-        name = "com_google_cloud_go_storage",
-        build_file_proto_mode = "disable_global",
-        importpath = "cloud.google.com/go/storage",
-        sum = "h1:HwnT2u2D309SFDHQII6m18HlrCi3jAXhUMTLOWXYH14=",
-        version = "v1.21.0",
-    )
-    go_repository(
-        name = "com_google_cloud_go_storagetransfer",
-        build_file_proto_mode = "disable",
-        importpath = "cloud.google.com/go/storagetransfer",
-        sum = "h1:5T+PM+3ECU3EY2y9Brv0Sf3oka8pKmsCfpQ07+91G9o=",
-        version = "v1.8.0",
-    )
-    go_repository(
-        name = "com_google_cloud_go_talent",
-        build_file_proto_mode = "disable",
-        importpath = "cloud.google.com/go/talent",
-        sum = "h1:nI9sVZPjMKiO2q3Uu0KhTDVov3Xrlpt63fghP9XjyEM=",
-        version = "v1.5.0",
-    )
-    go_repository(
-        name = "com_google_cloud_go_texttospeech",
-        build_file_proto_mode = "disable",
-        importpath = "cloud.google.com/go/texttospeech",
-        sum = "h1:H4g1ULStsbVtalbZGktyzXzw6jP26RjVGYx9RaYjBzc=",
-        version = "v1.6.0",
-    )
-    go_repository(
-        name = "com_google_cloud_go_tpu",
-        build_file_proto_mode = "disable",
-        importpath = "cloud.google.com/go/tpu",
-        sum = "h1:/34T6CbSi+kTv5E19Q9zbU/ix8IviInZpzwz3rsFE+A=",
-        version = "v1.5.0",
-    )
-    go_repository(
-        name = "com_google_cloud_go_trace",
-        build_file_proto_mode = "disable",
-        importpath = "cloud.google.com/go/trace",
-        sum = "h1:olxC0QHC59zgJVALtgqfD9tGk0lfeCP5/AGXL3Px/no=",
-        version = "v1.9.0",
-    )
-    go_repository(
-        name = "com_google_cloud_go_translate",
-        build_file_proto_mode = "disable",
-        importpath = "cloud.google.com/go/translate",
-        sum = "h1:GvLP4oQ4uPdChBmBaUSa/SaZxCdyWELtlAaKzpHsXdA=",
-        version = "v1.7.0",
-    )
-    go_repository(
-        name = "com_google_cloud_go_video",
-        build_file_proto_mode = "disable",
-        importpath = "cloud.google.com/go/video",
-        sum = "h1:upIbnGI0ZgACm58HPjAeBMleW3sl5cT84AbYQ8PWOgM=",
-        version = "v1.15.0",
-    )
-    go_repository(
-        name = "com_google_cloud_go_videointelligence",
-        build_file_proto_mode = "disable",
-        importpath = "cloud.google.com/go/videointelligence",
-        sum = "h1:Uh5BdoET8XXqXX2uXIahGb+wTKbLkGH7s4GXR58RrG8=",
-        version = "v1.10.0",
-    )
-    go_repository(
-        name = "com_google_cloud_go_vision_v2",
-        build_file_proto_mode = "disable",
-        importpath = "cloud.google.com/go/vision/v2",
-        sum = "h1:8C8RXUJoflCI4yVdqhTy9tRyygSHmp60aP363z23HKg=",
-        version = "v2.7.0",
-    )
-    go_repository(
-        name = "com_google_cloud_go_vmmigration",
-        build_file_proto_mode = "disable",
-        importpath = "cloud.google.com/go/vmmigration",
-        sum = "h1:Azs5WKtfOC8pxvkyrDvt7J0/4DYBch0cVbuFfCCFt5k=",
-        version = "v1.6.0",
-    )
-    go_repository(
-        name = "com_google_cloud_go_vmwareengine",
-        build_file_proto_mode = "disable",
-        importpath = "cloud.google.com/go/vmwareengine",
-        sum = "h1:b0NBu7S294l0gmtrT0nOJneMYgZapr5x9tVWvgDoVEM=",
-        version = "v0.3.0",
-    )
-    go_repository(
-        name = "com_google_cloud_go_vpcaccess",
-        build_file_proto_mode = "disable",
-        importpath = "cloud.google.com/go/vpcaccess",
-        sum = "h1:FOe6CuiQD3BhHJWt7E8QlbBcaIzVRddupwJlp7eqmn4=",
-        version = "v1.6.0",
-    )
-    go_repository(
-        name = "com_google_cloud_go_webrisk",
-        build_file_proto_mode = "disable",
-        importpath = "cloud.google.com/go/webrisk",
-        sum = "h1:IY+L2+UwxcVm2zayMAtBhZleecdIFLiC+QJMzgb0kT0=",
-        version = "v1.8.0",
-    )
-    go_repository(
-        name = "com_google_cloud_go_websecurityscanner",
-        build_file_proto_mode = "disable",
-        importpath = "cloud.google.com/go/websecurityscanner",
-        sum = "h1:AHC1xmaNMOZtNqxI9Rmm87IJEyPaRkOxeI0gpAacXGk=",
-        version = "v1.5.0",
-    )
-    go_repository(
-        name = "com_google_cloud_go_workflows",
-        build_file_proto_mode = "disable",
-        importpath = "cloud.google.com/go/workflows",
-        sum = "h1:FfGp9w0cYnaKZJhUOMqCOJCYT/WlvYBfTQhFWV3sRKI=",
-        version = "v1.10.0",
     )
 
     go_repository(
