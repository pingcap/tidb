load("@bazel_gazelle//:deps.bzl", "go_repository")

def go_deps():
    go_repository(
        name = "cc_mvdan_gofumpt",
        build_file_proto_mode = "disable",
        importpath = "mvdan.cc/gofumpt",
        sum = "h1:JVf4NN1mIpHogBj7ABpgOyZc65/UUOkKQFkoURsz4MM=",
        version = "v0.4.0",
    )
    go_repository(
        name = "cc_mvdan_interfacer",
        build_file_proto_mode = "disable",
        importpath = "mvdan.cc/interfacer",
        sum = "h1:WX1yoOaKQfddO/mLzdV4wptyWgoH/6hwLs7QHTixo0I=",
        version = "v0.0.0-20180901003855-c20040233aed",
    )
    go_repository(
        name = "cc_mvdan_lint",
        build_file_proto_mode = "disable",
        importpath = "mvdan.cc/lint",
        sum = "h1:DxJ5nJdkhDlLok9K6qO+5290kphDJbHOQO1DFFFTeBo=",
        version = "v0.0.0-20170908181259-adc824a0674b",
    )
    go_repository(
        name = "cc_mvdan_unparam",
        build_file_proto_mode = "disable",
        importpath = "mvdan.cc/unparam",
        sum = "h1:3rvTIIM22r9pvXk+q3swxUQAQOxksVMGK7sml4nG57w=",
        version = "v0.0.0-20221223090309-7455f1af531d",
    )

    go_repository(
        name = "co_honnef_go_tools",
        build_file_proto_mode = "disable_global",
        importpath = "honnef.co/go/tools",
        sum = "h1:6qXr+R5w+ktL5UkwEbPp+fEvfyoMPche6GkOpGHZcLc=",
        version = "v0.4.2",
    )
    go_repository(
        name = "com_4d63_gocheckcompilerdirectives",
        build_file_proto_mode = "disable",
        importpath = "4d63.com/gocheckcompilerdirectives",
        sum = "h1:AHcMYuw56NPjq/2y615IGg2kYkBdTvOaojYCBcRE7MA=",
        version = "v1.2.1",
    )

    go_repository(
        name = "com_4d63_gochecknoglobals",
        build_file_proto_mode = "disable",
        importpath = "4d63.com/gochecknoglobals",
        sum = "h1:1eiorGsgHOFOuoOiJDy2psSrQbRdIHrlge0IJIkUgDc=",
        version = "v0.2.1",
    )
    go_repository(
        name = "com_github_abirdcfly_dupword",
        build_file_proto_mode = "disable",
        importpath = "github.com/Abirdcfly/dupword",
        sum = "h1:MxprGjKq3yDBICXDgEEsyGirIXfMYXkLNT/agPsE1tk=",
        version = "v0.0.9",
    )

    go_repository(
        name = "com_github_acarl005_stripansi",
        build_file_proto_mode = "disable",
        importpath = "github.com/acarl005/stripansi",
        sum = "h1:licZJFw2RwpHMqeKTCYkitsPqHNxTmd4SNR5r94FGM8=",
        version = "v0.0.0-20180116102854-5a71ef0e047d",
    )

    go_repository(
        name = "com_github_ajg_form",
        build_file_proto_mode = "disable_global",
        importpath = "github.com/ajg/form",
        sum = "h1:t9c7v8JUKu/XxOGBU0yjNpaMloxGEJhUkqFRq0ibGeU=",
        version = "v1.5.1",
    )
    go_repository(
        name = "com_github_ajstarks_svgo",
        build_file_proto_mode = "disable_global",
        importpath = "github.com/ajstarks/svgo",
        sum = "h1:wVe6/Ea46ZMeNkQjjBW6xcqyQA/j5e0D6GytH95g0gQ=",
        version = "v0.0.0-20180226025133-644b8db467af",
    )
    go_repository(
        name = "com_github_alecthomas_template",
        build_file_proto_mode = "disable_global",
        importpath = "github.com/alecthomas/template",
        sum = "h1:JYp7IbQjafoB+tBA3gMyHYHrpOtNuDiK/uB5uXxq5wM=",
        version = "v0.0.0-20190718012654-fb15b899a751",
    )
    go_repository(
        name = "com_github_alecthomas_units",
        build_file_proto_mode = "disable_global",
        importpath = "github.com/alecthomas/units",
        sum = "h1:UQZhZ2O0vMHr2cI+DC1Mbh0TJxzA3RcLoMsFw+aXw7E=",
        version = "v0.0.0-20190924025748-f65c72e2690d",
    )
    go_repository(
        name = "com_github_aleksi_gocov_xml",
        build_file_proto_mode = "disable",
        importpath = "github.com/AlekSi/gocov-xml",
        sum = "h1:4QctJBgXEkbzeKz6PJy6bt3JSPNSN4I2mITYW+eKUoQ=",
        version = "v1.0.0",
    )

    go_repository(
        name = "com_github_alexkohler_prealloc",
        build_file_proto_mode = "disable",
        importpath = "github.com/alexkohler/prealloc",
        sum = "h1:Hbq0/3fJPQhNkN0dR95AVrr6R7tou91y0uHG5pOcUuw=",
        version = "v1.0.0",
    )
    go_repository(
        name = "com_github_alingse_asasalint",
        build_file_proto_mode = "disable",
        importpath = "github.com/alingse/asasalint",
        sum = "h1:SFwnQXJ49Kx/1GghOFz1XGqHYKp21Kq1nHad/0WQRnw=",
        version = "v0.0.11",
    )

    go_repository(
        name = "com_github_aliyun_alibaba_cloud_sdk_go",
        build_file_proto_mode = "disable",
        importpath = "github.com/aliyun/alibaba-cloud-sdk-go",
        sum = "h1:Q/yk4z/cHUVZfgTqtD09qeYBxHwshQAjVRX73qs8UH0=",
        version = "v1.61.1581",
    )

    go_repository(
        name = "com_github_andreasbriese_bbloom",
        build_file_proto_mode = "disable_global",
        importpath = "github.com/AndreasBriese/bbloom",
        sum = "h1:HD8gA2tkByhMAwYaFAX9w2l7vxvBQ5NMoxDrkhqhtn4=",
        version = "v0.0.0-20190306092124-e2d15f34fcf9",
    )
    go_repository(
        name = "com_github_antihax_optional",
        build_file_proto_mode = "disable_global",
        importpath = "github.com/antihax/optional",
        sum = "h1:xK2lYat7ZLaVVcIuj82J8kIro4V6kDe0AUDFboUCwcg=",
        version = "v1.0.0",
    )
    go_repository(
        name = "com_github_antonboom_errname",
        build_file_proto_mode = "disable",
        importpath = "github.com/Antonboom/errname",
        sum = "h1:mBBDKvEYwPl4WFFNwec1CZO096G6vzK9vvDQzAwkako=",
        version = "v0.1.7",
    )
    go_repository(
        name = "com_github_antonboom_nilnil",
        build_file_proto_mode = "disable",
        importpath = "github.com/Antonboom/nilnil",
        sum = "h1:PHhrh5ANKFWRBh7TdYmyyq2gyT2lotnvFvvFbylF81Q=",
        version = "v0.1.1",
    )
    go_repository(
        name = "com_github_apache_skywalking_eyes",
        build_file_proto_mode = "disable",
        importpath = "github.com/apache/skywalking-eyes",
        sum = "h1:O13kdRU6FCEZevfD01mdhTgCZLLfPZIQ0GXZrLl7FpQ=",
        version = "v0.4.0",
    )

    go_repository(
        name = "com_github_apache_thrift",
        build_file_proto_mode = "disable_global",
        importpath = "github.com/apache/thrift",
        sum = "h1:Jz3KVLYY5+JO7rDiX0sAuRGtuv2vG01r17Y9nLMWNUw=",
        version = "v0.13.1-0.20201008052519-daf620915714",
    )
    go_repository(
        name = "com_github_armon_circbuf",
        build_file_proto_mode = "disable_global",
        importpath = "github.com/armon/circbuf",
        sum = "h1:QEF07wC0T1rKkctt1RINW/+RMTVmiwxETico2l3gxJA=",
        version = "v0.0.0-20150827004946-bbbad097214e",
    )
    go_repository(
        name = "com_github_armon_consul_api",
        build_file_proto_mode = "disable_global",
        importpath = "github.com/armon/consul-api",
        sum = "h1:G1bPvciwNyF7IUmKXNt9Ak3m6u9DE1rF+RmtIkBpVdA=",
        version = "v0.0.0-20180202201655-eb2c6b5be1b6",
    )
    go_repository(
        name = "com_github_armon_go_metrics",
        build_file_proto_mode = "disable_global",
        importpath = "github.com/armon/go-metrics",
        sum = "h1:8GUt8eRujhVEGZFFEjBj46YV4rDjvGrNxb0KMWYkL2I=",
        version = "v0.0.0-20180917152333-f0300d1749da",
    )
    go_repository(
        name = "com_github_armon_go_radix",
        build_file_proto_mode = "disable_global",
        importpath = "github.com/armon/go-radix",
        sum = "h1:BUAU3CGlLvorLI26FmByPp2eC2qla6E1Tw+scpcg/to=",
        version = "v0.0.0-20180808171621-7fddfc383310",
    )
    go_repository(
        name = "com_github_armon_go_socks5",
        build_file_proto_mode = "disable",
        importpath = "github.com/armon/go-socks5",
        sum = "h1:0CwZNZbxp69SHPdPJAN/hZIm0C4OItdklCFmMRWYpio=",
        version = "v0.0.0-20160902184237-e75332964ef5",
    )

    go_repository(
        name = "com_github_ashanbrown_forbidigo",
        build_file_proto_mode = "disable",
        importpath = "github.com/ashanbrown/forbidigo",
        sum = "h1:spdPbupaSqtWORq1Q4eHBoPBmHtwVyLKwaedbSLc5Sw=",
        version = "v1.4.0",
    )
    go_repository(
        name = "com_github_ashanbrown_makezero",
        build_file_proto_mode = "disable",
        importpath = "github.com/ashanbrown/makezero",
        sum = "h1:iCQ87C0V0vSyO+M9E/FZYbu65auqH0lnsOkf5FcB28s=",
        version = "v1.1.1",
    )

    go_repository(
        name = "com_github_aws_aws_sdk_go",
        build_file_proto_mode = "disable_global",
        importpath = "github.com/aws/aws-sdk-go",
        sum = "h1:jLDC9RsNoYMLFlKpB8LdqUnoDdC2yvkS4QbuyPQJ8+M=",
        version = "v1.44.48",
    )
    go_repository(
        name = "com_github_axw_gocov",
        build_file_proto_mode = "disable",
        importpath = "github.com/axw/gocov",
        sum = "h1:YsqYR66hUmilVr23tu8USgnJIJvnwh3n7j5zRn7x4LU=",
        version = "v1.0.0",
    )

    go_repository(
        name = "com_github_aymerick_raymond",
        build_file_proto_mode = "disable_global",
        importpath = "github.com/aymerick/raymond",
        sum = "h1:Ppm0npCCsmuR9oQaBtRuZcmILVE74aXE+AmrJj8L2ns=",
        version = "v2.0.3-0.20180322193309-b565731e1464+incompatible",
    )
    go_repository(
        name = "com_github_azure_azure_sdk_for_go",
        build_file_proto_mode = "disable",
        importpath = "github.com/Azure/azure-sdk-for-go",
        sum = "h1:bch1RS060vGpHpY3zvQDV4rOiRw25J1zmR/B9a76aSA=",
        version = "v23.2.0+incompatible",
    )

    go_repository(
        name = "com_github_azure_azure_sdk_for_go_sdk_azcore",
        build_file_proto_mode = "disable_global",
        importpath = "github.com/Azure/azure-sdk-for-go/sdk/azcore",
        sum = "h1:KQgdWmEOmaJKxaUUZwHAYh12t+b+ZJf8q3friycK1kA=",
        version = "v0.20.0",
    )
    go_repository(
        name = "com_github_azure_azure_sdk_for_go_sdk_azidentity",
        build_file_proto_mode = "disable_global",
        importpath = "github.com/Azure/azure-sdk-for-go/sdk/azidentity",
        sum = "h1:VBvHGLJbaY0+c66NZHdS9cgjHVYSH6DDa0XJMyrblsI=",
        version = "v0.12.0",
    )
    go_repository(
        name = "com_github_azure_azure_sdk_for_go_sdk_internal",
        build_file_proto_mode = "disable_global",
        importpath = "github.com/Azure/azure-sdk-for-go/sdk/internal",
        sum = "h1:BUYIbDf/mMZ8945v3QkG3OuqGVyS4Iek0AOLwdRAYoc=",
        version = "v0.8.1",
    )
    go_repository(
        name = "com_github_azure_azure_sdk_for_go_sdk_storage_azblob",
        build_file_proto_mode = "disable_global",
        importpath = "github.com/Azure/azure-sdk-for-go/sdk/storage/azblob",
        sum = "h1:62Ew5xXg5UCGIXDOM7+y4IL5/6mQJq1nenhBCJAeGX8=",
        version = "v0.2.0",
    )
    go_repository(
        name = "com_github_azure_go_autorest",
        build_file_proto_mode = "disable",
        importpath = "github.com/Azure/go-autorest",
        sum = "h1:Q2feRPMlcfVcqz3pF87PJzkm5lZrL+x6BDtzhODzNJM=",
        version = "v11.2.8+incompatible",
    )

    go_repository(
        name = "com_github_benbjohnson_clock",
        build_file_proto_mode = "disable_global",
        importpath = "github.com/benbjohnson/clock",
        sum = "h1:ip6w0uFQkncKQ979AypyG0ER7mqUSBdKLOgAle/AT8A=",
        version = "v1.3.0",
    )
    go_repository(
        name = "com_github_beorn7_perks",
        build_file_proto_mode = "disable_global",
        importpath = "github.com/beorn7/perks",
        sum = "h1:VlbKKnNfV8bJzeqoa4cOKqO6bYr3WgKZxO8Z16+hsOM=",
        version = "v1.0.1",
    )
    go_repository(
        name = "com_github_bgentry_speakeasy",
        build_file_proto_mode = "disable_global",
        importpath = "github.com/bgentry/speakeasy",
        sum = "h1:ByYyxL9InA1OWqxJqqp2A5pYHUrCiAL6K3J+LKSsQkY=",
        version = "v0.1.0",
    )
    go_repository(
        name = "com_github_biogo_store",
        build_file_proto_mode = "disable",
        importpath = "github.com/biogo/store",
        sum = "h1:tYoz1OeRpx3dJZlh9T4dQt4kAndcmpl+VNdzbSgFC/0=",
        version = "v0.0.0-20160505134755-913427a1d5e8",
    )
    go_repository(
        name = "com_github_bitly_go_simplejson",
        build_file_proto_mode = "disable",
        importpath = "github.com/bitly/go-simplejson",
        sum = "h1:6IH+V8/tVMab511d5bn4M7EwGXZf9Hj6i2xSwkNEM+Y=",
        version = "v0.5.0",
    )

    go_repository(
        name = "com_github_bketelsen_crypt",
        build_file_proto_mode = "disable_global",
        importpath = "github.com/bketelsen/crypt",
        sum = "h1:+0HFd5KSZ/mm3JmhmrDukiId5iR6w4+BdFtfSy4yWIc=",
        version = "v0.0.3-0.20200106085610-5cbc8cc4026c",
    )
    go_repository(
        name = "com_github_bkielbasa_cyclop",
        build_file_proto_mode = "disable",
        importpath = "github.com/bkielbasa/cyclop",
        sum = "h1:7Jmnh0yL2DjKfw28p86YTd/B4lRGcNuu12sKE35sM7A=",
        version = "v1.2.0",
    )

    go_repository(
        name = "com_github_blacktear23_go_proxyprotocol",
        build_file_proto_mode = "disable_global",
        importpath = "github.com/blacktear23/go-proxyprotocol",
        sum = "h1:moi4x1lJlrQj2uYUJdEyCxqj9UNmaSKZwaGZIXnbAis=",
        version = "v1.0.5",
    )
    go_repository(
        name = "com_github_blizzy78_varnamelen",
        build_file_proto_mode = "disable",
        importpath = "github.com/blizzy78/varnamelen",
        sum = "h1:oqSblyuQvFsW1hbBHh1zfwrKe3kcSj0rnXkKzsQ089M=",
        version = "v0.8.0",
    )
    go_repository(
        name = "com_github_bmatcuk_doublestar_v2",
        build_file_proto_mode = "disable",
        importpath = "github.com/bmatcuk/doublestar/v2",
        sum = "h1:6I6oUiT/sU27eE2OFcWqBhL1SwjyvQuOssxT4a1yidI=",
        version = "v2.0.4",
    )

    go_repository(
        name = "com_github_bombsimon_wsl_v3",
        build_file_proto_mode = "disable",
        importpath = "github.com/bombsimon/wsl/v3",
        sum = "h1:RkSxjT3tmlptwfgEgTgU+KYKLI35p/tviNXNXiL2aNU=",
        version = "v3.4.0",
    )
    go_repository(
        name = "com_github_breeswish_gin_jwt_v2",
        build_file_proto_mode = "disable",
        importpath = "github.com/breeswish/gin-jwt/v2",
        sum = "h1:KLE/YeX+9FNaGVW5MtImRVPhjDpfpgJhvkuYWBmOYbo=",
        version = "v2.6.4-jwt-patch",
    )

    go_repository(
        name = "com_github_breml_bidichk",
        build_file_proto_mode = "disable",
        importpath = "github.com/breml/bidichk",
        sum = "h1:qe6ggxpTfA8E75hdjWPZ581sY3a2lnl0IRxLQFelECI=",
        version = "v0.2.3",
    )
    go_repository(
        name = "com_github_breml_errchkjson",
        build_file_proto_mode = "disable",
        importpath = "github.com/breml/errchkjson",
        sum = "h1:YdDqhfqMT+I1vIxPSas44P+9Z9HzJwCeAzjB8PxP1xw=",
        version = "v0.3.0",
    )

    go_repository(
        name = "com_github_burntsushi_toml",
        build_file_proto_mode = "disable_global",
        importpath = "github.com/BurntSushi/toml",
        sum = "h1:9F2/+DoOYIOksmaJFPw1tGFy1eDnIJXg+UHjuD8lTak=",
        version = "v1.2.1",
    )
    go_repository(
        name = "com_github_burntsushi_xgb",
        build_file_proto_mode = "disable_global",
        importpath = "github.com/BurntSushi/xgb",
        sum = "h1:1BDTz0u9nC3//pOCMdNH+CiXJVYJh5UQNCOBG7jbELc=",
        version = "v0.0.0-20160522181843-27f122750802",
    )
    go_repository(
        name = "com_github_butuzov_ireturn",
        build_file_proto_mode = "disable",
        importpath = "github.com/butuzov/ireturn",
        sum = "h1:QvrO2QF2+/Cx1WA/vETCIYBKtRjc30vesdoPUNo1EbY=",
        version = "v0.1.1",
    )
    go_repository(
        name = "com_github_cakturk_go_netstat",
        build_file_proto_mode = "disable",
        importpath = "github.com/cakturk/go-netstat",
        sum = "h1:BjkPE3785EwPhhyuFkbINB+2a1xATwk8SNDWnJiD41g=",
        version = "v0.0.0-20200220111822-e5b49efee7a5",
    )

    go_repository(
        name = "com_github_carlmjohnson_flagext",
        build_file_proto_mode = "disable_global",
        importpath = "github.com/carlmjohnson/flagext",
        sum = "h1:/c4uK3ie786Z7caXLcIMvePNSSiH3bQVGDvmGLMme60=",
        version = "v0.21.0",
    )
    go_repository(
        name = "com_github_cenk_backoff",
        build_file_proto_mode = "disable",
        importpath = "github.com/cenk/backoff",
        sum = "h1:7vXVw3g7XE+Vnj0A9TmFGtMeP4oZQ5ZzpPvKhLFa80E=",
        version = "v2.0.0+incompatible",
    )
    go_repository(
        name = "com_github_cenkalti_backoff_v4",
        build_file_proto_mode = "disable",
        importpath = "github.com/cenkalti/backoff/v4",
        sum = "h1:JIufpQLbh4DkbQoii76ItQIUFzevQSqOLZca4eamEDs=",
        version = "v4.0.2",
    )

    go_repository(
        name = "com_github_census_instrumentation_opencensus_proto",
        build_file_proto_mode = "disable_global",
        importpath = "github.com/census-instrumentation/opencensus-proto",
        sum = "h1:glEXhBS5PSLLv4IXzLA5yPRVX4bilULVyxxbrfOtDAk=",
        version = "v0.2.1",
    )
    go_repository(
        name = "com_github_certifi_gocertifi",
        build_file_proto_mode = "disable_global",
        importpath = "github.com/certifi/gocertifi",
        sum = "h1:uH66TXeswKn5PW5zdZ39xEwfS9an067BirqA+P4QaLI=",
        version = "v0.0.0-20200922220541-2c3bb06c6054",
    )
    go_repository(
        name = "com_github_cespare_xxhash",
        build_file_proto_mode = "disable_global",
        importpath = "github.com/cespare/xxhash",
        sum = "h1:a6HrQnmkObjyL+Gs60czilIUGqrzKutQD6XZog3p+ko=",
        version = "v1.1.0",
    )
    go_repository(
        name = "com_github_cespare_xxhash_v2",
        build_file_proto_mode = "disable_global",
        importpath = "github.com/cespare/xxhash/v2",
        sum = "h1:DC2CZ1Ep5Y4k3ZQ899DldepgrayRUGE6BBZ/cd9Cj44=",
        version = "v2.2.0",
    )
    go_repository(
        name = "com_github_charithe_durationcheck",
        build_file_proto_mode = "disable",
        importpath = "github.com/charithe/durationcheck",
        sum = "h1:mPP4ucLrf/rKZiIG/a9IPXHGlh8p4CzgpyTy6EEutYk=",
        version = "v0.0.9",
    )
    go_repository(
        name = "com_github_chavacava_garif",
        build_file_proto_mode = "disable",
        importpath = "github.com/chavacava/garif",
        sum = "h1:cy5GCEZLUCshCGCRRUjxHrDUqkB4l5cuUt3ShEckQEo=",
        version = "v0.0.0-20221024190013-b3ef35877348",
    )

    go_repository(
        name = "com_github_cheggaaa_pb_v3",
        build_file_proto_mode = "disable_global",
        importpath = "github.com/cheggaaa/pb/v3",
        sum = "h1:bC8oemdChbke2FHIIGy9mn4DPJ2caZYQnfbRqwmdCoA=",
        version = "v3.0.8",
    )
    go_repository(
        name = "com_github_cheynewallace_tabby",
        build_file_proto_mode = "disable_global",
        importpath = "github.com/cheynewallace/tabby",
        sum = "h1:JvUR8waht4Y0S3JF17G6Vhyt+FRhnqVCkk8l4YrOU54=",
        version = "v1.1.1",
    )
    go_repository(
        name = "com_github_chzyer_logex",
        build_file_proto_mode = "disable_global",
        importpath = "github.com/chzyer/logex",
        sum = "h1:Swpa1K6QvQznwJRcfTfQJmTE72DqScAa40E+fbHEXEE=",
        version = "v1.1.10",
    )
    go_repository(
        name = "com_github_chzyer_readline",
        build_file_proto_mode = "disable_global",
        importpath = "github.com/chzyer/readline",
        sum = "h1:fY5BOSpyZCqRo5OhCuC+XN+r/bBCmeuuJtjz+bCNIf8=",
        version = "v0.0.0-20180603132655-2972be24d48e",
    )
    go_repository(
        name = "com_github_chzyer_test",
        build_file_proto_mode = "disable_global",
        importpath = "github.com/chzyer/test",
        sum = "h1:q763qf9huN11kDQavWsoZXJNW3xEE4JJyHa5Q25/sd8=",
        version = "v0.0.0-20180213035817-a1ea475d72b1",
    )
    go_repository(
        name = "com_github_client9_misspell",
        build_file_proto_mode = "disable_global",
        importpath = "github.com/client9/misspell",
        sum = "h1:ta993UF76GwbvJcIo3Y68y/M3WxlpEHPWIGDkJYwzJI=",
        version = "v0.3.4",
    )
    go_repository(
        name = "com_github_cloudfoundry_gosigar",
        build_file_proto_mode = "disable",
        importpath = "github.com/cloudfoundry/gosigar",
        sum = "h1:gIc08FbB3QPb+nAQhINIK/qhf5REKkY0FTGgRGXkcVc=",
        version = "v1.3.6",
    )

    go_repository(
        name = "com_github_cloudykit_fastprinter",
        build_file_proto_mode = "disable_global",
        importpath = "github.com/CloudyKit/fastprinter",
        sum = "h1:3SgJcK9l5uPdBC/X17wanyJAMxM33+4ZhEIV96MIH8U=",
        version = "v0.0.0-20170127035650-74b38d55f37a",
    )
    go_repository(
        name = "com_github_cloudykit_jet",
        build_file_proto_mode = "disable_global",
        importpath = "github.com/CloudyKit/jet",
        sum = "h1:rZgFj+Gtf3NMi/U5FvCvhzaxzW/TaPYgUYx3bAPz9DE=",
        version = "v2.1.3-0.20180809161101-62edd43e4f88+incompatible",
    )
    go_repository(
        name = "com_github_cncf_udpa_go",
        build_file_proto_mode = "disable_global",
        importpath = "github.com/cncf/udpa/go",
        sum = "h1:hzAQntlaYRkVSFEfj9OTWlVV1H155FMD8BTKktLv0QI=",
        version = "v0.0.0-20210930031921-04548b0d99d4",
    )
    go_repository(
        name = "com_github_cncf_xds_go",
        build_file_proto_mode = "disable_global",
        importpath = "github.com/cncf/xds/go",
        sum = "h1:zH8ljVhhq7yC0MIeUL/IviMtY8hx2mK8cN9wEYb8ggw=",
        version = "v0.0.0-20211011173535-cb28da3451f1",
    )
    go_repository(
        name = "com_github_cockroachdb_apd",
        build_file_proto_mode = "disable",
        importpath = "github.com/cockroachdb/apd",
        sum = "h1:3LFP3629v+1aKXU5Q37mxmRxX/pIu1nijXydLShEq5I=",
        version = "v1.1.0",
    )
    go_repository(
        name = "com_github_cockroachdb_cmux",
        build_file_proto_mode = "disable",
        importpath = "github.com/cockroachdb/cmux",
        sum = "h1:dzj1/xcivGjNPwwifh/dWTczkwcuqsXXFHY1X/TZMtw=",
        version = "v0.0.0-20170110192607-30d10be49292",
    )
    go_repository(
        name = "com_github_cockroachdb_cockroach",
        build_file_proto_mode = "disable",
        importpath = "github.com/cockroachdb/cockroach",
        sum = "h1:0FHGBrsIyDci8tF7zujQkHdMTJdCTSIV9esrni2fKQI=",
        version = "v0.0.0-20170608034007-84bc9597164f",
    )
    go_repository(
        name = "com_github_cockroachdb_cockroach_go",
        build_file_proto_mode = "disable",
        importpath = "github.com/cockroachdb/cockroach-go",
        sum = "h1:2zRrJWIt/f9c9HhNHAgrRgq0San5gRRUJTBXLkchal0=",
        version = "v0.0.0-20181001143604-e0a95dfd547c",
    )

    go_repository(
        name = "com_github_cockroachdb_datadriven",
        build_file_proto_mode = "disable_global",
        importpath = "github.com/cockroachdb/datadriven",
        sum = "h1:uhZrAfEayBecH2w2tZmhe20HJ7hDvrrA4x2Bg9YdZKM=",
        version = "v1.0.0",
    )
    go_repository(
        name = "com_github_cockroachdb_errors",
        build_file_proto_mode = "disable_global",
        importpath = "github.com/cockroachdb/errors",
        sum = "h1:A5+txlVZfOqFBDa4mGz2bUWSp0aHElvHX2bKkdbQu+Y=",
        version = "v1.8.1",
    )
    go_repository(
        name = "com_github_cockroachdb_logtags",
        build_file_proto_mode = "disable_global",
        importpath = "github.com/cockroachdb/logtags",
        sum = "h1:o/kfcElHqOiXqcou5a3rIlMc7oJbMQkeLk0VQJ7zgqY=",
        version = "v0.0.0-20190617123548-eb05cc24525f",
    )
    go_repository(
        name = "com_github_cockroachdb_pebble",
        build_file_proto_mode = "disable_global",
        importpath = "github.com/cockroachdb/pebble",
        sum = "h1:Igd6YmtOZ77EgLAIaE9+mHl7+sAKaZ5m4iMI0Dz/J2A=",
        version = "v0.0.0-20210719141320-8c3bd06debb5",
    )
    go_repository(
        name = "com_github_cockroachdb_redact",
        build_file_proto_mode = "disable_global",
        importpath = "github.com/cockroachdb/redact",
        sum = "h1:8QG/764wK+vmEYoOlfobpe12EQcS81ukx/a4hdVMxNw=",
        version = "v1.0.8",
    )
    go_repository(
        name = "com_github_cockroachdb_sentry_go",
        build_file_proto_mode = "disable_global",
        importpath = "github.com/cockroachdb/sentry-go",
        sum = "h1:IKgmqgMQlVJIZj19CdocBeSfSaiCbEBZGKODaixqtHM=",
        version = "v0.6.1-cockroachdb.2",
    )
    go_repository(
        name = "com_github_codahale_hdrhistogram",
        build_file_proto_mode = "disable_global",
        importpath = "github.com/codahale/hdrhistogram",
        sum = "h1:qMd81Ts1T2OTKmB4acZcyKaMtRnY5Y44NuXGX2GFJ1w=",
        version = "v0.0.0-20161010025455-3a0bb77429bd",
    )
    go_repository(
        name = "com_github_codegangsta_inject",
        build_file_proto_mode = "disable_global",
        importpath = "github.com/codegangsta/inject",
        sum = "h1:sDMmm+q/3+BukdIpxwO365v/Rbspp2Nt5XntgQRXq8Q=",
        version = "v0.0.0-20150114235600-33e0aa1cb7c0",
    )
    go_repository(
        name = "com_github_colinmarc_hdfs_v2",
        build_file_proto_mode = "disable_global",
        importpath = "github.com/colinmarc/hdfs/v2",
        sum = "h1:x0hw/m+o3UE20Scso/KCkvYNc9Di39TBlCfGMkJ1/a0=",
        version = "v2.1.1",
    )
    go_repository(
        name = "com_github_coocood_bbloom",
        build_file_proto_mode = "disable_global",
        importpath = "github.com/coocood/bbloom",
        sum = "h1:W1SHiII3e0jVwvaQFglwu3kS9NLxOeTpvik7MbKCyuQ=",
        version = "v0.0.0-20190830030839-58deb6228d64",
    )
    go_repository(
        name = "com_github_coocood_freecache",
        build_file_proto_mode = "disable_global",
        importpath = "github.com/coocood/freecache",
        sum = "h1:/v1CqMq45NFH9mp/Pt142reundeBM0dVUD3osQBeu/U=",
        version = "v1.2.1",
    )
    go_repository(
        name = "com_github_coocood_rtutil",
        build_file_proto_mode = "disable_global",
        importpath = "github.com/coocood/rtutil",
        sum = "h1:NnLfQ77q0G4k2Of2c1ceQ0ec6MkLQyDp+IGdVM0D8XM=",
        version = "v0.0.0-20190304133409-c84515f646f2",
    )
    go_repository(
        name = "com_github_coreos_bbolt",
        build_file_proto_mode = "disable_global",
        importpath = "github.com/coreos/bbolt",
        sum = "h1:wZwiHHUieZCquLkDL0B8UhzreNWsPHooDAG3q34zk0s=",
        version = "v1.3.2",
    )
    go_repository(
        name = "com_github_coreos_etcd",
        build_file_proto_mode = "disable_global",
        importpath = "github.com/coreos/etcd",
        sum = "h1:8F3hqu9fGYLBifCmRCJsicFqDx/D68Rt3q1JMazcgBQ=",
        version = "v3.3.13+incompatible",
    )
    go_repository(
        name = "com_github_coreos_go_etcd",
        build_file_proto_mode = "disable_global",
        importpath = "github.com/coreos/go-etcd",
        sum = "h1:bXhRBIXoTm9BYHS3gE0TtQuyNZyeEMux2sDi4oo5YOo=",
        version = "v2.0.0+incompatible",
    )
    go_repository(
        name = "com_github_coreos_go_semver",
        build_file_proto_mode = "disable_global",
        importpath = "github.com/coreos/go-semver",
        sum = "h1:wkHLiw0WNATZnSG7epLsujiMCgPAc9xhjJ4tgnAxmfM=",
        version = "v0.3.0",
    )
    go_repository(
        name = "com_github_coreos_go_systemd",
        build_file_proto_mode = "disable_global",
        importpath = "github.com/coreos/go-systemd",
        sum = "h1:Wf6HqHfScWJN9/ZjdUKyjop4mf3Qdd+1TvvltAvM3m8=",
        version = "v0.0.0-20190321100706-95778dfbb74e",
    )
    go_repository(
        name = "com_github_coreos_go_systemd_v22",
        build_file_proto_mode = "disable_global",
        importpath = "github.com/coreos/go-systemd/v22",
        sum = "h1:D9/bQk5vlXQFZ6Kwuu6zaiXJ9oTPe68++AzAJc1DzSI=",
        version = "v22.3.2",
    )
    go_repository(
        name = "com_github_coreos_pkg",
        build_file_proto_mode = "disable_global",
        importpath = "github.com/coreos/pkg",
        sum = "h1:lBNOc5arjvs8E5mO2tbpBpLoyyu8B6e44T7hJy6potg=",
        version = "v0.0.0-20180928190104-399ea9e2e55f",
    )
    go_repository(
        name = "com_github_cpuguy83_go_md2man",
        build_file_proto_mode = "disable_global",
        importpath = "github.com/cpuguy83/go-md2man",
        sum = "h1:BSKMNlYxDvnunlTymqtgONjNnaRV1sTpcovwwjF22jk=",
        version = "v1.0.10",
    )
    go_repository(
        name = "com_github_cpuguy83_go_md2man_v2",
        build_file_proto_mode = "disable_global",
        importpath = "github.com/cpuguy83/go-md2man/v2",
        sum = "h1:p1EgwI/C7NhT0JmVkwCD2ZBK8j4aeHQX2pMHHBfMQ6w=",
        version = "v2.0.2",
    )
    go_repository(
        name = "com_github_creack_pty",
        build_file_proto_mode = "disable_global",
        importpath = "github.com/creack/pty",
        sum = "h1:07n33Z8lZxZ2qwegKbObQohDhXDQxiMMz1NOUGYlesw=",
        version = "v1.1.11",
    )
    go_repository(
        name = "com_github_curioswitch_go_reassign",
        build_file_proto_mode = "disable",
        importpath = "github.com/curioswitch/go-reassign",
        sum = "h1:G9UZyOcpk/d7Gd6mqYgd8XYWFMw/znxwGDUstnC9DIo=",
        version = "v0.2.0",
    )

    go_repository(
        name = "com_github_cznic_mathutil",
        build_file_proto_mode = "disable_global",
        importpath = "github.com/cznic/mathutil",
        sum = "h1:iwZdTE0PVqJCos1vaoKsclOGD3ADKpshg3SRtYBbwso=",
        version = "v0.0.0-20181122101859-297441e03548",
    )
    go_repository(
        name = "com_github_cznic_sortutil",
        build_file_proto_mode = "disable_global",
        importpath = "github.com/cznic/sortutil",
        sum = "h1:LpMLYGyy67BoAFGda1NeOBQwqlv7nUXpm+rIVHGxZZ4=",
        version = "v0.0.0-20181122101858-f5f958428db8",
    )
    go_repository(
        name = "com_github_cznic_strutil",
        build_file_proto_mode = "disable_global",
        importpath = "github.com/cznic/strutil",
        sum = "h1:0rkFMAbn5KBKNpJyHQ6Prb95vIKanmAe62KxsrN+sqA=",
        version = "v0.0.0-20171016134553-529a34b1c186",
    )
    go_repository(
        name = "com_github_daixiang0_gci",
        build_file_proto_mode = "disable",
        importpath = "github.com/daixiang0/gci",
        sum = "h1:jBrwBmBZTDsGsXiaCTLIe9diotp1X4X64zodFrh7l+c=",
        version = "v0.9.1",
    )

    go_repository(
        name = "com_github_danjacques_gofslock",
        build_file_proto_mode = "disable_global",
        importpath = "github.com/danjacques/gofslock",
        sum = "h1:X6mKGhCFOxrKeeHAjv/3UvT6e5RRxW6wRdlqlV6/H4w=",
        version = "v0.0.0-20191023191349-0a45f885bc37",
    )
    go_repository(
        name = "com_github_data_dog_go_sqlmock",
        build_file_proto_mode = "disable_global",
        importpath = "github.com/DATA-DOG/go-sqlmock",
        sum = "h1:Shsta01QNfFxHCfpW6YH2STWB0MudeXXEWMr20OEh60=",
        version = "v1.5.0",
    )
    go_repository(
        name = "com_github_datadog_zstd",
        build_file_proto_mode = "disable_global",
        importpath = "github.com/DataDog/zstd",
        sum = "h1:EndNeuB0l9syBZhut0wns3gV1hL8zX8LIu6ZiVHWLIQ=",
        version = "v1.4.5",
    )
    go_repository(
        name = "com_github_davecgh_go_spew",
        build_file_proto_mode = "disable_global",
        importpath = "github.com/davecgh/go-spew",
        sum = "h1:vj9j/u1bqnvCEfJOwUhtlOARqs3+rkHYY13jYWTU97c=",
        version = "v1.1.1",
    )
    go_repository(
        name = "com_github_decred_dcrd_crypto_blake256",
        build_file_proto_mode = "disable",
        importpath = "github.com/decred/dcrd/crypto/blake256",
        sum = "h1:/8DMNYp9SGi5f0w7uCm6d6M4OU2rGFK09Y2A4Xv7EE0=",
        version = "v1.0.0",
    )
    go_repository(
        name = "com_github_decred_dcrd_dcrec_secp256k1_v4",
        build_file_proto_mode = "disable",
        importpath = "github.com/decred/dcrd/dcrec/secp256k1/v4",
        sum = "h1:HbphB4TFFXpv7MNrT52FGrrgVXF1owhMVTHFZIlnvd4=",
        version = "v4.1.0",
    )

    go_repository(
        name = "com_github_denis_tingaikin_go_header",
        build_file_proto_mode = "disable",
        importpath = "github.com/denis-tingaikin/go-header",
        sum = "h1:tEaZKAlqql6SKCY++utLmkPLd6K8IBM20Ha7UVm+mtU=",
        version = "v0.4.3",
    )

    go_repository(
        name = "com_github_dgraph_io_badger",
        build_file_proto_mode = "disable_global",
        importpath = "github.com/dgraph-io/badger",
        sum = "h1:DshxFxZWXUcO0xX476VJC07Xsr6ZCBVRHKZ93Oh7Evo=",
        version = "v1.6.0",
    )
    go_repository(
        name = "com_github_dgraph_io_ristretto",
        build_file_proto_mode = "disable_global",
        importpath = "github.com/dgraph-io/ristretto",
        sum = "h1:6CWw5tJNgpegArSHpNHJKldNeq03FQCwYvfMVWajOK8=",
        version = "v0.1.1",
    )
    go_repository(
        name = "com_github_dgrijalva_jwt_go",
        build_file_proto_mode = "disable_global",
        importpath = "github.com/dgrijalva/jwt-go",
        replace = "github.com/form3tech-oss/jwt-go",
        sum = "h1:0sWoh2EtO7UrQdNTAN+hnU3QXa4AoivplyPLLHkcrLk=",
        version = "v3.2.6-0.20210809144907-32ab6a8243d7+incompatible",
    )
    go_repository(
        name = "com_github_dgryski_go_farm",
        build_file_proto_mode = "disable_global",
        importpath = "github.com/dgryski/go-farm",
        sum = "h1:fAjc9m62+UWV/WAFKLNi6ZS0675eEUC9y3AlwSbQu1Y=",
        version = "v0.0.0-20200201041132-a6ae2369ad13",
    )
    go_repository(
        name = "com_github_dgryski_go_sip13",
        build_file_proto_mode = "disable_global",
        importpath = "github.com/dgryski/go-sip13",
        sum = "h1:RMLoZVzv4GliuWafOuPuQDKSm1SJph7uCRnnS61JAn4=",
        version = "v0.0.0-20181026042036-e10d5fee7954",
    )
    go_repository(
        name = "com_github_djarvur_go_err113",
        build_file_proto_mode = "disable",
        importpath = "github.com/Djarvur/go-err113",
        sum = "h1:sHglBQTwgx+rWPdisA5ynNEsoARbiCBOyGcJM4/OzsM=",
        version = "v0.0.0-20210108212216-aea10b59be24",
    )

    go_repository(
        name = "com_github_dnaeon_go_vcr",
        build_file_proto_mode = "disable_global",
        importpath = "github.com/dnaeon/go-vcr",
        sum = "h1:zHCHvJYTMh1N7xnV7zf1m1GPBF9Ad0Jk/whtQ1663qI=",
        version = "v1.2.0",
    )
    go_repository(
        name = "com_github_dnephin_pflag",
        build_file_proto_mode = "disable",
        importpath = "github.com/dnephin/pflag",
        sum = "h1:oxONGlWxhmUct0YzKTgrpQv9AUA1wtPBn7zuSjJqptk=",
        version = "v1.0.7",
    )

    go_repository(
        name = "com_github_docker_go_units",
        build_file_proto_mode = "disable_global",
        importpath = "github.com/docker/go-units",
        sum = "h1:3uh0PgVws3nIA0Q+MwDC8yjEPf9zjRfZZWXZYDct3Tw=",
        version = "v0.4.0",
    )
    go_repository(
        name = "com_github_dustin_go_humanize",
        build_file_proto_mode = "disable_global",
        importpath = "github.com/dustin/go-humanize",
        sum = "h1:VSnTsYCnlFHaM2/igO1h6X3HA71jcobQuxemgkq4zYo=",
        version = "v1.0.0",
    )
    go_repository(
        name = "com_github_eapache_go_resiliency",
        build_file_proto_mode = "disable_global",
        importpath = "github.com/eapache/go-resiliency",
        sum = "h1:v7g92e/KSN71Rq7vSThKaWIq68fL4YHvWyiUKorFR1Q=",
        version = "v1.2.0",
    )
    go_repository(
        name = "com_github_eapache_go_xerial_snappy",
        build_file_proto_mode = "disable_global",
        importpath = "github.com/eapache/go-xerial-snappy",
        sum = "h1:YEetp8/yCZMuEPMUDHG0CW/brkkEp8mzqk2+ODEitlw=",
        version = "v0.0.0-20180814174437-776d5712da21",
    )
    go_repository(
        name = "com_github_eapache_queue",
        build_file_proto_mode = "disable_global",
        importpath = "github.com/eapache/queue",
        sum = "h1:YOEu7KNc61ntiQlcEeUIoDTJ2o8mQznoNvUhiigpIqc=",
        version = "v1.1.0",
    )
    go_repository(
        name = "com_github_eknkc_amber",
        build_file_proto_mode = "disable_global",
        importpath = "github.com/eknkc/amber",
        sum = "h1:clC1lXBpe2kTj2VHdaIu9ajZQe4kcEY9j0NsnDDBZ3o=",
        version = "v0.0.0-20171010120322-cdade1c07385",
    )
    go_repository(
        name = "com_github_elastic_gosigar",
        build_file_proto_mode = "disable",
        importpath = "github.com/elastic/gosigar",
        sum = "h1:Dg80n8cr90OZ7x+bAax/QjoW/XqTI11RmA79ZwIm9/4=",
        version = "v0.14.2",
    )
    go_repository(
        name = "com_github_elazarl_go_bindata_assetfs",
        build_file_proto_mode = "disable",
        importpath = "github.com/elazarl/go-bindata-assetfs",
        sum = "h1:G/bYguwHIzWq9ZoyUQqrjTmJbbYn3j3CKKpKinvZLFk=",
        version = "v1.0.0",
    )
    go_repository(
        name = "com_github_elazarl_goproxy",
        build_file_proto_mode = "disable",
        importpath = "github.com/elazarl/goproxy",
        sum = "h1:yUdfgN0XgIJw7foRItutHYUIhlcKzcSf5vDpdhQAKTc=",
        version = "v0.0.0-20180725130230-947c36da3153",
    )
    go_repository(
        name = "com_github_elliotchance_pie_v2",
        build_file_proto_mode = "disable",
        importpath = "github.com/elliotchance/pie/v2",
        sum = "h1:KEVAAzxYxTyFs4hvebFZVzBdEo3YeMzl2HYDWn+P3F4=",
        version = "v2.1.0",
    )

    go_repository(
        name = "com_github_emirpasic_gods",
        build_file_proto_mode = "disable",
        importpath = "github.com/emirpasic/gods",
        sum = "h1:FXtiHYKDGKCW2KzwZKx0iC0PQmdlorYgdFG9jPXJ1Bc=",
        version = "v1.18.1",
    )

    go_repository(
        name = "com_github_envoyproxy_go_control_plane",
        build_file_proto_mode = "disable_global",
        importpath = "github.com/envoyproxy/go-control-plane",
        sum = "h1:xvqufLtNVwAhN8NMyWklVgxnWohi+wtMGQMhtxexlm0=",
        version = "v0.10.2-0.20220325020618-49ff273808a1",
    )
    go_repository(
        name = "com_github_envoyproxy_protoc_gen_validate",
        build_file_proto_mode = "disable_global",
        importpath = "github.com/envoyproxy/protoc-gen-validate",
        sum = "h1:EQciDnbrYxy13PgWoY8AqoxGiPrpgBZ1R8UNe3ddc+A=",
        version = "v0.1.0",
    )
    go_repository(
        name = "com_github_esimonov_ifshort",
        build_file_proto_mode = "disable",
        importpath = "github.com/esimonov/ifshort",
        sum = "h1:6SID4yGWfRae/M7hkVDVVyppy8q/v9OuxNdmjLQStBA=",
        version = "v1.0.4",
    )

    go_repository(
        name = "com_github_etcd_io_bbolt",
        build_file_proto_mode = "disable_global",
        importpath = "github.com/etcd-io/bbolt",
        sum = "h1:gSJmxrs37LgTqR/oyJBWok6k6SvXEUerFTbltIhXkBM=",
        version = "v1.3.3",
    )
    go_repository(
        name = "com_github_etcd_io_gofail",
        build_file_proto_mode = "disable_global",
        importpath = "github.com/etcd-io/gofail",
        sum = "h1:Y2I0lxOttdUKz+hNaIdG3FtjuQrTmwXun1opRV65IZc=",
        version = "v0.0.0-20190801230047-ad7f989257ca",
    )
    go_repository(
        name = "com_github_ettle_strcase",
        build_file_proto_mode = "disable",
        importpath = "github.com/ettle/strcase",
        sum = "h1:htFueZyVeE1XNnMEfbqp5r67qAN/4r6ya1ysq8Q+Zcw=",
        version = "v0.1.1",
    )
    go_repository(
        name = "com_github_evanphx_json_patch",
        build_file_proto_mode = "disable",
        importpath = "github.com/evanphx/json-patch",
        sum = "h1:K1MDoo4AZ4wU0GIU/fPmtZg7VpzLjCxu+UwBD1FvwOc=",
        version = "v4.1.0+incompatible",
    )
    go_repository(
        name = "com_github_facebookgo_clock",
        build_file_proto_mode = "disable",
        importpath = "github.com/facebookgo/clock",
        sum = "h1:yDWHCSQ40h88yih2JAcL6Ls/kVkSE8GFACTGVnMPruw=",
        version = "v0.0.0-20150410010913-600d898af40a",
    )

    go_repository(
        name = "com_github_fasthttp_contrib_websocket",
        build_file_proto_mode = "disable_global",
        importpath = "github.com/fasthttp-contrib/websocket",
        sum = "h1:DddqAaWDpywytcG8w/qoQ5sAN8X12d3Z3koB0C3Rxsc=",
        version = "v0.0.0-20160511215533-1f3b11f56072",
    )
    go_repository(
        name = "com_github_fatanugraha_noloopclosure",
        build_file_proto_mode = "disable",
        importpath = "github.com/fatanugraha/noloopclosure",
        sum = "h1:AhepjAikNpk50qTZoipHZqeZtnyKT/C2Tk5dGn7nC+A=",
        version = "v0.1.1",
    )

    go_repository(
        name = "com_github_fatih_color",
        build_file_proto_mode = "disable_global",
        importpath = "github.com/fatih/color",
        sum = "h1:qfhVLaG5s+nCROl1zJsZRxFeYrHLqWroPOQ8BWiNb4w=",
        version = "v1.14.1",
    )
    go_repository(
        name = "com_github_fatih_structs",
        build_file_proto_mode = "disable_global",
        importpath = "github.com/fatih/structs",
        sum = "h1:Q7juDM0QtcnhCpeyLGQKyg4TOIghuNXrkL32pHAUMxo=",
        version = "v1.1.0",
    )
    go_repository(
        name = "com_github_fatih_structtag",
        build_file_proto_mode = "disable",
        importpath = "github.com/fatih/structtag",
        sum = "h1:/OdNE99OxoI/PqaW/SuSK9uxxT3f/tcSZgon/ssNSx4=",
        version = "v1.2.0",
    )

    go_repository(
        name = "com_github_felixge_httpsnoop",
        build_file_proto_mode = "disable_global",
        importpath = "github.com/felixge/httpsnoop",
        sum = "h1:+nS9g82KMXccJ/wp0zyRW9ZBHFETmMGtkk+2CTTrW4o=",
        version = "v1.0.2",
    )
    go_repository(
        name = "com_github_firefart_nonamedreturns",
        build_file_proto_mode = "disable",
        importpath = "github.com/firefart/nonamedreturns",
        sum = "h1:abzI1p7mAEPYuR4A+VLKn4eNDOycjYo2phmY9sfv40Y=",
        version = "v1.0.4",
    )

    go_repository(
        name = "com_github_flosch_pongo2",
        build_file_proto_mode = "disable_global",
        importpath = "github.com/flosch/pongo2",
        sum = "h1:GY1+t5Dr9OKADM64SYnQjw/w99HMYvQ0A8/JoUkxVmc=",
        version = "v0.0.0-20190707114632-bbf5a6c351f4",
    )
    go_repository(
        name = "com_github_fogleman_gg",
        build_file_proto_mode = "disable_global",
        importpath = "github.com/fogleman/gg",
        sum = "h1:WXb3TSNmHp2vHoCroCIB1foO/yQ36swABL8aOVeDpgg=",
        version = "v1.2.1-0.20190220221249-0403632d5b90",
    )
    go_repository(
        name = "com_github_form3tech_oss_jwt_go",
        build_file_proto_mode = "disable_global",
        importpath = "github.com/form3tech-oss/jwt-go",
        sum = "h1:/l4kBbb4/vGSsdtB5nUe8L7B9mImVMaBPw9L/0TBHU8=",
        version = "v3.2.5+incompatible",
    )
    go_repository(
        name = "com_github_fortytw2_leaktest",
        build_file_proto_mode = "disable_global",
        importpath = "github.com/fortytw2/leaktest",
        sum = "h1:u8491cBMTQ8ft8aeV+adlcytMZylmA5nnwwkRZjI8vw=",
        version = "v1.3.0",
    )
    go_repository(
        name = "com_github_frankban_quicktest",
        build_file_proto_mode = "disable_global",
        importpath = "github.com/frankban/quicktest",
        sum = "h1:FJKSZTDHjyhriyC81FLQ0LY93eSai0ZyR/ZIkd3ZUKE=",
        version = "v1.14.3",
    )
    go_repository(
        name = "com_github_fsnotify_fsnotify",
        build_file_proto_mode = "disable_global",
        importpath = "github.com/fsnotify/fsnotify",
        sum = "h1:n+5WquG0fcWoWp6xPWfHdbskMCQaFnG6PfBrh1Ky4HY=",
        version = "v1.6.0",
    )
    go_repository(
        name = "com_github_fsouza_fake_gcs_server",
        build_file_proto_mode = "disable_global",
        importpath = "github.com/fsouza/fake-gcs-server",
        sum = "h1:Lw/mrvs45AfCUPVpry6qFkZnZPqe9thpLQHW+ZwHRLs=",
        version = "v1.44.0",
    )
    go_repository(
        name = "com_github_fzipp_gocyclo",
        build_file_proto_mode = "disable_global",
        importpath = "github.com/fzipp/gocyclo",
        sum = "h1:lsblElZG7d3ALtGMx9fmxeTKZaLLpU8mET09yN4BBLo=",
        version = "v0.6.0",
    )
    go_repository(
        name = "com_github_gaijinentertainment_go_exhaustruct_v2",
        build_file_proto_mode = "disable",
        importpath = "github.com/GaijinEntertainment/go-exhaustruct/v2",
        sum = "h1:+r1rSv4gvYn0wmRjC8X7IAzX8QezqtFV9m0MUHFJgts=",
        version = "v2.3.0",
    )

    go_repository(
        name = "com_github_gavv_httpexpect",
        build_file_proto_mode = "disable_global",
        importpath = "github.com/gavv/httpexpect",
        sum = "h1:1X9kcRshkSKEjNJJxX9Y9mQ5BRfbxU5kORdjhlA1yX8=",
        version = "v2.0.0+incompatible",
    )
    go_repository(
        name = "com_github_getsentry_raven_go",
        build_file_proto_mode = "disable_global",
        importpath = "github.com/getsentry/raven-go",
        sum = "h1:no+xWJRb5ZI7eE8TWgIq1jLulQiIoLG0IfYxv5JYMGs=",
        version = "v0.2.0",
    )
    go_repository(
        name = "com_github_ghemawat_stream",
        build_file_proto_mode = "disable_global",
        importpath = "github.com/ghemawat/stream",
        sum = "h1:r5GgOLGbza2wVHRzK7aAj6lWZjfbAwiu/RDCVOKjRyM=",
        version = "v0.0.0-20171120220530-696b145b53b9",
    )
    go_repository(
        name = "com_github_ghodss_yaml",
        build_file_proto_mode = "disable_global",
        importpath = "github.com/ghodss/yaml",
        sum = "h1:wQHKEahhL6wmXdzwWG11gIVCkOv05bNOh+Rxn0yngAk=",
        version = "v1.0.0",
    )
    go_repository(
        name = "com_github_gin_contrib_cors",
        build_file_proto_mode = "disable",
        importpath = "github.com/gin-contrib/cors",
        sum = "h1:oJ6gwtUl3lqV0WEIwM/LxPF1QZ5qe2lGWdY2+bz7y0g=",
        version = "v1.4.0",
    )
    go_repository(
        name = "com_github_gin_contrib_gzip",
        build_file_proto_mode = "disable",
        importpath = "github.com/gin-contrib/gzip",
        sum = "h1:ezvKOL6jH+jlzdHNE4h9h8q8uMpDQjyl0NN0Jd7jozc=",
        version = "v0.0.1",
    )

    go_repository(
        name = "com_github_gin_contrib_sse",
        build_file_proto_mode = "disable_global",
        importpath = "github.com/gin-contrib/sse",
        sum = "h1:t8FVkw33L+wilf2QiWkw0UV77qRpcH/JHPKGpKa2E8g=",
        version = "v0.0.0-20190301062529-5545eab6dad3",
    )
    go_repository(
        name = "com_github_gin_gonic_gin",
        build_file_proto_mode = "disable_global",
        importpath = "github.com/gin-gonic/gin",
        sum = "h1:3tMoCCfM7ppqsR0ptz/wi1impNpT7/9wQtMZ8lr1mCQ=",
        version = "v1.4.0",
    )
    go_repository(
        name = "com_github_go_check_check",
        build_file_proto_mode = "disable_global",
        importpath = "github.com/go-check/check",
        sum = "h1:0gkP6mzaMqkmpcJYCFOLkIBwI7xFExG03bbkOkCvUPI=",
        version = "v0.0.0-20180628173108-788fd7840127",
    )
    go_repository(
        name = "com_github_go_critic_go_critic",
        build_file_proto_mode = "disable",
        importpath = "github.com/go-critic/go-critic",
        sum = "h1:1evPrElnLQ2LZtJfmNDzlieDhjnq36SLgNzisx06oPM=",
        version = "v0.6.7",
    )
    go_repository(
        name = "com_github_go_echarts_go_echarts",
        build_file_proto_mode = "disable",
        importpath = "github.com/go-echarts/go-echarts",
        sum = "h1:n181E4iXwj4zrU9VYmdM2m8dyhERt2w9k9YhHqdp6A8=",
        version = "v1.0.0",
    )

    go_repository(
        name = "com_github_go_errors_errors",
        build_file_proto_mode = "disable_global",
        importpath = "github.com/go-errors/errors",
        sum = "h1:LUHzmkK3GUKUrL/1gfBUxAHzcev3apQlezX/+O7ma6w=",
        version = "v1.0.1",
    )
    go_repository(
        name = "com_github_go_gl_glfw",
        build_file_proto_mode = "disable_global",
        importpath = "github.com/go-gl/glfw",
        sum = "h1:QbL/5oDUmRBzO9/Z7Seo6zf912W/a6Sr4Eu0G/3Jho0=",
        version = "v0.0.0-20190409004039-e6da0acd62b1",
    )
    go_repository(
        name = "com_github_go_gl_glfw_v3_3_glfw",
        build_file_proto_mode = "disable_global",
        importpath = "github.com/go-gl/glfw/v3.3/glfw",
        sum = "h1:WtGNWLvXpe6ZudgnXrq0barxBImvnnJoMEhXAzcbM0I=",
        version = "v0.0.0-20200222043503-6f7a984d4dc4",
    )
    go_repository(
        name = "com_github_go_ini_ini",
        build_file_proto_mode = "disable",
        importpath = "github.com/go-ini/ini",
        sum = "h1:Mujh4R/dH6YL8bxuISne3xX2+qcQ9p0IxKAP6ExWoUo=",
        version = "v1.25.4",
    )

    go_repository(
        name = "com_github_go_kit_kit",
        build_file_proto_mode = "disable_global",
        importpath = "github.com/go-kit/kit",
        sum = "h1:wDJmvq38kDhkVxi50ni9ykkdUr1PKgqKOoi01fa0Mdk=",
        version = "v0.9.0",
    )
    go_repository(
        name = "com_github_go_kit_log",
        build_file_proto_mode = "disable_global",
        importpath = "github.com/go-kit/log",
        sum = "h1:MRVx0/zhvdseW+Gza6N9rVzU/IVzaeE1SFI4raAhmBU=",
        version = "v0.2.1",
    )
    go_repository(
        name = "com_github_go_logfmt_logfmt",
        build_file_proto_mode = "disable_global",
        importpath = "github.com/go-logfmt/logfmt",
        sum = "h1:otpy5pqBCBZ1ng9RQ0dPu4PN7ba75Y/aA+UpowDyNVA=",
        version = "v0.5.1",
    )
    go_repository(
        name = "com_github_go_logr_logr",
        build_file_proto_mode = "disable",
        importpath = "github.com/go-logr/logr",
        sum = "h1:2DntVwHkVopvECVRSlL5PSo9eG+cAkDCuckLubN+rq0=",
        version = "v1.2.3",
    )

    go_repository(
        name = "com_github_go_martini_martini",
        build_file_proto_mode = "disable_global",
        importpath = "github.com/go-martini/martini",
        sum = "h1:xveKWz2iaueeTaUgdetzel+U7exyigDYBryyVfV/rZk=",
        version = "v0.0.0-20170121215854-22fa46961aab",
    )
    go_repository(
        name = "com_github_go_ole_go_ole",
        build_file_proto_mode = "disable_global",
        importpath = "github.com/go-ole/go-ole",
        sum = "h1:/Fpf6oFPoeFik9ty7siob0G6Ke8QvQEuVcuChpwXzpY=",
        version = "v1.2.6",
    )
    go_repository(
        name = "com_github_go_openapi_jsonpointer",
        build_file_proto_mode = "disable",
        importpath = "github.com/go-openapi/jsonpointer",
        sum = "h1:gZr+CIYByUqjcgeLXnQu2gHYQC9o73G2XUeOFYEICuY=",
        version = "v0.19.5",
    )
    go_repository(
        name = "com_github_go_openapi_jsonreference",
        build_file_proto_mode = "disable",
        importpath = "github.com/go-openapi/jsonreference",
        sum = "h1:UBIxjkht+AWIgYzCDSv2GN+E/togfwXUJFRTWhl2Jjs=",
        version = "v0.19.6",
    )
    go_repository(
        name = "com_github_go_openapi_spec",
        build_file_proto_mode = "disable",
        importpath = "github.com/go-openapi/spec",
        sum = "h1:O8hJrt0UMnhHcluhIdUgCLRWyM2x7QkBXRvOs7m+O1M=",
        version = "v0.20.4",
    )
    go_repository(
        name = "com_github_go_openapi_swag",
        build_file_proto_mode = "disable",
        importpath = "github.com/go-openapi/swag",
        sum = "h1:D2NRCBzS9/pEY3gP9Nl8aDqGUcPFrwG2p+CNFrLyrCM=",
        version = "v0.19.15",
    )
    go_repository(
        name = "com_github_go_playground_locales",
        build_file_proto_mode = "disable",
        importpath = "github.com/go-playground/locales",
        sum = "h1:u50s323jtVGugKlcYeyzC0etD1HifMjqmJqb8WugfUU=",
        version = "v0.14.0",
    )
    go_repository(
        name = "com_github_go_playground_universal_translator",
        build_file_proto_mode = "disable",
        importpath = "github.com/go-playground/universal-translator",
        sum = "h1:82dyy6p4OuJq4/CByFNOn/jYrnRPArHwAcmLoJZxyho=",
        version = "v0.18.0",
    )
    go_repository(
        name = "com_github_go_playground_validator_v10",
        build_file_proto_mode = "disable",
        importpath = "github.com/go-playground/validator/v10",
        sum = "h1:I7mrTYv78z8k8VXa/qJlOlEXn/nBh+BF8dHX5nt/dr0=",
        version = "v10.10.0",
    )
    go_repository(
        name = "com_github_go_resty_resty_v2",
        build_file_proto_mode = "disable",
        importpath = "github.com/go-resty/resty/v2",
        sum = "h1:joIR5PNLM2EFqqESUjCMGXrWmXNHEU9CEiK813oKYS4=",
        version = "v2.6.0",
    )

    go_repository(
        name = "com_github_go_sql_driver_mysql",
        build_file_proto_mode = "disable_global",
        importpath = "github.com/go-sql-driver/mysql",
        sum = "h1:ueSltNNllEqE3qcWBTD0iQd3IpL/6U+mJxLkazJ7YPc=",
        version = "v1.7.0",
    )
    go_repository(
        name = "com_github_go_stack_stack",
        build_file_proto_mode = "disable_global",
        importpath = "github.com/go-stack/stack",
        sum = "h1:5SgMzNM5HxrEjV0ww2lTmX6E2Izsfxas4+YHWRs3Lsk=",
        version = "v1.8.0",
    )
    go_repository(
        name = "com_github_go_task_slim_sprig",
        build_file_proto_mode = "disable_global",
        importpath = "github.com/go-task/slim-sprig",
        sum = "h1:p104kn46Q8WdvHunIJ9dAyjPVtrBPhSr3KT2yUst43I=",
        version = "v0.0.0-20210107165309-348f09dbbbc0",
    )
    go_repository(
        name = "com_github_go_toolsmith_astcast",
        build_file_proto_mode = "disable",
        importpath = "github.com/go-toolsmith/astcast",
        sum = "h1:+JN9xZV1A+Re+95pgnMgDboWNVnIMMQXwfBwLRPgSC8=",
        version = "v1.1.0",
    )
    go_repository(
        name = "com_github_go_toolsmith_astcopy",
        build_file_proto_mode = "disable",
        importpath = "github.com/go-toolsmith/astcopy",
        sum = "h1:r0bgSRlMOAgO+BdQnVAcpMSMkrQCnV6ZJmIkrJgcJj0=",
        version = "v1.0.3",
    )
    go_repository(
        name = "com_github_go_toolsmith_astequal",
        build_file_proto_mode = "disable",
        importpath = "github.com/go-toolsmith/astequal",
        sum = "h1:kHKm1AWqClYn15R0K1KKE4RG614D46n+nqUQ06E1dTw=",
        version = "v1.1.0",
    )
    go_repository(
        name = "com_github_go_toolsmith_astfmt",
        build_file_proto_mode = "disable",
        importpath = "github.com/go-toolsmith/astfmt",
        sum = "h1:iJVPDPp6/7AaeLJEruMsBUlOYCmvg0MoCfJprsOmcco=",
        version = "v1.1.0",
    )
    go_repository(
        name = "com_github_go_toolsmith_astp",
        build_file_proto_mode = "disable",
        importpath = "github.com/go-toolsmith/astp",
        sum = "h1:dXPuCl6u2llURjdPLLDxJeZInAeZ0/eZwFJmqZMnpQA=",
        version = "v1.1.0",
    )
    go_repository(
        name = "com_github_go_toolsmith_strparse",
        build_file_proto_mode = "disable",
        importpath = "github.com/go-toolsmith/strparse",
        sum = "h1:GAioeZUK9TGxnLS+qfdqNbA4z0SSm5zVNtCQiyP2Bvw=",
        version = "v1.1.0",
    )
    go_repository(
        name = "com_github_go_toolsmith_typep",
        build_file_proto_mode = "disable",
        importpath = "github.com/go-toolsmith/typep",
        sum = "h1:fIRYDyF+JywLfqzyhdiHzRop/GQDxxNhLGQ6gFUNHus=",
        version = "v1.1.0",
    )
    go_repository(
        name = "com_github_go_xmlfmt_xmlfmt",
        build_file_proto_mode = "disable",
        importpath = "github.com/go-xmlfmt/xmlfmt",
        sum = "h1:Nea7b4icn8s57fTx1M5AI4qQT5HEM3rVUO8MuE6g80U=",
        version = "v1.1.2",
    )
    go_repository(
        name = "com_github_gobwas_glob",
        build_file_proto_mode = "disable",
        importpath = "github.com/gobwas/glob",
        sum = "h1:A4xDbljILXROh+kObIiy5kIaPYD8e96x1tgBhUI5J+Y=",
        version = "v0.2.3",
    )

    go_repository(
        name = "com_github_gobwas_httphead",
        build_file_proto_mode = "disable_global",
        importpath = "github.com/gobwas/httphead",
        sum = "h1:s+21KNqlpePfkah2I+gwHF8xmJWRjooY+5248k6m4A0=",
        version = "v0.0.0-20180130184737-2c6c146eadee",
    )
    go_repository(
        name = "com_github_gobwas_pool",
        build_file_proto_mode = "disable_global",
        importpath = "github.com/gobwas/pool",
        sum = "h1:QEmUOlnSjWtnpRGHF3SauEiOsy82Cup83Vf2LcMlnc8=",
        version = "v0.2.0",
    )
    go_repository(
        name = "com_github_gobwas_ws",
        build_file_proto_mode = "disable_global",
        importpath = "github.com/gobwas/ws",
        sum = "h1:CoAavW/wd/kulfZmSIBt6p24n4j7tHgNVCjsfHVNUbo=",
        version = "v1.0.2",
    )
    go_repository(
        name = "com_github_goccy_go_graphviz",
        build_file_proto_mode = "disable",
        importpath = "github.com/goccy/go-graphviz",
        sum = "h1:s/FMMJ1Joj6La3S5ApO3Jk2cwM4LpXECC2muFx3IPQQ=",
        version = "v0.0.9",
    )

    go_repository(
        name = "com_github_goccy_go_json",
        build_file_proto_mode = "disable",
        importpath = "github.com/goccy/go-json",
        sum = "h1:/pAaQDLHEoCq/5FFmSKBswWmK6H0e8g4159Kc/X/nqk=",
        version = "v0.9.11",
    )

    go_repository(
        name = "com_github_godbus_dbus_v5",
        build_file_proto_mode = "disable_global",
        importpath = "github.com/godbus/dbus/v5",
        sum = "h1:9349emZab16e7zQvpmsbtjc18ykshndd8y2PG3sgJbA=",
        version = "v5.0.4",
    )
    go_repository(
        name = "com_github_gofrs_flock",
        build_file_proto_mode = "disable",
        importpath = "github.com/gofrs/flock",
        sum = "h1:+gYjHKf32LDeiEEFhQaotPbLuUXjY5ZqxKgXy7n59aw=",
        version = "v0.8.1",
    )

    go_repository(
        name = "com_github_gogo_googleapis",
        build_file_proto_mode = "disable_global",
        importpath = "github.com/gogo/googleapis",
        sum = "h1:dR8+Q0uO5S2ZBcs2IH6VBKYwSxPo2vYCYq0ot0mu7xA=",
        version = "v0.0.0-20180223154316-0cd9801be74a",
    )
    go_repository(
        name = "com_github_gogo_protobuf",
        build_file_proto_mode = "disable_global",
        importpath = "github.com/gogo/protobuf",
        sum = "h1:Ov1cvc58UF3b5XjBnZv7+opcTcQFZebYjWzi34vdm4Q=",
        version = "v1.3.2",
    )
    go_repository(
        name = "com_github_gogo_status",
        build_file_proto_mode = "disable_global",
        importpath = "github.com/gogo/status",
        sum = "h1:+eIkrewn5q6b30y+g/BJINVVdi2xH7je5MPJ3ZPK3JA=",
        version = "v1.1.0",
    )
    go_repository(
        name = "com_github_goji_httpauth",
        build_file_proto_mode = "disable",
        importpath = "github.com/goji/httpauth",
        sum = "h1:lBXNCxVENCipq4D1Is42JVOP4eQjlB8TQ6H69Yx5J9Q=",
        version = "v0.0.0-20160601135302-2da839ab0f4d",
    )

    go_repository(
        name = "com_github_golang_freetype",
        build_file_proto_mode = "disable_global",
        importpath = "github.com/golang/freetype",
        sum = "h1:DACJavvAHhabrF08vX0COfcOBJRhZ8lUbR+ZWIs0Y5g=",
        version = "v0.0.0-20170609003504-e2365dfdc4a0",
    )
    go_repository(
        name = "com_github_golang_glog",
        build_file_proto_mode = "disable_global",
        importpath = "github.com/golang/glog",
        sum = "h1:nfP3RFugxnNRyKgeWd4oI1nYvXpxrx8ck8ZrcizshdQ=",
        version = "v1.0.0",
    )
    go_repository(
        name = "com_github_golang_groupcache",
        build_file_proto_mode = "disable_global",
        importpath = "github.com/golang/groupcache",
        sum = "h1:oI5xCqsCo564l8iNU+DwB5epxmsaqB+rhGL0m5jtYqE=",
        version = "v0.0.0-20210331224755-41bb18bfe9da",
    )
    go_repository(
        name = "com_github_golang_jwt_jwt",
        build_file_proto_mode = "disable",
        importpath = "github.com/golang-jwt/jwt",
        sum = "h1:73Z+4BJcrTC+KczS6WvTPvRGOp1WmfEP4Q1lOd9Z/+c=",
        version = "v3.2.1+incompatible",
    )

    go_repository(
        name = "com_github_golang_mock",
        build_file_proto_mode = "disable_global",
        importpath = "github.com/golang/mock",
        sum = "h1:ErTB+efbowRARo13NNdxyJji2egdxLGQhRaY+DUumQc=",
        version = "v1.6.0",
    )
    go_repository(
        name = "com_github_golang_protobuf",
        build_file_proto_mode = "disable_global",
        importpath = "github.com/golang/protobuf",
        patch_args = ["-p1"],
        patches = [
            "//build/patches:com_github_golang_protobuf.patch",
        ],
        sum = "h1:ROPKBNFfQgOUMifHyP+KYbvpjbdoFNs+aK7DXlji0Tw=",
        version = "v1.5.2",
    )
    go_repository(
        name = "com_github_golang_snappy",
        build_file_proto_mode = "disable_global",
        importpath = "github.com/golang/snappy",
        sum = "h1:yAGX7huGHXlcLOEtBnF4w7FQwA26wojNCwOYAEhLjQM=",
        version = "v0.0.4",
    )
    go_repository(
        name = "com_github_golangci_check",
        build_file_proto_mode = "disable",
        importpath = "github.com/golangci/check",
        sum = "h1:23T5iq8rbUYlhpt5DB4XJkc6BU31uODLD1o1gKvZmD0=",
        version = "v0.0.0-20180506172741-cfe4005ccda2",
    )
    go_repository(
        name = "com_github_golangci_dupl",
        build_file_proto_mode = "disable",
        importpath = "github.com/golangci/dupl",
        sum = "h1:w8hkcTqaFpzKqonE9uMCefW1WDie15eSP/4MssdenaM=",
        version = "v0.0.0-20180902072040-3e9179ac440a",
    )
    go_repository(
        name = "com_github_golangci_go_misc",
        build_file_proto_mode = "disable",
        importpath = "github.com/golangci/go-misc",
        sum = "h1:6RGUuS7EGotKx6J5HIP8ZtyMdiDscjMLfRBSPuzVVeo=",
        version = "v0.0.0-20220329215616-d24fe342adfe",
    )

    go_repository(
        name = "com_github_golangci_gofmt",
        build_file_proto_mode = "disable",
        importpath = "github.com/golangci/gofmt",
        sum = "h1:amWTbTGqOZ71ruzrdA+Nx5WA3tV1N0goTspwmKCQvBY=",
        version = "v0.0.0-20220901101216-f2edd75033f2",
    )
    go_repository(
        name = "com_github_golangci_golangci_lint",
        build_file_proto_mode = "disable",
        importpath = "github.com/golangci/golangci-lint",
        sum = "h1:yIcsT1X9ZYHdSpeWXRT1ORC/FPGSqDHbHsu9uk4FK7M=",
        version = "v1.51.2",
    )
    go_repository(
        name = "com_github_golangci_gosec",
        build_file_proto_mode = "disable",
        importpath = "github.com/golangci/gosec",
        sum = "h1:Bi7BYmZVg4C+mKGi8LeohcP2GGUl2XJD4xCkJoZSaYc=",
        version = "v0.0.0-20180901114220-8afd9cbb6cfb",
    )
    go_repository(
        name = "com_github_golangci_lint_1",
        build_file_proto_mode = "disable",
        importpath = "github.com/golangci/lint-1",
        sum = "h1:MfyDlzVjl1hoaPzPD4Gpb/QgoRfSBR0jdhwGyAWwMSA=",
        version = "v0.0.0-20191013205115-297bf364a8e0",
    )
    go_repository(
        name = "com_github_golangci_maligned",
        build_file_proto_mode = "disable",
        importpath = "github.com/golangci/maligned",
        sum = "h1:kNY3/svz5T29MYHubXix4aDDuE3RWHkPvopM/EDv/MA=",
        version = "v0.0.0-20180506175553-b1d89398deca",
    )

    go_repository(
        name = "com_github_golangci_misspell",
        build_file_proto_mode = "disable",
        importpath = "github.com/golangci/misspell",
        sum = "h1:KtVB/hTK4bbL/S6bs64rYyk8adjmh1BygbBiaAiX+a0=",
        version = "v0.4.0",
    )

    go_repository(
        name = "com_github_golangci_prealloc",
        build_file_proto_mode = "disable",
        importpath = "github.com/golangci/prealloc",
        sum = "h1:leSNB7iYzLYSSx3J/s5sVf4Drkc68W2wm4Ixh/mr0us=",
        version = "v0.0.0-20180630174525-215b22d4de21",
    )
    go_repository(
        name = "com_github_golangci_revgrep",
        build_file_proto_mode = "disable",
        importpath = "github.com/golangci/revgrep",
        sum = "h1:DIPQnGy2Gv2FSA4B/hh8Q7xx3B7AIDk3DAMeHclH1vQ=",
        version = "v0.0.0-20220804021717-745bb2f7c2e6",
    )
    go_repository(
        name = "com_github_golangci_unconvert",
        build_file_proto_mode = "disable",
        importpath = "github.com/golangci/unconvert",
        sum = "h1:zwtduBRr5SSWhqsYNgcuWO2kFlpdOZbP0+yRjmvPGys=",
        version = "v0.0.0-20180507085042-28b1c447d1f4",
    )

    go_repository(
        name = "com_github_gomodule_redigo",
        build_file_proto_mode = "disable_global",
        importpath = "github.com/gomodule/redigo",
        sum = "h1:y0Wmhvml7cGnzPa9nocn/fMraMH/lMDdeG+rkx4VgYY=",
        version = "v1.7.1-0.20190724094224-574c33c3df38",
    )
    go_repository(
        name = "com_github_google_btree",
        build_file_proto_mode = "disable_global",
        importpath = "github.com/google/btree",
        sum = "h1:xf4v41cLI2Z6FxbKm+8Bu+m8ifhj15JuZ9sa0jZCMUU=",
        version = "v1.1.2",
    )
    go_repository(
        name = "com_github_google_gnostic",
        build_file_proto_mode = "disable",
        importpath = "github.com/google/gnostic",
        sum = "h1:FhTMOKj2VhjpouxvWJAV1TL304uMlb9zcDqkl6cEI54=",
        version = "v0.5.7-v3refs",
    )

    go_repository(
        name = "com_github_google_go_cmp",
        build_file_proto_mode = "disable_global",
        importpath = "github.com/google/go-cmp",
        sum = "h1:O2Tfq5qg4qc4AmwVlvv0oLiVAGB7enBSJ2x2DqQFi38=",
        version = "v0.5.9",
    )
    go_repository(
        name = "com_github_google_go_github_v33",
        build_file_proto_mode = "disable",
        importpath = "github.com/google/go-github/v33",
        sum = "h1:qAf9yP0qc54ufQxzwv+u9H0tiVOnPJxo0lI/JXqw3ZM=",
        version = "v33.0.0",
    )

    go_repository(
        name = "com_github_google_go_querystring",
        build_file_proto_mode = "disable_global",
        importpath = "github.com/google/go-querystring",
        sum = "h1:AnCroh3fv4ZBgVIf1Iwtovgjaw/GiKJo8M8yD/fhyJ8=",
        version = "v1.1.0",
    )
    go_repository(
        name = "com_github_google_gofuzz",
        build_file_proto_mode = "disable_global",
        importpath = "github.com/google/gofuzz",
        sum = "h1:A8PeW59pxE9IoFRqBp37U+mSNaQoZ46F1f0f863XSXw=",
        version = "v1.0.0",
    )
    go_repository(
        name = "com_github_google_licensecheck",
        build_file_proto_mode = "disable",
        importpath = "github.com/google/licensecheck",
        sum = "h1:QoxgoDkaeC4nFrtGN1jV7IPmDCHFNIVh54e5hSt6sPs=",
        version = "v0.3.1",
    )

    go_repository(
        name = "com_github_google_martian",
        build_file_proto_mode = "disable_global",
        importpath = "github.com/google/martian",
        sum = "h1:/CP5g8u/VJHijgedC/Legn3BAbAaWPgecwXBIDzw5no=",
        version = "v2.1.0+incompatible",
    )
    go_repository(
        name = "com_github_google_martian_v3",
        build_file_proto_mode = "disable_global",
        importpath = "github.com/google/martian/v3",
        sum = "h1:d8MncMlErDFTwQGBK1xhv026j9kqhvw1Qv9IbWT1VLQ=",
        version = "v3.2.1",
    )
    go_repository(
        name = "com_github_google_pprof",
        build_file_proto_mode = "disable_global",
        importpath = "github.com/google/pprof",
        sum = "h1:c8EUapQFi+kjzedr4c6WqbwMdmB95+oDBWZ5XFHFYxY=",
        version = "v0.0.0-20211122183932-1daafda22083",
    )
    go_repository(
        name = "com_github_google_renameio",
        build_file_proto_mode = "disable_global",
        importpath = "github.com/google/renameio",
        sum = "h1:GOZbcHa3HfsPKPlmyPyN2KEohoMXOhdMbHrvbpl2QaA=",
        version = "v0.1.0",
    )
    go_repository(
        name = "com_github_google_renameio_v2",
        build_file_proto_mode = "disable",
        importpath = "github.com/google/renameio/v2",
        sum = "h1:UifI23ZTGY8Tt29JbYFiuyIU3eX+RNFtUwefq9qAhxg=",
        version = "v2.0.0",
    )

    go_repository(
        name = "com_github_google_shlex",
        build_file_proto_mode = "disable",
        importpath = "github.com/google/shlex",
        sum = "h1:El6M4kTTCOh6aBiKaUGG7oYTSPP8MxqL4YI3kZKwcP4=",
        version = "v0.0.0-20191202100458-e7afc7fbc510",
    )

    go_repository(
        name = "com_github_google_uuid",
        build_file_proto_mode = "disable_global",
        importpath = "github.com/google/uuid",
        sum = "h1:t6JiXgmwXMjEs8VusXIJk2BXHsn+wx8BZdTaoZ5fu7I=",
        version = "v1.3.0",
    )
    go_repository(
        name = "com_github_googleapis_enterprise_certificate_proxy",
        build_file_proto_mode = "disable",
        importpath = "github.com/googleapis/enterprise-certificate-proxy",
        sum = "h1:RY7tHKZcRlk788d5WSo/e83gOyyy742E8GSs771ySpg=",
        version = "v0.2.1",
    )

    go_repository(
        name = "com_github_googleapis_gax_go_v2",
        build_file_proto_mode = "disable_global",
        importpath = "github.com/googleapis/gax-go/v2",
        sum = "h1:IcsPKeInNvYi7eqSaDjiZqDDKu5rsmunY0Y1YupQSSQ=",
        version = "v2.7.0",
    )
    go_repository(
        name = "com_github_googleapis_gnostic",
        build_file_proto_mode = "disable",
        importpath = "github.com/googleapis/gnostic",
        sum = "h1:l6N3VoaVzTncYYW+9yOz2LJJammFZGBO13sqgEhpy9g=",
        version = "v0.2.0",
    )
    go_repository(
        name = "com_github_googleapis_go_type_adapters",
        build_file_proto_mode = "disable",
        importpath = "github.com/googleapis/go-type-adapters",
        sum = "h1:9XdMn+d/G57qq1s8dNc5IesGCXHf6V2HZ2JwRxfA2tA=",
        version = "v1.0.0",
    )

    go_repository(
        name = "com_github_gophercloud_gophercloud",
        build_file_proto_mode = "disable",
        importpath = "github.com/gophercloud/gophercloud",
        sum = "h1:hQpY0g0UGsLKLDs8UJ6xpA2gNCkEdEbvxSPqLItXCpI=",
        version = "v0.0.0-20190301152420-fca40860790e",
    )

    go_repository(
        name = "com_github_gopherjs_gopherjs",
        build_file_proto_mode = "disable_global",
        importpath = "github.com/gopherjs/gopherjs",
        sum = "h1:EGx4pi6eqNxGaHF6qqu48+N2wcFQ5qg5FXgOdqsJ5d8=",
        version = "v0.0.0-20181017120253-0766667cb4d1",
    )
    go_repository(
        name = "com_github_gordonklaus_ineffassign",
        build_file_proto_mode = "disable",
        importpath = "github.com/gordonklaus/ineffassign",
        sum = "h1:9alfqbrhuD+9fLZ4iaAVwhlp5PEhmnBt7yvK2Oy5C1U=",
        version = "v0.0.0-20230107090616-13ace0543b28",
    )
    go_repository(
        name = "com_github_gorilla_context",
        build_file_proto_mode = "disable",
        importpath = "github.com/gorilla/context",
        sum = "h1:AWwleXJkX/nhcU9bZSnZoi3h/qGYqQAGhq6zZe/aQW8=",
        version = "v1.1.1",
    )

    go_repository(
        name = "com_github_gorilla_handlers",
        build_file_proto_mode = "disable_global",
        importpath = "github.com/gorilla/handlers",
        sum = "h1:9lRY6j8DEeeBT10CvO9hGW0gmky0BprnvDI5vfhUHH4=",
        version = "v1.5.1",
    )
    go_repository(
        name = "com_github_gorilla_mux",
        build_file_proto_mode = "disable_global",
        importpath = "github.com/gorilla/mux",
        sum = "h1:i40aqfkR1h2SlN9hojwV5ZA91wcXFOvkdNIeFDP5koI=",
        version = "v1.8.0",
    )
    go_repository(
        name = "com_github_gorilla_securecookie",
        build_file_proto_mode = "disable_global",
        importpath = "github.com/gorilla/securecookie",
        sum = "h1:miw7JPhV+b/lAHSXz4qd/nN9jRiAFV5FwjeKyCS8BvQ=",
        version = "v1.1.1",
    )
    go_repository(
        name = "com_github_gorilla_sessions",
        build_file_proto_mode = "disable_global",
        importpath = "github.com/gorilla/sessions",
        sum = "h1:DHd3rPN5lE3Ts3D8rKkQ8x/0kqfeNmBAaiSi+o7FsgI=",
        version = "v1.2.1",
    )
    go_repository(
        name = "com_github_gorilla_websocket",
        build_file_proto_mode = "disable_global",
        importpath = "github.com/gorilla/websocket",
        sum = "h1:+/TMaTYc4QFitKJxsQ7Yye35DkWvkdLcvGKqM+x0Ufc=",
        version = "v1.4.2",
    )
    go_repository(
        name = "com_github_gostaticanalysis_analysisutil",
        build_file_proto_mode = "disable",
        importpath = "github.com/gostaticanalysis/analysisutil",
        sum = "h1:ZMCjoue3DtDWQ5WyU16YbjbQEQ3VuzwxALrpYd+HeKk=",
        version = "v0.7.1",
    )
    go_repository(
        name = "com_github_gostaticanalysis_comment",
        build_file_proto_mode = "disable",
        importpath = "github.com/gostaticanalysis/comment",
        sum = "h1:hlnx5+S2fY9Zo9ePo4AhgYsYHbM2+eAv8m/s1JiCd6Q=",
        version = "v1.4.2",
    )
    go_repository(
        name = "com_github_gostaticanalysis_forcetypeassert",
        build_file_proto_mode = "disable",
        importpath = "github.com/gostaticanalysis/forcetypeassert",
        sum = "h1:6eUflI3DiGusXGK6X7cCcIgVCpZ2CiZ1Q7jl6ZxNV70=",
        version = "v0.1.0",
    )
    go_repository(
        name = "com_github_gostaticanalysis_nilerr",
        build_file_proto_mode = "disable",
        importpath = "github.com/gostaticanalysis/nilerr",
        sum = "h1:ThE+hJP0fEp4zWLkWHWcRyI2Od0p7DlgYG3Uqrmrcpk=",
        version = "v0.1.1",
    )
    go_repository(
        name = "com_github_gostaticanalysis_testutil",
        build_file_proto_mode = "disable",
        importpath = "github.com/gostaticanalysis/testutil",
        sum = "h1:nhdCmubdmDF6VEatUNjgUZBJKWRqugoISdUv3PPQgHY=",
        version = "v0.4.0",
    )

    go_repository(
        name = "com_github_grpc_ecosystem_go_grpc_middleware",
        build_file_proto_mode = "disable_global",
        importpath = "github.com/grpc-ecosystem/go-grpc-middleware",
        sum = "h1:+9834+KizmvFV7pXQGSXQTsaWhq2GjuNUt0aUU0YBYw=",
        version = "v1.3.0",
    )
    go_repository(
        name = "com_github_grpc_ecosystem_go_grpc_prometheus",
        build_file_proto_mode = "disable_global",
        importpath = "github.com/grpc-ecosystem/go-grpc-prometheus",
        sum = "h1:Ovs26xHkKqVztRpIrF/92BcuyuQ/YW4NSIpoGtfXNho=",
        version = "v1.2.0",
    )
    go_repository(
        name = "com_github_grpc_ecosystem_grpc_gateway",
        build_file_proto_mode = "disable_global",
        build_naming_convention = "go_default_library",
        importpath = "github.com/grpc-ecosystem/grpc-gateway",
        patch_args = ["-p1"],
        patches = [
            "//build/patches:com_github_grpc_ecosystem_grpc_gateway.patch",
        ],
        sum = "h1:gmcG1KaJ57LophUzW0Hy8NmPhnMZb4M0+kPpLofRdBo=",
        version = "v1.16.0",
    )
    go_repository(
        name = "com_github_grpc_ecosystem_grpc_opentracing",
        build_file_proto_mode = "disable",
        importpath = "github.com/grpc-ecosystem/grpc-opentracing",
        sum = "h1:MJG/KsmcqMwFAkh8mTnAwhyKoB+sTAnY4CACC110tbU=",
        version = "v0.0.0-20180507213350-8e809c8a8645",
    )
    go_repository(
        name = "com_github_gtank_cryptopasta",
        build_file_proto_mode = "disable",
        importpath = "github.com/gtank/cryptopasta",
        sum = "h1:7xsUJsB2NrdcttQPa7JLEaGzvdbk7KvfrjgHZXOQRo0=",
        version = "v0.0.0-20170601214702-1f550f6f2f69",
    )

    go_repository(
        name = "com_github_hashicorp_consul_api",
        build_file_proto_mode = "disable_global",
        importpath = "github.com/hashicorp/consul/api",
        sum = "h1:BNQPM9ytxj6jbjjdRPioQ94T6YXriSopn0i8COv6SRA=",
        version = "v1.1.0",
    )
    go_repository(
        name = "com_github_hashicorp_consul_sdk",
        build_file_proto_mode = "disable_global",
        importpath = "github.com/hashicorp/consul/sdk",
        sum = "h1:LnuDWGNsoajlhGyHJvuWW6FVqRl8JOTPqS6CPTsYjhY=",
        version = "v0.1.1",
    )
    go_repository(
        name = "com_github_hashicorp_errwrap",
        build_file_proto_mode = "disable_global",
        importpath = "github.com/hashicorp/errwrap",
        sum = "h1:hLrqtEDnRye3+sgx6z4qVLNuviH3MR5aQ0ykNJa/UYA=",
        version = "v1.0.0",
    )
    go_repository(
        name = "com_github_hashicorp_go_cleanhttp",
        build_file_proto_mode = "disable_global",
        importpath = "github.com/hashicorp/go-cleanhttp",
        sum = "h1:dH3aiDG9Jvb5r5+bYHsikaOUIpcM0xvgMXVoDkXMzJM=",
        version = "v0.5.1",
    )
    go_repository(
        name = "com_github_hashicorp_go_immutable_radix",
        build_file_proto_mode = "disable_global",
        importpath = "github.com/hashicorp/go-immutable-radix",
        sum = "h1:AKDB1HM5PWEA7i4nhcpwOrO2byshxBjXVn/J/3+z5/0=",
        version = "v1.0.0",
    )
    go_repository(
        name = "com_github_hashicorp_go_msgpack",
        build_file_proto_mode = "disable_global",
        importpath = "github.com/hashicorp/go-msgpack",
        sum = "h1:SFT72YqIkOcLdWJUYcriVX7hbrZpwc/f7h8aW2NUqrA=",
        version = "v0.5.4",
    )
    go_repository(
        name = "com_github_hashicorp_go_multierror",
        build_file_proto_mode = "disable_global",
        importpath = "github.com/hashicorp/go-multierror",
        sum = "h1:H5DkEtf6CXdFp0N0Em5UCwQpXMWke8IA0+lD48awMYo=",
        version = "v1.1.1",
    )
    go_repository(
        name = "com_github_hashicorp_go_net",
        build_file_proto_mode = "disable_global",
        importpath = "github.com/hashicorp/go.net",
        sum = "h1:sNCoNyDEvN1xa+X0baata4RdcpKwcMS6DH+xwfqPgjw=",
        version = "v0.0.1",
    )
    go_repository(
        name = "com_github_hashicorp_go_rootcerts",
        build_file_proto_mode = "disable_global",
        importpath = "github.com/hashicorp/go-rootcerts",
        sum = "h1:Rqb66Oo1X/eSV1x66xbDccZjhJigjg0+e82kpwzSwCI=",
        version = "v1.0.0",
    )
    go_repository(
        name = "com_github_hashicorp_go_sockaddr",
        build_file_proto_mode = "disable_global",
        importpath = "github.com/hashicorp/go-sockaddr",
        sum = "h1:ztczhD1jLxIRjVejw8gFomI1BQZOe2WoVOu0SyteCQc=",
        version = "v1.0.2",
    )
    go_repository(
        name = "com_github_hashicorp_go_syslog",
        build_file_proto_mode = "disable_global",
        importpath = "github.com/hashicorp/go-syslog",
        sum = "h1:KaodqZuhUoZereWVIYmpUgZysurB1kBLX2j0MwMrUAE=",
        version = "v1.0.0",
    )
    go_repository(
        name = "com_github_hashicorp_go_uuid",
        build_file_proto_mode = "disable_global",
        importpath = "github.com/hashicorp/go-uuid",
        sum = "h1:cfejS+Tpcp13yd5nYHWDI6qVCny6wyX2Mt5SGur2IGE=",
        version = "v1.0.2",
    )
    go_repository(
        name = "com_github_hashicorp_go_version",
        build_file_proto_mode = "disable_global",
        importpath = "github.com/hashicorp/go-version",
        sum = "h1:feTTfFNnjP967rlCxM/I9g701jU+RN74YKx2mOkIeek=",
        version = "v1.6.0",
    )
    go_repository(
        name = "com_github_hashicorp_golang_lru",
        build_file_proto_mode = "disable_global",
        importpath = "github.com/hashicorp/golang-lru",
        sum = "h1:0hERBMJE1eitiLkihrMvRVBYAkpHzc/J3QdDN+dAcgU=",
        version = "v0.5.1",
    )
    go_repository(
        name = "com_github_hashicorp_hcl",
        build_file_proto_mode = "disable_global",
        importpath = "github.com/hashicorp/hcl",
        sum = "h1:0Anlzjpi4vEasTeNFn2mLJgTSwt0+6sfsiTG8qcWGx4=",
        version = "v1.0.0",
    )
    go_repository(
        name = "com_github_hashicorp_logutils",
        build_file_proto_mode = "disable_global",
        importpath = "github.com/hashicorp/logutils",
        sum = "h1:dLEQVugN8vlakKOUE3ihGLTZJRB4j+M2cdTm/ORI65Y=",
        version = "v1.0.0",
    )
    go_repository(
        name = "com_github_hashicorp_mdns",
        build_file_proto_mode = "disable_global",
        importpath = "github.com/hashicorp/mdns",
        sum = "h1:WhIgCr5a7AaVH6jPUwjtRuuE7/RDufnUvzIr48smyxs=",
        version = "v1.0.0",
    )
    go_repository(
        name = "com_github_hashicorp_memberlist",
        build_file_proto_mode = "disable_global",
        importpath = "github.com/hashicorp/memberlist",
        sum = "h1:EmmoJme1matNzb+hMpDuR/0sbJSUisxyqBGG676r31M=",
        version = "v0.1.3",
    )
    go_repository(
        name = "com_github_hashicorp_serf",
        build_file_proto_mode = "disable_global",
        importpath = "github.com/hashicorp/serf",
        sum = "h1:YZ7UKsJv+hKjqGVUUbtE3HNj79Eln2oQ75tniF6iPt0=",
        version = "v0.8.2",
    )
    go_repository(
        name = "com_github_hdrhistogram_hdrhistogram_go",
        build_file_proto_mode = "disable_global",
        importpath = "github.com/HdrHistogram/hdrhistogram-go",
        sum = "h1:5IcZpTvzydCQeHzK4Ef/D5rrSqwxob0t8PQPMybUNFM=",
        version = "v1.1.2",
    )
    go_repository(
        name = "com_github_hexops_gotextdiff",
        build_file_proto_mode = "disable",
        importpath = "github.com/hexops/gotextdiff",
        sum = "h1:gitA9+qJrrTCsiCl7+kh75nPqQt1cx4ZkudSTLoUqJM=",
        version = "v1.0.3",
    )

    go_repository(
        name = "com_github_hpcloud_tail",
        build_file_proto_mode = "disable_global",
        importpath = "github.com/hpcloud/tail",
        sum = "h1:nfCOvKYfkgYP8hkirhJocXT2+zOD8yUNjXaWfTlyFKI=",
        version = "v1.0.0",
    )
    go_repository(
        name = "com_github_huandu_xstrings",
        build_file_proto_mode = "disable",
        importpath = "github.com/huandu/xstrings",
        sum = "h1:4jgBlKK6tLKFvO8u5pmYjG91cqytmDCDvGh7ECVFfFs=",
        version = "v1.3.1",
    )

    go_repository(
        name = "com_github_hydrogen18_memlistener",
        build_file_proto_mode = "disable_global",
        importpath = "github.com/hydrogen18/memlistener",
        sum = "h1:EPRgaDqXpLFUJLXZdGLnBTy1l6CLiNAPnvn2l+kHit0=",
        version = "v0.0.0-20141126152155-54553eb933fb",
    )
    go_repository(
        name = "com_github_iancoleman_strcase",
        build_file_proto_mode = "disable_global",
        importpath = "github.com/iancoleman/strcase",
        sum = "h1:05I4QRnGpI0m37iZQRuskXh+w77mr6Z41lwQzuHLwW0=",
        version = "v0.2.0",
    )
    go_repository(
        name = "com_github_ianlancetaylor_demangle",
        build_file_proto_mode = "disable_global",
        importpath = "github.com/ianlancetaylor/demangle",
        sum = "h1:uGg2frlt3IcT7kbV6LEp5ONv4vmoO2FW4qSO+my/aoM=",
        version = "v0.0.0-20210905161508-09a460cdf81d",
    )
    go_repository(
        name = "com_github_imdario_mergo",
        build_file_proto_mode = "disable",
        importpath = "github.com/imdario/mergo",
        sum = "h1:3tnifQM4i+fbajXKBHXWEH+KvNHqojZ778UH75j3bGA=",
        version = "v0.3.11",
    )

    go_repository(
        name = "com_github_imkira_go_interpol",
        build_file_proto_mode = "disable_global",
        importpath = "github.com/imkira/go-interpol",
        sum = "h1:KIiKr0VSG2CUW1hl1jpiyuzuJeKUUpC8iM1AIE7N1Vk=",
        version = "v1.1.0",
    )
    go_repository(
        name = "com_github_inconshreveable_mousetrap",
        build_file_proto_mode = "disable_global",
        importpath = "github.com/inconshreveable/mousetrap",
        sum = "h1:U3uMjPSQEBMNp1lFxmllqCPM6P5u/Xq7Pgzkat/bFNc=",
        version = "v1.0.1",
    )
    go_repository(
        name = "com_github_influxdata_influxdb",
        build_file_proto_mode = "disable",
        importpath = "github.com/influxdata/influxdb",
        sum = "h1:O08dwjOwv9CYlJJEUZKAazSoQDKlsN34Bq3dnhqhyVI=",
        version = "v0.0.0-20170331210902-15e594fc09f1",
    )

    go_repository(
        name = "com_github_iris_contrib_blackfriday",
        build_file_proto_mode = "disable_global",
        importpath = "github.com/iris-contrib/blackfriday",
        sum = "h1:o5sHQHHm0ToHUlAJSTjW9UWicjJSDDauOOQ2AHuIVp4=",
        version = "v2.0.0+incompatible",
    )
    go_repository(
        name = "com_github_iris_contrib_go_uuid",
        build_file_proto_mode = "disable_global",
        importpath = "github.com/iris-contrib/go.uuid",
        sum = "h1:XZubAYg61/JwnJNbZilGjf3b3pB80+OQg2qf6c8BfWE=",
        version = "v2.0.0+incompatible",
    )
    go_repository(
        name = "com_github_iris_contrib_i18n",
        build_file_proto_mode = "disable_global",
        importpath = "github.com/iris-contrib/i18n",
        sum = "h1:Kyp9KiXwsyZRTeoNjgVCrWks7D8ht9+kg6yCjh8K97o=",
        version = "v0.0.0-20171121225848-987a633949d0",
    )
    go_repository(
        name = "com_github_iris_contrib_schema",
        build_file_proto_mode = "disable_global",
        importpath = "github.com/iris-contrib/schema",
        sum = "h1:10g/WnoRR+U+XXHWKBHeNy/+tZmM2kcAVGLOsz+yaDA=",
        version = "v0.0.1",
    )
    go_repository(
        name = "com_github_jackc_fake",
        build_file_proto_mode = "disable",
        importpath = "github.com/jackc/fake",
        sum = "h1:vr3AYkKovP8uR8AvSGGUK1IDqRa5lAAvEkZG1LKaCRc=",
        version = "v0.0.0-20150926172116-812a484cc733",
    )
    go_repository(
        name = "com_github_jackc_pgx",
        build_file_proto_mode = "disable",
        importpath = "github.com/jackc/pgx",
        sum = "h1:0Vihzu20St42/UDsvZGdNE6jak7oi/UOeMzwMPHkgFY=",
        version = "v3.2.0+incompatible",
    )
    go_repository(
        name = "com_github_jarcoal_httpmock",
        build_file_proto_mode = "disable",
        importpath = "github.com/jarcoal/httpmock",
        sum = "h1:gSvTxxFR/MEMfsGrvRbdfpRUMBStovlSRLw0Ep1bwwc=",
        version = "v1.2.0",
    )

    go_repository(
        name = "com_github_jcmturner_aescts_v2",
        build_file_proto_mode = "disable_global",
        importpath = "github.com/jcmturner/aescts/v2",
        sum = "h1:9YKLH6ey7H4eDBXW8khjYslgyqG2xZikXP0EQFKrle8=",
        version = "v2.0.0",
    )
    go_repository(
        name = "com_github_jcmturner_dnsutils_v2",
        build_file_proto_mode = "disable_global",
        importpath = "github.com/jcmturner/dnsutils/v2",
        sum = "h1:lltnkeZGL0wILNvrNiVCR6Ro5PGU/SeBvVO/8c/iPbo=",
        version = "v2.0.0",
    )
    go_repository(
        name = "com_github_jcmturner_gofork",
        build_file_proto_mode = "disable_global",
        importpath = "github.com/jcmturner/gofork",
        sum = "h1:J7uCkflzTEhUZ64xqKnkDxq3kzc96ajM1Gli5ktUem8=",
        version = "v1.0.0",
    )
    go_repository(
        name = "com_github_jcmturner_goidentity_v6",
        build_file_proto_mode = "disable_global",
        importpath = "github.com/jcmturner/goidentity/v6",
        sum = "h1:VKnZd2oEIMorCTsFBnJWbExfNN7yZr3EhJAxwOkZg6o=",
        version = "v6.0.1",
    )
    go_repository(
        name = "com_github_jcmturner_gokrb5_v8",
        build_file_proto_mode = "disable_global",
        importpath = "github.com/jcmturner/gokrb5/v8",
        sum = "h1:6ZIM6b/JJN0X8UM43ZOM6Z4SJzla+a/u7scXFJzodkA=",
        version = "v8.4.2",
    )
    go_repository(
        name = "com_github_jcmturner_rpc_v2",
        build_file_proto_mode = "disable_global",
        importpath = "github.com/jcmturner/rpc/v2",
        sum = "h1:7FXXj8Ti1IaVFpSAziCZWNzbNuZmnvw/i6CqLNdWfZY=",
        version = "v2.0.3",
    )
    go_repository(
        name = "com_github_jedib0t_go_pretty_v6",
        build_file_proto_mode = "disable_global",
        importpath = "github.com/jedib0t/go-pretty/v6",
        sum = "h1:o3McN0rQ4X+IU+HduppSp9TwRdGLRW2rhJXy9CJaCRw=",
        version = "v6.2.2",
    )
    go_repository(
        name = "com_github_jeffail_gabs_v2",
        build_file_proto_mode = "disable_global",
        importpath = "github.com/Jeffail/gabs/v2",
        sum = "h1:ANfZYjpMlfTTKebycu4X1AgkVWumFVDYQl7JwOr4mDk=",
        version = "v2.5.1",
    )
    go_repository(
        name = "com_github_jgautheron_goconst",
        build_file_proto_mode = "disable",
        importpath = "github.com/jgautheron/goconst",
        sum = "h1:HxVbL1MhydKs8R8n/HE5NPvzfaYmQJA3o879lE4+WcM=",
        version = "v1.5.1",
    )
    go_repository(
        name = "com_github_jingyugao_rowserrcheck",
        build_file_proto_mode = "disable",
        importpath = "github.com/jingyugao/rowserrcheck",
        sum = "h1:zibz55j/MJtLsjP1OF4bSdgXxwL1b+Vn7Tjzq7gFzUs=",
        version = "v1.1.1",
    )
    go_repository(
        name = "com_github_jinzhu_inflection",
        build_file_proto_mode = "disable",
        importpath = "github.com/jinzhu/inflection",
        sum = "h1:K317FqzuhWc8YvSVlFMCCUb36O/S9MCKRDI7QkRKD/E=",
        version = "v1.0.0",
    )
    go_repository(
        name = "com_github_jinzhu_now",
        build_file_proto_mode = "disable",
        importpath = "github.com/jinzhu/now",
        sum = "h1:eVKgfIdy9b6zbWBMgFpfDPoAMifwSZagU9HmEU6zgiI=",
        version = "v1.1.2",
    )

    go_repository(
        name = "com_github_jirfag_go_printf_func_name",
        build_file_proto_mode = "disable",
        importpath = "github.com/jirfag/go-printf-func-name",
        sum = "h1:KA9BjwUk7KlCh6S9EAGWBt1oExIUv9WyNCiRz5amv48=",
        version = "v0.0.0-20200119135958-7558a9eaa5af",
    )

    go_repository(
        name = "com_github_jmespath_go_jmespath",
        build_file_proto_mode = "disable_global",
        importpath = "github.com/jmespath/go-jmespath",
        sum = "h1:BEgLn5cpjn8UN1mAw4NjwDrS35OdebyEtFe+9YPoQUg=",
        version = "v0.4.0",
    )
    go_repository(
        name = "com_github_jmespath_go_jmespath_internal_testify",
        build_file_proto_mode = "disable_global",
        importpath = "github.com/jmespath/go-jmespath/internal/testify",
        sum = "h1:shLQSRRSCCPj3f2gpwzGwWFoC7ycTf1rcQZHOlsJ6N8=",
        version = "v1.5.1",
    )
    go_repository(
        name = "com_github_joho_godotenv",
        build_file_proto_mode = "disable",
        importpath = "github.com/joho/godotenv",
        sum = "h1:3l4+N6zfMWnkbPEXKng2o2/MR5mSwTrBih4ZEkkz1lg=",
        version = "v1.4.0",
    )

    go_repository(
        name = "com_github_joho_sqltocsv",
        build_file_proto_mode = "disable_global",
        importpath = "github.com/joho/sqltocsv",
        sum = "h1:Zrb0IbuLOGHL7nrO2WrcuNWgDTlzFv3zY69QMx4ggQE=",
        version = "v0.0.0-20210428211105-a6d6801d59df",
    )
    go_repository(
        name = "com_github_joker_hpp",
        build_file_proto_mode = "disable_global",
        importpath = "github.com/Joker/hpp",
        sum = "h1:65+iuJYdRXv/XyN62C1uEmmOx3432rNG/rKlX6V7Kkc=",
        version = "v1.0.0",
    )
    go_repository(
        name = "com_github_joker_jade",
        build_file_proto_mode = "disable_global",
        importpath = "github.com/Joker/jade",
        sum = "h1:mreN1m/5VJ/Zc3b4pzj9qU6D9SRQ6Vm+3KfI328t3S8=",
        version = "v1.0.1-0.20190614124447-d475f43051e7",
    )
    go_repository(
        name = "com_github_jonboulle_clockwork",
        build_file_proto_mode = "disable_global",
        importpath = "github.com/jonboulle/clockwork",
        sum = "h1:UOGuzwb1PwsrDAObMuhUnj0p5ULPj8V/xJ7Kx9qUBdQ=",
        version = "v0.2.2",
    )
    go_repository(
        name = "com_github_joomcode_errorx",
        build_file_proto_mode = "disable",
        importpath = "github.com/joomcode/errorx",
        sum = "h1:CalpDWz14ZHd68fIqluJasJosAewpz2TFaJALrUxjrk=",
        version = "v1.0.1",
    )
    go_repository(
        name = "com_github_josharian_intern",
        build_file_proto_mode = "disable",
        importpath = "github.com/josharian/intern",
        sum = "h1:vlS4z54oSdjm0bgjRigI+G1HpF+tI+9rE5LLzOg8HmY=",
        version = "v1.0.0",
    )

    go_repository(
        name = "com_github_jpillora_backoff",
        build_file_proto_mode = "disable_global",
        importpath = "github.com/jpillora/backoff",
        sum = "h1:uvFg412JmmHBHw7iwprIxkPMI+sGQ4kzOWsMeHnm2EA=",
        version = "v1.0.0",
    )
    go_repository(
        name = "com_github_json_iterator_go",
        build_file_proto_mode = "disable_global",
        importpath = "github.com/json-iterator/go",
        sum = "h1:PV8peI4a0ysnczrg+LtxykD8LfKY9ML6u2jnxaEnrnM=",
        version = "v1.1.12",
    )
    go_repository(
        name = "com_github_jstemmer_go_junit_report",
        build_file_proto_mode = "disable_global",
        importpath = "github.com/jstemmer/go-junit-report",
        sum = "h1:6QPYqodiu3GuPL+7mfx+NwDdp2eTkp9IfEUpgAwUN0o=",
        version = "v0.9.1",
    )
    go_repository(
        name = "com_github_jtolds_gls",
        build_file_proto_mode = "disable_global",
        importpath = "github.com/jtolds/gls",
        sum = "h1:xdiiI2gbIgH/gLH7ADydsJ1uDOEzR8yvV7C0MuV77Wo=",
        version = "v4.20.0+incompatible",
    )
    go_repository(
        name = "com_github_juju_errors",
        build_file_proto_mode = "disable_global",
        importpath = "github.com/juju/errors",
        sum = "h1:rhqTjzJlm7EbkELJDKMTU7udov+Se0xZkWmugr6zGok=",
        version = "v0.0.0-20181118221551-089d3ea4e4d5",
    )
    go_repository(
        name = "com_github_juju_loggo",
        build_file_proto_mode = "disable_global",
        importpath = "github.com/juju/loggo",
        sum = "h1:MK144iBQF9hTSwBW/9eJm034bVoG30IshVm688T2hi8=",
        version = "v0.0.0-20180524022052-584905176618",
    )
    go_repository(
        name = "com_github_juju_testing",
        build_file_proto_mode = "disable_global",
        importpath = "github.com/juju/testing",
        sum = "h1:WQM1NildKThwdP7qWrNAFGzp4ijNLw8RlgENkaI4MJs=",
        version = "v0.0.0-20180920084828-472a3e8b2073",
    )
    go_repository(
        name = "com_github_julienschmidt_httprouter",
        build_file_proto_mode = "disable_global",
        importpath = "github.com/julienschmidt/httprouter",
        sum = "h1:U0609e9tgbseu3rBINet9P48AI/D3oJs4dN7jwJOQ1U=",
        version = "v1.3.0",
    )
    go_repository(
        name = "com_github_julz_importas",
        build_file_proto_mode = "disable",
        importpath = "github.com/julz/importas",
        sum = "h1:F78HnrsjY3cR7j0etXy5+TU1Zuy7Xt08X/1aJnH5xXY=",
        version = "v0.1.0",
    )

    go_repository(
        name = "com_github_jung_kurt_gofpdf",
        build_file_proto_mode = "disable_global",
        importpath = "github.com/jung-kurt/gofpdf",
        sum = "h1:PJr+ZMXIecYc1Ey2zucXdR73SMBtgjPgwa31099IMv0=",
        version = "v1.0.3-0.20190309125859-24315acbbda5",
    )
    go_repository(
        name = "com_github_junk1tm_musttag",
        build_file_proto_mode = "disable",
        importpath = "github.com/junk1tm/musttag",
        sum = "h1:d+mpJ1vn6WFEVKHwkgJiIedis1u/EawKOuUTygAUtCo=",
        version = "v0.4.5",
    )

    go_repository(
        name = "com_github_k0kubun_colorstring",
        build_file_proto_mode = "disable_global",
        importpath = "github.com/k0kubun/colorstring",
        sum = "h1:uC1QfSlInpQF+M0ao65imhwqKnz3Q2z/d8PWZRMQvDM=",
        version = "v0.0.0-20150214042306-9440f1994b88",
    )
    go_repository(
        name = "com_github_kataras_golog",
        build_file_proto_mode = "disable_global",
        importpath = "github.com/kataras/golog",
        sum = "h1:J7Dl82843nbKQDrQM/abbNJZvQjS6PfmkkffhOTXEpM=",
        version = "v0.0.9",
    )
    go_repository(
        name = "com_github_kataras_iris_v12",
        build_file_proto_mode = "disable_global",
        importpath = "github.com/kataras/iris/v12",
        sum = "h1:Wo5S7GMWv5OAzJmvFTvss/C4TS1W0uo6LkDlSymT4rM=",
        version = "v12.0.1",
    )
    go_repository(
        name = "com_github_kataras_neffos",
        build_file_proto_mode = "disable_global",
        importpath = "github.com/kataras/neffos",
        sum = "h1:O06dvQlxjdWvzWbm2Bq+Si6psUhvSmEctAMk9Xujqms=",
        version = "v0.0.10",
    )
    go_repository(
        name = "com_github_kataras_pio",
        build_file_proto_mode = "disable_global",
        importpath = "github.com/kataras/pio",
        sum = "h1:V5Rs9ztEWdp58oayPq/ulmlqJJZeJP6pP79uP3qjcao=",
        version = "v0.0.0-20190103105442-ea782b38602d",
    )
    go_repository(
        name = "com_github_kisielk_errcheck",
        build_file_proto_mode = "disable_global",
        importpath = "github.com/kisielk/errcheck",
        patch_args = ["-p1"],
        patches = [
            "//build/patches:com_github_kisielk_errcheck.patch",
        ],
        sum = "h1:dEKh+GLHcWm2oN34nMvDzn1sqI0i0WxPvrgiJA5JuM8=",
        version = "v1.6.3",
    )
    go_repository(
        name = "com_github_kisielk_gotool",
        build_file_proto_mode = "disable_global",
        importpath = "github.com/kisielk/gotool",
        sum = "h1:AV2c/EiW3KqPNT9ZKl07ehoAGi4C5/01Cfbblndcapg=",
        version = "v1.0.0",
    )
    go_repository(
        name = "com_github_kkhaike_contextcheck",
        build_file_proto_mode = "disable",
        importpath = "github.com/kkHAIKE/contextcheck",
        sum = "h1:l4pNvrb8JSwRd51ojtcOxOeHJzHek+MtOyXbaR0uvmw=",
        version = "v1.1.3",
    )

    go_repository(
        name = "com_github_klauspost_compress",
        build_file_proto_mode = "disable_global",
        importpath = "github.com/klauspost/compress",
        sum = "h1:NFn1Wr8cfnenSJSA46lLq4wHCcBzKTSjnBIexDMMOV0=",
        version = "v1.15.13",
    )
    go_repository(
        name = "com_github_klauspost_cpuid",
        build_file_proto_mode = "disable_global",
        importpath = "github.com/klauspost/cpuid",
        sum = "h1:5JNjFYYQrZeKRJ0734q51WCEEn2huer72Dc7K+R/b6s=",
        version = "v1.3.1",
    )
    go_repository(
        name = "com_github_knz_strtime",
        build_file_proto_mode = "disable",
        importpath = "github.com/knz/strtime",
        sum = "h1:45aLE1GlZRKxNfTMkok85BUKAJNLdHr5GAm3h8Fqoww=",
        version = "v0.0.0-20181018220328-af2256ee352c",
    )

    go_repository(
        name = "com_github_konsorten_go_windows_terminal_sequences",
        build_file_proto_mode = "disable_global",
        importpath = "github.com/konsorten/go-windows-terminal-sequences",
        sum = "h1:CE8S1cTafDpPvMhIxNJKvHsGVBgn1xWYf1NbHQhywc8=",
        version = "v1.0.3",
    )
    go_repository(
        name = "com_github_kr_logfmt",
        build_file_proto_mode = "disable_global",
        importpath = "github.com/kr/logfmt",
        sum = "h1:T+h1c/A9Gawja4Y9mFVWj2vyii2bbUNDw3kt9VxK2EY=",
        version = "v0.0.0-20140226030751-b84e30acd515",
    )
    go_repository(
        name = "com_github_kr_pretty",
        build_file_proto_mode = "disable_global",
        importpath = "github.com/kr/pretty",
        sum = "h1:WgNl7dwNpEZ6jJ9k1snq4pZsg7DOEN8hP9Xw0Tsjwk0=",
        version = "v0.3.0",
    )
    go_repository(
        name = "com_github_kr_pty",
        build_file_proto_mode = "disable_global",
        importpath = "github.com/kr/pty",
        sum = "h1:VkoXIwSboBpnk99O/KFauAEILuNHv5DVFKZMBN/gUgw=",
        version = "v1.1.1",
    )
    go_repository(
        name = "com_github_kr_text",
        build_file_proto_mode = "disable_global",
        importpath = "github.com/kr/text",
        sum = "h1:5Nx0Ya0ZqY2ygV366QzturHI13Jq95ApcVaJBhpS+AY=",
        version = "v0.2.0",
    )
    go_repository(
        name = "com_github_kulti_thelper",
        build_file_proto_mode = "disable",
        importpath = "github.com/kulti/thelper",
        sum = "h1:ElhKf+AlItIu+xGnI990no4cE2+XaSu1ULymV2Yulxs=",
        version = "v0.6.3",
    )
    go_repository(
        name = "com_github_kunwardeep_paralleltest",
        build_file_proto_mode = "disable",
        importpath = "github.com/kunwardeep/paralleltest",
        sum = "h1:FCKYMF1OF2+RveWlABsdnmsvJrei5aoyZoaGS+Ugg8g=",
        version = "v1.0.6",
    )
    go_repository(
        name = "com_github_kylebanks_depth",
        build_file_proto_mode = "disable",
        importpath = "github.com/KyleBanks/depth",
        sum = "h1:5h8fQADFrWtarTdtDudMmGsC7GPbOAu6RVB3ffsVFHc=",
        version = "v1.2.1",
    )

    go_repository(
        name = "com_github_kyoh86_exportloopref",
        build_file_proto_mode = "disable",
        importpath = "github.com/kyoh86/exportloopref",
        sum = "h1:1Z0bcmTypkL3Q4k+IDHMWTcnCliEZcaPiIe0/ymEyhQ=",
        version = "v0.1.11",
    )

    go_repository(
        name = "com_github_labstack_echo_v4",
        build_file_proto_mode = "disable_global",
        importpath = "github.com/labstack/echo/v4",
        sum = "h1:z0BZoArY4FqdpUEl+wlHp4hnr/oSR6MTmQmv8OHSoww=",
        version = "v4.1.11",
    )
    go_repository(
        name = "com_github_labstack_gommon",
        build_file_proto_mode = "disable_global",
        importpath = "github.com/labstack/gommon",
        sum = "h1:JEeO0bvc78PKdyHxloTKiF8BD5iGrH8T6MSeGvSgob0=",
        version = "v0.3.0",
    )
    go_repository(
        name = "com_github_ldez_gomoddirectives",
        build_file_proto_mode = "disable",
        importpath = "github.com/ldez/gomoddirectives",
        sum = "h1:y7MBaisZVDYmKvt9/l1mjNCiSA1BVn34U0ObUcJwlhA=",
        version = "v0.2.3",
    )
    go_repository(
        name = "com_github_ldez_tagliatelle",
        build_file_proto_mode = "disable",
        importpath = "github.com/ldez/tagliatelle",
        sum = "h1:sylp7d9kh6AdXN2DpVGHBRb5guTVAgOxqNGhbqc4b1c=",
        version = "v0.4.0",
    )
    go_repository(
        name = "com_github_leodido_go_urn",
        build_file_proto_mode = "disable",
        importpath = "github.com/leodido/go-urn",
        sum = "h1:BqpAaACuzVSgi/VLzGZIobT2z4v53pjosyNd9Yv6n/w=",
        version = "v1.2.1",
    )

    go_repository(
        name = "com_github_leonklingele_grouper",
        build_file_proto_mode = "disable",
        importpath = "github.com/leonklingele/grouper",
        sum = "h1:suWXRU57D4/Enn6pXR0QVqqWWrnJ9Osrz+5rjt8ivzU=",
        version = "v1.1.1",
    )
    go_repository(
        name = "com_github_lestrrat_go_blackmagic",
        build_file_proto_mode = "disable",
        importpath = "github.com/lestrrat-go/blackmagic",
        sum = "h1:lS5Zts+5HIC/8og6cGHb0uCcNCa3OUt1ygh3Qz2Fe80=",
        version = "v1.0.1",
    )
    go_repository(
        name = "com_github_lestrrat_go_httpcc",
        build_file_proto_mode = "disable",
        importpath = "github.com/lestrrat-go/httpcc",
        sum = "h1:ydWCStUeJLkpYyjLDHihupbn2tYmZ7m22BGkcvZZrIE=",
        version = "v1.0.1",
    )
    go_repository(
        name = "com_github_lestrrat_go_httprc",
        build_file_proto_mode = "disable",
        importpath = "github.com/lestrrat-go/httprc",
        sum = "h1:bAZymwoZQb+Oq8MEbyipag7iSq6YIga8Wj6GOiJGdI8=",
        version = "v1.0.4",
    )
    go_repository(
        name = "com_github_lestrrat_go_iter",
        build_file_proto_mode = "disable",
        importpath = "github.com/lestrrat-go/iter",
        sum = "h1:gMXo1q4c2pHmC3dn8LzRhJfP1ceCbgSiT9lUydIzltI=",
        version = "v1.0.2",
    )
    go_repository(
        name = "com_github_lestrrat_go_jwx_v2",
        build_file_proto_mode = "disable",
        importpath = "github.com/lestrrat-go/jwx/v2",
        sum = "h1:RlyYNLV892Ed7+FTfj1ROoF6x7WxL965PGTHso/60G0=",
        version = "v2.0.6",
    )
    go_repository(
        name = "com_github_lestrrat_go_option",
        build_file_proto_mode = "disable",
        importpath = "github.com/lestrrat-go/option",
        sum = "h1:WqAWL8kh8VcSoD6xjSH34/1m8yxluXQbDeKNfvFeEO4=",
        version = "v1.0.0",
    )

    go_repository(
        name = "com_github_lib_pq",
        build_file_proto_mode = "disable",
        importpath = "github.com/lib/pq",
        sum = "h1:X5PMW56eZitiTeO7tKzZxFCSpbFZJtkMMooicw2us9A=",
        version = "v1.0.0",
    )
    go_repository(
        name = "com_github_lightstep_lightstep_tracer_go",
        build_file_proto_mode = "disable",
        importpath = "github.com/lightstep/lightstep-tracer-go",
        sum = "h1:D0GGa7afJ7GcQvu5as6ssLEEKYXvRgKI5d5cevtz8r4=",
        version = "v0.15.6",
    )

    go_repository(
        name = "com_github_lufeee_execinquery",
        build_file_proto_mode = "disable",
        importpath = "github.com/lufeee/execinquery",
        sum = "h1:hf0Ems4SHcUGBxpGN7Jz78z1ppVkP/837ZlETPCEtOM=",
        version = "v1.2.1",
    )

    go_repository(
        name = "com_github_lufia_plan9stats",
        build_file_proto_mode = "disable_global",
        importpath = "github.com/lufia/plan9stats",
        sum = "h1:6E+4a0GO5zZEnZ81pIr0yLvtUWk2if982qA3F3QD6H4=",
        version = "v0.0.0-20211012122336-39d0f177ccd0",
    )
    go_repository(
        name = "com_github_magiconair_properties",
        build_file_proto_mode = "disable_global",
        importpath = "github.com/magiconair/properties",
        sum = "h1:5ibWZ6iY0NctNGWo87LalDlEZ6R41TqbbDamhfG/Qzo=",
        version = "v1.8.6",
    )
    go_repository(
        name = "com_github_mailru_easyjson",
        build_file_proto_mode = "disable",
        importpath = "github.com/mailru/easyjson",
        sum = "h1:8yTIVnZgCoiM1TgqoeTl+LfU5Jg6/xL3QhGQnimLYnA=",
        version = "v0.7.6",
    )

    go_repository(
        name = "com_github_maratori_testableexamples",
        build_file_proto_mode = "disable",
        importpath = "github.com/maratori/testableexamples",
        sum = "h1:dU5alXRrD8WKSjOUnmJZuzdxWOEQ57+7s93SLMxb2vI=",
        version = "v1.0.0",
    )

    go_repository(
        name = "com_github_maratori_testpackage",
        build_file_proto_mode = "disable",
        importpath = "github.com/maratori/testpackage",
        sum = "h1:GJY4wlzQhuBusMF1oahQCBtUV/AQ/k69IZ68vxaac2Q=",
        version = "v1.1.0",
    )
    go_repository(
        name = "com_github_masterminds_goutils",
        build_file_proto_mode = "disable",
        importpath = "github.com/Masterminds/goutils",
        sum = "h1:5nUrii3FMTL5diU80unEVvNevw1nH4+ZV4DSLVJLSYI=",
        version = "v1.1.1",
    )

    go_repository(
        name = "com_github_masterminds_semver",
        build_file_proto_mode = "disable",
        importpath = "github.com/Masterminds/semver",
        sum = "h1:H65muMkzWKEuNDnfl9d70GUjFniHKHRbFPGBuZ3QEww=",
        version = "v1.5.0",
    )
    go_repository(
        name = "com_github_masterminds_semver_v3",
        build_file_proto_mode = "disable",
        importpath = "github.com/Masterminds/semver/v3",
        sum = "h1:hLg3sBzpNErnxhQtUy/mmLR2I9foDujNK030IGemrRc=",
        version = "v3.1.1",
    )
    go_repository(
        name = "com_github_masterminds_sprig_v3",
        build_file_proto_mode = "disable",
        importpath = "github.com/Masterminds/sprig/v3",
        sum = "h1:17jRggJu518dr3QaafizSXOjKYp94wKfABxUmyxvxX8=",
        version = "v3.2.2",
    )

    go_repository(
        name = "com_github_matoous_godox",
        build_file_proto_mode = "disable",
        importpath = "github.com/matoous/godox",
        sum = "h1:pWxk9e//NbPwfxat7RXkts09K+dEBJWakUWwICVqYbA=",
        version = "v0.0.0-20210227103229-6504466cf951",
    )

    go_repository(
        name = "com_github_mattn_go_colorable",
        build_file_proto_mode = "disable_global",
        importpath = "github.com/mattn/go-colorable",
        sum = "h1:fFA4WZxdEF4tXPZVKMLwD8oUnCTTo08duU7wxecdEvA=",
        version = "v0.1.13",
    )
    go_repository(
        name = "com_github_mattn_go_isatty",
        build_file_proto_mode = "disable_global",
        importpath = "github.com/mattn/go-isatty",
        sum = "h1:BTarxUcIeDqL27Mc+vyvdWYSL28zpIhv3RoTdsLMPng=",
        version = "v0.0.17",
    )
    go_repository(
        name = "com_github_mattn_go_runewidth",
        build_file_proto_mode = "disable",
        importpath = "github.com/mattn/go-runewidth",
        sum = "h1:+xnbZSEeDbOIg5/mE6JF0w6n9duR1l3/WmbinWVwUuU=",
        version = "v0.0.14",
    )
    go_repository(
        name = "com_github_mattn_go_shellwords",
        build_file_proto_mode = "disable",
        importpath = "github.com/mattn/go-shellwords",
        sum = "h1:M2zGm7EW6UQJvDeQxo4T51eKPurbeFbe8WtebGE2xrk=",
        version = "v1.0.12",
    )
    go_repository(
        name = "com_github_mattn_go_sqlite3",
        build_file_proto_mode = "disable",
        importpath = "github.com/mattn/go-sqlite3",
        sum = "h1:10HX2Td0ocZpYEjhilsuo6WWtUqttj2Kb0KtD86/KYA=",
        version = "v1.14.9",
    )

    go_repository(
        name = "com_github_mattn_goveralls",
        build_file_proto_mode = "disable_global",
        importpath = "github.com/mattn/goveralls",
        sum = "h1:7eJB6EqsPhRVxvwEXGnqdO2sJI0PTsrWoTMXEk9/OQc=",
        version = "v0.0.2",
    )
    go_repository(
        name = "com_github_matttproud_golang_protobuf_extensions",
        build_file_proto_mode = "disable_global",
        importpath = "github.com/matttproud/golang_protobuf_extensions",
        sum = "h1:mmDVorXM7PCGKw94cs5zkfA9PSy5pEvNWRP0ET0TIVo=",
        version = "v1.0.4",
    )
    go_repository(
        name = "com_github_maxatome_go_testdeep",
        build_file_proto_mode = "disable",
        importpath = "github.com/maxatome/go-testdeep",
        sum = "h1:Tgh5efyCYyJFGUYiT0qxBSIDeXw0F5zSoatlou685kk=",
        version = "v1.11.0",
    )

    go_repository(
        name = "com_github_mbilski_exhaustivestruct",
        build_file_proto_mode = "disable",
        importpath = "github.com/mbilski/exhaustivestruct",
        sum = "h1:wCBmUnSYufAHO6J4AVWY6ff+oxWxsVFrwgOdMUQePUo=",
        version = "v1.2.0",
    )

    go_repository(
        name = "com_github_mediocregopher_mediocre_go_lib",
        build_file_proto_mode = "disable_global",
        importpath = "github.com/mediocregopher/mediocre-go-lib",
        sum = "h1:3dQJqqDouawQgl3gBE1PNHKFkJYGEuFb1DbSlaxdosE=",
        version = "v0.0.0-20181029021733-cb65787f37ed",
    )
    go_repository(
        name = "com_github_mediocregopher_radix_v3",
        build_file_proto_mode = "disable_global",
        importpath = "github.com/mediocregopher/radix/v3",
        sum = "h1:oacPXPKHJg0hcngVVrdtTnfGJiS+PtwoQwTBZGFlV4k=",
        version = "v3.3.0",
    )
    go_repository(
        name = "com_github_mgechev_dots",
        build_file_proto_mode = "disable",
        importpath = "github.com/mgechev/dots",
        sum = "h1:zpIH83+oKzcpryru8ceC6BxnoG8TBrhgAvRg8obzup0=",
        version = "v0.0.0-20210922191527-e955255bf517",
    )

    go_repository(
        name = "com_github_mgechev_revive",
        build_file_proto_mode = "disable",
        importpath = "github.com/mgechev/revive",
        sum = "h1:UF9AR8pOAuwNmhXj2odp4mxv9Nx2qUIwVz8ZsU+Mbec=",
        version = "v1.2.5",
    )

    go_repository(
        name = "com_github_microcosm_cc_bluemonday",
        build_file_proto_mode = "disable_global",
        importpath = "github.com/microcosm-cc/bluemonday",
        sum = "h1:5lPfLTTAvAbtS0VqT+94yOtFnGfUWYyx0+iToC3Os3s=",
        version = "v1.0.2",
    )
    go_repository(
        name = "com_github_miekg_dns",
        build_file_proto_mode = "disable_global",
        importpath = "github.com/miekg/dns",
        sum = "h1:oN9gL93BkuPrer2rehDbDx86k4zbYJEnMP6Krh82nh0=",
        version = "v1.1.10",
    )
    go_repository(
        name = "com_github_minio_sio",
        build_file_proto_mode = "disable",
        importpath = "github.com/minio/sio",
        sum = "h1:syEFBewzOMOYVzSTFpp1MqpSZk8rUNbz8VIIc+PNzus=",
        version = "v0.3.0",
    )

    go_repository(
        name = "com_github_mitchellh_cli",
        build_file_proto_mode = "disable_global",
        importpath = "github.com/mitchellh/cli",
        sum = "h1:iGBIsUe3+HZ/AD/Vd7DErOt5sU9fa8Uj7A2s1aggv1Y=",
        version = "v1.0.0",
    )
    go_repository(
        name = "com_github_mitchellh_copystructure",
        build_file_proto_mode = "disable",
        importpath = "github.com/mitchellh/copystructure",
        sum = "h1:Laisrj+bAB6b/yJwB5Bt3ITZhGJdqmxquMKeZ+mmkFQ=",
        version = "v1.0.0",
    )

    go_repository(
        name = "com_github_mitchellh_go_homedir",
        build_file_proto_mode = "disable_global",
        importpath = "github.com/mitchellh/go-homedir",
        sum = "h1:lukF9ziXFxDFPkA1vsr5zpc1XuPDn/wFntq5mG+4E0Y=",
        version = "v1.1.0",
    )
    go_repository(
        name = "com_github_mitchellh_go_ps",
        build_file_proto_mode = "disable",
        importpath = "github.com/mitchellh/go-ps",
        sum = "h1:i6ampVEEF4wQFF+bkYfwYgY+F/uYJDktmvLPf7qIgjc=",
        version = "v1.0.0",
    )

    go_repository(
        name = "com_github_mitchellh_go_testing_interface",
        build_file_proto_mode = "disable_global",
        importpath = "github.com/mitchellh/go-testing-interface",
        sum = "h1:fzU/JVNcaqHQEcVFAKeR41fkiLdIPrefOvVG1VZ96U0=",
        version = "v1.0.0",
    )
    go_repository(
        name = "com_github_mitchellh_go_wordwrap",
        build_file_proto_mode = "disable",
        importpath = "github.com/mitchellh/go-wordwrap",
        sum = "h1:6GlHJ/LTGMrIJbwgdqdl2eEH8o+Exx/0m8ir9Gns0u4=",
        version = "v1.0.0",
    )

    go_repository(
        name = "com_github_mitchellh_gox",
        build_file_proto_mode = "disable_global",
        importpath = "github.com/mitchellh/gox",
        sum = "h1:lfGJxY7ToLJQjHHwi0EX6uYBdK78egf954SQl13PQJc=",
        version = "v0.4.0",
    )
    go_repository(
        name = "com_github_mitchellh_iochan",
        build_file_proto_mode = "disable_global",
        importpath = "github.com/mitchellh/iochan",
        sum = "h1:C+X3KsSTLFVBr/tK1eYN/vs4rJcvsiLU338UhYPJWeY=",
        version = "v1.0.0",
    )
    go_repository(
        name = "com_github_mitchellh_mapstructure",
        build_file_proto_mode = "disable_global",
        importpath = "github.com/mitchellh/mapstructure",
        sum = "h1:jeMsZIYE/09sWLaz43PL7Gy6RuMjD2eJVyuac5Z2hdY=",
        version = "v1.5.0",
    )
    go_repository(
        name = "com_github_mitchellh_reflectwalk",
        build_file_proto_mode = "disable",
        importpath = "github.com/mitchellh/reflectwalk",
        sum = "h1:FVzMWA5RllMAKIdUSC8mdWo3XtwoecrH79BY70sEEpE=",
        version = "v1.0.1",
    )
    go_repository(
        name = "com_github_moby_spdystream",
        build_file_proto_mode = "disable",
        importpath = "github.com/moby/spdystream",
        sum = "h1:cjW1zVyyoiM0T7b6UoySUFqzXMoqRckQtXwGPiBhOM8=",
        version = "v0.2.0",
    )

    go_repository(
        name = "com_github_modern_go_concurrent",
        build_file_proto_mode = "disable_global",
        importpath = "github.com/modern-go/concurrent",
        sum = "h1:TRLaZ9cD/w8PVh93nsPXa1VrQ6jlwL5oN8l14QlcNfg=",
        version = "v0.0.0-20180306012644-bacd9c7ef1dd",
    )
    go_repository(
        name = "com_github_modern_go_reflect2",
        build_file_proto_mode = "disable_global",
        importpath = "github.com/modern-go/reflect2",
        sum = "h1:xBagoLtFs94CBntxluKeaWgTMpvLxC4ur3nMaC9Gz0M=",
        version = "v1.0.2",
    )
    go_repository(
        name = "com_github_modocache_gover",
        build_file_proto_mode = "disable_global",
        importpath = "github.com/modocache/gover",
        sum = "h1:8Q0qkMVC/MmWkpIdlvZgcv2o2jrlF6zqVOh7W5YHdMA=",
        version = "v0.0.0-20171022184752-b58185e213c5",
    )
    go_repository(
        name = "com_github_montanaflynn_stats",
        build_file_proto_mode = "disable",
        importpath = "github.com/montanaflynn/stats",
        sum = "h1:pmpDGKLw4n82EtrNiLqB+xSz/JQwFOaZuMALYUHwX5s=",
        version = "v0.0.0-20180911141734-db72e6cae808",
    )

    go_repository(
        name = "com_github_moricho_tparallel",
        build_file_proto_mode = "disable",
        importpath = "github.com/moricho/tparallel",
        sum = "h1:95FytivzT6rYzdJLdtfn6m1bfFJylOJK41+lgv/EHf4=",
        version = "v0.2.1",
    )

    go_repository(
        name = "com_github_moul_http2curl",
        build_file_proto_mode = "disable_global",
        importpath = "github.com/moul/http2curl",
        sum = "h1:dRMWoAtb+ePxMlLkrCbAqh4TlPHXvoGUSQ323/9Zahs=",
        version = "v1.0.0",
    )
    go_repository(
        name = "com_github_mwitkow_go_conntrack",
        build_file_proto_mode = "disable_global",
        importpath = "github.com/mwitkow/go-conntrack",
        sum = "h1:KUppIJq7/+SVif2QVs3tOP0zanoHgBEVAwHxUSIzRqU=",
        version = "v0.0.0-20190716064945-2f068394615f",
    )
    go_repository(
        name = "com_github_mxk_go_flowrate",
        build_file_proto_mode = "disable",
        importpath = "github.com/mxk/go-flowrate",
        sum = "h1:y5//uYreIhSUg3J1GEMiLbxo1LJaP8RfCpH6pymGZus=",
        version = "v0.0.0-20140419014527-cca7078d478f",
    )

    go_repository(
        name = "com_github_nakabonne_nestif",
        build_file_proto_mode = "disable",
        importpath = "github.com/nakabonne/nestif",
        sum = "h1:wm28nZjhQY5HyYPx+weN3Q65k6ilSBxDb8v5S81B81U=",
        version = "v0.3.1",
    )

    go_repository(
        name = "com_github_nats_io_nats_go",
        build_file_proto_mode = "disable_global",
        importpath = "github.com/nats-io/nats.go",
        sum = "h1:6lF/f1/NN6kzUDBz6pyvQDEXO39jqXcWRLu/tKjtOUQ=",
        version = "v1.8.1",
    )
    go_repository(
        name = "com_github_nats_io_nkeys",
        build_file_proto_mode = "disable_global",
        importpath = "github.com/nats-io/nkeys",
        sum = "h1:+qM7QpgXnvDDixitZtQUBDY9w/s9mu1ghS+JIbsrx6M=",
        version = "v0.0.2",
    )
    go_repository(
        name = "com_github_nats_io_nuid",
        build_file_proto_mode = "disable_global",
        importpath = "github.com/nats-io/nuid",
        sum = "h1:5iA8DT8V7q8WK2EScv2padNa/rTESc1KdnPw4TC2paw=",
        version = "v1.0.1",
    )
    go_repository(
        name = "com_github_nbutton23_zxcvbn_go",
        build_file_proto_mode = "disable",
        importpath = "github.com/nbutton23/zxcvbn-go",
        sum = "h1:4kuARK6Y6FxaNu/BnU2OAaLF86eTVhP2hjTB6iMvItA=",
        version = "v0.0.0-20210217022336-fa2cb2858354",
    )

    go_repository(
        name = "com_github_ncw_directio",
        build_file_proto_mode = "disable_global",
        importpath = "github.com/ncw/directio",
        sum = "h1:JSUBhdjEvVaJvOoyPAbcW0fnd0tvRXD76wEfZ1KcQz4=",
        version = "v1.0.5",
    )
    go_repository(
        name = "com_github_ngaut_pools",
        build_file_proto_mode = "disable_global",
        importpath = "github.com/ngaut/pools",
        sum = "h1:7KAv7KMGTTqSmYZtNdcNTgsos+vFzULLwyElndwn+5c=",
        version = "v0.0.0-20180318154953-b7bc8c42aac7",
    )
    go_repository(
        name = "com_github_ngaut_sync2",
        build_file_proto_mode = "disable_global",
        importpath = "github.com/ngaut/sync2",
        sum = "h1:K0Fn+DoFqNqktdZtdV3bPQ/0cuYh2H4rkg0tytX/07k=",
        version = "v0.0.0-20141008032647-7a24ed77b2ef",
    )
    go_repository(
        name = "com_github_niemeyer_pretty",
        build_file_proto_mode = "disable_global",
        importpath = "github.com/niemeyer/pretty",
        sum = "h1:fD57ERR4JtEqsWbfPhv4DMiApHyliiK5xCTNVSPiaAs=",
        version = "v0.0.0-20200227124842-a10e7caefd8e",
    )
    go_repository(
        name = "com_github_nishanths_exhaustive",
        build_file_proto_mode = "disable",
        importpath = "github.com/nishanths/exhaustive",
        sum = "h1:TzssWan6orBiLYVqewCG8faud9qlFntJE30ACpzmGME=",
        version = "v0.9.5",
    )

    go_repository(
        name = "com_github_nishanths_predeclared",
        build_file_proto_mode = "disable",
        importpath = "github.com/nishanths/predeclared",
        sum = "h1:V2EPdZPliZymNAn79T8RkNApBjMmVKh5XRpLm/w98Vk=",
        version = "v0.2.2",
    )
    go_repository(
        name = "com_github_nunnatsa_ginkgolinter",
        build_file_proto_mode = "disable",
        importpath = "github.com/nunnatsa/ginkgolinter",
        sum = "h1:/y4o/0hV+ruUHj4xXh89xlFjoaitnI4LnkpuYs02q1c=",
        version = "v0.8.1",
    )

    go_repository(
        name = "com_github_nxadm_tail",
        build_file_proto_mode = "disable_global",
        importpath = "github.com/nxadm/tail",
        sum = "h1:nPr65rt6Y5JFSKQO7qToXr7pePgD6Gwiw05lkbyAQTE=",
        version = "v1.4.8",
    )
    go_repository(
        name = "com_github_oklog_run",
        build_file_proto_mode = "disable",
        importpath = "github.com/oklog/run",
        sum = "h1:Ru7dDtJNOyC66gQ5dQmaCa0qIsAUFY3sFpK1Xk8igrw=",
        version = "v1.0.0",
    )

    go_repository(
        name = "com_github_oklog_ulid",
        build_file_proto_mode = "disable_global",
        importpath = "github.com/oklog/ulid",
        sum = "h1:EGfNDEx6MqHz8B3uNV6QAib1UR2Lm97sHi3ocA6ESJ4=",
        version = "v1.3.1",
    )
    go_repository(
        name = "com_github_oleiade_reflections",
        build_file_proto_mode = "disable",
        importpath = "github.com/oleiade/reflections",
        sum = "h1:D1XO3LVEYroYskEsoSiGItp9RUxG6jWnCVvrqH0HHQM=",
        version = "v1.0.1",
    )

    go_repository(
        name = "com_github_olekukonko_tablewriter",
        build_file_proto_mode = "disable_global",
        importpath = "github.com/olekukonko/tablewriter",
        sum = "h1:P2Ga83D34wi1o9J6Wh1mRuqd4mF/x/lgBS7N7AbDhec=",
        version = "v0.0.5",
    )
    go_repository(
        name = "com_github_oneofone_xxhash",
        build_file_proto_mode = "disable_global",
        importpath = "github.com/OneOfOne/xxhash",
        sum = "h1:zl/OfRA6nftbBK9qTohYBJ5xvw6C/oNKizR7cZGl3cI=",
        version = "v1.2.5",
    )
    go_repository(
        name = "com_github_onsi_ginkgo",
        build_file_proto_mode = "disable_global",
        importpath = "github.com/onsi/ginkgo",
        sum = "h1:8xi0RTUf59SOSfEtZMvwTvXYMzG4gV23XVHOZiXNtnE=",
        version = "v1.16.5",
    )
    go_repository(
        name = "com_github_onsi_ginkgo_v2",
        build_file_proto_mode = "disable_global",
        importpath = "github.com/onsi/ginkgo/v2",
        sum = "h1:+Ig9nvqgS5OBSACXNk15PLdp0U9XPYROt9CFzVdFGIs=",
        version = "v2.4.0",
    )
    go_repository(
        name = "com_github_onsi_gomega",
        build_file_proto_mode = "disable_global",
        importpath = "github.com/onsi/gomega",
        sum = "h1:/oxKu9c2HVap+F3PfKort2Hw5DEU+HGlW8n+tguWsys=",
        version = "v1.23.0",
    )
    go_repository(
        name = "com_github_openpeedeep_depguard",
        build_file_proto_mode = "disable",
        importpath = "github.com/OpenPeeDeeP/depguard",
        sum = "h1:TSUznLjvp/4IUP+OQ0t/4jF4QUyxIcVX8YnghZdunyA=",
        version = "v1.1.1",
    )

    go_repository(
        name = "com_github_opentracing_basictracer_go",
        build_file_proto_mode = "disable_global",
        importpath = "github.com/opentracing/basictracer-go",
        sum = "h1:YyUAhaEfjoWXclZVJ9sGoNct7j4TVk7lZWlQw5UXuoo=",
        version = "v1.0.0",
    )
    go_repository(
        name = "com_github_opentracing_contrib_go_stdlib",
        build_file_proto_mode = "disable",
        importpath = "github.com/opentracing-contrib/go-stdlib",
        sum = "h1:8KbikWulLUcMM96hBxjgoo6gTmCkG6HYSDohv/WygYU=",
        version = "v0.0.0-20170113013457-1de4cc2120e7",
    )

    go_repository(
        name = "com_github_opentracing_opentracing_go",
        build_file_proto_mode = "disable_global",
        importpath = "github.com/opentracing/opentracing-go",
        sum = "h1:uEJPy/1a5RIPAJ0Ov+OIO8OxWu77jEv+1B0VhjKrZUs=",
        version = "v1.2.0",
    )
    go_repository(
        name = "com_github_openzipkin_zipkin_go",
        build_file_proto_mode = "disable",
        importpath = "github.com/openzipkin/zipkin-go",
        sum = "h1:yXiysv1CSK7Q5yjGy1710zZGnsbMUIjluWBxtLXHPBo=",
        version = "v0.1.6",
    )
    go_repository(
        name = "com_github_otiai10_copy",
        build_file_proto_mode = "disable",
        importpath = "github.com/otiai10/copy",
        sum = "h1:HvG945u96iNadPoG2/Ja2+AUJeW5YuFQMixq9yirC+k=",
        version = "v1.2.0",
    )
    go_repository(
        name = "com_github_otiai10_curr",
        build_file_proto_mode = "disable",
        importpath = "github.com/otiai10/curr",
        sum = "h1:TJIWdbX0B+kpNagQrjgq8bCMrbhiuX73M2XwgtDMoOI=",
        version = "v1.0.0",
    )
    go_repository(
        name = "com_github_otiai10_mint",
        build_file_proto_mode = "disable",
        importpath = "github.com/otiai10/mint",
        sum = "h1:BCmzIS3n71sGfHB5NMNDB3lHYPz8fWSkCAErHed//qc=",
        version = "v1.3.1",
    )

    go_repository(
        name = "com_github_pascaldekloe_goe",
        build_file_proto_mode = "disable_global",
        importpath = "github.com/pascaldekloe/goe",
        sum = "h1:Lgl0gzECD8GnQ5QCWA8o6BtfL6mDH5rQgM4/fX3avOs=",
        version = "v0.0.0-20180627143212-57f6aae5913c",
    )
    go_repository(
        name = "com_github_pborman_getopt",
        build_file_proto_mode = "disable_global",
        importpath = "github.com/pborman/getopt",
        sum = "h1:7822vZ646Atgxkp3tqrSufChvAAYgIy+iFEGpQntwlI=",
        version = "v0.0.0-20180729010549-6fdd0a2c7117",
    )
    go_repository(
        name = "com_github_pelletier_go_toml",
        build_file_proto_mode = "disable_global",
        importpath = "github.com/pelletier/go-toml",
        sum = "h1:4yBQzkHv+7BHq2PQUZF3Mx0IYxG7LsP222s7Agd3ve8=",
        version = "v1.9.5",
    )
    go_repository(
        name = "com_github_pelletier_go_toml_v2",
        build_file_proto_mode = "disable",
        importpath = "github.com/pelletier/go-toml/v2",
        sum = "h1:ipoSadvV8oGUjnUbMub59IDPPwfxF694nG/jwbMiyQg=",
        version = "v2.0.5",
    )
    go_repository(
        name = "com_github_peterbourgon_g2s",
        build_file_proto_mode = "disable",
        importpath = "github.com/peterbourgon/g2s",
        sum = "h1:sKwxy1H95npauwu8vtF95vG/syrL0p8fSZo/XlDg5gk=",
        version = "v0.0.0-20170223122336-d4e7ad98afea",
    )
    go_repository(
        name = "com_github_petermattis_goid",
        build_file_proto_mode = "disable",
        importpath = "github.com/petermattis/goid",
        sum = "h1:64bxqeTEN0/xoEqhKGowgihNuzISS9rEG6YUMU4bzJo=",
        version = "v0.0.0-20211229010228-4d14c490ee36",
    )

    go_repository(
        name = "com_github_phayes_checkstyle",
        build_file_proto_mode = "disable",
        importpath = "github.com/phayes/checkstyle",
        sum = "h1:CdDQnGF8Nq9ocOS/xlSptM1N3BbrA6/kmaep5ggwaIA=",
        version = "v0.0.0-20170904204023-bfd46e6a821d",
    )

    go_repository(
        name = "com_github_phayes_freeport",
        build_file_proto_mode = "disable_global",
        importpath = "github.com/phayes/freeport",
        sum = "h1:JhzVVoYvbOACxoUmOs6V/G4D5nPVUW73rKvXxP4XUJc=",
        version = "v0.0.0-20180830031419-95f893ade6f2",
    )
    go_repository(
        name = "com_github_phf_go_queue",
        build_file_proto_mode = "disable",
        importpath = "github.com/phf/go-queue",
        sum = "h1:U+PMnTlV2tu7RuMK5etusZG3Cf+rpow5hqQByeCzJ2g=",
        version = "v0.0.0-20170504031614-9abe38d0371d",
    )

    go_repository(
        name = "com_github_pierrec_lz4",
        build_file_proto_mode = "disable_global",
        importpath = "github.com/pierrec/lz4",
        sum = "h1:9UY3+iC23yxF0UfGaYrGplQ+79Rg+h/q9FV9ix19jjM=",
        version = "v2.6.1+incompatible",
    )
    go_repository(
        name = "com_github_pingcap_badger",
        build_file_proto_mode = "disable_global",
        importpath = "github.com/pingcap/badger",
        sum = "h1:AEcvKyVM8CUII3bYzgz8haFXtGiqcrtXW1csu/5UELY=",
        version = "v1.5.1-0.20230103063557-828f39b09b6d",
    )
    go_repository(
        name = "com_github_pingcap_check",
        build_file_proto_mode = "disable_global",
        importpath = "github.com/pingcap/check",
        sum = "h1:R8gStypOBmpnHEx1qi//SaqxJVI4inOqljg/Aj5/390=",
        version = "v0.0.0-20200212061837-5e12011dc712",
    )
    go_repository(
        name = "com_github_pingcap_errcode",
        build_file_proto_mode = "disable",
        importpath = "github.com/pingcap/errcode",
        sum = "h1:IF6LC/4+b1KNwrMlr2rBTUrojFPMexXBcDWZSpNwxjg=",
        version = "v0.3.0",
    )

    go_repository(
        name = "com_github_pingcap_errors",
        build_file_proto_mode = "disable_global",
        importpath = "github.com/pingcap/errors",
        sum = "h1:m5ZsBa5o/0CkzZXfXLaThzKuR85SnHHetqBCpzQ30h8=",
        version = "v0.11.5-0.20221009092201-b66cddb77c32",
    )
    go_repository(
        name = "com_github_pingcap_failpoint",
        build_file_proto_mode = "disable_global",
        importpath = "github.com/pingcap/failpoint",
        sum = "h1:CgbKAHto5CQgWM9fSBIvaxsJHuGP0uM74HXtv3MyyGQ=",
        version = "v0.0.0-20220801062533-2eaa32854a6c",
    )
    go_repository(
        name = "com_github_pingcap_fn",
        build_file_proto_mode = "disable_global",
        importpath = "github.com/pingcap/fn",
        sum = "h1:Pe2LbxRmbTfAoKJ65bZLmhahmvHm7n9DUxGRQT00208=",
        version = "v0.0.0-20200306044125-d5540d389059",
    )
    go_repository(
        name = "com_github_pingcap_goleveldb",
        build_file_proto_mode = "disable_global",
        importpath = "github.com/pingcap/goleveldb",
        sum = "h1:surzm05a8C9dN8dIUmo4Be2+pMRb6f55i+UIYrluu2E=",
        version = "v0.0.0-20191226122134-f82aafb29989",
    )
    go_repository(
        name = "com_github_pingcap_kvproto",
        build_file_proto_mode = "disable_global",
        importpath = "github.com/pingcap/kvproto",
        sum = "h1:z6WwBPP0Txmal5zf+H7vf/lSmKZtSS8BTNwiLjEjdnA=",
        version = "v0.0.0-20230312142449-01623096c924",
    )
    go_repository(
        name = "com_github_pingcap_log",
        build_file_proto_mode = "disable_global",
        importpath = "github.com/pingcap/log",
        sum = "h1:crhkw6DD+07Bg1wYhW5Piw+kYNKZqFQqfC2puUf6gMI=",
        version = "v1.1.1-0.20221116035753-734d527bc87c",
    )
    go_repository(
        name = "com_github_pingcap_sysutil",
        build_file_proto_mode = "disable_global",
        importpath = "github.com/pingcap/sysutil",
        sum = "h1:HYbcxtnkN3s5tqrZ/z3eJS4j3Db8wMphEm1q10lY/TM=",
        version = "v0.0.0-20220114020952-ea68d2dbf5b4",
    )
    go_repository(
        name = "com_github_pingcap_tidb_dashboard",
        build_file_proto_mode = "disable",
        importpath = "github.com/pingcap/tidb-dashboard",
        sum = "h1:FUdoQ6zWktVjIWLokNeulEcqIzGn6TnoOjdS9bQcFUo=",
        version = "v0.0.0-20221201151320-ea3ee6971f2e",
    )

    go_repository(
        name = "com_github_pingcap_tipb",
        build_file_proto_mode = "disable_global",
        importpath = "github.com/pingcap/tipb",
<<<<<<< HEAD
        sum = "h1:S6oir8qk+cvuPUKzI/hOfdq1gSNTe86FzZ1T+7oQjM8=",
        version = "v0.0.0-20230207053614-614f3ffd42dd",
=======
        sum = "h1:RfPIBwX9dwKdiAfn9RTc6aoZK+q2VTZOYVCsbxQ6PAo=",
        version = "v0.0.0-20230307101724-df70cb498835",
>>>>>>> 8aa4a899
    )
    go_repository(
        name = "com_github_pkg_browser",
        build_file_proto_mode = "disable_global",
        importpath = "github.com/pkg/browser",
        sum = "h1:49lOXmGaUpV9Fz3gd7TFZY106KVlPVa5jcYD1gaQf98=",
        version = "v0.0.0-20180916011732-0a3d74bf9ce4",
    )
    go_repository(
        name = "com_github_pkg_errors",
        build_file_proto_mode = "disable_global",
        importpath = "github.com/pkg/errors",
        sum = "h1:FEBLx1zS214owpjy7qsBeixbURkuhQAwrK5UwLGTwt4=",
        version = "v0.9.1",
    )
    go_repository(
        name = "com_github_pkg_profile",
        build_file_proto_mode = "disable_global",
        importpath = "github.com/pkg/profile",
        sum = "h1:F++O52m40owAmADcojzM+9gyjmMOY/T4oYJkgFDH8RE=",
        version = "v1.2.1",
    )
    go_repository(
        name = "com_github_pkg_xattr",
        build_file_proto_mode = "disable",
        importpath = "github.com/pkg/xattr",
        sum = "h1:5883YPCtkSd8LFbs13nXplj9g9tlrwoJRjgpgMu1/fE=",
        version = "v0.4.9",
    )

    go_repository(
        name = "com_github_pmezard_go_difflib",
        build_file_proto_mode = "disable_global",
        importpath = "github.com/pmezard/go-difflib",
        sum = "h1:4DBwDE0NGyQoBHbLQYPwSUPoCMWR5BEzIk/f1lZbAQM=",
        version = "v1.0.0",
    )
    go_repository(
        name = "com_github_polyfloyd_go_errorlint",
        build_file_proto_mode = "disable",
        importpath = "github.com/polyfloyd/go-errorlint",
        sum = "h1:VKoEFg5yxSgJ2yFPVhxW7oGz+f8/OVcuMeNvcPIi6Eg=",
        version = "v1.1.0",
    )

    go_repository(
        name = "com_github_posener_complete",
        build_file_proto_mode = "disable_global",
        importpath = "github.com/posener/complete",
        sum = "h1:ccV59UEOTzVDnDUEFdT95ZzHVZ+5+158q8+SJb2QV5w=",
        version = "v1.1.1",
    )
    go_repository(
        name = "com_github_power_devops_perfstat",
        build_file_proto_mode = "disable_global",
        importpath = "github.com/power-devops/perfstat",
        sum = "h1:ncq/mPwQF4JjgDlrVEn3C11VoGHZN7m8qihwgMEtzYw=",
        version = "v0.0.0-20210106213030-5aafc221ea8c",
    )
    go_repository(
        name = "com_github_prometheus_client_golang",
        build_file_proto_mode = "disable_global",
        importpath = "github.com/prometheus/client_golang",
        sum = "h1:nJdhIvne2eSX/XRAFV9PcvFFRbrjbcTUj0VP62TMhnw=",
        version = "v1.14.0",
    )
    go_repository(
        name = "com_github_prometheus_client_model",
        build_file_proto_mode = "disable_global",
        importpath = "github.com/prometheus/client_model",
        sum = "h1:UBgGFHqYdG/TPFD1B1ogZywDqEkwp3fBMvqdiQ7Xew4=",
        version = "v0.3.0",
    )
    go_repository(
        name = "com_github_prometheus_common",
        build_file_proto_mode = "disable_global",
        importpath = "github.com/prometheus/common",
        sum = "h1:oOyhkDq05hPZKItWVBkJ6g6AtGxi+fy7F4JvUV8uhsI=",
        version = "v0.39.0",
    )
    go_repository(
        name = "com_github_prometheus_procfs",
        build_file_proto_mode = "disable_global",
        importpath = "github.com/prometheus/procfs",
        sum = "h1:wzCHvIvM5SxWqYvwgVL7yJY8Lz3PKn49KQtpgMYJfhI=",
        version = "v0.9.0",
    )
    go_repository(
        name = "com_github_prometheus_prometheus",
        build_file_proto_mode = "disable",
        importpath = "github.com/prometheus/prometheus",
        sum = "h1:3DyLm+sTAJkfLyR/1pJ3L+fU2lFufWbpcgMFlGtqeyA=",
        version = "v0.0.0-20190525122359-d20e84d0fb64",
    )

    go_repository(
        name = "com_github_prometheus_tsdb",
        build_file_proto_mode = "disable_global",
        importpath = "github.com/prometheus/tsdb",
        sum = "h1:w1tAGxsBMLkuGrFMhqgcCeBkM5d1YI24udArs+aASuQ=",
        version = "v0.8.0",
    )
    go_repository(
        name = "com_github_puerkitobio_purell",
        build_file_proto_mode = "disable",
        importpath = "github.com/PuerkitoBio/purell",
        sum = "h1:WEQqlqaGbrPkxLJWfBwQmfEAE1Z7ONdDLqrN38tNFfI=",
        version = "v1.1.1",
    )
    go_repository(
        name = "com_github_puerkitobio_urlesc",
        build_file_proto_mode = "disable",
        importpath = "github.com/PuerkitoBio/urlesc",
        sum = "h1:d+Bc7a5rLufV/sSk/8dngufqelfh6jnri85riMAaF/M=",
        version = "v0.0.0-20170810143723-de5bf2ad4578",
    )

    go_repository(
        name = "com_github_quasilyte_go_ruleguard",
        build_file_proto_mode = "disable",
        importpath = "github.com/quasilyte/go-ruleguard",
        sum = "h1:tfMnabXle/HzOb5Xe9CUZYWXKfkS1KwRmZyPmD9nVcc=",
        version = "v0.3.19",
    )
    go_repository(
        name = "com_github_quasilyte_go_ruleguard_dsl",
        build_file_proto_mode = "disable",
        importpath = "github.com/quasilyte/go-ruleguard/dsl",
        sum = "h1:wd8zkOhSNr+I+8Qeciml08ivDt1pSXe60+5DqOpCjPE=",
        version = "v0.3.22",
    )
    go_repository(
        name = "com_github_quasilyte_gogrep",
        build_file_proto_mode = "disable",
        importpath = "github.com/quasilyte/gogrep",
        sum = "h1:eTKODPXbI8ffJMN+W2aE0+oL0z/nh8/5eNdiO34SOAo=",
        version = "v0.5.0",
    )
    go_repository(
        name = "com_github_quasilyte_regex_syntax",
        build_file_proto_mode = "disable",
        importpath = "github.com/quasilyte/regex/syntax",
        sum = "h1:L8QM9bvf68pVdQ3bCFZMDmnt9yqcMBro1pC7F+IPYMY=",
        version = "v0.0.0-20200407221936-30656e2c4a95",
    )
    go_repository(
        name = "com_github_quasilyte_stdinfo",
        build_file_proto_mode = "disable",
        importpath = "github.com/quasilyte/stdinfo",
        sum = "h1:M8mH9eK4OUR4lu7Gd+PU1fV2/qnDNfzT635KRSObncs=",
        version = "v0.0.0-20220114132959-f7386bf02567",
    )

    go_repository(
        name = "com_github_rcrowley_go_metrics",
        build_file_proto_mode = "disable_global",
        importpath = "github.com/rcrowley/go-metrics",
        sum = "h1:N/ElC8H3+5XpJzTSTfLsJV/mx9Q9g7kxmchpfZyxgzM=",
        version = "v0.0.0-20201227073835-cf1acfcdf475",
    )
    go_repository(
        name = "com_github_remyoudompheng_bigfft",
        build_file_proto_mode = "disable_global",
        importpath = "github.com/remyoudompheng/bigfft",
        sum = "h1:OdAsTTz6OkFY5QxjkYwrChwuRruF69c169dPK26NUlk=",
        version = "v0.0.0-20200410134404-eec4a21b6bb0",
    )
    go_repository(
        name = "com_github_renekroon_ttlcache_v2",
        build_file_proto_mode = "disable",
        importpath = "github.com/ReneKroon/ttlcache/v2",
        sum = "h1:qZnUjRKIrbKHH6vF5T7Y9Izn5ObfTZfyYpGhvz2BKPo=",
        version = "v2.3.0",
    )

    go_repository(
        name = "com_github_rivo_uniseg",
        build_file_proto_mode = "disable_global",
        importpath = "github.com/rivo/uniseg",
        sum = "h1:utMvzDsuh3suAEnhH0RdHmoPbU648o6CvXxTx4SBMOw=",
        version = "v0.4.3",
    )
    go_repository(
        name = "com_github_rlmcpherson_s3gof3r",
        build_file_proto_mode = "disable",
        importpath = "github.com/rlmcpherson/s3gof3r",
        sum = "h1:1izOJpTiohSibfOHuNyEA/yQnAirh05enzEdmhez43k=",
        version = "v0.5.0",
    )

    go_repository(
        name = "com_github_rogpeppe_fastuuid",
        build_file_proto_mode = "disable_global",
        importpath = "github.com/rogpeppe/fastuuid",
        sum = "h1:Ppwyp6VYCF1nvBTXL3trRso7mXMlRrw9ooo375wvi2s=",
        version = "v1.2.0",
    )
    go_repository(
        name = "com_github_rogpeppe_go_internal",
        build_file_proto_mode = "disable_global",
        importpath = "github.com/rogpeppe/go-internal",
        sum = "h1:/FiVV8dS/e+YqF2JvO3yXRFbBLTIuSDkuC7aBOAvL+k=",
        version = "v1.6.1",
    )
    go_repository(
        name = "com_github_rs_cors",
        build_file_proto_mode = "disable",
        importpath = "github.com/rs/cors",
        sum = "h1:+88SsELBHx5r+hZ8TCkggzSstaWNbDvThkVK8H6f9ik=",
        version = "v1.7.0",
    )

    go_repository(
        name = "com_github_rubyist_circuitbreaker",
        build_file_proto_mode = "disable",
        importpath = "github.com/rubyist/circuitbreaker",
        sum = "h1:KUKd/pV8Geg77+8LNDwdow6rVCAYOp8+kHUyFvL6Mhk=",
        version = "v2.2.1+incompatible",
    )

    go_repository(
        name = "com_github_russross_blackfriday",
        build_file_proto_mode = "disable_global",
        importpath = "github.com/russross/blackfriday",
        sum = "h1:HyvC0ARfnZBqnXwABFeSZHpKvJHJJfPz81GNueLj0oo=",
        version = "v1.5.2",
    )
    go_repository(
        name = "com_github_russross_blackfriday_v2",
        build_file_proto_mode = "disable_global",
        importpath = "github.com/russross/blackfriday/v2",
        sum = "h1:JIOH55/0cWyOuilr9/qlrm0BSXldqnqwMsf35Ld67mk=",
        version = "v2.1.0",
    )
    go_repository(
        name = "com_github_ryancurrah_gomodguard",
        build_file_proto_mode = "disable",
        importpath = "github.com/ryancurrah/gomodguard",
        sum = "h1:q15RT/pd6UggBXVBuLps8BXRvl5GPBcwVA7BJHMLuTw=",
        version = "v1.3.0",
    )
    go_repository(
        name = "com_github_ryanrolds_sqlclosecheck",
        build_file_proto_mode = "disable",
        importpath = "github.com/ryanrolds/sqlclosecheck",
        sum = "h1:i8SX60Rppc1wRuyQjMciLqIzV3xnoHB7/tXbr6RGYNI=",
        version = "v0.4.0",
    )

    go_repository(
        name = "com_github_ryanuber_columnize",
        build_file_proto_mode = "disable_global",
        importpath = "github.com/ryanuber/columnize",
        sum = "h1:j1Wcmh8OrK4Q7GXY+V7SVSY8nUWQxHW5TkBe7YUl+2s=",
        version = "v2.1.0+incompatible",
    )
    go_repository(
        name = "com_github_samuel_go_zookeeper",
        build_file_proto_mode = "disable",
        importpath = "github.com/samuel/go-zookeeper",
        sum = "h1:4AQBn5RJY4WH8t8TLEMZUsWeXHAUcoao42TCAfpEJJE=",
        version = "v0.0.0-20161028232340-1d7be4effb13",
    )

    go_repository(
        name = "com_github_sanposhiho_wastedassign_v2",
        build_file_proto_mode = "disable",
        importpath = "github.com/sanposhiho/wastedassign/v2",
        sum = "h1:J+6nrY4VW+gC9xFzUc+XjPD3g3wF3je/NsJFwFK7Uxc=",
        version = "v2.0.7",
    )
    go_repository(
        name = "com_github_sasha_s_go_deadlock",
        build_file_proto_mode = "disable",
        importpath = "github.com/sasha-s/go-deadlock",
        sum = "h1:lMqc+fUb7RrFS3gQLtoQsJ7/6TV/pAIFvBsqX73DK8Y=",
        version = "v0.2.0",
    )
    go_repository(
        name = "com_github_sashamelentyev_interfacebloat",
        build_file_proto_mode = "disable",
        importpath = "github.com/sashamelentyev/interfacebloat",
        sum = "h1:xdRdJp0irL086OyW1H/RTZTr1h/tMEOsumirXcOJqAw=",
        version = "v1.1.0",
    )
    go_repository(
        name = "com_github_sashamelentyev_usestdlibvars",
        build_file_proto_mode = "disable",
        importpath = "github.com/sashamelentyev/usestdlibvars",
        sum = "h1:01h+/2Kd+NblNItNeux0veSL5cBF1jbEOPrEhDzGYq0=",
        version = "v1.23.0",
    )

    go_repository(
        name = "com_github_satori_go_uuid",
        build_file_proto_mode = "disable",
        importpath = "github.com/satori/go.uuid",
        sum = "h1:0uYX9dsZ2yD7q2RtLRtPSdGDWzjeM3TbMJP9utgA0ww=",
        version = "v1.2.0",
    )

    go_repository(
        name = "com_github_sclevine_agouti",
        build_file_proto_mode = "disable_global",
        importpath = "github.com/sclevine/agouti",
        sum = "h1:8IBJS6PWz3uTlMP3YBIR5f+KAldcGuOeFkFbUWfBgK4=",
        version = "v3.0.0+incompatible",
    )
    go_repository(
        name = "com_github_sean_seed",
        build_file_proto_mode = "disable_global",
        importpath = "github.com/sean-/seed",
        sum = "h1:nn5Wsu0esKSJiIVhscUtVbo7ada43DJhG55ua/hjS5I=",
        version = "v0.0.0-20170313163322-e2103e2c3529",
    )
    go_repository(
        name = "com_github_securego_gosec_v2",
        build_file_proto_mode = "disable",
        importpath = "github.com/securego/gosec/v2",
        sum = "h1:v4Ym7FF58/jlykYmmhZ7mTm7FQvN/setNm++0fgIAtw=",
        version = "v2.15.0",
    )

    go_repository(
        name = "com_github_sergi_go_diff",
        build_file_proto_mode = "disable_global",
        importpath = "github.com/sergi/go-diff",
        sum = "h1:we8PVUC3FE2uYfodKH/nBHMSetSfHDR6scGdBi+erh0=",
        version = "v1.1.0",
    )
    go_repository(
        name = "com_github_shazow_go_diff",
        build_file_proto_mode = "disable",
        importpath = "github.com/shazow/go-diff",
        sum = "h1:W65qqJCIOVP4jpqPQ0YvHYKwcMEMVWIzWC5iNQQfBTU=",
        version = "v0.0.0-20160112020656-b6b7b6733b8c",
    )
    go_repository(
        name = "com_github_shirou_gopsutil",
        build_file_proto_mode = "disable",
        importpath = "github.com/shirou/gopsutil",
        sum = "h1:uenXGGa8ESCQq+dbgtl916dmg6PSAz2cXov0uORQ9v8=",
        version = "v3.21.3+incompatible",
    )

    go_repository(
        name = "com_github_shirou_gopsutil_v3",
        build_file_proto_mode = "disable_global",
        importpath = "github.com/shirou/gopsutil/v3",
        sum = "h1:a9KKO+kGLKEvcPIs4W62v0nu3sciVDOOOPUD0Hz7z/4=",
        version = "v3.23.1",
    )
    go_repository(
        name = "com_github_shopify_goreferrer",
        build_file_proto_mode = "disable_global",
        importpath = "github.com/Shopify/goreferrer",
        sum = "h1:WDC6ySpJzbxGWFh4aMxFFC28wwGp5pEuoTtvA4q/qQ4=",
        version = "v0.0.0-20181106222321-ec9c9a553398",
    )
    go_repository(
        name = "com_github_shopify_sarama",
        build_file_proto_mode = "disable_global",
        importpath = "github.com/Shopify/sarama",
        sum = "h1:ARid8o8oieau9XrHI55f/L3EoRAhm9px6sonbD7yuUE=",
        version = "v1.29.0",
    )
    go_repository(
        name = "com_github_shopify_toxiproxy",
        build_file_proto_mode = "disable_global",
        importpath = "github.com/Shopify/toxiproxy",
        sum = "h1:TKdv8HiTLgE5wdJuEML90aBgNWsokNbMijUGhmcoBJc=",
        version = "v2.1.4+incompatible",
    )
    go_repository(
        name = "com_github_shopspring_decimal",
        build_file_proto_mode = "disable",
        importpath = "github.com/shopspring/decimal",
        sum = "h1:abSATXmQEYyShuxI4/vyW3tV1MrKAJzCZ/0zLUXYbsQ=",
        version = "v1.2.0",
    )

    go_repository(
        name = "com_github_shurcool_httpfs",
        build_file_proto_mode = "disable_global",
        importpath = "github.com/shurcooL/httpfs",
        sum = "h1:bUGsEnyNbVPw06Bs80sCeARAlK8lhwqGyi6UT8ymuGk=",
        version = "v0.0.0-20190707220628-8d4bc4ba7749",
    )
    go_repository(
        name = "com_github_shurcool_httpgzip",
        build_file_proto_mode = "disable_global",
        importpath = "github.com/shurcooL/httpgzip",
        sum = "h1:mj/nMDAwTBiaCqMEs4cYCqF7pO6Np7vhy1D1wcQGz+E=",
        version = "v0.0.0-20190720172056-320755c1c1b0",
    )
    go_repository(
        name = "com_github_shurcool_sanitized_anchor_name",
        build_file_proto_mode = "disable_global",
        importpath = "github.com/shurcooL/sanitized_anchor_name",
        sum = "h1:PdmoCO6wvbs+7yrJyMORt4/BmY5IYyJwS/kOiWx8mHo=",
        version = "v1.0.0",
    )
    go_repository(
        name = "com_github_shurcool_vfsgen",
        build_file_proto_mode = "disable_global",
        importpath = "github.com/shurcooL/vfsgen",
        sum = "h1:ug7PpSOB5RBPK1Kg6qskGBoP3Vnj/aNYFTznWvlkGo0=",
        version = "v0.0.0-20181202132449-6a9ea43bcacd",
    )
    go_repository(
        name = "com_github_sirupsen_logrus",
        build_file_proto_mode = "disable_global",
        importpath = "github.com/sirupsen/logrus",
        sum = "h1:trlNQbNUG3OdDrDil03MCb1H2o9nJ1x4/5LYw7byDE0=",
        version = "v1.9.0",
    )
    go_repository(
        name = "com_github_sivchari_containedctx",
        build_file_proto_mode = "disable",
        importpath = "github.com/sivchari/containedctx",
        sum = "h1:0hLQKpgC53OVF1VT7CeoFHk9YKstur1XOgfYIc1yrHI=",
        version = "v1.0.2",
    )
    go_repository(
        name = "com_github_sivchari_nosnakecase",
        build_file_proto_mode = "disable",
        importpath = "github.com/sivchari/nosnakecase",
        sum = "h1:7QkpWIRMe8x25gckkFd2A5Pi6Ymo0qgr4JrhGt95do8=",
        version = "v1.7.0",
    )

    go_repository(
        name = "com_github_sivchari_tenv",
        build_file_proto_mode = "disable",
        importpath = "github.com/sivchari/tenv",
        sum = "h1:PSpuD4bu6fSmtWMxSGWcvqUUgIn7k3yOJhOIzVWn8Ak=",
        version = "v1.7.1",
    )
    go_repository(
        name = "com_github_smallnest_chanx",
        build_file_proto_mode = "disable",
        importpath = "github.com/smallnest/chanx",
        sum = "h1:Txo4SXVJq/OgEjwgkWoxkMoTjGlcrgsQE/XSghjmu0w=",
        version = "v0.0.0-20221229104322-eb4c998d2072",
    )

    go_repository(
        name = "com_github_smartystreets_assertions",
        build_file_proto_mode = "disable_global",
        importpath = "github.com/smartystreets/assertions",
        sum = "h1:zE9ykElWQ6/NYmHa3jpm/yHnI4xSofP+UP6SpjHcSeM=",
        version = "v0.0.0-20180927180507-b2de0cb4f26d",
    )
    go_repository(
        name = "com_github_smartystreets_goconvey",
        build_file_proto_mode = "disable_global",
        importpath = "github.com/smartystreets/goconvey",
        sum = "h1:fv0U8FUIMPNf1L9lnHLvLhgicrIVChEkdzIKYqbNC9s=",
        version = "v1.6.4",
    )
    go_repository(
        name = "com_github_soheilhy_cmux",
        build_file_proto_mode = "disable_global",
        importpath = "github.com/soheilhy/cmux",
        sum = "h1:jjzc5WVemNEDTLwv9tlmemhC73tI08BNOIGwBOo10Js=",
        version = "v0.1.5",
    )
    go_repository(
        name = "com_github_sonatard_noctx",
        build_file_proto_mode = "disable",
        importpath = "github.com/sonatard/noctx",
        sum = "h1:VC1Qhl6Oxx9vvWo3UDgrGXYCeKCe3Wbw7qAWL6FrmTY=",
        version = "v0.0.1",
    )
    go_repository(
        name = "com_github_sourcegraph_go_diff",
        build_file_proto_mode = "disable",
        importpath = "github.com/sourcegraph/go-diff",
        sum = "h1:9uLlrd5T46OXs5qpp8L/MTltk0zikUGi0sNNyCpA8G0=",
        version = "v0.7.0",
    )

    go_repository(
        name = "com_github_spaolacci_murmur3",
        build_file_proto_mode = "disable_global",
        importpath = "github.com/spaolacci/murmur3",
        sum = "h1:7c1g84S4BPRrfL5Xrdp6fOJ206sU9y293DDHaoy0bLI=",
        version = "v1.1.0",
    )
    go_repository(
        name = "com_github_spf13_afero",
        build_file_proto_mode = "disable_global",
        importpath = "github.com/spf13/afero",
        sum = "h1:xehSyVa0YnHWsJ49JFljMpg1HX19V6NDZ1fkm1Xznbo=",
        version = "v1.8.2",
    )
    go_repository(
        name = "com_github_spf13_cast",
        build_file_proto_mode = "disable_global",
        importpath = "github.com/spf13/cast",
        sum = "h1:rj3WzYc11XZaIZMPKmwP96zkFEnnAmV8s6XbB2aY32w=",
        version = "v1.5.0",
    )
    go_repository(
        name = "com_github_spf13_cobra",
        build_file_proto_mode = "disable_global",
        importpath = "github.com/spf13/cobra",
        sum = "h1:o94oiPyS4KD1mPy2fmcYYHHfCxLqYjJOhGsCHFZtEzA=",
        version = "v1.6.1",
    )
    go_repository(
        name = "com_github_spf13_jwalterweatherman",
        build_file_proto_mode = "disable_global",
        importpath = "github.com/spf13/jwalterweatherman",
        sum = "h1:ue6voC5bR5F8YxI5S67j9i582FU4Qvo2bmqnqMYADFk=",
        version = "v1.1.0",
    )
    go_repository(
        name = "com_github_spf13_pflag",
        build_file_proto_mode = "disable_global",
        importpath = "github.com/spf13/pflag",
        sum = "h1:iy+VFUOCP1a+8yFto/drg2CJ5u0yRoB7fZw3DKv/JXA=",
        version = "v1.0.5",
    )
    go_repository(
        name = "com_github_spf13_viper",
        build_file_proto_mode = "disable_global",
        importpath = "github.com/spf13/viper",
        sum = "h1:CZ7eSOd3kZoaYDLbXnmzgQI5RlciuXBMA+18HwHRfZQ=",
        version = "v1.12.0",
    )
    go_repository(
        name = "com_github_spkg_bom",
        build_file_proto_mode = "disable",
        importpath = "github.com/spkg/bom",
        sum = "h1:S939THe0ukL5WcTGiGqkgtaW5JW+O6ITaIlpJXTYY64=",
        version = "v1.0.0",
    )

    go_repository(
        name = "com_github_ssgreg_nlreturn_v2",
        build_file_proto_mode = "disable",
        importpath = "github.com/ssgreg/nlreturn/v2",
        sum = "h1:X4XDI7jstt3ySqGU86YGAURbxw3oTDPK9sPEi6YEwQ0=",
        version = "v2.2.1",
    )
    go_repository(
        name = "com_github_stackexchange_wmi",
        build_file_proto_mode = "disable",
        importpath = "github.com/StackExchange/wmi",
        sum = "h1:5ZfJxyXo8KyX8DgGXC5B7ILL8y51fci/qYz2B4j8iLY=",
        version = "v0.0.0-20180725035823-b12b22c5341f",
    )

    go_repository(
        name = "com_github_stathat_consistent",
        build_file_proto_mode = "disable",
        importpath = "github.com/stathat/consistent",
        sum = "h1:ZFJ1QTRn8npNBKW065raSZ8xfOqhpb8vLOkfp4CcL/U=",
        version = "v1.0.0",
    )
    go_repository(
        name = "com_github_stbenjam_no_sprintf_host_port",
        build_file_proto_mode = "disable",
        importpath = "github.com/stbenjam/no-sprintf-host-port",
        sum = "h1:tYugd/yrm1O0dV+ThCbaKZh195Dfm07ysF0U6JQXczc=",
        version = "v0.1.1",
    )

    go_repository(
        name = "com_github_stretchr_objx",
        build_file_proto_mode = "disable_global",
        importpath = "github.com/stretchr/objx",
        sum = "h1:1zr/of2m5FGMsad5YfcqgdqdWrIhu+EBEJRhR1U7z/c=",
        version = "v0.5.0",
    )
    go_repository(
        name = "com_github_stretchr_testify",
        build_file_proto_mode = "disable_global",
        importpath = "github.com/stretchr/testify",
        sum = "h1:+h33VjcLVPDHtOdpUCuF+7gSuG3yGIftsP1YvFihtJ8=",
        version = "v1.8.2",
    )
    go_repository(
        name = "com_github_subosito_gotenv",
        build_file_proto_mode = "disable_global",
        importpath = "github.com/subosito/gotenv",
        sum = "h1:jyEFiXpy21Wm81FBN71l9VoMMV8H8jG+qIK3GCpY6Qs=",
        version = "v1.4.1",
    )
    go_repository(
        name = "com_github_swaggo_files",
        build_file_proto_mode = "disable",
        importpath = "github.com/swaggo/files",
        sum = "h1:PyYN9JH5jY9j6av01SpfRMb+1DWg/i3MbGOKPxJ2wjM=",
        version = "v0.0.0-20190704085106-630677cd5c14",
    )
    go_repository(
        name = "com_github_swaggo_http_swagger",
        build_file_proto_mode = "disable",
        importpath = "github.com/swaggo/http-swagger",
        sum = "h1:lUPlXKqgbqT2SVg2Y+eT9mu5wbqMnG+i/+Q9nK7C0Rs=",
        version = "v0.0.0-20200308142732-58ac5e232fba",
    )
    go_repository(
        name = "com_github_swaggo_swag",
        build_file_proto_mode = "disable",
        importpath = "github.com/swaggo/swag",
        sum = "h1:3pZSSCQ//gAH88lfmxM3Cd1+JCsxV8Md6f36b9hrZ5s=",
        version = "v1.8.3",
    )

    go_repository(
        name = "com_github_sylvia7788_contextcheck",
        build_file_proto_mode = "disable",
        importpath = "github.com/sylvia7788/contextcheck",
        sum = "h1:o2EZgVPyMKE/Mtoqym61DInKEjwEbsmyoxg3VrmjNO4=",
        version = "v1.0.6",
    )
    go_repository(
        name = "com_github_syndtr_goleveldb",
        build_file_proto_mode = "disable",
        importpath = "github.com/syndtr/goleveldb",
        sum = "h1:1oFLiOyVl+W7bnBzGhf7BbIv9loSFQcieWWYIjLqcAw=",
        version = "v1.0.1-0.20190318030020-c3a204f8e965",
    )
    go_repository(
        name = "com_github_t_yuki_gocover_cobertura",
        build_file_proto_mode = "disable",
        importpath = "github.com/t-yuki/gocover-cobertura",
        sum = "h1:+aPplBwWcHBo6q9xrfWdMrT9o4kltkmmvpemgIjep/8=",
        version = "v0.0.0-20180217150009-aaee18c8195c",
    )

    go_repository(
        name = "com_github_tdakkota_asciicheck",
        build_file_proto_mode = "disable",
        importpath = "github.com/tdakkota/asciicheck",
        sum = "h1:PKzG7JUTUmVspQTDqtkX9eSiLGossXTybutHwTXuO0A=",
        version = "v0.1.1",
    )
    go_repository(
        name = "com_github_tenntenn_modver",
        build_file_proto_mode = "disable",
        importpath = "github.com/tenntenn/modver",
        sum = "h1:2klLppGhDgzJrScMpkj9Ujy3rXPUspSjAcev9tSEBgA=",
        version = "v1.0.1",
    )
    go_repository(
        name = "com_github_tenntenn_text_transform",
        build_file_proto_mode = "disable",
        importpath = "github.com/tenntenn/text/transform",
        sum = "h1:f+jULpRQGxTSkNYKJ51yaw6ChIqO+Je8UqsTKN/cDag=",
        version = "v0.0.0-20200319021203-7eef512accb3",
    )

    go_repository(
        name = "com_github_tetafro_godot",
        build_file_proto_mode = "disable",
        importpath = "github.com/tetafro/godot",
        sum = "h1:BVoBIqAf/2QdbFmSwAWnaIqDivZdOV0ZRwEm6jivLKw=",
        version = "v1.4.11",
    )
    go_repository(
        name = "com_github_thoas_go_funk",
        build_file_proto_mode = "disable",
        importpath = "github.com/thoas/go-funk",
        sum = "h1:JP9tKSvnpFVclYgDM0Is7FD9M4fhPvqA0s0BsXmzSRQ=",
        version = "v0.8.0",
    )

    go_repository(
        name = "com_github_tiancaiamao_appdash",
        build_file_proto_mode = "disable_global",
        importpath = "github.com/tiancaiamao/appdash",
        sum = "h1:mbAskLJ0oJfDRtkanvQPiooDH8HvJ2FBh+iKT/OmiQQ=",
        version = "v0.0.0-20181126055449-889f96f722a2",
    )
    go_repository(
        name = "com_github_tiancaiamao_gp",
        build_file_proto_mode = "disable",
        importpath = "github.com/tiancaiamao/gp",
        sum = "h1:J/YdBZ46WKpXsxsW93SG+q0F8KI+yFrcIDT4c/RNoc4=",
        version = "v0.0.0-20221230034425-4025bc8a4d4a",
    )
    go_repository(
        name = "com_github_tidwall_gjson",
        build_file_proto_mode = "disable",
        importpath = "github.com/tidwall/gjson",
        sum = "h1:hqzS9wAHMO+KVBBkLxYdkEeeFHuqr95GfClRLKlgK0E=",
        version = "v1.9.3",
    )

    go_repository(
        name = "com_github_tikv_client_go_v2",
        build_file_proto_mode = "disable_global",
        importpath = "github.com/tikv/client-go/v2",
        sum = "h1:GN8W4unt5SUr663+MfwawqP7ezZiQ/CNXJIdeNsoCuM=",
        version = "v2.0.7-0.20230313070726-c21bf9396ae3",
    )
    go_repository(
        name = "com_github_tikv_pd",
        build_file_proto_mode = "disable",
        importpath = "github.com/tikv/pd",
        sum = "h1:iY/RztOIZ2nTbINUiLGsSv3SUGoEiub1GN0SKVKHJYg=",
        version = "v1.1.0-beta.0.20230202094356-18df271ce57f",
    )

    go_repository(
        name = "com_github_tikv_pd_client",
        build_file_proto_mode = "disable_global",
        importpath = "github.com/tikv/pd/client",
        sum = "h1:AXgc/Ij348pp0TsMPq/tmQA4O0EOAGntTKzB1imhpcU=",
        version = "v0.0.0-20230309025512-47cd76ae5d67",
    )
    go_repository(
        name = "com_github_timakin_bodyclose",
        build_file_proto_mode = "disable",
        importpath = "github.com/timakin/bodyclose",
        sum = "h1:MV6KaVu/hzByHP0UvJ4HcMGE/8a6A4Rggc/0wx2AvJo=",
        version = "v0.0.0-20221125081123-e39cf3fc478e",
    )
    go_repository(
        name = "com_github_timonwong_loggercheck",
        build_file_proto_mode = "disable",
        importpath = "github.com/timonwong/loggercheck",
        sum = "h1:ecACo9fNiHxX4/Bc02rW2+kaJIAMAes7qJ7JKxt0EZI=",
        version = "v0.9.3",
    )

    go_repository(
        name = "com_github_timonwong_logrlint",
        build_file_proto_mode = "disable",
        importpath = "github.com/timonwong/logrlint",
        sum = "h1:phZCcypL/vtx6cGxObJgWZ5wexZF5SXFPLOM+ru0e/M=",
        version = "v0.1.0",
    )

    go_repository(
        name = "com_github_tklauser_go_sysconf",
        build_file_proto_mode = "disable_global",
        importpath = "github.com/tklauser/go-sysconf",
        sum = "h1:89WgdJhk5SNwJfu+GKyYveZ4IaJ7xAkecBo+KdJV0CM=",
        version = "v0.3.11",
    )
    go_repository(
        name = "com_github_tklauser_numcpus",
        build_file_proto_mode = "disable_global",
        importpath = "github.com/tklauser/numcpus",
        sum = "h1:kebhY2Qt+3U6RNK7UqpYNA+tJ23IBEGKkB7JQBfDYms=",
        version = "v0.6.0",
    )
    go_repository(
        name = "com_github_tmc_grpc_websocket_proxy",
        build_file_proto_mode = "disable_global",
        importpath = "github.com/tmc/grpc-websocket-proxy",
        sum = "h1:uruHq4dN7GR16kFc5fp3d1RIYzJW5onx8Ybykw2YQFA=",
        version = "v0.0.0-20201229170055-e5319fda7802",
    )
    go_repository(
        name = "com_github_tomarrell_wrapcheck_v2",
        build_file_proto_mode = "disable",
        importpath = "github.com/tomarrell/wrapcheck/v2",
        sum = "h1:qDzbir0xmoE+aNxGCPrn+rUSxAX+nG6vREgbbXAR81I=",
        version = "v2.8.0",
    )
    go_repository(
        name = "com_github_tommy_muehle_go_mnd_v2",
        build_file_proto_mode = "disable",
        importpath = "github.com/tommy-muehle/go-mnd/v2",
        sum = "h1:NowYhSdyE/1zwK9QCLeRb6USWdoif80Ie+v+yU8u1Zw=",
        version = "v2.5.1",
    )

    go_repository(
        name = "com_github_twmb_murmur3",
        build_file_proto_mode = "disable_global",
        importpath = "github.com/twmb/murmur3",
        sum = "h1:mqrRot1BRxm+Yct+vavLMou2/iJt0tNVTTC0QoIjaZg=",
        version = "v1.1.6",
    )
    go_repository(
        name = "com_github_uber_jaeger_client_go",
        build_file_proto_mode = "disable_global",
        importpath = "github.com/uber/jaeger-client-go",
        sum = "h1:NHcubEkVbahf9t3p75TOCR83gdUHXjRJvjoBh1yACsM=",
        version = "v2.22.1+incompatible",
    )
    go_repository(
        name = "com_github_uber_jaeger_lib",
        build_file_proto_mode = "disable_global",
        importpath = "github.com/uber/jaeger-lib",
        sum = "h1:td4jdvLcExb4cBISKIpHuGoVXh+dVKhn2Um6rjCsSsg=",
        version = "v2.4.1+incompatible",
    )
    go_repository(
        name = "com_github_ugorji_go",
        build_file_proto_mode = "disable_global",
        importpath = "github.com/ugorji/go",
        sum = "h1:j4s+tAvLfL3bZyefP2SEWmhBzmuIlH/eqNuPdFPgngw=",
        version = "v1.1.4",
    )
    go_repository(
        name = "com_github_ugorji_go_codec",
        build_file_proto_mode = "disable_global",
        importpath = "github.com/ugorji/go/codec",
        sum = "h1:3SVOIvH7Ae1KRYyQWRjXWJEA9sS/c/pjvH++55Gr648=",
        version = "v0.0.0-20181204163529-d75b2dcb6bc8",
    )
    go_repository(
        name = "com_github_ultraware_funlen",
        build_file_proto_mode = "disable",
        importpath = "github.com/ultraware/funlen",
        sum = "h1:5ylVWm8wsNwH5aWo9438pwvsK0QiqVuUrt9bn7S/iLA=",
        version = "v0.0.3",
    )
    go_repository(
        name = "com_github_ultraware_whitespace",
        build_file_proto_mode = "disable",
        importpath = "github.com/ultraware/whitespace",
        sum = "h1:hh+/cpIcopyMYbZNVov9iSxvJU3OYQg78Sfaqzi/CzI=",
        version = "v0.0.5",
    )
    go_repository(
        name = "com_github_unrolled_render",
        build_file_proto_mode = "disable",
        importpath = "github.com/unrolled/render",
        sum = "h1:VDDnQQVfBMsOsp3VaCJszSO0nkBIVEYoPWeRThk9spY=",
        version = "v1.0.1",
    )
    go_repository(
        name = "com_github_urfave_cli_v2",
        build_file_proto_mode = "disable",
        importpath = "github.com/urfave/cli/v2",
        sum = "h1:qph92Y649prgesehzOrQjdWyxFOp/QVM+6imKHad91M=",
        version = "v2.3.0",
    )

    go_repository(
        name = "com_github_urfave_negroni",
        build_file_proto_mode = "disable_global",
        importpath = "github.com/urfave/negroni",
        sum = "h1:kIimOitoypq34K7TG7DUaJ9kq/N4Ofuwi1sjz0KipXc=",
        version = "v1.0.0",
    )
    go_repository(
        name = "com_github_uudashr_gocognit",
        build_file_proto_mode = "disable",
        importpath = "github.com/uudashr/gocognit",
        sum = "h1:2Cgi6MweCsdB6kpcVQp7EW4U23iBFQWfTXiWlyp842Y=",
        version = "v1.0.6",
    )

    go_repository(
        name = "com_github_valyala_bytebufferpool",
        build_file_proto_mode = "disable_global",
        importpath = "github.com/valyala/bytebufferpool",
        sum = "h1:GqA5TC/0021Y/b9FG4Oi9Mr3q7XYx6KllzawFIhcdPw=",
        version = "v1.0.0",
    )
    go_repository(
        name = "com_github_valyala_fasthttp",
        build_file_proto_mode = "disable_global",
        importpath = "github.com/valyala/fasthttp",
        sum = "h1:uWF8lgKmeaIewWVPwi4GRq2P6+R46IgYZdxWtM+GtEY=",
        version = "v1.6.0",
    )
    go_repository(
        name = "com_github_valyala_fasttemplate",
        build_file_proto_mode = "disable_global",
        importpath = "github.com/valyala/fasttemplate",
        sum = "h1:tY9CJiPnMXf1ERmG2EyK7gNUd+c6RKGD0IfU8WdUSz8=",
        version = "v1.0.1",
    )
    go_repository(
        name = "com_github_valyala_quicktemplate",
        build_file_proto_mode = "disable",
        importpath = "github.com/valyala/quicktemplate",
        sum = "h1:LUPTJmlVcb46OOUY3IeD9DojFpAVbsG+5WFTcjMJzCM=",
        version = "v1.7.0",
    )

    go_repository(
        name = "com_github_valyala_tcplisten",
        build_file_proto_mode = "disable_global",
        importpath = "github.com/valyala/tcplisten",
        sum = "h1:0R4NLDRDZX6JcmhJgXi5E4b8Wg84ihbmUKp/GvSPEzc=",
        version = "v0.0.0-20161114210144-ceec8f93295a",
    )
    go_repository(
        name = "com_github_vbauerster_mpb_v7",
        build_file_proto_mode = "disable",
        importpath = "github.com/vbauerster/mpb/v7",
        sum = "h1:BkGfmb6nMrrBQDFECR/Q7RkKCw7ylMetCb4079CGs4w=",
        version = "v7.5.3",
    )

    go_repository(
        name = "com_github_vividcortex_ewma",
        build_file_proto_mode = "disable_global",
        importpath = "github.com/VividCortex/ewma",
        sum = "h1:f58SaIzcDXrSy3kWaHNvuJgJ3Nmz59Zji6XoJR/q1ow=",
        version = "v1.2.0",
    )
    go_repository(
        name = "com_github_vividcortex_mysqlerr",
        build_file_proto_mode = "disable",
        importpath = "github.com/VividCortex/mysqlerr",
        sum = "h1:5pZ2TZA+YnzPgzBfiUWGqWmKDVNBdrkf9g+DNe1Tiq8=",
        version = "v1.0.0",
    )
    go_repository(
        name = "com_github_vmihailenco_msgpack_v5",
        build_file_proto_mode = "disable",
        importpath = "github.com/vmihailenco/msgpack/v5",
        sum = "h1:5gO0H1iULLWGhs2H5tbAHIZTV8/cYafcFOr9znI5mJU=",
        version = "v5.3.5",
    )
    go_repository(
        name = "com_github_vmihailenco_tagparser_v2",
        build_file_proto_mode = "disable",
        importpath = "github.com/vmihailenco/tagparser/v2",
        sum = "h1:y09buUbR+b5aycVFQs/g70pqKVZNBmxwAhO7/IwNM9g=",
        version = "v2.0.0",
    )

    go_repository(
        name = "com_github_wangjohn_quickselect",
        build_file_proto_mode = "disable_global",
        importpath = "github.com/wangjohn/quickselect",
        sum = "h1:9DDCDwOyEy/gId+IEMrFHLuQ5R/WV0KNxWLler8X2OY=",
        version = "v0.0.0-20161129230411-ed8402a42d5f",
    )
    go_repository(
        name = "com_github_xdg_scram",
        build_file_proto_mode = "disable_global",
        importpath = "github.com/xdg/scram",
        sum = "h1:nTadYh2Fs4BK2xdldEa2g5bbaZp0/+1nJMMPtPxS/to=",
        version = "v1.0.3",
    )
    go_repository(
        name = "com_github_xdg_stringprep",
        build_file_proto_mode = "disable_global",
        importpath = "github.com/xdg/stringprep",
        sum = "h1:cmL5Enob4W83ti/ZHuZLuKD/xqJfus4fVPwE+/BDm+4=",
        version = "v1.0.3",
    )
    go_repository(
        name = "com_github_xeipuuv_gojsonpointer",
        build_file_proto_mode = "disable_global",
        importpath = "github.com/xeipuuv/gojsonpointer",
        sum = "h1:J9EGpcZtP0E/raorCMxlFGSTBrsSlaDGf3jU/qvAE2c=",
        version = "v0.0.0-20180127040702-4e3ac2762d5f",
    )
    go_repository(
        name = "com_github_xeipuuv_gojsonreference",
        build_file_proto_mode = "disable_global",
        importpath = "github.com/xeipuuv/gojsonreference",
        sum = "h1:EzJWgHovont7NscjpAxXsDA8S8BMYve8Y5+7cuRE7R0=",
        version = "v0.0.0-20180127040603-bd5ef7bd5415",
    )
    go_repository(
        name = "com_github_xeipuuv_gojsonschema",
        build_file_proto_mode = "disable_global",
        importpath = "github.com/xeipuuv/gojsonschema",
        sum = "h1:LhYJRs+L4fBtjZUfuSZIKGeVu0QRy8e5Xi7D17UxZ74=",
        version = "v1.2.0",
    )
    go_repository(
        name = "com_github_xeoncross_go_aesctr_with_hmac",
        build_file_proto_mode = "disable",
        importpath = "github.com/Xeoncross/go-aesctr-with-hmac",
        sum = "h1:L8IbaI/W6h5Cwgh0n4zGeZpVK78r/jBf9ASurHo9+/o=",
        version = "v0.0.0-20200623134604-12b17a7ff502",
    )

    go_repository(
        name = "com_github_xiang90_probing",
        build_file_proto_mode = "disable_global",
        importpath = "github.com/xiang90/probing",
        sum = "h1:eY9dn8+vbi4tKz5Qo6v2eYzo7kUS51QINcR5jNpbZS8=",
        version = "v0.0.0-20190116061207-43a291ad63a2",
    )
    go_repository(
        name = "com_github_xitongsys_parquet_go",
        build_file_proto_mode = "disable_global",
        importpath = "github.com/xitongsys/parquet-go",
        sum = "h1:tBbuFCtyJNKT+BFAv6qjvTFpVdy97IYNaBwGUXifIUs=",
        version = "v1.5.5-0.20201110004701-b09c49d6d457",
    )
    go_repository(
        name = "com_github_xitongsys_parquet_go_source",
        build_file_proto_mode = "disable_global",
        importpath = "github.com/xitongsys/parquet-go-source",
        sum = "h1:a742S4V5A15F93smuVxA60LQWsrCnN8bKeWDBARU1/k=",
        version = "v0.0.0-20200817004010-026bad9b25d0",
    )
    go_repository(
        name = "com_github_xordataexchange_crypt",
        build_file_proto_mode = "disable_global",
        importpath = "github.com/xordataexchange/crypt",
        sum = "h1:ESFSdwYZvkeru3RtdrYueztKhOBCSAAzS4Gf+k0tEow=",
        version = "v0.0.3-0.20170626215501-b2862e3d0a77",
    )
    go_repository(
        name = "com_github_yagipy_maintidx",
        build_file_proto_mode = "disable",
        importpath = "github.com/yagipy/maintidx",
        sum = "h1:h5NvIsCz+nRDapQ0exNv4aJ0yXSI0420omVANTv3GJM=",
        version = "v1.0.0",
    )

    go_repository(
        name = "com_github_yalp_jsonpath",
        build_file_proto_mode = "disable_global",
        importpath = "github.com/yalp/jsonpath",
        sum = "h1:6fRhSjgLCkTD3JnJxvaJ4Sj+TYblw757bqYgZaOq5ZY=",
        version = "v0.0.0-20180802001716-5cc68e5049a0",
    )
    go_repository(
        name = "com_github_yeya24_promlinter",
        build_file_proto_mode = "disable",
        importpath = "github.com/yeya24/promlinter",
        sum = "h1:xFKDQ82orCU5jQujdaD8stOHiv8UN68BSdn2a8u8Y3o=",
        version = "v0.2.0",
    )

    go_repository(
        name = "com_github_yudai_gojsondiff",
        build_file_proto_mode = "disable_global",
        importpath = "github.com/yudai/gojsondiff",
        sum = "h1:27cbfqXLVEJ1o8I6v3y9lg8Ydm53EKqHXAOMxEGlCOA=",
        version = "v1.0.0",
    )
    go_repository(
        name = "com_github_yudai_golcs",
        build_file_proto_mode = "disable_global",
        importpath = "github.com/yudai/golcs",
        sum = "h1:BHyfKlQyqbsFN5p3IfnEUduWvb9is428/nNb5L3U01M=",
        version = "v0.0.0-20170316035057-ecda9a501e82",
    )
    go_repository(
        name = "com_github_yudai_pp",
        build_file_proto_mode = "disable_global",
        importpath = "github.com/yudai/pp",
        sum = "h1:Q4//iY4pNF6yPLZIigmvcl7k/bPgrcTPIFIcmawg5bI=",
        version = "v2.0.1+incompatible",
    )
    go_repository(
        name = "com_github_yuin_goldmark",
        build_file_proto_mode = "disable_global",
        importpath = "github.com/yuin/goldmark",
        sum = "h1:fVcFKWvrslecOb/tg+Cc05dkeYx540o0FuFt3nUVDoE=",
        version = "v1.4.13",
    )
    go_repository(
        name = "com_github_yusufpapurcu_wmi",
        build_file_proto_mode = "disable_global",
        importpath = "github.com/yusufpapurcu/wmi",
        sum = "h1:KBNDSne4vP5mbSWnJbO+51IMOXJB67QiYCSBrubbPRg=",
        version = "v1.2.2",
    )
    go_repository(
        name = "com_gitlab_bosi_decorder",
        build_file_proto_mode = "disable",
        importpath = "gitlab.com/bosi/decorder",
        sum = "h1:gX4/RgK16ijY8V+BRQHAySfQAb354T7/xQpDB2n10P0=",
        version = "v0.2.3",
    )

    go_repository(
        name = "com_google_cloud_go",
        build_file_proto_mode = "disable_global",
        importpath = "cloud.google.com/go",
        sum = "h1:DNtEKRBAAzeS4KyIory52wWHuClNaXJ5x1F7xa4q+5Y=",
        version = "v0.105.0",
    )
    go_repository(
        name = "com_google_cloud_go_accessapproval",
        build_file_proto_mode = "disable",
        importpath = "cloud.google.com/go/accessapproval",
        sum = "h1:/nTivgnV/n1CaAeo+ekGexTYUsKEU9jUVkoY5359+3Q=",
        version = "v1.5.0",
    )
    go_repository(
        name = "com_google_cloud_go_accesscontextmanager",
        build_file_proto_mode = "disable",
        importpath = "cloud.google.com/go/accesscontextmanager",
        sum = "h1:CFhNhU7pcD11cuDkQdrE6PQJgv0EXNKNv06jIzbLlCU=",
        version = "v1.4.0",
    )
    go_repository(
        name = "com_google_cloud_go_aiplatform",
        build_file_proto_mode = "disable",
        importpath = "cloud.google.com/go/aiplatform",
        sum = "h1:DBi3Jk9XjCJ4pkkLM4NqKgj3ozUL1wq4l+d3/jTGXAI=",
        version = "v1.27.0",
    )
    go_repository(
        name = "com_google_cloud_go_analytics",
        build_file_proto_mode = "disable",
        importpath = "cloud.google.com/go/analytics",
        sum = "h1:NKw6PpQi6V1O+KsjuTd+bhip9d0REYu4NevC45vtGp8=",
        version = "v0.12.0",
    )
    go_repository(
        name = "com_google_cloud_go_apigateway",
        build_file_proto_mode = "disable",
        importpath = "cloud.google.com/go/apigateway",
        sum = "h1:IIoXKR7FKrEAQhMTz5hK2wiDz2WNFHS7eVr/L1lE/rM=",
        version = "v1.4.0",
    )
    go_repository(
        name = "com_google_cloud_go_apigeeconnect",
        build_file_proto_mode = "disable",
        importpath = "cloud.google.com/go/apigeeconnect",
        sum = "h1:AONoTYJviyv1vS4IkvWzq69gEVdvHx35wKXc+e6wjZQ=",
        version = "v1.4.0",
    )
    go_repository(
        name = "com_google_cloud_go_appengine",
        build_file_proto_mode = "disable",
        importpath = "cloud.google.com/go/appengine",
        sum = "h1:lmG+O5oaR9xNwaRBwE2XoMhwQHsHql5IoiGr1ptdDwU=",
        version = "v1.5.0",
    )
    go_repository(
        name = "com_google_cloud_go_area120",
        build_file_proto_mode = "disable",
        importpath = "cloud.google.com/go/area120",
        sum = "h1:TCMhwWEWhCn8d44/Zs7UCICTWje9j3HuV6nVGMjdpYw=",
        version = "v0.6.0",
    )
    go_repository(
        name = "com_google_cloud_go_artifactregistry",
        build_file_proto_mode = "disable",
        importpath = "cloud.google.com/go/artifactregistry",
        sum = "h1:3d0LRAU1K6vfqCahhl9fx2oGHcq+s5gftdix4v8Ibrc=",
        version = "v1.9.0",
    )
    go_repository(
        name = "com_google_cloud_go_asset",
        build_file_proto_mode = "disable",
        importpath = "cloud.google.com/go/asset",
        sum = "h1:aCrlaLGJWTODJX4G56ZYzJefITKEWNfbjjtHSzWpxW0=",
        version = "v1.10.0",
    )
    go_repository(
        name = "com_google_cloud_go_assuredworkloads",
        build_file_proto_mode = "disable",
        importpath = "cloud.google.com/go/assuredworkloads",
        sum = "h1:hhIdCOowsT1GG5eMCIA0OwK6USRuYTou/1ZeNxCSRtA=",
        version = "v1.9.0",
    )
    go_repository(
        name = "com_google_cloud_go_automl",
        build_file_proto_mode = "disable",
        importpath = "cloud.google.com/go/automl",
        sum = "h1:BMioyXSbg7d7xLibn47cs0elW6RT780IUWr42W8rp2Q=",
        version = "v1.8.0",
    )
    go_repository(
        name = "com_google_cloud_go_baremetalsolution",
        build_file_proto_mode = "disable",
        importpath = "cloud.google.com/go/baremetalsolution",
        sum = "h1:g9KO6SkakcYPcc/XjAzeuUrEOXlYPnMpuiaywYaGrmQ=",
        version = "v0.4.0",
    )
    go_repository(
        name = "com_google_cloud_go_batch",
        build_file_proto_mode = "disable",
        importpath = "cloud.google.com/go/batch",
        sum = "h1:1jvEBY55OH4Sd2FxEXQfxGExFWov1A/IaRe+Z5Z71Fw=",
        version = "v0.4.0",
    )
    go_repository(
        name = "com_google_cloud_go_beyondcorp",
        build_file_proto_mode = "disable",
        importpath = "cloud.google.com/go/beyondcorp",
        sum = "h1:w+4kThysgl0JiKshi2MKDCg2NZgOyqOI0wq2eBZyrzA=",
        version = "v0.3.0",
    )

    go_repository(
        name = "com_google_cloud_go_bigquery",
        build_file_proto_mode = "disable_global",
        importpath = "cloud.google.com/go/bigquery",
        sum = "h1:Wi4dITi+cf9VYp4VH2T9O41w0kCW0uQTELq2Z6tukN0=",
        version = "v1.44.0",
    )
    go_repository(
        name = "com_google_cloud_go_billing",
        build_file_proto_mode = "disable",
        importpath = "cloud.google.com/go/billing",
        sum = "h1:Xkii76HWELHwBtkQVZvqmSo9GTr0O+tIbRNnMcGdlg4=",
        version = "v1.7.0",
    )
    go_repository(
        name = "com_google_cloud_go_binaryauthorization",
        build_file_proto_mode = "disable",
        importpath = "cloud.google.com/go/binaryauthorization",
        sum = "h1:pL70vXWn9TitQYXBWTK2abHl2JHLwkFRjYw6VflRqEA=",
        version = "v1.4.0",
    )
    go_repository(
        name = "com_google_cloud_go_certificatemanager",
        build_file_proto_mode = "disable",
        importpath = "cloud.google.com/go/certificatemanager",
        sum = "h1:tzbR4UHBbgsewMWUD93JHi8EBi/gHBoSAcY1/sThFGk=",
        version = "v1.4.0",
    )
    go_repository(
        name = "com_google_cloud_go_channel",
        build_file_proto_mode = "disable",
        importpath = "cloud.google.com/go/channel",
        sum = "h1:pNuUlZx0Jb0Ts9P312bmNMuH5IiFWIR4RUtLb70Ke5s=",
        version = "v1.9.0",
    )
    go_repository(
        name = "com_google_cloud_go_cloudbuild",
        build_file_proto_mode = "disable",
        importpath = "cloud.google.com/go/cloudbuild",
        sum = "h1:TAAmCmAlOJ4uNBu6zwAjwhyl/7fLHHxIEazVhr3QBbQ=",
        version = "v1.4.0",
    )
    go_repository(
        name = "com_google_cloud_go_clouddms",
        build_file_proto_mode = "disable",
        importpath = "cloud.google.com/go/clouddms",
        sum = "h1:UhzHIlgFfMr6luVYVNydw/pl9/U5kgtjCMJHnSvoVws=",
        version = "v1.4.0",
    )
    go_repository(
        name = "com_google_cloud_go_cloudtasks",
        build_file_proto_mode = "disable",
        importpath = "cloud.google.com/go/cloudtasks",
        sum = "h1:faUiUgXjW8yVZ7XMnKHKm1WE4OldPBUWWfIRN/3z1dc=",
        version = "v1.8.0",
    )

    go_repository(
        name = "com_google_cloud_go_compute",
        build_file_proto_mode = "disable_global",
        importpath = "cloud.google.com/go/compute",
        sum = "h1:hfm2+FfxVmnRlh6LpB7cg1ZNU+5edAHmW679JePztk0=",
        version = "v1.14.0",
    )
    go_repository(
        name = "com_google_cloud_go_compute_metadata",
        build_file_proto_mode = "disable",
        importpath = "cloud.google.com/go/compute/metadata",
        sum = "h1:mg4jlk7mCAj6xXp9UJ4fjI9VUI5rubuGBW5aJ7UnBMY=",
        version = "v0.2.3",
    )
    go_repository(
        name = "com_google_cloud_go_contactcenterinsights",
        build_file_proto_mode = "disable",
        importpath = "cloud.google.com/go/contactcenterinsights",
        sum = "h1:tTQLI/ZvguUf9Hv+36BkG2+/PeC8Ol1q4pBW+tgCx0A=",
        version = "v1.4.0",
    )
    go_repository(
        name = "com_google_cloud_go_container",
        build_file_proto_mode = "disable",
        importpath = "cloud.google.com/go/container",
        sum = "h1:nbEK/59GyDRKKlo1SqpohY1TK8LmJ2XNcvS9Gyom2A0=",
        version = "v1.7.0",
    )
    go_repository(
        name = "com_google_cloud_go_containeranalysis",
        build_file_proto_mode = "disable",
        importpath = "cloud.google.com/go/containeranalysis",
        sum = "h1:2824iym832ljKdVpCBnpqm5K94YT/uHTVhNF+dRTXPI=",
        version = "v0.6.0",
    )
    go_repository(
        name = "com_google_cloud_go_datacatalog",
        build_file_proto_mode = "disable",
        importpath = "cloud.google.com/go/datacatalog",
        sum = "h1:6kZ4RIOW/uT7QWC5SfPfq/G8sYzr/v+UOmOAxy4Z1TE=",
        version = "v1.8.0",
    )
    go_repository(
        name = "com_google_cloud_go_dataflow",
        build_file_proto_mode = "disable",
        importpath = "cloud.google.com/go/dataflow",
        sum = "h1:CW3541Fm7KPTyZjJdnX6NtaGXYFn5XbFC5UcjgALKvU=",
        version = "v0.7.0",
    )
    go_repository(
        name = "com_google_cloud_go_dataform",
        build_file_proto_mode = "disable",
        importpath = "cloud.google.com/go/dataform",
        sum = "h1:vLwowLF2ZB5J5gqiZCzv076lDI/Rd7zYQQFu5XO1PSg=",
        version = "v0.5.0",
    )
    go_repository(
        name = "com_google_cloud_go_datafusion",
        build_file_proto_mode = "disable",
        importpath = "cloud.google.com/go/datafusion",
        sum = "h1:j5m2hjWovTZDTQak4MJeXAR9yN7O+zMfULnjGw/OOLg=",
        version = "v1.5.0",
    )
    go_repository(
        name = "com_google_cloud_go_datalabeling",
        build_file_proto_mode = "disable",
        importpath = "cloud.google.com/go/datalabeling",
        sum = "h1:dp8jOF21n/7jwgo/uuA0RN8hvLcKO4q6s/yvwevs2ZM=",
        version = "v0.6.0",
    )
    go_repository(
        name = "com_google_cloud_go_dataplex",
        build_file_proto_mode = "disable",
        importpath = "cloud.google.com/go/dataplex",
        sum = "h1:cNxeA2DiWliQGi21kPRqnVeQ5xFhNoEjPRt1400Pm8Y=",
        version = "v1.4.0",
    )
    go_repository(
        name = "com_google_cloud_go_dataproc",
        build_file_proto_mode = "disable",
        importpath = "cloud.google.com/go/dataproc",
        sum = "h1:gVOqNmElfa6n/ccG/QDlfurMWwrK3ezvy2b2eDoCmS0=",
        version = "v1.8.0",
    )
    go_repository(
        name = "com_google_cloud_go_dataqna",
        build_file_proto_mode = "disable",
        importpath = "cloud.google.com/go/dataqna",
        sum = "h1:gx9jr41ytcA3dXkbbd409euEaWtofCVXYBvJz3iYm18=",
        version = "v0.6.0",
    )

    go_repository(
        name = "com_google_cloud_go_datastore",
        build_file_proto_mode = "disable_global",
        importpath = "cloud.google.com/go/datastore",
        sum = "h1:4siQRf4zTiAVt/oeH4GureGkApgb2vtPQAtOmhpqQwE=",
        version = "v1.10.0",
    )
    go_repository(
        name = "com_google_cloud_go_datastream",
        build_file_proto_mode = "disable",
        importpath = "cloud.google.com/go/datastream",
        sum = "h1:PgIgbhedBtYBU6POGXFMn2uSl9vpqubc3ewTNdcU8Mk=",
        version = "v1.5.0",
    )
    go_repository(
        name = "com_google_cloud_go_deploy",
        build_file_proto_mode = "disable",
        importpath = "cloud.google.com/go/deploy",
        sum = "h1:kI6dxt8Ml0is/x7YZjLveTvR7YPzXAUD/8wQZ2nH5zA=",
        version = "v1.5.0",
    )
    go_repository(
        name = "com_google_cloud_go_dialogflow",
        build_file_proto_mode = "disable",
        importpath = "cloud.google.com/go/dialogflow",
        sum = "h1:HYHVOkoxQ9bSfNIelSZYNAtUi4CeSrCnROyOsbOqPq8=",
        version = "v1.19.0",
    )
    go_repository(
        name = "com_google_cloud_go_dlp",
        build_file_proto_mode = "disable",
        importpath = "cloud.google.com/go/dlp",
        sum = "h1:9I4BYeJSVKoSKgjr70fLdRDumqcUeVmHV4fd5f9LR6Y=",
        version = "v1.7.0",
    )
    go_repository(
        name = "com_google_cloud_go_documentai",
        build_file_proto_mode = "disable",
        importpath = "cloud.google.com/go/documentai",
        sum = "h1:jfq09Fdjtnpnmt/MLyf6A3DM3ynb8B2na0K+vSXvpFM=",
        version = "v1.10.0",
    )
    go_repository(
        name = "com_google_cloud_go_domains",
        build_file_proto_mode = "disable",
        importpath = "cloud.google.com/go/domains",
        sum = "h1:pu3JIgC1rswIqi5romW0JgNO6CTUydLYX8zyjiAvO1c=",
        version = "v0.7.0",
    )
    go_repository(
        name = "com_google_cloud_go_edgecontainer",
        build_file_proto_mode = "disable",
        importpath = "cloud.google.com/go/edgecontainer",
        sum = "h1:hd6J2n5dBBRuAqnNUEsKWrp6XNPKsaxwwIyzOPZTokk=",
        version = "v0.2.0",
    )
    go_repository(
        name = "com_google_cloud_go_errorreporting",
        build_file_proto_mode = "disable",
        importpath = "cloud.google.com/go/errorreporting",
        sum = "h1:kj1XEWMu8P0qlLhm3FwcaFsUvXChV/OraZwA70trRR0=",
        version = "v0.3.0",
    )
    go_repository(
        name = "com_google_cloud_go_essentialcontacts",
        build_file_proto_mode = "disable",
        importpath = "cloud.google.com/go/essentialcontacts",
        sum = "h1:b6csrQXCHKQmfo9h3dG/pHyoEh+fQG1Yg78a53LAviY=",
        version = "v1.4.0",
    )
    go_repository(
        name = "com_google_cloud_go_eventarc",
        build_file_proto_mode = "disable",
        importpath = "cloud.google.com/go/eventarc",
        sum = "h1:AgCqrmMMIcel5WWKkzz5EkCUKC3Rl5LNMMYsS+LvsI0=",
        version = "v1.8.0",
    )
    go_repository(
        name = "com_google_cloud_go_filestore",
        build_file_proto_mode = "disable",
        importpath = "cloud.google.com/go/filestore",
        sum = "h1:yjKOpzvqtDmL5AXbKttLc8j0hL20kuC1qPdy5HPcxp0=",
        version = "v1.4.0",
    )

    go_repository(
        name = "com_google_cloud_go_firestore",
        build_file_proto_mode = "disable_global",
        importpath = "cloud.google.com/go/firestore",
        sum = "h1:IBlRyxgGySXu5VuW0RgGFlTtLukSnNkpDiEOMkQkmpA=",
        version = "v1.9.0",
    )
    go_repository(
        name = "com_google_cloud_go_functions",
        build_file_proto_mode = "disable",
        importpath = "cloud.google.com/go/functions",
        sum = "h1:35tgv1fQOtvKqH/uxJMzX3w6usneJ0zXpsFr9KAVhNE=",
        version = "v1.9.0",
    )
    go_repository(
        name = "com_google_cloud_go_gaming",
        build_file_proto_mode = "disable",
        importpath = "cloud.google.com/go/gaming",
        sum = "h1:97OAEQtDazAJD7yh/kvQdSCQuTKdR0O+qWAJBZJ4xiA=",
        version = "v1.8.0",
    )
    go_repository(
        name = "com_google_cloud_go_gkebackup",
        build_file_proto_mode = "disable",
        importpath = "cloud.google.com/go/gkebackup",
        sum = "h1:4K+jiv4ocqt1niN8q5Imd8imRoXBHTrdnJVt/uFFxF4=",
        version = "v0.3.0",
    )
    go_repository(
        name = "com_google_cloud_go_gkeconnect",
        build_file_proto_mode = "disable",
        importpath = "cloud.google.com/go/gkeconnect",
        sum = "h1:zAcvDa04tTnGdu6TEZewaLN2tdMtUOJJ7fEceULjguA=",
        version = "v0.6.0",
    )
    go_repository(
        name = "com_google_cloud_go_gkehub",
        build_file_proto_mode = "disable",
        importpath = "cloud.google.com/go/gkehub",
        sum = "h1:JTcTaYQRGsVm+qkah7WzHb6e9sf1C0laYdRPn9aN+vg=",
        version = "v0.10.0",
    )
    go_repository(
        name = "com_google_cloud_go_gkemulticloud",
        build_file_proto_mode = "disable",
        importpath = "cloud.google.com/go/gkemulticloud",
        sum = "h1:8F1NhJj8ucNj7lK51UZMtAjSWTgP1zO18XF6vkfiPPU=",
        version = "v0.4.0",
    )
    go_repository(
        name = "com_google_cloud_go_grafeas",
        build_file_proto_mode = "disable",
        importpath = "cloud.google.com/go/grafeas",
        sum = "h1:CYjC+xzdPvbV65gi6Dr4YowKcmLo045pm18L0DhdELM=",
        version = "v0.2.0",
    )
    go_repository(
        name = "com_google_cloud_go_gsuiteaddons",
        build_file_proto_mode = "disable",
        importpath = "cloud.google.com/go/gsuiteaddons",
        sum = "h1:TGT2oGmO5q3VH6SjcrlgPUWI0njhYv4kywLm6jag0to=",
        version = "v1.4.0",
    )

    go_repository(
        name = "com_google_cloud_go_iam",
        build_file_proto_mode = "disable_global",
        importpath = "cloud.google.com/go/iam",
        sum = "h1:E2osAkZzxI/+8pZcxVLcDtAQx/u+hZXVryUaYQ5O0Kk=",
        version = "v0.8.0",
    )
    go_repository(
        name = "com_google_cloud_go_iap",
        build_file_proto_mode = "disable",
        importpath = "cloud.google.com/go/iap",
        sum = "h1:BGEXovwejOCt1zDk8hXq0bOhhRu9haXKWXXXp2B4wBM=",
        version = "v1.5.0",
    )
    go_repository(
        name = "com_google_cloud_go_ids",
        build_file_proto_mode = "disable",
        importpath = "cloud.google.com/go/ids",
        sum = "h1:LncHK4HHucb5Du310X8XH9/ICtMwZ2PCfK0ScjWiJoY=",
        version = "v1.2.0",
    )
    go_repository(
        name = "com_google_cloud_go_iot",
        build_file_proto_mode = "disable",
        importpath = "cloud.google.com/go/iot",
        sum = "h1:Y9+oZT9jD4GUZzORXTU45XsnQrhxmDT+TFbPil6pRVQ=",
        version = "v1.4.0",
    )
    go_repository(
        name = "com_google_cloud_go_kms",
        build_file_proto_mode = "disable",
        importpath = "cloud.google.com/go/kms",
        sum = "h1:OWRZzrPmOZUzurjI2FBGtgY2mB1WaJkqhw6oIwSj0Yg=",
        version = "v1.6.0",
    )
    go_repository(
        name = "com_google_cloud_go_language",
        build_file_proto_mode = "disable",
        importpath = "cloud.google.com/go/language",
        sum = "h1:3Wa+IUMamL4JH3Zd3cDZUHpwyqplTACt6UZKRD2eCL4=",
        version = "v1.8.0",
    )
    go_repository(
        name = "com_google_cloud_go_lifesciences",
        build_file_proto_mode = "disable",
        importpath = "cloud.google.com/go/lifesciences",
        sum = "h1:tIqhivE2LMVYkX0BLgG7xL64oNpDaFFI7teunglt1tI=",
        version = "v0.6.0",
    )
    go_repository(
        name = "com_google_cloud_go_logging",
        build_file_proto_mode = "disable",
        importpath = "cloud.google.com/go/logging",
        sum = "h1:ZBsZK+JG+oCDT+vaxwqF2egKNRjz8soXiS6Xv79benI=",
        version = "v1.6.1",
    )
    go_repository(
        name = "com_google_cloud_go_longrunning",
        build_file_proto_mode = "disable",
        importpath = "cloud.google.com/go/longrunning",
        sum = "h1:NjljC+FYPV3uh5/OwWT6pVU+doBqMg2x/rZlE+CamDs=",
        version = "v0.3.0",
    )
    go_repository(
        name = "com_google_cloud_go_managedidentities",
        build_file_proto_mode = "disable",
        importpath = "cloud.google.com/go/managedidentities",
        sum = "h1:3Kdajn6X25yWQFhFCErmKSYTSvkEd3chJROny//F1A0=",
        version = "v1.4.0",
    )
    go_repository(
        name = "com_google_cloud_go_maps",
        build_file_proto_mode = "disable",
        importpath = "cloud.google.com/go/maps",
        sum = "h1:kLReRbclTgJefw2fcCbdLPLhPj0U6UUWN10ldG8sdOU=",
        version = "v0.1.0",
    )

    go_repository(
        name = "com_google_cloud_go_mediatranslation",
        build_file_proto_mode = "disable",
        importpath = "cloud.google.com/go/mediatranslation",
        sum = "h1:qAJzpxmEX+SeND10Y/4868L5wfZpo4Y3BIEnIieP4dk=",
        version = "v0.6.0",
    )
    go_repository(
        name = "com_google_cloud_go_memcache",
        build_file_proto_mode = "disable",
        importpath = "cloud.google.com/go/memcache",
        sum = "h1:yLxUzJkZVSH2kPaHut7k+7sbIBFpvSh1LW9qjM2JDjA=",
        version = "v1.7.0",
    )
    go_repository(
        name = "com_google_cloud_go_metastore",
        build_file_proto_mode = "disable",
        importpath = "cloud.google.com/go/metastore",
        sum = "h1:3KcShzqWdqxrDEXIBWpYJpOOrgpDj+HlBi07Grot49Y=",
        version = "v1.8.0",
    )
    go_repository(
        name = "com_google_cloud_go_monitoring",
        build_file_proto_mode = "disable",
        importpath = "cloud.google.com/go/monitoring",
        sum = "h1:c9riaGSPQ4dUKWB+M1Fl0N+iLxstMbCktdEwYSPGDvA=",
        version = "v1.8.0",
    )
    go_repository(
        name = "com_google_cloud_go_networkconnectivity",
        build_file_proto_mode = "disable",
        importpath = "cloud.google.com/go/networkconnectivity",
        sum = "h1:BVdIKaI68bihnXGdCVL89Jsg9kq2kg+II30fjVqo62E=",
        version = "v1.7.0",
    )
    go_repository(
        name = "com_google_cloud_go_networkmanagement",
        build_file_proto_mode = "disable",
        importpath = "cloud.google.com/go/networkmanagement",
        sum = "h1:mDHA3CDW00imTvC5RW6aMGsD1bH+FtKwZm/52BxaiMg=",
        version = "v1.5.0",
    )
    go_repository(
        name = "com_google_cloud_go_networksecurity",
        build_file_proto_mode = "disable",
        importpath = "cloud.google.com/go/networksecurity",
        sum = "h1:qDEX/3sipg9dS5JYsAY+YvgTjPR63cozzAWop8oZS94=",
        version = "v0.6.0",
    )
    go_repository(
        name = "com_google_cloud_go_notebooks",
        build_file_proto_mode = "disable",
        importpath = "cloud.google.com/go/notebooks",
        sum = "h1:AC8RPjNvel3ExgXjO1YOAz+teg9+j+89TNxa7pIZfww=",
        version = "v1.5.0",
    )
    go_repository(
        name = "com_google_cloud_go_optimization",
        build_file_proto_mode = "disable",
        importpath = "cloud.google.com/go/optimization",
        sum = "h1:7PxOq9VTT7TMib/6dMoWpMvWS2E4dJEvtYzjvBreaec=",
        version = "v1.2.0",
    )
    go_repository(
        name = "com_google_cloud_go_orchestration",
        build_file_proto_mode = "disable",
        importpath = "cloud.google.com/go/orchestration",
        sum = "h1:39d6tqvNjd/wsSub1Bn4cEmrYcet5Ur6xpaN+SxOxtY=",
        version = "v1.4.0",
    )
    go_repository(
        name = "com_google_cloud_go_orgpolicy",
        build_file_proto_mode = "disable",
        importpath = "cloud.google.com/go/orgpolicy",
        sum = "h1:erF5PHqDZb6FeFrUHiYj2JK2BMhsk8CyAg4V4amJ3rE=",
        version = "v1.5.0",
    )
    go_repository(
        name = "com_google_cloud_go_osconfig",
        build_file_proto_mode = "disable",
        importpath = "cloud.google.com/go/osconfig",
        sum = "h1:NO0RouqCOM7M2S85Eal6urMSSipWwHU8evzwS+siqUI=",
        version = "v1.10.0",
    )
    go_repository(
        name = "com_google_cloud_go_oslogin",
        build_file_proto_mode = "disable",
        importpath = "cloud.google.com/go/oslogin",
        sum = "h1:pKGDPfeZHDybtw48WsnVLjoIPMi9Kw62kUE5TXCLCN4=",
        version = "v1.7.0",
    )
    go_repository(
        name = "com_google_cloud_go_phishingprotection",
        build_file_proto_mode = "disable",
        importpath = "cloud.google.com/go/phishingprotection",
        sum = "h1:OrwHLSRSZyaiOt3tnY33dsKSedxbMzsXvqB21okItNQ=",
        version = "v0.6.0",
    )
    go_repository(
        name = "com_google_cloud_go_policytroubleshooter",
        build_file_proto_mode = "disable",
        importpath = "cloud.google.com/go/policytroubleshooter",
        sum = "h1:NQklJuOUoz1BPP+Epjw81COx7IISWslkZubz/1i0UN8=",
        version = "v1.4.0",
    )
    go_repository(
        name = "com_google_cloud_go_privatecatalog",
        build_file_proto_mode = "disable",
        importpath = "cloud.google.com/go/privatecatalog",
        sum = "h1:Vz86uiHCtNGm1DeC32HeG2VXmOq5JRYA3VRPf8ZEcSg=",
        version = "v0.6.0",
    )

    go_repository(
        name = "com_google_cloud_go_pubsub",
        build_file_proto_mode = "disable_global",
        importpath = "cloud.google.com/go/pubsub",
        sum = "h1:XzabfdPx/+eNrsVVGLFgeUnQQKPGkMb8klRCeYK52is=",
        version = "v1.28.0",
    )
    go_repository(
        name = "com_google_cloud_go_pubsublite",
        build_file_proto_mode = "disable",
        importpath = "cloud.google.com/go/pubsublite",
        sum = "h1:iqrD8vp3giTb7hI1q4TQQGj77cj8zzgmMPsTZtLnprM=",
        version = "v1.5.0",
    )
    go_repository(
        name = "com_google_cloud_go_recaptchaenterprise",
        build_file_proto_mode = "disable",
        importpath = "cloud.google.com/go/recaptchaenterprise",
        sum = "h1:u6EznTGzIdsyOsvm+Xkw0aSuKFXQlyjGE9a4exk6iNQ=",
        version = "v1.3.1",
    )
    go_repository(
        name = "com_google_cloud_go_recaptchaenterprise_v2",
        build_file_proto_mode = "disable",
        importpath = "cloud.google.com/go/recaptchaenterprise/v2",
        sum = "h1:UqzFfb/WvhwXGDF1eQtdHLrmni+iByZXY4h3w9Kdyv8=",
        version = "v2.5.0",
    )
    go_repository(
        name = "com_google_cloud_go_recommendationengine",
        build_file_proto_mode = "disable",
        importpath = "cloud.google.com/go/recommendationengine",
        sum = "h1:6w+WxPf2LmUEqX0YyvfCoYb8aBYOcbIV25Vg6R0FLGw=",
        version = "v0.6.0",
    )
    go_repository(
        name = "com_google_cloud_go_recommender",
        build_file_proto_mode = "disable",
        importpath = "cloud.google.com/go/recommender",
        sum = "h1:9kMZQGeYfcOD/RtZfcNKGKtoex3DdoB4zRgYU/WaIwE=",
        version = "v1.8.0",
    )
    go_repository(
        name = "com_google_cloud_go_redis",
        build_file_proto_mode = "disable",
        importpath = "cloud.google.com/go/redis",
        sum = "h1:/zTwwBKIAD2DEWTrXZp8WD9yD/gntReF/HkPssVYd0U=",
        version = "v1.10.0",
    )
    go_repository(
        name = "com_google_cloud_go_resourcemanager",
        build_file_proto_mode = "disable",
        importpath = "cloud.google.com/go/resourcemanager",
        sum = "h1:NDao6CHMwEZIaNsdWy+tuvHaavNeGP06o1tgrR0kLvU=",
        version = "v1.4.0",
    )
    go_repository(
        name = "com_google_cloud_go_resourcesettings",
        build_file_proto_mode = "disable",
        importpath = "cloud.google.com/go/resourcesettings",
        sum = "h1:eTzOwB13WrfF0kuzG2ZXCfB3TLunSHBur4s+HFU6uSM=",
        version = "v1.4.0",
    )
    go_repository(
        name = "com_google_cloud_go_retail",
        build_file_proto_mode = "disable",
        importpath = "cloud.google.com/go/retail",
        sum = "h1:N9fa//ecFUOEPsW/6mJHfcapPV0wBSwIUwpVZB7MQ3o=",
        version = "v1.11.0",
    )
    go_repository(
        name = "com_google_cloud_go_run",
        build_file_proto_mode = "disable",
        importpath = "cloud.google.com/go/run",
        sum = "h1:AWPuzU7Xtaj3Jf+QarDWIs6AJ5hM1VFQ+F6Q+VZ6OT4=",
        version = "v0.3.0",
    )
    go_repository(
        name = "com_google_cloud_go_scheduler",
        build_file_proto_mode = "disable",
        importpath = "cloud.google.com/go/scheduler",
        sum = "h1:K/mxOewgHGeKuATUJNGylT75Mhtjmx1TOkKukATqMT8=",
        version = "v1.7.0",
    )
    go_repository(
        name = "com_google_cloud_go_secretmanager",
        build_file_proto_mode = "disable",
        importpath = "cloud.google.com/go/secretmanager",
        sum = "h1:xE6uXljAC1kCR8iadt9+/blg1fvSbmenlsDN4fT9gqw=",
        version = "v1.9.0",
    )
    go_repository(
        name = "com_google_cloud_go_security",
        build_file_proto_mode = "disable",
        importpath = "cloud.google.com/go/security",
        sum = "h1:KSKzzJMyUoMRQzcz7azIgqAUqxo7rmQ5rYvimMhikqg=",
        version = "v1.10.0",
    )
    go_repository(
        name = "com_google_cloud_go_securitycenter",
        build_file_proto_mode = "disable",
        importpath = "cloud.google.com/go/securitycenter",
        sum = "h1:QTVtk/Reqnx2bVIZtJKm1+mpfmwRwymmNvlaFez7fQY=",
        version = "v1.16.0",
    )
    go_repository(
        name = "com_google_cloud_go_servicecontrol",
        build_file_proto_mode = "disable",
        importpath = "cloud.google.com/go/servicecontrol",
        sum = "h1:ImIzbOu6y4jL6ob65I++QzvqgFaoAKgHOG+RU9/c4y8=",
        version = "v1.5.0",
    )
    go_repository(
        name = "com_google_cloud_go_servicedirectory",
        build_file_proto_mode = "disable",
        importpath = "cloud.google.com/go/servicedirectory",
        sum = "h1:f7M8IMcVzO3T425AqlZbP3yLzeipsBHtRza8vVFYMhQ=",
        version = "v1.7.0",
    )
    go_repository(
        name = "com_google_cloud_go_servicemanagement",
        build_file_proto_mode = "disable",
        importpath = "cloud.google.com/go/servicemanagement",
        sum = "h1:TpkCO5M7dhKSy1bKUD9o/sSEW/U1Gtx7opA1fsiMx0c=",
        version = "v1.5.0",
    )
    go_repository(
        name = "com_google_cloud_go_serviceusage",
        build_file_proto_mode = "disable",
        importpath = "cloud.google.com/go/serviceusage",
        sum = "h1:b0EwJxPJLpavSljMQh0RcdHsUrr5DQ+Nelt/3BAs5ro=",
        version = "v1.4.0",
    )
    go_repository(
        name = "com_google_cloud_go_shell",
        build_file_proto_mode = "disable",
        importpath = "cloud.google.com/go/shell",
        sum = "h1:b1LFhFBgKsG252inyhtmsUUZwchqSz3WTvAIf3JFo4g=",
        version = "v1.4.0",
    )
    go_repository(
        name = "com_google_cloud_go_spanner",
        build_file_proto_mode = "disable",
        importpath = "cloud.google.com/go/spanner",
        sum = "h1:NvdTpRwf7DTegbfFdPjAWyD7bOVu0VeMqcvR9aCQCAc=",
        version = "v1.41.0",
    )
    go_repository(
        name = "com_google_cloud_go_speech",
        build_file_proto_mode = "disable",
        importpath = "cloud.google.com/go/speech",
        sum = "h1:yK0ocnFH4Wsf0cMdUyndJQ/hPv02oTJOxzi6AgpBy4s=",
        version = "v1.9.0",
    )

    go_repository(
        name = "com_google_cloud_go_storage",
        build_file_proto_mode = "disable_global",
        importpath = "cloud.google.com/go/storage",
        sum = "h1:F5QDG5ChchaAVQhINh24U99OWHURqrW8OmQcGKXcbgI=",
        version = "v1.28.1",
    )
    go_repository(
        name = "com_google_cloud_go_storagetransfer",
        build_file_proto_mode = "disable",
        importpath = "cloud.google.com/go/storagetransfer",
        sum = "h1:fUe3OydbbvHcAYp07xY+2UpH4AermGbmnm7qdEj3tGE=",
        version = "v1.6.0",
    )
    go_repository(
        name = "com_google_cloud_go_talent",
        build_file_proto_mode = "disable",
        importpath = "cloud.google.com/go/talent",
        sum = "h1:MrekAGxLqAeAol4Sc0allOVqUGO8j+Iim8NMvpiD7tM=",
        version = "v1.4.0",
    )
    go_repository(
        name = "com_google_cloud_go_texttospeech",
        build_file_proto_mode = "disable",
        importpath = "cloud.google.com/go/texttospeech",
        sum = "h1:ccPiHgTewxgyAeCWgQWvZvrLmbfQSFABTMAfrSPLPyY=",
        version = "v1.5.0",
    )
    go_repository(
        name = "com_google_cloud_go_tpu",
        build_file_proto_mode = "disable",
        importpath = "cloud.google.com/go/tpu",
        sum = "h1:ztIdKoma1Xob2qm6QwNh4Xi9/e7N3IfvtwG5AcNsj1g=",
        version = "v1.4.0",
    )
    go_repository(
        name = "com_google_cloud_go_trace",
        build_file_proto_mode = "disable",
        importpath = "cloud.google.com/go/trace",
        sum = "h1:qO9eLn2esajC9sxpqp1YKX37nXC3L4BfGnPS0Cx9dYo=",
        version = "v1.4.0",
    )
    go_repository(
        name = "com_google_cloud_go_translate",
        build_file_proto_mode = "disable",
        importpath = "cloud.google.com/go/translate",
        sum = "h1:AOYOH3MspzJ/bH1YXzB+xTE8fMpn3mwhLjugwGXvMPI=",
        version = "v1.4.0",
    )
    go_repository(
        name = "com_google_cloud_go_video",
        build_file_proto_mode = "disable",
        importpath = "cloud.google.com/go/video",
        sum = "h1:ttlvO4J5c1VGq6FkHqWPD/aH6PfdxujHt+muTJlW1Zk=",
        version = "v1.9.0",
    )
    go_repository(
        name = "com_google_cloud_go_videointelligence",
        build_file_proto_mode = "disable",
        importpath = "cloud.google.com/go/videointelligence",
        sum = "h1:RPFgVVXbI2b5vnrciZjtsUgpNKVtHO/WIyXUhEfuMhA=",
        version = "v1.9.0",
    )
    go_repository(
        name = "com_google_cloud_go_vision",
        build_file_proto_mode = "disable",
        importpath = "cloud.google.com/go/vision",
        sum = "h1:/CsSTkbmO9HC8iQpxbK8ATms3OQaX3YQUeTMGCxlaK4=",
        version = "v1.2.0",
    )
    go_repository(
        name = "com_google_cloud_go_vision_v2",
        build_file_proto_mode = "disable",
        importpath = "cloud.google.com/go/vision/v2",
        sum = "h1:TQHxRqvLMi19azwm3qYuDbEzZWmiKJNTpGbkNsfRCik=",
        version = "v2.5.0",
    )
    go_repository(
        name = "com_google_cloud_go_vmmigration",
        build_file_proto_mode = "disable",
        importpath = "cloud.google.com/go/vmmigration",
        sum = "h1:A2Tl2ZmwMRpvEmhV2ibISY85fmQR+Y5w9a0PlRz5P3s=",
        version = "v1.3.0",
    )
    go_repository(
        name = "com_google_cloud_go_vmwareengine",
        build_file_proto_mode = "disable",
        importpath = "cloud.google.com/go/vmwareengine",
        sum = "h1:JMPZaOT/gIUxVlTqSl/QQ32Y2k+r0stNeM1NSqhVP9o=",
        version = "v0.1.0",
    )

    go_repository(
        name = "com_google_cloud_go_vpcaccess",
        build_file_proto_mode = "disable",
        importpath = "cloud.google.com/go/vpcaccess",
        sum = "h1:woHXXtnW8b9gLFdWO9HLPalAddBQ9V4LT+1vjKwR3W8=",
        version = "v1.5.0",
    )
    go_repository(
        name = "com_google_cloud_go_webrisk",
        build_file_proto_mode = "disable",
        importpath = "cloud.google.com/go/webrisk",
        sum = "h1:ypSnpGlJnZSXbN9a13PDmAYvVekBLnGKxQ3Q9SMwnYY=",
        version = "v1.7.0",
    )
    go_repository(
        name = "com_google_cloud_go_websecurityscanner",
        build_file_proto_mode = "disable",
        importpath = "cloud.google.com/go/websecurityscanner",
        sum = "h1:y7yIFg/h/mO+5Y5aCOtVAnpGUOgqCH5rXQ2Oc8Oq2+g=",
        version = "v1.4.0",
    )
    go_repository(
        name = "com_google_cloud_go_workflows",
        build_file_proto_mode = "disable",
        importpath = "cloud.google.com/go/workflows",
        sum = "h1:7Chpin9p50NTU8Tb7qk+I11U/IwVXmDhEoSsdccvInE=",
        version = "v1.9.0",
    )

    go_repository(
        name = "com_shuralyov_dmitri_gpu_mtl",
        build_file_proto_mode = "disable_global",
        importpath = "dmitri.shuralyov.com/gpu/mtl",
        sum = "h1:VpgP7xuJadIUuKccphEpTJnWhS2jkQyMt6Y7pJCD7fY=",
        version = "v0.0.0-20190408044501-666a987793e9",
    )
    go_repository(
        name = "com_sourcegraph_sourcegraph_appdash",
        build_file_proto_mode = "disable_global",
        importpath = "sourcegraph.com/sourcegraph/appdash",
        sum = "h1:ucqkfpjg9WzSUubAO62csmucvxl4/JeW3F4I4909XkM=",
        version = "v0.0.0-20190731080439-ebfcffb1b5c0",
    )
    go_repository(
        name = "com_sourcegraph_sourcegraph_appdash_data",
        build_file_proto_mode = "disable_global",
        importpath = "sourcegraph.com/sourcegraph/appdash-data",
        sum = "h1:e1sMhtVq9AfcEy8AXNb8eSg6gbzfdpYhoNqnPJa+GzI=",
        version = "v0.0.0-20151005221446-73f23eafcf67",
    )
    go_repository(
        name = "com_stathat_c_consistent",
        build_file_proto_mode = "disable",
        importpath = "stathat.com/c/consistent",
        sum = "h1:ezyc51EGcRPJUxfHGSgJjWzJdj3NiMU9pNfLNGiXV0c=",
        version = "v1.0.0",
    )

    go_repository(
        name = "in_gopkg_alecthomas_kingpin_v2",
        build_file_proto_mode = "disable_global",
        importpath = "gopkg.in/alecthomas/kingpin.v2",
        sum = "h1:jMFz6MfLP0/4fUyZle81rXUoxOBFi19VUFKVDOQfozc=",
        version = "v2.2.6",
    )
    go_repository(
        name = "in_gopkg_check_v1",
        build_file_proto_mode = "disable_global",
        importpath = "gopkg.in/check.v1",
        sum = "h1:Hei/4ADfdWqJk1ZMxUNpqntNwaWcugrBjAiHlqqRiVk=",
        version = "v1.0.0-20201130134442-10cb98267c6c",
    )
    go_repository(
        name = "in_gopkg_errgo_v2",
        build_file_proto_mode = "disable_global",
        importpath = "gopkg.in/errgo.v2",
        sum = "h1:0vLT13EuvQ0hNvakwLuFZ/jYrLp5F3kcWHXdRggjCE8=",
        version = "v2.1.0",
    )
    go_repository(
        name = "in_gopkg_fsnotify_fsnotify_v1",
        build_file_proto_mode = "disable",
        importpath = "gopkg.in/fsnotify/fsnotify.v1",
        sum = "h1:2fkCHbPQZNYRAyRyIV9VX0bpRkxIorlQDiYRmufHnhA=",
        version = "v1.3.1",
    )

    go_repository(
        name = "in_gopkg_fsnotify_v1",
        build_file_proto_mode = "disable_global",
        importpath = "gopkg.in/fsnotify.v1",
        sum = "h1:xOHLXZwVvI9hhs+cLKq5+I5onOuwQLhQwiu63xxlHs4=",
        version = "v1.4.7",
    )
    go_repository(
        name = "in_gopkg_go_playground_assert_v1",
        build_file_proto_mode = "disable_global",
        importpath = "gopkg.in/go-playground/assert.v1",
        sum = "h1:xoYuJVE7KT85PYWrN730RguIQO0ePzVRfFMXadIrXTM=",
        version = "v1.2.1",
    )
    go_repository(
        name = "in_gopkg_go_playground_validator_v8",
        build_file_proto_mode = "disable_global",
        importpath = "gopkg.in/go-playground/validator.v8",
        sum = "h1:lFB4DoMU6B626w8ny76MV7VX6W2VHct2GVOI3xgiMrQ=",
        version = "v8.18.2",
    )
    go_repository(
        name = "in_gopkg_inf_v0",
        build_file_proto_mode = "disable",
        importpath = "gopkg.in/inf.v0",
        sum = "h1:73M5CoZyi3ZLMOyDlQh031Cx6N9NDJ2Vvfl76EDAgDc=",
        version = "v0.9.1",
    )

    go_repository(
        name = "in_gopkg_ini_v1",
        build_file_proto_mode = "disable_global",
        importpath = "gopkg.in/ini.v1",
        sum = "h1:Dgnx+6+nfE+IfzjUEISNeydPJh9AXNNsWbGP9KzCsOA=",
        version = "v1.67.0",
    )
    go_repository(
        name = "in_gopkg_jcmturner_aescts_v1",
        build_file_proto_mode = "disable_global",
        importpath = "gopkg.in/jcmturner/aescts.v1",
        sum = "h1:cVVZBK2b1zY26haWB4vbBiZrfFQnfbTVrE3xZq6hrEw=",
        version = "v1.0.1",
    )
    go_repository(
        name = "in_gopkg_jcmturner_dnsutils_v1",
        build_file_proto_mode = "disable_global",
        importpath = "gopkg.in/jcmturner/dnsutils.v1",
        sum = "h1:cIuC1OLRGZrld+16ZJvvZxVJeKPsvd5eUIvxfoN5hSM=",
        version = "v1.0.1",
    )
    go_repository(
        name = "in_gopkg_jcmturner_goidentity_v3",
        build_file_proto_mode = "disable_global",
        importpath = "gopkg.in/jcmturner/goidentity.v3",
        sum = "h1:1duIyWiTaYvVx3YX2CYtpJbUFd7/UuPYCfgXtQ3VTbI=",
        version = "v3.0.0",
    )
    go_repository(
        name = "in_gopkg_jcmturner_gokrb5_v7",
        build_file_proto_mode = "disable_global",
        importpath = "gopkg.in/jcmturner/gokrb5.v7",
        sum = "h1:0709Jtq/6QXEuWRfAm260XqlpcwL1vxtO1tUE2qK8Z4=",
        version = "v7.3.0",
    )
    go_repository(
        name = "in_gopkg_jcmturner_rpc_v1",
        build_file_proto_mode = "disable_global",
        importpath = "gopkg.in/jcmturner/rpc.v1",
        sum = "h1:QHIUxTX1ISuAv9dD2wJ9HWQVuWDX/Zc0PfeC2tjc4rU=",
        version = "v1.1.0",
    )
    go_repository(
        name = "in_gopkg_mgo_v2",
        build_file_proto_mode = "disable_global",
        importpath = "gopkg.in/mgo.v2",
        sum = "h1:xcEWjVhvbDy+nHP67nPDDpbYrY+ILlfndk4bRioVHaU=",
        version = "v2.0.0-20180705113604-9856a29383ce",
    )
    go_repository(
        name = "in_gopkg_natefinch_lumberjack_v2",
        build_file_proto_mode = "disable_global",
        importpath = "gopkg.in/natefinch/lumberjack.v2",
        sum = "h1:bBRl1b0OH9s/DuPhuXpNl+VtCaJXFZ5/uEFST95x9zc=",
        version = "v2.2.1",
    )
    go_repository(
        name = "in_gopkg_resty_v1",
        build_file_proto_mode = "disable_global",
        importpath = "gopkg.in/resty.v1",
        sum = "h1:CuXP0Pjfw9rOuY6EP+UvtNvt5DSqHpIxILZKT/quCZI=",
        version = "v1.12.0",
    )
    go_repository(
        name = "in_gopkg_tomb_v1",
        build_file_proto_mode = "disable_global",
        importpath = "gopkg.in/tomb.v1",
        sum = "h1:uRGJdciOHaEIrze2W8Q3AKkepLTh2hOroT7a+7czfdQ=",
        version = "v1.0.0-20141024135613-dd632973f1e7",
    )
    go_repository(
        name = "in_gopkg_yaml_v2",
        build_file_proto_mode = "disable_global",
        importpath = "gopkg.in/yaml.v2",
        sum = "h1:D8xgwECY7CYvx+Y2n4sBz93Jn9JRvxdiyyo8CTfuKaY=",
        version = "v2.4.0",
    )
    go_repository(
        name = "in_gopkg_yaml_v3",
        build_file_proto_mode = "disable_global",
        importpath = "gopkg.in/yaml.v3",
        sum = "h1:fxVm/GzAzEWqLHuvctI91KS9hhNmmWOoWu0XTYJS7CA=",
        version = "v3.0.1",
    )
    go_repository(
        name = "io_etcd_go_bbolt",
        build_file_proto_mode = "disable_global",
        importpath = "go.etcd.io/bbolt",
        sum = "h1:/ecaJf0sk1l4l6V4awd65v2C3ILy7MSj+s/x1ADCIMU=",
        version = "v1.3.6",
    )
    go_repository(
        name = "io_etcd_go_etcd",
        build_file_proto_mode = "disable",
        importpath = "go.etcd.io/etcd",
        sum = "h1:fqmtdYQlwZ/vKWSz5amW+a4cnjg23ojz5iL7rjf08Wg=",
        version = "v0.5.0-alpha.5.0.20220915004622-85b640cee793",
    )

    go_repository(
        name = "io_etcd_go_etcd_api_v3",
        build_file_proto_mode = "disable",
        importpath = "go.etcd.io/etcd/api/v3",
        patch_args = ["-p2"],
        patches = [
            "//build/patches:io_etcd_go_etcd_api_v3.patch",
        ],
        sum = "h1:tXok5yLlKyuQ/SXSjtqHc4uzNaMqZi2XsoSPr/LlJXI=",
        version = "v3.5.2",
    )
    go_repository(
        name = "io_etcd_go_etcd_client_pkg_v3",
        build_file_proto_mode = "disable_global",
        importpath = "go.etcd.io/etcd/client/pkg/v3",
        sum = "h1:4hzqQ6hIb3blLyQ8usCU4h3NghkqcsohEQ3o3VetYxE=",
        version = "v3.5.2",
    )
    go_repository(
        name = "io_etcd_go_etcd_client_v2",
        build_file_proto_mode = "disable_global",
        importpath = "go.etcd.io/etcd/client/v2",
        sum = "h1:ymrVwTkefuqA/rPkSW7/B4ApijbPVefRumkY+stNfS0=",
        version = "v2.305.2",
    )
    go_repository(
        name = "io_etcd_go_etcd_client_v3",
        build_file_proto_mode = "disable_global",
        importpath = "go.etcd.io/etcd/client/v3",
        sum = "h1:WdnejrUtQC4nCxK0/dLTMqKOB+U5TP/2Ya0BJL+1otA=",
        version = "v3.5.2",
    )
    go_repository(
        name = "io_etcd_go_etcd_etcdutl_v3",
        build_file_proto_mode = "disable_global",
        importpath = "go.etcd.io/etcd/etcdutl/v3",
        sum = "h1:XDNv2bGD6Ylz3Gb9lIGV/IYLk1bwTvyCIi1EI4hyyqo=",
        version = "v3.5.2",
    )
    go_repository(
        name = "io_etcd_go_etcd_pkg_v3",
        build_file_proto_mode = "disable_global",
        importpath = "go.etcd.io/etcd/pkg/v3",
        sum = "h1:YZUojdoPhOyl5QILYnR8LTUbbNefu/sV4ma+ZMr2tto=",
        version = "v3.5.2",
    )
    go_repository(
        name = "io_etcd_go_etcd_raft_v3",
        build_file_proto_mode = "disable_global",
        importpath = "go.etcd.io/etcd/raft/v3",
        sum = "h1:uCC37qOXqBvKqTGHGyhASsaCsnTuJugl1GvneJNwHWo=",
        version = "v3.5.2",
    )
    go_repository(
        name = "io_etcd_go_etcd_server_v3",
        build_file_proto_mode = "disable_global",
        importpath = "go.etcd.io/etcd/server/v3",
        sum = "h1:B6ytJvS4Fmt8nkjzS2/8POf4tuPhFMluE0lWd4dx/7U=",
        version = "v3.5.2",
    )
    go_repository(
        name = "io_etcd_go_etcd_tests_v3",
        build_file_proto_mode = "disable_global",
        importpath = "go.etcd.io/etcd/tests/v3",
        sum = "h1:uk7/uMGVebpBDl+roivowHt6gJ5Fnqwik3syDkoSKdo=",
        version = "v3.5.2",
    )
    go_repository(
        name = "io_gorm_driver_mysql",
        build_file_proto_mode = "disable",
        importpath = "gorm.io/driver/mysql",
        sum = "h1:mA0XRPjIKi4bkE9nv+NKs6qj6QWOchqUSdWOcpd3x1E=",
        version = "v1.0.6",
    )
    go_repository(
        name = "io_gorm_driver_sqlite",
        build_file_proto_mode = "disable",
        importpath = "gorm.io/driver/sqlite",
        sum = "h1:PDzwYE+sI6De2+mxAneV9Xs11+ZyKV6oxD3wDGkaNvM=",
        version = "v1.1.4",
    )
    go_repository(
        name = "io_gorm_gorm",
        build_file_proto_mode = "disable",
        importpath = "gorm.io/gorm",
        sum = "h1:INieZtn4P2Pw6xPJ8MzT0G4WUOsHq3RhfuDF1M6GW0E=",
        version = "v1.21.9",
    )

    go_repository(
        name = "io_k8s_api",
        build_file_proto_mode = "disable",
        importpath = "k8s.io/api",
        sum = "h1:aBGgKJUM9Hk/3AE8WaZIApnTxG35kbuQba2w+SXqezo=",
        version = "v0.0.0-20190409021203-6e4e0e4f393b",
    )
    go_repository(
        name = "io_k8s_apimachinery",
        build_file_proto_mode = "disable",
        importpath = "k8s.io/apimachinery",
        sum = "h1:Jmdtdt1ZnoGfWWIIik61Z7nKYgO3J+swQJtPYsP9wHA=",
        version = "v0.0.0-20190404173353-6a84e37a896d",
    )
    go_repository(
        name = "io_k8s_client_go",
        build_file_proto_mode = "disable",
        importpath = "k8s.io/client-go",
        sum = "h1:U5Bt+dab9K8qaUmXINrkXO135kA11/i5Kg1RUydgaMQ=",
        version = "v11.0.1-0.20190409021438-1a26190bd76a+incompatible",
    )
    go_repository(
        name = "io_k8s_klog",
        build_file_proto_mode = "disable",
        importpath = "k8s.io/klog",
        sum = "h1:0VPpR+sizsiivjIfIAQH/rl8tan6jvWkS7lU+0di3lE=",
        version = "v0.3.0",
    )
    go_repository(
        name = "io_k8s_klog_v2",
        build_file_proto_mode = "disable",
        importpath = "k8s.io/klog/v2",
        sum = "h1:atnLQ121W371wYYFawwYx1aEY2eUfs4l3J72wtgAwV4=",
        version = "v2.80.1",
    )

    go_repository(
        name = "io_k8s_kube_openapi",
        build_file_proto_mode = "disable",
        importpath = "k8s.io/kube-openapi",
        sum = "h1:tHgpQvrWaYfrnC8G4N0Oszw5HHCsZxKilDi2R7HuCSM=",
        version = "v0.0.0-20180629012420-d83b052f768a",
    )
    go_repository(
        name = "io_k8s_sigs_json",
        build_file_proto_mode = "disable",
        importpath = "sigs.k8s.io/json",
        sum = "h1:iXTIw73aPyC+oRdyqqvVJuloN1p0AC/kzH07hu3NE+k=",
        version = "v0.0.0-20220713155537-f223a00ba0e2",
    )
    go_repository(
        name = "io_k8s_sigs_structured_merge_diff_v4",
        build_file_proto_mode = "disable",
        importpath = "sigs.k8s.io/structured-merge-diff/v4",
        sum = "h1:PRbqxJClWWYMNV1dhaG4NsibJbArud9kFxnAMREiWFE=",
        version = "v4.2.3",
    )

    go_repository(
        name = "io_k8s_sigs_yaml",
        build_file_proto_mode = "disable_global",
        importpath = "sigs.k8s.io/yaml",
        sum = "h1:a2VclLzOGrwOHDiV8EfBGhvjHvP46CtW5j6POvhYGGo=",
        version = "v1.3.0",
    )
    go_repository(
        name = "io_k8s_utils",
        build_file_proto_mode = "disable",
        importpath = "k8s.io/utils",
        sum = "h1:8r+l4bNWjRlsFYlQJnKJ2p7s1YQPj4XyXiJVqDHRx7c=",
        version = "v0.0.0-20190308190857-21c4ce38f2a7",
    )
    go_repository(
        name = "io_moul_zapgorm2",
        build_file_proto_mode = "disable",
        importpath = "moul.io/zapgorm2",
        sum = "h1:qwAlMBYf+qJkJ7PAzJl4oCe6eS6QGiKAXUPeis0+RBE=",
        version = "v1.1.0",
    )

    go_repository(
        name = "io_opencensus_go",
        build_file_proto_mode = "disable_global",
        importpath = "go.opencensus.io",
        replace = "go.opencensus.io",
        sum = "h1:+KpZCwn3HdqM4KgXC+ywfGPIC40XIwj6C5p+6mbC9a8=",
        version = "v0.23.1-0.20220331163232-052120675fac",
    )
    go_repository(
        name = "io_opencensus_go_contrib_exporter_ocagent",
        build_file_proto_mode = "disable",
        importpath = "contrib.go.opencensus.io/exporter/ocagent",
        sum = "h1:jGFvw3l57ViIVEPKKEUXPcLYIXJmQxLUh6ey1eJhwyc=",
        version = "v0.4.12",
    )

    go_repository(
        name = "io_opentelemetry_go_contrib",
        build_file_proto_mode = "disable_global",
        importpath = "go.opentelemetry.io/contrib",
        sum = "h1:ubFQUn0VCZ0gPwIoJfBJVpeBlyRMxu8Mm/huKWYd9p0=",
        version = "v0.20.0",
    )
    go_repository(
        name = "io_opentelemetry_go_contrib_instrumentation_google_golang_org_grpc_otelgrpc",
        build_file_proto_mode = "disable_global",
        importpath = "go.opentelemetry.io/contrib/instrumentation/google.golang.org/grpc/otelgrpc",
        sum = "h1:sO4WKdPAudZGKPcpZT4MJn6JaDmpyLrMPDGGyA1SttE=",
        version = "v0.20.0",
    )
    go_repository(
        name = "io_opentelemetry_go_otel",
        build_file_proto_mode = "disable_global",
        importpath = "go.opentelemetry.io/otel",
        sum = "h1:eaP0Fqu7SXHwvjiqDq83zImeehOHX8doTvU9AwXON8g=",
        version = "v0.20.0",
    )
    go_repository(
        name = "io_opentelemetry_go_otel_exporters_otlp",
        build_file_proto_mode = "disable_global",
        importpath = "go.opentelemetry.io/otel/exporters/otlp",
        sum = "h1:PTNgq9MRmQqqJY0REVbZFvwkYOA85vbdQU/nVfxDyqg=",
        version = "v0.20.0",
    )
    go_repository(
        name = "io_opentelemetry_go_otel_metric",
        build_file_proto_mode = "disable_global",
        importpath = "go.opentelemetry.io/otel/metric",
        sum = "h1:4kzhXFP+btKm4jwxpjIqjs41A7MakRFUS86bqLHTIw8=",
        version = "v0.20.0",
    )
    go_repository(
        name = "io_opentelemetry_go_otel_oteltest",
        build_file_proto_mode = "disable_global",
        importpath = "go.opentelemetry.io/otel/oteltest",
        sum = "h1:HiITxCawalo5vQzdHfKeZurV8x7ljcqAgiWzF6Vaeaw=",
        version = "v0.20.0",
    )
    go_repository(
        name = "io_opentelemetry_go_otel_sdk",
        build_file_proto_mode = "disable_global",
        importpath = "go.opentelemetry.io/otel/sdk",
        sum = "h1:JsxtGXd06J8jrnya7fdI/U/MR6yXA5DtbZy+qoHQlr8=",
        version = "v0.20.0",
    )
    go_repository(
        name = "io_opentelemetry_go_otel_sdk_export_metric",
        build_file_proto_mode = "disable_global",
        importpath = "go.opentelemetry.io/otel/sdk/export/metric",
        sum = "h1:c5VRjxCXdQlx1HjzwGdQHzZaVI82b5EbBgOu2ljD92g=",
        version = "v0.20.0",
    )
    go_repository(
        name = "io_opentelemetry_go_otel_sdk_metric",
        build_file_proto_mode = "disable_global",
        importpath = "go.opentelemetry.io/otel/sdk/metric",
        sum = "h1:7ao1wpzHRVKf0OQ7GIxiQJA6X7DLX9o14gmVon7mMK8=",
        version = "v0.20.0",
    )
    go_repository(
        name = "io_opentelemetry_go_otel_trace",
        build_file_proto_mode = "disable_global",
        importpath = "go.opentelemetry.io/otel/trace",
        sum = "h1:1DL6EXUdcg95gukhuRRvLDO/4X5THh/5dIV52lqtnbw=",
        version = "v0.20.0",
    )
    go_repository(
        name = "io_opentelemetry_go_proto_otlp",
        build_file_proto_mode = "disable_global",
        importpath = "go.opentelemetry.io/proto/otlp",
        sum = "h1:rwOQPCuKAKmwGKq2aVNnYIibI6wnV7EvzgfTCzcdGg8=",
        version = "v0.7.0",
    )
    go_repository(
        name = "io_rsc_binaryregexp",
        build_file_proto_mode = "disable_global",
        importpath = "rsc.io/binaryregexp",
        sum = "h1:HfqmD5MEmC0zvwBuF187nq9mdnXjXsSivRiXN7SmRkE=",
        version = "v0.2.0",
    )
    go_repository(
        name = "io_rsc_pdf",
        build_file_proto_mode = "disable_global",
        importpath = "rsc.io/pdf",
        sum = "h1:k1MczvYDUvJBe93bYd7wrZLLUEcLZAuF824/I4e5Xr4=",
        version = "v0.1.1",
    )
    go_repository(
        name = "io_rsc_quote_v3",
        build_file_proto_mode = "disable_global",
        importpath = "rsc.io/quote/v3",
        sum = "h1:9JKUTTIUgS6kzR9mK1YuGKv6Nl+DijDNIc0ghT58FaY=",
        version = "v3.1.0",
    )
    go_repository(
        name = "io_rsc_sampler",
        build_file_proto_mode = "disable_global",
        importpath = "rsc.io/sampler",
        sum = "h1:7uVkIFmeBqHfdjD+gZwtXXI+RODJ2Wc4O7MPEh/QiW4=",
        version = "v1.3.0",
    )
    go_repository(
        name = "org_golang_google_api",
        build_file_proto_mode = "disable_global",
        importpath = "google.golang.org/api",
        sum = "h1:ffmW0faWCwKkpbbtvlY/K/8fUl+JKvNS5CVzRoyfCv8=",
        version = "v0.106.0",
    )
    go_repository(
        name = "org_golang_google_appengine",
        build_file_proto_mode = "disable_global",
        importpath = "google.golang.org/appengine",
        sum = "h1:FZR1q0exgwxzPzp/aF+VccGrSfxfPpkBqjIIEq3ru6c=",
        version = "v1.6.7",
    )
    go_repository(
        name = "org_golang_google_genproto",
        build_file_proto_mode = "disable_global",
        importpath = "google.golang.org/genproto",
        sum = "h1:vArvWooPH749rNHpBGgVl+U9B9dATjiEhJzcWGlovNs=",
        version = "v0.0.0-20230202175211-008b39050e57",
    )
    go_repository(
        name = "org_golang_google_grpc",
        build_file_proto_mode = "disable_global",
        importpath = "google.golang.org/grpc",
        sum = "h1:pf7sOysg4LdgBqduXveGKrcEwbStiK2rtfghdzlUYDQ=",
        version = "v1.52.3",
    )
    go_repository(
        name = "org_golang_google_grpc_cmd_protoc_gen_go_grpc",
        build_file_proto_mode = "disable_global",
        importpath = "google.golang.org/grpc/cmd/protoc-gen-go-grpc",
        sum = "h1:M1YKkFIboKNieVO5DLUEVzQfGwJD30Nv2jfUgzb5UcE=",
        version = "v1.1.0",
    )
    go_repository(
        name = "org_golang_google_protobuf",
        build_file_proto_mode = "disable_global",
        importpath = "google.golang.org/protobuf",
        sum = "h1:d0NfwRgPtno5B1Wa6L2DAG+KivqkdutMf1UhdNx175w=",
        version = "v1.28.1",
    )
    go_repository(
        name = "org_golang_x_crypto",
        build_file_proto_mode = "disable_global",
        importpath = "golang.org/x/crypto",
        sum = "h1:AvwMYaRytfdeVt3u6mLaxYtErKYjxA2OXjJ1HHq6t3A=",
        version = "v0.7.0",
    )
    go_repository(
        name = "org_golang_x_exp",
        build_file_proto_mode = "disable_global",
        importpath = "golang.org/x/exp",
        sum = "h1:SkwG94eNiiYJhbeDE018Grw09HIN/KB9NlRmZsrzfWs=",
        version = "v0.0.0-20221023144134-a1e5550cf13e",
    )
    go_repository(
        name = "org_golang_x_exp_typeparams",
        build_file_proto_mode = "disable",
        importpath = "golang.org/x/exp/typeparams",
        sum = "h1:6WHiuFL9FNjg8RljAaT7FNUuKDbvMqS1i5cr2OE2sLQ=",
        version = "v0.0.0-20230203172020-98cc5a0785f9",
    )

    go_repository(
        name = "org_golang_x_image",
        build_file_proto_mode = "disable_global",
        importpath = "golang.org/x/image",
        sum = "h1:+qEpEAPhDZ1o0x3tHzZTQDArnOixOzGD9HUJfcg0mb4=",
        version = "v0.0.0-20190802002840-cff245a6509b",
    )
    go_repository(
        name = "org_golang_x_lint",
        build_file_proto_mode = "disable_global",
        importpath = "golang.org/x/lint",
        sum = "h1:VLliZ0d+/avPrXXH+OakdXhpJuEoBZuwh1m2j7U6Iug=",
        version = "v0.0.0-20210508222113-6edffad5e616",
    )
    go_repository(
        name = "org_golang_x_mobile",
        build_file_proto_mode = "disable_global",
        importpath = "golang.org/x/mobile",
        sum = "h1:4+4C/Iv2U4fMZBiMCc98MG1In4gJY5YRhtpDNeDeHWs=",
        version = "v0.0.0-20190719004257-d2bd2a29d028",
    )
    go_repository(
        name = "org_golang_x_mod",
        build_file_proto_mode = "disable_global",
        importpath = "golang.org/x/mod",
        sum = "h1:KENHtAZL2y3NLMYZeHY9DW8HW8V+kQyJsY/V9JlKvCs=",
        version = "v0.9.0",
    )
    go_repository(
        name = "org_golang_x_net",
        build_file_proto_mode = "disable_global",
        importpath = "golang.org/x/net",
        sum = "h1:Zrh2ngAOFYneWTAIAPethzeaQLuHwhuBkuV6ZiRnUaQ=",
        version = "v0.8.0",
    )
    go_repository(
        name = "org_golang_x_oauth2",
        build_file_proto_mode = "disable_global",
        importpath = "golang.org/x/oauth2",
        sum = "h1:Lh8GPgSKBfWSwFvtuWOfeI3aAAnbXTSutYxJiOJFgIw=",
        version = "v0.6.0",
    )
    go_repository(
        name = "org_golang_x_sync",
        build_file_proto_mode = "disable_global",
        importpath = "golang.org/x/sync",
        sum = "h1:wsuoTGHzEhffawBOhz5CYhcrV4IdKZbEyZjBMuTp12o=",
        version = "v0.1.0",
    )
    go_repository(
        name = "org_golang_x_sys",
        build_file_proto_mode = "disable_global",
        importpath = "golang.org/x/sys",
        sum = "h1:MVltZSvRTcU2ljQOhs94SXPftV6DCNnZViHeQps87pQ=",
        version = "v0.6.0",
    )
    go_repository(
        name = "org_golang_x_term",
        build_file_proto_mode = "disable_global",
        importpath = "golang.org/x/term",
        sum = "h1:clScbb1cHjoCkyRbWwBEUZ5H/tIFu5TAXIqaZD0Gcjw=",
        version = "v0.6.0",
    )
    go_repository(
        name = "org_golang_x_text",
        build_file_proto_mode = "disable_global",
        importpath = "golang.org/x/text",
        sum = "h1:57P1ETyNKtuIjB4SRd15iJxuhj8Gc416Y78H3qgMh68=",
        version = "v0.8.0",
    )
    go_repository(
        name = "org_golang_x_time",
        build_file_proto_mode = "disable_global",
        importpath = "golang.org/x/time",
        sum = "h1:rg5rLMjNzMS1RkNLzCG38eapWhnYLFYXDXj2gOlr8j4=",
        version = "v0.3.0",
    )
    go_repository(
        name = "org_golang_x_tools",
        build_file_proto_mode = "disable_global",
        importpath = "golang.org/x/tools",
        sum = "h1:W4OVu8VVOaIO0yzWMNdepAulS7YfoS3Zabrm8DOXXU4=",
        version = "v0.7.0",
    )
    go_repository(
        name = "org_golang_x_xerrors",
        build_file_proto_mode = "disable_global",
        importpath = "golang.org/x/xerrors",
        sum = "h1:H2TDz8ibqkAF6YGhCdN3jS9O0/s90v0rJh3X/OLHEUk=",
        version = "v0.0.0-20220907171357-04be3eba64a2",
    )
    go_repository(
        name = "org_gonum_v1_gonum",
        build_file_proto_mode = "disable_global",
        importpath = "gonum.org/v1/gonum",
        sum = "h1:CCXrcPKiGGotvnN6jfUsKk4rRqm7q09/YbKb5xCEvtM=",
        version = "v0.8.2",
    )
    go_repository(
        name = "org_gonum_v1_netlib",
        build_file_proto_mode = "disable_global",
        importpath = "gonum.org/v1/netlib",
        sum = "h1:OE9mWmgKkjJyEmDAAtGMPjXu+YNeGvK9VTSHY6+Qihc=",
        version = "v0.0.0-20190313105609-8cb42192e0e0",
    )
    go_repository(
        name = "org_gonum_v1_plot",
        build_file_proto_mode = "disable_global",
        importpath = "gonum.org/v1/plot",
        sum = "h1:Qh4dB5D/WpoUUp3lSod7qgoyEHbDGPUWjIbnqdqqe1k=",
        version = "v0.0.0-20190515093506-e2840ee46a6b",
    )
    go_repository(
        name = "org_modernc_fileutil",
        build_file_proto_mode = "disable_global",
        importpath = "modernc.org/fileutil",
        sum = "h1:Z1AFLZwl6BO8A5NldQg/xTSjGLetp+1Ubvl4alfGx8w=",
        version = "v1.0.0",
    )
    go_repository(
        name = "org_modernc_golex",
        build_file_proto_mode = "disable_global",
        importpath = "modernc.org/golex",
        sum = "h1:EYKY1a3wStt0RzHaH8mdSRNg78Ub0OHxYfCRWw35YtM=",
        version = "v1.0.1",
    )
    go_repository(
        name = "org_modernc_lex",
        build_file_proto_mode = "disable_global",
        importpath = "modernc.org/lex",
        sum = "h1:w0dxp18i1q+aSE7GkepvwzvVWTLoCIQ2oDgTFAV2JZU=",
        version = "v1.0.0",
    )
    go_repository(
        name = "org_modernc_lexer",
        build_file_proto_mode = "disable_global",
        importpath = "modernc.org/lexer",
        sum = "h1:D2xE6YTaH7aiEC7o/+rbx6qTAEr1uY83peKwkamIdQ0=",
        version = "v1.0.0",
    )
    go_repository(
        name = "org_modernc_mathutil",
        build_file_proto_mode = "disable_global",
        importpath = "modernc.org/mathutil",
        sum = "h1:ij3fYGe8zBF4Vu+g0oT7mB06r8sqGWKuJu1yXeR4by8=",
        version = "v1.4.1",
    )
    go_repository(
        name = "org_modernc_parser",
        build_file_proto_mode = "disable_global",
        importpath = "modernc.org/parser",
        sum = "h1:/qHLDn1ezrcRk9/XbErYp84bPPM4+w0kIDuvMdRk6Vc=",
        version = "v1.0.2",
    )
    go_repository(
        name = "org_modernc_scanner",
        build_file_proto_mode = "disable_global",
        importpath = "modernc.org/scanner",
        sum = "h1:rmWBTztgQKLM2CYx0uTQGhAxgnrILDEOVXJsEq/I4Js=",
        version = "v1.0.1",
    )
    go_repository(
        name = "org_modernc_sortutil",
        build_file_proto_mode = "disable_global",
        importpath = "modernc.org/sortutil",
        sum = "h1:SUTM1sCR0Ldpv7dbB/KCPC2zHHsZ1KrSkhmGmmV22CQ=",
        version = "v1.0.0",
    )
    go_repository(
        name = "org_modernc_strutil",
        build_file_proto_mode = "disable_global",
        importpath = "modernc.org/strutil",
        sum = "h1:+1/yCzZxY2pZwwrsbH+4T7BQMoLQ9QiBshRC9eicYsc=",
        version = "v1.1.0",
    )
    go_repository(
        name = "org_modernc_y",
        build_file_proto_mode = "disable_global",
        importpath = "modernc.org/y",
        sum = "h1:+QT+MtLkwkvLkh3fYQq+YD5vw2s5paVE73jdl5R/Py8=",
        version = "v1.0.1",
    )
    go_repository(
        name = "org_uber_go_atomic",
        build_file_proto_mode = "disable_global",
        importpath = "go.uber.org/atomic",
        sum = "h1:9qC72Qh0+3MqyJbAn8YU5xVq1frD8bn3JtD2oXtafVQ=",
        version = "v1.10.0",
    )
    go_repository(
        name = "org_uber_go_automaxprocs",
        build_file_proto_mode = "disable_global",
        importpath = "go.uber.org/automaxprocs",
        sum = "h1:CpDZl6aOlLhReez+8S3eEotD7Jx0Os++lemPlMULQP0=",
        version = "v1.4.0",
    )
    go_repository(
        name = "org_uber_go_dig",
        build_file_proto_mode = "disable",
        importpath = "go.uber.org/dig",
        sum = "h1:pJTDXKEhRqBI8W7rU7kwT5EgyRZuSMVSFcZolOvKK9U=",
        version = "v1.9.0",
    )
    go_repository(
        name = "org_uber_go_fx",
        build_file_proto_mode = "disable",
        importpath = "go.uber.org/fx",
        sum = "h1:+1+3Cz9M0dFMPy9SW9XUIUHye8bnPUm7q7DroNGWYG4=",
        version = "v1.12.0",
    )

    go_repository(
        name = "org_uber_go_goleak",
        build_file_proto_mode = "disable_global",
        importpath = "go.uber.org/goleak",
        sum = "h1:NBol2c7O1ZokfZ0LEU9K6Whx/KnwvepVetCUhtKja4A=",
        version = "v1.2.1",
    )
    go_repository(
        name = "org_uber_go_multierr",
        build_file_proto_mode = "disable_global",
        importpath = "go.uber.org/multierr",
        sum = "h1:7fIwc/ZtS0q++VgcfqFDxSBZVv/Xo49/SYnDFupUwlI=",
        version = "v1.9.0",
    )
    go_repository(
        name = "org_uber_go_tools",
        build_file_proto_mode = "disable_global",
        importpath = "go.uber.org/tools",
        sum = "h1:0mgffUl7nfd+FpvXMVz4IDEaUSmT1ysygQC7qYo7sG4=",
        version = "v0.0.0-20190618225709-2cfd321de3ee",
    )
    go_repository(
        name = "org_uber_go_zap",
        build_file_proto_mode = "disable_global",
        importpath = "go.uber.org/zap",
        sum = "h1:FiJd5l1UOLj0wCgbSE0rwwXHzEdAZS6hiiSnxJN/D60=",
        version = "v1.24.0",
    )
    go_repository(
        name = "tools_gotest_gotestsum",
        build_file_proto_mode = "disable",
        importpath = "gotest.tools/gotestsum",
        sum = "h1:RwpqwwFKBAa2h+F6pMEGpE707Edld0etUD3GhqqhDNc=",
        version = "v1.7.0",
    )
    go_repository(
        name = "tools_gotest_v3",
        build_file_proto_mode = "disable",
        importpath = "gotest.tools/v3",
        sum = "h1:4AuOwCGf4lLR9u3YOe2awrHygurzhO/HeQ6laiA6Sx0=",
        version = "v3.0.3",
    )<|MERGE_RESOLUTION|>--- conflicted
+++ resolved
@@ -3402,13 +3402,8 @@
         name = "com_github_pingcap_tipb",
         build_file_proto_mode = "disable_global",
         importpath = "github.com/pingcap/tipb",
-<<<<<<< HEAD
-        sum = "h1:S6oir8qk+cvuPUKzI/hOfdq1gSNTe86FzZ1T+7oQjM8=",
-        version = "v0.0.0-20230207053614-614f3ffd42dd",
-=======
         sum = "h1:RfPIBwX9dwKdiAfn9RTc6aoZK+q2VTZOYVCsbxQ6PAo=",
         version = "v0.0.0-20230307101724-df70cb498835",
->>>>>>> 8aa4a899
     )
     go_repository(
         name = "com_github_pkg_browser",
