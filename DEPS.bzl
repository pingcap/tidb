--- conflicted
+++ resolved
@@ -3402,13 +3402,8 @@
         name = "com_github_pingcap_tipb",
         build_file_proto_mode = "disable_global",
         importpath = "github.com/pingcap/tipb",
-<<<<<<< HEAD
-        sum = "h1:PZ6KTAM94WDtdi+59M28AJMGJ33EAxPd2ZYJah5ct8A=",
-        version = "v0.0.0-20230307063804-955fbdc87951",
-=======
         sum = "h1:RfPIBwX9dwKdiAfn9RTc6aoZK+q2VTZOYVCsbxQ6PAo=",
         version = "v0.0.0-20230307101724-df70cb498835",
->>>>>>> 2ea6d00a
     )
     go_repository(
         name = "com_github_pkg_browser",
