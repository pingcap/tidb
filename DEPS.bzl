load("@bazel_gazelle//:deps.bzl", "go_repository")

def go_deps():
    go_repository(
        name = "cc_mvdan_gofumpt",
        build_file_proto_mode = "disable",
        importpath = "mvdan.cc/gofumpt",
        sum = "h1:avhhrOmv0IuvQVK7fvwV91oFSGAk5/6Po8GXTzICeu8=",
        version = "v0.3.1",
    )
    go_repository(
        name = "cc_mvdan_interfacer",
        build_file_proto_mode = "disable",
        importpath = "mvdan.cc/interfacer",
        sum = "h1:WX1yoOaKQfddO/mLzdV4wptyWgoH/6hwLs7QHTixo0I=",
        version = "v0.0.0-20180901003855-c20040233aed",
    )
    go_repository(
        name = "cc_mvdan_lint",
        build_file_proto_mode = "disable",
        importpath = "mvdan.cc/lint",
        sum = "h1:DxJ5nJdkhDlLok9K6qO+5290kphDJbHOQO1DFFFTeBo=",
        version = "v0.0.0-20170908181259-adc824a0674b",
    )
    go_repository(
        name = "cc_mvdan_unparam",
        build_file_proto_mode = "disable",
        importpath = "mvdan.cc/unparam",
        sum = "h1:seuXWbRB1qPrS3NQnHmFKLJLtskWyueeIzmLXghMGgk=",
        version = "v0.0.0-20220706161116-678bad134442",
    )

    go_repository(
        name = "co_honnef_go_tools",
        build_file_proto_mode = "disable_global",
        importpath = "honnef.co/go/tools",
        sum = "h1:oDx7VAwstgpYpb3wv0oxiZlxY+foCpRAwY7Vk6XpAgA=",
        version = "v0.3.3",
    )
    go_repository(
        name = "com_4d63_gochecknoglobals",
        build_file_proto_mode = "disable",
        importpath = "4d63.com/gochecknoglobals",
        sum = "h1:zeZSRqj5yCg28tCkIV/z/lWbwvNm5qnKVS15PI8nhD0=",
        version = "v0.1.0",
    )

    go_repository(
        name = "com_github_ajg_form",
        build_file_proto_mode = "disable_global",
        importpath = "github.com/ajg/form",
        sum = "h1:t9c7v8JUKu/XxOGBU0yjNpaMloxGEJhUkqFRq0ibGeU=",
        version = "v1.5.1",
    )
    go_repository(
        name = "com_github_ajstarks_svgo",
        build_file_proto_mode = "disable_global",
        importpath = "github.com/ajstarks/svgo",
        sum = "h1:wVe6/Ea46ZMeNkQjjBW6xcqyQA/j5e0D6GytH95g0gQ=",
        version = "v0.0.0-20180226025133-644b8db467af",
    )
    go_repository(
        name = "com_github_alecthomas_template",
        build_file_proto_mode = "disable_global",
        importpath = "github.com/alecthomas/template",
        sum = "h1:JYp7IbQjafoB+tBA3gMyHYHrpOtNuDiK/uB5uXxq5wM=",
        version = "v0.0.0-20190718012654-fb15b899a751",
    )
    go_repository(
        name = "com_github_alecthomas_units",
        build_file_proto_mode = "disable_global",
        importpath = "github.com/alecthomas/units",
        sum = "h1:UQZhZ2O0vMHr2cI+DC1Mbh0TJxzA3RcLoMsFw+aXw7E=",
        version = "v0.0.0-20190924025748-f65c72e2690d",
    )
    go_repository(
        name = "com_github_alexkohler_prealloc",
        build_file_proto_mode = "disable",
        importpath = "github.com/alexkohler/prealloc",
        sum = "h1:Hbq0/3fJPQhNkN0dR95AVrr6R7tou91y0uHG5pOcUuw=",
        version = "v1.0.0",
    )
    go_repository(
        name = "com_github_alingse_asasalint",
        build_file_proto_mode = "disable",
        importpath = "github.com/alingse/asasalint",
        sum = "h1:SFwnQXJ49Kx/1GghOFz1XGqHYKp21Kq1nHad/0WQRnw=",
        version = "v0.0.11",
    )

    go_repository(
        name = "com_github_aliyun_alibaba_cloud_sdk_go",
        build_file_proto_mode = "disable",
        importpath = "github.com/aliyun/alibaba-cloud-sdk-go",
        sum = "h1:Q/yk4z/cHUVZfgTqtD09qeYBxHwshQAjVRX73qs8UH0=",
        version = "v1.61.1581",
    )

    go_repository(
        name = "com_github_andreasbriese_bbloom",
        build_file_proto_mode = "disable_global",
        importpath = "github.com/AndreasBriese/bbloom",
        sum = "h1:HD8gA2tkByhMAwYaFAX9w2l7vxvBQ5NMoxDrkhqhtn4=",
        version = "v0.0.0-20190306092124-e2d15f34fcf9",
    )
    go_repository(
        name = "com_github_antihax_optional",
        build_file_proto_mode = "disable_global",
        importpath = "github.com/antihax/optional",
        sum = "h1:xK2lYat7ZLaVVcIuj82J8kIro4V6kDe0AUDFboUCwcg=",
        version = "v1.0.0",
    )
    go_repository(
        name = "com_github_antonboom_errname",
        build_file_proto_mode = "disable",
        importpath = "github.com/Antonboom/errname",
        sum = "h1:mBBDKvEYwPl4WFFNwec1CZO096G6vzK9vvDQzAwkako=",
        version = "v0.1.7",
    )
    go_repository(
        name = "com_github_antonboom_nilnil",
        build_file_proto_mode = "disable",
        importpath = "github.com/Antonboom/nilnil",
        sum = "h1:PHhrh5ANKFWRBh7TdYmyyq2gyT2lotnvFvvFbylF81Q=",
        version = "v0.1.1",
    )

    go_repository(
        name = "com_github_apache_thrift",
        build_file_proto_mode = "disable_global",
        importpath = "github.com/apache/thrift",
        sum = "h1:Jz3KVLYY5+JO7rDiX0sAuRGtuv2vG01r17Y9nLMWNUw=",
        version = "v0.13.1-0.20201008052519-daf620915714",
    )
    go_repository(
        name = "com_github_armon_circbuf",
        build_file_proto_mode = "disable_global",
        importpath = "github.com/armon/circbuf",
        sum = "h1:QEF07wC0T1rKkctt1RINW/+RMTVmiwxETico2l3gxJA=",
        version = "v0.0.0-20150827004946-bbbad097214e",
    )
    go_repository(
        name = "com_github_armon_consul_api",
        build_file_proto_mode = "disable_global",
        importpath = "github.com/armon/consul-api",
        sum = "h1:G1bPvciwNyF7IUmKXNt9Ak3m6u9DE1rF+RmtIkBpVdA=",
        version = "v0.0.0-20180202201655-eb2c6b5be1b6",
    )
    go_repository(
        name = "com_github_armon_go_metrics",
        build_file_proto_mode = "disable_global",
        importpath = "github.com/armon/go-metrics",
        sum = "h1:8GUt8eRujhVEGZFFEjBj46YV4rDjvGrNxb0KMWYkL2I=",
        version = "v0.0.0-20180917152333-f0300d1749da",
    )
    go_repository(
        name = "com_github_armon_go_radix",
        build_file_proto_mode = "disable_global",
        importpath = "github.com/armon/go-radix",
        sum = "h1:BUAU3CGlLvorLI26FmByPp2eC2qla6E1Tw+scpcg/to=",
        version = "v0.0.0-20180808171621-7fddfc383310",
    )
    go_repository(
        name = "com_github_ashanbrown_forbidigo",
        build_file_proto_mode = "disable",
        importpath = "github.com/ashanbrown/forbidigo",
        sum = "h1:VkYIwb/xxdireGAdJNZoo24O4lmnEWkactplBlWTShc=",
        version = "v1.3.0",
    )
    go_repository(
        name = "com_github_ashanbrown_makezero",
        build_file_proto_mode = "disable",
        importpath = "github.com/ashanbrown/makezero",
        sum = "h1:iCQ87C0V0vSyO+M9E/FZYbu65auqH0lnsOkf5FcB28s=",
        version = "v1.1.1",
    )

    go_repository(
        name = "com_github_aws_aws_sdk_go",
        build_file_proto_mode = "disable_global",
        importpath = "github.com/aws/aws-sdk-go",
        sum = "h1:jLDC9RsNoYMLFlKpB8LdqUnoDdC2yvkS4QbuyPQJ8+M=",
        version = "v1.44.48",
    )
    go_repository(
        name = "com_github_aymerick_raymond",
        build_file_proto_mode = "disable_global",
        importpath = "github.com/aymerick/raymond",
        sum = "h1:Ppm0npCCsmuR9oQaBtRuZcmILVE74aXE+AmrJj8L2ns=",
        version = "v2.0.3-0.20180322193309-b565731e1464+incompatible",
    )
    go_repository(
        name = "com_github_azure_azure_sdk_for_go",
        build_file_proto_mode = "disable",
        importpath = "github.com/Azure/azure-sdk-for-go",
        sum = "h1:bch1RS060vGpHpY3zvQDV4rOiRw25J1zmR/B9a76aSA=",
        version = "v23.2.0+incompatible",
    )

    go_repository(
        name = "com_github_azure_azure_sdk_for_go_sdk_azcore",
        build_file_proto_mode = "disable_global",
        importpath = "github.com/Azure/azure-sdk-for-go/sdk/azcore",
        sum = "h1:KQgdWmEOmaJKxaUUZwHAYh12t+b+ZJf8q3friycK1kA=",
        version = "v0.20.0",
    )
    go_repository(
        name = "com_github_azure_azure_sdk_for_go_sdk_azidentity",
        build_file_proto_mode = "disable_global",
        importpath = "github.com/Azure/azure-sdk-for-go/sdk/azidentity",
        sum = "h1:VBvHGLJbaY0+c66NZHdS9cgjHVYSH6DDa0XJMyrblsI=",
        version = "v0.12.0",
    )
    go_repository(
        name = "com_github_azure_azure_sdk_for_go_sdk_internal",
        build_file_proto_mode = "disable_global",
        importpath = "github.com/Azure/azure-sdk-for-go/sdk/internal",
        sum = "h1:BUYIbDf/mMZ8945v3QkG3OuqGVyS4Iek0AOLwdRAYoc=",
        version = "v0.8.1",
    )
    go_repository(
        name = "com_github_azure_azure_sdk_for_go_sdk_storage_azblob",
        build_file_proto_mode = "disable_global",
        importpath = "github.com/Azure/azure-sdk-for-go/sdk/storage/azblob",
        sum = "h1:62Ew5xXg5UCGIXDOM7+y4IL5/6mQJq1nenhBCJAeGX8=",
        version = "v0.2.0",
    )
    go_repository(
        name = "com_github_azure_go_autorest",
        build_file_proto_mode = "disable",
        importpath = "github.com/Azure/go-autorest",
        sum = "h1:Q2feRPMlcfVcqz3pF87PJzkm5lZrL+x6BDtzhODzNJM=",
        version = "v11.2.8+incompatible",
    )

    go_repository(
        name = "com_github_benbjohnson_clock",
        build_file_proto_mode = "disable_global",
        importpath = "github.com/benbjohnson/clock",
        sum = "h1:ip6w0uFQkncKQ979AypyG0ER7mqUSBdKLOgAle/AT8A=",
        version = "v1.3.0",
    )
    go_repository(
        name = "com_github_beorn7_perks",
        build_file_proto_mode = "disable_global",
        importpath = "github.com/beorn7/perks",
        sum = "h1:VlbKKnNfV8bJzeqoa4cOKqO6bYr3WgKZxO8Z16+hsOM=",
        version = "v1.0.1",
    )
    go_repository(
        name = "com_github_bgentry_speakeasy",
        build_file_proto_mode = "disable_global",
        importpath = "github.com/bgentry/speakeasy",
        sum = "h1:ByYyxL9InA1OWqxJqqp2A5pYHUrCiAL6K3J+LKSsQkY=",
        version = "v0.1.0",
    )
    go_repository(
        name = "com_github_biogo_store",
        build_file_proto_mode = "disable",
        importpath = "github.com/biogo/store",
        sum = "h1:tYoz1OeRpx3dJZlh9T4dQt4kAndcmpl+VNdzbSgFC/0=",
        version = "v0.0.0-20160505134755-913427a1d5e8",
    )

    go_repository(
        name = "com_github_bketelsen_crypt",
        build_file_proto_mode = "disable_global",
        importpath = "github.com/bketelsen/crypt",
        sum = "h1:+0HFd5KSZ/mm3JmhmrDukiId5iR6w4+BdFtfSy4yWIc=",
        version = "v0.0.3-0.20200106085610-5cbc8cc4026c",
    )
    go_repository(
        name = "com_github_bkielbasa_cyclop",
        build_file_proto_mode = "disable",
        importpath = "github.com/bkielbasa/cyclop",
        sum = "h1:7Jmnh0yL2DjKfw28p86YTd/B4lRGcNuu12sKE35sM7A=",
        version = "v1.2.0",
    )

    go_repository(
        name = "com_github_blacktear23_go_proxyprotocol",
        build_file_proto_mode = "disable_global",
        importpath = "github.com/blacktear23/go-proxyprotocol",
        sum = "h1:zR7PZeoU0wAkElcIXenFiy3R56WB6A+UEVi4c6RH8wo=",
        version = "v1.0.2",
    )
    go_repository(
        name = "com_github_blizzy78_varnamelen",
        build_file_proto_mode = "disable",
        importpath = "github.com/blizzy78/varnamelen",
        sum = "h1:oqSblyuQvFsW1hbBHh1zfwrKe3kcSj0rnXkKzsQ089M=",
        version = "v0.8.0",
    )
    go_repository(
        name = "com_github_bombsimon_wsl_v3",
        build_file_proto_mode = "disable",
        importpath = "github.com/bombsimon/wsl/v3",
        sum = "h1:Mka/+kRLoQJq7g2rggtgQsjuI/K5Efd87WX96EWFxjM=",
        version = "v3.3.0",
    )
    go_repository(
        name = "com_github_breml_bidichk",
        build_file_proto_mode = "disable",
        importpath = "github.com/breml/bidichk",
        sum = "h1:qe6ggxpTfA8E75hdjWPZ581sY3a2lnl0IRxLQFelECI=",
        version = "v0.2.3",
    )
    go_repository(
        name = "com_github_breml_errchkjson",
        build_file_proto_mode = "disable",
        importpath = "github.com/breml/errchkjson",
        sum = "h1:YdDqhfqMT+I1vIxPSas44P+9Z9HzJwCeAzjB8PxP1xw=",
        version = "v0.3.0",
    )

    go_repository(
        name = "com_github_burntsushi_toml",
        build_file_proto_mode = "disable_global",
        importpath = "github.com/BurntSushi/toml",
        sum = "h1:Rt8g24XnyGTyglgET/PRUNlrUeu9F5L+7FilkXfZgs0=",
        version = "v1.2.0",
    )
    go_repository(
        name = "com_github_burntsushi_xgb",
        build_file_proto_mode = "disable_global",
        importpath = "github.com/BurntSushi/xgb",
        sum = "h1:1BDTz0u9nC3//pOCMdNH+CiXJVYJh5UQNCOBG7jbELc=",
        version = "v0.0.0-20160522181843-27f122750802",
    )
    go_repository(
        name = "com_github_butuzov_ireturn",
        build_file_proto_mode = "disable",
        importpath = "github.com/butuzov/ireturn",
        sum = "h1:QvrO2QF2+/Cx1WA/vETCIYBKtRjc30vesdoPUNo1EbY=",
        version = "v0.1.1",
    )

    go_repository(
        name = "com_github_carlmjohnson_flagext",
        build_file_proto_mode = "disable_global",
        importpath = "github.com/carlmjohnson/flagext",
        sum = "h1:/c4uK3ie786Z7caXLcIMvePNSSiH3bQVGDvmGLMme60=",
        version = "v0.21.0",
    )
    go_repository(
        name = "com_github_cenk_backoff",
        build_file_proto_mode = "disable",
        importpath = "github.com/cenk/backoff",
        sum = "h1:7vXVw3g7XE+Vnj0A9TmFGtMeP4oZQ5ZzpPvKhLFa80E=",
        version = "v2.0.0+incompatible",
    )

    go_repository(
        name = "com_github_census_instrumentation_opencensus_proto",
        build_file_proto_mode = "disable_global",
        importpath = "github.com/census-instrumentation/opencensus-proto",
        sum = "h1:glEXhBS5PSLLv4IXzLA5yPRVX4bilULVyxxbrfOtDAk=",
        version = "v0.2.1",
    )
    go_repository(
        name = "com_github_certifi_gocertifi",
        build_file_proto_mode = "disable_global",
        importpath = "github.com/certifi/gocertifi",
        sum = "h1:uH66TXeswKn5PW5zdZ39xEwfS9an067BirqA+P4QaLI=",
        version = "v0.0.0-20200922220541-2c3bb06c6054",
    )
    go_repository(
        name = "com_github_cespare_xxhash",
        build_file_proto_mode = "disable_global",
        importpath = "github.com/cespare/xxhash",
        sum = "h1:a6HrQnmkObjyL+Gs60czilIUGqrzKutQD6XZog3p+ko=",
        version = "v1.1.0",
    )
    go_repository(
        name = "com_github_cespare_xxhash_v2",
        build_file_proto_mode = "disable_global",
        importpath = "github.com/cespare/xxhash/v2",
        sum = "h1:YRXhKfTDauu4ajMg1TPgFO5jnlC2HCbmLXMcTG5cbYE=",
        version = "v2.1.2",
    )
    go_repository(
        name = "com_github_charithe_durationcheck",
        build_file_proto_mode = "disable",
        importpath = "github.com/charithe/durationcheck",
        sum = "h1:mPP4ucLrf/rKZiIG/a9IPXHGlh8p4CzgpyTy6EEutYk=",
        version = "v0.0.9",
    )
    go_repository(
        name = "com_github_chavacava_garif",
        build_file_proto_mode = "disable",
        importpath = "github.com/chavacava/garif",
        sum = "h1:E7LT642ysztPWE0dfz43cWOvMiF42DyTRC+eZIaO4yI=",
        version = "v0.0.0-20220630083739-93517212f375",
    )

    go_repository(
        name = "com_github_cheggaaa_pb_v3",
        build_file_proto_mode = "disable_global",
        importpath = "github.com/cheggaaa/pb/v3",
        sum = "h1:bC8oemdChbke2FHIIGy9mn4DPJ2caZYQnfbRqwmdCoA=",
        version = "v3.0.8",
    )
    go_repository(
        name = "com_github_cheynewallace_tabby",
        build_file_proto_mode = "disable_global",
        importpath = "github.com/cheynewallace/tabby",
        sum = "h1:JvUR8waht4Y0S3JF17G6Vhyt+FRhnqVCkk8l4YrOU54=",
        version = "v1.1.1",
    )
    go_repository(
        name = "com_github_chzyer_logex",
        build_file_proto_mode = "disable_global",
        importpath = "github.com/chzyer/logex",
        sum = "h1:Swpa1K6QvQznwJRcfTfQJmTE72DqScAa40E+fbHEXEE=",
        version = "v1.1.10",
    )
    go_repository(
        name = "com_github_chzyer_readline",
        build_file_proto_mode = "disable_global",
        importpath = "github.com/chzyer/readline",
        sum = "h1:fY5BOSpyZCqRo5OhCuC+XN+r/bBCmeuuJtjz+bCNIf8=",
        version = "v0.0.0-20180603132655-2972be24d48e",
    )
    go_repository(
        name = "com_github_chzyer_test",
        build_file_proto_mode = "disable_global",
        importpath = "github.com/chzyer/test",
        sum = "h1:q763qf9huN11kDQavWsoZXJNW3xEE4JJyHa5Q25/sd8=",
        version = "v0.0.0-20180213035817-a1ea475d72b1",
    )
    go_repository(
        name = "com_github_client9_misspell",
        build_file_proto_mode = "disable_global",
        importpath = "github.com/client9/misspell",
        sum = "h1:ta993UF76GwbvJcIo3Y68y/M3WxlpEHPWIGDkJYwzJI=",
        version = "v0.3.4",
    )
    go_repository(
        name = "com_github_cloudykit_fastprinter",
        build_file_proto_mode = "disable_global",
        importpath = "github.com/CloudyKit/fastprinter",
        sum = "h1:3SgJcK9l5uPdBC/X17wanyJAMxM33+4ZhEIV96MIH8U=",
        version = "v0.0.0-20170127035650-74b38d55f37a",
    )
    go_repository(
        name = "com_github_cloudykit_jet",
        build_file_proto_mode = "disable_global",
        importpath = "github.com/CloudyKit/jet",
        sum = "h1:rZgFj+Gtf3NMi/U5FvCvhzaxzW/TaPYgUYx3bAPz9DE=",
        version = "v2.1.3-0.20180809161101-62edd43e4f88+incompatible",
    )
    go_repository(
        name = "com_github_cncf_udpa_go",
        build_file_proto_mode = "disable_global",
        importpath = "github.com/cncf/udpa/go",
        sum = "h1:hzAQntlaYRkVSFEfj9OTWlVV1H155FMD8BTKktLv0QI=",
        version = "v0.0.0-20210930031921-04548b0d99d4",
    )
    go_repository(
        name = "com_github_cncf_xds_go",
        build_file_proto_mode = "disable_global",
        importpath = "github.com/cncf/xds/go",
        sum = "h1:zH8ljVhhq7yC0MIeUL/IviMtY8hx2mK8cN9wEYb8ggw=",
        version = "v0.0.0-20211011173535-cb28da3451f1",
    )
    go_repository(
        name = "com_github_cockroachdb_apd",
        build_file_proto_mode = "disable",
        importpath = "github.com/cockroachdb/apd",
        sum = "h1:3LFP3629v+1aKXU5Q37mxmRxX/pIu1nijXydLShEq5I=",
        version = "v1.1.0",
    )
    go_repository(
        name = "com_github_cockroachdb_cmux",
        build_file_proto_mode = "disable",
        importpath = "github.com/cockroachdb/cmux",
        sum = "h1:dzj1/xcivGjNPwwifh/dWTczkwcuqsXXFHY1X/TZMtw=",
        version = "v0.0.0-20170110192607-30d10be49292",
    )
    go_repository(
        name = "com_github_cockroachdb_cockroach",
        build_file_proto_mode = "disable",
        importpath = "github.com/cockroachdb/cockroach",
        sum = "h1:0FHGBrsIyDci8tF7zujQkHdMTJdCTSIV9esrni2fKQI=",
        version = "v0.0.0-20170608034007-84bc9597164f",
    )
    go_repository(
        name = "com_github_cockroachdb_cockroach_go",
        build_file_proto_mode = "disable",
        importpath = "github.com/cockroachdb/cockroach-go",
        sum = "h1:2zRrJWIt/f9c9HhNHAgrRgq0San5gRRUJTBXLkchal0=",
        version = "v0.0.0-20181001143604-e0a95dfd547c",
    )

    go_repository(
        name = "com_github_cockroachdb_datadriven",
        build_file_proto_mode = "disable_global",
        importpath = "github.com/cockroachdb/datadriven",
        sum = "h1:uhZrAfEayBecH2w2tZmhe20HJ7hDvrrA4x2Bg9YdZKM=",
        version = "v1.0.0",
    )
    go_repository(
        name = "com_github_cockroachdb_errors",
        build_file_proto_mode = "disable_global",
        importpath = "github.com/cockroachdb/errors",
        sum = "h1:A5+txlVZfOqFBDa4mGz2bUWSp0aHElvHX2bKkdbQu+Y=",
        version = "v1.8.1",
    )
    go_repository(
        name = "com_github_cockroachdb_logtags",
        build_file_proto_mode = "disable_global",
        importpath = "github.com/cockroachdb/logtags",
        sum = "h1:o/kfcElHqOiXqcou5a3rIlMc7oJbMQkeLk0VQJ7zgqY=",
        version = "v0.0.0-20190617123548-eb05cc24525f",
    )
    go_repository(
        name = "com_github_cockroachdb_pebble",
        build_file_proto_mode = "disable_global",
        importpath = "github.com/cockroachdb/pebble",
        sum = "h1:Igd6YmtOZ77EgLAIaE9+mHl7+sAKaZ5m4iMI0Dz/J2A=",
        version = "v0.0.0-20210719141320-8c3bd06debb5",
    )
    go_repository(
        name = "com_github_cockroachdb_redact",
        build_file_proto_mode = "disable_global",
        importpath = "github.com/cockroachdb/redact",
        sum = "h1:8QG/764wK+vmEYoOlfobpe12EQcS81ukx/a4hdVMxNw=",
        version = "v1.0.8",
    )
    go_repository(
        name = "com_github_cockroachdb_sentry_go",
        build_file_proto_mode = "disable_global",
        importpath = "github.com/cockroachdb/sentry-go",
        sum = "h1:IKgmqgMQlVJIZj19CdocBeSfSaiCbEBZGKODaixqtHM=",
        version = "v0.6.1-cockroachdb.2",
    )
    go_repository(
        name = "com_github_codahale_hdrhistogram",
        build_file_proto_mode = "disable_global",
        importpath = "github.com/codahale/hdrhistogram",
        sum = "h1:qMd81Ts1T2OTKmB4acZcyKaMtRnY5Y44NuXGX2GFJ1w=",
        version = "v0.0.0-20161010025455-3a0bb77429bd",
    )
    go_repository(
        name = "com_github_codegangsta_inject",
        build_file_proto_mode = "disable_global",
        importpath = "github.com/codegangsta/inject",
        sum = "h1:sDMmm+q/3+BukdIpxwO365v/Rbspp2Nt5XntgQRXq8Q=",
        version = "v0.0.0-20150114235600-33e0aa1cb7c0",
    )
    go_repository(
        name = "com_github_colinmarc_hdfs_v2",
        build_file_proto_mode = "disable_global",
        importpath = "github.com/colinmarc/hdfs/v2",
        sum = "h1:x0hw/m+o3UE20Scso/KCkvYNc9Di39TBlCfGMkJ1/a0=",
        version = "v2.1.1",
    )
    go_repository(
        name = "com_github_coocood_bbloom",
        build_file_proto_mode = "disable_global",
        importpath = "github.com/coocood/bbloom",
        sum = "h1:W1SHiII3e0jVwvaQFglwu3kS9NLxOeTpvik7MbKCyuQ=",
        version = "v0.0.0-20190830030839-58deb6228d64",
    )
    go_repository(
        name = "com_github_coocood_freecache",
        build_file_proto_mode = "disable_global",
        importpath = "github.com/coocood/freecache",
        sum = "h1:/v1CqMq45NFH9mp/Pt142reundeBM0dVUD3osQBeu/U=",
        version = "v1.2.1",
    )
    go_repository(
        name = "com_github_coocood_rtutil",
        build_file_proto_mode = "disable_global",
        importpath = "github.com/coocood/rtutil",
        sum = "h1:NnLfQ77q0G4k2Of2c1ceQ0ec6MkLQyDp+IGdVM0D8XM=",
        version = "v0.0.0-20190304133409-c84515f646f2",
    )
    go_repository(
        name = "com_github_coreos_bbolt",
        build_file_proto_mode = "disable_global",
        importpath = "github.com/coreos/bbolt",
        sum = "h1:wZwiHHUieZCquLkDL0B8UhzreNWsPHooDAG3q34zk0s=",
        version = "v1.3.2",
    )
    go_repository(
        name = "com_github_coreos_etcd",
        build_file_proto_mode = "disable_global",
        importpath = "github.com/coreos/etcd",
        sum = "h1:8F3hqu9fGYLBifCmRCJsicFqDx/D68Rt3q1JMazcgBQ=",
        version = "v3.3.13+incompatible",
    )
    go_repository(
        name = "com_github_coreos_go_etcd",
        build_file_proto_mode = "disable_global",
        importpath = "github.com/coreos/go-etcd",
        sum = "h1:bXhRBIXoTm9BYHS3gE0TtQuyNZyeEMux2sDi4oo5YOo=",
        version = "v2.0.0+incompatible",
    )
    go_repository(
        name = "com_github_coreos_go_semver",
        build_file_proto_mode = "disable_global",
        importpath = "github.com/coreos/go-semver",
        sum = "h1:wkHLiw0WNATZnSG7epLsujiMCgPAc9xhjJ4tgnAxmfM=",
        version = "v0.3.0",
    )
    go_repository(
        name = "com_github_coreos_go_systemd",
        build_file_proto_mode = "disable_global",
        importpath = "github.com/coreos/go-systemd",
        sum = "h1:Wf6HqHfScWJN9/ZjdUKyjop4mf3Qdd+1TvvltAvM3m8=",
        version = "v0.0.0-20190321100706-95778dfbb74e",
    )
    go_repository(
        name = "com_github_coreos_go_systemd_v22",
        build_file_proto_mode = "disable_global",
        importpath = "github.com/coreos/go-systemd/v22",
        sum = "h1:D9/bQk5vlXQFZ6Kwuu6zaiXJ9oTPe68++AzAJc1DzSI=",
        version = "v22.3.2",
    )
    go_repository(
        name = "com_github_coreos_pkg",
        build_file_proto_mode = "disable_global",
        importpath = "github.com/coreos/pkg",
        sum = "h1:lBNOc5arjvs8E5mO2tbpBpLoyyu8B6e44T7hJy6potg=",
        version = "v0.0.0-20180928190104-399ea9e2e55f",
    )
    go_repository(
        name = "com_github_cpuguy83_go_md2man",
        build_file_proto_mode = "disable_global",
        importpath = "github.com/cpuguy83/go-md2man",
        sum = "h1:BSKMNlYxDvnunlTymqtgONjNnaRV1sTpcovwwjF22jk=",
        version = "v1.0.10",
    )
    go_repository(
        name = "com_github_cpuguy83_go_md2man_v2",
        build_file_proto_mode = "disable_global",
        importpath = "github.com/cpuguy83/go-md2man/v2",
        sum = "h1:p1EgwI/C7NhT0JmVkwCD2ZBK8j4aeHQX2pMHHBfMQ6w=",
        version = "v2.0.2",
    )
    go_repository(
        name = "com_github_creack_pty",
        build_file_proto_mode = "disable_global",
        importpath = "github.com/creack/pty",
        sum = "h1:07n33Z8lZxZ2qwegKbObQohDhXDQxiMMz1NOUGYlesw=",
        version = "v1.1.11",
    )
    go_repository(
        name = "com_github_curioswitch_go_reassign",
        build_file_proto_mode = "disable",
        importpath = "github.com/curioswitch/go-reassign",
        sum = "h1:ekM07+z+VFT560Exz4mTv0/s1yU9gem6CJc/tlYpkmI=",
        version = "v0.1.2",
    )

    go_repository(
        name = "com_github_cznic_mathutil",
        build_file_proto_mode = "disable_global",
        importpath = "github.com/cznic/mathutil",
        sum = "h1:iwZdTE0PVqJCos1vaoKsclOGD3ADKpshg3SRtYBbwso=",
        version = "v0.0.0-20181122101859-297441e03548",
    )
    go_repository(
        name = "com_github_cznic_sortutil",
        build_file_proto_mode = "disable_global",
        importpath = "github.com/cznic/sortutil",
        sum = "h1:LpMLYGyy67BoAFGda1NeOBQwqlv7nUXpm+rIVHGxZZ4=",
        version = "v0.0.0-20181122101858-f5f958428db8",
    )
    go_repository(
        name = "com_github_cznic_strutil",
        build_file_proto_mode = "disable_global",
        importpath = "github.com/cznic/strutil",
        sum = "h1:0rkFMAbn5KBKNpJyHQ6Prb95vIKanmAe62KxsrN+sqA=",
        version = "v0.0.0-20171016134553-529a34b1c186",
    )
    go_repository(
        name = "com_github_daixiang0_gci",
        build_file_proto_mode = "disable",
        importpath = "github.com/daixiang0/gci",
        sum = "h1:wUAqXChk8HbwXn8AfxD9DYSCp9Bpz1L3e6Q4Roe+q9E=",
        version = "v0.6.3",
    )

    go_repository(
        name = "com_github_danjacques_gofslock",
        build_file_proto_mode = "disable_global",
        importpath = "github.com/danjacques/gofslock",
        sum = "h1:X6mKGhCFOxrKeeHAjv/3UvT6e5RRxW6wRdlqlV6/H4w=",
        version = "v0.0.0-20191023191349-0a45f885bc37",
    )
    go_repository(
        name = "com_github_data_dog_go_sqlmock",
        build_file_proto_mode = "disable_global",
        importpath = "github.com/DATA-DOG/go-sqlmock",
        sum = "h1:Shsta01QNfFxHCfpW6YH2STWB0MudeXXEWMr20OEh60=",
        version = "v1.5.0",
    )
    go_repository(
        name = "com_github_datadog_zstd",
        build_file_proto_mode = "disable_global",
        importpath = "github.com/DataDog/zstd",
        sum = "h1:EndNeuB0l9syBZhut0wns3gV1hL8zX8LIu6ZiVHWLIQ=",
        version = "v1.4.5",
    )
    go_repository(
        name = "com_github_davecgh_go_spew",
        build_file_proto_mode = "disable_global",
        importpath = "github.com/davecgh/go-spew",
        sum = "h1:vj9j/u1bqnvCEfJOwUhtlOARqs3+rkHYY13jYWTU97c=",
        version = "v1.1.1",
    )
    go_repository(
        name = "com_github_denis_tingaikin_go_header",
        build_file_proto_mode = "disable",
        importpath = "github.com/denis-tingaikin/go-header",
        sum = "h1:tEaZKAlqql6SKCY++utLmkPLd6K8IBM20Ha7UVm+mtU=",
        version = "v0.4.3",
    )

    go_repository(
        name = "com_github_dgraph_io_badger",
        build_file_proto_mode = "disable_global",
        importpath = "github.com/dgraph-io/badger",
        sum = "h1:DshxFxZWXUcO0xX476VJC07Xsr6ZCBVRHKZ93Oh7Evo=",
        version = "v1.6.0",
    )
    go_repository(
        name = "com_github_dgraph_io_ristretto",
        build_file_proto_mode = "disable_global",
        importpath = "github.com/dgraph-io/ristretto",
        sum = "h1:Wrc3UKTS+cffkOx0xRGFC+ZesNuTfn0ThvEC72N0krk=",
        version = "v0.1.1-0.20220403145359-8e850b710d6d",
    )
    go_repository(
        name = "com_github_dgrijalva_jwt_go",
        build_file_proto_mode = "disable_global",
        importpath = "github.com/dgrijalva/jwt-go",
        replace = "github.com/form3tech-oss/jwt-go",
        sum = "h1:0sWoh2EtO7UrQdNTAN+hnU3QXa4AoivplyPLLHkcrLk=",
        version = "v3.2.6-0.20210809144907-32ab6a8243d7+incompatible",
    )
    go_repository(
        name = "com_github_dgryski_go_farm",
        build_file_proto_mode = "disable_global",
        importpath = "github.com/dgryski/go-farm",
        sum = "h1:fAjc9m62+UWV/WAFKLNi6ZS0675eEUC9y3AlwSbQu1Y=",
        version = "v0.0.0-20200201041132-a6ae2369ad13",
    )
    go_repository(
        name = "com_github_dgryski_go_sip13",
        build_file_proto_mode = "disable_global",
        importpath = "github.com/dgryski/go-sip13",
        sum = "h1:RMLoZVzv4GliuWafOuPuQDKSm1SJph7uCRnnS61JAn4=",
        version = "v0.0.0-20181026042036-e10d5fee7954",
    )
    go_repository(
        name = "com_github_djarvur_go_err113",
        build_file_proto_mode = "disable",
        importpath = "github.com/Djarvur/go-err113",
        sum = "h1:sHglBQTwgx+rWPdisA5ynNEsoARbiCBOyGcJM4/OzsM=",
        version = "v0.0.0-20210108212216-aea10b59be24",
    )

    go_repository(
        name = "com_github_dnaeon_go_vcr",
        build_file_proto_mode = "disable_global",
        importpath = "github.com/dnaeon/go-vcr",
        sum = "h1:zHCHvJYTMh1N7xnV7zf1m1GPBF9Ad0Jk/whtQ1663qI=",
        version = "v1.2.0",
    )
    go_repository(
        name = "com_github_docker_go_units",
        build_file_proto_mode = "disable_global",
        importpath = "github.com/docker/go-units",
        sum = "h1:3uh0PgVws3nIA0Q+MwDC8yjEPf9zjRfZZWXZYDct3Tw=",
        version = "v0.4.0",
    )
    go_repository(
        name = "com_github_dustin_go_humanize",
        build_file_proto_mode = "disable_global",
        importpath = "github.com/dustin/go-humanize",
        sum = "h1:VSnTsYCnlFHaM2/igO1h6X3HA71jcobQuxemgkq4zYo=",
        version = "v1.0.0",
    )
    go_repository(
        name = "com_github_eapache_go_resiliency",
        build_file_proto_mode = "disable_global",
        importpath = "github.com/eapache/go-resiliency",
        sum = "h1:v7g92e/KSN71Rq7vSThKaWIq68fL4YHvWyiUKorFR1Q=",
        version = "v1.2.0",
    )
    go_repository(
        name = "com_github_eapache_go_xerial_snappy",
        build_file_proto_mode = "disable_global",
        importpath = "github.com/eapache/go-xerial-snappy",
        sum = "h1:YEetp8/yCZMuEPMUDHG0CW/brkkEp8mzqk2+ODEitlw=",
        version = "v0.0.0-20180814174437-776d5712da21",
    )
    go_repository(
        name = "com_github_eapache_queue",
        build_file_proto_mode = "disable_global",
        importpath = "github.com/eapache/queue",
        sum = "h1:YOEu7KNc61ntiQlcEeUIoDTJ2o8mQznoNvUhiigpIqc=",
        version = "v1.1.0",
    )
    go_repository(
        name = "com_github_eknkc_amber",
        build_file_proto_mode = "disable_global",
        importpath = "github.com/eknkc/amber",
        sum = "h1:clC1lXBpe2kTj2VHdaIu9ajZQe4kcEY9j0NsnDDBZ3o=",
        version = "v0.0.0-20171010120322-cdade1c07385",
    )
    go_repository(
        name = "com_github_elastic_gosigar",
        build_file_proto_mode = "disable",
        importpath = "github.com/elastic/gosigar",
        sum = "h1:ehdJWCzrtTHhYDmUAO6Zpu+uez4UB/dhH0oJSQ/o1Pk=",
        version = "v0.9.0",
    )
    go_repository(
        name = "com_github_elazarl_go_bindata_assetfs",
        build_file_proto_mode = "disable",
        importpath = "github.com/elazarl/go-bindata-assetfs",
        sum = "h1:G/bYguwHIzWq9ZoyUQqrjTmJbbYn3j3CKKpKinvZLFk=",
        version = "v1.0.0",
    )
    go_repository(
        name = "com_github_emirpasic_gods",
        build_file_proto_mode = "disable",
        importpath = "github.com/emirpasic/gods",
        sum = "h1:FXtiHYKDGKCW2KzwZKx0iC0PQmdlorYgdFG9jPXJ1Bc=",
        version = "v1.18.1",
    )

    go_repository(
        name = "com_github_envoyproxy_go_control_plane",
        build_file_proto_mode = "disable_global",
        importpath = "github.com/envoyproxy/go-control-plane",
        sum = "h1:fP+fF0up6oPY49OrjPrhIJ8yQfdIM85NXMLkMg1EXVs=",
        version = "v0.9.10-0.20210907150352-cf90f659a021",
    )
    go_repository(
        name = "com_github_envoyproxy_protoc_gen_validate",
        build_file_proto_mode = "disable_global",
        importpath = "github.com/envoyproxy/protoc-gen-validate",
        sum = "h1:EQciDnbrYxy13PgWoY8AqoxGiPrpgBZ1R8UNe3ddc+A=",
        version = "v0.1.0",
    )
    go_repository(
        name = "com_github_esimonov_ifshort",
        build_file_proto_mode = "disable",
        importpath = "github.com/esimonov/ifshort",
        sum = "h1:6SID4yGWfRae/M7hkVDVVyppy8q/v9OuxNdmjLQStBA=",
        version = "v1.0.4",
    )

    go_repository(
        name = "com_github_etcd_io_bbolt",
        build_file_proto_mode = "disable_global",
        importpath = "github.com/etcd-io/bbolt",
        sum = "h1:gSJmxrs37LgTqR/oyJBWok6k6SvXEUerFTbltIhXkBM=",
        version = "v1.3.3",
    )
    go_repository(
        name = "com_github_etcd_io_gofail",
        build_file_proto_mode = "disable_global",
        importpath = "github.com/etcd-io/gofail",
        sum = "h1:Y2I0lxOttdUKz+hNaIdG3FtjuQrTmwXun1opRV65IZc=",
        version = "v0.0.0-20190801230047-ad7f989257ca",
    )
    go_repository(
        name = "com_github_ettle_strcase",
        build_file_proto_mode = "disable",
        importpath = "github.com/ettle/strcase",
        sum = "h1:htFueZyVeE1XNnMEfbqp5r67qAN/4r6ya1ysq8Q+Zcw=",
        version = "v0.1.1",
    )
    go_repository(
        name = "com_github_evanphx_json_patch",
        build_file_proto_mode = "disable",
        importpath = "github.com/evanphx/json-patch",
        sum = "h1:K1MDoo4AZ4wU0GIU/fPmtZg7VpzLjCxu+UwBD1FvwOc=",
        version = "v4.1.0+incompatible",
    )
    go_repository(
        name = "com_github_facebookgo_clock",
        build_file_proto_mode = "disable",
        importpath = "github.com/facebookgo/clock",
        sum = "h1:yDWHCSQ40h88yih2JAcL6Ls/kVkSE8GFACTGVnMPruw=",
        version = "v0.0.0-20150410010913-600d898af40a",
    )

    go_repository(
        name = "com_github_fasthttp_contrib_websocket",
        build_file_proto_mode = "disable_global",
        importpath = "github.com/fasthttp-contrib/websocket",
        sum = "h1:DddqAaWDpywytcG8w/qoQ5sAN8X12d3Z3koB0C3Rxsc=",
        version = "v0.0.0-20160511215533-1f3b11f56072",
    )
    go_repository(
        name = "com_github_fatanugraha_noloopclosure",
        build_file_proto_mode = "disable",
        importpath = "github.com/fatanugraha/noloopclosure",
        sum = "h1:AhepjAikNpk50qTZoipHZqeZtnyKT/C2Tk5dGn7nC+A=",
        version = "v0.1.1",
    )

    go_repository(
        name = "com_github_fatih_color",
        build_file_proto_mode = "disable_global",
        importpath = "github.com/fatih/color",
        sum = "h1:8LOYc1KYPPmyKMuN8QV2DNRWNbLo6LZ0iLs8+mlH53w=",
        version = "v1.13.0",
    )
    go_repository(
        name = "com_github_fatih_structs",
        build_file_proto_mode = "disable_global",
        importpath = "github.com/fatih/structs",
        sum = "h1:Q7juDM0QtcnhCpeyLGQKyg4TOIghuNXrkL32pHAUMxo=",
        version = "v1.1.0",
    )
    go_repository(
        name = "com_github_fatih_structtag",
        build_file_proto_mode = "disable",
        importpath = "github.com/fatih/structtag",
        sum = "h1:/OdNE99OxoI/PqaW/SuSK9uxxT3f/tcSZgon/ssNSx4=",
        version = "v1.2.0",
    )

    go_repository(
        name = "com_github_felixge_httpsnoop",
        build_file_proto_mode = "disable_global",
        importpath = "github.com/felixge/httpsnoop",
        sum = "h1:lvB5Jl89CsZtGIWuTcDM1E/vkVs49/Ml7JJe07l8SPQ=",
        version = "v1.0.1",
    )
    go_repository(
        name = "com_github_firefart_nonamedreturns",
        build_file_proto_mode = "disable",
        importpath = "github.com/firefart/nonamedreturns",
        sum = "h1:abzI1p7mAEPYuR4A+VLKn4eNDOycjYo2phmY9sfv40Y=",
        version = "v1.0.4",
    )

    go_repository(
        name = "com_github_flosch_pongo2",
        build_file_proto_mode = "disable_global",
        importpath = "github.com/flosch/pongo2",
        sum = "h1:GY1+t5Dr9OKADM64SYnQjw/w99HMYvQ0A8/JoUkxVmc=",
        version = "v0.0.0-20190707114632-bbf5a6c351f4",
    )
    go_repository(
        name = "com_github_fogleman_gg",
        build_file_proto_mode = "disable_global",
        importpath = "github.com/fogleman/gg",
        sum = "h1:WXb3TSNmHp2vHoCroCIB1foO/yQ36swABL8aOVeDpgg=",
        version = "v1.2.1-0.20190220221249-0403632d5b90",
    )
    go_repository(
        name = "com_github_form3tech_oss_jwt_go",
        build_file_proto_mode = "disable_global",
        importpath = "github.com/form3tech-oss/jwt-go",
        sum = "h1:/l4kBbb4/vGSsdtB5nUe8L7B9mImVMaBPw9L/0TBHU8=",
        version = "v3.2.5+incompatible",
    )
    go_repository(
        name = "com_github_fortytw2_leaktest",
        build_file_proto_mode = "disable_global",
        importpath = "github.com/fortytw2/leaktest",
        sum = "h1:u8491cBMTQ8ft8aeV+adlcytMZylmA5nnwwkRZjI8vw=",
        version = "v1.3.0",
    )
    go_repository(
        name = "com_github_frankban_quicktest",
        build_file_proto_mode = "disable_global",
        importpath = "github.com/frankban/quicktest",
        sum = "h1:8sXhOn0uLys67V8EsXLc6eszDs8VXWxL3iRvebPhedY=",
        version = "v1.11.3",
    )
    go_repository(
        name = "com_github_fsnotify_fsnotify",
        build_file_proto_mode = "disable_global",
        importpath = "github.com/fsnotify/fsnotify",
        sum = "h1:jRbGcIw6P2Meqdwuo0H1p6JVLbL5DHKAKlYndzMwVZI=",
        version = "v1.5.4",
    )
    go_repository(
        name = "com_github_fsouza_fake_gcs_server",
        build_file_proto_mode = "disable_global",
        importpath = "github.com/fsouza/fake-gcs-server",
        sum = "h1:XyaGOlqo+R5sjT03x2ymk0xepaQlgwhRLTT2IopW0zA=",
        version = "v1.19.0",
    )
    go_repository(
        name = "com_github_fzipp_gocyclo",
        build_file_proto_mode = "disable_global",
        importpath = "github.com/fzipp/gocyclo",
        sum = "h1:lsblElZG7d3ALtGMx9fmxeTKZaLLpU8mET09yN4BBLo=",
        version = "v0.6.0",
    )
    go_repository(
        name = "com_github_gaijinentertainment_go_exhaustruct_v2",
        build_file_proto_mode = "disable",
        importpath = "github.com/GaijinEntertainment/go-exhaustruct/v2",
        sum = "h1:+r1rSv4gvYn0wmRjC8X7IAzX8QezqtFV9m0MUHFJgts=",
        version = "v2.3.0",
    )

    go_repository(
        name = "com_github_gavv_httpexpect",
        build_file_proto_mode = "disable_global",
        importpath = "github.com/gavv/httpexpect",
        sum = "h1:1X9kcRshkSKEjNJJxX9Y9mQ5BRfbxU5kORdjhlA1yX8=",
        version = "v2.0.0+incompatible",
    )
    go_repository(
        name = "com_github_getsentry_raven_go",
        build_file_proto_mode = "disable_global",
        importpath = "github.com/getsentry/raven-go",
        sum = "h1:no+xWJRb5ZI7eE8TWgIq1jLulQiIoLG0IfYxv5JYMGs=",
        version = "v0.2.0",
    )
    go_repository(
        name = "com_github_ghemawat_stream",
        build_file_proto_mode = "disable_global",
        importpath = "github.com/ghemawat/stream",
        sum = "h1:r5GgOLGbza2wVHRzK7aAj6lWZjfbAwiu/RDCVOKjRyM=",
        version = "v0.0.0-20171120220530-696b145b53b9",
    )
    go_repository(
        name = "com_github_ghodss_yaml",
        build_file_proto_mode = "disable_global",
        importpath = "github.com/ghodss/yaml",
        sum = "h1:wQHKEahhL6wmXdzwWG11gIVCkOv05bNOh+Rxn0yngAk=",
        version = "v1.0.0",
    )
    go_repository(
        name = "com_github_gin_contrib_sse",
        build_file_proto_mode = "disable_global",
        importpath = "github.com/gin-contrib/sse",
        sum = "h1:t8FVkw33L+wilf2QiWkw0UV77qRpcH/JHPKGpKa2E8g=",
        version = "v0.0.0-20190301062529-5545eab6dad3",
    )
    go_repository(
        name = "com_github_gin_gonic_gin",
        build_file_proto_mode = "disable_global",
        importpath = "github.com/gin-gonic/gin",
        sum = "h1:3tMoCCfM7ppqsR0ptz/wi1impNpT7/9wQtMZ8lr1mCQ=",
        version = "v1.4.0",
    )
    go_repository(
        name = "com_github_go_check_check",
        build_file_proto_mode = "disable_global",
        importpath = "github.com/go-check/check",
        sum = "h1:0gkP6mzaMqkmpcJYCFOLkIBwI7xFExG03bbkOkCvUPI=",
        version = "v0.0.0-20180628173108-788fd7840127",
    )
    go_repository(
        name = "com_github_go_critic_go_critic",
        build_file_proto_mode = "disable",
        importpath = "github.com/go-critic/go-critic",
        sum = "h1:tucuG1pvOyYgpBIrVxw0R6gwO42lNa92Aq3VaDoIs+E=",
        version = "v0.6.4",
    )

    go_repository(
        name = "com_github_go_errors_errors",
        build_file_proto_mode = "disable_global",
        importpath = "github.com/go-errors/errors",
        sum = "h1:LUHzmkK3GUKUrL/1gfBUxAHzcev3apQlezX/+O7ma6w=",
        version = "v1.0.1",
    )
    go_repository(
        name = "com_github_go_gl_glfw",
        build_file_proto_mode = "disable_global",
        importpath = "github.com/go-gl/glfw",
        sum = "h1:QbL/5oDUmRBzO9/Z7Seo6zf912W/a6Sr4Eu0G/3Jho0=",
        version = "v0.0.0-20190409004039-e6da0acd62b1",
    )
    go_repository(
        name = "com_github_go_gl_glfw_v3_3_glfw",
        build_file_proto_mode = "disable_global",
        importpath = "github.com/go-gl/glfw/v3.3/glfw",
        sum = "h1:WtGNWLvXpe6ZudgnXrq0barxBImvnnJoMEhXAzcbM0I=",
        version = "v0.0.0-20200222043503-6f7a984d4dc4",
    )
    go_repository(
        name = "com_github_go_ini_ini",
        build_file_proto_mode = "disable",
        importpath = "github.com/go-ini/ini",
        sum = "h1:Mujh4R/dH6YL8bxuISne3xX2+qcQ9p0IxKAP6ExWoUo=",
        version = "v1.25.4",
    )

    go_repository(
        name = "com_github_go_kit_kit",
        build_file_proto_mode = "disable_global",
        importpath = "github.com/go-kit/kit",
        sum = "h1:wDJmvq38kDhkVxi50ni9ykkdUr1PKgqKOoi01fa0Mdk=",
        version = "v0.9.0",
    )
    go_repository(
        name = "com_github_go_kit_log",
        build_file_proto_mode = "disable_global",
        importpath = "github.com/go-kit/log",
        sum = "h1:7i2K3eKTos3Vc0enKCfnVcgHh2olr/MyfboYq7cAcFw=",
        version = "v0.2.0",
    )
    go_repository(
        name = "com_github_go_logfmt_logfmt",
        build_file_proto_mode = "disable_global",
        importpath = "github.com/go-logfmt/logfmt",
        sum = "h1:otpy5pqBCBZ1ng9RQ0dPu4PN7ba75Y/aA+UpowDyNVA=",
        version = "v0.5.1",
    )
    go_repository(
        name = "com_github_go_martini_martini",
        build_file_proto_mode = "disable_global",
        importpath = "github.com/go-martini/martini",
        sum = "h1:xveKWz2iaueeTaUgdetzel+U7exyigDYBryyVfV/rZk=",
        version = "v0.0.0-20170121215854-22fa46961aab",
    )
    go_repository(
        name = "com_github_go_ole_go_ole",
        build_file_proto_mode = "disable_global",
        importpath = "github.com/go-ole/go-ole",
        sum = "h1:/Fpf6oFPoeFik9ty7siob0G6Ke8QvQEuVcuChpwXzpY=",
        version = "v1.2.6",
    )
    go_repository(
        name = "com_github_go_sql_driver_mysql",
        build_file_proto_mode = "disable_global",
        importpath = "github.com/go-sql-driver/mysql",
        sum = "h1:BCTh4TKNUYmOmMUcQ3IipzF5prigylS7XXjEkfCHuOE=",
        version = "v1.6.0",
    )
    go_repository(
        name = "com_github_go_stack_stack",
        build_file_proto_mode = "disable_global",
        importpath = "github.com/go-stack/stack",
        sum = "h1:5SgMzNM5HxrEjV0ww2lTmX6E2Izsfxas4+YHWRs3Lsk=",
        version = "v1.8.0",
    )
    go_repository(
        name = "com_github_go_task_slim_sprig",
        build_file_proto_mode = "disable_global",
        importpath = "github.com/go-task/slim-sprig",
        sum = "h1:p104kn46Q8WdvHunIJ9dAyjPVtrBPhSr3KT2yUst43I=",
        version = "v0.0.0-20210107165309-348f09dbbbc0",
    )
    go_repository(
        name = "com_github_go_toolsmith_astcast",
        build_file_proto_mode = "disable",
        importpath = "github.com/go-toolsmith/astcast",
        sum = "h1:JojxlmI6STnFVG9yOImLeGREv8W2ocNUM+iOhR6jE7g=",
        version = "v1.0.0",
    )
    go_repository(
        name = "com_github_go_toolsmith_astcopy",
        build_file_proto_mode = "disable",
        importpath = "github.com/go-toolsmith/astcopy",
        sum = "h1:l09oBhAPyV74kLJ3ZO31iBU8htZGTwr9LTjuMCyL8go=",
        version = "v1.0.1",
    )
    go_repository(
        name = "com_github_go_toolsmith_astequal",
        build_file_proto_mode = "disable",
        importpath = "github.com/go-toolsmith/astequal",
        sum = "h1:+XvaV8zNxua+9+Oa4AHmgmpo4RYAbwr/qjNppLfX2yM=",
        version = "v1.0.2",
    )
    go_repository(
        name = "com_github_go_toolsmith_astfmt",
        build_file_proto_mode = "disable",
        importpath = "github.com/go-toolsmith/astfmt",
        sum = "h1:A0vDDXt+vsvLEdbMFJAUBI/uTbRw1ffOPnxsILnFL6k=",
        version = "v1.0.0",
    )
    go_repository(
        name = "com_github_go_toolsmith_astp",
        build_file_proto_mode = "disable",
        importpath = "github.com/go-toolsmith/astp",
        sum = "h1:alXE75TXgcmupDsMK1fRAy0YUzLzqPVvBKoyWV+KPXg=",
        version = "v1.0.0",
    )
    go_repository(
        name = "com_github_go_toolsmith_strparse",
        build_file_proto_mode = "disable",
        importpath = "github.com/go-toolsmith/strparse",
        sum = "h1:Vcw78DnpCAKlM20kSbAyO4mPfJn/lyYA4BJUDxe2Jb4=",
        version = "v1.0.0",
    )
    go_repository(
        name = "com_github_go_toolsmith_typep",
        build_file_proto_mode = "disable",
        importpath = "github.com/go-toolsmith/typep",
        sum = "h1:8xdsa1+FSIH/RhEkgnD1j2CJOy5mNllW1Q9tRiYwvlk=",
        version = "v1.0.2",
    )
    go_repository(
        name = "com_github_go_xmlfmt_xmlfmt",
        build_file_proto_mode = "disable",
        importpath = "github.com/go-xmlfmt/xmlfmt",
        sum = "h1:khEcpUM4yFcxg4/FHQWkvVRmgijNXRfzkIDHh23ggEo=",
        version = "v0.0.0-20191208150333-d5b6f63a941b",
    )
    go_repository(
        name = "com_github_gobwas_glob",
        build_file_proto_mode = "disable",
        importpath = "github.com/gobwas/glob",
        sum = "h1:A4xDbljILXROh+kObIiy5kIaPYD8e96x1tgBhUI5J+Y=",
        version = "v0.2.3",
    )

    go_repository(
        name = "com_github_gobwas_httphead",
        build_file_proto_mode = "disable_global",
        importpath = "github.com/gobwas/httphead",
        sum = "h1:s+21KNqlpePfkah2I+gwHF8xmJWRjooY+5248k6m4A0=",
        version = "v0.0.0-20180130184737-2c6c146eadee",
    )
    go_repository(
        name = "com_github_gobwas_pool",
        build_file_proto_mode = "disable_global",
        importpath = "github.com/gobwas/pool",
        sum = "h1:QEmUOlnSjWtnpRGHF3SauEiOsy82Cup83Vf2LcMlnc8=",
        version = "v0.2.0",
    )
    go_repository(
        name = "com_github_gobwas_ws",
        build_file_proto_mode = "disable_global",
        importpath = "github.com/gobwas/ws",
        sum = "h1:CoAavW/wd/kulfZmSIBt6p24n4j7tHgNVCjsfHVNUbo=",
        version = "v1.0.2",
    )
    go_repository(
        name = "com_github_godbus_dbus_v5",
        build_file_proto_mode = "disable_global",
        importpath = "github.com/godbus/dbus/v5",
        sum = "h1:9349emZab16e7zQvpmsbtjc18ykshndd8y2PG3sgJbA=",
        version = "v5.0.4",
    )
    go_repository(
        name = "com_github_gofrs_flock",
        build_file_proto_mode = "disable",
        importpath = "github.com/gofrs/flock",
        sum = "h1:+gYjHKf32LDeiEEFhQaotPbLuUXjY5ZqxKgXy7n59aw=",
        version = "v0.8.1",
    )

    go_repository(
        name = "com_github_gogo_googleapis",
        build_file_proto_mode = "disable_global",
        importpath = "github.com/gogo/googleapis",
        sum = "h1:dR8+Q0uO5S2ZBcs2IH6VBKYwSxPo2vYCYq0ot0mu7xA=",
        version = "v0.0.0-20180223154316-0cd9801be74a",
    )
    go_repository(
        name = "com_github_gogo_protobuf",
        build_file_proto_mode = "disable_global",
        importpath = "github.com/gogo/protobuf",
        sum = "h1:Ov1cvc58UF3b5XjBnZv7+opcTcQFZebYjWzi34vdm4Q=",
        version = "v1.3.2",
    )
    go_repository(
        name = "com_github_gogo_status",
        build_file_proto_mode = "disable_global",
        importpath = "github.com/gogo/status",
        sum = "h1:+eIkrewn5q6b30y+g/BJINVVdi2xH7je5MPJ3ZPK3JA=",
        version = "v1.1.0",
    )
    go_repository(
        name = "com_github_goji_httpauth",
        build_file_proto_mode = "disable",
        importpath = "github.com/goji/httpauth",
        sum = "h1:lBXNCxVENCipq4D1Is42JVOP4eQjlB8TQ6H69Yx5J9Q=",
        version = "v0.0.0-20160601135302-2da839ab0f4d",
    )

    go_repository(
        name = "com_github_golang_freetype",
        build_file_proto_mode = "disable_global",
        importpath = "github.com/golang/freetype",
        sum = "h1:DACJavvAHhabrF08vX0COfcOBJRhZ8lUbR+ZWIs0Y5g=",
        version = "v0.0.0-20170609003504-e2365dfdc4a0",
    )
    go_repository(
        name = "com_github_golang_glog",
        build_file_proto_mode = "disable_global",
        importpath = "github.com/golang/glog",
        sum = "h1:nfP3RFugxnNRyKgeWd4oI1nYvXpxrx8ck8ZrcizshdQ=",
        version = "v1.0.0",
    )
    go_repository(
        name = "com_github_golang_groupcache",
        build_file_proto_mode = "disable_global",
        importpath = "github.com/golang/groupcache",
        sum = "h1:oI5xCqsCo564l8iNU+DwB5epxmsaqB+rhGL0m5jtYqE=",
        version = "v0.0.0-20210331224755-41bb18bfe9da",
    )
    go_repository(
        name = "com_github_golang_mock",
        build_file_proto_mode = "disable_global",
        importpath = "github.com/golang/mock",
        sum = "h1:ErTB+efbowRARo13NNdxyJji2egdxLGQhRaY+DUumQc=",
        version = "v1.6.0",
    )
    go_repository(
        name = "com_github_golang_protobuf",
        build_file_proto_mode = "disable_global",
        importpath = "github.com/golang/protobuf",
        patch_args = ["-p1"],
        patches = [
            "//build/patches:com_github_golang_protobuf.patch",
        ],
        sum = "h1:ROPKBNFfQgOUMifHyP+KYbvpjbdoFNs+aK7DXlji0Tw=",
        version = "v1.5.2",
    )
    go_repository(
        name = "com_github_golang_snappy",
        build_file_proto_mode = "disable_global",
        importpath = "github.com/golang/snappy",
        sum = "h1:yAGX7huGHXlcLOEtBnF4w7FQwA26wojNCwOYAEhLjQM=",
        version = "v0.0.4",
    )
    go_repository(
        name = "com_github_golangci_check",
        build_file_proto_mode = "disable",
        importpath = "github.com/golangci/check",
        sum = "h1:23T5iq8rbUYlhpt5DB4XJkc6BU31uODLD1o1gKvZmD0=",
        version = "v0.0.0-20180506172741-cfe4005ccda2",
    )
    go_repository(
        name = "com_github_golangci_dupl",
        build_file_proto_mode = "disable",
        importpath = "github.com/golangci/dupl",
        sum = "h1:w8hkcTqaFpzKqonE9uMCefW1WDie15eSP/4MssdenaM=",
        version = "v0.0.0-20180902072040-3e9179ac440a",
    )
    go_repository(
        name = "com_github_golangci_go_misc",
        build_file_proto_mode = "disable",
        importpath = "github.com/golangci/go-misc",
        sum = "h1:6RGUuS7EGotKx6J5HIP8ZtyMdiDscjMLfRBSPuzVVeo=",
        version = "v0.0.0-20220329215616-d24fe342adfe",
    )

    go_repository(
        name = "com_github_golangci_gofmt",
        build_file_proto_mode = "disable",
        importpath = "github.com/golangci/gofmt",
        sum = "h1:iR3fYXUjHCR97qWS8ch1y9zPNsgXThGwjKPrYfqMPks=",
        version = "v0.0.0-20190930125516-244bba706f1a",
    )
    go_repository(
        name = "com_github_golangci_golangci_lint",
        build_file_proto_mode = "disable",
        importpath = "github.com/golangci/golangci-lint",
        sum = "h1:I8WHOavragDttlLHtSraHn/h39C+R60bEQ5NoGcHQr8=",
        version = "v1.49.0",
    )
    go_repository(
        name = "com_github_golangci_gosec",
        build_file_proto_mode = "disable",
        importpath = "github.com/golangci/gosec",
        sum = "h1:Bi7BYmZVg4C+mKGi8LeohcP2GGUl2XJD4xCkJoZSaYc=",
        version = "v0.0.0-20180901114220-8afd9cbb6cfb",
    )
    go_repository(
        name = "com_github_golangci_lint_1",
        build_file_proto_mode = "disable",
        importpath = "github.com/golangci/lint-1",
        sum = "h1:MfyDlzVjl1hoaPzPD4Gpb/QgoRfSBR0jdhwGyAWwMSA=",
        version = "v0.0.0-20191013205115-297bf364a8e0",
    )
    go_repository(
        name = "com_github_golangci_maligned",
        build_file_proto_mode = "disable",
        importpath = "github.com/golangci/maligned",
        sum = "h1:kNY3/svz5T29MYHubXix4aDDuE3RWHkPvopM/EDv/MA=",
        version = "v0.0.0-20180506175553-b1d89398deca",
    )

    go_repository(
        name = "com_github_golangci_misspell",
        build_file_proto_mode = "disable",
        importpath = "github.com/golangci/misspell",
        sum = "h1:pLzmVdl3VxTOncgzHcvLOKirdvcx/TydsClUQXTehjo=",
        version = "v0.3.5",
    )

    go_repository(
        name = "com_github_golangci_prealloc",
        build_file_proto_mode = "disable",
        importpath = "github.com/golangci/prealloc",
        sum = "h1:leSNB7iYzLYSSx3J/s5sVf4Drkc68W2wm4Ixh/mr0us=",
        version = "v0.0.0-20180630174525-215b22d4de21",
    )
    go_repository(
        name = "com_github_golangci_revgrep",
        build_file_proto_mode = "disable",
        importpath = "github.com/golangci/revgrep",
        sum = "h1:DIPQnGy2Gv2FSA4B/hh8Q7xx3B7AIDk3DAMeHclH1vQ=",
        version = "v0.0.0-20220804021717-745bb2f7c2e6",
    )
    go_repository(
        name = "com_github_golangci_unconvert",
        build_file_proto_mode = "disable",
        importpath = "github.com/golangci/unconvert",
        sum = "h1:zwtduBRr5SSWhqsYNgcuWO2kFlpdOZbP0+yRjmvPGys=",
        version = "v0.0.0-20180507085042-28b1c447d1f4",
    )

    go_repository(
        name = "com_github_gomodule_redigo",
        build_file_proto_mode = "disable_global",
        importpath = "github.com/gomodule/redigo",
        sum = "h1:y0Wmhvml7cGnzPa9nocn/fMraMH/lMDdeG+rkx4VgYY=",
        version = "v1.7.1-0.20190724094224-574c33c3df38",
    )
    go_repository(
        name = "com_github_google_btree",
        build_file_proto_mode = "disable_global",
        importpath = "github.com/google/btree",
        sum = "h1:xf4v41cLI2Z6FxbKm+8Bu+m8ifhj15JuZ9sa0jZCMUU=",
        version = "v1.1.2",
    )
    go_repository(
        name = "com_github_google_go_cmp",
        build_file_proto_mode = "disable_global",
        importpath = "github.com/google/go-cmp",
        sum = "h1:e6P7q2lk1O+qJJb4BtCQXlK8vWEO8V1ZeuEdJNOqZyg=",
        version = "v0.5.8",
    )
    go_repository(
        name = "com_github_google_go_querystring",
        build_file_proto_mode = "disable_global",
        importpath = "github.com/google/go-querystring",
        sum = "h1:Xkwi/a1rcvNg1PPYe5vI8GbeBY/jrVuDX5ASuANWTrk=",
        version = "v1.0.0",
    )
    go_repository(
        name = "com_github_google_gofuzz",
        build_file_proto_mode = "disable_global",
        importpath = "github.com/google/gofuzz",
        sum = "h1:A8PeW59pxE9IoFRqBp37U+mSNaQoZ46F1f0f863XSXw=",
        version = "v1.0.0",
    )
    go_repository(
        name = "com_github_google_martian",
        build_file_proto_mode = "disable_global",
        importpath = "github.com/google/martian",
        sum = "h1:/CP5g8u/VJHijgedC/Legn3BAbAaWPgecwXBIDzw5no=",
        version = "v2.1.0+incompatible",
    )
    go_repository(
        name = "com_github_google_martian_v3",
        build_file_proto_mode = "disable_global",
        importpath = "github.com/google/martian/v3",
        sum = "h1:d8MncMlErDFTwQGBK1xhv026j9kqhvw1Qv9IbWT1VLQ=",
        version = "v3.2.1",
    )
    go_repository(
        name = "com_github_google_pprof",
        build_file_proto_mode = "disable_global",
        importpath = "github.com/google/pprof",
        sum = "h1:c8EUapQFi+kjzedr4c6WqbwMdmB95+oDBWZ5XFHFYxY=",
        version = "v0.0.0-20211122183932-1daafda22083",
    )
    go_repository(
        name = "com_github_google_renameio",
        build_file_proto_mode = "disable_global",
        importpath = "github.com/google/renameio",
        sum = "h1:GOZbcHa3HfsPKPlmyPyN2KEohoMXOhdMbHrvbpl2QaA=",
        version = "v0.1.0",
    )
    go_repository(
        name = "com_github_google_uuid",
        build_file_proto_mode = "disable_global",
        importpath = "github.com/google/uuid",
        sum = "h1:t6JiXgmwXMjEs8VusXIJk2BXHsn+wx8BZdTaoZ5fu7I=",
        version = "v1.3.0",
    )
    go_repository(
        name = "com_github_googleapis_gax_go_v2",
        build_file_proto_mode = "disable_global",
        importpath = "github.com/googleapis/gax-go/v2",
        sum = "h1:s7jOdKSaksJVOxE0Y/S32otcfiP+UQ0cL8/GTKaONwE=",
        version = "v2.2.0",
    )
    go_repository(
        name = "com_github_googleapis_gnostic",
        build_file_proto_mode = "disable",
        importpath = "github.com/googleapis/gnostic",
        sum = "h1:l6N3VoaVzTncYYW+9yOz2LJJammFZGBO13sqgEhpy9g=",
        version = "v0.2.0",
    )
    go_repository(
        name = "com_github_gophercloud_gophercloud",
        build_file_proto_mode = "disable",
        importpath = "github.com/gophercloud/gophercloud",
        sum = "h1:hQpY0g0UGsLKLDs8UJ6xpA2gNCkEdEbvxSPqLItXCpI=",
        version = "v0.0.0-20190301152420-fca40860790e",
    )

    go_repository(
        name = "com_github_gopherjs_gopherjs",
        build_file_proto_mode = "disable_global",
        importpath = "github.com/gopherjs/gopherjs",
        sum = "h1:EGx4pi6eqNxGaHF6qqu48+N2wcFQ5qg5FXgOdqsJ5d8=",
        version = "v0.0.0-20181017120253-0766667cb4d1",
    )
    go_repository(
        name = "com_github_gordonklaus_ineffassign",
        build_file_proto_mode = "disable",
        importpath = "github.com/gordonklaus/ineffassign",
        sum = "h1:PVRE9d4AQKmbelZ7emNig1+NT27DUmKZn5qXxfio54U=",
        version = "v0.0.0-20210914165742-4cc7213b9bc8",
    )
    go_repository(
        name = "com_github_gorilla_context",
        build_file_proto_mode = "disable",
        importpath = "github.com/gorilla/context",
        sum = "h1:AWwleXJkX/nhcU9bZSnZoi3h/qGYqQAGhq6zZe/aQW8=",
        version = "v1.1.1",
    )

    go_repository(
        name = "com_github_gorilla_handlers",
        build_file_proto_mode = "disable_global",
        importpath = "github.com/gorilla/handlers",
        sum = "h1:9lRY6j8DEeeBT10CvO9hGW0gmky0BprnvDI5vfhUHH4=",
        version = "v1.5.1",
    )
    go_repository(
        name = "com_github_gorilla_mux",
        build_file_proto_mode = "disable_global",
        importpath = "github.com/gorilla/mux",
        sum = "h1:i40aqfkR1h2SlN9hojwV5ZA91wcXFOvkdNIeFDP5koI=",
        version = "v1.8.0",
    )
    go_repository(
        name = "com_github_gorilla_securecookie",
        build_file_proto_mode = "disable_global",
        importpath = "github.com/gorilla/securecookie",
        sum = "h1:miw7JPhV+b/lAHSXz4qd/nN9jRiAFV5FwjeKyCS8BvQ=",
        version = "v1.1.1",
    )
    go_repository(
        name = "com_github_gorilla_sessions",
        build_file_proto_mode = "disable_global",
        importpath = "github.com/gorilla/sessions",
        sum = "h1:DHd3rPN5lE3Ts3D8rKkQ8x/0kqfeNmBAaiSi+o7FsgI=",
        version = "v1.2.1",
    )
    go_repository(
        name = "com_github_gorilla_websocket",
        build_file_proto_mode = "disable_global",
        importpath = "github.com/gorilla/websocket",
        sum = "h1:+/TMaTYc4QFitKJxsQ7Yye35DkWvkdLcvGKqM+x0Ufc=",
        version = "v1.4.2",
    )
    go_repository(
        name = "com_github_gostaticanalysis_analysisutil",
        build_file_proto_mode = "disable",
        importpath = "github.com/gostaticanalysis/analysisutil",
        sum = "h1:ZMCjoue3DtDWQ5WyU16YbjbQEQ3VuzwxALrpYd+HeKk=",
        version = "v0.7.1",
    )
    go_repository(
        name = "com_github_gostaticanalysis_comment",
        build_file_proto_mode = "disable",
        importpath = "github.com/gostaticanalysis/comment",
        sum = "h1:hlnx5+S2fY9Zo9ePo4AhgYsYHbM2+eAv8m/s1JiCd6Q=",
        version = "v1.4.2",
    )
    go_repository(
        name = "com_github_gostaticanalysis_forcetypeassert",
        build_file_proto_mode = "disable",
        importpath = "github.com/gostaticanalysis/forcetypeassert",
        sum = "h1:6eUflI3DiGusXGK6X7cCcIgVCpZ2CiZ1Q7jl6ZxNV70=",
        version = "v0.1.0",
    )
    go_repository(
        name = "com_github_gostaticanalysis_nilerr",
        build_file_proto_mode = "disable",
        importpath = "github.com/gostaticanalysis/nilerr",
        sum = "h1:ThE+hJP0fEp4zWLkWHWcRyI2Od0p7DlgYG3Uqrmrcpk=",
        version = "v0.1.1",
    )
    go_repository(
        name = "com_github_gostaticanalysis_testutil",
        build_file_proto_mode = "disable",
        importpath = "github.com/gostaticanalysis/testutil",
        sum = "h1:nhdCmubdmDF6VEatUNjgUZBJKWRqugoISdUv3PPQgHY=",
        version = "v0.4.0",
    )

    go_repository(
        name = "com_github_grpc_ecosystem_go_grpc_middleware",
        build_file_proto_mode = "disable_global",
        importpath = "github.com/grpc-ecosystem/go-grpc-middleware",
        sum = "h1:+9834+KizmvFV7pXQGSXQTsaWhq2GjuNUt0aUU0YBYw=",
        version = "v1.3.0",
    )
    go_repository(
        name = "com_github_grpc_ecosystem_go_grpc_prometheus",
        build_file_proto_mode = "disable_global",
        importpath = "github.com/grpc-ecosystem/go-grpc-prometheus",
        sum = "h1:Ovs26xHkKqVztRpIrF/92BcuyuQ/YW4NSIpoGtfXNho=",
        version = "v1.2.0",
    )
    go_repository(
        name = "com_github_grpc_ecosystem_grpc_gateway",
        build_file_proto_mode = "disable_global",
        build_naming_convention = "go_default_library",
        importpath = "github.com/grpc-ecosystem/grpc-gateway",
        patch_args = ["-p1"],
        patches = [
            "//build/patches:com_github_grpc_ecosystem_grpc_gateway.patch",
        ],
        sum = "h1:gmcG1KaJ57LophUzW0Hy8NmPhnMZb4M0+kPpLofRdBo=",
        version = "v1.16.0",
    )
    go_repository(
        name = "com_github_grpc_ecosystem_grpc_opentracing",
        build_file_proto_mode = "disable",
        importpath = "github.com/grpc-ecosystem/grpc-opentracing",
        sum = "h1:MJG/KsmcqMwFAkh8mTnAwhyKoB+sTAnY4CACC110tbU=",
        version = "v0.0.0-20180507213350-8e809c8a8645",
    )

    go_repository(
        name = "com_github_hashicorp_consul_api",
        build_file_proto_mode = "disable_global",
        importpath = "github.com/hashicorp/consul/api",
        sum = "h1:BNQPM9ytxj6jbjjdRPioQ94T6YXriSopn0i8COv6SRA=",
        version = "v1.1.0",
    )
    go_repository(
        name = "com_github_hashicorp_consul_sdk",
        build_file_proto_mode = "disable_global",
        importpath = "github.com/hashicorp/consul/sdk",
        sum = "h1:LnuDWGNsoajlhGyHJvuWW6FVqRl8JOTPqS6CPTsYjhY=",
        version = "v0.1.1",
    )
    go_repository(
        name = "com_github_hashicorp_errwrap",
        build_file_proto_mode = "disable_global",
        importpath = "github.com/hashicorp/errwrap",
        sum = "h1:hLrqtEDnRye3+sgx6z4qVLNuviH3MR5aQ0ykNJa/UYA=",
        version = "v1.0.0",
    )
    go_repository(
        name = "com_github_hashicorp_go_cleanhttp",
        build_file_proto_mode = "disable_global",
        importpath = "github.com/hashicorp/go-cleanhttp",
        sum = "h1:dH3aiDG9Jvb5r5+bYHsikaOUIpcM0xvgMXVoDkXMzJM=",
        version = "v0.5.1",
    )
    go_repository(
        name = "com_github_hashicorp_go_immutable_radix",
        build_file_proto_mode = "disable_global",
        importpath = "github.com/hashicorp/go-immutable-radix",
        sum = "h1:AKDB1HM5PWEA7i4nhcpwOrO2byshxBjXVn/J/3+z5/0=",
        version = "v1.0.0",
    )
    go_repository(
        name = "com_github_hashicorp_go_msgpack",
        build_file_proto_mode = "disable_global",
        importpath = "github.com/hashicorp/go-msgpack",
        sum = "h1:SFT72YqIkOcLdWJUYcriVX7hbrZpwc/f7h8aW2NUqrA=",
        version = "v0.5.4",
    )
    go_repository(
        name = "com_github_hashicorp_go_multierror",
        build_file_proto_mode = "disable_global",
        importpath = "github.com/hashicorp/go-multierror",
        sum = "h1:H5DkEtf6CXdFp0N0Em5UCwQpXMWke8IA0+lD48awMYo=",
        version = "v1.1.1",
    )
    go_repository(
        name = "com_github_hashicorp_go_net",
        build_file_proto_mode = "disable_global",
        importpath = "github.com/hashicorp/go.net",
        sum = "h1:sNCoNyDEvN1xa+X0baata4RdcpKwcMS6DH+xwfqPgjw=",
        version = "v0.0.1",
    )
    go_repository(
        name = "com_github_hashicorp_go_rootcerts",
        build_file_proto_mode = "disable_global",
        importpath = "github.com/hashicorp/go-rootcerts",
        sum = "h1:Rqb66Oo1X/eSV1x66xbDccZjhJigjg0+e82kpwzSwCI=",
        version = "v1.0.0",
    )
    go_repository(
        name = "com_github_hashicorp_go_sockaddr",
        build_file_proto_mode = "disable_global",
        importpath = "github.com/hashicorp/go-sockaddr",
        sum = "h1:ztczhD1jLxIRjVejw8gFomI1BQZOe2WoVOu0SyteCQc=",
        version = "v1.0.2",
    )
    go_repository(
        name = "com_github_hashicorp_go_syslog",
        build_file_proto_mode = "disable_global",
        importpath = "github.com/hashicorp/go-syslog",
        sum = "h1:KaodqZuhUoZereWVIYmpUgZysurB1kBLX2j0MwMrUAE=",
        version = "v1.0.0",
    )
    go_repository(
        name = "com_github_hashicorp_go_uuid",
        build_file_proto_mode = "disable_global",
        importpath = "github.com/hashicorp/go-uuid",
        sum = "h1:cfejS+Tpcp13yd5nYHWDI6qVCny6wyX2Mt5SGur2IGE=",
        version = "v1.0.2",
    )
    go_repository(
        name = "com_github_hashicorp_go_version",
        build_file_proto_mode = "disable_global",
        importpath = "github.com/hashicorp/go-version",
        sum = "h1:feTTfFNnjP967rlCxM/I9g701jU+RN74YKx2mOkIeek=",
        version = "v1.6.0",
    )
    go_repository(
        name = "com_github_hashicorp_golang_lru",
        build_file_proto_mode = "disable_global",
        importpath = "github.com/hashicorp/golang-lru",
        sum = "h1:0hERBMJE1eitiLkihrMvRVBYAkpHzc/J3QdDN+dAcgU=",
        version = "v0.5.1",
    )
    go_repository(
        name = "com_github_hashicorp_hcl",
        build_file_proto_mode = "disable_global",
        importpath = "github.com/hashicorp/hcl",
        sum = "h1:0Anlzjpi4vEasTeNFn2mLJgTSwt0+6sfsiTG8qcWGx4=",
        version = "v1.0.0",
    )
    go_repository(
        name = "com_github_hashicorp_logutils",
        build_file_proto_mode = "disable_global",
        importpath = "github.com/hashicorp/logutils",
        sum = "h1:dLEQVugN8vlakKOUE3ihGLTZJRB4j+M2cdTm/ORI65Y=",
        version = "v1.0.0",
    )
    go_repository(
        name = "com_github_hashicorp_mdns",
        build_file_proto_mode = "disable_global",
        importpath = "github.com/hashicorp/mdns",
        sum = "h1:WhIgCr5a7AaVH6jPUwjtRuuE7/RDufnUvzIr48smyxs=",
        version = "v1.0.0",
    )
    go_repository(
        name = "com_github_hashicorp_memberlist",
        build_file_proto_mode = "disable_global",
        importpath = "github.com/hashicorp/memberlist",
        sum = "h1:EmmoJme1matNzb+hMpDuR/0sbJSUisxyqBGG676r31M=",
        version = "v0.1.3",
    )
    go_repository(
        name = "com_github_hashicorp_serf",
        build_file_proto_mode = "disable_global",
        importpath = "github.com/hashicorp/serf",
        sum = "h1:YZ7UKsJv+hKjqGVUUbtE3HNj79Eln2oQ75tniF6iPt0=",
        version = "v0.8.2",
    )
    go_repository(
        name = "com_github_hdrhistogram_hdrhistogram_go",
        build_file_proto_mode = "disable_global",
        importpath = "github.com/HdrHistogram/hdrhistogram-go",
        sum = "h1:5IcZpTvzydCQeHzK4Ef/D5rrSqwxob0t8PQPMybUNFM=",
        version = "v1.1.2",
    )
    go_repository(
        name = "com_github_hexops_gotextdiff",
        build_file_proto_mode = "disable",
        importpath = "github.com/hexops/gotextdiff",
        sum = "h1:gitA9+qJrrTCsiCl7+kh75nPqQt1cx4ZkudSTLoUqJM=",
        version = "v1.0.3",
    )

    go_repository(
        name = "com_github_hpcloud_tail",
        build_file_proto_mode = "disable_global",
        importpath = "github.com/hpcloud/tail",
        sum = "h1:nfCOvKYfkgYP8hkirhJocXT2+zOD8yUNjXaWfTlyFKI=",
        version = "v1.0.0",
    )
    go_repository(
        name = "com_github_hydrogen18_memlistener",
        build_file_proto_mode = "disable_global",
        importpath = "github.com/hydrogen18/memlistener",
        sum = "h1:EPRgaDqXpLFUJLXZdGLnBTy1l6CLiNAPnvn2l+kHit0=",
        version = "v0.0.0-20141126152155-54553eb933fb",
    )
    go_repository(
        name = "com_github_iancoleman_strcase",
        build_file_proto_mode = "disable_global",
        importpath = "github.com/iancoleman/strcase",
        sum = "h1:05I4QRnGpI0m37iZQRuskXh+w77mr6Z41lwQzuHLwW0=",
        version = "v0.2.0",
    )
    go_repository(
        name = "com_github_ianlancetaylor_demangle",
        build_file_proto_mode = "disable_global",
        importpath = "github.com/ianlancetaylor/demangle",
        sum = "h1:uGg2frlt3IcT7kbV6LEp5ONv4vmoO2FW4qSO+my/aoM=",
        version = "v0.0.0-20210905161508-09a460cdf81d",
    )
    go_repository(
        name = "com_github_imkira_go_interpol",
        build_file_proto_mode = "disable_global",
        importpath = "github.com/imkira/go-interpol",
        sum = "h1:KIiKr0VSG2CUW1hl1jpiyuzuJeKUUpC8iM1AIE7N1Vk=",
        version = "v1.1.0",
    )
    go_repository(
        name = "com_github_inconshreveable_mousetrap",
        build_file_proto_mode = "disable_global",
        importpath = "github.com/inconshreveable/mousetrap",
        sum = "h1:Z8tu5sraLXCXIcARxBp/8cbvlwVa7Z1NHg9XEKhtSvM=",
        version = "v1.0.0",
    )
    go_repository(
        name = "com_github_influxdata_influxdb",
        build_file_proto_mode = "disable",
        importpath = "github.com/influxdata/influxdb",
        sum = "h1:O08dwjOwv9CYlJJEUZKAazSoQDKlsN34Bq3dnhqhyVI=",
        version = "v0.0.0-20170331210902-15e594fc09f1",
    )

    go_repository(
        name = "com_github_iris_contrib_blackfriday",
        build_file_proto_mode = "disable_global",
        importpath = "github.com/iris-contrib/blackfriday",
        sum = "h1:o5sHQHHm0ToHUlAJSTjW9UWicjJSDDauOOQ2AHuIVp4=",
        version = "v2.0.0+incompatible",
    )
    go_repository(
        name = "com_github_iris_contrib_go_uuid",
        build_file_proto_mode = "disable_global",
        importpath = "github.com/iris-contrib/go.uuid",
        sum = "h1:XZubAYg61/JwnJNbZilGjf3b3pB80+OQg2qf6c8BfWE=",
        version = "v2.0.0+incompatible",
    )
    go_repository(
        name = "com_github_iris_contrib_i18n",
        build_file_proto_mode = "disable_global",
        importpath = "github.com/iris-contrib/i18n",
        sum = "h1:Kyp9KiXwsyZRTeoNjgVCrWks7D8ht9+kg6yCjh8K97o=",
        version = "v0.0.0-20171121225848-987a633949d0",
    )
    go_repository(
        name = "com_github_iris_contrib_schema",
        build_file_proto_mode = "disable_global",
        importpath = "github.com/iris-contrib/schema",
        sum = "h1:10g/WnoRR+U+XXHWKBHeNy/+tZmM2kcAVGLOsz+yaDA=",
        version = "v0.0.1",
    )
    go_repository(
        name = "com_github_jackc_fake",
        build_file_proto_mode = "disable",
        importpath = "github.com/jackc/fake",
        sum = "h1:vr3AYkKovP8uR8AvSGGUK1IDqRa5lAAvEkZG1LKaCRc=",
        version = "v0.0.0-20150926172116-812a484cc733",
    )
    go_repository(
        name = "com_github_jackc_pgx",
        build_file_proto_mode = "disable",
        importpath = "github.com/jackc/pgx",
        sum = "h1:0Vihzu20St42/UDsvZGdNE6jak7oi/UOeMzwMPHkgFY=",
        version = "v3.2.0+incompatible",
    )
    go_repository(
        name = "com_github_jarcoal_httpmock",
        build_file_proto_mode = "disable",
        importpath = "github.com/jarcoal/httpmock",
        sum = "h1:gSvTxxFR/MEMfsGrvRbdfpRUMBStovlSRLw0Ep1bwwc=",
        version = "v1.2.0",
    )

    go_repository(
        name = "com_github_jcmturner_aescts_v2",
        build_file_proto_mode = "disable_global",
        importpath = "github.com/jcmturner/aescts/v2",
        sum = "h1:9YKLH6ey7H4eDBXW8khjYslgyqG2xZikXP0EQFKrle8=",
        version = "v2.0.0",
    )
    go_repository(
        name = "com_github_jcmturner_dnsutils_v2",
        build_file_proto_mode = "disable_global",
        importpath = "github.com/jcmturner/dnsutils/v2",
        sum = "h1:lltnkeZGL0wILNvrNiVCR6Ro5PGU/SeBvVO/8c/iPbo=",
        version = "v2.0.0",
    )
    go_repository(
        name = "com_github_jcmturner_gofork",
        build_file_proto_mode = "disable_global",
        importpath = "github.com/jcmturner/gofork",
        sum = "h1:J7uCkflzTEhUZ64xqKnkDxq3kzc96ajM1Gli5ktUem8=",
        version = "v1.0.0",
    )
    go_repository(
        name = "com_github_jcmturner_goidentity_v6",
        build_file_proto_mode = "disable_global",
        importpath = "github.com/jcmturner/goidentity/v6",
        sum = "h1:VKnZd2oEIMorCTsFBnJWbExfNN7yZr3EhJAxwOkZg6o=",
        version = "v6.0.1",
    )
    go_repository(
        name = "com_github_jcmturner_gokrb5_v8",
        build_file_proto_mode = "disable_global",
        importpath = "github.com/jcmturner/gokrb5/v8",
        sum = "h1:6ZIM6b/JJN0X8UM43ZOM6Z4SJzla+a/u7scXFJzodkA=",
        version = "v8.4.2",
    )
    go_repository(
        name = "com_github_jcmturner_rpc_v2",
        build_file_proto_mode = "disable_global",
        importpath = "github.com/jcmturner/rpc/v2",
        sum = "h1:7FXXj8Ti1IaVFpSAziCZWNzbNuZmnvw/i6CqLNdWfZY=",
        version = "v2.0.3",
    )
    go_repository(
        name = "com_github_jedib0t_go_pretty_v6",
        build_file_proto_mode = "disable_global",
        importpath = "github.com/jedib0t/go-pretty/v6",
        sum = "h1:o3McN0rQ4X+IU+HduppSp9TwRdGLRW2rhJXy9CJaCRw=",
        version = "v6.2.2",
    )
    go_repository(
        name = "com_github_jeffail_gabs_v2",
        build_file_proto_mode = "disable_global",
        importpath = "github.com/Jeffail/gabs/v2",
        sum = "h1:ANfZYjpMlfTTKebycu4X1AgkVWumFVDYQl7JwOr4mDk=",
        version = "v2.5.1",
    )
    go_repository(
        name = "com_github_jgautheron_goconst",
        build_file_proto_mode = "disable",
        importpath = "github.com/jgautheron/goconst",
        sum = "h1:HxVbL1MhydKs8R8n/HE5NPvzfaYmQJA3o879lE4+WcM=",
        version = "v1.5.1",
    )
    go_repository(
        name = "com_github_jingyugao_rowserrcheck",
        build_file_proto_mode = "disable",
        importpath = "github.com/jingyugao/rowserrcheck",
        sum = "h1:zibz55j/MJtLsjP1OF4bSdgXxwL1b+Vn7Tjzq7gFzUs=",
        version = "v1.1.1",
    )
    go_repository(
        name = "com_github_jirfag_go_printf_func_name",
        build_file_proto_mode = "disable",
        importpath = "github.com/jirfag/go-printf-func-name",
        sum = "h1:KA9BjwUk7KlCh6S9EAGWBt1oExIUv9WyNCiRz5amv48=",
        version = "v0.0.0-20200119135958-7558a9eaa5af",
    )

    go_repository(
        name = "com_github_jmespath_go_jmespath",
        build_file_proto_mode = "disable_global",
        importpath = "github.com/jmespath/go-jmespath",
        sum = "h1:BEgLn5cpjn8UN1mAw4NjwDrS35OdebyEtFe+9YPoQUg=",
        version = "v0.4.0",
    )
    go_repository(
        name = "com_github_jmespath_go_jmespath_internal_testify",
        build_file_proto_mode = "disable_global",
        importpath = "github.com/jmespath/go-jmespath/internal/testify",
        sum = "h1:shLQSRRSCCPj3f2gpwzGwWFoC7ycTf1rcQZHOlsJ6N8=",
        version = "v1.5.1",
    )
    go_repository(
        name = "com_github_joho_sqltocsv",
        build_file_proto_mode = "disable_global",
        importpath = "github.com/joho/sqltocsv",
        sum = "h1:Zrb0IbuLOGHL7nrO2WrcuNWgDTlzFv3zY69QMx4ggQE=",
        version = "v0.0.0-20210428211105-a6d6801d59df",
    )
    go_repository(
        name = "com_github_joker_hpp",
        build_file_proto_mode = "disable_global",
        importpath = "github.com/Joker/hpp",
        sum = "h1:65+iuJYdRXv/XyN62C1uEmmOx3432rNG/rKlX6V7Kkc=",
        version = "v1.0.0",
    )
    go_repository(
        name = "com_github_joker_jade",
        build_file_proto_mode = "disable_global",
        importpath = "github.com/Joker/jade",
        sum = "h1:mreN1m/5VJ/Zc3b4pzj9qU6D9SRQ6Vm+3KfI328t3S8=",
        version = "v1.0.1-0.20190614124447-d475f43051e7",
    )
    go_repository(
        name = "com_github_jonboulle_clockwork",
        build_file_proto_mode = "disable_global",
        importpath = "github.com/jonboulle/clockwork",
        sum = "h1:UOGuzwb1PwsrDAObMuhUnj0p5ULPj8V/xJ7Kx9qUBdQ=",
        version = "v0.2.2",
    )
    go_repository(
        name = "com_github_jpillora_backoff",
        build_file_proto_mode = "disable_global",
        importpath = "github.com/jpillora/backoff",
        sum = "h1:uvFg412JmmHBHw7iwprIxkPMI+sGQ4kzOWsMeHnm2EA=",
        version = "v1.0.0",
    )
    go_repository(
        name = "com_github_json_iterator_go",
        build_file_proto_mode = "disable_global",
        importpath = "github.com/json-iterator/go",
        sum = "h1:PV8peI4a0ysnczrg+LtxykD8LfKY9ML6u2jnxaEnrnM=",
        version = "v1.1.12",
    )
    go_repository(
        name = "com_github_jstemmer_go_junit_report",
        build_file_proto_mode = "disable_global",
        importpath = "github.com/jstemmer/go-junit-report",
        sum = "h1:6QPYqodiu3GuPL+7mfx+NwDdp2eTkp9IfEUpgAwUN0o=",
        version = "v0.9.1",
    )
    go_repository(
        name = "com_github_jtolds_gls",
        build_file_proto_mode = "disable_global",
        importpath = "github.com/jtolds/gls",
        sum = "h1:xdiiI2gbIgH/gLH7ADydsJ1uDOEzR8yvV7C0MuV77Wo=",
        version = "v4.20.0+incompatible",
    )
    go_repository(
        name = "com_github_juju_errors",
        build_file_proto_mode = "disable_global",
        importpath = "github.com/juju/errors",
        sum = "h1:rhqTjzJlm7EbkELJDKMTU7udov+Se0xZkWmugr6zGok=",
        version = "v0.0.0-20181118221551-089d3ea4e4d5",
    )
    go_repository(
        name = "com_github_juju_loggo",
        build_file_proto_mode = "disable_global",
        importpath = "github.com/juju/loggo",
        sum = "h1:MK144iBQF9hTSwBW/9eJm034bVoG30IshVm688T2hi8=",
        version = "v0.0.0-20180524022052-584905176618",
    )
    go_repository(
        name = "com_github_juju_testing",
        build_file_proto_mode = "disable_global",
        importpath = "github.com/juju/testing",
        sum = "h1:WQM1NildKThwdP7qWrNAFGzp4ijNLw8RlgENkaI4MJs=",
        version = "v0.0.0-20180920084828-472a3e8b2073",
    )
    go_repository(
        name = "com_github_julienschmidt_httprouter",
        build_file_proto_mode = "disable_global",
        importpath = "github.com/julienschmidt/httprouter",
        sum = "h1:U0609e9tgbseu3rBINet9P48AI/D3oJs4dN7jwJOQ1U=",
        version = "v1.3.0",
    )
    go_repository(
        name = "com_github_julz_importas",
        build_file_proto_mode = "disable",
        importpath = "github.com/julz/importas",
        sum = "h1:F78HnrsjY3cR7j0etXy5+TU1Zuy7Xt08X/1aJnH5xXY=",
        version = "v0.1.0",
    )

    go_repository(
        name = "com_github_jung_kurt_gofpdf",
        build_file_proto_mode = "disable_global",
        importpath = "github.com/jung-kurt/gofpdf",
        sum = "h1:PJr+ZMXIecYc1Ey2zucXdR73SMBtgjPgwa31099IMv0=",
        version = "v1.0.3-0.20190309125859-24315acbbda5",
    )
    go_repository(
        name = "com_github_k0kubun_colorstring",
        build_file_proto_mode = "disable_global",
        importpath = "github.com/k0kubun/colorstring",
        sum = "h1:uC1QfSlInpQF+M0ao65imhwqKnz3Q2z/d8PWZRMQvDM=",
        version = "v0.0.0-20150214042306-9440f1994b88",
    )
    go_repository(
        name = "com_github_kataras_golog",
        build_file_proto_mode = "disable_global",
        importpath = "github.com/kataras/golog",
        sum = "h1:J7Dl82843nbKQDrQM/abbNJZvQjS6PfmkkffhOTXEpM=",
        version = "v0.0.9",
    )
    go_repository(
        name = "com_github_kataras_iris_v12",
        build_file_proto_mode = "disable_global",
        importpath = "github.com/kataras/iris/v12",
        sum = "h1:Wo5S7GMWv5OAzJmvFTvss/C4TS1W0uo6LkDlSymT4rM=",
        version = "v12.0.1",
    )
    go_repository(
        name = "com_github_kataras_neffos",
        build_file_proto_mode = "disable_global",
        importpath = "github.com/kataras/neffos",
        sum = "h1:O06dvQlxjdWvzWbm2Bq+Si6psUhvSmEctAMk9Xujqms=",
        version = "v0.0.10",
    )
    go_repository(
        name = "com_github_kataras_pio",
        build_file_proto_mode = "disable_global",
        importpath = "github.com/kataras/pio",
        sum = "h1:V5Rs9ztEWdp58oayPq/ulmlqJJZeJP6pP79uP3qjcao=",
        version = "v0.0.0-20190103105442-ea782b38602d",
    )
    go_repository(
        name = "com_github_kisielk_errcheck",
        build_file_proto_mode = "disable_global",
        importpath = "github.com/kisielk/errcheck",
        patch_args = ["-p1"],
        patches = [
            "//build/patches:com_github_kisielk_errcheck.patch",
        ],
        sum = "h1:uGQ9xI8/pgc9iOoCe7kWQgRE6SBTrCGmTSf0LrEtY7c=",
        version = "v1.6.2",
    )
    go_repository(
        name = "com_github_kisielk_gotool",
        build_file_proto_mode = "disable_global",
        importpath = "github.com/kisielk/gotool",
        sum = "h1:AV2c/EiW3KqPNT9ZKl07ehoAGi4C5/01Cfbblndcapg=",
        version = "v1.0.0",
    )
    go_repository(
        name = "com_github_klauspost_compress",
        build_file_proto_mode = "disable_global",
        importpath = "github.com/klauspost/compress",
        sum = "h1:y9FcTHGyrebwfP0ZZqFiaxTaiDnUrGkJkI+f583BL1A=",
        version = "v1.15.1",
    )
    go_repository(
        name = "com_github_klauspost_cpuid",
        build_file_proto_mode = "disable_global",
        importpath = "github.com/klauspost/cpuid",
        sum = "h1:5JNjFYYQrZeKRJ0734q51WCEEn2huer72Dc7K+R/b6s=",
        version = "v1.3.1",
    )
    go_repository(
        name = "com_github_knz_strtime",
        build_file_proto_mode = "disable",
        importpath = "github.com/knz/strtime",
        sum = "h1:45aLE1GlZRKxNfTMkok85BUKAJNLdHr5GAm3h8Fqoww=",
        version = "v0.0.0-20181018220328-af2256ee352c",
    )

    go_repository(
        name = "com_github_konsorten_go_windows_terminal_sequences",
        build_file_proto_mode = "disable_global",
        importpath = "github.com/konsorten/go-windows-terminal-sequences",
        sum = "h1:CE8S1cTafDpPvMhIxNJKvHsGVBgn1xWYf1NbHQhywc8=",
        version = "v1.0.3",
    )
    go_repository(
        name = "com_github_kr_logfmt",
        build_file_proto_mode = "disable_global",
        importpath = "github.com/kr/logfmt",
        sum = "h1:T+h1c/A9Gawja4Y9mFVWj2vyii2bbUNDw3kt9VxK2EY=",
        version = "v0.0.0-20140226030751-b84e30acd515",
    )
    go_repository(
        name = "com_github_kr_pretty",
        build_file_proto_mode = "disable_global",
        importpath = "github.com/kr/pretty",
        sum = "h1:WgNl7dwNpEZ6jJ9k1snq4pZsg7DOEN8hP9Xw0Tsjwk0=",
        version = "v0.3.0",
    )
    go_repository(
        name = "com_github_kr_pty",
        build_file_proto_mode = "disable_global",
        importpath = "github.com/kr/pty",
        sum = "h1:VkoXIwSboBpnk99O/KFauAEILuNHv5DVFKZMBN/gUgw=",
        version = "v1.1.1",
    )
    go_repository(
        name = "com_github_kr_text",
        build_file_proto_mode = "disable_global",
        importpath = "github.com/kr/text",
        sum = "h1:5Nx0Ya0ZqY2ygV366QzturHI13Jq95ApcVaJBhpS+AY=",
        version = "v0.2.0",
    )
    go_repository(
        name = "com_github_kulti_thelper",
        build_file_proto_mode = "disable",
        importpath = "github.com/kulti/thelper",
        sum = "h1:ElhKf+AlItIu+xGnI990no4cE2+XaSu1ULymV2Yulxs=",
        version = "v0.6.3",
    )
    go_repository(
        name = "com_github_kunwardeep_paralleltest",
        build_file_proto_mode = "disable",
        importpath = "github.com/kunwardeep/paralleltest",
        sum = "h1:FCKYMF1OF2+RveWlABsdnmsvJrei5aoyZoaGS+Ugg8g=",
        version = "v1.0.6",
    )

    go_repository(
        name = "com_github_kyoh86_exportloopref",
        build_file_proto_mode = "disable",
        importpath = "github.com/kyoh86/exportloopref",
        sum = "h1:5Ry/at+eFdkX9Vsdw3qU4YkvGtzuVfzT4X7S77LoN/M=",
        version = "v0.1.8",
    )

    go_repository(
        name = "com_github_labstack_echo_v4",
        build_file_proto_mode = "disable_global",
        importpath = "github.com/labstack/echo/v4",
        sum = "h1:z0BZoArY4FqdpUEl+wlHp4hnr/oSR6MTmQmv8OHSoww=",
        version = "v4.1.11",
    )
    go_repository(
        name = "com_github_labstack_gommon",
        build_file_proto_mode = "disable_global",
        importpath = "github.com/labstack/gommon",
        sum = "h1:JEeO0bvc78PKdyHxloTKiF8BD5iGrH8T6MSeGvSgob0=",
        version = "v0.3.0",
    )
    go_repository(
        name = "com_github_ldez_gomoddirectives",
        build_file_proto_mode = "disable",
        importpath = "github.com/ldez/gomoddirectives",
        sum = "h1:y7MBaisZVDYmKvt9/l1mjNCiSA1BVn34U0ObUcJwlhA=",
        version = "v0.2.3",
    )
    go_repository(
        name = "com_github_ldez_tagliatelle",
        build_file_proto_mode = "disable",
        importpath = "github.com/ldez/tagliatelle",
        sum = "h1:3BqVVlReVUZwafJUwQ+oxbx2BEX2vUG4Yu/NOfMiKiM=",
        version = "v0.3.1",
    )
    go_repository(
        name = "com_github_leonklingele_grouper",
        build_file_proto_mode = "disable",
        importpath = "github.com/leonklingele/grouper",
        sum = "h1:tC2y/ygPbMFSBOs3DcyaEMKnnwH7eYKzohOtRrf0SAg=",
        version = "v1.1.0",
    )
    go_repository(
        name = "com_github_lib_pq",
        build_file_proto_mode = "disable",
        importpath = "github.com/lib/pq",
        sum = "h1:X5PMW56eZitiTeO7tKzZxFCSpbFZJtkMMooicw2us9A=",
        version = "v1.0.0",
    )
    go_repository(
        name = "com_github_lightstep_lightstep_tracer_go",
        build_file_proto_mode = "disable",
        importpath = "github.com/lightstep/lightstep-tracer-go",
        sum = "h1:D0GGa7afJ7GcQvu5as6ssLEEKYXvRgKI5d5cevtz8r4=",
        version = "v0.15.6",
    )

    go_repository(
        name = "com_github_lufeee_execinquery",
        build_file_proto_mode = "disable",
        importpath = "github.com/lufeee/execinquery",
        sum = "h1:hf0Ems4SHcUGBxpGN7Jz78z1ppVkP/837ZlETPCEtOM=",
        version = "v1.2.1",
    )

    go_repository(
        name = "com_github_lufia_plan9stats",
        build_file_proto_mode = "disable_global",
        importpath = "github.com/lufia/plan9stats",
        sum = "h1:6E+4a0GO5zZEnZ81pIr0yLvtUWk2if982qA3F3QD6H4=",
        version = "v0.0.0-20211012122336-39d0f177ccd0",
    )
    go_repository(
        name = "com_github_magiconair_properties",
        build_file_proto_mode = "disable_global",
        importpath = "github.com/magiconair/properties",
        sum = "h1:5ibWZ6iY0NctNGWo87LalDlEZ6R41TqbbDamhfG/Qzo=",
        version = "v1.8.6",
    )
    go_repository(
        name = "com_github_maratori_testpackage",
        build_file_proto_mode = "disable",
        importpath = "github.com/maratori/testpackage",
        sum = "h1:GJY4wlzQhuBusMF1oahQCBtUV/AQ/k69IZ68vxaac2Q=",
        version = "v1.1.0",
    )
    go_repository(
        name = "com_github_masterminds_semver",
        build_file_proto_mode = "disable",
        importpath = "github.com/Masterminds/semver",
        sum = "h1:H65muMkzWKEuNDnfl9d70GUjFniHKHRbFPGBuZ3QEww=",
        version = "v1.5.0",
    )
    go_repository(
        name = "com_github_matoous_godox",
        build_file_proto_mode = "disable",
        importpath = "github.com/matoous/godox",
        sum = "h1:pWxk9e//NbPwfxat7RXkts09K+dEBJWakUWwICVqYbA=",
        version = "v0.0.0-20210227103229-6504466cf951",
    )

    go_repository(
        name = "com_github_mattn_go_colorable",
        build_file_proto_mode = "disable_global",
        importpath = "github.com/mattn/go-colorable",
        sum = "h1:fFA4WZxdEF4tXPZVKMLwD8oUnCTTo08duU7wxecdEvA=",
        version = "v0.1.13",
    )
    go_repository(
        name = "com_github_mattn_go_isatty",
        build_file_proto_mode = "disable_global",
        importpath = "github.com/mattn/go-isatty",
        sum = "h1:bq3VjFmv/sOjHtdEhmkEV4x1AJtvUvOJ2PFAZ5+peKQ=",
        version = "v0.0.16",
    )
    go_repository(
        name = "com_github_mattn_go_runewidth",
        build_file_proto_mode = "disable",
        importpath = "github.com/mattn/go-runewidth",
        sum = "h1:+xnbZSEeDbOIg5/mE6JF0w6n9duR1l3/WmbinWVwUuU=",
        version = "v0.0.14",
    )
    go_repository(
        name = "com_github_mattn_goveralls",
        build_file_proto_mode = "disable_global",
        importpath = "github.com/mattn/goveralls",
        sum = "h1:7eJB6EqsPhRVxvwEXGnqdO2sJI0PTsrWoTMXEk9/OQc=",
        version = "v0.0.2",
    )
    go_repository(
        name = "com_github_matttproud_golang_protobuf_extensions",
        build_file_proto_mode = "disable_global",
        importpath = "github.com/matttproud/golang_protobuf_extensions",
        sum = "h1:4hp9jkHxhMHkqkrB3Ix0jegS5sx/RkqARlsWZ6pIwiU=",
        version = "v1.0.1",
    )
    go_repository(
        name = "com_github_maxatome_go_testdeep",
        build_file_proto_mode = "disable",
        importpath = "github.com/maxatome/go-testdeep",
        sum = "h1:Tgh5efyCYyJFGUYiT0qxBSIDeXw0F5zSoatlou685kk=",
        version = "v1.11.0",
    )

    go_repository(
        name = "com_github_mbilski_exhaustivestruct",
        build_file_proto_mode = "disable",
        importpath = "github.com/mbilski/exhaustivestruct",
        sum = "h1:wCBmUnSYufAHO6J4AVWY6ff+oxWxsVFrwgOdMUQePUo=",
        version = "v1.2.0",
    )

    go_repository(
        name = "com_github_mediocregopher_mediocre_go_lib",
        build_file_proto_mode = "disable_global",
        importpath = "github.com/mediocregopher/mediocre-go-lib",
        sum = "h1:3dQJqqDouawQgl3gBE1PNHKFkJYGEuFb1DbSlaxdosE=",
        version = "v0.0.0-20181029021733-cb65787f37ed",
    )
    go_repository(
        name = "com_github_mediocregopher_radix_v3",
        build_file_proto_mode = "disable_global",
        importpath = "github.com/mediocregopher/radix/v3",
        sum = "h1:oacPXPKHJg0hcngVVrdtTnfGJiS+PtwoQwTBZGFlV4k=",
        version = "v3.3.0",
    )
    go_repository(
        name = "com_github_mgechev_dots",
        build_file_proto_mode = "disable",
        importpath = "github.com/mgechev/dots",
        sum = "h1:zpIH83+oKzcpryru8ceC6BxnoG8TBrhgAvRg8obzup0=",
        version = "v0.0.0-20210922191527-e955255bf517",
    )

    go_repository(
        name = "com_github_mgechev_revive",
        build_file_proto_mode = "disable",
        importpath = "github.com/mgechev/revive",
        sum = "h1:+2Hd/S8oO2H0Ikq2+egtNwQsVhAeELHjxjIUFX5ajLI=",
        version = "v1.2.4",
    )

    go_repository(
        name = "com_github_microcosm_cc_bluemonday",
        build_file_proto_mode = "disable_global",
        importpath = "github.com/microcosm-cc/bluemonday",
        sum = "h1:5lPfLTTAvAbtS0VqT+94yOtFnGfUWYyx0+iToC3Os3s=",
        version = "v1.0.2",
    )
    go_repository(
        name = "com_github_miekg_dns",
        build_file_proto_mode = "disable_global",
        importpath = "github.com/miekg/dns",
        sum = "h1:oN9gL93BkuPrer2rehDbDx86k4zbYJEnMP6Krh82nh0=",
        version = "v1.1.10",
    )
    go_repository(
        name = "com_github_mitchellh_cli",
        build_file_proto_mode = "disable_global",
        importpath = "github.com/mitchellh/cli",
        sum = "h1:iGBIsUe3+HZ/AD/Vd7DErOt5sU9fa8Uj7A2s1aggv1Y=",
        version = "v1.0.0",
    )
    go_repository(
        name = "com_github_mitchellh_go_homedir",
        build_file_proto_mode = "disable_global",
        importpath = "github.com/mitchellh/go-homedir",
        sum = "h1:lukF9ziXFxDFPkA1vsr5zpc1XuPDn/wFntq5mG+4E0Y=",
        version = "v1.1.0",
    )
    go_repository(
        name = "com_github_mitchellh_go_ps",
        build_file_proto_mode = "disable",
        importpath = "github.com/mitchellh/go-ps",
        sum = "h1:i6ampVEEF4wQFF+bkYfwYgY+F/uYJDktmvLPf7qIgjc=",
        version = "v1.0.0",
    )

    go_repository(
        name = "com_github_mitchellh_go_testing_interface",
        build_file_proto_mode = "disable_global",
        importpath = "github.com/mitchellh/go-testing-interface",
        sum = "h1:fzU/JVNcaqHQEcVFAKeR41fkiLdIPrefOvVG1VZ96U0=",
        version = "v1.0.0",
    )
    go_repository(
        name = "com_github_mitchellh_go_wordwrap",
        build_file_proto_mode = "disable",
        importpath = "github.com/mitchellh/go-wordwrap",
        sum = "h1:6GlHJ/LTGMrIJbwgdqdl2eEH8o+Exx/0m8ir9Gns0u4=",
        version = "v1.0.0",
    )

    go_repository(
        name = "com_github_mitchellh_gox",
        build_file_proto_mode = "disable_global",
        importpath = "github.com/mitchellh/gox",
        sum = "h1:lfGJxY7ToLJQjHHwi0EX6uYBdK78egf954SQl13PQJc=",
        version = "v0.4.0",
    )
    go_repository(
        name = "com_github_mitchellh_iochan",
        build_file_proto_mode = "disable_global",
        importpath = "github.com/mitchellh/iochan",
        sum = "h1:C+X3KsSTLFVBr/tK1eYN/vs4rJcvsiLU338UhYPJWeY=",
        version = "v1.0.0",
    )
    go_repository(
        name = "com_github_mitchellh_mapstructure",
        build_file_proto_mode = "disable_global",
        importpath = "github.com/mitchellh/mapstructure",
        sum = "h1:jeMsZIYE/09sWLaz43PL7Gy6RuMjD2eJVyuac5Z2hdY=",
        version = "v1.5.0",
    )
    go_repository(
        name = "com_github_mitchellh_reflectwalk",
        build_file_proto_mode = "disable",
        importpath = "github.com/mitchellh/reflectwalk",
        sum = "h1:FVzMWA5RllMAKIdUSC8mdWo3XtwoecrH79BY70sEEpE=",
        version = "v1.0.1",
    )

    go_repository(
        name = "com_github_modern_go_concurrent",
        build_file_proto_mode = "disable_global",
        importpath = "github.com/modern-go/concurrent",
        sum = "h1:TRLaZ9cD/w8PVh93nsPXa1VrQ6jlwL5oN8l14QlcNfg=",
        version = "v0.0.0-20180306012644-bacd9c7ef1dd",
    )
    go_repository(
        name = "com_github_modern_go_reflect2",
        build_file_proto_mode = "disable_global",
        importpath = "github.com/modern-go/reflect2",
        sum = "h1:xBagoLtFs94CBntxluKeaWgTMpvLxC4ur3nMaC9Gz0M=",
        version = "v1.0.2",
    )
    go_repository(
        name = "com_github_modocache_gover",
        build_file_proto_mode = "disable_global",
        importpath = "github.com/modocache/gover",
        sum = "h1:8Q0qkMVC/MmWkpIdlvZgcv2o2jrlF6zqVOh7W5YHdMA=",
        version = "v0.0.0-20171022184752-b58185e213c5",
    )
    go_repository(
        name = "com_github_montanaflynn_stats",
        build_file_proto_mode = "disable",
        importpath = "github.com/montanaflynn/stats",
        sum = "h1:pmpDGKLw4n82EtrNiLqB+xSz/JQwFOaZuMALYUHwX5s=",
        version = "v0.0.0-20180911141734-db72e6cae808",
    )

    go_repository(
        name = "com_github_moricho_tparallel",
        build_file_proto_mode = "disable",
        importpath = "github.com/moricho/tparallel",
        sum = "h1:95FytivzT6rYzdJLdtfn6m1bfFJylOJK41+lgv/EHf4=",
        version = "v0.2.1",
    )

    go_repository(
        name = "com_github_moul_http2curl",
        build_file_proto_mode = "disable_global",
        importpath = "github.com/moul/http2curl",
        sum = "h1:dRMWoAtb+ePxMlLkrCbAqh4TlPHXvoGUSQ323/9Zahs=",
        version = "v1.0.0",
    )
    go_repository(
        name = "com_github_mwitkow_go_conntrack",
        build_file_proto_mode = "disable_global",
        importpath = "github.com/mwitkow/go-conntrack",
        sum = "h1:KUppIJq7/+SVif2QVs3tOP0zanoHgBEVAwHxUSIzRqU=",
        version = "v0.0.0-20190716064945-2f068394615f",
    )
    go_repository(
        name = "com_github_nakabonne_nestif",
        build_file_proto_mode = "disable",
        importpath = "github.com/nakabonne/nestif",
        sum = "h1:wm28nZjhQY5HyYPx+weN3Q65k6ilSBxDb8v5S81B81U=",
        version = "v0.3.1",
    )

    go_repository(
        name = "com_github_nats_io_nats_go",
        build_file_proto_mode = "disable_global",
        importpath = "github.com/nats-io/nats.go",
        sum = "h1:6lF/f1/NN6kzUDBz6pyvQDEXO39jqXcWRLu/tKjtOUQ=",
        version = "v1.8.1",
    )
    go_repository(
        name = "com_github_nats_io_nkeys",
        build_file_proto_mode = "disable_global",
        importpath = "github.com/nats-io/nkeys",
        sum = "h1:+qM7QpgXnvDDixitZtQUBDY9w/s9mu1ghS+JIbsrx6M=",
        version = "v0.0.2",
    )
    go_repository(
        name = "com_github_nats_io_nuid",
        build_file_proto_mode = "disable_global",
        importpath = "github.com/nats-io/nuid",
        sum = "h1:5iA8DT8V7q8WK2EScv2padNa/rTESc1KdnPw4TC2paw=",
        version = "v1.0.1",
    )
    go_repository(
        name = "com_github_nbutton23_zxcvbn_go",
        build_file_proto_mode = "disable",
        importpath = "github.com/nbutton23/zxcvbn-go",
        sum = "h1:4kuARK6Y6FxaNu/BnU2OAaLF86eTVhP2hjTB6iMvItA=",
        version = "v0.0.0-20210217022336-fa2cb2858354",
    )

    go_repository(
        name = "com_github_ncw_directio",
        build_file_proto_mode = "disable_global",
        importpath = "github.com/ncw/directio",
        sum = "h1:JSUBhdjEvVaJvOoyPAbcW0fnd0tvRXD76wEfZ1KcQz4=",
        version = "v1.0.5",
    )
    go_repository(
        name = "com_github_ngaut_pools",
        build_file_proto_mode = "disable_global",
        importpath = "github.com/ngaut/pools",
        sum = "h1:7KAv7KMGTTqSmYZtNdcNTgsos+vFzULLwyElndwn+5c=",
        version = "v0.0.0-20180318154953-b7bc8c42aac7",
    )
    go_repository(
        name = "com_github_ngaut_sync2",
        build_file_proto_mode = "disable_global",
        importpath = "github.com/ngaut/sync2",
        sum = "h1:K0Fn+DoFqNqktdZtdV3bPQ/0cuYh2H4rkg0tytX/07k=",
        version = "v0.0.0-20141008032647-7a24ed77b2ef",
    )
    go_repository(
        name = "com_github_niemeyer_pretty",
        build_file_proto_mode = "disable_global",
        importpath = "github.com/niemeyer/pretty",
        sum = "h1:fD57ERR4JtEqsWbfPhv4DMiApHyliiK5xCTNVSPiaAs=",
        version = "v0.0.0-20200227124842-a10e7caefd8e",
    )
    go_repository(
        name = "com_github_nishanths_exhaustive",
        build_file_proto_mode = "disable",
        importpath = "github.com/nishanths/exhaustive",
        sum = "h1:0QKNascWv9qIHY7zRoZSxeRr6kuk5aAT3YXLTiDmjTo=",
        version = "v0.8.1",
    )

    go_repository(
        name = "com_github_nishanths_predeclared",
        build_file_proto_mode = "disable",
        importpath = "github.com/nishanths/predeclared",
        sum = "h1:V2EPdZPliZymNAn79T8RkNApBjMmVKh5XRpLm/w98Vk=",
        version = "v0.2.2",
    )

    go_repository(
        name = "com_github_nxadm_tail",
        build_file_proto_mode = "disable_global",
        importpath = "github.com/nxadm/tail",
        sum = "h1:DQuhQpB1tVlglWS2hLQ5OV6B5r8aGxSrPc5Qo6uTN78=",
        version = "v1.4.4",
    )
    go_repository(
        name = "com_github_oklog_run",
        build_file_proto_mode = "disable",
        importpath = "github.com/oklog/run",
        sum = "h1:Ru7dDtJNOyC66gQ5dQmaCa0qIsAUFY3sFpK1Xk8igrw=",
        version = "v1.0.0",
    )

    go_repository(
        name = "com_github_oklog_ulid",
        build_file_proto_mode = "disable_global",
        importpath = "github.com/oklog/ulid",
        sum = "h1:EGfNDEx6MqHz8B3uNV6QAib1UR2Lm97sHi3ocA6ESJ4=",
        version = "v1.3.1",
    )
    go_repository(
        name = "com_github_olekukonko_tablewriter",
        build_file_proto_mode = "disable_global",
        importpath = "github.com/olekukonko/tablewriter",
        sum = "h1:P2Ga83D34wi1o9J6Wh1mRuqd4mF/x/lgBS7N7AbDhec=",
        version = "v0.0.5",
    )
    go_repository(
        name = "com_github_oneofone_xxhash",
        build_file_proto_mode = "disable_global",
        importpath = "github.com/OneOfOne/xxhash",
        sum = "h1:zl/OfRA6nftbBK9qTohYBJ5xvw6C/oNKizR7cZGl3cI=",
        version = "v1.2.5",
    )
    go_repository(
        name = "com_github_onsi_ginkgo",
        build_file_proto_mode = "disable_global",
        importpath = "github.com/onsi/ginkgo",
        sum = "h1:8xi0RTUf59SOSfEtZMvwTvXYMzG4gV23XVHOZiXNtnE=",
        version = "v1.16.5",
    )
    go_repository(
        name = "com_github_onsi_ginkgo_v2",
        build_file_proto_mode = "disable_global",
        importpath = "github.com/onsi/ginkgo/v2",
        sum = "h1:CcuG/HvWNkkaqCUpJifQY8z7qEMBJya6aLPx6ftGyjQ=",
        version = "v2.0.0",
    )
    go_repository(
        name = "com_github_onsi_gomega",
        build_file_proto_mode = "disable_global",
        importpath = "github.com/onsi/gomega",
        sum = "h1:M1GfJqGRrBrrGGsbxzV5dqM2U2ApXefZCQpkukxYRLE=",
        version = "v1.18.1",
    )
    go_repository(
        name = "com_github_openpeedeep_depguard",
        build_file_proto_mode = "disable",
        importpath = "github.com/OpenPeeDeeP/depguard",
        sum = "h1:pjK9nLPS1FwQYGGpPxoMYpe7qACHOhAWQMQzV71i49o=",
        version = "v1.1.0",
    )

    go_repository(
        name = "com_github_opentracing_basictracer_go",
        build_file_proto_mode = "disable_global",
        importpath = "github.com/opentracing/basictracer-go",
        sum = "h1:YyUAhaEfjoWXclZVJ9sGoNct7j4TVk7lZWlQw5UXuoo=",
        version = "v1.0.0",
    )
    go_repository(
        name = "com_github_opentracing_contrib_go_stdlib",
        build_file_proto_mode = "disable",
        importpath = "github.com/opentracing-contrib/go-stdlib",
        sum = "h1:8KbikWulLUcMM96hBxjgoo6gTmCkG6HYSDohv/WygYU=",
        version = "v0.0.0-20170113013457-1de4cc2120e7",
    )

    go_repository(
        name = "com_github_opentracing_opentracing_go",
        build_file_proto_mode = "disable_global",
        importpath = "github.com/opentracing/opentracing-go",
        sum = "h1:uEJPy/1a5RIPAJ0Ov+OIO8OxWu77jEv+1B0VhjKrZUs=",
        version = "v1.2.0",
    )
    go_repository(
        name = "com_github_openzipkin_zipkin_go",
        build_file_proto_mode = "disable",
        importpath = "github.com/openzipkin/zipkin-go",
        sum = "h1:yXiysv1CSK7Q5yjGy1710zZGnsbMUIjluWBxtLXHPBo=",
        version = "v0.1.6",
    )
    go_repository(
        name = "com_github_otiai10_copy",
        build_file_proto_mode = "disable",
        importpath = "github.com/otiai10/copy",
        sum = "h1:HvG945u96iNadPoG2/Ja2+AUJeW5YuFQMixq9yirC+k=",
        version = "v1.2.0",
    )
    go_repository(
        name = "com_github_otiai10_curr",
        build_file_proto_mode = "disable",
        importpath = "github.com/otiai10/curr",
        sum = "h1:TJIWdbX0B+kpNagQrjgq8bCMrbhiuX73M2XwgtDMoOI=",
        version = "v1.0.0",
    )
    go_repository(
        name = "com_github_otiai10_mint",
        build_file_proto_mode = "disable",
        importpath = "github.com/otiai10/mint",
        sum = "h1:BCmzIS3n71sGfHB5NMNDB3lHYPz8fWSkCAErHed//qc=",
        version = "v1.3.1",
    )

    go_repository(
        name = "com_github_pascaldekloe_goe",
        build_file_proto_mode = "disable_global",
        importpath = "github.com/pascaldekloe/goe",
        sum = "h1:Lgl0gzECD8GnQ5QCWA8o6BtfL6mDH5rQgM4/fX3avOs=",
        version = "v0.0.0-20180627143212-57f6aae5913c",
    )
    go_repository(
        name = "com_github_pborman_getopt",
        build_file_proto_mode = "disable_global",
        importpath = "github.com/pborman/getopt",
        sum = "h1:7822vZ646Atgxkp3tqrSufChvAAYgIy+iFEGpQntwlI=",
        version = "v0.0.0-20180729010549-6fdd0a2c7117",
    )
    go_repository(
        name = "com_github_pelletier_go_toml",
        build_file_proto_mode = "disable_global",
        importpath = "github.com/pelletier/go-toml",
        sum = "h1:4yBQzkHv+7BHq2PQUZF3Mx0IYxG7LsP222s7Agd3ve8=",
        version = "v1.9.5",
    )
    go_repository(
        name = "com_github_pelletier_go_toml_v2",
        build_file_proto_mode = "disable",
        importpath = "github.com/pelletier/go-toml/v2",
        sum = "h1:+jQXlF3scKIcSEKkdHzXhCTDLPFi5r1wnK6yPS+49Gw=",
        version = "v2.0.2",
    )
    go_repository(
        name = "com_github_peterbourgon_g2s",
        build_file_proto_mode = "disable",
        importpath = "github.com/peterbourgon/g2s",
        sum = "h1:sKwxy1H95npauwu8vtF95vG/syrL0p8fSZo/XlDg5gk=",
        version = "v0.0.0-20170223122336-d4e7ad98afea",
    )
    go_repository(
        name = "com_github_petermattis_goid",
        build_file_proto_mode = "disable",
        importpath = "github.com/petermattis/goid",
        sum = "h1:rUMC+oZ89Om6l9wvUNjzI0ZrKrSnXzV+opsgAohYUNc=",
        version = "v0.0.0-20170504144140-0ded85884ba5",
    )

    go_repository(
        name = "com_github_phayes_checkstyle",
        build_file_proto_mode = "disable",
        importpath = "github.com/phayes/checkstyle",
        sum = "h1:CdDQnGF8Nq9ocOS/xlSptM1N3BbrA6/kmaep5ggwaIA=",
        version = "v0.0.0-20170904204023-bfd46e6a821d",
    )

    go_repository(
        name = "com_github_phayes_freeport",
        build_file_proto_mode = "disable_global",
        importpath = "github.com/phayes/freeport",
        sum = "h1:JhzVVoYvbOACxoUmOs6V/G4D5nPVUW73rKvXxP4XUJc=",
        version = "v0.0.0-20180830031419-95f893ade6f2",
    )
    go_repository(
        name = "com_github_pierrec_lz4",
        build_file_proto_mode = "disable_global",
        importpath = "github.com/pierrec/lz4",
        sum = "h1:9UY3+iC23yxF0UfGaYrGplQ+79Rg+h/q9FV9ix19jjM=",
        version = "v2.6.1+incompatible",
    )
    go_repository(
        name = "com_github_pingcap_badger",
        build_file_proto_mode = "disable_global",
        importpath = "github.com/pingcap/badger",
        sum = "h1:MKVFZuqFvAMiDtv3AbihOQ6rY5IE8LWflI1BuZ/hF0Y=",
        version = "v1.5.1-0.20220314162537-ab58fbf40580",
    )
    go_repository(
        name = "com_github_pingcap_check",
        build_file_proto_mode = "disable_global",
        importpath = "github.com/pingcap/check",
        sum = "h1:iRtOAQ6FXkY/BGvst3CDfTva4nTqh6CL8WXvanLdbu0=",
        version = "v0.0.0-20191107115940-caf2b9e6ccf4",
    )
    go_repository(
        name = "com_github_pingcap_errors",
        build_file_proto_mode = "disable_global",
        importpath = "github.com/pingcap/errors",
        sum = "h1:3Dm0DWeQlwV8LbpQxP2tojHhxd9aY59KI+QN0ns6bBo=",
        version = "v0.11.5-0.20220729040631-518f63d66278",
    )
    go_repository(
        name = "com_github_pingcap_failpoint",
        build_file_proto_mode = "disable_global",
        importpath = "github.com/pingcap/failpoint",
        sum = "h1:kJolJWbyadVeL8RKBlqmXQR7FRKPsIeU85TUYyhbhiQ=",
        version = "v0.0.0-20220423142525-ae43b7f4e5c3",
    )
    go_repository(
        name = "com_github_pingcap_fn",
        build_file_proto_mode = "disable_global",
        importpath = "github.com/pingcap/fn",
        sum = "h1:Pe2LbxRmbTfAoKJ65bZLmhahmvHm7n9DUxGRQT00208=",
        version = "v0.0.0-20200306044125-d5540d389059",
    )
    go_repository(
        name = "com_github_pingcap_goleveldb",
        build_file_proto_mode = "disable_global",
        importpath = "github.com/pingcap/goleveldb",
        sum = "h1:surzm05a8C9dN8dIUmo4Be2+pMRb6f55i+UIYrluu2E=",
        version = "v0.0.0-20191226122134-f82aafb29989",
    )
    go_repository(
        name = "com_github_pingcap_kvproto",
        build_file_proto_mode = "disable_global",
        importpath = "github.com/pingcap/kvproto",
        sum = "h1:ceg4xjEEXNgPsScTQ5dtidiltLF4h17Y/jUqfyLAy9E=",
        version = "v0.0.0-20220929075948-06e08d5ed64c",
    )
    go_repository(
        name = "com_github_pingcap_log",
        build_file_proto_mode = "disable_global",
        importpath = "github.com/pingcap/log",
        sum = "h1:ELiPxACz7vdo1qAvvaWJg1NrYFoY6gqAh/+Uo6aXdD8=",
        version = "v1.1.0",
    )
    go_repository(
        name = "com_github_pingcap_sysutil",
        build_file_proto_mode = "disable_global",
        importpath = "github.com/pingcap/sysutil",
        sum = "h1:HYbcxtnkN3s5tqrZ/z3eJS4j3Db8wMphEm1q10lY/TM=",
        version = "v0.0.0-20220114020952-ea68d2dbf5b4",
    )
    go_repository(
        name = "com_github_pingcap_tipb",
        build_file_proto_mode = "disable_global",
        importpath = "github.com/pingcap/tipb",
        sum = "h1:kWYridgsn8xSKYJ2EkXp7uj5HwJnG5snpY3XP8oYmPU=",
        version = "v0.0.0-20220824081009-0714a57aff1d",
    )
    go_repository(
        name = "com_github_pkg_browser",
        build_file_proto_mode = "disable_global",
        importpath = "github.com/pkg/browser",
        sum = "h1:49lOXmGaUpV9Fz3gd7TFZY106KVlPVa5jcYD1gaQf98=",
        version = "v0.0.0-20180916011732-0a3d74bf9ce4",
    )
    go_repository(
        name = "com_github_pkg_errors",
        build_file_proto_mode = "disable_global",
        importpath = "github.com/pkg/errors",
        sum = "h1:FEBLx1zS214owpjy7qsBeixbURkuhQAwrK5UwLGTwt4=",
        version = "v0.9.1",
    )
    go_repository(
        name = "com_github_pkg_profile",
        build_file_proto_mode = "disable_global",
        importpath = "github.com/pkg/profile",
        sum = "h1:F++O52m40owAmADcojzM+9gyjmMOY/T4oYJkgFDH8RE=",
        version = "v1.2.1",
    )
    go_repository(
        name = "com_github_pmezard_go_difflib",
        build_file_proto_mode = "disable_global",
        importpath = "github.com/pmezard/go-difflib",
        sum = "h1:4DBwDE0NGyQoBHbLQYPwSUPoCMWR5BEzIk/f1lZbAQM=",
        version = "v1.0.0",
    )
    go_repository(
        name = "com_github_polyfloyd_go_errorlint",
        build_file_proto_mode = "disable",
        importpath = "github.com/polyfloyd/go-errorlint",
        sum = "h1:kp1yvHflYhTmw5m3MmBy8SCyQkKPjwDthVuMH0ug6Yk=",
        version = "v1.0.2",
    )

    go_repository(
        name = "com_github_posener_complete",
        build_file_proto_mode = "disable_global",
        importpath = "github.com/posener/complete",
        sum = "h1:ccV59UEOTzVDnDUEFdT95ZzHVZ+5+158q8+SJb2QV5w=",
        version = "v1.1.1",
    )
    go_repository(
        name = "com_github_power_devops_perfstat",
        build_file_proto_mode = "disable_global",
        importpath = "github.com/power-devops/perfstat",
        sum = "h1:ncq/mPwQF4JjgDlrVEn3C11VoGHZN7m8qihwgMEtzYw=",
        version = "v0.0.0-20210106213030-5aafc221ea8c",
    )
    go_repository(
        name = "com_github_prometheus_client_golang",
        build_file_proto_mode = "disable_global",
        importpath = "github.com/prometheus/client_golang",
        sum = "h1:b71QUfeo5M8gq2+evJdTPfZhYMAU0uKPkyPJ7TPsloU=",
        version = "v1.13.0",
    )
    go_repository(
        name = "com_github_prometheus_client_model",
        build_file_proto_mode = "disable_global",
        importpath = "github.com/prometheus/client_model",
        sum = "h1:uq5h0d+GuxiXLJLNABMgp2qUWDPiLvgCzz2dUR+/W/M=",
        version = "v0.2.0",
    )
    go_repository(
        name = "com_github_prometheus_common",
        build_file_proto_mode = "disable_global",
        importpath = "github.com/prometheus/common",
        sum = "h1:ccBbHCgIiT9uSoFY0vX8H3zsNR5eLt17/RQLUvn8pXE=",
        version = "v0.37.0",
    )
    go_repository(
        name = "com_github_prometheus_procfs",
        build_file_proto_mode = "disable_global",
        importpath = "github.com/prometheus/procfs",
        sum = "h1:ODq8ZFEaYeCaZOJlZZdJA2AbQR98dSHSM1KW/You5mo=",
        version = "v0.8.0",
    )
    go_repository(
        name = "com_github_prometheus_prometheus",
        build_file_proto_mode = "disable",
        importpath = "github.com/prometheus/prometheus",
        sum = "h1:3DyLm+sTAJkfLyR/1pJ3L+fU2lFufWbpcgMFlGtqeyA=",
        version = "v0.0.0-20190525122359-d20e84d0fb64",
    )

    go_repository(
        name = "com_github_prometheus_tsdb",
        build_file_proto_mode = "disable_global",
        importpath = "github.com/prometheus/tsdb",
        sum = "h1:w1tAGxsBMLkuGrFMhqgcCeBkM5d1YI24udArs+aASuQ=",
        version = "v0.8.0",
    )
    go_repository(
        name = "com_github_quasilyte_go_ruleguard",
        build_file_proto_mode = "disable",
        importpath = "github.com/quasilyte/go-ruleguard",
        sum = "h1:cDdoaSbQg11LXPDQqiCK54QmQXsEQQCTIgdcpeULGSI=",
        version = "v0.3.17",
    )
    go_repository(
        name = "com_github_quasilyte_go_ruleguard_dsl",
        build_file_proto_mode = "disable",
        importpath = "github.com/quasilyte/go-ruleguard/dsl",
        sum = "h1:vNkC6fC6qMLzCOGbnIHOd5ixUGgTbp3Z4fGnUgULlDA=",
        version = "v0.3.21",
    )
    go_repository(
        name = "com_github_quasilyte_gogrep",
        build_file_proto_mode = "disable",
        importpath = "github.com/quasilyte/gogrep",
        sum = "h1:PDWGei+Rf2bBiuZIbZmM20J2ftEy9IeUCHA8HbQqed8=",
        version = "v0.0.0-20220120141003-628d8b3623b5",
    )
    go_repository(
        name = "com_github_quasilyte_regex_syntax",
        build_file_proto_mode = "disable",
        importpath = "github.com/quasilyte/regex/syntax",
        sum = "h1:L8QM9bvf68pVdQ3bCFZMDmnt9yqcMBro1pC7F+IPYMY=",
        version = "v0.0.0-20200407221936-30656e2c4a95",
    )
    go_repository(
        name = "com_github_quasilyte_stdinfo",
        build_file_proto_mode = "disable",
        importpath = "github.com/quasilyte/stdinfo",
        sum = "h1:M8mH9eK4OUR4lu7Gd+PU1fV2/qnDNfzT635KRSObncs=",
        version = "v0.0.0-20220114132959-f7386bf02567",
    )

    go_repository(
        name = "com_github_rcrowley_go_metrics",
        build_file_proto_mode = "disable_global",
        importpath = "github.com/rcrowley/go-metrics",
        sum = "h1:N/ElC8H3+5XpJzTSTfLsJV/mx9Q9g7kxmchpfZyxgzM=",
        version = "v0.0.0-20201227073835-cf1acfcdf475",
    )
    go_repository(
        name = "com_github_remyoudompheng_bigfft",
        build_file_proto_mode = "disable_global",
        importpath = "github.com/remyoudompheng/bigfft",
        sum = "h1:OdAsTTz6OkFY5QxjkYwrChwuRruF69c169dPK26NUlk=",
        version = "v0.0.0-20200410134404-eec4a21b6bb0",
    )
    go_repository(
        name = "com_github_rivo_uniseg",
        build_file_proto_mode = "disable_global",
        importpath = "github.com/rivo/uniseg",
        patch_args = ["-p1"],
        patches = [
            "//build/patches:com_github_rivo_uniseg.patch",
        ],
        sum = "h1:YwD0ulJSJytLpiaWua0sBDusfsCZohxjxzVTYjwxfV8=",
        version = "v0.4.2",
    )
    go_repository(
        name = "com_github_rlmcpherson_s3gof3r",
        build_file_proto_mode = "disable",
        importpath = "github.com/rlmcpherson/s3gof3r",
        sum = "h1:1izOJpTiohSibfOHuNyEA/yQnAirh05enzEdmhez43k=",
        version = "v0.5.0",
    )

    go_repository(
        name = "com_github_rogpeppe_fastuuid",
        build_file_proto_mode = "disable_global",
        importpath = "github.com/rogpeppe/fastuuid",
        sum = "h1:Ppwyp6VYCF1nvBTXL3trRso7mXMlRrw9ooo375wvi2s=",
        version = "v1.2.0",
    )
    go_repository(
        name = "com_github_rogpeppe_go_internal",
        build_file_proto_mode = "disable_global",
        importpath = "github.com/rogpeppe/go-internal",
        sum = "h1:/FiVV8dS/e+YqF2JvO3yXRFbBLTIuSDkuC7aBOAvL+k=",
        version = "v1.6.1",
    )
    go_repository(
        name = "com_github_rubyist_circuitbreaker",
        build_file_proto_mode = "disable",
        importpath = "github.com/rubyist/circuitbreaker",
        sum = "h1:KUKd/pV8Geg77+8LNDwdow6rVCAYOp8+kHUyFvL6Mhk=",
        version = "v2.2.1+incompatible",
    )

    go_repository(
        name = "com_github_russross_blackfriday",
        build_file_proto_mode = "disable_global",
        importpath = "github.com/russross/blackfriday",
        sum = "h1:HyvC0ARfnZBqnXwABFeSZHpKvJHJJfPz81GNueLj0oo=",
        version = "v1.5.2",
    )
    go_repository(
        name = "com_github_russross_blackfriday_v2",
        build_file_proto_mode = "disable_global",
        importpath = "github.com/russross/blackfriday/v2",
        sum = "h1:JIOH55/0cWyOuilr9/qlrm0BSXldqnqwMsf35Ld67mk=",
        version = "v2.1.0",
    )
    go_repository(
        name = "com_github_ryancurrah_gomodguard",
        build_file_proto_mode = "disable",
        importpath = "github.com/ryancurrah/gomodguard",
        sum = "h1:CpMSDKan0LtNGGhPrvupAoLeObRFjND8/tU1rEOtBp4=",
        version = "v1.2.4",
    )
    go_repository(
        name = "com_github_ryanrolds_sqlclosecheck",
        build_file_proto_mode = "disable",
        importpath = "github.com/ryanrolds/sqlclosecheck",
        sum = "h1:AZx+Bixh8zdUBxUA1NxbxVAS78vTPq4rCb8OUZI9xFw=",
        version = "v0.3.0",
    )

    go_repository(
        name = "com_github_ryanuber_columnize",
        build_file_proto_mode = "disable_global",
        importpath = "github.com/ryanuber/columnize",
        sum = "h1:j1Wcmh8OrK4Q7GXY+V7SVSY8nUWQxHW5TkBe7YUl+2s=",
        version = "v2.1.0+incompatible",
    )
    go_repository(
        name = "com_github_samuel_go_zookeeper",
        build_file_proto_mode = "disable",
        importpath = "github.com/samuel/go-zookeeper",
        sum = "h1:4AQBn5RJY4WH8t8TLEMZUsWeXHAUcoao42TCAfpEJJE=",
        version = "v0.0.0-20161028232340-1d7be4effb13",
    )

    go_repository(
        name = "com_github_sanposhiho_wastedassign_v2",
        build_file_proto_mode = "disable",
        importpath = "github.com/sanposhiho/wastedassign/v2",
        sum = "h1:+6/hQIHKNJAUixEj6EmOngGIisyeI+T3335lYTyxRoA=",
        version = "v2.0.6",
    )
    go_repository(
        name = "com_github_sasha_s_go_deadlock",
        build_file_proto_mode = "disable",
        importpath = "github.com/sasha-s/go-deadlock",
        sum = "h1:yVBZEAirqhDYAc7xftf/swe8eHcg63jqfwdqN8KSoR8=",
        version = "v0.0.0-20161201235124-341000892f3d",
    )
    go_repository(
        name = "com_github_sashamelentyev_interfacebloat",
        build_file_proto_mode = "disable",
        importpath = "github.com/sashamelentyev/interfacebloat",
        sum = "h1:xdRdJp0irL086OyW1H/RTZTr1h/tMEOsumirXcOJqAw=",
        version = "v1.1.0",
    )
    go_repository(
        name = "com_github_sashamelentyev_usestdlibvars",
        build_file_proto_mode = "disable",
        importpath = "github.com/sashamelentyev/usestdlibvars",
        sum = "h1:uObNudVEEHf6JbOJy5bgKJloA1bWjxR9fwgNFpPzKnI=",
        version = "v1.13.0",
    )

    go_repository(
        name = "com_github_satori_go_uuid",
        build_file_proto_mode = "disable",
        importpath = "github.com/satori/go.uuid",
        sum = "h1:0uYX9dsZ2yD7q2RtLRtPSdGDWzjeM3TbMJP9utgA0ww=",
        version = "v1.2.0",
    )

    go_repository(
        name = "com_github_sclevine_agouti",
        build_file_proto_mode = "disable_global",
        importpath = "github.com/sclevine/agouti",
        sum = "h1:8IBJS6PWz3uTlMP3YBIR5f+KAldcGuOeFkFbUWfBgK4=",
        version = "v3.0.0+incompatible",
    )
    go_repository(
        name = "com_github_sean_seed",
        build_file_proto_mode = "disable_global",
        importpath = "github.com/sean-/seed",
        sum = "h1:nn5Wsu0esKSJiIVhscUtVbo7ada43DJhG55ua/hjS5I=",
        version = "v0.0.0-20170313163322-e2103e2c3529",
    )
    go_repository(
        name = "com_github_securego_gosec_v2",
        build_file_proto_mode = "disable",
        importpath = "github.com/securego/gosec/v2",
        sum = "h1:7mU32qn2dyC81MH9L2kefnQyRMUarfDER3iQyMHcjYM=",
        version = "v2.13.1",
    )

    go_repository(
        name = "com_github_sergi_go_diff",
        build_file_proto_mode = "disable_global",
        importpath = "github.com/sergi/go-diff",
        sum = "h1:we8PVUC3FE2uYfodKH/nBHMSetSfHDR6scGdBi+erh0=",
        version = "v1.1.0",
    )
    go_repository(
        name = "com_github_shazow_go_diff",
        build_file_proto_mode = "disable",
        importpath = "github.com/shazow/go-diff",
        sum = "h1:W65qqJCIOVP4jpqPQ0YvHYKwcMEMVWIzWC5iNQQfBTU=",
        version = "v0.0.0-20160112020656-b6b7b6733b8c",
    )

    go_repository(
        name = "com_github_shirou_gopsutil_v3",
        build_file_proto_mode = "disable_global",
        importpath = "github.com/shirou/gopsutil/v3",
        sum = "h1:flKnuCMfUUrO+oAvwAd6GKZgnPzr098VA/UJ14nhJd4=",
        version = "v3.22.7",
    )
    go_repository(
        name = "com_github_shopify_goreferrer",
        build_file_proto_mode = "disable_global",
        importpath = "github.com/Shopify/goreferrer",
        sum = "h1:WDC6ySpJzbxGWFh4aMxFFC28wwGp5pEuoTtvA4q/qQ4=",
        version = "v0.0.0-20181106222321-ec9c9a553398",
    )
    go_repository(
        name = "com_github_shopify_sarama",
        build_file_proto_mode = "disable_global",
        importpath = "github.com/Shopify/sarama",
        sum = "h1:ARid8o8oieau9XrHI55f/L3EoRAhm9px6sonbD7yuUE=",
        version = "v1.29.0",
    )
    go_repository(
        name = "com_github_shopify_toxiproxy",
        build_file_proto_mode = "disable_global",
        importpath = "github.com/Shopify/toxiproxy",
        sum = "h1:TKdv8HiTLgE5wdJuEML90aBgNWsokNbMijUGhmcoBJc=",
        version = "v2.1.4+incompatible",
    )
    go_repository(
        name = "com_github_shopspring_decimal",
        build_file_proto_mode = "disable",
        importpath = "github.com/shopspring/decimal",
        sum = "h1:pntxY8Ary0t43dCZ5dqY4YTJCObLY1kIXl0uzMv+7DE=",
        version = "v0.0.0-20180709203117-cd690d0c9e24",
    )

    go_repository(
        name = "com_github_shurcool_httpfs",
        build_file_proto_mode = "disable_global",
        importpath = "github.com/shurcooL/httpfs",
        sum = "h1:bUGsEnyNbVPw06Bs80sCeARAlK8lhwqGyi6UT8ymuGk=",
        version = "v0.0.0-20190707220628-8d4bc4ba7749",
    )
    go_repository(
        name = "com_github_shurcool_httpgzip",
        build_file_proto_mode = "disable_global",
        importpath = "github.com/shurcooL/httpgzip",
        sum = "h1:mj/nMDAwTBiaCqMEs4cYCqF7pO6Np7vhy1D1wcQGz+E=",
        version = "v0.0.0-20190720172056-320755c1c1b0",
    )
    go_repository(
        name = "com_github_shurcool_sanitized_anchor_name",
        build_file_proto_mode = "disable_global",
        importpath = "github.com/shurcooL/sanitized_anchor_name",
        sum = "h1:PdmoCO6wvbs+7yrJyMORt4/BmY5IYyJwS/kOiWx8mHo=",
        version = "v1.0.0",
    )
    go_repository(
        name = "com_github_shurcool_vfsgen",
        build_file_proto_mode = "disable_global",
        importpath = "github.com/shurcooL/vfsgen",
        sum = "h1:y0cMJ0qjii33BnD6tMGcF/+gHYsoKQ6tbwQpy233OII=",
        version = "v0.0.0-20180711163814-62bca832be04",
    )
    go_repository(
        name = "com_github_sirupsen_logrus",
        build_file_proto_mode = "disable_global",
        importpath = "github.com/sirupsen/logrus",
        sum = "h1:trlNQbNUG3OdDrDil03MCb1H2o9nJ1x4/5LYw7byDE0=",
        version = "v1.9.0",
    )
    go_repository(
        name = "com_github_sivchari_containedctx",
        build_file_proto_mode = "disable",
        importpath = "github.com/sivchari/containedctx",
        sum = "h1:0hLQKpgC53OVF1VT7CeoFHk9YKstur1XOgfYIc1yrHI=",
        version = "v1.0.2",
    )
    go_repository(
        name = "com_github_sivchari_nosnakecase",
        build_file_proto_mode = "disable",
        importpath = "github.com/sivchari/nosnakecase",
        sum = "h1:7QkpWIRMe8x25gckkFd2A5Pi6Ymo0qgr4JrhGt95do8=",
        version = "v1.7.0",
    )

    go_repository(
        name = "com_github_sivchari_tenv",
        build_file_proto_mode = "disable",
        importpath = "github.com/sivchari/tenv",
        sum = "h1:d4laZMBK6jpe5PWepxlV9S+LC0yXqvYHiq8E6ceoVVE=",
        version = "v1.7.0",
    )

    go_repository(
        name = "com_github_smartystreets_assertions",
        build_file_proto_mode = "disable_global",
        importpath = "github.com/smartystreets/assertions",
        sum = "h1:zE9ykElWQ6/NYmHa3jpm/yHnI4xSofP+UP6SpjHcSeM=",
        version = "v0.0.0-20180927180507-b2de0cb4f26d",
    )
    go_repository(
        name = "com_github_smartystreets_goconvey",
        build_file_proto_mode = "disable_global",
        importpath = "github.com/smartystreets/goconvey",
        sum = "h1:fv0U8FUIMPNf1L9lnHLvLhgicrIVChEkdzIKYqbNC9s=",
        version = "v1.6.4",
    )
    go_repository(
        name = "com_github_soheilhy_cmux",
        build_file_proto_mode = "disable_global",
        importpath = "github.com/soheilhy/cmux",
        sum = "h1:jjzc5WVemNEDTLwv9tlmemhC73tI08BNOIGwBOo10Js=",
        version = "v0.1.5",
    )
    go_repository(
        name = "com_github_sonatard_noctx",
        build_file_proto_mode = "disable",
        importpath = "github.com/sonatard/noctx",
        sum = "h1:VC1Qhl6Oxx9vvWo3UDgrGXYCeKCe3Wbw7qAWL6FrmTY=",
        version = "v0.0.1",
    )
    go_repository(
        name = "com_github_sourcegraph_go_diff",
        build_file_proto_mode = "disable",
        importpath = "github.com/sourcegraph/go-diff",
        sum = "h1:hmA1LzxW0n1c3Q4YbrFgg4P99GSnebYa3x8gr0HZqLQ=",
        version = "v0.6.1",
    )

    go_repository(
        name = "com_github_spaolacci_murmur3",
        build_file_proto_mode = "disable_global",
        importpath = "github.com/spaolacci/murmur3",
        sum = "h1:qLC7fQah7D6K1B0ujays3HV9gkFtllcxhzImRR7ArPQ=",
        version = "v0.0.0-20180118202830-f09979ecbc72",
    )
    go_repository(
        name = "com_github_spf13_afero",
        build_file_proto_mode = "disable_global",
        importpath = "github.com/spf13/afero",
        sum = "h1:xehSyVa0YnHWsJ49JFljMpg1HX19V6NDZ1fkm1Xznbo=",
        version = "v1.8.2",
    )
    go_repository(
        name = "com_github_spf13_cast",
        build_file_proto_mode = "disable_global",
        importpath = "github.com/spf13/cast",
        sum = "h1:rj3WzYc11XZaIZMPKmwP96zkFEnnAmV8s6XbB2aY32w=",
        version = "v1.5.0",
    )
    go_repository(
        name = "com_github_spf13_cobra",
        build_file_proto_mode = "disable_global",
        importpath = "github.com/spf13/cobra",
        sum = "h1:X+jTBEBqF0bHN+9cSMgmfuvv2VHJ9ezmFNf9Y/XstYU=",
        version = "v1.5.0",
    )
    go_repository(
        name = "com_github_spf13_jwalterweatherman",
        build_file_proto_mode = "disable_global",
        importpath = "github.com/spf13/jwalterweatherman",
        sum = "h1:ue6voC5bR5F8YxI5S67j9i582FU4Qvo2bmqnqMYADFk=",
        version = "v1.1.0",
    )
    go_repository(
        name = "com_github_spf13_pflag",
        build_file_proto_mode = "disable_global",
        importpath = "github.com/spf13/pflag",
        sum = "h1:iy+VFUOCP1a+8yFto/drg2CJ5u0yRoB7fZw3DKv/JXA=",
        version = "v1.0.5",
    )
    go_repository(
        name = "com_github_spf13_viper",
        build_file_proto_mode = "disable_global",
        importpath = "github.com/spf13/viper",
        sum = "h1:CZ7eSOd3kZoaYDLbXnmzgQI5RlciuXBMA+18HwHRfZQ=",
        version = "v1.12.0",
    )
    go_repository(
        name = "com_github_ssgreg_nlreturn_v2",
        build_file_proto_mode = "disable",
        importpath = "github.com/ssgreg/nlreturn/v2",
        sum = "h1:X4XDI7jstt3ySqGU86YGAURbxw3oTDPK9sPEi6YEwQ0=",
        version = "v2.2.1",
    )
    go_repository(
        name = "com_github_stackexchange_wmi",
        build_file_proto_mode = "disable",
        importpath = "github.com/StackExchange/wmi",
        sum = "h1:5ZfJxyXo8KyX8DgGXC5B7ILL8y51fci/qYz2B4j8iLY=",
        version = "v0.0.0-20180725035823-b12b22c5341f",
    )

    go_repository(
        name = "com_github_stathat_consistent",
        build_file_proto_mode = "disable",
        importpath = "github.com/stathat/consistent",
        sum = "h1:ZFJ1QTRn8npNBKW065raSZ8xfOqhpb8vLOkfp4CcL/U=",
        version = "v1.0.0",
    )
    go_repository(
        name = "com_github_stbenjam_no_sprintf_host_port",
        build_file_proto_mode = "disable",
        importpath = "github.com/stbenjam/no-sprintf-host-port",
        sum = "h1:tYugd/yrm1O0dV+ThCbaKZh195Dfm07ysF0U6JQXczc=",
        version = "v0.1.1",
    )

    go_repository(
        name = "com_github_stretchr_objx",
        build_file_proto_mode = "disable_global",
        importpath = "github.com/stretchr/objx",
        sum = "h1:M2gUjqZET1qApGOWNSnZ49BAIMX4F/1plDv3+l31EJ4=",
        version = "v0.4.0",
    )
    go_repository(
        name = "com_github_stretchr_testify",
        build_file_proto_mode = "disable_global",
        importpath = "github.com/stretchr/testify",
        sum = "h1:pSgiaMZlXftHpm5L7V1+rVB+AZJydKsMxsQBIJw4PKk=",
        version = "v1.8.0",
    )
    go_repository(
        name = "com_github_subosito_gotenv",
        build_file_proto_mode = "disable_global",
        importpath = "github.com/subosito/gotenv",
        sum = "h1:yAzM1+SmVcz5R4tXGsNMu1jUl2aOJXoiWUCEwwnGrvs=",
        version = "v1.4.0",
    )
    go_repository(
        name = "com_github_sylvia7788_contextcheck",
        build_file_proto_mode = "disable",
        importpath = "github.com/sylvia7788/contextcheck",
        sum = "h1:o2EZgVPyMKE/Mtoqym61DInKEjwEbsmyoxg3VrmjNO4=",
        version = "v1.0.6",
    )
    go_repository(
        name = "com_github_tdakkota_asciicheck",
        build_file_proto_mode = "disable",
        importpath = "github.com/tdakkota/asciicheck",
        sum = "h1:PKzG7JUTUmVspQTDqtkX9eSiLGossXTybutHwTXuO0A=",
        version = "v0.1.1",
    )
    go_repository(
        name = "com_github_tenntenn_modver",
        build_file_proto_mode = "disable",
        importpath = "github.com/tenntenn/modver",
        sum = "h1:2klLppGhDgzJrScMpkj9Ujy3rXPUspSjAcev9tSEBgA=",
        version = "v1.0.1",
    )
    go_repository(
        name = "com_github_tenntenn_text_transform",
        build_file_proto_mode = "disable",
        importpath = "github.com/tenntenn/text/transform",
        sum = "h1:f+jULpRQGxTSkNYKJ51yaw6ChIqO+Je8UqsTKN/cDag=",
        version = "v0.0.0-20200319021203-7eef512accb3",
    )

    go_repository(
        name = "com_github_tetafro_godot",
        build_file_proto_mode = "disable",
        importpath = "github.com/tetafro/godot",
        sum = "h1:BVoBIqAf/2QdbFmSwAWnaIqDivZdOV0ZRwEm6jivLKw=",
        version = "v1.4.11",
    )

    go_repository(
        name = "com_github_tiancaiamao_appdash",
        build_file_proto_mode = "disable_global",
        importpath = "github.com/tiancaiamao/appdash",
        sum = "h1:mbAskLJ0oJfDRtkanvQPiooDH8HvJ2FBh+iKT/OmiQQ=",
        version = "v0.0.0-20181126055449-889f96f722a2",
    )
    go_repository(
        name = "com_github_tikv_client_go_v2",
        build_file_proto_mode = "disable_global",
        importpath = "github.com/tikv/client-go/v2",
<<<<<<< HEAD
        sum = "h1:TxDSQAmtGdE34BvOaYF35mRrAXePeZEq8quvuAwrKsI=",
        version = "v2.0.1-0.20220923061703-33efe476e022",
=======
        sum = "h1:/13jzD/AR7v3dCLweFQ2JG8bihh3HLVIci2tbOHHGW0=",
        version = "v2.0.1-0.20221012074856-6def8d7b90c4",
>>>>>>> a10bb9e3
    )
    go_repository(
        name = "com_github_tikv_pd_client",
        build_file_proto_mode = "disable_global",
        importpath = "github.com/tikv/pd/client",
        sum = "h1:REQOR1XraH1fT9BCoNBPZs1CAe+w7VPLU+d+si7DLYo=",
        version = "v0.0.0-20221010134149-d50e5fe43f14",
    )
    go_repository(
        name = "com_github_timakin_bodyclose",
        build_file_proto_mode = "disable",
        importpath = "github.com/timakin/bodyclose",
        sum = "h1:kl4KhGNsJIbDHS9/4U9yQo1UcPQM0kOMJHn29EoH/Ro=",
        version = "v0.0.0-20210704033933-f49887972144",
    )
    go_repository(
        name = "com_github_timonwong_logrlint",
        build_file_proto_mode = "disable",
        importpath = "github.com/timonwong/logrlint",
        sum = "h1:phZCcypL/vtx6cGxObJgWZ5wexZF5SXFPLOM+ru0e/M=",
        version = "v0.1.0",
    )

    go_repository(
        name = "com_github_tklauser_go_sysconf",
        build_file_proto_mode = "disable_global",
        importpath = "github.com/tklauser/go-sysconf",
        sum = "h1:IJ1AZGZRWbY8T5Vfk04D9WOA5WSejdflXxP03OUqALw=",
        version = "v0.3.10",
    )
    go_repository(
        name = "com_github_tklauser_numcpus",
        build_file_proto_mode = "disable_global",
        importpath = "github.com/tklauser/numcpus",
        sum = "h1:E53Dm1HjH1/R2/aoCtXtPgzmElmn51aOkhCFSuZq//o=",
        version = "v0.4.0",
    )
    go_repository(
        name = "com_github_tmc_grpc_websocket_proxy",
        build_file_proto_mode = "disable_global",
        importpath = "github.com/tmc/grpc-websocket-proxy",
        sum = "h1:uruHq4dN7GR16kFc5fp3d1RIYzJW5onx8Ybykw2YQFA=",
        version = "v0.0.0-20201229170055-e5319fda7802",
    )
    go_repository(
        name = "com_github_tomarrell_wrapcheck_v2",
        build_file_proto_mode = "disable",
        importpath = "github.com/tomarrell/wrapcheck/v2",
        sum = "h1:3dI6YNcrJTQ/CJQ6M/DUkc0gnqYSIk6o0rChn9E/D0M=",
        version = "v2.6.2",
    )
    go_repository(
        name = "com_github_tommy_muehle_go_mnd_v2",
        build_file_proto_mode = "disable",
        importpath = "github.com/tommy-muehle/go-mnd/v2",
        sum = "h1:iAj0a8e6+dXSL7Liq0aXPox36FiN1dBbjA6lt9fl65s=",
        version = "v2.5.0",
    )

    go_repository(
        name = "com_github_twmb_murmur3",
        build_file_proto_mode = "disable_global",
        importpath = "github.com/twmb/murmur3",
        sum = "h1:D83U0XYKcHRYwYIpBKf3Pks91Z0Byda/9SJ8B6EMRcA=",
        version = "v1.1.3",
    )
    go_repository(
        name = "com_github_uber_jaeger_client_go",
        build_file_proto_mode = "disable_global",
        importpath = "github.com/uber/jaeger-client-go",
        sum = "h1:NHcubEkVbahf9t3p75TOCR83gdUHXjRJvjoBh1yACsM=",
        version = "v2.22.1+incompatible",
    )
    go_repository(
        name = "com_github_uber_jaeger_lib",
        build_file_proto_mode = "disable_global",
        importpath = "github.com/uber/jaeger-lib",
        sum = "h1:td4jdvLcExb4cBISKIpHuGoVXh+dVKhn2Um6rjCsSsg=",
        version = "v2.4.1+incompatible",
    )
    go_repository(
        name = "com_github_ugorji_go",
        build_file_proto_mode = "disable_global",
        importpath = "github.com/ugorji/go",
        sum = "h1:j4s+tAvLfL3bZyefP2SEWmhBzmuIlH/eqNuPdFPgngw=",
        version = "v1.1.4",
    )
    go_repository(
        name = "com_github_ugorji_go_codec",
        build_file_proto_mode = "disable_global",
        importpath = "github.com/ugorji/go/codec",
        sum = "h1:3SVOIvH7Ae1KRYyQWRjXWJEA9sS/c/pjvH++55Gr648=",
        version = "v0.0.0-20181204163529-d75b2dcb6bc8",
    )
    go_repository(
        name = "com_github_ultraware_funlen",
        build_file_proto_mode = "disable",
        importpath = "github.com/ultraware/funlen",
        sum = "h1:5ylVWm8wsNwH5aWo9438pwvsK0QiqVuUrt9bn7S/iLA=",
        version = "v0.0.3",
    )
    go_repository(
        name = "com_github_ultraware_whitespace",
        build_file_proto_mode = "disable",
        importpath = "github.com/ultraware/whitespace",
        sum = "h1:hh+/cpIcopyMYbZNVov9iSxvJU3OYQg78Sfaqzi/CzI=",
        version = "v0.0.5",
    )

    go_repository(
        name = "com_github_urfave_negroni",
        build_file_proto_mode = "disable_global",
        importpath = "github.com/urfave/negroni",
        sum = "h1:kIimOitoypq34K7TG7DUaJ9kq/N4Ofuwi1sjz0KipXc=",
        version = "v1.0.0",
    )
    go_repository(
        name = "com_github_uudashr_gocognit",
        build_file_proto_mode = "disable",
        importpath = "github.com/uudashr/gocognit",
        sum = "h1:2Cgi6MweCsdB6kpcVQp7EW4U23iBFQWfTXiWlyp842Y=",
        version = "v1.0.6",
    )

    go_repository(
        name = "com_github_valyala_bytebufferpool",
        build_file_proto_mode = "disable_global",
        importpath = "github.com/valyala/bytebufferpool",
        sum = "h1:GqA5TC/0021Y/b9FG4Oi9Mr3q7XYx6KllzawFIhcdPw=",
        version = "v1.0.0",
    )
    go_repository(
        name = "com_github_valyala_fasthttp",
        build_file_proto_mode = "disable_global",
        importpath = "github.com/valyala/fasthttp",
        sum = "h1:uWF8lgKmeaIewWVPwi4GRq2P6+R46IgYZdxWtM+GtEY=",
        version = "v1.6.0",
    )
    go_repository(
        name = "com_github_valyala_fasttemplate",
        build_file_proto_mode = "disable_global",
        importpath = "github.com/valyala/fasttemplate",
        sum = "h1:tY9CJiPnMXf1ERmG2EyK7gNUd+c6RKGD0IfU8WdUSz8=",
        version = "v1.0.1",
    )
    go_repository(
        name = "com_github_valyala_quicktemplate",
        build_file_proto_mode = "disable",
        importpath = "github.com/valyala/quicktemplate",
        sum = "h1:LUPTJmlVcb46OOUY3IeD9DojFpAVbsG+5WFTcjMJzCM=",
        version = "v1.7.0",
    )

    go_repository(
        name = "com_github_valyala_tcplisten",
        build_file_proto_mode = "disable_global",
        importpath = "github.com/valyala/tcplisten",
        sum = "h1:0R4NLDRDZX6JcmhJgXi5E4b8Wg84ihbmUKp/GvSPEzc=",
        version = "v0.0.0-20161114210144-ceec8f93295a",
    )
    go_repository(
        name = "com_github_vividcortex_ewma",
        build_file_proto_mode = "disable_global",
        importpath = "github.com/VividCortex/ewma",
        sum = "h1:MnEK4VOv6n0RSY4vtRe3h11qjxL3+t0B8yOL8iMXdcM=",
        version = "v1.1.1",
    )
    go_repository(
        name = "com_github_wangjohn_quickselect",
        build_file_proto_mode = "disable_global",
        importpath = "github.com/wangjohn/quickselect",
        sum = "h1:9DDCDwOyEy/gId+IEMrFHLuQ5R/WV0KNxWLler8X2OY=",
        version = "v0.0.0-20161129230411-ed8402a42d5f",
    )
    go_repository(
        name = "com_github_xdg_scram",
        build_file_proto_mode = "disable_global",
        importpath = "github.com/xdg/scram",
        sum = "h1:nTadYh2Fs4BK2xdldEa2g5bbaZp0/+1nJMMPtPxS/to=",
        version = "v1.0.3",
    )
    go_repository(
        name = "com_github_xdg_stringprep",
        build_file_proto_mode = "disable_global",
        importpath = "github.com/xdg/stringprep",
        sum = "h1:cmL5Enob4W83ti/ZHuZLuKD/xqJfus4fVPwE+/BDm+4=",
        version = "v1.0.3",
    )
    go_repository(
        name = "com_github_xeipuuv_gojsonpointer",
        build_file_proto_mode = "disable_global",
        importpath = "github.com/xeipuuv/gojsonpointer",
        sum = "h1:J9EGpcZtP0E/raorCMxlFGSTBrsSlaDGf3jU/qvAE2c=",
        version = "v0.0.0-20180127040702-4e3ac2762d5f",
    )
    go_repository(
        name = "com_github_xeipuuv_gojsonreference",
        build_file_proto_mode = "disable_global",
        importpath = "github.com/xeipuuv/gojsonreference",
        sum = "h1:EzJWgHovont7NscjpAxXsDA8S8BMYve8Y5+7cuRE7R0=",
        version = "v0.0.0-20180127040603-bd5ef7bd5415",
    )
    go_repository(
        name = "com_github_xeipuuv_gojsonschema",
        build_file_proto_mode = "disable_global",
        importpath = "github.com/xeipuuv/gojsonschema",
        sum = "h1:LhYJRs+L4fBtjZUfuSZIKGeVu0QRy8e5Xi7D17UxZ74=",
        version = "v1.2.0",
    )
    go_repository(
        name = "com_github_xiang90_probing",
        build_file_proto_mode = "disable_global",
        importpath = "github.com/xiang90/probing",
        sum = "h1:eY9dn8+vbi4tKz5Qo6v2eYzo7kUS51QINcR5jNpbZS8=",
        version = "v0.0.0-20190116061207-43a291ad63a2",
    )
    go_repository(
        name = "com_github_xitongsys_parquet_go",
        build_file_proto_mode = "disable_global",
        importpath = "github.com/xitongsys/parquet-go",
        sum = "h1:tBbuFCtyJNKT+BFAv6qjvTFpVdy97IYNaBwGUXifIUs=",
        version = "v1.5.5-0.20201110004701-b09c49d6d457",
    )
    go_repository(
        name = "com_github_xitongsys_parquet_go_source",
        build_file_proto_mode = "disable_global",
        importpath = "github.com/xitongsys/parquet-go-source",
        sum = "h1:a742S4V5A15F93smuVxA60LQWsrCnN8bKeWDBARU1/k=",
        version = "v0.0.0-20200817004010-026bad9b25d0",
    )
    go_repository(
        name = "com_github_xordataexchange_crypt",
        build_file_proto_mode = "disable_global",
        importpath = "github.com/xordataexchange/crypt",
        sum = "h1:ESFSdwYZvkeru3RtdrYueztKhOBCSAAzS4Gf+k0tEow=",
        version = "v0.0.3-0.20170626215501-b2862e3d0a77",
    )
    go_repository(
        name = "com_github_yagipy_maintidx",
        build_file_proto_mode = "disable",
        importpath = "github.com/yagipy/maintidx",
        sum = "h1:h5NvIsCz+nRDapQ0exNv4aJ0yXSI0420omVANTv3GJM=",
        version = "v1.0.0",
    )

    go_repository(
        name = "com_github_yalp_jsonpath",
        build_file_proto_mode = "disable_global",
        importpath = "github.com/yalp/jsonpath",
        sum = "h1:6fRhSjgLCkTD3JnJxvaJ4Sj+TYblw757bqYgZaOq5ZY=",
        version = "v0.0.0-20180802001716-5cc68e5049a0",
    )
    go_repository(
        name = "com_github_yeya24_promlinter",
        build_file_proto_mode = "disable",
        importpath = "github.com/yeya24/promlinter",
        sum = "h1:xFKDQ82orCU5jQujdaD8stOHiv8UN68BSdn2a8u8Y3o=",
        version = "v0.2.0",
    )

    go_repository(
        name = "com_github_yudai_gojsondiff",
        build_file_proto_mode = "disable_global",
        importpath = "github.com/yudai/gojsondiff",
        sum = "h1:27cbfqXLVEJ1o8I6v3y9lg8Ydm53EKqHXAOMxEGlCOA=",
        version = "v1.0.0",
    )
    go_repository(
        name = "com_github_yudai_golcs",
        build_file_proto_mode = "disable_global",
        importpath = "github.com/yudai/golcs",
        sum = "h1:BHyfKlQyqbsFN5p3IfnEUduWvb9is428/nNb5L3U01M=",
        version = "v0.0.0-20170316035057-ecda9a501e82",
    )
    go_repository(
        name = "com_github_yudai_pp",
        build_file_proto_mode = "disable_global",
        importpath = "github.com/yudai/pp",
        sum = "h1:Q4//iY4pNF6yPLZIigmvcl7k/bPgrcTPIFIcmawg5bI=",
        version = "v2.0.1+incompatible",
    )
    go_repository(
        name = "com_github_yuin_goldmark",
        build_file_proto_mode = "disable_global",
        importpath = "github.com/yuin/goldmark",
        sum = "h1:fVcFKWvrslecOb/tg+Cc05dkeYx540o0FuFt3nUVDoE=",
        version = "v1.4.13",
    )
    go_repository(
        name = "com_github_yusufpapurcu_wmi",
        build_file_proto_mode = "disable_global",
        importpath = "github.com/yusufpapurcu/wmi",
        sum = "h1:KBNDSne4vP5mbSWnJbO+51IMOXJB67QiYCSBrubbPRg=",
        version = "v1.2.2",
    )
    go_repository(
        name = "com_gitlab_bosi_decorder",
        build_file_proto_mode = "disable",
        importpath = "gitlab.com/bosi/decorder",
        sum = "h1:gX4/RgK16ijY8V+BRQHAySfQAb354T7/xQpDB2n10P0=",
        version = "v0.2.3",
    )

    go_repository(
        name = "com_google_cloud_go",
        build_file_proto_mode = "disable_global",
        importpath = "cloud.google.com/go",
        sum = "h1:t9Iw5QH5v4XtlEQaCtUY7x6sCABps8sW0acw7e2WQ6Y=",
        version = "v0.100.2",
    )
    go_repository(
        name = "com_google_cloud_go_bigquery",
        build_file_proto_mode = "disable_global",
        importpath = "cloud.google.com/go/bigquery",
        sum = "h1:PQcPefKFdaIzjQFbiyOgAqyx8q5djaE7x9Sqe712DPA=",
        version = "v1.8.0",
    )
    go_repository(
        name = "com_google_cloud_go_compute",
        build_file_proto_mode = "disable_global",
        importpath = "cloud.google.com/go/compute",
        sum = "h1:b1zWmYuuHz7gO9kDcM/EpHGr06UgsYNRpNJzI2kFiLM=",
        version = "v1.5.0",
    )
    go_repository(
        name = "com_google_cloud_go_datastore",
        build_file_proto_mode = "disable_global",
        importpath = "cloud.google.com/go/datastore",
        sum = "h1:/May9ojXjRkPBNVrq+oWLqmWCkr4OU5uRY29bu0mRyQ=",
        version = "v1.1.0",
    )
    go_repository(
        name = "com_google_cloud_go_firestore",
        build_file_proto_mode = "disable_global",
        importpath = "cloud.google.com/go/firestore",
        sum = "h1:9x7Bx0A9R5/M9jibeJeZWqjeVEIxYW9fZYqB9a70/bY=",
        version = "v1.1.0",
    )
    go_repository(
        name = "com_google_cloud_go_iam",
        build_file_proto_mode = "disable_global",
        importpath = "cloud.google.com/go/iam",
        sum = "h1:4CapQyNFjiksks1/x7jsvsygFPhihslYk5GptIrlX68=",
        version = "v0.1.1",
    )
    go_repository(
        name = "com_google_cloud_go_pubsub",
        build_file_proto_mode = "disable_global",
        importpath = "cloud.google.com/go/pubsub",
        sum = "h1:ukjixP1wl0LpnZ6LWtZJ0mX5tBmjp1f8Sqer8Z2OMUU=",
        version = "v1.3.1",
    )
    go_repository(
        name = "com_google_cloud_go_storage",
        build_file_proto_mode = "disable_global",
        importpath = "cloud.google.com/go/storage",
        sum = "h1:HwnT2u2D309SFDHQII6m18HlrCi3jAXhUMTLOWXYH14=",
        version = "v1.21.0",
    )
    go_repository(
        name = "com_shuralyov_dmitri_gpu_mtl",
        build_file_proto_mode = "disable_global",
        importpath = "dmitri.shuralyov.com/gpu/mtl",
        sum = "h1:VpgP7xuJadIUuKccphEpTJnWhS2jkQyMt6Y7pJCD7fY=",
        version = "v0.0.0-20190408044501-666a987793e9",
    )
    go_repository(
        name = "com_sourcegraph_sourcegraph_appdash",
        build_file_proto_mode = "disable_global",
        importpath = "sourcegraph.com/sourcegraph/appdash",
        sum = "h1:ucqkfpjg9WzSUubAO62csmucvxl4/JeW3F4I4909XkM=",
        version = "v0.0.0-20190731080439-ebfcffb1b5c0",
    )
    go_repository(
        name = "com_sourcegraph_sourcegraph_appdash_data",
        build_file_proto_mode = "disable_global",
        importpath = "sourcegraph.com/sourcegraph/appdash-data",
        sum = "h1:e1sMhtVq9AfcEy8AXNb8eSg6gbzfdpYhoNqnPJa+GzI=",
        version = "v0.0.0-20151005221446-73f23eafcf67",
    )
    go_repository(
        name = "com_stathat_c_consistent",
        build_file_proto_mode = "disable",
        importpath = "stathat.com/c/consistent",
        sum = "h1:ezyc51EGcRPJUxfHGSgJjWzJdj3NiMU9pNfLNGiXV0c=",
        version = "v1.0.0",
    )

    go_repository(
        name = "in_gopkg_alecthomas_kingpin_v2",
        build_file_proto_mode = "disable_global",
        importpath = "gopkg.in/alecthomas/kingpin.v2",
        sum = "h1:jMFz6MfLP0/4fUyZle81rXUoxOBFi19VUFKVDOQfozc=",
        version = "v2.2.6",
    )
    go_repository(
        name = "in_gopkg_check_v1",
        build_file_proto_mode = "disable_global",
        importpath = "gopkg.in/check.v1",
        sum = "h1:Hei/4ADfdWqJk1ZMxUNpqntNwaWcugrBjAiHlqqRiVk=",
        version = "v1.0.0-20201130134442-10cb98267c6c",
    )
    go_repository(
        name = "in_gopkg_errgo_v2",
        build_file_proto_mode = "disable_global",
        importpath = "gopkg.in/errgo.v2",
        sum = "h1:0vLT13EuvQ0hNvakwLuFZ/jYrLp5F3kcWHXdRggjCE8=",
        version = "v2.1.0",
    )
    go_repository(
        name = "in_gopkg_fsnotify_fsnotify_v1",
        build_file_proto_mode = "disable",
        importpath = "gopkg.in/fsnotify/fsnotify.v1",
        sum = "h1:2fkCHbPQZNYRAyRyIV9VX0bpRkxIorlQDiYRmufHnhA=",
        version = "v1.3.1",
    )

    go_repository(
        name = "in_gopkg_fsnotify_v1",
        build_file_proto_mode = "disable_global",
        importpath = "gopkg.in/fsnotify.v1",
        sum = "h1:xOHLXZwVvI9hhs+cLKq5+I5onOuwQLhQwiu63xxlHs4=",
        version = "v1.4.7",
    )
    go_repository(
        name = "in_gopkg_go_playground_assert_v1",
        build_file_proto_mode = "disable_global",
        importpath = "gopkg.in/go-playground/assert.v1",
        sum = "h1:xoYuJVE7KT85PYWrN730RguIQO0ePzVRfFMXadIrXTM=",
        version = "v1.2.1",
    )
    go_repository(
        name = "in_gopkg_go_playground_validator_v8",
        build_file_proto_mode = "disable_global",
        importpath = "gopkg.in/go-playground/validator.v8",
        sum = "h1:lFB4DoMU6B626w8ny76MV7VX6W2VHct2GVOI3xgiMrQ=",
        version = "v8.18.2",
    )
    go_repository(
        name = "in_gopkg_inf_v0",
        build_file_proto_mode = "disable",
        importpath = "gopkg.in/inf.v0",
        sum = "h1:73M5CoZyi3ZLMOyDlQh031Cx6N9NDJ2Vvfl76EDAgDc=",
        version = "v0.9.1",
    )

    go_repository(
        name = "in_gopkg_ini_v1",
        build_file_proto_mode = "disable_global",
        importpath = "gopkg.in/ini.v1",
        sum = "h1:LATuAqN/shcYAOkv3wl2L4rkaKqkcgTBQjOyYDvcPKI=",
        version = "v1.66.6",
    )
    go_repository(
        name = "in_gopkg_jcmturner_aescts_v1",
        build_file_proto_mode = "disable_global",
        importpath = "gopkg.in/jcmturner/aescts.v1",
        sum = "h1:cVVZBK2b1zY26haWB4vbBiZrfFQnfbTVrE3xZq6hrEw=",
        version = "v1.0.1",
    )
    go_repository(
        name = "in_gopkg_jcmturner_dnsutils_v1",
        build_file_proto_mode = "disable_global",
        importpath = "gopkg.in/jcmturner/dnsutils.v1",
        sum = "h1:cIuC1OLRGZrld+16ZJvvZxVJeKPsvd5eUIvxfoN5hSM=",
        version = "v1.0.1",
    )
    go_repository(
        name = "in_gopkg_jcmturner_goidentity_v3",
        build_file_proto_mode = "disable_global",
        importpath = "gopkg.in/jcmturner/goidentity.v3",
        sum = "h1:1duIyWiTaYvVx3YX2CYtpJbUFd7/UuPYCfgXtQ3VTbI=",
        version = "v3.0.0",
    )
    go_repository(
        name = "in_gopkg_jcmturner_gokrb5_v7",
        build_file_proto_mode = "disable_global",
        importpath = "gopkg.in/jcmturner/gokrb5.v7",
        sum = "h1:0709Jtq/6QXEuWRfAm260XqlpcwL1vxtO1tUE2qK8Z4=",
        version = "v7.3.0",
    )
    go_repository(
        name = "in_gopkg_jcmturner_rpc_v1",
        build_file_proto_mode = "disable_global",
        importpath = "gopkg.in/jcmturner/rpc.v1",
        sum = "h1:QHIUxTX1ISuAv9dD2wJ9HWQVuWDX/Zc0PfeC2tjc4rU=",
        version = "v1.1.0",
    )
    go_repository(
        name = "in_gopkg_mgo_v2",
        build_file_proto_mode = "disable_global",
        importpath = "gopkg.in/mgo.v2",
        sum = "h1:xcEWjVhvbDy+nHP67nPDDpbYrY+ILlfndk4bRioVHaU=",
        version = "v2.0.0-20180705113604-9856a29383ce",
    )
    go_repository(
        name = "in_gopkg_natefinch_lumberjack_v2",
        build_file_proto_mode = "disable_global",
        importpath = "gopkg.in/natefinch/lumberjack.v2",
        sum = "h1:1Lc07Kr7qY4U2YPouBjpCLxpiyxIVoxqXgkXLknAOE8=",
        version = "v2.0.0",
    )
    go_repository(
        name = "in_gopkg_resty_v1",
        build_file_proto_mode = "disable_global",
        importpath = "gopkg.in/resty.v1",
        sum = "h1:CuXP0Pjfw9rOuY6EP+UvtNvt5DSqHpIxILZKT/quCZI=",
        version = "v1.12.0",
    )
    go_repository(
        name = "in_gopkg_tomb_v1",
        build_file_proto_mode = "disable_global",
        importpath = "gopkg.in/tomb.v1",
        sum = "h1:uRGJdciOHaEIrze2W8Q3AKkepLTh2hOroT7a+7czfdQ=",
        version = "v1.0.0-20141024135613-dd632973f1e7",
    )
    go_repository(
        name = "in_gopkg_yaml_v2",
        build_file_proto_mode = "disable_global",
        importpath = "gopkg.in/yaml.v2",
        sum = "h1:D8xgwECY7CYvx+Y2n4sBz93Jn9JRvxdiyyo8CTfuKaY=",
        version = "v2.4.0",
    )
    go_repository(
        name = "in_gopkg_yaml_v3",
        build_file_proto_mode = "disable_global",
        importpath = "gopkg.in/yaml.v3",
        sum = "h1:fxVm/GzAzEWqLHuvctI91KS9hhNmmWOoWu0XTYJS7CA=",
        version = "v3.0.1",
    )
    go_repository(
        name = "io_etcd_go_bbolt",
        build_file_proto_mode = "disable_global",
        importpath = "go.etcd.io/bbolt",
        sum = "h1:/ecaJf0sk1l4l6V4awd65v2C3ILy7MSj+s/x1ADCIMU=",
        version = "v1.3.6",
    )
    go_repository(
        name = "io_etcd_go_etcd_api_v3",
        build_file_proto_mode = "disable",
        importpath = "go.etcd.io/etcd/api/v3",
        patch_args = ["-p2"],
        patches = [
            "//build/patches:io_etcd_go_etcd_api_v3.patch",
        ],
        sum = "h1:tXok5yLlKyuQ/SXSjtqHc4uzNaMqZi2XsoSPr/LlJXI=",
        version = "v3.5.2",
    )
    go_repository(
        name = "io_etcd_go_etcd_client_pkg_v3",
        build_file_proto_mode = "disable_global",
        importpath = "go.etcd.io/etcd/client/pkg/v3",
        sum = "h1:4hzqQ6hIb3blLyQ8usCU4h3NghkqcsohEQ3o3VetYxE=",
        version = "v3.5.2",
    )
    go_repository(
        name = "io_etcd_go_etcd_client_v2",
        build_file_proto_mode = "disable_global",
        importpath = "go.etcd.io/etcd/client/v2",
        sum = "h1:ymrVwTkefuqA/rPkSW7/B4ApijbPVefRumkY+stNfS0=",
        version = "v2.305.2",
    )
    go_repository(
        name = "io_etcd_go_etcd_client_v3",
        build_file_proto_mode = "disable_global",
        importpath = "go.etcd.io/etcd/client/v3",
        sum = "h1:WdnejrUtQC4nCxK0/dLTMqKOB+U5TP/2Ya0BJL+1otA=",
        version = "v3.5.2",
    )
    go_repository(
        name = "io_etcd_go_etcd_etcdutl_v3",
        build_file_proto_mode = "disable_global",
        importpath = "go.etcd.io/etcd/etcdutl/v3",
        sum = "h1:XDNv2bGD6Ylz3Gb9lIGV/IYLk1bwTvyCIi1EI4hyyqo=",
        version = "v3.5.2",
    )
    go_repository(
        name = "io_etcd_go_etcd_pkg_v3",
        build_file_proto_mode = "disable_global",
        importpath = "go.etcd.io/etcd/pkg/v3",
        sum = "h1:YZUojdoPhOyl5QILYnR8LTUbbNefu/sV4ma+ZMr2tto=",
        version = "v3.5.2",
    )
    go_repository(
        name = "io_etcd_go_etcd_raft_v3",
        build_file_proto_mode = "disable_global",
        importpath = "go.etcd.io/etcd/raft/v3",
        patch_args = ["-p1"],
        patches = [
            "//build/patches:io_etcd_go_etcd_raft_v3.patch",
        ],
        sum = "h1:uCC37qOXqBvKqTGHGyhASsaCsnTuJugl1GvneJNwHWo=",
        version = "v3.5.2",
    )
    go_repository(
        name = "io_etcd_go_etcd_server_v3",
        build_file_proto_mode = "disable_global",
        importpath = "go.etcd.io/etcd/server/v3",
        sum = "h1:B6ytJvS4Fmt8nkjzS2/8POf4tuPhFMluE0lWd4dx/7U=",
        version = "v3.5.2",
    )
    go_repository(
        name = "io_etcd_go_etcd_tests_v3",
        build_file_proto_mode = "disable_global",
        importpath = "go.etcd.io/etcd/tests/v3",
        sum = "h1:uk7/uMGVebpBDl+roivowHt6gJ5Fnqwik3syDkoSKdo=",
        version = "v3.5.2",
    )
    go_repository(
        name = "io_k8s_api",
        build_file_proto_mode = "disable",
        importpath = "k8s.io/api",
        sum = "h1:aBGgKJUM9Hk/3AE8WaZIApnTxG35kbuQba2w+SXqezo=",
        version = "v0.0.0-20190409021203-6e4e0e4f393b",
    )
    go_repository(
        name = "io_k8s_apimachinery",
        build_file_proto_mode = "disable",
        importpath = "k8s.io/apimachinery",
        sum = "h1:Jmdtdt1ZnoGfWWIIik61Z7nKYgO3J+swQJtPYsP9wHA=",
        version = "v0.0.0-20190404173353-6a84e37a896d",
    )
    go_repository(
        name = "io_k8s_client_go",
        build_file_proto_mode = "disable",
        importpath = "k8s.io/client-go",
        sum = "h1:U5Bt+dab9K8qaUmXINrkXO135kA11/i5Kg1RUydgaMQ=",
        version = "v11.0.1-0.20190409021438-1a26190bd76a+incompatible",
    )
    go_repository(
        name = "io_k8s_klog",
        build_file_proto_mode = "disable",
        importpath = "k8s.io/klog",
        sum = "h1:0VPpR+sizsiivjIfIAQH/rl8tan6jvWkS7lU+0di3lE=",
        version = "v0.3.0",
    )
    go_repository(
        name = "io_k8s_kube_openapi",
        build_file_proto_mode = "disable",
        importpath = "k8s.io/kube-openapi",
        sum = "h1:tHgpQvrWaYfrnC8G4N0Oszw5HHCsZxKilDi2R7HuCSM=",
        version = "v0.0.0-20180629012420-d83b052f768a",
    )

    go_repository(
        name = "io_k8s_sigs_yaml",
        build_file_proto_mode = "disable_global",
        importpath = "sigs.k8s.io/yaml",
        sum = "h1:kr/MCeFWJWTwyaHoR9c8EjH9OumOmoF9YGiZd7lFm/Q=",
        version = "v1.2.0",
    )
    go_repository(
        name = "io_k8s_utils",
        build_file_proto_mode = "disable",
        importpath = "k8s.io/utils",
        sum = "h1:8r+l4bNWjRlsFYlQJnKJ2p7s1YQPj4XyXiJVqDHRx7c=",
        version = "v0.0.0-20190308190857-21c4ce38f2a7",
    )

    go_repository(
        name = "io_opencensus_go",
        build_file_proto_mode = "disable_global",
        importpath = "go.opencensus.io",
        replace = "go.opencensus.io",
        sum = "h1:+KpZCwn3HdqM4KgXC+ywfGPIC40XIwj6C5p+6mbC9a8=",
        version = "v0.23.1-0.20220331163232-052120675fac",
    )
    go_repository(
        name = "io_opencensus_go_contrib_exporter_ocagent",
        build_file_proto_mode = "disable",
        importpath = "contrib.go.opencensus.io/exporter/ocagent",
        sum = "h1:jGFvw3l57ViIVEPKKEUXPcLYIXJmQxLUh6ey1eJhwyc=",
        version = "v0.4.12",
    )

    go_repository(
        name = "io_opentelemetry_go_contrib",
        build_file_proto_mode = "disable_global",
        importpath = "go.opentelemetry.io/contrib",
        sum = "h1:ubFQUn0VCZ0gPwIoJfBJVpeBlyRMxu8Mm/huKWYd9p0=",
        version = "v0.20.0",
    )
    go_repository(
        name = "io_opentelemetry_go_contrib_instrumentation_google_golang_org_grpc_otelgrpc",
        build_file_proto_mode = "disable_global",
        importpath = "go.opentelemetry.io/contrib/instrumentation/google.golang.org/grpc/otelgrpc",
        sum = "h1:sO4WKdPAudZGKPcpZT4MJn6JaDmpyLrMPDGGyA1SttE=",
        version = "v0.20.0",
    )
    go_repository(
        name = "io_opentelemetry_go_otel",
        build_file_proto_mode = "disable_global",
        importpath = "go.opentelemetry.io/otel",
        sum = "h1:eaP0Fqu7SXHwvjiqDq83zImeehOHX8doTvU9AwXON8g=",
        version = "v0.20.0",
    )
    go_repository(
        name = "io_opentelemetry_go_otel_exporters_otlp",
        build_file_proto_mode = "disable_global",
        importpath = "go.opentelemetry.io/otel/exporters/otlp",
        sum = "h1:PTNgq9MRmQqqJY0REVbZFvwkYOA85vbdQU/nVfxDyqg=",
        version = "v0.20.0",
    )
    go_repository(
        name = "io_opentelemetry_go_otel_metric",
        build_file_proto_mode = "disable_global",
        importpath = "go.opentelemetry.io/otel/metric",
        sum = "h1:4kzhXFP+btKm4jwxpjIqjs41A7MakRFUS86bqLHTIw8=",
        version = "v0.20.0",
    )
    go_repository(
        name = "io_opentelemetry_go_otel_oteltest",
        build_file_proto_mode = "disable_global",
        importpath = "go.opentelemetry.io/otel/oteltest",
        sum = "h1:HiITxCawalo5vQzdHfKeZurV8x7ljcqAgiWzF6Vaeaw=",
        version = "v0.20.0",
    )
    go_repository(
        name = "io_opentelemetry_go_otel_sdk",
        build_file_proto_mode = "disable_global",
        importpath = "go.opentelemetry.io/otel/sdk",
        sum = "h1:JsxtGXd06J8jrnya7fdI/U/MR6yXA5DtbZy+qoHQlr8=",
        version = "v0.20.0",
    )
    go_repository(
        name = "io_opentelemetry_go_otel_sdk_export_metric",
        build_file_proto_mode = "disable_global",
        importpath = "go.opentelemetry.io/otel/sdk/export/metric",
        sum = "h1:c5VRjxCXdQlx1HjzwGdQHzZaVI82b5EbBgOu2ljD92g=",
        version = "v0.20.0",
    )
    go_repository(
        name = "io_opentelemetry_go_otel_sdk_metric",
        build_file_proto_mode = "disable_global",
        importpath = "go.opentelemetry.io/otel/sdk/metric",
        sum = "h1:7ao1wpzHRVKf0OQ7GIxiQJA6X7DLX9o14gmVon7mMK8=",
        version = "v0.20.0",
    )
    go_repository(
        name = "io_opentelemetry_go_otel_trace",
        build_file_proto_mode = "disable_global",
        importpath = "go.opentelemetry.io/otel/trace",
        sum = "h1:1DL6EXUdcg95gukhuRRvLDO/4X5THh/5dIV52lqtnbw=",
        version = "v0.20.0",
    )
    go_repository(
        name = "io_opentelemetry_go_proto_otlp",
        build_file_proto_mode = "disable_global",
        importpath = "go.opentelemetry.io/proto/otlp",
        sum = "h1:rwOQPCuKAKmwGKq2aVNnYIibI6wnV7EvzgfTCzcdGg8=",
        version = "v0.7.0",
    )
    go_repository(
        name = "io_rsc_binaryregexp",
        build_file_proto_mode = "disable_global",
        importpath = "rsc.io/binaryregexp",
        sum = "h1:HfqmD5MEmC0zvwBuF187nq9mdnXjXsSivRiXN7SmRkE=",
        version = "v0.2.0",
    )
    go_repository(
        name = "io_rsc_pdf",
        build_file_proto_mode = "disable_global",
        importpath = "rsc.io/pdf",
        sum = "h1:k1MczvYDUvJBe93bYd7wrZLLUEcLZAuF824/I4e5Xr4=",
        version = "v0.1.1",
    )
    go_repository(
        name = "io_rsc_quote_v3",
        build_file_proto_mode = "disable_global",
        importpath = "rsc.io/quote/v3",
        sum = "h1:9JKUTTIUgS6kzR9mK1YuGKv6Nl+DijDNIc0ghT58FaY=",
        version = "v3.1.0",
    )
    go_repository(
        name = "io_rsc_sampler",
        build_file_proto_mode = "disable_global",
        importpath = "rsc.io/sampler",
        sum = "h1:7uVkIFmeBqHfdjD+gZwtXXI+RODJ2Wc4O7MPEh/QiW4=",
        version = "v1.3.0",
    )
    go_repository(
        name = "org_golang_google_api",
        build_file_proto_mode = "disable_global",
        importpath = "google.golang.org/api",
        sum = "h1:ExR2D+5TYIrMphWgs5JCgwRhEDlPDXXrLwHHMgPHTXE=",
        version = "v0.74.0",
    )
    go_repository(
        name = "org_golang_google_appengine",
        build_file_proto_mode = "disable_global",
        importpath = "google.golang.org/appengine",
        sum = "h1:FZR1q0exgwxzPzp/aF+VccGrSfxfPpkBqjIIEq3ru6c=",
        version = "v1.6.7",
    )
    go_repository(
        name = "org_golang_google_genproto",
        build_file_proto_mode = "disable_global",
        importpath = "google.golang.org/genproto",
        sum = "h1:0m9wktIpOxGw+SSKmydXWB3Z3GTfcPP6+q75HCQa6HI=",
        version = "v0.0.0-20220324131243-acbaeb5b85eb",
    )
    go_repository(
        name = "org_golang_google_grpc",
        build_file_proto_mode = "disable_global",
        importpath = "google.golang.org/grpc",
        sum = "h1:NEpgUqV3Z+ZjkqMsxMg11IaDrXY4RY6CQukSGK0uI1M=",
        version = "v1.45.0",
    )
    go_repository(
        name = "org_golang_google_grpc_cmd_protoc_gen_go_grpc",
        build_file_proto_mode = "disable_global",
        importpath = "google.golang.org/grpc/cmd/protoc-gen-go-grpc",
        sum = "h1:M1YKkFIboKNieVO5DLUEVzQfGwJD30Nv2jfUgzb5UcE=",
        version = "v1.1.0",
    )
    go_repository(
        name = "org_golang_google_protobuf",
        build_file_proto_mode = "disable_global",
        importpath = "google.golang.org/protobuf",
        sum = "h1:d0NfwRgPtno5B1Wa6L2DAG+KivqkdutMf1UhdNx175w=",
        version = "v1.28.1",
    )
    go_repository(
        name = "org_golang_x_crypto",
        build_file_proto_mode = "disable_global",
        importpath = "golang.org/x/crypto",
        sum = "h1:kUhD7nTDoI3fVd9G4ORWrbV5NY0liEs/Jg2pv5f+bBA=",
        version = "v0.0.0-20220411220226-7b82a4e95df4",
    )
    go_repository(
        name = "org_golang_x_exp",
        build_file_proto_mode = "disable_global",
        importpath = "golang.org/x/exp",
        sum = "h1:+WEEuIdZHnUeJJmEUjyYC2gfUMj69yZXw17EnHg/otA=",
        version = "v0.0.0-20220722155223-a9213eeb770e",
    )
    go_repository(
        name = "org_golang_x_exp_typeparams",
        build_file_proto_mode = "disable",
        importpath = "golang.org/x/exp/typeparams",
        sum = "h1:+W8Qf4iJtMGKkyAygcKohjxTk4JPsL9DpzApJ22m5Ic=",
        version = "v0.0.0-20220613132600-b0d781184e0d",
    )

    go_repository(
        name = "org_golang_x_image",
        build_file_proto_mode = "disable_global",
        importpath = "golang.org/x/image",
        sum = "h1:+qEpEAPhDZ1o0x3tHzZTQDArnOixOzGD9HUJfcg0mb4=",
        version = "v0.0.0-20190802002840-cff245a6509b",
    )
    go_repository(
        name = "org_golang_x_lint",
        build_file_proto_mode = "disable_global",
        importpath = "golang.org/x/lint",
        sum = "h1:VLliZ0d+/avPrXXH+OakdXhpJuEoBZuwh1m2j7U6Iug=",
        version = "v0.0.0-20210508222113-6edffad5e616",
    )
    go_repository(
        name = "org_golang_x_mobile",
        build_file_proto_mode = "disable_global",
        importpath = "golang.org/x/mobile",
        sum = "h1:4+4C/Iv2U4fMZBiMCc98MG1In4gJY5YRhtpDNeDeHWs=",
        version = "v0.0.0-20190719004257-d2bd2a29d028",
    )
    go_repository(
        name = "org_golang_x_mod",
        build_file_proto_mode = "disable_global",
        importpath = "golang.org/x/mod",
        sum = "h1:6zppjxzCulZykYSLyVDYbneBfbaBIQPYMevg0bEwv2s=",
        version = "v0.6.0-dev.0.20220419223038-86c51ed26bb4",
    )
    go_repository(
        name = "org_golang_x_net",
        build_file_proto_mode = "disable_global",
        importpath = "golang.org/x/net",
        sum = "h1:PxfKdU9lEEDYjdIzOtC4qFWgkU2rGHdKlKowJSMN9h0=",
        version = "v0.0.0-20220722155237-a158d28d115b",
    )
    go_repository(
        name = "org_golang_x_oauth2",
        build_file_proto_mode = "disable_global",
        importpath = "golang.org/x/oauth2",
        sum = "h1:OSnWWcOd/CtWQC2cYSBgbTSJv3ciqd8r54ySIW2y3RE=",
        version = "v0.0.0-20220411215720-9780585627b5",
    )
    go_repository(
        name = "org_golang_x_sync",
        build_file_proto_mode = "disable_global",
        importpath = "golang.org/x/sync",
        sum = "h1:uVc8UZUe6tr40fFVnUP5Oj+veunVezqYl9z7DYw9xzw=",
        version = "v0.0.0-20220722155255-886fb9371eb4",
    )
    go_repository(
        name = "org_golang_x_sys",
        build_file_proto_mode = "disable_global",
        importpath = "golang.org/x/sys",
        sum = "h1:BkDtF2Ih9xZ7le9ndzTA7KJow28VbQW3odyk/8drmuI=",
        version = "v0.0.0-20220928140112-f11e5e49a4ec",
    )
    go_repository(
        name = "org_golang_x_term",
        build_file_proto_mode = "disable_global",
        importpath = "golang.org/x/term",
        sum = "h1:JGgROgKl9N8DuW20oFS5gxc+lE67/N3FcwmBPMe7ArY=",
        version = "v0.0.0-20210927222741-03fcf44c2211",
    )
    go_repository(
        name = "org_golang_x_text",
        build_file_proto_mode = "disable_global",
        importpath = "golang.org/x/text",
        sum = "h1:olpwvP2KacW1ZWvsR7uQhoyTYvKAupfQrRGBFM352Gk=",
        version = "v0.3.7",
    )
    go_repository(
        name = "org_golang_x_time",
        build_file_proto_mode = "disable_global",
        importpath = "golang.org/x/time",
        sum = "h1:M73Iuj3xbbb9Uk1DYhzydthsj6oOd6l9bpuFcNoUvTs=",
        version = "v0.0.0-20220224211638-0e9765cccd65",
    )
    go_repository(
        name = "org_golang_x_tools",
        build_file_proto_mode = "disable_global",
        importpath = "golang.org/x/tools",
        sum = "h1:VveCTK38A2rkS8ZqFY25HIDFscX5X9OoEhJd3quQmXU=",
        version = "v0.1.12",
    )
    go_repository(
        name = "org_golang_x_xerrors",
        build_file_proto_mode = "disable_global",
        importpath = "golang.org/x/xerrors",
        sum = "h1:GGU+dLjvlC3qDwqYgL6UgRmHXhOOgns0bZu2Ty5mm6U=",
        version = "v0.0.0-20220411194840-2f41105eb62f",
    )
    go_repository(
        name = "org_gonum_v1_gonum",
        build_file_proto_mode = "disable_global",
        importpath = "gonum.org/v1/gonum",
        sum = "h1:CCXrcPKiGGotvnN6jfUsKk4rRqm7q09/YbKb5xCEvtM=",
        version = "v0.8.2",
    )
    go_repository(
        name = "org_gonum_v1_netlib",
        build_file_proto_mode = "disable_global",
        importpath = "gonum.org/v1/netlib",
        sum = "h1:OE9mWmgKkjJyEmDAAtGMPjXu+YNeGvK9VTSHY6+Qihc=",
        version = "v0.0.0-20190313105609-8cb42192e0e0",
    )
    go_repository(
        name = "org_gonum_v1_plot",
        build_file_proto_mode = "disable_global",
        importpath = "gonum.org/v1/plot",
        sum = "h1:Qh4dB5D/WpoUUp3lSod7qgoyEHbDGPUWjIbnqdqqe1k=",
        version = "v0.0.0-20190515093506-e2840ee46a6b",
    )
    go_repository(
        name = "org_modernc_fileutil",
        build_file_proto_mode = "disable_global",
        importpath = "modernc.org/fileutil",
        sum = "h1:Z1AFLZwl6BO8A5NldQg/xTSjGLetp+1Ubvl4alfGx8w=",
        version = "v1.0.0",
    )
    go_repository(
        name = "org_modernc_golex",
        build_file_proto_mode = "disable_global",
        importpath = "modernc.org/golex",
        sum = "h1:EYKY1a3wStt0RzHaH8mdSRNg78Ub0OHxYfCRWw35YtM=",
        version = "v1.0.1",
    )
    go_repository(
        name = "org_modernc_lex",
        build_file_proto_mode = "disable_global",
        importpath = "modernc.org/lex",
        sum = "h1:w0dxp18i1q+aSE7GkepvwzvVWTLoCIQ2oDgTFAV2JZU=",
        version = "v1.0.0",
    )
    go_repository(
        name = "org_modernc_lexer",
        build_file_proto_mode = "disable_global",
        importpath = "modernc.org/lexer",
        sum = "h1:D2xE6YTaH7aiEC7o/+rbx6qTAEr1uY83peKwkamIdQ0=",
        version = "v1.0.0",
    )
    go_repository(
        name = "org_modernc_mathutil",
        build_file_proto_mode = "disable_global",
        importpath = "modernc.org/mathutil",
        sum = "h1:ij3fYGe8zBF4Vu+g0oT7mB06r8sqGWKuJu1yXeR4by8=",
        version = "v1.4.1",
    )
    go_repository(
        name = "org_modernc_parser",
        build_file_proto_mode = "disable_global",
        importpath = "modernc.org/parser",
        sum = "h1:/qHLDn1ezrcRk9/XbErYp84bPPM4+w0kIDuvMdRk6Vc=",
        version = "v1.0.2",
    )
    go_repository(
        name = "org_modernc_scanner",
        build_file_proto_mode = "disable_global",
        importpath = "modernc.org/scanner",
        sum = "h1:rmWBTztgQKLM2CYx0uTQGhAxgnrILDEOVXJsEq/I4Js=",
        version = "v1.0.1",
    )
    go_repository(
        name = "org_modernc_sortutil",
        build_file_proto_mode = "disable_global",
        importpath = "modernc.org/sortutil",
        sum = "h1:SUTM1sCR0Ldpv7dbB/KCPC2zHHsZ1KrSkhmGmmV22CQ=",
        version = "v1.0.0",
    )
    go_repository(
        name = "org_modernc_strutil",
        build_file_proto_mode = "disable_global",
        importpath = "modernc.org/strutil",
        sum = "h1:+1/yCzZxY2pZwwrsbH+4T7BQMoLQ9QiBshRC9eicYsc=",
        version = "v1.1.0",
    )
    go_repository(
        name = "org_modernc_y",
        build_file_proto_mode = "disable_global",
        importpath = "modernc.org/y",
        sum = "h1:+QT+MtLkwkvLkh3fYQq+YD5vw2s5paVE73jdl5R/Py8=",
        version = "v1.0.1",
    )
    go_repository(
        name = "org_uber_go_atomic",
        build_file_proto_mode = "disable_global",
        importpath = "go.uber.org/atomic",
        sum = "h1:9qC72Qh0+3MqyJbAn8YU5xVq1frD8bn3JtD2oXtafVQ=",
        version = "v1.10.0",
    )
    go_repository(
        name = "org_uber_go_automaxprocs",
        build_file_proto_mode = "disable_global",
        importpath = "go.uber.org/automaxprocs",
        sum = "h1:CpDZl6aOlLhReez+8S3eEotD7Jx0Os++lemPlMULQP0=",
        version = "v1.4.0",
    )
    go_repository(
        name = "org_uber_go_goleak",
        build_file_proto_mode = "disable_global",
        importpath = "go.uber.org/goleak",
        sum = "h1:xqgm/S+aQvhWFTtR0XK3Jvg7z8kGV8P4X14IzwN3Eqk=",
        version = "v1.2.0",
    )
    go_repository(
        name = "org_uber_go_multierr",
        build_file_proto_mode = "disable_global",
        importpath = "go.uber.org/multierr",
        sum = "h1:dg6GjLku4EH+249NNmoIciG9N/jURbDG+pFlTkhzIC8=",
        version = "v1.8.0",
    )
    go_repository(
        name = "org_uber_go_tools",
        build_file_proto_mode = "disable_global",
        importpath = "go.uber.org/tools",
        sum = "h1:0mgffUl7nfd+FpvXMVz4IDEaUSmT1ysygQC7qYo7sG4=",
        version = "v0.0.0-20190618225709-2cfd321de3ee",
    )
    go_repository(
        name = "org_uber_go_zap",
        build_file_proto_mode = "disable_global",
        importpath = "go.uber.org/zap",
        sum = "h1:WefMeulhovoZ2sYXz7st6K0sLj7bBhpiFaud4r4zST8=",
        version = "v1.21.0",
    )<|MERGE_RESOLUTION|>--- conflicted
+++ resolved
@@ -3422,13 +3422,8 @@
         name = "com_github_tikv_client_go_v2",
         build_file_proto_mode = "disable_global",
         importpath = "github.com/tikv/client-go/v2",
-<<<<<<< HEAD
-        sum = "h1:TxDSQAmtGdE34BvOaYF35mRrAXePeZEq8quvuAwrKsI=",
-        version = "v2.0.1-0.20220923061703-33efe476e022",
-=======
         sum = "h1:/13jzD/AR7v3dCLweFQ2JG8bihh3HLVIci2tbOHHGW0=",
         version = "v2.0.1-0.20221012074856-6def8d7b90c4",
->>>>>>> a10bb9e3
     )
     go_repository(
         name = "com_github_tikv_pd_client",
