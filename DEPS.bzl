load("@bazel_gazelle//:deps.bzl", "go_repository")

def go_deps():
    go_repository(
        name = "cc_mvdan_gofumpt",
        build_file_proto_mode = "disable",
        importpath = "mvdan.cc/gofumpt",
        sum = "h1:0EQ+Z56k8tXjj/6TQD25BFNKQXpCvT0rnansIc7Ug5E=",
        version = "v0.5.0",
    )
    go_repository(
        name = "cc_mvdan_interfacer",
        build_file_proto_mode = "disable",
        importpath = "mvdan.cc/interfacer",
        sum = "h1:WX1yoOaKQfddO/mLzdV4wptyWgoH/6hwLs7QHTixo0I=",
        version = "v0.0.0-20180901003855-c20040233aed",
    )
    go_repository(
        name = "cc_mvdan_lint",
        build_file_proto_mode = "disable",
        importpath = "mvdan.cc/lint",
        sum = "h1:DxJ5nJdkhDlLok9K6qO+5290kphDJbHOQO1DFFFTeBo=",
        version = "v0.0.0-20170908181259-adc824a0674b",
    )
    go_repository(
        name = "cc_mvdan_unparam",
        build_file_proto_mode = "disable",
        importpath = "mvdan.cc/unparam",
        sum = "h1:3rvTIIM22r9pvXk+q3swxUQAQOxksVMGK7sml4nG57w=",
        version = "v0.0.0-20221223090309-7455f1af531d",
    )

    go_repository(
        name = "co_honnef_go_tools",
        build_file_proto_mode = "disable_global",
        importpath = "honnef.co/go/tools",
        sum = "h1:o/n5/K5gXqk8Gozvs2cnL0F2S1/g1vcGCAx2vETjITw=",
        version = "v0.4.3",
    )
    go_repository(
        name = "com_4d63_gocheckcompilerdirectives",
        build_file_proto_mode = "disable",
        importpath = "4d63.com/gocheckcompilerdirectives",
        sum = "h1:AHcMYuw56NPjq/2y615IGg2kYkBdTvOaojYCBcRE7MA=",
        version = "v1.2.1",
    )

    go_repository(
        name = "com_4d63_gochecknoglobals",
        build_file_proto_mode = "disable",
        importpath = "4d63.com/gochecknoglobals",
        sum = "h1:1eiorGsgHOFOuoOiJDy2psSrQbRdIHrlge0IJIkUgDc=",
        version = "v0.2.1",
    )
    go_repository(
        name = "com_github_4meepo_tagalign",
        build_file_proto_mode = "disable",
        importpath = "github.com/4meepo/tagalign",
        sum = "h1:kQeUTkFTaBRtd/7jm8OKJl9iHk0gAO+TDFPHGSna0aw=",
        version = "v1.2.2",
    )

    go_repository(
        name = "com_github_abirdcfly_dupword",
        build_file_proto_mode = "disable",
        importpath = "github.com/Abirdcfly/dupword",
        sum = "h1:z6v8rMETchZXUIuHxYNmlUAuKuB21PeaSymTed16wgU=",
        version = "v0.0.11",
    )

    go_repository(
        name = "com_github_acarl005_stripansi",
        build_file_proto_mode = "disable",
        importpath = "github.com/acarl005/stripansi",
        sum = "h1:licZJFw2RwpHMqeKTCYkitsPqHNxTmd4SNR5r94FGM8=",
        version = "v0.0.0-20180116102854-5a71ef0e047d",
    )

    go_repository(
        name = "com_github_ajg_form",
        build_file_proto_mode = "disable_global",
        importpath = "github.com/ajg/form",
        sum = "h1:t9c7v8JUKu/XxOGBU0yjNpaMloxGEJhUkqFRq0ibGeU=",
        version = "v1.5.1",
    )
    go_repository(
        name = "com_github_ajstarks_svgo",
        build_file_proto_mode = "disable_global",
        importpath = "github.com/ajstarks/svgo",
        sum = "h1:wVe6/Ea46ZMeNkQjjBW6xcqyQA/j5e0D6GytH95g0gQ=",
        version = "v0.0.0-20180226025133-644b8db467af",
    )
    go_repository(
        name = "com_github_alecthomas_kingpin_v2",
        build_file_proto_mode = "disable",
        importpath = "github.com/alecthomas/kingpin/v2",
        sum = "h1:H0aULhgmSzN8xQ3nX1uxtdlTHYoPLu5AhHxWrKI6ocU=",
        version = "v2.3.2",
    )

    go_repository(
        name = "com_github_alecthomas_template",
        build_file_proto_mode = "disable_global",
        importpath = "github.com/alecthomas/template",
        sum = "h1:JYp7IbQjafoB+tBA3gMyHYHrpOtNuDiK/uB5uXxq5wM=",
        version = "v0.0.0-20190718012654-fb15b899a751",
    )
    go_repository(
        name = "com_github_alecthomas_units",
        build_file_proto_mode = "disable_global",
        importpath = "github.com/alecthomas/units",
        sum = "h1:s6gZFSlWYmbqAuRjVTiNNhvNRfY2Wxp9nhfyel4rklc=",
        version = "v0.0.0-20211218093645-b94a6e3cc137",
    )

    go_repository(
        name = "com_github_alexbrainman_sspi",
        build_file_proto_mode = "disable",
        importpath = "github.com/alexbrainman/sspi",
        sum = "h1:Kk6a4nehpJ3UuJRqlA3JxYxBZEqCeOmATOvrbT4p9RA=",
        version = "v0.0.0-20210105120005-909beea2cc74",
    )
    go_repository(
        name = "com_github_alexkohler_nakedret_v2",
        build_file_proto_mode = "disable",
        importpath = "github.com/alexkohler/nakedret/v2",
        sum = "h1:DLFVWaHbEntNHBYGhPX+AhCM1gCErTs35IFWPh6Bnn0=",
        version = "v2.0.1",
    )

    go_repository(
        name = "com_github_alexkohler_prealloc",
        build_file_proto_mode = "disable",
        importpath = "github.com/alexkohler/prealloc",
        sum = "h1:Hbq0/3fJPQhNkN0dR95AVrr6R7tou91y0uHG5pOcUuw=",
        version = "v1.0.0",
    )
    go_repository(
        name = "com_github_alingse_asasalint",
        build_file_proto_mode = "disable",
        importpath = "github.com/alingse/asasalint",
        sum = "h1:SFwnQXJ49Kx/1GghOFz1XGqHYKp21Kq1nHad/0WQRnw=",
        version = "v0.0.11",
    )

    go_repository(
        name = "com_github_aliyun_alibaba_cloud_sdk_go",
        build_file_proto_mode = "disable",
        importpath = "github.com/aliyun/alibaba-cloud-sdk-go",
        sum = "h1:Q/yk4z/cHUVZfgTqtD09qeYBxHwshQAjVRX73qs8UH0=",
        version = "v1.61.1581",
    )

    go_repository(
        name = "com_github_andreasbriese_bbloom",
        build_file_proto_mode = "disable_global",
        importpath = "github.com/AndreasBriese/bbloom",
        sum = "h1:HD8gA2tkByhMAwYaFAX9w2l7vxvBQ5NMoxDrkhqhtn4=",
        version = "v0.0.0-20190306092124-e2d15f34fcf9",
    )
    go_repository(
        name = "com_github_antihax_optional",
        build_file_proto_mode = "disable_global",
        importpath = "github.com/antihax/optional",
        sum = "h1:xK2lYat7ZLaVVcIuj82J8kIro4V6kDe0AUDFboUCwcg=",
        version = "v1.0.0",
    )
    go_repository(
        name = "com_github_antonboom_errname",
        build_file_proto_mode = "disable",
        importpath = "github.com/Antonboom/errname",
        sum = "h1:RZ7cYo/GuZqjr1nuJLNe8ZH+a+Jd9DaZzttWzak9Bls=",
        version = "v0.1.10",
    )
    go_repository(
        name = "com_github_antonboom_nilnil",
        build_file_proto_mode = "disable",
        importpath = "github.com/Antonboom/nilnil",
        sum = "h1:X2JAdEVcbPaOom2TUa1FxZ3uyuUlex0XMLGYMemu6l0=",
        version = "v0.1.5",
    )
    go_repository(
        name = "com_github_apache_skywalking_eyes",
        build_file_proto_mode = "disable",
        importpath = "github.com/apache/skywalking-eyes",
        sum = "h1:O13kdRU6FCEZevfD01mdhTgCZLLfPZIQ0GXZrLl7FpQ=",
        version = "v0.4.0",
    )

    go_repository(
        name = "com_github_apache_thrift",
        build_file_proto_mode = "disable_global",
        importpath = "github.com/apache/thrift",
        sum = "h1:Jz3KVLYY5+JO7rDiX0sAuRGtuv2vG01r17Y9nLMWNUw=",
        version = "v0.13.1-0.20201008052519-daf620915714",
    )
    go_repository(
        name = "com_github_armon_circbuf",
        build_file_proto_mode = "disable_global",
        importpath = "github.com/armon/circbuf",
        sum = "h1:QEF07wC0T1rKkctt1RINW/+RMTVmiwxETico2l3gxJA=",
        version = "v0.0.0-20150827004946-bbbad097214e",
    )
    go_repository(
        name = "com_github_armon_consul_api",
        build_file_proto_mode = "disable_global",
        importpath = "github.com/armon/consul-api",
        sum = "h1:G1bPvciwNyF7IUmKXNt9Ak3m6u9DE1rF+RmtIkBpVdA=",
        version = "v0.0.0-20180202201655-eb2c6b5be1b6",
    )
    go_repository(
        name = "com_github_armon_go_metrics",
        build_file_proto_mode = "disable_global",
        importpath = "github.com/armon/go-metrics",
        sum = "h1:8GUt8eRujhVEGZFFEjBj46YV4rDjvGrNxb0KMWYkL2I=",
        version = "v0.0.0-20180917152333-f0300d1749da",
    )
    go_repository(
        name = "com_github_armon_go_radix",
        build_file_proto_mode = "disable_global",
        importpath = "github.com/armon/go-radix",
        sum = "h1:BUAU3CGlLvorLI26FmByPp2eC2qla6E1Tw+scpcg/to=",
        version = "v0.0.0-20180808171621-7fddfc383310",
    )
    go_repository(
        name = "com_github_armon_go_socks5",
        build_file_proto_mode = "disable",
        importpath = "github.com/armon/go-socks5",
        sum = "h1:0CwZNZbxp69SHPdPJAN/hZIm0C4OItdklCFmMRWYpio=",
        version = "v0.0.0-20160902184237-e75332964ef5",
    )

    go_repository(
        name = "com_github_ashanbrown_forbidigo",
        build_file_proto_mode = "disable",
        importpath = "github.com/ashanbrown/forbidigo",
        sum = "h1:WXhzLjOlnuDYPYQo/eFlcFMi8X/kLfvWLYu6CSoebis=",
        version = "v1.5.1",
    )
    go_repository(
        name = "com_github_ashanbrown_makezero",
        build_file_proto_mode = "disable",
        importpath = "github.com/ashanbrown/makezero",
        sum = "h1:iCQ87C0V0vSyO+M9E/FZYbu65auqH0lnsOkf5FcB28s=",
        version = "v1.1.1",
    )

    go_repository(
        name = "com_github_aws_aws_sdk_go",
        build_file_proto_mode = "disable_global",
        importpath = "github.com/aws/aws-sdk-go",
        sum = "h1:7yDn1dcv4DZFMKpu+2exIH5O6ipNj9qXrKfdMUaIJwY=",
        version = "v1.44.259",
    )

    go_repository(
        name = "com_github_aymerick_raymond",
        build_file_proto_mode = "disable_global",
        importpath = "github.com/aymerick/raymond",
        sum = "h1:Ppm0npCCsmuR9oQaBtRuZcmILVE74aXE+AmrJj8L2ns=",
        version = "v2.0.3-0.20180322193309-b565731e1464+incompatible",
    )
    go_repository(
        name = "com_github_azure_azure_sdk_for_go",
        build_file_proto_mode = "disable",
        importpath = "github.com/Azure/azure-sdk-for-go",
        sum = "h1:bch1RS060vGpHpY3zvQDV4rOiRw25J1zmR/B9a76aSA=",
        version = "v23.2.0+incompatible",
    )

    go_repository(
        name = "com_github_azure_azure_sdk_for_go_sdk_azcore",
        build_file_proto_mode = "disable_global",
        importpath = "github.com/Azure/azure-sdk-for-go/sdk/azcore",
        sum = "h1:8kDqDngH+DmVBiCtIjCFTGa7MBnsIOkF9IccInFEbjk=",
        version = "v1.6.0",
    )
    go_repository(
        name = "com_github_azure_azure_sdk_for_go_sdk_azidentity",
        build_file_proto_mode = "disable_global",
        importpath = "github.com/Azure/azure-sdk-for-go/sdk/azidentity",
        sum = "h1:QkAcEIAKbNL4KoFr4SathZPhDhF4mVwpBMFlYjyAqy8=",
        version = "v1.1.0",
    )
    go_repository(
        name = "com_github_azure_azure_sdk_for_go_sdk_internal",
        build_file_proto_mode = "disable_global",
        importpath = "github.com/Azure/azure-sdk-for-go/sdk/internal",
        sum = "h1:sXr+ck84g/ZlZUOZiNELInmMgOsuGwdjjVkEIde0OtY=",
        version = "v1.3.0",
    )
    go_repository(
        name = "com_github_azure_azure_sdk_for_go_sdk_storage_azblob",
        build_file_proto_mode = "disable_global",
        importpath = "github.com/Azure/azure-sdk-for-go/sdk/storage/azblob",
        sum = "h1:u/LLAOFgsMv7HmNL4Qufg58y+qElGOt5qv0z1mURkRY=",
        version = "v1.0.0",
    )
    go_repository(
        name = "com_github_azure_go_autorest",
        build_file_proto_mode = "disable",
        importpath = "github.com/Azure/go-autorest",
        sum = "h1:Q2feRPMlcfVcqz3pF87PJzkm5lZrL+x6BDtzhODzNJM=",
        version = "v11.2.8+incompatible",
    )
    go_repository(
        name = "com_github_azure_go_ntlmssp",
        build_file_proto_mode = "disable",
        importpath = "github.com/Azure/go-ntlmssp",
        sum = "h1:mFRzDkZVAjdal+s7s0MwaRv9igoPqLRdzOLzw/8Xvq8=",
        version = "v0.0.0-20221128193559-754e69321358",
    )
    go_repository(
        name = "com_github_azuread_microsoft_authentication_library_for_go",
        build_file_proto_mode = "disable",
        importpath = "github.com/AzureAD/microsoft-authentication-library-for-go",
        sum = "h1:BWe8a+f/t+7KY7zH2mqygeUD0t8hNFXe08p1Pb3/jKE=",
        version = "v0.5.1",
    )

    go_repository(
        name = "com_github_bazelbuild_buildtools",
        build_file_proto_mode = "disable",
        importpath = "github.com/bazelbuild/buildtools",
        sum = "h1:XmPu4mXICgdGnC5dXGjUGbwUD/kUmS0l5Aop3LaevBM=",
        version = "v0.0.0-20230317132445-9c3c1fc0106e",
    )

    go_repository(
        name = "com_github_benbjohnson_clock",
        build_file_proto_mode = "disable_global",
        importpath = "github.com/benbjohnson/clock",
        sum = "h1:VvXlSJBzZpA/zum6Sj74hxwYI2DIxRWuNIoXAzHZz5o=",
        version = "v1.3.5",
    )
    go_repository(
        name = "com_github_beorn7_perks",
        build_file_proto_mode = "disable_global",
        importpath = "github.com/beorn7/perks",
        sum = "h1:VlbKKnNfV8bJzeqoa4cOKqO6bYr3WgKZxO8Z16+hsOM=",
        version = "v1.0.1",
    )
    go_repository(
        name = "com_github_bgentry_speakeasy",
        build_file_proto_mode = "disable_global",
        importpath = "github.com/bgentry/speakeasy",
        sum = "h1:ByYyxL9InA1OWqxJqqp2A5pYHUrCiAL6K3J+LKSsQkY=",
        version = "v0.1.0",
    )
    go_repository(
        name = "com_github_biogo_store",
        build_file_proto_mode = "disable",
        importpath = "github.com/biogo/store",
        sum = "h1:tYoz1OeRpx3dJZlh9T4dQt4kAndcmpl+VNdzbSgFC/0=",
        version = "v0.0.0-20160505134755-913427a1d5e8",
    )

    go_repository(
        name = "com_github_bketelsen_crypt",
        build_file_proto_mode = "disable_global",
        importpath = "github.com/bketelsen/crypt",
        sum = "h1:+0HFd5KSZ/mm3JmhmrDukiId5iR6w4+BdFtfSy4yWIc=",
        version = "v0.0.3-0.20200106085610-5cbc8cc4026c",
    )
    go_repository(
        name = "com_github_bkielbasa_cyclop",
        build_file_proto_mode = "disable",
        importpath = "github.com/bkielbasa/cyclop",
        sum = "h1:7Jmnh0yL2DjKfw28p86YTd/B4lRGcNuu12sKE35sM7A=",
        version = "v1.2.0",
    )

    go_repository(
        name = "com_github_blacktear23_go_proxyprotocol",
        build_file_proto_mode = "disable_global",
        importpath = "github.com/blacktear23/go-proxyprotocol",
        sum = "h1:eTt6UMpEnq59NjON49b3Cay8Dm0sCs1nDliwgkyEsRM=",
        version = "v1.0.6",
    )
    go_repository(
        name = "com_github_blizzy78_varnamelen",
        build_file_proto_mode = "disable",
        importpath = "github.com/blizzy78/varnamelen",
        sum = "h1:oqSblyuQvFsW1hbBHh1zfwrKe3kcSj0rnXkKzsQ089M=",
        version = "v0.8.0",
    )
    go_repository(
        name = "com_github_bmatcuk_doublestar_v2",
        build_file_proto_mode = "disable",
        importpath = "github.com/bmatcuk/doublestar/v2",
        sum = "h1:6I6oUiT/sU27eE2OFcWqBhL1SwjyvQuOssxT4a1yidI=",
        version = "v2.0.4",
    )

    go_repository(
        name = "com_github_bombsimon_wsl_v3",
        build_file_proto_mode = "disable",
        importpath = "github.com/bombsimon/wsl/v3",
        sum = "h1:RkSxjT3tmlptwfgEgTgU+KYKLI35p/tviNXNXiL2aNU=",
        version = "v3.4.0",
    )

    go_repository(
        name = "com_github_breml_bidichk",
        build_file_proto_mode = "disable",
        importpath = "github.com/breml/bidichk",
        sum = "h1:i3yedFWWQ7YzjdZJHnPo9d/xURinSq3OM+gyM43K4/8=",
        version = "v0.2.4",
    )
    go_repository(
        name = "com_github_breml_errchkjson",
        build_file_proto_mode = "disable",
        importpath = "github.com/breml/errchkjson",
        sum = "h1:hlIeXuspTyt8Y/UmP5qy1JocGNR00KQHgfaNtRAjoxQ=",
        version = "v0.3.1",
    )

    go_repository(
        name = "com_github_burntsushi_toml",
        build_file_proto_mode = "disable_global",
        importpath = "github.com/BurntSushi/toml",
        sum = "h1:Ws8e5YmnrGEHzZEzg0YvK/7COGYtTC5PbaH9oSSbgfA=",
        version = "v1.3.0",
    )
    go_repository(
        name = "com_github_burntsushi_xgb",
        build_file_proto_mode = "disable_global",
        importpath = "github.com/BurntSushi/xgb",
        sum = "h1:1BDTz0u9nC3//pOCMdNH+CiXJVYJh5UQNCOBG7jbELc=",
        version = "v0.0.0-20160522181843-27f122750802",
    )
    go_repository(
        name = "com_github_butuzov_ireturn",
        build_file_proto_mode = "disable",
        importpath = "github.com/butuzov/ireturn",
        sum = "h1:kCHi+YzC150GE98WFuZQu9yrTn6GEydO2AuPLbTgnO4=",
        version = "v0.2.0",
    )
    go_repository(
        name = "com_github_butuzov_mirror",
        build_file_proto_mode = "disable",
        importpath = "github.com/butuzov/mirror",
        sum = "h1:ZqX54gBVMXu78QLoiqdwpl2mgmoOJTk7s4p4o+0avZI=",
        version = "v1.1.0",
    )

    go_repository(
        name = "com_github_carlmjohnson_flagext",
        build_file_proto_mode = "disable_global",
        importpath = "github.com/carlmjohnson/flagext",
        sum = "h1:/c4uK3ie786Z7caXLcIMvePNSSiH3bQVGDvmGLMme60=",
        version = "v0.21.0",
    )
    go_repository(
        name = "com_github_cenk_backoff",
        build_file_proto_mode = "disable",
        importpath = "github.com/cenk/backoff",
        sum = "h1:7vXVw3g7XE+Vnj0A9TmFGtMeP4oZQ5ZzpPvKhLFa80E=",
        version = "v2.0.0+incompatible",
    )

    go_repository(
        name = "com_github_census_instrumentation_opencensus_proto",
        build_file_proto_mode = "disable_global",
        importpath = "github.com/census-instrumentation/opencensus-proto",
        sum = "h1:iKLQ0xPNFxR/2hzXZMrBo8f1j86j5WHzznCCQxV/b8g=",
        version = "v0.4.1",
    )
    go_repository(
        name = "com_github_certifi_gocertifi",
        build_file_proto_mode = "disable_global",
        importpath = "github.com/certifi/gocertifi",
        sum = "h1:uH66TXeswKn5PW5zdZ39xEwfS9an067BirqA+P4QaLI=",
        version = "v0.0.0-20200922220541-2c3bb06c6054",
    )
    go_repository(
        name = "com_github_cespare_xxhash",
        build_file_proto_mode = "disable_global",
        importpath = "github.com/cespare/xxhash",
        sum = "h1:a6HrQnmkObjyL+Gs60czilIUGqrzKutQD6XZog3p+ko=",
        version = "v1.1.0",
    )
    go_repository(
        name = "com_github_cespare_xxhash_v2",
        build_file_proto_mode = "disable_global",
        importpath = "github.com/cespare/xxhash/v2",
        sum = "h1:DC2CZ1Ep5Y4k3ZQ899DldepgrayRUGE6BBZ/cd9Cj44=",
        version = "v2.2.0",
    )
    go_repository(
        name = "com_github_charithe_durationcheck",
        build_file_proto_mode = "disable",
        importpath = "github.com/charithe/durationcheck",
        sum = "h1:wgw73BiocdBDQPik+zcEoBG/ob8uyBHf2iyoHGPf5w4=",
        version = "v0.0.10",
    )
    go_repository(
        name = "com_github_chavacava_garif",
        build_file_proto_mode = "disable",
        importpath = "github.com/chavacava/garif",
        sum = "h1:1uGdlpQT0irrGcFFOUuitqSCE6BjttfHd+k3k9OQ0fg=",
        version = "v0.0.0-20230519080132-4752330f72df",
    )

    go_repository(
        name = "com_github_cheggaaa_pb_v3",
        build_file_proto_mode = "disable_global",
        importpath = "github.com/cheggaaa/pb/v3",
        sum = "h1:bC8oemdChbke2FHIIGy9mn4DPJ2caZYQnfbRqwmdCoA=",
        version = "v3.0.8",
    )
    go_repository(
        name = "com_github_cheynewallace_tabby",
        build_file_proto_mode = "disable_global",
        importpath = "github.com/cheynewallace/tabby",
        sum = "h1:JvUR8waht4Y0S3JF17G6Vhyt+FRhnqVCkk8l4YrOU54=",
        version = "v1.1.1",
    )
    go_repository(
        name = "com_github_chzyer_logex",
        build_file_proto_mode = "disable_global",
        importpath = "github.com/chzyer/logex",
        sum = "h1:Swpa1K6QvQznwJRcfTfQJmTE72DqScAa40E+fbHEXEE=",
        version = "v1.1.10",
    )
    go_repository(
        name = "com_github_chzyer_readline",
        build_file_proto_mode = "disable_global",
        importpath = "github.com/chzyer/readline",
        sum = "h1:fY5BOSpyZCqRo5OhCuC+XN+r/bBCmeuuJtjz+bCNIf8=",
        version = "v0.0.0-20180603132655-2972be24d48e",
    )
    go_repository(
        name = "com_github_chzyer_test",
        build_file_proto_mode = "disable_global",
        importpath = "github.com/chzyer/test",
        sum = "h1:q763qf9huN11kDQavWsoZXJNW3xEE4JJyHa5Q25/sd8=",
        version = "v0.0.0-20180213035817-a1ea475d72b1",
    )
    go_repository(
        name = "com_github_client9_misspell",
        build_file_proto_mode = "disable_global",
        importpath = "github.com/client9/misspell",
        sum = "h1:ta993UF76GwbvJcIo3Y68y/M3WxlpEHPWIGDkJYwzJI=",
        version = "v0.3.4",
    )
    go_repository(
        name = "com_github_cloudfoundry_gosigar",
        build_file_proto_mode = "disable",
        importpath = "github.com/cloudfoundry/gosigar",
        sum = "h1:gIc08FbB3QPb+nAQhINIK/qhf5REKkY0FTGgRGXkcVc=",
        version = "v1.3.6",
    )

    go_repository(
        name = "com_github_cloudykit_fastprinter",
        build_file_proto_mode = "disable_global",
        importpath = "github.com/CloudyKit/fastprinter",
        sum = "h1:3SgJcK9l5uPdBC/X17wanyJAMxM33+4ZhEIV96MIH8U=",
        version = "v0.0.0-20170127035650-74b38d55f37a",
    )
    go_repository(
        name = "com_github_cloudykit_jet",
        build_file_proto_mode = "disable_global",
        importpath = "github.com/CloudyKit/jet",
        sum = "h1:rZgFj+Gtf3NMi/U5FvCvhzaxzW/TaPYgUYx3bAPz9DE=",
        version = "v2.1.3-0.20180809161101-62edd43e4f88+incompatible",
    )
    go_repository(
        name = "com_github_cncf_udpa_go",
        build_file_proto_mode = "disable_global",
        importpath = "github.com/cncf/udpa/go",
        sum = "h1:QQ3GSy+MqSHxm/d8nCtnAiZdYFd45cYZPs8vOOIYKfk=",
        version = "v0.0.0-20220112060539-c52dc94e7fbe",
    )
    go_repository(
        name = "com_github_cncf_xds_go",
        build_file_proto_mode = "disable_global",
        importpath = "github.com/cncf/xds/go",
        sum = "h1:ACGZRIr7HsgBKHsueQ1yM4WaVaXh21ynwqsF8M8tXhA=",
        version = "v0.0.0-20230105202645-06c439db220b",
    )
    go_repository(
        name = "com_github_cockroachdb_apd",
        build_file_proto_mode = "disable",
        importpath = "github.com/cockroachdb/apd",
        sum = "h1:3LFP3629v+1aKXU5Q37mxmRxX/pIu1nijXydLShEq5I=",
        version = "v1.1.0",
    )
    go_repository(
        name = "com_github_cockroachdb_cmux",
        build_file_proto_mode = "disable",
        importpath = "github.com/cockroachdb/cmux",
        sum = "h1:dzj1/xcivGjNPwwifh/dWTczkwcuqsXXFHY1X/TZMtw=",
        version = "v0.0.0-20170110192607-30d10be49292",
    )
    go_repository(
        name = "com_github_cockroachdb_cockroach",
        build_file_proto_mode = "disable",
        importpath = "github.com/cockroachdb/cockroach",
        sum = "h1:0FHGBrsIyDci8tF7zujQkHdMTJdCTSIV9esrni2fKQI=",
        version = "v0.0.0-20170608034007-84bc9597164f",
    )
    go_repository(
        name = "com_github_cockroachdb_cockroach_go",
        build_file_proto_mode = "disable",
        importpath = "github.com/cockroachdb/cockroach-go",
        sum = "h1:2zRrJWIt/f9c9HhNHAgrRgq0San5gRRUJTBXLkchal0=",
        version = "v0.0.0-20181001143604-e0a95dfd547c",
    )

    go_repository(
        name = "com_github_cockroachdb_datadriven",
        build_file_proto_mode = "disable_global",
        importpath = "github.com/cockroachdb/datadriven",
        sum = "h1:uhZrAfEayBecH2w2tZmhe20HJ7hDvrrA4x2Bg9YdZKM=",
        version = "v1.0.0",
    )
    go_repository(
        name = "com_github_cockroachdb_errors",
        build_file_proto_mode = "disable_global",
        importpath = "github.com/cockroachdb/errors",
        sum = "h1:A5+txlVZfOqFBDa4mGz2bUWSp0aHElvHX2bKkdbQu+Y=",
        version = "v1.8.1",
    )
    go_repository(
        name = "com_github_cockroachdb_logtags",
        build_file_proto_mode = "disable_global",
        importpath = "github.com/cockroachdb/logtags",
        sum = "h1:o/kfcElHqOiXqcou5a3rIlMc7oJbMQkeLk0VQJ7zgqY=",
        version = "v0.0.0-20190617123548-eb05cc24525f",
    )
    go_repository(
        name = "com_github_cockroachdb_pebble",
        build_file_proto_mode = "disable_global",
        importpath = "github.com/cockroachdb/pebble",
        sum = "h1:Igd6YmtOZ77EgLAIaE9+mHl7+sAKaZ5m4iMI0Dz/J2A=",
        version = "v0.0.0-20210719141320-8c3bd06debb5",
    )
    go_repository(
        name = "com_github_cockroachdb_redact",
        build_file_proto_mode = "disable_global",
        importpath = "github.com/cockroachdb/redact",
        sum = "h1:8QG/764wK+vmEYoOlfobpe12EQcS81ukx/a4hdVMxNw=",
        version = "v1.0.8",
    )
    go_repository(
        name = "com_github_cockroachdb_sentry_go",
        build_file_proto_mode = "disable_global",
        importpath = "github.com/cockroachdb/sentry-go",
        sum = "h1:IKgmqgMQlVJIZj19CdocBeSfSaiCbEBZGKODaixqtHM=",
        version = "v0.6.1-cockroachdb.2",
    )
    go_repository(
        name = "com_github_codahale_hdrhistogram",
        build_file_proto_mode = "disable_global",
        importpath = "github.com/codahale/hdrhistogram",
        sum = "h1:qMd81Ts1T2OTKmB4acZcyKaMtRnY5Y44NuXGX2GFJ1w=",
        version = "v0.0.0-20161010025455-3a0bb77429bd",
    )
    go_repository(
        name = "com_github_codegangsta_inject",
        build_file_proto_mode = "disable_global",
        importpath = "github.com/codegangsta/inject",
        sum = "h1:sDMmm+q/3+BukdIpxwO365v/Rbspp2Nt5XntgQRXq8Q=",
        version = "v0.0.0-20150114235600-33e0aa1cb7c0",
    )
    go_repository(
        name = "com_github_colinmarc_hdfs_v2",
        build_file_proto_mode = "disable_global",
        importpath = "github.com/colinmarc/hdfs/v2",
        sum = "h1:x0hw/m+o3UE20Scso/KCkvYNc9Di39TBlCfGMkJ1/a0=",
        version = "v2.1.1",
    )
    go_repository(
        name = "com_github_coocood_bbloom",
        build_file_proto_mode = "disable_global",
        importpath = "github.com/coocood/bbloom",
        sum = "h1:W1SHiII3e0jVwvaQFglwu3kS9NLxOeTpvik7MbKCyuQ=",
        version = "v0.0.0-20190830030839-58deb6228d64",
    )
    go_repository(
        name = "com_github_coocood_freecache",
        build_file_proto_mode = "disable_global",
        importpath = "github.com/coocood/freecache",
        sum = "h1:/v1CqMq45NFH9mp/Pt142reundeBM0dVUD3osQBeu/U=",
        version = "v1.2.1",
    )
    go_repository(
        name = "com_github_coocood_rtutil",
        build_file_proto_mode = "disable_global",
        importpath = "github.com/coocood/rtutil",
        sum = "h1:NnLfQ77q0G4k2Of2c1ceQ0ec6MkLQyDp+IGdVM0D8XM=",
        version = "v0.0.0-20190304133409-c84515f646f2",
    )
    go_repository(
        name = "com_github_coreos_bbolt",
        build_file_proto_mode = "disable_global",
        importpath = "github.com/coreos/bbolt",
        sum = "h1:wZwiHHUieZCquLkDL0B8UhzreNWsPHooDAG3q34zk0s=",
        version = "v1.3.2",
    )
    go_repository(
        name = "com_github_coreos_etcd",
        build_file_proto_mode = "disable_global",
        importpath = "github.com/coreos/etcd",
        sum = "h1:8F3hqu9fGYLBifCmRCJsicFqDx/D68Rt3q1JMazcgBQ=",
        version = "v3.3.13+incompatible",
    )
    go_repository(
        name = "com_github_coreos_go_etcd",
        build_file_proto_mode = "disable_global",
        importpath = "github.com/coreos/go-etcd",
        sum = "h1:bXhRBIXoTm9BYHS3gE0TtQuyNZyeEMux2sDi4oo5YOo=",
        version = "v2.0.0+incompatible",
    )
    go_repository(
        name = "com_github_coreos_go_semver",
        build_file_proto_mode = "disable_global",
        importpath = "github.com/coreos/go-semver",
        sum = "h1:wkHLiw0WNATZnSG7epLsujiMCgPAc9xhjJ4tgnAxmfM=",
        version = "v0.3.0",
    )
    go_repository(
        name = "com_github_coreos_go_systemd",
        build_file_proto_mode = "disable_global",
        importpath = "github.com/coreos/go-systemd",
        sum = "h1:Wf6HqHfScWJN9/ZjdUKyjop4mf3Qdd+1TvvltAvM3m8=",
        version = "v0.0.0-20190321100706-95778dfbb74e",
    )
    go_repository(
        name = "com_github_coreos_go_systemd_v22",
        build_file_proto_mode = "disable_global",
        importpath = "github.com/coreos/go-systemd/v22",
        sum = "h1:D9/bQk5vlXQFZ6Kwuu6zaiXJ9oTPe68++AzAJc1DzSI=",
        version = "v22.3.2",
    )
    go_repository(
        name = "com_github_coreos_pkg",
        build_file_proto_mode = "disable_global",
        importpath = "github.com/coreos/pkg",
        sum = "h1:lBNOc5arjvs8E5mO2tbpBpLoyyu8B6e44T7hJy6potg=",
        version = "v0.0.0-20180928190104-399ea9e2e55f",
    )
    go_repository(
        name = "com_github_cpuguy83_go_md2man",
        build_file_proto_mode = "disable_global",
        importpath = "github.com/cpuguy83/go-md2man",
        sum = "h1:BSKMNlYxDvnunlTymqtgONjNnaRV1sTpcovwwjF22jk=",
        version = "v1.0.10",
    )
    go_repository(
        name = "com_github_cpuguy83_go_md2man_v2",
        build_file_proto_mode = "disable_global",
        importpath = "github.com/cpuguy83/go-md2man/v2",
        sum = "h1:p1EgwI/C7NhT0JmVkwCD2ZBK8j4aeHQX2pMHHBfMQ6w=",
        version = "v2.0.2",
    )
    go_repository(
        name = "com_github_creack_pty",
        build_file_proto_mode = "disable_global",
        importpath = "github.com/creack/pty",
        sum = "h1:07n33Z8lZxZ2qwegKbObQohDhXDQxiMMz1NOUGYlesw=",
        version = "v1.1.11",
    )
    go_repository(
        name = "com_github_curioswitch_go_reassign",
        build_file_proto_mode = "disable",
        importpath = "github.com/curioswitch/go-reassign",
        sum = "h1:G9UZyOcpk/d7Gd6mqYgd8XYWFMw/znxwGDUstnC9DIo=",
        version = "v0.2.0",
    )

    go_repository(
        name = "com_github_cznic_mathutil",
        build_file_proto_mode = "disable_global",
        importpath = "github.com/cznic/mathutil",
        sum = "h1:iwZdTE0PVqJCos1vaoKsclOGD3ADKpshg3SRtYBbwso=",
        version = "v0.0.0-20181122101859-297441e03548",
    )
    go_repository(
        name = "com_github_cznic_sortutil",
        build_file_proto_mode = "disable_global",
        importpath = "github.com/cznic/sortutil",
        sum = "h1:LpMLYGyy67BoAFGda1NeOBQwqlv7nUXpm+rIVHGxZZ4=",
        version = "v0.0.0-20181122101858-f5f958428db8",
    )
    go_repository(
        name = "com_github_cznic_strutil",
        build_file_proto_mode = "disable_global",
        importpath = "github.com/cznic/strutil",
        sum = "h1:MZRmHqDBd0vxNwenEbKSQqRVT24d3C05ft8kduSwlqM=",
        version = "v0.0.0-20181122101858-275e90344537",
    )
    go_repository(
        name = "com_github_daixiang0_gci",
        build_file_proto_mode = "disable",
        importpath = "github.com/daixiang0/gci",
        sum = "h1:eheNA3ljF6SxnPD/vE4lCBusVHmV3Rs3dkKvFrJ7MR0=",
        version = "v0.10.1",
    )

    go_repository(
        name = "com_github_danjacques_gofslock",
        build_file_proto_mode = "disable_global",
        importpath = "github.com/danjacques/gofslock",
        sum = "h1:X6mKGhCFOxrKeeHAjv/3UvT6e5RRxW6wRdlqlV6/H4w=",
        version = "v0.0.0-20191023191349-0a45f885bc37",
    )
    go_repository(
        name = "com_github_data_dog_go_sqlmock",
        build_file_proto_mode = "disable_global",
        importpath = "github.com/DATA-DOG/go-sqlmock",
        sum = "h1:Shsta01QNfFxHCfpW6YH2STWB0MudeXXEWMr20OEh60=",
        version = "v1.5.0",
    )
    go_repository(
        name = "com_github_datadog_zstd",
        build_file_proto_mode = "disable_global",
        importpath = "github.com/DataDog/zstd",
        sum = "h1:EndNeuB0l9syBZhut0wns3gV1hL8zX8LIu6ZiVHWLIQ=",
        version = "v1.4.5",
    )
    go_repository(
        name = "com_github_davecgh_go_spew",
        build_file_proto_mode = "disable_global",
        importpath = "github.com/davecgh/go-spew",
        sum = "h1:vj9j/u1bqnvCEfJOwUhtlOARqs3+rkHYY13jYWTU97c=",
        version = "v1.1.1",
    )
    go_repository(
        name = "com_github_decred_dcrd_crypto_blake256",
        build_file_proto_mode = "disable",
        importpath = "github.com/decred/dcrd/crypto/blake256",
        sum = "h1:7PltbUIQB7u/FfZ39+DGa/ShuMyJ5ilcvdfma9wOH6Y=",
        version = "v1.0.1",
    )
    go_repository(
        name = "com_github_decred_dcrd_dcrec_secp256k1_v4",
        build_file_proto_mode = "disable",
        importpath = "github.com/decred/dcrd/dcrec/secp256k1/v4",
        sum = "h1:8UrgZ3GkP4i/CLijOJx79Yu+etlyjdBU4sfcs2WYQMs=",
        version = "v4.2.0",
    )

    go_repository(
        name = "com_github_denis_tingaikin_go_header",
        build_file_proto_mode = "disable",
        importpath = "github.com/denis-tingaikin/go-header",
        sum = "h1:tEaZKAlqql6SKCY++utLmkPLd6K8IBM20Ha7UVm+mtU=",
        version = "v0.4.3",
    )

    go_repository(
        name = "com_github_dgraph_io_badger",
        build_file_proto_mode = "disable_global",
        importpath = "github.com/dgraph-io/badger",
        sum = "h1:DshxFxZWXUcO0xX476VJC07Xsr6ZCBVRHKZ93Oh7Evo=",
        version = "v1.6.0",
    )
    go_repository(
        name = "com_github_dgraph_io_ristretto",
        build_file_proto_mode = "disable_global",
        importpath = "github.com/dgraph-io/ristretto",
        sum = "h1:6CWw5tJNgpegArSHpNHJKldNeq03FQCwYvfMVWajOK8=",
        version = "v0.1.1",
    )
    go_repository(
        name = "com_github_dgrijalva_jwt_go",
        build_file_proto_mode = "disable_global",
        importpath = "github.com/dgrijalva/jwt-go",
        replace = "github.com/form3tech-oss/jwt-go",
        sum = "h1:0sWoh2EtO7UrQdNTAN+hnU3QXa4AoivplyPLLHkcrLk=",
        version = "v3.2.6-0.20210809144907-32ab6a8243d7+incompatible",
    )
    go_repository(
        name = "com_github_dgryski_go_farm",
        build_file_proto_mode = "disable_global",
        importpath = "github.com/dgryski/go-farm",
        sum = "h1:fAjc9m62+UWV/WAFKLNi6ZS0675eEUC9y3AlwSbQu1Y=",
        version = "v0.0.0-20200201041132-a6ae2369ad13",
    )
    go_repository(
        name = "com_github_dgryski_go_sip13",
        build_file_proto_mode = "disable_global",
        importpath = "github.com/dgryski/go-sip13",
        sum = "h1:RMLoZVzv4GliuWafOuPuQDKSm1SJph7uCRnnS61JAn4=",
        version = "v0.0.0-20181026042036-e10d5fee7954",
    )
    go_repository(
        name = "com_github_djarvur_go_err113",
        build_file_proto_mode = "disable",
        importpath = "github.com/Djarvur/go-err113",
        sum = "h1:sHglBQTwgx+rWPdisA5ynNEsoARbiCBOyGcJM4/OzsM=",
        version = "v0.0.0-20210108212216-aea10b59be24",
    )

    go_repository(
        name = "com_github_dnaeon_go_vcr",
        build_file_proto_mode = "disable_global",
        importpath = "github.com/dnaeon/go-vcr",
        sum = "h1:ReYa/UBrRyQdant9B4fNHGoCNKw6qh6P0fsdGmZpR7c=",
        version = "v1.1.0",
    )

    go_repository(
        name = "com_github_docker_go_units",
        build_file_proto_mode = "disable_global",
        importpath = "github.com/docker/go-units",
        sum = "h1:3uh0PgVws3nIA0Q+MwDC8yjEPf9zjRfZZWXZYDct3Tw=",
        version = "v0.4.0",
    )
    go_repository(
        name = "com_github_dustin_go_humanize",
        build_file_proto_mode = "disable_global",
        importpath = "github.com/dustin/go-humanize",
        sum = "h1:VSnTsYCnlFHaM2/igO1h6X3HA71jcobQuxemgkq4zYo=",
        version = "v1.0.0",
    )
    go_repository(
        name = "com_github_eapache_go_resiliency",
        build_file_proto_mode = "disable_global",
        importpath = "github.com/eapache/go-resiliency",
        sum = "h1:v7g92e/KSN71Rq7vSThKaWIq68fL4YHvWyiUKorFR1Q=",
        version = "v1.2.0",
    )
    go_repository(
        name = "com_github_eapache_go_xerial_snappy",
        build_file_proto_mode = "disable_global",
        importpath = "github.com/eapache/go-xerial-snappy",
        sum = "h1:YEetp8/yCZMuEPMUDHG0CW/brkkEp8mzqk2+ODEitlw=",
        version = "v0.0.0-20180814174437-776d5712da21",
    )
    go_repository(
        name = "com_github_eapache_queue",
        build_file_proto_mode = "disable_global",
        importpath = "github.com/eapache/queue",
        sum = "h1:YOEu7KNc61ntiQlcEeUIoDTJ2o8mQznoNvUhiigpIqc=",
        version = "v1.1.0",
    )
    go_repository(
        name = "com_github_eknkc_amber",
        build_file_proto_mode = "disable_global",
        importpath = "github.com/eknkc/amber",
        sum = "h1:clC1lXBpe2kTj2VHdaIu9ajZQe4kcEY9j0NsnDDBZ3o=",
        version = "v0.0.0-20171010120322-cdade1c07385",
    )
    go_repository(
        name = "com_github_elastic_gosigar",
        build_file_proto_mode = "disable",
        importpath = "github.com/elastic/gosigar",
        sum = "h1:Dg80n8cr90OZ7x+bAax/QjoW/XqTI11RmA79ZwIm9/4=",
        version = "v0.14.2",
    )
    go_repository(
        name = "com_github_elazarl_go_bindata_assetfs",
        build_file_proto_mode = "disable",
        importpath = "github.com/elazarl/go-bindata-assetfs",
        sum = "h1:G/bYguwHIzWq9ZoyUQqrjTmJbbYn3j3CKKpKinvZLFk=",
        version = "v1.0.0",
    )

    go_repository(
        name = "com_github_emirpasic_gods",
        build_file_proto_mode = "disable",
        importpath = "github.com/emirpasic/gods",
        sum = "h1:FXtiHYKDGKCW2KzwZKx0iC0PQmdlorYgdFG9jPXJ1Bc=",
        version = "v1.18.1",
    )

    go_repository(
        name = "com_github_envoyproxy_go_control_plane",
        build_file_proto_mode = "disable_global",
        importpath = "github.com/envoyproxy/go-control-plane",
        sum = "h1:xdCVXxEe0Y3FQith+0cj2irwZudqGYvecuLB1HtdexY=",
        version = "v0.10.3",
    )
    go_repository(
        name = "com_github_envoyproxy_protoc_gen_validate",
        build_file_proto_mode = "disable_global",
        importpath = "github.com/envoyproxy/protoc-gen-validate",
        sum = "h1:PS7VIOgmSVhWUEeZwTe7z7zouA22Cr590PzXKbZHOVY=",
        version = "v0.9.1",
    )
    go_repository(
        name = "com_github_esimonov_ifshort",
        build_file_proto_mode = "disable",
        importpath = "github.com/esimonov/ifshort",
        sum = "h1:6SID4yGWfRae/M7hkVDVVyppy8q/v9OuxNdmjLQStBA=",
        version = "v1.0.4",
    )

    go_repository(
        name = "com_github_etcd_io_bbolt",
        build_file_proto_mode = "disable_global",
        importpath = "github.com/etcd-io/bbolt",
        sum = "h1:gSJmxrs37LgTqR/oyJBWok6k6SvXEUerFTbltIhXkBM=",
        version = "v1.3.3",
    )
    go_repository(
        name = "com_github_etcd_io_gofail",
        build_file_proto_mode = "disable_global",
        importpath = "github.com/etcd-io/gofail",
        sum = "h1:Y2I0lxOttdUKz+hNaIdG3FtjuQrTmwXun1opRV65IZc=",
        version = "v0.0.0-20190801230047-ad7f989257ca",
    )
    go_repository(
        name = "com_github_ettle_strcase",
        build_file_proto_mode = "disable",
        importpath = "github.com/ettle/strcase",
        sum = "h1:htFueZyVeE1XNnMEfbqp5r67qAN/4r6ya1ysq8Q+Zcw=",
        version = "v0.1.1",
    )
    go_repository(
        name = "com_github_evanphx_json_patch",
        build_file_proto_mode = "disable",
        importpath = "github.com/evanphx/json-patch",
        sum = "h1:4onqiflcdA9EOZ4RxV643DvftH5pOlLGNtQ5lPWQu84=",
        version = "v4.12.0+incompatible",
    )
    go_repository(
        name = "com_github_facebookgo_clock",
        build_file_proto_mode = "disable",
        importpath = "github.com/facebookgo/clock",
        sum = "h1:yDWHCSQ40h88yih2JAcL6Ls/kVkSE8GFACTGVnMPruw=",
        version = "v0.0.0-20150410010913-600d898af40a",
    )

    go_repository(
        name = "com_github_fasthttp_contrib_websocket",
        build_file_proto_mode = "disable_global",
        importpath = "github.com/fasthttp-contrib/websocket",
        sum = "h1:DddqAaWDpywytcG8w/qoQ5sAN8X12d3Z3koB0C3Rxsc=",
        version = "v0.0.0-20160511215533-1f3b11f56072",
    )
    go_repository(
        name = "com_github_fatanugraha_noloopclosure",
        build_file_proto_mode = "disable",
        importpath = "github.com/fatanugraha/noloopclosure",
        sum = "h1:AhepjAikNpk50qTZoipHZqeZtnyKT/C2Tk5dGn7nC+A=",
        version = "v0.1.1",
    )

    go_repository(
        name = "com_github_fatih_color",
        build_file_proto_mode = "disable_global",
        importpath = "github.com/fatih/color",
        sum = "h1:kOqh6YHBtK8aywxGerMG2Eq3H6Qgoqeo13Bk2Mv/nBs=",
        version = "v1.15.0",
    )
    go_repository(
        name = "com_github_fatih_structs",
        build_file_proto_mode = "disable_global",
        importpath = "github.com/fatih/structs",
        sum = "h1:Q7juDM0QtcnhCpeyLGQKyg4TOIghuNXrkL32pHAUMxo=",
        version = "v1.1.0",
    )
    go_repository(
        name = "com_github_fatih_structtag",
        build_file_proto_mode = "disable",
        importpath = "github.com/fatih/structtag",
        sum = "h1:/OdNE99OxoI/PqaW/SuSK9uxxT3f/tcSZgon/ssNSx4=",
        version = "v1.2.0",
    )

    go_repository(
        name = "com_github_felixge_httpsnoop",
        build_file_proto_mode = "disable_global",
        importpath = "github.com/felixge/httpsnoop",
        sum = "h1:+nS9g82KMXccJ/wp0zyRW9ZBHFETmMGtkk+2CTTrW4o=",
        version = "v1.0.2",
    )
    go_repository(
        name = "com_github_firefart_nonamedreturns",
        build_file_proto_mode = "disable",
        importpath = "github.com/firefart/nonamedreturns",
        sum = "h1:abzI1p7mAEPYuR4A+VLKn4eNDOycjYo2phmY9sfv40Y=",
        version = "v1.0.4",
    )

    go_repository(
        name = "com_github_flosch_pongo2",
        build_file_proto_mode = "disable_global",
        importpath = "github.com/flosch/pongo2",
        sum = "h1:GY1+t5Dr9OKADM64SYnQjw/w99HMYvQ0A8/JoUkxVmc=",
        version = "v0.0.0-20190707114632-bbf5a6c351f4",
    )
    go_repository(
        name = "com_github_fogleman_gg",
        build_file_proto_mode = "disable_global",
        importpath = "github.com/fogleman/gg",
        sum = "h1:WXb3TSNmHp2vHoCroCIB1foO/yQ36swABL8aOVeDpgg=",
        version = "v1.2.1-0.20190220221249-0403632d5b90",
    )
    go_repository(
        name = "com_github_form3tech_oss_jwt_go",
        build_file_proto_mode = "disable_global",
        importpath = "github.com/form3tech-oss/jwt-go",
        sum = "h1:/l4kBbb4/vGSsdtB5nUe8L7B9mImVMaBPw9L/0TBHU8=",
        version = "v3.2.5+incompatible",
    )
    go_repository(
        name = "com_github_fortytw2_leaktest",
        build_file_proto_mode = "disable_global",
        importpath = "github.com/fortytw2/leaktest",
        sum = "h1:u8491cBMTQ8ft8aeV+adlcytMZylmA5nnwwkRZjI8vw=",
        version = "v1.3.0",
    )
    go_repository(
        name = "com_github_frankban_quicktest",
        build_file_proto_mode = "disable_global",
        importpath = "github.com/frankban/quicktest",
        sum = "h1:FJKSZTDHjyhriyC81FLQ0LY93eSai0ZyR/ZIkd3ZUKE=",
        version = "v1.14.3",
    )
    go_repository(
        name = "com_github_fsnotify_fsnotify",
        build_file_proto_mode = "disable_global",
        importpath = "github.com/fsnotify/fsnotify",
        sum = "h1:n+5WquG0fcWoWp6xPWfHdbskMCQaFnG6PfBrh1Ky4HY=",
        version = "v1.6.0",
    )
    go_repository(
        name = "com_github_fsouza_fake_gcs_server",
        build_file_proto_mode = "disable_global",
        importpath = "github.com/fsouza/fake-gcs-server",
        sum = "h1:Lw/mrvs45AfCUPVpry6qFkZnZPqe9thpLQHW+ZwHRLs=",
        version = "v1.44.0",
    )
    go_repository(
        name = "com_github_fzipp_gocyclo",
        build_file_proto_mode = "disable_global",
        importpath = "github.com/fzipp/gocyclo",
        sum = "h1:lsblElZG7d3ALtGMx9fmxeTKZaLLpU8mET09yN4BBLo=",
        version = "v0.6.0",
    )
    go_repository(
        name = "com_github_gaijinentertainment_go_exhaustruct_v2",
        build_file_proto_mode = "disable",
        importpath = "github.com/GaijinEntertainment/go-exhaustruct/v2",
        sum = "h1:+r1rSv4gvYn0wmRjC8X7IAzX8QezqtFV9m0MUHFJgts=",
        version = "v2.3.0",
    )

    go_repository(
        name = "com_github_gavv_httpexpect",
        build_file_proto_mode = "disable_global",
        importpath = "github.com/gavv/httpexpect",
        sum = "h1:1X9kcRshkSKEjNJJxX9Y9mQ5BRfbxU5kORdjhlA1yX8=",
        version = "v2.0.0+incompatible",
    )
    go_repository(
        name = "com_github_getsentry_raven_go",
        build_file_proto_mode = "disable_global",
        importpath = "github.com/getsentry/raven-go",
        sum = "h1:no+xWJRb5ZI7eE8TWgIq1jLulQiIoLG0IfYxv5JYMGs=",
        version = "v0.2.0",
    )
    go_repository(
        name = "com_github_ghemawat_stream",
        build_file_proto_mode = "disable_global",
        importpath = "github.com/ghemawat/stream",
        sum = "h1:r5GgOLGbza2wVHRzK7aAj6lWZjfbAwiu/RDCVOKjRyM=",
        version = "v0.0.0-20171120220530-696b145b53b9",
    )
    go_repository(
        name = "com_github_ghodss_yaml",
        build_file_proto_mode = "disable_global",
        importpath = "github.com/ghodss/yaml",
        sum = "h1:wQHKEahhL6wmXdzwWG11gIVCkOv05bNOh+Rxn0yngAk=",
        version = "v1.0.0",
    )

    go_repository(
        name = "com_github_gin_contrib_sse",
        build_file_proto_mode = "disable_global",
        importpath = "github.com/gin-contrib/sse",
        sum = "h1:t8FVkw33L+wilf2QiWkw0UV77qRpcH/JHPKGpKa2E8g=",
        version = "v0.0.0-20190301062529-5545eab6dad3",
    )
    go_repository(
        name = "com_github_gin_gonic_gin",
        build_file_proto_mode = "disable_global",
        importpath = "github.com/gin-gonic/gin",
        sum = "h1:3tMoCCfM7ppqsR0ptz/wi1impNpT7/9wQtMZ8lr1mCQ=",
        version = "v1.4.0",
    )
    go_repository(
        name = "com_github_go_asn1_ber_asn1_ber",
        build_file_proto_mode = "disable",
        importpath = "github.com/go-asn1-ber/asn1-ber",
        sum = "h1:vXT6d/FNDiELJnLb6hGNa309LMsrCoYFvpwHDF0+Y1A=",
        version = "v1.5.4",
    )

    go_repository(
        name = "com_github_go_check_check",
        build_file_proto_mode = "disable_global",
        importpath = "github.com/go-check/check",
        sum = "h1:0gkP6mzaMqkmpcJYCFOLkIBwI7xFExG03bbkOkCvUPI=",
        version = "v0.0.0-20180628173108-788fd7840127",
    )
    go_repository(
        name = "com_github_go_critic_go_critic",
        build_file_proto_mode = "disable",
        importpath = "github.com/go-critic/go-critic",
        sum = "h1:16omCF1gN3gTzt4j4J6fKI/HnRojhEp+Eks6EuKw3vw=",
        version = "v0.8.1",
    )

    go_repository(
        name = "com_github_go_errors_errors",
        build_file_proto_mode = "disable_global",
        importpath = "github.com/go-errors/errors",
        sum = "h1:LUHzmkK3GUKUrL/1gfBUxAHzcev3apQlezX/+O7ma6w=",
        version = "v1.0.1",
    )
    go_repository(
        name = "com_github_go_gl_glfw",
        build_file_proto_mode = "disable_global",
        importpath = "github.com/go-gl/glfw",
        sum = "h1:QbL/5oDUmRBzO9/Z7Seo6zf912W/a6Sr4Eu0G/3Jho0=",
        version = "v0.0.0-20190409004039-e6da0acd62b1",
    )
    go_repository(
        name = "com_github_go_gl_glfw_v3_3_glfw",
        build_file_proto_mode = "disable_global",
        importpath = "github.com/go-gl/glfw/v3.3/glfw",
        sum = "h1:WtGNWLvXpe6ZudgnXrq0barxBImvnnJoMEhXAzcbM0I=",
        version = "v0.0.0-20200222043503-6f7a984d4dc4",
    )
    go_repository(
        name = "com_github_go_ini_ini",
        build_file_proto_mode = "disable",
        importpath = "github.com/go-ini/ini",
        sum = "h1:Mujh4R/dH6YL8bxuISne3xX2+qcQ9p0IxKAP6ExWoUo=",
        version = "v1.25.4",
    )

    go_repository(
        name = "com_github_go_kit_kit",
        build_file_proto_mode = "disable_global",
        importpath = "github.com/go-kit/kit",
        sum = "h1:wDJmvq38kDhkVxi50ni9ykkdUr1PKgqKOoi01fa0Mdk=",
        version = "v0.9.0",
    )
    go_repository(
        name = "com_github_go_kit_log",
        build_file_proto_mode = "disable_global",
        importpath = "github.com/go-kit/log",
        sum = "h1:MRVx0/zhvdseW+Gza6N9rVzU/IVzaeE1SFI4raAhmBU=",
        version = "v0.2.1",
    )
    go_repository(
        name = "com_github_go_ldap_ldap_v3",
        build_file_proto_mode = "disable",
        importpath = "github.com/go-ldap/ldap/v3",
        replace = "github.com/YangKeao/ldap/v3",
        sum = "h1:+OqGGFc2YHFd82aSHmjlILVt1t4JWJjrNIfV8cVEPow=",
        version = "v3.4.5-0.20230421065457-369a3bab1117",
    )

    go_repository(
        name = "com_github_go_logfmt_logfmt",
        build_file_proto_mode = "disable_global",
        importpath = "github.com/go-logfmt/logfmt",
        sum = "h1:otpy5pqBCBZ1ng9RQ0dPu4PN7ba75Y/aA+UpowDyNVA=",
        version = "v0.5.1",
    )
    go_repository(
        name = "com_github_go_logr_logr",
        build_file_proto_mode = "disable",
        importpath = "github.com/go-logr/logr",
        sum = "h1:2DntVwHkVopvECVRSlL5PSo9eG+cAkDCuckLubN+rq0=",
        version = "v1.2.3",
    )

    go_repository(
        name = "com_github_go_martini_martini",
        build_file_proto_mode = "disable_global",
        importpath = "github.com/go-martini/martini",
        sum = "h1:xveKWz2iaueeTaUgdetzel+U7exyigDYBryyVfV/rZk=",
        version = "v0.0.0-20170121215854-22fa46961aab",
    )
    go_repository(
        name = "com_github_go_ole_go_ole",
        build_file_proto_mode = "disable_global",
        importpath = "github.com/go-ole/go-ole",
        sum = "h1:/Fpf6oFPoeFik9ty7siob0G6Ke8QvQEuVcuChpwXzpY=",
        version = "v1.2.6",
    )
    go_repository(
        name = "com_github_go_openapi_jsonpointer",
        build_file_proto_mode = "disable",
        importpath = "github.com/go-openapi/jsonpointer",
        sum = "h1:eCs3fxoIi3Wh6vtgmLTOjdhSpiqphQ+DaPn38N2ZdrE=",
        version = "v0.19.6",
    )
    go_repository(
        name = "com_github_go_openapi_jsonreference",
        build_file_proto_mode = "disable",
        importpath = "github.com/go-openapi/jsonreference",
        sum = "h1:FBLnyygC4/IZZr893oiomc9XaghoveYTrLC1F86HID8=",
        version = "v0.20.1",
    )

    go_repository(
        name = "com_github_go_openapi_swag",
        build_file_proto_mode = "disable",
        importpath = "github.com/go-openapi/swag",
        sum = "h1:yMBqmnQ0gyZvEb/+KzuWZOXgllrXT4SADYbvDaXHv/g=",
        version = "v0.22.3",
    )

    go_repository(
        name = "com_github_go_sql_driver_mysql",
        build_file_proto_mode = "disable_global",
        importpath = "github.com/go-sql-driver/mysql",
        sum = "h1:lUIinVbN1DY0xBg0eMOzmmtGoHwWBbvnWubQUrtU8EI=",
        version = "v1.7.1",
    )
    go_repository(
        name = "com_github_go_stack_stack",
        build_file_proto_mode = "disable_global",
        importpath = "github.com/go-stack/stack",
        sum = "h1:5SgMzNM5HxrEjV0ww2lTmX6E2Izsfxas4+YHWRs3Lsk=",
        version = "v1.8.0",
    )
    go_repository(
        name = "com_github_go_task_slim_sprig",
        build_file_proto_mode = "disable_global",
        importpath = "github.com/go-task/slim-sprig",
        sum = "h1:p104kn46Q8WdvHunIJ9dAyjPVtrBPhSr3KT2yUst43I=",
        version = "v0.0.0-20210107165309-348f09dbbbc0",
    )
    go_repository(
        name = "com_github_go_toolsmith_astcast",
        build_file_proto_mode = "disable",
        importpath = "github.com/go-toolsmith/astcast",
        sum = "h1:+JN9xZV1A+Re+95pgnMgDboWNVnIMMQXwfBwLRPgSC8=",
        version = "v1.1.0",
    )
    go_repository(
        name = "com_github_go_toolsmith_astcopy",
        build_file_proto_mode = "disable",
        importpath = "github.com/go-toolsmith/astcopy",
        sum = "h1:YGwBN0WM+ekI/6SS6+52zLDEf8Yvp3n2seZITCUBt5s=",
        version = "v1.1.0",
    )
    go_repository(
        name = "com_github_go_toolsmith_astequal",
        build_file_proto_mode = "disable",
        importpath = "github.com/go-toolsmith/astequal",
        sum = "h1:kHKm1AWqClYn15R0K1KKE4RG614D46n+nqUQ06E1dTw=",
        version = "v1.1.0",
    )
    go_repository(
        name = "com_github_go_toolsmith_astfmt",
        build_file_proto_mode = "disable",
        importpath = "github.com/go-toolsmith/astfmt",
        sum = "h1:iJVPDPp6/7AaeLJEruMsBUlOYCmvg0MoCfJprsOmcco=",
        version = "v1.1.0",
    )
    go_repository(
        name = "com_github_go_toolsmith_astp",
        build_file_proto_mode = "disable",
        importpath = "github.com/go-toolsmith/astp",
        sum = "h1:dXPuCl6u2llURjdPLLDxJeZInAeZ0/eZwFJmqZMnpQA=",
        version = "v1.1.0",
    )
    go_repository(
        name = "com_github_go_toolsmith_strparse",
        build_file_proto_mode = "disable",
        importpath = "github.com/go-toolsmith/strparse",
        sum = "h1:GAioeZUK9TGxnLS+qfdqNbA4z0SSm5zVNtCQiyP2Bvw=",
        version = "v1.1.0",
    )
    go_repository(
        name = "com_github_go_toolsmith_typep",
        build_file_proto_mode = "disable",
        importpath = "github.com/go-toolsmith/typep",
        sum = "h1:fIRYDyF+JywLfqzyhdiHzRop/GQDxxNhLGQ6gFUNHus=",
        version = "v1.1.0",
    )
    go_repository(
        name = "com_github_go_xmlfmt_xmlfmt",
        build_file_proto_mode = "disable",
        importpath = "github.com/go-xmlfmt/xmlfmt",
        sum = "h1:Nea7b4icn8s57fTx1M5AI4qQT5HEM3rVUO8MuE6g80U=",
        version = "v1.1.2",
    )
    go_repository(
        name = "com_github_gobwas_glob",
        build_file_proto_mode = "disable",
        importpath = "github.com/gobwas/glob",
        sum = "h1:A4xDbljILXROh+kObIiy5kIaPYD8e96x1tgBhUI5J+Y=",
        version = "v0.2.3",
    )

    go_repository(
        name = "com_github_gobwas_httphead",
        build_file_proto_mode = "disable_global",
        importpath = "github.com/gobwas/httphead",
        sum = "h1:s+21KNqlpePfkah2I+gwHF8xmJWRjooY+5248k6m4A0=",
        version = "v0.0.0-20180130184737-2c6c146eadee",
    )
    go_repository(
        name = "com_github_gobwas_pool",
        build_file_proto_mode = "disable_global",
        importpath = "github.com/gobwas/pool",
        sum = "h1:QEmUOlnSjWtnpRGHF3SauEiOsy82Cup83Vf2LcMlnc8=",
        version = "v0.2.0",
    )
    go_repository(
        name = "com_github_gobwas_ws",
        build_file_proto_mode = "disable_global",
        importpath = "github.com/gobwas/ws",
        sum = "h1:CoAavW/wd/kulfZmSIBt6p24n4j7tHgNVCjsfHVNUbo=",
        version = "v1.0.2",
    )

    go_repository(
        name = "com_github_goccy_go_json",
        build_file_proto_mode = "disable",
        importpath = "github.com/goccy/go-json",
        sum = "h1:CrxCmQqYDkv1z7lO7Wbh2HN93uovUHgrECaO5ZrCXAU=",
        version = "v0.10.2",
    )

    go_repository(
        name = "com_github_godbus_dbus_v5",
        build_file_proto_mode = "disable_global",
        importpath = "github.com/godbus/dbus/v5",
        sum = "h1:9349emZab16e7zQvpmsbtjc18ykshndd8y2PG3sgJbA=",
        version = "v5.0.4",
    )
    go_repository(
        name = "com_github_gofrs_flock",
        build_file_proto_mode = "disable",
        importpath = "github.com/gofrs/flock",
        sum = "h1:+gYjHKf32LDeiEEFhQaotPbLuUXjY5ZqxKgXy7n59aw=",
        version = "v0.8.1",
    )

    go_repository(
        name = "com_github_gogo_googleapis",
        build_file_proto_mode = "disable_global",
        importpath = "github.com/gogo/googleapis",
        sum = "h1:dR8+Q0uO5S2ZBcs2IH6VBKYwSxPo2vYCYq0ot0mu7xA=",
        version = "v0.0.0-20180223154316-0cd9801be74a",
    )
    go_repository(
        name = "com_github_gogo_protobuf",
        build_file_proto_mode = "disable_global",
        importpath = "github.com/gogo/protobuf",
        sum = "h1:Ov1cvc58UF3b5XjBnZv7+opcTcQFZebYjWzi34vdm4Q=",
        version = "v1.3.2",
    )
    go_repository(
        name = "com_github_gogo_status",
        build_file_proto_mode = "disable_global",
        importpath = "github.com/gogo/status",
        sum = "h1:+eIkrewn5q6b30y+g/BJINVVdi2xH7je5MPJ3ZPK3JA=",
        version = "v1.1.0",
    )
    go_repository(
        name = "com_github_goji_httpauth",
        build_file_proto_mode = "disable",
        importpath = "github.com/goji/httpauth",
        sum = "h1:lBXNCxVENCipq4D1Is42JVOP4eQjlB8TQ6H69Yx5J9Q=",
        version = "v0.0.0-20160601135302-2da839ab0f4d",
    )

    go_repository(
        name = "com_github_golang_freetype",
        build_file_proto_mode = "disable_global",
        importpath = "github.com/golang/freetype",
        sum = "h1:DACJavvAHhabrF08vX0COfcOBJRhZ8lUbR+ZWIs0Y5g=",
        version = "v0.0.0-20170609003504-e2365dfdc4a0",
    )
    go_repository(
        name = "com_github_golang_glog",
        build_file_proto_mode = "disable_global",
        importpath = "github.com/golang/glog",
        sum = "h1:/d3pCKDPWNnvIWe0vVUpNP32qc8U3PDVxySP/y360qE=",
        version = "v1.1.0",
    )
    go_repository(
        name = "com_github_golang_groupcache",
        build_file_proto_mode = "disable_global",
        importpath = "github.com/golang/groupcache",
        sum = "h1:oI5xCqsCo564l8iNU+DwB5epxmsaqB+rhGL0m5jtYqE=",
        version = "v0.0.0-20210331224755-41bb18bfe9da",
    )
    go_repository(
        name = "com_github_golang_jwt_jwt",
        build_file_proto_mode = "disable",
        importpath = "github.com/golang-jwt/jwt",
        sum = "h1:73Z+4BJcrTC+KczS6WvTPvRGOp1WmfEP4Q1lOd9Z/+c=",
        version = "v3.2.1+incompatible",
    )
    go_repository(
        name = "com_github_golang_jwt_jwt_v4",
        build_file_proto_mode = "disable",
        importpath = "github.com/golang-jwt/jwt/v4",
        sum = "h1:besgBTC8w8HjP6NzQdxwKH9Z5oQMZ24ThTrHp3cZ8eU=",
        version = "v4.2.0",
    )

    go_repository(
        name = "com_github_golang_mock",
        build_file_proto_mode = "disable_global",
        importpath = "github.com/golang/mock",
        sum = "h1:ErTB+efbowRARo13NNdxyJji2egdxLGQhRaY+DUumQc=",
        version = "v1.6.0",
    )
    go_repository(
        name = "com_github_golang_protobuf",
        build_file_proto_mode = "disable_global",
        importpath = "github.com/golang/protobuf",
        patch_args = ["-p1"],
        patches = [
            "//build/patches:com_github_golang_protobuf.patch",
        ],
        sum = "h1:KhyjKVUg7Usr/dYsdSqoFveMYd5ko72D+zANwlG1mmg=",
        version = "v1.5.3",
    )
    go_repository(
        name = "com_github_golang_snappy",
        build_file_proto_mode = "disable_global",
        importpath = "github.com/golang/snappy",
        sum = "h1:yAGX7huGHXlcLOEtBnF4w7FQwA26wojNCwOYAEhLjQM=",
        version = "v0.0.4",
    )
    go_repository(
        name = "com_github_golangci_check",
        build_file_proto_mode = "disable",
        importpath = "github.com/golangci/check",
        sum = "h1:23T5iq8rbUYlhpt5DB4XJkc6BU31uODLD1o1gKvZmD0=",
        version = "v0.0.0-20180506172741-cfe4005ccda2",
    )
    go_repository(
        name = "com_github_golangci_dupl",
        build_file_proto_mode = "disable",
        importpath = "github.com/golangci/dupl",
        sum = "h1:w8hkcTqaFpzKqonE9uMCefW1WDie15eSP/4MssdenaM=",
        version = "v0.0.0-20180902072040-3e9179ac440a",
    )
    go_repository(
        name = "com_github_golangci_go_misc",
        build_file_proto_mode = "disable",
        importpath = "github.com/golangci/go-misc",
        sum = "h1:6RGUuS7EGotKx6J5HIP8ZtyMdiDscjMLfRBSPuzVVeo=",
        version = "v0.0.0-20220329215616-d24fe342adfe",
    )

    go_repository(
        name = "com_github_golangci_gofmt",
        build_file_proto_mode = "disable",
        importpath = "github.com/golangci/gofmt",
        sum = "h1:amWTbTGqOZ71ruzrdA+Nx5WA3tV1N0goTspwmKCQvBY=",
        version = "v0.0.0-20220901101216-f2edd75033f2",
    )
    go_repository(
        name = "com_github_golangci_golangci_lint",
        build_file_proto_mode = "disable",
        importpath = "github.com/golangci/golangci-lint",
        sum = "h1:52pgJKXiAuyfcOa8HJPIrZk1oMgpyXeN8TUxpcteweM=",
        version = "v1.53.2",
    )
    go_repository(
        name = "com_github_golangci_gosec",
        build_file_proto_mode = "disable",
        importpath = "github.com/golangci/gosec",
        sum = "h1:Bi7BYmZVg4C+mKGi8LeohcP2GGUl2XJD4xCkJoZSaYc=",
        version = "v0.0.0-20180901114220-8afd9cbb6cfb",
    )
    go_repository(
        name = "com_github_golangci_lint_1",
        build_file_proto_mode = "disable",
        importpath = "github.com/golangci/lint-1",
        sum = "h1:MfyDlzVjl1hoaPzPD4Gpb/QgoRfSBR0jdhwGyAWwMSA=",
        version = "v0.0.0-20191013205115-297bf364a8e0",
    )
    go_repository(
        name = "com_github_golangci_maligned",
        build_file_proto_mode = "disable",
        importpath = "github.com/golangci/maligned",
        sum = "h1:kNY3/svz5T29MYHubXix4aDDuE3RWHkPvopM/EDv/MA=",
        version = "v0.0.0-20180506175553-b1d89398deca",
    )

    go_repository(
        name = "com_github_golangci_misspell",
        build_file_proto_mode = "disable",
        importpath = "github.com/golangci/misspell",
        sum = "h1:KtVB/hTK4bbL/S6bs64rYyk8adjmh1BygbBiaAiX+a0=",
        version = "v0.4.0",
    )

    go_repository(
        name = "com_github_golangci_prealloc",
        build_file_proto_mode = "disable",
        importpath = "github.com/golangci/prealloc",
        sum = "h1:leSNB7iYzLYSSx3J/s5sVf4Drkc68W2wm4Ixh/mr0us=",
        version = "v0.0.0-20180630174525-215b22d4de21",
    )
    go_repository(
        name = "com_github_golangci_revgrep",
        build_file_proto_mode = "disable",
        importpath = "github.com/golangci/revgrep",
        sum = "h1:DIPQnGy2Gv2FSA4B/hh8Q7xx3B7AIDk3DAMeHclH1vQ=",
        version = "v0.0.0-20220804021717-745bb2f7c2e6",
    )
    go_repository(
        name = "com_github_golangci_unconvert",
        build_file_proto_mode = "disable",
        importpath = "github.com/golangci/unconvert",
        sum = "h1:zwtduBRr5SSWhqsYNgcuWO2kFlpdOZbP0+yRjmvPGys=",
        version = "v0.0.0-20180507085042-28b1c447d1f4",
    )

    go_repository(
        name = "com_github_gomodule_redigo",
        build_file_proto_mode = "disable_global",
        importpath = "github.com/gomodule/redigo",
        sum = "h1:y0Wmhvml7cGnzPa9nocn/fMraMH/lMDdeG+rkx4VgYY=",
        version = "v1.7.1-0.20190724094224-574c33c3df38",
    )
    go_repository(
        name = "com_github_google_btree",
        build_file_proto_mode = "disable_global",
        importpath = "github.com/google/btree",
        sum = "h1:xf4v41cLI2Z6FxbKm+8Bu+m8ifhj15JuZ9sa0jZCMUU=",
        version = "v1.1.2",
    )
    go_repository(
        name = "com_github_google_gnostic",
        build_file_proto_mode = "disable",
        importpath = "github.com/google/gnostic",
        sum = "h1:FhTMOKj2VhjpouxvWJAV1TL304uMlb9zcDqkl6cEI54=",
        version = "v0.5.7-v3refs",
    )

    go_repository(
        name = "com_github_google_go_cmp",
        build_file_proto_mode = "disable_global",
        importpath = "github.com/google/go-cmp",
        sum = "h1:O2Tfq5qg4qc4AmwVlvv0oLiVAGB7enBSJ2x2DqQFi38=",
        version = "v0.5.9",
    )
    go_repository(
        name = "com_github_google_go_github_v33",
        build_file_proto_mode = "disable",
        importpath = "github.com/google/go-github/v33",
        sum = "h1:qAf9yP0qc54ufQxzwv+u9H0tiVOnPJxo0lI/JXqw3ZM=",
        version = "v33.0.0",
    )

    go_repository(
        name = "com_github_google_go_querystring",
        build_file_proto_mode = "disable_global",
        importpath = "github.com/google/go-querystring",
        sum = "h1:AnCroh3fv4ZBgVIf1Iwtovgjaw/GiKJo8M8yD/fhyJ8=",
        version = "v1.1.0",
    )
    go_repository(
        name = "com_github_google_gofuzz",
        build_file_proto_mode = "disable_global",
        importpath = "github.com/google/gofuzz",
        sum = "h1:Hsa8mG0dQ46ij8Sl2AYJDUv1oA9/d6Vk+3LG99Oe02g=",
        version = "v1.1.0",
    )
    go_repository(
        name = "com_github_google_licensecheck",
        build_file_proto_mode = "disable",
        importpath = "github.com/google/licensecheck",
        sum = "h1:QoxgoDkaeC4nFrtGN1jV7IPmDCHFNIVh54e5hSt6sPs=",
        version = "v0.3.1",
    )

    go_repository(
        name = "com_github_google_martian",
        build_file_proto_mode = "disable_global",
        importpath = "github.com/google/martian",
        sum = "h1:/CP5g8u/VJHijgedC/Legn3BAbAaWPgecwXBIDzw5no=",
        version = "v2.1.0+incompatible",
    )
    go_repository(
        name = "com_github_google_martian_v3",
        build_file_proto_mode = "disable_global",
        importpath = "github.com/google/martian/v3",
        sum = "h1:IqNFLAmvJOgVlpdEBiQbDc2EwKW77amAycfTuWKdfvw=",
        version = "v3.3.2",
    )
    go_repository(
        name = "com_github_google_pprof",
        build_file_proto_mode = "disable_global",
        importpath = "github.com/google/pprof",
        sum = "h1:c8EUapQFi+kjzedr4c6WqbwMdmB95+oDBWZ5XFHFYxY=",
        version = "v0.0.0-20211122183932-1daafda22083",
    )
    go_repository(
        name = "com_github_google_renameio",
        build_file_proto_mode = "disable_global",
        importpath = "github.com/google/renameio",
        sum = "h1:GOZbcHa3HfsPKPlmyPyN2KEohoMXOhdMbHrvbpl2QaA=",
        version = "v0.1.0",
    )
    go_repository(
        name = "com_github_google_renameio_v2",
        build_file_proto_mode = "disable",
        importpath = "github.com/google/renameio/v2",
        sum = "h1:UifI23ZTGY8Tt29JbYFiuyIU3eX+RNFtUwefq9qAhxg=",
        version = "v2.0.0",
    )

    go_repository(
        name = "com_github_google_uuid",
        build_file_proto_mode = "disable_global",
        importpath = "github.com/google/uuid",
        sum = "h1:t6JiXgmwXMjEs8VusXIJk2BXHsn+wx8BZdTaoZ5fu7I=",
        version = "v1.3.0",
    )
    go_repository(
        name = "com_github_googleapis_enterprise_certificate_proxy",
        build_file_proto_mode = "disable",
        importpath = "github.com/googleapis/enterprise-certificate-proxy",
        sum = "h1:yk9/cqRKtT9wXZSsRH9aurXEpJX+U6FLtpYTdC3R06k=",
        version = "v0.2.3",
    )

    go_repository(
        name = "com_github_googleapis_gax_go_v2",
        build_file_proto_mode = "disable_global",
        importpath = "github.com/googleapis/gax-go/v2",
        sum = "h1:gF4c0zjUP2H/s/hEGyLA3I0fA2ZWjzYiONAD6cvPr8A=",
        version = "v2.7.1",
    )
    go_repository(
        name = "com_github_googleapis_gnostic",
        build_file_proto_mode = "disable",
        importpath = "github.com/googleapis/gnostic",
        sum = "h1:l6N3VoaVzTncYYW+9yOz2LJJammFZGBO13sqgEhpy9g=",
        version = "v0.2.0",
    )

    go_repository(
        name = "com_github_gophercloud_gophercloud",
        build_file_proto_mode = "disable",
        importpath = "github.com/gophercloud/gophercloud",
        sum = "h1:hQpY0g0UGsLKLDs8UJ6xpA2gNCkEdEbvxSPqLItXCpI=",
        version = "v0.0.0-20190301152420-fca40860790e",
    )

    go_repository(
        name = "com_github_gopherjs_gopherjs",
        build_file_proto_mode = "disable_global",
        importpath = "github.com/gopherjs/gopherjs",
        sum = "h1:EGx4pi6eqNxGaHF6qqu48+N2wcFQ5qg5FXgOdqsJ5d8=",
        version = "v0.0.0-20181017120253-0766667cb4d1",
    )
    go_repository(
        name = "com_github_gordonklaus_ineffassign",
        build_file_proto_mode = "disable",
        importpath = "github.com/gordonklaus/ineffassign",
        sum = "h1:9alfqbrhuD+9fLZ4iaAVwhlp5PEhmnBt7yvK2Oy5C1U=",
        version = "v0.0.0-20230107090616-13ace0543b28",
    )

    go_repository(
        name = "com_github_gorilla_handlers",
        build_file_proto_mode = "disable_global",
        importpath = "github.com/gorilla/handlers",
        sum = "h1:9lRY6j8DEeeBT10CvO9hGW0gmky0BprnvDI5vfhUHH4=",
        version = "v1.5.1",
    )
    go_repository(
        name = "com_github_gorilla_mux",
        build_file_proto_mode = "disable_global",
        importpath = "github.com/gorilla/mux",
        sum = "h1:i40aqfkR1h2SlN9hojwV5ZA91wcXFOvkdNIeFDP5koI=",
        version = "v1.8.0",
    )
    go_repository(
        name = "com_github_gorilla_securecookie",
        build_file_proto_mode = "disable_global",
        importpath = "github.com/gorilla/securecookie",
        sum = "h1:miw7JPhV+b/lAHSXz4qd/nN9jRiAFV5FwjeKyCS8BvQ=",
        version = "v1.1.1",
    )
    go_repository(
        name = "com_github_gorilla_sessions",
        build_file_proto_mode = "disable_global",
        importpath = "github.com/gorilla/sessions",
        sum = "h1:DHd3rPN5lE3Ts3D8rKkQ8x/0kqfeNmBAaiSi+o7FsgI=",
        version = "v1.2.1",
    )
    go_repository(
        name = "com_github_gorilla_websocket",
        build_file_proto_mode = "disable_global",
        importpath = "github.com/gorilla/websocket",
        sum = "h1:+/TMaTYc4QFitKJxsQ7Yye35DkWvkdLcvGKqM+x0Ufc=",
        version = "v1.4.2",
    )
    go_repository(
        name = "com_github_gostaticanalysis_analysisutil",
        build_file_proto_mode = "disable",
        importpath = "github.com/gostaticanalysis/analysisutil",
        sum = "h1:ZMCjoue3DtDWQ5WyU16YbjbQEQ3VuzwxALrpYd+HeKk=",
        version = "v0.7.1",
    )
    go_repository(
        name = "com_github_gostaticanalysis_comment",
        build_file_proto_mode = "disable",
        importpath = "github.com/gostaticanalysis/comment",
        sum = "h1:hlnx5+S2fY9Zo9ePo4AhgYsYHbM2+eAv8m/s1JiCd6Q=",
        version = "v1.4.2",
    )
    go_repository(
        name = "com_github_gostaticanalysis_forcetypeassert",
        build_file_proto_mode = "disable",
        importpath = "github.com/gostaticanalysis/forcetypeassert",
        sum = "h1:6eUflI3DiGusXGK6X7cCcIgVCpZ2CiZ1Q7jl6ZxNV70=",
        version = "v0.1.0",
    )
    go_repository(
        name = "com_github_gostaticanalysis_nilerr",
        build_file_proto_mode = "disable",
        importpath = "github.com/gostaticanalysis/nilerr",
        sum = "h1:ThE+hJP0fEp4zWLkWHWcRyI2Od0p7DlgYG3Uqrmrcpk=",
        version = "v0.1.1",
    )
    go_repository(
        name = "com_github_gostaticanalysis_testutil",
        build_file_proto_mode = "disable",
        importpath = "github.com/gostaticanalysis/testutil",
        sum = "h1:nhdCmubdmDF6VEatUNjgUZBJKWRqugoISdUv3PPQgHY=",
        version = "v0.4.0",
    )

    go_repository(
        name = "com_github_grpc_ecosystem_go_grpc_middleware",
        build_file_proto_mode = "disable_global",
        importpath = "github.com/grpc-ecosystem/go-grpc-middleware",
        sum = "h1:+9834+KizmvFV7pXQGSXQTsaWhq2GjuNUt0aUU0YBYw=",
        version = "v1.3.0",
    )
    go_repository(
        name = "com_github_grpc_ecosystem_go_grpc_prometheus",
        build_file_proto_mode = "disable_global",
        importpath = "github.com/grpc-ecosystem/go-grpc-prometheus",
        sum = "h1:Ovs26xHkKqVztRpIrF/92BcuyuQ/YW4NSIpoGtfXNho=",
        version = "v1.2.0",
    )
    go_repository(
        name = "com_github_grpc_ecosystem_grpc_gateway",
        build_file_proto_mode = "disable_global",
        build_naming_convention = "go_default_library",
        importpath = "github.com/grpc-ecosystem/grpc-gateway",
        patch_args = ["-p1"],
        patches = [
            "//build/patches:com_github_grpc_ecosystem_grpc_gateway.patch",
        ],
        sum = "h1:gmcG1KaJ57LophUzW0Hy8NmPhnMZb4M0+kPpLofRdBo=",
        version = "v1.16.0",
    )
    go_repository(
        name = "com_github_grpc_ecosystem_grpc_opentracing",
        build_file_proto_mode = "disable",
        importpath = "github.com/grpc-ecosystem/grpc-opentracing",
        sum = "h1:MJG/KsmcqMwFAkh8mTnAwhyKoB+sTAnY4CACC110tbU=",
        version = "v0.0.0-20180507213350-8e809c8a8645",
    )

    go_repository(
        name = "com_github_hashicorp_consul_api",
        build_file_proto_mode = "disable_global",
        importpath = "github.com/hashicorp/consul/api",
        sum = "h1:BNQPM9ytxj6jbjjdRPioQ94T6YXriSopn0i8COv6SRA=",
        version = "v1.1.0",
    )
    go_repository(
        name = "com_github_hashicorp_consul_sdk",
        build_file_proto_mode = "disable_global",
        importpath = "github.com/hashicorp/consul/sdk",
        sum = "h1:LnuDWGNsoajlhGyHJvuWW6FVqRl8JOTPqS6CPTsYjhY=",
        version = "v0.1.1",
    )
    go_repository(
        name = "com_github_hashicorp_errwrap",
        build_file_proto_mode = "disable_global",
        importpath = "github.com/hashicorp/errwrap",
        sum = "h1:hLrqtEDnRye3+sgx6z4qVLNuviH3MR5aQ0ykNJa/UYA=",
        version = "v1.0.0",
    )
    go_repository(
        name = "com_github_hashicorp_go_cleanhttp",
        build_file_proto_mode = "disable_global",
        importpath = "github.com/hashicorp/go-cleanhttp",
        sum = "h1:dH3aiDG9Jvb5r5+bYHsikaOUIpcM0xvgMXVoDkXMzJM=",
        version = "v0.5.1",
    )
    go_repository(
        name = "com_github_hashicorp_go_immutable_radix",
        build_file_proto_mode = "disable_global",
        importpath = "github.com/hashicorp/go-immutable-radix",
        sum = "h1:AKDB1HM5PWEA7i4nhcpwOrO2byshxBjXVn/J/3+z5/0=",
        version = "v1.0.0",
    )
    go_repository(
        name = "com_github_hashicorp_go_msgpack",
        build_file_proto_mode = "disable_global",
        importpath = "github.com/hashicorp/go-msgpack",
        sum = "h1:SFT72YqIkOcLdWJUYcriVX7hbrZpwc/f7h8aW2NUqrA=",
        version = "v0.5.4",
    )
    go_repository(
        name = "com_github_hashicorp_go_multierror",
        build_file_proto_mode = "disable_global",
        importpath = "github.com/hashicorp/go-multierror",
        sum = "h1:H5DkEtf6CXdFp0N0Em5UCwQpXMWke8IA0+lD48awMYo=",
        version = "v1.1.1",
    )
    go_repository(
        name = "com_github_hashicorp_go_net",
        build_file_proto_mode = "disable_global",
        importpath = "github.com/hashicorp/go.net",
        sum = "h1:sNCoNyDEvN1xa+X0baata4RdcpKwcMS6DH+xwfqPgjw=",
        version = "v0.0.1",
    )
    go_repository(
        name = "com_github_hashicorp_go_rootcerts",
        build_file_proto_mode = "disable_global",
        importpath = "github.com/hashicorp/go-rootcerts",
        sum = "h1:Rqb66Oo1X/eSV1x66xbDccZjhJigjg0+e82kpwzSwCI=",
        version = "v1.0.0",
    )
    go_repository(
        name = "com_github_hashicorp_go_sockaddr",
        build_file_proto_mode = "disable_global",
        importpath = "github.com/hashicorp/go-sockaddr",
        sum = "h1:ztczhD1jLxIRjVejw8gFomI1BQZOe2WoVOu0SyteCQc=",
        version = "v1.0.2",
    )
    go_repository(
        name = "com_github_hashicorp_go_syslog",
        build_file_proto_mode = "disable_global",
        importpath = "github.com/hashicorp/go-syslog",
        sum = "h1:KaodqZuhUoZereWVIYmpUgZysurB1kBLX2j0MwMrUAE=",
        version = "v1.0.0",
    )
    go_repository(
        name = "com_github_hashicorp_go_uuid",
        build_file_proto_mode = "disable_global",
        importpath = "github.com/hashicorp/go-uuid",
        sum = "h1:cfejS+Tpcp13yd5nYHWDI6qVCny6wyX2Mt5SGur2IGE=",
        version = "v1.0.2",
    )
    go_repository(
        name = "com_github_hashicorp_go_version",
        build_file_proto_mode = "disable_global",
        importpath = "github.com/hashicorp/go-version",
        sum = "h1:feTTfFNnjP967rlCxM/I9g701jU+RN74YKx2mOkIeek=",
        version = "v1.6.0",
    )
    go_repository(
        name = "com_github_hashicorp_golang_lru",
        build_file_proto_mode = "disable_global",
        importpath = "github.com/hashicorp/golang-lru",
        sum = "h1:0hERBMJE1eitiLkihrMvRVBYAkpHzc/J3QdDN+dAcgU=",
        version = "v0.5.1",
    )
    go_repository(
        name = "com_github_hashicorp_hcl",
        build_file_proto_mode = "disable_global",
        importpath = "github.com/hashicorp/hcl",
        sum = "h1:0Anlzjpi4vEasTeNFn2mLJgTSwt0+6sfsiTG8qcWGx4=",
        version = "v1.0.0",
    )
    go_repository(
        name = "com_github_hashicorp_logutils",
        build_file_proto_mode = "disable_global",
        importpath = "github.com/hashicorp/logutils",
        sum = "h1:dLEQVugN8vlakKOUE3ihGLTZJRB4j+M2cdTm/ORI65Y=",
        version = "v1.0.0",
    )
    go_repository(
        name = "com_github_hashicorp_mdns",
        build_file_proto_mode = "disable_global",
        importpath = "github.com/hashicorp/mdns",
        sum = "h1:WhIgCr5a7AaVH6jPUwjtRuuE7/RDufnUvzIr48smyxs=",
        version = "v1.0.0",
    )
    go_repository(
        name = "com_github_hashicorp_memberlist",
        build_file_proto_mode = "disable_global",
        importpath = "github.com/hashicorp/memberlist",
        sum = "h1:EmmoJme1matNzb+hMpDuR/0sbJSUisxyqBGG676r31M=",
        version = "v0.1.3",
    )
    go_repository(
        name = "com_github_hashicorp_serf",
        build_file_proto_mode = "disable_global",
        importpath = "github.com/hashicorp/serf",
        sum = "h1:YZ7UKsJv+hKjqGVUUbtE3HNj79Eln2oQ75tniF6iPt0=",
        version = "v0.8.2",
    )
    go_repository(
        name = "com_github_hdrhistogram_hdrhistogram_go",
        build_file_proto_mode = "disable_global",
        importpath = "github.com/HdrHistogram/hdrhistogram-go",
        sum = "h1:5IcZpTvzydCQeHzK4Ef/D5rrSqwxob0t8PQPMybUNFM=",
        version = "v1.1.2",
    )
    go_repository(
        name = "com_github_hexops_gotextdiff",
        build_file_proto_mode = "disable",
        importpath = "github.com/hexops/gotextdiff",
        sum = "h1:gitA9+qJrrTCsiCl7+kh75nPqQt1cx4ZkudSTLoUqJM=",
        version = "v1.0.3",
    )

    go_repository(
        name = "com_github_hpcloud_tail",
        build_file_proto_mode = "disable_global",
        importpath = "github.com/hpcloud/tail",
        sum = "h1:nfCOvKYfkgYP8hkirhJocXT2+zOD8yUNjXaWfTlyFKI=",
        version = "v1.0.0",
    )
    go_repository(
        name = "com_github_huandu_xstrings",
        build_file_proto_mode = "disable",
        importpath = "github.com/huandu/xstrings",
        sum = "h1:4jgBlKK6tLKFvO8u5pmYjG91cqytmDCDvGh7ECVFfFs=",
        version = "v1.3.1",
    )

    go_repository(
        name = "com_github_hydrogen18_memlistener",
        build_file_proto_mode = "disable_global",
        importpath = "github.com/hydrogen18/memlistener",
        sum = "h1:EPRgaDqXpLFUJLXZdGLnBTy1l6CLiNAPnvn2l+kHit0=",
        version = "v0.0.0-20141126152155-54553eb933fb",
    )
    go_repository(
        name = "com_github_iancoleman_strcase",
        build_file_proto_mode = "disable_global",
        importpath = "github.com/iancoleman/strcase",
        sum = "h1:05I4QRnGpI0m37iZQRuskXh+w77mr6Z41lwQzuHLwW0=",
        version = "v0.2.0",
    )
    go_repository(
        name = "com_github_ianlancetaylor_demangle",
        build_file_proto_mode = "disable_global",
        importpath = "github.com/ianlancetaylor/demangle",
        sum = "h1:uGg2frlt3IcT7kbV6LEp5ONv4vmoO2FW4qSO+my/aoM=",
        version = "v0.0.0-20210905161508-09a460cdf81d",
    )
    go_repository(
        name = "com_github_imdario_mergo",
        build_file_proto_mode = "disable",
        importpath = "github.com/imdario/mergo",
        sum = "h1:3tnifQM4i+fbajXKBHXWEH+KvNHqojZ778UH75j3bGA=",
        version = "v0.3.11",
    )

    go_repository(
        name = "com_github_imkira_go_interpol",
        build_file_proto_mode = "disable_global",
        importpath = "github.com/imkira/go-interpol",
        sum = "h1:KIiKr0VSG2CUW1hl1jpiyuzuJeKUUpC8iM1AIE7N1Vk=",
        version = "v1.1.0",
    )
    go_repository(
        name = "com_github_inconshreveable_mousetrap",
        build_file_proto_mode = "disable_global",
        importpath = "github.com/inconshreveable/mousetrap",
        sum = "h1:wN+x4NVGpMsO7ErUn/mUI3vEoE6Jt13X2s0bqwp9tc8=",
        version = "v1.1.0",
    )
    go_repository(
        name = "com_github_influxdata_influxdb",
        build_file_proto_mode = "disable",
        importpath = "github.com/influxdata/influxdb",
        sum = "h1:O08dwjOwv9CYlJJEUZKAazSoQDKlsN34Bq3dnhqhyVI=",
        version = "v0.0.0-20170331210902-15e594fc09f1",
    )
    go_repository(
        name = "com_github_influxdata_tdigest",
        build_file_proto_mode = "disable",
        importpath = "github.com/influxdata/tdigest",
        sum = "h1:XpFptwYmnEKUqmkcDjrzffswZ3nvNeevbUSLPP/ZzIY=",
        version = "v0.0.1",
    )

    go_repository(
        name = "com_github_iris_contrib_blackfriday",
        build_file_proto_mode = "disable_global",
        importpath = "github.com/iris-contrib/blackfriday",
        sum = "h1:o5sHQHHm0ToHUlAJSTjW9UWicjJSDDauOOQ2AHuIVp4=",
        version = "v2.0.0+incompatible",
    )
    go_repository(
        name = "com_github_iris_contrib_go_uuid",
        build_file_proto_mode = "disable_global",
        importpath = "github.com/iris-contrib/go.uuid",
        sum = "h1:XZubAYg61/JwnJNbZilGjf3b3pB80+OQg2qf6c8BfWE=",
        version = "v2.0.0+incompatible",
    )
    go_repository(
        name = "com_github_iris_contrib_i18n",
        build_file_proto_mode = "disable_global",
        importpath = "github.com/iris-contrib/i18n",
        sum = "h1:Kyp9KiXwsyZRTeoNjgVCrWks7D8ht9+kg6yCjh8K97o=",
        version = "v0.0.0-20171121225848-987a633949d0",
    )
    go_repository(
        name = "com_github_iris_contrib_schema",
        build_file_proto_mode = "disable_global",
        importpath = "github.com/iris-contrib/schema",
        sum = "h1:10g/WnoRR+U+XXHWKBHeNy/+tZmM2kcAVGLOsz+yaDA=",
        version = "v0.0.1",
    )
    go_repository(
        name = "com_github_jackc_fake",
        build_file_proto_mode = "disable",
        importpath = "github.com/jackc/fake",
        sum = "h1:vr3AYkKovP8uR8AvSGGUK1IDqRa5lAAvEkZG1LKaCRc=",
        version = "v0.0.0-20150926172116-812a484cc733",
    )
    go_repository(
        name = "com_github_jackc_pgx",
        build_file_proto_mode = "disable",
        importpath = "github.com/jackc/pgx",
        sum = "h1:0Vihzu20St42/UDsvZGdNE6jak7oi/UOeMzwMPHkgFY=",
        version = "v3.2.0+incompatible",
    )

    go_repository(
        name = "com_github_jcmturner_aescts_v2",
        build_file_proto_mode = "disable_global",
        importpath = "github.com/jcmturner/aescts/v2",
        sum = "h1:9YKLH6ey7H4eDBXW8khjYslgyqG2xZikXP0EQFKrle8=",
        version = "v2.0.0",
    )
    go_repository(
        name = "com_github_jcmturner_dnsutils_v2",
        build_file_proto_mode = "disable_global",
        importpath = "github.com/jcmturner/dnsutils/v2",
        sum = "h1:lltnkeZGL0wILNvrNiVCR6Ro5PGU/SeBvVO/8c/iPbo=",
        version = "v2.0.0",
    )
    go_repository(
        name = "com_github_jcmturner_gofork",
        build_file_proto_mode = "disable_global",
        importpath = "github.com/jcmturner/gofork",
        sum = "h1:J7uCkflzTEhUZ64xqKnkDxq3kzc96ajM1Gli5ktUem8=",
        version = "v1.0.0",
    )
    go_repository(
        name = "com_github_jcmturner_goidentity_v6",
        build_file_proto_mode = "disable_global",
        importpath = "github.com/jcmturner/goidentity/v6",
        sum = "h1:VKnZd2oEIMorCTsFBnJWbExfNN7yZr3EhJAxwOkZg6o=",
        version = "v6.0.1",
    )
    go_repository(
        name = "com_github_jcmturner_gokrb5_v8",
        build_file_proto_mode = "disable_global",
        importpath = "github.com/jcmturner/gokrb5/v8",
        sum = "h1:6ZIM6b/JJN0X8UM43ZOM6Z4SJzla+a/u7scXFJzodkA=",
        version = "v8.4.2",
    )
    go_repository(
        name = "com_github_jcmturner_rpc_v2",
        build_file_proto_mode = "disable_global",
        importpath = "github.com/jcmturner/rpc/v2",
        sum = "h1:7FXXj8Ti1IaVFpSAziCZWNzbNuZmnvw/i6CqLNdWfZY=",
        version = "v2.0.3",
    )
    go_repository(
        name = "com_github_jedib0t_go_pretty_v6",
        build_file_proto_mode = "disable_global",
        importpath = "github.com/jedib0t/go-pretty/v6",
        sum = "h1:o3McN0rQ4X+IU+HduppSp9TwRdGLRW2rhJXy9CJaCRw=",
        version = "v6.2.2",
    )
    go_repository(
        name = "com_github_jeffail_gabs_v2",
        build_file_proto_mode = "disable_global",
        importpath = "github.com/Jeffail/gabs/v2",
        sum = "h1:ANfZYjpMlfTTKebycu4X1AgkVWumFVDYQl7JwOr4mDk=",
        version = "v2.5.1",
    )
    go_repository(
        name = "com_github_jellydator_ttlcache_v3",
        build_file_proto_mode = "disable",
        importpath = "github.com/jellydator/ttlcache/v3",
        sum = "h1:cHgCSMS7TdQcoprXnWUptJZzyFsqs18Lt8VVhRuZYVU=",
        version = "v3.0.1",
    )

    go_repository(
        name = "com_github_jgautheron_goconst",
        build_file_proto_mode = "disable",
        importpath = "github.com/jgautheron/goconst",
        sum = "h1:HxVbL1MhydKs8R8n/HE5NPvzfaYmQJA3o879lE4+WcM=",
        version = "v1.5.1",
    )
    go_repository(
        name = "com_github_jingyugao_rowserrcheck",
        build_file_proto_mode = "disable",
        importpath = "github.com/jingyugao/rowserrcheck",
        sum = "h1:zibz55j/MJtLsjP1OF4bSdgXxwL1b+Vn7Tjzq7gFzUs=",
        version = "v1.1.1",
    )

    go_repository(
        name = "com_github_jirfag_go_printf_func_name",
        build_file_proto_mode = "disable",
        importpath = "github.com/jirfag/go-printf-func-name",
        sum = "h1:KA9BjwUk7KlCh6S9EAGWBt1oExIUv9WyNCiRz5amv48=",
        version = "v0.0.0-20200119135958-7558a9eaa5af",
    )

    go_repository(
        name = "com_github_jmespath_go_jmespath",
        build_file_proto_mode = "disable_global",
        importpath = "github.com/jmespath/go-jmespath",
        sum = "h1:BEgLn5cpjn8UN1mAw4NjwDrS35OdebyEtFe+9YPoQUg=",
        version = "v0.4.0",
    )
    go_repository(
        name = "com_github_jmespath_go_jmespath_internal_testify",
        build_file_proto_mode = "disable_global",
        importpath = "github.com/jmespath/go-jmespath/internal/testify",
        sum = "h1:shLQSRRSCCPj3f2gpwzGwWFoC7ycTf1rcQZHOlsJ6N8=",
        version = "v1.5.1",
    )

    go_repository(
        name = "com_github_joho_sqltocsv",
        build_file_proto_mode = "disable_global",
        importpath = "github.com/joho/sqltocsv",
        sum = "h1:Zrb0IbuLOGHL7nrO2WrcuNWgDTlzFv3zY69QMx4ggQE=",
        version = "v0.0.0-20210428211105-a6d6801d59df",
    )
    go_repository(
        name = "com_github_joker_hpp",
        build_file_proto_mode = "disable_global",
        importpath = "github.com/Joker/hpp",
        sum = "h1:65+iuJYdRXv/XyN62C1uEmmOx3432rNG/rKlX6V7Kkc=",
        version = "v1.0.0",
    )
    go_repository(
        name = "com_github_joker_jade",
        build_file_proto_mode = "disable_global",
        importpath = "github.com/Joker/jade",
        sum = "h1:mreN1m/5VJ/Zc3b4pzj9qU6D9SRQ6Vm+3KfI328t3S8=",
        version = "v1.0.1-0.20190614124447-d475f43051e7",
    )
    go_repository(
        name = "com_github_jonboulle_clockwork",
        build_file_proto_mode = "disable_global",
        importpath = "github.com/jonboulle/clockwork",
        sum = "h1:UOGuzwb1PwsrDAObMuhUnj0p5ULPj8V/xJ7Kx9qUBdQ=",
        version = "v0.2.2",
    )

    go_repository(
        name = "com_github_josharian_intern",
        build_file_proto_mode = "disable",
        importpath = "github.com/josharian/intern",
        sum = "h1:vlS4z54oSdjm0bgjRigI+G1HpF+tI+9rE5LLzOg8HmY=",
        version = "v1.0.0",
    )

    go_repository(
        name = "com_github_jpillora_backoff",
        build_file_proto_mode = "disable_global",
        importpath = "github.com/jpillora/backoff",
        sum = "h1:uvFg412JmmHBHw7iwprIxkPMI+sGQ4kzOWsMeHnm2EA=",
        version = "v1.0.0",
    )
    go_repository(
        name = "com_github_json_iterator_go",
        build_file_proto_mode = "disable_global",
        importpath = "github.com/json-iterator/go",
        sum = "h1:PV8peI4a0ysnczrg+LtxykD8LfKY9ML6u2jnxaEnrnM=",
        version = "v1.1.12",
    )
    go_repository(
        name = "com_github_jstemmer_go_junit_report",
        build_file_proto_mode = "disable_global",
        importpath = "github.com/jstemmer/go-junit-report",
        sum = "h1:6QPYqodiu3GuPL+7mfx+NwDdp2eTkp9IfEUpgAwUN0o=",
        version = "v0.9.1",
    )
    go_repository(
        name = "com_github_jtolds_gls",
        build_file_proto_mode = "disable_global",
        importpath = "github.com/jtolds/gls",
        sum = "h1:xdiiI2gbIgH/gLH7ADydsJ1uDOEzR8yvV7C0MuV77Wo=",
        version = "v4.20.0+incompatible",
    )
    go_repository(
        name = "com_github_juju_errors",
        build_file_proto_mode = "disable_global",
        importpath = "github.com/juju/errors",
        sum = "h1:rhqTjzJlm7EbkELJDKMTU7udov+Se0xZkWmugr6zGok=",
        version = "v0.0.0-20181118221551-089d3ea4e4d5",
    )
    go_repository(
        name = "com_github_juju_loggo",
        build_file_proto_mode = "disable_global",
        importpath = "github.com/juju/loggo",
        sum = "h1:MK144iBQF9hTSwBW/9eJm034bVoG30IshVm688T2hi8=",
        version = "v0.0.0-20180524022052-584905176618",
    )
    go_repository(
        name = "com_github_juju_testing",
        build_file_proto_mode = "disable_global",
        importpath = "github.com/juju/testing",
        sum = "h1:WQM1NildKThwdP7qWrNAFGzp4ijNLw8RlgENkaI4MJs=",
        version = "v0.0.0-20180920084828-472a3e8b2073",
    )
    go_repository(
        name = "com_github_julienschmidt_httprouter",
        build_file_proto_mode = "disable_global",
        importpath = "github.com/julienschmidt/httprouter",
        sum = "h1:U0609e9tgbseu3rBINet9P48AI/D3oJs4dN7jwJOQ1U=",
        version = "v1.3.0",
    )
    go_repository(
        name = "com_github_julz_importas",
        build_file_proto_mode = "disable",
        importpath = "github.com/julz/importas",
        sum = "h1:F78HnrsjY3cR7j0etXy5+TU1Zuy7Xt08X/1aJnH5xXY=",
        version = "v0.1.0",
    )

    go_repository(
        name = "com_github_jung_kurt_gofpdf",
        build_file_proto_mode = "disable_global",
        importpath = "github.com/jung-kurt/gofpdf",
        sum = "h1:PJr+ZMXIecYc1Ey2zucXdR73SMBtgjPgwa31099IMv0=",
        version = "v1.0.3-0.20190309125859-24315acbbda5",
    )

    go_repository(
        name = "com_github_k0kubun_colorstring",
        build_file_proto_mode = "disable_global",
        importpath = "github.com/k0kubun/colorstring",
        sum = "h1:uC1QfSlInpQF+M0ao65imhwqKnz3Q2z/d8PWZRMQvDM=",
        version = "v0.0.0-20150214042306-9440f1994b88",
    )
    go_repository(
        name = "com_github_kataras_golog",
        build_file_proto_mode = "disable_global",
        importpath = "github.com/kataras/golog",
        sum = "h1:J7Dl82843nbKQDrQM/abbNJZvQjS6PfmkkffhOTXEpM=",
        version = "v0.0.9",
    )
    go_repository(
        name = "com_github_kataras_iris_v12",
        build_file_proto_mode = "disable_global",
        importpath = "github.com/kataras/iris/v12",
        sum = "h1:Wo5S7GMWv5OAzJmvFTvss/C4TS1W0uo6LkDlSymT4rM=",
        version = "v12.0.1",
    )
    go_repository(
        name = "com_github_kataras_neffos",
        build_file_proto_mode = "disable_global",
        importpath = "github.com/kataras/neffos",
        sum = "h1:O06dvQlxjdWvzWbm2Bq+Si6psUhvSmEctAMk9Xujqms=",
        version = "v0.0.10",
    )
    go_repository(
        name = "com_github_kataras_pio",
        build_file_proto_mode = "disable_global",
        importpath = "github.com/kataras/pio",
        sum = "h1:V5Rs9ztEWdp58oayPq/ulmlqJJZeJP6pP79uP3qjcao=",
        version = "v0.0.0-20190103105442-ea782b38602d",
    )
    go_repository(
        name = "com_github_kisielk_errcheck",
        build_file_proto_mode = "disable_global",
        importpath = "github.com/kisielk/errcheck",
        patch_args = ["-p1"],
        patches = [
            "//build/patches:com_github_kisielk_errcheck.patch",
        ],
        sum = "h1:dEKh+GLHcWm2oN34nMvDzn1sqI0i0WxPvrgiJA5JuM8=",
        version = "v1.6.3",
    )
    go_repository(
        name = "com_github_kisielk_gotool",
        build_file_proto_mode = "disable_global",
        importpath = "github.com/kisielk/gotool",
        sum = "h1:AV2c/EiW3KqPNT9ZKl07ehoAGi4C5/01Cfbblndcapg=",
        version = "v1.0.0",
    )
    go_repository(
        name = "com_github_kkhaike_contextcheck",
        build_file_proto_mode = "disable",
        importpath = "github.com/kkHAIKE/contextcheck",
        sum = "h1:B6zAaLhOEEcjvUgIYEqystmnFk1Oemn8bvJhbt0GMb8=",
        version = "v1.1.4",
    )

    go_repository(
        name = "com_github_klauspost_compress",
        build_file_proto_mode = "disable_global",
        importpath = "github.com/klauspost/compress",
        sum = "h1:IFV2oUNUzZaz+XyusxpLzpzS8Pt5rh0Z16For/djlyI=",
        version = "v1.16.5",
    )
    go_repository(
        name = "com_github_klauspost_cpuid",
        build_file_proto_mode = "disable_global",
        importpath = "github.com/klauspost/cpuid",
        sum = "h1:5JNjFYYQrZeKRJ0734q51WCEEn2huer72Dc7K+R/b6s=",
        version = "v1.3.1",
    )
    go_repository(
        name = "com_github_knz_strtime",
        build_file_proto_mode = "disable",
        importpath = "github.com/knz/strtime",
        sum = "h1:45aLE1GlZRKxNfTMkok85BUKAJNLdHr5GAm3h8Fqoww=",
        version = "v0.0.0-20181018220328-af2256ee352c",
    )

    go_repository(
        name = "com_github_konsorten_go_windows_terminal_sequences",
        build_file_proto_mode = "disable_global",
        importpath = "github.com/konsorten/go-windows-terminal-sequences",
        sum = "h1:CE8S1cTafDpPvMhIxNJKvHsGVBgn1xWYf1NbHQhywc8=",
        version = "v1.0.3",
    )
    go_repository(
        name = "com_github_kr_logfmt",
        build_file_proto_mode = "disable_global",
        importpath = "github.com/kr/logfmt",
        sum = "h1:T+h1c/A9Gawja4Y9mFVWj2vyii2bbUNDw3kt9VxK2EY=",
        version = "v0.0.0-20140226030751-b84e30acd515",
    )
    go_repository(
        name = "com_github_kr_pretty",
        build_file_proto_mode = "disable_global",
        importpath = "github.com/kr/pretty",
        sum = "h1:flRD4NNwYAUpkphVc1HcthR4KEIFJ65n8Mw5qdRn3LE=",
        version = "v0.3.1",
    )
    go_repository(
        name = "com_github_kr_pty",
        build_file_proto_mode = "disable_global",
        importpath = "github.com/kr/pty",
        sum = "h1:VkoXIwSboBpnk99O/KFauAEILuNHv5DVFKZMBN/gUgw=",
        version = "v1.1.1",
    )
    go_repository(
        name = "com_github_kr_text",
        build_file_proto_mode = "disable_global",
        importpath = "github.com/kr/text",
        sum = "h1:5Nx0Ya0ZqY2ygV366QzturHI13Jq95ApcVaJBhpS+AY=",
        version = "v0.2.0",
    )
    go_repository(
        name = "com_github_kulti_thelper",
        build_file_proto_mode = "disable",
        importpath = "github.com/kulti/thelper",
        sum = "h1:ElhKf+AlItIu+xGnI990no4cE2+XaSu1ULymV2Yulxs=",
        version = "v0.6.3",
    )
    go_repository(
        name = "com_github_kunwardeep_paralleltest",
        build_file_proto_mode = "disable",
        importpath = "github.com/kunwardeep/paralleltest",
        sum = "h1:2uCk94js0+nVNQoHZNLBkAR1DQJrVzw6T0RMzJn55dQ=",
        version = "v1.0.7",
    )

    go_repository(
        name = "com_github_kylelemons_godebug",
        build_file_proto_mode = "disable",
        importpath = "github.com/kylelemons/godebug",
        sum = "h1:RPNrshWIDI6G2gRW9EHilWtl7Z6Sb1BR0xunSBf0SNc=",
        version = "v1.1.0",
    )

    go_repository(
        name = "com_github_kyoh86_exportloopref",
        build_file_proto_mode = "disable",
        importpath = "github.com/kyoh86/exportloopref",
        sum = "h1:1Z0bcmTypkL3Q4k+IDHMWTcnCliEZcaPiIe0/ymEyhQ=",
        version = "v0.1.11",
    )

    go_repository(
        name = "com_github_labstack_echo_v4",
        build_file_proto_mode = "disable_global",
        importpath = "github.com/labstack/echo/v4",
        sum = "h1:z0BZoArY4FqdpUEl+wlHp4hnr/oSR6MTmQmv8OHSoww=",
        version = "v4.1.11",
    )
    go_repository(
        name = "com_github_labstack_gommon",
        build_file_proto_mode = "disable_global",
        importpath = "github.com/labstack/gommon",
        sum = "h1:JEeO0bvc78PKdyHxloTKiF8BD5iGrH8T6MSeGvSgob0=",
        version = "v0.3.0",
    )
    go_repository(
        name = "com_github_ldez_gomoddirectives",
        build_file_proto_mode = "disable",
        importpath = "github.com/ldez/gomoddirectives",
        sum = "h1:y7MBaisZVDYmKvt9/l1mjNCiSA1BVn34U0ObUcJwlhA=",
        version = "v0.2.3",
    )
    go_repository(
        name = "com_github_ldez_tagliatelle",
        build_file_proto_mode = "disable",
        importpath = "github.com/ldez/tagliatelle",
        sum = "h1:epgfuYt9v0CG3fms0pEgIMNPuFf/LpPIfjk4kyqSioo=",
        version = "v0.5.0",
    )

    go_repository(
        name = "com_github_leonklingele_grouper",
        build_file_proto_mode = "disable",
        importpath = "github.com/leonklingele/grouper",
        sum = "h1:suWXRU57D4/Enn6pXR0QVqqWWrnJ9Osrz+5rjt8ivzU=",
        version = "v1.1.1",
    )
    go_repository(
        name = "com_github_lestrrat_go_blackmagic",
        build_file_proto_mode = "disable",
        importpath = "github.com/lestrrat-go/blackmagic",
        sum = "h1:lS5Zts+5HIC/8og6cGHb0uCcNCa3OUt1ygh3Qz2Fe80=",
        version = "v1.0.1",
    )
    go_repository(
        name = "com_github_lestrrat_go_httpcc",
        build_file_proto_mode = "disable",
        importpath = "github.com/lestrrat-go/httpcc",
        sum = "h1:ydWCStUeJLkpYyjLDHihupbn2tYmZ7m22BGkcvZZrIE=",
        version = "v1.0.1",
    )
    go_repository(
        name = "com_github_lestrrat_go_httprc",
        build_file_proto_mode = "disable",
        importpath = "github.com/lestrrat-go/httprc",
        sum = "h1:bAZymwoZQb+Oq8MEbyipag7iSq6YIga8Wj6GOiJGdI8=",
        version = "v1.0.4",
    )
    go_repository(
        name = "com_github_lestrrat_go_iter",
        build_file_proto_mode = "disable",
        importpath = "github.com/lestrrat-go/iter",
        sum = "h1:gMXo1q4c2pHmC3dn8LzRhJfP1ceCbgSiT9lUydIzltI=",
        version = "v1.0.2",
    )
    go_repository(
        name = "com_github_lestrrat_go_jwx_v2",
        build_file_proto_mode = "disable",
        importpath = "github.com/lestrrat-go/jwx/v2",
        sum = "h1:ViHMnaMeaO0qV16RZWBHM7GTrAnX2aFLVKofc7FuKLQ=",
        version = "v2.0.11",
    )
    go_repository(
        name = "com_github_lestrrat_go_option",
        build_file_proto_mode = "disable",
        importpath = "github.com/lestrrat-go/option",
        sum = "h1:oAzP2fvZGQKWkvHa1/SAcFolBEca1oN+mQ7eooNBEYU=",
        version = "v1.0.1",
    )

    go_repository(
        name = "com_github_lib_pq",
        build_file_proto_mode = "disable",
        importpath = "github.com/lib/pq",
        sum = "h1:X5PMW56eZitiTeO7tKzZxFCSpbFZJtkMMooicw2us9A=",
        version = "v1.0.0",
    )
    go_repository(
        name = "com_github_lightstep_lightstep_tracer_go",
        build_file_proto_mode = "disable",
        importpath = "github.com/lightstep/lightstep-tracer-go",
        sum = "h1:D0GGa7afJ7GcQvu5as6ssLEEKYXvRgKI5d5cevtz8r4=",
        version = "v0.15.6",
    )

    go_repository(
        name = "com_github_lufeee_execinquery",
        build_file_proto_mode = "disable",
        importpath = "github.com/lufeee/execinquery",
        sum = "h1:hf0Ems4SHcUGBxpGN7Jz78z1ppVkP/837ZlETPCEtOM=",
        version = "v1.2.1",
    )

    go_repository(
        name = "com_github_lufia_plan9stats",
        build_file_proto_mode = "disable_global",
        importpath = "github.com/lufia/plan9stats",
        sum = "h1:N9zuLhTvBSRt0gWSiJswwQ2HqDmtX/ZCDJURnKUt1Ik=",
        version = "v0.0.0-20230326075908-cb1d2100619a",
    )
    go_repository(
        name = "com_github_magiconair_properties",
        build_file_proto_mode = "disable_global",
        importpath = "github.com/magiconair/properties",
        sum = "h1:5ibWZ6iY0NctNGWo87LalDlEZ6R41TqbbDamhfG/Qzo=",
        version = "v1.8.6",
    )
    go_repository(
        name = "com_github_mailru_easyjson",
        build_file_proto_mode = "disable",
        importpath = "github.com/mailru/easyjson",
        sum = "h1:UGYAvKxe3sBsEDzO8ZeWOSlIQfWFlxbzLZe7hwFURr0=",
        version = "v0.7.7",
    )

    go_repository(
        name = "com_github_maratori_testableexamples",
        build_file_proto_mode = "disable",
        importpath = "github.com/maratori/testableexamples",
        sum = "h1:dU5alXRrD8WKSjOUnmJZuzdxWOEQ57+7s93SLMxb2vI=",
        version = "v1.0.0",
    )

    go_repository(
        name = "com_github_maratori_testpackage",
        build_file_proto_mode = "disable",
        importpath = "github.com/maratori/testpackage",
        sum = "h1:S58XVV5AD7HADMmD0fNnziNHqKvSdDuEKdPD1rNTU04=",
        version = "v1.1.1",
    )
    go_repository(
        name = "com_github_masterminds_goutils",
        build_file_proto_mode = "disable",
        importpath = "github.com/Masterminds/goutils",
        sum = "h1:5nUrii3FMTL5diU80unEVvNevw1nH4+ZV4DSLVJLSYI=",
        version = "v1.1.1",
    )

    go_repository(
        name = "com_github_masterminds_semver",
        build_file_proto_mode = "disable",
        importpath = "github.com/Masterminds/semver",
        sum = "h1:H65muMkzWKEuNDnfl9d70GUjFniHKHRbFPGBuZ3QEww=",
        version = "v1.5.0",
    )
    go_repository(
        name = "com_github_masterminds_semver_v3",
        build_file_proto_mode = "disable",
        importpath = "github.com/Masterminds/semver/v3",
        sum = "h1:hLg3sBzpNErnxhQtUy/mmLR2I9foDujNK030IGemrRc=",
        version = "v3.1.1",
    )
    go_repository(
        name = "com_github_masterminds_sprig_v3",
        build_file_proto_mode = "disable",
        importpath = "github.com/Masterminds/sprig/v3",
        sum = "h1:17jRggJu518dr3QaafizSXOjKYp94wKfABxUmyxvxX8=",
        version = "v3.2.2",
    )

    go_repository(
        name = "com_github_matoous_godox",
        build_file_proto_mode = "disable",
        importpath = "github.com/matoous/godox",
        sum = "h1:gWg6ZQ4JhDfJPqlo2srm/LN17lpybq15AryXIRcWYLE=",
        version = "v0.0.0-20230222163458-006bad1f9d26",
    )

    go_repository(
        name = "com_github_mattn_go_colorable",
        build_file_proto_mode = "disable_global",
        importpath = "github.com/mattn/go-colorable",
        sum = "h1:fFA4WZxdEF4tXPZVKMLwD8oUnCTTo08duU7wxecdEvA=",
        version = "v0.1.13",
    )
    go_repository(
        name = "com_github_mattn_go_isatty",
        build_file_proto_mode = "disable_global",
        importpath = "github.com/mattn/go-isatty",
        sum = "h1:DOKFKCQ7FNG2L1rbrmstDN4QVRdS89Nkh85u68Uwp98=",
        version = "v0.0.18",
    )
    go_repository(
        name = "com_github_mattn_go_runewidth",
        build_file_proto_mode = "disable",
        importpath = "github.com/mattn/go-runewidth",
        sum = "h1:+xnbZSEeDbOIg5/mE6JF0w6n9duR1l3/WmbinWVwUuU=",
        version = "v0.0.14",
    )

    go_repository(
        name = "com_github_mattn_goveralls",
        build_file_proto_mode = "disable_global",
        importpath = "github.com/mattn/goveralls",
        sum = "h1:7eJB6EqsPhRVxvwEXGnqdO2sJI0PTsrWoTMXEk9/OQc=",
        version = "v0.0.2",
    )
    go_repository(
        name = "com_github_matttproud_golang_protobuf_extensions",
        build_file_proto_mode = "disable_global",
        importpath = "github.com/matttproud/golang_protobuf_extensions",
        sum = "h1:mmDVorXM7PCGKw94cs5zkfA9PSy5pEvNWRP0ET0TIVo=",
        version = "v1.0.4",
    )

    go_repository(
        name = "com_github_mbilski_exhaustivestruct",
        build_file_proto_mode = "disable",
        importpath = "github.com/mbilski/exhaustivestruct",
        sum = "h1:wCBmUnSYufAHO6J4AVWY6ff+oxWxsVFrwgOdMUQePUo=",
        version = "v1.2.0",
    )

    go_repository(
        name = "com_github_mediocregopher_mediocre_go_lib",
        build_file_proto_mode = "disable_global",
        importpath = "github.com/mediocregopher/mediocre-go-lib",
        sum = "h1:3dQJqqDouawQgl3gBE1PNHKFkJYGEuFb1DbSlaxdosE=",
        version = "v0.0.0-20181029021733-cb65787f37ed",
    )
    go_repository(
        name = "com_github_mediocregopher_radix_v3",
        build_file_proto_mode = "disable_global",
        importpath = "github.com/mediocregopher/radix/v3",
        sum = "h1:oacPXPKHJg0hcngVVrdtTnfGJiS+PtwoQwTBZGFlV4k=",
        version = "v3.3.0",
    )
    go_repository(
        name = "com_github_mgechev_dots",
        build_file_proto_mode = "disable",
        importpath = "github.com/mgechev/dots",
        sum = "h1:zpIH83+oKzcpryru8ceC6BxnoG8TBrhgAvRg8obzup0=",
        version = "v0.0.0-20210922191527-e955255bf517",
    )

    go_repository(
        name = "com_github_mgechev_revive",
        build_file_proto_mode = "disable",
        importpath = "github.com/mgechev/revive",
        sum = "h1:Wb8NQKBaALBJ3xrrj4zpwJwqwNA6nDpyJSEQWcCka6U=",
        version = "v1.3.2",
    )

    go_repository(
        name = "com_github_microcosm_cc_bluemonday",
        build_file_proto_mode = "disable_global",
        importpath = "github.com/microcosm-cc/bluemonday",
        sum = "h1:5lPfLTTAvAbtS0VqT+94yOtFnGfUWYyx0+iToC3Os3s=",
        version = "v1.0.2",
    )
    go_repository(
        name = "com_github_miekg_dns",
        build_file_proto_mode = "disable_global",
        importpath = "github.com/miekg/dns",
        sum = "h1:oN9gL93BkuPrer2rehDbDx86k4zbYJEnMP6Krh82nh0=",
        version = "v1.1.10",
    )

    go_repository(
        name = "com_github_mitchellh_cli",
        build_file_proto_mode = "disable_global",
        importpath = "github.com/mitchellh/cli",
        sum = "h1:iGBIsUe3+HZ/AD/Vd7DErOt5sU9fa8Uj7A2s1aggv1Y=",
        version = "v1.0.0",
    )
    go_repository(
        name = "com_github_mitchellh_copystructure",
        build_file_proto_mode = "disable",
        importpath = "github.com/mitchellh/copystructure",
        sum = "h1:Laisrj+bAB6b/yJwB5Bt3ITZhGJdqmxquMKeZ+mmkFQ=",
        version = "v1.0.0",
    )

    go_repository(
        name = "com_github_mitchellh_go_homedir",
        build_file_proto_mode = "disable_global",
        importpath = "github.com/mitchellh/go-homedir",
        sum = "h1:lukF9ziXFxDFPkA1vsr5zpc1XuPDn/wFntq5mG+4E0Y=",
        version = "v1.1.0",
    )
    go_repository(
        name = "com_github_mitchellh_go_ps",
        build_file_proto_mode = "disable",
        importpath = "github.com/mitchellh/go-ps",
        sum = "h1:i6ampVEEF4wQFF+bkYfwYgY+F/uYJDktmvLPf7qIgjc=",
        version = "v1.0.0",
    )

    go_repository(
        name = "com_github_mitchellh_go_testing_interface",
        build_file_proto_mode = "disable_global",
        importpath = "github.com/mitchellh/go-testing-interface",
        sum = "h1:fzU/JVNcaqHQEcVFAKeR41fkiLdIPrefOvVG1VZ96U0=",
        version = "v1.0.0",
    )
    go_repository(
        name = "com_github_mitchellh_go_wordwrap",
        build_file_proto_mode = "disable",
        importpath = "github.com/mitchellh/go-wordwrap",
        sum = "h1:6GlHJ/LTGMrIJbwgdqdl2eEH8o+Exx/0m8ir9Gns0u4=",
        version = "v1.0.0",
    )

    go_repository(
        name = "com_github_mitchellh_gox",
        build_file_proto_mode = "disable_global",
        importpath = "github.com/mitchellh/gox",
        sum = "h1:lfGJxY7ToLJQjHHwi0EX6uYBdK78egf954SQl13PQJc=",
        version = "v0.4.0",
    )
    go_repository(
        name = "com_github_mitchellh_iochan",
        build_file_proto_mode = "disable_global",
        importpath = "github.com/mitchellh/iochan",
        sum = "h1:C+X3KsSTLFVBr/tK1eYN/vs4rJcvsiLU338UhYPJWeY=",
        version = "v1.0.0",
    )
    go_repository(
        name = "com_github_mitchellh_mapstructure",
        build_file_proto_mode = "disable_global",
        importpath = "github.com/mitchellh/mapstructure",
        sum = "h1:jeMsZIYE/09sWLaz43PL7Gy6RuMjD2eJVyuac5Z2hdY=",
        version = "v1.5.0",
    )
    go_repository(
        name = "com_github_mitchellh_reflectwalk",
        build_file_proto_mode = "disable",
        importpath = "github.com/mitchellh/reflectwalk",
        sum = "h1:FVzMWA5RllMAKIdUSC8mdWo3XtwoecrH79BY70sEEpE=",
        version = "v1.0.1",
    )
    go_repository(
        name = "com_github_moby_spdystream",
        build_file_proto_mode = "disable",
        importpath = "github.com/moby/spdystream",
        sum = "h1:cjW1zVyyoiM0T7b6UoySUFqzXMoqRckQtXwGPiBhOM8=",
        version = "v0.2.0",
    )

    go_repository(
        name = "com_github_modern_go_concurrent",
        build_file_proto_mode = "disable_global",
        importpath = "github.com/modern-go/concurrent",
        sum = "h1:TRLaZ9cD/w8PVh93nsPXa1VrQ6jlwL5oN8l14QlcNfg=",
        version = "v0.0.0-20180306012644-bacd9c7ef1dd",
    )
    go_repository(
        name = "com_github_modern_go_reflect2",
        build_file_proto_mode = "disable_global",
        importpath = "github.com/modern-go/reflect2",
        sum = "h1:xBagoLtFs94CBntxluKeaWgTMpvLxC4ur3nMaC9Gz0M=",
        version = "v1.0.2",
    )

    go_repository(
        name = "com_github_montanaflynn_stats",
        build_file_proto_mode = "disable",
        importpath = "github.com/montanaflynn/stats",
        sum = "h1:Duep6KMIDpY4Yo11iFsvyqJDyfzLF9+sndUKT+v64GQ=",
        version = "v0.6.6",
    )

    go_repository(
        name = "com_github_moricho_tparallel",
        build_file_proto_mode = "disable",
        importpath = "github.com/moricho/tparallel",
        sum = "h1:fQKD4U1wRMAYNngDonW5XupoB/ZGJHdpzrWqgyg9krA=",
        version = "v0.3.1",
    )

    go_repository(
        name = "com_github_moul_http2curl",
        build_file_proto_mode = "disable_global",
        importpath = "github.com/moul/http2curl",
        sum = "h1:dRMWoAtb+ePxMlLkrCbAqh4TlPHXvoGUSQ323/9Zahs=",
        version = "v1.0.0",
    )
    go_repository(
        name = "com_github_mwitkow_go_conntrack",
        build_file_proto_mode = "disable_global",
        importpath = "github.com/mwitkow/go-conntrack",
        sum = "h1:KUppIJq7/+SVif2QVs3tOP0zanoHgBEVAwHxUSIzRqU=",
        version = "v0.0.0-20190716064945-2f068394615f",
    )
    go_repository(
        name = "com_github_mxk_go_flowrate",
        build_file_proto_mode = "disable",
        importpath = "github.com/mxk/go-flowrate",
        sum = "h1:y5//uYreIhSUg3J1GEMiLbxo1LJaP8RfCpH6pymGZus=",
        version = "v0.0.0-20140419014527-cca7078d478f",
    )

    go_repository(
        name = "com_github_nakabonne_nestif",
        build_file_proto_mode = "disable",
        importpath = "github.com/nakabonne/nestif",
        sum = "h1:wm28nZjhQY5HyYPx+weN3Q65k6ilSBxDb8v5S81B81U=",
        version = "v0.3.1",
    )

    go_repository(
        name = "com_github_nats_io_nats_go",
        build_file_proto_mode = "disable_global",
        importpath = "github.com/nats-io/nats.go",
        sum = "h1:6lF/f1/NN6kzUDBz6pyvQDEXO39jqXcWRLu/tKjtOUQ=",
        version = "v1.8.1",
    )
    go_repository(
        name = "com_github_nats_io_nkeys",
        build_file_proto_mode = "disable_global",
        importpath = "github.com/nats-io/nkeys",
        sum = "h1:+qM7QpgXnvDDixitZtQUBDY9w/s9mu1ghS+JIbsrx6M=",
        version = "v0.0.2",
    )
    go_repository(
        name = "com_github_nats_io_nuid",
        build_file_proto_mode = "disable_global",
        importpath = "github.com/nats-io/nuid",
        sum = "h1:5iA8DT8V7q8WK2EScv2padNa/rTESc1KdnPw4TC2paw=",
        version = "v1.0.1",
    )
    go_repository(
        name = "com_github_nbutton23_zxcvbn_go",
        build_file_proto_mode = "disable",
        importpath = "github.com/nbutton23/zxcvbn-go",
        sum = "h1:4kuARK6Y6FxaNu/BnU2OAaLF86eTVhP2hjTB6iMvItA=",
        version = "v0.0.0-20210217022336-fa2cb2858354",
    )

    go_repository(
        name = "com_github_ncw_directio",
        build_file_proto_mode = "disable_global",
        importpath = "github.com/ncw/directio",
        sum = "h1:JSUBhdjEvVaJvOoyPAbcW0fnd0tvRXD76wEfZ1KcQz4=",
        version = "v1.0.5",
    )
    go_repository(
        name = "com_github_ngaut_pools",
        build_file_proto_mode = "disable_global",
        importpath = "github.com/ngaut/pools",
        sum = "h1:7KAv7KMGTTqSmYZtNdcNTgsos+vFzULLwyElndwn+5c=",
        version = "v0.0.0-20180318154953-b7bc8c42aac7",
    )
    go_repository(
        name = "com_github_ngaut_sync2",
        build_file_proto_mode = "disable_global",
        importpath = "github.com/ngaut/sync2",
        sum = "h1:K0Fn+DoFqNqktdZtdV3bPQ/0cuYh2H4rkg0tytX/07k=",
        version = "v0.0.0-20141008032647-7a24ed77b2ef",
    )
    go_repository(
        name = "com_github_niemeyer_pretty",
        build_file_proto_mode = "disable_global",
        importpath = "github.com/niemeyer/pretty",
        sum = "h1:fD57ERR4JtEqsWbfPhv4DMiApHyliiK5xCTNVSPiaAs=",
        version = "v0.0.0-20200227124842-a10e7caefd8e",
    )
    go_repository(
        name = "com_github_nishanths_exhaustive",
        build_file_proto_mode = "disable",
        importpath = "github.com/nishanths/exhaustive",
        sum = "h1:BMznKAcVa9WOoLq/kTGp4NJOJSMwEpcpjFNAVRfPlSo=",
        version = "v0.10.0",
    )

    go_repository(
        name = "com_github_nishanths_predeclared",
        build_file_proto_mode = "disable",
        importpath = "github.com/nishanths/predeclared",
        sum = "h1:V2EPdZPliZymNAn79T8RkNApBjMmVKh5XRpLm/w98Vk=",
        version = "v0.2.2",
    )
    go_repository(
        name = "com_github_nunnatsa_ginkgolinter",
        build_file_proto_mode = "disable",
        importpath = "github.com/nunnatsa/ginkgolinter",
        sum = "h1:seZo112n+lt0gdLJ/Jh70mzvrqbABWFpXd1bZTLTByM=",
        version = "v0.12.0",
    )

    go_repository(
        name = "com_github_nxadm_tail",
        build_file_proto_mode = "disable_global",
        importpath = "github.com/nxadm/tail",
        sum = "h1:nPr65rt6Y5JFSKQO7qToXr7pePgD6Gwiw05lkbyAQTE=",
        version = "v1.4.8",
    )
    go_repository(
        name = "com_github_oklog_run",
        build_file_proto_mode = "disable",
        importpath = "github.com/oklog/run",
        sum = "h1:Ru7dDtJNOyC66gQ5dQmaCa0qIsAUFY3sFpK1Xk8igrw=",
        version = "v1.0.0",
    )

    go_repository(
        name = "com_github_oklog_ulid",
        build_file_proto_mode = "disable_global",
        importpath = "github.com/oklog/ulid",
        sum = "h1:EGfNDEx6MqHz8B3uNV6QAib1UR2Lm97sHi3ocA6ESJ4=",
        version = "v1.3.1",
    )

    go_repository(
        name = "com_github_olekukonko_tablewriter",
        build_file_proto_mode = "disable_global",
        importpath = "github.com/olekukonko/tablewriter",
        sum = "h1:P2Ga83D34wi1o9J6Wh1mRuqd4mF/x/lgBS7N7AbDhec=",
        version = "v0.0.5",
    )
    go_repository(
        name = "com_github_oneofone_xxhash",
        build_file_proto_mode = "disable_global",
        importpath = "github.com/OneOfOne/xxhash",
        sum = "h1:zl/OfRA6nftbBK9qTohYBJ5xvw6C/oNKizR7cZGl3cI=",
        version = "v1.2.5",
    )
    go_repository(
        name = "com_github_onsi_ginkgo",
        build_file_proto_mode = "disable_global",
        importpath = "github.com/onsi/ginkgo",
        sum = "h1:8xi0RTUf59SOSfEtZMvwTvXYMzG4gV23XVHOZiXNtnE=",
        version = "v1.16.5",
    )
    go_repository(
        name = "com_github_onsi_ginkgo_v2",
        build_file_proto_mode = "disable_global",
        importpath = "github.com/onsi/ginkgo/v2",
        sum = "h1:zie5Ly042PD3bsCvsSOPvRnFwyo3rKe64TJlD6nu0mk=",
        version = "v2.9.1",
    )
    go_repository(
        name = "com_github_onsi_gomega",
        build_file_proto_mode = "disable_global",
        importpath = "github.com/onsi/gomega",
        sum = "h1:Z2AnStgsdSayCMDiCU42qIz+HLqEPcgiOCXjAU/w+8E=",
        version = "v1.27.4",
    )

    go_repository(
        name = "com_github_openpeedeep_depguard_v2",
        build_file_proto_mode = "disable",
        importpath = "github.com/OpenPeeDeeP/depguard/v2",
        sum = "h1:aQl70G173h/GZYhWf36aE5H0KaujXfVMnn/f1kSDVYY=",
        version = "v2.1.0",
    )

    go_repository(
        name = "com_github_opentracing_basictracer_go",
        build_file_proto_mode = "disable_global",
        importpath = "github.com/opentracing/basictracer-go",
        sum = "h1:YyUAhaEfjoWXclZVJ9sGoNct7j4TVk7lZWlQw5UXuoo=",
        version = "v1.0.0",
    )
    go_repository(
        name = "com_github_opentracing_contrib_go_stdlib",
        build_file_proto_mode = "disable",
        importpath = "github.com/opentracing-contrib/go-stdlib",
        sum = "h1:8KbikWulLUcMM96hBxjgoo6gTmCkG6HYSDohv/WygYU=",
        version = "v0.0.0-20170113013457-1de4cc2120e7",
    )

    go_repository(
        name = "com_github_opentracing_opentracing_go",
        build_file_proto_mode = "disable_global",
        importpath = "github.com/opentracing/opentracing-go",
        sum = "h1:uEJPy/1a5RIPAJ0Ov+OIO8OxWu77jEv+1B0VhjKrZUs=",
        version = "v1.2.0",
    )

    go_repository(
        name = "com_github_otiai10_copy",
        build_file_proto_mode = "disable",
        importpath = "github.com/otiai10/copy",
        sum = "h1:HvG945u96iNadPoG2/Ja2+AUJeW5YuFQMixq9yirC+k=",
        version = "v1.2.0",
    )
    go_repository(
        name = "com_github_otiai10_curr",
        build_file_proto_mode = "disable",
        importpath = "github.com/otiai10/curr",
        sum = "h1:TJIWdbX0B+kpNagQrjgq8bCMrbhiuX73M2XwgtDMoOI=",
        version = "v1.0.0",
    )
    go_repository(
        name = "com_github_otiai10_mint",
        build_file_proto_mode = "disable",
        importpath = "github.com/otiai10/mint",
        sum = "h1:BCmzIS3n71sGfHB5NMNDB3lHYPz8fWSkCAErHed//qc=",
        version = "v1.3.1",
    )

    go_repository(
        name = "com_github_pascaldekloe_goe",
        build_file_proto_mode = "disable_global",
        importpath = "github.com/pascaldekloe/goe",
        sum = "h1:Lgl0gzECD8GnQ5QCWA8o6BtfL6mDH5rQgM4/fX3avOs=",
        version = "v0.0.0-20180627143212-57f6aae5913c",
    )
    go_repository(
        name = "com_github_pborman_getopt",
        build_file_proto_mode = "disable_global",
        importpath = "github.com/pborman/getopt",
        sum = "h1:7822vZ646Atgxkp3tqrSufChvAAYgIy+iFEGpQntwlI=",
        version = "v0.0.0-20180729010549-6fdd0a2c7117",
    )
    go_repository(
        name = "com_github_pelletier_go_toml",
        build_file_proto_mode = "disable_global",
        importpath = "github.com/pelletier/go-toml",
        sum = "h1:4yBQzkHv+7BHq2PQUZF3Mx0IYxG7LsP222s7Agd3ve8=",
        version = "v1.9.5",
    )
    go_repository(
        name = "com_github_pelletier_go_toml_v2",
        build_file_proto_mode = "disable",
        importpath = "github.com/pelletier/go-toml/v2",
        sum = "h1:ipoSadvV8oGUjnUbMub59IDPPwfxF694nG/jwbMiyQg=",
        version = "v2.0.5",
    )
    go_repository(
        name = "com_github_peterbourgon_g2s",
        build_file_proto_mode = "disable",
        importpath = "github.com/peterbourgon/g2s",
        sum = "h1:sKwxy1H95npauwu8vtF95vG/syrL0p8fSZo/XlDg5gk=",
        version = "v0.0.0-20170223122336-d4e7ad98afea",
    )
    go_repository(
        name = "com_github_petermattis_goid",
        build_file_proto_mode = "disable",
        importpath = "github.com/petermattis/goid",
        sum = "h1:64bxqeTEN0/xoEqhKGowgihNuzISS9rEG6YUMU4bzJo=",
        version = "v0.0.0-20211229010228-4d14c490ee36",
    )

    go_repository(
        name = "com_github_phayes_freeport",
        build_file_proto_mode = "disable_global",
        importpath = "github.com/phayes/freeport",
        sum = "h1:JhzVVoYvbOACxoUmOs6V/G4D5nPVUW73rKvXxP4XUJc=",
        version = "v0.0.0-20180830031419-95f893ade6f2",
    )

    go_repository(
        name = "com_github_pierrec_lz4",
        build_file_proto_mode = "disable_global",
        importpath = "github.com/pierrec/lz4",
        sum = "h1:9UY3+iC23yxF0UfGaYrGplQ+79Rg+h/q9FV9ix19jjM=",
        version = "v2.6.1+incompatible",
    )
    go_repository(
        name = "com_github_pingcap_badger",
        build_file_proto_mode = "disable_global",
        importpath = "github.com/pingcap/badger",
        sum = "h1:AEcvKyVM8CUII3bYzgz8haFXtGiqcrtXW1csu/5UELY=",
        version = "v1.5.1-0.20230103063557-828f39b09b6d",
    )
    go_repository(
        name = "com_github_pingcap_errors",
        build_file_proto_mode = "disable_global",
        importpath = "github.com/pingcap/errors",
        sum = "h1:m5ZsBa5o/0CkzZXfXLaThzKuR85SnHHetqBCpzQ30h8=",
        version = "v0.11.5-0.20221009092201-b66cddb77c32",
    )
    go_repository(
        name = "com_github_pingcap_failpoint",
        build_file_proto_mode = "disable_global",
        importpath = "github.com/pingcap/failpoint",
        sum = "h1:CgbKAHto5CQgWM9fSBIvaxsJHuGP0uM74HXtv3MyyGQ=",
        version = "v0.0.0-20220801062533-2eaa32854a6c",
    )
    go_repository(
        name = "com_github_pingcap_fn",
        build_file_proto_mode = "disable_global",
        importpath = "github.com/pingcap/fn",
        sum = "h1:CyA6AxcOZkQh52wIqYlAmaVmF6EvrcqFywP463pjA8g=",
        version = "v1.0.0",
    )
    go_repository(
        name = "com_github_pingcap_goleveldb",
        build_file_proto_mode = "disable_global",
        importpath = "github.com/pingcap/goleveldb",
        sum = "h1:surzm05a8C9dN8dIUmo4Be2+pMRb6f55i+UIYrluu2E=",
        version = "v0.0.0-20191226122134-f82aafb29989",
    )
    go_repository(
        name = "com_github_pingcap_kvproto",
        build_file_proto_mode = "disable_global",
        importpath = "github.com/pingcap/kvproto",
        sum = "h1:TN9FcS+r19rKyrsPJDPfcXWkztVHfbpZ9Xkic6kE+v0=",
        version = "v0.0.0-20230703085931-3788ab4ee6b3",
    )
    go_repository(
        name = "com_github_pingcap_log",
        build_file_proto_mode = "disable_global",
        importpath = "github.com/pingcap/log",
        sum = "h1:2SOzvGvE8beiC1Y4g9Onkvu6UmuBBOeWRGQEjJaT/JY=",
        version = "v1.1.1-0.20230317032135-a0d097d16e22",
    )
    go_repository(
        name = "com_github_pingcap_sysutil",
        build_file_proto_mode = "disable_global",
        importpath = "github.com/pingcap/sysutil",
        sum = "h1:QV6jqlfOkh8hqvEAgwBZa+4bSgO0EeKC7s5c6Luam2I=",
        version = "v1.0.1-0.20230407040306-fb007c5aff21",
    )

    go_repository(
        name = "com_github_pingcap_tipb",
        build_file_proto_mode = "disable_global",
        importpath = "github.com/pingcap/tipb",
        sum = "h1:D79RE4RVhq2ic8sqDSv7QdL0tT5aZV3CaCXUAT41iWc=",
        version = "v0.0.0-20230607071926-bda24015c2d6",
    )
    go_repository(
        name = "com_github_pkg_browser",
        build_file_proto_mode = "disable_global",
        importpath = "github.com/pkg/browser",
        sum = "h1:Qj1ukM4GlMWXNdMBuXcXfz/Kw9s1qm0CLY32QxuSImI=",
        version = "v0.0.0-20210115035449-ce105d075bb4",
    )
    go_repository(
        name = "com_github_pkg_diff",
        build_file_proto_mode = "disable",
        importpath = "github.com/pkg/diff",
        sum = "h1:aoZm08cpOy4WuID//EZDgcC4zIxODThtZNPirFr42+A=",
        version = "v0.0.0-20210226163009-20ebb0f2a09e",
    )

    go_repository(
        name = "com_github_pkg_errors",
        build_file_proto_mode = "disable_global",
        importpath = "github.com/pkg/errors",
        sum = "h1:FEBLx1zS214owpjy7qsBeixbURkuhQAwrK5UwLGTwt4=",
        version = "v0.9.1",
    )
    go_repository(
        name = "com_github_pkg_profile",
        build_file_proto_mode = "disable_global",
        importpath = "github.com/pkg/profile",
        sum = "h1:F++O52m40owAmADcojzM+9gyjmMOY/T4oYJkgFDH8RE=",
        version = "v1.2.1",
    )
    go_repository(
        name = "com_github_pkg_xattr",
        build_file_proto_mode = "disable",
        importpath = "github.com/pkg/xattr",
        sum = "h1:5883YPCtkSd8LFbs13nXplj9g9tlrwoJRjgpgMu1/fE=",
        version = "v0.4.9",
    )

    go_repository(
        name = "com_github_pmezard_go_difflib",
        build_file_proto_mode = "disable_global",
        importpath = "github.com/pmezard/go-difflib",
        sum = "h1:4DBwDE0NGyQoBHbLQYPwSUPoCMWR5BEzIk/f1lZbAQM=",
        version = "v1.0.0",
    )
    go_repository(
        name = "com_github_polyfloyd_go_errorlint",
        build_file_proto_mode = "disable",
        importpath = "github.com/polyfloyd/go-errorlint",
        sum = "h1:CU+O4181IxFDdPH6t/HT7IiDj1I7zxNi1RIUxYwn8d0=",
        version = "v1.4.2",
    )

    go_repository(
        name = "com_github_posener_complete",
        build_file_proto_mode = "disable_global",
        importpath = "github.com/posener/complete",
        sum = "h1:ccV59UEOTzVDnDUEFdT95ZzHVZ+5+158q8+SJb2QV5w=",
        version = "v1.1.1",
    )
    go_repository(
        name = "com_github_power_devops_perfstat",
        build_file_proto_mode = "disable_global",
        importpath = "github.com/power-devops/perfstat",
        sum = "h1:0LFwY6Q3gMACTjAbMZBjXAqTOzOwFaj2Ld6cjeQ7Rig=",
        version = "v0.0.0-20221212215047-62379fc7944b",
    )
    go_repository(
        name = "com_github_prashantv_gostub",
        build_file_proto_mode = "disable",
        importpath = "github.com/prashantv/gostub",
        sum = "h1:BTyx3RfQjRHnUWaGF9oQos79AlQ5k8WNktv7VGvVH4g=",
        version = "v1.1.0",
    )

    go_repository(
        name = "com_github_prometheus_client_golang",
        build_file_proto_mode = "disable_global",
        importpath = "github.com/prometheus/client_golang",
        sum = "h1:yk/hx9hDbrGHovbci4BY+pRMfSuuat626eFsHb7tmT8=",
        version = "v1.16.0",
    )
    go_repository(
        name = "com_github_prometheus_client_model",
        build_file_proto_mode = "disable_global",
        importpath = "github.com/prometheus/client_model",
        sum = "h1:5lQXD3cAg1OXBf4Wq03gTrXHeaV0TQvGfUooCfx1yqY=",
        version = "v0.4.0",
    )
    go_repository(
        name = "com_github_prometheus_common",
        build_file_proto_mode = "disable_global",
        importpath = "github.com/prometheus/common",
        sum = "h1:+5BrQJwiBB9xsMygAB3TNvpQKOwlkc25LbISbrdOOfY=",
        version = "v0.44.0",
    )
    go_repository(
        name = "com_github_prometheus_procfs",
        build_file_proto_mode = "disable_global",
        importpath = "github.com/prometheus/procfs",
        sum = "h1:kYK1Va/YMlutzCGazswoHKo//tZVlFpKYh+PymziUAg=",
        version = "v0.10.1",
    )
    go_repository(
        name = "com_github_prometheus_prometheus",
        build_file_proto_mode = "disable",
        importpath = "github.com/prometheus/prometheus",
        sum = "h1:3DyLm+sTAJkfLyR/1pJ3L+fU2lFufWbpcgMFlGtqeyA=",
        version = "v0.0.0-20190525122359-d20e84d0fb64",
    )

    go_repository(
        name = "com_github_prometheus_tsdb",
        build_file_proto_mode = "disable_global",
        importpath = "github.com/prometheus/tsdb",
        sum = "h1:If5rVCMTp6W2SiRAQFlbpJNgVlgMEd+U2GZckwK38ic=",
        version = "v0.10.0",
    )

    go_repository(
        name = "com_github_quasilyte_go_ruleguard",
        build_file_proto_mode = "disable",
        importpath = "github.com/quasilyte/go-ruleguard",
        sum = "h1:tfMnabXle/HzOb5Xe9CUZYWXKfkS1KwRmZyPmD9nVcc=",
        version = "v0.3.19",
    )
    go_repository(
        name = "com_github_quasilyte_go_ruleguard_dsl",
        build_file_proto_mode = "disable",
        importpath = "github.com/quasilyte/go-ruleguard/dsl",
        sum = "h1:wd8zkOhSNr+I+8Qeciml08ivDt1pSXe60+5DqOpCjPE=",
        version = "v0.3.22",
    )
    go_repository(
        name = "com_github_quasilyte_gogrep",
        build_file_proto_mode = "disable",
        importpath = "github.com/quasilyte/gogrep",
        sum = "h1:eTKODPXbI8ffJMN+W2aE0+oL0z/nh8/5eNdiO34SOAo=",
        version = "v0.5.0",
    )
    go_repository(
        name = "com_github_quasilyte_regex_syntax",
        build_file_proto_mode = "disable",
        importpath = "github.com/quasilyte/regex/syntax",
        sum = "h1:TCg2WBOl980XxGFEZSS6KlBGIV0diGdySzxATTWoqaU=",
        version = "v0.0.0-20210819130434-b3f0c404a727",
    )
    go_repository(
        name = "com_github_quasilyte_stdinfo",
        build_file_proto_mode = "disable",
        importpath = "github.com/quasilyte/stdinfo",
        sum = "h1:M8mH9eK4OUR4lu7Gd+PU1fV2/qnDNfzT635KRSObncs=",
        version = "v0.0.0-20220114132959-f7386bf02567",
    )

    go_repository(
        name = "com_github_rcrowley_go_metrics",
        build_file_proto_mode = "disable_global",
        importpath = "github.com/rcrowley/go-metrics",
        sum = "h1:N/ElC8H3+5XpJzTSTfLsJV/mx9Q9g7kxmchpfZyxgzM=",
        version = "v0.0.0-20201227073835-cf1acfcdf475",
    )
    go_repository(
        name = "com_github_remyoudompheng_bigfft",
        build_file_proto_mode = "disable_global",
        importpath = "github.com/remyoudompheng/bigfft",
        sum = "h1:W09IVJc94icq4NjY3clb7Lk8O1qJ8BdBEF8z0ibU0rE=",
        version = "v0.0.0-20230129092748-24d4a6f8daec",
    )

    go_repository(
        name = "com_github_rivo_uniseg",
        build_file_proto_mode = "disable_global",
        importpath = "github.com/rivo/uniseg",
        sum = "h1:8TfxU8dW6PdqD27gjM8MVNuicgxIjxpm4K7x4jp8sis=",
        version = "v0.4.4",
    )
    go_repository(
        name = "com_github_rlmcpherson_s3gof3r",
        build_file_proto_mode = "disable",
        importpath = "github.com/rlmcpherson/s3gof3r",
        sum = "h1:1izOJpTiohSibfOHuNyEA/yQnAirh05enzEdmhez43k=",
        version = "v0.5.0",
    )

    go_repository(
        name = "com_github_rogpeppe_fastuuid",
        build_file_proto_mode = "disable_global",
        importpath = "github.com/rogpeppe/fastuuid",
        sum = "h1:Ppwyp6VYCF1nvBTXL3trRso7mXMlRrw9ooo375wvi2s=",
        version = "v1.2.0",
    )
    go_repository(
        name = "com_github_rogpeppe_go_internal",
        build_file_proto_mode = "disable_global",
        importpath = "github.com/rogpeppe/go-internal",
        sum = "h1:TMyTOH3F/DB16zRVcYyreMH6GnZZrwQVAoYjRBZyWFQ=",
        version = "v1.10.0",
    )

    go_repository(
        name = "com_github_rubyist_circuitbreaker",
        build_file_proto_mode = "disable",
        importpath = "github.com/rubyist/circuitbreaker",
        sum = "h1:KUKd/pV8Geg77+8LNDwdow6rVCAYOp8+kHUyFvL6Mhk=",
        version = "v2.2.1+incompatible",
    )

    go_repository(
        name = "com_github_russross_blackfriday",
        build_file_proto_mode = "disable_global",
        importpath = "github.com/russross/blackfriday",
        sum = "h1:HyvC0ARfnZBqnXwABFeSZHpKvJHJJfPz81GNueLj0oo=",
        version = "v1.5.2",
    )
    go_repository(
        name = "com_github_russross_blackfriday_v2",
        build_file_proto_mode = "disable_global",
        importpath = "github.com/russross/blackfriday/v2",
        sum = "h1:JIOH55/0cWyOuilr9/qlrm0BSXldqnqwMsf35Ld67mk=",
        version = "v2.1.0",
    )
    go_repository(
        name = "com_github_ryancurrah_gomodguard",
        build_file_proto_mode = "disable",
        importpath = "github.com/ryancurrah/gomodguard",
        sum = "h1:q15RT/pd6UggBXVBuLps8BXRvl5GPBcwVA7BJHMLuTw=",
        version = "v1.3.0",
    )
    go_repository(
        name = "com_github_ryanrolds_sqlclosecheck",
        build_file_proto_mode = "disable",
        importpath = "github.com/ryanrolds/sqlclosecheck",
        sum = "h1:i8SX60Rppc1wRuyQjMciLqIzV3xnoHB7/tXbr6RGYNI=",
        version = "v0.4.0",
    )

    go_repository(
        name = "com_github_ryanuber_columnize",
        build_file_proto_mode = "disable_global",
        importpath = "github.com/ryanuber/columnize",
        sum = "h1:j1Wcmh8OrK4Q7GXY+V7SVSY8nUWQxHW5TkBe7YUl+2s=",
        version = "v2.1.0+incompatible",
    )
    go_repository(
        name = "com_github_samuel_go_zookeeper",
        build_file_proto_mode = "disable",
        importpath = "github.com/samuel/go-zookeeper",
        sum = "h1:4AQBn5RJY4WH8t8TLEMZUsWeXHAUcoao42TCAfpEJJE=",
        version = "v0.0.0-20161028232340-1d7be4effb13",
    )

    go_repository(
        name = "com_github_sanposhiho_wastedassign_v2",
        build_file_proto_mode = "disable",
        importpath = "github.com/sanposhiho/wastedassign/v2",
        sum = "h1:J+6nrY4VW+gC9xFzUc+XjPD3g3wF3je/NsJFwFK7Uxc=",
        version = "v2.0.7",
    )
    go_repository(
        name = "com_github_sasha_s_go_deadlock",
        build_file_proto_mode = "disable",
        importpath = "github.com/sasha-s/go-deadlock",
        sum = "h1:lMqc+fUb7RrFS3gQLtoQsJ7/6TV/pAIFvBsqX73DK8Y=",
        version = "v0.2.0",
    )
    go_repository(
        name = "com_github_sashamelentyev_interfacebloat",
        build_file_proto_mode = "disable",
        importpath = "github.com/sashamelentyev/interfacebloat",
        sum = "h1:xdRdJp0irL086OyW1H/RTZTr1h/tMEOsumirXcOJqAw=",
        version = "v1.1.0",
    )
    go_repository(
        name = "com_github_sashamelentyev_usestdlibvars",
        build_file_proto_mode = "disable",
        importpath = "github.com/sashamelentyev/usestdlibvars",
        sum = "h1:01h+/2Kd+NblNItNeux0veSL5cBF1jbEOPrEhDzGYq0=",
        version = "v1.23.0",
    )

    go_repository(
        name = "com_github_satori_go_uuid",
        build_file_proto_mode = "disable",
        importpath = "github.com/satori/go.uuid",
        sum = "h1:0uYX9dsZ2yD7q2RtLRtPSdGDWzjeM3TbMJP9utgA0ww=",
        version = "v1.2.0",
    )

    go_repository(
        name = "com_github_sclevine_agouti",
        build_file_proto_mode = "disable_global",
        importpath = "github.com/sclevine/agouti",
        sum = "h1:8IBJS6PWz3uTlMP3YBIR5f+KAldcGuOeFkFbUWfBgK4=",
        version = "v3.0.0+incompatible",
    )
    go_repository(
        name = "com_github_sean_seed",
        build_file_proto_mode = "disable_global",
        importpath = "github.com/sean-/seed",
        sum = "h1:nn5Wsu0esKSJiIVhscUtVbo7ada43DJhG55ua/hjS5I=",
        version = "v0.0.0-20170313163322-e2103e2c3529",
    )
    go_repository(
        name = "com_github_securego_gosec_v2",
        build_file_proto_mode = "disable",
        importpath = "github.com/securego/gosec/v2",
        sum = "h1:Pi0JKoasQQ3NnoRao/ww/N/XdynIB9NRYYZT5CyOs5U=",
        version = "v2.16.0",
    )
    go_repository(
        name = "com_github_segmentio_asm",
        build_file_proto_mode = "disable",
        importpath = "github.com/segmentio/asm",
        sum = "h1:9BQrFxC+YOHJlTlHGkTrFWf59nbL3XnCoFLTwDCI7ys=",
        version = "v1.2.0",
    )

    go_repository(
        name = "com_github_sergi_go_diff",
        build_file_proto_mode = "disable_global",
        importpath = "github.com/sergi/go-diff",
        sum = "h1:we8PVUC3FE2uYfodKH/nBHMSetSfHDR6scGdBi+erh0=",
        version = "v1.1.0",
    )
    go_repository(
        name = "com_github_shazow_go_diff",
        build_file_proto_mode = "disable",
        importpath = "github.com/shazow/go-diff",
        sum = "h1:W65qqJCIOVP4jpqPQ0YvHYKwcMEMVWIzWC5iNQQfBTU=",
        version = "v0.0.0-20160112020656-b6b7b6733b8c",
    )

    go_repository(
        name = "com_github_shirou_gopsutil_v3",
        build_file_proto_mode = "disable_global",
        importpath = "github.com/shirou/gopsutil/v3",
        sum = "h1:5SgDCeQ0KW0S4N0znjeM/eFHXXOKyv2dVNgRq/c9P6Y=",
        version = "v3.23.5",
    )
    go_repository(
        name = "com_github_shoenig_go_m1cpu",
        build_file_proto_mode = "disable",
        importpath = "github.com/shoenig/go-m1cpu",
        sum = "h1:nxdKQNcEB6vzgA2E2bvzKIYRuNj7XNJ4S/aRSwKzFtM=",
        version = "v0.1.6",
    )
    go_repository(
        name = "com_github_shoenig_test",
        build_file_proto_mode = "disable",
        importpath = "github.com/shoenig/test",
        sum = "h1:kVTaSd7WLz5WZ2IaoM0RSzRsUD+m8wRR+5qvntpn4LU=",
        version = "v0.6.4",
    )

    go_repository(
        name = "com_github_shopify_goreferrer",
        build_file_proto_mode = "disable_global",
        importpath = "github.com/Shopify/goreferrer",
        sum = "h1:WDC6ySpJzbxGWFh4aMxFFC28wwGp5pEuoTtvA4q/qQ4=",
        version = "v0.0.0-20181106222321-ec9c9a553398",
    )
    go_repository(
        name = "com_github_shopify_sarama",
        build_file_proto_mode = "disable_global",
        importpath = "github.com/Shopify/sarama",
        sum = "h1:ARid8o8oieau9XrHI55f/L3EoRAhm9px6sonbD7yuUE=",
        version = "v1.29.0",
    )
    go_repository(
        name = "com_github_shopify_toxiproxy",
        build_file_proto_mode = "disable_global",
        importpath = "github.com/Shopify/toxiproxy",
        sum = "h1:TKdv8HiTLgE5wdJuEML90aBgNWsokNbMijUGhmcoBJc=",
        version = "v2.1.4+incompatible",
    )
    go_repository(
        name = "com_github_shopspring_decimal",
        build_file_proto_mode = "disable",
        importpath = "github.com/shopspring/decimal",
        sum = "h1:abSATXmQEYyShuxI4/vyW3tV1MrKAJzCZ/0zLUXYbsQ=",
        version = "v1.2.0",
    )

    go_repository(
        name = "com_github_shurcool_httpfs",
        build_file_proto_mode = "disable_global",
        importpath = "github.com/shurcooL/httpfs",
        sum = "h1:bUGsEnyNbVPw06Bs80sCeARAlK8lhwqGyi6UT8ymuGk=",
        version = "v0.0.0-20190707220628-8d4bc4ba7749",
    )
    go_repository(
        name = "com_github_shurcool_httpgzip",
        build_file_proto_mode = "disable_global",
        importpath = "github.com/shurcooL/httpgzip",
        sum = "h1:mj/nMDAwTBiaCqMEs4cYCqF7pO6Np7vhy1D1wcQGz+E=",
        version = "v0.0.0-20190720172056-320755c1c1b0",
    )
    go_repository(
        name = "com_github_shurcool_sanitized_anchor_name",
        build_file_proto_mode = "disable_global",
        importpath = "github.com/shurcooL/sanitized_anchor_name",
        sum = "h1:PdmoCO6wvbs+7yrJyMORt4/BmY5IYyJwS/kOiWx8mHo=",
        version = "v1.0.0",
    )
    go_repository(
        name = "com_github_shurcool_vfsgen",
        build_file_proto_mode = "disable_global",
        importpath = "github.com/shurcooL/vfsgen",
        sum = "h1:ug7PpSOB5RBPK1Kg6qskGBoP3Vnj/aNYFTznWvlkGo0=",
        version = "v0.0.0-20181202132449-6a9ea43bcacd",
    )
    go_repository(
        name = "com_github_sirupsen_logrus",
        build_file_proto_mode = "disable_global",
        importpath = "github.com/sirupsen/logrus",
        sum = "h1:oxx1eChJGI6Uks2ZC4W1zpLlVgqB8ner4EuQwV4Ik1Y=",
        version = "v1.9.2",
    )
    go_repository(
        name = "com_github_sivchari_containedctx",
        build_file_proto_mode = "disable",
        importpath = "github.com/sivchari/containedctx",
        sum = "h1:x+etemjbsh2fB5ewm5FeLNi5bUjK0V8n0RB+Wwfd0XE=",
        version = "v1.0.3",
    )
    go_repository(
        name = "com_github_sivchari_nosnakecase",
        build_file_proto_mode = "disable",
        importpath = "github.com/sivchari/nosnakecase",
        sum = "h1:7QkpWIRMe8x25gckkFd2A5Pi6Ymo0qgr4JrhGt95do8=",
        version = "v1.7.0",
    )

    go_repository(
        name = "com_github_sivchari_tenv",
        build_file_proto_mode = "disable",
        importpath = "github.com/sivchari/tenv",
        sum = "h1:PSpuD4bu6fSmtWMxSGWcvqUUgIn7k3yOJhOIzVWn8Ak=",
        version = "v1.7.1",
    )

    go_repository(
        name = "com_github_smartystreets_assertions",
        build_file_proto_mode = "disable_global",
        importpath = "github.com/smartystreets/assertions",
        sum = "h1:zE9ykElWQ6/NYmHa3jpm/yHnI4xSofP+UP6SpjHcSeM=",
        version = "v0.0.0-20180927180507-b2de0cb4f26d",
    )
    go_repository(
        name = "com_github_smartystreets_goconvey",
        build_file_proto_mode = "disable_global",
        importpath = "github.com/smartystreets/goconvey",
        sum = "h1:fv0U8FUIMPNf1L9lnHLvLhgicrIVChEkdzIKYqbNC9s=",
        version = "v1.6.4",
    )
    go_repository(
        name = "com_github_soheilhy_cmux",
        build_file_proto_mode = "disable_global",
        importpath = "github.com/soheilhy/cmux",
        sum = "h1:jjzc5WVemNEDTLwv9tlmemhC73tI08BNOIGwBOo10Js=",
        version = "v0.1.5",
    )
    go_repository(
        name = "com_github_sonatard_noctx",
        build_file_proto_mode = "disable",
        importpath = "github.com/sonatard/noctx",
        sum = "h1:L7Dz4De2zDQhW8S0t+KUjY0MAQJd6SgVwhzNIc4ok00=",
        version = "v0.0.2",
    )
    go_repository(
        name = "com_github_sourcegraph_go_diff",
        build_file_proto_mode = "disable",
        importpath = "github.com/sourcegraph/go-diff",
        sum = "h1:9uLlrd5T46OXs5qpp8L/MTltk0zikUGi0sNNyCpA8G0=",
        version = "v0.7.0",
    )

    go_repository(
        name = "com_github_spaolacci_murmur3",
        build_file_proto_mode = "disable_global",
        importpath = "github.com/spaolacci/murmur3",
        sum = "h1:7c1g84S4BPRrfL5Xrdp6fOJ206sU9y293DDHaoy0bLI=",
        version = "v1.1.0",
    )
    go_repository(
        name = "com_github_spf13_afero",
        build_file_proto_mode = "disable_global",
        importpath = "github.com/spf13/afero",
        sum = "h1:xehSyVa0YnHWsJ49JFljMpg1HX19V6NDZ1fkm1Xznbo=",
        version = "v1.8.2",
    )
    go_repository(
        name = "com_github_spf13_cast",
        build_file_proto_mode = "disable_global",
        importpath = "github.com/spf13/cast",
        sum = "h1:rj3WzYc11XZaIZMPKmwP96zkFEnnAmV8s6XbB2aY32w=",
        version = "v1.5.0",
    )
    go_repository(
        name = "com_github_spf13_cobra",
        build_file_proto_mode = "disable_global",
        importpath = "github.com/spf13/cobra",
        sum = "h1:hyqWnYt1ZQShIddO5kBpj3vu05/++x6tJ6dg8EC572I=",
        version = "v1.7.0",
    )
    go_repository(
        name = "com_github_spf13_jwalterweatherman",
        build_file_proto_mode = "disable_global",
        importpath = "github.com/spf13/jwalterweatherman",
        sum = "h1:ue6voC5bR5F8YxI5S67j9i582FU4Qvo2bmqnqMYADFk=",
        version = "v1.1.0",
    )
    go_repository(
        name = "com_github_spf13_pflag",
        build_file_proto_mode = "disable_global",
        importpath = "github.com/spf13/pflag",
        sum = "h1:iy+VFUOCP1a+8yFto/drg2CJ5u0yRoB7fZw3DKv/JXA=",
        version = "v1.0.5",
    )
    go_repository(
        name = "com_github_spf13_viper",
        build_file_proto_mode = "disable_global",
        importpath = "github.com/spf13/viper",
        sum = "h1:CZ7eSOd3kZoaYDLbXnmzgQI5RlciuXBMA+18HwHRfZQ=",
        version = "v1.12.0",
    )
    go_repository(
        name = "com_github_spkg_bom",
        build_file_proto_mode = "disable",
        importpath = "github.com/spkg/bom",
        sum = "h1:S939THe0ukL5WcTGiGqkgtaW5JW+O6ITaIlpJXTYY64=",
        version = "v1.0.0",
    )

    go_repository(
        name = "com_github_ssgreg_nlreturn_v2",
        build_file_proto_mode = "disable",
        importpath = "github.com/ssgreg/nlreturn/v2",
        sum = "h1:X4XDI7jstt3ySqGU86YGAURbxw3oTDPK9sPEi6YEwQ0=",
        version = "v2.2.1",
    )
    go_repository(
        name = "com_github_stackexchange_wmi",
        build_file_proto_mode = "disable",
        importpath = "github.com/StackExchange/wmi",
        sum = "h1:5ZfJxyXo8KyX8DgGXC5B7ILL8y51fci/qYz2B4j8iLY=",
        version = "v0.0.0-20180725035823-b12b22c5341f",
    )

    go_repository(
        name = "com_github_stathat_consistent",
        build_file_proto_mode = "disable",
        importpath = "github.com/stathat/consistent",
        sum = "h1:ZFJ1QTRn8npNBKW065raSZ8xfOqhpb8vLOkfp4CcL/U=",
        version = "v1.0.0",
    )
    go_repository(
        name = "com_github_stbenjam_no_sprintf_host_port",
        build_file_proto_mode = "disable",
        importpath = "github.com/stbenjam/no-sprintf-host-port",
        sum = "h1:tYugd/yrm1O0dV+ThCbaKZh195Dfm07ysF0U6JQXczc=",
        version = "v0.1.1",
    )

    go_repository(
        name = "com_github_stretchr_objx",
        build_file_proto_mode = "disable_global",
        importpath = "github.com/stretchr/objx",
        sum = "h1:1zr/of2m5FGMsad5YfcqgdqdWrIhu+EBEJRhR1U7z/c=",
        version = "v0.5.0",
    )
    go_repository(
        name = "com_github_stretchr_testify",
        build_file_proto_mode = "disable_global",
        importpath = "github.com/stretchr/testify",
        sum = "h1:CcVxjf3Q8PM0mHUKJCdn+eZZtm5yQwehR5yeSVQQcUk=",
        version = "v1.8.4",
    )
    go_repository(
        name = "com_github_subosito_gotenv",
        build_file_proto_mode = "disable_global",
        importpath = "github.com/subosito/gotenv",
        sum = "h1:jyEFiXpy21Wm81FBN71l9VoMMV8H8jG+qIK3GCpY6Qs=",
        version = "v1.4.1",
    )

    go_repository(
        name = "com_github_t_yuki_gocover_cobertura",
        build_file_proto_mode = "disable",
        importpath = "github.com/t-yuki/gocover-cobertura",
        sum = "h1:+aPplBwWcHBo6q9xrfWdMrT9o4kltkmmvpemgIjep/8=",
        version = "v0.0.0-20180217150009-aaee18c8195c",
    )

    go_repository(
        name = "com_github_tdakkota_asciicheck",
        build_file_proto_mode = "disable",
        importpath = "github.com/tdakkota/asciicheck",
        sum = "h1:o8jvnUANo0qXtnslk2d3nMKTFNlOnJjRrNcj0j9qkHM=",
        version = "v0.2.0",
    )
    go_repository(
        name = "com_github_tenntenn_modver",
        build_file_proto_mode = "disable",
        importpath = "github.com/tenntenn/modver",
        sum = "h1:2klLppGhDgzJrScMpkj9Ujy3rXPUspSjAcev9tSEBgA=",
        version = "v1.0.1",
    )
    go_repository(
        name = "com_github_tenntenn_text_transform",
        build_file_proto_mode = "disable",
        importpath = "github.com/tenntenn/text/transform",
        sum = "h1:f+jULpRQGxTSkNYKJ51yaw6ChIqO+Je8UqsTKN/cDag=",
        version = "v0.0.0-20200319021203-7eef512accb3",
    )

    go_repository(
        name = "com_github_tetafro_godot",
        build_file_proto_mode = "disable",
        importpath = "github.com/tetafro/godot",
        sum = "h1:BVoBIqAf/2QdbFmSwAWnaIqDivZdOV0ZRwEm6jivLKw=",
        version = "v1.4.11",
    )

    go_repository(
        name = "com_github_tiancaiamao_appdash",
        build_file_proto_mode = "disable_global",
        importpath = "github.com/tiancaiamao/appdash",
        sum = "h1:mbAskLJ0oJfDRtkanvQPiooDH8HvJ2FBh+iKT/OmiQQ=",
        version = "v0.0.0-20181126055449-889f96f722a2",
    )
    go_repository(
        name = "com_github_tiancaiamao_gp",
        build_file_proto_mode = "disable",
        importpath = "github.com/tiancaiamao/gp",
        sum = "h1:J/YdBZ46WKpXsxsW93SG+q0F8KI+yFrcIDT4c/RNoc4=",
        version = "v0.0.0-20221230034425-4025bc8a4d4a",
    )

    go_repository(
        name = "com_github_tikv_client_go_v2",
        build_file_proto_mode = "disable_global",
        importpath = "github.com/tikv/client-go/v2",
<<<<<<< HEAD
        replace = "github.com/defined2014/client-go/v2",
        sum = "h1:3e2cF9PWLcbWInWG7Z5EsyGy5513wwqpOp5WAOsikFg=",
        version = "v2.0.1-0.20230712062730-bbc1514be319",
=======
        sum = "h1:wRqy8mHs5IocLn4pDvqrwGs4lc3wKhdDXxFyLi8kNbQ=",
        version = "v2.0.8-0.20230711075855-e540aa3b9657",
>>>>>>> d5b006d3
    )

    go_repository(
        name = "com_github_tikv_pd_client",
        build_file_proto_mode = "disable_global",
        importpath = "github.com/tikv/pd/client",
        sum = "h1:a5SATBxu/0Z6qNnz4KXDN91gDA06waaYcHM6dkb6lz4=",
        version = "v0.0.0-20230613052906-7158cb319935",
    )
    go_repository(
        name = "com_github_timakin_bodyclose",
        build_file_proto_mode = "disable",
        importpath = "github.com/timakin/bodyclose",
        sum = "h1:quvGphlmUVU+nhpFa4gg4yJyTRJ13reZMDHrKwYw53M=",
        version = "v0.0.0-20230421092635-574207250966",
    )
    go_repository(
        name = "com_github_timonwong_loggercheck",
        build_file_proto_mode = "disable",
        importpath = "github.com/timonwong/loggercheck",
        sum = "h1:HKKhqrjcVj8sxL7K77beXh0adEm6DLjV/QOGeMXEVi4=",
        version = "v0.9.4",
    )

    go_repository(
        name = "com_github_tklauser_go_sysconf",
        build_file_proto_mode = "disable_global",
        importpath = "github.com/tklauser/go-sysconf",
        sum = "h1:89WgdJhk5SNwJfu+GKyYveZ4IaJ7xAkecBo+KdJV0CM=",
        version = "v0.3.11",
    )
    go_repository(
        name = "com_github_tklauser_numcpus",
        build_file_proto_mode = "disable_global",
        importpath = "github.com/tklauser/numcpus",
        sum = "h1:kebhY2Qt+3U6RNK7UqpYNA+tJ23IBEGKkB7JQBfDYms=",
        version = "v0.6.0",
    )
    go_repository(
        name = "com_github_tmc_grpc_websocket_proxy",
        build_file_proto_mode = "disable_global",
        importpath = "github.com/tmc/grpc-websocket-proxy",
        sum = "h1:uruHq4dN7GR16kFc5fp3d1RIYzJW5onx8Ybykw2YQFA=",
        version = "v0.0.0-20201229170055-e5319fda7802",
    )
    go_repository(
        name = "com_github_tomarrell_wrapcheck_v2",
        build_file_proto_mode = "disable",
        importpath = "github.com/tomarrell/wrapcheck/v2",
        sum = "h1:HxSqDSN0sAt0yJYsrcYVoEeyM4aI9yAm3KQpIXDJRhQ=",
        version = "v2.8.1",
    )
    go_repository(
        name = "com_github_tommy_muehle_go_mnd_v2",
        build_file_proto_mode = "disable",
        importpath = "github.com/tommy-muehle/go-mnd/v2",
        sum = "h1:NowYhSdyE/1zwK9QCLeRb6USWdoif80Ie+v+yU8u1Zw=",
        version = "v2.5.1",
    )

    go_repository(
        name = "com_github_twmb_murmur3",
        build_file_proto_mode = "disable_global",
        importpath = "github.com/twmb/murmur3",
        sum = "h1:mqrRot1BRxm+Yct+vavLMou2/iJt0tNVTTC0QoIjaZg=",
        version = "v1.1.6",
    )
    go_repository(
        name = "com_github_uber_jaeger_client_go",
        build_file_proto_mode = "disable_global",
        importpath = "github.com/uber/jaeger-client-go",
        sum = "h1:NHcubEkVbahf9t3p75TOCR83gdUHXjRJvjoBh1yACsM=",
        version = "v2.22.1+incompatible",
    )
    go_repository(
        name = "com_github_uber_jaeger_lib",
        build_file_proto_mode = "disable_global",
        importpath = "github.com/uber/jaeger-lib",
        sum = "h1:td4jdvLcExb4cBISKIpHuGoVXh+dVKhn2Um6rjCsSsg=",
        version = "v2.4.1+incompatible",
    )
    go_repository(
        name = "com_github_ugorji_go",
        build_file_proto_mode = "disable_global",
        importpath = "github.com/ugorji/go",
        sum = "h1:j4s+tAvLfL3bZyefP2SEWmhBzmuIlH/eqNuPdFPgngw=",
        version = "v1.1.4",
    )
    go_repository(
        name = "com_github_ugorji_go_codec",
        build_file_proto_mode = "disable_global",
        importpath = "github.com/ugorji/go/codec",
        sum = "h1:3SVOIvH7Ae1KRYyQWRjXWJEA9sS/c/pjvH++55Gr648=",
        version = "v0.0.0-20181204163529-d75b2dcb6bc8",
    )
    go_repository(
        name = "com_github_ultraware_funlen",
        build_file_proto_mode = "disable",
        importpath = "github.com/ultraware/funlen",
        sum = "h1:5ylVWm8wsNwH5aWo9438pwvsK0QiqVuUrt9bn7S/iLA=",
        version = "v0.0.3",
    )
    go_repository(
        name = "com_github_ultraware_whitespace",
        build_file_proto_mode = "disable",
        importpath = "github.com/ultraware/whitespace",
        sum = "h1:hh+/cpIcopyMYbZNVov9iSxvJU3OYQg78Sfaqzi/CzI=",
        version = "v0.0.5",
    )

    go_repository(
        name = "com_github_urfave_negroni",
        build_file_proto_mode = "disable_global",
        importpath = "github.com/urfave/negroni",
        sum = "h1:kIimOitoypq34K7TG7DUaJ9kq/N4Ofuwi1sjz0KipXc=",
        version = "v1.0.0",
    )
    go_repository(
        name = "com_github_uudashr_gocognit",
        build_file_proto_mode = "disable",
        importpath = "github.com/uudashr/gocognit",
        sum = "h1:2Cgi6MweCsdB6kpcVQp7EW4U23iBFQWfTXiWlyp842Y=",
        version = "v1.0.6",
    )

    go_repository(
        name = "com_github_valyala_bytebufferpool",
        build_file_proto_mode = "disable_global",
        importpath = "github.com/valyala/bytebufferpool",
        sum = "h1:GqA5TC/0021Y/b9FG4Oi9Mr3q7XYx6KllzawFIhcdPw=",
        version = "v1.0.0",
    )
    go_repository(
        name = "com_github_valyala_fasthttp",
        build_file_proto_mode = "disable_global",
        importpath = "github.com/valyala/fasthttp",
        sum = "h1:uWF8lgKmeaIewWVPwi4GRq2P6+R46IgYZdxWtM+GtEY=",
        version = "v1.6.0",
    )
    go_repository(
        name = "com_github_valyala_fasttemplate",
        build_file_proto_mode = "disable_global",
        importpath = "github.com/valyala/fasttemplate",
        sum = "h1:tY9CJiPnMXf1ERmG2EyK7gNUd+c6RKGD0IfU8WdUSz8=",
        version = "v1.0.1",
    )
    go_repository(
        name = "com_github_valyala_quicktemplate",
        build_file_proto_mode = "disable",
        importpath = "github.com/valyala/quicktemplate",
        sum = "h1:LUPTJmlVcb46OOUY3IeD9DojFpAVbsG+5WFTcjMJzCM=",
        version = "v1.7.0",
    )

    go_repository(
        name = "com_github_valyala_tcplisten",
        build_file_proto_mode = "disable_global",
        importpath = "github.com/valyala/tcplisten",
        sum = "h1:0R4NLDRDZX6JcmhJgXi5E4b8Wg84ihbmUKp/GvSPEzc=",
        version = "v0.0.0-20161114210144-ceec8f93295a",
    )
    go_repository(
        name = "com_github_vbauerster_mpb_v7",
        build_file_proto_mode = "disable",
        importpath = "github.com/vbauerster/mpb/v7",
        sum = "h1:BkGfmb6nMrrBQDFECR/Q7RkKCw7ylMetCb4079CGs4w=",
        version = "v7.5.3",
    )

    go_repository(
        name = "com_github_vividcortex_ewma",
        build_file_proto_mode = "disable_global",
        importpath = "github.com/VividCortex/ewma",
        sum = "h1:f58SaIzcDXrSy3kWaHNvuJgJ3Nmz59Zji6XoJR/q1ow=",
        version = "v1.2.0",
    )

    go_repository(
        name = "com_github_wangjohn_quickselect",
        build_file_proto_mode = "disable_global",
        importpath = "github.com/wangjohn/quickselect",
        sum = "h1:9DDCDwOyEy/gId+IEMrFHLuQ5R/WV0KNxWLler8X2OY=",
        version = "v0.0.0-20161129230411-ed8402a42d5f",
    )
    go_repository(
        name = "com_github_xdg_scram",
        build_file_proto_mode = "disable_global",
        importpath = "github.com/xdg/scram",
        sum = "h1:nTadYh2Fs4BK2xdldEa2g5bbaZp0/+1nJMMPtPxS/to=",
        version = "v1.0.3",
    )
    go_repository(
        name = "com_github_xdg_stringprep",
        build_file_proto_mode = "disable_global",
        importpath = "github.com/xdg/stringprep",
        sum = "h1:cmL5Enob4W83ti/ZHuZLuKD/xqJfus4fVPwE+/BDm+4=",
        version = "v1.0.3",
    )
    go_repository(
        name = "com_github_xeipuuv_gojsonpointer",
        build_file_proto_mode = "disable_global",
        importpath = "github.com/xeipuuv/gojsonpointer",
        sum = "h1:J9EGpcZtP0E/raorCMxlFGSTBrsSlaDGf3jU/qvAE2c=",
        version = "v0.0.0-20180127040702-4e3ac2762d5f",
    )
    go_repository(
        name = "com_github_xeipuuv_gojsonreference",
        build_file_proto_mode = "disable_global",
        importpath = "github.com/xeipuuv/gojsonreference",
        sum = "h1:EzJWgHovont7NscjpAxXsDA8S8BMYve8Y5+7cuRE7R0=",
        version = "v0.0.0-20180127040603-bd5ef7bd5415",
    )
    go_repository(
        name = "com_github_xeipuuv_gojsonschema",
        build_file_proto_mode = "disable_global",
        importpath = "github.com/xeipuuv/gojsonschema",
        sum = "h1:LhYJRs+L4fBtjZUfuSZIKGeVu0QRy8e5Xi7D17UxZ74=",
        version = "v1.2.0",
    )
    go_repository(
        name = "com_github_xen0n_gosmopolitan",
        build_file_proto_mode = "disable",
        importpath = "github.com/xen0n/gosmopolitan",
        sum = "h1:3pttnTuFumELBRSh+KQs1zcz4fN6Zy7aB0xlnQSn1Iw=",
        version = "v1.2.1",
    )

    go_repository(
        name = "com_github_xhit_go_str2duration_v2",
        build_file_proto_mode = "disable",
        importpath = "github.com/xhit/go-str2duration/v2",
        sum = "h1:lxklc02Drh6ynqX+DdPyp5pCKLUQpRT8bp8Ydu2Bstc=",
        version = "v2.1.0",
    )

    go_repository(
        name = "com_github_xiang90_probing",
        build_file_proto_mode = "disable_global",
        importpath = "github.com/xiang90/probing",
        sum = "h1:eY9dn8+vbi4tKz5Qo6v2eYzo7kUS51QINcR5jNpbZS8=",
        version = "v0.0.0-20190116061207-43a291ad63a2",
    )
    go_repository(
        name = "com_github_xitongsys_parquet_go",
        build_file_proto_mode = "disable_global",
        importpath = "github.com/xitongsys/parquet-go",
        sum = "h1:tBbuFCtyJNKT+BFAv6qjvTFpVdy97IYNaBwGUXifIUs=",
        version = "v1.5.5-0.20201110004701-b09c49d6d457",
    )
    go_repository(
        name = "com_github_xitongsys_parquet_go_source",
        build_file_proto_mode = "disable_global",
        importpath = "github.com/xitongsys/parquet-go-source",
        sum = "h1:a742S4V5A15F93smuVxA60LQWsrCnN8bKeWDBARU1/k=",
        version = "v0.0.0-20200817004010-026bad9b25d0",
    )
    go_repository(
        name = "com_github_xordataexchange_crypt",
        build_file_proto_mode = "disable_global",
        importpath = "github.com/xordataexchange/crypt",
        sum = "h1:ESFSdwYZvkeru3RtdrYueztKhOBCSAAzS4Gf+k0tEow=",
        version = "v0.0.3-0.20170626215501-b2862e3d0a77",
    )
    go_repository(
        name = "com_github_yagipy_maintidx",
        build_file_proto_mode = "disable",
        importpath = "github.com/yagipy/maintidx",
        sum = "h1:h5NvIsCz+nRDapQ0exNv4aJ0yXSI0420omVANTv3GJM=",
        version = "v1.0.0",
    )

    go_repository(
        name = "com_github_yalp_jsonpath",
        build_file_proto_mode = "disable_global",
        importpath = "github.com/yalp/jsonpath",
        sum = "h1:6fRhSjgLCkTD3JnJxvaJ4Sj+TYblw757bqYgZaOq5ZY=",
        version = "v0.0.0-20180802001716-5cc68e5049a0",
    )
    go_repository(
        name = "com_github_yeya24_promlinter",
        build_file_proto_mode = "disable",
        importpath = "github.com/yeya24/promlinter",
        sum = "h1:xFKDQ82orCU5jQujdaD8stOHiv8UN68BSdn2a8u8Y3o=",
        version = "v0.2.0",
    )
    go_repository(
        name = "com_github_ykadowak_zerologlint",
        build_file_proto_mode = "disable",
        importpath = "github.com/ykadowak/zerologlint",
        sum = "h1:CA1+RsGS1DbBn3jJP2jpWfiMJipWdeqJfSY0GpNgqaY=",
        version = "v0.1.1",
    )

    go_repository(
        name = "com_github_yudai_gojsondiff",
        build_file_proto_mode = "disable_global",
        importpath = "github.com/yudai/gojsondiff",
        sum = "h1:27cbfqXLVEJ1o8I6v3y9lg8Ydm53EKqHXAOMxEGlCOA=",
        version = "v1.0.0",
    )
    go_repository(
        name = "com_github_yudai_golcs",
        build_file_proto_mode = "disable_global",
        importpath = "github.com/yudai/golcs",
        sum = "h1:BHyfKlQyqbsFN5p3IfnEUduWvb9is428/nNb5L3U01M=",
        version = "v0.0.0-20170316035057-ecda9a501e82",
    )
    go_repository(
        name = "com_github_yudai_pp",
        build_file_proto_mode = "disable_global",
        importpath = "github.com/yudai/pp",
        sum = "h1:Q4//iY4pNF6yPLZIigmvcl7k/bPgrcTPIFIcmawg5bI=",
        version = "v2.0.1+incompatible",
    )
    go_repository(
        name = "com_github_yuin_goldmark",
        build_file_proto_mode = "disable_global",
        importpath = "github.com/yuin/goldmark",
        sum = "h1:fVcFKWvrslecOb/tg+Cc05dkeYx540o0FuFt3nUVDoE=",
        version = "v1.4.13",
    )
    go_repository(
        name = "com_github_yusufpapurcu_wmi",
        build_file_proto_mode = "disable_global",
        importpath = "github.com/yusufpapurcu/wmi",
        sum = "h1:E1ctvB7uKFMOJw3fdOW32DwGE9I7t++CRUEMKvFoFiw=",
        version = "v1.2.3",
    )
    go_repository(
        name = "com_gitlab_bosi_decorder",
        build_file_proto_mode = "disable",
        importpath = "gitlab.com/bosi/decorder",
        sum = "h1:gX4/RgK16ijY8V+BRQHAySfQAb354T7/xQpDB2n10P0=",
        version = "v0.2.3",
    )

    go_repository(
        name = "com_google_cloud_go",
        build_file_proto_mode = "disable_global",
        importpath = "cloud.google.com/go",
        sum = "h1:Zc8gqp3+a9/Eyph2KDmcGaPtbKRIoqq4YTlL4NMD0Ys=",
        version = "v0.110.0",
    )
    go_repository(
        name = "com_google_cloud_go_accessapproval",
        build_file_proto_mode = "disable",
        importpath = "cloud.google.com/go/accessapproval",
        sum = "h1:x0cEHro/JFPd7eS4BlEWNTMecIj2HdXjOVB5BtvwER0=",
        version = "v1.6.0",
    )
    go_repository(
        name = "com_google_cloud_go_accesscontextmanager",
        build_file_proto_mode = "disable",
        importpath = "cloud.google.com/go/accesscontextmanager",
        sum = "h1:MG60JgnEoawHJrbWw0jGdv6HLNSf6gQvYRiXpuzqgEA=",
        version = "v1.7.0",
    )
    go_repository(
        name = "com_google_cloud_go_aiplatform",
        build_file_proto_mode = "disable",
        importpath = "cloud.google.com/go/aiplatform",
        sum = "h1:zTw+suCVchgZyO+k847wjzdVjWmrAuehxdvcZvJwfGg=",
        version = "v1.37.0",
    )
    go_repository(
        name = "com_google_cloud_go_analytics",
        build_file_proto_mode = "disable",
        importpath = "cloud.google.com/go/analytics",
        sum = "h1:LqAo3tAh2FU9+w/r7vc3hBjU23Kv7GhO/PDIW7kIYgM=",
        version = "v0.19.0",
    )
    go_repository(
        name = "com_google_cloud_go_apigateway",
        build_file_proto_mode = "disable",
        importpath = "cloud.google.com/go/apigateway",
        sum = "h1:ZI9mVO7x3E9RK/BURm2p1aw9YTBSCQe3klmyP1WxWEg=",
        version = "v1.5.0",
    )
    go_repository(
        name = "com_google_cloud_go_apigeeconnect",
        build_file_proto_mode = "disable",
        importpath = "cloud.google.com/go/apigeeconnect",
        sum = "h1:sWOmgDyAsi1AZ48XRHcATC0tsi9SkPT7DA/+VCfkaeA=",
        version = "v1.5.0",
    )
    go_repository(
        name = "com_google_cloud_go_apigeeregistry",
        build_file_proto_mode = "disable",
        importpath = "cloud.google.com/go/apigeeregistry",
        sum = "h1:E43RdhhCxdlV+I161gUY2rI4eOaMzHTA5kNkvRsFXvc=",
        version = "v0.6.0",
    )
    go_repository(
        name = "com_google_cloud_go_apikeys",
        build_file_proto_mode = "disable",
        importpath = "cloud.google.com/go/apikeys",
        sum = "h1:B9CdHFZTFjVti89tmyXXrO+7vSNo2jvZuHG8zD5trdQ=",
        version = "v0.6.0",
    )

    go_repository(
        name = "com_google_cloud_go_appengine",
        build_file_proto_mode = "disable",
        importpath = "cloud.google.com/go/appengine",
        sum = "h1:aBGDKmRIaRRoWJ2tAoN0oVSHoWLhtO9aj/NvUyP4aYs=",
        version = "v1.7.1",
    )
    go_repository(
        name = "com_google_cloud_go_area120",
        build_file_proto_mode = "disable",
        importpath = "cloud.google.com/go/area120",
        sum = "h1:ugckkFh4XkHJMPhTIx0CyvdoBxmOpMe8rNs4Ok8GAag=",
        version = "v0.7.1",
    )
    go_repository(
        name = "com_google_cloud_go_artifactregistry",
        build_file_proto_mode = "disable",
        importpath = "cloud.google.com/go/artifactregistry",
        sum = "h1:o1Q80vqEB6Qp8WLEH3b8FBLNUCrGQ4k5RFj0sn/sgO8=",
        version = "v1.13.0",
    )
    go_repository(
        name = "com_google_cloud_go_asset",
        build_file_proto_mode = "disable",
        importpath = "cloud.google.com/go/asset",
        sum = "h1:YAsssO08BqZ6mncbb6FPlj9h6ACS7bJQUOlzciSfbNk=",
        version = "v1.13.0",
    )
    go_repository(
        name = "com_google_cloud_go_assuredworkloads",
        build_file_proto_mode = "disable",
        importpath = "cloud.google.com/go/assuredworkloads",
        sum = "h1:VLGnVFta+N4WM+ASHbhc14ZOItOabDLH1MSoDv+Xuag=",
        version = "v1.10.0",
    )
    go_repository(
        name = "com_google_cloud_go_automl",
        build_file_proto_mode = "disable",
        importpath = "cloud.google.com/go/automl",
        sum = "h1:50VugllC+U4IGl3tDNcZaWvApHBTrn/TvyHDJ0wM+Uw=",
        version = "v1.12.0",
    )
    go_repository(
        name = "com_google_cloud_go_baremetalsolution",
        build_file_proto_mode = "disable",
        importpath = "cloud.google.com/go/baremetalsolution",
        sum = "h1:2AipdYXL0VxMboelTTw8c1UJ7gYu35LZYUbuRv9Q28s=",
        version = "v0.5.0",
    )
    go_repository(
        name = "com_google_cloud_go_batch",
        build_file_proto_mode = "disable",
        importpath = "cloud.google.com/go/batch",
        sum = "h1:YbMt0E6BtqeD5FvSv1d56jbVsWEzlGm55lYte+M6Mzs=",
        version = "v0.7.0",
    )
    go_repository(
        name = "com_google_cloud_go_beyondcorp",
        build_file_proto_mode = "disable",
        importpath = "cloud.google.com/go/beyondcorp",
        sum = "h1:UkY2BTZkEUAVrgqnSdOJ4p3y9ZRBPEe1LkjgC8Bj/Pc=",
        version = "v0.5.0",
    )

    go_repository(
        name = "com_google_cloud_go_bigquery",
        build_file_proto_mode = "disable_global",
        importpath = "cloud.google.com/go/bigquery",
        sum = "h1:RscMV6LbnAmhAzD893Lv9nXXy2WCaJmbxYPWDLbGqNQ=",
        version = "v1.50.0",
    )
    go_repository(
        name = "com_google_cloud_go_billing",
        build_file_proto_mode = "disable",
        importpath = "cloud.google.com/go/billing",
        sum = "h1:JYj28UYF5w6VBAh0gQYlgHJ/OD1oA+JgW29YZQU+UHM=",
        version = "v1.13.0",
    )
    go_repository(
        name = "com_google_cloud_go_binaryauthorization",
        build_file_proto_mode = "disable",
        importpath = "cloud.google.com/go/binaryauthorization",
        sum = "h1:d3pMDBCCNivxt5a4eaV7FwL7cSH0H7RrEnFrTb1QKWs=",
        version = "v1.5.0",
    )
    go_repository(
        name = "com_google_cloud_go_certificatemanager",
        build_file_proto_mode = "disable",
        importpath = "cloud.google.com/go/certificatemanager",
        sum = "h1:5C5UWeSt8Jkgp7OWn2rCkLmYurar/vIWIoSQ2+LaTOc=",
        version = "v1.6.0",
    )
    go_repository(
        name = "com_google_cloud_go_channel",
        build_file_proto_mode = "disable",
        importpath = "cloud.google.com/go/channel",
        sum = "h1:GpcQY5UJKeOekYgsX3QXbzzAc/kRGtBq43fTmyKe6Uw=",
        version = "v1.12.0",
    )
    go_repository(
        name = "com_google_cloud_go_cloudbuild",
        build_file_proto_mode = "disable",
        importpath = "cloud.google.com/go/cloudbuild",
        sum = "h1:GHQCjV4WlPPVU/j3Rlpc8vNIDwThhd1U9qSY/NPZdko=",
        version = "v1.9.0",
    )
    go_repository(
        name = "com_google_cloud_go_clouddms",
        build_file_proto_mode = "disable",
        importpath = "cloud.google.com/go/clouddms",
        sum = "h1:E7v4TpDGUyEm1C/4KIrpVSOCTm0P6vWdHT0I4mostRA=",
        version = "v1.5.0",
    )
    go_repository(
        name = "com_google_cloud_go_cloudtasks",
        build_file_proto_mode = "disable",
        importpath = "cloud.google.com/go/cloudtasks",
        sum = "h1:uK5k6abf4yligFgYFnG0ni8msai/dSv6mDmiBulU0hU=",
        version = "v1.10.0",
    )

    go_repository(
        name = "com_google_cloud_go_compute",
        build_file_proto_mode = "disable_global",
        importpath = "cloud.google.com/go/compute",
        sum = "h1:+9zda3WGgW1ZSTlVppLCYFIr48Pa35q1uG2N1itbCEQ=",
        version = "v1.19.0",
    )
    go_repository(
        name = "com_google_cloud_go_compute_metadata",
        build_file_proto_mode = "disable",
        importpath = "cloud.google.com/go/compute/metadata",
        sum = "h1:mg4jlk7mCAj6xXp9UJ4fjI9VUI5rubuGBW5aJ7UnBMY=",
        version = "v0.2.3",
    )
    go_repository(
        name = "com_google_cloud_go_contactcenterinsights",
        build_file_proto_mode = "disable",
        importpath = "cloud.google.com/go/contactcenterinsights",
        sum = "h1:jXIpfcH/VYSE1SYcPzO0n1VVb+sAamiLOgCw45JbOQk=",
        version = "v1.6.0",
    )
    go_repository(
        name = "com_google_cloud_go_container",
        build_file_proto_mode = "disable",
        importpath = "cloud.google.com/go/container",
        sum = "h1:NKlY/wCDapfVZlbVVaeuu2UZZED5Dy1z4Zx1KhEzm8c=",
        version = "v1.15.0",
    )
    go_repository(
        name = "com_google_cloud_go_containeranalysis",
        build_file_proto_mode = "disable",
        importpath = "cloud.google.com/go/containeranalysis",
        sum = "h1:EQ4FFxNaEAg8PqQCO7bVQfWz9NVwZCUKaM1b3ycfx3U=",
        version = "v0.9.0",
    )
    go_repository(
        name = "com_google_cloud_go_datacatalog",
        build_file_proto_mode = "disable",
        importpath = "cloud.google.com/go/datacatalog",
        sum = "h1:4H5IJiyUE0X6ShQBqgFFZvGGcrwGVndTwUSLP4c52gw=",
        version = "v1.13.0",
    )
    go_repository(
        name = "com_google_cloud_go_dataflow",
        build_file_proto_mode = "disable",
        importpath = "cloud.google.com/go/dataflow",
        sum = "h1:eYyD9o/8Nm6EttsKZaEGD84xC17bNgSKCu0ZxwqUbpg=",
        version = "v0.8.0",
    )
    go_repository(
        name = "com_google_cloud_go_dataform",
        build_file_proto_mode = "disable",
        importpath = "cloud.google.com/go/dataform",
        sum = "h1:Dyk+fufup1FR6cbHjFpMuP4SfPiF3LI3JtoIIALoq48=",
        version = "v0.7.0",
    )
    go_repository(
        name = "com_google_cloud_go_datafusion",
        build_file_proto_mode = "disable",
        importpath = "cloud.google.com/go/datafusion",
        sum = "h1:sZjRnS3TWkGsu1LjYPFD/fHeMLZNXDK6PDHi2s2s/bk=",
        version = "v1.6.0",
    )
    go_repository(
        name = "com_google_cloud_go_datalabeling",
        build_file_proto_mode = "disable",
        importpath = "cloud.google.com/go/datalabeling",
        sum = "h1:ch4qA2yvddGRUrlfwrNJCr79qLqhS9QBwofPHfFlDIk=",
        version = "v0.7.0",
    )
    go_repository(
        name = "com_google_cloud_go_dataplex",
        build_file_proto_mode = "disable",
        importpath = "cloud.google.com/go/dataplex",
        sum = "h1:RvoZ5T7gySwm1CHzAw7yY1QwwqaGswunmqEssPxU/AM=",
        version = "v1.6.0",
    )
    go_repository(
        name = "com_google_cloud_go_dataproc",
        build_file_proto_mode = "disable",
        importpath = "cloud.google.com/go/dataproc",
        sum = "h1:W47qHL3W4BPkAIbk4SWmIERwsWBaNnWm0P2sdx3YgGU=",
        version = "v1.12.0",
    )
    go_repository(
        name = "com_google_cloud_go_dataqna",
        build_file_proto_mode = "disable",
        importpath = "cloud.google.com/go/dataqna",
        sum = "h1:yFzi/YU4YAdjyo7pXkBE2FeHbgz5OQQBVDdbErEHmVQ=",
        version = "v0.7.0",
    )

    go_repository(
        name = "com_google_cloud_go_datastore",
        build_file_proto_mode = "disable_global",
        importpath = "cloud.google.com/go/datastore",
        sum = "h1:iF6I/HaLs3Ado8uRKMvZRvF/ZLkWaWE9i8AiHzbC774=",
        version = "v1.11.0",
    )
    go_repository(
        name = "com_google_cloud_go_datastream",
        build_file_proto_mode = "disable",
        importpath = "cloud.google.com/go/datastream",
        sum = "h1:BBCBTnWMDwwEzQQmipUXxATa7Cm7CA/gKjKcR2w35T0=",
        version = "v1.7.0",
    )
    go_repository(
        name = "com_google_cloud_go_deploy",
        build_file_proto_mode = "disable",
        importpath = "cloud.google.com/go/deploy",
        sum = "h1:otshdKEbmsi1ELYeCKNYppwV0UH5xD05drSdBm7ouTk=",
        version = "v1.8.0",
    )
    go_repository(
        name = "com_google_cloud_go_dialogflow",
        build_file_proto_mode = "disable",
        importpath = "cloud.google.com/go/dialogflow",
        sum = "h1:uVlKKzp6G/VtSW0E7IH1Y5o0H48/UOCmqksG2riYCwQ=",
        version = "v1.32.0",
    )
    go_repository(
        name = "com_google_cloud_go_dlp",
        build_file_proto_mode = "disable",
        importpath = "cloud.google.com/go/dlp",
        sum = "h1:1JoJqezlgu6NWCroBxr4rOZnwNFILXr4cB9dMaSKO4A=",
        version = "v1.9.0",
    )
    go_repository(
        name = "com_google_cloud_go_documentai",
        build_file_proto_mode = "disable",
        importpath = "cloud.google.com/go/documentai",
        sum = "h1:KM3Xh0QQyyEdC8Gs2vhZfU+rt6OCPF0dwVwxKgLmWfI=",
        version = "v1.18.0",
    )
    go_repository(
        name = "com_google_cloud_go_domains",
        build_file_proto_mode = "disable",
        importpath = "cloud.google.com/go/domains",
        sum = "h1:2ti/o9tlWL4N+wIuWUNH+LbfgpwxPr8J1sv9RHA4bYQ=",
        version = "v0.8.0",
    )
    go_repository(
        name = "com_google_cloud_go_edgecontainer",
        build_file_proto_mode = "disable",
        importpath = "cloud.google.com/go/edgecontainer",
        sum = "h1:O0YVE5v+O0Q/ODXYsQHmHb+sYM8KNjGZw2pjX2Ws41c=",
        version = "v1.0.0",
    )
    go_repository(
        name = "com_google_cloud_go_errorreporting",
        build_file_proto_mode = "disable",
        importpath = "cloud.google.com/go/errorreporting",
        sum = "h1:kj1XEWMu8P0qlLhm3FwcaFsUvXChV/OraZwA70trRR0=",
        version = "v0.3.0",
    )
    go_repository(
        name = "com_google_cloud_go_essentialcontacts",
        build_file_proto_mode = "disable",
        importpath = "cloud.google.com/go/essentialcontacts",
        sum = "h1:gIzEhCoOT7bi+6QZqZIzX1Erj4SswMPIteNvYVlu+pM=",
        version = "v1.5.0",
    )
    go_repository(
        name = "com_google_cloud_go_eventarc",
        build_file_proto_mode = "disable",
        importpath = "cloud.google.com/go/eventarc",
        sum = "h1:fsJmNeqvqtk74FsaVDU6cH79lyZNCYP8Rrv7EhaB/PU=",
        version = "v1.11.0",
    )
    go_repository(
        name = "com_google_cloud_go_filestore",
        build_file_proto_mode = "disable",
        importpath = "cloud.google.com/go/filestore",
        sum = "h1:ckTEXN5towyTMu4q0uQ1Mde/JwTHur0gXs8oaIZnKfw=",
        version = "v1.6.0",
    )

    go_repository(
        name = "com_google_cloud_go_firestore",
        build_file_proto_mode = "disable_global",
        importpath = "cloud.google.com/go/firestore",
        sum = "h1:IBlRyxgGySXu5VuW0RgGFlTtLukSnNkpDiEOMkQkmpA=",
        version = "v1.9.0",
    )
    go_repository(
        name = "com_google_cloud_go_functions",
        build_file_proto_mode = "disable",
        importpath = "cloud.google.com/go/functions",
        sum = "h1:pPDqtsXG2g9HeOQLoquLbmvmb82Y4Ezdo1GXuotFoWg=",
        version = "v1.13.0",
    )
    go_repository(
        name = "com_google_cloud_go_gaming",
        build_file_proto_mode = "disable",
        importpath = "cloud.google.com/go/gaming",
        sum = "h1:7vEhFnZmd931Mo7sZ6pJy7uQPDxF7m7v8xtBheG08tc=",
        version = "v1.9.0",
    )
    go_repository(
        name = "com_google_cloud_go_gkebackup",
        build_file_proto_mode = "disable",
        importpath = "cloud.google.com/go/gkebackup",
        sum = "h1:za3QZvw6ujR0uyqkhomKKKNoXDyqYGPJies3voUK8DA=",
        version = "v0.4.0",
    )
    go_repository(
        name = "com_google_cloud_go_gkeconnect",
        build_file_proto_mode = "disable",
        importpath = "cloud.google.com/go/gkeconnect",
        sum = "h1:gXYKciHS/Lgq0GJ5Kc9SzPA35NGc3yqu6SkjonpEr2Q=",
        version = "v0.7.0",
    )
    go_repository(
        name = "com_google_cloud_go_gkehub",
        build_file_proto_mode = "disable",
        importpath = "cloud.google.com/go/gkehub",
        sum = "h1:TqCSPsEBQ6oZSJgEYZ3XT8x2gUadbvfwI32YB0kuHCs=",
        version = "v0.12.0",
    )
    go_repository(
        name = "com_google_cloud_go_gkemulticloud",
        build_file_proto_mode = "disable",
        importpath = "cloud.google.com/go/gkemulticloud",
        sum = "h1:8I84Q4vl02rJRsFiinBxl7WCozfdLlUVBQuSrqr9Wtk=",
        version = "v0.5.0",
    )

    go_repository(
        name = "com_google_cloud_go_gsuiteaddons",
        build_file_proto_mode = "disable",
        importpath = "cloud.google.com/go/gsuiteaddons",
        sum = "h1:1mvhXqJzV0Vg5Fa95QwckljODJJfDFXV4pn+iL50zzA=",
        version = "v1.5.0",
    )

    go_repository(
        name = "com_google_cloud_go_iam",
        build_file_proto_mode = "disable_global",
        importpath = "cloud.google.com/go/iam",
        sum = "h1:+CmB+K0J/33d0zSQ9SlFWUeCCEn5XJA0ZMZ3pHE9u8k=",
        version = "v0.13.0",
    )
    go_repository(
        name = "com_google_cloud_go_iap",
        build_file_proto_mode = "disable",
        importpath = "cloud.google.com/go/iap",
        sum = "h1:PxVHFuMxmSZyfntKXHXhd8bo82WJ+LcATenq7HLdVnU=",
        version = "v1.7.1",
    )
    go_repository(
        name = "com_google_cloud_go_ids",
        build_file_proto_mode = "disable",
        importpath = "cloud.google.com/go/ids",
        sum = "h1:fodnCDtOXuMmS8LTC2y3h8t24U8F3eKWfhi+3LY6Qf0=",
        version = "v1.3.0",
    )
    go_repository(
        name = "com_google_cloud_go_iot",
        build_file_proto_mode = "disable",
        importpath = "cloud.google.com/go/iot",
        sum = "h1:39W5BFSarRNZfVG0eXI5LYux+OVQT8GkgpHCnrZL2vM=",
        version = "v1.6.0",
    )
    go_repository(
        name = "com_google_cloud_go_kms",
        build_file_proto_mode = "disable",
        importpath = "cloud.google.com/go/kms",
        sum = "h1:7hm1bRqGCA1GBRQUrp831TwJ9TWhP+tvLuP497CQS2g=",
        version = "v1.10.1",
    )
    go_repository(
        name = "com_google_cloud_go_language",
        build_file_proto_mode = "disable",
        importpath = "cloud.google.com/go/language",
        sum = "h1:7Ulo2mDk9huBoBi8zCE3ONOoBrL6UXfAI71CLQ9GEIM=",
        version = "v1.9.0",
    )
    go_repository(
        name = "com_google_cloud_go_lifesciences",
        build_file_proto_mode = "disable",
        importpath = "cloud.google.com/go/lifesciences",
        sum = "h1:uWrMjWTsGjLZpCTWEAzYvyXj+7fhiZST45u9AgasasI=",
        version = "v0.8.0",
    )
    go_repository(
        name = "com_google_cloud_go_logging",
        build_file_proto_mode = "disable",
        importpath = "cloud.google.com/go/logging",
        sum = "h1:CJYxlNNNNAMkHp9em/YEXcfJg+rPDg7YfwoRpMU+t5I=",
        version = "v1.7.0",
    )
    go_repository(
        name = "com_google_cloud_go_longrunning",
        build_file_proto_mode = "disable",
        importpath = "cloud.google.com/go/longrunning",
        sum = "h1:v+yFJOfKC3yZdY6ZUI933pIYdhyhV8S3NpWrXWmg7jM=",
        version = "v0.4.1",
    )
    go_repository(
        name = "com_google_cloud_go_managedidentities",
        build_file_proto_mode = "disable",
        importpath = "cloud.google.com/go/managedidentities",
        sum = "h1:ZRQ4k21/jAhrHBVKl/AY7SjgzeJwG1iZa+mJ82P+VNg=",
        version = "v1.5.0",
    )
    go_repository(
        name = "com_google_cloud_go_maps",
        build_file_proto_mode = "disable",
        importpath = "cloud.google.com/go/maps",
        sum = "h1:mv9YaczD4oZBZkM5XJl6fXQ984IkJNHPwkc8MUsdkBo=",
        version = "v0.7.0",
    )

    go_repository(
        name = "com_google_cloud_go_mediatranslation",
        build_file_proto_mode = "disable",
        importpath = "cloud.google.com/go/mediatranslation",
        sum = "h1:anPxH+/WWt8Yc3EdoEJhPMBRF7EhIdz426A+tuoA0OU=",
        version = "v0.7.0",
    )
    go_repository(
        name = "com_google_cloud_go_memcache",
        build_file_proto_mode = "disable",
        importpath = "cloud.google.com/go/memcache",
        sum = "h1:8/VEmWCpnETCrBwS3z4MhT+tIdKgR1Z4Tr2tvYH32rg=",
        version = "v1.9.0",
    )
    go_repository(
        name = "com_google_cloud_go_metastore",
        build_file_proto_mode = "disable",
        importpath = "cloud.google.com/go/metastore",
        sum = "h1:QCFhZVe2289KDBQ7WxaHV2rAmPrmRAdLC6gbjUd3HPo=",
        version = "v1.10.0",
    )
    go_repository(
        name = "com_google_cloud_go_monitoring",
        build_file_proto_mode = "disable",
        importpath = "cloud.google.com/go/monitoring",
        sum = "h1:2qsrgXGVoRXpP7otZ14eE1I568zAa92sJSDPyOJvwjM=",
        version = "v1.13.0",
    )
    go_repository(
        name = "com_google_cloud_go_networkconnectivity",
        build_file_proto_mode = "disable",
        importpath = "cloud.google.com/go/networkconnectivity",
        sum = "h1:ZD6b4Pk1jEtp/cx9nx0ZYcL3BKqDa+KixNDZ6Bjs1B8=",
        version = "v1.11.0",
    )
    go_repository(
        name = "com_google_cloud_go_networkmanagement",
        build_file_proto_mode = "disable",
        importpath = "cloud.google.com/go/networkmanagement",
        sum = "h1:8KWEUNGcpSX9WwZXq7FtciuNGPdPdPN/ruDm769yAEM=",
        version = "v1.6.0",
    )
    go_repository(
        name = "com_google_cloud_go_networksecurity",
        build_file_proto_mode = "disable",
        importpath = "cloud.google.com/go/networksecurity",
        sum = "h1:sOc42Ig1K2LiKlzG71GUVloeSJ0J3mffEBYmvu+P0eo=",
        version = "v0.8.0",
    )
    go_repository(
        name = "com_google_cloud_go_notebooks",
        build_file_proto_mode = "disable",
        importpath = "cloud.google.com/go/notebooks",
        sum = "h1:Kg2K3K7CbSXYJHZ1aGQpf1xi5x2GUvQWf2sFVuiZh8M=",
        version = "v1.8.0",
    )
    go_repository(
        name = "com_google_cloud_go_optimization",
        build_file_proto_mode = "disable",
        importpath = "cloud.google.com/go/optimization",
        sum = "h1:dj8O4VOJRB4CUwZXdmwNViH1OtI0WtWL867/lnYH248=",
        version = "v1.3.1",
    )
    go_repository(
        name = "com_google_cloud_go_orchestration",
        build_file_proto_mode = "disable",
        importpath = "cloud.google.com/go/orchestration",
        sum = "h1:Vw+CEXo8M/FZ1rb4EjcLv0gJqqw89b7+g+C/EmniTb8=",
        version = "v1.6.0",
    )
    go_repository(
        name = "com_google_cloud_go_orgpolicy",
        build_file_proto_mode = "disable",
        importpath = "cloud.google.com/go/orgpolicy",
        sum = "h1:XDriMWug7sd0kYT1QKofRpRHzjad0bK8Q8uA9q+XrU4=",
        version = "v1.10.0",
    )
    go_repository(
        name = "com_google_cloud_go_osconfig",
        build_file_proto_mode = "disable",
        importpath = "cloud.google.com/go/osconfig",
        sum = "h1:PkSQx4OHit5xz2bNyr11KGcaFccL5oqglFPdTboyqwQ=",
        version = "v1.11.0",
    )
    go_repository(
        name = "com_google_cloud_go_oslogin",
        build_file_proto_mode = "disable",
        importpath = "cloud.google.com/go/oslogin",
        sum = "h1:whP7vhpmc+ufZa90eVpkfbgzJRK/Xomjz+XCD4aGwWw=",
        version = "v1.9.0",
    )
    go_repository(
        name = "com_google_cloud_go_phishingprotection",
        build_file_proto_mode = "disable",
        importpath = "cloud.google.com/go/phishingprotection",
        sum = "h1:l6tDkT7qAEV49MNEJkEJTB6vOO/onbSOcNtAT09HPuA=",
        version = "v0.7.0",
    )
    go_repository(
        name = "com_google_cloud_go_policytroubleshooter",
        build_file_proto_mode = "disable",
        importpath = "cloud.google.com/go/policytroubleshooter",
        sum = "h1:yKAGC4p9O61ttZUswaq9GAn1SZnEzTd0vUYXD7ZBT7Y=",
        version = "v1.6.0",
    )
    go_repository(
        name = "com_google_cloud_go_privatecatalog",
        build_file_proto_mode = "disable",
        importpath = "cloud.google.com/go/privatecatalog",
        sum = "h1:EPEJ1DpEGXLDnmc7mnCAqFmkwUJbIsaLAiLHVOkkwtc=",
        version = "v0.8.0",
    )

    go_repository(
        name = "com_google_cloud_go_pubsub",
        build_file_proto_mode = "disable_global",
        importpath = "cloud.google.com/go/pubsub",
        sum = "h1:vCge8m7aUKBJYOgrZp7EsNDf6QMd2CAlXZqWTn3yq6s=",
        version = "v1.30.0",
    )
    go_repository(
        name = "com_google_cloud_go_pubsublite",
        build_file_proto_mode = "disable",
        importpath = "cloud.google.com/go/pubsublite",
        sum = "h1:cb9fsrtpINtETHiJ3ECeaVzrfIVhcGjhhJEjybHXHao=",
        version = "v1.7.0",
    )

    go_repository(
        name = "com_google_cloud_go_recaptchaenterprise_v2",
        build_file_proto_mode = "disable",
        importpath = "cloud.google.com/go/recaptchaenterprise/v2",
        sum = "h1:6iOCujSNJ0YS7oNymI64hXsjGq60T4FK1zdLugxbzvU=",
        version = "v2.7.0",
    )
    go_repository(
        name = "com_google_cloud_go_recommendationengine",
        build_file_proto_mode = "disable",
        importpath = "cloud.google.com/go/recommendationengine",
        sum = "h1:VibRFCwWXrFebEWKHfZAt2kta6pS7Tlimsnms0fjv7k=",
        version = "v0.7.0",
    )
    go_repository(
        name = "com_google_cloud_go_recommender",
        build_file_proto_mode = "disable",
        importpath = "cloud.google.com/go/recommender",
        sum = "h1:ZnFRY5R6zOVk2IDS1Jbv5Bw+DExCI5rFumsTnMXiu/A=",
        version = "v1.9.0",
    )
    go_repository(
        name = "com_google_cloud_go_redis",
        build_file_proto_mode = "disable",
        importpath = "cloud.google.com/go/redis",
        sum = "h1:JoAd3SkeDt3rLFAAxEvw6wV4t+8y4ZzfZcZmddqphQ8=",
        version = "v1.11.0",
    )
    go_repository(
        name = "com_google_cloud_go_resourcemanager",
        build_file_proto_mode = "disable",
        importpath = "cloud.google.com/go/resourcemanager",
        sum = "h1:NRM0p+RJkaQF9Ee9JMnUV9BQ2QBIOq/v8M+Pbv/wmCs=",
        version = "v1.7.0",
    )
    go_repository(
        name = "com_google_cloud_go_resourcesettings",
        build_file_proto_mode = "disable",
        importpath = "cloud.google.com/go/resourcesettings",
        sum = "h1:8Dua37kQt27CCWHm4h/Q1XqCF6ByD7Ouu49xg95qJzI=",
        version = "v1.5.0",
    )
    go_repository(
        name = "com_google_cloud_go_retail",
        build_file_proto_mode = "disable",
        importpath = "cloud.google.com/go/retail",
        sum = "h1:1Dda2OpFNzIb4qWgFZjYlpP7sxX3aLeypKG6A3H4Yys=",
        version = "v1.12.0",
    )
    go_repository(
        name = "com_google_cloud_go_run",
        build_file_proto_mode = "disable",
        importpath = "cloud.google.com/go/run",
        sum = "h1:ydJQo+k+MShYnBfhaRHSZYeD/SQKZzZLAROyfpeD9zw=",
        version = "v0.9.0",
    )
    go_repository(
        name = "com_google_cloud_go_scheduler",
        build_file_proto_mode = "disable",
        importpath = "cloud.google.com/go/scheduler",
        sum = "h1:NpQAHtx3sulByTLe2dMwWmah8PWgeoieFPpJpArwFV0=",
        version = "v1.9.0",
    )
    go_repository(
        name = "com_google_cloud_go_secretmanager",
        build_file_proto_mode = "disable",
        importpath = "cloud.google.com/go/secretmanager",
        sum = "h1:pu03bha7ukxF8otyPKTFdDz+rr9sE3YauS5PliDXK60=",
        version = "v1.10.0",
    )
    go_repository(
        name = "com_google_cloud_go_security",
        build_file_proto_mode = "disable",
        importpath = "cloud.google.com/go/security",
        sum = "h1:PYvDxopRQBfYAXKAuDpFCKBvDOWPWzp9k/H5nB3ud3o=",
        version = "v1.13.0",
    )
    go_repository(
        name = "com_google_cloud_go_securitycenter",
        build_file_proto_mode = "disable",
        importpath = "cloud.google.com/go/securitycenter",
        sum = "h1:AF3c2s3awNTMoBtMX3oCUoOMmGlYxGOeuXSYHNBkf14=",
        version = "v1.19.0",
    )
    go_repository(
        name = "com_google_cloud_go_servicecontrol",
        build_file_proto_mode = "disable",
        importpath = "cloud.google.com/go/servicecontrol",
        sum = "h1:d0uV7Qegtfaa7Z2ClDzr9HJmnbJW7jn0WhZ7wOX6hLE=",
        version = "v1.11.1",
    )
    go_repository(
        name = "com_google_cloud_go_servicedirectory",
        build_file_proto_mode = "disable",
        importpath = "cloud.google.com/go/servicedirectory",
        sum = "h1:SJwk0XX2e26o25ObYUORXx6torSFiYgsGkWSkZgkoSU=",
        version = "v1.9.0",
    )
    go_repository(
        name = "com_google_cloud_go_servicemanagement",
        build_file_proto_mode = "disable",
        importpath = "cloud.google.com/go/servicemanagement",
        sum = "h1:fopAQI/IAzlxnVeiKn/8WiV6zKndjFkvi+gzu+NjywY=",
        version = "v1.8.0",
    )
    go_repository(
        name = "com_google_cloud_go_serviceusage",
        build_file_proto_mode = "disable",
        importpath = "cloud.google.com/go/serviceusage",
        sum = "h1:rXyq+0+RSIm3HFypctp7WoXxIA563rn206CfMWdqXX4=",
        version = "v1.6.0",
    )
    go_repository(
        name = "com_google_cloud_go_shell",
        build_file_proto_mode = "disable",
        importpath = "cloud.google.com/go/shell",
        sum = "h1:wT0Uw7ib7+AgZST9eCDygwTJn4+bHMDtZo5fh7kGWDU=",
        version = "v1.6.0",
    )
    go_repository(
        name = "com_google_cloud_go_spanner",
        build_file_proto_mode = "disable",
        importpath = "cloud.google.com/go/spanner",
        sum = "h1:7VdjZ8zj4sHbDw55atp5dfY6kn1j9sam9DRNpPQhqR4=",
        version = "v1.45.0",
    )
    go_repository(
        name = "com_google_cloud_go_speech",
        build_file_proto_mode = "disable",
        importpath = "cloud.google.com/go/speech",
        sum = "h1:JEVoWGNnTF128kNty7T4aG4eqv2z86yiMJPT9Zjp+iw=",
        version = "v1.15.0",
    )

    go_repository(
        name = "com_google_cloud_go_storage",
        build_file_proto_mode = "disable_global",
        importpath = "cloud.google.com/go/storage",
        sum = "h1:uOdMxAs8HExqBlnLtnQyP0YkvbiDpdGShGKtx6U/oNM=",
        version = "v1.30.1",
    )
    go_repository(
        name = "com_google_cloud_go_storagetransfer",
        build_file_proto_mode = "disable",
        importpath = "cloud.google.com/go/storagetransfer",
        sum = "h1:5T+PM+3ECU3EY2y9Brv0Sf3oka8pKmsCfpQ07+91G9o=",
        version = "v1.8.0",
    )
    go_repository(
        name = "com_google_cloud_go_talent",
        build_file_proto_mode = "disable",
        importpath = "cloud.google.com/go/talent",
        sum = "h1:nI9sVZPjMKiO2q3Uu0KhTDVov3Xrlpt63fghP9XjyEM=",
        version = "v1.5.0",
    )
    go_repository(
        name = "com_google_cloud_go_texttospeech",
        build_file_proto_mode = "disable",
        importpath = "cloud.google.com/go/texttospeech",
        sum = "h1:H4g1ULStsbVtalbZGktyzXzw6jP26RjVGYx9RaYjBzc=",
        version = "v1.6.0",
    )
    go_repository(
        name = "com_google_cloud_go_tpu",
        build_file_proto_mode = "disable",
        importpath = "cloud.google.com/go/tpu",
        sum = "h1:/34T6CbSi+kTv5E19Q9zbU/ix8IviInZpzwz3rsFE+A=",
        version = "v1.5.0",
    )
    go_repository(
        name = "com_google_cloud_go_trace",
        build_file_proto_mode = "disable",
        importpath = "cloud.google.com/go/trace",
        sum = "h1:olxC0QHC59zgJVALtgqfD9tGk0lfeCP5/AGXL3Px/no=",
        version = "v1.9.0",
    )
    go_repository(
        name = "com_google_cloud_go_translate",
        build_file_proto_mode = "disable",
        importpath = "cloud.google.com/go/translate",
        sum = "h1:GvLP4oQ4uPdChBmBaUSa/SaZxCdyWELtlAaKzpHsXdA=",
        version = "v1.7.0",
    )
    go_repository(
        name = "com_google_cloud_go_video",
        build_file_proto_mode = "disable",
        importpath = "cloud.google.com/go/video",
        sum = "h1:upIbnGI0ZgACm58HPjAeBMleW3sl5cT84AbYQ8PWOgM=",
        version = "v1.15.0",
    )
    go_repository(
        name = "com_google_cloud_go_videointelligence",
        build_file_proto_mode = "disable",
        importpath = "cloud.google.com/go/videointelligence",
        sum = "h1:Uh5BdoET8XXqXX2uXIahGb+wTKbLkGH7s4GXR58RrG8=",
        version = "v1.10.0",
    )

    go_repository(
        name = "com_google_cloud_go_vision_v2",
        build_file_proto_mode = "disable",
        importpath = "cloud.google.com/go/vision/v2",
        sum = "h1:8C8RXUJoflCI4yVdqhTy9tRyygSHmp60aP363z23HKg=",
        version = "v2.7.0",
    )
    go_repository(
        name = "com_google_cloud_go_vmmigration",
        build_file_proto_mode = "disable",
        importpath = "cloud.google.com/go/vmmigration",
        sum = "h1:Azs5WKtfOC8pxvkyrDvt7J0/4DYBch0cVbuFfCCFt5k=",
        version = "v1.6.0",
    )
    go_repository(
        name = "com_google_cloud_go_vmwareengine",
        build_file_proto_mode = "disable",
        importpath = "cloud.google.com/go/vmwareengine",
        sum = "h1:b0NBu7S294l0gmtrT0nOJneMYgZapr5x9tVWvgDoVEM=",
        version = "v0.3.0",
    )

    go_repository(
        name = "com_google_cloud_go_vpcaccess",
        build_file_proto_mode = "disable",
        importpath = "cloud.google.com/go/vpcaccess",
        sum = "h1:FOe6CuiQD3BhHJWt7E8QlbBcaIzVRddupwJlp7eqmn4=",
        version = "v1.6.0",
    )
    go_repository(
        name = "com_google_cloud_go_webrisk",
        build_file_proto_mode = "disable",
        importpath = "cloud.google.com/go/webrisk",
        sum = "h1:IY+L2+UwxcVm2zayMAtBhZleecdIFLiC+QJMzgb0kT0=",
        version = "v1.8.0",
    )
    go_repository(
        name = "com_google_cloud_go_websecurityscanner",
        build_file_proto_mode = "disable",
        importpath = "cloud.google.com/go/websecurityscanner",
        sum = "h1:AHC1xmaNMOZtNqxI9Rmm87IJEyPaRkOxeI0gpAacXGk=",
        version = "v1.5.0",
    )
    go_repository(
        name = "com_google_cloud_go_workflows",
        build_file_proto_mode = "disable",
        importpath = "cloud.google.com/go/workflows",
        sum = "h1:FfGp9w0cYnaKZJhUOMqCOJCYT/WlvYBfTQhFWV3sRKI=",
        version = "v1.10.0",
    )

    go_repository(
        name = "com_shuralyov_dmitri_gpu_mtl",
        build_file_proto_mode = "disable_global",
        importpath = "dmitri.shuralyov.com/gpu/mtl",
        sum = "h1:VpgP7xuJadIUuKccphEpTJnWhS2jkQyMt6Y7pJCD7fY=",
        version = "v0.0.0-20190408044501-666a987793e9",
    )
    go_repository(
        name = "com_sourcegraph_sourcegraph_appdash",
        build_file_proto_mode = "disable_global",
        importpath = "sourcegraph.com/sourcegraph/appdash",
        sum = "h1:ucqkfpjg9WzSUubAO62csmucvxl4/JeW3F4I4909XkM=",
        version = "v0.0.0-20190731080439-ebfcffb1b5c0",
    )
    go_repository(
        name = "com_sourcegraph_sourcegraph_appdash_data",
        build_file_proto_mode = "disable_global",
        importpath = "sourcegraph.com/sourcegraph/appdash-data",
        sum = "h1:e1sMhtVq9AfcEy8AXNb8eSg6gbzfdpYhoNqnPJa+GzI=",
        version = "v0.0.0-20151005221446-73f23eafcf67",
    )
    go_repository(
        name = "com_stathat_c_consistent",
        build_file_proto_mode = "disable",
        importpath = "stathat.com/c/consistent",
        sum = "h1:ezyc51EGcRPJUxfHGSgJjWzJdj3NiMU9pNfLNGiXV0c=",
        version = "v1.0.0",
    )
    go_repository(
        name = "dev_tmz_go_musttag",
        build_file_proto_mode = "disable",
        importpath = "go.tmz.dev/musttag",
        sum = "h1:QfytzjTWGXZmChoX0L++7uQN+yRCPfyFm+whsM+lfGc=",
        version = "v0.7.0",
    )

    go_repository(
        name = "in_gopkg_alecthomas_kingpin_v2",
        build_file_proto_mode = "disable_global",
        importpath = "gopkg.in/alecthomas/kingpin.v2",
        sum = "h1:jMFz6MfLP0/4fUyZle81rXUoxOBFi19VUFKVDOQfozc=",
        version = "v2.2.6",
    )
    go_repository(
        name = "in_gopkg_check_v1",
        build_file_proto_mode = "disable_global",
        importpath = "gopkg.in/check.v1",
        sum = "h1:Hei/4ADfdWqJk1ZMxUNpqntNwaWcugrBjAiHlqqRiVk=",
        version = "v1.0.0-20201130134442-10cb98267c6c",
    )
    go_repository(
        name = "in_gopkg_errgo_v2",
        build_file_proto_mode = "disable_global",
        importpath = "gopkg.in/errgo.v2",
        sum = "h1:0vLT13EuvQ0hNvakwLuFZ/jYrLp5F3kcWHXdRggjCE8=",
        version = "v2.1.0",
    )
    go_repository(
        name = "in_gopkg_fsnotify_fsnotify_v1",
        build_file_proto_mode = "disable",
        importpath = "gopkg.in/fsnotify/fsnotify.v1",
        sum = "h1:2fkCHbPQZNYRAyRyIV9VX0bpRkxIorlQDiYRmufHnhA=",
        version = "v1.3.1",
    )

    go_repository(
        name = "in_gopkg_fsnotify_v1",
        build_file_proto_mode = "disable_global",
        importpath = "gopkg.in/fsnotify.v1",
        sum = "h1:xOHLXZwVvI9hhs+cLKq5+I5onOuwQLhQwiu63xxlHs4=",
        version = "v1.4.7",
    )
    go_repository(
        name = "in_gopkg_go_playground_assert_v1",
        build_file_proto_mode = "disable_global",
        importpath = "gopkg.in/go-playground/assert.v1",
        sum = "h1:xoYuJVE7KT85PYWrN730RguIQO0ePzVRfFMXadIrXTM=",
        version = "v1.2.1",
    )
    go_repository(
        name = "in_gopkg_go_playground_validator_v8",
        build_file_proto_mode = "disable_global",
        importpath = "gopkg.in/go-playground/validator.v8",
        sum = "h1:lFB4DoMU6B626w8ny76MV7VX6W2VHct2GVOI3xgiMrQ=",
        version = "v8.18.2",
    )
    go_repository(
        name = "in_gopkg_inf_v0",
        build_file_proto_mode = "disable",
        importpath = "gopkg.in/inf.v0",
        sum = "h1:73M5CoZyi3ZLMOyDlQh031Cx6N9NDJ2Vvfl76EDAgDc=",
        version = "v0.9.1",
    )

    go_repository(
        name = "in_gopkg_ini_v1",
        build_file_proto_mode = "disable_global",
        importpath = "gopkg.in/ini.v1",
        sum = "h1:Dgnx+6+nfE+IfzjUEISNeydPJh9AXNNsWbGP9KzCsOA=",
        version = "v1.67.0",
    )
    go_repository(
        name = "in_gopkg_jcmturner_aescts_v1",
        build_file_proto_mode = "disable_global",
        importpath = "gopkg.in/jcmturner/aescts.v1",
        sum = "h1:cVVZBK2b1zY26haWB4vbBiZrfFQnfbTVrE3xZq6hrEw=",
        version = "v1.0.1",
    )
    go_repository(
        name = "in_gopkg_jcmturner_dnsutils_v1",
        build_file_proto_mode = "disable_global",
        importpath = "gopkg.in/jcmturner/dnsutils.v1",
        sum = "h1:cIuC1OLRGZrld+16ZJvvZxVJeKPsvd5eUIvxfoN5hSM=",
        version = "v1.0.1",
    )
    go_repository(
        name = "in_gopkg_jcmturner_goidentity_v3",
        build_file_proto_mode = "disable_global",
        importpath = "gopkg.in/jcmturner/goidentity.v3",
        sum = "h1:1duIyWiTaYvVx3YX2CYtpJbUFd7/UuPYCfgXtQ3VTbI=",
        version = "v3.0.0",
    )
    go_repository(
        name = "in_gopkg_jcmturner_gokrb5_v7",
        build_file_proto_mode = "disable_global",
        importpath = "gopkg.in/jcmturner/gokrb5.v7",
        sum = "h1:0709Jtq/6QXEuWRfAm260XqlpcwL1vxtO1tUE2qK8Z4=",
        version = "v7.3.0",
    )
    go_repository(
        name = "in_gopkg_jcmturner_rpc_v1",
        build_file_proto_mode = "disable_global",
        importpath = "gopkg.in/jcmturner/rpc.v1",
        sum = "h1:QHIUxTX1ISuAv9dD2wJ9HWQVuWDX/Zc0PfeC2tjc4rU=",
        version = "v1.1.0",
    )
    go_repository(
        name = "in_gopkg_mgo_v2",
        build_file_proto_mode = "disable_global",
        importpath = "gopkg.in/mgo.v2",
        sum = "h1:xcEWjVhvbDy+nHP67nPDDpbYrY+ILlfndk4bRioVHaU=",
        version = "v2.0.0-20180705113604-9856a29383ce",
    )
    go_repository(
        name = "in_gopkg_natefinch_lumberjack_v2",
        build_file_proto_mode = "disable_global",
        importpath = "gopkg.in/natefinch/lumberjack.v2",
        sum = "h1:bBRl1b0OH9s/DuPhuXpNl+VtCaJXFZ5/uEFST95x9zc=",
        version = "v2.2.1",
    )
    go_repository(
        name = "in_gopkg_resty_v1",
        build_file_proto_mode = "disable_global",
        importpath = "gopkg.in/resty.v1",
        sum = "h1:CuXP0Pjfw9rOuY6EP+UvtNvt5DSqHpIxILZKT/quCZI=",
        version = "v1.12.0",
    )
    go_repository(
        name = "in_gopkg_tomb_v1",
        build_file_proto_mode = "disable_global",
        importpath = "gopkg.in/tomb.v1",
        sum = "h1:uRGJdciOHaEIrze2W8Q3AKkepLTh2hOroT7a+7czfdQ=",
        version = "v1.0.0-20141024135613-dd632973f1e7",
    )
    go_repository(
        name = "in_gopkg_yaml_v2",
        build_file_proto_mode = "disable_global",
        importpath = "gopkg.in/yaml.v2",
        sum = "h1:D8xgwECY7CYvx+Y2n4sBz93Jn9JRvxdiyyo8CTfuKaY=",
        version = "v2.4.0",
    )
    go_repository(
        name = "in_gopkg_yaml_v3",
        build_file_proto_mode = "disable_global",
        importpath = "gopkg.in/yaml.v3",
        sum = "h1:fxVm/GzAzEWqLHuvctI91KS9hhNmmWOoWu0XTYJS7CA=",
        version = "v3.0.1",
    )
    go_repository(
        name = "io_etcd_go_bbolt",
        build_file_proto_mode = "disable_global",
        importpath = "go.etcd.io/bbolt",
        sum = "h1:/ecaJf0sk1l4l6V4awd65v2C3ILy7MSj+s/x1ADCIMU=",
        version = "v1.3.6",
    )

    go_repository(
        name = "io_etcd_go_etcd_api_v3",
        build_file_proto_mode = "disable",
        importpath = "go.etcd.io/etcd/api/v3",
        patch_args = ["-p2"],
        patches = [
            "//build/patches:io_etcd_go_etcd_api_v3.patch",
        ],
        sum = "h1:tXok5yLlKyuQ/SXSjtqHc4uzNaMqZi2XsoSPr/LlJXI=",
        version = "v3.5.2",
    )
    go_repository(
        name = "io_etcd_go_etcd_client_pkg_v3",
        build_file_proto_mode = "disable_global",
        importpath = "go.etcd.io/etcd/client/pkg/v3",
        sum = "h1:4hzqQ6hIb3blLyQ8usCU4h3NghkqcsohEQ3o3VetYxE=",
        version = "v3.5.2",
    )
    go_repository(
        name = "io_etcd_go_etcd_client_v2",
        build_file_proto_mode = "disable_global",
        importpath = "go.etcd.io/etcd/client/v2",
        sum = "h1:ymrVwTkefuqA/rPkSW7/B4ApijbPVefRumkY+stNfS0=",
        version = "v2.305.2",
    )
    go_repository(
        name = "io_etcd_go_etcd_client_v3",
        build_file_proto_mode = "disable_global",
        importpath = "go.etcd.io/etcd/client/v3",
        sum = "h1:WdnejrUtQC4nCxK0/dLTMqKOB+U5TP/2Ya0BJL+1otA=",
        version = "v3.5.2",
    )
    go_repository(
        name = "io_etcd_go_etcd_etcdutl_v3",
        build_file_proto_mode = "disable_global",
        importpath = "go.etcd.io/etcd/etcdutl/v3",
        sum = "h1:XDNv2bGD6Ylz3Gb9lIGV/IYLk1bwTvyCIi1EI4hyyqo=",
        version = "v3.5.2",
    )
    go_repository(
        name = "io_etcd_go_etcd_pkg_v3",
        build_file_proto_mode = "disable_global",
        importpath = "go.etcd.io/etcd/pkg/v3",
        sum = "h1:YZUojdoPhOyl5QILYnR8LTUbbNefu/sV4ma+ZMr2tto=",
        version = "v3.5.2",
    )
    go_repository(
        name = "io_etcd_go_etcd_raft_v3",
        build_file_proto_mode = "disable_global",
        importpath = "go.etcd.io/etcd/raft/v3",
        sum = "h1:uCC37qOXqBvKqTGHGyhASsaCsnTuJugl1GvneJNwHWo=",
        version = "v3.5.2",
    )
    go_repository(
        name = "io_etcd_go_etcd_server_v3",
        build_file_proto_mode = "disable_global",
        importpath = "go.etcd.io/etcd/server/v3",
        sum = "h1:B6ytJvS4Fmt8nkjzS2/8POf4tuPhFMluE0lWd4dx/7U=",
        version = "v3.5.2",
    )
    go_repository(
        name = "io_etcd_go_etcd_tests_v3",
        build_file_proto_mode = "disable_global",
        importpath = "go.etcd.io/etcd/tests/v3",
        sum = "h1:uk7/uMGVebpBDl+roivowHt6gJ5Fnqwik3syDkoSKdo=",
        version = "v3.5.2",
    )

    go_repository(
        name = "io_k8s_api",
        build_file_proto_mode = "disable",
        importpath = "k8s.io/api",
        sum = "h1:+H17AJpUMvl+clT+BPnKf0E3ksMAzoBBg7CntpSuADo=",
        version = "v0.27.2",
    )
    go_repository(
        name = "io_k8s_apimachinery",
        build_file_proto_mode = "disable",
        importpath = "k8s.io/apimachinery",
        sum = "h1:vBjGaKKieaIreI+oQwELalVG4d8f3YAMNpWLzDXkxeg=",
        version = "v0.27.2",
    )
    go_repository(
        name = "io_k8s_client_go",
        build_file_proto_mode = "disable",
        importpath = "k8s.io/client-go",
        sum = "h1:U5Bt+dab9K8qaUmXINrkXO135kA11/i5Kg1RUydgaMQ=",
        version = "v11.0.1-0.20190409021438-1a26190bd76a+incompatible",
    )
    go_repository(
        name = "io_k8s_klog",
        build_file_proto_mode = "disable",
        importpath = "k8s.io/klog",
        sum = "h1:0VPpR+sizsiivjIfIAQH/rl8tan6jvWkS7lU+0di3lE=",
        version = "v0.3.0",
    )
    go_repository(
        name = "io_k8s_klog_v2",
        build_file_proto_mode = "disable",
        importpath = "k8s.io/klog/v2",
        sum = "h1:m4bYOKall2MmOiRaR1J+We67Do7vm9KiQVlT96lnHUw=",
        version = "v2.90.1",
    )

    go_repository(
        name = "io_k8s_kube_openapi",
        build_file_proto_mode = "disable",
        importpath = "k8s.io/kube-openapi",
        sum = "h1:2kWPakN3i/k81b0gvD5C5FJ2kxm1WrQFanWchyKuqGg=",
        version = "v0.0.0-20230501164219-8b0f38b5fd1f",
    )
    go_repository(
        name = "io_k8s_sigs_json",
        build_file_proto_mode = "disable",
        importpath = "sigs.k8s.io/json",
        sum = "h1:EDPBXCAspyGV4jQlpZSudPeMmr1bNJefnuqLsRAsHZo=",
        version = "v0.0.0-20221116044647-bc3834ca7abd",
    )
    go_repository(
        name = "io_k8s_sigs_structured_merge_diff_v4",
        build_file_proto_mode = "disable",
        importpath = "sigs.k8s.io/structured-merge-diff/v4",
        sum = "h1:PRbqxJClWWYMNV1dhaG4NsibJbArud9kFxnAMREiWFE=",
        version = "v4.2.3",
    )

    go_repository(
        name = "io_k8s_sigs_yaml",
        build_file_proto_mode = "disable_global",
        importpath = "sigs.k8s.io/yaml",
        sum = "h1:a2VclLzOGrwOHDiV8EfBGhvjHvP46CtW5j6POvhYGGo=",
        version = "v1.3.0",
    )
    go_repository(
        name = "io_k8s_utils",
        build_file_proto_mode = "disable",
        importpath = "k8s.io/utils",
        sum = "h1:r0BAOLElQnnFhE/ApUsg3iHdVYYPBjNSSOMowRZxxsY=",
        version = "v0.0.0-20230209194617-a36077c30491",
    )

    go_repository(
        name = "io_opencensus_go",
        build_file_proto_mode = "disable_global",
        importpath = "go.opencensus.io",
        replace = "go.opencensus.io",
        sum = "h1:+KpZCwn3HdqM4KgXC+ywfGPIC40XIwj6C5p+6mbC9a8=",
        version = "v0.23.1-0.20220331163232-052120675fac",
    )
    go_repository(
        name = "io_opencensus_go_contrib_exporter_ocagent",
        build_file_proto_mode = "disable",
        importpath = "contrib.go.opencensus.io/exporter/ocagent",
        sum = "h1:jGFvw3l57ViIVEPKKEUXPcLYIXJmQxLUh6ey1eJhwyc=",
        version = "v0.4.12",
    )

    go_repository(
        name = "io_opentelemetry_go_contrib",
        build_file_proto_mode = "disable_global",
        importpath = "go.opentelemetry.io/contrib",
        sum = "h1:ubFQUn0VCZ0gPwIoJfBJVpeBlyRMxu8Mm/huKWYd9p0=",
        version = "v0.20.0",
    )
    go_repository(
        name = "io_opentelemetry_go_contrib_instrumentation_google_golang_org_grpc_otelgrpc",
        build_file_proto_mode = "disable_global",
        importpath = "go.opentelemetry.io/contrib/instrumentation/google.golang.org/grpc/otelgrpc",
        sum = "h1:sO4WKdPAudZGKPcpZT4MJn6JaDmpyLrMPDGGyA1SttE=",
        version = "v0.20.0",
    )
    go_repository(
        name = "io_opentelemetry_go_otel",
        build_file_proto_mode = "disable_global",
        importpath = "go.opentelemetry.io/otel",
        sum = "h1:eaP0Fqu7SXHwvjiqDq83zImeehOHX8doTvU9AwXON8g=",
        version = "v0.20.0",
    )
    go_repository(
        name = "io_opentelemetry_go_otel_exporters_otlp",
        build_file_proto_mode = "disable_global",
        importpath = "go.opentelemetry.io/otel/exporters/otlp",
        sum = "h1:PTNgq9MRmQqqJY0REVbZFvwkYOA85vbdQU/nVfxDyqg=",
        version = "v0.20.0",
    )
    go_repository(
        name = "io_opentelemetry_go_otel_metric",
        build_file_proto_mode = "disable_global",
        importpath = "go.opentelemetry.io/otel/metric",
        sum = "h1:4kzhXFP+btKm4jwxpjIqjs41A7MakRFUS86bqLHTIw8=",
        version = "v0.20.0",
    )
    go_repository(
        name = "io_opentelemetry_go_otel_oteltest",
        build_file_proto_mode = "disable_global",
        importpath = "go.opentelemetry.io/otel/oteltest",
        sum = "h1:HiITxCawalo5vQzdHfKeZurV8x7ljcqAgiWzF6Vaeaw=",
        version = "v0.20.0",
    )
    go_repository(
        name = "io_opentelemetry_go_otel_sdk",
        build_file_proto_mode = "disable_global",
        importpath = "go.opentelemetry.io/otel/sdk",
        sum = "h1:JsxtGXd06J8jrnya7fdI/U/MR6yXA5DtbZy+qoHQlr8=",
        version = "v0.20.0",
    )
    go_repository(
        name = "io_opentelemetry_go_otel_sdk_export_metric",
        build_file_proto_mode = "disable_global",
        importpath = "go.opentelemetry.io/otel/sdk/export/metric",
        sum = "h1:c5VRjxCXdQlx1HjzwGdQHzZaVI82b5EbBgOu2ljD92g=",
        version = "v0.20.0",
    )
    go_repository(
        name = "io_opentelemetry_go_otel_sdk_metric",
        build_file_proto_mode = "disable_global",
        importpath = "go.opentelemetry.io/otel/sdk/metric",
        sum = "h1:7ao1wpzHRVKf0OQ7GIxiQJA6X7DLX9o14gmVon7mMK8=",
        version = "v0.20.0",
    )
    go_repository(
        name = "io_opentelemetry_go_otel_trace",
        build_file_proto_mode = "disable_global",
        importpath = "go.opentelemetry.io/otel/trace",
        sum = "h1:1DL6EXUdcg95gukhuRRvLDO/4X5THh/5dIV52lqtnbw=",
        version = "v0.20.0",
    )
    go_repository(
        name = "io_opentelemetry_go_proto_otlp",
        build_file_proto_mode = "disable_global",
        importpath = "go.opentelemetry.io/proto/otlp",
        sum = "h1:rwOQPCuKAKmwGKq2aVNnYIibI6wnV7EvzgfTCzcdGg8=",
        version = "v0.7.0",
    )
    go_repository(
        name = "io_rsc_binaryregexp",
        build_file_proto_mode = "disable_global",
        importpath = "rsc.io/binaryregexp",
        sum = "h1:HfqmD5MEmC0zvwBuF187nq9mdnXjXsSivRiXN7SmRkE=",
        version = "v0.2.0",
    )
    go_repository(
        name = "io_rsc_pdf",
        build_file_proto_mode = "disable_global",
        importpath = "rsc.io/pdf",
        sum = "h1:k1MczvYDUvJBe93bYd7wrZLLUEcLZAuF824/I4e5Xr4=",
        version = "v0.1.1",
    )
    go_repository(
        name = "io_rsc_quote_v3",
        build_file_proto_mode = "disable_global",
        importpath = "rsc.io/quote/v3",
        sum = "h1:9JKUTTIUgS6kzR9mK1YuGKv6Nl+DijDNIc0ghT58FaY=",
        version = "v3.1.0",
    )
    go_repository(
        name = "io_rsc_sampler",
        build_file_proto_mode = "disable_global",
        importpath = "rsc.io/sampler",
        sum = "h1:7uVkIFmeBqHfdjD+gZwtXXI+RODJ2Wc4O7MPEh/QiW4=",
        version = "v1.3.0",
    )
    go_repository(
        name = "net_starlark_go",
        build_file_proto_mode = "disable",
        importpath = "go.starlark.net",
        sum = "h1:xwwDQW5We85NaTk2APgoN9202w/l0DVGp+GZMfsrh7s=",
        version = "v0.0.0-20210223155950-e043a3d3c984",
    )

    go_repository(
        name = "org_golang_google_api",
        build_file_proto_mode = "disable_global",
        importpath = "google.golang.org/api",
        sum = "h1:1xQPji6cO2E2vLiI+C/XiFAnsn1WV3mjaEwGLhi3grE=",
        version = "v0.114.0",
    )
    go_repository(
        name = "org_golang_google_appengine",
        build_file_proto_mode = "disable_global",
        importpath = "google.golang.org/appengine",
        sum = "h1:FZR1q0exgwxzPzp/aF+VccGrSfxfPpkBqjIIEq3ru6c=",
        version = "v1.6.7",
    )
    go_repository(
        name = "org_golang_google_genproto",
        build_file_proto_mode = "disable_global",
        importpath = "google.golang.org/genproto",
        sum = "h1:KpwkzHKEF7B9Zxg18WzOa7djJ+Ha5DzthMyZYQfEn2A=",
        version = "v0.0.0-20230410155749-daa745c078e1",
    )
    go_repository(
        name = "org_golang_google_genproto_googleapis_api",
        build_file_proto_mode = "disable",
        importpath = "google.golang.org/genproto/googleapis/api",
        sum = "h1:HiYVD+FGJkTo+9zj1gqz0anapsa1JxjiSrN+BJKyUmE=",
        version = "v0.0.0-20230525234020-1aefcd67740a",
    )
    go_repository(
        name = "org_golang_google_genproto_googleapis_rpc",
        build_file_proto_mode = "disable",
        importpath = "google.golang.org/genproto/googleapis/rpc",
        sum = "h1:XSJ8Vk1SWuNr8S18z1NZSziL0CPIXLCCMDOEFtHBOFc=",
        version = "v0.0.0-20230530153820-e85fd2cbaebc",
    )

    go_repository(
        name = "org_golang_google_grpc",
        build_file_proto_mode = "disable_global",
        importpath = "google.golang.org/grpc",
        sum = "h1:EhTqbhiYeixwWQtAEZAxmV9MGqcjEU2mFx52xCzNyag=",
        version = "v1.54.0",
    )

    go_repository(
        name = "org_golang_google_protobuf",
        build_file_proto_mode = "disable_global",
        importpath = "google.golang.org/protobuf",
        sum = "h1:kPPoIgf3TsEvrm0PFe15JQ+570QVxYzEvvHqChK+cng=",
        version = "v1.30.0",
    )
    go_repository(
        name = "org_golang_x_crypto",
        build_file_proto_mode = "disable_global",
        importpath = "golang.org/x/crypto",
        sum = "h1:LKqV2xt9+kDzSTfOhx4FrkEBcMrAgHSYgzywV9zcGmM=",
        version = "v0.10.0",
    )
    go_repository(
        name = "org_golang_x_exp",
        build_file_proto_mode = "disable_global",
        importpath = "golang.org/x/exp",
        sum = "h1:3xJIFvzUFbu4ls0BTBYcgbCGhA63eAOEMxIHugyXJqA=",
        version = "v0.0.0-20230519143937-03e91628a987",
    )
    go_repository(
        name = "org_golang_x_exp_typeparams",
        build_file_proto_mode = "disable",
        importpath = "golang.org/x/exp/typeparams",
        sum = "h1:J74nGeMgeFnYQJN59eFwh06jX/V8g0lB7LWpjSLxtgU=",
        version = "v0.0.0-20230224173230-c95f2b4c22f2",
    )

    go_repository(
        name = "org_golang_x_image",
        build_file_proto_mode = "disable_global",
        importpath = "golang.org/x/image",
        sum = "h1:+qEpEAPhDZ1o0x3tHzZTQDArnOixOzGD9HUJfcg0mb4=",
        version = "v0.0.0-20190802002840-cff245a6509b",
    )
    go_repository(
        name = "org_golang_x_lint",
        build_file_proto_mode = "disable_global",
        importpath = "golang.org/x/lint",
        sum = "h1:VLliZ0d+/avPrXXH+OakdXhpJuEoBZuwh1m2j7U6Iug=",
        version = "v0.0.0-20210508222113-6edffad5e616",
    )
    go_repository(
        name = "org_golang_x_mobile",
        build_file_proto_mode = "disable_global",
        importpath = "golang.org/x/mobile",
        sum = "h1:4+4C/Iv2U4fMZBiMCc98MG1In4gJY5YRhtpDNeDeHWs=",
        version = "v0.0.0-20190719004257-d2bd2a29d028",
    )
    go_repository(
        name = "org_golang_x_mod",
        build_file_proto_mode = "disable_global",
        importpath = "golang.org/x/mod",
        sum = "h1:bUO06HqtnRcc/7l71XBe4WcqTZ+3AH1J59zWDDwLKgU=",
        version = "v0.11.0",
    )
    go_repository(
        name = "org_golang_x_net",
        build_file_proto_mode = "disable_global",
        importpath = "golang.org/x/net",
        sum = "h1:Gi2tvZIJyBtO9SDr1q9h5hEQCp/4L2RQ+ar0qjx2oNU=",
        version = "v0.11.0",
    )
    go_repository(
        name = "org_golang_x_oauth2",
        build_file_proto_mode = "disable_global",
        importpath = "golang.org/x/oauth2",
        sum = "h1:6dkIjl3j3LtZ/O3sTgZTMsLKSftL/B8Zgq4huOIIUu8=",
        version = "v0.8.0",
    )
    go_repository(
        name = "org_golang_x_sync",
        build_file_proto_mode = "disable_global",
        importpath = "golang.org/x/sync",
        sum = "h1:ftCYgMx6zT/asHUrPw8BLLscYtGznsLAnjq5RH9P66E=",
        version = "v0.3.0",
    )
    go_repository(
        name = "org_golang_x_sys",
        build_file_proto_mode = "disable_global",
        importpath = "golang.org/x/sys",
        sum = "h1:KS/R3tvhPqvJvwcKfnBHJwwthS11LRhmM5D59eEXa0s=",
        version = "v0.9.0",
    )
    go_repository(
        name = "org_golang_x_term",
        build_file_proto_mode = "disable_global",
        importpath = "golang.org/x/term",
        sum = "h1:GRRCnKYhdQrD8kfRAdQ6Zcw1P0OcELxGLKJvtjVMZ28=",
        version = "v0.9.0",
    )
    go_repository(
        name = "org_golang_x_text",
        build_file_proto_mode = "disable_global",
        importpath = "golang.org/x/text",
        sum = "h1:LAntKIrcmeSKERyiOh0XMV39LXS8IE9UL2yP7+f5ij4=",
        version = "v0.11.0",
    )
    go_repository(
        name = "org_golang_x_time",
        build_file_proto_mode = "disable_global",
        importpath = "golang.org/x/time",
        sum = "h1:rg5rLMjNzMS1RkNLzCG38eapWhnYLFYXDXj2gOlr8j4=",
        version = "v0.3.0",
    )
    go_repository(
        name = "org_golang_x_tools",
        build_file_proto_mode = "disable_global",
        importpath = "golang.org/x/tools",
        sum = "h1:tvDr/iQoUqNdohiYm0LmmKcBk+q86lb9EprIUFhHHGg=",
        version = "v0.10.0",
    )
    go_repository(
        name = "org_golang_x_xerrors",
        build_file_proto_mode = "disable_global",
        importpath = "golang.org/x/xerrors",
        sum = "h1:H2TDz8ibqkAF6YGhCdN3jS9O0/s90v0rJh3X/OLHEUk=",
        version = "v0.0.0-20220907171357-04be3eba64a2",
    )
    go_repository(
        name = "org_gonum_v1_gonum",
        build_file_proto_mode = "disable_global",
        importpath = "gonum.org/v1/gonum",
        sum = "h1:CCXrcPKiGGotvnN6jfUsKk4rRqm7q09/YbKb5xCEvtM=",
        version = "v0.8.2",
    )
    go_repository(
        name = "org_gonum_v1_netlib",
        build_file_proto_mode = "disable_global",
        importpath = "gonum.org/v1/netlib",
        sum = "h1:OE9mWmgKkjJyEmDAAtGMPjXu+YNeGvK9VTSHY6+Qihc=",
        version = "v0.0.0-20190313105609-8cb42192e0e0",
    )
    go_repository(
        name = "org_gonum_v1_plot",
        build_file_proto_mode = "disable_global",
        importpath = "gonum.org/v1/plot",
        sum = "h1:Qh4dB5D/WpoUUp3lSod7qgoyEHbDGPUWjIbnqdqqe1k=",
        version = "v0.0.0-20190515093506-e2840ee46a6b",
    )

    go_repository(
        name = "org_modernc_golex",
        build_file_proto_mode = "disable_global",
        importpath = "modernc.org/golex",
        sum = "h1:M+4kIjbDMvKN4pAuh5gJBOfG7Emi9WXGpg2Eay1dlGI=",
        version = "v1.0.5",
    )

    go_repository(
        name = "org_modernc_mathutil",
        build_file_proto_mode = "disable_global",
        importpath = "modernc.org/mathutil",
        sum = "h1:rV0Ko/6SfM+8G+yKiyI830l3Wuz1zRutdslNoQ0kfiQ=",
        version = "v1.5.0",
    )
    go_repository(
        name = "org_modernc_parser",
        build_file_proto_mode = "disable_global",
        importpath = "modernc.org/parser",
        sum = "h1:V3R87gpU97arcjGr2dR6w2qerBd/gV2VKFh3qFD7GpE=",
        version = "v1.0.7",
    )

    go_repository(
        name = "org_modernc_sortutil",
        build_file_proto_mode = "disable_global",
        importpath = "modernc.org/sortutil",
        sum = "h1:VQGxbQGcHaQeB/BX9TQjrHFmOA0bounO1X/jvOfRo6Q=",
        version = "v1.1.1",
    )
    go_repository(
        name = "org_modernc_strutil",
        build_file_proto_mode = "disable_global",
        importpath = "modernc.org/strutil",
        sum = "h1:fNMm+oJklMGYfU9Ylcywl0CO5O6nTfaowNsh2wpPjzY=",
        version = "v1.1.3",
    )
    go_repository(
        name = "org_modernc_y",
        build_file_proto_mode = "disable_global",
        importpath = "modernc.org/y",
        sum = "h1:U3EAg4VQmj2eoAUnMFcv+KXxVQFT19ZIA1mO1XX0b1s=",
        version = "v1.0.9",
    )
    go_repository(
        name = "org_uber_go_atomic",
        build_file_proto_mode = "disable_global",
        importpath = "go.uber.org/atomic",
        sum = "h1:ZvwS0R+56ePWxUNi+Atn9dWONBPp/AUETXlHW0DxSjE=",
        version = "v1.11.0",
    )
    go_repository(
        name = "org_uber_go_automaxprocs",
        build_file_proto_mode = "disable_global",
        importpath = "go.uber.org/automaxprocs",
        sum = "h1:2LxUOGiR3O6tw8ui5sZa2LAaHnsviZdVOUZw4fvbnME=",
        version = "v1.5.2",
    )

    go_repository(
        name = "org_uber_go_goleak",
        build_file_proto_mode = "disable_global",
        importpath = "go.uber.org/goleak",
        sum = "h1:NBol2c7O1ZokfZ0LEU9K6Whx/KnwvepVetCUhtKja4A=",
        version = "v1.2.1",
    )
    go_repository(
        name = "org_uber_go_multierr",
        build_file_proto_mode = "disable_global",
        importpath = "go.uber.org/multierr",
        sum = "h1:blXXJkSxSSfBVBlC76pxqeO+LN3aDfLQo+309xJstO0=",
        version = "v1.11.0",
    )
    go_repository(
        name = "org_uber_go_tools",
        build_file_proto_mode = "disable_global",
        importpath = "go.uber.org/tools",
        sum = "h1:0mgffUl7nfd+FpvXMVz4IDEaUSmT1ysygQC7qYo7sG4=",
        version = "v0.0.0-20190618225709-2cfd321de3ee",
    )
    go_repository(
        name = "org_uber_go_zap",
        build_file_proto_mode = "disable_global",
        importpath = "go.uber.org/zap",
        sum = "h1:FiJd5l1UOLj0wCgbSE0rwwXHzEdAZS6hiiSnxJN/D60=",
        version = "v1.24.0",
    )<|MERGE_RESOLUTION|>--- conflicted
+++ resolved
@@ -3863,14 +3863,9 @@
         name = "com_github_tikv_client_go_v2",
         build_file_proto_mode = "disable_global",
         importpath = "github.com/tikv/client-go/v2",
-<<<<<<< HEAD
         replace = "github.com/defined2014/client-go/v2",
         sum = "h1:3e2cF9PWLcbWInWG7Z5EsyGy5513wwqpOp5WAOsikFg=",
         version = "v2.0.1-0.20230712062730-bbc1514be319",
-=======
-        sum = "h1:wRqy8mHs5IocLn4pDvqrwGs4lc3wKhdDXxFyLi8kNbQ=",
-        version = "v2.0.8-0.20230711075855-e540aa3b9657",
->>>>>>> d5b006d3
     )
 
     go_repository(
