load("@bazel_gazelle//:deps.bzl", "go_repository")

def go_deps():
    go_repository(
        name = "cc_mvdan_gofumpt",
        build_file_proto_mode = "disable",
        importpath = "mvdan.cc/gofumpt",
        sum = "h1:JVf4NN1mIpHogBj7ABpgOyZc65/UUOkKQFkoURsz4MM=",
        version = "v0.4.0",
    )
    go_repository(
        name = "cc_mvdan_interfacer",
        build_file_proto_mode = "disable",
        importpath = "mvdan.cc/interfacer",
        sum = "h1:WX1yoOaKQfddO/mLzdV4wptyWgoH/6hwLs7QHTixo0I=",
        version = "v0.0.0-20180901003855-c20040233aed",
    )
    go_repository(
        name = "cc_mvdan_lint",
        build_file_proto_mode = "disable",
        importpath = "mvdan.cc/lint",
        sum = "h1:DxJ5nJdkhDlLok9K6qO+5290kphDJbHOQO1DFFFTeBo=",
        version = "v0.0.0-20170908181259-adc824a0674b",
    )
    go_repository(
        name = "cc_mvdan_unparam",
        build_file_proto_mode = "disable",
        importpath = "mvdan.cc/unparam",
        sum = "h1:3rvTIIM22r9pvXk+q3swxUQAQOxksVMGK7sml4nG57w=",
        version = "v0.0.0-20221223090309-7455f1af531d",
    )

    go_repository(
        name = "co_honnef_go_tools",
        build_file_proto_mode = "disable_global",
        importpath = "honnef.co/go/tools",
        sum = "h1:o/n5/K5gXqk8Gozvs2cnL0F2S1/g1vcGCAx2vETjITw=",
        version = "v0.4.3",
    )
    go_repository(
        name = "com_4d63_gocheckcompilerdirectives",
        build_file_proto_mode = "disable",
        importpath = "4d63.com/gocheckcompilerdirectives",
        sum = "h1:AHcMYuw56NPjq/2y615IGg2kYkBdTvOaojYCBcRE7MA=",
        version = "v1.2.1",
    )

    go_repository(
        name = "com_4d63_gochecknoglobals",
        build_file_proto_mode = "disable",
        importpath = "4d63.com/gochecknoglobals",
        sum = "h1:1eiorGsgHOFOuoOiJDy2psSrQbRdIHrlge0IJIkUgDc=",
        version = "v0.2.1",
    )
    go_repository(
        name = "com_github_abirdcfly_dupword",
        build_file_proto_mode = "disable",
        importpath = "github.com/Abirdcfly/dupword",
        sum = "h1:z6v8rMETchZXUIuHxYNmlUAuKuB21PeaSymTed16wgU=",
        version = "v0.0.11",
    )

    go_repository(
        name = "com_github_acarl005_stripansi",
        build_file_proto_mode = "disable",
        importpath = "github.com/acarl005/stripansi",
        sum = "h1:licZJFw2RwpHMqeKTCYkitsPqHNxTmd4SNR5r94FGM8=",
        version = "v0.0.0-20180116102854-5a71ef0e047d",
    )

    go_repository(
        name = "com_github_ajg_form",
        build_file_proto_mode = "disable_global",
        importpath = "github.com/ajg/form",
        sum = "h1:t9c7v8JUKu/XxOGBU0yjNpaMloxGEJhUkqFRq0ibGeU=",
        version = "v1.5.1",
    )
    go_repository(
        name = "com_github_ajstarks_svgo",
        build_file_proto_mode = "disable_global",
        importpath = "github.com/ajstarks/svgo",
        sum = "h1:wVe6/Ea46ZMeNkQjjBW6xcqyQA/j5e0D6GytH95g0gQ=",
        version = "v0.0.0-20180226025133-644b8db467af",
    )
    go_repository(
        name = "com_github_alecthomas_template",
        build_file_proto_mode = "disable_global",
        importpath = "github.com/alecthomas/template",
        sum = "h1:JYp7IbQjafoB+tBA3gMyHYHrpOtNuDiK/uB5uXxq5wM=",
        version = "v0.0.0-20190718012654-fb15b899a751",
    )
    go_repository(
        name = "com_github_alecthomas_units",
        build_file_proto_mode = "disable_global",
        importpath = "github.com/alecthomas/units",
        sum = "h1:UQZhZ2O0vMHr2cI+DC1Mbh0TJxzA3RcLoMsFw+aXw7E=",
        version = "v0.0.0-20190924025748-f65c72e2690d",
    )
    go_repository(
        name = "com_github_aleksi_gocov_xml",
        build_file_proto_mode = "disable",
        importpath = "github.com/AlekSi/gocov-xml",
        sum = "h1:4QctJBgXEkbzeKz6PJy6bt3JSPNSN4I2mITYW+eKUoQ=",
        version = "v1.0.0",
    )

    go_repository(
        name = "com_github_alexkohler_prealloc",
        build_file_proto_mode = "disable",
        importpath = "github.com/alexkohler/prealloc",
        sum = "h1:Hbq0/3fJPQhNkN0dR95AVrr6R7tou91y0uHG5pOcUuw=",
        version = "v1.0.0",
    )
    go_repository(
        name = "com_github_alingse_asasalint",
        build_file_proto_mode = "disable",
        importpath = "github.com/alingse/asasalint",
        sum = "h1:SFwnQXJ49Kx/1GghOFz1XGqHYKp21Kq1nHad/0WQRnw=",
        version = "v0.0.11",
    )

    go_repository(
        name = "com_github_aliyun_alibaba_cloud_sdk_go",
        build_file_proto_mode = "disable",
        importpath = "github.com/aliyun/alibaba-cloud-sdk-go",
        sum = "h1:Q/yk4z/cHUVZfgTqtD09qeYBxHwshQAjVRX73qs8UH0=",
        version = "v1.61.1581",
    )

    go_repository(
        name = "com_github_andreasbriese_bbloom",
        build_file_proto_mode = "disable_global",
        importpath = "github.com/AndreasBriese/bbloom",
        sum = "h1:HD8gA2tkByhMAwYaFAX9w2l7vxvBQ5NMoxDrkhqhtn4=",
        version = "v0.0.0-20190306092124-e2d15f34fcf9",
    )
    go_repository(
        name = "com_github_antihax_optional",
        build_file_proto_mode = "disable_global",
        importpath = "github.com/antihax/optional",
        sum = "h1:xK2lYat7ZLaVVcIuj82J8kIro4V6kDe0AUDFboUCwcg=",
        version = "v1.0.0",
    )
    go_repository(
        name = "com_github_antonboom_errname",
        build_file_proto_mode = "disable",
        importpath = "github.com/Antonboom/errname",
        sum = "h1:BZDX4r3l4TBZxZ2o2LNrlGxSHran4d1u4veZdoORTT4=",
        version = "v0.1.9",
    )
    go_repository(
        name = "com_github_antonboom_nilnil",
        build_file_proto_mode = "disable",
        importpath = "github.com/Antonboom/nilnil",
        sum = "h1:6RTbx3d2mcEu3Zwq9TowQpQMVpP75zugwOtqY1RTtcE=",
        version = "v0.1.3",
    )
    go_repository(
        name = "com_github_apache_skywalking_eyes",
        build_file_proto_mode = "disable",
        importpath = "github.com/apache/skywalking-eyes",
        sum = "h1:O13kdRU6FCEZevfD01mdhTgCZLLfPZIQ0GXZrLl7FpQ=",
        version = "v0.4.0",
    )

    go_repository(
        name = "com_github_apache_thrift",
        build_file_proto_mode = "disable_global",
        importpath = "github.com/apache/thrift",
        sum = "h1:Jz3KVLYY5+JO7rDiX0sAuRGtuv2vG01r17Y9nLMWNUw=",
        version = "v0.13.1-0.20201008052519-daf620915714",
    )
    go_repository(
        name = "com_github_armon_circbuf",
        build_file_proto_mode = "disable_global",
        importpath = "github.com/armon/circbuf",
        sum = "h1:QEF07wC0T1rKkctt1RINW/+RMTVmiwxETico2l3gxJA=",
        version = "v0.0.0-20150827004946-bbbad097214e",
    )
    go_repository(
        name = "com_github_armon_consul_api",
        build_file_proto_mode = "disable_global",
        importpath = "github.com/armon/consul-api",
        sum = "h1:G1bPvciwNyF7IUmKXNt9Ak3m6u9DE1rF+RmtIkBpVdA=",
        version = "v0.0.0-20180202201655-eb2c6b5be1b6",
    )
    go_repository(
        name = "com_github_armon_go_metrics",
        build_file_proto_mode = "disable_global",
        importpath = "github.com/armon/go-metrics",
        sum = "h1:8GUt8eRujhVEGZFFEjBj46YV4rDjvGrNxb0KMWYkL2I=",
        version = "v0.0.0-20180917152333-f0300d1749da",
    )
    go_repository(
        name = "com_github_armon_go_radix",
        build_file_proto_mode = "disable_global",
        importpath = "github.com/armon/go-radix",
        sum = "h1:BUAU3CGlLvorLI26FmByPp2eC2qla6E1Tw+scpcg/to=",
        version = "v0.0.0-20180808171621-7fddfc383310",
    )
    go_repository(
        name = "com_github_armon_go_socks5",
        build_file_proto_mode = "disable",
        importpath = "github.com/armon/go-socks5",
        sum = "h1:0CwZNZbxp69SHPdPJAN/hZIm0C4OItdklCFmMRWYpio=",
        version = "v0.0.0-20160902184237-e75332964ef5",
    )

    go_repository(
        name = "com_github_ashanbrown_forbidigo",
        build_file_proto_mode = "disable",
        importpath = "github.com/ashanbrown/forbidigo",
        sum = "h1:WXhzLjOlnuDYPYQo/eFlcFMi8X/kLfvWLYu6CSoebis=",
        version = "v1.5.1",
    )
    go_repository(
        name = "com_github_ashanbrown_makezero",
        build_file_proto_mode = "disable",
        importpath = "github.com/ashanbrown/makezero",
        sum = "h1:iCQ87C0V0vSyO+M9E/FZYbu65auqH0lnsOkf5FcB28s=",
        version = "v1.1.1",
    )

    go_repository(
        name = "com_github_aws_aws_sdk_go",
        build_file_proto_mode = "disable_global",
        importpath = "github.com/aws/aws-sdk-go",
        sum = "h1:jLDC9RsNoYMLFlKpB8LdqUnoDdC2yvkS4QbuyPQJ8+M=",
        version = "v1.44.48",
    )
    go_repository(
        name = "com_github_axw_gocov",
        build_file_proto_mode = "disable",
        importpath = "github.com/axw/gocov",
        sum = "h1:YsqYR66hUmilVr23tu8USgnJIJvnwh3n7j5zRn7x4LU=",
        version = "v1.0.0",
    )

    go_repository(
        name = "com_github_aymerick_raymond",
        build_file_proto_mode = "disable_global",
        importpath = "github.com/aymerick/raymond",
        sum = "h1:Ppm0npCCsmuR9oQaBtRuZcmILVE74aXE+AmrJj8L2ns=",
        version = "v2.0.3-0.20180322193309-b565731e1464+incompatible",
    )
    go_repository(
        name = "com_github_azure_azure_sdk_for_go",
        build_file_proto_mode = "disable",
        importpath = "github.com/Azure/azure-sdk-for-go",
        sum = "h1:bch1RS060vGpHpY3zvQDV4rOiRw25J1zmR/B9a76aSA=",
        version = "v23.2.0+incompatible",
    )

    go_repository(
        name = "com_github_azure_azure_sdk_for_go_sdk_azcore",
        build_file_proto_mode = "disable_global",
        importpath = "github.com/Azure/azure-sdk-for-go/sdk/azcore",
        sum = "h1:KQgdWmEOmaJKxaUUZwHAYh12t+b+ZJf8q3friycK1kA=",
        version = "v0.20.0",
    )
    go_repository(
        name = "com_github_azure_azure_sdk_for_go_sdk_azidentity",
        build_file_proto_mode = "disable_global",
        importpath = "github.com/Azure/azure-sdk-for-go/sdk/azidentity",
        sum = "h1:VBvHGLJbaY0+c66NZHdS9cgjHVYSH6DDa0XJMyrblsI=",
        version = "v0.12.0",
    )
    go_repository(
        name = "com_github_azure_azure_sdk_for_go_sdk_internal",
        build_file_proto_mode = "disable_global",
        importpath = "github.com/Azure/azure-sdk-for-go/sdk/internal",
        sum = "h1:BUYIbDf/mMZ8945v3QkG3OuqGVyS4Iek0AOLwdRAYoc=",
        version = "v0.8.1",
    )
    go_repository(
        name = "com_github_azure_azure_sdk_for_go_sdk_storage_azblob",
        build_file_proto_mode = "disable_global",
        importpath = "github.com/Azure/azure-sdk-for-go/sdk/storage/azblob",
        sum = "h1:62Ew5xXg5UCGIXDOM7+y4IL5/6mQJq1nenhBCJAeGX8=",
        version = "v0.2.0",
    )
    go_repository(
        name = "com_github_azure_go_autorest",
        build_file_proto_mode = "disable",
        importpath = "github.com/Azure/go-autorest",
        sum = "h1:Q2feRPMlcfVcqz3pF87PJzkm5lZrL+x6BDtzhODzNJM=",
        version = "v11.2.8+incompatible",
    )
    go_repository(
        name = "com_github_bazelbuild_buildtools",
        build_file_proto_mode = "disable",
        importpath = "github.com/bazelbuild/buildtools",
        sum = "h1:XmPu4mXICgdGnC5dXGjUGbwUD/kUmS0l5Aop3LaevBM=",
        version = "v0.0.0-20230317132445-9c3c1fc0106e",
    )

    go_repository(
        name = "com_github_benbjohnson_clock",
        build_file_proto_mode = "disable_global",
        importpath = "github.com/benbjohnson/clock",
        sum = "h1:ip6w0uFQkncKQ979AypyG0ER7mqUSBdKLOgAle/AT8A=",
        version = "v1.3.0",
    )
    go_repository(
        name = "com_github_beorn7_perks",
        build_file_proto_mode = "disable_global",
        importpath = "github.com/beorn7/perks",
        sum = "h1:VlbKKnNfV8bJzeqoa4cOKqO6bYr3WgKZxO8Z16+hsOM=",
        version = "v1.0.1",
    )
    go_repository(
        name = "com_github_bgentry_speakeasy",
        build_file_proto_mode = "disable_global",
        importpath = "github.com/bgentry/speakeasy",
        sum = "h1:ByYyxL9InA1OWqxJqqp2A5pYHUrCiAL6K3J+LKSsQkY=",
        version = "v0.1.0",
    )
    go_repository(
        name = "com_github_biogo_store",
        build_file_proto_mode = "disable",
        importpath = "github.com/biogo/store",
        sum = "h1:tYoz1OeRpx3dJZlh9T4dQt4kAndcmpl+VNdzbSgFC/0=",
        version = "v0.0.0-20160505134755-913427a1d5e8",
    )
    go_repository(
        name = "com_github_bitly_go_simplejson",
        build_file_proto_mode = "disable",
        importpath = "github.com/bitly/go-simplejson",
        sum = "h1:6IH+V8/tVMab511d5bn4M7EwGXZf9Hj6i2xSwkNEM+Y=",
        version = "v0.5.0",
    )

    go_repository(
        name = "com_github_bketelsen_crypt",
        build_file_proto_mode = "disable_global",
        importpath = "github.com/bketelsen/crypt",
        sum = "h1:+0HFd5KSZ/mm3JmhmrDukiId5iR6w4+BdFtfSy4yWIc=",
        version = "v0.0.3-0.20200106085610-5cbc8cc4026c",
    )
    go_repository(
        name = "com_github_bkielbasa_cyclop",
        build_file_proto_mode = "disable",
        importpath = "github.com/bkielbasa/cyclop",
        sum = "h1:7Jmnh0yL2DjKfw28p86YTd/B4lRGcNuu12sKE35sM7A=",
        version = "v1.2.0",
    )

    go_repository(
        name = "com_github_blacktear23_go_proxyprotocol",
        build_file_proto_mode = "disable_global",
        importpath = "github.com/blacktear23/go-proxyprotocol",
        sum = "h1:moi4x1lJlrQj2uYUJdEyCxqj9UNmaSKZwaGZIXnbAis=",
        version = "v1.0.5",
    )
    go_repository(
        name = "com_github_blizzy78_varnamelen",
        build_file_proto_mode = "disable",
        importpath = "github.com/blizzy78/varnamelen",
        sum = "h1:oqSblyuQvFsW1hbBHh1zfwrKe3kcSj0rnXkKzsQ089M=",
        version = "v0.8.0",
    )
    go_repository(
        name = "com_github_bmatcuk_doublestar_v2",
        build_file_proto_mode = "disable",
        importpath = "github.com/bmatcuk/doublestar/v2",
        sum = "h1:6I6oUiT/sU27eE2OFcWqBhL1SwjyvQuOssxT4a1yidI=",
        version = "v2.0.4",
    )

    go_repository(
        name = "com_github_bombsimon_wsl_v3",
        build_file_proto_mode = "disable",
        importpath = "github.com/bombsimon/wsl/v3",
        sum = "h1:RkSxjT3tmlptwfgEgTgU+KYKLI35p/tviNXNXiL2aNU=",
        version = "v3.4.0",
    )
    go_repository(
        name = "com_github_breeswish_gin_jwt_v2",
        build_file_proto_mode = "disable",
        importpath = "github.com/breeswish/gin-jwt/v2",
        sum = "h1:KLE/YeX+9FNaGVW5MtImRVPhjDpfpgJhvkuYWBmOYbo=",
        version = "v2.6.4-jwt-patch",
    )

    go_repository(
        name = "com_github_breml_bidichk",
        build_file_proto_mode = "disable",
        importpath = "github.com/breml/bidichk",
        sum = "h1:i3yedFWWQ7YzjdZJHnPo9d/xURinSq3OM+gyM43K4/8=",
        version = "v0.2.4",
    )
    go_repository(
        name = "com_github_breml_errchkjson",
        build_file_proto_mode = "disable",
        importpath = "github.com/breml/errchkjson",
        sum = "h1:hlIeXuspTyt8Y/UmP5qy1JocGNR00KQHgfaNtRAjoxQ=",
        version = "v0.3.1",
    )

    go_repository(
        name = "com_github_burntsushi_toml",
        build_file_proto_mode = "disable_global",
        importpath = "github.com/BurntSushi/toml",
        sum = "h1:9F2/+DoOYIOksmaJFPw1tGFy1eDnIJXg+UHjuD8lTak=",
        version = "v1.2.1",
    )
    go_repository(
        name = "com_github_burntsushi_xgb",
        build_file_proto_mode = "disable_global",
        importpath = "github.com/BurntSushi/xgb",
        sum = "h1:1BDTz0u9nC3//pOCMdNH+CiXJVYJh5UQNCOBG7jbELc=",
        version = "v0.0.0-20160522181843-27f122750802",
    )
    go_repository(
        name = "com_github_butuzov_ireturn",
        build_file_proto_mode = "disable",
        importpath = "github.com/butuzov/ireturn",
        sum = "h1:QvrO2QF2+/Cx1WA/vETCIYBKtRjc30vesdoPUNo1EbY=",
        version = "v0.1.1",
    )
    go_repository(
        name = "com_github_cakturk_go_netstat",
        build_file_proto_mode = "disable",
        importpath = "github.com/cakturk/go-netstat",
        sum = "h1:BjkPE3785EwPhhyuFkbINB+2a1xATwk8SNDWnJiD41g=",
        version = "v0.0.0-20200220111822-e5b49efee7a5",
    )

    go_repository(
        name = "com_github_carlmjohnson_flagext",
        build_file_proto_mode = "disable_global",
        importpath = "github.com/carlmjohnson/flagext",
        sum = "h1:/c4uK3ie786Z7caXLcIMvePNSSiH3bQVGDvmGLMme60=",
        version = "v0.21.0",
    )
    go_repository(
        name = "com_github_cenk_backoff",
        build_file_proto_mode = "disable",
        importpath = "github.com/cenk/backoff",
        sum = "h1:7vXVw3g7XE+Vnj0A9TmFGtMeP4oZQ5ZzpPvKhLFa80E=",
        version = "v2.0.0+incompatible",
    )
    go_repository(
        name = "com_github_cenkalti_backoff_v4",
        build_file_proto_mode = "disable",
        importpath = "github.com/cenkalti/backoff/v4",
        sum = "h1:JIufpQLbh4DkbQoii76ItQIUFzevQSqOLZca4eamEDs=",
        version = "v4.0.2",
    )

    go_repository(
        name = "com_github_census_instrumentation_opencensus_proto",
        build_file_proto_mode = "disable_global",
        importpath = "github.com/census-instrumentation/opencensus-proto",
        sum = "h1:iKLQ0xPNFxR/2hzXZMrBo8f1j86j5WHzznCCQxV/b8g=",
        version = "v0.4.1",
    )
    go_repository(
        name = "com_github_certifi_gocertifi",
        build_file_proto_mode = "disable_global",
        importpath = "github.com/certifi/gocertifi",
        sum = "h1:uH66TXeswKn5PW5zdZ39xEwfS9an067BirqA+P4QaLI=",
        version = "v0.0.0-20200922220541-2c3bb06c6054",
    )
    go_repository(
        name = "com_github_cespare_xxhash",
        build_file_proto_mode = "disable_global",
        importpath = "github.com/cespare/xxhash",
        sum = "h1:a6HrQnmkObjyL+Gs60czilIUGqrzKutQD6XZog3p+ko=",
        version = "v1.1.0",
    )
    go_repository(
        name = "com_github_cespare_xxhash_v2",
        build_file_proto_mode = "disable_global",
        importpath = "github.com/cespare/xxhash/v2",
        sum = "h1:DC2CZ1Ep5Y4k3ZQ899DldepgrayRUGE6BBZ/cd9Cj44=",
        version = "v2.2.0",
    )
    go_repository(
        name = "com_github_charithe_durationcheck",
        build_file_proto_mode = "disable",
        importpath = "github.com/charithe/durationcheck",
        sum = "h1:wgw73BiocdBDQPik+zcEoBG/ob8uyBHf2iyoHGPf5w4=",
        version = "v0.0.10",
    )
    go_repository(
        name = "com_github_chavacava_garif",
        build_file_proto_mode = "disable",
        importpath = "github.com/chavacava/garif",
        sum = "h1:W9o46d2kbNL06lq7UNDPV0zYLzkrde/bjIqO02eoll0=",
        version = "v0.0.0-20230227094218-b8c73b2037b8",
    )

    go_repository(
        name = "com_github_cheggaaa_pb_v3",
        build_file_proto_mode = "disable_global",
        importpath = "github.com/cheggaaa/pb/v3",
        sum = "h1:bC8oemdChbke2FHIIGy9mn4DPJ2caZYQnfbRqwmdCoA=",
        version = "v3.0.8",
    )
    go_repository(
        name = "com_github_cheynewallace_tabby",
        build_file_proto_mode = "disable_global",
        importpath = "github.com/cheynewallace/tabby",
        sum = "h1:JvUR8waht4Y0S3JF17G6Vhyt+FRhnqVCkk8l4YrOU54=",
        version = "v1.1.1",
    )
    go_repository(
        name = "com_github_chzyer_logex",
        build_file_proto_mode = "disable_global",
        importpath = "github.com/chzyer/logex",
        sum = "h1:Swpa1K6QvQznwJRcfTfQJmTE72DqScAa40E+fbHEXEE=",
        version = "v1.1.10",
    )
    go_repository(
        name = "com_github_chzyer_readline",
        build_file_proto_mode = "disable_global",
        importpath = "github.com/chzyer/readline",
        sum = "h1:fY5BOSpyZCqRo5OhCuC+XN+r/bBCmeuuJtjz+bCNIf8=",
        version = "v0.0.0-20180603132655-2972be24d48e",
    )
    go_repository(
        name = "com_github_chzyer_test",
        build_file_proto_mode = "disable_global",
        importpath = "github.com/chzyer/test",
        sum = "h1:q763qf9huN11kDQavWsoZXJNW3xEE4JJyHa5Q25/sd8=",
        version = "v0.0.0-20180213035817-a1ea475d72b1",
    )
    go_repository(
        name = "com_github_client9_misspell",
        build_file_proto_mode = "disable_global",
        importpath = "github.com/client9/misspell",
        sum = "h1:ta993UF76GwbvJcIo3Y68y/M3WxlpEHPWIGDkJYwzJI=",
        version = "v0.3.4",
    )
    go_repository(
        name = "com_github_cloudfoundry_gosigar",
        build_file_proto_mode = "disable",
        importpath = "github.com/cloudfoundry/gosigar",
        sum = "h1:gIc08FbB3QPb+nAQhINIK/qhf5REKkY0FTGgRGXkcVc=",
        version = "v1.3.6",
    )

    go_repository(
        name = "com_github_cloudykit_fastprinter",
        build_file_proto_mode = "disable_global",
        importpath = "github.com/CloudyKit/fastprinter",
        sum = "h1:3SgJcK9l5uPdBC/X17wanyJAMxM33+4ZhEIV96MIH8U=",
        version = "v0.0.0-20170127035650-74b38d55f37a",
    )
    go_repository(
        name = "com_github_cloudykit_jet",
        build_file_proto_mode = "disable_global",
        importpath = "github.com/CloudyKit/jet",
        sum = "h1:rZgFj+Gtf3NMi/U5FvCvhzaxzW/TaPYgUYx3bAPz9DE=",
        version = "v2.1.3-0.20180809161101-62edd43e4f88+incompatible",
    )
    go_repository(
        name = "com_github_cncf_udpa_go",
        build_file_proto_mode = "disable_global",
        importpath = "github.com/cncf/udpa/go",
        sum = "h1:QQ3GSy+MqSHxm/d8nCtnAiZdYFd45cYZPs8vOOIYKfk=",
        version = "v0.0.0-20220112060539-c52dc94e7fbe",
    )
    go_repository(
        name = "com_github_cncf_xds_go",
        build_file_proto_mode = "disable_global",
        importpath = "github.com/cncf/xds/go",
        sum = "h1:ACGZRIr7HsgBKHsueQ1yM4WaVaXh21ynwqsF8M8tXhA=",
        version = "v0.0.0-20230105202645-06c439db220b",
    )
    go_repository(
        name = "com_github_cockroachdb_apd",
        build_file_proto_mode = "disable",
        importpath = "github.com/cockroachdb/apd",
        sum = "h1:3LFP3629v+1aKXU5Q37mxmRxX/pIu1nijXydLShEq5I=",
        version = "v1.1.0",
    )
    go_repository(
        name = "com_github_cockroachdb_cmux",
        build_file_proto_mode = "disable",
        importpath = "github.com/cockroachdb/cmux",
        sum = "h1:dzj1/xcivGjNPwwifh/dWTczkwcuqsXXFHY1X/TZMtw=",
        version = "v0.0.0-20170110192607-30d10be49292",
    )
    go_repository(
        name = "com_github_cockroachdb_cockroach",
        build_file_proto_mode = "disable",
        importpath = "github.com/cockroachdb/cockroach",
        sum = "h1:0FHGBrsIyDci8tF7zujQkHdMTJdCTSIV9esrni2fKQI=",
        version = "v0.0.0-20170608034007-84bc9597164f",
    )
    go_repository(
        name = "com_github_cockroachdb_cockroach_go",
        build_file_proto_mode = "disable",
        importpath = "github.com/cockroachdb/cockroach-go",
        sum = "h1:2zRrJWIt/f9c9HhNHAgrRgq0San5gRRUJTBXLkchal0=",
        version = "v0.0.0-20181001143604-e0a95dfd547c",
    )

    go_repository(
        name = "com_github_cockroachdb_datadriven",
        build_file_proto_mode = "disable_global",
        importpath = "github.com/cockroachdb/datadriven",
        sum = "h1:uhZrAfEayBecH2w2tZmhe20HJ7hDvrrA4x2Bg9YdZKM=",
        version = "v1.0.0",
    )
    go_repository(
        name = "com_github_cockroachdb_errors",
        build_file_proto_mode = "disable_global",
        importpath = "github.com/cockroachdb/errors",
        sum = "h1:A5+txlVZfOqFBDa4mGz2bUWSp0aHElvHX2bKkdbQu+Y=",
        version = "v1.8.1",
    )
    go_repository(
        name = "com_github_cockroachdb_logtags",
        build_file_proto_mode = "disable_global",
        importpath = "github.com/cockroachdb/logtags",
        sum = "h1:o/kfcElHqOiXqcou5a3rIlMc7oJbMQkeLk0VQJ7zgqY=",
        version = "v0.0.0-20190617123548-eb05cc24525f",
    )
    go_repository(
        name = "com_github_cockroachdb_pebble",
        build_file_proto_mode = "disable_global",
        importpath = "github.com/cockroachdb/pebble",
        sum = "h1:Igd6YmtOZ77EgLAIaE9+mHl7+sAKaZ5m4iMI0Dz/J2A=",
        version = "v0.0.0-20210719141320-8c3bd06debb5",
    )
    go_repository(
        name = "com_github_cockroachdb_redact",
        build_file_proto_mode = "disable_global",
        importpath = "github.com/cockroachdb/redact",
        sum = "h1:8QG/764wK+vmEYoOlfobpe12EQcS81ukx/a4hdVMxNw=",
        version = "v1.0.8",
    )
    go_repository(
        name = "com_github_cockroachdb_sentry_go",
        build_file_proto_mode = "disable_global",
        importpath = "github.com/cockroachdb/sentry-go",
        sum = "h1:IKgmqgMQlVJIZj19CdocBeSfSaiCbEBZGKODaixqtHM=",
        version = "v0.6.1-cockroachdb.2",
    )
    go_repository(
        name = "com_github_codahale_hdrhistogram",
        build_file_proto_mode = "disable_global",
        importpath = "github.com/codahale/hdrhistogram",
        sum = "h1:qMd81Ts1T2OTKmB4acZcyKaMtRnY5Y44NuXGX2GFJ1w=",
        version = "v0.0.0-20161010025455-3a0bb77429bd",
    )
    go_repository(
        name = "com_github_codegangsta_inject",
        build_file_proto_mode = "disable_global",
        importpath = "github.com/codegangsta/inject",
        sum = "h1:sDMmm+q/3+BukdIpxwO365v/Rbspp2Nt5XntgQRXq8Q=",
        version = "v0.0.0-20150114235600-33e0aa1cb7c0",
    )
    go_repository(
        name = "com_github_colinmarc_hdfs_v2",
        build_file_proto_mode = "disable_global",
        importpath = "github.com/colinmarc/hdfs/v2",
        sum = "h1:x0hw/m+o3UE20Scso/KCkvYNc9Di39TBlCfGMkJ1/a0=",
        version = "v2.1.1",
    )
    go_repository(
        name = "com_github_coocood_bbloom",
        build_file_proto_mode = "disable_global",
        importpath = "github.com/coocood/bbloom",
        sum = "h1:W1SHiII3e0jVwvaQFglwu3kS9NLxOeTpvik7MbKCyuQ=",
        version = "v0.0.0-20190830030839-58deb6228d64",
    )
    go_repository(
        name = "com_github_coocood_freecache",
        build_file_proto_mode = "disable_global",
        importpath = "github.com/coocood/freecache",
        sum = "h1:/v1CqMq45NFH9mp/Pt142reundeBM0dVUD3osQBeu/U=",
        version = "v1.2.1",
    )
    go_repository(
        name = "com_github_coocood_rtutil",
        build_file_proto_mode = "disable_global",
        importpath = "github.com/coocood/rtutil",
        sum = "h1:NnLfQ77q0G4k2Of2c1ceQ0ec6MkLQyDp+IGdVM0D8XM=",
        version = "v0.0.0-20190304133409-c84515f646f2",
    )
    go_repository(
        name = "com_github_coreos_bbolt",
        build_file_proto_mode = "disable_global",
        importpath = "github.com/coreos/bbolt",
        sum = "h1:wZwiHHUieZCquLkDL0B8UhzreNWsPHooDAG3q34zk0s=",
        version = "v1.3.2",
    )
    go_repository(
        name = "com_github_coreos_etcd",
        build_file_proto_mode = "disable_global",
        importpath = "github.com/coreos/etcd",
        sum = "h1:8F3hqu9fGYLBifCmRCJsicFqDx/D68Rt3q1JMazcgBQ=",
        version = "v3.3.13+incompatible",
    )
    go_repository(
        name = "com_github_coreos_go_etcd",
        build_file_proto_mode = "disable_global",
        importpath = "github.com/coreos/go-etcd",
        sum = "h1:bXhRBIXoTm9BYHS3gE0TtQuyNZyeEMux2sDi4oo5YOo=",
        version = "v2.0.0+incompatible",
    )
    go_repository(
        name = "com_github_coreos_go_semver",
        build_file_proto_mode = "disable_global",
        importpath = "github.com/coreos/go-semver",
        sum = "h1:wkHLiw0WNATZnSG7epLsujiMCgPAc9xhjJ4tgnAxmfM=",
        version = "v0.3.0",
    )
    go_repository(
        name = "com_github_coreos_go_systemd",
        build_file_proto_mode = "disable_global",
        importpath = "github.com/coreos/go-systemd",
        sum = "h1:Wf6HqHfScWJN9/ZjdUKyjop4mf3Qdd+1TvvltAvM3m8=",
        version = "v0.0.0-20190321100706-95778dfbb74e",
    )
    go_repository(
        name = "com_github_coreos_go_systemd_v22",
        build_file_proto_mode = "disable_global",
        importpath = "github.com/coreos/go-systemd/v22",
        sum = "h1:D9/bQk5vlXQFZ6Kwuu6zaiXJ9oTPe68++AzAJc1DzSI=",
        version = "v22.3.2",
    )
    go_repository(
        name = "com_github_coreos_pkg",
        build_file_proto_mode = "disable_global",
        importpath = "github.com/coreos/pkg",
        sum = "h1:lBNOc5arjvs8E5mO2tbpBpLoyyu8B6e44T7hJy6potg=",
        version = "v0.0.0-20180928190104-399ea9e2e55f",
    )
    go_repository(
        name = "com_github_cpuguy83_go_md2man",
        build_file_proto_mode = "disable_global",
        importpath = "github.com/cpuguy83/go-md2man",
        sum = "h1:BSKMNlYxDvnunlTymqtgONjNnaRV1sTpcovwwjF22jk=",
        version = "v1.0.10",
    )
    go_repository(
        name = "com_github_cpuguy83_go_md2man_v2",
        build_file_proto_mode = "disable_global",
        importpath = "github.com/cpuguy83/go-md2man/v2",
        sum = "h1:p1EgwI/C7NhT0JmVkwCD2ZBK8j4aeHQX2pMHHBfMQ6w=",
        version = "v2.0.2",
    )
    go_repository(
        name = "com_github_creack_pty",
        build_file_proto_mode = "disable_global",
        importpath = "github.com/creack/pty",
        sum = "h1:07n33Z8lZxZ2qwegKbObQohDhXDQxiMMz1NOUGYlesw=",
        version = "v1.1.11",
    )
    go_repository(
        name = "com_github_curioswitch_go_reassign",
        build_file_proto_mode = "disable",
        importpath = "github.com/curioswitch/go-reassign",
        sum = "h1:G9UZyOcpk/d7Gd6mqYgd8XYWFMw/znxwGDUstnC9DIo=",
        version = "v0.2.0",
    )

    go_repository(
        name = "com_github_cznic_mathutil",
        build_file_proto_mode = "disable_global",
        importpath = "github.com/cznic/mathutil",
        sum = "h1:iwZdTE0PVqJCos1vaoKsclOGD3ADKpshg3SRtYBbwso=",
        version = "v0.0.0-20181122101859-297441e03548",
    )
    go_repository(
        name = "com_github_cznic_sortutil",
        build_file_proto_mode = "disable_global",
        importpath = "github.com/cznic/sortutil",
        sum = "h1:LpMLYGyy67BoAFGda1NeOBQwqlv7nUXpm+rIVHGxZZ4=",
        version = "v0.0.0-20181122101858-f5f958428db8",
    )
    go_repository(
        name = "com_github_cznic_strutil",
        build_file_proto_mode = "disable_global",
        importpath = "github.com/cznic/strutil",
        sum = "h1:0rkFMAbn5KBKNpJyHQ6Prb95vIKanmAe62KxsrN+sqA=",
        version = "v0.0.0-20171016134553-529a34b1c186",
    )
    go_repository(
        name = "com_github_daixiang0_gci",
        build_file_proto_mode = "disable",
        importpath = "github.com/daixiang0/gci",
        sum = "h1:eheNA3ljF6SxnPD/vE4lCBusVHmV3Rs3dkKvFrJ7MR0=",
        version = "v0.10.1",
    )

    go_repository(
        name = "com_github_danjacques_gofslock",
        build_file_proto_mode = "disable_global",
        importpath = "github.com/danjacques/gofslock",
        sum = "h1:X6mKGhCFOxrKeeHAjv/3UvT6e5RRxW6wRdlqlV6/H4w=",
        version = "v0.0.0-20191023191349-0a45f885bc37",
    )
    go_repository(
        name = "com_github_data_dog_go_sqlmock",
        build_file_proto_mode = "disable_global",
        importpath = "github.com/DATA-DOG/go-sqlmock",
        sum = "h1:Shsta01QNfFxHCfpW6YH2STWB0MudeXXEWMr20OEh60=",
        version = "v1.5.0",
    )
    go_repository(
        name = "com_github_datadog_zstd",
        build_file_proto_mode = "disable_global",
        importpath = "github.com/DataDog/zstd",
        sum = "h1:EndNeuB0l9syBZhut0wns3gV1hL8zX8LIu6ZiVHWLIQ=",
        version = "v1.4.5",
    )
    go_repository(
        name = "com_github_davecgh_go_spew",
        build_file_proto_mode = "disable_global",
        importpath = "github.com/davecgh/go-spew",
        sum = "h1:vj9j/u1bqnvCEfJOwUhtlOARqs3+rkHYY13jYWTU97c=",
        version = "v1.1.1",
    )
    go_repository(
        name = "com_github_decred_dcrd_crypto_blake256",
        build_file_proto_mode = "disable",
        importpath = "github.com/decred/dcrd/crypto/blake256",
        sum = "h1:/8DMNYp9SGi5f0w7uCm6d6M4OU2rGFK09Y2A4Xv7EE0=",
        version = "v1.0.0",
    )
    go_repository(
        name = "com_github_decred_dcrd_dcrec_secp256k1_v4",
        build_file_proto_mode = "disable",
        importpath = "github.com/decred/dcrd/dcrec/secp256k1/v4",
        sum = "h1:HbphB4TFFXpv7MNrT52FGrrgVXF1owhMVTHFZIlnvd4=",
        version = "v4.1.0",
    )

    go_repository(
        name = "com_github_denis_tingaikin_go_header",
        build_file_proto_mode = "disable",
        importpath = "github.com/denis-tingaikin/go-header",
        sum = "h1:tEaZKAlqql6SKCY++utLmkPLd6K8IBM20Ha7UVm+mtU=",
        version = "v0.4.3",
    )

    go_repository(
        name = "com_github_dgraph_io_badger",
        build_file_proto_mode = "disable_global",
        importpath = "github.com/dgraph-io/badger",
        sum = "h1:DshxFxZWXUcO0xX476VJC07Xsr6ZCBVRHKZ93Oh7Evo=",
        version = "v1.6.0",
    )
    go_repository(
        name = "com_github_dgraph_io_ristretto",
        build_file_proto_mode = "disable_global",
        importpath = "github.com/dgraph-io/ristretto",
        sum = "h1:6CWw5tJNgpegArSHpNHJKldNeq03FQCwYvfMVWajOK8=",
        version = "v0.1.1",
    )
    go_repository(
        name = "com_github_dgrijalva_jwt_go",
        build_file_proto_mode = "disable_global",
        importpath = "github.com/dgrijalva/jwt-go",
        replace = "github.com/form3tech-oss/jwt-go",
        sum = "h1:0sWoh2EtO7UrQdNTAN+hnU3QXa4AoivplyPLLHkcrLk=",
        version = "v3.2.6-0.20210809144907-32ab6a8243d7+incompatible",
    )
    go_repository(
        name = "com_github_dgryski_go_farm",
        build_file_proto_mode = "disable_global",
        importpath = "github.com/dgryski/go-farm",
        sum = "h1:fAjc9m62+UWV/WAFKLNi6ZS0675eEUC9y3AlwSbQu1Y=",
        version = "v0.0.0-20200201041132-a6ae2369ad13",
    )
    go_repository(
        name = "com_github_dgryski_go_sip13",
        build_file_proto_mode = "disable_global",
        importpath = "github.com/dgryski/go-sip13",
        sum = "h1:RMLoZVzv4GliuWafOuPuQDKSm1SJph7uCRnnS61JAn4=",
        version = "v0.0.0-20181026042036-e10d5fee7954",
    )
    go_repository(
        name = "com_github_djarvur_go_err113",
        build_file_proto_mode = "disable",
        importpath = "github.com/Djarvur/go-err113",
        sum = "h1:sHglBQTwgx+rWPdisA5ynNEsoARbiCBOyGcJM4/OzsM=",
        version = "v0.0.0-20210108212216-aea10b59be24",
    )

    go_repository(
        name = "com_github_dnaeon_go_vcr",
        build_file_proto_mode = "disable_global",
        importpath = "github.com/dnaeon/go-vcr",
        sum = "h1:zHCHvJYTMh1N7xnV7zf1m1GPBF9Ad0Jk/whtQ1663qI=",
        version = "v1.2.0",
    )
    go_repository(
        name = "com_github_dnephin_pflag",
        build_file_proto_mode = "disable",
        importpath = "github.com/dnephin/pflag",
        sum = "h1:oxONGlWxhmUct0YzKTgrpQv9AUA1wtPBn7zuSjJqptk=",
        version = "v1.0.7",
    )

    go_repository(
        name = "com_github_docker_go_units",
        build_file_proto_mode = "disable_global",
        importpath = "github.com/docker/go-units",
        sum = "h1:3uh0PgVws3nIA0Q+MwDC8yjEPf9zjRfZZWXZYDct3Tw=",
        version = "v0.4.0",
    )
    go_repository(
        name = "com_github_dustin_go_humanize",
        build_file_proto_mode = "disable_global",
        importpath = "github.com/dustin/go-humanize",
        sum = "h1:VSnTsYCnlFHaM2/igO1h6X3HA71jcobQuxemgkq4zYo=",
        version = "v1.0.0",
    )
    go_repository(
        name = "com_github_eapache_go_resiliency",
        build_file_proto_mode = "disable_global",
        importpath = "github.com/eapache/go-resiliency",
        sum = "h1:v7g92e/KSN71Rq7vSThKaWIq68fL4YHvWyiUKorFR1Q=",
        version = "v1.2.0",
    )
    go_repository(
        name = "com_github_eapache_go_xerial_snappy",
        build_file_proto_mode = "disable_global",
        importpath = "github.com/eapache/go-xerial-snappy",
        sum = "h1:YEetp8/yCZMuEPMUDHG0CW/brkkEp8mzqk2+ODEitlw=",
        version = "v0.0.0-20180814174437-776d5712da21",
    )
    go_repository(
        name = "com_github_eapache_queue",
        build_file_proto_mode = "disable_global",
        importpath = "github.com/eapache/queue",
        sum = "h1:YOEu7KNc61ntiQlcEeUIoDTJ2o8mQznoNvUhiigpIqc=",
        version = "v1.1.0",
    )
    go_repository(
        name = "com_github_eknkc_amber",
        build_file_proto_mode = "disable_global",
        importpath = "github.com/eknkc/amber",
        sum = "h1:clC1lXBpe2kTj2VHdaIu9ajZQe4kcEY9j0NsnDDBZ3o=",
        version = "v0.0.0-20171010120322-cdade1c07385",
    )
    go_repository(
        name = "com_github_elastic_gosigar",
        build_file_proto_mode = "disable",
        importpath = "github.com/elastic/gosigar",
        sum = "h1:Dg80n8cr90OZ7x+bAax/QjoW/XqTI11RmA79ZwIm9/4=",
        version = "v0.14.2",
    )
    go_repository(
        name = "com_github_elazarl_go_bindata_assetfs",
        build_file_proto_mode = "disable",
        importpath = "github.com/elazarl/go-bindata-assetfs",
        sum = "h1:G/bYguwHIzWq9ZoyUQqrjTmJbbYn3j3CKKpKinvZLFk=",
        version = "v1.0.0",
    )
    go_repository(
        name = "com_github_elazarl_goproxy",
        build_file_proto_mode = "disable",
        importpath = "github.com/elazarl/goproxy",
        sum = "h1:yUdfgN0XgIJw7foRItutHYUIhlcKzcSf5vDpdhQAKTc=",
        version = "v0.0.0-20180725130230-947c36da3153",
    )
    go_repository(
        name = "com_github_elliotchance_pie_v2",
        build_file_proto_mode = "disable",
        importpath = "github.com/elliotchance/pie/v2",
        sum = "h1:KEVAAzxYxTyFs4hvebFZVzBdEo3YeMzl2HYDWn+P3F4=",
        version = "v2.1.0",
    )

    go_repository(
        name = "com_github_emirpasic_gods",
        build_file_proto_mode = "disable",
        importpath = "github.com/emirpasic/gods",
        sum = "h1:FXtiHYKDGKCW2KzwZKx0iC0PQmdlorYgdFG9jPXJ1Bc=",
        version = "v1.18.1",
    )

    go_repository(
        name = "com_github_envoyproxy_go_control_plane",
        build_file_proto_mode = "disable_global",
        importpath = "github.com/envoyproxy/go-control-plane",
        sum = "h1:xdCVXxEe0Y3FQith+0cj2irwZudqGYvecuLB1HtdexY=",
        version = "v0.10.3",
    )
    go_repository(
        name = "com_github_envoyproxy_protoc_gen_validate",
        build_file_proto_mode = "disable_global",
        importpath = "github.com/envoyproxy/protoc-gen-validate",
        sum = "h1:PS7VIOgmSVhWUEeZwTe7z7zouA22Cr590PzXKbZHOVY=",
        version = "v0.9.1",
    )
    go_repository(
        name = "com_github_esimonov_ifshort",
        build_file_proto_mode = "disable",
        importpath = "github.com/esimonov/ifshort",
        sum = "h1:6SID4yGWfRae/M7hkVDVVyppy8q/v9OuxNdmjLQStBA=",
        version = "v1.0.4",
    )

    go_repository(
        name = "com_github_etcd_io_bbolt",
        build_file_proto_mode = "disable_global",
        importpath = "github.com/etcd-io/bbolt",
        sum = "h1:gSJmxrs37LgTqR/oyJBWok6k6SvXEUerFTbltIhXkBM=",
        version = "v1.3.3",
    )
    go_repository(
        name = "com_github_etcd_io_gofail",
        build_file_proto_mode = "disable_global",
        importpath = "github.com/etcd-io/gofail",
        sum = "h1:Y2I0lxOttdUKz+hNaIdG3FtjuQrTmwXun1opRV65IZc=",
        version = "v0.0.0-20190801230047-ad7f989257ca",
    )
    go_repository(
        name = "com_github_ettle_strcase",
        build_file_proto_mode = "disable",
        importpath = "github.com/ettle/strcase",
        sum = "h1:htFueZyVeE1XNnMEfbqp5r67qAN/4r6ya1ysq8Q+Zcw=",
        version = "v0.1.1",
    )
    go_repository(
        name = "com_github_evanphx_json_patch",
        build_file_proto_mode = "disable",
        importpath = "github.com/evanphx/json-patch",
        sum = "h1:K1MDoo4AZ4wU0GIU/fPmtZg7VpzLjCxu+UwBD1FvwOc=",
        version = "v4.1.0+incompatible",
    )
    go_repository(
        name = "com_github_facebookgo_clock",
        build_file_proto_mode = "disable",
        importpath = "github.com/facebookgo/clock",
        sum = "h1:yDWHCSQ40h88yih2JAcL6Ls/kVkSE8GFACTGVnMPruw=",
        version = "v0.0.0-20150410010913-600d898af40a",
    )

    go_repository(
        name = "com_github_fasthttp_contrib_websocket",
        build_file_proto_mode = "disable_global",
        importpath = "github.com/fasthttp-contrib/websocket",
        sum = "h1:DddqAaWDpywytcG8w/qoQ5sAN8X12d3Z3koB0C3Rxsc=",
        version = "v0.0.0-20160511215533-1f3b11f56072",
    )
    go_repository(
        name = "com_github_fatanugraha_noloopclosure",
        build_file_proto_mode = "disable",
        importpath = "github.com/fatanugraha/noloopclosure",
        sum = "h1:AhepjAikNpk50qTZoipHZqeZtnyKT/C2Tk5dGn7nC+A=",
        version = "v0.1.1",
    )

    go_repository(
        name = "com_github_fatih_color",
        build_file_proto_mode = "disable_global",
        importpath = "github.com/fatih/color",
        sum = "h1:kOqh6YHBtK8aywxGerMG2Eq3H6Qgoqeo13Bk2Mv/nBs=",
        version = "v1.15.0",
    )
    go_repository(
        name = "com_github_fatih_structs",
        build_file_proto_mode = "disable_global",
        importpath = "github.com/fatih/structs",
        sum = "h1:Q7juDM0QtcnhCpeyLGQKyg4TOIghuNXrkL32pHAUMxo=",
        version = "v1.1.0",
    )
    go_repository(
        name = "com_github_fatih_structtag",
        build_file_proto_mode = "disable",
        importpath = "github.com/fatih/structtag",
        sum = "h1:/OdNE99OxoI/PqaW/SuSK9uxxT3f/tcSZgon/ssNSx4=",
        version = "v1.2.0",
    )

    go_repository(
        name = "com_github_felixge_httpsnoop",
        build_file_proto_mode = "disable_global",
        importpath = "github.com/felixge/httpsnoop",
        sum = "h1:+nS9g82KMXccJ/wp0zyRW9ZBHFETmMGtkk+2CTTrW4o=",
        version = "v1.0.2",
    )
    go_repository(
        name = "com_github_firefart_nonamedreturns",
        build_file_proto_mode = "disable",
        importpath = "github.com/firefart/nonamedreturns",
        sum = "h1:abzI1p7mAEPYuR4A+VLKn4eNDOycjYo2phmY9sfv40Y=",
        version = "v1.0.4",
    )

    go_repository(
        name = "com_github_flosch_pongo2",
        build_file_proto_mode = "disable_global",
        importpath = "github.com/flosch/pongo2",
        sum = "h1:GY1+t5Dr9OKADM64SYnQjw/w99HMYvQ0A8/JoUkxVmc=",
        version = "v0.0.0-20190707114632-bbf5a6c351f4",
    )
    go_repository(
        name = "com_github_fogleman_gg",
        build_file_proto_mode = "disable_global",
        importpath = "github.com/fogleman/gg",
        sum = "h1:WXb3TSNmHp2vHoCroCIB1foO/yQ36swABL8aOVeDpgg=",
        version = "v1.2.1-0.20190220221249-0403632d5b90",
    )
    go_repository(
        name = "com_github_form3tech_oss_jwt_go",
        build_file_proto_mode = "disable_global",
        importpath = "github.com/form3tech-oss/jwt-go",
        sum = "h1:/l4kBbb4/vGSsdtB5nUe8L7B9mImVMaBPw9L/0TBHU8=",
        version = "v3.2.5+incompatible",
    )
    go_repository(
        name = "com_github_fortytw2_leaktest",
        build_file_proto_mode = "disable_global",
        importpath = "github.com/fortytw2/leaktest",
        sum = "h1:u8491cBMTQ8ft8aeV+adlcytMZylmA5nnwwkRZjI8vw=",
        version = "v1.3.0",
    )
    go_repository(
        name = "com_github_frankban_quicktest",
        build_file_proto_mode = "disable_global",
        importpath = "github.com/frankban/quicktest",
        sum = "h1:FJKSZTDHjyhriyC81FLQ0LY93eSai0ZyR/ZIkd3ZUKE=",
        version = "v1.14.3",
    )
    go_repository(
        name = "com_github_fsnotify_fsnotify",
        build_file_proto_mode = "disable_global",
        importpath = "github.com/fsnotify/fsnotify",
        sum = "h1:n+5WquG0fcWoWp6xPWfHdbskMCQaFnG6PfBrh1Ky4HY=",
        version = "v1.6.0",
    )
    go_repository(
        name = "com_github_fsouza_fake_gcs_server",
        build_file_proto_mode = "disable_global",
        importpath = "github.com/fsouza/fake-gcs-server",
        sum = "h1:Lw/mrvs45AfCUPVpry6qFkZnZPqe9thpLQHW+ZwHRLs=",
        version = "v1.44.0",
    )
    go_repository(
        name = "com_github_fzipp_gocyclo",
        build_file_proto_mode = "disable_global",
        importpath = "github.com/fzipp/gocyclo",
        sum = "h1:lsblElZG7d3ALtGMx9fmxeTKZaLLpU8mET09yN4BBLo=",
        version = "v0.6.0",
    )
    go_repository(
        name = "com_github_gaijinentertainment_go_exhaustruct_v2",
        build_file_proto_mode = "disable",
        importpath = "github.com/GaijinEntertainment/go-exhaustruct/v2",
        sum = "h1:+r1rSv4gvYn0wmRjC8X7IAzX8QezqtFV9m0MUHFJgts=",
        version = "v2.3.0",
    )

    go_repository(
        name = "com_github_gavv_httpexpect",
        build_file_proto_mode = "disable_global",
        importpath = "github.com/gavv/httpexpect",
        sum = "h1:1X9kcRshkSKEjNJJxX9Y9mQ5BRfbxU5kORdjhlA1yX8=",
        version = "v2.0.0+incompatible",
    )
    go_repository(
        name = "com_github_getsentry_raven_go",
        build_file_proto_mode = "disable_global",
        importpath = "github.com/getsentry/raven-go",
        sum = "h1:no+xWJRb5ZI7eE8TWgIq1jLulQiIoLG0IfYxv5JYMGs=",
        version = "v0.2.0",
    )
    go_repository(
        name = "com_github_ghemawat_stream",
        build_file_proto_mode = "disable_global",
        importpath = "github.com/ghemawat/stream",
        sum = "h1:r5GgOLGbza2wVHRzK7aAj6lWZjfbAwiu/RDCVOKjRyM=",
        version = "v0.0.0-20171120220530-696b145b53b9",
    )
    go_repository(
        name = "com_github_ghodss_yaml",
        build_file_proto_mode = "disable_global",
        importpath = "github.com/ghodss/yaml",
        sum = "h1:wQHKEahhL6wmXdzwWG11gIVCkOv05bNOh+Rxn0yngAk=",
        version = "v1.0.0",
    )
    go_repository(
        name = "com_github_gin_contrib_cors",
        build_file_proto_mode = "disable",
        importpath = "github.com/gin-contrib/cors",
        sum = "h1:oJ6gwtUl3lqV0WEIwM/LxPF1QZ5qe2lGWdY2+bz7y0g=",
        version = "v1.4.0",
    )
    go_repository(
        name = "com_github_gin_contrib_gzip",
        build_file_proto_mode = "disable",
        importpath = "github.com/gin-contrib/gzip",
        sum = "h1:ezvKOL6jH+jlzdHNE4h9h8q8uMpDQjyl0NN0Jd7jozc=",
        version = "v0.0.1",
    )

    go_repository(
        name = "com_github_gin_contrib_sse",
        build_file_proto_mode = "disable_global",
        importpath = "github.com/gin-contrib/sse",
        sum = "h1:t8FVkw33L+wilf2QiWkw0UV77qRpcH/JHPKGpKa2E8g=",
        version = "v0.0.0-20190301062529-5545eab6dad3",
    )
    go_repository(
        name = "com_github_gin_gonic_gin",
        build_file_proto_mode = "disable_global",
        importpath = "github.com/gin-gonic/gin",
        sum = "h1:3tMoCCfM7ppqsR0ptz/wi1impNpT7/9wQtMZ8lr1mCQ=",
        version = "v1.4.0",
    )
    go_repository(
        name = "com_github_go_check_check",
        build_file_proto_mode = "disable_global",
        importpath = "github.com/go-check/check",
        sum = "h1:0gkP6mzaMqkmpcJYCFOLkIBwI7xFExG03bbkOkCvUPI=",
        version = "v0.0.0-20180628173108-788fd7840127",
    )
    go_repository(
        name = "com_github_go_critic_go_critic",
        build_file_proto_mode = "disable",
        importpath = "github.com/go-critic/go-critic",
        sum = "h1:tqbKzB8pqi0NsRZ+1pyU4aweAF7A7QN0Pi4Q02+rYnQ=",
        version = "v0.7.0",
    )
    go_repository(
        name = "com_github_go_echarts_go_echarts",
        build_file_proto_mode = "disable",
        importpath = "github.com/go-echarts/go-echarts",
        sum = "h1:n181E4iXwj4zrU9VYmdM2m8dyhERt2w9k9YhHqdp6A8=",
        version = "v1.0.0",
    )

    go_repository(
        name = "com_github_go_errors_errors",
        build_file_proto_mode = "disable_global",
        importpath = "github.com/go-errors/errors",
        sum = "h1:LUHzmkK3GUKUrL/1gfBUxAHzcev3apQlezX/+O7ma6w=",
        version = "v1.0.1",
    )
    go_repository(
        name = "com_github_go_gl_glfw",
        build_file_proto_mode = "disable_global",
        importpath = "github.com/go-gl/glfw",
        sum = "h1:QbL/5oDUmRBzO9/Z7Seo6zf912W/a6Sr4Eu0G/3Jho0=",
        version = "v0.0.0-20190409004039-e6da0acd62b1",
    )
    go_repository(
        name = "com_github_go_gl_glfw_v3_3_glfw",
        build_file_proto_mode = "disable_global",
        importpath = "github.com/go-gl/glfw/v3.3/glfw",
        sum = "h1:WtGNWLvXpe6ZudgnXrq0barxBImvnnJoMEhXAzcbM0I=",
        version = "v0.0.0-20200222043503-6f7a984d4dc4",
    )
    go_repository(
        name = "com_github_go_ini_ini",
        build_file_proto_mode = "disable",
        importpath = "github.com/go-ini/ini",
        sum = "h1:Mujh4R/dH6YL8bxuISne3xX2+qcQ9p0IxKAP6ExWoUo=",
        version = "v1.25.4",
    )

    go_repository(
        name = "com_github_go_kit_kit",
        build_file_proto_mode = "disable_global",
        importpath = "github.com/go-kit/kit",
        sum = "h1:wDJmvq38kDhkVxi50ni9ykkdUr1PKgqKOoi01fa0Mdk=",
        version = "v0.9.0",
    )
    go_repository(
        name = "com_github_go_kit_log",
        build_file_proto_mode = "disable_global",
        importpath = "github.com/go-kit/log",
        sum = "h1:MRVx0/zhvdseW+Gza6N9rVzU/IVzaeE1SFI4raAhmBU=",
        version = "v0.2.1",
    )
    go_repository(
        name = "com_github_go_logfmt_logfmt",
        build_file_proto_mode = "disable_global",
        importpath = "github.com/go-logfmt/logfmt",
        sum = "h1:otpy5pqBCBZ1ng9RQ0dPu4PN7ba75Y/aA+UpowDyNVA=",
        version = "v0.5.1",
    )
    go_repository(
        name = "com_github_go_logr_logr",
        build_file_proto_mode = "disable",
        importpath = "github.com/go-logr/logr",
        sum = "h1:2DntVwHkVopvECVRSlL5PSo9eG+cAkDCuckLubN+rq0=",
        version = "v1.2.3",
    )

    go_repository(
        name = "com_github_go_martini_martini",
        build_file_proto_mode = "disable_global",
        importpath = "github.com/go-martini/martini",
        sum = "h1:xveKWz2iaueeTaUgdetzel+U7exyigDYBryyVfV/rZk=",
        version = "v0.0.0-20170121215854-22fa46961aab",
    )
    go_repository(
        name = "com_github_go_ole_go_ole",
        build_file_proto_mode = "disable_global",
        importpath = "github.com/go-ole/go-ole",
        sum = "h1:/Fpf6oFPoeFik9ty7siob0G6Ke8QvQEuVcuChpwXzpY=",
        version = "v1.2.6",
    )
    go_repository(
        name = "com_github_go_openapi_jsonpointer",
        build_file_proto_mode = "disable",
        importpath = "github.com/go-openapi/jsonpointer",
        sum = "h1:gZr+CIYByUqjcgeLXnQu2gHYQC9o73G2XUeOFYEICuY=",
        version = "v0.19.5",
    )
    go_repository(
        name = "com_github_go_openapi_jsonreference",
        build_file_proto_mode = "disable",
        importpath = "github.com/go-openapi/jsonreference",
        sum = "h1:UBIxjkht+AWIgYzCDSv2GN+E/togfwXUJFRTWhl2Jjs=",
        version = "v0.19.6",
    )
    go_repository(
        name = "com_github_go_openapi_spec",
        build_file_proto_mode = "disable",
        importpath = "github.com/go-openapi/spec",
        sum = "h1:O8hJrt0UMnhHcluhIdUgCLRWyM2x7QkBXRvOs7m+O1M=",
        version = "v0.20.4",
    )
    go_repository(
        name = "com_github_go_openapi_swag",
        build_file_proto_mode = "disable",
        importpath = "github.com/go-openapi/swag",
        sum = "h1:D2NRCBzS9/pEY3gP9Nl8aDqGUcPFrwG2p+CNFrLyrCM=",
        version = "v0.19.15",
    )
    go_repository(
        name = "com_github_go_playground_locales",
        build_file_proto_mode = "disable",
        importpath = "github.com/go-playground/locales",
        sum = "h1:u50s323jtVGugKlcYeyzC0etD1HifMjqmJqb8WugfUU=",
        version = "v0.14.0",
    )
    go_repository(
        name = "com_github_go_playground_universal_translator",
        build_file_proto_mode = "disable",
        importpath = "github.com/go-playground/universal-translator",
        sum = "h1:82dyy6p4OuJq4/CByFNOn/jYrnRPArHwAcmLoJZxyho=",
        version = "v0.18.0",
    )
    go_repository(
        name = "com_github_go_playground_validator_v10",
        build_file_proto_mode = "disable",
        importpath = "github.com/go-playground/validator/v10",
        sum = "h1:I7mrTYv78z8k8VXa/qJlOlEXn/nBh+BF8dHX5nt/dr0=",
        version = "v10.10.0",
    )
    go_repository(
        name = "com_github_go_resty_resty_v2",
        build_file_proto_mode = "disable",
        importpath = "github.com/go-resty/resty/v2",
        sum = "h1:joIR5PNLM2EFqqESUjCMGXrWmXNHEU9CEiK813oKYS4=",
        version = "v2.6.0",
    )

    go_repository(
        name = "com_github_go_sql_driver_mysql",
        build_file_proto_mode = "disable_global",
        importpath = "github.com/go-sql-driver/mysql",
        sum = "h1:ueSltNNllEqE3qcWBTD0iQd3IpL/6U+mJxLkazJ7YPc=",
        version = "v1.7.0",
    )
    go_repository(
        name = "com_github_go_stack_stack",
        build_file_proto_mode = "disable_global",
        importpath = "github.com/go-stack/stack",
        sum = "h1:5SgMzNM5HxrEjV0ww2lTmX6E2Izsfxas4+YHWRs3Lsk=",
        version = "v1.8.0",
    )
    go_repository(
        name = "com_github_go_task_slim_sprig",
        build_file_proto_mode = "disable_global",
        importpath = "github.com/go-task/slim-sprig",
        sum = "h1:p104kn46Q8WdvHunIJ9dAyjPVtrBPhSr3KT2yUst43I=",
        version = "v0.0.0-20210107165309-348f09dbbbc0",
    )
    go_repository(
        name = "com_github_go_toolsmith_astcast",
        build_file_proto_mode = "disable",
        importpath = "github.com/go-toolsmith/astcast",
        sum = "h1:+JN9xZV1A+Re+95pgnMgDboWNVnIMMQXwfBwLRPgSC8=",
        version = "v1.1.0",
    )
    go_repository(
        name = "com_github_go_toolsmith_astcopy",
        build_file_proto_mode = "disable",
        importpath = "github.com/go-toolsmith/astcopy",
        sum = "h1:YGwBN0WM+ekI/6SS6+52zLDEf8Yvp3n2seZITCUBt5s=",
        version = "v1.1.0",
    )
    go_repository(
        name = "com_github_go_toolsmith_astequal",
        build_file_proto_mode = "disable",
        importpath = "github.com/go-toolsmith/astequal",
        sum = "h1:kHKm1AWqClYn15R0K1KKE4RG614D46n+nqUQ06E1dTw=",
        version = "v1.1.0",
    )
    go_repository(
        name = "com_github_go_toolsmith_astfmt",
        build_file_proto_mode = "disable",
        importpath = "github.com/go-toolsmith/astfmt",
        sum = "h1:iJVPDPp6/7AaeLJEruMsBUlOYCmvg0MoCfJprsOmcco=",
        version = "v1.1.0",
    )
    go_repository(
        name = "com_github_go_toolsmith_astp",
        build_file_proto_mode = "disable",
        importpath = "github.com/go-toolsmith/astp",
        sum = "h1:dXPuCl6u2llURjdPLLDxJeZInAeZ0/eZwFJmqZMnpQA=",
        version = "v1.1.0",
    )
    go_repository(
        name = "com_github_go_toolsmith_strparse",
        build_file_proto_mode = "disable",
        importpath = "github.com/go-toolsmith/strparse",
        sum = "h1:GAioeZUK9TGxnLS+qfdqNbA4z0SSm5zVNtCQiyP2Bvw=",
        version = "v1.1.0",
    )
    go_repository(
        name = "com_github_go_toolsmith_typep",
        build_file_proto_mode = "disable",
        importpath = "github.com/go-toolsmith/typep",
        sum = "h1:fIRYDyF+JywLfqzyhdiHzRop/GQDxxNhLGQ6gFUNHus=",
        version = "v1.1.0",
    )
    go_repository(
        name = "com_github_go_xmlfmt_xmlfmt",
        build_file_proto_mode = "disable",
        importpath = "github.com/go-xmlfmt/xmlfmt",
        sum = "h1:Nea7b4icn8s57fTx1M5AI4qQT5HEM3rVUO8MuE6g80U=",
        version = "v1.1.2",
    )
    go_repository(
        name = "com_github_gobwas_glob",
        build_file_proto_mode = "disable",
        importpath = "github.com/gobwas/glob",
        sum = "h1:A4xDbljILXROh+kObIiy5kIaPYD8e96x1tgBhUI5J+Y=",
        version = "v0.2.3",
    )

    go_repository(
        name = "com_github_gobwas_httphead",
        build_file_proto_mode = "disable_global",
        importpath = "github.com/gobwas/httphead",
        sum = "h1:s+21KNqlpePfkah2I+gwHF8xmJWRjooY+5248k6m4A0=",
        version = "v0.0.0-20180130184737-2c6c146eadee",
    )
    go_repository(
        name = "com_github_gobwas_pool",
        build_file_proto_mode = "disable_global",
        importpath = "github.com/gobwas/pool",
        sum = "h1:QEmUOlnSjWtnpRGHF3SauEiOsy82Cup83Vf2LcMlnc8=",
        version = "v0.2.0",
    )
    go_repository(
        name = "com_github_gobwas_ws",
        build_file_proto_mode = "disable_global",
        importpath = "github.com/gobwas/ws",
        sum = "h1:CoAavW/wd/kulfZmSIBt6p24n4j7tHgNVCjsfHVNUbo=",
        version = "v1.0.2",
    )
    go_repository(
        name = "com_github_goccy_go_graphviz",
        build_file_proto_mode = "disable",
        importpath = "github.com/goccy/go-graphviz",
        sum = "h1:s/FMMJ1Joj6La3S5ApO3Jk2cwM4LpXECC2muFx3IPQQ=",
        version = "v0.0.9",
    )

    go_repository(
        name = "com_github_goccy_go_json",
        build_file_proto_mode = "disable",
        importpath = "github.com/goccy/go-json",
        sum = "h1:/pAaQDLHEoCq/5FFmSKBswWmK6H0e8g4159Kc/X/nqk=",
        version = "v0.9.11",
    )

    go_repository(
        name = "com_github_godbus_dbus_v5",
        build_file_proto_mode = "disable_global",
        importpath = "github.com/godbus/dbus/v5",
        sum = "h1:9349emZab16e7zQvpmsbtjc18ykshndd8y2PG3sgJbA=",
        version = "v5.0.4",
    )
    go_repository(
        name = "com_github_gofrs_flock",
        build_file_proto_mode = "disable",
        importpath = "github.com/gofrs/flock",
        sum = "h1:+gYjHKf32LDeiEEFhQaotPbLuUXjY5ZqxKgXy7n59aw=",
        version = "v0.8.1",
    )

    go_repository(
        name = "com_github_gogo_googleapis",
        build_file_proto_mode = "disable_global",
        importpath = "github.com/gogo/googleapis",
        sum = "h1:dR8+Q0uO5S2ZBcs2IH6VBKYwSxPo2vYCYq0ot0mu7xA=",
        version = "v0.0.0-20180223154316-0cd9801be74a",
    )
    go_repository(
        name = "com_github_gogo_protobuf",
        build_file_proto_mode = "disable_global",
        importpath = "github.com/gogo/protobuf",
        sum = "h1:Ov1cvc58UF3b5XjBnZv7+opcTcQFZebYjWzi34vdm4Q=",
        version = "v1.3.2",
    )
    go_repository(
        name = "com_github_gogo_status",
        build_file_proto_mode = "disable_global",
        importpath = "github.com/gogo/status",
        sum = "h1:+eIkrewn5q6b30y+g/BJINVVdi2xH7je5MPJ3ZPK3JA=",
        version = "v1.1.0",
    )
    go_repository(
        name = "com_github_goji_httpauth",
        build_file_proto_mode = "disable",
        importpath = "github.com/goji/httpauth",
        sum = "h1:lBXNCxVENCipq4D1Is42JVOP4eQjlB8TQ6H69Yx5J9Q=",
        version = "v0.0.0-20160601135302-2da839ab0f4d",
    )

    go_repository(
        name = "com_github_golang_freetype",
        build_file_proto_mode = "disable_global",
        importpath = "github.com/golang/freetype",
        sum = "h1:DACJavvAHhabrF08vX0COfcOBJRhZ8lUbR+ZWIs0Y5g=",
        version = "v0.0.0-20170609003504-e2365dfdc4a0",
    )
    go_repository(
        name = "com_github_golang_glog",
        build_file_proto_mode = "disable_global",
        importpath = "github.com/golang/glog",
        sum = "h1:nfP3RFugxnNRyKgeWd4oI1nYvXpxrx8ck8ZrcizshdQ=",
        version = "v1.0.0",
    )
    go_repository(
        name = "com_github_golang_groupcache",
        build_file_proto_mode = "disable_global",
        importpath = "github.com/golang/groupcache",
        sum = "h1:oI5xCqsCo564l8iNU+DwB5epxmsaqB+rhGL0m5jtYqE=",
        version = "v0.0.0-20210331224755-41bb18bfe9da",
    )
    go_repository(
        name = "com_github_golang_jwt_jwt",
        build_file_proto_mode = "disable",
        importpath = "github.com/golang-jwt/jwt",
        sum = "h1:73Z+4BJcrTC+KczS6WvTPvRGOp1WmfEP4Q1lOd9Z/+c=",
        version = "v3.2.1+incompatible",
    )

    go_repository(
        name = "com_github_golang_mock",
        build_file_proto_mode = "disable_global",
        importpath = "github.com/golang/mock",
        sum = "h1:ErTB+efbowRARo13NNdxyJji2egdxLGQhRaY+DUumQc=",
        version = "v1.6.0",
    )
    go_repository(
        name = "com_github_golang_protobuf",
        build_file_proto_mode = "disable_global",
        importpath = "github.com/golang/protobuf",
        patch_args = ["-p1"],
        patches = [
            "//build/patches:com_github_golang_protobuf.patch",
        ],
        sum = "h1:KhyjKVUg7Usr/dYsdSqoFveMYd5ko72D+zANwlG1mmg=",
        version = "v1.5.3",
    )
    go_repository(
        name = "com_github_golang_snappy",
        build_file_proto_mode = "disable_global",
        importpath = "github.com/golang/snappy",
        sum = "h1:yAGX7huGHXlcLOEtBnF4w7FQwA26wojNCwOYAEhLjQM=",
        version = "v0.0.4",
    )
    go_repository(
        name = "com_github_golangci_check",
        build_file_proto_mode = "disable",
        importpath = "github.com/golangci/check",
        sum = "h1:23T5iq8rbUYlhpt5DB4XJkc6BU31uODLD1o1gKvZmD0=",
        version = "v0.0.0-20180506172741-cfe4005ccda2",
    )
    go_repository(
        name = "com_github_golangci_dupl",
        build_file_proto_mode = "disable",
        importpath = "github.com/golangci/dupl",
        sum = "h1:w8hkcTqaFpzKqonE9uMCefW1WDie15eSP/4MssdenaM=",
        version = "v0.0.0-20180902072040-3e9179ac440a",
    )
    go_repository(
        name = "com_github_golangci_go_misc",
        build_file_proto_mode = "disable",
        importpath = "github.com/golangci/go-misc",
        sum = "h1:6RGUuS7EGotKx6J5HIP8ZtyMdiDscjMLfRBSPuzVVeo=",
        version = "v0.0.0-20220329215616-d24fe342adfe",
    )

    go_repository(
        name = "com_github_golangci_gofmt",
        build_file_proto_mode = "disable",
        importpath = "github.com/golangci/gofmt",
        sum = "h1:amWTbTGqOZ71ruzrdA+Nx5WA3tV1N0goTspwmKCQvBY=",
        version = "v0.0.0-20220901101216-f2edd75033f2",
    )
    go_repository(
        name = "com_github_golangci_golangci_lint",
        build_file_proto_mode = "disable",
        importpath = "github.com/golangci/golangci-lint",
        sum = "h1:FrPElUUI5rrHXg1mQ7KxI1MXPAw5lBVskiz7U7a8a1A=",
        version = "v1.52.2",
    )
    go_repository(
        name = "com_github_golangci_gosec",
        build_file_proto_mode = "disable",
        importpath = "github.com/golangci/gosec",
        sum = "h1:Bi7BYmZVg4C+mKGi8LeohcP2GGUl2XJD4xCkJoZSaYc=",
        version = "v0.0.0-20180901114220-8afd9cbb6cfb",
    )
    go_repository(
        name = "com_github_golangci_lint_1",
        build_file_proto_mode = "disable",
        importpath = "github.com/golangci/lint-1",
        sum = "h1:MfyDlzVjl1hoaPzPD4Gpb/QgoRfSBR0jdhwGyAWwMSA=",
        version = "v0.0.0-20191013205115-297bf364a8e0",
    )
    go_repository(
        name = "com_github_golangci_maligned",
        build_file_proto_mode = "disable",
        importpath = "github.com/golangci/maligned",
        sum = "h1:kNY3/svz5T29MYHubXix4aDDuE3RWHkPvopM/EDv/MA=",
        version = "v0.0.0-20180506175553-b1d89398deca",
    )

    go_repository(
        name = "com_github_golangci_misspell",
        build_file_proto_mode = "disable",
        importpath = "github.com/golangci/misspell",
        sum = "h1:KtVB/hTK4bbL/S6bs64rYyk8adjmh1BygbBiaAiX+a0=",
        version = "v0.4.0",
    )

    go_repository(
        name = "com_github_golangci_prealloc",
        build_file_proto_mode = "disable",
        importpath = "github.com/golangci/prealloc",
        sum = "h1:leSNB7iYzLYSSx3J/s5sVf4Drkc68W2wm4Ixh/mr0us=",
        version = "v0.0.0-20180630174525-215b22d4de21",
    )
    go_repository(
        name = "com_github_golangci_revgrep",
        build_file_proto_mode = "disable",
        importpath = "github.com/golangci/revgrep",
        sum = "h1:DIPQnGy2Gv2FSA4B/hh8Q7xx3B7AIDk3DAMeHclH1vQ=",
        version = "v0.0.0-20220804021717-745bb2f7c2e6",
    )
    go_repository(
        name = "com_github_golangci_unconvert",
        build_file_proto_mode = "disable",
        importpath = "github.com/golangci/unconvert",
        sum = "h1:zwtduBRr5SSWhqsYNgcuWO2kFlpdOZbP0+yRjmvPGys=",
        version = "v0.0.0-20180507085042-28b1c447d1f4",
    )

    go_repository(
        name = "com_github_gomodule_redigo",
        build_file_proto_mode = "disable_global",
        importpath = "github.com/gomodule/redigo",
        sum = "h1:y0Wmhvml7cGnzPa9nocn/fMraMH/lMDdeG+rkx4VgYY=",
        version = "v1.7.1-0.20190724094224-574c33c3df38",
    )
    go_repository(
        name = "com_github_google_btree",
        build_file_proto_mode = "disable_global",
        importpath = "github.com/google/btree",
        sum = "h1:xf4v41cLI2Z6FxbKm+8Bu+m8ifhj15JuZ9sa0jZCMUU=",
        version = "v1.1.2",
    )
    go_repository(
        name = "com_github_google_gnostic",
        build_file_proto_mode = "disable",
        importpath = "github.com/google/gnostic",
        sum = "h1:FhTMOKj2VhjpouxvWJAV1TL304uMlb9zcDqkl6cEI54=",
        version = "v0.5.7-v3refs",
    )

    go_repository(
        name = "com_github_google_go_cmp",
        build_file_proto_mode = "disable_global",
        importpath = "github.com/google/go-cmp",
        sum = "h1:O2Tfq5qg4qc4AmwVlvv0oLiVAGB7enBSJ2x2DqQFi38=",
        version = "v0.5.9",
    )
    go_repository(
        name = "com_github_google_go_github_v33",
        build_file_proto_mode = "disable",
        importpath = "github.com/google/go-github/v33",
        sum = "h1:qAf9yP0qc54ufQxzwv+u9H0tiVOnPJxo0lI/JXqw3ZM=",
        version = "v33.0.0",
    )

    go_repository(
        name = "com_github_google_go_querystring",
        build_file_proto_mode = "disable_global",
        importpath = "github.com/google/go-querystring",
        sum = "h1:AnCroh3fv4ZBgVIf1Iwtovgjaw/GiKJo8M8yD/fhyJ8=",
        version = "v1.1.0",
    )
    go_repository(
        name = "com_github_google_gofuzz",
        build_file_proto_mode = "disable_global",
        importpath = "github.com/google/gofuzz",
        sum = "h1:A8PeW59pxE9IoFRqBp37U+mSNaQoZ46F1f0f863XSXw=",
        version = "v1.0.0",
    )
    go_repository(
        name = "com_github_google_licensecheck",
        build_file_proto_mode = "disable",
        importpath = "github.com/google/licensecheck",
        sum = "h1:QoxgoDkaeC4nFrtGN1jV7IPmDCHFNIVh54e5hSt6sPs=",
        version = "v0.3.1",
    )

    go_repository(
        name = "com_github_google_martian",
        build_file_proto_mode = "disable_global",
        importpath = "github.com/google/martian",
        sum = "h1:/CP5g8u/VJHijgedC/Legn3BAbAaWPgecwXBIDzw5no=",
        version = "v2.1.0+incompatible",
    )
    go_repository(
        name = "com_github_google_martian_v3",
        build_file_proto_mode = "disable_global",
        importpath = "github.com/google/martian/v3",
        sum = "h1:IqNFLAmvJOgVlpdEBiQbDc2EwKW77amAycfTuWKdfvw=",
        version = "v3.3.2",
    )
    go_repository(
        name = "com_github_google_pprof",
        build_file_proto_mode = "disable_global",
        importpath = "github.com/google/pprof",
        sum = "h1:c8EUapQFi+kjzedr4c6WqbwMdmB95+oDBWZ5XFHFYxY=",
        version = "v0.0.0-20211122183932-1daafda22083",
    )
    go_repository(
        name = "com_github_google_renameio",
        build_file_proto_mode = "disable_global",
        importpath = "github.com/google/renameio",
        sum = "h1:GOZbcHa3HfsPKPlmyPyN2KEohoMXOhdMbHrvbpl2QaA=",
        version = "v0.1.0",
    )
    go_repository(
        name = "com_github_google_renameio_v2",
        build_file_proto_mode = "disable",
        importpath = "github.com/google/renameio/v2",
        sum = "h1:UifI23ZTGY8Tt29JbYFiuyIU3eX+RNFtUwefq9qAhxg=",
        version = "v2.0.0",
    )

    go_repository(
        name = "com_github_google_shlex",
        build_file_proto_mode = "disable",
        importpath = "github.com/google/shlex",
        sum = "h1:El6M4kTTCOh6aBiKaUGG7oYTSPP8MxqL4YI3kZKwcP4=",
        version = "v0.0.0-20191202100458-e7afc7fbc510",
    )

    go_repository(
        name = "com_github_google_uuid",
        build_file_proto_mode = "disable_global",
        importpath = "github.com/google/uuid",
        sum = "h1:t6JiXgmwXMjEs8VusXIJk2BXHsn+wx8BZdTaoZ5fu7I=",
        version = "v1.3.0",
    )
    go_repository(
        name = "com_github_googleapis_enterprise_certificate_proxy",
        build_file_proto_mode = "disable",
        importpath = "github.com/googleapis/enterprise-certificate-proxy",
        sum = "h1:yk9/cqRKtT9wXZSsRH9aurXEpJX+U6FLtpYTdC3R06k=",
        version = "v0.2.3",
    )

    go_repository(
        name = "com_github_googleapis_gax_go_v2",
        build_file_proto_mode = "disable_global",
        importpath = "github.com/googleapis/gax-go/v2",
        sum = "h1:gF4c0zjUP2H/s/hEGyLA3I0fA2ZWjzYiONAD6cvPr8A=",
        version = "v2.7.1",
    )
    go_repository(
        name = "com_github_googleapis_gnostic",
        build_file_proto_mode = "disable",
        importpath = "github.com/googleapis/gnostic",
        sum = "h1:l6N3VoaVzTncYYW+9yOz2LJJammFZGBO13sqgEhpy9g=",
        version = "v0.2.0",
    )
    go_repository(
        name = "com_github_googleapis_go_type_adapters",
        build_file_proto_mode = "disable",
        importpath = "github.com/googleapis/go-type-adapters",
        sum = "h1:9XdMn+d/G57qq1s8dNc5IesGCXHf6V2HZ2JwRxfA2tA=",
        version = "v1.0.0",
    )

    go_repository(
        name = "com_github_gophercloud_gophercloud",
        build_file_proto_mode = "disable",
        importpath = "github.com/gophercloud/gophercloud",
        sum = "h1:hQpY0g0UGsLKLDs8UJ6xpA2gNCkEdEbvxSPqLItXCpI=",
        version = "v0.0.0-20190301152420-fca40860790e",
    )

    go_repository(
        name = "com_github_gopherjs_gopherjs",
        build_file_proto_mode = "disable_global",
        importpath = "github.com/gopherjs/gopherjs",
        sum = "h1:EGx4pi6eqNxGaHF6qqu48+N2wcFQ5qg5FXgOdqsJ5d8=",
        version = "v0.0.0-20181017120253-0766667cb4d1",
    )
    go_repository(
        name = "com_github_gordonklaus_ineffassign",
        build_file_proto_mode = "disable",
        importpath = "github.com/gordonklaus/ineffassign",
        sum = "h1:9alfqbrhuD+9fLZ4iaAVwhlp5PEhmnBt7yvK2Oy5C1U=",
        version = "v0.0.0-20230107090616-13ace0543b28",
    )
    go_repository(
        name = "com_github_gorilla_context",
        build_file_proto_mode = "disable",
        importpath = "github.com/gorilla/context",
        sum = "h1:AWwleXJkX/nhcU9bZSnZoi3h/qGYqQAGhq6zZe/aQW8=",
        version = "v1.1.1",
    )

    go_repository(
        name = "com_github_gorilla_handlers",
        build_file_proto_mode = "disable_global",
        importpath = "github.com/gorilla/handlers",
        sum = "h1:9lRY6j8DEeeBT10CvO9hGW0gmky0BprnvDI5vfhUHH4=",
        version = "v1.5.1",
    )
    go_repository(
        name = "com_github_gorilla_mux",
        build_file_proto_mode = "disable_global",
        importpath = "github.com/gorilla/mux",
        sum = "h1:i40aqfkR1h2SlN9hojwV5ZA91wcXFOvkdNIeFDP5koI=",
        version = "v1.8.0",
    )
    go_repository(
        name = "com_github_gorilla_securecookie",
        build_file_proto_mode = "disable_global",
        importpath = "github.com/gorilla/securecookie",
        sum = "h1:miw7JPhV+b/lAHSXz4qd/nN9jRiAFV5FwjeKyCS8BvQ=",
        version = "v1.1.1",
    )
    go_repository(
        name = "com_github_gorilla_sessions",
        build_file_proto_mode = "disable_global",
        importpath = "github.com/gorilla/sessions",
        sum = "h1:DHd3rPN5lE3Ts3D8rKkQ8x/0kqfeNmBAaiSi+o7FsgI=",
        version = "v1.2.1",
    )
    go_repository(
        name = "com_github_gorilla_websocket",
        build_file_proto_mode = "disable_global",
        importpath = "github.com/gorilla/websocket",
        sum = "h1:+/TMaTYc4QFitKJxsQ7Yye35DkWvkdLcvGKqM+x0Ufc=",
        version = "v1.4.2",
    )
    go_repository(
        name = "com_github_gostaticanalysis_analysisutil",
        build_file_proto_mode = "disable",
        importpath = "github.com/gostaticanalysis/analysisutil",
        sum = "h1:ZMCjoue3DtDWQ5WyU16YbjbQEQ3VuzwxALrpYd+HeKk=",
        version = "v0.7.1",
    )
    go_repository(
        name = "com_github_gostaticanalysis_comment",
        build_file_proto_mode = "disable",
        importpath = "github.com/gostaticanalysis/comment",
        sum = "h1:hlnx5+S2fY9Zo9ePo4AhgYsYHbM2+eAv8m/s1JiCd6Q=",
        version = "v1.4.2",
    )
    go_repository(
        name = "com_github_gostaticanalysis_forcetypeassert",
        build_file_proto_mode = "disable",
        importpath = "github.com/gostaticanalysis/forcetypeassert",
        sum = "h1:6eUflI3DiGusXGK6X7cCcIgVCpZ2CiZ1Q7jl6ZxNV70=",
        version = "v0.1.0",
    )
    go_repository(
        name = "com_github_gostaticanalysis_nilerr",
        build_file_proto_mode = "disable",
        importpath = "github.com/gostaticanalysis/nilerr",
        sum = "h1:ThE+hJP0fEp4zWLkWHWcRyI2Od0p7DlgYG3Uqrmrcpk=",
        version = "v0.1.1",
    )
    go_repository(
        name = "com_github_gostaticanalysis_testutil",
        build_file_proto_mode = "disable",
        importpath = "github.com/gostaticanalysis/testutil",
        sum = "h1:nhdCmubdmDF6VEatUNjgUZBJKWRqugoISdUv3PPQgHY=",
        version = "v0.4.0",
    )

    go_repository(
        name = "com_github_grpc_ecosystem_go_grpc_middleware",
        build_file_proto_mode = "disable_global",
        importpath = "github.com/grpc-ecosystem/go-grpc-middleware",
        sum = "h1:+9834+KizmvFV7pXQGSXQTsaWhq2GjuNUt0aUU0YBYw=",
        version = "v1.3.0",
    )
    go_repository(
        name = "com_github_grpc_ecosystem_go_grpc_prometheus",
        build_file_proto_mode = "disable_global",
        importpath = "github.com/grpc-ecosystem/go-grpc-prometheus",
        sum = "h1:Ovs26xHkKqVztRpIrF/92BcuyuQ/YW4NSIpoGtfXNho=",
        version = "v1.2.0",
    )
    go_repository(
        name = "com_github_grpc_ecosystem_grpc_gateway",
        build_file_proto_mode = "disable_global",
        build_naming_convention = "go_default_library",
        importpath = "github.com/grpc-ecosystem/grpc-gateway",
        patch_args = ["-p1"],
        patches = [
            "//build/patches:com_github_grpc_ecosystem_grpc_gateway.patch",
        ],
        sum = "h1:gmcG1KaJ57LophUzW0Hy8NmPhnMZb4M0+kPpLofRdBo=",
        version = "v1.16.0",
    )
    go_repository(
        name = "com_github_grpc_ecosystem_grpc_opentracing",
        build_file_proto_mode = "disable",
        importpath = "github.com/grpc-ecosystem/grpc-opentracing",
        sum = "h1:MJG/KsmcqMwFAkh8mTnAwhyKoB+sTAnY4CACC110tbU=",
        version = "v0.0.0-20180507213350-8e809c8a8645",
    )
    go_repository(
        name = "com_github_gtank_cryptopasta",
        build_file_proto_mode = "disable",
        importpath = "github.com/gtank/cryptopasta",
        sum = "h1:7xsUJsB2NrdcttQPa7JLEaGzvdbk7KvfrjgHZXOQRo0=",
        version = "v0.0.0-20170601214702-1f550f6f2f69",
    )

    go_repository(
        name = "com_github_hashicorp_consul_api",
        build_file_proto_mode = "disable_global",
        importpath = "github.com/hashicorp/consul/api",
        sum = "h1:BNQPM9ytxj6jbjjdRPioQ94T6YXriSopn0i8COv6SRA=",
        version = "v1.1.0",
    )
    go_repository(
        name = "com_github_hashicorp_consul_sdk",
        build_file_proto_mode = "disable_global",
        importpath = "github.com/hashicorp/consul/sdk",
        sum = "h1:LnuDWGNsoajlhGyHJvuWW6FVqRl8JOTPqS6CPTsYjhY=",
        version = "v0.1.1",
    )
    go_repository(
        name = "com_github_hashicorp_errwrap",
        build_file_proto_mode = "disable_global",
        importpath = "github.com/hashicorp/errwrap",
        sum = "h1:hLrqtEDnRye3+sgx6z4qVLNuviH3MR5aQ0ykNJa/UYA=",
        version = "v1.0.0",
    )
    go_repository(
        name = "com_github_hashicorp_go_cleanhttp",
        build_file_proto_mode = "disable_global",
        importpath = "github.com/hashicorp/go-cleanhttp",
        sum = "h1:dH3aiDG9Jvb5r5+bYHsikaOUIpcM0xvgMXVoDkXMzJM=",
        version = "v0.5.1",
    )
    go_repository(
        name = "com_github_hashicorp_go_immutable_radix",
        build_file_proto_mode = "disable_global",
        importpath = "github.com/hashicorp/go-immutable-radix",
        sum = "h1:AKDB1HM5PWEA7i4nhcpwOrO2byshxBjXVn/J/3+z5/0=",
        version = "v1.0.0",
    )
    go_repository(
        name = "com_github_hashicorp_go_msgpack",
        build_file_proto_mode = "disable_global",
        importpath = "github.com/hashicorp/go-msgpack",
        sum = "h1:SFT72YqIkOcLdWJUYcriVX7hbrZpwc/f7h8aW2NUqrA=",
        version = "v0.5.4",
    )
    go_repository(
        name = "com_github_hashicorp_go_multierror",
        build_file_proto_mode = "disable_global",
        importpath = "github.com/hashicorp/go-multierror",
        sum = "h1:H5DkEtf6CXdFp0N0Em5UCwQpXMWke8IA0+lD48awMYo=",
        version = "v1.1.1",
    )
    go_repository(
        name = "com_github_hashicorp_go_net",
        build_file_proto_mode = "disable_global",
        importpath = "github.com/hashicorp/go.net",
        sum = "h1:sNCoNyDEvN1xa+X0baata4RdcpKwcMS6DH+xwfqPgjw=",
        version = "v0.0.1",
    )
    go_repository(
        name = "com_github_hashicorp_go_rootcerts",
        build_file_proto_mode = "disable_global",
        importpath = "github.com/hashicorp/go-rootcerts",
        sum = "h1:Rqb66Oo1X/eSV1x66xbDccZjhJigjg0+e82kpwzSwCI=",
        version = "v1.0.0",
    )
    go_repository(
        name = "com_github_hashicorp_go_sockaddr",
        build_file_proto_mode = "disable_global",
        importpath = "github.com/hashicorp/go-sockaddr",
        sum = "h1:ztczhD1jLxIRjVejw8gFomI1BQZOe2WoVOu0SyteCQc=",
        version = "v1.0.2",
    )
    go_repository(
        name = "com_github_hashicorp_go_syslog",
        build_file_proto_mode = "disable_global",
        importpath = "github.com/hashicorp/go-syslog",
        sum = "h1:KaodqZuhUoZereWVIYmpUgZysurB1kBLX2j0MwMrUAE=",
        version = "v1.0.0",
    )
    go_repository(
        name = "com_github_hashicorp_go_uuid",
        build_file_proto_mode = "disable_global",
        importpath = "github.com/hashicorp/go-uuid",
        sum = "h1:cfejS+Tpcp13yd5nYHWDI6qVCny6wyX2Mt5SGur2IGE=",
        version = "v1.0.2",
    )
    go_repository(
        name = "com_github_hashicorp_go_version",
        build_file_proto_mode = "disable_global",
        importpath = "github.com/hashicorp/go-version",
        sum = "h1:feTTfFNnjP967rlCxM/I9g701jU+RN74YKx2mOkIeek=",
        version = "v1.6.0",
    )
    go_repository(
        name = "com_github_hashicorp_golang_lru",
        build_file_proto_mode = "disable_global",
        importpath = "github.com/hashicorp/golang-lru",
        sum = "h1:0hERBMJE1eitiLkihrMvRVBYAkpHzc/J3QdDN+dAcgU=",
        version = "v0.5.1",
    )
    go_repository(
        name = "com_github_hashicorp_hcl",
        build_file_proto_mode = "disable_global",
        importpath = "github.com/hashicorp/hcl",
        sum = "h1:0Anlzjpi4vEasTeNFn2mLJgTSwt0+6sfsiTG8qcWGx4=",
        version = "v1.0.0",
    )
    go_repository(
        name = "com_github_hashicorp_logutils",
        build_file_proto_mode = "disable_global",
        importpath = "github.com/hashicorp/logutils",
        sum = "h1:dLEQVugN8vlakKOUE3ihGLTZJRB4j+M2cdTm/ORI65Y=",
        version = "v1.0.0",
    )
    go_repository(
        name = "com_github_hashicorp_mdns",
        build_file_proto_mode = "disable_global",
        importpath = "github.com/hashicorp/mdns",
        sum = "h1:WhIgCr5a7AaVH6jPUwjtRuuE7/RDufnUvzIr48smyxs=",
        version = "v1.0.0",
    )
    go_repository(
        name = "com_github_hashicorp_memberlist",
        build_file_proto_mode = "disable_global",
        importpath = "github.com/hashicorp/memberlist",
        sum = "h1:EmmoJme1matNzb+hMpDuR/0sbJSUisxyqBGG676r31M=",
        version = "v0.1.3",
    )
    go_repository(
        name = "com_github_hashicorp_serf",
        build_file_proto_mode = "disable_global",
        importpath = "github.com/hashicorp/serf",
        sum = "h1:YZ7UKsJv+hKjqGVUUbtE3HNj79Eln2oQ75tniF6iPt0=",
        version = "v0.8.2",
    )
    go_repository(
        name = "com_github_hdrhistogram_hdrhistogram_go",
        build_file_proto_mode = "disable_global",
        importpath = "github.com/HdrHistogram/hdrhistogram-go",
        sum = "h1:5IcZpTvzydCQeHzK4Ef/D5rrSqwxob0t8PQPMybUNFM=",
        version = "v1.1.2",
    )
    go_repository(
        name = "com_github_hexops_gotextdiff",
        build_file_proto_mode = "disable",
        importpath = "github.com/hexops/gotextdiff",
        sum = "h1:gitA9+qJrrTCsiCl7+kh75nPqQt1cx4ZkudSTLoUqJM=",
        version = "v1.0.3",
    )

    go_repository(
        name = "com_github_hpcloud_tail",
        build_file_proto_mode = "disable_global",
        importpath = "github.com/hpcloud/tail",
        sum = "h1:nfCOvKYfkgYP8hkirhJocXT2+zOD8yUNjXaWfTlyFKI=",
        version = "v1.0.0",
    )
    go_repository(
        name = "com_github_huandu_xstrings",
        build_file_proto_mode = "disable",
        importpath = "github.com/huandu/xstrings",
        sum = "h1:4jgBlKK6tLKFvO8u5pmYjG91cqytmDCDvGh7ECVFfFs=",
        version = "v1.3.1",
    )

    go_repository(
        name = "com_github_hydrogen18_memlistener",
        build_file_proto_mode = "disable_global",
        importpath = "github.com/hydrogen18/memlistener",
        sum = "h1:EPRgaDqXpLFUJLXZdGLnBTy1l6CLiNAPnvn2l+kHit0=",
        version = "v0.0.0-20141126152155-54553eb933fb",
    )
    go_repository(
        name = "com_github_iancoleman_strcase",
        build_file_proto_mode = "disable_global",
        importpath = "github.com/iancoleman/strcase",
        sum = "h1:05I4QRnGpI0m37iZQRuskXh+w77mr6Z41lwQzuHLwW0=",
        version = "v0.2.0",
    )
    go_repository(
        name = "com_github_ianlancetaylor_demangle",
        build_file_proto_mode = "disable_global",
        importpath = "github.com/ianlancetaylor/demangle",
        sum = "h1:uGg2frlt3IcT7kbV6LEp5ONv4vmoO2FW4qSO+my/aoM=",
        version = "v0.0.0-20210905161508-09a460cdf81d",
    )
    go_repository(
        name = "com_github_imdario_mergo",
        build_file_proto_mode = "disable",
        importpath = "github.com/imdario/mergo",
        sum = "h1:3tnifQM4i+fbajXKBHXWEH+KvNHqojZ778UH75j3bGA=",
        version = "v0.3.11",
    )

    go_repository(
        name = "com_github_imkira_go_interpol",
        build_file_proto_mode = "disable_global",
        importpath = "github.com/imkira/go-interpol",
        sum = "h1:KIiKr0VSG2CUW1hl1jpiyuzuJeKUUpC8iM1AIE7N1Vk=",
        version = "v1.1.0",
    )
    go_repository(
        name = "com_github_inconshreveable_mousetrap",
        build_file_proto_mode = "disable_global",
        importpath = "github.com/inconshreveable/mousetrap",
        sum = "h1:U3uMjPSQEBMNp1lFxmllqCPM6P5u/Xq7Pgzkat/bFNc=",
        version = "v1.0.1",
    )
    go_repository(
        name = "com_github_influxdata_influxdb",
        build_file_proto_mode = "disable",
        importpath = "github.com/influxdata/influxdb",
        sum = "h1:O08dwjOwv9CYlJJEUZKAazSoQDKlsN34Bq3dnhqhyVI=",
        version = "v0.0.0-20170331210902-15e594fc09f1",
    )

    go_repository(
        name = "com_github_iris_contrib_blackfriday",
        build_file_proto_mode = "disable_global",
        importpath = "github.com/iris-contrib/blackfriday",
        sum = "h1:o5sHQHHm0ToHUlAJSTjW9UWicjJSDDauOOQ2AHuIVp4=",
        version = "v2.0.0+incompatible",
    )
    go_repository(
        name = "com_github_iris_contrib_go_uuid",
        build_file_proto_mode = "disable_global",
        importpath = "github.com/iris-contrib/go.uuid",
        sum = "h1:XZubAYg61/JwnJNbZilGjf3b3pB80+OQg2qf6c8BfWE=",
        version = "v2.0.0+incompatible",
    )
    go_repository(
        name = "com_github_iris_contrib_i18n",
        build_file_proto_mode = "disable_global",
        importpath = "github.com/iris-contrib/i18n",
        sum = "h1:Kyp9KiXwsyZRTeoNjgVCrWks7D8ht9+kg6yCjh8K97o=",
        version = "v0.0.0-20171121225848-987a633949d0",
    )
    go_repository(
        name = "com_github_iris_contrib_schema",
        build_file_proto_mode = "disable_global",
        importpath = "github.com/iris-contrib/schema",
        sum = "h1:10g/WnoRR+U+XXHWKBHeNy/+tZmM2kcAVGLOsz+yaDA=",
        version = "v0.0.1",
    )
    go_repository(
        name = "com_github_jackc_fake",
        build_file_proto_mode = "disable",
        importpath = "github.com/jackc/fake",
        sum = "h1:vr3AYkKovP8uR8AvSGGUK1IDqRa5lAAvEkZG1LKaCRc=",
        version = "v0.0.0-20150926172116-812a484cc733",
    )
    go_repository(
        name = "com_github_jackc_pgx",
        build_file_proto_mode = "disable",
        importpath = "github.com/jackc/pgx",
        sum = "h1:0Vihzu20St42/UDsvZGdNE6jak7oi/UOeMzwMPHkgFY=",
        version = "v3.2.0+incompatible",
    )

    go_repository(
        name = "com_github_jcmturner_aescts_v2",
        build_file_proto_mode = "disable_global",
        importpath = "github.com/jcmturner/aescts/v2",
        sum = "h1:9YKLH6ey7H4eDBXW8khjYslgyqG2xZikXP0EQFKrle8=",
        version = "v2.0.0",
    )
    go_repository(
        name = "com_github_jcmturner_dnsutils_v2",
        build_file_proto_mode = "disable_global",
        importpath = "github.com/jcmturner/dnsutils/v2",
        sum = "h1:lltnkeZGL0wILNvrNiVCR6Ro5PGU/SeBvVO/8c/iPbo=",
        version = "v2.0.0",
    )
    go_repository(
        name = "com_github_jcmturner_gofork",
        build_file_proto_mode = "disable_global",
        importpath = "github.com/jcmturner/gofork",
        sum = "h1:J7uCkflzTEhUZ64xqKnkDxq3kzc96ajM1Gli5ktUem8=",
        version = "v1.0.0",
    )
    go_repository(
        name = "com_github_jcmturner_goidentity_v6",
        build_file_proto_mode = "disable_global",
        importpath = "github.com/jcmturner/goidentity/v6",
        sum = "h1:VKnZd2oEIMorCTsFBnJWbExfNN7yZr3EhJAxwOkZg6o=",
        version = "v6.0.1",
    )
    go_repository(
        name = "com_github_jcmturner_gokrb5_v8",
        build_file_proto_mode = "disable_global",
        importpath = "github.com/jcmturner/gokrb5/v8",
        sum = "h1:6ZIM6b/JJN0X8UM43ZOM6Z4SJzla+a/u7scXFJzodkA=",
        version = "v8.4.2",
    )
    go_repository(
        name = "com_github_jcmturner_rpc_v2",
        build_file_proto_mode = "disable_global",
        importpath = "github.com/jcmturner/rpc/v2",
        sum = "h1:7FXXj8Ti1IaVFpSAziCZWNzbNuZmnvw/i6CqLNdWfZY=",
        version = "v2.0.3",
    )
    go_repository(
        name = "com_github_jedib0t_go_pretty_v6",
        build_file_proto_mode = "disable_global",
        importpath = "github.com/jedib0t/go-pretty/v6",
        sum = "h1:o3McN0rQ4X+IU+HduppSp9TwRdGLRW2rhJXy9CJaCRw=",
        version = "v6.2.2",
    )
    go_repository(
        name = "com_github_jeffail_gabs_v2",
        build_file_proto_mode = "disable_global",
        importpath = "github.com/Jeffail/gabs/v2",
        sum = "h1:ANfZYjpMlfTTKebycu4X1AgkVWumFVDYQl7JwOr4mDk=",
        version = "v2.5.1",
    )
    go_repository(
        name = "com_github_jgautheron_goconst",
        build_file_proto_mode = "disable",
        importpath = "github.com/jgautheron/goconst",
        sum = "h1:HxVbL1MhydKs8R8n/HE5NPvzfaYmQJA3o879lE4+WcM=",
        version = "v1.5.1",
    )
    go_repository(
        name = "com_github_jingyugao_rowserrcheck",
        build_file_proto_mode = "disable",
        importpath = "github.com/jingyugao/rowserrcheck",
        sum = "h1:zibz55j/MJtLsjP1OF4bSdgXxwL1b+Vn7Tjzq7gFzUs=",
        version = "v1.1.1",
    )
    go_repository(
        name = "com_github_jinzhu_inflection",
        build_file_proto_mode = "disable",
        importpath = "github.com/jinzhu/inflection",
        sum = "h1:K317FqzuhWc8YvSVlFMCCUb36O/S9MCKRDI7QkRKD/E=",
        version = "v1.0.0",
    )
    go_repository(
        name = "com_github_jinzhu_now",
        build_file_proto_mode = "disable",
        importpath = "github.com/jinzhu/now",
        sum = "h1:eVKgfIdy9b6zbWBMgFpfDPoAMifwSZagU9HmEU6zgiI=",
        version = "v1.1.2",
    )

    go_repository(
        name = "com_github_jirfag_go_printf_func_name",
        build_file_proto_mode = "disable",
        importpath = "github.com/jirfag/go-printf-func-name",
        sum = "h1:KA9BjwUk7KlCh6S9EAGWBt1oExIUv9WyNCiRz5amv48=",
        version = "v0.0.0-20200119135958-7558a9eaa5af",
    )

    go_repository(
        name = "com_github_jmespath_go_jmespath",
        build_file_proto_mode = "disable_global",
        importpath = "github.com/jmespath/go-jmespath",
        sum = "h1:BEgLn5cpjn8UN1mAw4NjwDrS35OdebyEtFe+9YPoQUg=",
        version = "v0.4.0",
    )
    go_repository(
        name = "com_github_jmespath_go_jmespath_internal_testify",
        build_file_proto_mode = "disable_global",
        importpath = "github.com/jmespath/go-jmespath/internal/testify",
        sum = "h1:shLQSRRSCCPj3f2gpwzGwWFoC7ycTf1rcQZHOlsJ6N8=",
        version = "v1.5.1",
    )
    go_repository(
        name = "com_github_joho_godotenv",
        build_file_proto_mode = "disable",
        importpath = "github.com/joho/godotenv",
        sum = "h1:3l4+N6zfMWnkbPEXKng2o2/MR5mSwTrBih4ZEkkz1lg=",
        version = "v1.4.0",
    )

    go_repository(
        name = "com_github_joho_sqltocsv",
        build_file_proto_mode = "disable_global",
        importpath = "github.com/joho/sqltocsv",
        sum = "h1:Zrb0IbuLOGHL7nrO2WrcuNWgDTlzFv3zY69QMx4ggQE=",
        version = "v0.0.0-20210428211105-a6d6801d59df",
    )
    go_repository(
        name = "com_github_joker_hpp",
        build_file_proto_mode = "disable_global",
        importpath = "github.com/Joker/hpp",
        sum = "h1:65+iuJYdRXv/XyN62C1uEmmOx3432rNG/rKlX6V7Kkc=",
        version = "v1.0.0",
    )
    go_repository(
        name = "com_github_joker_jade",
        build_file_proto_mode = "disable_global",
        importpath = "github.com/Joker/jade",
        sum = "h1:mreN1m/5VJ/Zc3b4pzj9qU6D9SRQ6Vm+3KfI328t3S8=",
        version = "v1.0.1-0.20190614124447-d475f43051e7",
    )
    go_repository(
        name = "com_github_jonboulle_clockwork",
        build_file_proto_mode = "disable_global",
        importpath = "github.com/jonboulle/clockwork",
        sum = "h1:UOGuzwb1PwsrDAObMuhUnj0p5ULPj8V/xJ7Kx9qUBdQ=",
        version = "v0.2.2",
    )
    go_repository(
        name = "com_github_joomcode_errorx",
        build_file_proto_mode = "disable",
        importpath = "github.com/joomcode/errorx",
        sum = "h1:CalpDWz14ZHd68fIqluJasJosAewpz2TFaJALrUxjrk=",
        version = "v1.0.1",
    )
    go_repository(
        name = "com_github_josharian_intern",
        build_file_proto_mode = "disable",
        importpath = "github.com/josharian/intern",
        sum = "h1:vlS4z54oSdjm0bgjRigI+G1HpF+tI+9rE5LLzOg8HmY=",
        version = "v1.0.0",
    )

    go_repository(
        name = "com_github_jpillora_backoff",
        build_file_proto_mode = "disable_global",
        importpath = "github.com/jpillora/backoff",
        sum = "h1:uvFg412JmmHBHw7iwprIxkPMI+sGQ4kzOWsMeHnm2EA=",
        version = "v1.0.0",
    )
    go_repository(
        name = "com_github_json_iterator_go",
        build_file_proto_mode = "disable_global",
        importpath = "github.com/json-iterator/go",
        sum = "h1:PV8peI4a0ysnczrg+LtxykD8LfKY9ML6u2jnxaEnrnM=",
        version = "v1.1.12",
    )
    go_repository(
        name = "com_github_jstemmer_go_junit_report",
        build_file_proto_mode = "disable_global",
        importpath = "github.com/jstemmer/go-junit-report",
        sum = "h1:6QPYqodiu3GuPL+7mfx+NwDdp2eTkp9IfEUpgAwUN0o=",
        version = "v0.9.1",
    )
    go_repository(
        name = "com_github_jtolds_gls",
        build_file_proto_mode = "disable_global",
        importpath = "github.com/jtolds/gls",
        sum = "h1:xdiiI2gbIgH/gLH7ADydsJ1uDOEzR8yvV7C0MuV77Wo=",
        version = "v4.20.0+incompatible",
    )
    go_repository(
        name = "com_github_juju_errors",
        build_file_proto_mode = "disable_global",
        importpath = "github.com/juju/errors",
        sum = "h1:rhqTjzJlm7EbkELJDKMTU7udov+Se0xZkWmugr6zGok=",
        version = "v0.0.0-20181118221551-089d3ea4e4d5",
    )
    go_repository(
        name = "com_github_juju_loggo",
        build_file_proto_mode = "disable_global",
        importpath = "github.com/juju/loggo",
        sum = "h1:MK144iBQF9hTSwBW/9eJm034bVoG30IshVm688T2hi8=",
        version = "v0.0.0-20180524022052-584905176618",
    )
    go_repository(
        name = "com_github_juju_testing",
        build_file_proto_mode = "disable_global",
        importpath = "github.com/juju/testing",
        sum = "h1:WQM1NildKThwdP7qWrNAFGzp4ijNLw8RlgENkaI4MJs=",
        version = "v0.0.0-20180920084828-472a3e8b2073",
    )
    go_repository(
        name = "com_github_julienschmidt_httprouter",
        build_file_proto_mode = "disable_global",
        importpath = "github.com/julienschmidt/httprouter",
        sum = "h1:U0609e9tgbseu3rBINet9P48AI/D3oJs4dN7jwJOQ1U=",
        version = "v1.3.0",
    )
    go_repository(
        name = "com_github_julz_importas",
        build_file_proto_mode = "disable",
        importpath = "github.com/julz/importas",
        sum = "h1:F78HnrsjY3cR7j0etXy5+TU1Zuy7Xt08X/1aJnH5xXY=",
        version = "v0.1.0",
    )

    go_repository(
        name = "com_github_jung_kurt_gofpdf",
        build_file_proto_mode = "disable_global",
        importpath = "github.com/jung-kurt/gofpdf",
        sum = "h1:PJr+ZMXIecYc1Ey2zucXdR73SMBtgjPgwa31099IMv0=",
        version = "v1.0.3-0.20190309125859-24315acbbda5",
    )
    go_repository(
        name = "com_github_junk1tm_musttag",
        build_file_proto_mode = "disable",
        importpath = "github.com/junk1tm/musttag",
        sum = "h1:bV1DTdi38Hi4pG4OVWa7Kap0hi0o7EczuK6wQt9zPOM=",
        version = "v0.5.0",
    )

    go_repository(
        name = "com_github_k0kubun_colorstring",
        build_file_proto_mode = "disable_global",
        importpath = "github.com/k0kubun/colorstring",
        sum = "h1:uC1QfSlInpQF+M0ao65imhwqKnz3Q2z/d8PWZRMQvDM=",
        version = "v0.0.0-20150214042306-9440f1994b88",
    )
    go_repository(
        name = "com_github_kataras_golog",
        build_file_proto_mode = "disable_global",
        importpath = "github.com/kataras/golog",
        sum = "h1:J7Dl82843nbKQDrQM/abbNJZvQjS6PfmkkffhOTXEpM=",
        version = "v0.0.9",
    )
    go_repository(
        name = "com_github_kataras_iris_v12",
        build_file_proto_mode = "disable_global",
        importpath = "github.com/kataras/iris/v12",
        sum = "h1:Wo5S7GMWv5OAzJmvFTvss/C4TS1W0uo6LkDlSymT4rM=",
        version = "v12.0.1",
    )
    go_repository(
        name = "com_github_kataras_neffos",
        build_file_proto_mode = "disable_global",
        importpath = "github.com/kataras/neffos",
        sum = "h1:O06dvQlxjdWvzWbm2Bq+Si6psUhvSmEctAMk9Xujqms=",
        version = "v0.0.10",
    )
    go_repository(
        name = "com_github_kataras_pio",
        build_file_proto_mode = "disable_global",
        importpath = "github.com/kataras/pio",
        sum = "h1:V5Rs9ztEWdp58oayPq/ulmlqJJZeJP6pP79uP3qjcao=",
        version = "v0.0.0-20190103105442-ea782b38602d",
    )
    go_repository(
        name = "com_github_kisielk_errcheck",
        build_file_proto_mode = "disable_global",
        importpath = "github.com/kisielk/errcheck",
        patch_args = ["-p1"],
        patches = [
            "//build/patches:com_github_kisielk_errcheck.patch",
        ],
        sum = "h1:dEKh+GLHcWm2oN34nMvDzn1sqI0i0WxPvrgiJA5JuM8=",
        version = "v1.6.3",
    )
    go_repository(
        name = "com_github_kisielk_gotool",
        build_file_proto_mode = "disable_global",
        importpath = "github.com/kisielk/gotool",
        sum = "h1:AV2c/EiW3KqPNT9ZKl07ehoAGi4C5/01Cfbblndcapg=",
        version = "v1.0.0",
    )
    go_repository(
        name = "com_github_kkhaike_contextcheck",
        build_file_proto_mode = "disable",
        importpath = "github.com/kkHAIKE/contextcheck",
        sum = "h1:B6zAaLhOEEcjvUgIYEqystmnFk1Oemn8bvJhbt0GMb8=",
        version = "v1.1.4",
    )

    go_repository(
        name = "com_github_klauspost_compress",
        build_file_proto_mode = "disable_global",
        importpath = "github.com/klauspost/compress",
        sum = "h1:NFn1Wr8cfnenSJSA46lLq4wHCcBzKTSjnBIexDMMOV0=",
        version = "v1.15.13",
    )
    go_repository(
        name = "com_github_klauspost_cpuid",
        build_file_proto_mode = "disable_global",
        importpath = "github.com/klauspost/cpuid",
        sum = "h1:5JNjFYYQrZeKRJ0734q51WCEEn2huer72Dc7K+R/b6s=",
        version = "v1.3.1",
    )
    go_repository(
        name = "com_github_knz_strtime",
        build_file_proto_mode = "disable",
        importpath = "github.com/knz/strtime",
        sum = "h1:45aLE1GlZRKxNfTMkok85BUKAJNLdHr5GAm3h8Fqoww=",
        version = "v0.0.0-20181018220328-af2256ee352c",
    )

    go_repository(
        name = "com_github_konsorten_go_windows_terminal_sequences",
        build_file_proto_mode = "disable_global",
        importpath = "github.com/konsorten/go-windows-terminal-sequences",
        sum = "h1:CE8S1cTafDpPvMhIxNJKvHsGVBgn1xWYf1NbHQhywc8=",
        version = "v1.0.3",
    )
    go_repository(
        name = "com_github_kr_logfmt",
        build_file_proto_mode = "disable_global",
        importpath = "github.com/kr/logfmt",
        sum = "h1:T+h1c/A9Gawja4Y9mFVWj2vyii2bbUNDw3kt9VxK2EY=",
        version = "v0.0.0-20140226030751-b84e30acd515",
    )
    go_repository(
        name = "com_github_kr_pretty",
        build_file_proto_mode = "disable_global",
        importpath = "github.com/kr/pretty",
        sum = "h1:WgNl7dwNpEZ6jJ9k1snq4pZsg7DOEN8hP9Xw0Tsjwk0=",
        version = "v0.3.0",
    )
    go_repository(
        name = "com_github_kr_pty",
        build_file_proto_mode = "disable_global",
        importpath = "github.com/kr/pty",
        sum = "h1:VkoXIwSboBpnk99O/KFauAEILuNHv5DVFKZMBN/gUgw=",
        version = "v1.1.1",
    )
    go_repository(
        name = "com_github_kr_text",
        build_file_proto_mode = "disable_global",
        importpath = "github.com/kr/text",
        sum = "h1:5Nx0Ya0ZqY2ygV366QzturHI13Jq95ApcVaJBhpS+AY=",
        version = "v0.2.0",
    )
    go_repository(
        name = "com_github_kulti_thelper",
        build_file_proto_mode = "disable",
        importpath = "github.com/kulti/thelper",
        sum = "h1:ElhKf+AlItIu+xGnI990no4cE2+XaSu1ULymV2Yulxs=",
        version = "v0.6.3",
    )
    go_repository(
        name = "com_github_kunwardeep_paralleltest",
        build_file_proto_mode = "disable",
        importpath = "github.com/kunwardeep/paralleltest",
        sum = "h1:FCKYMF1OF2+RveWlABsdnmsvJrei5aoyZoaGS+Ugg8g=",
        version = "v1.0.6",
    )
    go_repository(
        name = "com_github_kylebanks_depth",
        build_file_proto_mode = "disable",
        importpath = "github.com/KyleBanks/depth",
        sum = "h1:5h8fQADFrWtarTdtDudMmGsC7GPbOAu6RVB3ffsVFHc=",
        version = "v1.2.1",
    )

    go_repository(
        name = "com_github_kyoh86_exportloopref",
        build_file_proto_mode = "disable",
        importpath = "github.com/kyoh86/exportloopref",
        sum = "h1:1Z0bcmTypkL3Q4k+IDHMWTcnCliEZcaPiIe0/ymEyhQ=",
        version = "v0.1.11",
    )

    go_repository(
        name = "com_github_labstack_echo_v4",
        build_file_proto_mode = "disable_global",
        importpath = "github.com/labstack/echo/v4",
        sum = "h1:z0BZoArY4FqdpUEl+wlHp4hnr/oSR6MTmQmv8OHSoww=",
        version = "v4.1.11",
    )
    go_repository(
        name = "com_github_labstack_gommon",
        build_file_proto_mode = "disable_global",
        importpath = "github.com/labstack/gommon",
        sum = "h1:JEeO0bvc78PKdyHxloTKiF8BD5iGrH8T6MSeGvSgob0=",
        version = "v0.3.0",
    )
    go_repository(
        name = "com_github_ldez_gomoddirectives",
        build_file_proto_mode = "disable",
        importpath = "github.com/ldez/gomoddirectives",
        sum = "h1:y7MBaisZVDYmKvt9/l1mjNCiSA1BVn34U0ObUcJwlhA=",
        version = "v0.2.3",
    )
    go_repository(
        name = "com_github_ldez_tagliatelle",
        build_file_proto_mode = "disable",
        importpath = "github.com/ldez/tagliatelle",
        sum = "h1:sylp7d9kh6AdXN2DpVGHBRb5guTVAgOxqNGhbqc4b1c=",
        version = "v0.4.0",
    )
    go_repository(
        name = "com_github_leodido_go_urn",
        build_file_proto_mode = "disable",
        importpath = "github.com/leodido/go-urn",
        sum = "h1:BqpAaACuzVSgi/VLzGZIobT2z4v53pjosyNd9Yv6n/w=",
        version = "v1.2.1",
    )

    go_repository(
        name = "com_github_leonklingele_grouper",
        build_file_proto_mode = "disable",
        importpath = "github.com/leonklingele/grouper",
        sum = "h1:suWXRU57D4/Enn6pXR0QVqqWWrnJ9Osrz+5rjt8ivzU=",
        version = "v1.1.1",
    )
    go_repository(
        name = "com_github_lestrrat_go_blackmagic",
        build_file_proto_mode = "disable",
        importpath = "github.com/lestrrat-go/blackmagic",
        sum = "h1:lS5Zts+5HIC/8og6cGHb0uCcNCa3OUt1ygh3Qz2Fe80=",
        version = "v1.0.1",
    )
    go_repository(
        name = "com_github_lestrrat_go_httpcc",
        build_file_proto_mode = "disable",
        importpath = "github.com/lestrrat-go/httpcc",
        sum = "h1:ydWCStUeJLkpYyjLDHihupbn2tYmZ7m22BGkcvZZrIE=",
        version = "v1.0.1",
    )
    go_repository(
        name = "com_github_lestrrat_go_httprc",
        build_file_proto_mode = "disable",
        importpath = "github.com/lestrrat-go/httprc",
        sum = "h1:bAZymwoZQb+Oq8MEbyipag7iSq6YIga8Wj6GOiJGdI8=",
        version = "v1.0.4",
    )
    go_repository(
        name = "com_github_lestrrat_go_iter",
        build_file_proto_mode = "disable",
        importpath = "github.com/lestrrat-go/iter",
        sum = "h1:gMXo1q4c2pHmC3dn8LzRhJfP1ceCbgSiT9lUydIzltI=",
        version = "v1.0.2",
    )
    go_repository(
        name = "com_github_lestrrat_go_jwx_v2",
        build_file_proto_mode = "disable",
        importpath = "github.com/lestrrat-go/jwx/v2",
        sum = "h1:RlyYNLV892Ed7+FTfj1ROoF6x7WxL965PGTHso/60G0=",
        version = "v2.0.6",
    )
    go_repository(
        name = "com_github_lestrrat_go_option",
        build_file_proto_mode = "disable",
        importpath = "github.com/lestrrat-go/option",
        sum = "h1:WqAWL8kh8VcSoD6xjSH34/1m8yxluXQbDeKNfvFeEO4=",
        version = "v1.0.0",
    )

    go_repository(
        name = "com_github_lib_pq",
        build_file_proto_mode = "disable",
        importpath = "github.com/lib/pq",
        sum = "h1:X5PMW56eZitiTeO7tKzZxFCSpbFZJtkMMooicw2us9A=",
        version = "v1.0.0",
    )
    go_repository(
        name = "com_github_lightstep_lightstep_tracer_go",
        build_file_proto_mode = "disable",
        importpath = "github.com/lightstep/lightstep-tracer-go",
        sum = "h1:D0GGa7afJ7GcQvu5as6ssLEEKYXvRgKI5d5cevtz8r4=",
        version = "v0.15.6",
    )

    go_repository(
        name = "com_github_lufeee_execinquery",
        build_file_proto_mode = "disable",
        importpath = "github.com/lufeee/execinquery",
        sum = "h1:hf0Ems4SHcUGBxpGN7Jz78z1ppVkP/837ZlETPCEtOM=",
        version = "v1.2.1",
    )

    go_repository(
        name = "com_github_lufia_plan9stats",
        build_file_proto_mode = "disable_global",
        importpath = "github.com/lufia/plan9stats",
        sum = "h1:N9zuLhTvBSRt0gWSiJswwQ2HqDmtX/ZCDJURnKUt1Ik=",
        version = "v0.0.0-20230326075908-cb1d2100619a",
    )
    go_repository(
        name = "com_github_magiconair_properties",
        build_file_proto_mode = "disable_global",
        importpath = "github.com/magiconair/properties",
        sum = "h1:5ibWZ6iY0NctNGWo87LalDlEZ6R41TqbbDamhfG/Qzo=",
        version = "v1.8.6",
    )
    go_repository(
        name = "com_github_mailru_easyjson",
        build_file_proto_mode = "disable",
        importpath = "github.com/mailru/easyjson",
        sum = "h1:8yTIVnZgCoiM1TgqoeTl+LfU5Jg6/xL3QhGQnimLYnA=",
        version = "v0.7.6",
    )

    go_repository(
        name = "com_github_maratori_testableexamples",
        build_file_proto_mode = "disable",
        importpath = "github.com/maratori/testableexamples",
        sum = "h1:dU5alXRrD8WKSjOUnmJZuzdxWOEQ57+7s93SLMxb2vI=",
        version = "v1.0.0",
    )

    go_repository(
        name = "com_github_maratori_testpackage",
        build_file_proto_mode = "disable",
        importpath = "github.com/maratori/testpackage",
        sum = "h1:S58XVV5AD7HADMmD0fNnziNHqKvSdDuEKdPD1rNTU04=",
        version = "v1.1.1",
    )
    go_repository(
        name = "com_github_masterminds_goutils",
        build_file_proto_mode = "disable",
        importpath = "github.com/Masterminds/goutils",
        sum = "h1:5nUrii3FMTL5diU80unEVvNevw1nH4+ZV4DSLVJLSYI=",
        version = "v1.1.1",
    )

    go_repository(
        name = "com_github_masterminds_semver",
        build_file_proto_mode = "disable",
        importpath = "github.com/Masterminds/semver",
        sum = "h1:H65muMkzWKEuNDnfl9d70GUjFniHKHRbFPGBuZ3QEww=",
        version = "v1.5.0",
    )
    go_repository(
        name = "com_github_masterminds_semver_v3",
        build_file_proto_mode = "disable",
        importpath = "github.com/Masterminds/semver/v3",
        sum = "h1:hLg3sBzpNErnxhQtUy/mmLR2I9foDujNK030IGemrRc=",
        version = "v3.1.1",
    )
    go_repository(
        name = "com_github_masterminds_sprig_v3",
        build_file_proto_mode = "disable",
        importpath = "github.com/Masterminds/sprig/v3",
        sum = "h1:17jRggJu518dr3QaafizSXOjKYp94wKfABxUmyxvxX8=",
        version = "v3.2.2",
    )

    go_repository(
        name = "com_github_matoous_godox",
        build_file_proto_mode = "disable",
        importpath = "github.com/matoous/godox",
        sum = "h1:gWg6ZQ4JhDfJPqlo2srm/LN17lpybq15AryXIRcWYLE=",
        version = "v0.0.0-20230222163458-006bad1f9d26",
    )

    go_repository(
        name = "com_github_mattn_go_colorable",
        build_file_proto_mode = "disable_global",
        importpath = "github.com/mattn/go-colorable",
        sum = "h1:fFA4WZxdEF4tXPZVKMLwD8oUnCTTo08duU7wxecdEvA=",
        version = "v0.1.13",
    )
    go_repository(
        name = "com_github_mattn_go_isatty",
        build_file_proto_mode = "disable_global",
        importpath = "github.com/mattn/go-isatty",
        sum = "h1:BTarxUcIeDqL27Mc+vyvdWYSL28zpIhv3RoTdsLMPng=",
        version = "v0.0.17",
    )
    go_repository(
        name = "com_github_mattn_go_runewidth",
        build_file_proto_mode = "disable",
        importpath = "github.com/mattn/go-runewidth",
        sum = "h1:+xnbZSEeDbOIg5/mE6JF0w6n9duR1l3/WmbinWVwUuU=",
        version = "v0.0.14",
    )
    go_repository(
        name = "com_github_mattn_go_shellwords",
        build_file_proto_mode = "disable",
        importpath = "github.com/mattn/go-shellwords",
        sum = "h1:M2zGm7EW6UQJvDeQxo4T51eKPurbeFbe8WtebGE2xrk=",
        version = "v1.0.12",
    )
    go_repository(
        name = "com_github_mattn_go_sqlite3",
        build_file_proto_mode = "disable",
        importpath = "github.com/mattn/go-sqlite3",
        sum = "h1:10HX2Td0ocZpYEjhilsuo6WWtUqttj2Kb0KtD86/KYA=",
        version = "v1.14.9",
    )

    go_repository(
        name = "com_github_mattn_goveralls",
        build_file_proto_mode = "disable_global",
        importpath = "github.com/mattn/goveralls",
        sum = "h1:7eJB6EqsPhRVxvwEXGnqdO2sJI0PTsrWoTMXEk9/OQc=",
        version = "v0.0.2",
    )
    go_repository(
        name = "com_github_matttproud_golang_protobuf_extensions",
        build_file_proto_mode = "disable_global",
        importpath = "github.com/matttproud/golang_protobuf_extensions",
        sum = "h1:mmDVorXM7PCGKw94cs5zkfA9PSy5pEvNWRP0ET0TIVo=",
        version = "v1.0.4",
    )
    go_repository(
        name = "com_github_maxatome_go_testdeep",
        build_file_proto_mode = "disable",
        importpath = "github.com/maxatome/go-testdeep",
        sum = "h1:Tgh5efyCYyJFGUYiT0qxBSIDeXw0F5zSoatlou685kk=",
        version = "v1.11.0",
    )

    go_repository(
        name = "com_github_mbilski_exhaustivestruct",
        build_file_proto_mode = "disable",
        importpath = "github.com/mbilski/exhaustivestruct",
        sum = "h1:wCBmUnSYufAHO6J4AVWY6ff+oxWxsVFrwgOdMUQePUo=",
        version = "v1.2.0",
    )

    go_repository(
        name = "com_github_mediocregopher_mediocre_go_lib",
        build_file_proto_mode = "disable_global",
        importpath = "github.com/mediocregopher/mediocre-go-lib",
        sum = "h1:3dQJqqDouawQgl3gBE1PNHKFkJYGEuFb1DbSlaxdosE=",
        version = "v0.0.0-20181029021733-cb65787f37ed",
    )
    go_repository(
        name = "com_github_mediocregopher_radix_v3",
        build_file_proto_mode = "disable_global",
        importpath = "github.com/mediocregopher/radix/v3",
        sum = "h1:oacPXPKHJg0hcngVVrdtTnfGJiS+PtwoQwTBZGFlV4k=",
        version = "v3.3.0",
    )
    go_repository(
        name = "com_github_mgechev_dots",
        build_file_proto_mode = "disable",
        importpath = "github.com/mgechev/dots",
        sum = "h1:zpIH83+oKzcpryru8ceC6BxnoG8TBrhgAvRg8obzup0=",
        version = "v0.0.0-20210922191527-e955255bf517",
    )

    go_repository(
        name = "com_github_mgechev_revive",
        build_file_proto_mode = "disable",
        importpath = "github.com/mgechev/revive",
        sum = "h1:OlQkcH40IB2cGuprTPcjB0iIUddgVZgGmDX3IAMR8D4=",
        version = "v1.3.1",
    )

    go_repository(
        name = "com_github_microcosm_cc_bluemonday",
        build_file_proto_mode = "disable_global",
        importpath = "github.com/microcosm-cc/bluemonday",
        sum = "h1:5lPfLTTAvAbtS0VqT+94yOtFnGfUWYyx0+iToC3Os3s=",
        version = "v1.0.2",
    )
    go_repository(
        name = "com_github_miekg_dns",
        build_file_proto_mode = "disable_global",
        importpath = "github.com/miekg/dns",
        sum = "h1:oN9gL93BkuPrer2rehDbDx86k4zbYJEnMP6Krh82nh0=",
        version = "v1.1.10",
    )
    go_repository(
        name = "com_github_minio_sio",
        build_file_proto_mode = "disable",
        importpath = "github.com/minio/sio",
        sum = "h1:syEFBewzOMOYVzSTFpp1MqpSZk8rUNbz8VIIc+PNzus=",
        version = "v0.3.0",
    )

    go_repository(
        name = "com_github_mitchellh_cli",
        build_file_proto_mode = "disable_global",
        importpath = "github.com/mitchellh/cli",
        sum = "h1:iGBIsUe3+HZ/AD/Vd7DErOt5sU9fa8Uj7A2s1aggv1Y=",
        version = "v1.0.0",
    )
    go_repository(
        name = "com_github_mitchellh_copystructure",
        build_file_proto_mode = "disable",
        importpath = "github.com/mitchellh/copystructure",
        sum = "h1:Laisrj+bAB6b/yJwB5Bt3ITZhGJdqmxquMKeZ+mmkFQ=",
        version = "v1.0.0",
    )

    go_repository(
        name = "com_github_mitchellh_go_homedir",
        build_file_proto_mode = "disable_global",
        importpath = "github.com/mitchellh/go-homedir",
        sum = "h1:lukF9ziXFxDFPkA1vsr5zpc1XuPDn/wFntq5mG+4E0Y=",
        version = "v1.1.0",
    )
    go_repository(
        name = "com_github_mitchellh_go_ps",
        build_file_proto_mode = "disable",
        importpath = "github.com/mitchellh/go-ps",
        sum = "h1:i6ampVEEF4wQFF+bkYfwYgY+F/uYJDktmvLPf7qIgjc=",
        version = "v1.0.0",
    )

    go_repository(
        name = "com_github_mitchellh_go_testing_interface",
        build_file_proto_mode = "disable_global",
        importpath = "github.com/mitchellh/go-testing-interface",
        sum = "h1:fzU/JVNcaqHQEcVFAKeR41fkiLdIPrefOvVG1VZ96U0=",
        version = "v1.0.0",
    )
    go_repository(
        name = "com_github_mitchellh_go_wordwrap",
        build_file_proto_mode = "disable",
        importpath = "github.com/mitchellh/go-wordwrap",
        sum = "h1:6GlHJ/LTGMrIJbwgdqdl2eEH8o+Exx/0m8ir9Gns0u4=",
        version = "v1.0.0",
    )

    go_repository(
        name = "com_github_mitchellh_gox",
        build_file_proto_mode = "disable_global",
        importpath = "github.com/mitchellh/gox",
        sum = "h1:lfGJxY7ToLJQjHHwi0EX6uYBdK78egf954SQl13PQJc=",
        version = "v0.4.0",
    )
    go_repository(
        name = "com_github_mitchellh_iochan",
        build_file_proto_mode = "disable_global",
        importpath = "github.com/mitchellh/iochan",
        sum = "h1:C+X3KsSTLFVBr/tK1eYN/vs4rJcvsiLU338UhYPJWeY=",
        version = "v1.0.0",
    )
    go_repository(
        name = "com_github_mitchellh_mapstructure",
        build_file_proto_mode = "disable_global",
        importpath = "github.com/mitchellh/mapstructure",
        sum = "h1:jeMsZIYE/09sWLaz43PL7Gy6RuMjD2eJVyuac5Z2hdY=",
        version = "v1.5.0",
    )
    go_repository(
        name = "com_github_mitchellh_reflectwalk",
        build_file_proto_mode = "disable",
        importpath = "github.com/mitchellh/reflectwalk",
        sum = "h1:FVzMWA5RllMAKIdUSC8mdWo3XtwoecrH79BY70sEEpE=",
        version = "v1.0.1",
    )
    go_repository(
        name = "com_github_moby_spdystream",
        build_file_proto_mode = "disable",
        importpath = "github.com/moby/spdystream",
        sum = "h1:cjW1zVyyoiM0T7b6UoySUFqzXMoqRckQtXwGPiBhOM8=",
        version = "v0.2.0",
    )

    go_repository(
        name = "com_github_modern_go_concurrent",
        build_file_proto_mode = "disable_global",
        importpath = "github.com/modern-go/concurrent",
        sum = "h1:TRLaZ9cD/w8PVh93nsPXa1VrQ6jlwL5oN8l14QlcNfg=",
        version = "v0.0.0-20180306012644-bacd9c7ef1dd",
    )
    go_repository(
        name = "com_github_modern_go_reflect2",
        build_file_proto_mode = "disable_global",
        importpath = "github.com/modern-go/reflect2",
        sum = "h1:xBagoLtFs94CBntxluKeaWgTMpvLxC4ur3nMaC9Gz0M=",
        version = "v1.0.2",
    )
    go_repository(
        name = "com_github_modocache_gover",
        build_file_proto_mode = "disable_global",
        importpath = "github.com/modocache/gover",
        sum = "h1:8Q0qkMVC/MmWkpIdlvZgcv2o2jrlF6zqVOh7W5YHdMA=",
        version = "v0.0.0-20171022184752-b58185e213c5",
    )
    go_repository(
        name = "com_github_montanaflynn_stats",
        build_file_proto_mode = "disable",
        importpath = "github.com/montanaflynn/stats",
        sum = "h1:pmpDGKLw4n82EtrNiLqB+xSz/JQwFOaZuMALYUHwX5s=",
        version = "v0.0.0-20180911141734-db72e6cae808",
    )

    go_repository(
        name = "com_github_moricho_tparallel",
        build_file_proto_mode = "disable",
        importpath = "github.com/moricho/tparallel",
        sum = "h1:fQKD4U1wRMAYNngDonW5XupoB/ZGJHdpzrWqgyg9krA=",
        version = "v0.3.1",
    )

    go_repository(
        name = "com_github_moul_http2curl",
        build_file_proto_mode = "disable_global",
        importpath = "github.com/moul/http2curl",
        sum = "h1:dRMWoAtb+ePxMlLkrCbAqh4TlPHXvoGUSQ323/9Zahs=",
        version = "v1.0.0",
    )
    go_repository(
        name = "com_github_mwitkow_go_conntrack",
        build_file_proto_mode = "disable_global",
        importpath = "github.com/mwitkow/go-conntrack",
        sum = "h1:KUppIJq7/+SVif2QVs3tOP0zanoHgBEVAwHxUSIzRqU=",
        version = "v0.0.0-20190716064945-2f068394615f",
    )
    go_repository(
        name = "com_github_mxk_go_flowrate",
        build_file_proto_mode = "disable",
        importpath = "github.com/mxk/go-flowrate",
        sum = "h1:y5//uYreIhSUg3J1GEMiLbxo1LJaP8RfCpH6pymGZus=",
        version = "v0.0.0-20140419014527-cca7078d478f",
    )

    go_repository(
        name = "com_github_nakabonne_nestif",
        build_file_proto_mode = "disable",
        importpath = "github.com/nakabonne/nestif",
        sum = "h1:wm28nZjhQY5HyYPx+weN3Q65k6ilSBxDb8v5S81B81U=",
        version = "v0.3.1",
    )

    go_repository(
        name = "com_github_nats_io_nats_go",
        build_file_proto_mode = "disable_global",
        importpath = "github.com/nats-io/nats.go",
        sum = "h1:6lF/f1/NN6kzUDBz6pyvQDEXO39jqXcWRLu/tKjtOUQ=",
        version = "v1.8.1",
    )
    go_repository(
        name = "com_github_nats_io_nkeys",
        build_file_proto_mode = "disable_global",
        importpath = "github.com/nats-io/nkeys",
        sum = "h1:+qM7QpgXnvDDixitZtQUBDY9w/s9mu1ghS+JIbsrx6M=",
        version = "v0.0.2",
    )
    go_repository(
        name = "com_github_nats_io_nuid",
        build_file_proto_mode = "disable_global",
        importpath = "github.com/nats-io/nuid",
        sum = "h1:5iA8DT8V7q8WK2EScv2padNa/rTESc1KdnPw4TC2paw=",
        version = "v1.0.1",
    )
    go_repository(
        name = "com_github_nbutton23_zxcvbn_go",
        build_file_proto_mode = "disable",
        importpath = "github.com/nbutton23/zxcvbn-go",
        sum = "h1:4kuARK6Y6FxaNu/BnU2OAaLF86eTVhP2hjTB6iMvItA=",
        version = "v0.0.0-20210217022336-fa2cb2858354",
    )

    go_repository(
        name = "com_github_ncw_directio",
        build_file_proto_mode = "disable_global",
        importpath = "github.com/ncw/directio",
        sum = "h1:JSUBhdjEvVaJvOoyPAbcW0fnd0tvRXD76wEfZ1KcQz4=",
        version = "v1.0.5",
    )
    go_repository(
        name = "com_github_ngaut_pools",
        build_file_proto_mode = "disable_global",
        importpath = "github.com/ngaut/pools",
        sum = "h1:7KAv7KMGTTqSmYZtNdcNTgsos+vFzULLwyElndwn+5c=",
        version = "v0.0.0-20180318154953-b7bc8c42aac7",
    )
    go_repository(
        name = "com_github_ngaut_sync2",
        build_file_proto_mode = "disable_global",
        importpath = "github.com/ngaut/sync2",
        sum = "h1:K0Fn+DoFqNqktdZtdV3bPQ/0cuYh2H4rkg0tytX/07k=",
        version = "v0.0.0-20141008032647-7a24ed77b2ef",
    )
    go_repository(
        name = "com_github_niemeyer_pretty",
        build_file_proto_mode = "disable_global",
        importpath = "github.com/niemeyer/pretty",
        sum = "h1:fD57ERR4JtEqsWbfPhv4DMiApHyliiK5xCTNVSPiaAs=",
        version = "v0.0.0-20200227124842-a10e7caefd8e",
    )
    go_repository(
        name = "com_github_nishanths_exhaustive",
        build_file_proto_mode = "disable",
        importpath = "github.com/nishanths/exhaustive",
        sum = "h1:TzssWan6orBiLYVqewCG8faud9qlFntJE30ACpzmGME=",
        version = "v0.9.5",
    )

    go_repository(
        name = "com_github_nishanths_predeclared",
        build_file_proto_mode = "disable",
        importpath = "github.com/nishanths/predeclared",
        sum = "h1:V2EPdZPliZymNAn79T8RkNApBjMmVKh5XRpLm/w98Vk=",
        version = "v0.2.2",
    )
    go_repository(
        name = "com_github_nunnatsa_ginkgolinter",
        build_file_proto_mode = "disable",
        importpath = "github.com/nunnatsa/ginkgolinter",
        sum = "h1:Sm0zX5QfjJzkeCjEp+t6d3Ha0jwvoDjleP9XCsrEzOA=",
        version = "v0.9.0",
    )

    go_repository(
        name = "com_github_nxadm_tail",
        build_file_proto_mode = "disable_global",
        importpath = "github.com/nxadm/tail",
        sum = "h1:nPr65rt6Y5JFSKQO7qToXr7pePgD6Gwiw05lkbyAQTE=",
        version = "v1.4.8",
    )
    go_repository(
        name = "com_github_oklog_run",
        build_file_proto_mode = "disable",
        importpath = "github.com/oklog/run",
        sum = "h1:Ru7dDtJNOyC66gQ5dQmaCa0qIsAUFY3sFpK1Xk8igrw=",
        version = "v1.0.0",
    )

    go_repository(
        name = "com_github_oklog_ulid",
        build_file_proto_mode = "disable_global",
        importpath = "github.com/oklog/ulid",
        sum = "h1:EGfNDEx6MqHz8B3uNV6QAib1UR2Lm97sHi3ocA6ESJ4=",
        version = "v1.3.1",
    )
    go_repository(
        name = "com_github_oleiade_reflections",
        build_file_proto_mode = "disable",
        importpath = "github.com/oleiade/reflections",
        sum = "h1:D1XO3LVEYroYskEsoSiGItp9RUxG6jWnCVvrqH0HHQM=",
        version = "v1.0.1",
    )

    go_repository(
        name = "com_github_olekukonko_tablewriter",
        build_file_proto_mode = "disable_global",
        importpath = "github.com/olekukonko/tablewriter",
        sum = "h1:P2Ga83D34wi1o9J6Wh1mRuqd4mF/x/lgBS7N7AbDhec=",
        version = "v0.0.5",
    )
    go_repository(
        name = "com_github_oneofone_xxhash",
        build_file_proto_mode = "disable_global",
        importpath = "github.com/OneOfOne/xxhash",
        sum = "h1:zl/OfRA6nftbBK9qTohYBJ5xvw6C/oNKizR7cZGl3cI=",
        version = "v1.2.5",
    )
    go_repository(
        name = "com_github_onsi_ginkgo",
        build_file_proto_mode = "disable_global",
        importpath = "github.com/onsi/ginkgo",
        sum = "h1:8xi0RTUf59SOSfEtZMvwTvXYMzG4gV23XVHOZiXNtnE=",
        version = "v1.16.5",
    )
    go_repository(
        name = "com_github_onsi_ginkgo_v2",
        build_file_proto_mode = "disable_global",
        importpath = "github.com/onsi/ginkgo/v2",
        sum = "h1:+Ig9nvqgS5OBSACXNk15PLdp0U9XPYROt9CFzVdFGIs=",
        version = "v2.4.0",
    )
    go_repository(
        name = "com_github_onsi_gomega",
        build_file_proto_mode = "disable_global",
        importpath = "github.com/onsi/gomega",
        sum = "h1:/oxKu9c2HVap+F3PfKort2Hw5DEU+HGlW8n+tguWsys=",
        version = "v1.23.0",
    )
    go_repository(
        name = "com_github_openpeedeep_depguard",
        build_file_proto_mode = "disable",
        importpath = "github.com/OpenPeeDeeP/depguard",
        sum = "h1:TSUznLjvp/4IUP+OQ0t/4jF4QUyxIcVX8YnghZdunyA=",
        version = "v1.1.1",
    )

    go_repository(
        name = "com_github_opentracing_basictracer_go",
        build_file_proto_mode = "disable_global",
        importpath = "github.com/opentracing/basictracer-go",
        sum = "h1:YyUAhaEfjoWXclZVJ9sGoNct7j4TVk7lZWlQw5UXuoo=",
        version = "v1.0.0",
    )
    go_repository(
        name = "com_github_opentracing_contrib_go_stdlib",
        build_file_proto_mode = "disable",
        importpath = "github.com/opentracing-contrib/go-stdlib",
        sum = "h1:8KbikWulLUcMM96hBxjgoo6gTmCkG6HYSDohv/WygYU=",
        version = "v0.0.0-20170113013457-1de4cc2120e7",
    )

    go_repository(
        name = "com_github_opentracing_opentracing_go",
        build_file_proto_mode = "disable_global",
        importpath = "github.com/opentracing/opentracing-go",
        sum = "h1:uEJPy/1a5RIPAJ0Ov+OIO8OxWu77jEv+1B0VhjKrZUs=",
        version = "v1.2.0",
    )
    go_repository(
        name = "com_github_openzipkin_zipkin_go",
        build_file_proto_mode = "disable",
        importpath = "github.com/openzipkin/zipkin-go",
        sum = "h1:yXiysv1CSK7Q5yjGy1710zZGnsbMUIjluWBxtLXHPBo=",
        version = "v0.1.6",
    )
    go_repository(
        name = "com_github_otiai10_copy",
        build_file_proto_mode = "disable",
        importpath = "github.com/otiai10/copy",
        sum = "h1:HvG945u96iNadPoG2/Ja2+AUJeW5YuFQMixq9yirC+k=",
        version = "v1.2.0",
    )
    go_repository(
        name = "com_github_otiai10_curr",
        build_file_proto_mode = "disable",
        importpath = "github.com/otiai10/curr",
        sum = "h1:TJIWdbX0B+kpNagQrjgq8bCMrbhiuX73M2XwgtDMoOI=",
        version = "v1.0.0",
    )
    go_repository(
        name = "com_github_otiai10_mint",
        build_file_proto_mode = "disable",
        importpath = "github.com/otiai10/mint",
        sum = "h1:BCmzIS3n71sGfHB5NMNDB3lHYPz8fWSkCAErHed//qc=",
        version = "v1.3.1",
    )

    go_repository(
        name = "com_github_pascaldekloe_goe",
        build_file_proto_mode = "disable_global",
        importpath = "github.com/pascaldekloe/goe",
        sum = "h1:Lgl0gzECD8GnQ5QCWA8o6BtfL6mDH5rQgM4/fX3avOs=",
        version = "v0.0.0-20180627143212-57f6aae5913c",
    )
    go_repository(
        name = "com_github_pborman_getopt",
        build_file_proto_mode = "disable_global",
        importpath = "github.com/pborman/getopt",
        sum = "h1:7822vZ646Atgxkp3tqrSufChvAAYgIy+iFEGpQntwlI=",
        version = "v0.0.0-20180729010549-6fdd0a2c7117",
    )
    go_repository(
        name = "com_github_pelletier_go_toml",
        build_file_proto_mode = "disable_global",
        importpath = "github.com/pelletier/go-toml",
        sum = "h1:4yBQzkHv+7BHq2PQUZF3Mx0IYxG7LsP222s7Agd3ve8=",
        version = "v1.9.5",
    )
    go_repository(
        name = "com_github_pelletier_go_toml_v2",
        build_file_proto_mode = "disable",
        importpath = "github.com/pelletier/go-toml/v2",
        sum = "h1:ipoSadvV8oGUjnUbMub59IDPPwfxF694nG/jwbMiyQg=",
        version = "v2.0.5",
    )
    go_repository(
        name = "com_github_peterbourgon_g2s",
        build_file_proto_mode = "disable",
        importpath = "github.com/peterbourgon/g2s",
        sum = "h1:sKwxy1H95npauwu8vtF95vG/syrL0p8fSZo/XlDg5gk=",
        version = "v0.0.0-20170223122336-d4e7ad98afea",
    )
    go_repository(
        name = "com_github_petermattis_goid",
        build_file_proto_mode = "disable",
        importpath = "github.com/petermattis/goid",
        sum = "h1:64bxqeTEN0/xoEqhKGowgihNuzISS9rEG6YUMU4bzJo=",
        version = "v0.0.0-20211229010228-4d14c490ee36",
    )

    go_repository(
        name = "com_github_phayes_checkstyle",
        build_file_proto_mode = "disable",
        importpath = "github.com/phayes/checkstyle",
        sum = "h1:CdDQnGF8Nq9ocOS/xlSptM1N3BbrA6/kmaep5ggwaIA=",
        version = "v0.0.0-20170904204023-bfd46e6a821d",
    )

    go_repository(
        name = "com_github_phayes_freeport",
        build_file_proto_mode = "disable_global",
        importpath = "github.com/phayes/freeport",
        sum = "h1:JhzVVoYvbOACxoUmOs6V/G4D5nPVUW73rKvXxP4XUJc=",
        version = "v0.0.0-20180830031419-95f893ade6f2",
    )
    go_repository(
        name = "com_github_phf_go_queue",
        build_file_proto_mode = "disable",
        importpath = "github.com/phf/go-queue",
        sum = "h1:U+PMnTlV2tu7RuMK5etusZG3Cf+rpow5hqQByeCzJ2g=",
        version = "v0.0.0-20170504031614-9abe38d0371d",
    )

    go_repository(
        name = "com_github_pierrec_lz4",
        build_file_proto_mode = "disable_global",
        importpath = "github.com/pierrec/lz4",
        sum = "h1:9UY3+iC23yxF0UfGaYrGplQ+79Rg+h/q9FV9ix19jjM=",
        version = "v2.6.1+incompatible",
    )
    go_repository(
        name = "com_github_pingcap_badger",
        build_file_proto_mode = "disable_global",
        importpath = "github.com/pingcap/badger",
        sum = "h1:AEcvKyVM8CUII3bYzgz8haFXtGiqcrtXW1csu/5UELY=",
        version = "v1.5.1-0.20230103063557-828f39b09b6d",
    )
    go_repository(
        name = "com_github_pingcap_check",
        build_file_proto_mode = "disable_global",
        importpath = "github.com/pingcap/check",
        sum = "h1:R8gStypOBmpnHEx1qi//SaqxJVI4inOqljg/Aj5/390=",
        version = "v0.0.0-20200212061837-5e12011dc712",
    )
    go_repository(
        name = "com_github_pingcap_errcode",
        build_file_proto_mode = "disable",
        importpath = "github.com/pingcap/errcode",
        sum = "h1:IF6LC/4+b1KNwrMlr2rBTUrojFPMexXBcDWZSpNwxjg=",
        version = "v0.3.0",
    )

    go_repository(
        name = "com_github_pingcap_errors",
        build_file_proto_mode = "disable_global",
        importpath = "github.com/pingcap/errors",
        sum = "h1:m5ZsBa5o/0CkzZXfXLaThzKuR85SnHHetqBCpzQ30h8=",
        version = "v0.11.5-0.20221009092201-b66cddb77c32",
    )
    go_repository(
        name = "com_github_pingcap_failpoint",
        build_file_proto_mode = "disable_global",
        importpath = "github.com/pingcap/failpoint",
        sum = "h1:CgbKAHto5CQgWM9fSBIvaxsJHuGP0uM74HXtv3MyyGQ=",
        version = "v0.0.0-20220801062533-2eaa32854a6c",
    )
    go_repository(
        name = "com_github_pingcap_fn",
        build_file_proto_mode = "disable_global",
        importpath = "github.com/pingcap/fn",
        sum = "h1:Pe2LbxRmbTfAoKJ65bZLmhahmvHm7n9DUxGRQT00208=",
        version = "v0.0.0-20200306044125-d5540d389059",
    )
    go_repository(
        name = "com_github_pingcap_goleveldb",
        build_file_proto_mode = "disable_global",
        importpath = "github.com/pingcap/goleveldb",
        sum = "h1:surzm05a8C9dN8dIUmo4Be2+pMRb6f55i+UIYrluu2E=",
        version = "v0.0.0-20191226122134-f82aafb29989",
    )
    go_repository(
        name = "com_github_pingcap_kvproto",
        build_file_proto_mode = "disable_global",
        importpath = "github.com/pingcap/kvproto",
<<<<<<< HEAD
        sum = "h1:lOtHtTItLlc9R+Vg/hU2klOOs+pjKLT2Cq+CEJgjvIQ=",
        version = "v0.0.0-20230403051650-e166ae588106",
=======
        sum = "h1:PWkMSJSDaOuLNKCV84K3tQ9stZuZPN8E148jRPD9TcA=",
        version = "v0.0.0-20230407040905-68d0eebd564a",
>>>>>>> d77243ee
    )
    go_repository(
        name = "com_github_pingcap_log",
        build_file_proto_mode = "disable_global",
        importpath = "github.com/pingcap/log",
        sum = "h1:2SOzvGvE8beiC1Y4g9Onkvu6UmuBBOeWRGQEjJaT/JY=",
        version = "v1.1.1-0.20230317032135-a0d097d16e22",
    )
    go_repository(
        name = "com_github_pingcap_sysutil",
        build_file_proto_mode = "disable_global",
        importpath = "github.com/pingcap/sysutil",
        sum = "h1:QV6jqlfOkh8hqvEAgwBZa+4bSgO0EeKC7s5c6Luam2I=",
        version = "v1.0.1-0.20230407040306-fb007c5aff21",
    )
    go_repository(
        name = "com_github_pingcap_tidb_dashboard",
        build_file_proto_mode = "disable",
        importpath = "github.com/pingcap/tidb-dashboard",
        sum = "h1:FUdoQ6zWktVjIWLokNeulEcqIzGn6TnoOjdS9bQcFUo=",
        version = "v0.0.0-20221201151320-ea3ee6971f2e",
    )

    go_repository(
        name = "com_github_pingcap_tipb",
        build_file_proto_mode = "disable_global",
        importpath = "github.com/pingcap/tipb",
        sum = "h1:CeeMOq1aHPAhXrw4eYXtQRyWOFlbfqK1+3f9Iop4IfU=",
        version = "v0.0.0-20230310043643-5362260ee6f7",
    )
    go_repository(
        name = "com_github_pkg_browser",
        build_file_proto_mode = "disable_global",
        importpath = "github.com/pkg/browser",
        sum = "h1:49lOXmGaUpV9Fz3gd7TFZY106KVlPVa5jcYD1gaQf98=",
        version = "v0.0.0-20180916011732-0a3d74bf9ce4",
    )
    go_repository(
        name = "com_github_pkg_errors",
        build_file_proto_mode = "disable_global",
        importpath = "github.com/pkg/errors",
        sum = "h1:FEBLx1zS214owpjy7qsBeixbURkuhQAwrK5UwLGTwt4=",
        version = "v0.9.1",
    )
    go_repository(
        name = "com_github_pkg_profile",
        build_file_proto_mode = "disable_global",
        importpath = "github.com/pkg/profile",
        sum = "h1:F++O52m40owAmADcojzM+9gyjmMOY/T4oYJkgFDH8RE=",
        version = "v1.2.1",
    )
    go_repository(
        name = "com_github_pkg_xattr",
        build_file_proto_mode = "disable",
        importpath = "github.com/pkg/xattr",
        sum = "h1:5883YPCtkSd8LFbs13nXplj9g9tlrwoJRjgpgMu1/fE=",
        version = "v0.4.9",
    )

    go_repository(
        name = "com_github_pmezard_go_difflib",
        build_file_proto_mode = "disable_global",
        importpath = "github.com/pmezard/go-difflib",
        sum = "h1:4DBwDE0NGyQoBHbLQYPwSUPoCMWR5BEzIk/f1lZbAQM=",
        version = "v1.0.0",
    )
    go_repository(
        name = "com_github_polyfloyd_go_errorlint",
        build_file_proto_mode = "disable",
        importpath = "github.com/polyfloyd/go-errorlint",
        sum = "h1:b+sQ5HibPIAjEZwtuwU8Wz/u0dMZ7YL+bk+9yWyHVJk=",
        version = "v1.4.0",
    )

    go_repository(
        name = "com_github_posener_complete",
        build_file_proto_mode = "disable_global",
        importpath = "github.com/posener/complete",
        sum = "h1:ccV59UEOTzVDnDUEFdT95ZzHVZ+5+158q8+SJb2QV5w=",
        version = "v1.1.1",
    )
    go_repository(
        name = "com_github_power_devops_perfstat",
        build_file_proto_mode = "disable_global",
        importpath = "github.com/power-devops/perfstat",
        sum = "h1:0LFwY6Q3gMACTjAbMZBjXAqTOzOwFaj2Ld6cjeQ7Rig=",
        version = "v0.0.0-20221212215047-62379fc7944b",
    )
    go_repository(
        name = "com_github_prometheus_client_golang",
        build_file_proto_mode = "disable_global",
        importpath = "github.com/prometheus/client_golang",
        sum = "h1:nJdhIvne2eSX/XRAFV9PcvFFRbrjbcTUj0VP62TMhnw=",
        version = "v1.14.0",
    )
    go_repository(
        name = "com_github_prometheus_client_model",
        build_file_proto_mode = "disable_global",
        importpath = "github.com/prometheus/client_model",
        sum = "h1:UBgGFHqYdG/TPFD1B1ogZywDqEkwp3fBMvqdiQ7Xew4=",
        version = "v0.3.0",
    )
    go_repository(
        name = "com_github_prometheus_common",
        build_file_proto_mode = "disable_global",
        importpath = "github.com/prometheus/common",
        sum = "h1:oOyhkDq05hPZKItWVBkJ6g6AtGxi+fy7F4JvUV8uhsI=",
        version = "v0.39.0",
    )
    go_repository(
        name = "com_github_prometheus_procfs",
        build_file_proto_mode = "disable_global",
        importpath = "github.com/prometheus/procfs",
        sum = "h1:wzCHvIvM5SxWqYvwgVL7yJY8Lz3PKn49KQtpgMYJfhI=",
        version = "v0.9.0",
    )
    go_repository(
        name = "com_github_prometheus_prometheus",
        build_file_proto_mode = "disable",
        importpath = "github.com/prometheus/prometheus",
        sum = "h1:3DyLm+sTAJkfLyR/1pJ3L+fU2lFufWbpcgMFlGtqeyA=",
        version = "v0.0.0-20190525122359-d20e84d0fb64",
    )

    go_repository(
        name = "com_github_prometheus_tsdb",
        build_file_proto_mode = "disable_global",
        importpath = "github.com/prometheus/tsdb",
        sum = "h1:w1tAGxsBMLkuGrFMhqgcCeBkM5d1YI24udArs+aASuQ=",
        version = "v0.8.0",
    )
    go_repository(
        name = "com_github_puerkitobio_purell",
        build_file_proto_mode = "disable",
        importpath = "github.com/PuerkitoBio/purell",
        sum = "h1:WEQqlqaGbrPkxLJWfBwQmfEAE1Z7ONdDLqrN38tNFfI=",
        version = "v1.1.1",
    )
    go_repository(
        name = "com_github_puerkitobio_urlesc",
        build_file_proto_mode = "disable",
        importpath = "github.com/PuerkitoBio/urlesc",
        sum = "h1:d+Bc7a5rLufV/sSk/8dngufqelfh6jnri85riMAaF/M=",
        version = "v0.0.0-20170810143723-de5bf2ad4578",
    )

    go_repository(
        name = "com_github_quasilyte_go_ruleguard",
        build_file_proto_mode = "disable",
        importpath = "github.com/quasilyte/go-ruleguard",
        sum = "h1:tfMnabXle/HzOb5Xe9CUZYWXKfkS1KwRmZyPmD9nVcc=",
        version = "v0.3.19",
    )
    go_repository(
        name = "com_github_quasilyte_go_ruleguard_dsl",
        build_file_proto_mode = "disable",
        importpath = "github.com/quasilyte/go-ruleguard/dsl",
        sum = "h1:wd8zkOhSNr+I+8Qeciml08ivDt1pSXe60+5DqOpCjPE=",
        version = "v0.3.22",
    )
    go_repository(
        name = "com_github_quasilyte_gogrep",
        build_file_proto_mode = "disable",
        importpath = "github.com/quasilyte/gogrep",
        sum = "h1:eTKODPXbI8ffJMN+W2aE0+oL0z/nh8/5eNdiO34SOAo=",
        version = "v0.5.0",
    )
    go_repository(
        name = "com_github_quasilyte_regex_syntax",
        build_file_proto_mode = "disable",
        importpath = "github.com/quasilyte/regex/syntax",
        sum = "h1:TCg2WBOl980XxGFEZSS6KlBGIV0diGdySzxATTWoqaU=",
        version = "v0.0.0-20210819130434-b3f0c404a727",
    )
    go_repository(
        name = "com_github_quasilyte_stdinfo",
        build_file_proto_mode = "disable",
        importpath = "github.com/quasilyte/stdinfo",
        sum = "h1:M8mH9eK4OUR4lu7Gd+PU1fV2/qnDNfzT635KRSObncs=",
        version = "v0.0.0-20220114132959-f7386bf02567",
    )

    go_repository(
        name = "com_github_rcrowley_go_metrics",
        build_file_proto_mode = "disable_global",
        importpath = "github.com/rcrowley/go-metrics",
        sum = "h1:N/ElC8H3+5XpJzTSTfLsJV/mx9Q9g7kxmchpfZyxgzM=",
        version = "v0.0.0-20201227073835-cf1acfcdf475",
    )
    go_repository(
        name = "com_github_remyoudompheng_bigfft",
        build_file_proto_mode = "disable_global",
        importpath = "github.com/remyoudompheng/bigfft",
        sum = "h1:OdAsTTz6OkFY5QxjkYwrChwuRruF69c169dPK26NUlk=",
        version = "v0.0.0-20200410134404-eec4a21b6bb0",
    )
    go_repository(
        name = "com_github_renekroon_ttlcache_v2",
        build_file_proto_mode = "disable",
        importpath = "github.com/ReneKroon/ttlcache/v2",
        sum = "h1:qZnUjRKIrbKHH6vF5T7Y9Izn5ObfTZfyYpGhvz2BKPo=",
        version = "v2.3.0",
    )

    go_repository(
        name = "com_github_rivo_uniseg",
        build_file_proto_mode = "disable_global",
        importpath = "github.com/rivo/uniseg",
        sum = "h1:8TfxU8dW6PdqD27gjM8MVNuicgxIjxpm4K7x4jp8sis=",
        version = "v0.4.4",
    )
    go_repository(
        name = "com_github_rlmcpherson_s3gof3r",
        build_file_proto_mode = "disable",
        importpath = "github.com/rlmcpherson/s3gof3r",
        sum = "h1:1izOJpTiohSibfOHuNyEA/yQnAirh05enzEdmhez43k=",
        version = "v0.5.0",
    )

    go_repository(
        name = "com_github_rogpeppe_fastuuid",
        build_file_proto_mode = "disable_global",
        importpath = "github.com/rogpeppe/fastuuid",
        sum = "h1:Ppwyp6VYCF1nvBTXL3trRso7mXMlRrw9ooo375wvi2s=",
        version = "v1.2.0",
    )
    go_repository(
        name = "com_github_rogpeppe_go_internal",
        build_file_proto_mode = "disable_global",
        importpath = "github.com/rogpeppe/go-internal",
        sum = "h1:/FiVV8dS/e+YqF2JvO3yXRFbBLTIuSDkuC7aBOAvL+k=",
        version = "v1.6.1",
    )
    go_repository(
        name = "com_github_rs_cors",
        build_file_proto_mode = "disable",
        importpath = "github.com/rs/cors",
        sum = "h1:+88SsELBHx5r+hZ8TCkggzSstaWNbDvThkVK8H6f9ik=",
        version = "v1.7.0",
    )

    go_repository(
        name = "com_github_rubyist_circuitbreaker",
        build_file_proto_mode = "disable",
        importpath = "github.com/rubyist/circuitbreaker",
        sum = "h1:KUKd/pV8Geg77+8LNDwdow6rVCAYOp8+kHUyFvL6Mhk=",
        version = "v2.2.1+incompatible",
    )

    go_repository(
        name = "com_github_russross_blackfriday",
        build_file_proto_mode = "disable_global",
        importpath = "github.com/russross/blackfriday",
        sum = "h1:HyvC0ARfnZBqnXwABFeSZHpKvJHJJfPz81GNueLj0oo=",
        version = "v1.5.2",
    )
    go_repository(
        name = "com_github_russross_blackfriday_v2",
        build_file_proto_mode = "disable_global",
        importpath = "github.com/russross/blackfriday/v2",
        sum = "h1:JIOH55/0cWyOuilr9/qlrm0BSXldqnqwMsf35Ld67mk=",
        version = "v2.1.0",
    )
    go_repository(
        name = "com_github_ryancurrah_gomodguard",
        build_file_proto_mode = "disable",
        importpath = "github.com/ryancurrah/gomodguard",
        sum = "h1:q15RT/pd6UggBXVBuLps8BXRvl5GPBcwVA7BJHMLuTw=",
        version = "v1.3.0",
    )
    go_repository(
        name = "com_github_ryanrolds_sqlclosecheck",
        build_file_proto_mode = "disable",
        importpath = "github.com/ryanrolds/sqlclosecheck",
        sum = "h1:i8SX60Rppc1wRuyQjMciLqIzV3xnoHB7/tXbr6RGYNI=",
        version = "v0.4.0",
    )

    go_repository(
        name = "com_github_ryanuber_columnize",
        build_file_proto_mode = "disable_global",
        importpath = "github.com/ryanuber/columnize",
        sum = "h1:j1Wcmh8OrK4Q7GXY+V7SVSY8nUWQxHW5TkBe7YUl+2s=",
        version = "v2.1.0+incompatible",
    )
    go_repository(
        name = "com_github_samuel_go_zookeeper",
        build_file_proto_mode = "disable",
        importpath = "github.com/samuel/go-zookeeper",
        sum = "h1:4AQBn5RJY4WH8t8TLEMZUsWeXHAUcoao42TCAfpEJJE=",
        version = "v0.0.0-20161028232340-1d7be4effb13",
    )

    go_repository(
        name = "com_github_sanposhiho_wastedassign_v2",
        build_file_proto_mode = "disable",
        importpath = "github.com/sanposhiho/wastedassign/v2",
        sum = "h1:J+6nrY4VW+gC9xFzUc+XjPD3g3wF3je/NsJFwFK7Uxc=",
        version = "v2.0.7",
    )
    go_repository(
        name = "com_github_sasha_s_go_deadlock",
        build_file_proto_mode = "disable",
        importpath = "github.com/sasha-s/go-deadlock",
        sum = "h1:lMqc+fUb7RrFS3gQLtoQsJ7/6TV/pAIFvBsqX73DK8Y=",
        version = "v0.2.0",
    )
    go_repository(
        name = "com_github_sashamelentyev_interfacebloat",
        build_file_proto_mode = "disable",
        importpath = "github.com/sashamelentyev/interfacebloat",
        sum = "h1:xdRdJp0irL086OyW1H/RTZTr1h/tMEOsumirXcOJqAw=",
        version = "v1.1.0",
    )
    go_repository(
        name = "com_github_sashamelentyev_usestdlibvars",
        build_file_proto_mode = "disable",
        importpath = "github.com/sashamelentyev/usestdlibvars",
        sum = "h1:01h+/2Kd+NblNItNeux0veSL5cBF1jbEOPrEhDzGYq0=",
        version = "v1.23.0",
    )

    go_repository(
        name = "com_github_satori_go_uuid",
        build_file_proto_mode = "disable",
        importpath = "github.com/satori/go.uuid",
        sum = "h1:0uYX9dsZ2yD7q2RtLRtPSdGDWzjeM3TbMJP9utgA0ww=",
        version = "v1.2.0",
    )

    go_repository(
        name = "com_github_sclevine_agouti",
        build_file_proto_mode = "disable_global",
        importpath = "github.com/sclevine/agouti",
        sum = "h1:8IBJS6PWz3uTlMP3YBIR5f+KAldcGuOeFkFbUWfBgK4=",
        version = "v3.0.0+incompatible",
    )
    go_repository(
        name = "com_github_sean_seed",
        build_file_proto_mode = "disable_global",
        importpath = "github.com/sean-/seed",
        sum = "h1:nn5Wsu0esKSJiIVhscUtVbo7ada43DJhG55ua/hjS5I=",
        version = "v0.0.0-20170313163322-e2103e2c3529",
    )
    go_repository(
        name = "com_github_securego_gosec_v2",
        build_file_proto_mode = "disable",
        importpath = "github.com/securego/gosec/v2",
        sum = "h1:v4Ym7FF58/jlykYmmhZ7mTm7FQvN/setNm++0fgIAtw=",
        version = "v2.15.0",
    )

    go_repository(
        name = "com_github_sergi_go_diff",
        build_file_proto_mode = "disable_global",
        importpath = "github.com/sergi/go-diff",
        sum = "h1:we8PVUC3FE2uYfodKH/nBHMSetSfHDR6scGdBi+erh0=",
        version = "v1.1.0",
    )
    go_repository(
        name = "com_github_shazow_go_diff",
        build_file_proto_mode = "disable",
        importpath = "github.com/shazow/go-diff",
        sum = "h1:W65qqJCIOVP4jpqPQ0YvHYKwcMEMVWIzWC5iNQQfBTU=",
        version = "v0.0.0-20160112020656-b6b7b6733b8c",
    )
    go_repository(
        name = "com_github_shirou_gopsutil",
        build_file_proto_mode = "disable",
        importpath = "github.com/shirou/gopsutil",
        sum = "h1:uenXGGa8ESCQq+dbgtl916dmg6PSAz2cXov0uORQ9v8=",
        version = "v3.21.3+incompatible",
    )

    go_repository(
        name = "com_github_shirou_gopsutil_v3",
        build_file_proto_mode = "disable_global",
        importpath = "github.com/shirou/gopsutil/v3",
        sum = "h1:Syt5vVZXUDXPEXpIBt5ziWsJ4LdSAAxF4l/xZeQgSEE=",
        version = "v3.23.3",
    )
    go_repository(
        name = "com_github_shoenig_go_m1cpu",
        build_file_proto_mode = "disable",
        importpath = "github.com/shoenig/go-m1cpu",
        sum = "h1:LF57Z/Fpb/WdGLjt2HZilNnmZOxg/q2bSKTQhgbrLrQ=",
        version = "v0.1.5",
    )
    go_repository(
        name = "com_github_shoenig_test",
        build_file_proto_mode = "disable",
        importpath = "github.com/shoenig/test",
        sum = "h1:GVXWJFk9PiOjN0KoJ7VrJGH6uLPnqxR7/fe3HUPfE0c=",
        version = "v0.6.3",
    )

    go_repository(
        name = "com_github_shopify_goreferrer",
        build_file_proto_mode = "disable_global",
        importpath = "github.com/Shopify/goreferrer",
        sum = "h1:WDC6ySpJzbxGWFh4aMxFFC28wwGp5pEuoTtvA4q/qQ4=",
        version = "v0.0.0-20181106222321-ec9c9a553398",
    )
    go_repository(
        name = "com_github_shopify_sarama",
        build_file_proto_mode = "disable_global",
        importpath = "github.com/Shopify/sarama",
        sum = "h1:ARid8o8oieau9XrHI55f/L3EoRAhm9px6sonbD7yuUE=",
        version = "v1.29.0",
    )
    go_repository(
        name = "com_github_shopify_toxiproxy",
        build_file_proto_mode = "disable_global",
        importpath = "github.com/Shopify/toxiproxy",
        sum = "h1:TKdv8HiTLgE5wdJuEML90aBgNWsokNbMijUGhmcoBJc=",
        version = "v2.1.4+incompatible",
    )
    go_repository(
        name = "com_github_shopspring_decimal",
        build_file_proto_mode = "disable",
        importpath = "github.com/shopspring/decimal",
        sum = "h1:abSATXmQEYyShuxI4/vyW3tV1MrKAJzCZ/0zLUXYbsQ=",
        version = "v1.2.0",
    )

    go_repository(
        name = "com_github_shurcool_httpfs",
        build_file_proto_mode = "disable_global",
        importpath = "github.com/shurcooL/httpfs",
        sum = "h1:bUGsEnyNbVPw06Bs80sCeARAlK8lhwqGyi6UT8ymuGk=",
        version = "v0.0.0-20190707220628-8d4bc4ba7749",
    )
    go_repository(
        name = "com_github_shurcool_httpgzip",
        build_file_proto_mode = "disable_global",
        importpath = "github.com/shurcooL/httpgzip",
        sum = "h1:mj/nMDAwTBiaCqMEs4cYCqF7pO6Np7vhy1D1wcQGz+E=",
        version = "v0.0.0-20190720172056-320755c1c1b0",
    )
    go_repository(
        name = "com_github_shurcool_sanitized_anchor_name",
        build_file_proto_mode = "disable_global",
        importpath = "github.com/shurcooL/sanitized_anchor_name",
        sum = "h1:PdmoCO6wvbs+7yrJyMORt4/BmY5IYyJwS/kOiWx8mHo=",
        version = "v1.0.0",
    )
    go_repository(
        name = "com_github_shurcool_vfsgen",
        build_file_proto_mode = "disable_global",
        importpath = "github.com/shurcooL/vfsgen",
        sum = "h1:ug7PpSOB5RBPK1Kg6qskGBoP3Vnj/aNYFTznWvlkGo0=",
        version = "v0.0.0-20181202132449-6a9ea43bcacd",
    )
    go_repository(
        name = "com_github_sirupsen_logrus",
        build_file_proto_mode = "disable_global",
        importpath = "github.com/sirupsen/logrus",
        sum = "h1:trlNQbNUG3OdDrDil03MCb1H2o9nJ1x4/5LYw7byDE0=",
        version = "v1.9.0",
    )
    go_repository(
        name = "com_github_sivchari_containedctx",
        build_file_proto_mode = "disable",
        importpath = "github.com/sivchari/containedctx",
        sum = "h1:0hLQKpgC53OVF1VT7CeoFHk9YKstur1XOgfYIc1yrHI=",
        version = "v1.0.2",
    )
    go_repository(
        name = "com_github_sivchari_nosnakecase",
        build_file_proto_mode = "disable",
        importpath = "github.com/sivchari/nosnakecase",
        sum = "h1:7QkpWIRMe8x25gckkFd2A5Pi6Ymo0qgr4JrhGt95do8=",
        version = "v1.7.0",
    )

    go_repository(
        name = "com_github_sivchari_tenv",
        build_file_proto_mode = "disable",
        importpath = "github.com/sivchari/tenv",
        sum = "h1:PSpuD4bu6fSmtWMxSGWcvqUUgIn7k3yOJhOIzVWn8Ak=",
        version = "v1.7.1",
    )
    go_repository(
        name = "com_github_smallnest_chanx",
        build_file_proto_mode = "disable",
        importpath = "github.com/smallnest/chanx",
        sum = "h1:Txo4SXVJq/OgEjwgkWoxkMoTjGlcrgsQE/XSghjmu0w=",
        version = "v0.0.0-20221229104322-eb4c998d2072",
    )

    go_repository(
        name = "com_github_smartystreets_assertions",
        build_file_proto_mode = "disable_global",
        importpath = "github.com/smartystreets/assertions",
        sum = "h1:zE9ykElWQ6/NYmHa3jpm/yHnI4xSofP+UP6SpjHcSeM=",
        version = "v0.0.0-20180927180507-b2de0cb4f26d",
    )
    go_repository(
        name = "com_github_smartystreets_goconvey",
        build_file_proto_mode = "disable_global",
        importpath = "github.com/smartystreets/goconvey",
        sum = "h1:fv0U8FUIMPNf1L9lnHLvLhgicrIVChEkdzIKYqbNC9s=",
        version = "v1.6.4",
    )
    go_repository(
        name = "com_github_soheilhy_cmux",
        build_file_proto_mode = "disable_global",
        importpath = "github.com/soheilhy/cmux",
        sum = "h1:jjzc5WVemNEDTLwv9tlmemhC73tI08BNOIGwBOo10Js=",
        version = "v0.1.5",
    )
    go_repository(
        name = "com_github_sonatard_noctx",
        build_file_proto_mode = "disable",
        importpath = "github.com/sonatard/noctx",
        sum = "h1:L7Dz4De2zDQhW8S0t+KUjY0MAQJd6SgVwhzNIc4ok00=",
        version = "v0.0.2",
    )
    go_repository(
        name = "com_github_sourcegraph_go_diff",
        build_file_proto_mode = "disable",
        importpath = "github.com/sourcegraph/go-diff",
        sum = "h1:9uLlrd5T46OXs5qpp8L/MTltk0zikUGi0sNNyCpA8G0=",
        version = "v0.7.0",
    )

    go_repository(
        name = "com_github_spaolacci_murmur3",
        build_file_proto_mode = "disable_global",
        importpath = "github.com/spaolacci/murmur3",
        sum = "h1:7c1g84S4BPRrfL5Xrdp6fOJ206sU9y293DDHaoy0bLI=",
        version = "v1.1.0",
    )
    go_repository(
        name = "com_github_spf13_afero",
        build_file_proto_mode = "disable_global",
        importpath = "github.com/spf13/afero",
        sum = "h1:xehSyVa0YnHWsJ49JFljMpg1HX19V6NDZ1fkm1Xznbo=",
        version = "v1.8.2",
    )
    go_repository(
        name = "com_github_spf13_cast",
        build_file_proto_mode = "disable_global",
        importpath = "github.com/spf13/cast",
        sum = "h1:rj3WzYc11XZaIZMPKmwP96zkFEnnAmV8s6XbB2aY32w=",
        version = "v1.5.0",
    )
    go_repository(
        name = "com_github_spf13_cobra",
        build_file_proto_mode = "disable_global",
        importpath = "github.com/spf13/cobra",
        sum = "h1:o94oiPyS4KD1mPy2fmcYYHHfCxLqYjJOhGsCHFZtEzA=",
        version = "v1.6.1",
    )
    go_repository(
        name = "com_github_spf13_jwalterweatherman",
        build_file_proto_mode = "disable_global",
        importpath = "github.com/spf13/jwalterweatherman",
        sum = "h1:ue6voC5bR5F8YxI5S67j9i582FU4Qvo2bmqnqMYADFk=",
        version = "v1.1.0",
    )
    go_repository(
        name = "com_github_spf13_pflag",
        build_file_proto_mode = "disable_global",
        importpath = "github.com/spf13/pflag",
        sum = "h1:iy+VFUOCP1a+8yFto/drg2CJ5u0yRoB7fZw3DKv/JXA=",
        version = "v1.0.5",
    )
    go_repository(
        name = "com_github_spf13_viper",
        build_file_proto_mode = "disable_global",
        importpath = "github.com/spf13/viper",
        sum = "h1:CZ7eSOd3kZoaYDLbXnmzgQI5RlciuXBMA+18HwHRfZQ=",
        version = "v1.12.0",
    )
    go_repository(
        name = "com_github_spkg_bom",
        build_file_proto_mode = "disable",
        importpath = "github.com/spkg/bom",
        sum = "h1:S939THe0ukL5WcTGiGqkgtaW5JW+O6ITaIlpJXTYY64=",
        version = "v1.0.0",
    )

    go_repository(
        name = "com_github_ssgreg_nlreturn_v2",
        build_file_proto_mode = "disable",
        importpath = "github.com/ssgreg/nlreturn/v2",
        sum = "h1:X4XDI7jstt3ySqGU86YGAURbxw3oTDPK9sPEi6YEwQ0=",
        version = "v2.2.1",
    )
    go_repository(
        name = "com_github_stackexchange_wmi",
        build_file_proto_mode = "disable",
        importpath = "github.com/StackExchange/wmi",
        sum = "h1:5ZfJxyXo8KyX8DgGXC5B7ILL8y51fci/qYz2B4j8iLY=",
        version = "v0.0.0-20180725035823-b12b22c5341f",
    )

    go_repository(
        name = "com_github_stathat_consistent",
        build_file_proto_mode = "disable",
        importpath = "github.com/stathat/consistent",
        sum = "h1:ZFJ1QTRn8npNBKW065raSZ8xfOqhpb8vLOkfp4CcL/U=",
        version = "v1.0.0",
    )
    go_repository(
        name = "com_github_stbenjam_no_sprintf_host_port",
        build_file_proto_mode = "disable",
        importpath = "github.com/stbenjam/no-sprintf-host-port",
        sum = "h1:tYugd/yrm1O0dV+ThCbaKZh195Dfm07ysF0U6JQXczc=",
        version = "v0.1.1",
    )

    go_repository(
        name = "com_github_stretchr_objx",
        build_file_proto_mode = "disable_global",
        importpath = "github.com/stretchr/objx",
        sum = "h1:1zr/of2m5FGMsad5YfcqgdqdWrIhu+EBEJRhR1U7z/c=",
        version = "v0.5.0",
    )
    go_repository(
        name = "com_github_stretchr_testify",
        build_file_proto_mode = "disable_global",
        importpath = "github.com/stretchr/testify",
        sum = "h1:+h33VjcLVPDHtOdpUCuF+7gSuG3yGIftsP1YvFihtJ8=",
        version = "v1.8.2",
    )
    go_repository(
        name = "com_github_subosito_gotenv",
        build_file_proto_mode = "disable_global",
        importpath = "github.com/subosito/gotenv",
        sum = "h1:jyEFiXpy21Wm81FBN71l9VoMMV8H8jG+qIK3GCpY6Qs=",
        version = "v1.4.1",
    )
    go_repository(
        name = "com_github_swaggo_files",
        build_file_proto_mode = "disable",
        importpath = "github.com/swaggo/files",
        sum = "h1:PyYN9JH5jY9j6av01SpfRMb+1DWg/i3MbGOKPxJ2wjM=",
        version = "v0.0.0-20190704085106-630677cd5c14",
    )
    go_repository(
        name = "com_github_swaggo_http_swagger",
        build_file_proto_mode = "disable",
        importpath = "github.com/swaggo/http-swagger",
        sum = "h1:lUPlXKqgbqT2SVg2Y+eT9mu5wbqMnG+i/+Q9nK7C0Rs=",
        version = "v0.0.0-20200308142732-58ac5e232fba",
    )
    go_repository(
        name = "com_github_swaggo_swag",
        build_file_proto_mode = "disable",
        importpath = "github.com/swaggo/swag",
        sum = "h1:3pZSSCQ//gAH88lfmxM3Cd1+JCsxV8Md6f36b9hrZ5s=",
        version = "v1.8.3",
    )

    go_repository(
        name = "com_github_sylvia7788_contextcheck",
        build_file_proto_mode = "disable",
        importpath = "github.com/sylvia7788/contextcheck",
        sum = "h1:o2EZgVPyMKE/Mtoqym61DInKEjwEbsmyoxg3VrmjNO4=",
        version = "v1.0.6",
    )
    go_repository(
        name = "com_github_syndtr_goleveldb",
        build_file_proto_mode = "disable",
        importpath = "github.com/syndtr/goleveldb",
        sum = "h1:1oFLiOyVl+W7bnBzGhf7BbIv9loSFQcieWWYIjLqcAw=",
        version = "v1.0.1-0.20190318030020-c3a204f8e965",
    )
    go_repository(
        name = "com_github_t_yuki_gocover_cobertura",
        build_file_proto_mode = "disable",
        importpath = "github.com/t-yuki/gocover-cobertura",
        sum = "h1:+aPplBwWcHBo6q9xrfWdMrT9o4kltkmmvpemgIjep/8=",
        version = "v0.0.0-20180217150009-aaee18c8195c",
    )

    go_repository(
        name = "com_github_tdakkota_asciicheck",
        build_file_proto_mode = "disable",
        importpath = "github.com/tdakkota/asciicheck",
        sum = "h1:o8jvnUANo0qXtnslk2d3nMKTFNlOnJjRrNcj0j9qkHM=",
        version = "v0.2.0",
    )
    go_repository(
        name = "com_github_tenntenn_modver",
        build_file_proto_mode = "disable",
        importpath = "github.com/tenntenn/modver",
        sum = "h1:2klLppGhDgzJrScMpkj9Ujy3rXPUspSjAcev9tSEBgA=",
        version = "v1.0.1",
    )
    go_repository(
        name = "com_github_tenntenn_text_transform",
        build_file_proto_mode = "disable",
        importpath = "github.com/tenntenn/text/transform",
        sum = "h1:f+jULpRQGxTSkNYKJ51yaw6ChIqO+Je8UqsTKN/cDag=",
        version = "v0.0.0-20200319021203-7eef512accb3",
    )

    go_repository(
        name = "com_github_tetafro_godot",
        build_file_proto_mode = "disable",
        importpath = "github.com/tetafro/godot",
        sum = "h1:BVoBIqAf/2QdbFmSwAWnaIqDivZdOV0ZRwEm6jivLKw=",
        version = "v1.4.11",
    )
    go_repository(
        name = "com_github_thoas_go_funk",
        build_file_proto_mode = "disable",
        importpath = "github.com/thoas/go-funk",
        sum = "h1:JP9tKSvnpFVclYgDM0Is7FD9M4fhPvqA0s0BsXmzSRQ=",
        version = "v0.8.0",
    )

    go_repository(
        name = "com_github_tiancaiamao_appdash",
        build_file_proto_mode = "disable_global",
        importpath = "github.com/tiancaiamao/appdash",
        sum = "h1:mbAskLJ0oJfDRtkanvQPiooDH8HvJ2FBh+iKT/OmiQQ=",
        version = "v0.0.0-20181126055449-889f96f722a2",
    )
    go_repository(
        name = "com_github_tiancaiamao_gp",
        build_file_proto_mode = "disable",
        importpath = "github.com/tiancaiamao/gp",
        sum = "h1:J/YdBZ46WKpXsxsW93SG+q0F8KI+yFrcIDT4c/RNoc4=",
        version = "v0.0.0-20221230034425-4025bc8a4d4a",
    )
    go_repository(
        name = "com_github_tidwall_gjson",
        build_file_proto_mode = "disable",
        importpath = "github.com/tidwall/gjson",
        sum = "h1:hqzS9wAHMO+KVBBkLxYdkEeeFHuqr95GfClRLKlgK0E=",
        version = "v1.9.3",
    )

    go_repository(
        name = "com_github_tikv_client_go_v2",
        build_file_proto_mode = "disable_global",
        importpath = "github.com/tikv/client-go/v2",
        sum = "h1:lqlizij6n/v4jx1Ph2rLF0E/gRJUg7kz3VmO6P5Y1e0=",
        version = "v2.0.7-0.20230406064257-1ec0ff5bf443",
    )
    go_repository(
        name = "com_github_tikv_pd",
        build_file_proto_mode = "disable",
        importpath = "github.com/tikv/pd",
        sum = "h1:iY/RztOIZ2nTbINUiLGsSv3SUGoEiub1GN0SKVKHJYg=",
        version = "v1.1.0-beta.0.20230202094356-18df271ce57f",
    )

    go_repository(
        name = "com_github_tikv_pd_client",
        build_file_proto_mode = "disable_global",
        importpath = "github.com/tikv/pd/client",
        sum = "h1:bzlSSzw+6qTwPs8pMcPI1bt27TAOhSdAEwdPCz6eBlg=",
        version = "v0.0.0-20230329114254-1948c247c2b1",
    )
    go_repository(
        name = "com_github_timakin_bodyclose",
        build_file_proto_mode = "disable",
        importpath = "github.com/timakin/bodyclose",
        sum = "h1:MV6KaVu/hzByHP0UvJ4HcMGE/8a6A4Rggc/0wx2AvJo=",
        version = "v0.0.0-20221125081123-e39cf3fc478e",
    )
    go_repository(
        name = "com_github_timonwong_loggercheck",
        build_file_proto_mode = "disable",
        importpath = "github.com/timonwong/loggercheck",
        sum = "h1:HKKhqrjcVj8sxL7K77beXh0adEm6DLjV/QOGeMXEVi4=",
        version = "v0.9.4",
    )

    go_repository(
        name = "com_github_timonwong_logrlint",
        build_file_proto_mode = "disable",
        importpath = "github.com/timonwong/logrlint",
        sum = "h1:phZCcypL/vtx6cGxObJgWZ5wexZF5SXFPLOM+ru0e/M=",
        version = "v0.1.0",
    )

    go_repository(
        name = "com_github_tklauser_go_sysconf",
        build_file_proto_mode = "disable_global",
        importpath = "github.com/tklauser/go-sysconf",
        sum = "h1:89WgdJhk5SNwJfu+GKyYveZ4IaJ7xAkecBo+KdJV0CM=",
        version = "v0.3.11",
    )
    go_repository(
        name = "com_github_tklauser_numcpus",
        build_file_proto_mode = "disable_global",
        importpath = "github.com/tklauser/numcpus",
        sum = "h1:kebhY2Qt+3U6RNK7UqpYNA+tJ23IBEGKkB7JQBfDYms=",
        version = "v0.6.0",
    )
    go_repository(
        name = "com_github_tmc_grpc_websocket_proxy",
        build_file_proto_mode = "disable_global",
        importpath = "github.com/tmc/grpc-websocket-proxy",
        sum = "h1:uruHq4dN7GR16kFc5fp3d1RIYzJW5onx8Ybykw2YQFA=",
        version = "v0.0.0-20201229170055-e5319fda7802",
    )
    go_repository(
        name = "com_github_tomarrell_wrapcheck_v2",
        build_file_proto_mode = "disable",
        importpath = "github.com/tomarrell/wrapcheck/v2",
        sum = "h1:HxSqDSN0sAt0yJYsrcYVoEeyM4aI9yAm3KQpIXDJRhQ=",
        version = "v2.8.1",
    )
    go_repository(
        name = "com_github_tommy_muehle_go_mnd_v2",
        build_file_proto_mode = "disable",
        importpath = "github.com/tommy-muehle/go-mnd/v2",
        sum = "h1:NowYhSdyE/1zwK9QCLeRb6USWdoif80Ie+v+yU8u1Zw=",
        version = "v2.5.1",
    )

    go_repository(
        name = "com_github_twmb_murmur3",
        build_file_proto_mode = "disable_global",
        importpath = "github.com/twmb/murmur3",
        sum = "h1:mqrRot1BRxm+Yct+vavLMou2/iJt0tNVTTC0QoIjaZg=",
        version = "v1.1.6",
    )
    go_repository(
        name = "com_github_uber_jaeger_client_go",
        build_file_proto_mode = "disable_global",
        importpath = "github.com/uber/jaeger-client-go",
        sum = "h1:NHcubEkVbahf9t3p75TOCR83gdUHXjRJvjoBh1yACsM=",
        version = "v2.22.1+incompatible",
    )
    go_repository(
        name = "com_github_uber_jaeger_lib",
        build_file_proto_mode = "disable_global",
        importpath = "github.com/uber/jaeger-lib",
        sum = "h1:td4jdvLcExb4cBISKIpHuGoVXh+dVKhn2Um6rjCsSsg=",
        version = "v2.4.1+incompatible",
    )
    go_repository(
        name = "com_github_ugorji_go",
        build_file_proto_mode = "disable_global",
        importpath = "github.com/ugorji/go",
        sum = "h1:j4s+tAvLfL3bZyefP2SEWmhBzmuIlH/eqNuPdFPgngw=",
        version = "v1.1.4",
    )
    go_repository(
        name = "com_github_ugorji_go_codec",
        build_file_proto_mode = "disable_global",
        importpath = "github.com/ugorji/go/codec",
        sum = "h1:3SVOIvH7Ae1KRYyQWRjXWJEA9sS/c/pjvH++55Gr648=",
        version = "v0.0.0-20181204163529-d75b2dcb6bc8",
    )
    go_repository(
        name = "com_github_ultraware_funlen",
        build_file_proto_mode = "disable",
        importpath = "github.com/ultraware/funlen",
        sum = "h1:5ylVWm8wsNwH5aWo9438pwvsK0QiqVuUrt9bn7S/iLA=",
        version = "v0.0.3",
    )
    go_repository(
        name = "com_github_ultraware_whitespace",
        build_file_proto_mode = "disable",
        importpath = "github.com/ultraware/whitespace",
        sum = "h1:hh+/cpIcopyMYbZNVov9iSxvJU3OYQg78Sfaqzi/CzI=",
        version = "v0.0.5",
    )
    go_repository(
        name = "com_github_unrolled_render",
        build_file_proto_mode = "disable",
        importpath = "github.com/unrolled/render",
        sum = "h1:VDDnQQVfBMsOsp3VaCJszSO0nkBIVEYoPWeRThk9spY=",
        version = "v1.0.1",
    )
    go_repository(
        name = "com_github_urfave_cli_v2",
        build_file_proto_mode = "disable",
        importpath = "github.com/urfave/cli/v2",
        sum = "h1:qph92Y649prgesehzOrQjdWyxFOp/QVM+6imKHad91M=",
        version = "v2.3.0",
    )

    go_repository(
        name = "com_github_urfave_negroni",
        build_file_proto_mode = "disable_global",
        importpath = "github.com/urfave/negroni",
        sum = "h1:kIimOitoypq34K7TG7DUaJ9kq/N4Ofuwi1sjz0KipXc=",
        version = "v1.0.0",
    )
    go_repository(
        name = "com_github_uudashr_gocognit",
        build_file_proto_mode = "disable",
        importpath = "github.com/uudashr/gocognit",
        sum = "h1:2Cgi6MweCsdB6kpcVQp7EW4U23iBFQWfTXiWlyp842Y=",
        version = "v1.0.6",
    )

    go_repository(
        name = "com_github_valyala_bytebufferpool",
        build_file_proto_mode = "disable_global",
        importpath = "github.com/valyala/bytebufferpool",
        sum = "h1:GqA5TC/0021Y/b9FG4Oi9Mr3q7XYx6KllzawFIhcdPw=",
        version = "v1.0.0",
    )
    go_repository(
        name = "com_github_valyala_fasthttp",
        build_file_proto_mode = "disable_global",
        importpath = "github.com/valyala/fasthttp",
        sum = "h1:uWF8lgKmeaIewWVPwi4GRq2P6+R46IgYZdxWtM+GtEY=",
        version = "v1.6.0",
    )
    go_repository(
        name = "com_github_valyala_fasttemplate",
        build_file_proto_mode = "disable_global",
        importpath = "github.com/valyala/fasttemplate",
        sum = "h1:tY9CJiPnMXf1ERmG2EyK7gNUd+c6RKGD0IfU8WdUSz8=",
        version = "v1.0.1",
    )
    go_repository(
        name = "com_github_valyala_quicktemplate",
        build_file_proto_mode = "disable",
        importpath = "github.com/valyala/quicktemplate",
        sum = "h1:LUPTJmlVcb46OOUY3IeD9DojFpAVbsG+5WFTcjMJzCM=",
        version = "v1.7.0",
    )

    go_repository(
        name = "com_github_valyala_tcplisten",
        build_file_proto_mode = "disable_global",
        importpath = "github.com/valyala/tcplisten",
        sum = "h1:0R4NLDRDZX6JcmhJgXi5E4b8Wg84ihbmUKp/GvSPEzc=",
        version = "v0.0.0-20161114210144-ceec8f93295a",
    )
    go_repository(
        name = "com_github_vbauerster_mpb_v7",
        build_file_proto_mode = "disable",
        importpath = "github.com/vbauerster/mpb/v7",
        sum = "h1:BkGfmb6nMrrBQDFECR/Q7RkKCw7ylMetCb4079CGs4w=",
        version = "v7.5.3",
    )

    go_repository(
        name = "com_github_vividcortex_ewma",
        build_file_proto_mode = "disable_global",
        importpath = "github.com/VividCortex/ewma",
        sum = "h1:f58SaIzcDXrSy3kWaHNvuJgJ3Nmz59Zji6XoJR/q1ow=",
        version = "v1.2.0",
    )
    go_repository(
        name = "com_github_vividcortex_mysqlerr",
        build_file_proto_mode = "disable",
        importpath = "github.com/VividCortex/mysqlerr",
        sum = "h1:5pZ2TZA+YnzPgzBfiUWGqWmKDVNBdrkf9g+DNe1Tiq8=",
        version = "v1.0.0",
    )
    go_repository(
        name = "com_github_vmihailenco_msgpack_v5",
        build_file_proto_mode = "disable",
        importpath = "github.com/vmihailenco/msgpack/v5",
        sum = "h1:5gO0H1iULLWGhs2H5tbAHIZTV8/cYafcFOr9znI5mJU=",
        version = "v5.3.5",
    )
    go_repository(
        name = "com_github_vmihailenco_tagparser_v2",
        build_file_proto_mode = "disable",
        importpath = "github.com/vmihailenco/tagparser/v2",
        sum = "h1:y09buUbR+b5aycVFQs/g70pqKVZNBmxwAhO7/IwNM9g=",
        version = "v2.0.0",
    )

    go_repository(
        name = "com_github_wangjohn_quickselect",
        build_file_proto_mode = "disable_global",
        importpath = "github.com/wangjohn/quickselect",
        sum = "h1:9DDCDwOyEy/gId+IEMrFHLuQ5R/WV0KNxWLler8X2OY=",
        version = "v0.0.0-20161129230411-ed8402a42d5f",
    )
    go_repository(
        name = "com_github_xdg_scram",
        build_file_proto_mode = "disable_global",
        importpath = "github.com/xdg/scram",
        sum = "h1:nTadYh2Fs4BK2xdldEa2g5bbaZp0/+1nJMMPtPxS/to=",
        version = "v1.0.3",
    )
    go_repository(
        name = "com_github_xdg_stringprep",
        build_file_proto_mode = "disable_global",
        importpath = "github.com/xdg/stringprep",
        sum = "h1:cmL5Enob4W83ti/ZHuZLuKD/xqJfus4fVPwE+/BDm+4=",
        version = "v1.0.3",
    )
    go_repository(
        name = "com_github_xeipuuv_gojsonpointer",
        build_file_proto_mode = "disable_global",
        importpath = "github.com/xeipuuv/gojsonpointer",
        sum = "h1:J9EGpcZtP0E/raorCMxlFGSTBrsSlaDGf3jU/qvAE2c=",
        version = "v0.0.0-20180127040702-4e3ac2762d5f",
    )
    go_repository(
        name = "com_github_xeipuuv_gojsonreference",
        build_file_proto_mode = "disable_global",
        importpath = "github.com/xeipuuv/gojsonreference",
        sum = "h1:EzJWgHovont7NscjpAxXsDA8S8BMYve8Y5+7cuRE7R0=",
        version = "v0.0.0-20180127040603-bd5ef7bd5415",
    )
    go_repository(
        name = "com_github_xeipuuv_gojsonschema",
        build_file_proto_mode = "disable_global",
        importpath = "github.com/xeipuuv/gojsonschema",
        sum = "h1:LhYJRs+L4fBtjZUfuSZIKGeVu0QRy8e5Xi7D17UxZ74=",
        version = "v1.2.0",
    )
    go_repository(
        name = "com_github_xeoncross_go_aesctr_with_hmac",
        build_file_proto_mode = "disable",
        importpath = "github.com/Xeoncross/go-aesctr-with-hmac",
        sum = "h1:L8IbaI/W6h5Cwgh0n4zGeZpVK78r/jBf9ASurHo9+/o=",
        version = "v0.0.0-20200623134604-12b17a7ff502",
    )

    go_repository(
        name = "com_github_xiang90_probing",
        build_file_proto_mode = "disable_global",
        importpath = "github.com/xiang90/probing",
        sum = "h1:eY9dn8+vbi4tKz5Qo6v2eYzo7kUS51QINcR5jNpbZS8=",
        version = "v0.0.0-20190116061207-43a291ad63a2",
    )
    go_repository(
        name = "com_github_xitongsys_parquet_go",
        build_file_proto_mode = "disable_global",
        importpath = "github.com/xitongsys/parquet-go",
        sum = "h1:tBbuFCtyJNKT+BFAv6qjvTFpVdy97IYNaBwGUXifIUs=",
        version = "v1.5.5-0.20201110004701-b09c49d6d457",
    )
    go_repository(
        name = "com_github_xitongsys_parquet_go_source",
        build_file_proto_mode = "disable_global",
        importpath = "github.com/xitongsys/parquet-go-source",
        sum = "h1:a742S4V5A15F93smuVxA60LQWsrCnN8bKeWDBARU1/k=",
        version = "v0.0.0-20200817004010-026bad9b25d0",
    )
    go_repository(
        name = "com_github_xordataexchange_crypt",
        build_file_proto_mode = "disable_global",
        importpath = "github.com/xordataexchange/crypt",
        sum = "h1:ESFSdwYZvkeru3RtdrYueztKhOBCSAAzS4Gf+k0tEow=",
        version = "v0.0.3-0.20170626215501-b2862e3d0a77",
    )
    go_repository(
        name = "com_github_yagipy_maintidx",
        build_file_proto_mode = "disable",
        importpath = "github.com/yagipy/maintidx",
        sum = "h1:h5NvIsCz+nRDapQ0exNv4aJ0yXSI0420omVANTv3GJM=",
        version = "v1.0.0",
    )

    go_repository(
        name = "com_github_yalp_jsonpath",
        build_file_proto_mode = "disable_global",
        importpath = "github.com/yalp/jsonpath",
        sum = "h1:6fRhSjgLCkTD3JnJxvaJ4Sj+TYblw757bqYgZaOq5ZY=",
        version = "v0.0.0-20180802001716-5cc68e5049a0",
    )
    go_repository(
        name = "com_github_yeya24_promlinter",
        build_file_proto_mode = "disable",
        importpath = "github.com/yeya24/promlinter",
        sum = "h1:xFKDQ82orCU5jQujdaD8stOHiv8UN68BSdn2a8u8Y3o=",
        version = "v0.2.0",
    )

    go_repository(
        name = "com_github_yudai_gojsondiff",
        build_file_proto_mode = "disable_global",
        importpath = "github.com/yudai/gojsondiff",
        sum = "h1:27cbfqXLVEJ1o8I6v3y9lg8Ydm53EKqHXAOMxEGlCOA=",
        version = "v1.0.0",
    )
    go_repository(
        name = "com_github_yudai_golcs",
        build_file_proto_mode = "disable_global",
        importpath = "github.com/yudai/golcs",
        sum = "h1:BHyfKlQyqbsFN5p3IfnEUduWvb9is428/nNb5L3U01M=",
        version = "v0.0.0-20170316035057-ecda9a501e82",
    )
    go_repository(
        name = "com_github_yudai_pp",
        build_file_proto_mode = "disable_global",
        importpath = "github.com/yudai/pp",
        sum = "h1:Q4//iY4pNF6yPLZIigmvcl7k/bPgrcTPIFIcmawg5bI=",
        version = "v2.0.1+incompatible",
    )
    go_repository(
        name = "com_github_yuin_goldmark",
        build_file_proto_mode = "disable_global",
        importpath = "github.com/yuin/goldmark",
        sum = "h1:fVcFKWvrslecOb/tg+Cc05dkeYx540o0FuFt3nUVDoE=",
        version = "v1.4.13",
    )
    go_repository(
        name = "com_github_yusufpapurcu_wmi",
        build_file_proto_mode = "disable_global",
        importpath = "github.com/yusufpapurcu/wmi",
        sum = "h1:KBNDSne4vP5mbSWnJbO+51IMOXJB67QiYCSBrubbPRg=",
        version = "v1.2.2",
    )
    go_repository(
        name = "com_gitlab_bosi_decorder",
        build_file_proto_mode = "disable",
        importpath = "gitlab.com/bosi/decorder",
        sum = "h1:gX4/RgK16ijY8V+BRQHAySfQAb354T7/xQpDB2n10P0=",
        version = "v0.2.3",
    )

    go_repository(
        name = "com_google_cloud_go",
        build_file_proto_mode = "disable_global",
        importpath = "cloud.google.com/go",
        sum = "h1:Zc8gqp3+a9/Eyph2KDmcGaPtbKRIoqq4YTlL4NMD0Ys=",
        version = "v0.110.0",
    )
    go_repository(
        name = "com_google_cloud_go_accessapproval",
        build_file_proto_mode = "disable",
        importpath = "cloud.google.com/go/accessapproval",
        sum = "h1:x0cEHro/JFPd7eS4BlEWNTMecIj2HdXjOVB5BtvwER0=",
        version = "v1.6.0",
    )
    go_repository(
        name = "com_google_cloud_go_accesscontextmanager",
        build_file_proto_mode = "disable",
        importpath = "cloud.google.com/go/accesscontextmanager",
        sum = "h1:MG60JgnEoawHJrbWw0jGdv6HLNSf6gQvYRiXpuzqgEA=",
        version = "v1.7.0",
    )
    go_repository(
        name = "com_google_cloud_go_aiplatform",
        build_file_proto_mode = "disable",
        importpath = "cloud.google.com/go/aiplatform",
        sum = "h1:SSvjkfGgdnYXUXk4BskjbncCFV2xNeMgy2URurDkWJo=",
        version = "v1.36.1",
    )
    go_repository(
        name = "com_google_cloud_go_analytics",
        build_file_proto_mode = "disable",
        importpath = "cloud.google.com/go/analytics",
        sum = "h1:LqAo3tAh2FU9+w/r7vc3hBjU23Kv7GhO/PDIW7kIYgM=",
        version = "v0.19.0",
    )
    go_repository(
        name = "com_google_cloud_go_apigateway",
        build_file_proto_mode = "disable",
        importpath = "cloud.google.com/go/apigateway",
        sum = "h1:ZI9mVO7x3E9RK/BURm2p1aw9YTBSCQe3klmyP1WxWEg=",
        version = "v1.5.0",
    )
    go_repository(
        name = "com_google_cloud_go_apigeeconnect",
        build_file_proto_mode = "disable",
        importpath = "cloud.google.com/go/apigeeconnect",
        sum = "h1:sWOmgDyAsi1AZ48XRHcATC0tsi9SkPT7DA/+VCfkaeA=",
        version = "v1.5.0",
    )
    go_repository(
        name = "com_google_cloud_go_apigeeregistry",
        build_file_proto_mode = "disable",
        importpath = "cloud.google.com/go/apigeeregistry",
        sum = "h1:E43RdhhCxdlV+I161gUY2rI4eOaMzHTA5kNkvRsFXvc=",
        version = "v0.6.0",
<<<<<<< HEAD
=======
    )
    go_repository(
        name = "com_google_cloud_go_apikeys",
        build_file_proto_mode = "disable",
        importpath = "cloud.google.com/go/apikeys",
        sum = "h1:B9CdHFZTFjVti89tmyXXrO+7vSNo2jvZuHG8zD5trdQ=",
        version = "v0.6.0",
>>>>>>> d77243ee
    )

    go_repository(
        name = "com_google_cloud_go_apikeys",
        build_file_proto_mode = "disable",
        importpath = "cloud.google.com/go/apikeys",
        sum = "h1:B9CdHFZTFjVti89tmyXXrO+7vSNo2jvZuHG8zD5trdQ=",
        version = "v0.6.0",
    )

    go_repository(
        name = "com_google_cloud_go_appengine",
        build_file_proto_mode = "disable",
        importpath = "cloud.google.com/go/appengine",
        sum = "h1:45lfdgM1FQvUzyyXam4tdWEd30CyhY+dj5LomXXT7uI=",
        version = "v1.7.0",
    )
    go_repository(
        name = "com_google_cloud_go_area120",
        build_file_proto_mode = "disable",
        importpath = "cloud.google.com/go/area120",
        sum = "h1:ugckkFh4XkHJMPhTIx0CyvdoBxmOpMe8rNs4Ok8GAag=",
        version = "v0.7.1",
    )
    go_repository(
        name = "com_google_cloud_go_artifactregistry",
        build_file_proto_mode = "disable",
        importpath = "cloud.google.com/go/artifactregistry",
        sum = "h1:FC97zES/c+uaqCml0cjshrXWbapwr7VG1+7aYFX6K9A=",
        version = "v1.12.0",
    )
    go_repository(
        name = "com_google_cloud_go_asset",
        build_file_proto_mode = "disable",
        importpath = "cloud.google.com/go/asset",
        sum = "h1:KWmYlYNI6KfdE7jRD/wMUpdF2xWsF23JqGlfxMNI0JU=",
        version = "v1.12.0",
    )
    go_repository(
        name = "com_google_cloud_go_assuredworkloads",
        build_file_proto_mode = "disable",
        importpath = "cloud.google.com/go/assuredworkloads",
        sum = "h1:VLGnVFta+N4WM+ASHbhc14ZOItOabDLH1MSoDv+Xuag=",
        version = "v1.10.0",
    )
    go_repository(
        name = "com_google_cloud_go_automl",
        build_file_proto_mode = "disable",
        importpath = "cloud.google.com/go/automl",
        sum = "h1:50VugllC+U4IGl3tDNcZaWvApHBTrn/TvyHDJ0wM+Uw=",
        version = "v1.12.0",
    )
    go_repository(
        name = "com_google_cloud_go_baremetalsolution",
        build_file_proto_mode = "disable",
        importpath = "cloud.google.com/go/baremetalsolution",
        sum = "h1:2AipdYXL0VxMboelTTw8c1UJ7gYu35LZYUbuRv9Q28s=",
        version = "v0.5.0",
    )
    go_repository(
        name = "com_google_cloud_go_batch",
        build_file_proto_mode = "disable",
        importpath = "cloud.google.com/go/batch",
        sum = "h1:YbMt0E6BtqeD5FvSv1d56jbVsWEzlGm55lYte+M6Mzs=",
        version = "v0.7.0",
    )
    go_repository(
        name = "com_google_cloud_go_beyondcorp",
        build_file_proto_mode = "disable",
        importpath = "cloud.google.com/go/beyondcorp",
        sum = "h1:UkY2BTZkEUAVrgqnSdOJ4p3y9ZRBPEe1LkjgC8Bj/Pc=",
        version = "v0.5.0",
    )

    go_repository(
        name = "com_google_cloud_go_bigquery",
        build_file_proto_mode = "disable_global",
        importpath = "cloud.google.com/go/bigquery",
        sum = "h1:yE+MpeFaRX9L3rYJrIxl1zCDnTU2kyTA2FkrFd6kVT8=",
        version = "v1.49.0",
    )
    go_repository(
        name = "com_google_cloud_go_billing",
        build_file_proto_mode = "disable",
        importpath = "cloud.google.com/go/billing",
        sum = "h1:JYj28UYF5w6VBAh0gQYlgHJ/OD1oA+JgW29YZQU+UHM=",
        version = "v1.13.0",
    )
    go_repository(
        name = "com_google_cloud_go_binaryauthorization",
        build_file_proto_mode = "disable",
        importpath = "cloud.google.com/go/binaryauthorization",
        sum = "h1:d3pMDBCCNivxt5a4eaV7FwL7cSH0H7RrEnFrTb1QKWs=",
        version = "v1.5.0",
    )
    go_repository(
        name = "com_google_cloud_go_certificatemanager",
        build_file_proto_mode = "disable",
        importpath = "cloud.google.com/go/certificatemanager",
        sum = "h1:5C5UWeSt8Jkgp7OWn2rCkLmYurar/vIWIoSQ2+LaTOc=",
        version = "v1.6.0",
    )
    go_repository(
        name = "com_google_cloud_go_channel",
        build_file_proto_mode = "disable",
        importpath = "cloud.google.com/go/channel",
        sum = "h1:GpcQY5UJKeOekYgsX3QXbzzAc/kRGtBq43fTmyKe6Uw=",
        version = "v1.12.0",
    )
    go_repository(
        name = "com_google_cloud_go_cloudbuild",
        build_file_proto_mode = "disable",
        importpath = "cloud.google.com/go/cloudbuild",
        sum = "h1:GHQCjV4WlPPVU/j3Rlpc8vNIDwThhd1U9qSY/NPZdko=",
        version = "v1.9.0",
    )
    go_repository(
        name = "com_google_cloud_go_clouddms",
        build_file_proto_mode = "disable",
        importpath = "cloud.google.com/go/clouddms",
        sum = "h1:E7v4TpDGUyEm1C/4KIrpVSOCTm0P6vWdHT0I4mostRA=",
        version = "v1.5.0",
    )
    go_repository(
        name = "com_google_cloud_go_cloudtasks",
        build_file_proto_mode = "disable",
        importpath = "cloud.google.com/go/cloudtasks",
        sum = "h1:uK5k6abf4yligFgYFnG0ni8msai/dSv6mDmiBulU0hU=",
        version = "v1.10.0",
    )

    go_repository(
        name = "com_google_cloud_go_compute",
        build_file_proto_mode = "disable_global",
        importpath = "cloud.google.com/go/compute",
        sum = "h1:+9zda3WGgW1ZSTlVppLCYFIr48Pa35q1uG2N1itbCEQ=",
        version = "v1.19.0",
    )
    go_repository(
        name = "com_google_cloud_go_compute_metadata",
        build_file_proto_mode = "disable",
        importpath = "cloud.google.com/go/compute/metadata",
        sum = "h1:mg4jlk7mCAj6xXp9UJ4fjI9VUI5rubuGBW5aJ7UnBMY=",
        version = "v0.2.3",
    )
    go_repository(
        name = "com_google_cloud_go_contactcenterinsights",
        build_file_proto_mode = "disable",
        importpath = "cloud.google.com/go/contactcenterinsights",
        sum = "h1:jXIpfcH/VYSE1SYcPzO0n1VVb+sAamiLOgCw45JbOQk=",
        version = "v1.6.0",
    )
    go_repository(
        name = "com_google_cloud_go_container",
        build_file_proto_mode = "disable",
        importpath = "cloud.google.com/go/container",
        sum = "h1:tZ9vJ5VsYN7X89e5axoqt8l2/fgbPoL+CmwjtXZxeJk=",
        version = "v1.14.0",
    )
    go_repository(
        name = "com_google_cloud_go_containeranalysis",
        build_file_proto_mode = "disable",
        importpath = "cloud.google.com/go/containeranalysis",
        sum = "h1:EQ4FFxNaEAg8PqQCO7bVQfWz9NVwZCUKaM1b3ycfx3U=",
        version = "v0.9.0",
    )
    go_repository(
        name = "com_google_cloud_go_datacatalog",
        build_file_proto_mode = "disable",
        importpath = "cloud.google.com/go/datacatalog",
        sum = "h1:4H5IJiyUE0X6ShQBqgFFZvGGcrwGVndTwUSLP4c52gw=",
        version = "v1.13.0",
    )
    go_repository(
        name = "com_google_cloud_go_dataflow",
        build_file_proto_mode = "disable",
        importpath = "cloud.google.com/go/dataflow",
        sum = "h1:eYyD9o/8Nm6EttsKZaEGD84xC17bNgSKCu0ZxwqUbpg=",
        version = "v0.8.0",
    )
    go_repository(
        name = "com_google_cloud_go_dataform",
        build_file_proto_mode = "disable",
        importpath = "cloud.google.com/go/dataform",
        sum = "h1:Dyk+fufup1FR6cbHjFpMuP4SfPiF3LI3JtoIIALoq48=",
        version = "v0.7.0",
    )
    go_repository(
        name = "com_google_cloud_go_datafusion",
        build_file_proto_mode = "disable",
        importpath = "cloud.google.com/go/datafusion",
        sum = "h1:sZjRnS3TWkGsu1LjYPFD/fHeMLZNXDK6PDHi2s2s/bk=",
        version = "v1.6.0",
    )
    go_repository(
        name = "com_google_cloud_go_datalabeling",
        build_file_proto_mode = "disable",
        importpath = "cloud.google.com/go/datalabeling",
        sum = "h1:ch4qA2yvddGRUrlfwrNJCr79qLqhS9QBwofPHfFlDIk=",
        version = "v0.7.0",
    )
    go_repository(
        name = "com_google_cloud_go_dataplex",
        build_file_proto_mode = "disable",
        importpath = "cloud.google.com/go/dataplex",
        sum = "h1:RvoZ5T7gySwm1CHzAw7yY1QwwqaGswunmqEssPxU/AM=",
        version = "v1.6.0",
    )
    go_repository(
        name = "com_google_cloud_go_dataproc",
        build_file_proto_mode = "disable",
        importpath = "cloud.google.com/go/dataproc",
        sum = "h1:W47qHL3W4BPkAIbk4SWmIERwsWBaNnWm0P2sdx3YgGU=",
        version = "v1.12.0",
    )
    go_repository(
        name = "com_google_cloud_go_dataqna",
        build_file_proto_mode = "disable",
        importpath = "cloud.google.com/go/dataqna",
        sum = "h1:yFzi/YU4YAdjyo7pXkBE2FeHbgz5OQQBVDdbErEHmVQ=",
        version = "v0.7.0",
    )

    go_repository(
        name = "com_google_cloud_go_datastore",
        build_file_proto_mode = "disable_global",
        importpath = "cloud.google.com/go/datastore",
        sum = "h1:4siQRf4zTiAVt/oeH4GureGkApgb2vtPQAtOmhpqQwE=",
        version = "v1.10.0",
    )
    go_repository(
        name = "com_google_cloud_go_datastream",
        build_file_proto_mode = "disable",
        importpath = "cloud.google.com/go/datastream",
        sum = "h1:BBCBTnWMDwwEzQQmipUXxATa7Cm7CA/gKjKcR2w35T0=",
        version = "v1.7.0",
    )
    go_repository(
        name = "com_google_cloud_go_deploy",
        build_file_proto_mode = "disable",
        importpath = "cloud.google.com/go/deploy",
        sum = "h1:otshdKEbmsi1ELYeCKNYppwV0UH5xD05drSdBm7ouTk=",
        version = "v1.8.0",
    )
    go_repository(
        name = "com_google_cloud_go_dialogflow",
        build_file_proto_mode = "disable",
        importpath = "cloud.google.com/go/dialogflow",
        sum = "h1:uVlKKzp6G/VtSW0E7IH1Y5o0H48/UOCmqksG2riYCwQ=",
        version = "v1.32.0",
    )
    go_repository(
        name = "com_google_cloud_go_dlp",
        build_file_proto_mode = "disable",
        importpath = "cloud.google.com/go/dlp",
        sum = "h1:1JoJqezlgu6NWCroBxr4rOZnwNFILXr4cB9dMaSKO4A=",
        version = "v1.9.0",
    )
    go_repository(
        name = "com_google_cloud_go_documentai",
        build_file_proto_mode = "disable",
        importpath = "cloud.google.com/go/documentai",
        sum = "h1:KM3Xh0QQyyEdC8Gs2vhZfU+rt6OCPF0dwVwxKgLmWfI=",
        version = "v1.18.0",
    )
    go_repository(
        name = "com_google_cloud_go_domains",
        build_file_proto_mode = "disable",
        importpath = "cloud.google.com/go/domains",
        sum = "h1:2ti/o9tlWL4N+wIuWUNH+LbfgpwxPr8J1sv9RHA4bYQ=",
        version = "v0.8.0",
    )
    go_repository(
        name = "com_google_cloud_go_edgecontainer",
        build_file_proto_mode = "disable",
        importpath = "cloud.google.com/go/edgecontainer",
        sum = "h1:O0YVE5v+O0Q/ODXYsQHmHb+sYM8KNjGZw2pjX2Ws41c=",
        version = "v1.0.0",
    )
    go_repository(
        name = "com_google_cloud_go_errorreporting",
        build_file_proto_mode = "disable",
        importpath = "cloud.google.com/go/errorreporting",
        sum = "h1:kj1XEWMu8P0qlLhm3FwcaFsUvXChV/OraZwA70trRR0=",
        version = "v0.3.0",
    )
    go_repository(
        name = "com_google_cloud_go_essentialcontacts",
        build_file_proto_mode = "disable",
        importpath = "cloud.google.com/go/essentialcontacts",
        sum = "h1:gIzEhCoOT7bi+6QZqZIzX1Erj4SswMPIteNvYVlu+pM=",
        version = "v1.5.0",
    )
    go_repository(
        name = "com_google_cloud_go_eventarc",
        build_file_proto_mode = "disable",
        importpath = "cloud.google.com/go/eventarc",
        sum = "h1:fsJmNeqvqtk74FsaVDU6cH79lyZNCYP8Rrv7EhaB/PU=",
        version = "v1.11.0",
    )
    go_repository(
        name = "com_google_cloud_go_filestore",
        build_file_proto_mode = "disable",
        importpath = "cloud.google.com/go/filestore",
        sum = "h1:ckTEXN5towyTMu4q0uQ1Mde/JwTHur0gXs8oaIZnKfw=",
        version = "v1.6.0",
    )

    go_repository(
        name = "com_google_cloud_go_firestore",
        build_file_proto_mode = "disable_global",
        importpath = "cloud.google.com/go/firestore",
        sum = "h1:IBlRyxgGySXu5VuW0RgGFlTtLukSnNkpDiEOMkQkmpA=",
        version = "v1.9.0",
    )
    go_repository(
        name = "com_google_cloud_go_functions",
        build_file_proto_mode = "disable",
        importpath = "cloud.google.com/go/functions",
        sum = "h1:TtRl25/oNsZyH3e4WfMRSMmFvmHC3YyQZuWaOpKI9+0=",
        version = "v1.12.0",
    )
    go_repository(
        name = "com_google_cloud_go_gaming",
        build_file_proto_mode = "disable",
        importpath = "cloud.google.com/go/gaming",
        sum = "h1:7vEhFnZmd931Mo7sZ6pJy7uQPDxF7m7v8xtBheG08tc=",
        version = "v1.9.0",
    )
    go_repository(
        name = "com_google_cloud_go_gkebackup",
        build_file_proto_mode = "disable",
        importpath = "cloud.google.com/go/gkebackup",
        sum = "h1:za3QZvw6ujR0uyqkhomKKKNoXDyqYGPJies3voUK8DA=",
        version = "v0.4.0",
    )
    go_repository(
        name = "com_google_cloud_go_gkeconnect",
        build_file_proto_mode = "disable",
        importpath = "cloud.google.com/go/gkeconnect",
        sum = "h1:gXYKciHS/Lgq0GJ5Kc9SzPA35NGc3yqu6SkjonpEr2Q=",
        version = "v0.7.0",
    )
    go_repository(
        name = "com_google_cloud_go_gkehub",
        build_file_proto_mode = "disable",
        importpath = "cloud.google.com/go/gkehub",
        sum = "h1:TqCSPsEBQ6oZSJgEYZ3XT8x2gUadbvfwI32YB0kuHCs=",
        version = "v0.12.0",
    )
    go_repository(
        name = "com_google_cloud_go_gkemulticloud",
        build_file_proto_mode = "disable",
        importpath = "cloud.google.com/go/gkemulticloud",
        sum = "h1:8I84Q4vl02rJRsFiinBxl7WCozfdLlUVBQuSrqr9Wtk=",
        version = "v0.5.0",
    )
    go_repository(
        name = "com_google_cloud_go_grafeas",
        build_file_proto_mode = "disable",
        importpath = "cloud.google.com/go/grafeas",
        sum = "h1:CYjC+xzdPvbV65gi6Dr4YowKcmLo045pm18L0DhdELM=",
        version = "v0.2.0",
    )
    go_repository(
        name = "com_google_cloud_go_gsuiteaddons",
        build_file_proto_mode = "disable",
        importpath = "cloud.google.com/go/gsuiteaddons",
        sum = "h1:1mvhXqJzV0Vg5Fa95QwckljODJJfDFXV4pn+iL50zzA=",
        version = "v1.5.0",
    )

    go_repository(
        name = "com_google_cloud_go_iam",
        build_file_proto_mode = "disable_global",
        importpath = "cloud.google.com/go/iam",
        sum = "h1:+CmB+K0J/33d0zSQ9SlFWUeCCEn5XJA0ZMZ3pHE9u8k=",
        version = "v0.13.0",
    )
    go_repository(
        name = "com_google_cloud_go_iap",
        build_file_proto_mode = "disable",
        importpath = "cloud.google.com/go/iap",
        sum = "h1:TOaCMv5lejwDrlTqJS6ROJoHUxnZzfsC8vA4FhwXek4=",
        version = "v1.7.0",
    )
    go_repository(
        name = "com_google_cloud_go_ids",
        build_file_proto_mode = "disable",
        importpath = "cloud.google.com/go/ids",
        sum = "h1:fodnCDtOXuMmS8LTC2y3h8t24U8F3eKWfhi+3LY6Qf0=",
        version = "v1.3.0",
    )
    go_repository(
        name = "com_google_cloud_go_iot",
        build_file_proto_mode = "disable",
        importpath = "cloud.google.com/go/iot",
        sum = "h1:39W5BFSarRNZfVG0eXI5LYux+OVQT8GkgpHCnrZL2vM=",
        version = "v1.6.0",
    )
    go_repository(
        name = "com_google_cloud_go_kms",
        build_file_proto_mode = "disable",
        importpath = "cloud.google.com/go/kms",
        sum = "h1:Imrtp8792uqNP9bdfPrjtUkjjqOMBcAJ2bdFaAnLhnk=",
        version = "v1.10.0",
    )
    go_repository(
        name = "com_google_cloud_go_language",
        build_file_proto_mode = "disable",
        importpath = "cloud.google.com/go/language",
        sum = "h1:7Ulo2mDk9huBoBi8zCE3ONOoBrL6UXfAI71CLQ9GEIM=",
        version = "v1.9.0",
    )
    go_repository(
        name = "com_google_cloud_go_lifesciences",
        build_file_proto_mode = "disable",
        importpath = "cloud.google.com/go/lifesciences",
        sum = "h1:uWrMjWTsGjLZpCTWEAzYvyXj+7fhiZST45u9AgasasI=",
        version = "v0.8.0",
    )
    go_repository(
        name = "com_google_cloud_go_logging",
        build_file_proto_mode = "disable",
        importpath = "cloud.google.com/go/logging",
        sum = "h1:CJYxlNNNNAMkHp9em/YEXcfJg+rPDg7YfwoRpMU+t5I=",
        version = "v1.7.0",
    )
    go_repository(
        name = "com_google_cloud_go_longrunning",
        build_file_proto_mode = "disable",
        importpath = "cloud.google.com/go/longrunning",
        sum = "h1:v+yFJOfKC3yZdY6ZUI933pIYdhyhV8S3NpWrXWmg7jM=",
        version = "v0.4.1",
    )
    go_repository(
        name = "com_google_cloud_go_managedidentities",
        build_file_proto_mode = "disable",
        importpath = "cloud.google.com/go/managedidentities",
        sum = "h1:ZRQ4k21/jAhrHBVKl/AY7SjgzeJwG1iZa+mJ82P+VNg=",
        version = "v1.5.0",
    )
    go_repository(
        name = "com_google_cloud_go_maps",
        build_file_proto_mode = "disable",
        importpath = "cloud.google.com/go/maps",
        sum = "h1:mv9YaczD4oZBZkM5XJl6fXQ984IkJNHPwkc8MUsdkBo=",
        version = "v0.7.0",
    )

    go_repository(
        name = "com_google_cloud_go_mediatranslation",
        build_file_proto_mode = "disable",
        importpath = "cloud.google.com/go/mediatranslation",
        sum = "h1:anPxH+/WWt8Yc3EdoEJhPMBRF7EhIdz426A+tuoA0OU=",
        version = "v0.7.0",
    )
    go_repository(
        name = "com_google_cloud_go_memcache",
        build_file_proto_mode = "disable",
        importpath = "cloud.google.com/go/memcache",
        sum = "h1:8/VEmWCpnETCrBwS3z4MhT+tIdKgR1Z4Tr2tvYH32rg=",
        version = "v1.9.0",
    )
    go_repository(
        name = "com_google_cloud_go_metastore",
        build_file_proto_mode = "disable",
        importpath = "cloud.google.com/go/metastore",
        sum = "h1:QCFhZVe2289KDBQ7WxaHV2rAmPrmRAdLC6gbjUd3HPo=",
        version = "v1.10.0",
    )
    go_repository(
        name = "com_google_cloud_go_monitoring",
        build_file_proto_mode = "disable",
        importpath = "cloud.google.com/go/monitoring",
        sum = "h1:2qsrgXGVoRXpP7otZ14eE1I568zAa92sJSDPyOJvwjM=",
        version = "v1.13.0",
    )
    go_repository(
        name = "com_google_cloud_go_networkconnectivity",
        build_file_proto_mode = "disable",
        importpath = "cloud.google.com/go/networkconnectivity",
        sum = "h1:ZD6b4Pk1jEtp/cx9nx0ZYcL3BKqDa+KixNDZ6Bjs1B8=",
        version = "v1.11.0",
    )
    go_repository(
        name = "com_google_cloud_go_networkmanagement",
        build_file_proto_mode = "disable",
        importpath = "cloud.google.com/go/networkmanagement",
        sum = "h1:8KWEUNGcpSX9WwZXq7FtciuNGPdPdPN/ruDm769yAEM=",
        version = "v1.6.0",
    )
    go_repository(
        name = "com_google_cloud_go_networksecurity",
        build_file_proto_mode = "disable",
        importpath = "cloud.google.com/go/networksecurity",
        sum = "h1:sOc42Ig1K2LiKlzG71GUVloeSJ0J3mffEBYmvu+P0eo=",
        version = "v0.8.0",
    )
    go_repository(
        name = "com_google_cloud_go_notebooks",
        build_file_proto_mode = "disable",
        importpath = "cloud.google.com/go/notebooks",
        sum = "h1:Kg2K3K7CbSXYJHZ1aGQpf1xi5x2GUvQWf2sFVuiZh8M=",
        version = "v1.8.0",
    )
    go_repository(
        name = "com_google_cloud_go_optimization",
        build_file_proto_mode = "disable",
        importpath = "cloud.google.com/go/optimization",
        sum = "h1:dj8O4VOJRB4CUwZXdmwNViH1OtI0WtWL867/lnYH248=",
        version = "v1.3.1",
    )
    go_repository(
        name = "com_google_cloud_go_orchestration",
        build_file_proto_mode = "disable",
        importpath = "cloud.google.com/go/orchestration",
        sum = "h1:Vw+CEXo8M/FZ1rb4EjcLv0gJqqw89b7+g+C/EmniTb8=",
        version = "v1.6.0",
    )
    go_repository(
        name = "com_google_cloud_go_orgpolicy",
        build_file_proto_mode = "disable",
        importpath = "cloud.google.com/go/orgpolicy",
        sum = "h1:XDriMWug7sd0kYT1QKofRpRHzjad0bK8Q8uA9q+XrU4=",
        version = "v1.10.0",
    )
    go_repository(
        name = "com_google_cloud_go_osconfig",
        build_file_proto_mode = "disable",
        importpath = "cloud.google.com/go/osconfig",
        sum = "h1:PkSQx4OHit5xz2bNyr11KGcaFccL5oqglFPdTboyqwQ=",
        version = "v1.11.0",
    )
    go_repository(
        name = "com_google_cloud_go_oslogin",
        build_file_proto_mode = "disable",
        importpath = "cloud.google.com/go/oslogin",
        sum = "h1:whP7vhpmc+ufZa90eVpkfbgzJRK/Xomjz+XCD4aGwWw=",
        version = "v1.9.0",
    )
    go_repository(
        name = "com_google_cloud_go_phishingprotection",
        build_file_proto_mode = "disable",
        importpath = "cloud.google.com/go/phishingprotection",
        sum = "h1:l6tDkT7qAEV49MNEJkEJTB6vOO/onbSOcNtAT09HPuA=",
        version = "v0.7.0",
    )
    go_repository(
        name = "com_google_cloud_go_policytroubleshooter",
        build_file_proto_mode = "disable",
        importpath = "cloud.google.com/go/policytroubleshooter",
        sum = "h1:yKAGC4p9O61ttZUswaq9GAn1SZnEzTd0vUYXD7ZBT7Y=",
        version = "v1.6.0",
    )
    go_repository(
        name = "com_google_cloud_go_privatecatalog",
        build_file_proto_mode = "disable",
        importpath = "cloud.google.com/go/privatecatalog",
        sum = "h1:EPEJ1DpEGXLDnmc7mnCAqFmkwUJbIsaLAiLHVOkkwtc=",
        version = "v0.8.0",
    )

    go_repository(
        name = "com_google_cloud_go_pubsub",
        build_file_proto_mode = "disable_global",
        importpath = "cloud.google.com/go/pubsub",
        sum = "h1:vCge8m7aUKBJYOgrZp7EsNDf6QMd2CAlXZqWTn3yq6s=",
        version = "v1.30.0",
    )
    go_repository(
        name = "com_google_cloud_go_pubsublite",
        build_file_proto_mode = "disable",
        importpath = "cloud.google.com/go/pubsublite",
        sum = "h1:cb9fsrtpINtETHiJ3ECeaVzrfIVhcGjhhJEjybHXHao=",
        version = "v1.7.0",
    )
    go_repository(
        name = "com_google_cloud_go_recaptchaenterprise",
        build_file_proto_mode = "disable",
        importpath = "cloud.google.com/go/recaptchaenterprise",
        sum = "h1:u6EznTGzIdsyOsvm+Xkw0aSuKFXQlyjGE9a4exk6iNQ=",
        version = "v1.3.1",
    )
    go_repository(
        name = "com_google_cloud_go_recaptchaenterprise_v2",
        build_file_proto_mode = "disable",
        importpath = "cloud.google.com/go/recaptchaenterprise/v2",
        sum = "h1:6iOCujSNJ0YS7oNymI64hXsjGq60T4FK1zdLugxbzvU=",
        version = "v2.7.0",
    )
    go_repository(
        name = "com_google_cloud_go_recommendationengine",
        build_file_proto_mode = "disable",
        importpath = "cloud.google.com/go/recommendationengine",
        sum = "h1:VibRFCwWXrFebEWKHfZAt2kta6pS7Tlimsnms0fjv7k=",
        version = "v0.7.0",
    )
    go_repository(
        name = "com_google_cloud_go_recommender",
        build_file_proto_mode = "disable",
        importpath = "cloud.google.com/go/recommender",
        sum = "h1:ZnFRY5R6zOVk2IDS1Jbv5Bw+DExCI5rFumsTnMXiu/A=",
        version = "v1.9.0",
    )
    go_repository(
        name = "com_google_cloud_go_redis",
        build_file_proto_mode = "disable",
        importpath = "cloud.google.com/go/redis",
        sum = "h1:JoAd3SkeDt3rLFAAxEvw6wV4t+8y4ZzfZcZmddqphQ8=",
        version = "v1.11.0",
    )
    go_repository(
        name = "com_google_cloud_go_resourcemanager",
        build_file_proto_mode = "disable",
        importpath = "cloud.google.com/go/resourcemanager",
        sum = "h1:dgNGSzrfOgpn6S3y/3wX006hr7asIziVEYInDCmiZsY=",
        version = "v1.6.0",
    )
    go_repository(
        name = "com_google_cloud_go_resourcesettings",
        build_file_proto_mode = "disable",
        importpath = "cloud.google.com/go/resourcesettings",
        sum = "h1:8Dua37kQt27CCWHm4h/Q1XqCF6ByD7Ouu49xg95qJzI=",
        version = "v1.5.0",
    )
    go_repository(
        name = "com_google_cloud_go_retail",
        build_file_proto_mode = "disable",
        importpath = "cloud.google.com/go/retail",
        sum = "h1:1Dda2OpFNzIb4qWgFZjYlpP7sxX3aLeypKG6A3H4Yys=",
        version = "v1.12.0",
    )
    go_repository(
        name = "com_google_cloud_go_run",
        build_file_proto_mode = "disable",
        importpath = "cloud.google.com/go/run",
        sum = "h1:ydJQo+k+MShYnBfhaRHSZYeD/SQKZzZLAROyfpeD9zw=",
        version = "v0.9.0",
    )
    go_repository(
        name = "com_google_cloud_go_scheduler",
        build_file_proto_mode = "disable",
        importpath = "cloud.google.com/go/scheduler",
        sum = "h1:NpQAHtx3sulByTLe2dMwWmah8PWgeoieFPpJpArwFV0=",
        version = "v1.9.0",
    )
    go_repository(
        name = "com_google_cloud_go_secretmanager",
        build_file_proto_mode = "disable",
        importpath = "cloud.google.com/go/secretmanager",
        sum = "h1:pu03bha7ukxF8otyPKTFdDz+rr9sE3YauS5PliDXK60=",
        version = "v1.10.0",
    )
    go_repository(
        name = "com_google_cloud_go_security",
        build_file_proto_mode = "disable",
        importpath = "cloud.google.com/go/security",
        sum = "h1:PYvDxopRQBfYAXKAuDpFCKBvDOWPWzp9k/H5nB3ud3o=",
        version = "v1.13.0",
    )
    go_repository(
        name = "com_google_cloud_go_securitycenter",
        build_file_proto_mode = "disable",
        importpath = "cloud.google.com/go/securitycenter",
        sum = "h1:AF3c2s3awNTMoBtMX3oCUoOMmGlYxGOeuXSYHNBkf14=",
        version = "v1.19.0",
    )
    go_repository(
        name = "com_google_cloud_go_servicecontrol",
        build_file_proto_mode = "disable",
        importpath = "cloud.google.com/go/servicecontrol",
        sum = "h1:d0uV7Qegtfaa7Z2ClDzr9HJmnbJW7jn0WhZ7wOX6hLE=",
        version = "v1.11.1",
    )
    go_repository(
        name = "com_google_cloud_go_servicedirectory",
        build_file_proto_mode = "disable",
        importpath = "cloud.google.com/go/servicedirectory",
        sum = "h1:SJwk0XX2e26o25ObYUORXx6torSFiYgsGkWSkZgkoSU=",
        version = "v1.9.0",
    )
    go_repository(
        name = "com_google_cloud_go_servicemanagement",
        build_file_proto_mode = "disable",
        importpath = "cloud.google.com/go/servicemanagement",
        sum = "h1:fopAQI/IAzlxnVeiKn/8WiV6zKndjFkvi+gzu+NjywY=",
        version = "v1.8.0",
    )
    go_repository(
        name = "com_google_cloud_go_serviceusage",
        build_file_proto_mode = "disable",
        importpath = "cloud.google.com/go/serviceusage",
        sum = "h1:rXyq+0+RSIm3HFypctp7WoXxIA563rn206CfMWdqXX4=",
        version = "v1.6.0",
    )
    go_repository(
        name = "com_google_cloud_go_shell",
        build_file_proto_mode = "disable",
        importpath = "cloud.google.com/go/shell",
        sum = "h1:wT0Uw7ib7+AgZST9eCDygwTJn4+bHMDtZo5fh7kGWDU=",
        version = "v1.6.0",
    )
    go_repository(
        name = "com_google_cloud_go_spanner",
        build_file_proto_mode = "disable",
        importpath = "cloud.google.com/go/spanner",
        sum = "h1:fba7k2apz4aI0BE59/kbeaJ78dPOXSz2PSuBIfe7SBM=",
        version = "v1.44.0",
    )
    go_repository(
        name = "com_google_cloud_go_speech",
        build_file_proto_mode = "disable",
        importpath = "cloud.google.com/go/speech",
        sum = "h1:JEVoWGNnTF128kNty7T4aG4eqv2z86yiMJPT9Zjp+iw=",
        version = "v1.15.0",
    )

    go_repository(
        name = "com_google_cloud_go_storage",
        build_file_proto_mode = "disable_global",
        importpath = "cloud.google.com/go/storage",
        sum = "h1:F5QDG5ChchaAVQhINh24U99OWHURqrW8OmQcGKXcbgI=",
        version = "v1.28.1",
    )
    go_repository(
        name = "com_google_cloud_go_storagetransfer",
        build_file_proto_mode = "disable",
        importpath = "cloud.google.com/go/storagetransfer",
        sum = "h1:5T+PM+3ECU3EY2y9Brv0Sf3oka8pKmsCfpQ07+91G9o=",
        version = "v1.8.0",
    )
    go_repository(
        name = "com_google_cloud_go_talent",
        build_file_proto_mode = "disable",
        importpath = "cloud.google.com/go/talent",
        sum = "h1:nI9sVZPjMKiO2q3Uu0KhTDVov3Xrlpt63fghP9XjyEM=",
        version = "v1.5.0",
    )
    go_repository(
        name = "com_google_cloud_go_texttospeech",
        build_file_proto_mode = "disable",
        importpath = "cloud.google.com/go/texttospeech",
        sum = "h1:H4g1ULStsbVtalbZGktyzXzw6jP26RjVGYx9RaYjBzc=",
        version = "v1.6.0",
    )
    go_repository(
        name = "com_google_cloud_go_tpu",
        build_file_proto_mode = "disable",
        importpath = "cloud.google.com/go/tpu",
        sum = "h1:/34T6CbSi+kTv5E19Q9zbU/ix8IviInZpzwz3rsFE+A=",
        version = "v1.5.0",
    )
    go_repository(
        name = "com_google_cloud_go_trace",
        build_file_proto_mode = "disable",
        importpath = "cloud.google.com/go/trace",
        sum = "h1:olxC0QHC59zgJVALtgqfD9tGk0lfeCP5/AGXL3Px/no=",
        version = "v1.9.0",
    )
    go_repository(
        name = "com_google_cloud_go_translate",
        build_file_proto_mode = "disable",
        importpath = "cloud.google.com/go/translate",
        sum = "h1:GvLP4oQ4uPdChBmBaUSa/SaZxCdyWELtlAaKzpHsXdA=",
        version = "v1.7.0",
    )
    go_repository(
        name = "com_google_cloud_go_video",
        build_file_proto_mode = "disable",
        importpath = "cloud.google.com/go/video",
        sum = "h1:5gfvakKt13QSIYB3RL9Fu8bNQ3L5BFHjItHm/0ivaJQ=",
        version = "v1.14.0",
    )
    go_repository(
        name = "com_google_cloud_go_videointelligence",
        build_file_proto_mode = "disable",
        importpath = "cloud.google.com/go/videointelligence",
        sum = "h1:Uh5BdoET8XXqXX2uXIahGb+wTKbLkGH7s4GXR58RrG8=",
        version = "v1.10.0",
    )
    go_repository(
        name = "com_google_cloud_go_vision",
        build_file_proto_mode = "disable",
        importpath = "cloud.google.com/go/vision",
        sum = "h1:/CsSTkbmO9HC8iQpxbK8ATms3OQaX3YQUeTMGCxlaK4=",
        version = "v1.2.0",
    )
    go_repository(
        name = "com_google_cloud_go_vision_v2",
        build_file_proto_mode = "disable",
        importpath = "cloud.google.com/go/vision/v2",
        sum = "h1:8C8RXUJoflCI4yVdqhTy9tRyygSHmp60aP363z23HKg=",
        version = "v2.7.0",
    )
    go_repository(
        name = "com_google_cloud_go_vmmigration",
        build_file_proto_mode = "disable",
        importpath = "cloud.google.com/go/vmmigration",
        sum = "h1:Azs5WKtfOC8pxvkyrDvt7J0/4DYBch0cVbuFfCCFt5k=",
        version = "v1.6.0",
    )
    go_repository(
        name = "com_google_cloud_go_vmwareengine",
        build_file_proto_mode = "disable",
        importpath = "cloud.google.com/go/vmwareengine",
        sum = "h1:b0NBu7S294l0gmtrT0nOJneMYgZapr5x9tVWvgDoVEM=",
        version = "v0.3.0",
    )

    go_repository(
        name = "com_google_cloud_go_vpcaccess",
        build_file_proto_mode = "disable",
        importpath = "cloud.google.com/go/vpcaccess",
        sum = "h1:FOe6CuiQD3BhHJWt7E8QlbBcaIzVRddupwJlp7eqmn4=",
        version = "v1.6.0",
    )
    go_repository(
        name = "com_google_cloud_go_webrisk",
        build_file_proto_mode = "disable",
        importpath = "cloud.google.com/go/webrisk",
        sum = "h1:IY+L2+UwxcVm2zayMAtBhZleecdIFLiC+QJMzgb0kT0=",
        version = "v1.8.0",
    )
    go_repository(
        name = "com_google_cloud_go_websecurityscanner",
        build_file_proto_mode = "disable",
        importpath = "cloud.google.com/go/websecurityscanner",
        sum = "h1:AHC1xmaNMOZtNqxI9Rmm87IJEyPaRkOxeI0gpAacXGk=",
        version = "v1.5.0",
    )
    go_repository(
        name = "com_google_cloud_go_workflows",
        build_file_proto_mode = "disable",
        importpath = "cloud.google.com/go/workflows",
        sum = "h1:FfGp9w0cYnaKZJhUOMqCOJCYT/WlvYBfTQhFWV3sRKI=",
        version = "v1.10.0",
    )

    go_repository(
        name = "com_shuralyov_dmitri_gpu_mtl",
        build_file_proto_mode = "disable_global",
        importpath = "dmitri.shuralyov.com/gpu/mtl",
        sum = "h1:VpgP7xuJadIUuKccphEpTJnWhS2jkQyMt6Y7pJCD7fY=",
        version = "v0.0.0-20190408044501-666a987793e9",
    )
    go_repository(
        name = "com_sourcegraph_sourcegraph_appdash",
        build_file_proto_mode = "disable_global",
        importpath = "sourcegraph.com/sourcegraph/appdash",
        sum = "h1:ucqkfpjg9WzSUubAO62csmucvxl4/JeW3F4I4909XkM=",
        version = "v0.0.0-20190731080439-ebfcffb1b5c0",
    )
    go_repository(
        name = "com_sourcegraph_sourcegraph_appdash_data",
        build_file_proto_mode = "disable_global",
        importpath = "sourcegraph.com/sourcegraph/appdash-data",
        sum = "h1:e1sMhtVq9AfcEy8AXNb8eSg6gbzfdpYhoNqnPJa+GzI=",
        version = "v0.0.0-20151005221446-73f23eafcf67",
    )
    go_repository(
        name = "com_stathat_c_consistent",
        build_file_proto_mode = "disable",
        importpath = "stathat.com/c/consistent",
        sum = "h1:ezyc51EGcRPJUxfHGSgJjWzJdj3NiMU9pNfLNGiXV0c=",
        version = "v1.0.0",
    )

    go_repository(
        name = "in_gopkg_alecthomas_kingpin_v2",
        build_file_proto_mode = "disable_global",
        importpath = "gopkg.in/alecthomas/kingpin.v2",
        sum = "h1:jMFz6MfLP0/4fUyZle81rXUoxOBFi19VUFKVDOQfozc=",
        version = "v2.2.6",
    )
    go_repository(
        name = "in_gopkg_check_v1",
        build_file_proto_mode = "disable_global",
        importpath = "gopkg.in/check.v1",
        sum = "h1:Hei/4ADfdWqJk1ZMxUNpqntNwaWcugrBjAiHlqqRiVk=",
        version = "v1.0.0-20201130134442-10cb98267c6c",
    )
    go_repository(
        name = "in_gopkg_errgo_v2",
        build_file_proto_mode = "disable_global",
        importpath = "gopkg.in/errgo.v2",
        sum = "h1:0vLT13EuvQ0hNvakwLuFZ/jYrLp5F3kcWHXdRggjCE8=",
        version = "v2.1.0",
    )
    go_repository(
        name = "in_gopkg_fsnotify_fsnotify_v1",
        build_file_proto_mode = "disable",
        importpath = "gopkg.in/fsnotify/fsnotify.v1",
        sum = "h1:2fkCHbPQZNYRAyRyIV9VX0bpRkxIorlQDiYRmufHnhA=",
        version = "v1.3.1",
    )

    go_repository(
        name = "in_gopkg_fsnotify_v1",
        build_file_proto_mode = "disable_global",
        importpath = "gopkg.in/fsnotify.v1",
        sum = "h1:xOHLXZwVvI9hhs+cLKq5+I5onOuwQLhQwiu63xxlHs4=",
        version = "v1.4.7",
    )
    go_repository(
        name = "in_gopkg_go_playground_assert_v1",
        build_file_proto_mode = "disable_global",
        importpath = "gopkg.in/go-playground/assert.v1",
        sum = "h1:xoYuJVE7KT85PYWrN730RguIQO0ePzVRfFMXadIrXTM=",
        version = "v1.2.1",
    )
    go_repository(
        name = "in_gopkg_go_playground_validator_v8",
        build_file_proto_mode = "disable_global",
        importpath = "gopkg.in/go-playground/validator.v8",
        sum = "h1:lFB4DoMU6B626w8ny76MV7VX6W2VHct2GVOI3xgiMrQ=",
        version = "v8.18.2",
    )
    go_repository(
        name = "in_gopkg_inf_v0",
        build_file_proto_mode = "disable",
        importpath = "gopkg.in/inf.v0",
        sum = "h1:73M5CoZyi3ZLMOyDlQh031Cx6N9NDJ2Vvfl76EDAgDc=",
        version = "v0.9.1",
    )

    go_repository(
        name = "in_gopkg_ini_v1",
        build_file_proto_mode = "disable_global",
        importpath = "gopkg.in/ini.v1",
        sum = "h1:Dgnx+6+nfE+IfzjUEISNeydPJh9AXNNsWbGP9KzCsOA=",
        version = "v1.67.0",
    )
    go_repository(
        name = "in_gopkg_jcmturner_aescts_v1",
        build_file_proto_mode = "disable_global",
        importpath = "gopkg.in/jcmturner/aescts.v1",
        sum = "h1:cVVZBK2b1zY26haWB4vbBiZrfFQnfbTVrE3xZq6hrEw=",
        version = "v1.0.1",
    )
    go_repository(
        name = "in_gopkg_jcmturner_dnsutils_v1",
        build_file_proto_mode = "disable_global",
        importpath = "gopkg.in/jcmturner/dnsutils.v1",
        sum = "h1:cIuC1OLRGZrld+16ZJvvZxVJeKPsvd5eUIvxfoN5hSM=",
        version = "v1.0.1",
    )
    go_repository(
        name = "in_gopkg_jcmturner_goidentity_v3",
        build_file_proto_mode = "disable_global",
        importpath = "gopkg.in/jcmturner/goidentity.v3",
        sum = "h1:1duIyWiTaYvVx3YX2CYtpJbUFd7/UuPYCfgXtQ3VTbI=",
        version = "v3.0.0",
    )
    go_repository(
        name = "in_gopkg_jcmturner_gokrb5_v7",
        build_file_proto_mode = "disable_global",
        importpath = "gopkg.in/jcmturner/gokrb5.v7",
        sum = "h1:0709Jtq/6QXEuWRfAm260XqlpcwL1vxtO1tUE2qK8Z4=",
        version = "v7.3.0",
    )
    go_repository(
        name = "in_gopkg_jcmturner_rpc_v1",
        build_file_proto_mode = "disable_global",
        importpath = "gopkg.in/jcmturner/rpc.v1",
        sum = "h1:QHIUxTX1ISuAv9dD2wJ9HWQVuWDX/Zc0PfeC2tjc4rU=",
        version = "v1.1.0",
    )
    go_repository(
        name = "in_gopkg_mgo_v2",
        build_file_proto_mode = "disable_global",
        importpath = "gopkg.in/mgo.v2",
        sum = "h1:xcEWjVhvbDy+nHP67nPDDpbYrY+ILlfndk4bRioVHaU=",
        version = "v2.0.0-20180705113604-9856a29383ce",
    )
    go_repository(
        name = "in_gopkg_natefinch_lumberjack_v2",
        build_file_proto_mode = "disable_global",
        importpath = "gopkg.in/natefinch/lumberjack.v2",
        sum = "h1:bBRl1b0OH9s/DuPhuXpNl+VtCaJXFZ5/uEFST95x9zc=",
        version = "v2.2.1",
    )
    go_repository(
        name = "in_gopkg_resty_v1",
        build_file_proto_mode = "disable_global",
        importpath = "gopkg.in/resty.v1",
        sum = "h1:CuXP0Pjfw9rOuY6EP+UvtNvt5DSqHpIxILZKT/quCZI=",
        version = "v1.12.0",
    )
    go_repository(
        name = "in_gopkg_tomb_v1",
        build_file_proto_mode = "disable_global",
        importpath = "gopkg.in/tomb.v1",
        sum = "h1:uRGJdciOHaEIrze2W8Q3AKkepLTh2hOroT7a+7czfdQ=",
        version = "v1.0.0-20141024135613-dd632973f1e7",
    )
    go_repository(
        name = "in_gopkg_yaml_v2",
        build_file_proto_mode = "disable_global",
        importpath = "gopkg.in/yaml.v2",
        sum = "h1:D8xgwECY7CYvx+Y2n4sBz93Jn9JRvxdiyyo8CTfuKaY=",
        version = "v2.4.0",
    )
    go_repository(
        name = "in_gopkg_yaml_v3",
        build_file_proto_mode = "disable_global",
        importpath = "gopkg.in/yaml.v3",
        sum = "h1:fxVm/GzAzEWqLHuvctI91KS9hhNmmWOoWu0XTYJS7CA=",
        version = "v3.0.1",
    )
    go_repository(
        name = "io_etcd_go_bbolt",
        build_file_proto_mode = "disable_global",
        importpath = "go.etcd.io/bbolt",
        sum = "h1:/ecaJf0sk1l4l6V4awd65v2C3ILy7MSj+s/x1ADCIMU=",
        version = "v1.3.6",
    )
    go_repository(
        name = "io_etcd_go_etcd",
        build_file_proto_mode = "disable",
        importpath = "go.etcd.io/etcd",
        sum = "h1:fqmtdYQlwZ/vKWSz5amW+a4cnjg23ojz5iL7rjf08Wg=",
        version = "v0.5.0-alpha.5.0.20220915004622-85b640cee793",
    )

    go_repository(
        name = "io_etcd_go_etcd_api_v3",
        build_file_proto_mode = "disable",
        importpath = "go.etcd.io/etcd/api/v3",
        patch_args = ["-p2"],
        patches = [
            "//build/patches:io_etcd_go_etcd_api_v3.patch",
        ],
        sum = "h1:tXok5yLlKyuQ/SXSjtqHc4uzNaMqZi2XsoSPr/LlJXI=",
        version = "v3.5.2",
    )
    go_repository(
        name = "io_etcd_go_etcd_client_pkg_v3",
        build_file_proto_mode = "disable_global",
        importpath = "go.etcd.io/etcd/client/pkg/v3",
        sum = "h1:4hzqQ6hIb3blLyQ8usCU4h3NghkqcsohEQ3o3VetYxE=",
        version = "v3.5.2",
    )
    go_repository(
        name = "io_etcd_go_etcd_client_v2",
        build_file_proto_mode = "disable_global",
        importpath = "go.etcd.io/etcd/client/v2",
        sum = "h1:ymrVwTkefuqA/rPkSW7/B4ApijbPVefRumkY+stNfS0=",
        version = "v2.305.2",
    )
    go_repository(
        name = "io_etcd_go_etcd_client_v3",
        build_file_proto_mode = "disable_global",
        importpath = "go.etcd.io/etcd/client/v3",
        sum = "h1:WdnejrUtQC4nCxK0/dLTMqKOB+U5TP/2Ya0BJL+1otA=",
        version = "v3.5.2",
    )
    go_repository(
        name = "io_etcd_go_etcd_etcdutl_v3",
        build_file_proto_mode = "disable_global",
        importpath = "go.etcd.io/etcd/etcdutl/v3",
        sum = "h1:XDNv2bGD6Ylz3Gb9lIGV/IYLk1bwTvyCIi1EI4hyyqo=",
        version = "v3.5.2",
    )
    go_repository(
        name = "io_etcd_go_etcd_pkg_v3",
        build_file_proto_mode = "disable_global",
        importpath = "go.etcd.io/etcd/pkg/v3",
        sum = "h1:YZUojdoPhOyl5QILYnR8LTUbbNefu/sV4ma+ZMr2tto=",
        version = "v3.5.2",
    )
    go_repository(
        name = "io_etcd_go_etcd_raft_v3",
        build_file_proto_mode = "disable_global",
        importpath = "go.etcd.io/etcd/raft/v3",
        sum = "h1:uCC37qOXqBvKqTGHGyhASsaCsnTuJugl1GvneJNwHWo=",
        version = "v3.5.2",
    )
    go_repository(
        name = "io_etcd_go_etcd_server_v3",
        build_file_proto_mode = "disable_global",
        importpath = "go.etcd.io/etcd/server/v3",
        sum = "h1:B6ytJvS4Fmt8nkjzS2/8POf4tuPhFMluE0lWd4dx/7U=",
        version = "v3.5.2",
    )
    go_repository(
        name = "io_etcd_go_etcd_tests_v3",
        build_file_proto_mode = "disable_global",
        importpath = "go.etcd.io/etcd/tests/v3",
        sum = "h1:uk7/uMGVebpBDl+roivowHt6gJ5Fnqwik3syDkoSKdo=",
        version = "v3.5.2",
    )
    go_repository(
        name = "io_gorm_driver_mysql",
        build_file_proto_mode = "disable",
        importpath = "gorm.io/driver/mysql",
        sum = "h1:mA0XRPjIKi4bkE9nv+NKs6qj6QWOchqUSdWOcpd3x1E=",
        version = "v1.0.6",
    )
    go_repository(
        name = "io_gorm_driver_sqlite",
        build_file_proto_mode = "disable",
        importpath = "gorm.io/driver/sqlite",
        sum = "h1:PDzwYE+sI6De2+mxAneV9Xs11+ZyKV6oxD3wDGkaNvM=",
        version = "v1.1.4",
    )
    go_repository(
        name = "io_gorm_gorm",
        build_file_proto_mode = "disable",
        importpath = "gorm.io/gorm",
        sum = "h1:INieZtn4P2Pw6xPJ8MzT0G4WUOsHq3RhfuDF1M6GW0E=",
        version = "v1.21.9",
    )

    go_repository(
        name = "io_k8s_api",
        build_file_proto_mode = "disable",
        importpath = "k8s.io/api",
        sum = "h1:aBGgKJUM9Hk/3AE8WaZIApnTxG35kbuQba2w+SXqezo=",
        version = "v0.0.0-20190409021203-6e4e0e4f393b",
    )
    go_repository(
        name = "io_k8s_apimachinery",
        build_file_proto_mode = "disable",
        importpath = "k8s.io/apimachinery",
        sum = "h1:Jmdtdt1ZnoGfWWIIik61Z7nKYgO3J+swQJtPYsP9wHA=",
        version = "v0.0.0-20190404173353-6a84e37a896d",
    )
    go_repository(
        name = "io_k8s_client_go",
        build_file_proto_mode = "disable",
        importpath = "k8s.io/client-go",
        sum = "h1:U5Bt+dab9K8qaUmXINrkXO135kA11/i5Kg1RUydgaMQ=",
        version = "v11.0.1-0.20190409021438-1a26190bd76a+incompatible",
    )
    go_repository(
        name = "io_k8s_klog",
        build_file_proto_mode = "disable",
        importpath = "k8s.io/klog",
        sum = "h1:0VPpR+sizsiivjIfIAQH/rl8tan6jvWkS7lU+0di3lE=",
        version = "v0.3.0",
    )
    go_repository(
        name = "io_k8s_klog_v2",
        build_file_proto_mode = "disable",
        importpath = "k8s.io/klog/v2",
        sum = "h1:atnLQ121W371wYYFawwYx1aEY2eUfs4l3J72wtgAwV4=",
        version = "v2.80.1",
    )

    go_repository(
        name = "io_k8s_kube_openapi",
        build_file_proto_mode = "disable",
        importpath = "k8s.io/kube-openapi",
        sum = "h1:tHgpQvrWaYfrnC8G4N0Oszw5HHCsZxKilDi2R7HuCSM=",
        version = "v0.0.0-20180629012420-d83b052f768a",
    )
    go_repository(
        name = "io_k8s_sigs_json",
        build_file_proto_mode = "disable",
        importpath = "sigs.k8s.io/json",
        sum = "h1:iXTIw73aPyC+oRdyqqvVJuloN1p0AC/kzH07hu3NE+k=",
        version = "v0.0.0-20220713155537-f223a00ba0e2",
    )
    go_repository(
        name = "io_k8s_sigs_structured_merge_diff_v4",
        build_file_proto_mode = "disable",
        importpath = "sigs.k8s.io/structured-merge-diff/v4",
        sum = "h1:PRbqxJClWWYMNV1dhaG4NsibJbArud9kFxnAMREiWFE=",
        version = "v4.2.3",
    )

    go_repository(
        name = "io_k8s_sigs_yaml",
        build_file_proto_mode = "disable_global",
        importpath = "sigs.k8s.io/yaml",
        sum = "h1:a2VclLzOGrwOHDiV8EfBGhvjHvP46CtW5j6POvhYGGo=",
        version = "v1.3.0",
    )
    go_repository(
        name = "io_k8s_utils",
        build_file_proto_mode = "disable",
        importpath = "k8s.io/utils",
        sum = "h1:8r+l4bNWjRlsFYlQJnKJ2p7s1YQPj4XyXiJVqDHRx7c=",
        version = "v0.0.0-20190308190857-21c4ce38f2a7",
    )
    go_repository(
        name = "io_moul_zapgorm2",
        build_file_proto_mode = "disable",
        importpath = "moul.io/zapgorm2",
        sum = "h1:qwAlMBYf+qJkJ7PAzJl4oCe6eS6QGiKAXUPeis0+RBE=",
        version = "v1.1.0",
    )

    go_repository(
        name = "io_opencensus_go",
        build_file_proto_mode = "disable_global",
        importpath = "go.opencensus.io",
        replace = "go.opencensus.io",
        sum = "h1:+KpZCwn3HdqM4KgXC+ywfGPIC40XIwj6C5p+6mbC9a8=",
        version = "v0.23.1-0.20220331163232-052120675fac",
    )
    go_repository(
        name = "io_opencensus_go_contrib_exporter_ocagent",
        build_file_proto_mode = "disable",
        importpath = "contrib.go.opencensus.io/exporter/ocagent",
        sum = "h1:jGFvw3l57ViIVEPKKEUXPcLYIXJmQxLUh6ey1eJhwyc=",
        version = "v0.4.12",
    )

    go_repository(
        name = "io_opentelemetry_go_contrib",
        build_file_proto_mode = "disable_global",
        importpath = "go.opentelemetry.io/contrib",
        sum = "h1:ubFQUn0VCZ0gPwIoJfBJVpeBlyRMxu8Mm/huKWYd9p0=",
        version = "v0.20.0",
    )
    go_repository(
        name = "io_opentelemetry_go_contrib_instrumentation_google_golang_org_grpc_otelgrpc",
        build_file_proto_mode = "disable_global",
        importpath = "go.opentelemetry.io/contrib/instrumentation/google.golang.org/grpc/otelgrpc",
        sum = "h1:sO4WKdPAudZGKPcpZT4MJn6JaDmpyLrMPDGGyA1SttE=",
        version = "v0.20.0",
    )
    go_repository(
        name = "io_opentelemetry_go_otel",
        build_file_proto_mode = "disable_global",
        importpath = "go.opentelemetry.io/otel",
        sum = "h1:eaP0Fqu7SXHwvjiqDq83zImeehOHX8doTvU9AwXON8g=",
        version = "v0.20.0",
    )
    go_repository(
        name = "io_opentelemetry_go_otel_exporters_otlp",
        build_file_proto_mode = "disable_global",
        importpath = "go.opentelemetry.io/otel/exporters/otlp",
        sum = "h1:PTNgq9MRmQqqJY0REVbZFvwkYOA85vbdQU/nVfxDyqg=",
        version = "v0.20.0",
    )
    go_repository(
        name = "io_opentelemetry_go_otel_metric",
        build_file_proto_mode = "disable_global",
        importpath = "go.opentelemetry.io/otel/metric",
        sum = "h1:4kzhXFP+btKm4jwxpjIqjs41A7MakRFUS86bqLHTIw8=",
        version = "v0.20.0",
    )
    go_repository(
        name = "io_opentelemetry_go_otel_oteltest",
        build_file_proto_mode = "disable_global",
        importpath = "go.opentelemetry.io/otel/oteltest",
        sum = "h1:HiITxCawalo5vQzdHfKeZurV8x7ljcqAgiWzF6Vaeaw=",
        version = "v0.20.0",
    )
    go_repository(
        name = "io_opentelemetry_go_otel_sdk",
        build_file_proto_mode = "disable_global",
        importpath = "go.opentelemetry.io/otel/sdk",
        sum = "h1:JsxtGXd06J8jrnya7fdI/U/MR6yXA5DtbZy+qoHQlr8=",
        version = "v0.20.0",
    )
    go_repository(
        name = "io_opentelemetry_go_otel_sdk_export_metric",
        build_file_proto_mode = "disable_global",
        importpath = "go.opentelemetry.io/otel/sdk/export/metric",
        sum = "h1:c5VRjxCXdQlx1HjzwGdQHzZaVI82b5EbBgOu2ljD92g=",
        version = "v0.20.0",
    )
    go_repository(
        name = "io_opentelemetry_go_otel_sdk_metric",
        build_file_proto_mode = "disable_global",
        importpath = "go.opentelemetry.io/otel/sdk/metric",
        sum = "h1:7ao1wpzHRVKf0OQ7GIxiQJA6X7DLX9o14gmVon7mMK8=",
        version = "v0.20.0",
    )
    go_repository(
        name = "io_opentelemetry_go_otel_trace",
        build_file_proto_mode = "disable_global",
        importpath = "go.opentelemetry.io/otel/trace",
        sum = "h1:1DL6EXUdcg95gukhuRRvLDO/4X5THh/5dIV52lqtnbw=",
        version = "v0.20.0",
    )
    go_repository(
        name = "io_opentelemetry_go_proto_otlp",
        build_file_proto_mode = "disable_global",
        importpath = "go.opentelemetry.io/proto/otlp",
        sum = "h1:rwOQPCuKAKmwGKq2aVNnYIibI6wnV7EvzgfTCzcdGg8=",
        version = "v0.7.0",
    )
    go_repository(
        name = "io_rsc_binaryregexp",
        build_file_proto_mode = "disable_global",
        importpath = "rsc.io/binaryregexp",
        sum = "h1:HfqmD5MEmC0zvwBuF187nq9mdnXjXsSivRiXN7SmRkE=",
        version = "v0.2.0",
    )
    go_repository(
        name = "io_rsc_pdf",
        build_file_proto_mode = "disable_global",
        importpath = "rsc.io/pdf",
        sum = "h1:k1MczvYDUvJBe93bYd7wrZLLUEcLZAuF824/I4e5Xr4=",
        version = "v0.1.1",
    )
    go_repository(
        name = "io_rsc_quote_v3",
        build_file_proto_mode = "disable_global",
        importpath = "rsc.io/quote/v3",
        sum = "h1:9JKUTTIUgS6kzR9mK1YuGKv6Nl+DijDNIc0ghT58FaY=",
        version = "v3.1.0",
    )
    go_repository(
        name = "io_rsc_sampler",
        build_file_proto_mode = "disable_global",
        importpath = "rsc.io/sampler",
        sum = "h1:7uVkIFmeBqHfdjD+gZwtXXI+RODJ2Wc4O7MPEh/QiW4=",
        version = "v1.3.0",
    )
    go_repository(
        name = "net_starlark_go",
        build_file_proto_mode = "disable",
        importpath = "go.starlark.net",
        sum = "h1:xwwDQW5We85NaTk2APgoN9202w/l0DVGp+GZMfsrh7s=",
        version = "v0.0.0-20210223155950-e043a3d3c984",
    )

    go_repository(
        name = "org_golang_google_api",
        build_file_proto_mode = "disable_global",
        importpath = "google.golang.org/api",
        sum = "h1:1xQPji6cO2E2vLiI+C/XiFAnsn1WV3mjaEwGLhi3grE=",
        version = "v0.114.0",
    )
    go_repository(
        name = "org_golang_google_appengine",
        build_file_proto_mode = "disable_global",
        importpath = "google.golang.org/appengine",
        sum = "h1:FZR1q0exgwxzPzp/aF+VccGrSfxfPpkBqjIIEq3ru6c=",
        version = "v1.6.7",
    )
    go_repository(
        name = "org_golang_google_genproto",
        build_file_proto_mode = "disable_global",
        importpath = "google.golang.org/genproto",
<<<<<<< HEAD
        sum = "h1:0BOZf6qNozI3pkN3fJLwNubheHJYHhMh91GRFOWWK08=",
        version = "v0.0.0-20230331144136-dcfb400f0633",
=======
        sum = "h1:sLpv7bNL1AsX3fdnWh9WVh7ejIzXdOc1RRHGeAmeStU=",
        version = "v0.0.0-20230403163135-c38d8f061ccd",
>>>>>>> d77243ee
    )
    go_repository(
        name = "org_golang_google_grpc",
        build_file_proto_mode = "disable_global",
        importpath = "google.golang.org/grpc",
        sum = "h1:EhTqbhiYeixwWQtAEZAxmV9MGqcjEU2mFx52xCzNyag=",
        version = "v1.54.0",
    )
    go_repository(
        name = "org_golang_google_grpc_cmd_protoc_gen_go_grpc",
        build_file_proto_mode = "disable_global",
        importpath = "google.golang.org/grpc/cmd/protoc-gen-go-grpc",
        sum = "h1:M1YKkFIboKNieVO5DLUEVzQfGwJD30Nv2jfUgzb5UcE=",
        version = "v1.1.0",
    )
    go_repository(
        name = "org_golang_google_protobuf",
        build_file_proto_mode = "disable_global",
        importpath = "google.golang.org/protobuf",
        sum = "h1:kPPoIgf3TsEvrm0PFe15JQ+570QVxYzEvvHqChK+cng=",
        version = "v1.30.0",
    )
    go_repository(
        name = "org_golang_x_crypto",
        build_file_proto_mode = "disable_global",
        importpath = "golang.org/x/crypto",
        sum = "h1:AvwMYaRytfdeVt3u6mLaxYtErKYjxA2OXjJ1HHq6t3A=",
        version = "v0.7.0",
    )
    go_repository(
        name = "org_golang_x_exp",
        build_file_proto_mode = "disable_global",
        importpath = "golang.org/x/exp",
        sum = "h1:SkwG94eNiiYJhbeDE018Grw09HIN/KB9NlRmZsrzfWs=",
        version = "v0.0.0-20221023144134-a1e5550cf13e",
    )
    go_repository(
        name = "org_golang_x_exp_typeparams",
        build_file_proto_mode = "disable",
        importpath = "golang.org/x/exp/typeparams",
        sum = "h1:J74nGeMgeFnYQJN59eFwh06jX/V8g0lB7LWpjSLxtgU=",
        version = "v0.0.0-20230224173230-c95f2b4c22f2",
    )

    go_repository(
        name = "org_golang_x_image",
        build_file_proto_mode = "disable_global",
        importpath = "golang.org/x/image",
        sum = "h1:+qEpEAPhDZ1o0x3tHzZTQDArnOixOzGD9HUJfcg0mb4=",
        version = "v0.0.0-20190802002840-cff245a6509b",
    )
    go_repository(
        name = "org_golang_x_lint",
        build_file_proto_mode = "disable_global",
        importpath = "golang.org/x/lint",
        sum = "h1:VLliZ0d+/avPrXXH+OakdXhpJuEoBZuwh1m2j7U6Iug=",
        version = "v0.0.0-20210508222113-6edffad5e616",
    )
    go_repository(
        name = "org_golang_x_mobile",
        build_file_proto_mode = "disable_global",
        importpath = "golang.org/x/mobile",
        sum = "h1:4+4C/Iv2U4fMZBiMCc98MG1In4gJY5YRhtpDNeDeHWs=",
        version = "v0.0.0-20190719004257-d2bd2a29d028",
    )
    go_repository(
        name = "org_golang_x_mod",
        build_file_proto_mode = "disable_global",
        importpath = "golang.org/x/mod",
        sum = "h1:KENHtAZL2y3NLMYZeHY9DW8HW8V+kQyJsY/V9JlKvCs=",
        version = "v0.9.0",
    )
    go_repository(
        name = "org_golang_x_net",
        build_file_proto_mode = "disable_global",
        importpath = "golang.org/x/net",
        sum = "h1:aWJ/m6xSmxWBx+V0XRHTlrYrPG56jKsLdTFmsSsCzOM=",
        version = "v0.9.0",
    )
    go_repository(
        name = "org_golang_x_oauth2",
        build_file_proto_mode = "disable_global",
        importpath = "golang.org/x/oauth2",
        sum = "h1:Lh8GPgSKBfWSwFvtuWOfeI3aAAnbXTSutYxJiOJFgIw=",
        version = "v0.6.0",
    )
    go_repository(
        name = "org_golang_x_sync",
        build_file_proto_mode = "disable_global",
        importpath = "golang.org/x/sync",
        sum = "h1:wsuoTGHzEhffawBOhz5CYhcrV4IdKZbEyZjBMuTp12o=",
        version = "v0.1.0",
    )
    go_repository(
        name = "org_golang_x_sys",
        build_file_proto_mode = "disable_global",
        importpath = "golang.org/x/sys",
        sum = "h1:3jlCCIQZPdOYu1h8BkNvLz8Kgwtae2cagcG/VamtZRU=",
        version = "v0.7.0",
    )
    go_repository(
        name = "org_golang_x_term",
        build_file_proto_mode = "disable_global",
        importpath = "golang.org/x/term",
        sum = "h1:BEvjmm5fURWqcfbSKTdpkDXYBrUS1c0m8agp14W48vQ=",
        version = "v0.7.0",
    )
    go_repository(
        name = "org_golang_x_text",
        build_file_proto_mode = "disable_global",
        importpath = "golang.org/x/text",
        sum = "h1:2sjJmO8cDvYveuX97RDLsxlyUxLl+GHoLxBiRdHllBE=",
        version = "v0.9.0",
    )
    go_repository(
        name = "org_golang_x_time",
        build_file_proto_mode = "disable_global",
        importpath = "golang.org/x/time",
        sum = "h1:rg5rLMjNzMS1RkNLzCG38eapWhnYLFYXDXj2gOlr8j4=",
        version = "v0.3.0",
    )
    go_repository(
        name = "org_golang_x_tools",
        build_file_proto_mode = "disable_global",
        importpath = "golang.org/x/tools",
        sum = "h1:W4OVu8VVOaIO0yzWMNdepAulS7YfoS3Zabrm8DOXXU4=",
        version = "v0.7.0",
    )
    go_repository(
        name = "org_golang_x_xerrors",
        build_file_proto_mode = "disable_global",
        importpath = "golang.org/x/xerrors",
        sum = "h1:H2TDz8ibqkAF6YGhCdN3jS9O0/s90v0rJh3X/OLHEUk=",
        version = "v0.0.0-20220907171357-04be3eba64a2",
    )
    go_repository(
        name = "org_gonum_v1_gonum",
        build_file_proto_mode = "disable_global",
        importpath = "gonum.org/v1/gonum",
        sum = "h1:CCXrcPKiGGotvnN6jfUsKk4rRqm7q09/YbKb5xCEvtM=",
        version = "v0.8.2",
    )
    go_repository(
        name = "org_gonum_v1_netlib",
        build_file_proto_mode = "disable_global",
        importpath = "gonum.org/v1/netlib",
        sum = "h1:OE9mWmgKkjJyEmDAAtGMPjXu+YNeGvK9VTSHY6+Qihc=",
        version = "v0.0.0-20190313105609-8cb42192e0e0",
    )
    go_repository(
        name = "org_gonum_v1_plot",
        build_file_proto_mode = "disable_global",
        importpath = "gonum.org/v1/plot",
        sum = "h1:Qh4dB5D/WpoUUp3lSod7qgoyEHbDGPUWjIbnqdqqe1k=",
        version = "v0.0.0-20190515093506-e2840ee46a6b",
    )
    go_repository(
        name = "org_modernc_fileutil",
        build_file_proto_mode = "disable_global",
        importpath = "modernc.org/fileutil",
        sum = "h1:Z1AFLZwl6BO8A5NldQg/xTSjGLetp+1Ubvl4alfGx8w=",
        version = "v1.0.0",
    )
    go_repository(
        name = "org_modernc_golex",
        build_file_proto_mode = "disable_global",
        importpath = "modernc.org/golex",
        sum = "h1:EYKY1a3wStt0RzHaH8mdSRNg78Ub0OHxYfCRWw35YtM=",
        version = "v1.0.1",
    )
    go_repository(
        name = "org_modernc_lex",
        build_file_proto_mode = "disable_global",
        importpath = "modernc.org/lex",
        sum = "h1:w0dxp18i1q+aSE7GkepvwzvVWTLoCIQ2oDgTFAV2JZU=",
        version = "v1.0.0",
    )
    go_repository(
        name = "org_modernc_lexer",
        build_file_proto_mode = "disable_global",
        importpath = "modernc.org/lexer",
        sum = "h1:D2xE6YTaH7aiEC7o/+rbx6qTAEr1uY83peKwkamIdQ0=",
        version = "v1.0.0",
    )
    go_repository(
        name = "org_modernc_mathutil",
        build_file_proto_mode = "disable_global",
        importpath = "modernc.org/mathutil",
        sum = "h1:ij3fYGe8zBF4Vu+g0oT7mB06r8sqGWKuJu1yXeR4by8=",
        version = "v1.4.1",
    )
    go_repository(
        name = "org_modernc_parser",
        build_file_proto_mode = "disable_global",
        importpath = "modernc.org/parser",
        sum = "h1:/qHLDn1ezrcRk9/XbErYp84bPPM4+w0kIDuvMdRk6Vc=",
        version = "v1.0.2",
    )
    go_repository(
        name = "org_modernc_scanner",
        build_file_proto_mode = "disable_global",
        importpath = "modernc.org/scanner",
        sum = "h1:rmWBTztgQKLM2CYx0uTQGhAxgnrILDEOVXJsEq/I4Js=",
        version = "v1.0.1",
    )
    go_repository(
        name = "org_modernc_sortutil",
        build_file_proto_mode = "disable_global",
        importpath = "modernc.org/sortutil",
        sum = "h1:SUTM1sCR0Ldpv7dbB/KCPC2zHHsZ1KrSkhmGmmV22CQ=",
        version = "v1.0.0",
    )
    go_repository(
        name = "org_modernc_strutil",
        build_file_proto_mode = "disable_global",
        importpath = "modernc.org/strutil",
        sum = "h1:+1/yCzZxY2pZwwrsbH+4T7BQMoLQ9QiBshRC9eicYsc=",
        version = "v1.1.0",
    )
    go_repository(
        name = "org_modernc_y",
        build_file_proto_mode = "disable_global",
        importpath = "modernc.org/y",
        sum = "h1:+QT+MtLkwkvLkh3fYQq+YD5vw2s5paVE73jdl5R/Py8=",
        version = "v1.0.1",
    )
    go_repository(
        name = "org_uber_go_atomic",
        build_file_proto_mode = "disable_global",
        importpath = "go.uber.org/atomic",
        sum = "h1:9qC72Qh0+3MqyJbAn8YU5xVq1frD8bn3JtD2oXtafVQ=",
        version = "v1.10.0",
    )
    go_repository(
        name = "org_uber_go_automaxprocs",
        build_file_proto_mode = "disable_global",
        importpath = "go.uber.org/automaxprocs",
        sum = "h1:CpDZl6aOlLhReez+8S3eEotD7Jx0Os++lemPlMULQP0=",
        version = "v1.4.0",
    )
    go_repository(
        name = "org_uber_go_dig",
        build_file_proto_mode = "disable",
        importpath = "go.uber.org/dig",
        sum = "h1:pJTDXKEhRqBI8W7rU7kwT5EgyRZuSMVSFcZolOvKK9U=",
        version = "v1.9.0",
    )
    go_repository(
        name = "org_uber_go_fx",
        build_file_proto_mode = "disable",
        importpath = "go.uber.org/fx",
        sum = "h1:+1+3Cz9M0dFMPy9SW9XUIUHye8bnPUm7q7DroNGWYG4=",
        version = "v1.12.0",
    )

    go_repository(
        name = "org_uber_go_goleak",
        build_file_proto_mode = "disable_global",
        importpath = "go.uber.org/goleak",
        sum = "h1:NBol2c7O1ZokfZ0LEU9K6Whx/KnwvepVetCUhtKja4A=",
        version = "v1.2.1",
    )
    go_repository(
        name = "org_uber_go_multierr",
        build_file_proto_mode = "disable_global",
        importpath = "go.uber.org/multierr",
        sum = "h1:blXXJkSxSSfBVBlC76pxqeO+LN3aDfLQo+309xJstO0=",
        version = "v1.11.0",
    )
    go_repository(
        name = "org_uber_go_tools",
        build_file_proto_mode = "disable_global",
        importpath = "go.uber.org/tools",
        sum = "h1:0mgffUl7nfd+FpvXMVz4IDEaUSmT1ysygQC7qYo7sG4=",
        version = "v0.0.0-20190618225709-2cfd321de3ee",
    )
    go_repository(
        name = "org_uber_go_zap",
        build_file_proto_mode = "disable_global",
        importpath = "go.uber.org/zap",
        sum = "h1:FiJd5l1UOLj0wCgbSE0rwwXHzEdAZS6hiiSnxJN/D60=",
        version = "v1.24.0",
    )
    go_repository(
        name = "tools_gotest_gotestsum",
        build_file_proto_mode = "disable",
        importpath = "gotest.tools/gotestsum",
        sum = "h1:RwpqwwFKBAa2h+F6pMEGpE707Edld0etUD3GhqqhDNc=",
        version = "v1.7.0",
    )
    go_repository(
        name = "tools_gotest_v3",
        build_file_proto_mode = "disable",
        importpath = "gotest.tools/v3",
        sum = "h1:4AuOwCGf4lLR9u3YOe2awrHygurzhO/HeQ6laiA6Sx0=",
        version = "v3.0.3",
    )<|MERGE_RESOLUTION|>--- conflicted
+++ resolved
@@ -3373,13 +3373,8 @@
         name = "com_github_pingcap_kvproto",
         build_file_proto_mode = "disable_global",
         importpath = "github.com/pingcap/kvproto",
-<<<<<<< HEAD
-        sum = "h1:lOtHtTItLlc9R+Vg/hU2klOOs+pjKLT2Cq+CEJgjvIQ=",
-        version = "v0.0.0-20230403051650-e166ae588106",
-=======
         sum = "h1:PWkMSJSDaOuLNKCV84K3tQ9stZuZPN8E148jRPD9TcA=",
         version = "v0.0.0-20230407040905-68d0eebd564a",
->>>>>>> d77243ee
     )
     go_repository(
         name = "com_github_pingcap_log",
@@ -4549,8 +4544,6 @@
         importpath = "cloud.google.com/go/apigeeregistry",
         sum = "h1:E43RdhhCxdlV+I161gUY2rI4eOaMzHTA5kNkvRsFXvc=",
         version = "v0.6.0",
-<<<<<<< HEAD
-=======
     )
     go_repository(
         name = "com_google_cloud_go_apikeys",
@@ -4558,7 +4551,6 @@
         importpath = "cloud.google.com/go/apikeys",
         sum = "h1:B9CdHFZTFjVti89tmyXXrO+7vSNo2jvZuHG8zD5trdQ=",
         version = "v0.6.0",
->>>>>>> d77243ee
     )
 
     go_repository(
@@ -5900,13 +5892,8 @@
         name = "org_golang_google_genproto",
         build_file_proto_mode = "disable_global",
         importpath = "google.golang.org/genproto",
-<<<<<<< HEAD
-        sum = "h1:0BOZf6qNozI3pkN3fJLwNubheHJYHhMh91GRFOWWK08=",
-        version = "v0.0.0-20230331144136-dcfb400f0633",
-=======
         sum = "h1:sLpv7bNL1AsX3fdnWh9WVh7ejIzXdOc1RRHGeAmeStU=",
         version = "v0.0.0-20230403163135-c38d8f061ccd",
->>>>>>> d77243ee
     )
     go_repository(
         name = "org_golang_google_grpc",
