load("@bazel_gazelle//:deps.bzl", "go_repository")

def go_deps():
    go_repository(
        name = "cc_mvdan_gofumpt",
        build_file_proto_mode = "disable",
        importpath = "mvdan.cc/gofumpt",
        sum = "h1:JVf4NN1mIpHogBj7ABpgOyZc65/UUOkKQFkoURsz4MM=",
        version = "v0.4.0",
    )
    go_repository(
        name = "cc_mvdan_interfacer",
        build_file_proto_mode = "disable",
        importpath = "mvdan.cc/interfacer",
        sum = "h1:WX1yoOaKQfddO/mLzdV4wptyWgoH/6hwLs7QHTixo0I=",
        version = "v0.0.0-20180901003855-c20040233aed",
    )
    go_repository(
        name = "cc_mvdan_lint",
        build_file_proto_mode = "disable",
        importpath = "mvdan.cc/lint",
        sum = "h1:DxJ5nJdkhDlLok9K6qO+5290kphDJbHOQO1DFFFTeBo=",
        version = "v0.0.0-20170908181259-adc824a0674b",
    )
    go_repository(
        name = "cc_mvdan_unparam",
        build_file_proto_mode = "disable",
        importpath = "mvdan.cc/unparam",
        sum = "h1:seuXWbRB1qPrS3NQnHmFKLJLtskWyueeIzmLXghMGgk=",
        version = "v0.0.0-20220706161116-678bad134442",
    )

    go_repository(
        name = "co_honnef_go_tools",
        build_file_proto_mode = "disable_global",
        importpath = "honnef.co/go/tools",
        sum = "h1:oDx7VAwstgpYpb3wv0oxiZlxY+foCpRAwY7Vk6XpAgA=",
        version = "v0.3.3",
    )
    go_repository(
        name = "com_4d63_gochecknoglobals",
        build_file_proto_mode = "disable",
        importpath = "4d63.com/gochecknoglobals",
        sum = "h1:zeZSRqj5yCg28tCkIV/z/lWbwvNm5qnKVS15PI8nhD0=",
        version = "v0.1.0",
    )
    go_repository(
        name = "com_github_abirdcfly_dupword",
        build_file_proto_mode = "disable",
        importpath = "github.com/Abirdcfly/dupword",
        sum = "h1:z14n0yytA3wNO2gpCD/jVtp/acEXPGmYu0esewpBt6Q=",
        version = "v0.0.7",
    )

    go_repository(
        name = "com_github_acarl005_stripansi",
        build_file_proto_mode = "disable",
        importpath = "github.com/acarl005/stripansi",
        sum = "h1:licZJFw2RwpHMqeKTCYkitsPqHNxTmd4SNR5r94FGM8=",
        version = "v0.0.0-20180116102854-5a71ef0e047d",
    )

    go_repository(
        name = "com_github_ajg_form",
        build_file_proto_mode = "disable_global",
        importpath = "github.com/ajg/form",
        sum = "h1:t9c7v8JUKu/XxOGBU0yjNpaMloxGEJhUkqFRq0ibGeU=",
        version = "v1.5.1",
    )
    go_repository(
        name = "com_github_ajstarks_svgo",
        build_file_proto_mode = "disable_global",
        importpath = "github.com/ajstarks/svgo",
        sum = "h1:wVe6/Ea46ZMeNkQjjBW6xcqyQA/j5e0D6GytH95g0gQ=",
        version = "v0.0.0-20180226025133-644b8db467af",
    )
    go_repository(
        name = "com_github_alecthomas_template",
        build_file_proto_mode = "disable_global",
        importpath = "github.com/alecthomas/template",
        sum = "h1:JYp7IbQjafoB+tBA3gMyHYHrpOtNuDiK/uB5uXxq5wM=",
        version = "v0.0.0-20190718012654-fb15b899a751",
    )
    go_repository(
        name = "com_github_alecthomas_units",
        build_file_proto_mode = "disable_global",
        importpath = "github.com/alecthomas/units",
        sum = "h1:UQZhZ2O0vMHr2cI+DC1Mbh0TJxzA3RcLoMsFw+aXw7E=",
        version = "v0.0.0-20190924025748-f65c72e2690d",
    )
    go_repository(
        name = "com_github_alexkohler_prealloc",
        build_file_proto_mode = "disable",
        importpath = "github.com/alexkohler/prealloc",
        sum = "h1:Hbq0/3fJPQhNkN0dR95AVrr6R7tou91y0uHG5pOcUuw=",
        version = "v1.0.0",
    )
    go_repository(
        name = "com_github_alingse_asasalint",
        build_file_proto_mode = "disable",
        importpath = "github.com/alingse/asasalint",
        sum = "h1:SFwnQXJ49Kx/1GghOFz1XGqHYKp21Kq1nHad/0WQRnw=",
        version = "v0.0.11",
    )

    go_repository(
        name = "com_github_aliyun_alibaba_cloud_sdk_go",
        build_file_proto_mode = "disable",
        importpath = "github.com/aliyun/alibaba-cloud-sdk-go",
        sum = "h1:Q/yk4z/cHUVZfgTqtD09qeYBxHwshQAjVRX73qs8UH0=",
        version = "v1.61.1581",
    )

    go_repository(
        name = "com_github_andreasbriese_bbloom",
        build_file_proto_mode = "disable_global",
        importpath = "github.com/AndreasBriese/bbloom",
        sum = "h1:HD8gA2tkByhMAwYaFAX9w2l7vxvBQ5NMoxDrkhqhtn4=",
        version = "v0.0.0-20190306092124-e2d15f34fcf9",
    )
    go_repository(
        name = "com_github_antihax_optional",
        build_file_proto_mode = "disable_global",
        importpath = "github.com/antihax/optional",
        sum = "h1:xK2lYat7ZLaVVcIuj82J8kIro4V6kDe0AUDFboUCwcg=",
        version = "v1.0.0",
    )
    go_repository(
        name = "com_github_antonboom_errname",
        build_file_proto_mode = "disable",
        importpath = "github.com/Antonboom/errname",
        sum = "h1:mBBDKvEYwPl4WFFNwec1CZO096G6vzK9vvDQzAwkako=",
        version = "v0.1.7",
    )
    go_repository(
        name = "com_github_antonboom_nilnil",
        build_file_proto_mode = "disable",
        importpath = "github.com/Antonboom/nilnil",
        sum = "h1:PHhrh5ANKFWRBh7TdYmyyq2gyT2lotnvFvvFbylF81Q=",
        version = "v0.1.1",
    )

    go_repository(
        name = "com_github_apache_thrift",
        build_file_proto_mode = "disable_global",
        importpath = "github.com/apache/thrift",
        sum = "h1:Jz3KVLYY5+JO7rDiX0sAuRGtuv2vG01r17Y9nLMWNUw=",
        version = "v0.13.1-0.20201008052519-daf620915714",
    )
    go_repository(
        name = "com_github_armon_circbuf",
        build_file_proto_mode = "disable_global",
        importpath = "github.com/armon/circbuf",
        sum = "h1:QEF07wC0T1rKkctt1RINW/+RMTVmiwxETico2l3gxJA=",
        version = "v0.0.0-20150827004946-bbbad097214e",
    )
    go_repository(
        name = "com_github_armon_consul_api",
        build_file_proto_mode = "disable_global",
        importpath = "github.com/armon/consul-api",
        sum = "h1:G1bPvciwNyF7IUmKXNt9Ak3m6u9DE1rF+RmtIkBpVdA=",
        version = "v0.0.0-20180202201655-eb2c6b5be1b6",
    )
    go_repository(
        name = "com_github_armon_go_metrics",
        build_file_proto_mode = "disable_global",
        importpath = "github.com/armon/go-metrics",
        sum = "h1:8GUt8eRujhVEGZFFEjBj46YV4rDjvGrNxb0KMWYkL2I=",
        version = "v0.0.0-20180917152333-f0300d1749da",
    )
    go_repository(
        name = "com_github_armon_go_radix",
        build_file_proto_mode = "disable_global",
        importpath = "github.com/armon/go-radix",
        sum = "h1:BUAU3CGlLvorLI26FmByPp2eC2qla6E1Tw+scpcg/to=",
        version = "v0.0.0-20180808171621-7fddfc383310",
    )
    go_repository(
        name = "com_github_armon_go_socks5",
        build_file_proto_mode = "disable",
        importpath = "github.com/armon/go-socks5",
        sum = "h1:0CwZNZbxp69SHPdPJAN/hZIm0C4OItdklCFmMRWYpio=",
        version = "v0.0.0-20160902184237-e75332964ef5",
    )
    go_repository(
        name = "com_github_asaskevich_govalidator",
        build_file_proto_mode = "disable",
        importpath = "github.com/asaskevich/govalidator",
        sum = "h1:idn718Q4B6AGu/h5Sxe66HYVdqdGu2l9Iebqhi/AEoA=",
        version = "v0.0.0-20190424111038-f61b66f89f4a",
    )

    go_repository(
        name = "com_github_ashanbrown_forbidigo",
        build_file_proto_mode = "disable",
        importpath = "github.com/ashanbrown/forbidigo",
        sum = "h1:VkYIwb/xxdireGAdJNZoo24O4lmnEWkactplBlWTShc=",
        version = "v1.3.0",
    )
    go_repository(
        name = "com_github_ashanbrown_makezero",
        build_file_proto_mode = "disable",
        importpath = "github.com/ashanbrown/makezero",
        sum = "h1:iCQ87C0V0vSyO+M9E/FZYbu65auqH0lnsOkf5FcB28s=",
        version = "v1.1.1",
    )

    go_repository(
        name = "com_github_aws_aws_sdk_go",
        build_file_proto_mode = "disable_global",
        importpath = "github.com/aws/aws-sdk-go",
        sum = "h1:7yDn1dcv4DZFMKpu+2exIH5O6ipNj9qXrKfdMUaIJwY=",
        version = "v1.44.259",
    )
    go_repository(
        name = "com_github_aymerick_raymond",
        build_file_proto_mode = "disable_global",
        importpath = "github.com/aymerick/raymond",
        sum = "h1:Ppm0npCCsmuR9oQaBtRuZcmILVE74aXE+AmrJj8L2ns=",
        version = "v2.0.3-0.20180322193309-b565731e1464+incompatible",
    )
    go_repository(
        name = "com_github_azure_azure_sdk_for_go",
        build_file_proto_mode = "disable",
        importpath = "github.com/Azure/azure-sdk-for-go",
        sum = "h1:bch1RS060vGpHpY3zvQDV4rOiRw25J1zmR/B9a76aSA=",
        version = "v23.2.0+incompatible",
    )

    go_repository(
        name = "com_github_azure_azure_sdk_for_go_sdk_azcore",
        build_file_proto_mode = "disable_global",
        importpath = "github.com/Azure/azure-sdk-for-go/sdk/azcore",
        sum = "h1:KQgdWmEOmaJKxaUUZwHAYh12t+b+ZJf8q3friycK1kA=",
        version = "v0.20.0",
    )
    go_repository(
        name = "com_github_azure_azure_sdk_for_go_sdk_azidentity",
        build_file_proto_mode = "disable_global",
        importpath = "github.com/Azure/azure-sdk-for-go/sdk/azidentity",
        sum = "h1:VBvHGLJbaY0+c66NZHdS9cgjHVYSH6DDa0XJMyrblsI=",
        version = "v0.12.0",
    )
    go_repository(
        name = "com_github_azure_azure_sdk_for_go_sdk_internal",
        build_file_proto_mode = "disable_global",
        importpath = "github.com/Azure/azure-sdk-for-go/sdk/internal",
        sum = "h1:BUYIbDf/mMZ8945v3QkG3OuqGVyS4Iek0AOLwdRAYoc=",
        version = "v0.8.1",
    )
    go_repository(
        name = "com_github_azure_azure_sdk_for_go_sdk_storage_azblob",
        build_file_proto_mode = "disable_global",
        importpath = "github.com/Azure/azure-sdk-for-go/sdk/storage/azblob",
        sum = "h1:62Ew5xXg5UCGIXDOM7+y4IL5/6mQJq1nenhBCJAeGX8=",
        version = "v0.2.0",
    )
    go_repository(
        name = "com_github_azure_go_autorest",
        build_file_proto_mode = "disable",
        importpath = "github.com/Azure/go-autorest",
        sum = "h1:Q2feRPMlcfVcqz3pF87PJzkm5lZrL+x6BDtzhODzNJM=",
        version = "v11.2.8+incompatible",
    )

    go_repository(
        name = "com_github_benbjohnson_clock",
        build_file_proto_mode = "disable_global",
        importpath = "github.com/benbjohnson/clock",
        sum = "h1:ip6w0uFQkncKQ979AypyG0ER7mqUSBdKLOgAle/AT8A=",
        version = "v1.3.0",
    )
    go_repository(
        name = "com_github_beorn7_perks",
        build_file_proto_mode = "disable_global",
        importpath = "github.com/beorn7/perks",
        sum = "h1:VlbKKnNfV8bJzeqoa4cOKqO6bYr3WgKZxO8Z16+hsOM=",
        version = "v1.0.1",
    )
    go_repository(
        name = "com_github_bgentry_speakeasy",
        build_file_proto_mode = "disable_global",
        importpath = "github.com/bgentry/speakeasy",
        sum = "h1:ByYyxL9InA1OWqxJqqp2A5pYHUrCiAL6K3J+LKSsQkY=",
        version = "v0.1.0",
    )
    go_repository(
        name = "com_github_biogo_store",
        build_file_proto_mode = "disable",
        importpath = "github.com/biogo/store",
        sum = "h1:tYoz1OeRpx3dJZlh9T4dQt4kAndcmpl+VNdzbSgFC/0=",
        version = "v0.0.0-20160505134755-913427a1d5e8",
    )

    go_repository(
        name = "com_github_bketelsen_crypt",
        build_file_proto_mode = "disable_global",
        importpath = "github.com/bketelsen/crypt",
        sum = "h1:+0HFd5KSZ/mm3JmhmrDukiId5iR6w4+BdFtfSy4yWIc=",
        version = "v0.0.3-0.20200106085610-5cbc8cc4026c",
    )
    go_repository(
        name = "com_github_bkielbasa_cyclop",
        build_file_proto_mode = "disable",
        importpath = "github.com/bkielbasa/cyclop",
        sum = "h1:7Jmnh0yL2DjKfw28p86YTd/B4lRGcNuu12sKE35sM7A=",
        version = "v1.2.0",
    )

    go_repository(
        name = "com_github_blacktear23_go_proxyprotocol",
        build_file_proto_mode = "disable_global",
        importpath = "github.com/blacktear23/go-proxyprotocol",
        sum = "h1:eTt6UMpEnq59NjON49b3Cay8Dm0sCs1nDliwgkyEsRM=",
        version = "v1.0.6",
    )
    go_repository(
        name = "com_github_blizzy78_varnamelen",
        build_file_proto_mode = "disable",
        importpath = "github.com/blizzy78/varnamelen",
        sum = "h1:oqSblyuQvFsW1hbBHh1zfwrKe3kcSj0rnXkKzsQ089M=",
        version = "v0.8.0",
    )
    go_repository(
        name = "com_github_bombsimon_wsl_v3",
        build_file_proto_mode = "disable",
        importpath = "github.com/bombsimon/wsl/v3",
        sum = "h1:Mka/+kRLoQJq7g2rggtgQsjuI/K5Efd87WX96EWFxjM=",
        version = "v3.3.0",
    )
    go_repository(
        name = "com_github_breml_bidichk",
        build_file_proto_mode = "disable",
        importpath = "github.com/breml/bidichk",
        sum = "h1:qe6ggxpTfA8E75hdjWPZ581sY3a2lnl0IRxLQFelECI=",
        version = "v0.2.3",
    )
    go_repository(
        name = "com_github_breml_errchkjson",
        build_file_proto_mode = "disable",
        importpath = "github.com/breml/errchkjson",
        sum = "h1:YdDqhfqMT+I1vIxPSas44P+9Z9HzJwCeAzjB8PxP1xw=",
        version = "v0.3.0",
    )

    go_repository(
        name = "com_github_burntsushi_toml",
        build_file_proto_mode = "disable_global",
        importpath = "github.com/BurntSushi/toml",
        sum = "h1:9F2/+DoOYIOksmaJFPw1tGFy1eDnIJXg+UHjuD8lTak=",
        version = "v1.2.1",
    )
    go_repository(
        name = "com_github_burntsushi_xgb",
        build_file_proto_mode = "disable_global",
        importpath = "github.com/BurntSushi/xgb",
        sum = "h1:1BDTz0u9nC3//pOCMdNH+CiXJVYJh5UQNCOBG7jbELc=",
        version = "v0.0.0-20160522181843-27f122750802",
    )
    go_repository(
        name = "com_github_butuzov_ireturn",
        build_file_proto_mode = "disable",
        importpath = "github.com/butuzov/ireturn",
        sum = "h1:QvrO2QF2+/Cx1WA/vETCIYBKtRjc30vesdoPUNo1EbY=",
        version = "v0.1.1",
    )

    go_repository(
        name = "com_github_carlmjohnson_flagext",
        build_file_proto_mode = "disable_global",
        importpath = "github.com/carlmjohnson/flagext",
        sum = "h1:/c4uK3ie786Z7caXLcIMvePNSSiH3bQVGDvmGLMme60=",
        version = "v0.21.0",
    )
    go_repository(
        name = "com_github_cenk_backoff",
        build_file_proto_mode = "disable",
        importpath = "github.com/cenk/backoff",
        sum = "h1:7vXVw3g7XE+Vnj0A9TmFGtMeP4oZQ5ZzpPvKhLFa80E=",
        version = "v2.0.0+incompatible",
    )

    go_repository(
        name = "com_github_census_instrumentation_opencensus_proto",
        build_file_proto_mode = "disable_global",
        importpath = "github.com/census-instrumentation/opencensus-proto",
        sum = "h1:glEXhBS5PSLLv4IXzLA5yPRVX4bilULVyxxbrfOtDAk=",
        version = "v0.2.1",
    )
    go_repository(
        name = "com_github_certifi_gocertifi",
        build_file_proto_mode = "disable_global",
        importpath = "github.com/certifi/gocertifi",
        sum = "h1:uH66TXeswKn5PW5zdZ39xEwfS9an067BirqA+P4QaLI=",
        version = "v0.0.0-20200922220541-2c3bb06c6054",
    )
    go_repository(
        name = "com_github_cespare_xxhash",
        build_file_proto_mode = "disable_global",
        importpath = "github.com/cespare/xxhash",
        sum = "h1:a6HrQnmkObjyL+Gs60czilIUGqrzKutQD6XZog3p+ko=",
        version = "v1.1.0",
    )
    go_repository(
        name = "com_github_cespare_xxhash_v2",
        build_file_proto_mode = "disable_global",
        importpath = "github.com/cespare/xxhash/v2",
        sum = "h1:YRXhKfTDauu4ajMg1TPgFO5jnlC2HCbmLXMcTG5cbYE=",
        version = "v2.1.2",
    )
    go_repository(
        name = "com_github_charithe_durationcheck",
        build_file_proto_mode = "disable",
        importpath = "github.com/charithe/durationcheck",
        sum = "h1:mPP4ucLrf/rKZiIG/a9IPXHGlh8p4CzgpyTy6EEutYk=",
        version = "v0.0.9",
    )
    go_repository(
        name = "com_github_chavacava_garif",
        build_file_proto_mode = "disable",
        importpath = "github.com/chavacava/garif",
        sum = "h1:E7LT642ysztPWE0dfz43cWOvMiF42DyTRC+eZIaO4yI=",
        version = "v0.0.0-20220630083739-93517212f375",
    )

    go_repository(
        name = "com_github_cheggaaa_pb_v3",
        build_file_proto_mode = "disable_global",
        importpath = "github.com/cheggaaa/pb/v3",
        sum = "h1:bC8oemdChbke2FHIIGy9mn4DPJ2caZYQnfbRqwmdCoA=",
        version = "v3.0.8",
    )
    go_repository(
        name = "com_github_cheynewallace_tabby",
        build_file_proto_mode = "disable_global",
        importpath = "github.com/cheynewallace/tabby",
        sum = "h1:JvUR8waht4Y0S3JF17G6Vhyt+FRhnqVCkk8l4YrOU54=",
        version = "v1.1.1",
    )
    go_repository(
        name = "com_github_chzyer_logex",
        build_file_proto_mode = "disable_global",
        importpath = "github.com/chzyer/logex",
        sum = "h1:Swpa1K6QvQznwJRcfTfQJmTE72DqScAa40E+fbHEXEE=",
        version = "v1.1.10",
    )
    go_repository(
        name = "com_github_chzyer_readline",
        build_file_proto_mode = "disable_global",
        importpath = "github.com/chzyer/readline",
        sum = "h1:fY5BOSpyZCqRo5OhCuC+XN+r/bBCmeuuJtjz+bCNIf8=",
        version = "v0.0.0-20180603132655-2972be24d48e",
    )
    go_repository(
        name = "com_github_chzyer_test",
        build_file_proto_mode = "disable_global",
        importpath = "github.com/chzyer/test",
        sum = "h1:q763qf9huN11kDQavWsoZXJNW3xEE4JJyHa5Q25/sd8=",
        version = "v0.0.0-20180213035817-a1ea475d72b1",
    )
    go_repository(
        name = "com_github_client9_misspell",
        build_file_proto_mode = "disable_global",
        importpath = "github.com/client9/misspell",
        sum = "h1:ta993UF76GwbvJcIo3Y68y/M3WxlpEHPWIGDkJYwzJI=",
        version = "v0.3.4",
    )
    go_repository(
        name = "com_github_cloudykit_fastprinter",
        build_file_proto_mode = "disable_global",
        importpath = "github.com/CloudyKit/fastprinter",
        sum = "h1:3SgJcK9l5uPdBC/X17wanyJAMxM33+4ZhEIV96MIH8U=",
        version = "v0.0.0-20170127035650-74b38d55f37a",
    )
    go_repository(
        name = "com_github_cloudykit_jet",
        build_file_proto_mode = "disable_global",
        importpath = "github.com/CloudyKit/jet",
        sum = "h1:rZgFj+Gtf3NMi/U5FvCvhzaxzW/TaPYgUYx3bAPz9DE=",
        version = "v2.1.3-0.20180809161101-62edd43e4f88+incompatible",
    )
    go_repository(
        name = "com_github_cncf_udpa_go",
        build_file_proto_mode = "disable_global",
        importpath = "github.com/cncf/udpa/go",
        sum = "h1:hzAQntlaYRkVSFEfj9OTWlVV1H155FMD8BTKktLv0QI=",
        version = "v0.0.0-20210930031921-04548b0d99d4",
    )
    go_repository(
        name = "com_github_cncf_xds_go",
        build_file_proto_mode = "disable_global",
        importpath = "github.com/cncf/xds/go",
        sum = "h1:zH8ljVhhq7yC0MIeUL/IviMtY8hx2mK8cN9wEYb8ggw=",
        version = "v0.0.0-20211011173535-cb28da3451f1",
    )
    go_repository(
        name = "com_github_cockroachdb_apd",
        build_file_proto_mode = "disable",
        importpath = "github.com/cockroachdb/apd",
        sum = "h1:3LFP3629v+1aKXU5Q37mxmRxX/pIu1nijXydLShEq5I=",
        version = "v1.1.0",
    )
    go_repository(
        name = "com_github_cockroachdb_cmux",
        build_file_proto_mode = "disable",
        importpath = "github.com/cockroachdb/cmux",
        sum = "h1:dzj1/xcivGjNPwwifh/dWTczkwcuqsXXFHY1X/TZMtw=",
        version = "v0.0.0-20170110192607-30d10be49292",
    )
    go_repository(
        name = "com_github_cockroachdb_cockroach",
        build_file_proto_mode = "disable",
        importpath = "github.com/cockroachdb/cockroach",
        sum = "h1:0FHGBrsIyDci8tF7zujQkHdMTJdCTSIV9esrni2fKQI=",
        version = "v0.0.0-20170608034007-84bc9597164f",
    )
    go_repository(
        name = "com_github_cockroachdb_cockroach_go",
        build_file_proto_mode = "disable",
        importpath = "github.com/cockroachdb/cockroach-go",
        sum = "h1:2zRrJWIt/f9c9HhNHAgrRgq0San5gRRUJTBXLkchal0=",
        version = "v0.0.0-20181001143604-e0a95dfd547c",
    )

    go_repository(
        name = "com_github_cockroachdb_datadriven",
        build_file_proto_mode = "disable_global",
        importpath = "github.com/cockroachdb/datadriven",
        sum = "h1:uhZrAfEayBecH2w2tZmhe20HJ7hDvrrA4x2Bg9YdZKM=",
        version = "v1.0.0",
    )
    go_repository(
        name = "com_github_cockroachdb_errors",
        build_file_proto_mode = "disable_global",
        importpath = "github.com/cockroachdb/errors",
        sum = "h1:A5+txlVZfOqFBDa4mGz2bUWSp0aHElvHX2bKkdbQu+Y=",
        version = "v1.8.1",
    )
    go_repository(
        name = "com_github_cockroachdb_logtags",
        build_file_proto_mode = "disable_global",
        importpath = "github.com/cockroachdb/logtags",
        sum = "h1:o/kfcElHqOiXqcou5a3rIlMc7oJbMQkeLk0VQJ7zgqY=",
        version = "v0.0.0-20190617123548-eb05cc24525f",
    )
    go_repository(
        name = "com_github_cockroachdb_pebble",
        build_file_proto_mode = "disable_global",
        importpath = "github.com/cockroachdb/pebble",
        sum = "h1:Igd6YmtOZ77EgLAIaE9+mHl7+sAKaZ5m4iMI0Dz/J2A=",
        version = "v0.0.0-20210719141320-8c3bd06debb5",
    )
    go_repository(
        name = "com_github_cockroachdb_redact",
        build_file_proto_mode = "disable_global",
        importpath = "github.com/cockroachdb/redact",
        sum = "h1:8QG/764wK+vmEYoOlfobpe12EQcS81ukx/a4hdVMxNw=",
        version = "v1.0.8",
    )
    go_repository(
        name = "com_github_cockroachdb_sentry_go",
        build_file_proto_mode = "disable_global",
        importpath = "github.com/cockroachdb/sentry-go",
        sum = "h1:IKgmqgMQlVJIZj19CdocBeSfSaiCbEBZGKODaixqtHM=",
        version = "v0.6.1-cockroachdb.2",
    )
    go_repository(
        name = "com_github_codahale_hdrhistogram",
        build_file_proto_mode = "disable_global",
        importpath = "github.com/codahale/hdrhistogram",
        sum = "h1:qMd81Ts1T2OTKmB4acZcyKaMtRnY5Y44NuXGX2GFJ1w=",
        version = "v0.0.0-20161010025455-3a0bb77429bd",
    )
    go_repository(
        name = "com_github_codegangsta_inject",
        build_file_proto_mode = "disable_global",
        importpath = "github.com/codegangsta/inject",
        sum = "h1:sDMmm+q/3+BukdIpxwO365v/Rbspp2Nt5XntgQRXq8Q=",
        version = "v0.0.0-20150114235600-33e0aa1cb7c0",
    )
    go_repository(
        name = "com_github_colinmarc_hdfs_v2",
        build_file_proto_mode = "disable_global",
        importpath = "github.com/colinmarc/hdfs/v2",
        sum = "h1:x0hw/m+o3UE20Scso/KCkvYNc9Di39TBlCfGMkJ1/a0=",
        version = "v2.1.1",
    )
    go_repository(
        name = "com_github_coocood_bbloom",
        build_file_proto_mode = "disable_global",
        importpath = "github.com/coocood/bbloom",
        sum = "h1:W1SHiII3e0jVwvaQFglwu3kS9NLxOeTpvik7MbKCyuQ=",
        version = "v0.0.0-20190830030839-58deb6228d64",
    )
    go_repository(
        name = "com_github_coocood_freecache",
        build_file_proto_mode = "disable_global",
        importpath = "github.com/coocood/freecache",
        sum = "h1:/v1CqMq45NFH9mp/Pt142reundeBM0dVUD3osQBeu/U=",
        version = "v1.2.1",
    )
    go_repository(
        name = "com_github_coocood_rtutil",
        build_file_proto_mode = "disable_global",
        importpath = "github.com/coocood/rtutil",
        sum = "h1:NnLfQ77q0G4k2Of2c1ceQ0ec6MkLQyDp+IGdVM0D8XM=",
        version = "v0.0.0-20190304133409-c84515f646f2",
    )
    go_repository(
        name = "com_github_coreos_bbolt",
        build_file_proto_mode = "disable_global",
        importpath = "github.com/coreos/bbolt",
        sum = "h1:wZwiHHUieZCquLkDL0B8UhzreNWsPHooDAG3q34zk0s=",
        version = "v1.3.2",
    )
    go_repository(
        name = "com_github_coreos_etcd",
        build_file_proto_mode = "disable_global",
        importpath = "github.com/coreos/etcd",
        sum = "h1:8F3hqu9fGYLBifCmRCJsicFqDx/D68Rt3q1JMazcgBQ=",
        version = "v3.3.13+incompatible",
    )
    go_repository(
        name = "com_github_coreos_go_etcd",
        build_file_proto_mode = "disable_global",
        importpath = "github.com/coreos/go-etcd",
        sum = "h1:bXhRBIXoTm9BYHS3gE0TtQuyNZyeEMux2sDi4oo5YOo=",
        version = "v2.0.0+incompatible",
    )
    go_repository(
        name = "com_github_coreos_go_semver",
        build_file_proto_mode = "disable_global",
        importpath = "github.com/coreos/go-semver",
        sum = "h1:wkHLiw0WNATZnSG7epLsujiMCgPAc9xhjJ4tgnAxmfM=",
        version = "v0.3.0",
    )
    go_repository(
        name = "com_github_coreos_go_systemd",
        build_file_proto_mode = "disable_global",
        importpath = "github.com/coreos/go-systemd",
        sum = "h1:Wf6HqHfScWJN9/ZjdUKyjop4mf3Qdd+1TvvltAvM3m8=",
        version = "v0.0.0-20190321100706-95778dfbb74e",
    )
    go_repository(
        name = "com_github_coreos_go_systemd_v22",
        build_file_proto_mode = "disable_global",
        importpath = "github.com/coreos/go-systemd/v22",
        sum = "h1:D9/bQk5vlXQFZ6Kwuu6zaiXJ9oTPe68++AzAJc1DzSI=",
        version = "v22.3.2",
    )
    go_repository(
        name = "com_github_coreos_pkg",
        build_file_proto_mode = "disable_global",
        importpath = "github.com/coreos/pkg",
        sum = "h1:lBNOc5arjvs8E5mO2tbpBpLoyyu8B6e44T7hJy6potg=",
        version = "v0.0.0-20180928190104-399ea9e2e55f",
    )
    go_repository(
        name = "com_github_cpuguy83_go_md2man",
        build_file_proto_mode = "disable_global",
        importpath = "github.com/cpuguy83/go-md2man",
        sum = "h1:BSKMNlYxDvnunlTymqtgONjNnaRV1sTpcovwwjF22jk=",
        version = "v1.0.10",
    )
    go_repository(
        name = "com_github_cpuguy83_go_md2man_v2",
        build_file_proto_mode = "disable_global",
        importpath = "github.com/cpuguy83/go-md2man/v2",
        sum = "h1:p1EgwI/C7NhT0JmVkwCD2ZBK8j4aeHQX2pMHHBfMQ6w=",
        version = "v2.0.2",
    )
    go_repository(
        name = "com_github_creack_pty",
        build_file_proto_mode = "disable_global",
        importpath = "github.com/creack/pty",
        sum = "h1:07n33Z8lZxZ2qwegKbObQohDhXDQxiMMz1NOUGYlesw=",
        version = "v1.1.11",
    )
    go_repository(
        name = "com_github_curioswitch_go_reassign",
        build_file_proto_mode = "disable",
        importpath = "github.com/curioswitch/go-reassign",
        sum = "h1:G9UZyOcpk/d7Gd6mqYgd8XYWFMw/znxwGDUstnC9DIo=",
        version = "v0.2.0",
    )

    go_repository(
        name = "com_github_cznic_mathutil",
        build_file_proto_mode = "disable_global",
        importpath = "github.com/cznic/mathutil",
        sum = "h1:iwZdTE0PVqJCos1vaoKsclOGD3ADKpshg3SRtYBbwso=",
        version = "v0.0.0-20181122101859-297441e03548",
    )
    go_repository(
        name = "com_github_cznic_sortutil",
        build_file_proto_mode = "disable_global",
        importpath = "github.com/cznic/sortutil",
        sum = "h1:LpMLYGyy67BoAFGda1NeOBQwqlv7nUXpm+rIVHGxZZ4=",
        version = "v0.0.0-20181122101858-f5f958428db8",
    )
    go_repository(
        name = "com_github_cznic_strutil",
        build_file_proto_mode = "disable_global",
        importpath = "github.com/cznic/strutil",
        sum = "h1:0rkFMAbn5KBKNpJyHQ6Prb95vIKanmAe62KxsrN+sqA=",
        version = "v0.0.0-20171016134553-529a34b1c186",
    )
    go_repository(
        name = "com_github_daixiang0_gci",
        build_file_proto_mode = "disable",
        importpath = "github.com/daixiang0/gci",
        sum = "h1:yBdsd376w+RIBvFXjj0MAcGWS8cSCfAlRNPfn5xvjl0=",
        version = "v0.8.5",
    )

    go_repository(
        name = "com_github_danjacques_gofslock",
        build_file_proto_mode = "disable_global",
        importpath = "github.com/danjacques/gofslock",
        sum = "h1:X6mKGhCFOxrKeeHAjv/3UvT6e5RRxW6wRdlqlV6/H4w=",
        version = "v0.0.0-20191023191349-0a45f885bc37",
    )
    go_repository(
        name = "com_github_data_dog_go_sqlmock",
        build_file_proto_mode = "disable_global",
        importpath = "github.com/DATA-DOG/go-sqlmock",
        sum = "h1:Shsta01QNfFxHCfpW6YH2STWB0MudeXXEWMr20OEh60=",
        version = "v1.5.0",
    )
    go_repository(
        name = "com_github_datadog_zstd",
        build_file_proto_mode = "disable_global",
        importpath = "github.com/DataDog/zstd",
        sum = "h1:EndNeuB0l9syBZhut0wns3gV1hL8zX8LIu6ZiVHWLIQ=",
        version = "v1.4.5",
    )
    go_repository(
        name = "com_github_davecgh_go_spew",
        build_file_proto_mode = "disable_global",
        importpath = "github.com/davecgh/go-spew",
        sum = "h1:vj9j/u1bqnvCEfJOwUhtlOARqs3+rkHYY13jYWTU97c=",
        version = "v1.1.1",
    )
    go_repository(
        name = "com_github_decred_dcrd_crypto_blake256",
        build_file_proto_mode = "disable",
        importpath = "github.com/decred/dcrd/crypto/blake256",
        sum = "h1:/8DMNYp9SGi5f0w7uCm6d6M4OU2rGFK09Y2A4Xv7EE0=",
        version = "v1.0.0",
    )
    go_repository(
        name = "com_github_decred_dcrd_dcrec_secp256k1_v4",
        build_file_proto_mode = "disable",
        importpath = "github.com/decred/dcrd/dcrec/secp256k1/v4",
        sum = "h1:HbphB4TFFXpv7MNrT52FGrrgVXF1owhMVTHFZIlnvd4=",
        version = "v4.1.0",
    )

    go_repository(
        name = "com_github_denis_tingaikin_go_header",
        build_file_proto_mode = "disable",
        importpath = "github.com/denis-tingaikin/go-header",
        sum = "h1:tEaZKAlqql6SKCY++utLmkPLd6K8IBM20Ha7UVm+mtU=",
        version = "v0.4.3",
    )

    go_repository(
        name = "com_github_dgraph_io_badger",
        build_file_proto_mode = "disable_global",
        importpath = "github.com/dgraph-io/badger",
        sum = "h1:DshxFxZWXUcO0xX476VJC07Xsr6ZCBVRHKZ93Oh7Evo=",
        version = "v1.6.0",
    )
    go_repository(
        name = "com_github_dgraph_io_ristretto",
        build_file_proto_mode = "disable_global",
        importpath = "github.com/dgraph-io/ristretto",
        sum = "h1:6CWw5tJNgpegArSHpNHJKldNeq03FQCwYvfMVWajOK8=",
        version = "v0.1.1",
    )
    go_repository(
        name = "com_github_dgrijalva_jwt_go",
        build_file_proto_mode = "disable_global",
        importpath = "github.com/dgrijalva/jwt-go",
        replace = "github.com/form3tech-oss/jwt-go",
        sum = "h1:0sWoh2EtO7UrQdNTAN+hnU3QXa4AoivplyPLLHkcrLk=",
        version = "v3.2.6-0.20210809144907-32ab6a8243d7+incompatible",
    )
    go_repository(
        name = "com_github_dgryski_go_farm",
        build_file_proto_mode = "disable_global",
        importpath = "github.com/dgryski/go-farm",
        sum = "h1:fAjc9m62+UWV/WAFKLNi6ZS0675eEUC9y3AlwSbQu1Y=",
        version = "v0.0.0-20200201041132-a6ae2369ad13",
    )
    go_repository(
        name = "com_github_dgryski_go_sip13",
        build_file_proto_mode = "disable_global",
        importpath = "github.com/dgryski/go-sip13",
        sum = "h1:RMLoZVzv4GliuWafOuPuQDKSm1SJph7uCRnnS61JAn4=",
        version = "v0.0.0-20181026042036-e10d5fee7954",
    )
    go_repository(
        name = "com_github_djarvur_go_err113",
        build_file_proto_mode = "disable",
        importpath = "github.com/Djarvur/go-err113",
        sum = "h1:sHglBQTwgx+rWPdisA5ynNEsoARbiCBOyGcJM4/OzsM=",
        version = "v0.0.0-20210108212216-aea10b59be24",
    )

    go_repository(
        name = "com_github_dnaeon_go_vcr",
        build_file_proto_mode = "disable_global",
        importpath = "github.com/dnaeon/go-vcr",
        sum = "h1:zHCHvJYTMh1N7xnV7zf1m1GPBF9Ad0Jk/whtQ1663qI=",
        version = "v1.2.0",
    )
    go_repository(
        name = "com_github_docker_go_units",
        build_file_proto_mode = "disable_global",
        importpath = "github.com/docker/go-units",
        sum = "h1:3uh0PgVws3nIA0Q+MwDC8yjEPf9zjRfZZWXZYDct3Tw=",
        version = "v0.4.0",
    )
    go_repository(
        name = "com_github_docopt_docopt_go",
        build_file_proto_mode = "disable",
        importpath = "github.com/docopt/docopt-go",
        sum = "h1:bWDMxwH3px2JBh6AyO7hdCn/PkvCZXii8TGj7sbtEbQ=",
        version = "v0.0.0-20180111231733-ee0de3bc6815",
    )

    go_repository(
        name = "com_github_dustin_go_humanize",
        build_file_proto_mode = "disable_global",
        importpath = "github.com/dustin/go-humanize",
        sum = "h1:VSnTsYCnlFHaM2/igO1h6X3HA71jcobQuxemgkq4zYo=",
        version = "v1.0.0",
    )
    go_repository(
        name = "com_github_eapache_go_resiliency",
        build_file_proto_mode = "disable_global",
        importpath = "github.com/eapache/go-resiliency",
        sum = "h1:v7g92e/KSN71Rq7vSThKaWIq68fL4YHvWyiUKorFR1Q=",
        version = "v1.2.0",
    )
    go_repository(
        name = "com_github_eapache_go_xerial_snappy",
        build_file_proto_mode = "disable_global",
        importpath = "github.com/eapache/go-xerial-snappy",
        sum = "h1:YEetp8/yCZMuEPMUDHG0CW/brkkEp8mzqk2+ODEitlw=",
        version = "v0.0.0-20180814174437-776d5712da21",
    )
    go_repository(
        name = "com_github_eapache_queue",
        build_file_proto_mode = "disable_global",
        importpath = "github.com/eapache/queue",
        sum = "h1:YOEu7KNc61ntiQlcEeUIoDTJ2o8mQznoNvUhiigpIqc=",
        version = "v1.1.0",
    )
    go_repository(
        name = "com_github_eknkc_amber",
        build_file_proto_mode = "disable_global",
        importpath = "github.com/eknkc/amber",
        sum = "h1:clC1lXBpe2kTj2VHdaIu9ajZQe4kcEY9j0NsnDDBZ3o=",
        version = "v0.0.0-20171010120322-cdade1c07385",
    )
    go_repository(
        name = "com_github_elastic_gosigar",
        build_file_proto_mode = "disable",
        importpath = "github.com/elastic/gosigar",
        sum = "h1:ehdJWCzrtTHhYDmUAO6Zpu+uez4UB/dhH0oJSQ/o1Pk=",
        version = "v0.9.0",
    )
    go_repository(
        name = "com_github_elazarl_go_bindata_assetfs",
        build_file_proto_mode = "disable",
        importpath = "github.com/elazarl/go-bindata-assetfs",
        sum = "h1:G/bYguwHIzWq9ZoyUQqrjTmJbbYn3j3CKKpKinvZLFk=",
        version = "v1.0.0",
    )
    go_repository(
        name = "com_github_elazarl_goproxy",
        build_file_proto_mode = "disable",
        importpath = "github.com/elazarl/goproxy",
        sum = "h1:yUdfgN0XgIJw7foRItutHYUIhlcKzcSf5vDpdhQAKTc=",
        version = "v0.0.0-20180725130230-947c36da3153",
    )
    go_repository(
        name = "com_github_emicklei_go_restful",
        build_file_proto_mode = "disable",
        importpath = "github.com/emicklei/go-restful",
        sum = "h1:H2pdYOb3KQ1/YsqVWoWNLQO+fusocsw354rqGTZtAgw=",
        version = "v0.0.0-20170410110728-ff4f55a20633",
    )

    go_repository(
        name = "com_github_emirpasic_gods",
        build_file_proto_mode = "disable",
        importpath = "github.com/emirpasic/gods",
        sum = "h1:FXtiHYKDGKCW2KzwZKx0iC0PQmdlorYgdFG9jPXJ1Bc=",
        version = "v1.18.1",
    )

    go_repository(
        name = "com_github_envoyproxy_go_control_plane",
        build_file_proto_mode = "disable_global",
        importpath = "github.com/envoyproxy/go-control-plane",
        sum = "h1:fP+fF0up6oPY49OrjPrhIJ8yQfdIM85NXMLkMg1EXVs=",
        version = "v0.9.10-0.20210907150352-cf90f659a021",
    )
    go_repository(
        name = "com_github_envoyproxy_protoc_gen_validate",
        build_file_proto_mode = "disable_global",
        importpath = "github.com/envoyproxy/protoc-gen-validate",
        sum = "h1:EQciDnbrYxy13PgWoY8AqoxGiPrpgBZ1R8UNe3ddc+A=",
        version = "v0.1.0",
    )
    go_repository(
        name = "com_github_esimonov_ifshort",
        build_file_proto_mode = "disable",
        importpath = "github.com/esimonov/ifshort",
        sum = "h1:6SID4yGWfRae/M7hkVDVVyppy8q/v9OuxNdmjLQStBA=",
        version = "v1.0.4",
    )

    go_repository(
        name = "com_github_etcd_io_bbolt",
        build_file_proto_mode = "disable_global",
        importpath = "github.com/etcd-io/bbolt",
        sum = "h1:gSJmxrs37LgTqR/oyJBWok6k6SvXEUerFTbltIhXkBM=",
        version = "v1.3.3",
    )
    go_repository(
        name = "com_github_etcd_io_gofail",
        build_file_proto_mode = "disable_global",
        importpath = "github.com/etcd-io/gofail",
        sum = "h1:Y2I0lxOttdUKz+hNaIdG3FtjuQrTmwXun1opRV65IZc=",
        version = "v0.0.0-20190801230047-ad7f989257ca",
    )
    go_repository(
        name = "com_github_ettle_strcase",
        build_file_proto_mode = "disable",
        importpath = "github.com/ettle/strcase",
        sum = "h1:htFueZyVeE1XNnMEfbqp5r67qAN/4r6ya1ysq8Q+Zcw=",
        version = "v0.1.1",
    )
    go_repository(
        name = "com_github_evanphx_json_patch",
        build_file_proto_mode = "disable",
        importpath = "github.com/evanphx/json-patch",
        sum = "h1:4onqiflcdA9EOZ4RxV643DvftH5pOlLGNtQ5lPWQu84=",
        version = "v4.12.0+incompatible",
    )
    go_repository(
        name = "com_github_facebookgo_clock",
        build_file_proto_mode = "disable",
        importpath = "github.com/facebookgo/clock",
        sum = "h1:yDWHCSQ40h88yih2JAcL6Ls/kVkSE8GFACTGVnMPruw=",
        version = "v0.0.0-20150410010913-600d898af40a",
    )

    go_repository(
        name = "com_github_fasthttp_contrib_websocket",
        build_file_proto_mode = "disable_global",
        importpath = "github.com/fasthttp-contrib/websocket",
        sum = "h1:DddqAaWDpywytcG8w/qoQ5sAN8X12d3Z3koB0C3Rxsc=",
        version = "v0.0.0-20160511215533-1f3b11f56072",
    )
    go_repository(
        name = "com_github_fatanugraha_noloopclosure",
        build_file_proto_mode = "disable",
        importpath = "github.com/fatanugraha/noloopclosure",
        sum = "h1:AhepjAikNpk50qTZoipHZqeZtnyKT/C2Tk5dGn7nC+A=",
        version = "v0.1.1",
    )

    go_repository(
        name = "com_github_fatih_color",
        build_file_proto_mode = "disable_global",
        importpath = "github.com/fatih/color",
        sum = "h1:8LOYc1KYPPmyKMuN8QV2DNRWNbLo6LZ0iLs8+mlH53w=",
        version = "v1.13.0",
    )
    go_repository(
        name = "com_github_fatih_structs",
        build_file_proto_mode = "disable_global",
        importpath = "github.com/fatih/structs",
        sum = "h1:Q7juDM0QtcnhCpeyLGQKyg4TOIghuNXrkL32pHAUMxo=",
        version = "v1.1.0",
    )
    go_repository(
        name = "com_github_fatih_structtag",
        build_file_proto_mode = "disable",
        importpath = "github.com/fatih/structtag",
        sum = "h1:/OdNE99OxoI/PqaW/SuSK9uxxT3f/tcSZgon/ssNSx4=",
        version = "v1.2.0",
    )

    go_repository(
        name = "com_github_felixge_httpsnoop",
        build_file_proto_mode = "disable_global",
        importpath = "github.com/felixge/httpsnoop",
        sum = "h1:lvB5Jl89CsZtGIWuTcDM1E/vkVs49/Ml7JJe07l8SPQ=",
        version = "v1.0.1",
    )
    go_repository(
        name = "com_github_firefart_nonamedreturns",
        build_file_proto_mode = "disable",
        importpath = "github.com/firefart/nonamedreturns",
        sum = "h1:abzI1p7mAEPYuR4A+VLKn4eNDOycjYo2phmY9sfv40Y=",
        version = "v1.0.4",
    )

    go_repository(
        name = "com_github_flosch_pongo2",
        build_file_proto_mode = "disable_global",
        importpath = "github.com/flosch/pongo2",
        sum = "h1:GY1+t5Dr9OKADM64SYnQjw/w99HMYvQ0A8/JoUkxVmc=",
        version = "v0.0.0-20190707114632-bbf5a6c351f4",
    )
    go_repository(
        name = "com_github_fogleman_gg",
        build_file_proto_mode = "disable_global",
        importpath = "github.com/fogleman/gg",
        sum = "h1:WXb3TSNmHp2vHoCroCIB1foO/yQ36swABL8aOVeDpgg=",
        version = "v1.2.1-0.20190220221249-0403632d5b90",
    )
    go_repository(
        name = "com_github_form3tech_oss_jwt_go",
        build_file_proto_mode = "disable_global",
        importpath = "github.com/form3tech-oss/jwt-go",
        sum = "h1:/l4kBbb4/vGSsdtB5nUe8L7B9mImVMaBPw9L/0TBHU8=",
        version = "v3.2.5+incompatible",
    )
    go_repository(
        name = "com_github_fortytw2_leaktest",
        build_file_proto_mode = "disable_global",
        importpath = "github.com/fortytw2/leaktest",
        sum = "h1:u8491cBMTQ8ft8aeV+adlcytMZylmA5nnwwkRZjI8vw=",
        version = "v1.3.0",
    )
    go_repository(
        name = "com_github_frankban_quicktest",
        build_file_proto_mode = "disable_global",
        importpath = "github.com/frankban/quicktest",
        sum = "h1:8sXhOn0uLys67V8EsXLc6eszDs8VXWxL3iRvebPhedY=",
        version = "v1.11.3",
    )
    go_repository(
        name = "com_github_fsnotify_fsnotify",
        build_file_proto_mode = "disable_global",
        importpath = "github.com/fsnotify/fsnotify",
        sum = "h1:jRbGcIw6P2Meqdwuo0H1p6JVLbL5DHKAKlYndzMwVZI=",
        version = "v1.5.4",
    )
    go_repository(
        name = "com_github_fsouza_fake_gcs_server",
        build_file_proto_mode = "disable_global",
        importpath = "github.com/fsouza/fake-gcs-server",
        sum = "h1:XyaGOlqo+R5sjT03x2ymk0xepaQlgwhRLTT2IopW0zA=",
        version = "v1.19.0",
    )
    go_repository(
        name = "com_github_fzipp_gocyclo",
        build_file_proto_mode = "disable_global",
        importpath = "github.com/fzipp/gocyclo",
        sum = "h1:lsblElZG7d3ALtGMx9fmxeTKZaLLpU8mET09yN4BBLo=",
        version = "v0.6.0",
    )
    go_repository(
        name = "com_github_gaijinentertainment_go_exhaustruct_v2",
        build_file_proto_mode = "disable",
        importpath = "github.com/GaijinEntertainment/go-exhaustruct/v2",
        sum = "h1:+r1rSv4gvYn0wmRjC8X7IAzX8QezqtFV9m0MUHFJgts=",
        version = "v2.3.0",
    )

    go_repository(
        name = "com_github_gavv_httpexpect",
        build_file_proto_mode = "disable_global",
        importpath = "github.com/gavv/httpexpect",
        sum = "h1:1X9kcRshkSKEjNJJxX9Y9mQ5BRfbxU5kORdjhlA1yX8=",
        version = "v2.0.0+incompatible",
    )
    go_repository(
        name = "com_github_getkin_kin_openapi",
        build_file_proto_mode = "disable",
        importpath = "github.com/getkin/kin-openapi",
        sum = "h1:j77zg3Ec+k+r+GA3d8hBoXpAc6KX9TbBPrwQGBIy2sY=",
        version = "v0.76.0",
    )

    go_repository(
        name = "com_github_getsentry_raven_go",
        build_file_proto_mode = "disable_global",
        importpath = "github.com/getsentry/raven-go",
        sum = "h1:no+xWJRb5ZI7eE8TWgIq1jLulQiIoLG0IfYxv5JYMGs=",
        version = "v0.2.0",
    )
    go_repository(
        name = "com_github_ghemawat_stream",
        build_file_proto_mode = "disable_global",
        importpath = "github.com/ghemawat/stream",
        sum = "h1:r5GgOLGbza2wVHRzK7aAj6lWZjfbAwiu/RDCVOKjRyM=",
        version = "v0.0.0-20171120220530-696b145b53b9",
    )
    go_repository(
        name = "com_github_ghodss_yaml",
        build_file_proto_mode = "disable_global",
        importpath = "github.com/ghodss/yaml",
        sum = "h1:wQHKEahhL6wmXdzwWG11gIVCkOv05bNOh+Rxn0yngAk=",
        version = "v1.0.0",
    )
    go_repository(
        name = "com_github_gin_contrib_sse",
        build_file_proto_mode = "disable_global",
        importpath = "github.com/gin-contrib/sse",
        sum = "h1:t8FVkw33L+wilf2QiWkw0UV77qRpcH/JHPKGpKa2E8g=",
        version = "v0.0.0-20190301062529-5545eab6dad3",
    )
    go_repository(
        name = "com_github_gin_gonic_gin",
        build_file_proto_mode = "disable_global",
        importpath = "github.com/gin-gonic/gin",
        sum = "h1:3tMoCCfM7ppqsR0ptz/wi1impNpT7/9wQtMZ8lr1mCQ=",
        version = "v1.4.0",
    )
    go_repository(
        name = "com_github_go_check_check",
        build_file_proto_mode = "disable_global",
        importpath = "github.com/go-check/check",
        sum = "h1:0gkP6mzaMqkmpcJYCFOLkIBwI7xFExG03bbkOkCvUPI=",
        version = "v0.0.0-20180628173108-788fd7840127",
    )
    go_repository(
        name = "com_github_go_critic_go_critic",
        build_file_proto_mode = "disable",
        importpath = "github.com/go-critic/go-critic",
        sum = "h1:fDaR/5GWURljXwF8Eh31T2GZNz9X4jeboS912mWF8Uo=",
        version = "v0.6.5",
    )

    go_repository(
        name = "com_github_go_errors_errors",
        build_file_proto_mode = "disable_global",
        importpath = "github.com/go-errors/errors",
        sum = "h1:LUHzmkK3GUKUrL/1gfBUxAHzcev3apQlezX/+O7ma6w=",
        version = "v1.0.1",
    )
    go_repository(
        name = "com_github_go_gl_glfw",
        build_file_proto_mode = "disable_global",
        importpath = "github.com/go-gl/glfw",
        sum = "h1:QbL/5oDUmRBzO9/Z7Seo6zf912W/a6Sr4Eu0G/3Jho0=",
        version = "v0.0.0-20190409004039-e6da0acd62b1",
    )
    go_repository(
        name = "com_github_go_gl_glfw_v3_3_glfw",
        build_file_proto_mode = "disable_global",
        importpath = "github.com/go-gl/glfw/v3.3/glfw",
        sum = "h1:WtGNWLvXpe6ZudgnXrq0barxBImvnnJoMEhXAzcbM0I=",
        version = "v0.0.0-20200222043503-6f7a984d4dc4",
    )
    go_repository(
        name = "com_github_go_ini_ini",
        build_file_proto_mode = "disable",
        importpath = "github.com/go-ini/ini",
        sum = "h1:Mujh4R/dH6YL8bxuISne3xX2+qcQ9p0IxKAP6ExWoUo=",
        version = "v1.25.4",
    )

    go_repository(
        name = "com_github_go_kit_kit",
        build_file_proto_mode = "disable_global",
        importpath = "github.com/go-kit/kit",
        sum = "h1:wDJmvq38kDhkVxi50ni9ykkdUr1PKgqKOoi01fa0Mdk=",
        version = "v0.9.0",
    )
    go_repository(
        name = "com_github_go_kit_log",
        build_file_proto_mode = "disable_global",
        importpath = "github.com/go-kit/log",
        sum = "h1:7i2K3eKTos3Vc0enKCfnVcgHh2olr/MyfboYq7cAcFw=",
        version = "v0.2.0",
    )
    go_repository(
        name = "com_github_go_logfmt_logfmt",
        build_file_proto_mode = "disable_global",
        importpath = "github.com/go-logfmt/logfmt",
        sum = "h1:otpy5pqBCBZ1ng9RQ0dPu4PN7ba75Y/aA+UpowDyNVA=",
        version = "v0.5.1",
    )
    go_repository(
        name = "com_github_go_logr_logr",
        build_file_proto_mode = "disable",
        importpath = "github.com/go-logr/logr",
        sum = "h1:QK40JKJyMdUDz+h+xvCsru/bJhvG0UxvePV0ufL/AcE=",
        version = "v1.2.0",
    )

    go_repository(
        name = "com_github_go_martini_martini",
        build_file_proto_mode = "disable_global",
        importpath = "github.com/go-martini/martini",
        sum = "h1:xveKWz2iaueeTaUgdetzel+U7exyigDYBryyVfV/rZk=",
        version = "v0.0.0-20170121215854-22fa46961aab",
    )
    go_repository(
        name = "com_github_go_ole_go_ole",
        build_file_proto_mode = "disable_global",
        importpath = "github.com/go-ole/go-ole",
        sum = "h1:/Fpf6oFPoeFik9ty7siob0G6Ke8QvQEuVcuChpwXzpY=",
        version = "v1.2.6",
    )
    go_repository(
        name = "com_github_go_openapi_jsonpointer",
        build_file_proto_mode = "disable",
        importpath = "github.com/go-openapi/jsonpointer",
        sum = "h1:gZr+CIYByUqjcgeLXnQu2gHYQC9o73G2XUeOFYEICuY=",
        version = "v0.19.5",
    )
    go_repository(
        name = "com_github_go_openapi_jsonreference",
        build_file_proto_mode = "disable",
        importpath = "github.com/go-openapi/jsonreference",
        sum = "h1:5cxNfTy0UVC3X8JL5ymxzyoUZmo8iZb+jeTWn7tUa8o=",
        version = "v0.19.3",
    )
    go_repository(
        name = "com_github_go_openapi_swag",
        build_file_proto_mode = "disable",
        importpath = "github.com/go-openapi/swag",
        sum = "h1:lTz6Ys4CmqqCQmZPBlbQENR1/GucA2bzYTE12Pw4tFY=",
        version = "v0.19.5",
    )

    go_repository(
        name = "com_github_go_sql_driver_mysql",
        build_file_proto_mode = "disable_global",
        importpath = "github.com/go-sql-driver/mysql",
        sum = "h1:BCTh4TKNUYmOmMUcQ3IipzF5prigylS7XXjEkfCHuOE=",
        version = "v1.6.0",
    )
    go_repository(
        name = "com_github_go_stack_stack",
        build_file_proto_mode = "disable_global",
        importpath = "github.com/go-stack/stack",
        sum = "h1:5SgMzNM5HxrEjV0ww2lTmX6E2Izsfxas4+YHWRs3Lsk=",
        version = "v1.8.0",
    )
    go_repository(
        name = "com_github_go_task_slim_sprig",
        build_file_proto_mode = "disable_global",
        importpath = "github.com/go-task/slim-sprig",
        sum = "h1:p104kn46Q8WdvHunIJ9dAyjPVtrBPhSr3KT2yUst43I=",
        version = "v0.0.0-20210107165309-348f09dbbbc0",
    )
    go_repository(
        name = "com_github_go_toolsmith_astcast",
        build_file_proto_mode = "disable",
        importpath = "github.com/go-toolsmith/astcast",
        sum = "h1:JojxlmI6STnFVG9yOImLeGREv8W2ocNUM+iOhR6jE7g=",
        version = "v1.0.0",
    )
    go_repository(
        name = "com_github_go_toolsmith_astcopy",
        build_file_proto_mode = "disable",
        importpath = "github.com/go-toolsmith/astcopy",
        sum = "h1:YnWf5Rnh1hUudj11kei53kI57quN/VH6Hp1n+erozn0=",
        version = "v1.0.2",
    )
    go_repository(
        name = "com_github_go_toolsmith_astequal",
        build_file_proto_mode = "disable",
        importpath = "github.com/go-toolsmith/astequal",
        sum = "h1:+LVdyRatFS+XO78SGV4I3TCEA0AC7fKEGma+fH+674o=",
        version = "v1.0.3",
    )
    go_repository(
        name = "com_github_go_toolsmith_astfmt",
        build_file_proto_mode = "disable",
        importpath = "github.com/go-toolsmith/astfmt",
        sum = "h1:A0vDDXt+vsvLEdbMFJAUBI/uTbRw1ffOPnxsILnFL6k=",
        version = "v1.0.0",
    )
    go_repository(
        name = "com_github_go_toolsmith_astp",
        build_file_proto_mode = "disable",
        importpath = "github.com/go-toolsmith/astp",
        sum = "h1:alXE75TXgcmupDsMK1fRAy0YUzLzqPVvBKoyWV+KPXg=",
        version = "v1.0.0",
    )
    go_repository(
        name = "com_github_go_toolsmith_strparse",
        build_file_proto_mode = "disable",
        importpath = "github.com/go-toolsmith/strparse",
        sum = "h1:Vcw78DnpCAKlM20kSbAyO4mPfJn/lyYA4BJUDxe2Jb4=",
        version = "v1.0.0",
    )
    go_repository(
        name = "com_github_go_toolsmith_typep",
        build_file_proto_mode = "disable",
        importpath = "github.com/go-toolsmith/typep",
        sum = "h1:8xdsa1+FSIH/RhEkgnD1j2CJOy5mNllW1Q9tRiYwvlk=",
        version = "v1.0.2",
    )
    go_repository(
        name = "com_github_go_xmlfmt_xmlfmt",
        build_file_proto_mode = "disable",
        importpath = "github.com/go-xmlfmt/xmlfmt",
        sum = "h1:khEcpUM4yFcxg4/FHQWkvVRmgijNXRfzkIDHh23ggEo=",
        version = "v0.0.0-20191208150333-d5b6f63a941b",
    )
    go_repository(
        name = "com_github_gobwas_glob",
        build_file_proto_mode = "disable",
        importpath = "github.com/gobwas/glob",
        sum = "h1:A4xDbljILXROh+kObIiy5kIaPYD8e96x1tgBhUI5J+Y=",
        version = "v0.2.3",
    )

    go_repository(
        name = "com_github_gobwas_httphead",
        build_file_proto_mode = "disable_global",
        importpath = "github.com/gobwas/httphead",
        sum = "h1:s+21KNqlpePfkah2I+gwHF8xmJWRjooY+5248k6m4A0=",
        version = "v0.0.0-20180130184737-2c6c146eadee",
    )
    go_repository(
        name = "com_github_gobwas_pool",
        build_file_proto_mode = "disable_global",
        importpath = "github.com/gobwas/pool",
        sum = "h1:QEmUOlnSjWtnpRGHF3SauEiOsy82Cup83Vf2LcMlnc8=",
        version = "v0.2.0",
    )
    go_repository(
        name = "com_github_gobwas_ws",
        build_file_proto_mode = "disable_global",
        importpath = "github.com/gobwas/ws",
        sum = "h1:CoAavW/wd/kulfZmSIBt6p24n4j7tHgNVCjsfHVNUbo=",
        version = "v1.0.2",
    )
    go_repository(
        name = "com_github_goccy_go_json",
        build_file_proto_mode = "disable",
        importpath = "github.com/goccy/go-json",
        sum = "h1:/pAaQDLHEoCq/5FFmSKBswWmK6H0e8g4159Kc/X/nqk=",
        version = "v0.9.11",
    )

    go_repository(
        name = "com_github_godbus_dbus_v5",
        build_file_proto_mode = "disable_global",
        importpath = "github.com/godbus/dbus/v5",
        sum = "h1:9349emZab16e7zQvpmsbtjc18ykshndd8y2PG3sgJbA=",
        version = "v5.0.4",
    )
    go_repository(
        name = "com_github_gofrs_flock",
        build_file_proto_mode = "disable",
        importpath = "github.com/gofrs/flock",
        sum = "h1:+gYjHKf32LDeiEEFhQaotPbLuUXjY5ZqxKgXy7n59aw=",
        version = "v0.8.1",
    )

    go_repository(
        name = "com_github_gogo_googleapis",
        build_file_proto_mode = "disable_global",
        importpath = "github.com/gogo/googleapis",
        sum = "h1:dR8+Q0uO5S2ZBcs2IH6VBKYwSxPo2vYCYq0ot0mu7xA=",
        version = "v0.0.0-20180223154316-0cd9801be74a",
    )
    go_repository(
        name = "com_github_gogo_protobuf",
        build_file_proto_mode = "disable_global",
        importpath = "github.com/gogo/protobuf",
        sum = "h1:Ov1cvc58UF3b5XjBnZv7+opcTcQFZebYjWzi34vdm4Q=",
        version = "v1.3.2",
    )
    go_repository(
        name = "com_github_gogo_status",
        build_file_proto_mode = "disable_global",
        importpath = "github.com/gogo/status",
        sum = "h1:+eIkrewn5q6b30y+g/BJINVVdi2xH7je5MPJ3ZPK3JA=",
        version = "v1.1.0",
    )
    go_repository(
        name = "com_github_goji_httpauth",
        build_file_proto_mode = "disable",
        importpath = "github.com/goji/httpauth",
        sum = "h1:lBXNCxVENCipq4D1Is42JVOP4eQjlB8TQ6H69Yx5J9Q=",
        version = "v0.0.0-20160601135302-2da839ab0f4d",
    )

    go_repository(
        name = "com_github_golang_freetype",
        build_file_proto_mode = "disable_global",
        importpath = "github.com/golang/freetype",
        sum = "h1:DACJavvAHhabrF08vX0COfcOBJRhZ8lUbR+ZWIs0Y5g=",
        version = "v0.0.0-20170609003504-e2365dfdc4a0",
    )
    go_repository(
        name = "com_github_golang_glog",
        build_file_proto_mode = "disable_global",
        importpath = "github.com/golang/glog",
        sum = "h1:nfP3RFugxnNRyKgeWd4oI1nYvXpxrx8ck8ZrcizshdQ=",
        version = "v1.0.0",
    )
    go_repository(
        name = "com_github_golang_groupcache",
        build_file_proto_mode = "disable_global",
        importpath = "github.com/golang/groupcache",
        sum = "h1:oI5xCqsCo564l8iNU+DwB5epxmsaqB+rhGL0m5jtYqE=",
        version = "v0.0.0-20210331224755-41bb18bfe9da",
    )
    go_repository(
        name = "com_github_golang_mock",
        build_file_proto_mode = "disable_global",
        importpath = "github.com/golang/mock",
        sum = "h1:ErTB+efbowRARo13NNdxyJji2egdxLGQhRaY+DUumQc=",
        version = "v1.6.0",
    )
    go_repository(
        name = "com_github_golang_protobuf",
        build_file_proto_mode = "disable_global",
        importpath = "github.com/golang/protobuf",
        patch_args = ["-p1"],
        patches = [
            "//build/patches:com_github_golang_protobuf.patch",
        ],
        sum = "h1:ROPKBNFfQgOUMifHyP+KYbvpjbdoFNs+aK7DXlji0Tw=",
        version = "v1.5.2",
    )
    go_repository(
        name = "com_github_golang_snappy",
        build_file_proto_mode = "disable_global",
        importpath = "github.com/golang/snappy",
        sum = "h1:yAGX7huGHXlcLOEtBnF4w7FQwA26wojNCwOYAEhLjQM=",
        version = "v0.0.4",
    )
    go_repository(
        name = "com_github_golangci_check",
        build_file_proto_mode = "disable",
        importpath = "github.com/golangci/check",
        sum = "h1:23T5iq8rbUYlhpt5DB4XJkc6BU31uODLD1o1gKvZmD0=",
        version = "v0.0.0-20180506172741-cfe4005ccda2",
    )
    go_repository(
        name = "com_github_golangci_dupl",
        build_file_proto_mode = "disable",
        importpath = "github.com/golangci/dupl",
        sum = "h1:w8hkcTqaFpzKqonE9uMCefW1WDie15eSP/4MssdenaM=",
        version = "v0.0.0-20180902072040-3e9179ac440a",
    )
    go_repository(
        name = "com_github_golangci_go_misc",
        build_file_proto_mode = "disable",
        importpath = "github.com/golangci/go-misc",
        sum = "h1:6RGUuS7EGotKx6J5HIP8ZtyMdiDscjMLfRBSPuzVVeo=",
        version = "v0.0.0-20220329215616-d24fe342adfe",
    )

    go_repository(
        name = "com_github_golangci_gofmt",
        build_file_proto_mode = "disable",
        importpath = "github.com/golangci/gofmt",
        sum = "h1:amWTbTGqOZ71ruzrdA+Nx5WA3tV1N0goTspwmKCQvBY=",
        version = "v0.0.0-20220901101216-f2edd75033f2",
    )
    go_repository(
        name = "com_github_golangci_golangci_lint",
        build_file_proto_mode = "disable",
        importpath = "github.com/golangci/golangci-lint",
        sum = "h1:C829clMcZXEORakZlwpk7M4iDw2XiwxxKaG504SZ9zY=",
        version = "v1.50.1",
    )
    go_repository(
        name = "com_github_golangci_gosec",
        build_file_proto_mode = "disable",
        importpath = "github.com/golangci/gosec",
        sum = "h1:Bi7BYmZVg4C+mKGi8LeohcP2GGUl2XJD4xCkJoZSaYc=",
        version = "v0.0.0-20180901114220-8afd9cbb6cfb",
    )
    go_repository(
        name = "com_github_golangci_lint_1",
        build_file_proto_mode = "disable",
        importpath = "github.com/golangci/lint-1",
        sum = "h1:MfyDlzVjl1hoaPzPD4Gpb/QgoRfSBR0jdhwGyAWwMSA=",
        version = "v0.0.0-20191013205115-297bf364a8e0",
    )
    go_repository(
        name = "com_github_golangci_maligned",
        build_file_proto_mode = "disable",
        importpath = "github.com/golangci/maligned",
        sum = "h1:kNY3/svz5T29MYHubXix4aDDuE3RWHkPvopM/EDv/MA=",
        version = "v0.0.0-20180506175553-b1d89398deca",
    )

    go_repository(
        name = "com_github_golangci_misspell",
        build_file_proto_mode = "disable",
        importpath = "github.com/golangci/misspell",
        sum = "h1:pLzmVdl3VxTOncgzHcvLOKirdvcx/TydsClUQXTehjo=",
        version = "v0.3.5",
    )

    go_repository(
        name = "com_github_golangci_prealloc",
        build_file_proto_mode = "disable",
        importpath = "github.com/golangci/prealloc",
        sum = "h1:leSNB7iYzLYSSx3J/s5sVf4Drkc68W2wm4Ixh/mr0us=",
        version = "v0.0.0-20180630174525-215b22d4de21",
    )
    go_repository(
        name = "com_github_golangci_revgrep",
        build_file_proto_mode = "disable",
        importpath = "github.com/golangci/revgrep",
        sum = "h1:DIPQnGy2Gv2FSA4B/hh8Q7xx3B7AIDk3DAMeHclH1vQ=",
        version = "v0.0.0-20220804021717-745bb2f7c2e6",
    )
    go_repository(
        name = "com_github_golangci_unconvert",
        build_file_proto_mode = "disable",
        importpath = "github.com/golangci/unconvert",
        sum = "h1:zwtduBRr5SSWhqsYNgcuWO2kFlpdOZbP0+yRjmvPGys=",
        version = "v0.0.0-20180507085042-28b1c447d1f4",
    )

    go_repository(
        name = "com_github_gomodule_redigo",
        build_file_proto_mode = "disable_global",
        importpath = "github.com/gomodule/redigo",
        sum = "h1:y0Wmhvml7cGnzPa9nocn/fMraMH/lMDdeG+rkx4VgYY=",
        version = "v1.7.1-0.20190724094224-574c33c3df38",
    )
    go_repository(
        name = "com_github_google_btree",
        build_file_proto_mode = "disable_global",
        importpath = "github.com/google/btree",
        sum = "h1:xf4v41cLI2Z6FxbKm+8Bu+m8ifhj15JuZ9sa0jZCMUU=",
        version = "v1.1.2",
    )
    go_repository(
        name = "com_github_google_gnostic",
        build_file_proto_mode = "disable",
        importpath = "github.com/google/gnostic",
        sum = "h1:FhTMOKj2VhjpouxvWJAV1TL304uMlb9zcDqkl6cEI54=",
        version = "v0.5.7-v3refs",
    )

    go_repository(
        name = "com_github_google_go_cmp",
        build_file_proto_mode = "disable_global",
        importpath = "github.com/google/go-cmp",
        sum = "h1:O2Tfq5qg4qc4AmwVlvv0oLiVAGB7enBSJ2x2DqQFi38=",
        version = "v0.5.9",
    )
    go_repository(
        name = "com_github_google_go_querystring",
        build_file_proto_mode = "disable_global",
        importpath = "github.com/google/go-querystring",
        sum = "h1:Xkwi/a1rcvNg1PPYe5vI8GbeBY/jrVuDX5ASuANWTrk=",
        version = "v1.0.0",
    )
    go_repository(
        name = "com_github_google_gofuzz",
        build_file_proto_mode = "disable_global",
        importpath = "github.com/google/gofuzz",
        sum = "h1:Hsa8mG0dQ46ij8Sl2AYJDUv1oA9/d6Vk+3LG99Oe02g=",
        version = "v1.1.0",
    )
    go_repository(
        name = "com_github_google_martian",
        build_file_proto_mode = "disable_global",
        importpath = "github.com/google/martian",
        sum = "h1:/CP5g8u/VJHijgedC/Legn3BAbAaWPgecwXBIDzw5no=",
        version = "v2.1.0+incompatible",
    )
    go_repository(
        name = "com_github_google_martian_v3",
        build_file_proto_mode = "disable_global",
        importpath = "github.com/google/martian/v3",
        sum = "h1:d8MncMlErDFTwQGBK1xhv026j9kqhvw1Qv9IbWT1VLQ=",
        version = "v3.2.1",
    )
    go_repository(
        name = "com_github_google_pprof",
        build_file_proto_mode = "disable_global",
        importpath = "github.com/google/pprof",
        sum = "h1:c8EUapQFi+kjzedr4c6WqbwMdmB95+oDBWZ5XFHFYxY=",
        version = "v0.0.0-20211122183932-1daafda22083",
    )
    go_repository(
        name = "com_github_google_renameio",
        build_file_proto_mode = "disable_global",
        importpath = "github.com/google/renameio",
        sum = "h1:GOZbcHa3HfsPKPlmyPyN2KEohoMXOhdMbHrvbpl2QaA=",
        version = "v0.1.0",
    )
    go_repository(
        name = "com_github_google_uuid",
        build_file_proto_mode = "disable_global",
        importpath = "github.com/google/uuid",
        sum = "h1:t6JiXgmwXMjEs8VusXIJk2BXHsn+wx8BZdTaoZ5fu7I=",
        version = "v1.3.0",
    )
    go_repository(
        name = "com_github_googleapis_enterprise_certificate_proxy",
        build_file_proto_mode = "disable",
        importpath = "github.com/googleapis/enterprise-certificate-proxy",
        sum = "h1:yk9/cqRKtT9wXZSsRH9aurXEpJX+U6FLtpYTdC3R06k=",
        version = "v0.2.3",
    )

    go_repository(
        name = "com_github_googleapis_gax_go_v2",
        build_file_proto_mode = "disable_global",
        importpath = "github.com/googleapis/gax-go/v2",
        sum = "h1:s7jOdKSaksJVOxE0Y/S32otcfiP+UQ0cL8/GTKaONwE=",
        version = "v2.2.0",
    )
    go_repository(
        name = "com_github_googleapis_gnostic",
        build_file_proto_mode = "disable",
        importpath = "github.com/googleapis/gnostic",
        sum = "h1:l6N3VoaVzTncYYW+9yOz2LJJammFZGBO13sqgEhpy9g=",
        version = "v0.2.0",
    )
    go_repository(
        name = "com_github_gophercloud_gophercloud",
        build_file_proto_mode = "disable",
        importpath = "github.com/gophercloud/gophercloud",
        sum = "h1:hQpY0g0UGsLKLDs8UJ6xpA2gNCkEdEbvxSPqLItXCpI=",
        version = "v0.0.0-20190301152420-fca40860790e",
    )

    go_repository(
        name = "com_github_gopherjs_gopherjs",
        build_file_proto_mode = "disable_global",
        importpath = "github.com/gopherjs/gopherjs",
        sum = "h1:EGx4pi6eqNxGaHF6qqu48+N2wcFQ5qg5FXgOdqsJ5d8=",
        version = "v0.0.0-20181017120253-0766667cb4d1",
    )
    go_repository(
        name = "com_github_gordonklaus_ineffassign",
        build_file_proto_mode = "disable",
        importpath = "github.com/gordonklaus/ineffassign",
        sum = "h1:PVRE9d4AQKmbelZ7emNig1+NT27DUmKZn5qXxfio54U=",
        version = "v0.0.0-20210914165742-4cc7213b9bc8",
    )
    go_repository(
        name = "com_github_gorilla_context",
        build_file_proto_mode = "disable",
        importpath = "github.com/gorilla/context",
        sum = "h1:AWwleXJkX/nhcU9bZSnZoi3h/qGYqQAGhq6zZe/aQW8=",
        version = "v1.1.1",
    )

    go_repository(
        name = "com_github_gorilla_handlers",
        build_file_proto_mode = "disable_global",
        importpath = "github.com/gorilla/handlers",
        sum = "h1:9lRY6j8DEeeBT10CvO9hGW0gmky0BprnvDI5vfhUHH4=",
        version = "v1.5.1",
    )
    go_repository(
        name = "com_github_gorilla_mux",
        build_file_proto_mode = "disable_global",
        importpath = "github.com/gorilla/mux",
        sum = "h1:i40aqfkR1h2SlN9hojwV5ZA91wcXFOvkdNIeFDP5koI=",
        version = "v1.8.0",
    )
    go_repository(
        name = "com_github_gorilla_securecookie",
        build_file_proto_mode = "disable_global",
        importpath = "github.com/gorilla/securecookie",
        sum = "h1:miw7JPhV+b/lAHSXz4qd/nN9jRiAFV5FwjeKyCS8BvQ=",
        version = "v1.1.1",
    )
    go_repository(
        name = "com_github_gorilla_sessions",
        build_file_proto_mode = "disable_global",
        importpath = "github.com/gorilla/sessions",
        sum = "h1:DHd3rPN5lE3Ts3D8rKkQ8x/0kqfeNmBAaiSi+o7FsgI=",
        version = "v1.2.1",
    )
    go_repository(
        name = "com_github_gorilla_websocket",
        build_file_proto_mode = "disable_global",
        importpath = "github.com/gorilla/websocket",
        sum = "h1:+/TMaTYc4QFitKJxsQ7Yye35DkWvkdLcvGKqM+x0Ufc=",
        version = "v1.4.2",
    )
    go_repository(
        name = "com_github_gostaticanalysis_analysisutil",
        build_file_proto_mode = "disable",
        importpath = "github.com/gostaticanalysis/analysisutil",
        sum = "h1:ZMCjoue3DtDWQ5WyU16YbjbQEQ3VuzwxALrpYd+HeKk=",
        version = "v0.7.1",
    )
    go_repository(
        name = "com_github_gostaticanalysis_comment",
        build_file_proto_mode = "disable",
        importpath = "github.com/gostaticanalysis/comment",
        sum = "h1:hlnx5+S2fY9Zo9ePo4AhgYsYHbM2+eAv8m/s1JiCd6Q=",
        version = "v1.4.2",
    )
    go_repository(
        name = "com_github_gostaticanalysis_forcetypeassert",
        build_file_proto_mode = "disable",
        importpath = "github.com/gostaticanalysis/forcetypeassert",
        sum = "h1:6eUflI3DiGusXGK6X7cCcIgVCpZ2CiZ1Q7jl6ZxNV70=",
        version = "v0.1.0",
    )
    go_repository(
        name = "com_github_gostaticanalysis_nilerr",
        build_file_proto_mode = "disable",
        importpath = "github.com/gostaticanalysis/nilerr",
        sum = "h1:ThE+hJP0fEp4zWLkWHWcRyI2Od0p7DlgYG3Uqrmrcpk=",
        version = "v0.1.1",
    )
    go_repository(
        name = "com_github_gostaticanalysis_testutil",
        build_file_proto_mode = "disable",
        importpath = "github.com/gostaticanalysis/testutil",
        sum = "h1:nhdCmubdmDF6VEatUNjgUZBJKWRqugoISdUv3PPQgHY=",
        version = "v0.4.0",
    )

    go_repository(
        name = "com_github_grpc_ecosystem_go_grpc_middleware",
        build_file_proto_mode = "disable_global",
        importpath = "github.com/grpc-ecosystem/go-grpc-middleware",
        sum = "h1:+9834+KizmvFV7pXQGSXQTsaWhq2GjuNUt0aUU0YBYw=",
        version = "v1.3.0",
    )
    go_repository(
        name = "com_github_grpc_ecosystem_go_grpc_prometheus",
        build_file_proto_mode = "disable_global",
        importpath = "github.com/grpc-ecosystem/go-grpc-prometheus",
        sum = "h1:Ovs26xHkKqVztRpIrF/92BcuyuQ/YW4NSIpoGtfXNho=",
        version = "v1.2.0",
    )
    go_repository(
        name = "com_github_grpc_ecosystem_grpc_gateway",
        build_file_proto_mode = "disable_global",
        build_naming_convention = "go_default_library",
        importpath = "github.com/grpc-ecosystem/grpc-gateway",
        patch_args = ["-p1"],
        patches = [
            "//build/patches:com_github_grpc_ecosystem_grpc_gateway.patch",
        ],
        sum = "h1:gmcG1KaJ57LophUzW0Hy8NmPhnMZb4M0+kPpLofRdBo=",
        version = "v1.16.0",
    )
    go_repository(
        name = "com_github_grpc_ecosystem_grpc_opentracing",
        build_file_proto_mode = "disable",
        importpath = "github.com/grpc-ecosystem/grpc-opentracing",
        sum = "h1:MJG/KsmcqMwFAkh8mTnAwhyKoB+sTAnY4CACC110tbU=",
        version = "v0.0.0-20180507213350-8e809c8a8645",
    )

    go_repository(
        name = "com_github_hashicorp_consul_api",
        build_file_proto_mode = "disable_global",
        importpath = "github.com/hashicorp/consul/api",
        sum = "h1:BNQPM9ytxj6jbjjdRPioQ94T6YXriSopn0i8COv6SRA=",
        version = "v1.1.0",
    )
    go_repository(
        name = "com_github_hashicorp_consul_sdk",
        build_file_proto_mode = "disable_global",
        importpath = "github.com/hashicorp/consul/sdk",
        sum = "h1:LnuDWGNsoajlhGyHJvuWW6FVqRl8JOTPqS6CPTsYjhY=",
        version = "v0.1.1",
    )
    go_repository(
        name = "com_github_hashicorp_errwrap",
        build_file_proto_mode = "disable_global",
        importpath = "github.com/hashicorp/errwrap",
        sum = "h1:hLrqtEDnRye3+sgx6z4qVLNuviH3MR5aQ0ykNJa/UYA=",
        version = "v1.0.0",
    )
    go_repository(
        name = "com_github_hashicorp_go_cleanhttp",
        build_file_proto_mode = "disable_global",
        importpath = "github.com/hashicorp/go-cleanhttp",
        sum = "h1:dH3aiDG9Jvb5r5+bYHsikaOUIpcM0xvgMXVoDkXMzJM=",
        version = "v0.5.1",
    )
    go_repository(
        name = "com_github_hashicorp_go_immutable_radix",
        build_file_proto_mode = "disable_global",
        importpath = "github.com/hashicorp/go-immutable-radix",
        sum = "h1:AKDB1HM5PWEA7i4nhcpwOrO2byshxBjXVn/J/3+z5/0=",
        version = "v1.0.0",
    )
    go_repository(
        name = "com_github_hashicorp_go_msgpack",
        build_file_proto_mode = "disable_global",
        importpath = "github.com/hashicorp/go-msgpack",
        sum = "h1:SFT72YqIkOcLdWJUYcriVX7hbrZpwc/f7h8aW2NUqrA=",
        version = "v0.5.4",
    )
    go_repository(
        name = "com_github_hashicorp_go_multierror",
        build_file_proto_mode = "disable_global",
        importpath = "github.com/hashicorp/go-multierror",
        sum = "h1:H5DkEtf6CXdFp0N0Em5UCwQpXMWke8IA0+lD48awMYo=",
        version = "v1.1.1",
    )
    go_repository(
        name = "com_github_hashicorp_go_net",
        build_file_proto_mode = "disable_global",
        importpath = "github.com/hashicorp/go.net",
        sum = "h1:sNCoNyDEvN1xa+X0baata4RdcpKwcMS6DH+xwfqPgjw=",
        version = "v0.0.1",
    )
    go_repository(
        name = "com_github_hashicorp_go_rootcerts",
        build_file_proto_mode = "disable_global",
        importpath = "github.com/hashicorp/go-rootcerts",
        sum = "h1:Rqb66Oo1X/eSV1x66xbDccZjhJigjg0+e82kpwzSwCI=",
        version = "v1.0.0",
    )
    go_repository(
        name = "com_github_hashicorp_go_sockaddr",
        build_file_proto_mode = "disable_global",
        importpath = "github.com/hashicorp/go-sockaddr",
        sum = "h1:ztczhD1jLxIRjVejw8gFomI1BQZOe2WoVOu0SyteCQc=",
        version = "v1.0.2",
    )
    go_repository(
        name = "com_github_hashicorp_go_syslog",
        build_file_proto_mode = "disable_global",
        importpath = "github.com/hashicorp/go-syslog",
        sum = "h1:KaodqZuhUoZereWVIYmpUgZysurB1kBLX2j0MwMrUAE=",
        version = "v1.0.0",
    )
    go_repository(
        name = "com_github_hashicorp_go_uuid",
        build_file_proto_mode = "disable_global",
        importpath = "github.com/hashicorp/go-uuid",
        sum = "h1:cfejS+Tpcp13yd5nYHWDI6qVCny6wyX2Mt5SGur2IGE=",
        version = "v1.0.2",
    )
    go_repository(
        name = "com_github_hashicorp_go_version",
        build_file_proto_mode = "disable_global",
        importpath = "github.com/hashicorp/go-version",
        sum = "h1:feTTfFNnjP967rlCxM/I9g701jU+RN74YKx2mOkIeek=",
        version = "v1.6.0",
    )
    go_repository(
        name = "com_github_hashicorp_golang_lru",
        build_file_proto_mode = "disable_global",
        importpath = "github.com/hashicorp/golang-lru",
        sum = "h1:0hERBMJE1eitiLkihrMvRVBYAkpHzc/J3QdDN+dAcgU=",
        version = "v0.5.1",
    )
    go_repository(
        name = "com_github_hashicorp_hcl",
        build_file_proto_mode = "disable_global",
        importpath = "github.com/hashicorp/hcl",
        sum = "h1:0Anlzjpi4vEasTeNFn2mLJgTSwt0+6sfsiTG8qcWGx4=",
        version = "v1.0.0",
    )
    go_repository(
        name = "com_github_hashicorp_logutils",
        build_file_proto_mode = "disable_global",
        importpath = "github.com/hashicorp/logutils",
        sum = "h1:dLEQVugN8vlakKOUE3ihGLTZJRB4j+M2cdTm/ORI65Y=",
        version = "v1.0.0",
    )
    go_repository(
        name = "com_github_hashicorp_mdns",
        build_file_proto_mode = "disable_global",
        importpath = "github.com/hashicorp/mdns",
        sum = "h1:WhIgCr5a7AaVH6jPUwjtRuuE7/RDufnUvzIr48smyxs=",
        version = "v1.0.0",
    )
    go_repository(
        name = "com_github_hashicorp_memberlist",
        build_file_proto_mode = "disable_global",
        importpath = "github.com/hashicorp/memberlist",
        sum = "h1:EmmoJme1matNzb+hMpDuR/0sbJSUisxyqBGG676r31M=",
        version = "v0.1.3",
    )
    go_repository(
        name = "com_github_hashicorp_serf",
        build_file_proto_mode = "disable_global",
        importpath = "github.com/hashicorp/serf",
        sum = "h1:YZ7UKsJv+hKjqGVUUbtE3HNj79Eln2oQ75tniF6iPt0=",
        version = "v0.8.2",
    )
    go_repository(
        name = "com_github_hdrhistogram_hdrhistogram_go",
        build_file_proto_mode = "disable_global",
        importpath = "github.com/HdrHistogram/hdrhistogram-go",
        sum = "h1:5IcZpTvzydCQeHzK4Ef/D5rrSqwxob0t8PQPMybUNFM=",
        version = "v1.1.2",
    )
    go_repository(
        name = "com_github_hexops_gotextdiff",
        build_file_proto_mode = "disable",
        importpath = "github.com/hexops/gotextdiff",
        sum = "h1:gitA9+qJrrTCsiCl7+kh75nPqQt1cx4ZkudSTLoUqJM=",
        version = "v1.0.3",
    )

    go_repository(
        name = "com_github_hpcloud_tail",
        build_file_proto_mode = "disable_global",
        importpath = "github.com/hpcloud/tail",
        sum = "h1:nfCOvKYfkgYP8hkirhJocXT2+zOD8yUNjXaWfTlyFKI=",
        version = "v1.0.0",
    )
    go_repository(
        name = "com_github_hydrogen18_memlistener",
        build_file_proto_mode = "disable_global",
        importpath = "github.com/hydrogen18/memlistener",
        sum = "h1:EPRgaDqXpLFUJLXZdGLnBTy1l6CLiNAPnvn2l+kHit0=",
        version = "v0.0.0-20141126152155-54553eb933fb",
    )
    go_repository(
        name = "com_github_iancoleman_strcase",
        build_file_proto_mode = "disable_global",
        importpath = "github.com/iancoleman/strcase",
        sum = "h1:05I4QRnGpI0m37iZQRuskXh+w77mr6Z41lwQzuHLwW0=",
        version = "v0.2.0",
    )
    go_repository(
        name = "com_github_ianlancetaylor_demangle",
        build_file_proto_mode = "disable_global",
        importpath = "github.com/ianlancetaylor/demangle",
        sum = "h1:uGg2frlt3IcT7kbV6LEp5ONv4vmoO2FW4qSO+my/aoM=",
        version = "v0.0.0-20210905161508-09a460cdf81d",
    )
    go_repository(
        name = "com_github_imkira_go_interpol",
        build_file_proto_mode = "disable_global",
        importpath = "github.com/imkira/go-interpol",
        sum = "h1:KIiKr0VSG2CUW1hl1jpiyuzuJeKUUpC8iM1AIE7N1Vk=",
        version = "v1.1.0",
    )
    go_repository(
        name = "com_github_inconshreveable_mousetrap",
        build_file_proto_mode = "disable_global",
        importpath = "github.com/inconshreveable/mousetrap",
        sum = "h1:U3uMjPSQEBMNp1lFxmllqCPM6P5u/Xq7Pgzkat/bFNc=",
        version = "v1.0.1",
    )
    go_repository(
        name = "com_github_influxdata_influxdb",
        build_file_proto_mode = "disable",
        importpath = "github.com/influxdata/influxdb",
        sum = "h1:O08dwjOwv9CYlJJEUZKAazSoQDKlsN34Bq3dnhqhyVI=",
        version = "v0.0.0-20170331210902-15e594fc09f1",
    )

    go_repository(
        name = "com_github_iris_contrib_blackfriday",
        build_file_proto_mode = "disable_global",
        importpath = "github.com/iris-contrib/blackfriday",
        sum = "h1:o5sHQHHm0ToHUlAJSTjW9UWicjJSDDauOOQ2AHuIVp4=",
        version = "v2.0.0+incompatible",
    )
    go_repository(
        name = "com_github_iris_contrib_go_uuid",
        build_file_proto_mode = "disable_global",
        importpath = "github.com/iris-contrib/go.uuid",
        sum = "h1:XZubAYg61/JwnJNbZilGjf3b3pB80+OQg2qf6c8BfWE=",
        version = "v2.0.0+incompatible",
    )
    go_repository(
        name = "com_github_iris_contrib_i18n",
        build_file_proto_mode = "disable_global",
        importpath = "github.com/iris-contrib/i18n",
        sum = "h1:Kyp9KiXwsyZRTeoNjgVCrWks7D8ht9+kg6yCjh8K97o=",
        version = "v0.0.0-20171121225848-987a633949d0",
    )
    go_repository(
        name = "com_github_iris_contrib_schema",
        build_file_proto_mode = "disable_global",
        importpath = "github.com/iris-contrib/schema",
        sum = "h1:10g/WnoRR+U+XXHWKBHeNy/+tZmM2kcAVGLOsz+yaDA=",
        version = "v0.0.1",
    )
    go_repository(
        name = "com_github_jackc_fake",
        build_file_proto_mode = "disable",
        importpath = "github.com/jackc/fake",
        sum = "h1:vr3AYkKovP8uR8AvSGGUK1IDqRa5lAAvEkZG1LKaCRc=",
        version = "v0.0.0-20150926172116-812a484cc733",
    )
    go_repository(
        name = "com_github_jackc_pgx",
        build_file_proto_mode = "disable",
        importpath = "github.com/jackc/pgx",
        sum = "h1:0Vihzu20St42/UDsvZGdNE6jak7oi/UOeMzwMPHkgFY=",
        version = "v3.2.0+incompatible",
    )
    go_repository(
        name = "com_github_jarcoal_httpmock",
        build_file_proto_mode = "disable",
        importpath = "github.com/jarcoal/httpmock",
        sum = "h1:gSvTxxFR/MEMfsGrvRbdfpRUMBStovlSRLw0Ep1bwwc=",
        version = "v1.2.0",
    )

    go_repository(
        name = "com_github_jcmturner_aescts_v2",
        build_file_proto_mode = "disable_global",
        importpath = "github.com/jcmturner/aescts/v2",
        sum = "h1:9YKLH6ey7H4eDBXW8khjYslgyqG2xZikXP0EQFKrle8=",
        version = "v2.0.0",
    )
    go_repository(
        name = "com_github_jcmturner_dnsutils_v2",
        build_file_proto_mode = "disable_global",
        importpath = "github.com/jcmturner/dnsutils/v2",
        sum = "h1:lltnkeZGL0wILNvrNiVCR6Ro5PGU/SeBvVO/8c/iPbo=",
        version = "v2.0.0",
    )
    go_repository(
        name = "com_github_jcmturner_gofork",
        build_file_proto_mode = "disable_global",
        importpath = "github.com/jcmturner/gofork",
        sum = "h1:J7uCkflzTEhUZ64xqKnkDxq3kzc96ajM1Gli5ktUem8=",
        version = "v1.0.0",
    )
    go_repository(
        name = "com_github_jcmturner_goidentity_v6",
        build_file_proto_mode = "disable_global",
        importpath = "github.com/jcmturner/goidentity/v6",
        sum = "h1:VKnZd2oEIMorCTsFBnJWbExfNN7yZr3EhJAxwOkZg6o=",
        version = "v6.0.1",
    )
    go_repository(
        name = "com_github_jcmturner_gokrb5_v8",
        build_file_proto_mode = "disable_global",
        importpath = "github.com/jcmturner/gokrb5/v8",
        sum = "h1:6ZIM6b/JJN0X8UM43ZOM6Z4SJzla+a/u7scXFJzodkA=",
        version = "v8.4.2",
    )
    go_repository(
        name = "com_github_jcmturner_rpc_v2",
        build_file_proto_mode = "disable_global",
        importpath = "github.com/jcmturner/rpc/v2",
        sum = "h1:7FXXj8Ti1IaVFpSAziCZWNzbNuZmnvw/i6CqLNdWfZY=",
        version = "v2.0.3",
    )
    go_repository(
        name = "com_github_jedib0t_go_pretty_v6",
        build_file_proto_mode = "disable_global",
        importpath = "github.com/jedib0t/go-pretty/v6",
        sum = "h1:o3McN0rQ4X+IU+HduppSp9TwRdGLRW2rhJXy9CJaCRw=",
        version = "v6.2.2",
    )
    go_repository(
        name = "com_github_jeffail_gabs_v2",
        build_file_proto_mode = "disable_global",
        importpath = "github.com/Jeffail/gabs/v2",
        sum = "h1:ANfZYjpMlfTTKebycu4X1AgkVWumFVDYQl7JwOr4mDk=",
        version = "v2.5.1",
    )
    go_repository(
        name = "com_github_jgautheron_goconst",
        build_file_proto_mode = "disable",
        importpath = "github.com/jgautheron/goconst",
        sum = "h1:HxVbL1MhydKs8R8n/HE5NPvzfaYmQJA3o879lE4+WcM=",
        version = "v1.5.1",
    )
    go_repository(
        name = "com_github_jingyugao_rowserrcheck",
        build_file_proto_mode = "disable",
        importpath = "github.com/jingyugao/rowserrcheck",
        sum = "h1:zibz55j/MJtLsjP1OF4bSdgXxwL1b+Vn7Tjzq7gFzUs=",
        version = "v1.1.1",
    )
    go_repository(
        name = "com_github_jirfag_go_printf_func_name",
        build_file_proto_mode = "disable",
        importpath = "github.com/jirfag/go-printf-func-name",
        sum = "h1:KA9BjwUk7KlCh6S9EAGWBt1oExIUv9WyNCiRz5amv48=",
        version = "v0.0.0-20200119135958-7558a9eaa5af",
    )

    go_repository(
        name = "com_github_jmespath_go_jmespath",
        build_file_proto_mode = "disable_global",
        importpath = "github.com/jmespath/go-jmespath",
        sum = "h1:BEgLn5cpjn8UN1mAw4NjwDrS35OdebyEtFe+9YPoQUg=",
        version = "v0.4.0",
    )
    go_repository(
        name = "com_github_jmespath_go_jmespath_internal_testify",
        build_file_proto_mode = "disable_global",
        importpath = "github.com/jmespath/go-jmespath/internal/testify",
        sum = "h1:shLQSRRSCCPj3f2gpwzGwWFoC7ycTf1rcQZHOlsJ6N8=",
        version = "v1.5.1",
    )
    go_repository(
        name = "com_github_joho_sqltocsv",
        build_file_proto_mode = "disable_global",
        importpath = "github.com/joho/sqltocsv",
        sum = "h1:Zrb0IbuLOGHL7nrO2WrcuNWgDTlzFv3zY69QMx4ggQE=",
        version = "v0.0.0-20210428211105-a6d6801d59df",
    )
    go_repository(
        name = "com_github_joker_hpp",
        build_file_proto_mode = "disable_global",
        importpath = "github.com/Joker/hpp",
        sum = "h1:65+iuJYdRXv/XyN62C1uEmmOx3432rNG/rKlX6V7Kkc=",
        version = "v1.0.0",
    )
    go_repository(
        name = "com_github_joker_jade",
        build_file_proto_mode = "disable_global",
        importpath = "github.com/Joker/jade",
        sum = "h1:mreN1m/5VJ/Zc3b4pzj9qU6D9SRQ6Vm+3KfI328t3S8=",
        version = "v1.0.1-0.20190614124447-d475f43051e7",
    )
    go_repository(
        name = "com_github_jonboulle_clockwork",
        build_file_proto_mode = "disable_global",
        importpath = "github.com/jonboulle/clockwork",
        sum = "h1:UOGuzwb1PwsrDAObMuhUnj0p5ULPj8V/xJ7Kx9qUBdQ=",
        version = "v0.2.2",
    )
    go_repository(
        name = "com_github_josharian_intern",
        build_file_proto_mode = "disable",
        importpath = "github.com/josharian/intern",
        sum = "h1:vlS4z54oSdjm0bgjRigI+G1HpF+tI+9rE5LLzOg8HmY=",
        version = "v1.0.0",
    )

    go_repository(
        name = "com_github_jpillora_backoff",
        build_file_proto_mode = "disable_global",
        importpath = "github.com/jpillora/backoff",
        sum = "h1:uvFg412JmmHBHw7iwprIxkPMI+sGQ4kzOWsMeHnm2EA=",
        version = "v1.0.0",
    )
    go_repository(
        name = "com_github_json_iterator_go",
        build_file_proto_mode = "disable_global",
        importpath = "github.com/json-iterator/go",
        sum = "h1:PV8peI4a0ysnczrg+LtxykD8LfKY9ML6u2jnxaEnrnM=",
        version = "v1.1.12",
    )
    go_repository(
        name = "com_github_jstemmer_go_junit_report",
        build_file_proto_mode = "disable_global",
        importpath = "github.com/jstemmer/go-junit-report",
        sum = "h1:6QPYqodiu3GuPL+7mfx+NwDdp2eTkp9IfEUpgAwUN0o=",
        version = "v0.9.1",
    )
    go_repository(
        name = "com_github_jtolds_gls",
        build_file_proto_mode = "disable_global",
        importpath = "github.com/jtolds/gls",
        sum = "h1:xdiiI2gbIgH/gLH7ADydsJ1uDOEzR8yvV7C0MuV77Wo=",
        version = "v4.20.0+incompatible",
    )
    go_repository(
        name = "com_github_juju_errors",
        build_file_proto_mode = "disable_global",
        importpath = "github.com/juju/errors",
        sum = "h1:rhqTjzJlm7EbkELJDKMTU7udov+Se0xZkWmugr6zGok=",
        version = "v0.0.0-20181118221551-089d3ea4e4d5",
    )
    go_repository(
        name = "com_github_juju_loggo",
        build_file_proto_mode = "disable_global",
        importpath = "github.com/juju/loggo",
        sum = "h1:MK144iBQF9hTSwBW/9eJm034bVoG30IshVm688T2hi8=",
        version = "v0.0.0-20180524022052-584905176618",
    )
    go_repository(
        name = "com_github_juju_testing",
        build_file_proto_mode = "disable_global",
        importpath = "github.com/juju/testing",
        sum = "h1:WQM1NildKThwdP7qWrNAFGzp4ijNLw8RlgENkaI4MJs=",
        version = "v0.0.0-20180920084828-472a3e8b2073",
    )
    go_repository(
        name = "com_github_julienschmidt_httprouter",
        build_file_proto_mode = "disable_global",
        importpath = "github.com/julienschmidt/httprouter",
        sum = "h1:U0609e9tgbseu3rBINet9P48AI/D3oJs4dN7jwJOQ1U=",
        version = "v1.3.0",
    )
    go_repository(
        name = "com_github_julz_importas",
        build_file_proto_mode = "disable",
        importpath = "github.com/julz/importas",
        sum = "h1:F78HnrsjY3cR7j0etXy5+TU1Zuy7Xt08X/1aJnH5xXY=",
        version = "v0.1.0",
    )

    go_repository(
        name = "com_github_jung_kurt_gofpdf",
        build_file_proto_mode = "disable_global",
        importpath = "github.com/jung-kurt/gofpdf",
        sum = "h1:PJr+ZMXIecYc1Ey2zucXdR73SMBtgjPgwa31099IMv0=",
        version = "v1.0.3-0.20190309125859-24315acbbda5",
    )
    go_repository(
        name = "com_github_k0kubun_colorstring",
        build_file_proto_mode = "disable_global",
        importpath = "github.com/k0kubun/colorstring",
        sum = "h1:uC1QfSlInpQF+M0ao65imhwqKnz3Q2z/d8PWZRMQvDM=",
        version = "v0.0.0-20150214042306-9440f1994b88",
    )
    go_repository(
        name = "com_github_kataras_golog",
        build_file_proto_mode = "disable_global",
        importpath = "github.com/kataras/golog",
        sum = "h1:J7Dl82843nbKQDrQM/abbNJZvQjS6PfmkkffhOTXEpM=",
        version = "v0.0.9",
    )
    go_repository(
        name = "com_github_kataras_iris_v12",
        build_file_proto_mode = "disable_global",
        importpath = "github.com/kataras/iris/v12",
        sum = "h1:Wo5S7GMWv5OAzJmvFTvss/C4TS1W0uo6LkDlSymT4rM=",
        version = "v12.0.1",
    )
    go_repository(
        name = "com_github_kataras_neffos",
        build_file_proto_mode = "disable_global",
        importpath = "github.com/kataras/neffos",
        sum = "h1:O06dvQlxjdWvzWbm2Bq+Si6psUhvSmEctAMk9Xujqms=",
        version = "v0.0.10",
    )
    go_repository(
        name = "com_github_kataras_pio",
        build_file_proto_mode = "disable_global",
        importpath = "github.com/kataras/pio",
        sum = "h1:V5Rs9ztEWdp58oayPq/ulmlqJJZeJP6pP79uP3qjcao=",
        version = "v0.0.0-20190103105442-ea782b38602d",
    )
    go_repository(
        name = "com_github_kisielk_errcheck",
        build_file_proto_mode = "disable_global",
        importpath = "github.com/kisielk/errcheck",
        patch_args = ["-p1"],
        patches = [
            "//build/patches:com_github_kisielk_errcheck.patch",
        ],
        sum = "h1:uGQ9xI8/pgc9iOoCe7kWQgRE6SBTrCGmTSf0LrEtY7c=",
        version = "v1.6.2",
    )
    go_repository(
        name = "com_github_kisielk_gotool",
        build_file_proto_mode = "disable_global",
        importpath = "github.com/kisielk/gotool",
        sum = "h1:AV2c/EiW3KqPNT9ZKl07ehoAGi4C5/01Cfbblndcapg=",
        version = "v1.0.0",
    )
    go_repository(
        name = "com_github_kkhaike_contextcheck",
        build_file_proto_mode = "disable",
        importpath = "github.com/kkHAIKE/contextcheck",
        sum = "h1:l4pNvrb8JSwRd51ojtcOxOeHJzHek+MtOyXbaR0uvmw=",
        version = "v1.1.3",
    )

    go_repository(
        name = "com_github_klauspost_compress",
        build_file_proto_mode = "disable_global",
        importpath = "github.com/klauspost/compress",
        sum = "h1:y9FcTHGyrebwfP0ZZqFiaxTaiDnUrGkJkI+f583BL1A=",
        version = "v1.15.1",
    )
    go_repository(
        name = "com_github_klauspost_cpuid",
        build_file_proto_mode = "disable_global",
        importpath = "github.com/klauspost/cpuid",
        sum = "h1:5JNjFYYQrZeKRJ0734q51WCEEn2huer72Dc7K+R/b6s=",
        version = "v1.3.1",
    )
    go_repository(
        name = "com_github_knz_strtime",
        build_file_proto_mode = "disable",
        importpath = "github.com/knz/strtime",
        sum = "h1:45aLE1GlZRKxNfTMkok85BUKAJNLdHr5GAm3h8Fqoww=",
        version = "v0.0.0-20181018220328-af2256ee352c",
    )

    go_repository(
        name = "com_github_konsorten_go_windows_terminal_sequences",
        build_file_proto_mode = "disable_global",
        importpath = "github.com/konsorten/go-windows-terminal-sequences",
        sum = "h1:CE8S1cTafDpPvMhIxNJKvHsGVBgn1xWYf1NbHQhywc8=",
        version = "v1.0.3",
    )
    go_repository(
        name = "com_github_kr_logfmt",
        build_file_proto_mode = "disable_global",
        importpath = "github.com/kr/logfmt",
        sum = "h1:T+h1c/A9Gawja4Y9mFVWj2vyii2bbUNDw3kt9VxK2EY=",
        version = "v0.0.0-20140226030751-b84e30acd515",
    )
    go_repository(
        name = "com_github_kr_pretty",
        build_file_proto_mode = "disable_global",
        importpath = "github.com/kr/pretty",
        sum = "h1:WgNl7dwNpEZ6jJ9k1snq4pZsg7DOEN8hP9Xw0Tsjwk0=",
        version = "v0.3.0",
    )
    go_repository(
        name = "com_github_kr_pty",
        build_file_proto_mode = "disable_global",
        importpath = "github.com/kr/pty",
        sum = "h1:VkoXIwSboBpnk99O/KFauAEILuNHv5DVFKZMBN/gUgw=",
        version = "v1.1.1",
    )
    go_repository(
        name = "com_github_kr_text",
        build_file_proto_mode = "disable_global",
        importpath = "github.com/kr/text",
        sum = "h1:5Nx0Ya0ZqY2ygV366QzturHI13Jq95ApcVaJBhpS+AY=",
        version = "v0.2.0",
    )
    go_repository(
        name = "com_github_kulti_thelper",
        build_file_proto_mode = "disable",
        importpath = "github.com/kulti/thelper",
        sum = "h1:ElhKf+AlItIu+xGnI990no4cE2+XaSu1ULymV2Yulxs=",
        version = "v0.6.3",
    )
    go_repository(
        name = "com_github_kunwardeep_paralleltest",
        build_file_proto_mode = "disable",
        importpath = "github.com/kunwardeep/paralleltest",
        sum = "h1:FCKYMF1OF2+RveWlABsdnmsvJrei5aoyZoaGS+Ugg8g=",
        version = "v1.0.6",
    )

    go_repository(
        name = "com_github_kyoh86_exportloopref",
        build_file_proto_mode = "disable",
        importpath = "github.com/kyoh86/exportloopref",
        sum = "h1:5Ry/at+eFdkX9Vsdw3qU4YkvGtzuVfzT4X7S77LoN/M=",
        version = "v0.1.8",
    )

    go_repository(
        name = "com_github_labstack_echo_v4",
        build_file_proto_mode = "disable_global",
        importpath = "github.com/labstack/echo/v4",
        sum = "h1:z0BZoArY4FqdpUEl+wlHp4hnr/oSR6MTmQmv8OHSoww=",
        version = "v4.1.11",
    )
    go_repository(
        name = "com_github_labstack_gommon",
        build_file_proto_mode = "disable_global",
        importpath = "github.com/labstack/gommon",
        sum = "h1:JEeO0bvc78PKdyHxloTKiF8BD5iGrH8T6MSeGvSgob0=",
        version = "v0.3.0",
    )
    go_repository(
        name = "com_github_ldez_gomoddirectives",
        build_file_proto_mode = "disable",
        importpath = "github.com/ldez/gomoddirectives",
        sum = "h1:y7MBaisZVDYmKvt9/l1mjNCiSA1BVn34U0ObUcJwlhA=",
        version = "v0.2.3",
    )
    go_repository(
        name = "com_github_ldez_tagliatelle",
        build_file_proto_mode = "disable",
        importpath = "github.com/ldez/tagliatelle",
        sum = "h1:3BqVVlReVUZwafJUwQ+oxbx2BEX2vUG4Yu/NOfMiKiM=",
        version = "v0.3.1",
    )
    go_repository(
        name = "com_github_leonklingele_grouper",
        build_file_proto_mode = "disable",
        importpath = "github.com/leonklingele/grouper",
        sum = "h1:tC2y/ygPbMFSBOs3DcyaEMKnnwH7eYKzohOtRrf0SAg=",
        version = "v1.1.0",
    )
    go_repository(
        name = "com_github_lestrrat_go_blackmagic",
        build_file_proto_mode = "disable",
        importpath = "github.com/lestrrat-go/blackmagic",
        sum = "h1:lS5Zts+5HIC/8og6cGHb0uCcNCa3OUt1ygh3Qz2Fe80=",
        version = "v1.0.1",
    )
    go_repository(
        name = "com_github_lestrrat_go_httpcc",
        build_file_proto_mode = "disable",
        importpath = "github.com/lestrrat-go/httpcc",
        sum = "h1:ydWCStUeJLkpYyjLDHihupbn2tYmZ7m22BGkcvZZrIE=",
        version = "v1.0.1",
    )
    go_repository(
        name = "com_github_lestrrat_go_httprc",
        build_file_proto_mode = "disable",
        importpath = "github.com/lestrrat-go/httprc",
        sum = "h1:bAZymwoZQb+Oq8MEbyipag7iSq6YIga8Wj6GOiJGdI8=",
        version = "v1.0.4",
    )
    go_repository(
        name = "com_github_lestrrat_go_iter",
        build_file_proto_mode = "disable",
        importpath = "github.com/lestrrat-go/iter",
        sum = "h1:gMXo1q4c2pHmC3dn8LzRhJfP1ceCbgSiT9lUydIzltI=",
        version = "v1.0.2",
    )
    go_repository(
        name = "com_github_lestrrat_go_jwx_v2",
        build_file_proto_mode = "disable",
        importpath = "github.com/lestrrat-go/jwx/v2",
        sum = "h1:RlyYNLV892Ed7+FTfj1ROoF6x7WxL965PGTHso/60G0=",
        version = "v2.0.6",
    )
    go_repository(
        name = "com_github_lestrrat_go_option",
        build_file_proto_mode = "disable",
        importpath = "github.com/lestrrat-go/option",
        sum = "h1:WqAWL8kh8VcSoD6xjSH34/1m8yxluXQbDeKNfvFeEO4=",
        version = "v1.0.0",
    )

    go_repository(
        name = "com_github_lib_pq",
        build_file_proto_mode = "disable",
        importpath = "github.com/lib/pq",
        sum = "h1:X5PMW56eZitiTeO7tKzZxFCSpbFZJtkMMooicw2us9A=",
        version = "v1.0.0",
    )
    go_repository(
        name = "com_github_lightstep_lightstep_tracer_go",
        build_file_proto_mode = "disable",
        importpath = "github.com/lightstep/lightstep-tracer-go",
        sum = "h1:D0GGa7afJ7GcQvu5as6ssLEEKYXvRgKI5d5cevtz8r4=",
        version = "v0.15.6",
    )

    go_repository(
        name = "com_github_lufeee_execinquery",
        build_file_proto_mode = "disable",
        importpath = "github.com/lufeee/execinquery",
        sum = "h1:hf0Ems4SHcUGBxpGN7Jz78z1ppVkP/837ZlETPCEtOM=",
        version = "v1.2.1",
    )

    go_repository(
        name = "com_github_lufia_plan9stats",
        build_file_proto_mode = "disable_global",
        importpath = "github.com/lufia/plan9stats",
        sum = "h1:6E+4a0GO5zZEnZ81pIr0yLvtUWk2if982qA3F3QD6H4=",
        version = "v0.0.0-20211012122336-39d0f177ccd0",
    )
    go_repository(
        name = "com_github_magiconair_properties",
        build_file_proto_mode = "disable_global",
        importpath = "github.com/magiconair/properties",
        sum = "h1:5ibWZ6iY0NctNGWo87LalDlEZ6R41TqbbDamhfG/Qzo=",
        version = "v1.8.6",
    )
    go_repository(
        name = "com_github_mailru_easyjson",
        build_file_proto_mode = "disable",
        importpath = "github.com/mailru/easyjson",
        sum = "h1:hB2xlXdHp/pmPZq0y3QnmWAArdw9PqbmotexnWx/FU8=",
        version = "v0.0.0-20190626092158-b2ccc519800e",
    )

    go_repository(
        name = "com_github_maratori_testableexamples",
        build_file_proto_mode = "disable",
        importpath = "github.com/maratori/testableexamples",
        sum = "h1:dU5alXRrD8WKSjOUnmJZuzdxWOEQ57+7s93SLMxb2vI=",
        version = "v1.0.0",
    )

    go_repository(
        name = "com_github_maratori_testpackage",
        build_file_proto_mode = "disable",
        importpath = "github.com/maratori/testpackage",
        sum = "h1:GJY4wlzQhuBusMF1oahQCBtUV/AQ/k69IZ68vxaac2Q=",
        version = "v1.1.0",
    )
    go_repository(
        name = "com_github_masterminds_semver",
        build_file_proto_mode = "disable",
        importpath = "github.com/Masterminds/semver",
        sum = "h1:H65muMkzWKEuNDnfl9d70GUjFniHKHRbFPGBuZ3QEww=",
        version = "v1.5.0",
    )
    go_repository(
        name = "com_github_matoous_godox",
        build_file_proto_mode = "disable",
        importpath = "github.com/matoous/godox",
        sum = "h1:pWxk9e//NbPwfxat7RXkts09K+dEBJWakUWwICVqYbA=",
        version = "v0.0.0-20210227103229-6504466cf951",
    )

    go_repository(
        name = "com_github_mattn_go_colorable",
        build_file_proto_mode = "disable_global",
        importpath = "github.com/mattn/go-colorable",
        sum = "h1:fFA4WZxdEF4tXPZVKMLwD8oUnCTTo08duU7wxecdEvA=",
        version = "v0.1.13",
    )
    go_repository(
        name = "com_github_mattn_go_isatty",
        build_file_proto_mode = "disable_global",
        importpath = "github.com/mattn/go-isatty",
        sum = "h1:bq3VjFmv/sOjHtdEhmkEV4x1AJtvUvOJ2PFAZ5+peKQ=",
        version = "v0.0.16",
    )
    go_repository(
        name = "com_github_mattn_go_runewidth",
        build_file_proto_mode = "disable",
        importpath = "github.com/mattn/go-runewidth",
        sum = "h1:+xnbZSEeDbOIg5/mE6JF0w6n9duR1l3/WmbinWVwUuU=",
        version = "v0.0.14",
    )
    go_repository(
        name = "com_github_mattn_goveralls",
        build_file_proto_mode = "disable_global",
        importpath = "github.com/mattn/goveralls",
        sum = "h1:7eJB6EqsPhRVxvwEXGnqdO2sJI0PTsrWoTMXEk9/OQc=",
        version = "v0.0.2",
    )
    go_repository(
        name = "com_github_matttproud_golang_protobuf_extensions",
        build_file_proto_mode = "disable_global",
        importpath = "github.com/matttproud/golang_protobuf_extensions",
        sum = "h1:4hp9jkHxhMHkqkrB3Ix0jegS5sx/RkqARlsWZ6pIwiU=",
        version = "v1.0.1",
    )
    go_repository(
        name = "com_github_maxatome_go_testdeep",
        build_file_proto_mode = "disable",
        importpath = "github.com/maxatome/go-testdeep",
        sum = "h1:Tgh5efyCYyJFGUYiT0qxBSIDeXw0F5zSoatlou685kk=",
        version = "v1.11.0",
    )

    go_repository(
        name = "com_github_mbilski_exhaustivestruct",
        build_file_proto_mode = "disable",
        importpath = "github.com/mbilski/exhaustivestruct",
        sum = "h1:wCBmUnSYufAHO6J4AVWY6ff+oxWxsVFrwgOdMUQePUo=",
        version = "v1.2.0",
    )

    go_repository(
        name = "com_github_mediocregopher_mediocre_go_lib",
        build_file_proto_mode = "disable_global",
        importpath = "github.com/mediocregopher/mediocre-go-lib",
        sum = "h1:3dQJqqDouawQgl3gBE1PNHKFkJYGEuFb1DbSlaxdosE=",
        version = "v0.0.0-20181029021733-cb65787f37ed",
    )
    go_repository(
        name = "com_github_mediocregopher_radix_v3",
        build_file_proto_mode = "disable_global",
        importpath = "github.com/mediocregopher/radix/v3",
        sum = "h1:oacPXPKHJg0hcngVVrdtTnfGJiS+PtwoQwTBZGFlV4k=",
        version = "v3.3.0",
    )
    go_repository(
        name = "com_github_mgechev_dots",
        build_file_proto_mode = "disable",
        importpath = "github.com/mgechev/dots",
        sum = "h1:zpIH83+oKzcpryru8ceC6BxnoG8TBrhgAvRg8obzup0=",
        version = "v0.0.0-20210922191527-e955255bf517",
    )

    go_repository(
        name = "com_github_mgechev_revive",
        build_file_proto_mode = "disable",
        importpath = "github.com/mgechev/revive",
        sum = "h1:+2Hd/S8oO2H0Ikq2+egtNwQsVhAeELHjxjIUFX5ajLI=",
        version = "v1.2.4",
    )

    go_repository(
        name = "com_github_microcosm_cc_bluemonday",
        build_file_proto_mode = "disable_global",
        importpath = "github.com/microcosm-cc/bluemonday",
        sum = "h1:5lPfLTTAvAbtS0VqT+94yOtFnGfUWYyx0+iToC3Os3s=",
        version = "v1.0.2",
    )
    go_repository(
        name = "com_github_miekg_dns",
        build_file_proto_mode = "disable_global",
        importpath = "github.com/miekg/dns",
        sum = "h1:oN9gL93BkuPrer2rehDbDx86k4zbYJEnMP6Krh82nh0=",
        version = "v1.1.10",
    )
    go_repository(
        name = "com_github_mitchellh_cli",
        build_file_proto_mode = "disable_global",
        importpath = "github.com/mitchellh/cli",
        sum = "h1:iGBIsUe3+HZ/AD/Vd7DErOt5sU9fa8Uj7A2s1aggv1Y=",
        version = "v1.0.0",
    )
    go_repository(
        name = "com_github_mitchellh_go_homedir",
        build_file_proto_mode = "disable_global",
        importpath = "github.com/mitchellh/go-homedir",
        sum = "h1:lukF9ziXFxDFPkA1vsr5zpc1XuPDn/wFntq5mG+4E0Y=",
        version = "v1.1.0",
    )
    go_repository(
        name = "com_github_mitchellh_go_ps",
        build_file_proto_mode = "disable",
        importpath = "github.com/mitchellh/go-ps",
        sum = "h1:i6ampVEEF4wQFF+bkYfwYgY+F/uYJDktmvLPf7qIgjc=",
        version = "v1.0.0",
    )

    go_repository(
        name = "com_github_mitchellh_go_testing_interface",
        build_file_proto_mode = "disable_global",
        importpath = "github.com/mitchellh/go-testing-interface",
        sum = "h1:fzU/JVNcaqHQEcVFAKeR41fkiLdIPrefOvVG1VZ96U0=",
        version = "v1.0.0",
    )
    go_repository(
        name = "com_github_mitchellh_go_wordwrap",
        build_file_proto_mode = "disable",
        importpath = "github.com/mitchellh/go-wordwrap",
        sum = "h1:6GlHJ/LTGMrIJbwgdqdl2eEH8o+Exx/0m8ir9Gns0u4=",
        version = "v1.0.0",
    )

    go_repository(
        name = "com_github_mitchellh_gox",
        build_file_proto_mode = "disable_global",
        importpath = "github.com/mitchellh/gox",
        sum = "h1:lfGJxY7ToLJQjHHwi0EX6uYBdK78egf954SQl13PQJc=",
        version = "v0.4.0",
    )
    go_repository(
        name = "com_github_mitchellh_iochan",
        build_file_proto_mode = "disable_global",
        importpath = "github.com/mitchellh/iochan",
        sum = "h1:C+X3KsSTLFVBr/tK1eYN/vs4rJcvsiLU338UhYPJWeY=",
        version = "v1.0.0",
    )
    go_repository(
        name = "com_github_mitchellh_mapstructure",
        build_file_proto_mode = "disable_global",
        importpath = "github.com/mitchellh/mapstructure",
        sum = "h1:jeMsZIYE/09sWLaz43PL7Gy6RuMjD2eJVyuac5Z2hdY=",
        version = "v1.5.0",
    )
    go_repository(
        name = "com_github_mitchellh_reflectwalk",
        build_file_proto_mode = "disable",
        importpath = "github.com/mitchellh/reflectwalk",
        sum = "h1:FVzMWA5RllMAKIdUSC8mdWo3XtwoecrH79BY70sEEpE=",
        version = "v1.0.1",
    )
    go_repository(
        name = "com_github_moby_spdystream",
        build_file_proto_mode = "disable",
        importpath = "github.com/moby/spdystream",
        sum = "h1:cjW1zVyyoiM0T7b6UoySUFqzXMoqRckQtXwGPiBhOM8=",
        version = "v0.2.0",
    )

    go_repository(
        name = "com_github_modern_go_concurrent",
        build_file_proto_mode = "disable_global",
        importpath = "github.com/modern-go/concurrent",
        sum = "h1:TRLaZ9cD/w8PVh93nsPXa1VrQ6jlwL5oN8l14QlcNfg=",
        version = "v0.0.0-20180306012644-bacd9c7ef1dd",
    )
    go_repository(
        name = "com_github_modern_go_reflect2",
        build_file_proto_mode = "disable_global",
        importpath = "github.com/modern-go/reflect2",
        sum = "h1:xBagoLtFs94CBntxluKeaWgTMpvLxC4ur3nMaC9Gz0M=",
        version = "v1.0.2",
    )
    go_repository(
        name = "com_github_modocache_gover",
        build_file_proto_mode = "disable_global",
        importpath = "github.com/modocache/gover",
        sum = "h1:8Q0qkMVC/MmWkpIdlvZgcv2o2jrlF6zqVOh7W5YHdMA=",
        version = "v0.0.0-20171022184752-b58185e213c5",
    )
    go_repository(
        name = "com_github_montanaflynn_stats",
        build_file_proto_mode = "disable",
        importpath = "github.com/montanaflynn/stats",
        sum = "h1:pmpDGKLw4n82EtrNiLqB+xSz/JQwFOaZuMALYUHwX5s=",
        version = "v0.0.0-20180911141734-db72e6cae808",
    )

    go_repository(
        name = "com_github_moricho_tparallel",
        build_file_proto_mode = "disable",
        importpath = "github.com/moricho/tparallel",
        sum = "h1:95FytivzT6rYzdJLdtfn6m1bfFJylOJK41+lgv/EHf4=",
        version = "v0.2.1",
    )

    go_repository(
        name = "com_github_moul_http2curl",
        build_file_proto_mode = "disable_global",
        importpath = "github.com/moul/http2curl",
        sum = "h1:dRMWoAtb+ePxMlLkrCbAqh4TlPHXvoGUSQ323/9Zahs=",
        version = "v1.0.0",
    )
    go_repository(
        name = "com_github_munnerz_goautoneg",
        build_file_proto_mode = "disable",
        importpath = "github.com/munnerz/goautoneg",
        sum = "h1:7PxY7LVfSZm7PEeBTyK1rj1gABdCO2mbri6GKO1cMDs=",
        version = "v0.0.0-20120707110453-a547fc61f48d",
    )

    go_repository(
        name = "com_github_mwitkow_go_conntrack",
        build_file_proto_mode = "disable_global",
        importpath = "github.com/mwitkow/go-conntrack",
        sum = "h1:KUppIJq7/+SVif2QVs3tOP0zanoHgBEVAwHxUSIzRqU=",
        version = "v0.0.0-20190716064945-2f068394615f",
    )
    go_repository(
        name = "com_github_mxk_go_flowrate",
        build_file_proto_mode = "disable",
        importpath = "github.com/mxk/go-flowrate",
        sum = "h1:y5//uYreIhSUg3J1GEMiLbxo1LJaP8RfCpH6pymGZus=",
        version = "v0.0.0-20140419014527-cca7078d478f",
    )

    go_repository(
        name = "com_github_nakabonne_nestif",
        build_file_proto_mode = "disable",
        importpath = "github.com/nakabonne/nestif",
        sum = "h1:wm28nZjhQY5HyYPx+weN3Q65k6ilSBxDb8v5S81B81U=",
        version = "v0.3.1",
    )

    go_repository(
        name = "com_github_nats_io_nats_go",
        build_file_proto_mode = "disable_global",
        importpath = "github.com/nats-io/nats.go",
        sum = "h1:6lF/f1/NN6kzUDBz6pyvQDEXO39jqXcWRLu/tKjtOUQ=",
        version = "v1.8.1",
    )
    go_repository(
        name = "com_github_nats_io_nkeys",
        build_file_proto_mode = "disable_global",
        importpath = "github.com/nats-io/nkeys",
        sum = "h1:+qM7QpgXnvDDixitZtQUBDY9w/s9mu1ghS+JIbsrx6M=",
        version = "v0.0.2",
    )
    go_repository(
        name = "com_github_nats_io_nuid",
        build_file_proto_mode = "disable_global",
        importpath = "github.com/nats-io/nuid",
        sum = "h1:5iA8DT8V7q8WK2EScv2padNa/rTESc1KdnPw4TC2paw=",
        version = "v1.0.1",
    )
    go_repository(
        name = "com_github_nbutton23_zxcvbn_go",
        build_file_proto_mode = "disable",
        importpath = "github.com/nbutton23/zxcvbn-go",
        sum = "h1:4kuARK6Y6FxaNu/BnU2OAaLF86eTVhP2hjTB6iMvItA=",
        version = "v0.0.0-20210217022336-fa2cb2858354",
    )

    go_repository(
        name = "com_github_ncw_directio",
        build_file_proto_mode = "disable_global",
        importpath = "github.com/ncw/directio",
        sum = "h1:JSUBhdjEvVaJvOoyPAbcW0fnd0tvRXD76wEfZ1KcQz4=",
        version = "v1.0.5",
    )
    go_repository(
        name = "com_github_ngaut_pools",
        build_file_proto_mode = "disable_global",
        importpath = "github.com/ngaut/pools",
        sum = "h1:7KAv7KMGTTqSmYZtNdcNTgsos+vFzULLwyElndwn+5c=",
        version = "v0.0.0-20180318154953-b7bc8c42aac7",
    )
    go_repository(
        name = "com_github_ngaut_sync2",
        build_file_proto_mode = "disable_global",
        importpath = "github.com/ngaut/sync2",
        sum = "h1:K0Fn+DoFqNqktdZtdV3bPQ/0cuYh2H4rkg0tytX/07k=",
        version = "v0.0.0-20141008032647-7a24ed77b2ef",
    )
    go_repository(
        name = "com_github_niemeyer_pretty",
        build_file_proto_mode = "disable_global",
        importpath = "github.com/niemeyer/pretty",
        sum = "h1:fD57ERR4JtEqsWbfPhv4DMiApHyliiK5xCTNVSPiaAs=",
        version = "v0.0.0-20200227124842-a10e7caefd8e",
    )
    go_repository(
        name = "com_github_nishanths_exhaustive",
        build_file_proto_mode = "disable",
        importpath = "github.com/nishanths/exhaustive",
        sum = "h1:pw5O09vwg8ZaditDp/nQRqVnrMczSJDxRDJMowvhsrM=",
        version = "v0.8.3",
    )

    go_repository(
        name = "com_github_nishanths_predeclared",
        build_file_proto_mode = "disable",
        importpath = "github.com/nishanths/predeclared",
        sum = "h1:V2EPdZPliZymNAn79T8RkNApBjMmVKh5XRpLm/w98Vk=",
        version = "v0.2.2",
    )

    go_repository(
        name = "com_github_nxadm_tail",
        build_file_proto_mode = "disable_global",
        importpath = "github.com/nxadm/tail",
        sum = "h1:DQuhQpB1tVlglWS2hLQ5OV6B5r8aGxSrPc5Qo6uTN78=",
        version = "v1.4.4",
    )
    go_repository(
        name = "com_github_nytimes_gziphandler",
        build_file_proto_mode = "disable",
        importpath = "github.com/NYTimes/gziphandler",
        sum = "h1:lsxEuwrXEAokXB9qhlbKWPpo3KMLZQ5WB5WLQRW1uq0=",
        version = "v0.0.0-20170623195520-56545f4a5d46",
    )

    go_repository(
        name = "com_github_oklog_run",
        build_file_proto_mode = "disable",
        importpath = "github.com/oklog/run",
        sum = "h1:Ru7dDtJNOyC66gQ5dQmaCa0qIsAUFY3sFpK1Xk8igrw=",
        version = "v1.0.0",
    )

    go_repository(
        name = "com_github_oklog_ulid",
        build_file_proto_mode = "disable_global",
        importpath = "github.com/oklog/ulid",
        sum = "h1:EGfNDEx6MqHz8B3uNV6QAib1UR2Lm97sHi3ocA6ESJ4=",
        version = "v1.3.1",
    )
    go_repository(
        name = "com_github_olekukonko_tablewriter",
        build_file_proto_mode = "disable_global",
        importpath = "github.com/olekukonko/tablewriter",
        sum = "h1:P2Ga83D34wi1o9J6Wh1mRuqd4mF/x/lgBS7N7AbDhec=",
        version = "v0.0.5",
    )
    go_repository(
        name = "com_github_oneofone_xxhash",
        build_file_proto_mode = "disable_global",
        importpath = "github.com/OneOfOne/xxhash",
        sum = "h1:zl/OfRA6nftbBK9qTohYBJ5xvw6C/oNKizR7cZGl3cI=",
        version = "v1.2.5",
    )
    go_repository(
        name = "com_github_onsi_ginkgo",
        build_file_proto_mode = "disable_global",
        importpath = "github.com/onsi/ginkgo",
        sum = "h1:8xi0RTUf59SOSfEtZMvwTvXYMzG4gV23XVHOZiXNtnE=",
        version = "v1.16.5",
    )
    go_repository(
        name = "com_github_onsi_ginkgo_v2",
        build_file_proto_mode = "disable_global",
        importpath = "github.com/onsi/ginkgo/v2",
        sum = "h1:zie5Ly042PD3bsCvsSOPvRnFwyo3rKe64TJlD6nu0mk=",
        version = "v2.9.1",
    )
    go_repository(
        name = "com_github_onsi_gomega",
        build_file_proto_mode = "disable_global",
        importpath = "github.com/onsi/gomega",
        sum = "h1:M1GfJqGRrBrrGGsbxzV5dqM2U2ApXefZCQpkukxYRLE=",
        version = "v1.18.1",
    )
    go_repository(
        name = "com_github_openpeedeep_depguard",
        build_file_proto_mode = "disable",
        importpath = "github.com/OpenPeeDeeP/depguard",
        sum = "h1:TSUznLjvp/4IUP+OQ0t/4jF4QUyxIcVX8YnghZdunyA=",
        version = "v1.1.1",
    )

    go_repository(
        name = "com_github_opentracing_basictracer_go",
        build_file_proto_mode = "disable_global",
        importpath = "github.com/opentracing/basictracer-go",
        sum = "h1:YyUAhaEfjoWXclZVJ9sGoNct7j4TVk7lZWlQw5UXuoo=",
        version = "v1.0.0",
    )
    go_repository(
        name = "com_github_opentracing_contrib_go_stdlib",
        build_file_proto_mode = "disable",
        importpath = "github.com/opentracing-contrib/go-stdlib",
        sum = "h1:8KbikWulLUcMM96hBxjgoo6gTmCkG6HYSDohv/WygYU=",
        version = "v0.0.0-20170113013457-1de4cc2120e7",
    )

    go_repository(
        name = "com_github_opentracing_opentracing_go",
        build_file_proto_mode = "disable_global",
        importpath = "github.com/opentracing/opentracing-go",
        sum = "h1:uEJPy/1a5RIPAJ0Ov+OIO8OxWu77jEv+1B0VhjKrZUs=",
        version = "v1.2.0",
    )
    go_repository(
        name = "com_github_openzipkin_zipkin_go",
        build_file_proto_mode = "disable",
        importpath = "github.com/openzipkin/zipkin-go",
        sum = "h1:yXiysv1CSK7Q5yjGy1710zZGnsbMUIjluWBxtLXHPBo=",
        version = "v0.1.6",
    )
    go_repository(
        name = "com_github_otiai10_copy",
        build_file_proto_mode = "disable",
        importpath = "github.com/otiai10/copy",
        sum = "h1:HvG945u96iNadPoG2/Ja2+AUJeW5YuFQMixq9yirC+k=",
        version = "v1.2.0",
    )
    go_repository(
        name = "com_github_otiai10_curr",
        build_file_proto_mode = "disable",
        importpath = "github.com/otiai10/curr",
        sum = "h1:TJIWdbX0B+kpNagQrjgq8bCMrbhiuX73M2XwgtDMoOI=",
        version = "v1.0.0",
    )
    go_repository(
        name = "com_github_otiai10_mint",
        build_file_proto_mode = "disable",
        importpath = "github.com/otiai10/mint",
        sum = "h1:BCmzIS3n71sGfHB5NMNDB3lHYPz8fWSkCAErHed//qc=",
        version = "v1.3.1",
    )

    go_repository(
        name = "com_github_pascaldekloe_goe",
        build_file_proto_mode = "disable_global",
        importpath = "github.com/pascaldekloe/goe",
        sum = "h1:Lgl0gzECD8GnQ5QCWA8o6BtfL6mDH5rQgM4/fX3avOs=",
        version = "v0.0.0-20180627143212-57f6aae5913c",
    )
    go_repository(
        name = "com_github_pborman_getopt",
        build_file_proto_mode = "disable_global",
        importpath = "github.com/pborman/getopt",
        sum = "h1:7822vZ646Atgxkp3tqrSufChvAAYgIy+iFEGpQntwlI=",
        version = "v0.0.0-20180729010549-6fdd0a2c7117",
    )
    go_repository(
        name = "com_github_pelletier_go_toml",
        build_file_proto_mode = "disable_global",
        importpath = "github.com/pelletier/go-toml",
        sum = "h1:4yBQzkHv+7BHq2PQUZF3Mx0IYxG7LsP222s7Agd3ve8=",
        version = "v1.9.5",
    )
    go_repository(
        name = "com_github_pelletier_go_toml_v2",
        build_file_proto_mode = "disable",
        importpath = "github.com/pelletier/go-toml/v2",
        sum = "h1:ipoSadvV8oGUjnUbMub59IDPPwfxF694nG/jwbMiyQg=",
        version = "v2.0.5",
    )
    go_repository(
        name = "com_github_peterbourgon_g2s",
        build_file_proto_mode = "disable",
        importpath = "github.com/peterbourgon/g2s",
        sum = "h1:sKwxy1H95npauwu8vtF95vG/syrL0p8fSZo/XlDg5gk=",
        version = "v0.0.0-20170223122336-d4e7ad98afea",
    )
    go_repository(
        name = "com_github_petermattis_goid",
        build_file_proto_mode = "disable",
        importpath = "github.com/petermattis/goid",
        sum = "h1:rUMC+oZ89Om6l9wvUNjzI0ZrKrSnXzV+opsgAohYUNc=",
        version = "v0.0.0-20170504144140-0ded85884ba5",
    )

    go_repository(
        name = "com_github_phayes_checkstyle",
        build_file_proto_mode = "disable",
        importpath = "github.com/phayes/checkstyle",
        sum = "h1:CdDQnGF8Nq9ocOS/xlSptM1N3BbrA6/kmaep5ggwaIA=",
        version = "v0.0.0-20170904204023-bfd46e6a821d",
    )

    go_repository(
        name = "com_github_phayes_freeport",
        build_file_proto_mode = "disable_global",
        importpath = "github.com/phayes/freeport",
        sum = "h1:JhzVVoYvbOACxoUmOs6V/G4D5nPVUW73rKvXxP4XUJc=",
        version = "v0.0.0-20180830031419-95f893ade6f2",
    )
    go_repository(
        name = "com_github_pierrec_lz4",
        build_file_proto_mode = "disable_global",
        importpath = "github.com/pierrec/lz4",
        sum = "h1:9UY3+iC23yxF0UfGaYrGplQ+79Rg+h/q9FV9ix19jjM=",
        version = "v2.6.1+incompatible",
    )
    go_repository(
        name = "com_github_pingcap_badger",
        build_file_proto_mode = "disable_global",
        importpath = "github.com/pingcap/badger",
        sum = "h1:MKVFZuqFvAMiDtv3AbihOQ6rY5IE8LWflI1BuZ/hF0Y=",
        version = "v1.5.1-0.20220314162537-ab58fbf40580",
    )
    go_repository(
        name = "com_github_pingcap_check",
        build_file_proto_mode = "disable_global",
        importpath = "github.com/pingcap/check",
        sum = "h1:R8gStypOBmpnHEx1qi//SaqxJVI4inOqljg/Aj5/390=",
        version = "v0.0.0-20200212061837-5e12011dc712",
    )
    go_repository(
        name = "com_github_pingcap_errors",
        build_file_proto_mode = "disable_global",
        importpath = "github.com/pingcap/errors",
        sum = "h1:3Dm0DWeQlwV8LbpQxP2tojHhxd9aY59KI+QN0ns6bBo=",
        version = "v0.11.5-0.20220729040631-518f63d66278",
    )
    go_repository(
        name = "com_github_pingcap_failpoint",
        build_file_proto_mode = "disable_global",
        importpath = "github.com/pingcap/failpoint",
        sum = "h1:kJolJWbyadVeL8RKBlqmXQR7FRKPsIeU85TUYyhbhiQ=",
        version = "v0.0.0-20220423142525-ae43b7f4e5c3",
    )
    go_repository(
        name = "com_github_pingcap_fn",
        build_file_proto_mode = "disable_global",
        importpath = "github.com/pingcap/fn",
        sum = "h1:Pe2LbxRmbTfAoKJ65bZLmhahmvHm7n9DUxGRQT00208=",
        version = "v0.0.0-20200306044125-d5540d389059",
    )
    go_repository(
        name = "com_github_pingcap_goleveldb",
        build_file_proto_mode = "disable_global",
        importpath = "github.com/pingcap/goleveldb",
        sum = "h1:surzm05a8C9dN8dIUmo4Be2+pMRb6f55i+UIYrluu2E=",
        version = "v0.0.0-20191226122134-f82aafb29989",
    )
    go_repository(
        name = "com_github_pingcap_kvproto",
        build_file_proto_mode = "disable_global",
        importpath = "github.com/pingcap/kvproto",
        sum = "h1:SnvWHM4JSkn9TFLIjrSRanpliqnmgk+y0MuoXC77y6I=",
        version = "v0.0.0-20230524051921-3dc79e773139",
    )
    go_repository(
        name = "com_github_pingcap_log",
        build_file_proto_mode = "disable_global",
        importpath = "github.com/pingcap/log",
        sum = "h1:crhkw6DD+07Bg1wYhW5Piw+kYNKZqFQqfC2puUf6gMI=",
        version = "v1.1.1-0.20221116035753-734d527bc87c",
    )
    go_repository(
        name = "com_github_pingcap_sysutil",
        build_file_proto_mode = "disable_global",
        importpath = "github.com/pingcap/sysutil",
        sum = "h1:HYbcxtnkN3s5tqrZ/z3eJS4j3Db8wMphEm1q10lY/TM=",
        version = "v0.0.0-20220114020952-ea68d2dbf5b4",
    )
    go_repository(
        name = "com_github_pingcap_tipb",
        build_file_proto_mode = "disable_global",
        importpath = "github.com/pingcap/tipb",
        sum = "h1:DbmCfCbcavo0JG+gSp0ySvv1ub/c/j3hsnYzyYPzONo=",
        version = "v0.0.0-20221123081521-2fb828910813",
    )
    go_repository(
        name = "com_github_pkg_browser",
        build_file_proto_mode = "disable_global",
        importpath = "github.com/pkg/browser",
        sum = "h1:49lOXmGaUpV9Fz3gd7TFZY106KVlPVa5jcYD1gaQf98=",
        version = "v0.0.0-20180916011732-0a3d74bf9ce4",
    )
    go_repository(
        name = "com_github_pkg_errors",
        build_file_proto_mode = "disable_global",
        importpath = "github.com/pkg/errors",
        sum = "h1:FEBLx1zS214owpjy7qsBeixbURkuhQAwrK5UwLGTwt4=",
        version = "v0.9.1",
    )
    go_repository(
        name = "com_github_pkg_profile",
        build_file_proto_mode = "disable_global",
        importpath = "github.com/pkg/profile",
        sum = "h1:F++O52m40owAmADcojzM+9gyjmMOY/T4oYJkgFDH8RE=",
        version = "v1.2.1",
    )
    go_repository(
        name = "com_github_pmezard_go_difflib",
        build_file_proto_mode = "disable_global",
        importpath = "github.com/pmezard/go-difflib",
        sum = "h1:4DBwDE0NGyQoBHbLQYPwSUPoCMWR5BEzIk/f1lZbAQM=",
        version = "v1.0.0",
    )
    go_repository(
        name = "com_github_polyfloyd_go_errorlint",
        build_file_proto_mode = "disable",
        importpath = "github.com/polyfloyd/go-errorlint",
        sum = "h1:AHB5JRCjlmelh9RrLxT9sgzpalIwwq4hqE8EkwIwKdY=",
        version = "v1.0.5",
    )

    go_repository(
        name = "com_github_posener_complete",
        build_file_proto_mode = "disable_global",
        importpath = "github.com/posener/complete",
        sum = "h1:ccV59UEOTzVDnDUEFdT95ZzHVZ+5+158q8+SJb2QV5w=",
        version = "v1.1.1",
    )
    go_repository(
        name = "com_github_power_devops_perfstat",
        build_file_proto_mode = "disable_global",
        importpath = "github.com/power-devops/perfstat",
        sum = "h1:ncq/mPwQF4JjgDlrVEn3C11VoGHZN7m8qihwgMEtzYw=",
        version = "v0.0.0-20210106213030-5aafc221ea8c",
    )
    go_repository(
        name = "com_github_prometheus_client_golang",
        build_file_proto_mode = "disable_global",
        importpath = "github.com/prometheus/client_golang",
        sum = "h1:b71QUfeo5M8gq2+evJdTPfZhYMAU0uKPkyPJ7TPsloU=",
        version = "v1.13.0",
    )
    go_repository(
        name = "com_github_prometheus_client_model",
        build_file_proto_mode = "disable_global",
        importpath = "github.com/prometheus/client_model",
        sum = "h1:uq5h0d+GuxiXLJLNABMgp2qUWDPiLvgCzz2dUR+/W/M=",
        version = "v0.2.0",
    )
    go_repository(
        name = "com_github_prometheus_common",
        build_file_proto_mode = "disable_global",
        importpath = "github.com/prometheus/common",
        sum = "h1:ccBbHCgIiT9uSoFY0vX8H3zsNR5eLt17/RQLUvn8pXE=",
        version = "v0.37.0",
    )
    go_repository(
        name = "com_github_prometheus_procfs",
        build_file_proto_mode = "disable_global",
        importpath = "github.com/prometheus/procfs",
        sum = "h1:ODq8ZFEaYeCaZOJlZZdJA2AbQR98dSHSM1KW/You5mo=",
        version = "v0.8.0",
    )
    go_repository(
        name = "com_github_prometheus_prometheus",
        build_file_proto_mode = "disable",
        importpath = "github.com/prometheus/prometheus",
        sum = "h1:3DyLm+sTAJkfLyR/1pJ3L+fU2lFufWbpcgMFlGtqeyA=",
        version = "v0.0.0-20190525122359-d20e84d0fb64",
    )

    go_repository(
        name = "com_github_prometheus_tsdb",
        build_file_proto_mode = "disable_global",
        importpath = "github.com/prometheus/tsdb",
        sum = "h1:w1tAGxsBMLkuGrFMhqgcCeBkM5d1YI24udArs+aASuQ=",
        version = "v0.8.0",
    )
    go_repository(
        name = "com_github_puerkitobio_purell",
        build_file_proto_mode = "disable",
        importpath = "github.com/PuerkitoBio/purell",
        sum = "h1:WEQqlqaGbrPkxLJWfBwQmfEAE1Z7ONdDLqrN38tNFfI=",
        version = "v1.1.1",
    )
    go_repository(
        name = "com_github_puerkitobio_urlesc",
        build_file_proto_mode = "disable",
        importpath = "github.com/PuerkitoBio/urlesc",
        sum = "h1:d+Bc7a5rLufV/sSk/8dngufqelfh6jnri85riMAaF/M=",
        version = "v0.0.0-20170810143723-de5bf2ad4578",
    )

    go_repository(
        name = "com_github_quasilyte_go_ruleguard",
        build_file_proto_mode = "disable",
        importpath = "github.com/quasilyte/go-ruleguard",
        sum = "h1:sd+abO1PEI9fkYennwzHn9kl3nqP6M5vE7FiOzZ+5CE=",
        version = "v0.3.18",
    )
    go_repository(
        name = "com_github_quasilyte_go_ruleguard_dsl",
        build_file_proto_mode = "disable",
        importpath = "github.com/quasilyte/go-ruleguard/dsl",
        sum = "h1:vNkC6fC6qMLzCOGbnIHOd5ixUGgTbp3Z4fGnUgULlDA=",
        version = "v0.3.21",
    )
    go_repository(
        name = "com_github_quasilyte_gogrep",
        build_file_proto_mode = "disable",
        importpath = "github.com/quasilyte/gogrep",
        sum = "h1:6Gtn2i04RD0gVyYf2/IUMTIs+qYleBt4zxDqkLTcu4U=",
        version = "v0.0.0-20220828223005-86e4605de09f",
    )
    go_repository(
        name = "com_github_quasilyte_regex_syntax",
        build_file_proto_mode = "disable",
        importpath = "github.com/quasilyte/regex/syntax",
        sum = "h1:L8QM9bvf68pVdQ3bCFZMDmnt9yqcMBro1pC7F+IPYMY=",
        version = "v0.0.0-20200407221936-30656e2c4a95",
    )
    go_repository(
        name = "com_github_quasilyte_stdinfo",
        build_file_proto_mode = "disable",
        importpath = "github.com/quasilyte/stdinfo",
        sum = "h1:M8mH9eK4OUR4lu7Gd+PU1fV2/qnDNfzT635KRSObncs=",
        version = "v0.0.0-20220114132959-f7386bf02567",
    )

    go_repository(
        name = "com_github_rcrowley_go_metrics",
        build_file_proto_mode = "disable_global",
        importpath = "github.com/rcrowley/go-metrics",
        sum = "h1:N/ElC8H3+5XpJzTSTfLsJV/mx9Q9g7kxmchpfZyxgzM=",
        version = "v0.0.0-20201227073835-cf1acfcdf475",
    )
    go_repository(
        name = "com_github_remyoudompheng_bigfft",
        build_file_proto_mode = "disable_global",
        importpath = "github.com/remyoudompheng/bigfft",
        sum = "h1:OdAsTTz6OkFY5QxjkYwrChwuRruF69c169dPK26NUlk=",
        version = "v0.0.0-20200410134404-eec4a21b6bb0",
    )
    go_repository(
        name = "com_github_rivo_uniseg",
        build_file_proto_mode = "disable_global",
        importpath = "github.com/rivo/uniseg",
        patch_args = ["-p1"],
        patches = [
            "//build/patches:com_github_rivo_uniseg.patch",
        ],
        sum = "h1:YwD0ulJSJytLpiaWua0sBDusfsCZohxjxzVTYjwxfV8=",
        version = "v0.4.2",
    )
    go_repository(
        name = "com_github_rlmcpherson_s3gof3r",
        build_file_proto_mode = "disable",
        importpath = "github.com/rlmcpherson/s3gof3r",
        sum = "h1:1izOJpTiohSibfOHuNyEA/yQnAirh05enzEdmhez43k=",
        version = "v0.5.0",
    )

    go_repository(
        name = "com_github_rogpeppe_fastuuid",
        build_file_proto_mode = "disable_global",
        importpath = "github.com/rogpeppe/fastuuid",
        sum = "h1:Ppwyp6VYCF1nvBTXL3trRso7mXMlRrw9ooo375wvi2s=",
        version = "v1.2.0",
    )
    go_repository(
        name = "com_github_rogpeppe_go_internal",
        build_file_proto_mode = "disable_global",
        importpath = "github.com/rogpeppe/go-internal",
        sum = "h1:/FiVV8dS/e+YqF2JvO3yXRFbBLTIuSDkuC7aBOAvL+k=",
        version = "v1.6.1",
    )
    go_repository(
        name = "com_github_rubyist_circuitbreaker",
        build_file_proto_mode = "disable",
        importpath = "github.com/rubyist/circuitbreaker",
        sum = "h1:KUKd/pV8Geg77+8LNDwdow6rVCAYOp8+kHUyFvL6Mhk=",
        version = "v2.2.1+incompatible",
    )

    go_repository(
        name = "com_github_russross_blackfriday",
        build_file_proto_mode = "disable_global",
        importpath = "github.com/russross/blackfriday",
        sum = "h1:HyvC0ARfnZBqnXwABFeSZHpKvJHJJfPz81GNueLj0oo=",
        version = "v1.5.2",
    )
    go_repository(
        name = "com_github_russross_blackfriday_v2",
        build_file_proto_mode = "disable_global",
        importpath = "github.com/russross/blackfriday/v2",
        sum = "h1:JIOH55/0cWyOuilr9/qlrm0BSXldqnqwMsf35Ld67mk=",
        version = "v2.1.0",
    )
    go_repository(
        name = "com_github_ryancurrah_gomodguard",
        build_file_proto_mode = "disable",
        importpath = "github.com/ryancurrah/gomodguard",
        sum = "h1:CpMSDKan0LtNGGhPrvupAoLeObRFjND8/tU1rEOtBp4=",
        version = "v1.2.4",
    )
    go_repository(
        name = "com_github_ryanrolds_sqlclosecheck",
        build_file_proto_mode = "disable",
        importpath = "github.com/ryanrolds/sqlclosecheck",
        sum = "h1:AZx+Bixh8zdUBxUA1NxbxVAS78vTPq4rCb8OUZI9xFw=",
        version = "v0.3.0",
    )

    go_repository(
        name = "com_github_ryanuber_columnize",
        build_file_proto_mode = "disable_global",
        importpath = "github.com/ryanuber/columnize",
        sum = "h1:j1Wcmh8OrK4Q7GXY+V7SVSY8nUWQxHW5TkBe7YUl+2s=",
        version = "v2.1.0+incompatible",
    )
    go_repository(
        name = "com_github_samuel_go_zookeeper",
        build_file_proto_mode = "disable",
        importpath = "github.com/samuel/go-zookeeper",
        sum = "h1:4AQBn5RJY4WH8t8TLEMZUsWeXHAUcoao42TCAfpEJJE=",
        version = "v0.0.0-20161028232340-1d7be4effb13",
    )

    go_repository(
        name = "com_github_sanposhiho_wastedassign_v2",
        build_file_proto_mode = "disable",
        importpath = "github.com/sanposhiho/wastedassign/v2",
        sum = "h1:+6/hQIHKNJAUixEj6EmOngGIisyeI+T3335lYTyxRoA=",
        version = "v2.0.6",
    )
    go_repository(
        name = "com_github_sasha_s_go_deadlock",
        build_file_proto_mode = "disable",
        importpath = "github.com/sasha-s/go-deadlock",
        sum = "h1:yVBZEAirqhDYAc7xftf/swe8eHcg63jqfwdqN8KSoR8=",
        version = "v0.0.0-20161201235124-341000892f3d",
    )
    go_repository(
        name = "com_github_sashamelentyev_interfacebloat",
        build_file_proto_mode = "disable",
        importpath = "github.com/sashamelentyev/interfacebloat",
        sum = "h1:xdRdJp0irL086OyW1H/RTZTr1h/tMEOsumirXcOJqAw=",
        version = "v1.1.0",
    )
    go_repository(
        name = "com_github_sashamelentyev_usestdlibvars",
        build_file_proto_mode = "disable",
        importpath = "github.com/sashamelentyev/usestdlibvars",
        sum = "h1:K6CXjqqtSYSsuyRDDC7Sjn6vTMLiSJa4ZmDkiokoqtw=",
        version = "v1.20.0",
    )

    go_repository(
        name = "com_github_satori_go_uuid",
        build_file_proto_mode = "disable",
        importpath = "github.com/satori/go.uuid",
        sum = "h1:0uYX9dsZ2yD7q2RtLRtPSdGDWzjeM3TbMJP9utgA0ww=",
        version = "v1.2.0",
    )

    go_repository(
        name = "com_github_sclevine_agouti",
        build_file_proto_mode = "disable_global",
        importpath = "github.com/sclevine/agouti",
        sum = "h1:8IBJS6PWz3uTlMP3YBIR5f+KAldcGuOeFkFbUWfBgK4=",
        version = "v3.0.0+incompatible",
    )
    go_repository(
        name = "com_github_sean_seed",
        build_file_proto_mode = "disable_global",
        importpath = "github.com/sean-/seed",
        sum = "h1:nn5Wsu0esKSJiIVhscUtVbo7ada43DJhG55ua/hjS5I=",
        version = "v0.0.0-20170313163322-e2103e2c3529",
    )
    go_repository(
        name = "com_github_securego_gosec_v2",
        build_file_proto_mode = "disable",
        importpath = "github.com/securego/gosec/v2",
        sum = "h1:7mU32qn2dyC81MH9L2kefnQyRMUarfDER3iQyMHcjYM=",
        version = "v2.13.1",
    )

    go_repository(
        name = "com_github_sergi_go_diff",
        build_file_proto_mode = "disable_global",
        importpath = "github.com/sergi/go-diff",
        sum = "h1:we8PVUC3FE2uYfodKH/nBHMSetSfHDR6scGdBi+erh0=",
        version = "v1.1.0",
    )
    go_repository(
        name = "com_github_shazow_go_diff",
        build_file_proto_mode = "disable",
        importpath = "github.com/shazow/go-diff",
        sum = "h1:W65qqJCIOVP4jpqPQ0YvHYKwcMEMVWIzWC5iNQQfBTU=",
        version = "v0.0.0-20160112020656-b6b7b6733b8c",
    )

    go_repository(
        name = "com_github_shirou_gopsutil_v3",
        build_file_proto_mode = "disable_global",
        importpath = "github.com/shirou/gopsutil/v3",
        sum = "h1:yibtJhIVEMcdw+tCTbOPiF1VcsuDeTE4utJ8Dm4c5eA=",
        version = "v3.22.9",
    )
    go_repository(
        name = "com_github_shopify_goreferrer",
        build_file_proto_mode = "disable_global",
        importpath = "github.com/Shopify/goreferrer",
        sum = "h1:WDC6ySpJzbxGWFh4aMxFFC28wwGp5pEuoTtvA4q/qQ4=",
        version = "v0.0.0-20181106222321-ec9c9a553398",
    )
    go_repository(
        name = "com_github_shopify_sarama",
        build_file_proto_mode = "disable_global",
        importpath = "github.com/Shopify/sarama",
        sum = "h1:ARid8o8oieau9XrHI55f/L3EoRAhm9px6sonbD7yuUE=",
        version = "v1.29.0",
    )
    go_repository(
        name = "com_github_shopify_toxiproxy",
        build_file_proto_mode = "disable_global",
        importpath = "github.com/Shopify/toxiproxy",
        sum = "h1:TKdv8HiTLgE5wdJuEML90aBgNWsokNbMijUGhmcoBJc=",
        version = "v2.1.4+incompatible",
    )
    go_repository(
        name = "com_github_shopspring_decimal",
        build_file_proto_mode = "disable",
        importpath = "github.com/shopspring/decimal",
        sum = "h1:pntxY8Ary0t43dCZ5dqY4YTJCObLY1kIXl0uzMv+7DE=",
        version = "v0.0.0-20180709203117-cd690d0c9e24",
    )

    go_repository(
        name = "com_github_shurcool_httpfs",
        build_file_proto_mode = "disable_global",
        importpath = "github.com/shurcooL/httpfs",
        sum = "h1:bUGsEnyNbVPw06Bs80sCeARAlK8lhwqGyi6UT8ymuGk=",
        version = "v0.0.0-20190707220628-8d4bc4ba7749",
    )
    go_repository(
        name = "com_github_shurcool_httpgzip",
        build_file_proto_mode = "disable_global",
        importpath = "github.com/shurcooL/httpgzip",
        sum = "h1:mj/nMDAwTBiaCqMEs4cYCqF7pO6Np7vhy1D1wcQGz+E=",
        version = "v0.0.0-20190720172056-320755c1c1b0",
    )
    go_repository(
        name = "com_github_shurcool_sanitized_anchor_name",
        build_file_proto_mode = "disable_global",
        importpath = "github.com/shurcooL/sanitized_anchor_name",
        sum = "h1:PdmoCO6wvbs+7yrJyMORt4/BmY5IYyJwS/kOiWx8mHo=",
        version = "v1.0.0",
    )
    go_repository(
        name = "com_github_shurcool_vfsgen",
        build_file_proto_mode = "disable_global",
        importpath = "github.com/shurcooL/vfsgen",
        sum = "h1:ug7PpSOB5RBPK1Kg6qskGBoP3Vnj/aNYFTznWvlkGo0=",
        version = "v0.0.0-20181202132449-6a9ea43bcacd",
    )
    go_repository(
        name = "com_github_sirupsen_logrus",
        build_file_proto_mode = "disable_global",
        importpath = "github.com/sirupsen/logrus",
        sum = "h1:trlNQbNUG3OdDrDil03MCb1H2o9nJ1x4/5LYw7byDE0=",
        version = "v1.9.0",
    )
    go_repository(
        name = "com_github_sivchari_containedctx",
        build_file_proto_mode = "disable",
        importpath = "github.com/sivchari/containedctx",
        sum = "h1:0hLQKpgC53OVF1VT7CeoFHk9YKstur1XOgfYIc1yrHI=",
        version = "v1.0.2",
    )
    go_repository(
        name = "com_github_sivchari_nosnakecase",
        build_file_proto_mode = "disable",
        importpath = "github.com/sivchari/nosnakecase",
        sum = "h1:7QkpWIRMe8x25gckkFd2A5Pi6Ymo0qgr4JrhGt95do8=",
        version = "v1.7.0",
    )

    go_repository(
        name = "com_github_sivchari_tenv",
        build_file_proto_mode = "disable",
        importpath = "github.com/sivchari/tenv",
        sum = "h1:d4laZMBK6jpe5PWepxlV9S+LC0yXqvYHiq8E6ceoVVE=",
        version = "v1.7.0",
    )

    go_repository(
        name = "com_github_smartystreets_assertions",
        build_file_proto_mode = "disable_global",
        importpath = "github.com/smartystreets/assertions",
        sum = "h1:zE9ykElWQ6/NYmHa3jpm/yHnI4xSofP+UP6SpjHcSeM=",
        version = "v0.0.0-20180927180507-b2de0cb4f26d",
    )
    go_repository(
        name = "com_github_smartystreets_goconvey",
        build_file_proto_mode = "disable_global",
        importpath = "github.com/smartystreets/goconvey",
        sum = "h1:fv0U8FUIMPNf1L9lnHLvLhgicrIVChEkdzIKYqbNC9s=",
        version = "v1.6.4",
    )
    go_repository(
        name = "com_github_soheilhy_cmux",
        build_file_proto_mode = "disable_global",
        importpath = "github.com/soheilhy/cmux",
        sum = "h1:jjzc5WVemNEDTLwv9tlmemhC73tI08BNOIGwBOo10Js=",
        version = "v0.1.5",
    )
    go_repository(
        name = "com_github_sonatard_noctx",
        build_file_proto_mode = "disable",
        importpath = "github.com/sonatard/noctx",
        sum = "h1:VC1Qhl6Oxx9vvWo3UDgrGXYCeKCe3Wbw7qAWL6FrmTY=",
        version = "v0.0.1",
    )
    go_repository(
        name = "com_github_sourcegraph_go_diff",
        build_file_proto_mode = "disable",
        importpath = "github.com/sourcegraph/go-diff",
        sum = "h1:hmA1LzxW0n1c3Q4YbrFgg4P99GSnebYa3x8gr0HZqLQ=",
        version = "v0.6.1",
    )

    go_repository(
        name = "com_github_spaolacci_murmur3",
        build_file_proto_mode = "disable_global",
        importpath = "github.com/spaolacci/murmur3",
        sum = "h1:7c1g84S4BPRrfL5Xrdp6fOJ206sU9y293DDHaoy0bLI=",
        version = "v1.1.0",
    )
    go_repository(
        name = "com_github_spf13_afero",
        build_file_proto_mode = "disable_global",
        importpath = "github.com/spf13/afero",
        sum = "h1:xehSyVa0YnHWsJ49JFljMpg1HX19V6NDZ1fkm1Xznbo=",
        version = "v1.8.2",
    )
    go_repository(
        name = "com_github_spf13_cast",
        build_file_proto_mode = "disable_global",
        importpath = "github.com/spf13/cast",
        sum = "h1:rj3WzYc11XZaIZMPKmwP96zkFEnnAmV8s6XbB2aY32w=",
        version = "v1.5.0",
    )
    go_repository(
        name = "com_github_spf13_cobra",
        build_file_proto_mode = "disable_global",
        importpath = "github.com/spf13/cobra",
        sum = "h1:o94oiPyS4KD1mPy2fmcYYHHfCxLqYjJOhGsCHFZtEzA=",
        version = "v1.6.1",
    )
    go_repository(
        name = "com_github_spf13_jwalterweatherman",
        build_file_proto_mode = "disable_global",
        importpath = "github.com/spf13/jwalterweatherman",
        sum = "h1:ue6voC5bR5F8YxI5S67j9i582FU4Qvo2bmqnqMYADFk=",
        version = "v1.1.0",
    )
    go_repository(
        name = "com_github_spf13_pflag",
        build_file_proto_mode = "disable_global",
        importpath = "github.com/spf13/pflag",
        sum = "h1:iy+VFUOCP1a+8yFto/drg2CJ5u0yRoB7fZw3DKv/JXA=",
        version = "v1.0.5",
    )
    go_repository(
        name = "com_github_spf13_viper",
        build_file_proto_mode = "disable_global",
        importpath = "github.com/spf13/viper",
        sum = "h1:CZ7eSOd3kZoaYDLbXnmzgQI5RlciuXBMA+18HwHRfZQ=",
        version = "v1.12.0",
    )
    go_repository(
        name = "com_github_spkg_bom",
        build_file_proto_mode = "disable",
        importpath = "github.com/spkg/bom",
        sum = "h1:S939THe0ukL5WcTGiGqkgtaW5JW+O6ITaIlpJXTYY64=",
        version = "v1.0.0",
    )

    go_repository(
        name = "com_github_ssgreg_nlreturn_v2",
        build_file_proto_mode = "disable",
        importpath = "github.com/ssgreg/nlreturn/v2",
        sum = "h1:X4XDI7jstt3ySqGU86YGAURbxw3oTDPK9sPEi6YEwQ0=",
        version = "v2.2.1",
    )
    go_repository(
        name = "com_github_stackexchange_wmi",
        build_file_proto_mode = "disable",
        importpath = "github.com/StackExchange/wmi",
        sum = "h1:5ZfJxyXo8KyX8DgGXC5B7ILL8y51fci/qYz2B4j8iLY=",
        version = "v0.0.0-20180725035823-b12b22c5341f",
    )

    go_repository(
        name = "com_github_stathat_consistent",
        build_file_proto_mode = "disable",
        importpath = "github.com/stathat/consistent",
        sum = "h1:ZFJ1QTRn8npNBKW065raSZ8xfOqhpb8vLOkfp4CcL/U=",
        version = "v1.0.0",
    )
    go_repository(
        name = "com_github_stbenjam_no_sprintf_host_port",
        build_file_proto_mode = "disable",
        importpath = "github.com/stbenjam/no-sprintf-host-port",
        sum = "h1:tYugd/yrm1O0dV+ThCbaKZh195Dfm07ysF0U6JQXczc=",
        version = "v0.1.1",
    )
    go_repository(
        name = "com_github_stoewer_go_strcase",
        build_file_proto_mode = "disable",
        importpath = "github.com/stoewer/go-strcase",
        sum = "h1:Z2iHWqGXH00XYgqDmNgQbIBxf3wrNq0F3feEy0ainaU=",
        version = "v1.2.0",
    )

    go_repository(
        name = "com_github_stretchr_objx",
        build_file_proto_mode = "disable_global",
        importpath = "github.com/stretchr/objx",
        sum = "h1:M2gUjqZET1qApGOWNSnZ49BAIMX4F/1plDv3+l31EJ4=",
        version = "v0.4.0",
    )
    go_repository(
        name = "com_github_stretchr_testify",
        build_file_proto_mode = "disable_global",
        importpath = "github.com/stretchr/testify",
        sum = "h1:pSgiaMZlXftHpm5L7V1+rVB+AZJydKsMxsQBIJw4PKk=",
        version = "v1.8.0",
    )
    go_repository(
        name = "com_github_subosito_gotenv",
        build_file_proto_mode = "disable_global",
        importpath = "github.com/subosito/gotenv",
        sum = "h1:jyEFiXpy21Wm81FBN71l9VoMMV8H8jG+qIK3GCpY6Qs=",
        version = "v1.4.1",
    )
    go_repository(
        name = "com_github_sylvia7788_contextcheck",
        build_file_proto_mode = "disable",
        importpath = "github.com/sylvia7788/contextcheck",
        sum = "h1:o2EZgVPyMKE/Mtoqym61DInKEjwEbsmyoxg3VrmjNO4=",
        version = "v1.0.6",
    )
    go_repository(
        name = "com_github_tdakkota_asciicheck",
        build_file_proto_mode = "disable",
        importpath = "github.com/tdakkota/asciicheck",
        sum = "h1:PKzG7JUTUmVspQTDqtkX9eSiLGossXTybutHwTXuO0A=",
        version = "v0.1.1",
    )
    go_repository(
        name = "com_github_tenntenn_modver",
        build_file_proto_mode = "disable",
        importpath = "github.com/tenntenn/modver",
        sum = "h1:2klLppGhDgzJrScMpkj9Ujy3rXPUspSjAcev9tSEBgA=",
        version = "v1.0.1",
    )
    go_repository(
        name = "com_github_tenntenn_text_transform",
        build_file_proto_mode = "disable",
        importpath = "github.com/tenntenn/text/transform",
        sum = "h1:f+jULpRQGxTSkNYKJ51yaw6ChIqO+Je8UqsTKN/cDag=",
        version = "v0.0.0-20200319021203-7eef512accb3",
    )

    go_repository(
        name = "com_github_tetafro_godot",
        build_file_proto_mode = "disable",
        importpath = "github.com/tetafro/godot",
        sum = "h1:BVoBIqAf/2QdbFmSwAWnaIqDivZdOV0ZRwEm6jivLKw=",
        version = "v1.4.11",
    )

    go_repository(
        name = "com_github_tiancaiamao_appdash",
        build_file_proto_mode = "disable_global",
        importpath = "github.com/tiancaiamao/appdash",
        sum = "h1:mbAskLJ0oJfDRtkanvQPiooDH8HvJ2FBh+iKT/OmiQQ=",
        version = "v0.0.0-20181126055449-889f96f722a2",
    )
    go_repository(
        name = "com_github_tiancaiamao_gp",
        build_file_proto_mode = "disable",
        importpath = "github.com/tiancaiamao/gp",
        sum = "h1:J/YdBZ46WKpXsxsW93SG+q0F8KI+yFrcIDT4c/RNoc4=",
        version = "v0.0.0-20221230034425-4025bc8a4d4a",
    )

    go_repository(
        name = "com_github_tikv_client_go_v2",
        build_file_proto_mode = "disable_global",
        importpath = "github.com/tikv/client-go/v2",
<<<<<<< HEAD
        sum = "h1:y3Xyj74aCW/5aGsbm7BdP5XphjFOVWWMZM5l6/caGzM=",
        version = "v2.0.4-0.20230529083112-3abd6934a6ee",
=======
        sum = "h1:vo5g8Fwrzk+m7C82lejJFL4C3XYkWlt8zCQu7zG4zx0=",
        version = "v2.0.4-0.20230529034545-a78518eb37da",
>>>>>>> 32f093da
    )
    go_repository(
        name = "com_github_tikv_pd_client",
        build_file_proto_mode = "disable_global",
        importpath = "github.com/tikv/pd/client",
        sum = "h1:ckPpxKcl75mO2N6a4cJXiZH43hvcHPpqc9dh1TmH1nc=",
        version = "v0.0.0-20221031025758-80f0d8ca4d07",
    )
    go_repository(
        name = "com_github_timakin_bodyclose",
        build_file_proto_mode = "disable",
        importpath = "github.com/timakin/bodyclose",
        sum = "h1:kl4KhGNsJIbDHS9/4U9yQo1UcPQM0kOMJHn29EoH/Ro=",
        version = "v0.0.0-20210704033933-f49887972144",
    )
    go_repository(
        name = "com_github_timonwong_loggercheck",
        build_file_proto_mode = "disable",
        importpath = "github.com/timonwong/loggercheck",
        sum = "h1:ecACo9fNiHxX4/Bc02rW2+kaJIAMAes7qJ7JKxt0EZI=",
        version = "v0.9.3",
    )

    go_repository(
        name = "com_github_timonwong_logrlint",
        build_file_proto_mode = "disable",
        importpath = "github.com/timonwong/logrlint",
        sum = "h1:phZCcypL/vtx6cGxObJgWZ5wexZF5SXFPLOM+ru0e/M=",
        version = "v0.1.0",
    )

    go_repository(
        name = "com_github_tklauser_go_sysconf",
        build_file_proto_mode = "disable_global",
        importpath = "github.com/tklauser/go-sysconf",
        sum = "h1:IJ1AZGZRWbY8T5Vfk04D9WOA5WSejdflXxP03OUqALw=",
        version = "v0.3.10",
    )
    go_repository(
        name = "com_github_tklauser_numcpus",
        build_file_proto_mode = "disable_global",
        importpath = "github.com/tklauser/numcpus",
        sum = "h1:E53Dm1HjH1/R2/aoCtXtPgzmElmn51aOkhCFSuZq//o=",
        version = "v0.4.0",
    )
    go_repository(
        name = "com_github_tmc_grpc_websocket_proxy",
        build_file_proto_mode = "disable_global",
        importpath = "github.com/tmc/grpc-websocket-proxy",
        sum = "h1:uruHq4dN7GR16kFc5fp3d1RIYzJW5onx8Ybykw2YQFA=",
        version = "v0.0.0-20201229170055-e5319fda7802",
    )
    go_repository(
        name = "com_github_tomarrell_wrapcheck_v2",
        build_file_proto_mode = "disable",
        importpath = "github.com/tomarrell/wrapcheck/v2",
        sum = "h1:J/F8DbSKJC83bAvC6FoZaRjZiZ/iKoueSdrEkmGeacA=",
        version = "v2.7.0",
    )
    go_repository(
        name = "com_github_tommy_muehle_go_mnd_v2",
        build_file_proto_mode = "disable",
        importpath = "github.com/tommy-muehle/go-mnd/v2",
        sum = "h1:NowYhSdyE/1zwK9QCLeRb6USWdoif80Ie+v+yU8u1Zw=",
        version = "v2.5.1",
    )

    go_repository(
        name = "com_github_twmb_murmur3",
        build_file_proto_mode = "disable_global",
        importpath = "github.com/twmb/murmur3",
        sum = "h1:D83U0XYKcHRYwYIpBKf3Pks91Z0Byda/9SJ8B6EMRcA=",
        version = "v1.1.3",
    )
    go_repository(
        name = "com_github_uber_jaeger_client_go",
        build_file_proto_mode = "disable_global",
        importpath = "github.com/uber/jaeger-client-go",
        sum = "h1:NHcubEkVbahf9t3p75TOCR83gdUHXjRJvjoBh1yACsM=",
        version = "v2.22.1+incompatible",
    )
    go_repository(
        name = "com_github_uber_jaeger_lib",
        build_file_proto_mode = "disable_global",
        importpath = "github.com/uber/jaeger-lib",
        sum = "h1:td4jdvLcExb4cBISKIpHuGoVXh+dVKhn2Um6rjCsSsg=",
        version = "v2.4.1+incompatible",
    )
    go_repository(
        name = "com_github_ugorji_go",
        build_file_proto_mode = "disable_global",
        importpath = "github.com/ugorji/go",
        sum = "h1:j4s+tAvLfL3bZyefP2SEWmhBzmuIlH/eqNuPdFPgngw=",
        version = "v1.1.4",
    )
    go_repository(
        name = "com_github_ugorji_go_codec",
        build_file_proto_mode = "disable_global",
        importpath = "github.com/ugorji/go/codec",
        sum = "h1:3SVOIvH7Ae1KRYyQWRjXWJEA9sS/c/pjvH++55Gr648=",
        version = "v0.0.0-20181204163529-d75b2dcb6bc8",
    )
    go_repository(
        name = "com_github_ultraware_funlen",
        build_file_proto_mode = "disable",
        importpath = "github.com/ultraware/funlen",
        sum = "h1:5ylVWm8wsNwH5aWo9438pwvsK0QiqVuUrt9bn7S/iLA=",
        version = "v0.0.3",
    )
    go_repository(
        name = "com_github_ultraware_whitespace",
        build_file_proto_mode = "disable",
        importpath = "github.com/ultraware/whitespace",
        sum = "h1:hh+/cpIcopyMYbZNVov9iSxvJU3OYQg78Sfaqzi/CzI=",
        version = "v0.0.5",
    )

    go_repository(
        name = "com_github_urfave_negroni",
        build_file_proto_mode = "disable_global",
        importpath = "github.com/urfave/negroni",
        sum = "h1:kIimOitoypq34K7TG7DUaJ9kq/N4Ofuwi1sjz0KipXc=",
        version = "v1.0.0",
    )
    go_repository(
        name = "com_github_uudashr_gocognit",
        build_file_proto_mode = "disable",
        importpath = "github.com/uudashr/gocognit",
        sum = "h1:2Cgi6MweCsdB6kpcVQp7EW4U23iBFQWfTXiWlyp842Y=",
        version = "v1.0.6",
    )

    go_repository(
        name = "com_github_valyala_bytebufferpool",
        build_file_proto_mode = "disable_global",
        importpath = "github.com/valyala/bytebufferpool",
        sum = "h1:GqA5TC/0021Y/b9FG4Oi9Mr3q7XYx6KllzawFIhcdPw=",
        version = "v1.0.0",
    )
    go_repository(
        name = "com_github_valyala_fasthttp",
        build_file_proto_mode = "disable_global",
        importpath = "github.com/valyala/fasthttp",
        sum = "h1:uWF8lgKmeaIewWVPwi4GRq2P6+R46IgYZdxWtM+GtEY=",
        version = "v1.6.0",
    )
    go_repository(
        name = "com_github_valyala_fasttemplate",
        build_file_proto_mode = "disable_global",
        importpath = "github.com/valyala/fasttemplate",
        sum = "h1:tY9CJiPnMXf1ERmG2EyK7gNUd+c6RKGD0IfU8WdUSz8=",
        version = "v1.0.1",
    )
    go_repository(
        name = "com_github_valyala_quicktemplate",
        build_file_proto_mode = "disable",
        importpath = "github.com/valyala/quicktemplate",
        sum = "h1:LUPTJmlVcb46OOUY3IeD9DojFpAVbsG+5WFTcjMJzCM=",
        version = "v1.7.0",
    )

    go_repository(
        name = "com_github_valyala_tcplisten",
        build_file_proto_mode = "disable_global",
        importpath = "github.com/valyala/tcplisten",
        sum = "h1:0R4NLDRDZX6JcmhJgXi5E4b8Wg84ihbmUKp/GvSPEzc=",
        version = "v0.0.0-20161114210144-ceec8f93295a",
    )
    go_repository(
        name = "com_github_vbauerster_mpb_v7",
        build_file_proto_mode = "disable",
        importpath = "github.com/vbauerster/mpb/v7",
        sum = "h1:BkGfmb6nMrrBQDFECR/Q7RkKCw7ylMetCb4079CGs4w=",
        version = "v7.5.3",
    )

    go_repository(
        name = "com_github_vividcortex_ewma",
        build_file_proto_mode = "disable_global",
        importpath = "github.com/VividCortex/ewma",
        sum = "h1:f58SaIzcDXrSy3kWaHNvuJgJ3Nmz59Zji6XoJR/q1ow=",
        version = "v1.2.0",
    )
    go_repository(
        name = "com_github_wangjohn_quickselect",
        build_file_proto_mode = "disable_global",
        importpath = "github.com/wangjohn/quickselect",
        sum = "h1:9DDCDwOyEy/gId+IEMrFHLuQ5R/WV0KNxWLler8X2OY=",
        version = "v0.0.0-20161129230411-ed8402a42d5f",
    )
    go_repository(
        name = "com_github_xdg_scram",
        build_file_proto_mode = "disable_global",
        importpath = "github.com/xdg/scram",
        sum = "h1:nTadYh2Fs4BK2xdldEa2g5bbaZp0/+1nJMMPtPxS/to=",
        version = "v1.0.3",
    )
    go_repository(
        name = "com_github_xdg_stringprep",
        build_file_proto_mode = "disable_global",
        importpath = "github.com/xdg/stringprep",
        sum = "h1:cmL5Enob4W83ti/ZHuZLuKD/xqJfus4fVPwE+/BDm+4=",
        version = "v1.0.3",
    )
    go_repository(
        name = "com_github_xeipuuv_gojsonpointer",
        build_file_proto_mode = "disable_global",
        importpath = "github.com/xeipuuv/gojsonpointer",
        sum = "h1:J9EGpcZtP0E/raorCMxlFGSTBrsSlaDGf3jU/qvAE2c=",
        version = "v0.0.0-20180127040702-4e3ac2762d5f",
    )
    go_repository(
        name = "com_github_xeipuuv_gojsonreference",
        build_file_proto_mode = "disable_global",
        importpath = "github.com/xeipuuv/gojsonreference",
        sum = "h1:EzJWgHovont7NscjpAxXsDA8S8BMYve8Y5+7cuRE7R0=",
        version = "v0.0.0-20180127040603-bd5ef7bd5415",
    )
    go_repository(
        name = "com_github_xeipuuv_gojsonschema",
        build_file_proto_mode = "disable_global",
        importpath = "github.com/xeipuuv/gojsonschema",
        sum = "h1:LhYJRs+L4fBtjZUfuSZIKGeVu0QRy8e5Xi7D17UxZ74=",
        version = "v1.2.0",
    )
    go_repository(
        name = "com_github_xiang90_probing",
        build_file_proto_mode = "disable_global",
        importpath = "github.com/xiang90/probing",
        sum = "h1:eY9dn8+vbi4tKz5Qo6v2eYzo7kUS51QINcR5jNpbZS8=",
        version = "v0.0.0-20190116061207-43a291ad63a2",
    )
    go_repository(
        name = "com_github_xitongsys_parquet_go",
        build_file_proto_mode = "disable_global",
        importpath = "github.com/xitongsys/parquet-go",
        sum = "h1:tBbuFCtyJNKT+BFAv6qjvTFpVdy97IYNaBwGUXifIUs=",
        version = "v1.5.5-0.20201110004701-b09c49d6d457",
    )
    go_repository(
        name = "com_github_xitongsys_parquet_go_source",
        build_file_proto_mode = "disable_global",
        importpath = "github.com/xitongsys/parquet-go-source",
        sum = "h1:a742S4V5A15F93smuVxA60LQWsrCnN8bKeWDBARU1/k=",
        version = "v0.0.0-20200817004010-026bad9b25d0",
    )
    go_repository(
        name = "com_github_xordataexchange_crypt",
        build_file_proto_mode = "disable_global",
        importpath = "github.com/xordataexchange/crypt",
        sum = "h1:ESFSdwYZvkeru3RtdrYueztKhOBCSAAzS4Gf+k0tEow=",
        version = "v0.0.3-0.20170626215501-b2862e3d0a77",
    )
    go_repository(
        name = "com_github_yagipy_maintidx",
        build_file_proto_mode = "disable",
        importpath = "github.com/yagipy/maintidx",
        sum = "h1:h5NvIsCz+nRDapQ0exNv4aJ0yXSI0420omVANTv3GJM=",
        version = "v1.0.0",
    )

    go_repository(
        name = "com_github_yalp_jsonpath",
        build_file_proto_mode = "disable_global",
        importpath = "github.com/yalp/jsonpath",
        sum = "h1:6fRhSjgLCkTD3JnJxvaJ4Sj+TYblw757bqYgZaOq5ZY=",
        version = "v0.0.0-20180802001716-5cc68e5049a0",
    )
    go_repository(
        name = "com_github_yeya24_promlinter",
        build_file_proto_mode = "disable",
        importpath = "github.com/yeya24/promlinter",
        sum = "h1:xFKDQ82orCU5jQujdaD8stOHiv8UN68BSdn2a8u8Y3o=",
        version = "v0.2.0",
    )

    go_repository(
        name = "com_github_yudai_gojsondiff",
        build_file_proto_mode = "disable_global",
        importpath = "github.com/yudai/gojsondiff",
        sum = "h1:27cbfqXLVEJ1o8I6v3y9lg8Ydm53EKqHXAOMxEGlCOA=",
        version = "v1.0.0",
    )
    go_repository(
        name = "com_github_yudai_golcs",
        build_file_proto_mode = "disable_global",
        importpath = "github.com/yudai/golcs",
        sum = "h1:BHyfKlQyqbsFN5p3IfnEUduWvb9is428/nNb5L3U01M=",
        version = "v0.0.0-20170316035057-ecda9a501e82",
    )
    go_repository(
        name = "com_github_yudai_pp",
        build_file_proto_mode = "disable_global",
        importpath = "github.com/yudai/pp",
        sum = "h1:Q4//iY4pNF6yPLZIigmvcl7k/bPgrcTPIFIcmawg5bI=",
        version = "v2.0.1+incompatible",
    )
    go_repository(
        name = "com_github_yuin_goldmark",
        build_file_proto_mode = "disable_global",
        importpath = "github.com/yuin/goldmark",
        sum = "h1:fVcFKWvrslecOb/tg+Cc05dkeYx540o0FuFt3nUVDoE=",
        version = "v1.4.13",
    )
    go_repository(
        name = "com_github_yusufpapurcu_wmi",
        build_file_proto_mode = "disable_global",
        importpath = "github.com/yusufpapurcu/wmi",
        sum = "h1:KBNDSne4vP5mbSWnJbO+51IMOXJB67QiYCSBrubbPRg=",
        version = "v1.2.2",
    )
    go_repository(
        name = "com_gitlab_bosi_decorder",
        build_file_proto_mode = "disable",
        importpath = "gitlab.com/bosi/decorder",
        sum = "h1:gX4/RgK16ijY8V+BRQHAySfQAb354T7/xQpDB2n10P0=",
        version = "v0.2.3",
    )

    go_repository(
        name = "com_google_cloud_go",
        build_file_proto_mode = "disable_global",
        importpath = "cloud.google.com/go",
        sum = "h1:t9Iw5QH5v4XtlEQaCtUY7x6sCABps8sW0acw7e2WQ6Y=",
        version = "v0.100.2",
    )
    go_repository(
        name = "com_google_cloud_go_accessapproval",
        build_file_proto_mode = "disable",
        importpath = "cloud.google.com/go/accessapproval",
        sum = "h1:x0cEHro/JFPd7eS4BlEWNTMecIj2HdXjOVB5BtvwER0=",
        version = "v1.6.0",
    )
    go_repository(
        name = "com_google_cloud_go_accesscontextmanager",
        build_file_proto_mode = "disable",
        importpath = "cloud.google.com/go/accesscontextmanager",
        sum = "h1:MG60JgnEoawHJrbWw0jGdv6HLNSf6gQvYRiXpuzqgEA=",
        version = "v1.7.0",
    )
    go_repository(
        name = "com_google_cloud_go_aiplatform",
        build_file_proto_mode = "disable",
        importpath = "cloud.google.com/go/aiplatform",
        sum = "h1:zTw+suCVchgZyO+k847wjzdVjWmrAuehxdvcZvJwfGg=",
        version = "v1.37.0",
    )
    go_repository(
        name = "com_google_cloud_go_analytics",
        build_file_proto_mode = "disable",
        importpath = "cloud.google.com/go/analytics",
        sum = "h1:LqAo3tAh2FU9+w/r7vc3hBjU23Kv7GhO/PDIW7kIYgM=",
        version = "v0.19.0",
    )
    go_repository(
        name = "com_google_cloud_go_apigateway",
        build_file_proto_mode = "disable",
        importpath = "cloud.google.com/go/apigateway",
        sum = "h1:ZI9mVO7x3E9RK/BURm2p1aw9YTBSCQe3klmyP1WxWEg=",
        version = "v1.5.0",
    )
    go_repository(
        name = "com_google_cloud_go_apigeeconnect",
        build_file_proto_mode = "disable",
        importpath = "cloud.google.com/go/apigeeconnect",
        sum = "h1:sWOmgDyAsi1AZ48XRHcATC0tsi9SkPT7DA/+VCfkaeA=",
        version = "v1.5.0",
    )
    go_repository(
        name = "com_google_cloud_go_apigeeregistry",
        build_file_proto_mode = "disable",
        importpath = "cloud.google.com/go/apigeeregistry",
        sum = "h1:E43RdhhCxdlV+I161gUY2rI4eOaMzHTA5kNkvRsFXvc=",
        version = "v0.6.0",
    )
    go_repository(
        name = "com_google_cloud_go_apikeys",
        build_file_proto_mode = "disable",
        importpath = "cloud.google.com/go/apikeys",
        sum = "h1:B9CdHFZTFjVti89tmyXXrO+7vSNo2jvZuHG8zD5trdQ=",
        version = "v0.6.0",
    )
    go_repository(
        name = "com_google_cloud_go_appengine",
        build_file_proto_mode = "disable",
        importpath = "cloud.google.com/go/appengine",
        sum = "h1:aBGDKmRIaRRoWJ2tAoN0oVSHoWLhtO9aj/NvUyP4aYs=",
        version = "v1.7.1",
    )
    go_repository(
        name = "com_google_cloud_go_area120",
        build_file_proto_mode = "disable",
        importpath = "cloud.google.com/go/area120",
        sum = "h1:ugckkFh4XkHJMPhTIx0CyvdoBxmOpMe8rNs4Ok8GAag=",
        version = "v0.7.1",
    )
    go_repository(
        name = "com_google_cloud_go_artifactregistry",
        build_file_proto_mode = "disable",
        importpath = "cloud.google.com/go/artifactregistry",
        sum = "h1:o1Q80vqEB6Qp8WLEH3b8FBLNUCrGQ4k5RFj0sn/sgO8=",
        version = "v1.13.0",
    )
    go_repository(
        name = "com_google_cloud_go_asset",
        build_file_proto_mode = "disable",
        importpath = "cloud.google.com/go/asset",
        sum = "h1:YAsssO08BqZ6mncbb6FPlj9h6ACS7bJQUOlzciSfbNk=",
        version = "v1.13.0",
    )
    go_repository(
        name = "com_google_cloud_go_assuredworkloads",
        build_file_proto_mode = "disable",
        importpath = "cloud.google.com/go/assuredworkloads",
        sum = "h1:VLGnVFta+N4WM+ASHbhc14ZOItOabDLH1MSoDv+Xuag=",
        version = "v1.10.0",
    )
    go_repository(
        name = "com_google_cloud_go_automl",
        build_file_proto_mode = "disable",
        importpath = "cloud.google.com/go/automl",
        sum = "h1:50VugllC+U4IGl3tDNcZaWvApHBTrn/TvyHDJ0wM+Uw=",
        version = "v1.12.0",
    )
    go_repository(
        name = "com_google_cloud_go_baremetalsolution",
        build_file_proto_mode = "disable",
        importpath = "cloud.google.com/go/baremetalsolution",
        sum = "h1:2AipdYXL0VxMboelTTw8c1UJ7gYu35LZYUbuRv9Q28s=",
        version = "v0.5.0",
    )
    go_repository(
        name = "com_google_cloud_go_batch",
        build_file_proto_mode = "disable",
        importpath = "cloud.google.com/go/batch",
        sum = "h1:YbMt0E6BtqeD5FvSv1d56jbVsWEzlGm55lYte+M6Mzs=",
        version = "v0.7.0",
    )
    go_repository(
        name = "com_google_cloud_go_beyondcorp",
        build_file_proto_mode = "disable",
        importpath = "cloud.google.com/go/beyondcorp",
        sum = "h1:UkY2BTZkEUAVrgqnSdOJ4p3y9ZRBPEe1LkjgC8Bj/Pc=",
        version = "v0.5.0",
    )

    go_repository(
        name = "com_google_cloud_go_bigquery",
        build_file_proto_mode = "disable_global",
        importpath = "cloud.google.com/go/bigquery",
        sum = "h1:PQcPefKFdaIzjQFbiyOgAqyx8q5djaE7x9Sqe712DPA=",
        version = "v1.8.0",
    )
    go_repository(
        name = "com_google_cloud_go_billing",
        build_file_proto_mode = "disable",
        importpath = "cloud.google.com/go/billing",
        sum = "h1:JYj28UYF5w6VBAh0gQYlgHJ/OD1oA+JgW29YZQU+UHM=",
        version = "v1.13.0",
    )
    go_repository(
        name = "com_google_cloud_go_binaryauthorization",
        build_file_proto_mode = "disable",
        importpath = "cloud.google.com/go/binaryauthorization",
        sum = "h1:d3pMDBCCNivxt5a4eaV7FwL7cSH0H7RrEnFrTb1QKWs=",
        version = "v1.5.0",
    )
    go_repository(
        name = "com_google_cloud_go_certificatemanager",
        build_file_proto_mode = "disable",
        importpath = "cloud.google.com/go/certificatemanager",
        sum = "h1:5C5UWeSt8Jkgp7OWn2rCkLmYurar/vIWIoSQ2+LaTOc=",
        version = "v1.6.0",
    )
    go_repository(
        name = "com_google_cloud_go_channel",
        build_file_proto_mode = "disable",
        importpath = "cloud.google.com/go/channel",
        sum = "h1:GpcQY5UJKeOekYgsX3QXbzzAc/kRGtBq43fTmyKe6Uw=",
        version = "v1.12.0",
    )
    go_repository(
        name = "com_google_cloud_go_cloudbuild",
        build_file_proto_mode = "disable",
        importpath = "cloud.google.com/go/cloudbuild",
        sum = "h1:GHQCjV4WlPPVU/j3Rlpc8vNIDwThhd1U9qSY/NPZdko=",
        version = "v1.9.0",
    )
    go_repository(
        name = "com_google_cloud_go_clouddms",
        build_file_proto_mode = "disable",
        importpath = "cloud.google.com/go/clouddms",
        sum = "h1:E7v4TpDGUyEm1C/4KIrpVSOCTm0P6vWdHT0I4mostRA=",
        version = "v1.5.0",
    )
    go_repository(
        name = "com_google_cloud_go_cloudtasks",
        build_file_proto_mode = "disable",
        importpath = "cloud.google.com/go/cloudtasks",
        sum = "h1:uK5k6abf4yligFgYFnG0ni8msai/dSv6mDmiBulU0hU=",
        version = "v1.10.0",
    )

    go_repository(
        name = "com_google_cloud_go_compute",
        build_file_proto_mode = "disable_global",
        importpath = "cloud.google.com/go/compute",
        sum = "h1:b1zWmYuuHz7gO9kDcM/EpHGr06UgsYNRpNJzI2kFiLM=",
        version = "v1.5.0",
    )
    go_repository(
        name = "com_google_cloud_go_compute_metadata",
        build_file_proto_mode = "disable",
        importpath = "cloud.google.com/go/compute/metadata",
        sum = "h1:nBbNSZyDpkNlo3DepaaLKVuO7ClyifSAmNloSCZrHnQ=",
        version = "v0.2.0",
    )
    go_repository(
        name = "com_google_cloud_go_contactcenterinsights",
        build_file_proto_mode = "disable",
        importpath = "cloud.google.com/go/contactcenterinsights",
        sum = "h1:jXIpfcH/VYSE1SYcPzO0n1VVb+sAamiLOgCw45JbOQk=",
        version = "v1.6.0",
    )
    go_repository(
        name = "com_google_cloud_go_container",
        build_file_proto_mode = "disable",
        importpath = "cloud.google.com/go/container",
        sum = "h1:NKlY/wCDapfVZlbVVaeuu2UZZED5Dy1z4Zx1KhEzm8c=",
        version = "v1.15.0",
    )
    go_repository(
        name = "com_google_cloud_go_containeranalysis",
        build_file_proto_mode = "disable",
        importpath = "cloud.google.com/go/containeranalysis",
        sum = "h1:EQ4FFxNaEAg8PqQCO7bVQfWz9NVwZCUKaM1b3ycfx3U=",
        version = "v0.9.0",
    )
    go_repository(
        name = "com_google_cloud_go_datacatalog",
        build_file_proto_mode = "disable",
        importpath = "cloud.google.com/go/datacatalog",
        sum = "h1:4H5IJiyUE0X6ShQBqgFFZvGGcrwGVndTwUSLP4c52gw=",
        version = "v1.13.0",
    )
    go_repository(
        name = "com_google_cloud_go_dataflow",
        build_file_proto_mode = "disable",
        importpath = "cloud.google.com/go/dataflow",
        sum = "h1:eYyD9o/8Nm6EttsKZaEGD84xC17bNgSKCu0ZxwqUbpg=",
        version = "v0.8.0",
    )
    go_repository(
        name = "com_google_cloud_go_dataform",
        build_file_proto_mode = "disable",
        importpath = "cloud.google.com/go/dataform",
        sum = "h1:Dyk+fufup1FR6cbHjFpMuP4SfPiF3LI3JtoIIALoq48=",
        version = "v0.7.0",
    )
    go_repository(
        name = "com_google_cloud_go_datafusion",
        build_file_proto_mode = "disable",
        importpath = "cloud.google.com/go/datafusion",
        sum = "h1:sZjRnS3TWkGsu1LjYPFD/fHeMLZNXDK6PDHi2s2s/bk=",
        version = "v1.6.0",
    )
    go_repository(
        name = "com_google_cloud_go_datalabeling",
        build_file_proto_mode = "disable",
        importpath = "cloud.google.com/go/datalabeling",
        sum = "h1:ch4qA2yvddGRUrlfwrNJCr79qLqhS9QBwofPHfFlDIk=",
        version = "v0.7.0",
    )
    go_repository(
        name = "com_google_cloud_go_dataplex",
        build_file_proto_mode = "disable",
        importpath = "cloud.google.com/go/dataplex",
        sum = "h1:RvoZ5T7gySwm1CHzAw7yY1QwwqaGswunmqEssPxU/AM=",
        version = "v1.6.0",
    )
    go_repository(
        name = "com_google_cloud_go_dataproc",
        build_file_proto_mode = "disable",
        importpath = "cloud.google.com/go/dataproc",
        sum = "h1:W47qHL3W4BPkAIbk4SWmIERwsWBaNnWm0P2sdx3YgGU=",
        version = "v1.12.0",
    )
    go_repository(
        name = "com_google_cloud_go_dataqna",
        build_file_proto_mode = "disable",
        importpath = "cloud.google.com/go/dataqna",
        sum = "h1:yFzi/YU4YAdjyo7pXkBE2FeHbgz5OQQBVDdbErEHmVQ=",
        version = "v0.7.0",
    )

    go_repository(
        name = "com_google_cloud_go_datastore",
        build_file_proto_mode = "disable_global",
        importpath = "cloud.google.com/go/datastore",
        sum = "h1:/May9ojXjRkPBNVrq+oWLqmWCkr4OU5uRY29bu0mRyQ=",
        version = "v1.1.0",
    )
    go_repository(
        name = "com_google_cloud_go_datastream",
        build_file_proto_mode = "disable",
        importpath = "cloud.google.com/go/datastream",
        sum = "h1:BBCBTnWMDwwEzQQmipUXxATa7Cm7CA/gKjKcR2w35T0=",
        version = "v1.7.0",
    )
    go_repository(
        name = "com_google_cloud_go_deploy",
        build_file_proto_mode = "disable",
        importpath = "cloud.google.com/go/deploy",
        sum = "h1:otshdKEbmsi1ELYeCKNYppwV0UH5xD05drSdBm7ouTk=",
        version = "v1.8.0",
    )
    go_repository(
        name = "com_google_cloud_go_dialogflow",
        build_file_proto_mode = "disable",
        importpath = "cloud.google.com/go/dialogflow",
        sum = "h1:uVlKKzp6G/VtSW0E7IH1Y5o0H48/UOCmqksG2riYCwQ=",
        version = "v1.32.0",
    )
    go_repository(
        name = "com_google_cloud_go_dlp",
        build_file_proto_mode = "disable",
        importpath = "cloud.google.com/go/dlp",
        sum = "h1:1JoJqezlgu6NWCroBxr4rOZnwNFILXr4cB9dMaSKO4A=",
        version = "v1.9.0",
    )
    go_repository(
        name = "com_google_cloud_go_documentai",
        build_file_proto_mode = "disable",
        importpath = "cloud.google.com/go/documentai",
        sum = "h1:KM3Xh0QQyyEdC8Gs2vhZfU+rt6OCPF0dwVwxKgLmWfI=",
        version = "v1.18.0",
    )
    go_repository(
        name = "com_google_cloud_go_domains",
        build_file_proto_mode = "disable",
        importpath = "cloud.google.com/go/domains",
        sum = "h1:2ti/o9tlWL4N+wIuWUNH+LbfgpwxPr8J1sv9RHA4bYQ=",
        version = "v0.8.0",
    )
    go_repository(
        name = "com_google_cloud_go_edgecontainer",
        build_file_proto_mode = "disable",
        importpath = "cloud.google.com/go/edgecontainer",
        sum = "h1:O0YVE5v+O0Q/ODXYsQHmHb+sYM8KNjGZw2pjX2Ws41c=",
        version = "v1.0.0",
    )
    go_repository(
        name = "com_google_cloud_go_errorreporting",
        build_file_proto_mode = "disable",
        importpath = "cloud.google.com/go/errorreporting",
        sum = "h1:kj1XEWMu8P0qlLhm3FwcaFsUvXChV/OraZwA70trRR0=",
        version = "v0.3.0",
    )
    go_repository(
        name = "com_google_cloud_go_essentialcontacts",
        build_file_proto_mode = "disable",
        importpath = "cloud.google.com/go/essentialcontacts",
        sum = "h1:gIzEhCoOT7bi+6QZqZIzX1Erj4SswMPIteNvYVlu+pM=",
        version = "v1.5.0",
    )
    go_repository(
        name = "com_google_cloud_go_eventarc",
        build_file_proto_mode = "disable",
        importpath = "cloud.google.com/go/eventarc",
        sum = "h1:fsJmNeqvqtk74FsaVDU6cH79lyZNCYP8Rrv7EhaB/PU=",
        version = "v1.11.0",
    )
    go_repository(
        name = "com_google_cloud_go_filestore",
        build_file_proto_mode = "disable",
        importpath = "cloud.google.com/go/filestore",
        sum = "h1:ckTEXN5towyTMu4q0uQ1Mde/JwTHur0gXs8oaIZnKfw=",
        version = "v1.6.0",
    )

    go_repository(
        name = "com_google_cloud_go_firestore",
        build_file_proto_mode = "disable_global",
        importpath = "cloud.google.com/go/firestore",
        sum = "h1:9x7Bx0A9R5/M9jibeJeZWqjeVEIxYW9fZYqB9a70/bY=",
        version = "v1.1.0",
    )
    go_repository(
        name = "com_google_cloud_go_functions",
        build_file_proto_mode = "disable",
        importpath = "cloud.google.com/go/functions",
        sum = "h1:pPDqtsXG2g9HeOQLoquLbmvmb82Y4Ezdo1GXuotFoWg=",
        version = "v1.13.0",
    )
    go_repository(
        name = "com_google_cloud_go_gaming",
        build_file_proto_mode = "disable",
        importpath = "cloud.google.com/go/gaming",
        sum = "h1:7vEhFnZmd931Mo7sZ6pJy7uQPDxF7m7v8xtBheG08tc=",
        version = "v1.9.0",
    )
    go_repository(
        name = "com_google_cloud_go_gkebackup",
        build_file_proto_mode = "disable",
        importpath = "cloud.google.com/go/gkebackup",
        sum = "h1:za3QZvw6ujR0uyqkhomKKKNoXDyqYGPJies3voUK8DA=",
        version = "v0.4.0",
    )
    go_repository(
        name = "com_google_cloud_go_gkeconnect",
        build_file_proto_mode = "disable",
        importpath = "cloud.google.com/go/gkeconnect",
        sum = "h1:gXYKciHS/Lgq0GJ5Kc9SzPA35NGc3yqu6SkjonpEr2Q=",
        version = "v0.7.0",
    )
    go_repository(
        name = "com_google_cloud_go_gkehub",
        build_file_proto_mode = "disable",
        importpath = "cloud.google.com/go/gkehub",
        sum = "h1:TqCSPsEBQ6oZSJgEYZ3XT8x2gUadbvfwI32YB0kuHCs=",
        version = "v0.12.0",
    )
    go_repository(
        name = "com_google_cloud_go_gkemulticloud",
        build_file_proto_mode = "disable",
        importpath = "cloud.google.com/go/gkemulticloud",
        sum = "h1:8I84Q4vl02rJRsFiinBxl7WCozfdLlUVBQuSrqr9Wtk=",
        version = "v0.5.0",
    )
    go_repository(
        name = "com_google_cloud_go_gsuiteaddons",
        build_file_proto_mode = "disable",
        importpath = "cloud.google.com/go/gsuiteaddons",
        sum = "h1:1mvhXqJzV0Vg5Fa95QwckljODJJfDFXV4pn+iL50zzA=",
        version = "v1.5.0",
    )

    go_repository(
        name = "com_google_cloud_go_iam",
        build_file_proto_mode = "disable_global",
        importpath = "cloud.google.com/go/iam",
        sum = "h1:4CapQyNFjiksks1/x7jsvsygFPhihslYk5GptIrlX68=",
        version = "v0.1.1",
    )
    go_repository(
        name = "com_google_cloud_go_iap",
        build_file_proto_mode = "disable",
        importpath = "cloud.google.com/go/iap",
        sum = "h1:PxVHFuMxmSZyfntKXHXhd8bo82WJ+LcATenq7HLdVnU=",
        version = "v1.7.1",
    )
    go_repository(
        name = "com_google_cloud_go_ids",
        build_file_proto_mode = "disable",
        importpath = "cloud.google.com/go/ids",
        sum = "h1:fodnCDtOXuMmS8LTC2y3h8t24U8F3eKWfhi+3LY6Qf0=",
        version = "v1.3.0",
    )
    go_repository(
        name = "com_google_cloud_go_iot",
        build_file_proto_mode = "disable",
        importpath = "cloud.google.com/go/iot",
        sum = "h1:39W5BFSarRNZfVG0eXI5LYux+OVQT8GkgpHCnrZL2vM=",
        version = "v1.6.0",
    )
    go_repository(
        name = "com_google_cloud_go_kms",
        build_file_proto_mode = "disable",
        importpath = "cloud.google.com/go/kms",
        sum = "h1:7hm1bRqGCA1GBRQUrp831TwJ9TWhP+tvLuP497CQS2g=",
        version = "v1.10.1",
    )
    go_repository(
        name = "com_google_cloud_go_language",
        build_file_proto_mode = "disable",
        importpath = "cloud.google.com/go/language",
        sum = "h1:7Ulo2mDk9huBoBi8zCE3ONOoBrL6UXfAI71CLQ9GEIM=",
        version = "v1.9.0",
    )
    go_repository(
        name = "com_google_cloud_go_lifesciences",
        build_file_proto_mode = "disable",
        importpath = "cloud.google.com/go/lifesciences",
        sum = "h1:uWrMjWTsGjLZpCTWEAzYvyXj+7fhiZST45u9AgasasI=",
        version = "v0.8.0",
    )
    go_repository(
        name = "com_google_cloud_go_logging",
        build_file_proto_mode = "disable",
        importpath = "cloud.google.com/go/logging",
        sum = "h1:CJYxlNNNNAMkHp9em/YEXcfJg+rPDg7YfwoRpMU+t5I=",
        version = "v1.7.0",
    )
    go_repository(
        name = "com_google_cloud_go_longrunning",
        build_file_proto_mode = "disable",
        importpath = "cloud.google.com/go/longrunning",
        sum = "h1:v+yFJOfKC3yZdY6ZUI933pIYdhyhV8S3NpWrXWmg7jM=",
        version = "v0.4.1",
    )
    go_repository(
        name = "com_google_cloud_go_managedidentities",
        build_file_proto_mode = "disable",
        importpath = "cloud.google.com/go/managedidentities",
        sum = "h1:ZRQ4k21/jAhrHBVKl/AY7SjgzeJwG1iZa+mJ82P+VNg=",
        version = "v1.5.0",
    )
    go_repository(
        name = "com_google_cloud_go_maps",
        build_file_proto_mode = "disable",
        importpath = "cloud.google.com/go/maps",
        sum = "h1:mv9YaczD4oZBZkM5XJl6fXQ984IkJNHPwkc8MUsdkBo=",
        version = "v0.7.0",
    )
    go_repository(
        name = "com_google_cloud_go_mediatranslation",
        build_file_proto_mode = "disable",
        importpath = "cloud.google.com/go/mediatranslation",
        sum = "h1:anPxH+/WWt8Yc3EdoEJhPMBRF7EhIdz426A+tuoA0OU=",
        version = "v0.7.0",
    )
    go_repository(
        name = "com_google_cloud_go_memcache",
        build_file_proto_mode = "disable",
        importpath = "cloud.google.com/go/memcache",
        sum = "h1:8/VEmWCpnETCrBwS3z4MhT+tIdKgR1Z4Tr2tvYH32rg=",
        version = "v1.9.0",
    )
    go_repository(
        name = "com_google_cloud_go_metastore",
        build_file_proto_mode = "disable",
        importpath = "cloud.google.com/go/metastore",
        sum = "h1:QCFhZVe2289KDBQ7WxaHV2rAmPrmRAdLC6gbjUd3HPo=",
        version = "v1.10.0",
    )
    go_repository(
        name = "com_google_cloud_go_monitoring",
        build_file_proto_mode = "disable",
        importpath = "cloud.google.com/go/monitoring",
        sum = "h1:2qsrgXGVoRXpP7otZ14eE1I568zAa92sJSDPyOJvwjM=",
        version = "v1.13.0",
    )
    go_repository(
        name = "com_google_cloud_go_networkconnectivity",
        build_file_proto_mode = "disable",
        importpath = "cloud.google.com/go/networkconnectivity",
        sum = "h1:ZD6b4Pk1jEtp/cx9nx0ZYcL3BKqDa+KixNDZ6Bjs1B8=",
        version = "v1.11.0",
    )
    go_repository(
        name = "com_google_cloud_go_networkmanagement",
        build_file_proto_mode = "disable",
        importpath = "cloud.google.com/go/networkmanagement",
        sum = "h1:8KWEUNGcpSX9WwZXq7FtciuNGPdPdPN/ruDm769yAEM=",
        version = "v1.6.0",
    )
    go_repository(
        name = "com_google_cloud_go_networksecurity",
        build_file_proto_mode = "disable",
        importpath = "cloud.google.com/go/networksecurity",
        sum = "h1:sOc42Ig1K2LiKlzG71GUVloeSJ0J3mffEBYmvu+P0eo=",
        version = "v0.8.0",
    )
    go_repository(
        name = "com_google_cloud_go_notebooks",
        build_file_proto_mode = "disable",
        importpath = "cloud.google.com/go/notebooks",
        sum = "h1:Kg2K3K7CbSXYJHZ1aGQpf1xi5x2GUvQWf2sFVuiZh8M=",
        version = "v1.8.0",
    )
    go_repository(
        name = "com_google_cloud_go_optimization",
        build_file_proto_mode = "disable",
        importpath = "cloud.google.com/go/optimization",
        sum = "h1:dj8O4VOJRB4CUwZXdmwNViH1OtI0WtWL867/lnYH248=",
        version = "v1.3.1",
    )
    go_repository(
        name = "com_google_cloud_go_orchestration",
        build_file_proto_mode = "disable",
        importpath = "cloud.google.com/go/orchestration",
        sum = "h1:Vw+CEXo8M/FZ1rb4EjcLv0gJqqw89b7+g+C/EmniTb8=",
        version = "v1.6.0",
    )
    go_repository(
        name = "com_google_cloud_go_orgpolicy",
        build_file_proto_mode = "disable",
        importpath = "cloud.google.com/go/orgpolicy",
        sum = "h1:XDriMWug7sd0kYT1QKofRpRHzjad0bK8Q8uA9q+XrU4=",
        version = "v1.10.0",
    )
    go_repository(
        name = "com_google_cloud_go_osconfig",
        build_file_proto_mode = "disable",
        importpath = "cloud.google.com/go/osconfig",
        sum = "h1:PkSQx4OHit5xz2bNyr11KGcaFccL5oqglFPdTboyqwQ=",
        version = "v1.11.0",
    )
    go_repository(
        name = "com_google_cloud_go_oslogin",
        build_file_proto_mode = "disable",
        importpath = "cloud.google.com/go/oslogin",
        sum = "h1:whP7vhpmc+ufZa90eVpkfbgzJRK/Xomjz+XCD4aGwWw=",
        version = "v1.9.0",
    )
    go_repository(
        name = "com_google_cloud_go_phishingprotection",
        build_file_proto_mode = "disable",
        importpath = "cloud.google.com/go/phishingprotection",
        sum = "h1:l6tDkT7qAEV49MNEJkEJTB6vOO/onbSOcNtAT09HPuA=",
        version = "v0.7.0",
    )
    go_repository(
        name = "com_google_cloud_go_policytroubleshooter",
        build_file_proto_mode = "disable",
        importpath = "cloud.google.com/go/policytroubleshooter",
        sum = "h1:yKAGC4p9O61ttZUswaq9GAn1SZnEzTd0vUYXD7ZBT7Y=",
        version = "v1.6.0",
    )
    go_repository(
        name = "com_google_cloud_go_privatecatalog",
        build_file_proto_mode = "disable",
        importpath = "cloud.google.com/go/privatecatalog",
        sum = "h1:EPEJ1DpEGXLDnmc7mnCAqFmkwUJbIsaLAiLHVOkkwtc=",
        version = "v0.8.0",
    )

    go_repository(
        name = "com_google_cloud_go_pubsub",
        build_file_proto_mode = "disable_global",
        importpath = "cloud.google.com/go/pubsub",
        sum = "h1:ukjixP1wl0LpnZ6LWtZJ0mX5tBmjp1f8Sqer8Z2OMUU=",
        version = "v1.3.1",
    )
    go_repository(
        name = "com_google_cloud_go_pubsublite",
        build_file_proto_mode = "disable",
        importpath = "cloud.google.com/go/pubsublite",
        sum = "h1:cb9fsrtpINtETHiJ3ECeaVzrfIVhcGjhhJEjybHXHao=",
        version = "v1.7.0",
    )
    go_repository(
        name = "com_google_cloud_go_recaptchaenterprise_v2",
        build_file_proto_mode = "disable",
        importpath = "cloud.google.com/go/recaptchaenterprise/v2",
        sum = "h1:6iOCujSNJ0YS7oNymI64hXsjGq60T4FK1zdLugxbzvU=",
        version = "v2.7.0",
    )
    go_repository(
        name = "com_google_cloud_go_recommendationengine",
        build_file_proto_mode = "disable",
        importpath = "cloud.google.com/go/recommendationengine",
        sum = "h1:VibRFCwWXrFebEWKHfZAt2kta6pS7Tlimsnms0fjv7k=",
        version = "v0.7.0",
    )
    go_repository(
        name = "com_google_cloud_go_recommender",
        build_file_proto_mode = "disable",
        importpath = "cloud.google.com/go/recommender",
        sum = "h1:ZnFRY5R6zOVk2IDS1Jbv5Bw+DExCI5rFumsTnMXiu/A=",
        version = "v1.9.0",
    )
    go_repository(
        name = "com_google_cloud_go_redis",
        build_file_proto_mode = "disable",
        importpath = "cloud.google.com/go/redis",
        sum = "h1:JoAd3SkeDt3rLFAAxEvw6wV4t+8y4ZzfZcZmddqphQ8=",
        version = "v1.11.0",
    )
    go_repository(
        name = "com_google_cloud_go_resourcemanager",
        build_file_proto_mode = "disable",
        importpath = "cloud.google.com/go/resourcemanager",
        sum = "h1:NRM0p+RJkaQF9Ee9JMnUV9BQ2QBIOq/v8M+Pbv/wmCs=",
        version = "v1.7.0",
    )
    go_repository(
        name = "com_google_cloud_go_resourcesettings",
        build_file_proto_mode = "disable",
        importpath = "cloud.google.com/go/resourcesettings",
        sum = "h1:8Dua37kQt27CCWHm4h/Q1XqCF6ByD7Ouu49xg95qJzI=",
        version = "v1.5.0",
    )
    go_repository(
        name = "com_google_cloud_go_retail",
        build_file_proto_mode = "disable",
        importpath = "cloud.google.com/go/retail",
        sum = "h1:1Dda2OpFNzIb4qWgFZjYlpP7sxX3aLeypKG6A3H4Yys=",
        version = "v1.12.0",
    )
    go_repository(
        name = "com_google_cloud_go_run",
        build_file_proto_mode = "disable",
        importpath = "cloud.google.com/go/run",
        sum = "h1:ydJQo+k+MShYnBfhaRHSZYeD/SQKZzZLAROyfpeD9zw=",
        version = "v0.9.0",
    )
    go_repository(
        name = "com_google_cloud_go_scheduler",
        build_file_proto_mode = "disable",
        importpath = "cloud.google.com/go/scheduler",
        sum = "h1:NpQAHtx3sulByTLe2dMwWmah8PWgeoieFPpJpArwFV0=",
        version = "v1.9.0",
    )
    go_repository(
        name = "com_google_cloud_go_secretmanager",
        build_file_proto_mode = "disable",
        importpath = "cloud.google.com/go/secretmanager",
        sum = "h1:pu03bha7ukxF8otyPKTFdDz+rr9sE3YauS5PliDXK60=",
        version = "v1.10.0",
    )
    go_repository(
        name = "com_google_cloud_go_security",
        build_file_proto_mode = "disable",
        importpath = "cloud.google.com/go/security",
        sum = "h1:PYvDxopRQBfYAXKAuDpFCKBvDOWPWzp9k/H5nB3ud3o=",
        version = "v1.13.0",
    )
    go_repository(
        name = "com_google_cloud_go_securitycenter",
        build_file_proto_mode = "disable",
        importpath = "cloud.google.com/go/securitycenter",
        sum = "h1:AF3c2s3awNTMoBtMX3oCUoOMmGlYxGOeuXSYHNBkf14=",
        version = "v1.19.0",
    )
    go_repository(
        name = "com_google_cloud_go_servicecontrol",
        build_file_proto_mode = "disable",
        importpath = "cloud.google.com/go/servicecontrol",
        sum = "h1:d0uV7Qegtfaa7Z2ClDzr9HJmnbJW7jn0WhZ7wOX6hLE=",
        version = "v1.11.1",
    )
    go_repository(
        name = "com_google_cloud_go_servicedirectory",
        build_file_proto_mode = "disable",
        importpath = "cloud.google.com/go/servicedirectory",
        sum = "h1:SJwk0XX2e26o25ObYUORXx6torSFiYgsGkWSkZgkoSU=",
        version = "v1.9.0",
    )
    go_repository(
        name = "com_google_cloud_go_servicemanagement",
        build_file_proto_mode = "disable",
        importpath = "cloud.google.com/go/servicemanagement",
        sum = "h1:fopAQI/IAzlxnVeiKn/8WiV6zKndjFkvi+gzu+NjywY=",
        version = "v1.8.0",
    )
    go_repository(
        name = "com_google_cloud_go_serviceusage",
        build_file_proto_mode = "disable",
        importpath = "cloud.google.com/go/serviceusage",
        sum = "h1:rXyq+0+RSIm3HFypctp7WoXxIA563rn206CfMWdqXX4=",
        version = "v1.6.0",
    )
    go_repository(
        name = "com_google_cloud_go_shell",
        build_file_proto_mode = "disable",
        importpath = "cloud.google.com/go/shell",
        sum = "h1:wT0Uw7ib7+AgZST9eCDygwTJn4+bHMDtZo5fh7kGWDU=",
        version = "v1.6.0",
    )
    go_repository(
        name = "com_google_cloud_go_spanner",
        build_file_proto_mode = "disable",
        importpath = "cloud.google.com/go/spanner",
        sum = "h1:7VdjZ8zj4sHbDw55atp5dfY6kn1j9sam9DRNpPQhqR4=",
        version = "v1.45.0",
    )
    go_repository(
        name = "com_google_cloud_go_speech",
        build_file_proto_mode = "disable",
        importpath = "cloud.google.com/go/speech",
        sum = "h1:JEVoWGNnTF128kNty7T4aG4eqv2z86yiMJPT9Zjp+iw=",
        version = "v1.15.0",
    )

    go_repository(
        name = "com_google_cloud_go_storage",
        build_file_proto_mode = "disable_global",
        importpath = "cloud.google.com/go/storage",
        sum = "h1:HwnT2u2D309SFDHQII6m18HlrCi3jAXhUMTLOWXYH14=",
        version = "v1.21.0",
    )
    go_repository(
        name = "com_google_cloud_go_storagetransfer",
        build_file_proto_mode = "disable",
        importpath = "cloud.google.com/go/storagetransfer",
        sum = "h1:5T+PM+3ECU3EY2y9Brv0Sf3oka8pKmsCfpQ07+91G9o=",
        version = "v1.8.0",
    )
    go_repository(
        name = "com_google_cloud_go_talent",
        build_file_proto_mode = "disable",
        importpath = "cloud.google.com/go/talent",
        sum = "h1:nI9sVZPjMKiO2q3Uu0KhTDVov3Xrlpt63fghP9XjyEM=",
        version = "v1.5.0",
    )
    go_repository(
        name = "com_google_cloud_go_texttospeech",
        build_file_proto_mode = "disable",
        importpath = "cloud.google.com/go/texttospeech",
        sum = "h1:H4g1ULStsbVtalbZGktyzXzw6jP26RjVGYx9RaYjBzc=",
        version = "v1.6.0",
    )
    go_repository(
        name = "com_google_cloud_go_tpu",
        build_file_proto_mode = "disable",
        importpath = "cloud.google.com/go/tpu",
        sum = "h1:/34T6CbSi+kTv5E19Q9zbU/ix8IviInZpzwz3rsFE+A=",
        version = "v1.5.0",
    )
    go_repository(
        name = "com_google_cloud_go_trace",
        build_file_proto_mode = "disable",
        importpath = "cloud.google.com/go/trace",
        sum = "h1:olxC0QHC59zgJVALtgqfD9tGk0lfeCP5/AGXL3Px/no=",
        version = "v1.9.0",
    )
    go_repository(
        name = "com_google_cloud_go_translate",
        build_file_proto_mode = "disable",
        importpath = "cloud.google.com/go/translate",
        sum = "h1:GvLP4oQ4uPdChBmBaUSa/SaZxCdyWELtlAaKzpHsXdA=",
        version = "v1.7.0",
    )
    go_repository(
        name = "com_google_cloud_go_video",
        build_file_proto_mode = "disable",
        importpath = "cloud.google.com/go/video",
        sum = "h1:upIbnGI0ZgACm58HPjAeBMleW3sl5cT84AbYQ8PWOgM=",
        version = "v1.15.0",
    )
    go_repository(
        name = "com_google_cloud_go_videointelligence",
        build_file_proto_mode = "disable",
        importpath = "cloud.google.com/go/videointelligence",
        sum = "h1:Uh5BdoET8XXqXX2uXIahGb+wTKbLkGH7s4GXR58RrG8=",
        version = "v1.10.0",
    )
    go_repository(
        name = "com_google_cloud_go_vision_v2",
        build_file_proto_mode = "disable",
        importpath = "cloud.google.com/go/vision/v2",
        sum = "h1:8C8RXUJoflCI4yVdqhTy9tRyygSHmp60aP363z23HKg=",
        version = "v2.7.0",
    )
    go_repository(
        name = "com_google_cloud_go_vmmigration",
        build_file_proto_mode = "disable",
        importpath = "cloud.google.com/go/vmmigration",
        sum = "h1:Azs5WKtfOC8pxvkyrDvt7J0/4DYBch0cVbuFfCCFt5k=",
        version = "v1.6.0",
    )
    go_repository(
        name = "com_google_cloud_go_vmwareengine",
        build_file_proto_mode = "disable",
        importpath = "cloud.google.com/go/vmwareengine",
        sum = "h1:b0NBu7S294l0gmtrT0nOJneMYgZapr5x9tVWvgDoVEM=",
        version = "v0.3.0",
    )
    go_repository(
        name = "com_google_cloud_go_vpcaccess",
        build_file_proto_mode = "disable",
        importpath = "cloud.google.com/go/vpcaccess",
        sum = "h1:FOe6CuiQD3BhHJWt7E8QlbBcaIzVRddupwJlp7eqmn4=",
        version = "v1.6.0",
    )
    go_repository(
        name = "com_google_cloud_go_webrisk",
        build_file_proto_mode = "disable",
        importpath = "cloud.google.com/go/webrisk",
        sum = "h1:IY+L2+UwxcVm2zayMAtBhZleecdIFLiC+QJMzgb0kT0=",
        version = "v1.8.0",
    )
    go_repository(
        name = "com_google_cloud_go_websecurityscanner",
        build_file_proto_mode = "disable",
        importpath = "cloud.google.com/go/websecurityscanner",
        sum = "h1:AHC1xmaNMOZtNqxI9Rmm87IJEyPaRkOxeI0gpAacXGk=",
        version = "v1.5.0",
    )
    go_repository(
        name = "com_google_cloud_go_workflows",
        build_file_proto_mode = "disable",
        importpath = "cloud.google.com/go/workflows",
        sum = "h1:FfGp9w0cYnaKZJhUOMqCOJCYT/WlvYBfTQhFWV3sRKI=",
        version = "v1.10.0",
    )

    go_repository(
        name = "com_shuralyov_dmitri_gpu_mtl",
        build_file_proto_mode = "disable_global",
        importpath = "dmitri.shuralyov.com/gpu/mtl",
        sum = "h1:VpgP7xuJadIUuKccphEpTJnWhS2jkQyMt6Y7pJCD7fY=",
        version = "v0.0.0-20190408044501-666a987793e9",
    )
    go_repository(
        name = "com_sourcegraph_sourcegraph_appdash",
        build_file_proto_mode = "disable_global",
        importpath = "sourcegraph.com/sourcegraph/appdash",
        sum = "h1:ucqkfpjg9WzSUubAO62csmucvxl4/JeW3F4I4909XkM=",
        version = "v0.0.0-20190731080439-ebfcffb1b5c0",
    )
    go_repository(
        name = "com_sourcegraph_sourcegraph_appdash_data",
        build_file_proto_mode = "disable_global",
        importpath = "sourcegraph.com/sourcegraph/appdash-data",
        sum = "h1:e1sMhtVq9AfcEy8AXNb8eSg6gbzfdpYhoNqnPJa+GzI=",
        version = "v0.0.0-20151005221446-73f23eafcf67",
    )
    go_repository(
        name = "com_stathat_c_consistent",
        build_file_proto_mode = "disable",
        importpath = "stathat.com/c/consistent",
        sum = "h1:ezyc51EGcRPJUxfHGSgJjWzJdj3NiMU9pNfLNGiXV0c=",
        version = "v1.0.0",
    )

    go_repository(
        name = "in_gopkg_alecthomas_kingpin_v2",
        build_file_proto_mode = "disable_global",
        importpath = "gopkg.in/alecthomas/kingpin.v2",
        sum = "h1:jMFz6MfLP0/4fUyZle81rXUoxOBFi19VUFKVDOQfozc=",
        version = "v2.2.6",
    )
    go_repository(
        name = "in_gopkg_check_v1",
        build_file_proto_mode = "disable_global",
        importpath = "gopkg.in/check.v1",
        sum = "h1:Hei/4ADfdWqJk1ZMxUNpqntNwaWcugrBjAiHlqqRiVk=",
        version = "v1.0.0-20201130134442-10cb98267c6c",
    )
    go_repository(
        name = "in_gopkg_errgo_v2",
        build_file_proto_mode = "disable_global",
        importpath = "gopkg.in/errgo.v2",
        sum = "h1:0vLT13EuvQ0hNvakwLuFZ/jYrLp5F3kcWHXdRggjCE8=",
        version = "v2.1.0",
    )
    go_repository(
        name = "in_gopkg_fsnotify_fsnotify_v1",
        build_file_proto_mode = "disable",
        importpath = "gopkg.in/fsnotify/fsnotify.v1",
        sum = "h1:2fkCHbPQZNYRAyRyIV9VX0bpRkxIorlQDiYRmufHnhA=",
        version = "v1.3.1",
    )

    go_repository(
        name = "in_gopkg_fsnotify_v1",
        build_file_proto_mode = "disable_global",
        importpath = "gopkg.in/fsnotify.v1",
        sum = "h1:xOHLXZwVvI9hhs+cLKq5+I5onOuwQLhQwiu63xxlHs4=",
        version = "v1.4.7",
    )
    go_repository(
        name = "in_gopkg_go_playground_assert_v1",
        build_file_proto_mode = "disable_global",
        importpath = "gopkg.in/go-playground/assert.v1",
        sum = "h1:xoYuJVE7KT85PYWrN730RguIQO0ePzVRfFMXadIrXTM=",
        version = "v1.2.1",
    )
    go_repository(
        name = "in_gopkg_go_playground_validator_v8",
        build_file_proto_mode = "disable_global",
        importpath = "gopkg.in/go-playground/validator.v8",
        sum = "h1:lFB4DoMU6B626w8ny76MV7VX6W2VHct2GVOI3xgiMrQ=",
        version = "v8.18.2",
    )
    go_repository(
        name = "in_gopkg_inf_v0",
        build_file_proto_mode = "disable",
        importpath = "gopkg.in/inf.v0",
        sum = "h1:73M5CoZyi3ZLMOyDlQh031Cx6N9NDJ2Vvfl76EDAgDc=",
        version = "v0.9.1",
    )

    go_repository(
        name = "in_gopkg_ini_v1",
        build_file_proto_mode = "disable_global",
        importpath = "gopkg.in/ini.v1",
        sum = "h1:Dgnx+6+nfE+IfzjUEISNeydPJh9AXNNsWbGP9KzCsOA=",
        version = "v1.67.0",
    )
    go_repository(
        name = "in_gopkg_jcmturner_aescts_v1",
        build_file_proto_mode = "disable_global",
        importpath = "gopkg.in/jcmturner/aescts.v1",
        sum = "h1:cVVZBK2b1zY26haWB4vbBiZrfFQnfbTVrE3xZq6hrEw=",
        version = "v1.0.1",
    )
    go_repository(
        name = "in_gopkg_jcmturner_dnsutils_v1",
        build_file_proto_mode = "disable_global",
        importpath = "gopkg.in/jcmturner/dnsutils.v1",
        sum = "h1:cIuC1OLRGZrld+16ZJvvZxVJeKPsvd5eUIvxfoN5hSM=",
        version = "v1.0.1",
    )
    go_repository(
        name = "in_gopkg_jcmturner_goidentity_v3",
        build_file_proto_mode = "disable_global",
        importpath = "gopkg.in/jcmturner/goidentity.v3",
        sum = "h1:1duIyWiTaYvVx3YX2CYtpJbUFd7/UuPYCfgXtQ3VTbI=",
        version = "v3.0.0",
    )
    go_repository(
        name = "in_gopkg_jcmturner_gokrb5_v7",
        build_file_proto_mode = "disable_global",
        importpath = "gopkg.in/jcmturner/gokrb5.v7",
        sum = "h1:0709Jtq/6QXEuWRfAm260XqlpcwL1vxtO1tUE2qK8Z4=",
        version = "v7.3.0",
    )
    go_repository(
        name = "in_gopkg_jcmturner_rpc_v1",
        build_file_proto_mode = "disable_global",
        importpath = "gopkg.in/jcmturner/rpc.v1",
        sum = "h1:QHIUxTX1ISuAv9dD2wJ9HWQVuWDX/Zc0PfeC2tjc4rU=",
        version = "v1.1.0",
    )
    go_repository(
        name = "in_gopkg_mgo_v2",
        build_file_proto_mode = "disable_global",
        importpath = "gopkg.in/mgo.v2",
        sum = "h1:xcEWjVhvbDy+nHP67nPDDpbYrY+ILlfndk4bRioVHaU=",
        version = "v2.0.0-20180705113604-9856a29383ce",
    )
    go_repository(
        name = "in_gopkg_natefinch_lumberjack_v2",
        build_file_proto_mode = "disable_global",
        importpath = "gopkg.in/natefinch/lumberjack.v2",
        sum = "h1:1Lc07Kr7qY4U2YPouBjpCLxpiyxIVoxqXgkXLknAOE8=",
        version = "v2.0.0",
    )
    go_repository(
        name = "in_gopkg_resty_v1",
        build_file_proto_mode = "disable_global",
        importpath = "gopkg.in/resty.v1",
        sum = "h1:CuXP0Pjfw9rOuY6EP+UvtNvt5DSqHpIxILZKT/quCZI=",
        version = "v1.12.0",
    )
    go_repository(
        name = "in_gopkg_tomb_v1",
        build_file_proto_mode = "disable_global",
        importpath = "gopkg.in/tomb.v1",
        sum = "h1:uRGJdciOHaEIrze2W8Q3AKkepLTh2hOroT7a+7czfdQ=",
        version = "v1.0.0-20141024135613-dd632973f1e7",
    )
    go_repository(
        name = "in_gopkg_yaml_v2",
        build_file_proto_mode = "disable_global",
        importpath = "gopkg.in/yaml.v2",
        sum = "h1:D8xgwECY7CYvx+Y2n4sBz93Jn9JRvxdiyyo8CTfuKaY=",
        version = "v2.4.0",
    )
    go_repository(
        name = "in_gopkg_yaml_v3",
        build_file_proto_mode = "disable_global",
        importpath = "gopkg.in/yaml.v3",
        sum = "h1:fxVm/GzAzEWqLHuvctI91KS9hhNmmWOoWu0XTYJS7CA=",
        version = "v3.0.1",
    )
    go_repository(
        name = "io_etcd_go_bbolt",
        build_file_proto_mode = "disable_global",
        importpath = "go.etcd.io/bbolt",
        sum = "h1:/ecaJf0sk1l4l6V4awd65v2C3ILy7MSj+s/x1ADCIMU=",
        version = "v1.3.6",
    )
    go_repository(
        name = "io_etcd_go_etcd_api_v3",
        build_file_proto_mode = "disable",
        importpath = "go.etcd.io/etcd/api/v3",
        patch_args = ["-p2"],
        patches = [
            "//build/patches:io_etcd_go_etcd_api_v3.patch",
        ],
        sum = "h1:tXok5yLlKyuQ/SXSjtqHc4uzNaMqZi2XsoSPr/LlJXI=",
        version = "v3.5.2",
    )
    go_repository(
        name = "io_etcd_go_etcd_client_pkg_v3",
        build_file_proto_mode = "disable_global",
        importpath = "go.etcd.io/etcd/client/pkg/v3",
        sum = "h1:4hzqQ6hIb3blLyQ8usCU4h3NghkqcsohEQ3o3VetYxE=",
        version = "v3.5.2",
    )
    go_repository(
        name = "io_etcd_go_etcd_client_v2",
        build_file_proto_mode = "disable_global",
        importpath = "go.etcd.io/etcd/client/v2",
        sum = "h1:ymrVwTkefuqA/rPkSW7/B4ApijbPVefRumkY+stNfS0=",
        version = "v2.305.2",
    )
    go_repository(
        name = "io_etcd_go_etcd_client_v3",
        build_file_proto_mode = "disable_global",
        importpath = "go.etcd.io/etcd/client/v3",
        sum = "h1:WdnejrUtQC4nCxK0/dLTMqKOB+U5TP/2Ya0BJL+1otA=",
        version = "v3.5.2",
    )
    go_repository(
        name = "io_etcd_go_etcd_etcdutl_v3",
        build_file_proto_mode = "disable_global",
        importpath = "go.etcd.io/etcd/etcdutl/v3",
        sum = "h1:XDNv2bGD6Ylz3Gb9lIGV/IYLk1bwTvyCIi1EI4hyyqo=",
        version = "v3.5.2",
    )
    go_repository(
        name = "io_etcd_go_etcd_pkg_v3",
        build_file_proto_mode = "disable_global",
        importpath = "go.etcd.io/etcd/pkg/v3",
        sum = "h1:YZUojdoPhOyl5QILYnR8LTUbbNefu/sV4ma+ZMr2tto=",
        version = "v3.5.2",
    )
    go_repository(
        name = "io_etcd_go_etcd_raft_v3",
        build_file_proto_mode = "disable_global",
        importpath = "go.etcd.io/etcd/raft/v3",
        patch_args = ["-p1"],
        patches = [
            "//build/patches:io_etcd_go_etcd_raft_v3.patch",
        ],
        sum = "h1:uCC37qOXqBvKqTGHGyhASsaCsnTuJugl1GvneJNwHWo=",
        version = "v3.5.2",
    )
    go_repository(
        name = "io_etcd_go_etcd_server_v3",
        build_file_proto_mode = "disable_global",
        importpath = "go.etcd.io/etcd/server/v3",
        sum = "h1:B6ytJvS4Fmt8nkjzS2/8POf4tuPhFMluE0lWd4dx/7U=",
        version = "v3.5.2",
    )
    go_repository(
        name = "io_etcd_go_etcd_tests_v3",
        build_file_proto_mode = "disable_global",
        importpath = "go.etcd.io/etcd/tests/v3",
        sum = "h1:uk7/uMGVebpBDl+roivowHt6gJ5Fnqwik3syDkoSKdo=",
        version = "v3.5.2",
    )
    go_repository(
        name = "io_k8s_api",
        build_file_proto_mode = "disable",
        importpath = "k8s.io/api",
        sum = "h1:J0hann2hfxWr1hinZIDefw7Q96wmCBx6SSB8IY0MdDg=",
        version = "v0.24.0",
    )
    go_repository(
        name = "io_k8s_apimachinery",
        build_file_proto_mode = "disable",
        importpath = "k8s.io/apimachinery",
        sum = "h1:ydFCyC/DjCvFCHK5OPMKBlxayQytB8pxy8YQInd5UyQ=",
        version = "v0.24.0",
    )
    go_repository(
        name = "io_k8s_client_go",
        build_file_proto_mode = "disable",
        importpath = "k8s.io/client-go",
        sum = "h1:U5Bt+dab9K8qaUmXINrkXO135kA11/i5Kg1RUydgaMQ=",
        version = "v11.0.1-0.20190409021438-1a26190bd76a+incompatible",
    )
    go_repository(
        name = "io_k8s_gengo",
        build_file_proto_mode = "disable",
        importpath = "k8s.io/gengo",
        sum = "h1:GohjlNKauSai7gN4wsJkeZ3WAJx4Sh+oT/b5IYn5suA=",
        version = "v0.0.0-20210813121822-485abfe95c7c",
    )

    go_repository(
        name = "io_k8s_klog",
        build_file_proto_mode = "disable",
        importpath = "k8s.io/klog",
        sum = "h1:0VPpR+sizsiivjIfIAQH/rl8tan6jvWkS7lU+0di3lE=",
        version = "v0.3.0",
    )
    go_repository(
        name = "io_k8s_klog_v2",
        build_file_proto_mode = "disable",
        importpath = "k8s.io/klog/v2",
        sum = "h1:VW25q3bZx9uE3vvdL6M8ezOX79vA2Aq1nEWLqNQclHc=",
        version = "v2.60.1",
    )

    go_repository(
        name = "io_k8s_kube_openapi",
        build_file_proto_mode = "disable",
        importpath = "k8s.io/kube-openapi",
        sum = "h1:Gii5eqf+GmIEwGNKQYQClCayuJCe2/4fZUvF7VG99sU=",
        version = "v0.0.0-20220328201542-3ee0da9b0b42",
    )
    go_repository(
        name = "io_k8s_sigs_json",
        build_file_proto_mode = "disable",
        importpath = "sigs.k8s.io/json",
        sum = "h1:kDi4JBNAsJWfz1aEXhO8Jg87JJaPNLh5tIzYHgStQ9Y=",
        version = "v0.0.0-20211208200746-9f7c6b3444d2",
    )
    go_repository(
        name = "io_k8s_sigs_structured_merge_diff_v4",
        build_file_proto_mode = "disable",
        importpath = "sigs.k8s.io/structured-merge-diff/v4",
        sum = "h1:bKCqE9GvQ5tiVHn5rfn1r+yao3aLQEaLzkkmAkf+A6Y=",
        version = "v4.2.1",
    )

    go_repository(
        name = "io_k8s_sigs_yaml",
        build_file_proto_mode = "disable_global",
        importpath = "sigs.k8s.io/yaml",
        sum = "h1:kr/MCeFWJWTwyaHoR9c8EjH9OumOmoF9YGiZd7lFm/Q=",
        version = "v1.2.0",
    )
    go_repository(
        name = "io_k8s_utils",
        build_file_proto_mode = "disable",
        importpath = "k8s.io/utils",
        sum = "h1:HNSDgDCrr/6Ly3WEGKZftiE7IY19Vz2GdbOCyI4qqhc=",
        version = "v0.0.0-20220210201930-3a6ce19ff2f9",
    )

    go_repository(
        name = "io_opencensus_go",
        build_file_proto_mode = "disable_global",
        importpath = "go.opencensus.io",
        replace = "go.opencensus.io",
        sum = "h1:+KpZCwn3HdqM4KgXC+ywfGPIC40XIwj6C5p+6mbC9a8=",
        version = "v0.23.1-0.20220331163232-052120675fac",
    )
    go_repository(
        name = "io_opencensus_go_contrib_exporter_ocagent",
        build_file_proto_mode = "disable",
        importpath = "contrib.go.opencensus.io/exporter/ocagent",
        sum = "h1:jGFvw3l57ViIVEPKKEUXPcLYIXJmQxLUh6ey1eJhwyc=",
        version = "v0.4.12",
    )

    go_repository(
        name = "io_opentelemetry_go_contrib",
        build_file_proto_mode = "disable_global",
        importpath = "go.opentelemetry.io/contrib",
        sum = "h1:ubFQUn0VCZ0gPwIoJfBJVpeBlyRMxu8Mm/huKWYd9p0=",
        version = "v0.20.0",
    )
    go_repository(
        name = "io_opentelemetry_go_contrib_instrumentation_google_golang_org_grpc_otelgrpc",
        build_file_proto_mode = "disable_global",
        importpath = "go.opentelemetry.io/contrib/instrumentation/google.golang.org/grpc/otelgrpc",
        sum = "h1:sO4WKdPAudZGKPcpZT4MJn6JaDmpyLrMPDGGyA1SttE=",
        version = "v0.20.0",
    )
    go_repository(
        name = "io_opentelemetry_go_otel",
        build_file_proto_mode = "disable_global",
        importpath = "go.opentelemetry.io/otel",
        sum = "h1:eaP0Fqu7SXHwvjiqDq83zImeehOHX8doTvU9AwXON8g=",
        version = "v0.20.0",
    )
    go_repository(
        name = "io_opentelemetry_go_otel_exporters_otlp",
        build_file_proto_mode = "disable_global",
        importpath = "go.opentelemetry.io/otel/exporters/otlp",
        sum = "h1:PTNgq9MRmQqqJY0REVbZFvwkYOA85vbdQU/nVfxDyqg=",
        version = "v0.20.0",
    )
    go_repository(
        name = "io_opentelemetry_go_otel_metric",
        build_file_proto_mode = "disable_global",
        importpath = "go.opentelemetry.io/otel/metric",
        sum = "h1:4kzhXFP+btKm4jwxpjIqjs41A7MakRFUS86bqLHTIw8=",
        version = "v0.20.0",
    )
    go_repository(
        name = "io_opentelemetry_go_otel_oteltest",
        build_file_proto_mode = "disable_global",
        importpath = "go.opentelemetry.io/otel/oteltest",
        sum = "h1:HiITxCawalo5vQzdHfKeZurV8x7ljcqAgiWzF6Vaeaw=",
        version = "v0.20.0",
    )
    go_repository(
        name = "io_opentelemetry_go_otel_sdk",
        build_file_proto_mode = "disable_global",
        importpath = "go.opentelemetry.io/otel/sdk",
        sum = "h1:JsxtGXd06J8jrnya7fdI/U/MR6yXA5DtbZy+qoHQlr8=",
        version = "v0.20.0",
    )
    go_repository(
        name = "io_opentelemetry_go_otel_sdk_export_metric",
        build_file_proto_mode = "disable_global",
        importpath = "go.opentelemetry.io/otel/sdk/export/metric",
        sum = "h1:c5VRjxCXdQlx1HjzwGdQHzZaVI82b5EbBgOu2ljD92g=",
        version = "v0.20.0",
    )
    go_repository(
        name = "io_opentelemetry_go_otel_sdk_metric",
        build_file_proto_mode = "disable_global",
        importpath = "go.opentelemetry.io/otel/sdk/metric",
        sum = "h1:7ao1wpzHRVKf0OQ7GIxiQJA6X7DLX9o14gmVon7mMK8=",
        version = "v0.20.0",
    )
    go_repository(
        name = "io_opentelemetry_go_otel_trace",
        build_file_proto_mode = "disable_global",
        importpath = "go.opentelemetry.io/otel/trace",
        sum = "h1:1DL6EXUdcg95gukhuRRvLDO/4X5THh/5dIV52lqtnbw=",
        version = "v0.20.0",
    )
    go_repository(
        name = "io_opentelemetry_go_proto_otlp",
        build_file_proto_mode = "disable_global",
        importpath = "go.opentelemetry.io/proto/otlp",
        sum = "h1:rwOQPCuKAKmwGKq2aVNnYIibI6wnV7EvzgfTCzcdGg8=",
        version = "v0.7.0",
    )
    go_repository(
        name = "io_rsc_binaryregexp",
        build_file_proto_mode = "disable_global",
        importpath = "rsc.io/binaryregexp",
        sum = "h1:HfqmD5MEmC0zvwBuF187nq9mdnXjXsSivRiXN7SmRkE=",
        version = "v0.2.0",
    )
    go_repository(
        name = "io_rsc_pdf",
        build_file_proto_mode = "disable_global",
        importpath = "rsc.io/pdf",
        sum = "h1:k1MczvYDUvJBe93bYd7wrZLLUEcLZAuF824/I4e5Xr4=",
        version = "v0.1.1",
    )
    go_repository(
        name = "io_rsc_quote_v3",
        build_file_proto_mode = "disable_global",
        importpath = "rsc.io/quote/v3",
        sum = "h1:9JKUTTIUgS6kzR9mK1YuGKv6Nl+DijDNIc0ghT58FaY=",
        version = "v3.1.0",
    )
    go_repository(
        name = "io_rsc_sampler",
        build_file_proto_mode = "disable_global",
        importpath = "rsc.io/sampler",
        sum = "h1:7uVkIFmeBqHfdjD+gZwtXXI+RODJ2Wc4O7MPEh/QiW4=",
        version = "v1.3.0",
    )
    go_repository(
        name = "org_golang_google_api",
        build_file_proto_mode = "disable_global",
        importpath = "google.golang.org/api",
        sum = "h1:ExR2D+5TYIrMphWgs5JCgwRhEDlPDXXrLwHHMgPHTXE=",
        version = "v0.74.0",
    )
    go_repository(
        name = "org_golang_google_appengine",
        build_file_proto_mode = "disable_global",
        importpath = "google.golang.org/appengine",
        sum = "h1:FZR1q0exgwxzPzp/aF+VccGrSfxfPpkBqjIIEq3ru6c=",
        version = "v1.6.7",
    )
    go_repository(
        name = "org_golang_google_genproto",
        build_file_proto_mode = "disable_global",
        importpath = "google.golang.org/genproto",
        sum = "h1:0m9wktIpOxGw+SSKmydXWB3Z3GTfcPP6+q75HCQa6HI=",
        version = "v0.0.0-20220324131243-acbaeb5b85eb",
    )
    go_repository(
        name = "org_golang_google_grpc",
        build_file_proto_mode = "disable_global",
        importpath = "google.golang.org/grpc",
        sum = "h1:NEpgUqV3Z+ZjkqMsxMg11IaDrXY4RY6CQukSGK0uI1M=",
        version = "v1.45.0",
    )
    go_repository(
        name = "org_golang_google_grpc_cmd_protoc_gen_go_grpc",
        build_file_proto_mode = "disable_global",
        importpath = "google.golang.org/grpc/cmd/protoc-gen-go-grpc",
        sum = "h1:M1YKkFIboKNieVO5DLUEVzQfGwJD30Nv2jfUgzb5UcE=",
        version = "v1.1.0",
    )
    go_repository(
        name = "org_golang_google_protobuf",
        build_file_proto_mode = "disable_global",
        importpath = "google.golang.org/protobuf",
        sum = "h1:d0NfwRgPtno5B1Wa6L2DAG+KivqkdutMf1UhdNx175w=",
        version = "v1.28.1",
    )
    go_repository(
        name = "org_golang_x_crypto",
        build_file_proto_mode = "disable_global",
        importpath = "golang.org/x/crypto",
        sum = "h1:MDRAIl0xIo9Io2xV565hzXHw3zVseKrJKodhohM5CjU=",
        version = "v0.1.0",
    )
    go_repository(
        name = "org_golang_x_exp",
        build_file_proto_mode = "disable_global",
        importpath = "golang.org/x/exp",
        sum = "h1:SkwG94eNiiYJhbeDE018Grw09HIN/KB9NlRmZsrzfWs=",
        version = "v0.0.0-20221023144134-a1e5550cf13e",
    )
    go_repository(
        name = "org_golang_x_exp_typeparams",
        build_file_proto_mode = "disable",
        importpath = "golang.org/x/exp/typeparams",
        sum = "h1:Ic/qN6TEifvObMGQy72k0n1LlJr7DjWWEi+MOsDOiSk=",
        version = "v0.0.0-20220827204233-334a2380cb91",
    )

    go_repository(
        name = "org_golang_x_image",
        build_file_proto_mode = "disable_global",
        importpath = "golang.org/x/image",
        sum = "h1:+qEpEAPhDZ1o0x3tHzZTQDArnOixOzGD9HUJfcg0mb4=",
        version = "v0.0.0-20190802002840-cff245a6509b",
    )
    go_repository(
        name = "org_golang_x_lint",
        build_file_proto_mode = "disable_global",
        importpath = "golang.org/x/lint",
        sum = "h1:VLliZ0d+/avPrXXH+OakdXhpJuEoBZuwh1m2j7U6Iug=",
        version = "v0.0.0-20210508222113-6edffad5e616",
    )
    go_repository(
        name = "org_golang_x_mobile",
        build_file_proto_mode = "disable_global",
        importpath = "golang.org/x/mobile",
        sum = "h1:4+4C/Iv2U4fMZBiMCc98MG1In4gJY5YRhtpDNeDeHWs=",
        version = "v0.0.0-20190719004257-d2bd2a29d028",
    )
    go_repository(
        name = "org_golang_x_mod",
        build_file_proto_mode = "disable_global",
        importpath = "golang.org/x/mod",
        sum = "h1:LapD9S96VoQRhi/GrNTqeBJFrUjs5UHCAtTlgwA5oZA=",
        version = "v0.7.0",
    )
    go_repository(
        name = "org_golang_x_net",
        build_file_proto_mode = "disable_global",
        importpath = "golang.org/x/net",
        sum = "h1:sZfSu1wtKLGlWI4ZZayP0ck9Y73K1ynO6gqzTdBVdPU=",
        version = "v0.2.0",
    )
    go_repository(
        name = "org_golang_x_oauth2",
        build_file_proto_mode = "disable_global",
        importpath = "golang.org/x/oauth2",
        sum = "h1:GtQkldQ9m7yvzCL1V+LrYow3Khe0eJH0w7RbX/VbaIU=",
        version = "v0.2.0",
    )
    go_repository(
        name = "org_golang_x_sync",
        build_file_proto_mode = "disable_global",
        importpath = "golang.org/x/sync",
        sum = "h1:wsuoTGHzEhffawBOhz5CYhcrV4IdKZbEyZjBMuTp12o=",
        version = "v0.1.0",
    )
    go_repository(
        name = "org_golang_x_sys",
        build_file_proto_mode = "disable_global",
        importpath = "golang.org/x/sys",
        sum = "h1:ljd4t30dBnAvMZaQCevtY0xLLD0A+bRZXbgLMLU1F/A=",
        version = "v0.2.0",
    )
    go_repository(
        name = "org_golang_x_term",
        build_file_proto_mode = "disable_global",
        importpath = "golang.org/x/term",
        sum = "h1:z85xZCsEl7bi/KwbNADeBYoOP0++7W1ipu+aGnpwzRM=",
        version = "v0.2.0",
    )
    go_repository(
        name = "org_golang_x_text",
        build_file_proto_mode = "disable_global",
        importpath = "golang.org/x/text",
        sum = "h1:BrVqGRd7+k1DiOgtnFvAkoQEWQvBc25ouMJM6429SFg=",
        version = "v0.4.0",
    )
    go_repository(
        name = "org_golang_x_time",
        build_file_proto_mode = "disable_global",
        importpath = "golang.org/x/time",
        sum = "h1:52I/1L54xyEQAYdtcSuxtiT84KGYTBGXwayxmIpNJhE=",
        version = "v0.2.0",
    )
    go_repository(
        name = "org_golang_x_tools",
        build_file_proto_mode = "disable_global",
        importpath = "golang.org/x/tools",
        sum = "h1:G6AHpWxTMGY1KyEYoAQ5WTtIekUUvDNjan3ugu60JvE=",
        version = "v0.2.0",
    )
    go_repository(
        name = "org_golang_x_xerrors",
        build_file_proto_mode = "disable_global",
        importpath = "golang.org/x/xerrors",
        sum = "h1:GGU+dLjvlC3qDwqYgL6UgRmHXhOOgns0bZu2Ty5mm6U=",
        version = "v0.0.0-20220411194840-2f41105eb62f",
    )
    go_repository(
        name = "org_gonum_v1_gonum",
        build_file_proto_mode = "disable_global",
        importpath = "gonum.org/v1/gonum",
        sum = "h1:CCXrcPKiGGotvnN6jfUsKk4rRqm7q09/YbKb5xCEvtM=",
        version = "v0.8.2",
    )
    go_repository(
        name = "org_gonum_v1_netlib",
        build_file_proto_mode = "disable_global",
        importpath = "gonum.org/v1/netlib",
        sum = "h1:OE9mWmgKkjJyEmDAAtGMPjXu+YNeGvK9VTSHY6+Qihc=",
        version = "v0.0.0-20190313105609-8cb42192e0e0",
    )
    go_repository(
        name = "org_gonum_v1_plot",
        build_file_proto_mode = "disable_global",
        importpath = "gonum.org/v1/plot",
        sum = "h1:Qh4dB5D/WpoUUp3lSod7qgoyEHbDGPUWjIbnqdqqe1k=",
        version = "v0.0.0-20190515093506-e2840ee46a6b",
    )
    go_repository(
        name = "org_modernc_fileutil",
        build_file_proto_mode = "disable_global",
        importpath = "modernc.org/fileutil",
        sum = "h1:Z1AFLZwl6BO8A5NldQg/xTSjGLetp+1Ubvl4alfGx8w=",
        version = "v1.0.0",
    )
    go_repository(
        name = "org_modernc_golex",
        build_file_proto_mode = "disable_global",
        importpath = "modernc.org/golex",
        sum = "h1:EYKY1a3wStt0RzHaH8mdSRNg78Ub0OHxYfCRWw35YtM=",
        version = "v1.0.1",
    )
    go_repository(
        name = "org_modernc_lex",
        build_file_proto_mode = "disable_global",
        importpath = "modernc.org/lex",
        sum = "h1:w0dxp18i1q+aSE7GkepvwzvVWTLoCIQ2oDgTFAV2JZU=",
        version = "v1.0.0",
    )
    go_repository(
        name = "org_modernc_lexer",
        build_file_proto_mode = "disable_global",
        importpath = "modernc.org/lexer",
        sum = "h1:D2xE6YTaH7aiEC7o/+rbx6qTAEr1uY83peKwkamIdQ0=",
        version = "v1.0.0",
    )
    go_repository(
        name = "org_modernc_mathutil",
        build_file_proto_mode = "disable_global",
        importpath = "modernc.org/mathutil",
        sum = "h1:ij3fYGe8zBF4Vu+g0oT7mB06r8sqGWKuJu1yXeR4by8=",
        version = "v1.4.1",
    )
    go_repository(
        name = "org_modernc_parser",
        build_file_proto_mode = "disable_global",
        importpath = "modernc.org/parser",
        sum = "h1:/qHLDn1ezrcRk9/XbErYp84bPPM4+w0kIDuvMdRk6Vc=",
        version = "v1.0.2",
    )
    go_repository(
        name = "org_modernc_scanner",
        build_file_proto_mode = "disable_global",
        importpath = "modernc.org/scanner",
        sum = "h1:rmWBTztgQKLM2CYx0uTQGhAxgnrILDEOVXJsEq/I4Js=",
        version = "v1.0.1",
    )
    go_repository(
        name = "org_modernc_sortutil",
        build_file_proto_mode = "disable_global",
        importpath = "modernc.org/sortutil",
        sum = "h1:SUTM1sCR0Ldpv7dbB/KCPC2zHHsZ1KrSkhmGmmV22CQ=",
        version = "v1.0.0",
    )
    go_repository(
        name = "org_modernc_strutil",
        build_file_proto_mode = "disable_global",
        importpath = "modernc.org/strutil",
        sum = "h1:+1/yCzZxY2pZwwrsbH+4T7BQMoLQ9QiBshRC9eicYsc=",
        version = "v1.1.0",
    )
    go_repository(
        name = "org_modernc_y",
        build_file_proto_mode = "disable_global",
        importpath = "modernc.org/y",
        sum = "h1:+QT+MtLkwkvLkh3fYQq+YD5vw2s5paVE73jdl5R/Py8=",
        version = "v1.0.1",
    )
    go_repository(
        name = "org_uber_go_atomic",
        build_file_proto_mode = "disable_global",
        importpath = "go.uber.org/atomic",
        sum = "h1:9qC72Qh0+3MqyJbAn8YU5xVq1frD8bn3JtD2oXtafVQ=",
        version = "v1.10.0",
    )
    go_repository(
        name = "org_uber_go_automaxprocs",
        build_file_proto_mode = "disable_global",
        importpath = "go.uber.org/automaxprocs",
        sum = "h1:CpDZl6aOlLhReez+8S3eEotD7Jx0Os++lemPlMULQP0=",
        version = "v1.4.0",
    )
    go_repository(
        name = "org_uber_go_goleak",
        build_file_proto_mode = "disable_global",
        importpath = "go.uber.org/goleak",
        sum = "h1:xqgm/S+aQvhWFTtR0XK3Jvg7z8kGV8P4X14IzwN3Eqk=",
        version = "v1.2.0",
    )
    go_repository(
        name = "org_uber_go_multierr",
        build_file_proto_mode = "disable_global",
        importpath = "go.uber.org/multierr",
        sum = "h1:dg6GjLku4EH+249NNmoIciG9N/jURbDG+pFlTkhzIC8=",
        version = "v1.8.0",
    )
    go_repository(
        name = "org_uber_go_tools",
        build_file_proto_mode = "disable_global",
        importpath = "go.uber.org/tools",
        sum = "h1:0mgffUl7nfd+FpvXMVz4IDEaUSmT1ysygQC7qYo7sG4=",
        version = "v0.0.0-20190618225709-2cfd321de3ee",
    )
    go_repository(
        name = "org_uber_go_zap",
        build_file_proto_mode = "disable_global",
        importpath = "go.uber.org/zap",
        sum = "h1:OjGQ5KQDEUawVHxNwQgPpiypGHOxo2mNZsOqTak4fFY=",
        version = "v1.23.0",
    )<|MERGE_RESOLUTION|>--- conflicted
+++ resolved
@@ -3696,13 +3696,8 @@
         name = "com_github_tikv_client_go_v2",
         build_file_proto_mode = "disable_global",
         importpath = "github.com/tikv/client-go/v2",
-<<<<<<< HEAD
-        sum = "h1:y3Xyj74aCW/5aGsbm7BdP5XphjFOVWWMZM5l6/caGzM=",
-        version = "v2.0.4-0.20230529083112-3abd6934a6ee",
-=======
         sum = "h1:vo5g8Fwrzk+m7C82lejJFL4C3XYkWlt8zCQu7zG4zx0=",
         version = "v2.0.4-0.20230529034545-a78518eb37da",
->>>>>>> 32f093da
     )
     go_repository(
         name = "com_github_tikv_pd_client",
