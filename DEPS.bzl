--- conflicted
+++ resolved
@@ -3464,13 +3464,8 @@
         name = "com_github_pingcap_kvproto",
         build_file_proto_mode = "disable_global",
         importpath = "github.com/pingcap/kvproto",
-<<<<<<< HEAD
-        sum = "h1:q+w2cGyo2+NUP+4KkpsKWKUq0Ai0gnGWYbgjEI4Xaoo=",
-        version = "v0.0.0-20230530080810-3ee4c2b9d5b2",
-=======
         sum = "h1:GBlml2UIrI9IR3DdBnUWNeXizK4PwJhYPO7eWgCNErg=",
         version = "v0.0.0-20230530111525-e4919c190b46",
->>>>>>> afdb7415
     )
     go_repository(
         name = "com_github_pingcap_log",
