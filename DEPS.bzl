load("@bazel_gazelle//:deps.bzl", "go_repository")

def go_deps():
    go_repository(
        name = "cc_mvdan_gofumpt",
        build_file_proto_mode = "disable",
        importpath = "mvdan.cc/gofumpt",
        sum = "h1:JVf4NN1mIpHogBj7ABpgOyZc65/UUOkKQFkoURsz4MM=",
        version = "v0.4.0",
    )
    go_repository(
        name = "cc_mvdan_interfacer",
        build_file_proto_mode = "disable",
        importpath = "mvdan.cc/interfacer",
        sum = "h1:WX1yoOaKQfddO/mLzdV4wptyWgoH/6hwLs7QHTixo0I=",
        version = "v0.0.0-20180901003855-c20040233aed",
    )
    go_repository(
        name = "cc_mvdan_lint",
        build_file_proto_mode = "disable",
        importpath = "mvdan.cc/lint",
        sum = "h1:DxJ5nJdkhDlLok9K6qO+5290kphDJbHOQO1DFFFTeBo=",
        version = "v0.0.0-20170908181259-adc824a0674b",
    )
    go_repository(
        name = "cc_mvdan_unparam",
        build_file_proto_mode = "disable",
        importpath = "mvdan.cc/unparam",
        sum = "h1:3rvTIIM22r9pvXk+q3swxUQAQOxksVMGK7sml4nG57w=",
        version = "v0.0.0-20221223090309-7455f1af531d",
    )

    go_repository(
        name = "co_honnef_go_tools",
        build_file_proto_mode = "disable_global",
        importpath = "honnef.co/go/tools",
        sum = "h1:o/n5/K5gXqk8Gozvs2cnL0F2S1/g1vcGCAx2vETjITw=",
        version = "v0.4.3",
    )
    go_repository(
        name = "com_4d63_gocheckcompilerdirectives",
        build_file_proto_mode = "disable",
        importpath = "4d63.com/gocheckcompilerdirectives",
        sum = "h1:AHcMYuw56NPjq/2y615IGg2kYkBdTvOaojYCBcRE7MA=",
        version = "v1.2.1",
    )

    go_repository(
        name = "com_4d63_gochecknoglobals",
        build_file_proto_mode = "disable",
        importpath = "4d63.com/gochecknoglobals",
        sum = "h1:1eiorGsgHOFOuoOiJDy2psSrQbRdIHrlge0IJIkUgDc=",
        version = "v0.2.1",
    )
    go_repository(
        name = "com_github_abirdcfly_dupword",
        build_file_proto_mode = "disable",
        importpath = "github.com/Abirdcfly/dupword",
        sum = "h1:z6v8rMETchZXUIuHxYNmlUAuKuB21PeaSymTed16wgU=",
        version = "v0.0.11",
    )

    go_repository(
        name = "com_github_acarl005_stripansi",
        build_file_proto_mode = "disable",
        importpath = "github.com/acarl005/stripansi",
        sum = "h1:licZJFw2RwpHMqeKTCYkitsPqHNxTmd4SNR5r94FGM8=",
        version = "v0.0.0-20180116102854-5a71ef0e047d",
    )

    go_repository(
        name = "com_github_ajg_form",
        build_file_proto_mode = "disable_global",
        importpath = "github.com/ajg/form",
        sum = "h1:t9c7v8JUKu/XxOGBU0yjNpaMloxGEJhUkqFRq0ibGeU=",
        version = "v1.5.1",
    )
    go_repository(
        name = "com_github_ajstarks_svgo",
        build_file_proto_mode = "disable_global",
        importpath = "github.com/ajstarks/svgo",
        sum = "h1:wVe6/Ea46ZMeNkQjjBW6xcqyQA/j5e0D6GytH95g0gQ=",
        version = "v0.0.0-20180226025133-644b8db467af",
    )
    go_repository(
        name = "com_github_alecthomas_kingpin_v2",
        build_file_proto_mode = "disable",
        importpath = "github.com/alecthomas/kingpin/v2",
        sum = "h1:ANLJcKmQm4nIaog7xdr/id6FM6zm5hHnfZrvtKPxqGg=",
        version = "v2.3.1",
    )

    go_repository(
        name = "com_github_alecthomas_template",
        build_file_proto_mode = "disable_global",
        importpath = "github.com/alecthomas/template",
        sum = "h1:JYp7IbQjafoB+tBA3gMyHYHrpOtNuDiK/uB5uXxq5wM=",
        version = "v0.0.0-20190718012654-fb15b899a751",
    )
    go_repository(
        name = "com_github_alecthomas_units",
        build_file_proto_mode = "disable_global",
        importpath = "github.com/alecthomas/units",
        sum = "h1:s6gZFSlWYmbqAuRjVTiNNhvNRfY2Wxp9nhfyel4rklc=",
        version = "v0.0.0-20211218093645-b94a6e3cc137",
    )
    go_repository(
        name = "com_github_aleksi_gocov_xml",
        build_file_proto_mode = "disable",
        importpath = "github.com/AlekSi/gocov-xml",
        sum = "h1:4QctJBgXEkbzeKz6PJy6bt3JSPNSN4I2mITYW+eKUoQ=",
        version = "v1.0.0",
    )

    go_repository(
        name = "com_github_alexkohler_prealloc",
        build_file_proto_mode = "disable",
        importpath = "github.com/alexkohler/prealloc",
        sum = "h1:Hbq0/3fJPQhNkN0dR95AVrr6R7tou91y0uHG5pOcUuw=",
        version = "v1.0.0",
    )
    go_repository(
        name = "com_github_alingse_asasalint",
        build_file_proto_mode = "disable",
        importpath = "github.com/alingse/asasalint",
        sum = "h1:SFwnQXJ49Kx/1GghOFz1XGqHYKp21Kq1nHad/0WQRnw=",
        version = "v0.0.11",
    )

    go_repository(
        name = "com_github_aliyun_alibaba_cloud_sdk_go",
        build_file_proto_mode = "disable",
        importpath = "github.com/aliyun/alibaba-cloud-sdk-go",
        sum = "h1:Q/yk4z/cHUVZfgTqtD09qeYBxHwshQAjVRX73qs8UH0=",
        version = "v1.61.1581",
    )

    go_repository(
        name = "com_github_andreasbriese_bbloom",
        build_file_proto_mode = "disable_global",
        importpath = "github.com/AndreasBriese/bbloom",
        sum = "h1:HD8gA2tkByhMAwYaFAX9w2l7vxvBQ5NMoxDrkhqhtn4=",
        version = "v0.0.0-20190306092124-e2d15f34fcf9",
    )
    go_repository(
        name = "com_github_antihax_optional",
        build_file_proto_mode = "disable_global",
        importpath = "github.com/antihax/optional",
        sum = "h1:xK2lYat7ZLaVVcIuj82J8kIro4V6kDe0AUDFboUCwcg=",
        version = "v1.0.0",
    )
    go_repository(
        name = "com_github_antonboom_errname",
        build_file_proto_mode = "disable",
        importpath = "github.com/Antonboom/errname",
        sum = "h1:BZDX4r3l4TBZxZ2o2LNrlGxSHran4d1u4veZdoORTT4=",
        version = "v0.1.9",
    )
    go_repository(
        name = "com_github_antonboom_nilnil",
        build_file_proto_mode = "disable",
        importpath = "github.com/Antonboom/nilnil",
        sum = "h1:6RTbx3d2mcEu3Zwq9TowQpQMVpP75zugwOtqY1RTtcE=",
        version = "v0.1.3",
    )
    go_repository(
        name = "com_github_apache_skywalking_eyes",
        build_file_proto_mode = "disable",
        importpath = "github.com/apache/skywalking-eyes",
        sum = "h1:O13kdRU6FCEZevfD01mdhTgCZLLfPZIQ0GXZrLl7FpQ=",
        version = "v0.4.0",
    )

    go_repository(
        name = "com_github_apache_thrift",
        build_file_proto_mode = "disable_global",
        importpath = "github.com/apache/thrift",
        sum = "h1:Jz3KVLYY5+JO7rDiX0sAuRGtuv2vG01r17Y9nLMWNUw=",
        version = "v0.13.1-0.20201008052519-daf620915714",
    )
    go_repository(
        name = "com_github_armon_circbuf",
        build_file_proto_mode = "disable_global",
        importpath = "github.com/armon/circbuf",
        sum = "h1:QEF07wC0T1rKkctt1RINW/+RMTVmiwxETico2l3gxJA=",
        version = "v0.0.0-20150827004946-bbbad097214e",
    )
    go_repository(
        name = "com_github_armon_consul_api",
        build_file_proto_mode = "disable_global",
        importpath = "github.com/armon/consul-api",
        sum = "h1:G1bPvciwNyF7IUmKXNt9Ak3m6u9DE1rF+RmtIkBpVdA=",
        version = "v0.0.0-20180202201655-eb2c6b5be1b6",
    )
    go_repository(
        name = "com_github_armon_go_metrics",
        build_file_proto_mode = "disable_global",
        importpath = "github.com/armon/go-metrics",
        sum = "h1:8GUt8eRujhVEGZFFEjBj46YV4rDjvGrNxb0KMWYkL2I=",
        version = "v0.0.0-20180917152333-f0300d1749da",
    )
    go_repository(
        name = "com_github_armon_go_radix",
        build_file_proto_mode = "disable_global",
        importpath = "github.com/armon/go-radix",
        sum = "h1:BUAU3CGlLvorLI26FmByPp2eC2qla6E1Tw+scpcg/to=",
        version = "v0.0.0-20180808171621-7fddfc383310",
    )
    go_repository(
        name = "com_github_armon_go_socks5",
        build_file_proto_mode = "disable",
        importpath = "github.com/armon/go-socks5",
        sum = "h1:0CwZNZbxp69SHPdPJAN/hZIm0C4OItdklCFmMRWYpio=",
        version = "v0.0.0-20160902184237-e75332964ef5",
    )

    go_repository(
        name = "com_github_ashanbrown_forbidigo",
        build_file_proto_mode = "disable",
        importpath = "github.com/ashanbrown/forbidigo",
        sum = "h1:WXhzLjOlnuDYPYQo/eFlcFMi8X/kLfvWLYu6CSoebis=",
        version = "v1.5.1",
    )
    go_repository(
        name = "com_github_ashanbrown_makezero",
        build_file_proto_mode = "disable",
        importpath = "github.com/ashanbrown/makezero",
        sum = "h1:iCQ87C0V0vSyO+M9E/FZYbu65auqH0lnsOkf5FcB28s=",
        version = "v1.1.1",
    )

    go_repository(
        name = "com_github_aws_aws_sdk_go",
        build_file_proto_mode = "disable_global",
        importpath = "github.com/aws/aws-sdk-go",
        sum = "h1:jLDC9RsNoYMLFlKpB8LdqUnoDdC2yvkS4QbuyPQJ8+M=",
        version = "v1.44.48",
    )
    go_repository(
        name = "com_github_axw_gocov",
        build_file_proto_mode = "disable",
        importpath = "github.com/axw/gocov",
        sum = "h1:YsqYR66hUmilVr23tu8USgnJIJvnwh3n7j5zRn7x4LU=",
        version = "v1.0.0",
    )

    go_repository(
        name = "com_github_aymerick_raymond",
        build_file_proto_mode = "disable_global",
        importpath = "github.com/aymerick/raymond",
        sum = "h1:Ppm0npCCsmuR9oQaBtRuZcmILVE74aXE+AmrJj8L2ns=",
        version = "v2.0.3-0.20180322193309-b565731e1464+incompatible",
    )
    go_repository(
        name = "com_github_azure_azure_sdk_for_go",
        build_file_proto_mode = "disable",
        importpath = "github.com/Azure/azure-sdk-for-go",
        sum = "h1:bch1RS060vGpHpY3zvQDV4rOiRw25J1zmR/B9a76aSA=",
        version = "v23.2.0+incompatible",
    )

    go_repository(
        name = "com_github_azure_azure_sdk_for_go_sdk_azcore",
        build_file_proto_mode = "disable_global",
        importpath = "github.com/Azure/azure-sdk-for-go/sdk/azcore",
        sum = "h1:KQgdWmEOmaJKxaUUZwHAYh12t+b+ZJf8q3friycK1kA=",
        version = "v0.20.0",
    )
    go_repository(
        name = "com_github_azure_azure_sdk_for_go_sdk_azidentity",
        build_file_proto_mode = "disable_global",
        importpath = "github.com/Azure/azure-sdk-for-go/sdk/azidentity",
        sum = "h1:VBvHGLJbaY0+c66NZHdS9cgjHVYSH6DDa0XJMyrblsI=",
        version = "v0.12.0",
    )
    go_repository(
        name = "com_github_azure_azure_sdk_for_go_sdk_internal",
        build_file_proto_mode = "disable_global",
        importpath = "github.com/Azure/azure-sdk-for-go/sdk/internal",
        sum = "h1:BUYIbDf/mMZ8945v3QkG3OuqGVyS4Iek0AOLwdRAYoc=",
        version = "v0.8.1",
    )
    go_repository(
        name = "com_github_azure_azure_sdk_for_go_sdk_storage_azblob",
        build_file_proto_mode = "disable_global",
        importpath = "github.com/Azure/azure-sdk-for-go/sdk/storage/azblob",
        sum = "h1:62Ew5xXg5UCGIXDOM7+y4IL5/6mQJq1nenhBCJAeGX8=",
        version = "v0.2.0",
    )
    go_repository(
        name = "com_github_azure_go_autorest",
        build_file_proto_mode = "disable",
        importpath = "github.com/Azure/go-autorest",
        sum = "h1:Q2feRPMlcfVcqz3pF87PJzkm5lZrL+x6BDtzhODzNJM=",
        version = "v11.2.8+incompatible",
    )
    go_repository(
        name = "com_github_bazelbuild_buildtools",
        build_file_proto_mode = "disable",
        importpath = "github.com/bazelbuild/buildtools",
        sum = "h1:XmPu4mXICgdGnC5dXGjUGbwUD/kUmS0l5Aop3LaevBM=",
        version = "v0.0.0-20230317132445-9c3c1fc0106e",
    )

    go_repository(
        name = "com_github_benbjohnson_clock",
        build_file_proto_mode = "disable_global",
        importpath = "github.com/benbjohnson/clock",
        sum = "h1:ip6w0uFQkncKQ979AypyG0ER7mqUSBdKLOgAle/AT8A=",
        version = "v1.3.0",
    )
    go_repository(
        name = "com_github_beorn7_perks",
        build_file_proto_mode = "disable_global",
        importpath = "github.com/beorn7/perks",
        sum = "h1:VlbKKnNfV8bJzeqoa4cOKqO6bYr3WgKZxO8Z16+hsOM=",
        version = "v1.0.1",
    )
    go_repository(
        name = "com_github_bgentry_speakeasy",
        build_file_proto_mode = "disable_global",
        importpath = "github.com/bgentry/speakeasy",
        sum = "h1:ByYyxL9InA1OWqxJqqp2A5pYHUrCiAL6K3J+LKSsQkY=",
        version = "v0.1.0",
    )
    go_repository(
        name = "com_github_biogo_store",
        build_file_proto_mode = "disable",
        importpath = "github.com/biogo/store",
        sum = "h1:tYoz1OeRpx3dJZlh9T4dQt4kAndcmpl+VNdzbSgFC/0=",
        version = "v0.0.0-20160505134755-913427a1d5e8",
    )
    go_repository(
        name = "com_github_bitly_go_simplejson",
        build_file_proto_mode = "disable",
        importpath = "github.com/bitly/go-simplejson",
        sum = "h1:6IH+V8/tVMab511d5bn4M7EwGXZf9Hj6i2xSwkNEM+Y=",
        version = "v0.5.0",
    )

    go_repository(
        name = "com_github_bketelsen_crypt",
        build_file_proto_mode = "disable_global",
        importpath = "github.com/bketelsen/crypt",
        sum = "h1:+0HFd5KSZ/mm3JmhmrDukiId5iR6w4+BdFtfSy4yWIc=",
        version = "v0.0.3-0.20200106085610-5cbc8cc4026c",
    )
    go_repository(
        name = "com_github_bkielbasa_cyclop",
        build_file_proto_mode = "disable",
        importpath = "github.com/bkielbasa/cyclop",
        sum = "h1:7Jmnh0yL2DjKfw28p86YTd/B4lRGcNuu12sKE35sM7A=",
        version = "v1.2.0",
    )

    go_repository(
        name = "com_github_blacktear23_go_proxyprotocol",
        build_file_proto_mode = "disable_global",
        importpath = "github.com/blacktear23/go-proxyprotocol",
        sum = "h1:moi4x1lJlrQj2uYUJdEyCxqj9UNmaSKZwaGZIXnbAis=",
        version = "v1.0.5",
    )
    go_repository(
        name = "com_github_blizzy78_varnamelen",
        build_file_proto_mode = "disable",
        importpath = "github.com/blizzy78/varnamelen",
        sum = "h1:oqSblyuQvFsW1hbBHh1zfwrKe3kcSj0rnXkKzsQ089M=",
        version = "v0.8.0",
    )
    go_repository(
        name = "com_github_bmatcuk_doublestar_v2",
        build_file_proto_mode = "disable",
        importpath = "github.com/bmatcuk/doublestar/v2",
        sum = "h1:6I6oUiT/sU27eE2OFcWqBhL1SwjyvQuOssxT4a1yidI=",
        version = "v2.0.4",
    )

    go_repository(
        name = "com_github_bombsimon_wsl_v3",
        build_file_proto_mode = "disable",
        importpath = "github.com/bombsimon/wsl/v3",
        sum = "h1:RkSxjT3tmlptwfgEgTgU+KYKLI35p/tviNXNXiL2aNU=",
        version = "v3.4.0",
    )
    go_repository(
        name = "com_github_breeswish_gin_jwt_v2",
        build_file_proto_mode = "disable",
        importpath = "github.com/breeswish/gin-jwt/v2",
        sum = "h1:KLE/YeX+9FNaGVW5MtImRVPhjDpfpgJhvkuYWBmOYbo=",
        version = "v2.6.4-jwt-patch",
    )

    go_repository(
        name = "com_github_breml_bidichk",
        build_file_proto_mode = "disable",
        importpath = "github.com/breml/bidichk",
        sum = "h1:i3yedFWWQ7YzjdZJHnPo9d/xURinSq3OM+gyM43K4/8=",
        version = "v0.2.4",
    )
    go_repository(
        name = "com_github_breml_errchkjson",
        build_file_proto_mode = "disable",
        importpath = "github.com/breml/errchkjson",
        sum = "h1:hlIeXuspTyt8Y/UmP5qy1JocGNR00KQHgfaNtRAjoxQ=",
        version = "v0.3.1",
    )

    go_repository(
        name = "com_github_burntsushi_toml",
        build_file_proto_mode = "disable_global",
        importpath = "github.com/BurntSushi/toml",
        sum = "h1:9F2/+DoOYIOksmaJFPw1tGFy1eDnIJXg+UHjuD8lTak=",
        version = "v1.2.1",
    )
    go_repository(
        name = "com_github_burntsushi_xgb",
        build_file_proto_mode = "disable_global",
        importpath = "github.com/BurntSushi/xgb",
        sum = "h1:1BDTz0u9nC3//pOCMdNH+CiXJVYJh5UQNCOBG7jbELc=",
        version = "v0.0.0-20160522181843-27f122750802",
    )
    go_repository(
        name = "com_github_butuzov_ireturn",
        build_file_proto_mode = "disable",
        importpath = "github.com/butuzov/ireturn",
        sum = "h1:QvrO2QF2+/Cx1WA/vETCIYBKtRjc30vesdoPUNo1EbY=",
        version = "v0.1.1",
    )
    go_repository(
        name = "com_github_cakturk_go_netstat",
        build_file_proto_mode = "disable",
        importpath = "github.com/cakturk/go-netstat",
        sum = "h1:BjkPE3785EwPhhyuFkbINB+2a1xATwk8SNDWnJiD41g=",
        version = "v0.0.0-20200220111822-e5b49efee7a5",
    )

    go_repository(
        name = "com_github_carlmjohnson_flagext",
        build_file_proto_mode = "disable_global",
        importpath = "github.com/carlmjohnson/flagext",
        sum = "h1:/c4uK3ie786Z7caXLcIMvePNSSiH3bQVGDvmGLMme60=",
        version = "v0.21.0",
    )
    go_repository(
        name = "com_github_cenk_backoff",
        build_file_proto_mode = "disable",
        importpath = "github.com/cenk/backoff",
        sum = "h1:7vXVw3g7XE+Vnj0A9TmFGtMeP4oZQ5ZzpPvKhLFa80E=",
        version = "v2.0.0+incompatible",
    )
    go_repository(
        name = "com_github_cenkalti_backoff_v4",
        build_file_proto_mode = "disable",
        importpath = "github.com/cenkalti/backoff/v4",
        sum = "h1:JIufpQLbh4DkbQoii76ItQIUFzevQSqOLZca4eamEDs=",
        version = "v4.0.2",
    )

    go_repository(
        name = "com_github_census_instrumentation_opencensus_proto",
        build_file_proto_mode = "disable_global",
        importpath = "github.com/census-instrumentation/opencensus-proto",
        sum = "h1:iKLQ0xPNFxR/2hzXZMrBo8f1j86j5WHzznCCQxV/b8g=",
        version = "v0.4.1",
    )
    go_repository(
        name = "com_github_certifi_gocertifi",
        build_file_proto_mode = "disable_global",
        importpath = "github.com/certifi/gocertifi",
        sum = "h1:uH66TXeswKn5PW5zdZ39xEwfS9an067BirqA+P4QaLI=",
        version = "v0.0.0-20200922220541-2c3bb06c6054",
    )
    go_repository(
        name = "com_github_cespare_xxhash",
        build_file_proto_mode = "disable_global",
        importpath = "github.com/cespare/xxhash",
        sum = "h1:a6HrQnmkObjyL+Gs60czilIUGqrzKutQD6XZog3p+ko=",
        version = "v1.1.0",
    )
    go_repository(
        name = "com_github_cespare_xxhash_v2",
        build_file_proto_mode = "disable_global",
        importpath = "github.com/cespare/xxhash/v2",
        sum = "h1:DC2CZ1Ep5Y4k3ZQ899DldepgrayRUGE6BBZ/cd9Cj44=",
        version = "v2.2.0",
    )
    go_repository(
        name = "com_github_charithe_durationcheck",
        build_file_proto_mode = "disable",
        importpath = "github.com/charithe/durationcheck",
        sum = "h1:wgw73BiocdBDQPik+zcEoBG/ob8uyBHf2iyoHGPf5w4=",
        version = "v0.0.10",
    )
    go_repository(
        name = "com_github_chavacava_garif",
        build_file_proto_mode = "disable",
        importpath = "github.com/chavacava/garif",
        sum = "h1:W9o46d2kbNL06lq7UNDPV0zYLzkrde/bjIqO02eoll0=",
        version = "v0.0.0-20230227094218-b8c73b2037b8",
    )

    go_repository(
        name = "com_github_cheggaaa_pb_v3",
        build_file_proto_mode = "disable_global",
        importpath = "github.com/cheggaaa/pb/v3",
        sum = "h1:bC8oemdChbke2FHIIGy9mn4DPJ2caZYQnfbRqwmdCoA=",
        version = "v3.0.8",
    )
    go_repository(
        name = "com_github_cheynewallace_tabby",
        build_file_proto_mode = "disable_global",
        importpath = "github.com/cheynewallace/tabby",
        sum = "h1:JvUR8waht4Y0S3JF17G6Vhyt+FRhnqVCkk8l4YrOU54=",
        version = "v1.1.1",
    )
    go_repository(
        name = "com_github_chzyer_logex",
        build_file_proto_mode = "disable_global",
        importpath = "github.com/chzyer/logex",
        sum = "h1:Swpa1K6QvQznwJRcfTfQJmTE72DqScAa40E+fbHEXEE=",
        version = "v1.1.10",
    )
    go_repository(
        name = "com_github_chzyer_readline",
        build_file_proto_mode = "disable_global",
        importpath = "github.com/chzyer/readline",
        sum = "h1:fY5BOSpyZCqRo5OhCuC+XN+r/bBCmeuuJtjz+bCNIf8=",
        version = "v0.0.0-20180603132655-2972be24d48e",
    )
    go_repository(
        name = "com_github_chzyer_test",
        build_file_proto_mode = "disable_global",
        importpath = "github.com/chzyer/test",
        sum = "h1:q763qf9huN11kDQavWsoZXJNW3xEE4JJyHa5Q25/sd8=",
        version = "v0.0.0-20180213035817-a1ea475d72b1",
    )
    go_repository(
        name = "com_github_client9_misspell",
        build_file_proto_mode = "disable_global",
        importpath = "github.com/client9/misspell",
        sum = "h1:ta993UF76GwbvJcIo3Y68y/M3WxlpEHPWIGDkJYwzJI=",
        version = "v0.3.4",
    )
    go_repository(
        name = "com_github_cloudfoundry_gosigar",
        build_file_proto_mode = "disable",
        importpath = "github.com/cloudfoundry/gosigar",
        sum = "h1:gIc08FbB3QPb+nAQhINIK/qhf5REKkY0FTGgRGXkcVc=",
        version = "v1.3.6",
    )

    go_repository(
        name = "com_github_cloudykit_fastprinter",
        build_file_proto_mode = "disable_global",
        importpath = "github.com/CloudyKit/fastprinter",
        sum = "h1:3SgJcK9l5uPdBC/X17wanyJAMxM33+4ZhEIV96MIH8U=",
        version = "v0.0.0-20170127035650-74b38d55f37a",
    )
    go_repository(
        name = "com_github_cloudykit_jet",
        build_file_proto_mode = "disable_global",
        importpath = "github.com/CloudyKit/jet",
        sum = "h1:rZgFj+Gtf3NMi/U5FvCvhzaxzW/TaPYgUYx3bAPz9DE=",
        version = "v2.1.3-0.20180809161101-62edd43e4f88+incompatible",
    )
    go_repository(
        name = "com_github_cncf_udpa_go",
        build_file_proto_mode = "disable_global",
        importpath = "github.com/cncf/udpa/go",
        sum = "h1:QQ3GSy+MqSHxm/d8nCtnAiZdYFd45cYZPs8vOOIYKfk=",
        version = "v0.0.0-20220112060539-c52dc94e7fbe",
    )
    go_repository(
        name = "com_github_cncf_xds_go",
        build_file_proto_mode = "disable_global",
        importpath = "github.com/cncf/xds/go",
        sum = "h1:ACGZRIr7HsgBKHsueQ1yM4WaVaXh21ynwqsF8M8tXhA=",
        version = "v0.0.0-20230105202645-06c439db220b",
    )
    go_repository(
        name = "com_github_cockroachdb_apd",
        build_file_proto_mode = "disable",
        importpath = "github.com/cockroachdb/apd",
        sum = "h1:3LFP3629v+1aKXU5Q37mxmRxX/pIu1nijXydLShEq5I=",
        version = "v1.1.0",
    )
    go_repository(
        name = "com_github_cockroachdb_cmux",
        build_file_proto_mode = "disable",
        importpath = "github.com/cockroachdb/cmux",
        sum = "h1:dzj1/xcivGjNPwwifh/dWTczkwcuqsXXFHY1X/TZMtw=",
        version = "v0.0.0-20170110192607-30d10be49292",
    )
    go_repository(
        name = "com_github_cockroachdb_cockroach",
        build_file_proto_mode = "disable",
        importpath = "github.com/cockroachdb/cockroach",
        sum = "h1:0FHGBrsIyDci8tF7zujQkHdMTJdCTSIV9esrni2fKQI=",
        version = "v0.0.0-20170608034007-84bc9597164f",
    )
    go_repository(
        name = "com_github_cockroachdb_cockroach_go",
        build_file_proto_mode = "disable",
        importpath = "github.com/cockroachdb/cockroach-go",
        sum = "h1:2zRrJWIt/f9c9HhNHAgrRgq0San5gRRUJTBXLkchal0=",
        version = "v0.0.0-20181001143604-e0a95dfd547c",
    )

    go_repository(
        name = "com_github_cockroachdb_datadriven",
        build_file_proto_mode = "disable_global",
        importpath = "github.com/cockroachdb/datadriven",
        sum = "h1:uhZrAfEayBecH2w2tZmhe20HJ7hDvrrA4x2Bg9YdZKM=",
        version = "v1.0.0",
    )
    go_repository(
        name = "com_github_cockroachdb_errors",
        build_file_proto_mode = "disable_global",
        importpath = "github.com/cockroachdb/errors",
        sum = "h1:A5+txlVZfOqFBDa4mGz2bUWSp0aHElvHX2bKkdbQu+Y=",
        version = "v1.8.1",
    )
    go_repository(
        name = "com_github_cockroachdb_logtags",
        build_file_proto_mode = "disable_global",
        importpath = "github.com/cockroachdb/logtags",
        sum = "h1:o/kfcElHqOiXqcou5a3rIlMc7oJbMQkeLk0VQJ7zgqY=",
        version = "v0.0.0-20190617123548-eb05cc24525f",
    )
    go_repository(
        name = "com_github_cockroachdb_pebble",
        build_file_proto_mode = "disable_global",
        importpath = "github.com/cockroachdb/pebble",
        sum = "h1:Igd6YmtOZ77EgLAIaE9+mHl7+sAKaZ5m4iMI0Dz/J2A=",
        version = "v0.0.0-20210719141320-8c3bd06debb5",
    )
    go_repository(
        name = "com_github_cockroachdb_redact",
        build_file_proto_mode = "disable_global",
        importpath = "github.com/cockroachdb/redact",
        sum = "h1:8QG/764wK+vmEYoOlfobpe12EQcS81ukx/a4hdVMxNw=",
        version = "v1.0.8",
    )
    go_repository(
        name = "com_github_cockroachdb_sentry_go",
        build_file_proto_mode = "disable_global",
        importpath = "github.com/cockroachdb/sentry-go",
        sum = "h1:IKgmqgMQlVJIZj19CdocBeSfSaiCbEBZGKODaixqtHM=",
        version = "v0.6.1-cockroachdb.2",
    )
    go_repository(
        name = "com_github_codahale_hdrhistogram",
        build_file_proto_mode = "disable_global",
        importpath = "github.com/codahale/hdrhistogram",
        sum = "h1:qMd81Ts1T2OTKmB4acZcyKaMtRnY5Y44NuXGX2GFJ1w=",
        version = "v0.0.0-20161010025455-3a0bb77429bd",
    )
    go_repository(
        name = "com_github_codegangsta_inject",
        build_file_proto_mode = "disable_global",
        importpath = "github.com/codegangsta/inject",
        sum = "h1:sDMmm+q/3+BukdIpxwO365v/Rbspp2Nt5XntgQRXq8Q=",
        version = "v0.0.0-20150114235600-33e0aa1cb7c0",
    )
    go_repository(
        name = "com_github_colinmarc_hdfs_v2",
        build_file_proto_mode = "disable_global",
        importpath = "github.com/colinmarc/hdfs/v2",
        sum = "h1:x0hw/m+o3UE20Scso/KCkvYNc9Di39TBlCfGMkJ1/a0=",
        version = "v2.1.1",
    )
    go_repository(
        name = "com_github_coocood_bbloom",
        build_file_proto_mode = "disable_global",
        importpath = "github.com/coocood/bbloom",
        sum = "h1:W1SHiII3e0jVwvaQFglwu3kS9NLxOeTpvik7MbKCyuQ=",
        version = "v0.0.0-20190830030839-58deb6228d64",
    )
    go_repository(
        name = "com_github_coocood_freecache",
        build_file_proto_mode = "disable_global",
        importpath = "github.com/coocood/freecache",
        sum = "h1:/v1CqMq45NFH9mp/Pt142reundeBM0dVUD3osQBeu/U=",
        version = "v1.2.1",
    )
    go_repository(
        name = "com_github_coocood_rtutil",
        build_file_proto_mode = "disable_global",
        importpath = "github.com/coocood/rtutil",
        sum = "h1:NnLfQ77q0G4k2Of2c1ceQ0ec6MkLQyDp+IGdVM0D8XM=",
        version = "v0.0.0-20190304133409-c84515f646f2",
    )
    go_repository(
        name = "com_github_coreos_bbolt",
        build_file_proto_mode = "disable_global",
        importpath = "github.com/coreos/bbolt",
        sum = "h1:wZwiHHUieZCquLkDL0B8UhzreNWsPHooDAG3q34zk0s=",
        version = "v1.3.2",
    )
    go_repository(
        name = "com_github_coreos_etcd",
        build_file_proto_mode = "disable_global",
        importpath = "github.com/coreos/etcd",
        sum = "h1:8F3hqu9fGYLBifCmRCJsicFqDx/D68Rt3q1JMazcgBQ=",
        version = "v3.3.13+incompatible",
    )
    go_repository(
        name = "com_github_coreos_go_etcd",
        build_file_proto_mode = "disable_global",
        importpath = "github.com/coreos/go-etcd",
        sum = "h1:bXhRBIXoTm9BYHS3gE0TtQuyNZyeEMux2sDi4oo5YOo=",
        version = "v2.0.0+incompatible",
    )
    go_repository(
        name = "com_github_coreos_go_semver",
        build_file_proto_mode = "disable_global",
        importpath = "github.com/coreos/go-semver",
        sum = "h1:wkHLiw0WNATZnSG7epLsujiMCgPAc9xhjJ4tgnAxmfM=",
        version = "v0.3.0",
    )
    go_repository(
        name = "com_github_coreos_go_systemd",
        build_file_proto_mode = "disable_global",
        importpath = "github.com/coreos/go-systemd",
        sum = "h1:Wf6HqHfScWJN9/ZjdUKyjop4mf3Qdd+1TvvltAvM3m8=",
        version = "v0.0.0-20190321100706-95778dfbb74e",
    )
    go_repository(
        name = "com_github_coreos_go_systemd_v22",
        build_file_proto_mode = "disable_global",
        importpath = "github.com/coreos/go-systemd/v22",
        sum = "h1:D9/bQk5vlXQFZ6Kwuu6zaiXJ9oTPe68++AzAJc1DzSI=",
        version = "v22.3.2",
    )
    go_repository(
        name = "com_github_coreos_pkg",
        build_file_proto_mode = "disable_global",
        importpath = "github.com/coreos/pkg",
        sum = "h1:lBNOc5arjvs8E5mO2tbpBpLoyyu8B6e44T7hJy6potg=",
        version = "v0.0.0-20180928190104-399ea9e2e55f",
    )
    go_repository(
        name = "com_github_cpuguy83_go_md2man",
        build_file_proto_mode = "disable_global",
        importpath = "github.com/cpuguy83/go-md2man",
        sum = "h1:BSKMNlYxDvnunlTymqtgONjNnaRV1sTpcovwwjF22jk=",
        version = "v1.0.10",
    )
    go_repository(
        name = "com_github_cpuguy83_go_md2man_v2",
        build_file_proto_mode = "disable_global",
        importpath = "github.com/cpuguy83/go-md2man/v2",
        sum = "h1:p1EgwI/C7NhT0JmVkwCD2ZBK8j4aeHQX2pMHHBfMQ6w=",
        version = "v2.0.2",
    )
    go_repository(
        name = "com_github_creack_pty",
        build_file_proto_mode = "disable_global",
        importpath = "github.com/creack/pty",
        sum = "h1:07n33Z8lZxZ2qwegKbObQohDhXDQxiMMz1NOUGYlesw=",
        version = "v1.1.11",
    )
    go_repository(
        name = "com_github_curioswitch_go_reassign",
        build_file_proto_mode = "disable",
        importpath = "github.com/curioswitch/go-reassign",
        sum = "h1:G9UZyOcpk/d7Gd6mqYgd8XYWFMw/znxwGDUstnC9DIo=",
        version = "v0.2.0",
    )

    go_repository(
        name = "com_github_cznic_mathutil",
        build_file_proto_mode = "disable_global",
        importpath = "github.com/cznic/mathutil",
        sum = "h1:iwZdTE0PVqJCos1vaoKsclOGD3ADKpshg3SRtYBbwso=",
        version = "v0.0.0-20181122101859-297441e03548",
    )
    go_repository(
        name = "com_github_cznic_sortutil",
        build_file_proto_mode = "disable_global",
        importpath = "github.com/cznic/sortutil",
        sum = "h1:LpMLYGyy67BoAFGda1NeOBQwqlv7nUXpm+rIVHGxZZ4=",
        version = "v0.0.0-20181122101858-f5f958428db8",
    )
    go_repository(
        name = "com_github_cznic_strutil",
        build_file_proto_mode = "disable_global",
        importpath = "github.com/cznic/strutil",
        sum = "h1:0rkFMAbn5KBKNpJyHQ6Prb95vIKanmAe62KxsrN+sqA=",
        version = "v0.0.0-20171016134553-529a34b1c186",
    )
    go_repository(
        name = "com_github_daixiang0_gci",
        build_file_proto_mode = "disable",
        importpath = "github.com/daixiang0/gci",
        sum = "h1:eheNA3ljF6SxnPD/vE4lCBusVHmV3Rs3dkKvFrJ7MR0=",
        version = "v0.10.1",
    )

    go_repository(
        name = "com_github_danjacques_gofslock",
        build_file_proto_mode = "disable_global",
        importpath = "github.com/danjacques/gofslock",
        sum = "h1:X6mKGhCFOxrKeeHAjv/3UvT6e5RRxW6wRdlqlV6/H4w=",
        version = "v0.0.0-20191023191349-0a45f885bc37",
    )
    go_repository(
        name = "com_github_data_dog_go_sqlmock",
        build_file_proto_mode = "disable_global",
        importpath = "github.com/DATA-DOG/go-sqlmock",
        sum = "h1:Shsta01QNfFxHCfpW6YH2STWB0MudeXXEWMr20OEh60=",
        version = "v1.5.0",
    )
    go_repository(
        name = "com_github_datadog_zstd",
        build_file_proto_mode = "disable_global",
        importpath = "github.com/DataDog/zstd",
        sum = "h1:EndNeuB0l9syBZhut0wns3gV1hL8zX8LIu6ZiVHWLIQ=",
        version = "v1.4.5",
    )
    go_repository(
        name = "com_github_davecgh_go_spew",
        build_file_proto_mode = "disable_global",
        importpath = "github.com/davecgh/go-spew",
        sum = "h1:vj9j/u1bqnvCEfJOwUhtlOARqs3+rkHYY13jYWTU97c=",
        version = "v1.1.1",
    )
    go_repository(
        name = "com_github_decred_dcrd_crypto_blake256",
        build_file_proto_mode = "disable",
        importpath = "github.com/decred/dcrd/crypto/blake256",
        sum = "h1:/8DMNYp9SGi5f0w7uCm6d6M4OU2rGFK09Y2A4Xv7EE0=",
        version = "v1.0.0",
    )
    go_repository(
        name = "com_github_decred_dcrd_dcrec_secp256k1_v4",
        build_file_proto_mode = "disable",
        importpath = "github.com/decred/dcrd/dcrec/secp256k1/v4",
        sum = "h1:HbphB4TFFXpv7MNrT52FGrrgVXF1owhMVTHFZIlnvd4=",
        version = "v4.1.0",
    )

    go_repository(
        name = "com_github_denis_tingaikin_go_header",
        build_file_proto_mode = "disable",
        importpath = "github.com/denis-tingaikin/go-header",
        sum = "h1:tEaZKAlqql6SKCY++utLmkPLd6K8IBM20Ha7UVm+mtU=",
        version = "v0.4.3",
    )

    go_repository(
        name = "com_github_dgraph_io_badger",
        build_file_proto_mode = "disable_global",
        importpath = "github.com/dgraph-io/badger",
        sum = "h1:DshxFxZWXUcO0xX476VJC07Xsr6ZCBVRHKZ93Oh7Evo=",
        version = "v1.6.0",
    )
    go_repository(
        name = "com_github_dgraph_io_ristretto",
        build_file_proto_mode = "disable_global",
        importpath = "github.com/dgraph-io/ristretto",
        sum = "h1:6CWw5tJNgpegArSHpNHJKldNeq03FQCwYvfMVWajOK8=",
        version = "v0.1.1",
    )
    go_repository(
        name = "com_github_dgrijalva_jwt_go",
        build_file_proto_mode = "disable_global",
        importpath = "github.com/dgrijalva/jwt-go",
        replace = "github.com/form3tech-oss/jwt-go",
        sum = "h1:0sWoh2EtO7UrQdNTAN+hnU3QXa4AoivplyPLLHkcrLk=",
        version = "v3.2.6-0.20210809144907-32ab6a8243d7+incompatible",
    )
    go_repository(
        name = "com_github_dgryski_go_farm",
        build_file_proto_mode = "disable_global",
        importpath = "github.com/dgryski/go-farm",
        sum = "h1:fAjc9m62+UWV/WAFKLNi6ZS0675eEUC9y3AlwSbQu1Y=",
        version = "v0.0.0-20200201041132-a6ae2369ad13",
    )
    go_repository(
        name = "com_github_dgryski_go_sip13",
        build_file_proto_mode = "disable_global",
        importpath = "github.com/dgryski/go-sip13",
        sum = "h1:RMLoZVzv4GliuWafOuPuQDKSm1SJph7uCRnnS61JAn4=",
        version = "v0.0.0-20181026042036-e10d5fee7954",
    )
    go_repository(
        name = "com_github_djarvur_go_err113",
        build_file_proto_mode = "disable",
        importpath = "github.com/Djarvur/go-err113",
        sum = "h1:sHglBQTwgx+rWPdisA5ynNEsoARbiCBOyGcJM4/OzsM=",
        version = "v0.0.0-20210108212216-aea10b59be24",
    )

    go_repository(
        name = "com_github_dnaeon_go_vcr",
        build_file_proto_mode = "disable_global",
        importpath = "github.com/dnaeon/go-vcr",
        sum = "h1:zHCHvJYTMh1N7xnV7zf1m1GPBF9Ad0Jk/whtQ1663qI=",
        version = "v1.2.0",
    )
    go_repository(
        name = "com_github_dnephin_pflag",
        build_file_proto_mode = "disable",
        importpath = "github.com/dnephin/pflag",
        sum = "h1:oxONGlWxhmUct0YzKTgrpQv9AUA1wtPBn7zuSjJqptk=",
        version = "v1.0.7",
    )

    go_repository(
        name = "com_github_docker_go_units",
        build_file_proto_mode = "disable_global",
        importpath = "github.com/docker/go-units",
        sum = "h1:3uh0PgVws3nIA0Q+MwDC8yjEPf9zjRfZZWXZYDct3Tw=",
        version = "v0.4.0",
    )
    go_repository(
        name = "com_github_dustin_go_humanize",
        build_file_proto_mode = "disable_global",
        importpath = "github.com/dustin/go-humanize",
        sum = "h1:VSnTsYCnlFHaM2/igO1h6X3HA71jcobQuxemgkq4zYo=",
        version = "v1.0.0",
    )
    go_repository(
        name = "com_github_eapache_go_resiliency",
        build_file_proto_mode = "disable_global",
        importpath = "github.com/eapache/go-resiliency",
        sum = "h1:v7g92e/KSN71Rq7vSThKaWIq68fL4YHvWyiUKorFR1Q=",
        version = "v1.2.0",
    )
    go_repository(
        name = "com_github_eapache_go_xerial_snappy",
        build_file_proto_mode = "disable_global",
        importpath = "github.com/eapache/go-xerial-snappy",
        sum = "h1:YEetp8/yCZMuEPMUDHG0CW/brkkEp8mzqk2+ODEitlw=",
        version = "v0.0.0-20180814174437-776d5712da21",
    )
    go_repository(
        name = "com_github_eapache_queue",
        build_file_proto_mode = "disable_global",
        importpath = "github.com/eapache/queue",
        sum = "h1:YOEu7KNc61ntiQlcEeUIoDTJ2o8mQznoNvUhiigpIqc=",
        version = "v1.1.0",
    )
    go_repository(
        name = "com_github_eknkc_amber",
        build_file_proto_mode = "disable_global",
        importpath = "github.com/eknkc/amber",
        sum = "h1:clC1lXBpe2kTj2VHdaIu9ajZQe4kcEY9j0NsnDDBZ3o=",
        version = "v0.0.0-20171010120322-cdade1c07385",
    )
    go_repository(
        name = "com_github_elastic_gosigar",
        build_file_proto_mode = "disable",
        importpath = "github.com/elastic/gosigar",
        sum = "h1:Dg80n8cr90OZ7x+bAax/QjoW/XqTI11RmA79ZwIm9/4=",
        version = "v0.14.2",
    )
    go_repository(
        name = "com_github_elazarl_go_bindata_assetfs",
        build_file_proto_mode = "disable",
        importpath = "github.com/elazarl/go-bindata-assetfs",
        sum = "h1:G/bYguwHIzWq9ZoyUQqrjTmJbbYn3j3CKKpKinvZLFk=",
        version = "v1.0.0",
    )
    go_repository(
        name = "com_github_elazarl_goproxy",
        build_file_proto_mode = "disable",
        importpath = "github.com/elazarl/goproxy",
        sum = "h1:yUdfgN0XgIJw7foRItutHYUIhlcKzcSf5vDpdhQAKTc=",
        version = "v0.0.0-20180725130230-947c36da3153",
    )
    go_repository(
        name = "com_github_elliotchance_pie_v2",
        build_file_proto_mode = "disable",
        importpath = "github.com/elliotchance/pie/v2",
        sum = "h1:KEVAAzxYxTyFs4hvebFZVzBdEo3YeMzl2HYDWn+P3F4=",
        version = "v2.1.0",
    )

    go_repository(
        name = "com_github_emirpasic_gods",
        build_file_proto_mode = "disable",
        importpath = "github.com/emirpasic/gods",
        sum = "h1:FXtiHYKDGKCW2KzwZKx0iC0PQmdlorYgdFG9jPXJ1Bc=",
        version = "v1.18.1",
    )

    go_repository(
        name = "com_github_envoyproxy_go_control_plane",
        build_file_proto_mode = "disable_global",
        importpath = "github.com/envoyproxy/go-control-plane",
        sum = "h1:xdCVXxEe0Y3FQith+0cj2irwZudqGYvecuLB1HtdexY=",
        version = "v0.10.3",
    )
    go_repository(
        name = "com_github_envoyproxy_protoc_gen_validate",
        build_file_proto_mode = "disable_global",
        importpath = "github.com/envoyproxy/protoc-gen-validate",
        sum = "h1:PS7VIOgmSVhWUEeZwTe7z7zouA22Cr590PzXKbZHOVY=",
        version = "v0.9.1",
    )
    go_repository(
        name = "com_github_esimonov_ifshort",
        build_file_proto_mode = "disable",
        importpath = "github.com/esimonov/ifshort",
        sum = "h1:6SID4yGWfRae/M7hkVDVVyppy8q/v9OuxNdmjLQStBA=",
        version = "v1.0.4",
    )

    go_repository(
        name = "com_github_etcd_io_bbolt",
        build_file_proto_mode = "disable_global",
        importpath = "github.com/etcd-io/bbolt",
        sum = "h1:gSJmxrs37LgTqR/oyJBWok6k6SvXEUerFTbltIhXkBM=",
        version = "v1.3.3",
    )
    go_repository(
        name = "com_github_etcd_io_gofail",
        build_file_proto_mode = "disable_global",
        importpath = "github.com/etcd-io/gofail",
        sum = "h1:Y2I0lxOttdUKz+hNaIdG3FtjuQrTmwXun1opRV65IZc=",
        version = "v0.0.0-20190801230047-ad7f989257ca",
    )
    go_repository(
        name = "com_github_ettle_strcase",
        build_file_proto_mode = "disable",
        importpath = "github.com/ettle/strcase",
        sum = "h1:htFueZyVeE1XNnMEfbqp5r67qAN/4r6ya1ysq8Q+Zcw=",
        version = "v0.1.1",
    )
    go_repository(
        name = "com_github_evanphx_json_patch",
        build_file_proto_mode = "disable",
        importpath = "github.com/evanphx/json-patch",
        sum = "h1:K1MDoo4AZ4wU0GIU/fPmtZg7VpzLjCxu+UwBD1FvwOc=",
        version = "v4.1.0+incompatible",
    )
    go_repository(
        name = "com_github_facebookgo_clock",
        build_file_proto_mode = "disable",
        importpath = "github.com/facebookgo/clock",
        sum = "h1:yDWHCSQ40h88yih2JAcL6Ls/kVkSE8GFACTGVnMPruw=",
        version = "v0.0.0-20150410010913-600d898af40a",
    )

    go_repository(
        name = "com_github_fasthttp_contrib_websocket",
        build_file_proto_mode = "disable_global",
        importpath = "github.com/fasthttp-contrib/websocket",
        sum = "h1:DddqAaWDpywytcG8w/qoQ5sAN8X12d3Z3koB0C3Rxsc=",
        version = "v0.0.0-20160511215533-1f3b11f56072",
    )
    go_repository(
        name = "com_github_fatanugraha_noloopclosure",
        build_file_proto_mode = "disable",
        importpath = "github.com/fatanugraha/noloopclosure",
        sum = "h1:AhepjAikNpk50qTZoipHZqeZtnyKT/C2Tk5dGn7nC+A=",
        version = "v0.1.1",
    )

    go_repository(
        name = "com_github_fatih_color",
        build_file_proto_mode = "disable_global",
        importpath = "github.com/fatih/color",
        sum = "h1:kOqh6YHBtK8aywxGerMG2Eq3H6Qgoqeo13Bk2Mv/nBs=",
        version = "v1.15.0",
    )
    go_repository(
        name = "com_github_fatih_structs",
        build_file_proto_mode = "disable_global",
        importpath = "github.com/fatih/structs",
        sum = "h1:Q7juDM0QtcnhCpeyLGQKyg4TOIghuNXrkL32pHAUMxo=",
        version = "v1.1.0",
    )
    go_repository(
        name = "com_github_fatih_structtag",
        build_file_proto_mode = "disable",
        importpath = "github.com/fatih/structtag",
        sum = "h1:/OdNE99OxoI/PqaW/SuSK9uxxT3f/tcSZgon/ssNSx4=",
        version = "v1.2.0",
    )

    go_repository(
        name = "com_github_felixge_httpsnoop",
        build_file_proto_mode = "disable_global",
        importpath = "github.com/felixge/httpsnoop",
        sum = "h1:+nS9g82KMXccJ/wp0zyRW9ZBHFETmMGtkk+2CTTrW4o=",
        version = "v1.0.2",
    )
    go_repository(
        name = "com_github_firefart_nonamedreturns",
        build_file_proto_mode = "disable",
        importpath = "github.com/firefart/nonamedreturns",
        sum = "h1:abzI1p7mAEPYuR4A+VLKn4eNDOycjYo2phmY9sfv40Y=",
        version = "v1.0.4",
    )

    go_repository(
        name = "com_github_flosch_pongo2",
        build_file_proto_mode = "disable_global",
        importpath = "github.com/flosch/pongo2",
        sum = "h1:GY1+t5Dr9OKADM64SYnQjw/w99HMYvQ0A8/JoUkxVmc=",
        version = "v0.0.0-20190707114632-bbf5a6c351f4",
    )
    go_repository(
        name = "com_github_fogleman_gg",
        build_file_proto_mode = "disable_global",
        importpath = "github.com/fogleman/gg",
        sum = "h1:WXb3TSNmHp2vHoCroCIB1foO/yQ36swABL8aOVeDpgg=",
        version = "v1.2.1-0.20190220221249-0403632d5b90",
    )
    go_repository(
        name = "com_github_form3tech_oss_jwt_go",
        build_file_proto_mode = "disable_global",
        importpath = "github.com/form3tech-oss/jwt-go",
        sum = "h1:/l4kBbb4/vGSsdtB5nUe8L7B9mImVMaBPw9L/0TBHU8=",
        version = "v3.2.5+incompatible",
    )
    go_repository(
        name = "com_github_fortytw2_leaktest",
        build_file_proto_mode = "disable_global",
        importpath = "github.com/fortytw2/leaktest",
        sum = "h1:u8491cBMTQ8ft8aeV+adlcytMZylmA5nnwwkRZjI8vw=",
        version = "v1.3.0",
    )
    go_repository(
        name = "com_github_frankban_quicktest",
        build_file_proto_mode = "disable_global",
        importpath = "github.com/frankban/quicktest",
        sum = "h1:FJKSZTDHjyhriyC81FLQ0LY93eSai0ZyR/ZIkd3ZUKE=",
        version = "v1.14.3",
    )
    go_repository(
        name = "com_github_fsnotify_fsnotify",
        build_file_proto_mode = "disable_global",
        importpath = "github.com/fsnotify/fsnotify",
        sum = "h1:n+5WquG0fcWoWp6xPWfHdbskMCQaFnG6PfBrh1Ky4HY=",
        version = "v1.6.0",
    )
    go_repository(
        name = "com_github_fsouza_fake_gcs_server",
        build_file_proto_mode = "disable_global",
        importpath = "github.com/fsouza/fake-gcs-server",
        sum = "h1:Lw/mrvs45AfCUPVpry6qFkZnZPqe9thpLQHW+ZwHRLs=",
        version = "v1.44.0",
    )
    go_repository(
        name = "com_github_fzipp_gocyclo",
        build_file_proto_mode = "disable_global",
        importpath = "github.com/fzipp/gocyclo",
        sum = "h1:lsblElZG7d3ALtGMx9fmxeTKZaLLpU8mET09yN4BBLo=",
        version = "v0.6.0",
    )
    go_repository(
        name = "com_github_gaijinentertainment_go_exhaustruct_v2",
        build_file_proto_mode = "disable",
        importpath = "github.com/GaijinEntertainment/go-exhaustruct/v2",
        sum = "h1:+r1rSv4gvYn0wmRjC8X7IAzX8QezqtFV9m0MUHFJgts=",
        version = "v2.3.0",
    )

    go_repository(
        name = "com_github_gavv_httpexpect",
        build_file_proto_mode = "disable_global",
        importpath = "github.com/gavv/httpexpect",
        sum = "h1:1X9kcRshkSKEjNJJxX9Y9mQ5BRfbxU5kORdjhlA1yX8=",
        version = "v2.0.0+incompatible",
    )
    go_repository(
        name = "com_github_getsentry_raven_go",
        build_file_proto_mode = "disable_global",
        importpath = "github.com/getsentry/raven-go",
        sum = "h1:no+xWJRb5ZI7eE8TWgIq1jLulQiIoLG0IfYxv5JYMGs=",
        version = "v0.2.0",
    )
    go_repository(
        name = "com_github_ghemawat_stream",
        build_file_proto_mode = "disable_global",
        importpath = "github.com/ghemawat/stream",
        sum = "h1:r5GgOLGbza2wVHRzK7aAj6lWZjfbAwiu/RDCVOKjRyM=",
        version = "v0.0.0-20171120220530-696b145b53b9",
    )
    go_repository(
        name = "com_github_ghodss_yaml",
        build_file_proto_mode = "disable_global",
        importpath = "github.com/ghodss/yaml",
        sum = "h1:wQHKEahhL6wmXdzwWG11gIVCkOv05bNOh+Rxn0yngAk=",
        version = "v1.0.0",
    )
    go_repository(
        name = "com_github_gin_contrib_cors",
        build_file_proto_mode = "disable",
        importpath = "github.com/gin-contrib/cors",
        sum = "h1:oJ6gwtUl3lqV0WEIwM/LxPF1QZ5qe2lGWdY2+bz7y0g=",
        version = "v1.4.0",
    )
    go_repository(
        name = "com_github_gin_contrib_gzip",
        build_file_proto_mode = "disable",
        importpath = "github.com/gin-contrib/gzip",
        sum = "h1:ezvKOL6jH+jlzdHNE4h9h8q8uMpDQjyl0NN0Jd7jozc=",
        version = "v0.0.1",
    )

    go_repository(
        name = "com_github_gin_contrib_sse",
        build_file_proto_mode = "disable_global",
        importpath = "github.com/gin-contrib/sse",
        sum = "h1:t8FVkw33L+wilf2QiWkw0UV77qRpcH/JHPKGpKa2E8g=",
        version = "v0.0.0-20190301062529-5545eab6dad3",
    )
    go_repository(
        name = "com_github_gin_gonic_gin",
        build_file_proto_mode = "disable_global",
        importpath = "github.com/gin-gonic/gin",
        sum = "h1:3tMoCCfM7ppqsR0ptz/wi1impNpT7/9wQtMZ8lr1mCQ=",
        version = "v1.4.0",
    )
    go_repository(
        name = "com_github_go_check_check",
        build_file_proto_mode = "disable_global",
        importpath = "github.com/go-check/check",
        sum = "h1:0gkP6mzaMqkmpcJYCFOLkIBwI7xFExG03bbkOkCvUPI=",
        version = "v0.0.0-20180628173108-788fd7840127",
    )
    go_repository(
        name = "com_github_go_critic_go_critic",
        build_file_proto_mode = "disable",
        importpath = "github.com/go-critic/go-critic",
        sum = "h1:tqbKzB8pqi0NsRZ+1pyU4aweAF7A7QN0Pi4Q02+rYnQ=",
        version = "v0.7.0",
    )
    go_repository(
        name = "com_github_go_echarts_go_echarts",
        build_file_proto_mode = "disable",
        importpath = "github.com/go-echarts/go-echarts",
        sum = "h1:n181E4iXwj4zrU9VYmdM2m8dyhERt2w9k9YhHqdp6A8=",
        version = "v1.0.0",
    )

    go_repository(
        name = "com_github_go_errors_errors",
        build_file_proto_mode = "disable_global",
        importpath = "github.com/go-errors/errors",
        sum = "h1:LUHzmkK3GUKUrL/1gfBUxAHzcev3apQlezX/+O7ma6w=",
        version = "v1.0.1",
    )
    go_repository(
        name = "com_github_go_gl_glfw",
        build_file_proto_mode = "disable_global",
        importpath = "github.com/go-gl/glfw",
        sum = "h1:QbL/5oDUmRBzO9/Z7Seo6zf912W/a6Sr4Eu0G/3Jho0=",
        version = "v0.0.0-20190409004039-e6da0acd62b1",
    )
    go_repository(
        name = "com_github_go_gl_glfw_v3_3_glfw",
        build_file_proto_mode = "disable_global",
        importpath = "github.com/go-gl/glfw/v3.3/glfw",
        sum = "h1:WtGNWLvXpe6ZudgnXrq0barxBImvnnJoMEhXAzcbM0I=",
        version = "v0.0.0-20200222043503-6f7a984d4dc4",
    )
    go_repository(
        name = "com_github_go_ini_ini",
        build_file_proto_mode = "disable",
        importpath = "github.com/go-ini/ini",
        sum = "h1:Mujh4R/dH6YL8bxuISne3xX2+qcQ9p0IxKAP6ExWoUo=",
        version = "v1.25.4",
    )

    go_repository(
        name = "com_github_go_kit_kit",
        build_file_proto_mode = "disable_global",
        importpath = "github.com/go-kit/kit",
        sum = "h1:wDJmvq38kDhkVxi50ni9ykkdUr1PKgqKOoi01fa0Mdk=",
        version = "v0.9.0",
    )
    go_repository(
        name = "com_github_go_kit_log",
        build_file_proto_mode = "disable_global",
        importpath = "github.com/go-kit/log",
        sum = "h1:MRVx0/zhvdseW+Gza6N9rVzU/IVzaeE1SFI4raAhmBU=",
        version = "v0.2.1",
    )
    go_repository(
        name = "com_github_go_logfmt_logfmt",
        build_file_proto_mode = "disable_global",
        importpath = "github.com/go-logfmt/logfmt",
        sum = "h1:otpy5pqBCBZ1ng9RQ0dPu4PN7ba75Y/aA+UpowDyNVA=",
        version = "v0.5.1",
    )
    go_repository(
        name = "com_github_go_logr_logr",
        build_file_proto_mode = "disable",
        importpath = "github.com/go-logr/logr",
        sum = "h1:2DntVwHkVopvECVRSlL5PSo9eG+cAkDCuckLubN+rq0=",
        version = "v1.2.3",
    )

    go_repository(
        name = "com_github_go_martini_martini",
        build_file_proto_mode = "disable_global",
        importpath = "github.com/go-martini/martini",
        sum = "h1:xveKWz2iaueeTaUgdetzel+U7exyigDYBryyVfV/rZk=",
        version = "v0.0.0-20170121215854-22fa46961aab",
    )
    go_repository(
        name = "com_github_go_ole_go_ole",
        build_file_proto_mode = "disable_global",
        importpath = "github.com/go-ole/go-ole",
        sum = "h1:/Fpf6oFPoeFik9ty7siob0G6Ke8QvQEuVcuChpwXzpY=",
        version = "v1.2.6",
    )
    go_repository(
        name = "com_github_go_openapi_jsonpointer",
        build_file_proto_mode = "disable",
        importpath = "github.com/go-openapi/jsonpointer",
        sum = "h1:gZr+CIYByUqjcgeLXnQu2gHYQC9o73G2XUeOFYEICuY=",
        version = "v0.19.5",
    )
    go_repository(
        name = "com_github_go_openapi_jsonreference",
        build_file_proto_mode = "disable",
        importpath = "github.com/go-openapi/jsonreference",
        sum = "h1:UBIxjkht+AWIgYzCDSv2GN+E/togfwXUJFRTWhl2Jjs=",
        version = "v0.19.6",
    )
    go_repository(
        name = "com_github_go_openapi_spec",
        build_file_proto_mode = "disable",
        importpath = "github.com/go-openapi/spec",
        sum = "h1:O8hJrt0UMnhHcluhIdUgCLRWyM2x7QkBXRvOs7m+O1M=",
        version = "v0.20.4",
    )
    go_repository(
        name = "com_github_go_openapi_swag",
        build_file_proto_mode = "disable",
        importpath = "github.com/go-openapi/swag",
        sum = "h1:D2NRCBzS9/pEY3gP9Nl8aDqGUcPFrwG2p+CNFrLyrCM=",
        version = "v0.19.15",
    )
    go_repository(
        name = "com_github_go_playground_locales",
        build_file_proto_mode = "disable",
        importpath = "github.com/go-playground/locales",
        sum = "h1:u50s323jtVGugKlcYeyzC0etD1HifMjqmJqb8WugfUU=",
        version = "v0.14.0",
    )
    go_repository(
        name = "com_github_go_playground_universal_translator",
        build_file_proto_mode = "disable",
        importpath = "github.com/go-playground/universal-translator",
        sum = "h1:82dyy6p4OuJq4/CByFNOn/jYrnRPArHwAcmLoJZxyho=",
        version = "v0.18.0",
    )
    go_repository(
        name = "com_github_go_playground_validator_v10",
        build_file_proto_mode = "disable",
        importpath = "github.com/go-playground/validator/v10",
        sum = "h1:I7mrTYv78z8k8VXa/qJlOlEXn/nBh+BF8dHX5nt/dr0=",
        version = "v10.10.0",
    )
    go_repository(
        name = "com_github_go_resty_resty_v2",
        build_file_proto_mode = "disable",
        importpath = "github.com/go-resty/resty/v2",
        sum = "h1:joIR5PNLM2EFqqESUjCMGXrWmXNHEU9CEiK813oKYS4=",
        version = "v2.6.0",
    )

    go_repository(
        name = "com_github_go_sql_driver_mysql",
        build_file_proto_mode = "disable_global",
        importpath = "github.com/go-sql-driver/mysql",
        sum = "h1:ueSltNNllEqE3qcWBTD0iQd3IpL/6U+mJxLkazJ7YPc=",
        version = "v1.7.0",
    )
    go_repository(
        name = "com_github_go_stack_stack",
        build_file_proto_mode = "disable_global",
        importpath = "github.com/go-stack/stack",
        sum = "h1:5SgMzNM5HxrEjV0ww2lTmX6E2Izsfxas4+YHWRs3Lsk=",
        version = "v1.8.0",
    )
    go_repository(
        name = "com_github_go_task_slim_sprig",
        build_file_proto_mode = "disable_global",
        importpath = "github.com/go-task/slim-sprig",
        sum = "h1:p104kn46Q8WdvHunIJ9dAyjPVtrBPhSr3KT2yUst43I=",
        version = "v0.0.0-20210107165309-348f09dbbbc0",
    )
    go_repository(
        name = "com_github_go_toolsmith_astcast",
        build_file_proto_mode = "disable",
        importpath = "github.com/go-toolsmith/astcast",
        sum = "h1:+JN9xZV1A+Re+95pgnMgDboWNVnIMMQXwfBwLRPgSC8=",
        version = "v1.1.0",
    )
    go_repository(
        name = "com_github_go_toolsmith_astcopy",
        build_file_proto_mode = "disable",
        importpath = "github.com/go-toolsmith/astcopy",
        sum = "h1:YGwBN0WM+ekI/6SS6+52zLDEf8Yvp3n2seZITCUBt5s=",
        version = "v1.1.0",
    )
    go_repository(
        name = "com_github_go_toolsmith_astequal",
        build_file_proto_mode = "disable",
        importpath = "github.com/go-toolsmith/astequal",
        sum = "h1:kHKm1AWqClYn15R0K1KKE4RG614D46n+nqUQ06E1dTw=",
        version = "v1.1.0",
    )
    go_repository(
        name = "com_github_go_toolsmith_astfmt",
        build_file_proto_mode = "disable",
        importpath = "github.com/go-toolsmith/astfmt",
        sum = "h1:iJVPDPp6/7AaeLJEruMsBUlOYCmvg0MoCfJprsOmcco=",
        version = "v1.1.0",
    )
    go_repository(
        name = "com_github_go_toolsmith_astp",
        build_file_proto_mode = "disable",
        importpath = "github.com/go-toolsmith/astp",
        sum = "h1:dXPuCl6u2llURjdPLLDxJeZInAeZ0/eZwFJmqZMnpQA=",
        version = "v1.1.0",
    )
    go_repository(
        name = "com_github_go_toolsmith_strparse",
        build_file_proto_mode = "disable",
        importpath = "github.com/go-toolsmith/strparse",
        sum = "h1:GAioeZUK9TGxnLS+qfdqNbA4z0SSm5zVNtCQiyP2Bvw=",
        version = "v1.1.0",
    )
    go_repository(
        name = "com_github_go_toolsmith_typep",
        build_file_proto_mode = "disable",
        importpath = "github.com/go-toolsmith/typep",
        sum = "h1:fIRYDyF+JywLfqzyhdiHzRop/GQDxxNhLGQ6gFUNHus=",
        version = "v1.1.0",
    )
    go_repository(
        name = "com_github_go_xmlfmt_xmlfmt",
        build_file_proto_mode = "disable",
        importpath = "github.com/go-xmlfmt/xmlfmt",
        sum = "h1:Nea7b4icn8s57fTx1M5AI4qQT5HEM3rVUO8MuE6g80U=",
        version = "v1.1.2",
    )
    go_repository(
        name = "com_github_gobwas_glob",
        build_file_proto_mode = "disable",
        importpath = "github.com/gobwas/glob",
        sum = "h1:A4xDbljILXROh+kObIiy5kIaPYD8e96x1tgBhUI5J+Y=",
        version = "v0.2.3",
    )

    go_repository(
        name = "com_github_gobwas_httphead",
        build_file_proto_mode = "disable_global",
        importpath = "github.com/gobwas/httphead",
        sum = "h1:s+21KNqlpePfkah2I+gwHF8xmJWRjooY+5248k6m4A0=",
        version = "v0.0.0-20180130184737-2c6c146eadee",
    )
    go_repository(
        name = "com_github_gobwas_pool",
        build_file_proto_mode = "disable_global",
        importpath = "github.com/gobwas/pool",
        sum = "h1:QEmUOlnSjWtnpRGHF3SauEiOsy82Cup83Vf2LcMlnc8=",
        version = "v0.2.0",
    )
    go_repository(
        name = "com_github_gobwas_ws",
        build_file_proto_mode = "disable_global",
        importpath = "github.com/gobwas/ws",
        sum = "h1:CoAavW/wd/kulfZmSIBt6p24n4j7tHgNVCjsfHVNUbo=",
        version = "v1.0.2",
    )
    go_repository(
        name = "com_github_goccy_go_graphviz",
        build_file_proto_mode = "disable",
        importpath = "github.com/goccy/go-graphviz",
        sum = "h1:s/FMMJ1Joj6La3S5ApO3Jk2cwM4LpXECC2muFx3IPQQ=",
        version = "v0.0.9",
    )

    go_repository(
        name = "com_github_goccy_go_json",
        build_file_proto_mode = "disable",
        importpath = "github.com/goccy/go-json",
        sum = "h1:/pAaQDLHEoCq/5FFmSKBswWmK6H0e8g4159Kc/X/nqk=",
        version = "v0.9.11",
    )

    go_repository(
        name = "com_github_godbus_dbus_v5",
        build_file_proto_mode = "disable_global",
        importpath = "github.com/godbus/dbus/v5",
        sum = "h1:9349emZab16e7zQvpmsbtjc18ykshndd8y2PG3sgJbA=",
        version = "v5.0.4",
    )
    go_repository(
        name = "com_github_gofrs_flock",
        build_file_proto_mode = "disable",
        importpath = "github.com/gofrs/flock",
        sum = "h1:+gYjHKf32LDeiEEFhQaotPbLuUXjY5ZqxKgXy7n59aw=",
        version = "v0.8.1",
    )

    go_repository(
        name = "com_github_gogo_googleapis",
        build_file_proto_mode = "disable_global",
        importpath = "github.com/gogo/googleapis",
        sum = "h1:dR8+Q0uO5S2ZBcs2IH6VBKYwSxPo2vYCYq0ot0mu7xA=",
        version = "v0.0.0-20180223154316-0cd9801be74a",
    )
    go_repository(
        name = "com_github_gogo_protobuf",
        build_file_proto_mode = "disable_global",
        importpath = "github.com/gogo/protobuf",
        sum = "h1:Ov1cvc58UF3b5XjBnZv7+opcTcQFZebYjWzi34vdm4Q=",
        version = "v1.3.2",
    )
    go_repository(
        name = "com_github_gogo_status",
        build_file_proto_mode = "disable_global",
        importpath = "github.com/gogo/status",
        sum = "h1:+eIkrewn5q6b30y+g/BJINVVdi2xH7je5MPJ3ZPK3JA=",
        version = "v1.1.0",
    )
    go_repository(
        name = "com_github_goji_httpauth",
        build_file_proto_mode = "disable",
        importpath = "github.com/goji/httpauth",
        sum = "h1:lBXNCxVENCipq4D1Is42JVOP4eQjlB8TQ6H69Yx5J9Q=",
        version = "v0.0.0-20160601135302-2da839ab0f4d",
    )

    go_repository(
        name = "com_github_golang_freetype",
        build_file_proto_mode = "disable_global",
        importpath = "github.com/golang/freetype",
        sum = "h1:DACJavvAHhabrF08vX0COfcOBJRhZ8lUbR+ZWIs0Y5g=",
        version = "v0.0.0-20170609003504-e2365dfdc4a0",
    )
    go_repository(
        name = "com_github_golang_glog",
        build_file_proto_mode = "disable_global",
        importpath = "github.com/golang/glog",
        sum = "h1:nfP3RFugxnNRyKgeWd4oI1nYvXpxrx8ck8ZrcizshdQ=",
        version = "v1.0.0",
    )
    go_repository(
        name = "com_github_golang_groupcache",
        build_file_proto_mode = "disable_global",
        importpath = "github.com/golang/groupcache",
        sum = "h1:oI5xCqsCo564l8iNU+DwB5epxmsaqB+rhGL0m5jtYqE=",
        version = "v0.0.0-20210331224755-41bb18bfe9da",
    )
    go_repository(
        name = "com_github_golang_jwt_jwt",
        build_file_proto_mode = "disable",
        importpath = "github.com/golang-jwt/jwt",
        sum = "h1:73Z+4BJcrTC+KczS6WvTPvRGOp1WmfEP4Q1lOd9Z/+c=",
        version = "v3.2.1+incompatible",
    )

    go_repository(
        name = "com_github_golang_mock",
        build_file_proto_mode = "disable_global",
        importpath = "github.com/golang/mock",
        sum = "h1:ErTB+efbowRARo13NNdxyJji2egdxLGQhRaY+DUumQc=",
        version = "v1.6.0",
    )
    go_repository(
        name = "com_github_golang_protobuf",
        build_file_proto_mode = "disable_global",
        importpath = "github.com/golang/protobuf",
        patch_args = ["-p1"],
        patches = [
            "//build/patches:com_github_golang_protobuf.patch",
        ],
        sum = "h1:KhyjKVUg7Usr/dYsdSqoFveMYd5ko72D+zANwlG1mmg=",
        version = "v1.5.3",
    )
    go_repository(
        name = "com_github_golang_snappy",
        build_file_proto_mode = "disable_global",
        importpath = "github.com/golang/snappy",
        sum = "h1:yAGX7huGHXlcLOEtBnF4w7FQwA26wojNCwOYAEhLjQM=",
        version = "v0.0.4",
    )
    go_repository(
        name = "com_github_golangci_check",
        build_file_proto_mode = "disable",
        importpath = "github.com/golangci/check",
        sum = "h1:23T5iq8rbUYlhpt5DB4XJkc6BU31uODLD1o1gKvZmD0=",
        version = "v0.0.0-20180506172741-cfe4005ccda2",
    )
    go_repository(
        name = "com_github_golangci_dupl",
        build_file_proto_mode = "disable",
        importpath = "github.com/golangci/dupl",
        sum = "h1:w8hkcTqaFpzKqonE9uMCefW1WDie15eSP/4MssdenaM=",
        version = "v0.0.0-20180902072040-3e9179ac440a",
    )
    go_repository(
        name = "com_github_golangci_go_misc",
        build_file_proto_mode = "disable",
        importpath = "github.com/golangci/go-misc",
        sum = "h1:6RGUuS7EGotKx6J5HIP8ZtyMdiDscjMLfRBSPuzVVeo=",
        version = "v0.0.0-20220329215616-d24fe342adfe",
    )

    go_repository(
        name = "com_github_golangci_gofmt",
        build_file_proto_mode = "disable",
        importpath = "github.com/golangci/gofmt",
        sum = "h1:amWTbTGqOZ71ruzrdA+Nx5WA3tV1N0goTspwmKCQvBY=",
        version = "v0.0.0-20220901101216-f2edd75033f2",
    )
    go_repository(
        name = "com_github_golangci_golangci_lint",
        build_file_proto_mode = "disable",
        importpath = "github.com/golangci/golangci-lint",
        sum = "h1:FrPElUUI5rrHXg1mQ7KxI1MXPAw5lBVskiz7U7a8a1A=",
        version = "v1.52.2",
    )
    go_repository(
        name = "com_github_golangci_gosec",
        build_file_proto_mode = "disable",
        importpath = "github.com/golangci/gosec",
        sum = "h1:Bi7BYmZVg4C+mKGi8LeohcP2GGUl2XJD4xCkJoZSaYc=",
        version = "v0.0.0-20180901114220-8afd9cbb6cfb",
    )
    go_repository(
        name = "com_github_golangci_lint_1",
        build_file_proto_mode = "disable",
        importpath = "github.com/golangci/lint-1",
        sum = "h1:MfyDlzVjl1hoaPzPD4Gpb/QgoRfSBR0jdhwGyAWwMSA=",
        version = "v0.0.0-20191013205115-297bf364a8e0",
    )
    go_repository(
        name = "com_github_golangci_maligned",
        build_file_proto_mode = "disable",
        importpath = "github.com/golangci/maligned",
        sum = "h1:kNY3/svz5T29MYHubXix4aDDuE3RWHkPvopM/EDv/MA=",
        version = "v0.0.0-20180506175553-b1d89398deca",
    )

    go_repository(
        name = "com_github_golangci_misspell",
        build_file_proto_mode = "disable",
        importpath = "github.com/golangci/misspell",
        sum = "h1:KtVB/hTK4bbL/S6bs64rYyk8adjmh1BygbBiaAiX+a0=",
        version = "v0.4.0",
    )

    go_repository(
        name = "com_github_golangci_prealloc",
        build_file_proto_mode = "disable",
        importpath = "github.com/golangci/prealloc",
        sum = "h1:leSNB7iYzLYSSx3J/s5sVf4Drkc68W2wm4Ixh/mr0us=",
        version = "v0.0.0-20180630174525-215b22d4de21",
    )
    go_repository(
        name = "com_github_golangci_revgrep",
        build_file_proto_mode = "disable",
        importpath = "github.com/golangci/revgrep",
        sum = "h1:DIPQnGy2Gv2FSA4B/hh8Q7xx3B7AIDk3DAMeHclH1vQ=",
        version = "v0.0.0-20220804021717-745bb2f7c2e6",
    )
    go_repository(
        name = "com_github_golangci_unconvert",
        build_file_proto_mode = "disable",
        importpath = "github.com/golangci/unconvert",
        sum = "h1:zwtduBRr5SSWhqsYNgcuWO2kFlpdOZbP0+yRjmvPGys=",
        version = "v0.0.0-20180507085042-28b1c447d1f4",
    )

    go_repository(
        name = "com_github_gomodule_redigo",
        build_file_proto_mode = "disable_global",
        importpath = "github.com/gomodule/redigo",
        sum = "h1:y0Wmhvml7cGnzPa9nocn/fMraMH/lMDdeG+rkx4VgYY=",
        version = "v1.7.1-0.20190724094224-574c33c3df38",
    )
    go_repository(
        name = "com_github_google_btree",
        build_file_proto_mode = "disable_global",
        importpath = "github.com/google/btree",
        sum = "h1:xf4v41cLI2Z6FxbKm+8Bu+m8ifhj15JuZ9sa0jZCMUU=",
        version = "v1.1.2",
    )
    go_repository(
        name = "com_github_google_gnostic",
        build_file_proto_mode = "disable",
        importpath = "github.com/google/gnostic",
        sum = "h1:FhTMOKj2VhjpouxvWJAV1TL304uMlb9zcDqkl6cEI54=",
        version = "v0.5.7-v3refs",
    )

    go_repository(
        name = "com_github_google_go_cmp",
        build_file_proto_mode = "disable_global",
        importpath = "github.com/google/go-cmp",
        sum = "h1:O2Tfq5qg4qc4AmwVlvv0oLiVAGB7enBSJ2x2DqQFi38=",
        version = "v0.5.9",
    )
    go_repository(
        name = "com_github_google_go_github_v33",
        build_file_proto_mode = "disable",
        importpath = "github.com/google/go-github/v33",
        sum = "h1:qAf9yP0qc54ufQxzwv+u9H0tiVOnPJxo0lI/JXqw3ZM=",
        version = "v33.0.0",
    )

    go_repository(
        name = "com_github_google_go_querystring",
        build_file_proto_mode = "disable_global",
        importpath = "github.com/google/go-querystring",
        sum = "h1:AnCroh3fv4ZBgVIf1Iwtovgjaw/GiKJo8M8yD/fhyJ8=",
        version = "v1.1.0",
    )
    go_repository(
        name = "com_github_google_gofuzz",
        build_file_proto_mode = "disable_global",
        importpath = "github.com/google/gofuzz",
        sum = "h1:A8PeW59pxE9IoFRqBp37U+mSNaQoZ46F1f0f863XSXw=",
        version = "v1.0.0",
    )
    go_repository(
        name = "com_github_google_licensecheck",
        build_file_proto_mode = "disable",
        importpath = "github.com/google/licensecheck",
        sum = "h1:QoxgoDkaeC4nFrtGN1jV7IPmDCHFNIVh54e5hSt6sPs=",
        version = "v0.3.1",
    )

    go_repository(
        name = "com_github_google_martian",
        build_file_proto_mode = "disable_global",
        importpath = "github.com/google/martian",
        sum = "h1:/CP5g8u/VJHijgedC/Legn3BAbAaWPgecwXBIDzw5no=",
        version = "v2.1.0+incompatible",
    )
    go_repository(
        name = "com_github_google_martian_v3",
        build_file_proto_mode = "disable_global",
        importpath = "github.com/google/martian/v3",
        sum = "h1:IqNFLAmvJOgVlpdEBiQbDc2EwKW77amAycfTuWKdfvw=",
        version = "v3.3.2",
    )
    go_repository(
        name = "com_github_google_pprof",
        build_file_proto_mode = "disable_global",
        importpath = "github.com/google/pprof",
        sum = "h1:c8EUapQFi+kjzedr4c6WqbwMdmB95+oDBWZ5XFHFYxY=",
        version = "v0.0.0-20211122183932-1daafda22083",
    )
    go_repository(
        name = "com_github_google_renameio",
        build_file_proto_mode = "disable_global",
        importpath = "github.com/google/renameio",
        sum = "h1:GOZbcHa3HfsPKPlmyPyN2KEohoMXOhdMbHrvbpl2QaA=",
        version = "v0.1.0",
    )
    go_repository(
        name = "com_github_google_renameio_v2",
        build_file_proto_mode = "disable",
        importpath = "github.com/google/renameio/v2",
        sum = "h1:UifI23ZTGY8Tt29JbYFiuyIU3eX+RNFtUwefq9qAhxg=",
        version = "v2.0.0",
    )

    go_repository(
        name = "com_github_google_shlex",
        build_file_proto_mode = "disable",
        importpath = "github.com/google/shlex",
        sum = "h1:El6M4kTTCOh6aBiKaUGG7oYTSPP8MxqL4YI3kZKwcP4=",
        version = "v0.0.0-20191202100458-e7afc7fbc510",
    )

    go_repository(
        name = "com_github_google_uuid",
        build_file_proto_mode = "disable_global",
        importpath = "github.com/google/uuid",
        sum = "h1:t6JiXgmwXMjEs8VusXIJk2BXHsn+wx8BZdTaoZ5fu7I=",
        version = "v1.3.0",
    )
    go_repository(
        name = "com_github_googleapis_enterprise_certificate_proxy",
        build_file_proto_mode = "disable",
        importpath = "github.com/googleapis/enterprise-certificate-proxy",
        sum = "h1:yk9/cqRKtT9wXZSsRH9aurXEpJX+U6FLtpYTdC3R06k=",
        version = "v0.2.3",
    )

    go_repository(
        name = "com_github_googleapis_gax_go_v2",
        build_file_proto_mode = "disable_global",
        importpath = "github.com/googleapis/gax-go/v2",
        sum = "h1:gF4c0zjUP2H/s/hEGyLA3I0fA2ZWjzYiONAD6cvPr8A=",
        version = "v2.7.1",
    )
    go_repository(
        name = "com_github_googleapis_gnostic",
        build_file_proto_mode = "disable",
        importpath = "github.com/googleapis/gnostic",
        sum = "h1:l6N3VoaVzTncYYW+9yOz2LJJammFZGBO13sqgEhpy9g=",
        version = "v0.2.0",
    )
    go_repository(
        name = "com_github_googleapis_go_type_adapters",
        build_file_proto_mode = "disable",
        importpath = "github.com/googleapis/go-type-adapters",
        sum = "h1:9XdMn+d/G57qq1s8dNc5IesGCXHf6V2HZ2JwRxfA2tA=",
        version = "v1.0.0",
    )

    go_repository(
        name = "com_github_gophercloud_gophercloud",
        build_file_proto_mode = "disable",
        importpath = "github.com/gophercloud/gophercloud",
        sum = "h1:hQpY0g0UGsLKLDs8UJ6xpA2gNCkEdEbvxSPqLItXCpI=",
        version = "v0.0.0-20190301152420-fca40860790e",
    )

    go_repository(
        name = "com_github_gopherjs_gopherjs",
        build_file_proto_mode = "disable_global",
        importpath = "github.com/gopherjs/gopherjs",
        sum = "h1:EGx4pi6eqNxGaHF6qqu48+N2wcFQ5qg5FXgOdqsJ5d8=",
        version = "v0.0.0-20181017120253-0766667cb4d1",
    )
    go_repository(
        name = "com_github_gordonklaus_ineffassign",
        build_file_proto_mode = "disable",
        importpath = "github.com/gordonklaus/ineffassign",
        sum = "h1:9alfqbrhuD+9fLZ4iaAVwhlp5PEhmnBt7yvK2Oy5C1U=",
        version = "v0.0.0-20230107090616-13ace0543b28",
    )
    go_repository(
        name = "com_github_gorilla_context",
        build_file_proto_mode = "disable",
        importpath = "github.com/gorilla/context",
        sum = "h1:AWwleXJkX/nhcU9bZSnZoi3h/qGYqQAGhq6zZe/aQW8=",
        version = "v1.1.1",
    )

    go_repository(
        name = "com_github_gorilla_handlers",
        build_file_proto_mode = "disable_global",
        importpath = "github.com/gorilla/handlers",
        sum = "h1:9lRY6j8DEeeBT10CvO9hGW0gmky0BprnvDI5vfhUHH4=",
        version = "v1.5.1",
    )
    go_repository(
        name = "com_github_gorilla_mux",
        build_file_proto_mode = "disable_global",
        importpath = "github.com/gorilla/mux",
        sum = "h1:i40aqfkR1h2SlN9hojwV5ZA91wcXFOvkdNIeFDP5koI=",
        version = "v1.8.0",
    )
    go_repository(
        name = "com_github_gorilla_securecookie",
        build_file_proto_mode = "disable_global",
        importpath = "github.com/gorilla/securecookie",
        sum = "h1:miw7JPhV+b/lAHSXz4qd/nN9jRiAFV5FwjeKyCS8BvQ=",
        version = "v1.1.1",
    )
    go_repository(
        name = "com_github_gorilla_sessions",
        build_file_proto_mode = "disable_global",
        importpath = "github.com/gorilla/sessions",
        sum = "h1:DHd3rPN5lE3Ts3D8rKkQ8x/0kqfeNmBAaiSi+o7FsgI=",
        version = "v1.2.1",
    )
    go_repository(
        name = "com_github_gorilla_websocket",
        build_file_proto_mode = "disable_global",
        importpath = "github.com/gorilla/websocket",
        sum = "h1:+/TMaTYc4QFitKJxsQ7Yye35DkWvkdLcvGKqM+x0Ufc=",
        version = "v1.4.2",
    )
    go_repository(
        name = "com_github_gostaticanalysis_analysisutil",
        build_file_proto_mode = "disable",
        importpath = "github.com/gostaticanalysis/analysisutil",
        sum = "h1:ZMCjoue3DtDWQ5WyU16YbjbQEQ3VuzwxALrpYd+HeKk=",
        version = "v0.7.1",
    )
    go_repository(
        name = "com_github_gostaticanalysis_comment",
        build_file_proto_mode = "disable",
        importpath = "github.com/gostaticanalysis/comment",
        sum = "h1:hlnx5+S2fY9Zo9ePo4AhgYsYHbM2+eAv8m/s1JiCd6Q=",
        version = "v1.4.2",
    )
    go_repository(
        name = "com_github_gostaticanalysis_forcetypeassert",
        build_file_proto_mode = "disable",
        importpath = "github.com/gostaticanalysis/forcetypeassert",
        sum = "h1:6eUflI3DiGusXGK6X7cCcIgVCpZ2CiZ1Q7jl6ZxNV70=",
        version = "v0.1.0",
    )
    go_repository(
        name = "com_github_gostaticanalysis_nilerr",
        build_file_proto_mode = "disable",
        importpath = "github.com/gostaticanalysis/nilerr",
        sum = "h1:ThE+hJP0fEp4zWLkWHWcRyI2Od0p7DlgYG3Uqrmrcpk=",
        version = "v0.1.1",
    )
    go_repository(
        name = "com_github_gostaticanalysis_testutil",
        build_file_proto_mode = "disable",
        importpath = "github.com/gostaticanalysis/testutil",
        sum = "h1:nhdCmubdmDF6VEatUNjgUZBJKWRqugoISdUv3PPQgHY=",
        version = "v0.4.0",
    )

    go_repository(
        name = "com_github_grpc_ecosystem_go_grpc_middleware",
        build_file_proto_mode = "disable_global",
        importpath = "github.com/grpc-ecosystem/go-grpc-middleware",
        sum = "h1:+9834+KizmvFV7pXQGSXQTsaWhq2GjuNUt0aUU0YBYw=",
        version = "v1.3.0",
    )
    go_repository(
        name = "com_github_grpc_ecosystem_go_grpc_prometheus",
        build_file_proto_mode = "disable_global",
        importpath = "github.com/grpc-ecosystem/go-grpc-prometheus",
        sum = "h1:Ovs26xHkKqVztRpIrF/92BcuyuQ/YW4NSIpoGtfXNho=",
        version = "v1.2.0",
    )
    go_repository(
        name = "com_github_grpc_ecosystem_grpc_gateway",
        build_file_proto_mode = "disable_global",
        build_naming_convention = "go_default_library",
        importpath = "github.com/grpc-ecosystem/grpc-gateway",
        patch_args = ["-p1"],
        patches = [
            "//build/patches:com_github_grpc_ecosystem_grpc_gateway.patch",
        ],
        sum = "h1:gmcG1KaJ57LophUzW0Hy8NmPhnMZb4M0+kPpLofRdBo=",
        version = "v1.16.0",
    )
    go_repository(
        name = "com_github_grpc_ecosystem_grpc_opentracing",
        build_file_proto_mode = "disable",
        importpath = "github.com/grpc-ecosystem/grpc-opentracing",
        sum = "h1:MJG/KsmcqMwFAkh8mTnAwhyKoB+sTAnY4CACC110tbU=",
        version = "v0.0.0-20180507213350-8e809c8a8645",
    )
    go_repository(
        name = "com_github_gtank_cryptopasta",
        build_file_proto_mode = "disable",
        importpath = "github.com/gtank/cryptopasta",
        sum = "h1:7xsUJsB2NrdcttQPa7JLEaGzvdbk7KvfrjgHZXOQRo0=",
        version = "v0.0.0-20170601214702-1f550f6f2f69",
    )

    go_repository(
        name = "com_github_hashicorp_consul_api",
        build_file_proto_mode = "disable_global",
        importpath = "github.com/hashicorp/consul/api",
        sum = "h1:BNQPM9ytxj6jbjjdRPioQ94T6YXriSopn0i8COv6SRA=",
        version = "v1.1.0",
    )
    go_repository(
        name = "com_github_hashicorp_consul_sdk",
        build_file_proto_mode = "disable_global",
        importpath = "github.com/hashicorp/consul/sdk",
        sum = "h1:LnuDWGNsoajlhGyHJvuWW6FVqRl8JOTPqS6CPTsYjhY=",
        version = "v0.1.1",
    )
    go_repository(
        name = "com_github_hashicorp_errwrap",
        build_file_proto_mode = "disable_global",
        importpath = "github.com/hashicorp/errwrap",
        sum = "h1:hLrqtEDnRye3+sgx6z4qVLNuviH3MR5aQ0ykNJa/UYA=",
        version = "v1.0.0",
    )
    go_repository(
        name = "com_github_hashicorp_go_cleanhttp",
        build_file_proto_mode = "disable_global",
        importpath = "github.com/hashicorp/go-cleanhttp",
        sum = "h1:dH3aiDG9Jvb5r5+bYHsikaOUIpcM0xvgMXVoDkXMzJM=",
        version = "v0.5.1",
    )
    go_repository(
        name = "com_github_hashicorp_go_immutable_radix",
        build_file_proto_mode = "disable_global",
        importpath = "github.com/hashicorp/go-immutable-radix",
        sum = "h1:AKDB1HM5PWEA7i4nhcpwOrO2byshxBjXVn/J/3+z5/0=",
        version = "v1.0.0",
    )
    go_repository(
        name = "com_github_hashicorp_go_msgpack",
        build_file_proto_mode = "disable_global",
        importpath = "github.com/hashicorp/go-msgpack",
        sum = "h1:SFT72YqIkOcLdWJUYcriVX7hbrZpwc/f7h8aW2NUqrA=",
        version = "v0.5.4",
    )
    go_repository(
        name = "com_github_hashicorp_go_multierror",
        build_file_proto_mode = "disable_global",
        importpath = "github.com/hashicorp/go-multierror",
        sum = "h1:H5DkEtf6CXdFp0N0Em5UCwQpXMWke8IA0+lD48awMYo=",
        version = "v1.1.1",
    )
    go_repository(
        name = "com_github_hashicorp_go_net",
        build_file_proto_mode = "disable_global",
        importpath = "github.com/hashicorp/go.net",
        sum = "h1:sNCoNyDEvN1xa+X0baata4RdcpKwcMS6DH+xwfqPgjw=",
        version = "v0.0.1",
    )
    go_repository(
        name = "com_github_hashicorp_go_rootcerts",
        build_file_proto_mode = "disable_global",
        importpath = "github.com/hashicorp/go-rootcerts",
        sum = "h1:Rqb66Oo1X/eSV1x66xbDccZjhJigjg0+e82kpwzSwCI=",
        version = "v1.0.0",
    )
    go_repository(
        name = "com_github_hashicorp_go_sockaddr",
        build_file_proto_mode = "disable_global",
        importpath = "github.com/hashicorp/go-sockaddr",
        sum = "h1:ztczhD1jLxIRjVejw8gFomI1BQZOe2WoVOu0SyteCQc=",
        version = "v1.0.2",
    )
    go_repository(
        name = "com_github_hashicorp_go_syslog",
        build_file_proto_mode = "disable_global",
        importpath = "github.com/hashicorp/go-syslog",
        sum = "h1:KaodqZuhUoZereWVIYmpUgZysurB1kBLX2j0MwMrUAE=",
        version = "v1.0.0",
    )
    go_repository(
        name = "com_github_hashicorp_go_uuid",
        build_file_proto_mode = "disable_global",
        importpath = "github.com/hashicorp/go-uuid",
        sum = "h1:cfejS+Tpcp13yd5nYHWDI6qVCny6wyX2Mt5SGur2IGE=",
        version = "v1.0.2",
    )
    go_repository(
        name = "com_github_hashicorp_go_version",
        build_file_proto_mode = "disable_global",
        importpath = "github.com/hashicorp/go-version",
        sum = "h1:feTTfFNnjP967rlCxM/I9g701jU+RN74YKx2mOkIeek=",
        version = "v1.6.0",
    )
    go_repository(
        name = "com_github_hashicorp_golang_lru",
        build_file_proto_mode = "disable_global",
        importpath = "github.com/hashicorp/golang-lru",
        sum = "h1:0hERBMJE1eitiLkihrMvRVBYAkpHzc/J3QdDN+dAcgU=",
        version = "v0.5.1",
    )
    go_repository(
        name = "com_github_hashicorp_hcl",
        build_file_proto_mode = "disable_global",
        importpath = "github.com/hashicorp/hcl",
        sum = "h1:0Anlzjpi4vEasTeNFn2mLJgTSwt0+6sfsiTG8qcWGx4=",
        version = "v1.0.0",
    )
    go_repository(
        name = "com_github_hashicorp_logutils",
        build_file_proto_mode = "disable_global",
        importpath = "github.com/hashicorp/logutils",
        sum = "h1:dLEQVugN8vlakKOUE3ihGLTZJRB4j+M2cdTm/ORI65Y=",
        version = "v1.0.0",
    )
    go_repository(
        name = "com_github_hashicorp_mdns",
        build_file_proto_mode = "disable_global",
        importpath = "github.com/hashicorp/mdns",
        sum = "h1:WhIgCr5a7AaVH6jPUwjtRuuE7/RDufnUvzIr48smyxs=",
        version = "v1.0.0",
    )
    go_repository(
        name = "com_github_hashicorp_memberlist",
        build_file_proto_mode = "disable_global",
        importpath = "github.com/hashicorp/memberlist",
        sum = "h1:EmmoJme1matNzb+hMpDuR/0sbJSUisxyqBGG676r31M=",
        version = "v0.1.3",
    )
    go_repository(
        name = "com_github_hashicorp_serf",
        build_file_proto_mode = "disable_global",
        importpath = "github.com/hashicorp/serf",
        sum = "h1:YZ7UKsJv+hKjqGVUUbtE3HNj79Eln2oQ75tniF6iPt0=",
        version = "v0.8.2",
    )
    go_repository(
        name = "com_github_hdrhistogram_hdrhistogram_go",
        build_file_proto_mode = "disable_global",
        importpath = "github.com/HdrHistogram/hdrhistogram-go",
        sum = "h1:5IcZpTvzydCQeHzK4Ef/D5rrSqwxob0t8PQPMybUNFM=",
        version = "v1.1.2",
    )
    go_repository(
        name = "com_github_hexops_gotextdiff",
        build_file_proto_mode = "disable",
        importpath = "github.com/hexops/gotextdiff",
        sum = "h1:gitA9+qJrrTCsiCl7+kh75nPqQt1cx4ZkudSTLoUqJM=",
        version = "v1.0.3",
    )

    go_repository(
        name = "com_github_hpcloud_tail",
        build_file_proto_mode = "disable_global",
        importpath = "github.com/hpcloud/tail",
        sum = "h1:nfCOvKYfkgYP8hkirhJocXT2+zOD8yUNjXaWfTlyFKI=",
        version = "v1.0.0",
    )
    go_repository(
        name = "com_github_huandu_xstrings",
        build_file_proto_mode = "disable",
        importpath = "github.com/huandu/xstrings",
        sum = "h1:4jgBlKK6tLKFvO8u5pmYjG91cqytmDCDvGh7ECVFfFs=",
        version = "v1.3.1",
    )

    go_repository(
        name = "com_github_hydrogen18_memlistener",
        build_file_proto_mode = "disable_global",
        importpath = "github.com/hydrogen18/memlistener",
        sum = "h1:EPRgaDqXpLFUJLXZdGLnBTy1l6CLiNAPnvn2l+kHit0=",
        version = "v0.0.0-20141126152155-54553eb933fb",
    )
    go_repository(
        name = "com_github_iancoleman_strcase",
        build_file_proto_mode = "disable_global",
        importpath = "github.com/iancoleman/strcase",
        sum = "h1:05I4QRnGpI0m37iZQRuskXh+w77mr6Z41lwQzuHLwW0=",
        version = "v0.2.0",
    )
    go_repository(
        name = "com_github_ianlancetaylor_demangle",
        build_file_proto_mode = "disable_global",
        importpath = "github.com/ianlancetaylor/demangle",
        sum = "h1:uGg2frlt3IcT7kbV6LEp5ONv4vmoO2FW4qSO+my/aoM=",
        version = "v0.0.0-20210905161508-09a460cdf81d",
    )
    go_repository(
        name = "com_github_imdario_mergo",
        build_file_proto_mode = "disable",
        importpath = "github.com/imdario/mergo",
        sum = "h1:3tnifQM4i+fbajXKBHXWEH+KvNHqojZ778UH75j3bGA=",
        version = "v0.3.11",
    )

    go_repository(
        name = "com_github_imkira_go_interpol",
        build_file_proto_mode = "disable_global",
        importpath = "github.com/imkira/go-interpol",
        sum = "h1:KIiKr0VSG2CUW1hl1jpiyuzuJeKUUpC8iM1AIE7N1Vk=",
        version = "v1.1.0",
    )
    go_repository(
        name = "com_github_inconshreveable_mousetrap",
        build_file_proto_mode = "disable_global",
        importpath = "github.com/inconshreveable/mousetrap",
        sum = "h1:U3uMjPSQEBMNp1lFxmllqCPM6P5u/Xq7Pgzkat/bFNc=",
        version = "v1.0.1",
    )
    go_repository(
        name = "com_github_influxdata_influxdb",
        build_file_proto_mode = "disable",
        importpath = "github.com/influxdata/influxdb",
        sum = "h1:O08dwjOwv9CYlJJEUZKAazSoQDKlsN34Bq3dnhqhyVI=",
        version = "v0.0.0-20170331210902-15e594fc09f1",
    )

    go_repository(
        name = "com_github_iris_contrib_blackfriday",
        build_file_proto_mode = "disable_global",
        importpath = "github.com/iris-contrib/blackfriday",
        sum = "h1:o5sHQHHm0ToHUlAJSTjW9UWicjJSDDauOOQ2AHuIVp4=",
        version = "v2.0.0+incompatible",
    )
    go_repository(
        name = "com_github_iris_contrib_go_uuid",
        build_file_proto_mode = "disable_global",
        importpath = "github.com/iris-contrib/go.uuid",
        sum = "h1:XZubAYg61/JwnJNbZilGjf3b3pB80+OQg2qf6c8BfWE=",
        version = "v2.0.0+incompatible",
    )
    go_repository(
        name = "com_github_iris_contrib_i18n",
        build_file_proto_mode = "disable_global",
        importpath = "github.com/iris-contrib/i18n",
        sum = "h1:Kyp9KiXwsyZRTeoNjgVCrWks7D8ht9+kg6yCjh8K97o=",
        version = "v0.0.0-20171121225848-987a633949d0",
    )
    go_repository(
        name = "com_github_iris_contrib_schema",
        build_file_proto_mode = "disable_global",
        importpath = "github.com/iris-contrib/schema",
        sum = "h1:10g/WnoRR+U+XXHWKBHeNy/+tZmM2kcAVGLOsz+yaDA=",
        version = "v0.0.1",
    )
    go_repository(
        name = "com_github_jackc_fake",
        build_file_proto_mode = "disable",
        importpath = "github.com/jackc/fake",
        sum = "h1:vr3AYkKovP8uR8AvSGGUK1IDqRa5lAAvEkZG1LKaCRc=",
        version = "v0.0.0-20150926172116-812a484cc733",
    )
    go_repository(
        name = "com_github_jackc_pgx",
        build_file_proto_mode = "disable",
        importpath = "github.com/jackc/pgx",
        sum = "h1:0Vihzu20St42/UDsvZGdNE6jak7oi/UOeMzwMPHkgFY=",
        version = "v3.2.0+incompatible",
    )

    go_repository(
        name = "com_github_jcmturner_aescts_v2",
        build_file_proto_mode = "disable_global",
        importpath = "github.com/jcmturner/aescts/v2",
        sum = "h1:9YKLH6ey7H4eDBXW8khjYslgyqG2xZikXP0EQFKrle8=",
        version = "v2.0.0",
    )
    go_repository(
        name = "com_github_jcmturner_dnsutils_v2",
        build_file_proto_mode = "disable_global",
        importpath = "github.com/jcmturner/dnsutils/v2",
        sum = "h1:lltnkeZGL0wILNvrNiVCR6Ro5PGU/SeBvVO/8c/iPbo=",
        version = "v2.0.0",
    )
    go_repository(
        name = "com_github_jcmturner_gofork",
        build_file_proto_mode = "disable_global",
        importpath = "github.com/jcmturner/gofork",
        sum = "h1:J7uCkflzTEhUZ64xqKnkDxq3kzc96ajM1Gli5ktUem8=",
        version = "v1.0.0",
    )
    go_repository(
        name = "com_github_jcmturner_goidentity_v6",
        build_file_proto_mode = "disable_global",
        importpath = "github.com/jcmturner/goidentity/v6",
        sum = "h1:VKnZd2oEIMorCTsFBnJWbExfNN7yZr3EhJAxwOkZg6o=",
        version = "v6.0.1",
    )
    go_repository(
        name = "com_github_jcmturner_gokrb5_v8",
        build_file_proto_mode = "disable_global",
        importpath = "github.com/jcmturner/gokrb5/v8",
        sum = "h1:6ZIM6b/JJN0X8UM43ZOM6Z4SJzla+a/u7scXFJzodkA=",
        version = "v8.4.2",
    )
    go_repository(
        name = "com_github_jcmturner_rpc_v2",
        build_file_proto_mode = "disable_global",
        importpath = "github.com/jcmturner/rpc/v2",
        sum = "h1:7FXXj8Ti1IaVFpSAziCZWNzbNuZmnvw/i6CqLNdWfZY=",
        version = "v2.0.3",
    )
    go_repository(
        name = "com_github_jedib0t_go_pretty_v6",
        build_file_proto_mode = "disable_global",
        importpath = "github.com/jedib0t/go-pretty/v6",
        sum = "h1:o3McN0rQ4X+IU+HduppSp9TwRdGLRW2rhJXy9CJaCRw=",
        version = "v6.2.2",
    )
    go_repository(
        name = "com_github_jeffail_gabs_v2",
        build_file_proto_mode = "disable_global",
        importpath = "github.com/Jeffail/gabs/v2",
        sum = "h1:ANfZYjpMlfTTKebycu4X1AgkVWumFVDYQl7JwOr4mDk=",
        version = "v2.5.1",
    )
    go_repository(
        name = "com_github_jgautheron_goconst",
        build_file_proto_mode = "disable",
        importpath = "github.com/jgautheron/goconst",
        sum = "h1:HxVbL1MhydKs8R8n/HE5NPvzfaYmQJA3o879lE4+WcM=",
        version = "v1.5.1",
    )
    go_repository(
        name = "com_github_jingyugao_rowserrcheck",
        build_file_proto_mode = "disable",
        importpath = "github.com/jingyugao/rowserrcheck",
        sum = "h1:zibz55j/MJtLsjP1OF4bSdgXxwL1b+Vn7Tjzq7gFzUs=",
        version = "v1.1.1",
    )
    go_repository(
        name = "com_github_jinzhu_inflection",
        build_file_proto_mode = "disable",
        importpath = "github.com/jinzhu/inflection",
        sum = "h1:K317FqzuhWc8YvSVlFMCCUb36O/S9MCKRDI7QkRKD/E=",
        version = "v1.0.0",
    )
    go_repository(
        name = "com_github_jinzhu_now",
        build_file_proto_mode = "disable",
        importpath = "github.com/jinzhu/now",
        sum = "h1:eVKgfIdy9b6zbWBMgFpfDPoAMifwSZagU9HmEU6zgiI=",
        version = "v1.1.2",
    )

    go_repository(
        name = "com_github_jirfag_go_printf_func_name",
        build_file_proto_mode = "disable",
        importpath = "github.com/jirfag/go-printf-func-name",
        sum = "h1:KA9BjwUk7KlCh6S9EAGWBt1oExIUv9WyNCiRz5amv48=",
        version = "v0.0.0-20200119135958-7558a9eaa5af",
    )

    go_repository(
        name = "com_github_jmespath_go_jmespath",
        build_file_proto_mode = "disable_global",
        importpath = "github.com/jmespath/go-jmespath",
        sum = "h1:BEgLn5cpjn8UN1mAw4NjwDrS35OdebyEtFe+9YPoQUg=",
        version = "v0.4.0",
    )
    go_repository(
        name = "com_github_jmespath_go_jmespath_internal_testify",
        build_file_proto_mode = "disable_global",
        importpath = "github.com/jmespath/go-jmespath/internal/testify",
        sum = "h1:shLQSRRSCCPj3f2gpwzGwWFoC7ycTf1rcQZHOlsJ6N8=",
        version = "v1.5.1",
    )
    go_repository(
        name = "com_github_joho_godotenv",
        build_file_proto_mode = "disable",
        importpath = "github.com/joho/godotenv",
        sum = "h1:3l4+N6zfMWnkbPEXKng2o2/MR5mSwTrBih4ZEkkz1lg=",
        version = "v1.4.0",
    )

    go_repository(
        name = "com_github_joho_sqltocsv",
        build_file_proto_mode = "disable_global",
        importpath = "github.com/joho/sqltocsv",
        sum = "h1:Zrb0IbuLOGHL7nrO2WrcuNWgDTlzFv3zY69QMx4ggQE=",
        version = "v0.0.0-20210428211105-a6d6801d59df",
    )
    go_repository(
        name = "com_github_joker_hpp",
        build_file_proto_mode = "disable_global",
        importpath = "github.com/Joker/hpp",
        sum = "h1:65+iuJYdRXv/XyN62C1uEmmOx3432rNG/rKlX6V7Kkc=",
        version = "v1.0.0",
    )
    go_repository(
        name = "com_github_joker_jade",
        build_file_proto_mode = "disable_global",
        importpath = "github.com/Joker/jade",
        sum = "h1:mreN1m/5VJ/Zc3b4pzj9qU6D9SRQ6Vm+3KfI328t3S8=",
        version = "v1.0.1-0.20190614124447-d475f43051e7",
    )
    go_repository(
        name = "com_github_jonboulle_clockwork",
        build_file_proto_mode = "disable_global",
        importpath = "github.com/jonboulle/clockwork",
        sum = "h1:UOGuzwb1PwsrDAObMuhUnj0p5ULPj8V/xJ7Kx9qUBdQ=",
        version = "v0.2.2",
    )
    go_repository(
        name = "com_github_joomcode_errorx",
        build_file_proto_mode = "disable",
        importpath = "github.com/joomcode/errorx",
        sum = "h1:CalpDWz14ZHd68fIqluJasJosAewpz2TFaJALrUxjrk=",
        version = "v1.0.1",
    )
    go_repository(
        name = "com_github_josharian_intern",
        build_file_proto_mode = "disable",
        importpath = "github.com/josharian/intern",
        sum = "h1:vlS4z54oSdjm0bgjRigI+G1HpF+tI+9rE5LLzOg8HmY=",
        version = "v1.0.0",
    )

    go_repository(
        name = "com_github_jpillora_backoff",
        build_file_proto_mode = "disable_global",
        importpath = "github.com/jpillora/backoff",
        sum = "h1:uvFg412JmmHBHw7iwprIxkPMI+sGQ4kzOWsMeHnm2EA=",
        version = "v1.0.0",
    )
    go_repository(
        name = "com_github_json_iterator_go",
        build_file_proto_mode = "disable_global",
        importpath = "github.com/json-iterator/go",
        sum = "h1:PV8peI4a0ysnczrg+LtxykD8LfKY9ML6u2jnxaEnrnM=",
        version = "v1.1.12",
    )
    go_repository(
        name = "com_github_jstemmer_go_junit_report",
        build_file_proto_mode = "disable_global",
        importpath = "github.com/jstemmer/go-junit-report",
        sum = "h1:6QPYqodiu3GuPL+7mfx+NwDdp2eTkp9IfEUpgAwUN0o=",
        version = "v0.9.1",
    )
    go_repository(
        name = "com_github_jtolds_gls",
        build_file_proto_mode = "disable_global",
        importpath = "github.com/jtolds/gls",
        sum = "h1:xdiiI2gbIgH/gLH7ADydsJ1uDOEzR8yvV7C0MuV77Wo=",
        version = "v4.20.0+incompatible",
    )
    go_repository(
        name = "com_github_juju_errors",
        build_file_proto_mode = "disable_global",
        importpath = "github.com/juju/errors",
        sum = "h1:rhqTjzJlm7EbkELJDKMTU7udov+Se0xZkWmugr6zGok=",
        version = "v0.0.0-20181118221551-089d3ea4e4d5",
    )
    go_repository(
        name = "com_github_juju_loggo",
        build_file_proto_mode = "disable_global",
        importpath = "github.com/juju/loggo",
        sum = "h1:MK144iBQF9hTSwBW/9eJm034bVoG30IshVm688T2hi8=",
        version = "v0.0.0-20180524022052-584905176618",
    )
    go_repository(
        name = "com_github_juju_testing",
        build_file_proto_mode = "disable_global",
        importpath = "github.com/juju/testing",
        sum = "h1:WQM1NildKThwdP7qWrNAFGzp4ijNLw8RlgENkaI4MJs=",
        version = "v0.0.0-20180920084828-472a3e8b2073",
    )
    go_repository(
        name = "com_github_julienschmidt_httprouter",
        build_file_proto_mode = "disable_global",
        importpath = "github.com/julienschmidt/httprouter",
        sum = "h1:U0609e9tgbseu3rBINet9P48AI/D3oJs4dN7jwJOQ1U=",
        version = "v1.3.0",
    )
    go_repository(
        name = "com_github_julz_importas",
        build_file_proto_mode = "disable",
        importpath = "github.com/julz/importas",
        sum = "h1:F78HnrsjY3cR7j0etXy5+TU1Zuy7Xt08X/1aJnH5xXY=",
        version = "v0.1.0",
    )

    go_repository(
        name = "com_github_jung_kurt_gofpdf",
        build_file_proto_mode = "disable_global",
        importpath = "github.com/jung-kurt/gofpdf",
        sum = "h1:PJr+ZMXIecYc1Ey2zucXdR73SMBtgjPgwa31099IMv0=",
        version = "v1.0.3-0.20190309125859-24315acbbda5",
    )
    go_repository(
        name = "com_github_junk1tm_musttag",
        build_file_proto_mode = "disable",
        importpath = "github.com/junk1tm/musttag",
        sum = "h1:bV1DTdi38Hi4pG4OVWa7Kap0hi0o7EczuK6wQt9zPOM=",
        version = "v0.5.0",
    )

    go_repository(
        name = "com_github_k0kubun_colorstring",
        build_file_proto_mode = "disable_global",
        importpath = "github.com/k0kubun/colorstring",
        sum = "h1:uC1QfSlInpQF+M0ao65imhwqKnz3Q2z/d8PWZRMQvDM=",
        version = "v0.0.0-20150214042306-9440f1994b88",
    )
    go_repository(
        name = "com_github_kataras_golog",
        build_file_proto_mode = "disable_global",
        importpath = "github.com/kataras/golog",
        sum = "h1:J7Dl82843nbKQDrQM/abbNJZvQjS6PfmkkffhOTXEpM=",
        version = "v0.0.9",
    )
    go_repository(
        name = "com_github_kataras_iris_v12",
        build_file_proto_mode = "disable_global",
        importpath = "github.com/kataras/iris/v12",
        sum = "h1:Wo5S7GMWv5OAzJmvFTvss/C4TS1W0uo6LkDlSymT4rM=",
        version = "v12.0.1",
    )
    go_repository(
        name = "com_github_kataras_neffos",
        build_file_proto_mode = "disable_global",
        importpath = "github.com/kataras/neffos",
        sum = "h1:O06dvQlxjdWvzWbm2Bq+Si6psUhvSmEctAMk9Xujqms=",
        version = "v0.0.10",
    )
    go_repository(
        name = "com_github_kataras_pio",
        build_file_proto_mode = "disable_global",
        importpath = "github.com/kataras/pio",
        sum = "h1:V5Rs9ztEWdp58oayPq/ulmlqJJZeJP6pP79uP3qjcao=",
        version = "v0.0.0-20190103105442-ea782b38602d",
    )
    go_repository(
        name = "com_github_kisielk_errcheck",
        build_file_proto_mode = "disable_global",
        importpath = "github.com/kisielk/errcheck",
        patch_args = ["-p1"],
        patches = [
            "//build/patches:com_github_kisielk_errcheck.patch",
        ],
        sum = "h1:dEKh+GLHcWm2oN34nMvDzn1sqI0i0WxPvrgiJA5JuM8=",
        version = "v1.6.3",
    )
    go_repository(
        name = "com_github_kisielk_gotool",
        build_file_proto_mode = "disable_global",
        importpath = "github.com/kisielk/gotool",
        sum = "h1:AV2c/EiW3KqPNT9ZKl07ehoAGi4C5/01Cfbblndcapg=",
        version = "v1.0.0",
    )
    go_repository(
        name = "com_github_kkhaike_contextcheck",
        build_file_proto_mode = "disable",
        importpath = "github.com/kkHAIKE/contextcheck",
        sum = "h1:B6zAaLhOEEcjvUgIYEqystmnFk1Oemn8bvJhbt0GMb8=",
        version = "v1.1.4",
    )

    go_repository(
        name = "com_github_klauspost_compress",
        build_file_proto_mode = "disable_global",
        importpath = "github.com/klauspost/compress",
        sum = "h1:NFn1Wr8cfnenSJSA46lLq4wHCcBzKTSjnBIexDMMOV0=",
        version = "v1.15.13",
    )
    go_repository(
        name = "com_github_klauspost_cpuid",
        build_file_proto_mode = "disable_global",
        importpath = "github.com/klauspost/cpuid",
        sum = "h1:5JNjFYYQrZeKRJ0734q51WCEEn2huer72Dc7K+R/b6s=",
        version = "v1.3.1",
    )
    go_repository(
        name = "com_github_knz_strtime",
        build_file_proto_mode = "disable",
        importpath = "github.com/knz/strtime",
        sum = "h1:45aLE1GlZRKxNfTMkok85BUKAJNLdHr5GAm3h8Fqoww=",
        version = "v0.0.0-20181018220328-af2256ee352c",
    )

    go_repository(
        name = "com_github_konsorten_go_windows_terminal_sequences",
        build_file_proto_mode = "disable_global",
        importpath = "github.com/konsorten/go-windows-terminal-sequences",
        sum = "h1:CE8S1cTafDpPvMhIxNJKvHsGVBgn1xWYf1NbHQhywc8=",
        version = "v1.0.3",
    )
    go_repository(
        name = "com_github_kr_logfmt",
        build_file_proto_mode = "disable_global",
        importpath = "github.com/kr/logfmt",
        sum = "h1:T+h1c/A9Gawja4Y9mFVWj2vyii2bbUNDw3kt9VxK2EY=",
        version = "v0.0.0-20140226030751-b84e30acd515",
    )
    go_repository(
        name = "com_github_kr_pretty",
        build_file_proto_mode = "disable_global",
        importpath = "github.com/kr/pretty",
        sum = "h1:flRD4NNwYAUpkphVc1HcthR4KEIFJ65n8Mw5qdRn3LE=",
        version = "v0.3.1",
    )
    go_repository(
        name = "com_github_kr_pty",
        build_file_proto_mode = "disable_global",
        importpath = "github.com/kr/pty",
        sum = "h1:VkoXIwSboBpnk99O/KFauAEILuNHv5DVFKZMBN/gUgw=",
        version = "v1.1.1",
    )
    go_repository(
        name = "com_github_kr_text",
        build_file_proto_mode = "disable_global",
        importpath = "github.com/kr/text",
        sum = "h1:5Nx0Ya0ZqY2ygV366QzturHI13Jq95ApcVaJBhpS+AY=",
        version = "v0.2.0",
    )
    go_repository(
        name = "com_github_kulti_thelper",
        build_file_proto_mode = "disable",
        importpath = "github.com/kulti/thelper",
        sum = "h1:ElhKf+AlItIu+xGnI990no4cE2+XaSu1ULymV2Yulxs=",
        version = "v0.6.3",
    )
    go_repository(
        name = "com_github_kunwardeep_paralleltest",
        build_file_proto_mode = "disable",
        importpath = "github.com/kunwardeep/paralleltest",
        sum = "h1:FCKYMF1OF2+RveWlABsdnmsvJrei5aoyZoaGS+Ugg8g=",
        version = "v1.0.6",
    )
    go_repository(
        name = "com_github_kylebanks_depth",
        build_file_proto_mode = "disable",
        importpath = "github.com/KyleBanks/depth",
        sum = "h1:5h8fQADFrWtarTdtDudMmGsC7GPbOAu6RVB3ffsVFHc=",
        version = "v1.2.1",
    )

    go_repository(
        name = "com_github_kyoh86_exportloopref",
        build_file_proto_mode = "disable",
        importpath = "github.com/kyoh86/exportloopref",
        sum = "h1:1Z0bcmTypkL3Q4k+IDHMWTcnCliEZcaPiIe0/ymEyhQ=",
        version = "v0.1.11",
    )

    go_repository(
        name = "com_github_labstack_echo_v4",
        build_file_proto_mode = "disable_global",
        importpath = "github.com/labstack/echo/v4",
        sum = "h1:z0BZoArY4FqdpUEl+wlHp4hnr/oSR6MTmQmv8OHSoww=",
        version = "v4.1.11",
    )
    go_repository(
        name = "com_github_labstack_gommon",
        build_file_proto_mode = "disable_global",
        importpath = "github.com/labstack/gommon",
        sum = "h1:JEeO0bvc78PKdyHxloTKiF8BD5iGrH8T6MSeGvSgob0=",
        version = "v0.3.0",
    )
    go_repository(
        name = "com_github_ldez_gomoddirectives",
        build_file_proto_mode = "disable",
        importpath = "github.com/ldez/gomoddirectives",
        sum = "h1:y7MBaisZVDYmKvt9/l1mjNCiSA1BVn34U0ObUcJwlhA=",
        version = "v0.2.3",
    )
    go_repository(
        name = "com_github_ldez_tagliatelle",
        build_file_proto_mode = "disable",
        importpath = "github.com/ldez/tagliatelle",
        sum = "h1:sylp7d9kh6AdXN2DpVGHBRb5guTVAgOxqNGhbqc4b1c=",
        version = "v0.4.0",
    )
    go_repository(
        name = "com_github_leodido_go_urn",
        build_file_proto_mode = "disable",
        importpath = "github.com/leodido/go-urn",
        sum = "h1:BqpAaACuzVSgi/VLzGZIobT2z4v53pjosyNd9Yv6n/w=",
        version = "v1.2.1",
    )

    go_repository(
        name = "com_github_leonklingele_grouper",
        build_file_proto_mode = "disable",
        importpath = "github.com/leonklingele/grouper",
        sum = "h1:suWXRU57D4/Enn6pXR0QVqqWWrnJ9Osrz+5rjt8ivzU=",
        version = "v1.1.1",
    )
    go_repository(
        name = "com_github_lestrrat_go_blackmagic",
        build_file_proto_mode = "disable",
        importpath = "github.com/lestrrat-go/blackmagic",
        sum = "h1:lS5Zts+5HIC/8og6cGHb0uCcNCa3OUt1ygh3Qz2Fe80=",
        version = "v1.0.1",
    )
    go_repository(
        name = "com_github_lestrrat_go_httpcc",
        build_file_proto_mode = "disable",
        importpath = "github.com/lestrrat-go/httpcc",
        sum = "h1:ydWCStUeJLkpYyjLDHihupbn2tYmZ7m22BGkcvZZrIE=",
        version = "v1.0.1",
    )
    go_repository(
        name = "com_github_lestrrat_go_httprc",
        build_file_proto_mode = "disable",
        importpath = "github.com/lestrrat-go/httprc",
        sum = "h1:bAZymwoZQb+Oq8MEbyipag7iSq6YIga8Wj6GOiJGdI8=",
        version = "v1.0.4",
    )
    go_repository(
        name = "com_github_lestrrat_go_iter",
        build_file_proto_mode = "disable",
        importpath = "github.com/lestrrat-go/iter",
        sum = "h1:gMXo1q4c2pHmC3dn8LzRhJfP1ceCbgSiT9lUydIzltI=",
        version = "v1.0.2",
    )
    go_repository(
        name = "com_github_lestrrat_go_jwx_v2",
        build_file_proto_mode = "disable",
        importpath = "github.com/lestrrat-go/jwx/v2",
        sum = "h1:RlyYNLV892Ed7+FTfj1ROoF6x7WxL965PGTHso/60G0=",
        version = "v2.0.6",
    )
    go_repository(
        name = "com_github_lestrrat_go_option",
        build_file_proto_mode = "disable",
        importpath = "github.com/lestrrat-go/option",
        sum = "h1:WqAWL8kh8VcSoD6xjSH34/1m8yxluXQbDeKNfvFeEO4=",
        version = "v1.0.0",
    )

    go_repository(
        name = "com_github_lib_pq",
        build_file_proto_mode = "disable",
        importpath = "github.com/lib/pq",
        sum = "h1:X5PMW56eZitiTeO7tKzZxFCSpbFZJtkMMooicw2us9A=",
        version = "v1.0.0",
    )
    go_repository(
        name = "com_github_lightstep_lightstep_tracer_go",
        build_file_proto_mode = "disable",
        importpath = "github.com/lightstep/lightstep-tracer-go",
        sum = "h1:D0GGa7afJ7GcQvu5as6ssLEEKYXvRgKI5d5cevtz8r4=",
        version = "v0.15.6",
    )

    go_repository(
        name = "com_github_lufeee_execinquery",
        build_file_proto_mode = "disable",
        importpath = "github.com/lufeee/execinquery",
        sum = "h1:hf0Ems4SHcUGBxpGN7Jz78z1ppVkP/837ZlETPCEtOM=",
        version = "v1.2.1",
    )

    go_repository(
        name = "com_github_lufia_plan9stats",
        build_file_proto_mode = "disable_global",
        importpath = "github.com/lufia/plan9stats",
        sum = "h1:N9zuLhTvBSRt0gWSiJswwQ2HqDmtX/ZCDJURnKUt1Ik=",
        version = "v0.0.0-20230326075908-cb1d2100619a",
    )
    go_repository(
        name = "com_github_magiconair_properties",
        build_file_proto_mode = "disable_global",
        importpath = "github.com/magiconair/properties",
        sum = "h1:5ibWZ6iY0NctNGWo87LalDlEZ6R41TqbbDamhfG/Qzo=",
        version = "v1.8.6",
    )
    go_repository(
        name = "com_github_mailru_easyjson",
        build_file_proto_mode = "disable",
        importpath = "github.com/mailru/easyjson",
        sum = "h1:8yTIVnZgCoiM1TgqoeTl+LfU5Jg6/xL3QhGQnimLYnA=",
        version = "v0.7.6",
    )

    go_repository(
        name = "com_github_maratori_testableexamples",
        build_file_proto_mode = "disable",
        importpath = "github.com/maratori/testableexamples",
        sum = "h1:dU5alXRrD8WKSjOUnmJZuzdxWOEQ57+7s93SLMxb2vI=",
        version = "v1.0.0",
    )

    go_repository(
        name = "com_github_maratori_testpackage",
        build_file_proto_mode = "disable",
        importpath = "github.com/maratori/testpackage",
        sum = "h1:S58XVV5AD7HADMmD0fNnziNHqKvSdDuEKdPD1rNTU04=",
        version = "v1.1.1",
    )
    go_repository(
        name = "com_github_masterminds_goutils",
        build_file_proto_mode = "disable",
        importpath = "github.com/Masterminds/goutils",
        sum = "h1:5nUrii3FMTL5diU80unEVvNevw1nH4+ZV4DSLVJLSYI=",
        version = "v1.1.1",
    )

    go_repository(
        name = "com_github_masterminds_semver",
        build_file_proto_mode = "disable",
        importpath = "github.com/Masterminds/semver",
        sum = "h1:H65muMkzWKEuNDnfl9d70GUjFniHKHRbFPGBuZ3QEww=",
        version = "v1.5.0",
    )
    go_repository(
        name = "com_github_masterminds_semver_v3",
        build_file_proto_mode = "disable",
        importpath = "github.com/Masterminds/semver/v3",
        sum = "h1:hLg3sBzpNErnxhQtUy/mmLR2I9foDujNK030IGemrRc=",
        version = "v3.1.1",
    )
    go_repository(
        name = "com_github_masterminds_sprig_v3",
        build_file_proto_mode = "disable",
        importpath = "github.com/Masterminds/sprig/v3",
        sum = "h1:17jRggJu518dr3QaafizSXOjKYp94wKfABxUmyxvxX8=",
        version = "v3.2.2",
    )

    go_repository(
        name = "com_github_matoous_godox",
        build_file_proto_mode = "disable",
        importpath = "github.com/matoous/godox",
        sum = "h1:gWg6ZQ4JhDfJPqlo2srm/LN17lpybq15AryXIRcWYLE=",
        version = "v0.0.0-20230222163458-006bad1f9d26",
    )

    go_repository(
        name = "com_github_mattn_go_colorable",
        build_file_proto_mode = "disable_global",
        importpath = "github.com/mattn/go-colorable",
        sum = "h1:fFA4WZxdEF4tXPZVKMLwD8oUnCTTo08duU7wxecdEvA=",
        version = "v0.1.13",
    )
    go_repository(
        name = "com_github_mattn_go_isatty",
        build_file_proto_mode = "disable_global",
        importpath = "github.com/mattn/go-isatty",
        sum = "h1:BTarxUcIeDqL27Mc+vyvdWYSL28zpIhv3RoTdsLMPng=",
        version = "v0.0.17",
    )
    go_repository(
        name = "com_github_mattn_go_runewidth",
        build_file_proto_mode = "disable",
        importpath = "github.com/mattn/go-runewidth",
        sum = "h1:+xnbZSEeDbOIg5/mE6JF0w6n9duR1l3/WmbinWVwUuU=",
        version = "v0.0.14",
    )
    go_repository(
        name = "com_github_mattn_go_shellwords",
        build_file_proto_mode = "disable",
        importpath = "github.com/mattn/go-shellwords",
        sum = "h1:M2zGm7EW6UQJvDeQxo4T51eKPurbeFbe8WtebGE2xrk=",
        version = "v1.0.12",
    )
    go_repository(
        name = "com_github_mattn_go_sqlite3",
        build_file_proto_mode = "disable",
        importpath = "github.com/mattn/go-sqlite3",
        sum = "h1:10HX2Td0ocZpYEjhilsuo6WWtUqttj2Kb0KtD86/KYA=",
        version = "v1.14.9",
    )

    go_repository(
        name = "com_github_mattn_goveralls",
        build_file_proto_mode = "disable_global",
        importpath = "github.com/mattn/goveralls",
        sum = "h1:7eJB6EqsPhRVxvwEXGnqdO2sJI0PTsrWoTMXEk9/OQc=",
        version = "v0.0.2",
    )
    go_repository(
        name = "com_github_matttproud_golang_protobuf_extensions",
        build_file_proto_mode = "disable_global",
        importpath = "github.com/matttproud/golang_protobuf_extensions",
        sum = "h1:mmDVorXM7PCGKw94cs5zkfA9PSy5pEvNWRP0ET0TIVo=",
        version = "v1.0.4",
    )
    go_repository(
        name = "com_github_maxatome_go_testdeep",
        build_file_proto_mode = "disable",
        importpath = "github.com/maxatome/go-testdeep",
        sum = "h1:Tgh5efyCYyJFGUYiT0qxBSIDeXw0F5zSoatlou685kk=",
        version = "v1.11.0",
    )

    go_repository(
        name = "com_github_mbilski_exhaustivestruct",
        build_file_proto_mode = "disable",
        importpath = "github.com/mbilski/exhaustivestruct",
        sum = "h1:wCBmUnSYufAHO6J4AVWY6ff+oxWxsVFrwgOdMUQePUo=",
        version = "v1.2.0",
    )

    go_repository(
        name = "com_github_mediocregopher_mediocre_go_lib",
        build_file_proto_mode = "disable_global",
        importpath = "github.com/mediocregopher/mediocre-go-lib",
        sum = "h1:3dQJqqDouawQgl3gBE1PNHKFkJYGEuFb1DbSlaxdosE=",
        version = "v0.0.0-20181029021733-cb65787f37ed",
    )
    go_repository(
        name = "com_github_mediocregopher_radix_v3",
        build_file_proto_mode = "disable_global",
        importpath = "github.com/mediocregopher/radix/v3",
        sum = "h1:oacPXPKHJg0hcngVVrdtTnfGJiS+PtwoQwTBZGFlV4k=",
        version = "v3.3.0",
    )
    go_repository(
        name = "com_github_mgechev_dots",
        build_file_proto_mode = "disable",
        importpath = "github.com/mgechev/dots",
        sum = "h1:zpIH83+oKzcpryru8ceC6BxnoG8TBrhgAvRg8obzup0=",
        version = "v0.0.0-20210922191527-e955255bf517",
    )

    go_repository(
        name = "com_github_mgechev_revive",
        build_file_proto_mode = "disable",
        importpath = "github.com/mgechev/revive",
        sum = "h1:OlQkcH40IB2cGuprTPcjB0iIUddgVZgGmDX3IAMR8D4=",
        version = "v1.3.1",
    )

    go_repository(
        name = "com_github_microcosm_cc_bluemonday",
        build_file_proto_mode = "disable_global",
        importpath = "github.com/microcosm-cc/bluemonday",
        sum = "h1:5lPfLTTAvAbtS0VqT+94yOtFnGfUWYyx0+iToC3Os3s=",
        version = "v1.0.2",
    )
    go_repository(
        name = "com_github_miekg_dns",
        build_file_proto_mode = "disable_global",
        importpath = "github.com/miekg/dns",
        sum = "h1:oN9gL93BkuPrer2rehDbDx86k4zbYJEnMP6Krh82nh0=",
        version = "v1.1.10",
    )
    go_repository(
        name = "com_github_minio_sio",
        build_file_proto_mode = "disable",
        importpath = "github.com/minio/sio",
        sum = "h1:syEFBewzOMOYVzSTFpp1MqpSZk8rUNbz8VIIc+PNzus=",
        version = "v0.3.0",
    )

    go_repository(
        name = "com_github_mitchellh_cli",
        build_file_proto_mode = "disable_global",
        importpath = "github.com/mitchellh/cli",
        sum = "h1:iGBIsUe3+HZ/AD/Vd7DErOt5sU9fa8Uj7A2s1aggv1Y=",
        version = "v1.0.0",
    )
    go_repository(
        name = "com_github_mitchellh_copystructure",
        build_file_proto_mode = "disable",
        importpath = "github.com/mitchellh/copystructure",
        sum = "h1:Laisrj+bAB6b/yJwB5Bt3ITZhGJdqmxquMKeZ+mmkFQ=",
        version = "v1.0.0",
    )

    go_repository(
        name = "com_github_mitchellh_go_homedir",
        build_file_proto_mode = "disable_global",
        importpath = "github.com/mitchellh/go-homedir",
        sum = "h1:lukF9ziXFxDFPkA1vsr5zpc1XuPDn/wFntq5mG+4E0Y=",
        version = "v1.1.0",
    )
    go_repository(
        name = "com_github_mitchellh_go_ps",
        build_file_proto_mode = "disable",
        importpath = "github.com/mitchellh/go-ps",
        sum = "h1:i6ampVEEF4wQFF+bkYfwYgY+F/uYJDktmvLPf7qIgjc=",
        version = "v1.0.0",
    )

    go_repository(
        name = "com_github_mitchellh_go_testing_interface",
        build_file_proto_mode = "disable_global",
        importpath = "github.com/mitchellh/go-testing-interface",
        sum = "h1:fzU/JVNcaqHQEcVFAKeR41fkiLdIPrefOvVG1VZ96U0=",
        version = "v1.0.0",
    )
    go_repository(
        name = "com_github_mitchellh_go_wordwrap",
        build_file_proto_mode = "disable",
        importpath = "github.com/mitchellh/go-wordwrap",
        sum = "h1:6GlHJ/LTGMrIJbwgdqdl2eEH8o+Exx/0m8ir9Gns0u4=",
        version = "v1.0.0",
    )

    go_repository(
        name = "com_github_mitchellh_gox",
        build_file_proto_mode = "disable_global",
        importpath = "github.com/mitchellh/gox",
        sum = "h1:lfGJxY7ToLJQjHHwi0EX6uYBdK78egf954SQl13PQJc=",
        version = "v0.4.0",
    )
    go_repository(
        name = "com_github_mitchellh_iochan",
        build_file_proto_mode = "disable_global",
        importpath = "github.com/mitchellh/iochan",
        sum = "h1:C+X3KsSTLFVBr/tK1eYN/vs4rJcvsiLU338UhYPJWeY=",
        version = "v1.0.0",
    )
    go_repository(
        name = "com_github_mitchellh_mapstructure",
        build_file_proto_mode = "disable_global",
        importpath = "github.com/mitchellh/mapstructure",
        sum = "h1:jeMsZIYE/09sWLaz43PL7Gy6RuMjD2eJVyuac5Z2hdY=",
        version = "v1.5.0",
    )
    go_repository(
        name = "com_github_mitchellh_reflectwalk",
        build_file_proto_mode = "disable",
        importpath = "github.com/mitchellh/reflectwalk",
        sum = "h1:FVzMWA5RllMAKIdUSC8mdWo3XtwoecrH79BY70sEEpE=",
        version = "v1.0.1",
    )
    go_repository(
        name = "com_github_moby_spdystream",
        build_file_proto_mode = "disable",
        importpath = "github.com/moby/spdystream",
        sum = "h1:cjW1zVyyoiM0T7b6UoySUFqzXMoqRckQtXwGPiBhOM8=",
        version = "v0.2.0",
    )

    go_repository(
        name = "com_github_modern_go_concurrent",
        build_file_proto_mode = "disable_global",
        importpath = "github.com/modern-go/concurrent",
        sum = "h1:TRLaZ9cD/w8PVh93nsPXa1VrQ6jlwL5oN8l14QlcNfg=",
        version = "v0.0.0-20180306012644-bacd9c7ef1dd",
    )
    go_repository(
        name = "com_github_modern_go_reflect2",
        build_file_proto_mode = "disable_global",
        importpath = "github.com/modern-go/reflect2",
        sum = "h1:xBagoLtFs94CBntxluKeaWgTMpvLxC4ur3nMaC9Gz0M=",
        version = "v1.0.2",
    )
    go_repository(
        name = "com_github_modocache_gover",
        build_file_proto_mode = "disable_global",
        importpath = "github.com/modocache/gover",
        sum = "h1:8Q0qkMVC/MmWkpIdlvZgcv2o2jrlF6zqVOh7W5YHdMA=",
        version = "v0.0.0-20171022184752-b58185e213c5",
    )
    go_repository(
        name = "com_github_montanaflynn_stats",
        build_file_proto_mode = "disable",
        importpath = "github.com/montanaflynn/stats",
        sum = "h1:pmpDGKLw4n82EtrNiLqB+xSz/JQwFOaZuMALYUHwX5s=",
        version = "v0.0.0-20180911141734-db72e6cae808",
    )

    go_repository(
        name = "com_github_moricho_tparallel",
        build_file_proto_mode = "disable",
        importpath = "github.com/moricho/tparallel",
        sum = "h1:fQKD4U1wRMAYNngDonW5XupoB/ZGJHdpzrWqgyg9krA=",
        version = "v0.3.1",
    )

    go_repository(
        name = "com_github_moul_http2curl",
        build_file_proto_mode = "disable_global",
        importpath = "github.com/moul/http2curl",
        sum = "h1:dRMWoAtb+ePxMlLkrCbAqh4TlPHXvoGUSQ323/9Zahs=",
        version = "v1.0.0",
    )
    go_repository(
        name = "com_github_mwitkow_go_conntrack",
        build_file_proto_mode = "disable_global",
        importpath = "github.com/mwitkow/go-conntrack",
        sum = "h1:KUppIJq7/+SVif2QVs3tOP0zanoHgBEVAwHxUSIzRqU=",
        version = "v0.0.0-20190716064945-2f068394615f",
    )
    go_repository(
        name = "com_github_mxk_go_flowrate",
        build_file_proto_mode = "disable",
        importpath = "github.com/mxk/go-flowrate",
        sum = "h1:y5//uYreIhSUg3J1GEMiLbxo1LJaP8RfCpH6pymGZus=",
        version = "v0.0.0-20140419014527-cca7078d478f",
    )

    go_repository(
        name = "com_github_nakabonne_nestif",
        build_file_proto_mode = "disable",
        importpath = "github.com/nakabonne/nestif",
        sum = "h1:wm28nZjhQY5HyYPx+weN3Q65k6ilSBxDb8v5S81B81U=",
        version = "v0.3.1",
    )

    go_repository(
        name = "com_github_nats_io_nats_go",
        build_file_proto_mode = "disable_global",
        importpath = "github.com/nats-io/nats.go",
        sum = "h1:6lF/f1/NN6kzUDBz6pyvQDEXO39jqXcWRLu/tKjtOUQ=",
        version = "v1.8.1",
    )
    go_repository(
        name = "com_github_nats_io_nkeys",
        build_file_proto_mode = "disable_global",
        importpath = "github.com/nats-io/nkeys",
        sum = "h1:+qM7QpgXnvDDixitZtQUBDY9w/s9mu1ghS+JIbsrx6M=",
        version = "v0.0.2",
    )
    go_repository(
        name = "com_github_nats_io_nuid",
        build_file_proto_mode = "disable_global",
        importpath = "github.com/nats-io/nuid",
        sum = "h1:5iA8DT8V7q8WK2EScv2padNa/rTESc1KdnPw4TC2paw=",
        version = "v1.0.1",
    )
    go_repository(
        name = "com_github_nbutton23_zxcvbn_go",
        build_file_proto_mode = "disable",
        importpath = "github.com/nbutton23/zxcvbn-go",
        sum = "h1:4kuARK6Y6FxaNu/BnU2OAaLF86eTVhP2hjTB6iMvItA=",
        version = "v0.0.0-20210217022336-fa2cb2858354",
    )

    go_repository(
        name = "com_github_ncw_directio",
        build_file_proto_mode = "disable_global",
        importpath = "github.com/ncw/directio",
        sum = "h1:JSUBhdjEvVaJvOoyPAbcW0fnd0tvRXD76wEfZ1KcQz4=",
        version = "v1.0.5",
    )
    go_repository(
        name = "com_github_ngaut_pools",
        build_file_proto_mode = "disable_global",
        importpath = "github.com/ngaut/pools",
        sum = "h1:7KAv7KMGTTqSmYZtNdcNTgsos+vFzULLwyElndwn+5c=",
        version = "v0.0.0-20180318154953-b7bc8c42aac7",
    )
    go_repository(
        name = "com_github_ngaut_sync2",
        build_file_proto_mode = "disable_global",
        importpath = "github.com/ngaut/sync2",
        sum = "h1:K0Fn+DoFqNqktdZtdV3bPQ/0cuYh2H4rkg0tytX/07k=",
        version = "v0.0.0-20141008032647-7a24ed77b2ef",
    )
    go_repository(
        name = "com_github_niemeyer_pretty",
        build_file_proto_mode = "disable_global",
        importpath = "github.com/niemeyer/pretty",
        sum = "h1:fD57ERR4JtEqsWbfPhv4DMiApHyliiK5xCTNVSPiaAs=",
        version = "v0.0.0-20200227124842-a10e7caefd8e",
    )
    go_repository(
        name = "com_github_nishanths_exhaustive",
        build_file_proto_mode = "disable",
        importpath = "github.com/nishanths/exhaustive",
        sum = "h1:TzssWan6orBiLYVqewCG8faud9qlFntJE30ACpzmGME=",
        version = "v0.9.5",
    )

    go_repository(
        name = "com_github_nishanths_predeclared",
        build_file_proto_mode = "disable",
        importpath = "github.com/nishanths/predeclared",
        sum = "h1:V2EPdZPliZymNAn79T8RkNApBjMmVKh5XRpLm/w98Vk=",
        version = "v0.2.2",
    )
    go_repository(
        name = "com_github_nunnatsa_ginkgolinter",
        build_file_proto_mode = "disable",
        importpath = "github.com/nunnatsa/ginkgolinter",
        sum = "h1:Sm0zX5QfjJzkeCjEp+t6d3Ha0jwvoDjleP9XCsrEzOA=",
        version = "v0.9.0",
    )

    go_repository(
        name = "com_github_nxadm_tail",
        build_file_proto_mode = "disable_global",
        importpath = "github.com/nxadm/tail",
        sum = "h1:nPr65rt6Y5JFSKQO7qToXr7pePgD6Gwiw05lkbyAQTE=",
        version = "v1.4.8",
    )
    go_repository(
        name = "com_github_oklog_run",
        build_file_proto_mode = "disable",
        importpath = "github.com/oklog/run",
        sum = "h1:Ru7dDtJNOyC66gQ5dQmaCa0qIsAUFY3sFpK1Xk8igrw=",
        version = "v1.0.0",
    )

    go_repository(
        name = "com_github_oklog_ulid",
        build_file_proto_mode = "disable_global",
        importpath = "github.com/oklog/ulid",
        sum = "h1:EGfNDEx6MqHz8B3uNV6QAib1UR2Lm97sHi3ocA6ESJ4=",
        version = "v1.3.1",
    )
    go_repository(
        name = "com_github_oleiade_reflections",
        build_file_proto_mode = "disable",
        importpath = "github.com/oleiade/reflections",
        sum = "h1:D1XO3LVEYroYskEsoSiGItp9RUxG6jWnCVvrqH0HHQM=",
        version = "v1.0.1",
    )

    go_repository(
        name = "com_github_olekukonko_tablewriter",
        build_file_proto_mode = "disable_global",
        importpath = "github.com/olekukonko/tablewriter",
        sum = "h1:P2Ga83D34wi1o9J6Wh1mRuqd4mF/x/lgBS7N7AbDhec=",
        version = "v0.0.5",
    )
    go_repository(
        name = "com_github_oneofone_xxhash",
        build_file_proto_mode = "disable_global",
        importpath = "github.com/OneOfOne/xxhash",
        sum = "h1:zl/OfRA6nftbBK9qTohYBJ5xvw6C/oNKizR7cZGl3cI=",
        version = "v1.2.5",
    )
    go_repository(
        name = "com_github_onsi_ginkgo",
        build_file_proto_mode = "disable_global",
        importpath = "github.com/onsi/ginkgo",
        sum = "h1:8xi0RTUf59SOSfEtZMvwTvXYMzG4gV23XVHOZiXNtnE=",
        version = "v1.16.5",
    )
    go_repository(
        name = "com_github_onsi_ginkgo_v2",
        build_file_proto_mode = "disable_global",
        importpath = "github.com/onsi/ginkgo/v2",
        sum = "h1:+Ig9nvqgS5OBSACXNk15PLdp0U9XPYROt9CFzVdFGIs=",
        version = "v2.4.0",
    )
    go_repository(
        name = "com_github_onsi_gomega",
        build_file_proto_mode = "disable_global",
        importpath = "github.com/onsi/gomega",
        sum = "h1:/oxKu9c2HVap+F3PfKort2Hw5DEU+HGlW8n+tguWsys=",
        version = "v1.23.0",
    )
    go_repository(
        name = "com_github_openpeedeep_depguard",
        build_file_proto_mode = "disable",
        importpath = "github.com/OpenPeeDeeP/depguard",
        sum = "h1:TSUznLjvp/4IUP+OQ0t/4jF4QUyxIcVX8YnghZdunyA=",
        version = "v1.1.1",
    )

    go_repository(
        name = "com_github_opentracing_basictracer_go",
        build_file_proto_mode = "disable_global",
        importpath = "github.com/opentracing/basictracer-go",
        sum = "h1:YyUAhaEfjoWXclZVJ9sGoNct7j4TVk7lZWlQw5UXuoo=",
        version = "v1.0.0",
    )
    go_repository(
        name = "com_github_opentracing_contrib_go_stdlib",
        build_file_proto_mode = "disable",
        importpath = "github.com/opentracing-contrib/go-stdlib",
        sum = "h1:8KbikWulLUcMM96hBxjgoo6gTmCkG6HYSDohv/WygYU=",
        version = "v0.0.0-20170113013457-1de4cc2120e7",
    )

    go_repository(
        name = "com_github_opentracing_opentracing_go",
        build_file_proto_mode = "disable_global",
        importpath = "github.com/opentracing/opentracing-go",
        sum = "h1:uEJPy/1a5RIPAJ0Ov+OIO8OxWu77jEv+1B0VhjKrZUs=",
        version = "v1.2.0",
    )
    go_repository(
        name = "com_github_openzipkin_zipkin_go",
        build_file_proto_mode = "disable",
        importpath = "github.com/openzipkin/zipkin-go",
        sum = "h1:yXiysv1CSK7Q5yjGy1710zZGnsbMUIjluWBxtLXHPBo=",
        version = "v0.1.6",
    )
    go_repository(
        name = "com_github_otiai10_copy",
        build_file_proto_mode = "disable",
        importpath = "github.com/otiai10/copy",
        sum = "h1:HvG945u96iNadPoG2/Ja2+AUJeW5YuFQMixq9yirC+k=",
        version = "v1.2.0",
    )
    go_repository(
        name = "com_github_otiai10_curr",
        build_file_proto_mode = "disable",
        importpath = "github.com/otiai10/curr",
        sum = "h1:TJIWdbX0B+kpNagQrjgq8bCMrbhiuX73M2XwgtDMoOI=",
        version = "v1.0.0",
    )
    go_repository(
        name = "com_github_otiai10_mint",
        build_file_proto_mode = "disable",
        importpath = "github.com/otiai10/mint",
        sum = "h1:BCmzIS3n71sGfHB5NMNDB3lHYPz8fWSkCAErHed//qc=",
        version = "v1.3.1",
    )

    go_repository(
        name = "com_github_pascaldekloe_goe",
        build_file_proto_mode = "disable_global",
        importpath = "github.com/pascaldekloe/goe",
        sum = "h1:Lgl0gzECD8GnQ5QCWA8o6BtfL6mDH5rQgM4/fX3avOs=",
        version = "v0.0.0-20180627143212-57f6aae5913c",
    )
    go_repository(
        name = "com_github_pborman_getopt",
        build_file_proto_mode = "disable_global",
        importpath = "github.com/pborman/getopt",
        sum = "h1:7822vZ646Atgxkp3tqrSufChvAAYgIy+iFEGpQntwlI=",
        version = "v0.0.0-20180729010549-6fdd0a2c7117",
    )
    go_repository(
        name = "com_github_pelletier_go_toml",
        build_file_proto_mode = "disable_global",
        importpath = "github.com/pelletier/go-toml",
        sum = "h1:4yBQzkHv+7BHq2PQUZF3Mx0IYxG7LsP222s7Agd3ve8=",
        version = "v1.9.5",
    )
    go_repository(
        name = "com_github_pelletier_go_toml_v2",
        build_file_proto_mode = "disable",
        importpath = "github.com/pelletier/go-toml/v2",
        sum = "h1:ipoSadvV8oGUjnUbMub59IDPPwfxF694nG/jwbMiyQg=",
        version = "v2.0.5",
    )
    go_repository(
        name = "com_github_peterbourgon_g2s",
        build_file_proto_mode = "disable",
        importpath = "github.com/peterbourgon/g2s",
        sum = "h1:sKwxy1H95npauwu8vtF95vG/syrL0p8fSZo/XlDg5gk=",
        version = "v0.0.0-20170223122336-d4e7ad98afea",
    )
    go_repository(
        name = "com_github_petermattis_goid",
        build_file_proto_mode = "disable",
        importpath = "github.com/petermattis/goid",
        sum = "h1:64bxqeTEN0/xoEqhKGowgihNuzISS9rEG6YUMU4bzJo=",
        version = "v0.0.0-20211229010228-4d14c490ee36",
    )

    go_repository(
        name = "com_github_phayes_checkstyle",
        build_file_proto_mode = "disable",
        importpath = "github.com/phayes/checkstyle",
        sum = "h1:CdDQnGF8Nq9ocOS/xlSptM1N3BbrA6/kmaep5ggwaIA=",
        version = "v0.0.0-20170904204023-bfd46e6a821d",
    )

    go_repository(
        name = "com_github_phayes_freeport",
        build_file_proto_mode = "disable_global",
        importpath = "github.com/phayes/freeport",
        sum = "h1:JhzVVoYvbOACxoUmOs6V/G4D5nPVUW73rKvXxP4XUJc=",
        version = "v0.0.0-20180830031419-95f893ade6f2",
    )
    go_repository(
        name = "com_github_phf_go_queue",
        build_file_proto_mode = "disable",
        importpath = "github.com/phf/go-queue",
        sum = "h1:U+PMnTlV2tu7RuMK5etusZG3Cf+rpow5hqQByeCzJ2g=",
        version = "v0.0.0-20170504031614-9abe38d0371d",
    )

    go_repository(
        name = "com_github_pierrec_lz4",
        build_file_proto_mode = "disable_global",
        importpath = "github.com/pierrec/lz4",
        sum = "h1:9UY3+iC23yxF0UfGaYrGplQ+79Rg+h/q9FV9ix19jjM=",
        version = "v2.6.1+incompatible",
    )
    go_repository(
        name = "com_github_pingcap_badger",
        build_file_proto_mode = "disable_global",
        importpath = "github.com/pingcap/badger",
        sum = "h1:AEcvKyVM8CUII3bYzgz8haFXtGiqcrtXW1csu/5UELY=",
        version = "v1.5.1-0.20230103063557-828f39b09b6d",
    )
    go_repository(
        name = "com_github_pingcap_check",
        build_file_proto_mode = "disable_global",
        importpath = "github.com/pingcap/check",
        sum = "h1:R8gStypOBmpnHEx1qi//SaqxJVI4inOqljg/Aj5/390=",
        version = "v0.0.0-20200212061837-5e12011dc712",
    )
    go_repository(
        name = "com_github_pingcap_errcode",
        build_file_proto_mode = "disable",
        importpath = "github.com/pingcap/errcode",
        sum = "h1:IF6LC/4+b1KNwrMlr2rBTUrojFPMexXBcDWZSpNwxjg=",
        version = "v0.3.0",
    )

    go_repository(
        name = "com_github_pingcap_errors",
        build_file_proto_mode = "disable_global",
        importpath = "github.com/pingcap/errors",
        sum = "h1:m5ZsBa5o/0CkzZXfXLaThzKuR85SnHHetqBCpzQ30h8=",
        version = "v0.11.5-0.20221009092201-b66cddb77c32",
    )
    go_repository(
        name = "com_github_pingcap_failpoint",
        build_file_proto_mode = "disable_global",
        importpath = "github.com/pingcap/failpoint",
        sum = "h1:CgbKAHto5CQgWM9fSBIvaxsJHuGP0uM74HXtv3MyyGQ=",
        version = "v0.0.0-20220801062533-2eaa32854a6c",
    )
    go_repository(
        name = "com_github_pingcap_fn",
        build_file_proto_mode = "disable_global",
        importpath = "github.com/pingcap/fn",
        sum = "h1:Pe2LbxRmbTfAoKJ65bZLmhahmvHm7n9DUxGRQT00208=",
        version = "v0.0.0-20200306044125-d5540d389059",
    )
    go_repository(
        name = "com_github_pingcap_goleveldb",
        build_file_proto_mode = "disable_global",
        importpath = "github.com/pingcap/goleveldb",
        sum = "h1:surzm05a8C9dN8dIUmo4Be2+pMRb6f55i+UIYrluu2E=",
        version = "v0.0.0-20191226122134-f82aafb29989",
    )
    go_repository(
        name = "com_github_pingcap_kvproto",
        build_file_proto_mode = "disable_global",
        importpath = "github.com/pingcap/kvproto",
        sum = "h1:aGROoQpU8Sx9MhCspeSrDXpNkW1pcG+EWdMYxg4d5uo=",
        version = "v0.0.0-20230419072653-dc3cd8784a19",
    )
    go_repository(
        name = "com_github_pingcap_log",
        build_file_proto_mode = "disable_global",
        importpath = "github.com/pingcap/log",
        sum = "h1:2SOzvGvE8beiC1Y4g9Onkvu6UmuBBOeWRGQEjJaT/JY=",
        version = "v1.1.1-0.20230317032135-a0d097d16e22",
    )
    go_repository(
        name = "com_github_pingcap_sysutil",
        build_file_proto_mode = "disable_global",
        importpath = "github.com/pingcap/sysutil",
        sum = "h1:QV6jqlfOkh8hqvEAgwBZa+4bSgO0EeKC7s5c6Luam2I=",
        version = "v1.0.1-0.20230407040306-fb007c5aff21",
    )
    go_repository(
        name = "com_github_pingcap_tidb_dashboard",
        build_file_proto_mode = "disable",
        importpath = "github.com/pingcap/tidb-dashboard",
        sum = "h1:FUdoQ6zWktVjIWLokNeulEcqIzGn6TnoOjdS9bQcFUo=",
        version = "v0.0.0-20221201151320-ea3ee6971f2e",
    )

    go_repository(
        name = "com_github_pingcap_tipb",
        build_file_proto_mode = "disable_global",
        importpath = "github.com/pingcap/tipb",
        sum = "h1:CeeMOq1aHPAhXrw4eYXtQRyWOFlbfqK1+3f9Iop4IfU=",
        version = "v0.0.0-20230310043643-5362260ee6f7",
    )
    go_repository(
        name = "com_github_pkg_browser",
        build_file_proto_mode = "disable_global",
        importpath = "github.com/pkg/browser",
        sum = "h1:49lOXmGaUpV9Fz3gd7TFZY106KVlPVa5jcYD1gaQf98=",
        version = "v0.0.0-20180916011732-0a3d74bf9ce4",
    )
    go_repository(
        name = "com_github_pkg_diff",
        build_file_proto_mode = "disable",
        importpath = "github.com/pkg/diff",
        sum = "h1:aoZm08cpOy4WuID//EZDgcC4zIxODThtZNPirFr42+A=",
        version = "v0.0.0-20210226163009-20ebb0f2a09e",
    )

    go_repository(
        name = "com_github_pkg_errors",
        build_file_proto_mode = "disable_global",
        importpath = "github.com/pkg/errors",
        sum = "h1:FEBLx1zS214owpjy7qsBeixbURkuhQAwrK5UwLGTwt4=",
        version = "v0.9.1",
    )
    go_repository(
        name = "com_github_pkg_profile",
        build_file_proto_mode = "disable_global",
        importpath = "github.com/pkg/profile",
        sum = "h1:F++O52m40owAmADcojzM+9gyjmMOY/T4oYJkgFDH8RE=",
        version = "v1.2.1",
    )
    go_repository(
        name = "com_github_pkg_xattr",
        build_file_proto_mode = "disable",
        importpath = "github.com/pkg/xattr",
        sum = "h1:5883YPCtkSd8LFbs13nXplj9g9tlrwoJRjgpgMu1/fE=",
        version = "v0.4.9",
    )

    go_repository(
        name = "com_github_pmezard_go_difflib",
        build_file_proto_mode = "disable_global",
        importpath = "github.com/pmezard/go-difflib",
        sum = "h1:4DBwDE0NGyQoBHbLQYPwSUPoCMWR5BEzIk/f1lZbAQM=",
        version = "v1.0.0",
    )
    go_repository(
        name = "com_github_polyfloyd_go_errorlint",
        build_file_proto_mode = "disable",
        importpath = "github.com/polyfloyd/go-errorlint",
        sum = "h1:b+sQ5HibPIAjEZwtuwU8Wz/u0dMZ7YL+bk+9yWyHVJk=",
        version = "v1.4.0",
    )

    go_repository(
        name = "com_github_posener_complete",
        build_file_proto_mode = "disable_global",
        importpath = "github.com/posener/complete",
        sum = "h1:ccV59UEOTzVDnDUEFdT95ZzHVZ+5+158q8+SJb2QV5w=",
        version = "v1.1.1",
    )
    go_repository(
        name = "com_github_power_devops_perfstat",
        build_file_proto_mode = "disable_global",
        importpath = "github.com/power-devops/perfstat",
        sum = "h1:0LFwY6Q3gMACTjAbMZBjXAqTOzOwFaj2Ld6cjeQ7Rig=",
        version = "v0.0.0-20221212215047-62379fc7944b",
    )
    go_repository(
        name = "com_github_prometheus_client_golang",
        build_file_proto_mode = "disable_global",
        importpath = "github.com/prometheus/client_golang",
        sum = "h1:5fCgGYogn0hFdhyhLbw7hEsWxufKtY9klyvdNfFlFhM=",
        version = "v1.15.0",
    )
    go_repository(
        name = "com_github_prometheus_client_model",
        build_file_proto_mode = "disable_global",
        importpath = "github.com/prometheus/client_model",
        sum = "h1:UBgGFHqYdG/TPFD1B1ogZywDqEkwp3fBMvqdiQ7Xew4=",
        version = "v0.3.0",
    )
    go_repository(
        name = "com_github_prometheus_common",
        build_file_proto_mode = "disable_global",
        importpath = "github.com/prometheus/common",
        sum = "h1:EKsfXEYo4JpWMHH5cg+KOUWeuJSov1Id8zGR8eeI1YM=",
        version = "v0.42.0",
    )
    go_repository(
        name = "com_github_prometheus_procfs",
        build_file_proto_mode = "disable_global",
        importpath = "github.com/prometheus/procfs",
        sum = "h1:wzCHvIvM5SxWqYvwgVL7yJY8Lz3PKn49KQtpgMYJfhI=",
        version = "v0.9.0",
    )
    go_repository(
        name = "com_github_prometheus_prometheus",
        build_file_proto_mode = "disable",
        importpath = "github.com/prometheus/prometheus",
        sum = "h1:3DyLm+sTAJkfLyR/1pJ3L+fU2lFufWbpcgMFlGtqeyA=",
        version = "v0.0.0-20190525122359-d20e84d0fb64",
    )

    go_repository(
        name = "com_github_prometheus_tsdb",
        build_file_proto_mode = "disable_global",
        importpath = "github.com/prometheus/tsdb",
        sum = "h1:w1tAGxsBMLkuGrFMhqgcCeBkM5d1YI24udArs+aASuQ=",
        version = "v0.8.0",
    )
    go_repository(
        name = "com_github_puerkitobio_purell",
        build_file_proto_mode = "disable",
        importpath = "github.com/PuerkitoBio/purell",
        sum = "h1:WEQqlqaGbrPkxLJWfBwQmfEAE1Z7ONdDLqrN38tNFfI=",
        version = "v1.1.1",
    )
    go_repository(
        name = "com_github_puerkitobio_urlesc",
        build_file_proto_mode = "disable",
        importpath = "github.com/PuerkitoBio/urlesc",
        sum = "h1:d+Bc7a5rLufV/sSk/8dngufqelfh6jnri85riMAaF/M=",
        version = "v0.0.0-20170810143723-de5bf2ad4578",
    )

    go_repository(
        name = "com_github_quasilyte_go_ruleguard",
        build_file_proto_mode = "disable",
        importpath = "github.com/quasilyte/go-ruleguard",
        sum = "h1:tfMnabXle/HzOb5Xe9CUZYWXKfkS1KwRmZyPmD9nVcc=",
        version = "v0.3.19",
    )
    go_repository(
        name = "com_github_quasilyte_go_ruleguard_dsl",
        build_file_proto_mode = "disable",
        importpath = "github.com/quasilyte/go-ruleguard/dsl",
        sum = "h1:wd8zkOhSNr+I+8Qeciml08ivDt1pSXe60+5DqOpCjPE=",
        version = "v0.3.22",
    )
    go_repository(
        name = "com_github_quasilyte_gogrep",
        build_file_proto_mode = "disable",
        importpath = "github.com/quasilyte/gogrep",
        sum = "h1:eTKODPXbI8ffJMN+W2aE0+oL0z/nh8/5eNdiO34SOAo=",
        version = "v0.5.0",
    )
    go_repository(
        name = "com_github_quasilyte_regex_syntax",
        build_file_proto_mode = "disable",
        importpath = "github.com/quasilyte/regex/syntax",
        sum = "h1:TCg2WBOl980XxGFEZSS6KlBGIV0diGdySzxATTWoqaU=",
        version = "v0.0.0-20210819130434-b3f0c404a727",
    )
    go_repository(
        name = "com_github_quasilyte_stdinfo",
        build_file_proto_mode = "disable",
        importpath = "github.com/quasilyte/stdinfo",
        sum = "h1:M8mH9eK4OUR4lu7Gd+PU1fV2/qnDNfzT635KRSObncs=",
        version = "v0.0.0-20220114132959-f7386bf02567",
    )

    go_repository(
        name = "com_github_rcrowley_go_metrics",
        build_file_proto_mode = "disable_global",
        importpath = "github.com/rcrowley/go-metrics",
        sum = "h1:N/ElC8H3+5XpJzTSTfLsJV/mx9Q9g7kxmchpfZyxgzM=",
        version = "v0.0.0-20201227073835-cf1acfcdf475",
    )
    go_repository(
        name = "com_github_remyoudompheng_bigfft",
        build_file_proto_mode = "disable_global",
        importpath = "github.com/remyoudompheng/bigfft",
        sum = "h1:OdAsTTz6OkFY5QxjkYwrChwuRruF69c169dPK26NUlk=",
        version = "v0.0.0-20200410134404-eec4a21b6bb0",
    )
    go_repository(
        name = "com_github_renekroon_ttlcache_v2",
        build_file_proto_mode = "disable",
        importpath = "github.com/ReneKroon/ttlcache/v2",
        sum = "h1:qZnUjRKIrbKHH6vF5T7Y9Izn5ObfTZfyYpGhvz2BKPo=",
        version = "v2.3.0",
    )

    go_repository(
        name = "com_github_rivo_uniseg",
        build_file_proto_mode = "disable_global",
        importpath = "github.com/rivo/uniseg",
        sum = "h1:8TfxU8dW6PdqD27gjM8MVNuicgxIjxpm4K7x4jp8sis=",
        version = "v0.4.4",
    )
    go_repository(
        name = "com_github_rlmcpherson_s3gof3r",
        build_file_proto_mode = "disable",
        importpath = "github.com/rlmcpherson/s3gof3r",
        sum = "h1:1izOJpTiohSibfOHuNyEA/yQnAirh05enzEdmhez43k=",
        version = "v0.5.0",
    )

    go_repository(
        name = "com_github_rogpeppe_fastuuid",
        build_file_proto_mode = "disable_global",
        importpath = "github.com/rogpeppe/fastuuid",
        sum = "h1:Ppwyp6VYCF1nvBTXL3trRso7mXMlRrw9ooo375wvi2s=",
        version = "v1.2.0",
    )
    go_repository(
        name = "com_github_rogpeppe_go_internal",
        build_file_proto_mode = "disable_global",
        importpath = "github.com/rogpeppe/go-internal",
        sum = "h1:73kH8U+JUqXU8lRuOHeVHaa/SZPifC7BkcraZVejAe8=",
        version = "v1.9.0",
    )
    go_repository(
        name = "com_github_rs_cors",
        build_file_proto_mode = "disable",
        importpath = "github.com/rs/cors",
        sum = "h1:+88SsELBHx5r+hZ8TCkggzSstaWNbDvThkVK8H6f9ik=",
        version = "v1.7.0",
    )

    go_repository(
        name = "com_github_rubyist_circuitbreaker",
        build_file_proto_mode = "disable",
        importpath = "github.com/rubyist/circuitbreaker",
        sum = "h1:KUKd/pV8Geg77+8LNDwdow6rVCAYOp8+kHUyFvL6Mhk=",
        version = "v2.2.1+incompatible",
    )

    go_repository(
        name = "com_github_russross_blackfriday",
        build_file_proto_mode = "disable_global",
        importpath = "github.com/russross/blackfriday",
        sum = "h1:HyvC0ARfnZBqnXwABFeSZHpKvJHJJfPz81GNueLj0oo=",
        version = "v1.5.2",
    )
    go_repository(
        name = "com_github_russross_blackfriday_v2",
        build_file_proto_mode = "disable_global",
        importpath = "github.com/russross/blackfriday/v2",
        sum = "h1:JIOH55/0cWyOuilr9/qlrm0BSXldqnqwMsf35Ld67mk=",
        version = "v2.1.0",
    )
    go_repository(
        name = "com_github_ryancurrah_gomodguard",
        build_file_proto_mode = "disable",
        importpath = "github.com/ryancurrah/gomodguard",
        sum = "h1:q15RT/pd6UggBXVBuLps8BXRvl5GPBcwVA7BJHMLuTw=",
        version = "v1.3.0",
    )
    go_repository(
        name = "com_github_ryanrolds_sqlclosecheck",
        build_file_proto_mode = "disable",
        importpath = "github.com/ryanrolds/sqlclosecheck",
        sum = "h1:i8SX60Rppc1wRuyQjMciLqIzV3xnoHB7/tXbr6RGYNI=",
        version = "v0.4.0",
    )

    go_repository(
        name = "com_github_ryanuber_columnize",
        build_file_proto_mode = "disable_global",
        importpath = "github.com/ryanuber/columnize",
        sum = "h1:j1Wcmh8OrK4Q7GXY+V7SVSY8nUWQxHW5TkBe7YUl+2s=",
        version = "v2.1.0+incompatible",
    )
    go_repository(
        name = "com_github_samuel_go_zookeeper",
        build_file_proto_mode = "disable",
        importpath = "github.com/samuel/go-zookeeper",
        sum = "h1:4AQBn5RJY4WH8t8TLEMZUsWeXHAUcoao42TCAfpEJJE=",
        version = "v0.0.0-20161028232340-1d7be4effb13",
    )

    go_repository(
        name = "com_github_sanposhiho_wastedassign_v2",
        build_file_proto_mode = "disable",
        importpath = "github.com/sanposhiho/wastedassign/v2",
        sum = "h1:J+6nrY4VW+gC9xFzUc+XjPD3g3wF3je/NsJFwFK7Uxc=",
        version = "v2.0.7",
    )
    go_repository(
        name = "com_github_sasha_s_go_deadlock",
        build_file_proto_mode = "disable",
        importpath = "github.com/sasha-s/go-deadlock",
        sum = "h1:lMqc+fUb7RrFS3gQLtoQsJ7/6TV/pAIFvBsqX73DK8Y=",
        version = "v0.2.0",
    )
    go_repository(
        name = "com_github_sashamelentyev_interfacebloat",
        build_file_proto_mode = "disable",
        importpath = "github.com/sashamelentyev/interfacebloat",
        sum = "h1:xdRdJp0irL086OyW1H/RTZTr1h/tMEOsumirXcOJqAw=",
        version = "v1.1.0",
    )
    go_repository(
        name = "com_github_sashamelentyev_usestdlibvars",
        build_file_proto_mode = "disable",
        importpath = "github.com/sashamelentyev/usestdlibvars",
        sum = "h1:01h+/2Kd+NblNItNeux0veSL5cBF1jbEOPrEhDzGYq0=",
        version = "v1.23.0",
    )

    go_repository(
        name = "com_github_satori_go_uuid",
        build_file_proto_mode = "disable",
        importpath = "github.com/satori/go.uuid",
        sum = "h1:0uYX9dsZ2yD7q2RtLRtPSdGDWzjeM3TbMJP9utgA0ww=",
        version = "v1.2.0",
    )

    go_repository(
        name = "com_github_sclevine_agouti",
        build_file_proto_mode = "disable_global",
        importpath = "github.com/sclevine/agouti",
        sum = "h1:8IBJS6PWz3uTlMP3YBIR5f+KAldcGuOeFkFbUWfBgK4=",
        version = "v3.0.0+incompatible",
    )
    go_repository(
        name = "com_github_sean_seed",
        build_file_proto_mode = "disable_global",
        importpath = "github.com/sean-/seed",
        sum = "h1:nn5Wsu0esKSJiIVhscUtVbo7ada43DJhG55ua/hjS5I=",
        version = "v0.0.0-20170313163322-e2103e2c3529",
    )
    go_repository(
        name = "com_github_securego_gosec_v2",
        build_file_proto_mode = "disable",
        importpath = "github.com/securego/gosec/v2",
        sum = "h1:v4Ym7FF58/jlykYmmhZ7mTm7FQvN/setNm++0fgIAtw=",
        version = "v2.15.0",
    )

    go_repository(
        name = "com_github_sergi_go_diff",
        build_file_proto_mode = "disable_global",
        importpath = "github.com/sergi/go-diff",
        sum = "h1:we8PVUC3FE2uYfodKH/nBHMSetSfHDR6scGdBi+erh0=",
        version = "v1.1.0",
    )
    go_repository(
        name = "com_github_shazow_go_diff",
        build_file_proto_mode = "disable",
        importpath = "github.com/shazow/go-diff",
        sum = "h1:W65qqJCIOVP4jpqPQ0YvHYKwcMEMVWIzWC5iNQQfBTU=",
        version = "v0.0.0-20160112020656-b6b7b6733b8c",
    )
    go_repository(
        name = "com_github_shirou_gopsutil",
        build_file_proto_mode = "disable",
        importpath = "github.com/shirou/gopsutil",
        sum = "h1:uenXGGa8ESCQq+dbgtl916dmg6PSAz2cXov0uORQ9v8=",
        version = "v3.21.3+incompatible",
    )

    go_repository(
        name = "com_github_shirou_gopsutil_v3",
        build_file_proto_mode = "disable_global",
        importpath = "github.com/shirou/gopsutil/v3",
        sum = "h1:Syt5vVZXUDXPEXpIBt5ziWsJ4LdSAAxF4l/xZeQgSEE=",
        version = "v3.23.3",
    )
    go_repository(
        name = "com_github_shoenig_go_m1cpu",
        build_file_proto_mode = "disable",
        importpath = "github.com/shoenig/go-m1cpu",
        sum = "h1:LF57Z/Fpb/WdGLjt2HZilNnmZOxg/q2bSKTQhgbrLrQ=",
        version = "v0.1.5",
    )
    go_repository(
        name = "com_github_shoenig_test",
        build_file_proto_mode = "disable",
        importpath = "github.com/shoenig/test",
        sum = "h1:GVXWJFk9PiOjN0KoJ7VrJGH6uLPnqxR7/fe3HUPfE0c=",
        version = "v0.6.3",
    )

    go_repository(
        name = "com_github_shopify_goreferrer",
        build_file_proto_mode = "disable_global",
        importpath = "github.com/Shopify/goreferrer",
        sum = "h1:WDC6ySpJzbxGWFh4aMxFFC28wwGp5pEuoTtvA4q/qQ4=",
        version = "v0.0.0-20181106222321-ec9c9a553398",
    )
    go_repository(
        name = "com_github_shopify_sarama",
        build_file_proto_mode = "disable_global",
        importpath = "github.com/Shopify/sarama",
        sum = "h1:ARid8o8oieau9XrHI55f/L3EoRAhm9px6sonbD7yuUE=",
        version = "v1.29.0",
    )
    go_repository(
        name = "com_github_shopify_toxiproxy",
        build_file_proto_mode = "disable_global",
        importpath = "github.com/Shopify/toxiproxy",
        sum = "h1:TKdv8HiTLgE5wdJuEML90aBgNWsokNbMijUGhmcoBJc=",
        version = "v2.1.4+incompatible",
    )
    go_repository(
        name = "com_github_shopspring_decimal",
        build_file_proto_mode = "disable",
        importpath = "github.com/shopspring/decimal",
        sum = "h1:abSATXmQEYyShuxI4/vyW3tV1MrKAJzCZ/0zLUXYbsQ=",
        version = "v1.2.0",
    )

    go_repository(
        name = "com_github_shurcool_httpfs",
        build_file_proto_mode = "disable_global",
        importpath = "github.com/shurcooL/httpfs",
        sum = "h1:bUGsEnyNbVPw06Bs80sCeARAlK8lhwqGyi6UT8ymuGk=",
        version = "v0.0.0-20190707220628-8d4bc4ba7749",
    )
    go_repository(
        name = "com_github_shurcool_httpgzip",
        build_file_proto_mode = "disable_global",
        importpath = "github.com/shurcooL/httpgzip",
        sum = "h1:mj/nMDAwTBiaCqMEs4cYCqF7pO6Np7vhy1D1wcQGz+E=",
        version = "v0.0.0-20190720172056-320755c1c1b0",
    )
    go_repository(
        name = "com_github_shurcool_sanitized_anchor_name",
        build_file_proto_mode = "disable_global",
        importpath = "github.com/shurcooL/sanitized_anchor_name",
        sum = "h1:PdmoCO6wvbs+7yrJyMORt4/BmY5IYyJwS/kOiWx8mHo=",
        version = "v1.0.0",
    )
    go_repository(
        name = "com_github_shurcool_vfsgen",
        build_file_proto_mode = "disable_global",
        importpath = "github.com/shurcooL/vfsgen",
        sum = "h1:ug7PpSOB5RBPK1Kg6qskGBoP3Vnj/aNYFTznWvlkGo0=",
        version = "v0.0.0-20181202132449-6a9ea43bcacd",
    )
    go_repository(
        name = "com_github_sirupsen_logrus",
        build_file_proto_mode = "disable_global",
        importpath = "github.com/sirupsen/logrus",
        sum = "h1:trlNQbNUG3OdDrDil03MCb1H2o9nJ1x4/5LYw7byDE0=",
        version = "v1.9.0",
    )
    go_repository(
        name = "com_github_sivchari_containedctx",
        build_file_proto_mode = "disable",
        importpath = "github.com/sivchari/containedctx",
        sum = "h1:0hLQKpgC53OVF1VT7CeoFHk9YKstur1XOgfYIc1yrHI=",
        version = "v1.0.2",
    )
    go_repository(
        name = "com_github_sivchari_nosnakecase",
        build_file_proto_mode = "disable",
        importpath = "github.com/sivchari/nosnakecase",
        sum = "h1:7QkpWIRMe8x25gckkFd2A5Pi6Ymo0qgr4JrhGt95do8=",
        version = "v1.7.0",
    )

    go_repository(
        name = "com_github_sivchari_tenv",
        build_file_proto_mode = "disable",
        importpath = "github.com/sivchari/tenv",
        sum = "h1:PSpuD4bu6fSmtWMxSGWcvqUUgIn7k3yOJhOIzVWn8Ak=",
        version = "v1.7.1",
    )
    go_repository(
        name = "com_github_smallnest_chanx",
        build_file_proto_mode = "disable",
        importpath = "github.com/smallnest/chanx",
        sum = "h1:Txo4SXVJq/OgEjwgkWoxkMoTjGlcrgsQE/XSghjmu0w=",
        version = "v0.0.0-20221229104322-eb4c998d2072",
    )

    go_repository(
        name = "com_github_smartystreets_assertions",
        build_file_proto_mode = "disable_global",
        importpath = "github.com/smartystreets/assertions",
        sum = "h1:zE9ykElWQ6/NYmHa3jpm/yHnI4xSofP+UP6SpjHcSeM=",
        version = "v0.0.0-20180927180507-b2de0cb4f26d",
    )
    go_repository(
        name = "com_github_smartystreets_goconvey",
        build_file_proto_mode = "disable_global",
        importpath = "github.com/smartystreets/goconvey",
        sum = "h1:fv0U8FUIMPNf1L9lnHLvLhgicrIVChEkdzIKYqbNC9s=",
        version = "v1.6.4",
    )
    go_repository(
        name = "com_github_soheilhy_cmux",
        build_file_proto_mode = "disable_global",
        importpath = "github.com/soheilhy/cmux",
        sum = "h1:jjzc5WVemNEDTLwv9tlmemhC73tI08BNOIGwBOo10Js=",
        version = "v0.1.5",
    )
    go_repository(
        name = "com_github_sonatard_noctx",
        build_file_proto_mode = "disable",
        importpath = "github.com/sonatard/noctx",
        sum = "h1:L7Dz4De2zDQhW8S0t+KUjY0MAQJd6SgVwhzNIc4ok00=",
        version = "v0.0.2",
    )
    go_repository(
        name = "com_github_sourcegraph_go_diff",
        build_file_proto_mode = "disable",
        importpath = "github.com/sourcegraph/go-diff",
        sum = "h1:9uLlrd5T46OXs5qpp8L/MTltk0zikUGi0sNNyCpA8G0=",
        version = "v0.7.0",
    )

    go_repository(
        name = "com_github_spaolacci_murmur3",
        build_file_proto_mode = "disable_global",
        importpath = "github.com/spaolacci/murmur3",
        sum = "h1:7c1g84S4BPRrfL5Xrdp6fOJ206sU9y293DDHaoy0bLI=",
        version = "v1.1.0",
    )
    go_repository(
        name = "com_github_spf13_afero",
        build_file_proto_mode = "disable_global",
        importpath = "github.com/spf13/afero",
        sum = "h1:xehSyVa0YnHWsJ49JFljMpg1HX19V6NDZ1fkm1Xznbo=",
        version = "v1.8.2",
    )
    go_repository(
        name = "com_github_spf13_cast",
        build_file_proto_mode = "disable_global",
        importpath = "github.com/spf13/cast",
        sum = "h1:rj3WzYc11XZaIZMPKmwP96zkFEnnAmV8s6XbB2aY32w=",
        version = "v1.5.0",
    )
    go_repository(
        name = "com_github_spf13_cobra",
        build_file_proto_mode = "disable_global",
        importpath = "github.com/spf13/cobra",
        sum = "h1:o94oiPyS4KD1mPy2fmcYYHHfCxLqYjJOhGsCHFZtEzA=",
        version = "v1.6.1",
    )
    go_repository(
        name = "com_github_spf13_jwalterweatherman",
        build_file_proto_mode = "disable_global",
        importpath = "github.com/spf13/jwalterweatherman",
        sum = "h1:ue6voC5bR5F8YxI5S67j9i582FU4Qvo2bmqnqMYADFk=",
        version = "v1.1.0",
    )
    go_repository(
        name = "com_github_spf13_pflag",
        build_file_proto_mode = "disable_global",
        importpath = "github.com/spf13/pflag",
        sum = "h1:iy+VFUOCP1a+8yFto/drg2CJ5u0yRoB7fZw3DKv/JXA=",
        version = "v1.0.5",
    )
    go_repository(
        name = "com_github_spf13_viper",
        build_file_proto_mode = "disable_global",
        importpath = "github.com/spf13/viper",
        sum = "h1:CZ7eSOd3kZoaYDLbXnmzgQI5RlciuXBMA+18HwHRfZQ=",
        version = "v1.12.0",
    )
    go_repository(
        name = "com_github_spkg_bom",
        build_file_proto_mode = "disable",
        importpath = "github.com/spkg/bom",
        sum = "h1:S939THe0ukL5WcTGiGqkgtaW5JW+O6ITaIlpJXTYY64=",
        version = "v1.0.0",
    )

    go_repository(
        name = "com_github_ssgreg_nlreturn_v2",
        build_file_proto_mode = "disable",
        importpath = "github.com/ssgreg/nlreturn/v2",
        sum = "h1:X4XDI7jstt3ySqGU86YGAURbxw3oTDPK9sPEi6YEwQ0=",
        version = "v2.2.1",
    )
    go_repository(
        name = "com_github_stackexchange_wmi",
        build_file_proto_mode = "disable",
        importpath = "github.com/StackExchange/wmi",
        sum = "h1:5ZfJxyXo8KyX8DgGXC5B7ILL8y51fci/qYz2B4j8iLY=",
        version = "v0.0.0-20180725035823-b12b22c5341f",
    )

    go_repository(
        name = "com_github_stathat_consistent",
        build_file_proto_mode = "disable",
        importpath = "github.com/stathat/consistent",
        sum = "h1:ZFJ1QTRn8npNBKW065raSZ8xfOqhpb8vLOkfp4CcL/U=",
        version = "v1.0.0",
    )
    go_repository(
        name = "com_github_stbenjam_no_sprintf_host_port",
        build_file_proto_mode = "disable",
        importpath = "github.com/stbenjam/no-sprintf-host-port",
        sum = "h1:tYugd/yrm1O0dV+ThCbaKZh195Dfm07ysF0U6JQXczc=",
        version = "v0.1.1",
    )

    go_repository(
        name = "com_github_stretchr_objx",
        build_file_proto_mode = "disable_global",
        importpath = "github.com/stretchr/objx",
        sum = "h1:1zr/of2m5FGMsad5YfcqgdqdWrIhu+EBEJRhR1U7z/c=",
        version = "v0.5.0",
    )
    go_repository(
        name = "com_github_stretchr_testify",
        build_file_proto_mode = "disable_global",
        importpath = "github.com/stretchr/testify",
        sum = "h1:+h33VjcLVPDHtOdpUCuF+7gSuG3yGIftsP1YvFihtJ8=",
        version = "v1.8.2",
    )
    go_repository(
        name = "com_github_subosito_gotenv",
        build_file_proto_mode = "disable_global",
        importpath = "github.com/subosito/gotenv",
        sum = "h1:jyEFiXpy21Wm81FBN71l9VoMMV8H8jG+qIK3GCpY6Qs=",
        version = "v1.4.1",
    )
    go_repository(
        name = "com_github_swaggo_files",
        build_file_proto_mode = "disable",
        importpath = "github.com/swaggo/files",
        sum = "h1:PyYN9JH5jY9j6av01SpfRMb+1DWg/i3MbGOKPxJ2wjM=",
        version = "v0.0.0-20190704085106-630677cd5c14",
    )
    go_repository(
        name = "com_github_swaggo_http_swagger",
        build_file_proto_mode = "disable",
        importpath = "github.com/swaggo/http-swagger",
        sum = "h1:lUPlXKqgbqT2SVg2Y+eT9mu5wbqMnG+i/+Q9nK7C0Rs=",
        version = "v0.0.0-20200308142732-58ac5e232fba",
    )
    go_repository(
        name = "com_github_swaggo_swag",
        build_file_proto_mode = "disable",
        importpath = "github.com/swaggo/swag",
        sum = "h1:3pZSSCQ//gAH88lfmxM3Cd1+JCsxV8Md6f36b9hrZ5s=",
        version = "v1.8.3",
    )

    go_repository(
        name = "com_github_sylvia7788_contextcheck",
        build_file_proto_mode = "disable",
        importpath = "github.com/sylvia7788/contextcheck",
        sum = "h1:o2EZgVPyMKE/Mtoqym61DInKEjwEbsmyoxg3VrmjNO4=",
        version = "v1.0.6",
    )
    go_repository(
        name = "com_github_syndtr_goleveldb",
        build_file_proto_mode = "disable",
        importpath = "github.com/syndtr/goleveldb",
        sum = "h1:1oFLiOyVl+W7bnBzGhf7BbIv9loSFQcieWWYIjLqcAw=",
        version = "v1.0.1-0.20190318030020-c3a204f8e965",
    )
    go_repository(
        name = "com_github_t_yuki_gocover_cobertura",
        build_file_proto_mode = "disable",
        importpath = "github.com/t-yuki/gocover-cobertura",
        sum = "h1:+aPplBwWcHBo6q9xrfWdMrT9o4kltkmmvpemgIjep/8=",
        version = "v0.0.0-20180217150009-aaee18c8195c",
    )

    go_repository(
        name = "com_github_tdakkota_asciicheck",
        build_file_proto_mode = "disable",
        importpath = "github.com/tdakkota/asciicheck",
        sum = "h1:o8jvnUANo0qXtnslk2d3nMKTFNlOnJjRrNcj0j9qkHM=",
        version = "v0.2.0",
    )
    go_repository(
        name = "com_github_tenntenn_modver",
        build_file_proto_mode = "disable",
        importpath = "github.com/tenntenn/modver",
        sum = "h1:2klLppGhDgzJrScMpkj9Ujy3rXPUspSjAcev9tSEBgA=",
        version = "v1.0.1",
    )
    go_repository(
        name = "com_github_tenntenn_text_transform",
        build_file_proto_mode = "disable",
        importpath = "github.com/tenntenn/text/transform",
        sum = "h1:f+jULpRQGxTSkNYKJ51yaw6ChIqO+Je8UqsTKN/cDag=",
        version = "v0.0.0-20200319021203-7eef512accb3",
    )

    go_repository(
        name = "com_github_tetafro_godot",
        build_file_proto_mode = "disable",
        importpath = "github.com/tetafro/godot",
        sum = "h1:BVoBIqAf/2QdbFmSwAWnaIqDivZdOV0ZRwEm6jivLKw=",
        version = "v1.4.11",
    )
    go_repository(
        name = "com_github_thoas_go_funk",
        build_file_proto_mode = "disable",
        importpath = "github.com/thoas/go-funk",
        sum = "h1:JP9tKSvnpFVclYgDM0Is7FD9M4fhPvqA0s0BsXmzSRQ=",
        version = "v0.8.0",
    )

    go_repository(
        name = "com_github_tiancaiamao_appdash",
        build_file_proto_mode = "disable_global",
        importpath = "github.com/tiancaiamao/appdash",
        sum = "h1:mbAskLJ0oJfDRtkanvQPiooDH8HvJ2FBh+iKT/OmiQQ=",
        version = "v0.0.0-20181126055449-889f96f722a2",
    )
    go_repository(
        name = "com_github_tiancaiamao_gp",
        build_file_proto_mode = "disable",
        importpath = "github.com/tiancaiamao/gp",
        sum = "h1:J/YdBZ46WKpXsxsW93SG+q0F8KI+yFrcIDT4c/RNoc4=",
        version = "v0.0.0-20221230034425-4025bc8a4d4a",
    )
    go_repository(
        name = "com_github_tidwall_gjson",
        build_file_proto_mode = "disable",
        importpath = "github.com/tidwall/gjson",
        sum = "h1:hqzS9wAHMO+KVBBkLxYdkEeeFHuqr95GfClRLKlgK0E=",
        version = "v1.9.3",
    )

    go_repository(
        name = "com_github_tikv_client_go_v2",
        build_file_proto_mode = "disable_global",
        importpath = "github.com/tikv/client-go/v2",
<<<<<<< HEAD
        sum = "h1:gpCMZq6x1cNJY6dMHzYdz54+XmSeWEeiNVVpesZ7gRY=",
        version = "v2.0.8-0.20230419085701-dd6caa4c0389",
=======
        sum = "h1:b6sIFrhNA8R5Q+geziSnAenDphJ+BZtHMkGgHyj472I=",
        version = "v2.0.8-0.20230419123920-35c1ee47c4f9",
>>>>>>> 3cf494f0
    )
    go_repository(
        name = "com_github_tikv_pd",
        build_file_proto_mode = "disable",
        importpath = "github.com/tikv/pd",
        sum = "h1:iY/RztOIZ2nTbINUiLGsSv3SUGoEiub1GN0SKVKHJYg=",
        version = "v1.1.0-beta.0.20230202094356-18df271ce57f",
    )

    go_repository(
        name = "com_github_tikv_pd_client",
        build_file_proto_mode = "disable_global",
        importpath = "github.com/tikv/pd/client",
        sum = "h1:177X/S43/qjxDyFq9CBB4Nts0nwLvjJFXzoav2XCUSA=",
        version = "v0.0.0-20230419153320-f1d1a80feb95",
    )
    go_repository(
        name = "com_github_timakin_bodyclose",
        build_file_proto_mode = "disable",
        importpath = "github.com/timakin/bodyclose",
        sum = "h1:MV6KaVu/hzByHP0UvJ4HcMGE/8a6A4Rggc/0wx2AvJo=",
        version = "v0.0.0-20221125081123-e39cf3fc478e",
    )
    go_repository(
        name = "com_github_timonwong_loggercheck",
        build_file_proto_mode = "disable",
        importpath = "github.com/timonwong/loggercheck",
        sum = "h1:HKKhqrjcVj8sxL7K77beXh0adEm6DLjV/QOGeMXEVi4=",
        version = "v0.9.4",
    )

    go_repository(
        name = "com_github_timonwong_logrlint",
        build_file_proto_mode = "disable",
        importpath = "github.com/timonwong/logrlint",
        sum = "h1:phZCcypL/vtx6cGxObJgWZ5wexZF5SXFPLOM+ru0e/M=",
        version = "v0.1.0",
    )

    go_repository(
        name = "com_github_tklauser_go_sysconf",
        build_file_proto_mode = "disable_global",
        importpath = "github.com/tklauser/go-sysconf",
        sum = "h1:89WgdJhk5SNwJfu+GKyYveZ4IaJ7xAkecBo+KdJV0CM=",
        version = "v0.3.11",
    )
    go_repository(
        name = "com_github_tklauser_numcpus",
        build_file_proto_mode = "disable_global",
        importpath = "github.com/tklauser/numcpus",
        sum = "h1:kebhY2Qt+3U6RNK7UqpYNA+tJ23IBEGKkB7JQBfDYms=",
        version = "v0.6.0",
    )
    go_repository(
        name = "com_github_tmc_grpc_websocket_proxy",
        build_file_proto_mode = "disable_global",
        importpath = "github.com/tmc/grpc-websocket-proxy",
        sum = "h1:uruHq4dN7GR16kFc5fp3d1RIYzJW5onx8Ybykw2YQFA=",
        version = "v0.0.0-20201229170055-e5319fda7802",
    )
    go_repository(
        name = "com_github_tomarrell_wrapcheck_v2",
        build_file_proto_mode = "disable",
        importpath = "github.com/tomarrell/wrapcheck/v2",
        sum = "h1:HxSqDSN0sAt0yJYsrcYVoEeyM4aI9yAm3KQpIXDJRhQ=",
        version = "v2.8.1",
    )
    go_repository(
        name = "com_github_tommy_muehle_go_mnd_v2",
        build_file_proto_mode = "disable",
        importpath = "github.com/tommy-muehle/go-mnd/v2",
        sum = "h1:NowYhSdyE/1zwK9QCLeRb6USWdoif80Ie+v+yU8u1Zw=",
        version = "v2.5.1",
    )

    go_repository(
        name = "com_github_twmb_murmur3",
        build_file_proto_mode = "disable_global",
        importpath = "github.com/twmb/murmur3",
        sum = "h1:mqrRot1BRxm+Yct+vavLMou2/iJt0tNVTTC0QoIjaZg=",
        version = "v1.1.6",
    )
    go_repository(
        name = "com_github_uber_jaeger_client_go",
        build_file_proto_mode = "disable_global",
        importpath = "github.com/uber/jaeger-client-go",
        sum = "h1:NHcubEkVbahf9t3p75TOCR83gdUHXjRJvjoBh1yACsM=",
        version = "v2.22.1+incompatible",
    )
    go_repository(
        name = "com_github_uber_jaeger_lib",
        build_file_proto_mode = "disable_global",
        importpath = "github.com/uber/jaeger-lib",
        sum = "h1:td4jdvLcExb4cBISKIpHuGoVXh+dVKhn2Um6rjCsSsg=",
        version = "v2.4.1+incompatible",
    )
    go_repository(
        name = "com_github_ugorji_go",
        build_file_proto_mode = "disable_global",
        importpath = "github.com/ugorji/go",
        sum = "h1:j4s+tAvLfL3bZyefP2SEWmhBzmuIlH/eqNuPdFPgngw=",
        version = "v1.1.4",
    )
    go_repository(
        name = "com_github_ugorji_go_codec",
        build_file_proto_mode = "disable_global",
        importpath = "github.com/ugorji/go/codec",
        sum = "h1:3SVOIvH7Ae1KRYyQWRjXWJEA9sS/c/pjvH++55Gr648=",
        version = "v0.0.0-20181204163529-d75b2dcb6bc8",
    )
    go_repository(
        name = "com_github_ultraware_funlen",
        build_file_proto_mode = "disable",
        importpath = "github.com/ultraware/funlen",
        sum = "h1:5ylVWm8wsNwH5aWo9438pwvsK0QiqVuUrt9bn7S/iLA=",
        version = "v0.0.3",
    )
    go_repository(
        name = "com_github_ultraware_whitespace",
        build_file_proto_mode = "disable",
        importpath = "github.com/ultraware/whitespace",
        sum = "h1:hh+/cpIcopyMYbZNVov9iSxvJU3OYQg78Sfaqzi/CzI=",
        version = "v0.0.5",
    )
    go_repository(
        name = "com_github_unrolled_render",
        build_file_proto_mode = "disable",
        importpath = "github.com/unrolled/render",
        sum = "h1:VDDnQQVfBMsOsp3VaCJszSO0nkBIVEYoPWeRThk9spY=",
        version = "v1.0.1",
    )
    go_repository(
        name = "com_github_urfave_cli_v2",
        build_file_proto_mode = "disable",
        importpath = "github.com/urfave/cli/v2",
        sum = "h1:qph92Y649prgesehzOrQjdWyxFOp/QVM+6imKHad91M=",
        version = "v2.3.0",
    )

    go_repository(
        name = "com_github_urfave_negroni",
        build_file_proto_mode = "disable_global",
        importpath = "github.com/urfave/negroni",
        sum = "h1:kIimOitoypq34K7TG7DUaJ9kq/N4Ofuwi1sjz0KipXc=",
        version = "v1.0.0",
    )
    go_repository(
        name = "com_github_uudashr_gocognit",
        build_file_proto_mode = "disable",
        importpath = "github.com/uudashr/gocognit",
        sum = "h1:2Cgi6MweCsdB6kpcVQp7EW4U23iBFQWfTXiWlyp842Y=",
        version = "v1.0.6",
    )

    go_repository(
        name = "com_github_valyala_bytebufferpool",
        build_file_proto_mode = "disable_global",
        importpath = "github.com/valyala/bytebufferpool",
        sum = "h1:GqA5TC/0021Y/b9FG4Oi9Mr3q7XYx6KllzawFIhcdPw=",
        version = "v1.0.0",
    )
    go_repository(
        name = "com_github_valyala_fasthttp",
        build_file_proto_mode = "disable_global",
        importpath = "github.com/valyala/fasthttp",
        sum = "h1:uWF8lgKmeaIewWVPwi4GRq2P6+R46IgYZdxWtM+GtEY=",
        version = "v1.6.0",
    )
    go_repository(
        name = "com_github_valyala_fasttemplate",
        build_file_proto_mode = "disable_global",
        importpath = "github.com/valyala/fasttemplate",
        sum = "h1:tY9CJiPnMXf1ERmG2EyK7gNUd+c6RKGD0IfU8WdUSz8=",
        version = "v1.0.1",
    )
    go_repository(
        name = "com_github_valyala_quicktemplate",
        build_file_proto_mode = "disable",
        importpath = "github.com/valyala/quicktemplate",
        sum = "h1:LUPTJmlVcb46OOUY3IeD9DojFpAVbsG+5WFTcjMJzCM=",
        version = "v1.7.0",
    )

    go_repository(
        name = "com_github_valyala_tcplisten",
        build_file_proto_mode = "disable_global",
        importpath = "github.com/valyala/tcplisten",
        sum = "h1:0R4NLDRDZX6JcmhJgXi5E4b8Wg84ihbmUKp/GvSPEzc=",
        version = "v0.0.0-20161114210144-ceec8f93295a",
    )
    go_repository(
        name = "com_github_vbauerster_mpb_v7",
        build_file_proto_mode = "disable",
        importpath = "github.com/vbauerster/mpb/v7",
        sum = "h1:BkGfmb6nMrrBQDFECR/Q7RkKCw7ylMetCb4079CGs4w=",
        version = "v7.5.3",
    )

    go_repository(
        name = "com_github_vividcortex_ewma",
        build_file_proto_mode = "disable_global",
        importpath = "github.com/VividCortex/ewma",
        sum = "h1:f58SaIzcDXrSy3kWaHNvuJgJ3Nmz59Zji6XoJR/q1ow=",
        version = "v1.2.0",
    )
    go_repository(
        name = "com_github_vividcortex_mysqlerr",
        build_file_proto_mode = "disable",
        importpath = "github.com/VividCortex/mysqlerr",
        sum = "h1:5pZ2TZA+YnzPgzBfiUWGqWmKDVNBdrkf9g+DNe1Tiq8=",
        version = "v1.0.0",
    )
    go_repository(
        name = "com_github_vmihailenco_msgpack_v5",
        build_file_proto_mode = "disable",
        importpath = "github.com/vmihailenco/msgpack/v5",
        sum = "h1:5gO0H1iULLWGhs2H5tbAHIZTV8/cYafcFOr9znI5mJU=",
        version = "v5.3.5",
    )
    go_repository(
        name = "com_github_vmihailenco_tagparser_v2",
        build_file_proto_mode = "disable",
        importpath = "github.com/vmihailenco/tagparser/v2",
        sum = "h1:y09buUbR+b5aycVFQs/g70pqKVZNBmxwAhO7/IwNM9g=",
        version = "v2.0.0",
    )

    go_repository(
        name = "com_github_wangjohn_quickselect",
        build_file_proto_mode = "disable_global",
        importpath = "github.com/wangjohn/quickselect",
        sum = "h1:9DDCDwOyEy/gId+IEMrFHLuQ5R/WV0KNxWLler8X2OY=",
        version = "v0.0.0-20161129230411-ed8402a42d5f",
    )
    go_repository(
        name = "com_github_xdg_scram",
        build_file_proto_mode = "disable_global",
        importpath = "github.com/xdg/scram",
        sum = "h1:nTadYh2Fs4BK2xdldEa2g5bbaZp0/+1nJMMPtPxS/to=",
        version = "v1.0.3",
    )
    go_repository(
        name = "com_github_xdg_stringprep",
        build_file_proto_mode = "disable_global",
        importpath = "github.com/xdg/stringprep",
        sum = "h1:cmL5Enob4W83ti/ZHuZLuKD/xqJfus4fVPwE+/BDm+4=",
        version = "v1.0.3",
    )
    go_repository(
        name = "com_github_xeipuuv_gojsonpointer",
        build_file_proto_mode = "disable_global",
        importpath = "github.com/xeipuuv/gojsonpointer",
        sum = "h1:J9EGpcZtP0E/raorCMxlFGSTBrsSlaDGf3jU/qvAE2c=",
        version = "v0.0.0-20180127040702-4e3ac2762d5f",
    )
    go_repository(
        name = "com_github_xeipuuv_gojsonreference",
        build_file_proto_mode = "disable_global",
        importpath = "github.com/xeipuuv/gojsonreference",
        sum = "h1:EzJWgHovont7NscjpAxXsDA8S8BMYve8Y5+7cuRE7R0=",
        version = "v0.0.0-20180127040603-bd5ef7bd5415",
    )
    go_repository(
        name = "com_github_xeipuuv_gojsonschema",
        build_file_proto_mode = "disable_global",
        importpath = "github.com/xeipuuv/gojsonschema",
        sum = "h1:LhYJRs+L4fBtjZUfuSZIKGeVu0QRy8e5Xi7D17UxZ74=",
        version = "v1.2.0",
    )
    go_repository(
        name = "com_github_xeoncross_go_aesctr_with_hmac",
        build_file_proto_mode = "disable",
        importpath = "github.com/Xeoncross/go-aesctr-with-hmac",
        sum = "h1:L8IbaI/W6h5Cwgh0n4zGeZpVK78r/jBf9ASurHo9+/o=",
        version = "v0.0.0-20200623134604-12b17a7ff502",
    )
    go_repository(
        name = "com_github_xhit_go_str2duration",
        build_file_proto_mode = "disable",
        importpath = "github.com/xhit/go-str2duration",
        sum = "h1:BcV5u025cITWxEQKGWr1URRzrcXtu7uk8+luz3Yuhwc=",
        version = "v1.2.0",
    )

    go_repository(
        name = "com_github_xiang90_probing",
        build_file_proto_mode = "disable_global",
        importpath = "github.com/xiang90/probing",
        sum = "h1:eY9dn8+vbi4tKz5Qo6v2eYzo7kUS51QINcR5jNpbZS8=",
        version = "v0.0.0-20190116061207-43a291ad63a2",
    )
    go_repository(
        name = "com_github_xitongsys_parquet_go",
        build_file_proto_mode = "disable_global",
        importpath = "github.com/xitongsys/parquet-go",
        sum = "h1:tBbuFCtyJNKT+BFAv6qjvTFpVdy97IYNaBwGUXifIUs=",
        version = "v1.5.5-0.20201110004701-b09c49d6d457",
    )
    go_repository(
        name = "com_github_xitongsys_parquet_go_source",
        build_file_proto_mode = "disable_global",
        importpath = "github.com/xitongsys/parquet-go-source",
        sum = "h1:a742S4V5A15F93smuVxA60LQWsrCnN8bKeWDBARU1/k=",
        version = "v0.0.0-20200817004010-026bad9b25d0",
    )
    go_repository(
        name = "com_github_xordataexchange_crypt",
        build_file_proto_mode = "disable_global",
        importpath = "github.com/xordataexchange/crypt",
        sum = "h1:ESFSdwYZvkeru3RtdrYueztKhOBCSAAzS4Gf+k0tEow=",
        version = "v0.0.3-0.20170626215501-b2862e3d0a77",
    )
    go_repository(
        name = "com_github_yagipy_maintidx",
        build_file_proto_mode = "disable",
        importpath = "github.com/yagipy/maintidx",
        sum = "h1:h5NvIsCz+nRDapQ0exNv4aJ0yXSI0420omVANTv3GJM=",
        version = "v1.0.0",
    )

    go_repository(
        name = "com_github_yalp_jsonpath",
        build_file_proto_mode = "disable_global",
        importpath = "github.com/yalp/jsonpath",
        sum = "h1:6fRhSjgLCkTD3JnJxvaJ4Sj+TYblw757bqYgZaOq5ZY=",
        version = "v0.0.0-20180802001716-5cc68e5049a0",
    )
    go_repository(
        name = "com_github_yeya24_promlinter",
        build_file_proto_mode = "disable",
        importpath = "github.com/yeya24/promlinter",
        sum = "h1:xFKDQ82orCU5jQujdaD8stOHiv8UN68BSdn2a8u8Y3o=",
        version = "v0.2.0",
    )

    go_repository(
        name = "com_github_yudai_gojsondiff",
        build_file_proto_mode = "disable_global",
        importpath = "github.com/yudai/gojsondiff",
        sum = "h1:27cbfqXLVEJ1o8I6v3y9lg8Ydm53EKqHXAOMxEGlCOA=",
        version = "v1.0.0",
    )
    go_repository(
        name = "com_github_yudai_golcs",
        build_file_proto_mode = "disable_global",
        importpath = "github.com/yudai/golcs",
        sum = "h1:BHyfKlQyqbsFN5p3IfnEUduWvb9is428/nNb5L3U01M=",
        version = "v0.0.0-20170316035057-ecda9a501e82",
    )
    go_repository(
        name = "com_github_yudai_pp",
        build_file_proto_mode = "disable_global",
        importpath = "github.com/yudai/pp",
        sum = "h1:Q4//iY4pNF6yPLZIigmvcl7k/bPgrcTPIFIcmawg5bI=",
        version = "v2.0.1+incompatible",
    )
    go_repository(
        name = "com_github_yuin_goldmark",
        build_file_proto_mode = "disable_global",
        importpath = "github.com/yuin/goldmark",
        sum = "h1:fVcFKWvrslecOb/tg+Cc05dkeYx540o0FuFt3nUVDoE=",
        version = "v1.4.13",
    )
    go_repository(
        name = "com_github_yusufpapurcu_wmi",
        build_file_proto_mode = "disable_global",
        importpath = "github.com/yusufpapurcu/wmi",
        sum = "h1:KBNDSne4vP5mbSWnJbO+51IMOXJB67QiYCSBrubbPRg=",
        version = "v1.2.2",
    )
    go_repository(
        name = "com_gitlab_bosi_decorder",
        build_file_proto_mode = "disable",
        importpath = "gitlab.com/bosi/decorder",
        sum = "h1:gX4/RgK16ijY8V+BRQHAySfQAb354T7/xQpDB2n10P0=",
        version = "v0.2.3",
    )

    go_repository(
        name = "com_google_cloud_go",
        build_file_proto_mode = "disable_global",
        importpath = "cloud.google.com/go",
        sum = "h1:Zc8gqp3+a9/Eyph2KDmcGaPtbKRIoqq4YTlL4NMD0Ys=",
        version = "v0.110.0",
    )
    go_repository(
        name = "com_google_cloud_go_accessapproval",
        build_file_proto_mode = "disable",
        importpath = "cloud.google.com/go/accessapproval",
        sum = "h1:x0cEHro/JFPd7eS4BlEWNTMecIj2HdXjOVB5BtvwER0=",
        version = "v1.6.0",
    )
    go_repository(
        name = "com_google_cloud_go_accesscontextmanager",
        build_file_proto_mode = "disable",
        importpath = "cloud.google.com/go/accesscontextmanager",
        sum = "h1:MG60JgnEoawHJrbWw0jGdv6HLNSf6gQvYRiXpuzqgEA=",
        version = "v1.7.0",
    )
    go_repository(
        name = "com_google_cloud_go_aiplatform",
        build_file_proto_mode = "disable",
        importpath = "cloud.google.com/go/aiplatform",
        sum = "h1:zTw+suCVchgZyO+k847wjzdVjWmrAuehxdvcZvJwfGg=",
        version = "v1.37.0",
    )
    go_repository(
        name = "com_google_cloud_go_analytics",
        build_file_proto_mode = "disable",
        importpath = "cloud.google.com/go/analytics",
        sum = "h1:LqAo3tAh2FU9+w/r7vc3hBjU23Kv7GhO/PDIW7kIYgM=",
        version = "v0.19.0",
    )
    go_repository(
        name = "com_google_cloud_go_apigateway",
        build_file_proto_mode = "disable",
        importpath = "cloud.google.com/go/apigateway",
        sum = "h1:ZI9mVO7x3E9RK/BURm2p1aw9YTBSCQe3klmyP1WxWEg=",
        version = "v1.5.0",
    )
    go_repository(
        name = "com_google_cloud_go_apigeeconnect",
        build_file_proto_mode = "disable",
        importpath = "cloud.google.com/go/apigeeconnect",
        sum = "h1:sWOmgDyAsi1AZ48XRHcATC0tsi9SkPT7DA/+VCfkaeA=",
        version = "v1.5.0",
    )
    go_repository(
        name = "com_google_cloud_go_apigeeregistry",
        build_file_proto_mode = "disable",
        importpath = "cloud.google.com/go/apigeeregistry",
        sum = "h1:E43RdhhCxdlV+I161gUY2rI4eOaMzHTA5kNkvRsFXvc=",
        version = "v0.6.0",
    )
    go_repository(
        name = "com_google_cloud_go_apikeys",
        build_file_proto_mode = "disable",
        importpath = "cloud.google.com/go/apikeys",
        sum = "h1:B9CdHFZTFjVti89tmyXXrO+7vSNo2jvZuHG8zD5trdQ=",
        version = "v0.6.0",
    )

    go_repository(
        name = "com_google_cloud_go_appengine",
        build_file_proto_mode = "disable",
        importpath = "cloud.google.com/go/appengine",
        sum = "h1:aBGDKmRIaRRoWJ2tAoN0oVSHoWLhtO9aj/NvUyP4aYs=",
        version = "v1.7.1",
    )
    go_repository(
        name = "com_google_cloud_go_area120",
        build_file_proto_mode = "disable",
        importpath = "cloud.google.com/go/area120",
        sum = "h1:ugckkFh4XkHJMPhTIx0CyvdoBxmOpMe8rNs4Ok8GAag=",
        version = "v0.7.1",
    )
    go_repository(
        name = "com_google_cloud_go_artifactregistry",
        build_file_proto_mode = "disable",
        importpath = "cloud.google.com/go/artifactregistry",
        sum = "h1:o1Q80vqEB6Qp8WLEH3b8FBLNUCrGQ4k5RFj0sn/sgO8=",
        version = "v1.13.0",
    )
    go_repository(
        name = "com_google_cloud_go_asset",
        build_file_proto_mode = "disable",
        importpath = "cloud.google.com/go/asset",
        sum = "h1:YAsssO08BqZ6mncbb6FPlj9h6ACS7bJQUOlzciSfbNk=",
        version = "v1.13.0",
    )
    go_repository(
        name = "com_google_cloud_go_assuredworkloads",
        build_file_proto_mode = "disable",
        importpath = "cloud.google.com/go/assuredworkloads",
        sum = "h1:VLGnVFta+N4WM+ASHbhc14ZOItOabDLH1MSoDv+Xuag=",
        version = "v1.10.0",
    )
    go_repository(
        name = "com_google_cloud_go_automl",
        build_file_proto_mode = "disable",
        importpath = "cloud.google.com/go/automl",
        sum = "h1:50VugllC+U4IGl3tDNcZaWvApHBTrn/TvyHDJ0wM+Uw=",
        version = "v1.12.0",
    )
    go_repository(
        name = "com_google_cloud_go_baremetalsolution",
        build_file_proto_mode = "disable",
        importpath = "cloud.google.com/go/baremetalsolution",
        sum = "h1:2AipdYXL0VxMboelTTw8c1UJ7gYu35LZYUbuRv9Q28s=",
        version = "v0.5.0",
    )
    go_repository(
        name = "com_google_cloud_go_batch",
        build_file_proto_mode = "disable",
        importpath = "cloud.google.com/go/batch",
        sum = "h1:YbMt0E6BtqeD5FvSv1d56jbVsWEzlGm55lYte+M6Mzs=",
        version = "v0.7.0",
    )
    go_repository(
        name = "com_google_cloud_go_beyondcorp",
        build_file_proto_mode = "disable",
        importpath = "cloud.google.com/go/beyondcorp",
        sum = "h1:UkY2BTZkEUAVrgqnSdOJ4p3y9ZRBPEe1LkjgC8Bj/Pc=",
        version = "v0.5.0",
    )

    go_repository(
        name = "com_google_cloud_go_bigquery",
        build_file_proto_mode = "disable_global",
        importpath = "cloud.google.com/go/bigquery",
        sum = "h1:RscMV6LbnAmhAzD893Lv9nXXy2WCaJmbxYPWDLbGqNQ=",
        version = "v1.50.0",
    )
    go_repository(
        name = "com_google_cloud_go_billing",
        build_file_proto_mode = "disable",
        importpath = "cloud.google.com/go/billing",
        sum = "h1:JYj28UYF5w6VBAh0gQYlgHJ/OD1oA+JgW29YZQU+UHM=",
        version = "v1.13.0",
    )
    go_repository(
        name = "com_google_cloud_go_binaryauthorization",
        build_file_proto_mode = "disable",
        importpath = "cloud.google.com/go/binaryauthorization",
        sum = "h1:d3pMDBCCNivxt5a4eaV7FwL7cSH0H7RrEnFrTb1QKWs=",
        version = "v1.5.0",
    )
    go_repository(
        name = "com_google_cloud_go_certificatemanager",
        build_file_proto_mode = "disable",
        importpath = "cloud.google.com/go/certificatemanager",
        sum = "h1:5C5UWeSt8Jkgp7OWn2rCkLmYurar/vIWIoSQ2+LaTOc=",
        version = "v1.6.0",
    )
    go_repository(
        name = "com_google_cloud_go_channel",
        build_file_proto_mode = "disable",
        importpath = "cloud.google.com/go/channel",
        sum = "h1:GpcQY5UJKeOekYgsX3QXbzzAc/kRGtBq43fTmyKe6Uw=",
        version = "v1.12.0",
    )
    go_repository(
        name = "com_google_cloud_go_cloudbuild",
        build_file_proto_mode = "disable",
        importpath = "cloud.google.com/go/cloudbuild",
        sum = "h1:GHQCjV4WlPPVU/j3Rlpc8vNIDwThhd1U9qSY/NPZdko=",
        version = "v1.9.0",
    )
    go_repository(
        name = "com_google_cloud_go_clouddms",
        build_file_proto_mode = "disable",
        importpath = "cloud.google.com/go/clouddms",
        sum = "h1:E7v4TpDGUyEm1C/4KIrpVSOCTm0P6vWdHT0I4mostRA=",
        version = "v1.5.0",
    )
    go_repository(
        name = "com_google_cloud_go_cloudtasks",
        build_file_proto_mode = "disable",
        importpath = "cloud.google.com/go/cloudtasks",
        sum = "h1:uK5k6abf4yligFgYFnG0ni8msai/dSv6mDmiBulU0hU=",
        version = "v1.10.0",
    )

    go_repository(
        name = "com_google_cloud_go_compute",
        build_file_proto_mode = "disable_global",
        importpath = "cloud.google.com/go/compute",
        sum = "h1:+9zda3WGgW1ZSTlVppLCYFIr48Pa35q1uG2N1itbCEQ=",
        version = "v1.19.0",
    )
    go_repository(
        name = "com_google_cloud_go_compute_metadata",
        build_file_proto_mode = "disable",
        importpath = "cloud.google.com/go/compute/metadata",
        sum = "h1:mg4jlk7mCAj6xXp9UJ4fjI9VUI5rubuGBW5aJ7UnBMY=",
        version = "v0.2.3",
    )
    go_repository(
        name = "com_google_cloud_go_contactcenterinsights",
        build_file_proto_mode = "disable",
        importpath = "cloud.google.com/go/contactcenterinsights",
        sum = "h1:jXIpfcH/VYSE1SYcPzO0n1VVb+sAamiLOgCw45JbOQk=",
        version = "v1.6.0",
    )
    go_repository(
        name = "com_google_cloud_go_container",
        build_file_proto_mode = "disable",
        importpath = "cloud.google.com/go/container",
        sum = "h1:NKlY/wCDapfVZlbVVaeuu2UZZED5Dy1z4Zx1KhEzm8c=",
        version = "v1.15.0",
    )
    go_repository(
        name = "com_google_cloud_go_containeranalysis",
        build_file_proto_mode = "disable",
        importpath = "cloud.google.com/go/containeranalysis",
        sum = "h1:EQ4FFxNaEAg8PqQCO7bVQfWz9NVwZCUKaM1b3ycfx3U=",
        version = "v0.9.0",
    )
    go_repository(
        name = "com_google_cloud_go_datacatalog",
        build_file_proto_mode = "disable",
        importpath = "cloud.google.com/go/datacatalog",
        sum = "h1:4H5IJiyUE0X6ShQBqgFFZvGGcrwGVndTwUSLP4c52gw=",
        version = "v1.13.0",
    )
    go_repository(
        name = "com_google_cloud_go_dataflow",
        build_file_proto_mode = "disable",
        importpath = "cloud.google.com/go/dataflow",
        sum = "h1:eYyD9o/8Nm6EttsKZaEGD84xC17bNgSKCu0ZxwqUbpg=",
        version = "v0.8.0",
    )
    go_repository(
        name = "com_google_cloud_go_dataform",
        build_file_proto_mode = "disable",
        importpath = "cloud.google.com/go/dataform",
        sum = "h1:Dyk+fufup1FR6cbHjFpMuP4SfPiF3LI3JtoIIALoq48=",
        version = "v0.7.0",
    )
    go_repository(
        name = "com_google_cloud_go_datafusion",
        build_file_proto_mode = "disable",
        importpath = "cloud.google.com/go/datafusion",
        sum = "h1:sZjRnS3TWkGsu1LjYPFD/fHeMLZNXDK6PDHi2s2s/bk=",
        version = "v1.6.0",
    )
    go_repository(
        name = "com_google_cloud_go_datalabeling",
        build_file_proto_mode = "disable",
        importpath = "cloud.google.com/go/datalabeling",
        sum = "h1:ch4qA2yvddGRUrlfwrNJCr79qLqhS9QBwofPHfFlDIk=",
        version = "v0.7.0",
    )
    go_repository(
        name = "com_google_cloud_go_dataplex",
        build_file_proto_mode = "disable",
        importpath = "cloud.google.com/go/dataplex",
        sum = "h1:RvoZ5T7gySwm1CHzAw7yY1QwwqaGswunmqEssPxU/AM=",
        version = "v1.6.0",
    )
    go_repository(
        name = "com_google_cloud_go_dataproc",
        build_file_proto_mode = "disable",
        importpath = "cloud.google.com/go/dataproc",
        sum = "h1:W47qHL3W4BPkAIbk4SWmIERwsWBaNnWm0P2sdx3YgGU=",
        version = "v1.12.0",
    )
    go_repository(
        name = "com_google_cloud_go_dataqna",
        build_file_proto_mode = "disable",
        importpath = "cloud.google.com/go/dataqna",
        sum = "h1:yFzi/YU4YAdjyo7pXkBE2FeHbgz5OQQBVDdbErEHmVQ=",
        version = "v0.7.0",
    )

    go_repository(
        name = "com_google_cloud_go_datastore",
        build_file_proto_mode = "disable_global",
        importpath = "cloud.google.com/go/datastore",
        sum = "h1:iF6I/HaLs3Ado8uRKMvZRvF/ZLkWaWE9i8AiHzbC774=",
        version = "v1.11.0",
    )
    go_repository(
        name = "com_google_cloud_go_datastream",
        build_file_proto_mode = "disable",
        importpath = "cloud.google.com/go/datastream",
        sum = "h1:BBCBTnWMDwwEzQQmipUXxATa7Cm7CA/gKjKcR2w35T0=",
        version = "v1.7.0",
    )
    go_repository(
        name = "com_google_cloud_go_deploy",
        build_file_proto_mode = "disable",
        importpath = "cloud.google.com/go/deploy",
        sum = "h1:otshdKEbmsi1ELYeCKNYppwV0UH5xD05drSdBm7ouTk=",
        version = "v1.8.0",
    )
    go_repository(
        name = "com_google_cloud_go_dialogflow",
        build_file_proto_mode = "disable",
        importpath = "cloud.google.com/go/dialogflow",
        sum = "h1:uVlKKzp6G/VtSW0E7IH1Y5o0H48/UOCmqksG2riYCwQ=",
        version = "v1.32.0",
    )
    go_repository(
        name = "com_google_cloud_go_dlp",
        build_file_proto_mode = "disable",
        importpath = "cloud.google.com/go/dlp",
        sum = "h1:1JoJqezlgu6NWCroBxr4rOZnwNFILXr4cB9dMaSKO4A=",
        version = "v1.9.0",
    )
    go_repository(
        name = "com_google_cloud_go_documentai",
        build_file_proto_mode = "disable",
        importpath = "cloud.google.com/go/documentai",
        sum = "h1:KM3Xh0QQyyEdC8Gs2vhZfU+rt6OCPF0dwVwxKgLmWfI=",
        version = "v1.18.0",
    )
    go_repository(
        name = "com_google_cloud_go_domains",
        build_file_proto_mode = "disable",
        importpath = "cloud.google.com/go/domains",
        sum = "h1:2ti/o9tlWL4N+wIuWUNH+LbfgpwxPr8J1sv9RHA4bYQ=",
        version = "v0.8.0",
    )
    go_repository(
        name = "com_google_cloud_go_edgecontainer",
        build_file_proto_mode = "disable",
        importpath = "cloud.google.com/go/edgecontainer",
        sum = "h1:O0YVE5v+O0Q/ODXYsQHmHb+sYM8KNjGZw2pjX2Ws41c=",
        version = "v1.0.0",
    )
    go_repository(
        name = "com_google_cloud_go_errorreporting",
        build_file_proto_mode = "disable",
        importpath = "cloud.google.com/go/errorreporting",
        sum = "h1:kj1XEWMu8P0qlLhm3FwcaFsUvXChV/OraZwA70trRR0=",
        version = "v0.3.0",
    )
    go_repository(
        name = "com_google_cloud_go_essentialcontacts",
        build_file_proto_mode = "disable",
        importpath = "cloud.google.com/go/essentialcontacts",
        sum = "h1:gIzEhCoOT7bi+6QZqZIzX1Erj4SswMPIteNvYVlu+pM=",
        version = "v1.5.0",
    )
    go_repository(
        name = "com_google_cloud_go_eventarc",
        build_file_proto_mode = "disable",
        importpath = "cloud.google.com/go/eventarc",
        sum = "h1:fsJmNeqvqtk74FsaVDU6cH79lyZNCYP8Rrv7EhaB/PU=",
        version = "v1.11.0",
    )
    go_repository(
        name = "com_google_cloud_go_filestore",
        build_file_proto_mode = "disable",
        importpath = "cloud.google.com/go/filestore",
        sum = "h1:ckTEXN5towyTMu4q0uQ1Mde/JwTHur0gXs8oaIZnKfw=",
        version = "v1.6.0",
    )

    go_repository(
        name = "com_google_cloud_go_firestore",
        build_file_proto_mode = "disable_global",
        importpath = "cloud.google.com/go/firestore",
        sum = "h1:IBlRyxgGySXu5VuW0RgGFlTtLukSnNkpDiEOMkQkmpA=",
        version = "v1.9.0",
    )
    go_repository(
        name = "com_google_cloud_go_functions",
        build_file_proto_mode = "disable",
        importpath = "cloud.google.com/go/functions",
        sum = "h1:pPDqtsXG2g9HeOQLoquLbmvmb82Y4Ezdo1GXuotFoWg=",
        version = "v1.13.0",
    )
    go_repository(
        name = "com_google_cloud_go_gaming",
        build_file_proto_mode = "disable",
        importpath = "cloud.google.com/go/gaming",
        sum = "h1:7vEhFnZmd931Mo7sZ6pJy7uQPDxF7m7v8xtBheG08tc=",
        version = "v1.9.0",
    )
    go_repository(
        name = "com_google_cloud_go_gkebackup",
        build_file_proto_mode = "disable",
        importpath = "cloud.google.com/go/gkebackup",
        sum = "h1:za3QZvw6ujR0uyqkhomKKKNoXDyqYGPJies3voUK8DA=",
        version = "v0.4.0",
    )
    go_repository(
        name = "com_google_cloud_go_gkeconnect",
        build_file_proto_mode = "disable",
        importpath = "cloud.google.com/go/gkeconnect",
        sum = "h1:gXYKciHS/Lgq0GJ5Kc9SzPA35NGc3yqu6SkjonpEr2Q=",
        version = "v0.7.0",
    )
    go_repository(
        name = "com_google_cloud_go_gkehub",
        build_file_proto_mode = "disable",
        importpath = "cloud.google.com/go/gkehub",
        sum = "h1:TqCSPsEBQ6oZSJgEYZ3XT8x2gUadbvfwI32YB0kuHCs=",
        version = "v0.12.0",
    )
    go_repository(
        name = "com_google_cloud_go_gkemulticloud",
        build_file_proto_mode = "disable",
        importpath = "cloud.google.com/go/gkemulticloud",
        sum = "h1:8I84Q4vl02rJRsFiinBxl7WCozfdLlUVBQuSrqr9Wtk=",
        version = "v0.5.0",
    )
    go_repository(
        name = "com_google_cloud_go_grafeas",
        build_file_proto_mode = "disable",
        importpath = "cloud.google.com/go/grafeas",
        sum = "h1:CYjC+xzdPvbV65gi6Dr4YowKcmLo045pm18L0DhdELM=",
        version = "v0.2.0",
    )
    go_repository(
        name = "com_google_cloud_go_gsuiteaddons",
        build_file_proto_mode = "disable",
        importpath = "cloud.google.com/go/gsuiteaddons",
        sum = "h1:1mvhXqJzV0Vg5Fa95QwckljODJJfDFXV4pn+iL50zzA=",
        version = "v1.5.0",
    )

    go_repository(
        name = "com_google_cloud_go_iam",
        build_file_proto_mode = "disable_global",
        importpath = "cloud.google.com/go/iam",
        sum = "h1:+CmB+K0J/33d0zSQ9SlFWUeCCEn5XJA0ZMZ3pHE9u8k=",
        version = "v0.13.0",
    )
    go_repository(
        name = "com_google_cloud_go_iap",
        build_file_proto_mode = "disable",
        importpath = "cloud.google.com/go/iap",
        sum = "h1:PxVHFuMxmSZyfntKXHXhd8bo82WJ+LcATenq7HLdVnU=",
        version = "v1.7.1",
    )
    go_repository(
        name = "com_google_cloud_go_ids",
        build_file_proto_mode = "disable",
        importpath = "cloud.google.com/go/ids",
        sum = "h1:fodnCDtOXuMmS8LTC2y3h8t24U8F3eKWfhi+3LY6Qf0=",
        version = "v1.3.0",
    )
    go_repository(
        name = "com_google_cloud_go_iot",
        build_file_proto_mode = "disable",
        importpath = "cloud.google.com/go/iot",
        sum = "h1:39W5BFSarRNZfVG0eXI5LYux+OVQT8GkgpHCnrZL2vM=",
        version = "v1.6.0",
    )
    go_repository(
        name = "com_google_cloud_go_kms",
        build_file_proto_mode = "disable",
        importpath = "cloud.google.com/go/kms",
        sum = "h1:7hm1bRqGCA1GBRQUrp831TwJ9TWhP+tvLuP497CQS2g=",
        version = "v1.10.1",
    )
    go_repository(
        name = "com_google_cloud_go_language",
        build_file_proto_mode = "disable",
        importpath = "cloud.google.com/go/language",
        sum = "h1:7Ulo2mDk9huBoBi8zCE3ONOoBrL6UXfAI71CLQ9GEIM=",
        version = "v1.9.0",
    )
    go_repository(
        name = "com_google_cloud_go_lifesciences",
        build_file_proto_mode = "disable",
        importpath = "cloud.google.com/go/lifesciences",
        sum = "h1:uWrMjWTsGjLZpCTWEAzYvyXj+7fhiZST45u9AgasasI=",
        version = "v0.8.0",
    )
    go_repository(
        name = "com_google_cloud_go_logging",
        build_file_proto_mode = "disable",
        importpath = "cloud.google.com/go/logging",
        sum = "h1:CJYxlNNNNAMkHp9em/YEXcfJg+rPDg7YfwoRpMU+t5I=",
        version = "v1.7.0",
    )
    go_repository(
        name = "com_google_cloud_go_longrunning",
        build_file_proto_mode = "disable",
        importpath = "cloud.google.com/go/longrunning",
        sum = "h1:v+yFJOfKC3yZdY6ZUI933pIYdhyhV8S3NpWrXWmg7jM=",
        version = "v0.4.1",
    )
    go_repository(
        name = "com_google_cloud_go_managedidentities",
        build_file_proto_mode = "disable",
        importpath = "cloud.google.com/go/managedidentities",
        sum = "h1:ZRQ4k21/jAhrHBVKl/AY7SjgzeJwG1iZa+mJ82P+VNg=",
        version = "v1.5.0",
    )
    go_repository(
        name = "com_google_cloud_go_maps",
        build_file_proto_mode = "disable",
        importpath = "cloud.google.com/go/maps",
        sum = "h1:mv9YaczD4oZBZkM5XJl6fXQ984IkJNHPwkc8MUsdkBo=",
        version = "v0.7.0",
    )

    go_repository(
        name = "com_google_cloud_go_mediatranslation",
        build_file_proto_mode = "disable",
        importpath = "cloud.google.com/go/mediatranslation",
        sum = "h1:anPxH+/WWt8Yc3EdoEJhPMBRF7EhIdz426A+tuoA0OU=",
        version = "v0.7.0",
    )
    go_repository(
        name = "com_google_cloud_go_memcache",
        build_file_proto_mode = "disable",
        importpath = "cloud.google.com/go/memcache",
        sum = "h1:8/VEmWCpnETCrBwS3z4MhT+tIdKgR1Z4Tr2tvYH32rg=",
        version = "v1.9.0",
    )
    go_repository(
        name = "com_google_cloud_go_metastore",
        build_file_proto_mode = "disable",
        importpath = "cloud.google.com/go/metastore",
        sum = "h1:QCFhZVe2289KDBQ7WxaHV2rAmPrmRAdLC6gbjUd3HPo=",
        version = "v1.10.0",
    )
    go_repository(
        name = "com_google_cloud_go_monitoring",
        build_file_proto_mode = "disable",
        importpath = "cloud.google.com/go/monitoring",
        sum = "h1:2qsrgXGVoRXpP7otZ14eE1I568zAa92sJSDPyOJvwjM=",
        version = "v1.13.0",
    )
    go_repository(
        name = "com_google_cloud_go_networkconnectivity",
        build_file_proto_mode = "disable",
        importpath = "cloud.google.com/go/networkconnectivity",
        sum = "h1:ZD6b4Pk1jEtp/cx9nx0ZYcL3BKqDa+KixNDZ6Bjs1B8=",
        version = "v1.11.0",
    )
    go_repository(
        name = "com_google_cloud_go_networkmanagement",
        build_file_proto_mode = "disable",
        importpath = "cloud.google.com/go/networkmanagement",
        sum = "h1:8KWEUNGcpSX9WwZXq7FtciuNGPdPdPN/ruDm769yAEM=",
        version = "v1.6.0",
    )
    go_repository(
        name = "com_google_cloud_go_networksecurity",
        build_file_proto_mode = "disable",
        importpath = "cloud.google.com/go/networksecurity",
        sum = "h1:sOc42Ig1K2LiKlzG71GUVloeSJ0J3mffEBYmvu+P0eo=",
        version = "v0.8.0",
    )
    go_repository(
        name = "com_google_cloud_go_notebooks",
        build_file_proto_mode = "disable",
        importpath = "cloud.google.com/go/notebooks",
        sum = "h1:Kg2K3K7CbSXYJHZ1aGQpf1xi5x2GUvQWf2sFVuiZh8M=",
        version = "v1.8.0",
    )
    go_repository(
        name = "com_google_cloud_go_optimization",
        build_file_proto_mode = "disable",
        importpath = "cloud.google.com/go/optimization",
        sum = "h1:dj8O4VOJRB4CUwZXdmwNViH1OtI0WtWL867/lnYH248=",
        version = "v1.3.1",
    )
    go_repository(
        name = "com_google_cloud_go_orchestration",
        build_file_proto_mode = "disable",
        importpath = "cloud.google.com/go/orchestration",
        sum = "h1:Vw+CEXo8M/FZ1rb4EjcLv0gJqqw89b7+g+C/EmniTb8=",
        version = "v1.6.0",
    )
    go_repository(
        name = "com_google_cloud_go_orgpolicy",
        build_file_proto_mode = "disable",
        importpath = "cloud.google.com/go/orgpolicy",
        sum = "h1:XDriMWug7sd0kYT1QKofRpRHzjad0bK8Q8uA9q+XrU4=",
        version = "v1.10.0",
    )
    go_repository(
        name = "com_google_cloud_go_osconfig",
        build_file_proto_mode = "disable",
        importpath = "cloud.google.com/go/osconfig",
        sum = "h1:PkSQx4OHit5xz2bNyr11KGcaFccL5oqglFPdTboyqwQ=",
        version = "v1.11.0",
    )
    go_repository(
        name = "com_google_cloud_go_oslogin",
        build_file_proto_mode = "disable",
        importpath = "cloud.google.com/go/oslogin",
        sum = "h1:whP7vhpmc+ufZa90eVpkfbgzJRK/Xomjz+XCD4aGwWw=",
        version = "v1.9.0",
    )
    go_repository(
        name = "com_google_cloud_go_phishingprotection",
        build_file_proto_mode = "disable",
        importpath = "cloud.google.com/go/phishingprotection",
        sum = "h1:l6tDkT7qAEV49MNEJkEJTB6vOO/onbSOcNtAT09HPuA=",
        version = "v0.7.0",
    )
    go_repository(
        name = "com_google_cloud_go_policytroubleshooter",
        build_file_proto_mode = "disable",
        importpath = "cloud.google.com/go/policytroubleshooter",
        sum = "h1:yKAGC4p9O61ttZUswaq9GAn1SZnEzTd0vUYXD7ZBT7Y=",
        version = "v1.6.0",
    )
    go_repository(
        name = "com_google_cloud_go_privatecatalog",
        build_file_proto_mode = "disable",
        importpath = "cloud.google.com/go/privatecatalog",
        sum = "h1:EPEJ1DpEGXLDnmc7mnCAqFmkwUJbIsaLAiLHVOkkwtc=",
        version = "v0.8.0",
    )

    go_repository(
        name = "com_google_cloud_go_pubsub",
        build_file_proto_mode = "disable_global",
        importpath = "cloud.google.com/go/pubsub",
        sum = "h1:vCge8m7aUKBJYOgrZp7EsNDf6QMd2CAlXZqWTn3yq6s=",
        version = "v1.30.0",
    )
    go_repository(
        name = "com_google_cloud_go_pubsublite",
        build_file_proto_mode = "disable",
        importpath = "cloud.google.com/go/pubsublite",
        sum = "h1:cb9fsrtpINtETHiJ3ECeaVzrfIVhcGjhhJEjybHXHao=",
        version = "v1.7.0",
    )
    go_repository(
        name = "com_google_cloud_go_recaptchaenterprise",
        build_file_proto_mode = "disable",
        importpath = "cloud.google.com/go/recaptchaenterprise",
        sum = "h1:u6EznTGzIdsyOsvm+Xkw0aSuKFXQlyjGE9a4exk6iNQ=",
        version = "v1.3.1",
    )
    go_repository(
        name = "com_google_cloud_go_recaptchaenterprise_v2",
        build_file_proto_mode = "disable",
        importpath = "cloud.google.com/go/recaptchaenterprise/v2",
        sum = "h1:6iOCujSNJ0YS7oNymI64hXsjGq60T4FK1zdLugxbzvU=",
        version = "v2.7.0",
    )
    go_repository(
        name = "com_google_cloud_go_recommendationengine",
        build_file_proto_mode = "disable",
        importpath = "cloud.google.com/go/recommendationengine",
        sum = "h1:VibRFCwWXrFebEWKHfZAt2kta6pS7Tlimsnms0fjv7k=",
        version = "v0.7.0",
    )
    go_repository(
        name = "com_google_cloud_go_recommender",
        build_file_proto_mode = "disable",
        importpath = "cloud.google.com/go/recommender",
        sum = "h1:ZnFRY5R6zOVk2IDS1Jbv5Bw+DExCI5rFumsTnMXiu/A=",
        version = "v1.9.0",
    )
    go_repository(
        name = "com_google_cloud_go_redis",
        build_file_proto_mode = "disable",
        importpath = "cloud.google.com/go/redis",
        sum = "h1:JoAd3SkeDt3rLFAAxEvw6wV4t+8y4ZzfZcZmddqphQ8=",
        version = "v1.11.0",
    )
    go_repository(
        name = "com_google_cloud_go_resourcemanager",
        build_file_proto_mode = "disable",
        importpath = "cloud.google.com/go/resourcemanager",
        sum = "h1:NRM0p+RJkaQF9Ee9JMnUV9BQ2QBIOq/v8M+Pbv/wmCs=",
        version = "v1.7.0",
    )
    go_repository(
        name = "com_google_cloud_go_resourcesettings",
        build_file_proto_mode = "disable",
        importpath = "cloud.google.com/go/resourcesettings",
        sum = "h1:8Dua37kQt27CCWHm4h/Q1XqCF6ByD7Ouu49xg95qJzI=",
        version = "v1.5.0",
    )
    go_repository(
        name = "com_google_cloud_go_retail",
        build_file_proto_mode = "disable",
        importpath = "cloud.google.com/go/retail",
        sum = "h1:1Dda2OpFNzIb4qWgFZjYlpP7sxX3aLeypKG6A3H4Yys=",
        version = "v1.12.0",
    )
    go_repository(
        name = "com_google_cloud_go_run",
        build_file_proto_mode = "disable",
        importpath = "cloud.google.com/go/run",
        sum = "h1:ydJQo+k+MShYnBfhaRHSZYeD/SQKZzZLAROyfpeD9zw=",
        version = "v0.9.0",
    )
    go_repository(
        name = "com_google_cloud_go_scheduler",
        build_file_proto_mode = "disable",
        importpath = "cloud.google.com/go/scheduler",
        sum = "h1:NpQAHtx3sulByTLe2dMwWmah8PWgeoieFPpJpArwFV0=",
        version = "v1.9.0",
    )
    go_repository(
        name = "com_google_cloud_go_secretmanager",
        build_file_proto_mode = "disable",
        importpath = "cloud.google.com/go/secretmanager",
        sum = "h1:pu03bha7ukxF8otyPKTFdDz+rr9sE3YauS5PliDXK60=",
        version = "v1.10.0",
    )
    go_repository(
        name = "com_google_cloud_go_security",
        build_file_proto_mode = "disable",
        importpath = "cloud.google.com/go/security",
        sum = "h1:PYvDxopRQBfYAXKAuDpFCKBvDOWPWzp9k/H5nB3ud3o=",
        version = "v1.13.0",
    )
    go_repository(
        name = "com_google_cloud_go_securitycenter",
        build_file_proto_mode = "disable",
        importpath = "cloud.google.com/go/securitycenter",
        sum = "h1:AF3c2s3awNTMoBtMX3oCUoOMmGlYxGOeuXSYHNBkf14=",
        version = "v1.19.0",
    )
    go_repository(
        name = "com_google_cloud_go_servicecontrol",
        build_file_proto_mode = "disable",
        importpath = "cloud.google.com/go/servicecontrol",
        sum = "h1:d0uV7Qegtfaa7Z2ClDzr9HJmnbJW7jn0WhZ7wOX6hLE=",
        version = "v1.11.1",
    )
    go_repository(
        name = "com_google_cloud_go_servicedirectory",
        build_file_proto_mode = "disable",
        importpath = "cloud.google.com/go/servicedirectory",
        sum = "h1:SJwk0XX2e26o25ObYUORXx6torSFiYgsGkWSkZgkoSU=",
        version = "v1.9.0",
    )
    go_repository(
        name = "com_google_cloud_go_servicemanagement",
        build_file_proto_mode = "disable",
        importpath = "cloud.google.com/go/servicemanagement",
        sum = "h1:fopAQI/IAzlxnVeiKn/8WiV6zKndjFkvi+gzu+NjywY=",
        version = "v1.8.0",
    )
    go_repository(
        name = "com_google_cloud_go_serviceusage",
        build_file_proto_mode = "disable",
        importpath = "cloud.google.com/go/serviceusage",
        sum = "h1:rXyq+0+RSIm3HFypctp7WoXxIA563rn206CfMWdqXX4=",
        version = "v1.6.0",
    )
    go_repository(
        name = "com_google_cloud_go_shell",
        build_file_proto_mode = "disable",
        importpath = "cloud.google.com/go/shell",
        sum = "h1:wT0Uw7ib7+AgZST9eCDygwTJn4+bHMDtZo5fh7kGWDU=",
        version = "v1.6.0",
    )
    go_repository(
        name = "com_google_cloud_go_spanner",
        build_file_proto_mode = "disable",
        importpath = "cloud.google.com/go/spanner",
        sum = "h1:7VdjZ8zj4sHbDw55atp5dfY6kn1j9sam9DRNpPQhqR4=",
        version = "v1.45.0",
    )
    go_repository(
        name = "com_google_cloud_go_speech",
        build_file_proto_mode = "disable",
        importpath = "cloud.google.com/go/speech",
        sum = "h1:JEVoWGNnTF128kNty7T4aG4eqv2z86yiMJPT9Zjp+iw=",
        version = "v1.15.0",
    )

    go_repository(
        name = "com_google_cloud_go_storage",
        build_file_proto_mode = "disable_global",
        importpath = "cloud.google.com/go/storage",
        sum = "h1:F5QDG5ChchaAVQhINh24U99OWHURqrW8OmQcGKXcbgI=",
        version = "v1.28.1",
    )
    go_repository(
        name = "com_google_cloud_go_storagetransfer",
        build_file_proto_mode = "disable",
        importpath = "cloud.google.com/go/storagetransfer",
        sum = "h1:5T+PM+3ECU3EY2y9Brv0Sf3oka8pKmsCfpQ07+91G9o=",
        version = "v1.8.0",
    )
    go_repository(
        name = "com_google_cloud_go_talent",
        build_file_proto_mode = "disable",
        importpath = "cloud.google.com/go/talent",
        sum = "h1:nI9sVZPjMKiO2q3Uu0KhTDVov3Xrlpt63fghP9XjyEM=",
        version = "v1.5.0",
    )
    go_repository(
        name = "com_google_cloud_go_texttospeech",
        build_file_proto_mode = "disable",
        importpath = "cloud.google.com/go/texttospeech",
        sum = "h1:H4g1ULStsbVtalbZGktyzXzw6jP26RjVGYx9RaYjBzc=",
        version = "v1.6.0",
    )
    go_repository(
        name = "com_google_cloud_go_tpu",
        build_file_proto_mode = "disable",
        importpath = "cloud.google.com/go/tpu",
        sum = "h1:/34T6CbSi+kTv5E19Q9zbU/ix8IviInZpzwz3rsFE+A=",
        version = "v1.5.0",
    )
    go_repository(
        name = "com_google_cloud_go_trace",
        build_file_proto_mode = "disable",
        importpath = "cloud.google.com/go/trace",
        sum = "h1:olxC0QHC59zgJVALtgqfD9tGk0lfeCP5/AGXL3Px/no=",
        version = "v1.9.0",
    )
    go_repository(
        name = "com_google_cloud_go_translate",
        build_file_proto_mode = "disable",
        importpath = "cloud.google.com/go/translate",
        sum = "h1:GvLP4oQ4uPdChBmBaUSa/SaZxCdyWELtlAaKzpHsXdA=",
        version = "v1.7.0",
    )
    go_repository(
        name = "com_google_cloud_go_video",
        build_file_proto_mode = "disable",
        importpath = "cloud.google.com/go/video",
        sum = "h1:upIbnGI0ZgACm58HPjAeBMleW3sl5cT84AbYQ8PWOgM=",
        version = "v1.15.0",
    )
    go_repository(
        name = "com_google_cloud_go_videointelligence",
        build_file_proto_mode = "disable",
        importpath = "cloud.google.com/go/videointelligence",
        sum = "h1:Uh5BdoET8XXqXX2uXIahGb+wTKbLkGH7s4GXR58RrG8=",
        version = "v1.10.0",
    )
    go_repository(
        name = "com_google_cloud_go_vision",
        build_file_proto_mode = "disable",
        importpath = "cloud.google.com/go/vision",
        sum = "h1:/CsSTkbmO9HC8iQpxbK8ATms3OQaX3YQUeTMGCxlaK4=",
        version = "v1.2.0",
    )
    go_repository(
        name = "com_google_cloud_go_vision_v2",
        build_file_proto_mode = "disable",
        importpath = "cloud.google.com/go/vision/v2",
        sum = "h1:8C8RXUJoflCI4yVdqhTy9tRyygSHmp60aP363z23HKg=",
        version = "v2.7.0",
    )
    go_repository(
        name = "com_google_cloud_go_vmmigration",
        build_file_proto_mode = "disable",
        importpath = "cloud.google.com/go/vmmigration",
        sum = "h1:Azs5WKtfOC8pxvkyrDvt7J0/4DYBch0cVbuFfCCFt5k=",
        version = "v1.6.0",
    )
    go_repository(
        name = "com_google_cloud_go_vmwareengine",
        build_file_proto_mode = "disable",
        importpath = "cloud.google.com/go/vmwareengine",
        sum = "h1:b0NBu7S294l0gmtrT0nOJneMYgZapr5x9tVWvgDoVEM=",
        version = "v0.3.0",
    )

    go_repository(
        name = "com_google_cloud_go_vpcaccess",
        build_file_proto_mode = "disable",
        importpath = "cloud.google.com/go/vpcaccess",
        sum = "h1:FOe6CuiQD3BhHJWt7E8QlbBcaIzVRddupwJlp7eqmn4=",
        version = "v1.6.0",
    )
    go_repository(
        name = "com_google_cloud_go_webrisk",
        build_file_proto_mode = "disable",
        importpath = "cloud.google.com/go/webrisk",
        sum = "h1:IY+L2+UwxcVm2zayMAtBhZleecdIFLiC+QJMzgb0kT0=",
        version = "v1.8.0",
    )
    go_repository(
        name = "com_google_cloud_go_websecurityscanner",
        build_file_proto_mode = "disable",
        importpath = "cloud.google.com/go/websecurityscanner",
        sum = "h1:AHC1xmaNMOZtNqxI9Rmm87IJEyPaRkOxeI0gpAacXGk=",
        version = "v1.5.0",
    )
    go_repository(
        name = "com_google_cloud_go_workflows",
        build_file_proto_mode = "disable",
        importpath = "cloud.google.com/go/workflows",
        sum = "h1:FfGp9w0cYnaKZJhUOMqCOJCYT/WlvYBfTQhFWV3sRKI=",
        version = "v1.10.0",
    )

    go_repository(
        name = "com_shuralyov_dmitri_gpu_mtl",
        build_file_proto_mode = "disable_global",
        importpath = "dmitri.shuralyov.com/gpu/mtl",
        sum = "h1:VpgP7xuJadIUuKccphEpTJnWhS2jkQyMt6Y7pJCD7fY=",
        version = "v0.0.0-20190408044501-666a987793e9",
    )
    go_repository(
        name = "com_sourcegraph_sourcegraph_appdash",
        build_file_proto_mode = "disable_global",
        importpath = "sourcegraph.com/sourcegraph/appdash",
        sum = "h1:ucqkfpjg9WzSUubAO62csmucvxl4/JeW3F4I4909XkM=",
        version = "v0.0.0-20190731080439-ebfcffb1b5c0",
    )
    go_repository(
        name = "com_sourcegraph_sourcegraph_appdash_data",
        build_file_proto_mode = "disable_global",
        importpath = "sourcegraph.com/sourcegraph/appdash-data",
        sum = "h1:e1sMhtVq9AfcEy8AXNb8eSg6gbzfdpYhoNqnPJa+GzI=",
        version = "v0.0.0-20151005221446-73f23eafcf67",
    )
    go_repository(
        name = "com_stathat_c_consistent",
        build_file_proto_mode = "disable",
        importpath = "stathat.com/c/consistent",
        sum = "h1:ezyc51EGcRPJUxfHGSgJjWzJdj3NiMU9pNfLNGiXV0c=",
        version = "v1.0.0",
    )

    go_repository(
        name = "in_gopkg_alecthomas_kingpin_v2",
        build_file_proto_mode = "disable_global",
        importpath = "gopkg.in/alecthomas/kingpin.v2",
        sum = "h1:jMFz6MfLP0/4fUyZle81rXUoxOBFi19VUFKVDOQfozc=",
        version = "v2.2.6",
    )
    go_repository(
        name = "in_gopkg_check_v1",
        build_file_proto_mode = "disable_global",
        importpath = "gopkg.in/check.v1",
        sum = "h1:Hei/4ADfdWqJk1ZMxUNpqntNwaWcugrBjAiHlqqRiVk=",
        version = "v1.0.0-20201130134442-10cb98267c6c",
    )
    go_repository(
        name = "in_gopkg_errgo_v2",
        build_file_proto_mode = "disable_global",
        importpath = "gopkg.in/errgo.v2",
        sum = "h1:0vLT13EuvQ0hNvakwLuFZ/jYrLp5F3kcWHXdRggjCE8=",
        version = "v2.1.0",
    )
    go_repository(
        name = "in_gopkg_fsnotify_fsnotify_v1",
        build_file_proto_mode = "disable",
        importpath = "gopkg.in/fsnotify/fsnotify.v1",
        sum = "h1:2fkCHbPQZNYRAyRyIV9VX0bpRkxIorlQDiYRmufHnhA=",
        version = "v1.3.1",
    )

    go_repository(
        name = "in_gopkg_fsnotify_v1",
        build_file_proto_mode = "disable_global",
        importpath = "gopkg.in/fsnotify.v1",
        sum = "h1:xOHLXZwVvI9hhs+cLKq5+I5onOuwQLhQwiu63xxlHs4=",
        version = "v1.4.7",
    )
    go_repository(
        name = "in_gopkg_go_playground_assert_v1",
        build_file_proto_mode = "disable_global",
        importpath = "gopkg.in/go-playground/assert.v1",
        sum = "h1:xoYuJVE7KT85PYWrN730RguIQO0ePzVRfFMXadIrXTM=",
        version = "v1.2.1",
    )
    go_repository(
        name = "in_gopkg_go_playground_validator_v8",
        build_file_proto_mode = "disable_global",
        importpath = "gopkg.in/go-playground/validator.v8",
        sum = "h1:lFB4DoMU6B626w8ny76MV7VX6W2VHct2GVOI3xgiMrQ=",
        version = "v8.18.2",
    )
    go_repository(
        name = "in_gopkg_inf_v0",
        build_file_proto_mode = "disable",
        importpath = "gopkg.in/inf.v0",
        sum = "h1:73M5CoZyi3ZLMOyDlQh031Cx6N9NDJ2Vvfl76EDAgDc=",
        version = "v0.9.1",
    )

    go_repository(
        name = "in_gopkg_ini_v1",
        build_file_proto_mode = "disable_global",
        importpath = "gopkg.in/ini.v1",
        sum = "h1:Dgnx+6+nfE+IfzjUEISNeydPJh9AXNNsWbGP9KzCsOA=",
        version = "v1.67.0",
    )
    go_repository(
        name = "in_gopkg_jcmturner_aescts_v1",
        build_file_proto_mode = "disable_global",
        importpath = "gopkg.in/jcmturner/aescts.v1",
        sum = "h1:cVVZBK2b1zY26haWB4vbBiZrfFQnfbTVrE3xZq6hrEw=",
        version = "v1.0.1",
    )
    go_repository(
        name = "in_gopkg_jcmturner_dnsutils_v1",
        build_file_proto_mode = "disable_global",
        importpath = "gopkg.in/jcmturner/dnsutils.v1",
        sum = "h1:cIuC1OLRGZrld+16ZJvvZxVJeKPsvd5eUIvxfoN5hSM=",
        version = "v1.0.1",
    )
    go_repository(
        name = "in_gopkg_jcmturner_goidentity_v3",
        build_file_proto_mode = "disable_global",
        importpath = "gopkg.in/jcmturner/goidentity.v3",
        sum = "h1:1duIyWiTaYvVx3YX2CYtpJbUFd7/UuPYCfgXtQ3VTbI=",
        version = "v3.0.0",
    )
    go_repository(
        name = "in_gopkg_jcmturner_gokrb5_v7",
        build_file_proto_mode = "disable_global",
        importpath = "gopkg.in/jcmturner/gokrb5.v7",
        sum = "h1:0709Jtq/6QXEuWRfAm260XqlpcwL1vxtO1tUE2qK8Z4=",
        version = "v7.3.0",
    )
    go_repository(
        name = "in_gopkg_jcmturner_rpc_v1",
        build_file_proto_mode = "disable_global",
        importpath = "gopkg.in/jcmturner/rpc.v1",
        sum = "h1:QHIUxTX1ISuAv9dD2wJ9HWQVuWDX/Zc0PfeC2tjc4rU=",
        version = "v1.1.0",
    )
    go_repository(
        name = "in_gopkg_mgo_v2",
        build_file_proto_mode = "disable_global",
        importpath = "gopkg.in/mgo.v2",
        sum = "h1:xcEWjVhvbDy+nHP67nPDDpbYrY+ILlfndk4bRioVHaU=",
        version = "v2.0.0-20180705113604-9856a29383ce",
    )
    go_repository(
        name = "in_gopkg_natefinch_lumberjack_v2",
        build_file_proto_mode = "disable_global",
        importpath = "gopkg.in/natefinch/lumberjack.v2",
        sum = "h1:bBRl1b0OH9s/DuPhuXpNl+VtCaJXFZ5/uEFST95x9zc=",
        version = "v2.2.1",
    )
    go_repository(
        name = "in_gopkg_resty_v1",
        build_file_proto_mode = "disable_global",
        importpath = "gopkg.in/resty.v1",
        sum = "h1:CuXP0Pjfw9rOuY6EP+UvtNvt5DSqHpIxILZKT/quCZI=",
        version = "v1.12.0",
    )
    go_repository(
        name = "in_gopkg_tomb_v1",
        build_file_proto_mode = "disable_global",
        importpath = "gopkg.in/tomb.v1",
        sum = "h1:uRGJdciOHaEIrze2W8Q3AKkepLTh2hOroT7a+7czfdQ=",
        version = "v1.0.0-20141024135613-dd632973f1e7",
    )
    go_repository(
        name = "in_gopkg_yaml_v2",
        build_file_proto_mode = "disable_global",
        importpath = "gopkg.in/yaml.v2",
        sum = "h1:D8xgwECY7CYvx+Y2n4sBz93Jn9JRvxdiyyo8CTfuKaY=",
        version = "v2.4.0",
    )
    go_repository(
        name = "in_gopkg_yaml_v3",
        build_file_proto_mode = "disable_global",
        importpath = "gopkg.in/yaml.v3",
        sum = "h1:fxVm/GzAzEWqLHuvctI91KS9hhNmmWOoWu0XTYJS7CA=",
        version = "v3.0.1",
    )
    go_repository(
        name = "io_etcd_go_bbolt",
        build_file_proto_mode = "disable_global",
        importpath = "go.etcd.io/bbolt",
        sum = "h1:/ecaJf0sk1l4l6V4awd65v2C3ILy7MSj+s/x1ADCIMU=",
        version = "v1.3.6",
    )
    go_repository(
        name = "io_etcd_go_etcd",
        build_file_proto_mode = "disable",
        importpath = "go.etcd.io/etcd",
        sum = "h1:fqmtdYQlwZ/vKWSz5amW+a4cnjg23ojz5iL7rjf08Wg=",
        version = "v0.5.0-alpha.5.0.20220915004622-85b640cee793",
    )

    go_repository(
        name = "io_etcd_go_etcd_api_v3",
        build_file_proto_mode = "disable",
        importpath = "go.etcd.io/etcd/api/v3",
        patch_args = ["-p2"],
        patches = [
            "//build/patches:io_etcd_go_etcd_api_v3.patch",
        ],
        sum = "h1:tXok5yLlKyuQ/SXSjtqHc4uzNaMqZi2XsoSPr/LlJXI=",
        version = "v3.5.2",
    )
    go_repository(
        name = "io_etcd_go_etcd_client_pkg_v3",
        build_file_proto_mode = "disable_global",
        importpath = "go.etcd.io/etcd/client/pkg/v3",
        sum = "h1:4hzqQ6hIb3blLyQ8usCU4h3NghkqcsohEQ3o3VetYxE=",
        version = "v3.5.2",
    )
    go_repository(
        name = "io_etcd_go_etcd_client_v2",
        build_file_proto_mode = "disable_global",
        importpath = "go.etcd.io/etcd/client/v2",
        sum = "h1:ymrVwTkefuqA/rPkSW7/B4ApijbPVefRumkY+stNfS0=",
        version = "v2.305.2",
    )
    go_repository(
        name = "io_etcd_go_etcd_client_v3",
        build_file_proto_mode = "disable_global",
        importpath = "go.etcd.io/etcd/client/v3",
        sum = "h1:WdnejrUtQC4nCxK0/dLTMqKOB+U5TP/2Ya0BJL+1otA=",
        version = "v3.5.2",
    )
    go_repository(
        name = "io_etcd_go_etcd_etcdutl_v3",
        build_file_proto_mode = "disable_global",
        importpath = "go.etcd.io/etcd/etcdutl/v3",
        sum = "h1:XDNv2bGD6Ylz3Gb9lIGV/IYLk1bwTvyCIi1EI4hyyqo=",
        version = "v3.5.2",
    )
    go_repository(
        name = "io_etcd_go_etcd_pkg_v3",
        build_file_proto_mode = "disable_global",
        importpath = "go.etcd.io/etcd/pkg/v3",
        sum = "h1:YZUojdoPhOyl5QILYnR8LTUbbNefu/sV4ma+ZMr2tto=",
        version = "v3.5.2",
    )
    go_repository(
        name = "io_etcd_go_etcd_raft_v3",
        build_file_proto_mode = "disable_global",
        importpath = "go.etcd.io/etcd/raft/v3",
        sum = "h1:uCC37qOXqBvKqTGHGyhASsaCsnTuJugl1GvneJNwHWo=",
        version = "v3.5.2",
    )
    go_repository(
        name = "io_etcd_go_etcd_server_v3",
        build_file_proto_mode = "disable_global",
        importpath = "go.etcd.io/etcd/server/v3",
        sum = "h1:B6ytJvS4Fmt8nkjzS2/8POf4tuPhFMluE0lWd4dx/7U=",
        version = "v3.5.2",
    )
    go_repository(
        name = "io_etcd_go_etcd_tests_v3",
        build_file_proto_mode = "disable_global",
        importpath = "go.etcd.io/etcd/tests/v3",
        sum = "h1:uk7/uMGVebpBDl+roivowHt6gJ5Fnqwik3syDkoSKdo=",
        version = "v3.5.2",
    )
    go_repository(
        name = "io_gorm_driver_mysql",
        build_file_proto_mode = "disable",
        importpath = "gorm.io/driver/mysql",
        sum = "h1:mA0XRPjIKi4bkE9nv+NKs6qj6QWOchqUSdWOcpd3x1E=",
        version = "v1.0.6",
    )
    go_repository(
        name = "io_gorm_driver_sqlite",
        build_file_proto_mode = "disable",
        importpath = "gorm.io/driver/sqlite",
        sum = "h1:PDzwYE+sI6De2+mxAneV9Xs11+ZyKV6oxD3wDGkaNvM=",
        version = "v1.1.4",
    )
    go_repository(
        name = "io_gorm_gorm",
        build_file_proto_mode = "disable",
        importpath = "gorm.io/gorm",
        sum = "h1:INieZtn4P2Pw6xPJ8MzT0G4WUOsHq3RhfuDF1M6GW0E=",
        version = "v1.21.9",
    )

    go_repository(
        name = "io_k8s_api",
        build_file_proto_mode = "disable",
        importpath = "k8s.io/api",
        sum = "h1:aBGgKJUM9Hk/3AE8WaZIApnTxG35kbuQba2w+SXqezo=",
        version = "v0.0.0-20190409021203-6e4e0e4f393b",
    )
    go_repository(
        name = "io_k8s_apimachinery",
        build_file_proto_mode = "disable",
        importpath = "k8s.io/apimachinery",
        sum = "h1:Jmdtdt1ZnoGfWWIIik61Z7nKYgO3J+swQJtPYsP9wHA=",
        version = "v0.0.0-20190404173353-6a84e37a896d",
    )
    go_repository(
        name = "io_k8s_client_go",
        build_file_proto_mode = "disable",
        importpath = "k8s.io/client-go",
        sum = "h1:U5Bt+dab9K8qaUmXINrkXO135kA11/i5Kg1RUydgaMQ=",
        version = "v11.0.1-0.20190409021438-1a26190bd76a+incompatible",
    )
    go_repository(
        name = "io_k8s_klog",
        build_file_proto_mode = "disable",
        importpath = "k8s.io/klog",
        sum = "h1:0VPpR+sizsiivjIfIAQH/rl8tan6jvWkS7lU+0di3lE=",
        version = "v0.3.0",
    )
    go_repository(
        name = "io_k8s_klog_v2",
        build_file_proto_mode = "disable",
        importpath = "k8s.io/klog/v2",
        sum = "h1:atnLQ121W371wYYFawwYx1aEY2eUfs4l3J72wtgAwV4=",
        version = "v2.80.1",
    )

    go_repository(
        name = "io_k8s_kube_openapi",
        build_file_proto_mode = "disable",
        importpath = "k8s.io/kube-openapi",
        sum = "h1:tHgpQvrWaYfrnC8G4N0Oszw5HHCsZxKilDi2R7HuCSM=",
        version = "v0.0.0-20180629012420-d83b052f768a",
    )
    go_repository(
        name = "io_k8s_sigs_json",
        build_file_proto_mode = "disable",
        importpath = "sigs.k8s.io/json",
        sum = "h1:iXTIw73aPyC+oRdyqqvVJuloN1p0AC/kzH07hu3NE+k=",
        version = "v0.0.0-20220713155537-f223a00ba0e2",
    )
    go_repository(
        name = "io_k8s_sigs_structured_merge_diff_v4",
        build_file_proto_mode = "disable",
        importpath = "sigs.k8s.io/structured-merge-diff/v4",
        sum = "h1:PRbqxJClWWYMNV1dhaG4NsibJbArud9kFxnAMREiWFE=",
        version = "v4.2.3",
    )

    go_repository(
        name = "io_k8s_sigs_yaml",
        build_file_proto_mode = "disable_global",
        importpath = "sigs.k8s.io/yaml",
        sum = "h1:a2VclLzOGrwOHDiV8EfBGhvjHvP46CtW5j6POvhYGGo=",
        version = "v1.3.0",
    )
    go_repository(
        name = "io_k8s_utils",
        build_file_proto_mode = "disable",
        importpath = "k8s.io/utils",
        sum = "h1:8r+l4bNWjRlsFYlQJnKJ2p7s1YQPj4XyXiJVqDHRx7c=",
        version = "v0.0.0-20190308190857-21c4ce38f2a7",
    )
    go_repository(
        name = "io_moul_zapgorm2",
        build_file_proto_mode = "disable",
        importpath = "moul.io/zapgorm2",
        sum = "h1:qwAlMBYf+qJkJ7PAzJl4oCe6eS6QGiKAXUPeis0+RBE=",
        version = "v1.1.0",
    )

    go_repository(
        name = "io_opencensus_go",
        build_file_proto_mode = "disable_global",
        importpath = "go.opencensus.io",
        replace = "go.opencensus.io",
        sum = "h1:+KpZCwn3HdqM4KgXC+ywfGPIC40XIwj6C5p+6mbC9a8=",
        version = "v0.23.1-0.20220331163232-052120675fac",
    )
    go_repository(
        name = "io_opencensus_go_contrib_exporter_ocagent",
        build_file_proto_mode = "disable",
        importpath = "contrib.go.opencensus.io/exporter/ocagent",
        sum = "h1:jGFvw3l57ViIVEPKKEUXPcLYIXJmQxLUh6ey1eJhwyc=",
        version = "v0.4.12",
    )

    go_repository(
        name = "io_opentelemetry_go_contrib",
        build_file_proto_mode = "disable_global",
        importpath = "go.opentelemetry.io/contrib",
        sum = "h1:ubFQUn0VCZ0gPwIoJfBJVpeBlyRMxu8Mm/huKWYd9p0=",
        version = "v0.20.0",
    )
    go_repository(
        name = "io_opentelemetry_go_contrib_instrumentation_google_golang_org_grpc_otelgrpc",
        build_file_proto_mode = "disable_global",
        importpath = "go.opentelemetry.io/contrib/instrumentation/google.golang.org/grpc/otelgrpc",
        sum = "h1:sO4WKdPAudZGKPcpZT4MJn6JaDmpyLrMPDGGyA1SttE=",
        version = "v0.20.0",
    )
    go_repository(
        name = "io_opentelemetry_go_otel",
        build_file_proto_mode = "disable_global",
        importpath = "go.opentelemetry.io/otel",
        sum = "h1:eaP0Fqu7SXHwvjiqDq83zImeehOHX8doTvU9AwXON8g=",
        version = "v0.20.0",
    )
    go_repository(
        name = "io_opentelemetry_go_otel_exporters_otlp",
        build_file_proto_mode = "disable_global",
        importpath = "go.opentelemetry.io/otel/exporters/otlp",
        sum = "h1:PTNgq9MRmQqqJY0REVbZFvwkYOA85vbdQU/nVfxDyqg=",
        version = "v0.20.0",
    )
    go_repository(
        name = "io_opentelemetry_go_otel_metric",
        build_file_proto_mode = "disable_global",
        importpath = "go.opentelemetry.io/otel/metric",
        sum = "h1:4kzhXFP+btKm4jwxpjIqjs41A7MakRFUS86bqLHTIw8=",
        version = "v0.20.0",
    )
    go_repository(
        name = "io_opentelemetry_go_otel_oteltest",
        build_file_proto_mode = "disable_global",
        importpath = "go.opentelemetry.io/otel/oteltest",
        sum = "h1:HiITxCawalo5vQzdHfKeZurV8x7ljcqAgiWzF6Vaeaw=",
        version = "v0.20.0",
    )
    go_repository(
        name = "io_opentelemetry_go_otel_sdk",
        build_file_proto_mode = "disable_global",
        importpath = "go.opentelemetry.io/otel/sdk",
        sum = "h1:JsxtGXd06J8jrnya7fdI/U/MR6yXA5DtbZy+qoHQlr8=",
        version = "v0.20.0",
    )
    go_repository(
        name = "io_opentelemetry_go_otel_sdk_export_metric",
        build_file_proto_mode = "disable_global",
        importpath = "go.opentelemetry.io/otel/sdk/export/metric",
        sum = "h1:c5VRjxCXdQlx1HjzwGdQHzZaVI82b5EbBgOu2ljD92g=",
        version = "v0.20.0",
    )
    go_repository(
        name = "io_opentelemetry_go_otel_sdk_metric",
        build_file_proto_mode = "disable_global",
        importpath = "go.opentelemetry.io/otel/sdk/metric",
        sum = "h1:7ao1wpzHRVKf0OQ7GIxiQJA6X7DLX9o14gmVon7mMK8=",
        version = "v0.20.0",
    )
    go_repository(
        name = "io_opentelemetry_go_otel_trace",
        build_file_proto_mode = "disable_global",
        importpath = "go.opentelemetry.io/otel/trace",
        sum = "h1:1DL6EXUdcg95gukhuRRvLDO/4X5THh/5dIV52lqtnbw=",
        version = "v0.20.0",
    )
    go_repository(
        name = "io_opentelemetry_go_proto_otlp",
        build_file_proto_mode = "disable_global",
        importpath = "go.opentelemetry.io/proto/otlp",
        sum = "h1:rwOQPCuKAKmwGKq2aVNnYIibI6wnV7EvzgfTCzcdGg8=",
        version = "v0.7.0",
    )
    go_repository(
        name = "io_rsc_binaryregexp",
        build_file_proto_mode = "disable_global",
        importpath = "rsc.io/binaryregexp",
        sum = "h1:HfqmD5MEmC0zvwBuF187nq9mdnXjXsSivRiXN7SmRkE=",
        version = "v0.2.0",
    )
    go_repository(
        name = "io_rsc_pdf",
        build_file_proto_mode = "disable_global",
        importpath = "rsc.io/pdf",
        sum = "h1:k1MczvYDUvJBe93bYd7wrZLLUEcLZAuF824/I4e5Xr4=",
        version = "v0.1.1",
    )
    go_repository(
        name = "io_rsc_quote_v3",
        build_file_proto_mode = "disable_global",
        importpath = "rsc.io/quote/v3",
        sum = "h1:9JKUTTIUgS6kzR9mK1YuGKv6Nl+DijDNIc0ghT58FaY=",
        version = "v3.1.0",
    )
    go_repository(
        name = "io_rsc_sampler",
        build_file_proto_mode = "disable_global",
        importpath = "rsc.io/sampler",
        sum = "h1:7uVkIFmeBqHfdjD+gZwtXXI+RODJ2Wc4O7MPEh/QiW4=",
        version = "v1.3.0",
    )
    go_repository(
        name = "net_starlark_go",
        build_file_proto_mode = "disable",
        importpath = "go.starlark.net",
        sum = "h1:xwwDQW5We85NaTk2APgoN9202w/l0DVGp+GZMfsrh7s=",
        version = "v0.0.0-20210223155950-e043a3d3c984",
    )

    go_repository(
        name = "org_golang_google_api",
        build_file_proto_mode = "disable_global",
        importpath = "google.golang.org/api",
        sum = "h1:1xQPji6cO2E2vLiI+C/XiFAnsn1WV3mjaEwGLhi3grE=",
        version = "v0.114.0",
    )
    go_repository(
        name = "org_golang_google_appengine",
        build_file_proto_mode = "disable_global",
        importpath = "google.golang.org/appengine",
        sum = "h1:FZR1q0exgwxzPzp/aF+VccGrSfxfPpkBqjIIEq3ru6c=",
        version = "v1.6.7",
    )
    go_repository(
        name = "org_golang_google_genproto",
        build_file_proto_mode = "disable_global",
        importpath = "google.golang.org/genproto",
        sum = "h1:KpwkzHKEF7B9Zxg18WzOa7djJ+Ha5DzthMyZYQfEn2A=",
        version = "v0.0.0-20230410155749-daa745c078e1",
    )
    go_repository(
        name = "org_golang_google_grpc",
        build_file_proto_mode = "disable_global",
        importpath = "google.golang.org/grpc",
        sum = "h1:EhTqbhiYeixwWQtAEZAxmV9MGqcjEU2mFx52xCzNyag=",
        version = "v1.54.0",
    )
    go_repository(
        name = "org_golang_google_grpc_cmd_protoc_gen_go_grpc",
        build_file_proto_mode = "disable_global",
        importpath = "google.golang.org/grpc/cmd/protoc-gen-go-grpc",
        sum = "h1:M1YKkFIboKNieVO5DLUEVzQfGwJD30Nv2jfUgzb5UcE=",
        version = "v1.1.0",
    )
    go_repository(
        name = "org_golang_google_protobuf",
        build_file_proto_mode = "disable_global",
        importpath = "google.golang.org/protobuf",
        sum = "h1:kPPoIgf3TsEvrm0PFe15JQ+570QVxYzEvvHqChK+cng=",
        version = "v1.30.0",
    )
    go_repository(
        name = "org_golang_x_crypto",
        build_file_proto_mode = "disable_global",
        importpath = "golang.org/x/crypto",
        sum = "h1:pd9TJtTueMTVQXzk8E2XESSMQDj/U7OUu0PqJqPXQjQ=",
        version = "v0.8.0",
    )
    go_repository(
        name = "org_golang_x_exp",
        build_file_proto_mode = "disable_global",
        importpath = "golang.org/x/exp",
        sum = "h1:SkwG94eNiiYJhbeDE018Grw09HIN/KB9NlRmZsrzfWs=",
        version = "v0.0.0-20221023144134-a1e5550cf13e",
    )
    go_repository(
        name = "org_golang_x_exp_typeparams",
        build_file_proto_mode = "disable",
        importpath = "golang.org/x/exp/typeparams",
        sum = "h1:J74nGeMgeFnYQJN59eFwh06jX/V8g0lB7LWpjSLxtgU=",
        version = "v0.0.0-20230224173230-c95f2b4c22f2",
    )

    go_repository(
        name = "org_golang_x_image",
        build_file_proto_mode = "disable_global",
        importpath = "golang.org/x/image",
        sum = "h1:+qEpEAPhDZ1o0x3tHzZTQDArnOixOzGD9HUJfcg0mb4=",
        version = "v0.0.0-20190802002840-cff245a6509b",
    )
    go_repository(
        name = "org_golang_x_lint",
        build_file_proto_mode = "disable_global",
        importpath = "golang.org/x/lint",
        sum = "h1:VLliZ0d+/avPrXXH+OakdXhpJuEoBZuwh1m2j7U6Iug=",
        version = "v0.0.0-20210508222113-6edffad5e616",
    )
    go_repository(
        name = "org_golang_x_mobile",
        build_file_proto_mode = "disable_global",
        importpath = "golang.org/x/mobile",
        sum = "h1:4+4C/Iv2U4fMZBiMCc98MG1In4gJY5YRhtpDNeDeHWs=",
        version = "v0.0.0-20190719004257-d2bd2a29d028",
    )
    go_repository(
        name = "org_golang_x_mod",
        build_file_proto_mode = "disable_global",
        importpath = "golang.org/x/mod",
        sum = "h1:lFO9qtOdlre5W1jxS3r/4szv2/6iXxScdzjoBMXNhYk=",
        version = "v0.10.0",
    )
    go_repository(
        name = "org_golang_x_net",
        build_file_proto_mode = "disable_global",
        importpath = "golang.org/x/net",
        sum = "h1:aWJ/m6xSmxWBx+V0XRHTlrYrPG56jKsLdTFmsSsCzOM=",
        version = "v0.9.0",
    )
    go_repository(
        name = "org_golang_x_oauth2",
        build_file_proto_mode = "disable_global",
        importpath = "golang.org/x/oauth2",
        sum = "h1:qe6s0zUXlPX80/dITx3440hWZ7GwMwgDDyrSGTPJG/g=",
        version = "v0.7.0",
    )
    go_repository(
        name = "org_golang_x_sync",
        build_file_proto_mode = "disable_global",
        importpath = "golang.org/x/sync",
        sum = "h1:wsuoTGHzEhffawBOhz5CYhcrV4IdKZbEyZjBMuTp12o=",
        version = "v0.1.0",
    )
    go_repository(
        name = "org_golang_x_sys",
        build_file_proto_mode = "disable_global",
        importpath = "golang.org/x/sys",
        sum = "h1:3jlCCIQZPdOYu1h8BkNvLz8Kgwtae2cagcG/VamtZRU=",
        version = "v0.7.0",
    )
    go_repository(
        name = "org_golang_x_term",
        build_file_proto_mode = "disable_global",
        importpath = "golang.org/x/term",
        sum = "h1:BEvjmm5fURWqcfbSKTdpkDXYBrUS1c0m8agp14W48vQ=",
        version = "v0.7.0",
    )
    go_repository(
        name = "org_golang_x_text",
        build_file_proto_mode = "disable_global",
        importpath = "golang.org/x/text",
        sum = "h1:2sjJmO8cDvYveuX97RDLsxlyUxLl+GHoLxBiRdHllBE=",
        version = "v0.9.0",
    )
    go_repository(
        name = "org_golang_x_time",
        build_file_proto_mode = "disable_global",
        importpath = "golang.org/x/time",
        sum = "h1:rg5rLMjNzMS1RkNLzCG38eapWhnYLFYXDXj2gOlr8j4=",
        version = "v0.3.0",
    )
    go_repository(
        name = "org_golang_x_tools",
        build_file_proto_mode = "disable_global",
        importpath = "golang.org/x/tools",
        sum = "h1:vSDcovVPld282ceKgDimkRSC8kpaH1dgyc9UMzlt84Y=",
        version = "v0.8.0",
    )
    go_repository(
        name = "org_golang_x_xerrors",
        build_file_proto_mode = "disable_global",
        importpath = "golang.org/x/xerrors",
        sum = "h1:H2TDz8ibqkAF6YGhCdN3jS9O0/s90v0rJh3X/OLHEUk=",
        version = "v0.0.0-20220907171357-04be3eba64a2",
    )
    go_repository(
        name = "org_gonum_v1_gonum",
        build_file_proto_mode = "disable_global",
        importpath = "gonum.org/v1/gonum",
        sum = "h1:CCXrcPKiGGotvnN6jfUsKk4rRqm7q09/YbKb5xCEvtM=",
        version = "v0.8.2",
    )
    go_repository(
        name = "org_gonum_v1_netlib",
        build_file_proto_mode = "disable_global",
        importpath = "gonum.org/v1/netlib",
        sum = "h1:OE9mWmgKkjJyEmDAAtGMPjXu+YNeGvK9VTSHY6+Qihc=",
        version = "v0.0.0-20190313105609-8cb42192e0e0",
    )
    go_repository(
        name = "org_gonum_v1_plot",
        build_file_proto_mode = "disable_global",
        importpath = "gonum.org/v1/plot",
        sum = "h1:Qh4dB5D/WpoUUp3lSod7qgoyEHbDGPUWjIbnqdqqe1k=",
        version = "v0.0.0-20190515093506-e2840ee46a6b",
    )
    go_repository(
        name = "org_modernc_fileutil",
        build_file_proto_mode = "disable_global",
        importpath = "modernc.org/fileutil",
        sum = "h1:Z1AFLZwl6BO8A5NldQg/xTSjGLetp+1Ubvl4alfGx8w=",
        version = "v1.0.0",
    )
    go_repository(
        name = "org_modernc_golex",
        build_file_proto_mode = "disable_global",
        importpath = "modernc.org/golex",
        sum = "h1:EYKY1a3wStt0RzHaH8mdSRNg78Ub0OHxYfCRWw35YtM=",
        version = "v1.0.1",
    )
    go_repository(
        name = "org_modernc_lex",
        build_file_proto_mode = "disable_global",
        importpath = "modernc.org/lex",
        sum = "h1:w0dxp18i1q+aSE7GkepvwzvVWTLoCIQ2oDgTFAV2JZU=",
        version = "v1.0.0",
    )
    go_repository(
        name = "org_modernc_lexer",
        build_file_proto_mode = "disable_global",
        importpath = "modernc.org/lexer",
        sum = "h1:D2xE6YTaH7aiEC7o/+rbx6qTAEr1uY83peKwkamIdQ0=",
        version = "v1.0.0",
    )
    go_repository(
        name = "org_modernc_mathutil",
        build_file_proto_mode = "disable_global",
        importpath = "modernc.org/mathutil",
        sum = "h1:ij3fYGe8zBF4Vu+g0oT7mB06r8sqGWKuJu1yXeR4by8=",
        version = "v1.4.1",
    )
    go_repository(
        name = "org_modernc_parser",
        build_file_proto_mode = "disable_global",
        importpath = "modernc.org/parser",
        sum = "h1:/qHLDn1ezrcRk9/XbErYp84bPPM4+w0kIDuvMdRk6Vc=",
        version = "v1.0.2",
    )
    go_repository(
        name = "org_modernc_scanner",
        build_file_proto_mode = "disable_global",
        importpath = "modernc.org/scanner",
        sum = "h1:rmWBTztgQKLM2CYx0uTQGhAxgnrILDEOVXJsEq/I4Js=",
        version = "v1.0.1",
    )
    go_repository(
        name = "org_modernc_sortutil",
        build_file_proto_mode = "disable_global",
        importpath = "modernc.org/sortutil",
        sum = "h1:SUTM1sCR0Ldpv7dbB/KCPC2zHHsZ1KrSkhmGmmV22CQ=",
        version = "v1.0.0",
    )
    go_repository(
        name = "org_modernc_strutil",
        build_file_proto_mode = "disable_global",
        importpath = "modernc.org/strutil",
        sum = "h1:+1/yCzZxY2pZwwrsbH+4T7BQMoLQ9QiBshRC9eicYsc=",
        version = "v1.1.0",
    )
    go_repository(
        name = "org_modernc_y",
        build_file_proto_mode = "disable_global",
        importpath = "modernc.org/y",
        sum = "h1:+QT+MtLkwkvLkh3fYQq+YD5vw2s5paVE73jdl5R/Py8=",
        version = "v1.0.1",
    )
    go_repository(
        name = "org_uber_go_atomic",
        build_file_proto_mode = "disable_global",
        importpath = "go.uber.org/atomic",
        sum = "h1:9qC72Qh0+3MqyJbAn8YU5xVq1frD8bn3JtD2oXtafVQ=",
        version = "v1.10.0",
    )
    go_repository(
        name = "org_uber_go_automaxprocs",
        build_file_proto_mode = "disable_global",
        importpath = "go.uber.org/automaxprocs",
        sum = "h1:CpDZl6aOlLhReez+8S3eEotD7Jx0Os++lemPlMULQP0=",
        version = "v1.4.0",
    )
    go_repository(
        name = "org_uber_go_dig",
        build_file_proto_mode = "disable",
        importpath = "go.uber.org/dig",
        sum = "h1:pJTDXKEhRqBI8W7rU7kwT5EgyRZuSMVSFcZolOvKK9U=",
        version = "v1.9.0",
    )
    go_repository(
        name = "org_uber_go_fx",
        build_file_proto_mode = "disable",
        importpath = "go.uber.org/fx",
        sum = "h1:+1+3Cz9M0dFMPy9SW9XUIUHye8bnPUm7q7DroNGWYG4=",
        version = "v1.12.0",
    )

    go_repository(
        name = "org_uber_go_goleak",
        build_file_proto_mode = "disable_global",
        importpath = "go.uber.org/goleak",
        sum = "h1:NBol2c7O1ZokfZ0LEU9K6Whx/KnwvepVetCUhtKja4A=",
        version = "v1.2.1",
    )
    go_repository(
        name = "org_uber_go_multierr",
        build_file_proto_mode = "disable_global",
        importpath = "go.uber.org/multierr",
        sum = "h1:blXXJkSxSSfBVBlC76pxqeO+LN3aDfLQo+309xJstO0=",
        version = "v1.11.0",
    )
    go_repository(
        name = "org_uber_go_tools",
        build_file_proto_mode = "disable_global",
        importpath = "go.uber.org/tools",
        sum = "h1:0mgffUl7nfd+FpvXMVz4IDEaUSmT1ysygQC7qYo7sG4=",
        version = "v0.0.0-20190618225709-2cfd321de3ee",
    )
    go_repository(
        name = "org_uber_go_zap",
        build_file_proto_mode = "disable_global",
        importpath = "go.uber.org/zap",
        sum = "h1:FiJd5l1UOLj0wCgbSE0rwwXHzEdAZS6hiiSnxJN/D60=",
        version = "v1.24.0",
    )
    go_repository(
        name = "tools_gotest_gotestsum",
        build_file_proto_mode = "disable",
        importpath = "gotest.tools/gotestsum",
        sum = "h1:RwpqwwFKBAa2h+F6pMEGpE707Edld0etUD3GhqqhDNc=",
        version = "v1.7.0",
    )
    go_repository(
        name = "tools_gotest_v3",
        build_file_proto_mode = "disable",
        importpath = "gotest.tools/v3",
        sum = "h1:4AuOwCGf4lLR9u3YOe2awrHygurzhO/HeQ6laiA6Sx0=",
        version = "v3.0.3",
    )<|MERGE_RESOLUTION|>--- conflicted
+++ resolved
@@ -4132,13 +4132,8 @@
         name = "com_github_tikv_client_go_v2",
         build_file_proto_mode = "disable_global",
         importpath = "github.com/tikv/client-go/v2",
-<<<<<<< HEAD
-        sum = "h1:gpCMZq6x1cNJY6dMHzYdz54+XmSeWEeiNVVpesZ7gRY=",
-        version = "v2.0.8-0.20230419085701-dd6caa4c0389",
-=======
         sum = "h1:b6sIFrhNA8R5Q+geziSnAenDphJ+BZtHMkGgHyj472I=",
         version = "v2.0.8-0.20230419123920-35c1ee47c4f9",
->>>>>>> 3cf494f0
     )
     go_repository(
         name = "com_github_tikv_pd",
