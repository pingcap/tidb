--- conflicted
+++ resolved
@@ -3866,7 +3866,6 @@
         sum = "h1:J/YdBZ46WKpXsxsW93SG+q0F8KI+yFrcIDT4c/RNoc4=",
         version = "v0.0.0-20221230034425-4025bc8a4d4a",
     )
-<<<<<<< HEAD
     go_repository(
         name = "com_github_tiancaiamao_sched",
         build_file_proto_mode = "disable",
@@ -3882,9 +3881,6 @@
         sum = "h1:hqzS9wAHMO+KVBBkLxYdkEeeFHuqr95GfClRLKlgK0E=",
         version = "v1.9.3",
     )
-=======
->>>>>>> 7e808b3f
-
     go_repository(
         name = "com_github_tikv_client_go_v2",
         build_file_proto_mode = "disable_global",
