load("@bazel_gazelle//:deps.bzl", "go_repository")

def go_deps():
    go_repository(
        name = "cc_mvdan_gofumpt",
        build_file_proto_mode = "disable",
        importpath = "mvdan.cc/gofumpt",
        sum = "h1:JVf4NN1mIpHogBj7ABpgOyZc65/UUOkKQFkoURsz4MM=",
        version = "v0.4.0",
    )
    go_repository(
        name = "cc_mvdan_interfacer",
        build_file_proto_mode = "disable",
        importpath = "mvdan.cc/interfacer",
        sum = "h1:WX1yoOaKQfddO/mLzdV4wptyWgoH/6hwLs7QHTixo0I=",
        version = "v0.0.0-20180901003855-c20040233aed",
    )
    go_repository(
        name = "cc_mvdan_lint",
        build_file_proto_mode = "disable",
        importpath = "mvdan.cc/lint",
        sum = "h1:DxJ5nJdkhDlLok9K6qO+5290kphDJbHOQO1DFFFTeBo=",
        version = "v0.0.0-20170908181259-adc824a0674b",
    )
    go_repository(
        name = "cc_mvdan_unparam",
        build_file_proto_mode = "disable",
        importpath = "mvdan.cc/unparam",
        sum = "h1:3rvTIIM22r9pvXk+q3swxUQAQOxksVMGK7sml4nG57w=",
        version = "v0.0.0-20221223090309-7455f1af531d",
    )

    go_repository(
        name = "co_honnef_go_tools",
        build_file_proto_mode = "disable_global",
        importpath = "honnef.co/go/tools",
        sum = "h1:lyXVV1c8wUBJRKqI8JgIpT8TW1VDagfYYaxbKa/HoL8=",
        version = "v0.4.0",
    )
    go_repository(
        name = "com_4d63_gocheckcompilerdirectives",
        build_file_proto_mode = "disable",
        importpath = "4d63.com/gocheckcompilerdirectives",
        sum = "h1:AHcMYuw56NPjq/2y615IGg2kYkBdTvOaojYCBcRE7MA=",
        version = "v1.2.1",
    )

    go_repository(
        name = "com_4d63_gochecknoglobals",
        build_file_proto_mode = "disable",
        importpath = "4d63.com/gochecknoglobals",
        sum = "h1:1eiorGsgHOFOuoOiJDy2psSrQbRdIHrlge0IJIkUgDc=",
        version = "v0.2.1",
    )
    go_repository(
        name = "com_github_abirdcfly_dupword",
        build_file_proto_mode = "disable",
        importpath = "github.com/Abirdcfly/dupword",
        sum = "h1:MxprGjKq3yDBICXDgEEsyGirIXfMYXkLNT/agPsE1tk=",
        version = "v0.0.9",
    )

    go_repository(
        name = "com_github_acarl005_stripansi",
        build_file_proto_mode = "disable",
        importpath = "github.com/acarl005/stripansi",
        sum = "h1:licZJFw2RwpHMqeKTCYkitsPqHNxTmd4SNR5r94FGM8=",
        version = "v0.0.0-20180116102854-5a71ef0e047d",
    )

    go_repository(
        name = "com_github_ajg_form",
        build_file_proto_mode = "disable_global",
        importpath = "github.com/ajg/form",
        sum = "h1:t9c7v8JUKu/XxOGBU0yjNpaMloxGEJhUkqFRq0ibGeU=",
        version = "v1.5.1",
    )
    go_repository(
        name = "com_github_ajstarks_svgo",
        build_file_proto_mode = "disable_global",
        importpath = "github.com/ajstarks/svgo",
        sum = "h1:wVe6/Ea46ZMeNkQjjBW6xcqyQA/j5e0D6GytH95g0gQ=",
        version = "v0.0.0-20180226025133-644b8db467af",
    )
    go_repository(
        name = "com_github_alecthomas_template",
        build_file_proto_mode = "disable_global",
        importpath = "github.com/alecthomas/template",
        sum = "h1:JYp7IbQjafoB+tBA3gMyHYHrpOtNuDiK/uB5uXxq5wM=",
        version = "v0.0.0-20190718012654-fb15b899a751",
    )
    go_repository(
        name = "com_github_alecthomas_units",
        build_file_proto_mode = "disable_global",
        importpath = "github.com/alecthomas/units",
        sum = "h1:UQZhZ2O0vMHr2cI+DC1Mbh0TJxzA3RcLoMsFw+aXw7E=",
        version = "v0.0.0-20190924025748-f65c72e2690d",
    )
    go_repository(
        name = "com_github_aleksi_gocov_xml",
        build_file_proto_mode = "disable",
        importpath = "github.com/AlekSi/gocov-xml",
        sum = "h1:4QctJBgXEkbzeKz6PJy6bt3JSPNSN4I2mITYW+eKUoQ=",
        version = "v1.0.0",
    )

    go_repository(
        name = "com_github_alexkohler_prealloc",
        build_file_proto_mode = "disable",
        importpath = "github.com/alexkohler/prealloc",
        sum = "h1:Hbq0/3fJPQhNkN0dR95AVrr6R7tou91y0uHG5pOcUuw=",
        version = "v1.0.0",
    )
    go_repository(
        name = "com_github_alingse_asasalint",
        build_file_proto_mode = "disable",
        importpath = "github.com/alingse/asasalint",
        sum = "h1:SFwnQXJ49Kx/1GghOFz1XGqHYKp21Kq1nHad/0WQRnw=",
        version = "v0.0.11",
    )

    go_repository(
        name = "com_github_aliyun_alibaba_cloud_sdk_go",
        build_file_proto_mode = "disable",
        importpath = "github.com/aliyun/alibaba-cloud-sdk-go",
        sum = "h1:Q/yk4z/cHUVZfgTqtD09qeYBxHwshQAjVRX73qs8UH0=",
        version = "v1.61.1581",
    )

    go_repository(
        name = "com_github_andreasbriese_bbloom",
        build_file_proto_mode = "disable_global",
        importpath = "github.com/AndreasBriese/bbloom",
        sum = "h1:HD8gA2tkByhMAwYaFAX9w2l7vxvBQ5NMoxDrkhqhtn4=",
        version = "v0.0.0-20190306092124-e2d15f34fcf9",
    )
    go_repository(
        name = "com_github_antihax_optional",
        build_file_proto_mode = "disable_global",
        importpath = "github.com/antihax/optional",
        sum = "h1:xK2lYat7ZLaVVcIuj82J8kIro4V6kDe0AUDFboUCwcg=",
        version = "v1.0.0",
    )
    go_repository(
        name = "com_github_antonboom_errname",
        build_file_proto_mode = "disable",
        importpath = "github.com/Antonboom/errname",
        sum = "h1:mBBDKvEYwPl4WFFNwec1CZO096G6vzK9vvDQzAwkako=",
        version = "v0.1.7",
    )
    go_repository(
        name = "com_github_antonboom_nilnil",
        build_file_proto_mode = "disable",
        importpath = "github.com/Antonboom/nilnil",
        sum = "h1:PHhrh5ANKFWRBh7TdYmyyq2gyT2lotnvFvvFbylF81Q=",
        version = "v0.1.1",
    )
    go_repository(
        name = "com_github_apache_skywalking_eyes",
        build_file_proto_mode = "disable",
        importpath = "github.com/apache/skywalking-eyes",
        sum = "h1:O13kdRU6FCEZevfD01mdhTgCZLLfPZIQ0GXZrLl7FpQ=",
        version = "v0.4.0",
    )

    go_repository(
        name = "com_github_apache_thrift",
        build_file_proto_mode = "disable_global",
        importpath = "github.com/apache/thrift",
        sum = "h1:Jz3KVLYY5+JO7rDiX0sAuRGtuv2vG01r17Y9nLMWNUw=",
        version = "v0.13.1-0.20201008052519-daf620915714",
    )
    go_repository(
        name = "com_github_armon_circbuf",
        build_file_proto_mode = "disable_global",
        importpath = "github.com/armon/circbuf",
        sum = "h1:QEF07wC0T1rKkctt1RINW/+RMTVmiwxETico2l3gxJA=",
        version = "v0.0.0-20150827004946-bbbad097214e",
    )
    go_repository(
        name = "com_github_armon_consul_api",
        build_file_proto_mode = "disable_global",
        importpath = "github.com/armon/consul-api",
        sum = "h1:G1bPvciwNyF7IUmKXNt9Ak3m6u9DE1rF+RmtIkBpVdA=",
        version = "v0.0.0-20180202201655-eb2c6b5be1b6",
    )
    go_repository(
        name = "com_github_armon_go_metrics",
        build_file_proto_mode = "disable_global",
        importpath = "github.com/armon/go-metrics",
        sum = "h1:8GUt8eRujhVEGZFFEjBj46YV4rDjvGrNxb0KMWYkL2I=",
        version = "v0.0.0-20180917152333-f0300d1749da",
    )
    go_repository(
        name = "com_github_armon_go_radix",
        build_file_proto_mode = "disable_global",
        importpath = "github.com/armon/go-radix",
        sum = "h1:BUAU3CGlLvorLI26FmByPp2eC2qla6E1Tw+scpcg/to=",
        version = "v0.0.0-20180808171621-7fddfc383310",
    )
    go_repository(
        name = "com_github_armon_go_socks5",
        build_file_proto_mode = "disable",
        importpath = "github.com/armon/go-socks5",
        sum = "h1:0CwZNZbxp69SHPdPJAN/hZIm0C4OItdklCFmMRWYpio=",
        version = "v0.0.0-20160902184237-e75332964ef5",
    )

    go_repository(
        name = "com_github_ashanbrown_forbidigo",
        build_file_proto_mode = "disable",
        importpath = "github.com/ashanbrown/forbidigo",
        sum = "h1:VkYIwb/xxdireGAdJNZoo24O4lmnEWkactplBlWTShc=",
        version = "v1.3.0",
    )
    go_repository(
        name = "com_github_ashanbrown_makezero",
        build_file_proto_mode = "disable",
        importpath = "github.com/ashanbrown/makezero",
        sum = "h1:iCQ87C0V0vSyO+M9E/FZYbu65auqH0lnsOkf5FcB28s=",
        version = "v1.1.1",
    )

    go_repository(
        name = "com_github_aws_aws_sdk_go",
        build_file_proto_mode = "disable_global",
        importpath = "github.com/aws/aws-sdk-go",
        sum = "h1:jLDC9RsNoYMLFlKpB8LdqUnoDdC2yvkS4QbuyPQJ8+M=",
        version = "v1.44.48",
    )
    go_repository(
        name = "com_github_axw_gocov",
        build_file_proto_mode = "disable",
        importpath = "github.com/axw/gocov",
        sum = "h1:YsqYR66hUmilVr23tu8USgnJIJvnwh3n7j5zRn7x4LU=",
        version = "v1.0.0",
    )

    go_repository(
        name = "com_github_aymerick_raymond",
        build_file_proto_mode = "disable_global",
        importpath = "github.com/aymerick/raymond",
        sum = "h1:Ppm0npCCsmuR9oQaBtRuZcmILVE74aXE+AmrJj8L2ns=",
        version = "v2.0.3-0.20180322193309-b565731e1464+incompatible",
    )
    go_repository(
        name = "com_github_azure_azure_sdk_for_go",
        build_file_proto_mode = "disable",
        importpath = "github.com/Azure/azure-sdk-for-go",
        sum = "h1:bch1RS060vGpHpY3zvQDV4rOiRw25J1zmR/B9a76aSA=",
        version = "v23.2.0+incompatible",
    )

    go_repository(
        name = "com_github_azure_azure_sdk_for_go_sdk_azcore",
        build_file_proto_mode = "disable_global",
        importpath = "github.com/Azure/azure-sdk-for-go/sdk/azcore",
        sum = "h1:KQgdWmEOmaJKxaUUZwHAYh12t+b+ZJf8q3friycK1kA=",
        version = "v0.20.0",
    )
    go_repository(
        name = "com_github_azure_azure_sdk_for_go_sdk_azidentity",
        build_file_proto_mode = "disable_global",
        importpath = "github.com/Azure/azure-sdk-for-go/sdk/azidentity",
        sum = "h1:VBvHGLJbaY0+c66NZHdS9cgjHVYSH6DDa0XJMyrblsI=",
        version = "v0.12.0",
    )
    go_repository(
        name = "com_github_azure_azure_sdk_for_go_sdk_internal",
        build_file_proto_mode = "disable_global",
        importpath = "github.com/Azure/azure-sdk-for-go/sdk/internal",
        sum = "h1:BUYIbDf/mMZ8945v3QkG3OuqGVyS4Iek0AOLwdRAYoc=",
        version = "v0.8.1",
    )
    go_repository(
        name = "com_github_azure_azure_sdk_for_go_sdk_storage_azblob",
        build_file_proto_mode = "disable_global",
        importpath = "github.com/Azure/azure-sdk-for-go/sdk/storage/azblob",
        sum = "h1:62Ew5xXg5UCGIXDOM7+y4IL5/6mQJq1nenhBCJAeGX8=",
        version = "v0.2.0",
    )
    go_repository(
        name = "com_github_azure_go_autorest",
        build_file_proto_mode = "disable",
        importpath = "github.com/Azure/go-autorest",
        sum = "h1:Q2feRPMlcfVcqz3pF87PJzkm5lZrL+x6BDtzhODzNJM=",
        version = "v11.2.8+incompatible",
    )

    go_repository(
        name = "com_github_benbjohnson_clock",
        build_file_proto_mode = "disable_global",
        importpath = "github.com/benbjohnson/clock",
        sum = "h1:ip6w0uFQkncKQ979AypyG0ER7mqUSBdKLOgAle/AT8A=",
        version = "v1.3.0",
    )
    go_repository(
        name = "com_github_beorn7_perks",
        build_file_proto_mode = "disable_global",
        importpath = "github.com/beorn7/perks",
        sum = "h1:VlbKKnNfV8bJzeqoa4cOKqO6bYr3WgKZxO8Z16+hsOM=",
        version = "v1.0.1",
    )
    go_repository(
        name = "com_github_bgentry_speakeasy",
        build_file_proto_mode = "disable_global",
        importpath = "github.com/bgentry/speakeasy",
        sum = "h1:ByYyxL9InA1OWqxJqqp2A5pYHUrCiAL6K3J+LKSsQkY=",
        version = "v0.1.0",
    )
    go_repository(
        name = "com_github_biogo_store",
        build_file_proto_mode = "disable",
        importpath = "github.com/biogo/store",
        sum = "h1:tYoz1OeRpx3dJZlh9T4dQt4kAndcmpl+VNdzbSgFC/0=",
        version = "v0.0.0-20160505134755-913427a1d5e8",
    )
    go_repository(
        name = "com_github_bitly_go_simplejson",
        build_file_proto_mode = "disable",
        importpath = "github.com/bitly/go-simplejson",
        sum = "h1:6IH+V8/tVMab511d5bn4M7EwGXZf9Hj6i2xSwkNEM+Y=",
        version = "v0.5.0",
    )

    go_repository(
        name = "com_github_bketelsen_crypt",
        build_file_proto_mode = "disable_global",
        importpath = "github.com/bketelsen/crypt",
        sum = "h1:+0HFd5KSZ/mm3JmhmrDukiId5iR6w4+BdFtfSy4yWIc=",
        version = "v0.0.3-0.20200106085610-5cbc8cc4026c",
    )
    go_repository(
        name = "com_github_bkielbasa_cyclop",
        build_file_proto_mode = "disable",
        importpath = "github.com/bkielbasa/cyclop",
        sum = "h1:7Jmnh0yL2DjKfw28p86YTd/B4lRGcNuu12sKE35sM7A=",
        version = "v1.2.0",
    )

    go_repository(
        name = "com_github_blacktear23_go_proxyprotocol",
        build_file_proto_mode = "disable_global",
        importpath = "github.com/blacktear23/go-proxyprotocol",
        sum = "h1:zR7PZeoU0wAkElcIXenFiy3R56WB6A+UEVi4c6RH8wo=",
        version = "v1.0.2",
    )
    go_repository(
        name = "com_github_blizzy78_varnamelen",
        build_file_proto_mode = "disable",
        importpath = "github.com/blizzy78/varnamelen",
        sum = "h1:oqSblyuQvFsW1hbBHh1zfwrKe3kcSj0rnXkKzsQ089M=",
        version = "v0.8.0",
    )
    go_repository(
        name = "com_github_bmatcuk_doublestar_v2",
        build_file_proto_mode = "disable",
        importpath = "github.com/bmatcuk/doublestar/v2",
        sum = "h1:6I6oUiT/sU27eE2OFcWqBhL1SwjyvQuOssxT4a1yidI=",
        version = "v2.0.4",
    )

    go_repository(
        name = "com_github_bombsimon_wsl_v3",
        build_file_proto_mode = "disable",
        importpath = "github.com/bombsimon/wsl/v3",
        sum = "h1:Mka/+kRLoQJq7g2rggtgQsjuI/K5Efd87WX96EWFxjM=",
        version = "v3.3.0",
    )
    go_repository(
        name = "com_github_breeswish_gin_jwt_v2",
        build_file_proto_mode = "disable",
        importpath = "github.com/breeswish/gin-jwt/v2",
        sum = "h1:KLE/YeX+9FNaGVW5MtImRVPhjDpfpgJhvkuYWBmOYbo=",
        version = "v2.6.4-jwt-patch",
    )

    go_repository(
        name = "com_github_breml_bidichk",
        build_file_proto_mode = "disable",
        importpath = "github.com/breml/bidichk",
        sum = "h1:qe6ggxpTfA8E75hdjWPZ581sY3a2lnl0IRxLQFelECI=",
        version = "v0.2.3",
    )
    go_repository(
        name = "com_github_breml_errchkjson",
        build_file_proto_mode = "disable",
        importpath = "github.com/breml/errchkjson",
        sum = "h1:YdDqhfqMT+I1vIxPSas44P+9Z9HzJwCeAzjB8PxP1xw=",
        version = "v0.3.0",
    )

    go_repository(
        name = "com_github_burntsushi_toml",
        build_file_proto_mode = "disable_global",
        importpath = "github.com/BurntSushi/toml",
        sum = "h1:9F2/+DoOYIOksmaJFPw1tGFy1eDnIJXg+UHjuD8lTak=",
        version = "v1.2.1",
    )
    go_repository(
        name = "com_github_burntsushi_xgb",
        build_file_proto_mode = "disable_global",
        importpath = "github.com/BurntSushi/xgb",
        sum = "h1:1BDTz0u9nC3//pOCMdNH+CiXJVYJh5UQNCOBG7jbELc=",
        version = "v0.0.0-20160522181843-27f122750802",
    )
    go_repository(
        name = "com_github_butuzov_ireturn",
        build_file_proto_mode = "disable",
        importpath = "github.com/butuzov/ireturn",
        sum = "h1:QvrO2QF2+/Cx1WA/vETCIYBKtRjc30vesdoPUNo1EbY=",
        version = "v0.1.1",
    )
    go_repository(
        name = "com_github_cakturk_go_netstat",
        build_file_proto_mode = "disable",
        importpath = "github.com/cakturk/go-netstat",
        sum = "h1:BjkPE3785EwPhhyuFkbINB+2a1xATwk8SNDWnJiD41g=",
        version = "v0.0.0-20200220111822-e5b49efee7a5",
    )

    go_repository(
        name = "com_github_carlmjohnson_flagext",
        build_file_proto_mode = "disable_global",
        importpath = "github.com/carlmjohnson/flagext",
        sum = "h1:/c4uK3ie786Z7caXLcIMvePNSSiH3bQVGDvmGLMme60=",
        version = "v0.21.0",
    )
    go_repository(
        name = "com_github_cenk_backoff",
        build_file_proto_mode = "disable",
        importpath = "github.com/cenk/backoff",
        sum = "h1:7vXVw3g7XE+Vnj0A9TmFGtMeP4oZQ5ZzpPvKhLFa80E=",
        version = "v2.0.0+incompatible",
    )
    go_repository(
        name = "com_github_cenkalti_backoff_v4",
        build_file_proto_mode = "disable",
        importpath = "github.com/cenkalti/backoff/v4",
        sum = "h1:JIufpQLbh4DkbQoii76ItQIUFzevQSqOLZca4eamEDs=",
        version = "v4.0.2",
    )

    go_repository(
        name = "com_github_census_instrumentation_opencensus_proto",
        build_file_proto_mode = "disable_global",
        importpath = "github.com/census-instrumentation/opencensus-proto",
        sum = "h1:t/LhUZLVitR1Ow2YOnduCsavhwFUklBMoGVYUCqmCqk=",
        version = "v0.3.0",
    )
    go_repository(
        name = "com_github_certifi_gocertifi",
        build_file_proto_mode = "disable_global",
        importpath = "github.com/certifi/gocertifi",
        sum = "h1:uH66TXeswKn5PW5zdZ39xEwfS9an067BirqA+P4QaLI=",
        version = "v0.0.0-20200922220541-2c3bb06c6054",
    )
    go_repository(
        name = "com_github_cespare_xxhash",
        build_file_proto_mode = "disable_global",
        importpath = "github.com/cespare/xxhash",
        sum = "h1:a6HrQnmkObjyL+Gs60czilIUGqrzKutQD6XZog3p+ko=",
        version = "v1.1.0",
    )
    go_repository(
        name = "com_github_cespare_xxhash_v2",
        build_file_proto_mode = "disable_global",
        importpath = "github.com/cespare/xxhash/v2",
        sum = "h1:DC2CZ1Ep5Y4k3ZQ899DldepgrayRUGE6BBZ/cd9Cj44=",
        version = "v2.2.0",
    )
    go_repository(
        name = "com_github_charithe_durationcheck",
        build_file_proto_mode = "disable",
        importpath = "github.com/charithe/durationcheck",
        sum = "h1:mPP4ucLrf/rKZiIG/a9IPXHGlh8p4CzgpyTy6EEutYk=",
        version = "v0.0.9",
    )
    go_repository(
        name = "com_github_chavacava_garif",
        build_file_proto_mode = "disable",
        importpath = "github.com/chavacava/garif",
        sum = "h1:cy5GCEZLUCshCGCRRUjxHrDUqkB4l5cuUt3ShEckQEo=",
        version = "v0.0.0-20221024190013-b3ef35877348",
    )

    go_repository(
        name = "com_github_cheggaaa_pb_v3",
        build_file_proto_mode = "disable_global",
        importpath = "github.com/cheggaaa/pb/v3",
        sum = "h1:bC8oemdChbke2FHIIGy9mn4DPJ2caZYQnfbRqwmdCoA=",
        version = "v3.0.8",
    )
    go_repository(
        name = "com_github_cheynewallace_tabby",
        build_file_proto_mode = "disable_global",
        importpath = "github.com/cheynewallace/tabby",
        sum = "h1:JvUR8waht4Y0S3JF17G6Vhyt+FRhnqVCkk8l4YrOU54=",
        version = "v1.1.1",
    )
    go_repository(
        name = "com_github_chzyer_logex",
        build_file_proto_mode = "disable_global",
        importpath = "github.com/chzyer/logex",
        sum = "h1:Swpa1K6QvQznwJRcfTfQJmTE72DqScAa40E+fbHEXEE=",
        version = "v1.1.10",
    )
    go_repository(
        name = "com_github_chzyer_readline",
        build_file_proto_mode = "disable_global",
        importpath = "github.com/chzyer/readline",
        sum = "h1:fY5BOSpyZCqRo5OhCuC+XN+r/bBCmeuuJtjz+bCNIf8=",
        version = "v0.0.0-20180603132655-2972be24d48e",
    )
    go_repository(
        name = "com_github_chzyer_test",
        build_file_proto_mode = "disable_global",
        importpath = "github.com/chzyer/test",
        sum = "h1:q763qf9huN11kDQavWsoZXJNW3xEE4JJyHa5Q25/sd8=",
        version = "v0.0.0-20180213035817-a1ea475d72b1",
    )
    go_repository(
        name = "com_github_client9_misspell",
        build_file_proto_mode = "disable_global",
        importpath = "github.com/client9/misspell",
        sum = "h1:ta993UF76GwbvJcIo3Y68y/M3WxlpEHPWIGDkJYwzJI=",
        version = "v0.3.4",
    )
    go_repository(
        name = "com_github_cloudfoundry_gosigar",
        build_file_proto_mode = "disable",
        importpath = "github.com/cloudfoundry/gosigar",
        sum = "h1:gIc08FbB3QPb+nAQhINIK/qhf5REKkY0FTGgRGXkcVc=",
        version = "v1.3.6",
    )

    go_repository(
        name = "com_github_cloudykit_fastprinter",
        build_file_proto_mode = "disable_global",
        importpath = "github.com/CloudyKit/fastprinter",
        sum = "h1:3SgJcK9l5uPdBC/X17wanyJAMxM33+4ZhEIV96MIH8U=",
        version = "v0.0.0-20170127035650-74b38d55f37a",
    )
    go_repository(
        name = "com_github_cloudykit_jet",
        build_file_proto_mode = "disable_global",
        importpath = "github.com/CloudyKit/jet",
        sum = "h1:rZgFj+Gtf3NMi/U5FvCvhzaxzW/TaPYgUYx3bAPz9DE=",
        version = "v2.1.3-0.20180809161101-62edd43e4f88+incompatible",
    )
    go_repository(
        name = "com_github_cncf_udpa_go",
        build_file_proto_mode = "disable_global",
        importpath = "github.com/cncf/udpa/go",
        sum = "h1:hzAQntlaYRkVSFEfj9OTWlVV1H155FMD8BTKktLv0QI=",
        version = "v0.0.0-20210930031921-04548b0d99d4",
    )
    go_repository(
        name = "com_github_cncf_xds_go",
        build_file_proto_mode = "disable_global",
        importpath = "github.com/cncf/xds/go",
        sum = "h1:zH8ljVhhq7yC0MIeUL/IviMtY8hx2mK8cN9wEYb8ggw=",
        version = "v0.0.0-20211011173535-cb28da3451f1",
    )
    go_repository(
        name = "com_github_cockroachdb_apd",
        build_file_proto_mode = "disable",
        importpath = "github.com/cockroachdb/apd",
        sum = "h1:3LFP3629v+1aKXU5Q37mxmRxX/pIu1nijXydLShEq5I=",
        version = "v1.1.0",
    )
    go_repository(
        name = "com_github_cockroachdb_cmux",
        build_file_proto_mode = "disable",
        importpath = "github.com/cockroachdb/cmux",
        sum = "h1:dzj1/xcivGjNPwwifh/dWTczkwcuqsXXFHY1X/TZMtw=",
        version = "v0.0.0-20170110192607-30d10be49292",
    )
    go_repository(
        name = "com_github_cockroachdb_cockroach",
        build_file_proto_mode = "disable",
        importpath = "github.com/cockroachdb/cockroach",
        sum = "h1:0FHGBrsIyDci8tF7zujQkHdMTJdCTSIV9esrni2fKQI=",
        version = "v0.0.0-20170608034007-84bc9597164f",
    )
    go_repository(
        name = "com_github_cockroachdb_cockroach_go",
        build_file_proto_mode = "disable",
        importpath = "github.com/cockroachdb/cockroach-go",
        sum = "h1:2zRrJWIt/f9c9HhNHAgrRgq0San5gRRUJTBXLkchal0=",
        version = "v0.0.0-20181001143604-e0a95dfd547c",
    )

    go_repository(
        name = "com_github_cockroachdb_datadriven",
        build_file_proto_mode = "disable_global",
        importpath = "github.com/cockroachdb/datadriven",
        sum = "h1:uhZrAfEayBecH2w2tZmhe20HJ7hDvrrA4x2Bg9YdZKM=",
        version = "v1.0.0",
    )
    go_repository(
        name = "com_github_cockroachdb_errors",
        build_file_proto_mode = "disable_global",
        importpath = "github.com/cockroachdb/errors",
        sum = "h1:A5+txlVZfOqFBDa4mGz2bUWSp0aHElvHX2bKkdbQu+Y=",
        version = "v1.8.1",
    )
    go_repository(
        name = "com_github_cockroachdb_logtags",
        build_file_proto_mode = "disable_global",
        importpath = "github.com/cockroachdb/logtags",
        sum = "h1:o/kfcElHqOiXqcou5a3rIlMc7oJbMQkeLk0VQJ7zgqY=",
        version = "v0.0.0-20190617123548-eb05cc24525f",
    )
    go_repository(
        name = "com_github_cockroachdb_pebble",
        build_file_proto_mode = "disable_global",
        importpath = "github.com/cockroachdb/pebble",
        sum = "h1:Igd6YmtOZ77EgLAIaE9+mHl7+sAKaZ5m4iMI0Dz/J2A=",
        version = "v0.0.0-20210719141320-8c3bd06debb5",
    )
    go_repository(
        name = "com_github_cockroachdb_redact",
        build_file_proto_mode = "disable_global",
        importpath = "github.com/cockroachdb/redact",
        sum = "h1:8QG/764wK+vmEYoOlfobpe12EQcS81ukx/a4hdVMxNw=",
        version = "v1.0.8",
    )
    go_repository(
        name = "com_github_cockroachdb_sentry_go",
        build_file_proto_mode = "disable_global",
        importpath = "github.com/cockroachdb/sentry-go",
        sum = "h1:IKgmqgMQlVJIZj19CdocBeSfSaiCbEBZGKODaixqtHM=",
        version = "v0.6.1-cockroachdb.2",
    )
    go_repository(
        name = "com_github_codahale_hdrhistogram",
        build_file_proto_mode = "disable_global",
        importpath = "github.com/codahale/hdrhistogram",
        sum = "h1:qMd81Ts1T2OTKmB4acZcyKaMtRnY5Y44NuXGX2GFJ1w=",
        version = "v0.0.0-20161010025455-3a0bb77429bd",
    )
    go_repository(
        name = "com_github_codegangsta_inject",
        build_file_proto_mode = "disable_global",
        importpath = "github.com/codegangsta/inject",
        sum = "h1:sDMmm+q/3+BukdIpxwO365v/Rbspp2Nt5XntgQRXq8Q=",
        version = "v0.0.0-20150114235600-33e0aa1cb7c0",
    )
    go_repository(
        name = "com_github_colinmarc_hdfs_v2",
        build_file_proto_mode = "disable_global",
        importpath = "github.com/colinmarc/hdfs/v2",
        sum = "h1:x0hw/m+o3UE20Scso/KCkvYNc9Di39TBlCfGMkJ1/a0=",
        version = "v2.1.1",
    )
    go_repository(
        name = "com_github_coocood_bbloom",
        build_file_proto_mode = "disable_global",
        importpath = "github.com/coocood/bbloom",
        sum = "h1:W1SHiII3e0jVwvaQFglwu3kS9NLxOeTpvik7MbKCyuQ=",
        version = "v0.0.0-20190830030839-58deb6228d64",
    )
    go_repository(
        name = "com_github_coocood_freecache",
        build_file_proto_mode = "disable_global",
        importpath = "github.com/coocood/freecache",
        sum = "h1:/v1CqMq45NFH9mp/Pt142reundeBM0dVUD3osQBeu/U=",
        version = "v1.2.1",
    )
    go_repository(
        name = "com_github_coocood_rtutil",
        build_file_proto_mode = "disable_global",
        importpath = "github.com/coocood/rtutil",
        sum = "h1:NnLfQ77q0G4k2Of2c1ceQ0ec6MkLQyDp+IGdVM0D8XM=",
        version = "v0.0.0-20190304133409-c84515f646f2",
    )
    go_repository(
        name = "com_github_coreos_bbolt",
        build_file_proto_mode = "disable_global",
        importpath = "github.com/coreos/bbolt",
        sum = "h1:wZwiHHUieZCquLkDL0B8UhzreNWsPHooDAG3q34zk0s=",
        version = "v1.3.2",
    )
    go_repository(
        name = "com_github_coreos_etcd",
        build_file_proto_mode = "disable_global",
        importpath = "github.com/coreos/etcd",
        sum = "h1:8F3hqu9fGYLBifCmRCJsicFqDx/D68Rt3q1JMazcgBQ=",
        version = "v3.3.13+incompatible",
    )
    go_repository(
        name = "com_github_coreos_go_etcd",
        build_file_proto_mode = "disable_global",
        importpath = "github.com/coreos/go-etcd",
        sum = "h1:bXhRBIXoTm9BYHS3gE0TtQuyNZyeEMux2sDi4oo5YOo=",
        version = "v2.0.0+incompatible",
    )
    go_repository(
        name = "com_github_coreos_go_semver",
        build_file_proto_mode = "disable_global",
        importpath = "github.com/coreos/go-semver",
        sum = "h1:wkHLiw0WNATZnSG7epLsujiMCgPAc9xhjJ4tgnAxmfM=",
        version = "v0.3.0",
    )
    go_repository(
        name = "com_github_coreos_go_systemd",
        build_file_proto_mode = "disable_global",
        importpath = "github.com/coreos/go-systemd",
        sum = "h1:JOrtw2xFKzlg+cbHpyrpLDmnN1HqhBfnX7WDiW7eG2c=",
        version = "v0.0.0-20190719114852-fd7a80b32e1f",
    )
    go_repository(
        name = "com_github_coreos_go_systemd_v22",
        build_file_proto_mode = "disable_global",
        importpath = "github.com/coreos/go-systemd/v22",
        sum = "h1:D9/bQk5vlXQFZ6Kwuu6zaiXJ9oTPe68++AzAJc1DzSI=",
        version = "v22.3.2",
    )
    go_repository(
        name = "com_github_coreos_pkg",
        build_file_proto_mode = "disable_global",
        importpath = "github.com/coreos/pkg",
        sum = "h1:lBNOc5arjvs8E5mO2tbpBpLoyyu8B6e44T7hJy6potg=",
        version = "v0.0.0-20180928190104-399ea9e2e55f",
    )
    go_repository(
        name = "com_github_cpuguy83_go_md2man",
        build_file_proto_mode = "disable_global",
        importpath = "github.com/cpuguy83/go-md2man",
        sum = "h1:BSKMNlYxDvnunlTymqtgONjNnaRV1sTpcovwwjF22jk=",
        version = "v1.0.10",
    )
    go_repository(
        name = "com_github_cpuguy83_go_md2man_v2",
        build_file_proto_mode = "disable_global",
        importpath = "github.com/cpuguy83/go-md2man/v2",
        sum = "h1:p1EgwI/C7NhT0JmVkwCD2ZBK8j4aeHQX2pMHHBfMQ6w=",
        version = "v2.0.2",
    )
    go_repository(
        name = "com_github_creack_pty",
        build_file_proto_mode = "disable_global",
        importpath = "github.com/creack/pty",
        sum = "h1:07n33Z8lZxZ2qwegKbObQohDhXDQxiMMz1NOUGYlesw=",
        version = "v1.1.11",
    )
    go_repository(
        name = "com_github_curioswitch_go_reassign",
        build_file_proto_mode = "disable",
        importpath = "github.com/curioswitch/go-reassign",
        sum = "h1:G9UZyOcpk/d7Gd6mqYgd8XYWFMw/znxwGDUstnC9DIo=",
        version = "v0.2.0",
    )

    go_repository(
        name = "com_github_cznic_mathutil",
        build_file_proto_mode = "disable_global",
        importpath = "github.com/cznic/mathutil",
        sum = "h1:iwZdTE0PVqJCos1vaoKsclOGD3ADKpshg3SRtYBbwso=",
        version = "v0.0.0-20181122101859-297441e03548",
    )
    go_repository(
        name = "com_github_cznic_sortutil",
        build_file_proto_mode = "disable_global",
        importpath = "github.com/cznic/sortutil",
        sum = "h1:LpMLYGyy67BoAFGda1NeOBQwqlv7nUXpm+rIVHGxZZ4=",
        version = "v0.0.0-20181122101858-f5f958428db8",
    )
    go_repository(
        name = "com_github_cznic_strutil",
        build_file_proto_mode = "disable_global",
        importpath = "github.com/cznic/strutil",
        sum = "h1:0rkFMAbn5KBKNpJyHQ6Prb95vIKanmAe62KxsrN+sqA=",
        version = "v0.0.0-20171016134553-529a34b1c186",
    )
    go_repository(
        name = "com_github_daixiang0_gci",
        build_file_proto_mode = "disable",
        importpath = "github.com/daixiang0/gci",
        sum = "h1:t8XZ0vK6l0pwPoOmoGyqW2NwQlvbpAQNVvu/GRBgykM=",
        version = "v0.9.0",
    )

    go_repository(
        name = "com_github_danjacques_gofslock",
        build_file_proto_mode = "disable_global",
        importpath = "github.com/danjacques/gofslock",
        sum = "h1:X6mKGhCFOxrKeeHAjv/3UvT6e5RRxW6wRdlqlV6/H4w=",
        version = "v0.0.0-20191023191349-0a45f885bc37",
    )
    go_repository(
        name = "com_github_data_dog_go_sqlmock",
        build_file_proto_mode = "disable_global",
        importpath = "github.com/DATA-DOG/go-sqlmock",
        sum = "h1:Shsta01QNfFxHCfpW6YH2STWB0MudeXXEWMr20OEh60=",
        version = "v1.5.0",
    )
    go_repository(
        name = "com_github_datadog_zstd",
        build_file_proto_mode = "disable_global",
        importpath = "github.com/DataDog/zstd",
        sum = "h1:EndNeuB0l9syBZhut0wns3gV1hL8zX8LIu6ZiVHWLIQ=",
        version = "v1.4.5",
    )
    go_repository(
        name = "com_github_davecgh_go_spew",
        build_file_proto_mode = "disable_global",
        importpath = "github.com/davecgh/go-spew",
        sum = "h1:vj9j/u1bqnvCEfJOwUhtlOARqs3+rkHYY13jYWTU97c=",
        version = "v1.1.1",
    )
    go_repository(
        name = "com_github_decred_dcrd_crypto_blake256",
        build_file_proto_mode = "disable",
        importpath = "github.com/decred/dcrd/crypto/blake256",
        sum = "h1:/8DMNYp9SGi5f0w7uCm6d6M4OU2rGFK09Y2A4Xv7EE0=",
        version = "v1.0.0",
    )
    go_repository(
        name = "com_github_decred_dcrd_dcrec_secp256k1_v4",
        build_file_proto_mode = "disable",
        importpath = "github.com/decred/dcrd/dcrec/secp256k1/v4",
        sum = "h1:HbphB4TFFXpv7MNrT52FGrrgVXF1owhMVTHFZIlnvd4=",
        version = "v4.1.0",
    )

    go_repository(
        name = "com_github_denis_tingaikin_go_header",
        build_file_proto_mode = "disable",
        importpath = "github.com/denis-tingaikin/go-header",
        sum = "h1:tEaZKAlqql6SKCY++utLmkPLd6K8IBM20Ha7UVm+mtU=",
        version = "v0.4.3",
    )

    go_repository(
        name = "com_github_dgraph_io_badger",
        build_file_proto_mode = "disable_global",
        importpath = "github.com/dgraph-io/badger",
        sum = "h1:DshxFxZWXUcO0xX476VJC07Xsr6ZCBVRHKZ93Oh7Evo=",
        version = "v1.6.0",
    )
    go_repository(
        name = "com_github_dgraph_io_ristretto",
        build_file_proto_mode = "disable_global",
        importpath = "github.com/dgraph-io/ristretto",
        sum = "h1:6CWw5tJNgpegArSHpNHJKldNeq03FQCwYvfMVWajOK8=",
        version = "v0.1.1",
    )
    go_repository(
        name = "com_github_dgrijalva_jwt_go",
        build_file_proto_mode = "disable_global",
        importpath = "github.com/dgrijalva/jwt-go",
        replace = "github.com/form3tech-oss/jwt-go",
        sum = "h1:0sWoh2EtO7UrQdNTAN+hnU3QXa4AoivplyPLLHkcrLk=",
        version = "v3.2.6-0.20210809144907-32ab6a8243d7+incompatible",
    )
    go_repository(
        name = "com_github_dgryski_go_farm",
        build_file_proto_mode = "disable_global",
        importpath = "github.com/dgryski/go-farm",
        sum = "h1:fAjc9m62+UWV/WAFKLNi6ZS0675eEUC9y3AlwSbQu1Y=",
        version = "v0.0.0-20200201041132-a6ae2369ad13",
    )
    go_repository(
        name = "com_github_dgryski_go_sip13",
        build_file_proto_mode = "disable_global",
        importpath = "github.com/dgryski/go-sip13",
        sum = "h1:RMLoZVzv4GliuWafOuPuQDKSm1SJph7uCRnnS61JAn4=",
        version = "v0.0.0-20181026042036-e10d5fee7954",
    )
    go_repository(
        name = "com_github_djarvur_go_err113",
        build_file_proto_mode = "disable",
        importpath = "github.com/Djarvur/go-err113",
        sum = "h1:sHglBQTwgx+rWPdisA5ynNEsoARbiCBOyGcJM4/OzsM=",
        version = "v0.0.0-20210108212216-aea10b59be24",
    )

    go_repository(
        name = "com_github_dnaeon_go_vcr",
        build_file_proto_mode = "disable_global",
        importpath = "github.com/dnaeon/go-vcr",
        sum = "h1:zHCHvJYTMh1N7xnV7zf1m1GPBF9Ad0Jk/whtQ1663qI=",
        version = "v1.2.0",
    )
    go_repository(
        name = "com_github_dnephin_pflag",
        build_file_proto_mode = "disable",
        importpath = "github.com/dnephin/pflag",
        sum = "h1:oxONGlWxhmUct0YzKTgrpQv9AUA1wtPBn7zuSjJqptk=",
        version = "v1.0.7",
    )

    go_repository(
        name = "com_github_docker_go_units",
        build_file_proto_mode = "disable_global",
        importpath = "github.com/docker/go-units",
        sum = "h1:3uh0PgVws3nIA0Q+MwDC8yjEPf9zjRfZZWXZYDct3Tw=",
        version = "v0.4.0",
    )
    go_repository(
        name = "com_github_dustin_go_humanize",
        build_file_proto_mode = "disable_global",
        importpath = "github.com/dustin/go-humanize",
        sum = "h1:VSnTsYCnlFHaM2/igO1h6X3HA71jcobQuxemgkq4zYo=",
        version = "v1.0.0",
    )
    go_repository(
        name = "com_github_eapache_go_resiliency",
        build_file_proto_mode = "disable_global",
        importpath = "github.com/eapache/go-resiliency",
        sum = "h1:v7g92e/KSN71Rq7vSThKaWIq68fL4YHvWyiUKorFR1Q=",
        version = "v1.2.0",
    )
    go_repository(
        name = "com_github_eapache_go_xerial_snappy",
        build_file_proto_mode = "disable_global",
        importpath = "github.com/eapache/go-xerial-snappy",
        sum = "h1:YEetp8/yCZMuEPMUDHG0CW/brkkEp8mzqk2+ODEitlw=",
        version = "v0.0.0-20180814174437-776d5712da21",
    )
    go_repository(
        name = "com_github_eapache_queue",
        build_file_proto_mode = "disable_global",
        importpath = "github.com/eapache/queue",
        sum = "h1:YOEu7KNc61ntiQlcEeUIoDTJ2o8mQznoNvUhiigpIqc=",
        version = "v1.1.0",
    )
    go_repository(
        name = "com_github_eknkc_amber",
        build_file_proto_mode = "disable_global",
        importpath = "github.com/eknkc/amber",
        sum = "h1:clC1lXBpe2kTj2VHdaIu9ajZQe4kcEY9j0NsnDDBZ3o=",
        version = "v0.0.0-20171010120322-cdade1c07385",
    )
    go_repository(
        name = "com_github_elastic_gosigar",
        build_file_proto_mode = "disable",
        importpath = "github.com/elastic/gosigar",
        sum = "h1:ehdJWCzrtTHhYDmUAO6Zpu+uez4UB/dhH0oJSQ/o1Pk=",
        version = "v0.9.0",
    )
    go_repository(
        name = "com_github_elazarl_go_bindata_assetfs",
        build_file_proto_mode = "disable",
        importpath = "github.com/elazarl/go-bindata-assetfs",
        sum = "h1:G/bYguwHIzWq9ZoyUQqrjTmJbbYn3j3CKKpKinvZLFk=",
        version = "v1.0.0",
    )
    go_repository(
        name = "com_github_elazarl_goproxy",
        build_file_proto_mode = "disable",
        importpath = "github.com/elazarl/goproxy",
        sum = "h1:yUdfgN0XgIJw7foRItutHYUIhlcKzcSf5vDpdhQAKTc=",
        version = "v0.0.0-20180725130230-947c36da3153",
    )
    go_repository(
        name = "com_github_elliotchance_pie_v2",
        build_file_proto_mode = "disable",
        importpath = "github.com/elliotchance/pie/v2",
        sum = "h1:KEVAAzxYxTyFs4hvebFZVzBdEo3YeMzl2HYDWn+P3F4=",
        version = "v2.1.0",
    )

    go_repository(
        name = "com_github_emirpasic_gods",
        build_file_proto_mode = "disable",
        importpath = "github.com/emirpasic/gods",
        sum = "h1:FXtiHYKDGKCW2KzwZKx0iC0PQmdlorYgdFG9jPXJ1Bc=",
        version = "v1.18.1",
    )

    go_repository(
        name = "com_github_envoyproxy_go_control_plane",
        build_file_proto_mode = "disable_global",
        importpath = "github.com/envoyproxy/go-control-plane",
        sum = "h1:xvqufLtNVwAhN8NMyWklVgxnWohi+wtMGQMhtxexlm0=",
        version = "v0.10.2-0.20220325020618-49ff273808a1",
    )
    go_repository(
        name = "com_github_envoyproxy_protoc_gen_validate",
        build_file_proto_mode = "disable_global",
        importpath = "github.com/envoyproxy/protoc-gen-validate",
        sum = "h1:EQciDnbrYxy13PgWoY8AqoxGiPrpgBZ1R8UNe3ddc+A=",
        version = "v0.1.0",
    )
    go_repository(
        name = "com_github_esimonov_ifshort",
        build_file_proto_mode = "disable",
        importpath = "github.com/esimonov/ifshort",
        sum = "h1:6SID4yGWfRae/M7hkVDVVyppy8q/v9OuxNdmjLQStBA=",
        version = "v1.0.4",
    )

    go_repository(
        name = "com_github_etcd_io_bbolt",
        build_file_proto_mode = "disable_global",
        importpath = "github.com/etcd-io/bbolt",
        sum = "h1:gSJmxrs37LgTqR/oyJBWok6k6SvXEUerFTbltIhXkBM=",
        version = "v1.3.3",
    )
    go_repository(
        name = "com_github_etcd_io_gofail",
        build_file_proto_mode = "disable_global",
        importpath = "github.com/etcd-io/gofail",
        sum = "h1:Y2I0lxOttdUKz+hNaIdG3FtjuQrTmwXun1opRV65IZc=",
        version = "v0.0.0-20190801230047-ad7f989257ca",
    )
    go_repository(
        name = "com_github_ettle_strcase",
        build_file_proto_mode = "disable",
        importpath = "github.com/ettle/strcase",
        sum = "h1:htFueZyVeE1XNnMEfbqp5r67qAN/4r6ya1ysq8Q+Zcw=",
        version = "v0.1.1",
    )
    go_repository(
        name = "com_github_evanphx_json_patch",
        build_file_proto_mode = "disable",
        importpath = "github.com/evanphx/json-patch",
        sum = "h1:4onqiflcdA9EOZ4RxV643DvftH5pOlLGNtQ5lPWQu84=",
        version = "v4.12.0+incompatible",
    )
    go_repository(
        name = "com_github_facebookgo_clock",
        build_file_proto_mode = "disable",
        importpath = "github.com/facebookgo/clock",
        sum = "h1:yDWHCSQ40h88yih2JAcL6Ls/kVkSE8GFACTGVnMPruw=",
        version = "v0.0.0-20150410010913-600d898af40a",
    )

    go_repository(
        name = "com_github_fasthttp_contrib_websocket",
        build_file_proto_mode = "disable_global",
        importpath = "github.com/fasthttp-contrib/websocket",
        sum = "h1:DddqAaWDpywytcG8w/qoQ5sAN8X12d3Z3koB0C3Rxsc=",
        version = "v0.0.0-20160511215533-1f3b11f56072",
    )
    go_repository(
        name = "com_github_fatanugraha_noloopclosure",
        build_file_proto_mode = "disable",
        importpath = "github.com/fatanugraha/noloopclosure",
        sum = "h1:AhepjAikNpk50qTZoipHZqeZtnyKT/C2Tk5dGn7nC+A=",
        version = "v0.1.1",
    )

    go_repository(
        name = "com_github_fatih_color",
        build_file_proto_mode = "disable_global",
        importpath = "github.com/fatih/color",
        sum = "h1:qfhVLaG5s+nCROl1zJsZRxFeYrHLqWroPOQ8BWiNb4w=",
        version = "v1.14.1",
    )
    go_repository(
        name = "com_github_fatih_structs",
        build_file_proto_mode = "disable_global",
        importpath = "github.com/fatih/structs",
        sum = "h1:Q7juDM0QtcnhCpeyLGQKyg4TOIghuNXrkL32pHAUMxo=",
        version = "v1.1.0",
    )
    go_repository(
        name = "com_github_fatih_structtag",
        build_file_proto_mode = "disable",
        importpath = "github.com/fatih/structtag",
        sum = "h1:/OdNE99OxoI/PqaW/SuSK9uxxT3f/tcSZgon/ssNSx4=",
        version = "v1.2.0",
    )

    go_repository(
        name = "com_github_felixge_httpsnoop",
        build_file_proto_mode = "disable_global",
        importpath = "github.com/felixge/httpsnoop",
        sum = "h1:lvB5Jl89CsZtGIWuTcDM1E/vkVs49/Ml7JJe07l8SPQ=",
        version = "v1.0.1",
    )
    go_repository(
        name = "com_github_firefart_nonamedreturns",
        build_file_proto_mode = "disable",
        importpath = "github.com/firefart/nonamedreturns",
        sum = "h1:abzI1p7mAEPYuR4A+VLKn4eNDOycjYo2phmY9sfv40Y=",
        version = "v1.0.4",
    )

    go_repository(
        name = "com_github_flosch_pongo2",
        build_file_proto_mode = "disable_global",
        importpath = "github.com/flosch/pongo2",
        sum = "h1:GY1+t5Dr9OKADM64SYnQjw/w99HMYvQ0A8/JoUkxVmc=",
        version = "v0.0.0-20190707114632-bbf5a6c351f4",
    )
    go_repository(
        name = "com_github_fogleman_gg",
        build_file_proto_mode = "disable_global",
        importpath = "github.com/fogleman/gg",
        sum = "h1:/7zJX8F6AaYQc57WQCyN9cAIz+4bCJGO9B+dyW29am8=",
        version = "v1.3.0",
    )
    go_repository(
        name = "com_github_form3tech_oss_jwt_go",
        build_file_proto_mode = "disable_global",
        importpath = "github.com/form3tech-oss/jwt-go",
        sum = "h1:/l4kBbb4/vGSsdtB5nUe8L7B9mImVMaBPw9L/0TBHU8=",
        version = "v3.2.5+incompatible",
    )
    go_repository(
        name = "com_github_fortytw2_leaktest",
        build_file_proto_mode = "disable_global",
        importpath = "github.com/fortytw2/leaktest",
        sum = "h1:u8491cBMTQ8ft8aeV+adlcytMZylmA5nnwwkRZjI8vw=",
        version = "v1.3.0",
    )
    go_repository(
        name = "com_github_frankban_quicktest",
        build_file_proto_mode = "disable_global",
        importpath = "github.com/frankban/quicktest",
        sum = "h1:FJKSZTDHjyhriyC81FLQ0LY93eSai0ZyR/ZIkd3ZUKE=",
        version = "v1.14.3",
    )
    go_repository(
        name = "com_github_fsnotify_fsnotify",
        build_file_proto_mode = "disable_global",
        importpath = "github.com/fsnotify/fsnotify",
        sum = "h1:n+5WquG0fcWoWp6xPWfHdbskMCQaFnG6PfBrh1Ky4HY=",
        version = "v1.6.0",
    )
    go_repository(
        name = "com_github_fsouza_fake_gcs_server",
        build_file_proto_mode = "disable_global",
        importpath = "github.com/fsouza/fake-gcs-server",
        sum = "h1:XyaGOlqo+R5sjT03x2ymk0xepaQlgwhRLTT2IopW0zA=",
        version = "v1.19.0",
    )
    go_repository(
        name = "com_github_fzipp_gocyclo",
        build_file_proto_mode = "disable_global",
        importpath = "github.com/fzipp/gocyclo",
        sum = "h1:lsblElZG7d3ALtGMx9fmxeTKZaLLpU8mET09yN4BBLo=",
        version = "v0.6.0",
    )
    go_repository(
        name = "com_github_gaijinentertainment_go_exhaustruct_v2",
        build_file_proto_mode = "disable",
        importpath = "github.com/GaijinEntertainment/go-exhaustruct/v2",
        sum = "h1:+r1rSv4gvYn0wmRjC8X7IAzX8QezqtFV9m0MUHFJgts=",
        version = "v2.3.0",
    )

    go_repository(
        name = "com_github_gavv_httpexpect",
        build_file_proto_mode = "disable_global",
        importpath = "github.com/gavv/httpexpect",
        sum = "h1:1X9kcRshkSKEjNJJxX9Y9mQ5BRfbxU5kORdjhlA1yX8=",
        version = "v2.0.0+incompatible",
    )
    go_repository(
        name = "com_github_getsentry_raven_go",
        build_file_proto_mode = "disable_global",
        importpath = "github.com/getsentry/raven-go",
        sum = "h1:no+xWJRb5ZI7eE8TWgIq1jLulQiIoLG0IfYxv5JYMGs=",
        version = "v0.2.0",
    )
    go_repository(
        name = "com_github_ghemawat_stream",
        build_file_proto_mode = "disable_global",
        importpath = "github.com/ghemawat/stream",
        sum = "h1:r5GgOLGbza2wVHRzK7aAj6lWZjfbAwiu/RDCVOKjRyM=",
        version = "v0.0.0-20171120220530-696b145b53b9",
    )
    go_repository(
        name = "com_github_ghodss_yaml",
        build_file_proto_mode = "disable_global",
        importpath = "github.com/ghodss/yaml",
        sum = "h1:wQHKEahhL6wmXdzwWG11gIVCkOv05bNOh+Rxn0yngAk=",
        version = "v1.0.0",
    )
    go_repository(
        name = "com_github_gin_contrib_cors",
        build_file_proto_mode = "disable",
        importpath = "github.com/gin-contrib/cors",
        sum = "h1:oJ6gwtUl3lqV0WEIwM/LxPF1QZ5qe2lGWdY2+bz7y0g=",
        version = "v1.4.0",
    )
    go_repository(
        name = "com_github_gin_contrib_gzip",
        build_file_proto_mode = "disable",
        importpath = "github.com/gin-contrib/gzip",
        sum = "h1:ezvKOL6jH+jlzdHNE4h9h8q8uMpDQjyl0NN0Jd7jozc=",
        version = "v0.0.1",
    )

    go_repository(
        name = "com_github_gin_contrib_sse",
        build_file_proto_mode = "disable_global",
        importpath = "github.com/gin-contrib/sse",
        sum = "h1:Y/yl/+YNO8GZSjAhjMsSuLt29uWRFHdHYUb5lYOV9qE=",
        version = "v0.1.0",
    )
    go_repository(
        name = "com_github_gin_gonic_gin",
        build_file_proto_mode = "disable_global",
        importpath = "github.com/gin-gonic/gin",
        sum = "h1:4+fr/el88TOO3ewCmQr8cx/CtZ/umlIRIs5M4NTNjf8=",
        version = "v1.8.1",
    )
    go_repository(
        name = "com_github_go_check_check",
        build_file_proto_mode = "disable_global",
        importpath = "github.com/go-check/check",
        sum = "h1:0gkP6mzaMqkmpcJYCFOLkIBwI7xFExG03bbkOkCvUPI=",
        version = "v0.0.0-20180628173108-788fd7840127",
    )
    go_repository(
        name = "com_github_go_critic_go_critic",
        build_file_proto_mode = "disable",
        importpath = "github.com/go-critic/go-critic",
        sum = "h1:fDaR/5GWURljXwF8Eh31T2GZNz9X4jeboS912mWF8Uo=",
        version = "v0.6.5",
    )
    go_repository(
        name = "com_github_go_echarts_go_echarts",
        build_file_proto_mode = "disable",
        importpath = "github.com/go-echarts/go-echarts",
        sum = "h1:n181E4iXwj4zrU9VYmdM2m8dyhERt2w9k9YhHqdp6A8=",
        version = "v1.0.0",
    )

    go_repository(
        name = "com_github_go_errors_errors",
        build_file_proto_mode = "disable_global",
        importpath = "github.com/go-errors/errors",
        sum = "h1:LUHzmkK3GUKUrL/1gfBUxAHzcev3apQlezX/+O7ma6w=",
        version = "v1.0.1",
    )
    go_repository(
        name = "com_github_go_gl_glfw",
        build_file_proto_mode = "disable_global",
        importpath = "github.com/go-gl/glfw",
        sum = "h1:QbL/5oDUmRBzO9/Z7Seo6zf912W/a6Sr4Eu0G/3Jho0=",
        version = "v0.0.0-20190409004039-e6da0acd62b1",
    )
    go_repository(
        name = "com_github_go_gl_glfw_v3_3_glfw",
        build_file_proto_mode = "disable_global",
        importpath = "github.com/go-gl/glfw/v3.3/glfw",
        sum = "h1:WtGNWLvXpe6ZudgnXrq0barxBImvnnJoMEhXAzcbM0I=",
        version = "v0.0.0-20200222043503-6f7a984d4dc4",
    )
    go_repository(
        name = "com_github_go_ini_ini",
        build_file_proto_mode = "disable",
        importpath = "github.com/go-ini/ini",
        sum = "h1:Mujh4R/dH6YL8bxuISne3xX2+qcQ9p0IxKAP6ExWoUo=",
        version = "v1.25.4",
    )

    go_repository(
        name = "com_github_go_kit_kit",
        build_file_proto_mode = "disable_global",
        importpath = "github.com/go-kit/kit",
        sum = "h1:wDJmvq38kDhkVxi50ni9ykkdUr1PKgqKOoi01fa0Mdk=",
        version = "v0.9.0",
    )
    go_repository(
        name = "com_github_go_kit_log",
        build_file_proto_mode = "disable_global",
        importpath = "github.com/go-kit/log",
        sum = "h1:MRVx0/zhvdseW+Gza6N9rVzU/IVzaeE1SFI4raAhmBU=",
        version = "v0.2.1",
    )
    go_repository(
        name = "com_github_go_logfmt_logfmt",
        build_file_proto_mode = "disable_global",
        importpath = "github.com/go-logfmt/logfmt",
        sum = "h1:otpy5pqBCBZ1ng9RQ0dPu4PN7ba75Y/aA+UpowDyNVA=",
        version = "v0.5.1",
    )
    go_repository(
        name = "com_github_go_logr_logr",
        build_file_proto_mode = "disable",
        importpath = "github.com/go-logr/logr",
        sum = "h1:2DntVwHkVopvECVRSlL5PSo9eG+cAkDCuckLubN+rq0=",
        version = "v1.2.3",
    )

    go_repository(
        name = "com_github_go_martini_martini",
        build_file_proto_mode = "disable_global",
        importpath = "github.com/go-martini/martini",
        sum = "h1:xveKWz2iaueeTaUgdetzel+U7exyigDYBryyVfV/rZk=",
        version = "v0.0.0-20170121215854-22fa46961aab",
    )
    go_repository(
        name = "com_github_go_ole_go_ole",
        build_file_proto_mode = "disable_global",
        importpath = "github.com/go-ole/go-ole",
        sum = "h1:/Fpf6oFPoeFik9ty7siob0G6Ke8QvQEuVcuChpwXzpY=",
        version = "v1.2.6",
    )
    go_repository(
        name = "com_github_go_openapi_jsonpointer",
        build_file_proto_mode = "disable",
        importpath = "github.com/go-openapi/jsonpointer",
        sum = "h1:gZr+CIYByUqjcgeLXnQu2gHYQC9o73G2XUeOFYEICuY=",
        version = "v0.19.5",
    )
    go_repository(
        name = "com_github_go_openapi_jsonreference",
        build_file_proto_mode = "disable",
        importpath = "github.com/go-openapi/jsonreference",
        sum = "h1:UBIxjkht+AWIgYzCDSv2GN+E/togfwXUJFRTWhl2Jjs=",
        version = "v0.19.6",
    )
    go_repository(
        name = "com_github_go_openapi_spec",
        build_file_proto_mode = "disable",
        importpath = "github.com/go-openapi/spec",
        sum = "h1:O8hJrt0UMnhHcluhIdUgCLRWyM2x7QkBXRvOs7m+O1M=",
        version = "v0.20.4",
    )
    go_repository(
        name = "com_github_go_openapi_swag",
        build_file_proto_mode = "disable",
        importpath = "github.com/go-openapi/swag",
        sum = "h1:D2NRCBzS9/pEY3gP9Nl8aDqGUcPFrwG2p+CNFrLyrCM=",
        version = "v0.19.15",
    )
    go_repository(
        name = "com_github_go_playground_locales",
        build_file_proto_mode = "disable",
        importpath = "github.com/go-playground/locales",
        sum = "h1:u50s323jtVGugKlcYeyzC0etD1HifMjqmJqb8WugfUU=",
        version = "v0.14.0",
    )
    go_repository(
        name = "com_github_go_playground_universal_translator",
        build_file_proto_mode = "disable",
        importpath = "github.com/go-playground/universal-translator",
        sum = "h1:82dyy6p4OuJq4/CByFNOn/jYrnRPArHwAcmLoJZxyho=",
        version = "v0.18.0",
    )
    go_repository(
        name = "com_github_go_playground_validator_v10",
        build_file_proto_mode = "disable",
        importpath = "github.com/go-playground/validator/v10",
        sum = "h1:I7mrTYv78z8k8VXa/qJlOlEXn/nBh+BF8dHX5nt/dr0=",
        version = "v10.10.0",
    )
    go_repository(
        name = "com_github_go_resty_resty_v2",
        build_file_proto_mode = "disable",
        importpath = "github.com/go-resty/resty/v2",
        sum = "h1:joIR5PNLM2EFqqESUjCMGXrWmXNHEU9CEiK813oKYS4=",
        version = "v2.6.0",
    )

    go_repository(
        name = "com_github_go_sql_driver_mysql",
        build_file_proto_mode = "disable_global",
        importpath = "github.com/go-sql-driver/mysql",
        sum = "h1:ueSltNNllEqE3qcWBTD0iQd3IpL/6U+mJxLkazJ7YPc=",
        version = "v1.7.0",
    )
    go_repository(
        name = "com_github_go_stack_stack",
        build_file_proto_mode = "disable_global",
        importpath = "github.com/go-stack/stack",
        sum = "h1:5SgMzNM5HxrEjV0ww2lTmX6E2Izsfxas4+YHWRs3Lsk=",
        version = "v1.8.0",
    )
    go_repository(
        name = "com_github_go_task_slim_sprig",
        build_file_proto_mode = "disable_global",
        importpath = "github.com/go-task/slim-sprig",
        sum = "h1:p104kn46Q8WdvHunIJ9dAyjPVtrBPhSr3KT2yUst43I=",
        version = "v0.0.0-20210107165309-348f09dbbbc0",
    )
    go_repository(
        name = "com_github_go_toolsmith_astcast",
        build_file_proto_mode = "disable",
        importpath = "github.com/go-toolsmith/astcast",
        sum = "h1:JojxlmI6STnFVG9yOImLeGREv8W2ocNUM+iOhR6jE7g=",
        version = "v1.0.0",
    )
    go_repository(
        name = "com_github_go_toolsmith_astcopy",
        build_file_proto_mode = "disable",
        importpath = "github.com/go-toolsmith/astcopy",
        sum = "h1:YnWf5Rnh1hUudj11kei53kI57quN/VH6Hp1n+erozn0=",
        version = "v1.0.2",
    )
    go_repository(
        name = "com_github_go_toolsmith_astequal",
        build_file_proto_mode = "disable",
        importpath = "github.com/go-toolsmith/astequal",
        sum = "h1:+LVdyRatFS+XO78SGV4I3TCEA0AC7fKEGma+fH+674o=",
        version = "v1.0.3",
    )
    go_repository(
        name = "com_github_go_toolsmith_astfmt",
        build_file_proto_mode = "disable",
        importpath = "github.com/go-toolsmith/astfmt",
        sum = "h1:A0vDDXt+vsvLEdbMFJAUBI/uTbRw1ffOPnxsILnFL6k=",
        version = "v1.0.0",
    )
    go_repository(
        name = "com_github_go_toolsmith_astp",
        build_file_proto_mode = "disable",
        importpath = "github.com/go-toolsmith/astp",
        sum = "h1:alXE75TXgcmupDsMK1fRAy0YUzLzqPVvBKoyWV+KPXg=",
        version = "v1.0.0",
    )
    go_repository(
        name = "com_github_go_toolsmith_strparse",
        build_file_proto_mode = "disable",
        importpath = "github.com/go-toolsmith/strparse",
        sum = "h1:Vcw78DnpCAKlM20kSbAyO4mPfJn/lyYA4BJUDxe2Jb4=",
        version = "v1.0.0",
    )
    go_repository(
        name = "com_github_go_toolsmith_typep",
        build_file_proto_mode = "disable",
        importpath = "github.com/go-toolsmith/typep",
        sum = "h1:8xdsa1+FSIH/RhEkgnD1j2CJOy5mNllW1Q9tRiYwvlk=",
        version = "v1.0.2",
    )
    go_repository(
        name = "com_github_go_xmlfmt_xmlfmt",
        build_file_proto_mode = "disable",
        importpath = "github.com/go-xmlfmt/xmlfmt",
        sum = "h1:Nea7b4icn8s57fTx1M5AI4qQT5HEM3rVUO8MuE6g80U=",
        version = "v1.1.2",
    )
    go_repository(
        name = "com_github_gobwas_glob",
        build_file_proto_mode = "disable",
        importpath = "github.com/gobwas/glob",
        sum = "h1:A4xDbljILXROh+kObIiy5kIaPYD8e96x1tgBhUI5J+Y=",
        version = "v0.2.3",
    )

    go_repository(
        name = "com_github_gobwas_httphead",
        build_file_proto_mode = "disable_global",
        importpath = "github.com/gobwas/httphead",
        sum = "h1:s+21KNqlpePfkah2I+gwHF8xmJWRjooY+5248k6m4A0=",
        version = "v0.0.0-20180130184737-2c6c146eadee",
    )
    go_repository(
        name = "com_github_gobwas_pool",
        build_file_proto_mode = "disable_global",
        importpath = "github.com/gobwas/pool",
        sum = "h1:QEmUOlnSjWtnpRGHF3SauEiOsy82Cup83Vf2LcMlnc8=",
        version = "v0.2.0",
    )
    go_repository(
        name = "com_github_gobwas_ws",
        build_file_proto_mode = "disable_global",
        importpath = "github.com/gobwas/ws",
        sum = "h1:CoAavW/wd/kulfZmSIBt6p24n4j7tHgNVCjsfHVNUbo=",
        version = "v1.0.2",
    )
    go_repository(
        name = "com_github_goccy_go_graphviz",
        build_file_proto_mode = "disable",
        importpath = "github.com/goccy/go-graphviz",
        sum = "h1:s/FMMJ1Joj6La3S5ApO3Jk2cwM4LpXECC2muFx3IPQQ=",
        version = "v0.0.9",
    )

    go_repository(
        name = "com_github_goccy_go_json",
        build_file_proto_mode = "disable",
        importpath = "github.com/goccy/go-json",
        sum = "h1:/pAaQDLHEoCq/5FFmSKBswWmK6H0e8g4159Kc/X/nqk=",
        version = "v0.9.11",
    )

    go_repository(
        name = "com_github_godbus_dbus_v5",
        build_file_proto_mode = "disable_global",
        importpath = "github.com/godbus/dbus/v5",
        sum = "h1:9349emZab16e7zQvpmsbtjc18ykshndd8y2PG3sgJbA=",
        version = "v5.0.4",
    )
    go_repository(
        name = "com_github_gofrs_flock",
        build_file_proto_mode = "disable",
        importpath = "github.com/gofrs/flock",
        sum = "h1:+gYjHKf32LDeiEEFhQaotPbLuUXjY5ZqxKgXy7n59aw=",
        version = "v0.8.1",
    )

    go_repository(
        name = "com_github_gogo_googleapis",
        build_file_proto_mode = "disable_global",
        importpath = "github.com/gogo/googleapis",
        sum = "h1:dR8+Q0uO5S2ZBcs2IH6VBKYwSxPo2vYCYq0ot0mu7xA=",
        version = "v0.0.0-20180223154316-0cd9801be74a",
    )
    go_repository(
        name = "com_github_gogo_protobuf",
        build_file_proto_mode = "disable_global",
        importpath = "github.com/gogo/protobuf",
        sum = "h1:Ov1cvc58UF3b5XjBnZv7+opcTcQFZebYjWzi34vdm4Q=",
        version = "v1.3.2",
    )
    go_repository(
        name = "com_github_gogo_status",
        build_file_proto_mode = "disable_global",
        importpath = "github.com/gogo/status",
        sum = "h1:+eIkrewn5q6b30y+g/BJINVVdi2xH7je5MPJ3ZPK3JA=",
        version = "v1.1.0",
    )
    go_repository(
        name = "com_github_goji_httpauth",
        build_file_proto_mode = "disable",
        importpath = "github.com/goji/httpauth",
        sum = "h1:lBXNCxVENCipq4D1Is42JVOP4eQjlB8TQ6H69Yx5J9Q=",
        version = "v0.0.0-20160601135302-2da839ab0f4d",
    )

    go_repository(
        name = "com_github_golang_freetype",
        build_file_proto_mode = "disable_global",
        importpath = "github.com/golang/freetype",
        sum = "h1:DACJavvAHhabrF08vX0COfcOBJRhZ8lUbR+ZWIs0Y5g=",
        version = "v0.0.0-20170609003504-e2365dfdc4a0",
    )
    go_repository(
        name = "com_github_golang_glog",
        build_file_proto_mode = "disable_global",
        importpath = "github.com/golang/glog",
        sum = "h1:nfP3RFugxnNRyKgeWd4oI1nYvXpxrx8ck8ZrcizshdQ=",
        version = "v1.0.0",
    )
    go_repository(
        name = "com_github_golang_groupcache",
        build_file_proto_mode = "disable_global",
        importpath = "github.com/golang/groupcache",
        sum = "h1:oI5xCqsCo564l8iNU+DwB5epxmsaqB+rhGL0m5jtYqE=",
        version = "v0.0.0-20210331224755-41bb18bfe9da",
    )
    go_repository(
        name = "com_github_golang_jwt_jwt",
        build_file_proto_mode = "disable",
        importpath = "github.com/golang-jwt/jwt",
        sum = "h1:73Z+4BJcrTC+KczS6WvTPvRGOp1WmfEP4Q1lOd9Z/+c=",
        version = "v3.2.1+incompatible",
    )

    go_repository(
        name = "com_github_golang_mock",
        build_file_proto_mode = "disable_global",
        importpath = "github.com/golang/mock",
        sum = "h1:ErTB+efbowRARo13NNdxyJji2egdxLGQhRaY+DUumQc=",
        version = "v1.6.0",
    )
    go_repository(
        name = "com_github_golang_protobuf",
        build_file_proto_mode = "disable_global",
        importpath = "github.com/golang/protobuf",
        patch_args = ["-p1"],
        patches = [
            "//build/patches:com_github_golang_protobuf.patch",
        ],
        sum = "h1:ROPKBNFfQgOUMifHyP+KYbvpjbdoFNs+aK7DXlji0Tw=",
        version = "v1.5.2",
    )
    go_repository(
        name = "com_github_golang_snappy",
        build_file_proto_mode = "disable_global",
        importpath = "github.com/golang/snappy",
        sum = "h1:yAGX7huGHXlcLOEtBnF4w7FQwA26wojNCwOYAEhLjQM=",
        version = "v0.0.4",
    )
    go_repository(
        name = "com_github_golangci_check",
        build_file_proto_mode = "disable",
        importpath = "github.com/golangci/check",
        sum = "h1:23T5iq8rbUYlhpt5DB4XJkc6BU31uODLD1o1gKvZmD0=",
        version = "v0.0.0-20180506172741-cfe4005ccda2",
    )
    go_repository(
        name = "com_github_golangci_dupl",
        build_file_proto_mode = "disable",
        importpath = "github.com/golangci/dupl",
        sum = "h1:w8hkcTqaFpzKqonE9uMCefW1WDie15eSP/4MssdenaM=",
        version = "v0.0.0-20180902072040-3e9179ac440a",
    )
    go_repository(
        name = "com_github_golangci_go_misc",
        build_file_proto_mode = "disable",
        importpath = "github.com/golangci/go-misc",
        sum = "h1:6RGUuS7EGotKx6J5HIP8ZtyMdiDscjMLfRBSPuzVVeo=",
        version = "v0.0.0-20220329215616-d24fe342adfe",
    )

    go_repository(
        name = "com_github_golangci_gofmt",
        build_file_proto_mode = "disable",
        importpath = "github.com/golangci/gofmt",
        sum = "h1:amWTbTGqOZ71ruzrdA+Nx5WA3tV1N0goTspwmKCQvBY=",
        version = "v0.0.0-20220901101216-f2edd75033f2",
    )
    go_repository(
        name = "com_github_golangci_golangci_lint",
        build_file_proto_mode = "disable",
        importpath = "github.com/golangci/golangci-lint",
        sum = "h1:M1bpDymgdaPKNzPwQdebCGki/nzvVkr2f/eUfk9C9oU=",
        version = "v1.51.0",
    )
    go_repository(
        name = "com_github_golangci_gosec",
        build_file_proto_mode = "disable",
        importpath = "github.com/golangci/gosec",
        sum = "h1:Bi7BYmZVg4C+mKGi8LeohcP2GGUl2XJD4xCkJoZSaYc=",
        version = "v0.0.0-20180901114220-8afd9cbb6cfb",
    )
    go_repository(
        name = "com_github_golangci_lint_1",
        build_file_proto_mode = "disable",
        importpath = "github.com/golangci/lint-1",
        sum = "h1:MfyDlzVjl1hoaPzPD4Gpb/QgoRfSBR0jdhwGyAWwMSA=",
        version = "v0.0.0-20191013205115-297bf364a8e0",
    )
    go_repository(
        name = "com_github_golangci_maligned",
        build_file_proto_mode = "disable",
        importpath = "github.com/golangci/maligned",
        sum = "h1:kNY3/svz5T29MYHubXix4aDDuE3RWHkPvopM/EDv/MA=",
        version = "v0.0.0-20180506175553-b1d89398deca",
    )

    go_repository(
        name = "com_github_golangci_misspell",
        build_file_proto_mode = "disable",
        importpath = "github.com/golangci/misspell",
        sum = "h1:KtVB/hTK4bbL/S6bs64rYyk8adjmh1BygbBiaAiX+a0=",
        version = "v0.4.0",
    )

    go_repository(
        name = "com_github_golangci_prealloc",
        build_file_proto_mode = "disable",
        importpath = "github.com/golangci/prealloc",
        sum = "h1:leSNB7iYzLYSSx3J/s5sVf4Drkc68W2wm4Ixh/mr0us=",
        version = "v0.0.0-20180630174525-215b22d4de21",
    )
    go_repository(
        name = "com_github_golangci_revgrep",
        build_file_proto_mode = "disable",
        importpath = "github.com/golangci/revgrep",
        sum = "h1:DIPQnGy2Gv2FSA4B/hh8Q7xx3B7AIDk3DAMeHclH1vQ=",
        version = "v0.0.0-20220804021717-745bb2f7c2e6",
    )
    go_repository(
        name = "com_github_golangci_unconvert",
        build_file_proto_mode = "disable",
        importpath = "github.com/golangci/unconvert",
        sum = "h1:zwtduBRr5SSWhqsYNgcuWO2kFlpdOZbP0+yRjmvPGys=",
        version = "v0.0.0-20180507085042-28b1c447d1f4",
    )

    go_repository(
        name = "com_github_gomodule_redigo",
        build_file_proto_mode = "disable_global",
        importpath = "github.com/gomodule/redigo",
        sum = "h1:y0Wmhvml7cGnzPa9nocn/fMraMH/lMDdeG+rkx4VgYY=",
        version = "v1.7.1-0.20190724094224-574c33c3df38",
    )
    go_repository(
        name = "com_github_google_btree",
        build_file_proto_mode = "disable_global",
        importpath = "github.com/google/btree",
        sum = "h1:xf4v41cLI2Z6FxbKm+8Bu+m8ifhj15JuZ9sa0jZCMUU=",
        version = "v1.1.2",
    )
    go_repository(
        name = "com_github_google_gnostic",
        build_file_proto_mode = "disable",
        importpath = "github.com/google/gnostic",
        sum = "h1:FhTMOKj2VhjpouxvWJAV1TL304uMlb9zcDqkl6cEI54=",
        version = "v0.5.7-v3refs",
    )

    go_repository(
        name = "com_github_google_go_cmp",
        build_file_proto_mode = "disable_global",
        importpath = "github.com/google/go-cmp",
        sum = "h1:O2Tfq5qg4qc4AmwVlvv0oLiVAGB7enBSJ2x2DqQFi38=",
        version = "v0.5.9",
    )
    go_repository(
        name = "com_github_google_go_github_v33",
        build_file_proto_mode = "disable",
        importpath = "github.com/google/go-github/v33",
        sum = "h1:qAf9yP0qc54ufQxzwv+u9H0tiVOnPJxo0lI/JXqw3ZM=",
        version = "v33.0.0",
    )

    go_repository(
        name = "com_github_google_go_querystring",
        build_file_proto_mode = "disable_global",
        importpath = "github.com/google/go-querystring",
        sum = "h1:AnCroh3fv4ZBgVIf1Iwtovgjaw/GiKJo8M8yD/fhyJ8=",
        version = "v1.1.0",
    )
    go_repository(
        name = "com_github_google_gofuzz",
        build_file_proto_mode = "disable_global",
        importpath = "github.com/google/gofuzz",
        sum = "h1:Hsa8mG0dQ46ij8Sl2AYJDUv1oA9/d6Vk+3LG99Oe02g=",
        version = "v1.1.0",
    )
    go_repository(
        name = "com_github_google_licensecheck",
        build_file_proto_mode = "disable",
        importpath = "github.com/google/licensecheck",
        sum = "h1:QoxgoDkaeC4nFrtGN1jV7IPmDCHFNIVh54e5hSt6sPs=",
        version = "v0.3.1",
    )

    go_repository(
        name = "com_github_google_martian",
        build_file_proto_mode = "disable_global",
        importpath = "github.com/google/martian",
        sum = "h1:/CP5g8u/VJHijgedC/Legn3BAbAaWPgecwXBIDzw5no=",
        version = "v2.1.0+incompatible",
    )
    go_repository(
        name = "com_github_google_martian_v3",
        build_file_proto_mode = "disable_global",
        importpath = "github.com/google/martian/v3",
        sum = "h1:d8MncMlErDFTwQGBK1xhv026j9kqhvw1Qv9IbWT1VLQ=",
        version = "v3.2.1",
    )
    go_repository(
        name = "com_github_google_pprof",
        build_file_proto_mode = "disable_global",
        importpath = "github.com/google/pprof",
        sum = "h1:c8EUapQFi+kjzedr4c6WqbwMdmB95+oDBWZ5XFHFYxY=",
        version = "v0.0.0-20211122183932-1daafda22083",
    )
    go_repository(
        name = "com_github_google_renameio",
        build_file_proto_mode = "disable_global",
        importpath = "github.com/google/renameio",
        sum = "h1:GOZbcHa3HfsPKPlmyPyN2KEohoMXOhdMbHrvbpl2QaA=",
        version = "v0.1.0",
    )
    go_repository(
        name = "com_github_google_shlex",
        build_file_proto_mode = "disable",
        importpath = "github.com/google/shlex",
        sum = "h1:El6M4kTTCOh6aBiKaUGG7oYTSPP8MxqL4YI3kZKwcP4=",
        version = "v0.0.0-20191202100458-e7afc7fbc510",
    )

    go_repository(
        name = "com_github_google_uuid",
        build_file_proto_mode = "disable_global",
        importpath = "github.com/google/uuid",
        sum = "h1:t6JiXgmwXMjEs8VusXIJk2BXHsn+wx8BZdTaoZ5fu7I=",
        version = "v1.3.0",
    )
    go_repository(
        name = "com_github_googleapis_enterprise_certificate_proxy",
        build_file_proto_mode = "disable",
        importpath = "github.com/googleapis/enterprise-certificate-proxy",
        sum = "h1:y8Yozv7SZtlU//QXbezB6QkpuE6jMD2/gfzk4AftXjs=",
        version = "v0.2.0",
    )

    go_repository(
        name = "com_github_googleapis_gax_go_v2",
        build_file_proto_mode = "disable_global",
        importpath = "github.com/googleapis/gax-go/v2",
        sum = "h1:IcsPKeInNvYi7eqSaDjiZqDDKu5rsmunY0Y1YupQSSQ=",
        version = "v2.7.0",
    )
    go_repository(
        name = "com_github_googleapis_gnostic",
        build_file_proto_mode = "disable",
        importpath = "github.com/googleapis/gnostic",
        sum = "h1:l6N3VoaVzTncYYW+9yOz2LJJammFZGBO13sqgEhpy9g=",
        version = "v0.2.0",
    )
    go_repository(
        name = "com_github_googleapis_go_type_adapters",
        build_file_proto_mode = "disable",
        importpath = "github.com/googleapis/go-type-adapters",
        sum = "h1:9XdMn+d/G57qq1s8dNc5IesGCXHf6V2HZ2JwRxfA2tA=",
        version = "v1.0.0",
    )

    go_repository(
        name = "com_github_gophercloud_gophercloud",
        build_file_proto_mode = "disable",
        importpath = "github.com/gophercloud/gophercloud",
        sum = "h1:hQpY0g0UGsLKLDs8UJ6xpA2gNCkEdEbvxSPqLItXCpI=",
        version = "v0.0.0-20190301152420-fca40860790e",
    )

    go_repository(
        name = "com_github_gopherjs_gopherjs",
        build_file_proto_mode = "disable_global",
        importpath = "github.com/gopherjs/gopherjs",
        sum = "h1:EGx4pi6eqNxGaHF6qqu48+N2wcFQ5qg5FXgOdqsJ5d8=",
        version = "v0.0.0-20181017120253-0766667cb4d1",
    )
    go_repository(
        name = "com_github_gordonklaus_ineffassign",
        build_file_proto_mode = "disable",
        importpath = "github.com/gordonklaus/ineffassign",
        sum = "h1:PVRE9d4AQKmbelZ7emNig1+NT27DUmKZn5qXxfio54U=",
        version = "v0.0.0-20210914165742-4cc7213b9bc8",
    )
    go_repository(
        name = "com_github_gorilla_context",
        build_file_proto_mode = "disable",
        importpath = "github.com/gorilla/context",
        sum = "h1:AWwleXJkX/nhcU9bZSnZoi3h/qGYqQAGhq6zZe/aQW8=",
        version = "v1.1.1",
    )

    go_repository(
        name = "com_github_gorilla_handlers",
        build_file_proto_mode = "disable_global",
        importpath = "github.com/gorilla/handlers",
        sum = "h1:9lRY6j8DEeeBT10CvO9hGW0gmky0BprnvDI5vfhUHH4=",
        version = "v1.5.1",
    )
    go_repository(
        name = "com_github_gorilla_mux",
        build_file_proto_mode = "disable_global",
        importpath = "github.com/gorilla/mux",
        sum = "h1:i40aqfkR1h2SlN9hojwV5ZA91wcXFOvkdNIeFDP5koI=",
        version = "v1.8.0",
    )
    go_repository(
        name = "com_github_gorilla_securecookie",
        build_file_proto_mode = "disable_global",
        importpath = "github.com/gorilla/securecookie",
        sum = "h1:miw7JPhV+b/lAHSXz4qd/nN9jRiAFV5FwjeKyCS8BvQ=",
        version = "v1.1.1",
    )
    go_repository(
        name = "com_github_gorilla_sessions",
        build_file_proto_mode = "disable_global",
        importpath = "github.com/gorilla/sessions",
        sum = "h1:DHd3rPN5lE3Ts3D8rKkQ8x/0kqfeNmBAaiSi+o7FsgI=",
        version = "v1.2.1",
    )
    go_repository(
        name = "com_github_gorilla_websocket",
        build_file_proto_mode = "disable_global",
        importpath = "github.com/gorilla/websocket",
        sum = "h1:+/TMaTYc4QFitKJxsQ7Yye35DkWvkdLcvGKqM+x0Ufc=",
        version = "v1.4.2",
    )
    go_repository(
        name = "com_github_gostaticanalysis_analysisutil",
        build_file_proto_mode = "disable",
        importpath = "github.com/gostaticanalysis/analysisutil",
        sum = "h1:ZMCjoue3DtDWQ5WyU16YbjbQEQ3VuzwxALrpYd+HeKk=",
        version = "v0.7.1",
    )
    go_repository(
        name = "com_github_gostaticanalysis_comment",
        build_file_proto_mode = "disable",
        importpath = "github.com/gostaticanalysis/comment",
        sum = "h1:hlnx5+S2fY9Zo9ePo4AhgYsYHbM2+eAv8m/s1JiCd6Q=",
        version = "v1.4.2",
    )
    go_repository(
        name = "com_github_gostaticanalysis_forcetypeassert",
        build_file_proto_mode = "disable",
        importpath = "github.com/gostaticanalysis/forcetypeassert",
        sum = "h1:6eUflI3DiGusXGK6X7cCcIgVCpZ2CiZ1Q7jl6ZxNV70=",
        version = "v0.1.0",
    )
    go_repository(
        name = "com_github_gostaticanalysis_nilerr",
        build_file_proto_mode = "disable",
        importpath = "github.com/gostaticanalysis/nilerr",
        sum = "h1:ThE+hJP0fEp4zWLkWHWcRyI2Od0p7DlgYG3Uqrmrcpk=",
        version = "v0.1.1",
    )
    go_repository(
        name = "com_github_gostaticanalysis_testutil",
        build_file_proto_mode = "disable",
        importpath = "github.com/gostaticanalysis/testutil",
        sum = "h1:nhdCmubdmDF6VEatUNjgUZBJKWRqugoISdUv3PPQgHY=",
        version = "v0.4.0",
    )

    go_repository(
        name = "com_github_grpc_ecosystem_go_grpc_middleware",
        build_file_proto_mode = "disable_global",
        importpath = "github.com/grpc-ecosystem/go-grpc-middleware",
        sum = "h1:+9834+KizmvFV7pXQGSXQTsaWhq2GjuNUt0aUU0YBYw=",
        version = "v1.3.0",
    )
    go_repository(
        name = "com_github_grpc_ecosystem_go_grpc_prometheus",
        build_file_proto_mode = "disable_global",
        importpath = "github.com/grpc-ecosystem/go-grpc-prometheus",
        sum = "h1:Ovs26xHkKqVztRpIrF/92BcuyuQ/YW4NSIpoGtfXNho=",
        version = "v1.2.0",
    )
    go_repository(
        name = "com_github_grpc_ecosystem_grpc_gateway",
        build_file_proto_mode = "disable_global",
        build_naming_convention = "go_default_library",
        importpath = "github.com/grpc-ecosystem/grpc-gateway",
        patch_args = ["-p1"],
        patches = [
            "//build/patches:com_github_grpc_ecosystem_grpc_gateway.patch",
        ],
        sum = "h1:gmcG1KaJ57LophUzW0Hy8NmPhnMZb4M0+kPpLofRdBo=",
        version = "v1.16.0",
    )
    go_repository(
        name = "com_github_grpc_ecosystem_grpc_opentracing",
        build_file_proto_mode = "disable",
        importpath = "github.com/grpc-ecosystem/grpc-opentracing",
        sum = "h1:MJG/KsmcqMwFAkh8mTnAwhyKoB+sTAnY4CACC110tbU=",
        version = "v0.0.0-20180507213350-8e809c8a8645",
    )
    go_repository(
        name = "com_github_gtank_cryptopasta",
        build_file_proto_mode = "disable",
        importpath = "github.com/gtank/cryptopasta",
        sum = "h1:7xsUJsB2NrdcttQPa7JLEaGzvdbk7KvfrjgHZXOQRo0=",
        version = "v0.0.0-20170601214702-1f550f6f2f69",
    )

    go_repository(
        name = "com_github_hashicorp_consul_api",
        build_file_proto_mode = "disable_global",
        importpath = "github.com/hashicorp/consul/api",
        sum = "h1:BNQPM9ytxj6jbjjdRPioQ94T6YXriSopn0i8COv6SRA=",
        version = "v1.1.0",
    )
    go_repository(
        name = "com_github_hashicorp_consul_sdk",
        build_file_proto_mode = "disable_global",
        importpath = "github.com/hashicorp/consul/sdk",
        sum = "h1:LnuDWGNsoajlhGyHJvuWW6FVqRl8JOTPqS6CPTsYjhY=",
        version = "v0.1.1",
    )
    go_repository(
        name = "com_github_hashicorp_errwrap",
        build_file_proto_mode = "disable_global",
        importpath = "github.com/hashicorp/errwrap",
        sum = "h1:hLrqtEDnRye3+sgx6z4qVLNuviH3MR5aQ0ykNJa/UYA=",
        version = "v1.0.0",
    )
    go_repository(
        name = "com_github_hashicorp_go_cleanhttp",
        build_file_proto_mode = "disable_global",
        importpath = "github.com/hashicorp/go-cleanhttp",
        sum = "h1:dH3aiDG9Jvb5r5+bYHsikaOUIpcM0xvgMXVoDkXMzJM=",
        version = "v0.5.1",
    )
    go_repository(
        name = "com_github_hashicorp_go_immutable_radix",
        build_file_proto_mode = "disable_global",
        importpath = "github.com/hashicorp/go-immutable-radix",
        sum = "h1:AKDB1HM5PWEA7i4nhcpwOrO2byshxBjXVn/J/3+z5/0=",
        version = "v1.0.0",
    )
    go_repository(
        name = "com_github_hashicorp_go_msgpack",
        build_file_proto_mode = "disable_global",
        importpath = "github.com/hashicorp/go-msgpack",
        sum = "h1:SFT72YqIkOcLdWJUYcriVX7hbrZpwc/f7h8aW2NUqrA=",
        version = "v0.5.4",
    )
    go_repository(
        name = "com_github_hashicorp_go_multierror",
        build_file_proto_mode = "disable_global",
        importpath = "github.com/hashicorp/go-multierror",
        sum = "h1:H5DkEtf6CXdFp0N0Em5UCwQpXMWke8IA0+lD48awMYo=",
        version = "v1.1.1",
    )
    go_repository(
        name = "com_github_hashicorp_go_net",
        build_file_proto_mode = "disable_global",
        importpath = "github.com/hashicorp/go.net",
        sum = "h1:sNCoNyDEvN1xa+X0baata4RdcpKwcMS6DH+xwfqPgjw=",
        version = "v0.0.1",
    )
    go_repository(
        name = "com_github_hashicorp_go_rootcerts",
        build_file_proto_mode = "disable_global",
        importpath = "github.com/hashicorp/go-rootcerts",
        sum = "h1:Rqb66Oo1X/eSV1x66xbDccZjhJigjg0+e82kpwzSwCI=",
        version = "v1.0.0",
    )
    go_repository(
        name = "com_github_hashicorp_go_sockaddr",
        build_file_proto_mode = "disable_global",
        importpath = "github.com/hashicorp/go-sockaddr",
        sum = "h1:ztczhD1jLxIRjVejw8gFomI1BQZOe2WoVOu0SyteCQc=",
        version = "v1.0.2",
    )
    go_repository(
        name = "com_github_hashicorp_go_syslog",
        build_file_proto_mode = "disable_global",
        importpath = "github.com/hashicorp/go-syslog",
        sum = "h1:KaodqZuhUoZereWVIYmpUgZysurB1kBLX2j0MwMrUAE=",
        version = "v1.0.0",
    )
    go_repository(
        name = "com_github_hashicorp_go_uuid",
        build_file_proto_mode = "disable_global",
        importpath = "github.com/hashicorp/go-uuid",
        sum = "h1:cfejS+Tpcp13yd5nYHWDI6qVCny6wyX2Mt5SGur2IGE=",
        version = "v1.0.2",
    )
    go_repository(
        name = "com_github_hashicorp_go_version",
        build_file_proto_mode = "disable_global",
        importpath = "github.com/hashicorp/go-version",
        sum = "h1:feTTfFNnjP967rlCxM/I9g701jU+RN74YKx2mOkIeek=",
        version = "v1.6.0",
    )
    go_repository(
        name = "com_github_hashicorp_golang_lru",
        build_file_proto_mode = "disable_global",
        importpath = "github.com/hashicorp/golang-lru",
        sum = "h1:0hERBMJE1eitiLkihrMvRVBYAkpHzc/J3QdDN+dAcgU=",
        version = "v0.5.1",
    )
    go_repository(
        name = "com_github_hashicorp_hcl",
        build_file_proto_mode = "disable_global",
        importpath = "github.com/hashicorp/hcl",
        sum = "h1:0Anlzjpi4vEasTeNFn2mLJgTSwt0+6sfsiTG8qcWGx4=",
        version = "v1.0.0",
    )
    go_repository(
        name = "com_github_hashicorp_logutils",
        build_file_proto_mode = "disable_global",
        importpath = "github.com/hashicorp/logutils",
        sum = "h1:dLEQVugN8vlakKOUE3ihGLTZJRB4j+M2cdTm/ORI65Y=",
        version = "v1.0.0",
    )
    go_repository(
        name = "com_github_hashicorp_mdns",
        build_file_proto_mode = "disable_global",
        importpath = "github.com/hashicorp/mdns",
        sum = "h1:WhIgCr5a7AaVH6jPUwjtRuuE7/RDufnUvzIr48smyxs=",
        version = "v1.0.0",
    )
    go_repository(
        name = "com_github_hashicorp_memberlist",
        build_file_proto_mode = "disable_global",
        importpath = "github.com/hashicorp/memberlist",
        sum = "h1:EmmoJme1matNzb+hMpDuR/0sbJSUisxyqBGG676r31M=",
        version = "v0.1.3",
    )
    go_repository(
        name = "com_github_hashicorp_serf",
        build_file_proto_mode = "disable_global",
        importpath = "github.com/hashicorp/serf",
        sum = "h1:YZ7UKsJv+hKjqGVUUbtE3HNj79Eln2oQ75tniF6iPt0=",
        version = "v0.8.2",
    )
    go_repository(
        name = "com_github_hdrhistogram_hdrhistogram_go",
        build_file_proto_mode = "disable_global",
        importpath = "github.com/HdrHistogram/hdrhistogram-go",
        sum = "h1:5IcZpTvzydCQeHzK4Ef/D5rrSqwxob0t8PQPMybUNFM=",
        version = "v1.1.2",
    )
    go_repository(
        name = "com_github_hexops_gotextdiff",
        build_file_proto_mode = "disable",
        importpath = "github.com/hexops/gotextdiff",
        sum = "h1:gitA9+qJrrTCsiCl7+kh75nPqQt1cx4ZkudSTLoUqJM=",
        version = "v1.0.3",
    )

    go_repository(
        name = "com_github_hpcloud_tail",
        build_file_proto_mode = "disable_global",
        importpath = "github.com/hpcloud/tail",
        sum = "h1:nfCOvKYfkgYP8hkirhJocXT2+zOD8yUNjXaWfTlyFKI=",
        version = "v1.0.0",
    )
    go_repository(
        name = "com_github_huandu_xstrings",
        build_file_proto_mode = "disable",
        importpath = "github.com/huandu/xstrings",
        sum = "h1:4jgBlKK6tLKFvO8u5pmYjG91cqytmDCDvGh7ECVFfFs=",
        version = "v1.3.1",
    )

    go_repository(
        name = "com_github_hydrogen18_memlistener",
        build_file_proto_mode = "disable_global",
        importpath = "github.com/hydrogen18/memlistener",
        sum = "h1:EPRgaDqXpLFUJLXZdGLnBTy1l6CLiNAPnvn2l+kHit0=",
        version = "v0.0.0-20141126152155-54553eb933fb",
    )
    go_repository(
        name = "com_github_iancoleman_strcase",
        build_file_proto_mode = "disable_global",
        importpath = "github.com/iancoleman/strcase",
        sum = "h1:05I4QRnGpI0m37iZQRuskXh+w77mr6Z41lwQzuHLwW0=",
        version = "v0.2.0",
    )
    go_repository(
        name = "com_github_ianlancetaylor_demangle",
        build_file_proto_mode = "disable_global",
        importpath = "github.com/ianlancetaylor/demangle",
        sum = "h1:uGg2frlt3IcT7kbV6LEp5ONv4vmoO2FW4qSO+my/aoM=",
        version = "v0.0.0-20210905161508-09a460cdf81d",
    )
    go_repository(
        name = "com_github_imdario_mergo",
        build_file_proto_mode = "disable",
        importpath = "github.com/imdario/mergo",
        sum = "h1:3tnifQM4i+fbajXKBHXWEH+KvNHqojZ778UH75j3bGA=",
        version = "v0.3.11",
    )

    go_repository(
        name = "com_github_imkira_go_interpol",
        build_file_proto_mode = "disable_global",
        importpath = "github.com/imkira/go-interpol",
        sum = "h1:KIiKr0VSG2CUW1hl1jpiyuzuJeKUUpC8iM1AIE7N1Vk=",
        version = "v1.1.0",
    )
    go_repository(
        name = "com_github_inconshreveable_mousetrap",
        build_file_proto_mode = "disable_global",
        importpath = "github.com/inconshreveable/mousetrap",
        sum = "h1:U3uMjPSQEBMNp1lFxmllqCPM6P5u/Xq7Pgzkat/bFNc=",
        version = "v1.0.1",
    )
    go_repository(
        name = "com_github_influxdata_influxdb",
        build_file_proto_mode = "disable",
        importpath = "github.com/influxdata/influxdb",
        sum = "h1:O08dwjOwv9CYlJJEUZKAazSoQDKlsN34Bq3dnhqhyVI=",
        version = "v0.0.0-20170331210902-15e594fc09f1",
    )

    go_repository(
        name = "com_github_iris_contrib_blackfriday",
        build_file_proto_mode = "disable_global",
        importpath = "github.com/iris-contrib/blackfriday",
        sum = "h1:o5sHQHHm0ToHUlAJSTjW9UWicjJSDDauOOQ2AHuIVp4=",
        version = "v2.0.0+incompatible",
    )
    go_repository(
        name = "com_github_iris_contrib_go_uuid",
        build_file_proto_mode = "disable_global",
        importpath = "github.com/iris-contrib/go.uuid",
        sum = "h1:XZubAYg61/JwnJNbZilGjf3b3pB80+OQg2qf6c8BfWE=",
        version = "v2.0.0+incompatible",
    )
    go_repository(
        name = "com_github_iris_contrib_i18n",
        build_file_proto_mode = "disable_global",
        importpath = "github.com/iris-contrib/i18n",
        sum = "h1:Kyp9KiXwsyZRTeoNjgVCrWks7D8ht9+kg6yCjh8K97o=",
        version = "v0.0.0-20171121225848-987a633949d0",
    )
    go_repository(
        name = "com_github_iris_contrib_schema",
        build_file_proto_mode = "disable_global",
        importpath = "github.com/iris-contrib/schema",
        sum = "h1:10g/WnoRR+U+XXHWKBHeNy/+tZmM2kcAVGLOsz+yaDA=",
        version = "v0.0.1",
    )
    go_repository(
        name = "com_github_jackc_fake",
        build_file_proto_mode = "disable",
        importpath = "github.com/jackc/fake",
        sum = "h1:vr3AYkKovP8uR8AvSGGUK1IDqRa5lAAvEkZG1LKaCRc=",
        version = "v0.0.0-20150926172116-812a484cc733",
    )
    go_repository(
        name = "com_github_jackc_pgx",
        build_file_proto_mode = "disable",
        importpath = "github.com/jackc/pgx",
        sum = "h1:0Vihzu20St42/UDsvZGdNE6jak7oi/UOeMzwMPHkgFY=",
        version = "v3.2.0+incompatible",
    )
    go_repository(
        name = "com_github_jarcoal_httpmock",
        build_file_proto_mode = "disable",
        importpath = "github.com/jarcoal/httpmock",
        sum = "h1:gSvTxxFR/MEMfsGrvRbdfpRUMBStovlSRLw0Ep1bwwc=",
        version = "v1.2.0",
    )

    go_repository(
        name = "com_github_jcmturner_aescts_v2",
        build_file_proto_mode = "disable_global",
        importpath = "github.com/jcmturner/aescts/v2",
        sum = "h1:9YKLH6ey7H4eDBXW8khjYslgyqG2xZikXP0EQFKrle8=",
        version = "v2.0.0",
    )
    go_repository(
        name = "com_github_jcmturner_dnsutils_v2",
        build_file_proto_mode = "disable_global",
        importpath = "github.com/jcmturner/dnsutils/v2",
        sum = "h1:lltnkeZGL0wILNvrNiVCR6Ro5PGU/SeBvVO/8c/iPbo=",
        version = "v2.0.0",
    )
    go_repository(
        name = "com_github_jcmturner_gofork",
        build_file_proto_mode = "disable_global",
        importpath = "github.com/jcmturner/gofork",
        sum = "h1:J7uCkflzTEhUZ64xqKnkDxq3kzc96ajM1Gli5ktUem8=",
        version = "v1.0.0",
    )
    go_repository(
        name = "com_github_jcmturner_goidentity_v6",
        build_file_proto_mode = "disable_global",
        importpath = "github.com/jcmturner/goidentity/v6",
        sum = "h1:VKnZd2oEIMorCTsFBnJWbExfNN7yZr3EhJAxwOkZg6o=",
        version = "v6.0.1",
    )
    go_repository(
        name = "com_github_jcmturner_gokrb5_v8",
        build_file_proto_mode = "disable_global",
        importpath = "github.com/jcmturner/gokrb5/v8",
        sum = "h1:6ZIM6b/JJN0X8UM43ZOM6Z4SJzla+a/u7scXFJzodkA=",
        version = "v8.4.2",
    )
    go_repository(
        name = "com_github_jcmturner_rpc_v2",
        build_file_proto_mode = "disable_global",
        importpath = "github.com/jcmturner/rpc/v2",
        sum = "h1:7FXXj8Ti1IaVFpSAziCZWNzbNuZmnvw/i6CqLNdWfZY=",
        version = "v2.0.3",
    )
    go_repository(
        name = "com_github_jedib0t_go_pretty_v6",
        build_file_proto_mode = "disable_global",
        importpath = "github.com/jedib0t/go-pretty/v6",
        sum = "h1:o3McN0rQ4X+IU+HduppSp9TwRdGLRW2rhJXy9CJaCRw=",
        version = "v6.2.2",
    )
    go_repository(
        name = "com_github_jeffail_gabs_v2",
        build_file_proto_mode = "disable_global",
        importpath = "github.com/Jeffail/gabs/v2",
        sum = "h1:ANfZYjpMlfTTKebycu4X1AgkVWumFVDYQl7JwOr4mDk=",
        version = "v2.5.1",
    )
    go_repository(
        name = "com_github_jgautheron_goconst",
        build_file_proto_mode = "disable",
        importpath = "github.com/jgautheron/goconst",
        sum = "h1:HxVbL1MhydKs8R8n/HE5NPvzfaYmQJA3o879lE4+WcM=",
        version = "v1.5.1",
    )
    go_repository(
        name = "com_github_jingyugao_rowserrcheck",
        build_file_proto_mode = "disable",
        importpath = "github.com/jingyugao/rowserrcheck",
        sum = "h1:zibz55j/MJtLsjP1OF4bSdgXxwL1b+Vn7Tjzq7gFzUs=",
        version = "v1.1.1",
    )
    go_repository(
        name = "com_github_jinzhu_inflection",
        build_file_proto_mode = "disable",
        importpath = "github.com/jinzhu/inflection",
        sum = "h1:K317FqzuhWc8YvSVlFMCCUb36O/S9MCKRDI7QkRKD/E=",
        version = "v1.0.0",
    )
    go_repository(
        name = "com_github_jinzhu_now",
        build_file_proto_mode = "disable",
        importpath = "github.com/jinzhu/now",
        sum = "h1:eVKgfIdy9b6zbWBMgFpfDPoAMifwSZagU9HmEU6zgiI=",
        version = "v1.1.2",
    )

    go_repository(
        name = "com_github_jirfag_go_printf_func_name",
        build_file_proto_mode = "disable",
        importpath = "github.com/jirfag/go-printf-func-name",
        sum = "h1:KA9BjwUk7KlCh6S9EAGWBt1oExIUv9WyNCiRz5amv48=",
        version = "v0.0.0-20200119135958-7558a9eaa5af",
    )

    go_repository(
        name = "com_github_jmespath_go_jmespath",
        build_file_proto_mode = "disable_global",
        importpath = "github.com/jmespath/go-jmespath",
        sum = "h1:BEgLn5cpjn8UN1mAw4NjwDrS35OdebyEtFe+9YPoQUg=",
        version = "v0.4.0",
    )
    go_repository(
        name = "com_github_jmespath_go_jmespath_internal_testify",
        build_file_proto_mode = "disable_global",
        importpath = "github.com/jmespath/go-jmespath/internal/testify",
        sum = "h1:shLQSRRSCCPj3f2gpwzGwWFoC7ycTf1rcQZHOlsJ6N8=",
        version = "v1.5.1",
    )
    go_repository(
        name = "com_github_joho_godotenv",
        build_file_proto_mode = "disable",
        importpath = "github.com/joho/godotenv",
        sum = "h1:3l4+N6zfMWnkbPEXKng2o2/MR5mSwTrBih4ZEkkz1lg=",
        version = "v1.4.0",
    )

    go_repository(
        name = "com_github_joho_sqltocsv",
        build_file_proto_mode = "disable_global",
        importpath = "github.com/joho/sqltocsv",
        sum = "h1:Zrb0IbuLOGHL7nrO2WrcuNWgDTlzFv3zY69QMx4ggQE=",
        version = "v0.0.0-20210428211105-a6d6801d59df",
    )
    go_repository(
        name = "com_github_joker_hpp",
        build_file_proto_mode = "disable_global",
        importpath = "github.com/Joker/hpp",
        sum = "h1:65+iuJYdRXv/XyN62C1uEmmOx3432rNG/rKlX6V7Kkc=",
        version = "v1.0.0",
    )
    go_repository(
        name = "com_github_joker_jade",
        build_file_proto_mode = "disable_global",
        importpath = "github.com/Joker/jade",
        sum = "h1:mreN1m/5VJ/Zc3b4pzj9qU6D9SRQ6Vm+3KfI328t3S8=",
        version = "v1.0.1-0.20190614124447-d475f43051e7",
    )
    go_repository(
        name = "com_github_jonboulle_clockwork",
        build_file_proto_mode = "disable_global",
        importpath = "github.com/jonboulle/clockwork",
        sum = "h1:UOGuzwb1PwsrDAObMuhUnj0p5ULPj8V/xJ7Kx9qUBdQ=",
        version = "v0.2.2",
    )
    go_repository(
        name = "com_github_joomcode_errorx",
        build_file_proto_mode = "disable",
        importpath = "github.com/joomcode/errorx",
        sum = "h1:CalpDWz14ZHd68fIqluJasJosAewpz2TFaJALrUxjrk=",
        version = "v1.0.1",
    )
    go_repository(
        name = "com_github_josharian_intern",
        build_file_proto_mode = "disable",
        importpath = "github.com/josharian/intern",
        sum = "h1:vlS4z54oSdjm0bgjRigI+G1HpF+tI+9rE5LLzOg8HmY=",
        version = "v1.0.0",
    )

    go_repository(
        name = "com_github_jpillora_backoff",
        build_file_proto_mode = "disable_global",
        importpath = "github.com/jpillora/backoff",
        sum = "h1:uvFg412JmmHBHw7iwprIxkPMI+sGQ4kzOWsMeHnm2EA=",
        version = "v1.0.0",
    )
    go_repository(
        name = "com_github_json_iterator_go",
        build_file_proto_mode = "disable_global",
        importpath = "github.com/json-iterator/go",
        sum = "h1:PV8peI4a0ysnczrg+LtxykD8LfKY9ML6u2jnxaEnrnM=",
        version = "v1.1.12",
    )
    go_repository(
        name = "com_github_jstemmer_go_junit_report",
        build_file_proto_mode = "disable_global",
        importpath = "github.com/jstemmer/go-junit-report",
        sum = "h1:6QPYqodiu3GuPL+7mfx+NwDdp2eTkp9IfEUpgAwUN0o=",
        version = "v0.9.1",
    )
    go_repository(
        name = "com_github_jtolds_gls",
        build_file_proto_mode = "disable_global",
        importpath = "github.com/jtolds/gls",
        sum = "h1:xdiiI2gbIgH/gLH7ADydsJ1uDOEzR8yvV7C0MuV77Wo=",
        version = "v4.20.0+incompatible",
    )
    go_repository(
        name = "com_github_juju_errors",
        build_file_proto_mode = "disable_global",
        importpath = "github.com/juju/errors",
        sum = "h1:rhqTjzJlm7EbkELJDKMTU7udov+Se0xZkWmugr6zGok=",
        version = "v0.0.0-20181118221551-089d3ea4e4d5",
    )
    go_repository(
        name = "com_github_juju_loggo",
        build_file_proto_mode = "disable_global",
        importpath = "github.com/juju/loggo",
        sum = "h1:MK144iBQF9hTSwBW/9eJm034bVoG30IshVm688T2hi8=",
        version = "v0.0.0-20180524022052-584905176618",
    )
    go_repository(
        name = "com_github_juju_testing",
        build_file_proto_mode = "disable_global",
        importpath = "github.com/juju/testing",
        sum = "h1:WQM1NildKThwdP7qWrNAFGzp4ijNLw8RlgENkaI4MJs=",
        version = "v0.0.0-20180920084828-472a3e8b2073",
    )
    go_repository(
        name = "com_github_julienschmidt_httprouter",
        build_file_proto_mode = "disable_global",
        importpath = "github.com/julienschmidt/httprouter",
        sum = "h1:U0609e9tgbseu3rBINet9P48AI/D3oJs4dN7jwJOQ1U=",
        version = "v1.3.0",
    )
    go_repository(
        name = "com_github_julz_importas",
        build_file_proto_mode = "disable",
        importpath = "github.com/julz/importas",
        sum = "h1:F78HnrsjY3cR7j0etXy5+TU1Zuy7Xt08X/1aJnH5xXY=",
        version = "v0.1.0",
    )

    go_repository(
        name = "com_github_jung_kurt_gofpdf",
        build_file_proto_mode = "disable_global",
        importpath = "github.com/jung-kurt/gofpdf",
        sum = "h1:PJr+ZMXIecYc1Ey2zucXdR73SMBtgjPgwa31099IMv0=",
        version = "v1.0.3-0.20190309125859-24315acbbda5",
    )
    go_repository(
        name = "com_github_junk1tm_musttag",
        build_file_proto_mode = "disable",
        importpath = "github.com/junk1tm/musttag",
        sum = "h1:I8UHQkDj2u/MClcGU8PbMoYwhykiSQFEbXKKMjixPyk=",
        version = "v0.4.3",
    )

    go_repository(
        name = "com_github_k0kubun_colorstring",
        build_file_proto_mode = "disable_global",
        importpath = "github.com/k0kubun/colorstring",
        sum = "h1:uC1QfSlInpQF+M0ao65imhwqKnz3Q2z/d8PWZRMQvDM=",
        version = "v0.0.0-20150214042306-9440f1994b88",
    )
    go_repository(
        name = "com_github_kataras_golog",
        build_file_proto_mode = "disable_global",
        importpath = "github.com/kataras/golog",
        sum = "h1:J7Dl82843nbKQDrQM/abbNJZvQjS6PfmkkffhOTXEpM=",
        version = "v0.0.9",
    )
    go_repository(
        name = "com_github_kataras_iris_v12",
        build_file_proto_mode = "disable_global",
        importpath = "github.com/kataras/iris/v12",
        sum = "h1:Wo5S7GMWv5OAzJmvFTvss/C4TS1W0uo6LkDlSymT4rM=",
        version = "v12.0.1",
    )
    go_repository(
        name = "com_github_kataras_neffos",
        build_file_proto_mode = "disable_global",
        importpath = "github.com/kataras/neffos",
        sum = "h1:O06dvQlxjdWvzWbm2Bq+Si6psUhvSmEctAMk9Xujqms=",
        version = "v0.0.10",
    )
    go_repository(
        name = "com_github_kataras_pio",
        build_file_proto_mode = "disable_global",
        importpath = "github.com/kataras/pio",
        sum = "h1:V5Rs9ztEWdp58oayPq/ulmlqJJZeJP6pP79uP3qjcao=",
        version = "v0.0.0-20190103105442-ea782b38602d",
    )
    go_repository(
        name = "com_github_kisielk_errcheck",
        build_file_proto_mode = "disable_global",
        importpath = "github.com/kisielk/errcheck",
        patch_args = ["-p1"],
        patches = [
            "//build/patches:com_github_kisielk_errcheck.patch",
        ],
        sum = "h1:dEKh+GLHcWm2oN34nMvDzn1sqI0i0WxPvrgiJA5JuM8=",
        version = "v1.6.3",
    )
    go_repository(
        name = "com_github_kisielk_gotool",
        build_file_proto_mode = "disable_global",
        importpath = "github.com/kisielk/gotool",
        sum = "h1:AV2c/EiW3KqPNT9ZKl07ehoAGi4C5/01Cfbblndcapg=",
        version = "v1.0.0",
    )
    go_repository(
        name = "com_github_kkhaike_contextcheck",
        build_file_proto_mode = "disable",
        importpath = "github.com/kkHAIKE/contextcheck",
        sum = "h1:l4pNvrb8JSwRd51ojtcOxOeHJzHek+MtOyXbaR0uvmw=",
        version = "v1.1.3",
    )

    go_repository(
        name = "com_github_klauspost_compress",
        build_file_proto_mode = "disable_global",
        importpath = "github.com/klauspost/compress",
        sum = "h1:NFn1Wr8cfnenSJSA46lLq4wHCcBzKTSjnBIexDMMOV0=",
        version = "v1.15.13",
    )
    go_repository(
        name = "com_github_klauspost_cpuid",
        build_file_proto_mode = "disable_global",
        importpath = "github.com/klauspost/cpuid",
        sum = "h1:5JNjFYYQrZeKRJ0734q51WCEEn2huer72Dc7K+R/b6s=",
        version = "v1.3.1",
    )
    go_repository(
        name = "com_github_knz_strtime",
        build_file_proto_mode = "disable",
        importpath = "github.com/knz/strtime",
        sum = "h1:45aLE1GlZRKxNfTMkok85BUKAJNLdHr5GAm3h8Fqoww=",
        version = "v0.0.0-20181018220328-af2256ee352c",
    )

    go_repository(
        name = "com_github_konsorten_go_windows_terminal_sequences",
        build_file_proto_mode = "disable_global",
        importpath = "github.com/konsorten/go-windows-terminal-sequences",
        sum = "h1:CE8S1cTafDpPvMhIxNJKvHsGVBgn1xWYf1NbHQhywc8=",
        version = "v1.0.3",
    )
    go_repository(
        name = "com_github_kr_logfmt",
        build_file_proto_mode = "disable_global",
        importpath = "github.com/kr/logfmt",
        sum = "h1:T+h1c/A9Gawja4Y9mFVWj2vyii2bbUNDw3kt9VxK2EY=",
        version = "v0.0.0-20140226030751-b84e30acd515",
    )
    go_repository(
        name = "com_github_kr_pretty",
        build_file_proto_mode = "disable_global",
        importpath = "github.com/kr/pretty",
        sum = "h1:WgNl7dwNpEZ6jJ9k1snq4pZsg7DOEN8hP9Xw0Tsjwk0=",
        version = "v0.3.0",
    )
    go_repository(
        name = "com_github_kr_pty",
        build_file_proto_mode = "disable_global",
        importpath = "github.com/kr/pty",
        sum = "h1:VkoXIwSboBpnk99O/KFauAEILuNHv5DVFKZMBN/gUgw=",
        version = "v1.1.1",
    )
    go_repository(
        name = "com_github_kr_text",
        build_file_proto_mode = "disable_global",
        importpath = "github.com/kr/text",
        sum = "h1:5Nx0Ya0ZqY2ygV366QzturHI13Jq95ApcVaJBhpS+AY=",
        version = "v0.2.0",
    )
    go_repository(
        name = "com_github_kulti_thelper",
        build_file_proto_mode = "disable",
        importpath = "github.com/kulti/thelper",
        sum = "h1:ElhKf+AlItIu+xGnI990no4cE2+XaSu1ULymV2Yulxs=",
        version = "v0.6.3",
    )
    go_repository(
        name = "com_github_kunwardeep_paralleltest",
        build_file_proto_mode = "disable",
        importpath = "github.com/kunwardeep/paralleltest",
        sum = "h1:FCKYMF1OF2+RveWlABsdnmsvJrei5aoyZoaGS+Ugg8g=",
        version = "v1.0.6",
    )
    go_repository(
        name = "com_github_kylebanks_depth",
        build_file_proto_mode = "disable",
        importpath = "github.com/KyleBanks/depth",
        sum = "h1:5h8fQADFrWtarTdtDudMmGsC7GPbOAu6RVB3ffsVFHc=",
        version = "v1.2.1",
    )

    go_repository(
        name = "com_github_kyoh86_exportloopref",
        build_file_proto_mode = "disable",
        importpath = "github.com/kyoh86/exportloopref",
        sum = "h1:1Z0bcmTypkL3Q4k+IDHMWTcnCliEZcaPiIe0/ymEyhQ=",
        version = "v0.1.11",
    )

    go_repository(
        name = "com_github_labstack_echo_v4",
        build_file_proto_mode = "disable_global",
        importpath = "github.com/labstack/echo/v4",
        sum = "h1:z0BZoArY4FqdpUEl+wlHp4hnr/oSR6MTmQmv8OHSoww=",
        version = "v4.1.11",
    )
    go_repository(
        name = "com_github_labstack_gommon",
        build_file_proto_mode = "disable_global",
        importpath = "github.com/labstack/gommon",
        sum = "h1:JEeO0bvc78PKdyHxloTKiF8BD5iGrH8T6MSeGvSgob0=",
        version = "v0.3.0",
    )
    go_repository(
        name = "com_github_ldez_gomoddirectives",
        build_file_proto_mode = "disable",
        importpath = "github.com/ldez/gomoddirectives",
        sum = "h1:y7MBaisZVDYmKvt9/l1mjNCiSA1BVn34U0ObUcJwlhA=",
        version = "v0.2.3",
    )
    go_repository(
        name = "com_github_ldez_tagliatelle",
        build_file_proto_mode = "disable",
        importpath = "github.com/ldez/tagliatelle",
        sum = "h1:sylp7d9kh6AdXN2DpVGHBRb5guTVAgOxqNGhbqc4b1c=",
        version = "v0.4.0",
    )
    go_repository(
        name = "com_github_leodido_go_urn",
        build_file_proto_mode = "disable",
        importpath = "github.com/leodido/go-urn",
        sum = "h1:BqpAaACuzVSgi/VLzGZIobT2z4v53pjosyNd9Yv6n/w=",
        version = "v1.2.1",
    )

    go_repository(
        name = "com_github_leonklingele_grouper",
        build_file_proto_mode = "disable",
        importpath = "github.com/leonklingele/grouper",
        sum = "h1:suWXRU57D4/Enn6pXR0QVqqWWrnJ9Osrz+5rjt8ivzU=",
        version = "v1.1.1",
    )
    go_repository(
        name = "com_github_lestrrat_go_blackmagic",
        build_file_proto_mode = "disable",
        importpath = "github.com/lestrrat-go/blackmagic",
        sum = "h1:lS5Zts+5HIC/8og6cGHb0uCcNCa3OUt1ygh3Qz2Fe80=",
        version = "v1.0.1",
    )
    go_repository(
        name = "com_github_lestrrat_go_httpcc",
        build_file_proto_mode = "disable",
        importpath = "github.com/lestrrat-go/httpcc",
        sum = "h1:ydWCStUeJLkpYyjLDHihupbn2tYmZ7m22BGkcvZZrIE=",
        version = "v1.0.1",
    )
    go_repository(
        name = "com_github_lestrrat_go_httprc",
        build_file_proto_mode = "disable",
        importpath = "github.com/lestrrat-go/httprc",
        sum = "h1:bAZymwoZQb+Oq8MEbyipag7iSq6YIga8Wj6GOiJGdI8=",
        version = "v1.0.4",
    )
    go_repository(
        name = "com_github_lestrrat_go_iter",
        build_file_proto_mode = "disable",
        importpath = "github.com/lestrrat-go/iter",
        sum = "h1:gMXo1q4c2pHmC3dn8LzRhJfP1ceCbgSiT9lUydIzltI=",
        version = "v1.0.2",
    )
    go_repository(
        name = "com_github_lestrrat_go_jwx_v2",
        build_file_proto_mode = "disable",
        importpath = "github.com/lestrrat-go/jwx/v2",
        sum = "h1:RlyYNLV892Ed7+FTfj1ROoF6x7WxL965PGTHso/60G0=",
        version = "v2.0.6",
    )
    go_repository(
        name = "com_github_lestrrat_go_option",
        build_file_proto_mode = "disable",
        importpath = "github.com/lestrrat-go/option",
        sum = "h1:WqAWL8kh8VcSoD6xjSH34/1m8yxluXQbDeKNfvFeEO4=",
        version = "v1.0.0",
    )

    go_repository(
        name = "com_github_lib_pq",
        build_file_proto_mode = "disable",
        importpath = "github.com/lib/pq",
        sum = "h1:X5PMW56eZitiTeO7tKzZxFCSpbFZJtkMMooicw2us9A=",
        version = "v1.0.0",
    )
    go_repository(
        name = "com_github_lightstep_lightstep_tracer_go",
        build_file_proto_mode = "disable",
        importpath = "github.com/lightstep/lightstep-tracer-go",
        sum = "h1:D0GGa7afJ7GcQvu5as6ssLEEKYXvRgKI5d5cevtz8r4=",
        version = "v0.15.6",
    )

    go_repository(
        name = "com_github_lufeee_execinquery",
        build_file_proto_mode = "disable",
        importpath = "github.com/lufeee/execinquery",
        sum = "h1:hf0Ems4SHcUGBxpGN7Jz78z1ppVkP/837ZlETPCEtOM=",
        version = "v1.2.1",
    )

    go_repository(
        name = "com_github_lufia_plan9stats",
        build_file_proto_mode = "disable_global",
        importpath = "github.com/lufia/plan9stats",
        sum = "h1:6E+4a0GO5zZEnZ81pIr0yLvtUWk2if982qA3F3QD6H4=",
        version = "v0.0.0-20211012122336-39d0f177ccd0",
    )
    go_repository(
        name = "com_github_magiconair_properties",
        build_file_proto_mode = "disable_global",
        importpath = "github.com/magiconair/properties",
        sum = "h1:5ibWZ6iY0NctNGWo87LalDlEZ6R41TqbbDamhfG/Qzo=",
        version = "v1.8.6",
    )
    go_repository(
        name = "com_github_mailru_easyjson",
        build_file_proto_mode = "disable",
        importpath = "github.com/mailru/easyjson",
        sum = "h1:8yTIVnZgCoiM1TgqoeTl+LfU5Jg6/xL3QhGQnimLYnA=",
        version = "v0.7.6",
    )

    go_repository(
        name = "com_github_maratori_testableexamples",
        build_file_proto_mode = "disable",
        importpath = "github.com/maratori/testableexamples",
        sum = "h1:dU5alXRrD8WKSjOUnmJZuzdxWOEQ57+7s93SLMxb2vI=",
        version = "v1.0.0",
    )

    go_repository(
        name = "com_github_maratori_testpackage",
        build_file_proto_mode = "disable",
        importpath = "github.com/maratori/testpackage",
        sum = "h1:GJY4wlzQhuBusMF1oahQCBtUV/AQ/k69IZ68vxaac2Q=",
        version = "v1.1.0",
    )
    go_repository(
        name = "com_github_masterminds_goutils",
        build_file_proto_mode = "disable",
        importpath = "github.com/Masterminds/goutils",
        sum = "h1:5nUrii3FMTL5diU80unEVvNevw1nH4+ZV4DSLVJLSYI=",
        version = "v1.1.1",
    )

    go_repository(
        name = "com_github_masterminds_semver",
        build_file_proto_mode = "disable",
        importpath = "github.com/Masterminds/semver",
        sum = "h1:H65muMkzWKEuNDnfl9d70GUjFniHKHRbFPGBuZ3QEww=",
        version = "v1.5.0",
    )
    go_repository(
        name = "com_github_masterminds_semver_v3",
        build_file_proto_mode = "disable",
        importpath = "github.com/Masterminds/semver/v3",
        sum = "h1:hLg3sBzpNErnxhQtUy/mmLR2I9foDujNK030IGemrRc=",
        version = "v3.1.1",
    )
    go_repository(
        name = "com_github_masterminds_sprig_v3",
        build_file_proto_mode = "disable",
        importpath = "github.com/Masterminds/sprig/v3",
        sum = "h1:17jRggJu518dr3QaafizSXOjKYp94wKfABxUmyxvxX8=",
        version = "v3.2.2",
    )

    go_repository(
        name = "com_github_matoous_godox",
        build_file_proto_mode = "disable",
        importpath = "github.com/matoous/godox",
        sum = "h1:pWxk9e//NbPwfxat7RXkts09K+dEBJWakUWwICVqYbA=",
        version = "v0.0.0-20210227103229-6504466cf951",
    )

    go_repository(
        name = "com_github_mattn_go_colorable",
        build_file_proto_mode = "disable_global",
        importpath = "github.com/mattn/go-colorable",
        sum = "h1:fFA4WZxdEF4tXPZVKMLwD8oUnCTTo08duU7wxecdEvA=",
        version = "v0.1.13",
    )
    go_repository(
        name = "com_github_mattn_go_isatty",
        build_file_proto_mode = "disable_global",
        importpath = "github.com/mattn/go-isatty",
        sum = "h1:BTarxUcIeDqL27Mc+vyvdWYSL28zpIhv3RoTdsLMPng=",
        version = "v0.0.17",
    )
    go_repository(
        name = "com_github_mattn_go_runewidth",
        build_file_proto_mode = "disable",
        importpath = "github.com/mattn/go-runewidth",
        sum = "h1:+xnbZSEeDbOIg5/mE6JF0w6n9duR1l3/WmbinWVwUuU=",
        version = "v0.0.14",
    )
    go_repository(
        name = "com_github_mattn_go_shellwords",
        build_file_proto_mode = "disable",
        importpath = "github.com/mattn/go-shellwords",
        sum = "h1:M2zGm7EW6UQJvDeQxo4T51eKPurbeFbe8WtebGE2xrk=",
        version = "v1.0.12",
    )
    go_repository(
        name = "com_github_mattn_go_sqlite3",
        build_file_proto_mode = "disable",
        importpath = "github.com/mattn/go-sqlite3",
        sum = "h1:10HX2Td0ocZpYEjhilsuo6WWtUqttj2Kb0KtD86/KYA=",
        version = "v1.14.9",
    )

    go_repository(
        name = "com_github_mattn_goveralls",
        build_file_proto_mode = "disable_global",
        importpath = "github.com/mattn/goveralls",
        sum = "h1:7eJB6EqsPhRVxvwEXGnqdO2sJI0PTsrWoTMXEk9/OQc=",
        version = "v0.0.2",
    )
    go_repository(
        name = "com_github_matttproud_golang_protobuf_extensions",
        build_file_proto_mode = "disable_global",
        importpath = "github.com/matttproud/golang_protobuf_extensions",
        sum = "h1:mmDVorXM7PCGKw94cs5zkfA9PSy5pEvNWRP0ET0TIVo=",
        version = "v1.0.4",
    )
    go_repository(
        name = "com_github_maxatome_go_testdeep",
        build_file_proto_mode = "disable",
        importpath = "github.com/maxatome/go-testdeep",
        sum = "h1:Tgh5efyCYyJFGUYiT0qxBSIDeXw0F5zSoatlou685kk=",
        version = "v1.11.0",
    )

    go_repository(
        name = "com_github_mbilski_exhaustivestruct",
        build_file_proto_mode = "disable",
        importpath = "github.com/mbilski/exhaustivestruct",
        sum = "h1:wCBmUnSYufAHO6J4AVWY6ff+oxWxsVFrwgOdMUQePUo=",
        version = "v1.2.0",
    )

    go_repository(
        name = "com_github_mediocregopher_mediocre_go_lib",
        build_file_proto_mode = "disable_global",
        importpath = "github.com/mediocregopher/mediocre-go-lib",
        sum = "h1:3dQJqqDouawQgl3gBE1PNHKFkJYGEuFb1DbSlaxdosE=",
        version = "v0.0.0-20181029021733-cb65787f37ed",
    )
    go_repository(
        name = "com_github_mediocregopher_radix_v3",
        build_file_proto_mode = "disable_global",
        importpath = "github.com/mediocregopher/radix/v3",
        sum = "h1:oacPXPKHJg0hcngVVrdtTnfGJiS+PtwoQwTBZGFlV4k=",
        version = "v3.3.0",
    )
    go_repository(
        name = "com_github_mgechev_dots",
        build_file_proto_mode = "disable",
        importpath = "github.com/mgechev/dots",
        sum = "h1:zpIH83+oKzcpryru8ceC6BxnoG8TBrhgAvRg8obzup0=",
        version = "v0.0.0-20210922191527-e955255bf517",
    )

    go_repository(
        name = "com_github_mgechev_revive",
        build_file_proto_mode = "disable",
        importpath = "github.com/mgechev/revive",
        sum = "h1:UF9AR8pOAuwNmhXj2odp4mxv9Nx2qUIwVz8ZsU+Mbec=",
        version = "v1.2.5",
    )

    go_repository(
        name = "com_github_microcosm_cc_bluemonday",
        build_file_proto_mode = "disable_global",
        importpath = "github.com/microcosm-cc/bluemonday",
        sum = "h1:5lPfLTTAvAbtS0VqT+94yOtFnGfUWYyx0+iToC3Os3s=",
        version = "v1.0.2",
    )
    go_repository(
        name = "com_github_miekg_dns",
        build_file_proto_mode = "disable_global",
        importpath = "github.com/miekg/dns",
        sum = "h1:oN9gL93BkuPrer2rehDbDx86k4zbYJEnMP6Krh82nh0=",
        version = "v1.1.10",
    )
    go_repository(
        name = "com_github_minio_sio",
        build_file_proto_mode = "disable",
        importpath = "github.com/minio/sio",
        sum = "h1:syEFBewzOMOYVzSTFpp1MqpSZk8rUNbz8VIIc+PNzus=",
        version = "v0.3.0",
    )

    go_repository(
        name = "com_github_mitchellh_cli",
        build_file_proto_mode = "disable_global",
        importpath = "github.com/mitchellh/cli",
        sum = "h1:iGBIsUe3+HZ/AD/Vd7DErOt5sU9fa8Uj7A2s1aggv1Y=",
        version = "v1.0.0",
    )
    go_repository(
        name = "com_github_mitchellh_copystructure",
        build_file_proto_mode = "disable",
        importpath = "github.com/mitchellh/copystructure",
        sum = "h1:Laisrj+bAB6b/yJwB5Bt3ITZhGJdqmxquMKeZ+mmkFQ=",
        version = "v1.0.0",
    )

    go_repository(
        name = "com_github_mitchellh_go_homedir",
        build_file_proto_mode = "disable_global",
        importpath = "github.com/mitchellh/go-homedir",
        sum = "h1:lukF9ziXFxDFPkA1vsr5zpc1XuPDn/wFntq5mG+4E0Y=",
        version = "v1.1.0",
    )
    go_repository(
        name = "com_github_mitchellh_go_ps",
        build_file_proto_mode = "disable",
        importpath = "github.com/mitchellh/go-ps",
        sum = "h1:i6ampVEEF4wQFF+bkYfwYgY+F/uYJDktmvLPf7qIgjc=",
        version = "v1.0.0",
    )

    go_repository(
        name = "com_github_mitchellh_go_testing_interface",
        build_file_proto_mode = "disable_global",
        importpath = "github.com/mitchellh/go-testing-interface",
        sum = "h1:fzU/JVNcaqHQEcVFAKeR41fkiLdIPrefOvVG1VZ96U0=",
        version = "v1.0.0",
    )
    go_repository(
        name = "com_github_mitchellh_go_wordwrap",
        build_file_proto_mode = "disable",
        importpath = "github.com/mitchellh/go-wordwrap",
        sum = "h1:6GlHJ/LTGMrIJbwgdqdl2eEH8o+Exx/0m8ir9Gns0u4=",
        version = "v1.0.0",
    )

    go_repository(
        name = "com_github_mitchellh_gox",
        build_file_proto_mode = "disable_global",
        importpath = "github.com/mitchellh/gox",
        sum = "h1:lfGJxY7ToLJQjHHwi0EX6uYBdK78egf954SQl13PQJc=",
        version = "v0.4.0",
    )
    go_repository(
        name = "com_github_mitchellh_iochan",
        build_file_proto_mode = "disable_global",
        importpath = "github.com/mitchellh/iochan",
        sum = "h1:C+X3KsSTLFVBr/tK1eYN/vs4rJcvsiLU338UhYPJWeY=",
        version = "v1.0.0",
    )
    go_repository(
        name = "com_github_mitchellh_mapstructure",
        build_file_proto_mode = "disable_global",
        importpath = "github.com/mitchellh/mapstructure",
        sum = "h1:jeMsZIYE/09sWLaz43PL7Gy6RuMjD2eJVyuac5Z2hdY=",
        version = "v1.5.0",
    )
    go_repository(
        name = "com_github_mitchellh_reflectwalk",
        build_file_proto_mode = "disable",
        importpath = "github.com/mitchellh/reflectwalk",
        sum = "h1:FVzMWA5RllMAKIdUSC8mdWo3XtwoecrH79BY70sEEpE=",
        version = "v1.0.1",
    )
    go_repository(
        name = "com_github_moby_spdystream",
        build_file_proto_mode = "disable",
        importpath = "github.com/moby/spdystream",
        sum = "h1:cjW1zVyyoiM0T7b6UoySUFqzXMoqRckQtXwGPiBhOM8=",
        version = "v0.2.0",
    )

    go_repository(
        name = "com_github_modern_go_concurrent",
        build_file_proto_mode = "disable_global",
        importpath = "github.com/modern-go/concurrent",
        sum = "h1:TRLaZ9cD/w8PVh93nsPXa1VrQ6jlwL5oN8l14QlcNfg=",
        version = "v0.0.0-20180306012644-bacd9c7ef1dd",
    )
    go_repository(
        name = "com_github_modern_go_reflect2",
        build_file_proto_mode = "disable_global",
        importpath = "github.com/modern-go/reflect2",
        sum = "h1:xBagoLtFs94CBntxluKeaWgTMpvLxC4ur3nMaC9Gz0M=",
        version = "v1.0.2",
    )
    go_repository(
        name = "com_github_modocache_gover",
        build_file_proto_mode = "disable_global",
        importpath = "github.com/modocache/gover",
        sum = "h1:8Q0qkMVC/MmWkpIdlvZgcv2o2jrlF6zqVOh7W5YHdMA=",
        version = "v0.0.0-20171022184752-b58185e213c5",
    )
    go_repository(
        name = "com_github_montanaflynn_stats",
        build_file_proto_mode = "disable",
        importpath = "github.com/montanaflynn/stats",
        sum = "h1:pmpDGKLw4n82EtrNiLqB+xSz/JQwFOaZuMALYUHwX5s=",
        version = "v0.0.0-20180911141734-db72e6cae808",
    )

    go_repository(
        name = "com_github_moricho_tparallel",
        build_file_proto_mode = "disable",
        importpath = "github.com/moricho/tparallel",
        sum = "h1:95FytivzT6rYzdJLdtfn6m1bfFJylOJK41+lgv/EHf4=",
        version = "v0.2.1",
    )

    go_repository(
        name = "com_github_moul_http2curl",
        build_file_proto_mode = "disable_global",
        importpath = "github.com/moul/http2curl",
        sum = "h1:dRMWoAtb+ePxMlLkrCbAqh4TlPHXvoGUSQ323/9Zahs=",
        version = "v1.0.0",
    )
    go_repository(
        name = "com_github_mwitkow_go_conntrack",
        build_file_proto_mode = "disable_global",
        importpath = "github.com/mwitkow/go-conntrack",
        sum = "h1:KUppIJq7/+SVif2QVs3tOP0zanoHgBEVAwHxUSIzRqU=",
        version = "v0.0.0-20190716064945-2f068394615f",
    )
    go_repository(
        name = "com_github_mxk_go_flowrate",
        build_file_proto_mode = "disable",
        importpath = "github.com/mxk/go-flowrate",
        sum = "h1:y5//uYreIhSUg3J1GEMiLbxo1LJaP8RfCpH6pymGZus=",
        version = "v0.0.0-20140419014527-cca7078d478f",
    )

    go_repository(
        name = "com_github_nakabonne_nestif",
        build_file_proto_mode = "disable",
        importpath = "github.com/nakabonne/nestif",
        sum = "h1:wm28nZjhQY5HyYPx+weN3Q65k6ilSBxDb8v5S81B81U=",
        version = "v0.3.1",
    )

    go_repository(
        name = "com_github_nats_io_nats_go",
        build_file_proto_mode = "disable_global",
        importpath = "github.com/nats-io/nats.go",
        sum = "h1:6lF/f1/NN6kzUDBz6pyvQDEXO39jqXcWRLu/tKjtOUQ=",
        version = "v1.8.1",
    )
    go_repository(
        name = "com_github_nats_io_nkeys",
        build_file_proto_mode = "disable_global",
        importpath = "github.com/nats-io/nkeys",
        sum = "h1:+qM7QpgXnvDDixitZtQUBDY9w/s9mu1ghS+JIbsrx6M=",
        version = "v0.0.2",
    )
    go_repository(
        name = "com_github_nats_io_nuid",
        build_file_proto_mode = "disable_global",
        importpath = "github.com/nats-io/nuid",
        sum = "h1:5iA8DT8V7q8WK2EScv2padNa/rTESc1KdnPw4TC2paw=",
        version = "v1.0.1",
    )
    go_repository(
        name = "com_github_nbutton23_zxcvbn_go",
        build_file_proto_mode = "disable",
        importpath = "github.com/nbutton23/zxcvbn-go",
        sum = "h1:4kuARK6Y6FxaNu/BnU2OAaLF86eTVhP2hjTB6iMvItA=",
        version = "v0.0.0-20210217022336-fa2cb2858354",
    )

    go_repository(
        name = "com_github_ncw_directio",
        build_file_proto_mode = "disable_global",
        importpath = "github.com/ncw/directio",
        sum = "h1:JSUBhdjEvVaJvOoyPAbcW0fnd0tvRXD76wEfZ1KcQz4=",
        version = "v1.0.5",
    )
    go_repository(
        name = "com_github_ngaut_pools",
        build_file_proto_mode = "disable_global",
        importpath = "github.com/ngaut/pools",
        sum = "h1:7KAv7KMGTTqSmYZtNdcNTgsos+vFzULLwyElndwn+5c=",
        version = "v0.0.0-20180318154953-b7bc8c42aac7",
    )
    go_repository(
        name = "com_github_ngaut_sync2",
        build_file_proto_mode = "disable_global",
        importpath = "github.com/ngaut/sync2",
        sum = "h1:K0Fn+DoFqNqktdZtdV3bPQ/0cuYh2H4rkg0tytX/07k=",
        version = "v0.0.0-20141008032647-7a24ed77b2ef",
    )
    go_repository(
        name = "com_github_niemeyer_pretty",
        build_file_proto_mode = "disable_global",
        importpath = "github.com/niemeyer/pretty",
        sum = "h1:fD57ERR4JtEqsWbfPhv4DMiApHyliiK5xCTNVSPiaAs=",
        version = "v0.0.0-20200227124842-a10e7caefd8e",
    )
    go_repository(
        name = "com_github_nishanths_exhaustive",
        build_file_proto_mode = "disable",
        importpath = "github.com/nishanths/exhaustive",
        sum = "h1:TzssWan6orBiLYVqewCG8faud9qlFntJE30ACpzmGME=",
        version = "v0.9.5",
    )

    go_repository(
        name = "com_github_nishanths_predeclared",
        build_file_proto_mode = "disable",
        importpath = "github.com/nishanths/predeclared",
        sum = "h1:V2EPdZPliZymNAn79T8RkNApBjMmVKh5XRpLm/w98Vk=",
        version = "v0.2.2",
    )
    go_repository(
        name = "com_github_nunnatsa_ginkgolinter",
        build_file_proto_mode = "disable",
        importpath = "github.com/nunnatsa/ginkgolinter",
        sum = "h1:j4mzqx1hkE75mXHs3AUlWghZBi59c3GDWXp6zzcI+kE=",
        version = "v0.7.1",
    )

    go_repository(
        name = "com_github_nxadm_tail",
        build_file_proto_mode = "disable_global",
        importpath = "github.com/nxadm/tail",
        sum = "h1:nPr65rt6Y5JFSKQO7qToXr7pePgD6Gwiw05lkbyAQTE=",
        version = "v1.4.8",
    )
    go_repository(
        name = "com_github_oklog_run",
        build_file_proto_mode = "disable",
        importpath = "github.com/oklog/run",
        sum = "h1:Ru7dDtJNOyC66gQ5dQmaCa0qIsAUFY3sFpK1Xk8igrw=",
        version = "v1.0.0",
    )

    go_repository(
        name = "com_github_oklog_ulid",
        build_file_proto_mode = "disable_global",
        importpath = "github.com/oklog/ulid",
        sum = "h1:EGfNDEx6MqHz8B3uNV6QAib1UR2Lm97sHi3ocA6ESJ4=",
        version = "v1.3.1",
    )
    go_repository(
        name = "com_github_oleiade_reflections",
        build_file_proto_mode = "disable",
        importpath = "github.com/oleiade/reflections",
        sum = "h1:D1XO3LVEYroYskEsoSiGItp9RUxG6jWnCVvrqH0HHQM=",
        version = "v1.0.1",
    )

    go_repository(
        name = "com_github_olekukonko_tablewriter",
        build_file_proto_mode = "disable_global",
        importpath = "github.com/olekukonko/tablewriter",
        sum = "h1:P2Ga83D34wi1o9J6Wh1mRuqd4mF/x/lgBS7N7AbDhec=",
        version = "v0.0.5",
    )
    go_repository(
        name = "com_github_oneofone_xxhash",
        build_file_proto_mode = "disable_global",
        importpath = "github.com/OneOfOne/xxhash",
        sum = "h1:zl/OfRA6nftbBK9qTohYBJ5xvw6C/oNKizR7cZGl3cI=",
        version = "v1.2.5",
    )
    go_repository(
        name = "com_github_onsi_ginkgo",
        build_file_proto_mode = "disable_global",
        importpath = "github.com/onsi/ginkgo",
        sum = "h1:8xi0RTUf59SOSfEtZMvwTvXYMzG4gV23XVHOZiXNtnE=",
        version = "v1.16.5",
    )
    go_repository(
        name = "com_github_onsi_ginkgo_v2",
        build_file_proto_mode = "disable_global",
        importpath = "github.com/onsi/ginkgo/v2",
        sum = "h1:+Ig9nvqgS5OBSACXNk15PLdp0U9XPYROt9CFzVdFGIs=",
        version = "v2.4.0",
    )
    go_repository(
        name = "com_github_onsi_gomega",
        build_file_proto_mode = "disable_global",
        importpath = "github.com/onsi/gomega",
        sum = "h1:/oxKu9c2HVap+F3PfKort2Hw5DEU+HGlW8n+tguWsys=",
        version = "v1.23.0",
    )
    go_repository(
        name = "com_github_openpeedeep_depguard",
        build_file_proto_mode = "disable",
        importpath = "github.com/OpenPeeDeeP/depguard",
        sum = "h1:TSUznLjvp/4IUP+OQ0t/4jF4QUyxIcVX8YnghZdunyA=",
        version = "v1.1.1",
    )

    go_repository(
        name = "com_github_opentracing_basictracer_go",
        build_file_proto_mode = "disable_global",
        importpath = "github.com/opentracing/basictracer-go",
        sum = "h1:YyUAhaEfjoWXclZVJ9sGoNct7j4TVk7lZWlQw5UXuoo=",
        version = "v1.0.0",
    )
    go_repository(
        name = "com_github_opentracing_contrib_go_stdlib",
        build_file_proto_mode = "disable",
        importpath = "github.com/opentracing-contrib/go-stdlib",
        sum = "h1:8KbikWulLUcMM96hBxjgoo6gTmCkG6HYSDohv/WygYU=",
        version = "v0.0.0-20170113013457-1de4cc2120e7",
    )

    go_repository(
        name = "com_github_opentracing_opentracing_go",
        build_file_proto_mode = "disable_global",
        importpath = "github.com/opentracing/opentracing-go",
        sum = "h1:uEJPy/1a5RIPAJ0Ov+OIO8OxWu77jEv+1B0VhjKrZUs=",
        version = "v1.2.0",
    )
    go_repository(
        name = "com_github_openzipkin_zipkin_go",
        build_file_proto_mode = "disable",
        importpath = "github.com/openzipkin/zipkin-go",
        sum = "h1:yXiysv1CSK7Q5yjGy1710zZGnsbMUIjluWBxtLXHPBo=",
        version = "v0.1.6",
    )
    go_repository(
        name = "com_github_otiai10_copy",
        build_file_proto_mode = "disable",
        importpath = "github.com/otiai10/copy",
        sum = "h1:HvG945u96iNadPoG2/Ja2+AUJeW5YuFQMixq9yirC+k=",
        version = "v1.2.0",
    )
    go_repository(
        name = "com_github_otiai10_curr",
        build_file_proto_mode = "disable",
        importpath = "github.com/otiai10/curr",
        sum = "h1:TJIWdbX0B+kpNagQrjgq8bCMrbhiuX73M2XwgtDMoOI=",
        version = "v1.0.0",
    )
    go_repository(
        name = "com_github_otiai10_mint",
        build_file_proto_mode = "disable",
        importpath = "github.com/otiai10/mint",
        sum = "h1:BCmzIS3n71sGfHB5NMNDB3lHYPz8fWSkCAErHed//qc=",
        version = "v1.3.1",
    )

    go_repository(
        name = "com_github_pascaldekloe_goe",
        build_file_proto_mode = "disable_global",
        importpath = "github.com/pascaldekloe/goe",
        sum = "h1:Lgl0gzECD8GnQ5QCWA8o6BtfL6mDH5rQgM4/fX3avOs=",
        version = "v0.0.0-20180627143212-57f6aae5913c",
    )
    go_repository(
        name = "com_github_pborman_getopt",
        build_file_proto_mode = "disable_global",
        importpath = "github.com/pborman/getopt",
        sum = "h1:7822vZ646Atgxkp3tqrSufChvAAYgIy+iFEGpQntwlI=",
        version = "v0.0.0-20180729010549-6fdd0a2c7117",
    )
    go_repository(
        name = "com_github_pelletier_go_toml",
        build_file_proto_mode = "disable_global",
        importpath = "github.com/pelletier/go-toml",
        sum = "h1:4yBQzkHv+7BHq2PQUZF3Mx0IYxG7LsP222s7Agd3ve8=",
        version = "v1.9.5",
    )
    go_repository(
        name = "com_github_pelletier_go_toml_v2",
        build_file_proto_mode = "disable",
        importpath = "github.com/pelletier/go-toml/v2",
        sum = "h1:ipoSadvV8oGUjnUbMub59IDPPwfxF694nG/jwbMiyQg=",
        version = "v2.0.5",
    )
    go_repository(
        name = "com_github_peterbourgon_g2s",
        build_file_proto_mode = "disable",
        importpath = "github.com/peterbourgon/g2s",
        sum = "h1:sKwxy1H95npauwu8vtF95vG/syrL0p8fSZo/XlDg5gk=",
        version = "v0.0.0-20170223122336-d4e7ad98afea",
    )
    go_repository(
        name = "com_github_petermattis_goid",
        build_file_proto_mode = "disable",
        importpath = "github.com/petermattis/goid",
        sum = "h1:64bxqeTEN0/xoEqhKGowgihNuzISS9rEG6YUMU4bzJo=",
        version = "v0.0.0-20211229010228-4d14c490ee36",
    )

    go_repository(
        name = "com_github_phayes_checkstyle",
        build_file_proto_mode = "disable",
        importpath = "github.com/phayes/checkstyle",
        sum = "h1:CdDQnGF8Nq9ocOS/xlSptM1N3BbrA6/kmaep5ggwaIA=",
        version = "v0.0.0-20170904204023-bfd46e6a821d",
    )

    go_repository(
        name = "com_github_phayes_freeport",
        build_file_proto_mode = "disable_global",
        importpath = "github.com/phayes/freeport",
        sum = "h1:JhzVVoYvbOACxoUmOs6V/G4D5nPVUW73rKvXxP4XUJc=",
        version = "v0.0.0-20180830031419-95f893ade6f2",
    )
    go_repository(
        name = "com_github_phf_go_queue",
        build_file_proto_mode = "disable",
        importpath = "github.com/phf/go-queue",
        sum = "h1:U+PMnTlV2tu7RuMK5etusZG3Cf+rpow5hqQByeCzJ2g=",
        version = "v0.0.0-20170504031614-9abe38d0371d",
    )

    go_repository(
        name = "com_github_pierrec_lz4",
        build_file_proto_mode = "disable_global",
        importpath = "github.com/pierrec/lz4",
        sum = "h1:9UY3+iC23yxF0UfGaYrGplQ+79Rg+h/q9FV9ix19jjM=",
        version = "v2.6.1+incompatible",
    )
    go_repository(
        name = "com_github_pingcap_badger",
        build_file_proto_mode = "disable_global",
        importpath = "github.com/pingcap/badger",
        sum = "h1:AEcvKyVM8CUII3bYzgz8haFXtGiqcrtXW1csu/5UELY=",
        version = "v1.5.1-0.20230103063557-828f39b09b6d",
    )
    go_repository(
        name = "com_github_pingcap_check",
        build_file_proto_mode = "disable_global",
        importpath = "github.com/pingcap/check",
        sum = "h1:R8gStypOBmpnHEx1qi//SaqxJVI4inOqljg/Aj5/390=",
        version = "v0.0.0-20200212061837-5e12011dc712",
    )
    go_repository(
        name = "com_github_pingcap_errcode",
        build_file_proto_mode = "disable",
        importpath = "github.com/pingcap/errcode",
        sum = "h1:IF6LC/4+b1KNwrMlr2rBTUrojFPMexXBcDWZSpNwxjg=",
        version = "v0.3.0",
    )

    go_repository(
        name = "com_github_pingcap_errors",
        build_file_proto_mode = "disable_global",
        importpath = "github.com/pingcap/errors",
        sum = "h1:m5ZsBa5o/0CkzZXfXLaThzKuR85SnHHetqBCpzQ30h8=",
        version = "v0.11.5-0.20221009092201-b66cddb77c32",
    )
    go_repository(
        name = "com_github_pingcap_failpoint",
        build_file_proto_mode = "disable_global",
        importpath = "github.com/pingcap/failpoint",
        sum = "h1:kJolJWbyadVeL8RKBlqmXQR7FRKPsIeU85TUYyhbhiQ=",
        version = "v0.0.0-20220423142525-ae43b7f4e5c3",
    )
    go_repository(
        name = "com_github_pingcap_fn",
        build_file_proto_mode = "disable_global",
        importpath = "github.com/pingcap/fn",
        sum = "h1:Pe2LbxRmbTfAoKJ65bZLmhahmvHm7n9DUxGRQT00208=",
        version = "v0.0.0-20200306044125-d5540d389059",
    )
    go_repository(
        name = "com_github_pingcap_goleveldb",
        build_file_proto_mode = "disable_global",
        importpath = "github.com/pingcap/goleveldb",
        sum = "h1:surzm05a8C9dN8dIUmo4Be2+pMRb6f55i+UIYrluu2E=",
        version = "v0.0.0-20191226122134-f82aafb29989",
    )
    go_repository(
        name = "com_github_pingcap_kvproto",
        build_file_proto_mode = "disable_global",
        importpath = "github.com/pingcap/kvproto",
<<<<<<< HEAD
        sum = "h1:z4bwnYRq9SqmLC9ZKf+HKKpWISKchAFbEpQfXH8fRcU=",
        version = "v0.0.0-20230206081257-eccad3776d7b",
=======
        sum = "h1:ZiCJcEzmmF5xNgt8GIXekd3WQXI/22kzYQnrHi3Fc/4=",
        version = "v0.0.0-20230201112839-2b853bed8125",
>>>>>>> b2cfccaa
    )
    go_repository(
        name = "com_github_pingcap_log",
        build_file_proto_mode = "disable_global",
        importpath = "github.com/pingcap/log",
        sum = "h1:crhkw6DD+07Bg1wYhW5Piw+kYNKZqFQqfC2puUf6gMI=",
        version = "v1.1.1-0.20221116035753-734d527bc87c",
    )
    go_repository(
        name = "com_github_pingcap_sysutil",
        build_file_proto_mode = "disable_global",
        importpath = "github.com/pingcap/sysutil",
        sum = "h1:HYbcxtnkN3s5tqrZ/z3eJS4j3Db8wMphEm1q10lY/TM=",
        version = "v0.0.0-20220114020952-ea68d2dbf5b4",
    )
    go_repository(
        name = "com_github_pingcap_tidb_dashboard",
        build_file_proto_mode = "disable",
        importpath = "github.com/pingcap/tidb-dashboard",
        sum = "h1:FUdoQ6zWktVjIWLokNeulEcqIzGn6TnoOjdS9bQcFUo=",
        version = "v0.0.0-20221201151320-ea3ee6971f2e",
    )

    go_repository(
        name = "com_github_pingcap_tipb",
        build_file_proto_mode = "disable_global",
        importpath = "github.com/pingcap/tipb",
        sum = "h1:j5sw2YZY7QfgIFZEoUcn1P5cYflms1PCVVS96i+IQiI=",
        version = "v0.0.0-20230119054146-c6b7a5a1623b",
    )
    go_repository(
        name = "com_github_pkg_browser",
        build_file_proto_mode = "disable_global",
        importpath = "github.com/pkg/browser",
        sum = "h1:49lOXmGaUpV9Fz3gd7TFZY106KVlPVa5jcYD1gaQf98=",
        version = "v0.0.0-20180916011732-0a3d74bf9ce4",
    )
    go_repository(
        name = "com_github_pkg_errors",
        build_file_proto_mode = "disable_global",
        importpath = "github.com/pkg/errors",
        sum = "h1:FEBLx1zS214owpjy7qsBeixbURkuhQAwrK5UwLGTwt4=",
        version = "v0.9.1",
    )
    go_repository(
        name = "com_github_pkg_profile",
        build_file_proto_mode = "disable_global",
        importpath = "github.com/pkg/profile",
        sum = "h1:F++O52m40owAmADcojzM+9gyjmMOY/T4oYJkgFDH8RE=",
        version = "v1.2.1",
    )
    go_repository(
        name = "com_github_pmezard_go_difflib",
        build_file_proto_mode = "disable_global",
        importpath = "github.com/pmezard/go-difflib",
        sum = "h1:4DBwDE0NGyQoBHbLQYPwSUPoCMWR5BEzIk/f1lZbAQM=",
        version = "v1.0.0",
    )
    go_repository(
        name = "com_github_polyfloyd_go_errorlint",
        build_file_proto_mode = "disable",
        importpath = "github.com/polyfloyd/go-errorlint",
        sum = "h1:ZevdyEGxDoHAMQUVvdTT06hnYuKULe8TQkOmIYx6s1c=",
        version = "v1.0.6",
    )

    go_repository(
        name = "com_github_posener_complete",
        build_file_proto_mode = "disable_global",
        importpath = "github.com/posener/complete",
        sum = "h1:ccV59UEOTzVDnDUEFdT95ZzHVZ+5+158q8+SJb2QV5w=",
        version = "v1.1.1",
    )
    go_repository(
        name = "com_github_power_devops_perfstat",
        build_file_proto_mode = "disable_global",
        importpath = "github.com/power-devops/perfstat",
        sum = "h1:ncq/mPwQF4JjgDlrVEn3C11VoGHZN7m8qihwgMEtzYw=",
        version = "v0.0.0-20210106213030-5aafc221ea8c",
    )
    go_repository(
        name = "com_github_prometheus_client_golang",
        build_file_proto_mode = "disable_global",
        importpath = "github.com/prometheus/client_golang",
        sum = "h1:nJdhIvne2eSX/XRAFV9PcvFFRbrjbcTUj0VP62TMhnw=",
        version = "v1.14.0",
    )
    go_repository(
        name = "com_github_prometheus_client_model",
        build_file_proto_mode = "disable_global",
        importpath = "github.com/prometheus/client_model",
        sum = "h1:UBgGFHqYdG/TPFD1B1ogZywDqEkwp3fBMvqdiQ7Xew4=",
        version = "v0.3.0",
    )
    go_repository(
        name = "com_github_prometheus_common",
        build_file_proto_mode = "disable_global",
        importpath = "github.com/prometheus/common",
        sum = "h1:oOyhkDq05hPZKItWVBkJ6g6AtGxi+fy7F4JvUV8uhsI=",
        version = "v0.39.0",
    )
    go_repository(
        name = "com_github_prometheus_procfs",
        build_file_proto_mode = "disable_global",
        importpath = "github.com/prometheus/procfs",
        sum = "h1:wzCHvIvM5SxWqYvwgVL7yJY8Lz3PKn49KQtpgMYJfhI=",
        version = "v0.9.0",
    )
    go_repository(
        name = "com_github_prometheus_prometheus",
        build_file_proto_mode = "disable",
        importpath = "github.com/prometheus/prometheus",
        sum = "h1:3DyLm+sTAJkfLyR/1pJ3L+fU2lFufWbpcgMFlGtqeyA=",
        version = "v0.0.0-20190525122359-d20e84d0fb64",
    )

    go_repository(
        name = "com_github_prometheus_tsdb",
        build_file_proto_mode = "disable_global",
        importpath = "github.com/prometheus/tsdb",
        sum = "h1:w1tAGxsBMLkuGrFMhqgcCeBkM5d1YI24udArs+aASuQ=",
        version = "v0.8.0",
    )
    go_repository(
        name = "com_github_puerkitobio_purell",
        build_file_proto_mode = "disable",
        importpath = "github.com/PuerkitoBio/purell",
        sum = "h1:WEQqlqaGbrPkxLJWfBwQmfEAE1Z7ONdDLqrN38tNFfI=",
        version = "v1.1.1",
    )
    go_repository(
        name = "com_github_puerkitobio_urlesc",
        build_file_proto_mode = "disable",
        importpath = "github.com/PuerkitoBio/urlesc",
        sum = "h1:d+Bc7a5rLufV/sSk/8dngufqelfh6jnri85riMAaF/M=",
        version = "v0.0.0-20170810143723-de5bf2ad4578",
    )

    go_repository(
        name = "com_github_quasilyte_go_ruleguard",
        build_file_proto_mode = "disable",
        importpath = "github.com/quasilyte/go-ruleguard",
        sum = "h1:sd+abO1PEI9fkYennwzHn9kl3nqP6M5vE7FiOzZ+5CE=",
        version = "v0.3.18",
    )
    go_repository(
        name = "com_github_quasilyte_go_ruleguard_dsl",
        build_file_proto_mode = "disable",
        importpath = "github.com/quasilyte/go-ruleguard/dsl",
        sum = "h1:wd8zkOhSNr+I+8Qeciml08ivDt1pSXe60+5DqOpCjPE=",
        version = "v0.3.22",
    )
    go_repository(
        name = "com_github_quasilyte_gogrep",
        build_file_proto_mode = "disable",
        importpath = "github.com/quasilyte/gogrep",
        sum = "h1:6Gtn2i04RD0gVyYf2/IUMTIs+qYleBt4zxDqkLTcu4U=",
        version = "v0.0.0-20220828223005-86e4605de09f",
    )
    go_repository(
        name = "com_github_quasilyte_regex_syntax",
        build_file_proto_mode = "disable",
        importpath = "github.com/quasilyte/regex/syntax",
        sum = "h1:L8QM9bvf68pVdQ3bCFZMDmnt9yqcMBro1pC7F+IPYMY=",
        version = "v0.0.0-20200407221936-30656e2c4a95",
    )
    go_repository(
        name = "com_github_quasilyte_stdinfo",
        build_file_proto_mode = "disable",
        importpath = "github.com/quasilyte/stdinfo",
        sum = "h1:M8mH9eK4OUR4lu7Gd+PU1fV2/qnDNfzT635KRSObncs=",
        version = "v0.0.0-20220114132959-f7386bf02567",
    )

    go_repository(
        name = "com_github_rcrowley_go_metrics",
        build_file_proto_mode = "disable_global",
        importpath = "github.com/rcrowley/go-metrics",
        sum = "h1:N/ElC8H3+5XpJzTSTfLsJV/mx9Q9g7kxmchpfZyxgzM=",
        version = "v0.0.0-20201227073835-cf1acfcdf475",
    )
    go_repository(
        name = "com_github_remyoudompheng_bigfft",
        build_file_proto_mode = "disable_global",
        importpath = "github.com/remyoudompheng/bigfft",
        sum = "h1:OdAsTTz6OkFY5QxjkYwrChwuRruF69c169dPK26NUlk=",
        version = "v0.0.0-20200410134404-eec4a21b6bb0",
    )
    go_repository(
        name = "com_github_renekroon_ttlcache_v2",
        build_file_proto_mode = "disable",
        importpath = "github.com/ReneKroon/ttlcache/v2",
        sum = "h1:qZnUjRKIrbKHH6vF5T7Y9Izn5ObfTZfyYpGhvz2BKPo=",
        version = "v2.3.0",
    )

    go_repository(
        name = "com_github_rivo_uniseg",
        build_file_proto_mode = "disable_global",
        importpath = "github.com/rivo/uniseg",
        sum = "h1:utMvzDsuh3suAEnhH0RdHmoPbU648o6CvXxTx4SBMOw=",
        version = "v0.4.3",
    )
    go_repository(
        name = "com_github_rlmcpherson_s3gof3r",
        build_file_proto_mode = "disable",
        importpath = "github.com/rlmcpherson/s3gof3r",
        sum = "h1:1izOJpTiohSibfOHuNyEA/yQnAirh05enzEdmhez43k=",
        version = "v0.5.0",
    )

    go_repository(
        name = "com_github_rogpeppe_fastuuid",
        build_file_proto_mode = "disable_global",
        importpath = "github.com/rogpeppe/fastuuid",
        sum = "h1:Ppwyp6VYCF1nvBTXL3trRso7mXMlRrw9ooo375wvi2s=",
        version = "v1.2.0",
    )
    go_repository(
        name = "com_github_rogpeppe_go_internal",
        build_file_proto_mode = "disable_global",
        importpath = "github.com/rogpeppe/go-internal",
        sum = "h1:/FiVV8dS/e+YqF2JvO3yXRFbBLTIuSDkuC7aBOAvL+k=",
        version = "v1.6.1",
    )
    go_repository(
        name = "com_github_rs_cors",
        build_file_proto_mode = "disable",
        importpath = "github.com/rs/cors",
        sum = "h1:+88SsELBHx5r+hZ8TCkggzSstaWNbDvThkVK8H6f9ik=",
        version = "v1.7.0",
    )

    go_repository(
        name = "com_github_rubyist_circuitbreaker",
        build_file_proto_mode = "disable",
        importpath = "github.com/rubyist/circuitbreaker",
        sum = "h1:KUKd/pV8Geg77+8LNDwdow6rVCAYOp8+kHUyFvL6Mhk=",
        version = "v2.2.1+incompatible",
    )

    go_repository(
        name = "com_github_russross_blackfriday",
        build_file_proto_mode = "disable_global",
        importpath = "github.com/russross/blackfriday",
        sum = "h1:HyvC0ARfnZBqnXwABFeSZHpKvJHJJfPz81GNueLj0oo=",
        version = "v1.5.2",
    )
    go_repository(
        name = "com_github_russross_blackfriday_v2",
        build_file_proto_mode = "disable_global",
        importpath = "github.com/russross/blackfriday/v2",
        sum = "h1:JIOH55/0cWyOuilr9/qlrm0BSXldqnqwMsf35Ld67mk=",
        version = "v2.1.0",
    )
    go_repository(
        name = "com_github_ryancurrah_gomodguard",
        build_file_proto_mode = "disable",
        importpath = "github.com/ryancurrah/gomodguard",
        sum = "h1:q15RT/pd6UggBXVBuLps8BXRvl5GPBcwVA7BJHMLuTw=",
        version = "v1.3.0",
    )
    go_repository(
        name = "com_github_ryanrolds_sqlclosecheck",
        build_file_proto_mode = "disable",
        importpath = "github.com/ryanrolds/sqlclosecheck",
        sum = "h1:AZx+Bixh8zdUBxUA1NxbxVAS78vTPq4rCb8OUZI9xFw=",
        version = "v0.3.0",
    )

    go_repository(
        name = "com_github_ryanuber_columnize",
        build_file_proto_mode = "disable_global",
        importpath = "github.com/ryanuber/columnize",
        sum = "h1:j1Wcmh8OrK4Q7GXY+V7SVSY8nUWQxHW5TkBe7YUl+2s=",
        version = "v2.1.0+incompatible",
    )
    go_repository(
        name = "com_github_samuel_go_zookeeper",
        build_file_proto_mode = "disable",
        importpath = "github.com/samuel/go-zookeeper",
        sum = "h1:4AQBn5RJY4WH8t8TLEMZUsWeXHAUcoao42TCAfpEJJE=",
        version = "v0.0.0-20161028232340-1d7be4effb13",
    )

    go_repository(
        name = "com_github_sanposhiho_wastedassign_v2",
        build_file_proto_mode = "disable",
        importpath = "github.com/sanposhiho/wastedassign/v2",
        sum = "h1:+6/hQIHKNJAUixEj6EmOngGIisyeI+T3335lYTyxRoA=",
        version = "v2.0.6",
    )
    go_repository(
        name = "com_github_sasha_s_go_deadlock",
        build_file_proto_mode = "disable",
        importpath = "github.com/sasha-s/go-deadlock",
        sum = "h1:lMqc+fUb7RrFS3gQLtoQsJ7/6TV/pAIFvBsqX73DK8Y=",
        version = "v0.2.0",
    )
    go_repository(
        name = "com_github_sashamelentyev_interfacebloat",
        build_file_proto_mode = "disable",
        importpath = "github.com/sashamelentyev/interfacebloat",
        sum = "h1:xdRdJp0irL086OyW1H/RTZTr1h/tMEOsumirXcOJqAw=",
        version = "v1.1.0",
    )
    go_repository(
        name = "com_github_sashamelentyev_usestdlibvars",
        build_file_proto_mode = "disable",
        importpath = "github.com/sashamelentyev/usestdlibvars",
        sum = "h1:GQGlReyL9Ek8DdJmwtwhHbhwHnuPfsKaprpjnrPcjxc=",
        version = "v1.21.1",
    )

    go_repository(
        name = "com_github_satori_go_uuid",
        build_file_proto_mode = "disable",
        importpath = "github.com/satori/go.uuid",
        sum = "h1:0uYX9dsZ2yD7q2RtLRtPSdGDWzjeM3TbMJP9utgA0ww=",
        version = "v1.2.0",
    )

    go_repository(
        name = "com_github_sclevine_agouti",
        build_file_proto_mode = "disable_global",
        importpath = "github.com/sclevine/agouti",
        sum = "h1:8IBJS6PWz3uTlMP3YBIR5f+KAldcGuOeFkFbUWfBgK4=",
        version = "v3.0.0+incompatible",
    )
    go_repository(
        name = "com_github_sean_seed",
        build_file_proto_mode = "disable_global",
        importpath = "github.com/sean-/seed",
        sum = "h1:nn5Wsu0esKSJiIVhscUtVbo7ada43DJhG55ua/hjS5I=",
        version = "v0.0.0-20170313163322-e2103e2c3529",
    )
    go_repository(
        name = "com_github_securego_gosec_v2",
        build_file_proto_mode = "disable",
        importpath = "github.com/securego/gosec/v2",
        sum = "h1:U1hfs0oBackChXA72plCYVA4cOlQ4gO+209dHiSNZbI=",
        version = "v2.14.0",
    )

    go_repository(
        name = "com_github_sergi_go_diff",
        build_file_proto_mode = "disable_global",
        importpath = "github.com/sergi/go-diff",
        sum = "h1:we8PVUC3FE2uYfodKH/nBHMSetSfHDR6scGdBi+erh0=",
        version = "v1.1.0",
    )
    go_repository(
        name = "com_github_shazow_go_diff",
        build_file_proto_mode = "disable",
        importpath = "github.com/shazow/go-diff",
        sum = "h1:W65qqJCIOVP4jpqPQ0YvHYKwcMEMVWIzWC5iNQQfBTU=",
        version = "v0.0.0-20160112020656-b6b7b6733b8c",
    )
    go_repository(
        name = "com_github_shirou_gopsutil",
        build_file_proto_mode = "disable",
        importpath = "github.com/shirou/gopsutil",
        sum = "h1:uenXGGa8ESCQq+dbgtl916dmg6PSAz2cXov0uORQ9v8=",
        version = "v3.21.3+incompatible",
    )

    go_repository(
        name = "com_github_shirou_gopsutil_v3",
        build_file_proto_mode = "disable_global",
        importpath = "github.com/shirou/gopsutil/v3",
        sum = "h1:oG0ns6poeUSxf78JtOsfygNWuEHYYz8hnnNg7P04TJs=",
        version = "v3.22.12",
    )
    go_repository(
        name = "com_github_shopify_goreferrer",
        build_file_proto_mode = "disable_global",
        importpath = "github.com/Shopify/goreferrer",
        sum = "h1:WDC6ySpJzbxGWFh4aMxFFC28wwGp5pEuoTtvA4q/qQ4=",
        version = "v0.0.0-20181106222321-ec9c9a553398",
    )
    go_repository(
        name = "com_github_shopify_sarama",
        build_file_proto_mode = "disable_global",
        importpath = "github.com/Shopify/sarama",
        sum = "h1:ARid8o8oieau9XrHI55f/L3EoRAhm9px6sonbD7yuUE=",
        version = "v1.29.0",
    )
    go_repository(
        name = "com_github_shopify_toxiproxy",
        build_file_proto_mode = "disable_global",
        importpath = "github.com/Shopify/toxiproxy",
        sum = "h1:TKdv8HiTLgE5wdJuEML90aBgNWsokNbMijUGhmcoBJc=",
        version = "v2.1.4+incompatible",
    )
    go_repository(
        name = "com_github_shopspring_decimal",
        build_file_proto_mode = "disable",
        importpath = "github.com/shopspring/decimal",
        sum = "h1:abSATXmQEYyShuxI4/vyW3tV1MrKAJzCZ/0zLUXYbsQ=",
        version = "v1.2.0",
    )

    go_repository(
        name = "com_github_shurcool_httpfs",
        build_file_proto_mode = "disable_global",
        importpath = "github.com/shurcooL/httpfs",
        sum = "h1:bUGsEnyNbVPw06Bs80sCeARAlK8lhwqGyi6UT8ymuGk=",
        version = "v0.0.0-20190707220628-8d4bc4ba7749",
    )
    go_repository(
        name = "com_github_shurcool_httpgzip",
        build_file_proto_mode = "disable_global",
        importpath = "github.com/shurcooL/httpgzip",
        sum = "h1:mj/nMDAwTBiaCqMEs4cYCqF7pO6Np7vhy1D1wcQGz+E=",
        version = "v0.0.0-20190720172056-320755c1c1b0",
    )
    go_repository(
        name = "com_github_shurcool_sanitized_anchor_name",
        build_file_proto_mode = "disable_global",
        importpath = "github.com/shurcooL/sanitized_anchor_name",
        sum = "h1:PdmoCO6wvbs+7yrJyMORt4/BmY5IYyJwS/kOiWx8mHo=",
        version = "v1.0.0",
    )
    go_repository(
        name = "com_github_shurcool_vfsgen",
        build_file_proto_mode = "disable_global",
        importpath = "github.com/shurcooL/vfsgen",
        sum = "h1:ug7PpSOB5RBPK1Kg6qskGBoP3Vnj/aNYFTznWvlkGo0=",
        version = "v0.0.0-20181202132449-6a9ea43bcacd",
    )
    go_repository(
        name = "com_github_sirupsen_logrus",
        build_file_proto_mode = "disable_global",
        importpath = "github.com/sirupsen/logrus",
        sum = "h1:trlNQbNUG3OdDrDil03MCb1H2o9nJ1x4/5LYw7byDE0=",
        version = "v1.9.0",
    )
    go_repository(
        name = "com_github_sivchari_containedctx",
        build_file_proto_mode = "disable",
        importpath = "github.com/sivchari/containedctx",
        sum = "h1:0hLQKpgC53OVF1VT7CeoFHk9YKstur1XOgfYIc1yrHI=",
        version = "v1.0.2",
    )
    go_repository(
        name = "com_github_sivchari_nosnakecase",
        build_file_proto_mode = "disable",
        importpath = "github.com/sivchari/nosnakecase",
        sum = "h1:7QkpWIRMe8x25gckkFd2A5Pi6Ymo0qgr4JrhGt95do8=",
        version = "v1.7.0",
    )

    go_repository(
        name = "com_github_sivchari_tenv",
        build_file_proto_mode = "disable",
        importpath = "github.com/sivchari/tenv",
        sum = "h1:PSpuD4bu6fSmtWMxSGWcvqUUgIn7k3yOJhOIzVWn8Ak=",
        version = "v1.7.1",
    )
    go_repository(
        name = "com_github_smallnest_chanx",
        build_file_proto_mode = "disable",
        importpath = "github.com/smallnest/chanx",
        sum = "h1:Txo4SXVJq/OgEjwgkWoxkMoTjGlcrgsQE/XSghjmu0w=",
        version = "v0.0.0-20221229104322-eb4c998d2072",
    )

    go_repository(
        name = "com_github_smartystreets_assertions",
        build_file_proto_mode = "disable_global",
        importpath = "github.com/smartystreets/assertions",
        sum = "h1:zE9ykElWQ6/NYmHa3jpm/yHnI4xSofP+UP6SpjHcSeM=",
        version = "v0.0.0-20180927180507-b2de0cb4f26d",
    )
    go_repository(
        name = "com_github_smartystreets_goconvey",
        build_file_proto_mode = "disable_global",
        importpath = "github.com/smartystreets/goconvey",
        sum = "h1:fv0U8FUIMPNf1L9lnHLvLhgicrIVChEkdzIKYqbNC9s=",
        version = "v1.6.4",
    )
    go_repository(
        name = "com_github_soheilhy_cmux",
        build_file_proto_mode = "disable_global",
        importpath = "github.com/soheilhy/cmux",
        sum = "h1:jjzc5WVemNEDTLwv9tlmemhC73tI08BNOIGwBOo10Js=",
        version = "v0.1.5",
    )
    go_repository(
        name = "com_github_sonatard_noctx",
        build_file_proto_mode = "disable",
        importpath = "github.com/sonatard/noctx",
        sum = "h1:VC1Qhl6Oxx9vvWo3UDgrGXYCeKCe3Wbw7qAWL6FrmTY=",
        version = "v0.0.1",
    )
    go_repository(
        name = "com_github_sourcegraph_go_diff",
        build_file_proto_mode = "disable",
        importpath = "github.com/sourcegraph/go-diff",
        sum = "h1:FEIBISvqa2IsyC4KQQBQ1Ef2QvweGUgEIjCdE3gz+zs=",
        version = "v0.6.2-0.20221031073116-7ef5f68ebea1",
    )

    go_repository(
        name = "com_github_spaolacci_murmur3",
        build_file_proto_mode = "disable_global",
        importpath = "github.com/spaolacci/murmur3",
        sum = "h1:7c1g84S4BPRrfL5Xrdp6fOJ206sU9y293DDHaoy0bLI=",
        version = "v1.1.0",
    )
    go_repository(
        name = "com_github_spf13_afero",
        build_file_proto_mode = "disable_global",
        importpath = "github.com/spf13/afero",
        sum = "h1:xehSyVa0YnHWsJ49JFljMpg1HX19V6NDZ1fkm1Xznbo=",
        version = "v1.8.2",
    )
    go_repository(
        name = "com_github_spf13_cast",
        build_file_proto_mode = "disable_global",
        importpath = "github.com/spf13/cast",
        sum = "h1:rj3WzYc11XZaIZMPKmwP96zkFEnnAmV8s6XbB2aY32w=",
        version = "v1.5.0",
    )
    go_repository(
        name = "com_github_spf13_cobra",
        build_file_proto_mode = "disable_global",
        importpath = "github.com/spf13/cobra",
        sum = "h1:o94oiPyS4KD1mPy2fmcYYHHfCxLqYjJOhGsCHFZtEzA=",
        version = "v1.6.1",
    )
    go_repository(
        name = "com_github_spf13_jwalterweatherman",
        build_file_proto_mode = "disable_global",
        importpath = "github.com/spf13/jwalterweatherman",
        sum = "h1:ue6voC5bR5F8YxI5S67j9i582FU4Qvo2bmqnqMYADFk=",
        version = "v1.1.0",
    )
    go_repository(
        name = "com_github_spf13_pflag",
        build_file_proto_mode = "disable_global",
        importpath = "github.com/spf13/pflag",
        sum = "h1:iy+VFUOCP1a+8yFto/drg2CJ5u0yRoB7fZw3DKv/JXA=",
        version = "v1.0.5",
    )
    go_repository(
        name = "com_github_spf13_viper",
        build_file_proto_mode = "disable_global",
        importpath = "github.com/spf13/viper",
        sum = "h1:CZ7eSOd3kZoaYDLbXnmzgQI5RlciuXBMA+18HwHRfZQ=",
        version = "v1.12.0",
    )
    go_repository(
        name = "com_github_spkg_bom",
        build_file_proto_mode = "disable",
        importpath = "github.com/spkg/bom",
        sum = "h1:S939THe0ukL5WcTGiGqkgtaW5JW+O6ITaIlpJXTYY64=",
        version = "v1.0.0",
    )

    go_repository(
        name = "com_github_ssgreg_nlreturn_v2",
        build_file_proto_mode = "disable",
        importpath = "github.com/ssgreg/nlreturn/v2",
        sum = "h1:X4XDI7jstt3ySqGU86YGAURbxw3oTDPK9sPEi6YEwQ0=",
        version = "v2.2.1",
    )
    go_repository(
        name = "com_github_stackexchange_wmi",
        build_file_proto_mode = "disable",
        importpath = "github.com/StackExchange/wmi",
        sum = "h1:G0m3OIz70MZUWq3EgK3CesDbo8upS2Vm9/P3FtgI+Jk=",
        version = "v0.0.0-20190523213315-cbe66965904d",
    )

    go_repository(
        name = "com_github_stathat_consistent",
        build_file_proto_mode = "disable",
        importpath = "github.com/stathat/consistent",
        sum = "h1:ZFJ1QTRn8npNBKW065raSZ8xfOqhpb8vLOkfp4CcL/U=",
        version = "v1.0.0",
    )
    go_repository(
        name = "com_github_stbenjam_no_sprintf_host_port",
        build_file_proto_mode = "disable",
        importpath = "github.com/stbenjam/no-sprintf-host-port",
        sum = "h1:tYugd/yrm1O0dV+ThCbaKZh195Dfm07ysF0U6JQXczc=",
        version = "v0.1.1",
    )

    go_repository(
        name = "com_github_stretchr_objx",
        build_file_proto_mode = "disable_global",
        importpath = "github.com/stretchr/objx",
        sum = "h1:1zr/of2m5FGMsad5YfcqgdqdWrIhu+EBEJRhR1U7z/c=",
        version = "v0.5.0",
    )
    go_repository(
        name = "com_github_stretchr_testify",
        build_file_proto_mode = "disable_global",
        importpath = "github.com/stretchr/testify",
        sum = "h1:w7B6lhMri9wdJUVmEZPGGhZzrYTPvgJArz7wNPgYKsk=",
        version = "v1.8.1",
    )
    go_repository(
        name = "com_github_subosito_gotenv",
        build_file_proto_mode = "disable_global",
        importpath = "github.com/subosito/gotenv",
        sum = "h1:jyEFiXpy21Wm81FBN71l9VoMMV8H8jG+qIK3GCpY6Qs=",
        version = "v1.4.1",
    )
    go_repository(
        name = "com_github_swaggo_files",
        build_file_proto_mode = "disable",
        importpath = "github.com/swaggo/files",
        sum = "h1:PyYN9JH5jY9j6av01SpfRMb+1DWg/i3MbGOKPxJ2wjM=",
        version = "v0.0.0-20190704085106-630677cd5c14",
    )
    go_repository(
        name = "com_github_swaggo_http_swagger",
        build_file_proto_mode = "disable",
        importpath = "github.com/swaggo/http-swagger",
        sum = "h1:lUPlXKqgbqT2SVg2Y+eT9mu5wbqMnG+i/+Q9nK7C0Rs=",
        version = "v0.0.0-20200308142732-58ac5e232fba",
    )
    go_repository(
        name = "com_github_swaggo_swag",
        build_file_proto_mode = "disable",
        importpath = "github.com/swaggo/swag",
        sum = "h1:3pZSSCQ//gAH88lfmxM3Cd1+JCsxV8Md6f36b9hrZ5s=",
        version = "v1.8.3",
    )

    go_repository(
        name = "com_github_sylvia7788_contextcheck",
        build_file_proto_mode = "disable",
        importpath = "github.com/sylvia7788/contextcheck",
        sum = "h1:o2EZgVPyMKE/Mtoqym61DInKEjwEbsmyoxg3VrmjNO4=",
        version = "v1.0.6",
    )
    go_repository(
        name = "com_github_syndtr_goleveldb",
        build_file_proto_mode = "disable",
        importpath = "github.com/syndtr/goleveldb",
        sum = "h1:1oFLiOyVl+W7bnBzGhf7BbIv9loSFQcieWWYIjLqcAw=",
        version = "v1.0.1-0.20190318030020-c3a204f8e965",
    )
    go_repository(
        name = "com_github_t_yuki_gocover_cobertura",
        build_file_proto_mode = "disable",
        importpath = "github.com/t-yuki/gocover-cobertura",
        sum = "h1:+aPplBwWcHBo6q9xrfWdMrT9o4kltkmmvpemgIjep/8=",
        version = "v0.0.0-20180217150009-aaee18c8195c",
    )

    go_repository(
        name = "com_github_tdakkota_asciicheck",
        build_file_proto_mode = "disable",
        importpath = "github.com/tdakkota/asciicheck",
        sum = "h1:PKzG7JUTUmVspQTDqtkX9eSiLGossXTybutHwTXuO0A=",
        version = "v0.1.1",
    )
    go_repository(
        name = "com_github_tenntenn_modver",
        build_file_proto_mode = "disable",
        importpath = "github.com/tenntenn/modver",
        sum = "h1:2klLppGhDgzJrScMpkj9Ujy3rXPUspSjAcev9tSEBgA=",
        version = "v1.0.1",
    )
    go_repository(
        name = "com_github_tenntenn_text_transform",
        build_file_proto_mode = "disable",
        importpath = "github.com/tenntenn/text/transform",
        sum = "h1:f+jULpRQGxTSkNYKJ51yaw6ChIqO+Je8UqsTKN/cDag=",
        version = "v0.0.0-20200319021203-7eef512accb3",
    )

    go_repository(
        name = "com_github_tetafro_godot",
        build_file_proto_mode = "disable",
        importpath = "github.com/tetafro/godot",
        sum = "h1:BVoBIqAf/2QdbFmSwAWnaIqDivZdOV0ZRwEm6jivLKw=",
        version = "v1.4.11",
    )
    go_repository(
        name = "com_github_thoas_go_funk",
        build_file_proto_mode = "disable",
        importpath = "github.com/thoas/go-funk",
        sum = "h1:JP9tKSvnpFVclYgDM0Is7FD9M4fhPvqA0s0BsXmzSRQ=",
        version = "v0.8.0",
    )

    go_repository(
        name = "com_github_tiancaiamao_appdash",
        build_file_proto_mode = "disable_global",
        importpath = "github.com/tiancaiamao/appdash",
        sum = "h1:mbAskLJ0oJfDRtkanvQPiooDH8HvJ2FBh+iKT/OmiQQ=",
        version = "v0.0.0-20181126055449-889f96f722a2",
    )
    go_repository(
        name = "com_github_tiancaiamao_gp",
        build_file_proto_mode = "disable",
        importpath = "github.com/tiancaiamao/gp",
        sum = "h1:J/YdBZ46WKpXsxsW93SG+q0F8KI+yFrcIDT4c/RNoc4=",
        version = "v0.0.0-20221230034425-4025bc8a4d4a",
    )
    go_repository(
        name = "com_github_tidwall_gjson",
        build_file_proto_mode = "disable",
        importpath = "github.com/tidwall/gjson",
        sum = "h1:hqzS9wAHMO+KVBBkLxYdkEeeFHuqr95GfClRLKlgK0E=",
        version = "v1.9.3",
    )

    go_repository(
        name = "com_github_tikv_client_go_v2",
        build_file_proto_mode = "disable_global",
        importpath = "github.com/tikv/client-go/v2",
<<<<<<< HEAD
        sum = "h1:Gq5UcTghMFkbyuFuCwn3w3XgRTrVOOC1UAW9CCYV0Ug=",
        version = "v2.0.6-0.20230206093459-56c521f1096e",
=======
        sum = "h1:j2s6Gechj46t1GWxE0vZEPBqgp7sc7mb3v0srBmf5Tw=",
        version = "v2.0.5-0.20230202101145-8fd09cd88cce",
>>>>>>> b2cfccaa
    )
    go_repository(
        name = "com_github_tikv_pd",
        build_file_proto_mode = "disable",
        importpath = "github.com/tikv/pd",
        sum = "h1:iY/RztOIZ2nTbINUiLGsSv3SUGoEiub1GN0SKVKHJYg=",
        version = "v1.1.0-beta.0.20230202094356-18df271ce57f",
    )

    go_repository(
        name = "com_github_tikv_pd_client",
        build_file_proto_mode = "disable_global",
        importpath = "github.com/tikv/pd/client",
        sum = "h1:xHPPej9Z8IrYdyLED4byOGtGm/7yhxyRUf4m93CpDyg=",
        version = "v0.0.0-20230202094356-18df271ce57f",
    )
    go_repository(
        name = "com_github_timakin_bodyclose",
        build_file_proto_mode = "disable",
        importpath = "github.com/timakin/bodyclose",
        sum = "h1:MV6KaVu/hzByHP0UvJ4HcMGE/8a6A4Rggc/0wx2AvJo=",
        version = "v0.0.0-20221125081123-e39cf3fc478e",
    )
    go_repository(
        name = "com_github_timonwong_loggercheck",
        build_file_proto_mode = "disable",
        importpath = "github.com/timonwong/loggercheck",
        sum = "h1:ecACo9fNiHxX4/Bc02rW2+kaJIAMAes7qJ7JKxt0EZI=",
        version = "v0.9.3",
    )

    go_repository(
        name = "com_github_timonwong_logrlint",
        build_file_proto_mode = "disable",
        importpath = "github.com/timonwong/logrlint",
        sum = "h1:phZCcypL/vtx6cGxObJgWZ5wexZF5SXFPLOM+ru0e/M=",
        version = "v0.1.0",
    )

    go_repository(
        name = "com_github_tklauser_go_sysconf",
        build_file_proto_mode = "disable_global",
        importpath = "github.com/tklauser/go-sysconf",
        sum = "h1:89WgdJhk5SNwJfu+GKyYveZ4IaJ7xAkecBo+KdJV0CM=",
        version = "v0.3.11",
    )
    go_repository(
        name = "com_github_tklauser_numcpus",
        build_file_proto_mode = "disable_global",
        importpath = "github.com/tklauser/numcpus",
        sum = "h1:kebhY2Qt+3U6RNK7UqpYNA+tJ23IBEGKkB7JQBfDYms=",
        version = "v0.6.0",
    )
    go_repository(
        name = "com_github_tmc_grpc_websocket_proxy",
        build_file_proto_mode = "disable_global",
        importpath = "github.com/tmc/grpc-websocket-proxy",
        sum = "h1:uruHq4dN7GR16kFc5fp3d1RIYzJW5onx8Ybykw2YQFA=",
        version = "v0.0.0-20201229170055-e5319fda7802",
    )
    go_repository(
        name = "com_github_tomarrell_wrapcheck_v2",
        build_file_proto_mode = "disable",
        importpath = "github.com/tomarrell/wrapcheck/v2",
        sum = "h1:J/F8DbSKJC83bAvC6FoZaRjZiZ/iKoueSdrEkmGeacA=",
        version = "v2.7.0",
    )
    go_repository(
        name = "com_github_tommy_muehle_go_mnd_v2",
        build_file_proto_mode = "disable",
        importpath = "github.com/tommy-muehle/go-mnd/v2",
        sum = "h1:NowYhSdyE/1zwK9QCLeRb6USWdoif80Ie+v+yU8u1Zw=",
        version = "v2.5.1",
    )

    go_repository(
        name = "com_github_twmb_murmur3",
        build_file_proto_mode = "disable_global",
        importpath = "github.com/twmb/murmur3",
        sum = "h1:D83U0XYKcHRYwYIpBKf3Pks91Z0Byda/9SJ8B6EMRcA=",
        version = "v1.1.3",
    )
    go_repository(
        name = "com_github_uber_jaeger_client_go",
        build_file_proto_mode = "disable_global",
        importpath = "github.com/uber/jaeger-client-go",
        sum = "h1:NHcubEkVbahf9t3p75TOCR83gdUHXjRJvjoBh1yACsM=",
        version = "v2.22.1+incompatible",
    )
    go_repository(
        name = "com_github_uber_jaeger_lib",
        build_file_proto_mode = "disable_global",
        importpath = "github.com/uber/jaeger-lib",
        sum = "h1:td4jdvLcExb4cBISKIpHuGoVXh+dVKhn2Um6rjCsSsg=",
        version = "v2.4.1+incompatible",
    )
    go_repository(
        name = "com_github_ugorji_go",
        build_file_proto_mode = "disable_global",
        importpath = "github.com/ugorji/go",
        sum = "h1:j4s+tAvLfL3bZyefP2SEWmhBzmuIlH/eqNuPdFPgngw=",
        version = "v1.1.4",
    )
    go_repository(
        name = "com_github_ugorji_go_codec",
        build_file_proto_mode = "disable_global",
        importpath = "github.com/ugorji/go/codec",
        sum = "h1:YPXUKf7fYbp/y8xloBqZOw2qaVggbfwMlI8WM3wZUJ0=",
        version = "v1.2.7",
    )
    go_repository(
        name = "com_github_ultraware_funlen",
        build_file_proto_mode = "disable",
        importpath = "github.com/ultraware/funlen",
        sum = "h1:5ylVWm8wsNwH5aWo9438pwvsK0QiqVuUrt9bn7S/iLA=",
        version = "v0.0.3",
    )
    go_repository(
        name = "com_github_ultraware_whitespace",
        build_file_proto_mode = "disable",
        importpath = "github.com/ultraware/whitespace",
        sum = "h1:hh+/cpIcopyMYbZNVov9iSxvJU3OYQg78Sfaqzi/CzI=",
        version = "v0.0.5",
    )
    go_repository(
        name = "com_github_unrolled_render",
        build_file_proto_mode = "disable",
        importpath = "github.com/unrolled/render",
        sum = "h1:VDDnQQVfBMsOsp3VaCJszSO0nkBIVEYoPWeRThk9spY=",
        version = "v1.0.1",
    )
    go_repository(
        name = "com_github_urfave_cli_v2",
        build_file_proto_mode = "disable",
        importpath = "github.com/urfave/cli/v2",
        sum = "h1:qph92Y649prgesehzOrQjdWyxFOp/QVM+6imKHad91M=",
        version = "v2.3.0",
    )

    go_repository(
        name = "com_github_urfave_negroni",
        build_file_proto_mode = "disable_global",
        importpath = "github.com/urfave/negroni",
        sum = "h1:kIimOitoypq34K7TG7DUaJ9kq/N4Ofuwi1sjz0KipXc=",
        version = "v1.0.0",
    )
    go_repository(
        name = "com_github_uudashr_gocognit",
        build_file_proto_mode = "disable",
        importpath = "github.com/uudashr/gocognit",
        sum = "h1:2Cgi6MweCsdB6kpcVQp7EW4U23iBFQWfTXiWlyp842Y=",
        version = "v1.0.6",
    )

    go_repository(
        name = "com_github_valyala_bytebufferpool",
        build_file_proto_mode = "disable_global",
        importpath = "github.com/valyala/bytebufferpool",
        sum = "h1:GqA5TC/0021Y/b9FG4Oi9Mr3q7XYx6KllzawFIhcdPw=",
        version = "v1.0.0",
    )
    go_repository(
        name = "com_github_valyala_fasthttp",
        build_file_proto_mode = "disable_global",
        importpath = "github.com/valyala/fasthttp",
        sum = "h1:uWF8lgKmeaIewWVPwi4GRq2P6+R46IgYZdxWtM+GtEY=",
        version = "v1.6.0",
    )
    go_repository(
        name = "com_github_valyala_fasttemplate",
        build_file_proto_mode = "disable_global",
        importpath = "github.com/valyala/fasttemplate",
        sum = "h1:tY9CJiPnMXf1ERmG2EyK7gNUd+c6RKGD0IfU8WdUSz8=",
        version = "v1.0.1",
    )
    go_repository(
        name = "com_github_valyala_quicktemplate",
        build_file_proto_mode = "disable",
        importpath = "github.com/valyala/quicktemplate",
        sum = "h1:LUPTJmlVcb46OOUY3IeD9DojFpAVbsG+5WFTcjMJzCM=",
        version = "v1.7.0",
    )

    go_repository(
        name = "com_github_valyala_tcplisten",
        build_file_proto_mode = "disable_global",
        importpath = "github.com/valyala/tcplisten",
        sum = "h1:0R4NLDRDZX6JcmhJgXi5E4b8Wg84ihbmUKp/GvSPEzc=",
        version = "v0.0.0-20161114210144-ceec8f93295a",
    )
    go_repository(
        name = "com_github_vbauerster_mpb_v7",
        build_file_proto_mode = "disable",
        importpath = "github.com/vbauerster/mpb/v7",
        sum = "h1:BkGfmb6nMrrBQDFECR/Q7RkKCw7ylMetCb4079CGs4w=",
        version = "v7.5.3",
    )

    go_repository(
        name = "com_github_vividcortex_ewma",
        build_file_proto_mode = "disable_global",
        importpath = "github.com/VividCortex/ewma",
        sum = "h1:f58SaIzcDXrSy3kWaHNvuJgJ3Nmz59Zji6XoJR/q1ow=",
        version = "v1.2.0",
    )
    go_repository(
        name = "com_github_vividcortex_mysqlerr",
        build_file_proto_mode = "disable",
        importpath = "github.com/VividCortex/mysqlerr",
        sum = "h1:5pZ2TZA+YnzPgzBfiUWGqWmKDVNBdrkf9g+DNe1Tiq8=",
        version = "v1.0.0",
    )
    go_repository(
        name = "com_github_vmihailenco_msgpack_v5",
        build_file_proto_mode = "disable",
        importpath = "github.com/vmihailenco/msgpack/v5",
        sum = "h1:5gO0H1iULLWGhs2H5tbAHIZTV8/cYafcFOr9znI5mJU=",
        version = "v5.3.5",
    )
    go_repository(
        name = "com_github_vmihailenco_tagparser_v2",
        build_file_proto_mode = "disable",
        importpath = "github.com/vmihailenco/tagparser/v2",
        sum = "h1:y09buUbR+b5aycVFQs/g70pqKVZNBmxwAhO7/IwNM9g=",
        version = "v2.0.0",
    )

    go_repository(
        name = "com_github_wangjohn_quickselect",
        build_file_proto_mode = "disable_global",
        importpath = "github.com/wangjohn/quickselect",
        sum = "h1:9DDCDwOyEy/gId+IEMrFHLuQ5R/WV0KNxWLler8X2OY=",
        version = "v0.0.0-20161129230411-ed8402a42d5f",
    )
    go_repository(
        name = "com_github_xdg_scram",
        build_file_proto_mode = "disable_global",
        importpath = "github.com/xdg/scram",
        sum = "h1:nTadYh2Fs4BK2xdldEa2g5bbaZp0/+1nJMMPtPxS/to=",
        version = "v1.0.3",
    )
    go_repository(
        name = "com_github_xdg_stringprep",
        build_file_proto_mode = "disable_global",
        importpath = "github.com/xdg/stringprep",
        sum = "h1:cmL5Enob4W83ti/ZHuZLuKD/xqJfus4fVPwE+/BDm+4=",
        version = "v1.0.3",
    )
    go_repository(
        name = "com_github_xeipuuv_gojsonpointer",
        build_file_proto_mode = "disable_global",
        importpath = "github.com/xeipuuv/gojsonpointer",
        sum = "h1:J9EGpcZtP0E/raorCMxlFGSTBrsSlaDGf3jU/qvAE2c=",
        version = "v0.0.0-20180127040702-4e3ac2762d5f",
    )
    go_repository(
        name = "com_github_xeipuuv_gojsonreference",
        build_file_proto_mode = "disable_global",
        importpath = "github.com/xeipuuv/gojsonreference",
        sum = "h1:EzJWgHovont7NscjpAxXsDA8S8BMYve8Y5+7cuRE7R0=",
        version = "v0.0.0-20180127040603-bd5ef7bd5415",
    )
    go_repository(
        name = "com_github_xeipuuv_gojsonschema",
        build_file_proto_mode = "disable_global",
        importpath = "github.com/xeipuuv/gojsonschema",
        sum = "h1:LhYJRs+L4fBtjZUfuSZIKGeVu0QRy8e5Xi7D17UxZ74=",
        version = "v1.2.0",
    )
    go_repository(
        name = "com_github_xeoncross_go_aesctr_with_hmac",
        build_file_proto_mode = "disable",
        importpath = "github.com/Xeoncross/go-aesctr-with-hmac",
        sum = "h1:L8IbaI/W6h5Cwgh0n4zGeZpVK78r/jBf9ASurHo9+/o=",
        version = "v0.0.0-20200623134604-12b17a7ff502",
    )

    go_repository(
        name = "com_github_xiang90_probing",
        build_file_proto_mode = "disable_global",
        importpath = "github.com/xiang90/probing",
        sum = "h1:eY9dn8+vbi4tKz5Qo6v2eYzo7kUS51QINcR5jNpbZS8=",
        version = "v0.0.0-20190116061207-43a291ad63a2",
    )
    go_repository(
        name = "com_github_xitongsys_parquet_go",
        build_file_proto_mode = "disable_global",
        importpath = "github.com/xitongsys/parquet-go",
        sum = "h1:tBbuFCtyJNKT+BFAv6qjvTFpVdy97IYNaBwGUXifIUs=",
        version = "v1.5.5-0.20201110004701-b09c49d6d457",
    )
    go_repository(
        name = "com_github_xitongsys_parquet_go_source",
        build_file_proto_mode = "disable_global",
        importpath = "github.com/xitongsys/parquet-go-source",
        sum = "h1:a742S4V5A15F93smuVxA60LQWsrCnN8bKeWDBARU1/k=",
        version = "v0.0.0-20200817004010-026bad9b25d0",
    )
    go_repository(
        name = "com_github_xordataexchange_crypt",
        build_file_proto_mode = "disable_global",
        importpath = "github.com/xordataexchange/crypt",
        sum = "h1:ESFSdwYZvkeru3RtdrYueztKhOBCSAAzS4Gf+k0tEow=",
        version = "v0.0.3-0.20170626215501-b2862e3d0a77",
    )
    go_repository(
        name = "com_github_yagipy_maintidx",
        build_file_proto_mode = "disable",
        importpath = "github.com/yagipy/maintidx",
        sum = "h1:h5NvIsCz+nRDapQ0exNv4aJ0yXSI0420omVANTv3GJM=",
        version = "v1.0.0",
    )

    go_repository(
        name = "com_github_yalp_jsonpath",
        build_file_proto_mode = "disable_global",
        importpath = "github.com/yalp/jsonpath",
        sum = "h1:6fRhSjgLCkTD3JnJxvaJ4Sj+TYblw757bqYgZaOq5ZY=",
        version = "v0.0.0-20180802001716-5cc68e5049a0",
    )
    go_repository(
        name = "com_github_yeya24_promlinter",
        build_file_proto_mode = "disable",
        importpath = "github.com/yeya24/promlinter",
        sum = "h1:xFKDQ82orCU5jQujdaD8stOHiv8UN68BSdn2a8u8Y3o=",
        version = "v0.2.0",
    )

    go_repository(
        name = "com_github_yudai_gojsondiff",
        build_file_proto_mode = "disable_global",
        importpath = "github.com/yudai/gojsondiff",
        sum = "h1:27cbfqXLVEJ1o8I6v3y9lg8Ydm53EKqHXAOMxEGlCOA=",
        version = "v1.0.0",
    )
    go_repository(
        name = "com_github_yudai_golcs",
        build_file_proto_mode = "disable_global",
        importpath = "github.com/yudai/golcs",
        sum = "h1:BHyfKlQyqbsFN5p3IfnEUduWvb9is428/nNb5L3U01M=",
        version = "v0.0.0-20170316035057-ecda9a501e82",
    )
    go_repository(
        name = "com_github_yudai_pp",
        build_file_proto_mode = "disable_global",
        importpath = "github.com/yudai/pp",
        sum = "h1:Q4//iY4pNF6yPLZIigmvcl7k/bPgrcTPIFIcmawg5bI=",
        version = "v2.0.1+incompatible",
    )
    go_repository(
        name = "com_github_yuin_goldmark",
        build_file_proto_mode = "disable_global",
        importpath = "github.com/yuin/goldmark",
        sum = "h1:fVcFKWvrslecOb/tg+Cc05dkeYx540o0FuFt3nUVDoE=",
        version = "v1.4.13",
    )
    go_repository(
        name = "com_github_yusufpapurcu_wmi",
        build_file_proto_mode = "disable_global",
        importpath = "github.com/yusufpapurcu/wmi",
        sum = "h1:KBNDSne4vP5mbSWnJbO+51IMOXJB67QiYCSBrubbPRg=",
        version = "v1.2.2",
    )
    go_repository(
        name = "com_gitlab_bosi_decorder",
        build_file_proto_mode = "disable",
        importpath = "gitlab.com/bosi/decorder",
        sum = "h1:gX4/RgK16ijY8V+BRQHAySfQAb354T7/xQpDB2n10P0=",
        version = "v0.2.3",
    )

    go_repository(
        name = "com_google_cloud_go",
        build_file_proto_mode = "disable_global",
        importpath = "cloud.google.com/go",
        sum = "h1:DNtEKRBAAzeS4KyIory52wWHuClNaXJ5x1F7xa4q+5Y=",
        version = "v0.105.0",
    )
    go_repository(
        name = "com_google_cloud_go_accessapproval",
        build_file_proto_mode = "disable",
        importpath = "cloud.google.com/go/accessapproval",
        sum = "h1:/nTivgnV/n1CaAeo+ekGexTYUsKEU9jUVkoY5359+3Q=",
        version = "v1.5.0",
    )
    go_repository(
        name = "com_google_cloud_go_accesscontextmanager",
        build_file_proto_mode = "disable",
        importpath = "cloud.google.com/go/accesscontextmanager",
        sum = "h1:CFhNhU7pcD11cuDkQdrE6PQJgv0EXNKNv06jIzbLlCU=",
        version = "v1.4.0",
    )
    go_repository(
        name = "com_google_cloud_go_aiplatform",
        build_file_proto_mode = "disable",
        importpath = "cloud.google.com/go/aiplatform",
        sum = "h1:DBi3Jk9XjCJ4pkkLM4NqKgj3ozUL1wq4l+d3/jTGXAI=",
        version = "v1.27.0",
    )
    go_repository(
        name = "com_google_cloud_go_analytics",
        build_file_proto_mode = "disable",
        importpath = "cloud.google.com/go/analytics",
        sum = "h1:NKw6PpQi6V1O+KsjuTd+bhip9d0REYu4NevC45vtGp8=",
        version = "v0.12.0",
    )
    go_repository(
        name = "com_google_cloud_go_apigateway",
        build_file_proto_mode = "disable",
        importpath = "cloud.google.com/go/apigateway",
        sum = "h1:IIoXKR7FKrEAQhMTz5hK2wiDz2WNFHS7eVr/L1lE/rM=",
        version = "v1.4.0",
    )
    go_repository(
        name = "com_google_cloud_go_apigeeconnect",
        build_file_proto_mode = "disable",
        importpath = "cloud.google.com/go/apigeeconnect",
        sum = "h1:AONoTYJviyv1vS4IkvWzq69gEVdvHx35wKXc+e6wjZQ=",
        version = "v1.4.0",
    )
    go_repository(
        name = "com_google_cloud_go_appengine",
        build_file_proto_mode = "disable",
        importpath = "cloud.google.com/go/appengine",
        sum = "h1:lmG+O5oaR9xNwaRBwE2XoMhwQHsHql5IoiGr1ptdDwU=",
        version = "v1.5.0",
    )
    go_repository(
        name = "com_google_cloud_go_area120",
        build_file_proto_mode = "disable",
        importpath = "cloud.google.com/go/area120",
        sum = "h1:TCMhwWEWhCn8d44/Zs7UCICTWje9j3HuV6nVGMjdpYw=",
        version = "v0.6.0",
    )
    go_repository(
        name = "com_google_cloud_go_artifactregistry",
        build_file_proto_mode = "disable",
        importpath = "cloud.google.com/go/artifactregistry",
        sum = "h1:3d0LRAU1K6vfqCahhl9fx2oGHcq+s5gftdix4v8Ibrc=",
        version = "v1.9.0",
    )
    go_repository(
        name = "com_google_cloud_go_asset",
        build_file_proto_mode = "disable",
        importpath = "cloud.google.com/go/asset",
        sum = "h1:aCrlaLGJWTODJX4G56ZYzJefITKEWNfbjjtHSzWpxW0=",
        version = "v1.10.0",
    )
    go_repository(
        name = "com_google_cloud_go_assuredworkloads",
        build_file_proto_mode = "disable",
        importpath = "cloud.google.com/go/assuredworkloads",
        sum = "h1:hhIdCOowsT1GG5eMCIA0OwK6USRuYTou/1ZeNxCSRtA=",
        version = "v1.9.0",
    )
    go_repository(
        name = "com_google_cloud_go_automl",
        build_file_proto_mode = "disable",
        importpath = "cloud.google.com/go/automl",
        sum = "h1:BMioyXSbg7d7xLibn47cs0elW6RT780IUWr42W8rp2Q=",
        version = "v1.8.0",
    )
    go_repository(
        name = "com_google_cloud_go_baremetalsolution",
        build_file_proto_mode = "disable",
        importpath = "cloud.google.com/go/baremetalsolution",
        sum = "h1:g9KO6SkakcYPcc/XjAzeuUrEOXlYPnMpuiaywYaGrmQ=",
        version = "v0.4.0",
    )
    go_repository(
        name = "com_google_cloud_go_batch",
        build_file_proto_mode = "disable",
        importpath = "cloud.google.com/go/batch",
        sum = "h1:1jvEBY55OH4Sd2FxEXQfxGExFWov1A/IaRe+Z5Z71Fw=",
        version = "v0.4.0",
    )
    go_repository(
        name = "com_google_cloud_go_beyondcorp",
        build_file_proto_mode = "disable",
        importpath = "cloud.google.com/go/beyondcorp",
        sum = "h1:w+4kThysgl0JiKshi2MKDCg2NZgOyqOI0wq2eBZyrzA=",
        version = "v0.3.0",
    )

    go_repository(
        name = "com_google_cloud_go_bigquery",
        build_file_proto_mode = "disable_global",
        importpath = "cloud.google.com/go/bigquery",
        sum = "h1:Wi4dITi+cf9VYp4VH2T9O41w0kCW0uQTELq2Z6tukN0=",
        version = "v1.44.0",
    )
    go_repository(
        name = "com_google_cloud_go_billing",
        build_file_proto_mode = "disable",
        importpath = "cloud.google.com/go/billing",
        sum = "h1:Xkii76HWELHwBtkQVZvqmSo9GTr0O+tIbRNnMcGdlg4=",
        version = "v1.7.0",
    )
    go_repository(
        name = "com_google_cloud_go_binaryauthorization",
        build_file_proto_mode = "disable",
        importpath = "cloud.google.com/go/binaryauthorization",
        sum = "h1:pL70vXWn9TitQYXBWTK2abHl2JHLwkFRjYw6VflRqEA=",
        version = "v1.4.0",
    )
    go_repository(
        name = "com_google_cloud_go_certificatemanager",
        build_file_proto_mode = "disable",
        importpath = "cloud.google.com/go/certificatemanager",
        sum = "h1:tzbR4UHBbgsewMWUD93JHi8EBi/gHBoSAcY1/sThFGk=",
        version = "v1.4.0",
    )
    go_repository(
        name = "com_google_cloud_go_channel",
        build_file_proto_mode = "disable",
        importpath = "cloud.google.com/go/channel",
        sum = "h1:pNuUlZx0Jb0Ts9P312bmNMuH5IiFWIR4RUtLb70Ke5s=",
        version = "v1.9.0",
    )
    go_repository(
        name = "com_google_cloud_go_cloudbuild",
        build_file_proto_mode = "disable",
        importpath = "cloud.google.com/go/cloudbuild",
        sum = "h1:TAAmCmAlOJ4uNBu6zwAjwhyl/7fLHHxIEazVhr3QBbQ=",
        version = "v1.4.0",
    )
    go_repository(
        name = "com_google_cloud_go_clouddms",
        build_file_proto_mode = "disable",
        importpath = "cloud.google.com/go/clouddms",
        sum = "h1:UhzHIlgFfMr6luVYVNydw/pl9/U5kgtjCMJHnSvoVws=",
        version = "v1.4.0",
    )
    go_repository(
        name = "com_google_cloud_go_cloudtasks",
        build_file_proto_mode = "disable",
        importpath = "cloud.google.com/go/cloudtasks",
        sum = "h1:faUiUgXjW8yVZ7XMnKHKm1WE4OldPBUWWfIRN/3z1dc=",
        version = "v1.8.0",
    )

    go_repository(
        name = "com_google_cloud_go_compute",
        build_file_proto_mode = "disable_global",
        importpath = "cloud.google.com/go/compute",
        sum = "h1:AYrLkB8NPdDRslNp4Jxmzrhdr03fUAIDbiGFjLWowoU=",
        version = "v1.13.0",
    )
    go_repository(
        name = "com_google_cloud_go_compute_metadata",
        build_file_proto_mode = "disable",
        importpath = "cloud.google.com/go/compute/metadata",
        sum = "h1:efOwf5ymceDhK6PKMnnrTHP4pppY5L22mle96M1yP48=",
        version = "v0.2.1",
    )
    go_repository(
        name = "com_google_cloud_go_contactcenterinsights",
        build_file_proto_mode = "disable",
        importpath = "cloud.google.com/go/contactcenterinsights",
        sum = "h1:tTQLI/ZvguUf9Hv+36BkG2+/PeC8Ol1q4pBW+tgCx0A=",
        version = "v1.4.0",
    )
    go_repository(
        name = "com_google_cloud_go_container",
        build_file_proto_mode = "disable",
        importpath = "cloud.google.com/go/container",
        sum = "h1:nbEK/59GyDRKKlo1SqpohY1TK8LmJ2XNcvS9Gyom2A0=",
        version = "v1.7.0",
    )
    go_repository(
        name = "com_google_cloud_go_containeranalysis",
        build_file_proto_mode = "disable",
        importpath = "cloud.google.com/go/containeranalysis",
        sum = "h1:2824iym832ljKdVpCBnpqm5K94YT/uHTVhNF+dRTXPI=",
        version = "v0.6.0",
    )
    go_repository(
        name = "com_google_cloud_go_datacatalog",
        build_file_proto_mode = "disable",
        importpath = "cloud.google.com/go/datacatalog",
        sum = "h1:6kZ4RIOW/uT7QWC5SfPfq/G8sYzr/v+UOmOAxy4Z1TE=",
        version = "v1.8.0",
    )
    go_repository(
        name = "com_google_cloud_go_dataflow",
        build_file_proto_mode = "disable",
        importpath = "cloud.google.com/go/dataflow",
        sum = "h1:CW3541Fm7KPTyZjJdnX6NtaGXYFn5XbFC5UcjgALKvU=",
        version = "v0.7.0",
    )
    go_repository(
        name = "com_google_cloud_go_dataform",
        build_file_proto_mode = "disable",
        importpath = "cloud.google.com/go/dataform",
        sum = "h1:vLwowLF2ZB5J5gqiZCzv076lDI/Rd7zYQQFu5XO1PSg=",
        version = "v0.5.0",
    )
    go_repository(
        name = "com_google_cloud_go_datafusion",
        build_file_proto_mode = "disable",
        importpath = "cloud.google.com/go/datafusion",
        sum = "h1:j5m2hjWovTZDTQak4MJeXAR9yN7O+zMfULnjGw/OOLg=",
        version = "v1.5.0",
    )
    go_repository(
        name = "com_google_cloud_go_datalabeling",
        build_file_proto_mode = "disable",
        importpath = "cloud.google.com/go/datalabeling",
        sum = "h1:dp8jOF21n/7jwgo/uuA0RN8hvLcKO4q6s/yvwevs2ZM=",
        version = "v0.6.0",
    )
    go_repository(
        name = "com_google_cloud_go_dataplex",
        build_file_proto_mode = "disable",
        importpath = "cloud.google.com/go/dataplex",
        sum = "h1:cNxeA2DiWliQGi21kPRqnVeQ5xFhNoEjPRt1400Pm8Y=",
        version = "v1.4.0",
    )
    go_repository(
        name = "com_google_cloud_go_dataproc",
        build_file_proto_mode = "disable",
        importpath = "cloud.google.com/go/dataproc",
        sum = "h1:gVOqNmElfa6n/ccG/QDlfurMWwrK3ezvy2b2eDoCmS0=",
        version = "v1.8.0",
    )
    go_repository(
        name = "com_google_cloud_go_dataqna",
        build_file_proto_mode = "disable",
        importpath = "cloud.google.com/go/dataqna",
        sum = "h1:gx9jr41ytcA3dXkbbd409euEaWtofCVXYBvJz3iYm18=",
        version = "v0.6.0",
    )

    go_repository(
        name = "com_google_cloud_go_datastore",
        build_file_proto_mode = "disable_global",
        importpath = "cloud.google.com/go/datastore",
        sum = "h1:4siQRf4zTiAVt/oeH4GureGkApgb2vtPQAtOmhpqQwE=",
        version = "v1.10.0",
    )
    go_repository(
        name = "com_google_cloud_go_datastream",
        build_file_proto_mode = "disable",
        importpath = "cloud.google.com/go/datastream",
        sum = "h1:PgIgbhedBtYBU6POGXFMn2uSl9vpqubc3ewTNdcU8Mk=",
        version = "v1.5.0",
    )
    go_repository(
        name = "com_google_cloud_go_deploy",
        build_file_proto_mode = "disable",
        importpath = "cloud.google.com/go/deploy",
        sum = "h1:kI6dxt8Ml0is/x7YZjLveTvR7YPzXAUD/8wQZ2nH5zA=",
        version = "v1.5.0",
    )
    go_repository(
        name = "com_google_cloud_go_dialogflow",
        build_file_proto_mode = "disable",
        importpath = "cloud.google.com/go/dialogflow",
        sum = "h1:HYHVOkoxQ9bSfNIelSZYNAtUi4CeSrCnROyOsbOqPq8=",
        version = "v1.19.0",
    )
    go_repository(
        name = "com_google_cloud_go_dlp",
        build_file_proto_mode = "disable",
        importpath = "cloud.google.com/go/dlp",
        sum = "h1:9I4BYeJSVKoSKgjr70fLdRDumqcUeVmHV4fd5f9LR6Y=",
        version = "v1.7.0",
    )
    go_repository(
        name = "com_google_cloud_go_documentai",
        build_file_proto_mode = "disable",
        importpath = "cloud.google.com/go/documentai",
        sum = "h1:jfq09Fdjtnpnmt/MLyf6A3DM3ynb8B2na0K+vSXvpFM=",
        version = "v1.10.0",
    )
    go_repository(
        name = "com_google_cloud_go_domains",
        build_file_proto_mode = "disable",
        importpath = "cloud.google.com/go/domains",
        sum = "h1:pu3JIgC1rswIqi5romW0JgNO6CTUydLYX8zyjiAvO1c=",
        version = "v0.7.0",
    )
    go_repository(
        name = "com_google_cloud_go_edgecontainer",
        build_file_proto_mode = "disable",
        importpath = "cloud.google.com/go/edgecontainer",
        sum = "h1:hd6J2n5dBBRuAqnNUEsKWrp6XNPKsaxwwIyzOPZTokk=",
        version = "v0.2.0",
    )
    go_repository(
        name = "com_google_cloud_go_errorreporting",
        build_file_proto_mode = "disable",
        importpath = "cloud.google.com/go/errorreporting",
        sum = "h1:kj1XEWMu8P0qlLhm3FwcaFsUvXChV/OraZwA70trRR0=",
        version = "v0.3.0",
    )
    go_repository(
        name = "com_google_cloud_go_essentialcontacts",
        build_file_proto_mode = "disable",
        importpath = "cloud.google.com/go/essentialcontacts",
        sum = "h1:b6csrQXCHKQmfo9h3dG/pHyoEh+fQG1Yg78a53LAviY=",
        version = "v1.4.0",
    )
    go_repository(
        name = "com_google_cloud_go_eventarc",
        build_file_proto_mode = "disable",
        importpath = "cloud.google.com/go/eventarc",
        sum = "h1:AgCqrmMMIcel5WWKkzz5EkCUKC3Rl5LNMMYsS+LvsI0=",
        version = "v1.8.0",
    )
    go_repository(
        name = "com_google_cloud_go_filestore",
        build_file_proto_mode = "disable",
        importpath = "cloud.google.com/go/filestore",
        sum = "h1:yjKOpzvqtDmL5AXbKttLc8j0hL20kuC1qPdy5HPcxp0=",
        version = "v1.4.0",
    )

    go_repository(
        name = "com_google_cloud_go_firestore",
        build_file_proto_mode = "disable_global",
        importpath = "cloud.google.com/go/firestore",
        sum = "h1:IBlRyxgGySXu5VuW0RgGFlTtLukSnNkpDiEOMkQkmpA=",
        version = "v1.9.0",
    )
    go_repository(
        name = "com_google_cloud_go_functions",
        build_file_proto_mode = "disable",
        importpath = "cloud.google.com/go/functions",
        sum = "h1:35tgv1fQOtvKqH/uxJMzX3w6usneJ0zXpsFr9KAVhNE=",
        version = "v1.9.0",
    )
    go_repository(
        name = "com_google_cloud_go_gaming",
        build_file_proto_mode = "disable",
        importpath = "cloud.google.com/go/gaming",
        sum = "h1:97OAEQtDazAJD7yh/kvQdSCQuTKdR0O+qWAJBZJ4xiA=",
        version = "v1.8.0",
    )
    go_repository(
        name = "com_google_cloud_go_gkebackup",
        build_file_proto_mode = "disable",
        importpath = "cloud.google.com/go/gkebackup",
        sum = "h1:4K+jiv4ocqt1niN8q5Imd8imRoXBHTrdnJVt/uFFxF4=",
        version = "v0.3.0",
    )
    go_repository(
        name = "com_google_cloud_go_gkeconnect",
        build_file_proto_mode = "disable",
        importpath = "cloud.google.com/go/gkeconnect",
        sum = "h1:zAcvDa04tTnGdu6TEZewaLN2tdMtUOJJ7fEceULjguA=",
        version = "v0.6.0",
    )
    go_repository(
        name = "com_google_cloud_go_gkehub",
        build_file_proto_mode = "disable",
        importpath = "cloud.google.com/go/gkehub",
        sum = "h1:JTcTaYQRGsVm+qkah7WzHb6e9sf1C0laYdRPn9aN+vg=",
        version = "v0.10.0",
    )
    go_repository(
        name = "com_google_cloud_go_gkemulticloud",
        build_file_proto_mode = "disable",
        importpath = "cloud.google.com/go/gkemulticloud",
        sum = "h1:8F1NhJj8ucNj7lK51UZMtAjSWTgP1zO18XF6vkfiPPU=",
        version = "v0.4.0",
    )
    go_repository(
        name = "com_google_cloud_go_grafeas",
        build_file_proto_mode = "disable",
        importpath = "cloud.google.com/go/grafeas",
        sum = "h1:CYjC+xzdPvbV65gi6Dr4YowKcmLo045pm18L0DhdELM=",
        version = "v0.2.0",
    )
    go_repository(
        name = "com_google_cloud_go_gsuiteaddons",
        build_file_proto_mode = "disable",
        importpath = "cloud.google.com/go/gsuiteaddons",
        sum = "h1:TGT2oGmO5q3VH6SjcrlgPUWI0njhYv4kywLm6jag0to=",
        version = "v1.4.0",
    )

    go_repository(
        name = "com_google_cloud_go_iam",
        build_file_proto_mode = "disable_global",
        importpath = "cloud.google.com/go/iam",
        sum = "h1:k4MuwOsS7zGJJ+QfZ5vBK8SgHBAvYN/23BWsiihJ1vs=",
        version = "v0.7.0",
    )
    go_repository(
        name = "com_google_cloud_go_iap",
        build_file_proto_mode = "disable",
        importpath = "cloud.google.com/go/iap",
        sum = "h1:BGEXovwejOCt1zDk8hXq0bOhhRu9haXKWXXXp2B4wBM=",
        version = "v1.5.0",
    )
    go_repository(
        name = "com_google_cloud_go_ids",
        build_file_proto_mode = "disable",
        importpath = "cloud.google.com/go/ids",
        sum = "h1:LncHK4HHucb5Du310X8XH9/ICtMwZ2PCfK0ScjWiJoY=",
        version = "v1.2.0",
    )
    go_repository(
        name = "com_google_cloud_go_iot",
        build_file_proto_mode = "disable",
        importpath = "cloud.google.com/go/iot",
        sum = "h1:Y9+oZT9jD4GUZzORXTU45XsnQrhxmDT+TFbPil6pRVQ=",
        version = "v1.4.0",
    )
    go_repository(
        name = "com_google_cloud_go_kms",
        build_file_proto_mode = "disable",
        importpath = "cloud.google.com/go/kms",
        sum = "h1:OWRZzrPmOZUzurjI2FBGtgY2mB1WaJkqhw6oIwSj0Yg=",
        version = "v1.6.0",
    )
    go_repository(
        name = "com_google_cloud_go_language",
        build_file_proto_mode = "disable",
        importpath = "cloud.google.com/go/language",
        sum = "h1:3Wa+IUMamL4JH3Zd3cDZUHpwyqplTACt6UZKRD2eCL4=",
        version = "v1.8.0",
    )
    go_repository(
        name = "com_google_cloud_go_lifesciences",
        build_file_proto_mode = "disable",
        importpath = "cloud.google.com/go/lifesciences",
        sum = "h1:tIqhivE2LMVYkX0BLgG7xL64oNpDaFFI7teunglt1tI=",
        version = "v0.6.0",
    )
    go_repository(
        name = "com_google_cloud_go_logging",
        build_file_proto_mode = "disable",
        importpath = "cloud.google.com/go/logging",
        sum = "h1:ZBsZK+JG+oCDT+vaxwqF2egKNRjz8soXiS6Xv79benI=",
        version = "v1.6.1",
    )
    go_repository(
        name = "com_google_cloud_go_longrunning",
        build_file_proto_mode = "disable",
        importpath = "cloud.google.com/go/longrunning",
        sum = "h1:NjljC+FYPV3uh5/OwWT6pVU+doBqMg2x/rZlE+CamDs=",
        version = "v0.3.0",
    )
    go_repository(
        name = "com_google_cloud_go_managedidentities",
        build_file_proto_mode = "disable",
        importpath = "cloud.google.com/go/managedidentities",
        sum = "h1:3Kdajn6X25yWQFhFCErmKSYTSvkEd3chJROny//F1A0=",
        version = "v1.4.0",
    )
    go_repository(
        name = "com_google_cloud_go_mediatranslation",
        build_file_proto_mode = "disable",
        importpath = "cloud.google.com/go/mediatranslation",
        sum = "h1:qAJzpxmEX+SeND10Y/4868L5wfZpo4Y3BIEnIieP4dk=",
        version = "v0.6.0",
    )
    go_repository(
        name = "com_google_cloud_go_memcache",
        build_file_proto_mode = "disable",
        importpath = "cloud.google.com/go/memcache",
        sum = "h1:yLxUzJkZVSH2kPaHut7k+7sbIBFpvSh1LW9qjM2JDjA=",
        version = "v1.7.0",
    )
    go_repository(
        name = "com_google_cloud_go_metastore",
        build_file_proto_mode = "disable",
        importpath = "cloud.google.com/go/metastore",
        sum = "h1:3KcShzqWdqxrDEXIBWpYJpOOrgpDj+HlBi07Grot49Y=",
        version = "v1.8.0",
    )
    go_repository(
        name = "com_google_cloud_go_monitoring",
        build_file_proto_mode = "disable",
        importpath = "cloud.google.com/go/monitoring",
        sum = "h1:c9riaGSPQ4dUKWB+M1Fl0N+iLxstMbCktdEwYSPGDvA=",
        version = "v1.8.0",
    )
    go_repository(
        name = "com_google_cloud_go_networkconnectivity",
        build_file_proto_mode = "disable",
        importpath = "cloud.google.com/go/networkconnectivity",
        sum = "h1:BVdIKaI68bihnXGdCVL89Jsg9kq2kg+II30fjVqo62E=",
        version = "v1.7.0",
    )
    go_repository(
        name = "com_google_cloud_go_networkmanagement",
        build_file_proto_mode = "disable",
        importpath = "cloud.google.com/go/networkmanagement",
        sum = "h1:mDHA3CDW00imTvC5RW6aMGsD1bH+FtKwZm/52BxaiMg=",
        version = "v1.5.0",
    )
    go_repository(
        name = "com_google_cloud_go_networksecurity",
        build_file_proto_mode = "disable",
        importpath = "cloud.google.com/go/networksecurity",
        sum = "h1:qDEX/3sipg9dS5JYsAY+YvgTjPR63cozzAWop8oZS94=",
        version = "v0.6.0",
    )
    go_repository(
        name = "com_google_cloud_go_notebooks",
        build_file_proto_mode = "disable",
        importpath = "cloud.google.com/go/notebooks",
        sum = "h1:AC8RPjNvel3ExgXjO1YOAz+teg9+j+89TNxa7pIZfww=",
        version = "v1.5.0",
    )
    go_repository(
        name = "com_google_cloud_go_optimization",
        build_file_proto_mode = "disable",
        importpath = "cloud.google.com/go/optimization",
        sum = "h1:7PxOq9VTT7TMib/6dMoWpMvWS2E4dJEvtYzjvBreaec=",
        version = "v1.2.0",
    )
    go_repository(
        name = "com_google_cloud_go_orchestration",
        build_file_proto_mode = "disable",
        importpath = "cloud.google.com/go/orchestration",
        sum = "h1:39d6tqvNjd/wsSub1Bn4cEmrYcet5Ur6xpaN+SxOxtY=",
        version = "v1.4.0",
    )
    go_repository(
        name = "com_google_cloud_go_orgpolicy",
        build_file_proto_mode = "disable",
        importpath = "cloud.google.com/go/orgpolicy",
        sum = "h1:erF5PHqDZb6FeFrUHiYj2JK2BMhsk8CyAg4V4amJ3rE=",
        version = "v1.5.0",
    )
    go_repository(
        name = "com_google_cloud_go_osconfig",
        build_file_proto_mode = "disable",
        importpath = "cloud.google.com/go/osconfig",
        sum = "h1:NO0RouqCOM7M2S85Eal6urMSSipWwHU8evzwS+siqUI=",
        version = "v1.10.0",
    )
    go_repository(
        name = "com_google_cloud_go_oslogin",
        build_file_proto_mode = "disable",
        importpath = "cloud.google.com/go/oslogin",
        sum = "h1:pKGDPfeZHDybtw48WsnVLjoIPMi9Kw62kUE5TXCLCN4=",
        version = "v1.7.0",
    )
    go_repository(
        name = "com_google_cloud_go_phishingprotection",
        build_file_proto_mode = "disable",
        importpath = "cloud.google.com/go/phishingprotection",
        sum = "h1:OrwHLSRSZyaiOt3tnY33dsKSedxbMzsXvqB21okItNQ=",
        version = "v0.6.0",
    )
    go_repository(
        name = "com_google_cloud_go_policytroubleshooter",
        build_file_proto_mode = "disable",
        importpath = "cloud.google.com/go/policytroubleshooter",
        sum = "h1:NQklJuOUoz1BPP+Epjw81COx7IISWslkZubz/1i0UN8=",
        version = "v1.4.0",
    )
    go_repository(
        name = "com_google_cloud_go_privatecatalog",
        build_file_proto_mode = "disable",
        importpath = "cloud.google.com/go/privatecatalog",
        sum = "h1:Vz86uiHCtNGm1DeC32HeG2VXmOq5JRYA3VRPf8ZEcSg=",
        version = "v0.6.0",
    )

    go_repository(
        name = "com_google_cloud_go_pubsub",
        build_file_proto_mode = "disable_global",
        importpath = "cloud.google.com/go/pubsub",
        sum = "h1:q+J/Nfr6Qx4RQeu3rJcnN48SNC0qzlYzSeqkPq93VHs=",
        version = "v1.27.1",
    )
    go_repository(
        name = "com_google_cloud_go_pubsublite",
        build_file_proto_mode = "disable",
        importpath = "cloud.google.com/go/pubsublite",
        sum = "h1:iqrD8vp3giTb7hI1q4TQQGj77cj8zzgmMPsTZtLnprM=",
        version = "v1.5.0",
    )
    go_repository(
        name = "com_google_cloud_go_recaptchaenterprise",
        build_file_proto_mode = "disable",
        importpath = "cloud.google.com/go/recaptchaenterprise",
        sum = "h1:u6EznTGzIdsyOsvm+Xkw0aSuKFXQlyjGE9a4exk6iNQ=",
        version = "v1.3.1",
    )
    go_repository(
        name = "com_google_cloud_go_recaptchaenterprise_v2",
        build_file_proto_mode = "disable",
        importpath = "cloud.google.com/go/recaptchaenterprise/v2",
        sum = "h1:UqzFfb/WvhwXGDF1eQtdHLrmni+iByZXY4h3w9Kdyv8=",
        version = "v2.5.0",
    )
    go_repository(
        name = "com_google_cloud_go_recommendationengine",
        build_file_proto_mode = "disable",
        importpath = "cloud.google.com/go/recommendationengine",
        sum = "h1:6w+WxPf2LmUEqX0YyvfCoYb8aBYOcbIV25Vg6R0FLGw=",
        version = "v0.6.0",
    )
    go_repository(
        name = "com_google_cloud_go_recommender",
        build_file_proto_mode = "disable",
        importpath = "cloud.google.com/go/recommender",
        sum = "h1:9kMZQGeYfcOD/RtZfcNKGKtoex3DdoB4zRgYU/WaIwE=",
        version = "v1.8.0",
    )
    go_repository(
        name = "com_google_cloud_go_redis",
        build_file_proto_mode = "disable",
        importpath = "cloud.google.com/go/redis",
        sum = "h1:/zTwwBKIAD2DEWTrXZp8WD9yD/gntReF/HkPssVYd0U=",
        version = "v1.10.0",
    )
    go_repository(
        name = "com_google_cloud_go_resourcemanager",
        build_file_proto_mode = "disable",
        importpath = "cloud.google.com/go/resourcemanager",
        sum = "h1:NDao6CHMwEZIaNsdWy+tuvHaavNeGP06o1tgrR0kLvU=",
        version = "v1.4.0",
    )
    go_repository(
        name = "com_google_cloud_go_resourcesettings",
        build_file_proto_mode = "disable",
        importpath = "cloud.google.com/go/resourcesettings",
        sum = "h1:eTzOwB13WrfF0kuzG2ZXCfB3TLunSHBur4s+HFU6uSM=",
        version = "v1.4.0",
    )
    go_repository(
        name = "com_google_cloud_go_retail",
        build_file_proto_mode = "disable",
        importpath = "cloud.google.com/go/retail",
        sum = "h1:N9fa//ecFUOEPsW/6mJHfcapPV0wBSwIUwpVZB7MQ3o=",
        version = "v1.11.0",
    )
    go_repository(
        name = "com_google_cloud_go_run",
        build_file_proto_mode = "disable",
        importpath = "cloud.google.com/go/run",
        sum = "h1:AWPuzU7Xtaj3Jf+QarDWIs6AJ5hM1VFQ+F6Q+VZ6OT4=",
        version = "v0.3.0",
    )
    go_repository(
        name = "com_google_cloud_go_scheduler",
        build_file_proto_mode = "disable",
        importpath = "cloud.google.com/go/scheduler",
        sum = "h1:K/mxOewgHGeKuATUJNGylT75Mhtjmx1TOkKukATqMT8=",
        version = "v1.7.0",
    )
    go_repository(
        name = "com_google_cloud_go_secretmanager",
        build_file_proto_mode = "disable",
        importpath = "cloud.google.com/go/secretmanager",
        sum = "h1:xE6uXljAC1kCR8iadt9+/blg1fvSbmenlsDN4fT9gqw=",
        version = "v1.9.0",
    )
    go_repository(
        name = "com_google_cloud_go_security",
        build_file_proto_mode = "disable",
        importpath = "cloud.google.com/go/security",
        sum = "h1:KSKzzJMyUoMRQzcz7azIgqAUqxo7rmQ5rYvimMhikqg=",
        version = "v1.10.0",
    )
    go_repository(
        name = "com_google_cloud_go_securitycenter",
        build_file_proto_mode = "disable",
        importpath = "cloud.google.com/go/securitycenter",
        sum = "h1:QTVtk/Reqnx2bVIZtJKm1+mpfmwRwymmNvlaFez7fQY=",
        version = "v1.16.0",
    )
    go_repository(
        name = "com_google_cloud_go_servicecontrol",
        build_file_proto_mode = "disable",
        importpath = "cloud.google.com/go/servicecontrol",
        sum = "h1:ImIzbOu6y4jL6ob65I++QzvqgFaoAKgHOG+RU9/c4y8=",
        version = "v1.5.0",
    )
    go_repository(
        name = "com_google_cloud_go_servicedirectory",
        build_file_proto_mode = "disable",
        importpath = "cloud.google.com/go/servicedirectory",
        sum = "h1:f7M8IMcVzO3T425AqlZbP3yLzeipsBHtRza8vVFYMhQ=",
        version = "v1.7.0",
    )
    go_repository(
        name = "com_google_cloud_go_servicemanagement",
        build_file_proto_mode = "disable",
        importpath = "cloud.google.com/go/servicemanagement",
        sum = "h1:TpkCO5M7dhKSy1bKUD9o/sSEW/U1Gtx7opA1fsiMx0c=",
        version = "v1.5.0",
    )
    go_repository(
        name = "com_google_cloud_go_serviceusage",
        build_file_proto_mode = "disable",
        importpath = "cloud.google.com/go/serviceusage",
        sum = "h1:b0EwJxPJLpavSljMQh0RcdHsUrr5DQ+Nelt/3BAs5ro=",
        version = "v1.4.0",
    )
    go_repository(
        name = "com_google_cloud_go_shell",
        build_file_proto_mode = "disable",
        importpath = "cloud.google.com/go/shell",
        sum = "h1:b1LFhFBgKsG252inyhtmsUUZwchqSz3WTvAIf3JFo4g=",
        version = "v1.4.0",
    )
    go_repository(
        name = "com_google_cloud_go_spanner",
        build_file_proto_mode = "disable",
        importpath = "cloud.google.com/go/spanner",
        sum = "h1:NvdTpRwf7DTegbfFdPjAWyD7bOVu0VeMqcvR9aCQCAc=",
        version = "v1.41.0",
    )
    go_repository(
        name = "com_google_cloud_go_speech",
        build_file_proto_mode = "disable",
        importpath = "cloud.google.com/go/speech",
        sum = "h1:yK0ocnFH4Wsf0cMdUyndJQ/hPv02oTJOxzi6AgpBy4s=",
        version = "v1.9.0",
    )

    go_repository(
        name = "com_google_cloud_go_storage",
        build_file_proto_mode = "disable_global",
        importpath = "cloud.google.com/go/storage",
        sum = "h1:YOO045NZI9RKfCj1c5A/ZtuuENUc8OAW+gHdGnDgyMQ=",
        version = "v1.27.0",
    )
    go_repository(
        name = "com_google_cloud_go_storagetransfer",
        build_file_proto_mode = "disable",
        importpath = "cloud.google.com/go/storagetransfer",
        sum = "h1:fUe3OydbbvHcAYp07xY+2UpH4AermGbmnm7qdEj3tGE=",
        version = "v1.6.0",
    )
    go_repository(
        name = "com_google_cloud_go_talent",
        build_file_proto_mode = "disable",
        importpath = "cloud.google.com/go/talent",
        sum = "h1:MrekAGxLqAeAol4Sc0allOVqUGO8j+Iim8NMvpiD7tM=",
        version = "v1.4.0",
    )
    go_repository(
        name = "com_google_cloud_go_texttospeech",
        build_file_proto_mode = "disable",
        importpath = "cloud.google.com/go/texttospeech",
        sum = "h1:ccPiHgTewxgyAeCWgQWvZvrLmbfQSFABTMAfrSPLPyY=",
        version = "v1.5.0",
    )
    go_repository(
        name = "com_google_cloud_go_tpu",
        build_file_proto_mode = "disable",
        importpath = "cloud.google.com/go/tpu",
        sum = "h1:ztIdKoma1Xob2qm6QwNh4Xi9/e7N3IfvtwG5AcNsj1g=",
        version = "v1.4.0",
    )
    go_repository(
        name = "com_google_cloud_go_trace",
        build_file_proto_mode = "disable",
        importpath = "cloud.google.com/go/trace",
        sum = "h1:qO9eLn2esajC9sxpqp1YKX37nXC3L4BfGnPS0Cx9dYo=",
        version = "v1.4.0",
    )
    go_repository(
        name = "com_google_cloud_go_translate",
        build_file_proto_mode = "disable",
        importpath = "cloud.google.com/go/translate",
        sum = "h1:AOYOH3MspzJ/bH1YXzB+xTE8fMpn3mwhLjugwGXvMPI=",
        version = "v1.4.0",
    )
    go_repository(
        name = "com_google_cloud_go_video",
        build_file_proto_mode = "disable",
        importpath = "cloud.google.com/go/video",
        sum = "h1:ttlvO4J5c1VGq6FkHqWPD/aH6PfdxujHt+muTJlW1Zk=",
        version = "v1.9.0",
    )
    go_repository(
        name = "com_google_cloud_go_videointelligence",
        build_file_proto_mode = "disable",
        importpath = "cloud.google.com/go/videointelligence",
        sum = "h1:RPFgVVXbI2b5vnrciZjtsUgpNKVtHO/WIyXUhEfuMhA=",
        version = "v1.9.0",
    )
    go_repository(
        name = "com_google_cloud_go_vision",
        build_file_proto_mode = "disable",
        importpath = "cloud.google.com/go/vision",
        sum = "h1:/CsSTkbmO9HC8iQpxbK8ATms3OQaX3YQUeTMGCxlaK4=",
        version = "v1.2.0",
    )
    go_repository(
        name = "com_google_cloud_go_vision_v2",
        build_file_proto_mode = "disable",
        importpath = "cloud.google.com/go/vision/v2",
        sum = "h1:TQHxRqvLMi19azwm3qYuDbEzZWmiKJNTpGbkNsfRCik=",
        version = "v2.5.0",
    )
    go_repository(
        name = "com_google_cloud_go_vmmigration",
        build_file_proto_mode = "disable",
        importpath = "cloud.google.com/go/vmmigration",
        sum = "h1:A2Tl2ZmwMRpvEmhV2ibISY85fmQR+Y5w9a0PlRz5P3s=",
        version = "v1.3.0",
    )
    go_repository(
        name = "com_google_cloud_go_vpcaccess",
        build_file_proto_mode = "disable",
        importpath = "cloud.google.com/go/vpcaccess",
        sum = "h1:woHXXtnW8b9gLFdWO9HLPalAddBQ9V4LT+1vjKwR3W8=",
        version = "v1.5.0",
    )
    go_repository(
        name = "com_google_cloud_go_webrisk",
        build_file_proto_mode = "disable",
        importpath = "cloud.google.com/go/webrisk",
        sum = "h1:ypSnpGlJnZSXbN9a13PDmAYvVekBLnGKxQ3Q9SMwnYY=",
        version = "v1.7.0",
    )
    go_repository(
        name = "com_google_cloud_go_websecurityscanner",
        build_file_proto_mode = "disable",
        importpath = "cloud.google.com/go/websecurityscanner",
        sum = "h1:y7yIFg/h/mO+5Y5aCOtVAnpGUOgqCH5rXQ2Oc8Oq2+g=",
        version = "v1.4.0",
    )
    go_repository(
        name = "com_google_cloud_go_workflows",
        build_file_proto_mode = "disable",
        importpath = "cloud.google.com/go/workflows",
        sum = "h1:7Chpin9p50NTU8Tb7qk+I11U/IwVXmDhEoSsdccvInE=",
        version = "v1.9.0",
    )

    go_repository(
        name = "com_shuralyov_dmitri_gpu_mtl",
        build_file_proto_mode = "disable_global",
        importpath = "dmitri.shuralyov.com/gpu/mtl",
        sum = "h1:VpgP7xuJadIUuKccphEpTJnWhS2jkQyMt6Y7pJCD7fY=",
        version = "v0.0.0-20190408044501-666a987793e9",
    )
    go_repository(
        name = "com_sourcegraph_sourcegraph_appdash",
        build_file_proto_mode = "disable_global",
        importpath = "sourcegraph.com/sourcegraph/appdash",
        sum = "h1:ucqkfpjg9WzSUubAO62csmucvxl4/JeW3F4I4909XkM=",
        version = "v0.0.0-20190731080439-ebfcffb1b5c0",
    )
    go_repository(
        name = "com_sourcegraph_sourcegraph_appdash_data",
        build_file_proto_mode = "disable_global",
        importpath = "sourcegraph.com/sourcegraph/appdash-data",
        sum = "h1:e1sMhtVq9AfcEy8AXNb8eSg6gbzfdpYhoNqnPJa+GzI=",
        version = "v0.0.0-20151005221446-73f23eafcf67",
    )
    go_repository(
        name = "com_stathat_c_consistent",
        build_file_proto_mode = "disable",
        importpath = "stathat.com/c/consistent",
        sum = "h1:ezyc51EGcRPJUxfHGSgJjWzJdj3NiMU9pNfLNGiXV0c=",
        version = "v1.0.0",
    )

    go_repository(
        name = "in_gopkg_alecthomas_kingpin_v2",
        build_file_proto_mode = "disable_global",
        importpath = "gopkg.in/alecthomas/kingpin.v2",
        sum = "h1:jMFz6MfLP0/4fUyZle81rXUoxOBFi19VUFKVDOQfozc=",
        version = "v2.2.6",
    )
    go_repository(
        name = "in_gopkg_check_v1",
        build_file_proto_mode = "disable_global",
        importpath = "gopkg.in/check.v1",
        sum = "h1:Hei/4ADfdWqJk1ZMxUNpqntNwaWcugrBjAiHlqqRiVk=",
        version = "v1.0.0-20201130134442-10cb98267c6c",
    )
    go_repository(
        name = "in_gopkg_errgo_v2",
        build_file_proto_mode = "disable_global",
        importpath = "gopkg.in/errgo.v2",
        sum = "h1:0vLT13EuvQ0hNvakwLuFZ/jYrLp5F3kcWHXdRggjCE8=",
        version = "v2.1.0",
    )
    go_repository(
        name = "in_gopkg_fsnotify_fsnotify_v1",
        build_file_proto_mode = "disable",
        importpath = "gopkg.in/fsnotify/fsnotify.v1",
        sum = "h1:2fkCHbPQZNYRAyRyIV9VX0bpRkxIorlQDiYRmufHnhA=",
        version = "v1.3.1",
    )

    go_repository(
        name = "in_gopkg_fsnotify_v1",
        build_file_proto_mode = "disable_global",
        importpath = "gopkg.in/fsnotify.v1",
        sum = "h1:xOHLXZwVvI9hhs+cLKq5+I5onOuwQLhQwiu63xxlHs4=",
        version = "v1.4.7",
    )
    go_repository(
        name = "in_gopkg_go_playground_assert_v1",
        build_file_proto_mode = "disable_global",
        importpath = "gopkg.in/go-playground/assert.v1",
        sum = "h1:xoYuJVE7KT85PYWrN730RguIQO0ePzVRfFMXadIrXTM=",
        version = "v1.2.1",
    )
    go_repository(
        name = "in_gopkg_go_playground_validator_v8",
        build_file_proto_mode = "disable_global",
        importpath = "gopkg.in/go-playground/validator.v8",
        sum = "h1:lFB4DoMU6B626w8ny76MV7VX6W2VHct2GVOI3xgiMrQ=",
        version = "v8.18.2",
    )
    go_repository(
        name = "in_gopkg_inf_v0",
        build_file_proto_mode = "disable",
        importpath = "gopkg.in/inf.v0",
        sum = "h1:73M5CoZyi3ZLMOyDlQh031Cx6N9NDJ2Vvfl76EDAgDc=",
        version = "v0.9.1",
    )

    go_repository(
        name = "in_gopkg_ini_v1",
        build_file_proto_mode = "disable_global",
        importpath = "gopkg.in/ini.v1",
        sum = "h1:Dgnx+6+nfE+IfzjUEISNeydPJh9AXNNsWbGP9KzCsOA=",
        version = "v1.67.0",
    )
    go_repository(
        name = "in_gopkg_jcmturner_aescts_v1",
        build_file_proto_mode = "disable_global",
        importpath = "gopkg.in/jcmturner/aescts.v1",
        sum = "h1:cVVZBK2b1zY26haWB4vbBiZrfFQnfbTVrE3xZq6hrEw=",
        version = "v1.0.1",
    )
    go_repository(
        name = "in_gopkg_jcmturner_dnsutils_v1",
        build_file_proto_mode = "disable_global",
        importpath = "gopkg.in/jcmturner/dnsutils.v1",
        sum = "h1:cIuC1OLRGZrld+16ZJvvZxVJeKPsvd5eUIvxfoN5hSM=",
        version = "v1.0.1",
    )
    go_repository(
        name = "in_gopkg_jcmturner_goidentity_v3",
        build_file_proto_mode = "disable_global",
        importpath = "gopkg.in/jcmturner/goidentity.v3",
        sum = "h1:1duIyWiTaYvVx3YX2CYtpJbUFd7/UuPYCfgXtQ3VTbI=",
        version = "v3.0.0",
    )
    go_repository(
        name = "in_gopkg_jcmturner_gokrb5_v7",
        build_file_proto_mode = "disable_global",
        importpath = "gopkg.in/jcmturner/gokrb5.v7",
        sum = "h1:0709Jtq/6QXEuWRfAm260XqlpcwL1vxtO1tUE2qK8Z4=",
        version = "v7.3.0",
    )
    go_repository(
        name = "in_gopkg_jcmturner_rpc_v1",
        build_file_proto_mode = "disable_global",
        importpath = "gopkg.in/jcmturner/rpc.v1",
        sum = "h1:QHIUxTX1ISuAv9dD2wJ9HWQVuWDX/Zc0PfeC2tjc4rU=",
        version = "v1.1.0",
    )
    go_repository(
        name = "in_gopkg_mgo_v2",
        build_file_proto_mode = "disable_global",
        importpath = "gopkg.in/mgo.v2",
        sum = "h1:xcEWjVhvbDy+nHP67nPDDpbYrY+ILlfndk4bRioVHaU=",
        version = "v2.0.0-20180705113604-9856a29383ce",
    )
    go_repository(
        name = "in_gopkg_natefinch_lumberjack_v2",
        build_file_proto_mode = "disable_global",
        importpath = "gopkg.in/natefinch/lumberjack.v2",
        sum = "h1:1Lc07Kr7qY4U2YPouBjpCLxpiyxIVoxqXgkXLknAOE8=",
        version = "v2.0.0",
    )
    go_repository(
        name = "in_gopkg_resty_v1",
        build_file_proto_mode = "disable_global",
        importpath = "gopkg.in/resty.v1",
        sum = "h1:CuXP0Pjfw9rOuY6EP+UvtNvt5DSqHpIxILZKT/quCZI=",
        version = "v1.12.0",
    )
    go_repository(
        name = "in_gopkg_tomb_v1",
        build_file_proto_mode = "disable_global",
        importpath = "gopkg.in/tomb.v1",
        sum = "h1:uRGJdciOHaEIrze2W8Q3AKkepLTh2hOroT7a+7czfdQ=",
        version = "v1.0.0-20141024135613-dd632973f1e7",
    )
    go_repository(
        name = "in_gopkg_yaml_v2",
        build_file_proto_mode = "disable_global",
        importpath = "gopkg.in/yaml.v2",
        sum = "h1:D8xgwECY7CYvx+Y2n4sBz93Jn9JRvxdiyyo8CTfuKaY=",
        version = "v2.4.0",
    )
    go_repository(
        name = "in_gopkg_yaml_v3",
        build_file_proto_mode = "disable_global",
        importpath = "gopkg.in/yaml.v3",
        sum = "h1:fxVm/GzAzEWqLHuvctI91KS9hhNmmWOoWu0XTYJS7CA=",
        version = "v3.0.1",
    )
    go_repository(
        name = "io_etcd_go_bbolt",
        build_file_proto_mode = "disable_global",
        importpath = "go.etcd.io/bbolt",
        sum = "h1:/ecaJf0sk1l4l6V4awd65v2C3ILy7MSj+s/x1ADCIMU=",
        version = "v1.3.6",
    )
    go_repository(
        name = "io_etcd_go_etcd",
        build_file_proto_mode = "disable",
        importpath = "go.etcd.io/etcd",
        sum = "h1:fqmtdYQlwZ/vKWSz5amW+a4cnjg23ojz5iL7rjf08Wg=",
        version = "v0.5.0-alpha.5.0.20220915004622-85b640cee793",
    )

    go_repository(
        name = "io_etcd_go_etcd_api_v3",
        build_file_proto_mode = "disable",
        importpath = "go.etcd.io/etcd/api/v3",
        patch_args = ["-p2"],
        patches = [
            "//build/patches:io_etcd_go_etcd_api_v3.patch",
        ],
        sum = "h1:tXok5yLlKyuQ/SXSjtqHc4uzNaMqZi2XsoSPr/LlJXI=",
        version = "v3.5.2",
    )
    go_repository(
        name = "io_etcd_go_etcd_client_pkg_v3",
        build_file_proto_mode = "disable_global",
        importpath = "go.etcd.io/etcd/client/pkg/v3",
        sum = "h1:4hzqQ6hIb3blLyQ8usCU4h3NghkqcsohEQ3o3VetYxE=",
        version = "v3.5.2",
    )
    go_repository(
        name = "io_etcd_go_etcd_client_v2",
        build_file_proto_mode = "disable_global",
        importpath = "go.etcd.io/etcd/client/v2",
        sum = "h1:ymrVwTkefuqA/rPkSW7/B4ApijbPVefRumkY+stNfS0=",
        version = "v2.305.2",
    )
    go_repository(
        name = "io_etcd_go_etcd_client_v3",
        build_file_proto_mode = "disable_global",
        importpath = "go.etcd.io/etcd/client/v3",
        sum = "h1:WdnejrUtQC4nCxK0/dLTMqKOB+U5TP/2Ya0BJL+1otA=",
        version = "v3.5.2",
    )
    go_repository(
        name = "io_etcd_go_etcd_etcdutl_v3",
        build_file_proto_mode = "disable_global",
        importpath = "go.etcd.io/etcd/etcdutl/v3",
        sum = "h1:XDNv2bGD6Ylz3Gb9lIGV/IYLk1bwTvyCIi1EI4hyyqo=",
        version = "v3.5.2",
    )
    go_repository(
        name = "io_etcd_go_etcd_pkg_v3",
        build_file_proto_mode = "disable_global",
        importpath = "go.etcd.io/etcd/pkg/v3",
        sum = "h1:YZUojdoPhOyl5QILYnR8LTUbbNefu/sV4ma+ZMr2tto=",
        version = "v3.5.2",
    )
    go_repository(
        name = "io_etcd_go_etcd_raft_v3",
        build_file_proto_mode = "disable_global",
        importpath = "go.etcd.io/etcd/raft/v3",
        sum = "h1:uCC37qOXqBvKqTGHGyhASsaCsnTuJugl1GvneJNwHWo=",
        version = "v3.5.2",
    )
    go_repository(
        name = "io_etcd_go_etcd_server_v3",
        build_file_proto_mode = "disable_global",
        importpath = "go.etcd.io/etcd/server/v3",
        sum = "h1:B6ytJvS4Fmt8nkjzS2/8POf4tuPhFMluE0lWd4dx/7U=",
        version = "v3.5.2",
    )
    go_repository(
        name = "io_etcd_go_etcd_tests_v3",
        build_file_proto_mode = "disable_global",
        importpath = "go.etcd.io/etcd/tests/v3",
        sum = "h1:uk7/uMGVebpBDl+roivowHt6gJ5Fnqwik3syDkoSKdo=",
        version = "v3.5.2",
    )
    go_repository(
        name = "io_gorm_driver_mysql",
        build_file_proto_mode = "disable",
        importpath = "gorm.io/driver/mysql",
        sum = "h1:mA0XRPjIKi4bkE9nv+NKs6qj6QWOchqUSdWOcpd3x1E=",
        version = "v1.0.6",
    )
    go_repository(
        name = "io_gorm_driver_sqlite",
        build_file_proto_mode = "disable",
        importpath = "gorm.io/driver/sqlite",
        sum = "h1:PDzwYE+sI6De2+mxAneV9Xs11+ZyKV6oxD3wDGkaNvM=",
        version = "v1.1.4",
    )
    go_repository(
        name = "io_gorm_gorm",
        build_file_proto_mode = "disable",
        importpath = "gorm.io/gorm",
        sum = "h1:INieZtn4P2Pw6xPJ8MzT0G4WUOsHq3RhfuDF1M6GW0E=",
        version = "v1.21.9",
    )

    go_repository(
        name = "io_k8s_api",
        build_file_proto_mode = "disable",
        importpath = "k8s.io/api",
        sum = "h1:aBGgKJUM9Hk/3AE8WaZIApnTxG35kbuQba2w+SXqezo=",
        version = "v0.0.0-20190409021203-6e4e0e4f393b",
    )
    go_repository(
        name = "io_k8s_apimachinery",
        build_file_proto_mode = "disable",
        importpath = "k8s.io/apimachinery",
        sum = "h1:1feANjElT7MvPqp0JT6F3Ss6TWDwmcjLypwoPpEf7zg=",
        version = "v0.26.0",
    )
    go_repository(
        name = "io_k8s_client_go",
        build_file_proto_mode = "disable",
        importpath = "k8s.io/client-go",
        sum = "h1:U5Bt+dab9K8qaUmXINrkXO135kA11/i5Kg1RUydgaMQ=",
        version = "v11.0.1-0.20190409021438-1a26190bd76a+incompatible",
    )
    go_repository(
        name = "io_k8s_klog",
        build_file_proto_mode = "disable",
        importpath = "k8s.io/klog",
        sum = "h1:0VPpR+sizsiivjIfIAQH/rl8tan6jvWkS7lU+0di3lE=",
        version = "v0.3.0",
    )
    go_repository(
        name = "io_k8s_klog_v2",
        build_file_proto_mode = "disable",
        importpath = "k8s.io/klog/v2",
        sum = "h1:atnLQ121W371wYYFawwYx1aEY2eUfs4l3J72wtgAwV4=",
        version = "v2.80.1",
    )

    go_repository(
        name = "io_k8s_kube_openapi",
        build_file_proto_mode = "disable",
        importpath = "k8s.io/kube-openapi",
        sum = "h1:+70TFaan3hfJzs+7VK2o+OGxg8HsuBr/5f6tVAjDu6E=",
        version = "v0.0.0-20221012153701-172d655c2280",
    )
    go_repository(
        name = "io_k8s_sigs_json",
        build_file_proto_mode = "disable",
        importpath = "sigs.k8s.io/json",
        sum = "h1:iXTIw73aPyC+oRdyqqvVJuloN1p0AC/kzH07hu3NE+k=",
        version = "v0.0.0-20220713155537-f223a00ba0e2",
    )
    go_repository(
        name = "io_k8s_sigs_structured_merge_diff_v4",
        build_file_proto_mode = "disable",
        importpath = "sigs.k8s.io/structured-merge-diff/v4",
        sum = "h1:PRbqxJClWWYMNV1dhaG4NsibJbArud9kFxnAMREiWFE=",
        version = "v4.2.3",
    )

    go_repository(
        name = "io_k8s_sigs_yaml",
        build_file_proto_mode = "disable_global",
        importpath = "sigs.k8s.io/yaml",
        sum = "h1:a2VclLzOGrwOHDiV8EfBGhvjHvP46CtW5j6POvhYGGo=",
        version = "v1.3.0",
    )
    go_repository(
        name = "io_k8s_utils",
        build_file_proto_mode = "disable",
        importpath = "k8s.io/utils",
        sum = "h1:0Smp/HP1OH4Rvhe+4B8nWGERtlqAGSftbSbbmm45oFs=",
        version = "v0.0.0-20221107191617-1a15be271d1d",
    )
    go_repository(
        name = "io_moul_zapgorm2",
        build_file_proto_mode = "disable",
        importpath = "moul.io/zapgorm2",
        sum = "h1:qwAlMBYf+qJkJ7PAzJl4oCe6eS6QGiKAXUPeis0+RBE=",
        version = "v1.1.0",
    )

    go_repository(
        name = "io_opencensus_go",
        build_file_proto_mode = "disable_global",
        importpath = "go.opencensus.io",
        replace = "go.opencensus.io",
        sum = "h1:+KpZCwn3HdqM4KgXC+ywfGPIC40XIwj6C5p+6mbC9a8=",
        version = "v0.23.1-0.20220331163232-052120675fac",
    )
    go_repository(
        name = "io_opencensus_go_contrib_exporter_ocagent",
        build_file_proto_mode = "disable",
        importpath = "contrib.go.opencensus.io/exporter/ocagent",
        sum = "h1:jGFvw3l57ViIVEPKKEUXPcLYIXJmQxLUh6ey1eJhwyc=",
        version = "v0.4.12",
    )

    go_repository(
        name = "io_opentelemetry_go_contrib",
        build_file_proto_mode = "disable_global",
        importpath = "go.opentelemetry.io/contrib",
        sum = "h1:ubFQUn0VCZ0gPwIoJfBJVpeBlyRMxu8Mm/huKWYd9p0=",
        version = "v0.20.0",
    )
    go_repository(
        name = "io_opentelemetry_go_contrib_instrumentation_google_golang_org_grpc_otelgrpc",
        build_file_proto_mode = "disable_global",
        importpath = "go.opentelemetry.io/contrib/instrumentation/google.golang.org/grpc/otelgrpc",
        sum = "h1:sO4WKdPAudZGKPcpZT4MJn6JaDmpyLrMPDGGyA1SttE=",
        version = "v0.20.0",
    )
    go_repository(
        name = "io_opentelemetry_go_otel",
        build_file_proto_mode = "disable_global",
        importpath = "go.opentelemetry.io/otel",
        sum = "h1:eaP0Fqu7SXHwvjiqDq83zImeehOHX8doTvU9AwXON8g=",
        version = "v0.20.0",
    )
    go_repository(
        name = "io_opentelemetry_go_otel_exporters_otlp",
        build_file_proto_mode = "disable_global",
        importpath = "go.opentelemetry.io/otel/exporters/otlp",
        sum = "h1:PTNgq9MRmQqqJY0REVbZFvwkYOA85vbdQU/nVfxDyqg=",
        version = "v0.20.0",
    )
    go_repository(
        name = "io_opentelemetry_go_otel_metric",
        build_file_proto_mode = "disable_global",
        importpath = "go.opentelemetry.io/otel/metric",
        sum = "h1:4kzhXFP+btKm4jwxpjIqjs41A7MakRFUS86bqLHTIw8=",
        version = "v0.20.0",
    )
    go_repository(
        name = "io_opentelemetry_go_otel_oteltest",
        build_file_proto_mode = "disable_global",
        importpath = "go.opentelemetry.io/otel/oteltest",
        sum = "h1:HiITxCawalo5vQzdHfKeZurV8x7ljcqAgiWzF6Vaeaw=",
        version = "v0.20.0",
    )
    go_repository(
        name = "io_opentelemetry_go_otel_sdk",
        build_file_proto_mode = "disable_global",
        importpath = "go.opentelemetry.io/otel/sdk",
        sum = "h1:JsxtGXd06J8jrnya7fdI/U/MR6yXA5DtbZy+qoHQlr8=",
        version = "v0.20.0",
    )
    go_repository(
        name = "io_opentelemetry_go_otel_sdk_export_metric",
        build_file_proto_mode = "disable_global",
        importpath = "go.opentelemetry.io/otel/sdk/export/metric",
        sum = "h1:c5VRjxCXdQlx1HjzwGdQHzZaVI82b5EbBgOu2ljD92g=",
        version = "v0.20.0",
    )
    go_repository(
        name = "io_opentelemetry_go_otel_sdk_metric",
        build_file_proto_mode = "disable_global",
        importpath = "go.opentelemetry.io/otel/sdk/metric",
        sum = "h1:7ao1wpzHRVKf0OQ7GIxiQJA6X7DLX9o14gmVon7mMK8=",
        version = "v0.20.0",
    )
    go_repository(
        name = "io_opentelemetry_go_otel_trace",
        build_file_proto_mode = "disable_global",
        importpath = "go.opentelemetry.io/otel/trace",
        sum = "h1:1DL6EXUdcg95gukhuRRvLDO/4X5THh/5dIV52lqtnbw=",
        version = "v0.20.0",
    )
    go_repository(
        name = "io_opentelemetry_go_proto_otlp",
        build_file_proto_mode = "disable_global",
        importpath = "go.opentelemetry.io/proto/otlp",
        sum = "h1:rwOQPCuKAKmwGKq2aVNnYIibI6wnV7EvzgfTCzcdGg8=",
        version = "v0.7.0",
    )
    go_repository(
        name = "io_rsc_binaryregexp",
        build_file_proto_mode = "disable_global",
        importpath = "rsc.io/binaryregexp",
        sum = "h1:HfqmD5MEmC0zvwBuF187nq9mdnXjXsSivRiXN7SmRkE=",
        version = "v0.2.0",
    )
    go_repository(
        name = "io_rsc_pdf",
        build_file_proto_mode = "disable_global",
        importpath = "rsc.io/pdf",
        sum = "h1:k1MczvYDUvJBe93bYd7wrZLLUEcLZAuF824/I4e5Xr4=",
        version = "v0.1.1",
    )
    go_repository(
        name = "io_rsc_quote_v3",
        build_file_proto_mode = "disable_global",
        importpath = "rsc.io/quote/v3",
        sum = "h1:9JKUTTIUgS6kzR9mK1YuGKv6Nl+DijDNIc0ghT58FaY=",
        version = "v3.1.0",
    )
    go_repository(
        name = "io_rsc_sampler",
        build_file_proto_mode = "disable_global",
        importpath = "rsc.io/sampler",
        sum = "h1:7uVkIFmeBqHfdjD+gZwtXXI+RODJ2Wc4O7MPEh/QiW4=",
        version = "v1.3.0",
    )
    go_repository(
        name = "org_golang_google_api",
        build_file_proto_mode = "disable_global",
        importpath = "google.golang.org/api",
        sum = "h1:9yuVqlu2JCvcLg9p8S3fcFLZij8EPSyvODIY1rkMizQ=",
        version = "v0.103.0",
    )
    go_repository(
        name = "org_golang_google_appengine",
        build_file_proto_mode = "disable_global",
        importpath = "google.golang.org/appengine",
        sum = "h1:FZR1q0exgwxzPzp/aF+VccGrSfxfPpkBqjIIEq3ru6c=",
        version = "v1.6.7",
    )
    go_repository(
        name = "org_golang_google_genproto",
        build_file_proto_mode = "disable_global",
        importpath = "google.golang.org/genproto",
        sum = "h1:OjndDrsik+Gt+e6fs45z9AxiewiKyLKYpA45W5Kpkks=",
        version = "v0.0.0-20221202195650-67e5cbc046fd",
    )
    go_repository(
        name = "org_golang_google_grpc",
        build_file_proto_mode = "disable_global",
        importpath = "google.golang.org/grpc",
        sum = "h1:E1eGv1FTqoLIdnBCZufiSHgKjlqG6fKFf6pPWtMTh8U=",
        version = "v1.51.0",
    )
    go_repository(
        name = "org_golang_google_grpc_cmd_protoc_gen_go_grpc",
        build_file_proto_mode = "disable_global",
        importpath = "google.golang.org/grpc/cmd/protoc-gen-go-grpc",
        sum = "h1:M1YKkFIboKNieVO5DLUEVzQfGwJD30Nv2jfUgzb5UcE=",
        version = "v1.1.0",
    )
    go_repository(
        name = "org_golang_google_protobuf",
        build_file_proto_mode = "disable_global",
        importpath = "google.golang.org/protobuf",
        sum = "h1:d0NfwRgPtno5B1Wa6L2DAG+KivqkdutMf1UhdNx175w=",
        version = "v1.28.1",
    )
    go_repository(
        name = "org_golang_x_crypto",
        build_file_proto_mode = "disable_global",
        importpath = "golang.org/x/crypto",
        sum = "h1:U/0M97KRkSFvyD/3FSmdP5W5swImpNgle/EHFhOsQPE=",
        version = "v0.5.0",
    )
    go_repository(
        name = "org_golang_x_exp",
        build_file_proto_mode = "disable_global",
        importpath = "golang.org/x/exp",
        sum = "h1:SkwG94eNiiYJhbeDE018Grw09HIN/KB9NlRmZsrzfWs=",
        version = "v0.0.0-20221023144134-a1e5550cf13e",
    )
    go_repository(
        name = "org_golang_x_exp_typeparams",
        build_file_proto_mode = "disable",
        importpath = "golang.org/x/exp/typeparams",
        sum = "h1:Jw5wfR+h9mnIYH+OtGT2im5wV1YGGDora5vTv/aa5bE=",
        version = "v0.0.0-20221208152030-732eee02a75a",
    )

    go_repository(
        name = "org_golang_x_image",
        build_file_proto_mode = "disable_global",
        importpath = "golang.org/x/image",
        sum = "h1:5h3ngYt7+vXCDZCup/HkCQgW5XwmSvR/nA2JmJ0RErg=",
        version = "v0.0.0-20200119044424-58c23975cae1",
    )
    go_repository(
        name = "org_golang_x_lint",
        build_file_proto_mode = "disable_global",
        importpath = "golang.org/x/lint",
        sum = "h1:VLliZ0d+/avPrXXH+OakdXhpJuEoBZuwh1m2j7U6Iug=",
        version = "v0.0.0-20210508222113-6edffad5e616",
    )
    go_repository(
        name = "org_golang_x_mobile",
        build_file_proto_mode = "disable_global",
        importpath = "golang.org/x/mobile",
        sum = "h1:4+4C/Iv2U4fMZBiMCc98MG1In4gJY5YRhtpDNeDeHWs=",
        version = "v0.0.0-20190719004257-d2bd2a29d028",
    )
    go_repository(
        name = "org_golang_x_mod",
        build_file_proto_mode = "disable_global",
        importpath = "golang.org/x/mod",
        sum = "h1:LapD9S96VoQRhi/GrNTqeBJFrUjs5UHCAtTlgwA5oZA=",
        version = "v0.7.0",
    )
    go_repository(
        name = "org_golang_x_net",
        build_file_proto_mode = "disable_global",
        importpath = "golang.org/x/net",
        sum = "h1:GyT4nK/YDHSqa1c4753ouYCDajOYKTja9Xb/OHtgvSw=",
        version = "v0.5.0",
    )
    go_repository(
        name = "org_golang_x_oauth2",
        build_file_proto_mode = "disable_global",
        importpath = "golang.org/x/oauth2",
        sum = "h1:6l90koy8/LaBLmLu8jpHeHexzMwEita0zFfYlggy2F8=",
        version = "v0.3.0",
    )
    go_repository(
        name = "org_golang_x_sync",
        build_file_proto_mode = "disable_global",
        importpath = "golang.org/x/sync",
        sum = "h1:wsuoTGHzEhffawBOhz5CYhcrV4IdKZbEyZjBMuTp12o=",
        version = "v0.1.0",
    )
    go_repository(
        name = "org_golang_x_sys",
        build_file_proto_mode = "disable_global",
        importpath = "golang.org/x/sys",
        sum = "h1:Zr2JFtRQNX3BCZ8YtxRE9hNJYC8J6I1MVbMg6owUp18=",
        version = "v0.4.0",
    )
    go_repository(
        name = "org_golang_x_term",
        build_file_proto_mode = "disable_global",
        importpath = "golang.org/x/term",
        sum = "h1:O7UWfv5+A2qiuulQk30kVinPoMtoIPeVaKLEgLpVkvg=",
        version = "v0.4.0",
    )
    go_repository(
        name = "org_golang_x_text",
        build_file_proto_mode = "disable_global",
        importpath = "golang.org/x/text",
        sum = "h1:3XmdazWV+ubf7QgHSTWeykHOci5oeekaGJBLkrkaw4k=",
        version = "v0.6.0",
    )
    go_repository(
        name = "org_golang_x_time",
        build_file_proto_mode = "disable_global",
        importpath = "golang.org/x/time",
        sum = "h1:rg5rLMjNzMS1RkNLzCG38eapWhnYLFYXDXj2gOlr8j4=",
        version = "v0.3.0",
    )
    go_repository(
        name = "org_golang_x_tools",
        build_file_proto_mode = "disable_global",
        importpath = "golang.org/x/tools",
        sum = "h1:+bSpV5HIeWkuvgaMfI3UmKRThoTA5ODJTUd8T17NO+4=",
        version = "v0.5.0",
    )
    go_repository(
        name = "org_golang_x_xerrors",
        build_file_proto_mode = "disable_global",
        importpath = "golang.org/x/xerrors",
        sum = "h1:H2TDz8ibqkAF6YGhCdN3jS9O0/s90v0rJh3X/OLHEUk=",
        version = "v0.0.0-20220907171357-04be3eba64a2",
    )
    go_repository(
        name = "org_gonum_v1_gonum",
        build_file_proto_mode = "disable_global",
        importpath = "gonum.org/v1/gonum",
        sum = "h1:CCXrcPKiGGotvnN6jfUsKk4rRqm7q09/YbKb5xCEvtM=",
        version = "v0.8.2",
    )
    go_repository(
        name = "org_gonum_v1_netlib",
        build_file_proto_mode = "disable_global",
        importpath = "gonum.org/v1/netlib",
        sum = "h1:OE9mWmgKkjJyEmDAAtGMPjXu+YNeGvK9VTSHY6+Qihc=",
        version = "v0.0.0-20190313105609-8cb42192e0e0",
    )
    go_repository(
        name = "org_gonum_v1_plot",
        build_file_proto_mode = "disable_global",
        importpath = "gonum.org/v1/plot",
        sum = "h1:Qh4dB5D/WpoUUp3lSod7qgoyEHbDGPUWjIbnqdqqe1k=",
        version = "v0.0.0-20190515093506-e2840ee46a6b",
    )
    go_repository(
        name = "org_modernc_fileutil",
        build_file_proto_mode = "disable_global",
        importpath = "modernc.org/fileutil",
        sum = "h1:Z1AFLZwl6BO8A5NldQg/xTSjGLetp+1Ubvl4alfGx8w=",
        version = "v1.0.0",
    )
    go_repository(
        name = "org_modernc_golex",
        build_file_proto_mode = "disable_global",
        importpath = "modernc.org/golex",
        sum = "h1:EYKY1a3wStt0RzHaH8mdSRNg78Ub0OHxYfCRWw35YtM=",
        version = "v1.0.1",
    )
    go_repository(
        name = "org_modernc_lex",
        build_file_proto_mode = "disable_global",
        importpath = "modernc.org/lex",
        sum = "h1:w0dxp18i1q+aSE7GkepvwzvVWTLoCIQ2oDgTFAV2JZU=",
        version = "v1.0.0",
    )
    go_repository(
        name = "org_modernc_lexer",
        build_file_proto_mode = "disable_global",
        importpath = "modernc.org/lexer",
        sum = "h1:D2xE6YTaH7aiEC7o/+rbx6qTAEr1uY83peKwkamIdQ0=",
        version = "v1.0.0",
    )
    go_repository(
        name = "org_modernc_mathutil",
        build_file_proto_mode = "disable_global",
        importpath = "modernc.org/mathutil",
        sum = "h1:ij3fYGe8zBF4Vu+g0oT7mB06r8sqGWKuJu1yXeR4by8=",
        version = "v1.4.1",
    )
    go_repository(
        name = "org_modernc_parser",
        build_file_proto_mode = "disable_global",
        importpath = "modernc.org/parser",
        sum = "h1:/qHLDn1ezrcRk9/XbErYp84bPPM4+w0kIDuvMdRk6Vc=",
        version = "v1.0.2",
    )
    go_repository(
        name = "org_modernc_scanner",
        build_file_proto_mode = "disable_global",
        importpath = "modernc.org/scanner",
        sum = "h1:rmWBTztgQKLM2CYx0uTQGhAxgnrILDEOVXJsEq/I4Js=",
        version = "v1.0.1",
    )
    go_repository(
        name = "org_modernc_sortutil",
        build_file_proto_mode = "disable_global",
        importpath = "modernc.org/sortutil",
        sum = "h1:SUTM1sCR0Ldpv7dbB/KCPC2zHHsZ1KrSkhmGmmV22CQ=",
        version = "v1.0.0",
    )
    go_repository(
        name = "org_modernc_strutil",
        build_file_proto_mode = "disable_global",
        importpath = "modernc.org/strutil",
        sum = "h1:+1/yCzZxY2pZwwrsbH+4T7BQMoLQ9QiBshRC9eicYsc=",
        version = "v1.1.0",
    )
    go_repository(
        name = "org_modernc_y",
        build_file_proto_mode = "disable_global",
        importpath = "modernc.org/y",
        sum = "h1:+QT+MtLkwkvLkh3fYQq+YD5vw2s5paVE73jdl5R/Py8=",
        version = "v1.0.1",
    )
    go_repository(
        name = "org_uber_go_atomic",
        build_file_proto_mode = "disable_global",
        importpath = "go.uber.org/atomic",
        sum = "h1:9qC72Qh0+3MqyJbAn8YU5xVq1frD8bn3JtD2oXtafVQ=",
        version = "v1.10.0",
    )
    go_repository(
        name = "org_uber_go_automaxprocs",
        build_file_proto_mode = "disable_global",
        importpath = "go.uber.org/automaxprocs",
        sum = "h1:CpDZl6aOlLhReez+8S3eEotD7Jx0Os++lemPlMULQP0=",
        version = "v1.4.0",
    )
    go_repository(
        name = "org_uber_go_dig",
        build_file_proto_mode = "disable",
        importpath = "go.uber.org/dig",
        sum = "h1:pJTDXKEhRqBI8W7rU7kwT5EgyRZuSMVSFcZolOvKK9U=",
        version = "v1.9.0",
    )
    go_repository(
        name = "org_uber_go_fx",
        build_file_proto_mode = "disable",
        importpath = "go.uber.org/fx",
        sum = "h1:+1+3Cz9M0dFMPy9SW9XUIUHye8bnPUm7q7DroNGWYG4=",
        version = "v1.12.0",
    )

    go_repository(
        name = "org_uber_go_goleak",
        build_file_proto_mode = "disable_global",
        importpath = "go.uber.org/goleak",
        sum = "h1:xqgm/S+aQvhWFTtR0XK3Jvg7z8kGV8P4X14IzwN3Eqk=",
        version = "v1.2.0",
    )
    go_repository(
        name = "org_uber_go_multierr",
        build_file_proto_mode = "disable_global",
        importpath = "go.uber.org/multierr",
        sum = "h1:7fIwc/ZtS0q++VgcfqFDxSBZVv/Xo49/SYnDFupUwlI=",
        version = "v1.9.0",
    )
    go_repository(
        name = "org_uber_go_tools",
        build_file_proto_mode = "disable_global",
        importpath = "go.uber.org/tools",
        sum = "h1:0mgffUl7nfd+FpvXMVz4IDEaUSmT1ysygQC7qYo7sG4=",
        version = "v0.0.0-20190618225709-2cfd321de3ee",
    )
    go_repository(
        name = "org_uber_go_zap",
        build_file_proto_mode = "disable_global",
        importpath = "go.uber.org/zap",
        sum = "h1:FiJd5l1UOLj0wCgbSE0rwwXHzEdAZS6hiiSnxJN/D60=",
        version = "v1.24.0",
    )
    go_repository(
        name = "tools_gotest_gotestsum",
        build_file_proto_mode = "disable",
        importpath = "gotest.tools/gotestsum",
        sum = "h1:RwpqwwFKBAa2h+F6pMEGpE707Edld0etUD3GhqqhDNc=",
        version = "v1.7.0",
    )
    go_repository(
        name = "tools_gotest_v3",
        build_file_proto_mode = "disable",
        importpath = "gotest.tools/v3",
        sum = "h1:4AuOwCGf4lLR9u3YOe2awrHygurzhO/HeQ6laiA6Sx0=",
        version = "v3.0.3",
    )<|MERGE_RESOLUTION|>--- conflicted
+++ resolved
@@ -3365,13 +3365,8 @@
         name = "com_github_pingcap_kvproto",
         build_file_proto_mode = "disable_global",
         importpath = "github.com/pingcap/kvproto",
-<<<<<<< HEAD
         sum = "h1:z4bwnYRq9SqmLC9ZKf+HKKpWISKchAFbEpQfXH8fRcU=",
         version = "v0.0.0-20230206081257-eccad3776d7b",
-=======
-        sum = "h1:ZiCJcEzmmF5xNgt8GIXekd3WQXI/22kzYQnrHi3Fc/4=",
-        version = "v0.0.0-20230201112839-2b853bed8125",
->>>>>>> b2cfccaa
     )
     go_repository(
         name = "com_github_pingcap_log",
@@ -4090,13 +4085,8 @@
         name = "com_github_tikv_client_go_v2",
         build_file_proto_mode = "disable_global",
         importpath = "github.com/tikv/client-go/v2",
-<<<<<<< HEAD
         sum = "h1:Gq5UcTghMFkbyuFuCwn3w3XgRTrVOOC1UAW9CCYV0Ug=",
         version = "v2.0.6-0.20230206093459-56c521f1096e",
-=======
-        sum = "h1:j2s6Gechj46t1GWxE0vZEPBqgp7sc7mb3v0srBmf5Tw=",
-        version = "v2.0.5-0.20230202101145-8fd09cd88cce",
->>>>>>> b2cfccaa
     )
     go_repository(
         name = "com_github_tikv_pd",
