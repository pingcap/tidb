--- conflicted
+++ resolved
@@ -3871,14 +3871,9 @@
         name = "com_github_tikv_client_go_v2",
         build_file_proto_mode = "disable_global",
         importpath = "github.com/tikv/client-go/v2",
-<<<<<<< HEAD
         replace = "github.com/HuSharp/client-go/v2",
-        sum = "h1:qxigzs290TtOfHe9VCRZDxa5Wm+VR0mtpvGcrwWL1Gs=",
-        version = "v2.0.0-20230704085546-a79f7e8767f9",
-=======
-        sum = "h1:GqsAoNiOFxbCJ8U8Lnts8BvdYd6HDWDsIm/oJY1sIMM=",
-        version = "v2.0.8-0.20230704071705-c0cf773917d9",
->>>>>>> fdf8c2cd
+        sum = "h1:7vXzHwGaNIXiYYjNE9nxWoQi1wlSpwQ3jqxcIQXum94=",
+        version = "v2.0.0-20230705070627-72cdb3bd2081",
     )
 
     go_repository(
