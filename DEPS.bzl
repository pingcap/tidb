load("@bazel_gazelle//:deps.bzl", "go_repository")

def go_deps():
    go_repository(
        name = "cc_mvdan_gofumpt",
        build_file_proto_mode = "disable",
        importpath = "mvdan.cc/gofumpt",
        sum = "h1:avhhrOmv0IuvQVK7fvwV91oFSGAk5/6Po8GXTzICeu8=",
        version = "v0.3.1",
    )
    go_repository(
        name = "cc_mvdan_interfacer",
        build_file_proto_mode = "disable",
        importpath = "mvdan.cc/interfacer",
        sum = "h1:WX1yoOaKQfddO/mLzdV4wptyWgoH/6hwLs7QHTixo0I=",
        version = "v0.0.0-20180901003855-c20040233aed",
    )
    go_repository(
        name = "cc_mvdan_lint",
        build_file_proto_mode = "disable",
        importpath = "mvdan.cc/lint",
        sum = "h1:DxJ5nJdkhDlLok9K6qO+5290kphDJbHOQO1DFFFTeBo=",
        version = "v0.0.0-20170908181259-adc824a0674b",
    )
    go_repository(
        name = "cc_mvdan_unparam",
        build_file_proto_mode = "disable",
        importpath = "mvdan.cc/unparam",
        sum = "h1:Jh3LAeMt1eGpxomyu3jVkmVZWW2MxZ1qIIV2TZ/nRio=",
        version = "v0.0.0-20211214103731-d0ef000c54e5",
    )

    go_repository(
        name = "co_honnef_go_tools",
        build_file_proto_mode = "disable_global",
        importpath = "honnef.co/go/tools",
        replace = "honnef.co/go/tools",
        sum = "h1:ytYb4rOqyp1TSa2EPvNVwtPQJctSELKaMyLfqNP4+34=",
        version = "v0.3.2",
    )
    go_repository(
        name = "com_4d63_gochecknoglobals",
        build_file_proto_mode = "disable",
        importpath = "4d63.com/gochecknoglobals",
        sum = "h1:zeZSRqj5yCg28tCkIV/z/lWbwvNm5qnKVS15PI8nhD0=",
        version = "v0.1.0",
    )

    go_repository(
        name = "com_github_ajg_form",
        build_file_proto_mode = "disable_global",
        importpath = "github.com/ajg/form",
        sum = "h1:t9c7v8JUKu/XxOGBU0yjNpaMloxGEJhUkqFRq0ibGeU=",
        version = "v1.5.1",
    )
    go_repository(
        name = "com_github_ajstarks_svgo",
        build_file_proto_mode = "disable_global",
        importpath = "github.com/ajstarks/svgo",
        sum = "h1:wVe6/Ea46ZMeNkQjjBW6xcqyQA/j5e0D6GytH95g0gQ=",
        version = "v0.0.0-20180226025133-644b8db467af",
    )
    go_repository(
        name = "com_github_alecthomas_template",
        build_file_proto_mode = "disable_global",
        importpath = "github.com/alecthomas/template",
        sum = "h1:JYp7IbQjafoB+tBA3gMyHYHrpOtNuDiK/uB5uXxq5wM=",
        version = "v0.0.0-20190718012654-fb15b899a751",
    )
    go_repository(
        name = "com_github_alecthomas_units",
        build_file_proto_mode = "disable_global",
        importpath = "github.com/alecthomas/units",
        sum = "h1:UQZhZ2O0vMHr2cI+DC1Mbh0TJxzA3RcLoMsFw+aXw7E=",
        version = "v0.0.0-20190924025748-f65c72e2690d",
    )
    go_repository(
        name = "com_github_alexkohler_prealloc",
        build_file_proto_mode = "disable",
        importpath = "github.com/alexkohler/prealloc",
        sum = "h1:Hbq0/3fJPQhNkN0dR95AVrr6R7tou91y0uHG5pOcUuw=",
        version = "v1.0.0",
    )

    go_repository(
        name = "com_github_aliyun_alibaba_cloud_sdk_go",
        build_file_proto_mode = "disable",
        importpath = "github.com/aliyun/alibaba-cloud-sdk-go",
        sum = "h1:Q/yk4z/cHUVZfgTqtD09qeYBxHwshQAjVRX73qs8UH0=",
        version = "v1.61.1581",
    )

    go_repository(
        name = "com_github_andreasbriese_bbloom",
        build_file_proto_mode = "disable_global",
        importpath = "github.com/AndreasBriese/bbloom",
        sum = "h1:HD8gA2tkByhMAwYaFAX9w2l7vxvBQ5NMoxDrkhqhtn4=",
        version = "v0.0.0-20190306092124-e2d15f34fcf9",
    )
    go_repository(
        name = "com_github_antihax_optional",
        build_file_proto_mode = "disable_global",
        importpath = "github.com/antihax/optional",
        sum = "h1:xK2lYat7ZLaVVcIuj82J8kIro4V6kDe0AUDFboUCwcg=",
        version = "v1.0.0",
    )
    go_repository(
        name = "com_github_antonboom_errname",
        build_file_proto_mode = "disable",
        importpath = "github.com/Antonboom/errname",
        sum = "h1:LzIJZlyLOCSu51o3/t2n9Ck7PcoP9wdbrdaW6J8fX24=",
        version = "v0.1.6",
    )
    go_repository(
        name = "com_github_antonboom_nilnil",
        build_file_proto_mode = "disable",
        importpath = "github.com/Antonboom/nilnil",
        sum = "h1:PHhrh5ANKFWRBh7TdYmyyq2gyT2lotnvFvvFbylF81Q=",
        version = "v0.1.1",
    )

    go_repository(
        name = "com_github_apache_thrift",
        build_file_proto_mode = "disable_global",
        importpath = "github.com/apache/thrift",
        sum = "h1:Jz3KVLYY5+JO7rDiX0sAuRGtuv2vG01r17Y9nLMWNUw=",
        version = "v0.13.1-0.20201008052519-daf620915714",
    )
    go_repository(
        name = "com_github_armon_circbuf",
        build_file_proto_mode = "disable_global",
        importpath = "github.com/armon/circbuf",
        sum = "h1:QEF07wC0T1rKkctt1RINW/+RMTVmiwxETico2l3gxJA=",
        version = "v0.0.0-20150827004946-bbbad097214e",
    )
    go_repository(
        name = "com_github_armon_consul_api",
        build_file_proto_mode = "disable_global",
        importpath = "github.com/armon/consul-api",
        sum = "h1:G1bPvciwNyF7IUmKXNt9Ak3m6u9DE1rF+RmtIkBpVdA=",
        version = "v0.0.0-20180202201655-eb2c6b5be1b6",
    )
    go_repository(
        name = "com_github_armon_go_metrics",
        build_file_proto_mode = "disable_global",
        importpath = "github.com/armon/go-metrics",
        sum = "h1:8GUt8eRujhVEGZFFEjBj46YV4rDjvGrNxb0KMWYkL2I=",
        version = "v0.0.0-20180917152333-f0300d1749da",
    )
    go_repository(
        name = "com_github_armon_go_radix",
        build_file_proto_mode = "disable_global",
        importpath = "github.com/armon/go-radix",
        sum = "h1:BUAU3CGlLvorLI26FmByPp2eC2qla6E1Tw+scpcg/to=",
        version = "v0.0.0-20180808171621-7fddfc383310",
    )
    go_repository(
        name = "com_github_ashanbrown_forbidigo",
        build_file_proto_mode = "disable",
        importpath = "github.com/ashanbrown/forbidigo",
        sum = "h1:VkYIwb/xxdireGAdJNZoo24O4lmnEWkactplBlWTShc=",
        version = "v1.3.0",
    )
    go_repository(
        name = "com_github_ashanbrown_makezero",
        build_file_proto_mode = "disable",
        importpath = "github.com/ashanbrown/makezero",
        sum = "h1:iCQ87C0V0vSyO+M9E/FZYbu65auqH0lnsOkf5FcB28s=",
        version = "v1.1.1",
    )

    go_repository(
        name = "com_github_aws_aws_sdk_go",
        build_file_proto_mode = "disable_global",
        importpath = "github.com/aws/aws-sdk-go",
        sum = "h1:r0puXncSaAfRt7Btml2swUo74Kao+vKhO3VLjwDjK54=",
        version = "v1.35.3",
    )
    go_repository(
        name = "com_github_aymerick_raymond",
        build_file_proto_mode = "disable_global",
        importpath = "github.com/aymerick/raymond",
        sum = "h1:Ppm0npCCsmuR9oQaBtRuZcmILVE74aXE+AmrJj8L2ns=",
        version = "v2.0.3-0.20180322193309-b565731e1464+incompatible",
    )
    go_repository(
        name = "com_github_azure_azure_sdk_for_go_sdk_azcore",
        build_file_proto_mode = "disable_global",
        importpath = "github.com/Azure/azure-sdk-for-go/sdk/azcore",
        sum = "h1:KQgdWmEOmaJKxaUUZwHAYh12t+b+ZJf8q3friycK1kA=",
        version = "v0.20.0",
    )
    go_repository(
        name = "com_github_azure_azure_sdk_for_go_sdk_azidentity",
        build_file_proto_mode = "disable_global",
        importpath = "github.com/Azure/azure-sdk-for-go/sdk/azidentity",
        sum = "h1:VBvHGLJbaY0+c66NZHdS9cgjHVYSH6DDa0XJMyrblsI=",
        version = "v0.12.0",
    )
    go_repository(
        name = "com_github_azure_azure_sdk_for_go_sdk_internal",
        build_file_proto_mode = "disable_global",
        importpath = "github.com/Azure/azure-sdk-for-go/sdk/internal",
        sum = "h1:BUYIbDf/mMZ8945v3QkG3OuqGVyS4Iek0AOLwdRAYoc=",
        version = "v0.8.1",
    )
    go_repository(
        name = "com_github_azure_azure_sdk_for_go_sdk_storage_azblob",
        build_file_proto_mode = "disable_global",
        importpath = "github.com/Azure/azure-sdk-for-go/sdk/storage/azblob",
        sum = "h1:62Ew5xXg5UCGIXDOM7+y4IL5/6mQJq1nenhBCJAeGX8=",
        version = "v0.2.0",
    )
    go_repository(
        name = "com_github_benbjohnson_clock",
        build_file_proto_mode = "disable_global",
        importpath = "github.com/benbjohnson/clock",
        sum = "h1:ip6w0uFQkncKQ979AypyG0ER7mqUSBdKLOgAle/AT8A=",
        version = "v1.3.0",
    )
    go_repository(
        name = "com_github_beorn7_perks",
        build_file_proto_mode = "disable_global",
        importpath = "github.com/beorn7/perks",
        sum = "h1:VlbKKnNfV8bJzeqoa4cOKqO6bYr3WgKZxO8Z16+hsOM=",
        version = "v1.0.1",
    )
    go_repository(
        name = "com_github_bgentry_speakeasy",
        build_file_proto_mode = "disable_global",
        importpath = "github.com/bgentry/speakeasy",
        sum = "h1:ByYyxL9InA1OWqxJqqp2A5pYHUrCiAL6K3J+LKSsQkY=",
        version = "v0.1.0",
    )
    go_repository(
        name = "com_github_bketelsen_crypt",
        build_file_proto_mode = "disable_global",
        importpath = "github.com/bketelsen/crypt",
        sum = "h1:+0HFd5KSZ/mm3JmhmrDukiId5iR6w4+BdFtfSy4yWIc=",
        version = "v0.0.3-0.20200106085610-5cbc8cc4026c",
    )
    go_repository(
        name = "com_github_bkielbasa_cyclop",
        build_file_proto_mode = "disable",
        importpath = "github.com/bkielbasa/cyclop",
        sum = "h1:7Jmnh0yL2DjKfw28p86YTd/B4lRGcNuu12sKE35sM7A=",
        version = "v1.2.0",
    )

    go_repository(
        name = "com_github_blacktear23_go_proxyprotocol",
        build_file_proto_mode = "disable_global",
        importpath = "github.com/blacktear23/go-proxyprotocol",
        sum = "h1:WmMmtZanGEfIHnJN9N3A4Pl6mM69D+GxEph2eOaCf7g=",
        version = "v1.0.0",
    )
    go_repository(
        name = "com_github_blizzy78_varnamelen",
        build_file_proto_mode = "disable",
        importpath = "github.com/blizzy78/varnamelen",
        sum = "h1:oqSblyuQvFsW1hbBHh1zfwrKe3kcSj0rnXkKzsQ089M=",
        version = "v0.8.0",
    )
    go_repository(
        name = "com_github_bombsimon_wsl_v3",
        build_file_proto_mode = "disable",
        importpath = "github.com/bombsimon/wsl/v3",
        sum = "h1:Mka/+kRLoQJq7g2rggtgQsjuI/K5Efd87WX96EWFxjM=",
        version = "v3.3.0",
    )
    go_repository(
        name = "com_github_breml_bidichk",
        build_file_proto_mode = "disable",
        importpath = "github.com/breml/bidichk",
        sum = "h1:qe6ggxpTfA8E75hdjWPZ581sY3a2lnl0IRxLQFelECI=",
        version = "v0.2.3",
    )
    go_repository(
        name = "com_github_breml_errchkjson",
        build_file_proto_mode = "disable",
        importpath = "github.com/breml/errchkjson",
        sum = "h1:YdDqhfqMT+I1vIxPSas44P+9Z9HzJwCeAzjB8PxP1xw=",
        version = "v0.3.0",
    )

    go_repository(
        name = "com_github_burntsushi_toml",
        build_file_proto_mode = "disable_global",
        importpath = "github.com/BurntSushi/toml",
        sum = "h1:ksErzDEI1khOiGPgpwuI7x2ebx/uXQNw7xJpn9Eq1+I=",
        version = "v1.1.0",
    )
    go_repository(
        name = "com_github_burntsushi_xgb",
        build_file_proto_mode = "disable_global",
        importpath = "github.com/BurntSushi/xgb",
        sum = "h1:1BDTz0u9nC3//pOCMdNH+CiXJVYJh5UQNCOBG7jbELc=",
        version = "v0.0.0-20160522181843-27f122750802",
    )
    go_repository(
        name = "com_github_butuzov_ireturn",
        build_file_proto_mode = "disable",
        importpath = "github.com/butuzov/ireturn",
        sum = "h1:QvrO2QF2+/Cx1WA/vETCIYBKtRjc30vesdoPUNo1EbY=",
        version = "v0.1.1",
    )

    go_repository(
        name = "com_github_carlmjohnson_flagext",
        build_file_proto_mode = "disable_global",
        importpath = "github.com/carlmjohnson/flagext",
        sum = "h1:/c4uK3ie786Z7caXLcIMvePNSSiH3bQVGDvmGLMme60=",
        version = "v0.21.0",
    )
    go_repository(
        name = "com_github_census_instrumentation_opencensus_proto",
        build_file_proto_mode = "disable_global",
        importpath = "github.com/census-instrumentation/opencensus-proto",
        sum = "h1:glEXhBS5PSLLv4IXzLA5yPRVX4bilULVyxxbrfOtDAk=",
        version = "v0.2.1",
    )
    go_repository(
        name = "com_github_certifi_gocertifi",
        build_file_proto_mode = "disable_global",
        importpath = "github.com/certifi/gocertifi",
        sum = "h1:uH66TXeswKn5PW5zdZ39xEwfS9an067BirqA+P4QaLI=",
        version = "v0.0.0-20200922220541-2c3bb06c6054",
    )
    go_repository(
        name = "com_github_cespare_xxhash",
        build_file_proto_mode = "disable_global",
        importpath = "github.com/cespare/xxhash",
        sum = "h1:a6HrQnmkObjyL+Gs60czilIUGqrzKutQD6XZog3p+ko=",
        version = "v1.1.0",
    )
    go_repository(
        name = "com_github_cespare_xxhash_v2",
        build_file_proto_mode = "disable_global",
        importpath = "github.com/cespare/xxhash/v2",
        sum = "h1:YRXhKfTDauu4ajMg1TPgFO5jnlC2HCbmLXMcTG5cbYE=",
        version = "v2.1.2",
    )
    go_repository(
        name = "com_github_charithe_durationcheck",
        build_file_proto_mode = "disable",
        importpath = "github.com/charithe/durationcheck",
        sum = "h1:mPP4ucLrf/rKZiIG/a9IPXHGlh8p4CzgpyTy6EEutYk=",
        version = "v0.0.9",
    )
    go_repository(
        name = "com_github_chavacava_garif",
        build_file_proto_mode = "disable",
        importpath = "github.com/chavacava/garif",
        sum = "h1:tFXjAxje9thrTF4h57Ckik+scJjTWdwAtZqZPtOT48M=",
        version = "v0.0.0-20220316182200-5cad0b5181d4",
    )

    go_repository(
        name = "com_github_cheggaaa_pb_v3",
        build_file_proto_mode = "disable_global",
        importpath = "github.com/cheggaaa/pb/v3",
        sum = "h1:bC8oemdChbke2FHIIGy9mn4DPJ2caZYQnfbRqwmdCoA=",
        version = "v3.0.8",
    )
    go_repository(
        name = "com_github_cheynewallace_tabby",
        build_file_proto_mode = "disable_global",
        importpath = "github.com/cheynewallace/tabby",
        sum = "h1:JvUR8waht4Y0S3JF17G6Vhyt+FRhnqVCkk8l4YrOU54=",
        version = "v1.1.1",
    )
    go_repository(
        name = "com_github_chzyer_logex",
        build_file_proto_mode = "disable_global",
        importpath = "github.com/chzyer/logex",
        sum = "h1:Swpa1K6QvQznwJRcfTfQJmTE72DqScAa40E+fbHEXEE=",
        version = "v1.1.10",
    )
    go_repository(
        name = "com_github_chzyer_readline",
        build_file_proto_mode = "disable_global",
        importpath = "github.com/chzyer/readline",
        sum = "h1:fY5BOSpyZCqRo5OhCuC+XN+r/bBCmeuuJtjz+bCNIf8=",
        version = "v0.0.0-20180603132655-2972be24d48e",
    )
    go_repository(
        name = "com_github_chzyer_test",
        build_file_proto_mode = "disable_global",
        importpath = "github.com/chzyer/test",
        sum = "h1:q763qf9huN11kDQavWsoZXJNW3xEE4JJyHa5Q25/sd8=",
        version = "v0.0.0-20180213035817-a1ea475d72b1",
    )
    go_repository(
        name = "com_github_client9_misspell",
        build_file_proto_mode = "disable_global",
        importpath = "github.com/client9/misspell",
        sum = "h1:ta993UF76GwbvJcIo3Y68y/M3WxlpEHPWIGDkJYwzJI=",
        version = "v0.3.4",
    )
    go_repository(
        name = "com_github_cloudykit_fastprinter",
        build_file_proto_mode = "disable_global",
        importpath = "github.com/CloudyKit/fastprinter",
        sum = "h1:3SgJcK9l5uPdBC/X17wanyJAMxM33+4ZhEIV96MIH8U=",
        version = "v0.0.0-20170127035650-74b38d55f37a",
    )
    go_repository(
        name = "com_github_cloudykit_jet",
        build_file_proto_mode = "disable_global",
        importpath = "github.com/CloudyKit/jet",
        sum = "h1:rZgFj+Gtf3NMi/U5FvCvhzaxzW/TaPYgUYx3bAPz9DE=",
        version = "v2.1.3-0.20180809161101-62edd43e4f88+incompatible",
    )
    go_repository(
        name = "com_github_cncf_udpa_go",
        build_file_proto_mode = "disable_global",
        importpath = "github.com/cncf/udpa/go",
        sum = "h1:hzAQntlaYRkVSFEfj9OTWlVV1H155FMD8BTKktLv0QI=",
        version = "v0.0.0-20210930031921-04548b0d99d4",
    )
    go_repository(
        name = "com_github_cncf_xds_go",
        build_file_proto_mode = "disable_global",
        importpath = "github.com/cncf/xds/go",
        sum = "h1:zH8ljVhhq7yC0MIeUL/IviMtY8hx2mK8cN9wEYb8ggw=",
        version = "v0.0.0-20211011173535-cb28da3451f1",
    )
    go_repository(
        name = "com_github_cockroachdb_datadriven",
        build_file_proto_mode = "disable_global",
        importpath = "github.com/cockroachdb/datadriven",
        sum = "h1:uhZrAfEayBecH2w2tZmhe20HJ7hDvrrA4x2Bg9YdZKM=",
        version = "v1.0.0",
    )
    go_repository(
        name = "com_github_cockroachdb_errors",
        build_file_proto_mode = "disable_global",
        importpath = "github.com/cockroachdb/errors",
        sum = "h1:A5+txlVZfOqFBDa4mGz2bUWSp0aHElvHX2bKkdbQu+Y=",
        version = "v1.8.1",
    )
    go_repository(
        name = "com_github_cockroachdb_logtags",
        build_file_proto_mode = "disable_global",
        importpath = "github.com/cockroachdb/logtags",
        sum = "h1:o/kfcElHqOiXqcou5a3rIlMc7oJbMQkeLk0VQJ7zgqY=",
        version = "v0.0.0-20190617123548-eb05cc24525f",
    )
    go_repository(
        name = "com_github_cockroachdb_pebble",
        build_file_proto_mode = "disable_global",
        importpath = "github.com/cockroachdb/pebble",
        sum = "h1:Igd6YmtOZ77EgLAIaE9+mHl7+sAKaZ5m4iMI0Dz/J2A=",
        version = "v0.0.0-20210719141320-8c3bd06debb5",
    )
    go_repository(
        name = "com_github_cockroachdb_redact",
        build_file_proto_mode = "disable_global",
        importpath = "github.com/cockroachdb/redact",
        sum = "h1:8QG/764wK+vmEYoOlfobpe12EQcS81ukx/a4hdVMxNw=",
        version = "v1.0.8",
    )
    go_repository(
        name = "com_github_cockroachdb_sentry_go",
        build_file_proto_mode = "disable_global",
        importpath = "github.com/cockroachdb/sentry-go",
        sum = "h1:IKgmqgMQlVJIZj19CdocBeSfSaiCbEBZGKODaixqtHM=",
        version = "v0.6.1-cockroachdb.2",
    )
    go_repository(
        name = "com_github_codahale_hdrhistogram",
        build_file_proto_mode = "disable_global",
        importpath = "github.com/codahale/hdrhistogram",
        sum = "h1:qMd81Ts1T2OTKmB4acZcyKaMtRnY5Y44NuXGX2GFJ1w=",
        version = "v0.0.0-20161010025455-3a0bb77429bd",
    )
    go_repository(
        name = "com_github_codegangsta_inject",
        build_file_proto_mode = "disable_global",
        importpath = "github.com/codegangsta/inject",
        sum = "h1:sDMmm+q/3+BukdIpxwO365v/Rbspp2Nt5XntgQRXq8Q=",
        version = "v0.0.0-20150114235600-33e0aa1cb7c0",
    )
    go_repository(
        name = "com_github_colinmarc_hdfs_v2",
        build_file_proto_mode = "disable_global",
        importpath = "github.com/colinmarc/hdfs/v2",
        sum = "h1:x0hw/m+o3UE20Scso/KCkvYNc9Di39TBlCfGMkJ1/a0=",
        version = "v2.1.1",
    )
    go_repository(
        name = "com_github_coocood_bbloom",
        build_file_proto_mode = "disable_global",
        importpath = "github.com/coocood/bbloom",
        sum = "h1:W1SHiII3e0jVwvaQFglwu3kS9NLxOeTpvik7MbKCyuQ=",
        version = "v0.0.0-20190830030839-58deb6228d64",
    )
    go_repository(
        name = "com_github_coocood_freecache",
        build_file_proto_mode = "disable_global",
        importpath = "github.com/coocood/freecache",
        sum = "h1:/v1CqMq45NFH9mp/Pt142reundeBM0dVUD3osQBeu/U=",
        version = "v1.2.1",
    )
    go_repository(
        name = "com_github_coocood_rtutil",
        build_file_proto_mode = "disable_global",
        importpath = "github.com/coocood/rtutil",
        sum = "h1:NnLfQ77q0G4k2Of2c1ceQ0ec6MkLQyDp+IGdVM0D8XM=",
        version = "v0.0.0-20190304133409-c84515f646f2",
    )
    go_repository(
        name = "com_github_coreos_bbolt",
        build_file_proto_mode = "disable_global",
        importpath = "github.com/coreos/bbolt",
        sum = "h1:wZwiHHUieZCquLkDL0B8UhzreNWsPHooDAG3q34zk0s=",
        version = "v1.3.2",
    )
    go_repository(
        name = "com_github_coreos_etcd",
        build_file_proto_mode = "disable_global",
        importpath = "github.com/coreos/etcd",
        sum = "h1:8F3hqu9fGYLBifCmRCJsicFqDx/D68Rt3q1JMazcgBQ=",
        version = "v3.3.13+incompatible",
    )
    go_repository(
        name = "com_github_coreos_go_etcd",
        build_file_proto_mode = "disable_global",
        importpath = "github.com/coreos/go-etcd",
        sum = "h1:bXhRBIXoTm9BYHS3gE0TtQuyNZyeEMux2sDi4oo5YOo=",
        version = "v2.0.0+incompatible",
    )
    go_repository(
        name = "com_github_coreos_go_semver",
        build_file_proto_mode = "disable_global",
        importpath = "github.com/coreos/go-semver",
        sum = "h1:wkHLiw0WNATZnSG7epLsujiMCgPAc9xhjJ4tgnAxmfM=",
        version = "v0.3.0",
    )
    go_repository(
        name = "com_github_coreos_go_systemd",
        build_file_proto_mode = "disable_global",
        importpath = "github.com/coreos/go-systemd",
        sum = "h1:Wf6HqHfScWJN9/ZjdUKyjop4mf3Qdd+1TvvltAvM3m8=",
        version = "v0.0.0-20190321100706-95778dfbb74e",
    )
    go_repository(
        name = "com_github_coreos_go_systemd_v22",
        build_file_proto_mode = "disable_global",
        importpath = "github.com/coreos/go-systemd/v22",
        sum = "h1:D9/bQk5vlXQFZ6Kwuu6zaiXJ9oTPe68++AzAJc1DzSI=",
        version = "v22.3.2",
    )
    go_repository(
        name = "com_github_coreos_pkg",
        build_file_proto_mode = "disable_global",
        importpath = "github.com/coreos/pkg",
        sum = "h1:lBNOc5arjvs8E5mO2tbpBpLoyyu8B6e44T7hJy6potg=",
        version = "v0.0.0-20180928190104-399ea9e2e55f",
    )
    go_repository(
        name = "com_github_cpuguy83_go_md2man",
        build_file_proto_mode = "disable_global",
        importpath = "github.com/cpuguy83/go-md2man",
        sum = "h1:BSKMNlYxDvnunlTymqtgONjNnaRV1sTpcovwwjF22jk=",
        version = "v1.0.10",
    )
    go_repository(
        name = "com_github_cpuguy83_go_md2man_v2",
        build_file_proto_mode = "disable_global",
        importpath = "github.com/cpuguy83/go-md2man/v2",
        sum = "h1:r/myEWzV9lfsM1tFLgDyu0atFtJ1fXn261LKYj/3DxU=",
        version = "v2.0.1",
    )
    go_repository(
        name = "com_github_creack_pty",
        build_file_proto_mode = "disable_global",
        importpath = "github.com/creack/pty",
        sum = "h1:07n33Z8lZxZ2qwegKbObQohDhXDQxiMMz1NOUGYlesw=",
        version = "v1.1.11",
    )
    go_repository(
        name = "com_github_cznic_mathutil",
        build_file_proto_mode = "disable_global",
        importpath = "github.com/cznic/mathutil",
        sum = "h1:iwZdTE0PVqJCos1vaoKsclOGD3ADKpshg3SRtYBbwso=",
        version = "v0.0.0-20181122101859-297441e03548",
    )
    go_repository(
        name = "com_github_cznic_sortutil",
        build_file_proto_mode = "disable_global",
        importpath = "github.com/cznic/sortutil",
        sum = "h1:LpMLYGyy67BoAFGda1NeOBQwqlv7nUXpm+rIVHGxZZ4=",
        version = "v0.0.0-20181122101858-f5f958428db8",
    )
    go_repository(
        name = "com_github_cznic_strutil",
        build_file_proto_mode = "disable_global",
        importpath = "github.com/cznic/strutil",
        sum = "h1:0rkFMAbn5KBKNpJyHQ6Prb95vIKanmAe62KxsrN+sqA=",
        version = "v0.0.0-20171016134553-529a34b1c186",
    )
    go_repository(
        name = "com_github_daixiang0_gci",
        build_file_proto_mode = "disable",
        importpath = "github.com/daixiang0/gci",
        sum = "h1:+EZ83znNs73C9ZBTM7xhNagMP6gJs5wlptiFiuce5BM=",
        version = "v0.3.4",
    )

    go_repository(
        name = "com_github_danjacques_gofslock",
        build_file_proto_mode = "disable_global",
        importpath = "github.com/danjacques/gofslock",
        sum = "h1:X6mKGhCFOxrKeeHAjv/3UvT6e5RRxW6wRdlqlV6/H4w=",
        version = "v0.0.0-20191023191349-0a45f885bc37",
    )
    go_repository(
        name = "com_github_data_dog_go_sqlmock",
        build_file_proto_mode = "disable_global",
        importpath = "github.com/DATA-DOG/go-sqlmock",
        sum = "h1:Shsta01QNfFxHCfpW6YH2STWB0MudeXXEWMr20OEh60=",
        version = "v1.5.0",
    )
    go_repository(
        name = "com_github_datadog_zstd",
        build_file_proto_mode = "disable_global",
        importpath = "github.com/DataDog/zstd",
        sum = "h1:EndNeuB0l9syBZhut0wns3gV1hL8zX8LIu6ZiVHWLIQ=",
        version = "v1.4.5",
    )
    go_repository(
        name = "com_github_davecgh_go_spew",
        build_file_proto_mode = "disable_global",
        importpath = "github.com/davecgh/go-spew",
        sum = "h1:vj9j/u1bqnvCEfJOwUhtlOARqs3+rkHYY13jYWTU97c=",
        version = "v1.1.1",
    )
    go_repository(
        name = "com_github_denis_tingaikin_go_header",
        build_file_proto_mode = "disable",
        importpath = "github.com/denis-tingaikin/go-header",
        sum = "h1:tEaZKAlqql6SKCY++utLmkPLd6K8IBM20Ha7UVm+mtU=",
        version = "v0.4.3",
    )

    go_repository(
        name = "com_github_dgraph_io_badger",
        build_file_proto_mode = "disable_global",
        importpath = "github.com/dgraph-io/badger",
        sum = "h1:DshxFxZWXUcO0xX476VJC07Xsr6ZCBVRHKZ93Oh7Evo=",
        version = "v1.6.0",
    )
    go_repository(
        name = "com_github_dgraph_io_ristretto",
        build_file_proto_mode = "disable_global",
        importpath = "github.com/dgraph-io/ristretto",
        sum = "h1:Wrc3UKTS+cffkOx0xRGFC+ZesNuTfn0ThvEC72N0krk=",
        version = "v0.1.1-0.20220403145359-8e850b710d6d",
    )
    go_repository(
        name = "com_github_dgrijalva_jwt_go",
        build_file_proto_mode = "disable_global",
        importpath = "github.com/dgrijalva/jwt-go",
        replace = "github.com/form3tech-oss/jwt-go",
        sum = "h1:0sWoh2EtO7UrQdNTAN+hnU3QXa4AoivplyPLLHkcrLk=",
        version = "v3.2.6-0.20210809144907-32ab6a8243d7+incompatible",
    )
    go_repository(
        name = "com_github_dgryski_go_farm",
        build_file_proto_mode = "disable_global",
        importpath = "github.com/dgryski/go-farm",
        sum = "h1:fAjc9m62+UWV/WAFKLNi6ZS0675eEUC9y3AlwSbQu1Y=",
        version = "v0.0.0-20200201041132-a6ae2369ad13",
    )
    go_repository(
        name = "com_github_dgryski_go_sip13",
        build_file_proto_mode = "disable_global",
        importpath = "github.com/dgryski/go-sip13",
        sum = "h1:RMLoZVzv4GliuWafOuPuQDKSm1SJph7uCRnnS61JAn4=",
        version = "v0.0.0-20181026042036-e10d5fee7954",
    )
    go_repository(
        name = "com_github_djarvur_go_err113",
        build_file_proto_mode = "disable",
        importpath = "github.com/Djarvur/go-err113",
        sum = "h1:sHglBQTwgx+rWPdisA5ynNEsoARbiCBOyGcJM4/OzsM=",
        version = "v0.0.0-20210108212216-aea10b59be24",
    )

    go_repository(
        name = "com_github_dnaeon_go_vcr",
        build_file_proto_mode = "disable_global",
        importpath = "github.com/dnaeon/go-vcr",
        sum = "h1:zHCHvJYTMh1N7xnV7zf1m1GPBF9Ad0Jk/whtQ1663qI=",
        version = "v1.2.0",
    )
    go_repository(
        name = "com_github_docker_go_units",
        build_file_proto_mode = "disable_global",
        importpath = "github.com/docker/go-units",
        sum = "h1:3uh0PgVws3nIA0Q+MwDC8yjEPf9zjRfZZWXZYDct3Tw=",
        version = "v0.4.0",
    )
    go_repository(
        name = "com_github_dustin_go_humanize",
        build_file_proto_mode = "disable_global",
        importpath = "github.com/dustin/go-humanize",
        sum = "h1:VSnTsYCnlFHaM2/igO1h6X3HA71jcobQuxemgkq4zYo=",
        version = "v1.0.0",
    )
    go_repository(
        name = "com_github_eapache_go_resiliency",
        build_file_proto_mode = "disable_global",
        importpath = "github.com/eapache/go-resiliency",
        sum = "h1:v7g92e/KSN71Rq7vSThKaWIq68fL4YHvWyiUKorFR1Q=",
        version = "v1.2.0",
    )
    go_repository(
        name = "com_github_eapache_go_xerial_snappy",
        build_file_proto_mode = "disable_global",
        importpath = "github.com/eapache/go-xerial-snappy",
        sum = "h1:YEetp8/yCZMuEPMUDHG0CW/brkkEp8mzqk2+ODEitlw=",
        version = "v0.0.0-20180814174437-776d5712da21",
    )
    go_repository(
        name = "com_github_eapache_queue",
        build_file_proto_mode = "disable_global",
        importpath = "github.com/eapache/queue",
        sum = "h1:YOEu7KNc61ntiQlcEeUIoDTJ2o8mQznoNvUhiigpIqc=",
        version = "v1.1.0",
    )
    go_repository(
        name = "com_github_eknkc_amber",
        build_file_proto_mode = "disable_global",
        importpath = "github.com/eknkc/amber",
        sum = "h1:clC1lXBpe2kTj2VHdaIu9ajZQe4kcEY9j0NsnDDBZ3o=",
        version = "v0.0.0-20171010120322-cdade1c07385",
    )
    go_repository(
        name = "com_github_envoyproxy_go_control_plane",
        build_file_proto_mode = "disable_global",
        importpath = "github.com/envoyproxy/go-control-plane",
        sum = "h1:fP+fF0up6oPY49OrjPrhIJ8yQfdIM85NXMLkMg1EXVs=",
        version = "v0.9.10-0.20210907150352-cf90f659a021",
    )
    go_repository(
        name = "com_github_envoyproxy_protoc_gen_validate",
        build_file_proto_mode = "disable_global",
        importpath = "github.com/envoyproxy/protoc-gen-validate",
        sum = "h1:EQciDnbrYxy13PgWoY8AqoxGiPrpgBZ1R8UNe3ddc+A=",
        version = "v0.1.0",
    )
    go_repository(
        name = "com_github_esimonov_ifshort",
        build_file_proto_mode = "disable",
        importpath = "github.com/esimonov/ifshort",
        sum = "h1:6SID4yGWfRae/M7hkVDVVyppy8q/v9OuxNdmjLQStBA=",
        version = "v1.0.4",
    )

    go_repository(
        name = "com_github_etcd_io_bbolt",
        build_file_proto_mode = "disable_global",
        importpath = "github.com/etcd-io/bbolt",
        sum = "h1:gSJmxrs37LgTqR/oyJBWok6k6SvXEUerFTbltIhXkBM=",
        version = "v1.3.3",
    )
    go_repository(
        name = "com_github_etcd_io_gofail",
        build_file_proto_mode = "disable_global",
        importpath = "github.com/etcd-io/gofail",
        sum = "h1:Y2I0lxOttdUKz+hNaIdG3FtjuQrTmwXun1opRV65IZc=",
        version = "v0.0.0-20190801230047-ad7f989257ca",
    )
    go_repository(
        name = "com_github_ettle_strcase",
        build_file_proto_mode = "disable",
        importpath = "github.com/ettle/strcase",
        sum = "h1:htFueZyVeE1XNnMEfbqp5r67qAN/4r6ya1ysq8Q+Zcw=",
        version = "v0.1.1",
    )

    go_repository(
        name = "com_github_fasthttp_contrib_websocket",
        build_file_proto_mode = "disable_global",
        importpath = "github.com/fasthttp-contrib/websocket",
        sum = "h1:DddqAaWDpywytcG8w/qoQ5sAN8X12d3Z3koB0C3Rxsc=",
        version = "v0.0.0-20160511215533-1f3b11f56072",
    )
    go_repository(
        name = "com_github_fatih_color",
        build_file_proto_mode = "disable_global",
        importpath = "github.com/fatih/color",
        sum = "h1:8LOYc1KYPPmyKMuN8QV2DNRWNbLo6LZ0iLs8+mlH53w=",
        version = "v1.13.0",
    )
    go_repository(
        name = "com_github_fatih_structs",
        build_file_proto_mode = "disable_global",
        importpath = "github.com/fatih/structs",
        sum = "h1:Q7juDM0QtcnhCpeyLGQKyg4TOIghuNXrkL32pHAUMxo=",
        version = "v1.1.0",
    )
    go_repository(
        name = "com_github_fatih_structtag",
        build_file_proto_mode = "disable",
        importpath = "github.com/fatih/structtag",
        sum = "h1:/OdNE99OxoI/PqaW/SuSK9uxxT3f/tcSZgon/ssNSx4=",
        version = "v1.2.0",
    )

    go_repository(
        name = "com_github_felixge_httpsnoop",
        build_file_proto_mode = "disable_global",
        importpath = "github.com/felixge/httpsnoop",
        sum = "h1:lvB5Jl89CsZtGIWuTcDM1E/vkVs49/Ml7JJe07l8SPQ=",
        version = "v1.0.1",
    )
    go_repository(
        name = "com_github_firefart_nonamedreturns",
        build_file_proto_mode = "disable",
        importpath = "github.com/firefart/nonamedreturns",
        sum = "h1:fSvcq6ZpK/uBAgJEGMvzErlzyM4NELLqqdTofVjVNag=",
        version = "v1.0.1",
    )

    go_repository(
        name = "com_github_flosch_pongo2",
        build_file_proto_mode = "disable_global",
        importpath = "github.com/flosch/pongo2",
        sum = "h1:GY1+t5Dr9OKADM64SYnQjw/w99HMYvQ0A8/JoUkxVmc=",
        version = "v0.0.0-20190707114632-bbf5a6c351f4",
    )
    go_repository(
        name = "com_github_fogleman_gg",
        build_file_proto_mode = "disable_global",
        importpath = "github.com/fogleman/gg",
        sum = "h1:WXb3TSNmHp2vHoCroCIB1foO/yQ36swABL8aOVeDpgg=",
        version = "v1.2.1-0.20190220221249-0403632d5b90",
    )
    go_repository(
        name = "com_github_form3tech_oss_jwt_go",
        build_file_proto_mode = "disable_global",
        importpath = "github.com/form3tech-oss/jwt-go",
        sum = "h1:/l4kBbb4/vGSsdtB5nUe8L7B9mImVMaBPw9L/0TBHU8=",
        version = "v3.2.5+incompatible",
    )
    go_repository(
        name = "com_github_fortytw2_leaktest",
        build_file_proto_mode = "disable_global",
        importpath = "github.com/fortytw2/leaktest",
        sum = "h1:u8491cBMTQ8ft8aeV+adlcytMZylmA5nnwwkRZjI8vw=",
        version = "v1.3.0",
    )
    go_repository(
        name = "com_github_frankban_quicktest",
        build_file_proto_mode = "disable_global",
        importpath = "github.com/frankban/quicktest",
        sum = "h1:8sXhOn0uLys67V8EsXLc6eszDs8VXWxL3iRvebPhedY=",
        version = "v1.11.3",
    )
    go_repository(
        name = "com_github_fsnotify_fsnotify",
        build_file_proto_mode = "disable_global",
        importpath = "github.com/fsnotify/fsnotify",
        sum = "h1:jRbGcIw6P2Meqdwuo0H1p6JVLbL5DHKAKlYndzMwVZI=",
        version = "v1.5.4",
    )
    go_repository(
        name = "com_github_fsouza_fake_gcs_server",
        build_file_proto_mode = "disable_global",
        importpath = "github.com/fsouza/fake-gcs-server",
        sum = "h1:XyaGOlqo+R5sjT03x2ymk0xepaQlgwhRLTT2IopW0zA=",
        version = "v1.19.0",
    )
    go_repository(
        name = "com_github_fzipp_gocyclo",
        build_file_proto_mode = "disable_global",
        importpath = "github.com/fzipp/gocyclo",
        sum = "h1:L66amyuYogbxl0j2U+vGqJXusPF2IkduvXLnYD5TFgw=",
        version = "v0.5.1",
    )
    go_repository(
        name = "com_github_gaijinentertainment_go_exhaustruct_v2",
        build_file_proto_mode = "disable",
        importpath = "github.com/GaijinEntertainment/go-exhaustruct/v2",
        sum = "h1:LAPPhJ4KR5Z8aKVZF5S48csJkxL5RMKmE/98fMs1u5M=",
        version = "v2.1.0",
    )

    go_repository(
        name = "com_github_gavv_httpexpect",
        build_file_proto_mode = "disable_global",
        importpath = "github.com/gavv/httpexpect",
        sum = "h1:1X9kcRshkSKEjNJJxX9Y9mQ5BRfbxU5kORdjhlA1yX8=",
        version = "v2.0.0+incompatible",
    )
    go_repository(
        name = "com_github_getsentry_raven_go",
        build_file_proto_mode = "disable_global",
        importpath = "github.com/getsentry/raven-go",
        sum = "h1:no+xWJRb5ZI7eE8TWgIq1jLulQiIoLG0IfYxv5JYMGs=",
        version = "v0.2.0",
    )
    go_repository(
        name = "com_github_ghemawat_stream",
        build_file_proto_mode = "disable_global",
        importpath = "github.com/ghemawat/stream",
        sum = "h1:r5GgOLGbza2wVHRzK7aAj6lWZjfbAwiu/RDCVOKjRyM=",
        version = "v0.0.0-20171120220530-696b145b53b9",
    )
    go_repository(
        name = "com_github_ghodss_yaml",
        build_file_proto_mode = "disable_global",
        importpath = "github.com/ghodss/yaml",
        sum = "h1:wQHKEahhL6wmXdzwWG11gIVCkOv05bNOh+Rxn0yngAk=",
        version = "v1.0.0",
    )
    go_repository(
        name = "com_github_gin_contrib_sse",
        build_file_proto_mode = "disable_global",
        importpath = "github.com/gin-contrib/sse",
        sum = "h1:t8FVkw33L+wilf2QiWkw0UV77qRpcH/JHPKGpKa2E8g=",
        version = "v0.0.0-20190301062529-5545eab6dad3",
    )
    go_repository(
        name = "com_github_gin_gonic_gin",
        build_file_proto_mode = "disable_global",
        importpath = "github.com/gin-gonic/gin",
        sum = "h1:3tMoCCfM7ppqsR0ptz/wi1impNpT7/9wQtMZ8lr1mCQ=",
        version = "v1.4.0",
    )
    go_repository(
        name = "com_github_go_check_check",
        build_file_proto_mode = "disable_global",
        importpath = "github.com/go-check/check",
        sum = "h1:0gkP6mzaMqkmpcJYCFOLkIBwI7xFExG03bbkOkCvUPI=",
        version = "v0.0.0-20180628173108-788fd7840127",
    )
    go_repository(
        name = "com_github_go_critic_go_critic",
        build_file_proto_mode = "disable",
        importpath = "github.com/go-critic/go-critic",
        sum = "h1:abibh5XYBTASawfTQ0rA7dVtQT+6KzpGqb/J+DxRDaw=",
        version = "v0.6.3",
    )

    go_repository(
        name = "com_github_go_errors_errors",
        build_file_proto_mode = "disable_global",
        importpath = "github.com/go-errors/errors",
        sum = "h1:LUHzmkK3GUKUrL/1gfBUxAHzcev3apQlezX/+O7ma6w=",
        version = "v1.0.1",
    )
    go_repository(
        name = "com_github_go_gl_glfw",
        build_file_proto_mode = "disable_global",
        importpath = "github.com/go-gl/glfw",
        sum = "h1:QbL/5oDUmRBzO9/Z7Seo6zf912W/a6Sr4Eu0G/3Jho0=",
        version = "v0.0.0-20190409004039-e6da0acd62b1",
    )
    go_repository(
        name = "com_github_go_gl_glfw_v3_3_glfw",
        build_file_proto_mode = "disable_global",
        importpath = "github.com/go-gl/glfw/v3.3/glfw",
        sum = "h1:WtGNWLvXpe6ZudgnXrq0barxBImvnnJoMEhXAzcbM0I=",
        version = "v0.0.0-20200222043503-6f7a984d4dc4",
    )
    go_repository(
        name = "com_github_go_kit_kit",
        build_file_proto_mode = "disable_global",
        importpath = "github.com/go-kit/kit",
        sum = "h1:wDJmvq38kDhkVxi50ni9ykkdUr1PKgqKOoi01fa0Mdk=",
        version = "v0.9.0",
    )
    go_repository(
        name = "com_github_go_kit_log",
        build_file_proto_mode = "disable_global",
        importpath = "github.com/go-kit/log",
        sum = "h1:DGJh0Sm43HbOeYDNnVZFl8BvcYVvjD5bqYJvp0REbwQ=",
        version = "v0.1.0",
    )
    go_repository(
        name = "com_github_go_logfmt_logfmt",
        build_file_proto_mode = "disable_global",
        importpath = "github.com/go-logfmt/logfmt",
        sum = "h1:TrB8swr/68K7m9CcGut2g3UOihhbcbiMAYiuTXdEih4=",
        version = "v0.5.0",
    )
    go_repository(
        name = "com_github_go_martini_martini",
        build_file_proto_mode = "disable_global",
        importpath = "github.com/go-martini/martini",
        sum = "h1:xveKWz2iaueeTaUgdetzel+U7exyigDYBryyVfV/rZk=",
        version = "v0.0.0-20170121215854-22fa46961aab",
    )
    go_repository(
        name = "com_github_go_ole_go_ole",
        build_file_proto_mode = "disable_global",
        importpath = "github.com/go-ole/go-ole",
        sum = "h1:/Fpf6oFPoeFik9ty7siob0G6Ke8QvQEuVcuChpwXzpY=",
        version = "v1.2.6",
    )
    go_repository(
        name = "com_github_go_sql_driver_mysql",
        build_file_proto_mode = "disable_global",
        importpath = "github.com/go-sql-driver/mysql",
        sum = "h1:BCTh4TKNUYmOmMUcQ3IipzF5prigylS7XXjEkfCHuOE=",
        version = "v1.6.0",
    )
    go_repository(
        name = "com_github_go_stack_stack",
        build_file_proto_mode = "disable_global",
        importpath = "github.com/go-stack/stack",
        sum = "h1:5SgMzNM5HxrEjV0ww2lTmX6E2Izsfxas4+YHWRs3Lsk=",
        version = "v1.8.0",
    )
    go_repository(
        name = "com_github_go_task_slim_sprig",
        build_file_proto_mode = "disable_global",
        importpath = "github.com/go-task/slim-sprig",
        sum = "h1:p104kn46Q8WdvHunIJ9dAyjPVtrBPhSr3KT2yUst43I=",
        version = "v0.0.0-20210107165309-348f09dbbbc0",
    )
    go_repository(
        name = "com_github_go_toolsmith_astcast",
        build_file_proto_mode = "disable",
        importpath = "github.com/go-toolsmith/astcast",
        sum = "h1:JojxlmI6STnFVG9yOImLeGREv8W2ocNUM+iOhR6jE7g=",
        version = "v1.0.0",
    )
    go_repository(
        name = "com_github_go_toolsmith_astcopy",
        build_file_proto_mode = "disable",
        importpath = "github.com/go-toolsmith/astcopy",
        sum = "h1:OMgl1b1MEpjFQ1m5ztEO06rz5CUd3oBv9RF7+DyvdG8=",
        version = "v1.0.0",
    )
    go_repository(
        name = "com_github_go_toolsmith_astequal",
        build_file_proto_mode = "disable",
        importpath = "github.com/go-toolsmith/astequal",
        sum = "h1:JbSszi42Jiqu36Gnf363HWS9MTEAz67vTQLponh3Moc=",
        version = "v1.0.1",
    )
    go_repository(
        name = "com_github_go_toolsmith_astfmt",
        build_file_proto_mode = "disable",
        importpath = "github.com/go-toolsmith/astfmt",
        sum = "h1:A0vDDXt+vsvLEdbMFJAUBI/uTbRw1ffOPnxsILnFL6k=",
        version = "v1.0.0",
    )
    go_repository(
        name = "com_github_go_toolsmith_astp",
        build_file_proto_mode = "disable",
        importpath = "github.com/go-toolsmith/astp",
        sum = "h1:alXE75TXgcmupDsMK1fRAy0YUzLzqPVvBKoyWV+KPXg=",
        version = "v1.0.0",
    )
    go_repository(
        name = "com_github_go_toolsmith_strparse",
        build_file_proto_mode = "disable",
        importpath = "github.com/go-toolsmith/strparse",
        sum = "h1:Vcw78DnpCAKlM20kSbAyO4mPfJn/lyYA4BJUDxe2Jb4=",
        version = "v1.0.0",
    )
    go_repository(
        name = "com_github_go_toolsmith_typep",
        build_file_proto_mode = "disable",
        importpath = "github.com/go-toolsmith/typep",
        sum = "h1:8xdsa1+FSIH/RhEkgnD1j2CJOy5mNllW1Q9tRiYwvlk=",
        version = "v1.0.2",
    )
    go_repository(
        name = "com_github_go_xmlfmt_xmlfmt",
        build_file_proto_mode = "disable",
        importpath = "github.com/go-xmlfmt/xmlfmt",
        sum = "h1:khEcpUM4yFcxg4/FHQWkvVRmgijNXRfzkIDHh23ggEo=",
        version = "v0.0.0-20191208150333-d5b6f63a941b",
    )
    go_repository(
        name = "com_github_gobwas_glob",
        build_file_proto_mode = "disable",
        importpath = "github.com/gobwas/glob",
        sum = "h1:A4xDbljILXROh+kObIiy5kIaPYD8e96x1tgBhUI5J+Y=",
        version = "v0.2.3",
    )

    go_repository(
        name = "com_github_gobwas_httphead",
        build_file_proto_mode = "disable_global",
        importpath = "github.com/gobwas/httphead",
        sum = "h1:s+21KNqlpePfkah2I+gwHF8xmJWRjooY+5248k6m4A0=",
        version = "v0.0.0-20180130184737-2c6c146eadee",
    )
    go_repository(
        name = "com_github_gobwas_pool",
        build_file_proto_mode = "disable_global",
        importpath = "github.com/gobwas/pool",
        sum = "h1:QEmUOlnSjWtnpRGHF3SauEiOsy82Cup83Vf2LcMlnc8=",
        version = "v0.2.0",
    )
    go_repository(
        name = "com_github_gobwas_ws",
        build_file_proto_mode = "disable_global",
        importpath = "github.com/gobwas/ws",
        sum = "h1:CoAavW/wd/kulfZmSIBt6p24n4j7tHgNVCjsfHVNUbo=",
        version = "v1.0.2",
    )
    go_repository(
        name = "com_github_godbus_dbus_v5",
        build_file_proto_mode = "disable_global",
        importpath = "github.com/godbus/dbus/v5",
        sum = "h1:9349emZab16e7zQvpmsbtjc18ykshndd8y2PG3sgJbA=",
        version = "v5.0.4",
    )
    go_repository(
        name = "com_github_gofrs_flock",
        build_file_proto_mode = "disable",
        importpath = "github.com/gofrs/flock",
        sum = "h1:+gYjHKf32LDeiEEFhQaotPbLuUXjY5ZqxKgXy7n59aw=",
        version = "v0.8.1",
    )

    go_repository(
        name = "com_github_gogo_googleapis",
        build_file_proto_mode = "disable_global",
        importpath = "github.com/gogo/googleapis",
        sum = "h1:dR8+Q0uO5S2ZBcs2IH6VBKYwSxPo2vYCYq0ot0mu7xA=",
        version = "v0.0.0-20180223154316-0cd9801be74a",
    )
    go_repository(
        name = "com_github_gogo_protobuf",
        build_file_proto_mode = "disable_global",
        importpath = "github.com/gogo/protobuf",
        sum = "h1:Ov1cvc58UF3b5XjBnZv7+opcTcQFZebYjWzi34vdm4Q=",
        version = "v1.3.2",
    )
    go_repository(
        name = "com_github_gogo_status",
        build_file_proto_mode = "disable_global",
        importpath = "github.com/gogo/status",
        sum = "h1:+eIkrewn5q6b30y+g/BJINVVdi2xH7je5MPJ3ZPK3JA=",
        version = "v1.1.0",
    )
    go_repository(
        name = "com_github_goji_httpauth",
        build_file_proto_mode = "disable",
        importpath = "github.com/goji/httpauth",
        sum = "h1:lBXNCxVENCipq4D1Is42JVOP4eQjlB8TQ6H69Yx5J9Q=",
        version = "v0.0.0-20160601135302-2da839ab0f4d",
    )

    go_repository(
        name = "com_github_golang_freetype",
        build_file_proto_mode = "disable_global",
        importpath = "github.com/golang/freetype",
        sum = "h1:DACJavvAHhabrF08vX0COfcOBJRhZ8lUbR+ZWIs0Y5g=",
        version = "v0.0.0-20170609003504-e2365dfdc4a0",
    )
    go_repository(
        name = "com_github_golang_glog",
        build_file_proto_mode = "disable_global",
        importpath = "github.com/golang/glog",
        sum = "h1:nfP3RFugxnNRyKgeWd4oI1nYvXpxrx8ck8ZrcizshdQ=",
        version = "v1.0.0",
    )
    go_repository(
        name = "com_github_golang_groupcache",
        build_file_proto_mode = "disable_global",
        importpath = "github.com/golang/groupcache",
        sum = "h1:oI5xCqsCo564l8iNU+DwB5epxmsaqB+rhGL0m5jtYqE=",
        version = "v0.0.0-20210331224755-41bb18bfe9da",
    )
    go_repository(
        name = "com_github_golang_mock",
        build_file_proto_mode = "disable_global",
        importpath = "github.com/golang/mock",
        sum = "h1:ErTB+efbowRARo13NNdxyJji2egdxLGQhRaY+DUumQc=",
        version = "v1.6.0",
    )
    go_repository(
        name = "com_github_golang_protobuf",
        build_file_proto_mode = "disable_global",
        importpath = "github.com/golang/protobuf",
        patch_args = ["-p1"],
        patches = [
            "//build/patches:com_github_golang_protobuf.patch",
        ],
        sum = "h1:ROPKBNFfQgOUMifHyP+KYbvpjbdoFNs+aK7DXlji0Tw=",
        version = "v1.5.2",
    )
    go_repository(
        name = "com_github_golang_snappy",
        build_file_proto_mode = "disable_global",
        importpath = "github.com/golang/snappy",
        sum = "h1:yAGX7huGHXlcLOEtBnF4w7FQwA26wojNCwOYAEhLjQM=",
        version = "v0.0.4",
    )
    go_repository(
        name = "com_github_golangci_check",
        build_file_proto_mode = "disable",
        importpath = "github.com/golangci/check",
        sum = "h1:23T5iq8rbUYlhpt5DB4XJkc6BU31uODLD1o1gKvZmD0=",
        version = "v0.0.0-20180506172741-cfe4005ccda2",
    )
    go_repository(
        name = "com_github_golangci_dupl",
        build_file_proto_mode = "disable",
        importpath = "github.com/golangci/dupl",
        sum = "h1:w8hkcTqaFpzKqonE9uMCefW1WDie15eSP/4MssdenaM=",
        version = "v0.0.0-20180902072040-3e9179ac440a",
    )
    go_repository(
        name = "com_github_golangci_go_misc",
        build_file_proto_mode = "disable",
        importpath = "github.com/golangci/go-misc",
        sum = "h1:6RGUuS7EGotKx6J5HIP8ZtyMdiDscjMLfRBSPuzVVeo=",
        version = "v0.0.0-20220329215616-d24fe342adfe",
    )

    go_repository(
        name = "com_github_golangci_gofmt",
        build_file_proto_mode = "disable",
        importpath = "github.com/golangci/gofmt",
        sum = "h1:iR3fYXUjHCR97qWS8ch1y9zPNsgXThGwjKPrYfqMPks=",
        version = "v0.0.0-20190930125516-244bba706f1a",
    )
    go_repository(
        name = "com_github_golangci_golangci_lint",
        build_file_proto_mode = "disable",
        importpath = "github.com/golangci/golangci-lint",
        sum = "h1:o90t/Xa6dhJbvy8Bz2RpzUXqrkigp19DLStMolTZbyo=",
        version = "v1.46.2",
    )
    go_repository(
        name = "com_github_golangci_gosec",
        build_file_proto_mode = "disable",
        importpath = "github.com/golangci/gosec",
        sum = "h1:Bi7BYmZVg4C+mKGi8LeohcP2GGUl2XJD4xCkJoZSaYc=",
        version = "v0.0.0-20180901114220-8afd9cbb6cfb",
    )
    go_repository(
        name = "com_github_golangci_lint_1",
        build_file_proto_mode = "disable",
        importpath = "github.com/golangci/lint-1",
        sum = "h1:MfyDlzVjl1hoaPzPD4Gpb/QgoRfSBR0jdhwGyAWwMSA=",
        version = "v0.0.0-20191013205115-297bf364a8e0",
    )
    go_repository(
        name = "com_github_golangci_maligned",
        build_file_proto_mode = "disable",
        importpath = "github.com/golangci/maligned",
        sum = "h1:kNY3/svz5T29MYHubXix4aDDuE3RWHkPvopM/EDv/MA=",
        version = "v0.0.0-20180506175553-b1d89398deca",
    )

    go_repository(
        name = "com_github_golangci_misspell",
        build_file_proto_mode = "disable",
        importpath = "github.com/golangci/misspell",
        sum = "h1:pLzmVdl3VxTOncgzHcvLOKirdvcx/TydsClUQXTehjo=",
        version = "v0.3.5",
    )

    go_repository(
        name = "com_github_golangci_prealloc",
        build_file_proto_mode = "disable",
        importpath = "github.com/golangci/prealloc",
        sum = "h1:leSNB7iYzLYSSx3J/s5sVf4Drkc68W2wm4Ixh/mr0us=",
        version = "v0.0.0-20180630174525-215b22d4de21",
    )
    go_repository(
        name = "com_github_golangci_revgrep",
        build_file_proto_mode = "disable",
        importpath = "github.com/golangci/revgrep",
        sum = "h1:SgM7GDZTxtTTQPU84heOxy34iG5Du7F2jcoZnvp+fXI=",
        version = "v0.0.0-20210930125155-c22e5001d4f2",
    )

    go_repository(
        name = "com_github_golangci_unconvert",
        build_file_proto_mode = "disable",
        importpath = "github.com/golangci/unconvert",
        sum = "h1:zwtduBRr5SSWhqsYNgcuWO2kFlpdOZbP0+yRjmvPGys=",
        version = "v0.0.0-20180507085042-28b1c447d1f4",
    )

    go_repository(
        name = "com_github_gomodule_redigo",
        build_file_proto_mode = "disable_global",
        importpath = "github.com/gomodule/redigo",
        sum = "h1:y0Wmhvml7cGnzPa9nocn/fMraMH/lMDdeG+rkx4VgYY=",
        version = "v1.7.1-0.20190724094224-574c33c3df38",
    )
    go_repository(
        name = "com_github_google_btree",
        build_file_proto_mode = "disable_global",
        importpath = "github.com/google/btree",
        sum = "h1:gK4Kx5IaGY9CD5sPJ36FHiBJ6ZXl0kilRiiCj+jdYp4=",
        version = "v1.0.1",
    )
    go_repository(
        name = "com_github_google_go_cmp",
        build_file_proto_mode = "disable_global",
        importpath = "github.com/google/go-cmp",
        sum = "h1:81/ik6ipDQS2aGcBfIN5dHDB36BwrStyeAQquSYCV4o=",
        version = "v0.5.7",
    )
    go_repository(
        name = "com_github_google_go_querystring",
        build_file_proto_mode = "disable_global",
        importpath = "github.com/google/go-querystring",
        sum = "h1:Xkwi/a1rcvNg1PPYe5vI8GbeBY/jrVuDX5ASuANWTrk=",
        version = "v1.0.0",
    )
    go_repository(
        name = "com_github_google_gofuzz",
        build_file_proto_mode = "disable_global",
        importpath = "github.com/google/gofuzz",
        sum = "h1:A8PeW59pxE9IoFRqBp37U+mSNaQoZ46F1f0f863XSXw=",
        version = "v1.0.0",
    )
    go_repository(
        name = "com_github_google_martian",
        build_file_proto_mode = "disable_global",
        importpath = "github.com/google/martian",
        sum = "h1:/CP5g8u/VJHijgedC/Legn3BAbAaWPgecwXBIDzw5no=",
        version = "v2.1.0+incompatible",
    )
    go_repository(
        name = "com_github_google_martian_v3",
        build_file_proto_mode = "disable_global",
        importpath = "github.com/google/martian/v3",
        sum = "h1:d8MncMlErDFTwQGBK1xhv026j9kqhvw1Qv9IbWT1VLQ=",
        version = "v3.2.1",
    )
    go_repository(
        name = "com_github_google_pprof",
        build_file_proto_mode = "disable_global",
        importpath = "github.com/google/pprof",
        sum = "h1:c8EUapQFi+kjzedr4c6WqbwMdmB95+oDBWZ5XFHFYxY=",
        version = "v0.0.0-20211122183932-1daafda22083",
    )
    go_repository(
        name = "com_github_google_renameio",
        build_file_proto_mode = "disable_global",
        importpath = "github.com/google/renameio",
        sum = "h1:GOZbcHa3HfsPKPlmyPyN2KEohoMXOhdMbHrvbpl2QaA=",
        version = "v0.1.0",
    )
    go_repository(
        name = "com_github_google_uuid",
        build_file_proto_mode = "disable_global",
        importpath = "github.com/google/uuid",
        sum = "h1:EVhdT+1Kseyi1/pUmXKaFxYsDNy9RQYkMWRH68J/W7Y=",
        version = "v1.1.2",
    )
    go_repository(
        name = "com_github_googleapis_gax_go_v2",
        build_file_proto_mode = "disable_global",
        importpath = "github.com/googleapis/gax-go/v2",
        sum = "h1:dp3bWCh+PPO1zjRRiCSczJav13sBvG4UhNyVTa1KqdU=",
        version = "v2.1.1",
    )
    go_repository(
        name = "com_github_gopherjs_gopherjs",
        build_file_proto_mode = "disable_global",
        importpath = "github.com/gopherjs/gopherjs",
        sum = "h1:EGx4pi6eqNxGaHF6qqu48+N2wcFQ5qg5FXgOdqsJ5d8=",
        version = "v0.0.0-20181017120253-0766667cb4d1",
    )
    go_repository(
        name = "com_github_gordonklaus_ineffassign",
        build_file_proto_mode = "disable",
        importpath = "github.com/gordonklaus/ineffassign",
        sum = "h1:PVRE9d4AQKmbelZ7emNig1+NT27DUmKZn5qXxfio54U=",
        version = "v0.0.0-20210914165742-4cc7213b9bc8",
    )

    go_repository(
        name = "com_github_gorilla_handlers",
        build_file_proto_mode = "disable_global",
        importpath = "github.com/gorilla/handlers",
        sum = "h1:9lRY6j8DEeeBT10CvO9hGW0gmky0BprnvDI5vfhUHH4=",
        version = "v1.5.1",
    )
    go_repository(
        name = "com_github_gorilla_mux",
        build_file_proto_mode = "disable_global",
        importpath = "github.com/gorilla/mux",
        sum = "h1:i40aqfkR1h2SlN9hojwV5ZA91wcXFOvkdNIeFDP5koI=",
        version = "v1.8.0",
    )
    go_repository(
        name = "com_github_gorilla_securecookie",
        build_file_proto_mode = "disable_global",
        importpath = "github.com/gorilla/securecookie",
        sum = "h1:miw7JPhV+b/lAHSXz4qd/nN9jRiAFV5FwjeKyCS8BvQ=",
        version = "v1.1.1",
    )
    go_repository(
        name = "com_github_gorilla_sessions",
        build_file_proto_mode = "disable_global",
        importpath = "github.com/gorilla/sessions",
        sum = "h1:DHd3rPN5lE3Ts3D8rKkQ8x/0kqfeNmBAaiSi+o7FsgI=",
        version = "v1.2.1",
    )
    go_repository(
        name = "com_github_gorilla_websocket",
        build_file_proto_mode = "disable_global",
        importpath = "github.com/gorilla/websocket",
        sum = "h1:+/TMaTYc4QFitKJxsQ7Yye35DkWvkdLcvGKqM+x0Ufc=",
        version = "v1.4.2",
    )
    go_repository(
        name = "com_github_gostaticanalysis_analysisutil",
        build_file_proto_mode = "disable",
        importpath = "github.com/gostaticanalysis/analysisutil",
        sum = "h1:ZMCjoue3DtDWQ5WyU16YbjbQEQ3VuzwxALrpYd+HeKk=",
        version = "v0.7.1",
    )
    go_repository(
        name = "com_github_gostaticanalysis_comment",
        build_file_proto_mode = "disable",
        importpath = "github.com/gostaticanalysis/comment",
        sum = "h1:hlnx5+S2fY9Zo9ePo4AhgYsYHbM2+eAv8m/s1JiCd6Q=",
        version = "v1.4.2",
    )
    go_repository(
        name = "com_github_gostaticanalysis_forcetypeassert",
        build_file_proto_mode = "disable",
        importpath = "github.com/gostaticanalysis/forcetypeassert",
        sum = "h1:6eUflI3DiGusXGK6X7cCcIgVCpZ2CiZ1Q7jl6ZxNV70=",
        version = "v0.1.0",
    )
    go_repository(
        name = "com_github_gostaticanalysis_nilerr",
        build_file_proto_mode = "disable",
        importpath = "github.com/gostaticanalysis/nilerr",
        sum = "h1:ThE+hJP0fEp4zWLkWHWcRyI2Od0p7DlgYG3Uqrmrcpk=",
        version = "v0.1.1",
    )

    go_repository(
        name = "com_github_grpc_ecosystem_go_grpc_middleware",
        build_file_proto_mode = "disable_global",
        importpath = "github.com/grpc-ecosystem/go-grpc-middleware",
        sum = "h1:+9834+KizmvFV7pXQGSXQTsaWhq2GjuNUt0aUU0YBYw=",
        version = "v1.3.0",
    )
    go_repository(
        name = "com_github_grpc_ecosystem_go_grpc_prometheus",
        build_file_proto_mode = "disable_global",
        importpath = "github.com/grpc-ecosystem/go-grpc-prometheus",
        sum = "h1:Ovs26xHkKqVztRpIrF/92BcuyuQ/YW4NSIpoGtfXNho=",
        version = "v1.2.0",
    )
    go_repository(
        name = "com_github_grpc_ecosystem_grpc_gateway",
        build_file_proto_mode = "disable_global",
        build_naming_convention = "go_default_library",
        importpath = "github.com/grpc-ecosystem/grpc-gateway",
        patch_args = ["-p1"],
        patches = [
            "//build/patches:com_github_grpc_ecosystem_grpc_gateway.patch",
        ],
        sum = "h1:gmcG1KaJ57LophUzW0Hy8NmPhnMZb4M0+kPpLofRdBo=",
        version = "v1.16.0",
    )
    go_repository(
        name = "com_github_hashicorp_consul_api",
        build_file_proto_mode = "disable_global",
        importpath = "github.com/hashicorp/consul/api",
        sum = "h1:BNQPM9ytxj6jbjjdRPioQ94T6YXriSopn0i8COv6SRA=",
        version = "v1.1.0",
    )
    go_repository(
        name = "com_github_hashicorp_consul_sdk",
        build_file_proto_mode = "disable_global",
        importpath = "github.com/hashicorp/consul/sdk",
        sum = "h1:LnuDWGNsoajlhGyHJvuWW6FVqRl8JOTPqS6CPTsYjhY=",
        version = "v0.1.1",
    )
    go_repository(
        name = "com_github_hashicorp_errwrap",
        build_file_proto_mode = "disable_global",
        importpath = "github.com/hashicorp/errwrap",
        sum = "h1:hLrqtEDnRye3+sgx6z4qVLNuviH3MR5aQ0ykNJa/UYA=",
        version = "v1.0.0",
    )
    go_repository(
        name = "com_github_hashicorp_go_cleanhttp",
        build_file_proto_mode = "disable_global",
        importpath = "github.com/hashicorp/go-cleanhttp",
        sum = "h1:dH3aiDG9Jvb5r5+bYHsikaOUIpcM0xvgMXVoDkXMzJM=",
        version = "v0.5.1",
    )
    go_repository(
        name = "com_github_hashicorp_go_immutable_radix",
        build_file_proto_mode = "disable_global",
        importpath = "github.com/hashicorp/go-immutable-radix",
        sum = "h1:AKDB1HM5PWEA7i4nhcpwOrO2byshxBjXVn/J/3+z5/0=",
        version = "v1.0.0",
    )
    go_repository(
        name = "com_github_hashicorp_go_msgpack",
        build_file_proto_mode = "disable_global",
        importpath = "github.com/hashicorp/go-msgpack",
        sum = "h1:zKjpN5BK/P5lMYrLmBHdBULWbJ0XpYR+7NGzqkZzoD4=",
        version = "v0.5.3",
    )
    go_repository(
        name = "com_github_hashicorp_go_multierror",
        build_file_proto_mode = "disable_global",
        importpath = "github.com/hashicorp/go-multierror",
        sum = "h1:H5DkEtf6CXdFp0N0Em5UCwQpXMWke8IA0+lD48awMYo=",
        version = "v1.1.1",
    )
    go_repository(
        name = "com_github_hashicorp_go_net",
        build_file_proto_mode = "disable_global",
        importpath = "github.com/hashicorp/go.net",
        sum = "h1:sNCoNyDEvN1xa+X0baata4RdcpKwcMS6DH+xwfqPgjw=",
        version = "v0.0.1",
    )
    go_repository(
        name = "com_github_hashicorp_go_rootcerts",
        build_file_proto_mode = "disable_global",
        importpath = "github.com/hashicorp/go-rootcerts",
        sum = "h1:Rqb66Oo1X/eSV1x66xbDccZjhJigjg0+e82kpwzSwCI=",
        version = "v1.0.0",
    )
    go_repository(
        name = "com_github_hashicorp_go_sockaddr",
        build_file_proto_mode = "disable_global",
        importpath = "github.com/hashicorp/go-sockaddr",
        sum = "h1:GeH6tui99pF4NJgfnhp+L6+FfobzVW3Ah46sLo0ICXs=",
        version = "v1.0.0",
    )
    go_repository(
        name = "com_github_hashicorp_go_syslog",
        build_file_proto_mode = "disable_global",
        importpath = "github.com/hashicorp/go-syslog",
        sum = "h1:KaodqZuhUoZereWVIYmpUgZysurB1kBLX2j0MwMrUAE=",
        version = "v1.0.0",
    )
    go_repository(
        name = "com_github_hashicorp_go_uuid",
        build_file_proto_mode = "disable_global",
        importpath = "github.com/hashicorp/go-uuid",
        sum = "h1:cfejS+Tpcp13yd5nYHWDI6qVCny6wyX2Mt5SGur2IGE=",
        version = "v1.0.2",
    )
    go_repository(
        name = "com_github_hashicorp_go_version",
        build_file_proto_mode = "disable_global",
        importpath = "github.com/hashicorp/go-version",
        sum = "h1:aAQzgqIrRKRa7w75CKpbBxYsmUoPjzVm1W59ca1L0J4=",
        version = "v1.4.0",
    )
    go_repository(
        name = "com_github_hashicorp_golang_lru",
        build_file_proto_mode = "disable_global",
        importpath = "github.com/hashicorp/golang-lru",
        sum = "h1:0hERBMJE1eitiLkihrMvRVBYAkpHzc/J3QdDN+dAcgU=",
        version = "v0.5.1",
    )
    go_repository(
        name = "com_github_hashicorp_hcl",
        build_file_proto_mode = "disable_global",
        importpath = "github.com/hashicorp/hcl",
        sum = "h1:0Anlzjpi4vEasTeNFn2mLJgTSwt0+6sfsiTG8qcWGx4=",
        version = "v1.0.0",
    )
    go_repository(
        name = "com_github_hashicorp_logutils",
        build_file_proto_mode = "disable_global",
        importpath = "github.com/hashicorp/logutils",
        sum = "h1:dLEQVugN8vlakKOUE3ihGLTZJRB4j+M2cdTm/ORI65Y=",
        version = "v1.0.0",
    )
    go_repository(
        name = "com_github_hashicorp_mdns",
        build_file_proto_mode = "disable_global",
        importpath = "github.com/hashicorp/mdns",
        sum = "h1:WhIgCr5a7AaVH6jPUwjtRuuE7/RDufnUvzIr48smyxs=",
        version = "v1.0.0",
    )
    go_repository(
        name = "com_github_hashicorp_memberlist",
        build_file_proto_mode = "disable_global",
        importpath = "github.com/hashicorp/memberlist",
        sum = "h1:EmmoJme1matNzb+hMpDuR/0sbJSUisxyqBGG676r31M=",
        version = "v0.1.3",
    )
    go_repository(
        name = "com_github_hashicorp_serf",
        build_file_proto_mode = "disable_global",
        importpath = "github.com/hashicorp/serf",
        sum = "h1:YZ7UKsJv+hKjqGVUUbtE3HNj79Eln2oQ75tniF6iPt0=",
        version = "v0.8.2",
    )
    go_repository(
        name = "com_github_hdrhistogram_hdrhistogram_go",
        build_file_proto_mode = "disable_global",
        importpath = "github.com/HdrHistogram/hdrhistogram-go",
        sum = "h1:5IcZpTvzydCQeHzK4Ef/D5rrSqwxob0t8PQPMybUNFM=",
        version = "v1.1.2",
    )
    go_repository(
        name = "com_github_hexops_gotextdiff",
        build_file_proto_mode = "disable",
        importpath = "github.com/hexops/gotextdiff",
        sum = "h1:gitA9+qJrrTCsiCl7+kh75nPqQt1cx4ZkudSTLoUqJM=",
        version = "v1.0.3",
    )

    go_repository(
        name = "com_github_hpcloud_tail",
        build_file_proto_mode = "disable_global",
        importpath = "github.com/hpcloud/tail",
        sum = "h1:nfCOvKYfkgYP8hkirhJocXT2+zOD8yUNjXaWfTlyFKI=",
        version = "v1.0.0",
    )
    go_repository(
        name = "com_github_hydrogen18_memlistener",
        build_file_proto_mode = "disable_global",
        importpath = "github.com/hydrogen18/memlistener",
        sum = "h1:EPRgaDqXpLFUJLXZdGLnBTy1l6CLiNAPnvn2l+kHit0=",
        version = "v0.0.0-20141126152155-54553eb933fb",
    )
    go_repository(
        name = "com_github_iancoleman_strcase",
        build_file_proto_mode = "disable_global",
        importpath = "github.com/iancoleman/strcase",
        sum = "h1:05I4QRnGpI0m37iZQRuskXh+w77mr6Z41lwQzuHLwW0=",
        version = "v0.2.0",
    )
    go_repository(
        name = "com_github_ianlancetaylor_demangle",
        build_file_proto_mode = "disable_global",
        importpath = "github.com/ianlancetaylor/demangle",
        sum = "h1:uGg2frlt3IcT7kbV6LEp5ONv4vmoO2FW4qSO+my/aoM=",
        version = "v0.0.0-20210905161508-09a460cdf81d",
    )
    go_repository(
        name = "com_github_imkira_go_interpol",
        build_file_proto_mode = "disable_global",
        importpath = "github.com/imkira/go-interpol",
        sum = "h1:KIiKr0VSG2CUW1hl1jpiyuzuJeKUUpC8iM1AIE7N1Vk=",
        version = "v1.1.0",
    )
    go_repository(
        name = "com_github_inconshreveable_mousetrap",
        build_file_proto_mode = "disable_global",
        importpath = "github.com/inconshreveable/mousetrap",
        sum = "h1:Z8tu5sraLXCXIcARxBp/8cbvlwVa7Z1NHg9XEKhtSvM=",
        version = "v1.0.0",
    )
    go_repository(
        name = "com_github_iris_contrib_blackfriday",
        build_file_proto_mode = "disable_global",
        importpath = "github.com/iris-contrib/blackfriday",
        sum = "h1:o5sHQHHm0ToHUlAJSTjW9UWicjJSDDauOOQ2AHuIVp4=",
        version = "v2.0.0+incompatible",
    )
    go_repository(
        name = "com_github_iris_contrib_go_uuid",
        build_file_proto_mode = "disable_global",
        importpath = "github.com/iris-contrib/go.uuid",
        sum = "h1:XZubAYg61/JwnJNbZilGjf3b3pB80+OQg2qf6c8BfWE=",
        version = "v2.0.0+incompatible",
    )
    go_repository(
        name = "com_github_iris_contrib_i18n",
        build_file_proto_mode = "disable_global",
        importpath = "github.com/iris-contrib/i18n",
        sum = "h1:Kyp9KiXwsyZRTeoNjgVCrWks7D8ht9+kg6yCjh8K97o=",
        version = "v0.0.0-20171121225848-987a633949d0",
    )
    go_repository(
        name = "com_github_iris_contrib_schema",
        build_file_proto_mode = "disable_global",
        importpath = "github.com/iris-contrib/schema",
        sum = "h1:10g/WnoRR+U+XXHWKBHeNy/+tZmM2kcAVGLOsz+yaDA=",
        version = "v0.0.1",
    )
    go_repository(
        name = "com_github_jcmturner_aescts_v2",
        build_file_proto_mode = "disable_global",
        importpath = "github.com/jcmturner/aescts/v2",
        sum = "h1:9YKLH6ey7H4eDBXW8khjYslgyqG2xZikXP0EQFKrle8=",
        version = "v2.0.0",
    )
    go_repository(
        name = "com_github_jcmturner_dnsutils_v2",
        build_file_proto_mode = "disable_global",
        importpath = "github.com/jcmturner/dnsutils/v2",
        sum = "h1:lltnkeZGL0wILNvrNiVCR6Ro5PGU/SeBvVO/8c/iPbo=",
        version = "v2.0.0",
    )
    go_repository(
        name = "com_github_jcmturner_gofork",
        build_file_proto_mode = "disable_global",
        importpath = "github.com/jcmturner/gofork",
        sum = "h1:J7uCkflzTEhUZ64xqKnkDxq3kzc96ajM1Gli5ktUem8=",
        version = "v1.0.0",
    )
    go_repository(
        name = "com_github_jcmturner_goidentity_v6",
        build_file_proto_mode = "disable_global",
        importpath = "github.com/jcmturner/goidentity/v6",
        sum = "h1:VKnZd2oEIMorCTsFBnJWbExfNN7yZr3EhJAxwOkZg6o=",
        version = "v6.0.1",
    )
    go_repository(
        name = "com_github_jcmturner_gokrb5_v8",
        build_file_proto_mode = "disable_global",
        importpath = "github.com/jcmturner/gokrb5/v8",
        sum = "h1:6ZIM6b/JJN0X8UM43ZOM6Z4SJzla+a/u7scXFJzodkA=",
        version = "v8.4.2",
    )
    go_repository(
        name = "com_github_jcmturner_rpc_v2",
        build_file_proto_mode = "disable_global",
        importpath = "github.com/jcmturner/rpc/v2",
        sum = "h1:7FXXj8Ti1IaVFpSAziCZWNzbNuZmnvw/i6CqLNdWfZY=",
        version = "v2.0.3",
    )
    go_repository(
        name = "com_github_jedib0t_go_pretty_v6",
        build_file_proto_mode = "disable_global",
        importpath = "github.com/jedib0t/go-pretty/v6",
        sum = "h1:o3McN0rQ4X+IU+HduppSp9TwRdGLRW2rhJXy9CJaCRw=",
        version = "v6.2.2",
    )
    go_repository(
        name = "com_github_jeffail_gabs_v2",
        build_file_proto_mode = "disable_global",
        importpath = "github.com/Jeffail/gabs/v2",
        sum = "h1:ANfZYjpMlfTTKebycu4X1AgkVWumFVDYQl7JwOr4mDk=",
        version = "v2.5.1",
    )
    go_repository(
        name = "com_github_jgautheron_goconst",
        build_file_proto_mode = "disable",
        importpath = "github.com/jgautheron/goconst",
        sum = "h1:HxVbL1MhydKs8R8n/HE5NPvzfaYmQJA3o879lE4+WcM=",
        version = "v1.5.1",
    )
    go_repository(
        name = "com_github_jingyugao_rowserrcheck",
        build_file_proto_mode = "disable",
        importpath = "github.com/jingyugao/rowserrcheck",
        sum = "h1:zibz55j/MJtLsjP1OF4bSdgXxwL1b+Vn7Tjzq7gFzUs=",
        version = "v1.1.1",
    )
    go_repository(
        name = "com_github_jirfag_go_printf_func_name",
        build_file_proto_mode = "disable",
        importpath = "github.com/jirfag/go-printf-func-name",
        sum = "h1:KA9BjwUk7KlCh6S9EAGWBt1oExIUv9WyNCiRz5amv48=",
        version = "v0.0.0-20200119135958-7558a9eaa5af",
    )

    go_repository(
        name = "com_github_jmespath_go_jmespath",
        build_file_proto_mode = "disable_global",
        importpath = "github.com/jmespath/go-jmespath",
        sum = "h1:BEgLn5cpjn8UN1mAw4NjwDrS35OdebyEtFe+9YPoQUg=",
        version = "v0.4.0",
    )
    go_repository(
        name = "com_github_jmespath_go_jmespath_internal_testify",
        build_file_proto_mode = "disable_global",
        importpath = "github.com/jmespath/go-jmespath/internal/testify",
        sum = "h1:shLQSRRSCCPj3f2gpwzGwWFoC7ycTf1rcQZHOlsJ6N8=",
        version = "v1.5.1",
    )
    go_repository(
        name = "com_github_joho_sqltocsv",
        build_file_proto_mode = "disable_global",
        importpath = "github.com/joho/sqltocsv",
        sum = "h1:Zrb0IbuLOGHL7nrO2WrcuNWgDTlzFv3zY69QMx4ggQE=",
        version = "v0.0.0-20210428211105-a6d6801d59df",
    )
    go_repository(
        name = "com_github_joker_hpp",
        build_file_proto_mode = "disable_global",
        importpath = "github.com/Joker/hpp",
        sum = "h1:65+iuJYdRXv/XyN62C1uEmmOx3432rNG/rKlX6V7Kkc=",
        version = "v1.0.0",
    )
    go_repository(
        name = "com_github_joker_jade",
        build_file_proto_mode = "disable_global",
        importpath = "github.com/Joker/jade",
        sum = "h1:mreN1m/5VJ/Zc3b4pzj9qU6D9SRQ6Vm+3KfI328t3S8=",
        version = "v1.0.1-0.20190614124447-d475f43051e7",
    )
    go_repository(
        name = "com_github_jonboulle_clockwork",
        build_file_proto_mode = "disable_global",
        importpath = "github.com/jonboulle/clockwork",
        sum = "h1:UOGuzwb1PwsrDAObMuhUnj0p5ULPj8V/xJ7Kx9qUBdQ=",
        version = "v0.2.2",
    )
    go_repository(
        name = "com_github_jpillora_backoff",
        build_file_proto_mode = "disable_global",
        importpath = "github.com/jpillora/backoff",
        sum = "h1:uvFg412JmmHBHw7iwprIxkPMI+sGQ4kzOWsMeHnm2EA=",
        version = "v1.0.0",
    )
    go_repository(
        name = "com_github_json_iterator_go",
        build_file_proto_mode = "disable_global",
        importpath = "github.com/json-iterator/go",
        sum = "h1:PV8peI4a0ysnczrg+LtxykD8LfKY9ML6u2jnxaEnrnM=",
        version = "v1.1.12",
    )
    go_repository(
        name = "com_github_jstemmer_go_junit_report",
        build_file_proto_mode = "disable_global",
        importpath = "github.com/jstemmer/go-junit-report",
        sum = "h1:6QPYqodiu3GuPL+7mfx+NwDdp2eTkp9IfEUpgAwUN0o=",
        version = "v0.9.1",
    )
    go_repository(
        name = "com_github_jtolds_gls",
        build_file_proto_mode = "disable_global",
        importpath = "github.com/jtolds/gls",
        sum = "h1:xdiiI2gbIgH/gLH7ADydsJ1uDOEzR8yvV7C0MuV77Wo=",
        version = "v4.20.0+incompatible",
    )
    go_repository(
        name = "com_github_juju_errors",
        build_file_proto_mode = "disable_global",
        importpath = "github.com/juju/errors",
        sum = "h1:rhqTjzJlm7EbkELJDKMTU7udov+Se0xZkWmugr6zGok=",
        version = "v0.0.0-20181118221551-089d3ea4e4d5",
    )
    go_repository(
        name = "com_github_juju_loggo",
        build_file_proto_mode = "disable_global",
        importpath = "github.com/juju/loggo",
        sum = "h1:MK144iBQF9hTSwBW/9eJm034bVoG30IshVm688T2hi8=",
        version = "v0.0.0-20180524022052-584905176618",
    )
    go_repository(
        name = "com_github_juju_testing",
        build_file_proto_mode = "disable_global",
        importpath = "github.com/juju/testing",
        sum = "h1:WQM1NildKThwdP7qWrNAFGzp4ijNLw8RlgENkaI4MJs=",
        version = "v0.0.0-20180920084828-472a3e8b2073",
    )
    go_repository(
        name = "com_github_julienschmidt_httprouter",
        build_file_proto_mode = "disable_global",
        importpath = "github.com/julienschmidt/httprouter",
        sum = "h1:U0609e9tgbseu3rBINet9P48AI/D3oJs4dN7jwJOQ1U=",
        version = "v1.3.0",
    )
    go_repository(
        name = "com_github_julz_importas",
        build_file_proto_mode = "disable",
        importpath = "github.com/julz/importas",
        sum = "h1:F78HnrsjY3cR7j0etXy5+TU1Zuy7Xt08X/1aJnH5xXY=",
        version = "v0.1.0",
    )

    go_repository(
        name = "com_github_jung_kurt_gofpdf",
        build_file_proto_mode = "disable_global",
        importpath = "github.com/jung-kurt/gofpdf",
        sum = "h1:PJr+ZMXIecYc1Ey2zucXdR73SMBtgjPgwa31099IMv0=",
        version = "v1.0.3-0.20190309125859-24315acbbda5",
    )
    go_repository(
        name = "com_github_k0kubun_colorstring",
        build_file_proto_mode = "disable_global",
        importpath = "github.com/k0kubun/colorstring",
        sum = "h1:uC1QfSlInpQF+M0ao65imhwqKnz3Q2z/d8PWZRMQvDM=",
        version = "v0.0.0-20150214042306-9440f1994b88",
    )
    go_repository(
        name = "com_github_kataras_golog",
        build_file_proto_mode = "disable_global",
        importpath = "github.com/kataras/golog",
        sum = "h1:J7Dl82843nbKQDrQM/abbNJZvQjS6PfmkkffhOTXEpM=",
        version = "v0.0.9",
    )
    go_repository(
        name = "com_github_kataras_iris_v12",
        build_file_proto_mode = "disable_global",
        importpath = "github.com/kataras/iris/v12",
        sum = "h1:Wo5S7GMWv5OAzJmvFTvss/C4TS1W0uo6LkDlSymT4rM=",
        version = "v12.0.1",
    )
    go_repository(
        name = "com_github_kataras_neffos",
        build_file_proto_mode = "disable_global",
        importpath = "github.com/kataras/neffos",
        sum = "h1:O06dvQlxjdWvzWbm2Bq+Si6psUhvSmEctAMk9Xujqms=",
        version = "v0.0.10",
    )
    go_repository(
        name = "com_github_kataras_pio",
        build_file_proto_mode = "disable_global",
        importpath = "github.com/kataras/pio",
        sum = "h1:V5Rs9ztEWdp58oayPq/ulmlqJJZeJP6pP79uP3qjcao=",
        version = "v0.0.0-20190103105442-ea782b38602d",
    )
    go_repository(
        name = "com_github_kisielk_errcheck",
        build_file_proto_mode = "disable_global",
        importpath = "github.com/kisielk/errcheck",
        patch_args = ["-p1"],
        patches = [
            "//build/patches:com_github_kisielk_errcheck.patch",
        ],
        sum = "h1:cErYo+J4SmEjdXZrVXGwLJCE2sB06s23LpkcyWNrT+s=",
        version = "v1.6.1",
    )
    go_repository(
        name = "com_github_kisielk_gotool",
        build_file_proto_mode = "disable_global",
        importpath = "github.com/kisielk/gotool",
        sum = "h1:AV2c/EiW3KqPNT9ZKl07ehoAGi4C5/01Cfbblndcapg=",
        version = "v1.0.0",
    )
    go_repository(
        name = "com_github_klauspost_compress",
        build_file_proto_mode = "disable_global",
        importpath = "github.com/klauspost/compress",
        sum = "h1:y9FcTHGyrebwfP0ZZqFiaxTaiDnUrGkJkI+f583BL1A=",
        version = "v1.15.1",
    )
    go_repository(
        name = "com_github_klauspost_cpuid",
        build_file_proto_mode = "disable_global",
        importpath = "github.com/klauspost/cpuid",
        sum = "h1:5JNjFYYQrZeKRJ0734q51WCEEn2huer72Dc7K+R/b6s=",
        version = "v1.3.1",
    )
    go_repository(
        name = "com_github_konsorten_go_windows_terminal_sequences",
        build_file_proto_mode = "disable_global",
        importpath = "github.com/konsorten/go-windows-terminal-sequences",
        sum = "h1:CE8S1cTafDpPvMhIxNJKvHsGVBgn1xWYf1NbHQhywc8=",
        version = "v1.0.3",
    )
    go_repository(
        name = "com_github_kr_logfmt",
        build_file_proto_mode = "disable_global",
        importpath = "github.com/kr/logfmt",
        sum = "h1:T+h1c/A9Gawja4Y9mFVWj2vyii2bbUNDw3kt9VxK2EY=",
        version = "v0.0.0-20140226030751-b84e30acd515",
    )
    go_repository(
        name = "com_github_kr_pretty",
        build_file_proto_mode = "disable_global",
        importpath = "github.com/kr/pretty",
        sum = "h1:WgNl7dwNpEZ6jJ9k1snq4pZsg7DOEN8hP9Xw0Tsjwk0=",
        version = "v0.3.0",
    )
    go_repository(
        name = "com_github_kr_pty",
        build_file_proto_mode = "disable_global",
        importpath = "github.com/kr/pty",
        sum = "h1:VkoXIwSboBpnk99O/KFauAEILuNHv5DVFKZMBN/gUgw=",
        version = "v1.1.1",
    )
    go_repository(
        name = "com_github_kr_text",
        build_file_proto_mode = "disable_global",
        importpath = "github.com/kr/text",
        sum = "h1:5Nx0Ya0ZqY2ygV366QzturHI13Jq95ApcVaJBhpS+AY=",
        version = "v0.2.0",
    )
    go_repository(
        name = "com_github_kulti_thelper",
        build_file_proto_mode = "disable",
        importpath = "github.com/kulti/thelper",
        sum = "h1:K4xulKkwOCnT1CDms6Ex3uG1dvSMUUQe9zxgYQgbRXs=",
        version = "v0.6.2",
    )
    go_repository(
        name = "com_github_kunwardeep_paralleltest",
        build_file_proto_mode = "disable",
        importpath = "github.com/kunwardeep/paralleltest",
        sum = "h1:UdKIkImEAXjR1chUWLn+PNXqWUGs//7tzMeWuP7NhmI=",
        version = "v1.0.3",
    )

    go_repository(
        name = "com_github_kyoh86_exportloopref",
        build_file_proto_mode = "disable",
        importpath = "github.com/kyoh86/exportloopref",
        sum = "h1:5Ry/at+eFdkX9Vsdw3qU4YkvGtzuVfzT4X7S77LoN/M=",
        version = "v0.1.8",
    )

    go_repository(
        name = "com_github_labstack_echo_v4",
        build_file_proto_mode = "disable_global",
        importpath = "github.com/labstack/echo/v4",
        sum = "h1:z0BZoArY4FqdpUEl+wlHp4hnr/oSR6MTmQmv8OHSoww=",
        version = "v4.1.11",
    )
    go_repository(
        name = "com_github_labstack_gommon",
        build_file_proto_mode = "disable_global",
        importpath = "github.com/labstack/gommon",
        sum = "h1:JEeO0bvc78PKdyHxloTKiF8BD5iGrH8T6MSeGvSgob0=",
        version = "v0.3.0",
    )
    go_repository(
        name = "com_github_ldez_gomoddirectives",
        build_file_proto_mode = "disable",
        importpath = "github.com/ldez/gomoddirectives",
        sum = "h1:y7MBaisZVDYmKvt9/l1mjNCiSA1BVn34U0ObUcJwlhA=",
        version = "v0.2.3",
    )
    go_repository(
        name = "com_github_ldez_tagliatelle",
        build_file_proto_mode = "disable",
        importpath = "github.com/ldez/tagliatelle",
        sum = "h1:3BqVVlReVUZwafJUwQ+oxbx2BEX2vUG4Yu/NOfMiKiM=",
        version = "v0.3.1",
    )
    go_repository(
        name = "com_github_leonklingele_grouper",
        build_file_proto_mode = "disable",
        importpath = "github.com/leonklingele/grouper",
        sum = "h1:tC2y/ygPbMFSBOs3DcyaEMKnnwH7eYKzohOtRrf0SAg=",
        version = "v1.1.0",
    )
    go_repository(
        name = "com_github_lufeee_execinquery",
        build_file_proto_mode = "disable",
        importpath = "github.com/lufeee/execinquery",
        sum = "h1:hf0Ems4SHcUGBxpGN7Jz78z1ppVkP/837ZlETPCEtOM=",
        version = "v1.2.1",
    )

    go_repository(
        name = "com_github_lufia_plan9stats",
        build_file_proto_mode = "disable_global",
        importpath = "github.com/lufia/plan9stats",
        sum = "h1:6E+4a0GO5zZEnZ81pIr0yLvtUWk2if982qA3F3QD6H4=",
        version = "v0.0.0-20211012122336-39d0f177ccd0",
    )
    go_repository(
        name = "com_github_magiconair_properties",
        build_file_proto_mode = "disable_global",
        importpath = "github.com/magiconair/properties",
        sum = "h1:5ibWZ6iY0NctNGWo87LalDlEZ6R41TqbbDamhfG/Qzo=",
        version = "v1.8.6",
    )
    go_repository(
        name = "com_github_maratori_testpackage",
        build_file_proto_mode = "disable",
        importpath = "github.com/maratori/testpackage",
        sum = "h1:QtJ5ZjqapShm0w5DosRjg0PRlSdAdlx+W6cCKoALdbQ=",
        version = "v1.0.1",
    )
    go_repository(
        name = "com_github_masterminds_semver",
        build_file_proto_mode = "disable",
        importpath = "github.com/Masterminds/semver",
        sum = "h1:H65muMkzWKEuNDnfl9d70GUjFniHKHRbFPGBuZ3QEww=",
        version = "v1.5.0",
    )
    go_repository(
        name = "com_github_matoous_godox",
        build_file_proto_mode = "disable",
        importpath = "github.com/matoous/godox",
        sum = "h1:pWxk9e//NbPwfxat7RXkts09K+dEBJWakUWwICVqYbA=",
        version = "v0.0.0-20210227103229-6504466cf951",
    )

    go_repository(
        name = "com_github_mattn_go_colorable",
        build_file_proto_mode = "disable_global",
        importpath = "github.com/mattn/go-colorable",
        sum = "h1:jF+Du6AlPIjs2BiUiQlKOX0rt3SujHxPnksPKZbaA40=",
        version = "v0.1.12",
    )
    go_repository(
        name = "com_github_mattn_go_isatty",
        build_file_proto_mode = "disable_global",
        importpath = "github.com/mattn/go-isatty",
        sum = "h1:yVuAays6BHfxijgZPzw+3Zlu5yQgKGP2/hcQbHb7S9Y=",
        version = "v0.0.14",
    )
    go_repository(
        name = "com_github_mattn_go_runewidth",
        build_file_proto_mode = "disable_global",
        importpath = "github.com/mattn/go-runewidth",
        sum = "h1:Y41i/hVW3Pgwr8gV+J23B9YEY0zxjptBuCWEaxmAOow=",
        version = "v0.0.12",
    )
    go_repository(
        name = "com_github_mattn_goveralls",
        build_file_proto_mode = "disable_global",
        importpath = "github.com/mattn/goveralls",
        sum = "h1:7eJB6EqsPhRVxvwEXGnqdO2sJI0PTsrWoTMXEk9/OQc=",
        version = "v0.0.2",
    )
    go_repository(
        name = "com_github_matttproud_golang_protobuf_extensions",
        build_file_proto_mode = "disable_global",
        importpath = "github.com/matttproud/golang_protobuf_extensions",
        sum = "h1:4hp9jkHxhMHkqkrB3Ix0jegS5sx/RkqARlsWZ6pIwiU=",
        version = "v1.0.1",
    )
    go_repository(
        name = "com_github_mbilski_exhaustivestruct",
        build_file_proto_mode = "disable",
        importpath = "github.com/mbilski/exhaustivestruct",
        sum = "h1:wCBmUnSYufAHO6J4AVWY6ff+oxWxsVFrwgOdMUQePUo=",
        version = "v1.2.0",
    )

    go_repository(
        name = "com_github_mediocregopher_mediocre_go_lib",
        build_file_proto_mode = "disable_global",
        importpath = "github.com/mediocregopher/mediocre-go-lib",
        sum = "h1:3dQJqqDouawQgl3gBE1PNHKFkJYGEuFb1DbSlaxdosE=",
        version = "v0.0.0-20181029021733-cb65787f37ed",
    )
    go_repository(
        name = "com_github_mediocregopher_radix_v3",
        build_file_proto_mode = "disable_global",
        importpath = "github.com/mediocregopher/radix/v3",
        sum = "h1:oacPXPKHJg0hcngVVrdtTnfGJiS+PtwoQwTBZGFlV4k=",
        version = "v3.3.0",
    )
    go_repository(
        name = "com_github_mgechev_revive",
        build_file_proto_mode = "disable",
        importpath = "github.com/mgechev/revive",
        sum = "h1:GjFml7ZsoR0IrQ2E2YIvWFNS5GPDV7xNwvA5GM1HZC4=",
        version = "v1.2.1",
    )

    go_repository(
        name = "com_github_microcosm_cc_bluemonday",
        build_file_proto_mode = "disable_global",
        importpath = "github.com/microcosm-cc/bluemonday",
        sum = "h1:5lPfLTTAvAbtS0VqT+94yOtFnGfUWYyx0+iToC3Os3s=",
        version = "v1.0.2",
    )
    go_repository(
        name = "com_github_miekg_dns",
        build_file_proto_mode = "disable_global",
        importpath = "github.com/miekg/dns",
        sum = "h1:9jZdLNd/P4+SfEJ0TNyxYpsK8N4GtfylBLqtbYN1sbA=",
        version = "v1.0.14",
    )
    go_repository(
        name = "com_github_mitchellh_cli",
        build_file_proto_mode = "disable_global",
        importpath = "github.com/mitchellh/cli",
        sum = "h1:iGBIsUe3+HZ/AD/Vd7DErOt5sU9fa8Uj7A2s1aggv1Y=",
        version = "v1.0.0",
    )
    go_repository(
        name = "com_github_mitchellh_go_homedir",
        build_file_proto_mode = "disable_global",
        importpath = "github.com/mitchellh/go-homedir",
        sum = "h1:lukF9ziXFxDFPkA1vsr5zpc1XuPDn/wFntq5mG+4E0Y=",
        version = "v1.1.0",
    )
    go_repository(
        name = "com_github_mitchellh_go_ps",
        build_file_proto_mode = "disable",
        importpath = "github.com/mitchellh/go-ps",
        sum = "h1:i6ampVEEF4wQFF+bkYfwYgY+F/uYJDktmvLPf7qIgjc=",
        version = "v1.0.0",
    )

    go_repository(
        name = "com_github_mitchellh_go_testing_interface",
        build_file_proto_mode = "disable_global",
        importpath = "github.com/mitchellh/go-testing-interface",
        sum = "h1:fzU/JVNcaqHQEcVFAKeR41fkiLdIPrefOvVG1VZ96U0=",
        version = "v1.0.0",
    )
    go_repository(
        name = "com_github_mitchellh_gox",
        build_file_proto_mode = "disable_global",
        importpath = "github.com/mitchellh/gox",
        sum = "h1:lfGJxY7ToLJQjHHwi0EX6uYBdK78egf954SQl13PQJc=",
        version = "v0.4.0",
    )
    go_repository(
        name = "com_github_mitchellh_iochan",
        build_file_proto_mode = "disable_global",
        importpath = "github.com/mitchellh/iochan",
        sum = "h1:C+X3KsSTLFVBr/tK1eYN/vs4rJcvsiLU338UhYPJWeY=",
        version = "v1.0.0",
    )
    go_repository(
        name = "com_github_mitchellh_mapstructure",
        build_file_proto_mode = "disable_global",
        importpath = "github.com/mitchellh/mapstructure",
        sum = "h1:jeMsZIYE/09sWLaz43PL7Gy6RuMjD2eJVyuac5Z2hdY=",
        version = "v1.5.0",
    )
    go_repository(
        name = "com_github_modern_go_concurrent",
        build_file_proto_mode = "disable_global",
        importpath = "github.com/modern-go/concurrent",
        sum = "h1:TRLaZ9cD/w8PVh93nsPXa1VrQ6jlwL5oN8l14QlcNfg=",
        version = "v0.0.0-20180306012644-bacd9c7ef1dd",
    )
    go_repository(
        name = "com_github_modern_go_reflect2",
        build_file_proto_mode = "disable_global",
        importpath = "github.com/modern-go/reflect2",
        sum = "h1:xBagoLtFs94CBntxluKeaWgTMpvLxC4ur3nMaC9Gz0M=",
        version = "v1.0.2",
    )
    go_repository(
        name = "com_github_modocache_gover",
        build_file_proto_mode = "disable_global",
        importpath = "github.com/modocache/gover",
        sum = "h1:8Q0qkMVC/MmWkpIdlvZgcv2o2jrlF6zqVOh7W5YHdMA=",
        version = "v0.0.0-20171022184752-b58185e213c5",
    )
    go_repository(
        name = "com_github_moricho_tparallel",
        build_file_proto_mode = "disable",
        importpath = "github.com/moricho/tparallel",
        sum = "h1:95FytivzT6rYzdJLdtfn6m1bfFJylOJK41+lgv/EHf4=",
        version = "v0.2.1",
    )

    go_repository(
        name = "com_github_moul_http2curl",
        build_file_proto_mode = "disable_global",
        importpath = "github.com/moul/http2curl",
        sum = "h1:dRMWoAtb+ePxMlLkrCbAqh4TlPHXvoGUSQ323/9Zahs=",
        version = "v1.0.0",
    )
    go_repository(
        name = "com_github_mwitkow_go_conntrack",
        build_file_proto_mode = "disable_global",
        importpath = "github.com/mwitkow/go-conntrack",
        sum = "h1:KUppIJq7/+SVif2QVs3tOP0zanoHgBEVAwHxUSIzRqU=",
        version = "v0.0.0-20190716064945-2f068394615f",
    )
    go_repository(
        name = "com_github_nakabonne_nestif",
        build_file_proto_mode = "disable",
        importpath = "github.com/nakabonne/nestif",
        sum = "h1:wm28nZjhQY5HyYPx+weN3Q65k6ilSBxDb8v5S81B81U=",
        version = "v0.3.1",
    )

    go_repository(
        name = "com_github_nats_io_nats_go",
        build_file_proto_mode = "disable_global",
        importpath = "github.com/nats-io/nats.go",
        sum = "h1:6lF/f1/NN6kzUDBz6pyvQDEXO39jqXcWRLu/tKjtOUQ=",
        version = "v1.8.1",
    )
    go_repository(
        name = "com_github_nats_io_nkeys",
        build_file_proto_mode = "disable_global",
        importpath = "github.com/nats-io/nkeys",
        sum = "h1:+qM7QpgXnvDDixitZtQUBDY9w/s9mu1ghS+JIbsrx6M=",
        version = "v0.0.2",
    )
    go_repository(
        name = "com_github_nats_io_nuid",
        build_file_proto_mode = "disable_global",
        importpath = "github.com/nats-io/nuid",
        sum = "h1:5iA8DT8V7q8WK2EScv2padNa/rTESc1KdnPw4TC2paw=",
        version = "v1.0.1",
    )
    go_repository(
        name = "com_github_nbutton23_zxcvbn_go",
        build_file_proto_mode = "disable",
        importpath = "github.com/nbutton23/zxcvbn-go",
        sum = "h1:4kuARK6Y6FxaNu/BnU2OAaLF86eTVhP2hjTB6iMvItA=",
        version = "v0.0.0-20210217022336-fa2cb2858354",
    )

    go_repository(
        name = "com_github_ncw_directio",
        build_file_proto_mode = "disable_global",
        importpath = "github.com/ncw/directio",
        sum = "h1:JSUBhdjEvVaJvOoyPAbcW0fnd0tvRXD76wEfZ1KcQz4=",
        version = "v1.0.5",
    )
    go_repository(
        name = "com_github_ngaut_pools",
        build_file_proto_mode = "disable_global",
        importpath = "github.com/ngaut/pools",
        sum = "h1:7KAv7KMGTTqSmYZtNdcNTgsos+vFzULLwyElndwn+5c=",
        version = "v0.0.0-20180318154953-b7bc8c42aac7",
    )
    go_repository(
        name = "com_github_ngaut_sync2",
        build_file_proto_mode = "disable_global",
        importpath = "github.com/ngaut/sync2",
        sum = "h1:K0Fn+DoFqNqktdZtdV3bPQ/0cuYh2H4rkg0tytX/07k=",
        version = "v0.0.0-20141008032647-7a24ed77b2ef",
    )
    go_repository(
        name = "com_github_niemeyer_pretty",
        build_file_proto_mode = "disable_global",
        importpath = "github.com/niemeyer/pretty",
        sum = "h1:fD57ERR4JtEqsWbfPhv4DMiApHyliiK5xCTNVSPiaAs=",
        version = "v0.0.0-20200227124842-a10e7caefd8e",
    )
    go_repository(
        name = "com_github_nishanths_exhaustive",
        build_file_proto_mode = "disable",
        importpath = "github.com/nishanths/exhaustive",
        sum = "h1:xV/WU3Vdwh5BUH4N06JNUznb6d5zhRPOnlgCrpNYNKA=",
        version = "v0.7.11",
    )

    go_repository(
        name = "com_github_nishanths_predeclared",
        build_file_proto_mode = "disable",
        importpath = "github.com/nishanths/predeclared",
        sum = "h1:V2EPdZPliZymNAn79T8RkNApBjMmVKh5XRpLm/w98Vk=",
        version = "v0.2.2",
    )

    go_repository(
        name = "com_github_nxadm_tail",
        build_file_proto_mode = "disable_global",
        importpath = "github.com/nxadm/tail",
        sum = "h1:nPr65rt6Y5JFSKQO7qToXr7pePgD6Gwiw05lkbyAQTE=",
        version = "v1.4.8",
    )
    go_repository(
        name = "com_github_oklog_ulid",
        build_file_proto_mode = "disable_global",
        importpath = "github.com/oklog/ulid",
        sum = "h1:EGfNDEx6MqHz8B3uNV6QAib1UR2Lm97sHi3ocA6ESJ4=",
        version = "v1.3.1",
    )
    go_repository(
        name = "com_github_olekukonko_tablewriter",
        build_file_proto_mode = "disable_global",
        importpath = "github.com/olekukonko/tablewriter",
        sum = "h1:P2Ga83D34wi1o9J6Wh1mRuqd4mF/x/lgBS7N7AbDhec=",
        version = "v0.0.5",
    )
    go_repository(
        name = "com_github_oneofone_xxhash",
        build_file_proto_mode = "disable_global",
        importpath = "github.com/OneOfOne/xxhash",
        sum = "h1:KMrpdQIwFcEqXDklaen+P1axHaj9BSKzvpUUfnHldSE=",
        version = "v1.2.2",
    )
    go_repository(
        name = "com_github_onsi_ginkgo",
        build_file_proto_mode = "disable_global",
        importpath = "github.com/onsi/ginkgo",
        sum = "h1:8xi0RTUf59SOSfEtZMvwTvXYMzG4gV23XVHOZiXNtnE=",
        version = "v1.16.5",
    )
    go_repository(
        name = "com_github_onsi_ginkgo_v2",
        build_file_proto_mode = "disable_global",
        importpath = "github.com/onsi/ginkgo/v2",
        sum = "h1:CcuG/HvWNkkaqCUpJifQY8z7qEMBJya6aLPx6ftGyjQ=",
        version = "v2.0.0",
    )
    go_repository(
        name = "com_github_onsi_gomega",
        build_file_proto_mode = "disable_global",
        importpath = "github.com/onsi/gomega",
        sum = "h1:M1GfJqGRrBrrGGsbxzV5dqM2U2ApXefZCQpkukxYRLE=",
        version = "v1.18.1",
    )
    go_repository(
        name = "com_github_openpeedeep_depguard",
        build_file_proto_mode = "disable",
        importpath = "github.com/OpenPeeDeeP/depguard",
        sum = "h1:pjK9nLPS1FwQYGGpPxoMYpe7qACHOhAWQMQzV71i49o=",
        version = "v1.1.0",
    )

    go_repository(
        name = "com_github_opentracing_basictracer_go",
        build_file_proto_mode = "disable_global",
        importpath = "github.com/opentracing/basictracer-go",
        sum = "h1:YyUAhaEfjoWXclZVJ9sGoNct7j4TVk7lZWlQw5UXuoo=",
        version = "v1.0.0",
    )
    go_repository(
        name = "com_github_opentracing_opentracing_go",
        build_file_proto_mode = "disable_global",
        importpath = "github.com/opentracing/opentracing-go",
        sum = "h1:uEJPy/1a5RIPAJ0Ov+OIO8OxWu77jEv+1B0VhjKrZUs=",
        version = "v1.2.0",
    )
    go_repository(
        name = "com_github_pascaldekloe_goe",
        build_file_proto_mode = "disable_global",
        importpath = "github.com/pascaldekloe/goe",
        sum = "h1:Lgl0gzECD8GnQ5QCWA8o6BtfL6mDH5rQgM4/fX3avOs=",
        version = "v0.0.0-20180627143212-57f6aae5913c",
    )
    go_repository(
        name = "com_github_pborman_getopt",
        build_file_proto_mode = "disable_global",
        importpath = "github.com/pborman/getopt",
        sum = "h1:7822vZ646Atgxkp3tqrSufChvAAYgIy+iFEGpQntwlI=",
        version = "v0.0.0-20180729010549-6fdd0a2c7117",
    )
    go_repository(
        name = "com_github_pelletier_go_toml",
        build_file_proto_mode = "disable_global",
        importpath = "github.com/pelletier/go-toml",
        sum = "h1:4yBQzkHv+7BHq2PQUZF3Mx0IYxG7LsP222s7Agd3ve8=",
        version = "v1.9.5",
    )
    go_repository(
        name = "com_github_pelletier_go_toml_v2",
        build_file_proto_mode = "disable",
        importpath = "github.com/pelletier/go-toml/v2",
        sum = "h1:P7Bq0SaI8nsexyay5UAyDo+ICWy5MQPgEZ5+l8JQTKo=",
        version = "v2.0.0",
    )
    go_repository(
        name = "com_github_phayes_checkstyle",
        build_file_proto_mode = "disable",
        importpath = "github.com/phayes/checkstyle",
        sum = "h1:CdDQnGF8Nq9ocOS/xlSptM1N3BbrA6/kmaep5ggwaIA=",
        version = "v0.0.0-20170904204023-bfd46e6a821d",
    )

    go_repository(
        name = "com_github_phayes_freeport",
        build_file_proto_mode = "disable_global",
        importpath = "github.com/phayes/freeport",
        sum = "h1:JhzVVoYvbOACxoUmOs6V/G4D5nPVUW73rKvXxP4XUJc=",
        version = "v0.0.0-20180830031419-95f893ade6f2",
    )
    go_repository(
        name = "com_github_pierrec_lz4",
        build_file_proto_mode = "disable_global",
        importpath = "github.com/pierrec/lz4",
        sum = "h1:9UY3+iC23yxF0UfGaYrGplQ+79Rg+h/q9FV9ix19jjM=",
        version = "v2.6.1+incompatible",
    )
    go_repository(
        name = "com_github_pingcap_badger",
        build_file_proto_mode = "disable_global",
        importpath = "github.com/pingcap/badger",
        sum = "h1:MKVFZuqFvAMiDtv3AbihOQ6rY5IE8LWflI1BuZ/hF0Y=",
        version = "v1.5.1-0.20220314162537-ab58fbf40580",
    )
    go_repository(
        name = "com_github_pingcap_check",
        build_file_proto_mode = "disable_global",
        importpath = "github.com/pingcap/check",
        sum = "h1:HVl5539r48eA+uDuX/ziBmQCxzT1pGrzWbKuXT46Bq0=",
        version = "v0.0.0-20211026125417-57bd13f7b5f0",
    )
    go_repository(
        name = "com_github_pingcap_errors",
        build_file_proto_mode = "disable_global",
        importpath = "github.com/pingcap/errors",
        sum = "h1:xpW9bvK+HuuTmyFqUwr+jcCvpVkK7sumiz+ko5H9eq4=",
        version = "v0.11.5-0.20211224045212-9687c2b0f87c",
    )
    go_repository(
        name = "com_github_pingcap_failpoint",
        build_file_proto_mode = "disable_global",
        importpath = "github.com/pingcap/failpoint",
        sum = "h1:kJolJWbyadVeL8RKBlqmXQR7FRKPsIeU85TUYyhbhiQ=",
        version = "v0.0.0-20220423142525-ae43b7f4e5c3",
    )
    go_repository(
        name = "com_github_pingcap_fn",
        build_file_proto_mode = "disable_global",
        importpath = "github.com/pingcap/fn",
        sum = "h1:Pe2LbxRmbTfAoKJ65bZLmhahmvHm7n9DUxGRQT00208=",
        version = "v0.0.0-20200306044125-d5540d389059",
    )
    go_repository(
        name = "com_github_pingcap_goleveldb",
        build_file_proto_mode = "disable_global",
        importpath = "github.com/pingcap/goleveldb",
        sum = "h1:surzm05a8C9dN8dIUmo4Be2+pMRb6f55i+UIYrluu2E=",
        version = "v0.0.0-20191226122134-f82aafb29989",
    )
    go_repository(
        name = "com_github_pingcap_kvproto",
        build_file_proto_mode = "disable_global",
        importpath = "github.com/pingcap/kvproto",
        sum = "h1:nP2wmyw9JTRsk5rm+tZtfAso6c/1FvuaFNbXTaYz3FE=",
        version = "v0.0.0-20220705053936-aa9c2d20cd2a",
    )
    go_repository(
        name = "com_github_pingcap_log",
        build_file_proto_mode = "disable_global",
        importpath = "github.com/pingcap/log",
        sum = "h1:ELiPxACz7vdo1qAvvaWJg1NrYFoY6gqAh/+Uo6aXdD8=",
        version = "v1.1.0",
    )
    go_repository(
        name = "com_github_pingcap_sysutil",
        build_file_proto_mode = "disable_global",
        importpath = "github.com/pingcap/sysutil",
        sum = "h1:HYbcxtnkN3s5tqrZ/z3eJS4j3Db8wMphEm1q10lY/TM=",
        version = "v0.0.0-20220114020952-ea68d2dbf5b4",
    )
    go_repository(
        name = "com_github_pingcap_tipb",
        build_file_proto_mode = "disable_global",
        importpath = "github.com/pingcap/tipb",
<<<<<<< HEAD
        sum = "h1:E0B1B1FGY0vaBD8snOmwIoTeMW+ej4hQLt99+9858+E=",
        version = "v0.0.0-20220628092852-069ef6c8fc90",
=======
        sum = "h1:oYn6UiUSnVlMBr4rLOweNWtdAon5wCLnLGDSFf/8kMA=",
        version = "v0.0.0-20220704030114-0f4f873beca8",
>>>>>>> cdde0398
    )
    go_repository(
        name = "com_github_pkg_browser",
        build_file_proto_mode = "disable_global",
        importpath = "github.com/pkg/browser",
        sum = "h1:49lOXmGaUpV9Fz3gd7TFZY106KVlPVa5jcYD1gaQf98=",
        version = "v0.0.0-20180916011732-0a3d74bf9ce4",
    )
    go_repository(
        name = "com_github_pkg_errors",
        build_file_proto_mode = "disable_global",
        importpath = "github.com/pkg/errors",
        sum = "h1:FEBLx1zS214owpjy7qsBeixbURkuhQAwrK5UwLGTwt4=",
        version = "v0.9.1",
    )
    go_repository(
        name = "com_github_pkg_profile",
        build_file_proto_mode = "disable_global",
        importpath = "github.com/pkg/profile",
        sum = "h1:F++O52m40owAmADcojzM+9gyjmMOY/T4oYJkgFDH8RE=",
        version = "v1.2.1",
    )
    go_repository(
        name = "com_github_pmezard_go_difflib",
        build_file_proto_mode = "disable_global",
        importpath = "github.com/pmezard/go-difflib",
        sum = "h1:4DBwDE0NGyQoBHbLQYPwSUPoCMWR5BEzIk/f1lZbAQM=",
        version = "v1.0.0",
    )
    go_repository(
        name = "com_github_polyfloyd_go_errorlint",
        build_file_proto_mode = "disable",
        importpath = "github.com/polyfloyd/go-errorlint",
        sum = "h1:pDrQG0lrh68e602Wfp68BlUTRFoHn8PZYAjLgt2LFsM=",
        version = "v1.0.0",
    )

    go_repository(
        name = "com_github_posener_complete",
        build_file_proto_mode = "disable_global",
        importpath = "github.com/posener/complete",
        sum = "h1:ccV59UEOTzVDnDUEFdT95ZzHVZ+5+158q8+SJb2QV5w=",
        version = "v1.1.1",
    )
    go_repository(
        name = "com_github_power_devops_perfstat",
        build_file_proto_mode = "disable_global",
        importpath = "github.com/power-devops/perfstat",
        sum = "h1:ncq/mPwQF4JjgDlrVEn3C11VoGHZN7m8qihwgMEtzYw=",
        version = "v0.0.0-20210106213030-5aafc221ea8c",
    )
    go_repository(
        name = "com_github_prometheus_client_golang",
        build_file_proto_mode = "disable_global",
        importpath = "github.com/prometheus/client_golang",
        sum = "h1:51L9cDoUHVrXx4zWYlcLQIZ+d+VXHgqnYKkIuq4g/34=",
        version = "v1.12.2",
    )
    go_repository(
        name = "com_github_prometheus_client_model",
        build_file_proto_mode = "disable_global",
        importpath = "github.com/prometheus/client_model",
        sum = "h1:uq5h0d+GuxiXLJLNABMgp2qUWDPiLvgCzz2dUR+/W/M=",
        version = "v0.2.0",
    )
    go_repository(
        name = "com_github_prometheus_common",
        build_file_proto_mode = "disable_global",
        importpath = "github.com/prometheus/common",
        sum = "h1:hWIdL3N2HoUx3B8j3YN9mWor0qhY/NlEKZEaXxuIRh4=",
        version = "v0.32.1",
    )
    go_repository(
        name = "com_github_prometheus_procfs",
        build_file_proto_mode = "disable_global",
        importpath = "github.com/prometheus/procfs",
        sum = "h1:4jVXhlkAyzOScmCkXBTOLRLTz8EeU+eyjrwB/EPq0VU=",
        version = "v0.7.3",
    )
    go_repository(
        name = "com_github_prometheus_tsdb",
        build_file_proto_mode = "disable_global",
        importpath = "github.com/prometheus/tsdb",
        sum = "h1:YZcsG11NqnK4czYLrWd9mpEuAJIHVQLwdrleYfszMAA=",
        version = "v0.7.1",
    )
    go_repository(
        name = "com_github_quasilyte_go_ruleguard",
        build_file_proto_mode = "disable",
        importpath = "github.com/quasilyte/go-ruleguard",
        sum = "h1:sWFavxtIctGrVs5SYZ5Ml1CvrDAs8Kf5kx2PI3C41dA=",
        version = "v0.3.16-0.20220213074421-6aa060fab41a",
    )
    go_repository(
        name = "com_github_quasilyte_go_ruleguard_dsl",
        build_file_proto_mode = "disable",
        importpath = "github.com/quasilyte/go-ruleguard/dsl",
        sum = "h1:5+KTKb2YREUYiqZFEIuifFyBxlcCUPWgNZkWy71XS0Q=",
        version = "v0.3.19",
    )
    go_repository(
        name = "com_github_quasilyte_gogrep",
        build_file_proto_mode = "disable",
        importpath = "github.com/quasilyte/gogrep",
        sum = "h1:PDWGei+Rf2bBiuZIbZmM20J2ftEy9IeUCHA8HbQqed8=",
        version = "v0.0.0-20220120141003-628d8b3623b5",
    )
    go_repository(
        name = "com_github_quasilyte_regex_syntax",
        build_file_proto_mode = "disable",
        importpath = "github.com/quasilyte/regex/syntax",
        sum = "h1:L8QM9bvf68pVdQ3bCFZMDmnt9yqcMBro1pC7F+IPYMY=",
        version = "v0.0.0-20200407221936-30656e2c4a95",
    )
    go_repository(
        name = "com_github_quasilyte_stdinfo",
        build_file_proto_mode = "disable",
        importpath = "github.com/quasilyte/stdinfo",
        sum = "h1:M8mH9eK4OUR4lu7Gd+PU1fV2/qnDNfzT635KRSObncs=",
        version = "v0.0.0-20220114132959-f7386bf02567",
    )

    go_repository(
        name = "com_github_rcrowley_go_metrics",
        build_file_proto_mode = "disable_global",
        importpath = "github.com/rcrowley/go-metrics",
        sum = "h1:N/ElC8H3+5XpJzTSTfLsJV/mx9Q9g7kxmchpfZyxgzM=",
        version = "v0.0.0-20201227073835-cf1acfcdf475",
    )
    go_repository(
        name = "com_github_remyoudompheng_bigfft",
        build_file_proto_mode = "disable_global",
        importpath = "github.com/remyoudompheng/bigfft",
        sum = "h1:OdAsTTz6OkFY5QxjkYwrChwuRruF69c169dPK26NUlk=",
        version = "v0.0.0-20200410134404-eec4a21b6bb0",
    )
    go_repository(
        name = "com_github_rivo_uniseg",
        build_file_proto_mode = "disable_global",
        importpath = "github.com/rivo/uniseg",
        sum = "h1:S1pD9weZBuJdFmowNwbpi7BJ8TNftyUImj/0WQi72jY=",
        version = "v0.2.0",
    )
    go_repository(
        name = "com_github_rogpeppe_fastuuid",
        build_file_proto_mode = "disable_global",
        importpath = "github.com/rogpeppe/fastuuid",
        sum = "h1:Ppwyp6VYCF1nvBTXL3trRso7mXMlRrw9ooo375wvi2s=",
        version = "v1.2.0",
    )
    go_repository(
        name = "com_github_rogpeppe_go_internal",
        build_file_proto_mode = "disable_global",
        importpath = "github.com/rogpeppe/go-internal",
        sum = "h1:/FiVV8dS/e+YqF2JvO3yXRFbBLTIuSDkuC7aBOAvL+k=",
        version = "v1.6.1",
    )
    go_repository(
        name = "com_github_russross_blackfriday",
        build_file_proto_mode = "disable_global",
        importpath = "github.com/russross/blackfriday",
        sum = "h1:HyvC0ARfnZBqnXwABFeSZHpKvJHJJfPz81GNueLj0oo=",
        version = "v1.5.2",
    )
    go_repository(
        name = "com_github_russross_blackfriday_v2",
        build_file_proto_mode = "disable_global",
        importpath = "github.com/russross/blackfriday/v2",
        sum = "h1:JIOH55/0cWyOuilr9/qlrm0BSXldqnqwMsf35Ld67mk=",
        version = "v2.1.0",
    )
    go_repository(
        name = "com_github_ryancurrah_gomodguard",
        build_file_proto_mode = "disable",
        importpath = "github.com/ryancurrah/gomodguard",
        sum = "h1:ww2fsjqocGCAFamzvv/b8IsRduuHHeK2MHTcTxZTQX8=",
        version = "v1.2.3",
    )
    go_repository(
        name = "com_github_ryanrolds_sqlclosecheck",
        build_file_proto_mode = "disable",
        importpath = "github.com/ryanrolds/sqlclosecheck",
        sum = "h1:AZx+Bixh8zdUBxUA1NxbxVAS78vTPq4rCb8OUZI9xFw=",
        version = "v0.3.0",
    )

    go_repository(
        name = "com_github_ryanuber_columnize",
        build_file_proto_mode = "disable_global",
        importpath = "github.com/ryanuber/columnize",
        sum = "h1:j1Wcmh8OrK4Q7GXY+V7SVSY8nUWQxHW5TkBe7YUl+2s=",
        version = "v2.1.0+incompatible",
    )
    go_repository(
        name = "com_github_sanposhiho_wastedassign_v2",
        build_file_proto_mode = "disable",
        importpath = "github.com/sanposhiho/wastedassign/v2",
        sum = "h1:+6/hQIHKNJAUixEj6EmOngGIisyeI+T3335lYTyxRoA=",
        version = "v2.0.6",
    )

    go_repository(
        name = "com_github_sclevine_agouti",
        build_file_proto_mode = "disable_global",
        importpath = "github.com/sclevine/agouti",
        sum = "h1:8IBJS6PWz3uTlMP3YBIR5f+KAldcGuOeFkFbUWfBgK4=",
        version = "v3.0.0+incompatible",
    )
    go_repository(
        name = "com_github_sean_seed",
        build_file_proto_mode = "disable_global",
        importpath = "github.com/sean-/seed",
        sum = "h1:nn5Wsu0esKSJiIVhscUtVbo7ada43DJhG55ua/hjS5I=",
        version = "v0.0.0-20170313163322-e2103e2c3529",
    )
    go_repository(
        name = "com_github_securego_gosec_v2",
        build_file_proto_mode = "disable",
        importpath = "github.com/securego/gosec/v2",
        sum = "h1:+PDkpzR41OI2jrw1q6AdXZCbsNGNGT7pQjal0H0cArI=",
        version = "v2.11.0",
    )

    go_repository(
        name = "com_github_sergi_go_diff",
        build_file_proto_mode = "disable_global",
        importpath = "github.com/sergi/go-diff",
        sum = "h1:we8PVUC3FE2uYfodKH/nBHMSetSfHDR6scGdBi+erh0=",
        version = "v1.1.0",
    )
    go_repository(
        name = "com_github_shazow_go_diff",
        build_file_proto_mode = "disable",
        importpath = "github.com/shazow/go-diff",
        sum = "h1:W65qqJCIOVP4jpqPQ0YvHYKwcMEMVWIzWC5iNQQfBTU=",
        version = "v0.0.0-20160112020656-b6b7b6733b8c",
    )

    go_repository(
        name = "com_github_shirou_gopsutil_v3",
        build_file_proto_mode = "disable_global",
        importpath = "github.com/shirou/gopsutil/v3",
        sum = "h1:srAQaiX6jX/cYL6q29aE0m8lOskT9CurZ9N61YR3yoI=",
        version = "v3.22.4",
    )
    go_repository(
        name = "com_github_shopify_goreferrer",
        build_file_proto_mode = "disable_global",
        importpath = "github.com/Shopify/goreferrer",
        sum = "h1:WDC6ySpJzbxGWFh4aMxFFC28wwGp5pEuoTtvA4q/qQ4=",
        version = "v0.0.0-20181106222321-ec9c9a553398",
    )
    go_repository(
        name = "com_github_shopify_sarama",
        build_file_proto_mode = "disable_global",
        importpath = "github.com/Shopify/sarama",
        sum = "h1:ARid8o8oieau9XrHI55f/L3EoRAhm9px6sonbD7yuUE=",
        version = "v1.29.0",
    )
    go_repository(
        name = "com_github_shopify_toxiproxy",
        build_file_proto_mode = "disable_global",
        importpath = "github.com/Shopify/toxiproxy",
        sum = "h1:TKdv8HiTLgE5wdJuEML90aBgNWsokNbMijUGhmcoBJc=",
        version = "v2.1.4+incompatible",
    )
    go_repository(
        name = "com_github_shurcool_httpfs",
        build_file_proto_mode = "disable_global",
        importpath = "github.com/shurcooL/httpfs",
        sum = "h1:bUGsEnyNbVPw06Bs80sCeARAlK8lhwqGyi6UT8ymuGk=",
        version = "v0.0.0-20190707220628-8d4bc4ba7749",
    )
    go_repository(
        name = "com_github_shurcool_httpgzip",
        build_file_proto_mode = "disable_global",
        importpath = "github.com/shurcooL/httpgzip",
        sum = "h1:mj/nMDAwTBiaCqMEs4cYCqF7pO6Np7vhy1D1wcQGz+E=",
        version = "v0.0.0-20190720172056-320755c1c1b0",
    )
    go_repository(
        name = "com_github_shurcool_sanitized_anchor_name",
        build_file_proto_mode = "disable_global",
        importpath = "github.com/shurcooL/sanitized_anchor_name",
        sum = "h1:PdmoCO6wvbs+7yrJyMORt4/BmY5IYyJwS/kOiWx8mHo=",
        version = "v1.0.0",
    )
    go_repository(
        name = "com_github_shurcool_vfsgen",
        build_file_proto_mode = "disable_global",
        importpath = "github.com/shurcooL/vfsgen",
        sum = "h1:pXY9qYc/MP5zdvqWEUH6SjNiu7VhSjuVFTFiTcphaLU=",
        version = "v0.0.0-20200824052919-0d455de96546",
    )
    go_repository(
        name = "com_github_sirupsen_logrus",
        build_file_proto_mode = "disable_global",
        importpath = "github.com/sirupsen/logrus",
        sum = "h1:dJKuHgqk1NNQlqoA6BTlM1Wf9DOH3NBjQyu0h9+AZZE=",
        version = "v1.8.1",
    )
    go_repository(
        name = "com_github_sivchari_containedctx",
        build_file_proto_mode = "disable",
        importpath = "github.com/sivchari/containedctx",
        sum = "h1:0hLQKpgC53OVF1VT7CeoFHk9YKstur1XOgfYIc1yrHI=",
        version = "v1.0.2",
    )
    go_repository(
        name = "com_github_sivchari_tenv",
        build_file_proto_mode = "disable",
        importpath = "github.com/sivchari/tenv",
        sum = "h1:wxW0mFpKI6DIb3s6m1jCDYvkWXCskrimXMuGd0K/kSQ=",
        version = "v1.5.0",
    )

    go_repository(
        name = "com_github_smartystreets_assertions",
        build_file_proto_mode = "disable_global",
        importpath = "github.com/smartystreets/assertions",
        sum = "h1:zE9ykElWQ6/NYmHa3jpm/yHnI4xSofP+UP6SpjHcSeM=",
        version = "v0.0.0-20180927180507-b2de0cb4f26d",
    )
    go_repository(
        name = "com_github_smartystreets_goconvey",
        build_file_proto_mode = "disable_global",
        importpath = "github.com/smartystreets/goconvey",
        sum = "h1:fv0U8FUIMPNf1L9lnHLvLhgicrIVChEkdzIKYqbNC9s=",
        version = "v1.6.4",
    )
    go_repository(
        name = "com_github_soheilhy_cmux",
        build_file_proto_mode = "disable_global",
        importpath = "github.com/soheilhy/cmux",
        sum = "h1:jjzc5WVemNEDTLwv9tlmemhC73tI08BNOIGwBOo10Js=",
        version = "v0.1.5",
    )
    go_repository(
        name = "com_github_sonatard_noctx",
        build_file_proto_mode = "disable",
        importpath = "github.com/sonatard/noctx",
        sum = "h1:VC1Qhl6Oxx9vvWo3UDgrGXYCeKCe3Wbw7qAWL6FrmTY=",
        version = "v0.0.1",
    )
    go_repository(
        name = "com_github_sourcegraph_go_diff",
        build_file_proto_mode = "disable",
        importpath = "github.com/sourcegraph/go-diff",
        sum = "h1:hmA1LzxW0n1c3Q4YbrFgg4P99GSnebYa3x8gr0HZqLQ=",
        version = "v0.6.1",
    )

    go_repository(
        name = "com_github_spaolacci_murmur3",
        build_file_proto_mode = "disable_global",
        importpath = "github.com/spaolacci/murmur3",
        sum = "h1:qLC7fQah7D6K1B0ujays3HV9gkFtllcxhzImRR7ArPQ=",
        version = "v0.0.0-20180118202830-f09979ecbc72",
    )
    go_repository(
        name = "com_github_spf13_afero",
        build_file_proto_mode = "disable_global",
        importpath = "github.com/spf13/afero",
        sum = "h1:xehSyVa0YnHWsJ49JFljMpg1HX19V6NDZ1fkm1Xznbo=",
        version = "v1.8.2",
    )
    go_repository(
        name = "com_github_spf13_cast",
        build_file_proto_mode = "disable_global",
        importpath = "github.com/spf13/cast",
        sum = "h1:s0hze+J0196ZfEMTs80N7UlFt0BDuQ7Q+JDnHiMWKdA=",
        version = "v1.4.1",
    )
    go_repository(
        name = "com_github_spf13_cobra",
        build_file_proto_mode = "disable_global",
        importpath = "github.com/spf13/cobra",
        sum = "h1:y+wJpx64xcgO1V+RcnwW0LEHxTKRi2ZDPSBjWnrg88Q=",
        version = "v1.4.0",
    )
    go_repository(
        name = "com_github_spf13_jwalterweatherman",
        build_file_proto_mode = "disable_global",
        importpath = "github.com/spf13/jwalterweatherman",
        sum = "h1:ue6voC5bR5F8YxI5S67j9i582FU4Qvo2bmqnqMYADFk=",
        version = "v1.1.0",
    )
    go_repository(
        name = "com_github_spf13_pflag",
        build_file_proto_mode = "disable_global",
        importpath = "github.com/spf13/pflag",
        sum = "h1:iy+VFUOCP1a+8yFto/drg2CJ5u0yRoB7fZw3DKv/JXA=",
        version = "v1.0.5",
    )
    go_repository(
        name = "com_github_spf13_viper",
        build_file_proto_mode = "disable_global",
        importpath = "github.com/spf13/viper",
        sum = "h1:7OX/1FS6n7jHD1zGrZTM7WtY13ZELRyosK4k93oPr44=",
        version = "v1.11.0",
    )
    go_repository(
        name = "com_github_ssgreg_nlreturn_v2",
        build_file_proto_mode = "disable",
        importpath = "github.com/ssgreg/nlreturn/v2",
        sum = "h1:X4XDI7jstt3ySqGU86YGAURbxw3oTDPK9sPEi6YEwQ0=",
        version = "v2.2.1",
    )

    go_repository(
        name = "com_github_stathat_consistent",
        build_file_proto_mode = "disable",
        importpath = "github.com/stathat/consistent",
        sum = "h1:ZFJ1QTRn8npNBKW065raSZ8xfOqhpb8vLOkfp4CcL/U=",
        version = "v1.0.0",
    )
    go_repository(
        name = "com_github_stbenjam_no_sprintf_host_port",
        build_file_proto_mode = "disable",
        importpath = "github.com/stbenjam/no-sprintf-host-port",
        sum = "h1:tYugd/yrm1O0dV+ThCbaKZh195Dfm07ysF0U6JQXczc=",
        version = "v0.1.1",
    )

    go_repository(
        name = "com_github_stretchr_objx",
        build_file_proto_mode = "disable_global",
        importpath = "github.com/stretchr/objx",
        sum = "h1:2vfRuCMp5sSVIDSqO8oNnWJq7mPa6KVP3iPIwFBuy8A=",
        version = "v0.1.1",
    )
    go_repository(
        name = "com_github_stretchr_testify",
        build_file_proto_mode = "disable_global",
        importpath = "github.com/stretchr/testify",
        sum = "h1:rh3VYpfvzXRbJ90ymx1yfhGl/wq8ac2m/cUbao61kwY=",
        version = "v1.7.2-0.20220504104629-106ec21d14df",
    )
    go_repository(
        name = "com_github_subosito_gotenv",
        build_file_proto_mode = "disable_global",
        importpath = "github.com/subosito/gotenv",
        sum = "h1:Slr1R9HxAlEKefgq5jn9U+DnETlIUa6HfgEzj0g5d7s=",
        version = "v1.2.0",
    )
    go_repository(
        name = "com_github_sylvia7788_contextcheck",
        build_file_proto_mode = "disable",
        importpath = "github.com/sylvia7788/contextcheck",
        sum = "h1:MsiVqROAdr0efZc/fOCt0c235qm9XJqHtWwM+2h2B04=",
        version = "v1.0.4",
    )
    go_repository(
        name = "com_github_tdakkota_asciicheck",
        build_file_proto_mode = "disable",
        importpath = "github.com/tdakkota/asciicheck",
        sum = "h1:PKzG7JUTUmVspQTDqtkX9eSiLGossXTybutHwTXuO0A=",
        version = "v0.1.1",
    )

    go_repository(
        name = "com_github_tetafro_godot",
        build_file_proto_mode = "disable",
        importpath = "github.com/tetafro/godot",
        sum = "h1:BVoBIqAf/2QdbFmSwAWnaIqDivZdOV0ZRwEm6jivLKw=",
        version = "v1.4.11",
    )

    go_repository(
        name = "com_github_tiancaiamao_appdash",
        build_file_proto_mode = "disable_global",
        importpath = "github.com/tiancaiamao/appdash",
        sum = "h1:mbAskLJ0oJfDRtkanvQPiooDH8HvJ2FBh+iKT/OmiQQ=",
        version = "v0.0.0-20181126055449-889f96f722a2",
    )
    go_repository(
        name = "com_github_tikv_client_go_v2",
        build_file_proto_mode = "disable_global",
        importpath = "github.com/tikv/client-go/v2",
        sum = "h1:VAyYcN1Nw7RupQszUYqOkueEVapWSxKFU7uBaYY5Dv8=",
        version = "v2.0.1-0.20220627063500-947d923945fd",
    )
    go_repository(
        name = "com_github_tikv_pd_client",
        build_file_proto_mode = "disable_global",
        importpath = "github.com/tikv/pd/client",
        sum = "h1:jxgmKOscXSjaFEKQGRyY5qOpK8hLqxs2irb/uDJMtwk=",
        version = "v0.0.0-20220307081149-841fa61e9710",
    )
    go_repository(
        name = "com_github_timakin_bodyclose",
        build_file_proto_mode = "disable",
        importpath = "github.com/timakin/bodyclose",
        sum = "h1:kl4KhGNsJIbDHS9/4U9yQo1UcPQM0kOMJHn29EoH/Ro=",
        version = "v0.0.0-20210704033933-f49887972144",
    )

    go_repository(
        name = "com_github_tklauser_go_sysconf",
        build_file_proto_mode = "disable_global",
        importpath = "github.com/tklauser/go-sysconf",
        sum = "h1:IJ1AZGZRWbY8T5Vfk04D9WOA5WSejdflXxP03OUqALw=",
        version = "v0.3.10",
    )
    go_repository(
        name = "com_github_tklauser_numcpus",
        build_file_proto_mode = "disable_global",
        importpath = "github.com/tklauser/numcpus",
        sum = "h1:E53Dm1HjH1/R2/aoCtXtPgzmElmn51aOkhCFSuZq//o=",
        version = "v0.4.0",
    )
    go_repository(
        name = "com_github_tmc_grpc_websocket_proxy",
        build_file_proto_mode = "disable_global",
        importpath = "github.com/tmc/grpc-websocket-proxy",
        sum = "h1:uruHq4dN7GR16kFc5fp3d1RIYzJW5onx8Ybykw2YQFA=",
        version = "v0.0.0-20201229170055-e5319fda7802",
    )
    go_repository(
        name = "com_github_tomarrell_wrapcheck_v2",
        build_file_proto_mode = "disable",
        importpath = "github.com/tomarrell/wrapcheck/v2",
        sum = "h1:Cf4a/iwuMp9s7kKrh74GTgijRVim0wEpKjgAsT7Wctw=",
        version = "v2.6.1",
    )
    go_repository(
        name = "com_github_tommy_muehle_go_mnd_v2",
        build_file_proto_mode = "disable",
        importpath = "github.com/tommy-muehle/go-mnd/v2",
        sum = "h1:iAj0a8e6+dXSL7Liq0aXPox36FiN1dBbjA6lt9fl65s=",
        version = "v2.5.0",
    )

    go_repository(
        name = "com_github_twmb_murmur3",
        build_file_proto_mode = "disable_global",
        importpath = "github.com/twmb/murmur3",
        sum = "h1:D83U0XYKcHRYwYIpBKf3Pks91Z0Byda/9SJ8B6EMRcA=",
        version = "v1.1.3",
    )
    go_repository(
        name = "com_github_uber_jaeger_client_go",
        build_file_proto_mode = "disable_global",
        importpath = "github.com/uber/jaeger-client-go",
        sum = "h1:NHcubEkVbahf9t3p75TOCR83gdUHXjRJvjoBh1yACsM=",
        version = "v2.22.1+incompatible",
    )
    go_repository(
        name = "com_github_uber_jaeger_lib",
        build_file_proto_mode = "disable_global",
        importpath = "github.com/uber/jaeger-lib",
        sum = "h1:td4jdvLcExb4cBISKIpHuGoVXh+dVKhn2Um6rjCsSsg=",
        version = "v2.4.1+incompatible",
    )
    go_repository(
        name = "com_github_ugorji_go",
        build_file_proto_mode = "disable_global",
        importpath = "github.com/ugorji/go",
        sum = "h1:j4s+tAvLfL3bZyefP2SEWmhBzmuIlH/eqNuPdFPgngw=",
        version = "v1.1.4",
    )
    go_repository(
        name = "com_github_ugorji_go_codec",
        build_file_proto_mode = "disable_global",
        importpath = "github.com/ugorji/go/codec",
        sum = "h1:3SVOIvH7Ae1KRYyQWRjXWJEA9sS/c/pjvH++55Gr648=",
        version = "v0.0.0-20181204163529-d75b2dcb6bc8",
    )
    go_repository(
        name = "com_github_ultraware_funlen",
        build_file_proto_mode = "disable",
        importpath = "github.com/ultraware/funlen",
        sum = "h1:5ylVWm8wsNwH5aWo9438pwvsK0QiqVuUrt9bn7S/iLA=",
        version = "v0.0.3",
    )
    go_repository(
        name = "com_github_ultraware_whitespace",
        build_file_proto_mode = "disable",
        importpath = "github.com/ultraware/whitespace",
        sum = "h1:hh+/cpIcopyMYbZNVov9iSxvJU3OYQg78Sfaqzi/CzI=",
        version = "v0.0.5",
    )

    go_repository(
        name = "com_github_urfave_negroni",
        build_file_proto_mode = "disable_global",
        importpath = "github.com/urfave/negroni",
        sum = "h1:kIimOitoypq34K7TG7DUaJ9kq/N4Ofuwi1sjz0KipXc=",
        version = "v1.0.0",
    )
    go_repository(
        name = "com_github_uudashr_gocognit",
        build_file_proto_mode = "disable",
        importpath = "github.com/uudashr/gocognit",
        sum = "h1:rrSex7oHr3/pPLQ0xoWq108XMU8s678FJcQ+aSfOHa4=",
        version = "v1.0.5",
    )

    go_repository(
        name = "com_github_valyala_bytebufferpool",
        build_file_proto_mode = "disable_global",
        importpath = "github.com/valyala/bytebufferpool",
        sum = "h1:GqA5TC/0021Y/b9FG4Oi9Mr3q7XYx6KllzawFIhcdPw=",
        version = "v1.0.0",
    )
    go_repository(
        name = "com_github_valyala_fasthttp",
        build_file_proto_mode = "disable_global",
        importpath = "github.com/valyala/fasthttp",
        sum = "h1:uWF8lgKmeaIewWVPwi4GRq2P6+R46IgYZdxWtM+GtEY=",
        version = "v1.6.0",
    )
    go_repository(
        name = "com_github_valyala_fasttemplate",
        build_file_proto_mode = "disable_global",
        importpath = "github.com/valyala/fasttemplate",
        sum = "h1:tY9CJiPnMXf1ERmG2EyK7gNUd+c6RKGD0IfU8WdUSz8=",
        version = "v1.0.1",
    )
    go_repository(
        name = "com_github_valyala_quicktemplate",
        build_file_proto_mode = "disable",
        importpath = "github.com/valyala/quicktemplate",
        sum = "h1:LUPTJmlVcb46OOUY3IeD9DojFpAVbsG+5WFTcjMJzCM=",
        version = "v1.7.0",
    )

    go_repository(
        name = "com_github_valyala_tcplisten",
        build_file_proto_mode = "disable_global",
        importpath = "github.com/valyala/tcplisten",
        sum = "h1:0R4NLDRDZX6JcmhJgXi5E4b8Wg84ihbmUKp/GvSPEzc=",
        version = "v0.0.0-20161114210144-ceec8f93295a",
    )
    go_repository(
        name = "com_github_vividcortex_ewma",
        build_file_proto_mode = "disable_global",
        importpath = "github.com/VividCortex/ewma",
        sum = "h1:MnEK4VOv6n0RSY4vtRe3h11qjxL3+t0B8yOL8iMXdcM=",
        version = "v1.1.1",
    )
    go_repository(
        name = "com_github_wangjohn_quickselect",
        build_file_proto_mode = "disable_global",
        importpath = "github.com/wangjohn/quickselect",
        sum = "h1:9DDCDwOyEy/gId+IEMrFHLuQ5R/WV0KNxWLler8X2OY=",
        version = "v0.0.0-20161129230411-ed8402a42d5f",
    )
    go_repository(
        name = "com_github_xdg_scram",
        build_file_proto_mode = "disable_global",
        importpath = "github.com/xdg/scram",
        sum = "h1:nTadYh2Fs4BK2xdldEa2g5bbaZp0/+1nJMMPtPxS/to=",
        version = "v1.0.3",
    )
    go_repository(
        name = "com_github_xdg_stringprep",
        build_file_proto_mode = "disable_global",
        importpath = "github.com/xdg/stringprep",
        sum = "h1:cmL5Enob4W83ti/ZHuZLuKD/xqJfus4fVPwE+/BDm+4=",
        version = "v1.0.3",
    )
    go_repository(
        name = "com_github_xeipuuv_gojsonpointer",
        build_file_proto_mode = "disable_global",
        importpath = "github.com/xeipuuv/gojsonpointer",
        sum = "h1:J9EGpcZtP0E/raorCMxlFGSTBrsSlaDGf3jU/qvAE2c=",
        version = "v0.0.0-20180127040702-4e3ac2762d5f",
    )
    go_repository(
        name = "com_github_xeipuuv_gojsonreference",
        build_file_proto_mode = "disable_global",
        importpath = "github.com/xeipuuv/gojsonreference",
        sum = "h1:EzJWgHovont7NscjpAxXsDA8S8BMYve8Y5+7cuRE7R0=",
        version = "v0.0.0-20180127040603-bd5ef7bd5415",
    )
    go_repository(
        name = "com_github_xeipuuv_gojsonschema",
        build_file_proto_mode = "disable_global",
        importpath = "github.com/xeipuuv/gojsonschema",
        sum = "h1:LhYJRs+L4fBtjZUfuSZIKGeVu0QRy8e5Xi7D17UxZ74=",
        version = "v1.2.0",
    )
    go_repository(
        name = "com_github_xiang90_probing",
        build_file_proto_mode = "disable_global",
        importpath = "github.com/xiang90/probing",
        sum = "h1:eY9dn8+vbi4tKz5Qo6v2eYzo7kUS51QINcR5jNpbZS8=",
        version = "v0.0.0-20190116061207-43a291ad63a2",
    )
    go_repository(
        name = "com_github_xitongsys_parquet_go",
        build_file_proto_mode = "disable_global",
        importpath = "github.com/xitongsys/parquet-go",
        sum = "h1:tBbuFCtyJNKT+BFAv6qjvTFpVdy97IYNaBwGUXifIUs=",
        version = "v1.5.5-0.20201110004701-b09c49d6d457",
    )
    go_repository(
        name = "com_github_xitongsys_parquet_go_source",
        build_file_proto_mode = "disable_global",
        importpath = "github.com/xitongsys/parquet-go-source",
        sum = "h1:a742S4V5A15F93smuVxA60LQWsrCnN8bKeWDBARU1/k=",
        version = "v0.0.0-20200817004010-026bad9b25d0",
    )
    go_repository(
        name = "com_github_xordataexchange_crypt",
        build_file_proto_mode = "disable_global",
        importpath = "github.com/xordataexchange/crypt",
        sum = "h1:ESFSdwYZvkeru3RtdrYueztKhOBCSAAzS4Gf+k0tEow=",
        version = "v0.0.3-0.20170626215501-b2862e3d0a77",
    )
    go_repository(
        name = "com_github_yagipy_maintidx",
        build_file_proto_mode = "disable",
        importpath = "github.com/yagipy/maintidx",
        sum = "h1:h5NvIsCz+nRDapQ0exNv4aJ0yXSI0420omVANTv3GJM=",
        version = "v1.0.0",
    )

    go_repository(
        name = "com_github_yalp_jsonpath",
        build_file_proto_mode = "disable_global",
        importpath = "github.com/yalp/jsonpath",
        sum = "h1:6fRhSjgLCkTD3JnJxvaJ4Sj+TYblw757bqYgZaOq5ZY=",
        version = "v0.0.0-20180802001716-5cc68e5049a0",
    )
    go_repository(
        name = "com_github_yeya24_promlinter",
        build_file_proto_mode = "disable",
        importpath = "github.com/yeya24/promlinter",
        sum = "h1:xFKDQ82orCU5jQujdaD8stOHiv8UN68BSdn2a8u8Y3o=",
        version = "v0.2.0",
    )

    go_repository(
        name = "com_github_yudai_gojsondiff",
        build_file_proto_mode = "disable_global",
        importpath = "github.com/yudai/gojsondiff",
        sum = "h1:27cbfqXLVEJ1o8I6v3y9lg8Ydm53EKqHXAOMxEGlCOA=",
        version = "v1.0.0",
    )
    go_repository(
        name = "com_github_yudai_golcs",
        build_file_proto_mode = "disable_global",
        importpath = "github.com/yudai/golcs",
        sum = "h1:BHyfKlQyqbsFN5p3IfnEUduWvb9is428/nNb5L3U01M=",
        version = "v0.0.0-20170316035057-ecda9a501e82",
    )
    go_repository(
        name = "com_github_yudai_pp",
        build_file_proto_mode = "disable_global",
        importpath = "github.com/yudai/pp",
        sum = "h1:Q4//iY4pNF6yPLZIigmvcl7k/bPgrcTPIFIcmawg5bI=",
        version = "v2.0.1+incompatible",
    )
    go_repository(
        name = "com_github_yuin_goldmark",
        build_file_proto_mode = "disable_global",
        importpath = "github.com/yuin/goldmark",
        sum = "h1:/vn0k+RBvwlxEmP5E7SZMqNxPhfMVFEJiykr15/0XKM=",
        version = "v1.4.1",
    )
    go_repository(
        name = "com_github_yusufpapurcu_wmi",
        build_file_proto_mode = "disable_global",
        importpath = "github.com/yusufpapurcu/wmi",
        sum = "h1:KBNDSne4vP5mbSWnJbO+51IMOXJB67QiYCSBrubbPRg=",
        version = "v1.2.2",
    )
    go_repository(
        name = "com_gitlab_bosi_decorder",
        build_file_proto_mode = "disable",
        importpath = "gitlab.com/bosi/decorder",
        sum = "h1:ehqZe8hI4w7O4b1vgsDZw1YU1PE7iJXrQWFMsocbQ1w=",
        version = "v0.2.1",
    )

    go_repository(
        name = "com_google_cloud_go",
        build_file_proto_mode = "disable_global",
        importpath = "cloud.google.com/go",
        sum = "h1:t9Iw5QH5v4XtlEQaCtUY7x6sCABps8sW0acw7e2WQ6Y=",
        version = "v0.100.2",
    )
    go_repository(
        name = "com_google_cloud_go_bigquery",
        build_file_proto_mode = "disable_global",
        importpath = "cloud.google.com/go/bigquery",
        sum = "h1:PQcPefKFdaIzjQFbiyOgAqyx8q5djaE7x9Sqe712DPA=",
        version = "v1.8.0",
    )
    go_repository(
        name = "com_google_cloud_go_compute",
        build_file_proto_mode = "disable_global",
        importpath = "cloud.google.com/go/compute",
        sum = "h1:EKki8sSdvDU0OO9mAXGwPXOTOgPz2l08R0/IutDH11I=",
        version = "v1.2.0",
    )
    go_repository(
        name = "com_google_cloud_go_datastore",
        build_file_proto_mode = "disable_global",
        importpath = "cloud.google.com/go/datastore",
        sum = "h1:/May9ojXjRkPBNVrq+oWLqmWCkr4OU5uRY29bu0mRyQ=",
        version = "v1.1.0",
    )
    go_repository(
        name = "com_google_cloud_go_firestore",
        build_file_proto_mode = "disable_global",
        importpath = "cloud.google.com/go/firestore",
        sum = "h1:9x7Bx0A9R5/M9jibeJeZWqjeVEIxYW9fZYqB9a70/bY=",
        version = "v1.1.0",
    )
    go_repository(
        name = "com_google_cloud_go_iam",
        build_file_proto_mode = "disable_global",
        importpath = "cloud.google.com/go/iam",
        sum = "h1:4CapQyNFjiksks1/x7jsvsygFPhihslYk5GptIrlX68=",
        version = "v0.1.1",
    )
    go_repository(
        name = "com_google_cloud_go_pubsub",
        build_file_proto_mode = "disable_global",
        importpath = "cloud.google.com/go/pubsub",
        sum = "h1:ukjixP1wl0LpnZ6LWtZJ0mX5tBmjp1f8Sqer8Z2OMUU=",
        version = "v1.3.1",
    )
    go_repository(
        name = "com_google_cloud_go_storage",
        build_file_proto_mode = "disable_global",
        importpath = "cloud.google.com/go/storage",
        sum = "h1:HwnT2u2D309SFDHQII6m18HlrCi3jAXhUMTLOWXYH14=",
        version = "v1.21.0",
    )
    go_repository(
        name = "com_shuralyov_dmitri_gpu_mtl",
        build_file_proto_mode = "disable_global",
        importpath = "dmitri.shuralyov.com/gpu/mtl",
        sum = "h1:VpgP7xuJadIUuKccphEpTJnWhS2jkQyMt6Y7pJCD7fY=",
        version = "v0.0.0-20190408044501-666a987793e9",
    )
    go_repository(
        name = "com_sourcegraph_sourcegraph_appdash",
        build_file_proto_mode = "disable_global",
        importpath = "sourcegraph.com/sourcegraph/appdash",
        sum = "h1:ucqkfpjg9WzSUubAO62csmucvxl4/JeW3F4I4909XkM=",
        version = "v0.0.0-20190731080439-ebfcffb1b5c0",
    )
    go_repository(
        name = "com_sourcegraph_sourcegraph_appdash_data",
        build_file_proto_mode = "disable_global",
        importpath = "sourcegraph.com/sourcegraph/appdash-data",
        sum = "h1:e1sMhtVq9AfcEy8AXNb8eSg6gbzfdpYhoNqnPJa+GzI=",
        version = "v0.0.0-20151005221446-73f23eafcf67",
    )
    go_repository(
        name = "com_stathat_c_consistent",
        build_file_proto_mode = "disable",
        importpath = "stathat.com/c/consistent",
        sum = "h1:ezyc51EGcRPJUxfHGSgJjWzJdj3NiMU9pNfLNGiXV0c=",
        version = "v1.0.0",
    )

    go_repository(
        name = "in_gopkg_alecthomas_kingpin_v2",
        build_file_proto_mode = "disable_global",
        importpath = "gopkg.in/alecthomas/kingpin.v2",
        sum = "h1:jMFz6MfLP0/4fUyZle81rXUoxOBFi19VUFKVDOQfozc=",
        version = "v2.2.6",
    )
    go_repository(
        name = "in_gopkg_check_v1",
        build_file_proto_mode = "disable_global",
        importpath = "gopkg.in/check.v1",
        sum = "h1:Hei/4ADfdWqJk1ZMxUNpqntNwaWcugrBjAiHlqqRiVk=",
        version = "v1.0.0-20201130134442-10cb98267c6c",
    )
    go_repository(
        name = "in_gopkg_errgo_v2",
        build_file_proto_mode = "disable_global",
        importpath = "gopkg.in/errgo.v2",
        sum = "h1:0vLT13EuvQ0hNvakwLuFZ/jYrLp5F3kcWHXdRggjCE8=",
        version = "v2.1.0",
    )
    go_repository(
        name = "in_gopkg_fsnotify_v1",
        build_file_proto_mode = "disable_global",
        importpath = "gopkg.in/fsnotify.v1",
        sum = "h1:xOHLXZwVvI9hhs+cLKq5+I5onOuwQLhQwiu63xxlHs4=",
        version = "v1.4.7",
    )
    go_repository(
        name = "in_gopkg_go_playground_assert_v1",
        build_file_proto_mode = "disable_global",
        importpath = "gopkg.in/go-playground/assert.v1",
        sum = "h1:xoYuJVE7KT85PYWrN730RguIQO0ePzVRfFMXadIrXTM=",
        version = "v1.2.1",
    )
    go_repository(
        name = "in_gopkg_go_playground_validator_v8",
        build_file_proto_mode = "disable_global",
        importpath = "gopkg.in/go-playground/validator.v8",
        sum = "h1:lFB4DoMU6B626w8ny76MV7VX6W2VHct2GVOI3xgiMrQ=",
        version = "v8.18.2",
    )
    go_repository(
        name = "in_gopkg_ini_v1",
        build_file_proto_mode = "disable_global",
        importpath = "gopkg.in/ini.v1",
        sum = "h1:SsAcf+mM7mRZo2nJNGt8mZCjG8ZRaNGMURJw7BsIST4=",
        version = "v1.66.4",
    )
    go_repository(
        name = "in_gopkg_jcmturner_aescts_v1",
        build_file_proto_mode = "disable_global",
        importpath = "gopkg.in/jcmturner/aescts.v1",
        sum = "h1:cVVZBK2b1zY26haWB4vbBiZrfFQnfbTVrE3xZq6hrEw=",
        version = "v1.0.1",
    )
    go_repository(
        name = "in_gopkg_jcmturner_dnsutils_v1",
        build_file_proto_mode = "disable_global",
        importpath = "gopkg.in/jcmturner/dnsutils.v1",
        sum = "h1:cIuC1OLRGZrld+16ZJvvZxVJeKPsvd5eUIvxfoN5hSM=",
        version = "v1.0.1",
    )
    go_repository(
        name = "in_gopkg_jcmturner_goidentity_v3",
        build_file_proto_mode = "disable_global",
        importpath = "gopkg.in/jcmturner/goidentity.v3",
        sum = "h1:1duIyWiTaYvVx3YX2CYtpJbUFd7/UuPYCfgXtQ3VTbI=",
        version = "v3.0.0",
    )
    go_repository(
        name = "in_gopkg_jcmturner_gokrb5_v7",
        build_file_proto_mode = "disable_global",
        importpath = "gopkg.in/jcmturner/gokrb5.v7",
        sum = "h1:0709Jtq/6QXEuWRfAm260XqlpcwL1vxtO1tUE2qK8Z4=",
        version = "v7.3.0",
    )
    go_repository(
        name = "in_gopkg_jcmturner_rpc_v1",
        build_file_proto_mode = "disable_global",
        importpath = "gopkg.in/jcmturner/rpc.v1",
        sum = "h1:QHIUxTX1ISuAv9dD2wJ9HWQVuWDX/Zc0PfeC2tjc4rU=",
        version = "v1.1.0",
    )
    go_repository(
        name = "in_gopkg_mgo_v2",
        build_file_proto_mode = "disable_global",
        importpath = "gopkg.in/mgo.v2",
        sum = "h1:xcEWjVhvbDy+nHP67nPDDpbYrY+ILlfndk4bRioVHaU=",
        version = "v2.0.0-20180705113604-9856a29383ce",
    )
    go_repository(
        name = "in_gopkg_natefinch_lumberjack_v2",
        build_file_proto_mode = "disable_global",
        importpath = "gopkg.in/natefinch/lumberjack.v2",
        sum = "h1:1Lc07Kr7qY4U2YPouBjpCLxpiyxIVoxqXgkXLknAOE8=",
        version = "v2.0.0",
    )
    go_repository(
        name = "in_gopkg_resty_v1",
        build_file_proto_mode = "disable_global",
        importpath = "gopkg.in/resty.v1",
        sum = "h1:CuXP0Pjfw9rOuY6EP+UvtNvt5DSqHpIxILZKT/quCZI=",
        version = "v1.12.0",
    )
    go_repository(
        name = "in_gopkg_tomb_v1",
        build_file_proto_mode = "disable_global",
        importpath = "gopkg.in/tomb.v1",
        sum = "h1:uRGJdciOHaEIrze2W8Q3AKkepLTh2hOroT7a+7czfdQ=",
        version = "v1.0.0-20141024135613-dd632973f1e7",
    )
    go_repository(
        name = "in_gopkg_yaml_v2",
        build_file_proto_mode = "disable_global",
        importpath = "gopkg.in/yaml.v2",
        sum = "h1:D8xgwECY7CYvx+Y2n4sBz93Jn9JRvxdiyyo8CTfuKaY=",
        version = "v2.4.0",
    )
    go_repository(
        name = "in_gopkg_yaml_v3",
        build_file_proto_mode = "disable_global",
        importpath = "gopkg.in/yaml.v3",
        sum = "h1:h8qDotaEPuJATrMmW04NCwg7v22aHH28wwpauUhK9Oo=",
        version = "v3.0.0-20210107192922-496545a6307b",
    )
    go_repository(
        name = "io_etcd_go_bbolt",
        build_file_proto_mode = "disable_global",
        importpath = "go.etcd.io/bbolt",
        sum = "h1:/ecaJf0sk1l4l6V4awd65v2C3ILy7MSj+s/x1ADCIMU=",
        version = "v1.3.6",
    )
    go_repository(
        name = "io_etcd_go_etcd_api_v3",
        build_file_proto_mode = "disable",
        importpath = "go.etcd.io/etcd/api/v3",
        patch_args = ["-p2"],
        patches = [
            "//build/patches:io_etcd_go_etcd_api_v3.patch",
        ],
        sum = "h1:tXok5yLlKyuQ/SXSjtqHc4uzNaMqZi2XsoSPr/LlJXI=",
        version = "v3.5.2",
    )
    go_repository(
        name = "io_etcd_go_etcd_client_pkg_v3",
        build_file_proto_mode = "disable_global",
        importpath = "go.etcd.io/etcd/client/pkg/v3",
        sum = "h1:4hzqQ6hIb3blLyQ8usCU4h3NghkqcsohEQ3o3VetYxE=",
        version = "v3.5.2",
    )
    go_repository(
        name = "io_etcd_go_etcd_client_v2",
        build_file_proto_mode = "disable_global",
        importpath = "go.etcd.io/etcd/client/v2",
        sum = "h1:ymrVwTkefuqA/rPkSW7/B4ApijbPVefRumkY+stNfS0=",
        version = "v2.305.2",
    )
    go_repository(
        name = "io_etcd_go_etcd_client_v3",
        build_file_proto_mode = "disable_global",
        importpath = "go.etcd.io/etcd/client/v3",
        sum = "h1:WdnejrUtQC4nCxK0/dLTMqKOB+U5TP/2Ya0BJL+1otA=",
        version = "v3.5.2",
    )
    go_repository(
        name = "io_etcd_go_etcd_etcdutl_v3",
        build_file_proto_mode = "disable_global",
        importpath = "go.etcd.io/etcd/etcdutl/v3",
        sum = "h1:XDNv2bGD6Ylz3Gb9lIGV/IYLk1bwTvyCIi1EI4hyyqo=",
        version = "v3.5.2",
    )
    go_repository(
        name = "io_etcd_go_etcd_pkg_v3",
        build_file_proto_mode = "disable_global",
        importpath = "go.etcd.io/etcd/pkg/v3",
        sum = "h1:YZUojdoPhOyl5QILYnR8LTUbbNefu/sV4ma+ZMr2tto=",
        version = "v3.5.2",
    )
    go_repository(
        name = "io_etcd_go_etcd_raft_v3",
        build_file_proto_mode = "disable_global",
        importpath = "go.etcd.io/etcd/raft/v3",
        patch_args = ["-p1"],
        patches = [
            "//build/patches:io_etcd_go_etcd_raft_v3.patch",
        ],
        sum = "h1:uCC37qOXqBvKqTGHGyhASsaCsnTuJugl1GvneJNwHWo=",
        version = "v3.5.2",
    )
    go_repository(
        name = "io_etcd_go_etcd_server_v3",
        build_file_proto_mode = "disable_global",
        importpath = "go.etcd.io/etcd/server/v3",
        sum = "h1:B6ytJvS4Fmt8nkjzS2/8POf4tuPhFMluE0lWd4dx/7U=",
        version = "v3.5.2",
    )
    go_repository(
        name = "io_etcd_go_etcd_tests_v3",
        build_file_proto_mode = "disable_global",
        importpath = "go.etcd.io/etcd/tests/v3",
        sum = "h1:uk7/uMGVebpBDl+roivowHt6gJ5Fnqwik3syDkoSKdo=",
        version = "v3.5.2",
    )
    go_repository(
        name = "io_k8s_sigs_yaml",
        build_file_proto_mode = "disable_global",
        importpath = "sigs.k8s.io/yaml",
        sum = "h1:kr/MCeFWJWTwyaHoR9c8EjH9OumOmoF9YGiZd7lFm/Q=",
        version = "v1.2.0",
    )
    go_repository(
        name = "io_opencensus_go",
        build_file_proto_mode = "disable_global",
        importpath = "go.opencensus.io",
        sum = "h1:gqCw0LfLxScz8irSi8exQc7fyQ0fKQU/qnC/X8+V/1M=",
        version = "v0.23.0",
    )
    go_repository(
        name = "io_opentelemetry_go_contrib",
        build_file_proto_mode = "disable_global",
        importpath = "go.opentelemetry.io/contrib",
        sum = "h1:ubFQUn0VCZ0gPwIoJfBJVpeBlyRMxu8Mm/huKWYd9p0=",
        version = "v0.20.0",
    )
    go_repository(
        name = "io_opentelemetry_go_contrib_instrumentation_google_golang_org_grpc_otelgrpc",
        build_file_proto_mode = "disable_global",
        importpath = "go.opentelemetry.io/contrib/instrumentation/google.golang.org/grpc/otelgrpc",
        sum = "h1:sO4WKdPAudZGKPcpZT4MJn6JaDmpyLrMPDGGyA1SttE=",
        version = "v0.20.0",
    )
    go_repository(
        name = "io_opentelemetry_go_otel",
        build_file_proto_mode = "disable_global",
        importpath = "go.opentelemetry.io/otel",
        sum = "h1:eaP0Fqu7SXHwvjiqDq83zImeehOHX8doTvU9AwXON8g=",
        version = "v0.20.0",
    )
    go_repository(
        name = "io_opentelemetry_go_otel_exporters_otlp",
        build_file_proto_mode = "disable_global",
        importpath = "go.opentelemetry.io/otel/exporters/otlp",
        sum = "h1:PTNgq9MRmQqqJY0REVbZFvwkYOA85vbdQU/nVfxDyqg=",
        version = "v0.20.0",
    )
    go_repository(
        name = "io_opentelemetry_go_otel_metric",
        build_file_proto_mode = "disable_global",
        importpath = "go.opentelemetry.io/otel/metric",
        sum = "h1:4kzhXFP+btKm4jwxpjIqjs41A7MakRFUS86bqLHTIw8=",
        version = "v0.20.0",
    )
    go_repository(
        name = "io_opentelemetry_go_otel_oteltest",
        build_file_proto_mode = "disable_global",
        importpath = "go.opentelemetry.io/otel/oteltest",
        sum = "h1:HiITxCawalo5vQzdHfKeZurV8x7ljcqAgiWzF6Vaeaw=",
        version = "v0.20.0",
    )
    go_repository(
        name = "io_opentelemetry_go_otel_sdk",
        build_file_proto_mode = "disable_global",
        importpath = "go.opentelemetry.io/otel/sdk",
        sum = "h1:JsxtGXd06J8jrnya7fdI/U/MR6yXA5DtbZy+qoHQlr8=",
        version = "v0.20.0",
    )
    go_repository(
        name = "io_opentelemetry_go_otel_sdk_export_metric",
        build_file_proto_mode = "disable_global",
        importpath = "go.opentelemetry.io/otel/sdk/export/metric",
        sum = "h1:c5VRjxCXdQlx1HjzwGdQHzZaVI82b5EbBgOu2ljD92g=",
        version = "v0.20.0",
    )
    go_repository(
        name = "io_opentelemetry_go_otel_sdk_metric",
        build_file_proto_mode = "disable_global",
        importpath = "go.opentelemetry.io/otel/sdk/metric",
        sum = "h1:7ao1wpzHRVKf0OQ7GIxiQJA6X7DLX9o14gmVon7mMK8=",
        version = "v0.20.0",
    )
    go_repository(
        name = "io_opentelemetry_go_otel_trace",
        build_file_proto_mode = "disable_global",
        importpath = "go.opentelemetry.io/otel/trace",
        sum = "h1:1DL6EXUdcg95gukhuRRvLDO/4X5THh/5dIV52lqtnbw=",
        version = "v0.20.0",
    )
    go_repository(
        name = "io_opentelemetry_go_proto_otlp",
        build_file_proto_mode = "disable_global",
        importpath = "go.opentelemetry.io/proto/otlp",
        sum = "h1:rwOQPCuKAKmwGKq2aVNnYIibI6wnV7EvzgfTCzcdGg8=",
        version = "v0.7.0",
    )
    go_repository(
        name = "io_rsc_binaryregexp",
        build_file_proto_mode = "disable_global",
        importpath = "rsc.io/binaryregexp",
        sum = "h1:HfqmD5MEmC0zvwBuF187nq9mdnXjXsSivRiXN7SmRkE=",
        version = "v0.2.0",
    )
    go_repository(
        name = "io_rsc_pdf",
        build_file_proto_mode = "disable_global",
        importpath = "rsc.io/pdf",
        sum = "h1:k1MczvYDUvJBe93bYd7wrZLLUEcLZAuF824/I4e5Xr4=",
        version = "v0.1.1",
    )
    go_repository(
        name = "io_rsc_quote_v3",
        build_file_proto_mode = "disable_global",
        importpath = "rsc.io/quote/v3",
        sum = "h1:9JKUTTIUgS6kzR9mK1YuGKv6Nl+DijDNIc0ghT58FaY=",
        version = "v3.1.0",
    )
    go_repository(
        name = "io_rsc_sampler",
        build_file_proto_mode = "disable_global",
        importpath = "rsc.io/sampler",
        sum = "h1:7uVkIFmeBqHfdjD+gZwtXXI+RODJ2Wc4O7MPEh/QiW4=",
        version = "v1.3.0",
    )
    go_repository(
        name = "org_golang_google_api",
        build_file_proto_mode = "disable_global",
        importpath = "google.golang.org/api",
        sum = "h1:yHW5s2SFyDapr/43kYtIQmoaaFVW4baLMLwqV4auj2A=",
        version = "v0.69.0",
    )
    go_repository(
        name = "org_golang_google_appengine",
        build_file_proto_mode = "disable_global",
        importpath = "google.golang.org/appengine",
        sum = "h1:FZR1q0exgwxzPzp/aF+VccGrSfxfPpkBqjIIEq3ru6c=",
        version = "v1.6.7",
    )
    go_repository(
        name = "org_golang_google_genproto",
        build_file_proto_mode = "disable_global",
        importpath = "google.golang.org/genproto",
        sum = "h1:divpuJZKgX3Qt7MFDE5v62yu0yQcQbTCD9VJp9leX58=",
        version = "v0.0.0-20220216160803-4663080d8bc8",
    )
    go_repository(
        name = "org_golang_google_grpc",
        build_file_proto_mode = "disable_global",
        importpath = "google.golang.org/grpc",
        sum = "h1:weqSxi/TMs1SqFRMHCtBgXRs8k3X39QIDEZ0pRcttUg=",
        version = "v1.44.0",
    )
    go_repository(
        name = "org_golang_google_grpc_cmd_protoc_gen_go_grpc",
        build_file_proto_mode = "disable_global",
        importpath = "google.golang.org/grpc/cmd/protoc-gen-go-grpc",
        sum = "h1:M1YKkFIboKNieVO5DLUEVzQfGwJD30Nv2jfUgzb5UcE=",
        version = "v1.1.0",
    )
    go_repository(
        name = "org_golang_google_protobuf",
        build_file_proto_mode = "disable_global",
        importpath = "google.golang.org/protobuf",
        sum = "h1:w43yiav+6bVFTBQFZX0r7ipe9JQ1QsbMgHwbBziscLw=",
        version = "v1.28.0",
    )
    go_repository(
        name = "org_golang_x_crypto",
        build_file_proto_mode = "disable_global",
        importpath = "golang.org/x/crypto",
        sum = "h1:f+lwQ+GtmgoY+A2YaQxlSOnDjXcQ7ZRLWOHbC6HtRqE=",
        version = "v0.0.0-20220214200702-86341886e292",
    )
    go_repository(
        name = "org_golang_x_exp",
        build_file_proto_mode = "disable_global",
        importpath = "golang.org/x/exp",
        sum = "h1:rxKZ2gOnYxjfmakvUUqh9Gyb6KXfrj7JWTxORTYqb0E=",
        version = "v0.0.0-20220426173459-3bcf042a4bf5",
    )
    go_repository(
        name = "org_golang_x_exp_typeparams",
        build_file_proto_mode = "disable",
        importpath = "golang.org/x/exp/typeparams",
        sum = "h1:qyrTQ++p1afMkO4DPEeLGq/3oTsdlvdH4vqZUBWzUKM=",
        version = "v0.0.0-20220218215828-6cf2b201936e",
    )

    go_repository(
        name = "org_golang_x_image",
        build_file_proto_mode = "disable_global",
        importpath = "golang.org/x/image",
        sum = "h1:+qEpEAPhDZ1o0x3tHzZTQDArnOixOzGD9HUJfcg0mb4=",
        version = "v0.0.0-20190802002840-cff245a6509b",
    )
    go_repository(
        name = "org_golang_x_lint",
        build_file_proto_mode = "disable_global",
        importpath = "golang.org/x/lint",
        sum = "h1:VLliZ0d+/avPrXXH+OakdXhpJuEoBZuwh1m2j7U6Iug=",
        version = "v0.0.0-20210508222113-6edffad5e616",
    )
    go_repository(
        name = "org_golang_x_mobile",
        build_file_proto_mode = "disable_global",
        importpath = "golang.org/x/mobile",
        sum = "h1:4+4C/Iv2U4fMZBiMCc98MG1In4gJY5YRhtpDNeDeHWs=",
        version = "v0.0.0-20190719004257-d2bd2a29d028",
    )
    go_repository(
        name = "org_golang_x_mod",
        build_file_proto_mode = "disable_global",
        importpath = "golang.org/x/mod",
        sum = "h1:6zppjxzCulZykYSLyVDYbneBfbaBIQPYMevg0bEwv2s=",
        version = "v0.6.0-dev.0.20220419223038-86c51ed26bb4",
    )
    go_repository(
        name = "org_golang_x_net",
        build_file_proto_mode = "disable_global",
        importpath = "golang.org/x/net",
        sum = "h1:O7DYs+zxREGLKzKoMQrtrEacpb0ZVXA5rIwylE2Xchk=",
        version = "v0.0.0-20220127200216-cd36cc0744dd",
    )
    go_repository(
        name = "org_golang_x_oauth2",
        build_file_proto_mode = "disable_global",
        importpath = "golang.org/x/oauth2",
        sum = "h1:RerP+noqYHUQ8CMRcPlC2nvTa4dcBIjegkuWdcUDuqg=",
        version = "v0.0.0-20211104180415-d3ed0bb246c8",
    )
    go_repository(
        name = "org_golang_x_sync",
        build_file_proto_mode = "disable_global",
        importpath = "golang.org/x/sync",
        sum = "h1:w8s32wxx3sY+OjLlv9qltkLU5yvJzxjjgiHWLjdIcw4=",
        version = "v0.0.0-20220513210516-0976fa681c29",
    )
    go_repository(
        name = "org_golang_x_sys",
        build_file_proto_mode = "disable_global",
        importpath = "golang.org/x/sys",
        sum = "h1:wEZYwx+kK+KlZ0hpvP2Ls1Xr4+RWnlzGFwPP0aiDjIU=",
        version = "v0.0.0-20220622161953-175b2fd9d664",
    )
    go_repository(
        name = "org_golang_x_term",
        build_file_proto_mode = "disable_global",
        importpath = "golang.org/x/term",
        sum = "h1:JGgROgKl9N8DuW20oFS5gxc+lE67/N3FcwmBPMe7ArY=",
        version = "v0.0.0-20210927222741-03fcf44c2211",
    )
    go_repository(
        name = "org_golang_x_text",
        build_file_proto_mode = "disable_global",
        importpath = "golang.org/x/text",
        sum = "h1:olpwvP2KacW1ZWvsR7uQhoyTYvKAupfQrRGBFM352Gk=",
        version = "v0.3.7",
    )
    go_repository(
        name = "org_golang_x_time",
        build_file_proto_mode = "disable_global",
        importpath = "golang.org/x/time",
        sum = "h1:M73Iuj3xbbb9Uk1DYhzydthsj6oOd6l9bpuFcNoUvTs=",
        version = "v0.0.0-20220224211638-0e9765cccd65",
    )
    go_repository(
        name = "org_golang_x_tools",
        build_file_proto_mode = "disable_global",
        importpath = "golang.org/x/tools",
        sum = "h1:loJ25fNOEhSXfHrpoGj91eCUThwdNX6u24rO1xnNteY=",
        version = "v0.1.11",
    )
    go_repository(
        name = "org_golang_x_xerrors",
        build_file_proto_mode = "disable_global",
        importpath = "golang.org/x/xerrors",
        sum = "h1:GGU+dLjvlC3qDwqYgL6UgRmHXhOOgns0bZu2Ty5mm6U=",
        version = "v0.0.0-20220411194840-2f41105eb62f",
    )
    go_repository(
        name = "org_gonum_v1_gonum",
        build_file_proto_mode = "disable_global",
        importpath = "gonum.org/v1/gonum",
        sum = "h1:CCXrcPKiGGotvnN6jfUsKk4rRqm7q09/YbKb5xCEvtM=",
        version = "v0.8.2",
    )
    go_repository(
        name = "org_gonum_v1_netlib",
        build_file_proto_mode = "disable_global",
        importpath = "gonum.org/v1/netlib",
        sum = "h1:OE9mWmgKkjJyEmDAAtGMPjXu+YNeGvK9VTSHY6+Qihc=",
        version = "v0.0.0-20190313105609-8cb42192e0e0",
    )
    go_repository(
        name = "org_gonum_v1_plot",
        build_file_proto_mode = "disable_global",
        importpath = "gonum.org/v1/plot",
        sum = "h1:Qh4dB5D/WpoUUp3lSod7qgoyEHbDGPUWjIbnqdqqe1k=",
        version = "v0.0.0-20190515093506-e2840ee46a6b",
    )
    go_repository(
        name = "org_modernc_fileutil",
        build_file_proto_mode = "disable_global",
        importpath = "modernc.org/fileutil",
        sum = "h1:Z1AFLZwl6BO8A5NldQg/xTSjGLetp+1Ubvl4alfGx8w=",
        version = "v1.0.0",
    )
    go_repository(
        name = "org_modernc_golex",
        build_file_proto_mode = "disable_global",
        importpath = "modernc.org/golex",
        sum = "h1:EYKY1a3wStt0RzHaH8mdSRNg78Ub0OHxYfCRWw35YtM=",
        version = "v1.0.1",
    )
    go_repository(
        name = "org_modernc_lex",
        build_file_proto_mode = "disable_global",
        importpath = "modernc.org/lex",
        sum = "h1:w0dxp18i1q+aSE7GkepvwzvVWTLoCIQ2oDgTFAV2JZU=",
        version = "v1.0.0",
    )
    go_repository(
        name = "org_modernc_lexer",
        build_file_proto_mode = "disable_global",
        importpath = "modernc.org/lexer",
        sum = "h1:D2xE6YTaH7aiEC7o/+rbx6qTAEr1uY83peKwkamIdQ0=",
        version = "v1.0.0",
    )
    go_repository(
        name = "org_modernc_mathutil",
        build_file_proto_mode = "disable_global",
        importpath = "modernc.org/mathutil",
        sum = "h1:ij3fYGe8zBF4Vu+g0oT7mB06r8sqGWKuJu1yXeR4by8=",
        version = "v1.4.1",
    )
    go_repository(
        name = "org_modernc_parser",
        build_file_proto_mode = "disable_global",
        importpath = "modernc.org/parser",
        sum = "h1:/qHLDn1ezrcRk9/XbErYp84bPPM4+w0kIDuvMdRk6Vc=",
        version = "v1.0.2",
    )
    go_repository(
        name = "org_modernc_scanner",
        build_file_proto_mode = "disable_global",
        importpath = "modernc.org/scanner",
        sum = "h1:rmWBTztgQKLM2CYx0uTQGhAxgnrILDEOVXJsEq/I4Js=",
        version = "v1.0.1",
    )
    go_repository(
        name = "org_modernc_sortutil",
        build_file_proto_mode = "disable_global",
        importpath = "modernc.org/sortutil",
        sum = "h1:SUTM1sCR0Ldpv7dbB/KCPC2zHHsZ1KrSkhmGmmV22CQ=",
        version = "v1.0.0",
    )
    go_repository(
        name = "org_modernc_strutil",
        build_file_proto_mode = "disable_global",
        importpath = "modernc.org/strutil",
        sum = "h1:+1/yCzZxY2pZwwrsbH+4T7BQMoLQ9QiBshRC9eicYsc=",
        version = "v1.1.0",
    )
    go_repository(
        name = "org_modernc_y",
        build_file_proto_mode = "disable_global",
        importpath = "modernc.org/y",
        sum = "h1:+QT+MtLkwkvLkh3fYQq+YD5vw2s5paVE73jdl5R/Py8=",
        version = "v1.0.1",
    )
    go_repository(
        name = "org_uber_go_atomic",
        build_file_proto_mode = "disable_global",
        importpath = "go.uber.org/atomic",
        sum = "h1:ECmE8Bn/WFTYwEW/bpKD3M8VtR/zQVbavAoalC1PYyE=",
        version = "v1.9.0",
    )
    go_repository(
        name = "org_uber_go_automaxprocs",
        build_file_proto_mode = "disable_global",
        importpath = "go.uber.org/automaxprocs",
        sum = "h1:CpDZl6aOlLhReez+8S3eEotD7Jx0Os++lemPlMULQP0=",
        version = "v1.4.0",
    )
    go_repository(
        name = "org_uber_go_goleak",
        build_file_proto_mode = "disable_global",
        importpath = "go.uber.org/goleak",
        sum = "h1:gZAh5/EyT/HQwlpkCy6wTpqfH9H8Lz8zbm3dZh+OyzA=",
        version = "v1.1.12",
    )
    go_repository(
        name = "org_uber_go_multierr",
        build_file_proto_mode = "disable_global",
        importpath = "go.uber.org/multierr",
        sum = "h1:dg6GjLku4EH+249NNmoIciG9N/jURbDG+pFlTkhzIC8=",
        version = "v1.8.0",
    )
    go_repository(
        name = "org_uber_go_tools",
        build_file_proto_mode = "disable_global",
        importpath = "go.uber.org/tools",
        sum = "h1:0mgffUl7nfd+FpvXMVz4IDEaUSmT1ysygQC7qYo7sG4=",
        version = "v0.0.0-20190618225709-2cfd321de3ee",
    )
    go_repository(
        name = "org_uber_go_zap",
        build_file_proto_mode = "disable_global",
        importpath = "go.uber.org/zap",
        sum = "h1:WefMeulhovoZ2sYXz7st6K0sLj7bBhpiFaud4r4zST8=",
        version = "v1.21.0",
    )<|MERGE_RESOLUTION|>--- conflicted
+++ resolved
@@ -2523,13 +2523,8 @@
         name = "com_github_pingcap_tipb",
         build_file_proto_mode = "disable_global",
         importpath = "github.com/pingcap/tipb",
-<<<<<<< HEAD
-        sum = "h1:E0B1B1FGY0vaBD8snOmwIoTeMW+ej4hQLt99+9858+E=",
-        version = "v0.0.0-20220628092852-069ef6c8fc90",
-=======
         sum = "h1:oYn6UiUSnVlMBr4rLOweNWtdAon5wCLnLGDSFf/8kMA=",
         version = "v0.0.0-20220704030114-0f4f873beca8",
->>>>>>> cdde0398
     )
     go_repository(
         name = "com_github_pkg_browser",
