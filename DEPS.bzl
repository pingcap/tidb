load("@bazel_gazelle//:deps.bzl", "go_repository")

def go_deps():
    go_repository(
        name = "cc_mvdan_gofumpt",
        build_file_proto_mode = "disable",
        importpath = "mvdan.cc/gofumpt",
        sum = "h1:JVf4NN1mIpHogBj7ABpgOyZc65/UUOkKQFkoURsz4MM=",
        version = "v0.4.0",
    )
    go_repository(
        name = "cc_mvdan_interfacer",
        build_file_proto_mode = "disable",
        importpath = "mvdan.cc/interfacer",
        sum = "h1:WX1yoOaKQfddO/mLzdV4wptyWgoH/6hwLs7QHTixo0I=",
        version = "v0.0.0-20180901003855-c20040233aed",
    )
    go_repository(
        name = "cc_mvdan_lint",
        build_file_proto_mode = "disable",
        importpath = "mvdan.cc/lint",
        sum = "h1:DxJ5nJdkhDlLok9K6qO+5290kphDJbHOQO1DFFFTeBo=",
        version = "v0.0.0-20170908181259-adc824a0674b",
    )
    go_repository(
        name = "cc_mvdan_unparam",
        build_file_proto_mode = "disable",
        importpath = "mvdan.cc/unparam",
        sum = "h1:3rvTIIM22r9pvXk+q3swxUQAQOxksVMGK7sml4nG57w=",
        version = "v0.0.0-20221223090309-7455f1af531d",
    )

    go_repository(
        name = "co_honnef_go_tools",
        build_file_proto_mode = "disable_global",
        importpath = "honnef.co/go/tools",
        sum = "h1:o/n5/K5gXqk8Gozvs2cnL0F2S1/g1vcGCAx2vETjITw=",
        version = "v0.4.3",
    )
    go_repository(
        name = "com_4d63_gocheckcompilerdirectives",
        build_file_proto_mode = "disable",
        importpath = "4d63.com/gocheckcompilerdirectives",
        sum = "h1:AHcMYuw56NPjq/2y615IGg2kYkBdTvOaojYCBcRE7MA=",
        version = "v1.2.1",
    )

    go_repository(
        name = "com_4d63_gochecknoglobals",
        build_file_proto_mode = "disable",
        importpath = "4d63.com/gochecknoglobals",
        sum = "h1:1eiorGsgHOFOuoOiJDy2psSrQbRdIHrlge0IJIkUgDc=",
        version = "v0.2.1",
    )
    go_repository(
        name = "com_github_abirdcfly_dupword",
        build_file_proto_mode = "disable",
        importpath = "github.com/Abirdcfly/dupword",
        sum = "h1:z6v8rMETchZXUIuHxYNmlUAuKuB21PeaSymTed16wgU=",
        version = "v0.0.11",
    )

    go_repository(
        name = "com_github_acarl005_stripansi",
        build_file_proto_mode = "disable",
        importpath = "github.com/acarl005/stripansi",
        sum = "h1:licZJFw2RwpHMqeKTCYkitsPqHNxTmd4SNR5r94FGM8=",
        version = "v0.0.0-20180116102854-5a71ef0e047d",
    )

    go_repository(
        name = "com_github_ajg_form",
        build_file_proto_mode = "disable_global",
        importpath = "github.com/ajg/form",
        sum = "h1:t9c7v8JUKu/XxOGBU0yjNpaMloxGEJhUkqFRq0ibGeU=",
        version = "v1.5.1",
    )
    go_repository(
        name = "com_github_ajstarks_svgo",
        build_file_proto_mode = "disable_global",
        importpath = "github.com/ajstarks/svgo",
        sum = "h1:wVe6/Ea46ZMeNkQjjBW6xcqyQA/j5e0D6GytH95g0gQ=",
        version = "v0.0.0-20180226025133-644b8db467af",
    )
    go_repository(
        name = "com_github_alecthomas_kingpin_v2",
        build_file_proto_mode = "disable",
        importpath = "github.com/alecthomas/kingpin/v2",
        sum = "h1:ANLJcKmQm4nIaog7xdr/id6FM6zm5hHnfZrvtKPxqGg=",
        version = "v2.3.1",
    )

    go_repository(
        name = "com_github_alecthomas_template",
        build_file_proto_mode = "disable_global",
        importpath = "github.com/alecthomas/template",
        sum = "h1:JYp7IbQjafoB+tBA3gMyHYHrpOtNuDiK/uB5uXxq5wM=",
        version = "v0.0.0-20190718012654-fb15b899a751",
    )
    go_repository(
        name = "com_github_alecthomas_units",
        build_file_proto_mode = "disable_global",
        importpath = "github.com/alecthomas/units",
        sum = "h1:s6gZFSlWYmbqAuRjVTiNNhvNRfY2Wxp9nhfyel4rklc=",
        version = "v0.0.0-20211218093645-b94a6e3cc137",
    )
    go_repository(
        name = "com_github_aleksi_gocov_xml",
        build_file_proto_mode = "disable",
        importpath = "github.com/AlekSi/gocov-xml",
        sum = "h1:4QctJBgXEkbzeKz6PJy6bt3JSPNSN4I2mITYW+eKUoQ=",
        version = "v1.0.0",
    )

    go_repository(
        name = "com_github_alexkohler_prealloc",
        build_file_proto_mode = "disable",
        importpath = "github.com/alexkohler/prealloc",
        sum = "h1:Hbq0/3fJPQhNkN0dR95AVrr6R7tou91y0uHG5pOcUuw=",
        version = "v1.0.0",
    )
    go_repository(
        name = "com_github_alingse_asasalint",
        build_file_proto_mode = "disable",
        importpath = "github.com/alingse/asasalint",
        sum = "h1:SFwnQXJ49Kx/1GghOFz1XGqHYKp21Kq1nHad/0WQRnw=",
        version = "v0.0.11",
    )

    go_repository(
        name = "com_github_aliyun_alibaba_cloud_sdk_go",
        build_file_proto_mode = "disable",
        importpath = "github.com/aliyun/alibaba-cloud-sdk-go",
        sum = "h1:Q/yk4z/cHUVZfgTqtD09qeYBxHwshQAjVRX73qs8UH0=",
        version = "v1.61.1581",
    )

    go_repository(
        name = "com_github_andreasbriese_bbloom",
        build_file_proto_mode = "disable_global",
        importpath = "github.com/AndreasBriese/bbloom",
        sum = "h1:HD8gA2tkByhMAwYaFAX9w2l7vxvBQ5NMoxDrkhqhtn4=",
        version = "v0.0.0-20190306092124-e2d15f34fcf9",
    )
    go_repository(
        name = "com_github_antihax_optional",
        build_file_proto_mode = "disable_global",
        importpath = "github.com/antihax/optional",
        sum = "h1:xK2lYat7ZLaVVcIuj82J8kIro4V6kDe0AUDFboUCwcg=",
        version = "v1.0.0",
    )
    go_repository(
        name = "com_github_antonboom_errname",
        build_file_proto_mode = "disable",
        importpath = "github.com/Antonboom/errname",
        sum = "h1:BZDX4r3l4TBZxZ2o2LNrlGxSHran4d1u4veZdoORTT4=",
        version = "v0.1.9",
    )
    go_repository(
        name = "com_github_antonboom_nilnil",
        build_file_proto_mode = "disable",
        importpath = "github.com/Antonboom/nilnil",
        sum = "h1:6RTbx3d2mcEu3Zwq9TowQpQMVpP75zugwOtqY1RTtcE=",
        version = "v0.1.3",
    )
    go_repository(
        name = "com_github_apache_skywalking_eyes",
        build_file_proto_mode = "disable",
        importpath = "github.com/apache/skywalking-eyes",
        sum = "h1:O13kdRU6FCEZevfD01mdhTgCZLLfPZIQ0GXZrLl7FpQ=",
        version = "v0.4.0",
    )

    go_repository(
        name = "com_github_apache_thrift",
        build_file_proto_mode = "disable_global",
        importpath = "github.com/apache/thrift",
        sum = "h1:Jz3KVLYY5+JO7rDiX0sAuRGtuv2vG01r17Y9nLMWNUw=",
        version = "v0.13.1-0.20201008052519-daf620915714",
    )
    go_repository(
        name = "com_github_armon_circbuf",
        build_file_proto_mode = "disable_global",
        importpath = "github.com/armon/circbuf",
        sum = "h1:QEF07wC0T1rKkctt1RINW/+RMTVmiwxETico2l3gxJA=",
        version = "v0.0.0-20150827004946-bbbad097214e",
    )
    go_repository(
        name = "com_github_armon_consul_api",
        build_file_proto_mode = "disable_global",
        importpath = "github.com/armon/consul-api",
        sum = "h1:G1bPvciwNyF7IUmKXNt9Ak3m6u9DE1rF+RmtIkBpVdA=",
        version = "v0.0.0-20180202201655-eb2c6b5be1b6",
    )
    go_repository(
        name = "com_github_armon_go_metrics",
        build_file_proto_mode = "disable_global",
        importpath = "github.com/armon/go-metrics",
        sum = "h1:8GUt8eRujhVEGZFFEjBj46YV4rDjvGrNxb0KMWYkL2I=",
        version = "v0.0.0-20180917152333-f0300d1749da",
    )
    go_repository(
        name = "com_github_armon_go_radix",
        build_file_proto_mode = "disable_global",
        importpath = "github.com/armon/go-radix",
        sum = "h1:BUAU3CGlLvorLI26FmByPp2eC2qla6E1Tw+scpcg/to=",
        version = "v0.0.0-20180808171621-7fddfc383310",
    )
    go_repository(
        name = "com_github_armon_go_socks5",
        build_file_proto_mode = "disable",
        importpath = "github.com/armon/go-socks5",
        sum = "h1:0CwZNZbxp69SHPdPJAN/hZIm0C4OItdklCFmMRWYpio=",
        version = "v0.0.0-20160902184237-e75332964ef5",
    )

    go_repository(
        name = "com_github_ashanbrown_forbidigo",
        build_file_proto_mode = "disable",
        importpath = "github.com/ashanbrown/forbidigo",
        sum = "h1:WXhzLjOlnuDYPYQo/eFlcFMi8X/kLfvWLYu6CSoebis=",
        version = "v1.5.1",
    )
    go_repository(
        name = "com_github_ashanbrown_makezero",
        build_file_proto_mode = "disable",
        importpath = "github.com/ashanbrown/makezero",
        sum = "h1:iCQ87C0V0vSyO+M9E/FZYbu65auqH0lnsOkf5FcB28s=",
        version = "v1.1.1",
    )

    go_repository(
        name = "com_github_aws_aws_sdk_go",
        build_file_proto_mode = "disable_global",
        importpath = "github.com/aws/aws-sdk-go",
        sum = "h1:jLDC9RsNoYMLFlKpB8LdqUnoDdC2yvkS4QbuyPQJ8+M=",
        version = "v1.44.48",
    )
    go_repository(
        name = "com_github_axw_gocov",
        build_file_proto_mode = "disable",
        importpath = "github.com/axw/gocov",
        sum = "h1:YsqYR66hUmilVr23tu8USgnJIJvnwh3n7j5zRn7x4LU=",
        version = "v1.0.0",
    )

    go_repository(
        name = "com_github_aymerick_raymond",
        build_file_proto_mode = "disable_global",
        importpath = "github.com/aymerick/raymond",
        sum = "h1:Ppm0npCCsmuR9oQaBtRuZcmILVE74aXE+AmrJj8L2ns=",
        version = "v2.0.3-0.20180322193309-b565731e1464+incompatible",
    )
    go_repository(
        name = "com_github_azure_azure_sdk_for_go",
        build_file_proto_mode = "disable",
        importpath = "github.com/Azure/azure-sdk-for-go",
        sum = "h1:bch1RS060vGpHpY3zvQDV4rOiRw25J1zmR/B9a76aSA=",
        version = "v23.2.0+incompatible",
    )

    go_repository(
        name = "com_github_azure_azure_sdk_for_go_sdk_azcore",
        build_file_proto_mode = "disable_global",
        importpath = "github.com/Azure/azure-sdk-for-go/sdk/azcore",
        sum = "h1:KQgdWmEOmaJKxaUUZwHAYh12t+b+ZJf8q3friycK1kA=",
        version = "v0.20.0",
    )
    go_repository(
        name = "com_github_azure_azure_sdk_for_go_sdk_azidentity",
        build_file_proto_mode = "disable_global",
        importpath = "github.com/Azure/azure-sdk-for-go/sdk/azidentity",
        sum = "h1:VBvHGLJbaY0+c66NZHdS9cgjHVYSH6DDa0XJMyrblsI=",
        version = "v0.12.0",
    )
    go_repository(
        name = "com_github_azure_azure_sdk_for_go_sdk_internal",
        build_file_proto_mode = "disable_global",
        importpath = "github.com/Azure/azure-sdk-for-go/sdk/internal",
        sum = "h1:BUYIbDf/mMZ8945v3QkG3OuqGVyS4Iek0AOLwdRAYoc=",
        version = "v0.8.1",
    )
    go_repository(
        name = "com_github_azure_azure_sdk_for_go_sdk_storage_azblob",
        build_file_proto_mode = "disable_global",
        importpath = "github.com/Azure/azure-sdk-for-go/sdk/storage/azblob",
        sum = "h1:62Ew5xXg5UCGIXDOM7+y4IL5/6mQJq1nenhBCJAeGX8=",
        version = "v0.2.0",
    )
    go_repository(
        name = "com_github_azure_go_autorest",
        build_file_proto_mode = "disable",
        importpath = "github.com/Azure/go-autorest",
        sum = "h1:Q2feRPMlcfVcqz3pF87PJzkm5lZrL+x6BDtzhODzNJM=",
        version = "v11.2.8+incompatible",
    )
    go_repository(
        name = "com_github_bazelbuild_buildtools",
        build_file_proto_mode = "disable",
        importpath = "github.com/bazelbuild/buildtools",
        sum = "h1:XmPu4mXICgdGnC5dXGjUGbwUD/kUmS0l5Aop3LaevBM=",
        version = "v0.0.0-20230317132445-9c3c1fc0106e",
    )

    go_repository(
        name = "com_github_benbjohnson_clock",
        build_file_proto_mode = "disable_global",
        importpath = "github.com/benbjohnson/clock",
        sum = "h1:ip6w0uFQkncKQ979AypyG0ER7mqUSBdKLOgAle/AT8A=",
        version = "v1.3.0",
    )
    go_repository(
        name = "com_github_beorn7_perks",
        build_file_proto_mode = "disable_global",
        importpath = "github.com/beorn7/perks",
        sum = "h1:VlbKKnNfV8bJzeqoa4cOKqO6bYr3WgKZxO8Z16+hsOM=",
        version = "v1.0.1",
    )
    go_repository(
        name = "com_github_bgentry_speakeasy",
        build_file_proto_mode = "disable_global",
        importpath = "github.com/bgentry/speakeasy",
        sum = "h1:ByYyxL9InA1OWqxJqqp2A5pYHUrCiAL6K3J+LKSsQkY=",
        version = "v0.1.0",
    )
    go_repository(
        name = "com_github_biogo_store",
        build_file_proto_mode = "disable",
        importpath = "github.com/biogo/store",
        sum = "h1:tYoz1OeRpx3dJZlh9T4dQt4kAndcmpl+VNdzbSgFC/0=",
        version = "v0.0.0-20160505134755-913427a1d5e8",
    )
    go_repository(
        name = "com_github_bitly_go_simplejson",
        build_file_proto_mode = "disable",
        importpath = "github.com/bitly/go-simplejson",
        sum = "h1:6IH+V8/tVMab511d5bn4M7EwGXZf9Hj6i2xSwkNEM+Y=",
        version = "v0.5.0",
    )

    go_repository(
        name = "com_github_bketelsen_crypt",
        build_file_proto_mode = "disable_global",
        importpath = "github.com/bketelsen/crypt",
        sum = "h1:+0HFd5KSZ/mm3JmhmrDukiId5iR6w4+BdFtfSy4yWIc=",
        version = "v0.0.3-0.20200106085610-5cbc8cc4026c",
    )
    go_repository(
        name = "com_github_bkielbasa_cyclop",
        build_file_proto_mode = "disable",
        importpath = "github.com/bkielbasa/cyclop",
        sum = "h1:7Jmnh0yL2DjKfw28p86YTd/B4lRGcNuu12sKE35sM7A=",
        version = "v1.2.0",
    )

    go_repository(
        name = "com_github_blacktear23_go_proxyprotocol",
        build_file_proto_mode = "disable_global",
        importpath = "github.com/blacktear23/go-proxyprotocol",
        sum = "h1:eTt6UMpEnq59NjON49b3Cay8Dm0sCs1nDliwgkyEsRM=",
        version = "v1.0.6",
    )
    go_repository(
        name = "com_github_blizzy78_varnamelen",
        build_file_proto_mode = "disable",
        importpath = "github.com/blizzy78/varnamelen",
        sum = "h1:oqSblyuQvFsW1hbBHh1zfwrKe3kcSj0rnXkKzsQ089M=",
        version = "v0.8.0",
    )
    go_repository(
        name = "com_github_bmatcuk_doublestar_v2",
        build_file_proto_mode = "disable",
        importpath = "github.com/bmatcuk/doublestar/v2",
        sum = "h1:6I6oUiT/sU27eE2OFcWqBhL1SwjyvQuOssxT4a1yidI=",
        version = "v2.0.4",
    )

    go_repository(
        name = "com_github_bombsimon_wsl_v3",
        build_file_proto_mode = "disable",
        importpath = "github.com/bombsimon/wsl/v3",
        sum = "h1:RkSxjT3tmlptwfgEgTgU+KYKLI35p/tviNXNXiL2aNU=",
        version = "v3.4.0",
    )
    go_repository(
        name = "com_github_breeswish_gin_jwt_v2",
        build_file_proto_mode = "disable",
        importpath = "github.com/breeswish/gin-jwt/v2",
        sum = "h1:KLE/YeX+9FNaGVW5MtImRVPhjDpfpgJhvkuYWBmOYbo=",
        version = "v2.6.4-jwt-patch",
    )

    go_repository(
        name = "com_github_breml_bidichk",
        build_file_proto_mode = "disable",
        importpath = "github.com/breml/bidichk",
        sum = "h1:i3yedFWWQ7YzjdZJHnPo9d/xURinSq3OM+gyM43K4/8=",
        version = "v0.2.4",
    )
    go_repository(
        name = "com_github_breml_errchkjson",
        build_file_proto_mode = "disable",
        importpath = "github.com/breml/errchkjson",
        sum = "h1:hlIeXuspTyt8Y/UmP5qy1JocGNR00KQHgfaNtRAjoxQ=",
        version = "v0.3.1",
    )

    go_repository(
        name = "com_github_burntsushi_toml",
        build_file_proto_mode = "disable_global",
        importpath = "github.com/BurntSushi/toml",
        sum = "h1:9F2/+DoOYIOksmaJFPw1tGFy1eDnIJXg+UHjuD8lTak=",
        version = "v1.2.1",
    )
    go_repository(
        name = "com_github_burntsushi_xgb",
        build_file_proto_mode = "disable_global",
        importpath = "github.com/BurntSushi/xgb",
        sum = "h1:1BDTz0u9nC3//pOCMdNH+CiXJVYJh5UQNCOBG7jbELc=",
        version = "v0.0.0-20160522181843-27f122750802",
    )
    go_repository(
        name = "com_github_butuzov_ireturn",
        build_file_proto_mode = "disable",
        importpath = "github.com/butuzov/ireturn",
        sum = "h1:QvrO2QF2+/Cx1WA/vETCIYBKtRjc30vesdoPUNo1EbY=",
        version = "v0.1.1",
    )
    go_repository(
        name = "com_github_butuzov_mirror",
        build_file_proto_mode = "disable",
        importpath = "github.com/butuzov/mirror",
        sum = "h1:AOFqNeGL+3znnsBptNI4PNKT1IpzTD+95vY7bsMM1pg=",
        version = "v0.1.2",
    )

    go_repository(
        name = "com_github_cakturk_go_netstat",
        build_file_proto_mode = "disable",
        importpath = "github.com/cakturk/go-netstat",
        sum = "h1:BjkPE3785EwPhhyuFkbINB+2a1xATwk8SNDWnJiD41g=",
        version = "v0.0.0-20200220111822-e5b49efee7a5",
    )

    go_repository(
        name = "com_github_carlmjohnson_flagext",
        build_file_proto_mode = "disable_global",
        importpath = "github.com/carlmjohnson/flagext",
        sum = "h1:/c4uK3ie786Z7caXLcIMvePNSSiH3bQVGDvmGLMme60=",
        version = "v0.21.0",
    )
    go_repository(
        name = "com_github_cenk_backoff",
        build_file_proto_mode = "disable",
        importpath = "github.com/cenk/backoff",
        sum = "h1:7vXVw3g7XE+Vnj0A9TmFGtMeP4oZQ5ZzpPvKhLFa80E=",
        version = "v2.0.0+incompatible",
    )
    go_repository(
        name = "com_github_cenkalti_backoff_v4",
        build_file_proto_mode = "disable",
        importpath = "github.com/cenkalti/backoff/v4",
        sum = "h1:JIufpQLbh4DkbQoii76ItQIUFzevQSqOLZca4eamEDs=",
        version = "v4.0.2",
    )

    go_repository(
        name = "com_github_census_instrumentation_opencensus_proto",
        build_file_proto_mode = "disable_global",
        importpath = "github.com/census-instrumentation/opencensus-proto",
        sum = "h1:iKLQ0xPNFxR/2hzXZMrBo8f1j86j5WHzznCCQxV/b8g=",
        version = "v0.4.1",
    )
    go_repository(
        name = "com_github_certifi_gocertifi",
        build_file_proto_mode = "disable_global",
        importpath = "github.com/certifi/gocertifi",
        sum = "h1:uH66TXeswKn5PW5zdZ39xEwfS9an067BirqA+P4QaLI=",
        version = "v0.0.0-20200922220541-2c3bb06c6054",
    )
    go_repository(
        name = "com_github_cespare_xxhash",
        build_file_proto_mode = "disable_global",
        importpath = "github.com/cespare/xxhash",
        sum = "h1:a6HrQnmkObjyL+Gs60czilIUGqrzKutQD6XZog3p+ko=",
        version = "v1.1.0",
    )
    go_repository(
        name = "com_github_cespare_xxhash_v2",
        build_file_proto_mode = "disable_global",
        importpath = "github.com/cespare/xxhash/v2",
        sum = "h1:DC2CZ1Ep5Y4k3ZQ899DldepgrayRUGE6BBZ/cd9Cj44=",
        version = "v2.2.0",
    )
    go_repository(
        name = "com_github_charithe_durationcheck",
        build_file_proto_mode = "disable",
        importpath = "github.com/charithe/durationcheck",
        sum = "h1:wgw73BiocdBDQPik+zcEoBG/ob8uyBHf2iyoHGPf5w4=",
        version = "v0.0.10",
    )
    go_repository(
        name = "com_github_chavacava_garif",
        build_file_proto_mode = "disable",
        importpath = "github.com/chavacava/garif",
        sum = "h1:W9o46d2kbNL06lq7UNDPV0zYLzkrde/bjIqO02eoll0=",
        version = "v0.0.0-20230227094218-b8c73b2037b8",
    )

    go_repository(
        name = "com_github_cheggaaa_pb_v3",
        build_file_proto_mode = "disable_global",
        importpath = "github.com/cheggaaa/pb/v3",
        sum = "h1:bC8oemdChbke2FHIIGy9mn4DPJ2caZYQnfbRqwmdCoA=",
        version = "v3.0.8",
    )
    go_repository(
        name = "com_github_cheynewallace_tabby",
        build_file_proto_mode = "disable_global",
        importpath = "github.com/cheynewallace/tabby",
        sum = "h1:JvUR8waht4Y0S3JF17G6Vhyt+FRhnqVCkk8l4YrOU54=",
        version = "v1.1.1",
    )
    go_repository(
        name = "com_github_chzyer_logex",
        build_file_proto_mode = "disable_global",
        importpath = "github.com/chzyer/logex",
        sum = "h1:Swpa1K6QvQznwJRcfTfQJmTE72DqScAa40E+fbHEXEE=",
        version = "v1.1.10",
    )
    go_repository(
        name = "com_github_chzyer_readline",
        build_file_proto_mode = "disable_global",
        importpath = "github.com/chzyer/readline",
        sum = "h1:fY5BOSpyZCqRo5OhCuC+XN+r/bBCmeuuJtjz+bCNIf8=",
        version = "v0.0.0-20180603132655-2972be24d48e",
    )
    go_repository(
        name = "com_github_chzyer_test",
        build_file_proto_mode = "disable_global",
        importpath = "github.com/chzyer/test",
        sum = "h1:q763qf9huN11kDQavWsoZXJNW3xEE4JJyHa5Q25/sd8=",
        version = "v0.0.0-20180213035817-a1ea475d72b1",
    )
    go_repository(
        name = "com_github_client9_misspell",
        build_file_proto_mode = "disable_global",
        importpath = "github.com/client9/misspell",
        sum = "h1:ta993UF76GwbvJcIo3Y68y/M3WxlpEHPWIGDkJYwzJI=",
        version = "v0.3.4",
    )
    go_repository(
        name = "com_github_cloudfoundry_gosigar",
        build_file_proto_mode = "disable",
        importpath = "github.com/cloudfoundry/gosigar",
        sum = "h1:gIc08FbB3QPb+nAQhINIK/qhf5REKkY0FTGgRGXkcVc=",
        version = "v1.3.6",
    )

    go_repository(
        name = "com_github_cloudykit_fastprinter",
        build_file_proto_mode = "disable_global",
        importpath = "github.com/CloudyKit/fastprinter",
        sum = "h1:3SgJcK9l5uPdBC/X17wanyJAMxM33+4ZhEIV96MIH8U=",
        version = "v0.0.0-20170127035650-74b38d55f37a",
    )
    go_repository(
        name = "com_github_cloudykit_jet",
        build_file_proto_mode = "disable_global",
        importpath = "github.com/CloudyKit/jet",
        sum = "h1:rZgFj+Gtf3NMi/U5FvCvhzaxzW/TaPYgUYx3bAPz9DE=",
        version = "v2.1.3-0.20180809161101-62edd43e4f88+incompatible",
    )
    go_repository(
        name = "com_github_cncf_udpa_go",
        build_file_proto_mode = "disable_global",
        importpath = "github.com/cncf/udpa/go",
        sum = "h1:QQ3GSy+MqSHxm/d8nCtnAiZdYFd45cYZPs8vOOIYKfk=",
        version = "v0.0.0-20220112060539-c52dc94e7fbe",
    )
    go_repository(
        name = "com_github_cncf_xds_go",
        build_file_proto_mode = "disable_global",
        importpath = "github.com/cncf/xds/go",
        sum = "h1:ACGZRIr7HsgBKHsueQ1yM4WaVaXh21ynwqsF8M8tXhA=",
        version = "v0.0.0-20230105202645-06c439db220b",
    )
    go_repository(
        name = "com_github_cockroachdb_apd",
        build_file_proto_mode = "disable",
        importpath = "github.com/cockroachdb/apd",
        sum = "h1:3LFP3629v+1aKXU5Q37mxmRxX/pIu1nijXydLShEq5I=",
        version = "v1.1.0",
    )
    go_repository(
        name = "com_github_cockroachdb_cmux",
        build_file_proto_mode = "disable",
        importpath = "github.com/cockroachdb/cmux",
        sum = "h1:dzj1/xcivGjNPwwifh/dWTczkwcuqsXXFHY1X/TZMtw=",
        version = "v0.0.0-20170110192607-30d10be49292",
    )
    go_repository(
        name = "com_github_cockroachdb_cockroach",
        build_file_proto_mode = "disable",
        importpath = "github.com/cockroachdb/cockroach",
        sum = "h1:0FHGBrsIyDci8tF7zujQkHdMTJdCTSIV9esrni2fKQI=",
        version = "v0.0.0-20170608034007-84bc9597164f",
    )
    go_repository(
        name = "com_github_cockroachdb_cockroach_go",
        build_file_proto_mode = "disable",
        importpath = "github.com/cockroachdb/cockroach-go",
        sum = "h1:2zRrJWIt/f9c9HhNHAgrRgq0San5gRRUJTBXLkchal0=",
        version = "v0.0.0-20181001143604-e0a95dfd547c",
    )

    go_repository(
        name = "com_github_cockroachdb_datadriven",
        build_file_proto_mode = "disable_global",
        importpath = "github.com/cockroachdb/datadriven",
        sum = "h1:uhZrAfEayBecH2w2tZmhe20HJ7hDvrrA4x2Bg9YdZKM=",
        version = "v1.0.0",
    )
    go_repository(
        name = "com_github_cockroachdb_errors",
        build_file_proto_mode = "disable_global",
        importpath = "github.com/cockroachdb/errors",
        sum = "h1:A5+txlVZfOqFBDa4mGz2bUWSp0aHElvHX2bKkdbQu+Y=",
        version = "v1.8.1",
    )
    go_repository(
        name = "com_github_cockroachdb_logtags",
        build_file_proto_mode = "disable_global",
        importpath = "github.com/cockroachdb/logtags",
        sum = "h1:o/kfcElHqOiXqcou5a3rIlMc7oJbMQkeLk0VQJ7zgqY=",
        version = "v0.0.0-20190617123548-eb05cc24525f",
    )
    go_repository(
        name = "com_github_cockroachdb_pebble",
        build_file_proto_mode = "disable_global",
        importpath = "github.com/cockroachdb/pebble",
        sum = "h1:Igd6YmtOZ77EgLAIaE9+mHl7+sAKaZ5m4iMI0Dz/J2A=",
        version = "v0.0.0-20210719141320-8c3bd06debb5",
    )
    go_repository(
        name = "com_github_cockroachdb_redact",
        build_file_proto_mode = "disable_global",
        importpath = "github.com/cockroachdb/redact",
        sum = "h1:8QG/764wK+vmEYoOlfobpe12EQcS81ukx/a4hdVMxNw=",
        version = "v1.0.8",
    )
    go_repository(
        name = "com_github_cockroachdb_sentry_go",
        build_file_proto_mode = "disable_global",
        importpath = "github.com/cockroachdb/sentry-go",
        sum = "h1:IKgmqgMQlVJIZj19CdocBeSfSaiCbEBZGKODaixqtHM=",
        version = "v0.6.1-cockroachdb.2",
    )
    go_repository(
        name = "com_github_codahale_hdrhistogram",
        build_file_proto_mode = "disable_global",
        importpath = "github.com/codahale/hdrhistogram",
        sum = "h1:qMd81Ts1T2OTKmB4acZcyKaMtRnY5Y44NuXGX2GFJ1w=",
        version = "v0.0.0-20161010025455-3a0bb77429bd",
    )
    go_repository(
        name = "com_github_codegangsta_inject",
        build_file_proto_mode = "disable_global",
        importpath = "github.com/codegangsta/inject",
        sum = "h1:sDMmm+q/3+BukdIpxwO365v/Rbspp2Nt5XntgQRXq8Q=",
        version = "v0.0.0-20150114235600-33e0aa1cb7c0",
    )
    go_repository(
        name = "com_github_colinmarc_hdfs_v2",
        build_file_proto_mode = "disable_global",
        importpath = "github.com/colinmarc/hdfs/v2",
        sum = "h1:x0hw/m+o3UE20Scso/KCkvYNc9Di39TBlCfGMkJ1/a0=",
        version = "v2.1.1",
    )
    go_repository(
        name = "com_github_coocood_bbloom",
        build_file_proto_mode = "disable_global",
        importpath = "github.com/coocood/bbloom",
        sum = "h1:W1SHiII3e0jVwvaQFglwu3kS9NLxOeTpvik7MbKCyuQ=",
        version = "v0.0.0-20190830030839-58deb6228d64",
    )
    go_repository(
        name = "com_github_coocood_freecache",
        build_file_proto_mode = "disable_global",
        importpath = "github.com/coocood/freecache",
        sum = "h1:/v1CqMq45NFH9mp/Pt142reundeBM0dVUD3osQBeu/U=",
        version = "v1.2.1",
    )
    go_repository(
        name = "com_github_coocood_rtutil",
        build_file_proto_mode = "disable_global",
        importpath = "github.com/coocood/rtutil",
        sum = "h1:NnLfQ77q0G4k2Of2c1ceQ0ec6MkLQyDp+IGdVM0D8XM=",
        version = "v0.0.0-20190304133409-c84515f646f2",
    )
    go_repository(
        name = "com_github_coreos_bbolt",
        build_file_proto_mode = "disable_global",
        importpath = "github.com/coreos/bbolt",
        sum = "h1:wZwiHHUieZCquLkDL0B8UhzreNWsPHooDAG3q34zk0s=",
        version = "v1.3.2",
    )
    go_repository(
        name = "com_github_coreos_etcd",
        build_file_proto_mode = "disable_global",
        importpath = "github.com/coreos/etcd",
        sum = "h1:8F3hqu9fGYLBifCmRCJsicFqDx/D68Rt3q1JMazcgBQ=",
        version = "v3.3.13+incompatible",
    )
    go_repository(
        name = "com_github_coreos_go_etcd",
        build_file_proto_mode = "disable_global",
        importpath = "github.com/coreos/go-etcd",
        sum = "h1:bXhRBIXoTm9BYHS3gE0TtQuyNZyeEMux2sDi4oo5YOo=",
        version = "v2.0.0+incompatible",
    )
    go_repository(
        name = "com_github_coreos_go_semver",
        build_file_proto_mode = "disable_global",
        importpath = "github.com/coreos/go-semver",
        sum = "h1:wkHLiw0WNATZnSG7epLsujiMCgPAc9xhjJ4tgnAxmfM=",
        version = "v0.3.0",
    )
    go_repository(
        name = "com_github_coreos_go_systemd",
        build_file_proto_mode = "disable_global",
        importpath = "github.com/coreos/go-systemd",
        sum = "h1:Wf6HqHfScWJN9/ZjdUKyjop4mf3Qdd+1TvvltAvM3m8=",
        version = "v0.0.0-20190321100706-95778dfbb74e",
    )
    go_repository(
        name = "com_github_coreos_go_systemd_v22",
        build_file_proto_mode = "disable_global",
        importpath = "github.com/coreos/go-systemd/v22",
        sum = "h1:D9/bQk5vlXQFZ6Kwuu6zaiXJ9oTPe68++AzAJc1DzSI=",
        version = "v22.3.2",
    )
    go_repository(
        name = "com_github_coreos_pkg",
        build_file_proto_mode = "disable_global",
        importpath = "github.com/coreos/pkg",
        sum = "h1:lBNOc5arjvs8E5mO2tbpBpLoyyu8B6e44T7hJy6potg=",
        version = "v0.0.0-20180928190104-399ea9e2e55f",
    )
    go_repository(
        name = "com_github_cpuguy83_go_md2man",
        build_file_proto_mode = "disable_global",
        importpath = "github.com/cpuguy83/go-md2man",
        sum = "h1:BSKMNlYxDvnunlTymqtgONjNnaRV1sTpcovwwjF22jk=",
        version = "v1.0.10",
    )
    go_repository(
        name = "com_github_cpuguy83_go_md2man_v2",
        build_file_proto_mode = "disable_global",
        importpath = "github.com/cpuguy83/go-md2man/v2",
        sum = "h1:p1EgwI/C7NhT0JmVkwCD2ZBK8j4aeHQX2pMHHBfMQ6w=",
        version = "v2.0.2",
    )
    go_repository(
        name = "com_github_creack_pty",
        build_file_proto_mode = "disable_global",
        importpath = "github.com/creack/pty",
        sum = "h1:07n33Z8lZxZ2qwegKbObQohDhXDQxiMMz1NOUGYlesw=",
        version = "v1.1.11",
    )
    go_repository(
        name = "com_github_curioswitch_go_reassign",
        build_file_proto_mode = "disable",
        importpath = "github.com/curioswitch/go-reassign",
        sum = "h1:G9UZyOcpk/d7Gd6mqYgd8XYWFMw/znxwGDUstnC9DIo=",
        version = "v0.2.0",
    )

    go_repository(
        name = "com_github_cznic_mathutil",
        build_file_proto_mode = "disable_global",
        importpath = "github.com/cznic/mathutil",
        sum = "h1:iwZdTE0PVqJCos1vaoKsclOGD3ADKpshg3SRtYBbwso=",
        version = "v0.0.0-20181122101859-297441e03548",
    )
    go_repository(
        name = "com_github_cznic_sortutil",
        build_file_proto_mode = "disable_global",
        importpath = "github.com/cznic/sortutil",
        sum = "h1:LpMLYGyy67BoAFGda1NeOBQwqlv7nUXpm+rIVHGxZZ4=",
        version = "v0.0.0-20181122101858-f5f958428db8",
    )
    go_repository(
        name = "com_github_cznic_strutil",
        build_file_proto_mode = "disable_global",
        importpath = "github.com/cznic/strutil",
        sum = "h1:MZRmHqDBd0vxNwenEbKSQqRVT24d3C05ft8kduSwlqM=",
        version = "v0.0.0-20181122101858-275e90344537",
    )
    go_repository(
        name = "com_github_daixiang0_gci",
        build_file_proto_mode = "disable",
        importpath = "github.com/daixiang0/gci",
        sum = "h1:eheNA3ljF6SxnPD/vE4lCBusVHmV3Rs3dkKvFrJ7MR0=",
        version = "v0.10.1",
    )

    go_repository(
        name = "com_github_danjacques_gofslock",
        build_file_proto_mode = "disable_global",
        importpath = "github.com/danjacques/gofslock",
        sum = "h1:X6mKGhCFOxrKeeHAjv/3UvT6e5RRxW6wRdlqlV6/H4w=",
        version = "v0.0.0-20191023191349-0a45f885bc37",
    )
    go_repository(
        name = "com_github_data_dog_go_sqlmock",
        build_file_proto_mode = "disable_global",
        importpath = "github.com/DATA-DOG/go-sqlmock",
        sum = "h1:Shsta01QNfFxHCfpW6YH2STWB0MudeXXEWMr20OEh60=",
        version = "v1.5.0",
    )
    go_repository(
        name = "com_github_datadog_zstd",
        build_file_proto_mode = "disable_global",
        importpath = "github.com/DataDog/zstd",
        sum = "h1:EndNeuB0l9syBZhut0wns3gV1hL8zX8LIu6ZiVHWLIQ=",
        version = "v1.4.5",
    )
    go_repository(
        name = "com_github_davecgh_go_spew",
        build_file_proto_mode = "disable_global",
        importpath = "github.com/davecgh/go-spew",
        sum = "h1:vj9j/u1bqnvCEfJOwUhtlOARqs3+rkHYY13jYWTU97c=",
        version = "v1.1.1",
    )
    go_repository(
        name = "com_github_decred_dcrd_crypto_blake256",
        build_file_proto_mode = "disable",
        importpath = "github.com/decred/dcrd/crypto/blake256",
        sum = "h1:/8DMNYp9SGi5f0w7uCm6d6M4OU2rGFK09Y2A4Xv7EE0=",
        version = "v1.0.0",
    )
    go_repository(
        name = "com_github_decred_dcrd_dcrec_secp256k1_v4",
        build_file_proto_mode = "disable",
        importpath = "github.com/decred/dcrd/dcrec/secp256k1/v4",
        sum = "h1:HbphB4TFFXpv7MNrT52FGrrgVXF1owhMVTHFZIlnvd4=",
        version = "v4.1.0",
    )

    go_repository(
        name = "com_github_denis_tingaikin_go_header",
        build_file_proto_mode = "disable",
        importpath = "github.com/denis-tingaikin/go-header",
        sum = "h1:tEaZKAlqql6SKCY++utLmkPLd6K8IBM20Ha7UVm+mtU=",
        version = "v0.4.3",
    )

    go_repository(
        name = "com_github_dgraph_io_badger",
        build_file_proto_mode = "disable_global",
        importpath = "github.com/dgraph-io/badger",
        sum = "h1:DshxFxZWXUcO0xX476VJC07Xsr6ZCBVRHKZ93Oh7Evo=",
        version = "v1.6.0",
    )
    go_repository(
        name = "com_github_dgraph_io_ristretto",
        build_file_proto_mode = "disable_global",
        importpath = "github.com/dgraph-io/ristretto",
        sum = "h1:6CWw5tJNgpegArSHpNHJKldNeq03FQCwYvfMVWajOK8=",
        version = "v0.1.1",
    )
    go_repository(
        name = "com_github_dgrijalva_jwt_go",
        build_file_proto_mode = "disable_global",
        importpath = "github.com/dgrijalva/jwt-go",
        replace = "github.com/form3tech-oss/jwt-go",
        sum = "h1:0sWoh2EtO7UrQdNTAN+hnU3QXa4AoivplyPLLHkcrLk=",
        version = "v3.2.6-0.20210809144907-32ab6a8243d7+incompatible",
    )
    go_repository(
        name = "com_github_dgryski_go_farm",
        build_file_proto_mode = "disable_global",
        importpath = "github.com/dgryski/go-farm",
        sum = "h1:fAjc9m62+UWV/WAFKLNi6ZS0675eEUC9y3AlwSbQu1Y=",
        version = "v0.0.0-20200201041132-a6ae2369ad13",
    )
    go_repository(
        name = "com_github_dgryski_go_sip13",
        build_file_proto_mode = "disable_global",
        importpath = "github.com/dgryski/go-sip13",
        sum = "h1:RMLoZVzv4GliuWafOuPuQDKSm1SJph7uCRnnS61JAn4=",
        version = "v0.0.0-20181026042036-e10d5fee7954",
    )
    go_repository(
        name = "com_github_djarvur_go_err113",
        build_file_proto_mode = "disable",
        importpath = "github.com/Djarvur/go-err113",
        sum = "h1:sHglBQTwgx+rWPdisA5ynNEsoARbiCBOyGcJM4/OzsM=",
        version = "v0.0.0-20210108212216-aea10b59be24",
    )

    go_repository(
        name = "com_github_dnaeon_go_vcr",
        build_file_proto_mode = "disable_global",
        importpath = "github.com/dnaeon/go-vcr",
        sum = "h1:zHCHvJYTMh1N7xnV7zf1m1GPBF9Ad0Jk/whtQ1663qI=",
        version = "v1.2.0",
    )
    go_repository(
        name = "com_github_dnephin_pflag",
        build_file_proto_mode = "disable",
        importpath = "github.com/dnephin/pflag",
        sum = "h1:oxONGlWxhmUct0YzKTgrpQv9AUA1wtPBn7zuSjJqptk=",
        version = "v1.0.7",
    )

    go_repository(
        name = "com_github_docker_go_units",
        build_file_proto_mode = "disable_global",
        importpath = "github.com/docker/go-units",
        sum = "h1:3uh0PgVws3nIA0Q+MwDC8yjEPf9zjRfZZWXZYDct3Tw=",
        version = "v0.4.0",
    )
    go_repository(
        name = "com_github_dustin_go_humanize",
        build_file_proto_mode = "disable_global",
        importpath = "github.com/dustin/go-humanize",
        sum = "h1:VSnTsYCnlFHaM2/igO1h6X3HA71jcobQuxemgkq4zYo=",
        version = "v1.0.0",
    )
    go_repository(
        name = "com_github_eapache_go_resiliency",
        build_file_proto_mode = "disable_global",
        importpath = "github.com/eapache/go-resiliency",
        sum = "h1:v7g92e/KSN71Rq7vSThKaWIq68fL4YHvWyiUKorFR1Q=",
        version = "v1.2.0",
    )
    go_repository(
        name = "com_github_eapache_go_xerial_snappy",
        build_file_proto_mode = "disable_global",
        importpath = "github.com/eapache/go-xerial-snappy",
        sum = "h1:YEetp8/yCZMuEPMUDHG0CW/brkkEp8mzqk2+ODEitlw=",
        version = "v0.0.0-20180814174437-776d5712da21",
    )
    go_repository(
        name = "com_github_eapache_queue",
        build_file_proto_mode = "disable_global",
        importpath = "github.com/eapache/queue",
        sum = "h1:YOEu7KNc61ntiQlcEeUIoDTJ2o8mQznoNvUhiigpIqc=",
        version = "v1.1.0",
    )
    go_repository(
        name = "com_github_eknkc_amber",
        build_file_proto_mode = "disable_global",
        importpath = "github.com/eknkc/amber",
        sum = "h1:clC1lXBpe2kTj2VHdaIu9ajZQe4kcEY9j0NsnDDBZ3o=",
        version = "v0.0.0-20171010120322-cdade1c07385",
    )
    go_repository(
        name = "com_github_elastic_gosigar",
        build_file_proto_mode = "disable",
        importpath = "github.com/elastic/gosigar",
        sum = "h1:Dg80n8cr90OZ7x+bAax/QjoW/XqTI11RmA79ZwIm9/4=",
        version = "v0.14.2",
    )
    go_repository(
        name = "com_github_elazarl_go_bindata_assetfs",
        build_file_proto_mode = "disable",
        importpath = "github.com/elazarl/go-bindata-assetfs",
        sum = "h1:G/bYguwHIzWq9ZoyUQqrjTmJbbYn3j3CKKpKinvZLFk=",
        version = "v1.0.0",
    )
    go_repository(
        name = "com_github_elazarl_goproxy",
        build_file_proto_mode = "disable",
        importpath = "github.com/elazarl/goproxy",
        sum = "h1:yUdfgN0XgIJw7foRItutHYUIhlcKzcSf5vDpdhQAKTc=",
        version = "v0.0.0-20180725130230-947c36da3153",
    )
    go_repository(
        name = "com_github_elliotchance_pie_v2",
        build_file_proto_mode = "disable",
        importpath = "github.com/elliotchance/pie/v2",
        sum = "h1:KEVAAzxYxTyFs4hvebFZVzBdEo3YeMzl2HYDWn+P3F4=",
        version = "v2.1.0",
    )

    go_repository(
        name = "com_github_emirpasic_gods",
        build_file_proto_mode = "disable",
        importpath = "github.com/emirpasic/gods",
        sum = "h1:FXtiHYKDGKCW2KzwZKx0iC0PQmdlorYgdFG9jPXJ1Bc=",
        version = "v1.18.1",
    )

    go_repository(
        name = "com_github_envoyproxy_go_control_plane",
        build_file_proto_mode = "disable_global",
        importpath = "github.com/envoyproxy/go-control-plane",
        sum = "h1:xdCVXxEe0Y3FQith+0cj2irwZudqGYvecuLB1HtdexY=",
        version = "v0.10.3",
    )
    go_repository(
        name = "com_github_envoyproxy_protoc_gen_validate",
        build_file_proto_mode = "disable_global",
        importpath = "github.com/envoyproxy/protoc-gen-validate",
        sum = "h1:PS7VIOgmSVhWUEeZwTe7z7zouA22Cr590PzXKbZHOVY=",
        version = "v0.9.1",
    )
    go_repository(
        name = "com_github_esimonov_ifshort",
        build_file_proto_mode = "disable",
        importpath = "github.com/esimonov/ifshort",
        sum = "h1:6SID4yGWfRae/M7hkVDVVyppy8q/v9OuxNdmjLQStBA=",
        version = "v1.0.4",
    )

    go_repository(
        name = "com_github_etcd_io_bbolt",
        build_file_proto_mode = "disable_global",
        importpath = "github.com/etcd-io/bbolt",
        sum = "h1:gSJmxrs37LgTqR/oyJBWok6k6SvXEUerFTbltIhXkBM=",
        version = "v1.3.3",
    )
    go_repository(
        name = "com_github_etcd_io_gofail",
        build_file_proto_mode = "disable_global",
        importpath = "github.com/etcd-io/gofail",
        sum = "h1:Y2I0lxOttdUKz+hNaIdG3FtjuQrTmwXun1opRV65IZc=",
        version = "v0.0.0-20190801230047-ad7f989257ca",
    )
    go_repository(
        name = "com_github_ettle_strcase",
        build_file_proto_mode = "disable",
        importpath = "github.com/ettle/strcase",
        sum = "h1:htFueZyVeE1XNnMEfbqp5r67qAN/4r6ya1ysq8Q+Zcw=",
        version = "v0.1.1",
    )
    go_repository(
        name = "com_github_evanphx_json_patch",
        build_file_proto_mode = "disable",
        importpath = "github.com/evanphx/json-patch",
        sum = "h1:K1MDoo4AZ4wU0GIU/fPmtZg7VpzLjCxu+UwBD1FvwOc=",
        version = "v4.1.0+incompatible",
    )
    go_repository(
        name = "com_github_facebookgo_clock",
        build_file_proto_mode = "disable",
        importpath = "github.com/facebookgo/clock",
        sum = "h1:yDWHCSQ40h88yih2JAcL6Ls/kVkSE8GFACTGVnMPruw=",
        version = "v0.0.0-20150410010913-600d898af40a",
    )

    go_repository(
        name = "com_github_fasthttp_contrib_websocket",
        build_file_proto_mode = "disable_global",
        importpath = "github.com/fasthttp-contrib/websocket",
        sum = "h1:DddqAaWDpywytcG8w/qoQ5sAN8X12d3Z3koB0C3Rxsc=",
        version = "v0.0.0-20160511215533-1f3b11f56072",
    )
    go_repository(
        name = "com_github_fatanugraha_noloopclosure",
        build_file_proto_mode = "disable",
        importpath = "github.com/fatanugraha/noloopclosure",
        sum = "h1:AhepjAikNpk50qTZoipHZqeZtnyKT/C2Tk5dGn7nC+A=",
        version = "v0.1.1",
    )

    go_repository(
        name = "com_github_fatih_color",
        build_file_proto_mode = "disable_global",
        importpath = "github.com/fatih/color",
        sum = "h1:kOqh6YHBtK8aywxGerMG2Eq3H6Qgoqeo13Bk2Mv/nBs=",
        version = "v1.15.0",
    )
    go_repository(
        name = "com_github_fatih_structs",
        build_file_proto_mode = "disable_global",
        importpath = "github.com/fatih/structs",
        sum = "h1:Q7juDM0QtcnhCpeyLGQKyg4TOIghuNXrkL32pHAUMxo=",
        version = "v1.1.0",
    )
    go_repository(
        name = "com_github_fatih_structtag",
        build_file_proto_mode = "disable",
        importpath = "github.com/fatih/structtag",
        sum = "h1:/OdNE99OxoI/PqaW/SuSK9uxxT3f/tcSZgon/ssNSx4=",
        version = "v1.2.0",
    )

    go_repository(
        name = "com_github_felixge_httpsnoop",
        build_file_proto_mode = "disable_global",
        importpath = "github.com/felixge/httpsnoop",
        sum = "h1:+nS9g82KMXccJ/wp0zyRW9ZBHFETmMGtkk+2CTTrW4o=",
        version = "v1.0.2",
    )
    go_repository(
        name = "com_github_firefart_nonamedreturns",
        build_file_proto_mode = "disable",
        importpath = "github.com/firefart/nonamedreturns",
        sum = "h1:abzI1p7mAEPYuR4A+VLKn4eNDOycjYo2phmY9sfv40Y=",
        version = "v1.0.4",
    )

    go_repository(
        name = "com_github_flosch_pongo2",
        build_file_proto_mode = "disable_global",
        importpath = "github.com/flosch/pongo2",
        sum = "h1:GY1+t5Dr9OKADM64SYnQjw/w99HMYvQ0A8/JoUkxVmc=",
        version = "v0.0.0-20190707114632-bbf5a6c351f4",
    )
    go_repository(
        name = "com_github_fogleman_gg",
        build_file_proto_mode = "disable_global",
        importpath = "github.com/fogleman/gg",
        sum = "h1:WXb3TSNmHp2vHoCroCIB1foO/yQ36swABL8aOVeDpgg=",
        version = "v1.2.1-0.20190220221249-0403632d5b90",
    )
    go_repository(
        name = "com_github_form3tech_oss_jwt_go",
        build_file_proto_mode = "disable_global",
        importpath = "github.com/form3tech-oss/jwt-go",
        sum = "h1:/l4kBbb4/vGSsdtB5nUe8L7B9mImVMaBPw9L/0TBHU8=",
        version = "v3.2.5+incompatible",
    )
    go_repository(
        name = "com_github_fortytw2_leaktest",
        build_file_proto_mode = "disable_global",
        importpath = "github.com/fortytw2/leaktest",
        sum = "h1:u8491cBMTQ8ft8aeV+adlcytMZylmA5nnwwkRZjI8vw=",
        version = "v1.3.0",
    )
    go_repository(
        name = "com_github_frankban_quicktest",
        build_file_proto_mode = "disable_global",
        importpath = "github.com/frankban/quicktest",
        sum = "h1:FJKSZTDHjyhriyC81FLQ0LY93eSai0ZyR/ZIkd3ZUKE=",
        version = "v1.14.3",
    )
    go_repository(
        name = "com_github_fsnotify_fsnotify",
        build_file_proto_mode = "disable_global",
        importpath = "github.com/fsnotify/fsnotify",
        sum = "h1:n+5WquG0fcWoWp6xPWfHdbskMCQaFnG6PfBrh1Ky4HY=",
        version = "v1.6.0",
    )
    go_repository(
        name = "com_github_fsouza_fake_gcs_server",
        build_file_proto_mode = "disable_global",
        importpath = "github.com/fsouza/fake-gcs-server",
        sum = "h1:Lw/mrvs45AfCUPVpry6qFkZnZPqe9thpLQHW+ZwHRLs=",
        version = "v1.44.0",
    )
    go_repository(
        name = "com_github_fzipp_gocyclo",
        build_file_proto_mode = "disable_global",
        importpath = "github.com/fzipp/gocyclo",
        sum = "h1:lsblElZG7d3ALtGMx9fmxeTKZaLLpU8mET09yN4BBLo=",
        version = "v0.6.0",
    )
    go_repository(
        name = "com_github_gaijinentertainment_go_exhaustruct_v2",
        build_file_proto_mode = "disable",
        importpath = "github.com/GaijinEntertainment/go-exhaustruct/v2",
        sum = "h1:+r1rSv4gvYn0wmRjC8X7IAzX8QezqtFV9m0MUHFJgts=",
        version = "v2.3.0",
    )

    go_repository(
        name = "com_github_gavv_httpexpect",
        build_file_proto_mode = "disable_global",
        importpath = "github.com/gavv/httpexpect",
        sum = "h1:1X9kcRshkSKEjNJJxX9Y9mQ5BRfbxU5kORdjhlA1yX8=",
        version = "v2.0.0+incompatible",
    )
    go_repository(
        name = "com_github_getsentry_raven_go",
        build_file_proto_mode = "disable_global",
        importpath = "github.com/getsentry/raven-go",
        sum = "h1:no+xWJRb5ZI7eE8TWgIq1jLulQiIoLG0IfYxv5JYMGs=",
        version = "v0.2.0",
    )
    go_repository(
        name = "com_github_ghemawat_stream",
        build_file_proto_mode = "disable_global",
        importpath = "github.com/ghemawat/stream",
        sum = "h1:r5GgOLGbza2wVHRzK7aAj6lWZjfbAwiu/RDCVOKjRyM=",
        version = "v0.0.0-20171120220530-696b145b53b9",
    )
    go_repository(
        name = "com_github_ghodss_yaml",
        build_file_proto_mode = "disable_global",
        importpath = "github.com/ghodss/yaml",
        sum = "h1:wQHKEahhL6wmXdzwWG11gIVCkOv05bNOh+Rxn0yngAk=",
        version = "v1.0.0",
    )
    go_repository(
        name = "com_github_gin_contrib_cors",
        build_file_proto_mode = "disable",
        importpath = "github.com/gin-contrib/cors",
        sum = "h1:oJ6gwtUl3lqV0WEIwM/LxPF1QZ5qe2lGWdY2+bz7y0g=",
        version = "v1.4.0",
    )
    go_repository(
        name = "com_github_gin_contrib_gzip",
        build_file_proto_mode = "disable",
        importpath = "github.com/gin-contrib/gzip",
        sum = "h1:ezvKOL6jH+jlzdHNE4h9h8q8uMpDQjyl0NN0Jd7jozc=",
        version = "v0.0.1",
    )

    go_repository(
        name = "com_github_gin_contrib_sse",
        build_file_proto_mode = "disable_global",
        importpath = "github.com/gin-contrib/sse",
        sum = "h1:t8FVkw33L+wilf2QiWkw0UV77qRpcH/JHPKGpKa2E8g=",
        version = "v0.0.0-20190301062529-5545eab6dad3",
    )
    go_repository(
        name = "com_github_gin_gonic_gin",
        build_file_proto_mode = "disable_global",
        importpath = "github.com/gin-gonic/gin",
        sum = "h1:3tMoCCfM7ppqsR0ptz/wi1impNpT7/9wQtMZ8lr1mCQ=",
        version = "v1.4.0",
    )
    go_repository(
        name = "com_github_go_check_check",
        build_file_proto_mode = "disable_global",
        importpath = "github.com/go-check/check",
        sum = "h1:0gkP6mzaMqkmpcJYCFOLkIBwI7xFExG03bbkOkCvUPI=",
        version = "v0.0.0-20180628173108-788fd7840127",
    )
    go_repository(
        name = "com_github_go_critic_go_critic",
        build_file_proto_mode = "disable",
        importpath = "github.com/go-critic/go-critic",
        sum = "h1:tqbKzB8pqi0NsRZ+1pyU4aweAF7A7QN0Pi4Q02+rYnQ=",
        version = "v0.7.0",
    )
    go_repository(
        name = "com_github_go_echarts_go_echarts",
        build_file_proto_mode = "disable",
        importpath = "github.com/go-echarts/go-echarts",
        sum = "h1:n181E4iXwj4zrU9VYmdM2m8dyhERt2w9k9YhHqdp6A8=",
        version = "v1.0.0",
    )

    go_repository(
        name = "com_github_go_errors_errors",
        build_file_proto_mode = "disable_global",
        importpath = "github.com/go-errors/errors",
        sum = "h1:LUHzmkK3GUKUrL/1gfBUxAHzcev3apQlezX/+O7ma6w=",
        version = "v1.0.1",
    )
    go_repository(
        name = "com_github_go_gl_glfw",
        build_file_proto_mode = "disable_global",
        importpath = "github.com/go-gl/glfw",
        sum = "h1:QbL/5oDUmRBzO9/Z7Seo6zf912W/a6Sr4Eu0G/3Jho0=",
        version = "v0.0.0-20190409004039-e6da0acd62b1",
    )
    go_repository(
        name = "com_github_go_gl_glfw_v3_3_glfw",
        build_file_proto_mode = "disable_global",
        importpath = "github.com/go-gl/glfw/v3.3/glfw",
        sum = "h1:WtGNWLvXpe6ZudgnXrq0barxBImvnnJoMEhXAzcbM0I=",
        version = "v0.0.0-20200222043503-6f7a984d4dc4",
    )
    go_repository(
        name = "com_github_go_ini_ini",
        build_file_proto_mode = "disable",
        importpath = "github.com/go-ini/ini",
        sum = "h1:Mujh4R/dH6YL8bxuISne3xX2+qcQ9p0IxKAP6ExWoUo=",
        version = "v1.25.4",
    )

    go_repository(
        name = "com_github_go_kit_kit",
        build_file_proto_mode = "disable_global",
        importpath = "github.com/go-kit/kit",
        sum = "h1:wDJmvq38kDhkVxi50ni9ykkdUr1PKgqKOoi01fa0Mdk=",
        version = "v0.9.0",
    )
    go_repository(
        name = "com_github_go_kit_log",
        build_file_proto_mode = "disable_global",
        importpath = "github.com/go-kit/log",
        sum = "h1:MRVx0/zhvdseW+Gza6N9rVzU/IVzaeE1SFI4raAhmBU=",
        version = "v0.2.1",
    )
    go_repository(
        name = "com_github_go_logfmt_logfmt",
        build_file_proto_mode = "disable_global",
        importpath = "github.com/go-logfmt/logfmt",
        sum = "h1:otpy5pqBCBZ1ng9RQ0dPu4PN7ba75Y/aA+UpowDyNVA=",
        version = "v0.5.1",
    )
    go_repository(
        name = "com_github_go_logr_logr",
        build_file_proto_mode = "disable",
        importpath = "github.com/go-logr/logr",
        sum = "h1:2DntVwHkVopvECVRSlL5PSo9eG+cAkDCuckLubN+rq0=",
        version = "v1.2.3",
    )

    go_repository(
        name = "com_github_go_martini_martini",
        build_file_proto_mode = "disable_global",
        importpath = "github.com/go-martini/martini",
        sum = "h1:xveKWz2iaueeTaUgdetzel+U7exyigDYBryyVfV/rZk=",
        version = "v0.0.0-20170121215854-22fa46961aab",
    )
    go_repository(
        name = "com_github_go_ole_go_ole",
        build_file_proto_mode = "disable_global",
        importpath = "github.com/go-ole/go-ole",
        sum = "h1:/Fpf6oFPoeFik9ty7siob0G6Ke8QvQEuVcuChpwXzpY=",
        version = "v1.2.6",
    )
    go_repository(
        name = "com_github_go_openapi_jsonpointer",
        build_file_proto_mode = "disable",
        importpath = "github.com/go-openapi/jsonpointer",
        sum = "h1:gZr+CIYByUqjcgeLXnQu2gHYQC9o73G2XUeOFYEICuY=",
        version = "v0.19.5",
    )
    go_repository(
        name = "com_github_go_openapi_jsonreference",
        build_file_proto_mode = "disable",
        importpath = "github.com/go-openapi/jsonreference",
        sum = "h1:UBIxjkht+AWIgYzCDSv2GN+E/togfwXUJFRTWhl2Jjs=",
        version = "v0.19.6",
    )
    go_repository(
        name = "com_github_go_openapi_spec",
        build_file_proto_mode = "disable",
        importpath = "github.com/go-openapi/spec",
        sum = "h1:O8hJrt0UMnhHcluhIdUgCLRWyM2x7QkBXRvOs7m+O1M=",
        version = "v0.20.4",
    )
    go_repository(
        name = "com_github_go_openapi_swag",
        build_file_proto_mode = "disable",
        importpath = "github.com/go-openapi/swag",
        sum = "h1:D2NRCBzS9/pEY3gP9Nl8aDqGUcPFrwG2p+CNFrLyrCM=",
        version = "v0.19.15",
    )
    go_repository(
        name = "com_github_go_playground_locales",
        build_file_proto_mode = "disable",
        importpath = "github.com/go-playground/locales",
        sum = "h1:u50s323jtVGugKlcYeyzC0etD1HifMjqmJqb8WugfUU=",
        version = "v0.14.0",
    )
    go_repository(
        name = "com_github_go_playground_universal_translator",
        build_file_proto_mode = "disable",
        importpath = "github.com/go-playground/universal-translator",
        sum = "h1:82dyy6p4OuJq4/CByFNOn/jYrnRPArHwAcmLoJZxyho=",
        version = "v0.18.0",
    )
    go_repository(
        name = "com_github_go_playground_validator_v10",
        build_file_proto_mode = "disable",
        importpath = "github.com/go-playground/validator/v10",
        sum = "h1:I7mrTYv78z8k8VXa/qJlOlEXn/nBh+BF8dHX5nt/dr0=",
        version = "v10.10.0",
    )
    go_repository(
        name = "com_github_go_resty_resty_v2",
        build_file_proto_mode = "disable",
        importpath = "github.com/go-resty/resty/v2",
        sum = "h1:joIR5PNLM2EFqqESUjCMGXrWmXNHEU9CEiK813oKYS4=",
        version = "v2.6.0",
    )

    go_repository(
        name = "com_github_go_sql_driver_mysql",
        build_file_proto_mode = "disable_global",
        importpath = "github.com/go-sql-driver/mysql",
        sum = "h1:lUIinVbN1DY0xBg0eMOzmmtGoHwWBbvnWubQUrtU8EI=",
        version = "v1.7.1",
    )
    go_repository(
        name = "com_github_go_stack_stack",
        build_file_proto_mode = "disable_global",
        importpath = "github.com/go-stack/stack",
        sum = "h1:5SgMzNM5HxrEjV0ww2lTmX6E2Izsfxas4+YHWRs3Lsk=",
        version = "v1.8.0",
    )
    go_repository(
        name = "com_github_go_task_slim_sprig",
        build_file_proto_mode = "disable_global",
        importpath = "github.com/go-task/slim-sprig",
        sum = "h1:p104kn46Q8WdvHunIJ9dAyjPVtrBPhSr3KT2yUst43I=",
        version = "v0.0.0-20210107165309-348f09dbbbc0",
    )
    go_repository(
        name = "com_github_go_toolsmith_astcast",
        build_file_proto_mode = "disable",
        importpath = "github.com/go-toolsmith/astcast",
        sum = "h1:+JN9xZV1A+Re+95pgnMgDboWNVnIMMQXwfBwLRPgSC8=",
        version = "v1.1.0",
    )
    go_repository(
        name = "com_github_go_toolsmith_astcopy",
        build_file_proto_mode = "disable",
        importpath = "github.com/go-toolsmith/astcopy",
        sum = "h1:YGwBN0WM+ekI/6SS6+52zLDEf8Yvp3n2seZITCUBt5s=",
        version = "v1.1.0",
    )
    go_repository(
        name = "com_github_go_toolsmith_astequal",
        build_file_proto_mode = "disable",
        importpath = "github.com/go-toolsmith/astequal",
        sum = "h1:kHKm1AWqClYn15R0K1KKE4RG614D46n+nqUQ06E1dTw=",
        version = "v1.1.0",
    )
    go_repository(
        name = "com_github_go_toolsmith_astfmt",
        build_file_proto_mode = "disable",
        importpath = "github.com/go-toolsmith/astfmt",
        sum = "h1:iJVPDPp6/7AaeLJEruMsBUlOYCmvg0MoCfJprsOmcco=",
        version = "v1.1.0",
    )
    go_repository(
        name = "com_github_go_toolsmith_astp",
        build_file_proto_mode = "disable",
        importpath = "github.com/go-toolsmith/astp",
        sum = "h1:dXPuCl6u2llURjdPLLDxJeZInAeZ0/eZwFJmqZMnpQA=",
        version = "v1.1.0",
    )
    go_repository(
        name = "com_github_go_toolsmith_strparse",
        build_file_proto_mode = "disable",
        importpath = "github.com/go-toolsmith/strparse",
        sum = "h1:GAioeZUK9TGxnLS+qfdqNbA4z0SSm5zVNtCQiyP2Bvw=",
        version = "v1.1.0",
    )
    go_repository(
        name = "com_github_go_toolsmith_typep",
        build_file_proto_mode = "disable",
        importpath = "github.com/go-toolsmith/typep",
        sum = "h1:fIRYDyF+JywLfqzyhdiHzRop/GQDxxNhLGQ6gFUNHus=",
        version = "v1.1.0",
    )
    go_repository(
        name = "com_github_go_xmlfmt_xmlfmt",
        build_file_proto_mode = "disable",
        importpath = "github.com/go-xmlfmt/xmlfmt",
        sum = "h1:Nea7b4icn8s57fTx1M5AI4qQT5HEM3rVUO8MuE6g80U=",
        version = "v1.1.2",
    )
    go_repository(
        name = "com_github_gobwas_glob",
        build_file_proto_mode = "disable",
        importpath = "github.com/gobwas/glob",
        sum = "h1:A4xDbljILXROh+kObIiy5kIaPYD8e96x1tgBhUI5J+Y=",
        version = "v0.2.3",
    )

    go_repository(
        name = "com_github_gobwas_httphead",
        build_file_proto_mode = "disable_global",
        importpath = "github.com/gobwas/httphead",
        sum = "h1:s+21KNqlpePfkah2I+gwHF8xmJWRjooY+5248k6m4A0=",
        version = "v0.0.0-20180130184737-2c6c146eadee",
    )
    go_repository(
        name = "com_github_gobwas_pool",
        build_file_proto_mode = "disable_global",
        importpath = "github.com/gobwas/pool",
        sum = "h1:QEmUOlnSjWtnpRGHF3SauEiOsy82Cup83Vf2LcMlnc8=",
        version = "v0.2.0",
    )
    go_repository(
        name = "com_github_gobwas_ws",
        build_file_proto_mode = "disable_global",
        importpath = "github.com/gobwas/ws",
        sum = "h1:CoAavW/wd/kulfZmSIBt6p24n4j7tHgNVCjsfHVNUbo=",
        version = "v1.0.2",
    )
    go_repository(
        name = "com_github_goccy_go_graphviz",
        build_file_proto_mode = "disable",
        importpath = "github.com/goccy/go-graphviz",
        sum = "h1:s/FMMJ1Joj6La3S5ApO3Jk2cwM4LpXECC2muFx3IPQQ=",
        version = "v0.0.9",
    )

    go_repository(
        name = "com_github_goccy_go_json",
        build_file_proto_mode = "disable",
        importpath = "github.com/goccy/go-json",
        sum = "h1:/pAaQDLHEoCq/5FFmSKBswWmK6H0e8g4159Kc/X/nqk=",
        version = "v0.9.11",
    )

    go_repository(
        name = "com_github_godbus_dbus_v5",
        build_file_proto_mode = "disable_global",
        importpath = "github.com/godbus/dbus/v5",
        sum = "h1:9349emZab16e7zQvpmsbtjc18ykshndd8y2PG3sgJbA=",
        version = "v5.0.4",
    )
    go_repository(
        name = "com_github_gofrs_flock",
        build_file_proto_mode = "disable",
        importpath = "github.com/gofrs/flock",
        sum = "h1:+gYjHKf32LDeiEEFhQaotPbLuUXjY5ZqxKgXy7n59aw=",
        version = "v0.8.1",
    )

    go_repository(
        name = "com_github_gogo_googleapis",
        build_file_proto_mode = "disable_global",
        importpath = "github.com/gogo/googleapis",
        sum = "h1:dR8+Q0uO5S2ZBcs2IH6VBKYwSxPo2vYCYq0ot0mu7xA=",
        version = "v0.0.0-20180223154316-0cd9801be74a",
    )
    go_repository(
        name = "com_github_gogo_protobuf",
        build_file_proto_mode = "disable_global",
        importpath = "github.com/gogo/protobuf",
        sum = "h1:Ov1cvc58UF3b5XjBnZv7+opcTcQFZebYjWzi34vdm4Q=",
        version = "v1.3.2",
    )
    go_repository(
        name = "com_github_gogo_status",
        build_file_proto_mode = "disable_global",
        importpath = "github.com/gogo/status",
        sum = "h1:+eIkrewn5q6b30y+g/BJINVVdi2xH7je5MPJ3ZPK3JA=",
        version = "v1.1.0",
    )
    go_repository(
        name = "com_github_goji_httpauth",
        build_file_proto_mode = "disable",
        importpath = "github.com/goji/httpauth",
        sum = "h1:lBXNCxVENCipq4D1Is42JVOP4eQjlB8TQ6H69Yx5J9Q=",
        version = "v0.0.0-20160601135302-2da839ab0f4d",
    )

    go_repository(
        name = "com_github_golang_freetype",
        build_file_proto_mode = "disable_global",
        importpath = "github.com/golang/freetype",
        sum = "h1:DACJavvAHhabrF08vX0COfcOBJRhZ8lUbR+ZWIs0Y5g=",
        version = "v0.0.0-20170609003504-e2365dfdc4a0",
    )
    go_repository(
        name = "com_github_golang_glog",
        build_file_proto_mode = "disable_global",
        importpath = "github.com/golang/glog",
        sum = "h1:nfP3RFugxnNRyKgeWd4oI1nYvXpxrx8ck8ZrcizshdQ=",
        version = "v1.0.0",
    )
    go_repository(
        name = "com_github_golang_groupcache",
        build_file_proto_mode = "disable_global",
        importpath = "github.com/golang/groupcache",
        sum = "h1:oI5xCqsCo564l8iNU+DwB5epxmsaqB+rhGL0m5jtYqE=",
        version = "v0.0.0-20210331224755-41bb18bfe9da",
    )
    go_repository(
        name = "com_github_golang_jwt_jwt",
        build_file_proto_mode = "disable",
        importpath = "github.com/golang-jwt/jwt",
        sum = "h1:73Z+4BJcrTC+KczS6WvTPvRGOp1WmfEP4Q1lOd9Z/+c=",
        version = "v3.2.1+incompatible",
    )

    go_repository(
        name = "com_github_golang_mock",
        build_file_proto_mode = "disable_global",
        importpath = "github.com/golang/mock",
        sum = "h1:ErTB+efbowRARo13NNdxyJji2egdxLGQhRaY+DUumQc=",
        version = "v1.6.0",
    )
    go_repository(
        name = "com_github_golang_protobuf",
        build_file_proto_mode = "disable_global",
        importpath = "github.com/golang/protobuf",
        patch_args = ["-p1"],
        patches = [
            "//build/patches:com_github_golang_protobuf.patch",
        ],
        sum = "h1:KhyjKVUg7Usr/dYsdSqoFveMYd5ko72D+zANwlG1mmg=",
        version = "v1.5.3",
    )
    go_repository(
        name = "com_github_golang_snappy",
        build_file_proto_mode = "disable_global",
        importpath = "github.com/golang/snappy",
        sum = "h1:yAGX7huGHXlcLOEtBnF4w7FQwA26wojNCwOYAEhLjQM=",
        version = "v0.0.4",
    )
    go_repository(
        name = "com_github_golangci_check",
        build_file_proto_mode = "disable",
        importpath = "github.com/golangci/check",
        sum = "h1:23T5iq8rbUYlhpt5DB4XJkc6BU31uODLD1o1gKvZmD0=",
        version = "v0.0.0-20180506172741-cfe4005ccda2",
    )
    go_repository(
        name = "com_github_golangci_dupl",
        build_file_proto_mode = "disable",
        importpath = "github.com/golangci/dupl",
        sum = "h1:w8hkcTqaFpzKqonE9uMCefW1WDie15eSP/4MssdenaM=",
        version = "v0.0.0-20180902072040-3e9179ac440a",
    )
    go_repository(
        name = "com_github_golangci_go_misc",
        build_file_proto_mode = "disable",
        importpath = "github.com/golangci/go-misc",
        sum = "h1:6RGUuS7EGotKx6J5HIP8ZtyMdiDscjMLfRBSPuzVVeo=",
        version = "v0.0.0-20220329215616-d24fe342adfe",
    )

    go_repository(
        name = "com_github_golangci_gofmt",
        build_file_proto_mode = "disable",
        importpath = "github.com/golangci/gofmt",
        sum = "h1:amWTbTGqOZ71ruzrdA+Nx5WA3tV1N0goTspwmKCQvBY=",
        version = "v0.0.0-20220901101216-f2edd75033f2",
    )
    go_repository(
        name = "com_github_golangci_golangci_lint",
        build_file_proto_mode = "disable",
        importpath = "github.com/golangci/golangci-lint",
        sum = "h1:FrPElUUI5rrHXg1mQ7KxI1MXPAw5lBVskiz7U7a8a1A=",
        version = "v1.52.2",
    )
    go_repository(
        name = "com_github_golangci_gosec",
        build_file_proto_mode = "disable",
        importpath = "github.com/golangci/gosec",
        sum = "h1:Bi7BYmZVg4C+mKGi8LeohcP2GGUl2XJD4xCkJoZSaYc=",
        version = "v0.0.0-20180901114220-8afd9cbb6cfb",
    )
    go_repository(
        name = "com_github_golangci_lint_1",
        build_file_proto_mode = "disable",
        importpath = "github.com/golangci/lint-1",
        sum = "h1:MfyDlzVjl1hoaPzPD4Gpb/QgoRfSBR0jdhwGyAWwMSA=",
        version = "v0.0.0-20191013205115-297bf364a8e0",
    )
    go_repository(
        name = "com_github_golangci_maligned",
        build_file_proto_mode = "disable",
        importpath = "github.com/golangci/maligned",
        sum = "h1:kNY3/svz5T29MYHubXix4aDDuE3RWHkPvopM/EDv/MA=",
        version = "v0.0.0-20180506175553-b1d89398deca",
    )

    go_repository(
        name = "com_github_golangci_misspell",
        build_file_proto_mode = "disable",
        importpath = "github.com/golangci/misspell",
        sum = "h1:KtVB/hTK4bbL/S6bs64rYyk8adjmh1BygbBiaAiX+a0=",
        version = "v0.4.0",
    )

    go_repository(
        name = "com_github_golangci_prealloc",
        build_file_proto_mode = "disable",
        importpath = "github.com/golangci/prealloc",
        sum = "h1:leSNB7iYzLYSSx3J/s5sVf4Drkc68W2wm4Ixh/mr0us=",
        version = "v0.0.0-20180630174525-215b22d4de21",
    )
    go_repository(
        name = "com_github_golangci_revgrep",
        build_file_proto_mode = "disable",
        importpath = "github.com/golangci/revgrep",
        sum = "h1:DIPQnGy2Gv2FSA4B/hh8Q7xx3B7AIDk3DAMeHclH1vQ=",
        version = "v0.0.0-20220804021717-745bb2f7c2e6",
    )
    go_repository(
        name = "com_github_golangci_unconvert",
        build_file_proto_mode = "disable",
        importpath = "github.com/golangci/unconvert",
        sum = "h1:zwtduBRr5SSWhqsYNgcuWO2kFlpdOZbP0+yRjmvPGys=",
        version = "v0.0.0-20180507085042-28b1c447d1f4",
    )

    go_repository(
        name = "com_github_gomodule_redigo",
        build_file_proto_mode = "disable_global",
        importpath = "github.com/gomodule/redigo",
        sum = "h1:y0Wmhvml7cGnzPa9nocn/fMraMH/lMDdeG+rkx4VgYY=",
        version = "v1.7.1-0.20190724094224-574c33c3df38",
    )
    go_repository(
        name = "com_github_google_btree",
        build_file_proto_mode = "disable_global",
        importpath = "github.com/google/btree",
        sum = "h1:xf4v41cLI2Z6FxbKm+8Bu+m8ifhj15JuZ9sa0jZCMUU=",
        version = "v1.1.2",
    )
    go_repository(
        name = "com_github_google_gnostic",
        build_file_proto_mode = "disable",
        importpath = "github.com/google/gnostic",
        sum = "h1:FhTMOKj2VhjpouxvWJAV1TL304uMlb9zcDqkl6cEI54=",
        version = "v0.5.7-v3refs",
    )

    go_repository(
        name = "com_github_google_go_cmp",
        build_file_proto_mode = "disable_global",
        importpath = "github.com/google/go-cmp",
        sum = "h1:O2Tfq5qg4qc4AmwVlvv0oLiVAGB7enBSJ2x2DqQFi38=",
        version = "v0.5.9",
    )
    go_repository(
        name = "com_github_google_go_github_v33",
        build_file_proto_mode = "disable",
        importpath = "github.com/google/go-github/v33",
        sum = "h1:qAf9yP0qc54ufQxzwv+u9H0tiVOnPJxo0lI/JXqw3ZM=",
        version = "v33.0.0",
    )

    go_repository(
        name = "com_github_google_go_querystring",
        build_file_proto_mode = "disable_global",
        importpath = "github.com/google/go-querystring",
        sum = "h1:AnCroh3fv4ZBgVIf1Iwtovgjaw/GiKJo8M8yD/fhyJ8=",
        version = "v1.1.0",
    )
    go_repository(
        name = "com_github_google_gofuzz",
        build_file_proto_mode = "disable_global",
        importpath = "github.com/google/gofuzz",
        sum = "h1:A8PeW59pxE9IoFRqBp37U+mSNaQoZ46F1f0f863XSXw=",
        version = "v1.0.0",
    )
    go_repository(
        name = "com_github_google_licensecheck",
        build_file_proto_mode = "disable",
        importpath = "github.com/google/licensecheck",
        sum = "h1:QoxgoDkaeC4nFrtGN1jV7IPmDCHFNIVh54e5hSt6sPs=",
        version = "v0.3.1",
    )

    go_repository(
        name = "com_github_google_martian",
        build_file_proto_mode = "disable_global",
        importpath = "github.com/google/martian",
        sum = "h1:/CP5g8u/VJHijgedC/Legn3BAbAaWPgecwXBIDzw5no=",
        version = "v2.1.0+incompatible",
    )
    go_repository(
        name = "com_github_google_martian_v3",
        build_file_proto_mode = "disable_global",
        importpath = "github.com/google/martian/v3",
        sum = "h1:IqNFLAmvJOgVlpdEBiQbDc2EwKW77amAycfTuWKdfvw=",
        version = "v3.3.2",
    )
    go_repository(
        name = "com_github_google_pprof",
        build_file_proto_mode = "disable_global",
        importpath = "github.com/google/pprof",
        sum = "h1:c8EUapQFi+kjzedr4c6WqbwMdmB95+oDBWZ5XFHFYxY=",
        version = "v0.0.0-20211122183932-1daafda22083",
    )
    go_repository(
        name = "com_github_google_renameio",
        build_file_proto_mode = "disable_global",
        importpath = "github.com/google/renameio",
        sum = "h1:GOZbcHa3HfsPKPlmyPyN2KEohoMXOhdMbHrvbpl2QaA=",
        version = "v0.1.0",
    )
    go_repository(
        name = "com_github_google_renameio_v2",
        build_file_proto_mode = "disable",
        importpath = "github.com/google/renameio/v2",
        sum = "h1:UifI23ZTGY8Tt29JbYFiuyIU3eX+RNFtUwefq9qAhxg=",
        version = "v2.0.0",
    )

    go_repository(
        name = "com_github_google_shlex",
        build_file_proto_mode = "disable",
        importpath = "github.com/google/shlex",
        sum = "h1:El6M4kTTCOh6aBiKaUGG7oYTSPP8MxqL4YI3kZKwcP4=",
        version = "v0.0.0-20191202100458-e7afc7fbc510",
    )

    go_repository(
        name = "com_github_google_uuid",
        build_file_proto_mode = "disable_global",
        importpath = "github.com/google/uuid",
        sum = "h1:t6JiXgmwXMjEs8VusXIJk2BXHsn+wx8BZdTaoZ5fu7I=",
        version = "v1.3.0",
    )
    go_repository(
        name = "com_github_googleapis_enterprise_certificate_proxy",
        build_file_proto_mode = "disable",
        importpath = "github.com/googleapis/enterprise-certificate-proxy",
        sum = "h1:yk9/cqRKtT9wXZSsRH9aurXEpJX+U6FLtpYTdC3R06k=",
        version = "v0.2.3",
    )

    go_repository(
        name = "com_github_googleapis_gax_go_v2",
        build_file_proto_mode = "disable_global",
        importpath = "github.com/googleapis/gax-go/v2",
        sum = "h1:gF4c0zjUP2H/s/hEGyLA3I0fA2ZWjzYiONAD6cvPr8A=",
        version = "v2.7.1",
    )
    go_repository(
        name = "com_github_googleapis_gnostic",
        build_file_proto_mode = "disable",
        importpath = "github.com/googleapis/gnostic",
        sum = "h1:l6N3VoaVzTncYYW+9yOz2LJJammFZGBO13sqgEhpy9g=",
        version = "v0.2.0",
    )
    go_repository(
        name = "com_github_googleapis_go_type_adapters",
        build_file_proto_mode = "disable",
        importpath = "github.com/googleapis/go-type-adapters",
        sum = "h1:9XdMn+d/G57qq1s8dNc5IesGCXHf6V2HZ2JwRxfA2tA=",
        version = "v1.0.0",
    )

    go_repository(
        name = "com_github_gophercloud_gophercloud",
        build_file_proto_mode = "disable",
        importpath = "github.com/gophercloud/gophercloud",
        sum = "h1:hQpY0g0UGsLKLDs8UJ6xpA2gNCkEdEbvxSPqLItXCpI=",
        version = "v0.0.0-20190301152420-fca40860790e",
    )

    go_repository(
        name = "com_github_gopherjs_gopherjs",
        build_file_proto_mode = "disable_global",
        importpath = "github.com/gopherjs/gopherjs",
        sum = "h1:EGx4pi6eqNxGaHF6qqu48+N2wcFQ5qg5FXgOdqsJ5d8=",
        version = "v0.0.0-20181017120253-0766667cb4d1",
    )
    go_repository(
        name = "com_github_gordonklaus_ineffassign",
        build_file_proto_mode = "disable",
        importpath = "github.com/gordonklaus/ineffassign",
        sum = "h1:9alfqbrhuD+9fLZ4iaAVwhlp5PEhmnBt7yvK2Oy5C1U=",
        version = "v0.0.0-20230107090616-13ace0543b28",
    )
    go_repository(
        name = "com_github_gorilla_context",
        build_file_proto_mode = "disable",
        importpath = "github.com/gorilla/context",
        sum = "h1:AWwleXJkX/nhcU9bZSnZoi3h/qGYqQAGhq6zZe/aQW8=",
        version = "v1.1.1",
    )

    go_repository(
        name = "com_github_gorilla_handlers",
        build_file_proto_mode = "disable_global",
        importpath = "github.com/gorilla/handlers",
        sum = "h1:9lRY6j8DEeeBT10CvO9hGW0gmky0BprnvDI5vfhUHH4=",
        version = "v1.5.1",
    )
    go_repository(
        name = "com_github_gorilla_mux",
        build_file_proto_mode = "disable_global",
        importpath = "github.com/gorilla/mux",
        sum = "h1:i40aqfkR1h2SlN9hojwV5ZA91wcXFOvkdNIeFDP5koI=",
        version = "v1.8.0",
    )
    go_repository(
        name = "com_github_gorilla_securecookie",
        build_file_proto_mode = "disable_global",
        importpath = "github.com/gorilla/securecookie",
        sum = "h1:miw7JPhV+b/lAHSXz4qd/nN9jRiAFV5FwjeKyCS8BvQ=",
        version = "v1.1.1",
    )
    go_repository(
        name = "com_github_gorilla_sessions",
        build_file_proto_mode = "disable_global",
        importpath = "github.com/gorilla/sessions",
        sum = "h1:DHd3rPN5lE3Ts3D8rKkQ8x/0kqfeNmBAaiSi+o7FsgI=",
        version = "v1.2.1",
    )
    go_repository(
        name = "com_github_gorilla_websocket",
        build_file_proto_mode = "disable_global",
        importpath = "github.com/gorilla/websocket",
        sum = "h1:+/TMaTYc4QFitKJxsQ7Yye35DkWvkdLcvGKqM+x0Ufc=",
        version = "v1.4.2",
    )
    go_repository(
        name = "com_github_gostaticanalysis_analysisutil",
        build_file_proto_mode = "disable",
        importpath = "github.com/gostaticanalysis/analysisutil",
        sum = "h1:ZMCjoue3DtDWQ5WyU16YbjbQEQ3VuzwxALrpYd+HeKk=",
        version = "v0.7.1",
    )
    go_repository(
        name = "com_github_gostaticanalysis_comment",
        build_file_proto_mode = "disable",
        importpath = "github.com/gostaticanalysis/comment",
        sum = "h1:hlnx5+S2fY9Zo9ePo4AhgYsYHbM2+eAv8m/s1JiCd6Q=",
        version = "v1.4.2",
    )
    go_repository(
        name = "com_github_gostaticanalysis_forcetypeassert",
        build_file_proto_mode = "disable",
        importpath = "github.com/gostaticanalysis/forcetypeassert",
        sum = "h1:6eUflI3DiGusXGK6X7cCcIgVCpZ2CiZ1Q7jl6ZxNV70=",
        version = "v0.1.0",
    )
    go_repository(
        name = "com_github_gostaticanalysis_nilerr",
        build_file_proto_mode = "disable",
        importpath = "github.com/gostaticanalysis/nilerr",
        sum = "h1:ThE+hJP0fEp4zWLkWHWcRyI2Od0p7DlgYG3Uqrmrcpk=",
        version = "v0.1.1",
    )
    go_repository(
        name = "com_github_gostaticanalysis_testutil",
        build_file_proto_mode = "disable",
        importpath = "github.com/gostaticanalysis/testutil",
        sum = "h1:nhdCmubdmDF6VEatUNjgUZBJKWRqugoISdUv3PPQgHY=",
        version = "v0.4.0",
    )

    go_repository(
        name = "com_github_grpc_ecosystem_go_grpc_middleware",
        build_file_proto_mode = "disable_global",
        importpath = "github.com/grpc-ecosystem/go-grpc-middleware",
        sum = "h1:+9834+KizmvFV7pXQGSXQTsaWhq2GjuNUt0aUU0YBYw=",
        version = "v1.3.0",
    )
    go_repository(
        name = "com_github_grpc_ecosystem_go_grpc_prometheus",
        build_file_proto_mode = "disable_global",
        importpath = "github.com/grpc-ecosystem/go-grpc-prometheus",
        sum = "h1:Ovs26xHkKqVztRpIrF/92BcuyuQ/YW4NSIpoGtfXNho=",
        version = "v1.2.0",
    )
    go_repository(
        name = "com_github_grpc_ecosystem_grpc_gateway",
        build_file_proto_mode = "disable_global",
        build_naming_convention = "go_default_library",
        importpath = "github.com/grpc-ecosystem/grpc-gateway",
        patch_args = ["-p1"],
        patches = [
            "//build/patches:com_github_grpc_ecosystem_grpc_gateway.patch",
        ],
        sum = "h1:gmcG1KaJ57LophUzW0Hy8NmPhnMZb4M0+kPpLofRdBo=",
        version = "v1.16.0",
    )
    go_repository(
        name = "com_github_grpc_ecosystem_grpc_opentracing",
        build_file_proto_mode = "disable",
        importpath = "github.com/grpc-ecosystem/grpc-opentracing",
        sum = "h1:MJG/KsmcqMwFAkh8mTnAwhyKoB+sTAnY4CACC110tbU=",
        version = "v0.0.0-20180507213350-8e809c8a8645",
    )
    go_repository(
        name = "com_github_gtank_cryptopasta",
        build_file_proto_mode = "disable",
        importpath = "github.com/gtank/cryptopasta",
        sum = "h1:7xsUJsB2NrdcttQPa7JLEaGzvdbk7KvfrjgHZXOQRo0=",
        version = "v0.0.0-20170601214702-1f550f6f2f69",
    )

    go_repository(
        name = "com_github_hashicorp_consul_api",
        build_file_proto_mode = "disable_global",
        importpath = "github.com/hashicorp/consul/api",
        sum = "h1:BNQPM9ytxj6jbjjdRPioQ94T6YXriSopn0i8COv6SRA=",
        version = "v1.1.0",
    )
    go_repository(
        name = "com_github_hashicorp_consul_sdk",
        build_file_proto_mode = "disable_global",
        importpath = "github.com/hashicorp/consul/sdk",
        sum = "h1:LnuDWGNsoajlhGyHJvuWW6FVqRl8JOTPqS6CPTsYjhY=",
        version = "v0.1.1",
    )
    go_repository(
        name = "com_github_hashicorp_errwrap",
        build_file_proto_mode = "disable_global",
        importpath = "github.com/hashicorp/errwrap",
        sum = "h1:hLrqtEDnRye3+sgx6z4qVLNuviH3MR5aQ0ykNJa/UYA=",
        version = "v1.0.0",
    )
    go_repository(
        name = "com_github_hashicorp_go_cleanhttp",
        build_file_proto_mode = "disable_global",
        importpath = "github.com/hashicorp/go-cleanhttp",
        sum = "h1:dH3aiDG9Jvb5r5+bYHsikaOUIpcM0xvgMXVoDkXMzJM=",
        version = "v0.5.1",
    )
    go_repository(
        name = "com_github_hashicorp_go_immutable_radix",
        build_file_proto_mode = "disable_global",
        importpath = "github.com/hashicorp/go-immutable-radix",
        sum = "h1:AKDB1HM5PWEA7i4nhcpwOrO2byshxBjXVn/J/3+z5/0=",
        version = "v1.0.0",
    )
    go_repository(
        name = "com_github_hashicorp_go_msgpack",
        build_file_proto_mode = "disable_global",
        importpath = "github.com/hashicorp/go-msgpack",
        sum = "h1:SFT72YqIkOcLdWJUYcriVX7hbrZpwc/f7h8aW2NUqrA=",
        version = "v0.5.4",
    )
    go_repository(
        name = "com_github_hashicorp_go_multierror",
        build_file_proto_mode = "disable_global",
        importpath = "github.com/hashicorp/go-multierror",
        sum = "h1:H5DkEtf6CXdFp0N0Em5UCwQpXMWke8IA0+lD48awMYo=",
        version = "v1.1.1",
    )
    go_repository(
        name = "com_github_hashicorp_go_net",
        build_file_proto_mode = "disable_global",
        importpath = "github.com/hashicorp/go.net",
        sum = "h1:sNCoNyDEvN1xa+X0baata4RdcpKwcMS6DH+xwfqPgjw=",
        version = "v0.0.1",
    )
    go_repository(
        name = "com_github_hashicorp_go_rootcerts",
        build_file_proto_mode = "disable_global",
        importpath = "github.com/hashicorp/go-rootcerts",
        sum = "h1:Rqb66Oo1X/eSV1x66xbDccZjhJigjg0+e82kpwzSwCI=",
        version = "v1.0.0",
    )
    go_repository(
        name = "com_github_hashicorp_go_sockaddr",
        build_file_proto_mode = "disable_global",
        importpath = "github.com/hashicorp/go-sockaddr",
        sum = "h1:ztczhD1jLxIRjVejw8gFomI1BQZOe2WoVOu0SyteCQc=",
        version = "v1.0.2",
    )
    go_repository(
        name = "com_github_hashicorp_go_syslog",
        build_file_proto_mode = "disable_global",
        importpath = "github.com/hashicorp/go-syslog",
        sum = "h1:KaodqZuhUoZereWVIYmpUgZysurB1kBLX2j0MwMrUAE=",
        version = "v1.0.0",
    )
    go_repository(
        name = "com_github_hashicorp_go_uuid",
        build_file_proto_mode = "disable_global",
        importpath = "github.com/hashicorp/go-uuid",
        sum = "h1:cfejS+Tpcp13yd5nYHWDI6qVCny6wyX2Mt5SGur2IGE=",
        version = "v1.0.2",
    )
    go_repository(
        name = "com_github_hashicorp_go_version",
        build_file_proto_mode = "disable_global",
        importpath = "github.com/hashicorp/go-version",
        sum = "h1:feTTfFNnjP967rlCxM/I9g701jU+RN74YKx2mOkIeek=",
        version = "v1.6.0",
    )
    go_repository(
        name = "com_github_hashicorp_golang_lru",
        build_file_proto_mode = "disable_global",
        importpath = "github.com/hashicorp/golang-lru",
        sum = "h1:0hERBMJE1eitiLkihrMvRVBYAkpHzc/J3QdDN+dAcgU=",
        version = "v0.5.1",
    )
    go_repository(
        name = "com_github_hashicorp_hcl",
        build_file_proto_mode = "disable_global",
        importpath = "github.com/hashicorp/hcl",
        sum = "h1:0Anlzjpi4vEasTeNFn2mLJgTSwt0+6sfsiTG8qcWGx4=",
        version = "v1.0.0",
    )
    go_repository(
        name = "com_github_hashicorp_logutils",
        build_file_proto_mode = "disable_global",
        importpath = "github.com/hashicorp/logutils",
        sum = "h1:dLEQVugN8vlakKOUE3ihGLTZJRB4j+M2cdTm/ORI65Y=",
        version = "v1.0.0",
    )
    go_repository(
        name = "com_github_hashicorp_mdns",
        build_file_proto_mode = "disable_global",
        importpath = "github.com/hashicorp/mdns",
        sum = "h1:WhIgCr5a7AaVH6jPUwjtRuuE7/RDufnUvzIr48smyxs=",
        version = "v1.0.0",
    )
    go_repository(
        name = "com_github_hashicorp_memberlist",
        build_file_proto_mode = "disable_global",
        importpath = "github.com/hashicorp/memberlist",
        sum = "h1:EmmoJme1matNzb+hMpDuR/0sbJSUisxyqBGG676r31M=",
        version = "v0.1.3",
    )
    go_repository(
        name = "com_github_hashicorp_serf",
        build_file_proto_mode = "disable_global",
        importpath = "github.com/hashicorp/serf",
        sum = "h1:YZ7UKsJv+hKjqGVUUbtE3HNj79Eln2oQ75tniF6iPt0=",
        version = "v0.8.2",
    )
    go_repository(
        name = "com_github_hdrhistogram_hdrhistogram_go",
        build_file_proto_mode = "disable_global",
        importpath = "github.com/HdrHistogram/hdrhistogram-go",
        sum = "h1:5IcZpTvzydCQeHzK4Ef/D5rrSqwxob0t8PQPMybUNFM=",
        version = "v1.1.2",
    )
    go_repository(
        name = "com_github_hexops_gotextdiff",
        build_file_proto_mode = "disable",
        importpath = "github.com/hexops/gotextdiff",
        sum = "h1:gitA9+qJrrTCsiCl7+kh75nPqQt1cx4ZkudSTLoUqJM=",
        version = "v1.0.3",
    )

    go_repository(
        name = "com_github_hpcloud_tail",
        build_file_proto_mode = "disable_global",
        importpath = "github.com/hpcloud/tail",
        sum = "h1:nfCOvKYfkgYP8hkirhJocXT2+zOD8yUNjXaWfTlyFKI=",
        version = "v1.0.0",
    )
    go_repository(
        name = "com_github_huandu_xstrings",
        build_file_proto_mode = "disable",
        importpath = "github.com/huandu/xstrings",
        sum = "h1:4jgBlKK6tLKFvO8u5pmYjG91cqytmDCDvGh7ECVFfFs=",
        version = "v1.3.1",
    )

    go_repository(
        name = "com_github_hydrogen18_memlistener",
        build_file_proto_mode = "disable_global",
        importpath = "github.com/hydrogen18/memlistener",
        sum = "h1:EPRgaDqXpLFUJLXZdGLnBTy1l6CLiNAPnvn2l+kHit0=",
        version = "v0.0.0-20141126152155-54553eb933fb",
    )
    go_repository(
        name = "com_github_iancoleman_strcase",
        build_file_proto_mode = "disable_global",
        importpath = "github.com/iancoleman/strcase",
        sum = "h1:05I4QRnGpI0m37iZQRuskXh+w77mr6Z41lwQzuHLwW0=",
        version = "v0.2.0",
    )
    go_repository(
        name = "com_github_ianlancetaylor_demangle",
        build_file_proto_mode = "disable_global",
        importpath = "github.com/ianlancetaylor/demangle",
        sum = "h1:uGg2frlt3IcT7kbV6LEp5ONv4vmoO2FW4qSO+my/aoM=",
        version = "v0.0.0-20210905161508-09a460cdf81d",
    )
    go_repository(
        name = "com_github_imdario_mergo",
        build_file_proto_mode = "disable",
        importpath = "github.com/imdario/mergo",
        sum = "h1:3tnifQM4i+fbajXKBHXWEH+KvNHqojZ778UH75j3bGA=",
        version = "v0.3.11",
    )

    go_repository(
        name = "com_github_imkira_go_interpol",
        build_file_proto_mode = "disable_global",
        importpath = "github.com/imkira/go-interpol",
        sum = "h1:KIiKr0VSG2CUW1hl1jpiyuzuJeKUUpC8iM1AIE7N1Vk=",
        version = "v1.1.0",
    )
    go_repository(
        name = "com_github_inconshreveable_mousetrap",
        build_file_proto_mode = "disable_global",
        importpath = "github.com/inconshreveable/mousetrap",
        sum = "h1:U3uMjPSQEBMNp1lFxmllqCPM6P5u/Xq7Pgzkat/bFNc=",
        version = "v1.0.1",
    )
    go_repository(
        name = "com_github_influxdata_influxdb",
        build_file_proto_mode = "disable",
        importpath = "github.com/influxdata/influxdb",
        sum = "h1:O08dwjOwv9CYlJJEUZKAazSoQDKlsN34Bq3dnhqhyVI=",
        version = "v0.0.0-20170331210902-15e594fc09f1",
    )

    go_repository(
        name = "com_github_iris_contrib_blackfriday",
        build_file_proto_mode = "disable_global",
        importpath = "github.com/iris-contrib/blackfriday",
        sum = "h1:o5sHQHHm0ToHUlAJSTjW9UWicjJSDDauOOQ2AHuIVp4=",
        version = "v2.0.0+incompatible",
    )
    go_repository(
        name = "com_github_iris_contrib_go_uuid",
        build_file_proto_mode = "disable_global",
        importpath = "github.com/iris-contrib/go.uuid",
        sum = "h1:XZubAYg61/JwnJNbZilGjf3b3pB80+OQg2qf6c8BfWE=",
        version = "v2.0.0+incompatible",
    )
    go_repository(
        name = "com_github_iris_contrib_i18n",
        build_file_proto_mode = "disable_global",
        importpath = "github.com/iris-contrib/i18n",
        sum = "h1:Kyp9KiXwsyZRTeoNjgVCrWks7D8ht9+kg6yCjh8K97o=",
        version = "v0.0.0-20171121225848-987a633949d0",
    )
    go_repository(
        name = "com_github_iris_contrib_schema",
        build_file_proto_mode = "disable_global",
        importpath = "github.com/iris-contrib/schema",
        sum = "h1:10g/WnoRR+U+XXHWKBHeNy/+tZmM2kcAVGLOsz+yaDA=",
        version = "v0.0.1",
    )
    go_repository(
        name = "com_github_jackc_fake",
        build_file_proto_mode = "disable",
        importpath = "github.com/jackc/fake",
        sum = "h1:vr3AYkKovP8uR8AvSGGUK1IDqRa5lAAvEkZG1LKaCRc=",
        version = "v0.0.0-20150926172116-812a484cc733",
    )
    go_repository(
        name = "com_github_jackc_pgx",
        build_file_proto_mode = "disable",
        importpath = "github.com/jackc/pgx",
        sum = "h1:0Vihzu20St42/UDsvZGdNE6jak7oi/UOeMzwMPHkgFY=",
        version = "v3.2.0+incompatible",
    )

    go_repository(
        name = "com_github_jcmturner_aescts_v2",
        build_file_proto_mode = "disable_global",
        importpath = "github.com/jcmturner/aescts/v2",
        sum = "h1:9YKLH6ey7H4eDBXW8khjYslgyqG2xZikXP0EQFKrle8=",
        version = "v2.0.0",
    )
    go_repository(
        name = "com_github_jcmturner_dnsutils_v2",
        build_file_proto_mode = "disable_global",
        importpath = "github.com/jcmturner/dnsutils/v2",
        sum = "h1:lltnkeZGL0wILNvrNiVCR6Ro5PGU/SeBvVO/8c/iPbo=",
        version = "v2.0.0",
    )
    go_repository(
        name = "com_github_jcmturner_gofork",
        build_file_proto_mode = "disable_global",
        importpath = "github.com/jcmturner/gofork",
        sum = "h1:J7uCkflzTEhUZ64xqKnkDxq3kzc96ajM1Gli5ktUem8=",
        version = "v1.0.0",
    )
    go_repository(
        name = "com_github_jcmturner_goidentity_v6",
        build_file_proto_mode = "disable_global",
        importpath = "github.com/jcmturner/goidentity/v6",
        sum = "h1:VKnZd2oEIMorCTsFBnJWbExfNN7yZr3EhJAxwOkZg6o=",
        version = "v6.0.1",
    )
    go_repository(
        name = "com_github_jcmturner_gokrb5_v8",
        build_file_proto_mode = "disable_global",
        importpath = "github.com/jcmturner/gokrb5/v8",
        sum = "h1:6ZIM6b/JJN0X8UM43ZOM6Z4SJzla+a/u7scXFJzodkA=",
        version = "v8.4.2",
    )
    go_repository(
        name = "com_github_jcmturner_rpc_v2",
        build_file_proto_mode = "disable_global",
        importpath = "github.com/jcmturner/rpc/v2",
        sum = "h1:7FXXj8Ti1IaVFpSAziCZWNzbNuZmnvw/i6CqLNdWfZY=",
        version = "v2.0.3",
    )
    go_repository(
        name = "com_github_jedib0t_go_pretty_v6",
        build_file_proto_mode = "disable_global",
        importpath = "github.com/jedib0t/go-pretty/v6",
        sum = "h1:o3McN0rQ4X+IU+HduppSp9TwRdGLRW2rhJXy9CJaCRw=",
        version = "v6.2.2",
    )
    go_repository(
        name = "com_github_jeffail_gabs_v2",
        build_file_proto_mode = "disable_global",
        importpath = "github.com/Jeffail/gabs/v2",
        sum = "h1:ANfZYjpMlfTTKebycu4X1AgkVWumFVDYQl7JwOr4mDk=",
        version = "v2.5.1",
    )
    go_repository(
        name = "com_github_jgautheron_goconst",
        build_file_proto_mode = "disable",
        importpath = "github.com/jgautheron/goconst",
        sum = "h1:HxVbL1MhydKs8R8n/HE5NPvzfaYmQJA3o879lE4+WcM=",
        version = "v1.5.1",
    )
    go_repository(
        name = "com_github_jingyugao_rowserrcheck",
        build_file_proto_mode = "disable",
        importpath = "github.com/jingyugao/rowserrcheck",
        sum = "h1:zibz55j/MJtLsjP1OF4bSdgXxwL1b+Vn7Tjzq7gFzUs=",
        version = "v1.1.1",
    )
    go_repository(
        name = "com_github_jinzhu_inflection",
        build_file_proto_mode = "disable",
        importpath = "github.com/jinzhu/inflection",
        sum = "h1:K317FqzuhWc8YvSVlFMCCUb36O/S9MCKRDI7QkRKD/E=",
        version = "v1.0.0",
    )
    go_repository(
        name = "com_github_jinzhu_now",
        build_file_proto_mode = "disable",
        importpath = "github.com/jinzhu/now",
        sum = "h1:eVKgfIdy9b6zbWBMgFpfDPoAMifwSZagU9HmEU6zgiI=",
        version = "v1.1.2",
    )

    go_repository(
        name = "com_github_jirfag_go_printf_func_name",
        build_file_proto_mode = "disable",
        importpath = "github.com/jirfag/go-printf-func-name",
        sum = "h1:KA9BjwUk7KlCh6S9EAGWBt1oExIUv9WyNCiRz5amv48=",
        version = "v0.0.0-20200119135958-7558a9eaa5af",
    )

    go_repository(
        name = "com_github_jmespath_go_jmespath",
        build_file_proto_mode = "disable_global",
        importpath = "github.com/jmespath/go-jmespath",
        sum = "h1:BEgLn5cpjn8UN1mAw4NjwDrS35OdebyEtFe+9YPoQUg=",
        version = "v0.4.0",
    )
    go_repository(
        name = "com_github_jmespath_go_jmespath_internal_testify",
        build_file_proto_mode = "disable_global",
        importpath = "github.com/jmespath/go-jmespath/internal/testify",
        sum = "h1:shLQSRRSCCPj3f2gpwzGwWFoC7ycTf1rcQZHOlsJ6N8=",
        version = "v1.5.1",
    )
    go_repository(
        name = "com_github_joho_godotenv",
        build_file_proto_mode = "disable",
        importpath = "github.com/joho/godotenv",
        sum = "h1:3l4+N6zfMWnkbPEXKng2o2/MR5mSwTrBih4ZEkkz1lg=",
        version = "v1.4.0",
    )

    go_repository(
        name = "com_github_joho_sqltocsv",
        build_file_proto_mode = "disable_global",
        importpath = "github.com/joho/sqltocsv",
        sum = "h1:Zrb0IbuLOGHL7nrO2WrcuNWgDTlzFv3zY69QMx4ggQE=",
        version = "v0.0.0-20210428211105-a6d6801d59df",
    )
    go_repository(
        name = "com_github_joker_hpp",
        build_file_proto_mode = "disable_global",
        importpath = "github.com/Joker/hpp",
        sum = "h1:65+iuJYdRXv/XyN62C1uEmmOx3432rNG/rKlX6V7Kkc=",
        version = "v1.0.0",
    )
    go_repository(
        name = "com_github_joker_jade",
        build_file_proto_mode = "disable_global",
        importpath = "github.com/Joker/jade",
        sum = "h1:mreN1m/5VJ/Zc3b4pzj9qU6D9SRQ6Vm+3KfI328t3S8=",
        version = "v1.0.1-0.20190614124447-d475f43051e7",
    )
    go_repository(
        name = "com_github_jonboulle_clockwork",
        build_file_proto_mode = "disable_global",
        importpath = "github.com/jonboulle/clockwork",
        sum = "h1:UOGuzwb1PwsrDAObMuhUnj0p5ULPj8V/xJ7Kx9qUBdQ=",
        version = "v0.2.2",
    )
    go_repository(
        name = "com_github_joomcode_errorx",
        build_file_proto_mode = "disable",
        importpath = "github.com/joomcode/errorx",
        sum = "h1:CalpDWz14ZHd68fIqluJasJosAewpz2TFaJALrUxjrk=",
        version = "v1.0.1",
    )
    go_repository(
        name = "com_github_josharian_intern",
        build_file_proto_mode = "disable",
        importpath = "github.com/josharian/intern",
        sum = "h1:vlS4z54oSdjm0bgjRigI+G1HpF+tI+9rE5LLzOg8HmY=",
        version = "v1.0.0",
    )

    go_repository(
        name = "com_github_jpillora_backoff",
        build_file_proto_mode = "disable_global",
        importpath = "github.com/jpillora/backoff",
        sum = "h1:uvFg412JmmHBHw7iwprIxkPMI+sGQ4kzOWsMeHnm2EA=",
        version = "v1.0.0",
    )
    go_repository(
        name = "com_github_json_iterator_go",
        build_file_proto_mode = "disable_global",
        importpath = "github.com/json-iterator/go",
        sum = "h1:PV8peI4a0ysnczrg+LtxykD8LfKY9ML6u2jnxaEnrnM=",
        version = "v1.1.12",
    )
    go_repository(
        name = "com_github_jstemmer_go_junit_report",
        build_file_proto_mode = "disable_global",
        importpath = "github.com/jstemmer/go-junit-report",
        sum = "h1:6QPYqodiu3GuPL+7mfx+NwDdp2eTkp9IfEUpgAwUN0o=",
        version = "v0.9.1",
    )
    go_repository(
        name = "com_github_jtolds_gls",
        build_file_proto_mode = "disable_global",
        importpath = "github.com/jtolds/gls",
        sum = "h1:xdiiI2gbIgH/gLH7ADydsJ1uDOEzR8yvV7C0MuV77Wo=",
        version = "v4.20.0+incompatible",
    )
    go_repository(
        name = "com_github_juju_errors",
        build_file_proto_mode = "disable_global",
        importpath = "github.com/juju/errors",
        sum = "h1:rhqTjzJlm7EbkELJDKMTU7udov+Se0xZkWmugr6zGok=",
        version = "v0.0.0-20181118221551-089d3ea4e4d5",
    )
    go_repository(
        name = "com_github_juju_loggo",
        build_file_proto_mode = "disable_global",
        importpath = "github.com/juju/loggo",
        sum = "h1:MK144iBQF9hTSwBW/9eJm034bVoG30IshVm688T2hi8=",
        version = "v0.0.0-20180524022052-584905176618",
    )
    go_repository(
        name = "com_github_juju_testing",
        build_file_proto_mode = "disable_global",
        importpath = "github.com/juju/testing",
        sum = "h1:WQM1NildKThwdP7qWrNAFGzp4ijNLw8RlgENkaI4MJs=",
        version = "v0.0.0-20180920084828-472a3e8b2073",
    )
    go_repository(
        name = "com_github_julienschmidt_httprouter",
        build_file_proto_mode = "disable_global",
        importpath = "github.com/julienschmidt/httprouter",
        sum = "h1:U0609e9tgbseu3rBINet9P48AI/D3oJs4dN7jwJOQ1U=",
        version = "v1.3.0",
    )
    go_repository(
        name = "com_github_julz_importas",
        build_file_proto_mode = "disable",
        importpath = "github.com/julz/importas",
        sum = "h1:F78HnrsjY3cR7j0etXy5+TU1Zuy7Xt08X/1aJnH5xXY=",
        version = "v0.1.0",
    )

    go_repository(
        name = "com_github_jung_kurt_gofpdf",
        build_file_proto_mode = "disable_global",
        importpath = "github.com/jung-kurt/gofpdf",
        sum = "h1:PJr+ZMXIecYc1Ey2zucXdR73SMBtgjPgwa31099IMv0=",
        version = "v1.0.3-0.20190309125859-24315acbbda5",
    )
    go_repository(
        name = "com_github_junk1tm_musttag",
        build_file_proto_mode = "disable",
        importpath = "github.com/junk1tm/musttag",
        sum = "h1:bV1DTdi38Hi4pG4OVWa7Kap0hi0o7EczuK6wQt9zPOM=",
        version = "v0.5.0",
    )

    go_repository(
        name = "com_github_k0kubun_colorstring",
        build_file_proto_mode = "disable_global",
        importpath = "github.com/k0kubun/colorstring",
        sum = "h1:uC1QfSlInpQF+M0ao65imhwqKnz3Q2z/d8PWZRMQvDM=",
        version = "v0.0.0-20150214042306-9440f1994b88",
    )
    go_repository(
        name = "com_github_kataras_golog",
        build_file_proto_mode = "disable_global",
        importpath = "github.com/kataras/golog",
        sum = "h1:J7Dl82843nbKQDrQM/abbNJZvQjS6PfmkkffhOTXEpM=",
        version = "v0.0.9",
    )
    go_repository(
        name = "com_github_kataras_iris_v12",
        build_file_proto_mode = "disable_global",
        importpath = "github.com/kataras/iris/v12",
        sum = "h1:Wo5S7GMWv5OAzJmvFTvss/C4TS1W0uo6LkDlSymT4rM=",
        version = "v12.0.1",
    )
    go_repository(
        name = "com_github_kataras_neffos",
        build_file_proto_mode = "disable_global",
        importpath = "github.com/kataras/neffos",
        sum = "h1:O06dvQlxjdWvzWbm2Bq+Si6psUhvSmEctAMk9Xujqms=",
        version = "v0.0.10",
    )
    go_repository(
        name = "com_github_kataras_pio",
        build_file_proto_mode = "disable_global",
        importpath = "github.com/kataras/pio",
        sum = "h1:V5Rs9ztEWdp58oayPq/ulmlqJJZeJP6pP79uP3qjcao=",
        version = "v0.0.0-20190103105442-ea782b38602d",
    )
    go_repository(
        name = "com_github_kisielk_errcheck",
        build_file_proto_mode = "disable_global",
        importpath = "github.com/kisielk/errcheck",
        patch_args = ["-p1"],
        patches = [
            "//build/patches:com_github_kisielk_errcheck.patch",
        ],
        sum = "h1:dEKh+GLHcWm2oN34nMvDzn1sqI0i0WxPvrgiJA5JuM8=",
        version = "v1.6.3",
    )
    go_repository(
        name = "com_github_kisielk_gotool",
        build_file_proto_mode = "disable_global",
        importpath = "github.com/kisielk/gotool",
        sum = "h1:AV2c/EiW3KqPNT9ZKl07ehoAGi4C5/01Cfbblndcapg=",
        version = "v1.0.0",
    )
    go_repository(
        name = "com_github_kkhaike_contextcheck",
        build_file_proto_mode = "disable",
        importpath = "github.com/kkHAIKE/contextcheck",
        sum = "h1:B6zAaLhOEEcjvUgIYEqystmnFk1Oemn8bvJhbt0GMb8=",
        version = "v1.1.4",
    )

    go_repository(
        name = "com_github_klauspost_compress",
        build_file_proto_mode = "disable_global",
        importpath = "github.com/klauspost/compress",
        sum = "h1:NFn1Wr8cfnenSJSA46lLq4wHCcBzKTSjnBIexDMMOV0=",
        version = "v1.15.13",
    )
    go_repository(
        name = "com_github_klauspost_cpuid",
        build_file_proto_mode = "disable_global",
        importpath = "github.com/klauspost/cpuid",
        sum = "h1:5JNjFYYQrZeKRJ0734q51WCEEn2huer72Dc7K+R/b6s=",
        version = "v1.3.1",
    )
    go_repository(
        name = "com_github_knz_strtime",
        build_file_proto_mode = "disable",
        importpath = "github.com/knz/strtime",
        sum = "h1:45aLE1GlZRKxNfTMkok85BUKAJNLdHr5GAm3h8Fqoww=",
        version = "v0.0.0-20181018220328-af2256ee352c",
    )

    go_repository(
        name = "com_github_konsorten_go_windows_terminal_sequences",
        build_file_proto_mode = "disable_global",
        importpath = "github.com/konsorten/go-windows-terminal-sequences",
        sum = "h1:CE8S1cTafDpPvMhIxNJKvHsGVBgn1xWYf1NbHQhywc8=",
        version = "v1.0.3",
    )
    go_repository(
        name = "com_github_kr_logfmt",
        build_file_proto_mode = "disable_global",
        importpath = "github.com/kr/logfmt",
        sum = "h1:T+h1c/A9Gawja4Y9mFVWj2vyii2bbUNDw3kt9VxK2EY=",
        version = "v0.0.0-20140226030751-b84e30acd515",
    )
    go_repository(
        name = "com_github_kr_pretty",
        build_file_proto_mode = "disable_global",
        importpath = "github.com/kr/pretty",
        sum = "h1:flRD4NNwYAUpkphVc1HcthR4KEIFJ65n8Mw5qdRn3LE=",
        version = "v0.3.1",
    )
    go_repository(
        name = "com_github_kr_pty",
        build_file_proto_mode = "disable_global",
        importpath = "github.com/kr/pty",
        sum = "h1:VkoXIwSboBpnk99O/KFauAEILuNHv5DVFKZMBN/gUgw=",
        version = "v1.1.1",
    )
    go_repository(
        name = "com_github_kr_text",
        build_file_proto_mode = "disable_global",
        importpath = "github.com/kr/text",
        sum = "h1:5Nx0Ya0ZqY2ygV366QzturHI13Jq95ApcVaJBhpS+AY=",
        version = "v0.2.0",
    )
    go_repository(
        name = "com_github_kulti_thelper",
        build_file_proto_mode = "disable",
        importpath = "github.com/kulti/thelper",
        sum = "h1:ElhKf+AlItIu+xGnI990no4cE2+XaSu1ULymV2Yulxs=",
        version = "v0.6.3",
    )
    go_repository(
        name = "com_github_kunwardeep_paralleltest",
        build_file_proto_mode = "disable",
        importpath = "github.com/kunwardeep/paralleltest",
        sum = "h1:FCKYMF1OF2+RveWlABsdnmsvJrei5aoyZoaGS+Ugg8g=",
        version = "v1.0.6",
    )
    go_repository(
        name = "com_github_kylebanks_depth",
        build_file_proto_mode = "disable",
        importpath = "github.com/KyleBanks/depth",
        sum = "h1:5h8fQADFrWtarTdtDudMmGsC7GPbOAu6RVB3ffsVFHc=",
        version = "v1.2.1",
    )

    go_repository(
        name = "com_github_kyoh86_exportloopref",
        build_file_proto_mode = "disable",
        importpath = "github.com/kyoh86/exportloopref",
        sum = "h1:1Z0bcmTypkL3Q4k+IDHMWTcnCliEZcaPiIe0/ymEyhQ=",
        version = "v0.1.11",
    )

    go_repository(
        name = "com_github_labstack_echo_v4",
        build_file_proto_mode = "disable_global",
        importpath = "github.com/labstack/echo/v4",
        sum = "h1:z0BZoArY4FqdpUEl+wlHp4hnr/oSR6MTmQmv8OHSoww=",
        version = "v4.1.11",
    )
    go_repository(
        name = "com_github_labstack_gommon",
        build_file_proto_mode = "disable_global",
        importpath = "github.com/labstack/gommon",
        sum = "h1:JEeO0bvc78PKdyHxloTKiF8BD5iGrH8T6MSeGvSgob0=",
        version = "v0.3.0",
    )
    go_repository(
        name = "com_github_ldez_gomoddirectives",
        build_file_proto_mode = "disable",
        importpath = "github.com/ldez/gomoddirectives",
        sum = "h1:y7MBaisZVDYmKvt9/l1mjNCiSA1BVn34U0ObUcJwlhA=",
        version = "v0.2.3",
    )
    go_repository(
        name = "com_github_ldez_tagliatelle",
        build_file_proto_mode = "disable",
        importpath = "github.com/ldez/tagliatelle",
        sum = "h1:sylp7d9kh6AdXN2DpVGHBRb5guTVAgOxqNGhbqc4b1c=",
        version = "v0.4.0",
    )
    go_repository(
        name = "com_github_leodido_go_urn",
        build_file_proto_mode = "disable",
        importpath = "github.com/leodido/go-urn",
        sum = "h1:BqpAaACuzVSgi/VLzGZIobT2z4v53pjosyNd9Yv6n/w=",
        version = "v1.2.1",
    )

    go_repository(
        name = "com_github_leonklingele_grouper",
        build_file_proto_mode = "disable",
        importpath = "github.com/leonklingele/grouper",
        sum = "h1:suWXRU57D4/Enn6pXR0QVqqWWrnJ9Osrz+5rjt8ivzU=",
        version = "v1.1.1",
    )
    go_repository(
        name = "com_github_lestrrat_go_blackmagic",
        build_file_proto_mode = "disable",
        importpath = "github.com/lestrrat-go/blackmagic",
        sum = "h1:lS5Zts+5HIC/8og6cGHb0uCcNCa3OUt1ygh3Qz2Fe80=",
        version = "v1.0.1",
    )
    go_repository(
        name = "com_github_lestrrat_go_httpcc",
        build_file_proto_mode = "disable",
        importpath = "github.com/lestrrat-go/httpcc",
        sum = "h1:ydWCStUeJLkpYyjLDHihupbn2tYmZ7m22BGkcvZZrIE=",
        version = "v1.0.1",
    )
    go_repository(
        name = "com_github_lestrrat_go_httprc",
        build_file_proto_mode = "disable",
        importpath = "github.com/lestrrat-go/httprc",
        sum = "h1:bAZymwoZQb+Oq8MEbyipag7iSq6YIga8Wj6GOiJGdI8=",
        version = "v1.0.4",
    )
    go_repository(
        name = "com_github_lestrrat_go_iter",
        build_file_proto_mode = "disable",
        importpath = "github.com/lestrrat-go/iter",
        sum = "h1:gMXo1q4c2pHmC3dn8LzRhJfP1ceCbgSiT9lUydIzltI=",
        version = "v1.0.2",
    )
    go_repository(
        name = "com_github_lestrrat_go_jwx_v2",
        build_file_proto_mode = "disable",
        importpath = "github.com/lestrrat-go/jwx/v2",
        sum = "h1:RlyYNLV892Ed7+FTfj1ROoF6x7WxL965PGTHso/60G0=",
        version = "v2.0.6",
    )
    go_repository(
        name = "com_github_lestrrat_go_option",
        build_file_proto_mode = "disable",
        importpath = "github.com/lestrrat-go/option",
        sum = "h1:WqAWL8kh8VcSoD6xjSH34/1m8yxluXQbDeKNfvFeEO4=",
        version = "v1.0.0",
    )

    go_repository(
        name = "com_github_lib_pq",
        build_file_proto_mode = "disable",
        importpath = "github.com/lib/pq",
        sum = "h1:X5PMW56eZitiTeO7tKzZxFCSpbFZJtkMMooicw2us9A=",
        version = "v1.0.0",
    )
    go_repository(
        name = "com_github_lightstep_lightstep_tracer_go",
        build_file_proto_mode = "disable",
        importpath = "github.com/lightstep/lightstep-tracer-go",
        sum = "h1:D0GGa7afJ7GcQvu5as6ssLEEKYXvRgKI5d5cevtz8r4=",
        version = "v0.15.6",
    )

    go_repository(
        name = "com_github_lufeee_execinquery",
        build_file_proto_mode = "disable",
        importpath = "github.com/lufeee/execinquery",
        sum = "h1:hf0Ems4SHcUGBxpGN7Jz78z1ppVkP/837ZlETPCEtOM=",
        version = "v1.2.1",
    )

    go_repository(
        name = "com_github_lufia_plan9stats",
        build_file_proto_mode = "disable_global",
        importpath = "github.com/lufia/plan9stats",
        sum = "h1:N9zuLhTvBSRt0gWSiJswwQ2HqDmtX/ZCDJURnKUt1Ik=",
        version = "v0.0.0-20230326075908-cb1d2100619a",
    )
    go_repository(
        name = "com_github_magiconair_properties",
        build_file_proto_mode = "disable_global",
        importpath = "github.com/magiconair/properties",
        sum = "h1:5ibWZ6iY0NctNGWo87LalDlEZ6R41TqbbDamhfG/Qzo=",
        version = "v1.8.6",
    )
    go_repository(
        name = "com_github_mailru_easyjson",
        build_file_proto_mode = "disable",
        importpath = "github.com/mailru/easyjson",
        sum = "h1:8yTIVnZgCoiM1TgqoeTl+LfU5Jg6/xL3QhGQnimLYnA=",
        version = "v0.7.6",
    )

    go_repository(
        name = "com_github_maratori_testableexamples",
        build_file_proto_mode = "disable",
        importpath = "github.com/maratori/testableexamples",
        sum = "h1:dU5alXRrD8WKSjOUnmJZuzdxWOEQ57+7s93SLMxb2vI=",
        version = "v1.0.0",
    )

    go_repository(
        name = "com_github_maratori_testpackage",
        build_file_proto_mode = "disable",
        importpath = "github.com/maratori/testpackage",
        sum = "h1:S58XVV5AD7HADMmD0fNnziNHqKvSdDuEKdPD1rNTU04=",
        version = "v1.1.1",
    )
    go_repository(
        name = "com_github_masterminds_goutils",
        build_file_proto_mode = "disable",
        importpath = "github.com/Masterminds/goutils",
        sum = "h1:5nUrii3FMTL5diU80unEVvNevw1nH4+ZV4DSLVJLSYI=",
        version = "v1.1.1",
    )

    go_repository(
        name = "com_github_masterminds_semver",
        build_file_proto_mode = "disable",
        importpath = "github.com/Masterminds/semver",
        sum = "h1:H65muMkzWKEuNDnfl9d70GUjFniHKHRbFPGBuZ3QEww=",
        version = "v1.5.0",
    )
    go_repository(
        name = "com_github_masterminds_semver_v3",
        build_file_proto_mode = "disable",
        importpath = "github.com/Masterminds/semver/v3",
        sum = "h1:hLg3sBzpNErnxhQtUy/mmLR2I9foDujNK030IGemrRc=",
        version = "v3.1.1",
    )
    go_repository(
        name = "com_github_masterminds_sprig_v3",
        build_file_proto_mode = "disable",
        importpath = "github.com/Masterminds/sprig/v3",
        sum = "h1:17jRggJu518dr3QaafizSXOjKYp94wKfABxUmyxvxX8=",
        version = "v3.2.2",
    )

    go_repository(
        name = "com_github_matoous_godox",
        build_file_proto_mode = "disable",
        importpath = "github.com/matoous/godox",
        sum = "h1:gWg6ZQ4JhDfJPqlo2srm/LN17lpybq15AryXIRcWYLE=",
        version = "v0.0.0-20230222163458-006bad1f9d26",
    )

    go_repository(
        name = "com_github_mattn_go_colorable",
        build_file_proto_mode = "disable_global",
        importpath = "github.com/mattn/go-colorable",
        sum = "h1:fFA4WZxdEF4tXPZVKMLwD8oUnCTTo08duU7wxecdEvA=",
        version = "v0.1.13",
    )
    go_repository(
        name = "com_github_mattn_go_isatty",
        build_file_proto_mode = "disable_global",
        importpath = "github.com/mattn/go-isatty",
        sum = "h1:BTarxUcIeDqL27Mc+vyvdWYSL28zpIhv3RoTdsLMPng=",
        version = "v0.0.17",
    )
    go_repository(
        name = "com_github_mattn_go_runewidth",
        build_file_proto_mode = "disable",
        importpath = "github.com/mattn/go-runewidth",
        sum = "h1:+xnbZSEeDbOIg5/mE6JF0w6n9duR1l3/WmbinWVwUuU=",
        version = "v0.0.14",
    )
    go_repository(
        name = "com_github_mattn_go_shellwords",
        build_file_proto_mode = "disable",
        importpath = "github.com/mattn/go-shellwords",
        sum = "h1:M2zGm7EW6UQJvDeQxo4T51eKPurbeFbe8WtebGE2xrk=",
        version = "v1.0.12",
    )
    go_repository(
        name = "com_github_mattn_go_sqlite3",
        build_file_proto_mode = "disable",
        importpath = "github.com/mattn/go-sqlite3",
        sum = "h1:10HX2Td0ocZpYEjhilsuo6WWtUqttj2Kb0KtD86/KYA=",
        version = "v1.14.9",
    )

    go_repository(
        name = "com_github_mattn_goveralls",
        build_file_proto_mode = "disable_global",
        importpath = "github.com/mattn/goveralls",
        sum = "h1:7eJB6EqsPhRVxvwEXGnqdO2sJI0PTsrWoTMXEk9/OQc=",
        version = "v0.0.2",
    )
    go_repository(
        name = "com_github_matttproud_golang_protobuf_extensions",
        build_file_proto_mode = "disable_global",
        importpath = "github.com/matttproud/golang_protobuf_extensions",
        sum = "h1:mmDVorXM7PCGKw94cs5zkfA9PSy5pEvNWRP0ET0TIVo=",
        version = "v1.0.4",
    )
    go_repository(
        name = "com_github_maxatome_go_testdeep",
        build_file_proto_mode = "disable",
        importpath = "github.com/maxatome/go-testdeep",
        sum = "h1:Tgh5efyCYyJFGUYiT0qxBSIDeXw0F5zSoatlou685kk=",
        version = "v1.11.0",
    )

    go_repository(
        name = "com_github_mbilski_exhaustivestruct",
        build_file_proto_mode = "disable",
        importpath = "github.com/mbilski/exhaustivestruct",
        sum = "h1:wCBmUnSYufAHO6J4AVWY6ff+oxWxsVFrwgOdMUQePUo=",
        version = "v1.2.0",
    )

    go_repository(
        name = "com_github_mediocregopher_mediocre_go_lib",
        build_file_proto_mode = "disable_global",
        importpath = "github.com/mediocregopher/mediocre-go-lib",
        sum = "h1:3dQJqqDouawQgl3gBE1PNHKFkJYGEuFb1DbSlaxdosE=",
        version = "v0.0.0-20181029021733-cb65787f37ed",
    )
    go_repository(
        name = "com_github_mediocregopher_radix_v3",
        build_file_proto_mode = "disable_global",
        importpath = "github.com/mediocregopher/radix/v3",
        sum = "h1:oacPXPKHJg0hcngVVrdtTnfGJiS+PtwoQwTBZGFlV4k=",
        version = "v3.3.0",
    )
    go_repository(
        name = "com_github_mgechev_dots",
        build_file_proto_mode = "disable",
        importpath = "github.com/mgechev/dots",
        sum = "h1:zpIH83+oKzcpryru8ceC6BxnoG8TBrhgAvRg8obzup0=",
        version = "v0.0.0-20210922191527-e955255bf517",
    )

    go_repository(
        name = "com_github_mgechev_revive",
        build_file_proto_mode = "disable",
        importpath = "github.com/mgechev/revive",
        sum = "h1:OlQkcH40IB2cGuprTPcjB0iIUddgVZgGmDX3IAMR8D4=",
        version = "v1.3.1",
    )

    go_repository(
        name = "com_github_microcosm_cc_bluemonday",
        build_file_proto_mode = "disable_global",
        importpath = "github.com/microcosm-cc/bluemonday",
        sum = "h1:5lPfLTTAvAbtS0VqT+94yOtFnGfUWYyx0+iToC3Os3s=",
        version = "v1.0.2",
    )
    go_repository(
        name = "com_github_miekg_dns",
        build_file_proto_mode = "disable_global",
        importpath = "github.com/miekg/dns",
        sum = "h1:oN9gL93BkuPrer2rehDbDx86k4zbYJEnMP6Krh82nh0=",
        version = "v1.1.10",
    )
    go_repository(
        name = "com_github_minio_sio",
        build_file_proto_mode = "disable",
        importpath = "github.com/minio/sio",
        sum = "h1:syEFBewzOMOYVzSTFpp1MqpSZk8rUNbz8VIIc+PNzus=",
        version = "v0.3.0",
    )

    go_repository(
        name = "com_github_mitchellh_cli",
        build_file_proto_mode = "disable_global",
        importpath = "github.com/mitchellh/cli",
        sum = "h1:iGBIsUe3+HZ/AD/Vd7DErOt5sU9fa8Uj7A2s1aggv1Y=",
        version = "v1.0.0",
    )
    go_repository(
        name = "com_github_mitchellh_copystructure",
        build_file_proto_mode = "disable",
        importpath = "github.com/mitchellh/copystructure",
        sum = "h1:Laisrj+bAB6b/yJwB5Bt3ITZhGJdqmxquMKeZ+mmkFQ=",
        version = "v1.0.0",
    )

    go_repository(
        name = "com_github_mitchellh_go_homedir",
        build_file_proto_mode = "disable_global",
        importpath = "github.com/mitchellh/go-homedir",
        sum = "h1:lukF9ziXFxDFPkA1vsr5zpc1XuPDn/wFntq5mG+4E0Y=",
        version = "v1.1.0",
    )
    go_repository(
        name = "com_github_mitchellh_go_ps",
        build_file_proto_mode = "disable",
        importpath = "github.com/mitchellh/go-ps",
        sum = "h1:i6ampVEEF4wQFF+bkYfwYgY+F/uYJDktmvLPf7qIgjc=",
        version = "v1.0.0",
    )

    go_repository(
        name = "com_github_mitchellh_go_testing_interface",
        build_file_proto_mode = "disable_global",
        importpath = "github.com/mitchellh/go-testing-interface",
        sum = "h1:fzU/JVNcaqHQEcVFAKeR41fkiLdIPrefOvVG1VZ96U0=",
        version = "v1.0.0",
    )
    go_repository(
        name = "com_github_mitchellh_go_wordwrap",
        build_file_proto_mode = "disable",
        importpath = "github.com/mitchellh/go-wordwrap",
        sum = "h1:6GlHJ/LTGMrIJbwgdqdl2eEH8o+Exx/0m8ir9Gns0u4=",
        version = "v1.0.0",
    )

    go_repository(
        name = "com_github_mitchellh_gox",
        build_file_proto_mode = "disable_global",
        importpath = "github.com/mitchellh/gox",
        sum = "h1:lfGJxY7ToLJQjHHwi0EX6uYBdK78egf954SQl13PQJc=",
        version = "v0.4.0",
    )
    go_repository(
        name = "com_github_mitchellh_iochan",
        build_file_proto_mode = "disable_global",
        importpath = "github.com/mitchellh/iochan",
        sum = "h1:C+X3KsSTLFVBr/tK1eYN/vs4rJcvsiLU338UhYPJWeY=",
        version = "v1.0.0",
    )
    go_repository(
        name = "com_github_mitchellh_mapstructure",
        build_file_proto_mode = "disable_global",
        importpath = "github.com/mitchellh/mapstructure",
        sum = "h1:jeMsZIYE/09sWLaz43PL7Gy6RuMjD2eJVyuac5Z2hdY=",
        version = "v1.5.0",
    )
    go_repository(
        name = "com_github_mitchellh_reflectwalk",
        build_file_proto_mode = "disable",
        importpath = "github.com/mitchellh/reflectwalk",
        sum = "h1:FVzMWA5RllMAKIdUSC8mdWo3XtwoecrH79BY70sEEpE=",
        version = "v1.0.1",
    )
    go_repository(
        name = "com_github_moby_spdystream",
        build_file_proto_mode = "disable",
        importpath = "github.com/moby/spdystream",
        sum = "h1:cjW1zVyyoiM0T7b6UoySUFqzXMoqRckQtXwGPiBhOM8=",
        version = "v0.2.0",
    )

    go_repository(
        name = "com_github_modern_go_concurrent",
        build_file_proto_mode = "disable_global",
        importpath = "github.com/modern-go/concurrent",
        sum = "h1:TRLaZ9cD/w8PVh93nsPXa1VrQ6jlwL5oN8l14QlcNfg=",
        version = "v0.0.0-20180306012644-bacd9c7ef1dd",
    )
    go_repository(
        name = "com_github_modern_go_reflect2",
        build_file_proto_mode = "disable_global",
        importpath = "github.com/modern-go/reflect2",
        sum = "h1:xBagoLtFs94CBntxluKeaWgTMpvLxC4ur3nMaC9Gz0M=",
        version = "v1.0.2",
    )
    go_repository(
        name = "com_github_modocache_gover",
        build_file_proto_mode = "disable_global",
        importpath = "github.com/modocache/gover",
        sum = "h1:8Q0qkMVC/MmWkpIdlvZgcv2o2jrlF6zqVOh7W5YHdMA=",
        version = "v0.0.0-20171022184752-b58185e213c5",
    )
    go_repository(
        name = "com_github_montanaflynn_stats",
        build_file_proto_mode = "disable",
        importpath = "github.com/montanaflynn/stats",
        sum = "h1:pmpDGKLw4n82EtrNiLqB+xSz/JQwFOaZuMALYUHwX5s=",
        version = "v0.0.0-20180911141734-db72e6cae808",
    )

    go_repository(
        name = "com_github_moricho_tparallel",
        build_file_proto_mode = "disable",
        importpath = "github.com/moricho/tparallel",
        sum = "h1:fQKD4U1wRMAYNngDonW5XupoB/ZGJHdpzrWqgyg9krA=",
        version = "v0.3.1",
    )

    go_repository(
        name = "com_github_moul_http2curl",
        build_file_proto_mode = "disable_global",
        importpath = "github.com/moul/http2curl",
        sum = "h1:dRMWoAtb+ePxMlLkrCbAqh4TlPHXvoGUSQ323/9Zahs=",
        version = "v1.0.0",
    )
    go_repository(
        name = "com_github_mwitkow_go_conntrack",
        build_file_proto_mode = "disable_global",
        importpath = "github.com/mwitkow/go-conntrack",
        sum = "h1:KUppIJq7/+SVif2QVs3tOP0zanoHgBEVAwHxUSIzRqU=",
        version = "v0.0.0-20190716064945-2f068394615f",
    )
    go_repository(
        name = "com_github_mxk_go_flowrate",
        build_file_proto_mode = "disable",
        importpath = "github.com/mxk/go-flowrate",
        sum = "h1:y5//uYreIhSUg3J1GEMiLbxo1LJaP8RfCpH6pymGZus=",
        version = "v0.0.0-20140419014527-cca7078d478f",
    )

    go_repository(
        name = "com_github_nakabonne_nestif",
        build_file_proto_mode = "disable",
        importpath = "github.com/nakabonne/nestif",
        sum = "h1:wm28nZjhQY5HyYPx+weN3Q65k6ilSBxDb8v5S81B81U=",
        version = "v0.3.1",
    )

    go_repository(
        name = "com_github_nats_io_nats_go",
        build_file_proto_mode = "disable_global",
        importpath = "github.com/nats-io/nats.go",
        sum = "h1:6lF/f1/NN6kzUDBz6pyvQDEXO39jqXcWRLu/tKjtOUQ=",
        version = "v1.8.1",
    )
    go_repository(
        name = "com_github_nats_io_nkeys",
        build_file_proto_mode = "disable_global",
        importpath = "github.com/nats-io/nkeys",
        sum = "h1:+qM7QpgXnvDDixitZtQUBDY9w/s9mu1ghS+JIbsrx6M=",
        version = "v0.0.2",
    )
    go_repository(
        name = "com_github_nats_io_nuid",
        build_file_proto_mode = "disable_global",
        importpath = "github.com/nats-io/nuid",
        sum = "h1:5iA8DT8V7q8WK2EScv2padNa/rTESc1KdnPw4TC2paw=",
        version = "v1.0.1",
    )
    go_repository(
        name = "com_github_nbutton23_zxcvbn_go",
        build_file_proto_mode = "disable",
        importpath = "github.com/nbutton23/zxcvbn-go",
        sum = "h1:4kuARK6Y6FxaNu/BnU2OAaLF86eTVhP2hjTB6iMvItA=",
        version = "v0.0.0-20210217022336-fa2cb2858354",
    )

    go_repository(
        name = "com_github_ncw_directio",
        build_file_proto_mode = "disable_global",
        importpath = "github.com/ncw/directio",
        sum = "h1:JSUBhdjEvVaJvOoyPAbcW0fnd0tvRXD76wEfZ1KcQz4=",
        version = "v1.0.5",
    )
    go_repository(
        name = "com_github_ngaut_pools",
        build_file_proto_mode = "disable_global",
        importpath = "github.com/ngaut/pools",
        sum = "h1:7KAv7KMGTTqSmYZtNdcNTgsos+vFzULLwyElndwn+5c=",
        version = "v0.0.0-20180318154953-b7bc8c42aac7",
    )
    go_repository(
        name = "com_github_ngaut_sync2",
        build_file_proto_mode = "disable_global",
        importpath = "github.com/ngaut/sync2",
        sum = "h1:K0Fn+DoFqNqktdZtdV3bPQ/0cuYh2H4rkg0tytX/07k=",
        version = "v0.0.0-20141008032647-7a24ed77b2ef",
    )
    go_repository(
        name = "com_github_niemeyer_pretty",
        build_file_proto_mode = "disable_global",
        importpath = "github.com/niemeyer/pretty",
        sum = "h1:fD57ERR4JtEqsWbfPhv4DMiApHyliiK5xCTNVSPiaAs=",
        version = "v0.0.0-20200227124842-a10e7caefd8e",
    )
    go_repository(
        name = "com_github_nishanths_exhaustive",
        build_file_proto_mode = "disable",
        importpath = "github.com/nishanths/exhaustive",
        sum = "h1:TzssWan6orBiLYVqewCG8faud9qlFntJE30ACpzmGME=",
        version = "v0.9.5",
    )

    go_repository(
        name = "com_github_nishanths_predeclared",
        build_file_proto_mode = "disable",
        importpath = "github.com/nishanths/predeclared",
        sum = "h1:V2EPdZPliZymNAn79T8RkNApBjMmVKh5XRpLm/w98Vk=",
        version = "v0.2.2",
    )
    go_repository(
        name = "com_github_nunnatsa_ginkgolinter",
        build_file_proto_mode = "disable",
        importpath = "github.com/nunnatsa/ginkgolinter",
        sum = "h1:Sm0zX5QfjJzkeCjEp+t6d3Ha0jwvoDjleP9XCsrEzOA=",
        version = "v0.9.0",
    )

    go_repository(
        name = "com_github_nxadm_tail",
        build_file_proto_mode = "disable_global",
        importpath = "github.com/nxadm/tail",
        sum = "h1:nPr65rt6Y5JFSKQO7qToXr7pePgD6Gwiw05lkbyAQTE=",
        version = "v1.4.8",
    )
    go_repository(
        name = "com_github_oklog_run",
        build_file_proto_mode = "disable",
        importpath = "github.com/oklog/run",
        sum = "h1:Ru7dDtJNOyC66gQ5dQmaCa0qIsAUFY3sFpK1Xk8igrw=",
        version = "v1.0.0",
    )

    go_repository(
        name = "com_github_oklog_ulid",
        build_file_proto_mode = "disable_global",
        importpath = "github.com/oklog/ulid",
        sum = "h1:EGfNDEx6MqHz8B3uNV6QAib1UR2Lm97sHi3ocA6ESJ4=",
        version = "v1.3.1",
    )
    go_repository(
        name = "com_github_oleiade_reflections",
        build_file_proto_mode = "disable",
        importpath = "github.com/oleiade/reflections",
        sum = "h1:D1XO3LVEYroYskEsoSiGItp9RUxG6jWnCVvrqH0HHQM=",
        version = "v1.0.1",
    )

    go_repository(
        name = "com_github_olekukonko_tablewriter",
        build_file_proto_mode = "disable_global",
        importpath = "github.com/olekukonko/tablewriter",
        sum = "h1:P2Ga83D34wi1o9J6Wh1mRuqd4mF/x/lgBS7N7AbDhec=",
        version = "v0.0.5",
    )
    go_repository(
        name = "com_github_oneofone_xxhash",
        build_file_proto_mode = "disable_global",
        importpath = "github.com/OneOfOne/xxhash",
        sum = "h1:zl/OfRA6nftbBK9qTohYBJ5xvw6C/oNKizR7cZGl3cI=",
        version = "v1.2.5",
    )
    go_repository(
        name = "com_github_onsi_ginkgo",
        build_file_proto_mode = "disable_global",
        importpath = "github.com/onsi/ginkgo",
        sum = "h1:8xi0RTUf59SOSfEtZMvwTvXYMzG4gV23XVHOZiXNtnE=",
        version = "v1.16.5",
    )
    go_repository(
        name = "com_github_onsi_ginkgo_v2",
        build_file_proto_mode = "disable_global",
        importpath = "github.com/onsi/ginkgo/v2",
        sum = "h1:+Ig9nvqgS5OBSACXNk15PLdp0U9XPYROt9CFzVdFGIs=",
        version = "v2.4.0",
    )
    go_repository(
        name = "com_github_onsi_gomega",
        build_file_proto_mode = "disable_global",
        importpath = "github.com/onsi/gomega",
        sum = "h1:/oxKu9c2HVap+F3PfKort2Hw5DEU+HGlW8n+tguWsys=",
        version = "v1.23.0",
    )
    go_repository(
        name = "com_github_openpeedeep_depguard",
        build_file_proto_mode = "disable",
        importpath = "github.com/OpenPeeDeeP/depguard",
        sum = "h1:TSUznLjvp/4IUP+OQ0t/4jF4QUyxIcVX8YnghZdunyA=",
        version = "v1.1.1",
    )

    go_repository(
        name = "com_github_opentracing_basictracer_go",
        build_file_proto_mode = "disable_global",
        importpath = "github.com/opentracing/basictracer-go",
        sum = "h1:YyUAhaEfjoWXclZVJ9sGoNct7j4TVk7lZWlQw5UXuoo=",
        version = "v1.0.0",
    )
    go_repository(
        name = "com_github_opentracing_contrib_go_stdlib",
        build_file_proto_mode = "disable",
        importpath = "github.com/opentracing-contrib/go-stdlib",
        sum = "h1:8KbikWulLUcMM96hBxjgoo6gTmCkG6HYSDohv/WygYU=",
        version = "v0.0.0-20170113013457-1de4cc2120e7",
    )

    go_repository(
        name = "com_github_opentracing_opentracing_go",
        build_file_proto_mode = "disable_global",
        importpath = "github.com/opentracing/opentracing-go",
        sum = "h1:uEJPy/1a5RIPAJ0Ov+OIO8OxWu77jEv+1B0VhjKrZUs=",
        version = "v1.2.0",
    )
    go_repository(
        name = "com_github_openzipkin_zipkin_go",
        build_file_proto_mode = "disable",
        importpath = "github.com/openzipkin/zipkin-go",
        sum = "h1:yXiysv1CSK7Q5yjGy1710zZGnsbMUIjluWBxtLXHPBo=",
        version = "v0.1.6",
    )
    go_repository(
        name = "com_github_otiai10_copy",
        build_file_proto_mode = "disable",
        importpath = "github.com/otiai10/copy",
        sum = "h1:HvG945u96iNadPoG2/Ja2+AUJeW5YuFQMixq9yirC+k=",
        version = "v1.2.0",
    )
    go_repository(
        name = "com_github_otiai10_curr",
        build_file_proto_mode = "disable",
        importpath = "github.com/otiai10/curr",
        sum = "h1:TJIWdbX0B+kpNagQrjgq8bCMrbhiuX73M2XwgtDMoOI=",
        version = "v1.0.0",
    )
    go_repository(
        name = "com_github_otiai10_mint",
        build_file_proto_mode = "disable",
        importpath = "github.com/otiai10/mint",
        sum = "h1:BCmzIS3n71sGfHB5NMNDB3lHYPz8fWSkCAErHed//qc=",
        version = "v1.3.1",
    )

    go_repository(
        name = "com_github_pascaldekloe_goe",
        build_file_proto_mode = "disable_global",
        importpath = "github.com/pascaldekloe/goe",
        sum = "h1:Lgl0gzECD8GnQ5QCWA8o6BtfL6mDH5rQgM4/fX3avOs=",
        version = "v0.0.0-20180627143212-57f6aae5913c",
    )
    go_repository(
        name = "com_github_pborman_getopt",
        build_file_proto_mode = "disable_global",
        importpath = "github.com/pborman/getopt",
        sum = "h1:7822vZ646Atgxkp3tqrSufChvAAYgIy+iFEGpQntwlI=",
        version = "v0.0.0-20180729010549-6fdd0a2c7117",
    )
    go_repository(
        name = "com_github_pelletier_go_toml",
        build_file_proto_mode = "disable_global",
        importpath = "github.com/pelletier/go-toml",
        sum = "h1:4yBQzkHv+7BHq2PQUZF3Mx0IYxG7LsP222s7Agd3ve8=",
        version = "v1.9.5",
    )
    go_repository(
        name = "com_github_pelletier_go_toml_v2",
        build_file_proto_mode = "disable",
        importpath = "github.com/pelletier/go-toml/v2",
        sum = "h1:ipoSadvV8oGUjnUbMub59IDPPwfxF694nG/jwbMiyQg=",
        version = "v2.0.5",
    )
    go_repository(
        name = "com_github_peterbourgon_g2s",
        build_file_proto_mode = "disable",
        importpath = "github.com/peterbourgon/g2s",
        sum = "h1:sKwxy1H95npauwu8vtF95vG/syrL0p8fSZo/XlDg5gk=",
        version = "v0.0.0-20170223122336-d4e7ad98afea",
    )
    go_repository(
        name = "com_github_petermattis_goid",
        build_file_proto_mode = "disable",
        importpath = "github.com/petermattis/goid",
        sum = "h1:64bxqeTEN0/xoEqhKGowgihNuzISS9rEG6YUMU4bzJo=",
        version = "v0.0.0-20211229010228-4d14c490ee36",
    )

    go_repository(
        name = "com_github_phayes_checkstyle",
        build_file_proto_mode = "disable",
        importpath = "github.com/phayes/checkstyle",
        sum = "h1:CdDQnGF8Nq9ocOS/xlSptM1N3BbrA6/kmaep5ggwaIA=",
        version = "v0.0.0-20170904204023-bfd46e6a821d",
    )

    go_repository(
        name = "com_github_phayes_freeport",
        build_file_proto_mode = "disable_global",
        importpath = "github.com/phayes/freeport",
        sum = "h1:JhzVVoYvbOACxoUmOs6V/G4D5nPVUW73rKvXxP4XUJc=",
        version = "v0.0.0-20180830031419-95f893ade6f2",
    )
    go_repository(
        name = "com_github_phf_go_queue",
        build_file_proto_mode = "disable",
        importpath = "github.com/phf/go-queue",
        sum = "h1:U+PMnTlV2tu7RuMK5etusZG3Cf+rpow5hqQByeCzJ2g=",
        version = "v0.0.0-20170504031614-9abe38d0371d",
    )

    go_repository(
        name = "com_github_pierrec_lz4",
        build_file_proto_mode = "disable_global",
        importpath = "github.com/pierrec/lz4",
        sum = "h1:9UY3+iC23yxF0UfGaYrGplQ+79Rg+h/q9FV9ix19jjM=",
        version = "v2.6.1+incompatible",
    )
    go_repository(
        name = "com_github_pingcap_badger",
        build_file_proto_mode = "disable_global",
        importpath = "github.com/pingcap/badger",
        sum = "h1:AEcvKyVM8CUII3bYzgz8haFXtGiqcrtXW1csu/5UELY=",
        version = "v1.5.1-0.20230103063557-828f39b09b6d",
    )
    go_repository(
        name = "com_github_pingcap_check",
        build_file_proto_mode = "disable_global",
        importpath = "github.com/pingcap/check",
        sum = "h1:R8gStypOBmpnHEx1qi//SaqxJVI4inOqljg/Aj5/390=",
        version = "v0.0.0-20200212061837-5e12011dc712",
    )
    go_repository(
        name = "com_github_pingcap_errcode",
        build_file_proto_mode = "disable",
        importpath = "github.com/pingcap/errcode",
        sum = "h1:IF6LC/4+b1KNwrMlr2rBTUrojFPMexXBcDWZSpNwxjg=",
        version = "v0.3.0",
    )

    go_repository(
        name = "com_github_pingcap_errors",
        build_file_proto_mode = "disable_global",
        importpath = "github.com/pingcap/errors",
        sum = "h1:m5ZsBa5o/0CkzZXfXLaThzKuR85SnHHetqBCpzQ30h8=",
        version = "v0.11.5-0.20221009092201-b66cddb77c32",
    )
    go_repository(
        name = "com_github_pingcap_failpoint",
        build_file_proto_mode = "disable_global",
        importpath = "github.com/pingcap/failpoint",
        sum = "h1:CgbKAHto5CQgWM9fSBIvaxsJHuGP0uM74HXtv3MyyGQ=",
        version = "v0.0.0-20220801062533-2eaa32854a6c",
    )
    go_repository(
        name = "com_github_pingcap_fn",
        build_file_proto_mode = "disable_global",
        importpath = "github.com/pingcap/fn",
        sum = "h1:Pe2LbxRmbTfAoKJ65bZLmhahmvHm7n9DUxGRQT00208=",
        version = "v0.0.0-20200306044125-d5540d389059",
    )
    go_repository(
        name = "com_github_pingcap_goleveldb",
        build_file_proto_mode = "disable_global",
        importpath = "github.com/pingcap/goleveldb",
        sum = "h1:surzm05a8C9dN8dIUmo4Be2+pMRb6f55i+UIYrluu2E=",
        version = "v0.0.0-20191226122134-f82aafb29989",
    )
    go_repository(
        name = "com_github_pingcap_kvproto",
        build_file_proto_mode = "disable_global",
        importpath = "github.com/pingcap/kvproto",
        sum = "h1:58k95xMDOJkpwKs2ULr/KbEZmU2+UprcguoR/pYy6MA=",
        version = "v0.0.0-20230424092600-14ac513b9eff",
    )
    go_repository(
        name = "com_github_pingcap_log",
        build_file_proto_mode = "disable_global",
        importpath = "github.com/pingcap/log",
        sum = "h1:2SOzvGvE8beiC1Y4g9Onkvu6UmuBBOeWRGQEjJaT/JY=",
        version = "v1.1.1-0.20230317032135-a0d097d16e22",
    )
    go_repository(
        name = "com_github_pingcap_sysutil",
        build_file_proto_mode = "disable_global",
        importpath = "github.com/pingcap/sysutil",
        sum = "h1:QV6jqlfOkh8hqvEAgwBZa+4bSgO0EeKC7s5c6Luam2I=",
        version = "v1.0.1-0.20230407040306-fb007c5aff21",
    )
    go_repository(
        name = "com_github_pingcap_tidb_dashboard",
        build_file_proto_mode = "disable",
        importpath = "github.com/pingcap/tidb-dashboard",
        sum = "h1:FUdoQ6zWktVjIWLokNeulEcqIzGn6TnoOjdS9bQcFUo=",
        version = "v0.0.0-20221201151320-ea3ee6971f2e",
    )

    go_repository(
        name = "com_github_pingcap_tipb",
        build_file_proto_mode = "disable_global",
        importpath = "github.com/pingcap/tipb",
<<<<<<< HEAD
        replace = "github.com/pingcap/tipb",
        sum = "h1:dWYwAeMc0QQtWjVrL/mNx/3yTm8wcmcFHw4sHm8EXfU=",
        version = "v0.0.0-20230418145421-de2cb4e699e9",
=======
        sum = "h1:ltplM2dLXcIAwlleA5v4gke6m6ZeHpvUA3qYX9dCC18=",
        version = "v0.0.0-20230427024529-aed92caf20b9",
>>>>>>> 89d9168e
    )
    go_repository(
        name = "com_github_pkg_browser",
        build_file_proto_mode = "disable_global",
        importpath = "github.com/pkg/browser",
        sum = "h1:49lOXmGaUpV9Fz3gd7TFZY106KVlPVa5jcYD1gaQf98=",
        version = "v0.0.0-20180916011732-0a3d74bf9ce4",
    )
    go_repository(
        name = "com_github_pkg_diff",
        build_file_proto_mode = "disable",
        importpath = "github.com/pkg/diff",
        sum = "h1:aoZm08cpOy4WuID//EZDgcC4zIxODThtZNPirFr42+A=",
        version = "v0.0.0-20210226163009-20ebb0f2a09e",
    )

    go_repository(
        name = "com_github_pkg_errors",
        build_file_proto_mode = "disable_global",
        importpath = "github.com/pkg/errors",
        sum = "h1:FEBLx1zS214owpjy7qsBeixbURkuhQAwrK5UwLGTwt4=",
        version = "v0.9.1",
    )
    go_repository(
        name = "com_github_pkg_profile",
        build_file_proto_mode = "disable_global",
        importpath = "github.com/pkg/profile",
        sum = "h1:F++O52m40owAmADcojzM+9gyjmMOY/T4oYJkgFDH8RE=",
        version = "v1.2.1",
    )
    go_repository(
        name = "com_github_pkg_xattr",
        build_file_proto_mode = "disable",
        importpath = "github.com/pkg/xattr",
        sum = "h1:5883YPCtkSd8LFbs13nXplj9g9tlrwoJRjgpgMu1/fE=",
        version = "v0.4.9",
    )

    go_repository(
        name = "com_github_pmezard_go_difflib",
        build_file_proto_mode = "disable_global",
        importpath = "github.com/pmezard/go-difflib",
        sum = "h1:4DBwDE0NGyQoBHbLQYPwSUPoCMWR5BEzIk/f1lZbAQM=",
        version = "v1.0.0",
    )
    go_repository(
        name = "com_github_polyfloyd_go_errorlint",
        build_file_proto_mode = "disable",
        importpath = "github.com/polyfloyd/go-errorlint",
        sum = "h1:b+sQ5HibPIAjEZwtuwU8Wz/u0dMZ7YL+bk+9yWyHVJk=",
        version = "v1.4.0",
    )

    go_repository(
        name = "com_github_posener_complete",
        build_file_proto_mode = "disable_global",
        importpath = "github.com/posener/complete",
        sum = "h1:ccV59UEOTzVDnDUEFdT95ZzHVZ+5+158q8+SJb2QV5w=",
        version = "v1.1.1",
    )
    go_repository(
        name = "com_github_power_devops_perfstat",
        build_file_proto_mode = "disable_global",
        importpath = "github.com/power-devops/perfstat",
        sum = "h1:0LFwY6Q3gMACTjAbMZBjXAqTOzOwFaj2Ld6cjeQ7Rig=",
        version = "v0.0.0-20221212215047-62379fc7944b",
    )
    go_repository(
        name = "com_github_prashantv_gostub",
        build_file_proto_mode = "disable",
        importpath = "github.com/prashantv/gostub",
        sum = "h1:BTyx3RfQjRHnUWaGF9oQos79AlQ5k8WNktv7VGvVH4g=",
        version = "v1.1.0",
    )

    go_repository(
        name = "com_github_prometheus_client_golang",
        build_file_proto_mode = "disable_global",
        importpath = "github.com/prometheus/client_golang",
        sum = "h1:5fCgGYogn0hFdhyhLbw7hEsWxufKtY9klyvdNfFlFhM=",
        version = "v1.15.0",
    )
    go_repository(
        name = "com_github_prometheus_client_model",
        build_file_proto_mode = "disable_global",
        importpath = "github.com/prometheus/client_model",
        sum = "h1:UBgGFHqYdG/TPFD1B1ogZywDqEkwp3fBMvqdiQ7Xew4=",
        version = "v0.3.0",
    )
    go_repository(
        name = "com_github_prometheus_common",
        build_file_proto_mode = "disable_global",
        importpath = "github.com/prometheus/common",
        sum = "h1:EKsfXEYo4JpWMHH5cg+KOUWeuJSov1Id8zGR8eeI1YM=",
        version = "v0.42.0",
    )
    go_repository(
        name = "com_github_prometheus_procfs",
        build_file_proto_mode = "disable_global",
        importpath = "github.com/prometheus/procfs",
        sum = "h1:wzCHvIvM5SxWqYvwgVL7yJY8Lz3PKn49KQtpgMYJfhI=",
        version = "v0.9.0",
    )
    go_repository(
        name = "com_github_prometheus_prometheus",
        build_file_proto_mode = "disable",
        importpath = "github.com/prometheus/prometheus",
        sum = "h1:3DyLm+sTAJkfLyR/1pJ3L+fU2lFufWbpcgMFlGtqeyA=",
        version = "v0.0.0-20190525122359-d20e84d0fb64",
    )

    go_repository(
        name = "com_github_prometheus_tsdb",
        build_file_proto_mode = "disable_global",
        importpath = "github.com/prometheus/tsdb",
        sum = "h1:w1tAGxsBMLkuGrFMhqgcCeBkM5d1YI24udArs+aASuQ=",
        version = "v0.8.0",
    )
    go_repository(
        name = "com_github_puerkitobio_purell",
        build_file_proto_mode = "disable",
        importpath = "github.com/PuerkitoBio/purell",
        sum = "h1:WEQqlqaGbrPkxLJWfBwQmfEAE1Z7ONdDLqrN38tNFfI=",
        version = "v1.1.1",
    )
    go_repository(
        name = "com_github_puerkitobio_urlesc",
        build_file_proto_mode = "disable",
        importpath = "github.com/PuerkitoBio/urlesc",
        sum = "h1:d+Bc7a5rLufV/sSk/8dngufqelfh6jnri85riMAaF/M=",
        version = "v0.0.0-20170810143723-de5bf2ad4578",
    )

    go_repository(
        name = "com_github_quasilyte_go_ruleguard",
        build_file_proto_mode = "disable",
        importpath = "github.com/quasilyte/go-ruleguard",
        sum = "h1:tfMnabXle/HzOb5Xe9CUZYWXKfkS1KwRmZyPmD9nVcc=",
        version = "v0.3.19",
    )
    go_repository(
        name = "com_github_quasilyte_go_ruleguard_dsl",
        build_file_proto_mode = "disable",
        importpath = "github.com/quasilyte/go-ruleguard/dsl",
        sum = "h1:wd8zkOhSNr+I+8Qeciml08ivDt1pSXe60+5DqOpCjPE=",
        version = "v0.3.22",
    )
    go_repository(
        name = "com_github_quasilyte_gogrep",
        build_file_proto_mode = "disable",
        importpath = "github.com/quasilyte/gogrep",
        sum = "h1:eTKODPXbI8ffJMN+W2aE0+oL0z/nh8/5eNdiO34SOAo=",
        version = "v0.5.0",
    )
    go_repository(
        name = "com_github_quasilyte_regex_syntax",
        build_file_proto_mode = "disable",
        importpath = "github.com/quasilyte/regex/syntax",
        sum = "h1:TCg2WBOl980XxGFEZSS6KlBGIV0diGdySzxATTWoqaU=",
        version = "v0.0.0-20210819130434-b3f0c404a727",
    )
    go_repository(
        name = "com_github_quasilyte_stdinfo",
        build_file_proto_mode = "disable",
        importpath = "github.com/quasilyte/stdinfo",
        sum = "h1:M8mH9eK4OUR4lu7Gd+PU1fV2/qnDNfzT635KRSObncs=",
        version = "v0.0.0-20220114132959-f7386bf02567",
    )

    go_repository(
        name = "com_github_rcrowley_go_metrics",
        build_file_proto_mode = "disable_global",
        importpath = "github.com/rcrowley/go-metrics",
        sum = "h1:N/ElC8H3+5XpJzTSTfLsJV/mx9Q9g7kxmchpfZyxgzM=",
        version = "v0.0.0-20201227073835-cf1acfcdf475",
    )
    go_repository(
        name = "com_github_remyoudompheng_bigfft",
        build_file_proto_mode = "disable_global",
        importpath = "github.com/remyoudompheng/bigfft",
        sum = "h1:OdAsTTz6OkFY5QxjkYwrChwuRruF69c169dPK26NUlk=",
        version = "v0.0.0-20200410134404-eec4a21b6bb0",
    )
    go_repository(
        name = "com_github_renekroon_ttlcache_v2",
        build_file_proto_mode = "disable",
        importpath = "github.com/ReneKroon/ttlcache/v2",
        sum = "h1:qZnUjRKIrbKHH6vF5T7Y9Izn5ObfTZfyYpGhvz2BKPo=",
        version = "v2.3.0",
    )

    go_repository(
        name = "com_github_rivo_uniseg",
        build_file_proto_mode = "disable_global",
        importpath = "github.com/rivo/uniseg",
        sum = "h1:8TfxU8dW6PdqD27gjM8MVNuicgxIjxpm4K7x4jp8sis=",
        version = "v0.4.4",
    )
    go_repository(
        name = "com_github_rlmcpherson_s3gof3r",
        build_file_proto_mode = "disable",
        importpath = "github.com/rlmcpherson/s3gof3r",
        sum = "h1:1izOJpTiohSibfOHuNyEA/yQnAirh05enzEdmhez43k=",
        version = "v0.5.0",
    )

    go_repository(
        name = "com_github_rogpeppe_fastuuid",
        build_file_proto_mode = "disable_global",
        importpath = "github.com/rogpeppe/fastuuid",
        sum = "h1:Ppwyp6VYCF1nvBTXL3trRso7mXMlRrw9ooo375wvi2s=",
        version = "v1.2.0",
    )
    go_repository(
        name = "com_github_rogpeppe_go_internal",
        build_file_proto_mode = "disable_global",
        importpath = "github.com/rogpeppe/go-internal",
        sum = "h1:73kH8U+JUqXU8lRuOHeVHaa/SZPifC7BkcraZVejAe8=",
        version = "v1.9.0",
    )
    go_repository(
        name = "com_github_rs_cors",
        build_file_proto_mode = "disable",
        importpath = "github.com/rs/cors",
        sum = "h1:+88SsELBHx5r+hZ8TCkggzSstaWNbDvThkVK8H6f9ik=",
        version = "v1.7.0",
    )

    go_repository(
        name = "com_github_rubyist_circuitbreaker",
        build_file_proto_mode = "disable",
        importpath = "github.com/rubyist/circuitbreaker",
        sum = "h1:KUKd/pV8Geg77+8LNDwdow6rVCAYOp8+kHUyFvL6Mhk=",
        version = "v2.2.1+incompatible",
    )

    go_repository(
        name = "com_github_russross_blackfriday",
        build_file_proto_mode = "disable_global",
        importpath = "github.com/russross/blackfriday",
        sum = "h1:HyvC0ARfnZBqnXwABFeSZHpKvJHJJfPz81GNueLj0oo=",
        version = "v1.5.2",
    )
    go_repository(
        name = "com_github_russross_blackfriday_v2",
        build_file_proto_mode = "disable_global",
        importpath = "github.com/russross/blackfriday/v2",
        sum = "h1:JIOH55/0cWyOuilr9/qlrm0BSXldqnqwMsf35Ld67mk=",
        version = "v2.1.0",
    )
    go_repository(
        name = "com_github_ryancurrah_gomodguard",
        build_file_proto_mode = "disable",
        importpath = "github.com/ryancurrah/gomodguard",
        sum = "h1:q15RT/pd6UggBXVBuLps8BXRvl5GPBcwVA7BJHMLuTw=",
        version = "v1.3.0",
    )
    go_repository(
        name = "com_github_ryanrolds_sqlclosecheck",
        build_file_proto_mode = "disable",
        importpath = "github.com/ryanrolds/sqlclosecheck",
        sum = "h1:i8SX60Rppc1wRuyQjMciLqIzV3xnoHB7/tXbr6RGYNI=",
        version = "v0.4.0",
    )

    go_repository(
        name = "com_github_ryanuber_columnize",
        build_file_proto_mode = "disable_global",
        importpath = "github.com/ryanuber/columnize",
        sum = "h1:j1Wcmh8OrK4Q7GXY+V7SVSY8nUWQxHW5TkBe7YUl+2s=",
        version = "v2.1.0+incompatible",
    )
    go_repository(
        name = "com_github_samuel_go_zookeeper",
        build_file_proto_mode = "disable",
        importpath = "github.com/samuel/go-zookeeper",
        sum = "h1:4AQBn5RJY4WH8t8TLEMZUsWeXHAUcoao42TCAfpEJJE=",
        version = "v0.0.0-20161028232340-1d7be4effb13",
    )

    go_repository(
        name = "com_github_sanposhiho_wastedassign_v2",
        build_file_proto_mode = "disable",
        importpath = "github.com/sanposhiho/wastedassign/v2",
        sum = "h1:J+6nrY4VW+gC9xFzUc+XjPD3g3wF3je/NsJFwFK7Uxc=",
        version = "v2.0.7",
    )
    go_repository(
        name = "com_github_sasha_s_go_deadlock",
        build_file_proto_mode = "disable",
        importpath = "github.com/sasha-s/go-deadlock",
        sum = "h1:lMqc+fUb7RrFS3gQLtoQsJ7/6TV/pAIFvBsqX73DK8Y=",
        version = "v0.2.0",
    )
    go_repository(
        name = "com_github_sashamelentyev_interfacebloat",
        build_file_proto_mode = "disable",
        importpath = "github.com/sashamelentyev/interfacebloat",
        sum = "h1:xdRdJp0irL086OyW1H/RTZTr1h/tMEOsumirXcOJqAw=",
        version = "v1.1.0",
    )
    go_repository(
        name = "com_github_sashamelentyev_usestdlibvars",
        build_file_proto_mode = "disable",
        importpath = "github.com/sashamelentyev/usestdlibvars",
        sum = "h1:01h+/2Kd+NblNItNeux0veSL5cBF1jbEOPrEhDzGYq0=",
        version = "v1.23.0",
    )

    go_repository(
        name = "com_github_satori_go_uuid",
        build_file_proto_mode = "disable",
        importpath = "github.com/satori/go.uuid",
        sum = "h1:0uYX9dsZ2yD7q2RtLRtPSdGDWzjeM3TbMJP9utgA0ww=",
        version = "v1.2.0",
    )

    go_repository(
        name = "com_github_sclevine_agouti",
        build_file_proto_mode = "disable_global",
        importpath = "github.com/sclevine/agouti",
        sum = "h1:8IBJS6PWz3uTlMP3YBIR5f+KAldcGuOeFkFbUWfBgK4=",
        version = "v3.0.0+incompatible",
    )
    go_repository(
        name = "com_github_sean_seed",
        build_file_proto_mode = "disable_global",
        importpath = "github.com/sean-/seed",
        sum = "h1:nn5Wsu0esKSJiIVhscUtVbo7ada43DJhG55ua/hjS5I=",
        version = "v0.0.0-20170313163322-e2103e2c3529",
    )
    go_repository(
        name = "com_github_securego_gosec_v2",
        build_file_proto_mode = "disable",
        importpath = "github.com/securego/gosec/v2",
        sum = "h1:v4Ym7FF58/jlykYmmhZ7mTm7FQvN/setNm++0fgIAtw=",
        version = "v2.15.0",
    )

    go_repository(
        name = "com_github_sergi_go_diff",
        build_file_proto_mode = "disable_global",
        importpath = "github.com/sergi/go-diff",
        sum = "h1:we8PVUC3FE2uYfodKH/nBHMSetSfHDR6scGdBi+erh0=",
        version = "v1.1.0",
    )
    go_repository(
        name = "com_github_shazow_go_diff",
        build_file_proto_mode = "disable",
        importpath = "github.com/shazow/go-diff",
        sum = "h1:W65qqJCIOVP4jpqPQ0YvHYKwcMEMVWIzWC5iNQQfBTU=",
        version = "v0.0.0-20160112020656-b6b7b6733b8c",
    )
    go_repository(
        name = "com_github_shirou_gopsutil",
        build_file_proto_mode = "disable",
        importpath = "github.com/shirou/gopsutil",
        sum = "h1:uenXGGa8ESCQq+dbgtl916dmg6PSAz2cXov0uORQ9v8=",
        version = "v3.21.3+incompatible",
    )

    go_repository(
        name = "com_github_shirou_gopsutil_v3",
        build_file_proto_mode = "disable_global",
        importpath = "github.com/shirou/gopsutil/v3",
        sum = "h1:Syt5vVZXUDXPEXpIBt5ziWsJ4LdSAAxF4l/xZeQgSEE=",
        version = "v3.23.3",
    )
    go_repository(
        name = "com_github_shoenig_go_m1cpu",
        build_file_proto_mode = "disable",
        importpath = "github.com/shoenig/go-m1cpu",
        sum = "h1:LF57Z/Fpb/WdGLjt2HZilNnmZOxg/q2bSKTQhgbrLrQ=",
        version = "v0.1.5",
    )
    go_repository(
        name = "com_github_shoenig_test",
        build_file_proto_mode = "disable",
        importpath = "github.com/shoenig/test",
        sum = "h1:GVXWJFk9PiOjN0KoJ7VrJGH6uLPnqxR7/fe3HUPfE0c=",
        version = "v0.6.3",
    )

    go_repository(
        name = "com_github_shopify_goreferrer",
        build_file_proto_mode = "disable_global",
        importpath = "github.com/Shopify/goreferrer",
        sum = "h1:WDC6ySpJzbxGWFh4aMxFFC28wwGp5pEuoTtvA4q/qQ4=",
        version = "v0.0.0-20181106222321-ec9c9a553398",
    )
    go_repository(
        name = "com_github_shopify_sarama",
        build_file_proto_mode = "disable_global",
        importpath = "github.com/Shopify/sarama",
        sum = "h1:ARid8o8oieau9XrHI55f/L3EoRAhm9px6sonbD7yuUE=",
        version = "v1.29.0",
    )
    go_repository(
        name = "com_github_shopify_toxiproxy",
        build_file_proto_mode = "disable_global",
        importpath = "github.com/Shopify/toxiproxy",
        sum = "h1:TKdv8HiTLgE5wdJuEML90aBgNWsokNbMijUGhmcoBJc=",
        version = "v2.1.4+incompatible",
    )
    go_repository(
        name = "com_github_shopspring_decimal",
        build_file_proto_mode = "disable",
        importpath = "github.com/shopspring/decimal",
        sum = "h1:abSATXmQEYyShuxI4/vyW3tV1MrKAJzCZ/0zLUXYbsQ=",
        version = "v1.2.0",
    )

    go_repository(
        name = "com_github_shurcool_httpfs",
        build_file_proto_mode = "disable_global",
        importpath = "github.com/shurcooL/httpfs",
        sum = "h1:bUGsEnyNbVPw06Bs80sCeARAlK8lhwqGyi6UT8ymuGk=",
        version = "v0.0.0-20190707220628-8d4bc4ba7749",
    )
    go_repository(
        name = "com_github_shurcool_httpgzip",
        build_file_proto_mode = "disable_global",
        importpath = "github.com/shurcooL/httpgzip",
        sum = "h1:mj/nMDAwTBiaCqMEs4cYCqF7pO6Np7vhy1D1wcQGz+E=",
        version = "v0.0.0-20190720172056-320755c1c1b0",
    )
    go_repository(
        name = "com_github_shurcool_sanitized_anchor_name",
        build_file_proto_mode = "disable_global",
        importpath = "github.com/shurcooL/sanitized_anchor_name",
        sum = "h1:PdmoCO6wvbs+7yrJyMORt4/BmY5IYyJwS/kOiWx8mHo=",
        version = "v1.0.0",
    )
    go_repository(
        name = "com_github_shurcool_vfsgen",
        build_file_proto_mode = "disable_global",
        importpath = "github.com/shurcooL/vfsgen",
        sum = "h1:ug7PpSOB5RBPK1Kg6qskGBoP3Vnj/aNYFTznWvlkGo0=",
        version = "v0.0.0-20181202132449-6a9ea43bcacd",
    )
    go_repository(
        name = "com_github_sirupsen_logrus",
        build_file_proto_mode = "disable_global",
        importpath = "github.com/sirupsen/logrus",
        sum = "h1:trlNQbNUG3OdDrDil03MCb1H2o9nJ1x4/5LYw7byDE0=",
        version = "v1.9.0",
    )
    go_repository(
        name = "com_github_sivchari_containedctx",
        build_file_proto_mode = "disable",
        importpath = "github.com/sivchari/containedctx",
        sum = "h1:0hLQKpgC53OVF1VT7CeoFHk9YKstur1XOgfYIc1yrHI=",
        version = "v1.0.2",
    )
    go_repository(
        name = "com_github_sivchari_nosnakecase",
        build_file_proto_mode = "disable",
        importpath = "github.com/sivchari/nosnakecase",
        sum = "h1:7QkpWIRMe8x25gckkFd2A5Pi6Ymo0qgr4JrhGt95do8=",
        version = "v1.7.0",
    )

    go_repository(
        name = "com_github_sivchari_tenv",
        build_file_proto_mode = "disable",
        importpath = "github.com/sivchari/tenv",
        sum = "h1:PSpuD4bu6fSmtWMxSGWcvqUUgIn7k3yOJhOIzVWn8Ak=",
        version = "v1.7.1",
    )
    go_repository(
        name = "com_github_smallnest_chanx",
        build_file_proto_mode = "disable",
        importpath = "github.com/smallnest/chanx",
        sum = "h1:Txo4SXVJq/OgEjwgkWoxkMoTjGlcrgsQE/XSghjmu0w=",
        version = "v0.0.0-20221229104322-eb4c998d2072",
    )

    go_repository(
        name = "com_github_smartystreets_assertions",
        build_file_proto_mode = "disable_global",
        importpath = "github.com/smartystreets/assertions",
        sum = "h1:zE9ykElWQ6/NYmHa3jpm/yHnI4xSofP+UP6SpjHcSeM=",
        version = "v0.0.0-20180927180507-b2de0cb4f26d",
    )
    go_repository(
        name = "com_github_smartystreets_goconvey",
        build_file_proto_mode = "disable_global",
        importpath = "github.com/smartystreets/goconvey",
        sum = "h1:fv0U8FUIMPNf1L9lnHLvLhgicrIVChEkdzIKYqbNC9s=",
        version = "v1.6.4",
    )
    go_repository(
        name = "com_github_soheilhy_cmux",
        build_file_proto_mode = "disable_global",
        importpath = "github.com/soheilhy/cmux",
        sum = "h1:jjzc5WVemNEDTLwv9tlmemhC73tI08BNOIGwBOo10Js=",
        version = "v0.1.5",
    )
    go_repository(
        name = "com_github_sonatard_noctx",
        build_file_proto_mode = "disable",
        importpath = "github.com/sonatard/noctx",
        sum = "h1:L7Dz4De2zDQhW8S0t+KUjY0MAQJd6SgVwhzNIc4ok00=",
        version = "v0.0.2",
    )
    go_repository(
        name = "com_github_sourcegraph_go_diff",
        build_file_proto_mode = "disable",
        importpath = "github.com/sourcegraph/go-diff",
        sum = "h1:9uLlrd5T46OXs5qpp8L/MTltk0zikUGi0sNNyCpA8G0=",
        version = "v0.7.0",
    )

    go_repository(
        name = "com_github_spaolacci_murmur3",
        build_file_proto_mode = "disable_global",
        importpath = "github.com/spaolacci/murmur3",
        sum = "h1:7c1g84S4BPRrfL5Xrdp6fOJ206sU9y293DDHaoy0bLI=",
        version = "v1.1.0",
    )
    go_repository(
        name = "com_github_spf13_afero",
        build_file_proto_mode = "disable_global",
        importpath = "github.com/spf13/afero",
        sum = "h1:xehSyVa0YnHWsJ49JFljMpg1HX19V6NDZ1fkm1Xznbo=",
        version = "v1.8.2",
    )
    go_repository(
        name = "com_github_spf13_cast",
        build_file_proto_mode = "disable_global",
        importpath = "github.com/spf13/cast",
        sum = "h1:rj3WzYc11XZaIZMPKmwP96zkFEnnAmV8s6XbB2aY32w=",
        version = "v1.5.0",
    )
    go_repository(
        name = "com_github_spf13_cobra",
        build_file_proto_mode = "disable_global",
        importpath = "github.com/spf13/cobra",
        sum = "h1:o94oiPyS4KD1mPy2fmcYYHHfCxLqYjJOhGsCHFZtEzA=",
        version = "v1.6.1",
    )
    go_repository(
        name = "com_github_spf13_jwalterweatherman",
        build_file_proto_mode = "disable_global",
        importpath = "github.com/spf13/jwalterweatherman",
        sum = "h1:ue6voC5bR5F8YxI5S67j9i582FU4Qvo2bmqnqMYADFk=",
        version = "v1.1.0",
    )
    go_repository(
        name = "com_github_spf13_pflag",
        build_file_proto_mode = "disable_global",
        importpath = "github.com/spf13/pflag",
        sum = "h1:iy+VFUOCP1a+8yFto/drg2CJ5u0yRoB7fZw3DKv/JXA=",
        version = "v1.0.5",
    )
    go_repository(
        name = "com_github_spf13_viper",
        build_file_proto_mode = "disable_global",
        importpath = "github.com/spf13/viper",
        sum = "h1:CZ7eSOd3kZoaYDLbXnmzgQI5RlciuXBMA+18HwHRfZQ=",
        version = "v1.12.0",
    )
    go_repository(
        name = "com_github_spkg_bom",
        build_file_proto_mode = "disable",
        importpath = "github.com/spkg/bom",
        sum = "h1:S939THe0ukL5WcTGiGqkgtaW5JW+O6ITaIlpJXTYY64=",
        version = "v1.0.0",
    )

    go_repository(
        name = "com_github_ssgreg_nlreturn_v2",
        build_file_proto_mode = "disable",
        importpath = "github.com/ssgreg/nlreturn/v2",
        sum = "h1:X4XDI7jstt3ySqGU86YGAURbxw3oTDPK9sPEi6YEwQ0=",
        version = "v2.2.1",
    )
    go_repository(
        name = "com_github_stackexchange_wmi",
        build_file_proto_mode = "disable",
        importpath = "github.com/StackExchange/wmi",
        sum = "h1:5ZfJxyXo8KyX8DgGXC5B7ILL8y51fci/qYz2B4j8iLY=",
        version = "v0.0.0-20180725035823-b12b22c5341f",
    )

    go_repository(
        name = "com_github_stathat_consistent",
        build_file_proto_mode = "disable",
        importpath = "github.com/stathat/consistent",
        sum = "h1:ZFJ1QTRn8npNBKW065raSZ8xfOqhpb8vLOkfp4CcL/U=",
        version = "v1.0.0",
    )
    go_repository(
        name = "com_github_stbenjam_no_sprintf_host_port",
        build_file_proto_mode = "disable",
        importpath = "github.com/stbenjam/no-sprintf-host-port",
        sum = "h1:tYugd/yrm1O0dV+ThCbaKZh195Dfm07ysF0U6JQXczc=",
        version = "v0.1.1",
    )

    go_repository(
        name = "com_github_stretchr_objx",
        build_file_proto_mode = "disable_global",
        importpath = "github.com/stretchr/objx",
        sum = "h1:1zr/of2m5FGMsad5YfcqgdqdWrIhu+EBEJRhR1U7z/c=",
        version = "v0.5.0",
    )
    go_repository(
        name = "com_github_stretchr_testify",
        build_file_proto_mode = "disable_global",
        importpath = "github.com/stretchr/testify",
        sum = "h1:+h33VjcLVPDHtOdpUCuF+7gSuG3yGIftsP1YvFihtJ8=",
        version = "v1.8.2",
    )
    go_repository(
        name = "com_github_subosito_gotenv",
        build_file_proto_mode = "disable_global",
        importpath = "github.com/subosito/gotenv",
        sum = "h1:jyEFiXpy21Wm81FBN71l9VoMMV8H8jG+qIK3GCpY6Qs=",
        version = "v1.4.1",
    )
    go_repository(
        name = "com_github_swaggo_files",
        build_file_proto_mode = "disable",
        importpath = "github.com/swaggo/files",
        sum = "h1:PyYN9JH5jY9j6av01SpfRMb+1DWg/i3MbGOKPxJ2wjM=",
        version = "v0.0.0-20190704085106-630677cd5c14",
    )
    go_repository(
        name = "com_github_swaggo_http_swagger",
        build_file_proto_mode = "disable",
        importpath = "github.com/swaggo/http-swagger",
        sum = "h1:lUPlXKqgbqT2SVg2Y+eT9mu5wbqMnG+i/+Q9nK7C0Rs=",
        version = "v0.0.0-20200308142732-58ac5e232fba",
    )
    go_repository(
        name = "com_github_swaggo_swag",
        build_file_proto_mode = "disable",
        importpath = "github.com/swaggo/swag",
        sum = "h1:3pZSSCQ//gAH88lfmxM3Cd1+JCsxV8Md6f36b9hrZ5s=",
        version = "v1.8.3",
    )

    go_repository(
        name = "com_github_sylvia7788_contextcheck",
        build_file_proto_mode = "disable",
        importpath = "github.com/sylvia7788/contextcheck",
        sum = "h1:o2EZgVPyMKE/Mtoqym61DInKEjwEbsmyoxg3VrmjNO4=",
        version = "v1.0.6",
    )
    go_repository(
        name = "com_github_syndtr_goleveldb",
        build_file_proto_mode = "disable",
        importpath = "github.com/syndtr/goleveldb",
        sum = "h1:1oFLiOyVl+W7bnBzGhf7BbIv9loSFQcieWWYIjLqcAw=",
        version = "v1.0.1-0.20190318030020-c3a204f8e965",
    )
    go_repository(
        name = "com_github_t_yuki_gocover_cobertura",
        build_file_proto_mode = "disable",
        importpath = "github.com/t-yuki/gocover-cobertura",
        sum = "h1:+aPplBwWcHBo6q9xrfWdMrT9o4kltkmmvpemgIjep/8=",
        version = "v0.0.0-20180217150009-aaee18c8195c",
    )

    go_repository(
        name = "com_github_tdakkota_asciicheck",
        build_file_proto_mode = "disable",
        importpath = "github.com/tdakkota/asciicheck",
        sum = "h1:o8jvnUANo0qXtnslk2d3nMKTFNlOnJjRrNcj0j9qkHM=",
        version = "v0.2.0",
    )
    go_repository(
        name = "com_github_tenntenn_modver",
        build_file_proto_mode = "disable",
        importpath = "github.com/tenntenn/modver",
        sum = "h1:2klLppGhDgzJrScMpkj9Ujy3rXPUspSjAcev9tSEBgA=",
        version = "v1.0.1",
    )
    go_repository(
        name = "com_github_tenntenn_text_transform",
        build_file_proto_mode = "disable",
        importpath = "github.com/tenntenn/text/transform",
        sum = "h1:f+jULpRQGxTSkNYKJ51yaw6ChIqO+Je8UqsTKN/cDag=",
        version = "v0.0.0-20200319021203-7eef512accb3",
    )

    go_repository(
        name = "com_github_tetafro_godot",
        build_file_proto_mode = "disable",
        importpath = "github.com/tetafro/godot",
        sum = "h1:BVoBIqAf/2QdbFmSwAWnaIqDivZdOV0ZRwEm6jivLKw=",
        version = "v1.4.11",
    )
    go_repository(
        name = "com_github_thoas_go_funk",
        build_file_proto_mode = "disable",
        importpath = "github.com/thoas/go-funk",
        sum = "h1:JP9tKSvnpFVclYgDM0Is7FD9M4fhPvqA0s0BsXmzSRQ=",
        version = "v0.8.0",
    )

    go_repository(
        name = "com_github_tiancaiamao_appdash",
        build_file_proto_mode = "disable_global",
        importpath = "github.com/tiancaiamao/appdash",
        sum = "h1:mbAskLJ0oJfDRtkanvQPiooDH8HvJ2FBh+iKT/OmiQQ=",
        version = "v0.0.0-20181126055449-889f96f722a2",
    )
    go_repository(
        name = "com_github_tiancaiamao_gp",
        build_file_proto_mode = "disable",
        importpath = "github.com/tiancaiamao/gp",
        sum = "h1:J/YdBZ46WKpXsxsW93SG+q0F8KI+yFrcIDT4c/RNoc4=",
        version = "v0.0.0-20221230034425-4025bc8a4d4a",
    )
    go_repository(
        name = "com_github_tidwall_gjson",
        build_file_proto_mode = "disable",
        importpath = "github.com/tidwall/gjson",
        sum = "h1:hqzS9wAHMO+KVBBkLxYdkEeeFHuqr95GfClRLKlgK0E=",
        version = "v1.9.3",
    )

    go_repository(
        name = "com_github_tikv_client_go_v2",
        build_file_proto_mode = "disable_global",
        importpath = "github.com/tikv/client-go/v2",
        sum = "h1:bsHddossVMw8NSwMj6ruEWoDxBiPTYsIq9t5wL3FcW4=",
        version = "v2.0.8-0.20230428110356-62cc95123c00",
    )
    go_repository(
        name = "com_github_tikv_pd",
        build_file_proto_mode = "disable",
        importpath = "github.com/tikv/pd",
        sum = "h1:iY/RztOIZ2nTbINUiLGsSv3SUGoEiub1GN0SKVKHJYg=",
        version = "v1.1.0-beta.0.20230202094356-18df271ce57f",
    )

    go_repository(
        name = "com_github_tikv_pd_client",
        build_file_proto_mode = "disable_global",
        importpath = "github.com/tikv/pd/client",
        sum = "h1:177X/S43/qjxDyFq9CBB4Nts0nwLvjJFXzoav2XCUSA=",
        version = "v0.0.0-20230419153320-f1d1a80feb95",
    )
    go_repository(
        name = "com_github_timakin_bodyclose",
        build_file_proto_mode = "disable",
        importpath = "github.com/timakin/bodyclose",
        sum = "h1:quvGphlmUVU+nhpFa4gg4yJyTRJ13reZMDHrKwYw53M=",
        version = "v0.0.0-20230421092635-574207250966",
    )
    go_repository(
        name = "com_github_timonwong_loggercheck",
        build_file_proto_mode = "disable",
        importpath = "github.com/timonwong/loggercheck",
        sum = "h1:HKKhqrjcVj8sxL7K77beXh0adEm6DLjV/QOGeMXEVi4=",
        version = "v0.9.4",
    )

    go_repository(
        name = "com_github_timonwong_logrlint",
        build_file_proto_mode = "disable",
        importpath = "github.com/timonwong/logrlint",
        sum = "h1:phZCcypL/vtx6cGxObJgWZ5wexZF5SXFPLOM+ru0e/M=",
        version = "v0.1.0",
    )

    go_repository(
        name = "com_github_tklauser_go_sysconf",
        build_file_proto_mode = "disable_global",
        importpath = "github.com/tklauser/go-sysconf",
        sum = "h1:89WgdJhk5SNwJfu+GKyYveZ4IaJ7xAkecBo+KdJV0CM=",
        version = "v0.3.11",
    )
    go_repository(
        name = "com_github_tklauser_numcpus",
        build_file_proto_mode = "disable_global",
        importpath = "github.com/tklauser/numcpus",
        sum = "h1:kebhY2Qt+3U6RNK7UqpYNA+tJ23IBEGKkB7JQBfDYms=",
        version = "v0.6.0",
    )
    go_repository(
        name = "com_github_tmc_grpc_websocket_proxy",
        build_file_proto_mode = "disable_global",
        importpath = "github.com/tmc/grpc-websocket-proxy",
        sum = "h1:uruHq4dN7GR16kFc5fp3d1RIYzJW5onx8Ybykw2YQFA=",
        version = "v0.0.0-20201229170055-e5319fda7802",
    )
    go_repository(
        name = "com_github_tomarrell_wrapcheck_v2",
        build_file_proto_mode = "disable",
        importpath = "github.com/tomarrell/wrapcheck/v2",
        sum = "h1:HxSqDSN0sAt0yJYsrcYVoEeyM4aI9yAm3KQpIXDJRhQ=",
        version = "v2.8.1",
    )
    go_repository(
        name = "com_github_tommy_muehle_go_mnd_v2",
        build_file_proto_mode = "disable",
        importpath = "github.com/tommy-muehle/go-mnd/v2",
        sum = "h1:NowYhSdyE/1zwK9QCLeRb6USWdoif80Ie+v+yU8u1Zw=",
        version = "v2.5.1",
    )

    go_repository(
        name = "com_github_twmb_murmur3",
        build_file_proto_mode = "disable_global",
        importpath = "github.com/twmb/murmur3",
        sum = "h1:mqrRot1BRxm+Yct+vavLMou2/iJt0tNVTTC0QoIjaZg=",
        version = "v1.1.6",
    )
    go_repository(
        name = "com_github_uber_jaeger_client_go",
        build_file_proto_mode = "disable_global",
        importpath = "github.com/uber/jaeger-client-go",
        sum = "h1:NHcubEkVbahf9t3p75TOCR83gdUHXjRJvjoBh1yACsM=",
        version = "v2.22.1+incompatible",
    )
    go_repository(
        name = "com_github_uber_jaeger_lib",
        build_file_proto_mode = "disable_global",
        importpath = "github.com/uber/jaeger-lib",
        sum = "h1:td4jdvLcExb4cBISKIpHuGoVXh+dVKhn2Um6rjCsSsg=",
        version = "v2.4.1+incompatible",
    )
    go_repository(
        name = "com_github_ugorji_go",
        build_file_proto_mode = "disable_global",
        importpath = "github.com/ugorji/go",
        sum = "h1:j4s+tAvLfL3bZyefP2SEWmhBzmuIlH/eqNuPdFPgngw=",
        version = "v1.1.4",
    )
    go_repository(
        name = "com_github_ugorji_go_codec",
        build_file_proto_mode = "disable_global",
        importpath = "github.com/ugorji/go/codec",
        sum = "h1:3SVOIvH7Ae1KRYyQWRjXWJEA9sS/c/pjvH++55Gr648=",
        version = "v0.0.0-20181204163529-d75b2dcb6bc8",
    )
    go_repository(
        name = "com_github_ultraware_funlen",
        build_file_proto_mode = "disable",
        importpath = "github.com/ultraware/funlen",
        sum = "h1:5ylVWm8wsNwH5aWo9438pwvsK0QiqVuUrt9bn7S/iLA=",
        version = "v0.0.3",
    )
    go_repository(
        name = "com_github_ultraware_whitespace",
        build_file_proto_mode = "disable",
        importpath = "github.com/ultraware/whitespace",
        sum = "h1:hh+/cpIcopyMYbZNVov9iSxvJU3OYQg78Sfaqzi/CzI=",
        version = "v0.0.5",
    )
    go_repository(
        name = "com_github_unrolled_render",
        build_file_proto_mode = "disable",
        importpath = "github.com/unrolled/render",
        sum = "h1:VDDnQQVfBMsOsp3VaCJszSO0nkBIVEYoPWeRThk9spY=",
        version = "v1.0.1",
    )
    go_repository(
        name = "com_github_urfave_cli_v2",
        build_file_proto_mode = "disable",
        importpath = "github.com/urfave/cli/v2",
        sum = "h1:qph92Y649prgesehzOrQjdWyxFOp/QVM+6imKHad91M=",
        version = "v2.3.0",
    )

    go_repository(
        name = "com_github_urfave_negroni",
        build_file_proto_mode = "disable_global",
        importpath = "github.com/urfave/negroni",
        sum = "h1:kIimOitoypq34K7TG7DUaJ9kq/N4Ofuwi1sjz0KipXc=",
        version = "v1.0.0",
    )
    go_repository(
        name = "com_github_uudashr_gocognit",
        build_file_proto_mode = "disable",
        importpath = "github.com/uudashr/gocognit",
        sum = "h1:2Cgi6MweCsdB6kpcVQp7EW4U23iBFQWfTXiWlyp842Y=",
        version = "v1.0.6",
    )

    go_repository(
        name = "com_github_valyala_bytebufferpool",
        build_file_proto_mode = "disable_global",
        importpath = "github.com/valyala/bytebufferpool",
        sum = "h1:GqA5TC/0021Y/b9FG4Oi9Mr3q7XYx6KllzawFIhcdPw=",
        version = "v1.0.0",
    )
    go_repository(
        name = "com_github_valyala_fasthttp",
        build_file_proto_mode = "disable_global",
        importpath = "github.com/valyala/fasthttp",
        sum = "h1:uWF8lgKmeaIewWVPwi4GRq2P6+R46IgYZdxWtM+GtEY=",
        version = "v1.6.0",
    )
    go_repository(
        name = "com_github_valyala_fasttemplate",
        build_file_proto_mode = "disable_global",
        importpath = "github.com/valyala/fasttemplate",
        sum = "h1:tY9CJiPnMXf1ERmG2EyK7gNUd+c6RKGD0IfU8WdUSz8=",
        version = "v1.0.1",
    )
    go_repository(
        name = "com_github_valyala_quicktemplate",
        build_file_proto_mode = "disable",
        importpath = "github.com/valyala/quicktemplate",
        sum = "h1:LUPTJmlVcb46OOUY3IeD9DojFpAVbsG+5WFTcjMJzCM=",
        version = "v1.7.0",
    )

    go_repository(
        name = "com_github_valyala_tcplisten",
        build_file_proto_mode = "disable_global",
        importpath = "github.com/valyala/tcplisten",
        sum = "h1:0R4NLDRDZX6JcmhJgXi5E4b8Wg84ihbmUKp/GvSPEzc=",
        version = "v0.0.0-20161114210144-ceec8f93295a",
    )
    go_repository(
        name = "com_github_vbauerster_mpb_v7",
        build_file_proto_mode = "disable",
        importpath = "github.com/vbauerster/mpb/v7",
        sum = "h1:BkGfmb6nMrrBQDFECR/Q7RkKCw7ylMetCb4079CGs4w=",
        version = "v7.5.3",
    )

    go_repository(
        name = "com_github_vividcortex_ewma",
        build_file_proto_mode = "disable_global",
        importpath = "github.com/VividCortex/ewma",
        sum = "h1:f58SaIzcDXrSy3kWaHNvuJgJ3Nmz59Zji6XoJR/q1ow=",
        version = "v1.2.0",
    )
    go_repository(
        name = "com_github_vividcortex_mysqlerr",
        build_file_proto_mode = "disable",
        importpath = "github.com/VividCortex/mysqlerr",
        sum = "h1:5pZ2TZA+YnzPgzBfiUWGqWmKDVNBdrkf9g+DNe1Tiq8=",
        version = "v1.0.0",
    )
    go_repository(
        name = "com_github_vmihailenco_msgpack_v5",
        build_file_proto_mode = "disable",
        importpath = "github.com/vmihailenco/msgpack/v5",
        sum = "h1:5gO0H1iULLWGhs2H5tbAHIZTV8/cYafcFOr9znI5mJU=",
        version = "v5.3.5",
    )
    go_repository(
        name = "com_github_vmihailenco_tagparser_v2",
        build_file_proto_mode = "disable",
        importpath = "github.com/vmihailenco/tagparser/v2",
        sum = "h1:y09buUbR+b5aycVFQs/g70pqKVZNBmxwAhO7/IwNM9g=",
        version = "v2.0.0",
    )

    go_repository(
        name = "com_github_wangjohn_quickselect",
        build_file_proto_mode = "disable_global",
        importpath = "github.com/wangjohn/quickselect",
        sum = "h1:9DDCDwOyEy/gId+IEMrFHLuQ5R/WV0KNxWLler8X2OY=",
        version = "v0.0.0-20161129230411-ed8402a42d5f",
    )
    go_repository(
        name = "com_github_xdg_scram",
        build_file_proto_mode = "disable_global",
        importpath = "github.com/xdg/scram",
        sum = "h1:nTadYh2Fs4BK2xdldEa2g5bbaZp0/+1nJMMPtPxS/to=",
        version = "v1.0.3",
    )
    go_repository(
        name = "com_github_xdg_stringprep",
        build_file_proto_mode = "disable_global",
        importpath = "github.com/xdg/stringprep",
        sum = "h1:cmL5Enob4W83ti/ZHuZLuKD/xqJfus4fVPwE+/BDm+4=",
        version = "v1.0.3",
    )
    go_repository(
        name = "com_github_xeipuuv_gojsonpointer",
        build_file_proto_mode = "disable_global",
        importpath = "github.com/xeipuuv/gojsonpointer",
        sum = "h1:J9EGpcZtP0E/raorCMxlFGSTBrsSlaDGf3jU/qvAE2c=",
        version = "v0.0.0-20180127040702-4e3ac2762d5f",
    )
    go_repository(
        name = "com_github_xeipuuv_gojsonreference",
        build_file_proto_mode = "disable_global",
        importpath = "github.com/xeipuuv/gojsonreference",
        sum = "h1:EzJWgHovont7NscjpAxXsDA8S8BMYve8Y5+7cuRE7R0=",
        version = "v0.0.0-20180127040603-bd5ef7bd5415",
    )
    go_repository(
        name = "com_github_xeipuuv_gojsonschema",
        build_file_proto_mode = "disable_global",
        importpath = "github.com/xeipuuv/gojsonschema",
        sum = "h1:LhYJRs+L4fBtjZUfuSZIKGeVu0QRy8e5Xi7D17UxZ74=",
        version = "v1.2.0",
    )
    go_repository(
        name = "com_github_xeoncross_go_aesctr_with_hmac",
        build_file_proto_mode = "disable",
        importpath = "github.com/Xeoncross/go-aesctr-with-hmac",
        sum = "h1:L8IbaI/W6h5Cwgh0n4zGeZpVK78r/jBf9ASurHo9+/o=",
        version = "v0.0.0-20200623134604-12b17a7ff502",
    )
    go_repository(
        name = "com_github_xhit_go_str2duration",
        build_file_proto_mode = "disable",
        importpath = "github.com/xhit/go-str2duration",
        sum = "h1:BcV5u025cITWxEQKGWr1URRzrcXtu7uk8+luz3Yuhwc=",
        version = "v1.2.0",
    )

    go_repository(
        name = "com_github_xiang90_probing",
        build_file_proto_mode = "disable_global",
        importpath = "github.com/xiang90/probing",
        sum = "h1:eY9dn8+vbi4tKz5Qo6v2eYzo7kUS51QINcR5jNpbZS8=",
        version = "v0.0.0-20190116061207-43a291ad63a2",
    )
    go_repository(
        name = "com_github_xitongsys_parquet_go",
        build_file_proto_mode = "disable_global",
        importpath = "github.com/xitongsys/parquet-go",
        sum = "h1:tBbuFCtyJNKT+BFAv6qjvTFpVdy97IYNaBwGUXifIUs=",
        version = "v1.5.5-0.20201110004701-b09c49d6d457",
    )
    go_repository(
        name = "com_github_xitongsys_parquet_go_source",
        build_file_proto_mode = "disable_global",
        importpath = "github.com/xitongsys/parquet-go-source",
        sum = "h1:a742S4V5A15F93smuVxA60LQWsrCnN8bKeWDBARU1/k=",
        version = "v0.0.0-20200817004010-026bad9b25d0",
    )
    go_repository(
        name = "com_github_xordataexchange_crypt",
        build_file_proto_mode = "disable_global",
        importpath = "github.com/xordataexchange/crypt",
        sum = "h1:ESFSdwYZvkeru3RtdrYueztKhOBCSAAzS4Gf+k0tEow=",
        version = "v0.0.3-0.20170626215501-b2862e3d0a77",
    )
    go_repository(
        name = "com_github_yagipy_maintidx",
        build_file_proto_mode = "disable",
        importpath = "github.com/yagipy/maintidx",
        sum = "h1:h5NvIsCz+nRDapQ0exNv4aJ0yXSI0420omVANTv3GJM=",
        version = "v1.0.0",
    )

    go_repository(
        name = "com_github_yalp_jsonpath",
        build_file_proto_mode = "disable_global",
        importpath = "github.com/yalp/jsonpath",
        sum = "h1:6fRhSjgLCkTD3JnJxvaJ4Sj+TYblw757bqYgZaOq5ZY=",
        version = "v0.0.0-20180802001716-5cc68e5049a0",
    )
    go_repository(
        name = "com_github_yeya24_promlinter",
        build_file_proto_mode = "disable",
        importpath = "github.com/yeya24/promlinter",
        sum = "h1:xFKDQ82orCU5jQujdaD8stOHiv8UN68BSdn2a8u8Y3o=",
        version = "v0.2.0",
    )

    go_repository(
        name = "com_github_yudai_gojsondiff",
        build_file_proto_mode = "disable_global",
        importpath = "github.com/yudai/gojsondiff",
        sum = "h1:27cbfqXLVEJ1o8I6v3y9lg8Ydm53EKqHXAOMxEGlCOA=",
        version = "v1.0.0",
    )
    go_repository(
        name = "com_github_yudai_golcs",
        build_file_proto_mode = "disable_global",
        importpath = "github.com/yudai/golcs",
        sum = "h1:BHyfKlQyqbsFN5p3IfnEUduWvb9is428/nNb5L3U01M=",
        version = "v0.0.0-20170316035057-ecda9a501e82",
    )
    go_repository(
        name = "com_github_yudai_pp",
        build_file_proto_mode = "disable_global",
        importpath = "github.com/yudai/pp",
        sum = "h1:Q4//iY4pNF6yPLZIigmvcl7k/bPgrcTPIFIcmawg5bI=",
        version = "v2.0.1+incompatible",
    )
    go_repository(
        name = "com_github_yuin_goldmark",
        build_file_proto_mode = "disable_global",
        importpath = "github.com/yuin/goldmark",
        sum = "h1:fVcFKWvrslecOb/tg+Cc05dkeYx540o0FuFt3nUVDoE=",
        version = "v1.4.13",
    )
    go_repository(
        name = "com_github_yusufpapurcu_wmi",
        build_file_proto_mode = "disable_global",
        importpath = "github.com/yusufpapurcu/wmi",
        sum = "h1:KBNDSne4vP5mbSWnJbO+51IMOXJB67QiYCSBrubbPRg=",
        version = "v1.2.2",
    )
    go_repository(
        name = "com_gitlab_bosi_decorder",
        build_file_proto_mode = "disable",
        importpath = "gitlab.com/bosi/decorder",
        sum = "h1:gX4/RgK16ijY8V+BRQHAySfQAb354T7/xQpDB2n10P0=",
        version = "v0.2.3",
    )

    go_repository(
        name = "com_google_cloud_go",
        build_file_proto_mode = "disable_global",
        importpath = "cloud.google.com/go",
        sum = "h1:Zc8gqp3+a9/Eyph2KDmcGaPtbKRIoqq4YTlL4NMD0Ys=",
        version = "v0.110.0",
    )
    go_repository(
        name = "com_google_cloud_go_accessapproval",
        build_file_proto_mode = "disable",
        importpath = "cloud.google.com/go/accessapproval",
        sum = "h1:x0cEHro/JFPd7eS4BlEWNTMecIj2HdXjOVB5BtvwER0=",
        version = "v1.6.0",
    )
    go_repository(
        name = "com_google_cloud_go_accesscontextmanager",
        build_file_proto_mode = "disable",
        importpath = "cloud.google.com/go/accesscontextmanager",
        sum = "h1:MG60JgnEoawHJrbWw0jGdv6HLNSf6gQvYRiXpuzqgEA=",
        version = "v1.7.0",
    )
    go_repository(
        name = "com_google_cloud_go_aiplatform",
        build_file_proto_mode = "disable",
        importpath = "cloud.google.com/go/aiplatform",
        sum = "h1:zTw+suCVchgZyO+k847wjzdVjWmrAuehxdvcZvJwfGg=",
        version = "v1.37.0",
    )
    go_repository(
        name = "com_google_cloud_go_analytics",
        build_file_proto_mode = "disable",
        importpath = "cloud.google.com/go/analytics",
        sum = "h1:LqAo3tAh2FU9+w/r7vc3hBjU23Kv7GhO/PDIW7kIYgM=",
        version = "v0.19.0",
    )
    go_repository(
        name = "com_google_cloud_go_apigateway",
        build_file_proto_mode = "disable",
        importpath = "cloud.google.com/go/apigateway",
        sum = "h1:ZI9mVO7x3E9RK/BURm2p1aw9YTBSCQe3klmyP1WxWEg=",
        version = "v1.5.0",
    )
    go_repository(
        name = "com_google_cloud_go_apigeeconnect",
        build_file_proto_mode = "disable",
        importpath = "cloud.google.com/go/apigeeconnect",
        sum = "h1:sWOmgDyAsi1AZ48XRHcATC0tsi9SkPT7DA/+VCfkaeA=",
        version = "v1.5.0",
    )
    go_repository(
        name = "com_google_cloud_go_apigeeregistry",
        build_file_proto_mode = "disable",
        importpath = "cloud.google.com/go/apigeeregistry",
        sum = "h1:E43RdhhCxdlV+I161gUY2rI4eOaMzHTA5kNkvRsFXvc=",
        version = "v0.6.0",
    )
    go_repository(
        name = "com_google_cloud_go_apikeys",
        build_file_proto_mode = "disable",
        importpath = "cloud.google.com/go/apikeys",
        sum = "h1:B9CdHFZTFjVti89tmyXXrO+7vSNo2jvZuHG8zD5trdQ=",
        version = "v0.6.0",
    )

    go_repository(
        name = "com_google_cloud_go_appengine",
        build_file_proto_mode = "disable",
        importpath = "cloud.google.com/go/appengine",
        sum = "h1:aBGDKmRIaRRoWJ2tAoN0oVSHoWLhtO9aj/NvUyP4aYs=",
        version = "v1.7.1",
    )
    go_repository(
        name = "com_google_cloud_go_area120",
        build_file_proto_mode = "disable",
        importpath = "cloud.google.com/go/area120",
        sum = "h1:ugckkFh4XkHJMPhTIx0CyvdoBxmOpMe8rNs4Ok8GAag=",
        version = "v0.7.1",
    )
    go_repository(
        name = "com_google_cloud_go_artifactregistry",
        build_file_proto_mode = "disable",
        importpath = "cloud.google.com/go/artifactregistry",
        sum = "h1:o1Q80vqEB6Qp8WLEH3b8FBLNUCrGQ4k5RFj0sn/sgO8=",
        version = "v1.13.0",
    )
    go_repository(
        name = "com_google_cloud_go_asset",
        build_file_proto_mode = "disable",
        importpath = "cloud.google.com/go/asset",
        sum = "h1:YAsssO08BqZ6mncbb6FPlj9h6ACS7bJQUOlzciSfbNk=",
        version = "v1.13.0",
    )
    go_repository(
        name = "com_google_cloud_go_assuredworkloads",
        build_file_proto_mode = "disable",
        importpath = "cloud.google.com/go/assuredworkloads",
        sum = "h1:VLGnVFta+N4WM+ASHbhc14ZOItOabDLH1MSoDv+Xuag=",
        version = "v1.10.0",
    )
    go_repository(
        name = "com_google_cloud_go_automl",
        build_file_proto_mode = "disable",
        importpath = "cloud.google.com/go/automl",
        sum = "h1:50VugllC+U4IGl3tDNcZaWvApHBTrn/TvyHDJ0wM+Uw=",
        version = "v1.12.0",
    )
    go_repository(
        name = "com_google_cloud_go_baremetalsolution",
        build_file_proto_mode = "disable",
        importpath = "cloud.google.com/go/baremetalsolution",
        sum = "h1:2AipdYXL0VxMboelTTw8c1UJ7gYu35LZYUbuRv9Q28s=",
        version = "v0.5.0",
    )
    go_repository(
        name = "com_google_cloud_go_batch",
        build_file_proto_mode = "disable",
        importpath = "cloud.google.com/go/batch",
        sum = "h1:YbMt0E6BtqeD5FvSv1d56jbVsWEzlGm55lYte+M6Mzs=",
        version = "v0.7.0",
    )
    go_repository(
        name = "com_google_cloud_go_beyondcorp",
        build_file_proto_mode = "disable",
        importpath = "cloud.google.com/go/beyondcorp",
        sum = "h1:UkY2BTZkEUAVrgqnSdOJ4p3y9ZRBPEe1LkjgC8Bj/Pc=",
        version = "v0.5.0",
    )

    go_repository(
        name = "com_google_cloud_go_bigquery",
        build_file_proto_mode = "disable_global",
        importpath = "cloud.google.com/go/bigquery",
        sum = "h1:RscMV6LbnAmhAzD893Lv9nXXy2WCaJmbxYPWDLbGqNQ=",
        version = "v1.50.0",
    )
    go_repository(
        name = "com_google_cloud_go_billing",
        build_file_proto_mode = "disable",
        importpath = "cloud.google.com/go/billing",
        sum = "h1:JYj28UYF5w6VBAh0gQYlgHJ/OD1oA+JgW29YZQU+UHM=",
        version = "v1.13.0",
    )
    go_repository(
        name = "com_google_cloud_go_binaryauthorization",
        build_file_proto_mode = "disable",
        importpath = "cloud.google.com/go/binaryauthorization",
        sum = "h1:d3pMDBCCNivxt5a4eaV7FwL7cSH0H7RrEnFrTb1QKWs=",
        version = "v1.5.0",
    )
    go_repository(
        name = "com_google_cloud_go_certificatemanager",
        build_file_proto_mode = "disable",
        importpath = "cloud.google.com/go/certificatemanager",
        sum = "h1:5C5UWeSt8Jkgp7OWn2rCkLmYurar/vIWIoSQ2+LaTOc=",
        version = "v1.6.0",
    )
    go_repository(
        name = "com_google_cloud_go_channel",
        build_file_proto_mode = "disable",
        importpath = "cloud.google.com/go/channel",
        sum = "h1:GpcQY5UJKeOekYgsX3QXbzzAc/kRGtBq43fTmyKe6Uw=",
        version = "v1.12.0",
    )
    go_repository(
        name = "com_google_cloud_go_cloudbuild",
        build_file_proto_mode = "disable",
        importpath = "cloud.google.com/go/cloudbuild",
        sum = "h1:GHQCjV4WlPPVU/j3Rlpc8vNIDwThhd1U9qSY/NPZdko=",
        version = "v1.9.0",
    )
    go_repository(
        name = "com_google_cloud_go_clouddms",
        build_file_proto_mode = "disable",
        importpath = "cloud.google.com/go/clouddms",
        sum = "h1:E7v4TpDGUyEm1C/4KIrpVSOCTm0P6vWdHT0I4mostRA=",
        version = "v1.5.0",
    )
    go_repository(
        name = "com_google_cloud_go_cloudtasks",
        build_file_proto_mode = "disable",
        importpath = "cloud.google.com/go/cloudtasks",
        sum = "h1:uK5k6abf4yligFgYFnG0ni8msai/dSv6mDmiBulU0hU=",
        version = "v1.10.0",
    )

    go_repository(
        name = "com_google_cloud_go_compute",
        build_file_proto_mode = "disable_global",
        importpath = "cloud.google.com/go/compute",
        sum = "h1:+9zda3WGgW1ZSTlVppLCYFIr48Pa35q1uG2N1itbCEQ=",
        version = "v1.19.0",
    )
    go_repository(
        name = "com_google_cloud_go_compute_metadata",
        build_file_proto_mode = "disable",
        importpath = "cloud.google.com/go/compute/metadata",
        sum = "h1:mg4jlk7mCAj6xXp9UJ4fjI9VUI5rubuGBW5aJ7UnBMY=",
        version = "v0.2.3",
    )
    go_repository(
        name = "com_google_cloud_go_contactcenterinsights",
        build_file_proto_mode = "disable",
        importpath = "cloud.google.com/go/contactcenterinsights",
        sum = "h1:jXIpfcH/VYSE1SYcPzO0n1VVb+sAamiLOgCw45JbOQk=",
        version = "v1.6.0",
    )
    go_repository(
        name = "com_google_cloud_go_container",
        build_file_proto_mode = "disable",
        importpath = "cloud.google.com/go/container",
        sum = "h1:NKlY/wCDapfVZlbVVaeuu2UZZED5Dy1z4Zx1KhEzm8c=",
        version = "v1.15.0",
    )
    go_repository(
        name = "com_google_cloud_go_containeranalysis",
        build_file_proto_mode = "disable",
        importpath = "cloud.google.com/go/containeranalysis",
        sum = "h1:EQ4FFxNaEAg8PqQCO7bVQfWz9NVwZCUKaM1b3ycfx3U=",
        version = "v0.9.0",
    )
    go_repository(
        name = "com_google_cloud_go_datacatalog",
        build_file_proto_mode = "disable",
        importpath = "cloud.google.com/go/datacatalog",
        sum = "h1:4H5IJiyUE0X6ShQBqgFFZvGGcrwGVndTwUSLP4c52gw=",
        version = "v1.13.0",
    )
    go_repository(
        name = "com_google_cloud_go_dataflow",
        build_file_proto_mode = "disable",
        importpath = "cloud.google.com/go/dataflow",
        sum = "h1:eYyD9o/8Nm6EttsKZaEGD84xC17bNgSKCu0ZxwqUbpg=",
        version = "v0.8.0",
    )
    go_repository(
        name = "com_google_cloud_go_dataform",
        build_file_proto_mode = "disable",
        importpath = "cloud.google.com/go/dataform",
        sum = "h1:Dyk+fufup1FR6cbHjFpMuP4SfPiF3LI3JtoIIALoq48=",
        version = "v0.7.0",
    )
    go_repository(
        name = "com_google_cloud_go_datafusion",
        build_file_proto_mode = "disable",
        importpath = "cloud.google.com/go/datafusion",
        sum = "h1:sZjRnS3TWkGsu1LjYPFD/fHeMLZNXDK6PDHi2s2s/bk=",
        version = "v1.6.0",
    )
    go_repository(
        name = "com_google_cloud_go_datalabeling",
        build_file_proto_mode = "disable",
        importpath = "cloud.google.com/go/datalabeling",
        sum = "h1:ch4qA2yvddGRUrlfwrNJCr79qLqhS9QBwofPHfFlDIk=",
        version = "v0.7.0",
    )
    go_repository(
        name = "com_google_cloud_go_dataplex",
        build_file_proto_mode = "disable",
        importpath = "cloud.google.com/go/dataplex",
        sum = "h1:RvoZ5T7gySwm1CHzAw7yY1QwwqaGswunmqEssPxU/AM=",
        version = "v1.6.0",
    )
    go_repository(
        name = "com_google_cloud_go_dataproc",
        build_file_proto_mode = "disable",
        importpath = "cloud.google.com/go/dataproc",
        sum = "h1:W47qHL3W4BPkAIbk4SWmIERwsWBaNnWm0P2sdx3YgGU=",
        version = "v1.12.0",
    )
    go_repository(
        name = "com_google_cloud_go_dataqna",
        build_file_proto_mode = "disable",
        importpath = "cloud.google.com/go/dataqna",
        sum = "h1:yFzi/YU4YAdjyo7pXkBE2FeHbgz5OQQBVDdbErEHmVQ=",
        version = "v0.7.0",
    )

    go_repository(
        name = "com_google_cloud_go_datastore",
        build_file_proto_mode = "disable_global",
        importpath = "cloud.google.com/go/datastore",
        sum = "h1:iF6I/HaLs3Ado8uRKMvZRvF/ZLkWaWE9i8AiHzbC774=",
        version = "v1.11.0",
    )
    go_repository(
        name = "com_google_cloud_go_datastream",
        build_file_proto_mode = "disable",
        importpath = "cloud.google.com/go/datastream",
        sum = "h1:BBCBTnWMDwwEzQQmipUXxATa7Cm7CA/gKjKcR2w35T0=",
        version = "v1.7.0",
    )
    go_repository(
        name = "com_google_cloud_go_deploy",
        build_file_proto_mode = "disable",
        importpath = "cloud.google.com/go/deploy",
        sum = "h1:otshdKEbmsi1ELYeCKNYppwV0UH5xD05drSdBm7ouTk=",
        version = "v1.8.0",
    )
    go_repository(
        name = "com_google_cloud_go_dialogflow",
        build_file_proto_mode = "disable",
        importpath = "cloud.google.com/go/dialogflow",
        sum = "h1:uVlKKzp6G/VtSW0E7IH1Y5o0H48/UOCmqksG2riYCwQ=",
        version = "v1.32.0",
    )
    go_repository(
        name = "com_google_cloud_go_dlp",
        build_file_proto_mode = "disable",
        importpath = "cloud.google.com/go/dlp",
        sum = "h1:1JoJqezlgu6NWCroBxr4rOZnwNFILXr4cB9dMaSKO4A=",
        version = "v1.9.0",
    )
    go_repository(
        name = "com_google_cloud_go_documentai",
        build_file_proto_mode = "disable",
        importpath = "cloud.google.com/go/documentai",
        sum = "h1:KM3Xh0QQyyEdC8Gs2vhZfU+rt6OCPF0dwVwxKgLmWfI=",
        version = "v1.18.0",
    )
    go_repository(
        name = "com_google_cloud_go_domains",
        build_file_proto_mode = "disable",
        importpath = "cloud.google.com/go/domains",
        sum = "h1:2ti/o9tlWL4N+wIuWUNH+LbfgpwxPr8J1sv9RHA4bYQ=",
        version = "v0.8.0",
    )
    go_repository(
        name = "com_google_cloud_go_edgecontainer",
        build_file_proto_mode = "disable",
        importpath = "cloud.google.com/go/edgecontainer",
        sum = "h1:O0YVE5v+O0Q/ODXYsQHmHb+sYM8KNjGZw2pjX2Ws41c=",
        version = "v1.0.0",
    )
    go_repository(
        name = "com_google_cloud_go_errorreporting",
        build_file_proto_mode = "disable",
        importpath = "cloud.google.com/go/errorreporting",
        sum = "h1:kj1XEWMu8P0qlLhm3FwcaFsUvXChV/OraZwA70trRR0=",
        version = "v0.3.0",
    )
    go_repository(
        name = "com_google_cloud_go_essentialcontacts",
        build_file_proto_mode = "disable",
        importpath = "cloud.google.com/go/essentialcontacts",
        sum = "h1:gIzEhCoOT7bi+6QZqZIzX1Erj4SswMPIteNvYVlu+pM=",
        version = "v1.5.0",
    )
    go_repository(
        name = "com_google_cloud_go_eventarc",
        build_file_proto_mode = "disable",
        importpath = "cloud.google.com/go/eventarc",
        sum = "h1:fsJmNeqvqtk74FsaVDU6cH79lyZNCYP8Rrv7EhaB/PU=",
        version = "v1.11.0",
    )
    go_repository(
        name = "com_google_cloud_go_filestore",
        build_file_proto_mode = "disable",
        importpath = "cloud.google.com/go/filestore",
        sum = "h1:ckTEXN5towyTMu4q0uQ1Mde/JwTHur0gXs8oaIZnKfw=",
        version = "v1.6.0",
    )

    go_repository(
        name = "com_google_cloud_go_firestore",
        build_file_proto_mode = "disable_global",
        importpath = "cloud.google.com/go/firestore",
        sum = "h1:IBlRyxgGySXu5VuW0RgGFlTtLukSnNkpDiEOMkQkmpA=",
        version = "v1.9.0",
    )
    go_repository(
        name = "com_google_cloud_go_functions",
        build_file_proto_mode = "disable",
        importpath = "cloud.google.com/go/functions",
        sum = "h1:pPDqtsXG2g9HeOQLoquLbmvmb82Y4Ezdo1GXuotFoWg=",
        version = "v1.13.0",
    )
    go_repository(
        name = "com_google_cloud_go_gaming",
        build_file_proto_mode = "disable",
        importpath = "cloud.google.com/go/gaming",
        sum = "h1:7vEhFnZmd931Mo7sZ6pJy7uQPDxF7m7v8xtBheG08tc=",
        version = "v1.9.0",
    )
    go_repository(
        name = "com_google_cloud_go_gkebackup",
        build_file_proto_mode = "disable",
        importpath = "cloud.google.com/go/gkebackup",
        sum = "h1:za3QZvw6ujR0uyqkhomKKKNoXDyqYGPJies3voUK8DA=",
        version = "v0.4.0",
    )
    go_repository(
        name = "com_google_cloud_go_gkeconnect",
        build_file_proto_mode = "disable",
        importpath = "cloud.google.com/go/gkeconnect",
        sum = "h1:gXYKciHS/Lgq0GJ5Kc9SzPA35NGc3yqu6SkjonpEr2Q=",
        version = "v0.7.0",
    )
    go_repository(
        name = "com_google_cloud_go_gkehub",
        build_file_proto_mode = "disable",
        importpath = "cloud.google.com/go/gkehub",
        sum = "h1:TqCSPsEBQ6oZSJgEYZ3XT8x2gUadbvfwI32YB0kuHCs=",
        version = "v0.12.0",
    )
    go_repository(
        name = "com_google_cloud_go_gkemulticloud",
        build_file_proto_mode = "disable",
        importpath = "cloud.google.com/go/gkemulticloud",
        sum = "h1:8I84Q4vl02rJRsFiinBxl7WCozfdLlUVBQuSrqr9Wtk=",
        version = "v0.5.0",
    )
    go_repository(
        name = "com_google_cloud_go_grafeas",
        build_file_proto_mode = "disable",
        importpath = "cloud.google.com/go/grafeas",
        sum = "h1:CYjC+xzdPvbV65gi6Dr4YowKcmLo045pm18L0DhdELM=",
        version = "v0.2.0",
    )
    go_repository(
        name = "com_google_cloud_go_gsuiteaddons",
        build_file_proto_mode = "disable",
        importpath = "cloud.google.com/go/gsuiteaddons",
        sum = "h1:1mvhXqJzV0Vg5Fa95QwckljODJJfDFXV4pn+iL50zzA=",
        version = "v1.5.0",
    )

    go_repository(
        name = "com_google_cloud_go_iam",
        build_file_proto_mode = "disable_global",
        importpath = "cloud.google.com/go/iam",
        sum = "h1:+CmB+K0J/33d0zSQ9SlFWUeCCEn5XJA0ZMZ3pHE9u8k=",
        version = "v0.13.0",
    )
    go_repository(
        name = "com_google_cloud_go_iap",
        build_file_proto_mode = "disable",
        importpath = "cloud.google.com/go/iap",
        sum = "h1:PxVHFuMxmSZyfntKXHXhd8bo82WJ+LcATenq7HLdVnU=",
        version = "v1.7.1",
    )
    go_repository(
        name = "com_google_cloud_go_ids",
        build_file_proto_mode = "disable",
        importpath = "cloud.google.com/go/ids",
        sum = "h1:fodnCDtOXuMmS8LTC2y3h8t24U8F3eKWfhi+3LY6Qf0=",
        version = "v1.3.0",
    )
    go_repository(
        name = "com_google_cloud_go_iot",
        build_file_proto_mode = "disable",
        importpath = "cloud.google.com/go/iot",
        sum = "h1:39W5BFSarRNZfVG0eXI5LYux+OVQT8GkgpHCnrZL2vM=",
        version = "v1.6.0",
    )
    go_repository(
        name = "com_google_cloud_go_kms",
        build_file_proto_mode = "disable",
        importpath = "cloud.google.com/go/kms",
        sum = "h1:7hm1bRqGCA1GBRQUrp831TwJ9TWhP+tvLuP497CQS2g=",
        version = "v1.10.1",
    )
    go_repository(
        name = "com_google_cloud_go_language",
        build_file_proto_mode = "disable",
        importpath = "cloud.google.com/go/language",
        sum = "h1:7Ulo2mDk9huBoBi8zCE3ONOoBrL6UXfAI71CLQ9GEIM=",
        version = "v1.9.0",
    )
    go_repository(
        name = "com_google_cloud_go_lifesciences",
        build_file_proto_mode = "disable",
        importpath = "cloud.google.com/go/lifesciences",
        sum = "h1:uWrMjWTsGjLZpCTWEAzYvyXj+7fhiZST45u9AgasasI=",
        version = "v0.8.0",
    )
    go_repository(
        name = "com_google_cloud_go_logging",
        build_file_proto_mode = "disable",
        importpath = "cloud.google.com/go/logging",
        sum = "h1:CJYxlNNNNAMkHp9em/YEXcfJg+rPDg7YfwoRpMU+t5I=",
        version = "v1.7.0",
    )
    go_repository(
        name = "com_google_cloud_go_longrunning",
        build_file_proto_mode = "disable",
        importpath = "cloud.google.com/go/longrunning",
        sum = "h1:v+yFJOfKC3yZdY6ZUI933pIYdhyhV8S3NpWrXWmg7jM=",
        version = "v0.4.1",
    )
    go_repository(
        name = "com_google_cloud_go_managedidentities",
        build_file_proto_mode = "disable",
        importpath = "cloud.google.com/go/managedidentities",
        sum = "h1:ZRQ4k21/jAhrHBVKl/AY7SjgzeJwG1iZa+mJ82P+VNg=",
        version = "v1.5.0",
    )
    go_repository(
        name = "com_google_cloud_go_maps",
        build_file_proto_mode = "disable",
        importpath = "cloud.google.com/go/maps",
        sum = "h1:mv9YaczD4oZBZkM5XJl6fXQ984IkJNHPwkc8MUsdkBo=",
        version = "v0.7.0",
    )

    go_repository(
        name = "com_google_cloud_go_mediatranslation",
        build_file_proto_mode = "disable",
        importpath = "cloud.google.com/go/mediatranslation",
        sum = "h1:anPxH+/WWt8Yc3EdoEJhPMBRF7EhIdz426A+tuoA0OU=",
        version = "v0.7.0",
    )
    go_repository(
        name = "com_google_cloud_go_memcache",
        build_file_proto_mode = "disable",
        importpath = "cloud.google.com/go/memcache",
        sum = "h1:8/VEmWCpnETCrBwS3z4MhT+tIdKgR1Z4Tr2tvYH32rg=",
        version = "v1.9.0",
    )
    go_repository(
        name = "com_google_cloud_go_metastore",
        build_file_proto_mode = "disable",
        importpath = "cloud.google.com/go/metastore",
        sum = "h1:QCFhZVe2289KDBQ7WxaHV2rAmPrmRAdLC6gbjUd3HPo=",
        version = "v1.10.0",
    )
    go_repository(
        name = "com_google_cloud_go_monitoring",
        build_file_proto_mode = "disable",
        importpath = "cloud.google.com/go/monitoring",
        sum = "h1:2qsrgXGVoRXpP7otZ14eE1I568zAa92sJSDPyOJvwjM=",
        version = "v1.13.0",
    )
    go_repository(
        name = "com_google_cloud_go_networkconnectivity",
        build_file_proto_mode = "disable",
        importpath = "cloud.google.com/go/networkconnectivity",
        sum = "h1:ZD6b4Pk1jEtp/cx9nx0ZYcL3BKqDa+KixNDZ6Bjs1B8=",
        version = "v1.11.0",
    )
    go_repository(
        name = "com_google_cloud_go_networkmanagement",
        build_file_proto_mode = "disable",
        importpath = "cloud.google.com/go/networkmanagement",
        sum = "h1:8KWEUNGcpSX9WwZXq7FtciuNGPdPdPN/ruDm769yAEM=",
        version = "v1.6.0",
    )
    go_repository(
        name = "com_google_cloud_go_networksecurity",
        build_file_proto_mode = "disable",
        importpath = "cloud.google.com/go/networksecurity",
        sum = "h1:sOc42Ig1K2LiKlzG71GUVloeSJ0J3mffEBYmvu+P0eo=",
        version = "v0.8.0",
    )
    go_repository(
        name = "com_google_cloud_go_notebooks",
        build_file_proto_mode = "disable",
        importpath = "cloud.google.com/go/notebooks",
        sum = "h1:Kg2K3K7CbSXYJHZ1aGQpf1xi5x2GUvQWf2sFVuiZh8M=",
        version = "v1.8.0",
    )
    go_repository(
        name = "com_google_cloud_go_optimization",
        build_file_proto_mode = "disable",
        importpath = "cloud.google.com/go/optimization",
        sum = "h1:dj8O4VOJRB4CUwZXdmwNViH1OtI0WtWL867/lnYH248=",
        version = "v1.3.1",
    )
    go_repository(
        name = "com_google_cloud_go_orchestration",
        build_file_proto_mode = "disable",
        importpath = "cloud.google.com/go/orchestration",
        sum = "h1:Vw+CEXo8M/FZ1rb4EjcLv0gJqqw89b7+g+C/EmniTb8=",
        version = "v1.6.0",
    )
    go_repository(
        name = "com_google_cloud_go_orgpolicy",
        build_file_proto_mode = "disable",
        importpath = "cloud.google.com/go/orgpolicy",
        sum = "h1:XDriMWug7sd0kYT1QKofRpRHzjad0bK8Q8uA9q+XrU4=",
        version = "v1.10.0",
    )
    go_repository(
        name = "com_google_cloud_go_osconfig",
        build_file_proto_mode = "disable",
        importpath = "cloud.google.com/go/osconfig",
        sum = "h1:PkSQx4OHit5xz2bNyr11KGcaFccL5oqglFPdTboyqwQ=",
        version = "v1.11.0",
    )
    go_repository(
        name = "com_google_cloud_go_oslogin",
        build_file_proto_mode = "disable",
        importpath = "cloud.google.com/go/oslogin",
        sum = "h1:whP7vhpmc+ufZa90eVpkfbgzJRK/Xomjz+XCD4aGwWw=",
        version = "v1.9.0",
    )
    go_repository(
        name = "com_google_cloud_go_phishingprotection",
        build_file_proto_mode = "disable",
        importpath = "cloud.google.com/go/phishingprotection",
        sum = "h1:l6tDkT7qAEV49MNEJkEJTB6vOO/onbSOcNtAT09HPuA=",
        version = "v0.7.0",
    )
    go_repository(
        name = "com_google_cloud_go_policytroubleshooter",
        build_file_proto_mode = "disable",
        importpath = "cloud.google.com/go/policytroubleshooter",
        sum = "h1:yKAGC4p9O61ttZUswaq9GAn1SZnEzTd0vUYXD7ZBT7Y=",
        version = "v1.6.0",
    )
    go_repository(
        name = "com_google_cloud_go_privatecatalog",
        build_file_proto_mode = "disable",
        importpath = "cloud.google.com/go/privatecatalog",
        sum = "h1:EPEJ1DpEGXLDnmc7mnCAqFmkwUJbIsaLAiLHVOkkwtc=",
        version = "v0.8.0",
    )

    go_repository(
        name = "com_google_cloud_go_pubsub",
        build_file_proto_mode = "disable_global",
        importpath = "cloud.google.com/go/pubsub",
        sum = "h1:vCge8m7aUKBJYOgrZp7EsNDf6QMd2CAlXZqWTn3yq6s=",
        version = "v1.30.0",
    )
    go_repository(
        name = "com_google_cloud_go_pubsublite",
        build_file_proto_mode = "disable",
        importpath = "cloud.google.com/go/pubsublite",
        sum = "h1:cb9fsrtpINtETHiJ3ECeaVzrfIVhcGjhhJEjybHXHao=",
        version = "v1.7.0",
    )
    go_repository(
        name = "com_google_cloud_go_recaptchaenterprise",
        build_file_proto_mode = "disable",
        importpath = "cloud.google.com/go/recaptchaenterprise",
        sum = "h1:u6EznTGzIdsyOsvm+Xkw0aSuKFXQlyjGE9a4exk6iNQ=",
        version = "v1.3.1",
    )
    go_repository(
        name = "com_google_cloud_go_recaptchaenterprise_v2",
        build_file_proto_mode = "disable",
        importpath = "cloud.google.com/go/recaptchaenterprise/v2",
        sum = "h1:6iOCujSNJ0YS7oNymI64hXsjGq60T4FK1zdLugxbzvU=",
        version = "v2.7.0",
    )
    go_repository(
        name = "com_google_cloud_go_recommendationengine",
        build_file_proto_mode = "disable",
        importpath = "cloud.google.com/go/recommendationengine",
        sum = "h1:VibRFCwWXrFebEWKHfZAt2kta6pS7Tlimsnms0fjv7k=",
        version = "v0.7.0",
    )
    go_repository(
        name = "com_google_cloud_go_recommender",
        build_file_proto_mode = "disable",
        importpath = "cloud.google.com/go/recommender",
        sum = "h1:ZnFRY5R6zOVk2IDS1Jbv5Bw+DExCI5rFumsTnMXiu/A=",
        version = "v1.9.0",
    )
    go_repository(
        name = "com_google_cloud_go_redis",
        build_file_proto_mode = "disable",
        importpath = "cloud.google.com/go/redis",
        sum = "h1:JoAd3SkeDt3rLFAAxEvw6wV4t+8y4ZzfZcZmddqphQ8=",
        version = "v1.11.0",
    )
    go_repository(
        name = "com_google_cloud_go_resourcemanager",
        build_file_proto_mode = "disable",
        importpath = "cloud.google.com/go/resourcemanager",
        sum = "h1:NRM0p+RJkaQF9Ee9JMnUV9BQ2QBIOq/v8M+Pbv/wmCs=",
        version = "v1.7.0",
    )
    go_repository(
        name = "com_google_cloud_go_resourcesettings",
        build_file_proto_mode = "disable",
        importpath = "cloud.google.com/go/resourcesettings",
        sum = "h1:8Dua37kQt27CCWHm4h/Q1XqCF6ByD7Ouu49xg95qJzI=",
        version = "v1.5.0",
    )
    go_repository(
        name = "com_google_cloud_go_retail",
        build_file_proto_mode = "disable",
        importpath = "cloud.google.com/go/retail",
        sum = "h1:1Dda2OpFNzIb4qWgFZjYlpP7sxX3aLeypKG6A3H4Yys=",
        version = "v1.12.0",
    )
    go_repository(
        name = "com_google_cloud_go_run",
        build_file_proto_mode = "disable",
        importpath = "cloud.google.com/go/run",
        sum = "h1:ydJQo+k+MShYnBfhaRHSZYeD/SQKZzZLAROyfpeD9zw=",
        version = "v0.9.0",
    )
    go_repository(
        name = "com_google_cloud_go_scheduler",
        build_file_proto_mode = "disable",
        importpath = "cloud.google.com/go/scheduler",
        sum = "h1:NpQAHtx3sulByTLe2dMwWmah8PWgeoieFPpJpArwFV0=",
        version = "v1.9.0",
    )
    go_repository(
        name = "com_google_cloud_go_secretmanager",
        build_file_proto_mode = "disable",
        importpath = "cloud.google.com/go/secretmanager",
        sum = "h1:pu03bha7ukxF8otyPKTFdDz+rr9sE3YauS5PliDXK60=",
        version = "v1.10.0",
    )
    go_repository(
        name = "com_google_cloud_go_security",
        build_file_proto_mode = "disable",
        importpath = "cloud.google.com/go/security",
        sum = "h1:PYvDxopRQBfYAXKAuDpFCKBvDOWPWzp9k/H5nB3ud3o=",
        version = "v1.13.0",
    )
    go_repository(
        name = "com_google_cloud_go_securitycenter",
        build_file_proto_mode = "disable",
        importpath = "cloud.google.com/go/securitycenter",
        sum = "h1:AF3c2s3awNTMoBtMX3oCUoOMmGlYxGOeuXSYHNBkf14=",
        version = "v1.19.0",
    )
    go_repository(
        name = "com_google_cloud_go_servicecontrol",
        build_file_proto_mode = "disable",
        importpath = "cloud.google.com/go/servicecontrol",
        sum = "h1:d0uV7Qegtfaa7Z2ClDzr9HJmnbJW7jn0WhZ7wOX6hLE=",
        version = "v1.11.1",
    )
    go_repository(
        name = "com_google_cloud_go_servicedirectory",
        build_file_proto_mode = "disable",
        importpath = "cloud.google.com/go/servicedirectory",
        sum = "h1:SJwk0XX2e26o25ObYUORXx6torSFiYgsGkWSkZgkoSU=",
        version = "v1.9.0",
    )
    go_repository(
        name = "com_google_cloud_go_servicemanagement",
        build_file_proto_mode = "disable",
        importpath = "cloud.google.com/go/servicemanagement",
        sum = "h1:fopAQI/IAzlxnVeiKn/8WiV6zKndjFkvi+gzu+NjywY=",
        version = "v1.8.0",
    )
    go_repository(
        name = "com_google_cloud_go_serviceusage",
        build_file_proto_mode = "disable",
        importpath = "cloud.google.com/go/serviceusage",
        sum = "h1:rXyq+0+RSIm3HFypctp7WoXxIA563rn206CfMWdqXX4=",
        version = "v1.6.0",
    )
    go_repository(
        name = "com_google_cloud_go_shell",
        build_file_proto_mode = "disable",
        importpath = "cloud.google.com/go/shell",
        sum = "h1:wT0Uw7ib7+AgZST9eCDygwTJn4+bHMDtZo5fh7kGWDU=",
        version = "v1.6.0",
    )
    go_repository(
        name = "com_google_cloud_go_spanner",
        build_file_proto_mode = "disable",
        importpath = "cloud.google.com/go/spanner",
        sum = "h1:7VdjZ8zj4sHbDw55atp5dfY6kn1j9sam9DRNpPQhqR4=",
        version = "v1.45.0",
    )
    go_repository(
        name = "com_google_cloud_go_speech",
        build_file_proto_mode = "disable",
        importpath = "cloud.google.com/go/speech",
        sum = "h1:JEVoWGNnTF128kNty7T4aG4eqv2z86yiMJPT9Zjp+iw=",
        version = "v1.15.0",
    )

    go_repository(
        name = "com_google_cloud_go_storage",
        build_file_proto_mode = "disable_global",
        importpath = "cloud.google.com/go/storage",
        sum = "h1:uOdMxAs8HExqBlnLtnQyP0YkvbiDpdGShGKtx6U/oNM=",
        version = "v1.30.1",
    )
    go_repository(
        name = "com_google_cloud_go_storagetransfer",
        build_file_proto_mode = "disable",
        importpath = "cloud.google.com/go/storagetransfer",
        sum = "h1:5T+PM+3ECU3EY2y9Brv0Sf3oka8pKmsCfpQ07+91G9o=",
        version = "v1.8.0",
    )
    go_repository(
        name = "com_google_cloud_go_talent",
        build_file_proto_mode = "disable",
        importpath = "cloud.google.com/go/talent",
        sum = "h1:nI9sVZPjMKiO2q3Uu0KhTDVov3Xrlpt63fghP9XjyEM=",
        version = "v1.5.0",
    )
    go_repository(
        name = "com_google_cloud_go_texttospeech",
        build_file_proto_mode = "disable",
        importpath = "cloud.google.com/go/texttospeech",
        sum = "h1:H4g1ULStsbVtalbZGktyzXzw6jP26RjVGYx9RaYjBzc=",
        version = "v1.6.0",
    )
    go_repository(
        name = "com_google_cloud_go_tpu",
        build_file_proto_mode = "disable",
        importpath = "cloud.google.com/go/tpu",
        sum = "h1:/34T6CbSi+kTv5E19Q9zbU/ix8IviInZpzwz3rsFE+A=",
        version = "v1.5.0",
    )
    go_repository(
        name = "com_google_cloud_go_trace",
        build_file_proto_mode = "disable",
        importpath = "cloud.google.com/go/trace",
        sum = "h1:olxC0QHC59zgJVALtgqfD9tGk0lfeCP5/AGXL3Px/no=",
        version = "v1.9.0",
    )
    go_repository(
        name = "com_google_cloud_go_translate",
        build_file_proto_mode = "disable",
        importpath = "cloud.google.com/go/translate",
        sum = "h1:GvLP4oQ4uPdChBmBaUSa/SaZxCdyWELtlAaKzpHsXdA=",
        version = "v1.7.0",
    )
    go_repository(
        name = "com_google_cloud_go_video",
        build_file_proto_mode = "disable",
        importpath = "cloud.google.com/go/video",
        sum = "h1:upIbnGI0ZgACm58HPjAeBMleW3sl5cT84AbYQ8PWOgM=",
        version = "v1.15.0",
    )
    go_repository(
        name = "com_google_cloud_go_videointelligence",
        build_file_proto_mode = "disable",
        importpath = "cloud.google.com/go/videointelligence",
        sum = "h1:Uh5BdoET8XXqXX2uXIahGb+wTKbLkGH7s4GXR58RrG8=",
        version = "v1.10.0",
    )
    go_repository(
        name = "com_google_cloud_go_vision",
        build_file_proto_mode = "disable",
        importpath = "cloud.google.com/go/vision",
        sum = "h1:/CsSTkbmO9HC8iQpxbK8ATms3OQaX3YQUeTMGCxlaK4=",
        version = "v1.2.0",
    )
    go_repository(
        name = "com_google_cloud_go_vision_v2",
        build_file_proto_mode = "disable",
        importpath = "cloud.google.com/go/vision/v2",
        sum = "h1:8C8RXUJoflCI4yVdqhTy9tRyygSHmp60aP363z23HKg=",
        version = "v2.7.0",
    )
    go_repository(
        name = "com_google_cloud_go_vmmigration",
        build_file_proto_mode = "disable",
        importpath = "cloud.google.com/go/vmmigration",
        sum = "h1:Azs5WKtfOC8pxvkyrDvt7J0/4DYBch0cVbuFfCCFt5k=",
        version = "v1.6.0",
    )
    go_repository(
        name = "com_google_cloud_go_vmwareengine",
        build_file_proto_mode = "disable",
        importpath = "cloud.google.com/go/vmwareengine",
        sum = "h1:b0NBu7S294l0gmtrT0nOJneMYgZapr5x9tVWvgDoVEM=",
        version = "v0.3.0",
    )

    go_repository(
        name = "com_google_cloud_go_vpcaccess",
        build_file_proto_mode = "disable",
        importpath = "cloud.google.com/go/vpcaccess",
        sum = "h1:FOe6CuiQD3BhHJWt7E8QlbBcaIzVRddupwJlp7eqmn4=",
        version = "v1.6.0",
    )
    go_repository(
        name = "com_google_cloud_go_webrisk",
        build_file_proto_mode = "disable",
        importpath = "cloud.google.com/go/webrisk",
        sum = "h1:IY+L2+UwxcVm2zayMAtBhZleecdIFLiC+QJMzgb0kT0=",
        version = "v1.8.0",
    )
    go_repository(
        name = "com_google_cloud_go_websecurityscanner",
        build_file_proto_mode = "disable",
        importpath = "cloud.google.com/go/websecurityscanner",
        sum = "h1:AHC1xmaNMOZtNqxI9Rmm87IJEyPaRkOxeI0gpAacXGk=",
        version = "v1.5.0",
    )
    go_repository(
        name = "com_google_cloud_go_workflows",
        build_file_proto_mode = "disable",
        importpath = "cloud.google.com/go/workflows",
        sum = "h1:FfGp9w0cYnaKZJhUOMqCOJCYT/WlvYBfTQhFWV3sRKI=",
        version = "v1.10.0",
    )

    go_repository(
        name = "com_shuralyov_dmitri_gpu_mtl",
        build_file_proto_mode = "disable_global",
        importpath = "dmitri.shuralyov.com/gpu/mtl",
        sum = "h1:VpgP7xuJadIUuKccphEpTJnWhS2jkQyMt6Y7pJCD7fY=",
        version = "v0.0.0-20190408044501-666a987793e9",
    )
    go_repository(
        name = "com_sourcegraph_sourcegraph_appdash",
        build_file_proto_mode = "disable_global",
        importpath = "sourcegraph.com/sourcegraph/appdash",
        sum = "h1:ucqkfpjg9WzSUubAO62csmucvxl4/JeW3F4I4909XkM=",
        version = "v0.0.0-20190731080439-ebfcffb1b5c0",
    )
    go_repository(
        name = "com_sourcegraph_sourcegraph_appdash_data",
        build_file_proto_mode = "disable_global",
        importpath = "sourcegraph.com/sourcegraph/appdash-data",
        sum = "h1:e1sMhtVq9AfcEy8AXNb8eSg6gbzfdpYhoNqnPJa+GzI=",
        version = "v0.0.0-20151005221446-73f23eafcf67",
    )
    go_repository(
        name = "com_stathat_c_consistent",
        build_file_proto_mode = "disable",
        importpath = "stathat.com/c/consistent",
        sum = "h1:ezyc51EGcRPJUxfHGSgJjWzJdj3NiMU9pNfLNGiXV0c=",
        version = "v1.0.0",
    )

    go_repository(
        name = "in_gopkg_alecthomas_kingpin_v2",
        build_file_proto_mode = "disable_global",
        importpath = "gopkg.in/alecthomas/kingpin.v2",
        sum = "h1:jMFz6MfLP0/4fUyZle81rXUoxOBFi19VUFKVDOQfozc=",
        version = "v2.2.6",
    )
    go_repository(
        name = "in_gopkg_check_v1",
        build_file_proto_mode = "disable_global",
        importpath = "gopkg.in/check.v1",
        sum = "h1:Hei/4ADfdWqJk1ZMxUNpqntNwaWcugrBjAiHlqqRiVk=",
        version = "v1.0.0-20201130134442-10cb98267c6c",
    )
    go_repository(
        name = "in_gopkg_errgo_v2",
        build_file_proto_mode = "disable_global",
        importpath = "gopkg.in/errgo.v2",
        sum = "h1:0vLT13EuvQ0hNvakwLuFZ/jYrLp5F3kcWHXdRggjCE8=",
        version = "v2.1.0",
    )
    go_repository(
        name = "in_gopkg_fsnotify_fsnotify_v1",
        build_file_proto_mode = "disable",
        importpath = "gopkg.in/fsnotify/fsnotify.v1",
        sum = "h1:2fkCHbPQZNYRAyRyIV9VX0bpRkxIorlQDiYRmufHnhA=",
        version = "v1.3.1",
    )

    go_repository(
        name = "in_gopkg_fsnotify_v1",
        build_file_proto_mode = "disable_global",
        importpath = "gopkg.in/fsnotify.v1",
        sum = "h1:xOHLXZwVvI9hhs+cLKq5+I5onOuwQLhQwiu63xxlHs4=",
        version = "v1.4.7",
    )
    go_repository(
        name = "in_gopkg_go_playground_assert_v1",
        build_file_proto_mode = "disable_global",
        importpath = "gopkg.in/go-playground/assert.v1",
        sum = "h1:xoYuJVE7KT85PYWrN730RguIQO0ePzVRfFMXadIrXTM=",
        version = "v1.2.1",
    )
    go_repository(
        name = "in_gopkg_go_playground_validator_v8",
        build_file_proto_mode = "disable_global",
        importpath = "gopkg.in/go-playground/validator.v8",
        sum = "h1:lFB4DoMU6B626w8ny76MV7VX6W2VHct2GVOI3xgiMrQ=",
        version = "v8.18.2",
    )
    go_repository(
        name = "in_gopkg_inf_v0",
        build_file_proto_mode = "disable",
        importpath = "gopkg.in/inf.v0",
        sum = "h1:73M5CoZyi3ZLMOyDlQh031Cx6N9NDJ2Vvfl76EDAgDc=",
        version = "v0.9.1",
    )

    go_repository(
        name = "in_gopkg_ini_v1",
        build_file_proto_mode = "disable_global",
        importpath = "gopkg.in/ini.v1",
        sum = "h1:Dgnx+6+nfE+IfzjUEISNeydPJh9AXNNsWbGP9KzCsOA=",
        version = "v1.67.0",
    )
    go_repository(
        name = "in_gopkg_jcmturner_aescts_v1",
        build_file_proto_mode = "disable_global",
        importpath = "gopkg.in/jcmturner/aescts.v1",
        sum = "h1:cVVZBK2b1zY26haWB4vbBiZrfFQnfbTVrE3xZq6hrEw=",
        version = "v1.0.1",
    )
    go_repository(
        name = "in_gopkg_jcmturner_dnsutils_v1",
        build_file_proto_mode = "disable_global",
        importpath = "gopkg.in/jcmturner/dnsutils.v1",
        sum = "h1:cIuC1OLRGZrld+16ZJvvZxVJeKPsvd5eUIvxfoN5hSM=",
        version = "v1.0.1",
    )
    go_repository(
        name = "in_gopkg_jcmturner_goidentity_v3",
        build_file_proto_mode = "disable_global",
        importpath = "gopkg.in/jcmturner/goidentity.v3",
        sum = "h1:1duIyWiTaYvVx3YX2CYtpJbUFd7/UuPYCfgXtQ3VTbI=",
        version = "v3.0.0",
    )
    go_repository(
        name = "in_gopkg_jcmturner_gokrb5_v7",
        build_file_proto_mode = "disable_global",
        importpath = "gopkg.in/jcmturner/gokrb5.v7",
        sum = "h1:0709Jtq/6QXEuWRfAm260XqlpcwL1vxtO1tUE2qK8Z4=",
        version = "v7.3.0",
    )
    go_repository(
        name = "in_gopkg_jcmturner_rpc_v1",
        build_file_proto_mode = "disable_global",
        importpath = "gopkg.in/jcmturner/rpc.v1",
        sum = "h1:QHIUxTX1ISuAv9dD2wJ9HWQVuWDX/Zc0PfeC2tjc4rU=",
        version = "v1.1.0",
    )
    go_repository(
        name = "in_gopkg_mgo_v2",
        build_file_proto_mode = "disable_global",
        importpath = "gopkg.in/mgo.v2",
        sum = "h1:xcEWjVhvbDy+nHP67nPDDpbYrY+ILlfndk4bRioVHaU=",
        version = "v2.0.0-20180705113604-9856a29383ce",
    )
    go_repository(
        name = "in_gopkg_natefinch_lumberjack_v2",
        build_file_proto_mode = "disable_global",
        importpath = "gopkg.in/natefinch/lumberjack.v2",
        sum = "h1:bBRl1b0OH9s/DuPhuXpNl+VtCaJXFZ5/uEFST95x9zc=",
        version = "v2.2.1",
    )
    go_repository(
        name = "in_gopkg_resty_v1",
        build_file_proto_mode = "disable_global",
        importpath = "gopkg.in/resty.v1",
        sum = "h1:CuXP0Pjfw9rOuY6EP+UvtNvt5DSqHpIxILZKT/quCZI=",
        version = "v1.12.0",
    )
    go_repository(
        name = "in_gopkg_tomb_v1",
        build_file_proto_mode = "disable_global",
        importpath = "gopkg.in/tomb.v1",
        sum = "h1:uRGJdciOHaEIrze2W8Q3AKkepLTh2hOroT7a+7czfdQ=",
        version = "v1.0.0-20141024135613-dd632973f1e7",
    )
    go_repository(
        name = "in_gopkg_yaml_v2",
        build_file_proto_mode = "disable_global",
        importpath = "gopkg.in/yaml.v2",
        sum = "h1:D8xgwECY7CYvx+Y2n4sBz93Jn9JRvxdiyyo8CTfuKaY=",
        version = "v2.4.0",
    )
    go_repository(
        name = "in_gopkg_yaml_v3",
        build_file_proto_mode = "disable_global",
        importpath = "gopkg.in/yaml.v3",
        sum = "h1:fxVm/GzAzEWqLHuvctI91KS9hhNmmWOoWu0XTYJS7CA=",
        version = "v3.0.1",
    )
    go_repository(
        name = "io_etcd_go_bbolt",
        build_file_proto_mode = "disable_global",
        importpath = "go.etcd.io/bbolt",
        sum = "h1:/ecaJf0sk1l4l6V4awd65v2C3ILy7MSj+s/x1ADCIMU=",
        version = "v1.3.6",
    )
    go_repository(
        name = "io_etcd_go_etcd",
        build_file_proto_mode = "disable",
        importpath = "go.etcd.io/etcd",
        sum = "h1:fqmtdYQlwZ/vKWSz5amW+a4cnjg23ojz5iL7rjf08Wg=",
        version = "v0.5.0-alpha.5.0.20220915004622-85b640cee793",
    )

    go_repository(
        name = "io_etcd_go_etcd_api_v3",
        build_file_proto_mode = "disable",
        importpath = "go.etcd.io/etcd/api/v3",
        patch_args = ["-p2"],
        patches = [
            "//build/patches:io_etcd_go_etcd_api_v3.patch",
        ],
        sum = "h1:tXok5yLlKyuQ/SXSjtqHc4uzNaMqZi2XsoSPr/LlJXI=",
        version = "v3.5.2",
    )
    go_repository(
        name = "io_etcd_go_etcd_client_pkg_v3",
        build_file_proto_mode = "disable_global",
        importpath = "go.etcd.io/etcd/client/pkg/v3",
        sum = "h1:4hzqQ6hIb3blLyQ8usCU4h3NghkqcsohEQ3o3VetYxE=",
        version = "v3.5.2",
    )
    go_repository(
        name = "io_etcd_go_etcd_client_v2",
        build_file_proto_mode = "disable_global",
        importpath = "go.etcd.io/etcd/client/v2",
        sum = "h1:ymrVwTkefuqA/rPkSW7/B4ApijbPVefRumkY+stNfS0=",
        version = "v2.305.2",
    )
    go_repository(
        name = "io_etcd_go_etcd_client_v3",
        build_file_proto_mode = "disable_global",
        importpath = "go.etcd.io/etcd/client/v3",
        sum = "h1:WdnejrUtQC4nCxK0/dLTMqKOB+U5TP/2Ya0BJL+1otA=",
        version = "v3.5.2",
    )
    go_repository(
        name = "io_etcd_go_etcd_etcdutl_v3",
        build_file_proto_mode = "disable_global",
        importpath = "go.etcd.io/etcd/etcdutl/v3",
        sum = "h1:XDNv2bGD6Ylz3Gb9lIGV/IYLk1bwTvyCIi1EI4hyyqo=",
        version = "v3.5.2",
    )
    go_repository(
        name = "io_etcd_go_etcd_pkg_v3",
        build_file_proto_mode = "disable_global",
        importpath = "go.etcd.io/etcd/pkg/v3",
        sum = "h1:YZUojdoPhOyl5QILYnR8LTUbbNefu/sV4ma+ZMr2tto=",
        version = "v3.5.2",
    )
    go_repository(
        name = "io_etcd_go_etcd_raft_v3",
        build_file_proto_mode = "disable_global",
        importpath = "go.etcd.io/etcd/raft/v3",
        sum = "h1:uCC37qOXqBvKqTGHGyhASsaCsnTuJugl1GvneJNwHWo=",
        version = "v3.5.2",
    )
    go_repository(
        name = "io_etcd_go_etcd_server_v3",
        build_file_proto_mode = "disable_global",
        importpath = "go.etcd.io/etcd/server/v3",
        sum = "h1:B6ytJvS4Fmt8nkjzS2/8POf4tuPhFMluE0lWd4dx/7U=",
        version = "v3.5.2",
    )
    go_repository(
        name = "io_etcd_go_etcd_tests_v3",
        build_file_proto_mode = "disable_global",
        importpath = "go.etcd.io/etcd/tests/v3",
        sum = "h1:uk7/uMGVebpBDl+roivowHt6gJ5Fnqwik3syDkoSKdo=",
        version = "v3.5.2",
    )
    go_repository(
        name = "io_gorm_driver_mysql",
        build_file_proto_mode = "disable",
        importpath = "gorm.io/driver/mysql",
        sum = "h1:mA0XRPjIKi4bkE9nv+NKs6qj6QWOchqUSdWOcpd3x1E=",
        version = "v1.0.6",
    )
    go_repository(
        name = "io_gorm_driver_sqlite",
        build_file_proto_mode = "disable",
        importpath = "gorm.io/driver/sqlite",
        sum = "h1:PDzwYE+sI6De2+mxAneV9Xs11+ZyKV6oxD3wDGkaNvM=",
        version = "v1.1.4",
    )
    go_repository(
        name = "io_gorm_gorm",
        build_file_proto_mode = "disable",
        importpath = "gorm.io/gorm",
        sum = "h1:INieZtn4P2Pw6xPJ8MzT0G4WUOsHq3RhfuDF1M6GW0E=",
        version = "v1.21.9",
    )

    go_repository(
        name = "io_k8s_api",
        build_file_proto_mode = "disable",
        importpath = "k8s.io/api",
        sum = "h1:aBGgKJUM9Hk/3AE8WaZIApnTxG35kbuQba2w+SXqezo=",
        version = "v0.0.0-20190409021203-6e4e0e4f393b",
    )
    go_repository(
        name = "io_k8s_apimachinery",
        build_file_proto_mode = "disable",
        importpath = "k8s.io/apimachinery",
        sum = "h1:Jmdtdt1ZnoGfWWIIik61Z7nKYgO3J+swQJtPYsP9wHA=",
        version = "v0.0.0-20190404173353-6a84e37a896d",
    )
    go_repository(
        name = "io_k8s_client_go",
        build_file_proto_mode = "disable",
        importpath = "k8s.io/client-go",
        sum = "h1:U5Bt+dab9K8qaUmXINrkXO135kA11/i5Kg1RUydgaMQ=",
        version = "v11.0.1-0.20190409021438-1a26190bd76a+incompatible",
    )
    go_repository(
        name = "io_k8s_klog",
        build_file_proto_mode = "disable",
        importpath = "k8s.io/klog",
        sum = "h1:0VPpR+sizsiivjIfIAQH/rl8tan6jvWkS7lU+0di3lE=",
        version = "v0.3.0",
    )
    go_repository(
        name = "io_k8s_klog_v2",
        build_file_proto_mode = "disable",
        importpath = "k8s.io/klog/v2",
        sum = "h1:atnLQ121W371wYYFawwYx1aEY2eUfs4l3J72wtgAwV4=",
        version = "v2.80.1",
    )

    go_repository(
        name = "io_k8s_kube_openapi",
        build_file_proto_mode = "disable",
        importpath = "k8s.io/kube-openapi",
        sum = "h1:tHgpQvrWaYfrnC8G4N0Oszw5HHCsZxKilDi2R7HuCSM=",
        version = "v0.0.0-20180629012420-d83b052f768a",
    )
    go_repository(
        name = "io_k8s_sigs_json",
        build_file_proto_mode = "disable",
        importpath = "sigs.k8s.io/json",
        sum = "h1:iXTIw73aPyC+oRdyqqvVJuloN1p0AC/kzH07hu3NE+k=",
        version = "v0.0.0-20220713155537-f223a00ba0e2",
    )
    go_repository(
        name = "io_k8s_sigs_structured_merge_diff_v4",
        build_file_proto_mode = "disable",
        importpath = "sigs.k8s.io/structured-merge-diff/v4",
        sum = "h1:PRbqxJClWWYMNV1dhaG4NsibJbArud9kFxnAMREiWFE=",
        version = "v4.2.3",
    )

    go_repository(
        name = "io_k8s_sigs_yaml",
        build_file_proto_mode = "disable_global",
        importpath = "sigs.k8s.io/yaml",
        sum = "h1:a2VclLzOGrwOHDiV8EfBGhvjHvP46CtW5j6POvhYGGo=",
        version = "v1.3.0",
    )
    go_repository(
        name = "io_k8s_utils",
        build_file_proto_mode = "disable",
        importpath = "k8s.io/utils",
        sum = "h1:8r+l4bNWjRlsFYlQJnKJ2p7s1YQPj4XyXiJVqDHRx7c=",
        version = "v0.0.0-20190308190857-21c4ce38f2a7",
    )
    go_repository(
        name = "io_moul_zapgorm2",
        build_file_proto_mode = "disable",
        importpath = "moul.io/zapgorm2",
        sum = "h1:qwAlMBYf+qJkJ7PAzJl4oCe6eS6QGiKAXUPeis0+RBE=",
        version = "v1.1.0",
    )

    go_repository(
        name = "io_opencensus_go",
        build_file_proto_mode = "disable_global",
        importpath = "go.opencensus.io",
        replace = "go.opencensus.io",
        sum = "h1:+KpZCwn3HdqM4KgXC+ywfGPIC40XIwj6C5p+6mbC9a8=",
        version = "v0.23.1-0.20220331163232-052120675fac",
    )
    go_repository(
        name = "io_opencensus_go_contrib_exporter_ocagent",
        build_file_proto_mode = "disable",
        importpath = "contrib.go.opencensus.io/exporter/ocagent",
        sum = "h1:jGFvw3l57ViIVEPKKEUXPcLYIXJmQxLUh6ey1eJhwyc=",
        version = "v0.4.12",
    )

    go_repository(
        name = "io_opentelemetry_go_contrib",
        build_file_proto_mode = "disable_global",
        importpath = "go.opentelemetry.io/contrib",
        sum = "h1:ubFQUn0VCZ0gPwIoJfBJVpeBlyRMxu8Mm/huKWYd9p0=",
        version = "v0.20.0",
    )
    go_repository(
        name = "io_opentelemetry_go_contrib_instrumentation_google_golang_org_grpc_otelgrpc",
        build_file_proto_mode = "disable_global",
        importpath = "go.opentelemetry.io/contrib/instrumentation/google.golang.org/grpc/otelgrpc",
        sum = "h1:sO4WKdPAudZGKPcpZT4MJn6JaDmpyLrMPDGGyA1SttE=",
        version = "v0.20.0",
    )
    go_repository(
        name = "io_opentelemetry_go_otel",
        build_file_proto_mode = "disable_global",
        importpath = "go.opentelemetry.io/otel",
        sum = "h1:eaP0Fqu7SXHwvjiqDq83zImeehOHX8doTvU9AwXON8g=",
        version = "v0.20.0",
    )
    go_repository(
        name = "io_opentelemetry_go_otel_exporters_otlp",
        build_file_proto_mode = "disable_global",
        importpath = "go.opentelemetry.io/otel/exporters/otlp",
        sum = "h1:PTNgq9MRmQqqJY0REVbZFvwkYOA85vbdQU/nVfxDyqg=",
        version = "v0.20.0",
    )
    go_repository(
        name = "io_opentelemetry_go_otel_metric",
        build_file_proto_mode = "disable_global",
        importpath = "go.opentelemetry.io/otel/metric",
        sum = "h1:4kzhXFP+btKm4jwxpjIqjs41A7MakRFUS86bqLHTIw8=",
        version = "v0.20.0",
    )
    go_repository(
        name = "io_opentelemetry_go_otel_oteltest",
        build_file_proto_mode = "disable_global",
        importpath = "go.opentelemetry.io/otel/oteltest",
        sum = "h1:HiITxCawalo5vQzdHfKeZurV8x7ljcqAgiWzF6Vaeaw=",
        version = "v0.20.0",
    )
    go_repository(
        name = "io_opentelemetry_go_otel_sdk",
        build_file_proto_mode = "disable_global",
        importpath = "go.opentelemetry.io/otel/sdk",
        sum = "h1:JsxtGXd06J8jrnya7fdI/U/MR6yXA5DtbZy+qoHQlr8=",
        version = "v0.20.0",
    )
    go_repository(
        name = "io_opentelemetry_go_otel_sdk_export_metric",
        build_file_proto_mode = "disable_global",
        importpath = "go.opentelemetry.io/otel/sdk/export/metric",
        sum = "h1:c5VRjxCXdQlx1HjzwGdQHzZaVI82b5EbBgOu2ljD92g=",
        version = "v0.20.0",
    )
    go_repository(
        name = "io_opentelemetry_go_otel_sdk_metric",
        build_file_proto_mode = "disable_global",
        importpath = "go.opentelemetry.io/otel/sdk/metric",
        sum = "h1:7ao1wpzHRVKf0OQ7GIxiQJA6X7DLX9o14gmVon7mMK8=",
        version = "v0.20.0",
    )
    go_repository(
        name = "io_opentelemetry_go_otel_trace",
        build_file_proto_mode = "disable_global",
        importpath = "go.opentelemetry.io/otel/trace",
        sum = "h1:1DL6EXUdcg95gukhuRRvLDO/4X5THh/5dIV52lqtnbw=",
        version = "v0.20.0",
    )
    go_repository(
        name = "io_opentelemetry_go_proto_otlp",
        build_file_proto_mode = "disable_global",
        importpath = "go.opentelemetry.io/proto/otlp",
        sum = "h1:rwOQPCuKAKmwGKq2aVNnYIibI6wnV7EvzgfTCzcdGg8=",
        version = "v0.7.0",
    )
    go_repository(
        name = "io_rsc_binaryregexp",
        build_file_proto_mode = "disable_global",
        importpath = "rsc.io/binaryregexp",
        sum = "h1:HfqmD5MEmC0zvwBuF187nq9mdnXjXsSivRiXN7SmRkE=",
        version = "v0.2.0",
    )
    go_repository(
        name = "io_rsc_pdf",
        build_file_proto_mode = "disable_global",
        importpath = "rsc.io/pdf",
        sum = "h1:k1MczvYDUvJBe93bYd7wrZLLUEcLZAuF824/I4e5Xr4=",
        version = "v0.1.1",
    )
    go_repository(
        name = "io_rsc_quote_v3",
        build_file_proto_mode = "disable_global",
        importpath = "rsc.io/quote/v3",
        sum = "h1:9JKUTTIUgS6kzR9mK1YuGKv6Nl+DijDNIc0ghT58FaY=",
        version = "v3.1.0",
    )
    go_repository(
        name = "io_rsc_sampler",
        build_file_proto_mode = "disable_global",
        importpath = "rsc.io/sampler",
        sum = "h1:7uVkIFmeBqHfdjD+gZwtXXI+RODJ2Wc4O7MPEh/QiW4=",
        version = "v1.3.0",
    )
    go_repository(
        name = "net_starlark_go",
        build_file_proto_mode = "disable",
        importpath = "go.starlark.net",
        sum = "h1:xwwDQW5We85NaTk2APgoN9202w/l0DVGp+GZMfsrh7s=",
        version = "v0.0.0-20210223155950-e043a3d3c984",
    )

    go_repository(
        name = "org_golang_google_api",
        build_file_proto_mode = "disable_global",
        importpath = "google.golang.org/api",
        sum = "h1:1xQPji6cO2E2vLiI+C/XiFAnsn1WV3mjaEwGLhi3grE=",
        version = "v0.114.0",
    )
    go_repository(
        name = "org_golang_google_appengine",
        build_file_proto_mode = "disable_global",
        importpath = "google.golang.org/appengine",
        sum = "h1:FZR1q0exgwxzPzp/aF+VccGrSfxfPpkBqjIIEq3ru6c=",
        version = "v1.6.7",
    )
    go_repository(
        name = "org_golang_google_genproto",
        build_file_proto_mode = "disable_global",
        importpath = "google.golang.org/genproto",
        sum = "h1:KpwkzHKEF7B9Zxg18WzOa7djJ+Ha5DzthMyZYQfEn2A=",
        version = "v0.0.0-20230410155749-daa745c078e1",
    )
    go_repository(
        name = "org_golang_google_grpc",
        build_file_proto_mode = "disable_global",
        importpath = "google.golang.org/grpc",
        sum = "h1:EhTqbhiYeixwWQtAEZAxmV9MGqcjEU2mFx52xCzNyag=",
        version = "v1.54.0",
    )
    go_repository(
        name = "org_golang_google_grpc_cmd_protoc_gen_go_grpc",
        build_file_proto_mode = "disable_global",
        importpath = "google.golang.org/grpc/cmd/protoc-gen-go-grpc",
        sum = "h1:M1YKkFIboKNieVO5DLUEVzQfGwJD30Nv2jfUgzb5UcE=",
        version = "v1.1.0",
    )
    go_repository(
        name = "org_golang_google_protobuf",
        build_file_proto_mode = "disable_global",
        importpath = "google.golang.org/protobuf",
        sum = "h1:kPPoIgf3TsEvrm0PFe15JQ+570QVxYzEvvHqChK+cng=",
        version = "v1.30.0",
    )
    go_repository(
        name = "org_golang_x_crypto",
        build_file_proto_mode = "disable_global",
        importpath = "golang.org/x/crypto",
        sum = "h1:pd9TJtTueMTVQXzk8E2XESSMQDj/U7OUu0PqJqPXQjQ=",
        version = "v0.8.0",
    )
    go_repository(
        name = "org_golang_x_exp",
        build_file_proto_mode = "disable_global",
        importpath = "golang.org/x/exp",
        sum = "h1:SkwG94eNiiYJhbeDE018Grw09HIN/KB9NlRmZsrzfWs=",
        version = "v0.0.0-20221023144134-a1e5550cf13e",
    )
    go_repository(
        name = "org_golang_x_exp_typeparams",
        build_file_proto_mode = "disable",
        importpath = "golang.org/x/exp/typeparams",
        sum = "h1:J74nGeMgeFnYQJN59eFwh06jX/V8g0lB7LWpjSLxtgU=",
        version = "v0.0.0-20230224173230-c95f2b4c22f2",
    )

    go_repository(
        name = "org_golang_x_image",
        build_file_proto_mode = "disable_global",
        importpath = "golang.org/x/image",
        sum = "h1:+qEpEAPhDZ1o0x3tHzZTQDArnOixOzGD9HUJfcg0mb4=",
        version = "v0.0.0-20190802002840-cff245a6509b",
    )
    go_repository(
        name = "org_golang_x_lint",
        build_file_proto_mode = "disable_global",
        importpath = "golang.org/x/lint",
        sum = "h1:VLliZ0d+/avPrXXH+OakdXhpJuEoBZuwh1m2j7U6Iug=",
        version = "v0.0.0-20210508222113-6edffad5e616",
    )
    go_repository(
        name = "org_golang_x_mobile",
        build_file_proto_mode = "disable_global",
        importpath = "golang.org/x/mobile",
        sum = "h1:4+4C/Iv2U4fMZBiMCc98MG1In4gJY5YRhtpDNeDeHWs=",
        version = "v0.0.0-20190719004257-d2bd2a29d028",
    )
    go_repository(
        name = "org_golang_x_mod",
        build_file_proto_mode = "disable_global",
        importpath = "golang.org/x/mod",
        sum = "h1:lFO9qtOdlre5W1jxS3r/4szv2/6iXxScdzjoBMXNhYk=",
        version = "v0.10.0",
    )
    go_repository(
        name = "org_golang_x_net",
        build_file_proto_mode = "disable_global",
        importpath = "golang.org/x/net",
        sum = "h1:aWJ/m6xSmxWBx+V0XRHTlrYrPG56jKsLdTFmsSsCzOM=",
        version = "v0.9.0",
    )
    go_repository(
        name = "org_golang_x_oauth2",
        build_file_proto_mode = "disable_global",
        importpath = "golang.org/x/oauth2",
        sum = "h1:qe6s0zUXlPX80/dITx3440hWZ7GwMwgDDyrSGTPJG/g=",
        version = "v0.7.0",
    )
    go_repository(
        name = "org_golang_x_sync",
        build_file_proto_mode = "disable_global",
        importpath = "golang.org/x/sync",
        sum = "h1:PUR+T4wwASmuSTYdKjYHI5TD22Wy5ogLU5qZCOLxBrI=",
        version = "v0.2.0",
    )
    go_repository(
        name = "org_golang_x_sys",
        build_file_proto_mode = "disable_global",
        importpath = "golang.org/x/sys",
        sum = "h1:EBmGv8NaZBZTWvrbjNoL6HVt+IVy3QDQpJs7VRIw3tU=",
        version = "v0.8.0",
    )
    go_repository(
        name = "org_golang_x_term",
        build_file_proto_mode = "disable_global",
        importpath = "golang.org/x/term",
        sum = "h1:n5xxQn2i3PC0yLAbjTpNT85q/Kgzcr2gIoX9OrJUols=",
        version = "v0.8.0",
    )
    go_repository(
        name = "org_golang_x_text",
        build_file_proto_mode = "disable_global",
        importpath = "golang.org/x/text",
        sum = "h1:2sjJmO8cDvYveuX97RDLsxlyUxLl+GHoLxBiRdHllBE=",
        version = "v0.9.0",
    )
    go_repository(
        name = "org_golang_x_time",
        build_file_proto_mode = "disable_global",
        importpath = "golang.org/x/time",
        sum = "h1:rg5rLMjNzMS1RkNLzCG38eapWhnYLFYXDXj2gOlr8j4=",
        version = "v0.3.0",
    )
    go_repository(
        name = "org_golang_x_tools",
        build_file_proto_mode = "disable_global",
        importpath = "golang.org/x/tools",
        sum = "h1:vSDcovVPld282ceKgDimkRSC8kpaH1dgyc9UMzlt84Y=",
        version = "v0.8.0",
    )
    go_repository(
        name = "org_golang_x_xerrors",
        build_file_proto_mode = "disable_global",
        importpath = "golang.org/x/xerrors",
        sum = "h1:H2TDz8ibqkAF6YGhCdN3jS9O0/s90v0rJh3X/OLHEUk=",
        version = "v0.0.0-20220907171357-04be3eba64a2",
    )
    go_repository(
        name = "org_gonum_v1_gonum",
        build_file_proto_mode = "disable_global",
        importpath = "gonum.org/v1/gonum",
        sum = "h1:CCXrcPKiGGotvnN6jfUsKk4rRqm7q09/YbKb5xCEvtM=",
        version = "v0.8.2",
    )
    go_repository(
        name = "org_gonum_v1_netlib",
        build_file_proto_mode = "disable_global",
        importpath = "gonum.org/v1/netlib",
        sum = "h1:OE9mWmgKkjJyEmDAAtGMPjXu+YNeGvK9VTSHY6+Qihc=",
        version = "v0.0.0-20190313105609-8cb42192e0e0",
    )
    go_repository(
        name = "org_gonum_v1_plot",
        build_file_proto_mode = "disable_global",
        importpath = "gonum.org/v1/plot",
        sum = "h1:Qh4dB5D/WpoUUp3lSod7qgoyEHbDGPUWjIbnqdqqe1k=",
        version = "v0.0.0-20190515093506-e2840ee46a6b",
    )
    go_repository(
        name = "org_modernc_fileutil",
        build_file_proto_mode = "disable_global",
        importpath = "modernc.org/fileutil",
        sum = "h1:Z1AFLZwl6BO8A5NldQg/xTSjGLetp+1Ubvl4alfGx8w=",
        version = "v1.0.0",
    )
    go_repository(
        name = "org_modernc_golex",
        build_file_proto_mode = "disable_global",
        importpath = "modernc.org/golex",
        sum = "h1:IaPGsXg0FX9vkth++hQ/YIHjj0v4eZGJwoMrejWR1Ts=",
        version = "v1.0.4",
    )
    go_repository(
        name = "org_modernc_lex",
        build_file_proto_mode = "disable_global",
        importpath = "modernc.org/lex",
        sum = "h1:w0dxp18i1q+aSE7GkepvwzvVWTLoCIQ2oDgTFAV2JZU=",
        version = "v1.0.0",
    )
    go_repository(
        name = "org_modernc_lexer",
        build_file_proto_mode = "disable_global",
        importpath = "modernc.org/lexer",
        sum = "h1:D2xE6YTaH7aiEC7o/+rbx6qTAEr1uY83peKwkamIdQ0=",
        version = "v1.0.0",
    )
    go_repository(
        name = "org_modernc_mathutil",
        build_file_proto_mode = "disable_global",
        importpath = "modernc.org/mathutil",
        sum = "h1:rV0Ko/6SfM+8G+yKiyI830l3Wuz1zRutdslNoQ0kfiQ=",
        version = "v1.5.0",
    )
    go_repository(
        name = "org_modernc_parser",
        build_file_proto_mode = "disable_global",
        importpath = "modernc.org/parser",
        sum = "h1:/qHLDn1ezrcRk9/XbErYp84bPPM4+w0kIDuvMdRk6Vc=",
        version = "v1.0.2",
    )
    go_repository(
        name = "org_modernc_scanner",
        build_file_proto_mode = "disable_global",
        importpath = "modernc.org/scanner",
        sum = "h1:rmWBTztgQKLM2CYx0uTQGhAxgnrILDEOVXJsEq/I4Js=",
        version = "v1.0.1",
    )
    go_repository(
        name = "org_modernc_sortutil",
        build_file_proto_mode = "disable_global",
        importpath = "modernc.org/sortutil",
        sum = "h1:VQGxbQGcHaQeB/BX9TQjrHFmOA0bounO1X/jvOfRo6Q=",
        version = "v1.1.1",
    )
    go_repository(
        name = "org_modernc_strutil",
        build_file_proto_mode = "disable_global",
        importpath = "modernc.org/strutil",
        sum = "h1:fNMm+oJklMGYfU9Ylcywl0CO5O6nTfaowNsh2wpPjzY=",
        version = "v1.1.3",
    )
    go_repository(
        name = "org_modernc_y",
        build_file_proto_mode = "disable_global",
        importpath = "modernc.org/y",
        sum = "h1:+QT+MtLkwkvLkh3fYQq+YD5vw2s5paVE73jdl5R/Py8=",
        version = "v1.0.1",
    )
    go_repository(
        name = "org_uber_go_atomic",
        build_file_proto_mode = "disable_global",
        importpath = "go.uber.org/atomic",
        sum = "h1:9qC72Qh0+3MqyJbAn8YU5xVq1frD8bn3JtD2oXtafVQ=",
        version = "v1.10.0",
    )
    go_repository(
        name = "org_uber_go_automaxprocs",
        build_file_proto_mode = "disable_global",
        importpath = "go.uber.org/automaxprocs",
        sum = "h1:2LxUOGiR3O6tw8ui5sZa2LAaHnsviZdVOUZw4fvbnME=",
        version = "v1.5.2",
    )
    go_repository(
        name = "org_uber_go_dig",
        build_file_proto_mode = "disable",
        importpath = "go.uber.org/dig",
        sum = "h1:pJTDXKEhRqBI8W7rU7kwT5EgyRZuSMVSFcZolOvKK9U=",
        version = "v1.9.0",
    )
    go_repository(
        name = "org_uber_go_fx",
        build_file_proto_mode = "disable",
        importpath = "go.uber.org/fx",
        sum = "h1:+1+3Cz9M0dFMPy9SW9XUIUHye8bnPUm7q7DroNGWYG4=",
        version = "v1.12.0",
    )

    go_repository(
        name = "org_uber_go_goleak",
        build_file_proto_mode = "disable_global",
        importpath = "go.uber.org/goleak",
        sum = "h1:NBol2c7O1ZokfZ0LEU9K6Whx/KnwvepVetCUhtKja4A=",
        version = "v1.2.1",
    )
    go_repository(
        name = "org_uber_go_multierr",
        build_file_proto_mode = "disable_global",
        importpath = "go.uber.org/multierr",
        sum = "h1:blXXJkSxSSfBVBlC76pxqeO+LN3aDfLQo+309xJstO0=",
        version = "v1.11.0",
    )
    go_repository(
        name = "org_uber_go_tools",
        build_file_proto_mode = "disable_global",
        importpath = "go.uber.org/tools",
        sum = "h1:0mgffUl7nfd+FpvXMVz4IDEaUSmT1ysygQC7qYo7sG4=",
        version = "v0.0.0-20190618225709-2cfd321de3ee",
    )
    go_repository(
        name = "org_uber_go_zap",
        build_file_proto_mode = "disable_global",
        importpath = "go.uber.org/zap",
        sum = "h1:FiJd5l1UOLj0wCgbSE0rwwXHzEdAZS6hiiSnxJN/D60=",
        version = "v1.24.0",
    )
    go_repository(
        name = "tools_gotest_gotestsum",
        build_file_proto_mode = "disable",
        importpath = "gotest.tools/gotestsum",
        sum = "h1:RwpqwwFKBAa2h+F6pMEGpE707Edld0etUD3GhqqhDNc=",
        version = "v1.7.0",
    )
    go_repository(
        name = "tools_gotest_v3",
        build_file_proto_mode = "disable",
        importpath = "gotest.tools/v3",
        sum = "h1:4AuOwCGf4lLR9u3YOe2awrHygurzhO/HeQ6laiA6Sx0=",
        version = "v3.0.3",
    )<|MERGE_RESOLUTION|>--- conflicted
+++ resolved
@@ -3418,14 +3418,9 @@
         name = "com_github_pingcap_tipb",
         build_file_proto_mode = "disable_global",
         importpath = "github.com/pingcap/tipb",
-<<<<<<< HEAD
         replace = "github.com/pingcap/tipb",
-        sum = "h1:dWYwAeMc0QQtWjVrL/mNx/3yTm8wcmcFHw4sHm8EXfU=",
-        version = "v0.0.0-20230418145421-de2cb4e699e9",
-=======
-        sum = "h1:ltplM2dLXcIAwlleA5v4gke6m6ZeHpvUA3qYX9dCC18=",
-        version = "v0.0.0-20230427024529-aed92caf20b9",
->>>>>>> 89d9168e
+        sum = "h1:mOAPx5exmo6QACzFRzuheW77kOufOrXXde8FdwgbiTM=",
+        version = "v0.0.0-20230509143956-5c1ce6aa17a0",
     )
     go_repository(
         name = "com_github_pkg_browser",
