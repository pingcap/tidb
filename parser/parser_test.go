// Copyright 2015 PingCAP, Inc.
//
// Licensed under the Apache License, Version 2.0 (the "License");
// you may not use this file except in compliance with the License.
// You may obtain a copy of the License at
//
//     http://www.apache.org/licenses/LICENSE-2.0
//
// Unless required by applicable law or agreed to in writing, software
// distributed under the License is distributed on an "AS IS" BASIS,
// See the License for the specific language governing permissions and
// limitations under the License.

package parser

import (
	"fmt"
	"runtime"
	"strings"
	"testing"

	. "github.com/pingcap/check"
	"github.com/pingcap/tidb/ast"
	"github.com/pingcap/tidb/mysql"
	"github.com/pingcap/tidb/terror"
	"github.com/pingcap/tidb/util/charset"
	"github.com/pingcap/tidb/util/testleak"
	"github.com/pkg/errors"
)

func TestT(t *testing.T) {
	CustomVerboseFlag = true
	TestingT(t)
}

var _ = Suite(&testParserSuite{})

type testParserSuite struct {
}

func (s *testParserSuite) TestSimple(c *C) {
	defer testleak.AfterTest(c)()
	parser := New()

	reservedKws := []string{
		"add", "all", "alter", "analyze", "and", "as", "asc", "between", "bigint",
		"binary", "blob", "both", "by", "cascade", "case", "change", "character", "check", "collate",
		"column", "constraint", "convert", "create", "cross", "current_date", "current_time",
		"current_timestamp", "current_user", "database", "databases", "day_hour", "day_microsecond",
		"day_minute", "day_second", "decimal", "default", "delete", "desc", "describe",
		"distinct", "distinctRow", "div", "double", "drop", "dual", "else", "enclosed", "escaped",
		"exists", "explain", "false", "float", "for", "force", "foreign", "from",
		"fulltext", "grant", "group", "having", "hour_microsecond", "hour_minute",
		"hour_second", "if", "ignore", "in", "index", "infile", "inner", "insert", "int", "into", "integer",
		"interval", "is", "join", "key", "keys", "kill", "leading", "left", "like", "limit", "lines", "load",
		"localtime", "localtimestamp", "lock", "longblob", "longtext", "mediumblob", "maxvalue", "mediumint", "mediumtext",
		"minute_microsecond", "minute_second", "mod", "not", "no_write_to_binlog", "null", "numeric",
		"on", "option", "or", "order", "outer", "partition", "precision", "primary", "procedure", "range", "read", "real",
		"references", "regexp", "rename", "repeat", "replace", "revoke", "restrict", "right", "rlike",
		"schema", "schemas", "second_microsecond", "select", "set", "show", "smallint",
		"starting", "table", "terminated", "then", "tinyblob", "tinyint", "tinytext", "to",
		"trailing", "true", "union", "unique", "unlock", "unsigned",
		"update", "use", "using", "utc_date", "values", "varbinary", "varchar",
		"when", "where", "write", "xor", "year_month", "zerofill",
		"generated", "virtual", "stored", "usage",
		"delayed", "high_priority", "low_priority",
		// TODO: support the following keywords
		// "with",
	}
	for _, kw := range reservedKws {
		src := fmt.Sprintf("SELECT * FROM db.%s;", kw)
		_, err := parser.ParseOneStmt(src, "", "")
		c.Assert(err, IsNil, Commentf("source %s", src))

		src = fmt.Sprintf("SELECT * FROM %s.desc", kw)
		_, err = parser.ParseOneStmt(src, "", "")
		c.Assert(err, IsNil, Commentf("source %s", src))

		src = fmt.Sprintf("SELECT t.%s FROM t", kw)
		_, err = parser.ParseOneStmt(src, "", "")
		c.Assert(err, IsNil, Commentf("source %s", src))
	}

	// Testcase for unreserved keywords
	unreservedKws := []string{
		"auto_increment", "after", "begin", "bit", "bool", "boolean", "charset", "columns", "commit",
		"date", "datediff", "datetime", "deallocate", "do", "from_days", "end", "engine", "engines", "execute", "first", "full",
		"local", "names", "offset", "password", "prepare", "quick", "rollback", "session", "signed",
		"start", "global", "tables", "tablespace", "text", "time", "timestamp", "tidb", "transaction", "truncate", "unknown",
		"value", "warnings", "year", "now", "substr", "subpartition", "subpartitions", "substring", "mode", "any", "some", "user", "identified",
		"collation", "comment", "avg_row_length", "checksum", "compression", "connection", "key_block_size",
		"max_rows", "min_rows", "national", "row", "quarter", "escape", "grants", "status", "fields", "triggers",
		"delay_key_write", "isolation", "partitions", "repeatable", "committed", "uncommitted", "only", "serializable", "level",
		"curtime", "variables", "dayname", "version", "btree", "hash", "row_format", "dynamic", "fixed", "compressed",
		"compact", "redundant", "sql_no_cache sql_no_cache", "sql_cache sql_cache", "action", "round",
		"enable", "disable", "reverse", "space", "privileges", "get_lock", "release_lock", "sleep", "no", "greatest", "least",
		"binlog", "hex", "unhex", "function", "indexes", "from_unixtime", "processlist", "events", "less", "than", "timediff",
		"ln", "log", "log2", "log10", "timestampdiff", "pi", "quote", "none", "super", "shared", "exclusive",
		"always", "stats", "stats_meta", "stats_histogram", "stats_buckets", "stats_healthy", "tidb_version", "replication", "slave", "client",
		"max_connections_per_hour", "max_queries_per_hour", "max_updates_per_hour", "max_user_connections", "event", "reload", "routine", "temporary",
	}
	for _, kw := range unreservedKws {
		src := fmt.Sprintf("SELECT %s FROM tbl;", kw)
		_, err := parser.ParseOneStmt(src, "", "")
		c.Assert(err, IsNil, Commentf("source %s", src))
	}

	// Testcase for prepared statement
	src := "SELECT id+?, id+? from t;"
	_, err := parser.ParseOneStmt(src, "", "")
	c.Assert(err, IsNil)

	// Testcase for -- Comment and unary -- operator
	src = "CREATE TABLE foo (a SMALLINT UNSIGNED, b INT UNSIGNED); -- foo\nSelect --1 from foo;"
	stmts, err := parser.Parse(src, "", "")
	c.Assert(err, IsNil)
	c.Assert(stmts, HasLen, 2)

	// Testcase for /*! xx */
	// See http://dev.mysql.com/doc/refman/5.7/en/comments.html
	// Fix: https://github.com/pingcap/tidb/issues/971
	src = "/*!40101 SET character_set_client = utf8 */;"
	stmts, err = parser.Parse(src, "", "")
	c.Assert(err, IsNil)
	c.Assert(stmts, HasLen, 1)
	stmt := stmts[0]
	_, ok := stmt.(*ast.SetStmt)
	c.Assert(ok, IsTrue)

	// for issue #2017
	src = "insert into blobtable (a) values ('/*! truncated */');"
	stmt, err = parser.ParseOneStmt(src, "", "")
	c.Assert(err, IsNil)
	is, ok := stmt.(*ast.InsertStmt)
	c.Assert(ok, IsTrue)
	c.Assert(is.Lists, HasLen, 1)
	c.Assert(is.Lists[0], HasLen, 1)
	c.Assert(is.Lists[0][0].GetDatum().GetString(), Equals, "/*! truncated */")

	// Testcase for CONVERT(expr,type)
	src = "SELECT CONVERT('111', SIGNED);"
	st, err := parser.ParseOneStmt(src, "", "")
	c.Assert(err, IsNil)
	ss, ok := st.(*ast.SelectStmt)
	c.Assert(ok, IsTrue)
	c.Assert(len(ss.Fields.Fields), Equals, 1)
	cv, ok := ss.Fields.Fields[0].Expr.(*ast.FuncCastExpr)
	c.Assert(ok, IsTrue)
	c.Assert(cv.FunctionType, Equals, ast.CastConvertFunction)

	// for query start with comment
	srcs := []string{
		"/* some comments */ SELECT CONVERT('111', SIGNED) ;",
		"/* some comments */ /*comment*/ SELECT CONVERT('111', SIGNED) ;",
		"SELECT /*comment*/ CONVERT('111', SIGNED) ;",
		"SELECT CONVERT('111', /*comment*/ SIGNED) ;",
		"SELECT CONVERT('111', SIGNED) /*comment*/;",
	}
	for _, src := range srcs {
		st, err = parser.ParseOneStmt(src, "", "")
		c.Assert(err, IsNil)
		ss, ok = st.(*ast.SelectStmt)
		c.Assert(ok, IsTrue)
	}

	// for issue #961
	src = "create table t (c int key);"
	st, err = parser.ParseOneStmt(src, "", "")
	c.Assert(err, IsNil)
	cs, ok := st.(*ast.CreateTableStmt)
	c.Assert(ok, IsTrue)
	c.Assert(cs.Cols, HasLen, 1)
	c.Assert(cs.Cols[0].Options, HasLen, 1)
	c.Assert(cs.Cols[0].Options[0].Tp, Equals, ast.ColumnOptionPrimaryKey)

	// for issue #4497
	src = "create table t1(a NVARCHAR(100));"
	_, err = parser.ParseOneStmt(src, "", "")
	c.Assert(err, IsNil)

	// for issue 2803
	src = "use quote;"
	_, err = parser.ParseOneStmt(src, "", "")
	c.Assert(err, IsNil)

	// issue #4354
	src = "select b'';"
	_, err = parser.ParseOneStmt(src, "", "")
	c.Assert(err, IsNil)

	src = "select B'';"
	_, err = parser.ParseOneStmt(src, "", "")
	c.Assert(err, IsNil)

	// src = "select 0b'';"
	// _, err = parser.ParseOneStmt(src, "", "")
	// c.Assert(err, NotNil)

	// for #4909, support numericType `signed` filedOpt.
	src = "CREATE TABLE t(_sms smallint signed, _smu smallint unsigned);"
	_, err = parser.ParseOneStmt(src, "", "")
	c.Assert(err, IsNil)

	// for #7371, support NATIONAL CHARACTER
	// reference link: https://dev.mysql.com/doc/refman/5.7/en/charset-national.html
	src = "CREATE TABLE t(c1 NATIONAL CHARACTER(10));"
	_, err = parser.ParseOneStmt(src, "", "")
	c.Assert(err, IsNil)

	src = `CREATE TABLE t(a tinyint signed,
		b smallint signed,
		c mediumint signed,
		d int signed,
		e int1 signed,
		f int2 signed,
		g int3 signed,
		h int4 signed,
		i int8 signed,
		j integer signed,
		k bigint signed,
		l bool signed,
		m boolean signed
		);`

	st, err = parser.ParseOneStmt(src, "", "")
	c.Assert(err, IsNil)
	ct, ok := st.(*ast.CreateTableStmt)
	c.Assert(ok, IsTrue)
	for _, col := range ct.Cols {
		c.Assert(col.Tp.Flag&mysql.UnsignedFlag, Equals, uint(0))
	}

	// for issue #4006
	src = `insert into tb(v) (select v from tb);`
	_, err = parser.ParseOneStmt(src, "", "")
	c.Assert(err, IsNil)
}

type testCase struct {
	src string
	ok  bool
}

type testErrMsgCase struct {
	src string
	ok  bool
	err error
}

func (s *testParserSuite) RunTest(c *C, table []testCase) {
	parser := New()
	for _, t := range table {
		_, err := parser.Parse(t.src, "", "")
		comment := Commentf("source %v", t.src)
		if t.ok {
			c.Assert(err, IsNil, comment)
		} else {
			c.Assert(err, NotNil, comment)
		}
	}
}

func (s *testParserSuite) RunErrMsgTest(c *C, table []testErrMsgCase) {
	parser := New()
	for _, t := range table {
		_, err := parser.Parse(t.src, "", "")
		comment := Commentf("source %v", t.src)
		if t.err != nil {
			c.Assert(terror.ErrorEqual(err, t.err), IsTrue, comment)
		} else {
			c.Assert(err, IsNil, comment)
		}
	}
}

func (s *testParserSuite) TestDMLStmt(c *C) {
	defer testleak.AfterTest(c)()
	table := []testCase{
		{"", true},
		{";", true},
		{"INSERT INTO foo VALUES (1234)", true},
		{"INSERT INTO foo VALUES (1234, 5678)", true},
		{"INSERT INTO t1 (SELECT * FROM t2)", true},
		// 15
		{"INSERT INTO foo VALUES (1 || 2)", true},
		{"INSERT INTO foo VALUES (1 | 2)", true},
		{"INSERT INTO foo VALUES (false || true)", true},
		{"INSERT INTO foo VALUES (bar(5678))", true},
		// 20
		{"INSERT INTO foo VALUES ()", true},
		{"SELECT * FROM t", true},
		{"SELECT * FROM t AS u", true},
		// 25
		{"SELECT * FROM t, v", true},
		{"SELECT * FROM t AS u, v", true},
		{"SELECT * FROM t, v AS w", true},
		{"SELECT * FROM t AS u, v AS w", true},
		{"SELECT * FROM foo, bar, foo", true},
		// 30
		{"SELECT DISTINCTS * FROM t", false},
		{"SELECT DISTINCT * FROM t", true},
		{"SELECT DISTINCTROW * FROM t", true},
		{"SELECT ALL * FROM t", true},
		{"SELECT DISTINCT ALL * FROM t", false},
		{"SELECT DISTINCTROW ALL * FROM t", false},
		{"INSERT INTO foo (a) VALUES (42)", true},
		{"INSERT INTO foo (a,) VALUES (42,)", false},
		// 35
		{"INSERT INTO foo (a,b) VALUES (42,314)", true},
		{"INSERT INTO foo (a,b,) VALUES (42,314)", false},
		{"INSERT INTO foo (a,b,) VALUES (42,314,)", false},
		{"INSERT INTO foo () VALUES ()", true},
		{"INSERT INTO foo VALUE ()", true},

		// for issue 2402
		{"INSERT INTO tt VALUES (01000001783);", true},
		{"INSERT INTO tt VALUES (default);", true},

		{"REPLACE INTO foo VALUES (1 || 2)", true},
		{"REPLACE INTO foo VALUES (1 | 2)", true},
		{"REPLACE INTO foo VALUES (false || true)", true},
		{"REPLACE INTO foo VALUES (bar(5678))", true},
		{"REPLACE INTO foo VALUES ()", true},
		{"REPLACE INTO foo (a,b) VALUES (42,314)", true},
		{"REPLACE INTO foo (a,b,) VALUES (42,314)", false},
		{"REPLACE INTO foo (a,b,) VALUES (42,314,)", false},
		{"REPLACE INTO foo () VALUES ()", true},
		{"REPLACE INTO foo VALUE ()", true},
		// 40
		{`SELECT stuff.id
			FROM stuff
			WHERE stuff.value >= ALL (SELECT stuff.value
			FROM stuff)`, true},
		{"BEGIN", true},
		{"START TRANSACTION", true},
		// 45
		{"COMMIT", true},
		{"ROLLBACK", true},
		{`BEGIN;
			INSERT INTO foo VALUES (42, 3.14);
			INSERT INTO foo VALUES (-1, 2.78);
		COMMIT;`, true},
		{`BEGIN;
			INSERT INTO tmp SELECT * from bar;
			SELECT * from tmp;
		ROLLBACK;`, true},

		// qualified select
		{"SELECT a.b.c FROM t", true},
		{"SELECT a.b.*.c FROM t", false},
		{"SELECT a.b.* FROM t", true},
		{"SELECT a FROM t", true},
		{"SELECT a.b.c.d FROM t", false},

		// do statement
		{"DO 1", true},
		{"DO 1 from t", false},

		// load data
		{"load data infile '/tmp/t.csv' into table t", true},
		{"load data infile '/tmp/t.csv' into table t character set utf8", true},
		{"load data infile '/tmp/t.csv' into table t fields terminated by 'ab'", true},
		{"load data infile '/tmp/t.csv' into table t columns terminated by 'ab'", true},
		{"load data infile '/tmp/t.csv' into table t fields terminated by 'ab' enclosed by 'b'", true},
		{"load data infile '/tmp/t.csv' into table t fields terminated by 'ab' enclosed by 'b' escaped by '*'", true},
		{"load data infile '/tmp/t.csv' into table t lines starting by 'ab'", true},
		{"load data infile '/tmp/t.csv' into table t lines starting by 'ab' terminated by 'xy'", true},
		{"load data infile '/tmp/t.csv' into table t fields terminated by 'ab' lines terminated by 'xy'", true},
		{"load data infile '/tmp/t.csv' into table t terminated by 'xy' fields terminated by 'ab'", false},
		{"load data local infile '/tmp/t.csv' into table t", true},
		{"load data local infile '/tmp/t.csv' into table t fields terminated by 'ab'", true},
		{"load data local infile '/tmp/t.csv' into table t columns terminated by 'ab'", true},
		{"load data local infile '/tmp/t.csv' into table t fields terminated by 'ab' enclosed by 'b'", true},
		{"load data local infile '/tmp/t.csv' into table t fields terminated by 'ab' enclosed by 'b' escaped by '*'", true},
		{"load data local infile '/tmp/t.csv' into table t character set utf8 fields terminated by 'ab' enclosed by 'b' escaped by '*'", true},
		{"load data local infile '/tmp/t.csv' into table t lines starting by 'ab'", true},
		{"load data local infile '/tmp/t.csv' into table t lines starting by 'ab' terminated by 'xy'", true},
		{"load data local infile '/tmp/t.csv' into table t fields terminated by 'ab' lines terminated by 'xy'", true},
		{"load data local infile '/tmp/t.csv' into table t terminated by 'xy' fields terminated by 'ab'", false},
		{"load data infile '/tmp/t.csv' into table t (a,b)", true},
		{"load data local infile '/tmp/t.csv' into table t (a,b)", true},
		{"load data local infile '/tmp/t.csv' into table t fields terminated by 'ab' (a,b)", true},
		{"load data local infile '/tmp/t.csv' into table t columns terminated by 'ab' (a,b)", true},
		{"load data local infile '/tmp/t.csv' into table t fields terminated by 'ab' enclosed by 'b' (a,b)", true},
		{"load data local infile '/tmp/t.csv' into table t fields terminated by 'ab' enclosed by 'b' escaped by '*' (a,b)", true},
		{"load data local infile '/tmp/t.csv' into table t character set utf8 fields terminated by 'ab' enclosed by 'b' escaped by '*' (a,b)", true},
		{"load data local infile '/tmp/t.csv' into table t lines starting by 'ab' (a,b)", true},
		{"load data local infile '/tmp/t.csv' into table t lines starting by 'ab' terminated by 'xy' (a,b)", true},
		{"load data local infile '/tmp/t.csv' into table t character set utf8 fields terminated by 'ab' lines terminated by 'xy' (a,b)", true},
		{"load data local infile '/tmp/t.csv' into table t fields terminated by 'ab' lines terminated by 'xy' (a,b)", true},
		{"load data local infile '/tmp/t.csv' into table t (a,b) fields terminated by 'ab'", false},
		{"load data local infile '/tmp/t.csv' into table t ignore 1 lines", true},
		{"load data local infile '/tmp/t.csv' into table t ignore -1 lines", false},
		{"load data local infile '/tmp/t.csv' into table t fields terminated by 'ab' enclosed by 'b' (a,b) ignore 1 lines", false},
		{"load data local infile '/tmp/t.csv' into table t lines starting by 'ab' terminated by 'xy' ignore 1 lines", true},
		{"load data local infile '/tmp/t.csv' into table t fields terminated by 'ab' enclosed by 'b' escaped by '*' ignore 1 lines (a,b)", true},

		// select for update
		{"SELECT * from t for update", true},
		{"SELECT * from t lock in share mode", true},

		// from join
		{"SELECT * from t1, t2, t3", true},
		{"select * from t1 join t2 left join t3 on t2.id = t3.id", true},
		{"select * from t1 right join t2 on t1.id = t2.id left join t3 on t3.id = t2.id", true},
		{"select * from t1 right join t2 on t1.id = t2.id left join t3", false},
		{"select * from t1 join t2 left join t3 using (id)", true},
		{"select * from t1 right join t2 using (id) left join t3 using (id)", true},
		{"select * from t1 right join t2 using (id) left join t3", false},
		{"select * from t1 natural join t2", true},
		{"select * from t1 natural right join t2", true},
		{"select * from t1 natural left outer join t2", true},
		{"select * from t1 natural inner join t2", false},
		{"select * from t1 natural cross join t2", false},

		// for straight_join
		{"select * from t1 straight_join t2 on t1.id = t2.id", true},
		{"select straight_join * from t1 join t2 on t1.id = t2.id", true},
		{"select straight_join * from t1 left join t2 on t1.id = t2.id", true},
		{"select straight_join * from t1 right join t2 on t1.id = t2.id", true},
		{"select straight_join * from t1 straight_join t2 on t1.id = t2.id", true},

		// for "USE INDEX" in delete statement
		{"DELETE FROM t1 USE INDEX(idx_a) WHERE t1.id=1;", true},
		{"DELETE t1, t2 FROM t1 USE INDEX(idx_a) JOIN t2 WHERE t1.id=t2.id;", true},
		{"DELETE t1, t2 FROM t1 USE INDEX(idx_a) JOIN t2 USE INDEX(idx_a) WHERE t1.id=t2.id;", true},

		// for admin
		{"admin show ddl;", true},
		{"admin show ddl jobs;", true},
		{"admin show ddl jobs 20;", true},
		{"admin show ddl jobs -1;", false},
		{"admin show ddl job queries 1", true},
		{"admin show ddl job queries 1, 2, 3, 4", true},
		{"admin check table t1, t2;", true},
		{"admin check index tableName idxName;", true},
		{"admin check index tableName idxName (1, 2), (4, 5);", true},
		{"admin checksum table t1, t2;", true},
		{"admin cancel ddl jobs 1", true},
		{"admin cancel ddl jobs 1, 2", true},
		{"admin recover index t1 idx_a", true},
		{"admin cleanup index t1 idx_a", true},
<<<<<<< HEAD
		{"admin show log top 3", true},
		{"admin show log top user 5", true},
		{"admin show log top internal 7", true},
		{"admin show log top all 9", true},
		{"admin show log recent 11", true},
=======
		{"admin show slow top 3", true},
		{"admin show slow top internal 7", true},
		{"admin show slow top all 9", true},
		{"admin show slow recent 11", true},
>>>>>>> 4b5d83bc

		// for on duplicate key update
		{"INSERT INTO t (a,b,c) VALUES (1,2,3),(4,5,6) ON DUPLICATE KEY UPDATE c=VALUES(a)+VALUES(b);", true},
		{"INSERT IGNORE INTO t (a,b,c) VALUES (1,2,3),(4,5,6) ON DUPLICATE KEY UPDATE c=VALUES(a)+VALUES(b);", true},

		// for delete statement
		{"DELETE t1, t2 FROM t1 INNER JOIN t2 INNER JOIN t3 WHERE t1.id=t2.id AND t2.id=t3.id;", true},
		{"DELETE FROM t1, t2 USING t1 INNER JOIN t2 INNER JOIN t3 WHERE t1.id=t2.id AND t2.id=t3.id;", true},
		{"DELETE t1, t2 FROM t1 INNER JOIN t2 INNER JOIN t3 WHERE t1.id=t2.id AND t2.id=t3.id limit 10;", false},
		{"DELETE /*+ TiDB_INLJ(t1, t2) */ t1, t2 from t1, t2 where t1.id=t2.id;", true},
		{"DELETE /*+ TiDB_HJ(t1, t2) */ t1, t2 from t1, t2 where t1.id=t2.id", true},

		// for update statement
		{"UPDATE t SET id = id + 1 ORDER BY id DESC;", true},
		{"UPDATE items,month SET items.price=month.price WHERE items.id=month.id;", true},
		{"UPDATE items,month SET items.price=month.price WHERE items.id=month.id LIMIT 10;", false},
		{"UPDATE user T0 LEFT OUTER JOIN user_profile T1 ON T1.id = T0.profile_id SET T0.profile_id = 1 WHERE T0.profile_id IN (1);", true},
		{"UPDATE /*+ TiDB_INLJ(t1, t2) */ t1, t2 set t1.profile_id = 1, t2.profile_id = 1 where ta.a=t.ba", true},
		{"UPDATE /*+ TiDB_SMJ(t1, t2) */ t1, t2 set t1.profile_id = 1, t2.profile_id = 1 where ta.a=t.ba", true},

		// for select with where clause
		{"SELECT * FROM t WHERE 1 = 1", true},

		// for dual
		{"select 1 from dual", true},
		{"select 1 from dual limit 1", true},
		{"select 1 where exists (select 2)", false},
		{"select 1 from dual where not exists (select 2)", true},
		{"select 1 as a from dual order by a", true},
		{"select 1 as a from dual where 1 < any (select 2) order by a", true},
		{"select 1 order by 1", true},

		// for https://github.com/pingcap/tidb/issues/320
		{`(select 1);`, true},

		// for https://github.com/pingcap/tidb/issues/1050
		{`SELECT /*!40001 SQL_NO_CACHE */ * FROM test WHERE 1 limit 0, 2000;`, true},

		{`ANALYZE TABLE t`, true},

		// for comments
		{`/** 20180417 **/ show databases;`, true},
		{`/* 20180417 **/ show databases;`, true},
		{`/** 20180417 */ show databases;`, true},
		{`/** 20180417 ******/ show databases;`, true},

		// for Binlog stmt
		{`BINLOG '
BxSFVw8JAAAA8QAAAPUAAAAAAAQANS41LjQ0LU1hcmlhREItbG9nAAAAAAAAAAAAAAAAAAAAAAAA
AAAAAAAAAAAAAAAAAAAAAAAAEzgNAAgAEgAEBAQEEgAA2QAEGggAAAAICAgCAAAAAAAAAAAAAAAA
AAAAAAAAAAAAAAAAAAAAAAAAAAAAAAAAAAAAAAAAAAAAAAAAAAAAAAAAAAAAAAAAAAAAAAAAAAAA
AAAAAAAAAAAAAAAAAAAAAAAAAAAAAAAAAAAAAAAAAAAAAAAAAAAAAAAAAAAAAAAAAAAAAAAAAAAA
AAAAAAAAAAAA5gm5Mg==
'/*!*/;`, true},
	}
	s.RunTest(c, table)
}

func (s *testParserSuite) TestDBAStmt(c *C) {
	defer testleak.AfterTest(c)()
	table := []testCase{
		// for SHOW statement
		{"SHOW VARIABLES LIKE 'character_set_results'", true},
		{"SHOW GLOBAL VARIABLES LIKE 'character_set_results'", true},
		{"SHOW SESSION VARIABLES LIKE 'character_set_results'", true},
		{"SHOW VARIABLES", true},
		{"SHOW GLOBAL VARIABLES", true},
		{"SHOW GLOBAL VARIABLES WHERE Variable_name = 'autocommit'", true},
		{"SHOW STATUS", true},
		{"SHOW GLOBAL STATUS", true},
		{"SHOW SESSION STATUS", true},
		{`SHOW STATUS LIKE 'Up%'`, true},
		{`SHOW STATUS WHERE Variable_name LIKE 'Up%'`, true},
		{`SHOW FULL TABLES FROM icar_qa LIKE play_evolutions`, true},
		{`SHOW FULL TABLES WHERE Table_Type != 'VIEW'`, true},
		{`SHOW GRANTS`, true},
		{`SHOW GRANTS FOR 'test'@'localhost'`, true},
		{`SHOW GRANTS FOR current_user()`, true},
		{`SHOW GRANTS FOR current_user`, true},
		{`SHOW COLUMNS FROM City;`, true},
		{`SHOW COLUMNS FROM tv189.1_t_1_x;`, true},
		{`SHOW FIELDS FROM City;`, true},
		{`SHOW TRIGGERS LIKE 't'`, true},
		{`SHOW DATABASES LIKE 'test2'`, true},
		{`SHOW PROCEDURE STATUS WHERE Db='test'`, true},
		{`SHOW FUNCTION STATUS WHERE Db='test'`, true},
		{`SHOW INDEX FROM t;`, true},
		{`SHOW KEYS FROM t;`, true},
		{`SHOW INDEX IN t;`, true},
		{`SHOW KEYS IN t;`, true},
		{`SHOW INDEXES IN t where true;`, true},
		{`SHOW KEYS FROM t FROM test where true;`, true},
		{`SHOW EVENTS FROM test_db WHERE definer = 'current_user'`, true},
		{`SHOW PLUGINS`, true},
		{`SHOW PROFILES`, true},
		{`SHOW MASTER STATUS`, true},
		{`SHOW PRIVILEGES`, true},
		// for show character set
		{"show character set;", true},
		{"show charset", true},
		// for show collation
		{"show collation", true},
		{`show collation like 'utf8%'`, true},
		{"show collation where Charset = 'utf8' and Collation = 'utf8_bin'", true},
		// for show full columns
		{"show columns in t;", true},
		{"show full columns in t;", true},
		// for show create table
		{"show create table test.t", true},
		{"show create table t", true},
		// for show stats_meta.
		{"show stats_meta", true},
		{"show stats_meta where table_name = 't'", true},
		// for show stats_histograms
		{"show stats_histograms", true},
		{"show stats_histograms where col_name = 'a'", true},
		// for show stats_buckets
		{"show stats_buckets", true},
		{"show stats_buckets where col_name = 'a'", true},
		// for show stats_healthy.
		{"show stats_healthy", true},
		{"show stats_healthy where table_name = 't'", true},

		// for load stats
		{"load stats '/tmp/stats.json'", true},
		// set
		// user defined
		{"SET @ = 1", true},
		{"SET @' ' = 1", true},
		{"SET @! = 1", false},
		{"SET @1 = 1", true},
		{"SET @a = 1", true},
		{"SET @b := 1", true},
		{"SET @.c = 1", true},
		{"SET @_d = 1", true},
		{"SET @_e._$. = 1", true},
		{"SET @~f = 1", false},
		{"SET @`g,` = 1", true},
		// session system variables
		{"SET SESSION autocommit = 1", true},
		{"SET @@session.autocommit = 1", true},
		{"SET @@SESSION.autocommit = 1", true},
		{"SET @@GLOBAL.GTID_PURGED = '123'", true},
		{"SET @MYSQLDUMP_TEMP_LOG_BIN = @@SESSION.SQL_LOG_BIN", true},
		{"SET LOCAL autocommit = 1", true},
		{"SET @@local.autocommit = 1", true},
		{"SET @@autocommit = 1", true},
		{"SET autocommit = 1", true},
		// global system variables
		{"SET GLOBAL autocommit = 1", true},
		{"SET @@global.autocommit = 1", true},
		// set default value
		{"SET @@global.autocommit = default", true},
		{"SET @@session.autocommit = default", true},
		// SET CHARACTER SET
		{"SET CHARACTER SET utf8mb4;", true},
		{"SET CHARACTER SET 'utf8mb4';", true},
		// set password
		{"SET PASSWORD = 'password';", true},
		{"SET PASSWORD FOR 'root'@'localhost' = 'password';", true},
		// SET TRANSACTION Syntax
		{"SET SESSION TRANSACTION ISOLATION LEVEL REPEATABLE READ", true},
		{"SET GLOBAL TRANSACTION ISOLATION LEVEL REPEATABLE READ", true},
		{"SET SESSION TRANSACTION READ WRITE", true},
		{"SET SESSION TRANSACTION READ ONLY", true},
		{"SET SESSION TRANSACTION ISOLATION LEVEL READ COMMITTED", true},
		{"SET SESSION TRANSACTION ISOLATION LEVEL READ UNCOMMITTED", true},
		{"SET SESSION TRANSACTION ISOLATION LEVEL SERIALIZABLE", true},
		{"SET TRANSACTION ISOLATION LEVEL REPEATABLE READ", true},
		{"SET TRANSACTION READ WRITE", true},
		{"SET TRANSACTION READ ONLY", true},
		{"SET TRANSACTION ISOLATION LEVEL READ COMMITTED", true},
		{"SET TRANSACTION ISOLATION LEVEL READ UNCOMMITTED", true},
		{"SET TRANSACTION ISOLATION LEVEL SERIALIZABLE", true},
		// for set names
		{"set names utf8", true},
		{"set names utf8 collate utf8_unicode_ci", true},
		{"set names binary", true},
		// for set names and set vars
		{"set names utf8, @@session.sql_mode=1;", true},
		{"set @@session.sql_mode=1, names utf8, charset utf8;", true},

		// for FLUSH statement
		{"flush no_write_to_binlog tables tbl1 with read lock", true},
		{"flush table", true},
		{"flush tables", true},
		{"flush tables tbl1", true},
		{"flush no_write_to_binlog tables tbl1", true},
		{"flush local tables tbl1", true},
		{"flush table with read lock", true},
		{"flush tables tbl1, tbl2, tbl3", true},
		{"flush tables tbl1, tbl2, tbl3 with read lock", true},
		{"flush privileges", true},
		{"flush status", true},
	}
	s.RunTest(c, table)
}

func (s *testParserSuite) TestFlushTable(c *C) {
	parser := New()
	stmt, err := parser.Parse("flush local tables tbl1,tbl2 with read lock", "", "")
	c.Assert(err, IsNil)
	flushTable := stmt[0].(*ast.FlushStmt)
	c.Assert(flushTable.Tp, Equals, ast.FlushTables)
	c.Assert(flushTable.Tables[0].Name.L, Equals, "tbl1")
	c.Assert(flushTable.Tables[1].Name.L, Equals, "tbl2")
	c.Assert(flushTable.NoWriteToBinLog, IsTrue)
	c.Assert(flushTable.ReadLock, IsTrue)
}

func (s *testParserSuite) TestFlushPrivileges(c *C) {
	parser := New()
	stmt, err := parser.Parse("flush privileges", "", "")
	c.Assert(err, IsNil)
	flushPrivilege := stmt[0].(*ast.FlushStmt)
	c.Assert(flushPrivilege.Tp, Equals, ast.FlushPrivileges)
}

func (s *testParserSuite) TestExpression(c *C) {
	defer testleak.AfterTest(c)()
	table := []testCase{
		// sign expression
		{"SELECT ++1", true},
		{"SELECT -*1", false},
		{"SELECT -+1", true},
		{"SELECT -1", true},
		{"SELECT --1", true},

		// for string literal
		{`select '''a''', """a"""`, true},
		{`select ''a''`, false},
		{`select ""a""`, false},
		{`select '''a''';`, true},
		{`select '\'a\'';`, true},
		{`select "\"a\"";`, true},
		{`select """a""";`, true},
		{`select _utf8"string";`, true},
		{`select _binary"string";`, true},
		{"select N'string'", true},
		{"select n'string'", true},
		// for comparison
		{"select 1 <=> 0, 1 <=> null, 1 = null", true},
		// for date literal
		{"select date'1989-09-10'", true},
		{"select date 19890910", false},
		// for time literal
		{"select time '00:00:00.111'", true},
		{"select time 19890910", false},
		// for timestamp literal
		{"select timestamp '1989-09-10 11:11:11'", true},
		{"select timestamp 19890910", false},

		// The ODBC syntax for time/date/timestamp literal.
		// See: https://dev.mysql.com/doc/refman/5.7/en/date-and-time-literals.html
		{"select {ts '1989-09-10 11:11:11'}", true},
		{"select {d '1989-09-10'}", true},
		{"select {t '00:00:00.111'}", true},
		// If the identifier is not in (t, d, ts), we just ignore it and consider the following expression as the value.
		// See: https://dev.mysql.com/doc/refman/5.7/en/expressions.html
		{"select {ts123 '1989-09-10 11:11:11'}", true},
		{"select {ts123 123}", true},
		{"select {ts123 1 xor 1}", true},
	}
	s.RunTest(c, table)
}

func (s *testParserSuite) TestBuiltin(c *C) {
	defer testleak.AfterTest(c)()
	table := []testCase{
		// for builtin functions
		{"SELECT POW(1, 2)", true},
		{"SELECT POW(1, 2, 1)", true}, // illegal number of arguments shall pass too
		{"SELECT POW(1, 0.5)", true},
		{"SELECT POW(1, -1)", true},
		{"SELECT POW(-1, 1)", true},
		{"SELECT RAND();", true},
		{"SELECT RAND(1);", true},
		{"SELECT MOD(10, 2);", true},
		{"SELECT ROUND(-1.23);", true},
		{"SELECT ROUND(1.23, 1);", true},
		{"SELECT ROUND(1.23, 1, 1);", true},
		{"SELECT CEIL(-1.23);", true},
		{"SELECT CEILING(1.23);", true},
		{"SELECT FLOOR(-1.23);", true},
		{"SELECT LN(1);", true},
		{"SELECT LN(1, 2);", true},
		{"SELECT LOG(-2);", true},
		{"SELECT LOG(2, 65536);", true},
		{"SELECT LOG(2, 65536, 1);", true},
		{"SELECT LOG2(2);", true},
		{"SELECT LOG2(2, 2);", true},
		{"SELECT LOG10(10);", true},
		{"SELECT LOG10(10, 1);", true},
		{"SELECT ABS(10, 1);", true},
		{"SELECT ABS(10);", true},
		{"SELECT ABS();", true},
		{"SELECT CONV(10+'10'+'10'+X'0a',10,10);", true},
		{"SELECT CONV();", true},
		{"SELECT CRC32('MySQL');", true},
		{"SELECT CRC32();", true},
		{"SELECT SIGN();", true},
		{"SELECT SIGN(0);", true},
		{"SELECT SQRT(0);", true},
		{"SELECT SQRT();", true},
		{"SELECT ACOS();", true},
		{"SELECT ACOS(1);", true},
		{"SELECT ACOS(1, 2);", true},
		{"SELECT ASIN();", true},
		{"SELECT ASIN(1);", true},
		{"SELECT ASIN(1, 2);", true},
		{"SELECT ATAN(0), ATAN(1), ATAN(1, 2);", true},
		{"SELECT ATAN2(), ATAN2(1,2);", true},
		{"SELECT COS(0);", true},
		{"SELECT COS(1);", true},
		{"SELECT COS(1, 2);", true},
		{"SELECT COT();", true},
		{"SELECT COT(1);", true},
		{"SELECT COT(1, 2);", true},
		{"SELECT DEGREES();", true},
		{"SELECT DEGREES(0);", true},
		{"SELECT EXP();", true},
		{"SELECT EXP(1);", true},
		{"SELECT PI();", true},
		{"SELECT PI(1);", true},
		{"SELECT RADIANS();", true},
		{"SELECT RADIANS(1);", true},
		{"SELECT SIN();", true},
		{"SELECT SIN(1);", true},
		{"SELECT TAN(1);", true},
		{"SELECT TAN();", true},
		{"SELECT TRUNCATE(1.223,1);", true},
		{"SELECT TRUNCATE();", true},

		{"SELECT SUBSTR('Quadratically',5);", true},
		{"SELECT SUBSTR('Quadratically',5, 3);", true},
		{"SELECT SUBSTR('Quadratically' FROM 5);", true},
		{"SELECT SUBSTR('Quadratically' FROM 5 FOR 3);", true},

		{"SELECT SUBSTRING('Quadratically',5);", true},
		{"SELECT SUBSTRING('Quadratically',5, 3);", true},
		{"SELECT SUBSTRING('Quadratically' FROM 5);", true},
		{"SELECT SUBSTRING('Quadratically' FROM 5 FOR 3);", true},

		{"SELECT CONVERT('111', SIGNED);", true},

		{"SELECT LEAST(), LEAST(1, 2, 3);", true},

		{"SELECT INTERVAL(1, 0, 1, 2)", true},
		{"SELECT DATE_ADD('2008-01-02', INTERVAL INTERVAL(1, 0, 1) DAY);", true},

		// information functions
		{"SELECT DATABASE();", true},
		{"SELECT SCHEMA();", true},
		{"SELECT USER();", true},
		{"SELECT USER(1);", true},
		{"SELECT CURRENT_USER();", true},
		{"SELECT CURRENT_USER;", true},
		{"SELECT CONNECTION_ID();", true},
		{"SELECT VERSION();", true},
		{"SELECT BENCHMARK(1000000, AES_ENCRYPT('text',UNHEX('F3229A0B371ED2D9441B830D21A390C3')));", true},
		{"SELECT BENCHMARK(AES_ENCRYPT('text',UNHEX('F3229A0B371ED2D9441B830D21A390C3')));", true},
		{"SELECT CHARSET('abc');", true},
		{"SELECT COERCIBILITY('abc');", true},
		{"SELECT COERCIBILITY('abc', 'a');", true},
		{"SELECT COLLATION('abc');", true},
		{"SELECT ROW_COUNT();", true},
		{"SELECT SESSION_USER();", true},
		{"SELECT SYSTEM_USER();", true},

		{"SELECT SUBSTRING_INDEX('www.mysql.com', '.', 2);", true},
		{"SELECT SUBSTRING_INDEX('www.mysql.com', '.', -2);", true},

		{`SELECT ASCII(), ASCII(""), ASCII("A"), ASCII(1);`, true},

		{`SELECT LOWER("A"), UPPER("a")`, true},
		{`SELECT LCASE("A"), UCASE("a")`, true},

		{`SELECT REPLACE('www.mysql.com', 'w', 'Ww')`, true},

		{`SELECT LOCATE('bar', 'foobarbar');`, true},
		{`SELECT LOCATE('bar', 'foobarbar', 5);`, true},

		{`SELECT tidb_version();`, true},
		{`SELECT tidb_is_ddl_owner();`, true},

		// for time fsp
		{"CREATE TABLE t( c1 TIME(2), c2 DATETIME(2), c3 TIMESTAMP(2) );", true},

		// for row
		{"select row(1)", false},
		{"select row(1, 1,)", false},
		{"select (1, 1,)", false},
		{"select row(1, 1) > row(1, 1), row(1, 1, 1) > row(1, 1, 1)", true},
		{"Select (1, 1) > (1, 1)", true},
		{"create table t (row int)", true},

		// for cast with charset
		{"SELECT *, CAST(data AS CHAR CHARACTER SET utf8) FROM t;", true},

		// for cast as JSON
		{"SELECT *, CAST(data AS JSON) FROM t;", true},

		// for cast as signed int, fix issue #3691.
		{"select cast(1 as signed int);", true},

		// for last_insert_id
		{"SELECT last_insert_id();", true},
		{"SELECT last_insert_id(1);", true},

		// for binary operator
		{"SELECT binary 'a';", true},

		// for bit_count
		{`SELECT BIT_COUNT(1);`, true},

		// select time
		{"select current_timestamp", true},
		{"select current_timestamp()", true},
		{"select current_timestamp(6)", true},
		{"select current_timestamp(null)", false},
		{"select current_timestamp(-1)", false},
		{"select current_timestamp(1.0)", false},
		{"select current_timestamp('2')", false},
		{"select now()", true},
		{"select now(6)", true},
		{"select sysdate(), sysdate(6)", true},
		{"SELECT time('01:02:03');", true},
		{"SELECT TIMEDIFF('2000:01:01 00:00:00', '2000:01:01 00:00:00.000001');", true},
		{"SELECT TIMESTAMPDIFF(MONTH,'2003-02-01','2003-05-01');", true},
		{"SELECT TIMESTAMPDIFF(YEAR,'2002-05-01','2001-01-01');", true},
		{"SELECT TIMESTAMPDIFF(MINUTE,'2003-02-01','2003-05-01 12:05:55');", true},

		// select current_time
		{"select current_time", true},
		{"select current_time()", true},
		{"select current_time(6)", true},
		{"select current_time(-1)", false},
		{"select current_time(1.0)", false},
		{"select current_time('1')", false},
		{"select current_time(null)", false},
		{"select curtime()", true},
		{"select curtime(6)", true},
		{"select curtime(-1)", false},
		{"select curtime(1.0)", false},
		{"select curtime('1')", false},
		{"select curtime(null)", false},

		// select utc_timestamp
		{"select utc_timestamp", true},
		{"select utc_timestamp()", true},
		{"select utc_timestamp(6)", true},
		{"select utc_timestamp(-1)", false},
		{"select utc_timestamp(1.0)", false},
		{"select utc_timestamp('1')", false},
		{"select utc_timestamp(null)", false},

		// select utc_time
		{"select utc_time", true},
		{"select utc_time()", true},
		{"select utc_time(6)", true},
		{"select utc_time(-1)", false},
		{"select utc_time(1.0)", false},
		{"select utc_time('1')", false},
		{"select utc_time(null)", false},

		// for microsecond, second, minute, hour
		{"SELECT MICROSECOND('2009-12-31 23:59:59.000010');", true},
		{"SELECT SECOND('10:05:03');", true},
		{"SELECT MINUTE('2008-02-03 10:05:03');", true},
		{"SELECT HOUR(), HOUR('10:05:03');", true},

		// for date, day, weekday
		{"SELECT CURRENT_DATE, CURRENT_DATE(), CURDATE()", true},
		{"SELECT CURRENT_DATE, CURRENT_DATE(), CURDATE(1)", false},
		{"SELECT DATEDIFF('2003-12-31', '2003-12-30');", true},
		{"SELECT DATE('2003-12-31 01:02:03');", true},
		{"SELECT DATE();", true},
		{"SELECT DATE('2003-12-31 01:02:03', '');", true},
		{`SELECT DATE_FORMAT('2003-12-31 01:02:03', '%W %M %Y');`, true},
		{"SELECT DAY('2007-02-03');", true},
		{"SELECT DAYOFMONTH('2007-02-03');", true},
		{"SELECT DAYOFWEEK('2007-02-03');", true},
		{"SELECT DAYOFYEAR('2007-02-03');", true},
		{"SELECT DAYNAME('2007-02-03');", true},
		{"SELECT FROM_DAYS(1423);", true},
		{"SELECT WEEKDAY('2007-02-03');", true},

		// for utc_date
		{"SELECT UTC_DATE, UTC_DATE();", true},
		{"SELECT UTC_DATE(), UTC_DATE()+0", true},

		// for week, month, year
		{"SELECT WEEK();", true},
		{"SELECT WEEK('2007-02-03');", true},
		{"SELECT WEEK('2007-02-03', 0);", true},
		{"SELECT WEEKOFYEAR('2007-02-03');", true},
		{"SELECT MONTH('2007-02-03');", true},
		{"SELECT MONTHNAME('2007-02-03');", true},
		{"SELECT YEAR('2007-02-03');", true},
		{"SELECT YEARWEEK('2007-02-03');", true},
		{"SELECT YEARWEEK('2007-02-03', 0);", true},

		// for ADDTIME, SUBTIME
		{"SELECT ADDTIME('01:00:00.999999', '02:00:00.999998');", true},
		{"SELECT ADDTIME('02:00:00.999998');", true},
		{"SELECT ADDTIME();", true},
		{"SELECT SUBTIME('01:00:00.999999', '02:00:00.999998');", true},

		// for CONVERT_TZ
		{"SELECT CONVERT_TZ();", true},
		{"SELECT CONVERT_TZ('2004-01-01 12:00:00','+00:00','+10:00');", true},
		{"SELECT CONVERT_TZ('2004-01-01 12:00:00','+00:00','+10:00', '+10:00');", true},

		// for GET_FORMAT
		{"SELECT GET_FORMAT(DATE, 'USA');", true},
		{"SELECT GET_FORMAT(DATETIME, 'USA');", true},
		{"SELECT GET_FORMAT(TIME, 'USA');", true},
		{"SELECT GET_FORMAT(TIMESTAMP, 'USA');", true},

		// for LOCALTIME, LOCALTIMESTAMP
		{"SELECT LOCALTIME(), LOCALTIME(1)", true},
		{"SELECT LOCALTIMESTAMP(), LOCALTIMESTAMP(2)", true},

		// for MAKEDATE, MAKETIME
		{"SELECT MAKEDATE(2011,31);", true},
		{"SELECT MAKETIME(12,15,30);", true},
		{"SELECT MAKEDATE();", true},
		{"SELECT MAKETIME();", true},

		// for PERIOD_ADD, PERIOD_DIFF
		{"SELECT PERIOD_ADD(200801,2)", true},
		{"SELECT PERIOD_DIFF(200802,200703)", true},

		// for QUARTER
		{"SELECT QUARTER('2008-04-01');", true},

		// for SEC_TO_TIME
		{"SELECT SEC_TO_TIME(2378)", true},

		// for TIME_FORMAT
		{`SELECT TIME_FORMAT('100:00:00', '%H %k %h %I %l')`, true},

		// for TIME_TO_SEC
		{"SELECT TIME_TO_SEC('22:23:00')", true},

		// for TIMESTAMPADD
		{"SELECT TIMESTAMPADD(WEEK,1,'2003-01-02');", true},

		// for TO_DAYS, TO_SECONDS
		{"SELECT TO_DAYS('2007-10-07')", true},
		{"SELECT TO_SECONDS('2009-11-29')", true},

		// for LAST_DAY
		{"SELECT LAST_DAY('2003-02-05');", true},

		// for UTC_TIME
		{"SELECT UTC_TIME(), UTC_TIME(1)", true},

		// for time extract
		{`select extract(microsecond from "2011-11-11 10:10:10.123456")`, true},
		{`select extract(second from "2011-11-11 10:10:10.123456")`, true},
		{`select extract(minute from "2011-11-11 10:10:10.123456")`, true},
		{`select extract(hour from "2011-11-11 10:10:10.123456")`, true},
		{`select extract(day from "2011-11-11 10:10:10.123456")`, true},
		{`select extract(week from "2011-11-11 10:10:10.123456")`, true},
		{`select extract(month from "2011-11-11 10:10:10.123456")`, true},
		{`select extract(quarter from "2011-11-11 10:10:10.123456")`, true},
		{`select extract(year from "2011-11-11 10:10:10.123456")`, true},
		{`select extract(second_microsecond from "2011-11-11 10:10:10.123456")`, true},
		{`select extract(minute_microsecond from "2011-11-11 10:10:10.123456")`, true},
		{`select extract(minute_second from "2011-11-11 10:10:10.123456")`, true},
		{`select extract(hour_microsecond from "2011-11-11 10:10:10.123456")`, true},
		{`select extract(hour_second from "2011-11-11 10:10:10.123456")`, true},
		{`select extract(hour_minute from "2011-11-11 10:10:10.123456")`, true},
		{`select extract(day_microsecond from "2011-11-11 10:10:10.123456")`, true},
		{`select extract(day_second from "2011-11-11 10:10:10.123456")`, true},
		{`select extract(day_minute from "2011-11-11 10:10:10.123456")`, true},
		{`select extract(day_hour from "2011-11-11 10:10:10.123456")`, true},
		{`select extract(year_month from "2011-11-11 10:10:10.123456")`, true},

		// for from_unixtime
		{`select from_unixtime(1447430881)`, true},
		{`select from_unixtime(1447430881.123456)`, true},
		{`select from_unixtime(1447430881.1234567)`, true},
		{`select from_unixtime(1447430881.9999999)`, true},
		{`select from_unixtime(1447430881, "%Y %D %M %h:%i:%s %x")`, true},
		{`select from_unixtime(1447430881.123456, "%Y %D %M %h:%i:%s %x")`, true},
		{`select from_unixtime(1447430881.1234567, "%Y %D %M %h:%i:%s %x")`, true},

		// for issue 224
		{`SELECT CAST('test collated returns' AS CHAR CHARACTER SET utf8) COLLATE utf8_bin;`, true},

		// for string functions
		// trim
		{`SELECT TRIM('  bar   ');`, true},
		{`SELECT TRIM(LEADING 'x' FROM 'xxxbarxxx');`, true},
		{`SELECT TRIM(BOTH 'x' FROM 'xxxbarxxx');`, true},
		{`SELECT TRIM(TRAILING 'xyz' FROM 'barxxyz');`, true},
		{`SELECT LTRIM(' foo ');`, true},
		{`SELECT RTRIM(' bar ');`, true},

		{`SELECT RPAD('hi', 6, 'c');`, true},
		{`SELECT BIT_LENGTH('hi');`, true},
		{`SELECT CHAR(65);`, true},
		{`SELECT CHAR_LENGTH('abc');`, true},
		{`SELECT CHARACTER_LENGTH('abc');`, true},
		{`SELECT FIELD('ej', 'Hej', 'ej', 'Heja', 'hej', 'foo');`, true},
		{`SELECT FIND_IN_SET('foo', 'foo,bar')`, true},
		{`SELECT FIND_IN_SET('foo')`, true}, // illegal number of argument still pass
		{`SELECT MAKE_SET(1,'a'), MAKE_SET(1,'a','b','c')`, true},
		{`SELECT MID('Sakila', -5, 3)`, true},
		{`SELECT OCT(12)`, true},
		{`SELECT OCTET_LENGTH('text')`, true},
		{`SELECT ORD('2')`, true},
		{`SELECT POSITION('bar' IN 'foobarbar')`, true},
		{`SELECT QUOTE('Don\'t!')`, true},
		{`SELECT BIN(12)`, true},
		{`SELECT ELT(1, 'ej', 'Heja', 'hej', 'foo')`, true},
		{`SELECT EXPORT_SET(5,'Y','N'), EXPORT_SET(5,'Y','N',','), EXPORT_SET(5,'Y','N',',',4)`, true},
		{`SELECT FORMAT(), FORMAT(12332.2,2,'de_DE'), FORMAT(12332.123456, 4)`, true},
		{`SELECT FROM_BASE64('abc')`, true},
		{`SELECT TO_BASE64('abc')`, true},
		{`SELECT INSERT(), INSERT('Quadratic', 3, 4, 'What'), INSTR('foobarbar', 'bar')`, true},
		{`SELECT LOAD_FILE('/tmp/picture')`, true},
		{`SELECT LPAD('hi',4,'??')`, true},
		{`SELECT LEFT("foobar", 3)`, true},
		{`SELECT RIGHT("foobar", 3)`, true},

		// repeat
		{`SELECT REPEAT("a", 10);`, true},

		// for miscellaneous functions
		{`SELECT SLEEP(10);`, true},
		{`SELECT ANY_VALUE(@arg);`, true},
		{`SELECT INET_ATON('10.0.5.9');`, true},
		{`SELECT INET_NTOA(167773449);`, true},
		{`SELECT INET6_ATON('fdfe::5a55:caff:fefa:9089');`, true},
		{`SELECT INET6_NTOA(INET_NTOA(167773449));`, true},
		{`SELECT IS_FREE_LOCK(@str);`, true},
		{`SELECT IS_IPV4('10.0.5.9');`, true},
		{`SELECT IS_IPV4_COMPAT(INET6_ATON('::10.0.5.9'));`, true},
		{`SELECT IS_IPV4_MAPPED(INET6_ATON('::10.0.5.9'));`, true},
		{`SELECT IS_IPV6('10.0.5.9');`, true},
		{`SELECT IS_USED_LOCK(@str);`, true},
		{`SELECT MASTER_POS_WAIT(@log_name, @log_pos), MASTER_POS_WAIT(@log_name, @log_pos, @timeout), MASTER_POS_WAIT(@log_name, @log_pos, @timeout, @channel_name);`, true},
		{`SELECT NAME_CONST('myname', 14);`, true},
		{`SELECT RELEASE_ALL_LOCKS();`, true},
		{`SELECT UUID();`, true},
		{`SELECT UUID_SHORT()`, true},
		// test illegal arguments
		{`SELECT SLEEP();`, true},
		{`SELECT ANY_VALUE();`, true},
		{`SELECT INET_ATON();`, true},
		{`SELECT INET_NTOA();`, true},
		{`SELECT INET6_ATON();`, true},
		{`SELECT INET6_NTOA(INET_NTOA());`, true},
		{`SELECT IS_FREE_LOCK();`, true},
		{`SELECT IS_IPV4();`, true},
		{`SELECT IS_IPV4_COMPAT(INET6_ATON());`, true},
		{`SELECT IS_IPV4_MAPPED(INET6_ATON());`, true},
		{`SELECT IS_IPV6()`, true},
		{`SELECT IS_USED_LOCK();`, true},
		{`SELECT MASTER_POS_WAIT();`, true},
		{`SELECT NAME_CONST();`, true},
		{`SELECT RELEASE_ALL_LOCKS(1);`, true},
		{`SELECT UUID(1);`, true},
		{`SELECT UUID_SHORT(1)`, true},
		// interval
		{`select "2011-11-11 10:10:10.123456" + interval 10 second`, true},
		{`select "2011-11-11 10:10:10.123456" - interval 10 second`, true},
		// for date_add
		{`select date_add("2011-11-11 10:10:10.123456", interval 10 microsecond)`, true},
		{`select date_add("2011-11-11 10:10:10.123456", interval 10 second)`, true},
		{`select date_add("2011-11-11 10:10:10.123456", interval 10 minute)`, true},
		{`select date_add("2011-11-11 10:10:10.123456", interval 10 hour)`, true},
		{`select date_add("2011-11-11 10:10:10.123456", interval 10 day)`, true},
		{`select date_add("2011-11-11 10:10:10.123456", interval 1 week)`, true},
		{`select date_add("2011-11-11 10:10:10.123456", interval 1 month)`, true},
		{`select date_add("2011-11-11 10:10:10.123456", interval 1 quarter)`, true},
		{`select date_add("2011-11-11 10:10:10.123456", interval 1 year)`, true},
		{`select date_add("2011-11-11 10:10:10.123456", interval "10.10" second_microsecond)`, true},
		{`select date_add("2011-11-11 10:10:10.123456", interval "10:10.10" minute_microsecond)`, true},
		{`select date_add("2011-11-11 10:10:10.123456", interval "10:10" minute_second)`, true},
		{`select date_add("2011-11-11 10:10:10.123456", interval "10:10:10.10" hour_microsecond)`, true},
		{`select date_add("2011-11-11 10:10:10.123456", interval "10:10:10" hour_second)`, true},
		{`select date_add("2011-11-11 10:10:10.123456", interval "10:10" hour_minute)`, true},
		{`select date_add("2011-11-11 10:10:10.123456", interval 10.10 hour_minute)`, true},
		{`select date_add("2011-11-11 10:10:10.123456", interval "11 10:10:10.10" day_microsecond)`, true},
		{`select date_add("2011-11-11 10:10:10.123456", interval "11 10:10:10" day_second)`, true},
		{`select date_add("2011-11-11 10:10:10.123456", interval "11 10:10" day_minute)`, true},
		{`select date_add("2011-11-11 10:10:10.123456", interval "11 10" day_hour)`, true},
		{`select date_add("2011-11-11 10:10:10.123456", interval "11-11" year_month)`, true},
		{`select date_add("2011-11-11 10:10:10.123456", 10)`, false},
		{`select date_add("2011-11-11 10:10:10.123456", 0.10)`, false},
		{`select date_add("2011-11-11 10:10:10.123456", "11,11")`, false},

		// for strcmp
		{`select strcmp('abc', 'def')`, true},

		// for adddate
		{`select adddate("2011-11-11 10:10:10.123456", interval 10 microsecond)`, true},
		{`select adddate("2011-11-11 10:10:10.123456", interval 10 second)`, true},
		{`select adddate("2011-11-11 10:10:10.123456", interval 10 minute)`, true},
		{`select adddate("2011-11-11 10:10:10.123456", interval 10 hour)`, true},
		{`select adddate("2011-11-11 10:10:10.123456", interval 10 day)`, true},
		{`select adddate("2011-11-11 10:10:10.123456", interval 1 week)`, true},
		{`select adddate("2011-11-11 10:10:10.123456", interval 1 month)`, true},
		{`select adddate("2011-11-11 10:10:10.123456", interval 1 quarter)`, true},
		{`select adddate("2011-11-11 10:10:10.123456", interval 1 year)`, true},
		{`select adddate("2011-11-11 10:10:10.123456", interval "10.10" second_microsecond)`, true},
		{`select adddate("2011-11-11 10:10:10.123456", interval "10:10.10" minute_microsecond)`, true},
		{`select adddate("2011-11-11 10:10:10.123456", interval "10:10" minute_second)`, true},
		{`select adddate("2011-11-11 10:10:10.123456", interval "10:10:10.10" hour_microsecond)`, true},
		{`select adddate("2011-11-11 10:10:10.123456", interval "10:10:10" hour_second)`, true},
		{`select adddate("2011-11-11 10:10:10.123456", interval "10:10" hour_minute)`, true},
		{`select adddate("2011-11-11 10:10:10.123456", interval 10.10 hour_minute)`, true},
		{`select adddate("2011-11-11 10:10:10.123456", interval "11 10:10:10.10" day_microsecond)`, true},
		{`select adddate("2011-11-11 10:10:10.123456", interval "11 10:10:10" day_second)`, true},
		{`select adddate("2011-11-11 10:10:10.123456", interval "11 10:10" day_minute)`, true},
		{`select adddate("2011-11-11 10:10:10.123456", interval "11 10" day_hour)`, true},
		{`select adddate("2011-11-11 10:10:10.123456", interval "11-11" year_month)`, true},
		{`select adddate("2011-11-11 10:10:10.123456", 10)`, true},
		{`select adddate("2011-11-11 10:10:10.123456", 0.10)`, true},
		{`select adddate("2011-11-11 10:10:10.123456", "11,11")`, true},

		// for date_sub
		{`select date_sub("2011-11-11 10:10:10.123456", interval 10 microsecond)`, true},
		{`select date_sub("2011-11-11 10:10:10.123456", interval 10 second)`, true},
		{`select date_sub("2011-11-11 10:10:10.123456", interval 10 minute)`, true},
		{`select date_sub("2011-11-11 10:10:10.123456", interval 10 hour)`, true},
		{`select date_sub("2011-11-11 10:10:10.123456", interval 10 day)`, true},
		{`select date_sub("2011-11-11 10:10:10.123456", interval 1 week)`, true},
		{`select date_sub("2011-11-11 10:10:10.123456", interval 1 month)`, true},
		{`select date_sub("2011-11-11 10:10:10.123456", interval 1 quarter)`, true},
		{`select date_sub("2011-11-11 10:10:10.123456", interval 1 year)`, true},
		{`select date_sub("2011-11-11 10:10:10.123456", interval "10.10" second_microsecond)`, true},
		{`select date_sub("2011-11-11 10:10:10.123456", interval "10:10.10" minute_microsecond)`, true},
		{`select date_sub("2011-11-11 10:10:10.123456", interval "10:10" minute_second)`, true},
		{`select date_sub("2011-11-11 10:10:10.123456", interval "10:10:10.10" hour_microsecond)`, true},
		{`select date_sub("2011-11-11 10:10:10.123456", interval "10:10:10" hour_second)`, true},
		{`select date_sub("2011-11-11 10:10:10.123456", interval "10:10" hour_minute)`, true},
		{`select date_sub("2011-11-11 10:10:10.123456", interval 10.10 hour_minute)`, true},
		{`select date_sub("2011-11-11 10:10:10.123456", interval "11 10:10:10.10" day_microsecond)`, true},
		{`select date_sub("2011-11-11 10:10:10.123456", interval "11 10:10:10" day_second)`, true},
		{`select date_sub("2011-11-11 10:10:10.123456", interval "11 10:10" day_minute)`, true},
		{`select date_sub("2011-11-11 10:10:10.123456", interval "11 10" day_hour)`, true},
		{`select date_sub("2011-11-11 10:10:10.123456", interval "11-11" year_month)`, true},
		{`select date_sub("2011-11-11 10:10:10.123456", 10)`, false},
		{`select date_sub("2011-11-11 10:10:10.123456", 0.10)`, false},
		{`select date_sub("2011-11-11 10:10:10.123456", "11,11")`, false},

		// for subdate
		{`select subdate("2011-11-11 10:10:10.123456", interval 10 microsecond)`, true},
		{`select subdate("2011-11-11 10:10:10.123456", interval 10 second)`, true},
		{`select subdate("2011-11-11 10:10:10.123456", interval 10 minute)`, true},
		{`select subdate("2011-11-11 10:10:10.123456", interval 10 hour)`, true},
		{`select subdate("2011-11-11 10:10:10.123456", interval 10 day)`, true},
		{`select subdate("2011-11-11 10:10:10.123456", interval 1 week)`, true},
		{`select subdate("2011-11-11 10:10:10.123456", interval 1 month)`, true},
		{`select subdate("2011-11-11 10:10:10.123456", interval 1 quarter)`, true},
		{`select subdate("2011-11-11 10:10:10.123456", interval 1 year)`, true},
		{`select subdate("2011-11-11 10:10:10.123456", interval "10.10" second_microsecond)`, true},
		{`select subdate("2011-11-11 10:10:10.123456", interval "10:10.10" minute_microsecond)`, true},
		{`select subdate("2011-11-11 10:10:10.123456", interval "10:10" minute_second)`, true},
		{`select subdate("2011-11-11 10:10:10.123456", interval "10:10:10.10" hour_microsecond)`, true},
		{`select subdate("2011-11-11 10:10:10.123456", interval "10:10:10" hour_second)`, true},
		{`select subdate("2011-11-11 10:10:10.123456", interval "10:10" hour_minute)`, true},
		{`select subdate("2011-11-11 10:10:10.123456", interval 10.10 hour_minute)`, true},
		{`select subdate("2011-11-11 10:10:10.123456", interval "11 10:10:10.10" day_microsecond)`, true},
		{`select subdate("2011-11-11 10:10:10.123456", interval "11 10:10:10" day_second)`, true},
		{`select subdate("2011-11-11 10:10:10.123456", interval "11 10:10" day_minute)`, true},
		{`select subdate("2011-11-11 10:10:10.123456", interval "11 10" day_hour)`, true},
		{`select subdate("2011-11-11 10:10:10.123456", interval "11-11" year_month)`, true},
		{`select subdate("2011-11-11 10:10:10.123456", 10)`, true},
		{`select subdate("2011-11-11 10:10:10.123456", 0.10)`, true},
		{`select subdate("2011-11-11 10:10:10.123456", "11,11")`, true},

		// for unix_timestamp
		{`select unix_timestamp()`, true},
		{`select unix_timestamp('2015-11-13 10:20:19.012')`, true},

		// for misc functions
		{`SELECT GET_LOCK('lock1',10);`, true},
		{`SELECT RELEASE_LOCK('lock1');`, true},

		// for aggregate functions
		{`select avg(), avg(c1,c2) from t;`, false},
		{`select avg(distinct c1) from t;`, true},
		{`select avg(distinctrow c1) from t;`, true},
		{`select avg(distinct all c1) from t;`, true},
		{`select avg(distinctrow all c1) from t;`, true},
		{`select avg(c2) from t;`, true},
		{`select bit_and(c1) from t;`, true},
		{`select bit_and(all c1) from t;`, true},
		{`select bit_and(distinct c1) from t;`, false},
		{`select bit_and(distinctrow c1) from t;`, false},
		{`select bit_and(distinctrow all c1) from t;`, false},
		{`select bit_and(distinct all c1) from t;`, false},
		{`select bit_and(), bit_and(distinct c1) from t;`, false},
		{`select bit_and(), bit_and(distinctrow c1) from t;`, false},
		{`select bit_and(), bit_and(all c1) from t;`, false},
		{`select bit_or(c1) from t;`, true},
		{`select bit_or(all c1) from t;`, true},
		{`select bit_or(distinct c1) from t;`, false},
		{`select bit_or(distinctrow c1) from t;`, false},
		{`select bit_or(distinctrow all c1) from t;`, false},
		{`select bit_or(distinct all c1) from t;`, false},
		{`select bit_or(), bit_or(distinct c1) from t;`, false},
		{`select bit_or(), bit_or(distinctrow c1) from t;`, false},
		{`select bit_or(), bit_or(all c1) from t;`, false},
		{`select bit_xor(c1) from t;`, true},
		{`select bit_xor(all c1) from t;`, true},
		{`select bit_xor(distinct c1) from t;`, false},
		{`select bit_xor(distinctrow c1) from t;`, false},
		{`select bit_xor(distinctrow all c1) from t;`, false},
		{`select bit_xor(), bit_xor(distinct c1) from t;`, false},
		{`select bit_xor(), bit_xor(distinctrow c1) from t;`, false},
		{`select bit_xor(), bit_xor(all c1) from t;`, false},
		{`select max(c1,c2) from t;`, false},
		{`select max(distinct c1) from t;`, true},
		{`select max(distinctrow c1) from t;`, true},
		{`select max(distinct all c1) from t;`, true},
		{`select max(distinctrow all c1) from t;`, true},
		{`select max(c2) from t;`, true},
		{`select min(c1,c2) from t;`, false},
		{`select min(distinct c1) from t;`, true},
		{`select min(distinctrow c1) from t;`, true},
		{`select min(distinct all c1) from t;`, true},
		{`select min(distinctrow all c1) from t;`, true},
		{`select min(c2) from t;`, true},
		{`select sum(c1,c2) from t;`, false},
		{`select sum(distinct c1) from t;`, true},
		{`select sum(distinctrow c1) from t;`, true},
		{`select sum(distinct all c1) from t;`, true},
		{`select sum(distinctrow all c1) from t;`, true},
		{`select sum(c2) from t;`, true},
		{`select count(c1) from t;`, true},
		{`select count(distinct *) from t;`, false},
		{`select count(distinctrow *) from t;`, false},
		{`select count(*) from t;`, true},
		{`select count(distinct c1, c2) from t;`, true},
		{`select count(distinctrow c1, c2) from t;`, true},
		{`select count(c1, c2) from t;`, false},
		{`select count(all c1) from t;`, true},
		{`select count(distinct all c1) from t;`, false},
		{`select count(distinctrow all c1) from t;`, false},
		{`select group_concat(c2,c1) from t group by c1;`, true},
		{`select group_concat(c2,c1 SEPARATOR ';') from t group by c1;`, true},
		{`select group_concat(distinct c2,c1) from t group by c1;`, true},
		{`select group_concat(distinctrow c2,c1) from t group by c1;`, true},
		{`SELECT student_name, GROUP_CONCAT(DISTINCT test_score ORDER BY test_score DESC SEPARATOR ' ') FROM student GROUP BY student_name;`, true},

		// for encryption and compression functions
		{`select AES_ENCRYPT('text',UNHEX('F3229A0B371ED2D9441B830D21A390C3'))`, true},
		{`select AES_DECRYPT(@crypt_str,@key_str)`, true},
		{`select AES_DECRYPT(@crypt_str,@key_str,@init_vector);`, true},
		{`SELECT COMPRESS('');`, true},
		{`SELECT DECODE(@crypt_str, @pass_str);`, true},
		{`SELECT DES_DECRYPT(@crypt_str), DES_DECRYPT(@crypt_str, @key_str);`, true},
		{`SELECT DES_ENCRYPT(@str), DES_ENCRYPT(@key_num);`, true},
		{`SELECT ENCODE('cleartext', CONCAT('my_random_salt','my_secret_password'));`, true},
		{`SELECT ENCRYPT('hello'), ENCRYPT('hello', @salt);`, true},
		{`SELECT MD5('testing');`, true},
		{`SELECT OLD_PASSWORD(@str);`, true},
		{`SELECT PASSWORD(@str);`, true},
		{`SELECT RANDOM_BYTES(@len);`, true},
		{`SELECT SHA1('abc');`, true},
		{`SELECT SHA('abc');`, true},
		{`SELECT SHA2('abc', 224);`, true},
		{`SELECT UNCOMPRESS('any string');`, true},
		{`SELECT UNCOMPRESSED_LENGTH(@compressed_string);`, true},
		{`SELECT VALIDATE_PASSWORD_STRENGTH(@str);`, true},

		// For JSON functions.
		{`SELECT JSON_EXTRACT();`, true},
		{`SELECT JSON_UNQUOTE();`, true},
		{`SELECT JSON_TYPE('[123]');`, true},
		{`SELECT JSON_TYPE();`, true},

		// For two json grammar sugar.
		{`SELECT a->'$.a' FROM t`, true},
		{`SELECT a->>'$.a' FROM t`, true},
		{`SELECT '{}'->'$.a' FROM t`, false},
		{`SELECT '{}'->>'$.a' FROM t`, false},
		{`SELECT a->3 FROM t`, false},
		{`SELECT a->>3 FROM t`, false},

		// Test that quoted identifier can be a function name.
		{"SELECT `uuid`()", true},
	}
	s.RunTest(c, table)
}

func (s *testParserSuite) TestIdentifier(c *C) {
	defer testleak.AfterTest(c)()
	table := []testCase{
		// for quote identifier
		{"select `a`, `a.b`, `a b` from t", true},
		// for unquoted identifier
		{"create table MergeContextTest$Simple (value integer not null, primary key (value))", true},
		// for as
		{"select 1 as a, 1 as `a`, 1 as \"a\", 1 as 'a'", true},
		{`select 1 as a, 1 as "a", 1 as 'a'`, true},
		{`select 1 a, 1 "a", 1 'a'`, true},
		{`select * from t as "a"`, false},
		{`select * from t a`, true},
		// reserved keyword can't be used as identifier directly, but A.B pattern is an exception
		{`select COUNT from DESC`, false},
		{`select COUNT from SELECT.DESC`, true},
		{"use `select`", true},
		{"use select", false},
		{`select * from t as a`, true},
		{"select 1 full, 1 row, 1 abs", true},
		{"select * from t full, t1 row, t2 abs", true},
		// for issue 1878, identifiers may begin with digit.
		{"create database 123test", true},
		{"create database 123", false},
		{"create database `123`", true},
		{"create table `123` (123a1 int)", true},
		{"create table 123 (123a1 int)", false},
		{fmt.Sprintf("select * from t%cble", 0), false},
		{"select 1 full, 1 row, 1 abs", true},
		{"select * from t full, t1 row, t2 abs", true},
		// for issue 3954, should NOT be recognized as identifiers.
		{`select .78+123`, true},
		{`select .78+.21`, true},
		{`select .78-123`, true},
		{`select .78-.21`, true},
		{`select .78--123`, true},
		{`select .78*123`, true},
		{`select .78*.21`, true},
		{`select .78/123`, true},
		{`select .78/.21`, true},
		{`select .78,123`, true},
		{`select .78,.21`, true},
		{`select .78 , 123`, true},
		{`select .78.123`, false},
		{`select .78#123`, true}, // select .78
		{`insert float_test values(.67, 'string');`, true},
		{`select .78'123'`, true}, // select .78 as '123'
		{"select .78`123`", true}, // select .78 as `123`
		{`select .78"123"`, true}, // select .78 as "123"
	}
	s.RunTest(c, table)
}

func (s *testParserSuite) TestDDL(c *C) {
	defer testleak.AfterTest(c)()
	table := []testCase{
		{"CREATE", false},
		{"CREATE TABLE", false},
		{"CREATE TABLE foo (", false},
		{"CREATE TABLE foo ()", false},
		{"CREATE TABLE foo ();", false},
		{"CREATE TABLE foo (a TINYINT UNSIGNED);", true},
		{"CREATE TABLE foo (a SMALLINT UNSIGNED, b INT UNSIGNED)", true},
		{"CREATE TABLE foo (a bigint unsigned, b bool);", true},
		{"CREATE TABLE foo (a TINYINT, b SMALLINT) CREATE TABLE bar (x INT, y int64)", false},
		{"CREATE TABLE foo (a int, b float); CREATE TABLE bar (x double, y float)", true},
		{"CREATE TABLE foo (a bytes)", false},
		{"CREATE TABLE foo (a SMALLINT UNSIGNED, b INT UNSIGNED)", true},
		{"CREATE TABLE foo (a SMALLINT UNSIGNED, b INT UNSIGNED) -- foo", true},
		// {"CREATE TABLE foo (a SMALLINT UNSIGNED, b INT UNSIGNED) // foo", true},
		{"CREATE TABLE foo (a SMALLINT UNSIGNED, b INT UNSIGNED) /* foo */", true},
		{"CREATE TABLE foo /* foo */ (a SMALLINT UNSIGNED, b INT UNSIGNED) /* foo */", true},
		{"CREATE TABLE foo (name CHAR(50) BINARY)", true},
		{"CREATE TABLE foo (name CHAR(50) COLLATE utf8_bin)", true},
		{"CREATE TABLE foo (name CHAR(50) CHARACTER SET utf8)", true},
		{"CREATE TABLE foo (name CHAR(50) CHARACTER SET utf8 BINARY)", true},
		{"CREATE TABLE foo (name CHAR(50) CHARACTER SET utf8 BINARY CHARACTER set utf8)", false},
		{"CREATE TABLE foo (name CHAR(50) BINARY CHARACTER SET utf8 COLLATE utf8_bin)", true},
		{"CREATE TABLE foo (a.b, b);", false},
		{"CREATE TABLE foo (a, b.c);", false},
		{"CREATE TABLE (name CHAR(50) BINARY)", false},
		// for table option
		{"create table t (c int) avg_row_length = 3", true},
		{"create table t (c int) avg_row_length 3", true},
		{"create table t (c int) checksum = 0", true},
		{"create table t (c int) checksum 1", true},
		{"create table t (c int) compression = 'NONE'", true},
		{"create table t (c int) compression 'lz4'", true},
		{"create table t (c int) connection = 'abc'", true},
		{"create table t (c int) connection 'abc'", true},
		{"create table t (c int) key_block_size = 1024", true},
		{"create table t (c int) key_block_size 1024", true},
		{"create table t (c int) max_rows = 1000", true},
		{"create table t (c int) max_rows 1000", true},
		{"create table t (c int) min_rows = 1000", true},
		{"create table t (c int) min_rows 1000", true},
		{"create table t (c int) password = 'abc'", true},
		{"create table t (c int) password 'abc'", true},
		{"create table t (c int) DELAY_KEY_WRITE=1", true},
		{"create table t (c int) DELAY_KEY_WRITE 1", true},
		{"create table t (c int) ROW_FORMAT = default", true},
		{"create table t (c int) ROW_FORMAT default", true},
		{"create table t (c int) ROW_FORMAT = fixed", true},
		{"create table t (c int) ROW_FORMAT = compressed", true},
		{"create table t (c int) ROW_FORMAT = compact", true},
		{"create table t (c int) ROW_FORMAT = redundant", true},
		{"create table t (c int) ROW_FORMAT = dynamic", true},
		{"create table t (c int) STATS_PERSISTENT = default", true},
		{"create table t (c int) STATS_PERSISTENT = 0", true},
		{"create table t (c int) STATS_PERSISTENT = 1", true},
		{"create table t (c int) PACK_KEYS = 1", true},
		{"create table t (c int) PACK_KEYS = 0", true},
		{"create table t (c int) PACK_KEYS = DEFAULT", true},
		// partition option
		{"create table t (c int) PARTITION BY HASH (c) PARTITIONS 32;", true},
		{"create table t (c int) PARTITION BY RANGE (Year(VDate)) (PARTITION p1980 VALUES LESS THAN (1980) ENGINE = MyISAM, PARTITION p1990 VALUES LESS THAN (1990) ENGINE = MyISAM, PARTITION pothers VALUES LESS THAN MAXVALUE ENGINE = MyISAM)", true},
		{"create table t (c int, `create_time` timestamp NOT NULL DEFAULT CURRENT_TIMESTAMP COMMENT '') PARTITION BY RANGE (UNIX_TIMESTAMP(create_time)) (PARTITION p201610 VALUES LESS THAN(1477929600), PARTITION p201611 VALUES LESS THAN(1480521600),PARTITION p201612 VALUES LESS THAN(1483200000),PARTITION p201701 VALUES LESS THAN(1485878400),PARTITION p201702 VALUES LESS THAN(1488297600),PARTITION p201703 VALUES LESS THAN(1490976000))", true},
		{"CREATE TABLE `md_product_shop` (`shopCode` varchar(4) DEFAULT NULL COMMENT '地点') ENGINE=InnoDB DEFAULT CHARSET=utf8mb4 /*!50100 PARTITION BY KEY (shopCode) PARTITIONS 19 */;", true},
		{"CREATE TABLE `payinfo1` (`id` bigint(20) NOT NULL AUTO_INCREMENT, `oderTime` datetime NOT NULL) ENGINE=InnoDB AUTO_INCREMENT=641533032 DEFAULT CHARSET=utf8 ROW_FORMAT=COMPRESSED KEY_BLOCK_SIZE=8 /*!50500 PARTITION BY RANGE COLUMNS(oderTime) (PARTITION P2011 VALUES LESS THAN ('2012-01-01 00:00:00') ENGINE = InnoDB, PARTITION P1201 VALUES LESS THAN ('2012-02-01 00:00:00') ENGINE = InnoDB, PARTITION PMAX VALUES LESS THAN (MAXVALUE) ENGINE = InnoDB)*/;", true},
		{`CREATE TABLE app_channel_daily_report (id bigint(20) NOT NULL AUTO_INCREMENT, app_version varchar(32) COLLATE utf8_unicode_ci NOT NULL DEFAULT 'default', gmt_create datetime NOT NULL COMMENT '创建时间', PRIMARY KEY (id)) ENGINE=InnoDB AUTO_INCREMENT=33703438 DEFAULT CHARSET=utf8 COLLATE=utf8_unicode_ci
/*!50100 PARTITION BY RANGE (month(gmt_create)-1)
(PARTITION part0 VALUES LESS THAN (1) COMMENT = '1月份' ENGINE = InnoDB,
 PARTITION part1 VALUES LESS THAN (2) COMMENT = '2月份' ENGINE = InnoDB,
 PARTITION part2 VALUES LESS THAN (3) COMMENT = '3月份' ENGINE = InnoDB,
 PARTITION part3 VALUES LESS THAN (4) COMMENT = '4月份' ENGINE = InnoDB,
 PARTITION part4 VALUES LESS THAN (5) COMMENT = '5月份' ENGINE = InnoDB,
 PARTITION part5 VALUES LESS THAN (6) COMMENT = '6月份' ENGINE = InnoDB,
 PARTITION part6 VALUES LESS THAN (7) COMMENT = '7月份' ENGINE = InnoDB,
 PARTITION part7 VALUES LESS THAN (8) COMMENT = '8月份' ENGINE = InnoDB,
 PARTITION part8 VALUES LESS THAN (9) COMMENT = '9月份' ENGINE = InnoDB,
 PARTITION part9 VALUES LESS THAN (10) COMMENT = '10月份' ENGINE = InnoDB,
 PARTITION part10 VALUES LESS THAN (11) COMMENT = '11月份' ENGINE = InnoDB,
 PARTITION part11 VALUES LESS THAN (12) COMMENT = '12月份' ENGINE = InnoDB) */ ;`, true},

		// for check clause
		{"create table t (c1 bool, c2 bool, check (c1 in (0, 1)), check (c2 in (0, 1)))", true},
		{"CREATE TABLE Customer (SD integer CHECK (SD > 0), First_Name varchar(30));", true},

		{"create database xxx", true},
		{"create database if exists xxx", false},
		{"create database if not exists xxx", true},
		{"create schema xxx", true},
		{"create schema if exists xxx", false},
		{"create schema if not exists xxx", true},
		// for drop database/schema/table/stats
		{"drop database xxx", true},
		{"drop database if exists xxx", true},
		{"drop database if not exists xxx", false},
		{"drop schema xxx", true},
		{"drop schema if exists xxx", true},
		{"drop schema if not exists xxx", false},
		{"drop table", false},
		{"drop table xxx", true},
		{"drop table xxx, yyy", true},
		{"drop tables xxx", true},
		{"drop tables xxx, yyy", true},
		{"drop table if exists xxx", true},
		{"drop table if not exists xxx", false},
		{"drop table xxx restrict", true},
		{"drop table xxx, yyy cascade", true},
		{"drop table if exists xxx restrict", true},
		{"drop view if exists xxx", true},
		{"drop stats t", true},
		// for issue 974
		{`CREATE TABLE address (
		id bigint(20) NOT NULL AUTO_INCREMENT,
		create_at datetime NOT NULL,
		deleted tinyint(1) NOT NULL,
		update_at datetime NOT NULL,
		version bigint(20) DEFAULT NULL,
		address varchar(128) NOT NULL,
		address_detail varchar(128) NOT NULL,
		cellphone varchar(16) NOT NULL,
		latitude double NOT NULL,
		longitude double NOT NULL,
		name varchar(16) NOT NULL,
		sex tinyint(1) NOT NULL,
		user_id bigint(20) NOT NULL,
		PRIMARY KEY (id),
		CONSTRAINT FK_7rod8a71yep5vxasb0ms3osbg FOREIGN KEY (user_id) REFERENCES waimaiqa.user (id),
		INDEX FK_7rod8a71yep5vxasb0ms3osbg (user_id) comment ''
		) ENGINE=InnoDB AUTO_INCREMENT=30 DEFAULT CHARACTER SET utf8 COLLATE utf8_general_ci ROW_FORMAT=COMPACT COMMENT='' CHECKSUM=0 DELAY_KEY_WRITE=0;`, true},
		// for issue 975
		{`CREATE TABLE test_data (
		id bigint(20) NOT NULL AUTO_INCREMENT,
		create_at datetime NOT NULL,
		deleted tinyint(1) NOT NULL,
		update_at datetime NOT NULL,
		version bigint(20) DEFAULT NULL,
		address varchar(255) NOT NULL,
		amount decimal(19,2) DEFAULT NULL,
		charge_id varchar(32) DEFAULT NULL,
		paid_amount decimal(19,2) DEFAULT NULL,
		transaction_no varchar(64) DEFAULT NULL,
		wx_mp_app_id varchar(32) DEFAULT NULL,
		contacts varchar(50) DEFAULT NULL,
		deliver_fee decimal(19,2) DEFAULT NULL,
		deliver_info varchar(255) DEFAULT NULL,
		deliver_time varchar(255) DEFAULT NULL,
		description varchar(255) DEFAULT NULL,
		invoice varchar(255) DEFAULT NULL,
		order_from int(11) DEFAULT NULL,
		order_state int(11) NOT NULL,
		packing_fee decimal(19,2) DEFAULT NULL,
		payment_time datetime DEFAULT NULL,
		payment_type int(11) DEFAULT NULL,
		phone varchar(50) NOT NULL,
		store_employee_id bigint(20) DEFAULT NULL,
		store_id bigint(20) NOT NULL,
		user_id bigint(20) NOT NULL,
		payment_mode int(11) NOT NULL,
		current_latitude double NOT NULL,
		current_longitude double NOT NULL,
		address_latitude double NOT NULL,
		address_longitude double NOT NULL,
		PRIMARY KEY (id),
		CONSTRAINT food_order_ibfk_1 FOREIGN KEY (user_id) REFERENCES waimaiqa.user (id),
		CONSTRAINT food_order_ibfk_2 FOREIGN KEY (store_id) REFERENCES waimaiqa.store (id),
		CONSTRAINT food_order_ibfk_3 FOREIGN KEY (store_employee_id) REFERENCES waimaiqa.store_employee (id),
		UNIQUE FK_UNIQUE_charge_id USING BTREE (charge_id) comment '',
		INDEX FK_eqst2x1xisn3o0wbrlahnnqq8 USING BTREE (store_employee_id) comment '',
		INDEX FK_8jcmec4kb03f4dod0uqwm54o9 USING BTREE (store_id) comment '',
		INDEX FK_a3t0m9apja9jmrn60uab30pqd USING BTREE (user_id) comment ''
		) ENGINE=InnoDB AUTO_INCREMENT=95 DEFAULT CHARACTER SET utf8 COLLATE utf8_general_ci ROW_FORMAT=COMPACT COMMENT='' CHECKSUM=0 DELAY_KEY_WRITE=0;`, true},
		{`create table t (c int KEY);`, true},
		{`CREATE TABLE address (
		id bigint(20) NOT NULL AUTO_INCREMENT,
		create_at datetime NOT NULL,
		deleted tinyint(1) NOT NULL,
		update_at datetime NOT NULL,
		version bigint(20) DEFAULT NULL,
		address varchar(128) NOT NULL,
		address_detail varchar(128) NOT NULL,
		cellphone varchar(16) NOT NULL,
		latitude double NOT NULL,
		longitude double NOT NULL,
		name varchar(16) NOT NULL,
		sex tinyint(1) NOT NULL,
		user_id bigint(20) NOT NULL,
		PRIMARY KEY (id),
		CONSTRAINT FK_7rod8a71yep5vxasb0ms3osbg FOREIGN KEY (user_id) REFERENCES waimaiqa.user (id) ON DELETE CASCADE ON UPDATE NO ACTION,
		INDEX FK_7rod8a71yep5vxasb0ms3osbg (user_id) comment ''
		) ENGINE=InnoDB AUTO_INCREMENT=30 DEFAULT CHARACTER SET utf8 COLLATE utf8_general_ci ROW_FORMAT=COMPACT COMMENT='' CHECKSUM=0 DELAY_KEY_WRITE=0;`, true},
		{"CREATE TABLE address (\r\nid bigint(20) NOT NULL AUTO_INCREMENT,\r\ncreate_at datetime NOT NULL,\r\ndeleted tinyint(1) NOT NULL,\r\nupdate_at datetime NOT NULL,\r\nversion bigint(20) DEFAULT NULL,\r\naddress varchar(128) NOT NULL,\r\naddress_detail varchar(128) NOT NULL,\r\ncellphone varchar(16) NOT NULL,\r\nlatitude double NOT NULL,\r\nlongitude double NOT NULL,\r\nname varchar(16) NOT NULL,\r\nsex tinyint(1) NOT NULL,\r\nuser_id bigint(20) NOT NULL,\r\nPRIMARY KEY (id),\r\nCONSTRAINT FK_7rod8a71yep5vxasb0ms3osbg FOREIGN KEY (user_id) REFERENCES waimaiqa.user (id) ON DELETE CASCADE ON UPDATE NO ACTION,\r\nINDEX FK_7rod8a71yep5vxasb0ms3osbg (user_id) comment ''\r\n) ENGINE=InnoDB AUTO_INCREMENT=30 DEFAULT CHARACTER SET utf8 COLLATE utf8_general_ci ROW_FORMAT=COMPACT COMMENT='' CHECKSUM=0 DELAY_KEY_WRITE=0;", true},
		// for issue 1802
		{`CREATE TABLE t1 (
		accout_id int(11) DEFAULT '0',
		summoner_id int(11) DEFAULT '0',
		union_name varbinary(52) NOT NULL,
		union_id int(11) DEFAULT '0',
		PRIMARY KEY (union_name)) ENGINE=MyISAM DEFAULT CHARSET=binary;`, true},
		// Create table with multiple index options.
		{`create table t (c int, index ci (c) USING BTREE COMMENT "123");`, true},
		// for default value
		{"CREATE TABLE sbtest (id INTEGER UNSIGNED NOT NULL AUTO_INCREMENT, k integer UNSIGNED DEFAULT '0' NOT NULL, c char(120) DEFAULT '' NOT NULL, pad char(60) DEFAULT '' NOT NULL, PRIMARY KEY  (id) )", true},
		{"create table test (create_date TIMESTAMP NOT NULL COMMENT '创建日期 create date' DEFAULT now());", true},
		{"create table ts (t int, v timestamp(3) default CURRENT_TIMESTAMP(3));", true},
		// Create table with primary key name.
		{"create table if not exists `t` (`id` int not null auto_increment comment '消息ID', primary key `pk_id` (`id`) );", true},
		// Create table with like.
		{"create table a like b", true},
		{"create table a (like b)", true},
		{"create table if not exists a like b", true},
		{"create table if not exists a (like b)", true},
		{"create table if not exists a like (b)", false},
		{"create table a (t int) like b", false},
		{"create table a (t int) like (b)", false},
		// Create table with select statement
		{"create table a select * from b", true},
		{"create table a as select * from b", true},
		{"create table a (m int, n datetime) as select * from b", true},
		{"create table a (unique(n)) as select n from b", true},
		{"create table a ignore as select n from b", true},
		{"create table a replace as select n from b", true},
		{"create table a (m int) replace as (select n as m from b union select n+1 as m from c group by 1 limit 2)", true},

		// Create table with no option is valid for parser
		{"create table a", true},

		{"create table t (a timestamp default now)", false},
		{"create table t (a timestamp default now())", true},
		{"create table t (a timestamp default now() on update now)", false},
		{"create table t (a timestamp default now() on update now())", true},
		{"CREATE TABLE t (c TEXT) default CHARACTER SET utf8, default COLLATE utf8_general_ci;", true},
		{"CREATE TABLE t (c TEXT) shard_row_id_bits = 1;", true},
		// Create table with ON UPDATE CURRENT_TIMESTAMP(6), specify fraction part.
		{"CREATE TABLE IF NOT EXISTS `general_log` (`event_time` timestamp(6) NOT NULL DEFAULT CURRENT_TIMESTAMP(6) ON UPDATE CURRENT_TIMESTAMP(6),`user_host` mediumtext NOT NULL,`thread_id` bigint(20) unsigned NOT NULL,`server_id` int(10) unsigned NOT NULL,`command_type` varchar(64) NOT NULL,`argument` mediumblob NOT NULL) ENGINE=CSV DEFAULT CHARSET=utf8 COMMENT='General log'", true},
		// For reference_definition in column_definition.
		{"CREATE TABLE followers ( f1 int NOT NULL REFERENCES user_profiles (uid) );", true},

		// for alter table
		{"ALTER TABLE t ADD COLUMN (a SMALLINT UNSIGNED)", true},
		{"ALTER TABLE ADD COLUMN (a SMALLINT UNSIGNED)", false},
		{"ALTER TABLE t ADD COLUMN (a SMALLINT UNSIGNED, b varchar(255))", true},
		{"ALTER TABLE t ADD COLUMN (a SMALLINT UNSIGNED FIRST)", false},
		{"ALTER TABLE t ADD COLUMN a SMALLINT UNSIGNED", true},
		{"ALTER TABLE t ADD COLUMN a SMALLINT UNSIGNED FIRST", true},
		{"ALTER TABLE t ADD COLUMN a SMALLINT UNSIGNED AFTER b", true},
		{"ALTER TABLE employees ADD PARTITION", true},
		{"ALTER TABLE employees ADD PARTITION ( PARTITION P1 VALUES LESS THAN (2010))", true},
		{"ALTER TABLE employees ADD PARTITION ( PARTITION P2 VALUES LESS THAN MAXVALUE)", true},
		{`ALTER TABLE employees ADD PARTITION (
				PARTITION P1 VALUES LESS THAN (2010),
				PARTITION P2 VALUES LESS THAN (2015),
				PARTITION P3 VALUES LESS THAN MAXVALUE)`, true},
		// For drop table partition statement.
		{"alter table t drop partition p1;", true},
		{"alter table t drop partition p2;", true},
		{"ALTER TABLE t DISABLE KEYS", true},
		{"ALTER TABLE t ENABLE KEYS", true},
		{"ALTER TABLE t MODIFY COLUMN a varchar(255)", true},
		{"ALTER TABLE t CHANGE COLUMN a b varchar(255)", true},
		{"ALTER TABLE t CHANGE COLUMN a b varchar(255) CHARACTER SET utf8 BINARY", true},
		{"ALTER TABLE t CHANGE COLUMN a b varchar(255) FIRST", true},
		{"ALTER TABLE db.t RENAME to db1.t1", true},
		{"ALTER TABLE db.t RENAME db1.t1", true},
		{"ALTER TABLE t RENAME as t1", true},
		{"ALTER TABLE t ALTER COLUMN a SET DEFAULT 1", true},
		{"ALTER TABLE t ALTER a SET DEFAULT 1", true},
		{"ALTER TABLE t ALTER COLUMN a SET DEFAULT CURRENT_TIMESTAMP", false},
		{"ALTER TABLE t ALTER COLUMN a SET DEFAULT NOW()", false},
		{"ALTER TABLE t ALTER COLUMN a SET DEFAULT 1+1", false},
		{"ALTER TABLE t ALTER COLUMN a DROP DEFAULT", true},
		{"ALTER TABLE t ALTER a DROP DEFAULT", true},
		{"ALTER TABLE t ADD COLUMN a SMALLINT UNSIGNED, lock=none", true},
		{"ALTER TABLE t ADD COLUMN a SMALLINT UNSIGNED, lock=default", true},
		{"ALTER TABLE t ADD COLUMN a SMALLINT UNSIGNED, lock=shared", true},
		{"ALTER TABLE t ADD COLUMN a SMALLINT UNSIGNED, lock=exclusive", true},
		{"ALTER TABLE t ADD COLUMN a SMALLINT UNSIGNED, LOCK=NONE", true},
		{"ALTER TABLE t ADD COLUMN a SMALLINT UNSIGNED, LOCK=DEFAULT", true},
		{"ALTER TABLE t ADD COLUMN a SMALLINT UNSIGNED, LOCK=SHARED", true},
		{"ALTER TABLE t ADD COLUMN a SMALLINT UNSIGNED, LOCK=EXCLUSIVE", true},
		{"ALTER TABLE t ADD FULLTEXT KEY `FullText` (`name` ASC)", true},
		{"ALTER TABLE t ADD FULLTEXT INDEX `FullText` (`name` ASC)", true},
		{"ALTER TABLE t ADD INDEX (a) USING BTREE COMMENT 'a'", true},
		{"ALTER TABLE t ADD KEY (a) USING HASH COMMENT 'a'", true},
		{"ALTER TABLE t ADD PRIMARY KEY (a) COMMENT 'a'", true},
		{"ALTER TABLE t ADD UNIQUE (a) COMMENT 'a'", true},
		{"ALTER TABLE t ADD UNIQUE KEY (a) COMMENT 'a'", true},
		{"ALTER TABLE t ADD UNIQUE INDEX (a) COMMENT 'a'", true},
		{"ALTER TABLE t ENGINE ''", true},
		{"ALTER TABLE t ENGINE = ''", true},
		{"ALTER TABLE t ENGINE = 'innodb'", true},
		{"ALTER TABLE t ENGINE = innodb", true},
		{"ALTER TABLE `db`.`t` ENGINE = ``", true},
		{"ALTER TABLE t ADD COLUMN a SMALLINT UNSIGNED, ADD COLUMN a SMALLINT", true},
		{"ALTER TABLE t ADD COLUMN a SMALLINT, ENGINE = '', default COLLATE = utf8_general_ci", true},
		{"ALTER TABLE t ENGINE = '', COMMENT='', default COLLATE = utf8_general_ci", true},
		{"ALTER TABLE t ENGINE = '', ADD COLUMN a SMALLINT", true},
		{"ALTER TABLE t default COLLATE = utf8_general_ci, ENGINE = '', ADD COLUMN a SMALLINT", true},
		{"ALTER TABLE t shard_row_id_bits = 1", true},
		{"ALTER TABLE t AUTO_INCREMENT 3", true},
		{"ALTER TABLE t AUTO_INCREMENT = 3", true},
		{"ALTER TABLE `hello-world@dev`.`User` ADD COLUMN `name` mediumtext CHARACTER SET utf8mb4 COLLATE utf8mb4_unicode_ci NOT NULL , ALGORITHM = DEFAULT;", true},
		{"ALTER TABLE `hello-world@dev`.`User` ADD COLUMN `name` mediumtext CHARACTER SET utf8mb4 COLLATE utf8mb4_unicode_ci NOT NULL , ALGORITHM = INPLACE;", true},
		{"ALTER TABLE `hello-world@dev`.`User` ADD COLUMN `name` mediumtext CHARACTER SET utf8mb4 COLLATE utf8mb4_unicode_ci NOT NULL , ALGORITHM = COPY;", true},
		{"ALTER TABLE t CONVERT TO CHARACTER SET utf8;", true},
		{"ALTER TABLE t CONVERT TO CHARSET utf8;", true},
		{"ALTER TABLE t CONVERT TO CHARACTER SET utf8 COLLATE utf8_bin;", true},
		{"ALTER TABLE t CONVERT TO CHARSET utf8 COLLATE utf8_bin;", true},
		{"ALTER TABLE t FORCE", true},
		{"ALTER TABLE t DROP INDEX;", false},
		{"ALTER TABLE t DROP COLUMN a CASCADE", true},

		// For #6405
		{"ALTER TABLE t RENAME KEY a TO b;", true},
		{"ALTER TABLE t RENAME INDEX a TO b;", true},

		// For create index statement
		{"CREATE INDEX idx ON t (a)", true},
		{"CREATE INDEX idx ON t (a) USING HASH", true},
		{"CREATE INDEX idx ON t (a) COMMENT 'foo'", true},
		{"CREATE INDEX idx ON t (a) USING HASH COMMENT 'foo'", true},
		{"CREATE INDEX idx ON t (a) LOCK=NONE", true},
		{"CREATE INDEX idx USING BTREE ON t (a) USING HASH COMMENT 'foo'", true},
		{"CREATE INDEX idx USING BTREE ON t (a)", true},

		// for rename table statement
		{"RENAME TABLE t TO t1", true},
		{"RENAME TABLE t t1", false},
		{"RENAME TABLE d.t TO d1.t1", true},
		{"RENAME TABLE t1 TO t2, t3 TO t4", true},

		// for truncate statement
		{"TRUNCATE TABLE t1", true},
		{"TRUNCATE t1", true},

		// for empty alert table index
		{"ALTER TABLE t ADD INDEX () ", false},
		{"ALTER TABLE t ADD UNIQUE ()", false},
		{"ALTER TABLE t ADD UNIQUE INDEX ()", false},
		{"ALTER TABLE t ADD UNIQUE KEY ()", false},

		// for issue 4538
		{"create table a (process double)", true},

		// for issue 4740
		{"create table t (a int1, b int2, c int3, d int4, e int8)", true},

		// for issue 5918
		{"create table t (lv long varchar null)", true},
	}
	s.RunTest(c, table)
}

func (s *testParserSuite) TestOptimizerHints(c *C) {
	parser := New()
	stmt, err := parser.Parse("select /*+ tidb_SMJ(T1,t2) tidb_smj(T3,t4) */ c1, c2 from t1, t2 where t1.c1 = t2.c1", "", "")
	c.Assert(err, IsNil)
	selectStmt := stmt[0].(*ast.SelectStmt)

	hints := selectStmt.TableHints
	c.Assert(len(hints), Equals, 2)
	c.Assert(hints[0].HintName.L, Equals, "tidb_smj")
	c.Assert(len(hints[0].Tables), Equals, 2)
	c.Assert(hints[0].Tables[0].L, Equals, "t1")
	c.Assert(hints[0].Tables[1].L, Equals, "t2")

	c.Assert(hints[1].HintName.L, Equals, "tidb_smj")
	c.Assert(hints[1].Tables[0].L, Equals, "t3")
	c.Assert(hints[1].Tables[1].L, Equals, "t4")

	c.Assert(len(selectStmt.TableHints), Equals, 2)

	stmt, err = parser.Parse("select /*+ TIDB_INLJ(t1, T2) tidb_inlj(t3, t4) */ c1, c2 from t1, t2 where t1.c1 = t2.c1", "", "")
	c.Assert(err, IsNil)
	selectStmt = stmt[0].(*ast.SelectStmt)

	hints = selectStmt.TableHints
	c.Assert(len(hints), Equals, 2)
	c.Assert(hints[0].HintName.L, Equals, "tidb_inlj")
	c.Assert(len(hints[0].Tables), Equals, 2)
	c.Assert(hints[0].Tables[0].L, Equals, "t1")
	c.Assert(hints[0].Tables[1].L, Equals, "t2")

	c.Assert(hints[1].HintName.L, Equals, "tidb_inlj")
	c.Assert(hints[1].Tables[0].L, Equals, "t3")
	c.Assert(hints[1].Tables[1].L, Equals, "t4")

	stmt, err = parser.Parse("select /*+ TIDB_HJ(t1, T2) tidb_hj(t3, t4) */ c1, c2 from t1, t2 where t1.c1 = t2.c1", "", "")
	c.Assert(err, IsNil)
	selectStmt = stmt[0].(*ast.SelectStmt)

	hints = selectStmt.TableHints
	c.Assert(len(hints), Equals, 2)
	c.Assert(hints[0].HintName.L, Equals, "tidb_hj")
	c.Assert(len(hints[0].Tables), Equals, 2)
	c.Assert(hints[0].Tables[0].L, Equals, "t1")
	c.Assert(hints[0].Tables[1].L, Equals, "t2")

	c.Assert(hints[1].HintName.L, Equals, "tidb_hj")
	c.Assert(hints[1].Tables[0].L, Equals, "t3")
	c.Assert(hints[1].Tables[1].L, Equals, "t4")

	stmt, err = parser.Parse("SELECT /*+ MAX_EXECUTION_TIME(1000) */ * FROM t1 INNER JOIN t2 where t1.c1 = t2.c1", "", "")
	c.Assert(err, IsNil)
	selectStmt = stmt[0].(*ast.SelectStmt)
	hints = selectStmt.TableHints
	c.Assert(len(hints), Equals, 1)
	c.Assert(hints[0].HintName.L, Equals, "max_execution_time")
	c.Assert(hints[0].MaxExecutionTime, Equals, uint64(1000))
}

func (s *testParserSuite) TestType(c *C) {
	defer testleak.AfterTest(c)()
	table := []testCase{
		// for time fsp
		{"CREATE TABLE t( c1 TIME(2), c2 DATETIME(2), c3 TIMESTAMP(2) );", true},

		// for hexadecimal
		{"select x'0a', X'11', 0x11", true},
		{"select x'13181C76734725455A'", true},
		{"select x'0xaa'", false},
		{"select 0X11", false},
		{"select 0x4920616D2061206C6F6E672068657820737472696E67", true},

		// for bit
		{"select 0b01, 0b0, b'11', B'11'", true},
		{"select 0B01", false},
		{"select 0b21", false},

		// for enum and set type
		{"create table t (c1 enum('a', 'b'), c2 set('a', 'b'))", true},
		{"create table t (c1 enum)", false},
		{"create table t (c1 set)", false},

		// for blob and text field length
		{"create table t (c1 blob(1024), c2 text(1024))", true},

		// for year
		{"create table t (y year(4), y1 year)", true},
		{"create table t (y year(4) unsigned zerofill zerofill, y1 year signed unsigned zerofill)", true},

		// for national
		{"create table t (c1 national char(2), c2 national varchar(2))", true},

		// for json type
		{`create table t (a JSON);`, true},
	}
	s.RunTest(c, table)
}

func (s *testParserSuite) TestPrivilege(c *C) {
	defer testleak.AfterTest(c)()
	table := []testCase{
		// for create user
		{`CREATE USER 'test'`, true},
		{`CREATE USER test`, true},
		{"CREATE USER `test`", true},
		{"CREATE USER test-user", false},
		{"CREATE USER test.user", false},
		{"CREATE USER 'test-user'", true},
		{"CREATE USER `test-user`", true},
		{"CREATE USER test.user", false},
		{"CREATE USER 'test.user'", true},
		{"CREATE USER `test.user`", true},
		{"CREATE USER uesr1@localhost", true},
		{"CREATE USER `uesr1`@localhost", true},
		{"CREATE USER uesr1@`localhost`", true},
		{"CREATE USER `uesr1`@`localhost`", true},
		{"CREATE USER 'uesr1'@localhost", true},
		{"CREATE USER uesr1@'localhost'", true},
		{"CREATE USER 'uesr1'@'localhost'", true},
		{"CREATE USER 'uesr1'@`localhost`", true},
		{"CREATE USER `uesr1`@'localhost'", true},
		{"create user 'bug19354014user'@'%' identified WITH mysql_native_password", true},
		{"create user 'bug19354014user'@'%' identified WITH mysql_native_password by 'new-password'", true},
		{"create user 'bug19354014user'@'%' identified WITH mysql_native_password as 'hashstring'", true},
		{`CREATE USER IF NOT EXISTS 'root'@'localhost' IDENTIFIED BY 'new-password'`, true},
		{`CREATE USER 'root'@'localhost' IDENTIFIED BY 'new-password'`, true},
		{`CREATE USER 'root'@'localhost' IDENTIFIED BY PASSWORD 'hashstring'`, true},
		{`CREATE USER 'root'@'localhost' IDENTIFIED BY 'new-password', 'root'@'127.0.0.1' IDENTIFIED BY PASSWORD 'hashstring'`, true},
		{`ALTER USER IF EXISTS 'root'@'localhost' IDENTIFIED BY 'new-password'`, true},
		{`ALTER USER 'root'@'localhost' IDENTIFIED BY 'new-password'`, true},
		{`ALTER USER 'root'@'localhost' IDENTIFIED BY PASSWORD 'hashstring'`, true},
		{`ALTER USER 'root'@'localhost' IDENTIFIED BY 'new-password', 'root'@'127.0.0.1' IDENTIFIED BY PASSWORD 'hashstring'`, true},
		{`ALTER USER USER() IDENTIFIED BY 'new-password'`, true},
		{`ALTER USER IF EXISTS USER() IDENTIFIED BY 'new-password'`, true},
		{`DROP USER 'root'@'localhost', 'root1'@'localhost'`, true},
		{`DROP USER IF EXISTS 'root'@'localhost'`, true},

		// for grant statement
		{"GRANT ALL ON db1.* TO 'jeffrey'@'localhost';", true},
		{"GRANT ALL ON db1.* TO 'jeffrey'@'localhost' WITH GRANT OPTION;", true},
		{"GRANT SELECT ON db2.invoice TO 'jeffrey'@'localhost';", true},
		{"GRANT ALL ON *.* TO 'someuser'@'somehost';", true},
		{"GRANT SELECT, INSERT ON *.* TO 'someuser'@'somehost';", true},
		{"GRANT ALL ON mydb.* TO 'someuser'@'somehost';", true},
		{"GRANT SELECT, INSERT ON mydb.* TO 'someuser'@'somehost';", true},
		{"GRANT ALL ON mydb.mytbl TO 'someuser'@'somehost';", true},
		{"GRANT SELECT, INSERT ON mydb.mytbl TO 'someuser'@'somehost';", true},
		{"GRANT SELECT (col1), INSERT (col1,col2) ON mydb.mytbl TO 'someuser'@'somehost';", true},
		{"grant all privileges on zabbix.* to 'zabbix'@'localhost' identified by 'password';", true},
		{"GRANT SELECT ON test.* to 'test'", true},                                                                                                            // For issue 2654.
		{"grant PROCESS,usage, REPLICATION SLAVE, REPLICATION CLIENT on *.* to 'xxxxxxxxxx'@'%' identified by password 'xxxxxxxxxxxxxxxxxxxxxxxxxxxx'", true}, // For issue 4865
		{"/* rds internal mark */ GRANT SELECT, INSERT, UPDATE, DELETE, CREATE, DROP, REFERENCES, RELOAD, PROCESS, INDEX, ALTER, CREATE TEMPORARY TABLES, LOCK TABLES,      EXECUTE, REPLICATION SLAVE, REPLICATION CLIENT, CREATE VIEW, SHOW VIEW, CREATE ROUTINE, ALTER ROUTINE, CREATE USER, EVENT,      TRIGGER on *.* to 'root2'@'%' identified by password '*sdsadsdsadssadsadsadsadsada' with grant option", true},

		// for revoke statement
		{"REVOKE ALL ON db1.* FROM 'jeffrey'@'localhost';", true},
		{"REVOKE SELECT ON db2.invoice FROM 'jeffrey'@'localhost';", true},
		{"REVOKE ALL ON *.* FROM 'someuser'@'somehost';", true},
		{"REVOKE SELECT, INSERT ON *.* FROM 'someuser'@'somehost';", true},
		{"REVOKE ALL ON mydb.* FROM 'someuser'@'somehost';", true},
		{"REVOKE SELECT, INSERT ON mydb.* FROM 'someuser'@'somehost';", true},
		{"REVOKE ALL ON mydb.mytbl FROM 'someuser'@'somehost';", true},
		{"REVOKE SELECT, INSERT ON mydb.mytbl FROM 'someuser'@'somehost';", true},
		{"REVOKE SELECT (col1), INSERT (col1,col2) ON mydb.mytbl FROM 'someuser'@'somehost';", true},
		{"REVOKE all privileges on zabbix.* FROM 'zabbix'@'localhost' identified by 'password';", true},
	}
	s.RunTest(c, table)
}

func (s *testParserSuite) TestComment(c *C) {
	defer testleak.AfterTest(c)()
	table := []testCase{
		{"create table t (c int comment 'comment')", true},
		{"create table t (c int) comment = 'comment'", true},
		{"create table t (c int) comment 'comment'", true},
		{"create table t (c int) comment comment", false},
		{"create table t (comment text)", true},
		{"START TRANSACTION /*!40108 WITH CONSISTENT SNAPSHOT */", true},
		// for comment in query
		{"/*comment*/ /*comment*/ select c /* this is a comment */ from t;", true},
		// for unclosed comment
		{"delete from t where a = 7 or 1=1/*' and b = 'p'", false},
	}
	s.RunTest(c, table)
}

func (s *testParserSuite) TestCommentErrMsg(c *C) {
	defer testleak.AfterTest(c)()
	table := []testErrMsgCase{
		{"delete from t where a = 7 or 1=1/*' and b = 'p'", false, errors.New("[parser:1064]You have an error in your SQL syntax; check the manual that corresponds to your MySQL server version for the right syntax to use near '/*' and b = 'p'' at line 1")},
		{"delete from t where a = 7 or\n 1=1/*' and b = 'p'", false, errors.New("[parser:1064]You have an error in your SQL syntax; check the manual that corresponds to your MySQL server version for the right syntax to use near '/*' and b = 'p'' at line 2")},
		{"select 1/*", false, errors.New("[parser:1064]You have an error in your SQL syntax; check the manual that corresponds to your MySQL server version for the right syntax to use near '/*' at line 1")},
		{"select 1/* comment */", false, nil},
	}
	s.RunErrMsgTest(c, table)
}

type subqueryChecker struct {
	text string
	c    *C
}

// Enter implements ast.Visitor interface.
func (sc *subqueryChecker) Enter(inNode ast.Node) (outNode ast.Node, skipChildren bool) {
	if expr, ok := inNode.(*ast.SubqueryExpr); ok {
		sc.c.Assert(expr.Query.Text(), Equals, sc.text)
		return inNode, true
	}
	return inNode, false
}

// Leave implements ast.Visitor interface.
func (sc *subqueryChecker) Leave(inNode ast.Node) (node ast.Node, ok bool) {
	return inNode, true
}

func (s *testParserSuite) TestSubquery(c *C) {
	defer testleak.AfterTest(c)()
	table := []testCase{
		// for compare subquery
		{"SELECT 1 > (select 1)", true},
		{"SELECT 1 > ANY (select 1)", true},
		{"SELECT 1 > ALL (select 1)", true},
		{"SELECT 1 > SOME (select 1)", true},

		// for exists subquery
		{"SELECT EXISTS select 1", false},
		{"SELECT EXISTS (select 1)", true},
		{"SELECT + EXISTS (select 1)", true},
		{"SELECT - EXISTS (select 1)", true},
		{"SELECT NOT EXISTS (select 1)", true},
		{"SELECT + NOT EXISTS (select 1)", false},
		{"SELECT - NOT EXISTS (select 1)", false},
	}
	s.RunTest(c, table)

	tests := []struct {
		input string
		text  string
	}{
		{"SELECT 1 > (select 1)", "select 1"},
		{"SELECT 1 > (select 1 union select 2)", "select 1 union select 2"},
	}
	parser := New()
	for _, t := range tests {
		stmt, err := parser.ParseOneStmt(t.input, "", "")
		c.Assert(err, IsNil)
		stmt.Accept(&subqueryChecker{
			text: t.text,
			c:    c,
		})
	}
}
func (s *testParserSuite) TestUnion(c *C) {
	defer testleak.AfterTest(c)()
	table := []testCase{
		{"select c1 from t1 union select c2 from t2", true},
		{"select c1 from t1 union (select c2 from t2)", true},
		{"select c1 from t1 union (select c2 from t2) order by c1", true},
		{"select c1 from t1 union select c2 from t2 order by c2", true},
		{"select c1 from t1 union (select c2 from t2) limit 1", true},
		{"select c1 from t1 union (select c2 from t2) limit 1, 1", true},
		{"select c1 from t1 union (select c2 from t2) order by c1 limit 1", true},
		{"(select c1 from t1) union distinct select c2 from t2", true},
		{"(select c1 from t1) union distinctrow select c2 from t2", true},
		{"(select c1 from t1) union all select c2 from t2", true},
		{"(select c1 from t1) union distinct all select c2 from t2", false},
		{"(select c1 from t1) union distinctrow all select c2 from t2", false},
		{"(select c1 from t1) union (select c2 from t2) order by c1 union select c3 from t3", false},
		{"(select c1 from t1) union (select c2 from t2) limit 1 union select c3 from t3", false},
		{"(select c1 from t1) union select c2 from t2 union (select c3 from t3) order by c1 limit 1", true},
		{"select (select 1 union select 1) as a", true},
		{"select * from (select 1 union select 2) as a", true},
		{"insert into t select c1 from t1 union select c2 from t2", true},
		{"insert into t (c) select c1 from t1 union select c2 from t2", true},
	}
	s.RunTest(c, table)
}

func (s *testParserSuite) TestLikeEscape(c *C) {
	defer testleak.AfterTest(c)()
	table := []testCase{
		// for like escape
		{`select "abc_" like "abc\\_" escape ''`, true},
		{`select "abc_" like "abc\\_" escape '\\'`, true},
		{`select "abc_" like "abc\\_" escape '||'`, false},
		{`select "abc" like "escape" escape '+'`, true},
	}

	s.RunTest(c, table)
}

func (s *testParserSuite) TestMysqlDump(c *C) {
	defer testleak.AfterTest(c)()
	// Statements used by mysqldump.
	table := []testCase{
		{`UNLOCK TABLES;`, true},
		{`LOCK TABLES t1 READ;`, true},
		{`show table status like 't'`, true},
		{`LOCK TABLES t2 WRITE`, true},

		// for unlock table and lock table
		{`UNLOCK TABLE;`, true},
		{`LOCK TABLE t1 READ;`, true},
		{`show table status like 't'`, true},
		{`LOCK TABLE t2 WRITE`, true},
		{`LOCK TABLE t1 WRITE, t3 READ`, true},
	}
	s.RunTest(c, table)
}

func (s *testParserSuite) TestIndexHint(c *C) {
	defer testleak.AfterTest(c)()
	table := []testCase{
		{`select * from t use index ();`, true},
		{`select * from t use index (idx);`, true},
		{`select * from t use index (idx1, idx2);`, true},
		{`select * from t ignore key (idx1)`, true},
		{`select * from t force index for join (idx1)`, true},
		{`select * from t use index for order by (idx1)`, true},
		{`select * from t force index for group by (idx1)`, true},
		{`select * from t use index for group by (idx1) use index for order by (idx2), t2`, true},
	}
	s.RunTest(c, table)
}

func (s *testParserSuite) TestPriority(c *C) {
	defer testleak.AfterTest(c)()
	table := []testCase{
		{`select high_priority * from t`, true},
		{`select low_priority * from t`, true},
		{`select delayed * from t`, true},
		{`insert high_priority into t values (1)`, true},
		{`insert LOW_PRIORITY into t values (1)`, true},
		{`insert delayed into t values (1)`, true},
		{`update low_priority t set a = 2`, true},
		{`update high_priority t set a = 2`, true},
		{`update delayed t set a = 2`, true},
		{`delete low_priority from t where a = 2`, true},
		{`delete high_priority from t where a = 2`, true},
		{`delete delayed from t where a = 2`, true},
		{`replace high_priority into t values (1)`, true},
		{`replace LOW_PRIORITY into t values (1)`, true},
		{`replace delayed into t values (1)`, true},
	}
	s.RunTest(c, table)

	parser := New()
	stmt, err := parser.Parse("select HIGH_PRIORITY * from t", "", "")
	c.Assert(err, IsNil)
	sel := stmt[0].(*ast.SelectStmt)
	c.Assert(sel.SelectStmtOpts.Priority, Equals, mysql.HighPriority)
}

func (s *testParserSuite) TestSQLNoCache(c *C) {
	defer testleak.AfterTest(c)()
	table := []testCase{
		{`select SQL_NO_CACHE * from t`, false},
		{`select SQL_CACHE * from t`, true},
		{`select * from t`, true},
	}

	parser := New()
	for _, tt := range table {
		stmt, err := parser.Parse(tt.src, "", "")
		c.Assert(err, IsNil)

		sel := stmt[0].(*ast.SelectStmt)
		c.Assert(sel.SelectStmtOpts.SQLCache, Equals, tt.ok)
	}
}

func (s *testParserSuite) TestEscape(c *C) {
	defer testleak.AfterTest(c)()
	table := []testCase{
		{`select """;`, false},
		{`select """";`, true},
		{`select "汉字";`, true},
		{`select 'abc"def';`, true},
		{`select 'a\r\n';`, true},
		{`select "\a\r\n"`, true},
		{`select "\xFF"`, true},
	}
	s.RunTest(c, table)
}

func (s *testParserSuite) TestInsertStatementMemoryAllocation(c *C) {
	sql := "insert t values (1)" + strings.Repeat(",(1)", 1000)
	var oldStats, newStats runtime.MemStats
	runtime.ReadMemStats(&oldStats)
	_, err := New().ParseOneStmt(sql, "", "")
	c.Assert(err, IsNil)
	runtime.ReadMemStats(&newStats)
	c.Assert(int(newStats.TotalAlloc-oldStats.TotalAlloc), Less, 1024*500)
}

func (s *testParserSuite) TestExplain(c *C) {
	defer testleak.AfterTest(c)()
	table := []testCase{
		{"explain select c1 from t1", true},
		{"explain delete t1, t2 from t1 inner join t2 inner join t3 where t1.id=t2.id and t2.id=t3.id;", true},
		{"explain insert into t values (1), (2), (3)", true},
		{"explain replace into foo values (1 || 2)", true},
		{"explain update t set id = id + 1 order by id desc;", true},
		{"explain select c1 from t1 union (select c2 from t2) limit 1, 1", true},
		{`explain format = "row" select c1 from t1 union (select c2 from t2) limit 1, 1`, true},
	}
	s.RunTest(c, table)
}

func (s *testParserSuite) TestTrace(c *C) {
	defer testleak.AfterTest(c)()
	table := []testCase{
		{"trace select c1 from t1", true},
		{"trace delete t1, t2 from t1 inner join t2 inner join t3 where t1.id=t2.id and t2.id=t3.id;", true},
		{"trace insert into t values (1), (2), (3)", true},
		{"trace replace into foo values (1 || 2)", true},
		{"trace update t set id = id + 1 order by id desc;", true},
		{"trace select c1 from t1 union (select c2 from t2) limit 1, 1", true},
	}
	s.RunTest(c, table)
}

func (s *testParserSuite) TestView(c *C) {
	defer testleak.AfterTest(c)()
	table := []testCase{
		{"create view v as select * from t", true},
		{"create or replace view v as select * from t", true},
		{"create or replace algorithm = undefined view v as select * from t", true},
		{"create or replace algorithm = merge view v as select * from t", true},
		{"create or replace algorithm = temptable view v as select * from t", true},
		{"create or replace algorithm = merge definer = 'root' view v as select * from t", true},
		{"create or replace algorithm = merge definer = 'root' sql security definer view v as select * from t", true},
		{"create or replace algorithm = merge definer = 'root' sql security invoker view v as select * from t", true},
		{"create or replace algorithm = merge definer = 'root' sql security invoker view v(a,b) as select * from t", true},
		{"create or replace algorithm = merge definer = 'root' sql security invoker view v(a,b) as select * from t with local check option", true},
		{"create or replace algorithm = merge definer = 'root' sql security invoker view v(a,b) as select * from t with cascaded check option", true},
		{"create or replace algorithm = merge definer = current_user view v as select * from t", true},
	}
	s.RunTest(c, table)

	// Test case for the text of the select statement in create view statement.
	p := New()
	sms, err := p.Parse("create view v as select * from t", "", "")
	c.Assert(err, IsNil)
	v, ok := sms[0].(*ast.CreateViewStmt)
	c.Assert(ok, IsTrue)
	c.Assert(v.Select.Text(), Equals, "select * from t")
}

func (s *testParserSuite) TestTimestampDiffUnit(c *C) {
	// Test case for timestampdiff unit.
	// TimeUnit should be unified to upper case.
	parser := New()
	stmt, err := parser.Parse("SELECT TIMESTAMPDIFF(MONTH,'2003-02-01','2003-05-01'), TIMESTAMPDIFF(month,'2003-02-01','2003-05-01');", "", "")
	c.Assert(err, IsNil)
	ss := stmt[0].(*ast.SelectStmt)
	fields := ss.Fields.Fields
	c.Assert(len(fields), Equals, 2)
	expr := fields[0].Expr
	f, ok := expr.(*ast.FuncCallExpr)
	c.Assert(ok, IsTrue)
	c.Assert(f.Args[0].GetDatum().GetString(), Equals, "MONTH")

	expr = fields[1].Expr
	f, ok = expr.(*ast.FuncCallExpr)
	c.Assert(ok, IsTrue)
	c.Assert(f.Args[0].GetDatum().GetString(), Equals, "MONTH")

	// Test Illegal TimeUnit for TimestampDiff
	table := []testCase{
		{"SELECT TIMESTAMPDIFF(SECOND_MICROSECOND,'2003-02-01','2003-05-01')", false},
		{"SELECT TIMESTAMPDIFF(MINUTE_MICROSECOND,'2003-02-01','2003-05-01')", false},
		{"SELECT TIMESTAMPDIFF(MINUTE_SECOND,'2003-02-01','2003-05-01')", false},
		{"SELECT TIMESTAMPDIFF(HOUR_MICROSECOND,'2003-02-01','2003-05-01')", false},
		{"SELECT TIMESTAMPDIFF(HOUR_SECOND,'2003-02-01','2003-05-01')", false},
		{"SELECT TIMESTAMPDIFF(HOUR_MINUTE,'2003-02-01','2003-05-01')", false},
		{"SELECT TIMESTAMPDIFF(DAY_MICROSECOND,'2003-02-01','2003-05-01')", false},
		{"SELECT TIMESTAMPDIFF(DAY_SECOND,'2003-02-01','2003-05-01')", false},
		{"SELECT TIMESTAMPDIFF(DAY_MINUTE,'2003-02-01','2003-05-01')", false},
		{"SELECT TIMESTAMPDIFF(DAY_HOUR,'2003-02-01','2003-05-01')", false},
		{"SELECT TIMESTAMPDIFF(YEAR_MONTH,'2003-02-01','2003-05-01')", false},
	}
	s.RunTest(c, table)
}

func (s *testParserSuite) TestSessionManage(c *C) {
	defer testleak.AfterTest(c)()
	table := []testCase{
		// Kill statement.
		// See https://dev.mysql.com/doc/refman/5.7/en/kill.html
		{"kill 23123", true},
		{"kill connection 23123", true},
		{"kill query 23123", true},
		{"kill tidb 23123", true},
		{"kill tidb connection 23123", true},
		{"kill tidb query 23123", true},
		{"show processlist", true},
		{"show full processlist", true},
	}
	s.RunTest(c, table)
}

func (s *testParserSuite) TestSQLModeANSIQuotes(c *C) {
	parser := New()
	parser.SetSQLMode(mysql.ModeANSIQuotes)
	tests := []string{
		`CREATE TABLE "table" ("id" int)`,
		`select * from t "tt"`,
	}
	for _, test := range tests {
		_, err := parser.Parse(test, "", "")
		c.Assert(err, IsNil)
	}
}

func (s *testParserSuite) TestDDLStatements(c *C) {
	parser := New()
	// Tests that whatever the charset it is define, we always assign utf8 charset and utf8_bin collate.
	createTableStr := `CREATE TABLE t (
		a varchar(64) binary,
		b char(10) charset utf8 collate utf8_general_ci,
		c text charset latin1) ENGINE=innoDB DEFAULT CHARSET=utf8 COLLATE=utf8_bin`
	stmts, err := parser.Parse(createTableStr, "", "")
	c.Assert(err, IsNil)
	stmt := stmts[0].(*ast.CreateTableStmt)
	c.Assert(mysql.HasBinaryFlag(stmt.Cols[0].Tp.Flag), IsTrue)
	for _, colDef := range stmt.Cols[1:] {
		c.Assert(mysql.HasBinaryFlag(colDef.Tp.Flag), IsFalse)
	}
	for _, tblOpt := range stmt.Options {
		switch tblOpt.Tp {
		case ast.TableOptionCharset:
			c.Assert(tblOpt.StrValue, Equals, "utf8")
		case ast.TableOptionCollate:
			c.Assert(tblOpt.StrValue, Equals, "utf8_bin")
		}
	}
	createTableStr = `CREATE TABLE t (
		a varbinary(64),
		b binary(10),
		c blob)`
	stmts, err = parser.Parse(createTableStr, "", "")
	c.Assert(err, IsNil)
	stmt = stmts[0].(*ast.CreateTableStmt)
	for _, colDef := range stmt.Cols {
		c.Assert(colDef.Tp.Charset, Equals, charset.CharsetBin)
		c.Assert(colDef.Tp.Collate, Equals, charset.CollationBin)
		c.Assert(mysql.HasBinaryFlag(colDef.Tp.Flag), IsTrue)
	}
}

func (s *testParserSuite) TestAnalyze(c *C) {
	defer testleak.AfterTest(c)()
	table := []testCase{
		{"analyze table t1", true},
		{"analyze table t,t1", true},
		{"analyze table t1 index", true},
		{"analyze table t1 index a", true},
		{"analyze table t1 index a,b", true},
		{"analyze table t with 4 buckets", true},
		{"analyze table t index a with 4 buckets", true},
	}
	s.RunTest(c, table)
}

func (s *testParserSuite) TestGeneratedColumn(c *C) {
	defer testleak.AfterTest(c)()
	tests := []struct {
		input string
		ok    bool
		expr  string
	}{
		{"create table t (c int, d int generated always as (c + 1) virtual)", true, "c + 1"},
		{"create table t (c int, d int as (   c + 1   ) virtual)", true, "c + 1"},
		{"create table t (c int, d int as (1 + 1) stored)", true, "1 + 1"},
	}
	parser := New()
	for _, tt := range tests {
		stmtNodes, err := parser.Parse(tt.input, "", "")
		if tt.ok {
			c.Assert(err, IsNil)
			stmtNode := stmtNodes[0]
			for _, col := range stmtNode.(*ast.CreateTableStmt).Cols {
				for _, opt := range col.Options {
					if opt.Tp == ast.ColumnOptionGenerated {
						c.Assert(opt.Expr.Text(), Equals, tt.expr)
					}
				}
			}
		} else {
			c.Assert(err, NotNil)
		}
	}

}

func (s *testParserSuite) TestSetTransaction(c *C) {
	defer testleak.AfterTest(c)()
	// Set transaction is equivalent to setting the global or session value of tx_isolation.
	// For example:
	// SET SESSION TRANSACTION ISOLATION LEVEL READ COMMITTED
	// SET SESSION tx_isolation='READ-COMMITTED'
	tests := []struct {
		input    string
		isGlobal bool
		value    string
	}{
		{
			"SET SESSION TRANSACTION ISOLATION LEVEL READ COMMITTED",
			false, "READ-COMMITTED",
		},
		{
			"SET GLOBAL TRANSACTION ISOLATION LEVEL REPEATABLE READ",
			true, "REPEATABLE-READ",
		},
	}
	parser := New()
	for _, t := range tests {
		stmt1, err := parser.ParseOneStmt(t.input, "", "")
		c.Assert(err, IsNil)
		setStmt := stmt1.(*ast.SetStmt)
		vars := setStmt.Variables[0]
		c.Assert(vars.Name, Equals, "tx_isolation")
		c.Assert(vars.IsGlobal, Equals, t.isGlobal)
		c.Assert(vars.IsSystem, Equals, true)
		c.Assert(vars.Value.GetValue(), Equals, t.value)
	}
}

func (s *testParserSuite) TestSideEffect(c *C) {
	// This test cover a bug that parse an error SQL doesn't leave the parser in a
	// clean state, cause the following SQL parse fail.
	parser := New()
	_, err := parser.ParseOneStmt("create table t /*!50100 'abc', 'abc' */;", "", "")
	c.Assert(err, NotNil)

	_, err = parser.ParseOneStmt("show tables;", "", "")
	c.Assert(err, IsNil)
}

func (s *testParserSuite) TestTablePartition(c *C) {
	defer testleak.AfterTest(c)()
	table := []testCase{
		{"ALTER TABLE t1 ADD PARTITION (PARTITION `p5` VALUES LESS THAN (2010) COMMENT 'APSTART \\' APEND')", true},
		{"ALTER TABLE t1 ADD PARTITION (PARTITION `p5` VALUES LESS THAN (2010) COMMENT = 'xxx')", true},
		{`CREATE TABLE t1 (a int not null,b int not null,c int not null,primary key(a,b))
		partition by range (a)
		partitions 3
		(partition x1 values less than (5),
		 partition x2 values less than (10),
		 partition x3 values less than maxvalue);`, true},
		{"CREATE TABLE t1 (a int not null) partition by range (a) (partition x1 values less than (5) tablespace ts1)", true},
		{`create table t (a int) partition by range (a)
		  (PARTITION p0 VALUES LESS THAN (63340531200) ENGINE = MyISAM,
		   PARTITION p1 VALUES LESS THAN (63342604800) ENGINE MyISAM)`, true},
		{`create table t (a int) partition by range (a)
		  (PARTITION p0 VALUES LESS THAN (63340531200) ENGINE = MyISAM COMMENT 'xxx',
		   PARTITION p1 VALUES LESS THAN (63342604800) ENGINE = MyISAM)`, true},
		{`create table t1 (a int) partition by range (a)
		  (PARTITION p0 VALUES LESS THAN (63340531200) COMMENT 'xxx' ENGINE = MyISAM ,
		   PARTITION p1 VALUES LESS THAN (63342604800) ENGINE = MyISAM)`, true},
		{`create table t (id int)
		    partition by range (id)
		    subpartition by key (id) subpartitions 2
		    (partition p0 values less than (42))`, true},
		{`create table t (id int)
		    partition by range (id)
		    subpartition by hash (id)
		    (partition p0 values less than (42))`, true},
	}
	s.RunTest(c, table)

	// Check comment content.
	parser := New()
	stmt, err := parser.ParseOneStmt("create table t (id int) partition by range (id) (partition p0 values less than (10) comment 'check')", "", "")
	c.Assert(err, IsNil)
	createTable := stmt.(*ast.CreateTableStmt)
	c.Assert(createTable.Partition.Definitions[0].Comment, Equals, "check")
}<|MERGE_RESOLUTION|>--- conflicted
+++ resolved
@@ -440,18 +440,10 @@
 		{"admin cancel ddl jobs 1, 2", true},
 		{"admin recover index t1 idx_a", true},
 		{"admin cleanup index t1 idx_a", true},
-<<<<<<< HEAD
-		{"admin show log top 3", true},
-		{"admin show log top user 5", true},
-		{"admin show log top internal 7", true},
-		{"admin show log top all 9", true},
-		{"admin show log recent 11", true},
-=======
 		{"admin show slow top 3", true},
 		{"admin show slow top internal 7", true},
 		{"admin show slow top all 9", true},
 		{"admin show slow recent 11", true},
->>>>>>> 4b5d83bc
 
 		// for on duplicate key update
 		{"INSERT INTO t (a,b,c) VALUES (1,2,3),(4,5,6) ON DUPLICATE KEY UPDATE c=VALUES(a)+VALUES(b);", true},
