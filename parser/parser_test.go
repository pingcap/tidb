--- conflicted
+++ resolved
@@ -49,11 +49,7 @@
 		"curtime", "variables", "dayname", "version", "btree", "hash", "row_format", "dynamic", "fixed", "compressed",
 		"compact", "redundant", "sql_no_cache sql_no_cache", "sql_cache sql_cache", "action", "round",
 		"enable", "disable", "reverse", "space", "privileges", "get_lock", "release_lock", "sleep", "no", "greatest",
-<<<<<<< HEAD
-		"binlog", "hex", "unhex", "function", "indexes", "from_unixtime",
-=======
-		"binlog", "hex", "unhex", "function", "indexes", "processlist",
->>>>>>> c74c4f80
+		"binlog", "hex", "unhex", "function", "indexes", "from_unixtime", "processlist",
 	}
 	for _, kw := range unreservedKws {
 		src := fmt.Sprintf("SELECT %s FROM tbl;", kw)
