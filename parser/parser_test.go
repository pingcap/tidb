--- conflicted
+++ resolved
@@ -93,11 +93,7 @@
 		"enable", "disable", "reverse", "space", "privileges", "get_lock", "release_lock", "sleep", "no", "greatest", "least",
 		"binlog", "hex", "unhex", "function", "indexes", "from_unixtime", "processlist", "events", "less", "than", "timediff",
 		"ln", "log", "log2", "log10", "timestampdiff", "pi", "quote", "none", "super", "default", "shared", "exclusive",
-<<<<<<< HEAD
-		"always", "stats_meta",
-=======
-		"always", "stats",
->>>>>>> 467a01a2
+		"always", "stats", "stats_meta",
 	}
 	for _, kw := range unreservedKws {
 		src := fmt.Sprintf("SELECT %s FROM tbl;", kw)
