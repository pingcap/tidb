// Copyright 2015 PingCAP, Inc.
//
// Licensed under the Apache License, Version 2.0 (the "License");
// you may not use this file except in compliance with the License.
// You may obtain a copy of the License at
//
//     http://www.apache.org/licenses/LICENSE-2.0
//
// Unless required by applicable law or agreed to in writing, software
// distributed under the License is distributed on an "AS IS" BASIS,
// See the License for the specific language governing permissions and
// limitations under the License.

package parser

import (
	"fmt"
	"runtime"
	"strings"
	"testing"

	. "github.com/pingcap/check"
	"github.com/pingcap/tidb/ast"
	"github.com/pingcap/tidb/mysql"
	"github.com/pingcap/tidb/util/testleak"
)

func TestT(t *testing.T) {
	CustomVerboseFlag = true
	TestingT(t)
}

var _ = Suite(&testParserSuite{})

type testParserSuite struct {
}

func (s *testParserSuite) TestSimple(c *C) {
	defer testleak.AfterTest(c)()
	parser := New()

	reservedKws := []string{
		"add", "all", "alter", "analyze", "and", "as", "asc", "between", "bigint",
		"binary", "blob", "both", "by", "cascade", "case", "change", "character", "check", "collate",
		"column", "constraint", "convert", "create", "cross", "current_date", "current_time",
		"current_timestamp", "current_user", "database", "databases", "day_hour", "day_microsecond",
		"day_minute", "day_second", "decimal", "default", "delete", "desc", "describe",
		"distinct", "div", "double", "drop", "dual", "else", "enclosed", "escaped",
		"exists", "explain", "false", "float", "for", "force", "foreign", "from",
		"fulltext", "grant", "group", "having", "hour_microsecond", "hour_minute",
		"hour_second", "if", "ignore", "in", "index", "infile", "inner", "insert", "int", "into", "integer",
		"interval", "is", "join", "key", "keys", "kill", "leading", "left", "like", "limit", "lines", "load",
		"localtime", "localtimestamp", "lock", "longblob", "longtext", "mediumblob", "maxvalue", "mediumint", "mediumtext",
		"minute_microsecond", "minute_second", "mod", "not", "no_write_to_binlog", "null", "numeric",
		"on", "option", "or", "order", "outer", "partition", "precision", "primary", "procedure", "range", "read", "real",
		"references", "regexp", "rename", "repeat", "replace", "revoke", "restrict", "right", "rlike",
		"schema", "schemas", "second_microsecond", "select", "set", "show", "smallint",
		"starting", "table", "terminated", "then", "tinyblob", "tinyint", "tinytext", "to",
		"trailing", "true", "union", "unique", "unlock", "unsigned",
		"update", "use", "using", "utc_date", "values", "varbinary", "varchar",
		"when", "where", "write", "xor", "year_month", "zerofill",
		// TODO: support the following keywords
		// "delayed" , "high_priority" , "low_priority", "with",
	}
	for _, kw := range reservedKws {
		src := fmt.Sprintf("SELECT * FROM db.%s;", kw)
		_, err := parser.ParseOneStmt(src, "", "")
		c.Assert(err, IsNil, Commentf("source %s", src))

		src = fmt.Sprintf("SELECT * FROM %s.desc", kw)
		_, err = parser.ParseOneStmt(src, "", "")
		c.Assert(err, IsNil, Commentf("source %s", src))

		src = fmt.Sprintf("SELECT t.%s FROM t", kw)
		_, err = parser.ParseOneStmt(src, "", "")
		c.Assert(err, IsNil, Commentf("source %s", src))
	}

	// Testcase for unreserved keywords
	unreservedKws := []string{
		"auto_increment", "after", "begin", "bit", "bool", "boolean", "charset", "columns", "commit",
		"date", "datediff", "datetime", "deallocate", "do", "from_days", "end", "engine", "engines", "execute", "first", "full",
		"local", "names", "offset", "password", "prepare", "quick", "rollback", "session", "signed",
		"start", "global", "tables", "text", "time", "timestamp", "tidb", "transaction", "truncate", "unknown",
		"value", "warnings", "year", "now", "substr", "substring", "mode", "any", "some", "user", "identified",
		"collation", "comment", "avg_row_length", "checksum", "compression", "connection", "key_block_size",
		"max_rows", "min_rows", "national", "row", "quarter", "escape", "grants", "status", "fields", "triggers",
		"delay_key_write", "isolation", "partitions", "repeatable", "committed", "uncommitted", "only", "serializable", "level",
		"curtime", "variables", "dayname", "version", "btree", "hash", "row_format", "dynamic", "fixed", "compressed",
		"compact", "redundant", "sql_no_cache sql_no_cache", "sql_cache sql_cache", "action", "round",
		"enable", "disable", "reverse", "space", "privileges", "get_lock", "release_lock", "sleep", "no", "greatest", "least",
		"binlog", "hex", "unhex", "function", "indexes", "from_unixtime", "processlist", "events", "less", "than", "timediff",
		"ln", "log", "log2", "log10", "timestampdiff",
	}
	for _, kw := range unreservedKws {
		src := fmt.Sprintf("SELECT %s FROM tbl;", kw)
		_, err := parser.ParseOneStmt(src, "", "")
		c.Assert(err, IsNil, Commentf("source %s", src))
	}

	// Testcase for prepared statement
	src := "SELECT id+?, id+? from t;"
	_, err := parser.ParseOneStmt(src, "", "")
	c.Assert(err, IsNil)

	// Testcase for -- Comment and unary -- operator
	src = "CREATE TABLE foo (a SMALLINT UNSIGNED, b INT UNSIGNED); -- foo\nSelect --1 from foo;"
	stmts, err := parser.Parse(src, "", "")
	c.Assert(err, IsNil)
	c.Assert(stmts, HasLen, 2)

	// Testcase for /*! xx */
	// See http://dev.mysql.com/doc/refman/5.7/en/comments.html
	// Fix: https://github.com/pingcap/tidb/issues/971
	src = "/*!40101 SET character_set_client = utf8 */;"
	stmts, err = parser.Parse(src, "", "")
	c.Assert(err, IsNil)
	c.Assert(stmts, HasLen, 1)
	stmt := stmts[0]
	_, ok := stmt.(*ast.SetStmt)
	c.Assert(ok, IsTrue)

	// for issue #2017
	src = "insert into blobtable (a) values ('/*! truncated */');"
	stmt, err = parser.ParseOneStmt(src, "", "")
	c.Assert(err, IsNil)
	is, ok := stmt.(*ast.InsertStmt)
	c.Assert(ok, IsTrue)
	c.Assert(is.Lists, HasLen, 1)
	c.Assert(is.Lists[0], HasLen, 1)
	c.Assert(is.Lists[0][0].GetDatum().GetString(), Equals, "/*! truncated */")

	// Testcase for CONVERT(expr,type)
	src = "SELECT CONVERT('111', SIGNED);"
	st, err := parser.ParseOneStmt(src, "", "")
	c.Assert(err, IsNil)
	ss, ok := st.(*ast.SelectStmt)
	c.Assert(ok, IsTrue)
	c.Assert(len(ss.Fields.Fields), Equals, 1)
	cv, ok := ss.Fields.Fields[0].Expr.(*ast.FuncCastExpr)
	c.Assert(ok, IsTrue)
	c.Assert(cv.FunctionType, Equals, ast.CastConvertFunction)

	// for query start with comment
	srcs := []string{
		"/* some comments */ SELECT CONVERT('111', SIGNED) ;",
		"/* some comments */ /*comment*/ SELECT CONVERT('111', SIGNED) ;",
		"SELECT /*comment*/ CONVERT('111', SIGNED) ;",
		"SELECT CONVERT('111', /*comment*/ SIGNED) ;",
		"SELECT CONVERT('111', SIGNED) /*comment*/;",
	}
	for _, src := range srcs {
		st, err = parser.ParseOneStmt(src, "", "")
		c.Assert(err, IsNil)
		ss, ok = st.(*ast.SelectStmt)
		c.Assert(ok, IsTrue)
	}

	// for issue #961
	src = "create table t (c int key);"
	st, err = parser.ParseOneStmt(src, "", "")
	c.Assert(err, IsNil)
	cs, ok := st.(*ast.CreateTableStmt)
	c.Assert(ok, IsTrue)
	c.Assert(cs.Cols, HasLen, 1)
	c.Assert(cs.Cols[0].Options, HasLen, 1)
	c.Assert(cs.Cols[0].Options[0].Tp, Equals, ast.ColumnOptionPrimaryKey)
}

type testCase struct {
	src string
	ok  bool
}

func (s *testParserSuite) RunTest(c *C, table []testCase) {
	parser := New()
	for _, t := range table {
		_, err := parser.Parse(t.src, "", "")
		comment := Commentf("source %v", t.src)
		if t.ok {
			c.Assert(err, IsNil, comment)
		} else {
			c.Assert(err, NotNil, comment)
		}
	}
}

func (s *testParserSuite) TestDMLStmt(c *C) {
	defer testleak.AfterTest(c)()
	table := []testCase{
		{"", true},
		{";", true},
		{"INSERT INTO foo VALUES (1234)", true},
		{"INSERT INTO foo VALUES (1234, 5678)", true},
		// 15
		{"INSERT INTO foo VALUES (1 || 2)", true},
		{"INSERT INTO foo VALUES (1 | 2)", true},
		{"INSERT INTO foo VALUES (false || true)", true},
		{"INSERT INTO foo VALUES (bar(5678))", false},
		// 20
		{"INSERT INTO foo VALUES ()", true},
		{"SELECT * FROM t", true},
		{"SELECT * FROM t AS u", true},
		// 25
		{"SELECT * FROM t, v", true},
		{"SELECT * FROM t AS u, v", true},
		{"SELECT * FROM t, v AS w", true},
		{"SELECT * FROM t AS u, v AS w", true},
		{"SELECT * FROM foo, bar, foo", true},
		// 30
		{"SELECT DISTINCTS * FROM t", false},
		{"SELECT DISTINCT * FROM t", true},
		{"INSERT INTO foo (a) VALUES (42)", true},
		{"INSERT INTO foo (a,) VALUES (42,)", false},
		// 35
		{"INSERT INTO foo (a,b) VALUES (42,314)", true},
		{"INSERT INTO foo (a,b,) VALUES (42,314)", false},
		{"INSERT INTO foo (a,b,) VALUES (42,314,)", false},
		{"INSERT INTO foo () VALUES ()", true},
		{"INSERT INTO foo VALUE ()", true},

		// for issue 2402
		{"INSERT INTO tt VALUES (01000001783);", true},

		{"REPLACE INTO foo VALUES (1 || 2)", true},
		{"REPLACE INTO foo VALUES (1 | 2)", true},
		{"REPLACE INTO foo VALUES (false || true)", true},
		{"REPLACE INTO foo VALUES (bar(5678))", false},
		{"REPLACE INTO foo VALUES ()", true},
		{"REPLACE INTO foo (a,b) VALUES (42,314)", true},
		{"REPLACE INTO foo (a,b,) VALUES (42,314)", false},
		{"REPLACE INTO foo (a,b,) VALUES (42,314,)", false},
		{"REPLACE INTO foo () VALUES ()", true},
		{"REPLACE INTO foo VALUE ()", true},
		// 40
		{`SELECT stuff.id
			FROM stuff
			WHERE stuff.value >= ALL (SELECT stuff.value
			FROM stuff)`, true},
		{"BEGIN", true},
		{"START TRANSACTION", true},
		// 45
		{"COMMIT", true},
		{"ROLLBACK", true},
		{`BEGIN;
			INSERT INTO foo VALUES (42, 3.14);
			INSERT INTO foo VALUES (-1, 2.78);
		COMMIT;`, true},
		{`BEGIN;
			INSERT INTO tmp SELECT * from bar;
			SELECT * from tmp;
		ROLLBACK;`, true},

		// qualified select
		{"SELECT a.b.c FROM t", true},
		{"SELECT a.b.*.c FROM t", false},
		{"SELECT a.b.* FROM t", true},
		{"SELECT a FROM t", true},
		{"SELECT a.b.c.d FROM t", false},

		// do statement
		{"DO 1", true},
		{"DO 1 from t", false},

		// load data
		{"load data infile '/tmp/t.csv' into table t", true},
		{"load data infile '/tmp/t.csv' into table t fields terminated by 'ab'", true},
		{"load data infile '/tmp/t.csv' into table t columns terminated by 'ab'", true},
		{"load data infile '/tmp/t.csv' into table t fields terminated by 'ab' enclosed by 'b'", true},
		{"load data infile '/tmp/t.csv' into table t fields terminated by 'ab' enclosed by 'b' escaped by '*'", true},
		{"load data infile '/tmp/t.csv' into table t lines starting by 'ab'", true},
		{"load data infile '/tmp/t.csv' into table t lines starting by 'ab' terminated by 'xy'", true},
		{"load data infile '/tmp/t.csv' into table t fields terminated by 'ab' lines terminated by 'xy'", true},
		{"load data infile '/tmp/t.csv' into table t terminated by 'xy' fields terminated by 'ab'", false},
		{"load data local infile '/tmp/t.csv' into table t", true},
		{"load data local infile '/tmp/t.csv' into table t fields terminated by 'ab'", true},
		{"load data local infile '/tmp/t.csv' into table t columns terminated by 'ab'", true},
		{"load data local infile '/tmp/t.csv' into table t fields terminated by 'ab' enclosed by 'b'", true},
		{"load data local infile '/tmp/t.csv' into table t fields terminated by 'ab' enclosed by 'b' escaped by '*'", true},
		{"load data local infile '/tmp/t.csv' into table t lines starting by 'ab'", true},
		{"load data local infile '/tmp/t.csv' into table t lines starting by 'ab' terminated by 'xy'", true},
		{"load data local infile '/tmp/t.csv' into table t fields terminated by 'ab' lines terminated by 'xy'", true},
		{"load data local infile '/tmp/t.csv' into table t terminated by 'xy' fields terminated by 'ab'", false},

		// select for update
		{"SELECT * from t for update", true},
		{"SELECT * from t lock in share mode", true},

		// from join
		{"SELECT * from t1, t2, t3", true},
		{"select * from t1 join t2 left join t3 on t2.id = t3.id", true},
		{"select * from t1 right join t2 on t1.id = t2.id left join t3 on t3.id = t2.id", true},
		{"select * from t1 right join t2 on t1.id = t2.id left join t3", false},

		// for admin
		{"admin show ddl;", true},
		{"admin check table t1, t2;", true},

		// for on duplicate key update
		{"INSERT INTO t (a,b,c) VALUES (1,2,3),(4,5,6) ON DUPLICATE KEY UPDATE c=VALUES(a)+VALUES(b);", true},
		{"INSERT IGNORE INTO t (a,b,c) VALUES (1,2,3),(4,5,6) ON DUPLICATE KEY UPDATE c=VALUES(a)+VALUES(b);", true},

		// for delete statement
		{"DELETE t1, t2 FROM t1 INNER JOIN t2 INNER JOIN t3 WHERE t1.id=t2.id AND t2.id=t3.id;", true},
		{"DELETE FROM t1, t2 USING t1 INNER JOIN t2 INNER JOIN t3 WHERE t1.id=t2.id AND t2.id=t3.id;", true},
		{"DELETE t1, t2 FROM t1 INNER JOIN t2 INNER JOIN t3 WHERE t1.id=t2.id AND t2.id=t3.id limit 10;", false},

		// for update statement
		{"UPDATE t SET id = id + 1 ORDER BY id DESC;", true},
		{"UPDATE items,month SET items.price=month.price WHERE items.id=month.id;", true},
		{"UPDATE items,month SET items.price=month.price WHERE items.id=month.id LIMIT 10;", false},
		{"UPDATE user T0 LEFT OUTER JOIN user_profile T1 ON T1.id = T0.profile_id SET T0.profile_id = 1 WHERE T0.profile_id IN (1);", true},

		// for select with where clause
		{"SELECT * FROM t WHERE 1 = 1", true},

		// for dual
		{"select 1 from dual", true},
		{"select 1 from dual limit 1", true},
		{"select 1 where exists (select 2)", false},
		{"select 1 from dual where not exists (select 2)", true},

		// for https://github.com/pingcap/tidb/issues/320
		{`(select 1);`, true},

		// for https://github.com/pingcap/tidb/issues/1050
		{`SELECT /*!40001 SQL_NO_CACHE */ * FROM test WHERE 1 limit 0, 2000;`, true},

		{`ANALYZE TABLE t`, true},

		// for Binlog stmt
		{`BINLOG '
BxSFVw8JAAAA8QAAAPUAAAAAAAQANS41LjQ0LU1hcmlhREItbG9nAAAAAAAAAAAAAAAAAAAAAAAA
AAAAAAAAAAAAAAAAAAAAAAAAEzgNAAgAEgAEBAQEEgAA2QAEGggAAAAICAgCAAAAAAAAAAAAAAAA
AAAAAAAAAAAAAAAAAAAAAAAAAAAAAAAAAAAAAAAAAAAAAAAAAAAAAAAAAAAAAAAAAAAAAAAAAAAA
AAAAAAAAAAAAAAAAAAAAAAAAAAAAAAAAAAAAAAAAAAAAAAAAAAAAAAAAAAAAAAAAAAAAAAAAAAAA
AAAAAAAAAAAA5gm5Mg==
'/*!*/;`, true},
	}
	s.RunTest(c, table)
}

func (s *testParserSuite) TestDBAStmt(c *C) {
	defer testleak.AfterTest(c)()
	table := []testCase{
		// for SHOW statement
		{"SHOW VARIABLES LIKE 'character_set_results'", true},
		{"SHOW GLOBAL VARIABLES LIKE 'character_set_results'", true},
		{"SHOW SESSION VARIABLES LIKE 'character_set_results'", true},
		{"SHOW VARIABLES", true},
		{"SHOW GLOBAL VARIABLES", true},
		{"SHOW GLOBAL VARIABLES WHERE Variable_name = 'autocommit'", true},
		{"SHOW STATUS", true},
		{"SHOW GLOBAL STATUS", true},
		{"SHOW SESSION STATUS", true},
		{"SHOW STATUS LIKE 'Up%'", true},
		{"SHOW STATUS WHERE Variable_name LIKE 'Up%'", true},
		{`SHOW FULL TABLES FROM icar_qa LIKE play_evolutions`, true},
		{`SHOW FULL TABLES WHERE Table_Type != 'VIEW'`, true},
		{`SHOW GRANTS`, true},
		{`SHOW GRANTS FOR 'test'@'localhost'`, true},
		{`SHOW COLUMNS FROM City;`, true},
		{`SHOW COLUMNS FROM tv189.1_t_1_x;`, true},
		{`SHOW FIELDS FROM City;`, true},
		{`SHOW TRIGGERS LIKE 't'`, true},
		{`SHOW DATABASES LIKE 'test2'`, true},
		{`SHOW PROCEDURE STATUS WHERE Db='test'`, true},
		{`SHOW FUNCTION STATUS WHERE Db='test'`, true},
		{`SHOW INDEX FROM t;`, true},
		{`SHOW KEYS FROM t;`, true},
		{`SHOW INDEX IN t;`, true},
		{`SHOW KEYS IN t;`, true},
		{`SHOW INDEXES IN t where true;`, true},
		{`SHOW KEYS FROM t FROM test where true;`, true},
		{`SHOW EVENTS FROM test_db WHERE definer = 'current_user'`, true},
		// for show character set
		{"show character set;", true},
		// for show collation
		{"show collation", true},
		{"show collation like 'utf8%'", true},
		{"show collation where Charset = 'utf8' and Collation = 'utf8_bin'", true},
		// for show full columns
		{"show columns in t;", true},
		{"show full columns in t;", true},
		// for show create table
		{"show create table test.t", true},
		{"show create table t", true},

		// set
		// user defined
		{"SET @a = 1", true},
		{"SET @b := 1", true},
		// session system variables
		{"SET SESSION autocommit = 1", true},
		{"SET @@session.autocommit = 1", true},
		{"SET @@SESSION.autocommit = 1", true},
		{"SET @@GLOBAL.GTID_PURGED = '123'", true},
		{"SET @MYSQLDUMP_TEMP_LOG_BIN = @@SESSION.SQL_LOG_BIN", true},
		{"SET LOCAL autocommit = 1", true},
		{"SET @@local.autocommit = 1", true},
		{"SET @@autocommit = 1", true},
		{"SET autocommit = 1", true},
		// global system variables
		{"SET GLOBAL autocommit = 1", true},
		{"SET @@global.autocommit = 1", true},
		// set default value
		{"SET @@global.autocommit = default", true},
		{"SET @@session.autocommit = default", true},
		// SET CHARACTER SET
		{"SET CHARACTER SET utf8mb4;", true},
		{"SET CHARACTER SET 'utf8mb4';", true},
		// set password
		{"SET PASSWORD = 'password';", true},
		{"SET PASSWORD FOR 'root'@'localhost' = 'password';", true},
		// SET TRANSACTION Syntax
		{"SET SESSION TRANSACTION ISOLATION LEVEL REPEATABLE READ", true},
		{"SET GLOBAL TRANSACTION ISOLATION LEVEL REPEATABLE READ", true},
		{"SET SESSION TRANSACTION READ WRITE", true},
		{"SET SESSION TRANSACTION READ ONLY", true},
		{"SET SESSION TRANSACTION ISOLATION LEVEL READ COMMITTED", true},
		{"SET SESSION TRANSACTION ISOLATION LEVEL READ UNCOMMITTED", true},
		{"SET SESSION TRANSACTION ISOLATION LEVEL SERIALIZABLE", true},
		// for set names
		{"set names utf8", true},
		{"set names utf8 collate utf8_unicode_ci", true},
		{"set names binary", true},
		// for set names and set vars
		{"set names utf8, @@session.sql_mode=1;", true},
		{"set @@session.sql_mode=1, names utf8, charset utf8;", true},

		// for FLUSH statement
		{"flush no_write_to_binlog tables tbl1 with read lock", true},
		{"flush table", true},
		{"flush tables", true},
		{"flush tables tbl1", true},
		{"flush no_write_to_binlog tables tbl1", true},
		{"flush local tables tbl1", true},
		{"flush table with read lock", true},
		{"flush tables tbl1, tbl2, tbl3", true},
		{"flush tables tbl1, tbl2, tbl3 with read lock", true},
		{"flush privileges", true},
	}
	s.RunTest(c, table)
}

func (s *testParserSuite) TestFlushTable(c *C) {
	parser := New()
	stmt, err := parser.Parse("flush local tables tbl1,tbl2 with read lock", "", "")
	c.Assert(err, IsNil)
	flushTable := stmt[0].(*ast.FlushStmt)
	c.Assert(flushTable.Tp, Equals, ast.FlushTables)
	c.Assert(flushTable.Tables[0].Name.L, Equals, "tbl1")
	c.Assert(flushTable.Tables[1].Name.L, Equals, "tbl2")
	c.Assert(flushTable.NoWriteToBinLog, IsTrue)
	c.Assert(flushTable.ReadLock, IsTrue)
}

func (s *testParserSuite) TestFlushPrivileges(c *C) {
	parser := New()
	stmt, err := parser.Parse("flush privileges", "", "")
	c.Assert(err, IsNil)
	flushPrivilege := stmt[0].(*ast.FlushStmt)
	c.Assert(flushPrivilege.Tp, Equals, ast.FlushPrivileges)
}

func (s *testParserSuite) TestExpression(c *C) {
	defer testleak.AfterTest(c)()
	table := []testCase{
		// sign expression
		{"SELECT ++1", true},
		{"SELECT -*1", false},
		{"SELECT -+1", true},
		{"SELECT -1", true},
		{"SELECT --1", true},

		// for string literal
		{`select '''a''', """a"""`, true},
		{`select ''a''`, false},
		{`select ""a""`, false},
		{`select '''a''';`, true},
		{`select '\'a\'';`, true},
		{`select "\"a\"";`, true},
		{`select """a""";`, true},
		{`select _utf8"string";`, true},
		{`select _binary"string";`, true},
		// for comparison
		{"select 1 <=> 0, 1 <=> null, 1 = null", true},
	}
	s.RunTest(c, table)
}

func (s *testParserSuite) TestBuiltin(c *C) {
	defer testleak.AfterTest(c)()
	table := []testCase{
		// for builtin functions
		{"SELECT POW(1, 2)", true},
		{"SELECT POW(1, 0.5)", true},
		{"SELECT POW(1, -1)", true},
		{"SELECT POW(-1, 1)", true},
		{"SELECT RAND();", true},
		{"SELECT RAND(1);", true},
		{"SELECT MOD(10, 2);", true},
		{"SELECT ROUND(-1.23);", true},
		{"SELECT ROUND(1.23, 1);", true},
		{"SELECT CEIL(-1.23);", true},
		{"SELECT CEILING(1.23);", true},
		{"SELECT FLOOR(-1.23);", true},
		{"SELECT LN(1);", true},
		{"SELECT LOG(-2);", true},
		{"SELECT LOG(2, 65536);", true},
		{"SELECT LOG2(2);", true},
		{"SELECT LOG10(10);", true},
		{"SELECT CONV(10+'10'+'10'+X'0a',10,10);", true},
		{"SELECT CRC32('MySQL');", true},
		{"SELECT SIGN(0);", true},
		{"SELECT SQRT(0);", true},
		{"SELECT ACOS(1);", true},
		{"SELECT ASIN(1);", true},
		{"SELECT ATAN(1), ATAN(1, 2);", true},
		{"SELECT ATAN2(1,2);", true},
		{"SELECT COS(1);", true},
		{"SELECT COT(1);", true},
		{"SELECT DEGREES(0);", true},
		{"SELECT EXP(1);", true},
		{"SELECT PI();", true},
		{"SELECT RADIANS(1);", true},
		{"SELECT SIN(1);", true},
		{"SELECT TAN(1);", true},
		{"SELECT TRUNCATE(1.223,1);", true},

		{"SELECT SUBSTR('Quadratically',5);", true},
		{"SELECT SUBSTR('Quadratically',5, 3);", true},
		{"SELECT SUBSTR('Quadratically' FROM 5);", true},
		{"SELECT SUBSTR('Quadratically' FROM 5 FOR 3);", true},

		{"SELECT SUBSTRING('Quadratically',5);", true},
		{"SELECT SUBSTRING('Quadratically',5, 3);", true},
		{"SELECT SUBSTRING('Quadratically' FROM 5);", true},
		{"SELECT SUBSTRING('Quadratically' FROM 5 FOR 3);", true},

		{"SELECT CONVERT('111', SIGNED);", true},

		{"SELECT LEAST(1, 2, 3);", true},

		{"SELECT INTERVAL(1, 0, 1, 2)", true},
		{"SELECT DATE_ADD('2008-01-02', INTERVAL INTERVAL(1, 0, 1) DAY);", true},

		// information functions
		{"SELECT DATABASE();", true},
		{"SELECT SCHEMA();", true},
		{"SELECT USER();", true},
		{"SELECT CURRENT_USER();", true},
		{"SELECT CURRENT_USER;", true},
		{"SELECT CONNECTION_ID();", true},
		{"SELECT VERSION();", true},
		{"SELECT BENCHMARK(1000000, AES_ENCRYPT('text',UNHEX('F3229A0B371ED2D9441B830D21A390C3')));", true},
		{"SELECT CHARSET('abc');", true},
		{"SELECT COERCIBILITY('abc');", true},
		{"SELECT COLLATION('abc');", true},
		{"SELECT ROW_COUNT();", true},
		{"SELECT SESSION_USER();", true},
		{"SELECT SYSTEM_USER();", true},

		{"SELECT SUBSTRING_INDEX('www.mysql.com', '.', 2);", true},
		{"SELECT SUBSTRING_INDEX('www.mysql.com', '.', -2);", true},

		{`SELECT ASCII(""), ASCII("A"), ASCII(1);`, true},

		{`SELECT LOWER("A"), UPPER("a")`, true},
		{`SELECT LCASE("A"), UCASE("a")`, true},

		{`SELECT REPLACE('www.mysql.com', 'w', 'Ww')`, true},

		{`SELECT LOCATE('bar', 'foobarbar');`, true},
		{`SELECT LOCATE('bar', 'foobarbar', 5);`, true},

		// for time fsp
		{"CREATE TABLE t( c1 TIME(2), c2 DATETIME(2), c3 TIMESTAMP(2) );", true},

		// for row
		{"select row(1)", false},
		{"select row(1, 1,)", false},
		{"select (1, 1,)", false},
		{"select row(1, 1) > row(1, 1), row(1, 1, 1) > row(1, 1, 1)", true},
		{"Select (1, 1) > (1, 1)", true},
		{"create table t (row int)", true},

		// for cast with charset
		{"SELECT *, CAST(data AS CHAR CHARACTER SET utf8) FROM t;", true},

		// for last_insert_id
		{"SELECT last_insert_id();", true},
		{"SELECT last_insert_id(1);", true},

		// for binary operator
		{"SELECT binary 'a';", true},

		// select time
		{"select current_timestamp", true},
		{"select current_timestamp()", true},
		{"select current_timestamp(6)", true},
		{"select now()", true},
		{"select now(6)", true},
		{"select sysdate(), sysdate(6)", true},
		{"SELECT time('01:02:03');", true},
		{"SELECT TIMEDIFF('2000:01:01 00:00:00', '2000:01:01 00:00:00.000001');", true},
		{"SELECT TIMESTAMPDIFF(MONTH,'2003-02-01','2003-05-01');", true},
		{"SELECT TIMESTAMPDIFF(YEAR,'2002-05-01','2001-01-01');", true},
		{"SELECT TIMESTAMPDIFF(MINUTE,'2003-02-01','2003-05-01 12:05:55');", true},

		// select current_time
		{"select current_time", true},
		{"select current_time()", true},
		{"select current_time(6)", true},
		{"select curtime()", true},
		{"select curtime(6)", true},

		// select utc_timestamp
		{"select utc_timestamp", true},
		{"select utc_timestamp()", true},
		{"select utc_timestamp(6)", true},

		// for microsecond, second, minute, hour
		{"SELECT MICROSECOND('2009-12-31 23:59:59.000010');", true},
		{"SELECT SECOND('10:05:03');", true},
		{"SELECT MINUTE('2008-02-03 10:05:03');", true},
		{"SELECT HOUR('10:05:03');", true},

		// for date, day, weekday
		{"SELECT CURRENT_DATE, CURRENT_DATE(), CURDATE()", true},
		{"SELECT DATEDIFF('2003-12-31', '2003-12-30');", true},
		{"SELECT DATE('2003-12-31 01:02:03');", true},
		{"SELECT DATE_FORMAT('2003-12-31 01:02:03', '%W %M %Y');", true},
		{"SELECT DAY('2007-02-03');", true},
		{"SELECT DAYOFMONTH('2007-02-03');", true},
		{"SELECT DAYOFWEEK('2007-02-03');", true},
		{"SELECT DAYOFYEAR('2007-02-03');", true},
		{"SELECT DAYNAME('2007-02-03');", true},
		{"SELECT FROM_DAYS(1423);", true},
		{"SELECT WEEKDAY('2007-02-03');", true},

		// for utc_date
		{"SELECT UTC_DATE, UTC_DATE();", true},
		{"SELECT UTC_DATE(), UTC_DATE()+0", true},

		// for week, month, year
		{"SELECT WEEK('2007-02-03');", true},
		{"SELECT WEEK('2007-02-03', 0);", true},
		{"SELECT WEEKOFYEAR('2007-02-03');", true},
		{"SELECT MONTH('2007-02-03');", true},
		{"SELECT MONTHNAME('2007-02-03');", true},
		{"SELECT YEAR('2007-02-03');", true},
		{"SELECT YEARWEEK('2007-02-03');", true},
		{"SELECT YEARWEEK('2007-02-03', 0);", true},

		// for ADDTIME, SUBTIME
		{"SELECT ADDTIME('01:00:00.999999', '02:00:00.999998');", true},
		{"SELECT SUBTIME('01:00:00.999999', '02:00:00.999998');", true},

		// for CONVERT_TZ
		{"SELECT CONVERT_TZ('2004-01-01 12:00:00','+00:00','+10:00');", true},

		// for LOCALTIME, LOCALTIMESTAMP
		{"SELECT LOCALTIME(), LOCALTIME(1)", true},
		{"SELECT LOCALTIMESTAMP(), LOCALTIMESTAMP(2)", true},

		// for MAKEDATE, MAKETIME
		{"SELECT MAKEDATE(2011,31);", true},
		{"SELECT MAKETIME(12,15,30);", true},

		// for PERIOD_ADD, PERIOD_DIFF
		{"SELECT PERIOD_ADD(200801,2)", true},
		{"SELECT PERIOD_DIFF(200802,200703)", true},

		// for QUARTER
		{"SELECT QUARTER('2008-04-01');", true},

		// for SEC_TO_TIME
		{"SELECT SEC_TO_TIME(2378)", true},

		// for TIME_FORMAT
		{"SELECT TIME_FORMAT('100:00:00', '%H %k %h %I %l')", true},

		// for TIME_TO_SEC
		{"SELECT TIME_TO_SEC('22:23:00')", true},

		// for TIMESTAMPADD
		{"SELECT TIMESTAMPADD(WEEK,1,'2003-01-02');", true},

		// for TO_DAYS, TO_SECONDS
		{"SELECT TO_DAYS('2007-10-07')", true},
		{"SELECT TO_SECONDS('2009-11-29')", true},

		// for UTC_TIME
		{"SELECT UTC_TIME(), UTC_TIME(1)", true},

		// for time extract
		{`select extract(microsecond from "2011-11-11 10:10:10.123456")`, true},
		{`select extract(second from "2011-11-11 10:10:10.123456")`, true},
		{`select extract(minute from "2011-11-11 10:10:10.123456")`, true},
		{`select extract(hour from "2011-11-11 10:10:10.123456")`, true},
		{`select extract(day from "2011-11-11 10:10:10.123456")`, true},
		{`select extract(week from "2011-11-11 10:10:10.123456")`, true},
		{`select extract(month from "2011-11-11 10:10:10.123456")`, true},
		{`select extract(quarter from "2011-11-11 10:10:10.123456")`, true},
		{`select extract(year from "2011-11-11 10:10:10.123456")`, true},
		{`select extract(second_microsecond from "2011-11-11 10:10:10.123456")`, true},
		{`select extract(minute_microsecond from "2011-11-11 10:10:10.123456")`, true},
		{`select extract(minute_second from "2011-11-11 10:10:10.123456")`, true},
		{`select extract(hour_microsecond from "2011-11-11 10:10:10.123456")`, true},
		{`select extract(hour_second from "2011-11-11 10:10:10.123456")`, true},
		{`select extract(hour_minute from "2011-11-11 10:10:10.123456")`, true},
		{`select extract(day_microsecond from "2011-11-11 10:10:10.123456")`, true},
		{`select extract(day_second from "2011-11-11 10:10:10.123456")`, true},
		{`select extract(day_minute from "2011-11-11 10:10:10.123456")`, true},
		{`select extract(day_hour from "2011-11-11 10:10:10.123456")`, true},
		{`select extract(year_month from "2011-11-11 10:10:10.123456")`, true},

		// for from_unixtime
		{`select from_unixtime(1447430881)`, true},
		{`select from_unixtime(1447430881.123456)`, true},
		{`select from_unixtime(1447430881.1234567)`, true},
		{`select from_unixtime(1447430881.9999999)`, true},
		{`select from_unixtime(1447430881, "%Y %D %M %h:%i:%s %x")`, true},
		{`select from_unixtime(1447430881.123456, "%Y %D %M %h:%i:%s %x")`, true},
		{`select from_unixtime(1447430881.1234567, "%Y %D %M %h:%i:%s %x")`, true},

		// for issue 224
		{`SELECT CAST('test collated returns' AS CHAR CHARACTER SET utf8) COLLATE utf8_bin;`, true},

		// for string functions
		// trim
		{`SELECT TRIM('  bar   ');`, true},
		{`SELECT TRIM(LEADING 'x' FROM 'xxxbarxxx');`, true},
		{`SELECT TRIM(BOTH 'x' FROM 'xxxbarxxx');`, true},
		{`SELECT TRIM(TRAILING 'xyz' FROM 'barxxyz');`, true},
		{`SELECT LTRIM(' foo ');`, true},
		{`SELECT RTRIM(' bar ');`, true},

		{`SELECT RPAD('hi', 6, 'c');`, true},
		{`SELECT BIT_LENGTH('hi');`, true},
		{`SELECT CHAR(65);`, true},
		{`SELECT CHAR_LENGTH('abc');`, true},
		{`SELECT CHARACTER_LENGTH('abc');`, true},
		{`SELECT FIELD('ej', 'Hej', 'ej', 'Heja', 'hej', 'foo');`, true},
		{`SELECT FIND_IN_SET('foo', 'foo,bar')`, true},
		{`SELECT FIND_IN_SET('foo')`, false},
		{`SELECT MAKE_SET(1,'a'), MAKE_SET(1,'a','b','c')`, true},
		{`SELECT MID('Sakila', -5, 3)`, true},
		{`SELECT OCT(12)`, true},
		{`SELECT OCTET_LENGTH('text')`, true},
		{`SELECT ORD('2')`, true},
		// parser of POSITION will cause conflict now.
		//{`SELECT POSITION('foobarbar' IN 'bar')`, false},
		{`SELECT QUOTE('Don\'t!')`, true},
		{`SELECT BIN(12)`, true},
		{`SELECT ELT(1, 'ej', 'Heja', 'hej', 'foo')`, true},
		{`SELECT EXPORT_SET(5,'Y','N'), EXPORT_SET(5,'Y','N',','), EXPORT_SET(5,'Y','N',',',4)`, true},
		{`SELECT FORMAT(12332.2,2,'de_DE'), FORMAT(12332.123456, 4)`, true},
		{`SELECT FROM_BASE64('abc')`, true},
		{`SELECT INSERT('Quadratic', 3, 4, 'What'), INSTR('foobarbar', 'bar')`, true},
		{`SELECT LOAD_FILE('/tmp/picture')`, true},
		{`SELECT LPAD('hi',4,'??')`, true},

		// repeat
		{`SELECT REPEAT("a", 10);`, true},

		// for miscellaneous functions
		{`SELECT SLEEP(10);`, true},
		{`SELECT ANY_VALUE(@arg);`, true},
		{`SELECT INET_ATON('10.0.5.9');`, true},
		{`SELECT INET_NTOA(167773449);`, true},
		{`SELECT INET6_ATON('fdfe::5a55:caff:fefa:9089');`, true},
		{`SELECT INET6_NTOA(INET_NTOA(167773449));`, true},
		{`SELECT IS_FREE_LOCK(@str);`, true},
		{`SELECT IS_IPV4('10.0.5.9');`, true},
		{`SELECT IS_IPV4_COMPAT(INET6_ATON('::10.0.5.9'));`, true},
		{`SELECT IS_IPV4_MAPPED(INET6_ATON('::10.0.5.9'));`, true},
		{`SELECT IS_IPV6('10.0.5.9');`, true},
		{`SELECT IS_USED_LOCK(@str);`, true},
		{`SELECT MASTER_POS_WAIT(@log_name, @log_pos), MASTER_POS_WAIT(@log_name, @log_pos, @timeout), MASTER_POS_WAIT(@log_name, @log_pos, @timeout, @channel_name);`, true},
		{`SELECT NAME_CONST('myname', 14);`, true},
		{`SELECT RELEASE_ALL_LOCKS();`, true},
		{`SELECT UUID();`, true},
		{`SELECT UUID_SHORT()`, true},

		// for date_add
		{`select date_add("2011-11-11 10:10:10.123456", interval 10 microsecond)`, true},
		{`select date_add("2011-11-11 10:10:10.123456", interval 10 second)`, true},
		{`select date_add("2011-11-11 10:10:10.123456", interval 10 minute)`, true},
		{`select date_add("2011-11-11 10:10:10.123456", interval 10 hour)`, true},
		{`select date_add("2011-11-11 10:10:10.123456", interval 10 day)`, true},
		{`select date_add("2011-11-11 10:10:10.123456", interval 1 week)`, true},
		{`select date_add("2011-11-11 10:10:10.123456", interval 1 month)`, true},
		{`select date_add("2011-11-11 10:10:10.123456", interval 1 quarter)`, true},
		{`select date_add("2011-11-11 10:10:10.123456", interval 1 year)`, true},
		{`select date_add("2011-11-11 10:10:10.123456", interval "10.10" second_microsecond)`, true},
		{`select date_add("2011-11-11 10:10:10.123456", interval "10:10.10" minute_microsecond)`, true},
		{`select date_add("2011-11-11 10:10:10.123456", interval "10:10" minute_second)`, true},
		{`select date_add("2011-11-11 10:10:10.123456", interval "10:10:10.10" hour_microsecond)`, true},
		{`select date_add("2011-11-11 10:10:10.123456", interval "10:10:10" hour_second)`, true},
		{`select date_add("2011-11-11 10:10:10.123456", interval "10:10" hour_minute)`, true},
		{`select date_add("2011-11-11 10:10:10.123456", interval "11 10:10:10.10" day_microsecond)`, true},
		{`select date_add("2011-11-11 10:10:10.123456", interval "11 10:10:10" day_second)`, true},
		{`select date_add("2011-11-11 10:10:10.123456", interval "11 10:10" day_minute)`, true},
		{`select date_add("2011-11-11 10:10:10.123456", interval "11 10" day_hour)`, true},
		{`select date_add("2011-11-11 10:10:10.123456", interval "11-11" year_month)`, true},
		{`select date_add("2011-11-11 10:10:10.123456", 10)`, false},
		{`select date_add("2011-11-11 10:10:10.123456", 0.10)`, false},
		{`select date_add("2011-11-11 10:10:10.123456", "11,11")`, false},

		// for strcmp
		{`select strcmp('abc', 'def')`, true},

		// for adddate
		{`select adddate("2011-11-11 10:10:10.123456", interval 10 microsecond)`, true},
		{`select adddate("2011-11-11 10:10:10.123456", interval 10 second)`, true},
		{`select adddate("2011-11-11 10:10:10.123456", interval 10 minute)`, true},
		{`select adddate("2011-11-11 10:10:10.123456", interval 10 hour)`, true},
		{`select adddate("2011-11-11 10:10:10.123456", interval 10 day)`, true},
		{`select adddate("2011-11-11 10:10:10.123456", interval 1 week)`, true},
		{`select adddate("2011-11-11 10:10:10.123456", interval 1 month)`, true},
		{`select adddate("2011-11-11 10:10:10.123456", interval 1 quarter)`, true},
		{`select adddate("2011-11-11 10:10:10.123456", interval 1 year)`, true},
		{`select adddate("2011-11-11 10:10:10.123456", interval "10.10" second_microsecond)`, true},
		{`select adddate("2011-11-11 10:10:10.123456", interval "10:10.10" minute_microsecond)`, true},
		{`select adddate("2011-11-11 10:10:10.123456", interval "10:10" minute_second)`, true},
		{`select adddate("2011-11-11 10:10:10.123456", interval "10:10:10.10" hour_microsecond)`, true},
		{`select adddate("2011-11-11 10:10:10.123456", interval "10:10:10" hour_second)`, true},
		{`select adddate("2011-11-11 10:10:10.123456", interval "10:10" hour_minute)`, true},
		{`select adddate("2011-11-11 10:10:10.123456", interval "11 10:10:10.10" day_microsecond)`, true},
		{`select adddate("2011-11-11 10:10:10.123456", interval "11 10:10:10" day_second)`, true},
		{`select adddate("2011-11-11 10:10:10.123456", interval "11 10:10" day_minute)`, true},
		{`select adddate("2011-11-11 10:10:10.123456", interval "11 10" day_hour)`, true},
		{`select adddate("2011-11-11 10:10:10.123456", interval "11-11" year_month)`, true},
		{`select adddate("2011-11-11 10:10:10.123456", 10)`, true},
		{`select adddate("2011-11-11 10:10:10.123456", 0.10)`, true},
		{`select adddate("2011-11-11 10:10:10.123456", "11,11")`, true},

		// for date_sub
		{`select date_sub("2011-11-11 10:10:10.123456", interval 10 microsecond)`, true},
		{`select date_sub("2011-11-11 10:10:10.123456", interval 10 second)`, true},
		{`select date_sub("2011-11-11 10:10:10.123456", interval 10 minute)`, true},
		{`select date_sub("2011-11-11 10:10:10.123456", interval 10 hour)`, true},
		{`select date_sub("2011-11-11 10:10:10.123456", interval 10 day)`, true},
		{`select date_sub("2011-11-11 10:10:10.123456", interval 1 week)`, true},
		{`select date_sub("2011-11-11 10:10:10.123456", interval 1 month)`, true},
		{`select date_sub("2011-11-11 10:10:10.123456", interval 1 quarter)`, true},
		{`select date_sub("2011-11-11 10:10:10.123456", interval 1 year)`, true},
		{`select date_sub("2011-11-11 10:10:10.123456", interval "10.10" second_microsecond)`, true},
		{`select date_sub("2011-11-11 10:10:10.123456", interval "10:10.10" minute_microsecond)`, true},
		{`select date_sub("2011-11-11 10:10:10.123456", interval "10:10" minute_second)`, true},
		{`select date_sub("2011-11-11 10:10:10.123456", interval "10:10:10.10" hour_microsecond)`, true},
		{`select date_sub("2011-11-11 10:10:10.123456", interval "10:10:10" hour_second)`, true},
		{`select date_sub("2011-11-11 10:10:10.123456", interval "10:10" hour_minute)`, true},
		{`select date_sub("2011-11-11 10:10:10.123456", interval "11 10:10:10.10" day_microsecond)`, true},
		{`select date_sub("2011-11-11 10:10:10.123456", interval "11 10:10:10" day_second)`, true},
		{`select date_sub("2011-11-11 10:10:10.123456", interval "11 10:10" day_minute)`, true},
		{`select date_sub("2011-11-11 10:10:10.123456", interval "11 10" day_hour)`, true},
		{`select date_sub("2011-11-11 10:10:10.123456", interval "11-11" year_month)`, true},
		{`select date_sub("2011-11-11 10:10:10.123456", 10)`, false},
		{`select date_sub("2011-11-11 10:10:10.123456", 0.10)`, false},
		{`select date_sub("2011-11-11 10:10:10.123456", "11,11")`, false},

		// for subdate
		{`select subdate("2011-11-11 10:10:10.123456", interval 10 microsecond)`, true},
		{`select subdate("2011-11-11 10:10:10.123456", interval 10 second)`, true},
		{`select subdate("2011-11-11 10:10:10.123456", interval 10 minute)`, true},
		{`select subdate("2011-11-11 10:10:10.123456", interval 10 hour)`, true},
		{`select subdate("2011-11-11 10:10:10.123456", interval 10 day)`, true},
		{`select subdate("2011-11-11 10:10:10.123456", interval 1 week)`, true},
		{`select subdate("2011-11-11 10:10:10.123456", interval 1 month)`, true},
		{`select subdate("2011-11-11 10:10:10.123456", interval 1 quarter)`, true},
		{`select subdate("2011-11-11 10:10:10.123456", interval 1 year)`, true},
		{`select subdate("2011-11-11 10:10:10.123456", interval "10.10" second_microsecond)`, true},
		{`select subdate("2011-11-11 10:10:10.123456", interval "10:10.10" minute_microsecond)`, true},
		{`select subdate("2011-11-11 10:10:10.123456", interval "10:10" minute_second)`, true},
		{`select subdate("2011-11-11 10:10:10.123456", interval "10:10:10.10" hour_microsecond)`, true},
		{`select subdate("2011-11-11 10:10:10.123456", interval "10:10:10" hour_second)`, true},
		{`select subdate("2011-11-11 10:10:10.123456", interval "10:10" hour_minute)`, true},
		{`select subdate("2011-11-11 10:10:10.123456", interval "11 10:10:10.10" day_microsecond)`, true},
		{`select subdate("2011-11-11 10:10:10.123456", interval "11 10:10:10" day_second)`, true},
		{`select subdate("2011-11-11 10:10:10.123456", interval "11 10:10" day_minute)`, true},
		{`select subdate("2011-11-11 10:10:10.123456", interval "11 10" day_hour)`, true},
		{`select subdate("2011-11-11 10:10:10.123456", interval "11-11" year_month)`, true},
		{`select subdate("2011-11-11 10:10:10.123456", 10)`, true},
		{`select subdate("2011-11-11 10:10:10.123456", 0.10)`, true},
		{`select subdate("2011-11-11 10:10:10.123456", "11,11")`, true},

		// for unix_timestamp
		{`select unix_timestamp()`, true},
		{`select unix_timestamp('2015-11-13 10:20:19.012')`, true},

		// for misc functions
		{`SELECT GET_LOCK('lock1',10);`, true},
		{`SELECT RELEASE_LOCK('lock1');`, true},

		// for aggregate functions
		{`select avg(c1,c2) from t;`, false},
		{`select avg(distinct c1) from t;`, true},
		{`select avg(c2) from t;`, true},
		{`select bit_xor(c1) from t;`, true},
		{`select bit_xor(distinct c1) from t;`, false},
		{`select max(c1,c2) from t;`, false},
		{`select max(distinct c1) from t;`, true},
		{`select max(c2) from t;`, true},
		{`select min(c1,c2) from t;`, false},
		{`select min(distinct c1) from t;`, true},
		{`select min(c2) from t;`, true},
		{`select sum(c1,c2) from t;`, false},
		{`select sum(distinct c1) from t;`, true},
		{`select sum(c2) from t;`, true},
		{`select count(c1) from t;`, true},
		{`select count(distinct *) from t;`, false},
		{`select count(*) from t;`, true},
		{`select count(distinct c1, c2) from t;`, true},
		{`select count(c1, c2) from t;`, false},
		{`select count(all c1) from t;`, true},
		{`select group_concat(c2,c1) from t group by c1;`, true},
		{`select group_concat(distinct c2,c1) from t group by c1;`, true},

		// for encryption and compression functions
		{`select AES_ENCRYPT('text',UNHEX('F3229A0B371ED2D9441B830D21A390C3'))`, true},
		{`select AES_DECRYPT(@crypt_str,@key_str)`, true},
		{`select AES_DECRYPT(@crypt_str,@key_str,@init_vector);`, true},
		{`SELECT ASYMMETRIC_DECRYPT(0, 0, 0);`, true},
		{`SELECT ASYMMETRIC_DERIVE(@pub2, @priv1);`, true},
		{`SELECT ASYMMETRIC_ENCRYPT('RSA', 'The quick brown fox', @priv);`, true},
		{`SELECT ASYMMETRIC_SIGN(@algorithm, @digest_str, @priv_key_str, @digest_type);`, true},
		{`SELECT ASYMMETRIC_VERIFY(@algorithm, @digest_str, @sig_str, @pub_key_str, @digest_type);`, true},
		{`SELECT COMPRESS('');`, true},
		{`SELECT CREATE_ASYMMETRIC_PRIV_KEY('DSA', 2048);`, true},
		{`SELECT CREATE_ASYMMETRIC_PUB_KEY(@algorithm, @priv_key_str);`, true},
		{`SELECT CREATE_DH_PARAMETERS(1024);`, true},
		{`SELECT CREATE_DIGEST('SHA512', 'The quick brown fox');`, true},
		{`SELECT DECODE(@crypt_str, @pass_str);`, true},
		{`SELECT DES_DECRYPT(@crypt_str), DES_DECRYPT(@crypt_str, @key_str);`, true},
		{`SELECT DES_ENCRYPT(@str), DES_ENCRYPT(@key_num);`, true},
		{`SELECT ENCODE('cleartext', CONCAT('my_random_salt','my_secret_password'));`, true},
		{`SELECT ENCRYPT('hello'), ENCRYPT('hello', @salt);`, true},
		{`SELECT MD5('testing');`, true},
		{`SELECT OLD_PASSWORD(@str);`, true},
		{`SELECT PASSWORD(@str);`, true},
		{`SELECT RANDOM_BYTES(@len);`, true},
		{`SELECT SHA1('abc');`, true},
		{`SELECT SHA('abc');`, true},
		{`SELECT SHA2('abc', 224);`, true},
		{`SELECT UNCOMPRESS('any string');`, true},
		{`SELECT UNCOMPRESSED_LENGTH(@compressed_string);`, true},
		{`SELECT VALIDATE_PASSWORD_STRENGTH(@str);`, true},
	}
	s.RunTest(c, table)
}

func (s *testParserSuite) TestIdentifier(c *C) {
	defer testleak.AfterTest(c)()
	table := []testCase{
		// for quote identifier
		{"select `a`, `a.b`, `a b` from t", true},
		// for unquoted identifier
		{"create table MergeContextTest$Simple (value integer not null, primary key (value))", true},
		// for as
		{"select 1 as a, 1 as `a`, 1 as \"a\", 1 as 'a'", true},
		{`select 1 as a, 1 as "a", 1 as 'a'`, true},
		{`select 1 a, 1 "a", 1 'a'`, true},
		{`select * from t as "a"`, false},
		{`select * from t a`, true},
		// reserved keyword can't be used as identifier directly, but A.B pattern is an exception
		{`select COUNT from DESC`, false},
		{`select COUNT from SELECT.DESC`, true},
		{"use `select`", true},
		{"use select", false},
		{`select * from t as a`, true},
		{"select 1 full, 1 row, 1 abs", true},
		{"select * from t full, t1 row, t2 abs", true},
		// for issue 1878, identifiers may begin with digit.
		{"create database 123test", true},
		{"create database 123", false},
		{"create database `123`", true},
		{"create table `123` (123a1 int)", true},
		{"create table 123 (123a1 int)", false},
		{fmt.Sprintf("select * from t%cble", 0), false},
	}
	s.RunTest(c, table)
}

func (s *testParserSuite) TestDDL(c *C) {
	defer testleak.AfterTest(c)()
	table := []testCase{
		{"CREATE", false},
		{"CREATE TABLE", false},
		{"CREATE TABLE foo (", false},
		{"CREATE TABLE foo ()", false},
		{"CREATE TABLE foo ();", false},
		{"CREATE TABLE foo (a TINYINT UNSIGNED);", true},
		{"CREATE TABLE foo (a SMALLINT UNSIGNED, b INT UNSIGNED)", true},
		{"CREATE TABLE foo (a bigint unsigned, b bool);", true},
		{"CREATE TABLE foo (a TINYINT, b SMALLINT) CREATE TABLE bar (x INT, y int64)", false},
		{"CREATE TABLE foo (a int, b float); CREATE TABLE bar (x double, y float)", true},
		{"CREATE TABLE foo (a bytes)", false},
		{"CREATE TABLE foo (a SMALLINT UNSIGNED, b INT UNSIGNED)", true},
		{"CREATE TABLE foo (a SMALLINT UNSIGNED, b INT UNSIGNED) -- foo", true},
		// {"CREATE TABLE foo (a SMALLINT UNSIGNED, b INT UNSIGNED) // foo", true},
		{"CREATE TABLE foo (a SMALLINT UNSIGNED, b INT UNSIGNED) /* foo */", true},
		{"CREATE TABLE foo /* foo */ (a SMALLINT UNSIGNED, b INT UNSIGNED) /* foo */", true},
		{"CREATE TABLE foo (name CHAR(50) BINARY)", true},
		{"CREATE TABLE foo (name CHAR(50) COLLATE utf8_bin)", true},
		{"CREATE TABLE foo (name CHAR(50) CHARACTER SET utf8)", true},
		{"CREATE TABLE foo (name CHAR(50) BINARY CHARACTER SET utf8 COLLATE utf8_bin)", true},
		{"CREATE TABLE foo (a.b, b);", false},
		{"CREATE TABLE foo (a, b.c);", false},
		// for table option
		{"create table t (c int) avg_row_length = 3", true},
		{"create table t (c int) avg_row_length 3", true},
		{"create table t (c int) checksum = 0", true},
		{"create table t (c int) checksum 1", true},
		{"create table t (c int) compression = none", true},
		{"create table t (c int) compression lz4", true},
		{"create table t (c int) connection = 'abc'", true},
		{"create table t (c int) connection 'abc'", true},
		{"create table t (c int) key_block_size = 1024", true},
		{"create table t (c int) key_block_size 1024", true},
		{"create table t (c int) max_rows = 1000", true},
		{"create table t (c int) max_rows 1000", true},
		{"create table t (c int) min_rows = 1000", true},
		{"create table t (c int) min_rows 1000", true},
		{"create table t (c int) password = 'abc'", true},
		{"create table t (c int) password 'abc'", true},
		{"create table t (c int) DELAY_KEY_WRITE=1", true},
		{"create table t (c int) DELAY_KEY_WRITE 1", true},
		{"create table t (c int) ROW_FORMAT = default", true},
		{"create table t (c int) ROW_FORMAT default", true},
		{"create table t (c int) ROW_FORMAT = fixed", true},
		{"create table t (c int) ROW_FORMAT = compressed", true},
		{"create table t (c int) ROW_FORMAT = compact", true},
		{"create table t (c int) ROW_FORMAT = redundant", true},
		{"create table t (c int) ROW_FORMAT = dynamic", true},
		{"create table t (c int) STATS_PERSISTENT = default", true},
		{"create table t (c int) STATS_PERSISTENT = 0", true},
		{"create table t (c int) STATS_PERSISTENT = 1", true},
		// partition option
		{"create table t (c int) PARTITION BY HASH (c) PARTITIONS 32;", true},
		{"create table t (c int) PARTITION BY RANGE (Year(VDate)) (PARTITION p1980 VALUES LESS THAN (1980) ENGINE = MyISAM, PARTITION p1990 VALUES LESS THAN (1990) ENGINE = MyISAM, PARTITION pothers VALUES LESS THAN MAXVALUE ENGINE = MyISAM)", true},
		// for check clause
		{"create table t (c1 bool, c2 bool, check (c1 in (0, 1)), check (c2 in (0, 1)))", true},
		{"CREATE TABLE Customer (SD integer CHECK (SD > 0), First_Name varchar(30));", true},

		{"create database xxx", true},
		{"create database if exists xxx", false},
		{"create database if not exists xxx", true},
		{"create schema xxx", true},
		{"create schema if exists xxx", false},
		{"create schema if not exists xxx", true},
		// for drop database/schema/table
		{"drop database xxx", true},
		{"drop database if exists xxx", true},
		{"drop database if not exists xxx", false},
		{"drop schema xxx", true},
		{"drop schema if exists xxx", true},
		{"drop schema if not exists xxx", false},
		{"drop table xxx", true},
		{"drop table xxx, yyy", true},
		{"drop tables xxx", true},
		{"drop tables xxx, yyy", true},
		{"drop table if exists xxx", true},
		{"drop table if not exists xxx", false},
		{"drop view if exists xxx", true},
		// for issue 974
		{`CREATE TABLE address (
		id bigint(20) NOT NULL AUTO_INCREMENT,
		create_at datetime NOT NULL,
		deleted tinyint(1) NOT NULL,
		update_at datetime NOT NULL,
		version bigint(20) DEFAULT NULL,
		address varchar(128) NOT NULL,
		address_detail varchar(128) NOT NULL,
		cellphone varchar(16) NOT NULL,
		latitude double NOT NULL,
		longitude double NOT NULL,
		name varchar(16) NOT NULL,
		sex tinyint(1) NOT NULL,
		user_id bigint(20) NOT NULL,
		PRIMARY KEY (id),
		CONSTRAINT FK_7rod8a71yep5vxasb0ms3osbg FOREIGN KEY (user_id) REFERENCES waimaiqa.user (id),
		INDEX FK_7rod8a71yep5vxasb0ms3osbg (user_id) comment ''
		) ENGINE=InnoDB AUTO_INCREMENT=30 DEFAULT CHARACTER SET utf8 COLLATE utf8_general_ci ROW_FORMAT=COMPACT COMMENT='' CHECKSUM=0 DELAY_KEY_WRITE=0;`, true},
		// for issue 975
		{`CREATE TABLE test_data (
		id bigint(20) NOT NULL AUTO_INCREMENT,
		create_at datetime NOT NULL,
		deleted tinyint(1) NOT NULL,
		update_at datetime NOT NULL,
		version bigint(20) DEFAULT NULL,
		address varchar(255) NOT NULL,
		amount decimal(19,2) DEFAULT NULL,
		charge_id varchar(32) DEFAULT NULL,
		paid_amount decimal(19,2) DEFAULT NULL,
		transaction_no varchar(64) DEFAULT NULL,
		wx_mp_app_id varchar(32) DEFAULT NULL,
		contacts varchar(50) DEFAULT NULL,
		deliver_fee decimal(19,2) DEFAULT NULL,
		deliver_info varchar(255) DEFAULT NULL,
		deliver_time varchar(255) DEFAULT NULL,
		description varchar(255) DEFAULT NULL,
		invoice varchar(255) DEFAULT NULL,
		order_from int(11) DEFAULT NULL,
		order_state int(11) NOT NULL,
		packing_fee decimal(19,2) DEFAULT NULL,
		payment_time datetime DEFAULT NULL,
		payment_type int(11) DEFAULT NULL,
		phone varchar(50) NOT NULL,
		store_employee_id bigint(20) DEFAULT NULL,
		store_id bigint(20) NOT NULL,
		user_id bigint(20) NOT NULL,
		payment_mode int(11) NOT NULL,
		current_latitude double NOT NULL,
		current_longitude double NOT NULL,
		address_latitude double NOT NULL,
		address_longitude double NOT NULL,
		PRIMARY KEY (id),
		CONSTRAINT food_order_ibfk_1 FOREIGN KEY (user_id) REFERENCES waimaiqa.user (id),
		CONSTRAINT food_order_ibfk_2 FOREIGN KEY (store_id) REFERENCES waimaiqa.store (id),
		CONSTRAINT food_order_ibfk_3 FOREIGN KEY (store_employee_id) REFERENCES waimaiqa.store_employee (id),
		UNIQUE FK_UNIQUE_charge_id USING BTREE (charge_id) comment '',
		INDEX FK_eqst2x1xisn3o0wbrlahnnqq8 USING BTREE (store_employee_id) comment '',
		INDEX FK_8jcmec4kb03f4dod0uqwm54o9 USING BTREE (store_id) comment '',
		INDEX FK_a3t0m9apja9jmrn60uab30pqd USING BTREE (user_id) comment ''
		) ENGINE=InnoDB AUTO_INCREMENT=95 DEFAULT CHARACTER SET utf8 COLLATE utf8_general_ci ROW_FORMAT=COMPACT COMMENT='' CHECKSUM=0 DELAY_KEY_WRITE=0;`, true},
		{`create table t (c int KEY);`, true},
		{`CREATE TABLE address (
		id bigint(20) NOT NULL AUTO_INCREMENT,
		create_at datetime NOT NULL,
		deleted tinyint(1) NOT NULL,
		update_at datetime NOT NULL,
		version bigint(20) DEFAULT NULL,
		address varchar(128) NOT NULL,
		address_detail varchar(128) NOT NULL,
		cellphone varchar(16) NOT NULL,
		latitude double NOT NULL,
		longitude double NOT NULL,
		name varchar(16) NOT NULL,
		sex tinyint(1) NOT NULL,
		user_id bigint(20) NOT NULL,
		PRIMARY KEY (id),
		CONSTRAINT FK_7rod8a71yep5vxasb0ms3osbg FOREIGN KEY (user_id) REFERENCES waimaiqa.user (id) ON DELETE CASCADE ON UPDATE NO ACTION,
		INDEX FK_7rod8a71yep5vxasb0ms3osbg (user_id) comment ''
		) ENGINE=InnoDB AUTO_INCREMENT=30 DEFAULT CHARACTER SET utf8 COLLATE utf8_general_ci ROW_FORMAT=COMPACT COMMENT='' CHECKSUM=0 DELAY_KEY_WRITE=0;`, true},
		{"CREATE TABLE address (\r\nid bigint(20) NOT NULL AUTO_INCREMENT,\r\ncreate_at datetime NOT NULL,\r\ndeleted tinyint(1) NOT NULL,\r\nupdate_at datetime NOT NULL,\r\nversion bigint(20) DEFAULT NULL,\r\naddress varchar(128) NOT NULL,\r\naddress_detail varchar(128) NOT NULL,\r\ncellphone varchar(16) NOT NULL,\r\nlatitude double NOT NULL,\r\nlongitude double NOT NULL,\r\nname varchar(16) NOT NULL,\r\nsex tinyint(1) NOT NULL,\r\nuser_id bigint(20) NOT NULL,\r\nPRIMARY KEY (id),\r\nCONSTRAINT FK_7rod8a71yep5vxasb0ms3osbg FOREIGN KEY (user_id) REFERENCES waimaiqa.user (id) ON DELETE CASCADE ON UPDATE NO ACTION,\r\nINDEX FK_7rod8a71yep5vxasb0ms3osbg (user_id) comment ''\r\n) ENGINE=InnoDB AUTO_INCREMENT=30 DEFAULT CHARACTER SET utf8 COLLATE utf8_general_ci ROW_FORMAT=COMPACT COMMENT='' CHECKSUM=0 DELAY_KEY_WRITE=0;", true},
		// for issue 1802
		{`CREATE TABLE t1 (
		accout_id int(11) DEFAULT '0',
		summoner_id int(11) DEFAULT '0',
		union_name varbinary(52) NOT NULL,
		union_id int(11) DEFAULT '0',
		PRIMARY KEY (union_name)) ENGINE=MyISAM DEFAULT CHARSET=binary;`, true},
		// Create table with multiple index options.
		{`create table t (c int, index ci (c) USING BTREE COMMENT "123");`, true},
		// for default value
		{"CREATE TABLE sbtest (id INTEGER UNSIGNED NOT NULL AUTO_INCREMENT, k integer UNSIGNED DEFAULT '0' NOT NULL, c char(120) DEFAULT '' NOT NULL, pad char(60) DEFAULT '' NOT NULL, PRIMARY KEY  (id) )", true},
		{"create table test (create_date TIMESTAMP NOT NULL COMMENT '创建日期 create date' DEFAULT now());", true},
		{"create table ts (t int, v timestamp(3) default CURRENT_TIMESTAMP(3));", true},
		// Create table with primary key name.
		{"create table if not exists `t` (`id` int not null auto_increment comment '消息ID', primary key `pk_id` (`id`) );", true},
		// Create table with like.
		{"create table a like b", true},
		{"create table if not exists a like b", true},
		{"create table t (a timestamp default now)", false},
		{"create table t (a timestamp default now())", true},
		{"create table t (a timestamp default now() on update now)", false},
		{"create table t (a timestamp default now() on update now())", true},
		// Create table with ON UPDATE CURRENT_TIMESTAMP(6), specify fraction part.
		{"CREATE TABLE IF NOT EXISTS `general_log` (`event_time` timestamp(6) NOT NULL DEFAULT CURRENT_TIMESTAMP(6) ON UPDATE CURRENT_TIMESTAMP(6),`user_host` mediumtext NOT NULL,`thread_id` bigint(21) unsigned NOT NULL,`server_id` int(10) unsigned NOT NULL,`command_type` varchar(64) NOT NULL,`argument` mediumblob NOT NULL) ENGINE=CSV DEFAULT CHARSET=utf8 COMMENT='General log'", true},

		// for alter table
		{"ALTER TABLE t ADD COLUMN a SMALLINT UNSIGNED", true},
		{"ALTER TABLE t ADD COLUMN a SMALLINT UNSIGNED FIRST", true},
		{"ALTER TABLE t ADD COLUMN a SMALLINT UNSIGNED AFTER b", true},
		{"ALTER TABLE t DISABLE KEYS", true},
		{"ALTER TABLE t ENABLE KEYS", true},
		{"ALTER TABLE t MODIFY COLUMN a varchar(255)", true},
		{"ALTER TABLE t CHANGE COLUMN a b varchar(255)", true},
		{"ALTER TABLE db.t RENAME to db1.t1", true},
		{"ALTER TABLE t RENAME as t1", true},
		{"ALTER TABLE t ALTER COLUMN a SET DEFAULT 1", true},
		{"ALTER TABLE t ALTER a SET DEFAULT 1", true},
		{"ALTER TABLE t ALTER COLUMN a SET DEFAULT CURRENT_TIMESTAMP", false},
		{"ALTER TABLE t ALTER COLUMN a SET DEFAULT NOW()", false},
		{"ALTER TABLE t ALTER COLUMN a SET DEFAULT 1+1", false},
		{"ALTER TABLE t ALTER COLUMN a DROP DEFAULT", true},
		{"ALTER TABLE t ALTER a DROP DEFAULT", true},

		// for rename table statement
		{"RENAME TABLE t TO t1", true},
		{"RENAME TABLE d.t TO d1.t1", true},

		// for truncate statement
		{"TRUNCATE TABLE t1", true},
		{"TRUNCATE t1", true},
	}
	s.RunTest(c, table)
}

func (s *testParserSuite) TestType(c *C) {
	defer testleak.AfterTest(c)()
	table := []testCase{
		// for time fsp
		{"CREATE TABLE t( c1 TIME(2), c2 DATETIME(2), c3 TIMESTAMP(2) );", true},

		// for hexadecimal
		{"select x'0a', X'11', 0x11", true},
		{"select x'13181C76734725455A'", true},
		{"select x'0xaa'", false},
		{"select 0X11", false},
		{"select 0x4920616D2061206C6F6E672068657820737472696E67", true},

		// for bit
		{"select 0b01, 0b0, b'11', B'11'", true},
		{"select 0B01", false},
		{"select 0b21", false},

		// for enum and set type
		{"create table t (c1 enum('a', 'b'), c2 set('a', 'b'))", true},
		{"create table t (c1 enum)", false},
		{"create table t (c1 set)", false},

		// for blob and text field length
		{"create table t (c1 blob(1024), c2 text(1024))", true},

		// for year
		{"create table t (y year(4), y1 year)", true},

		// for national
		{"create table t (c1 national char(2), c2 national varchar(2))", true},

		// for https://github.com/pingcap/tidb/issues/312
		{`create table t (c float(53));`, true},
		{`create table t (c float(54));`, false},
	}
	s.RunTest(c, table)
}

func (s *testParserSuite) TestPrivilege(c *C) {
	defer testleak.AfterTest(c)()
	table := []testCase{
		// for create user
		{`CREATE USER IF NOT EXISTS 'root'@'localhost' IDENTIFIED BY 'new-password'`, true},
		{`CREATE USER 'root'@'localhost' IDENTIFIED BY 'new-password'`, true},
		{`CREATE USER 'root'@'localhost' IDENTIFIED BY PASSWORD 'hashstring'`, true},
		{`CREATE USER 'root'@'localhost' IDENTIFIED BY 'new-password', 'root'@'127.0.0.1' IDENTIFIED BY PASSWORD 'hashstring'`, true},
		{`ALTER USER IF EXISTS 'root'@'localhost' IDENTIFIED BY 'new-password'`, true},
		{`ALTER USER 'root'@'localhost' IDENTIFIED BY 'new-password'`, true},
		{`ALTER USER 'root'@'localhost' IDENTIFIED BY PASSWORD 'hashstring'`, true},
		{`ALTER USER 'root'@'localhost' IDENTIFIED BY 'new-password', 'root'@'127.0.0.1' IDENTIFIED BY PASSWORD 'hashstring'`, true},
		{`ALTER USER USER() IDENTIFIED BY 'new-password'`, true},
		{`ALTER USER IF EXISTS USER() IDENTIFIED BY 'new-password'`, true},
		{`DROP USER 'root'@'localhost', 'root1'@'localhost'`, true},
		{`DROP USER IF EXISTS 'root'@'localhost'`, true},

		// for grant statement
		{"GRANT ALL ON db1.* TO 'jeffrey'@'localhost';", true},
		{"GRANT ALL ON db1.* TO 'jeffrey'@'localhost' WITH GRANT OPTION;", true},
		{"GRANT SELECT ON db2.invoice TO 'jeffrey'@'localhost';", true},
		{"GRANT ALL ON *.* TO 'someuser'@'somehost';", true},
		{"GRANT SELECT, INSERT ON *.* TO 'someuser'@'somehost';", true},
		{"GRANT ALL ON mydb.* TO 'someuser'@'somehost';", true},
		{"GRANT SELECT, INSERT ON mydb.* TO 'someuser'@'somehost';", true},
		{"GRANT ALL ON mydb.mytbl TO 'someuser'@'somehost';", true},
		{"GRANT SELECT, INSERT ON mydb.mytbl TO 'someuser'@'somehost';", true},
		{"GRANT SELECT (col1), INSERT (col1,col2) ON mydb.mytbl TO 'someuser'@'somehost';", true},
		{"grant all privileges on zabbix.* to 'zabbix'@'localhost' identified by 'password';", true},

		// for revoke statement
		{"REVOKE ALL ON db1.* FROM 'jeffrey'@'localhost';", true},
		{"REVOKE SELECT ON db2.invoice FROM 'jeffrey'@'localhost';", true},
		{"REVOKE ALL ON *.* FROM 'someuser'@'somehost';", true},
		{"REVOKE SELECT, INSERT ON *.* FROM 'someuser'@'somehost';", true},
		{"REVOKE ALL ON mydb.* FROM 'someuser'@'somehost';", true},
		{"REVOKE SELECT, INSERT ON mydb.* FROM 'someuser'@'somehost';", true},
		{"REVOKE ALL ON mydb.mytbl FROM 'someuser'@'somehost';", true},
		{"REVOKE SELECT, INSERT ON mydb.mytbl FROM 'someuser'@'somehost';", true},
		{"REVOKE SELECT (col1), INSERT (col1,col2) ON mydb.mytbl FROM 'someuser'@'somehost';", true},
		{"REVOKE all privileges on zabbix.* FROM 'zabbix'@'localhost' identified by 'password';", true},
	}
	s.RunTest(c, table)
}

func (s *testParserSuite) TestComment(c *C) {
	defer testleak.AfterTest(c)()
	table := []testCase{
		{"create table t (c int comment 'comment')", true},
		{"create table t (c int) comment = 'comment'", true},
		{"create table t (c int) comment 'comment'", true},
		{"create table t (c int) comment comment", false},
		{"create table t (comment text)", true},
		{"START TRANSACTION /*!40108 WITH CONSISTENT SNAPSHOT */", true},
		// for comment in query
		{"/*comment*/ /*comment*/ select c /* this is a comment */ from t;", true},
	}
	s.RunTest(c, table)
}
func (s *testParserSuite) TestSubquery(c *C) {
	defer testleak.AfterTest(c)()
	table := []testCase{
		// for compare subquery
		{"SELECT 1 > (select 1)", true},
		{"SELECT 1 > ANY (select 1)", true},
		{"SELECT 1 > ALL (select 1)", true},
		{"SELECT 1 > SOME (select 1)", true},

		// for exists subquery
		{"SELECT EXISTS select 1", false},
		{"SELECT EXISTS (select 1)", true},
		{"SELECT + EXISTS (select 1)", true},
		{"SELECT - EXISTS (select 1)", true},
		{"SELECT NOT EXISTS (select 1)", true},
		{"SELECT + NOT EXISTS (select 1)", false},
		{"SELECT - NOT EXISTS (select 1)", false},
	}
	s.RunTest(c, table)
}
func (s *testParserSuite) TestUnion(c *C) {
	defer testleak.AfterTest(c)()
	table := []testCase{
		{"select c1 from t1 union select c2 from t2", true},
		{"select c1 from t1 union (select c2 from t2)", true},
		{"select c1 from t1 union (select c2 from t2) order by c1", true},
		{"select c1 from t1 union select c2 from t2 order by c2", true},
		{"select c1 from t1 union (select c2 from t2) limit 1", true},
		{"select c1 from t1 union (select c2 from t2) limit 1, 1", true},
		{"select c1 from t1 union (select c2 from t2) order by c1 limit 1", true},
		{"(select c1 from t1) union distinct select c2 from t2", true},
		{"(select c1 from t1) union all select c2 from t2", true},
		{"(select c1 from t1) union (select c2 from t2) order by c1 union select c3 from t3", false},
		{"(select c1 from t1) union (select c2 from t2) limit 1 union select c3 from t3", false},
		{"(select c1 from t1) union select c2 from t2 union (select c3 from t3) order by c1 limit 1", true},
		{"select (select 1 union select 1) as a", true},
		{"select * from (select 1 union select 2) as a", true},
		{"insert into t select c1 from t1 union select c2 from t2", true},
		{"insert into t (c) select c1 from t1 union select c2 from t2", true},
	}
	s.RunTest(c, table)
}

func (s *testParserSuite) TestLikeEscape(c *C) {
	defer testleak.AfterTest(c)()
	table := []testCase{
		// for like escape
		{`select "abc_" like "abc\\_" escape ''`, true},
		{`select "abc_" like "abc\\_" escape '\\'`, true},
		{`select "abc_" like "abc\\_" escape '||'`, false},
		{`select "abc" like "escape" escape '+'`, true},
	}

	s.RunTest(c, table)
}

func (s *testParserSuite) TestMysqlDump(c *C) {
	defer testleak.AfterTest(c)()
	// Statements used by mysqldump.
	table := []testCase{
		{`UNLOCK TABLES;`, true},
		{`LOCK TABLES t1 READ;`, true},
		{`show table status like 't'`, true},
		{`LOCK TABLES t2 WRITE`, true},
	}
	s.RunTest(c, table)
}

func (s *testParserSuite) TestIndexHint(c *C) {
	defer testleak.AfterTest(c)()
	table := []testCase{
		{`select * from t use index ();`, true},
		{`select * from t use index (idx);`, true},
		{`select * from t use index (idx1, idx2);`, true},
		{`select * from t ignore key (idx1)`, true},
		{`select * from t force index for join (idx1)`, true},
		{`select * from t use index for order by (idx1)`, true},
		{`select * from t force index for group by (idx1)`, true},
		{`select * from t use index for group by (idx1) use index for order by (idx2), t2`, true},
	}
	s.RunTest(c, table)
}

func (s *testParserSuite) TestEscape(c *C) {
	defer testleak.AfterTest(c)()
	table := []testCase{
		{`select """;`, false},
		{`select """";`, true},
		{`select "汉字";`, true},
		{`select 'abc"def';`, true},
		{`select 'a\r\n';`, true},
		{`select "\a\r\n"`, true},
		{`select "\xFF"`, true},
	}
	s.RunTest(c, table)
}

func (s *testParserSuite) TestInsertStatementMemoryAllocation(c *C) {
	sql := "insert t values (1)" + strings.Repeat(",(1)", 1000)
	var oldStats, newStats runtime.MemStats
	runtime.ReadMemStats(&oldStats)
	_, err := New().ParseOneStmt(sql, "", "")
	c.Assert(err, IsNil)
	runtime.ReadMemStats(&newStats)
	c.Assert(int(newStats.TotalAlloc-oldStats.TotalAlloc), Less, 1024*500)
}

func BenchmarkParse(b *testing.B) {
	var table = []string{
		"insert into t values (1), (2), (3)",
		"insert into t values (4), (5), (6), (7)",
		"select c from t where c > 2",
	}
	parser := New()
	b.ResetTimer()
	for i := 0; i < b.N; i++ {
		for _, v := range table {
			_, err := parser.Parse(v, "", "")
			if err != nil {
				b.Failed()
			}
		}
	}
	b.ReportAllocs()
}

func (s *testParserSuite) TestExplain(c *C) {
	defer testleak.AfterTest(c)()
	table := []testCase{
		{"explain select c1 from t1", true},
		{"explain delete t1, t2 from t1 inner join t2 inner join t3 where t1.id=t2.id and t2.id=t3.id;", true},
		{"explain insert into t values (1), (2), (3)", true},
		{"explain replace into foo values (1 || 2)", true},
		{"explain update t set id = id + 1 order by id desc;", true},
		{"explain select c1 from t1 union (select c2 from t2) limit 1, 1", true},
	}
	s.RunTest(c, table)
}

func (s *testParserSuite) TestTimestampDiffUnit(c *C) {
	// Test case for timestampdiff unit.
	// TimeUnit should be unified to upper case.
	parser := New()
	stmt, err := parser.Parse("SELECT TIMESTAMPDIFF(MONTH,'2003-02-01','2003-05-01'), TIMESTAMPDIFF(month,'2003-02-01','2003-05-01');", "", "")
	c.Assert(err, IsNil)
	ss := stmt[0].(*ast.SelectStmt)
	fields := ss.Fields.Fields
	c.Assert(len(fields), Equals, 2)
	expr := fields[0].Expr
	f, ok := expr.(*ast.FuncCallExpr)
	c.Assert(ok, IsTrue)
	c.Assert(f.Args[0].GetDatum().GetString(), Equals, "MONTH")

	expr = fields[1].Expr
	f, ok = expr.(*ast.FuncCallExpr)
	c.Assert(ok, IsTrue)
	c.Assert(f.Args[0].GetDatum().GetString(), Equals, "MONTH")
}

<<<<<<< HEAD
func (s *testParserSuite) TestSQLModeANSIQuotes(c *C) {
	parser := New()
	parser.SetSQLMode(mysql.ModeANSIQuotes)
	tests := []string{
		`CREATE TABLE "table" ("id" int)`,
		`select * from t "tt"`,
	}
	for _, test := range tests {
		_, err := parser.Parse(test, "", "")
		c.Assert(err, IsNil)
	}
=======
func (s *testParserSuite) TestSessionManage(c *C) {
	defer testleak.AfterTest(c)()
	table := []testCase{
		// Kill statement.
		// See https://dev.mysql.com/doc/refman/5.7/en/kill.html
		{"kill 23123", true},
		{"kill connection 23123", true},
		{"kill query 23123", true},
		{"kill tidb 23123", true},
		{"kill tidb connection 23123", true},
		{"kill tidb query 23123", true},
	}
	s.RunTest(c, table)
>>>>>>> 66163708
}<|MERGE_RESOLUTION|>--- conflicted
+++ resolved
@@ -1457,19 +1457,6 @@
 	c.Assert(f.Args[0].GetDatum().GetString(), Equals, "MONTH")
 }
 
-<<<<<<< HEAD
-func (s *testParserSuite) TestSQLModeANSIQuotes(c *C) {
-	parser := New()
-	parser.SetSQLMode(mysql.ModeANSIQuotes)
-	tests := []string{
-		`CREATE TABLE "table" ("id" int)`,
-		`select * from t "tt"`,
-	}
-	for _, test := range tests {
-		_, err := parser.Parse(test, "", "")
-		c.Assert(err, IsNil)
-	}
-=======
 func (s *testParserSuite) TestSessionManage(c *C) {
 	defer testleak.AfterTest(c)()
 	table := []testCase{
@@ -1483,5 +1470,17 @@
 		{"kill tidb query 23123", true},
 	}
 	s.RunTest(c, table)
->>>>>>> 66163708
+}
+
+func (s *testParserSuite) TestSQLModeANSIQuotes(c *C) {
+	parser := New()
+	parser.SetSQLMode(mysql.ModeANSIQuotes)
+	tests := []string{
+		`CREATE TABLE "table" ("id" int)`,
+		`select * from t "tt"`,
+	}
+	for _, test := range tests {
+		_, err := parser.Parse(test, "", "")
+		c.Assert(err, IsNil)
+	}
 }