// Copyright 2015 PingCAP, Inc.
//
// Licensed under the Apache License, Version 2.0 (the "License");
// you may not use this file except in compliance with the License.
// You may obtain a copy of the License at
//
//     http://www.apache.org/licenses/LICENSE-2.0
//
// Unless required by applicable law or agreed to in writing, software
// distributed under the License is distributed on an "AS IS" BASIS,
// See the License for the specific language governing permissions and
// limitations under the License.

package parser

import (
	"fmt"
	"runtime"
	"strings"
	"testing"

	. "github.com/pingcap/check"
	"github.com/pingcap/tidb/ast"
	"github.com/pingcap/tidb/util/testleak"
)

func TestT(t *testing.T) {
	TestingT(t)
}

var _ = Suite(&testParserSuite{})

type testParserSuite struct {
}

func (s *testParserSuite) TestSimple(c *C) {
	defer testleak.AfterTest(c)()
	parser := New()
	parser.lexer = &Scanner{}
	// Testcase for unreserved keywords
	unreservedKws := []string{
		"auto_increment", "after", "begin", "bit", "bool", "boolean", "charset", "columns", "commit",
		"date", "datetime", "deallocate", "do", "end", "engine", "engines", "execute", "first", "full",
		"local", "names", "offset", "password", "prepare", "quick", "rollback", "session", "signed",
		"start", "global", "tables", "text", "time", "timestamp", "transaction", "truncate", "unknown",
		"value", "warnings", "year", "now", "substr", "substring", "mode", "any", "some", "user", "identified",
		"collation", "comment", "avg_row_length", "checksum", "compression", "connection", "key_block_size",
		"max_rows", "min_rows", "national", "row", "quarter", "escape", "grants", "status", "fields", "triggers",
		"delay_key_write", "isolation", "repeatable", "committed", "uncommitted", "only", "serializable", "level",
		"curtime", "variables", "dayname", "version", "btree", "hash", "row_format", "dynamic", "fixed", "compressed",
		"compact", "redundant", "sql_no_cache sql_no_cache", "sql_cache sql_cache", "action", "round",
		"enable", "disable", "reverse", "space", "privileges", "get_lock", "release_lock", "sleep", "no", "greatest",
		"binlog", "hex",
	}
	for _, kw := range unreservedKws {
		src := fmt.Sprintf("SELECT %s FROM tbl;", kw)
		_, err := parser.ParseOneStmt(src, "", "")
		c.Assert(err, IsNil, Commentf("source %s", src))
	}

	// Testcase for prepared statement
	src := "SELECT id+?, id+? from t;"
	_, err := parser.ParseOneStmt(src, "", "")
	c.Assert(err, IsNil)

	// Testcase for -- Comment and unary -- operator
	src = "CREATE TABLE foo (a SMALLINT UNSIGNED, b INT UNSIGNED); -- foo\nSelect --1 from foo;"
	stmts, err := parser.Parse(src, "", "")
	c.Assert(err, IsNil)
	c.Assert(stmts, HasLen, 2)

	// Testcase for /*! xx */
	// See http://dev.mysql.com/doc/refman/5.7/en/comments.html
	// Fix: https://github.com/pingcap/tidb/issues/971
	src = "/*!40101 SET character_set_client = utf8 */;"
	stmts, err = parser.Parse(src, "", "")
	c.Assert(err, IsNil)
	c.Assert(stmts, HasLen, 1)
	stmt := stmts[0]
	_, ok := stmt.(*ast.SetStmt)
	c.Assert(ok, IsTrue)

	// Testcase for CONVERT(expr,type)
	src = "SELECT CONVERT('111', SIGNED);"
	st, err := parser.ParseOneStmt(src, "", "")
	c.Assert(err, IsNil)
	ss, ok := st.(*ast.SelectStmt)
	c.Assert(ok, IsTrue)
	c.Assert(len(ss.Fields.Fields), Equals, 1)
	cv, ok := ss.Fields.Fields[0].Expr.(*ast.FuncCastExpr)
	c.Assert(ok, IsTrue)
	c.Assert(cv.FunctionType, Equals, ast.CastConvertFunction)

	// For query start with comment
	srcs := []string{
		"/* some comments */ SELECT CONVERT('111', SIGNED) ;",
		"/* some comments */ /*comment*/ SELECT CONVERT('111', SIGNED) ;",
		"SELECT /*comment*/ CONVERT('111', SIGNED) ;",
		"SELECT CONVERT('111', /*comment*/ SIGNED) ;",
		"SELECT CONVERT('111', SIGNED) /*comment*/;",
	}
	for _, src := range srcs {
		st, err = parser.ParseOneStmt(src, "", "")
		c.Assert(err, IsNil)
		ss, ok = st.(*ast.SelectStmt)
		c.Assert(ok, IsTrue)
	}

	// For issue #961
	src = "create table t (c int key);"
	st, err = parser.ParseOneStmt(src, "", "")
	c.Assert(err, IsNil)
	cs, ok := st.(*ast.CreateTableStmt)
	c.Assert(ok, IsTrue)
	c.Assert(cs.Cols, HasLen, 1)
	c.Assert(cs.Cols[0].Options, HasLen, 1)
	c.Assert(cs.Cols[0].Options[0].Tp, Equals, ast.ColumnOptionPrimaryKey)
}

type testCase struct {
	src string
	ok  bool
}

func (s *testParserSuite) RunTest(c *C, table []testCase) {
	parser := New()
	parser.lexer = &Scanner{}
	for _, t := range table {
		_, err := parser.Parse(t.src, "", "")
		comment := Commentf("source %v", t.src)
		if t.ok {
			c.Assert(err, IsNil, comment)
		} else {
			c.Assert(err, NotNil, comment)
		}
	}
}
func (s *testParserSuite) TestDMLStmt(c *C) {
	defer testleak.AfterTest(c)()
	table := []testCase{
		{"", true},
		{";", true},
		{"INSERT INTO foo VALUES (1234)", true},
		{"INSERT INTO foo VALUES (1234, 5678)", true},
		// 15
		{"INSERT INTO foo VALUES (1 || 2)", true},
		{"INSERT INTO foo VALUES (1 | 2)", true},
		{"INSERT INTO foo VALUES (false || true)", true},
		{"INSERT INTO foo VALUES (bar(5678))", false},
		// 20
		{"INSERT INTO foo VALUES ()", true},
		{"SELECT * FROM t", true},
		{"SELECT * FROM t AS u", true},
		// 25
		{"SELECT * FROM t, v", true},
		{"SELECT * FROM t AS u, v", true},
		{"SELECT * FROM t, v AS w", true},
		{"SELECT * FROM t AS u, v AS w", true},
		{"SELECT * FROM foo, bar, foo", true},
		// 30
		{"SELECT DISTINCTS * FROM t", false},
		{"SELECT DISTINCT * FROM t", true},
		{"INSERT INTO foo (a) VALUES (42)", true},
		{"INSERT INTO foo (a,) VALUES (42,)", false},
		// 35
		{"INSERT INTO foo (a,b) VALUES (42,314)", true},
		{"INSERT INTO foo (a,b,) VALUES (42,314)", false},
		{"INSERT INTO foo (a,b,) VALUES (42,314,)", false},
		{"INSERT INTO foo () VALUES ()", true},
		{"INSERT INTO foo VALUE ()", true},

		{"REPLACE INTO foo VALUES (1 || 2)", true},
		{"REPLACE INTO foo VALUES (1 | 2)", true},
		{"REPLACE INTO foo VALUES (false || true)", true},
		{"REPLACE INTO foo VALUES (bar(5678))", false},
		{"REPLACE INTO foo VALUES ()", true},
		{"REPLACE INTO foo (a,b) VALUES (42,314)", true},
		{"REPLACE INTO foo (a,b,) VALUES (42,314)", false},
		{"REPLACE INTO foo (a,b,) VALUES (42,314,)", false},
		{"REPLACE INTO foo () VALUES ()", true},
		{"REPLACE INTO foo VALUE ()", true},
		// 40
		{`SELECT stuff.id
				FROM stuff
				WHERE stuff.value >= ALL (SELECT stuff.value
				FROM stuff)`, true},
		{"BEGIN", true},
		{"START TRANSACTION", true},
		// 45
		{"COMMIT", true},
		{"ROLLBACK", true},
		{`
<<<<<<< HEAD
		BEGIN;
			INSERT INTO foo VALUES (42, 3.14);
			INSERT INTO foo VALUES (-1, 2.78);
		COMMIT;`, true},
		{`BEGIN;
			INSERT INTO tmp SELECT * from bar;
		SELECT * from tmp;
		ROLLBACK;`, true},
=======
				BEGIN;
					INSERT INTO foo VALUES (42, 3.14);
					INSERT INTO foo VALUES (-1, 2.78);
				COMMIT;`, true},
		{`BEGIN;
					INSERT INTO tmp SELECT * from bar;
				SELECT * from tmp;

				ROLLBACK;`, true},
>>>>>>> 81bb0457

		// set
		// user defined
		{"SET @a = 1", true},
		{"SET @b := 1", true},
		// session system variables
		{"SET SESSION autocommit = 1", true},
		{"SET @@session.autocommit = 1", true},
		{"SET LOCAL autocommit = 1", true},
		{"SET @@local.autocommit = 1", true},
		{"SET @@autocommit = 1", true},
		{"SET autocommit = 1", true},
		// global system variables
		{"SET GLOBAL autocommit = 1", true},
		{"SET @@global.autocommit = 1", true},
		// Set default value
		{"SET @@global.autocommit = default", true},
		{"SET @@session.autocommit = default", true},
		// SET CHARACTER SET
		{"SET CHARACTER SET utf8mb4;", true},
		{"SET CHARACTER SET 'utf8mb4';", true},
		// Set password
		{"SET PASSWORD = 'password';", true},
		{"SET PASSWORD FOR 'root'@'localhost' = 'password';", true},
		// SET TRANSACTION Syntax
		{"SET SESSION TRANSACTION ISOLATION LEVEL REPEATABLE READ", true},
		{"SET GLOBAL TRANSACTION ISOLATION LEVEL REPEATABLE READ", true},
		{"SET SESSION TRANSACTION READ WRITE", true},
		{"SET SESSION TRANSACTION READ ONLY", true},
		{"SET SESSION TRANSACTION ISOLATION LEVEL READ COMMITTED", true},
		{"SET SESSION TRANSACTION ISOLATION LEVEL READ UNCOMMITTED", true},
		{"SET SESSION TRANSACTION ISOLATION LEVEL SERIALIZABLE", true},

		// qualified select
		{"SELECT a.b.c FROM t", true},
		{"SELECT a.b.*.c FROM t", false},
		{"SELECT a.b.* FROM t", true},
		{"SELECT a FROM t", true},
		{"SELECT a.b.c.d FROM t", false},

		// Do statement
		{"DO 1", true},
		{"DO 1 from t", false},

		// Select for update
		{"SELECT * from t for update", true},
		{"SELECT * from t lock in share mode", true},

		// For alter table
		{"ALTER TABLE t ADD COLUMN a SMALLINT UNSIGNED", true},
		{"ALTER TABLE t ADD COLUMN a SMALLINT UNSIGNED FIRST", true},
		{"ALTER TABLE t ADD COLUMN a SMALLINT UNSIGNED AFTER b", true},
		{"ALTER TABLE t DISABLE KEYS", true},
		{"ALTER TABLE t ENABLE KEYS", true},

		// from join
		{"SELECT * from t1, t2, t3", true},
		{"select * from t1 join t2 left join t3 on t2.id = t3.id", true},
		{"select * from t1 right join t2 on t1.id = t2.id left join t3 on t3.id = t2.id", true},
		{"select * from t1 right join t2 on t1.id = t2.id left join t3", false},

		// For show full columns
		{"show columns in t;", true},
		{"show full columns in t;", true},

		// For admin
		{"admin show ddl;", true},
		{"admin check table t1, t2;", true},

		// For set names
		{"set names utf8", true},
		{"set names utf8 collate utf8_unicode_ci", true},

		// For set names and set vars
		{"set names utf8, @@session.sql_mode=1;", true},
		{"set @@session.sql_mode=1, names utf8, charset utf8;", true},

		// For show character set
		{"show character set;", true},
		// For on duplicate key update
		{"INSERT INTO t (a,b,c) VALUES (1,2,3),(4,5,6) ON DUPLICATE KEY UPDATE c=VALUES(a)+VALUES(b);", true},
		{"INSERT IGNORE INTO t (a,b,c) VALUES (1,2,3),(4,5,6) ON DUPLICATE KEY UPDATE c=VALUES(a)+VALUES(b);", true},

		// For SHOW statement
		{"SHOW VARIABLES LIKE 'character_set_results'", true},
		{"SHOW GLOBAL VARIABLES LIKE 'character_set_results'", true},
		{"SHOW SESSION VARIABLES LIKE 'character_set_results'", true},
		{"SHOW VARIABLES", true},
		{"SHOW GLOBAL VARIABLES", true},
		{"SHOW GLOBAL VARIABLES WHERE Variable_name = 'autocommit'", true},
		{"SHOW STATUS", true},
		{"SHOW GLOBAL STATUS", true},
		{"SHOW SESSION STATUS", true},
		{"SHOW STATUS LIKE 'Up%'", true},
		{"SHOW STATUS WHERE Variable_name LIKE 'Up%'", true},
		{`SHOW FULL TABLES FROM icar_qa LIKE play_evolutions`, true},
		{`SHOW FULL TABLES WHERE Table_Type != 'VIEW'`, true},
		{`SHOW GRANTS`, true},
		{`SHOW GRANTS FOR 'test'@'localhost'`, true},
		{`SHOW COLUMNS FROM City;`, true},
		{`SHOW FIELDS FROM City;`, true},
		{`SHOW TRIGGERS LIKE 't'`, true},
		{`SHOW DATABASES LIKE 'test2'`, true},
		{`SHOW PROCEDURE STATUS WHERE Db='test'`, true},
		{`SHOW INDEX FROM t;`, true},
		{`SHOW KEYS FROM t;`, true},

		// For default value
		{"CREATE TABLE sbtest (id INTEGER UNSIGNED NOT NULL AUTO_INCREMENT, k integer UNSIGNED DEFAULT '0' NOT NULL, c char(120) DEFAULT '' NOT NULL, pad char(60) DEFAULT '' NOT NULL, PRIMARY KEY  (id) )", true},
		{"create table test (create_date TIMESTAMP NOT NULL COMMENT '创建日期 create date' DEFAULT now());", true},

		// For truncate statement
		{"TRUNCATE TABLE t1", true},
		{"TRUNCATE t1", true},

		// For delete statement
		{"DELETE t1, t2 FROM t1 INNER JOIN t2 INNER JOIN t3 WHERE t1.id=t2.id AND t2.id=t3.id;", true},
		{"DELETE FROM t1, t2 USING t1 INNER JOIN t2 INNER JOIN t3 WHERE t1.id=t2.id AND t2.id=t3.id;", true},
		{"DELETE t1, t2 FROM t1 INNER JOIN t2 INNER JOIN t3 WHERE t1.id=t2.id AND t2.id=t3.id limit 10;", false},

		// For update statement
		{"UPDATE t SET id = id + 1 ORDER BY id DESC;", true},
		{"UPDATE items,month SET items.price=month.price WHERE items.id=month.id;", true},
		{"UPDATE items,month SET items.price=month.price WHERE items.id=month.id LIMIT 10;", false},
		{"UPDATE user T0 LEFT OUTER JOIN user_profile T1 ON T1.id = T0.profile_id SET T0.profile_id = 1 WHERE T0.profile_id IN (1);", true},

		// For select with where clause
		{"SELECT * FROM t WHERE 1 = 1", true},

		// For show collation
		{"show collation", true},
		{"show collation like 'utf8%'", true},
		{"show collation where Charset = 'utf8' and Collation = 'utf8_bin'", true},

		// For dual
		{"select 1 from dual", true},
		{"select 1 from dual limit 1", true},
		{"select 1 where exists (select 2)", false},
		{"select 1 from dual where not exists (select 2)", true},

		// For show create table
		{"show create table test.t", true},
		{"show create table t", true},

		// For https://github.com/pingcap/tidb/issues/320
		{`(select 1);`, true},

		// For https://github.com/pingcap/tidb/issues/1050
		{`SELECT /*!40001 SQL_NO_CACHE */ * FROM test WHERE 1 limit 0, 2000;`, true},

		{`ANALYZE TABLE t`, true},

		// For Binlog stmt
		{`BINLOG '
		BxSFVw8JAAAA8QAAAPUAAAAAAAQANS41LjQ0LU1hcmlhREItbG9nAAAAAAAAAAAAAAAAAAAAAAAA
		AAAAAAAAAAAAAAAAAAAAAAAAEzgNAAgAEgAEBAQEEgAA2QAEGggAAAAICAgCAAAAAAAAAAAAAAAA
		AAAAAAAAAAAAAAAAAAAAAAAAAAAAAAAAAAAAAAAAAAAAAAAAAAAAAAAAAAAAAAAAAAAAAAAAAAAA
		AAAAAAAAAAAAAAAAAAAAAAAAAAAAAAAAAAAAAAAAAAAAAAAAAAAAAAAAAAAAAAAAAAAAAAAAAAAA
		AAAAAAAAAAAA5gm5Mg==
		'/*!*/;`, true},
	}
	s.RunTest(c, table)
}

func (s *testParserSuite) TestExpression(c *C) {
	defer testleak.AfterTest(c)()
	table := []testCase{
		// Sign expression
		{"SELECT ++1", true},
		{"SELECT -*1", false},
		{"SELECT -+1", true},
		{"SELECT -1", true},
		{"SELECT --1", true},

		// For string literal
		{`select '''a''', """a"""`, true},
		{`select ''a''`, false},
		{`select ""a""`, false},
		{`select '''a''';`, true},
		{`select '\'a\'';`, true},
		{`select "\"a\"";`, true},
		{`select """a""";`, true},
		{`select _utf8"string";`, true},
		// For comparison
		{"select 1 <=> 0, 1 <=> null, 1 = null", true},
	}
	s.RunTest(c, table)
}

func (s *testParserSuite) TestBuiltin(c *C) {
	defer testleak.AfterTest(c)()
	table := []testCase{
		// For buildin functions
		{"SELECT POW(1, 2)", true},
		{"SELECT POW(1, 0.5)", true},
		{"SELECT POW(1, -1)", true},
		{"SELECT POW(-1, 1)", true},
		{"SELECT RAND();", true},
		{"SELECT RAND(1);", true},
		{"SELECT MOD(10, 2);", true},
		{"SELECT ROUND(-1.23);", true},
		{"SELECT ROUND(1.23, 1);", true},

		{"SELECT SUBSTR('Quadratically',5);", true},
		{"SELECT SUBSTR('Quadratically',5, 3);", true},
		{"SELECT SUBSTR('Quadratically' FROM 5);", true},
		{"SELECT SUBSTR('Quadratically' FROM 5 FOR 3);", true},

		{"SELECT SUBSTRING('Quadratically',5);", true},
		{"SELECT SUBSTRING('Quadratically',5, 3);", true},
		{"SELECT SUBSTRING('Quadratically' FROM 5);", true},
		{"SELECT SUBSTRING('Quadratically' FROM 5 FOR 3);", true},

		{"SELECT CONVERT('111', SIGNED);", true},

		// Information Functions
		{"SELECT DATABASE();", true},
		{"SELECT USER();", true},
		{"SELECT CURRENT_USER();", true},
		{"SELECT CURRENT_USER;", true},
		{"SELECT CONNECTION_ID();", true},
		{"SELECT VERSION();", true},

		{"SELECT SUBSTRING_INDEX('www.mysql.com', '.', 2);", true},
		{"SELECT SUBSTRING_INDEX('www.mysql.com', '.', -2);", true},

		{`SELECT ASCII(""), ASCII("A"), ASCII(1);`, true},

		{`SELECT LOWER("A"), UPPER("a")`, true},
		{`SELECT LCASE("A"), UCASE("a")`, true},

		{`SELECT REPLACE('www.mysql.com', 'w', 'Ww')`, true},

		{`SELECT LOCATE('bar', 'foobarbar');`, true},
		{`SELECT LOCATE('bar', 'foobarbar', 5);`, true},

		// For time fsp
		{"CREATE TABLE t( c1 TIME(2), c2 DATETIME(2), c3 TIMESTAMP(2) );", true},

		// For row
		{"select row(1)", false},
		{"select row(1, 1,)", false},
		{"select (1, 1,)", false},
		{"select row(1, 1) > row(1, 1), row(1, 1, 1) > row(1, 1, 1)", true},
		{"Select (1, 1) > (1, 1)", true},
		{"create table t (row int)", true},

		// For cast with charset
		{"SELECT *, CAST(data AS CHAR CHARACTER SET utf8) FROM t;", true},

		// For last_insert_id
		{"SELECT last_insert_id();", true},
		{"SELECT last_insert_id(1);", true},

		// For binary operator
		{"SELECT binary 'a';", true},

		// Select time
		{"select current_timestamp", true},
		{"select current_timestamp()", true},
		{"select current_timestamp(6)", true},
		{"select now()", true},
		{"select now(6)", true},
		{"select sysdate(), sysdate(6)", true},
		{"SELECT time('01:02:03');", true},

		// // Select current_time
		{"select current_time", true},
		{"select current_time()", true},
		{"select current_time(6)", true},
		{"select curtime()", true},
		{"select curtime(6)", true},

		// for microsecond, second, minute, hour
		{"SELECT MICROSECOND('2009-12-31 23:59:59.000010');", true},
		{"SELECT SECOND('10:05:03');", true},
		{"SELECT MINUTE('2008-02-03 10:05:03');", true},
		{"SELECT HOUR('10:05:03');", true},

		// for date, day, weekday
		{"SELECT CURRENT_DATE, CURRENT_DATE(), CURDATE()", true},
		{"SELECT DATE('2003-12-31 01:02:03');", true},
		{"SELECT DATE_FORMAT('2003-12-31 01:02:03', '%W %M %Y');", true},
		{"SELECT DAY('2007-02-03');", true},
		{"SELECT DAYOFMONTH('2007-02-03');", true},
		{"SELECT DAYOFWEEK('2007-02-03');", true},
		{"SELECT DAYOFYEAR('2007-02-03');", true},
		{"SELECT DAYNAME('2007-02-03');", true},
		{"SELECT WEEKDAY('2007-02-03');", true},

		// For utc_date
		{"SELECT UTC_DATE, UTC_DATE();", true},

		// for week, month, year
		{"SELECT WEEK('2007-02-03');", true},
		{"SELECT WEEK('2007-02-03', 0);", true},
		{"SELECT WEEKOFYEAR('2007-02-03');", true},
		{"SELECT MONTH('2007-02-03');", true},
		{"SELECT MONTHNAME('2007-02-03');", true},
		{"SELECT YEAR('2007-02-03');", true},
		{"SELECT YEARWEEK('2007-02-03');", true},
		{"SELECT YEARWEEK('2007-02-03', 0);", true},

		// For time extract
		{`select extract(microsecond from "2011-11-11 10:10:10.123456")`, true},
		{`select extract(second from "2011-11-11 10:10:10.123456")`, true},
		{`select extract(minute from "2011-11-11 10:10:10.123456")`, true},
		{`select extract(hour from "2011-11-11 10:10:10.123456")`, true},
		{`select extract(day from "2011-11-11 10:10:10.123456")`, true},
		{`select extract(week from "2011-11-11 10:10:10.123456")`, true},
		{`select extract(month from "2011-11-11 10:10:10.123456")`, true},
		{`select extract(quarter from "2011-11-11 10:10:10.123456")`, true},
		{`select extract(year from "2011-11-11 10:10:10.123456")`, true},
		{`select extract(second_microsecond from "2011-11-11 10:10:10.123456")`, true},
		{`select extract(minute_microsecond from "2011-11-11 10:10:10.123456")`, true},
		{`select extract(minute_second from "2011-11-11 10:10:10.123456")`, true},
		{`select extract(hour_microsecond from "2011-11-11 10:10:10.123456")`, true},
		{`select extract(hour_second from "2011-11-11 10:10:10.123456")`, true},
		{`select extract(hour_minute from "2011-11-11 10:10:10.123456")`, true},
		{`select extract(day_microsecond from "2011-11-11 10:10:10.123456")`, true},
		{`select extract(day_second from "2011-11-11 10:10:10.123456")`, true},
		{`select extract(day_minute from "2011-11-11 10:10:10.123456")`, true},
		{`select extract(day_hour from "2011-11-11 10:10:10.123456")`, true},
		{`select extract(year_month from "2011-11-11 10:10:10.123456")`, true},

		// For issue 224
		{`SELECT CAST('test collated returns' AS CHAR CHARACTER SET utf8) COLLATE utf8_bin;`, true},

		// For string functions
		// Trim
		{`SELECT TRIM('  bar   ');`, true},
		{`SELECT TRIM(LEADING 'x' FROM 'xxxbarxxx');`, true},
		{`SELECT TRIM(BOTH 'x' FROM 'xxxbarxxx');`, true},
		{`SELECT TRIM(TRAILING 'xyz' FROM 'barxxyz');`, true},
		{`SELECT LTRIM(' foo ');`, true},
		{`SELECT RTRIM(' bar ');`, true},

		// Repeat
		{`SELECT REPEAT("a", 10);`, true},

		// Sleep
		{`SELECT SLEEP(10);`, true},

		// For date_add
		{`select date_add("2011-11-11 10:10:10.123456", interval 10 microsecond)`, true},
		{`select date_add("2011-11-11 10:10:10.123456", interval 10 second)`, true},
		{`select date_add("2011-11-11 10:10:10.123456", interval 10 minute)`, true},
		{`select date_add("2011-11-11 10:10:10.123456", interval 10 hour)`, true},
		{`select date_add("2011-11-11 10:10:10.123456", interval 10 day)`, true},
		{`select date_add("2011-11-11 10:10:10.123456", interval 1 week)`, true},
		{`select date_add("2011-11-11 10:10:10.123456", interval 1 month)`, true},
		{`select date_add("2011-11-11 10:10:10.123456", interval 1 quarter)`, true},
		{`select date_add("2011-11-11 10:10:10.123456", interval 1 year)`, true},
		{`select date_add("2011-11-11 10:10:10.123456", interval "10.10" second_microsecond)`, true},
		{`select date_add("2011-11-11 10:10:10.123456", interval "10:10.10" minute_microsecond)`, true},
		{`select date_add("2011-11-11 10:10:10.123456", interval "10:10" minute_second)`, true},
		{`select date_add("2011-11-11 10:10:10.123456", interval "10:10:10.10" hour_microsecond)`, true},
		{`select date_add("2011-11-11 10:10:10.123456", interval "10:10:10" hour_second)`, true},
		{`select date_add("2011-11-11 10:10:10.123456", interval "10:10" hour_minute)`, true},
		{`select date_add("2011-11-11 10:10:10.123456", interval "11 10:10:10.10" day_microsecond)`, true},
		{`select date_add("2011-11-11 10:10:10.123456", interval "11 10:10:10" day_second)`, true},
		{`select date_add("2011-11-11 10:10:10.123456", interval "11 10:10" day_minute)`, true},
		{`select date_add("2011-11-11 10:10:10.123456", interval "11 10" day_hour)`, true},
		{`select date_add("2011-11-11 10:10:10.123456", interval "11-11" year_month)`, true},

		// For adddate
		{`select adddate("2011-11-11 10:10:10.123456", interval 10 microsecond)`, true},
		{`select adddate("2011-11-11 10:10:10.123456", interval 10 second)`, true},
		{`select adddate("2011-11-11 10:10:10.123456", interval 10 minute)`, true},
		{`select adddate("2011-11-11 10:10:10.123456", interval 10 hour)`, true},
		{`select adddate("2011-11-11 10:10:10.123456", interval 10 day)`, true},
		{`select adddate("2011-11-11 10:10:10.123456", interval 1 week)`, true},
		{`select adddate("2011-11-11 10:10:10.123456", interval 1 month)`, true},
		{`select adddate("2011-11-11 10:10:10.123456", interval 1 quarter)`, true},
		{`select adddate("2011-11-11 10:10:10.123456", interval 1 year)`, true},
		{`select adddate("2011-11-11 10:10:10.123456", interval "10.10" second_microsecond)`, true},
		{`select adddate("2011-11-11 10:10:10.123456", interval "10:10.10" minute_microsecond)`, true},
		{`select adddate("2011-11-11 10:10:10.123456", interval "10:10" minute_second)`, true},
		{`select adddate("2011-11-11 10:10:10.123456", interval "10:10:10.10" hour_microsecond)`, true},
		{`select adddate("2011-11-11 10:10:10.123456", interval "10:10:10" hour_second)`, true},
		{`select adddate("2011-11-11 10:10:10.123456", interval "10:10" hour_minute)`, true},
		{`select adddate("2011-11-11 10:10:10.123456", interval "11 10:10:10.10" day_microsecond)`, true},
		{`select adddate("2011-11-11 10:10:10.123456", interval "11 10:10:10" day_second)`, true},
		{`select adddate("2011-11-11 10:10:10.123456", interval "11 10:10" day_minute)`, true},
		{`select adddate("2011-11-11 10:10:10.123456", interval "11 10" day_hour)`, true},
		{`select adddate("2011-11-11 10:10:10.123456", interval "11-11" year_month)`, true},
		{`select adddate("2011-11-11 10:10:10.123456", 10)`, true},
		{`select adddate("2011-11-11 10:10:10.123456", 0.10)`, true},
		{`select adddate("2011-11-11 10:10:10.123456", "11,11")`, true},

		// For date_sub
		{`select date_sub("2011-11-11 10:10:10.123456", interval 10 microsecond)`, true},
		{`select date_sub("2011-11-11 10:10:10.123456", interval 10 second)`, true},
		{`select date_sub("2011-11-11 10:10:10.123456", interval 10 minute)`, true},
		{`select date_sub("2011-11-11 10:10:10.123456", interval 10 hour)`, true},
		{`select date_sub("2011-11-11 10:10:10.123456", interval 10 day)`, true},
		{`select date_sub("2011-11-11 10:10:10.123456", interval 1 week)`, true},
		{`select date_sub("2011-11-11 10:10:10.123456", interval 1 month)`, true},
		{`select date_sub("2011-11-11 10:10:10.123456", interval 1 quarter)`, true},
		{`select date_sub("2011-11-11 10:10:10.123456", interval 1 year)`, true},
		{`select date_sub("2011-11-11 10:10:10.123456", interval "10.10" second_microsecond)`, true},
		{`select date_sub("2011-11-11 10:10:10.123456", interval "10:10.10" minute_microsecond)`, true},
		{`select date_sub("2011-11-11 10:10:10.123456", interval "10:10" minute_second)`, true},
		{`select date_sub("2011-11-11 10:10:10.123456", interval "10:10:10.10" hour_microsecond)`, true},
		{`select date_sub("2011-11-11 10:10:10.123456", interval "10:10:10" hour_second)`, true},
		{`select date_sub("2011-11-11 10:10:10.123456", interval "10:10" hour_minute)`, true},
		{`select date_sub("2011-11-11 10:10:10.123456", interval "11 10:10:10.10" day_microsecond)`, true},
		{`select date_sub("2011-11-11 10:10:10.123456", interval "11 10:10:10" day_second)`, true},
		{`select date_sub("2011-11-11 10:10:10.123456", interval "11 10:10" day_minute)`, true},
		{`select date_sub("2011-11-11 10:10:10.123456", interval "11 10" day_hour)`, true},
		{`select date_sub("2011-11-11 10:10:10.123456", interval "11-11" year_month)`, true},

		// For subdate
		{`select subdate("2011-11-11 10:10:10.123456", interval 10 microsecond)`, true},
		{`select subdate("2011-11-11 10:10:10.123456", interval 10 second)`, true},
		{`select subdate("2011-11-11 10:10:10.123456", interval 10 minute)`, true},
		{`select subdate("2011-11-11 10:10:10.123456", interval 10 hour)`, true},
		{`select subdate("2011-11-11 10:10:10.123456", interval 10 day)`, true},
		{`select subdate("2011-11-11 10:10:10.123456", interval 1 week)`, true},
		{`select subdate("2011-11-11 10:10:10.123456", interval 1 month)`, true},
		{`select subdate("2011-11-11 10:10:10.123456", interval 1 quarter)`, true},
		{`select subdate("2011-11-11 10:10:10.123456", interval 1 year)`, true},
		{`select subdate("2011-11-11 10:10:10.123456", interval "10.10" second_microsecond)`, true},
		{`select subdate("2011-11-11 10:10:10.123456", interval "10:10.10" minute_microsecond)`, true},
		{`select subdate("2011-11-11 10:10:10.123456", interval "10:10" minute_second)`, true},
		{`select subdate("2011-11-11 10:10:10.123456", interval "10:10:10.10" hour_microsecond)`, true},
		{`select subdate("2011-11-11 10:10:10.123456", interval "10:10:10" hour_second)`, true},
		{`select subdate("2011-11-11 10:10:10.123456", interval "10:10" hour_minute)`, true},
		{`select subdate("2011-11-11 10:10:10.123456", interval "11 10:10:10.10" day_microsecond)`, true},
		{`select subdate("2011-11-11 10:10:10.123456", interval "11 10:10:10" day_second)`, true},
		{`select subdate("2011-11-11 10:10:10.123456", interval "11 10:10" day_minute)`, true},
		{`select subdate("2011-11-11 10:10:10.123456", interval "11 10" day_hour)`, true},
		{`select subdate("2011-11-11 10:10:10.123456", interval "11-11" year_month)`, true},
		{`select adddate("2011-11-11 10:10:10.123456", 10)`, true},
		{`select adddate("2011-11-11 10:10:10.123456", 0.10)`, true},
		{`select adddate("2011-11-11 10:10:10.123456", "11,11")`, true},

		// For misc functions
		{`SELECT GET_LOCK('lock1',10);`, true},
		{`SELECT RELEASE_LOCK('lock1');`, true},
	}
	s.RunTest(c, table)
}

func (s *testParserSuite) TestIdentifier(c *C) {
	defer testleak.AfterTest(c)()
	table := []testCase{
		// For quote identifier
		{"select `a`, `a.b`, `a b` from t", true},
		// For unquoted identifier
		{"create table MergeContextTest$Simple (value integer not null, primary key (value))", true},
		// For as
		{"select 1 as a, 1 as `a`, 1 as \"a\", 1 as 'a'", true},
		{`select 1 as a, 1 as "a", 1 as 'a'`, true},
		{`select 1 a, 1 "a", 1 'a'`, true},
		{`select * from t as "a"`, false},
		{`select * from t a`, true},
		{`select * from t as a`, true},
		{"select 1 full, 1 row, 1 abs", true},
		{"select * from t full, t1 row, t2 abs", true},
	}
	s.RunTest(c, table)
}

func (s *testParserSuite) TestDDL(c *C) {
	defer testleak.AfterTest(c)()
	table := []testCase{
		{"CREATE", false},
		{"CREATE TABLE", false},
		{"CREATE TABLE foo (", false},
		{"CREATE TABLE foo ()", false},
		{"CREATE TABLE foo ();", false},
		{"CREATE TABLE foo (a TINYINT UNSIGNED);", true},
		{"CREATE TABLE foo (a SMALLINT UNSIGNED, b INT UNSIGNED)", true},
		{"CREATE TABLE foo (a bigint unsigned, b bool);", true},
		{"CREATE TABLE foo (a TINYINT, b SMALLINT) CREATE TABLE bar (x INT, y int64)", false},
		{"CREATE TABLE foo (a int, b float); CREATE TABLE bar (x double, y float)", true},
		{"CREATE TABLE foo (a bytes)", false},
		{"CREATE TABLE foo (a SMALLINT UNSIGNED, b INT UNSIGNED)", true},
		{"CREATE TABLE foo (a SMALLINT UNSIGNED, b INT UNSIGNED) -- foo", true},
		// {"CREATE TABLE foo (a SMALLINT UNSIGNED, b INT UNSIGNED) // foo", true},
		{"CREATE TABLE foo (a SMALLINT UNSIGNED, b INT UNSIGNED) /* foo */", true},
		{"CREATE TABLE foo /* foo */ (a SMALLINT UNSIGNED, b INT UNSIGNED) /* foo */", true},
		{"CREATE TABLE foo (name CHAR(50) BINARY)", true},
		{"CREATE TABLE foo (name CHAR(50) COLLATE utf8_bin)", true},
		{"CREATE TABLE foo (name CHAR(50) CHARACTER SET utf8)", true},
		{"CREATE TABLE foo (name CHAR(50) BINARY CHARACTER SET utf8 COLLATE utf8_bin)", true},

		{"CREATE TABLE foo (a.b, b);", false},
		{"CREATE TABLE foo (a, b.c);", false},
		// For table option
		{"create table t (c int) avg_row_length = 3", true},
		{"create table t (c int) avg_row_length 3", true},
		{"create table t (c int) checksum = 0", true},
		{"create table t (c int) checksum 1", true},
		{"create table t (c int) compression = none", true},
		{"create table t (c int) compression lz4", true},
		{"create table t (c int) connection = 'abc'", true},
		{"create table t (c int) connection 'abc'", true},
		{"create table t (c int) key_block_size = 1024", true},
		{"create table t (c int) key_block_size 1024", true},
		{"create table t (c int) max_rows = 1000", true},
		{"create table t (c int) max_rows 1000", true},
		{"create table t (c int) min_rows = 1000", true},
		{"create table t (c int) min_rows 1000", true},
		{"create table t (c int) password = 'abc'", true},
		{"create table t (c int) password 'abc'", true},
		{"create table t (c int) DELAY_KEY_WRITE=1", true},
		{"create table t (c int) DELAY_KEY_WRITE 1", true},
		{"create table t (c int) ROW_FORMAT = default", true},
		{"create table t (c int) ROW_FORMAT default", true},
		{"create table t (c int) ROW_FORMAT = fixed", true},
		{"create table t (c int) ROW_FORMAT = compressed", true},
		{"create table t (c int) ROW_FORMAT = compact", true},
		{"create table t (c int) ROW_FORMAT = redundant", true},
		{"create table t (c int) ROW_FORMAT = dynamic", true},
		{"create table t (c int) STATS_PERSISTENT = default", true},
		{"create table t (c int) STATS_PERSISTENT = 0", true},
		{"create table t (c int) STATS_PERSISTENT = 1", true},
		// For check clause
		{"create table t (c1 bool, c2 bool, check (c1 in (0, 1)), check (c2 in (0, 1)))", true},
		{"CREATE TABLE Customer (SD integer CHECK (SD > 0), First_Name varchar(30));", true},

		{"create database xxx", true},
		{"create database if exists xxx", false},
		{"create database if not exists xxx", true},
		{"create schema xxx", true},
		{"create schema if exists xxx", false},
		{"create schema if not exists xxx", true},
		// For drop datbase/schema/table
		{"drop database xxx", true},
		{"drop database if exists xxx", true},
		{"drop database if not exists xxx", false},
		{"drop schema xxx", true},
		{"drop schema if exists xxx", true},
		{"drop schema if not exists xxx", false},
		{"drop table xxx", true},
		{"drop table xxx, yyy", true},
		{"drop tables xxx", true},
		{"drop tables xxx, yyy", true},
		{"drop table if exists xxx", true},
		{"drop table if not exists xxx", false},
		// For issue 974
		{`CREATE TABLE address (
		id bigint(20) NOT NULL AUTO_INCREMENT,
		create_at datetime NOT NULL,
		deleted tinyint(1) NOT NULL,
		update_at datetime NOT NULL,
		version bigint(20) DEFAULT NULL,
		address varchar(128) NOT NULL,
		address_detail varchar(128) NOT NULL,
		cellphone varchar(16) NOT NULL,
		latitude double NOT NULL,
		longitude double NOT NULL,
		name varchar(16) NOT NULL,
		sex tinyint(1) NOT NULL,
		user_id bigint(20) NOT NULL,
		PRIMARY KEY (id),
		CONSTRAINT FK_7rod8a71yep5vxasb0ms3osbg FOREIGN KEY (user_id) REFERENCES waimaiqa.user (id),
		INDEX FK_7rod8a71yep5vxasb0ms3osbg (user_id) comment ''
		) ENGINE=InnoDB AUTO_INCREMENT=30 DEFAULT CHARACTER SET utf8 COLLATE utf8_general_ci ROW_FORMAT=COMPACT COMMENT='' CHECKSUM=0 DELAY_KEY_WRITE=0;`, true},
		// For issue 975
		{`CREATE TABLE test_data (
		id bigint(20) NOT NULL AUTO_INCREMENT,
		create_at datetime NOT NULL,
		deleted tinyint(1) NOT NULL,
		update_at datetime NOT NULL,
		version bigint(20) DEFAULT NULL,
		address varchar(255) NOT NULL,
		amount decimal(19,2) DEFAULT NULL,
		charge_id varchar(32) DEFAULT NULL,
		paid_amount decimal(19,2) DEFAULT NULL,
		transaction_no varchar(64) DEFAULT NULL,
		wx_mp_app_id varchar(32) DEFAULT NULL,
		contacts varchar(50) DEFAULT NULL,
		deliver_fee decimal(19,2) DEFAULT NULL,
		deliver_info varchar(255) DEFAULT NULL,
		deliver_time varchar(255) DEFAULT NULL,
		description varchar(255) DEFAULT NULL,
		invoice varchar(255) DEFAULT NULL,
		order_from int(11) DEFAULT NULL,
		order_state int(11) NOT NULL,
		packing_fee decimal(19,2) DEFAULT NULL,
		payment_time datetime DEFAULT NULL,
		payment_type int(11) DEFAULT NULL,
		phone varchar(50) NOT NULL,
		store_employee_id bigint(20) DEFAULT NULL,
		store_id bigint(20) NOT NULL,
		user_id bigint(20) NOT NULL,
		payment_mode int(11) NOT NULL,
		current_latitude double NOT NULL,
		current_longitude double NOT NULL,
		address_latitude double NOT NULL,
		address_longitude double NOT NULL,
		PRIMARY KEY (id),
		CONSTRAINT food_order_ibfk_1 FOREIGN KEY (user_id) REFERENCES waimaiqa.user (id),
		CONSTRAINT food_order_ibfk_2 FOREIGN KEY (store_id) REFERENCES waimaiqa.store (id),
		CONSTRAINT food_order_ibfk_3 FOREIGN KEY (store_employee_id) REFERENCES waimaiqa.store_employee (id),
		UNIQUE FK_UNIQUE_charge_id USING BTREE (charge_id) comment '',
		INDEX FK_eqst2x1xisn3o0wbrlahnnqq8 USING BTREE (store_employee_id) comment '',
		INDEX FK_8jcmec4kb03f4dod0uqwm54o9 USING BTREE (store_id) comment '',
		INDEX FK_a3t0m9apja9jmrn60uab30pqd USING BTREE (user_id) comment ''
		) ENGINE=InnoDB AUTO_INCREMENT=95 DEFAULT CHARACTER SET utf8 COLLATE utf8_general_ci ROW_FORMAT=COMPACT COMMENT='' CHECKSUM=0 DELAY_KEY_WRITE=0;`, true},
		{`create table t (c int KEY);`, true},
		{`CREATE TABLE address (
		id bigint(20) NOT NULL AUTO_INCREMENT,
		create_at datetime NOT NULL,
		deleted tinyint(1) NOT NULL,
		update_at datetime NOT NULL,
		version bigint(20) DEFAULT NULL,
		address varchar(128) NOT NULL,
		address_detail varchar(128) NOT NULL,
		cellphone varchar(16) NOT NULL,
		latitude double NOT NULL,
		longitude double NOT NULL,
		name varchar(16) NOT NULL,
		sex tinyint(1) NOT NULL,
		user_id bigint(20) NOT NULL,
		PRIMARY KEY (id),
		CONSTRAINT FK_7rod8a71yep5vxasb0ms3osbg FOREIGN KEY (user_id) REFERENCES waimaiqa.user (id) ON DELETE CASCADE ON UPDATE NO ACTION,
		INDEX FK_7rod8a71yep5vxasb0ms3osbg (user_id) comment ''
		) ENGINE=InnoDB AUTO_INCREMENT=30 DEFAULT CHARACTER SET utf8 COLLATE utf8_general_ci ROW_FORMAT=COMPACT COMMENT='' CHECKSUM=0 DELAY_KEY_WRITE=0;`, true},
	}
	s.RunTest(c, table)
}

func (s *testParserSuite) TestType(c *C) {
	defer testleak.AfterTest(c)()
	table := []testCase{
		// For time fsp
		{"CREATE TABLE t( c1 TIME(2), c2 DATETIME(2), c3 TIMESTAMP(2) );", true},

		// For hexadecimal
		{"SELECT x'0a', X'11', 0x11", true},
		{"select x'0xaa'", false},
		{"select 0X11", false},
		{"select 0x4920616D2061206C6F6E672068657820737472696E67", true},

		// For bit
		{"select 0b01, 0b0, b'11', B'11'", true},
		{"select 0B01", false},
		{"select 0b21", false},

		// For enum and set type
		{"create table t (c1 enum('a', 'b'), c2 set('a', 'b'))", true},
		{"create table t (c1 enum)", false},
		{"create table t (c1 set)", false},

		// For blob and text field length
		{"create table t (c1 blob(1024), c2 text(1024))", true},

		// For year
		{"create table t (y year(4), y1 year)", true},

		// For national
		{"create table t (c1 national char(2), c2 national varchar(2))", true},

		// For https://github.com/pingcap/tidb/issues/312
		{`create table t (c float(53));`, true},
		{`create table t (c float(54));`, false},
	}
	s.RunTest(c, table)
}

func (s *testParserSuite) TestPrivilege(c *C) {
	defer testleak.AfterTest(c)()
	table := []testCase{
		// For create user
		{`CREATE USER IF NOT EXISTS 'root'@'localhost' IDENTIFIED BY 'new-password'`, true},
		{`CREATE USER 'root'@'localhost' IDENTIFIED BY 'new-password'`, true},
		{`CREATE USER 'root'@'localhost' IDENTIFIED BY PASSWORD 'hashstring'`, true},
		{`CREATE USER 'root'@'localhost' IDENTIFIED BY 'new-password', 'root'@'127.0.0.1' IDENTIFIED BY PASSWORD 'hashstring'`, true},

		// For grant statement
		{"GRANT ALL ON db1.* TO 'jeffrey'@'localhost';", true},
		{"GRANT SELECT ON db2.invoice TO 'jeffrey'@'localhost';", true},
		{"GRANT ALL ON *.* TO 'someuser'@'somehost';", true},
		{"GRANT SELECT, INSERT ON *.* TO 'someuser'@'somehost';", true},
		{"GRANT ALL ON mydb.* TO 'someuser'@'somehost';", true},
		{"GRANT SELECT, INSERT ON mydb.* TO 'someuser'@'somehost';", true},
		{"GRANT ALL ON mydb.mytbl TO 'someuser'@'somehost';", true},
		{"GRANT SELECT, INSERT ON mydb.mytbl TO 'someuser'@'somehost';", true},
		{"GRANT SELECT (col1), INSERT (col1,col2) ON mydb.mytbl TO 'someuser'@'somehost';", true},
		{"grant all privileges on zabbix.* to 'zabbix'@'localhost' identified by 'password';", true},
	}
	s.RunTest(c, table)
}

func (s *testParserSuite) TestComment(c *C) {
	defer testleak.AfterTest(c)()
	table := []testCase{
		{"create table t (c int comment 'comment')", true},
		{"create table t (c int) comment = 'comment'", true},
		{"create table t (c int) comment 'comment'", true},
		{"create table t (c int) comment comment", false},
		{"create table t (comment text)", true},
		// For comment in query
		{"/*comment*/ /*comment*/ select c /* this is a comment */ from t;", true},
	}
	s.RunTest(c, table)
}
func (s *testParserSuite) TestSubquery(c *C) {
	defer testleak.AfterTest(c)()
	table := []testCase{
		// For compare subquery
		{"SELECT 1 > (select 1)", true},
		{"SELECT 1 > ANY (select 1)", true},
		{"SELECT 1 > ALL (select 1)", true},
		{"SELECT 1 > SOME (select 1)", true},

		// For exists subquery
		{"SELECT EXISTS select 1", false},
		{"SELECT EXISTS (select 1)", true},
		{"SELECT + EXISTS (select 1)", true},
		{"SELECT - EXISTS (select 1)", true},
		{"SELECT NOT EXISTS (select 1)", true},
		{"SELECT + NOT EXISTS (select 1)", false},
		{"SELECT - NOT EXISTS (select 1)", false},
	}
	s.RunTest(c, table)
}
func (s *testParserSuite) TestUnion(c *C) {
	defer testleak.AfterTest(c)()
	table := []testCase{
		{"select c1 from t1 union select c2 from t2", true},
		{"select c1 from t1 union (select c2 from t2)", true},
		{"select c1 from t1 union (select c2 from t2) order by c1", true},
		{"select c1 from t1 union select c2 from t2 order by c2", true},
		{"select c1 from t1 union (select c2 from t2) limit 1", true},
		{"select c1 from t1 union (select c2 from t2) limit 1, 1", true},
		{"select c1 from t1 union (select c2 from t2) order by c1 limit 1", true},
		{"(select c1 from t1) union distinct select c2 from t2", true},
		{"(select c1 from t1) union all select c2 from t2", true},
		{"(select c1 from t1) union (select c2 from t2) order by c1 union select c3 from t3", false},
		{"(select c1 from t1) union (select c2 from t2) limit 1 union select c3 from t3", false},
		{"(select c1 from t1) union select c2 from t2 union (select c3 from t3) order by c1 limit 1", true},
		{"select (select 1 union select 1) as a", true},
		{"select * from (select 1 union select 2) as a", true},
		{"insert into t select c1 from t1 union select c2 from t2", true},
		{"insert into t (c) select c1 from t1 union select c2 from t2", true},
	}
	s.RunTest(c, table)
}

func (s *testParserSuite) TestLikeEscape(c *C) {
	defer testleak.AfterTest(c)()
	table := []testCase{
		// For like escape
		{`select "abc_" like "abc\\_" escape ''`, true},
		{`select "abc_" like "abc\\_" escape '\\'`, true},
		{`select "abc_" like "abc\\_" escape '||'`, false},
		{`select "abc" like "escape" escape '+'`, true},
	}

	s.RunTest(c, table)
}

func (s *testParserSuite) TestMysqlDump(c *C) {
	defer testleak.AfterTest(c)()
	// Statements used by mysqldump.
	table := []testCase{
		{`UNLOCK TABLES;`, true},
		{`LOCK TABLES t1 READ;`, true},
		{`show table status like 't'`, true},
		{`LOCK TABLES t2 WRITE`, true},
	}
	s.RunTest(c, table)
}

func (s *testParserSuite) TestIndexHint(c *C) {
	defer testleak.AfterTest(c)()
	table := []testCase{
		{`select * from t use index ();`, true},
		{`select * from t use index (idx);`, true},
		{`select * from t use index (idx1, idx2);`, true},
		{`select * from t ignore key (idx1)`, true},
		{`select * from t force index for join (idx1)`, true},
		{`select * from t use index for order by (idx1)`, true},
		{`select * from t force index for group by (idx1)`, true},
		{`select * from t use index for group by (idx1) use index for order by (idx2), t2`, true},
	}
	s.RunTest(c, table)
}

func (s *testParserSuite) TestEscape(c *C) {
	defer testleak.AfterTest(c)()
	table := []testCase{
		{`select """;`, false},
		{`select """";`, true},
		{`select "汉字";`, true},
		{`select 'abc"def';`, true},
		{`select 'a\r\n';`, true},
		{`select "\a\r\n"`, true},
		{`select "\xFF"`, true},
	}
	s.RunTest(c, table)
}

func (s *testParserSuite) TestInsertStatementMemoryAllocation(c *C) {
	sql := "insert t values (1)" + strings.Repeat(",(1)", 1000)
	var oldStats, newStats runtime.MemStats
	runtime.ReadMemStats(&oldStats)
	_, err := New().ParseOneStmt(sql, "", "")
	c.Assert(err, IsNil)
	runtime.ReadMemStats(&newStats)
	c.Assert(int(newStats.TotalAlloc-oldStats.TotalAlloc), Less, 1024*500)
}

func BenchmarkParse(b *testing.B) {
	var table = []string{
		"insert into t values (1), (2), (3)",
		"insert into t values (4), (5), (6), (7)",
		"select c from t where c > 2",
	}
	parser := New()
	// parser.lexer = &Scanner{}
	b.ResetTimer()
	for i := 0; i < b.N; i++ {
		for _, v := range table {
			_, err := parser.Parse(v, "", "")
			if err != nil {
				b.Failed()
			}
		}
	}
	b.ReportAllocs()
}<|MERGE_RESOLUTION|>--- conflicted
+++ resolved
@@ -190,16 +190,6 @@
 		{"COMMIT", true},
 		{"ROLLBACK", true},
 		{`
-<<<<<<< HEAD
-		BEGIN;
-			INSERT INTO foo VALUES (42, 3.14);
-			INSERT INTO foo VALUES (-1, 2.78);
-		COMMIT;`, true},
-		{`BEGIN;
-			INSERT INTO tmp SELECT * from bar;
-		SELECT * from tmp;
-		ROLLBACK;`, true},
-=======
 				BEGIN;
 					INSERT INTO foo VALUES (42, 3.14);
 					INSERT INTO foo VALUES (-1, 2.78);
@@ -209,7 +199,6 @@
 				SELECT * from tmp;
 
 				ROLLBACK;`, true},
->>>>>>> 81bb0457
 
 		// set
 		// user defined
