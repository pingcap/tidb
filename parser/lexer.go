--- conflicted
+++ resolved
@@ -146,13 +146,12 @@
 		tok = identifier
 	}
 
-<<<<<<< HEAD
 	if tok == pipes && !(s.sqlMode.HasPipesAsConcatMode()) {
 		return pipesAsOr
-=======
+	}
+
 	if tok == not && s.sqlMode.HasHighNotPrecedenceMode() {
 		return not2
->>>>>>> 5b9640f9
 	}
 
 	switch tok {
