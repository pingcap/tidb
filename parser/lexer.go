// Copyright 2016 PingCAP, Inc.
//
// Licensed under the Apache License, Version 2.0 (the "License");
// you may not use this file except in compliance with the License.
// You may obtain a copy of the License at
//
//     http://www.apache.org/licenses/LICENSE-2.0
//
// Unless required by applicable law or agreed to in writing, software
// distributed under the License is distributed on an "AS IS" BASIS,
// See the License for the specific language governing permissions and
// limitations under the License.

package parser

import (
	"bytes"
	"fmt"
	"strings"
	"unicode"
	"unicode/utf8"
)

var _ = yyLexer(&Scanner{})

// Pos represents the position of a token.
type Pos struct {
	Line   int
	Col    int
	Offset int
}

// Scanner implements the yyLexer interface.
type Scanner struct {
	r   reader
	buf bytes.Buffer

	errs         []error
	stmtStartPos int

	// for scanning such kind of comment: /*! MySQL-specific code */
	specialComment *specialCommentScanner
}

type specialCommentScanner struct {
	*Scanner
	Pos
}

// Errors returns the errors during a scan.
func (s *Scanner) Errors() []error {
	return s.errs
}

// reset resets the sql string to be scanned.
func (s *Scanner) reset(sql string) {
	s.r = reader{s: sql}
	s.buf.Reset()
	s.errs = s.errs[:0]
	s.stmtStartPos = 0
}

func (s *Scanner) stmtText() string {
	endPos := s.r.pos().Offset
	if s.r.s[endPos-1] == '\n' {
		endPos = endPos - 1 // trim new line
	}
	if s.r.s[s.stmtStartPos] == '\n' {
		s.stmtStartPos++
	}

	text := s.r.s[s.stmtStartPos:endPos]

	s.stmtStartPos = endPos
	return text
}

// Errorf tells scanner something is wrong.
// Scanner satisfies yyLexer interface which need this function.
func (s *Scanner) Errorf(format string, a ...interface{}) {
	str := fmt.Sprintf(format, a...)
	val := s.r.s[s.r.pos().Offset:]
	err := fmt.Errorf("line %d column %d near \"%s\"%s", s.r.p.Line, s.r.p.Col, val, str)
	s.errs = append(s.errs, err)
}

// Lex returns a token and store the token value in v.
// Scanner satisfies yyLexer interface.
// 0 and invalid are special token id this function would return:
// return 0 tells parser that scanner meets EOF,
// return invalid tells parser that scanner meets illegal character.
func (s *Scanner) Lex(v *yySymType) int {
	tok, pos, lit := s.scan()
	v.offset = pos.Offset
	v.ident = lit
	if tok == identifier {
		tok = handleIdent(v)
	}
	if tok == identifier {
		if tok1 := isTokenIdentifier(lit, &s.buf); tok1 != 0 {
			tok = tok1
		}
	}

	switch tok {
	case intLit:
		return toInt(s, v, lit)
	case floatLit:
		return toFloat(s, v, lit)
	case decLit:
		return toDecimal(s, v, lit)
	case hexLit:
		return toHex(s, v, lit)
	case bitLit:
		return toBit(s, v, lit)
	case userVar, sysVar, cast, curDate, extract:
		v.item = lit
		return tok
	case null:
		v.item = nil
	case quotedIdentifier:
		tok = identifier
	}
	if tok == unicode.ReplacementChar && s.r.eof() {
		return 0
	}
	return tok
}

// NewScanner returns a new scanner object.
func NewScanner(s string) *Scanner {
	return &Scanner{r: reader{s: s}}
}

func (s *Scanner) skipWhitespace() rune {
	return s.r.incAsLongAs(unicode.IsSpace)
}

func (s *Scanner) scan() (tok int, pos Pos, lit string) {
	if s.specialComment != nil {
		// enter specialComment scan mode.
		// for scanning such kind of comment: /*! MySQL-specific code */
		specialComment := s.specialComment
		tok, pos, lit = specialComment.scan()
		if tok != 0 {
			// return the specialComment scan result as the result
<<<<<<< HEAD
			pos.Line += s.r.p.Line
			// pos.Offset += s.r.p.Col
=======
			pos.Line += s.specialComment.Line
			pos.Col += s.specialComment.Col
			pos.Offset += s.specialComment.Offset
>>>>>>> ca700d2c
			return
		}
		// leave specialComment scan mode after all stream consumed.
		s.specialComment = nil
	}

	ch0 := s.r.peek()
	if unicode.IsSpace(ch0) {
		ch0 = s.skipWhitespace()
	}
	pos = s.r.pos()
	if s.r.eof() {
		// when scanner meets EOF, the returned token should be 0,
		// because 0 is a special token id to remind the parser that stream is end.
		return 0, pos, ""
	}

	if !s.r.eof() && isIdentExtend(ch0) {
		return scanIdentifier(s)
	}

	// search a trie to get a token.
	node := &ruleTable
	for ch0 >= 0 && ch0 <= 255 {
		if node.childs[ch0] == nil || s.r.eof() {
			break
		}
		node = node.childs[ch0]
		if node.fn != nil {
			return node.fn(s)
		}
		s.r.inc()
		ch0 = s.r.peek()
	}

	tok, lit = node.token, s.r.data(&pos)
	return
}

func startWithXx(s *Scanner) (tok int, pos Pos, lit string) {
	pos = s.r.pos()
	s.r.inc()
	if s.r.peek() == '\'' {
		s.r.inc()
		s.scanHex()
		if s.r.peek() == '\'' {
			s.r.inc()
			tok, lit = hexLit, s.r.data(&pos)
		} else {
			tok = unicode.ReplacementChar
		}
		return
	}
	s.r.incAsLongAs(isIdentChar)
	tok, lit = identifier, s.r.data(&pos)
	return
}

func startWithb(s *Scanner) (tok int, pos Pos, lit string) {
	pos = s.r.pos()
	s.r.inc()
	if s.r.peek() == '\'' {
		s.r.inc()
		s.scanBit()
		if s.r.peek() == '\'' {
			s.r.inc()
			tok, lit = bitLit, s.r.data(&pos)
		} else {
			tok = unicode.ReplacementChar
		}
		return
	}
	s.r.incAsLongAs(isIdentChar)
	tok, lit = identifier, s.r.data(&pos)
	return
}

func startWithSharp(s *Scanner) (tok int, pos Pos, lit string) {
	s.r.incAsLongAs(func(ch rune) bool {
		return ch != '\n'
	})
	return s.scan()
}

func startWithDash(s *Scanner) (tok int, pos Pos, lit string) {
	pos = s.r.pos()
	if !strings.HasPrefix(s.r.s[pos.Offset:], "-- ") {
		tok = int('-')
		s.r.inc()
		return
	}

	s.r.incN(3)
	s.r.incAsLongAs(func(ch rune) bool {
		return ch != '\n'
	})
	return s.scan()
}

func startWithSlash(s *Scanner) (tok int, pos Pos, lit string) {
	pos = s.r.pos()
	s.r.inc()
	ch0 := s.r.peek()
	if ch0 == '*' {
		s.r.inc()
		for {
			ch0 = s.r.readByte()
			if ch0 == unicode.ReplacementChar && s.r.eof() {
				tok = unicode.ReplacementChar
				return
			}
			if ch0 == '*' && s.r.readByte() == '/' {
				break
			}
		}

		// See http://dev.mysql.com/doc/refman/5.7/en/comments.html
		// Convert "/*!VersionNumber MySQL-specific-code */" to "MySQL-specific-code".
		comment := s.r.data(&pos)
		if strings.HasPrefix(comment, "/*!") {
			sql := specCodePattern.ReplaceAllStringFunc(comment, trimComment)
			s.specialComment = &specialCommentScanner{
				Scanner: NewScanner(sql),
				Pos: Pos{
					pos.Line,
					pos.Col,
					pos.Offset + sqlOffsetInComment(comment),
				},
			}
		}

		return s.scan()
	}
	tok = int('/')
	return
}

func sqlOffsetInComment(comment string) int {
	// find the first SQL token offset in pattern like "/*!40101 mysql specific code */"
	offset := 0
	for i := 0; i < len(comment); i++ {
		if unicode.IsSpace(rune(comment[i])) {
			offset = i
			break
		}
	}
	for offset < len(comment) {
		offset++
		if !unicode.IsSpace(rune(comment[offset])) {
			break
		}
	}
	return offset
}

func startWithAt(s *Scanner) (tok int, pos Pos, lit string) {
	pos = s.r.pos()
	s.r.inc()
	ch1 := s.r.peek()
	if isIdentFirstChar(ch1) {
		s.r.incAsLongAs(isIdentChar)
		tok, lit = userVar, s.r.data(&pos)
	} else if ch1 == '@' {
		s.r.inc()
		stream := s.r.s[pos.Offset+2:]
		for _, v := range []string{"global.", "session.", "local."} {
			if len(v) > len(stream) {
				continue
			}
			if strings.EqualFold(stream[:len(v)], v) {
				s.r.incN(len(v))
				break
			}
		}
		s.r.incAsLongAs(isIdentChar)
		tok, lit = sysVar, s.r.data(&pos)
	} else {
		tok = at
	}
	return
}

func scanIdentifier(s *Scanner) (int, Pos, string) {
	pos := s.r.pos()
	s.r.inc()
	s.r.incAsLongAs(isIdentChar)
	return identifier, pos, s.r.data(&pos)
}

var (
	quotedIdentifier = -identifier
)

func scanQuotedIdent(s *Scanner) (tok int, pos Pos, lit string) {
	pos = s.r.pos()
	s.r.inc()
	s.buf.Reset()
	for {
		ch := s.r.readByte()
		if ch == unicode.ReplacementChar && s.r.eof() {
			tok = unicode.ReplacementChar
			return
		}
		if ch == '`' {
			if s.r.peek() != '`' {
				// don't return identifier in case that it's interpreted as keyword token later.
				tok, lit = quotedIdentifier, s.buf.String()
				return
			}
			s.r.inc()
		}
		s.buf.WriteRune(ch)
	}
}

func startString(s *Scanner) (tok int, pos Pos, lit string) {
	tok, pos, lit = s.scanString()

	// Quoted strings placed next to each other are concatenated to a single string.
	// See http://dev.mysql.com/doc/refman/5.7/en/string-literals.html
	ch := s.skipWhitespace()
	for ch == '\'' || ch == '"' {
		_, _, lit1 := s.scanString()
		lit = lit + lit1
		ch = s.skipWhitespace()
	}
	return
}

// lazyBuf is used to avoid allocation if possible.
// it has a useBuf field indicates whether bytes.Buffer is necessary. if
// useBuf is false, we can avoid calling bytes.Buffer.String(), which
// make a copy of data and cause allocation.
type lazyBuf struct {
	useBuf bool
	r      *reader
	b      *bytes.Buffer
	p      *Pos
}

func (mb *lazyBuf) setUseBuf(str string) {
	if !mb.useBuf {
		mb.useBuf = true
		mb.b.Reset()
		mb.b.WriteString(str)
	}
}

func (mb *lazyBuf) writeRune(r rune, w int) {
	if mb.useBuf {
		if w > 1 {
			mb.b.WriteRune(r)
		} else {
			mb.b.WriteByte(byte(r))
		}
	}
}

func (mb *lazyBuf) data() string {
	var lit string
	if mb.useBuf {
		lit = mb.b.String()
	} else {
		lit = mb.r.data(mb.p)
		lit = lit[1 : len(lit)-1]
	}
	return lit
}

func (s *Scanner) scanString() (tok int, pos Pos, lit string) {
	tok, pos = stringLit, s.r.pos()
	mb := lazyBuf{false, &s.r, &s.buf, &pos}
	ending := s.r.readByte()
	ch0 := s.r.peek()
	for !s.r.eof() {
		if ch0 == ending {
			s.r.inc()
			if s.r.peek() != ending {
				lit = mb.data()
				return
			}
			str := mb.r.data(&pos)
			mb.setUseBuf(str[1 : len(str)-1])
		} else if ch0 == '\\' {
			mb.setUseBuf(mb.r.data(&pos)[1:])
			ch0 = handleEscape(s)
		}
		mb.writeRune(ch0, s.r.w)
		s.r.inc()
		ch0 = s.r.peek()
	}

	tok = unicode.ReplacementChar
	return
}

// handleEscape handles the case in scanString when previous char is '\'.
func handleEscape(s *Scanner) rune {
	s.r.inc()
	ch0 := s.r.peek()
	/*
		\" \' \\ \n \0 \b \Z \r \t ==> escape to one char
		\% \_ ==> preserve both char
		other ==> remove \
	*/
	switch ch0 {
	case 'n':
		ch0 = '\n'
	case '0':
		ch0 = 0
	case 'b':
		ch0 = 8
	case 'Z':
		ch0 = 26
	case 'r':
		ch0 = '\r'
	case 't':
		ch0 = '\t'
	case '%', '_':
		s.buf.WriteByte('\\')
	}
	return ch0
}

func startWithNumber(s *Scanner) (tok int, pos Pos, lit string) {
	pos = s.r.pos()
	ch0 := s.r.readByte()
	switch ch0 {
	case '0':
		tok = intLit
		ch1 := s.r.peek()
		switch {
		case ch1 >= '0' && ch1 <= '7':
			s.r.inc()
			s.scanOct()
		case ch1 == 'x' || ch1 == 'X':
			s.r.inc()
			s.scanHex()
			tok = hexLit
		case ch1 == 'b':
			s.r.inc()
			s.scanBit()
			tok = bitLit
		case ch1 == '.':
			return s.scanFloat(&pos)
		case ch1 == 'B':
			tok = unicode.ReplacementChar
			return
		}
		lit = s.r.data(&pos)
		return
	case '.':
		if isDigit(s.r.peek()) {
			return s.scanFloat(&pos)
		}
		tok, lit = int('.'), "."
		return
	}

	s.scanDigits()
	ch0 = s.r.peek()
	if ch0 == '.' || ch0 == 'e' || ch0 == 'E' {
		return s.scanFloat(&pos)
	}

	// Identifiers may begin with a digit but unless quoted may not consist solely of digits.
	if !s.r.eof() && isIdentChar(ch0) {
		s.r.incAsLongAs(isIdentChar)
		return identifier, pos, s.r.data(&pos)
	}
	tok, lit = intLit, s.r.data(&pos)
	return
}

func (s *Scanner) scanOct() {
	s.r.incAsLongAs(func(ch rune) bool {
		return ch >= '0' && ch <= '7'
	})
}

func (s *Scanner) scanHex() {
	s.r.incAsLongAs(func(ch rune) bool {
		return ch >= '0' && ch <= '9' ||
			ch >= 'a' && ch <= 'f' ||
			ch >= 'A' && ch <= 'F'
	})
}

func (s *Scanner) scanBit() {
	s.r.incAsLongAs(func(ch rune) bool {
		return ch == '0' || ch == '1'
	})
}

func (s *Scanner) scanFloat(beg *Pos) (tok int, pos Pos, lit string) {
	s.r.p = *beg
	// float = D1 . D2 e D3
	s.scanDigits()
	ch0 := s.r.peek()
	if ch0 == '.' {
		s.r.inc()
		s.scanDigits()
		ch0 = s.r.peek()
	}
	if ch0 == 'e' || ch0 == 'E' {
		s.r.inc()
		ch0 = s.r.peek()
		if ch0 == '-' || ch0 == '+' {
			s.r.inc()
		}
		s.scanDigits()
		tok = floatLit
	} else {
		tok = decLit
	}
	pos, lit = *beg, s.r.data(beg)
	return
}

func (s *Scanner) scanDigits() string {
	pos := s.r.pos()
	s.r.incAsLongAs(isDigit)
	return s.r.data(&pos)
}

type reader struct {
	s string
	p Pos
	w int
}

var eof = Pos{-1, -1, -1}

func (r *reader) eof() bool {
	return r.p.Offset >= len(r.s)
}

// peek() peeks a rune from underlying reader.
// if reader meets EOF, it will return unicode.ReplacementChar. to distinguish from
// the real unicode.ReplacementChar, the caller should call r.eof() again to check.
func (r *reader) peek() rune {
	if r.eof() {
		return unicode.ReplacementChar
	}
	v, w := rune(r.s[r.p.Offset]), 1
	switch {
	case v == 0:
		r.w = w
		return v // illegal UTF-8 encoding
	case v >= 0x80:
		v, w = utf8.DecodeRuneInString(r.s[r.p.Offset:])
		if v == utf8.RuneError && w == 1 {
			v = rune(r.s[r.p.Offset]) // illegal UTF-8 encoding
		}
	}
	r.w = w
	return v
}

// inc increase the position offset of the reader.
// peek must be called before calling inc!
func (r *reader) inc() {
	if r.s[r.p.Offset] == '\n' {
		r.p.Line++
		r.p.Col = 0
	}
	r.p.Offset += r.w
	r.p.Col++
}

func (r *reader) incN(n int) {
	for i := 0; i < n; i++ {
		r.inc()
	}
}

func (r *reader) readByte() (ch rune) {
	ch = r.peek()
	if ch == unicode.ReplacementChar && r.eof() {
		return
	}
	r.inc()
	return
}

func (r *reader) pos() Pos {
	return r.p
}

func (r *reader) data(from *Pos) string {
	return r.s[from.Offset:r.p.Offset]
}

func (r *reader) incAsLongAs(fn func(rune) bool) rune {
	for {
		ch := r.peek()
		if !fn(ch) {
			return ch
		}
		if ch == unicode.ReplacementChar && r.eof() {
			return 0
		}
		r.inc()
	}
}<|MERGE_RESOLUTION|>--- conflicted
+++ resolved
@@ -144,14 +144,9 @@
 		tok, pos, lit = specialComment.scan()
 		if tok != 0 {
 			// return the specialComment scan result as the result
-<<<<<<< HEAD
-			pos.Line += s.r.p.Line
-			// pos.Offset += s.r.p.Col
-=======
 			pos.Line += s.specialComment.Line
 			pos.Col += s.specialComment.Col
 			pos.Offset += s.specialComment.Offset
->>>>>>> ca700d2c
 			return
 		}
 		// leave specialComment scan mode after all stream consumed.
