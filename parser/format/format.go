--- conflicted
+++ resolved
@@ -235,12 +235,11 @@
 
 	RestoreTiDBSpecialComment
 	SkipPlacementRuleForRestore
-<<<<<<< HEAD
+  
+	RestoreWithTTLEnableOff
+  
 	RestoreWithoutSchemaName
 	RestoreWithoutTableName
-=======
-	RestoreWithTTLEnableOff
->>>>>>> ea29db50
 )
 
 const (
