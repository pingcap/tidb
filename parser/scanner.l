%{
// Copyright 2013 The ql Authors. All rights reserved.
// Use of this source code is governed by a BSD-style
// license that can be found in the LICENSES/QL-LICENSE file.

// Copyright 2015 PingCAP, Inc.
//
// Licensed under the Apache License, Version 2.0 (the "License");
// you may not use this file except in compliance with the License.
// You may obtain a copy of the License at
//
//     http://www.apache.org/licenses/LICENSE-2.0
//
// Unless required by applicable law or agreed to in writing, software
// distributed under the License is distributed on an "AS IS" BASIS,
// See the License for the specific language governing permissions and
// limitations under the License.

package parser

import (
	"fmt"
	"math"
	"strconv"
	"strings"
	"unicode"

	"github.com/pingcap/tidb/ast"
	"github.com/pingcap/tidb/mysql"
	"github.com/pingcap/tidb/util/charset"
	"github.com/pingcap/tidb/util/stringutil"
)

type lexer struct {
	c		int
	col		int
	errs		[]error
	expr		ast.ExprNode
	i		int
	lcol		int
	line		int
	ncol		int
	nline		int
	sc		int
	src		string
	val		[]byte
	ungetBuf	[]byte
	stmtStartPos 	int
	stringLit 	[]byte

	// record token's offset of the input
	tokenEndOffset   int
	tokenStartOffset int
}


// NewLexer builds a new lexer.
func NewLexer(src string) (l *lexer) {
	l = &lexer{
		src:	src,
		nline:	1,
		ncol:	0,
	}
	l.next()
	return
}

func (l *lexer) Errors() []error {
	return l.errs
}

func (l *lexer) Expr() ast.ExprNode {
	return l.expr
}

<<<<<<< HEAD
func (l *lexer) Inj() int {
	return l.inj
}

func (l *lexer) SetInj(inj int) {
	l.inj = inj
}

func (l *lexer) SetPrepare() {
	l.prepare = true
}

func (l *lexer) IsPrepare() bool {
	return l.prepare
}

func (l *lexer) Root() bool {
	return l.root
}

func (l *lexer) SetRoot(root bool) {
	l.root = root
}

// The select statement is not at the end of the whole statement, if the last
// field text was set from its offset to the end of the src string, update
// the last field text.
func (l *lexer) SetLastSelectFieldText(st *ast.SelectStmt, lastEnd int) {
	lastField := st.Fields.Fields[len(st.Fields.Fields)-1]
	if lastField.Offset + len(lastField.Text()) >= len(l.src)-1 {
		lastField.SetText(l.src[lastField.Offset:lastEnd])
	}
}

func (l *lexer) startOffset(offset int) int {
	offset--
	for unicode.IsSpace(rune(l.src[offset])) {
		offset++
	}
	return offset
}

func (l *lexer) endOffset(offset int) int {
	offset--
	for offset > 0 && unicode.IsSpace(rune(l.src[offset-1])) {
		offset--
	}
	return offset
=======
func (l *lexer) SetCharsetInfo(charset, collation string) {
	l.charset = charset
	l.collation = collation
}

func (l *lexer) GetCharsetInfo() (string, string) {
	return l.charset, l.collation
>>>>>>> 128af2e9
}

func (l *lexer) unget(b byte) {
	l.ungetBuf = append(l.ungetBuf, b)
	l.i--
	l.ncol--
	l.tokenEndOffset--
}

func (l *lexer) next() int {
	if un := len(l.ungetBuf); un > 0 {
		nc := l.ungetBuf[0]
		l.ungetBuf = l.ungetBuf[1:]
		l.c = int(nc)
		return  l.c
	}

	if l.c != 0 {
		l.val = append(l.val, byte(l.c))
	}
	l.c = 0
	if l.i < len(l.src) {
		l.c = int(l.src[l.i])
		l.i++
	}
	switch l.c {
	case '\n':
		l.lcol = l.ncol
		l.nline++
		l.ncol = 0
	default:
		l.ncol++
	}
	l.tokenEndOffset++
	return l.c
}

func (l *lexer) err0(ln, c int, arg interface{}) {
	var argStr string
	if arg != nil {
		argStr = fmt.Sprintf(" %v", arg)
	}

	err := fmt.Errorf("line %d column %d near \"%s\"%s", ln, c, l.val, argStr)
	l.errs = append(l.errs, err)
}

func (l *lexer) err(arg interface{}) {
	l.err0(l.line, l.col, arg)
}

func (l *lexer) errf(format string, args ...interface{}) {
	s := fmt.Sprintf(format, args...)
	l.err0(l.line, l.col, s)
}

func (l *lexer) Error(s string) {
	// Notice: ignore origin error info.
	l.err(nil)
}

func (l *lexer) stmtText() string {
	endPos := l.i
	if l.src[l.i-1] == '\n' {
		endPos = l.i-1 // trim new line	
	}
	if l.src[l.stmtStartPos] == '\n' {
		l.stmtStartPos++	
	}

	text := l.src[l.stmtStartPos:endPos] 

	l.stmtStartPos = l.i
	return text
}


func (l *lexer) Lex(lval *yySymType) (r int) {
	defer func() {
		lval.offset = l.tokenStartOffset
		l.tokenStartOffset = l.tokenEndOffset
	}()
	const (
		INITIAL = iota
		S1
		S2
		S3
		S4
	)

	c0, c := 0, l.c
%}

int_lit		{decimal_lit}|{octal_lit}
decimal_lit	[1-9][0-9]*
octal_lit	0[0-7]*
hex_lit		0[xX][0-9a-fA-F]+|[xX]"'"[0-9a-fA-F]+"'"
bit_lit 	0[bB][01]+|[bB]"'"[01]+"'"

float_lit	{D}"."{D}?{E}?|{D}{E}|"."{D}{E}?
D		[0-9]+
E		[eE][-+]?[0-9]+

imaginary_ilit	{D}i
imaginary_lit	{float_lit}i

a		[aA]
b		[bB]
c		[cC]
d		[dD]
e		[eE]
f		[fF]
g		[gG]
h		[hH]
i		[iI]
j		[jJ]
k		[kK]
l		[lL]
m		[mM]
n		[nN]
o		[oO]
p		[pP]
q		[qQ]
r		[rR]
s		[sS]
t		[tT]
u		[uU]
v		[vV]
w		[wW]
x		[xX]
y		[yY]
z		[zZ]

abs		{a}{b}{s}
add		{a}{d}{d}
adddate		{a}{d}{d}{d}{a}{t}{e}
admin		{a}{d}{m}{i}{n}
after		{a}{f}{t}{e}{r}
all		{a}{l}{l}
alter		{a}{l}{t}{e}{r}
analyze		{a}{n}{a}{l}{y}{z}{e}
and		{a}{n}{d}
any 		{a}{n}{y}
as		{a}{s}
asc		{a}{s}{c}
ascii		{a}{s}{c}{i}{i}
auto_increment	{a}{u}{t}{o}_{i}{n}{c}{r}{e}{m}{e}{n}{t}
avg		{a}{v}{g}
avg_row_length	{a}{v}{g}_{r}{o}{w}_{l}{e}{n}{g}{t}{h}
begin		{b}{e}{g}{i}{n}
between		{b}{e}{t}{w}{e}{e}{n}
binlog		{b}{i}{n}{l}{o}{g}
both		{b}{o}{t}{h}
btree		{b}{t}{r}{e}{e}
by		{b}{y}
case		{c}{a}{s}{e}
cast		{c}{a}{s}{t}
character	{c}{h}{a}{r}{a}{c}{t}{e}{r}
charset		{c}{h}{a}{r}{s}{e}{t}
check 		{c}{h}{e}{c}{k}
checksum 	{c}{h}{e}{c}{k}{s}{u}{m}
coalesce	{c}{o}{a}{l}{e}{s}{c}{e}
collate		{c}{o}{l}{l}{a}{t}{e}
collation	{c}{o}{l}{l}{a}{t}{i}{o}{n}
column		{c}{o}{l}{u}{m}{n}
columns		{c}{o}{l}{u}{m}{n}{s}
comment 	{c}{o}{m}{m}{e}{n}{t}
commit		{c}{o}{m}{m}{i}{t}
committed	{c}{o}{m}{m}{i}{t}{t}{e}{d}
compact		{c}{o}{m}{p}{a}{c}{t}
compressed	{c}{o}{m}{p}{r}{e}{s}{s}{e}{d}
compression	{c}{o}{m}{p}{r}{e}{s}{s}{i}{o}{n}
concat		{c}{o}{n}{c}{a}{t}
concat_ws	{c}{o}{n}{c}{a}{t}_{w}{s}
connection	{c}{o}{n}{n}{e}{c}{t}{i}{o}{n}
connection_id	{c}{o}{n}{n}{e}{c}{t}{i}{o}{n}_{i}{d}
constraint	{c}{o}{n}{s}{t}{r}{a}{i}{n}{t}
convert		{c}{o}{n}{v}{e}{r}{t}
count		{c}{o}{u}{n}{t}
create		{c}{r}{e}{a}{t}{e}
cross		{c}{r}{o}{s}{s}
curdate 	{c}{u}{r}{d}{a}{t}{e}
current_date	{c}{u}{r}{r}{e}{n}{t}_{d}{a}{t}{e}
curtime 	{c}{u}{r}{t}{i}{m}{e}
current_time	{c}{u}{r}{r}{e}{n}{t}_{t}{i}{m}{e}
current_user	{c}{u}{r}{r}{e}{n}{t}_{u}{s}{e}{r}
database	{d}{a}{t}{a}{b}{a}{s}{e}
databases	{d}{a}{t}{a}{b}{a}{s}{e}{s}
date_add	{d}{a}{t}{e}_{a}{d}{d}
date_format	{d}{a}{t}{e}_{f}{o}{r}{m}{a}{t}
date_sub	{d}{a}{t}{e}_{s}{u}{b}
day		{d}{a}{y}
dayname	{d}{a}{y}{n}{a}{m}{e}
dayofweek	{d}{a}{y}{o}{f}{w}{e}{e}{k}
dayofmonth	{d}{a}{y}{o}{f}{m}{o}{n}{t}{h}
dayofyear	{d}{a}{y}{o}{f}{y}{e}{a}{r}
ddl		{d}{d}{l}
deallocate	{d}{e}{a}{l}{l}{o}{c}{a}{t}{e}
default		{d}{e}{f}{a}{u}{l}{t}
delayed		{d}{e}{l}{a}{y}{e}{d}
delay_key_write	{d}{e}{l}{a}{y}_{k}{e}{y}_{w}{r}{i}{t}{e}
delete		{d}{e}{l}{e}{t}{e}
drop		{d}{r}{o}{p}
desc		{d}{e}{s}{c}
describe	{d}{e}{s}{c}{r}{i}{b}{e}
distinct	{d}{i}{s}{t}{i}{n}{c}{t}
div		{d}{i}{v}
disable		{d}{i}{s}{a}{b}{l}{e}
do		{d}{o}
dual 		{d}{u}{a}{l}
duplicate	{d}{u}{p}{l}{i}{c}{a}{t}{e}
dynamic		{d}{y}{n}{a}{m}{i}{c}
else		{e}{l}{s}{e}
enable		{e}{n}{a}{b}{l}{e}
end		{e}{n}{d}
engine		{e}{n}{g}{i}{n}{e}
engines		{e}{n}{g}{i}{n}{e}{s}
escape		{e}{s}{c}{a}{p}{e}
execute		{e}{x}{e}{c}{u}{t}{e}
exists		{e}{x}{i}{s}{t}{s}
explain		{e}{x}{p}{l}{a}{i}{n}
extract		{e}{x}{t}{r}{a}{c}{t}
fields		{f}{i}{e}{l}{d}{s}
first		{f}{i}{r}{s}{t}
fixed		{f}{i}{x}{e}{d}
for		{f}{o}{r}
force		{f}{o}{r}{c}{e}
foreign		{f}{o}{r}{e}{i}{g}{n}
found_rows	{f}{o}{u}{n}{d}_{r}{o}{w}{s}
from		{f}{r}{o}{m}
full		{f}{u}{l}{l}
fulltext	{f}{u}{l}{l}{t}{e}{x}{t}
get_lock	{g}{e}{t}_{l}{o}{c}{k}
global		{g}{l}{o}{b}{a}{l}
grant		{g}{r}{a}{n}{t}
grants		{g}{r}{a}{n}{t}{s}
greatest	{g}{r}{e}{a}{t}{e}{s}{t}
group		{g}{r}{o}{u}{p}
group_concat	{g}{r}{o}{u}{p}_{c}{o}{n}{c}{a}{t}
hash		{h}{a}{s}{h}
having		{h}{a}{v}{i}{n}{g}
high_priority	{h}{i}{g}{h}_{p}{r}{i}{o}{r}{i}{t}{y}
hour		{h}{o}{u}{r}
identified	{i}{d}{e}{n}{t}{i}{f}{i}{e}{d}
if		{i}{f}
ifnull		{i}{f}{n}{u}{l}{l}
ignore		{i}{g}{n}{o}{r}{e}
in		{i}{n}
index		{i}{n}{d}{e}{x}
inner 		{i}{n}{n}{e}{r}
insert		{i}{n}{s}{e}{r}{t}
interval	{i}{n}{t}{e}{r}{v}{a}{l}
into		{i}{n}{t}{o}
is		{i}{s}
isnull		{i}{s}{n}{u}{l}{l}
isolation	{i}{s}{o}{l}{a}{t}{i}{o}{n}
join		{j}{o}{i}{n}
key		{k}{e}{y}
keys		{k}{e}{y}{s}
key_block_size	{k}{e}{y}_{b}{l}{o}{c}{k}_{s}{i}{z}{e}
last_insert_id  {l}{a}{s}{t}_{i}{n}{s}{e}{r}{t}_{i}{d}
leading		{l}{e}{a}{d}{i}{n}{g}
left		{l}{e}{f}{t}
length		{l}{e}{n}{g}{t}{h}
level		{l}{e}{v}{e}{l}
like		{l}{i}{k}{e}
limit		{l}{i}{m}{i}{t}
local		{l}{o}{c}{a}{l}
locate		{l}{o}{c}{a}{t}{e}
lock		{l}{o}{c}{k}
lower		{l}{o}{w}{e}{r}
lcase		{l}{c}{a}{s}{e}
low_priority	{l}{o}{w}_{p}{r}{i}{o}{r}{i}{t}{y}
ltrim		{l}{t}{r}{i}{m}
max_rows	{m}{a}{x}_{r}{o}{w}{s}
microsecond	{m}{i}{c}{r}{o}{s}{e}{c}{o}{n}{d}
minute		{m}{i}{n}{u}{t}{e}
min_rows	{m}{i}{n}_{r}{o}{w}{s}
mod 		{m}{o}{d}
mode		{m}{o}{d}{e}
month		{m}{o}{n}{t}{h}
monthname	{m}{o}{n}{t}{h}{n}{a}{m}{e}
names		{n}{a}{m}{e}{s}
national	{n}{a}{t}{i}{o}{n}{a}{l}
not		{n}{o}{t}
offset		{o}{f}{f}{s}{e}{t}
on		{o}{n}
only		{o}{n}{l}{y}
option		{o}{p}{t}{i}{o}{n}
or		{o}{r}
order		{o}{r}{d}{e}{r}
outer		{o}{u}{t}{e}{r}
password	{p}{a}{s}{s}{w}{o}{r}{d}
pow 		{p}{o}{w}
power		{p}{o}{w}{e}{r}
prepare		{p}{r}{e}{p}{a}{r}{e}
primary		{p}{r}{i}{m}{a}{r}{y}
privileges	{p}{r}{i}{v}{i}{l}{e}{g}{e}{s}
procedure	{p}{r}{o}{c}{e}{d}{u}{r}{e}
quarter		{q}{u}{a}{r}{t}{e}{r}
quick		{q}{u}{i}{c}{k}
rand		{r}{a}{n}{d}
read		{r}{e}{a}{d}
release_lock	{r}{e}{l}{e}{a}{s}{e}_{l}{o}{c}{k}
repeat		{r}{e}{p}{e}{a}{t}
repeatable	{r}{e}{p}{e}{a}{t}{a}{b}{l}{e}
references	{r}{e}{f}{e}{r}{e}{n}{c}{e}{s}
regexp		{r}{e}{g}{e}{x}{p}
replace		{r}{e}{p}{l}{a}{c}{e}
redundant	{r}{e}{d}{u}{n}{d}{a}{n}{t}
reverse		{r}{e}{v}{e}{r}{s}{e}
right		{r}{i}{g}{h}{t}
rlike		{r}{l}{i}{k}{e}
rollback	{r}{o}{l}{l}{b}{a}{c}{k}
round		{r}{o}{u}{n}{d}
row 		{r}{o}{w}
row_format	{r}{o}{w}_{f}{o}{r}{m}{a}{t}
rtrim		{r}{t}{r}{i}{m}
schema		{s}{c}{h}{e}{m}{a}
schemas		{s}{c}{h}{e}{m}{a}{s}
second		{s}{e}{c}{o}{n}{d}
select		{s}{e}{l}{e}{c}{t}
serializable	{s}{e}{r}{i}{a}{l}{i}{z}{a}{b}{l}{e}
session		{s}{e}{s}{s}{i}{o}{n}
set		{s}{e}{t}
share		{s}{h}{a}{r}{e}
show		{s}{h}{o}{w}
sleep		{s}{l}{e}{e}{p}
some		{s}{o}{m}{e}
space		{s}{p}{a}{c}{e}
start		{s}{t}{a}{r}{t}
statsPersistent	{s}{t}{a}{t}{s}_{p}{e}{r}{s}{i}{s}{t}{e}{n}{t}
status          {s}{t}{a}{t}{u}{s}
subdate		{s}{u}{b}{d}{a}{t}{e}
strcmp		{s}{t}{r}{c}{m}{p}
substr		{s}{u}{b}{s}{t}{r}
substring	{s}{u}{b}{s}{t}{r}{i}{n}{g}
substring_index	{s}{u}{b}{s}{t}{r}{i}{n}{g}_{i}{n}{d}{e}{x}
sum		{s}{u}{m}
sysdate		{s}{y}{s}{d}{a}{t}{e}
table		{t}{a}{b}{l}{e}
tables		{t}{a}{b}{l}{e}{s}
then		{t}{h}{e}{n}
to		{t}{o}
trailing	{t}{r}{a}{i}{l}{i}{n}{g}
transaction	{t}{r}{a}{n}{s}{a}{c}{t}{i}{o}{n}
triggers	{t}{r}{i}{g}{g}{e}{r}{s}
trim		{t}{r}{i}{m}
truncate	{t}{r}{u}{n}{c}{a}{t}{e}
max		{m}{a}{x}
min		{m}{i}{n}
uncommitted	{u}{n}{c}{o}{m}{m}{i}{t}{t}{e}{d}
unknown		{u}{n}{k}{n}{o}{w}{n}
union		{u}{n}{i}{o}{n}
unique		{u}{n}{i}{q}{u}{e}
unlock		{u}{n}{l}{o}{c}{k}
nullif		{n}{u}{l}{l}{i}{f}
update		{u}{p}{d}{a}{t}{e}
upper		{u}{p}{p}{e}{r}
ucase		{u}{c}{a}{s}{e}
utc_date	{u}{t}{c}_{d}{a}{t}{e}
value		{v}{a}{l}{u}{e}
values		{v}{a}{l}{u}{e}{s}
variables	{v}{a}{r}{i}{a}{b}{l}{e}{s}
version		{v}{e}{r}{s}{i}{o}{n}
warnings	{w}{a}{r}{n}{i}{n}{g}{s}
week		{w}{e}{e}{k}
weekday		{w}{e}{e}{k}{d}{a}{y}
weekofyear	{w}{e}{e}{k}{o}{f}{y}{e}{a}{r}
where		{w}{h}{e}{r}{e}
when		{w}{h}{e}{n}
write		{w}{r}{i}{t}{e}
xor		{x}{o}{r}
yearweek	{y}{e}{a}{r}{w}{e}{e}{k}

null		{n}{u}{l}{l}
false		{f}{a}{l}{s}{e}
true		{t}{r}{u}{e}

calc_found_rows	{s}{q}{l}_{c}{a}{l}{c}_{f}{o}{u}{n}{d}_{r}{o}{w}{s}
sql_cache	{s}{q}{l}_{c}{a}{c}{h}{e}
sql_no_cache	{s}{q}{l}_{n}{o}_{c}{a}{c}{h}{e}

current_ts	{c}{u}{r}{r}{e}{n}{t}_{t}{i}{m}{e}{s}{t}{a}{m}{p}
localtime	{l}{o}{c}{a}{l}{t}{i}{m}{e}
localts		{l}{o}{c}{a}{l}{t}{i}{m}{e}{s}{t}{a}{m}{p}
now		{n}{o}{w}

bit		{b}{i}{t}
tiny		{t}{i}{n}{y}
tinyint		{t}{i}{n}{y}{i}{n}{t}
smallint	{s}{m}{a}{l}{l}{i}{n}{t}
mediumint	{m}{e}{d}{i}{u}{m}{i}{n}{t}
int		{i}{n}{t}
integer		{i}{n}{t}{e}{g}{e}{r}
bigint		{b}{i}{g}{i}{n}{t}
real		{r}{e}{a}{l}
double		{d}{o}{u}{b}{l}{e}
float		{f}{l}{o}{a}{t}
decimal		{d}{e}{c}{i}{m}{a}{l}
numeric		{n}{u}{m}{e}{r}{i}{c}
date		{d}{a}{t}{e}
time		{t}{i}{m}{e}
timestamp	{t}{i}{m}{e}{s}{t}{a}{m}{p}
datetime	{d}{a}{t}{e}{t}{i}{m}{e}
year		{y}{e}{a}{r}
char		{c}{h}{a}{r}
varchar		{v}{a}{r}{c}{h}{a}{r}
binary		{b}{i}{n}{a}{r}{y}
varbinary	{v}{a}{r}{b}{i}{n}{a}{r}{y}
tinyblob	{t}{i}{n}{y}{b}{l}{o}{b}
blob		{b}{l}{o}{b}
mediumblob	{m}{e}{d}{i}{u}{m}{b}{l}{o}{b}
longblob	{l}{o}{n}{g}{b}{l}{o}{b}
tinytext	{t}{i}{n}{y}{t}{e}{x}{t}
text		{t}{e}{x}{t}
mediumtext	{m}{e}{d}{i}{u}{m}{t}{e}{x}{t}
longtext	{l}{o}{n}{g}{t}{e}{x}{t}
enum		{e}{n}{u}{m}
precision	{p}{r}{e}{c}{i}{s}{i}{o}{n}

signed		{s}{i}{g}{n}{e}{d}
unsigned	{u}{n}{s}{i}{g}{n}{e}{d}
zerofill	{z}{e}{r}{o}{f}{i}{l}{l}

bigrat		{b}{i}{g}{r}{a}{t}
bool		{b}{o}{o}{l}
boolean		{b}{o}{o}{l}{e}{a}{n}
byte		{b}{y}{t}{e}
duration	{d}{u}{r}{a}{t}{i}{o}{n}
rune		{r}{u}{n}{e}
string		{s}{t}{r}{i}{n}{g}
use		{u}{s}{e}
user		{u}{s}{e}{r}
using		{u}{s}{i}{n}{g}

idchar0		[a-zA-Z_]
idchars		{idchar0}|[0-9$] // See https://dev.mysql.com/doc/refman/5.7/en/identifiers.html
ident		{idchar0}{idchars}*

user_var	"@"{ident}
sys_var		"@@"(({global}".")|({session}".")|{local}".")?{ident}

second_microsecond	{s}{e}{c}{o}{n}{d}_{m}{i}{c}{r}{o}{s}{e}{c}{o}{n}{d}
minute_microsecond	{m}{i}{n}{u}{t}{e}_{m}{i}{c}{r}{o}{s}{e}{c}{o}{n}{d}
minute_second 		{m}{i}{n}{u}{t}{e}_{s}{e}{c}{o}{n}{d}
hour_microsecond	{h}{o}{u}{r}_{m}{i}{c}{r}{o}{s}{e}{c}{o}{n}{d}
hour_second 		{h}{o}{u}{r}_{s}{e}{c}{o}{n}{d}
hour_minute		{h}{o}{u}{r}_{m}{i}{n}{u}{t}{e}
day_microsecond		{d}{a}{y}_{m}{i}{c}{r}{o}{s}{e}{c}{o}{n}{d}
day_second 		{d}{a}{y}_{s}{e}{c}{o}{n}{d}
day_minute		{d}{a}{y}_{m}{i}{n}{u}{t}{e}
day_hour		{d}{a}{y}_{h}{o}{u}{r}
year_month		{y}{e}{a}{r}_{m}{o}{n}{t}{h}

restrict	{r}{e}{s}{t}{r}{i}{c}{t}
cascade		{c}{a}{s}{c}{a}{d}{e}
no		{n}{o}
action		{a}{c}{t}{i}{o}{n}

%yyc c
%yyn c = l.next()
%yyt l.sc

%x S1 S2 S3 S4

%%
		l.val = l.val[:0]
		c0, l.line, l.col = l.c, l.nline, l.ncol
                        
<*>\0		return 0

[ \t\n\r]+
#.*
\/\/.*
\/\*([^*]|\*+[^*/])*\*+\/
--			l.sc = S3
<S3>[ \t]+.*		{l.sc = 0} 
<S3>[^ \t]		{
				l.sc = 0
				l.c = '-'
				n := len(l.val)
				l.unget(l.val[n-1])
				return '-' 
			}

{int_lit}		return l.int(lval)
{float_lit}		return l.float(lval)
{hex_lit}		return l.hex(lval)
{bit_lit}		return l.bit(lval)

\"			l.sc = S1
'			l.sc = S2
`			l.sc = S4

<S1>[^\"\\]*		l.stringLit = append(l.stringLit, l.val...)	
<S1>\\.			l.stringLit = append(l.stringLit, l.val...)
<S1>\"\"		l.stringLit = append(l.stringLit, '"')
<S1>\"			l.stringLit = append(l.stringLit, '"')
			l.sc = 0
			return l.str(lval, "\"")	
<S2>[^'\\]*		l.stringLit = append(l.stringLit, l.val...)	
<S2>\\.			l.stringLit = append(l.stringLit, l.val...)
<S2>''			l.stringLit = append(l.stringLit, '\'')
<S2>'			l.stringLit = append(l.stringLit, '\'')
			l.sc = 0
			return l.str(lval, "'")
<S4>[^`]*		l.stringLit = append(l.stringLit, l.val...)	
<S4>``			l.stringLit = append(l.stringLit, '`')
<S4>`			l.sc = 0
			lval.item = string(l.stringLit)
			l.stringLit = l.stringLit[0:0]
			return identifier

"&&"			return andand
"&^"			return andnot
"<<"			return lsh
"<="			return le
"=" 			return eq
":="			return assignmentEq
">="			return ge
"!="			return neq
"<>"			return neqSynonym
"||"			return oror
">>"			return rsh
"<=>"			return nulleq

"@"			return at
"?"			return placeholder

{abs}			lval.item = string(l.val)
			return abs
{add}			return add
{adddate}		lval.item = string(l.val)
			return addDate
{admin}			lval.item = string(l.val)
			return admin
{after}			lval.item = string(l.val)
			return after
{all}			return all
{alter}			return alter
{analyze}		return analyze
{and}			return and
{any}			lval.item = string(l.val)
			return any
{asc}			return asc
{as}			return as
{ascii}			lval.item = string(l.val)
			return ascii
{auto_increment}	lval.item = string(l.val)
			return autoIncrement
{avg}			lval.item = string(l.val)
			return avg
{avg_row_length}	lval.item = string(l.val)
			return avgRowLength
{begin}			lval.item = string(l.val)
			return begin
{between}		return between
{binlog}		lval.item = string(l.val)
			return binlog
{both}			return both
{btree}			lval.item = string(l.val)
			return btree
{by}			return by
{case}			return caseKwd
{cast}			lval.item = string(l.val)
			return cast
{character}		return character
{charset}		lval.item = string(l.val)
			return charsetKwd
{check}			return check
{checksum}		lval.item = string(l.val)
			return checksum
{coalesce}		lval.item = string(l.val)
			return coalesce
{collate}		return collate
{collation}		lval.item = string(l.val)
			return collation
{column}		return column
{columns}		lval.item = string(l.val)
			return columns
{comment}		lval.item = string(l.val)
			return comment
{commit}		lval.item = string(l.val)
			return commit
{committed}		lval.item = string(l.val)
			return committed
{compact}		lval.item = string(l.val)
			return compact
{compressed}		lval.item = string(l.val)
			return compressed
{compression}		lval.item = string(l.val)
			return compression
{concat}		lval.item = string(l.val)
			return concat
{concat_ws}		lval.item = string(l.val)
			return concatWs
{connection}		lval.item = string(l.val)
			return connection
{connection_id}		lval.item = string(l.val)
			return connectionID
{constraint}		return constraint
{convert}		lval.item = string(l.val)
			return convert
{count}			lval.item = string(l.val)
			return count
{create}		return create
{cross}			return cross
{curdate}		lval.item = string(l.val)
			return curDate
{current_date}		lval.item = string(l.val)
			return currentDate
{curtime}		lval.item = string(l.val)
			return curTime
{current_time}		lval.item = string(l.val)
			return currentTime
{current_user}		lval.item = string(l.val)
			return currentUser
{database}		lval.item = string(l.val)
			return database
{databases}		return databases
{date_add}		lval.item = string(l.val)
			return dateAdd
{date_format}		lval.item = string(l.val)
			return dateFormat
{date_sub}		lval.item = string(l.val)
			return dateSub
{day}			lval.item = string(l.val)
			return day
{dayname}		lval.item = string(l.val)
			return dayname
{dayofweek}		lval.item = string(l.val)
			return dayofweek
{dayofmonth}		lval.item = string(l.val)
			return dayofmonth
{dayofyear}		lval.item = string(l.val)
			return dayofyear
{day_hour}		lval.item = string(l.val)
			return dayHour
{day_microsecond}	lval.item = string(l.val)
			return dayMicrosecond
{day_minute}		lval.item = string(l.val)
			return dayMinute
{day_second}		lval.item = string(l.val)
			return daySecond
{ddl}			return ddl
{deallocate}		lval.item = string(l.val)
			return deallocate
{default}		return defaultKwd
{delayed}		return delayed
{delay_key_write}	lval.item = string(l.val)
			return delayKeyWrite
{delete}		return deleteKwd
{desc}			return desc
{describe}		return describe
{drop}			return drop
{disable}		lval.item = string(l.val)
			return disable
{distinct}		return distinct
{div}			return div
{do}			lval.item = string(l.val)
			return do
{dual}			return dual
{duplicate}		lval.item = string(l.val)
			return duplicate
{dynamic}		lval.item = string(l.val)
			return dynamic
{else}			return elseKwd
{enable}		lval.item = string(l.val)
			return enable
{end}			lval.item = string(l.val)
			return end
{engine}		lval.item = string(l.val)
			return engine
{engines}		lval.item = string(l.val)
			return engines
{execute}		lval.item = string(l.val)
			return execute
{enum}			return enum
{escape}		lval.item = string(l.val)
			return escape
{exists}		return exists
{explain}		return explain
{extract}		lval.item = string(l.val)
			return extract
{fields}		lval.item = string(l.val)
			return fields
{first}			lval.item = string(l.val)
			return first
{fixed}			lval.item = string(l.val)
			return fixed
{for}			return forKwd
{force}			return force
{foreign}		return foreign
{found_rows}		lval.item = string(l.val)
			return foundRows
{from}			return from
{full}			lval.item = string(l.val)
			return full
{fulltext}		return fulltext
{grant}			return grant
{grants}		lval.item = string(l.val)
			return grants
{greatest}		lval.item = string(l.val)
			return greatest
{group}			return group
{group_concat}		lval.item = string(l.val)
			return groupConcat
{hash}			lval.item = string(l.val)
			return hash
{having}		return having
{high_priority}		return highPriority
{hour}			lval.item = string(l.val)
			return hour
{hour_microsecond}	lval.item = string(l.val)
			return hourMicrosecond
{hour_minute}		lval.item = string(l.val)
			return hourMinute
{hour_second}		lval.item = string(l.val)
			return hourSecond
{identified}		lval.item = string(l.val)
			return identified
{if}			lval.item = string(l.val)
			return ifKwd
{ifnull}		lval.item = string(l.val)
			return ifNull
{isnull}		lval.item = string(l.val)
			return isNull
{ignore}		return ignore
{index}			return index
{inner} 		return inner
{insert}		return insert
{interval}		return interval
{into}			return into
{in}			return in
{is}			return is
{isolation}		lval.item = string(l.val)
			return isolation
{join}			return join
{key}			return key
{key_block_size}	lval.item = string(l.val)
			return keyBlockSize
{keys}			return keys
{last_insert_id}	lval.item = string(l.val)
			return lastInsertID
{leading}		return leading
{left}			lval.item = string(l.val)
			return left
{length}		lval.item = string(l.val)
			return length
{level}			lval.item = string(l.val)
			return level
{like}			return like
{limit}			return limit
{local}			lval.item = string(l.val)
			return local
{locate}		lval.item = string(l.val)
			return locate
{lock}			return lock
{lower}			lval.item = string(l.val)
			return lower
{lcase}			lval.item = string(l.val)
			return lcase
{low_priority}		return lowPriority
{ltrim}			lval.item = string(l.val)
			return ltrim
{max}			lval.item = string(l.val)
			return max
{max_rows}		lval.item = string(l.val)
			return maxRows
{microsecond}		lval.item = string(l.val)
			return microsecond
{min}			lval.item = string(l.val)
			return min
{minute}		lval.item = string(l.val)
			return minute
{minute_microsecond}	lval.item = string(l.val)
			return minuteMicrosecond
{minute_second}		lval.item = string(l.val)
			return minuteSecond
{min_rows}		lval.item = string(l.val)
			return minRows
{mod}			return mod
{mode}			lval.item = string(l.val)
			return mode
{month}			lval.item = string(l.val)
			return month
{monthname}		lval.item = string(l.val)
			return monthname
{names}			lval.item = string(l.val)
			return names
{national}		lval.item = string(l.val)
			return national
{not}			return not
{offset}		lval.item = string(l.val)
			return offset
{on}			return on
{only}			lval.item = string(l.val)
			return only
{option}		return option
{order}			return order
{or}			return or
{outer}			return outer
{password}		lval.item = string(l.val)
			return password
{pow}			lval.item = string(l.val)
			return pow
{power}		lval.item = string(l.val)
			return power
{prepare}		lval.item = string(l.val)
			return prepare
{primary}		return primary
{privileges}		lval.item = string(l.val)
			return privileges
{procedure}		return procedure
{quarter}		lval.item = string(l.val)
			return quarter
{quick}			lval.item = string(l.val)
			return quick
{redundant}		lval.item = string(l.val)
			return redundant
{right}			return right
{rollback}		lval.item = string(l.val)
			return rollback
{round}			lval.item = string(l.val)
			return round
{row}			lval.item = string(l.val)
			return row
{row_format}		lval.item = string(l.val)
			return rowFormat
{schema}		lval.item = string(l.val)
			return schema
{schemas}		return schemas
{serializable}		lval.item = string(l.val)
			return serializable
{session}		lval.item = string(l.val)
			return session
{some}			lval.item = string(l.val)
			return some
{space}			lval.item = string(l.val)
			return space
{start}			lval.item = string(l.val)
			return start
{statsPersistent}	lval.item = string(l.val)
			return statsPersistent
{status}		lval.item = string(l.val)
			return status
{get_lock}		lval.item = string(l.val)
			return getLock
{global}		lval.item = string(l.val)
			return global
{rand}			lval.item = string(l.val)
			return rand
{read}			return read
{release_lock}		lval.item = string(l.val)
			return releaseLock
{repeat}		lval.item = string(l.val)
			return repeat
{repeatable}		lval.item = string(l.val)
			return repeatable
{regexp}		return regexpKwd
{replace}		lval.item = string(l.val)
			return replace
{references}		return references
{rlike}			return rlike
{rtrim}			lval.item = string(l.val)
			return rtrim
{reverse}		lval.item = string(l.val)
			return reverse

{sys_var}		lval.item = string(l.val)
			return sysVar

{user_var}		lval.item = string(l.val)
			return userVar
{utc_date}		lval.item = string(l.val)
			return utcDate
{second}		lval.item = string(l.val)
			return second
{second_microsecond}	lval.item= string(l.val)
			return secondMicrosecond
{select}		return selectKwd

{set}			return set
{share}			return share
{show}			return show
{sleep}			lval.item = string(l.val)
			return sleep
{subdate}		lval.item = string(l.val)
			return subDate
{strcmp}		lval.item = string(l.val)
			return strcmp
{substr}		lval.item = string(l.val)
			return substring
{substring}		lval.item = string(l.val)
			return substring
{substring_index}	lval.item = string(l.val)
			return substringIndex
{sum}			lval.item = string(l.val)
			return sum
{sysdate}		lval.item = string(l.val)
			return sysDate
{table}			return tableKwd
{tables}		lval.item = string(l.val)
			return tables
{then}			return then
{to}			return to
{trailing}		return trailing
{transaction}		lval.item = string(l.val)
			return transaction
{triggers}		lval.item = string(l.val)
			return triggers
{trim}			lval.item = string(l.val)
			return trim
{truncate}		lval.item = string(l.val)
			return truncate
{uncommitted}		lval.item = string(l.val)
			return uncommitted
{union}			return union
{unique}		return unique
{unknown}		lval.item = string(l.val)
			return unknown
{nullif}		lval.item = string(l.val)
			return nullIf
{unlock}		return unlock
{update}		return update
{upper}			lval.item = string(l.val)
			return upper
{ucase}			lval.item = string(l.val)
			return ucase
{use}			return use
{user}			lval.item = string(l.val)
			return user
{using}			return using
{value}			lval.item = string(l.val)
			return value
{values}		return values
{variables}		lval.item = string(l.val)
			return variables
{version}		lval.item = string(l.val)
			return version
{warnings}		lval.item = string(l.val)
			return warnings
{week}			lval.item = string(l.val)
			return week
{weekday}		lval.item = string(l.val)
			return weekday
{weekofyear}		lval.item = string(l.val)
			return weekofyear
{when}			return when
{where}			return where
{write}			return write
{xor}			return xor
{yearweek}		lval.item = string(l.val)
			return yearweek
{year_month}		lval.item = string(l.val)
			return yearMonth

{restrict}		lval.item = string(l.val)
			return restrict
{cascade}		lval.item = string(l.val)
			return cascade
{no}			lval.item = string(l.val)
			return no
{action}		lval.item = string(l.val)
			return action

{signed}		lval.item = string(l.val)
			return signed
{unsigned}		return unsigned
{zerofill}		return zerofill

{null}			lval.item = nil
			return null

{false}			return falseKwd

{true}			return trueKwd

{calc_found_rows}	lval.item = string(l.val)
			return calcFoundRows
{sql_cache}		lval.item = string(l.val)
			return sqlCache
{sql_no_cache}		lval.item = string(l.val)
			return sqlNoCache

{current_ts}		lval.item = string(l.val)
			return currentTs
{localtime}		return localTime
{localts}		return localTs
{now}			lval.item = string(l.val)
			return now

{bit}			lval.item = string(l.val) 
			return bitType

{tiny}			lval.item = string(l.val) 
			return tinyIntType

{tinyint}		lval.item = string(l.val) 
			return tinyIntType

{smallint}		lval.item = string(l.val) 
			return smallIntType

{mediumint}		lval.item = string(l.val)
			return mediumIntType

{bigint}		lval.item = string(l.val)
			return bigIntType

{decimal}		lval.item = string(l.val)
			return decimalType

{numeric}		lval.item = string(l.val)
			return numericType

{float}			lval.item = string(l.val)
			return floatType

{double}		lval.item = string(l.val)
			return doubleType

{precision}		lval.item = string(l.val)
			return precisionType

{real}			lval.item = string(l.val)
			return realType

{date}			lval.item = string(l.val)
			return dateType

{time}			lval.item = string(l.val) 
			return timeType

{timestamp}		lval.item = string(l.val)
			return timestampType

{datetime}		lval.item = string(l.val)
			return datetimeType

{year}			lval.item = string(l.val)
			return yearType

{char}			lval.item = string(l.val)
			return charType

{varchar}		lval.item = string(l.val)
			return varcharType

{binary}		lval.item = string(l.val)
			return binaryType

{varbinary}		lval.item = string(l.val)
			return varbinaryType

{tinyblob}		lval.item = string(l.val)
			return tinyblobType

{blob}			lval.item = string(l.val)
			return blobType

{mediumblob}		lval.item = string(l.val)
			return mediumblobType

{longblob}		lval.item = string(l.val)
			return longblobType

{tinytext}		lval.item = string(l.val)
			return tinytextType

{mediumtext}		lval.item = string(l.val)
			return mediumtextType

{text}			lval.item = string(l.val)
			return textType

{longtext}		lval.item = string(l.val)
			return longtextType

{bool}			lval.item = string(l.val) 
			return boolType

{boolean}		lval.item = string(l.val)
			return booleanType

{byte}			lval.item = string(l.val) 
			return byteType

{int}			lval.item = string(l.val)
			return intType

{integer}		lval.item = string(l.val)
			return integerType

{ident}			lval.item = string(l.val)
			return l.handleIdent(lval)

.			return c0

%%
			return int(unicode.ReplacementChar)
}

func (l *lexer) npos() (line, col int) {
	if line, col = l.nline, l.ncol; col == 0 {
		line--
		col = l.lcol+1
	}
	return
} 

func (l *lexer) str(lval *yySymType, pref string) int {
	l.sc = 0
	// TODO: performance issue.
	s := string(l.stringLit)
	l.stringLit = l.stringLit[0:0]
	v, err := stringutil.Unquote(pref + s)
	if err != nil {
		v = strings.TrimSuffix(s, pref)
	}
	lval.item = v
	return stringLit
}

func (l *lexer) trimIdent(idt string) string {
	idt = strings.TrimPrefix(idt, "`")    
	idt = strings.TrimSuffix(idt, "`")    
	return idt
}

func (l *lexer) int(lval *yySymType) int {
	n, err := strconv.ParseUint(string(l.val), 0, 64)
	if err != nil {
		l.errf("integer literal: %v", err)
		return int(unicode.ReplacementChar)
	}

	switch {
	case n < math.MaxInt64:
		lval.item = int64(n)
	default:
		lval.item = uint64(n)
	}
	return intLit
}

func (l *lexer) float(lval *yySymType) int {
	n, err := strconv.ParseFloat(string(l.val), 64)
	if err != nil {
		l.errf("float literal: %v", err)
		return int(unicode.ReplacementChar)
	}

	lval.item = float64(n)
	return floatLit
}

// See https://dev.mysql.com/doc/refman/5.7/en/hexadecimal-literals.html
func (l *lexer) hex(lval *yySymType) int {
	s := string(l.val)
	h, err := mysql.ParseHex(s)
	if err != nil {
		// If parse hexadecimal literal to numerical value error, we should treat it as a string.
		hexStr, err1 := mysql.ParseHexStr(s)
		if err1 != nil {
			l.errf("hex literal: %v", err)
			return int(unicode.ReplacementChar)
		}
		lval.item = hexStr
		return stringLit 
	}
	lval.item = h
	return hexLit
}

// See https://dev.mysql.com/doc/refman/5.7/en/bit-type.html
func (l *lexer) bit(lval *yySymType) int {
	s := string(l.val)
	b, err := mysql.ParseBit(s, -1)
	if err != nil {
		l.errf("bit literal: %v", err)
		return int(unicode.ReplacementChar)
	}
	lval.item = b
	return bitLit
}

func (l *lexer) handleIdent(lval *yySymType) int {
	s := lval.item.(string)
	// A character string literal may have an optional character set introducer and COLLATE clause:
	// [_charset_name]'string' [COLLATE collation_name]
	// See https://dev.mysql.com/doc/refman/5.7/en/charset-literal.html
	if !strings.HasPrefix(s, "_") {
		return identifier	
	}
	cs, _, err := charset.GetCharsetInfo(s[1:])
	if err != nil {
		return identifier	
	}
	lval.item = cs
	return underscoreCS
}<|MERGE_RESOLUTION|>--- conflicted
+++ resolved
@@ -71,66 +71,6 @@
 
 func (l *lexer) Expr() ast.ExprNode {
 	return l.expr
-}
-
-<<<<<<< HEAD
-func (l *lexer) Inj() int {
-	return l.inj
-}
-
-func (l *lexer) SetInj(inj int) {
-	l.inj = inj
-}
-
-func (l *lexer) SetPrepare() {
-	l.prepare = true
-}
-
-func (l *lexer) IsPrepare() bool {
-	return l.prepare
-}
-
-func (l *lexer) Root() bool {
-	return l.root
-}
-
-func (l *lexer) SetRoot(root bool) {
-	l.root = root
-}
-
-// The select statement is not at the end of the whole statement, if the last
-// field text was set from its offset to the end of the src string, update
-// the last field text.
-func (l *lexer) SetLastSelectFieldText(st *ast.SelectStmt, lastEnd int) {
-	lastField := st.Fields.Fields[len(st.Fields.Fields)-1]
-	if lastField.Offset + len(lastField.Text()) >= len(l.src)-1 {
-		lastField.SetText(l.src[lastField.Offset:lastEnd])
-	}
-}
-
-func (l *lexer) startOffset(offset int) int {
-	offset--
-	for unicode.IsSpace(rune(l.src[offset])) {
-		offset++
-	}
-	return offset
-}
-
-func (l *lexer) endOffset(offset int) int {
-	offset--
-	for offset > 0 && unicode.IsSpace(rune(l.src[offset-1])) {
-		offset--
-	}
-	return offset
-=======
-func (l *lexer) SetCharsetInfo(charset, collation string) {
-	l.charset = charset
-	l.collation = collation
-}
-
-func (l *lexer) GetCharsetInfo() (string, string) {
-	return l.charset, l.collation
->>>>>>> 128af2e9
 }
 
 func (l *lexer) unget(b byte) {
