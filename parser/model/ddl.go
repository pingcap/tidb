// Copyright 2015 PingCAP, Inc.
//
// Licensed under the Apache License, Version 2.0 (the "License");
// you may not use this file except in compliance with the License.
// You may obtain a copy of the License at
//
//     http://www.apache.org/licenses/LICENSE-2.0
//
// Unless required by applicable law or agreed to in writing, software
// distributed under the License is distributed on an "AS IS" BASIS,
// See the License for the specific language governing permissions and
// limitations under the License.

package model

import (
	"encoding/json"
	"fmt"
	"math"
	"sync"
	"time"

	"github.com/pingcap/errors"
	"github.com/pingcap/tidb/parser/mysql"
	"github.com/pingcap/tidb/parser/terror"
)

// ActionType is the type for DDL action.
type ActionType byte

// List DDL actions.
const (
	ActionNone                          ActionType = 0
	ActionCreateSchema                  ActionType = 1
	ActionDropSchema                    ActionType = 2
	ActionCreateTable                   ActionType = 3
	ActionDropTable                     ActionType = 4
	ActionAddColumn                     ActionType = 5
	ActionDropColumn                    ActionType = 6
	ActionAddIndex                      ActionType = 7
	ActionDropIndex                     ActionType = 8
	ActionAddForeignKey                 ActionType = 9
	ActionDropForeignKey                ActionType = 10
	ActionTruncateTable                 ActionType = 11
	ActionModifyColumn                  ActionType = 12
	ActionRebaseAutoID                  ActionType = 13
	ActionRenameTable                   ActionType = 14
	ActionSetDefaultValue               ActionType = 15
	ActionShardRowID                    ActionType = 16
	ActionModifyTableComment            ActionType = 17
	ActionRenameIndex                   ActionType = 18
	ActionAddTablePartition             ActionType = 19
	ActionDropTablePartition            ActionType = 20
	ActionCreateView                    ActionType = 21
	ActionModifyTableCharsetAndCollate  ActionType = 22
	ActionTruncateTablePartition        ActionType = 23
	ActionDropView                      ActionType = 24
	ActionRecoverTable                  ActionType = 25
	ActionModifySchemaCharsetAndCollate ActionType = 26
	ActionLockTable                     ActionType = 27
	ActionUnlockTable                   ActionType = 28
	ActionRepairTable                   ActionType = 29
	ActionSetTiFlashReplica             ActionType = 30
	ActionUpdateTiFlashReplicaStatus    ActionType = 31
	ActionAddPrimaryKey                 ActionType = 32
	ActionDropPrimaryKey                ActionType = 33
	ActionCreateSequence                ActionType = 34
	ActionAlterSequence                 ActionType = 35
	ActionDropSequence                  ActionType = 36
	ActionAddColumns                    ActionType = 37
	ActionDropColumns                   ActionType = 38
	ActionModifyTableAutoIdCache        ActionType = 39
	ActionRebaseAutoRandomBase          ActionType = 40
	ActionAlterIndexVisibility          ActionType = 41
	ActionExchangeTablePartition        ActionType = 42
	ActionAddCheckConstraint            ActionType = 43
	ActionDropCheckConstraint           ActionType = 44
	ActionAlterCheckConstraint          ActionType = 45

	// `ActionAlterTableAlterPartition` is removed and will never be used.
	// Just left a tombstone here for compatibility.
	__DEPRECATED_ActionAlterTableAlterPartition ActionType = 46

	ActionRenameTables                  ActionType = 47
	ActionDropIndexes                   ActionType = 48
	ActionAlterTableAttributes          ActionType = 49
	ActionAlterTablePartitionAttributes ActionType = 50
	ActionCreatePlacementPolicy         ActionType = 51
	ActionAlterPlacementPolicy          ActionType = 52
	ActionDropPlacementPolicy           ActionType = 53
	ActionAlterTablePartitionPlacement  ActionType = 54
	ActionModifySchemaDefaultPlacement  ActionType = 55
	ActionAlterTablePlacement           ActionType = 56
	ActionAlterCacheTable               ActionType = 57
	ActionAlterTableStatsOptions        ActionType = 58
	ActionAlterNoCacheTable             ActionType = 59
	ActionCreateTables                  ActionType = 60
)

var actionMap = map[ActionType]string{
	ActionCreateSchema:                  "create schema",
	ActionDropSchema:                    "drop schema",
	ActionCreateTable:                   "create table",
	ActionCreateTables:                  "create tables",
	ActionDropTable:                     "drop table",
	ActionAddColumn:                     "add column",
	ActionDropColumn:                    "drop column",
	ActionAddIndex:                      "add index",
	ActionDropIndex:                     "drop index",
	ActionAddForeignKey:                 "add foreign key",
	ActionDropForeignKey:                "drop foreign key",
	ActionTruncateTable:                 "truncate table",
	ActionModifyColumn:                  "modify column",
	ActionRebaseAutoID:                  "rebase auto_increment ID",
	ActionRenameTable:                   "rename table",
	ActionRenameTables:                  "rename tables",
	ActionSetDefaultValue:               "set default value",
	ActionShardRowID:                    "shard row ID",
	ActionModifyTableComment:            "modify table comment",
	ActionRenameIndex:                   "rename index",
	ActionAddTablePartition:             "add partition",
	ActionDropTablePartition:            "drop partition",
	ActionCreateView:                    "create view",
	ActionModifyTableCharsetAndCollate:  "modify table charset and collate",
	ActionTruncateTablePartition:        "truncate partition",
	ActionDropView:                      "drop view",
	ActionRecoverTable:                  "recover table",
	ActionModifySchemaCharsetAndCollate: "modify schema charset and collate",
	ActionLockTable:                     "lock table",
	ActionUnlockTable:                   "unlock table",
	ActionRepairTable:                   "repair table",
	ActionSetTiFlashReplica:             "set tiflash replica",
	ActionUpdateTiFlashReplicaStatus:    "update tiflash replica status",
	ActionAddPrimaryKey:                 "add primary key",
	ActionDropPrimaryKey:                "drop primary key",
	ActionCreateSequence:                "create sequence",
	ActionAlterSequence:                 "alter sequence",
	ActionDropSequence:                  "drop sequence",
	ActionAddColumns:                    "add multi-columns",
	ActionDropColumns:                   "drop multi-columns",
	ActionModifyTableAutoIdCache:        "modify auto id cache",
	ActionRebaseAutoRandomBase:          "rebase auto_random ID",
	ActionAlterIndexVisibility:          "alter index visibility",
	ActionExchangeTablePartition:        "exchange partition",
	ActionAddCheckConstraint:            "add check constraint",
	ActionDropCheckConstraint:           "drop check constraint",
	ActionAlterCheckConstraint:          "alter check constraint",
	ActionDropIndexes:                   "drop multi-indexes",
	ActionAlterTableAttributes:          "alter table attributes",
	ActionAlterTablePartitionPlacement:  "alter table partition placement",
	ActionAlterTablePartitionAttributes: "alter table partition attributes",
	ActionCreatePlacementPolicy:         "create placement policy",
	ActionAlterPlacementPolicy:          "alter placement policy",
	ActionDropPlacementPolicy:           "drop placement policy",
	ActionModifySchemaDefaultPlacement:  "modify schema default placement",
	ActionAlterTablePlacement:           "alter table placement",
	ActionAlterCacheTable:               "alter table cache",
	ActionAlterNoCacheTable:             "alter table nocache",
	ActionAlterTableStatsOptions:        "alter table statistics options",

	// `ActionAlterTableAlterPartition` is removed and will never be used.
	// Just left a tombstone here for compatibility.
	__DEPRECATED_ActionAlterTableAlterPartition: "alter partition",
}

// String return current ddl action in string
func (action ActionType) String() string {
	if v, ok := actionMap[action]; ok {
		return v
	}
	return "none"
}

// HistoryInfo is used for binlog.
type HistoryInfo struct {
	SchemaVersion int64
	DBInfo        *DBInfo
	TableInfo     *TableInfo
	FinishedTS    uint64

	// MultipleTableInfos is like TableInfo but only for operations updating multiple tables.
	MultipleTableInfos []*TableInfo
}

// AddDBInfo adds schema version and schema information that are used for binlog.
// dbInfo is added in the following operations: create database, drop database.
func (h *HistoryInfo) AddDBInfo(schemaVer int64, dbInfo *DBInfo) {
	h.SchemaVersion = schemaVer
	h.DBInfo = dbInfo
}

// AddTableInfo adds schema version and table information that are used for binlog.
// tblInfo is added except for the following operations: create database, drop database.
func (h *HistoryInfo) AddTableInfo(schemaVer int64, tblInfo *TableInfo) {
	h.SchemaVersion = schemaVer
	h.TableInfo = tblInfo
}

// SetTableInfos is like AddTableInfo, but will add multiple table infos to the binlog.
func (h *HistoryInfo) SetTableInfos(schemaVer int64, tblInfos []*TableInfo) {
	h.SchemaVersion = schemaVer
	h.MultipleTableInfos = make([]*TableInfo, len(tblInfos))
	for i, info := range tblInfos {
		h.MultipleTableInfos[i] = info
	}
}

// Clean cleans history information.
func (h *HistoryInfo) Clean() {
	h.SchemaVersion = 0
	h.DBInfo = nil
	h.TableInfo = nil
	h.MultipleTableInfos = nil
}

// DDLReorgMeta is meta info of DDL reorganization.
type DDLReorgMeta struct {
	// EndHandle is the last handle of the adding indices table.
	// We should only backfill indices in the range [startHandle, EndHandle].
	EndHandle int64 `json:"end_handle"`

	SQLMode       mysql.SQLMode                    `json:"sql_mode"`
	Warnings      map[errors.ErrorID]*terror.Error `json:"warnings"`
	WarningsCount map[errors.ErrorID]int64         `json:"warnings_count"`
<<<<<<< HEAD
	LocationInfo  *LocationInfo                    `json:"time_location"`
}

type LocationInfo struct {
	Name     string `json:"name"`
	Offset   int    `json:"offset"`
	location *time.Location
}

func (li *LocationInfo) GetLocation() (*time.Location, error) {
	if li.location != nil {
		return li.location, nil
	}

	var err error
	if li.Offset == 0 {
		li.location, err = time.LoadLocation(li.Name)
	} else {
		li.location = time.FixedZone(li.Name, li.Offset)
	}
	return li.location, err
=======
	Location      *TimeZone                        `json:"time_zone"`
}

// TimeZone represents a single time zone.
type TimeZone struct {
	Name   string
	Offset int // seconds east of UTC
>>>>>>> fa3328fc
}

// NewDDLReorgMeta new a DDLReorgMeta.
func NewDDLReorgMeta() *DDLReorgMeta {
	return &DDLReorgMeta{
		EndHandle: math.MaxInt64,
	}
}

// MultiSchemaInfo keeps some information for multi schema change.
type MultiSchemaInfo struct {
	Warnings []*errors.Error
}

// Job is for a DDL operation.
type Job struct {
	ID         int64         `json:"id"`
	Type       ActionType    `json:"type"`
	SchemaID   int64         `json:"schema_id"`
	TableID    int64         `json:"table_id"`
	SchemaName string        `json:"schema_name"`
	State      JobState      `json:"state"`
	Error      *terror.Error `json:"err"`
	// ErrorCount will be increased, every time we meet an error when running job.
	ErrorCount int64 `json:"err_count"`
	// RowCount means the number of rows that are processed.
	RowCount int64      `json:"row_count"`
	Mu       sync.Mutex `json:"-"`
	// CtxVars are variables attached to the job. It is for internal usage.
	// E.g. passing arguments between functions by one single *Job pointer.
	CtxVars []interface{} `json:"-"`
	Args    []interface{} `json:"-"`
	// RawArgs : We must use json raw message to delay parsing special args.
	RawArgs     json.RawMessage `json:"raw_args"`
	SchemaState SchemaState     `json:"schema_state"`
	// SnapshotVer means snapshot version for this job.
	SnapshotVer uint64 `json:"snapshot_ver"`
	// RealStartTS uses timestamp allocated by TSO.
	// Now it's the TS when we actually start the job.
	RealStartTS uint64 `json:"real_start_ts"`
	// StartTS uses timestamp allocated by TSO.
	// Now it's the TS when we put the job to TiKV queue.
	StartTS uint64 `json:"start_ts"`
	// DependencyID is the job's ID that the current job depends on.
	DependencyID int64 `json:"dependency_id"`
	// Query string of the ddl job.
	Query      string       `json:"query"`
	BinlogInfo *HistoryInfo `json:"binlog"`

	// Version indicates the DDL job version. For old jobs, it will be 0.
	Version int64 `json:"version"`

	// ReorgMeta is meta info of ddl reorganization.
	// This field is depreciated.
	ReorgMeta *DDLReorgMeta `json:"reorg_meta"`

	// MultiSchemaInfo keeps some warning now for multi schema change.
	MultiSchemaInfo *MultiSchemaInfo `json:"multi_schema_info"`

	// Priority is only used to set the operation priority of adding indices.
	Priority int `json:"priority"`
}

// FinishTableJob is called when a job is finished.
// It updates the job's state information and adds tblInfo to the binlog.
func (job *Job) FinishTableJob(jobState JobState, schemaState SchemaState, ver int64, tblInfo *TableInfo) {
	job.State = jobState
	job.SchemaState = schemaState
	job.BinlogInfo.AddTableInfo(ver, tblInfo)
}

// FinishMultipleTableJob is called when a job is finished.
// It updates the job's state information and adds tblInfos to the binlog.
func (job *Job) FinishMultipleTableJob(jobState JobState, schemaState SchemaState, ver int64, tblInfos []*TableInfo) {
	job.State = jobState
	job.SchemaState = schemaState
	job.BinlogInfo.SchemaVersion = ver
	job.BinlogInfo.MultipleTableInfos = tblInfos
	job.BinlogInfo.TableInfo = tblInfos[len(tblInfos)-1]
}

// FinishDBJob is called when a job is finished.
// It updates the job's state information and adds dbInfo the binlog.
func (job *Job) FinishDBJob(jobState JobState, schemaState SchemaState, ver int64, dbInfo *DBInfo) {
	job.State = jobState
	job.SchemaState = schemaState
	job.BinlogInfo.AddDBInfo(ver, dbInfo)
}

// TSConvert2Time converts timestamp to time.
func TSConvert2Time(ts uint64) time.Time {
	t := int64(ts >> 18) // 18 is for the logical time.
	return time.Unix(t/1e3, (t%1e3)*1e6)
}

// SetRowCount sets the number of rows. Make sure it can pass `make race`.
func (job *Job) SetRowCount(count int64) {
	job.Mu.Lock()
	defer job.Mu.Unlock()

	job.RowCount = count
}

// GetRowCount gets the number of rows. Make sure it can pass `make race`.
func (job *Job) GetRowCount() int64 {
	job.Mu.Lock()
	defer job.Mu.Unlock()

	return job.RowCount
}

// SetWarnings sets the warnings of rows handled.
func (job *Job) SetWarnings(warnings map[errors.ErrorID]*terror.Error, warningsCount map[errors.ErrorID]int64) {
	job.ReorgMeta.Warnings = warnings
	job.ReorgMeta.WarningsCount = warningsCount
}

// GetWarnings gets the warnings of the rows handled.
func (job *Job) GetWarnings() (map[errors.ErrorID]*terror.Error, map[errors.ErrorID]int64) {
	return job.ReorgMeta.Warnings, job.ReorgMeta.WarningsCount
}

// Encode encodes job with json format.
// updateRawArgs is used to determine whether to update the raw args.
func (job *Job) Encode(updateRawArgs bool) ([]byte, error) {
	var err error
	if updateRawArgs {
		job.RawArgs, err = json.Marshal(job.Args)
		if err != nil {
			return nil, errors.Trace(err)
		}
	}

	var b []byte
	job.Mu.Lock()
	defer job.Mu.Unlock()
	b, err = json.Marshal(job)

	return b, errors.Trace(err)
}

// Decode decodes job from the json buffer, we must use DecodeArgs later to
// decode special args for this job.
func (job *Job) Decode(b []byte) error {
	err := json.Unmarshal(b, job)
	return errors.Trace(err)
}

// DecodeArgs decodes job args.
func (job *Job) DecodeArgs(args ...interface{}) error {
	var rawArgs []json.RawMessage
	if err := json.Unmarshal(job.RawArgs, &rawArgs); err != nil {
		return errors.Trace(err)
	}

	sz := len(rawArgs)
	if sz > len(args) {
		sz = len(args)
	}

	for i := 0; i < sz; i++ {
		if err := json.Unmarshal(rawArgs[i], args[i]); err != nil {
			return errors.Trace(err)
		}
	}
	job.Args = args[:sz]
	return nil
}

// String implements fmt.Stringer interface.
func (job *Job) String() string {
	rowCount := job.GetRowCount()
	return fmt.Sprintf("ID:%d, Type:%s, State:%s, SchemaState:%s, SchemaID:%d, TableID:%d, RowCount:%d, ArgLen:%d, start time: %v, Err:%v, ErrCount:%d, SnapshotVersion:%v",
		job.ID, job.Type, job.State, job.SchemaState, job.SchemaID, job.TableID, rowCount, len(job.Args), TSConvert2Time(job.StartTS), job.Error, job.ErrorCount, job.SnapshotVer)
}

func (job *Job) hasDependentSchema(other *Job) (bool, error) {
	if other.Type == ActionDropSchema || other.Type == ActionCreateSchema {
		if other.SchemaID == job.SchemaID {
			return true, nil
		}
		if job.Type == ActionRenameTable {
			var oldSchemaID int64
			if err := job.DecodeArgs(&oldSchemaID); err != nil {
				return false, errors.Trace(err)
			}
			if other.SchemaID == oldSchemaID {
				return true, nil
			}
		}
	}
	return false, nil
}

// IsDependentOn returns whether the job depends on "other".
// How to check the job depends on "other"?
// 1. The two jobs handle the same database when one of the two jobs is an ActionDropSchema or ActionCreateSchema type.
// 2. Or the two jobs handle the same table.
func (job *Job) IsDependentOn(other *Job) (bool, error) {
	isDependent, err := job.hasDependentSchema(other)
	if err != nil || isDependent {
		return isDependent, errors.Trace(err)
	}
	isDependent, err = other.hasDependentSchema(job)
	if err != nil || isDependent {
		return isDependent, errors.Trace(err)
	}

	// TODO: If a job is ActionRenameTable, we need to check table name.
	if other.TableID == job.TableID {
		return true, nil
	}
	return false, nil
}

// IsFinished returns whether job is finished or not.
// If the job state is Done or Cancelled, it is finished.
func (job *Job) IsFinished() bool {
	return job.State == JobStateDone || job.State == JobStateRollbackDone || job.State == JobStateCancelled
}

// IsCancelled returns whether the job is cancelled or not.
func (job *Job) IsCancelled() bool {
	return job.State == JobStateCancelled
}

// IsRollbackDone returns whether the job is rolled back or not.
func (job *Job) IsRollbackDone() bool {
	return job.State == JobStateRollbackDone
}

// IsRollingback returns whether the job is rolling back or not.
func (job *Job) IsRollingback() bool {
	return job.State == JobStateRollingback
}

// IsCancelling returns whether the job is cancelling or not.
func (job *Job) IsCancelling() bool {
	return job.State == JobStateCancelling
}

// IsSynced returns whether the DDL modification is synced among all TiDB servers.
func (job *Job) IsSynced() bool {
	return job.State == JobStateSynced
}

// IsDone returns whether job is done.
func (job *Job) IsDone() bool {
	return job.State == JobStateDone
}

// IsRunning returns whether job is still running or not.
func (job *Job) IsRunning() bool {
	return job.State == JobStateRunning
}

// JobState is for job state.
type JobState byte

// List job states.
const (
	JobStateNone    JobState = 0
	JobStateRunning JobState = 1
	// When DDL encountered an unrecoverable error at reorganization state,
	// some keys has been added already, we need to remove them.
	// JobStateRollingback is the state to do the rolling back job.
	JobStateRollingback  JobState = 2
	JobStateRollbackDone JobState = 3
	JobStateDone         JobState = 4
	JobStateCancelled    JobState = 5
	// JobStateSynced is used to mark the information about the completion of this job
	// has been synchronized to all servers.
	JobStateSynced JobState = 6
	// JobStateCancelling is used to mark the DDL job is cancelled by the client, but the DDL work hasn't handle it.
	JobStateCancelling JobState = 7
)

// String implements fmt.Stringer interface.
func (s JobState) String() string {
	switch s {
	case JobStateRunning:
		return "running"
	case JobStateRollingback:
		return "rollingback"
	case JobStateRollbackDone:
		return "rollback done"
	case JobStateDone:
		return "done"
	case JobStateCancelled:
		return "cancelled"
	case JobStateCancelling:
		return "cancelling"
	case JobStateSynced:
		return "synced"
	default:
		return "none"
	}
}

// SchemaDiff contains the schema modification at a particular schema version.
// It is used to reduce schema reload cost.
type SchemaDiff struct {
	Version  int64      `json:"version"`
	Type     ActionType `json:"type"`
	SchemaID int64      `json:"schema_id"`
	TableID  int64      `json:"table_id"`

	// OldTableID is the table ID before truncate, only used by truncate table DDL.
	OldTableID int64 `json:"old_table_id"`
	// OldSchemaID is the schema ID before rename table, only used by rename table DDL.
	OldSchemaID int64 `json:"old_schema_id"`

	AffectedOpts []*AffectedOption `json:"affected_options"`
}

// AffectedOption is used when a ddl affects multi tables.
type AffectedOption struct {
	SchemaID    int64 `json:"schema_id"`
	TableID     int64 `json:"table_id"`
	OldTableID  int64 `json:"old_table_id"`
	OldSchemaID int64 `json:"old_schema_id"`
}<|MERGE_RESOLUTION|>--- conflicted
+++ resolved
@@ -222,37 +222,28 @@
 	SQLMode       mysql.SQLMode                    `json:"sql_mode"`
 	Warnings      map[errors.ErrorID]*terror.Error `json:"warnings"`
 	WarningsCount map[errors.ErrorID]int64         `json:"warnings_count"`
-<<<<<<< HEAD
-	LocationInfo  *LocationInfo                    `json:"time_location"`
-}
-
-type LocationInfo struct {
-	Name     string `json:"name"`
-	Offset   int    `json:"offset"`
-	location *time.Location
-}
-
-func (li *LocationInfo) GetLocation() (*time.Location, error) {
-	if li.location != nil {
-		return li.location, nil
-	}
-
-	var err error
-	if li.Offset == 0 {
-		li.location, err = time.LoadLocation(li.Name)
-	} else {
-		li.location = time.FixedZone(li.Name, li.Offset)
-	}
-	return li.location, err
-=======
 	Location      *TimeZone                        `json:"time_zone"`
 }
 
 // TimeZone represents a single time zone.
 type TimeZone struct {
-	Name   string
-	Offset int // seconds east of UTC
->>>>>>> fa3328fc
+	Name     string `json:"name"`
+	Offset   int    `json:"offset"` // seconds east of UTC
+	location *time.Location
+}
+
+func (tz *TimeZone) GetLocation() (*time.Location, error) {
+	if tz.location != nil {
+		return tz.location, nil
+	}
+
+	var err error
+	if tz.Offset == 0 {
+		tz.location, err = time.LoadLocation(tz.Name)
+	} else {
+		tz.location = time.FixedZone(tz.Name, tz.Offset)
+	}
+	return tz.location, err
 }
 
 // NewDDLReorgMeta new a DDLReorgMeta.
