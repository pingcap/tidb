// Copyright 2015 PingCAP, Inc.
//
// Licensed under the Apache License, Version 2.0 (the "License");
// you may not use this file except in compliance with the License.
// You may obtain a copy of the License at
//
//     http://www.apache.org/licenses/LICENSE-2.0
//
// Unless required by applicable law or agreed to in writing, software
// distributed under the License is distributed on an "AS IS" BASIS,
// See the License for the specific language governing permissions and
// limitations under the License.

package model

import (
	"encoding/json"
	"fmt"
	"math"
	"sync"
	"time"

	"github.com/pingcap/errors"
	"github.com/pingcap/tidb/parser/mysql"
	"github.com/pingcap/tidb/parser/terror"
)

// ActionType is the type for DDL action.
type ActionType byte

// List DDL actions.
const (
	ActionNone                          ActionType = 0
	ActionCreateSchema                  ActionType = 1
	ActionDropSchema                    ActionType = 2
	ActionCreateTable                   ActionType = 3
	ActionDropTable                     ActionType = 4
	ActionAddColumn                     ActionType = 5
	ActionDropColumn                    ActionType = 6
	ActionAddIndex                      ActionType = 7
	ActionDropIndex                     ActionType = 8
	ActionAddForeignKey                 ActionType = 9
	ActionDropForeignKey                ActionType = 10
	ActionTruncateTable                 ActionType = 11
	ActionModifyColumn                  ActionType = 12
	ActionRebaseAutoID                  ActionType = 13
	ActionRenameTable                   ActionType = 14
	ActionSetDefaultValue               ActionType = 15
	ActionShardRowID                    ActionType = 16
	ActionModifyTableComment            ActionType = 17
	ActionRenameIndex                   ActionType = 18
	ActionAddTablePartition             ActionType = 19
	ActionDropTablePartition            ActionType = 20
	ActionCreateView                    ActionType = 21
	ActionModifyTableCharsetAndCollate  ActionType = 22
	ActionTruncateTablePartition        ActionType = 23
	ActionDropView                      ActionType = 24
	ActionRecoverTable                  ActionType = 25
	ActionModifySchemaCharsetAndCollate ActionType = 26
	ActionLockTable                     ActionType = 27
	ActionUnlockTable                   ActionType = 28
	ActionRepairTable                   ActionType = 29
	ActionSetTiFlashReplica             ActionType = 30
	ActionUpdateTiFlashReplicaStatus    ActionType = 31
	ActionAddPrimaryKey                 ActionType = 32
	ActionDropPrimaryKey                ActionType = 33
	ActionCreateSequence                ActionType = 34
	ActionAlterSequence                 ActionType = 35
	ActionDropSequence                  ActionType = 36
	ActionAddColumns                    ActionType = 37
	ActionDropColumns                   ActionType = 38
	ActionModifyTableAutoIdCache        ActionType = 39
	ActionRebaseAutoRandomBase          ActionType = 40
	ActionAlterIndexVisibility          ActionType = 41
	ActionExchangeTablePartition        ActionType = 42
	ActionAddCheckConstraint            ActionType = 43
	ActionDropCheckConstraint           ActionType = 44
	ActionAlterCheckConstraint          ActionType = 45

	// `ActionAlterTableAlterPartition` is removed and will never be used.
	// Just left a tombstone here for compatibility.
	__DEPRECATED_ActionAlterTableAlterPartition ActionType = 46

	ActionRenameTables                  ActionType = 47
	ActionDropIndexes                   ActionType = 48
	ActionAlterTableAttributes          ActionType = 49
	ActionAlterTablePartitionAttributes ActionType = 50
	ActionCreatePlacementPolicy         ActionType = 51
	ActionAlterPlacementPolicy          ActionType = 52
	ActionDropPlacementPolicy           ActionType = 53
	ActionAlterTablePartitionPlacement  ActionType = 54
	ActionModifySchemaDefaultPlacement  ActionType = 55
	ActionAlterTablePlacement           ActionType = 56
	ActionAlterCacheTable               ActionType = 57
	ActionAlterTableStatsOptions        ActionType = 58
	ActionAlterNoCacheTable             ActionType = 59
	ActionCreateTables                  ActionType = 60
)

var actionMap = map[ActionType]string{
	ActionCreateSchema:                  "create schema",
	ActionDropSchema:                    "drop schema",
	ActionCreateTable:                   "create table",
	ActionCreateTables:                  "create tables",
	ActionDropTable:                     "drop table",
	ActionAddColumn:                     "add column",
	ActionDropColumn:                    "drop column",
	ActionAddIndex:                      "add index",
	ActionDropIndex:                     "drop index",
	ActionAddForeignKey:                 "add foreign key",
	ActionDropForeignKey:                "drop foreign key",
	ActionTruncateTable:                 "truncate table",
	ActionModifyColumn:                  "modify column",
	ActionRebaseAutoID:                  "rebase auto_increment ID",
	ActionRenameTable:                   "rename table",
	ActionRenameTables:                  "rename tables",
	ActionSetDefaultValue:               "set default value",
	ActionShardRowID:                    "shard row ID",
	ActionModifyTableComment:            "modify table comment",
	ActionRenameIndex:                   "rename index",
	ActionAddTablePartition:             "add partition",
	ActionDropTablePartition:            "drop partition",
	ActionCreateView:                    "create view",
	ActionModifyTableCharsetAndCollate:  "modify table charset and collate",
	ActionTruncateTablePartition:        "truncate partition",
	ActionDropView:                      "drop view",
	ActionRecoverTable:                  "recover table",
	ActionModifySchemaCharsetAndCollate: "modify schema charset and collate",
	ActionLockTable:                     "lock table",
	ActionUnlockTable:                   "unlock table",
	ActionRepairTable:                   "repair table",
	ActionSetTiFlashReplica:             "set tiflash replica",
	ActionUpdateTiFlashReplicaStatus:    "update tiflash replica status",
	ActionAddPrimaryKey:                 "add primary key",
	ActionDropPrimaryKey:                "drop primary key",
	ActionCreateSequence:                "create sequence",
	ActionAlterSequence:                 "alter sequence",
	ActionDropSequence:                  "drop sequence",
	ActionAddColumns:                    "add multi-columns",
	ActionDropColumns:                   "drop multi-columns",
	ActionModifyTableAutoIdCache:        "modify auto id cache",
	ActionRebaseAutoRandomBase:          "rebase auto_random ID",
	ActionAlterIndexVisibility:          "alter index visibility",
	ActionExchangeTablePartition:        "exchange partition",
	ActionAddCheckConstraint:            "add check constraint",
	ActionDropCheckConstraint:           "drop check constraint",
	ActionAlterCheckConstraint:          "alter check constraint",
	ActionDropIndexes:                   "drop multi-indexes",
	ActionAlterTableAttributes:          "alter table attributes",
	ActionAlterTablePartitionPlacement:  "alter table partition placement",
	ActionAlterTablePartitionAttributes: "alter table partition attributes",
	ActionCreatePlacementPolicy:         "create placement policy",
	ActionAlterPlacementPolicy:          "alter placement policy",
	ActionDropPlacementPolicy:           "drop placement policy",
	ActionModifySchemaDefaultPlacement:  "modify schema default placement",
	ActionAlterTablePlacement:           "alter table placement",
	ActionAlterCacheTable:               "alter table cache",
	ActionAlterNoCacheTable:             "alter table nocache",
	ActionAlterTableStatsOptions:        "alter table statistics options",

	// `ActionAlterTableAlterPartition` is removed and will never be used.
	// Just left a tombstone here for compatibility.
	__DEPRECATED_ActionAlterTableAlterPartition: "alter partition",
}

// String return current ddl action in string
func (action ActionType) String() string {
	if v, ok := actionMap[action]; ok {
		return v
	}
	return "none"
}

type HistoryInfoAffected struct {
	DBInfo    *DBInfo
	TableInfo *TableInfo
}

// HistoryInfo is used for binlog.
type HistoryInfo struct {
	SchemaVersion int64
	DBInfo        *DBInfo
	TableInfo     *TableInfo
	FinishedTS    uint64
<<<<<<< HEAD
	Affected      []HistoryInfoAffected
=======

	// MultipleTableInfos is like TableInfo but only for operations updating multiple tables.
	MultipleTableInfos []*TableInfo
>>>>>>> 5ea46eaf
}

// AddDBInfo adds schema version and schema information that are used for binlog.
// dbInfo is added in the following operations: create database, drop database.
func (h *HistoryInfo) AddDBInfo(schemaVer int64, dbInfo *DBInfo) {
	h.SchemaVersion = schemaVer
	h.DBInfo = dbInfo
}

// AddTableInfo adds schema version and table information that are used for binlog.
// tblInfo is added except for the following operations: create database, drop database.
func (h *HistoryInfo) AddTableInfo(schemaVer int64, tblInfo *TableInfo) {
	h.SchemaVersion = schemaVer
	h.TableInfo = tblInfo
}

// SetTableInfos is like AddTableInfo, but will add multiple table infos to the binlog.
func (h *HistoryInfo) SetTableInfos(schemaVer int64, tblInfos []*TableInfo) {
	h.SchemaVersion = schemaVer
	h.Affected = make([]HistoryInfoAffected, len(tblInfos))
	for i, info := range tblInfos {
		h.Affected[i].TableInfo = info
	}
}

// Clean cleans history information.
func (h *HistoryInfo) Clean() {
	h.SchemaVersion = 0
	h.DBInfo = nil
	h.TableInfo = nil
	h.MultipleTableInfos = nil
}

// DDLReorgMeta is meta info of DDL reorganization.
type DDLReorgMeta struct {
	// EndHandle is the last handle of the adding indices table.
	// We should only backfill indices in the range [startHandle, EndHandle].
	EndHandle int64 `json:"end_handle"`

	SQLMode       mysql.SQLMode                    `json:"sql_mode"`
	Warnings      map[errors.ErrorID]*terror.Error `json:"warnings"`
	WarningsCount map[errors.ErrorID]int64         `json:"warnings_count"`
	Location      *time.Location                   `json:"time_location"`
}

// NewDDLReorgMeta new a DDLReorgMeta.
func NewDDLReorgMeta() *DDLReorgMeta {
	return &DDLReorgMeta{
		EndHandle: math.MaxInt64,
	}
}

// MultiSchemaInfo keeps some information for multi schema change.
type MultiSchemaInfo struct {
	Warnings []*errors.Error
}

// Job is for a DDL operation.
type Job struct {
	ID         int64         `json:"id"`
	Type       ActionType    `json:"type"`
	SchemaID   int64         `json:"schema_id"`
	TableID    int64         `json:"table_id"`
	SchemaName string        `json:"schema_name"`
	State      JobState      `json:"state"`
	Error      *terror.Error `json:"err"`
	// ErrorCount will be increased, every time we meet an error when running job.
	ErrorCount int64 `json:"err_count"`
	// RowCount means the number of rows that are processed.
	RowCount int64      `json:"row_count"`
	Mu       sync.Mutex `json:"-"`
	// CtxVars are variables attached to the job. It is for internal usage.
	// E.g. passing arguments between functions by one single *Job pointer.
	CtxVars []interface{} `json:"-"`
	Args    []interface{} `json:"-"`
	// RawArgs : We must use json raw message to delay parsing special args.
	RawArgs     json.RawMessage `json:"raw_args"`
	SchemaState SchemaState     `json:"schema_state"`
	// SnapshotVer means snapshot version for this job.
	SnapshotVer uint64 `json:"snapshot_ver"`
	// RealStartTS uses timestamp allocated by TSO.
	// Now it's the TS when we actually start the job.
	RealStartTS uint64 `json:"real_start_ts"`
	// StartTS uses timestamp allocated by TSO.
	// Now it's the TS when we put the job to TiKV queue.
	StartTS uint64 `json:"start_ts"`
	// DependencyID is the job's ID that the current job depends on.
	DependencyID int64 `json:"dependency_id"`
	// Query string of the ddl job.
	Query      string       `json:"query"`
	BinlogInfo *HistoryInfo `json:"binlog"`

	// Version indicates the DDL job version. For old jobs, it will be 0.
	Version int64 `json:"version"`

	// ReorgMeta is meta info of ddl reorganization.
	// This field is depreciated.
	ReorgMeta *DDLReorgMeta `json:"reorg_meta"`

	// MultiSchemaInfo keeps some warning now for multi schema change.
	MultiSchemaInfo *MultiSchemaInfo `json:"multi_schema_info"`

	// Priority is only used to set the operation priority of adding indices.
	Priority int `json:"priority"`
}

// FinishTableJob is called when a job is finished.
// It updates the job's state information and adds tblInfo to the binlog.
func (job *Job) FinishTableJob(jobState JobState, schemaState SchemaState, ver int64, tblInfo *TableInfo) {
	job.State = jobState
	job.SchemaState = schemaState
	job.BinlogInfo.AddTableInfo(ver, tblInfo)
}

// FinishMultipleTableJob is called when a job is finished.
// It updates the job's state information and adds tblInfos to the binlog.
func (job *Job) FinishMultipleTableJob(jobState JobState, schemaState SchemaState, ver int64, tblInfos []*TableInfo) {
	job.State = jobState
	job.SchemaState = schemaState
	job.BinlogInfo.SchemaVersion = ver
	job.BinlogInfo.MultipleTableInfos = tblInfos
	job.BinlogInfo.TableInfo = tblInfos[len(tblInfos)-1]
}

// FinishDBJob is called when a job is finished.
// It updates the job's state information and adds dbInfo the binlog.
func (job *Job) FinishDBJob(jobState JobState, schemaState SchemaState, ver int64, dbInfo *DBInfo) {
	job.State = jobState
	job.SchemaState = schemaState
	job.BinlogInfo.AddDBInfo(ver, dbInfo)
}

// TSConvert2Time converts timestamp to time.
func TSConvert2Time(ts uint64) time.Time {
	t := int64(ts >> 18) // 18 is for the logical time.
	return time.Unix(t/1e3, (t%1e3)*1e6)
}

// SetRowCount sets the number of rows. Make sure it can pass `make race`.
func (job *Job) SetRowCount(count int64) {
	job.Mu.Lock()
	defer job.Mu.Unlock()

	job.RowCount = count
}

// GetRowCount gets the number of rows. Make sure it can pass `make race`.
func (job *Job) GetRowCount() int64 {
	job.Mu.Lock()
	defer job.Mu.Unlock()

	return job.RowCount
}

// SetWarnings sets the warnings of rows handled.
func (job *Job) SetWarnings(warnings map[errors.ErrorID]*terror.Error, warningsCount map[errors.ErrorID]int64) {
	job.ReorgMeta.Warnings = warnings
	job.ReorgMeta.WarningsCount = warningsCount
}

// GetWarnings gets the warnings of the rows handled.
func (job *Job) GetWarnings() (map[errors.ErrorID]*terror.Error, map[errors.ErrorID]int64) {
	return job.ReorgMeta.Warnings, job.ReorgMeta.WarningsCount
}

// Encode encodes job with json format.
// updateRawArgs is used to determine whether to update the raw args.
func (job *Job) Encode(updateRawArgs bool) ([]byte, error) {
	var err error
	if updateRawArgs {
		job.RawArgs, err = json.Marshal(job.Args)
		if err != nil {
			return nil, errors.Trace(err)
		}
	}

	var b []byte
	job.Mu.Lock()
	defer job.Mu.Unlock()
	b, err = json.Marshal(job)

	return b, errors.Trace(err)
}

// Decode decodes job from the json buffer, we must use DecodeArgs later to
// decode special args for this job.
func (job *Job) Decode(b []byte) error {
	err := json.Unmarshal(b, job)
	return errors.Trace(err)
}

// DecodeArgs decodes job args.
func (job *Job) DecodeArgs(args ...interface{}) error {
	var rawArgs []json.RawMessage
	if err := json.Unmarshal(job.RawArgs, &rawArgs); err != nil {
		return errors.Trace(err)
	}

	sz := len(rawArgs)
	if sz > len(args) {
		sz = len(args)
	}

	for i := 0; i < sz; i++ {
		if err := json.Unmarshal(rawArgs[i], args[i]); err != nil {
			return errors.Trace(err)
		}
	}
	job.Args = args[:sz]
	return nil
}

// String implements fmt.Stringer interface.
func (job *Job) String() string {
	rowCount := job.GetRowCount()
	return fmt.Sprintf("ID:%d, Type:%s, State:%s, SchemaState:%s, SchemaID:%d, TableID:%d, RowCount:%d, ArgLen:%d, start time: %v, Err:%v, ErrCount:%d, SnapshotVersion:%v",
		job.ID, job.Type, job.State, job.SchemaState, job.SchemaID, job.TableID, rowCount, len(job.Args), TSConvert2Time(job.StartTS), job.Error, job.ErrorCount, job.SnapshotVer)
}

func (job *Job) hasDependentSchema(other *Job) (bool, error) {
	if other.Type == ActionDropSchema || other.Type == ActionCreateSchema {
		if other.SchemaID == job.SchemaID {
			return true, nil
		}
		if job.Type == ActionRenameTable {
			var oldSchemaID int64
			if err := job.DecodeArgs(&oldSchemaID); err != nil {
				return false, errors.Trace(err)
			}
			if other.SchemaID == oldSchemaID {
				return true, nil
			}
		}
	}
	return false, nil
}

// IsDependentOn returns whether the job depends on "other".
// How to check the job depends on "other"?
// 1. The two jobs handle the same database when one of the two jobs is an ActionDropSchema or ActionCreateSchema type.
// 2. Or the two jobs handle the same table.
func (job *Job) IsDependentOn(other *Job) (bool, error) {
	isDependent, err := job.hasDependentSchema(other)
	if err != nil || isDependent {
		return isDependent, errors.Trace(err)
	}
	isDependent, err = other.hasDependentSchema(job)
	if err != nil || isDependent {
		return isDependent, errors.Trace(err)
	}

	// TODO: If a job is ActionRenameTable, we need to check table name.
	if other.TableID == job.TableID {
		return true, nil
	}
	return false, nil
}

// IsFinished returns whether job is finished or not.
// If the job state is Done or Cancelled, it is finished.
func (job *Job) IsFinished() bool {
	return job.State == JobStateDone || job.State == JobStateRollbackDone || job.State == JobStateCancelled
}

// IsCancelled returns whether the job is cancelled or not.
func (job *Job) IsCancelled() bool {
	return job.State == JobStateCancelled
}

// IsRollbackDone returns whether the job is rolled back or not.
func (job *Job) IsRollbackDone() bool {
	return job.State == JobStateRollbackDone
}

// IsRollingback returns whether the job is rolling back or not.
func (job *Job) IsRollingback() bool {
	return job.State == JobStateRollingback
}

// IsCancelling returns whether the job is cancelling or not.
func (job *Job) IsCancelling() bool {
	return job.State == JobStateCancelling
}

// IsSynced returns whether the DDL modification is synced among all TiDB servers.
func (job *Job) IsSynced() bool {
	return job.State == JobStateSynced
}

// IsDone returns whether job is done.
func (job *Job) IsDone() bool {
	return job.State == JobStateDone
}

// IsRunning returns whether job is still running or not.
func (job *Job) IsRunning() bool {
	return job.State == JobStateRunning
}

// JobState is for job state.
type JobState byte

// List job states.
const (
	JobStateNone    JobState = 0
	JobStateRunning JobState = 1
	// When DDL encountered an unrecoverable error at reorganization state,
	// some keys has been added already, we need to remove them.
	// JobStateRollingback is the state to do the rolling back job.
	JobStateRollingback  JobState = 2
	JobStateRollbackDone JobState = 3
	JobStateDone         JobState = 4
	JobStateCancelled    JobState = 5
	// JobStateSynced is used to mark the information about the completion of this job
	// has been synchronized to all servers.
	JobStateSynced JobState = 6
	// JobStateCancelling is used to mark the DDL job is cancelled by the client, but the DDL work hasn't handle it.
	JobStateCancelling JobState = 7
)

// String implements fmt.Stringer interface.
func (s JobState) String() string {
	switch s {
	case JobStateRunning:
		return "running"
	case JobStateRollingback:
		return "rollingback"
	case JobStateRollbackDone:
		return "rollback done"
	case JobStateDone:
		return "done"
	case JobStateCancelled:
		return "cancelled"
	case JobStateCancelling:
		return "cancelling"
	case JobStateSynced:
		return "synced"
	default:
		return "none"
	}
}

// SchemaDiff contains the schema modification at a particular schema version.
// It is used to reduce schema reload cost.
type SchemaDiff struct {
	Version  int64      `json:"version"`
	Type     ActionType `json:"type"`
	SchemaID int64      `json:"schema_id"`
	TableID  int64      `json:"table_id"`

	// OldTableID is the table ID before truncate, only used by truncate table DDL.
	OldTableID int64 `json:"old_table_id"`
	// OldSchemaID is the schema ID before rename table, only used by rename table DDL.
	OldSchemaID int64 `json:"old_schema_id"`

	AffectedOpts []*AffectedOption `json:"affected_options"`
}

// AffectedOption is used when a ddl affects multi tables.
type AffectedOption struct {
	SchemaID    int64 `json:"schema_id"`
	TableID     int64 `json:"table_id"`
	OldTableID  int64 `json:"old_table_id"`
	OldSchemaID int64 `json:"old_schema_id"`
}<|MERGE_RESOLUTION|>--- conflicted
+++ resolved
@@ -182,13 +182,10 @@
 	DBInfo        *DBInfo
 	TableInfo     *TableInfo
 	FinishedTS    uint64
-<<<<<<< HEAD
-	Affected      []HistoryInfoAffected
-=======
 
 	// MultipleTableInfos is like TableInfo but only for operations updating multiple tables.
 	MultipleTableInfos []*TableInfo
->>>>>>> 5ea46eaf
+
 }
 
 // AddDBInfo adds schema version and schema information that are used for binlog.
