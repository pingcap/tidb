--- conflicted
+++ resolved
@@ -742,24 +742,16 @@
 	return job.State == JobStateCancelling
 }
 
-<<<<<<< HEAD
-<<<<<<< HEAD
-=======
-=======
->>>>>>> 18783b99
 // IsPaused returns whether the job is paused.
 func (job *Job) IsPaused() bool {
 	return job.State == JobStatePaused
 }
 
-<<<<<<< HEAD
 // IsPausedBySystem returns whether the job is paused by system.
 func (job *Job) IsPausedBySystem() bool {
 	return job.State == JobStatePaused && job.AdminOperator == AdminCommandBySystem
 }
 
-=======
->>>>>>> 18783b99
 // IsPausing indicates whether the job is pausing.
 func (job *Job) IsPausing() bool {
 	return job.State == JobStatePausing
@@ -775,10 +767,6 @@
 	return job.IsPaused()
 }
 
-<<<<<<< HEAD
->>>>>>> 43146873058 (*: Update bootstrap and support pause user DDL when upgrading TiDB (#43666))
-=======
->>>>>>> 18783b99
 // IsSynced returns whether the DDL modification is synced among all TiDB servers.
 func (job *Job) IsSynced() bool {
 	return job.State == JobStateSynced
