--- conflicted
+++ resolved
@@ -81,27 +81,23 @@
 	// Just left a tombstone here for compatibility.
 	__DEPRECATED_ActionAlterTableAlterPartition ActionType = 46
 
-	ActionRenameTables                  ActionType = 47
-	ActionDropIndexes                   ActionType = 48 // Deprecated, we use ActionMultiSchemaChange instead.
-	ActionAlterTableAttributes          ActionType = 49
-	ActionAlterTablePartitionAttributes ActionType = 50
-	ActionCreatePlacementPolicy         ActionType = 51
-	ActionAlterPlacementPolicy          ActionType = 52
-	ActionDropPlacementPolicy           ActionType = 53
-	ActionAlterTablePartitionPlacement  ActionType = 54
-	ActionModifySchemaDefaultPlacement  ActionType = 55
-	ActionAlterTablePlacement           ActionType = 56
-	ActionAlterCacheTable               ActionType = 57
-	ActionAlterTableStatsOptions        ActionType = 58
-	ActionAlterNoCacheTable             ActionType = 59
-	ActionCreateTables                  ActionType = 60
-	ActionMultiSchemaChange             ActionType = 61
-<<<<<<< HEAD
-
-	ActionUpdateTiFlashReplicaReadyStatus ActionType = 62
-=======
-	ActionSetTiFlashMode                ActionType = 62
->>>>>>> 87052dc2
+	ActionRenameTables                    ActionType = 47
+	ActionDropIndexes                     ActionType = 48 // Deprecated, we use ActionMultiSchemaChange instead.
+	ActionAlterTableAttributes            ActionType = 49
+	ActionAlterTablePartitionAttributes   ActionType = 50
+	ActionCreatePlacementPolicy           ActionType = 51
+	ActionAlterPlacementPolicy            ActionType = 52
+	ActionDropPlacementPolicy             ActionType = 53
+	ActionAlterTablePartitionPlacement    ActionType = 54
+	ActionModifySchemaDefaultPlacement    ActionType = 55
+	ActionAlterTablePlacement             ActionType = 56
+	ActionAlterCacheTable                 ActionType = 57
+	ActionAlterTableStatsOptions          ActionType = 58
+	ActionAlterNoCacheTable               ActionType = 59
+	ActionCreateTables                    ActionType = 60
+	ActionMultiSchemaChange               ActionType = 61
+	ActionSetTiFlashMode                  ActionType = 62
+	ActionUpdateTiFlashReplicaReadyStatus ActionType = 63
 )
 
 var actionMap = map[ActionType]string{
