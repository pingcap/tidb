// Copyright 2015 PingCAP, Inc.
//
// Licensed under the Apache License, Version 2.0 (the "License");
// you may not use this file except in compliance with the License.
// You may obtain a copy of the License at
//
//     http://www.apache.org/licenses/LICENSE-2.0
//
// Unless required by applicable law or agreed to in writing, software
// distributed under the License is distributed on an "AS IS" BASIS,
// See the License for the specific language governing permissions and
// limitations under the License.

package model

import (
	"encoding/json"
	"fmt"
	"math"
	"sync"
	"time"

	"github.com/pingcap/errors"
	"github.com/pingcap/tidb/parser/mysql"
	"github.com/pingcap/tidb/parser/terror"
)

// ActionType is the type for DDL action.
type ActionType byte

// List DDL actions.
const (
	ActionNone                          ActionType = 0
	ActionCreateSchema                  ActionType = 1
	ActionDropSchema                    ActionType = 2
	ActionCreateTable                   ActionType = 3
	ActionDropTable                     ActionType = 4
	ActionAddColumn                     ActionType = 5
	ActionDropColumn                    ActionType = 6
	ActionAddIndex                      ActionType = 7
	ActionDropIndex                     ActionType = 8
	ActionAddForeignKey                 ActionType = 9
	ActionDropForeignKey                ActionType = 10
	ActionTruncateTable                 ActionType = 11
	ActionModifyColumn                  ActionType = 12
	ActionRebaseAutoID                  ActionType = 13
	ActionRenameTable                   ActionType = 14
	ActionSetDefaultValue               ActionType = 15
	ActionShardRowID                    ActionType = 16
	ActionModifyTableComment            ActionType = 17
	ActionRenameIndex                   ActionType = 18
	ActionAddTablePartition             ActionType = 19
	ActionDropTablePartition            ActionType = 20
	ActionCreateView                    ActionType = 21
	ActionModifyTableCharsetAndCollate  ActionType = 22
	ActionTruncateTablePartition        ActionType = 23
	ActionDropView                      ActionType = 24
	ActionRecoverTable                  ActionType = 25
	ActionModifySchemaCharsetAndCollate ActionType = 26
	ActionLockTable                     ActionType = 27
	ActionUnlockTable                   ActionType = 28
	ActionRepairTable                   ActionType = 29
	ActionSetTiFlashReplica             ActionType = 30
	ActionUpdateTiFlashReplicaStatus    ActionType = 31
	ActionAddPrimaryKey                 ActionType = 32
	ActionDropPrimaryKey                ActionType = 33
	ActionCreateSequence                ActionType = 34
	ActionAlterSequence                 ActionType = 35
	ActionDropSequence                  ActionType = 36
	ActionAddColumns                    ActionType = 37 // Deprecated, we use ActionMultiSchemaChange instead.
	ActionDropColumns                   ActionType = 38 // Deprecated, we use ActionMultiSchemaChange instead.
	ActionModifyTableAutoIdCache        ActionType = 39
	ActionRebaseAutoRandomBase          ActionType = 40
	ActionAlterIndexVisibility          ActionType = 41
	ActionExchangeTablePartition        ActionType = 42
	ActionAddCheckConstraint            ActionType = 43
	ActionDropCheckConstraint           ActionType = 44
	ActionAlterCheckConstraint          ActionType = 45

	// `ActionAlterTableAlterPartition` is removed and will never be used.
	// Just left a tombstone here for compatibility.
	__DEPRECATED_ActionAlterTableAlterPartition ActionType = 46

	ActionRenameTables                  ActionType = 47
	ActionDropIndexes                   ActionType = 48 // Deprecated, we use ActionMultiSchemaChange instead.
	ActionAlterTableAttributes          ActionType = 49
	ActionAlterTablePartitionAttributes ActionType = 50
	ActionCreatePlacementPolicy         ActionType = 51
	ActionAlterPlacementPolicy          ActionType = 52
	ActionDropPlacementPolicy           ActionType = 53
	ActionAlterTablePartitionPlacement  ActionType = 54
	ActionModifySchemaDefaultPlacement  ActionType = 55
	ActionAlterTablePlacement           ActionType = 56
	ActionAlterCacheTable               ActionType = 57
	ActionAlterTableStatsOptions        ActionType = 58
	ActionAlterNoCacheTable             ActionType = 59
	ActionCreateTables                  ActionType = 60
	ActionMultiSchemaChange             ActionType = 61
	ActionSetTiFlashMode                ActionType = 62
)

var actionMap = map[ActionType]string{
	ActionCreateSchema:                  "create schema",
	ActionDropSchema:                    "drop schema",
	ActionCreateTable:                   "create table",
	ActionCreateTables:                  "create tables",
	ActionDropTable:                     "drop table",
	ActionAddColumn:                     "add column",
	ActionDropColumn:                    "drop column",
	ActionAddIndex:                      "add index",
	ActionDropIndex:                     "drop index",
	ActionAddForeignKey:                 "add foreign key",
	ActionDropForeignKey:                "drop foreign key",
	ActionTruncateTable:                 "truncate table",
	ActionModifyColumn:                  "modify column",
	ActionRebaseAutoID:                  "rebase auto_increment ID",
	ActionRenameTable:                   "rename table",
	ActionRenameTables:                  "rename tables",
	ActionSetDefaultValue:               "set default value",
	ActionShardRowID:                    "shard row ID",
	ActionModifyTableComment:            "modify table comment",
	ActionRenameIndex:                   "rename index",
	ActionAddTablePartition:             "add partition",
	ActionDropTablePartition:            "drop partition",
	ActionCreateView:                    "create view",
	ActionModifyTableCharsetAndCollate:  "modify table charset and collate",
	ActionTruncateTablePartition:        "truncate partition",
	ActionDropView:                      "drop view",
	ActionRecoverTable:                  "recover table",
	ActionModifySchemaCharsetAndCollate: "modify schema charset and collate",
	ActionLockTable:                     "lock table",
	ActionUnlockTable:                   "unlock table",
	ActionRepairTable:                   "repair table",
	ActionSetTiFlashReplica:             "set tiflash replica",
	ActionUpdateTiFlashReplicaStatus:    "update tiflash replica status",
	ActionAddPrimaryKey:                 "add primary key",
	ActionDropPrimaryKey:                "drop primary key",
	ActionCreateSequence:                "create sequence",
	ActionAlterSequence:                 "alter sequence",
	ActionDropSequence:                  "drop sequence",
	ActionModifyTableAutoIdCache:        "modify auto id cache",
	ActionRebaseAutoRandomBase:          "rebase auto_random ID",
	ActionAlterIndexVisibility:          "alter index visibility",
	ActionExchangeTablePartition:        "exchange partition",
	ActionAddCheckConstraint:            "add check constraint",
	ActionDropCheckConstraint:           "drop check constraint",
	ActionAlterCheckConstraint:          "alter check constraint",
	ActionAlterTableAttributes:          "alter table attributes",
	ActionAlterTablePartitionPlacement:  "alter table partition placement",
	ActionAlterTablePartitionAttributes: "alter table partition attributes",
	ActionCreatePlacementPolicy:         "create placement policy",
	ActionAlterPlacementPolicy:          "alter placement policy",
	ActionDropPlacementPolicy:           "drop placement policy",
	ActionModifySchemaDefaultPlacement:  "modify schema default placement",
	ActionAlterTablePlacement:           "alter table placement",
	ActionAlterCacheTable:               "alter table cache",
	ActionAlterNoCacheTable:             "alter table nocache",
	ActionAlterTableStatsOptions:        "alter table statistics options",
	ActionMultiSchemaChange:             "alter table multi-schema change",
	ActionSetTiFlashMode:                "set tiflash mode",

	// `ActionAlterTableAlterPartition` is removed and will never be used.
	// Just left a tombstone here for compatibility.
	__DEPRECATED_ActionAlterTableAlterPartition: "alter partition",
}

// String return current ddl action in string
func (action ActionType) String() string {
	if v, ok := actionMap[action]; ok {
		return v
	}
	return "none"
}

// HistoryInfo is used for binlog.
type HistoryInfo struct {
	SchemaVersion int64
	DBInfo        *DBInfo
	TableInfo     *TableInfo
	FinishedTS    uint64

	// MultipleTableInfos is like TableInfo but only for operations updating multiple tables.
	MultipleTableInfos []*TableInfo
}

// AddDBInfo adds schema version and schema information that are used for binlog.
// dbInfo is added in the following operations: create database, drop database.
func (h *HistoryInfo) AddDBInfo(schemaVer int64, dbInfo *DBInfo) {
	h.SchemaVersion = schemaVer
	h.DBInfo = dbInfo
}

// AddTableInfo adds schema version and table information that are used for binlog.
// tblInfo is added except for the following operations: create database, drop database.
func (h *HistoryInfo) AddTableInfo(schemaVer int64, tblInfo *TableInfo) {
	h.SchemaVersion = schemaVer
	h.TableInfo = tblInfo
}

// SetTableInfos is like AddTableInfo, but will add multiple table infos to the binlog.
func (h *HistoryInfo) SetTableInfos(schemaVer int64, tblInfos []*TableInfo) {
	h.SchemaVersion = schemaVer
	h.MultipleTableInfos = make([]*TableInfo, len(tblInfos))
	copy(h.MultipleTableInfos, tblInfos)
}

// Clean cleans history information.
func (h *HistoryInfo) Clean() {
	h.SchemaVersion = 0
	h.DBInfo = nil
	h.TableInfo = nil
	h.MultipleTableInfos = nil
}

// DDLReorgMeta is meta info of DDL reorganization.
type DDLReorgMeta struct {
	// EndHandle is the last handle of the adding indices table.
	// We should only backfill indices in the range [startHandle, EndHandle].
	EndHandle int64 `json:"end_handle"`

	SQLMode       mysql.SQLMode                    `json:"sql_mode"`
	Warnings      map[errors.ErrorID]*terror.Error `json:"warnings"`
	WarningsCount map[errors.ErrorID]int64         `json:"warnings_count"`
	Location      *TimeZoneLocation                `json:"location"`
}

// TimeZoneLocation represents a single time zone.
type TimeZoneLocation struct {
	Name     string `json:"name"`
	Offset   int    `json:"offset"` // seconds east of UTC
	location *time.Location
}

func (tz *TimeZoneLocation) GetLocation() (*time.Location, error) {
	if tz.location != nil {
		return tz.location, nil
	}

	var err error
	if tz.Offset == 0 {
		tz.location, err = time.LoadLocation(tz.Name)
	} else {
		tz.location = time.FixedZone(tz.Name, tz.Offset)
	}
	return tz.location, err
}

// NewDDLReorgMeta new a DDLReorgMeta.
func NewDDLReorgMeta() *DDLReorgMeta {
	return &DDLReorgMeta{
		EndHandle: math.MaxInt64,
	}
}

// MultiSchemaInfo keeps some information for multi schema change.
type MultiSchemaInfo struct {
	Warnings []*errors.Error

	SubJobs    []*SubJob `json:"sub_jobs"`
	Revertible bool      `json:"revertible"`

	AddColumns    []CIStr `json:"-"`
	DropColumns   []CIStr `json:"-"`
	ModifyColumns []CIStr `json:"-"`
	AddIndexes    []CIStr `json:"-"`
	DropIndexes   []CIStr `json:"-"`
	AlterIndexes  []CIStr `json:"-"`

	RelativeColumns []CIStr `json:"-"`
	PositionColumns []CIStr `json:"-"`
}

func NewMultiSchemaInfo() *MultiSchemaInfo {
	return &MultiSchemaInfo{
		SubJobs:    nil,
		Revertible: true,
	}
}

type SubJob struct {
	Type        ActionType      `json:"type"`
	Args        []interface{}   `json:"-"`
	RawArgs     json.RawMessage `json:"raw_args"`
	SchemaState SchemaState     `json:"schema_state"`
	SnapshotVer uint64          `json:"snapshot_ver"`
	Revertible  bool            `json:"revertible"`
	State       JobState        `json:"state"`
	RowCount    int64           `json:"row_count"`
	Warning     *terror.Error   `json:"warning"`
	CtxVars     []interface{}   `json:"-"`
}

// IsNormal returns true if the sub-job is normally running.
func (sub *SubJob) IsNormal() bool {
	switch sub.State {
	case JobStateCancelling, JobStateCancelled,
		JobStateRollingback, JobStateRollbackDone:
		return false
	default:
		return true
	}
}

// IsFinished returns true if the job is done.
func (sub *SubJob) IsFinished() bool {
	return sub.State == JobStateDone ||
		sub.State == JobStateRollbackDone ||
		sub.State == JobStateCancelled
}

// ToProxyJob converts a sub-job to a proxy job.
func (sub *SubJob) ToProxyJob(parentJob *Job) Job {
	return Job{
		ID:              parentJob.ID,
		Type:            sub.Type,
		SchemaID:        parentJob.SchemaID,
		TableID:         parentJob.TableID,
		SchemaName:      parentJob.SchemaName,
		State:           sub.State,
		Warning:         sub.Warning,
		Error:           nil,
		ErrorCount:      0,
		RowCount:        sub.RowCount,
		Mu:              sync.Mutex{},
		CtxVars:         sub.CtxVars,
		Args:            sub.Args,
		RawArgs:         sub.RawArgs,
		SchemaState:     sub.SchemaState,
		SnapshotVer:     sub.SnapshotVer,
		RealStartTS:     parentJob.RealStartTS,
		StartTS:         parentJob.StartTS,
		DependencyID:    parentJob.DependencyID,
		Query:           parentJob.Query,
		BinlogInfo:      parentJob.BinlogInfo,
		Version:         parentJob.Version,
		ReorgMeta:       parentJob.ReorgMeta,
		MultiSchemaInfo: &MultiSchemaInfo{Revertible: sub.Revertible},
		Priority:        parentJob.Priority,
		SeqNum:          parentJob.SeqNum,
	}
}

func (sub *SubJob) FromProxyJob(proxyJob *Job) {
	sub.Revertible = proxyJob.MultiSchemaInfo.Revertible
	sub.SchemaState = proxyJob.SchemaState
	sub.SnapshotVer = proxyJob.SnapshotVer
	sub.Args = proxyJob.Args
	sub.State = proxyJob.State
	sub.Warning = proxyJob.Warning
	sub.RowCount = proxyJob.RowCount
}

// Job is for a DDL operation.
type Job struct {
	ID         int64         `json:"id"`
	Type       ActionType    `json:"type"`
	SchemaID   int64         `json:"schema_id"`
	TableID    int64         `json:"table_id"`
	SchemaName string        `json:"schema_name"`
	TableName  string        `json:"table_name"`
	State      JobState      `json:"state"`
	Warning    *terror.Error `json:"warning"`
	Error      *terror.Error `json:"err"`
	// ErrorCount will be increased, every time we meet an error when running job.
	ErrorCount int64 `json:"err_count"`
	// RowCount means the number of rows that are processed.
	RowCount int64      `json:"row_count"`
	Mu       sync.Mutex `json:"-"`
	// CtxVars are variables attached to the job. It is for internal usage.
	// E.g. passing arguments between functions by one single *Job pointer.
	CtxVars []interface{} `json:"-"`
	Args    []interface{} `json:"-"`
	// RawArgs : We must use json raw message to delay parsing special args.
	RawArgs     json.RawMessage `json:"raw_args"`
	SchemaState SchemaState     `json:"schema_state"`
	// SnapshotVer means snapshot version for this job.
	SnapshotVer uint64 `json:"snapshot_ver"`
	// RealStartTS uses timestamp allocated by TSO.
	// Now it's the TS when we actually start the job.
	RealStartTS uint64 `json:"real_start_ts"`
	// StartTS uses timestamp allocated by TSO.
	// Now it's the TS when we put the job to TiKV queue.
	StartTS uint64 `json:"start_ts"`
	// DependencyID is the job's ID that the current job depends on.
	DependencyID int64 `json:"dependency_id"`
	// Query string of the ddl job.
	Query      string       `json:"query"`
	BinlogInfo *HistoryInfo `json:"binlog"`

	// Version indicates the DDL job version. For old jobs, it will be 0.
	Version int64 `json:"version"`

	// ReorgMeta is meta info of ddl reorganization.
	ReorgMeta *DDLReorgMeta `json:"reorg_meta"`

	// MultiSchemaInfo keeps some warning now for multi schema change.
	MultiSchemaInfo *MultiSchemaInfo `json:"multi_schema_info"`

	// Priority is only used to set the operation priority of adding indices.
	Priority int `json:"priority"`

	// SeqNum is the total order in all DDLs, it's used to identify the order of DDL.
	SeqNum uint64 `json:"seq_num"`
}

// FinishTableJob is called when a job is finished.
// It updates the job's state information and adds tblInfo to the binlog.
func (job *Job) FinishTableJob(jobState JobState, schemaState SchemaState, ver int64, tblInfo *TableInfo) {
	job.State = jobState
	job.SchemaState = schemaState
	job.BinlogInfo.AddTableInfo(ver, tblInfo)
}

// FinishMultipleTableJob is called when a job is finished.
// It updates the job's state information and adds tblInfos to the binlog.
func (job *Job) FinishMultipleTableJob(jobState JobState, schemaState SchemaState, ver int64, tblInfos []*TableInfo) {
	job.State = jobState
	job.SchemaState = schemaState
	job.BinlogInfo.SchemaVersion = ver
	job.BinlogInfo.MultipleTableInfos = tblInfos
	job.BinlogInfo.TableInfo = tblInfos[len(tblInfos)-1]
}

// FinishDBJob is called when a job is finished.
// It updates the job's state information and adds dbInfo the binlog.
func (job *Job) FinishDBJob(jobState JobState, schemaState SchemaState, ver int64, dbInfo *DBInfo) {
	job.State = jobState
	job.SchemaState = schemaState
	job.BinlogInfo.AddDBInfo(ver, dbInfo)
}

// MarkNonRevertible mark the current job to be non-revertible.
// It means the job cannot be cancelled or rollbacked.
func (job *Job) MarkNonRevertible() {
	if job.MultiSchemaInfo != nil {
		job.MultiSchemaInfo.Revertible = false
	}
}

// Clone returns a copy of the job.
func (job *Job) Clone() *Job {
	encode, err := job.Encode(true)
	if err != nil {
		return nil
	}
	var clone Job
	err = clone.Decode(encode)
	if err != nil {
		return nil
	}
	if len(job.Args) > 0 {
		clone.Args = make([]interface{}, len(job.Args))
		copy(clone.Args, job.Args)
	}
	for i, sub := range job.MultiSchemaInfo.SubJobs {
		clone.MultiSchemaInfo.SubJobs[i].Args = make([]interface{}, len(sub.Args))
		copy(clone.MultiSchemaInfo.SubJobs[i].Args, sub.Args)
	}
	return &clone
}

// TSConvert2Time converts timestamp to time.
func TSConvert2Time(ts uint64) time.Time {
	t := int64(ts >> 18) // 18 is for the logical time.
	return time.Unix(t/1e3, (t%1e3)*1e6)
}

// SetRowCount sets the number of rows. Make sure it can pass `make race`.
func (job *Job) SetRowCount(count int64) {
	job.Mu.Lock()
	defer job.Mu.Unlock()

	job.RowCount = count
}

// GetRowCount gets the number of rows. Make sure it can pass `make race`.
func (job *Job) GetRowCount() int64 {
	job.Mu.Lock()
	defer job.Mu.Unlock()

	return job.RowCount
}

// SetWarnings sets the warnings of rows handled.
func (job *Job) SetWarnings(warnings map[errors.ErrorID]*terror.Error, warningsCount map[errors.ErrorID]int64) {
	job.ReorgMeta.Warnings = warnings
	job.ReorgMeta.WarningsCount = warningsCount
}

// GetWarnings gets the warnings of the rows handled.
func (job *Job) GetWarnings() (map[errors.ErrorID]*terror.Error, map[errors.ErrorID]int64) {
	return job.ReorgMeta.Warnings, job.ReorgMeta.WarningsCount
}

// Encode encodes job with json format.
// updateRawArgs is used to determine whether to update the raw args.
func (job *Job) Encode(updateRawArgs bool) ([]byte, error) {
	var err error
	if updateRawArgs {
		job.RawArgs, err = json.Marshal(job.Args)
		if err != nil {
			return nil, errors.Trace(err)
		}
		if job.MultiSchemaInfo != nil {
			for _, sub := range job.MultiSchemaInfo.SubJobs {
				// Only update the args of executing sub-jobs.
				if sub.Args == nil {
					continue
				}
				sub.RawArgs, err = json.Marshal(sub.Args)
				if err != nil {
					return nil, errors.Trace(err)
				}
			}
		}
	}

	var b []byte
	job.Mu.Lock()
	defer job.Mu.Unlock()
	b, err = json.Marshal(job)

	return b, errors.Trace(err)
}

// Decode decodes job from the json buffer, we must use DecodeArgs later to
// decode special args for this job.
func (job *Job) Decode(b []byte) error {
	err := json.Unmarshal(b, job)
	return errors.Trace(err)
}

// DecodeArgs decodes job args.
func (job *Job) DecodeArgs(args ...interface{}) error {
	var rawArgs []json.RawMessage
	if err := json.Unmarshal(job.RawArgs, &rawArgs); err != nil {
		return errors.Trace(err)
	}

	sz := len(rawArgs)
	if sz > len(args) {
		sz = len(args)
	}

	for i := 0; i < sz; i++ {
		if err := json.Unmarshal(rawArgs[i], args[i]); err != nil {
			return errors.Trace(err)
		}
	}
	job.Args = args[:sz]
	return nil
}

// String implements fmt.Stringer interface.
func (job *Job) String() string {
	rowCount := job.GetRowCount()
	ret := fmt.Sprintf("ID:%d, Type:%s, State:%s, SchemaState:%s, SchemaID:%d, TableID:%d, RowCount:%d, ArgLen:%d, start time: %v, Err:%v, ErrCount:%d, SnapshotVersion:%v",
		job.ID, job.Type, job.State, job.SchemaState, job.SchemaID, job.TableID, rowCount, len(job.Args), TSConvert2Time(job.StartTS), job.Error, job.ErrorCount, job.SnapshotVer)
	if job.Type != ActionMultiSchemaChange && job.MultiSchemaInfo != nil {
		ret += fmt.Sprintf(", Multi-Schema Change:true, Revertible:%v", job.MultiSchemaInfo.Revertible)
	}
	return ret
}

func (job *Job) hasDependentSchema(other *Job) (bool, error) {
	if other.Type == ActionDropSchema || other.Type == ActionCreateSchema {
		if other.SchemaID == job.SchemaID {
			return true, nil
		}
		if job.Type == ActionRenameTable {
			var oldSchemaID int64
			if err := job.DecodeArgs(&oldSchemaID); err != nil {
				return false, errors.Trace(err)
			}
			if other.SchemaID == oldSchemaID {
				return true, nil
			}
		}
		if job.Type == ActionExchangeTablePartition {
			var (
				defID          int64
				ptSchemaID     int64
				ptID           int64
				partName       string
				withValidation bool
			)
			if err := job.DecodeArgs(&defID, &ptSchemaID, &ptID, &partName, &withValidation); err != nil {
				return false, errors.Trace(err)
			}
			if other.SchemaID == ptSchemaID {
				return true, nil
			}
		}
	}
	return false, nil
}

func (job *Job) hasDependentTableForExchangePartition(other *Job) (bool, error) {
	if job.Type == ActionExchangeTablePartition {
		var (
			defID          int64
			ptSchemaID     int64
			ptID           int64
			partName       string
			withValidation bool
		)

		if err := job.DecodeArgs(&defID, &ptSchemaID, &ptID, &partName, &withValidation); err != nil {
			return false, errors.Trace(err)
		}
		if ptID == other.TableID || defID == other.TableID {
			return true, nil
		}

		if other.Type == ActionExchangeTablePartition {
			var (
				otherDefID          int64
				otherPtSchemaID     int64
				otherPtID           int64
				otherPartName       string
				otherWithValidation bool
			)
			if err := other.DecodeArgs(&otherDefID, &otherPtSchemaID, &otherPtID, &otherPartName, &otherWithValidation); err != nil {
				return false, errors.Trace(err)
			}
			if job.TableID == other.TableID || job.TableID == otherPtID || job.TableID == otherDefID {
				return true, nil
			}
			if ptID == other.TableID || ptID == otherPtID || ptID == otherDefID {
				return true, nil
			}
			if defID == other.TableID || defID == otherPtID || defID == otherDefID {
				return true, nil
			}
		}
	}
	return false, nil
}

func (job *Job) hasDependentSchemaForExchangePartition(other *Job) (bool, error) {
	if job.Type == ActionExchangeTablePartition {
		var (
			// defID only for updateSchemaVersion
			defID          int64
			ptSchemaID     int64
			ptID           int64
			partName       string
			withValidation bool
		)

		if err := job.DecodeArgs(&defID, &ptSchemaID, &ptID, &partName, &withValidation); err != nil {
			return false, errors.Trace(err)
		}
		if ptID == other.TableID || ptID == defID {
			return true, nil
		}
	}
	return false, nil
}

// IsDependentOn returns whether the job depends on "other".
// How to check the job depends on "other"?
// 1. The two jobs handle the same database when one of the two jobs is an ActionDropSchema or ActionCreateSchema type.
// 2. Or the two jobs handle the same table.
func (job *Job) IsDependentOn(other *Job) (bool, error) {
	isDependent, err := job.hasDependentSchema(other)
	if err != nil || isDependent {
		return isDependent, errors.Trace(err)
	}
	isDependent, err = other.hasDependentSchema(job)
	if err != nil || isDependent {
		return isDependent, errors.Trace(err)
	}

	// TODO: If a job is ActionRenameTable, we need to check table name.
	if other.TableID == job.TableID {
		return true, nil
	}
<<<<<<< HEAD
	isDependent, err = job.hasDependentTableForExchangePartition(other)
=======
	isDependent, err = job.hasDependentSchemaForExchangePartition(other)
>>>>>>> 6356e579
	if err != nil || isDependent {
		return isDependent, errors.Trace(err)
	}
	return false, nil
}

// IsFinished returns whether job is finished or not.
// If the job state is Done or Cancelled, it is finished.
func (job *Job) IsFinished() bool {
	return job.State == JobStateDone || job.State == JobStateRollbackDone || job.State == JobStateCancelled
}

// IsCancelled returns whether the job is cancelled or not.
func (job *Job) IsCancelled() bool {
	return job.State == JobStateCancelled
}

// IsRollbackDone returns whether the job is rolled back or not.
func (job *Job) IsRollbackDone() bool {
	return job.State == JobStateRollbackDone
}

// IsRollingback returns whether the job is rolling back or not.
func (job *Job) IsRollingback() bool {
	return job.State == JobStateRollingback
}

// IsCancelling returns whether the job is cancelling or not.
func (job *Job) IsCancelling() bool {
	return job.State == JobStateCancelling
}

// IsSynced returns whether the DDL modification is synced among all TiDB servers.
func (job *Job) IsSynced() bool {
	return job.State == JobStateSynced
}

// IsDone returns whether job is done.
func (job *Job) IsDone() bool {
	return job.State == JobStateDone
}

// IsRunning returns whether job is still running or not.
func (job *Job) IsRunning() bool {
	return job.State == JobStateRunning
}

func (job *Job) IsQueueing() bool {
	return job.State == JobStateQueueing
}

func (job *Job) NotStarted() bool {
	return job.State == JobStateNone || job.State == JobStateQueueing
}

// MayNeedReorg indicates that this job may need to reorganize the data.
func (job *Job) MayNeedReorg() bool {
	switch job.Type {
	case ActionAddIndex, ActionAddPrimaryKey:
		return true
	case ActionModifyColumn:
		if len(job.CtxVars) > 0 {
			needReorg, ok := job.CtxVars[0].(bool)
			return ok && needReorg
		}
		return false
	default:
		return false
	}
}

// IsRollbackable checks whether the job can be rollback.
func (job *Job) IsRollbackable() bool {
	switch job.Type {
	case ActionDropIndex, ActionDropPrimaryKey:
		// We can't cancel if index current state is in StateDeleteOnly or StateDeleteReorganization or StateWriteOnly, otherwise there will be an inconsistent issue between record and index.
		// In WriteOnly state, we can rollback for normal index but can't rollback for expression index(need to drop hidden column). Since we can't
		// know the type of index here, we consider all indices except primary index as non-rollbackable.
		// TODO: distinguish normal index and expression index so that we can rollback `DropIndex` for normal index in WriteOnly state.
		// TODO: make DropPrimaryKey rollbackable in WriteOnly, it need to deal with some tests.
		if job.SchemaState == StateDeleteOnly ||
			job.SchemaState == StateDeleteReorganization ||
			job.SchemaState == StateWriteOnly {
			return false
		}
	case ActionAddTablePartition:
		return job.SchemaState == StateNone || job.SchemaState == StateReplicaOnly
	case ActionDropColumn, ActionDropSchema, ActionDropTable, ActionDropSequence,
		ActionDropForeignKey, ActionDropTablePartition:
		return job.SchemaState == StatePublic
	case ActionRebaseAutoID, ActionShardRowID,
		ActionTruncateTable, ActionAddForeignKey, ActionRenameTable,
		ActionModifyTableCharsetAndCollate, ActionTruncateTablePartition,
		ActionModifySchemaCharsetAndCollate, ActionRepairTable,
		ActionModifyTableAutoIdCache, ActionModifySchemaDefaultPlacement:
		return job.SchemaState == StateNone
	case ActionMultiSchemaChange:
		return job.MultiSchemaInfo.Revertible
	}
	return true
}

// JobState is for job state.
type JobState byte

// List job states.
const (
	JobStateNone    JobState = 0
	JobStateRunning JobState = 1
	// When DDL encountered an unrecoverable error at reorganization state,
	// some keys has been added already, we need to remove them.
	// JobStateRollingback is the state to do the rolling back job.
	JobStateRollingback  JobState = 2
	JobStateRollbackDone JobState = 3
	JobStateDone         JobState = 4
	JobStateCancelled    JobState = 5
	// JobStateSynced is used to mark the information about the completion of this job
	// has been synchronized to all servers.
	JobStateSynced JobState = 6
	// JobStateCancelling is used to mark the DDL job is cancelled by the client, but the DDL work hasn't handle it.
	JobStateCancelling JobState = 7
	// JobStateQueueing means the job has not yet been started.
	JobStateQueueing JobState = 8
)

// String implements fmt.Stringer interface.
func (s JobState) String() string {
	switch s {
	case JobStateRunning:
		return "running"
	case JobStateRollingback:
		return "rollingback"
	case JobStateRollbackDone:
		return "rollback done"
	case JobStateDone:
		return "done"
	case JobStateCancelled:
		return "cancelled"
	case JobStateCancelling:
		return "cancelling"
	case JobStateSynced:
		return "synced"
	case JobStateQueueing:
		return "queueing"
	default:
		return "none"
	}
}

// SchemaDiff contains the schema modification at a particular schema version.
// It is used to reduce schema reload cost.
type SchemaDiff struct {
	Version  int64      `json:"version"`
	Type     ActionType `json:"type"`
	SchemaID int64      `json:"schema_id"`
	TableID  int64      `json:"table_id"`

	// OldTableID is the table ID before truncate, only used by truncate table DDL.
	OldTableID int64 `json:"old_table_id"`
	// OldSchemaID is the schema ID before rename table, only used by rename table DDL.
	OldSchemaID int64 `json:"old_schema_id"`

	AffectedOpts []*AffectedOption `json:"affected_options"`
}

// AffectedOption is used when a ddl affects multi tables.
type AffectedOption struct {
	SchemaID    int64 `json:"schema_id"`
	TableID     int64 `json:"table_id"`
	OldTableID  int64 `json:"old_table_id"`
	OldSchemaID int64 `json:"old_schema_id"`
}<|MERGE_RESOLUTION|>--- conflicted
+++ resolved
@@ -676,11 +676,7 @@
 	if other.TableID == job.TableID {
 		return true, nil
 	}
-<<<<<<< HEAD
 	isDependent, err = job.hasDependentTableForExchangePartition(other)
-=======
-	isDependent, err = job.hasDependentSchemaForExchangePartition(other)
->>>>>>> 6356e579
 	if err != nil || isDependent {
 		return isDependent, errors.Trace(err)
 	}
