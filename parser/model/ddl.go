--- conflicted
+++ resolved
@@ -102,11 +102,8 @@
 	ActionCreateResourceGroup           ActionType = 68
 	ActionAlterResourceGroup            ActionType = 69
 	ActionDropResourceGroup             ActionType = 70
-<<<<<<< HEAD
 	ActionAlterTablePartitioning        ActionType = 71
-=======
-	ActionRemovePartitioning            ActionType = 71
->>>>>>> f29cecdf
+	ActionRemovePartitioning            ActionType = 72
 )
 
 var actionMap = map[ActionType]string{
@@ -175,11 +172,8 @@
 	ActionCreateResourceGroup:           "create resource group",
 	ActionAlterResourceGroup:            "alter resource group",
 	ActionDropResourceGroup:             "drop resource group",
-<<<<<<< HEAD
 	ActionAlterTablePartitioning:        "alter table partition by",
-=======
 	ActionRemovePartitioning:            "alter table remove partitioning",
->>>>>>> f29cecdf
 
 	// `ActionAlterTableAlterPartition` is removed and will never be used.
 	// Just left a tombstone here for compatibility.
