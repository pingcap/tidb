// Copyright 2015 PingCAP, Inc.
//
// Licensed under the Apache License, Version 2.0 (the "License");
// you may not use this file except in compliance with the License.
// You may obtain a copy of the License at
//
//     http://www.apache.org/licenses/LICENSE-2.0
//
// Unless required by applicable law or agreed to in writing, software
// distributed under the License is distributed on an "AS IS" BASIS,
// See the License for the specific language governing permissions and
// limitations under the License.

package model

import (
	"encoding/json"
	"fmt"
	"math"
	"sync"
	"time"

	"github.com/pingcap/errors"
	"github.com/pingcap/tidb/parser/mysql"
	"github.com/pingcap/tidb/parser/terror"
)

// ActionType is the type for DDL action.
type ActionType byte

// List DDL actions.
const (
	ActionNone                          ActionType = 0
	ActionCreateSchema                  ActionType = 1
	ActionDropSchema                    ActionType = 2
	ActionCreateTable                   ActionType = 3
	ActionDropTable                     ActionType = 4
	ActionAddColumn                     ActionType = 5
	ActionDropColumn                    ActionType = 6
	ActionAddIndex                      ActionType = 7
	ActionDropIndex                     ActionType = 8
	ActionAddForeignKey                 ActionType = 9
	ActionDropForeignKey                ActionType = 10
	ActionTruncateTable                 ActionType = 11
	ActionModifyColumn                  ActionType = 12
	ActionRebaseAutoID                  ActionType = 13
	ActionRenameTable                   ActionType = 14
	ActionSetDefaultValue               ActionType = 15
	ActionShardRowID                    ActionType = 16
	ActionModifyTableComment            ActionType = 17
	ActionRenameIndex                   ActionType = 18
	ActionAddTablePartition             ActionType = 19
	ActionDropTablePartition            ActionType = 20
	ActionCreateView                    ActionType = 21
	ActionModifyTableCharsetAndCollate  ActionType = 22
	ActionTruncateTablePartition        ActionType = 23
	ActionDropView                      ActionType = 24
	ActionRecoverTable                  ActionType = 25
	ActionModifySchemaCharsetAndCollate ActionType = 26
	ActionLockTable                     ActionType = 27
	ActionUnlockTable                   ActionType = 28
	ActionRepairTable                   ActionType = 29
	ActionSetTiFlashReplica             ActionType = 30
	ActionUpdateTiFlashReplicaStatus    ActionType = 31
	ActionAddPrimaryKey                 ActionType = 32
	ActionDropPrimaryKey                ActionType = 33
	ActionCreateSequence                ActionType = 34
	ActionAlterSequence                 ActionType = 35
	ActionDropSequence                  ActionType = 36
	__DEPRECATED_ActionAddColumns       ActionType = 37
	__DEPRECATED_ActionDropColumns      ActionType = 38
	ActionModifyTableAutoIdCache        ActionType = 39
	ActionRebaseAutoRandomBase          ActionType = 40
	ActionAlterIndexVisibility          ActionType = 41
	ActionExchangeTablePartition        ActionType = 42
	ActionAddCheckConstraint            ActionType = 43
	ActionDropCheckConstraint           ActionType = 44
	ActionAlterCheckConstraint          ActionType = 45

	// `ActionAlterTableAlterPartition` is removed and will never be used.
	// Just left a tombstone here for compatibility.
	__DEPRECATED_ActionAlterTableAlterPartition ActionType = 46

	ActionRenameTables                  ActionType = 47
	__DEPRECATED_ActionDropIndexes      ActionType = 48
	ActionAlterTableAttributes          ActionType = 49
	ActionAlterTablePartitionAttributes ActionType = 50
	ActionCreatePlacementPolicy         ActionType = 51
	ActionAlterPlacementPolicy          ActionType = 52
	ActionDropPlacementPolicy           ActionType = 53
	ActionAlterTablePartitionPlacement  ActionType = 54
	ActionModifySchemaDefaultPlacement  ActionType = 55
	ActionAlterTablePlacement           ActionType = 56
	ActionAlterCacheTable               ActionType = 57
	ActionAlterTableStatsOptions        ActionType = 58
	ActionAlterNoCacheTable             ActionType = 59
	ActionCreateTables                  ActionType = 60
	ActionMultiSchemaChange             ActionType = 61
	ActionSetTiFlashMode                ActionType = 62
)

var actionMap = map[ActionType]string{
	ActionCreateSchema:                  "create schema",
	ActionDropSchema:                    "drop schema",
	ActionCreateTable:                   "create table",
	ActionCreateTables:                  "create tables",
	ActionDropTable:                     "drop table",
	ActionAddColumn:                     "add column",
	ActionDropColumn:                    "drop column",
	ActionAddIndex:                      "add index",
	ActionDropIndex:                     "drop index",
	ActionAddForeignKey:                 "add foreign key",
	ActionDropForeignKey:                "drop foreign key",
	ActionTruncateTable:                 "truncate table",
	ActionModifyColumn:                  "modify column",
	ActionRebaseAutoID:                  "rebase auto_increment ID",
	ActionRenameTable:                   "rename table",
	ActionRenameTables:                  "rename tables",
	ActionSetDefaultValue:               "set default value",
	ActionShardRowID:                    "shard row ID",
	ActionModifyTableComment:            "modify table comment",
	ActionRenameIndex:                   "rename index",
	ActionAddTablePartition:             "add partition",
	ActionDropTablePartition:            "drop partition",
	ActionCreateView:                    "create view",
	ActionModifyTableCharsetAndCollate:  "modify table charset and collate",
	ActionTruncateTablePartition:        "truncate partition",
	ActionDropView:                      "drop view",
	ActionRecoverTable:                  "recover table",
	ActionModifySchemaCharsetAndCollate: "modify schema charset and collate",
	ActionLockTable:                     "lock table",
	ActionUnlockTable:                   "unlock table",
	ActionRepairTable:                   "repair table",
	ActionSetTiFlashReplica:             "set tiflash replica",
	ActionUpdateTiFlashReplicaStatus:    "update tiflash replica status",
	ActionAddPrimaryKey:                 "add primary key",
	ActionDropPrimaryKey:                "drop primary key",
	ActionCreateSequence:                "create sequence",
	ActionAlterSequence:                 "alter sequence",
	ActionDropSequence:                  "drop sequence",
	__DEPRECATED_ActionAddColumns:       "add multi-columns",
	__DEPRECATED_ActionDropColumns:      "drop multi-columns",
	ActionModifyTableAutoIdCache:        "modify auto id cache",
	ActionRebaseAutoRandomBase:          "rebase auto_random ID",
	ActionAlterIndexVisibility:          "alter index visibility",
	ActionExchangeTablePartition:        "exchange partition",
	ActionAddCheckConstraint:            "add check constraint",
	ActionDropCheckConstraint:           "drop check constraint",
	ActionAlterCheckConstraint:          "alter check constraint",
	__DEPRECATED_ActionDropIndexes:      "drop multi-indexes",
	ActionAlterTableAttributes:          "alter table attributes",
	ActionAlterTablePartitionPlacement:  "alter table partition placement",
	ActionAlterTablePartitionAttributes: "alter table partition attributes",
	ActionCreatePlacementPolicy:         "create placement policy",
	ActionAlterPlacementPolicy:          "alter placement policy",
	ActionDropPlacementPolicy:           "drop placement policy",
	ActionModifySchemaDefaultPlacement:  "modify schema default placement",
	ActionAlterTablePlacement:           "alter table placement",
	ActionAlterCacheTable:               "alter table cache",
	ActionAlterNoCacheTable:             "alter table nocache",
	ActionAlterTableStatsOptions:        "alter table statistics options",
	ActionMultiSchemaChange:             "alter table multi-schema change",
	ActionSetTiFlashMode:                "set tiflash mode",

	// `ActionAlterTableAlterPartition` is removed and will never be used.
	// Just left a tombstone here for compatibility.
	__DEPRECATED_ActionAlterTableAlterPartition: "alter partition",
}

// String return current ddl action in string
func (action ActionType) String() string {
	if v, ok := actionMap[action]; ok {
		return v
	}
	return "none"
}

// HistoryInfo is used for binlog.
type HistoryInfo struct {
	SchemaVersion int64
	DBInfo        *DBInfo
	TableInfo     *TableInfo
	FinishedTS    uint64

	// MultipleTableInfos is like TableInfo but only for operations updating multiple tables.
	MultipleTableInfos []*TableInfo
}

// AddDBInfo adds schema version and schema information that are used for binlog.
// dbInfo is added in the following operations: create database, drop database.
func (h *HistoryInfo) AddDBInfo(schemaVer int64, dbInfo *DBInfo) {
	h.SchemaVersion = schemaVer
	h.DBInfo = dbInfo
}

// AddTableInfo adds schema version and table information that are used for binlog.
// tblInfo is added except for the following operations: create database, drop database.
func (h *HistoryInfo) AddTableInfo(schemaVer int64, tblInfo *TableInfo) {
	h.SchemaVersion = schemaVer
	h.TableInfo = tblInfo
}

// SetTableInfos is like AddTableInfo, but will add multiple table infos to the binlog.
func (h *HistoryInfo) SetTableInfos(schemaVer int64, tblInfos []*TableInfo) {
	h.SchemaVersion = schemaVer
	h.MultipleTableInfos = make([]*TableInfo, len(tblInfos))
	copy(h.MultipleTableInfos, tblInfos)
}

// Clean cleans history information.
func (h *HistoryInfo) Clean() {
	h.SchemaVersion = 0
	h.DBInfo = nil
	h.TableInfo = nil
	h.MultipleTableInfos = nil
}

// DDLReorgMeta is meta info of DDL reorganization.
type DDLReorgMeta struct {
	// EndHandle is the last handle of the adding indices table.
	// We should only backfill indices in the range [startHandle, EndHandle].
	EndHandle int64 `json:"end_handle"`

	SQLMode       mysql.SQLMode                    `json:"sql_mode"`
	Warnings      map[errors.ErrorID]*terror.Error `json:"warnings"`
	WarningsCount map[errors.ErrorID]int64         `json:"warnings_count"`
	Location      *TimeZoneLocation                `json:"location"`
}

// TimeZoneLocation represents a single time zone.
type TimeZoneLocation struct {
	Name     string `json:"name"`
	Offset   int    `json:"offset"` // seconds east of UTC
	location *time.Location
}

func (tz *TimeZoneLocation) GetLocation() (*time.Location, error) {
	if tz.location != nil {
		return tz.location, nil
	}

	var err error
	if tz.Offset == 0 {
		tz.location, err = time.LoadLocation(tz.Name)
	} else {
		tz.location = time.FixedZone(tz.Name, tz.Offset)
	}
	return tz.location, err
}

// NewDDLReorgMeta new a DDLReorgMeta.
func NewDDLReorgMeta() *DDLReorgMeta {
	return &DDLReorgMeta{
		EndHandle: math.MaxInt64,
	}
}

// MultiSchemaInfo keeps some information for multi schema change.
type MultiSchemaInfo struct {
	SubJobs    []*SubJob `json:"sub_jobs"`
	Revertible bool      `json:"revertible"`

	AddColumns    []CIStr `json:"-"`
	DropColumns   []CIStr `json:"-"`
	ModifyColumns []CIStr `json:"-"`
	AddIndexes    []CIStr `json:"-"`
	DropIndexes   []CIStr `json:"-"`
	AlterIndexes  []CIStr `json:"-"`

	RelativeColumns []CIStr `json:"-"`
	PositionColumns []CIStr `json:"-"`
}

func NewMultiSchemaInfo() *MultiSchemaInfo {
	return &MultiSchemaInfo{
		SubJobs:    nil,
		Revertible: true,
	}
}

type SubJob struct {
	Type        ActionType      `json:"type"`
	Args        []interface{}   `json:"-"`
	RawArgs     json.RawMessage `json:"raw_args"`
	SchemaState SchemaState     `json:"schema_state"`
	SnapshotVer uint64          `json:"snapshot_ver"`
	Revertible  bool            `json:"revertible"`
	State       JobState        `json:"state"`
	RowCount    int64           `json:"row_count"`
	Warning     *terror.Error   `json:"warning"`
	CtxVars     []interface{}   `json:"-"`
}

// IsNormal returns true if the sub-job is normally running.
func (sub *SubJob) IsNormal() bool {
	switch sub.State {
	case JobStateCancelling, JobStateCancelled,
		JobStateRollingback, JobStateRollbackDone:
		return false
	default:
		return true
	}
}

// IsFinished returns true if the job is done.
func (sub *SubJob) IsFinished() bool {
	return sub.State == JobStateDone ||
		sub.State == JobStateRollbackDone ||
		sub.State == JobStateCancelled
}

// ToProxyJob converts a sub-job to a proxy job.
func (sub *SubJob) ToProxyJob(parentJob *Job) Job {
	return Job{
		ID:              parentJob.ID,
		Type:            sub.Type,
		SchemaID:        parentJob.SchemaID,
		TableID:         parentJob.TableID,
		SchemaName:      parentJob.SchemaName,
		State:           sub.State,
		Warning:         sub.Warning,
		Error:           nil,
		ErrorCount:      0,
		RowCount:        sub.RowCount,
		Mu:              sync.Mutex{},
		CtxVars:         sub.CtxVars,
		Args:            sub.Args,
		RawArgs:         sub.RawArgs,
		SchemaState:     sub.SchemaState,
		SnapshotVer:     sub.SnapshotVer,
		RealStartTS:     parentJob.RealStartTS,
		StartTS:         parentJob.StartTS,
		DependencyID:    parentJob.DependencyID,
		Query:           parentJob.Query,
		BinlogInfo:      parentJob.BinlogInfo,
		Version:         parentJob.Version,
		ReorgMeta:       parentJob.ReorgMeta,
		MultiSchemaInfo: &MultiSchemaInfo{Revertible: sub.Revertible},
		Priority:        parentJob.Priority,
		SeqNum:          parentJob.SeqNum,
	}
}

func (sub *SubJob) FromProxyJob(proxyJob *Job) {
	sub.Revertible = proxyJob.MultiSchemaInfo.Revertible
	sub.SchemaState = proxyJob.SchemaState
	sub.SnapshotVer = proxyJob.SnapshotVer
	sub.Args = proxyJob.Args
	sub.State = proxyJob.State
	sub.Warning = proxyJob.Warning
	sub.RowCount = proxyJob.RowCount
}

// Job is for a DDL operation.
type Job struct {
	ID         int64         `json:"id"`
	Type       ActionType    `json:"type"`
	SchemaID   int64         `json:"schema_id"`
	TableID    int64         `json:"table_id"`
	SchemaName string        `json:"schema_name"`
	TableName  string        `json:"table_name"`
	State      JobState      `json:"state"`
	Warning    *terror.Error `json:"warning"`
	Error      *terror.Error `json:"err"`
	// ErrorCount will be increased, every time we meet an error when running job.
	ErrorCount int64 `json:"err_count"`
	// RowCount means the number of rows that are processed.
	RowCount int64      `json:"row_count"`
	Mu       sync.Mutex `json:"-"`
	// CtxVars are variables attached to the job. It is for internal usage.
	// E.g. passing arguments between functions by one single *Job pointer.
	CtxVars []interface{} `json:"-"`
	Args    []interface{} `json:"-"`
	// RawArgs : We must use json raw message to delay parsing special args.
	RawArgs     json.RawMessage `json:"raw_args"`
	SchemaState SchemaState     `json:"schema_state"`
	// SnapshotVer means snapshot version for this job.
	SnapshotVer uint64 `json:"snapshot_ver"`
	// RealStartTS uses timestamp allocated by TSO.
	// Now it's the TS when we actually start the job.
	RealStartTS uint64 `json:"real_start_ts"`
	// StartTS uses timestamp allocated by TSO.
	// Now it's the TS when we put the job to TiKV queue.
	StartTS uint64 `json:"start_ts"`
	// DependencyID is the job's ID that the current job depends on.
	DependencyID int64 `json:"dependency_id"`
	// Query string of the ddl job.
	Query      string       `json:"query"`
	BinlogInfo *HistoryInfo `json:"binlog"`

	// Version indicates the DDL job version. For old jobs, it will be 0.
	Version int64 `json:"version"`

	// ReorgMeta is meta info of ddl reorganization.
	ReorgMeta *DDLReorgMeta `json:"reorg_meta"`

	// MultiSchemaInfo keeps some warning now for multi schema change.
	MultiSchemaInfo *MultiSchemaInfo `json:"multi_schema_info"`

	// Priority is only used to set the operation priority of adding indices.
	Priority int `json:"priority"`

	// SeqNum is the total order in all DDLs, it's used to identify the order of DDL.
	SeqNum uint64 `json:"seq_num"`
}

// FinishTableJob is called when a job is finished.
// It updates the job's state information and adds tblInfo to the binlog.
func (job *Job) FinishTableJob(jobState JobState, schemaState SchemaState, ver int64, tblInfo *TableInfo) {
	job.State = jobState
	job.SchemaState = schemaState
	job.BinlogInfo.AddTableInfo(ver, tblInfo)
}

// FinishMultipleTableJob is called when a job is finished.
// It updates the job's state information and adds tblInfos to the binlog.
func (job *Job) FinishMultipleTableJob(jobState JobState, schemaState SchemaState, ver int64, tblInfos []*TableInfo) {
	job.State = jobState
	job.SchemaState = schemaState
	job.BinlogInfo.SchemaVersion = ver
	job.BinlogInfo.MultipleTableInfos = tblInfos
	job.BinlogInfo.TableInfo = tblInfos[len(tblInfos)-1]
}

// FinishDBJob is called when a job is finished.
// It updates the job's state information and adds dbInfo the binlog.
func (job *Job) FinishDBJob(jobState JobState, schemaState SchemaState, ver int64, dbInfo *DBInfo) {
	job.State = jobState
	job.SchemaState = schemaState
	job.BinlogInfo.AddDBInfo(ver, dbInfo)
}

// MarkNonRevertible mark the current job to be non-revertible.
// It means the job cannot be cancelled or rollbacked.
func (job *Job) MarkNonRevertible() {
	if job.MultiSchemaInfo != nil {
		job.MultiSchemaInfo.Revertible = false
	}
}

// Clone returns a copy of the job.
func (job *Job) Clone() *Job {
	encode, err := job.Encode(true)
	if err != nil {
		return nil
	}
	var clone Job
	err = clone.Decode(encode)
	if err != nil {
		return nil
	}
	if len(job.Args) > 0 {
		clone.Args = make([]interface{}, len(job.Args))
		copy(clone.Args, job.Args)
	}
	for i, sub := range job.MultiSchemaInfo.SubJobs {
		clone.MultiSchemaInfo.SubJobs[i].Args = make([]interface{}, len(sub.Args))
		copy(clone.MultiSchemaInfo.SubJobs[i].Args, sub.Args)
	}
	return &clone
}

// TSConvert2Time converts timestamp to time.
func TSConvert2Time(ts uint64) time.Time {
	t := int64(ts >> 18) // 18 is for the logical time.
	return time.Unix(t/1e3, (t%1e3)*1e6)
}

// SetRowCount sets the number of rows. Make sure it can pass `make race`.
func (job *Job) SetRowCount(count int64) {
	job.Mu.Lock()
	defer job.Mu.Unlock()

	job.RowCount = count
}

// GetRowCount gets the number of rows. Make sure it can pass `make race`.
func (job *Job) GetRowCount() int64 {
	job.Mu.Lock()
	defer job.Mu.Unlock()

	return job.RowCount
}

// SetWarnings sets the warnings of rows handled.
func (job *Job) SetWarnings(warnings map[errors.ErrorID]*terror.Error, warningsCount map[errors.ErrorID]int64) {
	job.ReorgMeta.Warnings = warnings
	job.ReorgMeta.WarningsCount = warningsCount
}

// GetWarnings gets the warnings of the rows handled.
func (job *Job) GetWarnings() (map[errors.ErrorID]*terror.Error, map[errors.ErrorID]int64) {
	return job.ReorgMeta.Warnings, job.ReorgMeta.WarningsCount
}

// Encode encodes job with json format.
// updateRawArgs is used to determine whether to update the raw args.
func (job *Job) Encode(updateRawArgs bool) ([]byte, error) {
	var err error
	if updateRawArgs {
		job.RawArgs, err = json.Marshal(job.Args)
		if err != nil {
			return nil, errors.Trace(err)
		}
		if job.MultiSchemaInfo != nil {
			for _, sub := range job.MultiSchemaInfo.SubJobs {
				// Only update the args of executing sub-jobs.
				if sub.Args == nil {
					continue
				}
				sub.RawArgs, err = json.Marshal(sub.Args)
				if err != nil {
					return nil, errors.Trace(err)
				}
			}
		}
	}

	var b []byte
	job.Mu.Lock()
	defer job.Mu.Unlock()
	b, err = json.Marshal(job)

	return b, errors.Trace(err)
}

// Decode decodes job from the json buffer, we must use DecodeArgs later to
// decode special args for this job.
func (job *Job) Decode(b []byte) error {
	err := json.Unmarshal(b, job)
	return errors.Trace(err)
}

// DecodeArgs decodes job args.
func (job *Job) DecodeArgs(args ...interface{}) error {
	var rawArgs []json.RawMessage
	if err := json.Unmarshal(job.RawArgs, &rawArgs); err != nil {
		return errors.Trace(err)
	}

	sz := len(rawArgs)
	if sz > len(args) {
		sz = len(args)
	}

	for i := 0; i < sz; i++ {
		if err := json.Unmarshal(rawArgs[i], args[i]); err != nil {
			return errors.Trace(err)
		}
	}
	job.Args = args[:sz]
	return nil
}

// String implements fmt.Stringer interface.
func (job *Job) String() string {
	rowCount := job.GetRowCount()
	ret := fmt.Sprintf("ID:%d, Type:%s, State:%s, SchemaState:%s, SchemaID:%d, TableID:%d, RowCount:%d, ArgLen:%d, start time: %v, Err:%v, ErrCount:%d, SnapshotVersion:%v",
		job.ID, job.Type, job.State, job.SchemaState, job.SchemaID, job.TableID, rowCount, len(job.Args), TSConvert2Time(job.StartTS), job.Error, job.ErrorCount, job.SnapshotVer)
	if job.Type != ActionMultiSchemaChange && job.MultiSchemaInfo != nil {
		ret += fmt.Sprintf(", Multi-Schema Change:true, Revertible:%v", job.MultiSchemaInfo.Revertible)
	}
	return ret
}

func (job *Job) hasDependentSchema(other *Job) (bool, error) {
	if other.Type == ActionDropSchema || other.Type == ActionCreateSchema {
		if other.SchemaID == job.SchemaID {
			return true, nil
		}
		if job.Type == ActionRenameTable {
			var oldSchemaID int64
			if err := job.DecodeArgs(&oldSchemaID); err != nil {
				return false, errors.Trace(err)
			}
			if other.SchemaID == oldSchemaID {
				return true, nil
			}
		}
	}
	return false, nil
}

// IsDependentOn returns whether the job depends on "other".
// How to check the job depends on "other"?
// 1. The two jobs handle the same database when one of the two jobs is an ActionDropSchema or ActionCreateSchema type.
// 2. Or the two jobs handle the same table.
func (job *Job) IsDependentOn(other *Job) (bool, error) {
	isDependent, err := job.hasDependentSchema(other)
	if err != nil || isDependent {
		return isDependent, errors.Trace(err)
	}
	isDependent, err = other.hasDependentSchema(job)
	if err != nil || isDependent {
		return isDependent, errors.Trace(err)
	}

	// TODO: If a job is ActionRenameTable, we need to check table name.
	if other.TableID == job.TableID {
		return true, nil
	}
	return false, nil
}

// IsFinished returns whether job is finished or not.
// If the job state is Done or Cancelled, it is finished.
func (job *Job) IsFinished() bool {
	return job.State == JobStateDone || job.State == JobStateRollbackDone || job.State == JobStateCancelled
}

// IsCancelled returns whether the job is cancelled or not.
func (job *Job) IsCancelled() bool {
	return job.State == JobStateCancelled
}

// IsRollbackDone returns whether the job is rolled back or not.
func (job *Job) IsRollbackDone() bool {
	return job.State == JobStateRollbackDone
}

// IsRollingback returns whether the job is rolling back or not.
func (job *Job) IsRollingback() bool {
	return job.State == JobStateRollingback
}

// IsCancelling returns whether the job is cancelling or not.
func (job *Job) IsCancelling() bool {
	return job.State == JobStateCancelling
}

// IsSynced returns whether the DDL modification is synced among all TiDB servers.
func (job *Job) IsSynced() bool {
	return job.State == JobStateSynced
}

// IsDone returns whether job is done.
func (job *Job) IsDone() bool {
	return job.State == JobStateDone
}

// IsRunning returns whether job is still running or not.
func (job *Job) IsRunning() bool {
	return job.State == JobStateRunning
}

func (job *Job) IsQueueing() bool {
	return job.State == JobStateQueueing
}

func (job *Job) NotStarted() bool {
	return job.State == JobStateNone || job.State == JobStateQueueing
}

// MayNeedReorg indicates that this job may need to reorganize the data.
func (job *Job) MayNeedReorg() bool {
	switch job.Type {
	case ActionAddIndex, ActionAddPrimaryKey:
		return true
	case ActionModifyColumn:
		if len(job.CtxVars) > 0 {
			needReorg, ok := job.CtxVars[0].(bool)
			return ok && needReorg
		}
		return false
	case ActionMultiSchemaChange:
		for _, sub := range job.MultiSchemaInfo.SubJobs {
<<<<<<< HEAD
			proxyJob := &Job{Type: sub.Type, CtxVars: sub.CtxVars}
=======
			proxyJob := Job{Type: sub.Type, CtxVars: sub.CtxVars}
>>>>>>> 2193bfe3
			if proxyJob.MayNeedReorg() {
				return true
			}
		}
		return false
	default:
		return false
	}
}

// IsRollbackable checks whether the job can be rollback.
func (job *Job) IsRollbackable() bool {
	switch job.Type {
	case ActionDropIndex, ActionDropPrimaryKey:
		// We can't cancel if index current state is in StateDeleteOnly or StateDeleteReorganization or StateWriteOnly, otherwise there will be an inconsistent issue between record and index.
		// In WriteOnly state, we can rollback for normal index but can't rollback for expression index(need to drop hidden column). Since we can't
		// know the type of index here, we consider all indices except primary index as non-rollbackable.
		// TODO: distinguish normal index and expression index so that we can rollback `DropIndex` for normal index in WriteOnly state.
		// TODO: make DropPrimaryKey rollbackable in WriteOnly, it need to deal with some tests.
		if job.SchemaState == StateDeleteOnly ||
			job.SchemaState == StateDeleteReorganization ||
			job.SchemaState == StateWriteOnly {
			return false
		}
	case ActionAddTablePartition:
		return job.SchemaState == StateNone || job.SchemaState == StateReplicaOnly
	case ActionDropColumn, ActionDropSchema, ActionDropTable, ActionDropSequence,
		ActionDropForeignKey, ActionDropTablePartition:
		return job.SchemaState == StatePublic
	case ActionRebaseAutoID, ActionShardRowID,
		ActionTruncateTable, ActionAddForeignKey, ActionRenameTable,
		ActionModifyTableCharsetAndCollate, ActionTruncateTablePartition,
		ActionModifySchemaCharsetAndCollate, ActionRepairTable,
		ActionModifyTableAutoIdCache, ActionModifySchemaDefaultPlacement:
		return job.SchemaState == StateNone
	case ActionMultiSchemaChange:
		return job.MultiSchemaInfo.Revertible
	}
	return true
}

// JobState is for job state.
type JobState byte

// List job states.
const (
	JobStateNone    JobState = 0
	JobStateRunning JobState = 1
	// When DDL encountered an unrecoverable error at reorganization state,
	// some keys has been added already, we need to remove them.
	// JobStateRollingback is the state to do the rolling back job.
	JobStateRollingback  JobState = 2
	JobStateRollbackDone JobState = 3
	JobStateDone         JobState = 4
	JobStateCancelled    JobState = 5
	// JobStateSynced is used to mark the information about the completion of this job
	// has been synchronized to all servers.
	JobStateSynced JobState = 6
	// JobStateCancelling is used to mark the DDL job is cancelled by the client, but the DDL work hasn't handle it.
	JobStateCancelling JobState = 7
	// JobStateQueueing means the job has not yet been started.
	JobStateQueueing JobState = 8
)

// String implements fmt.Stringer interface.
func (s JobState) String() string {
	switch s {
	case JobStateRunning:
		return "running"
	case JobStateRollingback:
		return "rollingback"
	case JobStateRollbackDone:
		return "rollback done"
	case JobStateDone:
		return "done"
	case JobStateCancelled:
		return "cancelled"
	case JobStateCancelling:
		return "cancelling"
	case JobStateSynced:
		return "synced"
	case JobStateQueueing:
		return "queueing"
	default:
		return "none"
	}
}

// SchemaDiff contains the schema modification at a particular schema version.
// It is used to reduce schema reload cost.
type SchemaDiff struct {
	Version  int64      `json:"version"`
	Type     ActionType `json:"type"`
	SchemaID int64      `json:"schema_id"`
	TableID  int64      `json:"table_id"`

	// OldTableID is the table ID before truncate, only used by truncate table DDL.
	OldTableID int64 `json:"old_table_id"`
	// OldSchemaID is the schema ID before rename table, only used by rename table DDL.
	OldSchemaID int64 `json:"old_schema_id"`

	AffectedOpts []*AffectedOption `json:"affected_options"`
}

// AffectedOption is used when a ddl affects multi tables.
type AffectedOption struct {
	SchemaID    int64 `json:"schema_id"`
	TableID     int64 `json:"table_id"`
	OldTableID  int64 `json:"old_table_id"`
	OldSchemaID int64 `json:"old_schema_id"`
}<|MERGE_RESOLUTION|>--- conflicted
+++ resolved
@@ -664,11 +664,7 @@
 		return false
 	case ActionMultiSchemaChange:
 		for _, sub := range job.MultiSchemaInfo.SubJobs {
-<<<<<<< HEAD
-			proxyJob := &Job{Type: sub.Type, CtxVars: sub.CtxVars}
-=======
 			proxyJob := Job{Type: sub.Type, CtxVars: sub.CtxVars}
->>>>>>> 2193bfe3
 			if proxyJob.MayNeedReorg() {
 				return true
 			}
