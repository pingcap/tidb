--- conflicted
+++ resolved
@@ -96,11 +96,7 @@
 	ActionAlterNoCacheTable             ActionType = 59
 	ActionCreateTables                  ActionType = 60
 	ActionMultiSchemaChange             ActionType = 61
-<<<<<<< HEAD
-	ActionSetTiFlashMode                ActionType = 62
-	ActionFlashbackCluster              ActionType = 63
-=======
->>>>>>> a1af5af8
+	ActionFlashbackCluster              ActionType = 62
 )
 
 var actionMap = map[ActionType]string{
@@ -161,11 +157,7 @@
 	ActionAlterNoCacheTable:             "alter table nocache",
 	ActionAlterTableStatsOptions:        "alter table statistics options",
 	ActionMultiSchemaChange:             "alter table multi-schema change",
-<<<<<<< HEAD
-	ActionSetTiFlashMode:                "set tiflash mode",
 	ActionFlashbackCluster:              "flashback cluster",
-=======
->>>>>>> a1af5af8
 
 	// `ActionAlterTableAlterPartition` is removed and will never be used.
 	// Just left a tombstone here for compatibility.
