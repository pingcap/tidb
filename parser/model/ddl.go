// Copyright 2015 PingCAP, Inc.
//
// Licensed under the Apache License, Version 2.0 (the "License");
// you may not use this file except in compliance with the License.
// You may obtain a copy of the License at
//
//     http://www.apache.org/licenses/LICENSE-2.0
//
// Unless required by applicable law or agreed to in writing, software
// distributed under the License is distributed on an "AS IS" BASIS,
// See the License for the specific language governing permissions and
// limitations under the License.

package model

import (
	"encoding/json"
	"fmt"
	"math"
	"sync"
	"time"

	"github.com/pingcap/errors"
	"github.com/pingcap/tidb/parser/mysql"
	"github.com/pingcap/tidb/parser/terror"
)

// ActionType is the type for DDL action.
type ActionType byte

// List DDL actions.
const (
	ActionNone                          ActionType = 0
	ActionCreateSchema                  ActionType = 1
	ActionDropSchema                    ActionType = 2
	ActionCreateTable                   ActionType = 3
	ActionDropTable                     ActionType = 4
	ActionAddColumn                     ActionType = 5
	ActionDropColumn                    ActionType = 6
	ActionAddIndex                      ActionType = 7
	ActionDropIndex                     ActionType = 8
	ActionAddForeignKey                 ActionType = 9
	ActionDropForeignKey                ActionType = 10
	ActionTruncateTable                 ActionType = 11
	ActionModifyColumn                  ActionType = 12
	ActionRebaseAutoID                  ActionType = 13
	ActionRenameTable                   ActionType = 14
	ActionSetDefaultValue               ActionType = 15
	ActionShardRowID                    ActionType = 16
	ActionModifyTableComment            ActionType = 17
	ActionRenameIndex                   ActionType = 18
	ActionAddTablePartition             ActionType = 19
	ActionDropTablePartition            ActionType = 20
	ActionCreateView                    ActionType = 21
	ActionModifyTableCharsetAndCollate  ActionType = 22
	ActionTruncateTablePartition        ActionType = 23
	ActionDropView                      ActionType = 24
	ActionRecoverTable                  ActionType = 25
	ActionModifySchemaCharsetAndCollate ActionType = 26
	ActionLockTable                     ActionType = 27
	ActionUnlockTable                   ActionType = 28
	ActionRepairTable                   ActionType = 29
	ActionSetTiFlashReplica             ActionType = 30
	ActionUpdateTiFlashReplicaStatus    ActionType = 31
	ActionAddPrimaryKey                 ActionType = 32
	ActionDropPrimaryKey                ActionType = 33
	ActionCreateSequence                ActionType = 34
	ActionAlterSequence                 ActionType = 35
	ActionDropSequence                  ActionType = 36
	ActionAddColumns                    ActionType = 37 // Deprecated, we use ActionMultiSchemaChange instead.
	ActionDropColumns                   ActionType = 38 // Deprecated, we use ActionMultiSchemaChange instead.
	ActionModifyTableAutoIdCache        ActionType = 39 //nolint:revive
	ActionRebaseAutoRandomBase          ActionType = 40
	ActionAlterIndexVisibility          ActionType = 41
	ActionExchangeTablePartition        ActionType = 42
	ActionAddCheckConstraint            ActionType = 43
	ActionDropCheckConstraint           ActionType = 44
	ActionAlterCheckConstraint          ActionType = 45

	// `ActionAlterTableAlterPartition` is removed and will never be used.
	// Just left a tombstone here for compatibility.
	__DEPRECATED_ActionAlterTableAlterPartition ActionType = 46 //nolint:revive

	ActionRenameTables                  ActionType = 47
	ActionDropIndexes                   ActionType = 48 // Deprecated, we use ActionMultiSchemaChange instead.
	ActionAlterTableAttributes          ActionType = 49
	ActionAlterTablePartitionAttributes ActionType = 50
	ActionCreatePlacementPolicy         ActionType = 51
	ActionAlterPlacementPolicy          ActionType = 52
	ActionDropPlacementPolicy           ActionType = 53
	ActionAlterTablePartitionPlacement  ActionType = 54
	ActionModifySchemaDefaultPlacement  ActionType = 55
	ActionAlterTablePlacement           ActionType = 56
	ActionAlterCacheTable               ActionType = 57
	ActionAlterTableStatsOptions        ActionType = 58
	ActionAlterNoCacheTable             ActionType = 59
	ActionCreateTables                  ActionType = 60
	ActionMultiSchemaChange             ActionType = 61
	ActionFlashbackCluster              ActionType = 62
<<<<<<< HEAD
	// TODO: Add support for this in TiFlash!
	ActionReorganizePartition ActionType = 63
=======
	ActionRecoverSchema                 ActionType = 63
	ActionReorganizePartition           ActionType = 64
>>>>>>> dc0fc1e0
)

var actionMap = map[ActionType]string{
	ActionCreateSchema:                  "create schema",
	ActionDropSchema:                    "drop schema",
	ActionCreateTable:                   "create table",
	ActionCreateTables:                  "create tables",
	ActionDropTable:                     "drop table",
	ActionAddColumn:                     "add column",
	ActionDropColumn:                    "drop column",
	ActionAddIndex:                      "add index",
	ActionDropIndex:                     "drop index",
	ActionAddForeignKey:                 "add foreign key",
	ActionDropForeignKey:                "drop foreign key",
	ActionTruncateTable:                 "truncate table",
	ActionModifyColumn:                  "modify column",
	ActionRebaseAutoID:                  "rebase auto_increment ID",
	ActionRenameTable:                   "rename table",
	ActionRenameTables:                  "rename tables",
	ActionSetDefaultValue:               "set default value",
	ActionShardRowID:                    "shard row ID",
	ActionModifyTableComment:            "modify table comment",
	ActionRenameIndex:                   "rename index",
	ActionAddTablePartition:             "add partition",
	ActionDropTablePartition:            "drop partition",
	ActionCreateView:                    "create view",
	ActionModifyTableCharsetAndCollate:  "modify table charset and collate",
	ActionTruncateTablePartition:        "truncate partition",
	ActionDropView:                      "drop view",
	ActionRecoverTable:                  "recover table",
	ActionModifySchemaCharsetAndCollate: "modify schema charset and collate",
	ActionLockTable:                     "lock table",
	ActionUnlockTable:                   "unlock table",
	ActionRepairTable:                   "repair table",
	ActionSetTiFlashReplica:             "set tiflash replica",
	ActionUpdateTiFlashReplicaStatus:    "update tiflash replica status",
	ActionAddPrimaryKey:                 "add primary key",
	ActionDropPrimaryKey:                "drop primary key",
	ActionCreateSequence:                "create sequence",
	ActionAlterSequence:                 "alter sequence",
	ActionDropSequence:                  "drop sequence",
	ActionModifyTableAutoIdCache:        "modify auto id cache",
	ActionRebaseAutoRandomBase:          "rebase auto_random ID",
	ActionAlterIndexVisibility:          "alter index visibility",
	ActionExchangeTablePartition:        "exchange partition",
	ActionAddCheckConstraint:            "add check constraint",
	ActionDropCheckConstraint:           "drop check constraint",
	ActionAlterCheckConstraint:          "alter check constraint",
	ActionAlterTableAttributes:          "alter table attributes",
	ActionAlterTablePartitionPlacement:  "alter table partition placement",
	ActionAlterTablePartitionAttributes: "alter table partition attributes",
	ActionCreatePlacementPolicy:         "create placement policy",
	ActionAlterPlacementPolicy:          "alter placement policy",
	ActionDropPlacementPolicy:           "drop placement policy",
	ActionModifySchemaDefaultPlacement:  "modify schema default placement",
	ActionAlterTablePlacement:           "alter table placement",
	ActionAlterCacheTable:               "alter table cache",
	ActionAlterNoCacheTable:             "alter table nocache",
	ActionAlterTableStatsOptions:        "alter table statistics options",
	ActionMultiSchemaChange:             "alter table multi-schema change",
	ActionFlashbackCluster:              "flashback cluster",
	ActionRecoverSchema:                 "flashback schema",
	ActionReorganizePartition:           "alter table reorganize partition",

	// `ActionAlterTableAlterPartition` is removed and will never be used.
	// Just left a tombstone here for compatibility.
	__DEPRECATED_ActionAlterTableAlterPartition: "alter partition",
}

// String return current ddl action in string
func (action ActionType) String() string {
	if v, ok := actionMap[action]; ok {
		return v
	}
	return "none"
}

// HistoryInfo is used for binlog.
type HistoryInfo struct {
	SchemaVersion int64
	DBInfo        *DBInfo
	TableInfo     *TableInfo
	FinishedTS    uint64

	// MultipleTableInfos is like TableInfo but only for operations updating multiple tables.
	MultipleTableInfos []*TableInfo
}

// AddDBInfo adds schema version and schema information that are used for binlog.
// dbInfo is added in the following operations: create database, drop database.
func (h *HistoryInfo) AddDBInfo(schemaVer int64, dbInfo *DBInfo) {
	h.SchemaVersion = schemaVer
	h.DBInfo = dbInfo
}

// AddTableInfo adds schema version and table information that are used for binlog.
// tblInfo is added except for the following operations: create database, drop database.
func (h *HistoryInfo) AddTableInfo(schemaVer int64, tblInfo *TableInfo) {
	h.SchemaVersion = schemaVer
	h.TableInfo = tblInfo
}

// SetTableInfos is like AddTableInfo, but will add multiple table infos to the binlog.
func (h *HistoryInfo) SetTableInfos(schemaVer int64, tblInfos []*TableInfo) {
	h.SchemaVersion = schemaVer
	h.MultipleTableInfos = make([]*TableInfo, len(tblInfos))
	copy(h.MultipleTableInfos, tblInfos)
}

// Clean cleans history information.
func (h *HistoryInfo) Clean() {
	h.SchemaVersion = 0
	h.DBInfo = nil
	h.TableInfo = nil
	h.MultipleTableInfos = nil
}

// DDLReorgMeta is meta info of DDL reorganization.
type DDLReorgMeta struct {
	// EndHandle is the last handle of the adding indices table.
	// We should only backfill indices in the range [startHandle, EndHandle].
	EndHandle int64 `json:"end_handle"`

	SQLMode       mysql.SQLMode                    `json:"sql_mode"`
	Warnings      map[errors.ErrorID]*terror.Error `json:"warnings"`
	WarningsCount map[errors.ErrorID]int64         `json:"warnings_count"`
	Location      *TimeZoneLocation                `json:"location"`
	ReorgTp       ReorgType                        `json:"reorg_tp"`
}

// ReorgType indicates which process is used for the data reorganization.
type ReorgType int8

const (
	// ReorgTypeNone means the backfill task is not started yet.
	ReorgTypeNone ReorgType = iota
	// ReorgTypeTxn means the index records are backfill with transactions.
	// All the index KVs are written through the transaction interface.
	// This is the original backfill implementation.
	ReorgTypeTxn
	// ReorgTypeLitMerge means the index records are backfill with lightning.
	// The index KVs are encoded to SST files and imported to the storage directly.
	// The incremental index KVs written by DML are redirected to a temporary index.
	// After the backfill is finished, the temporary index records are merged back to the original index.
	ReorgTypeLitMerge
	// ReorgTypeTxnMerge means backfill with transactions and merge incremental changes.
	// The backfill index KVs are written through the transaction interface.
	// The incremental index KVs written by DML are redirected to a temporary index.
	// After the backfill is finished, the temporary index records are merged back to the original index.
	ReorgTypeTxnMerge
)

// NeedMergeProcess means the incremental changes need to be merged.
func (tp ReorgType) NeedMergeProcess() bool {
	return tp == ReorgTypeLitMerge || tp == ReorgTypeTxnMerge
}

// String implements fmt.Stringer interface.
func (tp ReorgType) String() string {
	switch tp {
	case ReorgTypeTxn:
		return "txn"
	case ReorgTypeLitMerge:
		return "ingest"
	case ReorgTypeTxnMerge:
		return "txn-merge"
	}
	return ""
}

// TimeZoneLocation represents a single time zone.
type TimeZoneLocation struct {
	Name     string `json:"name"`
	Offset   int    `json:"offset"` // seconds east of UTC
	location *time.Location
}

// GetLocation gets the timezone location.
func (tz *TimeZoneLocation) GetLocation() (*time.Location, error) {
	if tz.location != nil {
		return tz.location, nil
	}

	var err error
	if tz.Offset == 0 {
		tz.location, err = time.LoadLocation(tz.Name)
	} else {
		tz.location = time.FixedZone(tz.Name, tz.Offset)
	}
	return tz.location, err
}

// NewDDLReorgMeta new a DDLReorgMeta.
func NewDDLReorgMeta() *DDLReorgMeta {
	return &DDLReorgMeta{
		EndHandle: math.MaxInt64,
	}
}

// MultiSchemaInfo keeps some information for multi schema change.
type MultiSchemaInfo struct {
	SubJobs    []*SubJob `json:"sub_jobs"`
	Revertible bool      `json:"revertible"`

	// SkipVersion is used to control whether generating a new schema version for a sub-job.
	SkipVersion bool `json:"-"`

	AddColumns    []CIStr `json:"-"`
	DropColumns   []CIStr `json:"-"`
	ModifyColumns []CIStr `json:"-"`
	AddIndexes    []CIStr `json:"-"`
	DropIndexes   []CIStr `json:"-"`
	AlterIndexes  []CIStr `json:"-"`
	ForeignKeys   []CIStr `json:"-"`

	RelativeColumns []CIStr `json:"-"`
	PositionColumns []CIStr `json:"-"`
}

// NewMultiSchemaInfo new a MultiSchemaInfo.
func NewMultiSchemaInfo() *MultiSchemaInfo {
	return &MultiSchemaInfo{
		SubJobs:    nil,
		Revertible: true,
	}
}

// SubJob is a representation of one DDL schema change. A Job may contain zero(when multi-schema change is not applicable) or more SubJobs.
type SubJob struct {
	Type        ActionType      `json:"type"`
	Args        []interface{}   `json:"-"`
	RawArgs     json.RawMessage `json:"raw_args"`
	SchemaState SchemaState     `json:"schema_state"`
	SnapshotVer uint64          `json:"snapshot_ver"`
	Revertible  bool            `json:"revertible"`
	State       JobState        `json:"state"`
	RowCount    int64           `json:"row_count"`
	Warning     *terror.Error   `json:"warning"`
	CtxVars     []interface{}   `json:"-"`
	SchemaVer   int64           `json:"schema_version"`
}

// IsNormal returns true if the sub-job is normally running.
func (sub *SubJob) IsNormal() bool {
	switch sub.State {
	case JobStateCancelling, JobStateCancelled,
		JobStateRollingback, JobStateRollbackDone:
		return false
	default:
		return true
	}
}

// IsFinished returns true if the job is done.
func (sub *SubJob) IsFinished() bool {
	return sub.State == JobStateDone ||
		sub.State == JobStateRollbackDone ||
		sub.State == JobStateCancelled
}

// ToProxyJob converts a sub-job to a proxy job.
func (sub *SubJob) ToProxyJob(parentJob *Job) Job {
	return Job{
		ID:              parentJob.ID,
		Type:            sub.Type,
		SchemaID:        parentJob.SchemaID,
		TableID:         parentJob.TableID,
		SchemaName:      parentJob.SchemaName,
		State:           sub.State,
		Warning:         sub.Warning,
		Error:           nil,
		ErrorCount:      0,
		RowCount:        sub.RowCount,
		Mu:              sync.Mutex{},
		CtxVars:         sub.CtxVars,
		Args:            sub.Args,
		RawArgs:         sub.RawArgs,
		SchemaState:     sub.SchemaState,
		SnapshotVer:     sub.SnapshotVer,
		RealStartTS:     parentJob.RealStartTS,
		StartTS:         parentJob.StartTS,
		DependencyID:    parentJob.DependencyID,
		Query:           parentJob.Query,
		BinlogInfo:      parentJob.BinlogInfo,
		Version:         parentJob.Version,
		ReorgMeta:       parentJob.ReorgMeta,
		MultiSchemaInfo: &MultiSchemaInfo{Revertible: sub.Revertible},
		Priority:        parentJob.Priority,
		SeqNum:          parentJob.SeqNum,
	}
}

// FromProxyJob converts a proxy job to a sub-job.
func (sub *SubJob) FromProxyJob(proxyJob *Job, ver int64) {
	sub.Revertible = proxyJob.MultiSchemaInfo.Revertible
	sub.SchemaState = proxyJob.SchemaState
	sub.SnapshotVer = proxyJob.SnapshotVer
	sub.Args = proxyJob.Args
	sub.State = proxyJob.State
	sub.Warning = proxyJob.Warning
	sub.RowCount = proxyJob.RowCount
	sub.SchemaVer = ver
}

// Job is for a DDL operation.
type Job struct {
	ID         int64         `json:"id"`
	Type       ActionType    `json:"type"`
	SchemaID   int64         `json:"schema_id"`
	TableID    int64         `json:"table_id"`
	SchemaName string        `json:"schema_name"`
	TableName  string        `json:"table_name"`
	State      JobState      `json:"state"`
	Warning    *terror.Error `json:"warning"`
	Error      *terror.Error `json:"err"`
	// ErrorCount will be increased, every time we meet an error when running job.
	ErrorCount int64 `json:"err_count"`
	// RowCount means the number of rows that are processed.
	RowCount int64      `json:"row_count"`
	Mu       sync.Mutex `json:"-"`
	// CtxVars are variables attached to the job. It is for internal usage.
	// E.g. passing arguments between functions by one single *Job pointer.
	CtxVars []interface{} `json:"-"`
	Args    []interface{} `json:"-"`
	// RawArgs : We must use json raw message to delay parsing special args.
	RawArgs     json.RawMessage `json:"raw_args"`
	SchemaState SchemaState     `json:"schema_state"`
	// SnapshotVer means snapshot version for this job.
	SnapshotVer uint64 `json:"snapshot_ver"`
	// RealStartTS uses timestamp allocated by TSO.
	// Now it's the TS when we actually start the job.
	RealStartTS uint64 `json:"real_start_ts"`
	// StartTS uses timestamp allocated by TSO.
	// Now it's the TS when we put the job to TiKV queue.
	StartTS uint64 `json:"start_ts"`
	// DependencyID is the job's ID that the current job depends on.
	DependencyID int64 `json:"dependency_id"`
	// Query string of the ddl job.
	Query      string       `json:"query"`
	BinlogInfo *HistoryInfo `json:"binlog"`

	// Version indicates the DDL job version. For old jobs, it will be 0.
	Version int64 `json:"version"`

	// ReorgMeta is meta info of ddl reorganization.
	ReorgMeta *DDLReorgMeta `json:"reorg_meta"`

	// MultiSchemaInfo keeps some warning now for multi schema change.
	MultiSchemaInfo *MultiSchemaInfo `json:"multi_schema_info"`

	// Priority is only used to set the operation priority of adding indices.
	Priority int `json:"priority"`

	// SeqNum is the total order in all DDLs, it's used to identify the order of DDL.
	SeqNum uint64 `json:"seq_num"`
}

// FinishTableJob is called when a job is finished.
// It updates the job's state information and adds tblInfo to the binlog.
func (job *Job) FinishTableJob(jobState JobState, schemaState SchemaState, ver int64, tblInfo *TableInfo) {
	job.State = jobState
	job.SchemaState = schemaState
	job.BinlogInfo.AddTableInfo(ver, tblInfo)
}

// FinishMultipleTableJob is called when a job is finished.
// It updates the job's state information and adds tblInfos to the binlog.
func (job *Job) FinishMultipleTableJob(jobState JobState, schemaState SchemaState, ver int64, tblInfos []*TableInfo) {
	job.State = jobState
	job.SchemaState = schemaState
	job.BinlogInfo.SchemaVersion = ver
	job.BinlogInfo.MultipleTableInfos = tblInfos
	job.BinlogInfo.TableInfo = tblInfos[len(tblInfos)-1]
}

// FinishDBJob is called when a job is finished.
// It updates the job's state information and adds dbInfo the binlog.
func (job *Job) FinishDBJob(jobState JobState, schemaState SchemaState, ver int64, dbInfo *DBInfo) {
	job.State = jobState
	job.SchemaState = schemaState
	job.BinlogInfo.AddDBInfo(ver, dbInfo)
}

// MarkNonRevertible mark the current job to be non-revertible.
// It means the job cannot be cancelled or rollbacked.
func (job *Job) MarkNonRevertible() {
	if job.MultiSchemaInfo != nil {
		job.MultiSchemaInfo.Revertible = false
	}
}

// Clone returns a copy of the job.
func (job *Job) Clone() *Job {
	encode, err := job.Encode(true)
	if err != nil {
		return nil
	}
	var clone Job
	err = clone.Decode(encode)
	if err != nil {
		return nil
	}
	if len(job.Args) > 0 {
		clone.Args = make([]interface{}, len(job.Args))
		copy(clone.Args, job.Args)
	}
	if job.MultiSchemaInfo != nil {
		for i, sub := range job.MultiSchemaInfo.SubJobs {
			clone.MultiSchemaInfo.SubJobs[i].Args = make([]interface{}, len(sub.Args))
			copy(clone.MultiSchemaInfo.SubJobs[i].Args, sub.Args)
		}
	}
	return &clone
}

// TSConvert2Time converts timestamp to time.
func TSConvert2Time(ts uint64) time.Time {
	t := int64(ts >> 18) // 18 is for the logical time.
	return time.UnixMilli(t)
}

// SetRowCount sets the number of rows. Make sure it can pass `make race`.
func (job *Job) SetRowCount(count int64) {
	job.Mu.Lock()
	defer job.Mu.Unlock()

	job.RowCount = count
}

// GetRowCount gets the number of rows. Make sure it can pass `make race`.
func (job *Job) GetRowCount() int64 {
	job.Mu.Lock()
	defer job.Mu.Unlock()

	return job.RowCount
}

// SetWarnings sets the warnings of rows handled.
func (job *Job) SetWarnings(warnings map[errors.ErrorID]*terror.Error, warningsCount map[errors.ErrorID]int64) {
	job.ReorgMeta.Warnings = warnings
	job.ReorgMeta.WarningsCount = warningsCount
}

// GetWarnings gets the warnings of the rows handled.
func (job *Job) GetWarnings() (map[errors.ErrorID]*terror.Error, map[errors.ErrorID]int64) {
	return job.ReorgMeta.Warnings, job.ReorgMeta.WarningsCount
}

// Encode encodes job with json format.
// updateRawArgs is used to determine whether to update the raw args.
func (job *Job) Encode(updateRawArgs bool) ([]byte, error) {
	var err error
	if updateRawArgs {
		job.RawArgs, err = json.Marshal(job.Args)
		if err != nil {
			return nil, errors.Trace(err)
		}
		if job.MultiSchemaInfo != nil {
			for _, sub := range job.MultiSchemaInfo.SubJobs {
				// Only update the args of executing sub-jobs.
				if sub.Args == nil {
					continue
				}
				sub.RawArgs, err = json.Marshal(sub.Args)
				if err != nil {
					return nil, errors.Trace(err)
				}
			}
		}
	}

	var b []byte
	job.Mu.Lock()
	defer job.Mu.Unlock()
	b, err = json.Marshal(job)

	return b, errors.Trace(err)
}

// Decode decodes job from the json buffer, we must use DecodeArgs later to
// decode special args for this job.
func (job *Job) Decode(b []byte) error {
	err := json.Unmarshal(b, job)
	return errors.Trace(err)
}

// DecodeArgs decodes job args.
func (job *Job) DecodeArgs(args ...interface{}) error {
	var rawArgs []json.RawMessage
	if err := json.Unmarshal(job.RawArgs, &rawArgs); err != nil {
		return errors.Trace(err)
	}

	sz := len(rawArgs)
	if sz > len(args) {
		sz = len(args)
	}

	for i := 0; i < sz; i++ {
		if err := json.Unmarshal(rawArgs[i], args[i]); err != nil {
			return errors.Trace(err)
		}
	}
	job.Args = args[:sz]
	return nil
}

// String implements fmt.Stringer interface.
func (job *Job) String() string {
	rowCount := job.GetRowCount()
	ret := fmt.Sprintf("ID:%d, Type:%s, State:%s, SchemaState:%s, SchemaID:%d, TableID:%d, RowCount:%d, ArgLen:%d, start time: %v, Err:%v, ErrCount:%d, SnapshotVersion:%v",
		job.ID, job.Type, job.State, job.SchemaState, job.SchemaID, job.TableID, rowCount, len(job.Args), TSConvert2Time(job.StartTS), job.Error, job.ErrorCount, job.SnapshotVer)
	if job.Type != ActionMultiSchemaChange && job.MultiSchemaInfo != nil {
		ret += fmt.Sprintf(", Multi-Schema Change:true, Revertible:%v", job.MultiSchemaInfo.Revertible)
	}
	return ret
}

func (job *Job) hasDependentSchema(other *Job) (bool, error) {
	if other.Type == ActionDropSchema || other.Type == ActionCreateSchema {
		if other.SchemaID == job.SchemaID {
			return true, nil
		}
		if job.Type == ActionRenameTable {
			var oldSchemaID int64
			if err := job.DecodeArgs(&oldSchemaID); err != nil {
				return false, errors.Trace(err)
			}
			if other.SchemaID == oldSchemaID {
				return true, nil
			}
		}
		if job.Type == ActionExchangeTablePartition {
			var (
				defID          int64
				ptSchemaID     int64
				ptID           int64
				partName       string
				withValidation bool
			)
			if err := job.DecodeArgs(&defID, &ptSchemaID, &ptID, &partName, &withValidation); err != nil {
				return false, errors.Trace(err)
			}
			if other.SchemaID == ptSchemaID {
				return true, nil
			}
		}
	}
	return false, nil
}

func (job *Job) hasDependentTableForExchangePartition(other *Job) (bool, error) {
	if job.Type == ActionExchangeTablePartition {
		var (
			defID          int64
			ptSchemaID     int64
			ptID           int64
			partName       string
			withValidation bool
		)

		if err := job.DecodeArgs(&defID, &ptSchemaID, &ptID, &partName, &withValidation); err != nil {
			return false, errors.Trace(err)
		}
		if ptID == other.TableID || defID == other.TableID {
			return true, nil
		}

		if other.Type == ActionExchangeTablePartition {
			var (
				otherDefID          int64
				otherPtSchemaID     int64
				otherPtID           int64
				otherPartName       string
				otherWithValidation bool
			)
			if err := other.DecodeArgs(&otherDefID, &otherPtSchemaID, &otherPtID, &otherPartName, &otherWithValidation); err != nil {
				return false, errors.Trace(err)
			}
			if job.TableID == other.TableID || job.TableID == otherPtID || job.TableID == otherDefID {
				return true, nil
			}
			if ptID == other.TableID || ptID == otherPtID || ptID == otherDefID {
				return true, nil
			}
			if defID == other.TableID || defID == otherPtID || defID == otherDefID {
				return true, nil
			}
		}
	}
	return false, nil
}

// IsDependentOn returns whether the job depends on "other".
// How to check the job depends on "other"?
// 1. The two jobs handle the same database when one of the two jobs is an ActionDropSchema or ActionCreateSchema type.
// 2. Or the two jobs handle the same table.
// 3. Or other job is flashback cluster.
func (job *Job) IsDependentOn(other *Job) (bool, error) {
	if other.Type == ActionFlashbackCluster {
		return true, nil
	}

	isDependent, err := job.hasDependentSchema(other)
	if err != nil || isDependent {
		return isDependent, errors.Trace(err)
	}
	isDependent, err = other.hasDependentSchema(job)
	if err != nil || isDependent {
		return isDependent, errors.Trace(err)
	}

	// TODO: If a job is ActionRenameTable, we need to check table name.
	if other.TableID == job.TableID {
		return true, nil
	}
	isDependent, err = job.hasDependentTableForExchangePartition(other)
	if err != nil || isDependent {
		return isDependent, errors.Trace(err)
	}
	isDependent, err = other.hasDependentTableForExchangePartition(job)
	if err != nil || isDependent {
		return isDependent, errors.Trace(err)
	}
	return false, nil
}

// IsFinished returns whether job is finished or not.
// If the job state is Done or Cancelled, it is finished.
func (job *Job) IsFinished() bool {
	return job.State == JobStateDone || job.State == JobStateRollbackDone || job.State == JobStateCancelled
}

// IsCancelled returns whether the job is cancelled or not.
func (job *Job) IsCancelled() bool {
	return job.State == JobStateCancelled
}

// IsRollbackDone returns whether the job is rolled back or not.
func (job *Job) IsRollbackDone() bool {
	return job.State == JobStateRollbackDone
}

// IsRollingback returns whether the job is rolling back or not.
func (job *Job) IsRollingback() bool {
	return job.State == JobStateRollingback
}

// IsCancelling returns whether the job is cancelling or not.
func (job *Job) IsCancelling() bool {
	return job.State == JobStateCancelling
}

// IsSynced returns whether the DDL modification is synced among all TiDB servers.
func (job *Job) IsSynced() bool {
	return job.State == JobStateSynced
}

// IsDone returns whether job is done.
func (job *Job) IsDone() bool {
	return job.State == JobStateDone
}

// IsRunning returns whether job is still running or not.
func (job *Job) IsRunning() bool {
	return job.State == JobStateRunning
}

// IsQueueing returns whether job is queuing or not.
func (job *Job) IsQueueing() bool {
	return job.State == JobStateQueueing
}

// NotStarted returns true if the job is never run by a worker.
func (job *Job) NotStarted() bool {
	return job.State == JobStateNone || job.State == JobStateQueueing
}

// MayNeedReorg indicates that this job may need to reorganize the data.
func (job *Job) MayNeedReorg() bool {
	switch job.Type {
	case ActionAddIndex, ActionAddPrimaryKey:
		return true
	case ActionModifyColumn:
		if len(job.CtxVars) > 0 {
			needReorg, ok := job.CtxVars[0].(bool)
			return ok && needReorg
		}
		return false
	case ActionMultiSchemaChange:
		for _, sub := range job.MultiSchemaInfo.SubJobs {
			proxyJob := Job{Type: sub.Type, CtxVars: sub.CtxVars}
			if proxyJob.MayNeedReorg() {
				return true
			}
		}
		return false
	default:
		return false
	}
}

// IsRollbackable checks whether the job can be rollback.
func (job *Job) IsRollbackable() bool {
	switch job.Type {
	case ActionDropIndex, ActionDropPrimaryKey:
		// We can't cancel if index current state is in StateDeleteOnly or StateDeleteReorganization or StateWriteOnly, otherwise there will be an inconsistent issue between record and index.
		// In WriteOnly state, we can rollback for normal index but can't rollback for expression index(need to drop hidden column). Since we can't
		// know the type of index here, we consider all indices except primary index as non-rollbackable.
		// TODO: distinguish normal index and expression index so that we can rollback `DropIndex` for normal index in WriteOnly state.
		// TODO: make DropPrimaryKey rollbackable in WriteOnly, it need to deal with some tests.
		if job.SchemaState == StateDeleteOnly ||
			job.SchemaState == StateDeleteReorganization ||
			job.SchemaState == StateWriteOnly {
			return false
		}
	case ActionAddTablePartition:
		return job.SchemaState == StateNone || job.SchemaState == StateReplicaOnly
	case ActionDropColumn, ActionDropSchema, ActionDropTable, ActionDropSequence,
		ActionDropForeignKey, ActionDropTablePartition:
		return job.SchemaState == StatePublic
	case ActionRebaseAutoID, ActionShardRowID,
		ActionTruncateTable, ActionAddForeignKey, ActionRenameTable,
		ActionModifyTableCharsetAndCollate, ActionTruncateTablePartition,
		ActionModifySchemaCharsetAndCollate, ActionRepairTable,
		ActionModifyTableAutoIdCache, ActionModifySchemaDefaultPlacement:
		return job.SchemaState == StateNone
	case ActionMultiSchemaChange:
		return job.MultiSchemaInfo.Revertible
	case ActionFlashbackCluster:
		if job.SchemaState == StateWriteReorganization ||
			job.SchemaState == StateWriteOnly {
			return false
		}
	}
	return true
}

// JobState is for job state.
type JobState byte

// List job states.
const (
	JobStateNone    JobState = 0
	JobStateRunning JobState = 1
	// When DDL encountered an unrecoverable error at reorganization state,
	// some keys has been added already, we need to remove them.
	// JobStateRollingback is the state to do the rolling back job.
	JobStateRollingback  JobState = 2
	JobStateRollbackDone JobState = 3
	JobStateDone         JobState = 4
	JobStateCancelled    JobState = 5
	// JobStateSynced is used to mark the information about the completion of this job
	// has been synchronized to all servers.
	JobStateSynced JobState = 6
	// JobStateCancelling is used to mark the DDL job is cancelled by the client, but the DDL work hasn't handle it.
	JobStateCancelling JobState = 7
	// JobStateQueueing means the job has not yet been started.
	JobStateQueueing JobState = 8
)

// String implements fmt.Stringer interface.
func (s JobState) String() string {
	switch s {
	case JobStateRunning:
		return "running"
	case JobStateRollingback:
		return "rollingback"
	case JobStateRollbackDone:
		return "rollback done"
	case JobStateDone:
		return "done"
	case JobStateCancelled:
		return "cancelled"
	case JobStateCancelling:
		return "cancelling"
	case JobStateSynced:
		return "synced"
	case JobStateQueueing:
		return "queueing"
	default:
		return "none"
	}
}

// SchemaDiff contains the schema modification at a particular schema version.
// It is used to reduce schema reload cost.
type SchemaDiff struct {
	Version  int64      `json:"version"`
	Type     ActionType `json:"type"`
	SchemaID int64      `json:"schema_id"`
	TableID  int64      `json:"table_id"`

	// OldTableID is the table ID before truncate, only used by truncate table DDL.
	OldTableID int64 `json:"old_table_id"`
	// OldSchemaID is the schema ID before rename table, only used by rename table DDL.
	OldSchemaID int64 `json:"old_schema_id"`

	AffectedOpts []*AffectedOption `json:"affected_options"`
}

// AffectedOption is used when a ddl affects multi tables.
type AffectedOption struct {
	SchemaID    int64 `json:"schema_id"`
	TableID     int64 `json:"table_id"`
	OldTableID  int64 `json:"old_table_id"`
	OldSchemaID int64 `json:"old_schema_id"`
}<|MERGE_RESOLUTION|>--- conflicted
+++ resolved
@@ -97,13 +97,8 @@
 	ActionCreateTables                  ActionType = 60
 	ActionMultiSchemaChange             ActionType = 61
 	ActionFlashbackCluster              ActionType = 62
-<<<<<<< HEAD
-	// TODO: Add support for this in TiFlash!
-	ActionReorganizePartition ActionType = 63
-=======
 	ActionRecoverSchema                 ActionType = 63
 	ActionReorganizePartition           ActionType = 64
->>>>>>> dc0fc1e0
 )
 
 var actionMap = map[ActionType]string{
