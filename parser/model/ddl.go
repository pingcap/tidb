--- conflicted
+++ resolved
@@ -86,12 +86,9 @@
 	ActionDropPlacementPolicy           ActionType = 53
 	ActionAlterTablePartitionPolicy     ActionType = 54
 	ActionModifySchemaDefaultPlacement  ActionType = 55
-<<<<<<< HEAD
-	ActionAlterTableStatsOptions        ActionType = 56
-=======
 	ActionAlterTablePlacement           ActionType = 56
 	ActionAlterCacheTable               ActionType = 57
->>>>>>> 1995eaeb
+	ActionAlterTableStatsOptions        ActionType = 58
 )
 
 var actionMap = map[ActionType]string{
@@ -148,11 +145,8 @@
 	ActionAlterPlacementPolicy:          "alter placement policy",
 	ActionDropPlacementPolicy:           "drop placement policy",
 	ActionModifySchemaDefaultPlacement:  "modify schema default placement",
-<<<<<<< HEAD
+	ActionAlterCacheTable:               "alter cache table",
 	ActionAlterTableStatsOptions:        "alter table statistics options",
-=======
-	ActionAlterCacheTable:               "alter cache table",
->>>>>>> 1995eaeb
 }
 
 // String return current ddl action in string
