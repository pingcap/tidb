--- conflicted
+++ resolved
@@ -90,15 +90,11 @@
 	ActionDropPlacementPolicy           ActionType = 53
 	ActionAlterTablePartitionPlacement  ActionType = 54
 	ActionModifySchemaDefaultPlacement  ActionType = 55
-<<<<<<< HEAD
-	ActionCreateTables                  ActionType = 56
-=======
 	ActionAlterTablePlacement           ActionType = 56
 	ActionAlterCacheTable               ActionType = 57
 	ActionAlterTableStatsOptions        ActionType = 58
 	ActionAlterNoCacheTable             ActionType = 59
 	ActionCreateTables                  ActionType = 60
->>>>>>> 779071b0
 )
 
 var actionMap = map[ActionType]string{
@@ -186,13 +182,9 @@
 	DBInfo        *DBInfo
 	TableInfo     *TableInfo
 	FinishedTS    uint64
-<<<<<<< HEAD
-	Affected      []HistoryInfoAffected
-=======
 
 	// MultipleTableInfos is like TableInfo but only for operations updating multiple tables.
 	MultipleTableInfos []*TableInfo
->>>>>>> 779071b0
 }
 
 // AddDBInfo adds schema version and schema information that are used for binlog.
@@ -212,15 +204,9 @@
 // SetTableInfos is like AddTableInfo, but will add multiple table infos to the binlog.
 func (h *HistoryInfo) SetTableInfos(schemaVer int64, tblInfos []*TableInfo) {
 	h.SchemaVersion = schemaVer
-<<<<<<< HEAD
-	h.Affected = make([]HistoryInfoAffected, len(tblInfos))
-	for i, info := range tblInfos {
-		h.Affected[i].TableInfo = info
-=======
 	h.MultipleTableInfos = make([]*TableInfo, len(tblInfos))
 	for i, info := range tblInfos {
 		h.MultipleTableInfos[i] = info
->>>>>>> 779071b0
 	}
 }
 
