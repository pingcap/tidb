--- conflicted
+++ resolved
@@ -97,11 +97,8 @@
 	ActionCreateTables                  ActionType = 60
 	ActionMultiSchemaChange             ActionType = 61
 	ActionFlashbackCluster              ActionType = 62
-<<<<<<< HEAD
-	ActionReorganizePartition           ActionType = 63
-=======
 	ActionRecoverSchema                 ActionType = 63
->>>>>>> 2b8c9791
+	ActionReorganizePartition           ActionType = 64
 )
 
 var actionMap = map[ActionType]string{
@@ -163,11 +160,8 @@
 	ActionAlterTableStatsOptions:        "alter table statistics options",
 	ActionMultiSchemaChange:             "alter table multi-schema change",
 	ActionFlashbackCluster:              "flashback cluster",
-<<<<<<< HEAD
+	ActionRecoverSchema:                 "flashback schema",
 	ActionReorganizePartition:           "alter table reorganize partition",
-=======
-	ActionRecoverSchema:                 "flashback schema",
->>>>>>> 2b8c9791
 
 	// `ActionAlterTableAlterPartition` is removed and will never be used.
 	// Just left a tombstone here for compatibility.
