--- conflicted
+++ resolved
@@ -16,12 +16,9 @@
 import (
 	"encoding/json"
 	"fmt"
-<<<<<<< HEAD
 	"math"
 	"strconv"
 	"strings"
-=======
->>>>>>> 87702f8d
 	"sync"
 	"time"
 
