// Copyright 2015 PingCAP, Inc.
//
// Licensed under the Apache License, Version 2.0 (the "License");
// you may not use this file except in compliance with the License.
// You may obtain a copy of the License at
//
//     http://www.apache.org/licenses/LICENSE-2.0
//
// Unless required by applicable law or agreed to in writing, software
// distributed under the License is distributed on an "AS IS" BASIS,
// See the License for the specific language governing permissions and
// limitations under the License.

package model

import (
	"encoding/json"
	"fmt"
	"math"
	"sync"
	"time"

	"github.com/pingcap/errors"
	"github.com/pingcap/tidb/parser/mysql"
	"github.com/pingcap/tidb/parser/terror"
)

// ActionType is the type for DDL action.
type ActionType byte

// List DDL actions.
const (
	ActionNone                          ActionType = 0
	ActionCreateSchema                  ActionType = 1
	ActionDropSchema                    ActionType = 2
	ActionCreateTable                   ActionType = 3
	ActionDropTable                     ActionType = 4
	ActionAddColumn                     ActionType = 5
	ActionDropColumn                    ActionType = 6
	ActionAddIndex                      ActionType = 7
	ActionDropIndex                     ActionType = 8
	ActionAddForeignKey                 ActionType = 9
	ActionDropForeignKey                ActionType = 10
	ActionTruncateTable                 ActionType = 11
	ActionModifyColumn                  ActionType = 12
	ActionRebaseAutoID                  ActionType = 13
	ActionRenameTable                   ActionType = 14
	ActionSetDefaultValue               ActionType = 15
	ActionShardRowID                    ActionType = 16
	ActionModifyTableComment            ActionType = 17
	ActionRenameIndex                   ActionType = 18
	ActionAddTablePartition             ActionType = 19
	ActionDropTablePartition            ActionType = 20
	ActionCreateView                    ActionType = 21
	ActionModifyTableCharsetAndCollate  ActionType = 22
	ActionTruncateTablePartition        ActionType = 23
	ActionDropView                      ActionType = 24
	ActionRecoverTable                  ActionType = 25
	ActionModifySchemaCharsetAndCollate ActionType = 26
	ActionLockTable                     ActionType = 27
	ActionUnlockTable                   ActionType = 28
	ActionRepairTable                   ActionType = 29
	ActionSetTiFlashReplica             ActionType = 30
	ActionUpdateTiFlashReplicaStatus    ActionType = 31
	ActionAddPrimaryKey                 ActionType = 32
	ActionDropPrimaryKey                ActionType = 33
	ActionCreateSequence                ActionType = 34
	ActionAlterSequence                 ActionType = 35
	ActionDropSequence                  ActionType = 36
	ActionAddColumns                    ActionType = 37 // Deprecated, we use ActionMultiSchemaChange instead.
	ActionDropColumns                   ActionType = 38 // Deprecated, we use ActionMultiSchemaChange instead.
	ActionModifyTableAutoIdCache        ActionType = 39 //nolint:revive
	ActionRebaseAutoRandomBase          ActionType = 40
	ActionAlterIndexVisibility          ActionType = 41
	ActionExchangeTablePartition        ActionType = 42
	ActionAddCheckConstraint            ActionType = 43
	ActionDropCheckConstraint           ActionType = 44
	ActionAlterCheckConstraint          ActionType = 45

	// `ActionAlterTableAlterPartition` is removed and will never be used.
	// Just left a tombstone here for compatibility.
	__DEPRECATED_ActionAlterTableAlterPartition ActionType = 46 //nolint:revive

	ActionRenameTables                  ActionType = 47
	ActionDropIndexes                   ActionType = 48 // Deprecated, we use ActionMultiSchemaChange instead.
	ActionAlterTableAttributes          ActionType = 49
	ActionAlterTablePartitionAttributes ActionType = 50
	ActionCreatePlacementPolicy         ActionType = 51
	ActionAlterPlacementPolicy          ActionType = 52
	ActionDropPlacementPolicy           ActionType = 53
	ActionAlterTablePartitionPlacement  ActionType = 54
	ActionModifySchemaDefaultPlacement  ActionType = 55
	ActionAlterTablePlacement           ActionType = 56
	ActionAlterCacheTable               ActionType = 57
	ActionAlterTableStatsOptions        ActionType = 58
	ActionAlterNoCacheTable             ActionType = 59
	ActionCreateTables                  ActionType = 60
	ActionMultiSchemaChange             ActionType = 61
	ActionFlashbackCluster              ActionType = 62
<<<<<<< HEAD
	// TODO: Add support for this in TiFlash!
	ActionReorganizePartition ActionType = 63
=======
	ActionRecoverSchema                 ActionType = 63
>>>>>>> 307d44d5
)

var actionMap = map[ActionType]string{
	ActionCreateSchema:                  "create schema",
	ActionDropSchema:                    "drop schema",
	ActionCreateTable:                   "create table",
	ActionCreateTables:                  "create tables",
	ActionDropTable:                     "drop table",
	ActionAddColumn:                     "add column",
	ActionDropColumn:                    "drop column",
	ActionAddIndex:                      "add index",
	ActionDropIndex:                     "drop index",
	ActionAddForeignKey:                 "add foreign key",
	ActionDropForeignKey:                "drop foreign key",
	ActionTruncateTable:                 "truncate table",
	ActionModifyColumn:                  "modify column",
	ActionRebaseAutoID:                  "rebase auto_increment ID",
	ActionRenameTable:                   "rename table",
	ActionRenameTables:                  "rename tables",
	ActionSetDefaultValue:               "set default value",
	ActionShardRowID:                    "shard row ID",
	ActionModifyTableComment:            "modify table comment",
	ActionRenameIndex:                   "rename index",
	ActionAddTablePartition:             "add partition",
	ActionDropTablePartition:            "drop partition",
	ActionCreateView:                    "create view",
	ActionModifyTableCharsetAndCollate:  "modify table charset and collate",
	ActionTruncateTablePartition:        "truncate partition",
	ActionDropView:                      "drop view",
	ActionRecoverTable:                  "recover table",
	ActionModifySchemaCharsetAndCollate: "modify schema charset and collate",
	ActionLockTable:                     "lock table",
	ActionUnlockTable:                   "unlock table",
	ActionRepairTable:                   "repair table",
	ActionSetTiFlashReplica:             "set tiflash replica",
	ActionUpdateTiFlashReplicaStatus:    "update tiflash replica status",
	ActionAddPrimaryKey:                 "add primary key",
	ActionDropPrimaryKey:                "drop primary key",
	ActionCreateSequence:                "create sequence",
	ActionAlterSequence:                 "alter sequence",
	ActionDropSequence:                  "drop sequence",
	ActionModifyTableAutoIdCache:        "modify auto id cache",
	ActionRebaseAutoRandomBase:          "rebase auto_random ID",
	ActionAlterIndexVisibility:          "alter index visibility",
	ActionExchangeTablePartition:        "exchange partition",
	ActionAddCheckConstraint:            "add check constraint",
	ActionDropCheckConstraint:           "drop check constraint",
	ActionAlterCheckConstraint:          "alter check constraint",
	ActionAlterTableAttributes:          "alter table attributes",
	ActionAlterTablePartitionPlacement:  "alter table partition placement",
	ActionAlterTablePartitionAttributes: "alter table partition attributes",
	ActionCreatePlacementPolicy:         "create placement policy",
	ActionAlterPlacementPolicy:          "alter placement policy",
	ActionDropPlacementPolicy:           "drop placement policy",
	ActionModifySchemaDefaultPlacement:  "modify schema default placement",
	ActionAlterTablePlacement:           "alter table placement",
	ActionAlterCacheTable:               "alter table cache",
	ActionAlterNoCacheTable:             "alter table nocache",
	ActionAlterTableStatsOptions:        "alter table statistics options",
	ActionMultiSchemaChange:             "alter table multi-schema change",
	ActionFlashbackCluster:              "flashback cluster",
<<<<<<< HEAD
	ActionReorganizePartition:           "alter table reorganize partition",
=======
	ActionRecoverSchema:                 "flashback schema",
>>>>>>> 307d44d5

	// `ActionAlterTableAlterPartition` is removed and will never be used.
	// Just left a tombstone here for compatibility.
	__DEPRECATED_ActionAlterTableAlterPartition: "alter partition",
}

// String return current ddl action in string
func (action ActionType) String() string {
	if v, ok := actionMap[action]; ok {
		return v
	}
	return "none"
}

// HistoryInfo is used for binlog.
type HistoryInfo struct {
	SchemaVersion int64
	DBInfo        *DBInfo
	TableInfo     *TableInfo
	FinishedTS    uint64

	// MultipleTableInfos is like TableInfo but only for operations updating multiple tables.
	MultipleTableInfos []*TableInfo
}

// AddDBInfo adds schema version and schema information that are used for binlog.
// dbInfo is added in the following operations: create database, drop database.
func (h *HistoryInfo) AddDBInfo(schemaVer int64, dbInfo *DBInfo) {
	h.SchemaVersion = schemaVer
	h.DBInfo = dbInfo
}

// AddTableInfo adds schema version and table information that are used for binlog.
// tblInfo is added except for the following operations: create database, drop database.
func (h *HistoryInfo) AddTableInfo(schemaVer int64, tblInfo *TableInfo) {
	h.SchemaVersion = schemaVer
	h.TableInfo = tblInfo
}

// SetTableInfos is like AddTableInfo, but will add multiple table infos to the binlog.
func (h *HistoryInfo) SetTableInfos(schemaVer int64, tblInfos []*TableInfo) {
	h.SchemaVersion = schemaVer
	h.MultipleTableInfos = make([]*TableInfo, len(tblInfos))
	copy(h.MultipleTableInfos, tblInfos)
}

// Clean cleans history information.
func (h *HistoryInfo) Clean() {
	h.SchemaVersion = 0
	h.DBInfo = nil
	h.TableInfo = nil
	h.MultipleTableInfos = nil
}

// DDLReorgMeta is meta info of DDL reorganization.
type DDLReorgMeta struct {
	// EndHandle is the last handle of the adding indices table.
	// We should only backfill indices in the range [startHandle, EndHandle].
	EndHandle int64 `json:"end_handle"`

	SQLMode       mysql.SQLMode                    `json:"sql_mode"`
	Warnings      map[errors.ErrorID]*terror.Error `json:"warnings"`
	WarningsCount map[errors.ErrorID]int64         `json:"warnings_count"`
	Location      *TimeZoneLocation                `json:"location"`
	ReorgTp       ReorgType                        `json:"reorg_tp"`
}

// ReorgType indicates which process is used for the data reorganization.
type ReorgType int8

const (
	// ReorgTypeNone means the backfill task is not started yet.
	ReorgTypeNone ReorgType = iota
	// ReorgTypeTxn means the index records are backfill with transactions.
	// All the index KVs are written through the transaction interface.
	// This is the original backfill implementation.
	ReorgTypeTxn
	// ReorgTypeLitMerge means the index records are backfill with lightning.
	// The index KVs are encoded to SST files and imported to the storage directly.
	// The incremental index KVs written by DML are redirected to a temporary index.
	// After the backfill is finished, the temporary index records are merged back to the original index.
	ReorgTypeLitMerge
	// ReorgTypeTxnMerge means backfill with transactions and merge incremental changes.
	// The backfill index KVs are written through the transaction interface.
	// The incremental index KVs written by DML are redirected to a temporary index.
	// After the backfill is finished, the temporary index records are merged back to the original index.
	ReorgTypeTxnMerge
)

// NeedMergeProcess means the incremental changes need to be merged.
func (tp ReorgType) NeedMergeProcess() bool {
	return tp == ReorgTypeLitMerge || tp == ReorgTypeTxnMerge
}

// String implements fmt.Stringer interface.
func (tp ReorgType) String() string {
	switch tp {
	case ReorgTypeTxn:
		return "txn"
	case ReorgTypeLitMerge:
		return "ingest"
	case ReorgTypeTxnMerge:
		return "txn-merge"
	}
	return ""
}

// TimeZoneLocation represents a single time zone.
type TimeZoneLocation struct {
	Name     string `json:"name"`
	Offset   int    `json:"offset"` // seconds east of UTC
	location *time.Location
}

// GetLocation gets the timezone location.
func (tz *TimeZoneLocation) GetLocation() (*time.Location, error) {
	if tz.location != nil {
		return tz.location, nil
	}

	var err error
	if tz.Offset == 0 {
		tz.location, err = time.LoadLocation(tz.Name)
	} else {
		tz.location = time.FixedZone(tz.Name, tz.Offset)
	}
	return tz.location, err
}

// NewDDLReorgMeta new a DDLReorgMeta.
func NewDDLReorgMeta() *DDLReorgMeta {
	return &DDLReorgMeta{
		EndHandle: math.MaxInt64,
	}
}

// MultiSchemaInfo keeps some information for multi schema change.
type MultiSchemaInfo struct {
	SubJobs    []*SubJob `json:"sub_jobs"`
	Revertible bool      `json:"revertible"`

	// SkipVersion is used to control whether generating a new schema version for a sub-job.
	SkipVersion bool `json:"-"`

	AddColumns    []CIStr `json:"-"`
	DropColumns   []CIStr `json:"-"`
	ModifyColumns []CIStr `json:"-"`
	AddIndexes    []CIStr `json:"-"`
	DropIndexes   []CIStr `json:"-"`
	AlterIndexes  []CIStr `json:"-"`
	ForeignKeys   []CIStr `json:"-"`

	RelativeColumns []CIStr `json:"-"`
	PositionColumns []CIStr `json:"-"`
}

// NewMultiSchemaInfo new a MultiSchemaInfo.
func NewMultiSchemaInfo() *MultiSchemaInfo {
	return &MultiSchemaInfo{
		SubJobs:    nil,
		Revertible: true,
	}
}

// SubJob is a representation of one DDL schema change. A Job may contain zero(when multi-schema change is not applicable) or more SubJobs.
type SubJob struct {
	Type        ActionType      `json:"type"`
	Args        []interface{}   `json:"-"`
	RawArgs     json.RawMessage `json:"raw_args"`
	SchemaState SchemaState     `json:"schema_state"`
	SnapshotVer uint64          `json:"snapshot_ver"`
	Revertible  bool            `json:"revertible"`
	State       JobState        `json:"state"`
	RowCount    int64           `json:"row_count"`
	Warning     *terror.Error   `json:"warning"`
	CtxVars     []interface{}   `json:"-"`
	SchemaVer   int64           `json:"schema_version"`
}

// IsNormal returns true if the sub-job is normally running.
func (sub *SubJob) IsNormal() bool {
	switch sub.State {
	case JobStateCancelling, JobStateCancelled,
		JobStateRollingback, JobStateRollbackDone:
		return false
	default:
		return true
	}
}

// IsFinished returns true if the job is done.
func (sub *SubJob) IsFinished() bool {
	return sub.State == JobStateDone ||
		sub.State == JobStateRollbackDone ||
		sub.State == JobStateCancelled
}

// ToProxyJob converts a sub-job to a proxy job.
func (sub *SubJob) ToProxyJob(parentJob *Job) Job {
	return Job{
		ID:              parentJob.ID,
		Type:            sub.Type,
		SchemaID:        parentJob.SchemaID,
		TableID:         parentJob.TableID,
		SchemaName:      parentJob.SchemaName,
		State:           sub.State,
		Warning:         sub.Warning,
		Error:           nil,
		ErrorCount:      0,
		RowCount:        sub.RowCount,
		Mu:              sync.Mutex{},
		CtxVars:         sub.CtxVars,
		Args:            sub.Args,
		RawArgs:         sub.RawArgs,
		SchemaState:     sub.SchemaState,
		SnapshotVer:     sub.SnapshotVer,
		RealStartTS:     parentJob.RealStartTS,
		StartTS:         parentJob.StartTS,
		DependencyID:    parentJob.DependencyID,
		Query:           parentJob.Query,
		BinlogInfo:      parentJob.BinlogInfo,
		Version:         parentJob.Version,
		ReorgMeta:       parentJob.ReorgMeta,
		MultiSchemaInfo: &MultiSchemaInfo{Revertible: sub.Revertible},
		Priority:        parentJob.Priority,
		SeqNum:          parentJob.SeqNum,
	}
}

// FromProxyJob converts a proxy job to a sub-job.
func (sub *SubJob) FromProxyJob(proxyJob *Job, ver int64) {
	sub.Revertible = proxyJob.MultiSchemaInfo.Revertible
	sub.SchemaState = proxyJob.SchemaState
	sub.SnapshotVer = proxyJob.SnapshotVer
	sub.Args = proxyJob.Args
	sub.State = proxyJob.State
	sub.Warning = proxyJob.Warning
	sub.RowCount = proxyJob.RowCount
	sub.SchemaVer = ver
}

// Job is for a DDL operation.
type Job struct {
	ID         int64         `json:"id"`
	Type       ActionType    `json:"type"`
	SchemaID   int64         `json:"schema_id"`
	TableID    int64         `json:"table_id"`
	SchemaName string        `json:"schema_name"`
	TableName  string        `json:"table_name"`
	State      JobState      `json:"state"`
	Warning    *terror.Error `json:"warning"`
	Error      *terror.Error `json:"err"`
	// ErrorCount will be increased, every time we meet an error when running job.
	ErrorCount int64 `json:"err_count"`
	// RowCount means the number of rows that are processed.
	RowCount int64      `json:"row_count"`
	Mu       sync.Mutex `json:"-"`
	// CtxVars are variables attached to the job. It is for internal usage.
	// E.g. passing arguments between functions by one single *Job pointer.
	CtxVars []interface{} `json:"-"`
	Args    []interface{} `json:"-"`
	// RawArgs : We must use json raw message to delay parsing special args.
	RawArgs     json.RawMessage `json:"raw_args"`
	SchemaState SchemaState     `json:"schema_state"`
	// SnapshotVer means snapshot version for this job.
	SnapshotVer uint64 `json:"snapshot_ver"`
	// RealStartTS uses timestamp allocated by TSO.
	// Now it's the TS when we actually start the job.
	RealStartTS uint64 `json:"real_start_ts"`
	// StartTS uses timestamp allocated by TSO.
	// Now it's the TS when we put the job to TiKV queue.
	StartTS uint64 `json:"start_ts"`
	// DependencyID is the job's ID that the current job depends on.
	DependencyID int64 `json:"dependency_id"`
	// Query string of the ddl job.
	Query      string       `json:"query"`
	BinlogInfo *HistoryInfo `json:"binlog"`

	// Version indicates the DDL job version. For old jobs, it will be 0.
	Version int64 `json:"version"`

	// ReorgMeta is meta info of ddl reorganization.
	ReorgMeta *DDLReorgMeta `json:"reorg_meta"`

	// MultiSchemaInfo keeps some warning now for multi schema change.
	MultiSchemaInfo *MultiSchemaInfo `json:"multi_schema_info"`

	// Priority is only used to set the operation priority of adding indices.
	Priority int `json:"priority"`

	// SeqNum is the total order in all DDLs, it's used to identify the order of DDL.
	SeqNum uint64 `json:"seq_num"`
}

// FinishTableJob is called when a job is finished.
// It updates the job's state information and adds tblInfo to the binlog.
func (job *Job) FinishTableJob(jobState JobState, schemaState SchemaState, ver int64, tblInfo *TableInfo) {
	job.State = jobState
	job.SchemaState = schemaState
	job.BinlogInfo.AddTableInfo(ver, tblInfo)
}

// FinishMultipleTableJob is called when a job is finished.
// It updates the job's state information and adds tblInfos to the binlog.
func (job *Job) FinishMultipleTableJob(jobState JobState, schemaState SchemaState, ver int64, tblInfos []*TableInfo) {
	job.State = jobState
	job.SchemaState = schemaState
	job.BinlogInfo.SchemaVersion = ver
	job.BinlogInfo.MultipleTableInfos = tblInfos
	job.BinlogInfo.TableInfo = tblInfos[len(tblInfos)-1]
}

// FinishDBJob is called when a job is finished.
// It updates the job's state information and adds dbInfo the binlog.
func (job *Job) FinishDBJob(jobState JobState, schemaState SchemaState, ver int64, dbInfo *DBInfo) {
	job.State = jobState
	job.SchemaState = schemaState
	job.BinlogInfo.AddDBInfo(ver, dbInfo)
}

// MarkNonRevertible mark the current job to be non-revertible.
// It means the job cannot be cancelled or rollbacked.
func (job *Job) MarkNonRevertible() {
	if job.MultiSchemaInfo != nil {
		job.MultiSchemaInfo.Revertible = false
	}
}

// Clone returns a copy of the job.
func (job *Job) Clone() *Job {
	encode, err := job.Encode(true)
	if err != nil {
		return nil
	}
	var clone Job
	err = clone.Decode(encode)
	if err != nil {
		return nil
	}
	if len(job.Args) > 0 {
		clone.Args = make([]interface{}, len(job.Args))
		copy(clone.Args, job.Args)
	}
	if job.MultiSchemaInfo != nil {
		for i, sub := range job.MultiSchemaInfo.SubJobs {
			clone.MultiSchemaInfo.SubJobs[i].Args = make([]interface{}, len(sub.Args))
			copy(clone.MultiSchemaInfo.SubJobs[i].Args, sub.Args)
		}
	}
	return &clone
}

// TSConvert2Time converts timestamp to time.
func TSConvert2Time(ts uint64) time.Time {
	t := int64(ts >> 18) // 18 is for the logical time.
	return time.UnixMilli(t)
}

// SetRowCount sets the number of rows. Make sure it can pass `make race`.
func (job *Job) SetRowCount(count int64) {
	job.Mu.Lock()
	defer job.Mu.Unlock()

	job.RowCount = count
}

// GetRowCount gets the number of rows. Make sure it can pass `make race`.
func (job *Job) GetRowCount() int64 {
	job.Mu.Lock()
	defer job.Mu.Unlock()

	return job.RowCount
}

// SetWarnings sets the warnings of rows handled.
func (job *Job) SetWarnings(warnings map[errors.ErrorID]*terror.Error, warningsCount map[errors.ErrorID]int64) {
	job.ReorgMeta.Warnings = warnings
	job.ReorgMeta.WarningsCount = warningsCount
}

// GetWarnings gets the warnings of the rows handled.
func (job *Job) GetWarnings() (map[errors.ErrorID]*terror.Error, map[errors.ErrorID]int64) {
	return job.ReorgMeta.Warnings, job.ReorgMeta.WarningsCount
}

// Encode encodes job with json format.
// updateRawArgs is used to determine whether to update the raw args.
func (job *Job) Encode(updateRawArgs bool) ([]byte, error) {
	var err error
	if updateRawArgs {
		job.RawArgs, err = json.Marshal(job.Args)
		if err != nil {
			return nil, errors.Trace(err)
		}
		if job.MultiSchemaInfo != nil {
			for _, sub := range job.MultiSchemaInfo.SubJobs {
				// Only update the args of executing sub-jobs.
				if sub.Args == nil {
					continue
				}
				sub.RawArgs, err = json.Marshal(sub.Args)
				if err != nil {
					return nil, errors.Trace(err)
				}
			}
		}
	}

	var b []byte
	job.Mu.Lock()
	defer job.Mu.Unlock()
	b, err = json.Marshal(job)

	return b, errors.Trace(err)
}

// Decode decodes job from the json buffer, we must use DecodeArgs later to
// decode special args for this job.
func (job *Job) Decode(b []byte) error {
	err := json.Unmarshal(b, job)
	return errors.Trace(err)
}

// DecodeArgs decodes job args.
func (job *Job) DecodeArgs(args ...interface{}) error {
	var rawArgs []json.RawMessage
	if err := json.Unmarshal(job.RawArgs, &rawArgs); err != nil {
		return errors.Trace(err)
	}

	sz := len(rawArgs)
	if sz > len(args) {
		sz = len(args)
	}

	for i := 0; i < sz; i++ {
		if err := json.Unmarshal(rawArgs[i], args[i]); err != nil {
			return errors.Trace(err)
		}
	}
	job.Args = args[:sz]
	return nil
}

// String implements fmt.Stringer interface.
func (job *Job) String() string {
	rowCount := job.GetRowCount()
	ret := fmt.Sprintf("ID:%d, Type:%s, State:%s, SchemaState:%s, SchemaID:%d, TableID:%d, RowCount:%d, ArgLen:%d, start time: %v, Err:%v, ErrCount:%d, SnapshotVersion:%v",
		job.ID, job.Type, job.State, job.SchemaState, job.SchemaID, job.TableID, rowCount, len(job.Args), TSConvert2Time(job.StartTS), job.Error, job.ErrorCount, job.SnapshotVer)
	if job.Type != ActionMultiSchemaChange && job.MultiSchemaInfo != nil {
		ret += fmt.Sprintf(", Multi-Schema Change:true, Revertible:%v", job.MultiSchemaInfo.Revertible)
	}
	return ret
}

func (job *Job) hasDependentSchema(other *Job) (bool, error) {
	if other.Type == ActionDropSchema || other.Type == ActionCreateSchema {
		if other.SchemaID == job.SchemaID {
			return true, nil
		}
		if job.Type == ActionRenameTable {
			var oldSchemaID int64
			if err := job.DecodeArgs(&oldSchemaID); err != nil {
				return false, errors.Trace(err)
			}
			if other.SchemaID == oldSchemaID {
				return true, nil
			}
		}
		if job.Type == ActionExchangeTablePartition {
			var (
				defID          int64
				ptSchemaID     int64
				ptID           int64
				partName       string
				withValidation bool
			)
			if err := job.DecodeArgs(&defID, &ptSchemaID, &ptID, &partName, &withValidation); err != nil {
				return false, errors.Trace(err)
			}
			if other.SchemaID == ptSchemaID {
				return true, nil
			}
		}
	}
	return false, nil
}

func (job *Job) hasDependentTableForExchangePartition(other *Job) (bool, error) {
	if job.Type == ActionExchangeTablePartition {
		var (
			defID          int64
			ptSchemaID     int64
			ptID           int64
			partName       string
			withValidation bool
		)

		if err := job.DecodeArgs(&defID, &ptSchemaID, &ptID, &partName, &withValidation); err != nil {
			return false, errors.Trace(err)
		}
		if ptID == other.TableID || defID == other.TableID {
			return true, nil
		}

		if other.Type == ActionExchangeTablePartition {
			var (
				otherDefID          int64
				otherPtSchemaID     int64
				otherPtID           int64
				otherPartName       string
				otherWithValidation bool
			)
			if err := other.DecodeArgs(&otherDefID, &otherPtSchemaID, &otherPtID, &otherPartName, &otherWithValidation); err != nil {
				return false, errors.Trace(err)
			}
			if job.TableID == other.TableID || job.TableID == otherPtID || job.TableID == otherDefID {
				return true, nil
			}
			if ptID == other.TableID || ptID == otherPtID || ptID == otherDefID {
				return true, nil
			}
			if defID == other.TableID || defID == otherPtID || defID == otherDefID {
				return true, nil
			}
		}
	}
	return false, nil
}

// IsDependentOn returns whether the job depends on "other".
// How to check the job depends on "other"?
// 1. The two jobs handle the same database when one of the two jobs is an ActionDropSchema or ActionCreateSchema type.
// 2. Or the two jobs handle the same table.
// 3. Or other job is flashback cluster.
func (job *Job) IsDependentOn(other *Job) (bool, error) {
	if other.Type == ActionFlashbackCluster {
		return true, nil
	}

	isDependent, err := job.hasDependentSchema(other)
	if err != nil || isDependent {
		return isDependent, errors.Trace(err)
	}
	isDependent, err = other.hasDependentSchema(job)
	if err != nil || isDependent {
		return isDependent, errors.Trace(err)
	}

	// TODO: If a job is ActionRenameTable, we need to check table name.
	if other.TableID == job.TableID {
		return true, nil
	}
	isDependent, err = job.hasDependentTableForExchangePartition(other)
	if err != nil || isDependent {
		return isDependent, errors.Trace(err)
	}
	isDependent, err = other.hasDependentTableForExchangePartition(job)
	if err != nil || isDependent {
		return isDependent, errors.Trace(err)
	}
	return false, nil
}

// IsFinished returns whether job is finished or not.
// If the job state is Done or Cancelled, it is finished.
func (job *Job) IsFinished() bool {
	return job.State == JobStateDone || job.State == JobStateRollbackDone || job.State == JobStateCancelled
}

// IsCancelled returns whether the job is cancelled or not.
func (job *Job) IsCancelled() bool {
	return job.State == JobStateCancelled
}

// IsRollbackDone returns whether the job is rolled back or not.
func (job *Job) IsRollbackDone() bool {
	return job.State == JobStateRollbackDone
}

// IsRollingback returns whether the job is rolling back or not.
func (job *Job) IsRollingback() bool {
	return job.State == JobStateRollingback
}

// IsCancelling returns whether the job is cancelling or not.
func (job *Job) IsCancelling() bool {
	return job.State == JobStateCancelling
}

// IsSynced returns whether the DDL modification is synced among all TiDB servers.
func (job *Job) IsSynced() bool {
	return job.State == JobStateSynced
}

// IsDone returns whether job is done.
func (job *Job) IsDone() bool {
	return job.State == JobStateDone
}

// IsRunning returns whether job is still running or not.
func (job *Job) IsRunning() bool {
	return job.State == JobStateRunning
}

// IsQueueing returns whether job is queuing or not.
func (job *Job) IsQueueing() bool {
	return job.State == JobStateQueueing
}

// NotStarted returns true if the job is never run by a worker.
func (job *Job) NotStarted() bool {
	return job.State == JobStateNone || job.State == JobStateQueueing
}

// MayNeedReorg indicates that this job may need to reorganize the data.
func (job *Job) MayNeedReorg() bool {
	switch job.Type {
	case ActionAddIndex, ActionAddPrimaryKey:
		return true
	case ActionModifyColumn:
		if len(job.CtxVars) > 0 {
			needReorg, ok := job.CtxVars[0].(bool)
			return ok && needReorg
		}
		return false
	case ActionMultiSchemaChange:
		for _, sub := range job.MultiSchemaInfo.SubJobs {
			proxyJob := Job{Type: sub.Type, CtxVars: sub.CtxVars}
			if proxyJob.MayNeedReorg() {
				return true
			}
		}
		return false
	default:
		return false
	}
}

// IsRollbackable checks whether the job can be rollback.
func (job *Job) IsRollbackable() bool {
	switch job.Type {
	case ActionDropIndex, ActionDropPrimaryKey:
		// We can't cancel if index current state is in StateDeleteOnly or StateDeleteReorganization or StateWriteOnly, otherwise there will be an inconsistent issue between record and index.
		// In WriteOnly state, we can rollback for normal index but can't rollback for expression index(need to drop hidden column). Since we can't
		// know the type of index here, we consider all indices except primary index as non-rollbackable.
		// TODO: distinguish normal index and expression index so that we can rollback `DropIndex` for normal index in WriteOnly state.
		// TODO: make DropPrimaryKey rollbackable in WriteOnly, it need to deal with some tests.
		if job.SchemaState == StateDeleteOnly ||
			job.SchemaState == StateDeleteReorganization ||
			job.SchemaState == StateWriteOnly {
			return false
		}
	case ActionAddTablePartition:
		return job.SchemaState == StateNone || job.SchemaState == StateReplicaOnly
	case ActionDropColumn, ActionDropSchema, ActionDropTable, ActionDropSequence,
		ActionDropForeignKey, ActionDropTablePartition:
		return job.SchemaState == StatePublic
	case ActionRebaseAutoID, ActionShardRowID,
		ActionTruncateTable, ActionAddForeignKey, ActionRenameTable,
		ActionModifyTableCharsetAndCollate, ActionTruncateTablePartition,
		ActionModifySchemaCharsetAndCollate, ActionRepairTable,
		ActionModifyTableAutoIdCache, ActionModifySchemaDefaultPlacement:
		return job.SchemaState == StateNone
	case ActionMultiSchemaChange:
		return job.MultiSchemaInfo.Revertible
	case ActionFlashbackCluster:
		if job.SchemaState == StateWriteReorganization ||
			job.SchemaState == StateWriteOnly {
			return false
		}
	}
	return true
}

// JobState is for job state.
type JobState byte

// List job states.
const (
	JobStateNone    JobState = 0
	JobStateRunning JobState = 1
	// When DDL encountered an unrecoverable error at reorganization state,
	// some keys has been added already, we need to remove them.
	// JobStateRollingback is the state to do the rolling back job.
	JobStateRollingback  JobState = 2
	JobStateRollbackDone JobState = 3
	JobStateDone         JobState = 4
	JobStateCancelled    JobState = 5
	// JobStateSynced is used to mark the information about the completion of this job
	// has been synchronized to all servers.
	JobStateSynced JobState = 6
	// JobStateCancelling is used to mark the DDL job is cancelled by the client, but the DDL work hasn't handle it.
	JobStateCancelling JobState = 7
	// JobStateQueueing means the job has not yet been started.
	JobStateQueueing JobState = 8
)

// String implements fmt.Stringer interface.
func (s JobState) String() string {
	switch s {
	case JobStateRunning:
		return "running"
	case JobStateRollingback:
		return "rollingback"
	case JobStateRollbackDone:
		return "rollback done"
	case JobStateDone:
		return "done"
	case JobStateCancelled:
		return "cancelled"
	case JobStateCancelling:
		return "cancelling"
	case JobStateSynced:
		return "synced"
	case JobStateQueueing:
		return "queueing"
	default:
		return "none"
	}
}

// SchemaDiff contains the schema modification at a particular schema version.
// It is used to reduce schema reload cost.
type SchemaDiff struct {
	Version  int64      `json:"version"`
	Type     ActionType `json:"type"`
	SchemaID int64      `json:"schema_id"`
	TableID  int64      `json:"table_id"`

	// OldTableID is the table ID before truncate, only used by truncate table DDL.
	OldTableID int64 `json:"old_table_id"`
	// OldSchemaID is the schema ID before rename table, only used by rename table DDL.
	OldSchemaID int64 `json:"old_schema_id"`

	AffectedOpts []*AffectedOption `json:"affected_options"`
}

// AffectedOption is used when a ddl affects multi tables.
type AffectedOption struct {
	SchemaID    int64 `json:"schema_id"`
	TableID     int64 `json:"table_id"`
	OldTableID  int64 `json:"old_table_id"`
	OldSchemaID int64 `json:"old_schema_id"`
}<|MERGE_RESOLUTION|>--- conflicted
+++ resolved
@@ -97,12 +97,9 @@
 	ActionCreateTables                  ActionType = 60
 	ActionMultiSchemaChange             ActionType = 61
 	ActionFlashbackCluster              ActionType = 62
-<<<<<<< HEAD
+	ActionRecoverSchema                 ActionType = 63
 	// TODO: Add support for this in TiFlash!
-	ActionReorganizePartition ActionType = 63
-=======
-	ActionRecoverSchema                 ActionType = 63
->>>>>>> 307d44d5
+	ActionReorganizePartition ActionType = 64
 )
 
 var actionMap = map[ActionType]string{
@@ -164,11 +161,8 @@
 	ActionAlterTableStatsOptions:        "alter table statistics options",
 	ActionMultiSchemaChange:             "alter table multi-schema change",
 	ActionFlashbackCluster:              "flashback cluster",
-<<<<<<< HEAD
+	ActionRecoverSchema:                 "flashback schema",
 	ActionReorganizePartition:           "alter table reorganize partition",
-=======
-	ActionRecoverSchema:                 "flashback schema",
->>>>>>> 307d44d5
 
 	// `ActionAlterTableAlterPartition` is removed and will never be used.
 	// Just left a tombstone here for compatibility.
