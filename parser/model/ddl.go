// Copyright 2015 PingCAP, Inc.
//
// Licensed under the Apache License, Version 2.0 (the "License");
// you may not use this file except in compliance with the License.
// You may obtain a copy of the License at
//
//     http://www.apache.org/licenses/LICENSE-2.0
//
// Unless required by applicable law or agreed to in writing, software
// distributed under the License is distributed on an "AS IS" BASIS,
// See the License for the specific language governing permissions and
// limitations under the License.

package model

import (
	"encoding/json"
	"fmt"
	"math"
	"sync"
	"time"

	"github.com/pingcap/errors"
	"github.com/pingcap/tidb/parser/mysql"
	"github.com/pingcap/tidb/parser/terror"
)

// ActionType is the type for DDL action.
type ActionType byte

// List DDL actions.
const (
	ActionNone                          ActionType = 0
	ActionCreateSchema                  ActionType = 1
	ActionDropSchema                    ActionType = 2
	ActionCreateTable                   ActionType = 3
	ActionDropTable                     ActionType = 4
	ActionAddColumn                     ActionType = 5
	ActionDropColumn                    ActionType = 6
	ActionAddIndex                      ActionType = 7
	ActionDropIndex                     ActionType = 8
	ActionAddForeignKey                 ActionType = 9
	ActionDropForeignKey                ActionType = 10
	ActionTruncateTable                 ActionType = 11
	ActionModifyColumn                  ActionType = 12
	ActionRebaseAutoID                  ActionType = 13
	ActionRenameTable                   ActionType = 14
	ActionSetDefaultValue               ActionType = 15
	ActionShardRowID                    ActionType = 16
	ActionModifyTableComment            ActionType = 17
	ActionRenameIndex                   ActionType = 18
	ActionAddTablePartition             ActionType = 19
	ActionDropTablePartition            ActionType = 20
	ActionCreateView                    ActionType = 21
	ActionModifyTableCharsetAndCollate  ActionType = 22
	ActionTruncateTablePartition        ActionType = 23
	ActionDropView                      ActionType = 24
	ActionRecoverTable                  ActionType = 25
	ActionModifySchemaCharsetAndCollate ActionType = 26
	ActionLockTable                     ActionType = 27
	ActionUnlockTable                   ActionType = 28
	ActionRepairTable                   ActionType = 29
	ActionSetTiFlashReplica             ActionType = 30
	ActionUpdateTiFlashReplicaStatus    ActionType = 31
	ActionAddPrimaryKey                 ActionType = 32
	ActionDropPrimaryKey                ActionType = 33
	ActionCreateSequence                ActionType = 34
	ActionAlterSequence                 ActionType = 35
	ActionDropSequence                  ActionType = 36
	ActionAddColumns                    ActionType = 37 // Deprecated, we use ActionMultiSchemaChange instead.
	ActionDropColumns                   ActionType = 38 // Deprecated, we use ActionMultiSchemaChange instead.
	ActionModifyTableAutoIdCache        ActionType = 39 //nolint:revive
	ActionRebaseAutoRandomBase          ActionType = 40
	ActionAlterIndexVisibility          ActionType = 41
	ActionExchangeTablePartition        ActionType = 42
	ActionAddCheckConstraint            ActionType = 43
	ActionDropCheckConstraint           ActionType = 44
	ActionAlterCheckConstraint          ActionType = 45

	// `ActionAlterTableAlterPartition` is removed and will never be used.
	// Just left a tombstone here for compatibility.
	__DEPRECATED_ActionAlterTableAlterPartition ActionType = 46 //nolint:revive

	ActionRenameTables                  ActionType = 47
	ActionDropIndexes                   ActionType = 48 // Deprecated, we use ActionMultiSchemaChange instead.
	ActionAlterTableAttributes          ActionType = 49
	ActionAlterTablePartitionAttributes ActionType = 50
	ActionCreatePlacementPolicy         ActionType = 51
	ActionAlterPlacementPolicy          ActionType = 52
	ActionDropPlacementPolicy           ActionType = 53
	ActionAlterTablePartitionPlacement  ActionType = 54
	ActionModifySchemaDefaultPlacement  ActionType = 55
	ActionAlterTablePlacement           ActionType = 56
	ActionAlterCacheTable               ActionType = 57
	ActionAlterTableStatsOptions        ActionType = 58
	ActionAlterNoCacheTable             ActionType = 59
	ActionCreateTables                  ActionType = 60
	ActionMultiSchemaChange             ActionType = 61
	ActionFlashbackCluster              ActionType = 62
	ActionRecoverSchema                 ActionType = 63
	ActionReorganizePartition           ActionType = 64
	ActionAlterTTLInfo                  ActionType = 65
	ActionAlterTTLRemove                ActionType = 67
	ActionCreateResourceGroup           ActionType = 68
	ActionAlterResourceGroup            ActionType = 69
	ActionDropResourceGroup             ActionType = 70
)

var actionMap = map[ActionType]string{
	ActionCreateSchema:                  "create schema",
	ActionDropSchema:                    "drop schema",
	ActionCreateTable:                   "create table",
	ActionCreateTables:                  "create tables",
	ActionDropTable:                     "drop table",
	ActionAddColumn:                     "add column",
	ActionDropColumn:                    "drop column",
	ActionAddIndex:                      "add index",
	ActionDropIndex:                     "drop index",
	ActionAddForeignKey:                 "add foreign key",
	ActionDropForeignKey:                "drop foreign key",
	ActionTruncateTable:                 "truncate table",
	ActionModifyColumn:                  "modify column",
	ActionRebaseAutoID:                  "rebase auto_increment ID",
	ActionRenameTable:                   "rename table",
	ActionRenameTables:                  "rename tables",
	ActionSetDefaultValue:               "set default value",
	ActionShardRowID:                    "shard row ID",
	ActionModifyTableComment:            "modify table comment",
	ActionRenameIndex:                   "rename index",
	ActionAddTablePartition:             "add partition",
	ActionDropTablePartition:            "drop partition",
	ActionCreateView:                    "create view",
	ActionModifyTableCharsetAndCollate:  "modify table charset and collate",
	ActionTruncateTablePartition:        "truncate partition",
	ActionDropView:                      "drop view",
	ActionRecoverTable:                  "recover table",
	ActionModifySchemaCharsetAndCollate: "modify schema charset and collate",
	ActionLockTable:                     "lock table",
	ActionUnlockTable:                   "unlock table",
	ActionRepairTable:                   "repair table",
	ActionSetTiFlashReplica:             "set tiflash replica",
	ActionUpdateTiFlashReplicaStatus:    "update tiflash replica status",
	ActionAddPrimaryKey:                 "add primary key",
	ActionDropPrimaryKey:                "drop primary key",
	ActionCreateSequence:                "create sequence",
	ActionAlterSequence:                 "alter sequence",
	ActionDropSequence:                  "drop sequence",
	ActionModifyTableAutoIdCache:        "modify auto id cache",
	ActionRebaseAutoRandomBase:          "rebase auto_random ID",
	ActionAlterIndexVisibility:          "alter index visibility",
	ActionExchangeTablePartition:        "exchange partition",
	ActionAddCheckConstraint:            "add check constraint",
	ActionDropCheckConstraint:           "drop check constraint",
	ActionAlterCheckConstraint:          "alter check constraint",
	ActionAlterTableAttributes:          "alter table attributes",
	ActionAlterTablePartitionPlacement:  "alter table partition placement",
	ActionAlterTablePartitionAttributes: "alter table partition attributes",
	ActionCreatePlacementPolicy:         "create placement policy",
	ActionAlterPlacementPolicy:          "alter placement policy",
	ActionDropPlacementPolicy:           "drop placement policy",
	ActionModifySchemaDefaultPlacement:  "modify schema default placement",
	ActionAlterTablePlacement:           "alter table placement",
	ActionAlterCacheTable:               "alter table cache",
	ActionAlterNoCacheTable:             "alter table nocache",
	ActionAlterTableStatsOptions:        "alter table statistics options",
	ActionMultiSchemaChange:             "alter table multi-schema change",
	ActionFlashbackCluster:              "flashback cluster",
	ActionRecoverSchema:                 "flashback schema",
	ActionReorganizePartition:           "alter table reorganize partition",
<<<<<<< HEAD

	ActionAlterTTLInfo:   "alter table ttl",
	ActionAlterTTLRemove: "alter table no_ttl",
=======
	ActionAlterTTLInfo:                  "alter table ttl",
	ActionAlterTTLRemove:                "alter table no_ttl",
	ActionCreateResourceGroup:           "create resource group",
	ActionAlterResourceGroup:            "alter resource group",
	ActionDropResourceGroup:             "drop resource group",

>>>>>>> 4b6f0caa
	// `ActionAlterTableAlterPartition` is removed and will never be used.
	// Just left a tombstone here for compatibility.
	__DEPRECATED_ActionAlterTableAlterPartition: "alter partition",
}

// String return current ddl action in string
func (action ActionType) String() string {
	if v, ok := actionMap[action]; ok {
		return v
	}
	return "none"
}

// HistoryInfo is used for binlog.
type HistoryInfo struct {
	SchemaVersion int64
	DBInfo        *DBInfo
	TableInfo     *TableInfo
	FinishedTS    uint64

	// MultipleTableInfos is like TableInfo but only for operations updating multiple tables.
	MultipleTableInfos []*TableInfo
}

// AddDBInfo adds schema version and schema information that are used for binlog.
// dbInfo is added in the following operations: create database, drop database.
func (h *HistoryInfo) AddDBInfo(schemaVer int64, dbInfo *DBInfo) {
	h.SchemaVersion = schemaVer
	h.DBInfo = dbInfo
}

// AddTableInfo adds schema version and table information that are used for binlog.
// tblInfo is added except for the following operations: create database, drop database.
func (h *HistoryInfo) AddTableInfo(schemaVer int64, tblInfo *TableInfo) {
	h.SchemaVersion = schemaVer
	h.TableInfo = tblInfo
}

// SetTableInfos is like AddTableInfo, but will add multiple table infos to the binlog.
func (h *HistoryInfo) SetTableInfos(schemaVer int64, tblInfos []*TableInfo) {
	h.SchemaVersion = schemaVer
	h.MultipleTableInfos = make([]*TableInfo, len(tblInfos))
	copy(h.MultipleTableInfos, tblInfos)
}

// Clean cleans history information.
func (h *HistoryInfo) Clean() {
	h.SchemaVersion = 0
	h.DBInfo = nil
	h.TableInfo = nil
	h.MultipleTableInfos = nil
}

// DDLReorgMeta is meta info of DDL reorganization.
type DDLReorgMeta struct {
	// EndHandle is the last handle of the adding indices table.
	// We should only backfill indices in the range [startHandle, EndHandle].
	EndHandle int64 `json:"end_handle"`

	SQLMode       mysql.SQLMode                    `json:"sql_mode"`
	Warnings      map[errors.ErrorID]*terror.Error `json:"warnings"`
	WarningsCount map[errors.ErrorID]int64         `json:"warnings_count"`
	Location      *TimeZoneLocation                `json:"location"`
	ReorgTp       ReorgType                        `json:"reorg_tp"`
}

// ReorgType indicates which process is used for the data reorganization.
type ReorgType int8

const (
	// ReorgTypeNone means the backfill task is not started yet.
	ReorgTypeNone ReorgType = iota
	// ReorgTypeTxn means the index records are backfill with transactions.
	// All the index KVs are written through the transaction interface.
	// This is the original backfill implementation.
	ReorgTypeTxn
	// ReorgTypeLitMerge means the index records are backfill with lightning.
	// The index KVs are encoded to SST files and imported to the storage directly.
	// The incremental index KVs written by DML are redirected to a temporary index.
	// After the backfill is finished, the temporary index records are merged back to the original index.
	ReorgTypeLitMerge
	// ReorgTypeTxnMerge means backfill with transactions and merge incremental changes.
	// The backfill index KVs are written through the transaction interface.
	// The incremental index KVs written by DML are redirected to a temporary index.
	// After the backfill is finished, the temporary index records are merged back to the original index.
	ReorgTypeTxnMerge
)

// NeedMergeProcess means the incremental changes need to be merged.
func (tp ReorgType) NeedMergeProcess() bool {
	return tp == ReorgTypeLitMerge || tp == ReorgTypeTxnMerge
}

// String implements fmt.Stringer interface.
func (tp ReorgType) String() string {
	switch tp {
	case ReorgTypeTxn:
		return "txn"
	case ReorgTypeLitMerge:
		return "ingest"
	case ReorgTypeTxnMerge:
		return "txn-merge"
	}
	return ""
}

// TimeZoneLocation represents a single time zone.
type TimeZoneLocation struct {
	Name     string `json:"name"`
	Offset   int    `json:"offset"` // seconds east of UTC
	location *time.Location
}

// GetLocation gets the timezone location.
func (tz *TimeZoneLocation) GetLocation() (*time.Location, error) {
	if tz.location != nil {
		return tz.location, nil
	}

	var err error
	if tz.Offset == 0 {
		tz.location, err = time.LoadLocation(tz.Name)
	} else {
		tz.location = time.FixedZone(tz.Name, tz.Offset)
	}
	return tz.location, err
}

// NewDDLReorgMeta new a DDLReorgMeta.
func NewDDLReorgMeta() *DDLReorgMeta {
	return &DDLReorgMeta{
		EndHandle: math.MaxInt64,
	}
}

// MultiSchemaInfo keeps some information for multi schema change.
type MultiSchemaInfo struct {
	SubJobs    []*SubJob `json:"sub_jobs"`
	Revertible bool      `json:"revertible"`

	// SkipVersion is used to control whether generating a new schema version for a sub-job.
	SkipVersion bool `json:"-"`

	AddColumns    []CIStr `json:"-"`
	DropColumns   []CIStr `json:"-"`
	ModifyColumns []CIStr `json:"-"`
	AddIndexes    []CIStr `json:"-"`
	DropIndexes   []CIStr `json:"-"`
	AlterIndexes  []CIStr `json:"-"`

	AddForeignKeys []AddForeignKeyInfo `json:"-"`

	RelativeColumns []CIStr `json:"-"`
	PositionColumns []CIStr `json:"-"`
}

// AddForeignKeyInfo contains foreign key information.
type AddForeignKeyInfo struct {
	Name CIStr
	Cols []CIStr
}

// NewMultiSchemaInfo new a MultiSchemaInfo.
func NewMultiSchemaInfo() *MultiSchemaInfo {
	return &MultiSchemaInfo{
		SubJobs:    nil,
		Revertible: true,
	}
}

// SubJob is a representation of one DDL schema change. A Job may contain zero(when multi-schema change is not applicable) or more SubJobs.
type SubJob struct {
	Type        ActionType      `json:"type"`
	Args        []interface{}   `json:"-"`
	RawArgs     json.RawMessage `json:"raw_args"`
	SchemaState SchemaState     `json:"schema_state"`
	SnapshotVer uint64          `json:"snapshot_ver"`
	Revertible  bool            `json:"revertible"`
	State       JobState        `json:"state"`
	RowCount    int64           `json:"row_count"`
	Warning     *terror.Error   `json:"warning"`
	CtxVars     []interface{}   `json:"-"`
	SchemaVer   int64           `json:"schema_version"`
	ReorgTp     ReorgType       `json:"reorg_tp"`
}

// IsNormal returns true if the sub-job is normally running.
func (sub *SubJob) IsNormal() bool {
	switch sub.State {
	case JobStateCancelling, JobStateCancelled,
		JobStateRollingback, JobStateRollbackDone:
		return false
	default:
		return true
	}
}

// IsFinished returns true if the job is done.
func (sub *SubJob) IsFinished() bool {
	return sub.State == JobStateDone ||
		sub.State == JobStateRollbackDone ||
		sub.State == JobStateCancelled
}

// ToProxyJob converts a sub-job to a proxy job.
func (sub *SubJob) ToProxyJob(parentJob *Job) Job {
	return Job{
		ID:              parentJob.ID,
		Type:            sub.Type,
		SchemaID:        parentJob.SchemaID,
		TableID:         parentJob.TableID,
		SchemaName:      parentJob.SchemaName,
		State:           sub.State,
		Warning:         sub.Warning,
		Error:           nil,
		ErrorCount:      0,
		RowCount:        sub.RowCount,
		Mu:              sync.Mutex{},
		CtxVars:         sub.CtxVars,
		Args:            sub.Args,
		RawArgs:         sub.RawArgs,
		SchemaState:     sub.SchemaState,
		SnapshotVer:     sub.SnapshotVer,
		RealStartTS:     parentJob.RealStartTS,
		StartTS:         parentJob.StartTS,
		DependencyID:    parentJob.DependencyID,
		Query:           parentJob.Query,
		BinlogInfo:      parentJob.BinlogInfo,
		Version:         parentJob.Version,
		ReorgMeta:       parentJob.ReorgMeta,
		MultiSchemaInfo: &MultiSchemaInfo{Revertible: sub.Revertible},
		Priority:        parentJob.Priority,
		SeqNum:          parentJob.SeqNum,
	}
}

// FromProxyJob converts a proxy job to a sub-job.
func (sub *SubJob) FromProxyJob(proxyJob *Job, ver int64) {
	sub.Revertible = proxyJob.MultiSchemaInfo.Revertible
	sub.SchemaState = proxyJob.SchemaState
	sub.SnapshotVer = proxyJob.SnapshotVer
	sub.Args = proxyJob.Args
	sub.State = proxyJob.State
	sub.Warning = proxyJob.Warning
	sub.RowCount = proxyJob.RowCount
	sub.SchemaVer = ver
	sub.ReorgTp = proxyJob.ReorgMeta.ReorgTp
}

// JobMeta is meta info of Job.
type JobMeta struct {
	SchemaID int64 `json:"schema_id"`
	TableID  int64 `json:"table_id"`
	// Query string of the ddl job.
	Query string `json:"query"`
	// Priority is only used to set the operation priority of adding indices.
	Priority int `json:"priority"`
}

// BackfillMeta is meta info of the backfill job.
type BackfillMeta struct {
	PhysicalTableID int64  `json:"physical_table_id"`
	IsUnique        bool   `json:"is_unique"`
	EndInclude      bool   `json:"end_include"`
	ErrMsg          string `json:"err_msg"`

	SQLMode       mysql.SQLMode                    `json:"sql_mode"`
	Warnings      map[errors.ErrorID]*terror.Error `json:"warnings"`
	WarningsCount map[errors.ErrorID]int64         `json:"warnings_count"`
	Location      *TimeZoneLocation                `json:"location"`
	ReorgTp       ReorgType                        `json:"reorg_tp"`

	*JobMeta `json:"job_meta"`
}

// Encode encodes BackfillMeta with json format.
func (bm *BackfillMeta) Encode() ([]byte, error) {
	b, err := json.Marshal(bm)
	return b, errors.Trace(err)
}

// Decode decodes BackfillMeta from the json buffer.
func (bm *BackfillMeta) Decode(b []byte) error {
	err := json.Unmarshal(b, bm)
	return errors.Trace(err)
}

// Job is for a DDL operation.
type Job struct {
	ID         int64         `json:"id"`
	Type       ActionType    `json:"type"`
	SchemaID   int64         `json:"schema_id"`
	TableID    int64         `json:"table_id"`
	SchemaName string        `json:"schema_name"`
	TableName  string        `json:"table_name"`
	State      JobState      `json:"state"`
	Warning    *terror.Error `json:"warning"`
	Error      *terror.Error `json:"err"`
	// ErrorCount will be increased, every time we meet an error when running job.
	ErrorCount int64 `json:"err_count"`
	// RowCount means the number of rows that are processed.
	RowCount int64      `json:"row_count"`
	Mu       sync.Mutex `json:"-"`
	// CtxVars are variables attached to the job. It is for internal usage.
	// E.g. passing arguments between functions by one single *Job pointer.
	CtxVars []interface{} `json:"-"`
	Args    []interface{} `json:"-"`
	// RawArgs : We must use json raw message to delay parsing special args.
	RawArgs     json.RawMessage `json:"raw_args"`
	SchemaState SchemaState     `json:"schema_state"`
	// SnapshotVer means snapshot version for this job.
	SnapshotVer uint64 `json:"snapshot_ver"`
	// RealStartTS uses timestamp allocated by TSO.
	// Now it's the TS when we actually start the job.
	RealStartTS uint64 `json:"real_start_ts"`
	// StartTS uses timestamp allocated by TSO.
	// Now it's the TS when we put the job to TiKV queue.
	StartTS uint64 `json:"start_ts"`
	// DependencyID is the job's ID that the current job depends on.
	DependencyID int64 `json:"dependency_id"`
	// Query string of the ddl job.
	Query      string       `json:"query"`
	BinlogInfo *HistoryInfo `json:"binlog"`

	// Version indicates the DDL job version. For old jobs, it will be 0.
	Version int64 `json:"version"`

	// ReorgMeta is meta info of ddl reorganization.
	ReorgMeta *DDLReorgMeta `json:"reorg_meta"`

	// MultiSchemaInfo keeps some warning now for multi schema change.
	MultiSchemaInfo *MultiSchemaInfo `json:"multi_schema_info"`

	// Priority is only used to set the operation priority of adding indices.
	Priority int `json:"priority"`

	// SeqNum is the total order in all DDLs, it's used to identify the order of DDL.
	SeqNum uint64 `json:"seq_num"`
}

// FinishTableJob is called when a job is finished.
// It updates the job's state information and adds tblInfo to the binlog.
func (job *Job) FinishTableJob(jobState JobState, schemaState SchemaState, ver int64, tblInfo *TableInfo) {
	job.State = jobState
	job.SchemaState = schemaState
	job.BinlogInfo.AddTableInfo(ver, tblInfo)
}

// FinishMultipleTableJob is called when a job is finished.
// It updates the job's state information and adds tblInfos to the binlog.
func (job *Job) FinishMultipleTableJob(jobState JobState, schemaState SchemaState, ver int64, tblInfos []*TableInfo) {
	job.State = jobState
	job.SchemaState = schemaState
	job.BinlogInfo.SchemaVersion = ver
	job.BinlogInfo.MultipleTableInfos = tblInfos
	job.BinlogInfo.TableInfo = tblInfos[len(tblInfos)-1]
}

// FinishDBJob is called when a job is finished.
// It updates the job's state information and adds dbInfo the binlog.
func (job *Job) FinishDBJob(jobState JobState, schemaState SchemaState, ver int64, dbInfo *DBInfo) {
	job.State = jobState
	job.SchemaState = schemaState
	job.BinlogInfo.AddDBInfo(ver, dbInfo)
}

// MarkNonRevertible mark the current job to be non-revertible.
// It means the job cannot be cancelled or rollbacked.
func (job *Job) MarkNonRevertible() {
	if job.MultiSchemaInfo != nil {
		job.MultiSchemaInfo.Revertible = false
	}
}

// Clone returns a copy of the job.
func (job *Job) Clone() *Job {
	encode, err := job.Encode(true)
	if err != nil {
		return nil
	}
	var clone Job
	err = clone.Decode(encode)
	if err != nil {
		return nil
	}
	if len(job.Args) > 0 {
		clone.Args = make([]interface{}, len(job.Args))
		copy(clone.Args, job.Args)
	}
	if job.MultiSchemaInfo != nil {
		for i, sub := range job.MultiSchemaInfo.SubJobs {
			clone.MultiSchemaInfo.SubJobs[i].Args = make([]interface{}, len(sub.Args))
			copy(clone.MultiSchemaInfo.SubJobs[i].Args, sub.Args)
		}
	}
	return &clone
}

// TSConvert2Time converts timestamp to time.
func TSConvert2Time(ts uint64) time.Time {
	t := int64(ts >> 18) // 18 is for the logical time.
	return time.UnixMilli(t)
}

// SetRowCount sets the number of rows. Make sure it can pass `make race`.
func (job *Job) SetRowCount(count int64) {
	job.Mu.Lock()
	defer job.Mu.Unlock()

	job.RowCount = count
}

// GetRowCount gets the number of rows. Make sure it can pass `make race`.
func (job *Job) GetRowCount() int64 {
	job.Mu.Lock()
	defer job.Mu.Unlock()

	return job.RowCount
}

// SetWarnings sets the warnings of rows handled.
func (job *Job) SetWarnings(warnings map[errors.ErrorID]*terror.Error, warningsCount map[errors.ErrorID]int64) {
	job.ReorgMeta.Warnings = warnings
	job.ReorgMeta.WarningsCount = warningsCount
}

// GetWarnings gets the warnings of the rows handled.
func (job *Job) GetWarnings() (map[errors.ErrorID]*terror.Error, map[errors.ErrorID]int64) {
	return job.ReorgMeta.Warnings, job.ReorgMeta.WarningsCount
}

// Encode encodes job with json format.
// updateRawArgs is used to determine whether to update the raw args.
func (job *Job) Encode(updateRawArgs bool) ([]byte, error) {
	var err error
	if updateRawArgs {
		job.RawArgs, err = json.Marshal(job.Args)
		if err != nil {
			return nil, errors.Trace(err)
		}
		if job.MultiSchemaInfo != nil {
			for _, sub := range job.MultiSchemaInfo.SubJobs {
				// Only update the args of executing sub-jobs.
				if sub.Args == nil {
					continue
				}
				sub.RawArgs, err = json.Marshal(sub.Args)
				if err != nil {
					return nil, errors.Trace(err)
				}
			}
		}
	}

	var b []byte
	job.Mu.Lock()
	defer job.Mu.Unlock()
	b, err = json.Marshal(job)

	return b, errors.Trace(err)
}

// Decode decodes job from the json buffer, we must use DecodeArgs later to
// decode special args for this job.
func (job *Job) Decode(b []byte) error {
	err := json.Unmarshal(b, job)
	return errors.Trace(err)
}

// DecodeArgs decodes job args.
func (job *Job) DecodeArgs(args ...interface{}) error {
	var rawArgs []json.RawMessage
	if err := json.Unmarshal(job.RawArgs, &rawArgs); err != nil {
		return errors.Trace(err)
	}

	sz := len(rawArgs)
	if sz > len(args) {
		sz = len(args)
	}

	for i := 0; i < sz; i++ {
		if err := json.Unmarshal(rawArgs[i], args[i]); err != nil {
			return errors.Trace(err)
		}
	}
	job.Args = args[:sz]
	return nil
}

// String implements fmt.Stringer interface.
func (job *Job) String() string {
	rowCount := job.GetRowCount()
	ret := fmt.Sprintf("ID:%d, Type:%s, State:%s, SchemaState:%s, SchemaID:%d, TableID:%d, RowCount:%d, ArgLen:%d, start time: %v, Err:%v, ErrCount:%d, SnapshotVersion:%v",
		job.ID, job.Type, job.State, job.SchemaState, job.SchemaID, job.TableID, rowCount, len(job.Args), TSConvert2Time(job.StartTS), job.Error, job.ErrorCount, job.SnapshotVer)
	if job.ReorgMeta != nil {
		ret += fmt.Sprintf(", UniqueWarnings:%d", len(job.ReorgMeta.Warnings))
	}
	if job.Type != ActionMultiSchemaChange && job.MultiSchemaInfo != nil {
		ret += fmt.Sprintf(", Multi-Schema Change:true, Revertible:%v", job.MultiSchemaInfo.Revertible)
	}
	return ret
}

func (job *Job) hasDependentSchema(other *Job) (bool, error) {
	if other.Type == ActionDropSchema || other.Type == ActionCreateSchema {
		if other.SchemaID == job.SchemaID {
			return true, nil
		}
		if job.Type == ActionRenameTable {
			var oldSchemaID int64
			if err := job.DecodeArgs(&oldSchemaID); err != nil {
				return false, errors.Trace(err)
			}
			if other.SchemaID == oldSchemaID {
				return true, nil
			}
		}
		if job.Type == ActionExchangeTablePartition {
			var (
				defID          int64
				ptSchemaID     int64
				ptID           int64
				partName       string
				withValidation bool
			)
			if err := job.DecodeArgs(&defID, &ptSchemaID, &ptID, &partName, &withValidation); err != nil {
				return false, errors.Trace(err)
			}
			if other.SchemaID == ptSchemaID {
				return true, nil
			}
		}
	}
	return false, nil
}

func (job *Job) hasDependentTableForExchangePartition(other *Job) (bool, error) {
	if job.Type == ActionExchangeTablePartition {
		var (
			defID          int64
			ptSchemaID     int64
			ptID           int64
			partName       string
			withValidation bool
		)

		if err := job.DecodeArgs(&defID, &ptSchemaID, &ptID, &partName, &withValidation); err != nil {
			return false, errors.Trace(err)
		}
		if ptID == other.TableID || defID == other.TableID {
			return true, nil
		}

		if other.Type == ActionExchangeTablePartition {
			var (
				otherDefID          int64
				otherPtSchemaID     int64
				otherPtID           int64
				otherPartName       string
				otherWithValidation bool
			)
			if err := other.DecodeArgs(&otherDefID, &otherPtSchemaID, &otherPtID, &otherPartName, &otherWithValidation); err != nil {
				return false, errors.Trace(err)
			}
			if job.TableID == other.TableID || job.TableID == otherPtID || job.TableID == otherDefID {
				return true, nil
			}
			if ptID == other.TableID || ptID == otherPtID || ptID == otherDefID {
				return true, nil
			}
			if defID == other.TableID || defID == otherPtID || defID == otherDefID {
				return true, nil
			}
		}
	}
	return false, nil
}

// IsDependentOn returns whether the job depends on "other".
// How to check the job depends on "other"?
// 1. The two jobs handle the same database when one of the two jobs is an ActionDropSchema or ActionCreateSchema type.
// 2. Or the two jobs handle the same table.
// 3. Or other job is flashback cluster.
func (job *Job) IsDependentOn(other *Job) (bool, error) {
	if other.Type == ActionFlashbackCluster {
		return true, nil
	}

	isDependent, err := job.hasDependentSchema(other)
	if err != nil || isDependent {
		return isDependent, errors.Trace(err)
	}
	isDependent, err = other.hasDependentSchema(job)
	if err != nil || isDependent {
		return isDependent, errors.Trace(err)
	}

	// TODO: If a job is ActionRenameTable, we need to check table name.
	if other.TableID == job.TableID {
		return true, nil
	}
	isDependent, err = job.hasDependentTableForExchangePartition(other)
	if err != nil || isDependent {
		return isDependent, errors.Trace(err)
	}
	isDependent, err = other.hasDependentTableForExchangePartition(job)
	if err != nil || isDependent {
		return isDependent, errors.Trace(err)
	}
	return false, nil
}

// IsFinished returns whether job is finished or not.
// If the job state is Done or Cancelled, it is finished.
func (job *Job) IsFinished() bool {
	return job.State == JobStateDone || job.State == JobStateRollbackDone || job.State == JobStateCancelled
}

// IsCancelled returns whether the job is cancelled or not.
func (job *Job) IsCancelled() bool {
	return job.State == JobStateCancelled
}

// IsRollbackDone returns whether the job is rolled back or not.
func (job *Job) IsRollbackDone() bool {
	return job.State == JobStateRollbackDone
}

// IsRollingback returns whether the job is rolling back or not.
func (job *Job) IsRollingback() bool {
	return job.State == JobStateRollingback
}

// IsCancelling returns whether the job is cancelling or not.
func (job *Job) IsCancelling() bool {
	return job.State == JobStateCancelling
}

// IsSynced returns whether the DDL modification is synced among all TiDB servers.
func (job *Job) IsSynced() bool {
	return job.State == JobStateSynced
}

// IsDone returns whether job is done.
func (job *Job) IsDone() bool {
	return job.State == JobStateDone
}

// IsRunning returns whether job is still running or not.
func (job *Job) IsRunning() bool {
	return job.State == JobStateRunning
}

// IsQueueing returns whether job is queuing or not.
func (job *Job) IsQueueing() bool {
	return job.State == JobStateQueueing
}

// NotStarted returns true if the job is never run by a worker.
func (job *Job) NotStarted() bool {
	return job.State == JobStateNone || job.State == JobStateQueueing
}

// MayNeedReorg indicates that this job may need to reorganize the data.
func (job *Job) MayNeedReorg() bool {
	switch job.Type {
	case ActionAddIndex, ActionAddPrimaryKey:
		return true
	case ActionModifyColumn:
		if len(job.CtxVars) > 0 {
			needReorg, ok := job.CtxVars[0].(bool)
			return ok && needReorg
		}
		return false
	case ActionMultiSchemaChange:
		for _, sub := range job.MultiSchemaInfo.SubJobs {
			proxyJob := Job{Type: sub.Type, CtxVars: sub.CtxVars}
			if proxyJob.MayNeedReorg() {
				return true
			}
		}
		return false
	default:
		return false
	}
}

// IsRollbackable checks whether the job can be rollback.
func (job *Job) IsRollbackable() bool {
	switch job.Type {
	case ActionDropIndex, ActionDropPrimaryKey:
		// We can't cancel if index current state is in StateDeleteOnly or StateDeleteReorganization or StateWriteOnly, otherwise there will be an inconsistent issue between record and index.
		// In WriteOnly state, we can rollback for normal index but can't rollback for expression index(need to drop hidden column). Since we can't
		// know the type of index here, we consider all indices except primary index as non-rollbackable.
		// TODO: distinguish normal index and expression index so that we can rollback `DropIndex` for normal index in WriteOnly state.
		// TODO: make DropPrimaryKey rollbackable in WriteOnly, it need to deal with some tests.
		if job.SchemaState == StateDeleteOnly ||
			job.SchemaState == StateDeleteReorganization ||
			job.SchemaState == StateWriteOnly {
			return false
		}
	case ActionAddTablePartition:
		return job.SchemaState == StateNone || job.SchemaState == StateReplicaOnly
	case ActionDropColumn, ActionDropSchema, ActionDropTable, ActionDropSequence,
		ActionDropForeignKey, ActionDropTablePartition:
		return job.SchemaState == StatePublic
	case ActionRebaseAutoID, ActionShardRowID,
		ActionTruncateTable, ActionAddForeignKey, ActionRenameTable,
		ActionModifyTableCharsetAndCollate, ActionTruncateTablePartition,
		ActionModifySchemaCharsetAndCollate, ActionRepairTable,
		ActionModifyTableAutoIdCache, ActionModifySchemaDefaultPlacement:
		return job.SchemaState == StateNone
	case ActionMultiSchemaChange:
		return job.MultiSchemaInfo.Revertible
	case ActionFlashbackCluster:
		if job.SchemaState == StateWriteReorganization ||
			job.SchemaState == StateWriteOnly {
			return false
		}
	}
	return true
}

// JobState is for job state.
type JobState byte

// List job states.
const (
	JobStateNone    JobState = 0
	JobStateRunning JobState = 1
	// When DDL encountered an unrecoverable error at reorganization state,
	// some keys has been added already, we need to remove them.
	// JobStateRollingback is the state to do the rolling back job.
	JobStateRollingback  JobState = 2
	JobStateRollbackDone JobState = 3
	JobStateDone         JobState = 4
	JobStateCancelled    JobState = 5
	// JobStateSynced is used to mark the information about the completion of this job
	// has been synchronized to all servers.
	JobStateSynced JobState = 6
	// JobStateCancelling is used to mark the DDL job is cancelled by the client, but the DDL work hasn't handle it.
	JobStateCancelling JobState = 7
	// JobStateQueueing means the job has not yet been started.
	JobStateQueueing JobState = 8
)

// String implements fmt.Stringer interface.
func (s JobState) String() string {
	switch s {
	case JobStateRunning:
		return "running"
	case JobStateRollingback:
		return "rollingback"
	case JobStateRollbackDone:
		return "rollback done"
	case JobStateDone:
		return "done"
	case JobStateCancelled:
		return "cancelled"
	case JobStateCancelling:
		return "cancelling"
	case JobStateSynced:
		return "synced"
	case JobStateQueueing:
		return "queueing"
	default:
		return "none"
	}
}

// SchemaDiff contains the schema modification at a particular schema version.
// It is used to reduce schema reload cost.
type SchemaDiff struct {
	Version  int64      `json:"version"`
	Type     ActionType `json:"type"`
	SchemaID int64      `json:"schema_id"`
	TableID  int64      `json:"table_id"`

	// OldTableID is the table ID before truncate, only used by truncate table DDL.
	OldTableID int64 `json:"old_table_id"`
	// OldSchemaID is the schema ID before rename table, only used by rename table DDL.
	OldSchemaID int64 `json:"old_schema_id"`
	// RegenerateSchemaMap means whether to rebuild the schema map when applying to the schema diff.
	RegenerateSchemaMap bool `json:"regenerate_schema_map"`

	AffectedOpts []*AffectedOption `json:"affected_options"`
}

// AffectedOption is used when a ddl affects multi tables.
type AffectedOption struct {
	SchemaID    int64 `json:"schema_id"`
	TableID     int64 `json:"table_id"`
	OldTableID  int64 `json:"old_table_id"`
	OldSchemaID int64 `json:"old_schema_id"`
}<|MERGE_RESOLUTION|>--- conflicted
+++ resolved
@@ -167,18 +167,12 @@
 	ActionFlashbackCluster:              "flashback cluster",
 	ActionRecoverSchema:                 "flashback schema",
 	ActionReorganizePartition:           "alter table reorganize partition",
-<<<<<<< HEAD
-
-	ActionAlterTTLInfo:   "alter table ttl",
-	ActionAlterTTLRemove: "alter table no_ttl",
-=======
 	ActionAlterTTLInfo:                  "alter table ttl",
 	ActionAlterTTLRemove:                "alter table no_ttl",
 	ActionCreateResourceGroup:           "create resource group",
 	ActionAlterResourceGroup:            "alter resource group",
 	ActionDropResourceGroup:             "drop resource group",
 
->>>>>>> 4b6f0caa
 	// `ActionAlterTableAlterPartition` is removed and will never be used.
 	// Just left a tombstone here for compatibility.
 	__DEPRECATED_ActionAlterTableAlterPartition: "alter partition",
