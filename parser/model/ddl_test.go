--- conflicted
+++ resolved
@@ -50,11 +50,7 @@
 - SubJob.ToProxyJob()
 `
 	job := model.Job{}
-<<<<<<< HEAD
-	require.Equal(t, 312, int(unsafe.Sizeof(job)), msg)
-=======
-	require.Equal(t, 320, int(unsafe.Sizeof(job)), msg)
->>>>>>> 36cf53ec
+	require.Equal(t, 344, int(unsafe.Sizeof(job)), msg)
 }
 
 func TestBackfillMetaCodec(t *testing.T) {
