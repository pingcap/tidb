--- conflicted
+++ resolved
@@ -1874,13 +1874,8 @@
 )
 
 // RunawayWatchValueToName converts the runaway watch value to corresponding name
-<<<<<<< HEAD
-func RunawayWatchValueToName(value int32) string {
-	switch RunawayWatchType(value) {
-=======
 func (t RunawayWatchType) String() string {
 	switch t {
->>>>>>> 4c833526
 	case WatchExact:
 		return "EXACT"
 	case WatchSimilar:
@@ -1923,13 +1918,8 @@
 // ResourceGroupRunawaySettings is the runaway settings of the resource group
 type ResourceGroupRunawaySettings struct {
 	ExecElapsedTimeMs uint64 `json:"exec_elapsed_time_ms"`
-<<<<<<< HEAD
 	Action            int32  `json:"action"`
 	WatchType         int32  `json:"watch_type"`
-=======
-	Action            uint64 `json:"action"`
-	WatchType         uint64 `json:"watch_type"`
->>>>>>> 4c833526
 	WatchDurationMs   uint64 `json:"watch_duration_ms"`
 }
 
