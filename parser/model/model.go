--- conflicted
+++ resolved
@@ -757,13 +757,11 @@
 		nt.ForeignKeys[i] = t.ForeignKeys[i].Clone()
 	}
 
-<<<<<<< HEAD
 	if t.Partition != nil {
 		nt.Partition = t.Partition.Clone()
-=======
+	}
 	if t.TTLInfo != nil {
 		nt.TTLInfo = t.TTLInfo.Clone()
->>>>>>> a6dbd11f
 	}
 
 	return &nt
