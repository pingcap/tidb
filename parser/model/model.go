--- conflicted
+++ resolved
@@ -1196,12 +1196,9 @@
 	DroppingDefinitions []PartitionDefinition `json:"dropping_definitions"`
 	States              []PartitionState      `json:"states"`
 	Num                 uint64                `json:"num"`
-<<<<<<< HEAD
 	HashMask            uint64                `json:"hash_mask"`
-=======
 	// Only used during ReorganizePartition so far
 	DDLState SchemaState `json:"ddl_state"`
->>>>>>> 55c83585
 }
 
 // Clone clones itself.
