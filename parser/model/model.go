// Copyright 2015 PingCAP, Inc.
//
// Licensed under the Apache License, Version 2.0 (the "License");
// you may not use this file except in compliance with the License.
// You may obtain a copy of the License at
//
//     http://www.apache.org/licenses/LICENSE-2.0
//
// Unless required by applicable law or agreed to in writing, software
// distributed under the License is distributed on an "AS IS" BASIS,
// See the License for the specific language governing permissions and
// limitations under the License.

package model

import (
	"encoding/json"
	"fmt"
	"strconv"
	"strings"
	"time"

	"github.com/pingcap/errors"
	"github.com/pingcap/tidb/parser/auth"
	"github.com/pingcap/tidb/parser/mysql"
	"github.com/pingcap/tidb/parser/types"
)

// SchemaState is the state for schema elements.
type SchemaState byte

const (
	// StateNone means this schema element is absent and can't be used.
	StateNone SchemaState = iota
	// StateDeleteOnly means we can only delete items for this schema element.
	StateDeleteOnly
	// StateWriteOnly means we can use any write operation on this schema element,
	// but outer can't read the changed data.
	StateWriteOnly
	// StateWriteReorganization means we are re-organizing whole data after write only state.
	StateWriteReorganization
	// StateDeleteReorganization means we are re-organizing whole data after delete only state.
	StateDeleteReorganization
	// StatePublic means this schema element is ok for all write and read operations.
	StatePublic
	// StateReplicaOnly means we're waiting tiflash replica to be finished.
	StateReplicaOnly
	// StateGlobalTxnOnly means we can only use global txn for operator on this schema element
	StateGlobalTxnOnly
	/*
	 *  Please add the new state at the end to keep the values consistent across versions.
	 */
)

// String implements fmt.Stringer interface.
func (s SchemaState) String() string {
	switch s {
	case StateDeleteOnly:
		return "delete only"
	case StateWriteOnly:
		return "write only"
	case StateWriteReorganization:
		return "write reorganization"
	case StateDeleteReorganization:
		return "delete reorganization"
	case StatePublic:
		return "public"
	case StateReplicaOnly:
		return "replica only"
	case StateGlobalTxnOnly:
		return "global txn only"
	default:
		return "queueing"
	}
}

const (
	// ColumnInfoVersion0 means the column info version is 0.
	ColumnInfoVersion0 = uint64(0)
	// ColumnInfoVersion1 means the column info version is 1.
	ColumnInfoVersion1 = uint64(1)
	// ColumnInfoVersion2 means the column info version is 2.
	// This is for v2.1.7 to Compatible with older versions charset problem.
	// Old version such as v2.0.8 treat utf8 as utf8mb4, because there is no UTF8 check in v2.0.8.
	// After version V2.1.2 (PR#8738) , TiDB add UTF8 check, then the user upgrade from v2.0.8 insert some UTF8MB4 characters will got error.
	// This is not compatibility for user. Then we try to fix this in PR #9820, and increase the version number.
	ColumnInfoVersion2 = uint64(2)

	// CurrLatestColumnInfoVersion means the latest column info in the current TiDB.
	CurrLatestColumnInfoVersion = ColumnInfoVersion2
)

// ChangeStateInfo is used for recording the information of schema changing.
type ChangeStateInfo struct {
	// DependencyColumnOffset is the changing column offset that the current column depends on when executing modify/change column.
	DependencyColumnOffset int `json:"relative_col_offset"`
}

// ColumnInfo provides meta data describing of a table column.
type ColumnInfo struct {
	ID                    int64       `json:"id"`
	Name                  CIStr       `json:"name"`
	Offset                int         `json:"offset"`
	OriginDefaultValue    interface{} `json:"origin_default"`
	OriginDefaultValueBit []byte      `json:"origin_default_bit"`
	DefaultValue          interface{} `json:"default"`
	DefaultValueBit       []byte      `json:"default_bit"`
	// DefaultIsExpr is indicates the default value string is expr.
	DefaultIsExpr       bool                `json:"default_is_expr"`
	GeneratedExprString string              `json:"generated_expr_string"`
	GeneratedStored     bool                `json:"generated_stored"`
	Dependences         map[string]struct{} `json:"dependences"`
	types.FieldType     `json:"type"`
	State               SchemaState `json:"state"`
	Comment             string      `json:"comment"`
	// A hidden column is used internally(expression index) and are not accessible by users.
	Hidden           bool `json:"hidden"`
	*ChangeStateInfo `json:"change_state_info"`
	// Version means the version of the column info.
	// Version = 0: For OriginDefaultValue and DefaultValue of timestamp column will stores the default time in system time zone.
	//              That is a bug if multiple TiDB servers in different system time zone.
	// Version = 1: For OriginDefaultValue and DefaultValue of timestamp column will stores the default time in UTC time zone.
	//              This will fix bug in version 0. For compatibility with version 0, we add version field in column info struct.
	Version uint64 `json:"version"`
}

// Clone clones ColumnInfo.
func (c *ColumnInfo) Clone() *ColumnInfo {
	nc := *c
	return &nc
}

// IsGenerated returns true if the column is generated column.
func (c *ColumnInfo) IsGenerated() bool {
	return len(c.GeneratedExprString) != 0
}

// SetOriginDefaultValue sets the origin default value.
// For mysql.TypeBit type, the default value storage format must be a string.
// Other value such as int must convert to string format first.
// The mysql.TypeBit type supports the null default value.
func (c *ColumnInfo) SetOriginDefaultValue(value interface{}) error {
	c.OriginDefaultValue = value
	if c.Tp == mysql.TypeBit {
		if value == nil {
			return nil
		}
		if v, ok := value.(string); ok {
			c.OriginDefaultValueBit = []byte(v)
			return nil
		}
		return types.ErrInvalidDefault.GenWithStackByArgs(c.Name)
	}
	return nil
}

// GetOriginDefaultValue gets the origin default value.
func (c *ColumnInfo) GetOriginDefaultValue() interface{} {
	if c.Tp == mysql.TypeBit && c.OriginDefaultValueBit != nil {
		// If the column type is BIT, both `OriginDefaultValue` and `DefaultValue` of ColumnInfo are corrupted,
		// because the content before json.Marshal is INCONSISTENT with the content after json.Unmarshal.
		return string(c.OriginDefaultValueBit)
	}
	return c.OriginDefaultValue
}

// SetDefaultValue sets the default value.
func (c *ColumnInfo) SetDefaultValue(value interface{}) error {
	c.DefaultValue = value
	if c.Tp == mysql.TypeBit {
		// For mysql.TypeBit type, the default value storage format must be a string.
		// Other value such as int must convert to string format first.
		// The mysql.TypeBit type supports the null default value.
		if value == nil {
			return nil
		}
		if v, ok := value.(string); ok {
			c.DefaultValueBit = []byte(v)
			return nil
		}
		return types.ErrInvalidDefault.GenWithStackByArgs(c.Name)
	}
	return nil
}

// GetDefaultValue gets the default value of the column.
// Default value use to stored in DefaultValue field, but now,
// bit type default value will store in DefaultValueBit for fix bit default value decode/encode bug.
func (c *ColumnInfo) GetDefaultValue() interface{} {
	if c.Tp == mysql.TypeBit && c.DefaultValueBit != nil {
		return string(c.DefaultValueBit)
	}
	return c.DefaultValue
}

// GetTypeDesc gets the description for column type.
func (c *ColumnInfo) GetTypeDesc() string {
	desc := c.FieldType.CompactStr()
	if mysql.HasUnsignedFlag(c.Flag) && c.Tp != mysql.TypeBit && c.Tp != mysql.TypeYear {
		desc += " unsigned"
	}
	if mysql.HasZerofillFlag(c.Flag) && c.Tp != mysql.TypeYear {
		desc += " zerofill"
	}
	return desc
}

// FindColumnInfo finds ColumnInfo in cols by name.
func FindColumnInfo(cols []*ColumnInfo, name string) *ColumnInfo {
	name = strings.ToLower(name)
	for _, col := range cols {
		if col.Name.L == name {
			return col
		}
	}

	return nil
}

// ExtraHandleID is the column ID of column which we need to append to schema to occupy the handle's position
// for use of execution phase.
const ExtraHandleID = -1

// ExtraPidColID is the column ID of column which store the partitionID decoded in global index values.
const ExtraPidColID = -2

const (
	// TableInfoVersion0 means the table info version is 0.
	// Upgrade from v2.1.1 or v2.1.2 to v2.1.3 and later, and then execute a "change/modify column" statement
	// that does not specify a charset value for column. Then the following error may be reported:
	// ERROR 1105 (HY000): unsupported modify charset from utf8mb4 to utf8.
	// To eliminate this error, we will not modify the charset of this column
	// when executing a change/modify column statement that does not specify a charset value for column.
	// This behavior is not compatible with MySQL.
	TableInfoVersion0 = uint16(0)
	// TableInfoVersion1 means the table info version is 1.
	// When we execute a change/modify column statement that does not specify a charset value for column,
	// we set the charset of this column to the charset of table. This behavior is compatible with MySQL.
	TableInfoVersion1 = uint16(1)
	// TableInfoVersion2 means the table info version is 2.
	// This is for v2.1.7 to Compatible with older versions charset problem.
	// Old version such as v2.0.8 treat utf8 as utf8mb4, because there is no UTF8 check in v2.0.8.
	// After version V2.1.2 (PR#8738) , TiDB add UTF8 check, then the user upgrade from v2.0.8 insert some UTF8MB4 characters will got error.
	// This is not compatibility for user. Then we try to fix this in PR #9820, and increase the version number.
	TableInfoVersion2 = uint16(2)
	// TableInfoVersion3 means the table info version is 3.
	// This version aims to deal with upper-cased charset name in TableInfo stored by versions prior to TiDB v2.1.9:
	// TiDB always suppose all charsets / collations as lower-cased and try to convert them if they're not.
	// However, the convert is missed in some scenarios before v2.1.9, so for all those tables prior to TableInfoVersion3, their
	// charsets / collations will be converted to lower-case while loading from the storage.
	TableInfoVersion3 = uint16(3)
	// TableInfoVersion4 indicates that the auto_increment allocator in TiDB has been separated from
	// _tidb_rowid allocator. This version is introduced to preserve the compatibility of old tables:
	// the tables with version < TableInfoVersion4 still use a single allocator for auto_increment and _tidb_rowid.
	// Also see https://github.com/pingcap/tidb/issues/982.
	TableInfoVersion4 = uint16(4)

	// CurrLatestTableInfoVersion means the latest table info in the current TiDB.
	CurrLatestTableInfoVersion = TableInfoVersion4
)

// ExtraHandleName is the name of ExtraHandle Column.
var ExtraHandleName = NewCIStr("_tidb_rowid")

// ExtraPartitionIdName is the name of ExtraPartitionId Column.
var ExtraPartitionIdName = NewCIStr("_tidb_pid")

// TableInfo provides meta data describing a DB table.
type TableInfo struct {
	ID      int64  `json:"id"`
	Name    CIStr  `json:"name"`
	Charset string `json:"charset"`
	Collate string `json:"collate"`
	// Columns are listed in the order in which they appear in the schema.
	Columns     []*ColumnInfo     `json:"cols"`
	Indices     []*IndexInfo      `json:"index_info"`
	Constraints []*ConstraintInfo `json:"constraint_info"`
	ForeignKeys []*FKInfo         `json:"fk_info"`
	State       SchemaState       `json:"state"`
	// PKIsHandle is true when primary key is a single integer column.
	PKIsHandle bool `json:"pk_is_handle"`
	// IsCommonHandle is true when clustered index feature is
	// enabled and the primary key is not a single integer column.
	IsCommonHandle bool `json:"is_common_handle"`
	// CommonHandleVersion is the version of the clustered index.
	// 0 for the clustered index created == 5.0.0 RC.
	// 1 for the clustered index created > 5.0.0 RC.
	CommonHandleVersion uint16 `json:"common_handle_version"`

	Comment         string `json:"comment"`
	AutoIncID       int64  `json:"auto_inc_id"`
	AutoIdCache     int64  `json:"auto_id_cache"`
	AutoRandID      int64  `json:"auto_rand_id"`
	MaxColumnID     int64  `json:"max_col_id"`
	MaxIndexID      int64  `json:"max_idx_id"`
	MaxConstraintID int64  `json:"max_cst_id"`
	// UpdateTS is used to record the timestamp of updating the table's schema information.
	// These changing schema operations don't include 'truncate table' and 'rename table'.
	UpdateTS uint64 `json:"update_timestamp"`
	// OldSchemaID :
	// Because auto increment ID has schemaID as prefix,
	// We need to save original schemaID to keep autoID unchanged
	// while renaming a table from one database to another.
	// TODO: Remove it.
	// Now it only uses for compatibility with the old version that already uses this field.
	OldSchemaID int64 `json:"old_schema_id,omitempty"`

	// ShardRowIDBits specify if the implicit row ID is sharded.
	ShardRowIDBits uint64
	// MaxShardRowIDBits uses to record the max ShardRowIDBits be used so far.
	MaxShardRowIDBits uint64 `json:"max_shard_row_id_bits"`
	// AutoRandomBits is used to set the bit number to shard automatically when PKIsHandle.
	AutoRandomBits uint64 `json:"auto_random_bits"`
	// PreSplitRegions specify the pre-split region when create table.
	// The pre-split region num is 2^(PreSplitRegions-1).
	// And the PreSplitRegions should less than or equal to ShardRowIDBits.
	PreSplitRegions uint64 `json:"pre_split_regions"`

	Partition *PartitionInfo `json:"partition"`

	Compression string `json:"compression"`

	View *ViewInfo `json:"view"`

	Sequence *SequenceInfo `json:"sequence"`

	// Lock represent the table lock info.
	Lock *TableLockInfo `json:"Lock"`

	// Version means the version of the table info.
	Version uint16 `json:"version"`

	// TiFlashReplica means the TiFlash replica info.
	TiFlashReplica *TiFlashReplicaInfo `json:"tiflash_replica"`

	// IsColumnar means the table is column-oriented.
	// It's true when the engine of the table is TiFlash only.
	IsColumnar bool `json:"is_columnar"`

	TempTableType        `json:"temp_table_type"`
	TableCacheStatusType `json:"cache_table_status"`
	PlacementPolicyRef   *PolicyRefInfo     `json:"policy_ref_info"`
	DirectPlacementOpts  *PlacementSettings `json:"placement_settings"`
}
type TableCacheStatusType int

<<<<<<< HEAD
	PlacementPolicyRef  *PolicyRefInfo     `json:"policy_ref_info"`
	DirectPlacementOpts *PlacementSettings `json:"placement_settings"`

	// StatsOptions is used when do analyze/auto-analyze for each table
	StatsOptions *StatsOptions `json:"stats_options"`
=======
const (
	TableCacheStatusDisable TableCacheStatusType = iota
	TableCacheStatusEnable
	TableCacheStatusSwitching
)

func (t TableCacheStatusType) String() string {
	switch t {
	case TableCacheStatusDisable:
		return "disable"
	case TableCacheStatusEnable:
		return "enable"
	case TableCacheStatusSwitching:
		return "switching"
	default:
		return ""
	}
>>>>>>> 1995eaeb
}

type TempTableType byte

const (
	TempTableNone TempTableType = iota
	TempTableGlobal
	TempTableLocal
)

func (t TempTableType) String() string {
	switch t {
	case TempTableGlobal:
		return "global"
	case TempTableLocal:
		return "local"
	default:
		return ""
	}
}

// TableLockInfo provides meta data describing a table lock.
type TableLockInfo struct {
	Tp TableLockType
	// Use array because there may be multiple sessions holding the same read lock.
	Sessions []SessionInfo
	State    TableLockState
	// TS is used to record the timestamp this table lock been locked.
	TS uint64
}

// SessionInfo contain the session ID and the server ID.
type SessionInfo struct {
	ServerID  string
	SessionID uint64
}

func (s SessionInfo) String() string {
	return "server: " + s.ServerID + "_session: " + strconv.FormatUint(s.SessionID, 10)
}

// TableLockTpInfo is composed by schema ID, table ID and table lock type.
type TableLockTpInfo struct {
	SchemaID int64
	TableID  int64
	Tp       TableLockType
}

// TableLockState is the state for table lock.
type TableLockState byte

const (
	// TableLockStateNone means this table lock is absent.
	TableLockStateNone TableLockState = iota
	// TableLockStatePreLock means this table lock is pre-lock state. Other session doesn't hold this lock should't do corresponding operation according to the lock type.
	TableLockStatePreLock
	// TableLockStatePublic means this table lock is public state.
	TableLockStatePublic
)

// String implements fmt.Stringer interface.
func (t TableLockState) String() string {
	switch t {
	case TableLockStatePreLock:
		return "pre-lock"
	case TableLockStatePublic:
		return "public"
	default:
		return "none"
	}
}

// TableLockType is the type of the table lock.
type TableLockType byte

const (
	TableLockNone TableLockType = iota
	// TableLockRead means the session with this lock can read the table (but not write it).
	// Multiple sessions can acquire a READ lock for the table at the same time.
	// Other sessions can read the table without explicitly acquiring a READ lock.
	TableLockRead
	// TableLockReadLocal is not supported.
	TableLockReadLocal
	// TableLockReadOnly is used to set a table into read-only status,
	// when the session exits, it will not release its lock automatically.
	TableLockReadOnly
	// TableLockWrite means only the session with this lock has write/read permission.
	// Only the session that holds the lock can access the table. No other session can access it until the lock is released.
	TableLockWrite
	// TableLockWriteLocal means the session with this lock has write/read permission, and the other session still has read permission.
	TableLockWriteLocal
)

func (t TableLockType) String() string {
	switch t {
	case TableLockNone:
		return "NONE"
	case TableLockRead:
		return "READ"
	case TableLockReadLocal:
		return "READ LOCAL"
	case TableLockReadOnly:
		return "READ ONLY"
	case TableLockWriteLocal:
		return "WRITE LOCAL"
	case TableLockWrite:
		return "WRITE"
	}
	return ""
}

// TiFlashReplicaInfo means the flash replica info.
type TiFlashReplicaInfo struct {
	Count                 uint64
	LocationLabels        []string
	Available             bool
	AvailablePartitionIDs []int64
}

// IsPartitionAvailable checks whether the partition table replica was available.
func (tr *TiFlashReplicaInfo) IsPartitionAvailable(pid int64) bool {
	for _, id := range tr.AvailablePartitionIDs {
		if id == pid {
			return true
		}
	}
	return false
}

// GetPartitionInfo returns the partition information.
func (t *TableInfo) GetPartitionInfo() *PartitionInfo {
	if t.Partition != nil && t.Partition.Enable {
		return t.Partition
	}
	return nil
}

// GetUpdateTime gets the table's updating time.
func (t *TableInfo) GetUpdateTime() time.Time {
	return TSConvert2Time(t.UpdateTS)
}

// GetDBID returns the schema ID that is used to create an allocator.
// TODO: Remove it after removing OldSchemaID.
func (t *TableInfo) GetDBID(dbID int64) int64 {
	if t.OldSchemaID != 0 {
		return t.OldSchemaID
	}
	return dbID
}

// Clone clones TableInfo.
func (t *TableInfo) Clone() *TableInfo {
	nt := *t
	nt.Columns = make([]*ColumnInfo, len(t.Columns))
	nt.Indices = make([]*IndexInfo, len(t.Indices))
	nt.ForeignKeys = make([]*FKInfo, len(t.ForeignKeys))

	for i := range t.Columns {
		nt.Columns[i] = t.Columns[i].Clone()
	}

	for i := range t.Indices {
		nt.Indices[i] = t.Indices[i].Clone()
	}

	for i := range t.ForeignKeys {
		nt.ForeignKeys[i] = t.ForeignKeys[i].Clone()
	}

	return &nt
}

// GetPkName will return the pk name if pk exists.
func (t *TableInfo) GetPkName() CIStr {
	for _, colInfo := range t.Columns {
		if mysql.HasPriKeyFlag(colInfo.Flag) {
			return colInfo.Name
		}
	}
	return CIStr{}
}

// GetPkColInfo gets the ColumnInfo of pk if exists.
// Make sure PkIsHandle checked before call this method.
func (t *TableInfo) GetPkColInfo() *ColumnInfo {
	for _, colInfo := range t.Columns {
		if mysql.HasPriKeyFlag(colInfo.Flag) {
			return colInfo
		}
	}
	return nil
}

func (t *TableInfo) GetAutoIncrementColInfo() *ColumnInfo {
	for _, colInfo := range t.Columns {
		if mysql.HasAutoIncrementFlag(colInfo.Flag) {
			return colInfo
		}
	}
	return nil
}

func (t *TableInfo) IsAutoIncColUnsigned() bool {
	col := t.GetAutoIncrementColInfo()
	if col == nil {
		return false
	}
	return mysql.HasUnsignedFlag(col.Flag)
}

// ContainsAutoRandomBits indicates whether a table contains auto_random column.
func (t *TableInfo) ContainsAutoRandomBits() bool {
	return t.AutoRandomBits != 0
}

// IsAutoRandomBitColUnsigned indicates whether the auto_random column is unsigned. Make sure the table contains auto_random before calling this method.
func (t *TableInfo) IsAutoRandomBitColUnsigned() bool {
	if !t.PKIsHandle || t.AutoRandomBits == 0 {
		return false
	}
	return mysql.HasUnsignedFlag(t.GetPkColInfo().Flag)
}

// Cols returns the columns of the table in public state.
func (t *TableInfo) Cols() []*ColumnInfo {
	publicColumns := make([]*ColumnInfo, len(t.Columns))
	maxOffset := -1
	for _, col := range t.Columns {
		if col.State != StatePublic {
			continue
		}
		publicColumns[col.Offset] = col
		if maxOffset < col.Offset {
			maxOffset = col.Offset
		}
	}
	return publicColumns[0 : maxOffset+1]
}

// FindIndexByName finds index by name.
func (t *TableInfo) FindIndexByName(idxName string) *IndexInfo {
	for _, idx := range t.Indices {
		if idx.Name.L == idxName {
			return idx
		}
	}
	return nil
}

// IsLocked checks whether the table was locked.
func (t *TableInfo) IsLocked() bool {
	return t.Lock != nil && len(t.Lock.Sessions) > 0
}

// NewExtraHandleColInfo mocks a column info for extra handle column.
func NewExtraHandleColInfo() *ColumnInfo {
	colInfo := &ColumnInfo{
		ID:   ExtraHandleID,
		Name: ExtraHandleName,
	}
	colInfo.Flag = mysql.PriKeyFlag | mysql.NotNullFlag
	colInfo.Tp = mysql.TypeLonglong
	colInfo.Flen, colInfo.Decimal = mysql.GetDefaultFieldLengthAndDecimal(mysql.TypeLonglong)
	return colInfo
}

// NewExtraPartitionIDColInfo mocks a column info for extra partition id column.
func NewExtraPartitionIDColInfo() *ColumnInfo {
	colInfo := &ColumnInfo{
		ID:   ExtraPidColID,
		Name: ExtraPartitionIdName,
	}
	colInfo.Tp = mysql.TypeLonglong
	colInfo.Flen, colInfo.Decimal = mysql.GetDefaultFieldLengthAndDecimal(mysql.TypeLonglong)
	return colInfo
}

// ColumnIsInIndex checks whether c is included in any indices of t.
func (t *TableInfo) ColumnIsInIndex(c *ColumnInfo) bool {
	for _, index := range t.Indices {
		for _, column := range index.Columns {
			if column.Name.L == c.Name.L {
				return true
			}
		}
	}
	return false
}

// IsView checks if TableInfo is a view.
func (t *TableInfo) IsView() bool {
	return t.View != nil
}

// IsSequence checks if TableInfo is a sequence.
func (t *TableInfo) IsSequence() bool {
	return t.Sequence != nil
}

// IsBaseTable checks to see the table is neither a view or a sequence.
func (t *TableInfo) IsBaseTable() bool {
	return t.Sequence == nil && t.View == nil
}

// ViewAlgorithm is VIEW's SQL ALGORITHM characteristic.
// See https://dev.mysql.com/doc/refman/5.7/en/view-algorithms.html
type ViewAlgorithm int

const (
	AlgorithmUndefined ViewAlgorithm = iota
	AlgorithmMerge
	AlgorithmTemptable
)

func (v *ViewAlgorithm) String() string {
	switch *v {
	case AlgorithmMerge:
		return "MERGE"
	case AlgorithmTemptable:
		return "TEMPTABLE"
	case AlgorithmUndefined:
		return "UNDEFINED"
	default:
		return "UNDEFINED"
	}
}

// ViewSecurity is VIEW's SQL SECURITY characteristic.
// See https://dev.mysql.com/doc/refman/5.7/en/create-view.html
type ViewSecurity int

const (
	SecurityDefiner ViewSecurity = iota
	SecurityInvoker
)

func (v *ViewSecurity) String() string {
	switch *v {
	case SecurityInvoker:
		return "INVOKER"
	case SecurityDefiner:
		return "DEFINER"
	default:
		return "DEFINER"
	}
}

// ViewCheckOption is VIEW's WITH CHECK OPTION clause part.
// See https://dev.mysql.com/doc/refman/5.7/en/view-check-option.html
type ViewCheckOption int

const (
	CheckOptionLocal ViewCheckOption = iota
	CheckOptionCascaded
)

func (v *ViewCheckOption) String() string {
	switch *v {
	case CheckOptionLocal:
		return "LOCAL"
	case CheckOptionCascaded:
		return "CASCADED"
	default:
		return "CASCADED"
	}
}

// ViewInfo provides meta data describing a DB view.
type ViewInfo struct {
	Algorithm   ViewAlgorithm      `json:"view_algorithm"`
	Definer     *auth.UserIdentity `json:"view_definer"`
	Security    ViewSecurity       `json:"view_security"`
	SelectStmt  string             `json:"view_select"`
	CheckOption ViewCheckOption    `json:"view_checkoption"`
	Cols        []CIStr            `json:"view_cols"`
}

const (
	DefaultSequenceCacheBool          = true
	DefaultSequenceCycleBool          = false
	DefaultSequenceOrderBool          = false
	DefaultSequenceCacheValue         = int64(1000)
	DefaultSequenceIncrementValue     = int64(1)
	DefaultPositiveSequenceStartValue = int64(1)
	DefaultNegativeSequenceStartValue = int64(-1)
	DefaultPositiveSequenceMinValue   = int64(1)
	DefaultPositiveSequenceMaxValue   = int64(9223372036854775806)
	DefaultNegativeSequenceMaxValue   = int64(-1)
	DefaultNegativeSequenceMinValue   = int64(-9223372036854775807)
)

// SequenceInfo provide meta data describing a DB sequence.
type SequenceInfo struct {
	Start      int64  `json:"sequence_start"`
	Cache      bool   `json:"sequence_cache"`
	Cycle      bool   `json:"sequence_cycle"`
	MinValue   int64  `json:"sequence_min_value"`
	MaxValue   int64  `json:"sequence_max_value"`
	Increment  int64  `json:"sequence_increment"`
	CacheValue int64  `json:"sequence_cache_value"`
	Comment    string `json:"sequence_comment"`
}

// PartitionType is the type for PartitionInfo
type PartitionType int

// Partition types.
const (
	PartitionTypeRange      PartitionType = 1
	PartitionTypeHash       PartitionType = 2
	PartitionTypeList       PartitionType = 3
	PartitionTypeKey        PartitionType = 4
	PartitionTypeSystemTime PartitionType = 5
)

func (p PartitionType) String() string {
	switch p {
	case PartitionTypeRange:
		return "RANGE"
	case PartitionTypeHash:
		return "HASH"
	case PartitionTypeList:
		return "LIST"
	case PartitionTypeKey:
		return "KEY"
	case PartitionTypeSystemTime:
		return "SYSTEM_TIME"
	default:
		return ""
	}

}

// PartitionInfo provides table partition info.
type PartitionInfo struct {
	Type    PartitionType `json:"type"`
	Expr    string        `json:"expr"`
	Columns []CIStr       `json:"columns"`

	// User may already creates table with partition but table partition is not
	// yet supported back then. When Enable is true, write/read need use tid
	// rather than pid.
	Enable bool `json:"enable"`

	Definitions []PartitionDefinition `json:"definitions"`
	// AddingDefinitions is filled when adding a partition that is in the mid state.
	AddingDefinitions []PartitionDefinition `json:"adding_definitions"`
	// DroppingDefinitions is filled when dropping a partition that is in the mid state.
	DroppingDefinitions []PartitionDefinition `json:"dropping_definitions"`
	States              []PartitionState      `json:"states"`
	Num                 uint64                `json:"num"`
}

// GetNameByID gets the partition name by ID.
func (pi *PartitionInfo) GetNameByID(id int64) string {
	definitions := pi.Definitions
	// do not convert this loop to `for _, def := range definitions`.
	// see https://github.com/pingcap/parser/pull/1072 for the benchmark.
	for i := range definitions {
		if id == definitions[i].ID {
			return definitions[i].Name.L
		}
	}
	return ""
}

func (pi *PartitionInfo) GetStateByID(id int64) SchemaState {
	for _, pstate := range pi.States {
		if pstate.ID == id {
			return pstate.State
		}
	}
	return StatePublic
}

func (pi *PartitionInfo) SetStateByID(id int64, state SchemaState) {
	newState := PartitionState{ID: id, State: state}
	for i, pstate := range pi.States {
		if pstate.ID == id {
			pi.States[i] = newState
			return
		}
	}
	if pi.States == nil {
		pi.States = make([]PartitionState, 0, 1)
	}
	pi.States = append(pi.States, newState)
}

func (pi *PartitionInfo) GCPartitionStates() {
	if len(pi.States) < 1 {
		return
	}
	newStates := make([]PartitionState, 0, len(pi.Definitions))
	for _, state := range pi.States {
		found := false
		for _, def := range pi.Definitions {
			if def.ID == state.ID {
				found = true
				break
			}
		}
		if found {
			newStates = append(newStates, state)
		}
	}
	pi.States = newStates
}

type PartitionState struct {
	ID    int64       `json:"id"`
	State SchemaState `json:"state"`
}

// PartitionDefinition defines a single partition.
type PartitionDefinition struct {
	ID                  int64              `json:"id"`
	Name                CIStr              `json:"name"`
	LessThan            []string           `json:"less_than"`
	InValues            [][]string         `json:"in_values"`
	PlacementPolicyRef  *PolicyRefInfo     `json:"policy_ref_info"`
	DirectPlacementOpts *PlacementSettings `json:"placement_settings"`
	Comment             string             `json:"comment,omitempty"`
}

// Clone clones ConstraintInfo.
func (ci *PartitionDefinition) Clone() PartitionDefinition {
	nci := *ci
	nci.LessThan = make([]string, len(ci.LessThan))
	copy(nci.LessThan, ci.LessThan)
	return nci
}

// FindPartitionDefinitionByName finds PartitionDefinition by name.
func (t *TableInfo) FindPartitionDefinitionByName(partitionDefinitionName string) *PartitionDefinition {
	lowConstrName := strings.ToLower(partitionDefinitionName)
	definitions := t.Partition.Definitions
	for i := range definitions {
		if definitions[i].Name.L == lowConstrName {
			return &t.Partition.Definitions[i]
		}
	}
	return nil
}

// IndexColumn provides index column info.
type IndexColumn struct {
	Name   CIStr `json:"name"`   // Index name
	Offset int   `json:"offset"` // Index offset
	// Length of prefix when using column prefix
	// for indexing;
	// UnspecifedLength if not using prefix indexing
	Length int `json:"length"`
}

// Clone clones IndexColumn.
func (i *IndexColumn) Clone() *IndexColumn {
	ni := *i
	return &ni
}

// PrimaryKeyType is the type of primary key.
// Available values are 'clustered', 'nonclustered', and ''(default).
type PrimaryKeyType int8

func (p PrimaryKeyType) String() string {
	switch p {
	case PrimaryKeyTypeClustered:
		return "CLUSTERED"
	case PrimaryKeyTypeNonClustered:
		return "NONCLUSTERED"
	default:
		return ""
	}
}

const (
	PrimaryKeyTypeDefault PrimaryKeyType = iota
	PrimaryKeyTypeClustered
	PrimaryKeyTypeNonClustered
)

// IndexType is the type of index
type IndexType int

// String implements Stringer interface.
func (t IndexType) String() string {
	switch t {
	case IndexTypeBtree:
		return "BTREE"
	case IndexTypeHash:
		return "HASH"
	case IndexTypeRtree:
		return "RTREE"
	default:
		return ""
	}
}

// IndexTypes
const (
	IndexTypeInvalid IndexType = iota
	IndexTypeBtree
	IndexTypeHash
	IndexTypeRtree
)

// IndexInfo provides meta data describing a DB index.
// It corresponds to the statement `CREATE INDEX Name ON Table (Column);`
// See https://dev.mysql.com/doc/refman/5.7/en/create-index.html
type IndexInfo struct {
	ID        int64          `json:"id"`
	Name      CIStr          `json:"idx_name"` // Index name.
	Table     CIStr          `json:"tbl_name"` // Table name.
	Columns   []*IndexColumn `json:"idx_cols"` // Index columns.
	State     SchemaState    `json:"state"`
	Comment   string         `json:"comment"`      // Comment
	Tp        IndexType      `json:"index_type"`   // Index type: Btree, Hash or Rtree
	Unique    bool           `json:"is_unique"`    // Whether the index is unique.
	Primary   bool           `json:"is_primary"`   // Whether the index is primary key.
	Invisible bool           `json:"is_invisible"` // Whether the index is invisible.
	Global    bool           `json:"is_global"`    // Whether the index is global.
}

// Clone clones IndexInfo.
func (index *IndexInfo) Clone() *IndexInfo {
	ni := *index
	ni.Columns = make([]*IndexColumn, len(index.Columns))
	for i := range index.Columns {
		ni.Columns[i] = index.Columns[i].Clone()
	}
	return &ni
}

// HasPrefixIndex returns whether any columns of this index uses prefix length.
func (index *IndexInfo) HasPrefixIndex() bool {
	for _, ic := range index.Columns {
		if ic.Length != types.UnspecifiedLength {
			return true
		}
	}
	return false
}

// ConstraintInfo provides meta data describing check-expression constraint.
type ConstraintInfo struct {
	ID             int64       `json:"id"`
	Name           CIStr       `json:"constraint_name"`
	Table          CIStr       `json:"tbl_name"`        // Table name.
	ConstraintCols []CIStr     `json:"constraint_cols"` // Depended column names.
	Enforced       bool        `json:"enforced"`
	InColumn       bool        `json:"in_column"` // Indicate whether the constraint is column type check.
	ExprString     string      `json:"expr_string"`
	State          SchemaState `json:"state"`
}

// Clone clones ConstraintInfo.
func (ci *ConstraintInfo) Clone() *ConstraintInfo {
	nci := *ci

	nci.ConstraintCols = make([]CIStr, len(ci.ConstraintCols))
	copy(nci.ConstraintCols, ci.ConstraintCols)
	return &nci
}

// FindConstraintInfoByName finds constraintInfo by name.
func (t *TableInfo) FindConstraintInfoByName(constrName string) *ConstraintInfo {
	lowConstrName := strings.ToLower(constrName)
	for _, chk := range t.Constraints {
		if chk.Name.L == lowConstrName {
			return chk
		}
	}
	return nil
}

// FKInfo provides meta data describing a foreign key constraint.
type FKInfo struct {
	ID       int64       `json:"id"`
	Name     CIStr       `json:"fk_name"`
	RefTable CIStr       `json:"ref_table"`
	RefCols  []CIStr     `json:"ref_cols"`
	Cols     []CIStr     `json:"cols"`
	OnDelete int         `json:"on_delete"`
	OnUpdate int         `json:"on_update"`
	State    SchemaState `json:"state"`
}

// Clone clones FKInfo.
func (fk *FKInfo) Clone() *FKInfo {
	nfk := *fk

	nfk.RefCols = make([]CIStr, len(fk.RefCols))
	nfk.Cols = make([]CIStr, len(fk.Cols))
	copy(nfk.RefCols, fk.RefCols)
	copy(nfk.Cols, fk.Cols)

	return &nfk
}

// DBInfo provides meta data describing a DB.
type DBInfo struct {
	ID                  int64              `json:"id"`      // Database ID
	Name                CIStr              `json:"db_name"` // DB name.
	Charset             string             `json:"charset"`
	Collate             string             `json:"collate"`
	Tables              []*TableInfo       `json:"-"` // Tables in the DB.
	State               SchemaState        `json:"state"`
	PlacementPolicyRef  *PolicyRefInfo     `json:"policy_ref_info"`
	DirectPlacementOpts *PlacementSettings `json:"placement_settings"`
}

// Clone clones DBInfo.
func (db *DBInfo) Clone() *DBInfo {
	newInfo := *db
	newInfo.Tables = make([]*TableInfo, len(db.Tables))
	for i := range db.Tables {
		newInfo.Tables[i] = db.Tables[i].Clone()
	}
	return &newInfo
}

// Copy shallow copies DBInfo.
func (db *DBInfo) Copy() *DBInfo {
	newInfo := *db
	newInfo.Tables = make([]*TableInfo, len(db.Tables))
	copy(newInfo.Tables, db.Tables)
	return &newInfo
}

// CIStr is case insensitive string.
type CIStr struct {
	O string `json:"O"` // Original string.
	L string `json:"L"` // Lower case string.
}

// String implements fmt.Stringer interface.
func (cis CIStr) String() string {
	return cis.O
}

// NewCIStr creates a new CIStr.
func NewCIStr(s string) (cs CIStr) {
	cs.O = s
	cs.L = strings.ToLower(s)
	return
}

// UnmarshalJSON implements the user defined unmarshal method.
// CIStr can be unmarshaled from a single string, so PartitionDefinition.Name
// in this change https://github.com/pingcap/tidb/pull/6460/files would be
// compatible during TiDB upgrading.
func (cis *CIStr) UnmarshalJSON(b []byte) error {
	type T CIStr
	if err := json.Unmarshal(b, (*T)(cis)); err == nil {
		return nil
	}

	// Unmarshal CIStr from a single string.
	err := json.Unmarshal(b, &cis.O)
	if err != nil {
		return errors.Trace(err)
	}
	cis.L = strings.ToLower(cis.O)
	return nil
}

// TableColumnID is composed by table ID and column ID.
type TableColumnID struct {
	TableID  int64
	ColumnID int64
}

// PolicyRefInfo is the struct to refer the placement policy.
type PolicyRefInfo struct {
	ID   int64 `json:"id"`
	Name CIStr `json:"name"`
}

// PlacementSettings is the settings of the placement
type PlacementSettings struct {
	PrimaryRegion       string `json:"primary_region"`
	Regions             string `json:"regions"`
	Learners            uint64 `json:"learners"`
	Followers           uint64 `json:"followers"`
	Voters              uint64 `json:"voters"`
	Schedule            string `json:"schedule"`
	Constraints         string `json:"constraints"`
	LeaderConstraints   string `json:"leader_constraints"`
	LearnerConstraints  string `json:"learner_constraints"`
	FollowerConstraints string `json:"follower_constraints"`
	VoterConstraints    string `json:"voter_constraints"`
}

// PolicyInfo is the struct to store the placement policy.
type PolicyInfo struct {
	*PlacementSettings
	ID    int64       `json:"id"`
	Name  CIStr       `json:"name"`
	State SchemaState `json:"state"`
}

func writeSettingItemToBuilder(sb *strings.Builder, item string) {
	if sb.Len() != 0 {
		sb.WriteString(" ")
	}
	sb.WriteString(item)
}

func (p *PlacementSettings) String() string {
	sb := new(strings.Builder)
	if len(p.PrimaryRegion) > 0 {
		writeSettingItemToBuilder(sb, fmt.Sprintf("PRIMARY_REGION=\"%s\"", p.PrimaryRegion))
	}

	if len(p.Regions) > 0 {
		writeSettingItemToBuilder(sb, fmt.Sprintf("REGIONS=\"%s\"", p.Regions))
	}

	if len(p.Schedule) > 0 {
		writeSettingItemToBuilder(sb, fmt.Sprintf("SCHEDULE=\"%s\"", p.Schedule))
	}

	if len(p.Constraints) > 0 {
		writeSettingItemToBuilder(sb, fmt.Sprintf("CONSTRAINTS=\"%s\"", p.Constraints))
	}

	if len(p.LeaderConstraints) > 0 {
		writeSettingItemToBuilder(sb, fmt.Sprintf("LEADER_CONSTRAINTS=\"%s\"", p.LeaderConstraints))
	}

	if p.Voters > 0 {
		writeSettingItemToBuilder(sb, fmt.Sprintf("VOTERS=%d", p.Voters))
	}

	if len(p.VoterConstraints) > 0 {
		writeSettingItemToBuilder(sb, fmt.Sprintf("VOTER_CONSTRAINTS=\"%s\"", p.VoterConstraints))
	}

	if p.Followers > 0 {
		writeSettingItemToBuilder(sb, fmt.Sprintf("FOLLOWERS=%d", p.Followers))
	}

	if len(p.FollowerConstraints) > 0 {
		writeSettingItemToBuilder(sb, fmt.Sprintf("FOLLOWER_CONSTRAINTS=\"%s\"", p.FollowerConstraints))
	}

	if p.Learners > 0 {
		writeSettingItemToBuilder(sb, fmt.Sprintf("LEARNERS=%d", p.Learners))
	}

	if len(p.LearnerConstraints) > 0 {
		writeSettingItemToBuilder(sb, fmt.Sprintf("LEARNER_CONSTRAINTS=\"%s\"", p.LearnerConstraints))
	}

	return sb.String()
}

type StatsOptions struct {
	*StatsWindowSettings
	AutoRecalc   bool         `json:"auto_recalc"`
	ColumnChoice ColumnChoice `json:"column_choice"`
	ColumnList   []CIStr      `json:"column_list"`
	SampleNum    uint64       `json:"sample_num"`
	SampleRate   float64      `json:"sample_rate"`
	Buckets      uint64       `json:"buckets"`
	TopN         uint64       `json:"topn"`
	Concurrency  uint         `json:"concurrency"`
}

func NewStatsOptions() *StatsOptions {
	return &StatsOptions{
		AutoRecalc:   true,
		ColumnChoice: AllColumns,
		ColumnList:   []CIStr{},
		SampleNum:    uint64(0),
		SampleRate:   0.0,
		Buckets:      uint64(0),
		TopN:         uint64(0),
		Concurrency:  uint(0),
	}
}

type ColumnChoice byte

const (
	AllColumns ColumnChoice = iota
	PredicateColumns
	ColumnList
)

func (s ColumnChoice) String() string {
	switch s {
	case AllColumns:
		return "AllColumns"
	case PredicateColumns:
		return "PredicateColumns"
	case ColumnList:
		return "ColumnList"
	default:
		return ""
	}
}

type StatsWindowSettings struct {
	WindowStart    time.Time        `json:"window_start"`
	WindowEnd      time.Time        `json:"window_end"`
	RepeatType     WindowRepeatType `json:"repeat_type"`
	RepeatInterval uint             `json:"repeat_interval"`
}

type WindowRepeatType byte

const (
	Never WindowRepeatType = iota
	Day
	Week
	Month
)

func (s WindowRepeatType) String() string {
	switch s {
	case Never:
		return "Never"
	case Day:
		return "Day"
	case Week:
		return "Week"
	case Month:
		return "Month"
	default:
		return ""
	}
}<|MERGE_RESOLUTION|>--- conflicted
+++ resolved
@@ -341,16 +341,12 @@
 	TableCacheStatusType `json:"cache_table_status"`
 	PlacementPolicyRef   *PolicyRefInfo     `json:"policy_ref_info"`
 	DirectPlacementOpts  *PlacementSettings `json:"placement_settings"`
-}
-type TableCacheStatusType int
-
-<<<<<<< HEAD
-	PlacementPolicyRef  *PolicyRefInfo     `json:"policy_ref_info"`
-	DirectPlacementOpts *PlacementSettings `json:"placement_settings"`
 
 	// StatsOptions is used when do analyze/auto-analyze for each table
 	StatsOptions *StatsOptions `json:"stats_options"`
-=======
+}
+type TableCacheStatusType int
+
 const (
 	TableCacheStatusDisable TableCacheStatusType = iota
 	TableCacheStatusEnable
@@ -368,7 +364,6 @@
 	default:
 		return ""
 	}
->>>>>>> 1995eaeb
 }
 
 type TempTableType byte
