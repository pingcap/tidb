--- conflicted
+++ resolved
@@ -67,10 +67,7 @@
 	RegexpLike         = "regexp_like"
 	RegexpSubstr       = "regexp_substr"
 	RegexpInStr        = "regexp_instr"
-<<<<<<< HEAD
-=======
 	RegexpReplace      = "regexp_replace"
->>>>>>> 05faa4f6
 	IsNull             = "isnull"
 	IsTruthWithoutNull = "istrue" // Avoid name conflict with IsTrue in github/pingcap/check.
 	IsTruthWithNull    = "istrue_with_null"
