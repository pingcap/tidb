// Copyright 2015 PingCAP, Inc.
//
// Licensed under the Apache License, Version 2.0 (the "License");
// you may not use this file except in compliance with the License.
// You may obtain a copy of the License at
//
//     http://www.apache.org/licenses/LICENSE-2.0
//
// Unless required by applicable law or agreed to in writing, software
// distributed under the License is distributed on an "AS IS" BASIS,
// See the License for the specific language governing permissions and
// limitations under the License.

package ast

import (
	"github.com/pingcap/errors"
	"github.com/pingcap/tidb/parser/auth"
	"github.com/pingcap/tidb/parser/format"
	"github.com/pingcap/tidb/parser/model"
	"github.com/pingcap/tidb/parser/mysql"
	"github.com/pingcap/tidb/parser/terror"
	"github.com/pingcap/tidb/parser/tidb"
	"github.com/pingcap/tidb/parser/types"
)

var (
	_ DDLNode = &AlterTableStmt{}
	_ DDLNode = &AlterSequenceStmt{}
	_ DDLNode = &AlterPlacementPolicyStmt{}
	_ DDLNode = &CreateDatabaseStmt{}
	_ DDLNode = &CreateIndexStmt{}
	_ DDLNode = &CreateTableStmt{}
	_ DDLNode = &CreateViewStmt{}
	_ DDLNode = &CreateSequenceStmt{}
	_ DDLNode = &CreatePlacementPolicyStmt{}
	_ DDLNode = &DropDatabaseStmt{}
	_ DDLNode = &DropIndexStmt{}
	_ DDLNode = &DropTableStmt{}
	_ DDLNode = &DropSequenceStmt{}
	_ DDLNode = &DropPlacementPolicyStmt{}
	_ DDLNode = &RenameTableStmt{}
	_ DDLNode = &TruncateTableStmt{}
	_ DDLNode = &RepairTableStmt{}

	_ Node = &AlterTableSpec{}
	_ Node = &ColumnDef{}
	_ Node = &ColumnOption{}
	_ Node = &ColumnPosition{}
	_ Node = &Constraint{}
	_ Node = &IndexPartSpecification{}
	_ Node = &ReferenceDef{}
)

// CharsetOpt is used for parsing charset option from SQL.
type CharsetOpt struct {
	Chs string
	Col string
}

// NullString represents a string that may be nil.
type NullString struct {
	String string
	Empty  bool // Empty is true if String is empty backtick.
}

// DatabaseOptionType is the type for database options.
type DatabaseOptionType int

// Database option types.
const (
	DatabaseOptionNone DatabaseOptionType = iota
	DatabaseOptionCharset
	DatabaseOptionCollate
	DatabaseOptionEncryption
	DatabaseOptionPlacementPrimaryRegion       = DatabaseOptionType(PlacementOptionPrimaryRegion)
	DatabaseOptionPlacementRegions             = DatabaseOptionType(PlacementOptionRegions)
	DatabaseOptionPlacementFollowerCount       = DatabaseOptionType(PlacementOptionFollowerCount)
	DatabaseOptionPlacementVoterCount          = DatabaseOptionType(PlacementOptionVoterCount)
	DatabaseOptionPlacementLearnerCount        = DatabaseOptionType(PlacementOptionLearnerCount)
	DatabaseOptionPlacementSchedule            = DatabaseOptionType(PlacementOptionSchedule)
	DatabaseOptionPlacementConstraints         = DatabaseOptionType(PlacementOptionConstraints)
	DatabaseOptionPlacementLeaderConstraints   = DatabaseOptionType(PlacementOptionLeaderConstraints)
	DatabaseOptionPlacementLearnerConstraints  = DatabaseOptionType(PlacementOptionLearnerConstraints)
	DatabaseOptionPlacementFollowerConstraints = DatabaseOptionType(PlacementOptionFollowerConstraints)
	DatabaseOptionPlacementVoterConstraints    = DatabaseOptionType(PlacementOptionVoterConstraints)
	DatabaseOptionPlacementPolicy              = DatabaseOptionType(PlacementOptionPolicy)
)

// DatabaseOption represents database option.
type DatabaseOption struct {
	Tp        DatabaseOptionType
	Value     string
	UintValue uint64
}

// Restore implements Node interface.
func (n *DatabaseOption) Restore(ctx *format.RestoreCtx) error {
	switch n.Tp {
	case DatabaseOptionCharset:
		ctx.WriteKeyWord("CHARACTER SET")
		ctx.WritePlain(" = ")
		ctx.WritePlain(n.Value)
	case DatabaseOptionCollate:
		ctx.WriteKeyWord("COLLATE")
		ctx.WritePlain(" = ")
		ctx.WritePlain(n.Value)
	case DatabaseOptionEncryption:
		ctx.WriteKeyWord("ENCRYPTION")
		ctx.WritePlain(" = ")
		ctx.WriteString(n.Value)
	case DatabaseOptionPlacementPrimaryRegion, DatabaseOptionPlacementRegions, DatabaseOptionPlacementFollowerCount, DatabaseOptionPlacementLeaderConstraints, DatabaseOptionPlacementLearnerCount, DatabaseOptionPlacementVoterCount, DatabaseOptionPlacementSchedule, DatabaseOptionPlacementConstraints, DatabaseOptionPlacementFollowerConstraints, DatabaseOptionPlacementVoterConstraints, DatabaseOptionPlacementLearnerConstraints, DatabaseOptionPlacementPolicy:
		placementOpt := PlacementOption{
			Tp:        PlacementOptionType(n.Tp),
			UintValue: n.UintValue,
			StrValue:  n.Value,
		}
		return placementOpt.Restore(ctx)
	default:
		return errors.Errorf("invalid DatabaseOptionType: %d", n.Tp)
	}
	return nil
}

// CreateDatabaseStmt is a statement to create a database.
// See https://dev.mysql.com/doc/refman/5.7/en/create-database.html
type CreateDatabaseStmt struct {
	ddlNode

	IfNotExists bool
	Name        string
	Options     []*DatabaseOption
}

// Restore implements Node interface.
func (n *CreateDatabaseStmt) Restore(ctx *format.RestoreCtx) error {
	ctx.WriteKeyWord("CREATE DATABASE ")
	if n.IfNotExists {
		ctx.WriteKeyWord("IF NOT EXISTS ")
	}
	ctx.WriteName(n.Name)
	for i, option := range n.Options {
		ctx.WritePlain(" ")
		err := option.Restore(ctx)
		if err != nil {
			return errors.Annotatef(err, "An error occurred while splicing CreateDatabaseStmt DatabaseOption: [%v]", i)
		}
	}
	return nil
}

// Accept implements Node Accept interface.
func (n *CreateDatabaseStmt) Accept(v Visitor) (Node, bool) {
	newNode, skipChildren := v.Enter(n)
	if skipChildren {
		return v.Leave(newNode)
	}
	n = newNode.(*CreateDatabaseStmt)
	return v.Leave(n)
}

// AlterDatabaseStmt is a statement to change the structure of a database.
// See https://dev.mysql.com/doc/refman/5.7/en/alter-database.html
type AlterDatabaseStmt struct {
	ddlNode

	Name                 string
	AlterDefaultDatabase bool
	Options              []*DatabaseOption
}

// Restore implements Node interface.
func (n *AlterDatabaseStmt) Restore(ctx *format.RestoreCtx) error {
	ctx.WriteKeyWord("ALTER DATABASE")
	if !n.AlterDefaultDatabase {
		ctx.WritePlain(" ")
		ctx.WriteName(n.Name)
	}
	for i, option := range n.Options {
		ctx.WritePlain(" ")
		err := option.Restore(ctx)
		if err != nil {
			return errors.Annotatef(err, "An error occurred while splicing AlterDatabaseStmt DatabaseOption: [%v]", i)
		}
	}
	return nil
}

// Accept implements Node Accept interface.
func (n *AlterDatabaseStmt) Accept(v Visitor) (Node, bool) {
	newNode, skipChildren := v.Enter(n)
	if skipChildren {
		return v.Leave(newNode)
	}
	n = newNode.(*AlterDatabaseStmt)
	return v.Leave(n)
}

// DropDatabaseStmt is a statement to drop a database and all tables in the database.
// See https://dev.mysql.com/doc/refman/5.7/en/drop-database.html
type DropDatabaseStmt struct {
	ddlNode

	IfExists bool
	Name     string
}

// Restore implements Node interface.
func (n *DropDatabaseStmt) Restore(ctx *format.RestoreCtx) error {
	ctx.WriteKeyWord("DROP DATABASE ")
	if n.IfExists {
		ctx.WriteKeyWord("IF EXISTS ")
	}
	ctx.WriteName(n.Name)
	return nil
}

// Accept implements Node Accept interface.
func (n *DropDatabaseStmt) Accept(v Visitor) (Node, bool) {
	newNode, skipChildren := v.Enter(n)
	if skipChildren {
		return v.Leave(newNode)
	}
	n = newNode.(*DropDatabaseStmt)
	return v.Leave(n)
}

// IndexPartSpecifications is used for parsing index column name or index expression from SQL.
type IndexPartSpecification struct {
	node

	Column *ColumnName
	Length int
	Expr   ExprNode
}

// Restore implements Node interface.
func (n *IndexPartSpecification) Restore(ctx *format.RestoreCtx) error {
	if n.Expr != nil {
		ctx.WritePlain("(")
		if err := n.Expr.Restore(ctx); err != nil {
			return errors.Annotate(err, "An error occurred while splicing IndexPartSpecifications")
		}
		ctx.WritePlain(")")
		return nil
	}
	if err := n.Column.Restore(ctx); err != nil {
		return errors.Annotate(err, "An error occurred while splicing IndexPartSpecifications")
	}
	if n.Length > 0 {
		ctx.WritePlainf("(%d)", n.Length)
	}
	return nil
}

// Accept implements Node Accept interface.
func (n *IndexPartSpecification) Accept(v Visitor) (Node, bool) {
	newNode, skipChildren := v.Enter(n)
	if skipChildren {
		return v.Leave(newNode)
	}
	n = newNode.(*IndexPartSpecification)
	if n.Expr != nil {
		node, ok := n.Expr.Accept(v)
		if !ok {
			return n, false
		}
		n.Expr = node.(ExprNode)
		return v.Leave(n)
	}
	node, ok := n.Column.Accept(v)
	if !ok {
		return n, false
	}
	n.Column = node.(*ColumnName)
	return v.Leave(n)
}

// MatchType is the type for reference match type.
type MatchType int

// match type
const (
	MatchNone MatchType = iota
	MatchFull
	MatchPartial
	MatchSimple
)

// ReferenceDef is used for parsing foreign key reference option from SQL.
// See http://dev.mysql.com/doc/refman/5.7/en/create-table-foreign-keys.html
type ReferenceDef struct {
	node

	Table                   *TableName
	IndexPartSpecifications []*IndexPartSpecification
	OnDelete                *OnDeleteOpt
	OnUpdate                *OnUpdateOpt
	Match                   MatchType
}

// Restore implements Node interface.
func (n *ReferenceDef) Restore(ctx *format.RestoreCtx) error {
	if n.Table != nil {
		ctx.WriteKeyWord("REFERENCES ")
		if err := n.Table.Restore(ctx); err != nil {
			return errors.Annotate(err, "An error occurred while splicing ReferenceDef")
		}
	}

	if n.IndexPartSpecifications != nil {
		ctx.WritePlain("(")
		for i, indexColNames := range n.IndexPartSpecifications {
			if i > 0 {
				ctx.WritePlain(", ")
			}
			if err := indexColNames.Restore(ctx); err != nil {
				return errors.Annotatef(err, "An error occurred while splicing IndexPartSpecifications: [%v]", i)
			}
		}
		ctx.WritePlain(")")
	}

	if n.Match != MatchNone {
		ctx.WriteKeyWord(" MATCH ")
		switch n.Match {
		case MatchFull:
			ctx.WriteKeyWord("FULL")
		case MatchPartial:
			ctx.WriteKeyWord("PARTIAL")
		case MatchSimple:
			ctx.WriteKeyWord("SIMPLE")
		}
	}
	if n.OnDelete.ReferOpt != ReferOptionNoOption {
		ctx.WritePlain(" ")
		if err := n.OnDelete.Restore(ctx); err != nil {
			return errors.Annotate(err, "An error occurred while splicing OnDelete")
		}
	}
	if n.OnUpdate.ReferOpt != ReferOptionNoOption {
		ctx.WritePlain(" ")
		if err := n.OnUpdate.Restore(ctx); err != nil {
			return errors.Annotate(err, "An error occurred while splicing OnUpdate")
		}
	}
	return nil
}

// Accept implements Node Accept interface.
func (n *ReferenceDef) Accept(v Visitor) (Node, bool) {
	newNode, skipChildren := v.Enter(n)
	if skipChildren {
		return v.Leave(newNode)
	}
	n = newNode.(*ReferenceDef)
	if n.Table != nil {
		node, ok := n.Table.Accept(v)
		if !ok {
			return n, false
		}
		n.Table = node.(*TableName)
	}
	for i, val := range n.IndexPartSpecifications {
		node, ok := val.Accept(v)
		if !ok {
			return n, false
		}
		n.IndexPartSpecifications[i] = node.(*IndexPartSpecification)
	}
	onDelete, ok := n.OnDelete.Accept(v)
	if !ok {
		return n, false
	}
	n.OnDelete = onDelete.(*OnDeleteOpt)
	onUpdate, ok := n.OnUpdate.Accept(v)
	if !ok {
		return n, false
	}
	n.OnUpdate = onUpdate.(*OnUpdateOpt)
	return v.Leave(n)
}

// ReferOptionType is the type for refer options.
type ReferOptionType int

// Refer option types.
const (
	ReferOptionNoOption ReferOptionType = iota
	ReferOptionRestrict
	ReferOptionCascade
	ReferOptionSetNull
	ReferOptionNoAction
	ReferOptionSetDefault
)

// String implements fmt.Stringer interface.
func (r ReferOptionType) String() string {
	switch r {
	case ReferOptionRestrict:
		return "RESTRICT"
	case ReferOptionCascade:
		return "CASCADE"
	case ReferOptionSetNull:
		return "SET NULL"
	case ReferOptionNoAction:
		return "NO ACTION"
	case ReferOptionSetDefault:
		return "SET DEFAULT"
	}
	return ""
}

// OnDeleteOpt is used for optional on delete clause.
type OnDeleteOpt struct {
	node
	ReferOpt ReferOptionType
}

// Restore implements Node interface.
func (n *OnDeleteOpt) Restore(ctx *format.RestoreCtx) error {
	if n.ReferOpt != ReferOptionNoOption {
		ctx.WriteKeyWord("ON DELETE ")
		ctx.WriteKeyWord(n.ReferOpt.String())
	}
	return nil
}

// Accept implements Node Accept interface.
func (n *OnDeleteOpt) Accept(v Visitor) (Node, bool) {
	newNode, skipChildren := v.Enter(n)
	if skipChildren {
		return v.Leave(newNode)
	}
	n = newNode.(*OnDeleteOpt)
	return v.Leave(n)
}

// OnUpdateOpt is used for optional on update clause.
type OnUpdateOpt struct {
	node
	ReferOpt ReferOptionType
}

// Restore implements Node interface.
func (n *OnUpdateOpt) Restore(ctx *format.RestoreCtx) error {
	if n.ReferOpt != ReferOptionNoOption {
		ctx.WriteKeyWord("ON UPDATE ")
		ctx.WriteKeyWord(n.ReferOpt.String())
	}
	return nil
}

// Accept implements Node Accept interface.
func (n *OnUpdateOpt) Accept(v Visitor) (Node, bool) {
	newNode, skipChildren := v.Enter(n)
	if skipChildren {
		return v.Leave(newNode)
	}
	n = newNode.(*OnUpdateOpt)
	return v.Leave(n)
}

// ColumnOptionType is the type for ColumnOption.
type ColumnOptionType int

// ColumnOption types.
const (
	ColumnOptionNoOption ColumnOptionType = iota
	ColumnOptionPrimaryKey
	ColumnOptionNotNull
	ColumnOptionAutoIncrement
	ColumnOptionDefaultValue
	ColumnOptionUniqKey
	ColumnOptionNull
	ColumnOptionOnUpdate // For Timestamp and Datetime only.
	ColumnOptionFulltext
	ColumnOptionComment
	ColumnOptionGenerated
	ColumnOptionReference
	ColumnOptionCollate
	ColumnOptionCheck
	ColumnOptionColumnFormat
	ColumnOptionStorage
	ColumnOptionAutoRandom
)

var (
	invalidOptionForGeneratedColumn = map[ColumnOptionType]struct{}{
		ColumnOptionAutoIncrement: {},
		ColumnOptionOnUpdate:      {},
		ColumnOptionDefaultValue:  {},
	}
)

// ColumnOption is used for parsing column constraint info from SQL.
type ColumnOption struct {
	node

	Tp ColumnOptionType
	// Expr is used for ColumnOptionDefaultValue/ColumnOptionOnUpdateColumnOptionGenerated.
	// For ColumnOptionDefaultValue or ColumnOptionOnUpdate, it's the target value.
	// For ColumnOptionGenerated, it's the target expression.
	Expr ExprNode
	// Stored is only for ColumnOptionGenerated, default is false.
	Stored bool
	// Refer is used for foreign key.
	Refer               *ReferenceDef
	StrValue            string
	AutoRandomBitLength int
	// Enforced is only for Check, default is true.
	Enforced bool
	// Name is only used for Check Constraint name.
	ConstraintName string
	PrimaryKeyTp   model.PrimaryKeyType
}

// Restore implements Node interface.
func (n *ColumnOption) Restore(ctx *format.RestoreCtx) error {
	switch n.Tp {
	case ColumnOptionNoOption:
		return nil
	case ColumnOptionPrimaryKey:
		ctx.WriteKeyWord("PRIMARY KEY")
		pkTp := n.PrimaryKeyTp.String()
		if len(pkTp) != 0 {
			ctx.WritePlain(" ")
			ctx.WriteWithSpecialComments(tidb.FeatureIDClusteredIndex, func() {
				ctx.WriteKeyWord(pkTp)
			})
		}
	case ColumnOptionNotNull:
		ctx.WriteKeyWord("NOT NULL")
	case ColumnOptionAutoIncrement:
		ctx.WriteKeyWord("AUTO_INCREMENT")
	case ColumnOptionDefaultValue:
		ctx.WriteKeyWord("DEFAULT ")
		if err := n.Expr.Restore(ctx); err != nil {
			return errors.Annotate(err, "An error occurred while splicing ColumnOption DefaultValue Expr")
		}
	case ColumnOptionUniqKey:
		ctx.WriteKeyWord("UNIQUE KEY")
	case ColumnOptionNull:
		ctx.WriteKeyWord("NULL")
	case ColumnOptionOnUpdate:
		ctx.WriteKeyWord("ON UPDATE ")
		if err := n.Expr.Restore(ctx); err != nil {
			return errors.Annotate(err, "An error occurred while splicing ColumnOption ON UPDATE Expr")
		}
	case ColumnOptionFulltext:
		return errors.New("TiDB Parser ignore the `ColumnOptionFulltext` type now")
	case ColumnOptionComment:
		ctx.WriteKeyWord("COMMENT ")
		if err := n.Expr.Restore(ctx); err != nil {
			return errors.Annotate(err, "An error occurred while splicing ColumnOption COMMENT Expr")
		}
	case ColumnOptionGenerated:
		ctx.WriteKeyWord("GENERATED ALWAYS AS")
		ctx.WritePlain("(")
		if err := n.Expr.Restore(ctx); err != nil {
			return errors.Annotate(err, "An error occurred while splicing ColumnOption GENERATED ALWAYS Expr")
		}
		ctx.WritePlain(")")
		if n.Stored {
			ctx.WriteKeyWord(" STORED")
		} else {
			ctx.WriteKeyWord(" VIRTUAL")
		}
	case ColumnOptionReference:
		if err := n.Refer.Restore(ctx); err != nil {
			return errors.Annotate(err, "An error occurred while splicing ColumnOption ReferenceDef")
		}
	case ColumnOptionCollate:
		if n.StrValue == "" {
			return errors.New("Empty ColumnOption COLLATE")
		}
		ctx.WriteKeyWord("COLLATE ")
		ctx.WritePlain(n.StrValue)
	case ColumnOptionCheck:
		if n.ConstraintName != "" {
			ctx.WriteKeyWord("CONSTRAINT ")
			ctx.WriteName(n.ConstraintName)
			ctx.WritePlain(" ")
		}
		ctx.WriteKeyWord("CHECK")
		ctx.WritePlain("(")
		if err := n.Expr.Restore(ctx); err != nil {
			return errors.Trace(err)
		}
		ctx.WritePlain(")")
		if n.Enforced {
			ctx.WriteKeyWord(" ENFORCED")
		} else {
			ctx.WriteKeyWord(" NOT ENFORCED")
		}
	case ColumnOptionColumnFormat:
		ctx.WriteKeyWord("COLUMN_FORMAT ")
		ctx.WriteKeyWord(n.StrValue)
	case ColumnOptionStorage:
		ctx.WriteKeyWord("STORAGE ")
		ctx.WriteKeyWord(n.StrValue)
	case ColumnOptionAutoRandom:
		ctx.WriteWithSpecialComments(tidb.FeatureIDAutoRandom, func() {
			ctx.WriteKeyWord("AUTO_RANDOM")
			if n.AutoRandomBitLength != types.UnspecifiedLength {
				ctx.WritePlainf("(%d)", n.AutoRandomBitLength)
			}
		})
	default:
		return errors.New("An error occurred while splicing ColumnOption")
	}
	return nil
}

// Accept implements Node Accept interface.
func (n *ColumnOption) Accept(v Visitor) (Node, bool) {
	newNode, skipChildren := v.Enter(n)
	if skipChildren {
		return v.Leave(newNode)
	}
	n = newNode.(*ColumnOption)
	if n.Expr != nil {
		node, ok := n.Expr.Accept(v)
		if !ok {
			return n, false
		}
		n.Expr = node.(ExprNode)
	}
	return v.Leave(n)
}

// IndexVisibility is the option for index visibility.
type IndexVisibility int

// IndexVisibility options.
const (
	IndexVisibilityDefault IndexVisibility = iota
	IndexVisibilityVisible
	IndexVisibilityInvisible
)

// IndexOption is the index options.
//    KEY_BLOCK_SIZE [=] value
//  | index_type
//  | WITH PARSER parser_name
//  | COMMENT 'string'
// See http://dev.mysql.com/doc/refman/5.7/en/create-table.html
type IndexOption struct {
	node

	KeyBlockSize uint64
	Tp           model.IndexType
	Comment      string
	ParserName   model.CIStr
	Visibility   IndexVisibility
	PrimaryKeyTp model.PrimaryKeyType
}

// Restore implements Node interface.
func (n *IndexOption) Restore(ctx *format.RestoreCtx) error {
	hasPrevOption := false
	if n.PrimaryKeyTp != model.PrimaryKeyTypeDefault {
		ctx.WriteWithSpecialComments(tidb.FeatureIDClusteredIndex, func() {
			ctx.WriteKeyWord(n.PrimaryKeyTp.String())
		})
		hasPrevOption = true
	}
	if n.KeyBlockSize > 0 {
		if hasPrevOption {
			ctx.WritePlain(" ")
		}
		ctx.WriteKeyWord("KEY_BLOCK_SIZE")
		ctx.WritePlainf("=%d", n.KeyBlockSize)
		hasPrevOption = true
	}

	if n.Tp != model.IndexTypeInvalid {
		if hasPrevOption {
			ctx.WritePlain(" ")
		}
		ctx.WriteKeyWord("USING ")
		ctx.WritePlain(n.Tp.String())
		hasPrevOption = true
	}

	if len(n.ParserName.O) > 0 {
		if hasPrevOption {
			ctx.WritePlain(" ")
		}
		ctx.WriteKeyWord("WITH PARSER ")
		ctx.WriteName(n.ParserName.O)
		hasPrevOption = true
	}

	if n.Comment != "" {
		if hasPrevOption {
			ctx.WritePlain(" ")
		}
		ctx.WriteKeyWord("COMMENT ")
		ctx.WriteString(n.Comment)
		hasPrevOption = true
	}

	if n.Visibility != IndexVisibilityDefault {
		if hasPrevOption {
			ctx.WritePlain(" ")
		}
		switch n.Visibility {
		case IndexVisibilityVisible:
			ctx.WriteKeyWord("VISIBLE")
		case IndexVisibilityInvisible:
			ctx.WriteKeyWord("INVISIBLE")
		}
	}
	return nil
}

// Accept implements Node Accept interface.
func (n *IndexOption) Accept(v Visitor) (Node, bool) {
	newNode, skipChildren := v.Enter(n)
	if skipChildren {
		return v.Leave(newNode)
	}
	n = newNode.(*IndexOption)
	return v.Leave(n)
}

// ConstraintType is the type for Constraint.
type ConstraintType int

// ConstraintTypes
const (
	ConstraintNoConstraint ConstraintType = iota
	ConstraintPrimaryKey
	ConstraintKey
	ConstraintIndex
	ConstraintUniq
	ConstraintUniqKey
	ConstraintUniqIndex
	ConstraintForeignKey
	ConstraintFulltext
	ConstraintCheck
)

// Constraint is constraint for table definition.
type Constraint struct {
	node

	// only supported by MariaDB 10.0.2+ (ADD {INDEX|KEY}, ADD FOREIGN KEY),
	// see https://mariadb.com/kb/en/library/alter-table/
	IfNotExists bool

	Tp   ConstraintType
	Name string

	Keys []*IndexPartSpecification // Used for PRIMARY KEY, UNIQUE, ......

	Refer *ReferenceDef // Used for foreign key.

	Option *IndexOption // Index Options

	Expr ExprNode // Used for Check

	Enforced bool // Used for Check

	InColumn bool // Used for Check

	InColumnName string // Used for Check
	IsEmptyIndex bool   // Used for Check
}

// Restore implements Node interface.
func (n *Constraint) Restore(ctx *format.RestoreCtx) error {
	switch n.Tp {
	case ConstraintNoConstraint:
		return nil
	case ConstraintPrimaryKey:
		ctx.WriteKeyWord("PRIMARY KEY")
	case ConstraintKey:
		ctx.WriteKeyWord("KEY")
		if n.IfNotExists {
			ctx.WriteKeyWord(" IF NOT EXISTS")
		}
	case ConstraintIndex:
		ctx.WriteKeyWord("INDEX")
		if n.IfNotExists {
			ctx.WriteKeyWord(" IF NOT EXISTS")
		}
	case ConstraintUniq:
		ctx.WriteKeyWord("UNIQUE")
	case ConstraintUniqKey:
		ctx.WriteKeyWord("UNIQUE KEY")
	case ConstraintUniqIndex:
		ctx.WriteKeyWord("UNIQUE INDEX")
	case ConstraintFulltext:
		ctx.WriteKeyWord("FULLTEXT")
	case ConstraintCheck:
		if n.Name != "" {
			ctx.WriteKeyWord("CONSTRAINT ")
			ctx.WriteName(n.Name)
			ctx.WritePlain(" ")
		}
		ctx.WriteKeyWord("CHECK")
		ctx.WritePlain("(")
		if err := n.Expr.Restore(ctx); err != nil {
			return errors.Trace(err)
		}
		ctx.WritePlain(") ")
		if n.Enforced {
			ctx.WriteKeyWord("ENFORCED")
		} else {
			ctx.WriteKeyWord("NOT ENFORCED")
		}
		return nil
	}

	if n.Tp == ConstraintForeignKey {
		ctx.WriteKeyWord("CONSTRAINT ")
		if n.Name != "" {
			ctx.WriteName(n.Name)
			ctx.WritePlain(" ")
		}
		ctx.WriteKeyWord("FOREIGN KEY ")
		if n.IfNotExists {
			ctx.WriteKeyWord("IF NOT EXISTS ")
		}
	} else if n.Name != "" || n.IsEmptyIndex {
		ctx.WritePlain(" ")
		ctx.WriteName(n.Name)
	}

	ctx.WritePlain("(")
	for i, keys := range n.Keys {
		if i > 0 {
			ctx.WritePlain(", ")
		}
		if err := keys.Restore(ctx); err != nil {
			return errors.Annotatef(err, "An error occurred while splicing Constraint Keys: [%v]", i)
		}
	}
	ctx.WritePlain(")")

	if n.Refer != nil {
		ctx.WritePlain(" ")
		if err := n.Refer.Restore(ctx); err != nil {
			return errors.Annotate(err, "An error occurred while splicing Constraint Refer")
		}
	}

	if n.Option != nil {
		ctx.WritePlain(" ")
		if err := n.Option.Restore(ctx); err != nil {
			return errors.Annotate(err, "An error occurred while splicing Constraint Option")
		}
	}

	return nil
}

// Accept implements Node Accept interface.
func (n *Constraint) Accept(v Visitor) (Node, bool) {
	newNode, skipChildren := v.Enter(n)
	if skipChildren {
		return v.Leave(newNode)
	}
	n = newNode.(*Constraint)
	for i, val := range n.Keys {
		node, ok := val.Accept(v)
		if !ok {
			return n, false
		}
		n.Keys[i] = node.(*IndexPartSpecification)
	}
	if n.Refer != nil {
		node, ok := n.Refer.Accept(v)
		if !ok {
			return n, false
		}
		n.Refer = node.(*ReferenceDef)
	}
	if n.Option != nil {
		node, ok := n.Option.Accept(v)
		if !ok {
			return n, false
		}
		n.Option = node.(*IndexOption)
	}
	if n.Expr != nil {
		node, ok := n.Expr.Accept(v)
		if !ok {
			return n, false
		}
		n.Expr = node.(ExprNode)
	}
	return v.Leave(n)
}

// ColumnDef is used for parsing column definition from SQL.
type ColumnDef struct {
	node

	Name    *ColumnName
	Tp      *types.FieldType
	Options []*ColumnOption
}

// Restore implements Node interface.
func (n *ColumnDef) Restore(ctx *format.RestoreCtx) error {
	if err := n.Name.Restore(ctx); err != nil {
		return errors.Annotate(err, "An error occurred while splicing ColumnDef Name")
	}
	if n.Tp != nil {
		ctx.WritePlain(" ")
		if err := n.Tp.Restore(ctx); err != nil {
			return errors.Annotate(err, "An error occurred while splicing ColumnDef Type")
		}
	}
	for i, options := range n.Options {
		ctx.WritePlain(" ")
		if err := options.Restore(ctx); err != nil {
			return errors.Annotatef(err, "An error occurred while splicing ColumnDef ColumnOption: [%v]", i)
		}
	}
	return nil
}

// Accept implements Node Accept interface.
func (n *ColumnDef) Accept(v Visitor) (Node, bool) {
	newNode, skipChildren := v.Enter(n)
	if skipChildren {
		return v.Leave(newNode)
	}
	n = newNode.(*ColumnDef)
	node, ok := n.Name.Accept(v)
	if !ok {
		return n, false
	}
	n.Name = node.(*ColumnName)
	for i, val := range n.Options {
		node, ok := val.Accept(v)
		if !ok {
			return n, false
		}
		n.Options[i] = node.(*ColumnOption)
	}
	return v.Leave(n)
}

// Validate checks if a column definition is legal.
// For example, generated column definitions that contain such
// column options as `ON UPDATE`, `AUTO_INCREMENT`, `DEFAULT`
// are illegal.
func (n *ColumnDef) Validate() bool {
	generatedCol := false
	illegalOpt4gc := false
	for _, opt := range n.Options {
		if opt.Tp == ColumnOptionGenerated {
			generatedCol = true
		}
		_, found := invalidOptionForGeneratedColumn[opt.Tp]
		illegalOpt4gc = illegalOpt4gc || found
	}
	return !(generatedCol && illegalOpt4gc)
}

type TemporaryKeyword int

const (
	TemporaryNone TemporaryKeyword = iota
	TemporaryGlobal
	TemporaryLocal
)

// CreateTableStmt is a statement to create a table.
// See https://dev.mysql.com/doc/refman/5.7/en/create-table.html
type CreateTableStmt struct {
	ddlNode

	IfNotExists bool
	TemporaryKeyword
	// Meanless when TemporaryKeyword is not TemporaryGlobal.
	// ON COMMIT DELETE ROWS => true
	// ON COMMIT PRESERVE ROW => false
	OnCommitDelete bool
	Table          *TableName
	ReferTable     *TableName
	Cols           []*ColumnDef
	Constraints    []*Constraint
	Options        []*TableOption
	Partition      *PartitionOptions
	OnDuplicate    OnDuplicateKeyHandlingType
	Select         ResultSetNode
}

// Restore implements Node interface.
func (n *CreateTableStmt) Restore(ctx *format.RestoreCtx) error {
	switch n.TemporaryKeyword {
	case TemporaryNone:
		ctx.WriteKeyWord("CREATE TABLE ")
	case TemporaryGlobal:
		ctx.WriteKeyWord("CREATE GLOBAL TEMPORARY TABLE ")
	case TemporaryLocal:
		ctx.WriteKeyWord("CREATE TEMPORARY TABLE ")
	}
	if n.IfNotExists {
		ctx.WriteKeyWord("IF NOT EXISTS ")
	}

	if err := n.Table.Restore(ctx); err != nil {
		return errors.Annotate(err, "An error occurred while splicing CreateTableStmt Table")
	}

	if n.ReferTable != nil {
		ctx.WriteKeyWord(" LIKE ")
		if err := n.ReferTable.Restore(ctx); err != nil {
			return errors.Annotate(err, "An error occurred while splicing CreateTableStmt ReferTable")
		}
	}
	lenCols := len(n.Cols)
	lenConstraints := len(n.Constraints)
	if lenCols+lenConstraints > 0 {
		ctx.WritePlain(" (")
		for i, col := range n.Cols {
			if i > 0 {
				ctx.WritePlain(",")
			}
			if err := col.Restore(ctx); err != nil {
				return errors.Annotatef(err, "An error occurred while splicing CreateTableStmt ColumnDef: [%v]", i)
			}
		}
		for i, constraint := range n.Constraints {
			if i > 0 || lenCols >= 1 {
				ctx.WritePlain(",")
			}
			if err := constraint.Restore(ctx); err != nil {
				return errors.Annotatef(err, "An error occurred while splicing CreateTableStmt Constraints: [%v]", i)
			}
		}
		ctx.WritePlain(")")
	}

	for i, option := range n.Options {
		ctx.WritePlain(" ")
		if err := option.Restore(ctx); err != nil {
			return errors.Annotatef(err, "An error occurred while splicing CreateTableStmt TableOption: [%v]", i)
		}
	}

	if n.Partition != nil {
		ctx.WritePlain(" ")
		if err := n.Partition.Restore(ctx); err != nil {
			return errors.Annotate(err, "An error occurred while splicing CreateTableStmt Partition")
		}
	}

	if n.Select != nil {
		switch n.OnDuplicate {
		case OnDuplicateKeyHandlingError:
			ctx.WriteKeyWord(" AS ")
		case OnDuplicateKeyHandlingIgnore:
			ctx.WriteKeyWord(" IGNORE AS ")
		case OnDuplicateKeyHandlingReplace:
			ctx.WriteKeyWord(" REPLACE AS ")
		}

		if err := n.Select.Restore(ctx); err != nil {
			return errors.Annotate(err, "An error occurred while splicing CreateTableStmt Select")
		}
	}

	if n.TemporaryKeyword == TemporaryGlobal {
		if n.OnCommitDelete {
			ctx.WriteKeyWord(" ON COMMIT DELETE ROWS")
		} else {
			ctx.WriteKeyWord(" ON COMMIT PRESERVE ROWS")
		}
	}

	return nil
}

// Accept implements Node Accept interface.
func (n *CreateTableStmt) Accept(v Visitor) (Node, bool) {
	newNode, skipChildren := v.Enter(n)
	if skipChildren {
		return v.Leave(newNode)
	}
	n = newNode.(*CreateTableStmt)
	node, ok := n.Table.Accept(v)
	if !ok {
		return n, false
	}
	n.Table = node.(*TableName)
	if n.ReferTable != nil {
		node, ok = n.ReferTable.Accept(v)
		if !ok {
			return n, false
		}
		n.ReferTable = node.(*TableName)
	}
	for i, val := range n.Cols {
		node, ok = val.Accept(v)
		if !ok {
			return n, false
		}
		n.Cols[i] = node.(*ColumnDef)
	}
	for i, val := range n.Constraints {
		node, ok = val.Accept(v)
		if !ok {
			return n, false
		}
		n.Constraints[i] = node.(*Constraint)
	}
	if n.Select != nil {
		node, ok := n.Select.Accept(v)
		if !ok {
			return n, false
		}
		n.Select = node.(ResultSetNode)
	}
	if n.Partition != nil {
		node, ok := n.Partition.Accept(v)
		if !ok {
			return n, false
		}
		n.Partition = node.(*PartitionOptions)
	}

	return v.Leave(n)
}

// DropTableStmt is a statement to drop one or more tables.
// See https://dev.mysql.com/doc/refman/5.7/en/drop-table.html
type DropTableStmt struct {
	ddlNode

	IfExists         bool
	Tables           []*TableName
	IsView           bool
	TemporaryKeyword // make sense ONLY if/when IsView == false
}

// Restore implements Node interface.
func (n *DropTableStmt) Restore(ctx *format.RestoreCtx) error {
	if n.IsView {
		ctx.WriteKeyWord("DROP VIEW ")
	} else {
		switch n.TemporaryKeyword {
		case TemporaryNone:
			ctx.WriteKeyWord("DROP TABLE ")
		case TemporaryGlobal:
			ctx.WriteKeyWord("DROP GLOBAL TEMPORARY TABLE ")
		case TemporaryLocal:
			ctx.WriteKeyWord("DROP TEMPORARY TABLE ")
		}
	}
	if n.IfExists {
		ctx.WriteKeyWord("IF EXISTS ")
	}

	for index, table := range n.Tables {
		if index != 0 {
			ctx.WritePlain(", ")
		}
		if err := table.Restore(ctx); err != nil {
			return errors.Annotatef(err, "An error occurred while restore DropTableStmt.Tables[%d]", index)
		}
	}

	return nil
}

// Accept implements Node Accept interface.
func (n *DropTableStmt) Accept(v Visitor) (Node, bool) {
	newNode, skipChildren := v.Enter(n)
	if skipChildren {
		return v.Leave(newNode)
	}
	n = newNode.(*DropTableStmt)
	for i, val := range n.Tables {
		node, ok := val.Accept(v)
		if !ok {
			return n, false
		}
		n.Tables[i] = node.(*TableName)
	}
	return v.Leave(n)
}

// DropPlacementPolicyStmt is a statement to drop a Policy.
type DropPlacementPolicyStmt struct {
	ddlNode

	IfExists   bool
	PolicyName model.CIStr
}

// Restore implements Restore interface.
func (n *DropPlacementPolicyStmt) Restore(ctx *format.RestoreCtx) error {
	ctx.WriteKeyWord("DROP PLACEMENT POLICY ")
	if n.IfExists {
		ctx.WriteKeyWord("IF EXISTS ")
	}
	ctx.WriteName(n.PolicyName.O)
	return nil
}

func (n *DropPlacementPolicyStmt) Accept(v Visitor) (Node, bool) {
	newNode, skipChildren := v.Enter(n)
	if skipChildren {
		return v.Leave(newNode)
	}
	n = newNode.(*DropPlacementPolicyStmt)
	return v.Leave(n)
}

// DropSequenceStmt is a statement to drop a Sequence.
type DropSequenceStmt struct {
	ddlNode

	IfExists  bool
	Sequences []*TableName
}

// Restore implements Node interface.
func (n *DropSequenceStmt) Restore(ctx *format.RestoreCtx) error {
	ctx.WriteKeyWord("DROP SEQUENCE ")
	if n.IfExists {
		ctx.WriteKeyWord("IF EXISTS ")
	}
	for i, sequence := range n.Sequences {
		if i != 0 {
			ctx.WritePlain(", ")
		}
		if err := sequence.Restore(ctx); err != nil {
			return errors.Annotatef(err, "An error occurred while restore DropSequenceStmt.Sequences[%d]", i)
		}
	}

	return nil
}

// Accept implements Node Accept interface.
func (n *DropSequenceStmt) Accept(v Visitor) (Node, bool) {
	newNode, skipChildren := v.Enter(n)
	if skipChildren {
		return v.Leave(newNode)
	}
	n = newNode.(*DropSequenceStmt)
	for i, val := range n.Sequences {
		node, ok := val.Accept(v)
		if !ok {
			return n, false
		}
		n.Sequences[i] = node.(*TableName)
	}
	return v.Leave(n)
}

// RenameTableStmt is a statement to rename a table.
// See http://dev.mysql.com/doc/refman/5.7/en/rename-table.html
type RenameTableStmt struct {
	ddlNode

	TableToTables []*TableToTable
}

// Restore implements Node interface.
func (n *RenameTableStmt) Restore(ctx *format.RestoreCtx) error {
	ctx.WriteKeyWord("RENAME TABLE ")
	for index, table2table := range n.TableToTables {
		if index != 0 {
			ctx.WritePlain(", ")
		}
		if err := table2table.Restore(ctx); err != nil {
			return errors.Annotate(err, "An error occurred while restore RenameTableStmt.TableToTables")
		}
	}
	return nil
}

// Accept implements Node Accept interface.
func (n *RenameTableStmt) Accept(v Visitor) (Node, bool) {
	newNode, skipChildren := v.Enter(n)
	if skipChildren {
		return v.Leave(newNode)
	}
	n = newNode.(*RenameTableStmt)

	for i, t := range n.TableToTables {
		node, ok := t.Accept(v)
		if !ok {
			return n, false
		}
		n.TableToTables[i] = node.(*TableToTable)
	}

	return v.Leave(n)
}

// TableToTable represents renaming old table to new table used in RenameTableStmt.
type TableToTable struct {
	node
	OldTable *TableName
	NewTable *TableName
}

// Restore implements Node interface.
func (n *TableToTable) Restore(ctx *format.RestoreCtx) error {
	if err := n.OldTable.Restore(ctx); err != nil {
		return errors.Annotate(err, "An error occurred while restore TableToTable.OldTable")
	}
	ctx.WriteKeyWord(" TO ")
	if err := n.NewTable.Restore(ctx); err != nil {
		return errors.Annotate(err, "An error occurred while restore TableToTable.NewTable")
	}
	return nil
}

// Accept implements Node Accept interface.
func (n *TableToTable) Accept(v Visitor) (Node, bool) {
	newNode, skipChildren := v.Enter(n)
	if skipChildren {
		return v.Leave(newNode)
	}
	n = newNode.(*TableToTable)
	node, ok := n.OldTable.Accept(v)
	if !ok {
		return n, false
	}
	n.OldTable = node.(*TableName)
	node, ok = n.NewTable.Accept(v)
	if !ok {
		return n, false
	}
	n.NewTable = node.(*TableName)
	return v.Leave(n)
}

// CreateViewStmt is a statement to create a View.
// See https://dev.mysql.com/doc/refman/5.7/en/create-view.html
type CreateViewStmt struct {
	ddlNode

	OrReplace   bool
	ViewName    *TableName
	Cols        []model.CIStr
	Select      StmtNode
	SchemaCols  []model.CIStr
	Algorithm   model.ViewAlgorithm
	Definer     *auth.UserIdentity
	Security    model.ViewSecurity
	CheckOption model.ViewCheckOption
}

// Restore implements Node interface.
func (n *CreateViewStmt) Restore(ctx *format.RestoreCtx) error {
	ctx.WriteKeyWord("CREATE ")
	if n.OrReplace {
		ctx.WriteKeyWord("OR REPLACE ")
	}
	ctx.WriteKeyWord("ALGORITHM")
	ctx.WritePlain(" = ")
	ctx.WriteKeyWord(n.Algorithm.String())
	ctx.WriteKeyWord(" DEFINER")
	ctx.WritePlain(" = ")

	// todo Use n.Definer.Restore(ctx) to replace this part
	if n.Definer.CurrentUser {
		ctx.WriteKeyWord("current_user")
	} else {
		ctx.WriteName(n.Definer.Username)
		if n.Definer.Hostname != "" {
			ctx.WritePlain("@")
			ctx.WriteName(n.Definer.Hostname)
		}
	}

	ctx.WriteKeyWord(" SQL SECURITY ")
	ctx.WriteKeyWord(n.Security.String())
	ctx.WriteKeyWord(" VIEW ")

	if err := n.ViewName.Restore(ctx); err != nil {
		return errors.Annotate(err, "An error occurred while create CreateViewStmt.ViewName")
	}

	for i, col := range n.Cols {
		if i == 0 {
			ctx.WritePlain(" (")
		} else {
			ctx.WritePlain(",")
		}
		ctx.WriteName(col.O)
		if i == len(n.Cols)-1 {
			ctx.WritePlain(")")
		}
	}

	ctx.WriteKeyWord(" AS ")

	if err := n.Select.Restore(ctx); err != nil {
		return errors.Annotate(err, "An error occurred while create CreateViewStmt.Select")
	}

	if n.CheckOption != model.CheckOptionCascaded {
		ctx.WriteKeyWord(" WITH ")
		ctx.WriteKeyWord(n.CheckOption.String())
		ctx.WriteKeyWord(" CHECK OPTION")
	}
	return nil
}

// Accept implements Node Accept interface.
func (n *CreateViewStmt) Accept(v Visitor) (Node, bool) {
	newNode, skipChildren := v.Enter(n)
	if skipChildren {
		return v.Leave(newNode)
	}
	n = newNode.(*CreateViewStmt)
	node, ok := n.ViewName.Accept(v)
	if !ok {
		return n, false
	}
	n.ViewName = node.(*TableName)
	selnode, ok := n.Select.Accept(v)
	if !ok {
		return n, false
	}
	n.Select = selnode.(StmtNode)
	return v.Leave(n)
}

// CreatePlacementPolicyStmt is a statement to create a policy.
type CreatePlacementPolicyStmt struct {
	ddlNode

	IfNotExists      bool
	PolicyName       model.CIStr
	PlacementOptions []*PlacementOption
}

// Restore implements Node interface.
func (n *CreatePlacementPolicyStmt) Restore(ctx *format.RestoreCtx) error {
	ctx.WriteKeyWord("CREATE PLACEMENT POLICY ")
	if n.IfNotExists {
		ctx.WriteKeyWord("IF NOT EXISTS ")
	}
	ctx.WriteName(n.PolicyName.O)
	for i, option := range n.PlacementOptions {
		ctx.WritePlain(" ")
		if err := option.Restore(ctx); err != nil {
			return errors.Annotatef(err, "An error occurred while splicing CreatePlacementPolicy TableOption: [%v]", i)
		}
	}
	return nil
}

// Accept implements Node Accept interface.
func (n *CreatePlacementPolicyStmt) Accept(v Visitor) (Node, bool) {
	newNode, skipChildren := v.Enter(n)
	if skipChildren {
		return v.Leave(newNode)
	}
	n = newNode.(*CreatePlacementPolicyStmt)
	return v.Leave(n)
}

// CreateSequenceStmt is a statement to create a Sequence.
type CreateSequenceStmt struct {
	ddlNode

	// TODO : support or replace if need : care for it will conflict on temporaryOpt.
	IfNotExists bool
	Name        *TableName
	SeqOptions  []*SequenceOption
	TblOptions  []*TableOption
}

// Restore implements Node interface.
func (n *CreateSequenceStmt) Restore(ctx *format.RestoreCtx) error {
	ctx.WriteKeyWord("CREATE ")
	ctx.WriteKeyWord("SEQUENCE ")
	if n.IfNotExists {
		ctx.WriteKeyWord("IF NOT EXISTS ")
	}
	if err := n.Name.Restore(ctx); err != nil {
		return errors.Annotate(err, "An error occurred while create CreateSequenceStmt.Name")
	}
	for i, option := range n.SeqOptions {
		ctx.WritePlain(" ")
		if err := option.Restore(ctx); err != nil {
			return errors.Annotatef(err, "An error occurred while splicing CreateSequenceStmt SequenceOption: [%v]", i)
		}
	}
	for i, option := range n.TblOptions {
		ctx.WritePlain(" ")
		if err := option.Restore(ctx); err != nil {
			return errors.Annotatef(err, "An error occurred while splicing CreateSequenceStmt TableOption: [%v]", i)
		}
	}
	return nil
}

// Accept implements Node Accept interface.
func (n *CreateSequenceStmt) Accept(v Visitor) (Node, bool) {
	newNode, skipChildren := v.Enter(n)
	if skipChildren {
		return v.Leave(newNode)
	}
	n = newNode.(*CreateSequenceStmt)
	node, ok := n.Name.Accept(v)
	if !ok {
		return n, false
	}
	n.Name = node.(*TableName)
	return v.Leave(n)
}

// IndexLockAndAlgorithm stores the algorithm option and the lock option.
type IndexLockAndAlgorithm struct {
	node

	LockTp      LockType
	AlgorithmTp AlgorithmType
}

// Restore implements Node interface.
func (n *IndexLockAndAlgorithm) Restore(ctx *format.RestoreCtx) error {
	hasPrevOption := false
	if n.AlgorithmTp != AlgorithmTypeDefault {
		ctx.WriteKeyWord("ALGORITHM")
		ctx.WritePlain(" = ")
		ctx.WriteKeyWord(n.AlgorithmTp.String())
		hasPrevOption = true
	}

	if n.LockTp != LockTypeDefault {
		if hasPrevOption {
			ctx.WritePlain(" ")
		}
		ctx.WriteKeyWord("LOCK")
		ctx.WritePlain(" = ")
		ctx.WriteKeyWord(n.LockTp.String())
	}
	return nil
}

// Accept implements Node Accept interface.
func (n *IndexLockAndAlgorithm) Accept(v Visitor) (Node, bool) {
	newNode, skipChildren := v.Enter(n)
	if skipChildren {
		return v.Leave(newNode)
	}
	n = newNode.(*IndexLockAndAlgorithm)
	return v.Leave(n)
}

// IndexKeyType is the type for index key.
type IndexKeyType int

// Index key types.
const (
	IndexKeyTypeNone IndexKeyType = iota
	IndexKeyTypeUnique
	IndexKeyTypeSpatial
	IndexKeyTypeFullText
)

// CreateIndexStmt is a statement to create an index.
// See https://dev.mysql.com/doc/refman/5.7/en/create-index.html
type CreateIndexStmt struct {
	ddlNode

	// only supported by MariaDB 10.0.2+,
	// see https://mariadb.com/kb/en/library/create-index/
	IfNotExists bool

	IndexName               string
	Table                   *TableName
	IndexPartSpecifications []*IndexPartSpecification
	IndexOption             *IndexOption
	KeyType                 IndexKeyType
	LockAlg                 *IndexLockAndAlgorithm
}

// Restore implements Node interface.
func (n *CreateIndexStmt) Restore(ctx *format.RestoreCtx) error {
	ctx.WriteKeyWord("CREATE ")
	switch n.KeyType {
	case IndexKeyTypeUnique:
		ctx.WriteKeyWord("UNIQUE ")
	case IndexKeyTypeSpatial:
		ctx.WriteKeyWord("SPATIAL ")
	case IndexKeyTypeFullText:
		ctx.WriteKeyWord("FULLTEXT ")
	}
	ctx.WriteKeyWord("INDEX ")
	if n.IfNotExists {
		ctx.WriteKeyWord("IF NOT EXISTS ")
	}
	ctx.WriteName(n.IndexName)
	ctx.WriteKeyWord(" ON ")
	if err := n.Table.Restore(ctx); err != nil {
		return errors.Annotate(err, "An error occurred while restore CreateIndexStmt.Table")
	}

	ctx.WritePlain(" (")
	for i, indexColName := range n.IndexPartSpecifications {
		if i != 0 {
			ctx.WritePlain(", ")
		}
		if err := indexColName.Restore(ctx); err != nil {
			return errors.Annotatef(err, "An error occurred while restore CreateIndexStmt.IndexPartSpecifications: [%v]", i)
		}
	}
	ctx.WritePlain(")")

	if n.IndexOption.Tp != model.IndexTypeInvalid || n.IndexOption.KeyBlockSize > 0 || n.IndexOption.Comment != "" || len(n.IndexOption.ParserName.O) > 0 || n.IndexOption.Visibility != IndexVisibilityDefault {
		ctx.WritePlain(" ")
		if err := n.IndexOption.Restore(ctx); err != nil {
			return errors.Annotate(err, "An error occurred while restore CreateIndexStmt.IndexOption")
		}
	}

	if n.LockAlg != nil {
		ctx.WritePlain(" ")
		if err := n.LockAlg.Restore(ctx); err != nil {
			return errors.Annotate(err, "An error occurred while restore CreateIndexStmt.LockAlg")
		}
	}

	return nil
}

// Accept implements Node Accept interface.
func (n *CreateIndexStmt) Accept(v Visitor) (Node, bool) {
	newNode, skipChildren := v.Enter(n)
	if skipChildren {
		return v.Leave(newNode)
	}
	n = newNode.(*CreateIndexStmt)
	node, ok := n.Table.Accept(v)
	if !ok {
		return n, false
	}
	n.Table = node.(*TableName)
	for i, val := range n.IndexPartSpecifications {
		node, ok = val.Accept(v)
		if !ok {
			return n, false
		}
		n.IndexPartSpecifications[i] = node.(*IndexPartSpecification)
	}
	if n.IndexOption != nil {
		node, ok := n.IndexOption.Accept(v)
		if !ok {
			return n, false
		}
		n.IndexOption = node.(*IndexOption)
	}
	if n.LockAlg != nil {
		node, ok := n.LockAlg.Accept(v)
		if !ok {
			return n, false
		}
		n.LockAlg = node.(*IndexLockAndAlgorithm)
	}
	return v.Leave(n)
}

// DropIndexStmt is a statement to drop the index.
// See https://dev.mysql.com/doc/refman/5.7/en/drop-index.html
type DropIndexStmt struct {
	ddlNode

	IfExists  bool
	IndexName string
	Table     *TableName
	LockAlg   *IndexLockAndAlgorithm
}

// Restore implements Node interface.
func (n *DropIndexStmt) Restore(ctx *format.RestoreCtx) error {
	ctx.WriteKeyWord("DROP INDEX ")
	if n.IfExists {
		ctx.WriteKeyWord("IF EXISTS ")
	}
	ctx.WriteName(n.IndexName)
	ctx.WriteKeyWord(" ON ")

	if err := n.Table.Restore(ctx); err != nil {
		return errors.Annotate(err, "An error occurred while add index")
	}

	if n.LockAlg != nil {
		ctx.WritePlain(" ")
		if err := n.LockAlg.Restore(ctx); err != nil {
			return errors.Annotate(err, "An error occurred while restore CreateIndexStmt.LockAlg")
		}
	}

	return nil
}

// Accept implements Node Accept interface.
func (n *DropIndexStmt) Accept(v Visitor) (Node, bool) {
	newNode, skipChildren := v.Enter(n)
	if skipChildren {
		return v.Leave(newNode)
	}
	n = newNode.(*DropIndexStmt)
	node, ok := n.Table.Accept(v)
	if !ok {
		return n, false
	}
	n.Table = node.(*TableName)
	if n.LockAlg != nil {
		node, ok := n.LockAlg.Accept(v)
		if !ok {
			return n, false
		}
		n.LockAlg = node.(*IndexLockAndAlgorithm)
	}
	return v.Leave(n)
}

// LockTablesStmt is a statement to lock tables.
type LockTablesStmt struct {
	ddlNode

	TableLocks []TableLock
}

// TableLock contains the table name and lock type.
type TableLock struct {
	Table *TableName
	Type  model.TableLockType
}

// Accept implements Node Accept interface.
func (n *LockTablesStmt) Accept(v Visitor) (Node, bool) {
	newNode, skipChildren := v.Enter(n)
	if skipChildren {
		return v.Leave(newNode)
	}
	n = newNode.(*LockTablesStmt)
	for i := range n.TableLocks {
		node, ok := n.TableLocks[i].Table.Accept(v)
		if !ok {
			return n, false
		}
		n.TableLocks[i].Table = node.(*TableName)
	}
	return v.Leave(n)
}

// Restore implements Node interface.
func (n *LockTablesStmt) Restore(ctx *format.RestoreCtx) error {
	ctx.WriteKeyWord("LOCK TABLES ")
	for i, tl := range n.TableLocks {
		if i != 0 {
			ctx.WritePlain(", ")
		}
		if err := tl.Table.Restore(ctx); err != nil {
			return errors.Annotate(err, "An error occurred while add index")
		}
		ctx.WriteKeyWord(" " + tl.Type.String())
	}
	return nil
}

// UnlockTablesStmt is a statement to unlock tables.
type UnlockTablesStmt struct {
	ddlNode
}

// Accept implements Node Accept interface.
func (n *UnlockTablesStmt) Accept(v Visitor) (Node, bool) {
	_, _ = v.Enter(n)
	return v.Leave(n)
}

// Restore implements Node interface.
func (n *UnlockTablesStmt) Restore(ctx *format.RestoreCtx) error {
	ctx.WriteKeyWord("UNLOCK TABLES")
	return nil
}

// CleanupTableLockStmt is a statement to cleanup table lock.
type CleanupTableLockStmt struct {
	ddlNode

	Tables []*TableName
}

// Accept implements Node Accept interface.
func (n *CleanupTableLockStmt) Accept(v Visitor) (Node, bool) {
	newNode, skipChildren := v.Enter(n)
	if skipChildren {
		return v.Leave(newNode)
	}
	n = newNode.(*CleanupTableLockStmt)
	for i := range n.Tables {
		node, ok := n.Tables[i].Accept(v)
		if !ok {
			return n, false
		}
		n.Tables[i] = node.(*TableName)
	}
	return v.Leave(n)
}

// Restore implements Node interface.
func (n *CleanupTableLockStmt) Restore(ctx *format.RestoreCtx) error {
	ctx.WriteKeyWord("ADMIN CLEANUP TABLE LOCK ")
	for i, v := range n.Tables {
		if i != 0 {
			ctx.WritePlain(", ")
		}
		if err := v.Restore(ctx); err != nil {
			return errors.Annotatef(err, "An error occurred while restore CleanupTableLockStmt.Tables[%d]", i)
		}
	}
	return nil
}

// RepairTableStmt is a statement to repair tableInfo.
type RepairTableStmt struct {
	ddlNode
	Table      *TableName
	CreateStmt *CreateTableStmt
}

// Accept implements Node Accept interface.
func (n *RepairTableStmt) Accept(v Visitor) (Node, bool) {
	newNode, skipChildren := v.Enter(n)
	if skipChildren {
		return v.Leave(newNode)
	}
	n = newNode.(*RepairTableStmt)
	node, ok := n.Table.Accept(v)
	if !ok {
		return n, false
	}
	n.Table = node.(*TableName)
	node, ok = n.CreateStmt.Accept(v)
	if !ok {
		return n, false
	}
	n.CreateStmt = node.(*CreateTableStmt)
	return v.Leave(n)
}

// Restore implements Node interface.
func (n *RepairTableStmt) Restore(ctx *format.RestoreCtx) error {
	ctx.WriteKeyWord("ADMIN REPAIR TABLE ")
	if err := n.Table.Restore(ctx); err != nil {
		return errors.Annotatef(err, "An error occurred while restore RepairTableStmt.table : [%v]", n.Table)
	}
	ctx.WritePlain(" ")
	if err := n.CreateStmt.Restore(ctx); err != nil {
		return errors.Annotatef(err, "An error occurred while restore RepairTableStmt.createStmt : [%v]", n.CreateStmt)
	}
	return nil
}

// PlacementOptionType is the type for PlacementOption
type PlacementOptionType int

// PlacementOption types.
const (
	PlacementOptionPrimaryRegion PlacementOptionType = 0x3000 + iota
	PlacementOptionRegions
	PlacementOptionFollowerCount
	PlacementOptionVoterCount
	PlacementOptionLearnerCount
	PlacementOptionSchedule
	PlacementOptionConstraints
	PlacementOptionLeaderConstraints
	PlacementOptionLearnerConstraints
	PlacementOptionFollowerConstraints
	PlacementOptionVoterConstraints
	PlacementOptionPolicy
)

// PlacementOption is used for parsing placement option.
type PlacementOption struct {
	Tp        PlacementOptionType
	StrValue  string
	UintValue uint64
}

func (n *PlacementOption) Restore(ctx *format.RestoreCtx) error {
	isSupported := true
	fn := func() {
		switch n.Tp {
		case PlacementOptionPrimaryRegion:
			ctx.WriteKeyWord("PRIMARY_REGION ")
			ctx.WritePlain("= ")
			ctx.WriteString(n.StrValue)
		case PlacementOptionRegions:
			ctx.WriteKeyWord("REGIONS ")
			ctx.WritePlain("= ")
			ctx.WriteString(n.StrValue)
		case PlacementOptionFollowerCount:
			ctx.WriteKeyWord("FOLLOWERS ")
			ctx.WritePlain("= ")
			ctx.WritePlainf("%d", n.UintValue)
		case PlacementOptionVoterCount:
			ctx.WriteKeyWord("VOTERS ")
			ctx.WritePlain("= ")
			ctx.WritePlainf("%d", n.UintValue)
		case PlacementOptionLearnerCount:
			ctx.WriteKeyWord("LEARNERS ")
			ctx.WritePlain("= ")
			ctx.WritePlainf("%d", n.UintValue)
		case PlacementOptionSchedule:
			ctx.WriteKeyWord("SCHEDULE ")
			ctx.WritePlain("= ")
			ctx.WriteString(n.StrValue)
		case PlacementOptionConstraints:
			ctx.WriteKeyWord("CONSTRAINTS ")
			ctx.WritePlain("= ")
			ctx.WriteString(n.StrValue)
		case PlacementOptionLeaderConstraints:
			ctx.WriteKeyWord("LEADER_CONSTRAINTS ")
			ctx.WritePlain("= ")
			ctx.WriteString(n.StrValue)
		case PlacementOptionFollowerConstraints:
			ctx.WriteKeyWord("FOLLOWER_CONSTRAINTS ")
			ctx.WritePlain("= ")
			ctx.WriteString(n.StrValue)
		case PlacementOptionVoterConstraints:
			ctx.WriteKeyWord("VOTER_CONSTRAINTS ")
			ctx.WritePlain("= ")
			ctx.WriteString(n.StrValue)
		case PlacementOptionLearnerConstraints:
			ctx.WriteKeyWord("LEARNER_CONSTRAINTS ")
			ctx.WritePlain("= ")
			ctx.WriteString(n.StrValue)
		case PlacementOptionPolicy:
			ctx.WriteKeyWord("PLACEMENT POLICY ")
			ctx.WritePlain("= ")
			ctx.WriteName(n.StrValue)
		default:
			isSupported = false
		}
	}
	if !isSupported {
		return errors.Errorf("invalid PlacementOption: %d", n.Tp)
	}
	// WriteSpecialComment
	ctx.WriteWithSpecialComments(tidb.FeatureIDPlacement, fn)

	return nil
}

type StatsOptionType int

const (
	StatsOptionBuckets StatsOptionType = 0x5000 + iota
	StatsOptionTopN
	StatsOptionColsChoice
	StatsOptionColList
	StatsOptionSampleRate
)

// TableOptionType is the type for TableOption
type TableOptionType int

// TableOption types.
const (
	TableOptionNone TableOptionType = iota
	TableOptionEngine
	TableOptionCharset
	TableOptionCollate
	TableOptionAutoIdCache
	TableOptionAutoIncrement
	TableOptionAutoRandomBase
	TableOptionComment
	TableOptionAvgRowLength
	TableOptionCheckSum
	TableOptionCompression
	TableOptionConnection
	TableOptionPassword
	TableOptionKeyBlockSize
	TableOptionMaxRows
	TableOptionMinRows
	TableOptionDelayKeyWrite
	TableOptionRowFormat
	TableOptionStatsPersistent
	TableOptionStatsAutoRecalc
	TableOptionShardRowID
	TableOptionPreSplitRegion
	TableOptionPackKeys
	TableOptionTablespace
	TableOptionNodegroup
	TableOptionDataDirectory
	TableOptionIndexDirectory
	TableOptionStorageMedia
	TableOptionStatsSamplePages
	TableOptionSecondaryEngine
	TableOptionSecondaryEngineNull
	TableOptionInsertMethod
	TableOptionTableCheckSum
	TableOptionUnion
	TableOptionEncryption
	TableOptionPlacementPrimaryRegion       = TableOptionType(PlacementOptionPrimaryRegion)
	TableOptionPlacementRegions             = TableOptionType(PlacementOptionRegions)
	TableOptionPlacementFollowerCount       = TableOptionType(PlacementOptionFollowerCount)
	TableOptionPlacementVoterCount          = TableOptionType(PlacementOptionVoterCount)
	TableOptionPlacementLearnerCount        = TableOptionType(PlacementOptionLearnerCount)
	TableOptionPlacementSchedule            = TableOptionType(PlacementOptionSchedule)
	TableOptionPlacementConstraints         = TableOptionType(PlacementOptionConstraints)
	TableOptionPlacementLeaderConstraints   = TableOptionType(PlacementOptionLeaderConstraints)
	TableOptionPlacementLearnerConstraints  = TableOptionType(PlacementOptionLearnerConstraints)
	TableOptionPlacementFollowerConstraints = TableOptionType(PlacementOptionFollowerConstraints)
	TableOptionPlacementVoterConstraints    = TableOptionType(PlacementOptionVoterConstraints)
	TableOptionPlacementPolicy              = TableOptionType(PlacementOptionPolicy)
	TableOptionStatsBuckets                 = TableOptionType(StatsOptionBuckets)
	TableOptionStatsTopN                    = TableOptionType(StatsOptionTopN)
	TableOptionStatsColsChoice              = TableOptionType(StatsOptionColsChoice)
	TableOptionStatsColList                 = TableOptionType(StatsOptionColList)
	TableOptionStatsSampleRate              = TableOptionType(StatsOptionSampleRate)
)

// RowFormat types
const (
	RowFormatDefault uint64 = iota + 1
	RowFormatDynamic
	RowFormatFixed
	RowFormatCompressed
	RowFormatRedundant
	RowFormatCompact
	TokuDBRowFormatDefault
	TokuDBRowFormatFast
	TokuDBRowFormatSmall
	TokuDBRowFormatZlib
	TokuDBRowFormatQuickLZ
	TokuDBRowFormatLzma
	TokuDBRowFormatSnappy
	TokuDBRowFormatUncompressed
)

// OnDuplicateKeyHandlingType is the option that handle unique key values in 'CREATE TABLE ... SELECT' or `LOAD DATA`.
// See https://dev.mysql.com/doc/refman/5.7/en/create-table-select.html
// See https://dev.mysql.com/doc/refman/5.7/en/load-data.html
type OnDuplicateKeyHandlingType int

// OnDuplicateKeyHandling types
const (
	OnDuplicateKeyHandlingError OnDuplicateKeyHandlingType = iota
	OnDuplicateKeyHandlingIgnore
	OnDuplicateKeyHandlingReplace
)

const (
	TableOptionCharsetWithoutConvertTo uint64 = 0
	TableOptionCharsetWithConvertTo    uint64 = 1
)

// TableOption is used for parsing table option from SQL.
type TableOption struct {
	Tp         TableOptionType
	Default    bool
	StrValue   string
	UintValue  uint64
	BoolValue  bool
	TableNames []*TableName
}

func (n *TableOption) Restore(ctx *format.RestoreCtx) error {
	switch n.Tp {
	case TableOptionEngine:
		ctx.WriteKeyWord("ENGINE ")
		ctx.WritePlain("= ")
		if n.StrValue != "" {
			ctx.WritePlain(n.StrValue)
		} else {
			ctx.WritePlain("''")
		}
	case TableOptionCharset:
		if n.UintValue == TableOptionCharsetWithConvertTo {
			ctx.WriteKeyWord("CONVERT TO ")
		} else {
			ctx.WriteKeyWord("DEFAULT ")
		}
		ctx.WriteKeyWord("CHARACTER SET ")
		if n.UintValue == TableOptionCharsetWithoutConvertTo {
			ctx.WriteKeyWord("= ")
		}
		if n.Default {
			ctx.WriteKeyWord("DEFAULT")
		} else {
			ctx.WriteKeyWord(n.StrValue)
		}
	case TableOptionCollate:
		ctx.WriteKeyWord("DEFAULT COLLATE ")
		ctx.WritePlain("= ")
		ctx.WriteKeyWord(n.StrValue)
	case TableOptionAutoIncrement:
		if n.BoolValue {
			ctx.WriteWithSpecialComments(tidb.FeatureIDForceAutoInc, func() {
				ctx.WriteKeyWord("FORCE")
			})
			ctx.WritePlain(" ")
		}
		ctx.WriteKeyWord("AUTO_INCREMENT ")
		ctx.WritePlain("= ")
		ctx.WritePlainf("%d", n.UintValue)
	case TableOptionAutoIdCache:
		ctx.WriteWithSpecialComments(tidb.FeatureIDAutoIDCache, func() {
			ctx.WriteKeyWord("AUTO_ID_CACHE ")
			ctx.WritePlain("= ")
			ctx.WritePlainf("%d", n.UintValue)
		})
	case TableOptionAutoRandomBase:
		if n.BoolValue {
			ctx.WriteWithSpecialComments(tidb.FeatureIDForceAutoInc, func() {
				ctx.WriteKeyWord("FORCE")
			})
			ctx.WritePlain(" ")
		}
		ctx.WriteWithSpecialComments(tidb.FeatureIDAutoRandomBase, func() {
			ctx.WriteKeyWord("AUTO_RANDOM_BASE ")
			ctx.WritePlain("= ")
			ctx.WritePlainf("%d", n.UintValue)
		})
	case TableOptionComment:
		ctx.WriteKeyWord("COMMENT ")
		ctx.WritePlain("= ")
		ctx.WriteString(n.StrValue)
	case TableOptionAvgRowLength:
		ctx.WriteKeyWord("AVG_ROW_LENGTH ")
		ctx.WritePlain("= ")
		ctx.WritePlainf("%d", n.UintValue)
	case TableOptionCheckSum:
		ctx.WriteKeyWord("CHECKSUM ")
		ctx.WritePlain("= ")
		ctx.WritePlainf("%d", n.UintValue)
	case TableOptionCompression:
		ctx.WriteKeyWord("COMPRESSION ")
		ctx.WritePlain("= ")
		ctx.WriteString(n.StrValue)
	case TableOptionConnection:
		ctx.WriteKeyWord("CONNECTION ")
		ctx.WritePlain("= ")
		ctx.WriteString(n.StrValue)
	case TableOptionPassword:
		ctx.WriteKeyWord("PASSWORD ")
		ctx.WritePlain("= ")
		ctx.WriteString(n.StrValue)
	case TableOptionKeyBlockSize:
		ctx.WriteKeyWord("KEY_BLOCK_SIZE ")
		ctx.WritePlain("= ")
		ctx.WritePlainf("%d", n.UintValue)
	case TableOptionMaxRows:
		ctx.WriteKeyWord("MAX_ROWS ")
		ctx.WritePlain("= ")
		ctx.WritePlainf("%d", n.UintValue)
	case TableOptionMinRows:
		ctx.WriteKeyWord("MIN_ROWS ")
		ctx.WritePlain("= ")
		ctx.WritePlainf("%d", n.UintValue)
	case TableOptionDelayKeyWrite:
		ctx.WriteKeyWord("DELAY_KEY_WRITE ")
		ctx.WritePlain("= ")
		ctx.WritePlainf("%d", n.UintValue)
	case TableOptionRowFormat:
		ctx.WriteKeyWord("ROW_FORMAT ")
		ctx.WritePlain("= ")
		switch n.UintValue {
		case RowFormatDefault:
			ctx.WriteKeyWord("DEFAULT")
		case RowFormatDynamic:
			ctx.WriteKeyWord("DYNAMIC")
		case RowFormatFixed:
			ctx.WriteKeyWord("FIXED")
		case RowFormatCompressed:
			ctx.WriteKeyWord("COMPRESSED")
		case RowFormatRedundant:
			ctx.WriteKeyWord("REDUNDANT")
		case RowFormatCompact:
			ctx.WriteKeyWord("COMPACT")
		case TokuDBRowFormatDefault:
			ctx.WriteKeyWord("TOKUDB_DEFAULT")
		case TokuDBRowFormatFast:
			ctx.WriteKeyWord("TOKUDB_FAST")
		case TokuDBRowFormatSmall:
			ctx.WriteKeyWord("TOKUDB_SMALL")
		case TokuDBRowFormatZlib:
			ctx.WriteKeyWord("TOKUDB_ZLIB")
		case TokuDBRowFormatQuickLZ:
			ctx.WriteKeyWord("TOKUDB_QUICKLZ")
		case TokuDBRowFormatLzma:
			ctx.WriteKeyWord("TOKUDB_LZMA")
		case TokuDBRowFormatSnappy:
			ctx.WriteKeyWord("TOKUDB_SNAPPY")
		case TokuDBRowFormatUncompressed:
			ctx.WriteKeyWord("TOKUDB_UNCOMPRESSED")
		default:
			return errors.Errorf("invalid TableOption: TableOptionRowFormat: %d", n.UintValue)
		}
	case TableOptionStatsPersistent:
		// TODO: not support
		ctx.WriteKeyWord("STATS_PERSISTENT ")
		ctx.WritePlain("= ")
		ctx.WriteKeyWord("DEFAULT")
		ctx.WritePlain(" /* TableOptionStatsPersistent is not supported */ ")
	case TableOptionStatsAutoRecalc:
		ctx.WriteKeyWord("STATS_AUTO_RECALC ")
		ctx.WritePlain("= ")
		if n.Default {
			ctx.WriteKeyWord("DEFAULT")
		} else {
			ctx.WritePlainf("%d", n.UintValue)
		}
	case TableOptionShardRowID:
		ctx.WriteWithSpecialComments(tidb.FeatureIDTiDB, func() {
			ctx.WriteKeyWord("SHARD_ROW_ID_BITS ")
			ctx.WritePlainf("= %d", n.UintValue)
		})
	case TableOptionPreSplitRegion:
		ctx.WriteWithSpecialComments(tidb.FeatureIDTiDB, func() {
			ctx.WriteKeyWord("PRE_SPLIT_REGIONS ")
			ctx.WritePlainf("= %d", n.UintValue)
		})
	case TableOptionPackKeys:
		// TODO: not support
		ctx.WriteKeyWord("PACK_KEYS ")
		ctx.WritePlain("= ")
		ctx.WriteKeyWord("DEFAULT")
		ctx.WritePlain(" /* TableOptionPackKeys is not supported */ ")
	case TableOptionTablespace:
		ctx.WriteKeyWord("TABLESPACE ")
		ctx.WritePlain("= ")
		ctx.WriteName(n.StrValue)
	case TableOptionNodegroup:
		ctx.WriteKeyWord("NODEGROUP ")
		ctx.WritePlainf("= %d", n.UintValue)
	case TableOptionDataDirectory:
		ctx.WriteKeyWord("DATA DIRECTORY ")
		ctx.WritePlain("= ")
		ctx.WriteString(n.StrValue)
	case TableOptionIndexDirectory:
		ctx.WriteKeyWord("INDEX DIRECTORY ")
		ctx.WritePlain("= ")
		ctx.WriteString(n.StrValue)
	case TableOptionStorageMedia:
		ctx.WriteKeyWord("STORAGE ")
		ctx.WriteKeyWord(n.StrValue)
	case TableOptionStatsSamplePages:
		ctx.WriteKeyWord("STATS_SAMPLE_PAGES ")
		ctx.WritePlain("= ")
		if n.Default {
			ctx.WriteKeyWord("DEFAULT")
		} else {
			ctx.WritePlainf("%d", n.UintValue)
		}
	case TableOptionSecondaryEngine:
		ctx.WriteKeyWord("SECONDARY_ENGINE ")
		ctx.WritePlain("= ")
		ctx.WriteString(n.StrValue)
	case TableOptionSecondaryEngineNull:
		ctx.WriteKeyWord("SECONDARY_ENGINE ")
		ctx.WritePlain("= ")
		ctx.WriteKeyWord("NULL")
	case TableOptionInsertMethod:
		ctx.WriteKeyWord("INSERT_METHOD ")
		ctx.WritePlain("= ")
		ctx.WriteString(n.StrValue)
	case TableOptionTableCheckSum:
		ctx.WriteKeyWord("TABLE_CHECKSUM ")
		ctx.WritePlain("= ")
		ctx.WritePlainf("%d", n.UintValue)
	case TableOptionUnion:
		ctx.WriteKeyWord("UNION ")
		ctx.WritePlain("= (")
		for i, tableName := range n.TableNames {
			if i != 0 {
				ctx.WritePlain(",")
			}
			tableName.Restore(ctx)
		}
		ctx.WritePlain(")")
	case TableOptionEncryption:
		ctx.WriteKeyWord("ENCRYPTION ")
		ctx.WritePlain("= ")
		ctx.WriteString(n.StrValue)
	case TableOptionPlacementPrimaryRegion, TableOptionPlacementRegions, TableOptionPlacementFollowerCount, TableOptionPlacementLeaderConstraints, TableOptionPlacementLearnerCount, TableOptionPlacementVoterCount, TableOptionPlacementSchedule, TableOptionPlacementConstraints, TableOptionPlacementFollowerConstraints, TableOptionPlacementVoterConstraints, TableOptionPlacementLearnerConstraints, TableOptionPlacementPolicy:
		placementOpt := PlacementOption{
			Tp:        PlacementOptionType(n.Tp),
			UintValue: n.UintValue,
			StrValue:  n.StrValue,
		}
		return placementOpt.Restore(ctx)
	case TableOptionStatsBuckets:
		ctx.WriteKeyWord("STATS_BUCKETS ")
		ctx.WritePlain("= ")
		if n.Default {
			ctx.WriteKeyWord("DEFAULT")
		} else {
			ctx.WritePlainf("%d", n.UintValue)
		}
	case TableOptionStatsTopN:
		ctx.WriteKeyWord("STATS_TOPN ")
		ctx.WritePlain("= ")
		if n.Default {
			ctx.WriteKeyWord("DEFAULT")
		} else {
			ctx.WritePlainf("%d", n.UintValue)
		}
	default:
		return errors.Errorf("invalid TableOption: %d", n.Tp)
	}
	return nil
}

// SequenceOptionType is the type for SequenceOption
type SequenceOptionType int

// SequenceOption types.
const (
	SequenceOptionNone SequenceOptionType = iota
	SequenceOptionIncrementBy
	SequenceStartWith
	SequenceNoMinValue
	SequenceMinValue
	SequenceNoMaxValue
	SequenceMaxValue
	SequenceNoCache
	SequenceCache
	SequenceNoCycle
	SequenceCycle
	// SequenceRestart is only used in alter sequence statement.
	SequenceRestart
	SequenceRestartWith
)

// SequenceOption is used for parsing sequence option from SQL.
type SequenceOption struct {
	Tp       SequenceOptionType
	IntValue int64
}

func (n *SequenceOption) Restore(ctx *format.RestoreCtx) error {
	switch n.Tp {
	case SequenceOptionIncrementBy:
		ctx.WriteKeyWord("INCREMENT BY ")
		ctx.WritePlainf("%d", n.IntValue)
	case SequenceStartWith:
		ctx.WriteKeyWord("START WITH ")
		ctx.WritePlainf("%d", n.IntValue)
	case SequenceNoMinValue:
		ctx.WriteKeyWord("NO MINVALUE")
	case SequenceMinValue:
		ctx.WriteKeyWord("MINVALUE ")
		ctx.WritePlainf("%d", n.IntValue)
	case SequenceNoMaxValue:
		ctx.WriteKeyWord("NO MAXVALUE")
	case SequenceMaxValue:
		ctx.WriteKeyWord("MAXVALUE ")
		ctx.WritePlainf("%d", n.IntValue)
	case SequenceNoCache:
		ctx.WriteKeyWord("NOCACHE")
	case SequenceCache:
		ctx.WriteKeyWord("CACHE ")
		ctx.WritePlainf("%d", n.IntValue)
	case SequenceNoCycle:
		ctx.WriteKeyWord("NOCYCLE")
	case SequenceCycle:
		ctx.WriteKeyWord("CYCLE")
	case SequenceRestart:
		ctx.WriteKeyWord("RESTART")
	case SequenceRestartWith:
		ctx.WriteKeyWord("RESTART WITH ")
		ctx.WritePlainf("%d", n.IntValue)
	default:
		return errors.Errorf("invalid SequenceOption: %d", n.Tp)
	}
	return nil
}

// ColumnPositionType is the type for ColumnPosition.
type ColumnPositionType int

// ColumnPosition Types
const (
	ColumnPositionNone ColumnPositionType = iota
	ColumnPositionFirst
	ColumnPositionAfter
)

// ColumnPosition represent the position of the newly added column
type ColumnPosition struct {
	node
	// Tp is either ColumnPositionNone, ColumnPositionFirst or ColumnPositionAfter.
	Tp ColumnPositionType
	// RelativeColumn is the column the newly added column after if type is ColumnPositionAfter
	RelativeColumn *ColumnName
}

// Restore implements Node interface.
func (n *ColumnPosition) Restore(ctx *format.RestoreCtx) error {
	switch n.Tp {
	case ColumnPositionNone:
		// do nothing
	case ColumnPositionFirst:
		ctx.WriteKeyWord("FIRST")
	case ColumnPositionAfter:
		ctx.WriteKeyWord("AFTER ")
		if err := n.RelativeColumn.Restore(ctx); err != nil {
			return errors.Annotate(err, "An error occurred while restore ColumnPosition.RelativeColumn")
		}
	default:
		return errors.Errorf("invalid ColumnPositionType: %d", n.Tp)
	}
	return nil
}

// Accept implements Node Accept interface.
func (n *ColumnPosition) Accept(v Visitor) (Node, bool) {
	newNode, skipChildren := v.Enter(n)
	if skipChildren {
		return v.Leave(newNode)
	}
	n = newNode.(*ColumnPosition)
	if n.RelativeColumn != nil {
		node, ok := n.RelativeColumn.Accept(v)
		if !ok {
			return n, false
		}
		n.RelativeColumn = node.(*ColumnName)
	}
	return v.Leave(n)
}

// AlterTableType is the type for AlterTableSpec.
type AlterTableType int

// AlterTable types.
const (
	AlterTableOption AlterTableType = iota + 1
	AlterTableAddColumns
	AlterTableAddConstraint
	AlterTableDropColumn
	AlterTableDropPrimaryKey
	AlterTableDropIndex
	AlterTableDropForeignKey
	AlterTableModifyColumn
	AlterTableChangeColumn
	AlterTableRenameColumn
	AlterTableRenameTable
	AlterTableAlterColumn
	AlterTableLock
	AlterTableWriteable
	AlterTableAlgorithm
	AlterTableRenameIndex
	AlterTableForce
	AlterTableAddPartitions
	AlterTableAlterPartition
	AlterTablePartitionAttributes
	AlterTablePartitionOptions
	AlterTableCoalescePartitions
	AlterTableDropPartition
	AlterTableTruncatePartition
	AlterTablePartition
	AlterTableEnableKeys
	AlterTableDisableKeys
	AlterTableRemovePartitioning
	AlterTableWithValidation
	AlterTableWithoutValidation
	AlterTableSecondaryLoad
	AlterTableSecondaryUnload
	AlterTableRebuildPartition
	AlterTableReorganizePartition
	AlterTableCheckPartitions
	AlterTableExchangePartition
	AlterTableOptimizePartition
	AlterTableRepairPartition
	AlterTableImportPartitionTablespace
	AlterTableDiscardPartitionTablespace
	AlterTableAlterCheck
	AlterTableDropCheck
	AlterTableImportTablespace
	AlterTableDiscardTablespace
	AlterTableIndexInvisible
	// TODO: Add more actions
	AlterTableOrderByColumns
	// AlterTableSetTiFlashReplica uses to set the table TiFlash replica.
	AlterTableSetTiFlashReplica
	AlterTablePlacement
	AlterTableAddStatistics
	AlterTableDropStatistics
	AlterTableAttributes
<<<<<<< HEAD
	AlterTableStatsOptions
=======
	AlterTableCache
	AlterTableNoCache
>>>>>>> 00054d86
)

// LockType is the type for AlterTableSpec.
// See https://dev.mysql.com/doc/refman/5.7/en/alter-table.html#alter-table-concurrency
type LockType byte

func (n LockType) String() string {
	switch n {
	case LockTypeNone:
		return "NONE"
	case LockTypeDefault:
		return "DEFAULT"
	case LockTypeShared:
		return "SHARED"
	case LockTypeExclusive:
		return "EXCLUSIVE"
	}
	return ""
}

// Lock Types.
const (
	LockTypeNone LockType = iota + 1
	LockTypeDefault
	LockTypeShared
	LockTypeExclusive
)

// AlgorithmType is the algorithm of the DDL operations.
// See https://dev.mysql.com/doc/refman/8.0/en/alter-table.html#alter-table-performance.
type AlgorithmType byte

// DDL algorithms.
// For now, TiDB only supported inplace and instance algorithms. If the user specify `copy`,
// will get an error.
const (
	AlgorithmTypeDefault AlgorithmType = iota
	AlgorithmTypeCopy
	AlgorithmTypeInplace
	AlgorithmTypeInstant
)

func (a AlgorithmType) String() string {
	switch a {
	case AlgorithmTypeDefault:
		return "DEFAULT"
	case AlgorithmTypeCopy:
		return "COPY"
	case AlgorithmTypeInplace:
		return "INPLACE"
	case AlgorithmTypeInstant:
		return "INSTANT"
	default:
		return "DEFAULT"
	}
}

// AlterTableSpec represents alter table specification.
type AlterTableSpec struct {
	node

	// only supported by MariaDB 10.0.2+ (DROP COLUMN, CHANGE COLUMN, MODIFY COLUMN, DROP INDEX, DROP FOREIGN KEY, DROP PARTITION)
	// see https://mariadb.com/kb/en/library/alter-table/
	IfExists bool

	// only supported by MariaDB 10.0.2+ (ADD COLUMN, ADD PARTITION)
	// see https://mariadb.com/kb/en/library/alter-table/
	IfNotExists bool

	NoWriteToBinlog bool
	OnAllPartitions bool

	Tp               AlterTableType
	Name             string
	IndexName        model.CIStr
	Constraint       *Constraint
	Options          []*TableOption
	OrderByList      []*AlterOrderItem
	NewTable         *TableName
	NewColumns       []*ColumnDef
	NewConstraints   []*Constraint
	OldColumnName    *ColumnName
	NewColumnName    *ColumnName
	Position         *ColumnPosition
	LockType         LockType
	Algorithm        AlgorithmType
	Comment          string
	FromKey          model.CIStr
	ToKey            model.CIStr
	Partition        *PartitionOptions
	PartitionNames   []model.CIStr
	PartDefinitions  []*PartitionDefinition
	WithValidation   bool
	Num              uint64
	Visibility       IndexVisibility
	TiFlashReplica   *TiFlashReplicaSpec
	PlacementSpecs   []*PlacementSpec
	Writeable        bool
	Statistics       *StatisticsSpec
	AttributesSpec   *AttributesSpec
	StatsOptionsSpec *StatsOptionsSpec
}

type TiFlashReplicaSpec struct {
	Count  uint64
	Labels []string
}

// AlterOrderItem represents an item in order by at alter table stmt.
type AlterOrderItem struct {
	node
	Column *ColumnName
	Desc   bool
}

// Restore implements Node interface.
func (n *AlterOrderItem) Restore(ctx *format.RestoreCtx) error {
	if err := n.Column.Restore(ctx); err != nil {
		return errors.Annotate(err, "An error occurred while restore AlterOrderItem.Column")
	}
	if n.Desc {
		ctx.WriteKeyWord(" DESC")
	}
	return nil
}

// Restore implements Node interface.
func (n *AlterTableSpec) Restore(ctx *format.RestoreCtx) error {
	switch n.Tp {
	case AlterTableSetTiFlashReplica:
		ctx.WriteKeyWord("SET TIFLASH REPLICA ")
		ctx.WritePlainf("%d", n.TiFlashReplica.Count)
		if len(n.TiFlashReplica.Labels) == 0 {
			break
		}
		ctx.WriteKeyWord(" LOCATION LABELS ")
		for i, v := range n.TiFlashReplica.Labels {
			if i > 0 {
				ctx.WritePlain(", ")
			}
			ctx.WriteString(v)
		}
	case AlterTableAddStatistics:
		ctx.WriteKeyWord("ADD STATS_EXTENDED ")
		if n.IfNotExists {
			ctx.WriteKeyWord("IF NOT EXISTS ")
		}
		ctx.WriteName(n.Statistics.StatsName)
		switch n.Statistics.StatsType {
		case StatsTypeCardinality:
			ctx.WriteKeyWord(" CARDINALITY(")
		case StatsTypeDependency:
			ctx.WriteKeyWord(" DEPENDENCY(")
		case StatsTypeCorrelation:
			ctx.WriteKeyWord(" CORRELATION(")
		}
		for i, col := range n.Statistics.Columns {
			if i != 0 {
				ctx.WritePlain(", ")
			}
			if err := col.Restore(ctx); err != nil {
				return errors.Annotatef(err, "An error occurred while restore AddStatisticsSpec.Columns: [%v]", i)
			}
		}
		ctx.WritePlain(")")
	case AlterTableDropStatistics:
		ctx.WriteKeyWord("DROP STATS_EXTENDED ")
		if n.IfExists {
			ctx.WriteKeyWord("IF EXISTS ")
		}
		ctx.WriteName(n.Statistics.StatsName)
	case AlterTableOption:
		switch {
		case len(n.Options) == 2 && n.Options[0].Tp == TableOptionCharset && n.Options[1].Tp == TableOptionCollate:
			if n.Options[0].UintValue == TableOptionCharsetWithConvertTo {
				ctx.WriteKeyWord("CONVERT TO ")
			}
			ctx.WriteKeyWord("CHARACTER SET ")
			if n.Options[0].Default {
				ctx.WriteKeyWord("DEFAULT")
			} else {
				ctx.WriteKeyWord(n.Options[0].StrValue)
			}
			ctx.WriteKeyWord(" COLLATE ")
			ctx.WriteKeyWord(n.Options[1].StrValue)
		case n.Options[0].Tp == TableOptionCharset && n.Options[0].Default:
			if n.Options[0].UintValue == TableOptionCharsetWithConvertTo {
				ctx.WriteKeyWord("CONVERT TO ")
			}
			ctx.WriteKeyWord("CHARACTER SET DEFAULT")
		default:
			for i, opt := range n.Options {
				if i != 0 {
					ctx.WritePlain(" ")
				}
				if err := opt.Restore(ctx); err != nil {
					return errors.Annotatef(err, "An error occurred while restore AlterTableSpec.Options[%d]", i)
				}
			}
		}
	case AlterTableAddColumns:
		ctx.WriteKeyWord("ADD COLUMN ")
		if n.IfNotExists {
			ctx.WriteKeyWord("IF NOT EXISTS ")
		}
		if n.Position != nil && len(n.NewColumns) == 1 {
			if err := n.NewColumns[0].Restore(ctx); err != nil {
				return errors.Annotatef(err, "An error occurred while restore AlterTableSpec.NewColumns[%d]", 0)
			}
			if n.Position.Tp != ColumnPositionNone {
				ctx.WritePlain(" ")
			}
			if err := n.Position.Restore(ctx); err != nil {
				return errors.Annotate(err, "An error occurred while restore AlterTableSpec.Position")
			}
		} else {
			lenCols := len(n.NewColumns)
			ctx.WritePlain("(")
			for i, col := range n.NewColumns {
				if i != 0 {
					ctx.WritePlain(", ")
				}
				if err := col.Restore(ctx); err != nil {
					return errors.Annotatef(err, "An error occurred while restore AlterTableSpec.NewColumns[%d]", i)
				}
			}
			for i, constraint := range n.NewConstraints {
				if i != 0 || lenCols >= 1 {
					ctx.WritePlain(", ")
				}
				if err := constraint.Restore(ctx); err != nil {
					return errors.Annotatef(err, "An error occurred while restore AlterTableSpec.NewConstraints[%d]", i)
				}
			}
			ctx.WritePlain(")")
		}
	case AlterTableAddConstraint:
		ctx.WriteKeyWord("ADD ")
		if err := n.Constraint.Restore(ctx); err != nil {
			return errors.Annotate(err, "An error occurred while restore AlterTableSpec.Constraint")
		}
	case AlterTableDropColumn:
		ctx.WriteKeyWord("DROP COLUMN ")
		if n.IfExists {
			ctx.WriteKeyWord("IF EXISTS ")
		}
		if err := n.OldColumnName.Restore(ctx); err != nil {
			return errors.Annotate(err, "An error occurred while restore AlterTableSpec.OldColumnName")
		}
	// TODO: RestrictOrCascadeOpt not support
	case AlterTableDropPrimaryKey:
		ctx.WriteKeyWord("DROP PRIMARY KEY")
	case AlterTableDropIndex:
		ctx.WriteKeyWord("DROP INDEX ")
		if n.IfExists {
			ctx.WriteKeyWord("IF EXISTS ")
		}
		ctx.WriteName(n.Name)
	case AlterTableDropForeignKey:
		ctx.WriteKeyWord("DROP FOREIGN KEY ")
		if n.IfExists {
			ctx.WriteKeyWord("IF EXISTS ")
		}
		ctx.WriteName(n.Name)
	case AlterTableModifyColumn:
		ctx.WriteKeyWord("MODIFY COLUMN ")
		if n.IfExists {
			ctx.WriteKeyWord("IF EXISTS ")
		}
		if err := n.NewColumns[0].Restore(ctx); err != nil {
			return errors.Annotate(err, "An error occurred while restore AlterTableSpec.NewColumns[0]")
		}
		if n.Position.Tp != ColumnPositionNone {
			ctx.WritePlain(" ")
		}
		if err := n.Position.Restore(ctx); err != nil {
			return errors.Annotate(err, "An error occurred while restore AlterTableSpec.Position")
		}
	case AlterTableChangeColumn:
		ctx.WriteKeyWord("CHANGE COLUMN ")
		if n.IfExists {
			ctx.WriteKeyWord("IF EXISTS ")
		}
		if err := n.OldColumnName.Restore(ctx); err != nil {
			return errors.Annotate(err, "An error occurred while restore AlterTableSpec.OldColumnName")
		}
		ctx.WritePlain(" ")
		if err := n.NewColumns[0].Restore(ctx); err != nil {
			return errors.Annotate(err, "An error occurred while restore AlterTableSpec.NewColumns[0]")
		}
		if n.Position.Tp != ColumnPositionNone {
			ctx.WritePlain(" ")
		}
		if err := n.Position.Restore(ctx); err != nil {
			return errors.Annotate(err, "An error occurred while restore AlterTableSpec.Position")
		}
	case AlterTableRenameColumn:
		ctx.WriteKeyWord("RENAME COLUMN ")
		if err := n.OldColumnName.Restore(ctx); err != nil {
			return errors.Annotate(err, "An error occurred while restore AlterTableSpec.OldColumnName")
		}
		ctx.WriteKeyWord(" TO ")
		if err := n.NewColumnName.Restore(ctx); err != nil {
			return errors.Annotate(err, "An error occurred while restore AlterTableSpec.NewColumnName")
		}
	case AlterTableRenameTable:
		ctx.WriteKeyWord("RENAME AS ")
		if err := n.NewTable.Restore(ctx); err != nil {
			return errors.Annotate(err, "An error occurred while restore AlterTableSpec.NewTable")
		}
	case AlterTableAlterColumn:
		ctx.WriteKeyWord("ALTER COLUMN ")
		if err := n.NewColumns[0].Restore(ctx); err != nil {
			return errors.Annotate(err, "An error occurred while restore AlterTableSpec.NewColumns[0]")
		}
		if len(n.NewColumns[0].Options) == 1 {
			ctx.WriteKeyWord("SET DEFAULT ")
			expr := n.NewColumns[0].Options[0].Expr
			if valueExpr, ok := expr.(ValueExpr); ok {
				if err := valueExpr.Restore(ctx); err != nil {
					return errors.Annotate(err, "An error occurred while restore AlterTableSpec.NewColumns[0].Options[0].Expr")
				}
			} else {
				ctx.WritePlain("(")
				if err := expr.Restore(ctx); err != nil {
					return errors.Annotate(err, "An error occurred while restore AlterTableSpec.NewColumns[0].Options[0].Expr")
				}
				ctx.WritePlain(")")
			}
		} else {
			ctx.WriteKeyWord(" DROP DEFAULT")
		}
	case AlterTableLock:
		ctx.WriteKeyWord("LOCK ")
		ctx.WritePlain("= ")
		ctx.WriteKeyWord(n.LockType.String())
	case AlterTableWriteable:
		ctx.WriteKeyWord("READ ")
		if n.Writeable {
			ctx.WriteKeyWord("WRITE")
		} else {
			ctx.WriteKeyWord("ONLY")
		}
	case AlterTableOrderByColumns:
		ctx.WriteKeyWord("ORDER BY ")
		for i, alterOrderItem := range n.OrderByList {
			if i != 0 {
				ctx.WritePlain(",")
			}
			if err := alterOrderItem.Restore(ctx); err != nil {
				return errors.Annotatef(err, "An error occurred while restore AlterTableSpec.OrderByList[%d]", i)
			}
		}
	case AlterTableAlgorithm:
		ctx.WriteKeyWord("ALGORITHM ")
		ctx.WritePlain("= ")
		ctx.WriteKeyWord(n.Algorithm.String())
	case AlterTableRenameIndex:
		ctx.WriteKeyWord("RENAME INDEX ")
		ctx.WriteName(n.FromKey.O)
		ctx.WriteKeyWord(" TO ")
		ctx.WriteName(n.ToKey.O)
	case AlterTableForce:
		// TODO: not support
		ctx.WriteKeyWord("FORCE")
		ctx.WritePlain(" /* AlterTableForce is not supported */ ")
	case AlterTableAddPartitions:
		ctx.WriteKeyWord("ADD PARTITION")
		if n.IfNotExists {
			ctx.WriteKeyWord(" IF NOT EXISTS")
		}
		if n.NoWriteToBinlog {
			ctx.WriteKeyWord(" NO_WRITE_TO_BINLOG")
		}
		if n.PartDefinitions != nil {
			ctx.WritePlain(" (")
			for i, def := range n.PartDefinitions {
				if i != 0 {
					ctx.WritePlain(", ")
				}
				if err := def.Restore(ctx); err != nil {
					return errors.Annotatef(err, "An error occurred while restore AlterTableSpec.PartDefinitions[%d]", i)
				}
			}
			ctx.WritePlain(")")
		} else if n.Num != 0 {
			ctx.WriteKeyWord(" PARTITIONS ")
			ctx.WritePlainf("%d", n.Num)
		}
	case AlterTableAlterPartition:
		if len(n.PartitionNames) != 1 {
			return errors.Errorf("Maybe partition options are combined.")
		}

		ctx.WriteKeyWord("ALTER PARTITION ")
		ctx.WriteName(n.PartitionNames[0].O)
		ctx.WritePlain(" ")

		for i, spec := range n.PlacementSpecs {
			if i != 0 {
				ctx.WritePlain(", ")
			}
			if err := spec.Restore(ctx); err != nil {
				return errors.Annotatef(err, "An error occurred while restore AlterTableSpec.PlacementSpecs[%d]", i)
			}
		}
	case AlterTablePartitionOptions:
		ctx.WriteKeyWord("PARTITION ")
		ctx.WriteName(n.PartitionNames[0].O)
		ctx.WritePlain(" ")

		for i, opt := range n.Options {
			if i != 0 {
				ctx.WritePlain(" ")
			}
			if err := opt.Restore(ctx); err != nil {
				return errors.Annotatef(err, "An error occurred while restore AlterTableSpec.Options[%d] for PARTITION `%s`", i, n.PartitionNames[0].O)
			}
		}
	case AlterTablePartitionAttributes:
		ctx.WriteKeyWord("PARTITION ")
		ctx.WriteName(n.PartitionNames[0].O)
		ctx.WritePlain(" ")

		spec := n.AttributesSpec
		if err := spec.Restore(ctx); err != nil {
			return errors.Annotatef(err, "An error occurred while restore AlterTableSpec.AttributesSpec")
		}
	case AlterTableCoalescePartitions:
		ctx.WriteKeyWord("COALESCE PARTITION ")
		if n.NoWriteToBinlog {
			ctx.WriteKeyWord("NO_WRITE_TO_BINLOG ")
		}
		ctx.WritePlainf("%d", n.Num)
	case AlterTableDropPartition:
		ctx.WriteKeyWord("DROP PARTITION ")
		if n.IfExists {
			ctx.WriteKeyWord("IF EXISTS ")
		}
		for i, name := range n.PartitionNames {
			if i != 0 {
				ctx.WritePlain(",")
			}
			ctx.WriteName(name.O)
		}
	case AlterTableTruncatePartition:
		ctx.WriteKeyWord("TRUNCATE PARTITION ")
		if n.OnAllPartitions {
			ctx.WriteKeyWord("ALL")
			return nil
		}
		for i, name := range n.PartitionNames {
			if i != 0 {
				ctx.WritePlain(",")
			}
			ctx.WriteName(name.O)
		}
	case AlterTableCheckPartitions:
		ctx.WriteKeyWord("CHECK PARTITION ")
		if n.OnAllPartitions {
			ctx.WriteKeyWord("ALL")
			return nil
		}
		for i, name := range n.PartitionNames {
			if i != 0 {
				ctx.WritePlain(",")
			}
			ctx.WriteName(name.O)
		}
	case AlterTableOptimizePartition:
		ctx.WriteKeyWord("OPTIMIZE PARTITION ")
		if n.NoWriteToBinlog {
			ctx.WriteKeyWord("NO_WRITE_TO_BINLOG ")
		}
		if n.OnAllPartitions {
			ctx.WriteKeyWord("ALL")
			return nil
		}
		for i, name := range n.PartitionNames {
			if i != 0 {
				ctx.WritePlain(",")
			}
			ctx.WriteName(name.O)
		}
	case AlterTableRepairPartition:
		ctx.WriteKeyWord("REPAIR PARTITION ")
		if n.NoWriteToBinlog {
			ctx.WriteKeyWord("NO_WRITE_TO_BINLOG ")
		}
		if n.OnAllPartitions {
			ctx.WriteKeyWord("ALL")
			return nil
		}
		for i, name := range n.PartitionNames {
			if i != 0 {
				ctx.WritePlain(",")
			}
			ctx.WriteName(name.O)
		}
	case AlterTableImportPartitionTablespace:
		ctx.WriteKeyWord("IMPORT PARTITION ")
		if n.OnAllPartitions {
			ctx.WriteKeyWord("ALL")
		} else {
			for i, name := range n.PartitionNames {
				if i != 0 {
					ctx.WritePlain(",")
				}
				ctx.WriteName(name.O)
			}
		}
		ctx.WriteKeyWord(" TABLESPACE")
	case AlterTableDiscardPartitionTablespace:
		ctx.WriteKeyWord("DISCARD PARTITION ")
		if n.OnAllPartitions {
			ctx.WriteKeyWord("ALL")
		} else {
			for i, name := range n.PartitionNames {
				if i != 0 {
					ctx.WritePlain(",")
				}
				ctx.WriteName(name.O)
			}
		}
		ctx.WriteKeyWord(" TABLESPACE")
	case AlterTablePartition:
		if err := n.Partition.Restore(ctx); err != nil {
			return errors.Annotate(err, "An error occurred while restore AlterTableSpec.Partition")
		}
	case AlterTableEnableKeys:
		ctx.WriteKeyWord("ENABLE KEYS")
	case AlterTableDisableKeys:
		ctx.WriteKeyWord("DISABLE KEYS")
	case AlterTableRemovePartitioning:
		ctx.WriteKeyWord("REMOVE PARTITIONING")
	case AlterTableWithValidation:
		ctx.WriteKeyWord("WITH VALIDATION")
	case AlterTableWithoutValidation:
		ctx.WriteKeyWord("WITHOUT VALIDATION")
	case AlterTableRebuildPartition:
		ctx.WriteKeyWord("REBUILD PARTITION ")
		if n.NoWriteToBinlog {
			ctx.WriteKeyWord("NO_WRITE_TO_BINLOG ")
		}
		if n.OnAllPartitions {
			ctx.WriteKeyWord("ALL")
			return nil
		}
		for i, name := range n.PartitionNames {
			if i != 0 {
				ctx.WritePlain(",")
			}
			ctx.WriteName(name.O)
		}
	case AlterTableReorganizePartition:
		ctx.WriteKeyWord("REORGANIZE PARTITION")
		if n.NoWriteToBinlog {
			ctx.WriteKeyWord(" NO_WRITE_TO_BINLOG")
		}
		if n.OnAllPartitions {
			return nil
		}
		for i, name := range n.PartitionNames {
			if i != 0 {
				ctx.WritePlain(",")
			} else {
				ctx.WritePlain(" ")
			}
			ctx.WriteName(name.O)
		}
		ctx.WriteKeyWord(" INTO ")
		if n.PartDefinitions != nil {
			ctx.WritePlain("(")
			for i, def := range n.PartDefinitions {
				if i != 0 {
					ctx.WritePlain(", ")
				}
				if err := def.Restore(ctx); err != nil {
					return errors.Annotatef(err, "An error occurred while restore AlterTableSpec.PartDefinitions[%d]", i)
				}
			}
			ctx.WritePlain(")")
		}
	case AlterTableExchangePartition:
		ctx.WriteKeyWord("EXCHANGE PARTITION ")
		ctx.WriteName(n.PartitionNames[0].O)
		ctx.WriteKeyWord(" WITH TABLE ")
		n.NewTable.Restore(ctx)
		if !n.WithValidation {
			ctx.WriteKeyWord(" WITHOUT VALIDATION")
		}
	case AlterTableSecondaryLoad:
		ctx.WriteKeyWord("SECONDARY_LOAD")
	case AlterTableSecondaryUnload:
		ctx.WriteKeyWord("SECONDARY_UNLOAD")
	case AlterTableAlterCheck:
		ctx.WriteKeyWord("ALTER CHECK ")
		ctx.WriteName(n.Constraint.Name)
		if !n.Constraint.Enforced {
			ctx.WriteKeyWord(" NOT")
		}
		ctx.WriteKeyWord(" ENFORCED")
	case AlterTableDropCheck:
		ctx.WriteKeyWord("DROP CHECK ")
		ctx.WriteName(n.Constraint.Name)
	case AlterTableImportTablespace:
		ctx.WriteKeyWord("IMPORT TABLESPACE")
	case AlterTableDiscardTablespace:
		ctx.WriteKeyWord("DISCARD TABLESPACE")
	case AlterTableIndexInvisible:
		ctx.WriteKeyWord("ALTER INDEX ")
		ctx.WriteName(n.IndexName.O)
		switch n.Visibility {
		case IndexVisibilityVisible:
			ctx.WriteKeyWord(" VISIBLE")
		case IndexVisibilityInvisible:
			ctx.WriteKeyWord(" INVISIBLE")
		}
	case AlterTablePlacement:
		for i, spec := range n.PlacementSpecs {
			if i != 0 {
				ctx.WritePlain(", ")
			}
			if err := spec.Restore(ctx); err != nil {
				return errors.Annotatef(err, "An error occurred while restore AlterTableSpec.PlacementSpecs[%d]", i)
			}
		}
	case AlterTableAttributes:
		spec := n.AttributesSpec
		if err := spec.Restore(ctx); err != nil {
			return errors.Annotatef(err, "An error occurred while restore AlterTableSpec.AttributesSpec")
		}
<<<<<<< HEAD
	case AlterTableStatsOptions:
		spec := n.StatsOptionsSpec
		if err := spec.Restore(ctx); err != nil {
			return errors.Annotatef(err, "An error occurred while restore AlterTableSpec.StatsOptionsSpec")
		}

=======
	case AlterTableCache:
		ctx.WriteKeyWord("CACHE")
	case AlterTableNoCache:
		ctx.WriteKeyWord("NOCACHE")
>>>>>>> 00054d86
	default:
		// TODO: not support
		ctx.WritePlainf(" /* AlterTableType(%d) is not supported */ ", n.Tp)
	}
	return nil
}

// Accept implements Node Accept interface.
func (n *AlterTableSpec) Accept(v Visitor) (Node, bool) {
	newNode, skipChildren := v.Enter(n)
	if skipChildren {
		return v.Leave(newNode)
	}
	n = newNode.(*AlterTableSpec)
	if n.Constraint != nil {
		node, ok := n.Constraint.Accept(v)
		if !ok {
			return n, false
		}
		n.Constraint = node.(*Constraint)
	}
	if n.NewTable != nil {
		node, ok := n.NewTable.Accept(v)
		if !ok {
			return n, false
		}
		n.NewTable = node.(*TableName)
	}
	for i, col := range n.NewColumns {
		node, ok := col.Accept(v)
		if !ok {
			return n, false
		}
		n.NewColumns[i] = node.(*ColumnDef)
	}
	for i, constraint := range n.NewConstraints {
		node, ok := constraint.Accept(v)
		if !ok {
			return n, false
		}
		n.NewConstraints[i] = node.(*Constraint)
	}
	if n.OldColumnName != nil {
		node, ok := n.OldColumnName.Accept(v)
		if !ok {
			return n, false
		}
		n.OldColumnName = node.(*ColumnName)
	}
	if n.Position != nil {
		node, ok := n.Position.Accept(v)
		if !ok {
			return n, false
		}
		n.Position = node.(*ColumnPosition)
	}
	if n.Partition != nil {
		node, ok := n.Partition.Accept(v)
		if !ok {
			return n, false
		}
		n.Partition = node.(*PartitionOptions)
	}
	for _, def := range n.PartDefinitions {
		if !def.acceptInPlace(v) {
			return n, false
		}
	}
	for i, spec := range n.PlacementSpecs {
		node, ok := spec.Accept(v)
		if !ok {
			return n, false
		}
		n.PlacementSpecs[i] = node.(*PlacementSpec)
	}
	return v.Leave(n)
}

// AlterTableStmt is a statement to change the structure of a table.
// See https://dev.mysql.com/doc/refman/5.7/en/alter-table.html
type AlterTableStmt struct {
	ddlNode

	Table *TableName
	Specs []*AlterTableSpec
}

// Restore implements Node interface.
func (n *AlterTableStmt) Restore(ctx *format.RestoreCtx) error {
	ctx.WriteKeyWord("ALTER TABLE ")
	if err := n.Table.Restore(ctx); err != nil {
		return errors.Annotate(err, "An error occurred while restore AlterTableStmt.Table")
	}
	for i, spec := range n.Specs {
		if i == 0 || spec.Tp == AlterTablePartition || spec.Tp == AlterTableRemovePartitioning || spec.Tp == AlterTableImportTablespace || spec.Tp == AlterTableDiscardTablespace {
			ctx.WritePlain(" ")
		} else {
			ctx.WritePlain(", ")
		}
		if err := spec.Restore(ctx); err != nil {
			return errors.Annotatef(err, "An error occurred while restore AlterTableStmt.Specs[%d]", i)
		}
	}
	return nil
}

// Accept implements Node Accept interface.
func (n *AlterTableStmt) Accept(v Visitor) (Node, bool) {
	newNode, skipChildren := v.Enter(n)
	if skipChildren {
		return v.Leave(newNode)
	}
	n = newNode.(*AlterTableStmt)
	node, ok := n.Table.Accept(v)
	if !ok {
		return n, false
	}
	n.Table = node.(*TableName)
	for i, val := range n.Specs {
		node, ok = val.Accept(v)
		if !ok {
			return n, false
		}
		n.Specs[i] = node.(*AlterTableSpec)
	}
	return v.Leave(n)
}

// TruncateTableStmt is a statement to empty a table completely.
// See https://dev.mysql.com/doc/refman/5.7/en/truncate-table.html
type TruncateTableStmt struct {
	ddlNode

	Table *TableName
}

// Restore implements Node interface.
func (n *TruncateTableStmt) Restore(ctx *format.RestoreCtx) error {
	ctx.WriteKeyWord("TRUNCATE TABLE ")
	if err := n.Table.Restore(ctx); err != nil {
		return errors.Annotate(err, "An error occurred while restore TruncateTableStmt.Table")
	}
	return nil
}

// Accept implements Node Accept interface.
func (n *TruncateTableStmt) Accept(v Visitor) (Node, bool) {
	newNode, skipChildren := v.Enter(n)
	if skipChildren {
		return v.Leave(newNode)
	}
	n = newNode.(*TruncateTableStmt)
	node, ok := n.Table.Accept(v)
	if !ok {
		return n, false
	}
	n.Table = node.(*TableName)
	return v.Leave(n)
}

var (
	ErrNoParts                              = terror.ClassDDL.NewStd(mysql.ErrNoParts)
	ErrPartitionColumnList                  = terror.ClassDDL.NewStd(mysql.ErrPartitionColumnList)
	ErrPartitionRequiresValues              = terror.ClassDDL.NewStd(mysql.ErrPartitionRequiresValues)
	ErrPartitionsMustBeDefined              = terror.ClassDDL.NewStd(mysql.ErrPartitionsMustBeDefined)
	ErrPartitionWrongNoPart                 = terror.ClassDDL.NewStd(mysql.ErrPartitionWrongNoPart)
	ErrPartitionWrongNoSubpart              = terror.ClassDDL.NewStd(mysql.ErrPartitionWrongNoSubpart)
	ErrPartitionWrongValues                 = terror.ClassDDL.NewStd(mysql.ErrPartitionWrongValues)
	ErrRowSinglePartitionField              = terror.ClassDDL.NewStd(mysql.ErrRowSinglePartitionField)
	ErrSubpartition                         = terror.ClassDDL.NewStd(mysql.ErrSubpartition)
	ErrSystemVersioningWrongPartitions      = terror.ClassDDL.NewStd(mysql.ErrSystemVersioningWrongPartitions)
	ErrTooManyValues                        = terror.ClassDDL.NewStd(mysql.ErrTooManyValues)
	ErrWrongPartitionTypeExpectedSystemTime = terror.ClassDDL.NewStd(mysql.ErrWrongPartitionTypeExpectedSystemTime)
	ErrUnknownCharacterSet                  = terror.ClassDDL.NewStd(mysql.ErrUnknownCharacterSet)
)

type SubPartitionDefinition struct {
	Name    model.CIStr
	Options []*TableOption
}

func (spd *SubPartitionDefinition) Restore(ctx *format.RestoreCtx) error {
	ctx.WriteKeyWord("SUBPARTITION ")
	ctx.WriteName(spd.Name.O)
	for i, opt := range spd.Options {
		ctx.WritePlain(" ")
		if err := opt.Restore(ctx); err != nil {
			return errors.Annotatef(err, "An error occurred while restore SubPartitionDefinition.Options[%d]", i)
		}
	}
	return nil
}

type PartitionDefinitionClause interface {
	restore(ctx *format.RestoreCtx) error
	acceptInPlace(v Visitor) bool
	// Validate checks if the clause is consistent with the given options.
	// `pt` can be 0 and `columns` can be -1 to skip checking the clause against
	// the partition type or number of columns in the expression list.
	Validate(pt model.PartitionType, columns int) error
}

type PartitionDefinitionClauseNone struct{}

func (n *PartitionDefinitionClauseNone) restore(ctx *format.RestoreCtx) error {
	return nil
}

func (n *PartitionDefinitionClauseNone) acceptInPlace(v Visitor) bool {
	return true
}

func (n *PartitionDefinitionClauseNone) Validate(pt model.PartitionType, columns int) error {
	switch pt {
	case 0:
	case model.PartitionTypeRange:
		return ErrPartitionRequiresValues.GenWithStackByArgs("RANGE", "LESS THAN")
	case model.PartitionTypeList:
		return ErrPartitionRequiresValues.GenWithStackByArgs("LIST", "IN")
	case model.PartitionTypeSystemTime:
		return ErrSystemVersioningWrongPartitions
	}
	return nil
}

type PartitionDefinitionClauseLessThan struct {
	Exprs []ExprNode
}

func (n *PartitionDefinitionClauseLessThan) restore(ctx *format.RestoreCtx) error {
	ctx.WriteKeyWord(" VALUES LESS THAN ")
	ctx.WritePlain("(")
	for i, expr := range n.Exprs {
		if i != 0 {
			ctx.WritePlain(", ")
		}
		if err := expr.Restore(ctx); err != nil {
			return errors.Annotatef(err, "An error occurred while restore PartitionDefinitionClauseLessThan.Exprs[%d]", i)
		}
	}
	ctx.WritePlain(")")
	return nil
}

func (n *PartitionDefinitionClauseLessThan) acceptInPlace(v Visitor) bool {
	for i, expr := range n.Exprs {
		newExpr, ok := expr.Accept(v)
		if !ok {
			return false
		}
		n.Exprs[i] = newExpr.(ExprNode)
	}
	return true
}

func (n *PartitionDefinitionClauseLessThan) Validate(pt model.PartitionType, columns int) error {
	switch pt {
	case model.PartitionTypeRange, 0:
	default:
		return ErrPartitionWrongValues.GenWithStackByArgs("RANGE", "LESS THAN")
	}

	switch {
	case columns == 0 && len(n.Exprs) != 1:
		return ErrTooManyValues.GenWithStackByArgs("RANGE")
	case columns > 0 && len(n.Exprs) != columns:
		return ErrPartitionColumnList
	}
	return nil
}

type PartitionDefinitionClauseIn struct {
	Values [][]ExprNode
}

func (n *PartitionDefinitionClauseIn) restore(ctx *format.RestoreCtx) error {
	// we special-case an empty list of values to mean MariaDB's "DEFAULT" clause.
	if len(n.Values) == 0 {
		ctx.WriteKeyWord(" DEFAULT")
		return nil
	}

	ctx.WriteKeyWord(" VALUES IN ")
	ctx.WritePlain("(")
	for i, valList := range n.Values {
		if i != 0 {
			ctx.WritePlain(", ")
		}
		if len(valList) == 1 {
			if err := valList[0].Restore(ctx); err != nil {
				return errors.Annotatef(err, "An error occurred while restore PartitionDefinitionClauseIn.Values[%d][0]", i)
			}
		} else {
			ctx.WritePlain("(")
			for j, val := range valList {
				if j != 0 {
					ctx.WritePlain(", ")
				}
				if err := val.Restore(ctx); err != nil {
					return errors.Annotatef(err, "An error occurred while restore PartitionDefinitionClauseIn.Values[%d][%d]", i, j)
				}
			}
			ctx.WritePlain(")")
		}
	}
	ctx.WritePlain(")")
	return nil
}

func (n *PartitionDefinitionClauseIn) acceptInPlace(v Visitor) bool {
	for _, valList := range n.Values {
		for j, val := range valList {
			newVal, ok := val.Accept(v)
			if !ok {
				return false
			}
			valList[j] = newVal.(ExprNode)
		}
	}
	return true
}

func (n *PartitionDefinitionClauseIn) Validate(pt model.PartitionType, columns int) error {
	switch pt {
	case model.PartitionTypeList, 0:
	default:
		return ErrPartitionWrongValues.GenWithStackByArgs("LIST", "IN")
	}

	if len(n.Values) == 0 {
		return nil
	}

	expectedColCount := len(n.Values[0])
	for _, val := range n.Values[1:] {
		if len(val) != expectedColCount {
			return ErrPartitionColumnList
		}
	}

	switch {
	case columns == 0 && expectedColCount != 1:
		return ErrRowSinglePartitionField
	case columns > 0 && expectedColCount != columns:
		return ErrPartitionColumnList
	}
	return nil
}

type PartitionDefinitionClauseHistory struct {
	Current bool
}

func (n *PartitionDefinitionClauseHistory) restore(ctx *format.RestoreCtx) error {
	if n.Current {
		ctx.WriteKeyWord(" CURRENT")
	} else {
		ctx.WriteKeyWord(" HISTORY")
	}
	return nil
}

func (n *PartitionDefinitionClauseHistory) acceptInPlace(v Visitor) bool {
	return true
}

func (n *PartitionDefinitionClauseHistory) Validate(pt model.PartitionType, columns int) error {
	switch pt {
	case 0, model.PartitionTypeSystemTime:
	default:
		return ErrWrongPartitionTypeExpectedSystemTime
	}

	return nil
}

// PartitionDefinition defines a single partition.
type PartitionDefinition struct {
	Name    model.CIStr
	Clause  PartitionDefinitionClause
	Options []*TableOption
	Sub     []*SubPartitionDefinition
}

// Comment returns the comment option given to this definition.
// The second return value indicates if the comment option exists.
func (n *PartitionDefinition) Comment() (string, bool) {
	for _, opt := range n.Options {
		if opt.Tp == TableOptionComment {
			return opt.StrValue, true
		}
	}
	return "", false
}

func (n *PartitionDefinition) acceptInPlace(v Visitor) bool {
	return n.Clause.acceptInPlace(v)
}

// Restore implements Node interface.
func (n *PartitionDefinition) Restore(ctx *format.RestoreCtx) error {
	ctx.WriteKeyWord("PARTITION ")
	ctx.WriteName(n.Name.O)

	if err := n.Clause.restore(ctx); err != nil {
		return errors.Annotate(err, "An error occurred while restore PartitionDefinition.Clause")
	}

	for i, opt := range n.Options {
		ctx.WritePlain(" ")
		if err := opt.Restore(ctx); err != nil {
			return errors.Annotatef(err, "An error occurred while restore PartitionDefinition.Options[%d]", i)
		}
	}

	if len(n.Sub) > 0 {
		ctx.WritePlain(" (")
		for i, spd := range n.Sub {
			if i != 0 {
				ctx.WritePlain(",")
			}
			if err := spd.Restore(ctx); err != nil {
				return errors.Annotatef(err, "An error occurred while restore PartitionDefinition.Sub[%d]", i)
			}
		}
		ctx.WritePlain(")")
	}

	return nil
}

// PartitionMethod describes how partitions or subpartitions are constructed.
type PartitionMethod struct {
	// Tp is the type of the partition function
	Tp model.PartitionType
	// Linear is a modifier to the HASH and KEY type for choosing a different
	// algorithm
	Linear bool
	// Expr is an expression used as argument of HASH, RANGE, LIST and
	// SYSTEM_TIME types
	Expr ExprNode
	// ColumnNames is a list of column names used as argument of KEY,
	// RANGE COLUMNS and LIST COLUMNS types
	ColumnNames []*ColumnName
	// Unit is a time unit used as argument of SYSTEM_TIME type
	Unit TimeUnitType
	// Limit is a row count used as argument of the SYSTEM_TIME type
	Limit uint64

	// Num is the number of (sub)partitions required by the method.
	Num uint64

	// KeyAlgorithm is the optional hash algorithm type for `PARTITION BY [LINEAR] KEY` syntax.
	KeyAlgorithm *PartitionKeyAlgorithm
}

type PartitionKeyAlgorithm struct {
	Type uint64
}

// Restore implements the Node interface
func (n *PartitionMethod) Restore(ctx *format.RestoreCtx) error {
	if n.Linear {
		ctx.WriteKeyWord("LINEAR ")
	}
	ctx.WriteKeyWord(n.Tp.String())

	if n.KeyAlgorithm != nil {
		ctx.WriteKeyWord(" ALGORITHM")
		ctx.WritePlainf(" = %d", n.KeyAlgorithm.Type)
	}

	switch {
	case n.Tp == model.PartitionTypeSystemTime:
		if n.Expr != nil && n.Unit != TimeUnitInvalid {
			ctx.WriteKeyWord(" INTERVAL ")
			if err := n.Expr.Restore(ctx); err != nil {
				return errors.Annotate(err, "An error occurred while restore PartitionMethod.Expr")
			}
			ctx.WritePlain(" ")
			ctx.WriteKeyWord(n.Unit.String())
		}

	case n.Expr != nil:
		ctx.WritePlain(" (")
		if err := n.Expr.Restore(ctx); err != nil {
			return errors.Annotate(err, "An error occurred while restore PartitionMethod.Expr")
		}
		ctx.WritePlain(")")

	default:
		if n.Tp == model.PartitionTypeRange || n.Tp == model.PartitionTypeList {
			ctx.WriteKeyWord(" COLUMNS")
		}
		ctx.WritePlain(" (")
		for i, col := range n.ColumnNames {
			if i > 0 {
				ctx.WritePlain(",")
			}
			if err := col.Restore(ctx); err != nil {
				return errors.Annotatef(err, "An error occurred while splicing PartitionMethod.ColumnName[%d]", i)
			}
		}
		ctx.WritePlain(")")
	}

	if n.Limit > 0 {
		ctx.WriteKeyWord(" LIMIT ")
		ctx.WritePlainf("%d", n.Limit)
	}

	return nil
}

// acceptInPlace is like Node.Accept but does not allow replacing the node itself.
func (n *PartitionMethod) acceptInPlace(v Visitor) bool {
	if n.Expr != nil {
		expr, ok := n.Expr.Accept(v)
		if !ok {
			return false
		}
		n.Expr = expr.(ExprNode)
	}
	for i, colName := range n.ColumnNames {
		newColName, ok := colName.Accept(v)
		if !ok {
			return false
		}
		n.ColumnNames[i] = newColName.(*ColumnName)
	}
	return true
}

// PartitionOptions specifies the partition options.
type PartitionOptions struct {
	node
	PartitionMethod
	Sub         *PartitionMethod
	Definitions []*PartitionDefinition
}

// Validate checks if the partition is well-formed.
func (n *PartitionOptions) Validate() error {
	// if both a partition list and the partition numbers are specified, their values must match
	if n.Num != 0 && len(n.Definitions) != 0 && n.Num != uint64(len(n.Definitions)) {
		return ErrPartitionWrongNoPart
	}
	// now check the subpartition count
	if len(n.Definitions) > 0 {
		// ensure the subpartition count for every partitions are the same
		// then normalize n.Num and n.Sub.Num so equality comparison works.
		n.Num = uint64(len(n.Definitions))

		subDefCount := len(n.Definitions[0].Sub)
		for _, pd := range n.Definitions[1:] {
			if len(pd.Sub) != subDefCount {
				return ErrPartitionWrongNoSubpart
			}
		}
		if n.Sub != nil {
			if n.Sub.Num != 0 && subDefCount != 0 && n.Sub.Num != uint64(subDefCount) {
				return ErrPartitionWrongNoSubpart
			}
			if subDefCount != 0 {
				n.Sub.Num = uint64(subDefCount)
			}
		} else if subDefCount != 0 {
			return ErrSubpartition
		}
	}

	switch n.Tp {
	case model.PartitionTypeHash, model.PartitionTypeKey:
		if n.Num == 0 {
			n.Num = 1
		}
	case model.PartitionTypeRange, model.PartitionTypeList:
		if len(n.Definitions) == 0 {
			return ErrPartitionsMustBeDefined.GenWithStackByArgs(n.Tp)
		}
	case model.PartitionTypeSystemTime:
		if len(n.Definitions) < 2 {
			return ErrSystemVersioningWrongPartitions
		}
	}

	for _, pd := range n.Definitions {
		// ensure the partition definition types match the methods,
		// e.g. RANGE partitions only allows VALUES LESS THAN
		if err := pd.Clause.Validate(n.Tp, len(n.ColumnNames)); err != nil {
			return err
		}
	}

	return nil
}

func (n *PartitionOptions) Restore(ctx *format.RestoreCtx) error {
	ctx.WriteKeyWord("PARTITION BY ")
	if err := n.PartitionMethod.Restore(ctx); err != nil {
		return errors.Annotate(err, "An error occurred while restore PartitionOptions.PartitionMethod")
	}

	if n.Num > 0 && len(n.Definitions) == 0 {
		ctx.WriteKeyWord(" PARTITIONS ")
		ctx.WritePlainf("%d", n.Num)
	}

	if n.Sub != nil {
		ctx.WriteKeyWord(" SUBPARTITION BY ")
		if err := n.Sub.Restore(ctx); err != nil {
			return errors.Annotate(err, "An error occurred while restore PartitionOptions.Sub")
		}
		if n.Sub.Num > 0 {
			ctx.WriteKeyWord(" SUBPARTITIONS ")
			ctx.WritePlainf("%d", n.Sub.Num)
		}
	}

	if len(n.Definitions) > 0 {
		ctx.WritePlain(" (")
		for i, def := range n.Definitions {
			if i > 0 {
				ctx.WritePlain(",")
			}
			if err := def.Restore(ctx); err != nil {
				return errors.Annotatef(err, "An error occurred while restore PartitionOptions.Definitions[%d]", i)
			}
		}
		ctx.WritePlain(")")
	}

	return nil
}

func (n *PartitionOptions) Accept(v Visitor) (Node, bool) {
	newNode, skipChildren := v.Enter(n)
	if skipChildren {
		return v.Leave(newNode)
	}

	n = newNode.(*PartitionOptions)
	if !n.PartitionMethod.acceptInPlace(v) {
		return n, false
	}
	if n.Sub != nil && !n.Sub.acceptInPlace(v) {
		return n, false
	}
	for _, def := range n.Definitions {
		if !def.acceptInPlace(v) {
			return n, false
		}
	}
	return v.Leave(n)
}

// RecoverTableStmt is a statement to recover dropped table.
type RecoverTableStmt struct {
	ddlNode

	JobID  int64
	Table  *TableName
	JobNum int64
}

// Restore implements Node interface.
func (n *RecoverTableStmt) Restore(ctx *format.RestoreCtx) error {
	ctx.WriteKeyWord("RECOVER TABLE ")
	if n.JobID != 0 {
		ctx.WriteKeyWord("BY JOB ")
		ctx.WritePlainf("%d", n.JobID)
	} else {
		if err := n.Table.Restore(ctx); err != nil {
			return errors.Annotate(err, "An error occurred while splicing RecoverTableStmt Table")
		}
		if n.JobNum > 0 {
			ctx.WritePlainf(" %d", n.JobNum)
		}
	}
	return nil
}

// Accept implements Node Accept interface.
func (n *RecoverTableStmt) Accept(v Visitor) (Node, bool) {
	newNode, skipChildren := v.Enter(n)
	if skipChildren {
		return v.Leave(newNode)
	}

	n = newNode.(*RecoverTableStmt)
	if n.Table != nil {
		node, ok := n.Table.Accept(v)
		if !ok {
			return n, false
		}
		n.Table = node.(*TableName)
	}
	return v.Leave(n)
}

// FlashBackTableStmt is a statement to restore a dropped/truncate table.
type FlashBackTableStmt struct {
	ddlNode

	Table   *TableName
	NewName string
}

// Restore implements Node interface.
func (n *FlashBackTableStmt) Restore(ctx *format.RestoreCtx) error {
	ctx.WriteKeyWord("FLASHBACK TABLE ")
	if err := n.Table.Restore(ctx); err != nil {
		return errors.Annotate(err, "An error occurred while splicing RecoverTableStmt Table")
	}
	if len(n.NewName) > 0 {
		ctx.WriteKeyWord(" TO ")
		ctx.WriteName(n.NewName)
	}
	return nil
}

// Accept implements Node Accept interface.
func (n *FlashBackTableStmt) Accept(v Visitor) (Node, bool) {
	newNode, skipChildren := v.Enter(n)
	if skipChildren {
		return v.Leave(newNode)
	}

	n = newNode.(*FlashBackTableStmt)
	if n.Table != nil {
		node, ok := n.Table.Accept(v)
		if !ok {
			return n, false
		}
		n.Table = node.(*TableName)
	}
	return v.Leave(n)
}

type PlacementActionType int

const (
	PlacementAdd PlacementActionType = iota + 1
	PlacementAlter
	PlacementDrop
)

type PlacementRole int

const (
	PlacementRoleNone PlacementRole = iota
	PlacementRoleLeader
	PlacementRoleFollower
	PlacementRoleLearner
	PlacementRoleVoter
)

type PlacementSpec struct {
	node

	Tp          PlacementActionType
	Constraints string
	Role        PlacementRole
	Replicas    uint64
}

func (n *PlacementSpec) restoreRole(ctx *format.RestoreCtx) error {
	ctx.WriteKeyWord(" ROLE")
	ctx.WritePlain("=")
	switch n.Role {
	case PlacementRoleFollower:
		ctx.WriteKeyWord("FOLLOWER")
	case PlacementRoleLeader:
		ctx.WriteKeyWord("LEADER")
	case PlacementRoleLearner:
		ctx.WriteKeyWord("LEARNER")
	case PlacementRoleVoter:
		ctx.WriteKeyWord("VOTER")
	default:
		return errors.Errorf("invalid PlacementRole: %d", n.Role)
	}
	return nil
}

func (n *PlacementSpec) Restore(ctx *format.RestoreCtx) error {
	switch n.Tp {
	case PlacementAdd:
		ctx.WriteKeyWord("ADD PLACEMENT POLICY ")
	case PlacementAlter:
		ctx.WriteKeyWord("ALTER PLACEMENT POLICY ")
	case PlacementDrop:
		ctx.WriteKeyWord("DROP PLACEMENT POLICY")
		if n.Role != PlacementRoleNone {
			return n.restoreRole(ctx)
		}
		return nil
	default:
		return errors.Errorf("invalid PlacementActionType: %d", n.Tp)
	}

	ctx.WriteKeyWord("CONSTRAINTS")
	ctx.WritePlain("=")
	ctx.WriteString(n.Constraints)

	if err := n.restoreRole(ctx); err != nil {
		return err
	}

	ctx.WriteKeyWord(" REPLICAS")
	ctx.WritePlainf("=%d", n.Replicas)
	return nil
}

func (n *PlacementSpec) Accept(v Visitor) (Node, bool) {
	newNode, skipChildren := v.Enter(n)
	if skipChildren {
		return v.Leave(newNode)
	}
	n = newNode.(*PlacementSpec)
	return v.Leave(n)
}

type AttributesSpec struct {
	node

	Attributes string
	Default    bool
}

func (n *AttributesSpec) Restore(ctx *format.RestoreCtx) error {
	ctx.WriteKeyWord("ATTRIBUTES")
	ctx.WritePlain("=")
	if n.Default {
		ctx.WriteKeyWord("DEFAULT")
		return nil
	}
	ctx.WriteString(n.Attributes)
	return nil
}

func (n *AttributesSpec) Accept(v Visitor) (Node, bool) {
	newNode, skipChildren := v.Enter(n)
	if skipChildren {
		return v.Leave(newNode)
	}
	n = newNode.(*AttributesSpec)
	return v.Leave(n)
}

type StatsOptionsSpec struct {
	node

	StatsOptions string
	Default      bool
}

func (n *StatsOptionsSpec) Restore(ctx *format.RestoreCtx) error {
	ctx.WriteKeyWord("STATS_OPTIONS")
	ctx.WritePlain("=")
	if n.Default {
		ctx.WriteKeyWord("DEFAULT")
		return nil
	}
	ctx.WriteString(n.StatsOptions)
	return nil
}

func (n *StatsOptionsSpec) Accept(v Visitor) (Node, bool) {
	newNode, skipChildren := v.Enter(n)
	if skipChildren {
		return v.Leave(newNode)
	}
	n = newNode.(*StatsOptionsSpec)
	return v.Leave(n)
}

// AlterPlacementPolicyStmt is a statement to alter placement policy option.
type AlterPlacementPolicyStmt struct {
	ddlNode

	PolicyName       model.CIStr
	IfExists         bool
	PlacementOptions []*PlacementOption
}

func (n *AlterPlacementPolicyStmt) Restore(ctx *format.RestoreCtx) error {
	ctx.WriteKeyWord("ALTER PLACEMENT POLICY ")
	if n.IfExists {
		ctx.WriteKeyWord("IF EXISTS ")
	}
	ctx.WriteName(n.PolicyName.O)
	for i, option := range n.PlacementOptions {
		ctx.WritePlain(" ")
		if err := option.Restore(ctx); err != nil {
			return errors.Annotatef(err, "An error occurred while splicing AlterPlacementPolicyStmt TableOption: [%v]", i)
		}
	}
	return nil
}

func (n *AlterPlacementPolicyStmt) Accept(v Visitor) (Node, bool) {
	newNode, skipChildren := v.Enter(n)
	if skipChildren {
		return v.Leave(newNode)
	}
	n = newNode.(*AlterPlacementPolicyStmt)
	return v.Leave(n)
}

// AlterSequenceStmt is a statement to alter sequence option.
type AlterSequenceStmt struct {
	ddlNode

	// sequence name
	Name *TableName

	IfExists   bool
	SeqOptions []*SequenceOption
}

func (n *AlterSequenceStmt) Restore(ctx *format.RestoreCtx) error {
	ctx.WriteKeyWord("ALTER SEQUENCE ")
	if n.IfExists {
		ctx.WriteKeyWord("IF EXISTS ")
	}
	if err := n.Name.Restore(ctx); err != nil {
		return errors.Annotate(err, "An error occurred while restore AlterSequenceStmt.Table")
	}
	for i, option := range n.SeqOptions {
		ctx.WritePlain(" ")
		if err := option.Restore(ctx); err != nil {
			return errors.Annotatef(err, "An error occurred while splicing AlterSequenceStmt SequenceOption: [%v]", i)
		}
	}
	return nil
}

func (n *AlterSequenceStmt) Accept(v Visitor) (Node, bool) {
	newNode, skipChildren := v.Enter(n)
	if skipChildren {
		return v.Leave(newNode)
	}
	n = newNode.(*AlterSequenceStmt)
	node, ok := n.Name.Accept(v)
	if !ok {
		return n, false
	}
	n.Name = node.(*TableName)
	return v.Leave(n)
}<|MERGE_RESOLUTION|>--- conflicted
+++ resolved
@@ -2494,12 +2494,9 @@
 	AlterTableAddStatistics
 	AlterTableDropStatistics
 	AlterTableAttributes
-<<<<<<< HEAD
-	AlterTableStatsOptions
-=======
 	AlterTableCache
 	AlterTableNoCache
->>>>>>> 00054d86
+	AlterTableStatsOptions
 )
 
 // LockType is the type for AlterTableSpec.
@@ -3132,19 +3129,16 @@
 		if err := spec.Restore(ctx); err != nil {
 			return errors.Annotatef(err, "An error occurred while restore AlterTableSpec.AttributesSpec")
 		}
-<<<<<<< HEAD
+	case AlterTableCache:
+		ctx.WriteKeyWord("CACHE")
+	case AlterTableNoCache:
+		ctx.WriteKeyWord("NOCACHE")
 	case AlterTableStatsOptions:
 		spec := n.StatsOptionsSpec
 		if err := spec.Restore(ctx); err != nil {
 			return errors.Annotatef(err, "An error occurred while restore AlterTableSpec.StatsOptionsSpec")
 		}
 
-=======
-	case AlterTableCache:
-		ctx.WriteKeyWord("CACHE")
-	case AlterTableNoCache:
-		ctx.WriteKeyWord("NOCACHE")
->>>>>>> 00054d86
 	default:
 		// TODO: not support
 		ctx.WritePlainf(" /* AlterTableType(%d) is not supported */ ", n.Tp)
