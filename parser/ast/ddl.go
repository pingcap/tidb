// Copyright 2015 PingCAP, Inc.
//
// Licensed under the Apache License, Version 2.0 (the "License");
// you may not use this file except in compliance with the License.
// You may obtain a copy of the License at
//
//     http://www.apache.org/licenses/LICENSE-2.0
//
// Unless required by applicable law or agreed to in writing, software
// distributed under the License is distributed on an "AS IS" BASIS,
// See the License for the specific language governing permissions and
// limitations under the License.

package ast

import (
	"github.com/pingcap/errors"
	"github.com/pingcap/tidb/parser/auth"
	"github.com/pingcap/tidb/parser/format"
	"github.com/pingcap/tidb/parser/model"
	"github.com/pingcap/tidb/parser/mysql"
	"github.com/pingcap/tidb/parser/terror"
	"github.com/pingcap/tidb/parser/tidb"
	"github.com/pingcap/tidb/parser/types"
)

var (
	_ DDLNode = &AlterTableStmt{}
	_ DDLNode = &AlterSequenceStmt{}
	_ DDLNode = &AlterPlacementPolicyStmt{}
	_ DDLNode = &CreateDatabaseStmt{}
	_ DDLNode = &CreateIndexStmt{}
	_ DDLNode = &CreateTableStmt{}
	_ DDLNode = &CreateViewStmt{}
	_ DDLNode = &CreateSequenceStmt{}
	_ DDLNode = &CreatePlacementPolicyStmt{}
	_ DDLNode = &DropDatabaseStmt{}
	_ DDLNode = &DropIndexStmt{}
	_ DDLNode = &DropTableStmt{}
	_ DDLNode = &DropSequenceStmt{}
	_ DDLNode = &DropPlacementPolicyStmt{}
	_ DDLNode = &RenameTableStmt{}
	_ DDLNode = &TruncateTableStmt{}
	_ DDLNode = &RepairTableStmt{}

	_ Node = &AlterTableSpec{}
	_ Node = &ColumnDef{}
	_ Node = &ColumnOption{}
	_ Node = &ColumnPosition{}
	_ Node = &Constraint{}
	_ Node = &IndexPartSpecification{}
	_ Node = &ReferenceDef{}
)

// CharsetOpt is used for parsing charset option from SQL.
type CharsetOpt struct {
	Chs string
	Col string
}

// NullString represents a string that may be nil.
type NullString struct {
	String string
	Empty  bool // Empty is true if String is empty backtick.
}

// DatabaseOptionType is the type for database options.
type DatabaseOptionType int

// Database option types.
const (
	DatabaseOptionNone DatabaseOptionType = iota
	DatabaseOptionCharset
	DatabaseOptionCollate
	DatabaseOptionEncryption
	DatabaseSetTiFlashReplica
	DatabaseOptionPlacementPolicy = DatabaseOptionType(PlacementOptionPolicy)
)

// DatabaseOption represents database option.
type DatabaseOption struct {
	Tp             DatabaseOptionType
	Value          string
	UintValue      uint64
	TiFlashReplica *TiFlashReplicaSpec
}

// Restore implements Node interface.
func (n *DatabaseOption) Restore(ctx *format.RestoreCtx) error {
	switch n.Tp {
	case DatabaseOptionCharset:
		ctx.WriteKeyWord("CHARACTER SET")
		ctx.WritePlain(" = ")
		ctx.WritePlain(n.Value)
	case DatabaseOptionCollate:
		ctx.WriteKeyWord("COLLATE")
		ctx.WritePlain(" = ")
		ctx.WritePlain(n.Value)
	case DatabaseOptionEncryption:
		ctx.WriteKeyWord("ENCRYPTION")
		ctx.WritePlain(" = ")
		ctx.WriteString(n.Value)
	case DatabaseOptionPlacementPolicy:
		placementOpt := PlacementOption{
			Tp:        PlacementOptionPolicy,
			UintValue: n.UintValue,
			StrValue:  n.Value,
		}
		return placementOpt.Restore(ctx)
	case DatabaseSetTiFlashReplica:
		ctx.WriteKeyWord("SET TIFLASH REPLICA ")
		ctx.WritePlainf("%d", n.TiFlashReplica.Count)
		if len(n.TiFlashReplica.Labels) == 0 {
			break
		}
		ctx.WriteKeyWord(" LOCATION LABELS ")
		for i, v := range n.TiFlashReplica.Labels {
			if i > 0 {
				ctx.WritePlain(", ")
			}
			ctx.WriteString(v)
		}
	default:
		return errors.Errorf("invalid DatabaseOptionType: %d", n.Tp)
	}
	return nil
}

// CreateDatabaseStmt is a statement to create a database.
// See https://dev.mysql.com/doc/refman/5.7/en/create-database.html
type CreateDatabaseStmt struct {
	ddlNode

	IfNotExists bool
	Name        model.CIStr
	Options     []*DatabaseOption
}

// Restore implements Node interface.
func (n *CreateDatabaseStmt) Restore(ctx *format.RestoreCtx) error {
	ctx.WriteKeyWord("CREATE DATABASE ")
	if n.IfNotExists {
		ctx.WriteKeyWord("IF NOT EXISTS ")
	}
	ctx.WriteName(n.Name.O)
	for i, option := range n.Options {
		ctx.WritePlain(" ")
		err := option.Restore(ctx)
		if err != nil {
			return errors.Annotatef(err, "An error occurred while splicing CreateDatabaseStmt DatabaseOption: [%v]", i)
		}
	}
	return nil
}

// Accept implements Node Accept interface.
func (n *CreateDatabaseStmt) Accept(v Visitor) (Node, bool) {
	newNode, skipChildren := v.Enter(n)
	if skipChildren {
		return v.Leave(newNode)
	}
	n = newNode.(*CreateDatabaseStmt)
	return v.Leave(n)
}

// AlterDatabaseStmt is a statement to change the structure of a database.
// See https://dev.mysql.com/doc/refman/5.7/en/alter-database.html
type AlterDatabaseStmt struct {
	ddlNode

	Name                 model.CIStr
	AlterDefaultDatabase bool
	Options              []*DatabaseOption
}

// Restore implements Node interface.
func (n *AlterDatabaseStmt) Restore(ctx *format.RestoreCtx) error {
	if ctx.Flags.HasSkipPlacementRuleForRestoreFlag() && n.isAllPlacementOptions() {
		return nil
	}
	// If all options placement options and RestoreTiDBSpecialComment flag is on,
	// we should restore the whole node in special comment. For example, the restore result should be:
	// /*T![placement] ALTER DATABASE `db1` PLACEMENT POLICY = `p1` */
	// instead of
	// ALTER DATABASE `db1` /*T![placement] PLACEMENT POLICY = `p1` */
	// because altering a database without any options is not a legal syntax in mysql
	if n.isAllPlacementOptions() && ctx.Flags.HasTiDBSpecialCommentFlag() {
		return restorePlacementStmtInSpecialComment(ctx, n)
	}

	ctx.WriteKeyWord("ALTER DATABASE")
	if !n.AlterDefaultDatabase {
		ctx.WritePlain(" ")
		ctx.WriteName(n.Name.O)
	}
	for i, option := range n.Options {
		ctx.WritePlain(" ")
		err := option.Restore(ctx)
		if err != nil {
			return errors.Annotatef(err, "An error occurred while splicing AlterDatabaseStmt DatabaseOption: [%v]", i)
		}
	}
	return nil
}

// Accept implements Node Accept interface.
func (n *AlterDatabaseStmt) Accept(v Visitor) (Node, bool) {
	newNode, skipChildren := v.Enter(n)
	if skipChildren {
		return v.Leave(newNode)
	}
	n = newNode.(*AlterDatabaseStmt)
	return v.Leave(n)
}

func (n *AlterDatabaseStmt) isAllPlacementOptions() bool {
	for _, n := range n.Options {
		switch n.Tp {
		case DatabaseOptionPlacementPolicy:
		default:
			return false
		}
	}
	return true
}

// DropDatabaseStmt is a statement to drop a database and all tables in the database.
// See https://dev.mysql.com/doc/refman/5.7/en/drop-database.html
type DropDatabaseStmt struct {
	ddlNode

	IfExists bool
	Name     model.CIStr
}

// Restore implements Node interface.
func (n *DropDatabaseStmt) Restore(ctx *format.RestoreCtx) error {
	ctx.WriteKeyWord("DROP DATABASE ")
	if n.IfExists {
		ctx.WriteKeyWord("IF EXISTS ")
	}
	ctx.WriteName(n.Name.O)
	return nil
}

// Accept implements Node Accept interface.
func (n *DropDatabaseStmt) Accept(v Visitor) (Node, bool) {
	newNode, skipChildren := v.Enter(n)
	if skipChildren {
		return v.Leave(newNode)
	}
	n = newNode.(*DropDatabaseStmt)
	return v.Leave(n)
}

// IndexPartSpecifications is used for parsing index column name or index expression from SQL.
type IndexPartSpecification struct {
	node

	Column *ColumnName
	Length int
	Expr   ExprNode
}

// Restore implements Node interface.
func (n *IndexPartSpecification) Restore(ctx *format.RestoreCtx) error {
	if n.Expr != nil {
		ctx.WritePlain("(")
		if err := n.Expr.Restore(ctx); err != nil {
			return errors.Annotate(err, "An error occurred while splicing IndexPartSpecifications")
		}
		ctx.WritePlain(")")
		return nil
	}
	if err := n.Column.Restore(ctx); err != nil {
		return errors.Annotate(err, "An error occurred while splicing IndexPartSpecifications")
	}
	if n.Length > 0 {
		ctx.WritePlainf("(%d)", n.Length)
	}
	return nil
}

// Accept implements Node Accept interface.
func (n *IndexPartSpecification) Accept(v Visitor) (Node, bool) {
	newNode, skipChildren := v.Enter(n)
	if skipChildren {
		return v.Leave(newNode)
	}
	n = newNode.(*IndexPartSpecification)
	if n.Expr != nil {
		node, ok := n.Expr.Accept(v)
		if !ok {
			return n, false
		}
		n.Expr = node.(ExprNode)
		return v.Leave(n)
	}
	node, ok := n.Column.Accept(v)
	if !ok {
		return n, false
	}
	n.Column = node.(*ColumnName)
	return v.Leave(n)
}

// MatchType is the type for reference match type.
type MatchType int

// match type
const (
	MatchNone MatchType = iota
	MatchFull
	MatchPartial
	MatchSimple
)

// ReferenceDef is used for parsing foreign key reference option from SQL.
// See http://dev.mysql.com/doc/refman/5.7/en/create-table-foreign-keys.html
type ReferenceDef struct {
	node

	Table                   *TableName
	IndexPartSpecifications []*IndexPartSpecification
	OnDelete                *OnDeleteOpt
	OnUpdate                *OnUpdateOpt
	Match                   MatchType
}

// Restore implements Node interface.
func (n *ReferenceDef) Restore(ctx *format.RestoreCtx) error {
	if n.Table != nil {
		ctx.WriteKeyWord("REFERENCES ")
		if err := n.Table.Restore(ctx); err != nil {
			return errors.Annotate(err, "An error occurred while splicing ReferenceDef")
		}
	}

	if n.IndexPartSpecifications != nil {
		ctx.WritePlain("(")
		for i, indexColNames := range n.IndexPartSpecifications {
			if i > 0 {
				ctx.WritePlain(", ")
			}
			if err := indexColNames.Restore(ctx); err != nil {
				return errors.Annotatef(err, "An error occurred while splicing IndexPartSpecifications: [%v]", i)
			}
		}
		ctx.WritePlain(")")
	}

	if n.Match != MatchNone {
		ctx.WriteKeyWord(" MATCH ")
		switch n.Match {
		case MatchFull:
			ctx.WriteKeyWord("FULL")
		case MatchPartial:
			ctx.WriteKeyWord("PARTIAL")
		case MatchSimple:
			ctx.WriteKeyWord("SIMPLE")
		}
	}
	if n.OnDelete.ReferOpt != ReferOptionNoOption {
		ctx.WritePlain(" ")
		if err := n.OnDelete.Restore(ctx); err != nil {
			return errors.Annotate(err, "An error occurred while splicing OnDelete")
		}
	}
	if n.OnUpdate.ReferOpt != ReferOptionNoOption {
		ctx.WritePlain(" ")
		if err := n.OnUpdate.Restore(ctx); err != nil {
			return errors.Annotate(err, "An error occurred while splicing OnUpdate")
		}
	}
	return nil
}

// Accept implements Node Accept interface.
func (n *ReferenceDef) Accept(v Visitor) (Node, bool) {
	newNode, skipChildren := v.Enter(n)
	if skipChildren {
		return v.Leave(newNode)
	}
	n = newNode.(*ReferenceDef)
	if n.Table != nil {
		node, ok := n.Table.Accept(v)
		if !ok {
			return n, false
		}
		n.Table = node.(*TableName)
	}
	for i, val := range n.IndexPartSpecifications {
		node, ok := val.Accept(v)
		if !ok {
			return n, false
		}
		n.IndexPartSpecifications[i] = node.(*IndexPartSpecification)
	}
	onDelete, ok := n.OnDelete.Accept(v)
	if !ok {
		return n, false
	}
	n.OnDelete = onDelete.(*OnDeleteOpt)
	onUpdate, ok := n.OnUpdate.Accept(v)
	if !ok {
		return n, false
	}
	n.OnUpdate = onUpdate.(*OnUpdateOpt)
	return v.Leave(n)
}

// ReferOptionType is the type for refer options.
type ReferOptionType int

// Refer option types.
const (
	ReferOptionNoOption ReferOptionType = iota
	ReferOptionRestrict
	ReferOptionCascade
	ReferOptionSetNull
	ReferOptionNoAction
	ReferOptionSetDefault
)

// String implements fmt.Stringer interface.
func (r ReferOptionType) String() string {
	switch r {
	case ReferOptionRestrict:
		return "RESTRICT"
	case ReferOptionCascade:
		return "CASCADE"
	case ReferOptionSetNull:
		return "SET NULL"
	case ReferOptionNoAction:
		return "NO ACTION"
	case ReferOptionSetDefault:
		return "SET DEFAULT"
	}
	return ""
}

// OnDeleteOpt is used for optional on delete clause.
type OnDeleteOpt struct {
	node
	ReferOpt ReferOptionType
}

// Restore implements Node interface.
func (n *OnDeleteOpt) Restore(ctx *format.RestoreCtx) error {
	if n.ReferOpt != ReferOptionNoOption {
		ctx.WriteKeyWord("ON DELETE ")
		ctx.WriteKeyWord(n.ReferOpt.String())
	}
	return nil
}

// Accept implements Node Accept interface.
func (n *OnDeleteOpt) Accept(v Visitor) (Node, bool) {
	newNode, skipChildren := v.Enter(n)
	if skipChildren {
		return v.Leave(newNode)
	}
	n = newNode.(*OnDeleteOpt)
	return v.Leave(n)
}

// OnUpdateOpt is used for optional on update clause.
type OnUpdateOpt struct {
	node
	ReferOpt ReferOptionType
}

// Restore implements Node interface.
func (n *OnUpdateOpt) Restore(ctx *format.RestoreCtx) error {
	if n.ReferOpt != ReferOptionNoOption {
		ctx.WriteKeyWord("ON UPDATE ")
		ctx.WriteKeyWord(n.ReferOpt.String())
	}
	return nil
}

// Accept implements Node Accept interface.
func (n *OnUpdateOpt) Accept(v Visitor) (Node, bool) {
	newNode, skipChildren := v.Enter(n)
	if skipChildren {
		return v.Leave(newNode)
	}
	n = newNode.(*OnUpdateOpt)
	return v.Leave(n)
}

// ColumnOptionType is the type for ColumnOption.
type ColumnOptionType int

// ColumnOption types.
const (
	ColumnOptionNoOption ColumnOptionType = iota
	ColumnOptionPrimaryKey
	ColumnOptionNotNull
	ColumnOptionAutoIncrement
	ColumnOptionDefaultValue
	ColumnOptionUniqKey
	ColumnOptionNull
	ColumnOptionOnUpdate // For Timestamp and Datetime only.
	ColumnOptionFulltext
	ColumnOptionComment
	ColumnOptionGenerated
	ColumnOptionReference
	ColumnOptionCollate
	ColumnOptionCheck
	ColumnOptionColumnFormat
	ColumnOptionStorage
	ColumnOptionAutoRandom
)

var (
	invalidOptionForGeneratedColumn = map[ColumnOptionType]struct{}{
		ColumnOptionAutoIncrement: {},
		ColumnOptionOnUpdate:      {},
		ColumnOptionDefaultValue:  {},
	}
)

// ColumnOption is used for parsing column constraint info from SQL.
type ColumnOption struct {
	node

	Tp ColumnOptionType
	// Expr is used for ColumnOptionDefaultValue/ColumnOptionOnUpdateColumnOptionGenerated.
	// For ColumnOptionDefaultValue or ColumnOptionOnUpdate, it's the target value.
	// For ColumnOptionGenerated, it's the target expression.
	Expr ExprNode
	// Stored is only for ColumnOptionGenerated, default is false.
	Stored bool
	// Refer is used for foreign key.
	Refer               *ReferenceDef
	StrValue            string
	AutoRandomBitLength int
	// Enforced is only for Check, default is true.
	Enforced bool
	// Name is only used for Check Constraint name.
	ConstraintName string
	PrimaryKeyTp   model.PrimaryKeyType
}

// Restore implements Node interface.
func (n *ColumnOption) Restore(ctx *format.RestoreCtx) error {
	switch n.Tp {
	case ColumnOptionNoOption:
		return nil
	case ColumnOptionPrimaryKey:
		ctx.WriteKeyWord("PRIMARY KEY")
		pkTp := n.PrimaryKeyTp.String()
		if len(pkTp) != 0 {
			ctx.WritePlain(" ")
			_ = ctx.WriteWithSpecialComments(tidb.FeatureIDClusteredIndex, func() error {
				ctx.WriteKeyWord(pkTp)
				return nil
			})
		}
	case ColumnOptionNotNull:
		ctx.WriteKeyWord("NOT NULL")
	case ColumnOptionAutoIncrement:
		ctx.WriteKeyWord("AUTO_INCREMENT")
	case ColumnOptionDefaultValue:
		ctx.WriteKeyWord("DEFAULT ")
		if err := n.Expr.Restore(ctx); err != nil {
			return errors.Annotate(err, "An error occurred while splicing ColumnOption DefaultValue Expr")
		}
	case ColumnOptionUniqKey:
		ctx.WriteKeyWord("UNIQUE KEY")
	case ColumnOptionNull:
		ctx.WriteKeyWord("NULL")
	case ColumnOptionOnUpdate:
		ctx.WriteKeyWord("ON UPDATE ")
		if err := n.Expr.Restore(ctx); err != nil {
			return errors.Annotate(err, "An error occurred while splicing ColumnOption ON UPDATE Expr")
		}
	case ColumnOptionFulltext:
		return errors.New("TiDB Parser ignore the `ColumnOptionFulltext` type now")
	case ColumnOptionComment:
		ctx.WriteKeyWord("COMMENT ")
		if err := n.Expr.Restore(ctx); err != nil {
			return errors.Annotate(err, "An error occurred while splicing ColumnOption COMMENT Expr")
		}
	case ColumnOptionGenerated:
		ctx.WriteKeyWord("GENERATED ALWAYS AS")
		ctx.WritePlain("(")
		if err := n.Expr.Restore(ctx); err != nil {
			return errors.Annotate(err, "An error occurred while splicing ColumnOption GENERATED ALWAYS Expr")
		}
		ctx.WritePlain(")")
		if n.Stored {
			ctx.WriteKeyWord(" STORED")
		} else {
			ctx.WriteKeyWord(" VIRTUAL")
		}
	case ColumnOptionReference:
		if err := n.Refer.Restore(ctx); err != nil {
			return errors.Annotate(err, "An error occurred while splicing ColumnOption ReferenceDef")
		}
	case ColumnOptionCollate:
		if n.StrValue == "" {
			return errors.New("Empty ColumnOption COLLATE")
		}
		ctx.WriteKeyWord("COLLATE ")
		ctx.WritePlain(n.StrValue)
	case ColumnOptionCheck:
		if n.ConstraintName != "" {
			ctx.WriteKeyWord("CONSTRAINT ")
			ctx.WriteName(n.ConstraintName)
			ctx.WritePlain(" ")
		}
		ctx.WriteKeyWord("CHECK")
		ctx.WritePlain("(")
		if err := n.Expr.Restore(ctx); err != nil {
			return errors.Trace(err)
		}
		ctx.WritePlain(")")
		if n.Enforced {
			ctx.WriteKeyWord(" ENFORCED")
		} else {
			ctx.WriteKeyWord(" NOT ENFORCED")
		}
	case ColumnOptionColumnFormat:
		ctx.WriteKeyWord("COLUMN_FORMAT ")
		ctx.WriteKeyWord(n.StrValue)
	case ColumnOptionStorage:
		ctx.WriteKeyWord("STORAGE ")
		ctx.WriteKeyWord(n.StrValue)
	case ColumnOptionAutoRandom:
		_ = ctx.WriteWithSpecialComments(tidb.FeatureIDAutoRandom, func() error {
			ctx.WriteKeyWord("AUTO_RANDOM")
			if n.AutoRandomBitLength != types.UnspecifiedLength {
				ctx.WritePlainf("(%d)", n.AutoRandomBitLength)
			}
			return nil
		})
	default:
		return errors.New("An error occurred while splicing ColumnOption")
	}
	return nil
}

// Accept implements Node Accept interface.
func (n *ColumnOption) Accept(v Visitor) (Node, bool) {
	newNode, skipChildren := v.Enter(n)
	if skipChildren {
		return v.Leave(newNode)
	}
	n = newNode.(*ColumnOption)
	if n.Expr != nil {
		node, ok := n.Expr.Accept(v)
		if !ok {
			return n, false
		}
		n.Expr = node.(ExprNode)
	}
	return v.Leave(n)
}

// IndexVisibility is the option for index visibility.
type IndexVisibility int

// IndexVisibility options.
const (
	IndexVisibilityDefault IndexVisibility = iota
	IndexVisibilityVisible
	IndexVisibilityInvisible
)

// IndexOption is the index options.
//    KEY_BLOCK_SIZE [=] value
//  | index_type
//  | WITH PARSER parser_name
//  | COMMENT 'string'
// See http://dev.mysql.com/doc/refman/5.7/en/create-table.html
type IndexOption struct {
	node

	KeyBlockSize uint64
	Tp           model.IndexType
	Comment      string
	ParserName   model.CIStr
	Visibility   IndexVisibility
	PrimaryKeyTp model.PrimaryKeyType
}

// Restore implements Node interface.
func (n *IndexOption) Restore(ctx *format.RestoreCtx) error {
	hasPrevOption := false
	if n.PrimaryKeyTp != model.PrimaryKeyTypeDefault {
		_ = ctx.WriteWithSpecialComments(tidb.FeatureIDClusteredIndex, func() error {
			ctx.WriteKeyWord(n.PrimaryKeyTp.String())
			return nil
		})
		hasPrevOption = true
	}
	if n.KeyBlockSize > 0 {
		if hasPrevOption {
			ctx.WritePlain(" ")
		}
		ctx.WriteKeyWord("KEY_BLOCK_SIZE")
		ctx.WritePlainf("=%d", n.KeyBlockSize)
		hasPrevOption = true
	}

	if n.Tp != model.IndexTypeInvalid {
		if hasPrevOption {
			ctx.WritePlain(" ")
		}
		ctx.WriteKeyWord("USING ")
		ctx.WritePlain(n.Tp.String())
		hasPrevOption = true
	}

	if len(n.ParserName.O) > 0 {
		if hasPrevOption {
			ctx.WritePlain(" ")
		}
		ctx.WriteKeyWord("WITH PARSER ")
		ctx.WriteName(n.ParserName.O)
		hasPrevOption = true
	}

	if n.Comment != "" {
		if hasPrevOption {
			ctx.WritePlain(" ")
		}
		ctx.WriteKeyWord("COMMENT ")
		ctx.WriteString(n.Comment)
		hasPrevOption = true
	}

	if n.Visibility != IndexVisibilityDefault {
		if hasPrevOption {
			ctx.WritePlain(" ")
		}
		switch n.Visibility {
		case IndexVisibilityVisible:
			ctx.WriteKeyWord("VISIBLE")
		case IndexVisibilityInvisible:
			ctx.WriteKeyWord("INVISIBLE")
		}
	}
	return nil
}

// Accept implements Node Accept interface.
func (n *IndexOption) Accept(v Visitor) (Node, bool) {
	newNode, skipChildren := v.Enter(n)
	if skipChildren {
		return v.Leave(newNode)
	}
	n = newNode.(*IndexOption)
	return v.Leave(n)
}

// ConstraintType is the type for Constraint.
type ConstraintType int

// ConstraintTypes
const (
	ConstraintNoConstraint ConstraintType = iota
	ConstraintPrimaryKey
	ConstraintKey
	ConstraintIndex
	ConstraintUniq
	ConstraintUniqKey
	ConstraintUniqIndex
	ConstraintForeignKey
	ConstraintFulltext
	ConstraintCheck
)

// Constraint is constraint for table definition.
type Constraint struct {
	node

	// only supported by MariaDB 10.0.2+ (ADD {INDEX|KEY}, ADD FOREIGN KEY),
	// see https://mariadb.com/kb/en/library/alter-table/
	IfNotExists bool

	Tp   ConstraintType
	Name string

	Keys []*IndexPartSpecification // Used for PRIMARY KEY, UNIQUE, ......

	Refer *ReferenceDef // Used for foreign key.

	Option *IndexOption // Index Options

	Expr ExprNode // Used for Check

	Enforced bool // Used for Check

	InColumn bool // Used for Check

	InColumnName string // Used for Check
	IsEmptyIndex bool   // Used for Check
}

// Restore implements Node interface.
func (n *Constraint) Restore(ctx *format.RestoreCtx) error {
	switch n.Tp {
	case ConstraintNoConstraint:
		return nil
	case ConstraintPrimaryKey:
		ctx.WriteKeyWord("PRIMARY KEY")
	case ConstraintKey:
		ctx.WriteKeyWord("KEY")
		if n.IfNotExists {
			ctx.WriteKeyWord(" IF NOT EXISTS")
		}
	case ConstraintIndex:
		ctx.WriteKeyWord("INDEX")
		if n.IfNotExists {
			ctx.WriteKeyWord(" IF NOT EXISTS")
		}
	case ConstraintUniq:
		ctx.WriteKeyWord("UNIQUE")
	case ConstraintUniqKey:
		ctx.WriteKeyWord("UNIQUE KEY")
	case ConstraintUniqIndex:
		ctx.WriteKeyWord("UNIQUE INDEX")
	case ConstraintFulltext:
		ctx.WriteKeyWord("FULLTEXT")
	case ConstraintCheck:
		if n.Name != "" {
			ctx.WriteKeyWord("CONSTRAINT ")
			ctx.WriteName(n.Name)
			ctx.WritePlain(" ")
		}
		ctx.WriteKeyWord("CHECK")
		ctx.WritePlain("(")
		if err := n.Expr.Restore(ctx); err != nil {
			return errors.Trace(err)
		}
		ctx.WritePlain(") ")
		if n.Enforced {
			ctx.WriteKeyWord("ENFORCED")
		} else {
			ctx.WriteKeyWord("NOT ENFORCED")
		}
		return nil
	}

	if n.Tp == ConstraintForeignKey {
		ctx.WriteKeyWord("CONSTRAINT ")
		if n.Name != "" {
			ctx.WriteName(n.Name)
			ctx.WritePlain(" ")
		}
		ctx.WriteKeyWord("FOREIGN KEY ")
		if n.IfNotExists {
			ctx.WriteKeyWord("IF NOT EXISTS ")
		}
	} else if n.Name != "" || n.IsEmptyIndex {
		ctx.WritePlain(" ")
		ctx.WriteName(n.Name)
	}

	ctx.WritePlain("(")
	for i, keys := range n.Keys {
		if i > 0 {
			ctx.WritePlain(", ")
		}
		if err := keys.Restore(ctx); err != nil {
			return errors.Annotatef(err, "An error occurred while splicing Constraint Keys: [%v]", i)
		}
	}
	ctx.WritePlain(")")

	if n.Refer != nil {
		ctx.WritePlain(" ")
		if err := n.Refer.Restore(ctx); err != nil {
			return errors.Annotate(err, "An error occurred while splicing Constraint Refer")
		}
	}

	if n.Option != nil {
		ctx.WritePlain(" ")
		if err := n.Option.Restore(ctx); err != nil {
			return errors.Annotate(err, "An error occurred while splicing Constraint Option")
		}
	}

	return nil
}

// Accept implements Node Accept interface.
func (n *Constraint) Accept(v Visitor) (Node, bool) {
	newNode, skipChildren := v.Enter(n)
	if skipChildren {
		return v.Leave(newNode)
	}
	n = newNode.(*Constraint)
	for i, val := range n.Keys {
		node, ok := val.Accept(v)
		if !ok {
			return n, false
		}
		n.Keys[i] = node.(*IndexPartSpecification)
	}
	if n.Refer != nil {
		node, ok := n.Refer.Accept(v)
		if !ok {
			return n, false
		}
		n.Refer = node.(*ReferenceDef)
	}
	if n.Option != nil {
		node, ok := n.Option.Accept(v)
		if !ok {
			return n, false
		}
		n.Option = node.(*IndexOption)
	}
	if n.Expr != nil {
		node, ok := n.Expr.Accept(v)
		if !ok {
			return n, false
		}
		n.Expr = node.(ExprNode)
	}
	return v.Leave(n)
}

// ColumnDef is used for parsing column definition from SQL.
type ColumnDef struct {
	node

	Name    *ColumnName
	Tp      *types.FieldType
	Options []*ColumnOption
}

// Restore implements Node interface.
func (n *ColumnDef) Restore(ctx *format.RestoreCtx) error {
	if err := n.Name.Restore(ctx); err != nil {
		return errors.Annotate(err, "An error occurred while splicing ColumnDef Name")
	}
	if n.Tp != nil {
		ctx.WritePlain(" ")
		if err := n.Tp.Restore(ctx); err != nil {
			return errors.Annotate(err, "An error occurred while splicing ColumnDef Type")
		}
	}
	for i, options := range n.Options {
		ctx.WritePlain(" ")
		if err := options.Restore(ctx); err != nil {
			return errors.Annotatef(err, "An error occurred while splicing ColumnDef ColumnOption: [%v]", i)
		}
	}
	return nil
}

// Accept implements Node Accept interface.
func (n *ColumnDef) Accept(v Visitor) (Node, bool) {
	newNode, skipChildren := v.Enter(n)
	if skipChildren {
		return v.Leave(newNode)
	}
	n = newNode.(*ColumnDef)
	node, ok := n.Name.Accept(v)
	if !ok {
		return n, false
	}
	n.Name = node.(*ColumnName)
	for i, val := range n.Options {
		node, ok := val.Accept(v)
		if !ok {
			return n, false
		}
		n.Options[i] = node.(*ColumnOption)
	}
	return v.Leave(n)
}

// Validate checks if a column definition is legal.
// For example, generated column definitions that contain such
// column options as `ON UPDATE`, `AUTO_INCREMENT`, `DEFAULT`
// are illegal.
func (n *ColumnDef) Validate() bool {
	generatedCol := false
	illegalOpt4gc := false
	for _, opt := range n.Options {
		if opt.Tp == ColumnOptionGenerated {
			generatedCol = true
		}
		_, found := invalidOptionForGeneratedColumn[opt.Tp]
		illegalOpt4gc = illegalOpt4gc || found
	}
	return !(generatedCol && illegalOpt4gc)
}

type TemporaryKeyword int

const (
	TemporaryNone TemporaryKeyword = iota
	TemporaryGlobal
	TemporaryLocal
)

// CreateTableStmt is a statement to create a table.
// See https://dev.mysql.com/doc/refman/5.7/en/create-table.html
type CreateTableStmt struct {
	ddlNode

	IfNotExists bool
	TemporaryKeyword
	// Meanless when TemporaryKeyword is not TemporaryGlobal.
	// ON COMMIT DELETE ROWS => true
	// ON COMMIT PRESERVE ROW => false
	OnCommitDelete bool
	Table          *TableName
	ReferTable     *TableName
	Cols           []*ColumnDef
	Constraints    []*Constraint
	Options        []*TableOption
	Partition      *PartitionOptions
	OnDuplicate    OnDuplicateKeyHandlingType
	Select         ResultSetNode
}

// Restore implements Node interface.
func (n *CreateTableStmt) Restore(ctx *format.RestoreCtx) error {
	switch n.TemporaryKeyword {
	case TemporaryNone:
		ctx.WriteKeyWord("CREATE TABLE ")
	case TemporaryGlobal:
		ctx.WriteKeyWord("CREATE GLOBAL TEMPORARY TABLE ")
	case TemporaryLocal:
		ctx.WriteKeyWord("CREATE TEMPORARY TABLE ")
	}
	if n.IfNotExists {
		ctx.WriteKeyWord("IF NOT EXISTS ")
	}

	if err := n.Table.Restore(ctx); err != nil {
		return errors.Annotate(err, "An error occurred while splicing CreateTableStmt Table")
	}

	if n.ReferTable != nil {
		ctx.WriteKeyWord(" LIKE ")
		if err := n.ReferTable.Restore(ctx); err != nil {
			return errors.Annotate(err, "An error occurred while splicing CreateTableStmt ReferTable")
		}
	}
	lenCols := len(n.Cols)
	lenConstraints := len(n.Constraints)
	if lenCols+lenConstraints > 0 {
		ctx.WritePlain(" (")
		for i, col := range n.Cols {
			if i > 0 {
				ctx.WritePlain(",")
			}
			if err := col.Restore(ctx); err != nil {
				return errors.Annotatef(err, "An error occurred while splicing CreateTableStmt ColumnDef: [%v]", i)
			}
		}
		for i, constraint := range n.Constraints {
			if i > 0 || lenCols >= 1 {
				ctx.WritePlain(",")
			}
			if err := constraint.Restore(ctx); err != nil {
				return errors.Annotatef(err, "An error occurred while splicing CreateTableStmt Constraints: [%v]", i)
			}
		}
		ctx.WritePlain(")")
	}

	for i, option := range n.Options {
		ctx.WritePlain(" ")
		if err := option.Restore(ctx); err != nil {
			return errors.Annotatef(err, "An error occurred while splicing CreateTableStmt TableOption: [%v]", i)
		}
	}

	if n.Partition != nil {
		ctx.WritePlain(" ")
		if err := n.Partition.Restore(ctx); err != nil {
			return errors.Annotate(err, "An error occurred while splicing CreateTableStmt Partition")
		}
	}

	if n.Select != nil {
		switch n.OnDuplicate {
		case OnDuplicateKeyHandlingError:
			ctx.WriteKeyWord(" AS ")
		case OnDuplicateKeyHandlingIgnore:
			ctx.WriteKeyWord(" IGNORE AS ")
		case OnDuplicateKeyHandlingReplace:
			ctx.WriteKeyWord(" REPLACE AS ")
		}

		if err := n.Select.Restore(ctx); err != nil {
			return errors.Annotate(err, "An error occurred while splicing CreateTableStmt Select")
		}
	}

	if n.TemporaryKeyword == TemporaryGlobal {
		if n.OnCommitDelete {
			ctx.WriteKeyWord(" ON COMMIT DELETE ROWS")
		} else {
			ctx.WriteKeyWord(" ON COMMIT PRESERVE ROWS")
		}
	}

	return nil
}

// Accept implements Node Accept interface.
func (n *CreateTableStmt) Accept(v Visitor) (Node, bool) {
	newNode, skipChildren := v.Enter(n)
	if skipChildren {
		return v.Leave(newNode)
	}
	n = newNode.(*CreateTableStmt)
	node, ok := n.Table.Accept(v)
	if !ok {
		return n, false
	}
	n.Table = node.(*TableName)
	if n.ReferTable != nil {
		node, ok = n.ReferTable.Accept(v)
		if !ok {
			return n, false
		}
		n.ReferTable = node.(*TableName)
	}
	for i, val := range n.Cols {
		node, ok = val.Accept(v)
		if !ok {
			return n, false
		}
		n.Cols[i] = node.(*ColumnDef)
	}
	for i, val := range n.Constraints {
		node, ok = val.Accept(v)
		if !ok {
			return n, false
		}
		n.Constraints[i] = node.(*Constraint)
	}
	if n.Select != nil {
		node, ok := n.Select.Accept(v)
		if !ok {
			return n, false
		}
		n.Select = node.(ResultSetNode)
	}
	if n.Partition != nil {
		node, ok := n.Partition.Accept(v)
		if !ok {
			return n, false
		}
		n.Partition = node.(*PartitionOptions)
	}

	return v.Leave(n)
}

// DropTableStmt is a statement to drop one or more tables.
// See https://dev.mysql.com/doc/refman/5.7/en/drop-table.html
type DropTableStmt struct {
	ddlNode

	IfExists         bool
	Tables           []*TableName
	IsView           bool
	TemporaryKeyword // make sense ONLY if/when IsView == false
}

// Restore implements Node interface.
func (n *DropTableStmt) Restore(ctx *format.RestoreCtx) error {
	if n.IsView {
		ctx.WriteKeyWord("DROP VIEW ")
	} else {
		switch n.TemporaryKeyword {
		case TemporaryNone:
			ctx.WriteKeyWord("DROP TABLE ")
		case TemporaryGlobal:
			ctx.WriteKeyWord("DROP GLOBAL TEMPORARY TABLE ")
		case TemporaryLocal:
			ctx.WriteKeyWord("DROP TEMPORARY TABLE ")
		}
	}
	if n.IfExists {
		ctx.WriteKeyWord("IF EXISTS ")
	}

	for index, table := range n.Tables {
		if index != 0 {
			ctx.WritePlain(", ")
		}
		if err := table.Restore(ctx); err != nil {
			return errors.Annotatef(err, "An error occurred while restore DropTableStmt.Tables[%d]", index)
		}
	}

	return nil
}

// Accept implements Node Accept interface.
func (n *DropTableStmt) Accept(v Visitor) (Node, bool) {
	newNode, skipChildren := v.Enter(n)
	if skipChildren {
		return v.Leave(newNode)
	}
	n = newNode.(*DropTableStmt)
	for i, val := range n.Tables {
		node, ok := val.Accept(v)
		if !ok {
			return n, false
		}
		n.Tables[i] = node.(*TableName)
	}
	return v.Leave(n)
}

// DropPlacementPolicyStmt is a statement to drop a Policy.
type DropPlacementPolicyStmt struct {
	ddlNode

	IfExists   bool
	PolicyName model.CIStr
}

// Restore implements Restore interface.
func (n *DropPlacementPolicyStmt) Restore(ctx *format.RestoreCtx) error {
	if ctx.Flags.HasTiDBSpecialCommentFlag() {
		return restorePlacementStmtInSpecialComment(ctx, n)
	}

	ctx.WriteKeyWord("DROP PLACEMENT POLICY ")
	if n.IfExists {
		ctx.WriteKeyWord("IF EXISTS ")
	}
	ctx.WriteName(n.PolicyName.O)
	return nil
}

func (n *DropPlacementPolicyStmt) Accept(v Visitor) (Node, bool) {
	newNode, skipChildren := v.Enter(n)
	if skipChildren {
		return v.Leave(newNode)
	}
	n = newNode.(*DropPlacementPolicyStmt)
	return v.Leave(n)
}

// DropSequenceStmt is a statement to drop a Sequence.
type DropSequenceStmt struct {
	ddlNode

	IfExists  bool
	Sequences []*TableName
}

// Restore implements Node interface.
func (n *DropSequenceStmt) Restore(ctx *format.RestoreCtx) error {
	ctx.WriteKeyWord("DROP SEQUENCE ")
	if n.IfExists {
		ctx.WriteKeyWord("IF EXISTS ")
	}
	for i, sequence := range n.Sequences {
		if i != 0 {
			ctx.WritePlain(", ")
		}
		if err := sequence.Restore(ctx); err != nil {
			return errors.Annotatef(err, "An error occurred while restore DropSequenceStmt.Sequences[%d]", i)
		}
	}

	return nil
}

// Accept implements Node Accept interface.
func (n *DropSequenceStmt) Accept(v Visitor) (Node, bool) {
	newNode, skipChildren := v.Enter(n)
	if skipChildren {
		return v.Leave(newNode)
	}
	n = newNode.(*DropSequenceStmt)
	for i, val := range n.Sequences {
		node, ok := val.Accept(v)
		if !ok {
			return n, false
		}
		n.Sequences[i] = node.(*TableName)
	}
	return v.Leave(n)
}

// RenameTableStmt is a statement to rename a table.
// See http://dev.mysql.com/doc/refman/5.7/en/rename-table.html
type RenameTableStmt struct {
	ddlNode

	TableToTables []*TableToTable
}

// Restore implements Node interface.
func (n *RenameTableStmt) Restore(ctx *format.RestoreCtx) error {
	ctx.WriteKeyWord("RENAME TABLE ")
	for index, table2table := range n.TableToTables {
		if index != 0 {
			ctx.WritePlain(", ")
		}
		if err := table2table.Restore(ctx); err != nil {
			return errors.Annotate(err, "An error occurred while restore RenameTableStmt.TableToTables")
		}
	}
	return nil
}

// Accept implements Node Accept interface.
func (n *RenameTableStmt) Accept(v Visitor) (Node, bool) {
	newNode, skipChildren := v.Enter(n)
	if skipChildren {
		return v.Leave(newNode)
	}
	n = newNode.(*RenameTableStmt)

	for i, t := range n.TableToTables {
		node, ok := t.Accept(v)
		if !ok {
			return n, false
		}
		n.TableToTables[i] = node.(*TableToTable)
	}

	return v.Leave(n)
}

// TableToTable represents renaming old table to new table used in RenameTableStmt.
type TableToTable struct {
	node
	OldTable *TableName
	NewTable *TableName
}

// Restore implements Node interface.
func (n *TableToTable) Restore(ctx *format.RestoreCtx) error {
	if err := n.OldTable.Restore(ctx); err != nil {
		return errors.Annotate(err, "An error occurred while restore TableToTable.OldTable")
	}
	ctx.WriteKeyWord(" TO ")
	if err := n.NewTable.Restore(ctx); err != nil {
		return errors.Annotate(err, "An error occurred while restore TableToTable.NewTable")
	}
	return nil
}

// Accept implements Node Accept interface.
func (n *TableToTable) Accept(v Visitor) (Node, bool) {
	newNode, skipChildren := v.Enter(n)
	if skipChildren {
		return v.Leave(newNode)
	}
	n = newNode.(*TableToTable)
	node, ok := n.OldTable.Accept(v)
	if !ok {
		return n, false
	}
	n.OldTable = node.(*TableName)
	node, ok = n.NewTable.Accept(v)
	if !ok {
		return n, false
	}
	n.NewTable = node.(*TableName)
	return v.Leave(n)
}

// CreateViewStmt is a statement to create a View.
// See https://dev.mysql.com/doc/refman/5.7/en/create-view.html
type CreateViewStmt struct {
	ddlNode

	OrReplace   bool
	ViewName    *TableName
	Cols        []model.CIStr
	Select      StmtNode
	SchemaCols  []model.CIStr
	Algorithm   model.ViewAlgorithm
	Definer     *auth.UserIdentity
	Security    model.ViewSecurity
	CheckOption model.ViewCheckOption
}

// Restore implements Node interface.
func (n *CreateViewStmt) Restore(ctx *format.RestoreCtx) error {
	ctx.WriteKeyWord("CREATE ")
	if n.OrReplace {
		ctx.WriteKeyWord("OR REPLACE ")
	}
	ctx.WriteKeyWord("ALGORITHM")
	ctx.WritePlain(" = ")
	ctx.WriteKeyWord(n.Algorithm.String())
	ctx.WriteKeyWord(" DEFINER")
	ctx.WritePlain(" = ")

	// todo Use n.Definer.Restore(ctx) to replace this part
	if n.Definer.CurrentUser {
		ctx.WriteKeyWord("current_user")
	} else {
		ctx.WriteName(n.Definer.Username)
		if n.Definer.Hostname != "" {
			ctx.WritePlain("@")
			ctx.WriteName(n.Definer.Hostname)
		}
	}

	ctx.WriteKeyWord(" SQL SECURITY ")
	ctx.WriteKeyWord(n.Security.String())
	ctx.WriteKeyWord(" VIEW ")

	if err := n.ViewName.Restore(ctx); err != nil {
		return errors.Annotate(err, "An error occurred while create CreateViewStmt.ViewName")
	}

	for i, col := range n.Cols {
		if i == 0 {
			ctx.WritePlain(" (")
		} else {
			ctx.WritePlain(",")
		}
		ctx.WriteName(col.O)
		if i == len(n.Cols)-1 {
			ctx.WritePlain(")")
		}
	}

	ctx.WriteKeyWord(" AS ")

	if err := n.Select.Restore(ctx); err != nil {
		return errors.Annotate(err, "An error occurred while create CreateViewStmt.Select")
	}

	if n.CheckOption != model.CheckOptionCascaded {
		ctx.WriteKeyWord(" WITH ")
		ctx.WriteKeyWord(n.CheckOption.String())
		ctx.WriteKeyWord(" CHECK OPTION")
	}
	return nil
}

// Accept implements Node Accept interface.
func (n *CreateViewStmt) Accept(v Visitor) (Node, bool) {
	newNode, skipChildren := v.Enter(n)
	if skipChildren {
		return v.Leave(newNode)
	}
	n = newNode.(*CreateViewStmt)
	node, ok := n.ViewName.Accept(v)
	if !ok {
		return n, false
	}
	n.ViewName = node.(*TableName)
	selnode, ok := n.Select.Accept(v)
	if !ok {
		return n, false
	}
	n.Select = selnode.(StmtNode)
	return v.Leave(n)
}

// CreatePlacementPolicyStmt is a statement to create a policy.
type CreatePlacementPolicyStmt struct {
	ddlNode

	OrReplace        bool
	IfNotExists      bool
	PolicyName       model.CIStr
	PlacementOptions []*PlacementOption
}

// Restore implements Node interface.
func (n *CreatePlacementPolicyStmt) Restore(ctx *format.RestoreCtx) error {
	if ctx.Flags.HasTiDBSpecialCommentFlag() {
		return restorePlacementStmtInSpecialComment(ctx, n)
	}

	ctx.WriteKeyWord("CREATE ")
	if n.OrReplace {
		ctx.WriteKeyWord("OR REPLACE ")
	}
	ctx.WriteKeyWord("PLACEMENT POLICY ")
	if n.IfNotExists {
		ctx.WriteKeyWord("IF NOT EXISTS ")
	}
	ctx.WriteName(n.PolicyName.O)
	for i, option := range n.PlacementOptions {
		ctx.WritePlain(" ")
		if err := option.Restore(ctx); err != nil {
			return errors.Annotatef(err, "An error occurred while splicing CreatePlacementPolicy TableOption: [%v]", i)
		}
	}
	return nil
}

// Accept implements Node Accept interface.
func (n *CreatePlacementPolicyStmt) Accept(v Visitor) (Node, bool) {
	newNode, skipChildren := v.Enter(n)
	if skipChildren {
		return v.Leave(newNode)
	}
	n = newNode.(*CreatePlacementPolicyStmt)
	return v.Leave(n)
}

// CreateSequenceStmt is a statement to create a Sequence.
type CreateSequenceStmt struct {
	ddlNode

	// TODO : support or replace if need : care for it will conflict on temporaryOpt.
	IfNotExists bool
	Name        *TableName
	SeqOptions  []*SequenceOption
	TblOptions  []*TableOption
}

// Restore implements Node interface.
func (n *CreateSequenceStmt) Restore(ctx *format.RestoreCtx) error {
	ctx.WriteKeyWord("CREATE ")
	ctx.WriteKeyWord("SEQUENCE ")
	if n.IfNotExists {
		ctx.WriteKeyWord("IF NOT EXISTS ")
	}
	if err := n.Name.Restore(ctx); err != nil {
		return errors.Annotate(err, "An error occurred while create CreateSequenceStmt.Name")
	}
	for i, option := range n.SeqOptions {
		ctx.WritePlain(" ")
		if err := option.Restore(ctx); err != nil {
			return errors.Annotatef(err, "An error occurred while splicing CreateSequenceStmt SequenceOption: [%v]", i)
		}
	}
	for i, option := range n.TblOptions {
		ctx.WritePlain(" ")
		if err := option.Restore(ctx); err != nil {
			return errors.Annotatef(err, "An error occurred while splicing CreateSequenceStmt TableOption: [%v]", i)
		}
	}
	return nil
}

// Accept implements Node Accept interface.
func (n *CreateSequenceStmt) Accept(v Visitor) (Node, bool) {
	newNode, skipChildren := v.Enter(n)
	if skipChildren {
		return v.Leave(newNode)
	}
	n = newNode.(*CreateSequenceStmt)
	node, ok := n.Name.Accept(v)
	if !ok {
		return n, false
	}
	n.Name = node.(*TableName)
	return v.Leave(n)
}

// IndexLockAndAlgorithm stores the algorithm option and the lock option.
type IndexLockAndAlgorithm struct {
	node

	LockTp      LockType
	AlgorithmTp AlgorithmType
}

// Restore implements Node interface.
func (n *IndexLockAndAlgorithm) Restore(ctx *format.RestoreCtx) error {
	hasPrevOption := false
	if n.AlgorithmTp != AlgorithmTypeDefault {
		ctx.WriteKeyWord("ALGORITHM")
		ctx.WritePlain(" = ")
		ctx.WriteKeyWord(n.AlgorithmTp.String())
		hasPrevOption = true
	}

	if n.LockTp != LockTypeDefault {
		if hasPrevOption {
			ctx.WritePlain(" ")
		}
		ctx.WriteKeyWord("LOCK")
		ctx.WritePlain(" = ")
		ctx.WriteKeyWord(n.LockTp.String())
	}
	return nil
}

// Accept implements Node Accept interface.
func (n *IndexLockAndAlgorithm) Accept(v Visitor) (Node, bool) {
	newNode, skipChildren := v.Enter(n)
	if skipChildren {
		return v.Leave(newNode)
	}
	n = newNode.(*IndexLockAndAlgorithm)
	return v.Leave(n)
}

// IndexKeyType is the type for index key.
type IndexKeyType int

// Index key types.
const (
	IndexKeyTypeNone IndexKeyType = iota
	IndexKeyTypeUnique
	IndexKeyTypeSpatial
	IndexKeyTypeFullText
)

// CreateIndexStmt is a statement to create an index.
// See https://dev.mysql.com/doc/refman/5.7/en/create-index.html
type CreateIndexStmt struct {
	ddlNode

	// only supported by MariaDB 10.0.2+,
	// see https://mariadb.com/kb/en/library/create-index/
	IfNotExists bool

	IndexName               string
	Table                   *TableName
	IndexPartSpecifications []*IndexPartSpecification
	IndexOption             *IndexOption
	KeyType                 IndexKeyType
	LockAlg                 *IndexLockAndAlgorithm
}

// Restore implements Node interface.
func (n *CreateIndexStmt) Restore(ctx *format.RestoreCtx) error {
	ctx.WriteKeyWord("CREATE ")
	switch n.KeyType {
	case IndexKeyTypeUnique:
		ctx.WriteKeyWord("UNIQUE ")
	case IndexKeyTypeSpatial:
		ctx.WriteKeyWord("SPATIAL ")
	case IndexKeyTypeFullText:
		ctx.WriteKeyWord("FULLTEXT ")
	}
	ctx.WriteKeyWord("INDEX ")
	if n.IfNotExists {
		ctx.WriteKeyWord("IF NOT EXISTS ")
	}
	ctx.WriteName(n.IndexName)
	ctx.WriteKeyWord(" ON ")
	if err := n.Table.Restore(ctx); err != nil {
		return errors.Annotate(err, "An error occurred while restore CreateIndexStmt.Table")
	}

	ctx.WritePlain(" (")
	for i, indexColName := range n.IndexPartSpecifications {
		if i != 0 {
			ctx.WritePlain(", ")
		}
		if err := indexColName.Restore(ctx); err != nil {
			return errors.Annotatef(err, "An error occurred while restore CreateIndexStmt.IndexPartSpecifications: [%v]", i)
		}
	}
	ctx.WritePlain(")")

	if n.IndexOption.Tp != model.IndexTypeInvalid || n.IndexOption.KeyBlockSize > 0 || n.IndexOption.Comment != "" || len(n.IndexOption.ParserName.O) > 0 || n.IndexOption.Visibility != IndexVisibilityDefault {
		ctx.WritePlain(" ")
		if err := n.IndexOption.Restore(ctx); err != nil {
			return errors.Annotate(err, "An error occurred while restore CreateIndexStmt.IndexOption")
		}
	}

	if n.LockAlg != nil {
		ctx.WritePlain(" ")
		if err := n.LockAlg.Restore(ctx); err != nil {
			return errors.Annotate(err, "An error occurred while restore CreateIndexStmt.LockAlg")
		}
	}

	return nil
}

// Accept implements Node Accept interface.
func (n *CreateIndexStmt) Accept(v Visitor) (Node, bool) {
	newNode, skipChildren := v.Enter(n)
	if skipChildren {
		return v.Leave(newNode)
	}
	n = newNode.(*CreateIndexStmt)
	node, ok := n.Table.Accept(v)
	if !ok {
		return n, false
	}
	n.Table = node.(*TableName)
	for i, val := range n.IndexPartSpecifications {
		node, ok = val.Accept(v)
		if !ok {
			return n, false
		}
		n.IndexPartSpecifications[i] = node.(*IndexPartSpecification)
	}
	if n.IndexOption != nil {
		node, ok := n.IndexOption.Accept(v)
		if !ok {
			return n, false
		}
		n.IndexOption = node.(*IndexOption)
	}
	if n.LockAlg != nil {
		node, ok := n.LockAlg.Accept(v)
		if !ok {
			return n, false
		}
		n.LockAlg = node.(*IndexLockAndAlgorithm)
	}
	return v.Leave(n)
}

// DropIndexStmt is a statement to drop the index.
// See https://dev.mysql.com/doc/refman/5.7/en/drop-index.html
type DropIndexStmt struct {
	ddlNode

	IfExists  bool
	IndexName string
	Table     *TableName
	LockAlg   *IndexLockAndAlgorithm
}

// Restore implements Node interface.
func (n *DropIndexStmt) Restore(ctx *format.RestoreCtx) error {
	ctx.WriteKeyWord("DROP INDEX ")
	if n.IfExists {
		_ = ctx.WriteWithSpecialComments("", func() error {
			ctx.WriteKeyWord("IF EXISTS ")
			return nil
		})
	}
	ctx.WriteName(n.IndexName)
	ctx.WriteKeyWord(" ON ")

	if err := n.Table.Restore(ctx); err != nil {
		return errors.Annotate(err, "An error occurred while add index")
	}

	if n.LockAlg != nil {
		ctx.WritePlain(" ")
		if err := n.LockAlg.Restore(ctx); err != nil {
			return errors.Annotate(err, "An error occurred while restore CreateIndexStmt.LockAlg")
		}
	}

	return nil
}

// Accept implements Node Accept interface.
func (n *DropIndexStmt) Accept(v Visitor) (Node, bool) {
	newNode, skipChildren := v.Enter(n)
	if skipChildren {
		return v.Leave(newNode)
	}
	n = newNode.(*DropIndexStmt)
	node, ok := n.Table.Accept(v)
	if !ok {
		return n, false
	}
	n.Table = node.(*TableName)
	if n.LockAlg != nil {
		node, ok := n.LockAlg.Accept(v)
		if !ok {
			return n, false
		}
		n.LockAlg = node.(*IndexLockAndAlgorithm)
	}
	return v.Leave(n)
}

// LockTablesStmt is a statement to lock tables.
type LockTablesStmt struct {
	ddlNode

	TableLocks []TableLock
}

// TableLock contains the table name and lock type.
type TableLock struct {
	Table *TableName
	Type  model.TableLockType
}

// Accept implements Node Accept interface.
func (n *LockTablesStmt) Accept(v Visitor) (Node, bool) {
	newNode, skipChildren := v.Enter(n)
	if skipChildren {
		return v.Leave(newNode)
	}
	n = newNode.(*LockTablesStmt)
	for i := range n.TableLocks {
		node, ok := n.TableLocks[i].Table.Accept(v)
		if !ok {
			return n, false
		}
		n.TableLocks[i].Table = node.(*TableName)
	}
	return v.Leave(n)
}

// Restore implements Node interface.
func (n *LockTablesStmt) Restore(ctx *format.RestoreCtx) error {
	ctx.WriteKeyWord("LOCK TABLES ")
	for i, tl := range n.TableLocks {
		if i != 0 {
			ctx.WritePlain(", ")
		}
		if err := tl.Table.Restore(ctx); err != nil {
			return errors.Annotate(err, "An error occurred while add index")
		}
		ctx.WriteKeyWord(" " + tl.Type.String())
	}
	return nil
}

// UnlockTablesStmt is a statement to unlock tables.
type UnlockTablesStmt struct {
	ddlNode
}

// Accept implements Node Accept interface.
func (n *UnlockTablesStmt) Accept(v Visitor) (Node, bool) {
	_, _ = v.Enter(n)
	return v.Leave(n)
}

// Restore implements Node interface.
func (n *UnlockTablesStmt) Restore(ctx *format.RestoreCtx) error {
	ctx.WriteKeyWord("UNLOCK TABLES")
	return nil
}

// CleanupTableLockStmt is a statement to cleanup table lock.
type CleanupTableLockStmt struct {
	ddlNode

	Tables []*TableName
}

// Accept implements Node Accept interface.
func (n *CleanupTableLockStmt) Accept(v Visitor) (Node, bool) {
	newNode, skipChildren := v.Enter(n)
	if skipChildren {
		return v.Leave(newNode)
	}
	n = newNode.(*CleanupTableLockStmt)
	for i := range n.Tables {
		node, ok := n.Tables[i].Accept(v)
		if !ok {
			return n, false
		}
		n.Tables[i] = node.(*TableName)
	}
	return v.Leave(n)
}

// Restore implements Node interface.
func (n *CleanupTableLockStmt) Restore(ctx *format.RestoreCtx) error {
	ctx.WriteKeyWord("ADMIN CLEANUP TABLE LOCK ")
	for i, v := range n.Tables {
		if i != 0 {
			ctx.WritePlain(", ")
		}
		if err := v.Restore(ctx); err != nil {
			return errors.Annotatef(err, "An error occurred while restore CleanupTableLockStmt.Tables[%d]", i)
		}
	}
	return nil
}

// RepairTableStmt is a statement to repair tableInfo.
type RepairTableStmt struct {
	ddlNode
	Table      *TableName
	CreateStmt *CreateTableStmt
}

// Accept implements Node Accept interface.
func (n *RepairTableStmt) Accept(v Visitor) (Node, bool) {
	newNode, skipChildren := v.Enter(n)
	if skipChildren {
		return v.Leave(newNode)
	}
	n = newNode.(*RepairTableStmt)
	node, ok := n.Table.Accept(v)
	if !ok {
		return n, false
	}
	n.Table = node.(*TableName)
	node, ok = n.CreateStmt.Accept(v)
	if !ok {
		return n, false
	}
	n.CreateStmt = node.(*CreateTableStmt)
	return v.Leave(n)
}

// Restore implements Node interface.
func (n *RepairTableStmt) Restore(ctx *format.RestoreCtx) error {
	ctx.WriteKeyWord("ADMIN REPAIR TABLE ")
	if err := n.Table.Restore(ctx); err != nil {
		return errors.Annotatef(err, "An error occurred while restore RepairTableStmt.table : [%v]", n.Table)
	}
	ctx.WritePlain(" ")
	if err := n.CreateStmt.Restore(ctx); err != nil {
		return errors.Annotatef(err, "An error occurred while restore RepairTableStmt.createStmt : [%v]", n.CreateStmt)
	}
	return nil
}

// PlacementOptionType is the type for PlacementOption
type PlacementOptionType int

// PlacementOption types.
const (
	PlacementOptionPrimaryRegion PlacementOptionType = 0x3000 + iota
	PlacementOptionRegions
	PlacementOptionFollowerCount
	PlacementOptionVoterCount
	PlacementOptionLearnerCount
	PlacementOptionSchedule
	PlacementOptionConstraints
	PlacementOptionLeaderConstraints
	PlacementOptionLearnerConstraints
	PlacementOptionFollowerConstraints
	PlacementOptionVoterConstraints
	PlacementOptionPolicy
)

// PlacementOption is used for parsing placement option.
type PlacementOption struct {
	Tp        PlacementOptionType
	StrValue  string
	UintValue uint64
}

func (n *PlacementOption) Restore(ctx *format.RestoreCtx) error {
	if ctx.Flags.HasSkipPlacementRuleForRestoreFlag() {
		return nil
	}
	fn := func() error {
		switch n.Tp {
		case PlacementOptionPrimaryRegion:
			ctx.WriteKeyWord("PRIMARY_REGION ")
			ctx.WritePlain("= ")
			ctx.WriteString(n.StrValue)
		case PlacementOptionRegions:
			ctx.WriteKeyWord("REGIONS ")
			ctx.WritePlain("= ")
			ctx.WriteString(n.StrValue)
		case PlacementOptionFollowerCount:
			ctx.WriteKeyWord("FOLLOWERS ")
			ctx.WritePlain("= ")
			ctx.WritePlainf("%d", n.UintValue)
		case PlacementOptionVoterCount:
			ctx.WriteKeyWord("VOTERS ")
			ctx.WritePlain("= ")
			ctx.WritePlainf("%d", n.UintValue)
		case PlacementOptionLearnerCount:
			ctx.WriteKeyWord("LEARNERS ")
			ctx.WritePlain("= ")
			ctx.WritePlainf("%d", n.UintValue)
		case PlacementOptionSchedule:
			ctx.WriteKeyWord("SCHEDULE ")
			ctx.WritePlain("= ")
			ctx.WriteString(n.StrValue)
		case PlacementOptionConstraints:
			ctx.WriteKeyWord("CONSTRAINTS ")
			ctx.WritePlain("= ")
			ctx.WriteString(n.StrValue)
		case PlacementOptionLeaderConstraints:
			ctx.WriteKeyWord("LEADER_CONSTRAINTS ")
			ctx.WritePlain("= ")
			ctx.WriteString(n.StrValue)
		case PlacementOptionFollowerConstraints:
			ctx.WriteKeyWord("FOLLOWER_CONSTRAINTS ")
			ctx.WritePlain("= ")
			ctx.WriteString(n.StrValue)
		case PlacementOptionVoterConstraints:
			ctx.WriteKeyWord("VOTER_CONSTRAINTS ")
			ctx.WritePlain("= ")
			ctx.WriteString(n.StrValue)
		case PlacementOptionLearnerConstraints:
			ctx.WriteKeyWord("LEARNER_CONSTRAINTS ")
			ctx.WritePlain("= ")
			ctx.WriteString(n.StrValue)
		case PlacementOptionPolicy:
			ctx.WriteKeyWord("PLACEMENT POLICY ")
			ctx.WritePlain("= ")
			ctx.WriteName(n.StrValue)
		default:
			return errors.Errorf("invalid PlacementOption: %d", n.Tp)
		}
		return nil
	}
	// WriteSpecialComment
	return ctx.WriteWithSpecialComments(tidb.FeatureIDPlacement, fn)
}

type StatsOptionType int

const (
	StatsOptionBuckets StatsOptionType = 0x5000 + iota
	StatsOptionTopN
	StatsOptionColsChoice
	StatsOptionColList
	StatsOptionSampleRate
)

// TableOptionType is the type for TableOption
type TableOptionType int

// TableOption types.
const (
	TableOptionNone TableOptionType = iota
	TableOptionEngine
	TableOptionCharset
	TableOptionCollate
	TableOptionAutoIdCache
	TableOptionAutoIncrement
	TableOptionAutoRandomBase
	TableOptionComment
	TableOptionAvgRowLength
	TableOptionCheckSum
	TableOptionCompression
	TableOptionConnection
	TableOptionPassword
	TableOptionKeyBlockSize
	TableOptionMaxRows
	TableOptionMinRows
	TableOptionDelayKeyWrite
	TableOptionRowFormat
	TableOptionStatsPersistent
	TableOptionStatsAutoRecalc
	TableOptionShardRowID
	TableOptionPreSplitRegion
	TableOptionPackKeys
	TableOptionTablespace
	TableOptionNodegroup
	TableOptionDataDirectory
	TableOptionIndexDirectory
	TableOptionStorageMedia
	TableOptionStatsSamplePages
	TableOptionSecondaryEngine
	TableOptionSecondaryEngineNull
	TableOptionInsertMethod
	TableOptionTableCheckSum
	TableOptionUnion
	TableOptionEncryption
	TableOptionPlacementPolicy = TableOptionType(PlacementOptionPolicy)
	TableOptionStatsBuckets    = TableOptionType(StatsOptionBuckets)
	TableOptionStatsTopN       = TableOptionType(StatsOptionTopN)
	TableOptionStatsColsChoice = TableOptionType(StatsOptionColsChoice)
	TableOptionStatsColList    = TableOptionType(StatsOptionColList)
	TableOptionStatsSampleRate = TableOptionType(StatsOptionSampleRate)
)

// RowFormat types
const (
	RowFormatDefault uint64 = iota + 1
	RowFormatDynamic
	RowFormatFixed
	RowFormatCompressed
	RowFormatRedundant
	RowFormatCompact
	TokuDBRowFormatDefault
	TokuDBRowFormatFast
	TokuDBRowFormatSmall
	TokuDBRowFormatZlib
	TokuDBRowFormatQuickLZ
	TokuDBRowFormatLzma
	TokuDBRowFormatSnappy
	TokuDBRowFormatUncompressed
)

// OnDuplicateKeyHandlingType is the option that handle unique key values in 'CREATE TABLE ... SELECT' or `LOAD DATA`.
// See https://dev.mysql.com/doc/refman/5.7/en/create-table-select.html
// See https://dev.mysql.com/doc/refman/5.7/en/load-data.html
type OnDuplicateKeyHandlingType int

// OnDuplicateKeyHandling types
const (
	OnDuplicateKeyHandlingError OnDuplicateKeyHandlingType = iota
	OnDuplicateKeyHandlingIgnore
	OnDuplicateKeyHandlingReplace
)

const (
	TableOptionCharsetWithoutConvertTo uint64 = 0
	TableOptionCharsetWithConvertTo    uint64 = 1
)

// TableOption is used for parsing table option from SQL.
type TableOption struct {
	Tp         TableOptionType
	Default    bool
	StrValue   string
	UintValue  uint64
	BoolValue  bool
	Value      ValueExpr
	TableNames []*TableName
}

func (n *TableOption) Restore(ctx *format.RestoreCtx) error {
	switch n.Tp {
	case TableOptionEngine:
		ctx.WriteKeyWord("ENGINE ")
		ctx.WritePlain("= ")
		if n.StrValue != "" {
			ctx.WritePlain(n.StrValue)
		} else {
			ctx.WritePlain("''")
		}
	case TableOptionCharset:
		if n.UintValue == TableOptionCharsetWithConvertTo {
			ctx.WriteKeyWord("CONVERT TO ")
		} else {
			ctx.WriteKeyWord("DEFAULT ")
		}
		ctx.WriteKeyWord("CHARACTER SET ")
		if n.UintValue == TableOptionCharsetWithoutConvertTo {
			ctx.WriteKeyWord("= ")
		}
		if n.Default {
			ctx.WriteKeyWord("DEFAULT")
		} else {
			ctx.WriteKeyWord(n.StrValue)
		}
	case TableOptionCollate:
		ctx.WriteKeyWord("DEFAULT COLLATE ")
		ctx.WritePlain("= ")
		ctx.WriteKeyWord(n.StrValue)
	case TableOptionAutoIncrement:
		if n.BoolValue {
			_ = ctx.WriteWithSpecialComments(tidb.FeatureIDForceAutoInc, func() error {
				ctx.WriteKeyWord("FORCE")
				return nil
			})
			ctx.WritePlain(" ")
		}
		ctx.WriteKeyWord("AUTO_INCREMENT ")
		ctx.WritePlain("= ")
		ctx.WritePlainf("%d", n.UintValue)
	case TableOptionAutoIdCache:
		_ = ctx.WriteWithSpecialComments(tidb.FeatureIDAutoIDCache, func() error {
			ctx.WriteKeyWord("AUTO_ID_CACHE ")
			ctx.WritePlain("= ")
			ctx.WritePlainf("%d", n.UintValue)
			return nil
		})
	case TableOptionAutoRandomBase:
		if n.BoolValue {
			_ = ctx.WriteWithSpecialComments(tidb.FeatureIDForceAutoInc, func() error {
				ctx.WriteKeyWord("FORCE")
				return nil
			})
			ctx.WritePlain(" ")
		}
		_ = ctx.WriteWithSpecialComments(tidb.FeatureIDAutoRandomBase, func() error {
			ctx.WriteKeyWord("AUTO_RANDOM_BASE ")
			ctx.WritePlain("= ")
			ctx.WritePlainf("%d", n.UintValue)
			return nil
		})
	case TableOptionComment:
		ctx.WriteKeyWord("COMMENT ")
		ctx.WritePlain("= ")
		ctx.WriteString(n.StrValue)
	case TableOptionAvgRowLength:
		ctx.WriteKeyWord("AVG_ROW_LENGTH ")
		ctx.WritePlain("= ")
		ctx.WritePlainf("%d", n.UintValue)
	case TableOptionCheckSum:
		ctx.WriteKeyWord("CHECKSUM ")
		ctx.WritePlain("= ")
		ctx.WritePlainf("%d", n.UintValue)
	case TableOptionCompression:
		ctx.WriteKeyWord("COMPRESSION ")
		ctx.WritePlain("= ")
		ctx.WriteString(n.StrValue)
	case TableOptionConnection:
		ctx.WriteKeyWord("CONNECTION ")
		ctx.WritePlain("= ")
		ctx.WriteString(n.StrValue)
	case TableOptionPassword:
		ctx.WriteKeyWord("PASSWORD ")
		ctx.WritePlain("= ")
		ctx.WriteString(n.StrValue)
	case TableOptionKeyBlockSize:
		ctx.WriteKeyWord("KEY_BLOCK_SIZE ")
		ctx.WritePlain("= ")
		ctx.WritePlainf("%d", n.UintValue)
	case TableOptionMaxRows:
		ctx.WriteKeyWord("MAX_ROWS ")
		ctx.WritePlain("= ")
		ctx.WritePlainf("%d", n.UintValue)
	case TableOptionMinRows:
		ctx.WriteKeyWord("MIN_ROWS ")
		ctx.WritePlain("= ")
		ctx.WritePlainf("%d", n.UintValue)
	case TableOptionDelayKeyWrite:
		ctx.WriteKeyWord("DELAY_KEY_WRITE ")
		ctx.WritePlain("= ")
		ctx.WritePlainf("%d", n.UintValue)
	case TableOptionRowFormat:
		ctx.WriteKeyWord("ROW_FORMAT ")
		ctx.WritePlain("= ")
		switch n.UintValue {
		case RowFormatDefault:
			ctx.WriteKeyWord("DEFAULT")
		case RowFormatDynamic:
			ctx.WriteKeyWord("DYNAMIC")
		case RowFormatFixed:
			ctx.WriteKeyWord("FIXED")
		case RowFormatCompressed:
			ctx.WriteKeyWord("COMPRESSED")
		case RowFormatRedundant:
			ctx.WriteKeyWord("REDUNDANT")
		case RowFormatCompact:
			ctx.WriteKeyWord("COMPACT")
		case TokuDBRowFormatDefault:
			ctx.WriteKeyWord("TOKUDB_DEFAULT")
		case TokuDBRowFormatFast:
			ctx.WriteKeyWord("TOKUDB_FAST")
		case TokuDBRowFormatSmall:
			ctx.WriteKeyWord("TOKUDB_SMALL")
		case TokuDBRowFormatZlib:
			ctx.WriteKeyWord("TOKUDB_ZLIB")
		case TokuDBRowFormatQuickLZ:
			ctx.WriteKeyWord("TOKUDB_QUICKLZ")
		case TokuDBRowFormatLzma:
			ctx.WriteKeyWord("TOKUDB_LZMA")
		case TokuDBRowFormatSnappy:
			ctx.WriteKeyWord("TOKUDB_SNAPPY")
		case TokuDBRowFormatUncompressed:
			ctx.WriteKeyWord("TOKUDB_UNCOMPRESSED")
		default:
			return errors.Errorf("invalid TableOption: TableOptionRowFormat: %d", n.UintValue)
		}
	case TableOptionStatsPersistent:
		// TODO: not support
		ctx.WriteKeyWord("STATS_PERSISTENT ")
		ctx.WritePlain("= ")
		ctx.WriteKeyWord("DEFAULT")
		ctx.WritePlain(" /* TableOptionStatsPersistent is not supported */ ")
	case TableOptionStatsAutoRecalc:
		ctx.WriteKeyWord("STATS_AUTO_RECALC ")
		ctx.WritePlain("= ")
		if n.Default {
			ctx.WriteKeyWord("DEFAULT")
		} else {
			ctx.WritePlainf("%d", n.UintValue)
		}
	case TableOptionShardRowID:
		_ = ctx.WriteWithSpecialComments(tidb.FeatureIDTiDB, func() error {
			ctx.WriteKeyWord("SHARD_ROW_ID_BITS ")
			ctx.WritePlainf("= %d", n.UintValue)
			return nil
		})
	case TableOptionPreSplitRegion:
		_ = ctx.WriteWithSpecialComments(tidb.FeatureIDTiDB, func() error {
			ctx.WriteKeyWord("PRE_SPLIT_REGIONS ")
			ctx.WritePlainf("= %d", n.UintValue)
			return nil
		})
	case TableOptionPackKeys:
		// TODO: not support
		ctx.WriteKeyWord("PACK_KEYS ")
		ctx.WritePlain("= ")
		ctx.WriteKeyWord("DEFAULT")
		ctx.WritePlain(" /* TableOptionPackKeys is not supported */ ")
	case TableOptionTablespace:
		ctx.WriteKeyWord("TABLESPACE ")
		ctx.WritePlain("= ")
		ctx.WriteName(n.StrValue)
	case TableOptionNodegroup:
		ctx.WriteKeyWord("NODEGROUP ")
		ctx.WritePlainf("= %d", n.UintValue)
	case TableOptionDataDirectory:
		ctx.WriteKeyWord("DATA DIRECTORY ")
		ctx.WritePlain("= ")
		ctx.WriteString(n.StrValue)
	case TableOptionIndexDirectory:
		ctx.WriteKeyWord("INDEX DIRECTORY ")
		ctx.WritePlain("= ")
		ctx.WriteString(n.StrValue)
	case TableOptionStorageMedia:
		ctx.WriteKeyWord("STORAGE ")
		ctx.WriteKeyWord(n.StrValue)
	case TableOptionStatsSamplePages:
		ctx.WriteKeyWord("STATS_SAMPLE_PAGES ")
		ctx.WritePlain("= ")
		if n.Default {
			ctx.WriteKeyWord("DEFAULT")
		} else {
			ctx.WritePlainf("%d", n.UintValue)
		}
	case TableOptionSecondaryEngine:
		ctx.WriteKeyWord("SECONDARY_ENGINE ")
		ctx.WritePlain("= ")
		ctx.WriteString(n.StrValue)
	case TableOptionSecondaryEngineNull:
		ctx.WriteKeyWord("SECONDARY_ENGINE ")
		ctx.WritePlain("= ")
		ctx.WriteKeyWord("NULL")
	case TableOptionInsertMethod:
		ctx.WriteKeyWord("INSERT_METHOD ")
		ctx.WritePlain("= ")
		ctx.WriteString(n.StrValue)
	case TableOptionTableCheckSum:
		ctx.WriteKeyWord("TABLE_CHECKSUM ")
		ctx.WritePlain("= ")
		ctx.WritePlainf("%d", n.UintValue)
	case TableOptionUnion:
		ctx.WriteKeyWord("UNION ")
		ctx.WritePlain("= (")
		for i, tableName := range n.TableNames {
			if i != 0 {
				ctx.WritePlain(",")
			}
			tableName.Restore(ctx)
		}
		ctx.WritePlain(")")
	case TableOptionEncryption:
		ctx.WriteKeyWord("ENCRYPTION ")
		ctx.WritePlain("= ")
		ctx.WriteString(n.StrValue)
	case TableOptionPlacementPolicy:
		if ctx.Flags.HasSkipPlacementRuleForRestoreFlag() {
			return nil
		}
		placementOpt := PlacementOption{
			Tp:        PlacementOptionPolicy,
			UintValue: n.UintValue,
			StrValue:  n.StrValue,
		}
		return placementOpt.Restore(ctx)
	case TableOptionStatsBuckets:
		ctx.WriteKeyWord("STATS_BUCKETS ")
		ctx.WritePlain("= ")
		if n.Default {
			ctx.WriteKeyWord("DEFAULT")
		} else {
			ctx.WritePlainf("%d", n.UintValue)
		}
	case TableOptionStatsTopN:
		ctx.WriteKeyWord("STATS_TOPN ")
		ctx.WritePlain("= ")
		if n.Default {
			ctx.WriteKeyWord("DEFAULT")
		} else {
			ctx.WritePlainf("%d", n.UintValue)
		}
	case TableOptionStatsSampleRate:
		ctx.WriteKeyWord("STATS_SAMPLE_RATE ")
		ctx.WritePlain("= ")
		if n.Default {
			ctx.WriteKeyWord("DEFAULT")
		} else {
			ctx.WritePlainf("%v", n.Value.GetValue())
		}
	case TableOptionStatsColsChoice:
		ctx.WriteKeyWord("STATS_COL_CHOICE ")
		ctx.WritePlain("= ")
		if n.Default {
			ctx.WriteKeyWord("DEFAULT")
		} else {
			ctx.WriteString(n.StrValue)
		}
	case TableOptionStatsColList:
		ctx.WriteKeyWord("STATS_COL_LIST ")
		ctx.WritePlain("= ")
		if n.Default {
			ctx.WriteKeyWord("DEFAULT")
		} else {
			ctx.WriteString(n.StrValue)
		}
	default:
		return errors.Errorf("invalid TableOption: %d", n.Tp)
	}
	return nil
}

// SequenceOptionType is the type for SequenceOption
type SequenceOptionType int

// SequenceOption types.
const (
	SequenceOptionNone SequenceOptionType = iota
	SequenceOptionIncrementBy
	SequenceStartWith
	SequenceNoMinValue
	SequenceMinValue
	SequenceNoMaxValue
	SequenceMaxValue
	SequenceNoCache
	SequenceCache
	SequenceNoCycle
	SequenceCycle
	// SequenceRestart is only used in alter sequence statement.
	SequenceRestart
	SequenceRestartWith
)

// SequenceOption is used for parsing sequence option from SQL.
type SequenceOption struct {
	Tp       SequenceOptionType
	IntValue int64
}

func (n *SequenceOption) Restore(ctx *format.RestoreCtx) error {
	switch n.Tp {
	case SequenceOptionIncrementBy:
		ctx.WriteKeyWord("INCREMENT BY ")
		ctx.WritePlainf("%d", n.IntValue)
	case SequenceStartWith:
		ctx.WriteKeyWord("START WITH ")
		ctx.WritePlainf("%d", n.IntValue)
	case SequenceNoMinValue:
		ctx.WriteKeyWord("NO MINVALUE")
	case SequenceMinValue:
		ctx.WriteKeyWord("MINVALUE ")
		ctx.WritePlainf("%d", n.IntValue)
	case SequenceNoMaxValue:
		ctx.WriteKeyWord("NO MAXVALUE")
	case SequenceMaxValue:
		ctx.WriteKeyWord("MAXVALUE ")
		ctx.WritePlainf("%d", n.IntValue)
	case SequenceNoCache:
		ctx.WriteKeyWord("NOCACHE")
	case SequenceCache:
		ctx.WriteKeyWord("CACHE ")
		ctx.WritePlainf("%d", n.IntValue)
	case SequenceNoCycle:
		ctx.WriteKeyWord("NOCYCLE")
	case SequenceCycle:
		ctx.WriteKeyWord("CYCLE")
	case SequenceRestart:
		ctx.WriteKeyWord("RESTART")
	case SequenceRestartWith:
		ctx.WriteKeyWord("RESTART WITH ")
		ctx.WritePlainf("%d", n.IntValue)
	default:
		return errors.Errorf("invalid SequenceOption: %d", n.Tp)
	}
	return nil
}

// ColumnPositionType is the type for ColumnPosition.
type ColumnPositionType int

// ColumnPosition Types
const (
	ColumnPositionNone ColumnPositionType = iota
	ColumnPositionFirst
	ColumnPositionAfter
)

// ColumnPosition represent the position of the newly added column
type ColumnPosition struct {
	node
	// Tp is either ColumnPositionNone, ColumnPositionFirst or ColumnPositionAfter.
	Tp ColumnPositionType
	// RelativeColumn is the column the newly added column after if type is ColumnPositionAfter
	RelativeColumn *ColumnName
}

// Restore implements Node interface.
func (n *ColumnPosition) Restore(ctx *format.RestoreCtx) error {
	switch n.Tp {
	case ColumnPositionNone:
		// do nothing
	case ColumnPositionFirst:
		ctx.WriteKeyWord("FIRST")
	case ColumnPositionAfter:
		ctx.WriteKeyWord("AFTER ")
		if err := n.RelativeColumn.Restore(ctx); err != nil {
			return errors.Annotate(err, "An error occurred while restore ColumnPosition.RelativeColumn")
		}
	default:
		return errors.Errorf("invalid ColumnPositionType: %d", n.Tp)
	}
	return nil
}

// Accept implements Node Accept interface.
func (n *ColumnPosition) Accept(v Visitor) (Node, bool) {
	newNode, skipChildren := v.Enter(n)
	if skipChildren {
		return v.Leave(newNode)
	}
	n = newNode.(*ColumnPosition)
	if n.RelativeColumn != nil {
		node, ok := n.RelativeColumn.Accept(v)
		if !ok {
			return n, false
		}
		n.RelativeColumn = node.(*ColumnName)
	}
	return v.Leave(n)
}

// AlterTableType is the type for AlterTableSpec.
type AlterTableType int

// AlterTable types.
const (
	AlterTableOption AlterTableType = iota + 1
	AlterTableAddColumns
	AlterTableAddConstraint
	AlterTableDropColumn
	AlterTableDropPrimaryKey
	AlterTableDropIndex
	AlterTableDropForeignKey
	AlterTableModifyColumn
	AlterTableChangeColumn
	AlterTableRenameColumn
	AlterTableRenameTable
	AlterTableAlterColumn
	AlterTableLock
	AlterTableWriteable
	AlterTableAlgorithm
	AlterTableRenameIndex
	AlterTableForce
	AlterTableAddPartitions
	// A tombstone for `AlterTableAlterPartition`. It will never be used anymore.
	// Just left a tombstone here to keep the enum number unchanged.
	__DEPRECATED_AlterTableAlterPartition
	AlterTablePartitionAttributes
	AlterTablePartitionOptions
	AlterTableCoalescePartitions
	AlterTableDropPartition
	AlterTableTruncatePartition
	AlterTablePartition
	AlterTableEnableKeys
	AlterTableDisableKeys
	AlterTableRemovePartitioning
	AlterTableWithValidation
	AlterTableWithoutValidation
	AlterTableSecondaryLoad
	AlterTableSecondaryUnload
	AlterTableRebuildPartition
	AlterTableReorganizePartition
	AlterTableCheckPartitions
	AlterTableExchangePartition
	AlterTableOptimizePartition
	AlterTableRepairPartition
	AlterTableImportPartitionTablespace
	AlterTableDiscardPartitionTablespace
	AlterTableAlterCheck
	AlterTableDropCheck
	AlterTableImportTablespace
	AlterTableDiscardTablespace
	AlterTableIndexInvisible
	// TODO: Add more actions
	AlterTableOrderByColumns
	// AlterTableSetTiFlashReplica uses to set the table TiFlash replica.
	AlterTableSetTiFlashReplica
	// A tombstone for `AlterTablePlacement`. It will never be used anymore.
	// Just left a tombstone here to keep the enum number unchanged.
	__DEPRECATED_AlterTablePlacement
	AlterTableAddStatistics
	AlterTableDropStatistics
	AlterTableAttributes
	AlterTableCache
	AlterTableNoCache
	AlterTableStatsOptions
<<<<<<< HEAD
	AlterTableDropFirstPartition
	AlterTableAddLastPartition
	AlterTableReorganizeLastPartition
	AlterTableReorganizeFirstPartition
=======
	// AlterTableSetTiFlashMode uses to alter the table mode of TiFlash.
	AlterTableSetTiFlashMode
>>>>>>> 26e11705
)

// LockType is the type for AlterTableSpec.
// See https://dev.mysql.com/doc/refman/5.7/en/alter-table.html#alter-table-concurrency
type LockType byte

func (n LockType) String() string {
	switch n {
	case LockTypeNone:
		return "NONE"
	case LockTypeDefault:
		return "DEFAULT"
	case LockTypeShared:
		return "SHARED"
	case LockTypeExclusive:
		return "EXCLUSIVE"
	}
	return ""
}

// Lock Types.
const (
	LockTypeNone LockType = iota + 1
	LockTypeDefault
	LockTypeShared
	LockTypeExclusive
)

// AlgorithmType is the algorithm of the DDL operations.
// See https://dev.mysql.com/doc/refman/8.0/en/alter-table.html#alter-table-performance.
type AlgorithmType byte

// DDL algorithms.
// For now, TiDB only supported inplace and instance algorithms. If the user specify `copy`,
// will get an error.
const (
	AlgorithmTypeDefault AlgorithmType = iota
	AlgorithmTypeCopy
	AlgorithmTypeInplace
	AlgorithmTypeInstant
)

func (a AlgorithmType) String() string {
	switch a {
	case AlgorithmTypeDefault:
		return "DEFAULT"
	case AlgorithmTypeCopy:
		return "COPY"
	case AlgorithmTypeInplace:
		return "INPLACE"
	case AlgorithmTypeInstant:
		return "INSTANT"
	default:
		return "DEFAULT"
	}
}

// AlterTableSpec represents alter table specification.
type AlterTableSpec struct {
	node

	// only supported by MariaDB 10.0.2+ (DROP COLUMN, CHANGE COLUMN, MODIFY COLUMN, DROP INDEX, DROP FOREIGN KEY, DROP PARTITION)
	// see https://mariadb.com/kb/en/library/alter-table/
	IfExists bool

	// only supported by MariaDB 10.0.2+ (ADD COLUMN, ADD PARTITION)
	// see https://mariadb.com/kb/en/library/alter-table/
	IfNotExists bool

	NoWriteToBinlog bool
	OnAllPartitions bool

	Tp               AlterTableType
	Name             string
	IndexName        model.CIStr
	Constraint       *Constraint
	Options          []*TableOption
	OrderByList      []*AlterOrderItem
	NewTable         *TableName
	NewColumns       []*ColumnDef
	NewConstraints   []*Constraint
	OldColumnName    *ColumnName
	NewColumnName    *ColumnName
	Position         *ColumnPosition
	LockType         LockType
	Algorithm        AlgorithmType
	Comment          string
	FromKey          model.CIStr
	ToKey            model.CIStr
	Partition        *PartitionOptions
	PartitionNames   []model.CIStr
	PartDefinitions  []*PartitionDefinition
	WithValidation   bool
	Num              uint64
	Visibility       IndexVisibility
	TiFlashReplica   *TiFlashReplicaSpec
	TiFlashMode      model.TiFlashMode
	Writeable        bool
	Statistics       *StatisticsSpec
	AttributesSpec   *AttributesSpec
	StatsOptionsSpec *StatsOptionsSpec
}

type TiFlashReplicaSpec struct {
	Count  uint64
	Labels []string
}

// AlterOrderItem represents an item in order by at alter table stmt.
type AlterOrderItem struct {
	node
	Column *ColumnName
	Desc   bool
}

// Restore implements Node interface.
func (n *AlterOrderItem) Restore(ctx *format.RestoreCtx) error {
	if err := n.Column.Restore(ctx); err != nil {
		return errors.Annotate(err, "An error occurred while restore AlterOrderItem.Column")
	}
	if n.Desc {
		ctx.WriteKeyWord(" DESC")
	}
	return nil
}

func (n *AlterTableSpec) IsAllPlacementRule() bool {
	switch n.Tp {
	case AlterTablePartitionAttributes, AlterTablePartitionOptions, AlterTableOption, AlterTableAttributes:
		for _, o := range n.Options {
			if o.Tp != TableOptionPlacementPolicy {
				return false
			}
		}
		return true
	default:
		return false
	}
}

// Restore implements Node interface.
func (n *AlterTableSpec) Restore(ctx *format.RestoreCtx) error {
	if n.IsAllPlacementRule() && ctx.Flags.HasSkipPlacementRuleForRestoreFlag() {
		return nil
	}
	switch n.Tp {
	case AlterTableSetTiFlashReplica:
		ctx.WriteKeyWord("SET TIFLASH REPLICA ")
		ctx.WritePlainf("%d", n.TiFlashReplica.Count)
		if len(n.TiFlashReplica.Labels) == 0 {
			break
		}
		ctx.WriteKeyWord(" LOCATION LABELS ")
		for i, v := range n.TiFlashReplica.Labels {
			if i > 0 {
				ctx.WritePlain(", ")
			}
			ctx.WriteString(v)
		}
	case AlterTableSetTiFlashMode:
		ctx.WriteKeyWord("SET TIFLASH MODE ")
		ctx.WriteKeyWord(n.TiFlashMode.String())
	case AlterTableAddStatistics:
		ctx.WriteKeyWord("ADD STATS_EXTENDED ")
		if n.IfNotExists {
			ctx.WriteKeyWord("IF NOT EXISTS ")
		}
		ctx.WriteName(n.Statistics.StatsName)
		switch n.Statistics.StatsType {
		case StatsTypeCardinality:
			ctx.WriteKeyWord(" CARDINALITY(")
		case StatsTypeDependency:
			ctx.WriteKeyWord(" DEPENDENCY(")
		case StatsTypeCorrelation:
			ctx.WriteKeyWord(" CORRELATION(")
		}
		for i, col := range n.Statistics.Columns {
			if i != 0 {
				ctx.WritePlain(", ")
			}
			if err := col.Restore(ctx); err != nil {
				return errors.Annotatef(err, "An error occurred while restore AddStatisticsSpec.Columns: [%v]", i)
			}
		}
		ctx.WritePlain(")")
	case AlterTableDropStatistics:
		ctx.WriteKeyWord("DROP STATS_EXTENDED ")
		if n.IfExists {
			ctx.WriteKeyWord("IF EXISTS ")
		}
		ctx.WriteName(n.Statistics.StatsName)
	case AlterTableOption:
		switch {
		case len(n.Options) == 2 && n.Options[0].Tp == TableOptionCharset && n.Options[1].Tp == TableOptionCollate:
			if n.Options[0].UintValue == TableOptionCharsetWithConvertTo {
				ctx.WriteKeyWord("CONVERT TO ")
			}
			ctx.WriteKeyWord("CHARACTER SET ")
			if n.Options[0].Default {
				ctx.WriteKeyWord("DEFAULT")
			} else {
				ctx.WriteKeyWord(n.Options[0].StrValue)
			}
			ctx.WriteKeyWord(" COLLATE ")
			ctx.WriteKeyWord(n.Options[1].StrValue)
		case n.Options[0].Tp == TableOptionCharset && n.Options[0].Default:
			if n.Options[0].UintValue == TableOptionCharsetWithConvertTo {
				ctx.WriteKeyWord("CONVERT TO ")
			}
			ctx.WriteKeyWord("CHARACTER SET DEFAULT")
		default:
			for i, opt := range n.Options {
				if i != 0 {
					ctx.WritePlain(" ")
				}
				if err := opt.Restore(ctx); err != nil {
					return errors.Annotatef(err, "An error occurred while restore AlterTableSpec.Options[%d]", i)
				}
			}
		}
	case AlterTableAddColumns:
		ctx.WriteKeyWord("ADD COLUMN ")
		if n.IfNotExists {
			ctx.WriteKeyWord("IF NOT EXISTS ")
		}
		if n.Position != nil && len(n.NewColumns) == 1 {
			if err := n.NewColumns[0].Restore(ctx); err != nil {
				return errors.Annotatef(err, "An error occurred while restore AlterTableSpec.NewColumns[%d]", 0)
			}
			if n.Position.Tp != ColumnPositionNone {
				ctx.WritePlain(" ")
			}
			if err := n.Position.Restore(ctx); err != nil {
				return errors.Annotate(err, "An error occurred while restore AlterTableSpec.Position")
			}
		} else {
			lenCols := len(n.NewColumns)
			ctx.WritePlain("(")
			for i, col := range n.NewColumns {
				if i != 0 {
					ctx.WritePlain(", ")
				}
				if err := col.Restore(ctx); err != nil {
					return errors.Annotatef(err, "An error occurred while restore AlterTableSpec.NewColumns[%d]", i)
				}
			}
			for i, constraint := range n.NewConstraints {
				if i != 0 || lenCols >= 1 {
					ctx.WritePlain(", ")
				}
				if err := constraint.Restore(ctx); err != nil {
					return errors.Annotatef(err, "An error occurred while restore AlterTableSpec.NewConstraints[%d]", i)
				}
			}
			ctx.WritePlain(")")
		}
	case AlterTableAddConstraint:
		ctx.WriteKeyWord("ADD ")
		if err := n.Constraint.Restore(ctx); err != nil {
			return errors.Annotate(err, "An error occurred while restore AlterTableSpec.Constraint")
		}
	case AlterTableDropColumn:
		ctx.WriteKeyWord("DROP COLUMN ")
		if n.IfExists {
			ctx.WriteKeyWord("IF EXISTS ")
		}
		if err := n.OldColumnName.Restore(ctx); err != nil {
			return errors.Annotate(err, "An error occurred while restore AlterTableSpec.OldColumnName")
		}
	// TODO: RestrictOrCascadeOpt not support
	case AlterTableDropPrimaryKey:
		ctx.WriteKeyWord("DROP PRIMARY KEY")
	case AlterTableDropIndex:
		ctx.WriteKeyWord("DROP INDEX ")
		if n.IfExists {
			ctx.WriteKeyWord("IF EXISTS ")
		}
		ctx.WriteName(n.Name)
	case AlterTableDropForeignKey:
		ctx.WriteKeyWord("DROP FOREIGN KEY ")
		if n.IfExists {
			ctx.WriteKeyWord("IF EXISTS ")
		}
		ctx.WriteName(n.Name)
	case AlterTableModifyColumn:
		ctx.WriteKeyWord("MODIFY COLUMN ")
		if n.IfExists {
			ctx.WriteKeyWord("IF EXISTS ")
		}
		if err := n.NewColumns[0].Restore(ctx); err != nil {
			return errors.Annotate(err, "An error occurred while restore AlterTableSpec.NewColumns[0]")
		}
		if n.Position.Tp != ColumnPositionNone {
			ctx.WritePlain(" ")
		}
		if err := n.Position.Restore(ctx); err != nil {
			return errors.Annotate(err, "An error occurred while restore AlterTableSpec.Position")
		}
	case AlterTableChangeColumn:
		ctx.WriteKeyWord("CHANGE COLUMN ")
		if n.IfExists {
			ctx.WriteKeyWord("IF EXISTS ")
		}
		if err := n.OldColumnName.Restore(ctx); err != nil {
			return errors.Annotate(err, "An error occurred while restore AlterTableSpec.OldColumnName")
		}
		ctx.WritePlain(" ")
		if err := n.NewColumns[0].Restore(ctx); err != nil {
			return errors.Annotate(err, "An error occurred while restore AlterTableSpec.NewColumns[0]")
		}
		if n.Position.Tp != ColumnPositionNone {
			ctx.WritePlain(" ")
		}
		if err := n.Position.Restore(ctx); err != nil {
			return errors.Annotate(err, "An error occurred while restore AlterTableSpec.Position")
		}
	case AlterTableRenameColumn:
		ctx.WriteKeyWord("RENAME COLUMN ")
		if err := n.OldColumnName.Restore(ctx); err != nil {
			return errors.Annotate(err, "An error occurred while restore AlterTableSpec.OldColumnName")
		}
		ctx.WriteKeyWord(" TO ")
		if err := n.NewColumnName.Restore(ctx); err != nil {
			return errors.Annotate(err, "An error occurred while restore AlterTableSpec.NewColumnName")
		}
	case AlterTableRenameTable:
		ctx.WriteKeyWord("RENAME AS ")
		if err := n.NewTable.Restore(ctx); err != nil {
			return errors.Annotate(err, "An error occurred while restore AlterTableSpec.NewTable")
		}
	case AlterTableAlterColumn:
		ctx.WriteKeyWord("ALTER COLUMN ")
		if err := n.NewColumns[0].Restore(ctx); err != nil {
			return errors.Annotate(err, "An error occurred while restore AlterTableSpec.NewColumns[0]")
		}
		if len(n.NewColumns[0].Options) == 1 {
			ctx.WriteKeyWord("SET DEFAULT ")
			expr := n.NewColumns[0].Options[0].Expr
			if valueExpr, ok := expr.(ValueExpr); ok {
				if err := valueExpr.Restore(ctx); err != nil {
					return errors.Annotate(err, "An error occurred while restore AlterTableSpec.NewColumns[0].Options[0].Expr")
				}
			} else {
				ctx.WritePlain("(")
				if err := expr.Restore(ctx); err != nil {
					return errors.Annotate(err, "An error occurred while restore AlterTableSpec.NewColumns[0].Options[0].Expr")
				}
				ctx.WritePlain(")")
			}
		} else {
			ctx.WriteKeyWord(" DROP DEFAULT")
		}
	case AlterTableLock:
		ctx.WriteKeyWord("LOCK ")
		ctx.WritePlain("= ")
		ctx.WriteKeyWord(n.LockType.String())
	case AlterTableWriteable:
		ctx.WriteKeyWord("READ ")
		if n.Writeable {
			ctx.WriteKeyWord("WRITE")
		} else {
			ctx.WriteKeyWord("ONLY")
		}
	case AlterTableOrderByColumns:
		ctx.WriteKeyWord("ORDER BY ")
		for i, alterOrderItem := range n.OrderByList {
			if i != 0 {
				ctx.WritePlain(",")
			}
			if err := alterOrderItem.Restore(ctx); err != nil {
				return errors.Annotatef(err, "An error occurred while restore AlterTableSpec.OrderByList[%d]", i)
			}
		}
	case AlterTableAlgorithm:
		ctx.WriteKeyWord("ALGORITHM ")
		ctx.WritePlain("= ")
		ctx.WriteKeyWord(n.Algorithm.String())
	case AlterTableRenameIndex:
		ctx.WriteKeyWord("RENAME INDEX ")
		ctx.WriteName(n.FromKey.O)
		ctx.WriteKeyWord(" TO ")
		ctx.WriteName(n.ToKey.O)
	case AlterTableForce:
		// TODO: not support
		ctx.WriteKeyWord("FORCE")
		ctx.WritePlain(" /* AlterTableForce is not supported */ ")
	case AlterTableAddPartitions:
		ctx.WriteKeyWord("ADD PARTITION")
		if n.IfNotExists {
			ctx.WriteKeyWord(" IF NOT EXISTS")
		}
		if n.NoWriteToBinlog {
			ctx.WriteKeyWord(" NO_WRITE_TO_BINLOG")
		}
		if n.PartDefinitions != nil {
			ctx.WritePlain(" (")
			for i, def := range n.PartDefinitions {
				if i != 0 {
					ctx.WritePlain(", ")
				}
				if err := def.Restore(ctx); err != nil {
					return errors.Annotatef(err, "An error occurred while restore AlterTableSpec.PartDefinitions[%d]", i)
				}
			}
			ctx.WritePlain(")")
		} else if n.Num != 0 {
			ctx.WriteKeyWord(" PARTITIONS ")
			ctx.WritePlainf("%d", n.Num)
		}
	case AlterTableDropFirstPartition:
		ctx.WriteKeyWord("FIRST PARTITION LESS THAN (")
		if err := n.Partition.PartitionMethod.Expr.Restore(ctx); err != nil {
			return errors.Annotatef(err, "An error occurred while restore AlterTableDropFirstPartition Exprs")
		}
		ctx.WriteKeyWord(")")
		if n.NoWriteToBinlog {
			ctx.WriteKeyWord(" NO_WRITE_TO_BINLOG")
		}
	case AlterTableAddLastPartition:
		ctx.WriteKeyWord("LAST PARTITION LESS THAN (")
		if err := n.Partition.PartitionMethod.Expr.Restore(ctx); err != nil {
			return errors.Annotatef(err, "An error occurred while restore AlterTableAddLastPartition Exprs")
		}
		ctx.WriteKeyWord(")")
		if n.NoWriteToBinlog {
			ctx.WriteKeyWord(" NO_WRITE_TO_BINLOG")
		}
	case AlterTablePartitionOptions:
		restoreWithoutSpecialComment := func() error {
			origFlags := ctx.Flags
			defer func() {
				ctx.Flags = origFlags
			}()
			ctx.Flags &= ^format.RestoreTiDBSpecialComment
			ctx.WriteKeyWord("PARTITION ")
			ctx.WriteName(n.PartitionNames[0].O)
			ctx.WritePlain(" ")

			for i, opt := range n.Options {
				if i != 0 {
					ctx.WritePlain(" ")
				}
				if err := opt.Restore(ctx); err != nil {
					return errors.Annotatef(err, "An error occurred while restore AlterTableSpec.Options[%d] for PARTITION `%s`", i, n.PartitionNames[0].O)
				}
			}
			return nil
		}

		var err error
		if ctx.Flags.HasTiDBSpecialCommentFlag() {
			// AlterTablePartitionOptions now only supports placement options, so add put all options to special comment
			err = ctx.WriteWithSpecialComments(tidb.FeatureIDPlacement, restoreWithoutSpecialComment)
		} else {
			err = restoreWithoutSpecialComment()
		}

		if err != nil {
			return err
		}
	case AlterTablePartitionAttributes:
		ctx.WriteKeyWord("PARTITION ")
		ctx.WriteName(n.PartitionNames[0].O)
		ctx.WritePlain(" ")

		spec := n.AttributesSpec
		if err := spec.Restore(ctx); err != nil {
			return errors.Annotatef(err, "An error occurred while restore AlterTableSpec.AttributesSpec")
		}
	case AlterTableCoalescePartitions:
		ctx.WriteKeyWord("COALESCE PARTITION ")
		if n.NoWriteToBinlog {
			ctx.WriteKeyWord("NO_WRITE_TO_BINLOG ")
		}
		ctx.WritePlainf("%d", n.Num)
	case AlterTableDropPartition:
		ctx.WriteKeyWord("DROP PARTITION ")
		if n.IfExists {
			ctx.WriteKeyWord("IF EXISTS ")
		}
		for i, name := range n.PartitionNames {
			if i != 0 {
				ctx.WritePlain(",")
			}
			ctx.WriteName(name.O)
		}
	case AlterTableTruncatePartition:
		ctx.WriteKeyWord("TRUNCATE PARTITION ")
		if n.OnAllPartitions {
			ctx.WriteKeyWord("ALL")
			return nil
		}
		for i, name := range n.PartitionNames {
			if i != 0 {
				ctx.WritePlain(",")
			}
			ctx.WriteName(name.O)
		}
	case AlterTableCheckPartitions:
		ctx.WriteKeyWord("CHECK PARTITION ")
		if n.OnAllPartitions {
			ctx.WriteKeyWord("ALL")
			return nil
		}
		for i, name := range n.PartitionNames {
			if i != 0 {
				ctx.WritePlain(",")
			}
			ctx.WriteName(name.O)
		}
	case AlterTableOptimizePartition:
		ctx.WriteKeyWord("OPTIMIZE PARTITION ")
		if n.NoWriteToBinlog {
			ctx.WriteKeyWord("NO_WRITE_TO_BINLOG ")
		}
		if n.OnAllPartitions {
			ctx.WriteKeyWord("ALL")
			return nil
		}
		for i, name := range n.PartitionNames {
			if i != 0 {
				ctx.WritePlain(",")
			}
			ctx.WriteName(name.O)
		}
	case AlterTableRepairPartition:
		ctx.WriteKeyWord("REPAIR PARTITION ")
		if n.NoWriteToBinlog {
			ctx.WriteKeyWord("NO_WRITE_TO_BINLOG ")
		}
		if n.OnAllPartitions {
			ctx.WriteKeyWord("ALL")
			return nil
		}
		for i, name := range n.PartitionNames {
			if i != 0 {
				ctx.WritePlain(",")
			}
			ctx.WriteName(name.O)
		}
	case AlterTableImportPartitionTablespace:
		ctx.WriteKeyWord("IMPORT PARTITION ")
		if n.OnAllPartitions {
			ctx.WriteKeyWord("ALL")
		} else {
			for i, name := range n.PartitionNames {
				if i != 0 {
					ctx.WritePlain(",")
				}
				ctx.WriteName(name.O)
			}
		}
		ctx.WriteKeyWord(" TABLESPACE")
	case AlterTableDiscardPartitionTablespace:
		ctx.WriteKeyWord("DISCARD PARTITION ")
		if n.OnAllPartitions {
			ctx.WriteKeyWord("ALL")
		} else {
			for i, name := range n.PartitionNames {
				if i != 0 {
					ctx.WritePlain(",")
				}
				ctx.WriteName(name.O)
			}
		}
		ctx.WriteKeyWord(" TABLESPACE")
	case AlterTablePartition:
		if err := n.Partition.Restore(ctx); err != nil {
			return errors.Annotate(err, "An error occurred while restore AlterTableSpec.Partition")
		}
	case AlterTableEnableKeys:
		ctx.WriteKeyWord("ENABLE KEYS")
	case AlterTableDisableKeys:
		ctx.WriteKeyWord("DISABLE KEYS")
	case AlterTableRemovePartitioning:
		ctx.WriteKeyWord("REMOVE PARTITIONING")
	case AlterTableWithValidation:
		ctx.WriteKeyWord("WITH VALIDATION")
	case AlterTableWithoutValidation:
		ctx.WriteKeyWord("WITHOUT VALIDATION")
	case AlterTableRebuildPartition:
		ctx.WriteKeyWord("REBUILD PARTITION ")
		if n.NoWriteToBinlog {
			ctx.WriteKeyWord("NO_WRITE_TO_BINLOG ")
		}
		if n.OnAllPartitions {
			ctx.WriteKeyWord("ALL")
			return nil
		}
		for i, name := range n.PartitionNames {
			if i != 0 {
				ctx.WritePlain(",")
			}
			ctx.WriteName(name.O)
		}
	case AlterTableReorganizeLastPartition:
		ctx.WriteKeyWord("SPLIT MAXVALUE PARTITION LESS THAN (")
		if err := n.Partition.PartitionMethod.Expr.Restore(ctx); err != nil {
			return errors.Annotatef(err, "An error occurred while restore AlterTableReorganizeLastPartition Exprs")
		}
		ctx.WriteKeyWord(")")
	case AlterTableReorganizeFirstPartition:
		ctx.WriteKeyWord("MERGE FIRST PARTITION LESS THAN (")
		if err := n.Partition.PartitionMethod.Expr.Restore(ctx); err != nil {
			return errors.Annotatef(err, "An error occurred while restore AlterTableReorganizeLastPartition Exprs")
		}
		ctx.WriteKeyWord(")")
	case AlterTableReorganizePartition:
		ctx.WriteKeyWord("REORGANIZE PARTITION")
		if n.NoWriteToBinlog {
			ctx.WriteKeyWord(" NO_WRITE_TO_BINLOG")
		}
		if n.OnAllPartitions {
			return nil
		}
		for i, name := range n.PartitionNames {
			if i != 0 {
				ctx.WritePlain(",")
			} else {
				ctx.WritePlain(" ")
			}
			ctx.WriteName(name.O)
		}
		ctx.WriteKeyWord(" INTO ")
		if n.PartDefinitions != nil {
			ctx.WritePlain("(")
			for i, def := range n.PartDefinitions {
				if i != 0 {
					ctx.WritePlain(", ")
				}
				if err := def.Restore(ctx); err != nil {
					return errors.Annotatef(err, "An error occurred while restore AlterTableSpec.PartDefinitions[%d]", i)
				}
			}
			ctx.WritePlain(")")
		}
	case AlterTableExchangePartition:
		ctx.WriteKeyWord("EXCHANGE PARTITION ")
		ctx.WriteName(n.PartitionNames[0].O)
		ctx.WriteKeyWord(" WITH TABLE ")
		n.NewTable.Restore(ctx)
		if !n.WithValidation {
			ctx.WriteKeyWord(" WITHOUT VALIDATION")
		}
	case AlterTableSecondaryLoad:
		ctx.WriteKeyWord("SECONDARY_LOAD")
	case AlterTableSecondaryUnload:
		ctx.WriteKeyWord("SECONDARY_UNLOAD")
	case AlterTableAlterCheck:
		ctx.WriteKeyWord("ALTER CHECK ")
		ctx.WriteName(n.Constraint.Name)
		if !n.Constraint.Enforced {
			ctx.WriteKeyWord(" NOT")
		}
		ctx.WriteKeyWord(" ENFORCED")
	case AlterTableDropCheck:
		ctx.WriteKeyWord("DROP CHECK ")
		ctx.WriteName(n.Constraint.Name)
	case AlterTableImportTablespace:
		ctx.WriteKeyWord("IMPORT TABLESPACE")
	case AlterTableDiscardTablespace:
		ctx.WriteKeyWord("DISCARD TABLESPACE")
	case AlterTableIndexInvisible:
		ctx.WriteKeyWord("ALTER INDEX ")
		ctx.WriteName(n.IndexName.O)
		switch n.Visibility {
		case IndexVisibilityVisible:
			ctx.WriteKeyWord(" VISIBLE")
		case IndexVisibilityInvisible:
			ctx.WriteKeyWord(" INVISIBLE")
		}
	case AlterTableAttributes:
		spec := n.AttributesSpec
		if err := spec.Restore(ctx); err != nil {
			return errors.Annotatef(err, "An error occurred while restore AlterTableSpec.AttributesSpec")
		}
	case AlterTableCache:
		ctx.WriteKeyWord("CACHE")
	case AlterTableNoCache:
		ctx.WriteKeyWord("NOCACHE")
	case AlterTableStatsOptions:
		spec := n.StatsOptionsSpec
		if err := spec.Restore(ctx); err != nil {
			return errors.Annotatef(err, "An error occurred while restore AlterTableSpec.StatsOptionsSpec")
		}

	default:
		// TODO: not support
		ctx.WritePlainf(" /* AlterTableType(%d) is not supported */ ", n.Tp)
	}
	return nil
}

// Accept implements Node Accept interface.
func (n *AlterTableSpec) Accept(v Visitor) (Node, bool) {
	newNode, skipChildren := v.Enter(n)
	if skipChildren {
		return v.Leave(newNode)
	}
	n = newNode.(*AlterTableSpec)
	if n.Constraint != nil {
		node, ok := n.Constraint.Accept(v)
		if !ok {
			return n, false
		}
		n.Constraint = node.(*Constraint)
	}
	if n.NewTable != nil {
		node, ok := n.NewTable.Accept(v)
		if !ok {
			return n, false
		}
		n.NewTable = node.(*TableName)
	}
	for i, col := range n.NewColumns {
		node, ok := col.Accept(v)
		if !ok {
			return n, false
		}
		n.NewColumns[i] = node.(*ColumnDef)
	}
	for i, constraint := range n.NewConstraints {
		node, ok := constraint.Accept(v)
		if !ok {
			return n, false
		}
		n.NewConstraints[i] = node.(*Constraint)
	}
	if n.OldColumnName != nil {
		node, ok := n.OldColumnName.Accept(v)
		if !ok {
			return n, false
		}
		n.OldColumnName = node.(*ColumnName)
	}
	if n.Position != nil {
		node, ok := n.Position.Accept(v)
		if !ok {
			return n, false
		}
		n.Position = node.(*ColumnPosition)
	}
	if n.Partition != nil {
		node, ok := n.Partition.Accept(v)
		if !ok {
			return n, false
		}
		n.Partition = node.(*PartitionOptions)
	}
	for _, def := range n.PartDefinitions {
		if !def.acceptInPlace(v) {
			return n, false
		}
	}
	return v.Leave(n)
}

// AlterTableStmt is a statement to change the structure of a table.
// See https://dev.mysql.com/doc/refman/5.7/en/alter-table.html
type AlterTableStmt struct {
	ddlNode

	Table *TableName
	Specs []*AlterTableSpec
}

func (n *AlterTableStmt) HaveOnlyPlacementOptions() bool {
	for _, n := range n.Specs {
		if n.Tp == AlterTablePartitionOptions {
			if !n.IsAllPlacementRule() {
				return false
			}
		} else {
			return false
		}

	}
	return true
}

// Restore implements Node interface.
func (n *AlterTableStmt) Restore(ctx *format.RestoreCtx) error {
	if ctx.Flags.HasSkipPlacementRuleForRestoreFlag() && n.HaveOnlyPlacementOptions() {
		return nil
	}
	ctx.WriteKeyWord("ALTER TABLE ")
	if err := n.Table.Restore(ctx); err != nil {
		return errors.Annotate(err, "An error occurred while restore AlterTableStmt.Table")
	}
	var specs []*AlterTableSpec
	for _, spec := range n.Specs {
		if !(spec.IsAllPlacementRule() && ctx.Flags.HasSkipPlacementRuleForRestoreFlag()) {
			specs = append(specs, spec)
		}
	}
	for i, spec := range specs {
		if i == 0 || spec.Tp == AlterTablePartition || spec.Tp == AlterTableRemovePartitioning || spec.Tp == AlterTableImportTablespace || spec.Tp == AlterTableDiscardTablespace {
			ctx.WritePlain(" ")
		} else {
			ctx.WritePlain(", ")
		}
		if err := spec.Restore(ctx); err != nil {
			return errors.Annotatef(err, "An error occurred while restore AlterTableStmt.Specs[%d]", i)
		}
	}
	return nil
}

// Accept implements Node Accept interface.
func (n *AlterTableStmt) Accept(v Visitor) (Node, bool) {
	newNode, skipChildren := v.Enter(n)
	if skipChildren {
		return v.Leave(newNode)
	}
	n = newNode.(*AlterTableStmt)
	node, ok := n.Table.Accept(v)
	if !ok {
		return n, false
	}
	n.Table = node.(*TableName)
	for i, val := range n.Specs {
		node, ok = val.Accept(v)
		if !ok {
			return n, false
		}
		n.Specs[i] = node.(*AlterTableSpec)
	}
	return v.Leave(n)
}

// TruncateTableStmt is a statement to empty a table completely.
// See https://dev.mysql.com/doc/refman/5.7/en/truncate-table.html
type TruncateTableStmt struct {
	ddlNode

	Table *TableName
}

// Restore implements Node interface.
func (n *TruncateTableStmt) Restore(ctx *format.RestoreCtx) error {
	ctx.WriteKeyWord("TRUNCATE TABLE ")
	if err := n.Table.Restore(ctx); err != nil {
		return errors.Annotate(err, "An error occurred while restore TruncateTableStmt.Table")
	}
	return nil
}

// Accept implements Node Accept interface.
func (n *TruncateTableStmt) Accept(v Visitor) (Node, bool) {
	newNode, skipChildren := v.Enter(n)
	if skipChildren {
		return v.Leave(newNode)
	}
	n = newNode.(*TruncateTableStmt)
	node, ok := n.Table.Accept(v)
	if !ok {
		return n, false
	}
	n.Table = node.(*TableName)
	return v.Leave(n)
}

var (
	ErrNoParts                              = terror.ClassDDL.NewStd(mysql.ErrNoParts)
	ErrPartitionColumnList                  = terror.ClassDDL.NewStd(mysql.ErrPartitionColumnList)
	ErrPartitionRequiresValues              = terror.ClassDDL.NewStd(mysql.ErrPartitionRequiresValues)
	ErrPartitionsMustBeDefined              = terror.ClassDDL.NewStd(mysql.ErrPartitionsMustBeDefined)
	ErrPartitionWrongNoPart                 = terror.ClassDDL.NewStd(mysql.ErrPartitionWrongNoPart)
	ErrPartitionWrongNoSubpart              = terror.ClassDDL.NewStd(mysql.ErrPartitionWrongNoSubpart)
	ErrPartitionWrongValues                 = terror.ClassDDL.NewStd(mysql.ErrPartitionWrongValues)
	ErrRowSinglePartitionField              = terror.ClassDDL.NewStd(mysql.ErrRowSinglePartitionField)
	ErrSubpartition                         = terror.ClassDDL.NewStd(mysql.ErrSubpartition)
	ErrSystemVersioningWrongPartitions      = terror.ClassDDL.NewStd(mysql.ErrSystemVersioningWrongPartitions)
	ErrTooManyValues                        = terror.ClassDDL.NewStd(mysql.ErrTooManyValues)
	ErrWrongPartitionTypeExpectedSystemTime = terror.ClassDDL.NewStd(mysql.ErrWrongPartitionTypeExpectedSystemTime)
	ErrUnknownCharacterSet                  = terror.ClassDDL.NewStd(mysql.ErrUnknownCharacterSet)
)

type SubPartitionDefinition struct {
	Name    model.CIStr
	Options []*TableOption
}

func (spd *SubPartitionDefinition) Restore(ctx *format.RestoreCtx) error {
	ctx.WriteKeyWord("SUBPARTITION ")
	ctx.WriteName(spd.Name.O)
	for i, opt := range spd.Options {
		ctx.WritePlain(" ")
		if err := opt.Restore(ctx); err != nil {
			return errors.Annotatef(err, "An error occurred while restore SubPartitionDefinition.Options[%d]", i)
		}
	}
	return nil
}

type PartitionDefinitionClause interface {
	restore(ctx *format.RestoreCtx) error
	acceptInPlace(v Visitor) bool
	// Validate checks if the clause is consistent with the given options.
	// `pt` can be 0 and `columns` can be -1 to skip checking the clause against
	// the partition type or number of columns in the expression list.
	Validate(pt model.PartitionType, columns int) error
}

type PartitionDefinitionClauseNone struct{}

func (n *PartitionDefinitionClauseNone) restore(ctx *format.RestoreCtx) error {
	return nil
}

func (n *PartitionDefinitionClauseNone) acceptInPlace(v Visitor) bool {
	return true
}

func (n *PartitionDefinitionClauseNone) Validate(pt model.PartitionType, columns int) error {
	switch pt {
	case 0:
	case model.PartitionTypeRange:
		return ErrPartitionRequiresValues.GenWithStackByArgs("RANGE", "LESS THAN")
	case model.PartitionTypeList:
		return ErrPartitionRequiresValues.GenWithStackByArgs("LIST", "IN")
	case model.PartitionTypeSystemTime:
		return ErrSystemVersioningWrongPartitions
	}
	return nil
}

type PartitionDefinitionClauseLessThan struct {
	Exprs []ExprNode
}

func (n *PartitionDefinitionClauseLessThan) restore(ctx *format.RestoreCtx) error {
	ctx.WriteKeyWord(" VALUES LESS THAN ")
	ctx.WritePlain("(")
	for i, expr := range n.Exprs {
		if i != 0 {
			ctx.WritePlain(", ")
		}
		if err := expr.Restore(ctx); err != nil {
			return errors.Annotatef(err, "An error occurred while restore PartitionDefinitionClauseLessThan.Exprs[%d]", i)
		}
	}
	ctx.WritePlain(")")
	return nil
}

func (n *PartitionDefinitionClauseLessThan) acceptInPlace(v Visitor) bool {
	for i, expr := range n.Exprs {
		newExpr, ok := expr.Accept(v)
		if !ok {
			return false
		}
		n.Exprs[i] = newExpr.(ExprNode)
	}
	return true
}

func (n *PartitionDefinitionClauseLessThan) Validate(pt model.PartitionType, columns int) error {
	switch pt {
	case model.PartitionTypeRange, 0:
	default:
		return ErrPartitionWrongValues.GenWithStackByArgs("RANGE", "LESS THAN")
	}

	switch {
	case columns == 0 && len(n.Exprs) != 1:
		return ErrTooManyValues.GenWithStackByArgs("RANGE")
	case columns > 0 && len(n.Exprs) != columns:
		return ErrPartitionColumnList
	}
	return nil
}

type PartitionDefinitionClauseIn struct {
	Values [][]ExprNode
}

func (n *PartitionDefinitionClauseIn) restore(ctx *format.RestoreCtx) error {
	// we special-case an empty list of values to mean MariaDB's "DEFAULT" clause.
	if len(n.Values) == 0 {
		ctx.WriteKeyWord(" DEFAULT")
		return nil
	}

	ctx.WriteKeyWord(" VALUES IN ")
	ctx.WritePlain("(")
	for i, valList := range n.Values {
		if i != 0 {
			ctx.WritePlain(", ")
		}
		if len(valList) == 1 {
			if err := valList[0].Restore(ctx); err != nil {
				return errors.Annotatef(err, "An error occurred while restore PartitionDefinitionClauseIn.Values[%d][0]", i)
			}
		} else {
			ctx.WritePlain("(")
			for j, val := range valList {
				if j != 0 {
					ctx.WritePlain(", ")
				}
				if err := val.Restore(ctx); err != nil {
					return errors.Annotatef(err, "An error occurred while restore PartitionDefinitionClauseIn.Values[%d][%d]", i, j)
				}
			}
			ctx.WritePlain(")")
		}
	}
	ctx.WritePlain(")")
	return nil
}

func (n *PartitionDefinitionClauseIn) acceptInPlace(v Visitor) bool {
	for _, valList := range n.Values {
		for j, val := range valList {
			newVal, ok := val.Accept(v)
			if !ok {
				return false
			}
			valList[j] = newVal.(ExprNode)
		}
	}
	return true
}

func (n *PartitionDefinitionClauseIn) Validate(pt model.PartitionType, columns int) error {
	switch pt {
	case model.PartitionTypeList, 0:
	default:
		return ErrPartitionWrongValues.GenWithStackByArgs("LIST", "IN")
	}

	if len(n.Values) == 0 {
		return nil
	}

	expectedColCount := len(n.Values[0])
	for _, val := range n.Values[1:] {
		if len(val) != expectedColCount {
			return ErrPartitionColumnList
		}
	}

	switch {
	case columns == 0 && expectedColCount != 1:
		return ErrRowSinglePartitionField
	case columns > 0 && expectedColCount != columns:
		return ErrPartitionColumnList
	}
	return nil
}

type PartitionDefinitionClauseHistory struct {
	Current bool
}

func (n *PartitionDefinitionClauseHistory) restore(ctx *format.RestoreCtx) error {
	if n.Current {
		ctx.WriteKeyWord(" CURRENT")
	} else {
		ctx.WriteKeyWord(" HISTORY")
	}
	return nil
}

func (n *PartitionDefinitionClauseHistory) acceptInPlace(v Visitor) bool {
	return true
}

func (n *PartitionDefinitionClauseHistory) Validate(pt model.PartitionType, columns int) error {
	switch pt {
	case 0, model.PartitionTypeSystemTime:
	default:
		return ErrWrongPartitionTypeExpectedSystemTime
	}

	return nil
}

// PartitionDefinition defines a single partition.
type PartitionDefinition struct {
	Name    model.CIStr
	Clause  PartitionDefinitionClause
	Options []*TableOption
	Sub     []*SubPartitionDefinition
}

// Comment returns the comment option given to this definition.
// The second return value indicates if the comment option exists.
func (n *PartitionDefinition) Comment() (string, bool) {
	for _, opt := range n.Options {
		if opt.Tp == TableOptionComment {
			return opt.StrValue, true
		}
	}
	return "", false
}

func (n *PartitionDefinition) acceptInPlace(v Visitor) bool {
	return n.Clause.acceptInPlace(v)
}

// Restore implements Node interface.
func (n *PartitionDefinition) Restore(ctx *format.RestoreCtx) error {
	ctx.WriteKeyWord("PARTITION ")
	ctx.WriteName(n.Name.O)

	if err := n.Clause.restore(ctx); err != nil {
		return errors.Annotate(err, "An error occurred while restore PartitionDefinition.Clause")
	}

	for i, opt := range n.Options {
		ctx.WritePlain(" ")
		if err := opt.Restore(ctx); err != nil {
			return errors.Annotatef(err, "An error occurred while restore PartitionDefinition.Options[%d]", i)
		}
	}

	if len(n.Sub) > 0 {
		ctx.WritePlain(" (")
		for i, spd := range n.Sub {
			if i != 0 {
				ctx.WritePlain(",")
			}
			if err := spd.Restore(ctx); err != nil {
				return errors.Annotatef(err, "An error occurred while restore PartitionDefinition.Sub[%d]", i)
			}
		}
		ctx.WritePlain(")")
	}

	return nil
}

type PartitionIntervalExpr struct {
	Expr ExprNode
	// TimeUnitInvalid if not Time based INTERVAL!
	TimeUnit TimeUnitType
}

type PartitionInterval struct {
	IntervalExpr  PartitionIntervalExpr
	FirstRangeEnd *ExprNode
	LastRangeEnd  *ExprNode
	MaxValPart    bool
	NullPart      bool
}

// PartitionMethod describes how partitions or subpartitions are constructed.
type PartitionMethod struct {
	// Tp is the type of the partition function
	Tp model.PartitionType
	// Linear is a modifier to the HASH and KEY type for choosing a different
	// algorithm
	Linear bool
	// Expr is an expression used as argument of HASH, RANGE AND LIST types
	Expr ExprNode
	// ColumnNames is a list of column names used as argument of KEY,
	// RANGE COLUMNS and LIST COLUMNS types
	ColumnNames []*ColumnName
	// Unit is a time unit used as argument of SYSTEM_TIME type
	Unit TimeUnitType
	// Limit is a row count used as argument of the SYSTEM_TIME type
	Limit uint64

	// Num is the number of (sub)partitions required by the method.
	Num uint64

	// KeyAlgorithm is the optional hash algorithm type for `PARTITION BY [LINEAR] KEY` syntax.
	KeyAlgorithm *PartitionKeyAlgorithm

	Interval *PartitionInterval
}

type PartitionKeyAlgorithm struct {
	Type uint64
}

// Restore implements the Node interface
func (n *PartitionMethod) Restore(ctx *format.RestoreCtx) error {
	if n.Linear {
		ctx.WriteKeyWord("LINEAR ")
	}
	ctx.WriteKeyWord(n.Tp.String())

	if n.KeyAlgorithm != nil {
		ctx.WriteKeyWord(" ALGORITHM")
		ctx.WritePlainf(" = %d", n.KeyAlgorithm.Type)
	}

	switch {
	case n.Tp == model.PartitionTypeSystemTime:
		if n.Expr != nil && n.Unit != TimeUnitInvalid {
			ctx.WriteKeyWord(" INTERVAL ")
			if err := n.Expr.Restore(ctx); err != nil {
				return errors.Annotate(err, "An error occurred while restore PartitionMethod.Expr")
			}
			ctx.WritePlain(" ")
			ctx.WriteKeyWord(n.Unit.String())
		}
		if n.Limit > 0 {
			ctx.WriteKeyWord(" LIMIT ")
			ctx.WritePlainf("%d", n.Limit)
		}

	case n.Expr != nil:
		ctx.WritePlain(" (")
		if err := n.Expr.Restore(ctx); err != nil {
			return errors.Annotate(err, "An error occurred while restore PartitionMethod.Expr")
		}
		ctx.WritePlain(")")

	default:
		if n.Tp == model.PartitionTypeRange || n.Tp == model.PartitionTypeList {
			ctx.WriteKeyWord(" COLUMNS")
		}
		ctx.WritePlain(" (")
		for i, col := range n.ColumnNames {
			if i > 0 {
				ctx.WritePlain(",")
			}
			if err := col.Restore(ctx); err != nil {
				return errors.Annotatef(err, "An error occurred while splicing PartitionMethod.ColumnName[%d]", i)
			}
		}
		ctx.WritePlain(")")
	}

	if n.Interval != nil {
		ctx.WritePlain(" INTERVAL (")
		n.Interval.IntervalExpr.Expr.Restore(ctx)
		if n.Interval.IntervalExpr.TimeUnit != TimeUnitInvalid {
			ctx.WritePlain(" ")
			ctx.WriteKeyWord(n.Interval.IntervalExpr.TimeUnit.String())
		}
		ctx.WritePlain(")")
		if n.Interval.FirstRangeEnd != nil {
			ctx.WritePlain(" FIRST PARTITION LESS THAN (")
			(*n.Interval.FirstRangeEnd).Restore(ctx)
			ctx.WritePlain(")")
		}
		if n.Interval.LastRangeEnd != nil {
			ctx.WritePlain(" LAST PARTITION LESS THAN (")
			(*n.Interval.LastRangeEnd).Restore(ctx)
			ctx.WritePlain(")")
		}
		if n.Interval.NullPart {
			ctx.WritePlain(" NULL PARTITION")
		}
		if n.Interval.MaxValPart {
			ctx.WritePlain(" MAXVALUE PARTITION")
		}
	}

	return nil
}

// acceptInPlace is like Node.Accept but does not allow replacing the node itself.
func (n *PartitionMethod) acceptInPlace(v Visitor) bool {
	if n.Expr != nil {
		expr, ok := n.Expr.Accept(v)
		if !ok {
			return false
		}
		n.Expr = expr.(ExprNode)
	}
	for i, colName := range n.ColumnNames {
		newColName, ok := colName.Accept(v)
		if !ok {
			return false
		}
		n.ColumnNames[i] = newColName.(*ColumnName)
	}
	return true
}

// PartitionOptions specifies the partition options.
type PartitionOptions struct {
	node
	PartitionMethod
	Sub         *PartitionMethod
	Definitions []*PartitionDefinition
}

// Validate checks if the partition is well-formed.
func (n *PartitionOptions) Validate() error {
	// if both a partition list and the partition numbers are specified, their values must match
	if n.Num != 0 && len(n.Definitions) != 0 && n.Num != uint64(len(n.Definitions)) {
		return ErrPartitionWrongNoPart
	}
	// now check the subpartition count
	if len(n.Definitions) > 0 {
		// ensure the subpartition count for every partitions are the same
		// then normalize n.Num and n.Sub.Num so equality comparison works.
		n.Num = uint64(len(n.Definitions))

		subDefCount := len(n.Definitions[0].Sub)
		for _, pd := range n.Definitions[1:] {
			if len(pd.Sub) != subDefCount {
				return ErrPartitionWrongNoSubpart
			}
		}
		if n.Sub != nil {
			if n.Sub.Num != 0 && subDefCount != 0 && n.Sub.Num != uint64(subDefCount) {
				return ErrPartitionWrongNoSubpart
			}
			if subDefCount != 0 {
				n.Sub.Num = uint64(subDefCount)
			}
		} else if subDefCount != 0 {
			return ErrSubpartition
		}
	}

	switch n.Tp {
	case model.PartitionTypeHash, model.PartitionTypeKey:
		if n.Num == 0 {
			n.Num = 1
		}
	case model.PartitionTypeRange, model.PartitionTypeList:
		if n.Interval != nil {
			// TODO: Add checks for INTERVAL partitioning.
			if len(n.Definitions) > 0 {
				// TODO: Create a new error
				return ErrPartitionsMustBeDefined.GenWithStackByArgs(n.Tp)
			}
		} else if len(n.Definitions) == 0 {
			return ErrPartitionsMustBeDefined.GenWithStackByArgs(n.Tp)
		}
	case model.PartitionTypeSystemTime:
		if len(n.Definitions) < 2 {
			return ErrSystemVersioningWrongPartitions
		}
	}

	for _, pd := range n.Definitions {
		// ensure the partition definition types match the methods,
		// e.g. RANGE partitions only allows VALUES LESS THAN
		if err := pd.Clause.Validate(n.Tp, len(n.ColumnNames)); err != nil {
			return err
		}
	}

	return nil
}

func (n *PartitionOptions) Restore(ctx *format.RestoreCtx) error {
	ctx.WriteKeyWord("PARTITION BY ")
	if err := n.PartitionMethod.Restore(ctx); err != nil {
		return errors.Annotate(err, "An error occurred while restore PartitionOptions.PartitionMethod")
	}

	if n.Num > 0 && len(n.Definitions) == 0 {
		ctx.WriteKeyWord(" PARTITIONS ")
		ctx.WritePlainf("%d", n.Num)
	}

	if n.Sub != nil {
		ctx.WriteKeyWord(" SUBPARTITION BY ")
		if err := n.Sub.Restore(ctx); err != nil {
			return errors.Annotate(err, "An error occurred while restore PartitionOptions.Sub")
		}
		if n.Sub.Num > 0 {
			ctx.WriteKeyWord(" SUBPARTITIONS ")
			ctx.WritePlainf("%d", n.Sub.Num)
		}
	}

	if len(n.Definitions) > 0 {
		ctx.WritePlain(" (")
		for i, def := range n.Definitions {
			if i > 0 {
				ctx.WritePlain(",")
			}
			if err := def.Restore(ctx); err != nil {
				return errors.Annotatef(err, "An error occurred while restore PartitionOptions.Definitions[%d]", i)
			}
		}
		ctx.WritePlain(")")
	}

	return nil
}

func (n *PartitionOptions) Accept(v Visitor) (Node, bool) {
	newNode, skipChildren := v.Enter(n)
	if skipChildren {
		return v.Leave(newNode)
	}

	n = newNode.(*PartitionOptions)
	if !n.PartitionMethod.acceptInPlace(v) {
		return n, false
	}
	if n.Sub != nil && !n.Sub.acceptInPlace(v) {
		return n, false
	}
	for _, def := range n.Definitions {
		if !def.acceptInPlace(v) {
			return n, false
		}
	}
	return v.Leave(n)
}

// RecoverTableStmt is a statement to recover dropped table.
type RecoverTableStmt struct {
	ddlNode

	JobID  int64
	Table  *TableName
	JobNum int64
}

// Restore implements Node interface.
func (n *RecoverTableStmt) Restore(ctx *format.RestoreCtx) error {
	ctx.WriteKeyWord("RECOVER TABLE ")
	if n.JobID != 0 {
		ctx.WriteKeyWord("BY JOB ")
		ctx.WritePlainf("%d", n.JobID)
	} else {
		if err := n.Table.Restore(ctx); err != nil {
			return errors.Annotate(err, "An error occurred while splicing RecoverTableStmt Table")
		}
		if n.JobNum > 0 {
			ctx.WritePlainf(" %d", n.JobNum)
		}
	}
	return nil
}

// Accept implements Node Accept interface.
func (n *RecoverTableStmt) Accept(v Visitor) (Node, bool) {
	newNode, skipChildren := v.Enter(n)
	if skipChildren {
		return v.Leave(newNode)
	}

	n = newNode.(*RecoverTableStmt)
	if n.Table != nil {
		node, ok := n.Table.Accept(v)
		if !ok {
			return n, false
		}
		n.Table = node.(*TableName)
	}
	return v.Leave(n)
}

// FlashBackTableStmt is a statement to restore a dropped/truncate table.
type FlashBackTableStmt struct {
	ddlNode

	Table   *TableName
	NewName string
}

// Restore implements Node interface.
func (n *FlashBackTableStmt) Restore(ctx *format.RestoreCtx) error {
	ctx.WriteKeyWord("FLASHBACK TABLE ")
	if err := n.Table.Restore(ctx); err != nil {
		return errors.Annotate(err, "An error occurred while splicing RecoverTableStmt Table")
	}
	if len(n.NewName) > 0 {
		ctx.WriteKeyWord(" TO ")
		ctx.WriteName(n.NewName)
	}
	return nil
}

// Accept implements Node Accept interface.
func (n *FlashBackTableStmt) Accept(v Visitor) (Node, bool) {
	newNode, skipChildren := v.Enter(n)
	if skipChildren {
		return v.Leave(newNode)
	}

	n = newNode.(*FlashBackTableStmt)
	if n.Table != nil {
		node, ok := n.Table.Accept(v)
		if !ok {
			return n, false
		}
		n.Table = node.(*TableName)
	}
	return v.Leave(n)
}

type AttributesSpec struct {
	node

	Attributes string
	Default    bool
}

func (n *AttributesSpec) Restore(ctx *format.RestoreCtx) error {
	ctx.WriteKeyWord("ATTRIBUTES")
	ctx.WritePlain("=")
	if n.Default {
		ctx.WriteKeyWord("DEFAULT")
		return nil
	}
	ctx.WriteString(n.Attributes)
	return nil
}

func (n *AttributesSpec) Accept(v Visitor) (Node, bool) {
	newNode, skipChildren := v.Enter(n)
	if skipChildren {
		return v.Leave(newNode)
	}
	n = newNode.(*AttributesSpec)
	return v.Leave(n)
}

type StatsOptionsSpec struct {
	node

	StatsOptions string
	Default      bool
}

func (n *StatsOptionsSpec) Restore(ctx *format.RestoreCtx) error {
	ctx.WriteKeyWord("STATS_OPTIONS")
	ctx.WritePlain("=")
	if n.Default {
		ctx.WriteKeyWord("DEFAULT")
		return nil
	}
	ctx.WriteString(n.StatsOptions)
	return nil
}

func (n *StatsOptionsSpec) Accept(v Visitor) (Node, bool) {
	newNode, skipChildren := v.Enter(n)
	if skipChildren {
		return v.Leave(newNode)
	}
	n = newNode.(*StatsOptionsSpec)
	return v.Leave(n)
}

// AlterPlacementPolicyStmt is a statement to alter placement policy option.
type AlterPlacementPolicyStmt struct {
	ddlNode

	PolicyName       model.CIStr
	IfExists         bool
	PlacementOptions []*PlacementOption
}

func (n *AlterPlacementPolicyStmt) Restore(ctx *format.RestoreCtx) error {
	if ctx.Flags.HasSkipPlacementRuleForRestoreFlag() {
		return nil
	}
	if ctx.Flags.HasTiDBSpecialCommentFlag() {
		return restorePlacementStmtInSpecialComment(ctx, n)
	}

	ctx.WriteKeyWord("ALTER PLACEMENT POLICY ")
	if n.IfExists {
		ctx.WriteKeyWord("IF EXISTS ")
	}
	ctx.WriteName(n.PolicyName.O)
	for i, option := range n.PlacementOptions {
		ctx.WritePlain(" ")
		if err := option.Restore(ctx); err != nil {
			return errors.Annotatef(err, "An error occurred while splicing AlterPlacementPolicyStmt TableOption: [%v]", i)
		}
	}
	return nil
}

func (n *AlterPlacementPolicyStmt) Accept(v Visitor) (Node, bool) {
	newNode, skipChildren := v.Enter(n)
	if skipChildren {
		return v.Leave(newNode)
	}
	n = newNode.(*AlterPlacementPolicyStmt)
	return v.Leave(n)
}

// AlterSequenceStmt is a statement to alter sequence option.
type AlterSequenceStmt struct {
	ddlNode

	// sequence name
	Name *TableName

	IfExists   bool
	SeqOptions []*SequenceOption
}

func (n *AlterSequenceStmt) Restore(ctx *format.RestoreCtx) error {
	ctx.WriteKeyWord("ALTER SEQUENCE ")
	if n.IfExists {
		ctx.WriteKeyWord("IF EXISTS ")
	}
	if err := n.Name.Restore(ctx); err != nil {
		return errors.Annotate(err, "An error occurred while restore AlterSequenceStmt.Table")
	}
	for i, option := range n.SeqOptions {
		ctx.WritePlain(" ")
		if err := option.Restore(ctx); err != nil {
			return errors.Annotatef(err, "An error occurred while splicing AlterSequenceStmt SequenceOption: [%v]", i)
		}
	}
	return nil
}

func (n *AlterSequenceStmt) Accept(v Visitor) (Node, bool) {
	newNode, skipChildren := v.Enter(n)
	if skipChildren {
		return v.Leave(newNode)
	}
	n = newNode.(*AlterSequenceStmt)
	node, ok := n.Name.Accept(v)
	if !ok {
		return n, false
	}
	n.Name = node.(*TableName)
	return v.Leave(n)
}

func restorePlacementStmtInSpecialComment(ctx *format.RestoreCtx, n DDLNode) error {
	origFlags := ctx.Flags
	defer func() {
		ctx.Flags = origFlags
	}()

	ctx.Flags |= format.RestoreTiDBSpecialComment
	return ctx.WriteWithSpecialComments(tidb.FeatureIDPlacement, func() error {
		ctx.Flags &= ^format.RestoreTiDBSpecialComment
		return n.Restore(ctx)
	})
}<|MERGE_RESOLUTION|>--- conflicted
+++ resolved
@@ -2569,15 +2569,12 @@
 	AlterTableCache
 	AlterTableNoCache
 	AlterTableStatsOptions
-<<<<<<< HEAD
+	// AlterTableSetTiFlashMode uses to alter the table mode of TiFlash.
+	AlterTableSetTiFlashMode
 	AlterTableDropFirstPartition
 	AlterTableAddLastPartition
 	AlterTableReorganizeLastPartition
 	AlterTableReorganizeFirstPartition
-=======
-	// AlterTableSetTiFlashMode uses to alter the table mode of TiFlash.
-	AlterTableSetTiFlashMode
->>>>>>> 26e11705
 )
 
 // LockType is the type for AlterTableSpec.
