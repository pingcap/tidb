--- conflicted
+++ resolved
@@ -2110,13 +2110,7 @@
 
 const (
 	// RU mode
-<<<<<<< HEAD
-	ResourceRRURate ResourceUnitType = iota
-	ResourceWRURate
-
-=======
 	ResourceRURate ResourceUnitType = iota
->>>>>>> 337af61d
 	// Raw mode
 	ResourceUnitCPU
 	ResourceUnitIOReadBandwidth
