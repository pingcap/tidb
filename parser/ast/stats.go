--- conflicted
+++ resolved
@@ -40,14 +40,8 @@
 	// HistogramOperation is set in "ANALYZE TABLE ... UPDATE/DROP HISTOGRAM ..." statement.
 	HistogramOperation HistogramOperationType
 	// ColumnNames indicate the columns whose statistics need to be collected.
-<<<<<<< HEAD
-	ColumnNames []model.CIStr
-	// PredicateColumns is true when we only collect statistics of predicate columns and indexed columns.
-	PredicateColumns bool
-=======
-	ColumnNames  []*ColumnName
+	ColumnNames  []model.CIStr
 	ColumnChoice model.ColumnChoice
->>>>>>> 17edc575
 }
 
 // AnalyzeOptType is the type for analyze options.
