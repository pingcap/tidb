--- conflicted
+++ resolved
@@ -428,11 +428,8 @@
 	"SQRT":                       sqrt,
 	"START":                      start,
 	"STARTING":                   starting,
-<<<<<<< HEAD
+	"STATS":                      stats,
 	"STATS_META":                 statsMeta,
-=======
-	"STATS":                      stats,
->>>>>>> 467a01a2
 	"STATS_PERSISTENT":           statsPersistent,
 	"STATUS":                     status,
 	"STORED":                     stored,
