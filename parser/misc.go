--- conflicted
+++ resolved
@@ -823,11 +823,8 @@
 	"UNKNOWN":                  unknown,
 	"UNLOCK":                   unlock,
 	"UNSIGNED":                 unsigned,
-<<<<<<< HEAD
 	"UNTIL":                    until,
-=======
 	"UNTIL_TS":                 untilTS,
->>>>>>> f349c17b
 	"UPDATE":                   update,
 	"USAGE":                    usage,
 	"USE":                      use,
