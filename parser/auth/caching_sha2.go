// Copyright 2021 PingCAP, Inc.
//
// Licensed under the Apache License, Version 2.0 (the "License");
// you may not use this file except in compliance with the License.
// You may obtain a copy of the License at
//
//     http://www.apache.org/licenses/LICENSE-2.0
//
// Unless required by applicable law or agreed to in writing, software
// distributed under the License is distributed on an "AS IS" BASIS,
// See the License for the specific language governing permissions and
// limitations under the License.

package auth

// Resources:
// - https://dev.mysql.com/doc/refman/8.0/en/caching-sha2-pluggable-authentication.html
// - https://dev.mysql.com/doc/dev/mysql-server/latest/page_caching_sha2_authentication_exchanges.html
// - https://dev.mysql.com/doc/dev/mysql-server/latest/namespacesha2__password.html
// - https://www.akkadia.org/drepper/SHA-crypt.txt
// - https://dev.mysql.com/worklog/task/?id=9591
//
// CREATE USER 'foo'@'%' IDENTIFIED BY 'foobar';
// SELECT HEX(authentication_string) FROM mysql.user WHERE user='foo';
// 24412430303524031A69251C34295C4B35167C7F1E5A7B63091349503974624D34504B5A424679354856336868686F52485A736E4A733368786E427575516C73446469496537
//
// Format:
// Split on '$':
// - digest type ("A")
// - iterations (divided by ITERATION_MULTIPLIER)
// - salt+hash
//

import (
	"bytes"
	"crypto/rand"
	"crypto/sha256"
	"errors"
	"fmt"
	"strconv"
)

const (
	// MIXCHARS is the number of characters to use in the mix
	MIXCHARS = 32
	// SALT_LENGTH is the length of the salt
	SALT_LENGTH = 20 //nolint: revive
	// ITERATION_MULTIPLIER is the number of iterations to use
	ITERATION_MULTIPLIER = 1000 //nolint: revive
)

func b64From24bit(b []byte, n int, buf *bytes.Buffer) {
	b64t := []byte("./0123456789ABCDEFGHIJKLMNOPQRSTUVWXYZabcdefghijklmnopqrstuvwxyz")

	w := (int64(b[0]) << 16) | (int64(b[1]) << 8) | int64(b[2])
	for n > 0 {
		n--
		buf.WriteByte(b64t[w&0x3f])
		w >>= 6
	}
}

func sha256crypt(plaintext string, salt []byte, iterations int) string {
	// Numbers in the comments refer to the description of the algorithm on https://www.akkadia.org/drepper/SHA-crypt.txt

	// 1, 2, 3
	bufA := bytes.NewBuffer(make([]byte, 0, 4096))
	bufA.Write([]byte(plaintext))
	bufA.Write(salt)

	// 4, 5, 6, 7, 8
	bufB := bytes.NewBuffer(make([]byte, 0, 4096))
	bufB.Write([]byte(plaintext))
	bufB.Write(salt)
	bufB.Write([]byte(plaintext))
	sumB := sha256.Sum256(bufB.Bytes())
	bufB.Reset()

	// 9, 10
	var i int
	for i = len(plaintext); i > MIXCHARS; i -= MIXCHARS {
		bufA.Write(sumB[:MIXCHARS])
	}
	bufA.Write(sumB[:i])

	// 11
	for i = len(plaintext); i > 0; i >>= 1 {
		if i%2 == 0 {
			bufA.Write([]byte(plaintext))
		} else {
			bufA.Write(sumB[:])
		}
	}

	// 12
	sumA := sha256.Sum256(bufA.Bytes())
	bufA.Reset()

	// 13, 14, 15
	bufDP := bufA
	for range []byte(plaintext) {
		bufDP.Write([]byte(plaintext))
	}
	sumDP := sha256.Sum256(bufDP.Bytes())
	bufDP.Reset()

	// 16
	p := make([]byte, 0, sha256.Size)
	for i = len(plaintext); i > 0; i -= MIXCHARS {
		if i > MIXCHARS {
			p = append(p, sumDP[:]...)
		} else {
			p = append(p, sumDP[0:i]...)
		}
	}

	// 17, 18, 19
	bufDS := bufA
	for i = 0; i < 16+int(sumA[0]); i++ {
		bufDS.Write(salt)
	}
	sumDS := sha256.Sum256(bufDS.Bytes())
	bufDS.Reset()

	// 20
	s := make([]byte, 0, 32)
	for i = len(salt); i > 0; i -= MIXCHARS {
		if i > MIXCHARS {
			s = append(s, sumDS[:]...)
		} else {
			s = append(s, sumDS[0:i]...)
		}
	}

	// 21
	bufC := bufA
	var sumC [32]byte
	for i = 0; i < iterations; i++ {
		bufC.Reset()
		if i&1 != 0 {
			bufC.Write(p)
		} else {
			bufC.Write(sumA[:])
		}
		if i%3 != 0 {
			bufC.Write(s)
		}
		if i%7 != 0 {
			bufC.Write(p)
		}
		if i&1 != 0 {
			bufC.Write(sumA[:])
		} else {
			bufC.Write(p)
		}
		sumC = sha256.Sum256(bufC.Bytes())
		sumA = sumC
	}

	// 22
	buf := bytes.NewBuffer(make([]byte, 0, 100))
	buf.Write([]byte{'$', 'A', '$'})
	rounds := fmt.Sprintf("%03d", iterations/ITERATION_MULTIPLIER)
	buf.Write([]byte(rounds))
	buf.Write([]byte{'$'})
	buf.Write(salt)

	b64From24bit([]byte{sumC[0], sumC[10], sumC[20]}, 4, buf)
	b64From24bit([]byte{sumC[21], sumC[1], sumC[11]}, 4, buf)
	b64From24bit([]byte{sumC[12], sumC[22], sumC[2]}, 4, buf)
	b64From24bit([]byte{sumC[3], sumC[13], sumC[23]}, 4, buf)
	b64From24bit([]byte{sumC[24], sumC[4], sumC[14]}, 4, buf)
	b64From24bit([]byte{sumC[15], sumC[25], sumC[5]}, 4, buf)
	b64From24bit([]byte{sumC[6], sumC[16], sumC[26]}, 4, buf)
	b64From24bit([]byte{sumC[27], sumC[7], sumC[17]}, 4, buf)
	b64From24bit([]byte{sumC[18], sumC[28], sumC[8]}, 4, buf)
	b64From24bit([]byte{sumC[9], sumC[19], sumC[29]}, 4, buf)
	b64From24bit([]byte{0, sumC[31], sumC[30]}, 3, buf)

	return buf.String()
}

<<<<<<< HEAD
// CheckShaPassword checks if a MySQL style caching_sha2 authentication string matches a password
=======
// CheckShaPassword is to checks if a MySQL style caching_sha2 authentication string matches a password
>>>>>>> 911e7cc3
func CheckShaPassword(pwhash []byte, password string) (bool, error) {
	pwhashParts := bytes.Split(pwhash, []byte("$"))
	if len(pwhashParts) != 4 {
		return false, errors.New("failed to decode hash parts")
	}

	hashType := string(pwhashParts[1])
	if hashType != "A" {
		return false, errors.New("digest type is incompatible")
	}

	iterations, err := strconv.Atoi(string(pwhashParts[2]))
	if err != nil {
		return false, errors.New("failed to decode iterations")
	}
	iterations = iterations * ITERATION_MULTIPLIER
	salt := pwhashParts[3][:SALT_LENGTH]

	newHash := sha256crypt(password, salt, iterations)

	return bytes.Equal(pwhash, []byte(newHash)), nil
}

// NewSha2Password creates a new MySQL style caching_sha2 password hash
func NewSha2Password(pwd string) string {
	salt := make([]byte, SALT_LENGTH)
	rand.Read(salt)

	// Restrict to 7-bit to avoid multi-byte UTF-8
	for i := range salt {
		salt[i] = salt[i] &^ 128
		for salt[i] == 36 || salt[i] == 0 { // '$' or NUL
			newval := make([]byte, 1)
			rand.Read(newval)
			salt[i] = newval[0] &^ 128
		}
	}

	return sha256crypt(pwd, salt, 5*ITERATION_MULTIPLIER)
}<|MERGE_RESOLUTION|>--- conflicted
+++ resolved
@@ -180,11 +180,7 @@
 	return buf.String()
 }
 
-<<<<<<< HEAD
-// CheckShaPassword checks if a MySQL style caching_sha2 authentication string matches a password
-=======
 // CheckShaPassword is to checks if a MySQL style caching_sha2 authentication string matches a password
->>>>>>> 911e7cc3
 func CheckShaPassword(pwhash []byte, password string) (bool, error) {
 	pwhashParts := bytes.Split(pwhash, []byte("$"))
 	if len(pwhashParts) != 4 {
