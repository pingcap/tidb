--- conflicted
+++ resolved
@@ -61,15 +61,11 @@
 
 // Parser represents a parser instance. Some temporary objects are stored in it to reduce object allocation during Parse function.
 type Parser struct {
-<<<<<<< HEAD
 	charset   string
 	collation string
 	result    []ast.StmtNode
 	cache     []yySymType
-=======
-	src   string
-	cache []yySymType
->>>>>>> 128af2e9
+	src       string
 }
 
 // New returns a Parser object.
@@ -88,20 +84,14 @@
 	if collation == "" {
 		collation = mysql.DefaultCollationName
 	}
-<<<<<<< HEAD
 	parser.charset = charset
 	parser.collation = collation
+	parser.src = sql
 	parser.result = parser.result[:0]
 
 	sql = handleMySQLSpecificCode(sql)
 	l := NewLexer(sql)
 
-=======
-	parser.src = sql
-	sql = handleMySQLSpecificCode(sql)
-	l := NewLexer(sql)
-	l.SetCharsetInfo(charset, collation)
->>>>>>> 128af2e9
 	yyParse(l, parser)
 	if len(l.Errors()) != 0 {
 		return nil, errors.Trace(l.Errors()[0])
