--- conflicted
+++ resolved
@@ -299,7 +299,6 @@
 		return 3
 	}
 	return 4
-<<<<<<< HEAD
 }
 
 var _ StringValidator = StringValidatorASCII{}
@@ -365,10 +364,8 @@
 // It returns the first invalid byte offset.
 func (s StringValidatorOther) Validate(str string) (invalidPos int) {
 	enc := NewEncoding(s.Charset)
-	if !enc.Enabled() {
+	if !enc.enabled() {
 		return -1
 	}
 	return enc.IsValid([]byte(str))
-=======
->>>>>>> eca2dbb6
 }