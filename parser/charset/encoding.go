// Copyright 2021 PingCAP, Inc.
//
// Licensed under the Apache License, Version 2.0 (the "License");
// you may not use this file except in compliance with the License.
// You may obtain a copy of the License at
//
//     http://www.apache.org/licenses/LICENSE-2.0
//
// Unless required by applicable law or agreed to in writing, software
// distributed under the License is distributed on an "AS IS" BASIS,
// See the License for the specific language governing permissions and
// limitations under the License.

package charset

import (
	"bytes"
	"fmt"
	"reflect"
	"strings"
	"unicode"
	"unsafe"

	"github.com/cznic/mathutil"
	"github.com/pingcap/tidb/parser/mysql"
	"github.com/pingcap/tidb/parser/terror"
	"golang.org/x/text/encoding"
	"golang.org/x/text/transform"
)

const encodingLegacy = "utf-8" // utf-8 encoding is compatible with old default behavior.

var errInvalidCharacterString = terror.ClassParser.NewStd(mysql.ErrInvalidCharacterString)

type EncodingLabel string

// Format trim and change the label to lowercase.
func Format(label string) EncodingLabel {
	return EncodingLabel(strings.ToLower(strings.Trim(label, "\t\n\r\f ")))
}

// Formatted is used when the label is already trimmed and it is lowercase.
func Formatted(label string) EncodingLabel {
	return EncodingLabel(label)
}

// Encoding provide a interface to encode/decode a string with specific encoding.
type Encoding struct {
	enc         encoding.Encoding
	name        string
	charLength  func([]byte) int
	specialCase unicode.SpecialCase
}

// enabled indicates whether the non-utf8 encoding is used.
func (e *Encoding) enabled() bool {
	return e.enc != nil && e.charLength != nil
}

// Name returns the name of the current encoding.
func (e *Encoding) Name() string {
	return e.name
}

// NewEncoding creates a new Encoding.
func NewEncoding(label string) *Encoding {
	if len(label) == 0 {
		return &Encoding{}
	}
	e, name := Lookup(label)
	if e != nil && name != encodingLegacy {
		return &Encoding{
			enc:         e,
			name:        name,
			charLength:  FindNextCharacterLength(name),
			specialCase: LookupSpecialCase(name),
		}
	}
	return &Encoding{name: name}
}

// UpdateEncoding updates to a new Encoding.
func (e *Encoding) UpdateEncoding(label EncodingLabel) {
	enc, name := lookup(label)
	e.name = name
	if enc != nil && name != encodingLegacy {
		e.enc = enc
		e.charLength = FindNextCharacterLength(name)
	} else {
		e.enc = nil
		e.charLength = nil
	}
	e.specialCase = LookupSpecialCase(e.name)
}

// Encode convert bytes from utf-8 charset to a specific charset.
func (e *Encoding) Encode(dest, src []byte) ([]byte, error) {
	if !e.enabled() {
		return src, nil
	}
	return e.transform(e.enc.NewEncoder(), dest, src, false)
}

// EncodeString convert a string from utf-8 charset to a specific charset.
func (e *Encoding) EncodeString(src string) (string, error) {
	if !e.enabled() {
		return src, nil
	}
	bs, err := e.transform(e.enc.NewEncoder(), nil, Slice(src), false)
	return string(bs), err
}

// Decode convert bytes from a specific charset to utf-8 charset.
func (e *Encoding) Decode(dest, src []byte) ([]byte, error) {
	if !e.enabled() {
		return src, nil
	}
	return e.transform(e.enc.NewDecoder(), dest, src, true)
}

<<<<<<< HEAD
// IsValid checks whether src(utf8) bytes can be encode into a string with given charset.
// Return -1 if it decodes successfully.
func (e *Encoding) IsValid(src []byte) (invalidPos int) {
	dec := e.enc.NewEncoder()
	dest := [4]byte{}
	var srcOffset int
	for srcOffset < len(src) {
		srcNextLen := characterLengthUTF8(src[srcOffset:])
		srcEnd := mathutil.Min(srcOffset+srcNextLen, len(src))
		_, nSrc, err := dec.Transform(dest[:], src[srcOffset:srcEnd], false)
		if err != nil {
			return srcOffset
		}
		srcOffset += nSrc
	}
	return -1
=======
// DecodeString convert a string from a specific charset to utf-8 charset.
func (e *Encoding) DecodeString(src string) (string, error) {
	if !e.enabled() {
		return src, nil
	}
	bs, err := e.transform(e.enc.NewDecoder(), nil, Slice(src), true)
	return string(bs), err
>>>>>>> eca2dbb6
}

func (e *Encoding) transform(transformer transform.Transformer, dest, src []byte, isDecoding bool) ([]byte, error) {
	if len(dest) < len(src) {
		dest = make([]byte, len(src)*2)
	}
	var destOffset, srcOffset int
	var encodingErr error
	for {
		srcNextLen := e.nextCharLenInSrc(src[srcOffset:], isDecoding)
		srcEnd := mathutil.Min(srcOffset+srcNextLen, len(src))
		nDest, nSrc, err := transformer.Transform(dest[destOffset:], src[srcOffset:srcEnd], false)
		if err == transform.ErrShortDst {
			dest = enlargeCapacity(dest)
		} else if err != nil || isDecoding && beginWithReplacementChar(dest[destOffset:destOffset+nDest]) {
			if encodingErr == nil {
				encodingErr = e.generateErr(src[srcOffset:], srcNextLen)
			}
			dest[destOffset] = byte('?')
			nDest, nSrc = 1, srcNextLen // skip the source bytes that cannot be decoded normally.
		}
		destOffset += nDest
		srcOffset += nSrc
		// The source bytes are exhausted.
		if srcOffset >= len(src) {
			return dest[:destOffset], encodingErr
		}
	}
}

func (e *Encoding) nextCharLenInSrc(srcRest []byte, isDecoding bool) int {
	if isDecoding {
		if e.charLength != nil {
			return e.charLength(srcRest)
		}
		return len(srcRest)
<<<<<<< HEAD
	} else {
		return characterLengthUTF8(srcRest)
	}
=======
	}
	return characterLengthUTF8(srcRest)
>>>>>>> eca2dbb6
}

func enlargeCapacity(dest []byte) []byte {
	newDest := make([]byte, len(dest)*2)
	copy(newDest, dest)
	return newDest
}

func (e *Encoding) generateErr(srcRest []byte, srcNextLen int) error {
	cutEnd := mathutil.Min(srcNextLen, len(srcRest))
	invalidBytes := fmt.Sprintf("%X", string(srcRest[:cutEnd]))
	return errInvalidCharacterString.GenWithStackByArgs(e.name, invalidBytes)
}

// replacementBytes are bytes for the replacement rune 0xfffd.
var replacementBytes = []byte{0xEF, 0xBF, 0xBD}

// beginWithReplacementChar check if dst has the prefix '0xEFBFBD'.
func beginWithReplacementChar(dst []byte) bool {
	return bytes.HasPrefix(dst, replacementBytes)
}

// Slice converts string to slice without copy.
// Use at your own risk.
func Slice(s string) (b []byte) {
	pBytes := (*reflect.SliceHeader)(unsafe.Pointer(&b))
	pString := (*reflect.StringHeader)(unsafe.Pointer(&s))
	pBytes.Data = pString.Data
	pBytes.Len = pString.Len
	pBytes.Cap = pString.Len
	return
}<|MERGE_RESOLUTION|>--- conflicted
+++ resolved
@@ -118,7 +118,16 @@
 	return e.transform(e.enc.NewDecoder(), dest, src, true)
 }
 
-<<<<<<< HEAD
+// DecodeString convert a string from a specific charset to utf-8 charset.
+func (e *Encoding) DecodeString(src string) (string, error) {
+	if !e.enabled() {
+		return src, nil
+	}
+	bs, err := e.transform(e.enc.NewDecoder(), nil, Slice(src), true)
+	return string(bs), err
+}
+
+
 // IsValid checks whether src(utf8) bytes can be encode into a string with given charset.
 // Return -1 if it decodes successfully.
 func (e *Encoding) IsValid(src []byte) (invalidPos int) {
@@ -135,15 +144,6 @@
 		srcOffset += nSrc
 	}
 	return -1
-=======
-// DecodeString convert a string from a specific charset to utf-8 charset.
-func (e *Encoding) DecodeString(src string) (string, error) {
-	if !e.enabled() {
-		return src, nil
-	}
-	bs, err := e.transform(e.enc.NewDecoder(), nil, Slice(src), true)
-	return string(bs), err
->>>>>>> eca2dbb6
 }
 
 func (e *Encoding) transform(transformer transform.Transformer, dest, src []byte, isDecoding bool) ([]byte, error) {
@@ -180,14 +180,8 @@
 			return e.charLength(srcRest)
 		}
 		return len(srcRest)
-<<<<<<< HEAD
-	} else {
-		return characterLengthUTF8(srcRest)
-	}
-=======
 	}
 	return characterLengthUTF8(srcRest)
->>>>>>> eca2dbb6
 }
 
 func enlargeCapacity(dest []byte) []byte {
