--- conflicted
+++ resolved
@@ -14,11 +14,8 @@
 package types
 
 import (
-<<<<<<< HEAD
 	"github.com/pingcap/parser/terror"
-=======
 	"strconv"
->>>>>>> f0ed3976
 	"strings"
 	"testing"
 
