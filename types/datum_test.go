// Copyright 2016 PingCAP, Inc.
//
// Licensed under the Apache License, Version 2.0 (the "License");
// you may not use this file except in compliance with the License.
// You may obtain a copy of the License at
//
//     http://www.apache.org/licenses/LICENSE-2.0
//
// Unless required by applicable law or agreed to in writing, software
// distributed under the License is distributed on an "AS IS" BASIS,
// WITHOUT WARRANTIES OR CONDITIONS OF ANY KIND, either express or implied.
// See the License for the specific language governing permissions and
// limitations under the License.

package types

import (
	"fmt"
	"math"
	"reflect"
	"strconv"
	"testing"
	"time"

	"github.com/pingcap/tidb/parser/mysql"
	"github.com/pingcap/tidb/sessionctx/stmtctx"
	"github.com/pingcap/tidb/types/json"
	"github.com/pingcap/tidb/util/collate"
	"github.com/pingcap/tidb/util/hack"
	"github.com/stretchr/testify/require"
)

func TestDatum(t *testing.T) {
	t.Parallel()
	values := []interface{}{
		int64(1),
		uint64(1),
		1.1,
		"abc",
		[]byte("abc"),
		[]int{1},
	}
	for _, val := range values {
		var d Datum
		d.SetMinNotNull()
		d.SetValueWithDefaultCollation(val)
		x := d.GetValue()
		require.Equal(t, val, x)
		require.Equal(t, int(d.length), d.Length())
		require.Equal(t, d.String(), fmt.Sprint(d))
	}
}

func testDatumToBool(t *testing.T, in interface{}, res int) {
	datum := NewDatum(in)
	res64 := int64(res)
	sc := new(stmtctx.StatementContext)
	sc.IgnoreTruncate = true
	b, err := datum.ToBool(sc)
	require.NoError(t, err)
	require.Equal(t, res64, b)
}

func TestToBool(t *testing.T) {
	t.Parallel()
	testDatumToBool(t, 0, 0)
	testDatumToBool(t, int64(0), 0)
	testDatumToBool(t, uint64(0), 0)
	testDatumToBool(t, float32(0.1), 1)
	testDatumToBool(t, float64(0.1), 1)
	testDatumToBool(t, float64(0.5), 1)
	testDatumToBool(t, float64(0.499), 1)
	testDatumToBool(t, "", 0)
	testDatumToBool(t, "0.1", 1)
	testDatumToBool(t, []byte{}, 0)
	testDatumToBool(t, []byte("0.1"), 1)
	testDatumToBool(t, NewBinaryLiteralFromUint(0, -1), 0)
	testDatumToBool(t, Enum{Name: "a", Value: 1}, 1)
	testDatumToBool(t, Set{Name: "a", Value: 1}, 1)
	testDatumToBool(t, json.CreateBinary(int64(1)), 1)
	testDatumToBool(t, json.CreateBinary(int64(0)), 0)
	testDatumToBool(t, json.CreateBinary("0"), 1)
	testDatumToBool(t, json.CreateBinary("aaabbb"), 1)
	testDatumToBool(t, json.CreateBinary(float64(0.0)), 0)
	testDatumToBool(t, json.CreateBinary(float64(3.1415)), 1)
	testDatumToBool(t, json.CreateBinary([]interface{}{int64(1), int64(2)}), 1)
	testDatumToBool(t, json.CreateBinary(map[string]interface{}{"ke": "val"}), 1)
	testDatumToBool(t, json.CreateBinary("0000-00-00 00:00:00"), 1)
	testDatumToBool(t, json.CreateBinary("0778"), 1)
	testDatumToBool(t, json.CreateBinary("0000"), 1)
	testDatumToBool(t, json.CreateBinary(nil), 1)
	testDatumToBool(t, json.CreateBinary([]interface{}{nil}), 1)
	testDatumToBool(t, json.CreateBinary(true), 1)
	testDatumToBool(t, json.CreateBinary(false), 1)
	testDatumToBool(t, json.CreateBinary(""), 1)
	t1, err := ParseTime(&stmtctx.StatementContext{TimeZone: time.UTC}, "2011-11-10 11:11:11.999999", mysql.TypeTimestamp, 6)
	require.NoError(t, err)
	testDatumToBool(t, t1, 1)

	td, err := ParseDuration(nil, "11:11:11.999999", 6)
	require.NoError(t, err)
	testDatumToBool(t, td, 1)

	ft := NewFieldType(mysql.TypeNewDecimal)
	ft.Decimal = 5
	v, err := Convert(0.1415926, ft)
	require.NoError(t, err)
	testDatumToBool(t, v, 1)
	d := NewDatum(&invalidMockType{})
	sc := new(stmtctx.StatementContext)
	sc.IgnoreTruncate = true
	_, err = d.ToBool(sc)
	require.Error(t, err)
}

func testDatumToInt64(t *testing.T, val interface{}, expect int64) {
	d := NewDatum(val)
	sc := new(stmtctx.StatementContext)
	sc.IgnoreTruncate = true
	b, err := d.ToInt64(sc)
	require.NoError(t, err)
	require.Equal(t, expect, b)
}

func TestToInt64(t *testing.T) {
	t.Parallel()
	testDatumToInt64(t, "0", int64(0))
	testDatumToInt64(t, 0, int64(0))
	testDatumToInt64(t, int64(0), int64(0))
	testDatumToInt64(t, uint64(0), int64(0))
	testDatumToInt64(t, float32(3.1), int64(3))
	testDatumToInt64(t, float64(3.1), int64(3))
	testDatumToInt64(t, NewBinaryLiteralFromUint(100, -1), int64(100))
	testDatumToInt64(t, Enum{Name: "a", Value: 1}, int64(1))
	testDatumToInt64(t, Set{Name: "a", Value: 1}, int64(1))
	testDatumToInt64(t, json.CreateBinary(int64(3)), int64(3))

	t1, err := ParseTime(&stmtctx.StatementContext{
		TimeZone: time.UTC,
	}, "2011-11-10 11:11:11.999999", mysql.TypeTimestamp, 0)
	require.NoError(t, err)
	testDatumToInt64(t, t1, int64(20111110111112))

	td, err := ParseDuration(nil, "11:11:11.999999", 6)
	require.NoError(t, err)
	testDatumToInt64(t, td, int64(111112))

	ft := NewFieldType(mysql.TypeNewDecimal)
	ft.Decimal = 5
	v, err := Convert(3.1415926, ft)
	require.NoError(t, err)
	testDatumToInt64(t, v, int64(3))
}

func TestConvertToFloat(t *testing.T) {
	t.Parallel()
	testCases := []struct {
		d      Datum
		tp     byte
		errMsg string
		r64    float64
		r32    float32
	}{
<<<<<<< HEAD
		{NewDatum(float32(3.00)), "", 3.00},
		{NewDatum(float64(12345.678)), "", 12345.678},
		{NewDatum("12345.678"), "", 12345.678},
		{NewDatum([]byte("12345.678")), "", 12345.678},
		{NewDatum(int64(12345)), "", 12345},
		{NewDatum(uint64(123456)), "", 123456},
		{NewDatum(byte(123)), "cannot convert ", 0},
=======
		{NewDatum(float32(3.00)), mysql.TypeDouble, "", 3.00, 3.00},
		{NewDatum(float64(12345.678)), mysql.TypeDouble, "", 12345.678, 12345.678},
		{NewDatum("12345.678"), mysql.TypeDouble, "", 12345.678, 12345.678},
		{NewDatum([]byte("12345.678")), mysql.TypeDouble, "", 12345.678, 12345.678},
		{NewDatum(int64(12345)), mysql.TypeDouble, "", 12345, 12345},
		{NewDatum(uint64(123456)), mysql.TypeDouble, "", 123456, 123456},
		{NewDatum(byte(123)), mysql.TypeDouble, "cannot convert .*", 0, 0},
		{NewDatum(math.NaN()), mysql.TypeDouble, "constant .* overflows double", 0, 0},
		{NewDatum(math.Inf(-1)), mysql.TypeDouble, "constant .* overflows double", math.Inf(-1), float32(math.Inf(-1))},
		{NewDatum(math.Inf(1)), mysql.TypeDouble, "constant .* overflows double", math.Inf(1), float32(math.Inf(1))},
		{NewDatum(float32(281.37)), mysql.TypeFloat, "", 281.37, 281.37},
		{NewDatum("281.37"), mysql.TypeFloat, "", 281.37, 281.37},
>>>>>>> a0460147
	}

	sc := new(stmtctx.StatementContext)
	sc.IgnoreTruncate = true
	for _, testCase := range testCases {
		converted, err := testCase.d.ConvertTo(sc, NewFieldType(testCase.tp))
		if testCase.errMsg == "" {
			require.NoError(t, err)
		} else {
			require.Error(t, err)
			require.Contains(t, err.Error(), testCase.errMsg)
		}
		require.Equal(t, testCase.r32, converted.GetFloat32())
		if testCase.tp == mysql.TypeDouble {
			require.Equal(t, testCase.r64, converted.GetFloat64())
		} else {
			// Convert to float32 and convert back to float64, we will get a different value.
			require.NotEqual(t, testCase.r64, converted.GetFloat64())
		}
	}
}

// mustParseTimeIntoDatum is similar to ParseTime but panic if any error occurs.
func mustParseTimeIntoDatum(s string, tp byte, fsp int8) (d Datum) {
	t, err := ParseTime(&stmtctx.StatementContext{TimeZone: time.UTC}, s, tp, fsp)
	if err != nil {
		panic("ParseTime fail")
	}
	d.SetMysqlTime(t)
	return
}

func TestToJSON(t *testing.T) {
	t.Parallel()
	ft := NewFieldType(mysql.TypeJSON)
	sc := new(stmtctx.StatementContext)
	tests := []struct {
		datum    Datum
		expected string
		success  bool
	}{
		{NewIntDatum(1), `1.0`, true},
		{NewFloat64Datum(2), `2`, true},
		{NewStringDatum("\"hello, 世界\""), `"hello, 世界"`, true},
		{NewStringDatum("[1, 2, 3]"), `[1, 2, 3]`, true},
		{NewStringDatum("{}"), `{}`, true},
		{mustParseTimeIntoDatum("2011-11-10 11:11:11.111111", mysql.TypeTimestamp, 6), `"2011-11-10 11:11:11.111111"`, true},
		{NewStringDatum(`{"a": "9223372036854775809"}`), `{"a": "9223372036854775809"}`, true},

		// can not parse JSON from this string, so error occurs.
		{NewStringDatum("hello, 世界"), "", false},
	}
	for _, tt := range tests {
		obtain, err := tt.datum.ConvertTo(sc, ft)
		if tt.success {
			require.NoError(t, err)

			sd := NewStringDatum(tt.expected)
			var expected Datum
			expected, err = sd.ConvertTo(sc, ft)
			require.NoError(t, err)

			var cmp int
			cmp, err = obtain.Compare(sc, &expected, collate.GetBinaryCollator())
			require.NoError(t, err)
			require.Equal(t, 0, cmp)
		} else {
			require.Error(t, err)
		}
	}
}

func TestIsNull(t *testing.T) {
	t.Parallel()
	tests := []struct {
		data   interface{}
		isnull bool
	}{
		{nil, true},
		{0, false},
		{1, false},
		{1.1, false},
		{"string", false},
		{"", false},
	}
	for _, tt := range tests {
		testIsNull(t, tt.data, tt.isnull)
	}
}

func testIsNull(t *testing.T, data interface{}, isnull bool) {
	d := NewDatum(data)
	require.Equalf(t, isnull, d.IsNull(), "data: %v, isnull: %v", data, isnull)
}

func TestToBytes(t *testing.T) {
	t.Parallel()
	tests := []struct {
		a   Datum
		out []byte
	}{
		{NewIntDatum(1), []byte("1")},
		{NewDecimalDatum(NewDecFromInt(1)), []byte("1")},
		{NewFloat64Datum(1.23), []byte("1.23")},
		{NewStringDatum("abc"), []byte("abc")},
		{Datum{}, []byte{}},
	}
	sc := new(stmtctx.StatementContext)
	sc.IgnoreTruncate = true
	for _, tt := range tests {
		bin, err := tt.a.ToBytes()
		require.NoError(t, err)
		require.Equal(t, tt.out, bin)
	}
}

func TestComputePlusAndMinus(t *testing.T) {
	t.Parallel()
	sc := &stmtctx.StatementContext{TimeZone: time.UTC}
	tests := []struct {
		a      Datum
		b      Datum
		plus   Datum
		minus  Datum
		hasErr bool
	}{
		{NewIntDatum(72), NewIntDatum(28), NewIntDatum(100), NewIntDatum(44), false},
		{NewIntDatum(72), NewUintDatum(28), NewIntDatum(100), NewIntDatum(44), false},
		{NewUintDatum(72), NewUintDatum(28), NewUintDatum(100), NewUintDatum(44), false},
		{NewUintDatum(72), NewIntDatum(28), NewUintDatum(100), NewUintDatum(44), false},
		{NewFloat64Datum(72.0), NewFloat64Datum(28.0), NewFloat64Datum(100.0), NewFloat64Datum(44.0), false},
		{NewDecimalDatum(NewDecFromStringForTest("72.5")), NewDecimalDatum(NewDecFromInt(3)), NewDecimalDatum(NewDecFromStringForTest("75.5")), NewDecimalDatum(NewDecFromStringForTest("69.5")), false},
		{NewIntDatum(72), NewFloat64Datum(42), Datum{}, Datum{}, true},
		{NewStringDatum("abcd"), NewIntDatum(42), Datum{}, Datum{}, true},
	}

	for ith, tt := range tests {
		got, err := ComputePlus(tt.a, tt.b)
		require.Equal(t, tt.hasErr, err != nil)
		v, err := got.Compare(sc, &tt.plus, collate.GetBinaryCollator())
		require.NoError(t, err)
		require.Equalf(t, 0, v, "%dth got:%#v, %#v, expect:%#v, %#v", ith, got, got.x, tt.plus, tt.plus.x)
	}
}

func TestCloneDatum(t *testing.T) {
	t.Parallel()
	var raw Datum
	raw.b = []byte("raw")
	raw.k = KindRaw
	tests := []Datum{
		NewIntDatum(72),
		NewUintDatum(72),
		NewStringDatum("abcd"),
		NewBytesDatum([]byte("abcd")),
		raw,
	}

	sc := new(stmtctx.StatementContext)
	sc.IgnoreTruncate = true
	for _, tt := range tests {
		tt1 := *tt.Clone()
		res, err := tt.Compare(sc, &tt1, collate.GetBinaryCollator())
		require.NoError(t, err)
		require.Equal(t, 0, res)
		if tt.b != nil {
			require.NotSame(t, &tt1.b[0], &tt.b[0])
		}
	}
}

func newTypeWithFlag(tp byte, flag uint) *FieldType {
	t := NewFieldType(tp)
	t.Flag |= flag
	return t
}

func newMyDecimal(val string, t *testing.T) *MyDecimal {
	d := MyDecimal{}
	err := d.FromString([]byte(val))
	require.NoError(t, err)
	return &d
}

func newRetTypeWithFlenDecimal(tp byte, flen int, decimal int) *FieldType {
	return &FieldType{
		Tp:      tp,
		Flen:    flen,
		Decimal: decimal,
	}
}

func TestEstimatedMemUsage(t *testing.T) {
	t.Parallel()
	b := []byte{'a', 'b', 'c', 'd'}
	enum := Enum{Name: "a", Value: 1}
	datumArray := []Datum{
		NewIntDatum(1),
		NewFloat64Datum(1.0),
		NewFloat32Datum(1.0),
		NewStringDatum(string(b)),
		NewBytesDatum(b),
		NewDecimalDatum(newMyDecimal("1234.1234", t)),
		NewMysqlEnumDatum(enum),
	}
	bytesConsumed := 10 * (len(datumArray)*sizeOfEmptyDatum +
		sizeOfMyDecimal +
		len(b)*2 +
		len(hack.Slice(enum.Name)))
	require.Equal(t, bytesConsumed, int(EstimatedMemUsage(datumArray, 10)))
}

func TestChangeReverseResultByUpperLowerBound(t *testing.T) {
	t.Parallel()
	sc := new(stmtctx.StatementContext)
	sc.IgnoreTruncate = true
	sc.OverflowAsWarning = true
	// TODO: add more reserve convert tests for each pair of convert type.
	testData := []struct {
		a         Datum
		res       Datum
		retType   *FieldType
		roundType RoundingType
	}{
		// int64 reserve to uint64
		{
			NewIntDatum(1),
			NewUintDatum(2),
			newTypeWithFlag(mysql.TypeLonglong, mysql.UnsignedFlag),
			Ceiling,
		},
		{
			NewIntDatum(1),
			NewUintDatum(1),
			newTypeWithFlag(mysql.TypeLonglong, mysql.UnsignedFlag),
			Floor,
		},
		{
			NewIntDatum(math.MaxInt64),
			NewUintDatum(math.MaxUint64),
			newTypeWithFlag(mysql.TypeLonglong, mysql.UnsignedFlag),
			Ceiling,
		},
		{
			NewIntDatum(math.MaxInt64),
			NewUintDatum(math.MaxInt64),
			newTypeWithFlag(mysql.TypeLonglong, mysql.UnsignedFlag),
			Floor,
		},
		// int64 reserve to float64
		{
			NewIntDatum(1),
			NewFloat64Datum(2),
			newRetTypeWithFlenDecimal(mysql.TypeDouble, mysql.MaxRealWidth, UnspecifiedLength),
			Ceiling,
		},
		{
			NewIntDatum(1),
			NewFloat64Datum(1),
			newRetTypeWithFlenDecimal(mysql.TypeDouble, mysql.MaxRealWidth, UnspecifiedLength),
			Floor,
		},
		{
			NewIntDatum(math.MaxInt64),
			GetMaxValue(newRetTypeWithFlenDecimal(mysql.TypeDouble, mysql.MaxRealWidth, UnspecifiedLength)),
			newRetTypeWithFlenDecimal(mysql.TypeDouble, mysql.MaxRealWidth, UnspecifiedLength),
			Ceiling,
		},
		{
			NewIntDatum(math.MaxInt64),
			NewFloat64Datum(float64(math.MaxInt64)),
			newRetTypeWithFlenDecimal(mysql.TypeDouble, mysql.MaxRealWidth, UnspecifiedLength),
			Floor,
		},
		// int64 reserve to Decimal
		{
			NewIntDatum(1),
			NewDecimalDatum(newMyDecimal("2", t)),
			newRetTypeWithFlenDecimal(mysql.TypeNewDecimal, 30, 3),
			Ceiling,
		},
		{
			NewIntDatum(1),
			NewDecimalDatum(newMyDecimal("1", t)),
			newRetTypeWithFlenDecimal(mysql.TypeNewDecimal, 30, 3),
			Floor,
		},
		{
			NewIntDatum(math.MaxInt64),
			GetMaxValue(newRetTypeWithFlenDecimal(mysql.TypeNewDecimal, 30, 3)),
			newRetTypeWithFlenDecimal(mysql.TypeNewDecimal, 30, 3),
			Ceiling,
		},
		{
			NewIntDatum(math.MaxInt64),
			NewDecimalDatum(newMyDecimal(strconv.FormatInt(math.MaxInt64, 10), t)),
			newRetTypeWithFlenDecimal(mysql.TypeNewDecimal, 30, 3),
			Floor,
		},
	}
	for ith, test := range testData {
		reverseRes, err := ChangeReverseResultByUpperLowerBound(sc, test.retType, test.a, test.roundType)
		require.NoError(t, err)
		var cmp int
		cmp, err = reverseRes.CompareDatum(sc, &test.res)
		require.NoError(t, err)
		require.Equalf(t, 0, cmp, "%dth got:%#v, expect:%#v", ith, reverseRes, test.res)
	}
}

func prepareCompareDatums() ([]Datum, []Datum) {
	vals := make([]Datum, 0, 5)
	vals = append(vals, NewIntDatum(1))
	vals = append(vals, NewFloat64Datum(1.23))
	vals = append(vals, NewStringDatum("abcde"))
	vals = append(vals, NewDecimalDatum(NewDecFromStringForTest("1.2345")))
	vals = append(vals, NewTimeDatum(NewTime(FromGoTime(time.Date(2018, 3, 8, 16, 1, 0, 315313000, time.UTC)), mysql.TypeTimestamp, 6)))

	vals1 := make([]Datum, 0, 5)
	vals1 = append(vals1, NewIntDatum(1))
	vals1 = append(vals1, NewFloat64Datum(1.23))
	vals1 = append(vals1, NewStringDatum("abcde"))
	vals1 = append(vals1, NewDecimalDatum(NewDecFromStringForTest("1.2345")))
	vals1 = append(vals1, NewTimeDatum(NewTime(FromGoTime(time.Date(2018, 3, 8, 16, 1, 0, 315313000, time.UTC)), mysql.TypeTimestamp, 6)))
	return vals, vals1
}

func TestStringToMysqlBit(t *testing.T) {
	t.Parallel()
	tests := []struct {
		a   Datum
		out []byte
	}{
		{NewStringDatum("true"), []byte{1}},
		{NewStringDatum("false"), []byte{0}},
		{NewStringDatum("1"), []byte{1}},
		{NewStringDatum("0"), []byte{0}},
		{NewStringDatum("b'1'"), []byte{1}},
		{NewStringDatum("b'0'"), []byte{0}},
	}
	sc := new(stmtctx.StatementContext)
	sc.IgnoreTruncate = true
	tp := NewFieldType(mysql.TypeBit)
	tp.Flen = 1
	for _, tt := range tests {
		bin, err := tt.a.convertToMysqlBit(nil, tp)
		require.NoError(t, err)
		require.Equal(t, tt.out, bin.b)
	}
}

func BenchmarkCompareDatum(b *testing.B) {
	vals, vals1 := prepareCompareDatums()
	sc := new(stmtctx.StatementContext)
	b.ResetTimer()
	for i := 0; i < b.N; i++ {
		for j, v := range vals {
			_, err := v.Compare(sc, &vals1[j], collate.GetBinaryCollator())
			if err != nil {
				b.Fatal(err)
			}
		}
	}
}

func BenchmarkCompareDatumByReflect(b *testing.B) {
	vals, vals1 := prepareCompareDatums()
	b.ResetTimer()
	for i := 0; i < b.N; i++ {
		reflect.DeepEqual(vals, vals1)
	}
}<|MERGE_RESOLUTION|>--- conflicted
+++ resolved
@@ -161,28 +161,18 @@
 		r64    float64
 		r32    float32
 	}{
-<<<<<<< HEAD
-		{NewDatum(float32(3.00)), "", 3.00},
-		{NewDatum(float64(12345.678)), "", 12345.678},
-		{NewDatum("12345.678"), "", 12345.678},
-		{NewDatum([]byte("12345.678")), "", 12345.678},
-		{NewDatum(int64(12345)), "", 12345},
-		{NewDatum(uint64(123456)), "", 123456},
-		{NewDatum(byte(123)), "cannot convert ", 0},
-=======
 		{NewDatum(float32(3.00)), mysql.TypeDouble, "", 3.00, 3.00},
 		{NewDatum(float64(12345.678)), mysql.TypeDouble, "", 12345.678, 12345.678},
 		{NewDatum("12345.678"), mysql.TypeDouble, "", 12345.678, 12345.678},
 		{NewDatum([]byte("12345.678")), mysql.TypeDouble, "", 12345.678, 12345.678},
 		{NewDatum(int64(12345)), mysql.TypeDouble, "", 12345, 12345},
 		{NewDatum(uint64(123456)), mysql.TypeDouble, "", 123456, 123456},
-		{NewDatum(byte(123)), mysql.TypeDouble, "cannot convert .*", 0, 0},
+		{NewDatum(byte(123)), mysql.TypeDouble, "cannot convert ", 0, 0},
 		{NewDatum(math.NaN()), mysql.TypeDouble, "constant .* overflows double", 0, 0},
 		{NewDatum(math.Inf(-1)), mysql.TypeDouble, "constant .* overflows double", math.Inf(-1), float32(math.Inf(-1))},
 		{NewDatum(math.Inf(1)), mysql.TypeDouble, "constant .* overflows double", math.Inf(1), float32(math.Inf(1))},
 		{NewDatum(float32(281.37)), mysql.TypeFloat, "", 281.37, 281.37},
 		{NewDatum("281.37"), mysql.TypeFloat, "", 281.37, 281.37},
->>>>>>> a0460147
 	}
 
 	sc := new(stmtctx.StatementContext)
@@ -193,7 +183,7 @@
 			require.NoError(t, err)
 		} else {
 			require.Error(t, err)
-			require.Contains(t, err.Error(), testCase.errMsg)
+			require.Regexp(t, testCase.errMsg, err.Error())
 		}
 		require.Equal(t, testCase.r32, converted.GetFloat32())
 		if testCase.tp == mysql.TypeDouble {
