--- conflicted
+++ resolved
@@ -149,7 +149,6 @@
 	testDatumToInt64(t, v, int64(3))
 }
 
-<<<<<<< HEAD
 func testDatumToUInt32(t *testing.T, val interface{}, expect uint32, hasError bool) {
 	d := NewDatum(val)
 	sc := new(stmtctx.StatementContext)
@@ -185,7 +184,6 @@
 }
 
 func TestToFloat32(t *testing.T) {
-	t.Parallel()
 	ft := NewFieldType(mysql.TypeFloat)
 	var datum = NewFloat64Datum(281.37)
 	sc := new(stmtctx.StatementContext)
@@ -211,11 +209,7 @@
 	require.Equal(t, datum.GetFloat64(), converted.GetFloat64())
 }
 
-func TestToFloat64(t *testing.T) {
-	t.Parallel()
-=======
 func TestConvertToFloat(t *testing.T) {
->>>>>>> c36ef357
 	testCases := []struct {
 		d      Datum
 		tp     byte
