// Copyright 2016 PingCAP, Inc.
//
// Licensed under the Apache License, Version 2.0 (the "License");
// you may not use this file except in compliance with the License.
// You may obtain a copy of the License at
//
//     http://www.apache.org/licenses/LICENSE-2.0
//
// Unless required by applicable law or agreed to in writing, software
// distributed under the License is distributed on an "AS IS" BASIS,
// WITHOUT WARRANTIES OR CONDITIONS OF ANY KIND, either express or implied.
// See the License for the specific language governing permissions and
// limitations under the License.

package types

import (
	"fmt"
	"math"
	"sort"
	"strconv"
	"strings"
	"time"
	"unicode/utf8"
	"unsafe"

	"github.com/pingcap/errors"
	"github.com/pingcap/tidb/parser/charset"
	"github.com/pingcap/tidb/parser/mysql"
	"github.com/pingcap/tidb/parser/terror"
	"github.com/pingcap/tidb/parser/types"
	"github.com/pingcap/tidb/sessionctx/stmtctx"
	"github.com/pingcap/tidb/types/json"
	"github.com/pingcap/tidb/util/collate"
	"github.com/pingcap/tidb/util/hack"
	"github.com/pingcap/tidb/util/logutil"
	"go.uber.org/zap"
)

// Kind constants.
const (
	KindNull          byte = 0
	KindInt64         byte = 1
	KindUint64        byte = 2
	KindFloat32       byte = 3
	KindFloat64       byte = 4
	KindString        byte = 5
	KindBytes         byte = 6
	KindBinaryLiteral byte = 7 // Used for BIT / HEX literals.
	KindMysqlDecimal  byte = 8
	KindMysqlDuration byte = 9
	KindMysqlEnum     byte = 10
	KindMysqlBit      byte = 11 // Used for BIT table column values.
	KindMysqlSet      byte = 12
	KindMysqlTime     byte = 13
	KindInterface     byte = 14
	KindMinNotNull    byte = 15
	KindMaxValue      byte = 16
	KindRaw           byte = 17
	KindMysqlJSON     byte = 18
)

// Datum is a data box holds different kind of data.
// It has better performance and is easier to use than `interface{}`.
type Datum struct {
	k         byte        // datum kind.
	decimal   uint16      // decimal can hold uint16 values.
	length    uint32      // length can hold uint32 values.
	i         int64       // i can hold int64 uint64 float64 values.
	collation string      // collation hold the collation information for string value.
	b         []byte      // b can hold string or []byte values.
	x         interface{} // x hold all other types.
}

// Clone create a deep copy of the Datum.
func (d *Datum) Clone() *Datum {
	ret := new(Datum)
	d.Copy(ret)
	return ret
}

// Copy deep copies a Datum into destination.
func (d *Datum) Copy(dst *Datum) {
	*dst = *d
	if d.b != nil {
		dst.b = make([]byte, len(d.b))
		copy(dst.b, d.b)
	}
	switch dst.Kind() {
	case KindMysqlDecimal:
		d := *d.GetMysqlDecimal()
		dst.SetMysqlDecimal(&d)
	case KindMysqlTime:
		dst.SetMysqlTime(d.GetMysqlTime())
	}
}

// Kind gets the kind of the datum.
func (d *Datum) Kind() byte {
	return d.k
}

// Collation gets the collation of the datum.
func (d *Datum) Collation() string {
	return d.collation
}

// SetCollation sets the collation of the datum.
func (d *Datum) SetCollation(collation string) {
	d.collation = collation
}

// Frac gets the frac of the datum.
func (d *Datum) Frac() int {
	return int(d.decimal)
}

// SetFrac sets the frac of the datum.
func (d *Datum) SetFrac(frac int) {
	d.decimal = uint16(frac)
}

// Length gets the length of the datum.
func (d *Datum) Length() int {
	return int(d.length)
}

// SetLength sets the length of the datum.
func (d *Datum) SetLength(l int) {
	d.length = uint32(l)
}

// IsNull checks if datum is null.
func (d *Datum) IsNull() bool {
	return d.k == KindNull
}

// GetInt64 gets int64 value.
func (d *Datum) GetInt64() int64 {
	return d.i
}

// SetInt64 sets int64 value.
func (d *Datum) SetInt64(i int64) {
	d.k = KindInt64
	d.i = i
}

// GetUint64 gets uint64 value.
func (d *Datum) GetUint64() uint64 {
	return uint64(d.i)
}

// SetUint64 sets uint64 value.
func (d *Datum) SetUint64(i uint64) {
	d.k = KindUint64
	d.i = int64(i)
}

// GetFloat64 gets float64 value.
func (d *Datum) GetFloat64() float64 {
	return math.Float64frombits(uint64(d.i))
}

// SetFloat64 sets float64 value.
func (d *Datum) SetFloat64(f float64) {
	d.k = KindFloat64
	d.i = int64(math.Float64bits(f))
}

// GetFloat32 gets float32 value.
func (d *Datum) GetFloat32() float32 {
	return float32(math.Float64frombits(uint64(d.i)))
}

// SetFloat32 sets float32 value.
func (d *Datum) SetFloat32(f float32) {
	d.k = KindFloat32
	d.i = int64(math.Float64bits(float64(f)))
}

// GetString gets string value.
func (d *Datum) GetString() string {
	return string(hack.String(d.b))
}

// GetBinaryStringEncoded gets the string value encoded with given charset.
func (d *Datum) GetBinaryStringEncoded() string {
	coll, err := charset.GetCollationByName(d.Collation())
	if err != nil {
		logutil.BgLogger().Warn("unknown collation", zap.Error(err))
		return d.GetString()
	}
	enc := charset.FindEncoding(coll.CharsetName)
	replace, _ := enc.Transform(nil, d.GetBytes(), charset.OpEncodeNoErr)
	return string(hack.String(replace))
}

// GetBinaryStringDecoded gets the string value decoded with given charset.
func (d *Datum) GetBinaryStringDecoded(sc *stmtctx.StatementContext, chs string) (string, error) {
	enc, skip := findEncoding(sc, chs)
	if skip {
		return d.GetString(), nil
	}
	trim, err := enc.Transform(nil, d.GetBytes(), charset.OpDecode)
	return string(hack.String(trim)), err
}

// GetStringWithCheck gets the string and checks if it is valid in a given charset.
func (d *Datum) GetStringWithCheck(sc *stmtctx.StatementContext, chs string) (string, error) {
	enc, skip := findEncoding(sc, chs)
	if skip {
		return d.GetString(), nil
	}
	str := d.GetBytes()
	if !enc.IsValid(str) {
		replace, err := enc.Transform(nil, str, charset.OnReplace)
		return string(hack.String(replace)), err
	}
	return d.GetString(), nil
}

func findEncoding(sc *stmtctx.StatementContext, chs string) (enc charset.Encoding, skip bool) {
	enc = charset.FindEncoding(chs)
	if enc.Tp() == charset.EncodingTpUTF8 && sc.SkipUTF8Check ||
		enc.Tp() == charset.EncodingTpASCII && sc.SkipASCIICheck {
		return nil, true
	}
	if chs == charset.CharsetUTF8 && !sc.SkipUTF8MB4Check {
		enc = charset.EncodingUTF8MB3StrictImpl
	}
	return enc, false
}

// SetString sets string value.
func (d *Datum) SetString(s string, collation string) {
	d.k = KindString
	sink(s)
	d.b = hack.Slice(s)
	d.collation = collation
}

// sink prevents s from being allocated on the stack.
var sink = func(s string) {
}

// GetBytes gets bytes value.
func (d *Datum) GetBytes() []byte {
	if d.b != nil {
		return d.b
	}
	return []byte{}
}

// SetBytes sets bytes value to datum.
func (d *Datum) SetBytes(b []byte) {
	d.k = KindBytes
	d.b = b
	d.collation = charset.CollationBin
}

// SetBytesAsString sets bytes value to datum as string type.
func (d *Datum) SetBytesAsString(b []byte, collation string, length uint32) {
	d.k = KindString
	d.b = b
	d.length = length
	d.collation = collation
}

// GetInterface gets interface value.
func (d *Datum) GetInterface() interface{} {
	return d.x
}

// SetInterface sets interface to datum.
func (d *Datum) SetInterface(x interface{}) {
	d.k = KindInterface
	d.x = x
}

// SetNull sets datum to nil.
func (d *Datum) SetNull() {
	d.k = KindNull
	d.x = nil
}

// SetMinNotNull sets datum to minNotNull value.
func (d *Datum) SetMinNotNull() {
	d.k = KindMinNotNull
	d.x = nil
}

// GetBinaryLiteral4Cmp gets Bit value, and remove it's prefix 0 for comparison.
func (d *Datum) GetBinaryLiteral4Cmp() BinaryLiteral {
	bitLen := len(d.b)
	if bitLen == 0 {
		return d.b
	}
	for i := 0; i < bitLen; i++ {
		// Remove the prefix 0 in the bit array.
		if d.b[i] != 0 {
			return d.b[i:]
		}
	}
	// The result is 0x000...00, we just the return 0x00.
	return d.b[bitLen-1:]
}

// GetBinaryLiteral gets Bit value
func (d *Datum) GetBinaryLiteral() BinaryLiteral {
	return d.b
}

// GetMysqlBit gets MysqlBit value
func (d *Datum) GetMysqlBit() BinaryLiteral {
	return d.GetBinaryLiteral()
}

// SetBinaryLiteral sets Bit value
func (d *Datum) SetBinaryLiteral(b BinaryLiteral) {
	d.k = KindBinaryLiteral
	d.b = b
	d.collation = charset.CollationBin
}

// SetMysqlBit sets MysqlBit value
func (d *Datum) SetMysqlBit(b BinaryLiteral) {
	d.k = KindMysqlBit
	d.b = b
}

// GetMysqlDecimal gets Decimal value
func (d *Datum) GetMysqlDecimal() *MyDecimal {
	return d.x.(*MyDecimal)
}

// SetMysqlDecimal sets Decimal value
func (d *Datum) SetMysqlDecimal(b *MyDecimal) {
	d.k = KindMysqlDecimal
	d.x = b
}

// GetMysqlDuration gets Duration value
func (d *Datum) GetMysqlDuration() Duration {
	return Duration{Duration: time.Duration(d.i), Fsp: int8(d.decimal)}
}

// SetMysqlDuration sets Duration value
func (d *Datum) SetMysqlDuration(b Duration) {
	d.k = KindMysqlDuration
	d.i = int64(b.Duration)
	d.decimal = uint16(b.Fsp)
}

// GetMysqlEnum gets Enum value
func (d *Datum) GetMysqlEnum() Enum {
	str := string(hack.String(d.b))
	return Enum{Value: uint64(d.i), Name: str}
}

// SetMysqlEnum sets Enum value
func (d *Datum) SetMysqlEnum(b Enum, collation string) {
	d.k = KindMysqlEnum
	d.i = int64(b.Value)
	sink(b.Name)
	d.collation = collation
	d.b = hack.Slice(b.Name)
}

// GetMysqlSet gets Set value
func (d *Datum) GetMysqlSet() Set {
	str := string(hack.String(d.b))
	return Set{Value: uint64(d.i), Name: str}
}

// SetMysqlSet sets Set value
func (d *Datum) SetMysqlSet(b Set, collation string) {
	d.k = KindMysqlSet
	d.i = int64(b.Value)
	sink(b.Name)
	d.collation = collation
	d.b = hack.Slice(b.Name)
}

// GetMysqlJSON gets json.BinaryJSON value
func (d *Datum) GetMysqlJSON() json.BinaryJSON {
	return json.BinaryJSON{TypeCode: byte(d.i), Value: d.b}
}

// SetMysqlJSON sets json.BinaryJSON value
func (d *Datum) SetMysqlJSON(b json.BinaryJSON) {
	d.k = KindMysqlJSON
	d.i = int64(b.TypeCode)
	d.b = b.Value
}

// GetMysqlTime gets types.Time value
func (d *Datum) GetMysqlTime() Time {
	return d.x.(Time)
}

// SetMysqlTime sets types.Time value
func (d *Datum) SetMysqlTime(b Time) {
	d.k = KindMysqlTime
	d.x = b
}

// SetRaw sets raw value.
func (d *Datum) SetRaw(b []byte) {
	d.k = KindRaw
	d.b = b
}

// GetRaw gets raw value.
func (d *Datum) GetRaw() []byte {
	return d.b
}

// SetAutoID set the auto increment ID according to its int flag.
// Don't use it directly, useless wrapped with setDatumAutoIDAndCast.
func (d *Datum) SetAutoID(id int64, flag uint) {
	if mysql.HasUnsignedFlag(flag) {
		d.SetUint64(uint64(id))
	} else {
		d.SetInt64(id)
	}
}

// String returns a human-readable description of Datum. It is intended only for debugging.
func (d Datum) String() string {
	var t string
	switch d.k {
	case KindNull:
		t = "KindNull"
	case KindInt64:
		t = "KindInt64"
	case KindUint64:
		t = "KindUint64"
	case KindFloat32:
		t = "KindFloat32"
	case KindFloat64:
		t = "KindFloat64"
	case KindString:
		t = "KindString"
	case KindBytes:
		t = "KindBytes"
	case KindMysqlDecimal:
		t = "KindMysqlDecimal"
	case KindMysqlDuration:
		t = "KindMysqlDuration"
	case KindMysqlEnum:
		t = "KindMysqlEnum"
	case KindBinaryLiteral:
		t = "KindBinaryLiteral"
	case KindMysqlBit:
		t = "KindMysqlBit"
	case KindMysqlSet:
		t = "KindMysqlSet"
	case KindMysqlJSON:
		t = "KindMysqlJSON"
	case KindMysqlTime:
		t = "KindMysqlTime"
	default:
		t = "Unknown"
	}
	v := d.GetValue()
	if b, ok := v.([]byte); ok && d.k == KindBytes {
		v = string(b)
	}
	return fmt.Sprintf("%v %v", t, v)
}

// GetValue gets the value of the datum of any kind.
func (d *Datum) GetValue() interface{} {
	switch d.k {
	case KindInt64:
		return d.GetInt64()
	case KindUint64:
		return d.GetUint64()
	case KindFloat32:
		return d.GetFloat32()
	case KindFloat64:
		return d.GetFloat64()
	case KindString:
		return d.GetString()
	case KindBytes:
		return d.GetBytes()
	case KindMysqlDecimal:
		return d.GetMysqlDecimal()
	case KindMysqlDuration:
		return d.GetMysqlDuration()
	case KindMysqlEnum:
		return d.GetMysqlEnum()
	case KindBinaryLiteral, KindMysqlBit:
		return d.GetBinaryLiteral()
	case KindMysqlSet:
		return d.GetMysqlSet()
	case KindMysqlJSON:
		return d.GetMysqlJSON()
	case KindMysqlTime:
		return d.GetMysqlTime()
	default:
		return d.GetInterface()
	}
}

// SetValueWithDefaultCollation sets any kind of value.
func (d *Datum) SetValueWithDefaultCollation(val interface{}) {
	switch x := val.(type) {
	case nil:
		d.SetNull()
	case bool:
		if x {
			d.SetInt64(1)
		} else {
			d.SetInt64(0)
		}
	case int:
		d.SetInt64(int64(x))
	case int64:
		d.SetInt64(x)
	case uint64:
		d.SetUint64(x)
	case float32:
		d.SetFloat32(x)
	case float64:
		d.SetFloat64(x)
	case string:
		d.SetString(x, mysql.DefaultCollationName)
	case []byte:
		d.SetBytes(x)
	case *MyDecimal:
		d.SetMysqlDecimal(x)
	case Duration:
		d.SetMysqlDuration(x)
	case Enum:
		d.SetMysqlEnum(x, mysql.DefaultCollationName)
	case BinaryLiteral:
		d.SetBinaryLiteral(x)
	case BitLiteral: // Store as BinaryLiteral for Bit and Hex literals
		d.SetBinaryLiteral(BinaryLiteral(x))
	case HexLiteral:
		d.SetBinaryLiteral(BinaryLiteral(x))
	case Set:
		d.SetMysqlSet(x, mysql.DefaultCollationName)
	case json.BinaryJSON:
		d.SetMysqlJSON(x)
	case Time:
		d.SetMysqlTime(x)
	default:
		d.SetInterface(x)
	}
}

// SetValue sets any kind of value.
func (d *Datum) SetValue(val interface{}, tp *types.FieldType) {
	switch x := val.(type) {
	case nil:
		d.SetNull()
	case bool:
		if x {
			d.SetInt64(1)
		} else {
			d.SetInt64(0)
		}
	case int:
		d.SetInt64(int64(x))
	case int64:
		d.SetInt64(x)
	case uint64:
		d.SetUint64(x)
	case float32:
		d.SetFloat32(x)
	case float64:
		d.SetFloat64(x)
	case string:
		d.SetString(x, tp.Collate)
	case []byte:
		d.SetBytes(x)
	case *MyDecimal:
		d.SetMysqlDecimal(x)
	case Duration:
		d.SetMysqlDuration(x)
	case Enum:
		d.SetMysqlEnum(x, tp.Collate)
	case BinaryLiteral:
		d.SetBinaryLiteral(x)
	case BitLiteral: // Store as BinaryLiteral for Bit and Hex literals
		d.SetBinaryLiteral(BinaryLiteral(x))
	case HexLiteral:
		d.SetBinaryLiteral(BinaryLiteral(x))
	case Set:
		d.SetMysqlSet(x, tp.Collate)
	case json.BinaryJSON:
		d.SetMysqlJSON(x)
	case Time:
		d.SetMysqlTime(x)
	default:
		d.SetInterface(x)
	}
}

// Compare compares datum to another datum.
// Notes: don't rely on datum.collation to get the collator, it's tend to buggy.
func (d *Datum) Compare(sc *stmtctx.StatementContext, ad *Datum, comparer collate.Collator) (int, error) {
	if d.k == KindMysqlJSON && ad.k != KindMysqlJSON {
		cmp, err := ad.Compare(sc, d, comparer)
		return cmp * -1, errors.Trace(err)
	}
	switch ad.k {
	case KindNull:
		if d.k == KindNull {
			return 0, nil
		}
		return 1, nil
	case KindMinNotNull:
		if d.k == KindNull {
			return -1, nil
		} else if d.k == KindMinNotNull {
			return 0, nil
		}
		return 1, nil
	case KindMaxValue:
		if d.k == KindMaxValue {
			return 0, nil
		}
		return -1, nil
	case KindInt64:
		return d.compareInt64(sc, ad.GetInt64())
	case KindUint64:
		return d.compareUint64(sc, ad.GetUint64())
	case KindFloat32, KindFloat64:
		return d.compareFloat64(sc, ad.GetFloat64())
	case KindString:
		return d.compareString(sc, ad.GetString(), comparer)
	case KindBytes:
		return d.compareString(sc, ad.GetString(), comparer)
	case KindMysqlDecimal:
		return d.compareMysqlDecimal(sc, ad.GetMysqlDecimal())
	case KindMysqlDuration:
		return d.compareMysqlDuration(sc, ad.GetMysqlDuration())
	case KindMysqlEnum:
		return d.compareMysqlEnum(sc, ad.GetMysqlEnum(), comparer)
	case KindBinaryLiteral, KindMysqlBit:
		return d.compareBinaryLiteral(sc, ad.GetBinaryLiteral4Cmp(), comparer)
	case KindMysqlSet:
		return d.compareMysqlSet(sc, ad.GetMysqlSet(), comparer)
	case KindMysqlJSON:
		return d.compareMysqlJSON(sc, ad.GetMysqlJSON())
	case KindMysqlTime:
		return d.compareMysqlTime(sc, ad.GetMysqlTime())
	default:
		return 0, nil
	}
}

func (d *Datum) compareInt64(sc *stmtctx.StatementContext, i int64) (int, error) {
	switch d.k {
	case KindMaxValue:
		return 1, nil
	case KindInt64:
		return CompareInt64(d.i, i), nil
	case KindUint64:
		if i < 0 || d.GetUint64() > math.MaxInt64 {
			return 1, nil
		}
		return CompareInt64(d.i, i), nil
	default:
		return d.compareFloat64(sc, float64(i))
	}
}

func (d *Datum) compareUint64(sc *stmtctx.StatementContext, u uint64) (int, error) {
	switch d.k {
	case KindMaxValue:
		return 1, nil
	case KindInt64:
		if d.i < 0 || u > math.MaxInt64 {
			return -1, nil
		}
		return CompareInt64(d.i, int64(u)), nil
	case KindUint64:
		return CompareUint64(d.GetUint64(), u), nil
	default:
		return d.compareFloat64(sc, float64(u))
	}
}

func (d *Datum) compareFloat64(sc *stmtctx.StatementContext, f float64) (int, error) {
	switch d.k {
	case KindNull, KindMinNotNull:
		return -1, nil
	case KindMaxValue:
		return 1, nil
	case KindInt64:
		return CompareFloat64(float64(d.i), f), nil
	case KindUint64:
		return CompareFloat64(float64(d.GetUint64()), f), nil
	case KindFloat32, KindFloat64:
		return CompareFloat64(d.GetFloat64(), f), nil
	case KindString, KindBytes:
		fVal, err := StrToFloat(sc, d.GetString(), false)
		return CompareFloat64(fVal, f), errors.Trace(err)
	case KindMysqlDecimal:
		fVal, err := d.GetMysqlDecimal().ToFloat64()
		return CompareFloat64(fVal, f), errors.Trace(err)
	case KindMysqlDuration:
		fVal := d.GetMysqlDuration().Seconds()
		return CompareFloat64(fVal, f), nil
	case KindMysqlEnum:
		fVal := d.GetMysqlEnum().ToNumber()
		return CompareFloat64(fVal, f), nil
	case KindBinaryLiteral, KindMysqlBit:
		val, err := d.GetBinaryLiteral4Cmp().ToInt(sc)
		fVal := float64(val)
		return CompareFloat64(fVal, f), errors.Trace(err)
	case KindMysqlSet:
		fVal := d.GetMysqlSet().ToNumber()
		return CompareFloat64(fVal, f), nil
	case KindMysqlTime:
		fVal, err := d.GetMysqlTime().ToNumber().ToFloat64()
		return CompareFloat64(fVal, f), errors.Trace(err)
	default:
		return -1, nil
	}
}

func (d *Datum) compareString(sc *stmtctx.StatementContext, s string, comparer collate.Collator) (int, error) {
	switch d.k {
	case KindNull, KindMinNotNull:
		return -1, nil
	case KindMaxValue:
		return 1, nil
	case KindString, KindBytes:
		return comparer.Compare(d.GetString(), s), nil
	case KindMysqlDecimal:
		dec := new(MyDecimal)
		err := sc.HandleTruncate(dec.FromString(hack.Slice(s)))
		return d.GetMysqlDecimal().Compare(dec), errors.Trace(err)
	case KindMysqlTime:
		dt, err := ParseDatetime(sc, s)
		return d.GetMysqlTime().Compare(dt), errors.Trace(err)
	case KindMysqlDuration:
		dur, err := ParseDuration(sc, s, MaxFsp)
		return d.GetMysqlDuration().Compare(dur), errors.Trace(err)
	case KindMysqlSet:
		return comparer.Compare(d.GetMysqlSet().String(), s), nil
	case KindMysqlEnum:
		return comparer.Compare(d.GetMysqlEnum().String(), s), nil
	case KindBinaryLiteral, KindMysqlBit:
		return comparer.Compare(d.GetBinaryLiteral4Cmp().ToString(), s), nil
	default:
		fVal, err := StrToFloat(sc, s, false)
		if err != nil {
			return 0, errors.Trace(err)
		}
		return d.compareFloat64(sc, fVal)
	}
}

func (d *Datum) compareMysqlDecimal(sc *stmtctx.StatementContext, dec *MyDecimal) (int, error) {
	switch d.k {
	case KindNull, KindMinNotNull:
		return -1, nil
	case KindMaxValue:
		return 1, nil
	case KindMysqlDecimal:
		return d.GetMysqlDecimal().Compare(dec), nil
	case KindString, KindBytes:
		dDec := new(MyDecimal)
		err := sc.HandleTruncate(dDec.FromString(d.GetBytes()))
		return dDec.Compare(dec), errors.Trace(err)
	default:
		dVal, err := d.ConvertTo(sc, NewFieldType(mysql.TypeNewDecimal))
		if err != nil {
			return 0, errors.Trace(err)
		}
		return dVal.GetMysqlDecimal().Compare(dec), nil
	}
}

func (d *Datum) compareMysqlDuration(sc *stmtctx.StatementContext, dur Duration) (int, error) {
	switch d.k {
	case KindNull, KindMinNotNull:
		return -1, nil
	case KindMaxValue:
		return 1, nil
	case KindMysqlDuration:
		return d.GetMysqlDuration().Compare(dur), nil
	case KindString, KindBytes:
		dDur, err := ParseDuration(sc, d.GetString(), MaxFsp)
		return dDur.Compare(dur), errors.Trace(err)
	default:
		return d.compareFloat64(sc, dur.Seconds())
	}
}

func (d *Datum) compareMysqlEnum(sc *stmtctx.StatementContext, enum Enum, comparer collate.Collator) (int, error) {
	switch d.k {
	case KindNull, KindMinNotNull:
		return -1, nil
	case KindMaxValue:
		return 1, nil
	case KindString, KindBytes, KindMysqlEnum, KindMysqlSet:
		return comparer.Compare(d.GetString(), enum.String()), nil
	default:
		return d.compareFloat64(sc, enum.ToNumber())
	}
}

func (d *Datum) compareBinaryLiteral(sc *stmtctx.StatementContext, b BinaryLiteral, comparer collate.Collator) (int, error) {
	switch d.k {
	case KindNull, KindMinNotNull:
		return -1, nil
	case KindMaxValue:
		return 1, nil
	case KindString, KindBytes:
		fallthrough // in this case, d is converted to Binary and then compared with b
	case KindBinaryLiteral, KindMysqlBit:
		return comparer.Compare(d.GetBinaryLiteral4Cmp().ToString(), b.ToString()), nil
	default:
		val, err := b.ToInt(sc)
		if err != nil {
			return 0, errors.Trace(err)
		}
		result, err := d.compareFloat64(sc, float64(val))
		return result, errors.Trace(err)
	}
}

func (d *Datum) compareMysqlSet(sc *stmtctx.StatementContext, set Set, comparer collate.Collator) (int, error) {
	switch d.k {
	case KindNull, KindMinNotNull:
		return -1, nil
	case KindMaxValue:
		return 1, nil
	case KindString, KindBytes, KindMysqlEnum, KindMysqlSet:
		return comparer.Compare(d.GetString(), set.String()), nil
	default:
		return d.compareFloat64(sc, set.ToNumber())
	}
}

func (d *Datum) compareMysqlJSON(sc *stmtctx.StatementContext, target json.BinaryJSON) (int, error) {
	origin, err := d.ToMysqlJSON()
	if err != nil {
		return 0, errors.Trace(err)
	}
	return json.CompareBinary(origin, target), nil
}

func (d *Datum) compareMysqlTime(sc *stmtctx.StatementContext, time Time) (int, error) {
	switch d.k {
	case KindNull, KindMinNotNull:
		return -1, nil
	case KindMaxValue:
		return 1, nil
	case KindString, KindBytes:
		dt, err := ParseDatetime(sc, d.GetString())
		return dt.Compare(time), errors.Trace(err)
	case KindMysqlTime:
		return d.GetMysqlTime().Compare(time), nil
	default:
		fVal, err := time.ToNumber().ToFloat64()
		if err != nil {
			return 0, errors.Trace(err)
		}
		return d.compareFloat64(sc, fVal)
	}
}

// ConvertTo converts a datum to the target field type.
// change this method need sync modification to type2Kind in rowcodec/types.go
func (d *Datum) ConvertTo(sc *stmtctx.StatementContext, target *FieldType) (Datum, error) {
	if d.k == KindNull {
		return Datum{}, nil
	}
	switch target.Tp { // TODO: implement mysql types convert when "CAST() AS" syntax are supported.
	case mysql.TypeTiny, mysql.TypeShort, mysql.TypeInt24, mysql.TypeLong, mysql.TypeLonglong:
		unsigned := mysql.HasUnsignedFlag(target.Flag)
		if unsigned {
			return d.convertToUint(sc, target)
		}
		return d.convertToInt(sc, target)
	case mysql.TypeFloat, mysql.TypeDouble:
		return d.convertToFloat(sc, target)
	case mysql.TypeBlob, mysql.TypeTinyBlob, mysql.TypeMediumBlob, mysql.TypeLongBlob,
		mysql.TypeString, mysql.TypeVarchar, mysql.TypeVarString:
		return d.convertToString(sc, target)
	case mysql.TypeTimestamp:
		return d.convertToMysqlTimestamp(sc, target)
	case mysql.TypeDatetime, mysql.TypeDate:
		return d.convertToMysqlTime(sc, target)
	case mysql.TypeDuration:
		return d.convertToMysqlDuration(sc, target)
	case mysql.TypeNewDecimal:
		return d.convertToMysqlDecimal(sc, target)
	case mysql.TypeYear:
		return d.ConvertToMysqlYear(sc, target)
	case mysql.TypeEnum:
		return d.convertToMysqlEnum(sc, target)
	case mysql.TypeBit:
		return d.convertToMysqlBit(sc, target)
	case mysql.TypeSet:
		return d.convertToMysqlSet(sc, target)
	case mysql.TypeJSON:
		return d.convertToMysqlJSON(sc, target)
	case mysql.TypeNull:
		return Datum{}, nil
	default:
		panic("should never happen")
	}
}

func (d *Datum) convertToFloat(sc *stmtctx.StatementContext, target *FieldType) (Datum, error) {
	var (
		f   float64
		ret Datum
		err error
	)
	switch d.k {
	case KindNull:
		return ret, nil
	case KindInt64:
		f = float64(d.GetInt64())
	case KindUint64:
		f = float64(d.GetUint64())
	case KindFloat32, KindFloat64:
		f = d.GetFloat64()
	case KindString, KindBytes:
		f, err = StrToFloat(sc, d.GetString(), false)
	case KindMysqlTime:
		f, err = d.GetMysqlTime().ToNumber().ToFloat64()
	case KindMysqlDuration:
		f, err = d.GetMysqlDuration().ToNumber().ToFloat64()
	case KindMysqlDecimal:
		f, err = d.GetMysqlDecimal().ToFloat64()
	case KindMysqlSet:
		f = d.GetMysqlSet().ToNumber()
	case KindMysqlEnum:
		f = d.GetMysqlEnum().ToNumber()
	case KindBinaryLiteral, KindMysqlBit:
		val, err1 := d.GetBinaryLiteral().ToInt(sc)
		f, err = float64(val), err1
	case KindMysqlJSON:
		f, err = ConvertJSONToFloat(sc, d.GetMysqlJSON())
	default:
		return invalidConv(d, target.Tp)
	}
	f, err1 := ProduceFloatWithSpecifiedTp(f, target, sc)
	if err == nil && err1 != nil {
		err = err1
	}
	if target.Tp == mysql.TypeFloat {
		ret.SetFloat32(float32(f))
	} else {
		ret.SetFloat64(f)
	}
	return ret, errors.Trace(err)
}

// ProduceFloatWithSpecifiedTp produces a new float64 according to `flen` and `decimal`.
func ProduceFloatWithSpecifiedTp(f float64, target *FieldType, sc *stmtctx.StatementContext) (_ float64, err error) {
	if math.IsNaN(f) {
		return 0, overflow(f, target.Tp)
	}
	if math.IsInf(f, 0) {
		return f, overflow(f, target.Tp)
	}
	// For float and following double type, we will only truncate it for float(M, D) format.
	// If no D is set, we will handle it like origin float whether M is set or not.
	if target.Flen != UnspecifiedLength && target.Decimal != UnspecifiedLength {
		f, err = TruncateFloat(f, target.Flen, target.Decimal)
		if err = sc.HandleOverflow(err, err); err != nil {
			return f, errors.Trace(err)
		}
	}
	if mysql.HasUnsignedFlag(target.Flag) && f < 0 {
		return 0, overflow(f, target.Tp)
	}
	if target.Tp == mysql.TypeFloat && (f > math.MaxFloat32 || f < -math.MaxFloat32) {
		if f > 0 {
			return math.MaxFloat32, overflow(f, target.Tp)
		}
		return -math.MaxFloat32, overflow(f, target.Tp)
	}
	return f, nil
}

func (d *Datum) convertToString(sc *stmtctx.StatementContext, target *FieldType) (Datum, error) {
	var (
		ret Datum
		s   string
		err error
	)
	switch d.k {
	case KindInt64:
		s = strconv.FormatInt(d.GetInt64(), 10)
	case KindUint64:
		s = strconv.FormatUint(d.GetUint64(), 10)
	case KindFloat32:
		s = strconv.FormatFloat(d.GetFloat64(), 'f', -1, 32)
	case KindFloat64:
		s = strconv.FormatFloat(d.GetFloat64(), 'f', -1, 64)
	case KindString, KindBytes:
		fromBinary := d.Collation() == charset.CollationBin
		toBinary := target.Collate == charset.CollationBin
		if fromBinary && toBinary {
			s = d.GetString()
		} else if fromBinary {
			s, err = d.GetBinaryStringDecoded(sc, target.Charset)
		} else if toBinary {
			s = d.GetBinaryStringEncoded()
		} else {
			s, err = d.GetStringWithCheck(sc, target.Charset)
		}
	case KindMysqlTime:
		s = d.GetMysqlTime().String()
	case KindMysqlDuration:
		s = d.GetMysqlDuration().String()
	case KindMysqlDecimal:
		s = d.GetMysqlDecimal().String()
	case KindMysqlEnum:
		s = d.GetMysqlEnum().String()
	case KindMysqlSet:
		s = d.GetMysqlSet().String()
	case KindBinaryLiteral:
		s, err = d.GetBinaryStringDecoded(sc, target.Charset)
	case KindMysqlBit:
<<<<<<< HEAD
		// https://github.com/pingcap/tidb/issues/25037.
=======
		// https://github.com/pingcap/tidb/issues/31124.
>>>>>>> bfd4da29
		// Consider converting to uint first.
		val, err := d.GetBinaryLiteral().ToInt(sc)
		if err != nil {
			s = d.GetBinaryLiteral().ToString()
		} else {
			s = strconv.FormatUint(val, 10)
		}
	case KindMysqlJSON:
		s = d.GetMysqlJSON().String()
	default:
		return invalidConv(d, target.Tp)
	}
	if err == nil {
		s, err = ProduceStrWithSpecifiedTp(s, target, sc, true)
	}
	ret.SetString(s, target.Collate)
	if target.Charset == charset.CharsetBin {
		ret.k = KindBytes
	}
	return ret, errors.Trace(err)
}

// ProduceStrWithSpecifiedTp produces a new string according to `flen` and `chs`. Param `padZero` indicates
// whether we should pad `\0` for `binary(flen)` type.
func ProduceStrWithSpecifiedTp(s string, tp *FieldType, sc *stmtctx.StatementContext, padZero bool) (_ string, err error) {
	flen, chs := tp.Flen, tp.Charset
	if flen >= 0 {
		// overflowed stores the part of the string that is out of the length contraint, it is later checked to see if the
		// overflowed part is all whitespaces
		var overflowed string
		var characterLen int
		// Flen is the rune length, not binary length, for Non-binary charset, we need to calculate the
		// rune count and truncate to Flen runes if it is too long.
		if chs != charset.CharsetBinary {
			characterLen = utf8.RuneCountInString(s)
			if characterLen > flen {
				// 1. If len(s) is 0 and flen is 0, truncateLen will be 0, don't truncate s.
				//    CREATE TABLE t (a char(0));
				//    INSERT INTO t VALUES (``);
				// 2. If len(s) is 10 and flen is 0, truncateLen will be 0 too, but we still need to truncate s.
				//    SELECT 1, CAST(1234 AS CHAR(0));
				// So truncateLen is not a suitable variable to determine to do truncate or not.
				var runeCount int
				var truncateLen int
				for i := range s {
					if runeCount == flen {
						truncateLen = i
						break
					}
					runeCount++
				}
				overflowed = s[truncateLen:]
				s = truncateStr(s, truncateLen)
			}
		} else if len(s) > flen {
			characterLen = len(s)
			overflowed = s[flen:]
			s = truncateStr(s, flen)
		}

		if len(overflowed) != 0 {
			trimed := strings.TrimRight(overflowed, " \t\n\r")
			if len(trimed) == 0 && !IsBinaryStr(tp) && IsTypeChar(tp.Tp) {
				if tp.Tp == mysql.TypeVarchar {
					sc.AppendWarning(ErrTruncated.GenWithStack("Data truncated, field len %d, data len %d", flen, characterLen))
				}
			} else {
				err = ErrDataTooLong.GenWithStack("Data Too Long, field len %d, data len %d", flen, characterLen)
			}
		}

		if tp.Tp == mysql.TypeString && IsBinaryStr(tp) && len(s) < flen && padZero {
			padding := make([]byte, flen-len(s))
			s = string(append([]byte(s), padding...))
		}
	}
	return s, errors.Trace(sc.HandleTruncate(err))
}

func (d *Datum) convertToInt(sc *stmtctx.StatementContext, target *FieldType) (Datum, error) {
	i64, err := d.toSignedInteger(sc, target.Tp)
	return NewIntDatum(i64), errors.Trace(err)
}

func (d *Datum) convertToUint(sc *stmtctx.StatementContext, target *FieldType) (Datum, error) {
	tp := target.Tp
	upperBound := IntergerUnsignedUpperBound(tp)
	var (
		val uint64
		err error
		ret Datum
	)
	switch d.k {
	case KindInt64:
		val, err = ConvertIntToUint(sc, d.GetInt64(), upperBound, tp)
	case KindUint64:
		val, err = ConvertUintToUint(d.GetUint64(), upperBound, tp)
	case KindFloat32, KindFloat64:
		val, err = ConvertFloatToUint(sc, d.GetFloat64(), upperBound, tp)
	case KindString, KindBytes:
		uval, err1 := StrToUint(sc, d.GetString(), false)
		if err1 != nil && ErrOverflow.Equal(err1) && !sc.ShouldIgnoreOverflowError() {
			return ret, errors.Trace(err1)
		}
		val, err = ConvertUintToUint(uval, upperBound, tp)
		if err != nil {
			return ret, errors.Trace(err)
		}
		err = err1
	case KindMysqlTime:
		dec := d.GetMysqlTime().ToNumber()
		err = dec.Round(dec, 0, ModeHalfEven)
		ival, err1 := dec.ToInt()
		if err == nil {
			err = err1
		}
		val, err1 = ConvertIntToUint(sc, ival, upperBound, tp)
		if err == nil {
			err = err1
		}
	case KindMysqlDuration:
		dec := d.GetMysqlDuration().ToNumber()
		err = dec.Round(dec, 0, ModeHalfEven)
		ival, err1 := dec.ToInt()
		if err1 == nil {
			val, err = ConvertIntToUint(sc, ival, upperBound, tp)
		}
	case KindMysqlDecimal:
		val, err = ConvertDecimalToUint(sc, d.GetMysqlDecimal(), upperBound, tp)
	case KindMysqlEnum:
		val, err = ConvertFloatToUint(sc, d.GetMysqlEnum().ToNumber(), upperBound, tp)
	case KindMysqlSet:
		val, err = ConvertFloatToUint(sc, d.GetMysqlSet().ToNumber(), upperBound, tp)
	case KindBinaryLiteral, KindMysqlBit:
		val, err = d.GetBinaryLiteral().ToInt(sc)
		if err == nil {
			val, err = ConvertUintToUint(val, upperBound, tp)
		}
	case KindMysqlJSON:
		var i64 int64
		i64, err = ConvertJSONToInt(sc, d.GetMysqlJSON(), true, tp)
		val = uint64(i64)
	default:
		return invalidConv(d, target.Tp)
	}
	ret.SetUint64(val)
	if err != nil {
		return ret, errors.Trace(err)
	}
	return ret, nil
}

func (d *Datum) convertToMysqlTimestamp(sc *stmtctx.StatementContext, target *FieldType) (Datum, error) {
	var (
		ret Datum
		t   Time
		err error
	)
	fsp := DefaultFsp
	if target.Decimal != UnspecifiedLength {
		fsp = int8(target.Decimal)
	}
	switch d.k {
	case KindMysqlTime:
		t, err = d.GetMysqlTime().Convert(sc, target.Tp)
		if err != nil {
			// t might be an invalid Timestamp, but should still be comparable, since same representation (KindMysqlTime)
			ret.SetMysqlTime(t)
			return ret, errors.Trace(ErrWrongValue.GenWithStackByArgs(TimestampStr, t.String()))
		}
		t, err = t.RoundFrac(sc, fsp)
	case KindMysqlDuration:
		t, err = d.GetMysqlDuration().ConvertToTime(sc, mysql.TypeTimestamp)
		if err != nil {
			ret.SetMysqlTime(t)
			return ret, errors.Trace(err)
		}
		t, err = t.RoundFrac(sc, fsp)
	case KindString, KindBytes:
		t, err = ParseTime(sc, d.GetString(), mysql.TypeTimestamp, fsp)
	case KindInt64:
		t, err = ParseTimeFromNum(sc, d.GetInt64(), mysql.TypeTimestamp, fsp)
	case KindMysqlDecimal:
		t, err = ParseTimeFromFloatString(sc, d.GetMysqlDecimal().String(), mysql.TypeTimestamp, fsp)
	case KindMysqlJSON:
		j := d.GetMysqlJSON()
		var s string
		s, err = j.Unquote()
		if err != nil {
			ret.SetMysqlTime(t)
			return ret, err
		}
		t, err = ParseTime(sc, s, mysql.TypeTimestamp, fsp)
	default:
		return invalidConv(d, mysql.TypeTimestamp)
	}
	t.SetType(mysql.TypeTimestamp)
	ret.SetMysqlTime(t)
	if err != nil {
		return ret, errors.Trace(err)
	}
	return ret, nil
}

func (d *Datum) convertToMysqlTime(sc *stmtctx.StatementContext, target *FieldType) (Datum, error) {
	tp := target.Tp
	fsp := DefaultFsp
	if target.Decimal != UnspecifiedLength {
		fsp = int8(target.Decimal)
	}
	var (
		ret Datum
		t   Time
		err error
	)
	switch d.k {
	case KindMysqlTime:
		t, err = d.GetMysqlTime().Convert(sc, tp)
		if err != nil {
			ret.SetMysqlTime(t)
			return ret, errors.Trace(err)
		}
		t, err = t.RoundFrac(sc, fsp)
	case KindMysqlDuration:
		t, err = d.GetMysqlDuration().ConvertToTime(sc, tp)
		if err != nil {
			ret.SetMysqlTime(t)
			return ret, errors.Trace(err)
		}
		t, err = t.RoundFrac(sc, fsp)
	case KindMysqlDecimal:
		t, err = ParseTimeFromFloatString(sc, d.GetMysqlDecimal().String(), tp, fsp)
	case KindString, KindBytes:
		t, err = ParseTime(sc, d.GetString(), tp, fsp)
	case KindInt64:
		t, err = ParseTimeFromNum(sc, d.GetInt64(), tp, fsp)
	case KindUint64:
		intOverflow64 := d.GetInt64() < 0
		if intOverflow64 {
			uNum := strconv.FormatUint(d.GetUint64(), 10)
			t, err = ZeroDate, ErrWrongValue.GenWithStackByArgs(TimeStr, uNum)
		} else {
			t, err = ParseTimeFromNum(sc, d.GetInt64(), tp, fsp)
		}
	case KindMysqlJSON:
		j := d.GetMysqlJSON()
		var s string
		s, err = j.Unquote()
		if err != nil {
			ret.SetMysqlTime(t)
			return ret, err
		}
		t, err = ParseTime(sc, s, tp, fsp)
	default:
		return invalidConv(d, tp)
	}
	if tp == mysql.TypeDate {
		// Truncate hh:mm:ss part if the type is Date.
		t.SetCoreTime(FromDate(t.Year(), t.Month(), t.Day(), 0, 0, 0, 0))
	}
	ret.SetMysqlTime(t)
	if err != nil {
		return ret, errors.Trace(err)
	}
	return ret, nil
}

func (d *Datum) convertToMysqlDuration(sc *stmtctx.StatementContext, target *FieldType) (Datum, error) {
	tp := target.Tp
	fsp := DefaultFsp
	if target.Decimal != UnspecifiedLength {
		fsp = int8(target.Decimal)
	}
	var ret Datum
	switch d.k {
	case KindMysqlTime:
		dur, err := d.GetMysqlTime().ConvertToDuration()
		if err != nil {
			ret.SetMysqlDuration(dur)
			return ret, errors.Trace(err)
		}
		dur, err = dur.RoundFrac(fsp, sc.TimeZone)
		ret.SetMysqlDuration(dur)
		if err != nil {
			return ret, errors.Trace(err)
		}
	case KindMysqlDuration:
		dur, err := d.GetMysqlDuration().RoundFrac(fsp, sc.TimeZone)
		ret.SetMysqlDuration(dur)
		if err != nil {
			return ret, errors.Trace(err)
		}
	case KindInt64, KindUint64, KindFloat32, KindFloat64, KindMysqlDecimal:
		// TODO: We need a ParseDurationFromNum to avoid the cost of converting a num to string.
		timeStr, err := d.ToString()
		if err != nil {
			return ret, errors.Trace(err)
		}
		timeNum, err := d.ToInt64(sc)
		if err != nil {
			return ret, errors.Trace(err)
		}
		// For huge numbers(>'0001-00-00 00-00-00') try full DATETIME in ParseDuration.
		if timeNum > MaxDuration && timeNum < 10000000000 {
			// mysql return max in no strict sql mode.
			ret.SetMysqlDuration(Duration{Duration: MaxTime, Fsp: 0})
			return ret, ErrWrongValue.GenWithStackByArgs(TimeStr, timeStr)
		}
		if timeNum < -MaxDuration {
			return ret, ErrWrongValue.GenWithStackByArgs(TimeStr, timeStr)
		}
		t, err := ParseDuration(sc, timeStr, fsp)
		ret.SetMysqlDuration(t)
		if err != nil {
			return ret, errors.Trace(err)
		}
	case KindString, KindBytes:
		t, err := ParseDuration(sc, d.GetString(), fsp)
		ret.SetMysqlDuration(t)
		if err != nil {
			return ret, errors.Trace(err)
		}
	case KindMysqlJSON:
		j := d.GetMysqlJSON()
		s, err := j.Unquote()
		if err != nil {
			return ret, errors.Trace(err)
		}
		t, err := ParseDuration(sc, s, fsp)
		ret.SetMysqlDuration(t)
		if err != nil {
			return ret, errors.Trace(err)
		}
	default:
		return invalidConv(d, tp)
	}
	return ret, nil
}

func (d *Datum) convertToMysqlDecimal(sc *stmtctx.StatementContext, target *FieldType) (Datum, error) {
	var ret Datum
	ret.SetLength(target.Flen)
	ret.SetFrac(target.Decimal)
	var dec = &MyDecimal{}
	var err error
	switch d.k {
	case KindInt64:
		dec.FromInt(d.GetInt64())
	case KindUint64:
		dec.FromUint(d.GetUint64())
	case KindFloat32, KindFloat64:
		err = dec.FromFloat64(d.GetFloat64())
	case KindString, KindBytes:
		err = dec.FromString(d.GetBytes())
	case KindMysqlDecimal:
		*dec = *d.GetMysqlDecimal()
	case KindMysqlTime:
		dec = d.GetMysqlTime().ToNumber()
	case KindMysqlDuration:
		dec = d.GetMysqlDuration().ToNumber()
	case KindMysqlEnum:
		err = dec.FromFloat64(d.GetMysqlEnum().ToNumber())
	case KindMysqlSet:
		err = dec.FromFloat64(d.GetMysqlSet().ToNumber())
	case KindBinaryLiteral, KindMysqlBit:
		val, err1 := d.GetBinaryLiteral().ToInt(sc)
		err = err1
		dec.FromUint(val)
	case KindMysqlJSON:
		f, err1 := ConvertJSONToDecimal(sc, d.GetMysqlJSON())
		if err1 != nil {
			return ret, errors.Trace(err1)
		}
		dec = f
	default:
		return invalidConv(d, target.Tp)
	}
	var err1 error
	dec, err1 = ProduceDecWithSpecifiedTp(dec, target, sc)
	if err == nil && err1 != nil {
		err = err1
	}
	if dec.negative && mysql.HasUnsignedFlag(target.Flag) {
		*dec = zeroMyDecimal
		if err == nil {
			err = ErrOverflow.GenWithStackByArgs("DECIMAL", fmt.Sprintf("(%d, %d)", target.Flen, target.Decimal))
		}
	}
	ret.SetMysqlDecimal(dec)
	return ret, err
}

// ProduceDecWithSpecifiedTp produces a new decimal according to `flen` and `decimal`.
func ProduceDecWithSpecifiedTp(dec *MyDecimal, tp *FieldType, sc *stmtctx.StatementContext) (_ *MyDecimal, err error) {
	flen, decimal := tp.Flen, tp.Decimal
	if flen != UnspecifiedLength && decimal != UnspecifiedLength {
		if flen < decimal {
			return nil, ErrMBiggerThanD.GenWithStackByArgs("")
		}
		prec, frac := dec.PrecisionAndFrac()
		if !dec.IsZero() && prec-frac > flen-decimal {
			dec = NewMaxOrMinDec(dec.IsNegative(), flen, decimal)
			// select (cast 111 as decimal(1)) causes a warning in MySQL.
			err = ErrOverflow.GenWithStackByArgs("DECIMAL", fmt.Sprintf("(%d, %d)", flen, decimal))
		} else if frac != decimal {
			old := *dec
			err = dec.Round(dec, decimal, ModeHalfEven)
			if err != nil {
				return nil, err
			}
			if !old.IsZero() && frac > decimal && dec.Compare(&old) != 0 {
				sc.AppendWarning(ErrTruncatedWrongVal.GenWithStackByArgs("DECIMAL", &old))
				err = nil
			}
		}
	}

	if ErrOverflow.Equal(err) {
		// TODO: warnErr need to be ErrWarnDataOutOfRange
		err = sc.HandleOverflow(err, err)
	}
	unsigned := mysql.HasUnsignedFlag(tp.Flag)
	if unsigned && dec.IsNegative() {
		dec = dec.FromUint(0)
	}
	return dec, err
}

// ConvertToMysqlYear converts a datum to MySQLYear.
func (d *Datum) ConvertToMysqlYear(sc *stmtctx.StatementContext, target *FieldType) (Datum, error) {
	var (
		ret    Datum
		y      int64
		err    error
		adjust bool
	)
	switch d.k {
	case KindString, KindBytes:
		s := d.GetString()
		trimS := strings.TrimSpace(s)
		y, err = StrToInt(sc, trimS, false)
		if err != nil {
			ret.SetInt64(0)
			return ret, errors.Trace(err)
		}
		// condition:
		// parsed to 0, not a string of length 4, the first valid char is a 0 digit
		if len(s) != 4 && y == 0 && strings.HasPrefix(trimS, "0") {
			adjust = true
		}
	case KindMysqlTime:
		y = int64(d.GetMysqlTime().Year())
	case KindMysqlJSON:
		y, err = ConvertJSONToInt64(sc, d.GetMysqlJSON(), false)
		if err != nil {
			ret.SetInt64(0)
			return ret, errors.Trace(err)
		}
	default:
		ret, err = d.convertToInt(sc, NewFieldType(mysql.TypeLonglong))
		if err != nil {
			_, err = invalidConv(d, target.Tp)
			ret.SetInt64(0)
			return ret, err
		}
		y = ret.GetInt64()
	}
	y, err = AdjustYear(y, adjust)
	ret.SetInt64(y)
	return ret, errors.Trace(err)
}

func (d *Datum) convertStringToMysqlBit(sc *stmtctx.StatementContext) (uint64, error) {
	bitStr, err := ParseBitStr(BinaryLiteral(d.b).ToString())
	if err != nil {
		// It cannot be converted to bit type, so we need to convert it to int type.
		return BinaryLiteral(d.b).ToInt(sc)
	}
	return bitStr.ToInt(sc)
}

func (d *Datum) convertToMysqlBit(sc *stmtctx.StatementContext, target *FieldType) (Datum, error) {
	var ret Datum
	var uintValue uint64
	var err error
	switch d.k {
	case KindBytes:
		uintValue, err = BinaryLiteral(d.b).ToInt(sc)
	case KindString:
		// For single bit value, we take string like "true", "1" as 1, and "false", "0" as 0,
		// this behavior is not documented in MySQL, but it behaves so, for more information, see issue #18681
		s := BinaryLiteral(d.b).ToString()
		if target.Flen == 1 {
			switch strings.ToLower(s) {
			case "true", "1":
				uintValue = 1
			case "false", "0":
				uintValue = 0
			default:
				uintValue, err = d.convertStringToMysqlBit(sc)
			}
		} else {
			uintValue, err = d.convertStringToMysqlBit(sc)
		}
	case KindInt64:
		// if input kind is int64 (signed), when trans to bit, we need to treat it as unsigned
		d.k = KindUint64
		fallthrough
	default:
		uintDatum, err1 := d.convertToUint(sc, target)
		uintValue, err = uintDatum.GetUint64(), err1
	}
	// Avoid byte size panic, never goto this branch.
	if target.Flen <= 0 || target.Flen >= 128 {
		return Datum{}, errors.Trace(ErrDataTooLong.GenWithStack("Data Too Long, field len %d", target.Flen))
	}
	if target.Flen < 64 && uintValue >= 1<<(uint64(target.Flen)) {
		uintValue = (1 << (uint64(target.Flen))) - 1
		err = ErrDataTooLong.GenWithStack("Data Too Long, field len %d", target.Flen)
	}
	byteSize := (target.Flen + 7) >> 3
	ret.SetMysqlBit(NewBinaryLiteralFromUint(uintValue, byteSize))
	return ret, errors.Trace(err)
}

func (d *Datum) convertToMysqlEnum(sc *stmtctx.StatementContext, target *FieldType) (Datum, error) {
	var (
		ret Datum
		e   Enum
		err error
	)
	switch d.k {
	case KindString, KindBytes, KindBinaryLiteral:
		e, err = ParseEnum(target.Elems, d.GetString(), target.Collate)
	case KindMysqlEnum:
		if d.i == 0 {
			// MySQL enum zero value has an empty string name(Enum{Name: '', Value: 0}). It is
			// different from the normal enum string value(Enum{Name: '', Value: n}, n > 0).
			e = Enum{}
		} else {
			e, err = ParseEnum(target.Elems, d.GetMysqlEnum().Name, target.Collate)
		}
	case KindMysqlSet:
		e, err = ParseEnum(target.Elems, d.GetMysqlSet().Name, target.Collate)
	default:
		var uintDatum Datum
		uintDatum, err = d.convertToUint(sc, target)
		if err == nil {
			e, err = ParseEnumValue(target.Elems, uintDatum.GetUint64())
		} else {
			err = errors.Wrap(ErrTruncated, "convert to MySQL enum failed: "+err.Error())
		}
	}
	ret.SetMysqlEnum(e, target.Collate)
	return ret, err
}

func (d *Datum) convertToMysqlSet(sc *stmtctx.StatementContext, target *FieldType) (Datum, error) {
	var (
		ret Datum
		s   Set
		err error
	)
	switch d.k {
	case KindString, KindBytes, KindBinaryLiteral:
		s, err = ParseSet(target.Elems, d.GetString(), target.Collate)
	case KindMysqlEnum:
		s, err = ParseSet(target.Elems, d.GetMysqlEnum().Name, target.Collate)
	case KindMysqlSet:
		s, err = ParseSet(target.Elems, d.GetMysqlSet().Name, target.Collate)
	default:
		var uintDatum Datum
		uintDatum, err = d.convertToUint(sc, target)
		if err == nil {
			s, err = ParseSetValue(target.Elems, uintDatum.GetUint64())
		}
	}
	if err != nil {
		err = errors.Wrap(ErrTruncated, "convert to MySQL set failed: "+err.Error())
	}
	ret.SetMysqlSet(s, target.Collate)
	return ret, err
}

func (d *Datum) convertToMysqlJSON(sc *stmtctx.StatementContext, target *FieldType) (ret Datum, err error) {
	switch d.k {
	case KindString, KindBytes:
		var j json.BinaryJSON
		if j, err = json.ParseBinaryFromString(d.GetBinaryStringEncoded()); err == nil {
			ret.SetMysqlJSON(j)
		}
	case KindInt64:
		i64 := d.GetInt64()
		ret.SetMysqlJSON(json.CreateBinary(i64))
	case KindUint64:
		u64 := d.GetUint64()
		ret.SetMysqlJSON(json.CreateBinary(u64))
	case KindFloat32, KindFloat64:
		f64 := d.GetFloat64()
		ret.SetMysqlJSON(json.CreateBinary(f64))
	case KindMysqlDecimal:
		var f64 float64
		if f64, err = d.GetMysqlDecimal().ToFloat64(); err == nil {
			ret.SetMysqlJSON(json.CreateBinary(f64))
		}
	case KindMysqlJSON:
		ret = *d
	case KindBinaryLiteral:
		err = json.ErrInvalidJSONCharset.GenWithStackByArgs(charset.CharsetBin)
	default:
		var s string
		if s, err = d.ToString(); err == nil {
			// TODO: fix precision of MysqlTime. For example,
			// On MySQL 5.7 CAST(NOW() AS JSON) -> "2011-11-11 11:11:11.111111",
			// But now we can only return "2011-11-11 11:11:11".
			ret.SetMysqlJSON(json.CreateBinary(s))
		}
	}
	return ret, errors.Trace(err)
}

// ToBool converts to a bool.
// We will use 1 for true, and 0 for false.
func (d *Datum) ToBool(sc *stmtctx.StatementContext) (int64, error) {
	var err error
	isZero := false
	switch d.Kind() {
	case KindInt64:
		isZero = d.GetInt64() == 0
	case KindUint64:
		isZero = d.GetUint64() == 0
	case KindFloat32:
		isZero = d.GetFloat64() == 0
	case KindFloat64:
		isZero = d.GetFloat64() == 0
	case KindString, KindBytes:
		iVal, err1 := StrToFloat(sc, d.GetString(), false)
		isZero, err = iVal == 0, err1

	case KindMysqlTime:
		isZero = d.GetMysqlTime().IsZero()
	case KindMysqlDuration:
		isZero = d.GetMysqlDuration().Duration == 0
	case KindMysqlDecimal:
		isZero = d.GetMysqlDecimal().IsZero()
	case KindMysqlEnum:
		isZero = d.GetMysqlEnum().ToNumber() == 0
	case KindMysqlSet:
		isZero = d.GetMysqlSet().ToNumber() == 0
	case KindBinaryLiteral, KindMysqlBit:
		val, err1 := d.GetBinaryLiteral().ToInt(sc)
		isZero, err = val == 0, err1
	case KindMysqlJSON:
		val := d.GetMysqlJSON()
		isZero = val.IsZero()
	default:
		return 0, errors.Errorf("cannot convert %v(type %T) to bool", d.GetValue(), d.GetValue())
	}
	var ret int64
	if isZero {
		ret = 0
	} else {
		ret = 1
	}
	if err != nil {
		return ret, errors.Trace(err)
	}
	return ret, nil
}

// ConvertDatumToDecimal converts datum to decimal.
func ConvertDatumToDecimal(sc *stmtctx.StatementContext, d Datum) (*MyDecimal, error) {
	dec := new(MyDecimal)
	var err error
	switch d.Kind() {
	case KindInt64:
		dec.FromInt(d.GetInt64())
	case KindUint64:
		dec.FromUint(d.GetUint64())
	case KindFloat32:
		err = dec.FromFloat64(float64(d.GetFloat32()))
	case KindFloat64:
		err = dec.FromFloat64(d.GetFloat64())
	case KindString:
		err = sc.HandleTruncate(dec.FromString(d.GetBytes()))
	case KindMysqlDecimal:
		*dec = *d.GetMysqlDecimal()
	case KindMysqlEnum:
		dec.FromUint(d.GetMysqlEnum().Value)
	case KindMysqlSet:
		dec.FromUint(d.GetMysqlSet().Value)
	case KindBinaryLiteral, KindMysqlBit:
		val, err1 := d.GetBinaryLiteral().ToInt(sc)
		dec.FromUint(val)
		err = err1
	case KindMysqlJSON:
		f, err1 := ConvertJSONToDecimal(sc, d.GetMysqlJSON())
		if err1 != nil {
			return nil, errors.Trace(err1)
		}
		dec = f
	default:
		err = fmt.Errorf("can't convert %v to decimal", d.GetValue())
	}
	return dec, errors.Trace(err)
}

// ToDecimal converts to a decimal.
func (d *Datum) ToDecimal(sc *stmtctx.StatementContext) (*MyDecimal, error) {
	switch d.Kind() {
	case KindMysqlTime:
		return d.GetMysqlTime().ToNumber(), nil
	case KindMysqlDuration:
		return d.GetMysqlDuration().ToNumber(), nil
	default:
		return ConvertDatumToDecimal(sc, *d)
	}
}

// ToInt64 converts to a int64.
func (d *Datum) ToInt64(sc *stmtctx.StatementContext) (int64, error) {
	switch d.Kind() {
	case KindMysqlBit:
		uintVal, err := d.GetBinaryLiteral().ToInt(sc)
		return int64(uintVal), err
	}
	return d.toSignedInteger(sc, mysql.TypeLonglong)
}

func (d *Datum) toSignedInteger(sc *stmtctx.StatementContext, tp byte) (int64, error) {
	lowerBound := IntergerSignedLowerBound(tp)
	upperBound := IntergerSignedUpperBound(tp)
	switch d.Kind() {
	case KindInt64:
		return ConvertIntToInt(d.GetInt64(), lowerBound, upperBound, tp)
	case KindUint64:
		return ConvertUintToInt(d.GetUint64(), upperBound, tp)
	case KindFloat32:
		return ConvertFloatToInt(float64(d.GetFloat32()), lowerBound, upperBound, tp)
	case KindFloat64:
		return ConvertFloatToInt(d.GetFloat64(), lowerBound, upperBound, tp)
	case KindString, KindBytes:
		iVal, err := StrToInt(sc, d.GetString(), false)
		iVal, err2 := ConvertIntToInt(iVal, lowerBound, upperBound, tp)
		if err == nil {
			err = err2
		}
		return iVal, errors.Trace(err)
	case KindMysqlTime:
		// 2011-11-10 11:11:11.999999 -> 20111110111112
		// 2011-11-10 11:59:59.999999 -> 20111110120000
		t, err := d.GetMysqlTime().RoundFrac(sc, DefaultFsp)
		if err != nil {
			return 0, errors.Trace(err)
		}
		ival, err := t.ToNumber().ToInt()
		ival, err2 := ConvertIntToInt(ival, lowerBound, upperBound, tp)
		if err == nil {
			err = err2
		}
		return ival, errors.Trace(err)
	case KindMysqlDuration:
		// 11:11:11.999999 -> 111112
		// 11:59:59.999999 -> 120000
		dur, err := d.GetMysqlDuration().RoundFrac(DefaultFsp, sc.TimeZone)
		if err != nil {
			return 0, errors.Trace(err)
		}
		ival, err := dur.ToNumber().ToInt()
		ival, err2 := ConvertIntToInt(ival, lowerBound, upperBound, tp)
		if err == nil {
			err = err2
		}
		return ival, errors.Trace(err)
	case KindMysqlDecimal:
		var to MyDecimal
		err := d.GetMysqlDecimal().Round(&to, 0, ModeHalfEven)
		ival, err1 := to.ToInt()
		if err == nil {
			err = err1
		}
		ival, err2 := ConvertIntToInt(ival, lowerBound, upperBound, tp)
		if err == nil {
			err = err2
		}
		return ival, errors.Trace(err)
	case KindMysqlEnum:
		fval := d.GetMysqlEnum().ToNumber()
		return ConvertFloatToInt(fval, lowerBound, upperBound, tp)
	case KindMysqlSet:
		fval := d.GetMysqlSet().ToNumber()
		return ConvertFloatToInt(fval, lowerBound, upperBound, tp)
	case KindMysqlJSON:
		return ConvertJSONToInt(sc, d.GetMysqlJSON(), false, tp)
	case KindBinaryLiteral, KindMysqlBit:
		val, err := d.GetBinaryLiteral().ToInt(sc)
		if err != nil {
			return 0, errors.Trace(err)
		}
		ival, err := ConvertUintToInt(val, upperBound, tp)
		return ival, errors.Trace(err)
	default:
		return 0, errors.Errorf("cannot convert %v(type %T) to int64", d.GetValue(), d.GetValue())
	}
}

// ToFloat64 converts to a float64
func (d *Datum) ToFloat64(sc *stmtctx.StatementContext) (float64, error) {
	switch d.Kind() {
	case KindInt64:
		return float64(d.GetInt64()), nil
	case KindUint64:
		return float64(d.GetUint64()), nil
	case KindFloat32:
		return float64(d.GetFloat32()), nil
	case KindFloat64:
		return d.GetFloat64(), nil
	case KindString:
		return StrToFloat(sc, d.GetString(), false)
	case KindBytes:
		return StrToFloat(sc, string(d.GetBytes()), false)
	case KindMysqlTime:
		f, err := d.GetMysqlTime().ToNumber().ToFloat64()
		return f, errors.Trace(err)
	case KindMysqlDuration:
		f, err := d.GetMysqlDuration().ToNumber().ToFloat64()
		return f, errors.Trace(err)
	case KindMysqlDecimal:
		f, err := d.GetMysqlDecimal().ToFloat64()
		return f, errors.Trace(err)
	case KindMysqlEnum:
		return d.GetMysqlEnum().ToNumber(), nil
	case KindMysqlSet:
		return d.GetMysqlSet().ToNumber(), nil
	case KindBinaryLiteral, KindMysqlBit:
		val, err := d.GetBinaryLiteral().ToInt(sc)
		return float64(val), errors.Trace(err)
	case KindMysqlJSON:
		f, err := ConvertJSONToFloat(sc, d.GetMysqlJSON())
		return f, errors.Trace(err)
	default:
		return 0, errors.Errorf("cannot convert %v(type %T) to float64", d.GetValue(), d.GetValue())
	}
}

// ToString gets the string representation of the datum.
func (d *Datum) ToString() (string, error) {
	switch d.Kind() {
	case KindInt64:
		return strconv.FormatInt(d.GetInt64(), 10), nil
	case KindUint64:
		return strconv.FormatUint(d.GetUint64(), 10), nil
	case KindFloat32:
		return strconv.FormatFloat(float64(d.GetFloat32()), 'f', -1, 32), nil
	case KindFloat64:
		return strconv.FormatFloat(d.GetFloat64(), 'f', -1, 64), nil
	case KindString:
		return d.GetString(), nil
	case KindBytes:
		return d.GetString(), nil
	case KindMysqlTime:
		return d.GetMysqlTime().String(), nil
	case KindMysqlDuration:
		return d.GetMysqlDuration().String(), nil
	case KindMysqlDecimal:
		return d.GetMysqlDecimal().String(), nil
	case KindMysqlEnum:
		return d.GetMysqlEnum().String(), nil
	case KindMysqlSet:
		return d.GetMysqlSet().String(), nil
	case KindMysqlJSON:
		return d.GetMysqlJSON().String(), nil
	case KindBinaryLiteral, KindMysqlBit:
		return d.GetBinaryLiteral().ToString(), nil
	case KindNull:
		return "", nil
	default:
		return "", errors.Errorf("cannot convert %v(type %T) to string", d.GetValue(), d.GetValue())
	}
}

// ToBytes gets the bytes representation of the datum.
func (d *Datum) ToBytes() ([]byte, error) {
	switch d.k {
	case KindString, KindBytes:
		return d.GetBytes(), nil
	default:
		str, err := d.ToString()
		if err != nil {
			return nil, errors.Trace(err)
		}
		return []byte(str), nil
	}
}

// ToMysqlJSON is similar to convertToMysqlJSON, except the
// latter parses from string, but the former uses it as primitive.
func (d *Datum) ToMysqlJSON() (j json.BinaryJSON, err error) {
	var in interface{}
	switch d.Kind() {
	case KindMysqlJSON:
		j = d.GetMysqlJSON()
		return
	case KindInt64:
		in = d.GetInt64()
	case KindUint64:
		in = d.GetUint64()
	case KindFloat32, KindFloat64:
		in = d.GetFloat64()
	case KindMysqlDecimal:
		in, err = d.GetMysqlDecimal().ToFloat64()
	case KindString, KindBytes:
		in = d.GetString()
	case KindBinaryLiteral, KindMysqlBit:
		in = d.GetBinaryLiteral().ToString()
	case KindNull:
		in = nil
	default:
		in, err = d.ToString()
	}
	if err != nil {
		err = errors.Trace(err)
		return
	}
	j = json.CreateBinary(in)
	return
}

func invalidConv(d *Datum, tp byte) (Datum, error) {
	return Datum{}, errors.Errorf("cannot convert datum from %s to type %s.", KindStr(d.Kind()), TypeStr(tp))
}

// NewDatum creates a new Datum from an interface{}.
func NewDatum(in interface{}) (d Datum) {
	switch x := in.(type) {
	case []interface{}:
		d.SetValueWithDefaultCollation(MakeDatums(x...))
	default:
		d.SetValueWithDefaultCollation(in)
	}
	return d
}

// NewIntDatum creates a new Datum from an int64 value.
func NewIntDatum(i int64) (d Datum) {
	d.SetInt64(i)
	return d
}

// NewUintDatum creates a new Datum from an uint64 value.
func NewUintDatum(i uint64) (d Datum) {
	d.SetUint64(i)
	return d
}

// NewBytesDatum creates a new Datum from a byte slice.
func NewBytesDatum(b []byte) (d Datum) {
	d.SetBytes(b)
	return d
}

// NewStringDatum creates a new Datum from a string.
func NewStringDatum(s string) (d Datum) {
	d.SetString(s, mysql.DefaultCollationName)
	return d
}

// NewCollationStringDatum creates a new Datum from a string with collation.
func NewCollationStringDatum(s string, collation string) (d Datum) {
	d.SetString(s, collation)
	return d
}

// NewFloat64Datum creates a new Datum from a float64 value.
func NewFloat64Datum(f float64) (d Datum) {
	d.SetFloat64(f)
	return d
}

// NewFloat32Datum creates a new Datum from a float32 value.
func NewFloat32Datum(f float32) (d Datum) {
	d.SetFloat32(f)
	return d
}

// NewDurationDatum creates a new Datum from a Duration value.
func NewDurationDatum(dur Duration) (d Datum) {
	d.SetMysqlDuration(dur)
	return d
}

// NewTimeDatum creates a new Time from a Time value.
func NewTimeDatum(t Time) (d Datum) {
	d.SetMysqlTime(t)
	return d
}

// NewDecimalDatum creates a new Datum from a MyDecimal value.
func NewDecimalDatum(dec *MyDecimal) (d Datum) {
	d.SetMysqlDecimal(dec)
	return d
}

// NewJSONDatum creates a new Datum from a BinaryJSON value
func NewJSONDatum(j json.BinaryJSON) (d Datum) {
	d.SetMysqlJSON(j)
	return d
}

// NewBinaryLiteralDatum creates a new BinaryLiteral Datum for a BinaryLiteral value.
func NewBinaryLiteralDatum(b BinaryLiteral) (d Datum) {
	d.SetBinaryLiteral(b)
	return d
}

// NewMysqlBitDatum creates a new MysqlBit Datum for a BinaryLiteral value.
func NewMysqlBitDatum(b BinaryLiteral) (d Datum) {
	d.SetMysqlBit(b)
	return d
}

// NewMysqlEnumDatum creates a new MysqlEnum Datum for a Enum value.
func NewMysqlEnumDatum(e Enum) (d Datum) {
	d.SetMysqlEnum(e, mysql.DefaultCollationName)
	return d
}

// NewCollateMysqlEnumDatum create a new MysqlEnum Datum for a Enum value with collation information.
func NewCollateMysqlEnumDatum(e Enum, collation string) (d Datum) {
	d.SetMysqlEnum(e, collation)
	return d
}

// NewMysqlSetDatum creates a new MysqlSet Datum for a Enum value.
func NewMysqlSetDatum(e Set, collation string) (d Datum) {
	d.SetMysqlSet(e, collation)
	return d
}

// MakeDatums creates datum slice from interfaces.
func MakeDatums(args ...interface{}) []Datum {
	datums := make([]Datum, len(args))
	for i, v := range args {
		datums[i] = NewDatum(v)
	}
	return datums
}

// MinNotNullDatum returns a datum represents minimum not null value.
func MinNotNullDatum() Datum {
	return Datum{k: KindMinNotNull}
}

// MaxValueDatum returns a datum represents max value.
func MaxValueDatum() Datum {
	return Datum{k: KindMaxValue}
}

// SortDatums sorts a slice of datum.
func SortDatums(sc *stmtctx.StatementContext, datums []Datum) error {
	sorter := datumsSorter{datums: datums, sc: sc}
	sort.Sort(&sorter)
	return sorter.err
}

type datumsSorter struct {
	datums []Datum
	sc     *stmtctx.StatementContext
	err    error
}

func (ds *datumsSorter) Len() int {
	return len(ds.datums)
}

func (ds *datumsSorter) Less(i, j int) bool {
	// TODO: set collation explicitly when rewrites feedback.
	cmp, err := ds.datums[i].Compare(ds.sc, &ds.datums[j], collate.GetCollator(ds.datums[i].Collation()))
	if err != nil {
		ds.err = errors.Trace(err)
		return true
	}
	return cmp < 0
}

func (ds *datumsSorter) Swap(i, j int) {
	ds.datums[i], ds.datums[j] = ds.datums[j], ds.datums[i]
}

// DatumsToString converts several datums to formatted string.
func DatumsToString(datums []Datum, handleSpecialValue bool) (string, error) {
	strs := make([]string, 0, len(datums))
	for _, datum := range datums {
		if handleSpecialValue {
			switch datum.Kind() {
			case KindNull:
				strs = append(strs, "NULL")
				continue
			case KindMinNotNull:
				strs = append(strs, "-inf")
				continue
			case KindMaxValue:
				strs = append(strs, "+inf")
				continue
			}
		}
		str, err := datum.ToString()
		if err != nil {
			return "", errors.Trace(err)
		}
		if datum.Kind() == KindString {
			strs = append(strs, fmt.Sprintf("%q", str))
		} else {
			strs = append(strs, str)
		}
	}
	size := len(datums)
	if size > 1 {
		strs[0] = "(" + strs[0]
		strs[size-1] = strs[size-1] + ")"
	}
	return strings.Join(strs, ", "), nil
}

// DatumsToStrNoErr converts some datums to a formatted string.
// If an error occurs, it will print a log instead of returning an error.
func DatumsToStrNoErr(datums []Datum) string {
	str, err := DatumsToString(datums, true)
	terror.Log(errors.Trace(err))
	return str
}

// CloneRow deep copies a Datum slice.
func CloneRow(dr []Datum) []Datum {
	c := make([]Datum, len(dr))
	for i, d := range dr {
		d.Copy(&c[i])
	}
	return c
}

// GetMaxValue returns the max value datum for each type.
func GetMaxValue(ft *FieldType) (max Datum) {
	switch ft.Tp {
	case mysql.TypeTiny, mysql.TypeShort, mysql.TypeInt24, mysql.TypeLong, mysql.TypeLonglong:
		if mysql.HasUnsignedFlag(ft.Flag) {
			max.SetUint64(IntergerUnsignedUpperBound(ft.Tp))
		} else {
			max.SetInt64(IntergerSignedUpperBound(ft.Tp))
		}
	case mysql.TypeFloat:
		max.SetFloat32(float32(GetMaxFloat(ft.Flen, ft.Decimal)))
	case mysql.TypeDouble:
		max.SetFloat64(GetMaxFloat(ft.Flen, ft.Decimal))
	case mysql.TypeString, mysql.TypeVarString, mysql.TypeVarchar, mysql.TypeBlob, mysql.TypeTinyBlob, mysql.TypeMediumBlob, mysql.TypeLongBlob:
		// codec.Encode KindMaxValue, to avoid import circle
		bytes := []byte{250}
		max.SetString(string(bytes), ft.Collate)
	case mysql.TypeNewDecimal:
		max.SetMysqlDecimal(NewMaxOrMinDec(false, ft.Flen, ft.Decimal))
	case mysql.TypeDuration:
		max.SetMysqlDuration(Duration{Duration: MaxTime})
	case mysql.TypeDate, mysql.TypeDatetime, mysql.TypeTimestamp:
		if ft.Tp == mysql.TypeDate || ft.Tp == mysql.TypeDatetime {
			max.SetMysqlTime(NewTime(MaxDatetime, ft.Tp, 0))
		} else {
			max.SetMysqlTime(MaxTimestamp)
		}
	}
	return
}

// GetMinValue returns the min value datum for each type.
func GetMinValue(ft *FieldType) (min Datum) {
	switch ft.Tp {
	case mysql.TypeTiny, mysql.TypeShort, mysql.TypeInt24, mysql.TypeLong, mysql.TypeLonglong:
		if mysql.HasUnsignedFlag(ft.Flag) {
			min.SetUint64(0)
		} else {
			min.SetInt64(IntergerSignedLowerBound(ft.Tp))
		}
	case mysql.TypeFloat:
		min.SetFloat32(float32(-GetMaxFloat(ft.Flen, ft.Decimal)))
	case mysql.TypeDouble:
		min.SetFloat64(-GetMaxFloat(ft.Flen, ft.Decimal))
	case mysql.TypeString, mysql.TypeVarString, mysql.TypeVarchar, mysql.TypeBlob, mysql.TypeTinyBlob, mysql.TypeMediumBlob, mysql.TypeLongBlob:
		// codec.Encode KindMinNotNull, to avoid import circle
		bytes := []byte{1}
		min.SetString(string(bytes), ft.Collate)
	case mysql.TypeNewDecimal:
		min.SetMysqlDecimal(NewMaxOrMinDec(true, ft.Flen, ft.Decimal))
	case mysql.TypeDuration:
		min.SetMysqlDuration(Duration{Duration: MinTime})
	case mysql.TypeDate, mysql.TypeDatetime, mysql.TypeTimestamp:
		if ft.Tp == mysql.TypeDate || ft.Tp == mysql.TypeDatetime {
			min.SetMysqlTime(NewTime(MinDatetime, ft.Tp, 0))
		} else {
			min.SetMysqlTime(MinTimestamp)
		}
	}
	return
}

// RoundingType is used to indicate the rounding type for reversing evaluation.
type RoundingType uint8

const (
	// Ceiling means rounding up.
	Ceiling RoundingType = iota
	// Floor means rounding down.
	Floor
)

func getDatumBound(retType *FieldType, rType RoundingType) Datum {
	if rType == Ceiling {
		return GetMaxValue(retType)
	}
	return GetMinValue(retType)
}

// ChangeReverseResultByUpperLowerBound is for expression's reverse evaluation.
// Here is an example for what's effort for the function: CastRealAsInt(t.a),
// 		if the type of column `t.a` is mysql.TypeDouble, and there is a row that t.a == MaxFloat64
// 		then the cast function will arrive a result MaxInt64. But when we do the reverse evaluation,
//      if the result is MaxInt64, and the rounding type is ceiling. Then we should get the MaxFloat64
//      instead of float64(MaxInt64).
// Another example: cast(1.1 as signed) = 1,
// 		when we get the answer 1, we can only reversely evaluate 1.0 as the column value. So in this
// 		case, we should judge whether the rounding type are ceiling. If it is, then we should plus one for
// 		1.0 and get the reverse result 2.0.
func ChangeReverseResultByUpperLowerBound(
	sc *stmtctx.StatementContext,
	retType *FieldType,
	res Datum,
	rType RoundingType) (Datum, error) {
	d, err := res.ConvertTo(sc, retType)
	if terror.ErrorEqual(err, ErrOverflow) {
		return d, nil
	}
	if err != nil {
		return d, err
	}
	resRetType := FieldType{}
	switch res.Kind() {
	case KindInt64:
		resRetType.Tp = mysql.TypeLonglong
	case KindUint64:
		resRetType.Tp = mysql.TypeLonglong
		resRetType.Flag |= mysql.UnsignedFlag
	case KindFloat32:
		resRetType.Tp = mysql.TypeFloat
	case KindFloat64:
		resRetType.Tp = mysql.TypeDouble
	case KindMysqlDecimal:
		resRetType.Tp = mysql.TypeNewDecimal
		resRetType.Flen = int(res.GetMysqlDecimal().GetDigitsFrac() + res.GetMysqlDecimal().GetDigitsInt())
		resRetType.Decimal = int(res.GetMysqlDecimal().GetDigitsInt())
	}
	bound := getDatumBound(&resRetType, rType)
	cmp, err := d.Compare(sc, &bound, collate.GetCollator(resRetType.Collate))
	if err != nil {
		return d, err
	}
	if cmp == 0 {
		d = getDatumBound(retType, rType)
	} else if rType == Ceiling {
		switch retType.Tp {
		case mysql.TypeShort:
			if mysql.HasUnsignedFlag(retType.Flag) {
				if d.GetUint64() != math.MaxUint16 {
					d.SetUint64(d.GetUint64() + 1)
				}
			} else {
				if d.GetInt64() != math.MaxInt16 {
					d.SetInt64(d.GetInt64() + 1)
				}
			}
		case mysql.TypeLong:
			if mysql.HasUnsignedFlag(retType.Flag) {
				if d.GetUint64() != math.MaxUint32 {
					d.SetUint64(d.GetUint64() + 1)
				}
			} else {
				if d.GetInt64() != math.MaxInt32 {
					d.SetInt64(d.GetInt64() + 1)
				}
			}
		case mysql.TypeLonglong:
			if mysql.HasUnsignedFlag(retType.Flag) {
				if d.GetUint64() != math.MaxUint64 {
					d.SetUint64(d.GetUint64() + 1)
				}
			} else {
				if d.GetInt64() != math.MaxInt64 {
					d.SetInt64(d.GetInt64() + 1)
				}
			}
		case mysql.TypeFloat:
			if d.GetFloat32() != math.MaxFloat32 {
				d.SetFloat32(d.GetFloat32() + 1.0)
			}
		case mysql.TypeDouble:
			if d.GetFloat64() != math.MaxFloat64 {
				d.SetFloat64(d.GetFloat64() + 1.0)
			}
		case mysql.TypeNewDecimal:
			if d.GetMysqlDecimal().Compare(NewMaxOrMinDec(false, retType.Flen, retType.Decimal)) != 0 {
				var decimalOne, newD MyDecimal
				one := decimalOne.FromInt(1)
				err = DecimalAdd(d.GetMysqlDecimal(), one, &newD)
				if err != nil {
					return d, err
				}
				d = NewDecimalDatum(&newD)
			}
		}
	}
	return d, nil
}

const (
	sizeOfEmptyDatum = int(unsafe.Sizeof(Datum{}))
	sizeOfMysqlTime  = int(unsafe.Sizeof(ZeroTime))
	sizeOfMyDecimal  = MyDecimalStructSize
)

// EstimatedMemUsage returns the estimated bytes consumed of a one-dimensional
// or two-dimensional datum array.
func EstimatedMemUsage(array []Datum, numOfRows int) int64 {
	if numOfRows == 0 {
		return 0
	}
	var bytesConsumed int
	for _, d := range array {
		switch d.Kind() {
		case KindMysqlDecimal:
			bytesConsumed += sizeOfMyDecimal
		case KindMysqlTime:
			bytesConsumed += sizeOfMysqlTime
		default:
			bytesConsumed += len(d.b)
		}
	}
	bytesConsumed += len(array) * sizeOfEmptyDatum
	return int64(bytesConsumed * numOfRows)
}<|MERGE_RESOLUTION|>--- conflicted
+++ resolved
@@ -1027,11 +1027,7 @@
 	case KindBinaryLiteral:
 		s, err = d.GetBinaryStringDecoded(sc, target.Charset)
 	case KindMysqlBit:
-<<<<<<< HEAD
-		// https://github.com/pingcap/tidb/issues/25037.
-=======
 		// https://github.com/pingcap/tidb/issues/31124.
->>>>>>> bfd4da29
 		// Consider converting to uint first.
 		val, err := d.GetBinaryLiteral().ToInt(sc)
 		if err != nil {
