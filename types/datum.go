--- conflicted
+++ resolved
@@ -24,7 +24,6 @@
 	"unsafe"
 
 	"github.com/pingcap/errors"
-	"github.com/pingcap/log"
 	"github.com/pingcap/parser/charset"
 	"github.com/pingcap/parser/mysql"
 	"github.com/pingcap/parser/terror"
@@ -278,12 +277,11 @@
 }
 
 // SetMysqlEnum sets Enum value
-func (d *Datum) SetMysqlEnum(b Enum, collation string, length int) {
+func (d *Datum) SetMysqlEnum(b Enum, collation string) {
 	d.k = KindMysqlEnum
 	d.i = int64(b.Value)
 	sink(b.Name)
 	d.collation = collation
-	d.length = uint32(length)
 	d.b = hack.Slice(b.Name)
 }
 
@@ -294,12 +292,11 @@
 }
 
 // SetMysqlSet sets Set value
-func (d *Datum) SetMysqlSet(b Set, collation string, length int) {
+func (d *Datum) SetMysqlSet(b Set, collation string) {
 	d.k = KindMysqlSet
 	d.i = int64(b.Value)
 	sink(b.Name)
 	d.collation = collation
-	d.length = uint32(length)
 	d.b = hack.Slice(b.Name)
 }
 
@@ -454,7 +451,7 @@
 	case Duration:
 		d.SetMysqlDuration(x)
 	case Enum:
-		d.SetMysqlEnum(x, mysql.DefaultCollationName, collate.DefaultLen)
+		d.SetMysqlEnum(x, mysql.DefaultCollationName)
 	case BinaryLiteral:
 		d.SetBinaryLiteral(x)
 	case BitLiteral: // Store as BinaryLiteral for Bit and Hex literals
@@ -462,7 +459,7 @@
 	case HexLiteral:
 		d.SetBinaryLiteral(BinaryLiteral(x))
 	case Set:
-		d.SetMysqlSet(x, mysql.DefaultCollationName, collate.DefaultLen)
+		d.SetMysqlSet(x, mysql.DefaultCollationName)
 	case json.BinaryJSON:
 		d.SetMysqlJSON(x)
 	case Time:
@@ -494,11 +491,7 @@
 	case float64:
 		d.SetFloat64(x)
 	case string:
-<<<<<<< HEAD
 		d.SetString(x, tp.Collate)
-=======
-		d.SetString(x, mysql.DefaultCollationName)
->>>>>>> 8f0091ef
 	case []byte:
 		d.SetBytes(x)
 	case *MyDecimal:
@@ -506,7 +499,7 @@
 	case Duration:
 		d.SetMysqlDuration(x)
 	case Enum:
-		d.SetMysqlEnum(x, tp.Collate, tp.Flen)
+		d.SetMysqlEnum(x, tp.Collate)
 	case BinaryLiteral:
 		d.SetBinaryLiteral(x)
 	case BitLiteral: // Store as BinaryLiteral for Bit and Hex literals
@@ -514,7 +507,7 @@
 	case HexLiteral:
 		d.SetBinaryLiteral(BinaryLiteral(x))
 	case Set:
-		d.SetMysqlSet(x, tp.Collate, tp.Flen)
+		d.SetMysqlSet(x, tp.Collate)
 	case json.BinaryJSON:
 		d.SetMysqlJSON(x)
 	case Time:
@@ -922,12 +915,7 @@
 	default:
 		return invalidConv(d, target.Tp)
 	}
-	log.Warn("ppppp", zap.String("before xxx", s))
 	s, err := ProduceStrWithSpecifiedTp(s, target, sc, true)
-<<<<<<< HEAD
-	log.Warn("ppppp", zap.String("after xxx", s))
-=======
->>>>>>> 8f0091ef
 	ret.SetString(s, target.Collate)
 	if target.Charset == charset.CharsetBin {
 		ret.k = KindBytes
@@ -1370,7 +1358,7 @@
 		logutil.BgLogger().Error("convert to MySQL enum failed", zap.Error(err))
 		err = errors.Trace(ErrTruncated)
 	}
-	ret.SetMysqlEnum(e, target.Collate, target.Flen)
+	ret.SetMysqlEnum(e, target.Collate)
 	return ret, err
 }
 
@@ -1395,7 +1383,7 @@
 	if err != nil {
 		return invalidConv(d, target.Tp)
 	}
-	ret.SetMysqlSet(s, target.Collate, target.Flen)
+	ret.SetMysqlSet(s, target.Collate)
 	return ret, nil
 }
 
@@ -1826,19 +1814,19 @@
 
 // NewMysqlEnumDatum creates a new MysqlEnum Datum for a Enum value.
 func NewMysqlEnumDatum(e Enum) (d Datum) {
-	d.SetMysqlEnum(e, mysql.DefaultCollationName, collate.DefaultLen)
+	d.SetMysqlEnum(e, mysql.DefaultCollationName)
 	return d
 }
 
 // NewCollateMysqlEnumDatum create a new MysqlEnum Datum for a Enum value with collation information.
-func NewCollateMysqlEnumDatum(e Enum, collation string, length int) (d Datum) {
-	d.SetMysqlEnum(e, collation, length)
+func NewCollateMysqlEnumDatum(e Enum, collation string) (d Datum) {
+	d.SetMysqlEnum(e, collation)
 	return d
 }
 
 // NewMysqlSetDatum creates a new MysqlSet Datum for a Enum value.
-func NewMysqlSetDatum(e Set, collation string, length int) (d Datum) {
-	d.SetMysqlSet(e, collation, length)
+func NewMysqlSetDatum(e Set, collation string) (d Datum) {
+	d.SetMysqlSet(e, collation)
 	return d
 }
 
