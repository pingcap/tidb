// Copyright 2016 PingCAP, Inc.
//
// Licensed under the Apache License, Version 2.0 (the "License");
// you may not use this file except in compliance with the License.
// You may obtain a copy of the License at
//
//     http://www.apache.org/licenses/LICENSE-2.0
//
// Unless required by applicable law or agreed to in writing, software
// distributed under the License is distributed on an "AS IS" BASIS,
// See the License for the specific language governing permissions and
// limitations under the License.

package types

import (
	"fmt"
	"math"
	"sort"
	"strconv"
	"strings"
	"time"
	"unicode/utf8"
	"unsafe"

	"github.com/pingcap/errors"
	"github.com/pingcap/parser/charset"
	"github.com/pingcap/parser/mysql"
	"github.com/pingcap/parser/terror"
	"github.com/pingcap/parser/types"
	"github.com/pingcap/tidb/sessionctx/stmtctx"
	"github.com/pingcap/tidb/types/json"
	"github.com/pingcap/tidb/util/hack"
)

// Kind constants.
const (
	KindNull          byte = 0
	KindInt64         byte = 1
	KindUint64        byte = 2
	KindFloat32       byte = 3
	KindFloat64       byte = 4
	KindString        byte = 5
	KindBytes         byte = 6
	KindBinaryLiteral byte = 7 // Used for BIT / HEX literals.
	KindMysqlDecimal  byte = 8
	KindMysqlDuration byte = 9
	KindMysqlEnum     byte = 10
	KindMysqlBit      byte = 11 // Used for BIT table column values.
	KindMysqlSet      byte = 12
	KindMysqlTime     byte = 13
	KindInterface     byte = 14
	KindMinNotNull    byte = 15
	KindMaxValue      byte = 16
	KindRaw           byte = 17
	KindMysqlJSON     byte = 18
)

// Datum is a data box holds different kind of data.
// It has better performance and is easier to use than `interface{}`.
type Datum struct {
	k         byte        // datum kind.
	decimal   uint16      // decimal can hold uint16 values.
	length    uint32      // length can hold uint32 values.
	i         int64       // i can hold int64 uint64 float64 values.
	collation string      // collation hold the collation information for string value.
	b         []byte      // b can hold string or []byte values.
	x         interface{} // x hold all other types.
}

// Clone create a deep copy of the Datum.
func (d *Datum) Clone() *Datum {
	ret := new(Datum)
	d.Copy(ret)
	return ret
}

// Copy deep copies a Datum into destination.
func (d *Datum) Copy(dst *Datum) {
	*dst = *d
	if d.b != nil {
		dst.b = make([]byte, len(d.b))
		copy(dst.b, d.b)
	}
	switch dst.Kind() {
	case KindMysqlDecimal:
		d := *d.GetMysqlDecimal()
		dst.SetMysqlDecimal(&d)
	case KindMysqlTime:
		dst.SetMysqlTime(d.GetMysqlTime())
	}
}

// Kind gets the kind of the datum.
func (d *Datum) Kind() byte {
	return d.k
}

// Collation gets the collation of the datum.
func (d *Datum) Collation() string {
	return d.collation
}

// Frac gets the frac of the datum.
func (d *Datum) Frac() int {
	return int(d.decimal)
}

// SetFrac sets the frac of the datum.
func (d *Datum) SetFrac(frac int) {
	d.decimal = uint16(frac)
}

// Length gets the length of the datum.
func (d *Datum) Length() int {
	return int(d.length)
}

// SetLength sets the length of the datum.
func (d *Datum) SetLength(l int) {
	d.length = uint32(l)
}

// IsNull checks if datum is null.
func (d *Datum) IsNull() bool {
	return d.k == KindNull
}

// GetInt64 gets int64 value.
func (d *Datum) GetInt64() int64 {
	return d.i
}

// SetInt64 sets int64 value.
func (d *Datum) SetInt64(i int64) {
	d.k = KindInt64
	d.i = i
}

// GetUint64 gets uint64 value.
func (d *Datum) GetUint64() uint64 {
	return uint64(d.i)
}

// SetUint64 sets uint64 value.
func (d *Datum) SetUint64(i uint64) {
	d.k = KindUint64
	d.i = int64(i)
}

// GetFloat64 gets float64 value.
func (d *Datum) GetFloat64() float64 {
	return math.Float64frombits(uint64(d.i))
}

// SetFloat64 sets float64 value.
func (d *Datum) SetFloat64(f float64) {
	d.k = KindFloat64
	d.i = int64(math.Float64bits(f))
}

// GetFloat32 gets float32 value.
func (d *Datum) GetFloat32() float32 {
	return float32(math.Float64frombits(uint64(d.i)))
}

// SetFloat32 sets float32 value.
func (d *Datum) SetFloat32(f float32) {
	d.k = KindFloat32
	d.i = int64(math.Float64bits(float64(f)))
}

// GetString gets string value.
func (d *Datum) GetString() string {
	return string(hack.String(d.b))
}

// SetString sets string value.
func (d *Datum) SetString(s string, collation string) {
	d.k = KindString
	sink(s)
	d.b = hack.Slice(s)
	d.collation = collation
}

// sink prevents s from being allocated on the stack.
var sink = func(s string) {
}

// GetBytes gets bytes value.
func (d *Datum) GetBytes() []byte {
	return d.b
}

// SetBytes sets bytes value to datum.
func (d *Datum) SetBytes(b []byte) {
	d.k = KindBytes
	d.b = b
	d.collation = charset.CollationBin
}

// SetBytesAsString sets bytes value to datum as string type.
func (d *Datum) SetBytesAsString(b []byte, collation string, length uint32) {
	d.k = KindString
	d.b = b
	d.length = length
	d.collation = collation
}

// GetInterface gets interface value.
func (d *Datum) GetInterface() interface{} {
	return d.x
}

// SetInterface sets interface to datum.
func (d *Datum) SetInterface(x interface{}) {
	d.k = KindInterface
	d.x = x
}

// SetNull sets datum to nil.
func (d *Datum) SetNull() {
	d.k = KindNull
	d.x = nil
}

// SetMinNotNull sets datum to minNotNull value.
func (d *Datum) SetMinNotNull() {
	d.k = KindMinNotNull
	d.x = nil
}

// GetBinaryLiteral gets Bit value
func (d *Datum) GetBinaryLiteral() BinaryLiteral {
	return d.b
}

// GetMysqlBit gets MysqlBit value
func (d *Datum) GetMysqlBit() BinaryLiteral {
	return d.GetBinaryLiteral()
}

// SetBinaryLiteral sets Bit value
func (d *Datum) SetBinaryLiteral(b BinaryLiteral) {
	d.k = KindBinaryLiteral
	d.b = b
}

// SetMysqlBit sets MysqlBit value
func (d *Datum) SetMysqlBit(b BinaryLiteral) {
	d.k = KindMysqlBit
	d.b = b
}

// GetMysqlDecimal gets Decimal value
func (d *Datum) GetMysqlDecimal() *MyDecimal {
	return d.x.(*MyDecimal)
}

// SetMysqlDecimal sets Decimal value
func (d *Datum) SetMysqlDecimal(b *MyDecimal) {
	d.k = KindMysqlDecimal
	d.x = b
}

// GetMysqlDuration gets Duration value
func (d *Datum) GetMysqlDuration() Duration {
	return Duration{Duration: time.Duration(d.i), Fsp: int8(d.decimal)}
}

// SetMysqlDuration sets Duration value
func (d *Datum) SetMysqlDuration(b Duration) {
	d.k = KindMysqlDuration
	d.i = int64(b.Duration)
	d.decimal = uint16(b.Fsp)
}

// GetMysqlEnum gets Enum value
func (d *Datum) GetMysqlEnum() Enum {
	str := string(hack.String(d.b))
	return Enum{Value: uint64(d.i), Name: str}
}

// SetMysqlEnum sets Enum value
func (d *Datum) SetMysqlEnum(b Enum, collation string) {
	d.k = KindMysqlEnum
	d.i = int64(b.Value)
	sink(b.Name)
	d.collation = collation
	d.b = hack.Slice(b.Name)
}

// GetMysqlSet gets Set value
func (d *Datum) GetMysqlSet() Set {
	str := string(hack.String(d.b))
	return Set{Value: uint64(d.i), Name: str}
}

// SetMysqlSet sets Set value
func (d *Datum) SetMysqlSet(b Set, collation string) {
	d.k = KindMysqlSet
	d.i = int64(b.Value)
	sink(b.Name)
	d.collation = collation
	d.b = hack.Slice(b.Name)
}

// GetMysqlJSON gets json.BinaryJSON value
func (d *Datum) GetMysqlJSON() json.BinaryJSON {
	return json.BinaryJSON{TypeCode: byte(d.i), Value: d.b}
}

// SetMysqlJSON sets json.BinaryJSON value
func (d *Datum) SetMysqlJSON(b json.BinaryJSON) {
	d.k = KindMysqlJSON
	d.i = int64(b.TypeCode)
	d.b = b.Value
}

// GetMysqlTime gets types.Time value
func (d *Datum) GetMysqlTime() Time {
	return d.x.(Time)
}

// SetMysqlTime sets types.Time value
func (d *Datum) SetMysqlTime(b Time) {
	d.k = KindMysqlTime
	d.x = b
}

// SetRaw sets raw value.
func (d *Datum) SetRaw(b []byte) {
	d.k = KindRaw
	d.b = b
}

// GetRaw gets raw value.
func (d *Datum) GetRaw() []byte {
	return d.b
}

// SetAutoID set the auto increment ID according to its int flag.
func (d *Datum) SetAutoID(id int64, flag uint) {
	if mysql.HasUnsignedFlag(flag) {
		d.SetUint64(uint64(id))
	} else {
		d.SetInt64(id)
	}
}

// String returns a human-readable description of Datum. It is intended only for debugging.
func (d Datum) String() string {
	var t string
	switch d.k {
	case KindNull:
		t = "KindNull"
	case KindInt64:
		t = "KindInt64"
	case KindUint64:
		t = "KindUint64"
	case KindFloat32:
		t = "KindFloat32"
	case KindFloat64:
		t = "KindFloat64"
	case KindString:
		t = "KindString"
	case KindBytes:
		t = "KindBytes"
	case KindMysqlDecimal:
		t = "KindMysqlDecimal"
	case KindMysqlDuration:
		t = "KindMysqlDuration"
	case KindMysqlEnum:
		t = "KindMysqlEnum"
	case KindBinaryLiteral:
		t = "KindBinaryLiteral"
	case KindMysqlBit:
		t = "KindMysqlBit"
	case KindMysqlSet:
		t = "KindMysqlSet"
	case KindMysqlJSON:
		t = "KindMysqlJSON"
	case KindMysqlTime:
		t = "KindMysqlTime"
	default:
		t = "Unknown"
	}
	v := d.GetValue()
	if b, ok := v.([]byte); ok && d.k == KindBytes {
		v = string(b)
	}
	return fmt.Sprintf("%v %v", t, v)
}

// GetValue gets the value of the datum of any kind.
func (d *Datum) GetValue() interface{} {
	switch d.k {
	case KindInt64:
		return d.GetInt64()
	case KindUint64:
		return d.GetUint64()
	case KindFloat32:
		return d.GetFloat32()
	case KindFloat64:
		return d.GetFloat64()
	case KindString:
		return d.GetString()
	case KindBytes:
		return d.GetBytes()
	case KindMysqlDecimal:
		return d.GetMysqlDecimal()
	case KindMysqlDuration:
		return d.GetMysqlDuration()
	case KindMysqlEnum:
		return d.GetMysqlEnum()
	case KindBinaryLiteral, KindMysqlBit:
		return d.GetBinaryLiteral()
	case KindMysqlSet:
		return d.GetMysqlSet()
	case KindMysqlJSON:
		return d.GetMysqlJSON()
	case KindMysqlTime:
		return d.GetMysqlTime()
	default:
		return d.GetInterface()
	}
}

// SetValueWithDefaultCollation sets any kind of value.
func (d *Datum) SetValueWithDefaultCollation(val interface{}) {
	switch x := val.(type) {
	case nil:
		d.SetNull()
	case bool:
		if x {
			d.SetInt64(1)
		} else {
			d.SetInt64(0)
		}
	case int:
		d.SetInt64(int64(x))
	case int64:
		d.SetInt64(x)
	case uint64:
		d.SetUint64(x)
	case float32:
		d.SetFloat32(x)
	case float64:
		d.SetFloat64(x)
	case string:
		d.SetString(x, mysql.DefaultCollationName)
	case []byte:
		d.SetBytes(x)
	case *MyDecimal:
		d.SetMysqlDecimal(x)
	case Duration:
		d.SetMysqlDuration(x)
	case Enum:
		d.SetMysqlEnum(x, mysql.DefaultCollationName)
	case BinaryLiteral:
		d.SetBinaryLiteral(x)
	case BitLiteral: // Store as BinaryLiteral for Bit and Hex literals
		d.SetBinaryLiteral(BinaryLiteral(x))
	case HexLiteral:
		d.SetBinaryLiteral(BinaryLiteral(x))
	case Set:
		d.SetMysqlSet(x, mysql.DefaultCollationName)
	case json.BinaryJSON:
		d.SetMysqlJSON(x)
	case Time:
		d.SetMysqlTime(x)
	default:
		d.SetInterface(x)
	}
}

// SetValue sets any kind of value.
func (d *Datum) SetValue(val interface{}, tp *types.FieldType) {
	switch x := val.(type) {
	case nil:
		d.SetNull()
	case bool:
		if x {
			d.SetInt64(1)
		} else {
			d.SetInt64(0)
		}
	case int:
		d.SetInt64(int64(x))
	case int64:
		d.SetInt64(x)
	case uint64:
		d.SetUint64(x)
	case float32:
		d.SetFloat32(x)
	case float64:
		d.SetFloat64(x)
	case string:
		d.SetString(x, tp.Collate)
	case []byte:
		d.SetBytes(x)
	case *MyDecimal:
		d.SetMysqlDecimal(x)
	case Duration:
		d.SetMysqlDuration(x)
	case Enum:
		d.SetMysqlEnum(x, tp.Collate)
	case BinaryLiteral:
		d.SetBinaryLiteral(x)
	case BitLiteral: // Store as BinaryLiteral for Bit and Hex literals
		d.SetBinaryLiteral(BinaryLiteral(x))
	case HexLiteral:
		d.SetBinaryLiteral(BinaryLiteral(x))
	case Set:
		d.SetMysqlSet(x, tp.Collate)
	case json.BinaryJSON:
		d.SetMysqlJSON(x)
	case Time:
		d.SetMysqlTime(x)
	default:
		d.SetInterface(x)
	}
}

// CompareDatum compares datum to another datum.
// TODO: return error properly.
func (d *Datum) CompareDatum(sc *stmtctx.StatementContext, ad *Datum) (int, error) {
	if d.k == KindMysqlJSON && ad.k != KindMysqlJSON {
		cmp, err := ad.CompareDatum(sc, d)
		return cmp * -1, errors.Trace(err)
	}
	switch ad.k {
	case KindNull:
		if d.k == KindNull {
			return 0, nil
		}
		return 1, nil
	case KindMinNotNull:
		if d.k == KindNull {
			return -1, nil
		} else if d.k == KindMinNotNull {
			return 0, nil
		}
		return 1, nil
	case KindMaxValue:
		if d.k == KindMaxValue {
			return 0, nil
		}
		return -1, nil
	case KindInt64:
		return d.compareInt64(sc, ad.GetInt64())
	case KindUint64:
		return d.compareUint64(sc, ad.GetUint64())
	case KindFloat32, KindFloat64:
		return d.compareFloat64(sc, ad.GetFloat64())
	case KindString:
		return d.compareString(sc, ad.GetString(), d.collation)
	case KindBytes:
		return d.compareBytes(sc, ad.GetBytes())
	case KindMysqlDecimal:
		return d.compareMysqlDecimal(sc, ad.GetMysqlDecimal())
	case KindMysqlDuration:
		return d.compareMysqlDuration(sc, ad.GetMysqlDuration())
	case KindMysqlEnum:
		return d.compareMysqlEnum(sc, ad.GetMysqlEnum())
	case KindBinaryLiteral, KindMysqlBit:
		return d.compareBinaryLiteral(sc, ad.GetBinaryLiteral())
	case KindMysqlSet:
		return d.compareMysqlSet(sc, ad.GetMysqlSet())
	case KindMysqlJSON:
		return d.compareMysqlJSON(sc, ad.GetMysqlJSON())
	case KindMysqlTime:
		return d.compareMysqlTime(sc, ad.GetMysqlTime())
	default:
		return 0, nil
	}
}

func (d *Datum) compareInt64(sc *stmtctx.StatementContext, i int64) (int, error) {
	switch d.k {
	case KindMaxValue:
		return 1, nil
	case KindInt64:
		return CompareInt64(d.i, i), nil
	case KindUint64:
		if i < 0 || d.GetUint64() > math.MaxInt64 {
			return 1, nil
		}
		return CompareInt64(d.i, i), nil
	default:
		return d.compareFloat64(sc, float64(i))
	}
}

func (d *Datum) compareUint64(sc *stmtctx.StatementContext, u uint64) (int, error) {
	switch d.k {
	case KindMaxValue:
		return 1, nil
	case KindInt64:
		if d.i < 0 || u > math.MaxInt64 {
			return -1, nil
		}
		return CompareInt64(d.i, int64(u)), nil
	case KindUint64:
		return CompareUint64(d.GetUint64(), u), nil
	default:
		return d.compareFloat64(sc, float64(u))
	}
}

func (d *Datum) compareFloat64(sc *stmtctx.StatementContext, f float64) (int, error) {
	switch d.k {
	case KindNull, KindMinNotNull:
		return -1, nil
	case KindMaxValue:
		return 1, nil
	case KindInt64:
		return CompareFloat64(float64(d.i), f), nil
	case KindUint64:
		return CompareFloat64(float64(d.GetUint64()), f), nil
	case KindFloat32, KindFloat64:
		return CompareFloat64(d.GetFloat64(), f), nil
	case KindString, KindBytes:
		fVal, err := StrToFloat(sc, d.GetString(), false)
		return CompareFloat64(fVal, f), errors.Trace(err)
	case KindMysqlDecimal:
		fVal, err := d.GetMysqlDecimal().ToFloat64()
		return CompareFloat64(fVal, f), errors.Trace(err)
	case KindMysqlDuration:
		fVal := d.GetMysqlDuration().Seconds()
		return CompareFloat64(fVal, f), nil
	case KindMysqlEnum:
		fVal := d.GetMysqlEnum().ToNumber()
		return CompareFloat64(fVal, f), nil
	case KindBinaryLiteral, KindMysqlBit:
		val, err := d.GetBinaryLiteral().ToInt(sc)
		fVal := float64(val)
		return CompareFloat64(fVal, f), errors.Trace(err)
	case KindMysqlSet:
		fVal := d.GetMysqlSet().ToNumber()
		return CompareFloat64(fVal, f), nil
	case KindMysqlTime:
		fVal, err := d.GetMysqlTime().ToNumber().ToFloat64()
		return CompareFloat64(fVal, f), errors.Trace(err)
	default:
		return -1, nil
	}
}

func (d *Datum) compareString(sc *stmtctx.StatementContext, s string, retCollation string) (int, error) {
	switch d.k {
	case KindNull, KindMinNotNull:
		return -1, nil
	case KindMaxValue:
		return 1, nil
	case KindString, KindBytes:
		return CompareString(d.GetString(), s, d.collation), nil
	case KindMysqlDecimal:
		dec := new(MyDecimal)
		err := sc.HandleTruncate(dec.FromString(hack.Slice(s)))
		return d.GetMysqlDecimal().Compare(dec), errors.Trace(err)
	case KindMysqlTime:
		dt, err := ParseDatetime(sc, s)
		return d.GetMysqlTime().Compare(dt), errors.Trace(err)
	case KindMysqlDuration:
		dur, err := ParseDuration(sc, s, MaxFsp)
		return d.GetMysqlDuration().Compare(dur), errors.Trace(err)
	case KindMysqlSet:
		return CompareString(d.GetMysqlSet().String(), s, d.collation), nil
	case KindMysqlEnum:
		return CompareString(d.GetMysqlEnum().String(), s, d.collation), nil
	case KindBinaryLiteral, KindMysqlBit:
		return CompareString(d.GetBinaryLiteral().ToString(), s, d.collation), nil
	default:
		fVal, err := StrToFloat(sc, s, false)
		if err != nil {
			return 0, errors.Trace(err)
		}
		return d.compareFloat64(sc, fVal)
	}
}

func (d *Datum) compareBytes(sc *stmtctx.StatementContext, b []byte) (int, error) {
	str := string(hack.String(b))
	return d.compareString(sc, str, d.collation)
}

func (d *Datum) compareMysqlDecimal(sc *stmtctx.StatementContext, dec *MyDecimal) (int, error) {
	switch d.k {
	case KindNull, KindMinNotNull:
		return -1, nil
	case KindMaxValue:
		return 1, nil
	case KindMysqlDecimal:
		return d.GetMysqlDecimal().Compare(dec), nil
	case KindString, KindBytes:
		dDec := new(MyDecimal)
		err := sc.HandleTruncate(dDec.FromString(d.GetBytes()))
		return dDec.Compare(dec), errors.Trace(err)
	default:
		dVal, err := d.ConvertTo(sc, NewFieldType(mysql.TypeNewDecimal))
		if err != nil {
			return 0, errors.Trace(err)
		}
		return dVal.GetMysqlDecimal().Compare(dec), nil
	}
}

func (d *Datum) compareMysqlDuration(sc *stmtctx.StatementContext, dur Duration) (int, error) {
	switch d.k {
	case KindNull, KindMinNotNull:
		return -1, nil
	case KindMaxValue:
		return 1, nil
	case KindMysqlDuration:
		return d.GetMysqlDuration().Compare(dur), nil
	case KindString, KindBytes:
		dDur, err := ParseDuration(sc, d.GetString(), MaxFsp)
		return dDur.Compare(dur), errors.Trace(err)
	default:
		return d.compareFloat64(sc, dur.Seconds())
	}
}

func (d *Datum) compareMysqlEnum(sc *stmtctx.StatementContext, enum Enum) (int, error) {
	switch d.k {
	case KindNull, KindMinNotNull:
		return -1, nil
	case KindMaxValue:
		return 1, nil
	case KindString, KindBytes, KindMysqlEnum, KindMysqlSet:
		return CompareString(d.GetString(), enum.String(), d.collation), nil
	default:
		return d.compareFloat64(sc, enum.ToNumber())
	}
}

func (d *Datum) compareBinaryLiteral(sc *stmtctx.StatementContext, b BinaryLiteral) (int, error) {
	switch d.k {
	case KindNull, KindMinNotNull:
		return -1, nil
	case KindMaxValue:
		return 1, nil
	case KindString, KindBytes:
		return CompareString(d.GetString(), b.ToString(), d.collation), nil
	case KindBinaryLiteral, KindMysqlBit:
		return CompareString(d.GetBinaryLiteral().ToString(), b.ToString(), d.collation), nil
	default:
		val, err := b.ToInt(sc)
		if err != nil {
			return 0, errors.Trace(err)
		}
		result, err := d.compareFloat64(sc, float64(val))
		return result, errors.Trace(err)
	}
}

func (d *Datum) compareMysqlSet(sc *stmtctx.StatementContext, set Set) (int, error) {
	switch d.k {
	case KindNull, KindMinNotNull:
		return -1, nil
	case KindMaxValue:
		return 1, nil
	case KindString, KindBytes, KindMysqlEnum, KindMysqlSet:
		return CompareString(d.GetString(), set.String(), d.collation), nil
	default:
		return d.compareFloat64(sc, set.ToNumber())
	}
}

func (d *Datum) compareMysqlJSON(sc *stmtctx.StatementContext, target json.BinaryJSON) (int, error) {
	origin, err := d.ToMysqlJSON()
	if err != nil {
		return 0, errors.Trace(err)
	}
	return json.CompareBinary(origin, target), nil
}

func (d *Datum) compareMysqlTime(sc *stmtctx.StatementContext, time Time) (int, error) {
	switch d.k {
	case KindNull, KindMinNotNull:
		return -1, nil
	case KindMaxValue:
		return 1, nil
	case KindString, KindBytes:
		dt, err := ParseDatetime(sc, d.GetString())
		return dt.Compare(time), errors.Trace(err)
	case KindMysqlTime:
		return d.GetMysqlTime().Compare(time), nil
	default:
		fVal, err := time.ToNumber().ToFloat64()
		if err != nil {
			return 0, errors.Trace(err)
		}
		return d.compareFloat64(sc, fVal)
	}
}

// ConvertTo converts a datum to the target field type.
// change this method need sync modification to type2Kind in rowcodec/types.go
func (d *Datum) ConvertTo(sc *stmtctx.StatementContext, target *FieldType) (Datum, error) {
	if d.k == KindNull {
		return Datum{}, nil
	}
	switch target.Tp { // TODO: implement mysql types convert when "CAST() AS" syntax are supported.
	case mysql.TypeTiny, mysql.TypeShort, mysql.TypeInt24, mysql.TypeLong, mysql.TypeLonglong:
		unsigned := mysql.HasUnsignedFlag(target.Flag)
		if unsigned {
			return d.convertToUint(sc, target)
		}
		return d.convertToInt(sc, target)
	case mysql.TypeFloat, mysql.TypeDouble:
		return d.convertToFloat(sc, target)
	case mysql.TypeBlob, mysql.TypeTinyBlob, mysql.TypeMediumBlob, mysql.TypeLongBlob,
		mysql.TypeString, mysql.TypeVarchar, mysql.TypeVarString:
		return d.convertToString(sc, target)
	case mysql.TypeTimestamp:
		return d.convertToMysqlTimestamp(sc, target)
	case mysql.TypeDatetime, mysql.TypeDate:
		return d.convertToMysqlTime(sc, target)
	case mysql.TypeDuration:
		return d.convertToMysqlDuration(sc, target)
	case mysql.TypeNewDecimal:
		return d.convertToMysqlDecimal(sc, target)
	case mysql.TypeYear:
		return d.convertToMysqlYear(sc, target)
	case mysql.TypeEnum:
		return d.convertToMysqlEnum(sc, target)
	case mysql.TypeBit:
		return d.convertToMysqlBit(sc, target)
	case mysql.TypeSet:
		return d.convertToMysqlSet(sc, target)
	case mysql.TypeJSON:
		return d.convertToMysqlJSON(sc, target)
	case mysql.TypeNull:
		return Datum{}, nil
	default:
		panic("should never happen")
	}
}

func (d *Datum) convertToFloat(sc *stmtctx.StatementContext, target *FieldType) (Datum, error) {
	var (
		f   float64
		ret Datum
		err error
	)
	switch d.k {
	case KindNull:
		return ret, nil
	case KindInt64:
		f = float64(d.GetInt64())
	case KindUint64:
		f = float64(d.GetUint64())
	case KindFloat32, KindFloat64:
		f = d.GetFloat64()
	case KindString, KindBytes:
		f, err = StrToFloat(sc, d.GetString(), false)
	case KindMysqlTime:
		f, err = d.GetMysqlTime().ToNumber().ToFloat64()
	case KindMysqlDuration:
		f, err = d.GetMysqlDuration().ToNumber().ToFloat64()
	case KindMysqlDecimal:
		f, err = d.GetMysqlDecimal().ToFloat64()
	case KindMysqlSet:
		f = d.GetMysqlSet().ToNumber()
	case KindMysqlEnum:
		f = d.GetMysqlEnum().ToNumber()
	case KindBinaryLiteral, KindMysqlBit:
		val, err1 := d.GetBinaryLiteral().ToInt(sc)
		f, err = float64(val), err1
	case KindMysqlJSON:
		f, err = ConvertJSONToFloat(sc, d.GetMysqlJSON())
	default:
		return invalidConv(d, target.Tp)
	}
	var err1 error
	f, err1 = ProduceFloatWithSpecifiedTp(f, target, sc)
	if err == nil && err1 != nil {
		err = err1
	}
	if target.Tp == mysql.TypeFloat {
		ret.SetFloat32(float32(f))
	} else {
		ret.SetFloat64(f)
	}
	return ret, errors.Trace(err)
}

// ProduceFloatWithSpecifiedTp produces a new float64 according to `flen` and `decimal`.
func ProduceFloatWithSpecifiedTp(f float64, target *FieldType, sc *stmtctx.StatementContext) (_ float64, err error) {
	// For float and following double type, we will only truncate it for float(M, D) format.
	// If no D is set, we will handle it like origin float whether M is set or not.
	if target.Flen != UnspecifiedLength && target.Decimal != UnspecifiedLength {
		f, err = TruncateFloat(f, target.Flen, target.Decimal)
		if err = sc.HandleOverflow(err, err); err != nil {
			return f, errors.Trace(err)
		}
	}
	if mysql.HasUnsignedFlag(target.Flag) && f < 0 {
		return 0, overflow(f, target.Tp)
	}
	return f, nil
}

func (d *Datum) convertToString(sc *stmtctx.StatementContext, target *FieldType) (Datum, error) {
	var ret Datum
	var s string
	switch d.k {
	case KindInt64:
		s = strconv.FormatInt(d.GetInt64(), 10)
	case KindUint64:
		s = strconv.FormatUint(d.GetUint64(), 10)
	case KindFloat32:
		s = strconv.FormatFloat(d.GetFloat64(), 'f', -1, 32)
	case KindFloat64:
		s = strconv.FormatFloat(d.GetFloat64(), 'f', -1, 64)
	case KindString, KindBytes:
		s = d.GetString()
	case KindMysqlTime:
		s = d.GetMysqlTime().String()
	case KindMysqlDuration:
		s = d.GetMysqlDuration().String()
	case KindMysqlDecimal:
		s = d.GetMysqlDecimal().String()
	case KindMysqlEnum:
		s = d.GetMysqlEnum().String()
	case KindMysqlSet:
		s = d.GetMysqlSet().String()
	case KindBinaryLiteral, KindMysqlBit:
		s = d.GetBinaryLiteral().ToString()
	case KindMysqlJSON:
		s = d.GetMysqlJSON().String()
	default:
		return invalidConv(d, target.Tp)
	}
	s, err := ProduceStrWithSpecifiedTp(s, target, sc, true)
	ret.SetString(s, target.Collate)
	if target.Charset == charset.CharsetBin {
		ret.k = KindBytes
	}
	return ret, errors.Trace(err)
}

// ProduceStrWithSpecifiedTp produces a new string according to `flen` and `chs`. Param `padZero` indicates
// whether we should pad `\0` for `binary(flen)` type.
func ProduceStrWithSpecifiedTp(s string, tp *FieldType, sc *stmtctx.StatementContext, padZero bool) (_ string, err error) {
	flen, chs := tp.Flen, tp.Charset
	if flen >= 0 {
		// Flen is the rune length, not binary length, for UTF8 charset, we need to calculate the
		// rune count and truncate to Flen runes if it is too long.
		if chs == charset.CharsetUTF8 || chs == charset.CharsetUTF8MB4 {
			characterLen := utf8.RuneCountInString(s)
			if characterLen > flen {
				// 1. If len(s) is 0 and flen is 0, truncateLen will be 0, don't truncate s.
				//    CREATE TABLE t (a char(0));
				//    INSERT INTO t VALUES (``);
				// 2. If len(s) is 10 and flen is 0, truncateLen will be 0 too, but we still need to truncate s.
				//    SELECT 1, CAST(1234 AS CHAR(0));
				// So truncateLen is not a suitable variable to determine to do truncate or not.
				var runeCount int
				var truncateLen int
				for i := range s {
					if runeCount == flen {
						truncateLen = i
						break
					}
					runeCount++
				}
				err = ErrDataTooLong.GenWithStack("Data Too Long, field len %d, data len %d", flen, characterLen)
				s = truncateStr(s, truncateLen)
			}
		} else if len(s) > flen {
			err = ErrDataTooLong.GenWithStack("Data Too Long, field len %d, data len %d", flen, len(s))
			s = truncateStr(s, flen)
		} else if tp.Tp == mysql.TypeString && IsBinaryStr(tp) && len(s) < flen && padZero {
			padding := make([]byte, flen-len(s))
			s = string(append([]byte(s), padding...))
		}
	}
	return s, errors.Trace(sc.HandleTruncate(err))
}

func (d *Datum) convertToInt(sc *stmtctx.StatementContext, target *FieldType) (Datum, error) {
	i64, err := d.toSignedInteger(sc, target.Tp)
	return NewIntDatum(i64), errors.Trace(err)
}

func (d *Datum) convertToUint(sc *stmtctx.StatementContext, target *FieldType) (Datum, error) {
	tp := target.Tp
	upperBound := IntergerUnsignedUpperBound(tp)
	var (
		val uint64
		err error
		ret Datum
	)
	switch d.k {
	case KindInt64:
		val, err = ConvertIntToUint(sc, d.GetInt64(), upperBound, tp)
	case KindUint64:
		val, err = ConvertUintToUint(d.GetUint64(), upperBound, tp)
	case KindFloat32, KindFloat64:
		val, err = ConvertFloatToUint(sc, d.GetFloat64(), upperBound, tp)
	case KindString, KindBytes:
		uval, err1 := StrToUint(sc, d.GetString(), false)
		if err1 != nil && ErrOverflow.Equal(err1) && !sc.ShouldIgnoreOverflowError() {
			return ret, errors.Trace(err1)
		}
		val, err = ConvertUintToUint(uval, upperBound, tp)
		if err != nil {
			return ret, errors.Trace(err)
		}
		err = err1
	case KindMysqlTime:
		dec := d.GetMysqlTime().ToNumber()
		err = dec.Round(dec, 0, ModeHalfEven)
		ival, err1 := dec.ToInt()
		if err == nil {
			err = err1
		}
		val, err1 = ConvertIntToUint(sc, ival, upperBound, tp)
		if err == nil {
			err = err1
		}
	case KindMysqlDuration:
		dec := d.GetMysqlDuration().ToNumber()
		err = dec.Round(dec, 0, ModeHalfEven)
		ival, err1 := dec.ToInt()
		if err1 == nil {
			val, err = ConvertIntToUint(sc, ival, upperBound, tp)
		}
	case KindMysqlDecimal:
		val, err = ConvertDecimalToUint(sc, d.GetMysqlDecimal(), upperBound, tp)
	case KindMysqlEnum:
		val, err = ConvertFloatToUint(sc, d.GetMysqlEnum().ToNumber(), upperBound, tp)
	case KindMysqlSet:
		val, err = ConvertFloatToUint(sc, d.GetMysqlSet().ToNumber(), upperBound, tp)
	case KindBinaryLiteral, KindMysqlBit:
		val, err = d.GetBinaryLiteral().ToInt(sc)
		if err == nil {
			val, err = ConvertUintToUint(val, upperBound, tp)
		}
	case KindMysqlJSON:
		var i64 int64
		i64, err = ConvertJSONToInt(sc, d.GetMysqlJSON(), true)
		val = uint64(i64)
	default:
		return invalidConv(d, target.Tp)
	}
	ret.SetUint64(val)
	if err != nil {
		return ret, errors.Trace(err)
	}
	return ret, nil
}

func (d *Datum) convertToMysqlTimestamp(sc *stmtctx.StatementContext, target *FieldType) (Datum, error) {
	var (
		ret Datum
		t   Time
		err error
	)
	fsp := DefaultFsp
	if target.Decimal != UnspecifiedLength {
		fsp = int8(target.Decimal)
	}
	switch d.k {
	case KindMysqlTime:
		t = d.GetMysqlTime()
		t, err = t.RoundFrac(sc, fsp)
	case KindMysqlDuration:
		t, err = d.GetMysqlDuration().ConvertToTime(sc, mysql.TypeTimestamp)
		if err != nil {
			ret.SetMysqlTime(t)
			return ret, errors.Trace(err)
		}
		t, err = t.RoundFrac(sc, fsp)
	case KindString, KindBytes:
		t, err = ParseTime(sc, d.GetString(), mysql.TypeTimestamp, fsp)
	case KindInt64:
		t, err = ParseTimeFromNum(sc, d.GetInt64(), mysql.TypeTimestamp, fsp)
	case KindMysqlDecimal:
		t, err = ParseTimeFromFloatString(sc, d.GetMysqlDecimal().String(), mysql.TypeTimestamp, fsp)
	case KindMysqlJSON:
		j := d.GetMysqlJSON()
		var s string
		s, err = j.Unquote()
		if err != nil {
			ret.SetMysqlTime(t)
			return ret, err
		}
		t, err = ParseTime(sc, s, mysql.TypeTimestamp, fsp)
	default:
		return invalidConv(d, mysql.TypeTimestamp)
	}
	t.SetType(mysql.TypeTimestamp)
	ret.SetMysqlTime(t)
	if err != nil {
		return ret, errors.Trace(err)
	}
	return ret, nil
}

func (d *Datum) convertToMysqlTime(sc *stmtctx.StatementContext, target *FieldType) (Datum, error) {
	tp := target.Tp
	fsp := DefaultFsp
	if target.Decimal != UnspecifiedLength {
		fsp = int8(target.Decimal)
	}
	var (
		ret Datum
		t   Time
		err error
	)
	switch d.k {
	case KindMysqlTime:
		t, err = d.GetMysqlTime().Convert(sc, tp)
		if err != nil {
			ret.SetMysqlTime(t)
			return ret, errors.Trace(err)
		}
		t, err = t.RoundFrac(sc, fsp)
	case KindMysqlDuration:
		t, err = d.GetMysqlDuration().ConvertToTime(sc, tp)
		if err != nil {
			ret.SetMysqlTime(t)
			return ret, errors.Trace(err)
		}
		t, err = t.RoundFrac(sc, fsp)
	case KindMysqlDecimal:
		t, err = ParseTimeFromFloatString(sc, d.GetMysqlDecimal().String(), tp, fsp)
	case KindString, KindBytes:
		t, err = ParseTime(sc, d.GetString(), tp, fsp)
	case KindInt64:
		t, err = ParseTimeFromNum(sc, d.GetInt64(), tp, fsp)
	case KindMysqlJSON:
		j := d.GetMysqlJSON()
		var s string
		s, err = j.Unquote()
		if err != nil {
			ret.SetMysqlTime(t)
			return ret, err
		}
		t, err = ParseTime(sc, s, tp, fsp)
	default:
		return invalidConv(d, tp)
	}
	if tp == mysql.TypeDate {
		// Truncate hh:mm:ss part if the type is Date.
		t.SetCoreTime(FromDate(t.Year(), t.Month(), t.Day(), 0, 0, 0, 0))
	}
	ret.SetMysqlTime(t)
	if err != nil {
		return ret, errors.Trace(err)
	}
	return ret, nil
}

func (d *Datum) convertToMysqlDuration(sc *stmtctx.StatementContext, target *FieldType) (Datum, error) {
	tp := target.Tp
	fsp := DefaultFsp
	if target.Decimal != UnspecifiedLength {
		fsp = int8(target.Decimal)
	}
	var ret Datum
	switch d.k {
	case KindMysqlTime:
		dur, err := d.GetMysqlTime().ConvertToDuration()
		if err != nil {
			ret.SetMysqlDuration(dur)
			return ret, errors.Trace(err)
		}
		dur, err = dur.RoundFrac(fsp)
		ret.SetMysqlDuration(dur)
		if err != nil {
			return ret, errors.Trace(err)
		}
	case KindMysqlDuration:
		dur, err := d.GetMysqlDuration().RoundFrac(fsp)
		ret.SetMysqlDuration(dur)
		if err != nil {
			return ret, errors.Trace(err)
		}
	case KindInt64, KindFloat32, KindFloat64, KindMysqlDecimal:
		// TODO: We need a ParseDurationFromNum to avoid the cost of converting a num to string.
		timeStr, err := d.ToString()
		if err != nil {
			return ret, errors.Trace(err)
		}
		timeNum, err := d.ToInt64(sc)
		if err != nil {
			return ret, errors.Trace(err)
		}
		// For huge numbers(>'0001-00-00 00-00-00') try full DATETIME in ParseDuration.
		if timeNum > MaxDuration && timeNum < 10000000000 {
			// mysql return max in no strict sql mode.
			ret.SetMysqlDuration(Duration{Duration: MaxTime, Fsp: 0})
			return ret, ErrWrongValue.GenWithStackByArgs(TimeStr, timeStr)
		}
		if timeNum < -MaxDuration {
			return ret, ErrWrongValue.GenWithStackByArgs(TimeStr, timeStr)
		}
		t, err := ParseDuration(sc, timeStr, fsp)
		ret.SetMysqlDuration(t)
		if err != nil {
			return ret, errors.Trace(err)
		}
	case KindString, KindBytes:
		t, err := ParseDuration(sc, d.GetString(), fsp)
		ret.SetMysqlDuration(t)
		if err != nil {
			return ret, errors.Trace(err)
		}
	case KindMysqlJSON:
		j := d.GetMysqlJSON()
		s, err := j.Unquote()
		if err != nil {
			return ret, errors.Trace(err)
		}
		t, err := ParseDuration(sc, s, fsp)
		ret.SetMysqlDuration(t)
		if err != nil {
			return ret, errors.Trace(err)
		}
	default:
		return invalidConv(d, tp)
	}
	return ret, nil
}

func (d *Datum) convertToMysqlDecimal(sc *stmtctx.StatementContext, target *FieldType) (Datum, error) {
	var ret Datum
	ret.SetLength(target.Flen)
	ret.SetFrac(target.Decimal)
	var dec = &MyDecimal{}
	var err error
	switch d.k {
	case KindInt64:
		dec.FromInt(d.GetInt64())
	case KindUint64:
		dec.FromUint(d.GetUint64())
	case KindFloat32, KindFloat64:
		err = dec.FromFloat64(d.GetFloat64())
	case KindString, KindBytes:
		err = dec.FromString(d.GetBytes())
	case KindMysqlDecimal:
		*dec = *d.GetMysqlDecimal()
	case KindMysqlTime:
		dec = d.GetMysqlTime().ToNumber()
	case KindMysqlDuration:
		dec = d.GetMysqlDuration().ToNumber()
	case KindMysqlEnum:
		err = dec.FromFloat64(d.GetMysqlEnum().ToNumber())
	case KindMysqlSet:
		err = dec.FromFloat64(d.GetMysqlSet().ToNumber())
	case KindBinaryLiteral, KindMysqlBit:
		val, err1 := d.GetBinaryLiteral().ToInt(sc)
		err = err1
		dec.FromUint(val)
	case KindMysqlJSON:
		f, err1 := ConvertJSONToFloat(sc, d.GetMysqlJSON())
		if err1 != nil {
			return ret, errors.Trace(err1)
		}
		err = dec.FromFloat64(f)
	default:
		return invalidConv(d, target.Tp)
	}
	var err1 error
	dec, err1 = ProduceDecWithSpecifiedTp(dec, target, sc)
	if err == nil && err1 != nil {
		err = err1
	}
	if dec.negative && mysql.HasUnsignedFlag(target.Flag) {
		*dec = zeroMyDecimal
		if err == nil {
			err = ErrOverflow.GenWithStackByArgs("DECIMAL", fmt.Sprintf("(%d, %d)", target.Flen, target.Decimal))
		}
	}
	ret.SetMysqlDecimal(dec)
	return ret, err
}

// ProduceDecWithSpecifiedTp produces a new decimal according to `flen` and `decimal`.
func ProduceDecWithSpecifiedTp(dec *MyDecimal, tp *FieldType, sc *stmtctx.StatementContext) (_ *MyDecimal, err error) {
	flen, decimal := tp.Flen, tp.Decimal
	if flen != UnspecifiedLength && decimal != UnspecifiedLength {
		if flen < decimal {
			return nil, ErrMBiggerThanD.GenWithStackByArgs("")
		}
		prec, frac := dec.PrecisionAndFrac()
		if !dec.IsZero() && prec-frac > flen-decimal {
			dec = NewMaxOrMinDec(dec.IsNegative(), flen, decimal)
			// select (cast 111 as decimal(1)) causes a warning in MySQL.
			err = ErrOverflow.GenWithStackByArgs("DECIMAL", fmt.Sprintf("(%d, %d)", flen, decimal))
		} else if frac != decimal {
			old := *dec
			err = dec.Round(dec, decimal, ModeHalfEven)
			if err != nil {
				return nil, err
			}
			if !dec.IsZero() && frac > decimal && dec.Compare(&old) != 0 {
				if sc.InInsertStmt || sc.InUpdateStmt || sc.InDeleteStmt {
					// fix https://github.com/pingcap/tidb/issues/3895
					// fix https://github.com/pingcap/tidb/issues/5532
					sc.AppendWarning(ErrTruncatedWrongVal.GenWithStackByArgs("DECIMAL", &old))
					err = nil
				} else {
					err = sc.HandleTruncate(ErrTruncatedWrongVal.GenWithStackByArgs("DECIMAL", &old))
				}
			}
		}
	}

	if ErrOverflow.Equal(err) {
		// TODO: warnErr need to be ErrWarnDataOutOfRange
		err = sc.HandleOverflow(err, err)
	}
	unsigned := mysql.HasUnsignedFlag(tp.Flag)
	if unsigned && dec.IsNegative() {
		dec = dec.FromUint(0)
	}
	return dec, err
}

func (d *Datum) convertToMysqlYear(sc *stmtctx.StatementContext, target *FieldType) (Datum, error) {
	var (
		ret    Datum
		y      int64
		err    error
		adjust bool
	)
	switch d.k {
	case KindString, KindBytes:
		s := d.GetString()
		y, err = StrToInt(sc, s, false)
		if err != nil {
			ret.SetInt64(0)
			return ret, errors.Trace(err)
		}
		if len(s) != 4 && len(s) > 0 && s[0:1] == "0" {
			adjust = true
		}
	case KindMysqlTime:
		y = int64(d.GetMysqlTime().Year())
	case KindMysqlDuration:
		y = int64(time.Now().Year())
	default:
		ret, err = d.convertToInt(sc, NewFieldType(mysql.TypeLonglong))
		if err != nil {
			_, err = invalidConv(d, target.Tp)
			ret.SetInt64(0)
			return ret, err
		}
		y = ret.GetInt64()
	}
	y, err = AdjustYear(y, adjust)
	if err != nil {
		_, err = invalidConv(d, target.Tp)
	}
	ret.SetInt64(y)
	return ret, err
}

func (d *Datum) convertToMysqlBit(sc *stmtctx.StatementContext, target *FieldType) (Datum, error) {
	var ret Datum
	var uintValue uint64
	var err error
	switch d.k {
	case KindString, KindBytes:
		uintValue, err = BinaryLiteral(d.b).ToInt(sc)
	case KindInt64:
		// if input kind is int64 (signed), when trans to bit, we need to treat it as unsigned
		d.k = KindUint64
		fallthrough
	default:
		uintDatum, err1 := d.convertToUint(sc, target)
		uintValue, err = uintDatum.GetUint64(), err1
	}
	if target.Flen < 64 && uintValue >= 1<<(uint64(target.Flen)) {
		return Datum{}, errors.Trace(ErrDataTooLong.GenWithStack("Data Too Long, field len %d", target.Flen))
	}
	byteSize := (target.Flen + 7) >> 3
	ret.SetMysqlBit(NewBinaryLiteralFromUint(uintValue, byteSize))
	return ret, errors.Trace(err)
}

func (d *Datum) convertToMysqlEnum(sc *stmtctx.StatementContext, target *FieldType) (Datum, error) {
	var (
		ret Datum
		e   Enum
		err error
	)
	switch d.k {
	case KindString, KindBytes:
		e, err = ParseEnumName(target.Elems, d.GetString(), target.Collate)
	default:
		var uintDatum Datum
		uintDatum, err = d.convertToUint(sc, target)
		if err == nil {
			e, err = ParseEnumValue(target.Elems, uintDatum.GetUint64())
		}
	}
	if err != nil {
		err = errors.Wrap(ErrTruncated, "convert to MySQL enum failed: "+err.Error())
	}
	ret.SetMysqlEnum(e, target.Collate)
	return ret, err
}

func (d *Datum) convertToMysqlSet(sc *stmtctx.StatementContext, target *FieldType) (Datum, error) {
	var (
		ret Datum
		s   Set
		err error
	)
	switch d.k {
	case KindString, KindBytes:
		s, err = ParseSetName(target.Elems, d.GetString(), target.Collate)
	default:
		var uintDatum Datum
		uintDatum, err = d.convertToUint(sc, target)
		if err == nil {
			s, err = ParseSetValue(target.Elems, uintDatum.GetUint64())
		}
	}
	if err != nil {
<<<<<<< HEAD
		logutil.BgLogger().Error("convert to MySQL set failed", zap.Error(err))
		err = errors.Trace(ErrTruncated)
=======
		err = errors.Wrap(ErrTruncated, "convert to MySQL set failed: "+err.Error())
>>>>>>> ba60cf5a
	}
	ret.SetMysqlSet(s, target.Collate)
	return ret, err
}

func (d *Datum) convertToMysqlJSON(sc *stmtctx.StatementContext, target *FieldType) (ret Datum, err error) {
	switch d.k {
	case KindString, KindBytes:
		var j json.BinaryJSON
		if j, err = json.ParseBinaryFromString(d.GetString()); err == nil {
			ret.SetMysqlJSON(j)
		}
	case KindInt64:
		i64 := d.GetInt64()
		ret.SetMysqlJSON(json.CreateBinary(i64))
	case KindUint64:
		u64 := d.GetUint64()
		ret.SetMysqlJSON(json.CreateBinary(u64))
	case KindFloat32, KindFloat64:
		f64 := d.GetFloat64()
		ret.SetMysqlJSON(json.CreateBinary(f64))
	case KindMysqlDecimal:
		var f64 float64
		if f64, err = d.GetMysqlDecimal().ToFloat64(); err == nil {
			ret.SetMysqlJSON(json.CreateBinary(f64))
		}
	case KindMysqlJSON:
		ret = *d
	default:
		var s string
		if s, err = d.ToString(); err == nil {
			// TODO: fix precision of MysqlTime. For example,
			// On MySQL 5.7 CAST(NOW() AS JSON) -> "2011-11-11 11:11:11.111111",
			// But now we can only return "2011-11-11 11:11:11".
			ret.SetMysqlJSON(json.CreateBinary(s))
		}
	}
	return ret, errors.Trace(err)
}

// ToBool converts to a bool.
// We will use 1 for true, and 0 for false.
func (d *Datum) ToBool(sc *stmtctx.StatementContext) (int64, error) {
	var err error
	isZero := false
	switch d.Kind() {
	case KindInt64:
		isZero = d.GetInt64() == 0
	case KindUint64:
		isZero = d.GetUint64() == 0
	case KindFloat32:
		isZero = d.GetFloat64() == 0
	case KindFloat64:
		isZero = d.GetFloat64() == 0
	case KindString, KindBytes:
		iVal, err1 := StrToFloat(sc, d.GetString(), false)
		isZero, err = iVal == 0, err1

	case KindMysqlTime:
		isZero = d.GetMysqlTime().IsZero()
	case KindMysqlDuration:
		isZero = d.GetMysqlDuration().Duration == 0
	case KindMysqlDecimal:
		isZero = d.GetMysqlDecimal().IsZero()
	case KindMysqlEnum:
		isZero = d.GetMysqlEnum().ToNumber() == 0
	case KindMysqlSet:
		isZero = d.GetMysqlSet().ToNumber() == 0
	case KindBinaryLiteral, KindMysqlBit:
		val, err1 := d.GetBinaryLiteral().ToInt(sc)
		isZero, err = val == 0, err1
	case KindMysqlJSON:
		val := d.GetMysqlJSON()
		isZero = val.IsZero()
	default:
		return 0, errors.Errorf("cannot convert %v(type %T) to bool", d.GetValue(), d.GetValue())
	}
	var ret int64
	if isZero {
		ret = 0
	} else {
		ret = 1
	}
	if err != nil {
		return ret, errors.Trace(err)
	}
	return ret, nil
}

// ConvertDatumToDecimal converts datum to decimal.
func ConvertDatumToDecimal(sc *stmtctx.StatementContext, d Datum) (*MyDecimal, error) {
	dec := new(MyDecimal)
	var err error
	switch d.Kind() {
	case KindInt64:
		dec.FromInt(d.GetInt64())
	case KindUint64:
		dec.FromUint(d.GetUint64())
	case KindFloat32:
		err = dec.FromFloat64(float64(d.GetFloat32()))
	case KindFloat64:
		err = dec.FromFloat64(d.GetFloat64())
	case KindString:
		err = sc.HandleTruncate(dec.FromString(d.GetBytes()))
	case KindMysqlDecimal:
		*dec = *d.GetMysqlDecimal()
	case KindMysqlEnum:
		dec.FromUint(d.GetMysqlEnum().Value)
	case KindMysqlSet:
		dec.FromUint(d.GetMysqlSet().Value)
	case KindBinaryLiteral, KindMysqlBit:
		val, err1 := d.GetBinaryLiteral().ToInt(sc)
		dec.FromUint(val)
		err = err1
	case KindMysqlJSON:
		f, err1 := ConvertJSONToFloat(sc, d.GetMysqlJSON())
		if err1 != nil {
			return nil, errors.Trace(err1)
		}
		err = dec.FromFloat64(f)
	default:
		err = fmt.Errorf("can't convert %v to decimal", d.GetValue())
	}
	return dec, errors.Trace(err)
}

// ToDecimal converts to a decimal.
func (d *Datum) ToDecimal(sc *stmtctx.StatementContext) (*MyDecimal, error) {
	switch d.Kind() {
	case KindMysqlTime:
		return d.GetMysqlTime().ToNumber(), nil
	case KindMysqlDuration:
		return d.GetMysqlDuration().ToNumber(), nil
	default:
		return ConvertDatumToDecimal(sc, *d)
	}
}

// ToInt64 converts to a int64.
func (d *Datum) ToInt64(sc *stmtctx.StatementContext) (int64, error) {
	return d.toSignedInteger(sc, mysql.TypeLonglong)
}

func (d *Datum) toSignedInteger(sc *stmtctx.StatementContext, tp byte) (int64, error) {
	lowerBound := IntergerSignedLowerBound(tp)
	upperBound := IntergerSignedUpperBound(tp)
	switch d.Kind() {
	case KindInt64:
		return ConvertIntToInt(d.GetInt64(), lowerBound, upperBound, tp)
	case KindUint64:
		return ConvertUintToInt(d.GetUint64(), upperBound, tp)
	case KindFloat32:
		return ConvertFloatToInt(float64(d.GetFloat32()), lowerBound, upperBound, tp)
	case KindFloat64:
		return ConvertFloatToInt(d.GetFloat64(), lowerBound, upperBound, tp)
	case KindString, KindBytes:
		iVal, err := StrToInt(sc, d.GetString(), false)
		iVal, err2 := ConvertIntToInt(iVal, lowerBound, upperBound, tp)
		if err == nil {
			err = err2
		}
		return iVal, errors.Trace(err)
	case KindMysqlTime:
		// 2011-11-10 11:11:11.999999 -> 20111110111112
		// 2011-11-10 11:59:59.999999 -> 20111110120000
		t, err := d.GetMysqlTime().RoundFrac(sc, DefaultFsp)
		if err != nil {
			return 0, errors.Trace(err)
		}
		ival, err := t.ToNumber().ToInt()
		ival, err2 := ConvertIntToInt(ival, lowerBound, upperBound, tp)
		if err == nil {
			err = err2
		}
		return ival, errors.Trace(err)
	case KindMysqlDuration:
		// 11:11:11.999999 -> 111112
		// 11:59:59.999999 -> 120000
		dur, err := d.GetMysqlDuration().RoundFrac(DefaultFsp)
		if err != nil {
			return 0, errors.Trace(err)
		}
		ival, err := dur.ToNumber().ToInt()
		ival, err2 := ConvertIntToInt(ival, lowerBound, upperBound, tp)
		if err == nil {
			err = err2
		}
		return ival, errors.Trace(err)
	case KindMysqlDecimal:
		var to MyDecimal
		err := d.GetMysqlDecimal().Round(&to, 0, ModeHalfEven)
		ival, err1 := to.ToInt()
		if err == nil {
			err = err1
		}
		ival, err2 := ConvertIntToInt(ival, lowerBound, upperBound, tp)
		if err == nil {
			err = err2
		}
		return ival, errors.Trace(err)
	case KindMysqlEnum:
		fval := d.GetMysqlEnum().ToNumber()
		return ConvertFloatToInt(fval, lowerBound, upperBound, tp)
	case KindMysqlSet:
		fval := d.GetMysqlSet().ToNumber()
		return ConvertFloatToInt(fval, lowerBound, upperBound, tp)
	case KindMysqlJSON:
		return ConvertJSONToInt(sc, d.GetMysqlJSON(), false)
	case KindBinaryLiteral, KindMysqlBit:
		val, err := d.GetBinaryLiteral().ToInt(sc)
		if err != nil {
			return 0, errors.Trace(err)
		}
		ival, err := ConvertUintToInt(val, upperBound, tp)
		return ival, errors.Trace(err)
	default:
		return 0, errors.Errorf("cannot convert %v(type %T) to int64", d.GetValue(), d.GetValue())
	}
}

// ToFloat64 converts to a float64
func (d *Datum) ToFloat64(sc *stmtctx.StatementContext) (float64, error) {
	switch d.Kind() {
	case KindInt64:
		return float64(d.GetInt64()), nil
	case KindUint64:
		return float64(d.GetUint64()), nil
	case KindFloat32:
		return float64(d.GetFloat32()), nil
	case KindFloat64:
		return d.GetFloat64(), nil
	case KindString:
		return StrToFloat(sc, d.GetString(), false)
	case KindBytes:
		return StrToFloat(sc, string(d.GetBytes()), false)
	case KindMysqlTime:
		f, err := d.GetMysqlTime().ToNumber().ToFloat64()
		return f, errors.Trace(err)
	case KindMysqlDuration:
		f, err := d.GetMysqlDuration().ToNumber().ToFloat64()
		return f, errors.Trace(err)
	case KindMysqlDecimal:
		f, err := d.GetMysqlDecimal().ToFloat64()
		return f, errors.Trace(err)
	case KindMysqlEnum:
		return d.GetMysqlEnum().ToNumber(), nil
	case KindMysqlSet:
		return d.GetMysqlSet().ToNumber(), nil
	case KindBinaryLiteral, KindMysqlBit:
		val, err := d.GetBinaryLiteral().ToInt(sc)
		return float64(val), errors.Trace(err)
	case KindMysqlJSON:
		f, err := ConvertJSONToFloat(sc, d.GetMysqlJSON())
		return f, errors.Trace(err)
	default:
		return 0, errors.Errorf("cannot convert %v(type %T) to float64", d.GetValue(), d.GetValue())
	}
}

// ToString gets the string representation of the datum.
func (d *Datum) ToString() (string, error) {
	switch d.Kind() {
	case KindInt64:
		return strconv.FormatInt(d.GetInt64(), 10), nil
	case KindUint64:
		return strconv.FormatUint(d.GetUint64(), 10), nil
	case KindFloat32:
		return strconv.FormatFloat(float64(d.GetFloat32()), 'f', -1, 32), nil
	case KindFloat64:
		return strconv.FormatFloat(d.GetFloat64(), 'f', -1, 64), nil
	case KindString:
		return d.GetString(), nil
	case KindBytes:
		return d.GetString(), nil
	case KindMysqlTime:
		return d.GetMysqlTime().String(), nil
	case KindMysqlDuration:
		return d.GetMysqlDuration().String(), nil
	case KindMysqlDecimal:
		return d.GetMysqlDecimal().String(), nil
	case KindMysqlEnum:
		return d.GetMysqlEnum().String(), nil
	case KindMysqlSet:
		return d.GetMysqlSet().String(), nil
	case KindMysqlJSON:
		return d.GetMysqlJSON().String(), nil
	case KindBinaryLiteral, KindMysqlBit:
		return d.GetBinaryLiteral().ToString(), nil
	case KindNull:
		return "", nil
	default:
		return "", errors.Errorf("cannot convert %v(type %T) to string", d.GetValue(), d.GetValue())
	}
}

// ToBytes gets the bytes representation of the datum.
func (d *Datum) ToBytes() ([]byte, error) {
	switch d.k {
	case KindString, KindBytes:
		return d.GetBytes(), nil
	default:
		str, err := d.ToString()
		if err != nil {
			return nil, errors.Trace(err)
		}
		return []byte(str), nil
	}
}

// ToMysqlJSON is similar to convertToMysqlJSON, except the
// latter parses from string, but the former uses it as primitive.
func (d *Datum) ToMysqlJSON() (j json.BinaryJSON, err error) {
	var in interface{}
	switch d.Kind() {
	case KindMysqlJSON:
		j = d.GetMysqlJSON()
		return
	case KindInt64:
		in = d.GetInt64()
	case KindUint64:
		in = d.GetUint64()
	case KindFloat32, KindFloat64:
		in = d.GetFloat64()
	case KindMysqlDecimal:
		in, err = d.GetMysqlDecimal().ToFloat64()
	case KindString, KindBytes:
		in = d.GetString()
	case KindBinaryLiteral, KindMysqlBit:
		in = d.GetBinaryLiteral().ToString()
	case KindNull:
		in = nil
	default:
		in, err = d.ToString()
	}
	if err != nil {
		err = errors.Trace(err)
		return
	}
	j = json.CreateBinary(in)
	return
}

func invalidConv(d *Datum, tp byte) (Datum, error) {
	return Datum{}, errors.Errorf("cannot convert datum from %s to type %s.", KindStr(d.Kind()), TypeStr(tp))
}

// NewDatum creates a new Datum from an interface{}.
func NewDatum(in interface{}) (d Datum) {
	switch x := in.(type) {
	case []interface{}:
		d.SetValueWithDefaultCollation(MakeDatums(x...))
	default:
		d.SetValueWithDefaultCollation(in)
	}
	return d
}

// NewIntDatum creates a new Datum from an int64 value.
func NewIntDatum(i int64) (d Datum) {
	d.SetInt64(i)
	return d
}

// NewUintDatum creates a new Datum from an uint64 value.
func NewUintDatum(i uint64) (d Datum) {
	d.SetUint64(i)
	return d
}

// NewBytesDatum creates a new Datum from a byte slice.
func NewBytesDatum(b []byte) (d Datum) {
	d.SetBytes(b)
	return d
}

// NewStringDatum creates a new Datum from a string.
func NewStringDatum(s string) (d Datum) {
	d.SetString(s, mysql.DefaultCollationName)
	return d
}

// NewCollationStringDatum creates a new Datum from a string with collation and length info.
func NewCollationStringDatum(s string, collation string, length int) (d Datum) {
	d.SetString(s, collation)
	return d
}

// NewFloat64Datum creates a new Datum from a float64 value.
func NewFloat64Datum(f float64) (d Datum) {
	d.SetFloat64(f)
	return d
}

// NewFloat32Datum creates a new Datum from a float32 value.
func NewFloat32Datum(f float32) (d Datum) {
	d.SetFloat32(f)
	return d
}

// NewDurationDatum creates a new Datum from a Duration value.
func NewDurationDatum(dur Duration) (d Datum) {
	d.SetMysqlDuration(dur)
	return d
}

// NewTimeDatum creates a new Time from a Time value.
func NewTimeDatum(t Time) (d Datum) {
	d.SetMysqlTime(t)
	return d
}

// NewDecimalDatum creates a new Datum from a MyDecimal value.
func NewDecimalDatum(dec *MyDecimal) (d Datum) {
	d.SetMysqlDecimal(dec)
	return d
}

// NewJSONDatum creates a new Datum from a BinaryJSON value
func NewJSONDatum(j json.BinaryJSON) (d Datum) {
	d.SetMysqlJSON(j)
	return d
}

// NewBinaryLiteralDatum creates a new BinaryLiteral Datum for a BinaryLiteral value.
func NewBinaryLiteralDatum(b BinaryLiteral) (d Datum) {
	d.SetBinaryLiteral(b)
	return d
}

// NewMysqlBitDatum creates a new MysqlBit Datum for a BinaryLiteral value.
func NewMysqlBitDatum(b BinaryLiteral) (d Datum) {
	d.SetMysqlBit(b)
	return d
}

// NewMysqlEnumDatum creates a new MysqlEnum Datum for a Enum value.
func NewMysqlEnumDatum(e Enum) (d Datum) {
	d.SetMysqlEnum(e, mysql.DefaultCollationName)
	return d
}

// NewCollateMysqlEnumDatum create a new MysqlEnum Datum for a Enum value with collation information.
func NewCollateMysqlEnumDatum(e Enum, collation string) (d Datum) {
	d.SetMysqlEnum(e, collation)
	return d
}

// NewMysqlSetDatum creates a new MysqlSet Datum for a Enum value.
func NewMysqlSetDatum(e Set, collation string) (d Datum) {
	d.SetMysqlSet(e, collation)
	return d
}

// MakeDatums creates datum slice from interfaces.
func MakeDatums(args ...interface{}) []Datum {
	datums := make([]Datum, len(args))
	for i, v := range args {
		datums[i] = NewDatum(v)
	}
	return datums
}

// MinNotNullDatum returns a datum represents minimum not null value.
func MinNotNullDatum() Datum {
	return Datum{k: KindMinNotNull}
}

// MaxValueDatum returns a datum represents max value.
func MaxValueDatum() Datum {
	return Datum{k: KindMaxValue}
}

// EqualDatums compare if a and b contains the same datum values.
func EqualDatums(sc *stmtctx.StatementContext, a []Datum, b []Datum) (bool, error) {
	if len(a) != len(b) {
		return false, nil
	}
	if a == nil && b == nil {
		return true, nil
	}
	if a == nil || b == nil {
		return false, nil
	}
	for i, ai := range a {
		v, err := ai.CompareDatum(sc, &b[i])
		if err != nil {
			return false, errors.Trace(err)
		}
		if v != 0 {
			return false, nil
		}
	}
	return true, nil
}

// SortDatums sorts a slice of datum.
func SortDatums(sc *stmtctx.StatementContext, datums []Datum) error {
	sorter := datumsSorter{datums: datums, sc: sc}
	sort.Sort(&sorter)
	return sorter.err
}

type datumsSorter struct {
	datums []Datum
	sc     *stmtctx.StatementContext
	err    error
}

func (ds *datumsSorter) Len() int {
	return len(ds.datums)
}

func (ds *datumsSorter) Less(i, j int) bool {
	cmp, err := ds.datums[i].CompareDatum(ds.sc, &ds.datums[j])
	if err != nil {
		ds.err = errors.Trace(err)
		return true
	}
	return cmp < 0
}

func (ds *datumsSorter) Swap(i, j int) {
	ds.datums[i], ds.datums[j] = ds.datums[j], ds.datums[i]
}

func handleTruncateError(sc *stmtctx.StatementContext, err error) error {
	if sc.IgnoreTruncate {
		return nil
	}
	if !sc.TruncateAsWarning {
		return err
	}
	sc.AppendWarning(err)
	return nil
}

// DatumsToString converts several datums to formatted string.
func DatumsToString(datums []Datum, handleSpecialValue bool) (string, error) {
	strs := make([]string, 0, len(datums))
	for _, datum := range datums {
		if handleSpecialValue {
			switch datum.Kind() {
			case KindNull:
				strs = append(strs, "NULL")
				continue
			case KindMinNotNull:
				strs = append(strs, "-inf")
				continue
			case KindMaxValue:
				strs = append(strs, "+inf")
				continue
			}
		}
		str, err := datum.ToString()
		if err != nil {
			return "", errors.Trace(err)
		}
		strs = append(strs, str)
	}
	size := len(datums)
	if size > 1 {
		strs[0] = "(" + strs[0]
		strs[size-1] = strs[size-1] + ")"
	}
	return strings.Join(strs, ", "), nil
}

// DatumsToStrNoErr converts some datums to a formatted string.
// If an error occurs, it will print a log instead of returning an error.
func DatumsToStrNoErr(datums []Datum) string {
	str, err := DatumsToString(datums, true)
	terror.Log(errors.Trace(err))
	return str
}

// CloneRow deep copies a Datum slice.
func CloneRow(dr []Datum) []Datum {
	c := make([]Datum, len(dr))
	for i, d := range dr {
		d.Copy(&c[i])
	}
	return c
}

// GetMaxValue returns the max value datum for each type.
func GetMaxValue(ft *FieldType) (max Datum) {
	switch ft.Tp {
	case mysql.TypeTiny, mysql.TypeShort, mysql.TypeInt24, mysql.TypeLong, mysql.TypeLonglong:
		if mysql.HasUnsignedFlag(ft.Flag) {
			max.SetUint64(IntergerUnsignedUpperBound(ft.Tp))
		} else {
			max.SetInt64(IntergerSignedUpperBound(ft.Tp))
		}
	case mysql.TypeFloat:
		max.SetFloat32(float32(GetMaxFloat(ft.Flen, ft.Decimal)))
	case mysql.TypeDouble:
		max.SetFloat64(GetMaxFloat(ft.Flen, ft.Decimal))
	case mysql.TypeString, mysql.TypeVarString, mysql.TypeVarchar:
		// codec.Encode KindMaxValue, to avoid import circle
		bytes := []byte{250}
		max.SetString(string(bytes), ft.Collate)
	case mysql.TypeBlob, mysql.TypeTinyBlob, mysql.TypeMediumBlob, mysql.TypeLongBlob:
		// codec.Encode KindMaxValue, to avoid import circle
		bytes := []byte{250}
		max.SetBytes(bytes)
	case mysql.TypeNewDecimal:
		max.SetMysqlDecimal(NewMaxOrMinDec(false, ft.Flen, ft.Decimal))
	case mysql.TypeDuration:
		max.SetMysqlDuration(Duration{Duration: MaxTime})
	case mysql.TypeDate, mysql.TypeDatetime, mysql.TypeTimestamp:
		if ft.Tp == mysql.TypeDate || ft.Tp == mysql.TypeDatetime {
			max.SetMysqlTime(NewTime(MaxDatetime, ft.Tp, 0))
		} else {
			max.SetMysqlTime(MaxTimestamp)
		}
	}
	return
}

// GetMinValue returns the min value datum for each type.
func GetMinValue(ft *FieldType) (min Datum) {
	switch ft.Tp {
	case mysql.TypeTiny, mysql.TypeShort, mysql.TypeInt24, mysql.TypeLong, mysql.TypeLonglong:
		if mysql.HasUnsignedFlag(ft.Flag) {
			min.SetUint64(0)
		} else {
			min.SetInt64(IntergerSignedLowerBound(ft.Tp))
		}
	case mysql.TypeFloat:
		min.SetFloat32(float32(-GetMaxFloat(ft.Flen, ft.Decimal)))
	case mysql.TypeDouble:
		min.SetFloat64(-GetMaxFloat(ft.Flen, ft.Decimal))
	case mysql.TypeString, mysql.TypeVarString, mysql.TypeVarchar:
		// codec.Encode KindMinNotNull, to avoid import circle
		bytes := []byte{1}
		min.SetString(string(bytes), ft.Collate)
	case mysql.TypeBlob, mysql.TypeTinyBlob, mysql.TypeMediumBlob, mysql.TypeLongBlob:
		// codec.Encode KindMinNotNull, to avoid import circle
		bytes := []byte{1}
		min.SetBytes(bytes)
	case mysql.TypeNewDecimal:
		min.SetMysqlDecimal(NewMaxOrMinDec(true, ft.Flen, ft.Decimal))
	case mysql.TypeDuration:
		min.SetMysqlDuration(Duration{Duration: MinTime})
	case mysql.TypeDate, mysql.TypeDatetime, mysql.TypeTimestamp:
		if ft.Tp == mysql.TypeDate || ft.Tp == mysql.TypeDatetime {
			min.SetMysqlTime(NewTime(MinDatetime, ft.Tp, 0))
		} else {
			min.SetMysqlTime(MinTimestamp)
		}
	}
	return
}

// RoundingType is used to indicate the rounding type for reversing evaluation.
type RoundingType uint8

const (
	// Ceiling means rounding up.
	Ceiling RoundingType = iota
	// Floor means rounding down.
	Floor
)

func getDatumBound(retType *FieldType, rType RoundingType) Datum {
	if rType == Ceiling {
		return GetMaxValue(retType)
	}
	return GetMinValue(retType)
}

// ChangeReverseResultByUpperLowerBound is for expression's reverse evaluation.
// Here is an example for what's effort for the function: CastRealAsInt(t.a),
// 		if the type of column `t.a` is mysql.TypeDouble, and there is a row that t.a == MaxFloat64
// 		then the cast function will arrive a result MaxInt64. But when we do the reverse evaluation,
//      if the result is MaxInt64, and the rounding type is ceiling. Then we should get the MaxFloat64
//      instead of float64(MaxInt64).
// Another example: cast(1.1 as signed) = 1,
// 		when we get the answer 1, we can only reversely evaluate 1.0 as the column value. So in this
// 		case, we should judge whether the rounding type are ceiling. If it is, then we should plus one for
// 		1.0 and get the reverse result 2.0.
func ChangeReverseResultByUpperLowerBound(
	sc *stmtctx.StatementContext,
	retType *FieldType,
	res Datum,
	rType RoundingType) (Datum, error) {
	d, err := res.ConvertTo(sc, retType)
	if terror.ErrorEqual(err, ErrOverflow) {
		return d, nil
	}
	if err != nil {
		return d, err
	}
	resRetType := FieldType{}
	switch res.Kind() {
	case KindInt64:
		resRetType.Tp = mysql.TypeLonglong
	case KindUint64:
		resRetType.Tp = mysql.TypeLonglong
		resRetType.Flag |= mysql.UnsignedFlag
	case KindFloat32:
		resRetType.Tp = mysql.TypeFloat
	case KindFloat64:
		resRetType.Tp = mysql.TypeDouble
	case KindMysqlDecimal:
		resRetType.Tp = mysql.TypeNewDecimal
		resRetType.Flen = int(res.GetMysqlDecimal().GetDigitsFrac() + res.GetMysqlDecimal().GetDigitsInt())
		resRetType.Decimal = int(res.GetMysqlDecimal().GetDigitsInt())
	}
	bound := getDatumBound(&resRetType, rType)
	cmp, err := d.CompareDatum(sc, &bound)
	if err != nil {
		return d, err
	}
	if cmp == 0 {
		d = getDatumBound(retType, rType)
	} else if rType == Ceiling {
		switch retType.Tp {
		case mysql.TypeShort:
			if mysql.HasUnsignedFlag(retType.Flag) {
				if d.GetUint64() != math.MaxUint16 {
					d.SetUint64(d.GetUint64() + 1)
				}
			} else {
				if d.GetInt64() != math.MaxInt16 {
					d.SetInt64(d.GetInt64() + 1)
				}
			}
		case mysql.TypeLong:
			if mysql.HasUnsignedFlag(retType.Flag) {
				if d.GetUint64() != math.MaxUint32 {
					d.SetUint64(d.GetUint64() + 1)
				}
			} else {
				if d.GetInt64() != math.MaxInt32 {
					d.SetInt64(d.GetInt64() + 1)
				}
			}
		case mysql.TypeLonglong:
			if mysql.HasUnsignedFlag(retType.Flag) {
				if d.GetUint64() != math.MaxUint64 {
					d.SetUint64(d.GetUint64() + 1)
				}
			} else {
				if d.GetInt64() != math.MaxInt64 {
					d.SetInt64(d.GetInt64() + 1)
				}
			}
		case mysql.TypeFloat:
			if d.GetFloat32() != math.MaxFloat32 {
				d.SetFloat32(d.GetFloat32() + 1.0)
			}
		case mysql.TypeDouble:
			if d.GetFloat64() != math.MaxFloat64 {
				d.SetFloat64(d.GetFloat64() + 1.0)
			}
		case mysql.TypeNewDecimal:
			if d.GetMysqlDecimal().Compare(NewMaxOrMinDec(false, retType.Flen, retType.Decimal)) != 0 {
				var decimalOne, newD MyDecimal
				one := decimalOne.FromInt(1)
				err = DecimalAdd(d.GetMysqlDecimal(), one, &newD)
				if err != nil {
					return d, err
				}
				d = NewDecimalDatum(&newD)
			}
		}
	}
	return d, nil
}

const (
	sizeOfEmptyDatum = int(unsafe.Sizeof(Datum{}))
	sizeOfMysqlTime  = int(unsafe.Sizeof(ZeroTime))
	sizeOfMyDecimal  = MyDecimalStructSize
)

// EstimatedMemUsage returns the estimated bytes consumed of a one-dimensional
// or two-dimensional datum array.
func EstimatedMemUsage(array []Datum, numOfRows int) int64 {
	if numOfRows == 0 {
		return 0
	}
	var bytesConsumed int
	for _, d := range array {
		switch d.Kind() {
		case KindMysqlDecimal:
			bytesConsumed += sizeOfMyDecimal
		case KindMysqlTime:
			bytesConsumed += sizeOfMysqlTime
		default:
			bytesConsumed += len(d.b)
		}
	}
	bytesConsumed += len(array) * sizeOfEmptyDatum
	return int64(bytesConsumed * numOfRows)
}<|MERGE_RESOLUTION|>--- conflicted
+++ resolved
@@ -1425,12 +1425,7 @@
 		}
 	}
 	if err != nil {
-<<<<<<< HEAD
-		logutil.BgLogger().Error("convert to MySQL set failed", zap.Error(err))
-		err = errors.Trace(ErrTruncated)
-=======
 		err = errors.Wrap(ErrTruncated, "convert to MySQL set failed: "+err.Error())
->>>>>>> ba60cf5a
 	}
 	ret.SetMysqlSet(s, target.Collate)
 	return ret, err
