// Copyright 2017 PingCAP, Inc.
//
// Licensed under the Apache License, Version 2.0 (the "License");
// you may not use this file except in compliance with the License.
// You may obtain a copy of the License at
//
//     http://www.apache.org/licenses/LICENSE-2.0
//
// Unless required by applicable law or agreed to in writing, software
// distributed under the License is distributed on an "AS IS" BASIS,
// WITHOUT WARRANTIES OR CONDITIONS OF ANY KIND, either express or implied.
// See the License for the specific language governing permissions and
// limitations under the License.

package json

import (
	"encoding/json"
	"math"
	"strconv"
	"strings"
	"sync"
	"unicode"

	"github.com/pingcap/tidb/util/hack"
	"github.com/pingcap/tidb/util/kvcache"
)

/*
	From MySQL 5.7, JSON path expression grammar:
		pathExpression ::= scope (pathLeg)*
		scope ::= [ columnReference ] '$'
		columnReference ::= // omit...
		pathLeg ::= member | arrayLocation | '**'
		member ::= '.' (keyName | '*')
		arrayLocation ::= '[' (non-negative-integer | '*') ']'
		keyName ::= ECMAScript-identifier | ECMAScript-string-literal

	And some implementation limits in MySQL 5.7:
		1) columnReference in scope must be empty now;
		2) double asterisk(**) could not be last leg;

	Examples:
		select json_extract('{"a": "b", "c": [1, "2"]}', '$.a') -> "b"
		select json_extract('{"a": "b", "c": [1, "2"]}', '$.c') -> [1, "2"]
		select json_extract('{"a": "b", "c": [1, "2"]}', '$.a', '$.c') -> ["b", [1, "2"]]
		select json_extract('{"a": "b", "c": [1, "2"]}', '$.c[0]') -> 1
		select json_extract('{"a": "b", "c": [1, "2"]}', '$.c[2]') -> NULL
		select json_extract('{"a": "b", "c": [1, "2"]}', '$.c[*]') -> [1, "2"]
		select json_extract('{"a": "b", "c": [1, "2"]}', '$.*') -> ["b", [1, "2"]]
*/

type pathLegType byte

const (
	// pathLegKey indicates the path leg with '.key'.
	pathLegKey pathLegType = 0x01
	// pathLegIndex indicates the path leg with form '[number]'.
	pathLegIndex pathLegType = 0x02
	// pathLegDoubleAsterisk indicates the path leg with form '**'.
	pathLegDoubleAsterisk pathLegType = 0x03
)

// pathLeg is only used by PathExpression.
type pathLeg struct {
	typ        pathLegType
	arrayIndex int    // if typ is pathLegIndex, the value should be parsed into here.
	dotKey     string // if typ is pathLegKey, the key should be parsed into here.
}

// arrayIndexAsterisk is for parsing `*` into a number.
// we need this number represent "all".
const arrayIndexAsterisk = -1

// pathExpressionFlag holds attributes of PathExpression
type pathExpressionFlag byte

const (
	pathExpressionContainsAsterisk       pathExpressionFlag = 0x01
	pathExpressionContainsDoubleAsterisk pathExpressionFlag = 0x02
)

// containsAnyAsterisk returns true if pef contains any asterisk.
func (pef pathExpressionFlag) containsAnyAsterisk() bool {
	pef &= pathExpressionContainsAsterisk | pathExpressionContainsDoubleAsterisk
	return byte(pef) != 0
}

// PathExpression is for JSON path expression.
type PathExpression struct {
	legs  []pathLeg
	flags pathExpressionFlag
}

var peCache PathExpressionCache

type pathExpressionKey string

func (key pathExpressionKey) Hash() []byte {
	return hack.Slice(string(key))
}

// PathExpressionCache is a cache for PathExpression.
type PathExpressionCache struct {
	mu    sync.Mutex
	cache *kvcache.SimpleLRUCache
}

// popOneLeg returns a pathLeg, and a child PathExpression without that leg.
func (pe PathExpression) popOneLeg() (pathLeg, PathExpression) {
	newPe := PathExpression{
		legs:  pe.legs[1:],
		flags: 0,
	}
	for _, leg := range newPe.legs {
		if leg.typ == pathLegIndex && leg.arrayIndex == -1 {
			newPe.flags |= pathExpressionContainsAsterisk
		} else if leg.typ == pathLegKey && leg.dotKey == "*" {
			newPe.flags |= pathExpressionContainsAsterisk
		} else if leg.typ == pathLegDoubleAsterisk {
			newPe.flags |= pathExpressionContainsDoubleAsterisk
		}
	}
	return pe.legs[0], newPe
}

// popOneLastLeg returns the parent PathExpression and the last pathLeg
func (pe PathExpression) popOneLastLeg() (PathExpression, pathLeg) {
	lastLegIdx := len(pe.legs) - 1
	lastLeg := pe.legs[lastLegIdx]
	// It is used only in modification, it has been checked that there is no asterisks.
	return PathExpression{legs: pe.legs[:lastLegIdx]}, lastLeg
}

// pushBackOneIndexLeg pushback one leg of INDEX type
func (pe PathExpression) pushBackOneIndexLeg(index int) PathExpression {
	newPe := PathExpression{
		legs:  append(pe.legs, pathLeg{typ: pathLegIndex, arrayIndex: index}),
		flags: pe.flags,
	}
	if index == -1 {
		newPe.flags |= pathExpressionContainsAsterisk
	}
	return newPe
}

// pushBackOneKeyLeg pushback one leg of KEY type
func (pe PathExpression) pushBackOneKeyLeg(key string) PathExpression {
	newPe := PathExpression{
		legs:  append(pe.legs, pathLeg{typ: pathLegKey, dotKey: key}),
		flags: pe.flags,
	}
	if key == "*" {
		newPe.flags |= pathExpressionContainsAsterisk
	}
	return newPe
}

// ContainsAnyAsterisk returns true if pe contains any asterisk.
func (pe PathExpression) ContainsAnyAsterisk() bool {
	return pe.flags.containsAnyAsterisk()
}

type stream struct {
	pathExpr string
	pos      int
}

func (s *stream) skipWhiteSpace() {
	for ; s.pos < len(s.pathExpr); s.pos++ {
		if !unicode.IsSpace(rune(s.pathExpr[s.pos])) {
			break
		}
	}
}

func (s *stream) read() byte {
	b := s.pathExpr[s.pos]
	s.pos++
	return b
}

func (s *stream) peek() byte {
	return s.pathExpr[s.pos]
}

func (s *stream) skip(i int) {
	s.pos += i
}

func (s *stream) exhausted() bool {
	return s.pos >= len(s.pathExpr)
}

func (s *stream) readWhile(f func(byte) bool) (str string, metEnd bool) {
	start := s.pos
	for ; !s.exhausted(); s.skip(1) {
		if !f(s.peek()) {
			return s.pathExpr[start:s.pos], false
		}
	}
	return s.pathExpr[start:s.pos], true
}

func parseJSONPathExpr(pathExpr string) (pe PathExpression, err error) {
	s := &stream{pathExpr: pathExpr, pos: 0}
	s.skipWhiteSpace()
	if s.exhausted() || s.read() != '$' {
		return PathExpression{}, ErrInvalidJSONPath.GenWithStackByArgs(1)
	}
	s.skipWhiteSpace()

	pe.legs = make([]pathLeg, 0, 16)
	pe.flags = pathExpressionFlag(0)

	var ok bool

	for !s.exhausted() {
		switch s.peek() {
		case '.':
			ok = parseMember(s, &pe)
		case '[':
			ok = parseArray(s, &pe)
		case '*':
			ok = parseWildcard(s, &pe)
		default:
			ok = false
		}

		if !ok {
			return PathExpression{}, ErrInvalidJSONPath.GenWithStackByArgs(s.pos)
		}

		s.skipWhiteSpace()
	}

	if len(pe.legs) > 0 && pe.legs[len(pe.legs)-1].typ == pathLegDoubleAsterisk {
		return PathExpression{}, ErrInvalidJSONPath.GenWithStackByArgs(s.pos)
	}

	return
}

func parseWildcard(s *stream, p *PathExpression) bool {
	s.skip(1)
	if s.exhausted() || s.read() != '*' {
		return false
	}
	if s.exhausted() || s.peek() == '*' {
		return false
	}

	p.flags |= pathExpressionContainsDoubleAsterisk
	p.legs = append(p.legs, pathLeg{typ: pathLegDoubleAsterisk})
	return true
}

func parseArray(s *stream, p *PathExpression) bool {
	s.skip(1)
	s.skipWhiteSpace()
	if s.exhausted() {
		return false
	}

	if s.peek() == '*' {
		s.skip(1)
		p.flags |= pathExpressionContainsAsterisk
		p.legs = append(p.legs, pathLeg{typ: pathLegIndex, arrayIndex: arrayIndexAsterisk})
	} else {
		// FIXME: only support an integer index for now. Need to support [last], [1 to 2]... in the future.
		str, meetEnd := s.readWhile(func(b byte) bool {
			return b >= '0' && b <= '9'
		})
		if meetEnd {
			return false
		}
		index, err := strconv.Atoi(str)
		if err != nil || index > math.MaxUint32 {
			return false
		}
		p.legs = append(p.legs, pathLeg{typ: pathLegIndex, arrayIndex: index})
	}

	s.skipWhiteSpace()
	if s.exhausted() || s.read() != ']' {
		return false
	}

	return true
}

func parseMember(s *stream, p *PathExpression) bool {
	var err error
	s.skip(1)
	s.skipWhiteSpace()
	if s.exhausted() {
		return false
	}

	if s.peek() == '*' {
		s.skip(1)
		p.flags |= pathExpressionContainsAsterisk
		p.legs = append(p.legs, pathLeg{typ: pathLegKey, dotKey: "*"})
	} else {
		var dotKey string
		var wasQuoted bool
		if s.peek() == '"' {
			s.skip(1)
			str, meetEnd := s.readWhile(func(b byte) bool {
				if b == '\\' {
					s.skip(1)
					return true
				}
				return b != '"'
			})
			if meetEnd {
				return false
			}
			s.skip(1)
			dotKey = str
			wasQuoted = true
		} else {
			dotKey, _ = s.readWhile(func(b byte) bool {
				return !(unicode.IsSpace(rune(b)) || b == '.' || b == '[' || b == '*')
			})
<<<<<<< HEAD
		}
		dotKey = "\"" + dotKey + "\""

		if !json.Valid(hack.Slice(dotKey)) {
			return false
		}
=======
		}
		dotKey = "\"" + dotKey + "\""

		if !json.Valid(hack.Slice(dotKey)) {
			return false
		}
>>>>>>> a1af5af8
		dotKey, err = unquoteString(dotKey[1 : len(dotKey)-1])
		if err != nil || (!wasQuoted && !isEcmascriptIdentifier(dotKey)) {
			return false
		}

		p.legs = append(p.legs, pathLeg{typ: pathLegKey, dotKey: dotKey})
<<<<<<< HEAD
	}
	return true
}

func isEcmascriptIdentifier(s string) bool {
	if s == "" {
		return false
	}
=======
	}
	return true
}

func isEcmascriptIdentifier(s string) bool {
	if s == "" {
		return false
	}
>>>>>>> a1af5af8

	for i := 0; i < len(s); i++ {
		if (i != 0 && s[i] >= '0' && s[i] <= '9') ||
			(s[i] >= 'a' && s[i] <= 'z') || (s[i] >= 'A' && s[i] <= 'Z') ||
			s[i] == '_' || s[i] == '$' || s[i] >= 0x80 {
			continue
		}
		return false
	}
	return true
}

// ParseJSONPathExpr parses a JSON path expression. Returns a PathExpression
// object which can be used in JSON_EXTRACT, JSON_SET and so on.
func ParseJSONPathExpr(pathExpr string) (PathExpression, error) {
	peCache.mu.Lock()
	val, ok := peCache.cache.Get(pathExpressionKey(pathExpr))
	if ok {
		peCache.mu.Unlock()
		return val.(PathExpression), nil
	}
	peCache.mu.Unlock()

	pathExpression, err := parseJSONPathExpr(pathExpr)
	if err == nil {
		peCache.mu.Lock()
		peCache.cache.Put(pathExpressionKey(pathExpr), kvcache.Value(pathExpression))
		peCache.mu.Unlock()
	}
	return pathExpression, err
}

func (pe PathExpression) String() string {
	var s strings.Builder

	s.WriteString("$")
	for _, leg := range pe.legs {
		switch leg.typ {
		case pathLegIndex:
			if leg.arrayIndex == -1 {
				s.WriteString("[*]")
			} else {
				s.WriteString("[")
				s.WriteString(strconv.Itoa(leg.arrayIndex))
				s.WriteString("]")
			}
		case pathLegKey:
			s.WriteString(".")
			if leg.dotKey == "*" {
				s.WriteString(leg.dotKey)
			} else {
				s.WriteString(quoteString(leg.dotKey))
			}
		case pathLegDoubleAsterisk:
			s.WriteString("**")
		}
	}
	return s.String()
}

func init() {
	peCache.cache = kvcache.NewSimpleLRUCache(1000, 0.1, math.MaxUint64)
}<|MERGE_RESOLUTION|>--- conflicted
+++ resolved
@@ -323,28 +323,18 @@
 			dotKey, _ = s.readWhile(func(b byte) bool {
 				return !(unicode.IsSpace(rune(b)) || b == '.' || b == '[' || b == '*')
 			})
-<<<<<<< HEAD
 		}
 		dotKey = "\"" + dotKey + "\""
 
 		if !json.Valid(hack.Slice(dotKey)) {
 			return false
 		}
-=======
-		}
-		dotKey = "\"" + dotKey + "\""
-
-		if !json.Valid(hack.Slice(dotKey)) {
-			return false
-		}
->>>>>>> a1af5af8
 		dotKey, err = unquoteString(dotKey[1 : len(dotKey)-1])
 		if err != nil || (!wasQuoted && !isEcmascriptIdentifier(dotKey)) {
 			return false
 		}
 
 		p.legs = append(p.legs, pathLeg{typ: pathLegKey, dotKey: dotKey})
-<<<<<<< HEAD
 	}
 	return true
 }
@@ -353,16 +343,6 @@
 	if s == "" {
 		return false
 	}
-=======
-	}
-	return true
-}
-
-func isEcmascriptIdentifier(s string) bool {
-	if s == "" {
-		return false
-	}
->>>>>>> a1af5af8
 
 	for i := 0; i < len(s); i++ {
 		if (i != 0 && s[i] >= '0' && s[i] <= '9') ||
