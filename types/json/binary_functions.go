// Copyright 2017 PingCAP, Inc.
//
// Licensed under the Apache License, Version 2.0 (the "License");
// you may not use this file except in compliance with the License.
// You may obtain a copy of the License at
//
//     http://www.apache.org/licenses/LICENSE-2.0
//
// Unless required by applicable law or agreed to in writing, software
// distributed under the License is distributed on an "AS IS" BASIS,
// WITHOUT WARRANTIES OR CONDITIONS OF ANY KIND, either express or implied.
// See the License for the specific language governing permissions and
// limitations under the License.

package json

import (
	"bytes"
	"encoding/binary"
	"encoding/hex"
	"fmt"
	"math"
	"sort"
	"unicode/utf8"

	"github.com/pingcap/errors"
	"github.com/pingcap/tidb/parser/mysql"
	"github.com/pingcap/tidb/util/hack"
	"github.com/pingcap/tidb/util/stringutil"
	"golang.org/x/exp/slices"
)

// Type returns type of BinaryJSON as string.
func (bj BinaryJSON) Type() string {
	switch bj.TypeCode {
	case TypeCodeObject:
		return "OBJECT"
	case TypeCodeArray:
		return "ARRAY"
	case TypeCodeLiteral:
		switch bj.Value[0] {
		case LiteralNil:
			return "NULL"
		default:
			return "BOOLEAN"
		}
	case TypeCodeInt64:
		return "INTEGER"
	case TypeCodeUint64:
		return "UNSIGNED INTEGER"
	case TypeCodeFloat64:
		return "DOUBLE"
	case TypeCodeString:
		return "STRING"
	case TypeCodeOpaque:
		typ := bj.GetOpaqueFieldType()
		switch typ {
		case mysql.TypeTinyBlob, mysql.TypeMediumBlob, mysql.TypeLongBlob, mysql.TypeBlob, mysql.TypeString, mysql.TypeVarString, mysql.TypeVarchar:
			return "BLOB"
		case mysql.TypeBit:
			return "BIT"
		default:
			return "OPAQUE"
		}
	default:
		msg := fmt.Sprintf(unknownTypeCodeErrorMsg, bj.TypeCode)
		panic(msg)
	}
}

// Unquote is for JSON_UNQUOTE.
func (bj BinaryJSON) Unquote() (string, error) {
	switch bj.TypeCode {
	case TypeCodeString:
		str := string(hack.String(bj.GetString()))
		return UnquoteString(str)
	default:
		return bj.String(), nil
	}
}

// UnquoteString remove quotes in a string,
// including the quotes at the head and tail of string.
func UnquoteString(str string) (string, error) {
	strLen := len(str)
	if strLen < 2 {
		return str, nil
	}
	head, tail := str[0], str[strLen-1]
	if head == '"' && tail == '"' {
		// Remove prefix and suffix '"' before unquoting
		return unquoteString(str[1 : strLen-1])
	}
	// if value is not double quoted, do nothing
	return str, nil
}

// unquoteString recognizes the escape sequences shown in:
// https://dev.mysql.com/doc/refman/5.7/en/json-modification-functions.html#json-unquote-character-escape-sequences
func unquoteString(s string) (string, error) {
	ret := new(bytes.Buffer)
	for i := 0; i < len(s); i++ {
		if s[i] == '\\' {
			i++
			if i == len(s) {
				return "", errors.New("Missing a closing quotation mark in string")
			}
			switch s[i] {
			case '"':
				ret.WriteByte('"')
			case 'b':
				ret.WriteByte('\b')
			case 'f':
				ret.WriteByte('\f')
			case 'n':
				ret.WriteByte('\n')
			case 'r':
				ret.WriteByte('\r')
			case 't':
				ret.WriteByte('\t')
			case '\\':
				ret.WriteByte('\\')
			case 'u':
				if i+4 > len(s) {
					return "", errors.Errorf("Invalid unicode: %s", s[i+1:])
				}
				char, size, err := decodeEscapedUnicode(hack.Slice(s[i+1 : i+5]))
				if err != nil {
					return "", errors.Trace(err)
				}
				ret.Write(char[0:size])
				i += 4
			default:
				// For all other escape sequences, backslash is ignored.
				ret.WriteByte(s[i])
			}
		} else {
			ret.WriteByte(s[i])
		}
	}
	return ret.String(), nil
}

// decodeEscapedUnicode decodes unicode into utf8 bytes specified in RFC 3629.
// According RFC 3629, the max length of utf8 characters is 4 bytes.
// And MySQL use 4 bytes to represent the unicode which must be in [0, 65536).
func decodeEscapedUnicode(s []byte) (char [4]byte, size int, err error) {
	size, err = hex.Decode(char[0:2], s)
	if err != nil || size != 2 {
		// The unicode must can be represented in 2 bytes.
		return char, 0, errors.Trace(err)
	}

	unicode := binary.BigEndian.Uint16(char[0:2])
	size = utf8.RuneLen(rune(unicode))
	utf8.EncodeRune(char[0:size], rune(unicode))
	return
}

// quoteString escapes interior quote and other characters for JSON_QUOTE
// https://dev.mysql.com/doc/refman/5.7/en/json-creation-functions.html#function_json-quote
// TODO: add JSON_QUOTE builtin
func quoteString(s string) string {
	var escapeByteMap = map[byte]string{
		'\\': "\\\\",
		'"':  "\\\"",
		'\b': "\\b",
		'\f': "\\f",
		'\n': "\\n",
		'\r': "\\r",
		'\t': "\\t",
	}

	ret := new(bytes.Buffer)
	ret.WriteByte('"')

	start := 0
	hasEscaped := false

	for i := 0; i < len(s); {
		if b := s[i]; b < utf8.RuneSelf {
			escaped, ok := escapeByteMap[b]
			if ok {
				if start < i {
					ret.WriteString(s[start:i])
				}
				hasEscaped = true
				ret.WriteString(escaped)
				i++
				start = i
			} else {
				i++
			}
		} else {
			c, size := utf8.DecodeRune([]byte(s[i:]))
			if c == utf8.RuneError && size == 1 { // refer to codes of `binary.marshalStringTo`
				if start < i {
					ret.WriteString(s[start:i])
				}
				hasEscaped = true
				ret.WriteString(`\ufffd`)
				i += size
				start = i
				continue
			}
			i += size
		}
	}

	if start < len(s) {
		ret.WriteString(s[start:])
	}

	if hasEscaped || !isEcmascriptIdentifier(s) {
		ret.WriteByte('"')
		return ret.String()
	}
	return ret.String()[1:]
}

// Extract receives several path expressions as arguments, matches them in bj, and returns:
//
//	ret: target JSON matched any path expressions. maybe autowrapped as an array.
//	found: true if any path expressions matched.
func (bj BinaryJSON) Extract(pathExprList []PathExpression) (ret BinaryJSON, found bool) {
	buf := make([]BinaryJSON, 0, 1)
	for _, pathExpr := range pathExprList {
		buf = bj.extractTo(buf, pathExpr, make(map[*byte]struct{}), false)
	}

	if len(buf) == 0 {
		found = false
	} else if len(pathExprList) == 1 && len(buf) == 1 {
		// If pathExpr contains asterisks, len(elemList) won't be 1
		// even if len(pathExprList) equals to 1.
		found = true
		ret = buf[0]
		// Fix https://github.com/pingcap/tidb/issues/30352
		if pathExprList[0].ContainsAnyAsterisk() {
			ret = buildBinaryArray(buf)
		}
	} else {
		found = true
		ret = buildBinaryArray(buf)
	}
	return
}

func (bj BinaryJSON) extractOne(pathExpr PathExpression) []BinaryJSON {
	result := make([]BinaryJSON, 0, 1)
	return bj.extractTo(result, pathExpr, nil, true)
}

func (bj BinaryJSON) extractTo(buf []BinaryJSON, pathExpr PathExpression, dup map[*byte]struct{}, one bool) []BinaryJSON {
	if len(pathExpr.legs) == 0 {
		if dup != nil {
			if _, exists := dup[&bj.Value[0]]; exists {
				return buf
			}
			dup[&bj.Value[0]] = struct{}{}
		}
		return append(buf, bj)
	}
	currentLeg, subPathExpr := pathExpr.popOneLeg()
	if currentLeg.typ == pathLegIndex {
		if bj.TypeCode != TypeCodeArray {
			if currentLeg.arrayIndex <= 0 && currentLeg.arrayIndex != arrayIndexAsterisk {
				buf = bj.extractTo(buf, subPathExpr, dup, one)
			}
			return buf
		}
		elemCount := bj.GetElemCount()
		if currentLeg.arrayIndex == arrayIndexAsterisk {
			for i := 0; i < elemCount && !finished(buf, one); i++ {
				buf = bj.arrayGetElem(i).extractTo(buf, subPathExpr, dup, one)
			}
		} else if currentLeg.arrayIndex < elemCount {
			buf = bj.arrayGetElem(currentLeg.arrayIndex).extractTo(buf, subPathExpr, dup, one)
		}
	} else if currentLeg.typ == pathLegKey && bj.TypeCode == TypeCodeObject {
		elemCount := bj.GetElemCount()
		if currentLeg.dotKey == "*" {
			for i := 0; i < elemCount && !finished(buf, one); i++ {
				buf = bj.objectGetVal(i).extractTo(buf, subPathExpr, dup, one)
			}
		} else {
			child, ok := bj.objectSearchKey(hack.Slice(currentLeg.dotKey))
			if ok {
				buf = child.extractTo(buf, subPathExpr, dup, one)
			}
		}
	} else if currentLeg.typ == pathLegDoubleAsterisk {
		buf = bj.extractTo(buf, subPathExpr, dup, one)
		if bj.TypeCode == TypeCodeArray {
			elemCount := bj.GetElemCount()
			for i := 0; i < elemCount && !finished(buf, one); i++ {
				buf = bj.arrayGetElem(i).extractTo(buf, pathExpr, dup, one)
			}
		} else if bj.TypeCode == TypeCodeObject {
			elemCount := bj.GetElemCount()
			for i := 0; i < elemCount && !finished(buf, one); i++ {
				buf = bj.objectGetVal(i).extractTo(buf, pathExpr, dup, one)
			}
		}
	}
	return buf
}

func finished(buf []BinaryJSON, one bool) bool {
	return one && len(buf) > 0
}

func (bj BinaryJSON) objectSearchKey(key []byte) (BinaryJSON, bool) {
	elemCount := bj.GetElemCount()
	idx := sort.Search(elemCount, func(i int) bool {
		return bytes.Compare(bj.objectGetKey(i), key) >= 0
	})
	if idx < elemCount && bytes.Equal(bj.objectGetKey(idx), key) {
		return bj.objectGetVal(idx), true
	}
	return BinaryJSON{}, false
}

func buildBinaryArray(elems []BinaryJSON) BinaryJSON {
	totalSize := headerSize + len(elems)*valEntrySize
	for _, elem := range elems {
		if elem.TypeCode != TypeCodeLiteral {
			totalSize += len(elem.Value)
		}
	}
	buf := make([]byte, headerSize+len(elems)*valEntrySize, totalSize)
	endian.PutUint32(buf, uint32(len(elems)))
	endian.PutUint32(buf[dataSizeOff:], uint32(totalSize))
	buf = buildBinaryElements(buf, headerSize, elems)
	return BinaryJSON{TypeCode: TypeCodeArray, Value: buf}
}

func buildBinaryElements(buf []byte, entryStart int, elems []BinaryJSON) []byte {
	for i, elem := range elems {
		buf[entryStart+i*valEntrySize] = elem.TypeCode
		if elem.TypeCode == TypeCodeLiteral {
			buf[entryStart+i*valEntrySize+valTypeSize] = elem.Value[0]
		} else {
			endian.PutUint32(buf[entryStart+i*valEntrySize+valTypeSize:], uint32(len(buf)))
			buf = append(buf, elem.Value...)
		}
	}
	return buf
}

func buildBinaryObject(keys [][]byte, elems []BinaryJSON) (BinaryJSON, error) {
	totalSize := headerSize + len(elems)*(keyEntrySize+valEntrySize)
	for i, elem := range elems {
		if elem.TypeCode != TypeCodeLiteral {
			totalSize += len(elem.Value)
		}
		totalSize += len(keys[i])
	}
	buf := make([]byte, headerSize+len(elems)*(keyEntrySize+valEntrySize), totalSize)
	endian.PutUint32(buf, uint32(len(elems)))
	endian.PutUint32(buf[dataSizeOff:], uint32(totalSize))
	for i, key := range keys {
		if len(key) > math.MaxUint16 {
			return BinaryJSON{}, ErrJSONObjectKeyTooLong
		}
		endian.PutUint32(buf[headerSize+i*keyEntrySize:], uint32(len(buf)))
		endian.PutUint16(buf[headerSize+i*keyEntrySize+keyLenOff:], uint16(len(key)))
		buf = append(buf, key...)
	}
	entryStart := headerSize + len(elems)*keyEntrySize
	buf = buildBinaryElements(buf, entryStart, elems)
	return BinaryJSON{TypeCode: TypeCodeObject, Value: buf}, nil
}

// Modify modifies a JSON object by insert, replace or set.
// All path expressions cannot contain * or ** wildcard.
// If any error occurs, the input won't be changed.
func (bj BinaryJSON) Modify(pathExprList []PathExpression, values []BinaryJSON, mt ModifyType) (retj BinaryJSON, err error) {
	if len(pathExprList) != len(values) {
		// TODO: should return 1582(42000)
		return retj, errors.New("Incorrect parameter count")
	}
	for _, pathExpr := range pathExprList {
		if pathExpr.flags.containsAnyAsterisk() {
			// TODO: should return 3149(42000)
			return retj, errors.New("Invalid path expression")
		}
	}
	for i := 0; i < len(pathExprList); i++ {
		pathExpr, value := pathExprList[i], values[i]
		modifier := &binaryModifier{bj: bj}
		switch mt {
		case ModifyInsert:
			bj = modifier.insert(pathExpr, value)
		case ModifyReplace:
			bj = modifier.replace(pathExpr, value)
		case ModifySet:
			bj = modifier.set(pathExpr, value)
		}
		if modifier.err != nil {
			return BinaryJSON{}, modifier.err
		}
	}
	return bj, nil
}

// ArrayInsert insert a BinaryJSON into the given array cell.
// All path expressions cannot contain * or ** wildcard.
// If any error occurs, the input won't be changed.
func (bj BinaryJSON) ArrayInsert(pathExpr PathExpression, value BinaryJSON) (res BinaryJSON, err error) {
	// Check the path is a index
	if len(pathExpr.legs) < 1 {
		return bj, ErrInvalidJSONPathArrayCell
	}
	parentPath, lastLeg := pathExpr.popOneLastLeg()
	if lastLeg.typ != pathLegIndex {
		return bj, ErrInvalidJSONPathArrayCell
	}
	// Find the target array
	obj, exists := bj.Extract([]PathExpression{parentPath})
	if !exists || obj.TypeCode != TypeCodeArray {
		return bj, nil
	}

	idx := lastLeg.arrayIndex
	count := obj.GetElemCount()
	if idx >= count {
		idx = count
	}
	// Insert into the array
	newArray := make([]BinaryJSON, 0, count+1)
	for i := 0; i < idx; i++ {
		elem := obj.arrayGetElem(i)
		newArray = append(newArray, elem)
	}
	newArray = append(newArray, value)
	for i := idx; i < count; i++ {
		elem := obj.arrayGetElem(i)
		newArray = append(newArray, elem)
	}
	obj = buildBinaryArray(newArray)

	bj, err = bj.Modify([]PathExpression{parentPath}, []BinaryJSON{obj}, ModifySet)
	if err != nil {
		return bj, err
	}
	return bj, nil
}

// Remove removes the elements indicated by pathExprList from JSON.
func (bj BinaryJSON) Remove(pathExprList []PathExpression) (BinaryJSON, error) {
	for _, pathExpr := range pathExprList {
		if len(pathExpr.legs) == 0 {
			// TODO: should return 3153(42000)
			return bj, errors.New("Invalid path expression")
		}
		if pathExpr.flags.containsAnyAsterisk() {
			// TODO: should return 3149(42000)
			return bj, errors.New("Invalid path expression")
		}
		modifer := &binaryModifier{bj: bj}
		bj = modifer.remove(pathExpr)
		if modifer.err != nil {
			return BinaryJSON{}, modifer.err
		}
	}
	return bj, nil
}

type binaryModifier struct {
	bj          BinaryJSON
	modifyPtr   *byte
	modifyValue BinaryJSON
	err         error
}

func (bm *binaryModifier) set(path PathExpression, newBj BinaryJSON) BinaryJSON {
	result := bm.bj.extractOne(path)
	if len(result) > 0 {
		bm.modifyPtr = &result[0].Value[0]
		bm.modifyValue = newBj
		return bm.rebuild()
	}
	bm.doInsert(path, newBj)
	if bm.err != nil {
		return BinaryJSON{}
	}
	return bm.rebuild()
}

func (bm *binaryModifier) replace(path PathExpression, newBj BinaryJSON) BinaryJSON {
	result := bm.bj.extractOne(path)
	if len(result) == 0 {
		return bm.bj
	}
	bm.modifyPtr = &result[0].Value[0]
	bm.modifyValue = newBj
	return bm.rebuild()
}

func (bm *binaryModifier) insert(path PathExpression, newBj BinaryJSON) BinaryJSON {
	result := bm.bj.extractOne(path)
	if len(result) > 0 {
		return bm.bj
	}
	bm.doInsert(path, newBj)
	if bm.err != nil {
		return BinaryJSON{}
	}
	return bm.rebuild()
}

// doInsert inserts the newBj to its parent, and builds the new parent.
func (bm *binaryModifier) doInsert(path PathExpression, newBj BinaryJSON) {
	parentPath, lastLeg := path.popOneLastLeg()
	result := bm.bj.extractOne(parentPath)
	if len(result) == 0 {
		return
	}
	parentBj := result[0]
	if lastLeg.typ == pathLegIndex {
		bm.modifyPtr = &parentBj.Value[0]
		if parentBj.TypeCode != TypeCodeArray {
			bm.modifyValue = buildBinaryArray([]BinaryJSON{parentBj, newBj})
			return
		}
		elemCount := parentBj.GetElemCount()
		elems := make([]BinaryJSON, 0, elemCount+1)
		for i := 0; i < elemCount; i++ {
			elems = append(elems, parentBj.arrayGetElem(i))
		}
		elems = append(elems, newBj)
		bm.modifyValue = buildBinaryArray(elems)
		return
	}
	if parentBj.TypeCode != TypeCodeObject {
		return
	}
	bm.modifyPtr = &parentBj.Value[0]
	elemCount := parentBj.GetElemCount()
	insertKey := hack.Slice(lastLeg.dotKey)
	insertIdx := sort.Search(elemCount, func(i int) bool {
		return bytes.Compare(parentBj.objectGetKey(i), insertKey) >= 0
	})
	keys := make([][]byte, 0, elemCount+1)
	elems := make([]BinaryJSON, 0, elemCount+1)
	for i := 0; i < elemCount; i++ {
		if i == insertIdx {
			keys = append(keys, insertKey)
			elems = append(elems, newBj)
		}
		keys = append(keys, parentBj.objectGetKey(i))
		elems = append(elems, parentBj.objectGetVal(i))
	}
	if insertIdx == elemCount {
		keys = append(keys, insertKey)
		elems = append(elems, newBj)
	}
	bm.modifyValue, bm.err = buildBinaryObject(keys, elems)
}

func (bm *binaryModifier) remove(path PathExpression) BinaryJSON {
	result := bm.bj.extractOne(path)
	if len(result) == 0 {
		return bm.bj
	}
	bm.doRemove(path)
	if bm.err != nil {
		return BinaryJSON{}
	}
	return bm.rebuild()
}

func (bm *binaryModifier) doRemove(path PathExpression) {
	parentPath, lastLeg := path.popOneLastLeg()
	result := bm.bj.extractOne(parentPath)
	if len(result) == 0 {
		return
	}
	parentBj := result[0]
	if lastLeg.typ == pathLegIndex {
		if parentBj.TypeCode != TypeCodeArray {
			return
		}
		bm.modifyPtr = &parentBj.Value[0]
		elemCount := parentBj.GetElemCount()
		elems := make([]BinaryJSON, 0, elemCount-1)
		for i := 0; i < elemCount; i++ {
			if i != lastLeg.arrayIndex {
				elems = append(elems, parentBj.arrayGetElem(i))
			}
		}
		bm.modifyValue = buildBinaryArray(elems)
		return
	}
	if parentBj.TypeCode != TypeCodeObject {
		return
	}
	bm.modifyPtr = &parentBj.Value[0]
	elemCount := parentBj.GetElemCount()
	removeKey := hack.Slice(lastLeg.dotKey)
	keys := make([][]byte, 0, elemCount+1)
	elems := make([]BinaryJSON, 0, elemCount+1)
	for i := 0; i < elemCount; i++ {
		key := parentBj.objectGetKey(i)
		if !bytes.Equal(key, removeKey) {
			keys = append(keys, parentBj.objectGetKey(i))
			elems = append(elems, parentBj.objectGetVal(i))
		}
	}
	bm.modifyValue, bm.err = buildBinaryObject(keys, elems)
}

// rebuild merges the old and the modified JSON into a new BinaryJSON
func (bm *binaryModifier) rebuild() BinaryJSON {
	buf := make([]byte, 0, len(bm.bj.Value)+len(bm.modifyValue.Value))
	value, tpCode := bm.rebuildTo(buf)
	return BinaryJSON{TypeCode: tpCode, Value: value}
}

func (bm *binaryModifier) rebuildTo(buf []byte) ([]byte, TypeCode) {
	if bm.modifyPtr == &bm.bj.Value[0] {
		bm.modifyPtr = nil
		return append(buf, bm.modifyValue.Value...), bm.modifyValue.TypeCode
	} else if bm.modifyPtr == nil {
		return append(buf, bm.bj.Value...), bm.bj.TypeCode
	}
	bj := bm.bj
	switch bj.TypeCode {
	case TypeCodeLiteral, TypeCodeInt64, TypeCodeUint64, TypeCodeFloat64, TypeCodeString, TypeCodeOpaque:
		return append(buf, bj.Value...), bj.TypeCode
	}
	docOff := len(buf)
	elemCount := bj.GetElemCount()
	var valEntryStart int
	if bj.TypeCode == TypeCodeArray {
		copySize := headerSize + elemCount*valEntrySize
		valEntryStart = headerSize
		buf = append(buf, bj.Value[:copySize]...)
	} else {
		copySize := headerSize + elemCount*(keyEntrySize+valEntrySize)
		valEntryStart = headerSize + elemCount*keyEntrySize
		buf = append(buf, bj.Value[:copySize]...)
		if elemCount > 0 {
			firstKeyOff := int(endian.Uint32(bj.Value[headerSize:]))
			lastKeyOff := int(endian.Uint32(bj.Value[headerSize+(elemCount-1)*keyEntrySize:]))
			lastKeyLen := int(endian.Uint16(bj.Value[headerSize+(elemCount-1)*keyEntrySize+keyLenOff:]))
			buf = append(buf, bj.Value[firstKeyOff:lastKeyOff+lastKeyLen]...)
		}
	}
	for i := 0; i < elemCount; i++ {
		valEntryOff := valEntryStart + i*valEntrySize
		elem := bj.valEntryGet(valEntryOff)
		bm.bj = elem
		var tpCode TypeCode
		valOff := len(buf) - docOff
		buf, tpCode = bm.rebuildTo(buf)
		buf[docOff+valEntryOff] = tpCode
		if tpCode == TypeCodeLiteral {
			lastIdx := len(buf) - 1
			endian.PutUint32(buf[docOff+valEntryOff+valTypeSize:], uint32(buf[lastIdx]))
			buf = buf[:lastIdx]
		} else {
			endian.PutUint32(buf[docOff+valEntryOff+valTypeSize:], uint32(valOff))
		}
	}
	endian.PutUint32(buf[docOff+dataSizeOff:], uint32(len(buf)-docOff))
	return buf, bj.TypeCode
}

// floatEpsilon is the acceptable error quantity when comparing two float numbers.
const floatEpsilon = 1.e-8

// compareFloat64PrecisionLoss returns an integer comparing the float64 x to y,
// allowing precision loss.
func compareFloat64PrecisionLoss(x, y float64) int {
	if x-y < floatEpsilon && y-x < floatEpsilon {
		return 0
	} else if x-y < 0 {
		return -1
	}
	return 1
}

func compareInt64(x int64, y int64) int {
	if x < y {
		return -1
	} else if x == y {
		return 0
	}

	return 1
}

func compareFloat64(x float64, y float64) int {
	if x < y {
		return -1
	} else if x == y {
		return 0
	}

	return 1
}

func compareUint64(x uint64, y uint64) int {
	if x < y {
		return -1
	} else if x == y {
		return 0
	}

	return 1
}

func compareInt64Uint64(x int64, y uint64) int {
	if x < 0 {
		return -1
	}
	return compareUint64(uint64(x), y)
}

func compareFloat64Int64(x float64, y int64) int {
	return compareFloat64PrecisionLoss(x, float64(y))
}

func compareFloat64Uint64(x float64, y uint64) int {
	return compareFloat64PrecisionLoss(x, float64(y))
}

// CompareBinary compares two binary json objects. Returns -1 if left < right,
// 0 if left == right, else returns 1.
func CompareBinary(left, right BinaryJSON) int {
	precedence1 := jsonTypePrecedences[left.Type()]
	precedence2 := jsonTypePrecedences[right.Type()]
	var cmp int
	if precedence1 == precedence2 {
		if precedence1 == jsonTypePrecedences["NULL"] {
			// for JSON null.
			cmp = 0
		}
		switch left.TypeCode {
		case TypeCodeLiteral:
			// false is less than true.
			cmp = int(right.Value[0]) - int(left.Value[0])
		case TypeCodeInt64:
			switch right.TypeCode {
			case TypeCodeInt64:
				cmp = compareInt64(left.GetInt64(), right.GetInt64())
			case TypeCodeUint64:
				cmp = compareInt64Uint64(left.GetInt64(), right.GetUint64())
			case TypeCodeFloat64:
				cmp = -compareFloat64Int64(right.GetFloat64(), left.GetInt64())
			}
		case TypeCodeUint64:
			switch right.TypeCode {
			case TypeCodeInt64:
				cmp = -compareInt64Uint64(right.GetInt64(), left.GetUint64())
			case TypeCodeUint64:
				cmp = compareUint64(left.GetUint64(), right.GetUint64())
			case TypeCodeFloat64:
				cmp = -compareFloat64Uint64(right.GetFloat64(), left.GetUint64())
			}
		case TypeCodeFloat64:
			switch right.TypeCode {
			case TypeCodeInt64:
				cmp = compareFloat64Int64(left.GetFloat64(), right.GetInt64())
			case TypeCodeUint64:
				cmp = compareFloat64Uint64(left.GetFloat64(), right.GetUint64())
			case TypeCodeFloat64:
				cmp = compareFloat64(left.GetFloat64(), right.GetFloat64())
			}
		case TypeCodeString:
			cmp = bytes.Compare(left.GetString(), right.GetString())
		case TypeCodeArray:
			leftCount := left.GetElemCount()
			rightCount := right.GetElemCount()
			for i := 0; i < leftCount && i < rightCount; i++ {
				elem1 := left.arrayGetElem(i)
				elem2 := right.arrayGetElem(i)
				cmp = CompareBinary(elem1, elem2)
				if cmp != 0 {
					return cmp
				}
			}
			cmp = leftCount - rightCount
		case TypeCodeObject:
			// reference:
			// https://github.com/mysql/mysql-server/blob/ee4455a33b10f1b1886044322e4893f587b319ed/sql/json_dom.cc#L2561
			leftCount, rightCount := left.GetElemCount(), right.GetElemCount()
			cmp := compareInt64(int64(leftCount), int64(rightCount))
			if cmp != 0 {
				return cmp
			}
			for i := 0; i < leftCount; i++ {
				leftKey, rightKey := left.objectGetKey(i), right.objectGetKey(i)
				cmp = bytes.Compare(leftKey, rightKey)
				if cmp != 0 {
					return cmp
				}
				cmp = CompareBinary(left.objectGetVal(i), right.objectGetVal(i))
				if cmp != 0 {
					return cmp
				}
			}
		case TypeCodeOpaque:
<<<<<<< HEAD
			cmp = bytes.Compare(left.GetString(), right.GetString())
=======
			cmp = bytes.Compare(left.GetOpaque().Buf, right.GetOpaque().Buf)
>>>>>>> a1af5af8
		}
	} else {
		cmp = precedence1 - precedence2
		if cmp > 0 {
			cmp = 1
		} else if cmp < 0 {
			cmp = -1
		}
	}
	return cmp
}

// MergePatchBinary implements RFC7396
// https://datatracker.ietf.org/doc/html/rfc7396
func MergePatchBinary(bjs []*BinaryJSON) (*BinaryJSON, error) {
	var err error
	length := len(bjs)

	// according to the implements of RFC7396
	// when the last item is not object
	// we can return the last item directly
	for i := length - 1; i >= 0; i-- {
		if bjs[i] == nil || bjs[i].TypeCode != TypeCodeObject {
			bjs = bjs[i:]
			break
		}
	}

	target := bjs[0]
	for _, patch := range bjs[1:] {
		target, err = mergePatchBinary(target, patch)
		if err != nil {
			return nil, err
		}
	}
	return target, nil
}

func mergePatchBinary(target, patch *BinaryJSON) (result *BinaryJSON, err error) {
	if patch == nil {
		return nil, nil
	}

	if patch.TypeCode == TypeCodeObject {
		if target == nil {
			return nil, nil
		}

		keyValMap := make(map[string]BinaryJSON)
		if target.TypeCode == TypeCodeObject {
			elemCount := target.GetElemCount()
			for i := 0; i < elemCount; i++ {
				key := target.objectGetKey(i)
				val := target.objectGetVal(i)
				keyValMap[string(key)] = val
			}
		}
		var tmp *BinaryJSON
		elemCount := patch.GetElemCount()
		for i := 0; i < elemCount; i++ {
			key := patch.objectGetKey(i)
			val := patch.objectGetVal(i)
			k := string(key)

			targetKV, exists := keyValMap[k]
			if val.TypeCode == TypeCodeLiteral && val.Value[0] == LiteralNil {
				if exists {
					delete(keyValMap, k)
				}
			} else {
				tmp, err = mergePatchBinary(&targetKV, &val)
				if err != nil {
					return result, err
				}

				keyValMap[k] = *tmp
			}
		}

		length := len(keyValMap)
		keys := make([][]byte, 0, length)
		for key := range keyValMap {
			keys = append(keys, []byte(key))
		}
		slices.SortFunc(keys, func(i, j []byte) bool {
			return bytes.Compare(i, j) < 0
		})
		length = len(keys)
		values := make([]BinaryJSON, 0, len(keys))
		for i := 0; i < length; i++ {
			values = append(values, keyValMap[string(keys[i])])
		}

		binaryObject, e := buildBinaryObject(keys, values)
		if e != nil {
			return nil, e
		}
		return &binaryObject, nil
	}
	return patch, nil
}

// MergeBinary merges multiple BinaryJSON into one according the following rules:
// 1) adjacent arrays are merged to a single array;
// 2) adjacent object are merged to a single object;
// 3) a scalar value is autowrapped as an array before merge;
// 4) an adjacent array and object are merged by autowrapping the object as an array.
func MergeBinary(bjs []BinaryJSON) BinaryJSON {
	var remain = bjs
	var objects []BinaryJSON
	var results []BinaryJSON
	for len(remain) > 0 {
		if remain[0].TypeCode != TypeCodeObject {
			results = append(results, remain[0])
			remain = remain[1:]
		} else {
			objects, remain = getAdjacentObjects(remain)
			results = append(results, mergeBinaryObject(objects))
		}
	}
	if len(results) == 1 {
		return results[0]
	}
	return mergeBinaryArray(results)
}

func getAdjacentObjects(bjs []BinaryJSON) (objects, remain []BinaryJSON) {
	for i := 0; i < len(bjs); i++ {
		if bjs[i].TypeCode != TypeCodeObject {
			return bjs[:i], bjs[i:]
		}
	}
	return bjs, nil
}

func mergeBinaryArray(elems []BinaryJSON) BinaryJSON {
	buf := make([]BinaryJSON, 0, len(elems))
	for i := 0; i < len(elems); i++ {
		elem := elems[i]
		if elem.TypeCode != TypeCodeArray {
			buf = append(buf, elem)
		} else {
			childCount := elem.GetElemCount()
			for j := 0; j < childCount; j++ {
				buf = append(buf, elem.arrayGetElem(j))
			}
		}
	}
	return buildBinaryArray(buf)
}

func mergeBinaryObject(objects []BinaryJSON) BinaryJSON {
	keyValMap := make(map[string]BinaryJSON)
	keys := make([][]byte, 0, len(keyValMap))
	for _, obj := range objects {
		elemCount := obj.GetElemCount()
		for i := 0; i < elemCount; i++ {
			key := obj.objectGetKey(i)
			val := obj.objectGetVal(i)
			if old, ok := keyValMap[string(key)]; ok {
				keyValMap[string(key)] = MergeBinary([]BinaryJSON{old, val})
			} else {
				keyValMap[string(key)] = val
				keys = append(keys, key)
			}
		}
	}
	slices.SortFunc(keys, func(i, j []byte) bool {
		return bytes.Compare(i, j) < 0
	})
	values := make([]BinaryJSON, len(keys))
	for i, key := range keys {
		values[i] = keyValMap[string(key)]
	}
	binaryObject, err := buildBinaryObject(keys, values)
	if err != nil {
		panic("mergeBinaryObject should never panic, please contact the TiDB team for help")
	}
	return binaryObject
}

// PeekBytesAsJSON trys to peek some bytes from b, until
// we can deserialize a JSON from those bytes.
func PeekBytesAsJSON(b []byte) (n int, err error) {
	if len(b) <= 0 {
		err = errors.New("Cant peek from empty bytes")
		return
	}
	switch c := b[0]; c {
	case TypeCodeObject, TypeCodeArray:
		if len(b) >= valTypeSize+headerSize {
			size := endian.Uint32(b[valTypeSize+dataSizeOff:])
			n = valTypeSize + int(size)
			return
		}
	case TypeCodeString:
		strLen, lenLen := binary.Uvarint(b[valTypeSize:])
		return valTypeSize + int(strLen) + lenLen, nil
	case TypeCodeInt64, TypeCodeUint64, TypeCodeFloat64:
		n = valTypeSize + 8
		return
	case TypeCodeLiteral:
		n = valTypeSize + 1
		return
	case TypeCodeOpaque:
		bufLen, lenLen := binary.Uvarint(b[valTypeSize+1:])
		return valTypeSize + 1 + int(bufLen) + lenLen, nil
	}
	err = errors.New("Invalid JSON bytes")
	return
}

// ContainsBinary check whether JSON document contains specific target according the following rules:
// 1) object contains a target object if and only if every key is contained in source object and the value associated with the target key is contained in the value associated with the source key;
// 2) array contains a target nonarray if and only if the target is contained in some element of the array;
// 3) array contains a target array if and only if every element is contained in some element of the array;
// 4) scalar contains a target scalar if and only if they are comparable and are equal;
func ContainsBinary(obj, target BinaryJSON) bool {
	switch obj.TypeCode {
	case TypeCodeObject:
		if target.TypeCode == TypeCodeObject {
			elemCount := target.GetElemCount()
			for i := 0; i < elemCount; i++ {
				key := target.objectGetKey(i)
				val := target.objectGetVal(i)
				if exp, exists := obj.objectSearchKey(key); !exists || !ContainsBinary(exp, val) {
					return false
				}
			}
			return true
		}
		return false
	case TypeCodeArray:
		if target.TypeCode == TypeCodeArray {
			elemCount := target.GetElemCount()
			for i := 0; i < elemCount; i++ {
				if !ContainsBinary(obj, target.arrayGetElem(i)) {
					return false
				}
			}
			return true
		}
		elemCount := obj.GetElemCount()
		for i := 0; i < elemCount; i++ {
			if ContainsBinary(obj.arrayGetElem(i), target) {
				return true
			}
		}
		return false
	default:
		return CompareBinary(obj, target) == 0
	}
}

// GetElemDepth for JSON_DEPTH
// Returns the maximum depth of a JSON document
// rules referenced by MySQL JSON_DEPTH function
// [https://dev.mysql.com/doc/refman/5.7/en/json-attribute-functions.html#function_json-depth]
// 1) An empty array, empty object, or scalar value has depth 1.
// 2) A nonempty array containing only elements of depth 1 or nonempty object containing only member values of depth 1 has depth 2.
// 3) Otherwise, a JSON document has depth greater than 2.
// e.g. depth of '{}', '[]', 'true': 1
// e.g. depth of '[10, 20]', '[[], {}]': 2
// e.g. depth of '[10, {"a": 20}]': 3
func (bj BinaryJSON) GetElemDepth() int {
	switch bj.TypeCode {
	case TypeCodeObject:
		elemCount := bj.GetElemCount()
		maxDepth := 0
		for i := 0; i < elemCount; i++ {
			obj := bj.objectGetVal(i)
			depth := obj.GetElemDepth()
			if depth > maxDepth {
				maxDepth = depth
			}
		}
		return maxDepth + 1
	case TypeCodeArray:
		elemCount := bj.GetElemCount()
		maxDepth := 0
		for i := 0; i < elemCount; i++ {
			obj := bj.arrayGetElem(i)
			depth := obj.GetElemDepth()
			if depth > maxDepth {
				maxDepth = depth
			}
		}
		return maxDepth + 1
	default:
		return 1
	}
}

// Search for JSON_Search
// rules referenced by MySQL JSON_SEARCH function
// [https://dev.mysql.com/doc/refman/5.7/en/json-search-functions.html#function_json-search]
func (bj BinaryJSON) Search(containType string, search string, escape byte, pathExpres []PathExpression) (res BinaryJSON, isNull bool, err error) {
	if containType != ContainsPathOne && containType != ContainsPathAll {
		return res, true, ErrInvalidJSONPath
	}
	patChars, patTypes := stringutil.CompilePattern(search, escape)

	result := make([]interface{}, 0)
	walkFn := func(fullpath PathExpression, bj BinaryJSON) (stop bool, err error) {
		if bj.TypeCode == TypeCodeString && stringutil.DoMatch(string(bj.GetString()), patChars, patTypes) {
			result = append(result, fullpath.String())
			if containType == ContainsPathOne {
				return true, nil
			}
		}
		return false, nil
	}
	if len(pathExpres) != 0 {
		err := bj.Walk(walkFn, pathExpres...)
		if err != nil {
			return res, true, err
		}
	} else {
		err := bj.Walk(walkFn)
		if err != nil {
			return res, true, err
		}
	}
	switch len(result) {
	case 0:
		return res, true, nil
	case 1:
		return CreateBinary(result[0]), false, nil
	default:
		return CreateBinary(result), false, nil
	}
}

// extractCallbackFn the type of CALLBACK function for extractToCallback
type extractCallbackFn func(fullpath PathExpression, bj BinaryJSON) (stop bool, err error)

// extractToCallback callback alternative of extractTo
//
//	would be more effective when walk through the whole JSON is unnecessary
//
// NOTICE: path [0] & [*] for JSON object other than array is INVALID, which is different from extractTo.
func (bj BinaryJSON) extractToCallback(pathExpr PathExpression, callbackFn extractCallbackFn, fullpath PathExpression) (stop bool, err error) {
	if len(pathExpr.legs) == 0 {
		return callbackFn(fullpath, bj)
	}

	currentLeg, subPathExpr := pathExpr.popOneLeg()
	if currentLeg.typ == pathLegIndex && bj.TypeCode == TypeCodeArray {
		elemCount := bj.GetElemCount()
		if currentLeg.arrayIndex == arrayIndexAsterisk {
			for i := 0; i < elemCount; i++ {
				// buf = bj.arrayGetElem(i).extractTo(buf, subPathExpr)
				path := fullpath.pushBackOneIndexLeg(i)
				stop, err = bj.arrayGetElem(i).extractToCallback(subPathExpr, callbackFn, path)
				if stop || err != nil {
					return
				}
			}
		} else if currentLeg.arrayIndex < elemCount {
			// buf = bj.arrayGetElem(currentLeg.arrayIndex).extractTo(buf, subPathExpr)
			path := fullpath.pushBackOneIndexLeg(currentLeg.arrayIndex)
			stop, err = bj.arrayGetElem(currentLeg.arrayIndex).extractToCallback(subPathExpr, callbackFn, path)
			if stop || err != nil {
				return
			}
		}
	} else if currentLeg.typ == pathLegKey && bj.TypeCode == TypeCodeObject {
		elemCount := bj.GetElemCount()
		if currentLeg.dotKey == "*" {
			for i := 0; i < elemCount; i++ {
				// buf = bj.objectGetVal(i).extractTo(buf, subPathExpr)
				path := fullpath.pushBackOneKeyLeg(string(bj.objectGetKey(i)))
				stop, err = bj.objectGetVal(i).extractToCallback(subPathExpr, callbackFn, path)
				if stop || err != nil {
					return
				}
			}
		} else {
			child, ok := bj.objectSearchKey(hack.Slice(currentLeg.dotKey))
			if ok {
				// buf = child.extractTo(buf, subPathExpr)
				path := fullpath.pushBackOneKeyLeg(currentLeg.dotKey)
				stop, err = child.extractToCallback(subPathExpr, callbackFn, path)
				if stop || err != nil {
					return
				}
			}
		}
	} else if currentLeg.typ == pathLegDoubleAsterisk {
		// buf = bj.extractTo(buf, subPathExpr)
		stop, err = bj.extractToCallback(subPathExpr, callbackFn, fullpath)
		if stop || err != nil {
			return
		}

		if bj.TypeCode == TypeCodeArray {
			elemCount := bj.GetElemCount()
			for i := 0; i < elemCount; i++ {
				// buf = bj.arrayGetElem(i).extractTo(buf, pathExpr)
				path := fullpath.pushBackOneIndexLeg(i)
				stop, err = bj.arrayGetElem(i).extractToCallback(pathExpr, callbackFn, path)
				if stop || err != nil {
					return
				}
			}
		} else if bj.TypeCode == TypeCodeObject {
			elemCount := bj.GetElemCount()
			for i := 0; i < elemCount; i++ {
				// buf = bj.objectGetVal(i).extractTo(buf, pathExpr)
				path := fullpath.pushBackOneKeyLeg(string(bj.objectGetKey(i)))
				stop, err = bj.objectGetVal(i).extractToCallback(pathExpr, callbackFn, path)
				if stop || err != nil {
					return
				}
			}
		}
	}
	return false, nil
}

// BinaryJSONWalkFunc is used as callback function for BinaryJSON.Walk
type BinaryJSONWalkFunc func(fullpath PathExpression, bj BinaryJSON) (stop bool, err error)

// Walk traverse BinaryJSON objects
func (bj BinaryJSON) Walk(walkFn BinaryJSONWalkFunc, pathExprList ...PathExpression) (err error) {
	pathSet := make(map[string]bool)

	var doWalk extractCallbackFn
	doWalk = func(fullpath PathExpression, bj BinaryJSON) (stop bool, err error) {
		pathStr := fullpath.String()
		if _, ok := pathSet[pathStr]; ok {
			return false, nil
		}

		stop, err = walkFn(fullpath, bj)
		pathSet[pathStr] = true
		if stop || err != nil {
			return
		}

		if bj.TypeCode == TypeCodeArray {
			elemCount := bj.GetElemCount()
			for i := 0; i < elemCount; i++ {
				path := fullpath.pushBackOneIndexLeg(i)
				stop, err = doWalk(path, bj.arrayGetElem(i))
				if stop || err != nil {
					return
				}
			}
		} else if bj.TypeCode == TypeCodeObject {
			elemCount := bj.GetElemCount()
			for i := 0; i < elemCount; i++ {
				path := fullpath.pushBackOneKeyLeg(string(bj.objectGetKey(i)))
				stop, err = doWalk(path, bj.objectGetVal(i))
				if stop || err != nil {
					return
				}
			}
		}
		return false, nil
	}

	fullpath := PathExpression{legs: make([]pathLeg, 0, 32), flags: pathExpressionFlag(0)}
	if len(pathExprList) > 0 {
		for _, pathExpr := range pathExprList {
			var stop bool
			stop, err = bj.extractToCallback(pathExpr, doWalk, fullpath)
			if stop || err != nil {
				return err
			}
		}
	} else {
		_, err = doWalk(fullpath, bj)
		if err != nil {
			return
		}
	}
	return nil
}<|MERGE_RESOLUTION|>--- conflicted
+++ resolved
@@ -803,11 +803,7 @@
 				}
 			}
 		case TypeCodeOpaque:
-<<<<<<< HEAD
-			cmp = bytes.Compare(left.GetString(), right.GetString())
-=======
 			cmp = bytes.Compare(left.GetOpaque().Buf, right.GetOpaque().Buf)
->>>>>>> a1af5af8
 		}
 	} else {
 		cmp = precedence1 - precedence2
