// Copyright 2015 PingCAP, Inc.
//
// Licensed under the Apache License, Version 2.0 (the "License");
// you may not use this file except in compliance with the License.
// You may obtain a copy of the License at
//
//     http://www.apache.org/licenses/LICENSE-2.0
//
// Unless required by applicable law or agreed to in writing, software
// distributed under the License is distributed on an "AS IS" BASIS,
// See the License for the specific language governing permissions and
// limitations under the License.

package types

import (
	"strconv"

	"github.com/pingcap/tidb/mysql"
	ast "github.com/pingcap/tidb/parser/types"
	"github.com/pingcap/tidb/types/json"
	"github.com/pingcap/tidb/util/charset"
)

// UnspecifiedLength is unspecified length.
const (
	UnspecifiedLength = -1
)

// FieldType records field type information.
type FieldType = ast.FieldType

// NewFieldType returns a FieldType,
// with a type and other information about field type.
func NewFieldType(tp byte) *FieldType {
	return &FieldType{
		Tp:      tp,
		Flen:    UnspecifiedLength,
		Decimal: UnspecifiedLength,
	}
}

// AggFieldType aggregates field types for a multi-argument function like `IF`, `IFNULL`, `COALESCE`
// whose return type is determined by the arguments' FieldTypes.
// Aggregation is performed by MergeFieldType function.
func AggFieldType(tps []*FieldType) *FieldType {
	var currType FieldType
	for i, t := range tps {
		if i == 0 && currType.Tp == mysql.TypeUnspecified {
			currType = *t
			continue
		}
		mtp := MergeFieldType(currType.Tp, t.Tp)
		currType.Tp = mtp
	}

	return &currType
}

// AggregateEvalType aggregates arguments' EvalType of a multi-argument function.
func AggregateEvalType(fts []*FieldType, flag *uint) EvalType {
	var (
		aggregatedEvalType = ETString
		unsigned           bool
		gotFirst           bool
		gotBinString       bool
	)
	lft := fts[0]
	for _, ft := range fts {
		if ft.Tp == mysql.TypeNull {
			continue
		}
		et := ft.EvalType()
		rft := ft
		if (IsTypeBlob(ft.Tp) || IsTypeVarchar(ft.Tp) || IsTypeChar(ft.Tp)) && mysql.HasBinaryFlag(ft.Flag) {
			gotBinString = true
		}
		if !gotFirst {
			gotFirst = true
			aggregatedEvalType = et
			unsigned = mysql.HasUnsignedFlag(ft.Flag)
		} else {
			aggregatedEvalType = mergeEvalType(aggregatedEvalType, et, lft, rft, unsigned, mysql.HasUnsignedFlag(ft.Flag))
			unsigned = unsigned && mysql.HasUnsignedFlag(ft.Flag)
		}
		lft = rft
	}
	setTypeFlag(flag, mysql.UnsignedFlag, unsigned)
	setTypeFlag(flag, mysql.BinaryFlag, !aggregatedEvalType.IsStringKind() || gotBinString)
	return aggregatedEvalType
}

func mergeEvalType(lhs, rhs EvalType, lft, rft *FieldType, isLHSUnsigned, isRHSUnsigned bool) EvalType {
	if lft.Tp == mysql.TypeUnspecified || rft.Tp == mysql.TypeUnspecified {
		if lft.Tp == rft.Tp {
			return ETString
		}
		if lft.Tp == mysql.TypeUnspecified {
			lhs = rhs
		} else {
			rhs = lhs
		}
	}
	if lhs.IsStringKind() || rhs.IsStringKind() {
		return ETString
	} else if lhs == ETReal || rhs == ETReal {
		return ETReal
	} else if lhs == ETDecimal || rhs == ETDecimal || isLHSUnsigned != isRHSUnsigned {
		return ETDecimal
	}
	return ETInt
}

func setTypeFlag(flag *uint, flagItem uint, on bool) {
	if on {
		*flag |= flagItem
	} else {
		*flag &= ^flagItem
	}
}

<<<<<<< HEAD
// EvalType gets the type in evaluation.
func (ft *FieldType) EvalType() EvalType {
	switch ft.Tp {
	case mysql.TypeTiny, mysql.TypeShort, mysql.TypeInt24, mysql.TypeLong, mysql.TypeLonglong,
		mysql.TypeBit, mysql.TypeYear:
		return ETInt
	case mysql.TypeFloat, mysql.TypeDouble:
		return ETReal
	case mysql.TypeNewDecimal:
		return ETDecimal
	case mysql.TypeDate, mysql.TypeDatetime:
		return ETDatetime
	case mysql.TypeTimestamp:
		return ETTimestamp
	case mysql.TypeDuration:
		return ETDuration
	case mysql.TypeJSON:
		return ETJson
	}
	return ETString
}

// Hybrid checks whether a type is a hybrid type, which can represent different types of value in specific context.
func (ft *FieldType) Hybrid() bool {
	return ft.Tp == mysql.TypeEnum || ft.Tp == mysql.TypeBit || ft.Tp == mysql.TypeSet
}

// Init initializes the FieldType data.
func (ft *FieldType) Init(tp byte) {
	ft.Tp = tp
	ft.Flen = UnspecifiedLength
	ft.Decimal = UnspecifiedLength
}

// CompactStr only considers Tp/CharsetBin/Flen/Deimal.
// This is used for showing column type in infoschema.
func (ft *FieldType) CompactStr() string {
	ts := TypeToStr(ft.Tp, ft.Charset)
	suffix := ""

	defaultFlen, defaultDecimal := mysql.GetDefaultFieldLengthAndDecimal(ft.Tp)
	isDecimalNotDefault := ft.Decimal != defaultDecimal && ft.Decimal != 0 && ft.Decimal != UnspecifiedLength

	// displayFlen and displayDecimal are flen and decimal values with `-1` substituted with default value.
	displayFlen, displayDecimal := ft.Flen, ft.Decimal
	if displayFlen == 0 || displayFlen == UnspecifiedLength {
		displayFlen = defaultFlen
	}
	if displayDecimal == 0 || displayDecimal == UnspecifiedLength {
		displayDecimal = defaultDecimal
	}

	switch ft.Tp {
	case mysql.TypeEnum, mysql.TypeSet:
		// Format is ENUM ('e1', 'e2') or SET ('e1', 'e2')
		es := make([]string, 0, len(ft.Elems))
		for _, e := range ft.Elems {
			e = format.OutputFormat(e)
			es = append(es, e)
		}
		suffix = fmt.Sprintf("('%s')", strings.Join(es, "','"))
	case mysql.TypeTimestamp, mysql.TypeDatetime, mysql.TypeDuration:
		if isDecimalNotDefault {
			suffix = fmt.Sprintf("(%d)", displayDecimal)
		}
	case mysql.TypeDouble, mysql.TypeFloat:
		// 1. Flen Not Default, Decimal Not Default -> Valid
		// 2. Flen Not Default, Decimal Default (-1) -> Invalid
		// 3. Flen Default, Decimal Not Default -> Valid
		// 4. Flen Default, Decimal Default -> Valid (hide)
		if isDecimalNotDefault {
			suffix = fmt.Sprintf("(%d,%d)", displayFlen, displayDecimal)
		}
	case mysql.TypeNewDecimal:
		suffix = fmt.Sprintf("(%d,%d)", displayFlen, displayDecimal)
	case mysql.TypeBit, mysql.TypeShort, mysql.TypeTiny, mysql.TypeInt24, mysql.TypeLong, mysql.TypeLonglong, mysql.TypeVarchar, mysql.TypeString, mysql.TypeVarString:
		// Flen is always shown.
		suffix = fmt.Sprintf("(%d)", displayFlen)
	}
	return ts + suffix
}

// InfoSchemaStr joins the CompactStr with unsigned flag and
// returns a string.
func (ft *FieldType) InfoSchemaStr() string {
	suffix := ""
	if mysql.HasUnsignedFlag(ft.Flag) {
		suffix = " unsigned"
	}
	return ft.CompactStr() + suffix
}

// String joins the information of FieldType and returns a string.
// Note: when flen or decimal is unspecified, this function will use the default value instead of -1.
func (ft *FieldType) String() string {
	strs := []string{ft.CompactStr()}
	if mysql.HasUnsignedFlag(ft.Flag) {
		strs = append(strs, "UNSIGNED")
	}
	if mysql.HasZerofillFlag(ft.Flag) {
		strs = append(strs, "ZEROFILL")
	}
	if mysql.HasBinaryFlag(ft.Flag) && ft.Tp != mysql.TypeString {
		strs = append(strs, "BINARY")
	}

	if IsTypeChar(ft.Tp) || IsTypeBlob(ft.Tp) {
		if ft.Charset != "" && ft.Charset != charset.CharsetBin {
			strs = append(strs, fmt.Sprintf("CHARACTER SET %s", ft.Charset))
		}
		if ft.Collate != "" && ft.Collate != charset.CharsetBin {
			strs = append(strs, fmt.Sprintf("COLLATE %s", ft.Collate))
		}
	}

	return strings.Join(strs, " ")
}

// FormatAsCastType is used for write AST back to string.
func (ft *FieldType) FormatAsCastType(w io.Writer) {
	switch ft.Tp {
	case mysql.TypeVarString:
		if ft.Charset == charset.CharsetBin && ft.Collate == charset.CollationBin {
			fmt.Fprint(w, "BINARY")
		} else {
			fmt.Fprint(w, "CHAR")
		}
		if ft.Flen != UnspecifiedLength {
			fmt.Fprintf(w, "(%d)", ft.Flen)
		}
		if ft.Flag&mysql.BinaryFlag != 0 {
			fmt.Fprint(w, " BINARY")
		}
		if ft.Charset != charset.CharsetBin && ft.Charset != mysql.DefaultCharset {
			fmt.Fprintf(w, " %s", ft.Charset)
		}
	case mysql.TypeDate:
		fmt.Fprint(w, "DATE")
	case mysql.TypeDatetime:
		fmt.Fprint(w, "DATETIME")
		if ft.Decimal > 0 {
			fmt.Fprintf(w, "(%d)", ft.Decimal)
		}
	case mysql.TypeNewDecimal:
		fmt.Fprint(w, "DECIMAL")
		if ft.Flen > 0 && ft.Decimal > 0 {
			fmt.Fprintf(w, "(%d, %d)", ft.Flen, ft.Decimal)
		} else if ft.Flen > 0 {
			fmt.Fprintf(w, "(%d)", ft.Flen)
		}
	case mysql.TypeDuration:
		fmt.Fprint(w, "TIME")
		if ft.Decimal > 0 {
			fmt.Fprintf(w, "(%d)", ft.Decimal)
		}
	case mysql.TypeLonglong:
		if ft.Flag&mysql.UnsignedFlag != 0 {
			fmt.Fprint(w, "UNSIGNED")
		} else {
			fmt.Fprint(w, "SIGNED")
		}
	case mysql.TypeJSON:
		fmt.Fprint(w, "JSON")
	}
}

=======
>>>>>>> d65ce865
// DefaultParamTypeForValue returns the default FieldType for the parameterized value.
func DefaultParamTypeForValue(value interface{}, tp *FieldType) {
	switch value.(type) {
	case nil:
		tp.Tp = mysql.TypeUnspecified
		tp.Flen = UnspecifiedLength
		tp.Decimal = UnspecifiedLength
	default:
		DefaultTypeForValue(value, tp)
	}
}

// DefaultTypeForValue returns the default FieldType for the value.
func DefaultTypeForValue(value interface{}, tp *FieldType) {
	switch x := value.(type) {
	case nil:
		tp.Tp = mysql.TypeNull
		tp.Flen = 0
		tp.Decimal = 0
		SetBinChsClnFlag(tp)
	case bool:
		tp.Tp = mysql.TypeLonglong
		tp.Flen = 1
		tp.Decimal = 0
		tp.Flag |= mysql.IsBooleanFlag
		SetBinChsClnFlag(tp)
	case int:
		tp.Tp = mysql.TypeLonglong
		tp.Flen = len(strconv.FormatInt(int64(x), 10))
		tp.Decimal = 0
		SetBinChsClnFlag(tp)
	case int64:
		tp.Tp = mysql.TypeLonglong
		tp.Flen = len(strconv.FormatInt(x, 10))
		tp.Decimal = 0
		SetBinChsClnFlag(tp)
	case uint64:
		tp.Tp = mysql.TypeLonglong
		tp.Flag |= mysql.UnsignedFlag
		tp.Flen = len(strconv.FormatUint(x, 10))
		tp.Decimal = 0
		SetBinChsClnFlag(tp)
	case string:
		tp.Tp = mysql.TypeVarString
		// TODO: tp.Flen should be len(x) * 3 (max bytes length of CharsetUTF8)
		tp.Flen = len(x)
		tp.Decimal = UnspecifiedLength
		tp.Charset, tp.Collate = charset.GetDefaultCharsetAndCollate()
	case float64:
		tp.Tp = mysql.TypeDouble
		s := strconv.FormatFloat(x, 'f', -1, 64)
		tp.Flen = len(s)
		tp.Decimal = UnspecifiedLength
		SetBinChsClnFlag(tp)
	case []byte:
		tp.Tp = mysql.TypeBlob
		tp.Flen = len(x)
		tp.Decimal = UnspecifiedLength
		SetBinChsClnFlag(tp)
	case BitLiteral:
		tp.Tp = mysql.TypeVarString
		tp.Flen = len(x)
		tp.Decimal = 0
		SetBinChsClnFlag(tp)
	case HexLiteral:
		tp.Tp = mysql.TypeVarString
		tp.Flen = len(x)
		tp.Decimal = 0
		tp.Flag |= mysql.UnsignedFlag
		SetBinChsClnFlag(tp)
	case BinaryLiteral:
		tp.Tp = mysql.TypeBit
		tp.Flen = len(x) * 8
		tp.Decimal = 0
		SetBinChsClnFlag(tp)
		tp.Flag &= ^mysql.BinaryFlag
		tp.Flag |= mysql.UnsignedFlag
	case Time:
		tp.Tp = x.Type
		switch x.Type {
		case mysql.TypeDate:
			tp.Flen = mysql.MaxDateWidth
			tp.Decimal = UnspecifiedLength
		case mysql.TypeDatetime, mysql.TypeTimestamp:
			tp.Flen = mysql.MaxDatetimeWidthNoFsp
			if x.Fsp > DefaultFsp { // consider point('.') and the fractional part.
				tp.Flen += x.Fsp + 1
			}
			tp.Decimal = x.Fsp
		}
		SetBinChsClnFlag(tp)
	case Duration:
		tp.Tp = mysql.TypeDuration
		tp.Flen = len(x.String())
		if x.Fsp > DefaultFsp { // consider point('.') and the fractional part.
			tp.Flen = x.Fsp + 1
		}
		tp.Decimal = x.Fsp
		SetBinChsClnFlag(tp)
	case *MyDecimal:
		tp.Tp = mysql.TypeNewDecimal
		tp.Flen = len(x.ToString())
		tp.Decimal = int(x.digitsFrac)
		SetBinChsClnFlag(tp)
	case Enum:
		tp.Tp = mysql.TypeEnum
		tp.Flen = len(x.Name)
		tp.Decimal = UnspecifiedLength
		SetBinChsClnFlag(tp)
	case Set:
		tp.Tp = mysql.TypeSet
		tp.Flen = len(x.Name)
		tp.Decimal = UnspecifiedLength
		SetBinChsClnFlag(tp)
	case json.BinaryJSON:
		tp.Tp = mysql.TypeJSON
		tp.Flen = UnspecifiedLength
		tp.Decimal = 0
		tp.Charset = charset.CharsetBin
		tp.Collate = charset.CollationBin
	default:
		tp.Tp = mysql.TypeUnspecified
		tp.Flen = UnspecifiedLength
		tp.Decimal = UnspecifiedLength
	}
}

// DefaultCharsetForType returns the default charset/collation for mysql type.
func DefaultCharsetForType(tp byte) (string, string) {
	switch tp {
	case mysql.TypeVarString, mysql.TypeString, mysql.TypeVarchar:
		// Default charset for string types is utf8.
		return mysql.DefaultCharset, mysql.DefaultCollationName
	}
	return charset.CharsetBin, charset.CollationBin
}

// MergeFieldType merges two MySQL type to a new type.
// This is used in hybrid field type expression.
// For example "select case c when 1 then 2 when 2 then 'tidb' from t;"
// The result field type of the case expression is the merged type of the two when clause.
// See https://github.com/mysql/mysql-server/blob/5.7/sql/field.cc#L1042
func MergeFieldType(a byte, b byte) byte {
	ia := getFieldTypeIndex(a)
	ib := getFieldTypeIndex(b)
	return fieldTypeMergeRules[ia][ib]
}

func getFieldTypeIndex(tp byte) int {
	itp := int(tp)
	if itp < fieldTypeTearFrom {
		return itp
	}
	return fieldTypeTearFrom + itp - fieldTypeTearTo - 1
}

const (
	fieldTypeTearFrom = int(mysql.TypeBit) + 1
	fieldTypeTearTo   = int(mysql.TypeJSON) - 1
	fieldTypeNum      = fieldTypeTearFrom + (255 - fieldTypeTearTo)
)

var fieldTypeMergeRules = [fieldTypeNum][fieldTypeNum]byte{
	/* mysql.TypeDecimal -> */
	{
		//mysql.TypeDecimal      mysql.TypeTiny
		mysql.TypeNewDecimal, mysql.TypeNewDecimal,
		//mysql.TypeShort        mysql.TypeLong
		mysql.TypeNewDecimal, mysql.TypeNewDecimal,
		//mysql.TypeFloat        mysql.TypeDouble
		mysql.TypeDouble, mysql.TypeDouble,
		//mysql.TypeNull         mysql.TypeTimestamp
		mysql.TypeNewDecimal, mysql.TypeVarchar,
		//mysql.TypeLonglong     mysql.TypeInt24
		mysql.TypeDecimal, mysql.TypeDecimal,
		//mysql.TypeDate         mysql.TypeTime
		mysql.TypeVarchar, mysql.TypeVarchar,
		//mysql.TypeDatetime     mysql.TypeYear
		mysql.TypeVarchar, mysql.TypeVarchar,
		//mysql.TypeNewDate      mysql.TypeVarchar
		mysql.TypeVarchar, mysql.TypeVarchar,
		//mysql.TypeBit          <16>-<244>
		mysql.TypeVarchar,
		//mysql.TypeJSON
		mysql.TypeVarchar,
		//mysql.TypeNewDecimal   mysql.TypeEnum
		mysql.TypeNewDecimal, mysql.TypeVarchar,
		//mysql.TypeSet          mysql.TypeTinyBlob
		mysql.TypeVarchar, mysql.TypeTinyBlob,
		//mysql.TypeMediumBlob  mysql.TypeLongBlob
		mysql.TypeMediumBlob, mysql.TypeLongBlob,
		//mysql.TypeBlob         mysql.TypeVarString
		mysql.TypeBlob, mysql.TypeVarchar,
		//mysql.TypeString       mysql.TypeGeometry
		mysql.TypeString, mysql.TypeVarchar,
	},
	/* mysql.TypeTiny -> */
	{
		//mysql.TypeDecimal      mysql.TypeTiny
		mysql.TypeNewDecimal, mysql.TypeTiny,
		//mysql.TypeShort        mysql.TypeLong
		mysql.TypeShort, mysql.TypeLong,
		//mysql.TypeFloat        mysql.TypeDouble
		mysql.TypeFloat, mysql.TypeDouble,
		//mysql.TypeNull         mysql.TypeTimestamp
		mysql.TypeTiny, mysql.TypeVarchar,
		//mysql.TypeLonglong     mysql.TypeInt24
		mysql.TypeLonglong, mysql.TypeInt24,
		//mysql.TypeDate         mysql.TypeTime
		mysql.TypeVarchar, mysql.TypeVarchar,
		//mysql.TypeDatetime     mysql.TypeYear
		mysql.TypeVarchar, mysql.TypeTiny,
		//mysql.TypeNewDate      mysql.TypeVarchar
		mysql.TypeVarchar, mysql.TypeVarchar,
		//mysql.TypeBit          <16>-<244>
		mysql.TypeVarchar,
		//mysql.TypeJSON
		mysql.TypeVarchar,
		//mysql.TypeNewDecimal   mysql.TypeEnum
		mysql.TypeNewDecimal, mysql.TypeVarchar,
		//mysql.TypeSet          mysql.TypeTinyBlob
		mysql.TypeVarchar, mysql.TypeTinyBlob,
		//mysql.TypeMediumBlob  mysql.TypeLongBlob
		mysql.TypeMediumBlob, mysql.TypeLongBlob,
		//mysql.TypeBlob         mysql.TypeVarString
		mysql.TypeBlob, mysql.TypeVarchar,
		//mysql.TypeString       mysql.TypeGeometry
		mysql.TypeString, mysql.TypeVarchar,
	},
	/* mysql.TypeShort -> */
	{
		//mysql.TypeDecimal      mysql.TypeTiny
		mysql.TypeNewDecimal, mysql.TypeShort,
		//mysql.TypeShort        mysql.TypeLong
		mysql.TypeShort, mysql.TypeLong,
		//mysql.TypeFloat        mysql.TypeDouble
		mysql.TypeFloat, mysql.TypeDouble,
		//mysql.TypeNull         mysql.TypeTimestamp
		mysql.TypeShort, mysql.TypeVarchar,
		//mysql.TypeLonglong     mysql.TypeInt24
		mysql.TypeLonglong, mysql.TypeInt24,
		//mysql.TypeDate         mysql.TypeTime
		mysql.TypeVarchar, mysql.TypeVarchar,
		//mysql.TypeDatetime     mysql.TypeYear
		mysql.TypeVarchar, mysql.TypeShort,
		//mysql.TypeNewDate      mysql.TypeVarchar
		mysql.TypeVarchar, mysql.TypeVarchar,
		//mysql.TypeBit          <16>-<244>
		mysql.TypeVarchar,
		//mysql.TypeJSON
		mysql.TypeVarchar,
		//mysql.TypeNewDecimal   mysql.TypeEnum
		mysql.TypeNewDecimal, mysql.TypeVarchar,
		//mysql.TypeSet          mysql.TypeTinyBlob
		mysql.TypeVarchar, mysql.TypeTinyBlob,
		//mysql.TypeMediumBlob  mysql.TypeLongBlob
		mysql.TypeMediumBlob, mysql.TypeLongBlob,
		//mysql.TypeBlob         mysql.TypeVarString
		mysql.TypeBlob, mysql.TypeVarchar,
		//mysql.TypeString       mysql.TypeGeometry
		mysql.TypeString, mysql.TypeVarchar,
	},
	/* mysql.TypeLong -> */
	{
		//mysql.TypeDecimal      mysql.TypeTiny
		mysql.TypeNewDecimal, mysql.TypeLong,
		//mysql.TypeShort        mysql.TypeLong
		mysql.TypeLong, mysql.TypeLong,
		//mysql.TypeFloat        mysql.TypeDouble
		mysql.TypeDouble, mysql.TypeDouble,
		//mysql.TypeNull         mysql.TypeTimestamp
		mysql.TypeLong, mysql.TypeVarchar,
		//mysql.TypeLonglong     mysql.TypeInt24
		mysql.TypeLonglong, mysql.TypeLong,
		//mysql.TypeDate         mysql.TypeTime
		mysql.TypeVarchar, mysql.TypeVarchar,
		//mysql.TypeDatetime     mysql.TypeYear
		mysql.TypeVarchar, mysql.TypeLong,
		//mysql.TypeNewDate      mysql.TypeVarchar
		mysql.TypeVarchar, mysql.TypeVarchar,
		//mysql.TypeBit          <16>-<244>
		mysql.TypeVarchar,
		//mysql.TypeJSON
		mysql.TypeVarchar,
		//mysql.TypeNewDecimal   mysql.TypeEnum
		mysql.TypeNewDecimal, mysql.TypeVarchar,
		//mysql.TypeSet          mysql.TypeTinyBlob
		mysql.TypeVarchar, mysql.TypeTinyBlob,
		//mysql.TypeMediumBlob  mysql.TypeLongBlob
		mysql.TypeMediumBlob, mysql.TypeLongBlob,
		//mysql.TypeBlob         mysql.TypeVarString
		mysql.TypeBlob, mysql.TypeVarchar,
		//mysql.TypeString       mysql.TypeGeometry
		mysql.TypeString, mysql.TypeVarchar,
	},
	/* mysql.TypeFloat -> */
	{
		//mysql.TypeDecimal      mysql.TypeTiny
		mysql.TypeDouble, mysql.TypeFloat,
		//mysql.TypeShort        mysql.TypeLong
		mysql.TypeFloat, mysql.TypeDouble,
		//mysql.TypeFloat        mysql.TypeDouble
		mysql.TypeFloat, mysql.TypeDouble,
		//mysql.TypeNull         mysql.TypeTimestamp
		mysql.TypeFloat, mysql.TypeVarchar,
		//mysql.TypeLonglong     mysql.TypeInt24
		mysql.TypeFloat, mysql.TypeFloat,
		//mysql.TypeDate         mysql.TypeTime
		mysql.TypeVarchar, mysql.TypeVarchar,
		//mysql.TypeDatetime     mysql.TypeYear
		mysql.TypeVarchar, mysql.TypeFloat,
		//mysql.TypeNewDate      mysql.TypeVarchar
		mysql.TypeVarchar, mysql.TypeVarchar,
		//mysql.TypeBit          <16>-<244>
		mysql.TypeVarchar,
		//mysql.TypeJSON
		mysql.TypeVarchar,
		//mysql.TypeNewDecimal   mysql.TypeEnum
		mysql.TypeDouble, mysql.TypeVarchar,
		//mysql.TypeSet          mysql.TypeTinyBlob
		mysql.TypeVarchar, mysql.TypeTinyBlob,
		//mysql.TypeMediumBlob  mysql.TypeLongBlob
		mysql.TypeMediumBlob, mysql.TypeLongBlob,
		//mysql.TypeBlob         mysql.TypeVarString
		mysql.TypeBlob, mysql.TypeVarchar,
		//mysql.TypeString       mysql.TypeGeometry
		mysql.TypeString, mysql.TypeVarchar,
	},
	/* mysql.TypeDouble -> */
	{
		//mysql.TypeDecimal      mysql.TypeTiny
		mysql.TypeDouble, mysql.TypeDouble,
		//mysql.TypeShort        mysql.TypeLong
		mysql.TypeDouble, mysql.TypeDouble,
		//mysql.TypeFloat        mysql.TypeDouble
		mysql.TypeDouble, mysql.TypeDouble,
		//mysql.TypeNull         mysql.TypeTimestamp
		mysql.TypeDouble, mysql.TypeVarchar,
		//mysql.TypeLonglong     mysql.TypeInt24
		mysql.TypeDouble, mysql.TypeDouble,
		//mysql.TypeDate         mysql.TypeTime
		mysql.TypeVarchar, mysql.TypeVarchar,
		//mysql.TypeDatetime     mysql.TypeYear
		mysql.TypeVarchar, mysql.TypeDouble,
		//mysql.TypeNewDate      mysql.TypeVarchar
		mysql.TypeVarchar, mysql.TypeVarchar,
		//mysql.TypeBit          <16>-<244>
		mysql.TypeVarchar,
		//mysql.TypeJSON
		mysql.TypeVarchar,
		//mysql.TypeNewDecimal   mysql.TypeEnum
		mysql.TypeDouble, mysql.TypeVarchar,
		//mysql.TypeSet          mysql.TypeTinyBlob
		mysql.TypeVarchar, mysql.TypeTinyBlob,
		//mysql.TypeMediumBlob  mysql.TypeLongBlob
		mysql.TypeMediumBlob, mysql.TypeLongBlob,
		//mysql.TypeBlob         mysql.TypeVarString
		mysql.TypeBlob, mysql.TypeVarchar,
		//mysql.TypeString       mysql.TypeGeometry
		mysql.TypeString, mysql.TypeVarchar,
	},
	/* mysql.TypeNull -> */
	{
		//mysql.TypeDecimal      mysql.TypeTiny
		mysql.TypeNewDecimal, mysql.TypeTiny,
		//mysql.TypeShort        mysql.TypeLong
		mysql.TypeShort, mysql.TypeLong,
		//mysql.TypeFloat        mysql.TypeDouble
		mysql.TypeFloat, mysql.TypeDouble,
		//mysql.TypeNull         mysql.TypeTimestamp
		mysql.TypeNull, mysql.TypeTimestamp,
		//mysql.TypeLonglong     mysql.TypeInt24
		mysql.TypeLonglong, mysql.TypeLonglong,
		//mysql.TypeDate         mysql.TypeTime
		mysql.TypeDate, mysql.TypeDuration,
		//mysql.TypeDatetime     mysql.TypeYear
		mysql.TypeDatetime, mysql.TypeYear,
		//mysql.TypeNewDate      mysql.TypeVarchar
		mysql.TypeNewDate, mysql.TypeVarchar,
		//mysql.TypeBit          <16>-<244>
		mysql.TypeBit,
		//mysql.TypeJSON
		mysql.TypeJSON,
		//mysql.TypeNewDecimal   mysql.TypeEnum
		mysql.TypeNewDecimal, mysql.TypeEnum,
		//mysql.TypeSet          mysql.TypeTinyBlob
		mysql.TypeSet, mysql.TypeTinyBlob,
		//mysql.TypeMediumBlob  mysql.TypeLongBlob
		mysql.TypeMediumBlob, mysql.TypeLongBlob,
		//mysql.TypeBlob         mysql.TypeVarString
		mysql.TypeBlob, mysql.TypeVarchar,
		//mysql.TypeString       mysql.TypeGeometry
		mysql.TypeString, mysql.TypeGeometry,
	},
	/* mysql.TypeTimestamp -> */
	{
		//mysql.TypeDecimal      mysql.TypeTiny
		mysql.TypeVarchar, mysql.TypeVarchar,
		//mysql.TypeShort        mysql.TypeLong
		mysql.TypeVarchar, mysql.TypeVarchar,
		//mysql.TypeFloat        mysql.TypeDouble
		mysql.TypeVarchar, mysql.TypeVarchar,
		//mysql.TypeNull         mysql.TypeTimestamp
		mysql.TypeTimestamp, mysql.TypeTimestamp,
		//mysql.TypeLonglong     mysql.TypeInt24
		mysql.TypeVarchar, mysql.TypeVarchar,
		//mysql.TypeDate         mysql.TypeTime
		mysql.TypeDatetime, mysql.TypeDatetime,
		//mysql.TypeDatetime     mysql.TypeYear
		mysql.TypeDatetime, mysql.TypeVarchar,
		//mysql.TypeNewDate      mysql.TypeVarchar
		mysql.TypeNewDate, mysql.TypeVarchar,
		//mysql.TypeBit          <16>-<244>
		mysql.TypeVarchar,
		//mysql.TypeJSON
		mysql.TypeVarchar,
		//mysql.TypeNewDecimal   mysql.TypeEnum
		mysql.TypeVarchar, mysql.TypeVarchar,
		//mysql.TypeSet          mysql.TypeTinyBlob
		mysql.TypeVarchar, mysql.TypeTinyBlob,
		//mysql.TypeMediumBlob  mysql.TypeLongBlob
		mysql.TypeMediumBlob, mysql.TypeLongBlob,
		//mysql.TypeBlob         mysql.TypeVarString
		mysql.TypeBlob, mysql.TypeVarchar,
		//mysql.TypeString       mysql.TypeGeometry
		mysql.TypeString, mysql.TypeVarchar,
	},
	/* mysql.TypeLonglong -> */
	{
		//mysql.TypeDecimal      mysql.TypeTiny
		mysql.TypeNewDecimal, mysql.TypeLonglong,
		//mysql.TypeShort        mysql.TypeLong
		mysql.TypeLonglong, mysql.TypeLonglong,
		//mysql.TypeFloat        mysql.TypeDouble
		mysql.TypeDouble, mysql.TypeDouble,
		//mysql.TypeNull         mysql.TypeTimestamp
		mysql.TypeLonglong, mysql.TypeVarchar,
		//mysql.TypeLonglong     mysql.TypeInt24
		mysql.TypeLonglong, mysql.TypeLong,
		//mysql.TypeDate         mysql.TypeTime
		mysql.TypeVarchar, mysql.TypeVarchar,
		//mysql.TypeDatetime     mysql.TypeYear
		mysql.TypeVarchar, mysql.TypeLonglong,
		//mysql.TypeNewDate      mysql.TypeVarchar
		mysql.TypeNewDate, mysql.TypeVarchar,
		//mysql.TypeBit          <16>-<244>
		mysql.TypeVarchar,
		//mysql.TypeJSON
		mysql.TypeVarchar,
		//mysql.TypeNewDecimal   mysql.TypeEnum
		mysql.TypeNewDecimal, mysql.TypeVarchar,
		//mysql.TypeSet          mysql.TypeTinyBlob
		mysql.TypeVarchar, mysql.TypeTinyBlob,
		//mysql.TypeMediumBlob  mysql.TypeLongBlob
		mysql.TypeMediumBlob, mysql.TypeLongBlob,
		//mysql.TypeBlob         mysql.TypeVarString
		mysql.TypeBlob, mysql.TypeVarchar,
		//mysql.TypeString       mysql.TypeGeometry
		mysql.TypeString, mysql.TypeVarchar,
	},
	/* mysql.TypeInt24 -> */
	{
		//mysql.TypeDecimal      mysql.TypeTiny
		mysql.TypeNewDecimal, mysql.TypeInt24,
		//mysql.TypeShort        mysql.TypeLong
		mysql.TypeInt24, mysql.TypeLong,
		//mysql.TypeFloat        mysql.TypeDouble
		mysql.TypeFloat, mysql.TypeDouble,
		//mysql.TypeNull         mysql.TypeTimestamp
		mysql.TypeInt24, mysql.TypeVarchar,
		//mysql.TypeLonglong     mysql.TypeInt24
		mysql.TypeLonglong, mysql.TypeInt24,
		//mysql.TypeDate         mysql.TypeTime
		mysql.TypeVarchar, mysql.TypeVarchar,
		//mysql.TypeDatetime     mysql.TypeYear
		mysql.TypeVarchar, mysql.TypeInt24,
		//mysql.TypeNewDate      mysql.TypeVarchar
		mysql.TypeNewDate, mysql.TypeVarchar,
		//mysql.TypeBit          <16>-<244>
		mysql.TypeVarchar,
		//mysql.TypeJSON
		mysql.TypeVarchar,
		//mysql.TypeNewDecimal    mysql.TypeEnum
		mysql.TypeNewDecimal, mysql.TypeVarchar,
		//mysql.TypeSet          mysql.TypeTinyBlob
		mysql.TypeVarchar, mysql.TypeTinyBlob,
		//mysql.TypeMediumBlob  mysql.TypeLongBlob
		mysql.TypeMediumBlob, mysql.TypeLongBlob,
		//mysql.TypeBlob         mysql.TypeVarString
		mysql.TypeBlob, mysql.TypeVarchar,
		//mysql.TypeString       mysql.TypeGeometry
		mysql.TypeString, mysql.TypeVarchar,
	},
	/* mysql.TypeDate -> */
	{
		//mysql.TypeDecimal      mysql.TypeTiny
		mysql.TypeVarchar, mysql.TypeVarchar,
		//mysql.TypeShort        mysql.TypeLong
		mysql.TypeVarchar, mysql.TypeVarchar,
		//mysql.TypeFloat        mysql.TypeDouble
		mysql.TypeVarchar, mysql.TypeVarchar,
		//mysql.TypeNull         mysql.TypeTimestamp
		mysql.TypeDate, mysql.TypeDatetime,
		//mysql.TypeLonglong     mysql.TypeInt24
		mysql.TypeVarchar, mysql.TypeVarchar,
		//mysql.TypeDate         mysql.TypeTime
		mysql.TypeDate, mysql.TypeDatetime,
		//mysql.TypeDatetime     mysql.TypeYear
		mysql.TypeDatetime, mysql.TypeVarchar,
		//mysql.TypeNewDate      mysql.TypeVarchar
		mysql.TypeNewDate, mysql.TypeVarchar,
		//mysql.TypeBit          <16>-<244>
		mysql.TypeVarchar,
		//mysql.TypeJSON
		mysql.TypeVarchar,
		//mysql.TypeNewDecimal   mysql.TypeEnum
		mysql.TypeVarchar, mysql.TypeVarchar,
		//mysql.TypeSet          mysql.TypeTinyBlob
		mysql.TypeVarchar, mysql.TypeTinyBlob,
		//mysql.TypeMediumBlob  mysql.TypeLongBlob
		mysql.TypeMediumBlob, mysql.TypeLongBlob,
		//mysql.TypeBlob         mysql.TypeVarString
		mysql.TypeBlob, mysql.TypeVarchar,
		//mysql.TypeString       mysql.TypeGeometry
		mysql.TypeString, mysql.TypeVarchar,
	},
	/* mysql.TypeTime -> */
	{
		//mysql.TypeDecimal      mysql.TypeTiny
		mysql.TypeVarchar, mysql.TypeVarchar,
		//mysql.TypeShort        mysql.TypeLong
		mysql.TypeVarchar, mysql.TypeVarchar,
		//mysql.TypeFloat        mysql.TypeDouble
		mysql.TypeVarchar, mysql.TypeVarchar,
		//mysql.TypeNull         mysql.TypeTimestamp
		mysql.TypeDuration, mysql.TypeDatetime,
		//mysql.TypeLonglong     mysql.TypeInt24
		mysql.TypeVarchar, mysql.TypeVarchar,
		//mysql.TypeDate         mysql.TypeTime
		mysql.TypeDatetime, mysql.TypeDuration,
		//mysql.TypeDatetime     mysql.TypeYear
		mysql.TypeDatetime, mysql.TypeVarchar,
		//mysql.TypeNewDate      mysql.TypeVarchar
		mysql.TypeNewDate, mysql.TypeVarchar,
		//mysql.TypeBit          <16>-<244>
		mysql.TypeVarchar,
		//mysql.TypeJSON
		mysql.TypeVarchar,
		//mysql.TypeNewDecimal   mysql.TypeEnum
		mysql.TypeVarchar, mysql.TypeVarchar,
		//mysql.TypeSet          mysql.TypeTinyBlob
		mysql.TypeVarchar, mysql.TypeTinyBlob,
		//mysql.TypeMediumBlob  mysql.TypeLongBlob
		mysql.TypeMediumBlob, mysql.TypeLongBlob,
		//mysql.TypeBlob         mysql.TypeVarString
		mysql.TypeBlob, mysql.TypeVarchar,
		//mysql.TypeString       mysql.TypeGeometry
		mysql.TypeString, mysql.TypeVarchar,
	},
	/* mysql.TypeDatetime -> */
	{
		//mysql.TypeDecimal      mysql.TypeTiny
		mysql.TypeVarchar, mysql.TypeVarchar,
		//mysql.TypeShort        mysql.TypeLong
		mysql.TypeVarchar, mysql.TypeVarchar,
		//mysql.TypeFloat        mysql.TypeDouble
		mysql.TypeVarchar, mysql.TypeVarchar,
		//mysql.TypeNull         mysql.TypeTimestamp
		mysql.TypeDatetime, mysql.TypeDatetime,
		//mysql.TypeLonglong     mysql.TypeInt24
		mysql.TypeVarchar, mysql.TypeVarchar,
		//mysql.TypeDate         mysql.TypeTime
		mysql.TypeDatetime, mysql.TypeDatetime,
		//mysql.TypeDatetime     mysql.TypeYear
		mysql.TypeDatetime, mysql.TypeVarchar,
		//mysql.TypeNewDate      mysql.TypeVarchar
		mysql.TypeNewDate, mysql.TypeVarchar,
		//mysql.TypeBit          <16>-<244>
		mysql.TypeVarchar,
		//mysql.TypeJSON
		mysql.TypeVarchar,
		//mysql.TypeNewDecimal   mysql.TypeEnum
		mysql.TypeVarchar, mysql.TypeVarchar,
		//mysql.TypeSet          mysql.TypeTinyBlob
		mysql.TypeVarchar, mysql.TypeTinyBlob,
		//mysql.TypeMediumBlob  mysql.TypeLongBlob
		mysql.TypeMediumBlob, mysql.TypeLongBlob,
		//mysql.TypeBlob         mysql.TypeVarString
		mysql.TypeBlob, mysql.TypeVarchar,
		//mysql.TypeString       mysql.TypeGeometry
		mysql.TypeString, mysql.TypeVarchar,
	},
	/* mysql.TypeYear -> */
	{
		//mysql.TypeDecimal      mysql.TypeTiny
		mysql.TypeDecimal, mysql.TypeTiny,
		//mysql.TypeShort        mysql.TypeLong
		mysql.TypeShort, mysql.TypeLong,
		//mysql.TypeFloat        mysql.TypeDouble
		mysql.TypeFloat, mysql.TypeDouble,
		//mysql.TypeNull         mysql.TypeTimestamp
		mysql.TypeYear, mysql.TypeVarchar,
		//mysql.TypeLonglong     mysql.TypeInt24
		mysql.TypeLonglong, mysql.TypeInt24,
		//mysql.TypeDate         mysql.TypeTime
		mysql.TypeVarchar, mysql.TypeVarchar,
		//mysql.TypeDatetime     mysql.TypeYear
		mysql.TypeVarchar, mysql.TypeYear,
		//mysql.TypeNewDate      mysql.TypeVarchar
		mysql.TypeVarchar, mysql.TypeVarchar,
		//mysql.TypeBit          <16>-<244>
		mysql.TypeVarchar,
		//mysql.TypeJSON
		mysql.TypeVarchar,
		//mysql.TypeNewDecimal   mysql.TypeEnum
		mysql.TypeNewDecimal, mysql.TypeVarchar,
		//mysql.TypeSet          mysql.TypeTinyBlob
		mysql.TypeVarchar, mysql.TypeTinyBlob,
		//mysql.TypeMediumBlob  mysql.TypeLongBlob
		mysql.TypeMediumBlob, mysql.TypeLongBlob,
		//mysql.TypeBlob         mysql.TypeVarString
		mysql.TypeBlob, mysql.TypeVarchar,
		//mysql.TypeString       mysql.TypeGeometry
		mysql.TypeString, mysql.TypeVarchar,
	},
	/* mysql.TypeNewDate -> */
	{
		//mysql.TypeDecimal      mysql.TypeTiny
		mysql.TypeVarchar, mysql.TypeVarchar,
		//mysql.TypeShort        mysql.TypeLong
		mysql.TypeVarchar, mysql.TypeVarchar,
		//mysql.TypeFloat        mysql.TypeDouble
		mysql.TypeVarchar, mysql.TypeVarchar,
		//mysql.TypeNull         mysql.TypeTimestamp
		mysql.TypeNewDate, mysql.TypeDatetime,
		//mysql.TypeLonglong     mysql.TypeInt24
		mysql.TypeVarchar, mysql.TypeVarchar,
		//mysql.TypeDate         mysql.TypeTime
		mysql.TypeNewDate, mysql.TypeDatetime,
		//mysql.TypeDatetime     mysql.TypeYear
		mysql.TypeDatetime, mysql.TypeVarchar,
		//mysql.TypeNewDate      mysql.TypeVarchar
		mysql.TypeNewDate, mysql.TypeVarchar,
		//mysql.TypeBit          <16>-<244>
		mysql.TypeVarchar,
		//mysql.TypeJSON
		mysql.TypeVarchar,
		//mysql.TypeNewDecimal   mysql.TypeEnum
		mysql.TypeVarchar, mysql.TypeVarchar,
		//mysql.TypeSet          mysql.TypeTinyBlob
		mysql.TypeVarchar, mysql.TypeTinyBlob,
		//mysql.TypeMediumBlob  mysql.TypeLongBlob
		mysql.TypeMediumBlob, mysql.TypeLongBlob,
		//mysql.TypeBlob         mysql.TypeVarString
		mysql.TypeBlob, mysql.TypeVarchar,
		//mysql.TypeString       mysql.TypeGeometry
		mysql.TypeString, mysql.TypeVarchar,
	},
	/* mysql.TypeVarchar -> */
	{
		//mysql.TypeDecimal      mysql.TypeTiny
		mysql.TypeVarchar, mysql.TypeVarchar,
		//mysql.TypeShort        mysql.TypeLong
		mysql.TypeVarchar, mysql.TypeVarchar,
		//mysql.TypeFloat        mysql.TypeDouble
		mysql.TypeVarchar, mysql.TypeVarchar,
		//mysql.TypeNull         mysql.TypeTimestamp
		mysql.TypeVarchar, mysql.TypeVarchar,
		//mysql.TypeLonglong     mysql.TypeInt24
		mysql.TypeVarchar, mysql.TypeVarchar,
		//mysql.TypeDate         mysql.TypeTime
		mysql.TypeVarchar, mysql.TypeVarchar,
		//mysql.TypeDatetime     mysql.TypeYear
		mysql.TypeVarchar, mysql.TypeVarchar,
		//mysql.TypeNewDate      mysql.TypeVarchar
		mysql.TypeVarchar, mysql.TypeVarchar,
		//mysql.TypeBit          <16>-<244>
		mysql.TypeVarchar,
		//mysql.TypeJSON
		mysql.TypeVarchar,
		//mysql.TypeNewDecimal   mysql.TypeEnum
		mysql.TypeVarchar, mysql.TypeVarchar,
		//mysql.TypeSet          mysql.TypeTinyBlob
		mysql.TypeVarchar, mysql.TypeTinyBlob,
		//mysql.TypeMediumBlob  mysql.TypeLongBlob
		mysql.TypeMediumBlob, mysql.TypeLongBlob,
		//mysql.TypeBlob         mysql.TypeVarString
		mysql.TypeBlob, mysql.TypeVarchar,
		//mysql.TypeString       mysql.TypeGeometry
		mysql.TypeVarchar, mysql.TypeVarchar,
	},
	/* mysql.TypeBit -> */
	{
		//mysql.TypeDecimal      mysql.TypeTiny
		mysql.TypeVarchar, mysql.TypeVarchar,
		//mysql.TypeShort        mysql.TypeLong
		mysql.TypeVarchar, mysql.TypeVarchar,
		//mysql.TypeFloat        mysql.TypeDouble
		mysql.TypeVarchar, mysql.TypeVarchar,
		//mysql.TypeNull         mysql.TypeTimestamp
		mysql.TypeBit, mysql.TypeVarchar,
		//mysql.TypeLonglong     mysql.TypeInt24
		mysql.TypeVarchar, mysql.TypeVarchar,
		//mysql.TypeDate         mysql.TypeTime
		mysql.TypeVarchar, mysql.TypeVarchar,
		//mysql.TypeDatetime     mysql.TypeYear
		mysql.TypeVarchar, mysql.TypeVarchar,
		//mysql.TypeNewDate      mysql.TypeVarchar
		mysql.TypeVarchar, mysql.TypeVarchar,
		//mysql.TypeBit          <16>-<244>
		mysql.TypeBit,
		//mysql.TypeJSON
		mysql.TypeVarchar,
		//mysql.TypeNewDecimal   mysql.TypeEnum
		mysql.TypeVarchar, mysql.TypeVarchar,
		//mysql.TypeSet          mysql.TypeTinyBlob
		mysql.TypeVarchar, mysql.TypeTinyBlob,
		//mysql.TypeMediumBlob  mysql.TypeLongBlob
		mysql.TypeMediumBlob, mysql.TypeLongBlob,
		//mysql.TypeBlob         mysql.TypeVarString
		mysql.TypeBlob, mysql.TypeVarchar,
		//mysql.TypeString       mysql.TypeGeometry
		mysql.TypeString, mysql.TypeVarchar,
	},
	/* mysql.TypeJSON -> */
	{
		//mysql.TypeDecimal      mysql.TypeTiny
		mysql.TypeVarchar, mysql.TypeVarchar,
		//mysql.TypeShort        mysql.TypeLong
		mysql.TypeVarchar, mysql.TypeVarchar,
		//mysql.TypeNewFloat     mysql.TypeDouble
		mysql.TypeVarchar, mysql.TypeVarchar,
		//mysql.TypeNull         mysql.TypeTimestamp
		mysql.TypeJSON, mysql.TypeVarchar,
		//mysql.TypeLongLONG     mysql.TypeInt24
		mysql.TypeVarchar, mysql.TypeVarchar,
		//mysql.TypeDate         MYSQL_TYPE_TIME
		mysql.TypeVarchar, mysql.TypeVarchar,
		//mysql.TypeDatetime     MYSQL_TYPE_YEAR
		mysql.TypeVarchar, mysql.TypeVarchar,
		//mysql.TypeNewDate      mysql.TypeVarchar
		mysql.TypeVarchar, mysql.TypeVarchar,
		//mysql.TypeBit          <16>-<244>
		mysql.TypeVarchar,
		//mysql.TypeJSON
		mysql.TypeJSON,
		//mysql.TypeNewDecimal   MYSQL_TYPE_ENUM
		mysql.TypeVarchar, mysql.TypeVarchar,
		//mysql.TypeSet          mysql.TypeTinyBlob
		mysql.TypeVarchar, mysql.TypeLongBlob,
		//mysql.TypeMediumBlob  mysql.TypeLongBlob
		mysql.TypeLongBlob, mysql.TypeLongBlob,
		//mysql.TypeBlob         mysql.TypeVarString
		mysql.TypeLongBlob, mysql.TypeVarchar,
		//mysql.TypeString       MYSQL_TYPE_GEOMETRY
		mysql.TypeString, mysql.TypeVarchar,
	},
	/* mysql.TypeNewDecimal -> */
	{
		//mysql.TypeDecimal      mysql.TypeTiny
		mysql.TypeNewDecimal, mysql.TypeNewDecimal,
		//mysql.TypeShort        mysql.TypeLong
		mysql.TypeNewDecimal, mysql.TypeNewDecimal,
		//mysql.TypeFloat        mysql.TypeDouble
		mysql.TypeDouble, mysql.TypeDouble,
		//mysql.TypeNull         mysql.TypeTimestamp
		mysql.TypeNewDecimal, mysql.TypeVarchar,
		//mysql.TypeLonglong     mysql.TypeInt24
		mysql.TypeNewDecimal, mysql.TypeNewDecimal,
		//mysql.TypeDate         mysql.TypeTime
		mysql.TypeVarchar, mysql.TypeVarchar,
		//mysql.TypeDatetime     mysql.TypeYear
		mysql.TypeVarchar, mysql.TypeNewDecimal,
		//mysql.TypeNewDate      mysql.TypeVarchar
		mysql.TypeVarchar, mysql.TypeVarchar,
		//mysql.TypeBit          <16>-<244>
		mysql.TypeVarchar,
		//mysql.TypeJSON
		mysql.TypeVarchar,
		//mysql.TypeNewDecimal   mysql.TypeEnum
		mysql.TypeNewDecimal, mysql.TypeVarchar,
		//mysql.TypeSet          mysql.TypeTinyBlob
		mysql.TypeVarchar, mysql.TypeTinyBlob,
		//mysql.TypeMediumBlob  mysql.TypeLongBlob
		mysql.TypeMediumBlob, mysql.TypeLongBlob,
		//mysql.TypeBlob         mysql.TypeVarString
		mysql.TypeBlob, mysql.TypeVarchar,
		//mysql.TypeString       mysql.TypeGeometry
		mysql.TypeString, mysql.TypeVarchar,
	},
	/* mysql.TypeEnum -> */
	{
		//mysql.TypeDecimal      mysql.TypeTiny
		mysql.TypeVarchar, mysql.TypeVarchar,
		//mysql.TypeShort        mysql.TypeLong
		mysql.TypeVarchar, mysql.TypeVarchar,
		//mysql.TypeFloat        mysql.TypeDouble
		mysql.TypeVarchar, mysql.TypeVarchar,
		//mysql.TypeNull         mysql.TypeTimestamp
		mysql.TypeEnum, mysql.TypeVarchar,
		//mysql.TypeLonglong     mysql.TypeInt24
		mysql.TypeVarchar, mysql.TypeVarchar,
		//mysql.TypeDate         mysql.TypeTime
		mysql.TypeVarchar, mysql.TypeVarchar,
		//mysql.TypeDatetime     mysql.TypeYear
		mysql.TypeVarchar, mysql.TypeVarchar,
		//mysql.TypeNewDate      mysql.TypeVarchar
		mysql.TypeVarchar, mysql.TypeVarchar,
		//mysql.TypeBit          <16>-<244>
		mysql.TypeVarchar,
		//mysql.TypeJSON
		mysql.TypeVarchar,
		//mysql.TypeNewDecimal   mysql.TypeEnum
		mysql.TypeVarchar, mysql.TypeVarchar,
		//mysql.TypeSet          mysql.TypeTinyBlob
		mysql.TypeVarchar, mysql.TypeTinyBlob,
		//mysql.TypeMediumBlob  mysql.TypeLongBlob
		mysql.TypeMediumBlob, mysql.TypeLongBlob,
		//mysql.TypeBlob         mysql.TypeVarString
		mysql.TypeBlob, mysql.TypeVarchar,
		//mysql.TypeString       mysql.TypeGeometry
		mysql.TypeString, mysql.TypeVarchar,
	},
	/* mysql.TypeSet -> */
	{
		//mysql.TypeDecimal      mysql.TypeTiny
		mysql.TypeVarchar, mysql.TypeVarchar,
		//mysql.TypeShort        mysql.TypeLong
		mysql.TypeVarchar, mysql.TypeVarchar,
		//mysql.TypeFloat        mysql.TypeDouble
		mysql.TypeVarchar, mysql.TypeVarchar,
		//mysql.TypeNull         mysql.TypeTimestamp
		mysql.TypeSet, mysql.TypeVarchar,
		//mysql.TypeLonglong     mysql.TypeInt24
		mysql.TypeVarchar, mysql.TypeVarchar,
		//mysql.TypeDate         mysql.TypeTime
		mysql.TypeVarchar, mysql.TypeVarchar,
		//mysql.TypeDatetime     mysql.TypeYear
		mysql.TypeVarchar, mysql.TypeVarchar,
		//mysql.TypeNewDate      mysql.TypeVarchar
		mysql.TypeVarchar, mysql.TypeVarchar,
		//mysql.TypeBit          <16>-<244>
		mysql.TypeVarchar,
		//mysql.TypeJSON
		mysql.TypeVarchar,
		//mysql.TypeNewDecimal   mysql.TypeEnum
		mysql.TypeVarchar, mysql.TypeVarchar,
		//mysql.TypeSet          mysql.TypeTinyBlob
		mysql.TypeVarchar, mysql.TypeTinyBlob,
		//mysql.TypeMediumBlob  mysql.TypeLongBlob
		mysql.TypeMediumBlob, mysql.TypeLongBlob,
		//mysql.TypeBlob         mysql.TypeVarString
		mysql.TypeBlob, mysql.TypeVarchar,
		//mysql.TypeString       mysql.TypeGeometry
		mysql.TypeString, mysql.TypeVarchar,
	},
	/* mysql.TypeTinyBlob -> */
	{
		//mysql.TypeDecimal      mysql.TypeTiny
		mysql.TypeTinyBlob, mysql.TypeTinyBlob,
		//mysql.TypeShort        mysql.TypeLong
		mysql.TypeTinyBlob, mysql.TypeTinyBlob,
		//mysql.TypeFloat        mysql.TypeDouble
		mysql.TypeTinyBlob, mysql.TypeTinyBlob,
		//mysql.TypeNull         mysql.TypeTimestamp
		mysql.TypeTinyBlob, mysql.TypeTinyBlob,
		//mysql.TypeLonglong     mysql.TypeInt24
		mysql.TypeTinyBlob, mysql.TypeTinyBlob,
		//mysql.TypeDate         mysql.TypeTime
		mysql.TypeTinyBlob, mysql.TypeTinyBlob,
		//mysql.TypeDatetime     mysql.TypeYear
		mysql.TypeTinyBlob, mysql.TypeTinyBlob,
		//mysql.TypeNewDate      mysql.TypeVarchar
		mysql.TypeTinyBlob, mysql.TypeTinyBlob,
		//mysql.TypeBit          <16>-<244>
		mysql.TypeTinyBlob,
		//mysql.TypeJSON
		mysql.TypeLongBlob,
		//mysql.TypeNewDecimal   mysql.TypeEnum
		mysql.TypeTinyBlob, mysql.TypeTinyBlob,
		//mysql.TypeSet          mysql.TypeTinyBlob
		mysql.TypeTinyBlob, mysql.TypeTinyBlob,
		//mysql.TypeMediumBlob  mysql.TypeLongBlob
		mysql.TypeMediumBlob, mysql.TypeLongBlob,
		//mysql.TypeBlob         mysql.TypeVarString
		mysql.TypeBlob, mysql.TypeTinyBlob,
		//mysql.TypeString       mysql.TypeGeometry
		mysql.TypeTinyBlob, mysql.TypeTinyBlob,
	},
	/* mysql.TypeMediumBlob -> */
	{
		//mysql.TypeDecimal      mysql.TypeTiny
		mysql.TypeMediumBlob, mysql.TypeMediumBlob,
		//mysql.TypeShort        mysql.TypeLong
		mysql.TypeMediumBlob, mysql.TypeMediumBlob,
		//mysql.TypeFloat        mysql.TypeDouble
		mysql.TypeMediumBlob, mysql.TypeMediumBlob,
		//mysql.TypeNull         mysql.TypeTimestamp
		mysql.TypeMediumBlob, mysql.TypeMediumBlob,
		//mysql.TypeLonglong     mysql.TypeInt24
		mysql.TypeMediumBlob, mysql.TypeMediumBlob,
		//mysql.TypeDate         mysql.TypeTime
		mysql.TypeMediumBlob, mysql.TypeMediumBlob,
		//mysql.TypeDatetime     mysql.TypeYear
		mysql.TypeMediumBlob, mysql.TypeMediumBlob,
		//mysql.TypeNewDate      mysql.TypeVarchar
		mysql.TypeMediumBlob, mysql.TypeMediumBlob,
		//mysql.TypeBit          <16>-<244>
		mysql.TypeMediumBlob,
		//mysql.TypeJSON
		mysql.TypeLongBlob,
		//mysql.TypeNewDecimal   mysql.TypeEnum
		mysql.TypeMediumBlob, mysql.TypeMediumBlob,
		//mysql.TypeSet          mysql.TypeTinyBlob
		mysql.TypeMediumBlob, mysql.TypeMediumBlob,
		//mysql.TypeMediumBlob  mysql.TypeLongBlob
		mysql.TypeMediumBlob, mysql.TypeLongBlob,
		//mysql.TypeBlob         mysql.TypeVarString
		mysql.TypeMediumBlob, mysql.TypeMediumBlob,
		//mysql.TypeString       mysql.TypeGeometry
		mysql.TypeMediumBlob, mysql.TypeMediumBlob,
	},
	/* mysql.TypeLongBlob -> */
	{
		//mysql.TypeDecimal      mysql.TypeTiny
		mysql.TypeLongBlob, mysql.TypeLongBlob,
		//mysql.TypeShort        mysql.TypeLong
		mysql.TypeLongBlob, mysql.TypeLongBlob,
		//mysql.TypeFloat        mysql.TypeDouble
		mysql.TypeLongBlob, mysql.TypeLongBlob,
		//mysql.TypeNull         mysql.TypeTimestamp
		mysql.TypeLongBlob, mysql.TypeLongBlob,
		//mysql.TypeLonglong     mysql.TypeInt24
		mysql.TypeLongBlob, mysql.TypeLongBlob,
		//mysql.TypeDate         mysql.TypeTime
		mysql.TypeLongBlob, mysql.TypeLongBlob,
		//mysql.TypeDatetime     mysql.TypeYear
		mysql.TypeLongBlob, mysql.TypeLongBlob,
		//mysql.TypeNewDate      mysql.TypeVarchar
		mysql.TypeLongBlob, mysql.TypeLongBlob,
		//mysql.TypeBit          <16>-<244>
		mysql.TypeLongBlob,
		//mysql.TypeJSON
		mysql.TypeLongBlob,
		//mysql.TypeNewDecimal   mysql.TypeEnum
		mysql.TypeLongBlob, mysql.TypeLongBlob,
		//mysql.TypeSet          mysql.TypeTinyBlob
		mysql.TypeLongBlob, mysql.TypeLongBlob,
		//mysql.TypeMediumBlob  mysql.TypeLongBlob
		mysql.TypeLongBlob, mysql.TypeLongBlob,
		//mysql.TypeBlob         mysql.TypeVarString
		mysql.TypeLongBlob, mysql.TypeLongBlob,
		//mysql.TypeString       mysql.TypeGeometry
		mysql.TypeLongBlob, mysql.TypeLongBlob,
	},
	/* mysql.TypeBlob -> */
	{
		//mysql.TypeDecimal      mysql.TypeTiny
		mysql.TypeBlob, mysql.TypeBlob,
		//mysql.TypeShort        mysql.TypeLong
		mysql.TypeBlob, mysql.TypeBlob,
		//mysql.TypeFloat        mysql.TypeDouble
		mysql.TypeBlob, mysql.TypeBlob,
		//mysql.TypeNull         mysql.TypeTimestamp
		mysql.TypeBlob, mysql.TypeBlob,
		//mysql.TypeLonglong     mysql.TypeInt24
		mysql.TypeBlob, mysql.TypeBlob,
		//mysql.TypeDate         mysql.TypeTime
		mysql.TypeBlob, mysql.TypeBlob,
		//mysql.TypeDatetime     mysql.TypeYear
		mysql.TypeBlob, mysql.TypeBlob,
		//mysql.TypeNewDate      mysql.TypeVarchar
		mysql.TypeBlob, mysql.TypeBlob,
		//mysql.TypeBit          <16>-<244>
		mysql.TypeBlob,
		//mysql.TypeJSON
		mysql.TypeLongBlob,
		//mysql.TypeNewDecimal   mysql.TypeEnum
		mysql.TypeBlob, mysql.TypeBlob,
		//mysql.TypeSet          mysql.TypeTinyBlob
		mysql.TypeBlob, mysql.TypeBlob,
		//mysql.TypeMediumBlob  mysql.TypeLongBlob
		mysql.TypeMediumBlob, mysql.TypeLongBlob,
		//mysql.TypeBlob         mysql.TypeVarString
		mysql.TypeBlob, mysql.TypeBlob,
		//mysql.TypeString       mysql.TypeGeometry
		mysql.TypeBlob, mysql.TypeBlob,
	},
	/* mysql.TypeVarString -> */
	{
		//mysql.TypeDecimal      mysql.TypeTiny
		mysql.TypeVarchar, mysql.TypeVarchar,
		//mysql.TypeShort        mysql.TypeLong
		mysql.TypeVarchar, mysql.TypeVarchar,
		//mysql.TypeFloat        mysql.TypeDouble
		mysql.TypeVarchar, mysql.TypeVarchar,
		//mysql.TypeNull         mysql.TypeTimestamp
		mysql.TypeVarchar, mysql.TypeVarchar,
		//mysql.TypeLonglong     mysql.TypeInt24
		mysql.TypeVarchar, mysql.TypeVarchar,
		//mysql.TypeDate         mysql.TypeTime
		mysql.TypeVarchar, mysql.TypeVarchar,
		//mysql.TypeDatetime     mysql.TypeYear
		mysql.TypeVarchar, mysql.TypeVarchar,
		//mysql.TypeNewDate      mysql.TypeVarchar
		mysql.TypeVarchar, mysql.TypeVarchar,
		//mysql.TypeBit          <16>-<244>
		mysql.TypeVarchar,
		//mysql.TypeJSON
		mysql.TypeVarchar,
		//mysql.TypeNewDecimal   mysql.TypeEnum
		mysql.TypeVarchar, mysql.TypeVarchar,
		//mysql.TypeSet          mysql.TypeTinyBlob
		mysql.TypeVarchar, mysql.TypeTinyBlob,
		//mysql.TypeMediumBlob  mysql.TypeLongBlob
		mysql.TypeMediumBlob, mysql.TypeLongBlob,
		//mysql.TypeBlob         mysql.TypeVarString
		mysql.TypeBlob, mysql.TypeVarchar,
		//mysql.TypeString       mysql.TypeGeometry
		mysql.TypeVarchar, mysql.TypeVarchar,
	},
	/* mysql.TypeString -> */
	{
		//mysql.TypeDecimal      mysql.TypeTiny
		mysql.TypeString, mysql.TypeString,
		//mysql.TypeShort        mysql.TypeLong
		mysql.TypeString, mysql.TypeString,
		//mysql.TypeFloat        mysql.TypeDouble
		mysql.TypeString, mysql.TypeString,
		//mysql.TypeNull         mysql.TypeTimestamp
		mysql.TypeString, mysql.TypeString,
		//mysql.TypeLonglong     mysql.TypeInt24
		mysql.TypeString, mysql.TypeString,
		//mysql.TypeDate         mysql.TypeTime
		mysql.TypeString, mysql.TypeString,
		//mysql.TypeDatetime     mysql.TypeYear
		mysql.TypeString, mysql.TypeString,
		//mysql.TypeNewDate      mysql.TypeVarchar
		mysql.TypeString, mysql.TypeVarchar,
		//mysql.TypeBit          <16>-<244>
		mysql.TypeString,
		//mysql.TypeJSON
		mysql.TypeString,
		//mysql.TypeNewDecimal   mysql.TypeEnum
		mysql.TypeString, mysql.TypeString,
		//mysql.TypeSet          mysql.TypeTinyBlob
		mysql.TypeString, mysql.TypeTinyBlob,
		//mysql.TypeMediumBlob  mysql.TypeLongBlob
		mysql.TypeMediumBlob, mysql.TypeLongBlob,
		//mysql.TypeBlob         mysql.TypeVarString
		mysql.TypeBlob, mysql.TypeVarchar,
		//mysql.TypeString       mysql.TypeGeometry
		mysql.TypeString, mysql.TypeString,
	},
	/* mysql.TypeGeometry -> */
	{
		//mysql.TypeDecimal      mysql.TypeTiny
		mysql.TypeVarchar, mysql.TypeVarchar,
		//mysql.TypeShort        mysql.TypeLong
		mysql.TypeVarchar, mysql.TypeVarchar,
		//mysql.TypeFloat        mysql.TypeDouble
		mysql.TypeVarchar, mysql.TypeVarchar,
		//mysql.TypeNull         mysql.TypeTimestamp
		mysql.TypeGeometry, mysql.TypeVarchar,
		//mysql.TypeLonglong     mysql.TypeInt24
		mysql.TypeVarchar, mysql.TypeVarchar,
		//mysql.TypeDate         mysql.TypeTime
		mysql.TypeVarchar, mysql.TypeVarchar,
		//mysql.TypeDatetime     mysql.TypeYear
		mysql.TypeVarchar, mysql.TypeVarchar,
		//mysql.TypeNewDate      mysql.TypeVarchar
		mysql.TypeVarchar, mysql.TypeVarchar,
		//mysql.TypeBit          <16>-<244>
		mysql.TypeVarchar,
		//mysql.TypeJSON
		mysql.TypeVarchar,
		//mysql.TypeNewDecimal   mysql.TypeEnum
		mysql.TypeVarchar, mysql.TypeVarchar,
		//mysql.TypeSet          mysql.TypeTinyBlob
		mysql.TypeVarchar, mysql.TypeTinyBlob,
		//mysql.TypeMediumBlob  mysql.TypeLongBlob
		mysql.TypeMediumBlob, mysql.TypeLongBlob,
		//mysql.TypeBlob         mysql.TypeVarString
		mysql.TypeBlob, mysql.TypeVarchar,
		//mysql.TypeString       mysql.TypeGeometry
		mysql.TypeString, mysql.TypeGeometry,
	},
}

// SetBinChsClnFlag sets charset, collation as 'binary' and adds binaryFlag to FieldType.
func SetBinChsClnFlag(ft *FieldType) {
	ft.Charset = charset.CharsetBin
	ft.Collate = charset.CollationBin
	ft.Flag |= mysql.BinaryFlag
}

// VarStorageLen indicates this column is a variable length column.
const VarStorageLen = ast.VarStorageLen<|MERGE_RESOLUTION|>--- conflicted
+++ resolved
@@ -119,175 +119,6 @@
 	}
 }
 
-<<<<<<< HEAD
-// EvalType gets the type in evaluation.
-func (ft *FieldType) EvalType() EvalType {
-	switch ft.Tp {
-	case mysql.TypeTiny, mysql.TypeShort, mysql.TypeInt24, mysql.TypeLong, mysql.TypeLonglong,
-		mysql.TypeBit, mysql.TypeYear:
-		return ETInt
-	case mysql.TypeFloat, mysql.TypeDouble:
-		return ETReal
-	case mysql.TypeNewDecimal:
-		return ETDecimal
-	case mysql.TypeDate, mysql.TypeDatetime:
-		return ETDatetime
-	case mysql.TypeTimestamp:
-		return ETTimestamp
-	case mysql.TypeDuration:
-		return ETDuration
-	case mysql.TypeJSON:
-		return ETJson
-	}
-	return ETString
-}
-
-// Hybrid checks whether a type is a hybrid type, which can represent different types of value in specific context.
-func (ft *FieldType) Hybrid() bool {
-	return ft.Tp == mysql.TypeEnum || ft.Tp == mysql.TypeBit || ft.Tp == mysql.TypeSet
-}
-
-// Init initializes the FieldType data.
-func (ft *FieldType) Init(tp byte) {
-	ft.Tp = tp
-	ft.Flen = UnspecifiedLength
-	ft.Decimal = UnspecifiedLength
-}
-
-// CompactStr only considers Tp/CharsetBin/Flen/Deimal.
-// This is used for showing column type in infoschema.
-func (ft *FieldType) CompactStr() string {
-	ts := TypeToStr(ft.Tp, ft.Charset)
-	suffix := ""
-
-	defaultFlen, defaultDecimal := mysql.GetDefaultFieldLengthAndDecimal(ft.Tp)
-	isDecimalNotDefault := ft.Decimal != defaultDecimal && ft.Decimal != 0 && ft.Decimal != UnspecifiedLength
-
-	// displayFlen and displayDecimal are flen and decimal values with `-1` substituted with default value.
-	displayFlen, displayDecimal := ft.Flen, ft.Decimal
-	if displayFlen == 0 || displayFlen == UnspecifiedLength {
-		displayFlen = defaultFlen
-	}
-	if displayDecimal == 0 || displayDecimal == UnspecifiedLength {
-		displayDecimal = defaultDecimal
-	}
-
-	switch ft.Tp {
-	case mysql.TypeEnum, mysql.TypeSet:
-		// Format is ENUM ('e1', 'e2') or SET ('e1', 'e2')
-		es := make([]string, 0, len(ft.Elems))
-		for _, e := range ft.Elems {
-			e = format.OutputFormat(e)
-			es = append(es, e)
-		}
-		suffix = fmt.Sprintf("('%s')", strings.Join(es, "','"))
-	case mysql.TypeTimestamp, mysql.TypeDatetime, mysql.TypeDuration:
-		if isDecimalNotDefault {
-			suffix = fmt.Sprintf("(%d)", displayDecimal)
-		}
-	case mysql.TypeDouble, mysql.TypeFloat:
-		// 1. Flen Not Default, Decimal Not Default -> Valid
-		// 2. Flen Not Default, Decimal Default (-1) -> Invalid
-		// 3. Flen Default, Decimal Not Default -> Valid
-		// 4. Flen Default, Decimal Default -> Valid (hide)
-		if isDecimalNotDefault {
-			suffix = fmt.Sprintf("(%d,%d)", displayFlen, displayDecimal)
-		}
-	case mysql.TypeNewDecimal:
-		suffix = fmt.Sprintf("(%d,%d)", displayFlen, displayDecimal)
-	case mysql.TypeBit, mysql.TypeShort, mysql.TypeTiny, mysql.TypeInt24, mysql.TypeLong, mysql.TypeLonglong, mysql.TypeVarchar, mysql.TypeString, mysql.TypeVarString:
-		// Flen is always shown.
-		suffix = fmt.Sprintf("(%d)", displayFlen)
-	}
-	return ts + suffix
-}
-
-// InfoSchemaStr joins the CompactStr with unsigned flag and
-// returns a string.
-func (ft *FieldType) InfoSchemaStr() string {
-	suffix := ""
-	if mysql.HasUnsignedFlag(ft.Flag) {
-		suffix = " unsigned"
-	}
-	return ft.CompactStr() + suffix
-}
-
-// String joins the information of FieldType and returns a string.
-// Note: when flen or decimal is unspecified, this function will use the default value instead of -1.
-func (ft *FieldType) String() string {
-	strs := []string{ft.CompactStr()}
-	if mysql.HasUnsignedFlag(ft.Flag) {
-		strs = append(strs, "UNSIGNED")
-	}
-	if mysql.HasZerofillFlag(ft.Flag) {
-		strs = append(strs, "ZEROFILL")
-	}
-	if mysql.HasBinaryFlag(ft.Flag) && ft.Tp != mysql.TypeString {
-		strs = append(strs, "BINARY")
-	}
-
-	if IsTypeChar(ft.Tp) || IsTypeBlob(ft.Tp) {
-		if ft.Charset != "" && ft.Charset != charset.CharsetBin {
-			strs = append(strs, fmt.Sprintf("CHARACTER SET %s", ft.Charset))
-		}
-		if ft.Collate != "" && ft.Collate != charset.CharsetBin {
-			strs = append(strs, fmt.Sprintf("COLLATE %s", ft.Collate))
-		}
-	}
-
-	return strings.Join(strs, " ")
-}
-
-// FormatAsCastType is used for write AST back to string.
-func (ft *FieldType) FormatAsCastType(w io.Writer) {
-	switch ft.Tp {
-	case mysql.TypeVarString:
-		if ft.Charset == charset.CharsetBin && ft.Collate == charset.CollationBin {
-			fmt.Fprint(w, "BINARY")
-		} else {
-			fmt.Fprint(w, "CHAR")
-		}
-		if ft.Flen != UnspecifiedLength {
-			fmt.Fprintf(w, "(%d)", ft.Flen)
-		}
-		if ft.Flag&mysql.BinaryFlag != 0 {
-			fmt.Fprint(w, " BINARY")
-		}
-		if ft.Charset != charset.CharsetBin && ft.Charset != mysql.DefaultCharset {
-			fmt.Fprintf(w, " %s", ft.Charset)
-		}
-	case mysql.TypeDate:
-		fmt.Fprint(w, "DATE")
-	case mysql.TypeDatetime:
-		fmt.Fprint(w, "DATETIME")
-		if ft.Decimal > 0 {
-			fmt.Fprintf(w, "(%d)", ft.Decimal)
-		}
-	case mysql.TypeNewDecimal:
-		fmt.Fprint(w, "DECIMAL")
-		if ft.Flen > 0 && ft.Decimal > 0 {
-			fmt.Fprintf(w, "(%d, %d)", ft.Flen, ft.Decimal)
-		} else if ft.Flen > 0 {
-			fmt.Fprintf(w, "(%d)", ft.Flen)
-		}
-	case mysql.TypeDuration:
-		fmt.Fprint(w, "TIME")
-		if ft.Decimal > 0 {
-			fmt.Fprintf(w, "(%d)", ft.Decimal)
-		}
-	case mysql.TypeLonglong:
-		if ft.Flag&mysql.UnsignedFlag != 0 {
-			fmt.Fprint(w, "UNSIGNED")
-		} else {
-			fmt.Fprint(w, "SIGNED")
-		}
-	case mysql.TypeJSON:
-		fmt.Fprint(w, "JSON")
-	}
-}
-
-=======
->>>>>>> d65ce865
 // DefaultParamTypeForValue returns the default FieldType for the parameterized value.
 func DefaultParamTypeForValue(value interface{}, tp *FieldType) {
 	switch value.(type) {
