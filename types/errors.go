// Copyright 2016 PingCAP, Inc.
//
// Licensed under the Apache License, Version 2.0 (the "License");
// you may not use this file except in compliance with the License.
// You may obtain a copy of the License at
//
//     http://www.apache.org/licenses/LICENSE-2.0
//
// Unless required by applicable law or agreed to in writing, software
// distributed under the License is distributed on an "AS IS" BASIS,
// See the License for the specific language governing permissions and
// limitations under the License.

package types

import (
	"github.com/pingcap/tidb/mysql"
	"github.com/pingcap/tidb/terror"
)

var (
	// ErrDataTooLong is returned when converts a string value that is longer than field type length.
	ErrDataTooLong = terror.ClassTypes.New(codeDataTooLong, "Data Too Long")
	// ErrIllegalValueForType is returned when value of type is illegal.
	ErrIllegalValueForType = terror.ClassTypes.New(codeIllegalValueForType, mysql.MySQLErrName[mysql.ErrIllegalValueForType])
	// ErrTruncated is returned when data has been truncated during conversion.
	ErrTruncated = terror.ClassTypes.New(codeTruncated, "Data Truncated")
	// ErrTruncatedWrongVal is returned when data has been truncated during conversion.
	ErrTruncatedWrongVal = terror.ClassTypes.New(codeTruncatedWrongValue, msgTruncatedWrongVal)
	// ErrOverflow is returned when data is out of range for a field type.
	ErrOverflow = terror.ClassTypes.New(codeOverflow, msgOverflow)
	// ErrDivByZero is return when do division by 0.
	ErrDivByZero = terror.ClassTypes.New(codeDivByZero, "Division by 0")
	// ErrTooBigDisplayWidth is return when display width out of range for column.
	ErrTooBigDisplayWidth = terror.ClassTypes.New(codeTooBigDisplayWidth, "Too Big Display width")
	// ErrTooBigFieldLength is return when column length too big for column.
	ErrTooBigFieldLength = terror.ClassTypes.New(codeTooBigFieldLength, "Too Big Field length")
	// ErrTooBigSet is returned when too many strings for column.
	ErrTooBigSet = terror.ClassTypes.New(codeTooBigSet, "Too Big Set")
	// ErrTooBigScale is returned when type DECIMAL/NUMERIC scale is bigger than mysql.MaxDecimalScale.
	ErrTooBigScale = terror.ClassTypes.New(codeTooBigScale, mysql.MySQLErrName[mysql.ErrTooBigScale])
	// ErrTooBigPrecision is returned when type DECIMAL/NUMERIC precision is bigger than mysql.MaxDecimalWidth
	ErrTooBigPrecision = terror.ClassTypes.New(codeTooBigPrecision, mysql.MySQLErrName[mysql.ErrTooBigPrecision])
	// ErrWrongFieldSpec is return when incorrect column specifier for column.
	ErrWrongFieldSpec = terror.ClassTypes.New(codeWrongFieldSpec, "Wrong Field Spec")
	// ErrBadNumber is return when parsing an invalid binary decimal number.
	ErrBadNumber = terror.ClassTypes.New(codeBadNumber, "Bad Number")
	// ErrCastAsSignedOverflow is returned when positive out-of-range integer, and convert to it's negative complement.
	ErrCastAsSignedOverflow = terror.ClassTypes.New(codeUnknown, msgCastAsSignedOverflow)
	// ErrCastNegIntAsUnsigned is returned when a negative integer be casted to an unsigned int.
	ErrCastNegIntAsUnsigned = terror.ClassTypes.New(codeUnknown, msgCastNegIntAsUnsigned)
	// ErrInvalidDefault is returned when meet a invalid default value.
	ErrInvalidDefault = terror.ClassTypes.New(codeInvalidDefault, "Invalid default value for '%s'")
	// ErrMBiggerThanD is returned when precision less than the scale.
	ErrMBiggerThanD = terror.ClassTypes.New(codeMBiggerThanD, mysql.MySQLErrName[mysql.ErrMBiggerThanD])
	// ErrWarnDataOutOfRange is returned when the value in a numeric column that is outside the permissible range of the column data type.
	// See https://dev.mysql.com/doc/refman/5.5/en/out-of-range-and-overflow.html for details
	ErrWarnDataOutOfRange = terror.ClassTypes.New(codeDataOutOfRange, mysql.MySQLErrName[mysql.ErrWarnDataOutOfRange])
)

const (
	codeBadNumber terror.ErrCode = 1

	codeDataTooLong         = terror.ErrCode(mysql.ErrDataTooLong)
	codeIllegalValueForType = terror.ErrCode(mysql.ErrIllegalValueForType)
	codeTruncated           = terror.ErrCode(mysql.WarnDataTruncated)
	codeOverflow            = terror.ErrCode(mysql.ErrDataOutOfRange)
	codeDivByZero           = terror.ErrCode(mysql.ErrDivisionByZero)
	codeTooBigDisplayWidth  = terror.ErrCode(mysql.ErrTooBigDisplaywidth)
	codeTooBigFieldLength   = terror.ErrCode(mysql.ErrTooBigFieldlength)
	codeTooBigSet           = terror.ErrCode(mysql.ErrTooBigSet)
	codeTooBigScale         = terror.ErrCode(mysql.ErrTooBigScale)
	codeTooBigPrecision     = terror.ErrCode(mysql.ErrTooBigPrecision)
	codeWrongFieldSpec      = terror.ErrCode(mysql.ErrWrongFieldSpec)
	codeTruncatedWrongValue = terror.ErrCode(mysql.ErrTruncatedWrongValue)
	codeUnknown             = terror.ErrCode(mysql.ErrUnknown)
	codeInvalidDefault      = terror.ErrCode(mysql.ErrInvalidDefault)
	codeMBiggerThanD        = terror.ErrCode(mysql.ErrMBiggerThanD)
<<<<<<< HEAD

	codeDataOutOfRange = terror.ErrCode(mysql.ErrWarnDataOutOfRange)
=======
	codeDataOutOfRange      = terror.ErrCode(mysql.ErrWarnDataOutOfRange)
>>>>>>> 5da823cd
)

var (
	msgOverflow             = mysql.MySQLErrName[mysql.ErrDataOutOfRange]
	msgTruncatedWrongVal    = mysql.MySQLErrName[mysql.ErrTruncatedWrongValue]
	msgCastAsSignedOverflow = "Cast to signed converted positive out-of-range integer to it's negative complement"
	msgCastNegIntAsUnsigned = "Cast to unsigned converted negative integer to it's positive complement"
)

func init() {
	typesMySQLErrCodes := map[terror.ErrCode]uint16{
		codeDataTooLong:         mysql.ErrDataTooLong,
		codeIllegalValueForType: mysql.ErrIllegalValueForType,
		codeTruncated:           mysql.WarnDataTruncated,
		codeOverflow:            mysql.ErrDataOutOfRange,
		codeDivByZero:           mysql.ErrDivisionByZero,
		codeTooBigDisplayWidth:  mysql.ErrTooBigDisplaywidth,
		codeTooBigFieldLength:   mysql.ErrTooBigFieldlength,
		codeTooBigSet:           mysql.ErrTooBigSet,
		codeTooBigScale:         mysql.ErrTooBigScale,
		codeTooBigPrecision:     mysql.ErrTooBigPrecision,
		codeWrongFieldSpec:      mysql.ErrWrongFieldSpec,
		codeTruncatedWrongValue: mysql.ErrTruncatedWrongValue,
		codeUnknown:             mysql.ErrUnknown,
		codeInvalidDefault:      mysql.ErrInvalidDefault,
		codeMBiggerThanD:        mysql.ErrMBiggerThanD,
		codeDataOutOfRange:      mysql.ErrWarnDataOutOfRange,
	}
	terror.ErrClassToMySQLCodes[terror.ClassTypes] = typesMySQLErrCodes
}<|MERGE_RESOLUTION|>--- conflicted
+++ resolved
@@ -76,12 +76,7 @@
 	codeUnknown             = terror.ErrCode(mysql.ErrUnknown)
 	codeInvalidDefault      = terror.ErrCode(mysql.ErrInvalidDefault)
 	codeMBiggerThanD        = terror.ErrCode(mysql.ErrMBiggerThanD)
-<<<<<<< HEAD
-
-	codeDataOutOfRange = terror.ErrCode(mysql.ErrWarnDataOutOfRange)
-=======
 	codeDataOutOfRange      = terror.ErrCode(mysql.ErrWarnDataOutOfRange)
->>>>>>> 5da823cd
 )
 
 var (
