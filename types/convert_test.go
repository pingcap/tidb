--- conflicted
+++ resolved
@@ -987,13 +987,8 @@
 		j, err := json.ParseBinaryFromString(tt.In)
 		c.Assert(err, IsNil)
 		casted, err := ConvertJSONToDecimal(new(stmtctx.StatementContext), j)
-<<<<<<< HEAD
-		c.Assert(err, IsNil, Commentf("input: %v", tt.In))
-		c.Assert(casted.Compare(tt.Out), Equals, 0, Commentf("%#v != %#v", casted, tt.Out))
-=======
 		c.Assert(err, IsNil, Commentf("input: %v, casted: %v, out: %v, json: %#v", tt.In, casted, tt.Out, j))
 		c.Assert(casted.Compare(tt.Out), Equals, 0, Commentf("input: %v, casted: %v, out: %v, json: %#v", tt.In, casted, tt.Out, j))
->>>>>>> c7b43f3c
 	}
 }
 
