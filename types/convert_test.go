// Copyright 2015 PingCAP, Inc.
//
// Licensed under the Apache License, Version 2.0 (the "License");
// you may not use this file except in compliance with the License.
// You may obtain a copy of the License at
//
//     http://www.apache.org/licenses/LICENSE-2.0
//
// Unless required by applicable law or agreed to in writing, software
// distributed under the License is distributed on an "AS IS" BASIS,
// See the License for the specific language governing permissions and
// limitations under the License.

package types

import (
	"fmt"
	"math"
	"strconv"
	"time"

	. "github.com/pingcap/check"
	"github.com/pingcap/errors"
	"github.com/pingcap/parser/charset"
	"github.com/pingcap/parser/mysql"
	"github.com/pingcap/parser/terror"
	"github.com/pingcap/tidb/sessionctx/stmtctx"
	"github.com/pingcap/tidb/types/json"
	"github.com/pingcap/tidb/util/testleak"
)

var _ = Suite(&testTypeConvertSuite{})

type testTypeConvertSuite struct {
}

type invalidMockType struct {
}

// Convert converts the val with type tp.
func Convert(val interface{}, target *FieldType) (v interface{}, err error) {
	d := NewDatum(val)
	sc := new(stmtctx.StatementContext)
	sc.TimeZone = time.UTC
	ret, err := d.ConvertTo(sc, target)
	if err != nil {
		return ret.GetValue(), errors.Trace(err)
	}
	return ret.GetValue(), nil
}

func (s *testTypeConvertSuite) TestConvertType(c *C) {
	defer testleak.AfterTest(c)()
	ft := NewFieldType(mysql.TypeBlob)
	ft.Flen = 4
	ft.Charset = "utf8"
	v, err := Convert("123456", ft)
	c.Assert(ErrDataTooLong.Equal(err), IsTrue)
	c.Assert(v, Equals, "1234")
	ft = NewFieldType(mysql.TypeString)
	ft.Flen = 4
	ft.Charset = charset.CharsetBin
	v, err = Convert("12345", ft)
	c.Assert(ErrDataTooLong.Equal(err), IsTrue)
	c.Assert(v, DeepEquals, []byte("1234"))

	ft = NewFieldType(mysql.TypeFloat)
	ft.Flen = 5
	ft.Decimal = 2
	v, err = Convert(111.114, ft)
	c.Assert(err, IsNil)
	c.Assert(v, Equals, float32(111.11))

	ft = NewFieldType(mysql.TypeFloat)
	ft.Flen = 5
	ft.Decimal = 2
	v, err = Convert(999.999, ft)
	c.Assert(err, NotNil)
	c.Assert(v, Equals, float32(999.99))

	ft = NewFieldType(mysql.TypeFloat)
	ft.Flen = 5
	ft.Decimal = 2
	v, err = Convert(-999.999, ft)
	c.Assert(err, NotNil)
	c.Assert(v, Equals, float32(-999.99))

	ft = NewFieldType(mysql.TypeFloat)
	ft.Flen = 5
	ft.Decimal = 2
	v, err = Convert(1111.11, ft)
	c.Assert(err, NotNil)
	c.Assert(v, Equals, float32(999.99))

	ft = NewFieldType(mysql.TypeFloat)
	ft.Flen = 5
	ft.Decimal = 2
	v, err = Convert(999.916, ft)
	c.Assert(err, IsNil)
	c.Assert(v, Equals, float32(999.92))

	ft = NewFieldType(mysql.TypeFloat)
	ft.Flen = 5
	ft.Decimal = 2
	v, err = Convert(999.914, ft)
	c.Assert(err, IsNil)
	c.Assert(v, Equals, float32(999.91))

	ft = NewFieldType(mysql.TypeFloat)
	ft.Flen = 5
	ft.Decimal = 2
	v, err = Convert(999.9155, ft)
	c.Assert(err, IsNil)
	c.Assert(v, Equals, float32(999.92))

	// For TypeBlob
	ft = NewFieldType(mysql.TypeBlob)
	_, err = Convert(&invalidMockType{}, ft)
	c.Assert(err, NotNil)

	// Nil
	ft = NewFieldType(mysql.TypeBlob)
	v, err = Convert(nil, ft)
	c.Assert(err, IsNil)
	c.Assert(v, IsNil)

	// TypeDouble
	ft = NewFieldType(mysql.TypeDouble)
	ft.Flen = 5
	ft.Decimal = 2
	v, err = Convert(999.9155, ft)
	c.Assert(err, IsNil)
	c.Assert(v, Equals, float64(999.92))

	// For TypeString
	ft = NewFieldType(mysql.TypeString)
	ft.Flen = 3
	v, err = Convert("12345", ft)
	c.Assert(ErrDataTooLong.Equal(err), IsTrue)
	c.Assert(v, Equals, "123")
	ft = NewFieldType(mysql.TypeString)
	ft.Flen = 3
	ft.Charset = charset.CharsetBin
	v, err = Convert("12345", ft)
	c.Assert(ErrDataTooLong.Equal(err), IsTrue)
	c.Assert(v, DeepEquals, []byte("123"))

	// For TypeDuration
	ft = NewFieldType(mysql.TypeDuration)
	ft.Decimal = 3
	v, err = Convert("10:11:12.123456", ft)
	c.Assert(err, IsNil)
	c.Assert(v.(Duration).String(), Equals, "10:11:12.123")
	ft.Decimal = 1
	vv, err := Convert(v, ft)
	c.Assert(err, IsNil)
	c.Assert(vv.(Duration).String(), Equals, "10:11:12.1")

	vd, err := ParseTime(nil, "2010-10-10 10:11:11.12345", mysql.TypeDatetime, 2)
	c.Assert(vd.String(), Equals, "2010-10-10 10:11:11.12")
	c.Assert(err, IsNil)
	v, err = Convert(vd, ft)
	c.Assert(err, IsNil)
	c.Assert(v.(Duration).String(), Equals, "10:11:11.1")

	vt, err := ParseTime(&stmtctx.StatementContext{TimeZone: time.UTC}, "2010-10-10 10:11:11.12345", mysql.TypeTimestamp, 2)
	c.Assert(vt.String(), Equals, "2010-10-10 10:11:11.12")
	c.Assert(err, IsNil)
	v, err = Convert(vt, ft)
	c.Assert(err, IsNil)
	c.Assert(v.(Duration).String(), Equals, "10:11:11.1")

	// For mysql.TypeTimestamp, mysql.TypeDatetime, mysql.TypeDate
	ft = NewFieldType(mysql.TypeTimestamp)
	ft.Decimal = 3
	v, err = Convert("2010-10-10 10:11:11.12345", ft)
	c.Assert(err, IsNil)
	c.Assert(v.(Time).String(), Equals, "2010-10-10 10:11:11.123")
	ft.Decimal = 1
	vv, err = Convert(v, ft)
	c.Assert(err, IsNil)
	c.Assert(vv.(Time).String(), Equals, "2010-10-10 10:11:11.1")

	// For TypeLonglong
	ft = NewFieldType(mysql.TypeLonglong)
	v, err = Convert("100", ft)
	c.Assert(err, IsNil)
	c.Assert(v, Equals, int64(100))
	// issue 4287.
	v, err = Convert(math.Pow(2, 63)-1, ft)
	c.Assert(err, IsNil)
	c.Assert(v, Equals, int64(math.MaxInt64))
	ft = NewFieldType(mysql.TypeLonglong)
	ft.Flag |= mysql.UnsignedFlag
	v, err = Convert("100", ft)
	c.Assert(err, IsNil)
	c.Assert(v, Equals, uint64(100))
	// issue 3470
	ft = NewFieldType(mysql.TypeLonglong)
	v, err = Convert(Duration{Duration: time.Duration(12*time.Hour + 59*time.Minute + 59*time.Second + 555*time.Millisecond), Fsp: 3}, ft)
	c.Assert(err, IsNil)
	c.Assert(v, Equals, int64(130000))
	v, err = Convert(Time{
		Time: FromDate(2017, 1, 1, 12, 59, 59, 555000),
		Type: mysql.TypeDatetime,
		Fsp:  MaxFsp}, ft)
	c.Assert(err, IsNil)
	c.Assert(v, Equals, int64(20170101130000))

	// For TypeBit
	ft = NewFieldType(mysql.TypeBit)
	ft.Flen = 24 // 3 bytes.
	v, err = Convert("100", ft)
	c.Assert(err, IsNil)
	c.Assert(v, DeepEquals, NewBinaryLiteralFromUint(3223600, 3))

	v, err = Convert(NewBinaryLiteralFromUint(100, -1), ft)
	c.Assert(err, IsNil)
	c.Assert(v, DeepEquals, NewBinaryLiteralFromUint(100, 3))

	ft.Flen = 1
	v, err = Convert(1, ft)
	c.Assert(err, IsNil)
	c.Assert(v, DeepEquals, NewBinaryLiteralFromUint(1, 1))

	_, err = Convert(2, ft)
	c.Assert(err, NotNil)

	ft.Flen = 0
	_, err = Convert(2, ft)
	c.Assert(err, NotNil)

	// For TypeNewDecimal
	ft = NewFieldType(mysql.TypeNewDecimal)
	ft.Flen = 8
	ft.Decimal = 4
	v, err = Convert(3.1416, ft)
	c.Assert(err, IsNil, Commentf(errors.ErrorStack(err)))
	c.Assert(v.(*MyDecimal).String(), Equals, "3.1416")
	v, err = Convert("3.1415926", ft)
	c.Assert(terror.ErrorEqual(err, ErrTruncated), IsTrue, Commentf("err %v", err))
	c.Assert(v.(*MyDecimal).String(), Equals, "3.1416")
	v, err = Convert("99999", ft)
	c.Assert(terror.ErrorEqual(err, ErrOverflow), IsTrue, Commentf("err %v", err))
	c.Assert(v.(*MyDecimal).String(), Equals, "9999.9999")
	v, err = Convert("-10000", ft)
	c.Assert(terror.ErrorEqual(err, ErrOverflow), IsTrue, Commentf("err %v", err))
	c.Assert(v.(*MyDecimal).String(), Equals, "-9999.9999")

	// Test Datum.ToDecimal with bad number.
	d := NewDatum("hello")
	sc := new(stmtctx.StatementContext)
	_, err = d.ToDecimal(sc)
	c.Assert(terror.ErrorEqual(err, ErrBadNumber), IsTrue, Commentf("err %v", err))

	sc.IgnoreTruncate = true
	v, err = d.ToDecimal(sc)
	c.Assert(err, IsNil)
	c.Assert(v.(*MyDecimal).String(), Equals, "0")

	// For TypeYear
	ft = NewFieldType(mysql.TypeYear)
	v, err = Convert("2015", ft)
	c.Assert(err, IsNil)
	c.Assert(v, Equals, int64(2015))
	v, err = Convert(2015, ft)
	c.Assert(err, IsNil)
	c.Assert(v, Equals, int64(2015))
	_, err = Convert(1800, ft)
	c.Assert(err, NotNil)
	dt, err := ParseDate(nil, "2015-11-11")
	c.Assert(err, IsNil)
	v, err = Convert(dt, ft)
	c.Assert(err, IsNil)
	c.Assert(v, Equals, int64(2015))
	v, err = Convert(ZeroDuration, ft)
	c.Assert(err, IsNil)
	c.Assert(v, Equals, int64(time.Now().Year()))

	// For enum
	ft = NewFieldType(mysql.TypeEnum)
	ft.Elems = []string{"a", "b", "c"}
	v, err = Convert("a", ft)
	c.Assert(err, IsNil)
	c.Assert(v, DeepEquals, Enum{Name: "a", Value: 1})
	v, err = Convert(2, ft)
	c.Log(errors.ErrorStack(err))
	c.Assert(err, IsNil)
	c.Assert(v, DeepEquals, Enum{Name: "b", Value: 2})
	_, err = Convert("d", ft)
	c.Assert(err, NotNil)
	v, err = Convert(4, ft)
	c.Assert(terror.ErrorEqual(err, ErrTruncated), IsTrue, Commentf("err %v", err))
	c.Assert(v, DeepEquals, Enum{})

	ft = NewFieldType(mysql.TypeSet)
	ft.Elems = []string{"a", "b", "c"}
	v, err = Convert("a", ft)
	c.Assert(err, IsNil)
	c.Assert(v, DeepEquals, Set{Name: "a", Value: 1})
	v, err = Convert(2, ft)
	c.Assert(err, IsNil)
	c.Assert(v, DeepEquals, Set{Name: "b", Value: 2})
	v, err = Convert(3, ft)
	c.Assert(err, IsNil)
	c.Assert(v, DeepEquals, Set{Name: "a,b", Value: 3})
	_, err = Convert("d", ft)
	c.Assert(err, NotNil)
	_, err = Convert(9, ft)
	c.Assert(err, NotNil)
}

func testToString(c *C, val interface{}, expect string) {
	b, err := ToString(val)
	c.Assert(err, IsNil)
	c.Assert(b, Equals, expect)
}

func (s *testTypeConvertSuite) TestConvertToString(c *C) {
	defer testleak.AfterTest(c)()
	testToString(c, "0", "0")
	testToString(c, true, "1")
	testToString(c, "false", "false")
	testToString(c, int(0), "0")
	testToString(c, int64(0), "0")
	testToString(c, uint64(0), "0")
	testToString(c, float32(1.6), "1.6")
	testToString(c, float64(-0.6), "-0.6")
	testToString(c, []byte{1}, "\x01")
	testToString(c, NewBinaryLiteralFromUint(0x4D7953514C, -1), "MySQL")
	testToString(c, NewBinaryLiteralFromUint(0x41, -1), "A")
	testToString(c, Enum{Name: "a", Value: 1}, "a")
	testToString(c, Set{Name: "a", Value: 1}, "a")

	t, err := ParseTime(&stmtctx.StatementContext{TimeZone: time.UTC},
		"2011-11-10 11:11:11.999999", mysql.TypeTimestamp, 6)
	c.Assert(err, IsNil)
	testToString(c, t, "2011-11-10 11:11:11.999999")

	td, err := ParseDuration(nil, "11:11:11.999999", 6)
	c.Assert(err, IsNil)
	testToString(c, td, "11:11:11.999999")

	ft := NewFieldType(mysql.TypeNewDecimal)
	ft.Flen = 10
	ft.Decimal = 5
	v, err := Convert(3.1415926, ft)
	c.Assert(terror.ErrorEqual(err, ErrTruncated), IsTrue, Commentf("err %v", err))
	testToString(c, v, "3.14159")

	_, err = ToString(&invalidMockType{})
	c.Assert(err, NotNil)

	// test truncate
	tests := []struct {
		flen    int
		charset string
		input   string
		output  string
	}{
		{5, "utf8", "你好，世界", "你好，世界"},
		{5, "utf8mb4", "你好，世界", "你好，世界"},
		{4, "utf8", "你好，世界", "你好，世"},
		{4, "utf8mb4", "你好，世界", "你好，世"},
		{15, "binary", "你好，世界", "你好，世界"},
		{12, "binary", "你好，世界", "你好，世"},
		{0, "binary", "你好，世界", ""},
	}
	for _, tt := range tests {
		ft = NewFieldType(mysql.TypeVarchar)
		ft.Flen = tt.flen
		ft.Charset = tt.charset
		inputDatum := NewStringDatum(tt.input)
		sc := new(stmtctx.StatementContext)
		outputDatum, err := inputDatum.ConvertTo(sc, ft)
		if tt.input != tt.output {
			c.Assert(ErrDataTooLong.Equal(err), IsTrue)
		} else {
			c.Assert(err, IsNil)
		}
		c.Assert(outputDatum.GetString(), Equals, tt.output)
	}
}

func testStrToInt(c *C, str string, expect int64, truncateAsErr bool, expectErr error) {
	sc := new(stmtctx.StatementContext)
	sc.IgnoreTruncate = !truncateAsErr
	val, err := StrToInt(sc, str)
	if expectErr != nil {
		c.Assert(terror.ErrorEqual(err, expectErr), IsTrue, Commentf("err %v", err))
	} else {
		c.Assert(err, IsNil)
		c.Assert(val, Equals, expect)
	}
}

func testStrToUint(c *C, str string, expect uint64, truncateAsErr bool, expectErr error) {
	sc := new(stmtctx.StatementContext)
	sc.IgnoreTruncate = !truncateAsErr
	val, err := StrToUint(sc, str)
	if expectErr != nil {
		c.Assert(terror.ErrorEqual(err, expectErr), IsTrue, Commentf("err %v", err))
	} else {
		c.Assert(err, IsNil)
		c.Assert(val, Equals, expect)
	}
}

func testStrToFloat(c *C, str string, expect float64, truncateAsErr bool, expectErr error) {
	sc := new(stmtctx.StatementContext)
	sc.IgnoreTruncate = !truncateAsErr
	val, err := StrToFloat(sc, str)
	if expectErr != nil {
		c.Assert(terror.ErrorEqual(err, expectErr), IsTrue, Commentf("err %v", err))
	} else {
		c.Assert(err, IsNil)
		c.Assert(val, Equals, expect)
	}
}

func (s *testTypeConvertSuite) TestStrToNum(c *C) {
	defer testleak.AfterTest(c)()
	testStrToInt(c, "0", 0, true, nil)
	testStrToInt(c, "-1", -1, true, nil)
	testStrToInt(c, "100", 100, true, nil)
	testStrToInt(c, "65.0", 65, false, nil)
	testStrToInt(c, "65.0", 65, true, nil)
	testStrToInt(c, "", 0, false, nil)
	testStrToInt(c, "", 0, true, ErrTruncated)
	testStrToInt(c, "xx", 0, true, ErrTruncated)
	testStrToInt(c, "xx", 0, false, nil)
	testStrToInt(c, "11xx", 11, true, ErrTruncated)
	testStrToInt(c, "11xx", 11, false, nil)
	testStrToInt(c, "xx11", 0, false, nil)

	testStrToUint(c, "0", 0, true, nil)
	testStrToUint(c, "", 0, false, nil)
	testStrToUint(c, "", 0, false, nil)
	testStrToUint(c, "-1", 0xffffffffffffffff, false, ErrOverflow)
	testStrToUint(c, "100", 100, true, nil)
	testStrToUint(c, "+100", 100, true, nil)
	testStrToUint(c, "65.0", 65, true, nil)
	testStrToUint(c, "xx", 0, true, ErrTruncated)
	testStrToUint(c, "11xx", 11, true, ErrTruncated)
	testStrToUint(c, "xx11", 0, true, ErrTruncated)

	// TODO: makes StrToFloat return truncated value instead of zero to make it pass.
	testStrToFloat(c, "", 0, true, ErrTruncated)
	testStrToFloat(c, "-1", -1.0, true, nil)
	testStrToFloat(c, "1.11", 1.11, true, nil)
	testStrToFloat(c, "1.11.00", 1.11, false, nil)
	testStrToFloat(c, "1.11.00", 1.11, true, ErrTruncated)
	testStrToFloat(c, "xx", 0.0, false, nil)
	testStrToFloat(c, "0x00", 0.0, false, nil)
	testStrToFloat(c, "11.xx", 11.0, false, nil)
	testStrToFloat(c, "11.xx", 11.0, true, ErrTruncated)
	testStrToFloat(c, "xx.11", 0.0, false, nil)

	// for issue #5111
	testStrToFloat(c, "1e649", math.MaxFloat64, true, ErrTruncatedWrongVal)
	testStrToFloat(c, "1e649", math.MaxFloat64, false, nil)
	testStrToFloat(c, "-1e649", -math.MaxFloat64, true, ErrTruncatedWrongVal)
	testStrToFloat(c, "-1e649", -math.MaxFloat64, false, nil)

	// for issue #10806, #11179
	testSelectUpdateDeleteEmptyStringError(c)
}

func testSelectUpdateDeleteEmptyStringError(c *C) {
	testCases := []struct {
		inSelect bool
		inUpdate bool
		inDelete bool
	}{
		{true, false, false},
		{false, true, false},
		{false, false, true},
	}
	sc := new(stmtctx.StatementContext)
	for _, tc := range testCases {
		sc.InSelectStmt = tc.inSelect
		sc.InUpdateStmt = tc.inUpdate
		sc.InDeleteStmt = tc.inDelete

		str := ""
		expect := 0

		val, err := StrToInt(sc, str)
		c.Assert(err, IsNil)
		c.Assert(val, Equals, int64(expect))

		val1, err := StrToUint(sc, str)
		c.Assert(err, IsNil)
		c.Assert(val1, Equals, uint64(expect))

		val2, err := StrToFloat(sc, str)
		c.Assert(err, IsNil)
		c.Assert(val2, Equals, float64(expect))
	}
}

func (s *testTypeConvertSuite) TestFieldTypeToStr(c *C) {
	defer testleak.AfterTest(c)()
	v := TypeToStr(mysql.TypeUnspecified, "not binary")
	c.Assert(v, Equals, TypeStr(mysql.TypeUnspecified))
	v = TypeToStr(mysql.TypeBlob, charset.CharsetBin)
	c.Assert(v, Equals, "blob")
	v = TypeToStr(mysql.TypeString, charset.CharsetBin)
	c.Assert(v, Equals, "binary")
}

func accept(c *C, tp byte, value interface{}, unsigned bool, expected string) {
	ft := NewFieldType(tp)
	if unsigned {
		ft.Flag |= mysql.UnsignedFlag
	}
	d := NewDatum(value)
	sc := new(stmtctx.StatementContext)
	sc.TimeZone = time.UTC
	sc.IgnoreTruncate = true
	casted, err := d.ConvertTo(sc, ft)
	c.Assert(err, IsNil, Commentf("%v", ft))
	if casted.IsNull() {
		c.Assert(expected, Equals, "<nil>")
	} else {
		str, err := casted.ToString()
		c.Assert(err, IsNil)
		c.Assert(str, Equals, expected)
	}
}

func unsignedAccept(c *C, tp byte, value interface{}, expected string) {
	accept(c, tp, value, true, expected)
}

func signedAccept(c *C, tp byte, value interface{}, expected string) {
	accept(c, tp, value, false, expected)
}

func deny(c *C, tp byte, value interface{}, unsigned bool, expected string) {
	ft := NewFieldType(tp)
	if unsigned {
		ft.Flag |= mysql.UnsignedFlag
	}
	d := NewDatum(value)
	sc := new(stmtctx.StatementContext)
	casted, err := d.ConvertTo(sc, ft)
	c.Assert(err, NotNil)
	if casted.IsNull() {
		c.Assert(expected, Equals, "<nil>")
	} else {
		str, err := casted.ToString()
		c.Assert(err, IsNil)
		c.Assert(str, Equals, expected)
	}
}

func unsignedDeny(c *C, tp byte, value interface{}, expected string) {
	deny(c, tp, value, true, expected)
}

func signedDeny(c *C, tp byte, value interface{}, expected string) {
	deny(c, tp, value, false, expected)
}

func strvalue(v interface{}) string {
	return fmt.Sprintf("%v", v)
}

func (s *testTypeConvertSuite) TestConvert(c *C) {
	defer testleak.AfterTest(c)()
	// integer ranges
	signedDeny(c, mysql.TypeTiny, -129, "-128")
	signedAccept(c, mysql.TypeTiny, -128, "-128")
	signedAccept(c, mysql.TypeTiny, 127, "127")
	signedDeny(c, mysql.TypeTiny, 128, "127")
	unsignedDeny(c, mysql.TypeTiny, -1, "255")
	unsignedAccept(c, mysql.TypeTiny, 0, "0")
	unsignedAccept(c, mysql.TypeTiny, 255, "255")
	unsignedDeny(c, mysql.TypeTiny, 256, "255")

	signedDeny(c, mysql.TypeShort, int64(math.MinInt16)-1, strvalue(int64(math.MinInt16)))
	signedAccept(c, mysql.TypeShort, int64(math.MinInt16), strvalue(int64(math.MinInt16)))
	signedAccept(c, mysql.TypeShort, int64(math.MaxInt16), strvalue(int64(math.MaxInt16)))
	signedDeny(c, mysql.TypeShort, int64(math.MaxInt16)+1, strvalue(int64(math.MaxInt16)))
	unsignedDeny(c, mysql.TypeShort, -1, "65535")
	unsignedAccept(c, mysql.TypeShort, 0, "0")
	unsignedAccept(c, mysql.TypeShort, uint64(math.MaxUint16), strvalue(uint64(math.MaxUint16)))
	unsignedDeny(c, mysql.TypeShort, uint64(math.MaxUint16)+1, strvalue(uint64(math.MaxUint16)))

	signedDeny(c, mysql.TypeInt24, -1<<23-1, strvalue(-1<<23))
	signedAccept(c, mysql.TypeInt24, -1<<23, strvalue(-1<<23))
	signedAccept(c, mysql.TypeInt24, 1<<23-1, strvalue(1<<23-1))
	signedDeny(c, mysql.TypeInt24, 1<<23, strvalue(1<<23-1))
	unsignedDeny(c, mysql.TypeInt24, -1, "16777215")
	unsignedAccept(c, mysql.TypeInt24, 0, "0")
	unsignedAccept(c, mysql.TypeInt24, 1<<24-1, strvalue(1<<24-1))
	unsignedDeny(c, mysql.TypeInt24, 1<<24, strvalue(1<<24-1))

	signedDeny(c, mysql.TypeLong, int64(math.MinInt32)-1, strvalue(int64(math.MinInt32)))
	signedAccept(c, mysql.TypeLong, int64(math.MinInt32), strvalue(int64(math.MinInt32)))
	signedAccept(c, mysql.TypeLong, int64(math.MaxInt32), strvalue(int64(math.MaxInt32)))
	signedDeny(c, mysql.TypeLong, uint64(math.MaxUint64), strvalue(uint64(math.MaxInt32)))
	signedDeny(c, mysql.TypeLong, int64(math.MaxInt32)+1, strvalue(int64(math.MaxInt32)))
	signedDeny(c, mysql.TypeLong, "1343545435346432587475", strvalue(int64(math.MaxInt32)))
	unsignedDeny(c, mysql.TypeLong, -1, "4294967295")
	unsignedAccept(c, mysql.TypeLong, 0, "0")
	unsignedAccept(c, mysql.TypeLong, uint64(math.MaxUint32), strvalue(uint64(math.MaxUint32)))
	unsignedDeny(c, mysql.TypeLong, uint64(math.MaxUint32)+1, strvalue(uint64(math.MaxUint32)))

	signedDeny(c, mysql.TypeLonglong, math.MinInt64*1.1, strvalue(int64(math.MinInt64)))
	signedAccept(c, mysql.TypeLonglong, int64(math.MinInt64), strvalue(int64(math.MinInt64)))
	signedAccept(c, mysql.TypeLonglong, int64(math.MaxInt64), strvalue(int64(math.MaxInt64)))
	signedDeny(c, mysql.TypeLonglong, math.MaxInt64*1.1, strvalue(int64(math.MaxInt64)))
	unsignedAccept(c, mysql.TypeLonglong, -1, "18446744073709551615")
	unsignedAccept(c, mysql.TypeLonglong, 0, "0")
	unsignedAccept(c, mysql.TypeLonglong, uint64(math.MaxUint64), strvalue(uint64(math.MaxUint64)))
	unsignedDeny(c, mysql.TypeLonglong, math.MaxUint64*1.1, strvalue(uint64(math.MaxUint64)))

	// integer from string
	signedAccept(c, mysql.TypeLong, "	  234  ", "234")
	signedAccept(c, mysql.TypeLong, " 2.35e3  ", "2350")
	signedAccept(c, mysql.TypeLong, " 2.e3  ", "2000")
	signedAccept(c, mysql.TypeLong, " -2.e3  ", "-2000")
	signedAccept(c, mysql.TypeLong, " 2e2  ", "200")
	signedAccept(c, mysql.TypeLong, " 0.002e3  ", "2")
	signedAccept(c, mysql.TypeLong, " .002e3  ", "2")
	signedAccept(c, mysql.TypeLong, " 20e-2  ", "0")
	signedAccept(c, mysql.TypeLong, " -20e-2  ", "0")
	signedAccept(c, mysql.TypeLong, " +2.51 ", "3")
	signedAccept(c, mysql.TypeLong, " -9999.5 ", "-10000")
	signedAccept(c, mysql.TypeLong, " 999.4", "999")
	signedAccept(c, mysql.TypeLong, " -3.58", "-4")
	signedDeny(c, mysql.TypeLong, " 1a ", "1")
	signedDeny(c, mysql.TypeLong, " +1+ ", "1")

	// integer from float
	signedAccept(c, mysql.TypeLong, 234.5456, "235")
	signedAccept(c, mysql.TypeLong, -23.45, "-23")
	unsignedAccept(c, mysql.TypeLonglong, 234.5456, "235")
	unsignedDeny(c, mysql.TypeLonglong, -23.45, "18446744073709551593")

	// float from string
	signedAccept(c, mysql.TypeFloat, "23.523", "23.523")
	signedAccept(c, mysql.TypeFloat, int64(123), "123")
	signedAccept(c, mysql.TypeFloat, uint64(123), "123")
	signedAccept(c, mysql.TypeFloat, int(123), "123")
	signedAccept(c, mysql.TypeFloat, float32(123), "123")
	signedAccept(c, mysql.TypeFloat, float64(123), "123")
	signedAccept(c, mysql.TypeDouble, " -23.54", "-23.54")
	signedDeny(c, mysql.TypeDouble, "-23.54a", "-23.54")
	signedDeny(c, mysql.TypeDouble, "-23.54e2e", "-2354")
	signedDeny(c, mysql.TypeDouble, "+.e", "0")
	signedAccept(c, mysql.TypeDouble, "1e+1", "10")

	// year
	signedDeny(c, mysql.TypeYear, 123, "<nil>")
	signedDeny(c, mysql.TypeYear, 3000, "<nil>")
	signedAccept(c, mysql.TypeYear, "2000", "2000")
	signedAccept(c, mysql.TypeYear, "abc", "0")
	signedAccept(c, mysql.TypeYear, "00abc", "2000")
	signedAccept(c, mysql.TypeYear, "0019", "2019")

	// time from string
	signedAccept(c, mysql.TypeDate, "2012-08-23", "2012-08-23")
	signedAccept(c, mysql.TypeDatetime, "2012-08-23 12:34:03.123456", "2012-08-23 12:34:03")
	signedAccept(c, mysql.TypeDatetime, ZeroDatetime, "0000-00-00 00:00:00")
	signedAccept(c, mysql.TypeDatetime, int64(0), "0000-00-00 00:00:00")
	signedAccept(c, mysql.TypeDatetime, NewDecFromFloatForTest(20010101100000.123456), "2001-01-01 10:00:00")
	signedAccept(c, mysql.TypeTimestamp, "2012-08-23 12:34:03.123456", "2012-08-23 12:34:03")
	signedAccept(c, mysql.TypeTimestamp, NewDecFromFloatForTest(20010101100000.123456), "2001-01-01 10:00:00")
	signedAccept(c, mysql.TypeDuration, "10:11:12", "10:11:12")
	signedAccept(c, mysql.TypeDuration, ZeroDatetime, "00:00:00")
	signedAccept(c, mysql.TypeDuration, ZeroDuration, "00:00:00")
	signedAccept(c, mysql.TypeDuration, 0, "00:00:00")

	signedDeny(c, mysql.TypeDate, "2012-08-x", "0000-00-00")
	signedDeny(c, mysql.TypeDatetime, "2012-08-x", "0000-00-00 00:00:00")
	signedDeny(c, mysql.TypeTimestamp, "2012-08-x", "0000-00-00 00:00:00")
	signedDeny(c, mysql.TypeDuration, "2012-08-x", "00:00:00")

	// string from string
	signedAccept(c, mysql.TypeString, "abc", "abc")

	// string from integer
	signedAccept(c, mysql.TypeString, 5678, "5678")
	signedAccept(c, mysql.TypeString, ZeroDuration, "00:00:00")
	signedAccept(c, mysql.TypeString, ZeroDatetime, "0000-00-00 00:00:00")
	signedAccept(c, mysql.TypeString, []byte("123"), "123")

	//TODO add more tests
	signedAccept(c, mysql.TypeNewDecimal, 123, "123")
	signedAccept(c, mysql.TypeNewDecimal, int64(123), "123")
	signedAccept(c, mysql.TypeNewDecimal, uint64(123), "123")
	signedAccept(c, mysql.TypeNewDecimal, float32(123), "123")
	signedAccept(c, mysql.TypeNewDecimal, 123.456, "123.456")
	signedAccept(c, mysql.TypeNewDecimal, "-123.456", "-123.456")
	signedAccept(c, mysql.TypeNewDecimal, NewDecFromInt(12300000), "12300000")
	dec := NewDecFromInt(-123)
	dec.Shift(-5)
	dec.Round(dec, 5, ModeHalfEven)
	signedAccept(c, mysql.TypeNewDecimal, dec, "-0.00123")
}

<<<<<<< HEAD
func (s *testTypeConvertSuite) TestRoundIntStr(c *C) {
	cases := []struct {
		a string
		b byte
		c string
	}{
		{"+999", '5', "+1000"},
		{"999", '5', "1000"},
		{"-999", '5', "-1000"},
	}
	for _, cc := range cases {
		c.Assert(roundIntStr(cc.b, cc.a), Equals, cc.c)
=======
func (s *testTypeConvertSuite) TestGetValidInt(c *C) {
	tests := []struct {
		origin  string
		valid   string
		warning bool
	}{
		{"100", "100", false},
		{"-100", "-100", false},
		{"1abc", "1", true},
		{"-1-1", "-1", true},
		{"+1+1", "+1", true},
		{"123..34", "123", true},
		{"123.23E-10", "123", true},
		{"1.1e1.3", "1", true},
		{"11e1.3", "11", true},
		{"1.", "1", true},
		{".1", "0", true},
		{"", "0", true},
		{"123e+", "123", true},
		{"123de", "123", true},
	}
	sc := new(stmtctx.StatementContext)
	sc.TruncateAsWarning = true
	sc.CastStrToIntStrict = true
	warningCount := 0
	for _, tt := range tests {
		prefix, err := getValidIntPrefix(sc, tt.origin)
		c.Assert(err, IsNil)
		c.Assert(prefix, Equals, tt.valid)
		_, err = strconv.ParseInt(prefix, 10, 64)
		c.Assert(err, IsNil)
		warnings := sc.GetWarnings()
		if tt.warning {
			c.Assert(warnings, HasLen, warningCount+1)
			c.Assert(terror.ErrorEqual(warnings[len(warnings)-1].Err, ErrTruncatedWrongVal), IsTrue)
			warningCount += 1
		} else {
			c.Assert(warnings, HasLen, warningCount)
		}
	}

	tests2 := []struct {
		origin  string
		valid   string
		warning bool
	}{
		{"100", "100", false},
		{"-100", "-100", false},
		{"1abc", "1", true},
		{"-1-1", "-1", true},
		{"+1+1", "+1", true},
		{"123..34", "123.", true},
		{"123.23E-10", "0", false},
		{"1.1e1.3", "1.1e1", true},
		{"11e1.3", "11e1", true},
		{"1.", "1", false},
		{".1", "0", false},
		{"", "0", true},
		{"123e+", "123", true},
		{"123de", "123", true},
	}
	sc.TruncateAsWarning = false
	sc.CastStrToIntStrict = false
	for _, tt := range tests2 {
		prefix, err := getValidIntPrefix(sc, tt.origin)
		if tt.warning {
			c.Assert(terror.ErrorEqual(err, ErrTruncated), IsTrue)
		} else {
			c.Assert(err, IsNil)
		}
		c.Assert(prefix, Equals, tt.valid)
>>>>>>> 85c790ec
	}
}

func (s *testTypeConvertSuite) TestGetValidFloat(c *C) {
	tests := []struct {
		origin string
		valid  string
	}{
		{"-100", "-100"},
		{"1abc", "1"},
		{"-1-1", "-1"},
		{"+1+1", "+1"},
		{"123..34", "123."},
		{"123.23E-10", "123.23E-10"},
		{"1.1e1.3", "1.1e1"},
		{"11e1.3", "11e1"},
		{"1.1e-13a", "1.1e-13"},
		{"1.", "1."},
		{".1", ".1"},
		{"", "0"},
		{"123e+", "123"},
		{"123.e", "123."},
	}
	sc := new(stmtctx.StatementContext)
	for _, tt := range tests {
		prefix, _ := getValidFloatPrefix(sc, tt.origin)
		c.Assert(prefix, Equals, tt.valid)
		_, err := strconv.ParseFloat(prefix, 64)
		c.Assert(err, IsNil)
	}

	tests2 := []struct {
		origin   string
		expected string
	}{
		{"1e9223372036854775807", "1"},
		{"125e342", "125"},
		{"1e21", "1"},
		{"1e5", "100000"},
		{"-123.45678e5", "-12345678"},
		{"+0.5", "1"},
		{"-0.5", "-1"},
		{".5e0", "1"},
		{"+.5e0", "+1"},
		{"-.5e0", "-1"},
		{".5", "1"},
		{"123.456789e5", "12345679"},
		{"123.456784e5", "12345678"},
		{"+999.9999e2", "+100000"},
	}
	for _, t := range tests2 {
		str, err := floatStrToIntStr(sc, t.origin, t.origin)
		c.Assert(err, IsNil)
		c.Assert(str, Equals, t.expected, Commentf("%v, %v", t.origin, t.expected))
	}
}

// TestConvertTime tests time related conversion.
// time conversion is complicated including Date/Datetime/Time/Timestamp etc,
// Timestamp may involving timezone.
func (s *testTypeConvertSuite) TestConvertTime(c *C) {
	timezones := []*time.Location{
		time.UTC,
		time.FixedZone("", 3*3600),
		time.Local,
	}

	for _, timezone := range timezones {
		sc := &stmtctx.StatementContext{
			TimeZone: timezone,
		}
		testConvertTimeTimeZone(c, sc)
	}
}

func testConvertTimeTimeZone(c *C, sc *stmtctx.StatementContext) {
	raw := FromDate(2002, 3, 4, 4, 6, 7, 8)
	tests := []struct {
		input  Time
		target *FieldType
		expect Time
	}{
		{
			input:  Time{Type: mysql.TypeDatetime, Time: raw},
			target: NewFieldType(mysql.TypeTimestamp),
			expect: Time{Type: mysql.TypeTimestamp, Time: raw},
		},
		{
			input:  Time{Type: mysql.TypeDatetime, Time: raw},
			target: NewFieldType(mysql.TypeTimestamp),
			expect: Time{Type: mysql.TypeTimestamp, Time: raw},
		},
		{
			input:  Time{Type: mysql.TypeDatetime, Time: raw},
			target: NewFieldType(mysql.TypeTimestamp),
			expect: Time{Type: mysql.TypeTimestamp, Time: raw},
		},
		{
			input:  Time{Type: mysql.TypeTimestamp, Time: raw},
			target: NewFieldType(mysql.TypeDatetime),
			expect: Time{Type: mysql.TypeDatetime, Time: raw},
		},
	}

	for _, test := range tests {
		var d Datum
		d.SetMysqlTime(test.input)
		nd, err := d.ConvertTo(sc, test.target)
		c.Assert(err, IsNil)
		t := nd.GetMysqlTime()
		c.Assert(t.Type, Equals, test.expect.Type)
		c.Assert(t.Time, Equals, test.expect.Time)
	}
}

func (s *testTypeConvertSuite) TestConvertJSONToInt(c *C) {
	var tests = []struct {
		In  string
		Out int64
	}{
		{`{}`, 0},
		{`[]`, 0},
		{`3`, 3},
		{`-3`, -3},
		{`4.5`, 5},
		{`true`, 1},
		{`false`, 0},
		{`null`, 0},
		{`"hello"`, 0},
		{`"123hello"`, 123},
		{`"1234"`, 1234},
	}
	for _, tt := range tests {
		j, err := json.ParseBinaryFromString(tt.In)
		c.Assert(err, IsNil)

		casted, _ := ConvertJSONToInt(new(stmtctx.StatementContext), j, false)
		c.Assert(casted, Equals, tt.Out)
	}
}

func (s *testTypeConvertSuite) TestConvertJSONToFloat(c *C) {
	var tests = []struct {
		In  interface{}
		Out float64
		ty  json.TypeCode
	}{
		{make(map[string]interface{}, 0), 0, json.TypeCodeObject},
		{make([]interface{}, 0), 0, json.TypeCodeArray},
		{int64(3), 3, json.TypeCodeInt64},
		{int64(-3), -3, json.TypeCodeInt64},
		{uint64(1 << 63), 1 << 63, json.TypeCodeUint64},
		{float64(4.5), 4.5, json.TypeCodeFloat64},
		{true, 1, json.TypeCodeLiteral},
		{false, 0, json.TypeCodeLiteral},
		{nil, 0, json.TypeCodeLiteral},
		{"hello", 0, json.TypeCodeString},
		{"123.456hello", 123.456, json.TypeCodeString},
		{"1234", 1234, json.TypeCodeString},
	}
	for _, tt := range tests {
		j := json.CreateBinary(tt.In)
		c.Assert(j.TypeCode, Equals, tt.ty)
		casted, _ := ConvertJSONToFloat(new(stmtctx.StatementContext), j)
		c.Assert(casted, Equals, tt.Out)
	}
}

func (s *testTypeConvertSuite) TestConvertJSONToDecimal(c *C) {
	var tests = []struct {
		In  string
		Out *MyDecimal
	}{
		{`{}`, NewDecFromStringForTest("0")},
		{`[]`, NewDecFromStringForTest("0")},
		{`3`, NewDecFromStringForTest("3")},
		{`-3`, NewDecFromStringForTest("-3")},
		{`4.5`, NewDecFromStringForTest("4.5")},
		{`"1234"`, NewDecFromStringForTest("1234")},
		{`"1234567890123456789012345678901234567890123456789012345"`, NewDecFromStringForTest("1234567890123456789012345678901234567890123456789012345")},
	}
	for _, tt := range tests {
		j, err := json.ParseBinaryFromString(tt.In)
		c.Assert(err, IsNil)
		casted, _ := ConvertJSONToDecimal(new(stmtctx.StatementContext), j)
		c.Assert(casted.Compare(tt.Out), Equals, 0)
	}
}

func (s *testTypeConvertSuite) TestNumberToDuration(c *C) {
	var testCases = []struct {
		number int64
		fsp    int
		hasErr bool
		year   int
		month  int
		day    int
		hour   int
		minute int
		second int
	}{
		{20171222, 0, true, 0, 0, 0, 0, 0, 0},
		{171222, 0, false, 0, 0, 0, 17, 12, 22},
		{20171222020005, 0, false, 2017, 12, 22, 02, 00, 05},
		{10000000000, 0, true, 0, 0, 0, 0, 0, 0},
		{171222, 1, false, 0, 0, 0, 17, 12, 22},
		{176022, 1, true, 0, 0, 0, 0, 0, 0},
		{8391222, 1, true, 0, 0, 0, 0, 0, 0},
		{8381222, 0, false, 0, 0, 0, 838, 12, 22},
		{1001222, 0, false, 0, 0, 0, 100, 12, 22},
		{171260, 1, true, 0, 0, 0, 0, 0, 0},
	}

	for _, tc := range testCases {
		dur, err := NumberToDuration(tc.number, tc.fsp)
		if tc.hasErr {
			c.Assert(err, NotNil)
			continue
		}
		c.Assert(err, IsNil)
		c.Assert(dur.Hour(), Equals, tc.hour)
		c.Assert(dur.Minute(), Equals, tc.minute)
		c.Assert(dur.Second(), Equals, tc.second)
	}

	var testCases1 = []struct {
		number int64
		dur    time.Duration
	}{
		{171222, 17*time.Hour + 12*time.Minute + 22*time.Second},
		{-171222, -(17*time.Hour + 12*time.Minute + 22*time.Second)},
	}

	for _, tc := range testCases1 {
		dur, err := NumberToDuration(tc.number, 0)
		c.Assert(err, IsNil)
		c.Assert(dur.Duration, Equals, tc.dur)
	}
}

func (s *testTypeConvertSuite) TestStrToDuration(c *C) {
	sc := new(stmtctx.StatementContext)
	var tests = []struct {
		str        string
		fsp        int
		isDuration bool
	}{
		{"20190412120000", 4, false},
		{"20190101180000", 6, false},
		{"20190101180000", 1, false},
		{"20190101181234", 3, false},
	}
	for _, tt := range tests {
		_, _, isDuration, err := StrToDuration(sc, tt.str, tt.fsp)
		c.Assert(err, IsNil)
		c.Assert(isDuration, Equals, tt.isDuration)
	}
}

func (s *testTypeConvertSuite) TestConvertScientificNotation(c *C) {
	cases := []struct {
		input  string
		output string
		succ   bool
	}{
		{"123.456e0", "123.456", true},
		{"123.456e1", "1234.56", true},
		{"123.456e3", "123456", true},
		{"123.456e4", "1234560", true},
		{"123.456e5", "12345600", true},
		{"123.456e6", "123456000", true},
		{"123.456e7", "1234560000", true},
		{"123.456e-1", "12.3456", true},
		{"123.456e-2", "1.23456", true},
		{"123.456e-3", "0.123456", true},
		{"123.456e-4", "0.0123456", true},
		{"123.456e-5", "0.00123456", true},
		{"123.456e-6", "0.000123456", true},
		{"123.456e-7", "0.0000123456", true},
		{"123.456e-", "", false},
		{"123.456e-7.5", "", false},
		{"123.456e", "", false},
	}
	for _, ca := range cases {
		result, err := convertScientificNotation(ca.input)
		if !ca.succ {
			c.Assert(err, NotNil)
		} else {
			c.Assert(err, IsNil)
			c.Assert(ca.output, Equals, result)
		}
	}
}

func (s *testTypeConvertSuite) TestConvertDecimalStrToUint(c *C) {
	cases := []struct {
		input  string
		result uint64
		succ   bool
	}{
		{"0.", 0, true},
		{"72.40", 72, true},
		{"072.40", 72, true},
		{"123.456e2", 12346, true},
		{"123.456e-2", 1, true},
		{"072.50000000001", 73, true},
		{".5757", 1, true},
		{".12345E+4", 1235, true},
		{"9223372036854775807.5", 9223372036854775808, true},
		{"9223372036854775807.4999", 9223372036854775807, true},
		{"18446744073709551614.55", 18446744073709551615, true},
		{"18446744073709551615.344", 18446744073709551615, true},
		{"18446744073709551615.544", 0, false},
	}
	for _, ca := range cases {
		result, err := convertDecimalStrToUint(&stmtctx.StatementContext{}, ca.input, math.MaxUint64, 0)
		if !ca.succ {
			c.Assert(err, NotNil)
		} else {
			c.Assert(err, IsNil)
			c.Assert(result, Equals, ca.result)
		}
	}
}<|MERGE_RESOLUTION|>--- conflicted
+++ resolved
@@ -702,7 +702,6 @@
 	signedAccept(c, mysql.TypeNewDecimal, dec, "-0.00123")
 }
 
-<<<<<<< HEAD
 func (s *testTypeConvertSuite) TestRoundIntStr(c *C) {
 	cases := []struct {
 		a string
@@ -715,7 +714,9 @@
 	}
 	for _, cc := range cases {
 		c.Assert(roundIntStr(cc.b, cc.a), Equals, cc.c)
-=======
+	}
+}
+
 func (s *testTypeConvertSuite) TestGetValidInt(c *C) {
 	tests := []struct {
 		origin  string
@@ -787,7 +788,6 @@
 			c.Assert(err, IsNil)
 		}
 		c.Assert(prefix, Equals, tt.valid)
->>>>>>> 85c790ec
 	}
 }
 
