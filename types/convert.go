--- conflicted
+++ resolved
@@ -167,18 +167,12 @@
 		}
 		return uint64(int64(val)), overflow(val, tp)
 	}
-<<<<<<< HEAD
-	if val > float64(upperBound) {
-		return upperBound, overflow(val, tp)
-=======
-
 	ubf := float64(upperBound)
 	if val == ubf {
 		return uint64(math.MaxInt64), nil
 	}
 	if val > ubf {
 		return uint64(math.MaxInt64), overflow(val, tp)
->>>>>>> f03ea0f7
 	}
 	return uint64(val), nil
 }
