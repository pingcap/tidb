// Copyright 2014 The ql Authors. All rights reserved.
// Use of this source code is governed by a BSD-style
// license that can be found in the LICENSES/QL-LICENSE file.

// Copyright 2015 PingCAP, Inc.
//
// Licensed under the Apache License, Version 2.0 (the "License");
// you may not use this file except in compliance with the License.
// You may obtain a copy of the License at
//
//     http://www.apache.org/licenses/LICENSE-2.0
//
// Unless required by applicable law or agreed to in writing, software
// distributed under the License is distributed on an "AS IS" BASIS,
// See the License for the specific language governing permissions and
// limitations under the License.

package types

import (
	"math"
	"strconv"
	"strings"

	"github.com/pingcap/errors"
	"github.com/pingcap/parser/mysql"
	"github.com/pingcap/parser/terror"
	"github.com/pingcap/tidb/sessionctx/stmtctx"
	"github.com/pingcap/tidb/types/json"
	"github.com/pingcap/tidb/util/hack"
)

func truncateStr(str string, flen int) string {
	if flen != UnspecifiedLength && len(str) > flen {
		str = str[:flen]
	}
	return str
}

// IntergerUnsignedUpperBound indicates the max uint64 values of different mysql types.
func IntergerUnsignedUpperBound(intType byte) uint64 {
	switch intType {
	case mysql.TypeTiny:
		return math.MaxUint8
	case mysql.TypeShort:
		return math.MaxUint16
	case mysql.TypeInt24:
		return mysql.MaxUint24
	case mysql.TypeLong:
		return math.MaxUint32
	case mysql.TypeLonglong:
		return math.MaxUint64
	case mysql.TypeBit:
		return math.MaxUint64
	case mysql.TypeEnum:
		return math.MaxUint64
	case mysql.TypeSet:
		return math.MaxUint64
	default:
		panic("Input byte is not a mysql type")
	}
}

// IntergerSignedUpperBound indicates the max int64 values of different mysql types.
func IntergerSignedUpperBound(intType byte) int64 {
	switch intType {
	case mysql.TypeTiny:
		return math.MaxInt8
	case mysql.TypeShort:
		return math.MaxInt16
	case mysql.TypeInt24:
		return mysql.MaxInt24
	case mysql.TypeLong:
		return math.MaxInt32
	case mysql.TypeLonglong:
		return math.MaxInt64
	default:
		panic("Input byte is not a mysql type")
	}
}

// IntergerSignedLowerBound indicates the min int64 values of different mysql types.
func IntergerSignedLowerBound(intType byte) int64 {
	switch intType {
	case mysql.TypeTiny:
		return math.MinInt8
	case mysql.TypeShort:
		return math.MinInt16
	case mysql.TypeInt24:
		return mysql.MinInt24
	case mysql.TypeLong:
		return math.MinInt32
	case mysql.TypeLonglong:
		return math.MinInt64
	default:
		panic("Input byte is not a mysql type")
	}
}

// ConvertFloatToInt converts a float64 value to a int value.
// `tp` is used in err msg, if there is overflow, this func will report err according to `tp`
func ConvertFloatToInt(fval float64, lowerBound, upperBound int64, tp byte) (int64, error) {
	val := RoundFloat(fval)
	if val < float64(lowerBound) {
		return lowerBound, overflow(val, tp)
	}

	if val >= float64(upperBound) {
		if val == float64(upperBound) {
			return upperBound, nil
		}
		return upperBound, overflow(val, tp)
	}
	return int64(val), nil
}

// ConvertIntToInt converts an int value to another int value of different precision.
func ConvertIntToInt(val int64, lowerBound int64, upperBound int64, tp byte) (int64, error) {
	if val < lowerBound {
		return lowerBound, overflow(val, tp)
	}

	if val > upperBound {
		return upperBound, overflow(val, tp)
	}

	return val, nil
}

// ConvertUintToInt converts an uint value to an int value.
func ConvertUintToInt(val uint64, upperBound int64, tp byte) (int64, error) {
	if val > uint64(upperBound) {
		return upperBound, overflow(val, tp)
	}

	return int64(val), nil
}

// ConvertIntToUint converts an int value to an uint value.
func ConvertIntToUint(sc *stmtctx.StatementContext, val int64, upperBound uint64, tp byte) (uint64, error) {
	if sc.ShouldClipToZero() && val < 0 {
		return 0, overflow(val, tp)
	}

	if uint64(val) > upperBound {
		return upperBound, overflow(val, tp)
	}

	return uint64(val), nil
}

// ConvertUintToUint converts an uint value to another uint value of different precision.
func ConvertUintToUint(val uint64, upperBound uint64, tp byte) (uint64, error) {
	if val > upperBound {
		return upperBound, overflow(val, tp)
	}

	return val, nil
}

// ConvertFloatToUint converts a float value to an uint value.
func ConvertFloatToUint(sc *stmtctx.StatementContext, fval float64, upperBound uint64, tp byte) (uint64, error) {
	val := RoundFloat(fval)
	if val < 0 {
		if sc.ShouldClipToZero() {
			return 0, overflow(val, tp)
		}
		return uint64(int64(val)), overflow(val, tp)
<<<<<<< HEAD
	} else if val == float64(upperBound) {
		// Because u64::MAX can not be represented precisely in iee754(64bit),
		// so u64::MAX as f64 will make a num bigger than u64::MAX,
		// which can not be represented by 64bit integer.
		// So (u64::MAX as f64) as u64 is undefined behavior.
		return upperBound, nil
	} else if val > float64(upperBound) {
		return upperBound, overflow(val, tp)
=======
	}

	ubf := float64(upperBound)
	if val == ubf {
		return uint64(math.MaxInt64), nil
	}
	if val > ubf {
		return uint64(math.MaxInt64), overflow(val, tp)
>>>>>>> 43202b13
	}
	return uint64(val), nil
}

// convertScientificNotation converts a decimal string with scientific notation to a normal decimal string.
// 1E6 => 1000000, .12345E+5 => 12345
func convertScientificNotation(str string) (string, error) {
	// https://golang.org/ref/spec#Floating-point_literals
	eIdx := -1
	point := -1
	for i := 0; i < len(str); i++ {
		if str[i] == '.' {
			point = i
		}
		if str[i] == 'e' || str[i] == 'E' {
			eIdx = i
			if point == -1 {
				point = i
			}
			break
		}
	}
	if eIdx == -1 {
		return str, nil
	}
	exp, err := strconv.ParseInt(str[eIdx+1:], 10, 64)
	if err != nil {
		return "", errors.WithStack(err)
	}

	f := str[:eIdx]
	if exp == 0 {
		return f, nil
	} else if exp > 0 { // move point right
		if point+int(exp) == len(f)-1 { // 123.456 >> 3 = 123456. = 123456
			return f[:point] + f[point+1:], nil
		} else if point+int(exp) < len(f)-1 { // 123.456 >> 2 = 12345.6
			return f[:point] + f[point+1:point+1+int(exp)] + "." + f[point+1+int(exp):], nil
		}
		// 123.456 >> 5 = 12345600
		return f[:point] + f[point+1:] + strings.Repeat("0", point+int(exp)-len(f)+1), nil
	} else { // move point left
		exp = -exp
		if int(exp) < point { // 123.456 << 2 = 1.23456
			return f[:point-int(exp)] + "." + f[point-int(exp):point] + f[point+1:], nil
		}
		// 123.456 << 5 = 0.00123456
		return "0." + strings.Repeat("0", int(exp)-point) + f[:point] + f[point+1:], nil
	}
}

func convertDecimalStrToUint(sc *stmtctx.StatementContext, str string, upperBound uint64, tp byte) (uint64, error) {
	str, err := convertScientificNotation(str)
	if err != nil {
		return 0, err
	}

	var intStr, fracStr string
	p := strings.Index(str, ".")
	if p == -1 {
		intStr = str
	} else {
		intStr = str[:p]
		fracStr = str[p+1:]
	}
	intStr = strings.TrimLeft(intStr, "0")
	if intStr == "" {
		intStr = "0"
	}
	if sc.ShouldClipToZero() && intStr[0] == '-' {
		return 0, overflow(str, tp)
	}

	var round uint64
	if fracStr != "" && fracStr[0] >= '5' {
		round++
	}

	upperBound -= round
	upperStr := strconv.FormatUint(upperBound, 10)
	if len(intStr) > len(upperStr) ||
		(len(intStr) == len(upperStr) && intStr > upperStr) {
		return upperBound, overflow(str, tp)
	}

	val, err := strconv.ParseUint(intStr, 10, 64)
	if err != nil {
		return val, err
	}
	return val + round, nil
}

// ConvertDecimalToUint converts a decimal to a uint by converting it to a string first to avoid float overflow (#10181).
func ConvertDecimalToUint(sc *stmtctx.StatementContext, d *MyDecimal, upperBound uint64, tp byte) (uint64, error) {
	return convertDecimalStrToUint(sc, string(d.ToString()), upperBound, tp)
}

// StrToInt converts a string to an integer at the best-effort.
func StrToInt(sc *stmtctx.StatementContext, str string) (int64, error) {
	str = strings.TrimSpace(str)
	validPrefix, err := getValidIntPrefix(sc, str)
	iVal, err1 := strconv.ParseInt(validPrefix, 10, 64)
	if err1 != nil {
		return iVal, ErrOverflow.GenWithStackByArgs("BIGINT", validPrefix)
	}
	return iVal, errors.Trace(err)
}

// StrToUint converts a string to an unsigned integer at the best-effortt.
func StrToUint(sc *stmtctx.StatementContext, str string) (uint64, error) {
	str = strings.TrimSpace(str)
	validPrefix, err := getValidIntPrefix(sc, str)
	if validPrefix[0] == '+' {
		validPrefix = validPrefix[1:]
	}
	uVal, err1 := strconv.ParseUint(validPrefix, 10, 64)
	if err1 != nil {
		return uVal, ErrOverflow.GenWithStackByArgs("BIGINT UNSIGNED", validPrefix)
	}
	return uVal, errors.Trace(err)
}

// StrToDateTime converts str to MySQL DateTime.
func StrToDateTime(sc *stmtctx.StatementContext, str string, fsp int8) (Time, error) {
	return ParseTime(sc, str, mysql.TypeDatetime, fsp)
}

// StrToDuration converts str to Duration. It returns Duration in normal case,
// and returns Time when str is in datetime format.
// when isDuration is true, the d is returned, when it is false, the t is returned.
// See https://dev.mysql.com/doc/refman/5.5/en/date-and-time-literals.html.
func StrToDuration(sc *stmtctx.StatementContext, str string, fsp int8) (d Duration, t Time, isDuration bool, err error) {
	str = strings.TrimSpace(str)
	length := len(str)
	if length > 0 && str[0] == '-' {
		length--
	}
	// Timestamp format is 'YYYYMMDDHHMMSS' or 'YYMMDDHHMMSS', which length is 12.
	// See #3923, it explains what we do here.
	if length >= 12 {
		t, err = StrToDateTime(sc, str, fsp)
		if err == nil {
			return d, t, false, nil
		}
	}

	d, err = ParseDuration(sc, str, fsp)
	if ErrTruncatedWrongVal.Equal(err) {
		err = sc.HandleTruncate(err)
	}
	return d, t, true, errors.Trace(err)
}

// NumberToDuration converts number to Duration.
func NumberToDuration(number int64, fsp int8) (Duration, error) {
	if number > TimeMaxValue {
		// Try to parse DATETIME.
		if number >= 10000000000 { // '2001-00-00 00-00-00'
			if t, err := ParseDatetimeFromNum(nil, number); err == nil {
				dur, err1 := t.ConvertToDuration()
				return dur, errors.Trace(err1)
			}
		}
		dur, err1 := MaxMySQLTime(fsp).ConvertToDuration()
		terror.Log(err1)
		return dur, ErrOverflow.GenWithStackByArgs("Duration", strconv.Itoa(int(number)))
	} else if number < -TimeMaxValue {
		dur, err1 := MaxMySQLTime(fsp).ConvertToDuration()
		terror.Log(err1)
		dur.Duration = -dur.Duration
		return dur, ErrOverflow.GenWithStackByArgs("Duration", strconv.Itoa(int(number)))
	}
	var neg bool
	if neg = number < 0; neg {
		number = -number
	}

	if number/10000 > TimeMaxHour || number%100 >= 60 || (number/100)%100 >= 60 {
		return ZeroDuration, errors.Trace(ErrInvalidTimeFormat.GenWithStackByArgs(number))
	}
	t := Time{Time: FromDate(0, 0, 0, int(number/10000), int((number/100)%100), int(number%100), 0), Type: mysql.TypeDuration, Fsp: fsp}
	dur, err := t.ConvertToDuration()
	if err != nil {
		return ZeroDuration, errors.Trace(err)
	}
	if neg {
		dur.Duration = -dur.Duration
	}
	return dur, nil
}

// getValidIntPrefix gets prefix of the string which can be successfully parsed as int.
func getValidIntPrefix(sc *stmtctx.StatementContext, str string) (string, error) {
	if !sc.CastStrToIntStrict {
		floatPrefix, err := getValidFloatPrefix(sc, str)
		if err != nil {
			return floatPrefix, errors.Trace(err)
		}
		return floatStrToIntStr(sc, floatPrefix, str)
	}

	validLen := 0

	for i := 0; i < len(str); i++ {
		c := str[i]
		if (c == '+' || c == '-') && i == 0 {
			continue
		}

		if c >= '0' && c <= '9' {
			validLen = i + 1
			continue
		}

		break
	}
	valid := str[:validLen]
	if valid == "" {
		valid = "0"
	}
	if validLen == 0 || validLen != len(str) {
		return valid, errors.Trace(handleTruncateError(sc, ErrTruncatedWrongVal.GenWithStackByArgs("INTEGER", str)))
	}
	return valid, nil
}

// roundIntStr is to round a **valid int string** base on the number following dot.
func roundIntStr(numNextDot byte, intStr string) string {
	if numNextDot < '5' {
		return intStr
	}
	retStr := []byte(intStr)
	idx := len(intStr) - 1
	for ; idx >= 1; idx-- {
		if retStr[idx] != '9' {
			retStr[idx]++
			break
		}
		retStr[idx] = '0'
	}
	if idx == 0 {
		if intStr[0] == '9' {
			retStr[0] = '1'
			retStr = append(retStr, '0')
		} else if isDigit(intStr[0]) {
			retStr[0]++
		} else {
			retStr[1] = '1'
			retStr = append(retStr, '0')
		}
	}
	return string(retStr)
}

// floatStrToIntStr converts a valid float string into valid integer string which can be parsed by
// strconv.ParseInt, we can't parse float first then convert it to string because precision will
// be lost. For example, the string value "18446744073709551615" which is the max number of unsigned
// int will cause some precision to lose. intStr[0] may be a positive and negative sign like '+' or '-'.
//
// This func will find serious overflow such as the len of intStr > 20 (without prefix `+/-`)
// however, it will not check whether the intStr overflow BIGINT.
func floatStrToIntStr(sc *stmtctx.StatementContext, validFloat string, oriStr string) (intStr string, _ error) {
	var dotIdx = -1
	var eIdx = -1
	for i := 0; i < len(validFloat); i++ {
		switch validFloat[i] {
		case '.':
			dotIdx = i
		case 'e', 'E':
			eIdx = i
		}
	}
	if eIdx == -1 {
		if dotIdx == -1 {
			return validFloat, nil
		}
		var digits []byte
		if validFloat[0] == '-' || validFloat[0] == '+' {
			dotIdx--
			digits = []byte(validFloat[1:])
		} else {
			digits = []byte(validFloat)
		}
		if dotIdx == 0 {
			intStr = "0"
		} else {
			intStr = string(digits)[:dotIdx]
		}
		if len(digits) > dotIdx+1 {
			intStr = roundIntStr(digits[dotIdx+1], intStr)
		}
		if (len(intStr) > 1 || intStr[0] != '0') && validFloat[0] == '-' {
			intStr = "-" + intStr
		}
		return intStr, nil
	}
	// intCnt and digits contain the prefix `+/-` if validFloat[0] is `+/-`
	var intCnt int
	digits := make([]byte, 0, len(validFloat))
	if dotIdx == -1 {
		digits = append(digits, validFloat[:eIdx]...)
		intCnt = len(digits)
	} else {
		digits = append(digits, validFloat[:dotIdx]...)
		intCnt = len(digits)
		digits = append(digits, validFloat[dotIdx+1:eIdx]...)
	}
	exp, err := strconv.Atoi(validFloat[eIdx+1:])
	if err != nil {
		return validFloat, errors.Trace(err)
	}
	intCnt += exp
	if exp >= 0 && (intCnt > 21 || intCnt < 0) {
		// MaxInt64 has 19 decimal digits.
		// MaxUint64 has 20 decimal digits.
		// And the intCnt may contain the len of `+/-`,
		// so I use 21 here as the early detection.
		sc.AppendWarning(ErrOverflow.GenWithStackByArgs("BIGINT", oriStr))
		return validFloat[:eIdx], nil
	}
	if intCnt <= 0 {
		intStr = "0"
		if intCnt == 0 && len(digits) > 0 && isDigit(digits[0]) {
			intStr = roundIntStr(digits[0], intStr)
		}
		return intStr, nil
	}
	if intCnt == 1 && (digits[0] == '-' || digits[0] == '+') {
		intStr = "0"
		if len(digits) > 1 {
			intStr = roundIntStr(digits[1], intStr)
		}
		if intStr[0] == '1' {
			intStr = string(digits[:1]) + intStr
		}
		return intStr, nil
	}
	if intCnt <= len(digits) {
		intStr = string(digits[:intCnt])
		if intCnt < len(digits) {
			intStr = roundIntStr(digits[intCnt], intStr)
		}
	} else {
		// convert scientific notation decimal number
		extraZeroCount := intCnt - len(digits)
		intStr = string(digits) + strings.Repeat("0", extraZeroCount)
	}
	return intStr, nil
}

// StrToFloat converts a string to a float64 at the best-effort.
func StrToFloat(sc *stmtctx.StatementContext, str string) (float64, error) {
	str = strings.TrimSpace(str)
	validStr, err := getValidFloatPrefix(sc, str)
	f, err1 := strconv.ParseFloat(validStr, 64)
	if err1 != nil {
		if err2, ok := err1.(*strconv.NumError); ok {
			// value will truncate to MAX/MIN if out of range.
			if err2.Err == strconv.ErrRange {
				err1 = sc.HandleTruncate(ErrTruncatedWrongVal.GenWithStackByArgs("DOUBLE", str))
				if math.IsInf(f, 1) {
					f = math.MaxFloat64
				} else if math.IsInf(f, -1) {
					f = -math.MaxFloat64
				}
			}
		}
		return f, errors.Trace(err1)
	}
	return f, errors.Trace(err)
}

// ConvertJSONToInt casts JSON into int64.
func ConvertJSONToInt(sc *stmtctx.StatementContext, j json.BinaryJSON, unsigned bool) (int64, error) {
	switch j.TypeCode {
	case json.TypeCodeObject, json.TypeCodeArray:
		return 0, nil
	case json.TypeCodeLiteral:
		switch j.Value[0] {
		case json.LiteralNil, json.LiteralFalse:
			return 0, nil
		default:
			return 1, nil
		}
	case json.TypeCodeInt64, json.TypeCodeUint64:
		return j.GetInt64(), nil
	case json.TypeCodeFloat64:
		f := j.GetFloat64()
		if !unsigned {
			lBound := IntergerSignedLowerBound(mysql.TypeLonglong)
			uBound := IntergerSignedUpperBound(mysql.TypeLonglong)
			u, e := ConvertFloatToInt(f, lBound, uBound, mysql.TypeLonglong)
			return u, sc.HandleOverflow(e, e)
		}
		bound := IntergerUnsignedUpperBound(mysql.TypeLonglong)
		u, err := ConvertFloatToUint(sc, f, bound, mysql.TypeLonglong)
		return int64(u), sc.HandleOverflow(err, err)
	case json.TypeCodeString:
		str := string(hack.String(j.GetString()))
		if !unsigned {
			r, e := StrToInt(sc, str)
			return r, sc.HandleOverflow(e, e)
		}
		u, err := StrToUint(sc, str)
		return int64(u), sc.HandleOverflow(err, err)
	}
	return 0, errors.New("Unknown type code in JSON")
}

// ConvertJSONToFloat casts JSON into float64.
func ConvertJSONToFloat(sc *stmtctx.StatementContext, j json.BinaryJSON) (float64, error) {
	switch j.TypeCode {
	case json.TypeCodeObject, json.TypeCodeArray:
		return 0, nil
	case json.TypeCodeLiteral:
		switch j.Value[0] {
		case json.LiteralNil, json.LiteralFalse:
			return 0, nil
		default:
			return 1, nil
		}
	case json.TypeCodeInt64:
		return float64(j.GetInt64()), nil
	case json.TypeCodeUint64:
		return float64(j.GetUint64()), nil
	case json.TypeCodeFloat64:
		return j.GetFloat64(), nil
	case json.TypeCodeString:
		str := string(hack.String(j.GetString()))
		return StrToFloat(sc, str)
	}
	return 0, errors.New("Unknown type code in JSON")
}

// ConvertJSONToDecimal casts JSON into decimal.
func ConvertJSONToDecimal(sc *stmtctx.StatementContext, j json.BinaryJSON) (*MyDecimal, error) {
	res := new(MyDecimal)
	if j.TypeCode != json.TypeCodeString {
		f64, err := ConvertJSONToFloat(sc, j)
		if err != nil {
			return res, errors.Trace(err)
		}
		err = res.FromFloat64(f64)
		return res, errors.Trace(err)
	}
	err := sc.HandleTruncate(res.FromString([]byte(j.GetString())))
	return res, errors.Trace(err)
}

// getValidFloatPrefix gets prefix of string which can be successfully parsed as float.
func getValidFloatPrefix(sc *stmtctx.StatementContext, s string) (valid string, err error) {
	if (sc.InDeleteStmt || sc.InSelectStmt || sc.InUpdateStmt) && s == "" {
		return "0", nil
	}

	var (
		sawDot   bool
		sawDigit bool
		validLen int
		eIdx     int
	)
	for i := 0; i < len(s); i++ {
		c := s[i]
		if c == '+' || c == '-' {
			if i != 0 && i != eIdx+1 { // "1e+1" is valid.
				break
			}
		} else if c == '.' {
			if sawDot || eIdx > 0 { // "1.1." or "1e1.1"
				break
			}
			sawDot = true
			if sawDigit { // "123." is valid.
				validLen = i + 1
			}
		} else if c == 'e' || c == 'E' {
			if !sawDigit { // "+.e"
				break
			}
			if eIdx != 0 { // "1e5e"
				break
			}
			eIdx = i
		} else if c < '0' || c > '9' {
			break
		} else {
			sawDigit = true
			validLen = i + 1
		}
	}
	valid = s[:validLen]
	if valid == "" {
		valid = "0"
	}
	if validLen == 0 || validLen != len(s) {
		err = errors.Trace(handleTruncateError(sc, ErrTruncated))
	}
	return valid, err
}

// ToString converts an interface to a string.
func ToString(value interface{}) (string, error) {
	switch v := value.(type) {
	case bool:
		if v {
			return "1", nil
		}
		return "0", nil
	case int:
		return strconv.FormatInt(int64(v), 10), nil
	case int64:
		return strconv.FormatInt(v, 10), nil
	case uint64:
		return strconv.FormatUint(v, 10), nil
	case float32:
		return strconv.FormatFloat(float64(v), 'f', -1, 32), nil
	case float64:
		return strconv.FormatFloat(v, 'f', -1, 64), nil
	case string:
		return v, nil
	case []byte:
		return string(v), nil
	case Time:
		return v.String(), nil
	case Duration:
		return v.String(), nil
	case *MyDecimal:
		return v.String(), nil
	case BinaryLiteral:
		return v.ToString(), nil
	case Enum:
		return v.String(), nil
	case Set:
		return v.String(), nil
	default:
		return "", errors.Errorf("cannot convert %v(type %T) to string", value, value)
	}
}<|MERGE_RESOLUTION|>--- conflicted
+++ resolved
@@ -166,16 +166,6 @@
 			return 0, overflow(val, tp)
 		}
 		return uint64(int64(val)), overflow(val, tp)
-<<<<<<< HEAD
-	} else if val == float64(upperBound) {
-		// Because u64::MAX can not be represented precisely in iee754(64bit),
-		// so u64::MAX as f64 will make a num bigger than u64::MAX,
-		// which can not be represented by 64bit integer.
-		// So (u64::MAX as f64) as u64 is undefined behavior.
-		return upperBound, nil
-	} else if val > float64(upperBound) {
-		return upperBound, overflow(val, tp)
-=======
 	}
 
 	ubf := float64(upperBound)
@@ -184,7 +174,6 @@
 	}
 	if val > ubf {
 		return uint64(math.MaxInt64), overflow(val, tp)
->>>>>>> 43202b13
 	}
 	return uint64(val), nil
 }
