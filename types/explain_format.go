--- conflicted
+++ resolved
@@ -29,13 +29,10 @@
 	ExplainFormatVerbose = "verbose"
 	// ExplainFormatTraditional is the same as ExplainFormatROW.
 	ExplainFormatTraditional = "traditional"
-<<<<<<< HEAD
+	// ExplainFormatTrueCardCost indicates the optimizer to use true cardinality to calculate the cost.
+	ExplainFormatTrueCardCost = "true_card_cost"
 	// ExplainFormatBinary prints the proto for binary plan.
 	ExplainFormatBinary = "binary"
-=======
-	// ExplainFormatTrueCardCost indicates the optimizer to use true cardinality to calculate the cost.
-	ExplainFormatTrueCardCost = "true_card_cost"
->>>>>>> fde7c36e
 
 	// ExplainFormats stores the valid formats for explain statement, used by validator.
 	ExplainFormats = []string{
@@ -46,10 +43,7 @@
 		ExplainFormatROW,
 		ExplainFormatVerbose,
 		ExplainFormatTraditional,
-<<<<<<< HEAD
+		ExplainFormatTrueCardCost,
 		ExplainFormatBinary,
-=======
-		ExplainFormatTrueCardCost,
->>>>>>> fde7c36e
 	}
 )