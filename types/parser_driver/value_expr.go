--- conflicted
+++ resolved
@@ -174,11 +174,7 @@
 	}
 	ve := &ValueExpr{}
 	ve.SetValue(value)
-<<<<<<< HEAD
-	types.DefaultTypeForValue(value, &ve.Type)
-=======
 	types.DefaultTypeForValue(value, &ve.Type, charset, collate)
->>>>>>> 48bd100f
 	ve.projectionOffset = -1
 	return ve
 }
