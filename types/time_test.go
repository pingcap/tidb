--- conflicted
+++ resolved
@@ -825,12 +825,8 @@
 		n := time.Date(year, month, day, 0, 0, 0, 0, sc.TimeZone)
 		t, err := v.ConvertToTime(sc, mysql.TypeDatetime)
 		c.Assert(err, IsNil)
-<<<<<<< HEAD
 		// TODO: Consider time_zone variable.
-		t1, _ := t.GoTime(time.UTC)
-=======
-		t1, _ := t.Time.GoTime(sc.TimeZone)
->>>>>>> 1881d95a
+		t1, _ := t.GoTime(sc.TimeZone)
 		c.Assert(t1.Sub(n), Equals, v.Duration)
 	}
 }
