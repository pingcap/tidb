// Copyright 2015 PingCAP, Inc.
//
// Licensed under the Apache License, Version 2.0 (the "License");
// you may not use this file except in compliance with the License.
// You may obtain a copy of the License at
//
//     http://www.apache.org/licenses/LICENSE-2.0
//
// Unless required by applicable law or agreed to in writing, software
// distributed under the License is distributed on an "AS IS" BASIS,
// See the License for the specific language governing permissions and
// limitations under the License.

package types

import (
	"bytes"
	"fmt"
	"math"
	"regexp"
	"strconv"
	"strings"
	gotime "time"
	"unicode"

	"github.com/pingcap/tidb/mysql"
	"github.com/pingcap/tidb/sessionctx/stmtctx"
	"github.com/pingcap/tidb/terror"
	"github.com/pkg/errors"
	log "github.com/sirupsen/logrus"
)

// Portable analogs of some common call errors.
var (
	ErrInvalidTimeFormat      = terror.ClassTypes.New(mysql.ErrTruncatedWrongValue, "invalid time format: '%v'")
	ErrInvalidYearFormat      = errors.New("invalid year format")
	ErrInvalidYear            = errors.New("invalid year")
	ErrZeroDate               = errors.New("datetime zero in date")
	ErrIncorrectDatetimeValue = terror.ClassTypes.New(mysql.ErrTruncatedWrongValue, "Incorrect datetime value: '%s'")
	ErrTruncatedWrongValue    = terror.ClassTypes.New(mysql.ErrTruncatedWrongValue, mysql.MySQLErrName[mysql.ErrTruncatedWrongValue])
)

// Time format without fractional seconds precision.
const (
	DateFormat = "2006-01-02"
	TimeFormat = "2006-01-02 15:04:05"
	// TimeFSPFormat is time format with fractional seconds precision.
	TimeFSPFormat = "2006-01-02 15:04:05.000000"
)

const (
	// MinYear is the minimum for mysql year type.
	MinYear int16 = 1901
	// MaxYear is the maximum for mysql year type.
	MaxYear int16 = 2155
	// MaxDuration is the maximum for duration.
	MaxDuration int64 = 838*10000 + 59*100 + 59
	// MinTime is the minimum for mysql time type.
	MinTime = -gotime.Duration(838*3600+59*60+59) * gotime.Second
	// MaxTime is the maximum for mysql time type.
	MaxTime = gotime.Duration(838*3600+59*60+59) * gotime.Second
	// ZeroDatetimeStr is the string representation of a zero datetime.
	ZeroDatetimeStr = "0000-00-00 00:00:00"
	// ZeroDateStr is the string representation of a zero date.
	ZeroDateStr = "0000-00-00"

	// TimeMaxHour is the max hour for mysql time type.
	TimeMaxHour = 838
	// TimeMaxMinute is the max minute for mysql time type.
	TimeMaxMinute = 59
	// TimeMaxSecond is the max second for mysql time type.
	TimeMaxSecond = 59
	// TimeMaxValue is the maximum value for mysql time type.
	TimeMaxValue = TimeMaxHour*10000 + TimeMaxMinute*100 + TimeMaxSecond
	// TimeMaxValueSeconds is the maximum second value for mysql time type.
	TimeMaxValueSeconds = TimeMaxHour*3600 + TimeMaxMinute*60 + TimeMaxSecond
)

// Zero values for different types.
var (
	// ZeroDuration is the zero value for Duration type.
	ZeroDuration = Duration{Duration: gotime.Duration(0), Fsp: DefaultFsp}

	// ZeroTime is the zero value for TimeInternal type.
	ZeroTime = MysqlTime{}

	// ZeroDatetime is the zero value for datetime Time.
	ZeroDatetime = Time{
		Time: ZeroTime,
		Type: mysql.TypeDatetime,
		Fsp:  DefaultFsp,
	}

	// ZeroTimestamp is the zero value for timestamp Time.
	ZeroTimestamp = Time{
		Time: ZeroTime,
		Type: mysql.TypeTimestamp,
		Fsp:  DefaultFsp,
	}

	// ZeroDate is the zero value for date Time.
	ZeroDate = Time{
		Time: ZeroTime,
		Type: mysql.TypeDate,
		Fsp:  DefaultFsp,
	}
)

var (
	// MinDatetime is the minimum for mysql datetime type.
	MinDatetime = FromDate(1000, 1, 1, 0, 0, 0, 0)
	// MaxDatetime is the maximum for mysql datetime type.
	MaxDatetime = FromDate(9999, 12, 31, 23, 59, 59, 999999)

	// BoundTimezone is the timezone for min and max timestamp.
	BoundTimezone = gotime.UTC
	// MinTimestamp is the minimum for mysql timestamp type.
	MinTimestamp = Time{
		Time: FromDate(1970, 1, 1, 0, 0, 1, 0),
		Type: mysql.TypeTimestamp,
		Fsp:  DefaultFsp,
	}
	// MaxTimestamp is the maximum for mysql timestamp type.
	MaxTimestamp = Time{
		Time: FromDate(2038, 1, 19, 3, 14, 7, 999999),
		Type: mysql.TypeTimestamp,
		Fsp:  DefaultFsp,
	}

	// WeekdayNames lists names of weekdays, which are used in builtin time function `dayname`.
	WeekdayNames = []string{
		"Monday",
		"Tuesday",
		"Wednesday",
		"Thursday",
		"Friday",
		"Saturday",
		"Sunday",
	}

	// MonthNames lists names of months, which are used in builtin time function `monthname`.
	MonthNames = []string{
		"January", "February",
		"March", "April",
		"May", "June",
		"July", "August",
		"September", "October",
		"November", "December",
	}
)

// FromGoTime translates time.Time to mysql time internal representation.
func FromGoTime(t gotime.Time) MysqlTime {
	year, month, day := t.Date()
	hour, minute, second := t.Clock()
	microsecond := t.Nanosecond() / 1000
	return FromDate(year, int(month), day, hour, minute, second, microsecond)
}

// FromDate makes a internal time representation from the given date.
func FromDate(year int, month int, day int, hour int, minute int, second int, microsecond int) MysqlTime {
	return MysqlTime{
		uint16(year),
		uint8(month),
		uint8(day),
		hour,
		uint8(minute),
		uint8(second),
		uint32(microsecond),
	}
}

// Clock returns the hour, minute, and second within the day specified by t.
func (t Time) Clock() (hour int, minute int, second int) {
	return t.Time.Hour(), t.Time.Minute(), t.Time.Second()
}

// Time is the struct for handling datetime, timestamp and date.
// TODO: check if need a NewTime function to set Fsp default value?
type Time struct {
	Time MysqlTime
	Type uint8
	// Fsp is short for Fractional Seconds Precision.
	// See http://dev.mysql.com/doc/refman/5.7/en/fractional-seconds.html
	Fsp int
}

// MaxMySQLTime returns Time with maximum mysql time type.
func MaxMySQLTime(fsp int) Time {
	return Time{Time: FromDate(0, 0, 0, TimeMaxHour, TimeMaxMinute, TimeMaxSecond, 0), Type: mysql.TypeDuration, Fsp: fsp}
}

// CurrentTime returns current time with type tp.
func CurrentTime(tp uint8) Time {
	return Time{Time: FromGoTime(gotime.Now()), Type: tp, Fsp: 0}
}

// ConvertTimeZone converts the time value from one timezone to another.
// The input time should be a valid timestamp.
func (t *Time) ConvertTimeZone(from, to *gotime.Location) error {
	if !t.IsZero() {
		raw, err := t.Time.GoTime(from)
		if err != nil {
			return errors.Trace(err)
		}
		converted := raw.In(to)
		t.Time = FromGoTime(converted)
	}
	return nil
}

func (t Time) String() string {
	if t.Type == mysql.TypeDate {
		// We control the format, so no error would occur.
		str, err := t.DateFormat("%Y-%m-%d")
		terror.Log(errors.Trace(err))
		return str
	}

	str, err := t.DateFormat("%Y-%m-%d %H:%i:%s")
	terror.Log(errors.Trace(err))
	if t.Fsp > 0 {
		tmp := fmt.Sprintf(".%06d", t.Time.Microsecond())
		str = str + tmp[:1+t.Fsp]
	}

	return str
}

// IsZero returns a boolean indicating whether the time is equal to ZeroTime.
func (t Time) IsZero() bool {
	return compareTime(t.Time, ZeroTime) == 0
}

// InvalidZero returns a boolean indicating whether the month or day is zero.
func (t Time) InvalidZero() bool {
	return t.Time.Month() == 0 || t.Time.Day() == 0
}

const numberFormat = "%Y%m%d%H%i%s"
const dateFormat = "%Y%m%d"

// ToNumber returns a formatted number.
// e.g,
// 2012-12-12 -> 20121212
// 2012-12-12T10:10:10 -> 20121212101010
// 2012-12-12T10:10:10.123456 -> 20121212101010.123456
func (t Time) ToNumber() *MyDecimal {
	if t.IsZero() {
		return &MyDecimal{}
	}

	// Fix issue #1046
	// Prevents from converting 2012-12-12 to 20121212000000
	var tfStr string
	if t.Type == mysql.TypeDate {
		tfStr = dateFormat
	} else {
		tfStr = numberFormat
	}

	s, err := t.DateFormat(tfStr)
	if err != nil {
		log.Error("Fatal: never happen because we've control the format!")
	}

	if t.Fsp > 0 {
		s1 := fmt.Sprintf("%s.%06d", s, t.Time.Microsecond())
		s = s1[:len(s)+t.Fsp+1]
	}

	// We skip checking error here because time formatted string can be parsed certainly.
	dec := new(MyDecimal)
	err = dec.FromString([]byte(s))
	terror.Log(errors.Trace(err))
	return dec
}

// Convert converts t with type tp.
func (t Time) Convert(sc *stmtctx.StatementContext, tp uint8) (Time, error) {
	if t.Type == tp || t.IsZero() {
		return Time{Time: t.Time, Type: tp, Fsp: t.Fsp}, nil
	}

	t1 := Time{Time: t.Time, Type: tp, Fsp: t.Fsp}
	err := t1.check(sc)
	return t1, errors.Trace(err)
}

// ConvertToDuration converts mysql datetime, timestamp and date to mysql time type.
// e.g,
// 2012-12-12T10:10:10 -> 10:10:10
// 2012-12-12 -> 0
func (t Time) ConvertToDuration() (Duration, error) {
	if t.IsZero() {
		return ZeroDuration, nil
	}

	hour, minute, second := t.Clock()
	frac := t.Time.Microsecond() * 1000

	d := gotime.Duration(hour*3600+minute*60+second)*gotime.Second + gotime.Duration(frac)
	// TODO: check convert validation
	return Duration{Duration: d, Fsp: t.Fsp}, nil
}

// Compare returns an integer comparing the time instant t to o.
// If t is after o, return 1, equal o, return 0, before o, return -1.
func (t Time) Compare(o Time) int {
	return compareTime(t.Time, o.Time)
}

// compareTime compare two MysqlTime.
// return:
//  0: if a == b
//  1: if a > b
// -1: if a < b
func compareTime(a, b MysqlTime) int {
	ta := datetimeToUint64(a)
	tb := datetimeToUint64(b)

	switch {
	case ta < tb:
		return -1
	case ta > tb:
		return 1
	}

	switch {
	case a.Microsecond() < b.Microsecond():
		return -1
	case a.Microsecond() > b.Microsecond():
		return 1
	}

	return 0
}

// CompareString is like Compare,
// but parses string to Time then compares.
func (t Time) CompareString(sc *stmtctx.StatementContext, str string) (int, error) {
	// use MaxFsp to parse the string
	o, err := ParseTime(sc, str, t.Type, MaxFsp)
	if err != nil {
		return 0, errors.Trace(err)
	}

	return t.Compare(o), nil
}

// roundTime rounds the time value according to digits count specified by fsp.
func roundTime(t gotime.Time, fsp int) gotime.Time {
	d := gotime.Duration(math.Pow10(9 - fsp))
	return t.Round(d)
}

// RoundFrac rounds the fraction part of a time-type value according to `fsp`.
func (t Time) RoundFrac(sc *stmtctx.StatementContext, fsp int) (Time, error) {
	if t.Type == mysql.TypeDate || t.IsZero() {
		// date type has no fsp
		return t, nil
	}

	fsp, err := CheckFsp(fsp)
	if err != nil {
		return t, errors.Trace(err)
	}

	if fsp == t.Fsp {
		// have same fsp
		return t, nil
	}

	var nt MysqlTime
	if t1, err := t.Time.GoTime(sc.TimeZone); err == nil {
		t1 = roundTime(t1, fsp)
		nt = FromGoTime(t1)
	} else {
		// Take the hh:mm:ss part out to avoid handle month or day = 0.
		hour, minute, second, microsecond := t.Time.Hour(), t.Time.Minute(), t.Time.Second(), t.Time.Microsecond()
		t1 := gotime.Date(1, 1, 1, hour, minute, second, microsecond*1000, gotime.Local)
		t2 := roundTime(t1, fsp)
		hour, minute, second = t2.Clock()
		microsecond = t2.Nanosecond() / 1000

		// TODO: when hh:mm:ss overflow one day after rounding, it should be add to yy:mm:dd part,
		// but mm:dd may contain 0, it makes the code complex, so we ignore it here.
		if t2.Day()-1 > 0 {
			return t, errors.Trace(ErrInvalidTimeFormat.GenWithStackByArgs(t.String()))
		}
		nt = FromDate(t.Time.Year(), t.Time.Month(), t.Time.Day(), hour, minute, second, microsecond)
	}

	return Time{Time: nt, Type: t.Type, Fsp: fsp}, nil
}

// GetFsp gets the fsp of a string.
func GetFsp(s string) (fsp int) {
	fsp = len(s) - strings.LastIndex(s, ".") - 1
	if fsp == len(s) {
		fsp = 0
	} else if fsp > 6 {
		fsp = 6
	}
	return
}

// RoundFrac rounds fractional seconds precision with new fsp and returns a new one.
// We will use the “round half up” rule, e.g, >= 0.5 -> 1, < 0.5 -> 0,
// so 2011:11:11 10:10:10.888888 round 0 -> 2011:11:11 10:10:11
// and 2011:11:11 10:10:10.111111 round 0 -> 2011:11:11 10:10:10
func RoundFrac(t gotime.Time, fsp int) (gotime.Time, error) {
	_, err := CheckFsp(fsp)
	if err != nil {
		return t, errors.Trace(err)
	}
	return t.Round(gotime.Duration(math.Pow10(9-fsp)) * gotime.Nanosecond), nil
}

// ToPackedUint encodes Time to a packed uint64 value.
//
//    1 bit  0
//   17 bits year*13+month   (year 0-9999, month 0-12)
//    5 bits day             (0-31)
//    5 bits hour            (0-23)
//    6 bits minute          (0-59)
//    6 bits second          (0-59)
//   24 bits microseconds    (0-999999)
//
//   Total: 64 bits = 8 bytes
//
//   0YYYYYYY.YYYYYYYY.YYdddddh.hhhhmmmm.mmssssss.ffffffff.ffffffff.ffffffff
//
func (t Time) ToPackedUint() (uint64, error) {
	tm := t.Time
	if t.IsZero() {
		return 0, nil
	}
	year, month, day := tm.Year(), tm.Month(), tm.Day()
	hour, minute, sec := tm.Hour(), tm.Minute(), tm.Second()
	ymd := uint64(((year*13 + month) << 5) | day)
	hms := uint64(hour<<12 | minute<<6 | sec)
	micro := uint64(tm.Microsecond())
	return ((ymd<<17 | hms) << 24) | micro, nil
}

// FromPackedUint decodes Time from a packed uint64 value.
func (t *Time) FromPackedUint(packed uint64) error {
	if packed == 0 {
		t.Time = ZeroTime
		return nil
	}
	ymdhms := packed >> 24
	ymd := ymdhms >> 17
	day := int(ymd & (1<<5 - 1))
	ym := ymd >> 5
	month := int(ym % 13)
	year := int(ym / 13)

	hms := ymdhms & (1<<17 - 1)
	second := int(hms & (1<<6 - 1))
	minute := int((hms >> 6) & (1<<6 - 1))
	hour := int(hms >> 12)
	microsec := int(packed % (1 << 24))

	t.Time = FromDate(year, month, day, hour, minute, second, microsec)

	return nil
}

// check whether t matches valid Time format.
// If allowZeroInDate is false, it returns ErrZeroDate when month or day is zero.
// FIXME: See https://dev.mysql.com/doc/refman/5.7/en/sql-mode.html#sqlmode_no_zero_in_date
func (t *Time) check(sc *stmtctx.StatementContext) error {
	allowZeroInDate := false
	// We should avoid passing sc as nil here as far as possible.
	if sc != nil {
		allowZeroInDate = sc.IgnoreZeroInDate
	}
	var err error
	switch t.Type {
	case mysql.TypeTimestamp:
		err = checkTimestampType(sc, t.Time)
	case mysql.TypeDatetime:
		err = checkDatetimeType(t.Time, allowZeroInDate)
	case mysql.TypeDate:
		err = checkDateType(t.Time, allowZeroInDate)
	}
	return errors.Trace(err)
}

// Check if 't' is valid
func (t *Time) Check(sc *stmtctx.StatementContext) error {
	return t.check(sc)
}

// Sub subtracts t1 from t, returns a duration value.
// Note that sub should not be done on different time types.
func (t *Time) Sub(sc *stmtctx.StatementContext, t1 *Time) Duration {
	var duration gotime.Duration
	if t.Type == mysql.TypeTimestamp && t1.Type == mysql.TypeTimestamp {
		a, err := t.Time.GoTime(sc.TimeZone)
		terror.Log(errors.Trace(err))
		b, err := t1.Time.GoTime(sc.TimeZone)
		terror.Log(errors.Trace(err))
		duration = a.Sub(b)
	} else {
		seconds, microseconds, neg := calcTimeDiff(t.Time, t1.Time, 1)
		duration = gotime.Duration(seconds*1e9 + microseconds*1e3)
		if neg {
			duration = -duration
		}
	}

	fsp := t.Fsp
	if fsp < t1.Fsp {
		fsp = t1.Fsp
	}
	return Duration{
		Duration: duration,
		Fsp:      fsp,
	}
}

// Add adds d to t, returns the result time value.
func (t *Time) Add(sc *stmtctx.StatementContext, d Duration) (Time, error) {
	sign, hh, mm, ss, micro := splitDuration(d.Duration)
	seconds, microseconds, _ := calcTimeDiff(t.Time, FromDate(0, 0, 0, hh, mm, ss, micro), -sign)
	days := seconds / secondsIn24Hour
	year, month, day := getDateFromDaynr(uint(days))
	var tm MysqlTime
	tm.year, tm.month, tm.day = uint16(year), uint8(month), uint8(day)
	calcTimeFromSec(&tm, seconds%secondsIn24Hour, microseconds)
	if t.Type == mysql.TypeDate {
		tm.hour = 0
		tm.minute = 0
		tm.second = 0
		tm.microsecond = 0
	}
	fsp := t.Fsp
	if d.Fsp > fsp {
		fsp = d.Fsp
	}
	ret := Time{
		Time: tm,
		Type: t.Type,
		Fsp:  fsp,
	}
	return ret, ret.Check(sc)
}

// TimestampDiff returns t2 - t1 where t1 and t2 are date or datetime expressions.
// The unit for the result (an integer) is given by the unit argument.
// The legal values for unit are "YEAR" "QUARTER" "MONTH" "DAY" "HOUR" "SECOND" and so on.
func TimestampDiff(unit string, t1 Time, t2 Time) int64 {
	return timestampDiff(unit, t1.Time, t2.Time)
}

// ParseDateFormat parses a formatted date string and returns separated components.
func ParseDateFormat(format string) []string {
	format = strings.TrimSpace(format)

	start := 0
	var seps = make([]string, 0)
	for i := 0; i < len(format); i++ {
		// Date format must start and end with number.
		if i == 0 || i == len(format)-1 {
			if !unicode.IsNumber(rune(format[i])) {
				return nil
			}

			continue
		}

		// Separator is a single none-number char.
		if !unicode.IsNumber(rune(format[i])) {
			if !unicode.IsNumber(rune(format[i-1])) {
				return nil
			}

			seps = append(seps, format[start:i])
			start = i + 1
		}

	}

	seps = append(seps, format[start:])
	return seps
}

// See https://dev.mysql.com/doc/refman/5.7/en/date-and-time-literals.html.
// The only delimiter recognized between a date and time part and a fractional seconds part is the decimal point.
func splitDateTime(format string) (seps []string, fracStr string) {
	if i := strings.LastIndex(format, "."); i > 0 {
		fracStr = strings.TrimSpace(format[i+1:])
		format = format[:i]
	}

	seps = ParseDateFormat(format)
	return
}

// See https://dev.mysql.com/doc/refman/5.7/en/date-and-time-literals.html.
func parseDatetime(sc *stmtctx.StatementContext, str string, fsp int, isFloat bool) (Time, error) {
	// Try to split str with delimiter.
	// TODO: only punctuation can be the delimiter for date parts or time parts.
	// But only space and T can be the delimiter between the date and time part.
	var (
		year, month, day, hour, minute, second int
		fracStr                                string
		hhmmss                                 bool
		err                                    error
	)

	seps, fracStr := splitDateTime(str)
	switch len(seps) {
	case 1:
		l := len(seps[0])
		switch l {
		case 14: // No delimiter.
			// YYYYMMDDHHMMSS
			_, err = fmt.Sscanf(seps[0], "%4d%2d%2d%2d%2d%2d", &year, &month, &day, &hour, &minute, &second)
			hhmmss = true
		case 12: // YYMMDDHHMMSS
			_, err = fmt.Sscanf(seps[0], "%2d%2d%2d%2d%2d%2d", &year, &month, &day, &hour, &minute, &second)
			year = adjustYear(year)
			hhmmss = true
		case 11: // YYMMDDHHMMS
			_, err = fmt.Sscanf(seps[0], "%2d%2d%2d%2d%2d%1d", &year, &month, &day, &hour, &minute, &second)
			year = adjustYear(year)
			hhmmss = true
		case 10: // YYMMDDHHMM
			_, err = fmt.Sscanf(seps[0], "%2d%2d%2d%2d%2d", &year, &month, &day, &hour, &minute)
			year = adjustYear(year)
		case 9: // YYMMDDHHM
			_, err = fmt.Sscanf(seps[0], "%2d%2d%2d%2d%1d", &year, &month, &day, &hour, &minute)
			year = adjustYear(year)
		case 8: // YYYYMMDD
			_, err = fmt.Sscanf(seps[0], "%4d%2d%2d", &year, &month, &day)
		case 6:
			// YYMMDD
			_, err = fmt.Sscanf(seps[0], "%2d%2d%2d", &year, &month, &day)
			year = adjustYear(year)
		default:
			return ZeroDatetime, errors.Trace(ErrInvalidTimeFormat.GenWithStackByArgs(str))
		}
		if l == 6 || l == 8 {
			// YYMMDD or YYYYMMDD
			// We must handle float => string => datetime, the difference is that fractional
			// part of float type is discarded directly, while fractional part of string type
			// is parsed to HH:MM:SS.
			if isFloat {
				// 20170118.123423 => 2017-01-18 00:00:00
			} else {
				// '20170118.123423' => 2017-01-18 12:34:23.234
				fmt.Sscanf(fracStr, "%2d%2d%2d", &hour, &minute, &second)
			}
		}
		if l == 9 || l == 10 {
			switch len(fracStr) {
			case 0:
				second = 0
			case 1:
				_, err = fmt.Sscanf(fracStr, "%1d", &second)
			case 2:
				_, err = fmt.Sscanf(fracStr, "%2d", &second)
			default:
				_, err = fmt.Sscanf(fracStr[:2], "%2d", &second)
				sc.AppendWarning(ErrTruncatedWrongValue.GenWithStackByArgs("datetime", str))
			}
		}
	case 3:
		// YYYY-MM-DD
		err = scanTimeArgs(seps, &year, &month, &day)
	case 5:
		// YYYY-MM-DD HH-MM
		err = scanTimeArgs(seps, &year, &month, &day, &hour, &minute)
	case 6:
		// We don't have fractional seconds part.
		// YYYY-MM-DD HH-MM-SS
		err = scanTimeArgs(seps, &year, &month, &day, &hour, &minute, &second)
		hhmmss = true
	default:
		return ZeroDatetime, errors.Trace(ErrInvalidTimeFormat.GenWithStackByArgs(str))
	}
	if err != nil {
		return ZeroDatetime, errors.Trace(err)
	}

	// If str is sepereated by delimiters, the first one is year, and if the year is 2 digit,
	// we should adjust it.
	// TODO: adjust year is very complex, now we only consider the simplest way.
	if len(seps[0]) == 2 {
		if year == 0 && month == 0 && day == 0 && hour == 0 && minute == 0 && second == 0 && fracStr == "" {
			// Skip a special case "00-00-00".
		} else {
			year = adjustYear(year)
		}
	}

	var microsecond int
	var overflow bool
	if hhmmss {
		// If input string is "20170118.999", without hhmmss, fsp is meanless.
		microsecond, overflow, err = ParseFrac(fracStr, fsp)
		if err != nil {
			return ZeroDatetime, errors.Trace(err)
		}
	}

	tmp := FromDate(year, month, day, hour, minute, second, microsecond)
	if overflow {
		// Convert to Go time and add 1 second, to handle input like 2017-01-05 08:40:59.575601
		t1, err := tmp.GoTime(gotime.Local)
		if err != nil {
			return ZeroDatetime, errors.Trace(err)
		}
		tmp = FromGoTime(t1.Add(gotime.Second))
	}

	nt := Time{
		Time: tmp,
		Type: mysql.TypeDatetime,
		Fsp:  fsp}

	return nt, nil
}

func scanTimeArgs(seps []string, args ...*int) error {
	if len(seps) != len(args) {
		return errors.Trace(ErrInvalidTimeFormat.GenWithStackByArgs(seps))
	}

	var err error
	for i, s := range seps {
		*args[i], err = strconv.Atoi(s)
		if err != nil {
			return errors.Trace(err)
		}
	}
	return nil
}

// ParseYear parses a formatted string and returns a year number.
func ParseYear(str string) (int16, error) {
	v, err := strconv.ParseInt(str, 10, 16)
	if err != nil {
		return 0, errors.Trace(err)
	}
	y := int16(v)

	if len(str) == 4 {
		// Nothing to do.
	} else if len(str) == 2 || len(str) == 1 {
		y = int16(adjustYear(int(y)))
	} else {
		return 0, errors.Trace(ErrInvalidYearFormat)
	}

	if y < MinYear || y > MaxYear {
		return 0, errors.Trace(ErrInvalidYearFormat)
	}

	return y, nil
}

// adjustYear adjusts year according to y.
// See https://dev.mysql.com/doc/refman/5.7/en/two-digit-years.html
func adjustYear(y int) int {
	if y >= 0 && y <= 69 {
		y = 2000 + y
	} else if y >= 70 && y <= 99 {
		y = 1900 + y
	}
	return y
}

// AdjustYear is used for adjusting year and checking its validation.
func AdjustYear(y int64) (int64, error) {
	y = int64(adjustYear(int(y)))
	if y < int64(MinYear) || y > int64(MaxYear) {
		return 0, errors.Trace(ErrInvalidYear)
	}

	return y, nil
}

// Duration is the type for MySQL TIME type.
type Duration struct {
	gotime.Duration
	// Fsp is short for Fractional Seconds Precision.
	// See http://dev.mysql.com/doc/refman/5.7/en/fractional-seconds.html
	Fsp int
}

//Add adds d to d, returns a duration value.
func (d Duration) Add(v Duration) (Duration, error) {
	if &v == nil {
		return d, nil
	}
	dsum, err := AddInt64(int64(d.Duration), int64(v.Duration))
	if err != nil {
		return Duration{}, errors.Trace(err)
	}
	if d.Fsp >= v.Fsp {
		return Duration{Duration: gotime.Duration(dsum), Fsp: d.Fsp}, nil
	}
	return Duration{Duration: gotime.Duration(dsum), Fsp: v.Fsp}, nil
}

// Sub subtracts d to d, returns a duration value.
func (d Duration) Sub(v Duration) (Duration, error) {
	if &v == nil {
		return d, nil
	}
	dsum, err := SubInt64(int64(d.Duration), int64(v.Duration))
	if err != nil {
		return Duration{}, errors.Trace(err)
	}
	if d.Fsp >= v.Fsp {
		return Duration{Duration: gotime.Duration(dsum), Fsp: d.Fsp}, nil
	}
	return Duration{Duration: gotime.Duration(dsum), Fsp: v.Fsp}, nil
}

// String returns the time formatted using default TimeFormat and fsp.
func (d Duration) String() string {
	var buf bytes.Buffer

	sign, hours, minutes, seconds, fraction := splitDuration(d.Duration)
	if sign < 0 {
		buf.WriteByte('-')
	}

	fmt.Fprintf(&buf, "%02d:%02d:%02d", hours, minutes, seconds)
	if d.Fsp > 0 {
		buf.WriteString(".")
		buf.WriteString(d.formatFrac(fraction))
	}

	p := buf.String()

	return p
}

func (d Duration) formatFrac(frac int) string {
	s := fmt.Sprintf("%06d", frac)
	return s[0:d.Fsp]
}

// ToNumber changes duration to number format.
// e.g,
// 10:10:10 -> 101010
func (d Duration) ToNumber() *MyDecimal {
	sign, hours, minutes, seconds, fraction := splitDuration(d.Duration)
	var (
		s       string
		signStr string
	)

	if sign < 0 {
		signStr = "-"
	}

	if d.Fsp == 0 {
		s = fmt.Sprintf("%s%02d%02d%02d", signStr, hours, minutes, seconds)
	} else {
		s = fmt.Sprintf("%s%02d%02d%02d.%s", signStr, hours, minutes, seconds, d.formatFrac(fraction))
	}

	// We skip checking error here because time formatted string can be parsed certainly.
	dec := new(MyDecimal)
	err := dec.FromString([]byte(s))
	terror.Log(errors.Trace(err))
	return dec
}

// ConvertToTime converts duration to Time.
// Tp is TypeDatetime, TypeTimestamp and TypeDate.
func (d Duration) ConvertToTime(sc *stmtctx.StatementContext, tp uint8) (Time, error) {
	year, month, day := gotime.Now().In(sc.TimeZone).Date()
	sign, hour, minute, second, frac := splitDuration(d.Duration)
	datePart := FromDate(year, int(month), day, 0, 0, 0, 0)
	timePart := FromDate(0, 0, 0, hour, minute, second, frac)
	mixDateAndTime(&datePart, &timePart, sign < 0)

	t := Time{
		Time: datePart,
		Type: mysql.TypeDatetime,
		Fsp:  d.Fsp,
	}
	return t.Convert(sc, tp)
}

// RoundFrac rounds fractional seconds precision with new fsp and returns a new one.
// We will use the “round half up” rule, e.g, >= 0.5 -> 1, < 0.5 -> 0,
// so 10:10:10.999999 round 0 -> 10:10:11
// and 10:10:10.000000 round 0 -> 10:10:10
func (d Duration) RoundFrac(fsp int) (Duration, error) {
	fsp, err := CheckFsp(fsp)
	if err != nil {
		return d, errors.Trace(err)
	}

	if fsp == d.Fsp {
		return d, nil
	}

	n := gotime.Date(0, 0, 0, 0, 0, 0, 0, gotime.Local)
	nd := n.Add(d.Duration).Round(gotime.Duration(math.Pow10(9-fsp)) * gotime.Nanosecond).Sub(n)
	return Duration{Duration: nd, Fsp: fsp}, nil
}

// Compare returns an integer comparing the Duration instant t to o.
// If d is after o, return 1, equal o, return 0, before o, return -1.
func (d Duration) Compare(o Duration) int {
	if d.Duration > o.Duration {
		return 1
	} else if d.Duration == o.Duration {
		return 0
	} else {
		return -1
	}
}

// CompareString is like Compare,
// but parses str to Duration then compares.
func (d Duration) CompareString(sc *stmtctx.StatementContext, str string) (int, error) {
	// use MaxFsp to parse the string
	o, err := ParseDuration(str, MaxFsp)
	if err != nil {
		return 0, err
	}

	return d.Compare(o), nil
}

// Hour returns current hour.
// e.g, hour("11:11:11") -> 11
func (d Duration) Hour() int {
	_, hour, _, _, _ := splitDuration(d.Duration)
	return hour
}

// Minute returns current minute.
// e.g, hour("11:11:11") -> 11
func (d Duration) Minute() int {
	_, _, minute, _, _ := splitDuration(d.Duration)
	return minute
}

// Second returns current second.
// e.g, hour("11:11:11") -> 11
func (d Duration) Second() int {
	_, _, _, second, _ := splitDuration(d.Duration)
	return second
}

// MicroSecond returns current microsecond.
// e.g, hour("11:11:11.11") -> 110000
func (d Duration) MicroSecond() int {
	_, _, _, _, frac := splitDuration(d.Duration)
	return frac
}

// ParseDuration parses the time form a formatted string with a fractional seconds part,
// returns the duration type Time value.
// See http://dev.mysql.com/doc/refman/5.7/en/fractional-seconds.html
func ParseDuration(str string, fsp int) (Duration, error) {
	var (
		day, hour, minute, second int
		err                       error
		sign                      = 0
		dayExists                 = false
		origStr                   = str
	)

	fsp, err = CheckFsp(fsp)
	if err != nil {
		return ZeroDuration, errors.Trace(err)
	}

	if len(str) == 0 {
		return ZeroDuration, nil
	} else if str[0] == '-' {
		str = str[1:]
		sign = -1
	}

	// Time format may has day.
	if n := strings.IndexByte(str, ' '); n >= 0 {
		if day, err = strconv.Atoi(str[:n]); err == nil {
			dayExists = true
		}
		str = str[n+1:]
	}

	var (
		integeralPart = str
		fracPart      int
		overflow      bool
	)
	if n := strings.IndexByte(str, '.'); n >= 0 {
		// It has fractional precision parts.
		fracStr := str[n+1:]
		fracPart, overflow, err = ParseFrac(fracStr, fsp)
		if err != nil {
			return ZeroDuration, errors.Trace(err)
		}
		integeralPart = str[0:n]
	}

	// It tries to split integeralPart with delimiter, time delimiter must be :
	seps := strings.Split(integeralPart, ":")

	switch len(seps) {
	case 1:
		if dayExists {
			hour, err = strconv.Atoi(seps[0])
		} else {
			// No delimiter.
			switch len(integeralPart) {
			case 7: // HHHMMSS
				_, err = fmt.Sscanf(integeralPart, "%3d%2d%2d", &hour, &minute, &second)
			case 6: // HHMMSS
				_, err = fmt.Sscanf(integeralPart, "%2d%2d%2d", &hour, &minute, &second)
			case 5: // HMMSS
				_, err = fmt.Sscanf(integeralPart, "%1d%2d%2d", &hour, &minute, &second)
			case 4: // MMSS
				_, err = fmt.Sscanf(integeralPart, "%2d%2d", &minute, &second)
			case 3: // MSS
				_, err = fmt.Sscanf(integeralPart, "%1d%2d", &minute, &second)
			case 2: // SS
				_, err = fmt.Sscanf(integeralPart, "%2d", &second)
			case 1: // 0S
				_, err = fmt.Sscanf(integeralPart, "%1d", &second)
			default: // Maybe contains date.
				t, err1 := ParseDatetime(nil, str)
				if err1 != nil {
					return ZeroDuration, ErrTruncatedWrongVal.GenWithStackByArgs("time", origStr)
				}
				var dur Duration
				dur, err1 = t.ConvertToDuration()
				if err1 != nil {
					return ZeroDuration, errors.Trace(err)
				}
				return dur.RoundFrac(fsp)
			}
		}
	case 2:
		// HH:MM
		_, err = fmt.Sscanf(integeralPart, "%2d:%2d", &hour, &minute)
	case 3:
		// Time format maybe HH:MM:SS or HHH:MM:SS.
		// See https://dev.mysql.com/doc/refman/5.7/en/time.html
		if len(seps[0]) == 3 {
			_, err = fmt.Sscanf(integeralPart, "%3d:%2d:%2d", &hour, &minute, &second)
		} else {
			_, err = fmt.Sscanf(integeralPart, "%2d:%2d:%2d", &hour, &minute, &second)
		}
	default:
		return ZeroDuration, ErrTruncatedWrongVal.GenWithStackByArgs("time", origStr)
	}

	if err != nil {
		return ZeroDuration, errors.Trace(err)
	}

	if overflow {
		second++
		fracPart = 0
	}
	// Invalid TIME values are converted to '00:00:00'.
	// See https://dev.mysql.com/doc/refman/5.7/en/time.html
	if minute >= 60 || second > 60 || (!overflow && second == 60) {
		return ZeroDuration, ErrTruncatedWrongVal.GenWithStackByArgs("time", origStr)
	}
	d := gotime.Duration(day*24*3600+hour*3600+minute*60+second)*gotime.Second + gotime.Duration(fracPart)*gotime.Microsecond
	if sign == -1 {
		d = -d
	}

	d, err = TruncateOverflowMySQLTime(d)
	return Duration{Duration: d, Fsp: fsp}, errors.Trace(err)
}

// TruncateOverflowMySQLTime truncates d when it overflows, and return ErrTruncatedWrongVal.
func TruncateOverflowMySQLTime(d gotime.Duration) (gotime.Duration, error) {
	if d > MaxTime {
		return MaxTime, ErrTruncatedWrongVal.GenWithStackByArgs("time", d.String())
	} else if d < MinTime {
		return MinTime, ErrTruncatedWrongVal.GenWithStackByArgs("time", d.String())
	}

	return d, nil
}

func splitDuration(t gotime.Duration) (int, int, int, int, int) {
	sign := 1
	if t < 0 {
		t = -t
		sign = -1
	}

	hours := t / gotime.Hour
	t -= hours * gotime.Hour
	minutes := t / gotime.Minute
	t -= minutes * gotime.Minute
	seconds := t / gotime.Second
	t -= seconds * gotime.Second
	fraction := t / gotime.Microsecond

	return sign, int(hours), int(minutes), int(seconds), int(fraction)
}

var maxDaysInMonth = []int{31, 29, 31, 30, 31, 30, 31, 31, 30, 31, 30, 31}

func getTime(sc *stmtctx.StatementContext, num int64, tp byte) (Time, error) {
	s1 := num / 1000000
	s2 := num - s1*1000000

	year := int(s1 / 10000)
	s1 %= 10000
	month := int(s1 / 100)
	day := int(s1 % 100)

	hour := int(s2 / 10000)
	s2 %= 10000
	minute := int(s2 / 100)
	second := int(s2 % 100)

	t := Time{
		Time: FromDate(year, month, day, hour, minute, second, 0),
		Type: tp,
		Fsp:  DefaultFsp,
	}
	err := t.check(sc)
	return t, errors.Trace(err)
}

// parseDateTimeFromNum parses date time from num.
// See number_to_datetime function.
// https://github.com/mysql/mysql-server/blob/5.7/sql-common/my_time.c
func parseDateTimeFromNum(sc *stmtctx.StatementContext, num int64) (Time, error) {
	t := ZeroDate
	// Check zero.
	if num == 0 {
		return t, nil
	}

	// Check datetime type.
	if num >= 10000101000000 {
		t.Type = mysql.TypeDatetime
		return getTime(sc, num, t.Type)
	}

	// Check MMDD.
	if num < 101 {
		return t, errors.Trace(ErrInvalidTimeFormat.GenWithStackByArgs(num))
	}

	// Adjust year
	// YYMMDD, year: 2000-2069
	if num <= (70-1)*10000+1231 {
		num = (num + 20000000) * 1000000
		return getTime(sc, num, t.Type)
	}

	// Check YYMMDD.
	if num < 70*10000+101 {
		return t, errors.Trace(ErrInvalidTimeFormat.GenWithStackByArgs(num))
	}

	// Adjust year
	// YYMMDD, year: 1970-1999
	if num <= 991231 {
		num = (num + 19000000) * 1000000
		return getTime(sc, num, t.Type)
	}

	// Check YYYYMMDD.
	if num < 10000101 {
		return t, errors.Trace(ErrInvalidTimeFormat.GenWithStackByArgs(num))
	}

	// Adjust hour/min/second.
	if num <= 99991231 {
		num = num * 1000000
		return getTime(sc, num, t.Type)
	}

	// Check MMDDHHMMSS.
	if num < 101000000 {
		return t, errors.Trace(ErrInvalidTimeFormat.GenWithStackByArgs(num))
	}

	// Set TypeDatetime type.
	t.Type = mysql.TypeDatetime

	// Adjust year
	// YYMMDDHHMMSS, 2000-2069
	if num <= 69*10000000000+1231235959 {
		num = num + 20000000000000
		return getTime(sc, num, t.Type)
	}

	// Check YYYYMMDDHHMMSS.
	if num < 70*10000000000+101000000 {
		return t, errors.Trace(ErrInvalidTimeFormat.GenWithStackByArgs(num))
	}

	// Adjust year
	// YYMMDDHHMMSS, 1970-1999
	if num <= 991231235959 {
		num = num + 19000000000000
		return getTime(sc, num, t.Type)
	}

	return getTime(sc, num, t.Type)
}

// ParseTime parses a formatted string with type tp and specific fsp.
// Type is TypeDatetime, TypeTimestamp and TypeDate.
// Fsp is in range [0, 6].
// MySQL supports many valid datetime format, but still has some limitation.
// If delimiter exists, the date part and time part is separated by a space or T,
// other punctuation character can be used as the delimiter between date parts or time parts.
// If no delimiter, the format must be YYYYMMDDHHMMSS or YYMMDDHHMMSS
// If we have fractional seconds part, we must use decimal points as the delimiter.
// The valid datetime range is from '1000-01-01 00:00:00.000000' to '9999-12-31 23:59:59.999999'.
// The valid timestamp range is from '1970-01-01 00:00:01.000000' to '2038-01-19 03:14:07.999999'.
// The valid date range is from '1000-01-01' to '9999-12-31'
func ParseTime(sc *stmtctx.StatementContext, str string, tp byte, fsp int) (Time, error) {
	return parseTime(sc, str, tp, fsp, false)
}

// ParseTimeFromFloatString is similar to ParseTime, except that it's used to parse a float converted string.
func ParseTimeFromFloatString(sc *stmtctx.StatementContext, str string, tp byte, fsp int) (Time, error) {
	return parseTime(sc, str, tp, fsp, true)
}

func parseTime(sc *stmtctx.StatementContext, str string, tp byte, fsp int, isFloat bool) (Time, error) {
	fsp, err := CheckFsp(fsp)
	if err != nil {
		return Time{Time: ZeroTime, Type: tp}, errors.Trace(err)
	}

	t, err := parseDatetime(sc, str, fsp, isFloat)
	if err != nil {
		return Time{Time: ZeroTime, Type: tp}, errors.Trace(err)
	}

	t.Type = tp
	if err = t.check(sc); err != nil {
		return Time{Time: ZeroTime, Type: tp}, errors.Trace(err)
	}
	return t, nil
}

// ParseDatetime is a helper function wrapping ParseTime with datetime type and default fsp.
func ParseDatetime(sc *stmtctx.StatementContext, str string) (Time, error) {
	return ParseTime(sc, str, mysql.TypeDatetime, GetFsp(str))
}

// ParseTimestamp is a helper function wrapping ParseTime with timestamp type and default fsp.
func ParseTimestamp(sc *stmtctx.StatementContext, str string) (Time, error) {
	return ParseTime(sc, str, mysql.TypeTimestamp, GetFsp(str))
}

// ParseDate is a helper function wrapping ParseTime with date type.
func ParseDate(sc *stmtctx.StatementContext, str string) (Time, error) {
	// date has no fractional seconds precision
	return ParseTime(sc, str, mysql.TypeDate, MinFsp)
}

// ParseTimeFromNum parses a formatted int64,
// returns the value which type is tp.
func ParseTimeFromNum(sc *stmtctx.StatementContext, num int64, tp byte, fsp int) (Time, error) {
	fsp, err := CheckFsp(fsp)
	if err != nil {
		return Time{Time: ZeroTime, Type: tp}, errors.Trace(err)
	}

	t, err := parseDateTimeFromNum(sc, num)
	if err != nil {
		return Time{Time: ZeroTime, Type: tp}, errors.Trace(err)
	}

	t.Type = tp
	t.Fsp = fsp
	if err := t.check(sc); err != nil {
		return Time{Time: ZeroTime, Type: tp}, errors.Trace(err)
	}
	return t, nil
}

// ParseDatetimeFromNum is a helper function wrapping ParseTimeFromNum with datetime type and default fsp.
func ParseDatetimeFromNum(sc *stmtctx.StatementContext, num int64) (Time, error) {
	return ParseTimeFromNum(sc, num, mysql.TypeDatetime, DefaultFsp)
}

// ParseTimestampFromNum is a helper function wrapping ParseTimeFromNum with timestamp type and default fsp.
func ParseTimestampFromNum(sc *stmtctx.StatementContext, num int64) (Time, error) {
	return ParseTimeFromNum(sc, num, mysql.TypeTimestamp, DefaultFsp)
}

// ParseDateFromNum is a helper function wrapping ParseTimeFromNum with date type.
func ParseDateFromNum(sc *stmtctx.StatementContext, num int64) (Time, error) {
	// date has no fractional seconds precision
	return ParseTimeFromNum(sc, num, mysql.TypeDate, MinFsp)
}

// TimeFromDays Converts a day number to a date.
func TimeFromDays(num int64) Time {
	if num < 0 {
		return Time{
			Time: FromDate(0, 0, 0, 0, 0, 0, 0),
			Type: mysql.TypeDate,
			Fsp:  0,
		}
	}
	year, month, day := getDateFromDaynr(uint(num))

	return Time{
		Time: FromDate(int(year), int(month), int(day), 0, 0, 0, 0),
		Type: mysql.TypeDate,
		Fsp:  0,
	}
}

func checkDateType(t MysqlTime, allowZeroInDate bool) error {
	year, month, day := t.Year(), t.Month(), t.Day()
	if year == 0 && month == 0 && day == 0 {
		return nil
	}

	if !allowZeroInDate && (month == 0 || day == 0) {
		return ErrIncorrectDatetimeValue.GenWithStackByArgs(fmt.Sprintf("%04d-%02d-%02d", year, month, day))
	}

	if err := checkDateRange(t); err != nil {
		return errors.Trace(err)
	}

	if err := checkMonthDay(year, month, day); err != nil {
		return errors.Trace(err)
	}

	return nil
}

func checkDateRange(t MysqlTime) error {
	// Oddly enough, MySQL document says date range should larger than '1000-01-01',
	// but we can insert '0001-01-01' actually.
	if t.Year() < 0 || t.Month() < 0 || t.Day() < 0 {
		return errors.Trace(ErrInvalidTimeFormat.GenWithStackByArgs(t))
	}
	if compareTime(t, MaxDatetime) > 0 {
		return errors.Trace(ErrInvalidTimeFormat.GenWithStackByArgs(t))
	}
	return nil
}

func checkMonthDay(year, month, day int) error {
	if month < 0 || month > 12 {
		return errors.Trace(ErrInvalidTimeFormat.GenWithStackByArgs(month))
	}

	maxDay := 31
	if month > 0 {
		maxDay = maxDaysInMonth[month-1]
	}
	if month == 2 && year%4 != 0 {
		maxDay = 28
	}

	if day < 0 || day > maxDay {
		return errors.Trace(ErrInvalidTimeFormat.GenWithStackByArgs(day))
	}
	return nil
}

func checkTimestampType(sc *stmtctx.StatementContext, t MysqlTime) error {
	if compareTime(t, ZeroTime) == 0 {
		return nil
	}

	if sc == nil {
		return errors.New("statementContext is required during checkTimestampType")
	}

	var checkTime MysqlTime
	if sc.TimeZone != BoundTimezone {
		convertTime := Time{Time: t, Type: mysql.TypeTimestamp}
		err := convertTime.ConvertTimeZone(sc.TimeZone, BoundTimezone)
		if err != nil {
			return err
		}
		checkTime = convertTime.Time
	} else {
		checkTime = t
	}
<<<<<<< HEAD
	if compareTime(checkTime, MaxTimestamp.Time) > 0 || compareTime(checkTime, MinTimestamp.Time) < 0 {
		return errors.Trace(ErrInvalidTimeFormat.GenByArgs(t))
=======
	if compareTime(checkTime, maxTimestamp.Time) > 0 || compareTime(checkTime, MinTimestamp.Time) < 0 {
		return errors.Trace(ErrInvalidTimeFormat.GenWithStackByArgs(t))
>>>>>>> 7de83a3c
	}

	if _, err := t.GoTime(gotime.Local); err != nil {
		return errors.Trace(err)
	}

	return nil
}

func checkDatetimeType(t MysqlTime, allowZeroInDate bool) error {
	if err := checkDateType(t, allowZeroInDate); err != nil {
		return errors.Trace(err)
	}

	hour, minute, second := t.Hour(), t.Minute(), t.Second()
	if hour < 0 || hour >= 24 {
		return errors.Trace(ErrInvalidTimeFormat.GenWithStackByArgs(hour))
	}
	if minute < 0 || minute >= 60 {
		return errors.Trace(ErrInvalidTimeFormat.GenWithStackByArgs(minute))
	}
	if second < 0 || second >= 60 {
		return errors.Trace(ErrInvalidTimeFormat.GenWithStackByArgs(second))
	}

	return nil
}

// ExtractDatetimeNum extracts time value number from datetime unit and format.
func ExtractDatetimeNum(t *Time, unit string) (int64, error) {
	switch strings.ToUpper(unit) {
	case "DAY":
		return int64(t.Time.Day()), nil
	case "WEEK":
		week := t.Time.Week(0)
		return int64(week), nil
	case "MONTH":
		// TODO: Consider time_zone variable.
		t1, err := t.Time.GoTime(gotime.Local)
		if err != nil {
			return 0, errors.Trace(err)
		}
		return int64(t1.Month()), nil
	case "QUARTER":
		m := int64(t.Time.Month())
		// 1 - 3 -> 1
		// 4 - 6 -> 2
		// 7 - 9 -> 3
		// 10 - 12 -> 4
		return (m + 2) / 3, nil
	case "YEAR":
		return int64(t.Time.Year()), nil
	case "DAY_MICROSECOND":
		h, m, s := t.Clock()
		d := t.Time.Day()
		return int64(d*1000000+h*10000+m*100+s)*1000000 + int64(t.Time.Microsecond()), nil
	case "DAY_SECOND":
		h, m, s := t.Clock()
		d := t.Time.Day()
		return int64(d)*1000000 + int64(h)*10000 + int64(m)*100 + int64(s), nil
	case "DAY_MINUTE":
		h, m, _ := t.Clock()
		d := t.Time.Day()
		return int64(d)*10000 + int64(h)*100 + int64(m), nil
	case "DAY_HOUR":
		h, _, _ := t.Clock()
		d := t.Time.Day()
		return int64(d)*100 + int64(h), nil
	case "YEAR_MONTH":
		y, m := t.Time.Year(), t.Time.Month()
		return int64(y)*100 + int64(m), nil
	default:
		return 0, errors.Errorf("invalid unit %s", unit)
	}
}

// ExtractDurationNum extracts duration value number from duration unit and format.
func ExtractDurationNum(d *Duration, unit string) (int64, error) {
	switch strings.ToUpper(unit) {
	case "MICROSECOND":
		return int64(d.MicroSecond()), nil
	case "SECOND":
		return int64(d.Second()), nil
	case "MINUTE":
		return int64(d.Minute()), nil
	case "HOUR":
		return int64(d.Hour()), nil
	case "SECOND_MICROSECOND":
		return int64(d.Second())*1000000 + int64(d.MicroSecond()), nil
	case "MINUTE_MICROSECOND":
		return int64(d.Minute())*100000000 + int64(d.Second())*1000000 + int64(d.MicroSecond()), nil
	case "MINUTE_SECOND":
		return int64(d.Minute()*100 + d.Second()), nil
	case "HOUR_MICROSECOND":
		return int64(d.Hour())*10000000000 + int64(d.Minute())*100000000 + int64(d.Second())*1000000 + int64(d.MicroSecond()), nil
	case "HOUR_SECOND":
		return int64(d.Hour())*10000 + int64(d.Minute())*100 + int64(d.Second()), nil
	case "HOUR_MINUTE":
		return int64(d.Hour())*100 + int64(d.Minute()), nil
	default:
		return 0, errors.Errorf("invalid unit %s", unit)
	}
}

func extractSingleTimeValue(unit string, format string) (int64, int64, int64, gotime.Duration, error) {
	iv, err := strconv.ParseInt(format, 10, 64)
	if err != nil {
		return 0, 0, 0, 0, ErrIncorrectDatetimeValue.GenWithStackByArgs(format)
	}

	v := gotime.Duration(iv)
	switch strings.ToUpper(unit) {
	case "MICROSECOND":
		return 0, 0, 0, v * gotime.Microsecond, nil
	case "SECOND":
		return 0, 0, 0, v * gotime.Second, nil
	case "MINUTE":
		return 0, 0, 0, v * gotime.Minute, nil
	case "HOUR":
		return 0, 0, 0, v * gotime.Hour, nil
	case "DAY":
		return 0, 0, iv, 0, nil
	case "WEEK":
		return 0, 0, 7 * iv, 0, nil
	case "MONTH":
		return 0, iv, 0, 0, nil
	case "QUARTER":
		return 0, 3 * iv, 0, 0, nil
	case "YEAR":
		return iv, 0, 0, 0, nil
	}

	return 0, 0, 0, 0, errors.Errorf("invalid singel timeunit - %s", unit)
}

// extractSecondMicrosecond extracts second and microsecond from a string and its format is `SS.FFFFFF`.
func extractSecondMicrosecond(format string) (int64, int64, int64, gotime.Duration, error) {
	fields := strings.Split(format, ".")
	if len(fields) != 2 {
		return 0, 0, 0, 0, ErrIncorrectDatetimeValue.GenWithStackByArgs(format)
	}

	seconds, err := strconv.ParseInt(fields[0], 10, 64)
	if err != nil {
		return 0, 0, 0, 0, ErrIncorrectDatetimeValue.GenWithStackByArgs(format)
	}

	microseconds, err := strconv.ParseInt(alignFrac(fields[1], MaxFsp), 10, 64)
	if err != nil {
		return 0, 0, 0, 0, ErrIncorrectDatetimeValue.GenWithStackByArgs(format)
	}

	return 0, 0, 0, gotime.Duration(seconds)*gotime.Second + gotime.Duration(microseconds)*gotime.Microsecond, nil
}

// extractMinuteMicrosecond extracts minutes and microsecond from a string and its format is `MM:SS.FFFFFF`.
func extractMinuteMicrosecond(format string) (int64, int64, int64, gotime.Duration, error) {
	fields := strings.Split(format, ":")
	if len(fields) != 2 {
		return 0, 0, 0, 0, ErrIncorrectDatetimeValue.GenWithStackByArgs(format)
	}

	minutes, err := strconv.ParseInt(fields[0], 10, 64)
	if err != nil {
		return 0, 0, 0, 0, ErrIncorrectDatetimeValue.GenWithStackByArgs(format)
	}

	_, _, _, value, err := extractSecondMicrosecond(fields[1])
	if err != nil {
		return 0, 0, 0, 0, errors.Trace(err)
	}

	return 0, 0, 0, gotime.Duration(minutes)*gotime.Minute + value, nil
}

// extractMinuteSecond extracts minutes and second from a string and its format is `MM:SS`.
func extractMinuteSecond(format string) (int64, int64, int64, gotime.Duration, error) {
	fields := strings.Split(format, ":")
	if len(fields) != 2 {
		return 0, 0, 0, 0, ErrIncorrectDatetimeValue.GenWithStackByArgs(format)
	}

	minutes, err := strconv.ParseInt(fields[0], 10, 64)
	if err != nil {
		return 0, 0, 0, 0, ErrIncorrectDatetimeValue.GenWithStackByArgs(format)
	}

	seconds, err := strconv.ParseInt(fields[1], 10, 64)
	if err != nil {
		return 0, 0, 0, 0, ErrIncorrectDatetimeValue.GenWithStackByArgs(format)
	}

	return 0, 0, 0, gotime.Duration(minutes)*gotime.Minute + gotime.Duration(seconds)*gotime.Second, nil
}

// extractHourMicrosecond extracts hour and microsecond from a string and its format is `HH:MM:SS.FFFFFF`.
func extractHourMicrosecond(format string) (int64, int64, int64, gotime.Duration, error) {
	fields := strings.Split(format, ":")
	if len(fields) != 3 {
		return 0, 0, 0, 0, ErrIncorrectDatetimeValue.GenWithStackByArgs(format)
	}

	hours, err := strconv.ParseInt(fields[0], 10, 64)
	if err != nil {
		return 0, 0, 0, 0, ErrIncorrectDatetimeValue.GenWithStackByArgs(format)
	}

	minutes, err := strconv.ParseInt(fields[1], 10, 64)
	if err != nil {
		return 0, 0, 0, 0, ErrIncorrectDatetimeValue.GenWithStackByArgs(format)
	}

	_, _, _, value, err := extractSecondMicrosecond(fields[2])
	if err != nil {
		return 0, 0, 0, 0, errors.Trace(err)
	}

	return 0, 0, 0, gotime.Duration(hours)*gotime.Hour + gotime.Duration(minutes)*gotime.Minute + value, nil
}

// extractHourSecond extracts hour and second from a string and its format is `HH:MM:SS`.
func extractHourSecond(format string) (int64, int64, int64, gotime.Duration, error) {
	fields := strings.Split(format, ":")
	if len(fields) != 3 {
		return 0, 0, 0, 0, ErrIncorrectDatetimeValue.GenWithStackByArgs(format)
	}

	hours, err := strconv.ParseInt(fields[0], 10, 64)
	if err != nil {
		return 0, 0, 0, 0, ErrIncorrectDatetimeValue.GenWithStackByArgs(format)
	}

	minutes, err := strconv.ParseInt(fields[1], 10, 64)
	if err != nil {
		return 0, 0, 0, 0, ErrIncorrectDatetimeValue.GenWithStackByArgs(format)
	}

	seconds, err := strconv.ParseInt(fields[2], 10, 64)
	if err != nil {
		return 0, 0, 0, 0, ErrIncorrectDatetimeValue.GenWithStackByArgs(format)
	}

	return 0, 0, 0, gotime.Duration(hours)*gotime.Hour + gotime.Duration(minutes)*gotime.Minute + gotime.Duration(seconds)*gotime.Second, nil
}

// extractHourMinute extracts hour and minute from a string and its format is `HH:MM`.
func extractHourMinute(format string) (int64, int64, int64, gotime.Duration, error) {
	fields := strings.Split(format, ":")
	if len(fields) != 2 {
		return 0, 0, 0, 0, ErrIncorrectDatetimeValue.GenWithStackByArgs(format)
	}

	hours, err := strconv.ParseInt(fields[0], 10, 64)
	if err != nil {
		return 0, 0, 0, 0, ErrIncorrectDatetimeValue.GenWithStackByArgs(format)
	}

	minutes, err := strconv.ParseInt(fields[1], 10, 64)
	if err != nil {
		return 0, 0, 0, 0, ErrIncorrectDatetimeValue.GenWithStackByArgs(format)
	}

	return 0, 0, 0, gotime.Duration(hours)*gotime.Hour + gotime.Duration(minutes)*gotime.Minute, nil
}

// extractDayMicrosecond extracts day and microsecond from a string and its format is `DD HH:MM:SS.FFFFFF`.
func extractDayMicrosecond(format string) (int64, int64, int64, gotime.Duration, error) {
	fields := strings.Split(format, " ")
	if len(fields) != 2 {
		return 0, 0, 0, 0, ErrIncorrectDatetimeValue.GenWithStackByArgs(format)
	}

	days, err := strconv.ParseInt(fields[0], 10, 64)
	if err != nil {
		return 0, 0, 0, 0, ErrIncorrectDatetimeValue.GenWithStackByArgs(format)
	}

	_, _, _, value, err := extractHourMicrosecond(fields[1])
	if err != nil {
		return 0, 0, 0, 0, ErrIncorrectDatetimeValue.GenWithStackByArgs(format)
	}

	return 0, 0, days, value, nil
}

// extractDaySecond extracts day and hour from a string and its format is `DD HH:MM:SS`.
func extractDaySecond(format string) (int64, int64, int64, gotime.Duration, error) {
	fields := strings.Split(format, " ")
	if len(fields) != 2 {
		return 0, 0, 0, 0, ErrIncorrectDatetimeValue.GenWithStackByArgs(format)
	}

	days, err := strconv.ParseInt(fields[0], 10, 64)
	if err != nil {
		return 0, 0, 0, 0, ErrIncorrectDatetimeValue.GenWithStackByArgs(format)
	}

	_, _, _, value, err := extractHourSecond(fields[1])
	if err != nil {
		return 0, 0, 0, 0, ErrIncorrectDatetimeValue.GenWithStackByArgs(format)
	}

	return 0, 0, days, value, nil
}

// extractDayMinute extracts day and minute from a string and its format is `DD HH:MM`.
func extractDayMinute(format string) (int64, int64, int64, gotime.Duration, error) {
	fields := strings.Split(format, " ")
	if len(fields) != 2 {
		return 0, 0, 0, 0, ErrIncorrectDatetimeValue.GenWithStackByArgs(format)
	}

	days, err := strconv.ParseInt(fields[0], 10, 64)
	if err != nil {
		return 0, 0, 0, 0, ErrIncorrectDatetimeValue.GenWithStackByArgs(format)
	}

	_, _, _, value, err := extractHourMinute(fields[1])
	if err != nil {
		return 0, 0, 0, 0, ErrIncorrectDatetimeValue.GenWithStackByArgs(format)
	}

	return 0, 0, days, value, nil
}

// extractDayHour extracts day and hour from a string and its format is `DD HH`.
func extractDayHour(format string) (int64, int64, int64, gotime.Duration, error) {
	fields := strings.Split(format, " ")
	if len(fields) != 2 {
		return 0, 0, 0, 0, ErrIncorrectDatetimeValue.GenWithStackByArgs(format)
	}

	days, err := strconv.ParseInt(fields[0], 10, 64)
	if err != nil {
		return 0, 0, 0, 0, ErrIncorrectDatetimeValue.GenWithStackByArgs(format)
	}

	hours, err := strconv.ParseInt(fields[1], 10, 64)
	if err != nil {
		return 0, 0, 0, 0, ErrIncorrectDatetimeValue.GenWithStackByArgs(format)
	}

	return 0, 0, days, gotime.Duration(hours) * gotime.Hour, nil
}

// extractYearMonth extracts year and month from a string and its format is `YYYY-MM`.
func extractYearMonth(format string) (int64, int64, int64, gotime.Duration, error) {
	fields := strings.Split(format, "-")
	if len(fields) != 2 {
		return 0, 0, 0, 0, ErrIncorrectDatetimeValue.GenWithStackByArgs(format)
	}

	years, err := strconv.ParseInt(fields[0], 10, 64)
	if err != nil {
		return 0, 0, 0, 0, ErrIncorrectDatetimeValue.GenWithStackByArgs(format)
	}

	months, err := strconv.ParseInt(fields[1], 10, 64)
	if err != nil {
		return 0, 0, 0, 0, ErrIncorrectDatetimeValue.GenWithStackByArgs(format)
	}

	return years, months, 0, 0, nil
}

// ExtractTimeValue extracts time value from time unit and format.
func ExtractTimeValue(unit string, format string) (int64, int64, int64, gotime.Duration, error) {
	switch strings.ToUpper(unit) {
	case "MICROSECOND", "SECOND", "MINUTE", "HOUR", "DAY", "WEEK", "MONTH", "QUARTER", "YEAR":
		return extractSingleTimeValue(unit, format)
	case "SECOND_MICROSECOND":
		return extractSecondMicrosecond(format)
	case "MINUTE_MICROSECOND":
		return extractMinuteMicrosecond(format)
	case "MINUTE_SECOND":
		return extractMinuteSecond(format)
	case "HOUR_MICROSECOND":
		return extractHourMicrosecond(format)
	case "HOUR_SECOND":
		return extractHourSecond(format)
	case "HOUR_MINUTE":
		return extractHourMinute(format)
	case "DAY_MICROSECOND":
		return extractDayMicrosecond(format)
	case "DAY_SECOND":
		return extractDaySecond(format)
	case "DAY_MINUTE":
		return extractDayMinute(format)
	case "DAY_HOUR":
		return extractDayHour(format)
	case "YEAR_MONTH":
		return extractYearMonth(format)
	default:
		return 0, 0, 0, 0, errors.Errorf("invalid singel timeunit - %s", unit)
	}
}

// IsClockUnit returns true when unit is interval unit with hour, minute or second.
func IsClockUnit(unit string) bool {
	switch strings.ToUpper(unit) {
	case "MICROSECOND", "SECOND", "MINUTE", "HOUR",
		"SECOND_MICROSECOND", "MINUTE_MICROSECOND", "MINUTE_SECOND",
		"HOUR_MICROSECOND", "HOUR_SECOND", "HOUR_MINUTE",
		"DAY_MICROSECOND", "DAY_SECOND", "DAY_MINUTE", "DAY_HOUR":
		return true
	default:
		return false
	}
}

// IsDateFormat returns true when the specified time format could contain only date.
func IsDateFormat(format string) bool {
	format = strings.TrimSpace(format)
	seps := ParseDateFormat(format)
	length := len(format)
	switch len(seps) {
	case 1:
		if (length == 8) || (length == 6) {
			return true
		}
	case 3:
		return true
	}
	return false
}

// ParseTimeFromInt64 parses mysql time value from int64.
func ParseTimeFromInt64(sc *stmtctx.StatementContext, num int64) (Time, error) {
	return parseDateTimeFromNum(sc, num)
}

// DateFormat returns a textual representation of the time value formatted
// according to layout.
// See http://dev.mysql.com/doc/refman/5.7/en/date-and-time-functions.html#function_date-format
func (t Time) DateFormat(layout string) (string, error) {
	var buf bytes.Buffer
	inPatternMatch := false
	for _, b := range layout {
		if inPatternMatch {
			if err := t.convertDateFormat(b, &buf); err != nil {
				return "", errors.Trace(err)
			}
			inPatternMatch = false
			continue
		}

		// It's not in pattern match now.
		if b == '%' {
			inPatternMatch = true
		} else {
			buf.WriteRune(b)
		}
	}
	return buf.String(), nil
}

var abbrevWeekdayName = []string{
	"Sun", "Mon", "Tue",
	"Wed", "Thu", "Fri", "Sat",
}

func (t Time) convertDateFormat(b rune, buf *bytes.Buffer) error {
	switch b {
	case 'b':
		m := t.Time.Month()
		if m == 0 || m > 12 {
			return errors.Trace(ErrInvalidTimeFormat.GenWithStackByArgs(m))
		}
		buf.WriteString(MonthNames[m-1][:3])
	case 'M':
		m := t.Time.Month()
		if m == 0 || m > 12 {
			return errors.Trace(ErrInvalidTimeFormat.GenWithStackByArgs(m))
		}
		buf.WriteString(MonthNames[m-1])
	case 'm':
		fmt.Fprintf(buf, "%02d", t.Time.Month())
	case 'c':
		fmt.Fprintf(buf, "%d", t.Time.Month())
	case 'D':
		fmt.Fprintf(buf, "%d%s", t.Time.Day(), abbrDayOfMonth(t.Time.Day()))
	case 'd':
		fmt.Fprintf(buf, "%02d", t.Time.Day())
	case 'e':
		fmt.Fprintf(buf, "%d", t.Time.Day())
	case 'j':
		fmt.Fprintf(buf, "%03d", t.Time.YearDay())
	case 'H':
		fmt.Fprintf(buf, "%02d", t.Time.Hour())
	case 'k':
		fmt.Fprintf(buf, "%d", t.Time.Hour())
	case 'h', 'I':
		t := t.Time.Hour()
		if t == 0 || t == 12 {
			fmt.Fprintf(buf, "%02d", 12)
		} else {
			fmt.Fprintf(buf, "%02d", t%12)
		}
	case 'l':
		t := t.Time.Hour()
		if t == 0 || t == 12 {
			fmt.Fprintf(buf, "%d", 12)
		} else {
			fmt.Fprintf(buf, "%d", t%12)
		}
	case 'i':
		fmt.Fprintf(buf, "%02d", t.Time.Minute())
	case 'p':
		hour := t.Time.Hour()
		if hour/12%2 == 0 {
			buf.WriteString("AM")
		} else {
			buf.WriteString("PM")
		}
	case 'r':
		h := t.Time.Hour()
		switch {
		case h == 0:
			fmt.Fprintf(buf, "%02d:%02d:%02d AM", 12, t.Time.Minute(), t.Time.Second())
		case h == 12:
			fmt.Fprintf(buf, "%02d:%02d:%02d PM", 12, t.Time.Minute(), t.Time.Second())
		case h < 12:
			fmt.Fprintf(buf, "%02d:%02d:%02d AM", h, t.Time.Minute(), t.Time.Second())
		default:
			fmt.Fprintf(buf, "%02d:%02d:%02d PM", h-12, t.Time.Minute(), t.Time.Second())
		}
	case 'T':
		fmt.Fprintf(buf, "%02d:%02d:%02d", t.Time.Hour(), t.Time.Minute(), t.Time.Second())
	case 'S', 's':
		fmt.Fprintf(buf, "%02d", t.Time.Second())
	case 'f':
		fmt.Fprintf(buf, "%06d", t.Time.Microsecond())
	case 'U':
		w := t.Time.Week(0)
		fmt.Fprintf(buf, "%02d", w)
	case 'u':
		w := t.Time.Week(1)
		fmt.Fprintf(buf, "%02d", w)
	case 'V':
		w := t.Time.Week(2)
		fmt.Fprintf(buf, "%02d", w)
	case 'v':
		_, w := t.Time.YearWeek(3)
		fmt.Fprintf(buf, "%02d", w)
	case 'a':
		weekday := t.Time.Weekday()
		buf.WriteString(abbrevWeekdayName[weekday])
	case 'W':
		buf.WriteString(t.Time.Weekday().String())
	case 'w':
		fmt.Fprintf(buf, "%d", t.Time.Weekday())
	case 'X':
		year, _ := t.Time.YearWeek(2)
		if year < 0 {
			fmt.Fprintf(buf, "%v", uint64(math.MaxUint32))
		} else {
			fmt.Fprintf(buf, "%04d", year)
		}
	case 'x':
		year, _ := t.Time.YearWeek(3)
		if year < 0 {
			fmt.Fprintf(buf, "%v", uint64(math.MaxUint32))
		} else {
			fmt.Fprintf(buf, "%04d", year)
		}
	case 'Y':
		fmt.Fprintf(buf, "%04d", t.Time.Year())
	case 'y':
		str := fmt.Sprintf("%04d", t.Time.Year())
		buf.WriteString(str[2:])
	default:
		buf.WriteRune(b)
	}

	return nil
}

func abbrDayOfMonth(day int) string {
	var str string
	switch day {
	case 1, 21, 31:
		str = "st"
	case 2, 22:
		str = "nd"
	case 3, 23:
		str = "rd"
	default:
		str = "th"
	}
	return str
}

// StrToDate converts date string according to format.
// See https://dev.mysql.com/doc/refman/5.7/en/date-and-time-functions.html#function_date-format
func (t *Time) StrToDate(sc *stmtctx.StatementContext, date, format string) bool {
	ctx := make(map[string]int)
	var tm MysqlTime
	if !strToDate(&tm, date, format, ctx) {
		t.Time = ZeroTime
		t.Type = mysql.TypeDatetime
		t.Fsp = 0
		return false
	}
	if err := mysqlTimeFix(&tm, ctx); err != nil {
		return false
	}

	t.Time = tm
	t.Type = mysql.TypeDatetime
	if t.check(sc) != nil {
		return false
	}
	return true
}

// mysqlTimeFix fixes the MysqlTime use the values in the context.
func mysqlTimeFix(t *MysqlTime, ctx map[string]int) error {
	// Key of the ctx is the format char, such as `%j` `%p` and so on.
	if yearOfDay, ok := ctx["%j"]; ok {
		// TODO: Implement the function that converts day of year to yy:mm:dd.
		_ = yearOfDay
	}
	if valueAMorPm, ok := ctx["%p"]; ok {
		if t.hour == 0 {
			return ErrInvalidTimeFormat.GenWithStackByArgs(t)
		}
		if t.hour == 12 {
			// 12 is a special hour.
			switch valueAMorPm {
			case constForAM:
				t.hour = 0
			case constForPM:
				t.hour = 12
			}
			return nil
		}
		if valueAMorPm == constForPM {
			t.hour += 12
		}
	}
	return nil
}

// strToDate converts date string according to format, returns true on success,
// the value will be stored in argument t or ctx.
func strToDate(t *MysqlTime, date string, format string, ctx map[string]int) bool {
	date = skipWhiteSpace(date)
	format = skipWhiteSpace(format)

	token, formatRemain, succ := getFormatToken(format)
	if !succ {
		return false
	}

	if token == "" {
		// Extra characters at the end of date are ignored.
		return true
	}

	dateRemain, succ := matchDateWithToken(t, date, token, ctx)
	if !succ {
		return false
	}

	return strToDate(t, dateRemain, formatRemain, ctx)
}

// getFormatToken takes one format control token from the string.
// format "%d %H %m" will get token "%d" and the remain is " %H %m".
func getFormatToken(format string) (token string, remain string, succ bool) {
	if len(format) == 0 {
		return "", "", true
	}

	// Just one character.
	if len(format) == 1 {
		if format[0] == '%' {
			return "", "", false
		}
		return format, "", true
	}

	// More than one character.
	if format[0] == '%' {
		return format[:2], format[2:], true
	}

	return format[:1], format[1:], true
}

func skipWhiteSpace(input string) string {
	for i, c := range input {
		if !unicode.IsSpace(c) {
			return input[i:]
		}
	}
	return ""
}

var weekdayAbbrev = map[string]gotime.Weekday{
	"Sun": gotime.Sunday,
	"Mon": gotime.Monday,
	"Tue": gotime.Tuesday,
	"Wed": gotime.Wednesday,
	"Thu": gotime.Tuesday,
	"Fri": gotime.Friday,
	"Sat": gotime.Saturday,
}

var monthAbbrev = map[string]gotime.Month{
	"Jan": gotime.January,
	"Feb": gotime.February,
	"Mar": gotime.March,
	"Apr": gotime.April,
	"May": gotime.May,
	"Jun": gotime.June,
	"Jul": gotime.July,
	"Aug": gotime.August,
	"Sep": gotime.September,
	"Oct": gotime.October,
	"Nov": gotime.November,
	"Dec": gotime.December,
}

type dateFormatParser func(t *MysqlTime, date string, ctx map[string]int) (remain string, succ bool)

var dateFormatParserTable = map[string]dateFormatParser{
	"%b": abbreviatedMonth,      // Abbreviated month name (Jan..Dec)
	"%c": monthNumeric,          // Month, numeric (0..12)
	"%d": dayOfMonthNumeric,     // Day of the month, numeric (0..31)
	"%e": dayOfMonthNumeric,     // Day of the month, numeric (0..31)
	"%f": microSeconds,          // Microseconds (000000..999999)
	"%h": hour24TwoDigits,       // Hour (01..12)
	"%H": hour24TwoDigits,       // Hour (01..12)
	"%I": hour24TwoDigits,       // Hour (01..12)
	"%i": minutesNumeric,        // Minutes, numeric (00..59)
	"%j": dayOfYearThreeDigits,  // Day of year (001..366)
	"%k": hour24Numeric,         // Hour (0..23)
	"%l": hour12Numeric,         // Hour (1..12)
	"%M": fullNameMonth,         // Month name (January..December)
	"%m": monthNumeric,          // Month, numeric (00..12)
	"%p": isAMOrPM,              // AM or PM
	"%r": time12Hour,            // Time, 12-hour (hh:mm:ss followed by AM or PM)
	"%s": secondsNumeric,        // Seconds (00..59)
	"%S": secondsNumeric,        // Seconds (00..59)
	"%T": time24Hour,            // Time, 24-hour (hh:mm:ss)
	"%Y": yearNumericFourDigits, // Year, numeric, four digits
	// TODO: Add the following...
	// "%a": abbreviatedWeekday,         // Abbreviated weekday name (Sun..Sat)
	// "%D": dayOfMonthWithSuffix,       // Day of the month with English suffix (0th, 1st, 2nd, 3rd)
	// "%U": weekMode0,                  // Week (00..53), where Sunday is the first day of the week; WEEK() mode 0
	// "%u": weekMode1,                  // Week (00..53), where Monday is the first day of the week; WEEK() mode 1
	// "%V": weekMode2,                  // Week (01..53), where Sunday is the first day of the week; WEEK() mode 2; used with %X
	// "%v": weekMode3,                  // Week (01..53), where Monday is the first day of the week; WEEK() mode 3; used with %x
	// "%W": weekdayName,                // Weekday name (Sunday..Saturday)
	// "%w": dayOfWeek,                  // Day of the week (0=Sunday..6=Saturday)
	// "%X": yearOfWeek,                 // Year for the week where Sunday is the first day of the week, numeric, four digits; used with %V
	// "%x": yearOfWeek,                 // Year for the week, where Monday is the first day of the week, numeric, four digits; used with %v
	// Deprecated since MySQL 5.7.5
	// "%y": yearTwoDigits,         // Year, numeric (two digits)
}

// GetFormatType checks the type(Duration, Date or Datetime) of a format string.
func GetFormatType(format string) (isDuration, isDate bool) {
	durationTokens := map[string]struct{}{
		"%h": {},
		"%H": {},
		"%i": {},
		"%I": {},
		"%s": {},
		"%S": {},
		"%k": {},
		"%l": {},
	}
	dateTokens := map[string]struct{}{
		"%y": {},
		"%Y": {},
		"%m": {},
		"%M": {},
		"%c": {},
		"%b": {},
		"%D": {},
		"%d": {},
		"%e": {},
	}

	format = skipWhiteSpace(format)
	for token, formatRemain, succ := getFormatToken(format); len(token) != 0; format = formatRemain {
		if !succ {
			isDuration, isDate = false, false
			break
		}
		if _, ok := durationTokens[token]; ok {
			isDuration = true
		} else if _, ok := dateTokens[token]; ok {
			isDate = true
		}
		if isDuration && isDate {
			break
		}
		token, formatRemain, succ = getFormatToken(format)
	}
	return
}

func matchDateWithToken(t *MysqlTime, date string, token string, ctx map[string]int) (remain string, succ bool) {
	if parse, ok := dateFormatParserTable[token]; ok {
		return parse(t, date, ctx)
	}

	if strings.HasPrefix(date, token) {
		return date[len(token):], true
	}
	return date, false
}

func parseDigits(input string, count int) (int, bool) {
	if len(input) < count {
		return 0, false
	}

	v, err := strconv.ParseUint(input[:count], 10, 64)
	if err != nil {
		return int(v), false
	}
	return int(v), true
}

func hour24TwoDigits(t *MysqlTime, input string, ctx map[string]int) (string, bool) {
	v, succ := parseDigits(input, 2)
	if !succ || v >= 24 {
		return input, false
	}
	t.hour = v
	return input[2:], true
}

func secondsNumeric(t *MysqlTime, input string, ctx map[string]int) (string, bool) {
	v, succ := parseDigits(input, 2)
	if !succ || v >= 60 {
		return input, false
	}
	t.second = uint8(v)
	return input[2:], true
}

func minutesNumeric(t *MysqlTime, input string, ctx map[string]int) (string, bool) {
	v, succ := parseDigits(input, 2)
	if !succ || v >= 60 {
		return input, false
	}
	t.minute = uint8(v)
	return input[2:], true
}

const time12HourLen = len("hh:mm:ssAM")

func time12Hour(t *MysqlTime, input string, ctx map[string]int) (string, bool) {
	// hh:mm:ss AM
	if len(input) < time12HourLen {
		return input, false
	}
	hour, succ := parseDigits(input, 2)
	if !succ || hour > 12 || hour == 0 || input[2] != ':' {
		return input, false
	}

	minute, succ := parseDigits(input[3:], 2)
	if !succ || minute > 59 || input[5] != ':' {
		return input, false
	}

	second, succ := parseDigits(input[6:], 2)
	if !succ || second > 59 {
		return input, false
	}

	remain := skipWhiteSpace(input[8:])
	switch {
	case strings.HasPrefix(remain, "AM"):
		t.hour = hour
	case strings.HasPrefix(remain, "PM"):
		t.hour = hour + 12
	default:
		return input, false
	}

	t.minute = uint8(minute)
	t.second = uint8(second)
	return remain, true
}

const time24HourLen = len("hh:mm:ss")

func time24Hour(t *MysqlTime, input string, ctx map[string]int) (string, bool) {
	// hh:mm:ss
	if len(input) < time24HourLen {
		return input, false
	}

	hour, succ := parseDigits(input, 2)
	if !succ || hour > 23 || input[2] != ':' {
		return input, false
	}

	minute, succ := parseDigits(input[3:], 2)
	if !succ || minute > 59 || input[5] != ':' {
		return input, false
	}

	second, succ := parseDigits(input[6:], 2)
	if !succ || second > 59 {
		return input, false
	}

	t.hour = hour
	t.minute = uint8(minute)
	t.second = uint8(second)
	return input[8:], true
}

const (
	constForAM = 1 + iota
	constForPM
)

func isAMOrPM(t *MysqlTime, input string, ctx map[string]int) (string, bool) {
	if strings.HasPrefix(input, "AM") {
		ctx["%p"] = constForAM
	} else if strings.HasPrefix(input, "PM") {
		ctx["%p"] = constForPM
	} else {
		return input, false
	}
	return input[2:], true
}

// digitRegex: it was used to scan a variable-length monthly day or month in the string. Ex:  "01" or "1" or "30"
var oneOrTwoDigitRegex = regexp.MustCompile("^[0-9]{1,2}")

// twoDigitRegex: it was just for two digit number string. Ex: "01" or "12"
var twoDigitRegex = regexp.MustCompile("^[1-9][0-9]?")

// parseTwoNumeric is used for pattens 0..31 0..24 0..60 and so on.
// It returns the parsed int, and remain data after parse.
func parseTwoNumeric(input string) (int, string) {
	if len(input) > 1 && input[0] == '0' {
		return 0, input[1:]
	}
	matched := twoDigitRegex.FindAllString(input, -1)
	if len(matched) == 0 {
		return 0, input
	}

	str := matched[0]
	v, err := strconv.ParseInt(str, 10, 64)
	if err != nil {
		return 0, input
	}
	return int(v), input[len(str):]
}

func dayOfMonthNumeric(t *MysqlTime, input string, ctx map[string]int) (string, bool) {
	result := oneOrTwoDigitRegex.FindString(input) // 0..31
	length := len(result)

	v, ok := parseDigits(input, length)

	if !ok || v > 31 {
		return input, false
	}
	t.day = uint8(v)
	return input[length:], true
}

func hour24Numeric(t *MysqlTime, input string, ctx map[string]int) (string, bool) {
	result := oneOrTwoDigitRegex.FindString(input) // 0..23
	length := len(result)

	v, ok := parseDigits(input, length)

	if !ok || v > 23 {
		return input, false
	}
	t.hour = v
	return input[length:], true
}

func hour12Numeric(t *MysqlTime, input string, ctx map[string]int) (string, bool) {
	result := oneOrTwoDigitRegex.FindString(input) // 1..12
	length := len(result)

	v, ok := parseDigits(input, length)

	if !ok || v > 12 || v == 0 {
		return input, false
	}
	t.hour = v
	return input[length:], true
}

func microSeconds(t *MysqlTime, input string, ctx map[string]int) (string, bool) {
	if len(input) < 6 {
		return input, false
	}
	v, err := strconv.ParseUint(input[:6], 10, 64)
	if err != nil {
		return input, false
	}
	t.microsecond = uint32(v)
	return input[6:], true
}

func yearNumericFourDigits(t *MysqlTime, input string, ctx map[string]int) (string, bool) {
	v, succ := parseDigits(input, 4)
	if !succ {
		return input, false
	}
	t.year = uint16(v)
	return input[4:], true
}

func dayOfYearThreeDigits(t *MysqlTime, input string, ctx map[string]int) (string, bool) {
	v, succ := parseDigits(input, 3)
	if !succ || v == 0 || v > 366 {
		return input, false
	}
	ctx["%j"] = v
	return input[3:], true
}

func abbreviatedWeekday(t *MysqlTime, input string, ctx map[string]int) (string, bool) {
	if len(input) >= 3 {
		dayName := input[:3]
		if _, ok := weekdayAbbrev[dayName]; ok {
			// TODO: We need refact mysql time to support this.
			return input, false
		}
	}
	return input, false
}

func abbreviatedMonth(t *MysqlTime, input string, ctx map[string]int) (string, bool) {
	if len(input) >= 3 {
		monthName := input[:3]
		if month, ok := monthAbbrev[monthName]; ok {
			t.month = uint8(month)
			return input[len(monthName):], true
		}
	}
	return input, false
}

func fullNameMonth(t *MysqlTime, input string, ctx map[string]int) (string, bool) {
	for i, month := range MonthNames {
		if strings.HasPrefix(input, month) {
			t.month = uint8(i + 1)
			return input[len(month):], true
		}
	}
	return input, false
}

func monthNumeric(t *MysqlTime, input string, ctx map[string]int) (string, bool) {
	result := oneOrTwoDigitRegex.FindString(input) // 1..12
	length := len(result)

	v, ok := parseDigits(input, length)

	if !ok || v > 12 {
		return input, false
	}
	t.month = uint8(v)
	return input[length:], true
}

//  dayOfMonthWithSuffix returns different suffix according t being which day. i.e. 0 return th. 1 return st.
func dayOfMonthWithSuffix(t *MysqlTime, input string, ctx map[string]int) (string, bool) {
	month, remain := parseOrdinalNumbers(input)
	if month >= 0 {
		t.month = uint8(month)
		return remain, true
	}
	return input, false
}

func parseOrdinalNumbers(input string) (value int, remain string) {
	for i, c := range input {
		if !unicode.IsDigit(c) {
			v, err := strconv.ParseUint(input[:i], 10, 64)
			if err != nil {
				return -1, input
			}
			value = int(v)
			break
		}
	}
	switch {
	case strings.HasPrefix(remain, "st"):
		if value == 1 {
			remain = remain[2:]
			return
		}
	case strings.HasPrefix(remain, "nd"):
		if value == 2 {
			remain = remain[2:]
			return
		}
	case strings.HasPrefix(remain, "th"):
		remain = remain[2:]
		return
	}
	return -1, input
}

// DateFSP gets fsp from date string.
func DateFSP(date string) (fsp int) {
	i := strings.LastIndex(date, ".")
	if i != -1 {
		fsp = len(date) - i - 1
	}
	return
}<|MERGE_RESOLUTION|>--- conflicted
+++ resolved
@@ -1400,13 +1400,8 @@
 	} else {
 		checkTime = t
 	}
-<<<<<<< HEAD
 	if compareTime(checkTime, MaxTimestamp.Time) > 0 || compareTime(checkTime, MinTimestamp.Time) < 0 {
-		return errors.Trace(ErrInvalidTimeFormat.GenByArgs(t))
-=======
-	if compareTime(checkTime, maxTimestamp.Time) > 0 || compareTime(checkTime, MinTimestamp.Time) < 0 {
 		return errors.Trace(ErrInvalidTimeFormat.GenWithStackByArgs(t))
->>>>>>> 7de83a3c
 	}
 
 	if _, err := t.GoTime(gotime.Local); err != nil {
@@ -2251,6 +2246,7 @@
 	}
 	t.second = uint8(v)
 	return input[2:], true
+	return input[2:], true
 }
 
 func minutesNumeric(t *MysqlTime, input string, ctx map[string]int) (string, bool) {
