--- conflicted
+++ resolved
@@ -2286,81 +2286,46 @@
 	}
 	switch strings.ToUpper(unit) {
 	case "MICROSECOND":
-<<<<<<< HEAD
 		if strictCheck && tidbMath.Abs(riv) > TimeMaxValueSeconds*1000 {
 			return 0, 0, 0, 0, 0, ErrDatetimeFunctionOverflow.GenWithStackByArgs("time")
-=======
-		if strictCheck && mathutil.Abs(riv) > TimeMaxValueSeconds*1000 {
-			return 0, 0, 0, 0, ErrDatetimeFunctionOverflow.GenWithStackByArgs("time")
->>>>>>> 89bbe782
 		}
 		dayCount := riv / int64(GoDurationDay/gotime.Microsecond)
 		riv %= int64(GoDurationDay / gotime.Microsecond)
 		return 0, 0, dayCount, riv * int64(gotime.Microsecond), MaxFsp, err
 	case "SECOND":
-<<<<<<< HEAD
 		if strictCheck && tidbMath.Abs(iv) > TimeMaxValueSeconds {
 			return 0, 0, 0, 0, 0, ErrDatetimeFunctionOverflow.GenWithStackByArgs("time")
-=======
-		if strictCheck && mathutil.Abs(iv) > TimeMaxValueSeconds {
-			return 0, 0, 0, 0, ErrDatetimeFunctionOverflow.GenWithStackByArgs("time")
->>>>>>> 89bbe782
 		}
 		dayCount := iv / int64(GoDurationDay/gotime.Second)
 		iv %= int64(GoDurationDay / gotime.Second)
 		return 0, 0, dayCount, iv*int64(gotime.Second) + dv*int64(gotime.Microsecond), decimalLen, err
 	case "MINUTE":
-<<<<<<< HEAD
 		if strictCheck && tidbMath.Abs(riv) > TimeMaxHour*60+TimeMaxMinute {
 			return 0, 0, 0, 0, 0, ErrDatetimeFunctionOverflow.GenWithStackByArgs("time")
-=======
-		if strictCheck && mathutil.Abs(riv) > TimeMaxHour*60+TimeMaxMinute {
-			return 0, 0, 0, 0, ErrDatetimeFunctionOverflow.GenWithStackByArgs("time")
->>>>>>> 89bbe782
 		}
 		dayCount := riv / int64(GoDurationDay/gotime.Minute)
 		riv %= int64(GoDurationDay / gotime.Minute)
 		return 0, 0, dayCount, riv * int64(gotime.Minute), 0, err
 	case "HOUR":
-<<<<<<< HEAD
 		if strictCheck && tidbMath.Abs(riv) > TimeMaxHour {
 			return 0, 0, 0, 0, 0, ErrDatetimeFunctionOverflow.GenWithStackByArgs("time")
-=======
-		if strictCheck && mathutil.Abs(riv) > TimeMaxHour {
-			return 0, 0, 0, 0, ErrDatetimeFunctionOverflow.GenWithStackByArgs("time")
->>>>>>> 89bbe782
 		}
 		dayCount := riv / 24
 		riv %= 24
 		return 0, 0, dayCount, riv * int64(gotime.Hour), 0, err
 	case "DAY":
-<<<<<<< HEAD
 		if strictCheck && tidbMath.Abs(riv) > TimeMaxHour/24 {
 			return 0, 0, 0, 0, 0, ErrDatetimeFunctionOverflow.GenWithStackByArgs("time")
-=======
-		if strictCheck && mathutil.Abs(riv) > TimeMaxHour/24 {
-			return 0, 0, 0, 0, ErrDatetimeFunctionOverflow.GenWithStackByArgs("time")
->>>>>>> 89bbe782
 		}
 		return 0, 0, riv, 0, 0, err
 	case "WEEK":
-<<<<<<< HEAD
 		if strictCheck && 7*tidbMath.Abs(riv) > TimeMaxHour/24 {
 			return 0, 0, 0, 0, 0, ErrDatetimeFunctionOverflow.GenWithStackByArgs("time")
-=======
-		if strictCheck && 7*mathutil.Abs(riv) > TimeMaxHour/24 {
-			return 0, 0, 0, 0, ErrDatetimeFunctionOverflow.GenWithStackByArgs("time")
->>>>>>> 89bbe782
 		}
 		return 0, 0, 7 * riv, 0, 0, err
 	case "MONTH":
-<<<<<<< HEAD
 		if strictCheck && tidbMath.Abs(riv) > 1 {
 			return 0, 0, 0, 0, 0, ErrDatetimeFunctionOverflow.GenWithStackByArgs("time")
-=======
-		if strictCheck && mathutil.Abs(riv) > 1 {
-			return 0, 0, 0, 0, ErrDatetimeFunctionOverflow.GenWithStackByArgs("time")
->>>>>>> 89bbe782
 		}
 		return 0, riv, 0, 0, 0, err
 	case "QUARTER":
@@ -2448,21 +2413,12 @@
 	if err != nil {
 		return 0, 0, err
 	}
-<<<<<<< HEAD
-	if year != 0 || month != 0 || tidbMath.Abs(day) > TimeMaxHour/24 {
+	if year != 0 || month != 0 || mathutil.Abs(day) > TimeMaxHour/24 {
 		return 0, 0, ErrDatetimeFunctionOverflow.GenWithStackByArgs("time")
-	}
-	dur := day*int64(GoDurationDay) + nano
-	if tidbMath.Abs(dur) > int64(MaxTime) {
-		return 0, 0, ErrDatetimeFunctionOverflow.GenWithStackByArgs("time")
-=======
-	if year != 0 || month != 0 || mathutil.Abs(day) > TimeMaxHour/24 {
-		return 0, ErrDatetimeFunctionOverflow.GenWithStackByArgs("time")
 	}
 	dur := day*int64(GoDurationDay) + nano
 	if mathutil.Abs(dur) > int64(MaxTime) {
-		return 0, ErrDatetimeFunctionOverflow.GenWithStackByArgs("time")
->>>>>>> 89bbe782
+		return 0, 0, ErrDatetimeFunctionOverflow.GenWithStackByArgs("time")
 	}
 	return dur, fsp, nil
 }
