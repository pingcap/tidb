// Copyright 2015 PingCAP, Inc.
//
// Licensed under the Apache License, Version 2.0 (the "License");
// you may not use this file except in compliance with the License.
// You may obtain a copy of the License at
//
//     http://www.apache.org/licenses/LICENSE-2.0
//
// Unless required by applicable law or agreed to in writing, software
// distributed under the License is distributed on an "AS IS" BASIS,
// See the License for the specific language governing permissions and
// limitations under the License.

package types

import (
	"bytes"
	"fmt"
	"math"
	"regexp"
	"strconv"
	"strings"
	gotime "time"
	"unicode"

	"github.com/pingcap/errors"
	"github.com/pingcap/parser/mysql"
	"github.com/pingcap/parser/terror"
	"github.com/pingcap/tidb/sessionctx/stmtctx"
	"github.com/pingcap/tidb/util/logutil"
	tidbMath "github.com/pingcap/tidb/util/math"
	"github.com/pingcap/tidb/util/parser"
)

// Time format without fractional seconds precision.
const (
	DateFormat = "2006-01-02"
	TimeFormat = "2006-01-02 15:04:05"
	// TimeFSPFormat is time format with fractional seconds precision.
	TimeFSPFormat = "2006-01-02 15:04:05.000000"
)

const (
	// MinYear is the minimum for mysql year type.
	MinYear int16 = 1901
	// MaxYear is the maximum for mysql year type.
	MaxYear int16 = 2155
	// MaxDuration is the maximum for duration.
	MaxDuration int64 = 838*10000 + 59*100 + 59
	// MinTime is the minimum for mysql time type.
	MinTime = -gotime.Duration(838*3600+59*60+59) * gotime.Second
	// MaxTime is the maximum for mysql time type.
	MaxTime = gotime.Duration(838*3600+59*60+59) * gotime.Second
	// ZeroDatetimeStr is the string representation of a zero datetime.
	ZeroDatetimeStr = "0000-00-00 00:00:00"
	// ZeroDateStr is the string representation of a zero date.
	ZeroDateStr = "0000-00-00"

	// TimeMaxHour is the max hour for mysql time type.
	TimeMaxHour = 838
	// TimeMaxMinute is the max minute for mysql time type.
	TimeMaxMinute = 59
	// TimeMaxSecond is the max second for mysql time type.
	TimeMaxSecond = 59
	// TimeMaxValue is the maximum value for mysql time type.
	TimeMaxValue = TimeMaxHour*10000 + TimeMaxMinute*100 + TimeMaxSecond
	// TimeMaxValueSeconds is the maximum second value for mysql time type.
	TimeMaxValueSeconds = TimeMaxHour*3600 + TimeMaxMinute*60 + TimeMaxSecond
)

const (
	// YearIndex is index of 'YEARS-MONTHS DAYS HOURS:MINUTES:SECONDS.MICROSECONDS' expr Format
	YearIndex = 0 + iota
	// MonthIndex is index of 'YEARS-MONTHS DAYS HOURS:MINUTES:SECONDS.MICROSECONDS' expr Format
	MonthIndex
	// DayIndex is index of 'YEARS-MONTHS DAYS HOURS:MINUTES:SECONDS.MICROSECONDS' expr Format
	DayIndex
	// HourIndex is index of 'YEARS-MONTHS DAYS HOURS:MINUTES:SECONDS.MICROSECONDS' expr Format
	HourIndex
	// MinuteIndex is index of 'YEARS-MONTHS DAYS HOURS:MINUTES:SECONDS.MICROSECONDS' expr Format
	MinuteIndex
	// SecondIndex is index of 'YEARS-MONTHS DAYS HOURS:MINUTES:SECONDS.MICROSECONDS' expr Format
	SecondIndex
	// MicrosecondIndex is index of 'YEARS-MONTHS DAYS HOURS:MINUTES:SECONDS.MICROSECONDS' expr Format
	MicrosecondIndex
)

const (
	// YearMonthMaxCnt is max parameters count 'YEARS-MONTHS' expr Format allowed
	YearMonthMaxCnt = 2
	// DayHourMaxCnt is max parameters count 'DAYS HOURS' expr Format allowed
	DayHourMaxCnt = 2
	// DayMinuteMaxCnt is max parameters count 'DAYS HOURS:MINUTES' expr Format allowed
	DayMinuteMaxCnt = 3
	// DaySecondMaxCnt is max parameters count 'DAYS HOURS:MINUTES:SECONDS' expr Format allowed
	DaySecondMaxCnt = 4
	// DayMicrosecondMaxCnt is max parameters count 'DAYS HOURS:MINUTES:SECONDS.MICROSECONDS' expr Format allowed
	DayMicrosecondMaxCnt = 5
	// HourMinuteMaxCnt is max parameters count 'HOURS:MINUTES' expr Format allowed
	HourMinuteMaxCnt = 2
	// HourSecondMaxCnt is max parameters count 'HOURS:MINUTES:SECONDS' expr Format allowed
	HourSecondMaxCnt = 3
	// HourMicrosecondMaxCnt is max parameters count 'HOURS:MINUTES:SECONDS.MICROSECONDS' expr Format allowed
	HourMicrosecondMaxCnt = 4
	// MinuteSecondMaxCnt is max parameters count 'MINUTES:SECONDS' expr Format allowed
	MinuteSecondMaxCnt = 2
	// MinuteMicrosecondMaxCnt is max parameters count 'MINUTES:SECONDS.MICROSECONDS' expr Format allowed
	MinuteMicrosecondMaxCnt = 3
	// SecondMicrosecondMaxCnt is max parameters count 'SECONDS.MICROSECONDS' expr Format allowed
	SecondMicrosecondMaxCnt = 2
	// TimeValueCnt is parameters count 'YEARS-MONTHS DAYS HOURS:MINUTES:SECONDS.MICROSECONDS' expr Format
	TimeValueCnt = 7
)

// Zero values for different types.
var (
	// ZeroDuration is the zero value for Duration type.
	ZeroDuration = Duration{Duration: gotime.Duration(0), Fsp: DefaultFsp}

	// ZeroCoreTime is the zero value for Time type.
	ZeroTime = Time{}

	// ZeroDatetime is the zero value for datetime Time.
	ZeroDatetime = NewTime(ZeroCoreTime, mysql.TypeDatetime, DefaultFsp)

	// ZeroTimestamp is the zero value for timestamp Time.
	ZeroTimestamp = NewTime(ZeroCoreTime, mysql.TypeTimestamp, DefaultFsp)

	// ZeroDate is the zero value for date Time.
	ZeroDate = NewTime(ZeroCoreTime, mysql.TypeDate, DefaultFsp)
)

var (
	// MinDatetime is the minimum for Golang Time type.
	MinDatetime = FromDate(1, 1, 1, 0, 0, 0, 0)
	// MaxDatetime is the maximum for mysql datetime type.
	MaxDatetime = FromDate(9999, 12, 31, 23, 59, 59, 999999)

	// BoundTimezone is the timezone for min and max timestamp.
	BoundTimezone = gotime.UTC
	// MinTimestamp is the minimum for mysql timestamp type.
	MinTimestamp = NewTime(FromDate(1970, 1, 1, 0, 0, 1, 0), mysql.TypeTimestamp, DefaultFsp)
	// MaxTimestamp is the maximum for mysql timestamp type.
	MaxTimestamp = NewTime(FromDate(2038, 1, 19, 3, 14, 7, 999999), mysql.TypeTimestamp, DefaultFsp)

	// WeekdayNames lists names of weekdays, which are used in builtin time function `dayname`.
	WeekdayNames = []string{
		"Monday",
		"Tuesday",
		"Wednesday",
		"Thursday",
		"Friday",
		"Saturday",
		"Sunday",
	}

	// MonthNames lists names of months, which are used in builtin time function `monthname`.
	MonthNames = []string{
		"January", "February",
		"March", "April",
		"May", "June",
		"July", "August",
		"September", "October",
		"November", "December",
	}
)

const (
	// GoDurationDay is the gotime.Duration which equals to a Day.
	GoDurationDay = gotime.Hour * 24
	// GoDurationWeek is the gotime.Duration which equals to a Week.
	GoDurationWeek = GoDurationDay * 7
)

// FromGoTime translates time.Time to mysql time internal representation.
func FromGoTime(t gotime.Time) CoreTime {
	// Plus 500 nanosecond for rounding of the millisecond part.
	t = t.Add(500 * gotime.Nanosecond)

	year, month, day := t.Date()
	hour, minute, second := t.Clock()
	microsecond := t.Nanosecond() / 1000
	return FromDate(year, int(month), day, hour, minute, second, microsecond)
}

// FromDate makes a internal time representation from the given date.
func FromDate(year int, month int, day int, hour int, minute int, second int, microsecond int) CoreTime {
	v := uint64(ZeroCoreTime)
	v |= (uint64(microsecond) << microsecondBitFieldOffset) & microsecondBitFieldMask
	v |= (uint64(second) << secondBitFieldOffset) & secondBitFieldMask
	v |= (uint64(minute) << minuteBitFieldOffset) & minuteBitFieldMask
	v |= (uint64(hour) << hourBitFieldOffset) & hourBitFieldMask
	v |= (uint64(day) << dayBitFieldOffset) & dayBitFieldMask
	v |= (uint64(month) << monthBitFieldOffset) & monthBitFieldMask
	v |= (uint64(year) << yearBitFieldOffset) & yearBitFieldMask
	return CoreTime(v)
}

// FromDateChecked makes a internal time representation from the given date with field overflow check.
func FromDateChecked(year, month, day, hour, minute, second, microsecond int) (CoreTime, bool) {
	if uint64(year) >= (1<<yearBitFieldWidth) ||
		uint64(month) >= (1<<monthBitFieldWidth) ||
		uint64(day) >= (1<<dayBitFieldWidth) ||
		uint64(hour) >= (1<<hourBitFieldWidth) ||
		uint64(minute) >= (1<<minuteBitFieldWidth) ||
		uint64(second) >= (1<<secondBitFieldWidth) ||
		uint64(microsecond) >= (1<<microsecondBitFieldWidth) {
		return ZeroCoreTime, false
	}
	return FromDate(year, month, day, hour, minute, second, microsecond), true
}

// coreTime is an alias to CoreTime, embedd in Time.
type coreTime = CoreTime

// Time is the struct for handling datetime, timestamp and date.
type Time struct {
	coreTime
}

// Clock returns the hour, minute, and second within the day specified by t.
func (t Time) Clock() (hour int, minute int, second int) {
	return t.Hour(), t.Minute(), t.Second()
}

const (
	// Core time bit fields.
	yearBitFieldOffset, yearBitFieldWidth               uint64 = 50, 14
	monthBitFieldOffset, monthBitFieldWidth             uint64 = 46, 4
	dayBitFieldOffset, dayBitFieldWidth                 uint64 = 41, 5
	hourBitFieldOffset, hourBitFieldWidth               uint64 = 36, 5
	minuteBitFieldOffset, minuteBitFieldWidth           uint64 = 30, 6
	secondBitFieldOffset, secondBitFieldWidth           uint64 = 24, 6
	microsecondBitFieldOffset, microsecondBitFieldWidth uint64 = 4, 20

	// fspTt bit field.
	// `fspTt` format:
	// | fsp: 3 bits | type: 1 bit |
	// When `fsp` is valid (in range [0, 6]):
	// 1. `type` bit 0 represent `DateTime`
	// 2. `type` bit 1 represent `Timestamp`
	//
	// Since s`Date` does not require `fsp`, we could use `fspTt` == 0b1110 to represent it.
	fspTtBitFieldOffset, fspTtBitFieldWidth uint64 = 0, 4

	yearBitFieldMask        uint64 = ((1 << yearBitFieldWidth) - 1) << yearBitFieldOffset
	monthBitFieldMask       uint64 = ((1 << monthBitFieldWidth) - 1) << monthBitFieldOffset
	dayBitFieldMask         uint64 = ((1 << dayBitFieldWidth) - 1) << dayBitFieldOffset
	hourBitFieldMask        uint64 = ((1 << hourBitFieldWidth) - 1) << hourBitFieldOffset
	minuteBitFieldMask      uint64 = ((1 << minuteBitFieldWidth) - 1) << minuteBitFieldOffset
	secondBitFieldMask      uint64 = ((1 << secondBitFieldWidth) - 1) << secondBitFieldOffset
	microsecondBitFieldMask uint64 = ((1 << microsecondBitFieldWidth) - 1) << microsecondBitFieldOffset
	fspTtBitFieldMask       uint64 = ((1 << fspTtBitFieldWidth) - 1) << fspTtBitFieldOffset

	fspTtForDate         uint8  = 0b1110
	fspBitFieldMask      uint64 = 0b1110
	coreTimeBitFieldMask        = ^fspTtBitFieldMask
)

// NewTime constructs time from core time, type and fsp.
func NewTime(coreTime CoreTime, tp uint8, fsp int8) Time {
	t := ZeroTime
	p := (*uint64)(&t.coreTime)
	*p |= (uint64(coreTime) & coreTimeBitFieldMask)
	if tp == mysql.TypeDate {
		*p |= uint64(fspTtForDate)
		return t
	}
	if fsp == UnspecifiedFsp {
		fsp = DefaultFsp
	}
	*p |= uint64(fsp) << 1
	if tp == mysql.TypeTimestamp {
		*p |= 1
	}
	return t
}

func (t Time) getFspTt() uint8 {
	return uint8(uint64(t.coreTime) & fspTtBitFieldMask)
}

func (t *Time) setFspTt(fspTt uint8) {
	*(*uint64)(&t.coreTime) &= ^(fspTtBitFieldMask)
	*(*uint64)(&t.coreTime) |= uint64(fspTt)
}

// Type returns type value.
func (t Time) Type() uint8 {
	if t.getFspTt() == fspTtForDate {
		return mysql.TypeDate
	}
	if uint64(t.coreTime)&1 == 1 {
		return mysql.TypeTimestamp
	}
	return mysql.TypeDatetime
}

// Fsp returns fsp value.
func (t Time) Fsp() int8 {
	fspTt := t.getFspTt()
	if fspTt == fspTtForDate {
		return 0
	}
	return int8(fspTt >> 1)
}

// SetType updates the type in Time.
// Only DateTime/Date/Timestamp is valid.
func (t *Time) SetType(tp uint8) {
	fspTt := t.getFspTt()
	if fspTt == fspTtForDate && tp != mysql.TypeDate {
		fspTt = 0
	}
	switch tp {
	case mysql.TypeDate:
		fspTt = fspTtForDate
	case mysql.TypeTimestamp:
		fspTt |= 1
	case mysql.TypeDatetime:
		fspTt &= ^(uint8(1))
	}
	t.setFspTt(fspTt)
}

// SetFsp updates the fsp in Time.
func (t *Time) SetFsp(fsp int8) {
	if t.getFspTt() == fspTtForDate {
		return
	}
	if fsp == UnspecifiedFsp {
		fsp = DefaultFsp
	}
	*(*uint64)(&t.coreTime) &= ^(fspBitFieldMask)
	*(*uint64)(&t.coreTime) |= (uint64(fsp) << 1)
}

// CoreTime returns core time.
func (t Time) CoreTime() CoreTime {
	return CoreTime(uint64(t.coreTime) & coreTimeBitFieldMask)
}

// SetCoreTime updates core time.
func (t *Time) SetCoreTime(ct CoreTime) {
	*(*uint64)(&t.coreTime) &= ^coreTimeBitFieldMask
	*(*uint64)(&t.coreTime) |= (uint64(ct) & coreTimeBitFieldMask)
}

// CurrentTime returns current time with type tp.
func CurrentTime(tp uint8) Time {
	return NewTime(FromGoTime(gotime.Now()), tp, 0)
}

// ConvertTimeZone converts the time value from one timezone to another.
// The input time should be a valid timestamp.
func (t *Time) ConvertTimeZone(from, to *gotime.Location) error {
	if !t.IsZero() {
		raw, err := t.GoTime(from)
		if err != nil {
			return errors.Trace(err)
		}
		converted := raw.In(to)
		t.SetCoreTime(FromGoTime(converted))
	}
	return nil
}

func (t Time) String() string {
	if t.Type() == mysql.TypeDate {
		// We control the format, so no error would occur.
		str, err := t.DateFormat("%Y-%m-%d")
		terror.Log(errors.Trace(err))
		return str
	}

	str, err := t.DateFormat("%Y-%m-%d %H:%i:%s")
	terror.Log(errors.Trace(err))
	fsp := t.Fsp()
	if fsp > 0 {
		tmp := fmt.Sprintf(".%06d", t.Microsecond())
		str = str + tmp[:1+fsp]
	}

	return str
}

// IsZero returns a boolean indicating whether the time is equal to ZeroCoreTime.
func (t Time) IsZero() bool {
	return compareTime(t.coreTime, ZeroCoreTime) == 0
}

// InvalidZero returns a boolean indicating whether the month or day is zero.
func (t Time) InvalidZero() bool {
	return t.Month() == 0 || t.Day() == 0
}

const numberFormat = "%Y%m%d%H%i%s"
const dateFormat = "%Y%m%d"

// ToNumber returns a formatted number.
// e.g,
// 2012-12-12 -> 20121212
// 2012-12-12T10:10:10 -> 20121212101010
// 2012-12-12T10:10:10.123456 -> 20121212101010.123456
func (t Time) ToNumber() *MyDecimal {
	dec := new(MyDecimal)
	t.FillNumber(dec)
	return dec
}

// FillNumber is the same as ToNumber,
// but reuses input decimal instead of allocating one.
func (t Time) FillNumber(dec *MyDecimal) {
	if t.IsZero() {
		dec.FromInt(0)
		return
	}

	// Fix issue #1046
	// Prevents from converting 2012-12-12 to 20121212000000
	var tfStr string
	if t.Type() == mysql.TypeDate {
		tfStr = dateFormat
	} else {
		tfStr = numberFormat
	}

	s, err := t.DateFormat(tfStr)
	if err != nil {
		logutil.BgLogger().Error("[fatal] never happen because we've control the format!")
	}

	fsp := t.Fsp()
	if fsp > 0 {
		s1 := fmt.Sprintf("%s.%06d", s, t.Microsecond())
		s = s1[:len(s)+int(fsp)+1]
	}
	// We skip checking error here because time formatted string can be parsed certainly.
	err = dec.FromString([]byte(s))
	terror.Log(errors.Trace(err))
}

// Convert converts t with type tp.
func (t Time) Convert(sc *stmtctx.StatementContext, tp uint8) (Time, error) {
	t1 := t
	if t.Type() == tp || t.IsZero() {
		t1.SetType(tp)
		return t1, nil
	}

	t1.SetType(tp)
	err := t1.check(sc)
	return t1, errors.Trace(err)
}

// ConvertToDuration converts mysql datetime, timestamp and date to mysql time type.
// e.g,
// 2012-12-12T10:10:10 -> 10:10:10
// 2012-12-12 -> 0
func (t Time) ConvertToDuration() (Duration, error) {
	if t.IsZero() {
		return ZeroDuration, nil
	}

	hour, minute, second := t.Clock()
	frac := t.Microsecond() * 1000

	d := gotime.Duration(hour*3600+minute*60+second)*gotime.Second + gotime.Duration(frac)
	// TODO: check convert validation
	return Duration{Duration: d, Fsp: t.Fsp()}, nil
}

// Compare returns an integer comparing the time instant t to o.
// If t is after o, returns 1, equal o, returns 0, before o, returns -1.
func (t Time) Compare(o Time) int {
	return compareTime(t.coreTime, o.coreTime)
}

// CompareString is like Compare,
// but parses string to Time then compares.
func (t Time) CompareString(sc *stmtctx.StatementContext, str string) (int, error) {
	// use MaxFsp to parse the string
	o, err := ParseTime(sc, str, t.Type(), MaxFsp)
	if err != nil {
		return 0, errors.Trace(err)
	}

	return t.Compare(o), nil
}

// roundTime rounds the time value according to digits count specified by fsp.
func roundTime(t gotime.Time, fsp int8) gotime.Time {
	d := gotime.Duration(math.Pow10(9 - int(fsp)))
	return t.Round(d)
}

// RoundFrac rounds the fraction part of a time-type value according to `fsp`.
func (t Time) RoundFrac(sc *stmtctx.StatementContext, fsp int8) (Time, error) {
	if t.Type() == mysql.TypeDate || t.IsZero() {
		// date type has no fsp
		return t, nil
	}

	fsp, err := CheckFsp(int(fsp))
	if err != nil {
		return t, errors.Trace(err)
	}

	if fsp == t.Fsp() {
		// have same fsp
		return t, nil
	}

	var nt CoreTime
	if t1, err := t.GoTime(sc.TimeZone); err == nil {
		t1 = roundTime(t1, fsp)
		nt = FromGoTime(t1)
	} else {
		// Take the hh:mm:ss part out to avoid handle month or day = 0.
		hour, minute, second, microsecond := t.Hour(), t.Minute(), t.Second(), t.Microsecond()
		t1 := gotime.Date(1, 1, 1, hour, minute, second, microsecond*1000, sc.TimeZone)
		t2 := roundTime(t1, fsp)
		hour, minute, second = t2.Clock()
		microsecond = t2.Nanosecond() / 1000

		// TODO: when hh:mm:ss overflow one day after rounding, it should be add to yy:mm:dd part,
		// but mm:dd may contain 0, it makes the code complex, so we ignore it here.
		if t2.Day()-1 > 0 {
			return t, errors.Trace(ErrWrongValue.GenWithStackByArgs(TimeStr, t.String()))
		}
		var ok bool
		nt, ok = FromDateChecked(t.Year(), t.Month(), t.Day(), hour, minute, second, microsecond)
		if !ok {
			return t, errors.Trace(ErrWrongValue.GenWithStackByArgs(TimeStr, t.String()))
		}
	}

	return NewTime(nt, t.Type(), fsp), nil
}

// GetFsp gets the fsp of a string.
func GetFsp(s string) int8 {
	index := GetFracIndex(s)
	var fsp int
	if index < 0 {
		fsp = 0
	} else {
		fsp = len(s) - index - 1
	}

	if fsp == len(s) {
		fsp = 0
	} else if fsp > 6 {
		fsp = 6
	}
	return int8(fsp)
}

// IsTimeZone returns true if there is a timezone sign in the string, otherwise return false.
// for example '2020-07-07 17:55:00.163721+08:00'.
func IsTimeZone(s string) (tz bool) {
	timezoneRegexp := regexp.MustCompile(`[-|+][\d]{2}:[\d]{2}`)

	idx1 := strings.LastIndex(s, "+")
	idx2 := strings.LastIndex(s, "-")
	if idx1 > 10 {
		isTimezone := timezoneRegexp.MatchString(s[idx1:])
		if isTimezone {
			return true
		}
	} else if idx2 > 10 {
		isTimezone := timezoneRegexp.MatchString(s[idx2:])
		if isTimezone {
			return true
		}
	}

	return false
}

// handleTimeZone offsets are supported for inserted datetime values.
// See: https://dev.mysql.com/doc/refman/8.0/en/time-zone-support.html
func handleTimeZone(timeZone string, systemTZ *gotime.Location) (diffMinute gotime.Duration, err error) {
	_, offset := gotime.Now().In(systemTZ).Zone()

	hour, err := strconv.Atoi(timeZone[1:3])
	if err != nil {
		return diffMinute, errors.Trace(err)
	}
	minute, err := strconv.Atoi(timeZone[4:6])
	if err != nil {
		return diffMinute, errors.Trace(err)
	}

	minuteTime := hour*60 + minute
	// valid timezone ranges from -14:00 to +14:00, and -00:00 is also invalid.
	if minuteTime > 840 || minuteTime < -840 || minuteTime == 0 {
		return diffMinute, errors.Trace(ErrWrongValue.GenWithStackByArgs(TimeStr, timeZone))
	}

	timeDiff := 0
	if timeZone[:1] == "+" {
		timeDiff = offset/60 - minuteTime
	} else {
		timeDiff = offset/60 + minuteTime
	}

	diffMinute, err = gotime.ParseDuration(fmt.Sprintf("%vm", timeDiff))
	if err != nil {
		return diffMinute, errors.Trace(err)
	}

	return
}

// GetFracIndex finds the last '.' for get fracStr, index = -1 means fracStr not found.
// but for format like '2019.01.01 00:00:00', the index should be -1.
func GetFracIndex(s string) (index int) {
	index = -1
	for i := len(s) - 1; i >= 0; i-- {
		if unicode.IsPunct(rune(s[i])) {
			if s[i] == '.' {
				index = i
			}
			break
		}
	}

	return index
}

// RoundFrac rounds fractional seconds precision with new fsp and returns a new one.
// We will use the “round half up” rule, e.g, >= 0.5 -> 1, < 0.5 -> 0,
// so 2011:11:11 10:10:10.888888 round 0 -> 2011:11:11 10:10:11
// and 2011:11:11 10:10:10.111111 round 0 -> 2011:11:11 10:10:10
func RoundFrac(t gotime.Time, fsp int8) (gotime.Time, error) {
	_, err := CheckFsp(int(fsp))
	if err != nil {
		return t, errors.Trace(err)
	}
	return t.Round(gotime.Duration(math.Pow10(9-int(fsp))) * gotime.Nanosecond), nil
}

// TruncateFrac truncates fractional seconds precision with new fsp and returns a new one.
// 2011:11:11 10:10:10.888888 round 0 -> 2011:11:11 10:10:10
// 2011:11:11 10:10:10.111111 round 0 -> 2011:11:11 10:10:10
func TruncateFrac(t gotime.Time, fsp int8) (gotime.Time, error) {
	if _, err := CheckFsp(int(fsp)); err != nil {
		return t, err
	}
	return t.Truncate(gotime.Duration(math.Pow10(9-int(fsp))) * gotime.Nanosecond), nil
}

// ToPackedUint encodes Time to a packed uint64 value.
//
//    1 bit  0
//   17 bits year*13+month   (year 0-9999, month 0-12)
//    5 bits day             (0-31)
//    5 bits hour            (0-23)
//    6 bits minute          (0-59)
//    6 bits second          (0-59)
//   24 bits microseconds    (0-999999)
//
//   Total: 64 bits = 8 bytes
//
//   0YYYYYYY.YYYYYYYY.YYdddddh.hhhhmmmm.mmssssss.ffffffff.ffffffff.ffffffff
//
func (t Time) ToPackedUint() (uint64, error) {
	tm := t
	if t.IsZero() {
		return 0, nil
	}
	year, month, day := tm.Year(), tm.Month(), tm.Day()
	hour, minute, sec := tm.Hour(), tm.Minute(), tm.Second()
	ymd := uint64(((year*13 + month) << 5) | day)
	hms := uint64(hour<<12 | minute<<6 | sec)
	micro := uint64(tm.Microsecond())
	return ((ymd<<17 | hms) << 24) | micro, nil
}

// FromPackedUint decodes Time from a packed uint64 value.
func (t *Time) FromPackedUint(packed uint64) error {
	if packed == 0 {
		t.SetCoreTime(ZeroCoreTime)
		return nil
	}
	ymdhms := packed >> 24
	ymd := ymdhms >> 17
	day := int(ymd & (1<<5 - 1))
	ym := ymd >> 5
	month := int(ym % 13)
	year := int(ym / 13)

	hms := ymdhms & (1<<17 - 1)
	second := int(hms & (1<<6 - 1))
	minute := int((hms >> 6) & (1<<6 - 1))
	hour := int(hms >> 12)
	microsec := int(packed % (1 << 24))

	t.SetCoreTime(FromDate(year, month, day, hour, minute, second, microsec))

	return nil
}

// check whether t matches valid Time format.
// If allowZeroInDate is false, it returns ErrZeroDate when month or day is zero.
// FIXME: See https://dev.mysql.com/doc/refman/5.7/en/sql-mode.html#sqlmode_no_zero_in_date
func (t Time) check(sc *stmtctx.StatementContext) error {
	allowZeroInDate := false
	allowInvalidDate := false
	// We should avoid passing sc as nil here as far as possible.
	if sc != nil {
		allowZeroInDate = sc.IgnoreZeroInDate
		allowInvalidDate = sc.AllowInvalidDate
	}
	var err error
	switch t.Type() {
	case mysql.TypeTimestamp:
		err = checkTimestampType(sc, t.coreTime)
	case mysql.TypeDatetime, mysql.TypeDate:
		err = checkDatetimeType(t.coreTime, allowZeroInDate, allowInvalidDate)
	}
	return errors.Trace(err)
}

// Check if 't' is valid
func (t *Time) Check(sc *stmtctx.StatementContext) error {
	return t.check(sc)
}

// Sub subtracts t1 from t, returns a duration value.
// Note that sub should not be done on different time types.
func (t *Time) Sub(sc *stmtctx.StatementContext, t1 *Time) Duration {
	var duration gotime.Duration
	if t.Type() == mysql.TypeTimestamp && t1.Type() == mysql.TypeTimestamp {
		a, err := t.GoTime(sc.TimeZone)
		terror.Log(errors.Trace(err))
		b, err := t1.GoTime(sc.TimeZone)
		terror.Log(errors.Trace(err))
		duration = a.Sub(b)
	} else {
		seconds, microseconds, neg := calcTimeTimeDiff(t.coreTime, t1.coreTime, 1)
		duration = gotime.Duration(seconds*1e9 + microseconds*1e3)
		if neg {
			duration = -duration
		}
	}

	fsp := t.Fsp()
	fsp1 := t1.Fsp()
	if fsp < fsp1 {
		fsp = fsp1
	}
	return Duration{
		Duration: duration,
		Fsp:      fsp,
	}
}

// Add adds d to t, returns the result time value.
func (t *Time) Add(sc *stmtctx.StatementContext, d Duration) (Time, error) {
	seconds, microseconds, _ := calcTimeDurationDiff(t.coreTime, d)
	days := seconds / secondsIn24Hour
	year, month, day := getDateFromDaynr(uint(days))
	var tm Time
	tm.setYear(uint16(year))
	tm.setMonth(uint8(month))
	tm.setDay(uint8(day))
	calcTimeFromSec(&tm.coreTime, seconds%secondsIn24Hour, microseconds)
	if t.Type() == mysql.TypeDate {
		tm.setHour(0)
		tm.setMinute(0)
		tm.setSecond(0)
		tm.setMicrosecond(0)
	}
	fsp := t.Fsp()
	if d.Fsp > fsp {
		fsp = d.Fsp
	}
	ret := NewTime(tm.coreTime, t.Type(), fsp)
	return ret, ret.Check(sc)
}

// TimestampDiff returns t2 - t1 where t1 and t2 are date or datetime expressions.
// The unit for the result (an integer) is given by the unit argument.
// The legal values for unit are "YEAR" "QUARTER" "MONTH" "DAY" "HOUR" "SECOND" and so on.
func TimestampDiff(unit string, t1 Time, t2 Time) int64 {
	return timestampDiff(unit, t1.coreTime, t2.coreTime)
}

// ParseDateFormat parses a formatted date string and returns separated components.
func ParseDateFormat(format string) []string {
	format = strings.TrimSpace(format)

	if len(format) == 0 {
		return nil
	}

	// Date format must start and end with number.
	if !isDigit(format[0]) || !isDigit(format[len(format)-1]) {
		return nil
	}

	start := 0
	// Initialize `seps` with capacity of 6. The input `format` is typically
	// a date time of the form "2006-01-02 15:04:05", which has 6 numeric parts
	// (the fractional second part is usually removed by `splitDateTime`).
	// Setting `seps`'s capacity to 6 avoids reallocation in this common case.
	seps := make([]string, 0, 6)

	for i := 1; i < len(format)-1; i++ {
		if isValidSeparator(format[i], len(seps)) {
			prevParts := len(seps)
			seps = append(seps, format[start:i])
			start = i + 1

			// consume further consecutive separators
			for j := i + 1; j < len(format); j++ {
				if !isValidSeparator(format[j], prevParts) {
					break
				}

				start++
				i++
			}

			continue
		}

		if !isDigit(format[i]) {
			return nil
		}
	}

	seps = append(seps, format[start:])
	return seps
}

// isValidSeparator helper for date part splitting, punctuation characters are valid separators anywhere,
// while space and 'T' are valid separators only between date and time.
func isValidSeparator(c byte, prevParts int) bool {
	if isPunctuation(c) {
		return true
	}

	return prevParts == 2 && (c == ' ' || c == 'T')
}

<<<<<<< HEAD
// splitDateTime The only delimiter recognized between a date and time part and a fractional seconds part is the decimal point.
// See https://dev.mysql.com/doc/refman/5.7/en/date-and-time-literals.html.
func splitDateTime(format string) (seps []string, fracStr string, timeZone string) {
	isTimezone := IsTimeZone(format)
	if isTimezone {
		timeZone = format[len(format)-6:]
		format = format[:len(format)-6]
	}

	index := GetFracIndex(format)
	if index > 0 {
		fracStr = format[index+1:]
		format = format[:index]
=======
var validIdxCombinations = map[int]struct {
	h int
	m int
}{
	100: {0, 0}, // 23:59:59Z
	30:  {2, 0}, // 23:59:59+08
	50:  {4, 2}, // 23:59:59+0800
	63:  {5, 2}, // 23:59:59+08:00
	// postgres supports the following additional syntax that deviates from ISO8601, although we won't support it
	// currently, it will be fairly easy to add in the current parsing framework
	// 23:59:59Z+08
	// 23:59:59Z+08:00
}

// GetTimezone parses the trailing timezone information of a given time string literal. If idx = -1 is returned, it
// means timezone information not found, otherwise it indicates the index of the starting index of the timezone
// information. If the timezone contains sign, hour part and/or minute part, it will be returned as is, otherwise an
// empty string will be returned.
//
// Supported syntax:
//   MySQL compatible: ((?P<tz_sign>[-+])(?P<tz_hour>[0-9]{2}):(?P<tz_minute>[0-9]{2})){0,1}$, see
//     https://dev.mysql.com/doc/refman/8.0/en/time-zone-support.html and https://dev.mysql.com/doc/refman/8.0/en/datetime.html
//     the first link specified that timezone information should be in "[H]H:MM, prefixed with a + or -" while the
//     second link specified that for string literal, "hour values less than than 10, a leading zero is required.".
//   ISO-8601: Z|((((?P<tz_sign>[-+])(?P<tz_hour>[0-9]{2})(:(?P<tz_minute>[0-9]{2}){0,1}){0,1})|((?P<tz_minute>[0-9]{2}){0,1}){0,1}))$
//     see https://www.cl.cam.ac.uk/~mgk25/iso-time.html
func GetTimezone(lit string) (idx int, tzSign, tzHour, tzSep, tzMinute string) {
	idx, zidx, sidx, spidx := -1, -1, -1, -1
	// idx is for the position of the starting of the timezone information
	// zidx is for the z symbol
	// sidx is for the sign
	// spidx is for the separator
	l := len(lit)
	// the following loop finds the first index of Z, sign, and separator from backwards.
	for i := l - 1; 0 <= i; i-- {
		if lit[i] == 'Z' {
			zidx = i
			break
		}
		if sidx == -1 && (lit[i] == '-' || lit[i] == '+') {
			sidx = i
		}
		if spidx == -1 && lit[i] == ':' {
			spidx = i
		}
	}
	// we could enumerate all valid combinations of these values and look it up in a table, see validIdxCombinations
	// zidx can be -1 (23:59:59+08:00), l-1 (23:59:59Z)
	// sidx can be -1, l-3, l-5, l-6
	// spidx can be -1, l-3
	k := 0
	if l-zidx == 1 {
		k += 100
	}
	if t := l - sidx; t == 3 || t == 5 || t == 6 {
		k += t * 10
	}
	if l-spidx == 3 {
		k += 3
	}
	if v, ok := validIdxCombinations[k]; ok {
		hidx, midx := l-v.h, l-v.m
		valid := func(v string) bool {
			return '0' <= v[0] && v[0] <= '9' && '0' <= v[1] && v[1] <= '9'
		}
		if sidx != -1 {
			tzSign = lit[sidx : sidx+1]
			idx = sidx
		}
		if zidx != -1 {
			idx = zidx
		}
		if (l - spidx) == 3 {
			tzSep = lit[spidx : spidx+1]
		}
		if v.h != 0 {
			tzHour = lit[hidx : hidx+2]
			if !valid(tzHour) {
				return -1, "", "", "", ""
			}
		}
		if v.m != 0 {
			tzMinute = lit[midx : midx+2]
			if !valid(tzMinute) {
				return -1, "", "", "", ""
			}
		}
		return
>>>>>>> a55a51a1
	}
	return -1, "", "", "", ""
}

// See https://dev.mysql.com/doc/refman/5.7/en/date-and-time-literals.html.
// splitDateTime splits the string literal into 3 parts, date & time, FSP and time zone.
// For FSP, The only delimiter recognized between a date & time part and a fractional seconds part is the decimal point,
// therefore we could look from backwards at the literal to find the index of the decimal point.
// For time zone, the possible delimiter could be +/- (w.r.t. MySQL 8.0, see
// https://dev.mysql.com/doc/refman/8.0/en/datetime.html) and Z/z (w.r.t. ISO 8601, see section Time zone in
// https://www.cl.cam.ac.uk/~mgk25/iso-time.html). We also look from backwards for the delimiter, see GetTimezone.
func splitDateTime(format string) (seps []string, fracStr string, hasTZ bool, tzSign, tzHour, tzSep, tzMinute string) {
	tzIndex, tzSign, tzHour, tzSep, tzMinute := GetTimezone(format)
	if tzIndex > 0 {
		hasTZ = true
		for ; tzIndex > 0 && isPunctuation(format[tzIndex-1]); tzIndex-- {
			// in case of multiple separators, e.g. 2020-10--10
		}
		format = format[:tzIndex]
	}
	fracIndex := GetFracIndex(format)
	if fracIndex > 0 {
		fracStr = format[fracIndex+1:]
		for ; fracIndex > 0 && isPunctuation(format[fracIndex-1]); fracIndex-- {
			// in case of multiple separators, e.g. 2020-10..10
		}
		format = format[:fracIndex]
	}
	seps = ParseDateFormat(format)

	return
}

// parseDatetime See https://dev.mysql.com/doc/refman/5.7/en/date-and-time-literals.html.
func parseDatetime(sc *stmtctx.StatementContext, str string, fsp int8, isFloat bool) (Time, error) {
	var (
		year, month, day, hour, minute, second, deltaHour, deltaMinute int
		fracStr                                                        string
		tzSign, tzHour, tzSep, tzMinute                                string
		hasTZ, hhmmss                                                  bool
		err                                                            error
	)

<<<<<<< HEAD
	seps, fracStr, timeZone := splitDateTime(str)
=======
	seps, fracStr, hasTZ, tzSign, tzHour, tzSep, tzMinute := splitDateTime(str)
>>>>>>> a55a51a1

	var truncatedOrIncorrect bool
	/*
		if we have timezone parsed, there are the following cases to be considered, however some of them are wrongly parsed, and we should consider absorb them back to seps.

		1. Z, then it must be time zone information, and we should not tamper with it
		2. -HH, it might be from
		    1. no fracStr
		        1. YYYY-MM-DD
		        2. YYYY-MM-DD-HH
		        3. YYYY-MM-DD HH-MM
		        4. YYYY-MM-DD HH:MM-SS
		        5. YYYY-MM-DD HH:MM:SS-HH (correct, no need absorb)
		    2. with fracStr
		        1. YYYY.MM-DD
		        2. YYYY-MM.DD-HH
		        3. YYYY-MM-DD.HH-MM
		        4. YYYY-MM-DD HH.MM-SS
		        5. YYYY-MM-DD HH:MM.SS-HH (correct, no need absorb)
		3. -HH:MM, similarly it might be from
		    1. no fracStr
		        1. YYYY-MM:DD
		        2. YYYY-MM-DD:HH
		        3. YYYY-MM-DD-HH:MM
		        4. YYYY-MM-DD HH-MM:SS
		        5. YYYY-MM-DD HH:MM-SS:HH (invalid)
		        6. YYYY-MM-DD HH:MM:SS-HH:MM (correct, no need absorb)
		    2. with fracStr
		        1. YYYY.MM-DD:HH
		        2. YYYY-MM.DD-HH:MM
		        3. YYYY-MM-DD.HH-MM:SS
		        4. YYYY-MM-DD HH.MM-SS:HH (invalid)
		        5. YYYY-MM-DD HH:MM.SS-HH:MM (correct, no need absorb)
		4. -HHMM, there should only be one case, that is both the date and time part have existed, only then could we have fracStr or time zone
		    1. YYYY-MM-DD HH:MM:SS.FSP-HHMM (correct, no need absorb)

		to summarize, FSP and timezone is only valid if we have date and time presented, otherwise we should consider absorbing
		FSP or timezone into seps. additionally, if we want to absorb timezone, we either absorb them all, or not, meaning
		we won't only absorb tzHour but not tzMinute.

		additional case to consider is that when the time literal is presented in float string (e.g. `YYYYMMDD.HHMMSS`), in
		this case, FSP should not be absorbed and only `+HH:MM` would be allowed (i.e. Z, +HHMM, +HH that comes from ISO8601
		should be banned), because it only conforms to MySQL's timezone parsing logic, but it is not valid in ISO8601.
		However, I think it is generally acceptable to allow a wider spectrum of timezone format in string literal.
	*/

	// noAbsorb tests if can absorb FSP or TZ
	noAbsorb := func(seps []string) bool {
		// if we have more than 5 parts (i.e. 6), the tailing part can't be absorbed
		// or if we only have 1 part, but its length is longer than 4, then it is at least YYMMD, in this case, FSP can
		// not be absorbed, and it will be handled later, and the leading sign prevents TZ from being absorbed, because
		// if date part has no separators, we can't use -/+ as separators between date & time.
		return len(seps) > 5 || (len(seps) == 1 && len(seps[0]) > 4)
	}
	if len(fracStr) != 0 && !isFloat {
		if !noAbsorb(seps) {
			seps = append(seps, fracStr)
			fracStr = ""
		}
	}
	if hasTZ && tzSign != "" {
		// if tzSign is empty, we can be sure that the string literal contains timezone (such as 2010-10-10T10:10:10Z),
		// therefore we could safely skip this branch.
		if !noAbsorb(seps) && !(tzMinute != "" && tzSep == "") {
			// we can't absorb timezone if there is no separate between tzHour and tzMinute
			if len(tzHour) != 0 {
				seps = append(seps, tzHour)
			}
			if len(tzMinute) != 0 {
				seps = append(seps, tzMinute)
			}
			hasTZ = false
		}
	}
	switch len(seps) {
	case 1:
		l := len(seps[0])
		// Values specified as numbers
		if isFloat {
			numOfTime, err := StrToInt(sc, seps[0], false)
			if err != nil {
				return ZeroDatetime, errors.Trace(ErrWrongValue.GenWithStackByArgs(DateTimeStr, str))
			}

			dateTime, err := ParseDatetimeFromNum(sc, numOfTime)
			if err != nil {
				return ZeroDatetime, errors.Trace(ErrWrongValue.GenWithStackByArgs(DateTimeStr, str))
			}

			year, month, day, hour, minute, second =
				dateTime.Year(), dateTime.Month(), dateTime.Day(), dateTime.Hour(), dateTime.Minute(), dateTime.Second()
			if l >= 9 && l <= 14 {
				hhmmss = true
			}

			break
		}

		// Values specified as strings
		switch l {
		case 14: // No delimiter.
			// YYYYMMDDHHMMSS
			_, err = fmt.Sscanf(seps[0], "%4d%2d%2d%2d%2d%2d", &year, &month, &day, &hour, &minute, &second)
			hhmmss = true
		case 12: // YYMMDDHHMMSS
			_, err = fmt.Sscanf(seps[0], "%2d%2d%2d%2d%2d%2d", &year, &month, &day, &hour, &minute, &second)
			year = adjustYear(year)
			hhmmss = true
		case 11: // YYMMDDHHMMS
			_, err = fmt.Sscanf(seps[0], "%2d%2d%2d%2d%2d%1d", &year, &month, &day, &hour, &minute, &second)
			year = adjustYear(year)
			hhmmss = true
		case 10: // YYMMDDHHMM
			_, err = fmt.Sscanf(seps[0], "%2d%2d%2d%2d%2d", &year, &month, &day, &hour, &minute)
			year = adjustYear(year)
		case 9: // YYMMDDHHM
			_, err = fmt.Sscanf(seps[0], "%2d%2d%2d%2d%1d", &year, &month, &day, &hour, &minute)
			year = adjustYear(year)
		case 8: // YYYYMMDD
			_, err = fmt.Sscanf(seps[0], "%4d%2d%2d", &year, &month, &day)
		case 7: // YYMMDDH
			_, err = fmt.Sscanf(seps[0], "%2d%2d%2d%1d", &year, &month, &day, &hour)
			year = adjustYear(year)
		case 6, 5:
			// YYMMDD && YYMMD
			_, err = fmt.Sscanf(seps[0], "%2d%2d%2d", &year, &month, &day)
			year = adjustYear(year)
		default:
			return ZeroDatetime, errors.Trace(ErrWrongValue.GenWithStackByArgs(TimeStr, str))
		}
		if l == 5 || l == 6 || l == 8 {
			// YYMMDD or YYYYMMDD
			// We must handle float => string => datetime, the difference is that fractional
			// part of float type is discarded directly, while fractional part of string type
			// is parsed to HH:MM:SS.
			if isFloat {
				// 20170118.123423 => 2017-01-18 00:00:00
			} else {
				// '20170118.123423' => 2017-01-18 12:34:23.234
				switch len(fracStr) {
				case 0:
				case 1, 2:
					_, err = fmt.Sscanf(fracStr, "%2d ", &hour)
				case 3, 4:
					_, err = fmt.Sscanf(fracStr, "%2d%2d ", &hour, &minute)
				default:
					_, err = fmt.Sscanf(fracStr, "%2d%2d%2d ", &hour, &minute, &second)
				}
				truncatedOrIncorrect = err != nil
			}
		}
		if l == 9 || l == 10 {
			if len(fracStr) == 0 {
				second = 0
			} else {
				_, err = fmt.Sscanf(fracStr, "%2d ", &second)
			}
			truncatedOrIncorrect = err != nil
		}
		if truncatedOrIncorrect && sc != nil {
			sc.AppendWarning(ErrTruncatedWrongVal.GenWithStackByArgs("datetime", str))
			err = nil
		}
	case 3:
		// YYYY-MM-DD
		err = scanTimeArgs(seps, &year, &month, &day)
	case 4:
		// YYYY-MM-DD HH
		err = scanTimeArgs(seps, &year, &month, &day, &hour)
	case 5:
		// YYYY-MM-DD HH-MM
		err = scanTimeArgs(seps, &year, &month, &day, &hour, &minute)
	case 6:
		// We don't have fractional seconds part.
		// YYYY-MM-DD HH-MM-SS
		err = scanTimeArgs(seps, &year, &month, &day, &hour, &minute, &second)
		hhmmss = true
	default:
		return ZeroDatetime, errors.Trace(ErrWrongValue.GenWithStackByArgs(DateTimeStr, str))
	}
	if err != nil {
		return ZeroDatetime, errors.Trace(err)
	}

	// If str is sepereated by delimiters, the first one is year, and if the year is 2 digit,
	// we should adjust it.
	// TODO: adjust year is very complex, now we only consider the simplest way.
	if len(seps[0]) == 2 {
		if year == 0 && month == 0 && day == 0 && hour == 0 && minute == 0 && second == 0 && fracStr == "" {
			// Skip a special case "00-00-00".
		} else {
			year = adjustYear(year)
		}
	}

	var microsecond int
	var overflow bool
	if hhmmss {
		// If input string is "20170118.999", without hhmmss, fsp is meaningless.
		// TODO: this case is not only meaningless, but erroneous, please confirm.
		microsecond, overflow, err = ParseFrac(fracStr, fsp)
		if err != nil {
			return ZeroDatetime, errors.Trace(err)
		}
	}

	tmp, ok := FromDateChecked(year, month, day, hour, minute, second, microsecond)
	if !ok {
		return ZeroDatetime, errors.Trace(ErrWrongValue.GenWithStackByArgs(DateTimeStr, str))
	}
	if overflow {
		// Convert to Go time and add 1 second, to handle input like 2017-01-05 08:40:59.575601
		t1, err := tmp.GoTime(sc.TimeZone)
		if err != nil {
			return ZeroDatetime, errors.Trace(err)
		}
		tmp = FromGoTime(t1.Add(gotime.Second))
	}
	if hasTZ {
		// without hhmmss, timezone is also meaningless
		if !hhmmss {
			return ZeroDatetime, errors.Trace(ErrWrongValue.GenWithStack(DateTimeStr, str))
		}
		if len(tzHour) != 0 {
			deltaHour = int((tzHour[0]-'0')*10 + (tzHour[1] - '0'))
		}
		if len(tzMinute) != 0 {
			deltaMinute = int((tzMinute[0]-'0')*10 + (tzMinute[1] - '0'))
		}
		// allowed delta range is [-14:00, 14:00], and we will intentionally reject -00:00
		if deltaHour > 14 || deltaMinute > 59 || (deltaHour == 14 && deltaMinute != 0) || (tzSign == "-" && deltaHour == 0 && deltaMinute == 0) {
			return ZeroDatetime, errors.Trace(ErrWrongValue.GenWithStackByArgs(DateTimeStr, str))
		}
		// by default, if the temporal string literal does not contain timezone information, it will be in the timezone
		// specified by the time_zone system variable. However, if the timezone is specified in the string literal, we
		// will use the specified timezone to interpret the string literal and convert it into the system timezone.
		offset := deltaHour*60*60 + deltaMinute*60
		if tzSign == "-" {
			offset = -offset
		}
		loc := gotime.FixedZone(fmt.Sprintf("UTC%s%s:%s", tzSign, tzHour, tzMinute), offset)
		t1, err := tmp.GoTime(loc)
		if err != nil {
			return ZeroDatetime, errors.Trace(err)
		}
		t1 = t1.In(sc.TimeZone)
		tmp = FromGoTime(t1)
	}

	if timeZone != "" {
		timeZoneDiff, err := handleTimeZone(timeZone, sc.TimeZone)
		if err != nil {
			return ZeroDatetime, errors.Trace(err)
		}

		if timeZoneDiff != 0 {
			t1, err := tmp.GoTime(sc.TimeZone)
			if err != nil {
				return ZeroDatetime, errors.Trace(err)
			}
			tmp = FromGoTime(t1.Add(timeZoneDiff))
		}
	}

	nt := NewTime(tmp, mysql.TypeDatetime, fsp)

	return nt, nil
}

func scanTimeArgs(seps []string, args ...*int) error {
	if len(seps) != len(args) {
		return errors.Trace(ErrWrongValue.GenWithStackByArgs(TimeStr, seps))
	}

	var err error
	for i, s := range seps {
		*args[i], err = strconv.Atoi(s)
		if err != nil {
			return errors.Trace(err)
		}
	}
	return nil
}

// ParseYear parses a formatted string and returns a year number.
func ParseYear(str string) (int16, error) {
	v, err := strconv.ParseInt(str, 10, 16)
	if err != nil {
		return 0, errors.Trace(err)
	}
	y := int16(v)

	if len(str) == 4 {
		// Nothing to do.
	} else if len(str) == 2 || len(str) == 1 {
		y = int16(adjustYear(int(y)))
	} else {
		return 0, errors.Trace(ErrInvalidYearFormat)
	}

	if y < MinYear || y > MaxYear {
		return 0, errors.Trace(ErrInvalidYearFormat)
	}

	return y, nil
}

// adjustYear adjusts year according to y.
// See https://dev.mysql.com/doc/refman/5.7/en/two-digit-years.html
func adjustYear(y int) int {
	if y >= 0 && y <= 69 {
		y = 2000 + y
	} else if y >= 70 && y <= 99 {
		y = 1900 + y
	}
	return y
}

// AdjustYear is used for adjusting year and checking its validation.
func AdjustYear(y int64, shouldAdjust bool) (int64, error) {
	if y == 0 && !shouldAdjust {
		return y, nil
	}
	y = int64(adjustYear(int(y)))
	if y < int64(MinYear) || y > int64(MaxYear) {
		return 0, errors.Trace(ErrInvalidYear)
	}

	return y, nil
}

// NewDuration construct duration with time.
func NewDuration(hour, minute, second, microsecond int, fsp int8) Duration {
	return Duration{
		Duration: gotime.Duration(hour)*gotime.Hour + gotime.Duration(minute)*gotime.Minute + gotime.Duration(second)*gotime.Second + gotime.Duration(microsecond)*gotime.Microsecond,
		Fsp:      fsp,
	}
}

// Duration is the type for MySQL TIME type.
type Duration struct {
	gotime.Duration
	// Fsp is short for Fractional Seconds Precision.
	// See http://dev.mysql.com/doc/refman/5.7/en/fractional-seconds.html
	Fsp int8
}

// MaxMySQLDuration returns Duration with maximum mysql time.
func MaxMySQLDuration(fsp int8) Duration {
	return NewDuration(TimeMaxHour, TimeMaxMinute, TimeMaxSecond, 0, fsp)
}

// Neg negative d, returns a duration value.
func (d Duration) Neg() Duration {
	return Duration{
		Duration: -d.Duration,
		Fsp:      d.Fsp,
	}
}

// Add adds d to d, returns a duration value.
func (d Duration) Add(v Duration) (Duration, error) {
	if v == (Duration{}) {
		return d, nil
	}
	dsum, err := AddInt64(int64(d.Duration), int64(v.Duration))
	if err != nil {
		return Duration{}, errors.Trace(err)
	}
	if d.Fsp >= v.Fsp {
		return Duration{Duration: gotime.Duration(dsum), Fsp: d.Fsp}, nil
	}
	return Duration{Duration: gotime.Duration(dsum), Fsp: v.Fsp}, nil
}

// Sub subtracts d to d, returns a duration value.
func (d Duration) Sub(v Duration) (Duration, error) {
	if v == (Duration{}) {
		return d, nil
	}
	dsum, err := SubInt64(int64(d.Duration), int64(v.Duration))
	if err != nil {
		return Duration{}, errors.Trace(err)
	}
	if d.Fsp >= v.Fsp {
		return Duration{Duration: gotime.Duration(dsum), Fsp: d.Fsp}, nil
	}
	return Duration{Duration: gotime.Duration(dsum), Fsp: v.Fsp}, nil
}

// DurationFormat returns a textual representation of the duration value formatted
// according to layout.
// See http://dev.mysql.com/doc/refman/5.7/en/date-and-time-functions.html#function_date-format
func (d Duration) DurationFormat(layout string) (string, error) {
	var buf bytes.Buffer
	inPatternMatch := false
	for _, b := range layout {
		if inPatternMatch {
			if err := d.convertDateFormat(b, &buf); err != nil {
				return "", errors.Trace(err)
			}
			inPatternMatch = false
			continue
		}

		// It's not in pattern match now.
		if b == '%' {
			inPatternMatch = true
		} else {
			buf.WriteRune(b)
		}
	}
	return buf.String(), nil
}

func (d Duration) convertDateFormat(b rune, buf *bytes.Buffer) error {
	switch b {
	case 'H':
		buf.WriteString(FormatIntWidthN(d.Hour(), 2))
	case 'k':
		buf.WriteString(strconv.FormatInt(int64(d.Hour()), 10))
	case 'h', 'I':
		t := d.Hour()
		if t%12 == 0 {
			buf.WriteString("12")
		} else {
			buf.WriteString(FormatIntWidthN(t%12, 2))
		}
	case 'l':
		t := d.Hour()
		if t%12 == 0 {
			buf.WriteString("12")
		} else {
			buf.WriteString(strconv.FormatInt(int64(t%12), 10))
		}
	case 'i':
		buf.WriteString(FormatIntWidthN(d.Minute(), 2))
	case 'p':
		hour := d.Hour()
		if hour/12%2 == 0 {
			buf.WriteString("AM")
		} else {
			buf.WriteString("PM")
		}
	case 'r':
		h := d.Hour()
		h %= 24
		switch {
		case h == 0:
			fmt.Fprintf(buf, "%02d:%02d:%02d AM", 12, d.Minute(), d.Second())
		case h == 12:
			fmt.Fprintf(buf, "%02d:%02d:%02d PM", 12, d.Minute(), d.Second())
		case h < 12:
			fmt.Fprintf(buf, "%02d:%02d:%02d AM", h, d.Minute(), d.Second())
		default:
			fmt.Fprintf(buf, "%02d:%02d:%02d PM", h-12, d.Minute(), d.Second())
		}
	case 'T':
		fmt.Fprintf(buf, "%02d:%02d:%02d", d.Hour(), d.Minute(), d.Second())
	case 'S', 's':
		buf.WriteString(FormatIntWidthN(d.Second(), 2))
	case 'f':
		fmt.Fprintf(buf, "%06d", d.MicroSecond())
	default:
		buf.WriteRune(b)
	}

	return nil
}

// String returns the time formatted using default TimeFormat and fsp.
func (d Duration) String() string {
	var buf bytes.Buffer

	sign, hours, minutes, seconds, fraction := splitDuration(d.Duration)
	if sign < 0 {
		buf.WriteByte('-')
	}

	fmt.Fprintf(&buf, "%02d:%02d:%02d", hours, minutes, seconds)
	if d.Fsp > 0 {
		buf.WriteString(".")
		buf.WriteString(d.formatFrac(fraction))
	}

	p := buf.String()

	return p
}

func (d Duration) formatFrac(frac int) string {
	s := fmt.Sprintf("%06d", frac)
	return s[0:d.Fsp]
}

// ToNumber changes duration to number format.
// e.g,
// 10:10:10 -> 101010
func (d Duration) ToNumber() *MyDecimal {
	sign, hours, minutes, seconds, fraction := splitDuration(d.Duration)
	var (
		s       string
		signStr string
	)

	if sign < 0 {
		signStr = "-"
	}

	if d.Fsp == 0 {
		s = fmt.Sprintf("%s%02d%02d%02d", signStr, hours, minutes, seconds)
	} else {
		s = fmt.Sprintf("%s%02d%02d%02d.%s", signStr, hours, minutes, seconds, d.formatFrac(fraction))
	}

	// We skip checking error here because time formatted string can be parsed certainly.
	dec := new(MyDecimal)
	err := dec.FromString([]byte(s))
	terror.Log(errors.Trace(err))
	return dec
}

// ConvertToTime converts duration to Time.
// Tp is TypeDatetime, TypeTimestamp and TypeDate.
func (d Duration) ConvertToTime(sc *stmtctx.StatementContext, tp uint8) (Time, error) {
	year, month, day := gotime.Now().In(sc.TimeZone).Date()
	datePart := FromDate(year, int(month), day, 0, 0, 0, 0)
	mixDateAndDuration(&datePart, d)

	t := NewTime(datePart, mysql.TypeDatetime, d.Fsp)
	return t.Convert(sc, tp)
}

// RoundFrac rounds fractional seconds precision with new fsp and returns a new one.
// We will use the “round half up” rule, e.g, >= 0.5 -> 1, < 0.5 -> 0,
// so 10:10:10.999999 round 0 -> 10:10:11
// and 10:10:10.000000 round 0 -> 10:10:10
func (d Duration) RoundFrac(fsp int8) (Duration, error) {
	fsp, err := CheckFsp(int(fsp))
	if err != nil {
		return d, errors.Trace(err)
	}

	if fsp == d.Fsp {
		return d, nil
	}

	n := gotime.Date(0, 0, 0, 0, 0, 0, 0, gotime.Local)
	nd := n.Add(d.Duration).Round(gotime.Duration(math.Pow10(9-int(fsp))) * gotime.Nanosecond).Sub(n)
	return Duration{Duration: nd, Fsp: fsp}, nil
}

// Compare returns an integer comparing the Duration instant t to o.
// If d is after o, returns 1, equal o, returns 0, before o, returns -1.
func (d Duration) Compare(o Duration) int {
	if d.Duration > o.Duration {
		return 1
	} else if d.Duration == o.Duration {
		return 0
	} else {
		return -1
	}
}

// CompareString is like Compare,
// but parses str to Duration then compares.
func (d Duration) CompareString(sc *stmtctx.StatementContext, str string) (int, error) {
	// use MaxFsp to parse the string
	o, err := ParseDuration(sc, str, MaxFsp)
	if err != nil {
		return 0, err
	}

	return d.Compare(o), nil
}

// Hour returns current hour.
// e.g, hour("11:11:11") -> 11
func (d Duration) Hour() int {
	_, hour, _, _, _ := splitDuration(d.Duration)
	return hour
}

// Minute returns current minute.
// e.g, hour("11:11:11") -> 11
func (d Duration) Minute() int {
	_, _, minute, _, _ := splitDuration(d.Duration)
	return minute
}

// Second returns current second.
// e.g, hour("11:11:11") -> 11
func (d Duration) Second() int {
	_, _, _, second, _ := splitDuration(d.Duration)
	return second
}

// MicroSecond returns current microsecond.
// e.g, hour("11:11:11.11") -> 110000
func (d Duration) MicroSecond() int {
	_, _, _, _, frac := splitDuration(d.Duration)
	return frac
}

func isNegativeDuration(str string) (bool, string) {
	rest, err := parser.Char(str, '-')

	if err != nil {
		return false, str
	}

	return true, rest
}

func matchColon(str string) (string, error) {
	rest := parser.Space0(str)
	rest, err := parser.Char(rest, ':')
	if err != nil {
		return str, err
	}
	rest = parser.Space0(rest)
	return rest, nil
}

func matchDayHHMMSS(str string) (int, [3]int, string, error) {
	day, rest, err := parser.Number(str)
	if err != nil {
		return 0, [3]int{}, str, err
	}

	rest, err = parser.Space(rest, 1)
	if err != nil {
		return 0, [3]int{}, str, err
	}

	hhmmss, rest, err := matchHHMMSSDelimited(rest, false)
	if err != nil {
		return 0, [3]int{}, str, err
	}

	return day, hhmmss, rest, nil
}

func matchHHMMSSDelimited(str string, requireColon bool) ([3]int, string, error) {
	hhmmss := [3]int{}

	hour, rest, err := parser.Number(str)
	if err != nil {
		return [3]int{}, str, err
	}
	hhmmss[0] = hour

	for i := 1; i < 3; i++ {
		if remain, err := matchColon(rest); err == nil {
			num, remain, err := parser.Number(remain)
			if err != nil {
				return [3]int{}, str, err
			}
			hhmmss[i] = num
			rest = remain
		} else {
			if i == 1 && requireColon {
				return [3]int{}, str, err
			}
			break
		}
	}

	return hhmmss, rest, nil
}

func matchHHMMSSCompact(str string) ([3]int, string, error) {
	num, rest, err := parser.Number(str)
	if err != nil {
		return [3]int{}, str, err
	}
	hhmmss := [3]int{num / 10000, (num / 100) % 100, num % 100}
	return hhmmss, rest, nil
}

func hhmmssAddOverflow(hms []int, overflow bool) {
	mod := []int{-1, 60, 60}
	for i := 2; i >= 0 && overflow; i-- {
		hms[i]++
		if hms[i] == mod[i] {
			overflow = true
			hms[i] = 0
		} else {
			overflow = false
		}
	}
}

func checkHHMMSS(hms [3]int) bool {
	m, s := hms[1], hms[2]
	return m < 60 && s < 60
}

// matchFrac returns overflow, fraction, rest, error
func matchFrac(str string, fsp int8) (bool, int, string, error) {
	rest, err := parser.Char(str, '.')
	if err != nil {
		return false, 0, str, nil
	}

	digits, rest, err := parser.Digit(rest, 0)
	if err != nil {
		return false, 0, str, err
	}

	frac, overflow, err := ParseFrac(digits, fsp)
	if err != nil {
		return false, 0, str, err
	}

	return overflow, frac, rest, nil
}

func matchDuration(str string, fsp int8) (Duration, error) {
	fsp, err := CheckFsp(int(fsp))
	if err != nil {
		return ZeroDuration, errors.Trace(err)
	}

	if len(str) == 0 {
		return ZeroDuration, ErrTruncatedWrongVal.GenWithStackByArgs("time", str)
	}

	negative, rest := isNegativeDuration(str)
	rest = parser.Space0(rest)

	hhmmss := [3]int{}

	if day, hms, remain, err := matchDayHHMMSS(rest); err == nil {
		hms[0] += 24 * day
		rest, hhmmss = remain, hms
	} else if hms, remain, err := matchHHMMSSDelimited(rest, true); err == nil {
		rest, hhmmss = remain, hms
	} else if hms, remain, err := matchHHMMSSCompact(rest); err == nil {
		rest, hhmmss = remain, hms
	} else {
		return ZeroDuration, ErrTruncatedWrongVal.GenWithStackByArgs("time", str)
	}

	rest = parser.Space0(rest)
	overflow, frac, rest, err := matchFrac(rest, fsp)
	if err != nil || len(rest) > 0 {
		return ZeroDuration, ErrTruncatedWrongVal.GenWithStackByArgs("time", str)
	}

	if overflow {
		hhmmssAddOverflow(hhmmss[:], overflow)
		frac = 0
	}

	if !checkHHMMSS(hhmmss) {
		return ZeroDuration, ErrTruncatedWrongVal.GenWithStackByArgs("time", str)
	}

	if hhmmss[0] > TimeMaxHour {
		var t gotime.Duration
		if negative {
			t = MinTime
		} else {
			t = MaxTime
		}
		return Duration{t, fsp}, ErrTruncatedWrongVal.GenWithStackByArgs("time", str)
	}

	d := gotime.Duration(hhmmss[0]*3600+hhmmss[1]*60+hhmmss[2])*gotime.Second + gotime.Duration(frac)*gotime.Microsecond
	if negative {
		d = -d
	}
	d, err = TruncateOverflowMySQLTime(d)
	return Duration{d, fsp}, errors.Trace(err)
}

// canFallbackToDateTime return true
// 1. the string is failed to be parsed by `matchDuration`
// 2. the string is start with a series of digits whose length match the full format of DateTime literal (12, 14)
//	  or the string start with a date literal.
func canFallbackToDateTime(str string) bool {
	digits, rest, err := parser.Digit(str, 1)
	if err != nil {
		return false
	}
	if len(digits) == 12 || len(digits) == 14 {
		return true
	}

	rest, err = parser.AnyPunct(rest)
	if err != nil {
		return false
	}

	_, rest, err = parser.Digit(rest, 1)
	if err != nil {
		return false
	}

	rest, err = parser.AnyPunct(rest)
	if err != nil {
		return false
	}

	_, rest, err = parser.Digit(rest, 1)
	if err != nil {
		return false
	}

	return len(rest) > 0 && (rest[0] == ' ' || rest[0] == 'T')
}

// ParseDuration parses the time form a formatted string with a fractional seconds part,
// returns the duration type Time value.
// See http://dev.mysql.com/doc/refman/5.7/en/fractional-seconds.html
func ParseDuration(sc *stmtctx.StatementContext, str string, fsp int8) (Duration, error) {
	rest := strings.TrimSpace(str)
	d, err := matchDuration(rest, fsp)
	if err == nil {
		return d, nil
	}
	if !canFallbackToDateTime(rest) {
		return d, ErrTruncatedWrongVal.GenWithStackByArgs("time", str)
	}

	datetime, err := ParseDatetime(sc, rest)
	if err != nil {
		return ZeroDuration, ErrTruncatedWrongVal.GenWithStackByArgs("time", str)
	}

	d, err = datetime.ConvertToDuration()
	if err != nil {
		return ZeroDuration, ErrTruncatedWrongVal.GenWithStackByArgs("time", str)
	}

	return d.RoundFrac(fsp)
}

// TruncateOverflowMySQLTime truncates d when it overflows, and returns ErrTruncatedWrongVal.
func TruncateOverflowMySQLTime(d gotime.Duration) (gotime.Duration, error) {
	if d > MaxTime {
		return MaxTime, ErrTruncatedWrongVal.GenWithStackByArgs("time", d)
	} else if d < MinTime {
		return MinTime, ErrTruncatedWrongVal.GenWithStackByArgs("time", d)
	}

	return d, nil
}

func splitDuration(t gotime.Duration) (int, int, int, int, int) {
	sign := 1
	if t < 0 {
		t = -t
		sign = -1
	}

	hours := t / gotime.Hour
	t -= hours * gotime.Hour
	minutes := t / gotime.Minute
	t -= minutes * gotime.Minute
	seconds := t / gotime.Second
	t -= seconds * gotime.Second
	fraction := t / gotime.Microsecond

	return sign, int(hours), int(minutes), int(seconds), int(fraction)
}

var maxDaysInMonth = []int{31, 29, 31, 30, 31, 30, 31, 31, 30, 31, 30, 31}

func getTime(sc *stmtctx.StatementContext, num int64, tp byte) (Time, error) {
	s1 := num / 1000000
	s2 := num - s1*1000000

	year := int(s1 / 10000)
	s1 %= 10000
	month := int(s1 / 100)
	day := int(s1 % 100)

	hour := int(s2 / 10000)
	s2 %= 10000
	minute := int(s2 / 100)
	second := int(s2 % 100)

	ct, ok := FromDateChecked(year, month, day, hour, minute, second, 0)
	if !ok {
		return ZeroDatetime, errors.Trace(ErrWrongValue.GenWithStackByArgs(TimeStr, ""))
	}
	t := NewTime(ct, tp, DefaultFsp)
	err := t.check(sc)
	return t, errors.Trace(err)
}

// parseDateTimeFromNum parses date time from num.
// See number_to_datetime function.
// https://github.com/mysql/mysql-server/blob/5.7/sql-common/my_time.c
func parseDateTimeFromNum(sc *stmtctx.StatementContext, num int64) (Time, error) {
	t := ZeroDate
	// Check zero.
	if num == 0 {
		return t, nil
	}

	// Check datetime type.
	if num >= 10000101000000 {
		t.SetType(mysql.TypeDatetime)
		return getTime(sc, num, t.Type())
	}

	// Check MMDD.
	if num < 101 {
		return t, errors.Trace(ErrWrongValue.GenWithStackByArgs(TimeStr, strconv.FormatInt(num, 10)))
	}

	// Adjust year
	// YYMMDD, year: 2000-2069
	if num <= (70-1)*10000+1231 {
		num = (num + 20000000) * 1000000
		return getTime(sc, num, t.Type())
	}

	// Check YYMMDD.
	if num < 70*10000+101 {
		return t, errors.Trace(ErrWrongValue.GenWithStackByArgs(TimeStr, strconv.FormatInt(num, 10)))
	}

	// Adjust year
	// YYMMDD, year: 1970-1999
	if num <= 991231 {
		num = (num + 19000000) * 1000000
		return getTime(sc, num, t.Type())
	}

	// Adjust hour/min/second.
	if num <= 99991231 {
		num = num * 1000000
		return getTime(sc, num, t.Type())
	}

	// Check MMDDHHMMSS.
	if num < 101000000 {
		return t, errors.Trace(ErrWrongValue.GenWithStackByArgs(TimeStr, strconv.FormatInt(num, 10)))
	}

	// Set TypeDatetime type.
	t.SetType(mysql.TypeDatetime)

	// Adjust year
	// YYMMDDHHMMSS, 2000-2069
	if num <= 69*10000000000+1231235959 {
		num = num + 20000000000000
		return getTime(sc, num, t.Type())
	}

	// Check YYYYMMDDHHMMSS.
	if num < 70*10000000000+101000000 {
		return t, errors.Trace(ErrWrongValue.GenWithStackByArgs(TimeStr, strconv.FormatInt(num, 10)))
	}

	// Adjust year
	// YYMMDDHHMMSS, 1970-1999
	if num <= 991231235959 {
		num = num + 19000000000000
		return getTime(sc, num, t.Type())
	}

	return getTime(sc, num, t.Type())
}

// ParseTime parses a formatted string with type tp and specific fsp.
// Type is TypeDatetime, TypeTimestamp and TypeDate.
// Fsp is in range [0, 6].
// MySQL supports many valid datetime format, but still has some limitation.
// If delimiter exists, the date part and time part is separated by a space or T,
// other punctuation character can be used as the delimiter between date parts or time parts.
// If no delimiter, the format must be YYYYMMDDHHMMSS or YYMMDDHHMMSS
// If we have fractional seconds part, we must use decimal points as the delimiter.
// The valid datetime range is from '1000-01-01 00:00:00.000000' to '9999-12-31 23:59:59.999999'.
// The valid timestamp range is from '1970-01-01 00:00:01.000000' to '2038-01-19 03:14:07.999999'.
// The valid date range is from '1000-01-01' to '9999-12-31'
func ParseTime(sc *stmtctx.StatementContext, str string, tp byte, fsp int8) (Time, error) {
	return parseTime(sc, str, tp, fsp, false)
}

// ParseTimeFromFloatString is similar to ParseTime, except that it's used to parse a float converted string.
func ParseTimeFromFloatString(sc *stmtctx.StatementContext, str string, tp byte, fsp int8) (Time, error) {
	// MySQL compatibility: 0.0 should not be converted to null, see #11203
	if len(str) >= 3 && str[:3] == "0.0" {
		return NewTime(ZeroCoreTime, tp, DefaultFsp), nil
	}
	return parseTime(sc, str, tp, fsp, true)
}

func parseTime(sc *stmtctx.StatementContext, str string, tp byte, fsp int8, isFloat bool) (Time, error) {
	fsp, err := CheckFsp(int(fsp))
	if err != nil {
		return NewTime(ZeroCoreTime, tp, DefaultFsp), errors.Trace(err)
	}

	t, err := parseDatetime(sc, str, fsp, isFloat)
	if err != nil {
		return NewTime(ZeroCoreTime, tp, DefaultFsp), errors.Trace(err)
	}

	t.SetType(tp)
	if err = t.check(sc); err != nil {
		return NewTime(ZeroCoreTime, tp, DefaultFsp), errors.Trace(err)
	}
	return t, nil
}

// ParseDatetime is a helper function wrapping ParseTime with datetime type and default fsp.
func ParseDatetime(sc *stmtctx.StatementContext, str string) (Time, error) {
	return ParseTime(sc, str, mysql.TypeDatetime, GetFsp(str))
}

// ParseTimestamp is a helper function wrapping ParseTime with timestamp type and default fsp.
func ParseTimestamp(sc *stmtctx.StatementContext, str string) (Time, error) {
	return ParseTime(sc, str, mysql.TypeTimestamp, GetFsp(str))
}

// ParseDate is a helper function wrapping ParseTime with date type.
func ParseDate(sc *stmtctx.StatementContext, str string) (Time, error) {
	// date has no fractional seconds precision
	return ParseTime(sc, str, mysql.TypeDate, MinFsp)
}

// ParseTimeFromNum parses a formatted int64,
// returns the value which type is tp.
func ParseTimeFromNum(sc *stmtctx.StatementContext, num int64, tp byte, fsp int8) (Time, error) {
	// MySQL compatibility: 0 should not be converted to null, see #11203
	if num == 0 {
		return NewTime(ZeroCoreTime, tp, DefaultFsp), nil
	}
	fsp, err := CheckFsp(int(fsp))
	if err != nil {
		return NewTime(ZeroCoreTime, tp, DefaultFsp), errors.Trace(err)
	}

	t, err := parseDateTimeFromNum(sc, num)
	if err != nil {
		return NewTime(ZeroCoreTime, tp, DefaultFsp), errors.Trace(err)
	}

	t.SetType(tp)
	t.SetFsp(fsp)
	if err := t.check(sc); err != nil {
		return NewTime(ZeroCoreTime, tp, DefaultFsp), errors.Trace(err)
	}
	return t, nil
}

// ParseDatetimeFromNum is a helper function wrapping ParseTimeFromNum with datetime type and default fsp.
func ParseDatetimeFromNum(sc *stmtctx.StatementContext, num int64) (Time, error) {
	return ParseTimeFromNum(sc, num, mysql.TypeDatetime, DefaultFsp)
}

// ParseTimestampFromNum is a helper function wrapping ParseTimeFromNum with timestamp type and default fsp.
func ParseTimestampFromNum(sc *stmtctx.StatementContext, num int64) (Time, error) {
	return ParseTimeFromNum(sc, num, mysql.TypeTimestamp, DefaultFsp)
}

// ParseDateFromNum is a helper function wrapping ParseTimeFromNum with date type.
func ParseDateFromNum(sc *stmtctx.StatementContext, num int64) (Time, error) {
	// date has no fractional seconds precision
	return ParseTimeFromNum(sc, num, mysql.TypeDate, MinFsp)
}

// TimeFromDays Converts a day number to a date.
func TimeFromDays(num int64) Time {
	if num < 0 {
		return NewTime(FromDate(0, 0, 0, 0, 0, 0, 0), mysql.TypeDate, 0)
	}
	year, month, day := getDateFromDaynr(uint(num))
	ct, ok := FromDateChecked(int(year), int(month), int(day), 0, 0, 0, 0)
	if !ok {
		return NewTime(FromDate(0, 0, 0, 0, 0, 0, 0), mysql.TypeDate, 0)
	}
	return NewTime(ct, mysql.TypeDate, 0)
}

func checkDateType(t CoreTime, allowZeroInDate, allowInvalidDate bool) error {
	year, month, day := t.Year(), t.Month(), t.Day()
	if year == 0 && month == 0 && day == 0 {
		return nil
	}

	if !allowZeroInDate && (month == 0 || day == 0) {
		return ErrWrongValue.GenWithStackByArgs(DateTimeStr, fmt.Sprintf("%04d-%02d-%02d", year, month, day))
	}

	if err := checkDateRange(t); err != nil {
		return errors.Trace(err)
	}

	if err := checkMonthDay(year, month, day, allowInvalidDate); err != nil {
		return errors.Trace(err)
	}

	return nil
}

func checkDateRange(t CoreTime) error {
	// Oddly enough, MySQL document says date range should larger than '1000-01-01',
	// but we can insert '0001-01-01' actually.
	if t.Year() < 0 || t.Month() < 0 || t.Day() < 0 {
		return errors.Trace(ErrWrongValue.GenWithStackByArgs(TimeStr, t))
	}
	if compareTime(t, MaxDatetime) > 0 {
		return errors.Trace(ErrWrongValue.GenWithStackByArgs(TimeStr, t))
	}
	return nil
}

func checkMonthDay(year, month, day int, allowInvalidDate bool) error {
	if month < 0 || month > 12 {
		return errors.Trace(ErrWrongValue.GenWithStackByArgs(DateTimeStr, fmt.Sprintf("%d-%d-%d", year, month, day)))
	}

	maxDay := 31
	if !allowInvalidDate {
		if month > 0 {
			maxDay = maxDaysInMonth[month-1]
		}
		if month == 2 && !isLeapYear(uint16(year)) {
			maxDay = 28
		}
	}

	if day < 0 || day > maxDay {
		return errors.Trace(ErrWrongValue.GenWithStackByArgs(DateTimeStr, fmt.Sprintf("%d-%d-%d", year, month, day)))
	}
	return nil
}

func checkTimestampType(sc *stmtctx.StatementContext, t CoreTime) error {
	if compareTime(t, ZeroCoreTime) == 0 {
		return nil
	}

	if sc == nil {
		return errors.New("statementContext is required during checkTimestampType")
	}

	var checkTime CoreTime
	if sc.TimeZone != BoundTimezone {
		convertTime := NewTime(t, mysql.TypeTimestamp, DefaultFsp)
		err := convertTime.ConvertTimeZone(sc.TimeZone, BoundTimezone)
		if err != nil {
			return err
		}
		checkTime = convertTime.coreTime
	} else {
		checkTime = t
	}
	if compareTime(checkTime, MaxTimestamp.coreTime) > 0 || compareTime(checkTime, MinTimestamp.coreTime) < 0 {
		return errors.Trace(ErrWrongValue.GenWithStackByArgs(TimeStr, t))
	}

	if _, err := t.GoTime(sc.TimeZone); err != nil {
		return errors.Trace(err)
	}

	return nil
}

func checkDatetimeType(t CoreTime, allowZeroInDate, allowInvalidDate bool) error {
	if err := checkDateType(t, allowZeroInDate, allowInvalidDate); err != nil {
		return errors.Trace(err)
	}

	hour, minute, second := t.Hour(), t.Minute(), t.Second()
	if hour < 0 || hour >= 24 {
		return errors.Trace(ErrWrongValue.GenWithStackByArgs(TimeStr, strconv.Itoa(hour)))
	}
	if minute < 0 || minute >= 60 {
		return errors.Trace(ErrWrongValue.GenWithStackByArgs(TimeStr, strconv.Itoa(minute)))
	}
	if second < 0 || second >= 60 {
		return errors.Trace(ErrWrongValue.GenWithStackByArgs(TimeStr, strconv.Itoa(second)))
	}

	return nil
}

// ExtractDatetimeNum extracts time value number from datetime unit and format.
func ExtractDatetimeNum(t *Time, unit string) (int64, error) {
	// TODO: Consider time_zone variable.
	switch strings.ToUpper(unit) {
	case "DAY":
		return int64(t.Day()), nil
	case "WEEK":
		week := t.Week(0)
		return int64(week), nil
	case "MONTH":
		return int64(t.Month()), nil
	case "QUARTER":
		m := int64(t.Month())
		// 1 - 3 -> 1
		// 4 - 6 -> 2
		// 7 - 9 -> 3
		// 10 - 12 -> 4
		return (m + 2) / 3, nil
	case "YEAR":
		return int64(t.Year()), nil
	case "DAY_MICROSECOND":
		h, m, s := t.Clock()
		d := t.Day()
		return int64(d*1000000+h*10000+m*100+s)*1000000 + int64(t.Microsecond()), nil
	case "DAY_SECOND":
		h, m, s := t.Clock()
		d := t.Day()
		return int64(d)*1000000 + int64(h)*10000 + int64(m)*100 + int64(s), nil
	case "DAY_MINUTE":
		h, m, _ := t.Clock()
		d := t.Day()
		return int64(d)*10000 + int64(h)*100 + int64(m), nil
	case "DAY_HOUR":
		h, _, _ := t.Clock()
		d := t.Day()
		return int64(d)*100 + int64(h), nil
	case "YEAR_MONTH":
		y, m := t.Year(), t.Month()
		return int64(y)*100 + int64(m), nil
	default:
		return 0, errors.Errorf("invalid unit %s", unit)
	}
}

// ExtractDurationNum extracts duration value number from duration unit and format.
func ExtractDurationNum(d *Duration, unit string) (int64, error) {
	switch strings.ToUpper(unit) {
	case "MICROSECOND":
		return int64(d.MicroSecond()), nil
	case "SECOND":
		return int64(d.Second()), nil
	case "MINUTE":
		return int64(d.Minute()), nil
	case "HOUR":
		return int64(d.Hour()), nil
	case "SECOND_MICROSECOND":
		return int64(d.Second())*1000000 + int64(d.MicroSecond()), nil
	case "MINUTE_MICROSECOND":
		return int64(d.Minute())*100000000 + int64(d.Second())*1000000 + int64(d.MicroSecond()), nil
	case "MINUTE_SECOND":
		return int64(d.Minute()*100 + d.Second()), nil
	case "HOUR_MICROSECOND":
		return int64(d.Hour())*10000000000 + int64(d.Minute())*100000000 + int64(d.Second())*1000000 + int64(d.MicroSecond()), nil
	case "HOUR_SECOND":
		return int64(d.Hour())*10000 + int64(d.Minute())*100 + int64(d.Second()), nil
	case "HOUR_MINUTE":
		return int64(d.Hour())*100 + int64(d.Minute()), nil
	default:
		return 0, errors.Errorf("invalid unit %s", unit)
	}
}

// parseSingleTimeValue parse the format according the given unit. If we set strictCheck true, we'll check whether
// the converted value not exceed the range of MySQL's TIME type.
// The first four returned values are year, month, day and nanosecond.
func parseSingleTimeValue(unit string, format string, strictCheck bool) (int64, int64, int64, int64, error) {
	// Format is a preformatted number, it format should be A[.[B]].
	decimalPointPos := strings.IndexRune(format, '.')
	if decimalPointPos == -1 {
		decimalPointPos = len(format)
	}
	sign := int64(1)
	if len(format) > 0 && format[0] == '-' {
		sign = int64(-1)
	}
	iv, err := strconv.ParseInt(format[0:decimalPointPos], 10, 64)
	if err != nil {
		return 0, 0, 0, 0, ErrWrongValue.GenWithStackByArgs(DateTimeStr, format)
	}
	riv := iv // Rounded integer value

	dv := int64(0)
	lf := len(format) - 1
	// Has fraction part
	if decimalPointPos < lf {
		dvPre := oneToSixDigitRegex.FindString(format[decimalPointPos+1:]) // the numberical prefix of the fraction part
		dvPreLen := len(dvPre)
		if dvPreLen >= 6 {
			// MySQL rounds down to 1e-6.
			if dv, err = strconv.ParseInt(dvPre[0:6], 10, 64); err != nil {
				return 0, 0, 0, 0, ErrWrongValue.GenWithStackByArgs(DateTimeStr, format)
			}
		} else {
			if dv, err = strconv.ParseInt(dvPre[:]+"000000"[:6-dvPreLen], 10, 64); err != nil {
				return 0, 0, 0, 0, ErrWrongValue.GenWithStackByArgs(DateTimeStr, format)
			}
		}
		if dv >= 500000 { // Round up, and we should keep 6 digits for microsecond, so dv should in [000000, 999999].
			riv += sign
		}
		if unit != "SECOND" {
			err = ErrTruncatedWrongVal.GenWithStackByArgs(format)
		}
		dv *= sign
	}
	switch strings.ToUpper(unit) {
	case "MICROSECOND":
		if strictCheck && tidbMath.Abs(riv) > TimeMaxValueSeconds*1000 {
			return 0, 0, 0, 0, ErrDatetimeFunctionOverflow.GenWithStackByArgs("time")
		}
		dayCount := riv / int64(GoDurationDay/gotime.Microsecond)
		riv %= int64(GoDurationDay / gotime.Microsecond)
		return 0, 0, dayCount, riv * int64(gotime.Microsecond), err
	case "SECOND":
		if strictCheck && tidbMath.Abs(iv) > TimeMaxValueSeconds {
			return 0, 0, 0, 0, ErrDatetimeFunctionOverflow.GenWithStackByArgs("time")
		}
		dayCount := iv / int64(GoDurationDay/gotime.Second)
		iv %= int64(GoDurationDay / gotime.Second)
		return 0, 0, dayCount, iv*int64(gotime.Second) + dv*int64(gotime.Microsecond), err
	case "MINUTE":
		if strictCheck && tidbMath.Abs(riv) > TimeMaxHour*60+TimeMaxMinute {
			return 0, 0, 0, 0, ErrDatetimeFunctionOverflow.GenWithStackByArgs("time")
		}
		dayCount := riv / int64(GoDurationDay/gotime.Minute)
		riv %= int64(GoDurationDay / gotime.Minute)
		return 0, 0, dayCount, riv * int64(gotime.Minute), err
	case "HOUR":
		if strictCheck && tidbMath.Abs(riv) > TimeMaxHour {
			return 0, 0, 0, 0, ErrDatetimeFunctionOverflow.GenWithStackByArgs("time")
		}
		dayCount := riv / 24
		riv %= 24
		return 0, 0, dayCount, riv * int64(gotime.Hour), err
	case "DAY":
		if strictCheck && tidbMath.Abs(riv) > TimeMaxHour/24 {
			return 0, 0, 0, 0, ErrDatetimeFunctionOverflow.GenWithStackByArgs("time")
		}
		return 0, 0, riv, 0, err
	case "WEEK":
		if strictCheck && 7*tidbMath.Abs(riv) > TimeMaxHour/24 {
			return 0, 0, 0, 0, ErrDatetimeFunctionOverflow.GenWithStackByArgs("time")
		}
		return 0, 0, 7 * riv, 0, err
	case "MONTH":
		if strictCheck && tidbMath.Abs(riv) > 1 {
			return 0, 0, 0, 0, ErrDatetimeFunctionOverflow.GenWithStackByArgs("time")
		}
		return 0, riv, 0, 0, err
	case "QUARTER":
		if strictCheck {
			return 0, 0, 0, 0, ErrDatetimeFunctionOverflow.GenWithStackByArgs("time")
		}
		return 0, 3 * riv, 0, 0, err
	case "YEAR":
		if strictCheck {
			return 0, 0, 0, 0, ErrDatetimeFunctionOverflow.GenWithStackByArgs("time")
		}
		return riv, 0, 0, 0, err
	}

	return 0, 0, 0, 0, errors.Errorf("invalid singel timeunit - %s", unit)
}

// parseTimeValue gets years, months, days, nanoseconds from a string
// nanosecond will not exceed length of single day
// MySQL permits any punctuation delimiter in the expr format.
// See https://dev.mysql.com/doc/refman/8.0/en/expressions.html#temporal-intervals
func parseTimeValue(format string, index, cnt int) (int64, int64, int64, int64, error) {
	neg := false
	originalFmt := format
	format = strings.TrimSpace(format)
	if len(format) > 0 && format[0] == '-' {
		neg = true
		format = format[1:]
	}
	fields := make([]string, TimeValueCnt)
	for i := range fields {
		fields[i] = "0"
	}
	matches := numericRegex.FindAllString(format, -1)
	if len(matches) > cnt {
		return 0, 0, 0, 0, ErrWrongValue.GenWithStackByArgs(DateTimeStr, originalFmt)
	}
	for i := range matches {
		if neg {
			fields[index] = "-" + matches[len(matches)-1-i]
		} else {
			fields[index] = matches[len(matches)-1-i]
		}
		index--
	}

	years, err := strconv.ParseInt(fields[YearIndex], 10, 64)
	if err != nil {
		return 0, 0, 0, 0, ErrWrongValue.GenWithStackByArgs(DateTimeStr, originalFmt)
	}
	months, err := strconv.ParseInt(fields[MonthIndex], 10, 64)
	if err != nil {
		return 0, 0, 0, 0, ErrWrongValue.GenWithStackByArgs(DateTimeStr, originalFmt)
	}
	days, err := strconv.ParseInt(fields[DayIndex], 10, 64)
	if err != nil {
		return 0, 0, 0, 0, ErrWrongValue.GenWithStackByArgs(DateTimeStr, originalFmt)
	}

	hours, err := strconv.ParseInt(fields[HourIndex], 10, 64)
	if err != nil {
		return 0, 0, 0, 0, ErrWrongValue.GenWithStackByArgs(DateTimeStr, originalFmt)
	}
	minutes, err := strconv.ParseInt(fields[MinuteIndex], 10, 64)
	if err != nil {
		return 0, 0, 0, 0, ErrWrongValue.GenWithStackByArgs(DateTimeStr, originalFmt)
	}
	seconds, err := strconv.ParseInt(fields[SecondIndex], 10, 64)
	if err != nil {
		return 0, 0, 0, 0, ErrWrongValue.GenWithStackByArgs(DateTimeStr, originalFmt)
	}
	microseconds, err := strconv.ParseInt(alignFrac(fields[MicrosecondIndex], int(MaxFsp)), 10, 64)
	if err != nil {
		return 0, 0, 0, 0, ErrWrongValue.GenWithStackByArgs(DateTimeStr, originalFmt)
	}
	seconds = hours*3600 + minutes*60 + seconds
	days += seconds / (3600 * 24)
	seconds %= 3600 * 24
	return years, months, days, seconds*int64(gotime.Second) + microseconds*int64(gotime.Microsecond), nil
}

func parseAndValidateDurationValue(format string, index, cnt int) (int64, error) {
	year, month, day, nano, err := parseTimeValue(format, index, cnt)
	if err != nil {
		return 0, err
	}
	if year != 0 || month != 0 || tidbMath.Abs(day) > TimeMaxHour/24 {
		return 0, ErrDatetimeFunctionOverflow.GenWithStackByArgs("time")
	}
	dur := day*int64(GoDurationDay) + nano
	if tidbMath.Abs(dur) > int64(MaxTime) {
		return 0, ErrDatetimeFunctionOverflow.GenWithStackByArgs("time")
	}
	return dur, nil
}

// ParseDurationValue parses time value from time unit and format.
// Returns y years m months d days + n nanoseconds
// Nanoseconds will no longer than one day.
func ParseDurationValue(unit string, format string) (y int64, m int64, d int64, n int64, _ error) {
	switch strings.ToUpper(unit) {
	case "MICROSECOND", "SECOND", "MINUTE", "HOUR", "DAY", "WEEK", "MONTH", "QUARTER", "YEAR":
		return parseSingleTimeValue(unit, format, false)
	case "SECOND_MICROSECOND":
		return parseTimeValue(format, MicrosecondIndex, SecondMicrosecondMaxCnt)
	case "MINUTE_MICROSECOND":
		return parseTimeValue(format, MicrosecondIndex, MinuteMicrosecondMaxCnt)
	case "MINUTE_SECOND":
		return parseTimeValue(format, SecondIndex, MinuteSecondMaxCnt)
	case "HOUR_MICROSECOND":
		return parseTimeValue(format, MicrosecondIndex, HourMicrosecondMaxCnt)
	case "HOUR_SECOND":
		return parseTimeValue(format, SecondIndex, HourSecondMaxCnt)
	case "HOUR_MINUTE":
		return parseTimeValue(format, MinuteIndex, HourMinuteMaxCnt)
	case "DAY_MICROSECOND":
		return parseTimeValue(format, MicrosecondIndex, DayMicrosecondMaxCnt)
	case "DAY_SECOND":
		return parseTimeValue(format, SecondIndex, DaySecondMaxCnt)
	case "DAY_MINUTE":
		return parseTimeValue(format, MinuteIndex, DayMinuteMaxCnt)
	case "DAY_HOUR":
		return parseTimeValue(format, HourIndex, DayHourMaxCnt)
	case "YEAR_MONTH":
		return parseTimeValue(format, MonthIndex, YearMonthMaxCnt)
	default:
		return 0, 0, 0, 0, errors.Errorf("invalid single timeunit - %s", unit)
	}
}

// ExtractDurationValue extract the value from format to Duration.
func ExtractDurationValue(unit string, format string) (Duration, error) {
	unit = strings.ToUpper(unit)
	switch unit {
	case "MICROSECOND", "SECOND", "MINUTE", "HOUR", "DAY", "WEEK", "MONTH", "QUARTER", "YEAR":
		_, month, day, nano, err := parseSingleTimeValue(unit, format, true)
		if err != nil {
			return ZeroDuration, err
		}
		dur := Duration{Duration: gotime.Duration((month*30+day)*int64(GoDurationDay) + nano)}
		if unit == "MICROSECOND" {
			dur.Fsp = MaxFsp
		}
		return dur, err
	case "SECOND_MICROSECOND":
		d, err := parseAndValidateDurationValue(format, MicrosecondIndex, SecondMicrosecondMaxCnt)
		if err != nil {
			return ZeroDuration, err
		}
		return Duration{Duration: gotime.Duration(d), Fsp: MaxFsp}, nil
	case "MINUTE_MICROSECOND":
		d, err := parseAndValidateDurationValue(format, MicrosecondIndex, MinuteMicrosecondMaxCnt)
		if err != nil {
			return ZeroDuration, err
		}
		return Duration{Duration: gotime.Duration(d), Fsp: MaxFsp}, nil
	case "MINUTE_SECOND":
		d, err := parseAndValidateDurationValue(format, SecondIndex, MinuteSecondMaxCnt)
		if err != nil {
			return ZeroDuration, err
		}
		return Duration{Duration: gotime.Duration(d), Fsp: MaxFsp}, nil
	case "HOUR_MICROSECOND":
		d, err := parseAndValidateDurationValue(format, MicrosecondIndex, HourMicrosecondMaxCnt)
		if err != nil {
			return ZeroDuration, err
		}
		return Duration{Duration: gotime.Duration(d), Fsp: MaxFsp}, nil
	case "HOUR_SECOND":
		d, err := parseAndValidateDurationValue(format, SecondIndex, HourSecondMaxCnt)
		if err != nil {
			return ZeroDuration, err
		}
		return Duration{Duration: gotime.Duration(d), Fsp: MaxFsp}, nil
	case "HOUR_MINUTE":
		d, err := parseAndValidateDurationValue(format, MinuteIndex, HourMinuteMaxCnt)
		if err != nil {
			return ZeroDuration, err
		}
		return Duration{Duration: gotime.Duration(d), Fsp: 0}, nil
	case "DAY_MICROSECOND":
		d, err := parseAndValidateDurationValue(format, MicrosecondIndex, DayMicrosecondMaxCnt)
		if err != nil {
			return ZeroDuration, err
		}
		return Duration{Duration: gotime.Duration(d), Fsp: MaxFsp}, nil
	case "DAY_SECOND":
		d, err := parseAndValidateDurationValue(format, SecondIndex, DaySecondMaxCnt)
		if err != nil {
			return ZeroDuration, err
		}
		return Duration{Duration: gotime.Duration(d), Fsp: MaxFsp}, nil
	case "DAY_MINUTE":
		d, err := parseAndValidateDurationValue(format, MinuteIndex, DayMinuteMaxCnt)
		if err != nil {
			return ZeroDuration, err
		}
		return Duration{Duration: gotime.Duration(d), Fsp: 0}, nil
	case "DAY_HOUR":
		d, err := parseAndValidateDurationValue(format, HourIndex, DayHourMaxCnt)
		if err != nil {
			return ZeroDuration, err
		}
		return Duration{Duration: gotime.Duration(d), Fsp: 0}, nil
	case "YEAR_MONTH":
		_, err := parseAndValidateDurationValue(format, MonthIndex, YearMonthMaxCnt)
		if err != nil {
			return ZeroDuration, err
		}
		// MONTH must exceed the limit of mysql's duration. So just returns overflow error.
		return ZeroDuration, ErrDatetimeFunctionOverflow.GenWithStackByArgs("time")
	default:
		return ZeroDuration, errors.Errorf("invalid single timeunit - %s", unit)
	}
}

// IsClockUnit returns true when unit is interval unit with hour, minute or second.
func IsClockUnit(unit string) bool {
	switch strings.ToUpper(unit) {
	case "MICROSECOND", "SECOND", "MINUTE", "HOUR",
		"SECOND_MICROSECOND", "MINUTE_MICROSECOND", "MINUTE_SECOND",
		"HOUR_MICROSECOND", "HOUR_SECOND", "HOUR_MINUTE",
		"DAY_MICROSECOND", "DAY_SECOND", "DAY_MINUTE", "DAY_HOUR":
		return true
	default:
		return false
	}
}

// IsDateFormat returns true when the specified time format could contain only date.
func IsDateFormat(format string) bool {
	format = strings.TrimSpace(format)
	seps := ParseDateFormat(format)
	length := len(format)
	switch len(seps) {
	case 1:
		if (length == 8) || (length == 6) {
			return true
		}
	case 3:
		return true
	}
	return false
}

// ParseTimeFromInt64 parses mysql time value from int64.
func ParseTimeFromInt64(sc *stmtctx.StatementContext, num int64) (Time, error) {
	return parseDateTimeFromNum(sc, num)
}

// DateFormat returns a textual representation of the time value formatted
// according to layout.
// See http://dev.mysql.com/doc/refman/5.7/en/date-and-time-functions.html#function_date-format
func (t Time) DateFormat(layout string) (string, error) {
	var buf bytes.Buffer
	inPatternMatch := false
	for _, b := range layout {
		if inPatternMatch {
			if err := t.convertDateFormat(b, &buf); err != nil {
				return "", errors.Trace(err)
			}
			inPatternMatch = false
			continue
		}

		// It's not in pattern match now.
		if b == '%' {
			inPatternMatch = true
		} else {
			buf.WriteRune(b)
		}
	}
	return buf.String(), nil
}

var abbrevWeekdayName = []string{
	"Sun", "Mon", "Tue",
	"Wed", "Thu", "Fri", "Sat",
}

func (t Time) convertDateFormat(b rune, buf *bytes.Buffer) error {
	switch b {
	case 'b':
		m := t.Month()
		if m == 0 || m > 12 {
			return errors.Trace(ErrWrongValue.GenWithStackByArgs(TimeStr, strconv.Itoa(m)))
		}
		buf.WriteString(MonthNames[m-1][:3])
	case 'M':
		m := t.Month()
		if m == 0 || m > 12 {
			return errors.Trace(ErrWrongValue.GenWithStackByArgs(TimeStr, strconv.Itoa(m)))
		}
		buf.WriteString(MonthNames[m-1])
	case 'm':
		buf.WriteString(FormatIntWidthN(t.Month(), 2))
	case 'c':
		buf.WriteString(strconv.FormatInt(int64(t.Month()), 10))
	case 'D':
		buf.WriteString(strconv.FormatInt(int64(t.Day()), 10))
		buf.WriteString(abbrDayOfMonth(t.Day()))
	case 'd':
		buf.WriteString(FormatIntWidthN(t.Day(), 2))
	case 'e':
		buf.WriteString(strconv.FormatInt(int64(t.Day()), 10))
	case 'j':
		fmt.Fprintf(buf, "%03d", t.YearDay())
	case 'H':
		buf.WriteString(FormatIntWidthN(t.Hour(), 2))
	case 'k':
		buf.WriteString(strconv.FormatInt(int64(t.Hour()), 10))
	case 'h', 'I':
		t := t.Hour()
		if t%12 == 0 {
			buf.WriteString("12")
		} else {
			buf.WriteString(FormatIntWidthN(t%12, 2))
		}
	case 'l':
		t := t.Hour()
		if t%12 == 0 {
			buf.WriteString("12")
		} else {
			buf.WriteString(strconv.FormatInt(int64(t%12), 10))
		}
	case 'i':
		buf.WriteString(FormatIntWidthN(t.Minute(), 2))
	case 'p':
		hour := t.Hour()
		if hour/12%2 == 0 {
			buf.WriteString("AM")
		} else {
			buf.WriteString("PM")
		}
	case 'r':
		h := t.Hour()
		h %= 24
		switch {
		case h == 0:
			fmt.Fprintf(buf, "%02d:%02d:%02d AM", 12, t.Minute(), t.Second())
		case h == 12:
			fmt.Fprintf(buf, "%02d:%02d:%02d PM", 12, t.Minute(), t.Second())
		case h < 12:
			fmt.Fprintf(buf, "%02d:%02d:%02d AM", h, t.Minute(), t.Second())
		default:
			fmt.Fprintf(buf, "%02d:%02d:%02d PM", h-12, t.Minute(), t.Second())
		}
	case 'T':
		fmt.Fprintf(buf, "%02d:%02d:%02d", t.Hour(), t.Minute(), t.Second())
	case 'S', 's':
		buf.WriteString(FormatIntWidthN(t.Second(), 2))
	case 'f':
		fmt.Fprintf(buf, "%06d", t.Microsecond())
	case 'U':
		w := t.Week(0)
		buf.WriteString(FormatIntWidthN(w, 2))
	case 'u':
		w := t.Week(1)
		buf.WriteString(FormatIntWidthN(w, 2))
	case 'V':
		w := t.Week(2)
		buf.WriteString(FormatIntWidthN(w, 2))
	case 'v':
		_, w := t.YearWeek(3)
		buf.WriteString(FormatIntWidthN(w, 2))
	case 'a':
		weekday := t.Weekday()
		buf.WriteString(abbrevWeekdayName[weekday])
	case 'W':
		buf.WriteString(t.Weekday().String())
	case 'w':
		buf.WriteString(strconv.FormatInt(int64(t.Weekday()), 10))
	case 'X':
		year, _ := t.YearWeek(2)
		if year < 0 {
			buf.WriteString(strconv.FormatUint(uint64(math.MaxUint32), 10))
		} else {
			buf.WriteString(FormatIntWidthN(year, 4))
		}
	case 'x':
		year, _ := t.YearWeek(3)
		if year < 0 {
			buf.WriteString(strconv.FormatUint(uint64(math.MaxUint32), 10))
		} else {
			buf.WriteString(FormatIntWidthN(year, 4))
		}
	case 'Y':
		buf.WriteString(FormatIntWidthN(t.Year(), 4))
	case 'y':
		str := FormatIntWidthN(t.Year(), 4)
		buf.WriteString(str[2:])
	default:
		buf.WriteRune(b)
	}

	return nil
}

// FormatIntWidthN uses to format int with width. Insufficient digits are filled by 0.
func FormatIntWidthN(num, n int) string {
	numString := strconv.FormatInt(int64(num), 10)
	if len(numString) >= n {
		return numString
	}
	padBytes := make([]byte, n-len(numString))
	for i := range padBytes {
		padBytes[i] = '0'
	}
	return string(padBytes) + numString
}

func abbrDayOfMonth(day int) string {
	var str string
	switch day {
	case 1, 21, 31:
		str = "st"
	case 2, 22:
		str = "nd"
	case 3, 23:
		str = "rd"
	default:
		str = "th"
	}
	return str
}

// StrToDate converts date string according to format.
// See https://dev.mysql.com/doc/refman/5.7/en/date-and-time-functions.html#function_date-format
func (t *Time) StrToDate(sc *stmtctx.StatementContext, date, format string) bool {
	ctx := make(map[string]int)
	var tm CoreTime
	if !strToDate(&tm, date, format, ctx) {
		t.SetCoreTime(ZeroCoreTime)
		t.SetType(mysql.TypeDatetime)
		t.SetFsp(0)
		return false
	}
	if err := mysqlTimeFix(&tm, ctx); err != nil {
		return false
	}

	t.SetCoreTime(tm)
	t.SetType(mysql.TypeDatetime)
	return t.check(sc) == nil
}

// mysqlTimeFix fixes the Time use the values in the context.
func mysqlTimeFix(t *CoreTime, ctx map[string]int) error {
	// Key of the ctx is the format char, such as `%j` `%p` and so on.
	if yearOfDay, ok := ctx["%j"]; ok {
		// TODO: Implement the function that converts day of year to yy:mm:dd.
		_ = yearOfDay
	}
	if valueAMorPm, ok := ctx["%p"]; ok {
		if _, ok := ctx["%H"]; ok {
			return ErrWrongValue.GenWithStackByArgs(TimeStr, t)
		}
		if t.Hour() == 0 {
			return ErrWrongValue.GenWithStackByArgs(TimeStr, t)
		}
		if t.Hour() == 12 {
			// 12 is a special hour.
			switch valueAMorPm {
			case constForAM:
				t.setHour(0)
			case constForPM:
				t.setHour(12)
			}
			return nil
		}
		if valueAMorPm == constForPM {
			t.setHour(t.getHour() + 12)
		}
	} else {
		if _, ok := ctx["%h"]; ok && t.Hour() == 12 {
			t.setHour(0)
		}
	}
	return nil
}

// strToDate converts date string according to format, returns true on success,
// the value will be stored in argument t or ctx.
func strToDate(t *CoreTime, date string, format string, ctx map[string]int) bool {
	date = skipWhiteSpace(date)
	format = skipWhiteSpace(format)

	token, formatRemain, succ := getFormatToken(format)
	if !succ {
		return false
	}

	if token == "" {
		// Extra characters at the end of date are ignored.
		return true
	}

	if len(date) == 0 {
		ctx[token] = 0
		return true
	}

	dateRemain, succ := matchDateWithToken(t, date, token, ctx)
	if !succ {
		return false
	}

	return strToDate(t, dateRemain, formatRemain, ctx)
}

// getFormatToken takes one format control token from the string.
// format "%d %H %m" will get token "%d" and the remain is " %H %m".
func getFormatToken(format string) (token string, remain string, succ bool) {
	if len(format) == 0 {
		return "", "", true
	}

	// Just one character.
	if len(format) == 1 {
		if format[0] == '%' {
			return "", "", false
		}
		return format, "", true
	}

	// More than one character.
	if format[0] == '%' {
		return format[:2], format[2:], true
	}

	return format[:1], format[1:], true
}

func skipWhiteSpace(input string) string {
	for i, c := range input {
		if !unicode.IsSpace(c) {
			return input[i:]
		}
	}
	return ""
}

var monthAbbrev = map[string]gotime.Month{
	"Jan": gotime.January,
	"Feb": gotime.February,
	"Mar": gotime.March,
	"Apr": gotime.April,
	"May": gotime.May,
	"Jun": gotime.June,
	"Jul": gotime.July,
	"Aug": gotime.August,
	"Sep": gotime.September,
	"Oct": gotime.October,
	"Nov": gotime.November,
	"Dec": gotime.December,
}

type dateFormatParser func(t *CoreTime, date string, ctx map[string]int) (remain string, succ bool)

var dateFormatParserTable = map[string]dateFormatParser{
	"%b": abbreviatedMonth,      // Abbreviated month name (Jan..Dec)
	"%c": monthNumeric,          // Month, numeric (0..12)
	"%d": dayOfMonthNumeric,     // Day of the month, numeric (0..31)
	"%e": dayOfMonthNumeric,     // Day of the month, numeric (0..31)
	"%f": microSeconds,          // Microseconds (000000..999999)
	"%h": hour12Numeric,         // Hour (01..12)
	"%H": hour24Numeric,         // Hour (00..23)
	"%I": hour12Numeric,         // Hour (01..12)
	"%i": minutesNumeric,        // Minutes, numeric (00..59)
	"%j": dayOfYearThreeDigits,  // Day of year (001..366)
	"%k": hour24Numeric,         // Hour (0..23)
	"%l": hour12Numeric,         // Hour (1..12)
	"%M": fullNameMonth,         // Month name (January..December)
	"%m": monthNumeric,          // Month, numeric (00..12)
	"%p": isAMOrPM,              // AM or PM
	"%r": time12Hour,            // Time, 12-hour (hh:mm:ss followed by AM or PM)
	"%s": secondsNumeric,        // Seconds (00..59)
	"%S": secondsNumeric,        // Seconds (00..59)
	"%T": time24Hour,            // Time, 24-hour (hh:mm:ss)
	"%Y": yearNumericFourDigits, // Year, numeric, four digits
	// Deprecated since MySQL 5.7.5
	"%y": yearNumericTwoDigits, // Year, numeric (two digits)
	// TODO: Add the following...
	// "%a": abbreviatedWeekday,         // Abbreviated weekday name (Sun..Sat)
	// "%D": dayOfMonthWithSuffix,       // Day of the month with English suffix (0th, 1st, 2nd, 3rd)
	// "%U": weekMode0,                  // Week (00..53), where Sunday is the first day of the week; WEEK() mode 0
	// "%u": weekMode1,                  // Week (00..53), where Monday is the first day of the week; WEEK() mode 1
	// "%V": weekMode2,                  // Week (01..53), where Sunday is the first day of the week; WEEK() mode 2; used with %X
	// "%v": weekMode3,                  // Week (01..53), where Monday is the first day of the week; WEEK() mode 3; used with %x
	// "%W": weekdayName,                // Weekday name (Sunday..Saturday)
	// "%w": dayOfWeek,                  // Day of the week (0=Sunday..6=Saturday)
	// "%X": yearOfWeek,                 // Year for the week where Sunday is the first day of the week, numeric, four digits; used with %V
	// "%x": yearOfWeek,                 // Year for the week, where Monday is the first day of the week, numeric, four digits; used with %v
}

// GetFormatType checks the type(Duration, Date or Datetime) of a format string.
func GetFormatType(format string) (isDuration, isDate bool) {
	format = skipWhiteSpace(format)
	var token string
	var succ bool
	for {
		token, format, succ = getFormatToken(format)
		if len(token) == 0 {
			break
		}
		if !succ {
			isDuration, isDate = false, false
			break
		}
		if len(token) >= 2 && token[0] == '%' {
			switch token[1] {
			case 'h', 'H', 'i', 'I', 's', 'S', 'k', 'l', 'f', 'r', 'T':
				isDuration = true
			case 'y', 'Y', 'm', 'M', 'c', 'b', 'D', 'd', 'e':
				isDate = true
			}
		}
		if isDuration && isDate {
			break
		}
	}
	return
}

func matchDateWithToken(t *CoreTime, date string, token string, ctx map[string]int) (remain string, succ bool) {
	if parse, ok := dateFormatParserTable[token]; ok {
		return parse(t, date, ctx)
	}

	if strings.HasPrefix(date, token) {
		return date[len(token):], true
	}
	return date, false
}

func parseDigits(input string, count int) (int, bool) {
	if count <= 0 || len(input) < count {
		return 0, false
	}

	v, err := strconv.ParseUint(input[:count], 10, 64)
	if err != nil {
		return int(v), false
	}
	return int(v), true
}

func secondsNumeric(t *CoreTime, input string, ctx map[string]int) (string, bool) {
	result := oneOrTwoDigitRegex.FindString(input)
	length := len(result)

	v, succ := parseDigits(input, length)
	if !succ || v >= 60 {
		return input, false
	}
	t.setSecond(uint8(v))
	return input[length:], true
}

func minutesNumeric(t *CoreTime, input string, ctx map[string]int) (string, bool) {
	result := oneOrTwoDigitRegex.FindString(input)
	length := len(result)

	v, succ := parseDigits(input, length)
	if !succ || v >= 60 {
		return input, false
	}
	t.setMinute(uint8(v))
	return input[length:], true
}

const time12HourLen = len("hh:mm:ssAM")

func time12Hour(t *CoreTime, input string, ctx map[string]int) (string, bool) {
	// hh:mm:ss AM
	if len(input) < time12HourLen {
		return input, false
	}
	hour, succ := parseDigits(input, 2)
	if !succ || hour > 12 || hour == 0 || input[2] != ':' {
		return input, false
	}
	// 12:34:56 AM -> 00:34:56
	if hour == 12 {
		hour = 0
	}

	minute, succ := parseDigits(input[3:], 2)
	if !succ || minute > 59 || input[5] != ':' {
		return input, false
	}

	second, succ := parseDigits(input[6:], 2)
	if !succ || second > 59 {
		return input, false
	}

	remain := skipWhiteSpace(input[8:])
	switch {
	case strings.HasPrefix(remain, "AM"):
		t.setHour(uint8(hour))
	case strings.HasPrefix(remain, "PM"):
		t.setHour(uint8(hour + 12))
	default:
		return input, false
	}

	t.setMinute(uint8(minute))
	t.setSecond(uint8(second))
	return remain, true
}

const time24HourLen = len("hh:mm:ss")

func time24Hour(t *CoreTime, input string, ctx map[string]int) (string, bool) {
	// hh:mm:ss
	if len(input) < time24HourLen {
		return input, false
	}

	hour, succ := parseDigits(input, 2)
	if !succ || hour > 23 || input[2] != ':' {
		return input, false
	}

	minute, succ := parseDigits(input[3:], 2)
	if !succ || minute > 59 || input[5] != ':' {
		return input, false
	}

	second, succ := parseDigits(input[6:], 2)
	if !succ || second > 59 {
		return input, false
	}

	t.setHour(uint8(hour))
	t.setMinute(uint8(minute))
	t.setSecond(uint8(second))
	return input[8:], true
}

const (
	constForAM = 1 + iota
	constForPM
)

func isAMOrPM(t *CoreTime, input string, ctx map[string]int) (string, bool) {
	if len(input) < 2 {
		return input, false
	}

	s := strings.ToLower(input[:2])
	switch s {
	case "am":
		ctx["%p"] = constForAM
	case "pm":
		ctx["%p"] = constForPM
	default:
		return input, false
	}
	return input[2:], true
}

// digitRegex: it was used to scan a variable-length monthly day or month in the string. Ex:  "01" or "1" or "30"
var oneOrTwoDigitRegex = regexp.MustCompile("^[0-9]{1,2}")

// oneToSixDigitRegex: it was just for [0, 999999]
var oneToSixDigitRegex = regexp.MustCompile("^[0-9]{0,6}")

// numericRegex: it was for any numeric characters
var numericRegex = regexp.MustCompile("[0-9]+")

func dayOfMonthNumeric(t *CoreTime, input string, ctx map[string]int) (string, bool) {
	result := oneOrTwoDigitRegex.FindString(input) // 0..31
	length := len(result)

	v, ok := parseDigits(input, length)

	if !ok || v > 31 {
		return input, false
	}
	t.setDay(uint8(v))
	return input[length:], true
}

func hour24Numeric(t *CoreTime, input string, ctx map[string]int) (string, bool) {
	result := oneOrTwoDigitRegex.FindString(input) // 0..23
	length := len(result)

	v, ok := parseDigits(input, length)

	if !ok || v > 23 {
		return input, false
	}
	t.setHour(uint8(v))
	ctx["%H"] = v
	return input[length:], true
}

func hour12Numeric(t *CoreTime, input string, ctx map[string]int) (string, bool) {
	result := oneOrTwoDigitRegex.FindString(input) // 1..12
	length := len(result)

	v, ok := parseDigits(input, length)

	if !ok || v > 12 || v == 0 {
		return input, false
	}
	t.setHour(uint8(v))
	ctx["%h"] = v
	return input[length:], true
}

func microSeconds(t *CoreTime, input string, ctx map[string]int) (string, bool) {
	result := oneToSixDigitRegex.FindString(input)
	length := len(result)
	if length == 0 {
		t.setMicrosecond(0)
		return input, true
	}

	v, ok := parseDigits(input, length)

	if !ok {
		return input, false
	}
	for v > 0 && v*10 < 1000000 {
		v *= 10
	}
	t.setMicrosecond(uint32(v))
	return input[length:], true
}

func yearNumericFourDigits(t *CoreTime, input string, ctx map[string]int) (string, bool) {
	return yearNumericNDigits(t, input, ctx, 4)
}

func yearNumericTwoDigits(t *CoreTime, input string, ctx map[string]int) (string, bool) {
	return yearNumericNDigits(t, input, ctx, 2)
}

func yearNumericNDigits(t *CoreTime, input string, ctx map[string]int, n int) (string, bool) {
	effectiveCount, effectiveValue := 0, 0
	for effectiveCount+1 <= n {
		value, succeed := parseDigits(input, effectiveCount+1)
		if !succeed {
			break
		}
		effectiveCount++
		effectiveValue = value
	}
	if effectiveCount == 0 {
		return input, false
	}
	if effectiveCount <= 2 {
		effectiveValue = adjustYear(effectiveValue)
	}
	t.setYear(uint16(effectiveValue))
	return input[effectiveCount:], true
}

func dayOfYearThreeDigits(t *CoreTime, input string, ctx map[string]int) (string, bool) {
	v, succ := parseDigits(input, 3)
	if !succ || v == 0 || v > 366 {
		return input, false
	}
	ctx["%j"] = v
	return input[3:], true
}

func abbreviatedMonth(t *CoreTime, input string, ctx map[string]int) (string, bool) {
	if len(input) >= 3 {
		monthName := input[:3]
		if month, ok := monthAbbrev[monthName]; ok {
			t.setMonth(uint8(month))
			return input[len(monthName):], true
		}
	}
	return input, false
}

func fullNameMonth(t *CoreTime, input string, ctx map[string]int) (string, bool) {
	for i, month := range MonthNames {
		if strings.HasPrefix(input, month) {
			t.setMonth(uint8(i + 1))
			return input[len(month):], true
		}
	}
	return input, false
}

func monthNumeric(t *CoreTime, input string, ctx map[string]int) (string, bool) {
	result := oneOrTwoDigitRegex.FindString(input) // 1..12
	length := len(result)

	v, ok := parseDigits(input, length)

	if !ok || v > 12 {
		return input, false
	}
	t.setMonth(uint8(v))
	return input[length:], true
}

// DateFSP gets fsp from date string.
func DateFSP(date string) (fsp int) {
	i := strings.LastIndex(date, ".")
	if i != -1 {
		fsp = len(date) - i - 1
	}
	return
}

// DateTimeIsOverflow returns if this date is overflow.
// See: https://dev.mysql.com/doc/refman/8.0/en/datetime.html
func DateTimeIsOverflow(sc *stmtctx.StatementContext, date Time) (bool, error) {
	tz := sc.TimeZone
	if tz == nil {
		tz = gotime.Local
	}

	var err error
	var b, e, t gotime.Time
	switch date.Type() {
	case mysql.TypeDate, mysql.TypeDatetime:
		if b, err = MinDatetime.GoTime(tz); err != nil {
			return false, err
		}
		if e, err = MaxDatetime.GoTime(tz); err != nil {
			return false, err
		}
	case mysql.TypeTimestamp:
		minTS, maxTS := MinTimestamp, MaxTimestamp
		if tz != gotime.UTC {
			if err = minTS.ConvertTimeZone(gotime.UTC, tz); err != nil {
				return false, err
			}
			if err = maxTS.ConvertTimeZone(gotime.UTC, tz); err != nil {
				return false, err
			}
		}
		if b, err = minTS.GoTime(tz); err != nil {
			return false, err
		}
		if e, err = maxTS.GoTime(tz); err != nil {
			return false, err
		}
	default:
		return false, nil
	}

	if t, err = date.GoTime(tz); err != nil {
		return false, err
	}

	inRange := (t.After(b) || t.Equal(b)) && (t.Before(e) || t.Equal(e))
	return !inRange, nil
}<|MERGE_RESOLUTION|>--- conflicted
+++ resolved
@@ -846,21 +846,6 @@
 	return prevParts == 2 && (c == ' ' || c == 'T')
 }
 
-<<<<<<< HEAD
-// splitDateTime The only delimiter recognized between a date and time part and a fractional seconds part is the decimal point.
-// See https://dev.mysql.com/doc/refman/5.7/en/date-and-time-literals.html.
-func splitDateTime(format string) (seps []string, fracStr string, timeZone string) {
-	isTimezone := IsTimeZone(format)
-	if isTimezone {
-		timeZone = format[len(format)-6:]
-		format = format[:len(format)-6]
-	}
-
-	index := GetFracIndex(format)
-	if index > 0 {
-		fracStr = format[index+1:]
-		format = format[:index]
-=======
 var validIdxCombinations = map[int]struct {
 	h int
 	m int
@@ -949,7 +934,6 @@
 			}
 		}
 		return
->>>>>>> a55a51a1
 	}
 	return -1, "", "", "", ""
 }
@@ -961,7 +945,14 @@
 // For time zone, the possible delimiter could be +/- (w.r.t. MySQL 8.0, see
 // https://dev.mysql.com/doc/refman/8.0/en/datetime.html) and Z/z (w.r.t. ISO 8601, see section Time zone in
 // https://www.cl.cam.ac.uk/~mgk25/iso-time.html). We also look from backwards for the delimiter, see GetTimezone.
-func splitDateTime(format string) (seps []string, fracStr string, hasTZ bool, tzSign, tzHour, tzSep, tzMinute string) {
+func splitDateTime(format string) (seps []string, fracStr string, hasTZ bool, tzSign, tzHour, tzSep, tzMinute string, timeZone string) {
+  isTimezone := IstTimeZone(format)
+	var timeZone string
+	if isTimezone {
+		timeZone = format[len(format)-6:]
+		format = format[:len(format)-6]
+	}
+  
 	tzIndex, tzSign, tzHour, tzSep, tzMinute := GetTimezone(format)
 	if tzIndex > 0 {
 		hasTZ = true
@@ -993,11 +984,7 @@
 		err                                                            error
 	)
 
-<<<<<<< HEAD
-	seps, fracStr, timeZone := splitDateTime(str)
-=======
-	seps, fracStr, hasTZ, tzSign, tzHour, tzSep, tzMinute := splitDateTime(str)
->>>>>>> a55a51a1
+	seps, fracStr, hasTZ, tzSign, tzHour, tzSep, tzMinute, timeZone := splitDateTime(str)
 
 	var truncatedOrIncorrect bool
 	/*
