--- conflicted
+++ resolved
@@ -178,11 +178,9 @@
   └─IndexFullScan	3.00	cop[tikv]	table:t, index:a(a)	keep order:true
 drop table if exists t;
 create table t (a int, b int, unique key idx_b (b)) partition by hash (a) partitions 3;
-<<<<<<< HEAD
 Error 8264 (HY000): Global Index is needed for index 'idx_b', since the unique index is not including all partitioning columns, and GLOBAL is not given as IndexOption
-=======
-drop table if exists t;
->>>>>>> 876268f6
+create table t (a int, b int, unique key idx_b (b) local) partition by hash (a) partitions 3;
+Error 8264 (HY000): Global Index is needed for index 'idx_b', since the unique index is not including all partitioning columns, and GLOBAL is not given as IndexOption
 create table t (a int, b int, unique key idx_b (b) global) partition by hash (a) partitions 3;
 show create table t;
 Table	Create Table
@@ -207,10 +205,10 @@
   UNIQUE KEY `idx_b` (`b`) /*T![global_index] GLOBAL */
 ) ENGINE=InnoDB DEFAULT CHARSET=utf8mb4 COLLATE=utf8mb4_bin
 PARTITION BY HASH (`a`) PARTITIONS 3
-<<<<<<< HEAD
-=======
-alter table t partition by key (a) partitions 3;
->>>>>>> 876268f6
+alter table t partition by key (b) partitions 3;
+Error 8200 (HY000): DDL job rollback, error msg: Unsupported PARTITION BY, index 'idx_b' is unique and contains all partitioning columns, but has Global Index set
+alter table t partition by hash (a) partitions 3 update indexes (idx_b LOCAL);
+Error 8264 (HY000): Global Index is needed for index 'idx_b', since the unique index is not including all partitioning columns, and GLOBAL is not given as IndexOption
 alter table t partition by hash (a) partitions 3 update indexes (idx_b GLOBAL);
 show create table t;
 Table	Create Table
@@ -220,6 +218,8 @@
   UNIQUE KEY `idx_b` (`b`) /*T![global_index] GLOBAL */
 ) ENGINE=InnoDB DEFAULT CHARSET=utf8mb4 COLLATE=utf8mb4_bin
 PARTITION BY HASH (`a`) PARTITIONS 3
+alter table t partition by hash (b) partitions 3 update indexes(idx_b global);
+Error 8200 (HY000): DDL job rollback, error msg: Unsupported PARTITION BY, index 'idx_b' is unique and contains all partitioning columns, but has Global Index set
 alter table t partition by hash (b) partitions 3 update indexes(idx_b local);
 show create table t;
 Table	Create Table
