--- conflicted
+++ resolved
@@ -311,7 +311,17 @@
 count(1)
 0
 drop table temp_table;
-<<<<<<< HEAD
+create global temporary table temp_table(a int, index idx(a)) on commit delete rows;
+select count(1) from information_schema.tables where table_schema = 'infoschema__infoschema';
+count(1)
+1
+select count(1) from information_schema.tables where table_name = 'temp_table';
+count(1)
+1
+select count(1) from information_schema.statistics where table_name = 'temp_table';
+count(1)
+1
+drop table temp_table;
 create database if not exists db1;
 create database if not exists db2;
 create sequence db1.s1;
@@ -329,17 +339,4 @@
 db1	s1
 db2	s2
 drop database db1;
-drop database db2;
-=======
-create global temporary table temp_table(a int, index idx(a)) on commit delete rows;
-select count(1) from information_schema.tables where table_schema = 'infoschema__infoschema';
-count(1)
-1
-select count(1) from information_schema.tables where table_name = 'temp_table';
-count(1)
-1
-select count(1) from information_schema.statistics where table_name = 'temp_table';
-count(1)
-1
-drop table temp_table;
->>>>>>> 89bb81b3
+drop database db2;