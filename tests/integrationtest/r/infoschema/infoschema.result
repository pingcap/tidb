use infoschema__infoschema;
DROP TABLE IF EXISTS `t1`;
create table test.t1 (c1 VARCHAR(10) NOT NULL COMMENT 'Abcdefghijabcd', c2 INTEGER COMMENT 'aBcdefghijab',c3 INTEGER COMMENT '01234567890', c4 INTEGER, c5 INTEGER, c6 INTEGER, c7 INTEGER, c8 VARCHAR(100), c9 CHAR(50), c10 DATETIME, c11 DATETIME, c12 DATETIME,c13 DATETIME, INDEX i1 (c1) COMMENT 'i1 comment',INDEX i2(c2) ) COMMENT='ABCDEFGHIJabc';
SELECT index_comment,char_length(index_comment),COLUMN_NAME FROM information_schema.statistics WHERE table_name='t1' and table_schema="infoschema__infoschema" ORDER BY index_comment;
index_comment	char_length(index_comment)	COLUMN_NAME
SELECT index_comment,char_length(index_comment),COLUMN_NAME FROM information_schema.statistics WHERE table_name='t1' and table_schema="test" ORDER BY index_comment;
index_comment	char_length(index_comment)	COLUMN_NAME
	0	c2
i1 comment	10	c1
show create table information_schema.ddl_jobs;
Table	Create Table
DDL_JOBS	CREATE TABLE `DDL_JOBS` (
  `JOB_ID` bigint(21) DEFAULT NULL,
  `DB_NAME` varchar(64) DEFAULT NULL,
  `TABLE_NAME` varchar(64) DEFAULT NULL,
  `JOB_TYPE` varchar(64) DEFAULT NULL,
  `SCHEMA_STATE` varchar(64) DEFAULT NULL,
  `SCHEMA_ID` bigint(21) DEFAULT NULL,
  `TABLE_ID` bigint(21) DEFAULT NULL,
  `ROW_COUNT` bigint(21) DEFAULT NULL,
  `CREATE_TIME` datetime(6) DEFAULT NULL,
  `START_TIME` datetime(6) DEFAULT NULL,
  `END_TIME` datetime(6) DEFAULT NULL,
  `STATE` varchar(64) DEFAULT NULL,
  `QUERY` text DEFAULT NULL
) ENGINE=InnoDB DEFAULT CHARSET=utf8mb4 COLLATE=utf8mb4_bin
select count(length(query)) from information_schema.ddl_jobs;
count(length(query))
x
drop table if EXISTS t1;
drop table if EXISTS mysql.t1, mysql.t2, mysql.t3;
create table infoschema__infoschema.t1 (id int primary key, a text);
insert infoschema__infoschema.t1 values(1,'334'),(4,'3443435'),(5,'fdf43t536653');
rename table infoschema__infoschema.t1 to mysql.t1;
SELECT count(*) FROM information_schema.TABLES WHERE (TABLE_SCHEMA = 'mysql') AND (TABLE_NAME = 't1');
count(*)
1
create table infoschema__infoschema.t2 (id int primary key, a text);
insert infoschema__infoschema.t2 values(1,'334'),(4,'3443435'),(5,'fdf43t536653');
create table infoschema__infoschema.t3 (id int primary key, a text);
insert infoschema__infoschema.t3 values(1,'334'),(4,'3443435'),(5,'fdf43t536653');
rename table infoschema__infoschema.t2 to mysql.t2, infoschema__infoschema.t3 to mysql.t3;
SELECT count(*) FROM information_schema.TABLES WHERE TABLE_SCHEMA = 'mysql' AND TABLE_NAME = 't2';
count(*)
1
SELECT count(*) FROM information_schema.TABLES WHERE TABLE_SCHEMA = 'mysql' AND TABLE_NAME = 't3';
count(*)
1
SELECT count(*) FROM information_schema.TABLES WHERE TABLE_SCHEMA in ('mysql', 'test') and TABLE_NAME in ('t1', 't2');
count(*)
3
SELECT count(*) FROM information_schema.TABLES WHERE (TABLE_SCHEMA= 'mysql' or TABLE_SCHEMA = 'test') and (TABLE_NAME = 't1' or TABLE_NAME = 't2');
count(*)
3
desc format='brief' SELECT count(*) FROM information_schema.TABLES WHERE (TABLE_SCHEMA= 'mysql' or TABLE_SCHEMA = 'test') and (TABLE_NAME = 't1' or TABLE_NAME = 't2');
id	estRows	task	access object	operator info
HashAgg	1.00	root		funcs:count(1)->Column#26
└─MemTableScan	10000.00	root	table:TABLES	table_name:["t1","t2"], table_schema:["mysql","test"]
desc format='brief' SELECT count(*) FROM information_schema.TABLES WHERE TABLE_SCHEMA in ('mysql', 'test') and TABLE_NAME in ('t1', 't2');
id	estRows	task	access object	operator info
HashAgg	1.00	root		funcs:count(1)->Column#26
└─MemTableScan	10000.00	root	table:TABLES	table_name:["t1","t2"], table_schema:["mysql","test"]
SELECT count(*) FROM information_schema.TABLES WHERE TABLE_NAME in ('t1', 't2') and TABLE_SCHEMA = 'mysql';
count(*)
2
SELECT count(*) FROM information_schema.TABLES WHERE (TABLE_NAME = 't1' or TABLE_NAME = 't2') and TABLE_SCHEMA = 'mysql';
count(*)
2
drop table mysql.t1, mysql.t2, mysql.t3;
create table infoschema__infoschema.t4(a int, INDEX i1 (a));
create table infoschema__infoschema.t5(a int, INDEX i1 (a));
insert into infoschema__infoschema.t4 values(1);
insert into infoschema__infoschema.t5 values(1);
SELECT count(*) FROM information_schema.STATISTICS WHERE TABLE_SCHEMA = 'infoschema__infoschema' AND TABLE_NAME = 't4';
count(*)
1
SELECT count(*) FROM information_schema.STATISTICS WHERE TABLE_SCHEMA = 'infoschema__infoschema' AND TABLE_NAME != 't4';
count(*)
1
analyze table infoschema__infoschema.t4;
analyze table infoschema__infoschema.t5;
select * from information_schema.STATISTICS where table_schema = 'infoschema__infoschema' and lower(table_name) != 't4';
TABLE_CATALOG	TABLE_SCHEMA	TABLE_NAME	NON_UNIQUE	INDEX_SCHEMA	INDEX_NAME	SEQ_IN_INDEX	COLUMN_NAME	COLLATION	CARDINALITY	SUB_PART	PACKED	NULLABLE	INDEX_TYPE	COMMENT	INDEX_COMMENT	IS_VISIBLE	Expression
def	infoschema__infoschema	t5	1	infoschema__infoschema	i1	1	a	A	0	NULL	NULL	YES	BTREE			YES	NULL
select table_type from information_schema.tables where (table_name='t4' or table_name = 't5') and table_schema = 'infoschema__infoschema';
table_type
BASE TABLE
BASE TABLE
select table_type, table_rows from information_schema.tables where (table_name ='t4' or table_name = 't5') and table_schema = 'infoschema__infoschema';
table_type	table_rows
BASE TABLE	1
BASE TABLE	1
select table_type, DATA_LENGTH from information_schema.tables where (table_name ='t4' or table_name = 't5') and table_schema = 'infoschema__infoschema';
table_type	DATA_LENGTH
BASE TABLE	8
BASE TABLE	8
select engine, DATA_LENGTH from information_schema.tables where (table_name ='t4' or table_name = 't5') and table_schema = 'infoschema__infoschema';
engine	DATA_LENGTH
InnoDB	8
InnoDB	8
explain select engine, DATA_LENGTH from information_schema.tables where (table_name ='t4' or table_name = 't5') and table_schema = 'infoschema__infoschema';
id	estRows	task	access object	operator info
MemTableScan_5	10000.00	root	table:TABLES	table_name:["t4","t5"], table_schema:["infoschema__infoschema"]
select engine, DATA_LENGTH from information_schema.tables where (table_name ='t4' or upper(table_name) = 'T5') and table_schema = 'infoschema__infoschema';
engine	DATA_LENGTH
InnoDB	8
InnoDB	8
select engine, DATA_LENGTH from information_schema.tables where upper(table_name) = 'T5' and table_schema = 'infoschema__infoschema';
engine	DATA_LENGTH
InnoDB	8
explain select engine, DATA_LENGTH from information_schema.tables where (table_name ='t4' or upper(table_name) = 'T5') and table_schema = 'infoschema__infoschema';
id	estRows	task	access object	operator info
Projection_4	8000.00	root		Column#5, Column#10
└─Selection_5	8000.00	root		or(eq(Column#3, "t4"), eq(upper(Column#3), "T5"))
  └─MemTableScan_6	10000.00	root	table:TABLES	table_schema:["infoschema__infoschema"]
select engine, DATA_LENGTH from information_schema.tables where lower(table_name) = 't5' and  upper(table_schema) = 'INFOSCHEMA__INFOSCHEMA';
engine	DATA_LENGTH
InnoDB	8
explain select engine, DATA_LENGTH from information_schema.tables where (table_name ='t4' or lower(table_name) = 't5') and  upper(table_schema) = 'INFOSCHEMA__INFOSCHEMA';
id	estRows	task	access object	operator info
Projection_4	8000.00	root		Column#5, Column#10
└─Selection_5	8000.00	root		or(eq(Column#3, "t4"), eq(lower(Column#3), "t5"))
  └─MemTableScan_6	10000.00	root	table:TABLES	table_schema:["INFOSCHEMA__INFOSCHEMA"]
select engine, DATA_LENGTH from information_schema.tables where (table_name ='t4' or table_name = 't5') and table_schema = 'infoschema__infoschema';
engine	DATA_LENGTH
InnoDB	8
InnoDB	8
explain select engine, DATA_LENGTH from information_schema.tables where table_name ='t4' and upper(table_name) ='T4' and table_schema = 'infoschema__infoschema';
id	estRows	task	access object	operator info
MemTableScan_5	10000.00	root	table:TABLES	table_name:["T4","t4"], table_schema:["infoschema__infoschema"]
select engine, DATA_LENGTH from information_schema.tables where table_name ='t4' and upper(table_name) ='T4' and table_schema = 'infoschema__infoschema';
engine	DATA_LENGTH
InnoDB	8
drop table infoschema__infoschema.t4;
drop table infoschema__infoschema.t5;
create table pt1(a int primary key, b int) partition by hash(a) partitions 4;
create table pt2(a int primary key, b int) partition by hash(a) partitions 4;
select TABLE_NAME, PARTITION_NAME from information_schema.partitions where table_schema = 'infoschema__infoschema';
TABLE_NAME	PARTITION_NAME
pt1	p0
pt1	p1
pt1	p2
pt1	p3
pt2	p0
pt2	p1
pt2	p2
pt2	p3
select TABLE_NAME, PARTITION_NAME from information_schema.partitions where table_name = 'pt1' and table_schema = 'infoschema__infoschema';
TABLE_NAME	PARTITION_NAME
pt1	p0
pt1	p1
pt1	p2
pt1	p3
select TABLE_NAME, PARTITION_NAME from information_schema.partitions where table_name = 'pt2' and table_schema = 'infoschema__infoschema';
TABLE_NAME	PARTITION_NAME
pt2	p0
pt2	p1
pt2	p2
pt2	p3
select TABLE_NAME, PARTITION_NAME from information_schema.partitions where table_name = 'pt0' and table_schema = 'infoschema__infoschema';
TABLE_NAME	PARTITION_NAME
<<<<<<< HEAD
drop table pt1;
drop table pt2;
drop table if exists t1;
drop table if exists t2;
create table t1 (a bigint primary key clustered, b int, index idx(b));
insert into t1 values (1, 1), (2, 2);
create database infoschema__infoschema_2;
use infoschema__infoschema_2;
create table t2 (a int, b char(255), index idx(b, a));
insert into t2 values (1, 'aaa');
select TABLE_SCHEMA, TABLE_NAME, COLUMN_NAME from information_schema.statistics where table_schema = 'infoschema__infoschema';
TABLE_SCHEMA	TABLE_NAME	COLUMN_NAME
infoschema__infoschema	t1	a
infoschema__infoschema	t1	b
select TABLE_SCHEMA, TABLE_NAME, COLUMN_NAME from information_schema.statistics where table_name = 't1';
TABLE_SCHEMA	TABLE_NAME	COLUMN_NAME
infoschema__infoschema	t1	a
infoschema__infoschema	t1	b
test	t1	c1
test	t1	c2
select TABLE_SCHEMA, TABLE_NAME, COLUMN_NAME from information_schema.statistics where table_name = 't2' and table_schema = 'infoschema__infoschema_2';
TABLE_SCHEMA	TABLE_NAME	COLUMN_NAME
infoschema__infoschema_2	t2	b
infoschema__infoschema_2	t2	a
use infoschema__infoschema;
select SCHEMA_NAME from information_schema.schemata where schema_name = 'infoschema__infoschema_2';
SCHEMA_NAME
infoschema__infoschema_2
select SCHEMA_NAME from information_schema.schemata where schema_name = 'infoschema__infoschema';
SCHEMA_NAME
infoschema__infoschema
=======
create database if not exists db1;
create table db1.table1(id int not null primary key, cat_name varchar(255) not null, cat_description text);
create table db1.table2(id int not null, FOREIGN KEY fk(id) REFERENCES table1(id) ON UPDATE CASCADE ON DELETE RESTRICT);
create database if not exists db2;
create table db2.table1(id int not null primary key, cat_name varchar(255) not null, cat_description text);
create table db2.table2(id int not null, FOREIGN KEY fk(id) REFERENCES table1(id) ON UPDATE CASCADE ON DELETE RESTRICT);
select * from INFORMATION_SCHEMA.KEY_COLUMN_USAGE where table_schema = 'db1' order by TABLE_NAME;
CONSTRAINT_CATALOG	CONSTRAINT_SCHEMA	CONSTRAINT_NAME	TABLE_CATALOG	TABLE_SCHEMA	TABLE_NAME	COLUMN_NAME	ORDINAL_POSITION	POSITION_IN_UNIQUE_CONSTRAINT	REFERENCED_TABLE_SCHEMA	REFERENCED_TABLE_NAME	REFERENCED_COLUMN_NAME
def	db1	PRIMARY	def	db1	table1	id	1	1	NULL	NULL	NULL
def	db1	fk	def	db1	table2	id	1	1	db1	table1	id
drop database db1;
drop database db2;
>>>>>>> 5aad7df9
<|MERGE_RESOLUTION|>--- conflicted
+++ resolved
@@ -159,7 +159,6 @@
 pt2	p3
 select TABLE_NAME, PARTITION_NAME from information_schema.partitions where table_name = 'pt0' and table_schema = 'infoschema__infoschema';
 TABLE_NAME	PARTITION_NAME
-<<<<<<< HEAD
 drop table pt1;
 drop table pt2;
 drop table if exists t1;
@@ -191,7 +190,6 @@
 select SCHEMA_NAME from information_schema.schemata where schema_name = 'infoschema__infoschema';
 SCHEMA_NAME
 infoschema__infoschema
-=======
 create database if not exists db1;
 create table db1.table1(id int not null primary key, cat_name varchar(255) not null, cat_description text);
 create table db1.table2(id int not null, FOREIGN KEY fk(id) REFERENCES table1(id) ON UPDATE CASCADE ON DELETE RESTRICT);
@@ -203,5 +201,4 @@
 def	db1	PRIMARY	def	db1	table1	id	1	1	NULL	NULL	NULL
 def	db1	fk	def	db1	table2	id	1	1	db1	table1	id
 drop database db1;
-drop database db2;
->>>>>>> 5aad7df9
+drop database db2;