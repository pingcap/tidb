set tidb_cost_model_version=1;
set @@sql_mode='STRICT_TRANS_TABLES';
set @@tidb_enable_outer_join_reorder=true;
DROP TABLE IF EXISTS t;
CREATE TABLE t (
c1 int,
c2 int,
c3 int,
PRIMARY KEY (c1)
);
INSERT INTO t VALUES (1,2,3);
set session tidb_hashagg_partial_concurrency = 1;
set session tidb_hashagg_final_concurrency = 1;
SELECT * from t;
c1	c2	c3
1	2	3
SELECT c1, c2, c3 from t;
c1	c2	c3
1	2	3
SELECT c1, c1 from t;
c1	c1
1	1
SELECT c1 as a, c2 as a from t;
a	a
1	2
SELECT 1;
1
1
SELECT 1, 1;
1	1
1	1
SET @@autocommit = 1;
SELECT @@autocommit;
@@autocommit
1
SELECT @@autocommit, @@autocommit;
@@autocommit	@@autocommit
1	1
SET @a = 10;
SET @b = 11;
SELECT @a, @@autocommit;
@a	@@autocommit
10	1
SELECT @a, @b;
@a	@b
10	11
SELECT 1, @a;
1	@a
1	10
SELECT 1, @a as a;
1	a
1	10
SELECT 1, @a, @@autocommit as a, c1 from t;
1	@a	a	c1
1	10	1	1
SET @b = "123";
SELECT @b + "123";
@b + "123"
246
SELECT 1 + 1;
1 + 1
2
SELECT 1 a, 1 as a, 1 + 1 a;
a	a	a
1	1	2
SELECT c1 a, c1 as a from t;
a	a
1	1
SELECT * from t LIMIT 0,1;
c1	c2	c3
1	2	3
SELECT * from t LIMIT 1;
c1	c2	c3
1	2	3
SELECT * from t LIMIT 1,1;
c1	c2	c3
SELECT * from t LIMIT 1 OFFSET 0;
c1	c2	c3
1	2	3
DROP TABLE IF EXISTS t2;
CREATE TABLE t2 (
c1 int,
c2 int,
PRIMARY KEY (c1)
);
INSERT INTO t2 VALUES (1,2);
SELECT * from t a;
c1	c2	c3
1	2	3
SELECT * from t a, t2 b;
c1	c2	c3	c1	c2
1	2	3	1	2
SELECT * from t as a, t2 as b;
c1	c2	c3	c1	c2
1	2	3	1	2
SELECT * from t a left join t2 b on a.c1 = b.c1;
c1	c2	c3	c1	c2
1	2	3	1	2
SELECT * from (SELECT 1, 1) as a;
Error 1060 (42S21): Duplicate column name '1'
SELECT * from (SELECT * FROM t, t2) as a;
Error 1060 (42S21): Duplicate column name 'c1'
DROP TABLE IF EXISTS t;
CREATE TABLE t (c1 INT, c2 INT);
INSERT INTO t VALUES (1, 2), (1, 1), (1, 3);
SELECT c1=c2 FROM t;
c1=c2
0
1
0
SELECT 1=1;
1=1
1
SELECT t.c1 + t.c2 from t limit 1;
t.c1 + t.c2
3
SELECT t.c1 from t limit 1;
c1
1
SELECT t.c1 + c2 from t limit 1;
t.c1 + c2
3
SELECT c1 + 10 from t limit 1;
c1 + 10
11
SELECT t.c1 + 10 from t limit 1;
t.c1 + 10
11
SELECT all c1, c2 from t limit 1;
c1	c2
1	2
SELECT distinct c1, c2 from t order by c1, c2 limit 1;
c1	c2
1	1
SELECT c2 from t where not (c2 > 2);
c2
2
1
select c2 from t where not null is null;
c2
select !(1 + 2);
!(1 + 2)
0
select + - 1, --1, +-+-+1, + "123";
+ - 1	--1	+-+-+1	123
-1	1	1	123
select --------------------1, ++++++++++++++++++++1;
--------------------1	1
1	1
select +(+(1)), (-+1), ((+1)), +1.23, +1e23, +1E23, +null, +true, +false, + ( ( 1 ) );
1	(-+1)	1	1.23	1e23	1E23	NULL	TRUE	FALSE	1
1	-1	1	1.23	1e23	1e23	NULL	1	0	1
select +
(
+
(
1
)
)
;
1
1
select +	(	+	1	);
1
1
select --+(1 + 1), +-+-(1 * 1);
--+(1 + 1)	+-+-(1 * 1)
2	1
select * from t where null;
c1	c2
select * from t where 1;
c1	c2
1	2
1	1
1	3
select * from t where 0;
c1	c2
select * from t where 0 * 10;
c1	c2
select * from t where null is not null;
c1	c2
select * from t where !1;
c1	c2
select * from t where 1 && 0 || 3 && null;
c1	c2
select * from t as a, t2 as b;
c1	c2	c1	c2
1	2	1	2
1	1	1	2
1	3	1	2
select * from t as a cross join t2 as b;
c1	c2	c1	c2
1	2	1	2
1	1	1	2
1	3	1	2
select * from t as a join t2 as b;
c1	c2	c1	c2
1	2	1	2
1	1	1	2
1	3	1	2
select * from t as a join t2 as b on a.c2 = b.c2;
c1	c2	c1	c2
1	2	1	2
select * from (t);
c1	c2
1	2
1	1
1	3
select * from (t as a, t2 as b);
c1	c2	c1	c2
1	2	1	2
1	1	1	2
1	3	1	2
select * from (t as a cross join t2 as b);
c1	c2	c1	c2
1	2	1	2
1	1	1	2
1	3	1	2
select 1 as a from t;
a
1
1
1
select count(*), 1 from t;
count(*)	1
3	1
select *, 1 from t;
c1	c2	1
1	2	1
1	1	1
1	3	1
select 1, count(1), sum(1);
1	count(1)	sum(1)
1	1	1
drop table if exists t1;
create table t1(a int primary key, b int, c int, index idx(b, c));
insert into t1 values(1, 2, 3);
insert into t1 values(2, 3, 4);
insert into t1 values(3 ,4, 5);
insert into t1 values(4, 5, 6);
insert into t1 values(5, 6, 7);
insert into t1 values(6, 7, 8);
insert into t1 values(7, 8, 9);
insert into t1 values(9, 10, 11);
explain format = 'brief' select a, c from t1 use index(idx) order by a limit 5;
id	estRows	task	access object	operator info
TopN	5.00	root		select.t1.a, offset:0, count:5
└─IndexReader	5.00	root		index:TopN
  └─TopN	5.00	cop[tikv]		select.t1.a, offset:0, count:5
    └─IndexFullScan	10000.00	cop[tikv]	table:t1, index:idx(b, c)	keep order:false, stats:pseudo
select c, a from t1 use index(idx) order by a limit 5;
c	a
3	1
4	2
5	3
6	4
7	5
drop table if exists t;
create table t (a int, b int, c int, key idx(a, b, c));
explain format = 'brief' select count(a) from t;
id	estRows	task	access object	operator info
StreamAgg	1.00	root		funcs:count(Column#13)->Column#5
└─TableReader	1.00	root		data:StreamAgg
  └─StreamAgg	1.00	cop[tikv]		funcs:count(select.t.a)->Column#13
    └─TableFullScan	10000.00	cop[tikv]	table:t	keep order:false, stats:pseudo
select count(a) from t;
count(a)
0
insert t values(0,0,0);
explain format = 'brief' select distinct b from t group by a;
id	estRows	task	access object	operator info
HashAgg	8000.00	root		group by:select.t.b, funcs:firstrow(select.t.b)->select.t.b
└─StreamAgg	8000.00	root		group by:select.t.a, funcs:firstrow(Column#9)->select.t.b
  └─IndexReader	8000.00	root		index:StreamAgg
    └─StreamAgg	8000.00	cop[tikv]		group by:select.t.a, funcs:firstrow(select.t.b)->Column#9
      └─IndexFullScan	10000.00	cop[tikv]	table:t, index:idx(a, b, c)	keep order:true, stats:pseudo
select distinct b from t group by a;
b
0
explain format = 'brief' select count(b) from t group by a;
id	estRows	task	access object	operator info
StreamAgg	8000.00	root		group by:select.t.a, funcs:count(Column#10)->Column#5
└─IndexReader	8000.00	root		index:StreamAgg
  └─StreamAgg	8000.00	cop[tikv]		group by:select.t.a, funcs:count(select.t.b)->Column#10
    └─IndexFullScan	10000.00	cop[tikv]	table:t, index:idx(a, b, c)	keep order:true, stats:pseudo
select count(b) from t group by a;
count(b)
1
insert t values(1,1,1),(3,3,6),(3,2,5),(2,1,4),(1,1,3),(1,1,2);
explain format = 'brief' select count(a) from t where b>0 group by a, b;
id	estRows	task	access object	operator info
StreamAgg	2666.67	root		group by:select.t.a, select.t.b, funcs:count(Column#10)->Column#5
└─IndexReader	2666.67	root		index:StreamAgg
  └─StreamAgg	2666.67	cop[tikv]		group by:select.t.a, select.t.b, funcs:count(select.t.a)->Column#10
    └─Selection	3333.33	cop[tikv]		gt(select.t.b, 0)
      └─IndexFullScan	10000.00	cop[tikv]	table:t, index:idx(a, b, c)	keep order:true, stats:pseudo
select count(a) from t where b>0 group by a, b;
count(a)
3
1
1
1
explain format = 'brief' select count(a) from t where b>0 group by a, b order by a;
id	estRows	task	access object	operator info
Projection	2666.67	root		Column#5->Column#6
└─StreamAgg	2666.67	root		group by:select.t.a, select.t.b, funcs:count(Column#15)->Column#5, funcs:firstrow(select.t.a)->select.t.a
  └─IndexReader	2666.67	root		index:StreamAgg
    └─StreamAgg	2666.67	cop[tikv]		group by:select.t.a, select.t.b, funcs:count(select.t.a)->Column#15
      └─Selection	3333.33	cop[tikv]		gt(select.t.b, 0)
        └─IndexFullScan	10000.00	cop[tikv]	table:t, index:idx(a, b, c)	keep order:true, stats:pseudo
select count(a) from t where b>0 group by a, b order by a;
count(a)
3
1
1
1
explain format = 'brief' select count(a) from t where b>0 group by a, b order by a limit 1;
id	estRows	task	access object	operator info
Limit	1.00	root		offset:0, count:1
└─StreamAgg	1.00	root		group by:select.t.a, select.t.b, funcs:count(Column#16)->Column#5, funcs:firstrow(select.t.a)->select.t.a
  └─IndexReader	1.00	root		index:StreamAgg
    └─StreamAgg	1.00	cop[tikv]		group by:select.t.a, select.t.b, funcs:count(select.t.a)->Column#16
      └─Selection	1.25	cop[tikv]		gt(select.t.b, 0)
        └─IndexFullScan	3.75	cop[tikv]	table:t, index:idx(a, b, c)	keep order:true, stats:pseudo
select count(a) from t where b>0 group by a, b order by a limit 1;
count(a)
3
drop table if exists t;
create table t (id int primary key, a int, b int);
explain format = 'brief' select * from (t t1 left join t t2 on t1.a = t2.a) left join (t t3 left join t t4 on t3.a = t4.a) on t2.b = 1;
id	estRows	task	access object	operator info
HashJoin	155937656.25	root		CARTESIAN left outer join, left side:HashJoin, left cond:[eq(select.t.b, 1)]
├─HashJoin(Build)	12487.50	root		left outer join, left side:TableReader, equal:[eq(select.t.a, select.t.a)]
│ ├─TableReader(Build)	9990.00	root		data:Selection
│ │ └─Selection	9990.00	cop[tikv]		not(isnull(select.t.a))
│ │   └─TableFullScan	10000.00	cop[tikv]	table:t4	keep order:false, stats:pseudo
│ └─TableReader(Probe)	10000.00	root		data:TableFullScan
│   └─TableFullScan	10000.00	cop[tikv]	table:t3	keep order:false, stats:pseudo
└─HashJoin(Probe)	12487.50	root		left outer join, left side:TableReader, equal:[eq(select.t.a, select.t.a)]
  ├─TableReader(Build)	9990.00	root		data:Selection
  │ └─Selection	9990.00	cop[tikv]		not(isnull(select.t.a))
  │   └─TableFullScan	10000.00	cop[tikv]	table:t2	keep order:false, stats:pseudo
  └─TableReader(Probe)	10000.00	root		data:TableFullScan
    └─TableFullScan	10000.00	cop[tikv]	table:t1	keep order:false, stats:pseudo
drop table if exists t;
create table t(a bigint primary key, b bigint);
desc select * from t where a = 1;
id	estRows	task	access object	operator info
Point_Get_1	1.00	root	table:t	handle:1
desc select * from t where a = '1';
id	estRows	task	access object	operator info
Point_Get_1	1.00	root	table:t	handle:1
desc select sysdate(), sleep(1), sysdate();
id	estRows	task	access object	operator info
Projection_3	1.00	root		sysdate()->Column#1, sleep(1)->Column#2, sysdate()->Column#3
└─TableDual_4	1.00	root		rows:1
drop table if exists th;
set @@session.tidb_partition_prune_mode = 'static';
create table th (a int, b int) partition by hash(a) partitions 3;
insert into th values (0,0),(1,1),(2,2),(3,3),(4,4),(5,5),(6,6),(7,7),(8,8);
insert into th values (-1,-1),(-2,-2),(-3,-3),(-4,-4),(-5,-5),(-6,-6),(-7,-7),(-8,-8);
desc select * from th where a=-2;
id	estRows	task	access object	operator info
TableReader_9	10.00	root		data:Selection_8
└─Selection_8	10.00	cop[tikv]		eq(select.th.a, -2)
  └─TableFullScan_7	10000.00	cop[tikv]	table:th, partition:p2	keep order:false, stats:pseudo
desc select * from th;
id	estRows	task	access object	operator info
PartitionUnion_9	30000.00	root		
├─TableReader_11	10000.00	root		data:TableFullScan_10
│ └─TableFullScan_10	10000.00	cop[tikv]	table:th, partition:p0	keep order:false, stats:pseudo
├─TableReader_13	10000.00	root		data:TableFullScan_12
│ └─TableFullScan_12	10000.00	cop[tikv]	table:th, partition:p1	keep order:false, stats:pseudo
└─TableReader_15	10000.00	root		data:TableFullScan_14
  └─TableFullScan_14	10000.00	cop[tikv]	table:th, partition:p2	keep order:false, stats:pseudo
desc select * from th partition (p2,p1);
id	estRows	task	access object	operator info
PartitionUnion_8	20000.00	root		
├─TableReader_10	10000.00	root		data:TableFullScan_9
│ └─TableFullScan_9	10000.00	cop[tikv]	table:th, partition:p1	keep order:false, stats:pseudo
└─TableReader_12	10000.00	root		data:TableFullScan_11
  └─TableFullScan_11	10000.00	cop[tikv]	table:th, partition:p2	keep order:false, stats:pseudo
set @@session.tidb_partition_prune_mode = 'dynamic';
analyze table th all columns;
desc select * from th where a=-2;
id	estRows	task	access object	operator info
TableReader_7	1.00	root	partition:p2	data:Selection_6
└─Selection_6	1.00	cop[tikv]		eq(select.th.a, -2)
  └─TableFullScan_5	17.00	cop[tikv]	table:th	keep order:false
desc select * from th;
id	estRows	task	access object	operator info
TableReader_5	17.00	root	partition:all	data:TableFullScan_4
└─TableFullScan_4	17.00	cop[tikv]	table:th	keep order:false
desc select * from th partition (p2,p1);
id	estRows	task	access object	operator info
TableReader_5	17.00	root	partition:p1,p2	data:TableFullScan_4
└─TableFullScan_4	17.00	cop[tikv]	table:th	keep order:false
set @@session.tidb_partition_prune_mode = DEFAULT;
drop table if exists t;
create table t(a int, b int);
explain format = 'brief' select a != any (select a from t t2) from t t1;
id	estRows	task	access object	operator info
Projection	10000.00	root		and(or(or(gt(Column#11, 1), ne(select.t.a, Column#10)), if(ne(Column#12, 0), <nil>, 0)), and(ne(Column#13, 0), if(isnull(select.t.a), <nil>, 1)))->Column#14
└─HashJoin	10000.00	root		CARTESIAN inner join
  ├─StreamAgg(Build)	1.00	root		funcs:max(Column#16)->Column#10, funcs:count(distinct Column#17)->Column#11, funcs:sum(Column#18)->Column#12, funcs:count(1)->Column#13
  │ └─Projection	10000.00	root		select.t.a->Column#16, select.t.a->Column#17, cast(isnull(select.t.a), decimal(20,0) BINARY)->Column#18
  │   └─TableReader	10000.00	root		data:TableFullScan
  │     └─TableFullScan	10000.00	cop[tikv]	table:t2	keep order:false, stats:pseudo
  └─TableReader(Probe)	10000.00	root		data:TableFullScan
    └─TableFullScan	10000.00	cop[tikv]	table:t1	keep order:false, stats:pseudo
explain format = 'brief' select a = all (select a from t t2) from t t1;
id	estRows	task	access object	operator info
Projection	10000.00	root		or(and(and(le(Column#11, 1), eq(select.t.a, Column#10)), if(ne(Column#12, 0), <nil>, 1)), or(eq(Column#13, 0), if(isnull(select.t.a), <nil>, 0)))->Column#14
└─HashJoin	10000.00	root		CARTESIAN inner join
  ├─StreamAgg(Build)	1.00	root		funcs:max(Column#16)->Column#10, funcs:count(distinct Column#17)->Column#11, funcs:sum(Column#18)->Column#12, funcs:count(1)->Column#13
  │ └─Projection	10000.00	root		select.t.a->Column#16, select.t.a->Column#17, cast(isnull(select.t.a), decimal(20,0) BINARY)->Column#18
  │   └─TableReader	10000.00	root		data:TableFullScan
  │     └─TableFullScan	10000.00	cop[tikv]	table:t2	keep order:false, stats:pseudo
  └─TableReader(Probe)	10000.00	root		data:TableFullScan
    └─TableFullScan	10000.00	cop[tikv]	table:t1	keep order:false, stats:pseudo
drop table if exists t;
create table t(a int, b int);
drop table if exists s;
create table s(a varchar(20), b varchar(20));
explain format = 'brief' select a in (select a from s where s.b = t.b) from t;
id	estRows	task	access object	operator info
HashJoin	10000.00	root		left outer semi join, left side:Projection, equal:[eq(Column#11, Column#12)], other cond:eq(cast(select.t.a, double BINARY), cast(select.s.a, double BINARY))
├─Projection(Build)	10000.00	root		select.s.a, cast(select.s.b, double BINARY)->Column#12
│ └─TableReader	10000.00	root		data:TableFullScan
│   └─TableFullScan	10000.00	cop[tikv]	table:s	keep order:false, stats:pseudo
└─Projection(Probe)	10000.00	root		select.t.a, cast(select.t.b, double BINARY)->Column#11
  └─TableReader	10000.00	root		data:TableFullScan
    └─TableFullScan	10000.00	cop[tikv]	table:t	keep order:false, stats:pseudo
explain format = 'brief' select a in (select a+b from t t2 where t2.b = t1.b) from t t1;
id	estRows	task	access object	operator info
HashJoin	10000.00	root		left outer semi join, left side:TableReader, equal:[eq(select.t.b, select.t.b)], other cond:eq(select.t.a, plus(select.t.a, select.t.b))
├─TableReader(Build)	10000.00	root		data:TableFullScan
│ └─TableFullScan	10000.00	cop[tikv]	table:t2	keep order:false, stats:pseudo
└─TableReader(Probe)	10000.00	root		data:TableFullScan
  └─TableFullScan	10000.00	cop[tikv]	table:t1	keep order:false, stats:pseudo
drop table t;
create table t(a int not null, b int);
explain format = 'brief' select a in (select a from t t2 where t2.b = t1.b) from t t1;
id	estRows	task	access object	operator info
HashJoin	10000.00	root		left outer semi join, left side:TableReader, equal:[eq(select.t.b, select.t.b) eq(select.t.a, select.t.a)]
├─TableReader(Build)	10000.00	root		data:TableFullScan
│ └─TableFullScan	10000.00	cop[tikv]	table:t2	keep order:false, stats:pseudo
└─TableReader(Probe)	10000.00	root		data:TableFullScan
  └─TableFullScan	10000.00	cop[tikv]	table:t1	keep order:false, stats:pseudo
explain format = 'brief' select 1 from (select sleep(1)) t;
id	estRows	task	access object	operator info
Projection	1.00	root		1->Column#2
└─Projection	1.00	root		sleep(1)->Column#1
  └─TableDual	1.00	root		rows:1
drop table if exists t;
create table t(a int, b int);
explain format = 'brief' select a from t order by rand();
id	estRows	task	access object	operator info
Projection	10000.00	root		select.t.a
└─Sort	10000.00	root		Column#4
  └─Projection	10000.00	root		select.t.a, rand()->Column#4
    └─TableReader	10000.00	root		data:TableFullScan
      └─TableFullScan	10000.00	cop[tikv]	table:t	keep order:false, stats:pseudo
explain format = 'brief' select a, b from t order by abs(2);
id	estRows	task	access object	operator info
TableReader	10000.00	root		data:TableFullScan
└─TableFullScan	10000.00	cop[tikv]	table:t	keep order:false, stats:pseudo
explain format = 'brief' select a from t order by abs(rand())+1;
id	estRows	task	access object	operator info
Projection	10000.00	root		select.t.a
└─Sort	10000.00	root		Column#4
  └─Projection	10000.00	root		select.t.a, plus(abs(rand()), 1)->Column#4
    └─TableReader	10000.00	root		data:TableFullScan
      └─TableFullScan	10000.00	cop[tikv]	table:t	keep order:false, stats:pseudo
drop table if exists t1;
create table t1(a int, b int);
drop table if exists t2;
create table t2(a int, b int);
explain format = 'brief' select * from t1 where t1.a in (select t2.a as a from t2 where t2.b > t1.b order by t1.b);
id	estRows	task	access object	operator info
HashJoin	7984.01	root		semi join, left side:TableReader, equal:[eq(select.t1.a, select.t2.a)], other cond:gt(select.t2.b, select.t1.b)
├─TableReader(Build)	9980.01	root		data:Selection
│ └─Selection	9980.01	cop[tikv]		not(isnull(select.t2.a)), not(isnull(select.t2.b))
│   └─TableFullScan	10000.00	cop[tikv]	table:t2	keep order:false, stats:pseudo
└─TableReader(Probe)	9980.01	root		data:Selection
  └─Selection	9980.01	cop[tikv]		not(isnull(select.t1.a)), not(isnull(select.t1.b))
    └─TableFullScan	10000.00	cop[tikv]	table:t1	keep order:false, stats:pseudo
drop table t;
CREATE TABLE t (id int(10) unsigned NOT NULL AUTO_INCREMENT,
i int(10) unsigned DEFAULT NULL,
x int(10) unsigned DEFAULT '0',
PRIMARY KEY (`id`)
);
explain format = 'brief' select row_number() over( partition by i ) - x as rnk from t;
id	estRows	task	access object	operator info
Projection	10000.00	root		minus(Column#5, select.t.x)->Column#7
└─Shuffle	10000.00	root		execution info: concurrency:5, data sources:[TableReader]
  └─Window	10000.00	root		row_number()->Column#5 over(partition by select.t.i rows between current row and current row)
    └─Sort	10000.00	root		select.t.i
      └─ShuffleReceiver	10000.00	root		
        └─TableReader	10000.00	root		data:TableFullScan
          └─TableFullScan	10000.00	cop[tikv]	table:t	keep order:false, stats:pseudo
create table precise_types (
a BIGINT UNSIGNED NOT NULL,
b BIGINT NOT NULL,
c DECIMAL(21,1) NOT NULL,
d DOUBLE(21,1) NOT NULL
);
insert into precise_types values (
18446744073709551614,
-9223372036854775806,
99999999999999999999,
18446744073709551614
);
SELECT a, b, c, d FROM precise_types;
a	b	c	d
18446744073709551614	-9223372036854775806	99999999999999999999.0	1.8446744073709552e19
drop table if exists t1;
create table t1(a int, b int);
insert into t1 values (1,1),(2,2),(1,3),(2,3);
drop table if exists t2;
create table t2(a int, b int);
insert into t2 values (1,1),(2,2),(3,4);
drop table if exists t3;
create table t3(a int, b int);
insert into t3 values (1,1),(2,3);
drop table if exists t4;
create table t4(a int, b int);
analyze table t1,t2,t3 all columns;
explain format = 'brief' select * from t2 left join t1 on t2.a=t1.a left join t3 on t2.a=t3.a;
id	estRows	task	access object	operator info
Projection	4.00	root		select.t2.a, select.t2.b, select.t1.a, select.t1.b, select.t3.a, select.t3.b
└─HashJoin	4.00	root		left outer join, left side:HashJoin, equal:[eq(select.t2.a, select.t1.a)]
  ├─TableReader(Build)	4.00	root		data:Selection
  │ └─Selection	4.00	cop[tikv]		not(isnull(select.t1.a))
  │   └─TableFullScan	4.00	cop[tikv]	table:t1	keep order:false
  └─HashJoin(Probe)	3.00	root		left outer join, left side:TableReader, equal:[eq(select.t2.a, select.t3.a)]
    ├─TableReader(Build)	2.00	root		data:Selection
    │ └─Selection	2.00	cop[tikv]		not(isnull(select.t3.a))
    │   └─TableFullScan	2.00	cop[tikv]	table:t3	keep order:false
    └─TableReader(Probe)	3.00	root		data:TableFullScan
      └─TableFullScan	3.00	cop[tikv]	table:t2	keep order:false
explain format = 'brief' select * from t2 left join (t1 left join t3 on t1.a=t3.a) on t2.a=1;
id	estRows	task	access object	operator info
HashJoin	12.00	root		CARTESIAN left outer join, left side:TableReader, left cond:[eq(select.t2.a, 1)]
├─HashJoin(Build)	4.00	root		left outer join, left side:TableReader, equal:[eq(select.t1.a, select.t3.a)]
│ ├─TableReader(Build)	2.00	root		data:Selection
│ │ └─Selection	2.00	cop[tikv]		not(isnull(select.t3.a))
│ │   └─TableFullScan	2.00	cop[tikv]	table:t3	keep order:false
│ └─TableReader(Probe)	4.00	root		data:TableFullScan
│   └─TableFullScan	4.00	cop[tikv]	table:t1	keep order:false
└─TableReader(Probe)	3.00	root		data:TableFullScan
  └─TableFullScan	3.00	cop[tikv]	table:t2	keep order:false
explain format = 'brief' select * from t2 left join (t1 left join t3 on t1.a=t3.a) on t2.a=t3.a;
id	estRows	task	access object	operator info
HashJoin	4.00	root		left outer join, left side:TableReader, equal:[eq(select.t2.a, select.t3.a)]
├─Projection(Build)	4.00	root		select.t1.a, select.t1.b, select.t3.a, select.t3.b
│ └─HashJoin	4.00	root		inner join, equal:[eq(select.t3.a, select.t1.a)]
│   ├─TableReader(Build)	2.00	root		data:Selection
│   │ └─Selection	2.00	cop[tikv]		not(isnull(select.t3.a))
│   │   └─TableFullScan	2.00	cop[tikv]	table:t3	keep order:false
│   └─TableReader(Probe)	4.00	root		data:Selection
│     └─Selection	4.00	cop[tikv]		not(isnull(select.t1.a))
│       └─TableFullScan	4.00	cop[tikv]	table:t1	keep order:false
└─TableReader(Probe)	3.00	root		data:TableFullScan
  └─TableFullScan	3.00	cop[tikv]	table:t2	keep order:false
explain format = 'brief' select * from t2 left join t1 on t1.a=t2.a join t3 on t2.b=t3.b;
id	estRows	task	access object	operator info
Projection	4.00	root		select.t2.a, select.t2.b, select.t1.a, select.t1.b, select.t3.a, select.t3.b
└─HashJoin	4.00	root		left outer join, left side:HashJoin, equal:[eq(select.t2.a, select.t1.a)]
  ├─HashJoin(Build)	2.00	root		inner join, equal:[eq(select.t3.b, select.t2.b)]
  │ ├─TableReader(Build)	2.00	root		data:Selection
  │ │ └─Selection	2.00	cop[tikv]		not(isnull(select.t3.b))
  │ │   └─TableFullScan	2.00	cop[tikv]	table:t3	keep order:false
  │ └─TableReader(Probe)	3.00	root		data:Selection
  │   └─Selection	3.00	cop[tikv]		not(isnull(select.t2.b))
  │     └─TableFullScan	3.00	cop[tikv]	table:t2	keep order:false
  └─TableReader(Probe)	4.00	root		data:Selection
    └─Selection	4.00	cop[tikv]		not(isnull(select.t1.a))
      └─TableFullScan	4.00	cop[tikv]	table:t1	keep order:false
explain format = 'brief' select * from t1 right join t2 on t1.a=t2.a join t3 on t2.b=t3.b;
id	estRows	task	access object	operator info
Projection	4.00	root		select.t1.a, select.t1.b, select.t2.a, select.t2.b, select.t3.a, select.t3.b
└─HashJoin	4.00	root		right outer join, left side:TableReader, equal:[eq(select.t1.a, select.t2.a)]
  ├─HashJoin(Build)	2.00	root		inner join, equal:[eq(select.t3.b, select.t2.b)]
  │ ├─TableReader(Build)	2.00	root		data:Selection
  │ │ └─Selection	2.00	cop[tikv]		not(isnull(select.t3.b))
  │ │   └─TableFullScan	2.00	cop[tikv]	table:t3	keep order:false
  │ └─TableReader(Probe)	3.00	root		data:Selection
  │   └─Selection	3.00	cop[tikv]		not(isnull(select.t2.b))
  │     └─TableFullScan	3.00	cop[tikv]	table:t2	keep order:false
  └─TableReader(Probe)	4.00	root		data:Selection
    └─Selection	4.00	cop[tikv]		not(isnull(select.t1.a))
      └─TableFullScan	4.00	cop[tikv]	table:t1	keep order:false
explain format = 'brief' select * from t2 right join t3 on t3.a=t2.a right join t1 on t2.a=t1.a;
id	estRows	task	access object	operator info
HashJoin	4.00	root		right outer join, left side:Projection, equal:[eq(select.t2.a, select.t1.a)]
├─Projection(Build)	2.00	root		select.t2.a, select.t2.b, select.t3.a, select.t3.b
│ └─HashJoin	2.00	root		inner join, equal:[eq(select.t3.a, select.t2.a)]
│   ├─TableReader(Build)	2.00	root		data:Selection
│   │ └─Selection	2.00	cop[tikv]		not(isnull(select.t3.a))
│   │   └─TableFullScan	2.00	cop[tikv]	table:t3	keep order:false
│   └─TableReader(Probe)	3.00	root		data:Selection
│     └─Selection	3.00	cop[tikv]		not(isnull(select.t2.a))
│       └─TableFullScan	3.00	cop[tikv]	table:t2	keep order:false
└─TableReader(Probe)	4.00	root		data:TableFullScan
  └─TableFullScan	4.00	cop[tikv]	table:t1	keep order:false
explain format = 'brief' select * from (t1 left join t2 on t1.a=t2.a) left join (t3 left join t4 on t3.a=t4.a) on t2.a=t4.a;
id	estRows	task	access object	operator info
HashJoin	4.00	root		left outer join, left side:HashJoin, equal:[eq(select.t2.a, select.t4.a)]
├─HashJoin(Build)	2.50	root		inner join, equal:[eq(select.t3.a, select.t4.a)]
│ ├─TableReader(Build)	2.00	root		data:Selection
│ │ └─Selection	2.00	cop[tikv]		not(isnull(select.t3.a))
│ │   └─TableFullScan	2.00	cop[tikv]	table:t3	keep order:false
│ └─TableReader(Probe)	9990.00	root		data:Selection
│   └─Selection	9990.00	cop[tikv]		not(isnull(select.t4.a))
│     └─TableFullScan	10000.00	cop[tikv]	table:t4	keep order:false, stats:pseudo
└─HashJoin(Probe)	4.00	root		left outer join, left side:TableReader, equal:[eq(select.t1.a, select.t2.a)]
  ├─TableReader(Build)	3.00	root		data:Selection
  │ └─Selection	3.00	cop[tikv]		not(isnull(select.t2.a))
  │   └─TableFullScan	3.00	cop[tikv]	table:t2	keep order:false
  └─TableReader(Probe)	4.00	root		data:TableFullScan
    └─TableFullScan	4.00	cop[tikv]	table:t1	keep order:false
explain format = 'brief' select * from (t1 left join t2 on t1.a=t2.a) left join (t3 left join t4 on t3.a=t4.a) on t2.a=t3.a;
id	estRows	task	access object	operator info
HashJoin	4.00	root		left outer join, left side:HashJoin, equal:[eq(select.t2.a, select.t3.a)]
├─HashJoin(Build)	2.50	root		left outer join, left side:TableReader, equal:[eq(select.t3.a, select.t4.a)]
│ ├─TableReader(Build)	2.00	root		data:Selection
│ │ └─Selection	2.00	cop[tikv]		not(isnull(select.t3.a))
│ │   └─TableFullScan	2.00	cop[tikv]	table:t3	keep order:false
│ └─TableReader(Probe)	9990.00	root		data:Selection
│   └─Selection	9990.00	cop[tikv]		not(isnull(select.t4.a))
│     └─TableFullScan	10000.00	cop[tikv]	table:t4	keep order:false, stats:pseudo
└─HashJoin(Probe)	4.00	root		left outer join, left side:TableReader, equal:[eq(select.t1.a, select.t2.a)]
  ├─TableReader(Build)	3.00	root		data:Selection
  │ └─Selection	3.00	cop[tikv]		not(isnull(select.t2.a))
  │   └─TableFullScan	3.00	cop[tikv]	table:t2	keep order:false
  └─TableReader(Probe)	4.00	root		data:TableFullScan
    └─TableFullScan	4.00	cop[tikv]	table:t1	keep order:false
explain format = 'brief' select * from (t1 left join t2 on t1.a=t2.a) left join (t3 left join t4 on t3.a=t4.a) on t1.a=t4.a;
id	estRows	task	access object	operator info
HashJoin	4.00	root		left outer join, left side:HashJoin, equal:[eq(select.t1.a, select.t4.a)]
├─HashJoin(Build)	2.50	root		inner join, equal:[eq(select.t3.a, select.t4.a)]
│ ├─TableReader(Build)	2.00	root		data:Selection
│ │ └─Selection	2.00	cop[tikv]		not(isnull(select.t3.a))
│ │   └─TableFullScan	2.00	cop[tikv]	table:t3	keep order:false
│ └─TableReader(Probe)	9990.00	root		data:Selection
│   └─Selection	9990.00	cop[tikv]		not(isnull(select.t4.a))
│     └─TableFullScan	10000.00	cop[tikv]	table:t4	keep order:false, stats:pseudo
└─HashJoin(Probe)	4.00	root		left outer join, left side:TableReader, equal:[eq(select.t1.a, select.t2.a)]
  ├─TableReader(Build)	3.00	root		data:Selection
  │ └─Selection	3.00	cop[tikv]		not(isnull(select.t2.a))
  │   └─TableFullScan	3.00	cop[tikv]	table:t2	keep order:false
  └─TableReader(Probe)	4.00	root		data:TableFullScan
    └─TableFullScan	4.00	cop[tikv]	table:t1	keep order:false
drop table if exists t3;
create table t3(a char(10), primary key (a));
insert into t3 values ('a');
select * from t3 where a > 0x80;
Error 1105 (HY000): Cannot convert string '\x80' from binary to utf8mb4
set @@tidb_enable_outer_join_reorder=false;
set @@sql_mode=default;
SELECT 1 FROM (SELECT 1 x) a STRAIGHT_JOIN (SELECT 1 x) b USING (x);
1
1
SELECT 1 FROM (SELECT 1 x) a STRAIGHT_JOIN (SELECT 2 x) b USING (x);
1
SELECT 1 FROM (SELECT 1 x UNION ALL SELECT 3) a STRAIGHT_JOIN (SELECT 1 x UNION ALL SELECT 2) b USING (x);
1
1
DROP TABLE IF EXISTS t1,t2,t3,t4;
CREATE TABLE t1 (id INT PRIMARY KEY);
CREATE TABLE t2 (id INT PRIMARY KEY);
CREATE TABLE t3 (pk INT PRIMARY KEY);
CREATE TABLE t4 (id INT PRIMARY KEY, v VARCHAR(255));
INSERT INTO t1 VALUES (1),(2),(3);
INSERT INTO t2 VALUES (2);
INSERT INTO t4 VALUES (1,"first"),(2,"second"),(3,"third");
SELECT * FROM t1 STRAIGHT_JOIN t2 USING(id);
id
2
EXPLAIN format='brief' SELECT * FROM t1 STRAIGHT_JOIN t2 USING(id);
id	estRows	task	access object	operator info
<<<<<<< HEAD
MergeJoin_6	12500.00	root		inner join, left key:select.t1.id, right key:select.t2.id
├─TableReader_24(Build)	10000.00	root		data:TableFullScan_23
│ └─TableFullScan_23	10000.00	cop[tikv]	table:t2	keep order:true, stats:pseudo
└─TableReader_22(Probe)	10000.00	root		data:TableFullScan_21
  └─TableFullScan_21	10000.00	cop[tikv]	table:t1	keep order:true, stats:pseudo
=======
MergeJoin	12500.00	root		inner join, left key:select.t1.id, right key:select.t2.id
├─TableReader(Build)	10000.00	root		data:TableFullScan
│ └─TableFullScan	10000.00	cop[tikv]	table:t2	keep order:true, stats:pseudo
└─TableReader(Probe)	10000.00	root		data:TableFullScan
  └─TableFullScan	10000.00	cop[tikv]	table:t1	keep order:true, stats:pseudo
>>>>>>> f030b63b
SELECT * FROM t2 STRAIGHT_JOIN t1 USING(id);
id
2
EXPLAIN format='brief'  SELECT * FROM t2 STRAIGHT_JOIN t1 USING(id);
id	estRows	task	access object	operator info
<<<<<<< HEAD
MergeJoin_6	12500.00	root		inner join, left key:select.t2.id, right key:select.t1.id
├─TableReader_24(Build)	10000.00	root		data:TableFullScan_23
│ └─TableFullScan_23	10000.00	cop[tikv]	table:t1	keep order:true, stats:pseudo
└─TableReader_22(Probe)	10000.00	root		data:TableFullScan_21
  └─TableFullScan_21	10000.00	cop[tikv]	table:t2	keep order:true, stats:pseudo
=======
MergeJoin	12500.00	root		inner join, left key:select.t2.id, right key:select.t1.id
├─TableReader(Build)	10000.00	root		data:TableFullScan
│ └─TableFullScan	10000.00	cop[tikv]	table:t1	keep order:true, stats:pseudo
└─TableReader(Probe)	10000.00	root		data:TableFullScan
  └─TableFullScan	10000.00	cop[tikv]	table:t2	keep order:true, stats:pseudo
>>>>>>> f030b63b
SELECT * FROM t1 STRAIGHT_JOIN t2 USING(id) STRAIGHT_JOIN t4 USING(id);
id	v
2	second
SELECT * FROM t1 STRAIGHT_JOIN t2 USING(i);
Error 1054 (42S22): Unknown column 'i' in 'from clause'
SELECT * FROM t1 STRAIGHT_JOIN t3 USING(id);
Error 1054 (42S22): Unknown column 'id' in 'from clause'<|MERGE_RESOLUTION|>--- conflicted
+++ resolved
@@ -681,37 +681,21 @@
 2
 EXPLAIN format='brief' SELECT * FROM t1 STRAIGHT_JOIN t2 USING(id);
 id	estRows	task	access object	operator info
-<<<<<<< HEAD
-MergeJoin_6	12500.00	root		inner join, left key:select.t1.id, right key:select.t2.id
-├─TableReader_24(Build)	10000.00	root		data:TableFullScan_23
-│ └─TableFullScan_23	10000.00	cop[tikv]	table:t2	keep order:true, stats:pseudo
-└─TableReader_22(Probe)	10000.00	root		data:TableFullScan_21
-  └─TableFullScan_21	10000.00	cop[tikv]	table:t1	keep order:true, stats:pseudo
-=======
 MergeJoin	12500.00	root		inner join, left key:select.t1.id, right key:select.t2.id
 ├─TableReader(Build)	10000.00	root		data:TableFullScan
 │ └─TableFullScan	10000.00	cop[tikv]	table:t2	keep order:true, stats:pseudo
 └─TableReader(Probe)	10000.00	root		data:TableFullScan
   └─TableFullScan	10000.00	cop[tikv]	table:t1	keep order:true, stats:pseudo
->>>>>>> f030b63b
 SELECT * FROM t2 STRAIGHT_JOIN t1 USING(id);
 id
 2
 EXPLAIN format='brief'  SELECT * FROM t2 STRAIGHT_JOIN t1 USING(id);
 id	estRows	task	access object	operator info
-<<<<<<< HEAD
-MergeJoin_6	12500.00	root		inner join, left key:select.t2.id, right key:select.t1.id
-├─TableReader_24(Build)	10000.00	root		data:TableFullScan_23
-│ └─TableFullScan_23	10000.00	cop[tikv]	table:t1	keep order:true, stats:pseudo
-└─TableReader_22(Probe)	10000.00	root		data:TableFullScan_21
-  └─TableFullScan_21	10000.00	cop[tikv]	table:t2	keep order:true, stats:pseudo
-=======
 MergeJoin	12500.00	root		inner join, left key:select.t2.id, right key:select.t1.id
 ├─TableReader(Build)	10000.00	root		data:TableFullScan
 │ └─TableFullScan	10000.00	cop[tikv]	table:t1	keep order:true, stats:pseudo
 └─TableReader(Probe)	10000.00	root		data:TableFullScan
   └─TableFullScan	10000.00	cop[tikv]	table:t2	keep order:true, stats:pseudo
->>>>>>> f030b63b
 SELECT * FROM t1 STRAIGHT_JOIN t2 USING(id) STRAIGHT_JOIN t4 USING(id);
 id	v
 2	second
