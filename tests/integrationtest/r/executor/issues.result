drop table if exists t_issue_23993;
create table t_issue_23993(a double);
insert into t_issue_23993 values(-790822912);
select cast(a as time) from t_issue_23993;
cast(a as time)
NULL
select a from t_issue_23993 where cast(a as time);
a
drop table if exists t_issue_23993;
create table t_issue_23993(a int);
insert into t_issue_23993 values(-790822912);
select cast(a as time) from t_issue_23993;
cast(a as time)
NULL
select a from t_issue_23993 where cast(a as time);
a
drop table if exists t_issue_23993;
create table t_issue_23993(a decimal);
insert into t_issue_23993 values(-790822912);
select cast(a as time) from t_issue_23993;
cast(a as time)
NULL
select a from t_issue_23993 where cast(a as time);
a
drop table if exists t_issue_23993;
create table t_issue_23993(a varchar(255));
insert into t_issue_23993 values('-790822912');
select cast(a as time) from t_issue_23993;
cast(a as time)
-838:59:59
select a from t_issue_23993 where cast(a as time);
a
-790822912
SELECT HEX(WEIGHT_STRING('ab' AS BINARY(1000000000000000000)));
HEX(WEIGHT_STRING('ab' AS BINARY(1000000000000000000)))
NULL
Level	Code	Message
Warning	1301	Result of cast_as_binary() was larger than max_allowed_packet (67108864) - truncated
SELECT HEX(WEIGHT_STRING('ab' AS char(1000000000000000000)));
HEX(WEIGHT_STRING('ab' AS char(1000000000000000000)))
NULL
Level	Code	Message
Warning	1301	Result of weight_string() was larger than max_allowed_packet (67108864) - truncated
drop table if exists m, mp;
CREATE TABLE m (
mid varchar(50) NOT NULL,
ParentId varchar(50) DEFAULT NULL,
PRIMARY KEY (mid),
KEY ind_bm_parent (ParentId,mid)
);
CREATE TABLE mp (
mpid bigint(20) unsigned NOT NULL DEFAULT '0',
mid varchar(50) DEFAULT NULL COMMENT '模块主键',
sid int,
PRIMARY KEY (mpid)
);
insert into mp values("1","1","0");
insert into m values("0", "0");
SELECT ( SELECT COUNT(1) FROM m WHERE ParentId = c.mid ) expand,  bmp.mpid,  bmp.mpid IS NULL,bmp.mpid IS NOT NULL, sid FROM m c LEFT JOIN mp bmp ON c.mid = bmp.mid  WHERE c.ParentId = '0';
expand	mpid	bmp.mpid IS NULL	bmp.mpid IS NOT NULL	sid
1	NULL	1	0	NULL
SELECT  bmp.mpid,  bmp.mpid IS NULL,bmp.mpid IS NOT NULL FROM m c LEFT JOIN mp bmp ON c.mid = bmp.mid  WHERE c.ParentId = '0';
mpid	bmp.mpid IS NULL	bmp.mpid IS NOT NULL
NULL	1	0
drop table if exists t1;
CREATE TABLE `t1` (
`a` timestamp NULL DEFAULT NULL,
`b` year(4) DEFAULT NULL,
KEY `a` (`a`),
KEY `b` (`b`)
);
insert into t1 values("2002-10-03 04:28:53",2000), ("2002-10-03 04:28:53",2002), (NULL, 2002);
select /*+ inl_join (x,y) */ * from t1 x cross join t1 y on x.a=y.b;
a	b	a	b
select * from t1 x cross join t1 y on x.a>y.b order by x.a, x.b, y.a, y.b;
a	b	a	b
2002-10-03 04:28:53	2000	NULL	2002
2002-10-03 04:28:53	2000	2002-10-03 04:28:53	2000
2002-10-03 04:28:53	2000	2002-10-03 04:28:53	2002
2002-10-03 04:28:53	2002	NULL	2002
2002-10-03 04:28:53	2002	2002-10-03 04:28:53	2000
2002-10-03 04:28:53	2002	2002-10-03 04:28:53	2002
select * from t1 where a = b;
a	b
select * from t1 where a < b;
a	b
drop table if exists t;
create table t(a int) partition by hash (a div 0) partitions 10;
insert into t values (NULL);
select null div 0;
null div 0
NULL
select * from t;
a
NULL
drop table if exists t;
CREATE TABLE t (
a varchar(8) DEFAULT NULL,
b varchar(8) DEFAULT NULL,
c decimal(20,2) DEFAULT NULL,
d decimal(15,8) DEFAULT NULL
);
insert into t values(20210606, 20210606, 50000.00, 5.04600000);
select a * c *(d/36000) from t;
a * c *(d/36000)
141642663.71666598
select cast(a as double) * cast(c as double) *cast(d/36000 as double) from t;
cast(a as double) * cast(c as double) *cast(d/36000 as double)
141642663.71666598
select 20210606*50000.00*(5.04600000/36000);
20210606*50000.00*(5.04600000/36000)
141642663.71666599297980
select "20210606"*50000.00*(5.04600000/36000);
"20210606"*50000.00*(5.04600000/36000)
141642663.71666598
select cast("20210606" as double)*50000.00*(5.04600000/36000);
cast("20210606" as double)*50000.00*(5.04600000/36000)
141642663.71666598
drop table if exists t1, t2;
create table t1(a int, b varchar(8));
insert into t1 values(1,'1');
create table t2(a int , b varchar(8) GENERATED ALWAYS AS (c) VIRTUAL, c varchar(8), PRIMARY KEY (a));
insert into t2(a) values(1);
select /*+ tidb_inlj(t2) */ t2.b, t1.b from t1 join t2 ON t2.a=t1.a;
b	b
NULL	1
drop table if exists t;
CREATE TABLE t (a bigint unsigned PRIMARY KEY);
INSERT INTO t VALUES (0),(1),(2),(3),(18446744073709551600),(18446744073709551605),(18446744073709551610),(18446744073709551615);
ANALYZE TABLE t;
EXPLAIN FORMAT = 'brief' SELECT a FROM t WHERE a >= 0x1 AND a <= 0x2;
id	estRows	task	access object	operator info
TableReader	2.00	root		data:TableRangeScan
└─TableRangeScan	2.00	cop[tikv]	table:t	range:[1,2], keep order:false
EXPLAIN FORMAT = 'brief' SELECT a FROM t WHERE a BETWEEN 0x1 AND 0x2;
id	estRows	task	access object	operator info
TableReader	2.00	root		data:TableRangeScan
└─TableRangeScan	2.00	cop[tikv]	table:t	range:[1,2], keep order:false
SELECT a FROM t WHERE a BETWEEN 0xFFFFFFFFFFFFFFF5 AND X'FFFFFFFFFFFFFFFA';
a
18446744073709551605
18446744073709551610
set @@tidb_enable_vectorized_expression=true;
select trim(leading from " a "), trim(both from " a "), trim(trailing from " a ");
trim(leading from " a ")	trim(both from " a ")	trim(trailing from " a ")
a 	a	 a
select trim(leading null from " a "), trim(both null from " a "), trim(trailing null from " a ");
trim(leading null from " a ")	trim(both null from " a ")	trim(trailing null from " a ")
NULL	NULL	NULL
select trim(null from " a ");
trim(null from " a ")
NULL
set @@tidb_enable_vectorized_expression=false;
select trim(leading from " a "), trim(both from " a "), trim(trailing from " a ");
trim(leading from " a ")	trim(both from " a ")	trim(trailing from " a ")
a 	a	 a
select trim(leading null from " a "), trim(both null from " a "), trim(trailing null from " a ");
trim(leading null from " a ")	trim(both null from " a ")	trim(trailing null from " a ")
NULL	NULL	NULL
select trim(null from " a ");
trim(null from " a ")
NULL
set tidb_enable_vectorized_expression=default;
drop table if exists t29142_1;
drop table if exists t29142_2;
create table t29142_1(a int);
create table t29142_2(a double);
insert into t29142_1 value(20);
select sum(distinct a) as x from t29142_1 having x > some ( select a from t29142_2 where x in (a));
x
drop table if exists e;
create table e (e enum('a', 'b'));
insert into e values ('a'), ('b');
select * from e where case 1 when 0 then e end;
e
select * from e where case 1 when 1 then e end;
e
a
b
select * from e where case e when 1 then e end;
e
a
select * from e where case 1 when e then e end;
e
a
drop table if exists t;
create table t (en enum('c', 'b', 'a'));
insert into t values ('a'), ('b'), ('c');
select max(en) from t;
max(en)
c
select min(en) from t;
min(en)
a
select * from t order by en;
en
c
b
a
drop table t;
create table t(s set('c', 'b', 'a'));
insert into t values ('a'), ('b'), ('c');
select max(s) from t;
max(s)
c
select min(s) from t;
min(s)
a
drop table t;
create table t(id int, en enum('c', 'b', 'a'));
insert into t values (1, 'a'),(2, 'b'), (3, 'c'), (1, 'c');
select id, max(en) from t where id=1 group by id;
id	max(en)
1	c
select id, min(en) from t where id=1 group by id;
id	min(en)
1	a
drop table t;
create table t(id int, s set('c', 'b', 'a'));
insert into t values (1, 'a'),(2, 'b'), (3, 'c'), (1, 'c');
select id, max(s) from t where id=1 group by id;
id	max(s)
1	c
select id, min(s) from t where id=1 group by id;
id	min(s)
1	a
drop table t;
create table t(e enum('e','d','c','b','a'));
insert into t values ('e'),('d'),('c'),('b'),('a');
select * from t order by e limit 1;
e
e
drop table t;
create table t(s set('e', 'd', 'c', 'b', 'a'));
insert into t values ('e'),('d'),('c'),('b'),('a');
select * from t order by s limit 1;
s
e
drop table t;
select distinct 0.7544678906163867 /  0.68234634;
0.7544678906163867 /  0.68234634
1.10569639842486251190
drop table if exists t_issue_22231;
create table t_issue_22231(a datetime);
insert into t_issue_22231 values('2020--05-20 01:22:12');
select * from t_issue_22231 where a >= '2020-05-13 00:00:00 00:00:00' and a <= '2020-05-28 23:59:59 00:00:00';
a
2020-05-20 01:22:12
Level	Code	Message
Warning	1292	Truncated incorrect datetime value: '2020-05-13 00:00:00 00:00:00'
Warning	1292	Truncated incorrect datetime value: '2020-05-28 23:59:59 00:00:00'
select cast('2020-10-22 10:31-10:12' as datetime);
cast('2020-10-22 10:31-10:12' as datetime)
2020-10-22 10:31:10
Level	Code	Message
Warning	1292	Truncated incorrect datetime value: '2020-10-22 10:31-10:12'
select cast('2020-05-28 23:59:59 00:00:00' as datetime);
cast('2020-05-28 23:59:59 00:00:00' as datetime)
2020-05-28 23:59:59
Level	Code	Message
Warning	1292	Truncated incorrect datetime value: '2020-05-28 23:59:59 00:00:00'
SELECT CAST("1111111111-" AS DATE);
CAST("1111111111-" AS DATE)
NULL
Level	Code	Message
Warning	1292	Incorrect datetime value: '1111111111-'
drop table if exists t;
create table t (
create_at datetime NOT NULL DEFAULT '1000-01-01 00:00:00',
finish_at datetime NOT NULL DEFAULT '1000-01-01 00:00:00');
insert into t values ('2016-02-13 15:32:24',  '2016-02-11 17:23:22');
select timediff(finish_at, create_at) from t;
timediff(finish_at, create_at)
-46:09:02
drop table if exists t1, t2;
create table t1 (c1 int);
create table t2 (c2 int);
insert into t1 values (1);
insert into t2 values (2);
update t1, t2 set t1.c1 = 2, t2.c2 = 1;
update t1, t2 set c1 = 2, c2 = 1;
update t1 as a, t2 as b set a.c1 = 2, b.c2 = 1;
SELECT * FROM t1;
c1
2
SELECT * FROM t2;
c2
1
update t1 as a, t2 as t1 set a.c1 = 1, t1.c2 = 2;
SELECT * FROM t1;
c1
1
SELECT * FROM t2;
c2
2
update t1 as a, t2 set t1.c1 = 10;
Error 1054 (42S22): Unknown column 'c1' in 'field list'
drop table if exists t1, t2;
create table t1 (a int);
create table t2 (a int);
insert into t1 values(1);
insert into t2 values(1);
select tbl1.* from (select t1.a, 1 from t1) tbl1 left join t2 tbl2 on tbl1.a = tbl2.a order by tbl1.a desc limit 1;
a	1
1	1
create database executor__issues2;
use executor__issues2;
create table t(a int);
insert into t values(1);
use executor__issues;
drop table if exists t;
create table t(a int);
insert into t values(1);
update t, executor__issues2.t set executor__issues2.t.a=2;
select * from t;
a
1
select * from executor__issues2.t;
a
2
update executor__issues.t, executor__issues2.t set executor__issues.t.a=3;
select * from t;
a
3
select * from executor__issues2.t;
a
2
drop database executor__issues2;
set @@profiling=1;
SELECT QUERY_ID, SUM(DURATION) AS SUM_DURATION FROM INFORMATION_SCHEMA.PROFILING GROUP BY QUERY_ID;
QUERY_ID	SUM_DURATION
0	0
drop table if exists t;
create table t(a char);
insert into t value('a');
select * from t where a < 1 order by a limit 0;
a
drop table if exists t;
create table t (a float);
create index a on t(a);
insert into t values (1.0), (NULL), (0), (2.0);
select `a` from `t` use index (a) where !`a`;
a
0
select `a` from `t` ignore index (a) where !`a`;
a
0
select `a` from `t` use index (a) where `a`;
a
1
2
select `a` from `t` ignore index (a) where `a`;
a
1
2
select a from t use index (a) where not a is true;
a
NULL
0
select a from t use index (a) where not not a is true;
a
1
2
select a from t use index (a) where not not a;
a
1
2
select a from t use index (a) where not not not a is true;
a
NULL
0
select a from t use index (a) where not not not a;
a
0
drop table if exists t1, t2;
create table t1 (c decimal);
create table t2 (c decimal, key(c));
insert into t1 values (null);
insert into t2 values (null);
select count(*) from t1 where not c;
count(*)
0
select count(*) from t2 where not c;
count(*)
0
select count(*) from t1 where c;
count(*)
0
select count(*) from t2 where c;
count(*)
0
drop table if exists t;
create table t (a timestamp);
insert into t values ("1970-07-23 10:04:59"), ("2038-01-19 03:14:07");
select * from t where date_sub(a, interval 10 month) = date_sub("1970-07-23 10:04:59", interval 10 month);
a
1970-07-23 10:04:59
select * from t where timestampadd(hour, 1, a ) = timestampadd(hour, 1, "2038-01-19 03:14:07");
a
2038-01-19 03:14:07
drop table if exists tt;
create table tt(a decimal(10, 0), b varchar(1), c time);
insert into tt values(0, '2', null), (7, null, '1122'), (NULL, 'w', null), (NULL, '2', '3344'), (NULL, NULL, '0'), (7, 'f', '33');
select a and b as d, a or c as e from tt;
d	e
0	NULL
NULL	1
0	NULL
NULL	1
NULL	NULL
0	1
drop table if exists tt;
create table tt(a decimal(10, 0), b varchar(1), c time);
insert into tt values(0, '2', '123'), (7, null, '1122'), (null, 'w', null);
select a and b as d, a, b from tt order by d limit 1;
d	a	b
NULL	7	NULL
select b or c as d, b, c from tt order by d limit 1;
d	b	c
NULL	w	NULL
drop table if exists t0;
CREATE TABLE t0(c0 FLOAT);
INSERT INTO t0(c0) VALUES (NULL);
SELECT * FROM t0 WHERE NOT(0 OR t0.c0);
c0
drop table if exists t;
create table t(a int, b char);
insert into t values (1,'s'),(2,'b'),(1,'c'),(2,'e'),(1,'a');
insert into t select * from t;
insert into t select * from t;
insert into t select * from t;
select b, count(*) from ( select b from t order by a limit 20 offset 2) as s group by b order by b;
b	count(*)
a	6
c	7
s	7
drop table if exists t0;
CREATE TABLE t0(c0 NUMERIC PRIMARY KEY);
INSERT IGNORE INTO t0(c0) VALUES (NULL);
SELECT * FROM t0 WHERE c0;
c0
drop table if exists t;
CREATE TABLE `t` (	`a` enum('WAITING','PRINTED','STOCKUP','CHECKED','OUTSTOCK','PICKEDUP','WILLBACK','BACKED') DEFAULT NULL);
insert into t values(1),(2),(3),(4),(5),(6),(7);
insert into t select * from t;
insert into t select * from t;
insert into t select * from t;
insert into t select * from t;
insert into t select * from t;
insert into t select * from t;
insert into t select * from t;
set @@tidb_max_chunk_size=100;
select distinct a from t order by a;
a
WAITING
PRINTED
STOCKUP
CHECKED
OUTSTOCK
PICKEDUP
WILLBACK
drop table t;
CREATE TABLE `t` (	`a` set('WAITING','PRINTED','STOCKUP','CHECKED','OUTSTOCK','PICKEDUP','WILLBACK','BACKED') DEFAULT NULL);
insert into t values(1),(2),(3),(4),(5),(6),(7);
insert into t select * from t;
insert into t select * from t;
insert into t select * from t;
insert into t select * from t;
insert into t select * from t;
insert into t select * from t;
insert into t select * from t;
set @@tidb_max_chunk_size=100;
select distinct a from t order by a;
a
WAITING
PRINTED
WAITING,PRINTED
STOCKUP
WAITING,STOCKUP
PRINTED,STOCKUP
WAITING,PRINTED,STOCKUP
set @@tidb_max_chunk_size=default;
drop table if exists t2;
create table t2 (a year(4));
insert into t2 values(69);
select * from t2 where a <= 69;
a
2069
drop table if exists t3;
CREATE TABLE `t3` (`y` year DEFAULT NULL, `a` int DEFAULT NULL);
INSERT INTO `t3` VALUES (2069, 70), (2010, 11), (2155, 2156), (2069, 69);
SELECT * FROM `t3` where y <= a;
y	a
2155	2156
drop table if exists t3;
create table t3 (a year);
insert into t3 values (1991), ("1992"), ("93"), (94);
select * from t3 where a >= NULL;
a
drop table if exists t;
CREATE TABLE `t` (`id` int(11) DEFAULT NULL, `tp_bigint` bigint(20) DEFAULT NULL );
insert into t values(0,1),(1,9215570218099803537);
select A.tp_bigint,B.id from t A join t B on A.id < B.id * 16 where A.tp_bigint = B.id;
tp_bigint	id
1	1
drop table if exists t0;
create table t0 (c0 double);
insert into t0 values (1e30);
update t0 set c0=0 where t0.c0 like 0;
select count(*) from t0 where c0 = 0;
count(*)
0
drop table if exists t;
create table t (a year);
insert into t values(0);
select cast(a as char) from t;
cast(a as char)
0000
SELECT TIMESTAMP '9999-01-01 00:00:00';
TIMESTAMP '9999-01-01 00:00:00'
9999-01-01 00:00:00
drop table if exists ta;
create table ta(id decimal(60,2));
insert into ta values (JSON_EXTRACT('{"c": "1234567890123456789012345678901234567890123456789012345"}', '$.c'));
select * from ta;
id
1234567890123456789012345678901234567890123456789012345.00
drop table if exists t1;
create table t1 (f1 json);
insert into t1(f1) values ('"asd"'),('"asdf"'),('"asasas"');
select f1 from t1 where json_extract(f1,"$") in ("asd","asasas","asdf");
f1
"asd"
"asdf"
"asasas"
select f1 from t1 where json_extract(f1, '$') = 'asd';
f1
"asd"
select f1 from t1 where case json_extract(f1,"$") when "asd" then 1 else 0 end;
f1
"asd"
delete from t1;
insert into t1 values ('{"a": 1}');
select f1 from t1 where f1 in ('{"a": 1}', 'asdf', 'asdf');
f1
select f1 from t1 where f1 in (cast('{"a": 1}' as JSON), 'asdf', 'asdf');
f1
{"a": 1}
select json_extract('"asd"', '$') = 'asd';
json_extract('"asd"', '$') = 'asd'
1
select json_extract('"asd"', '$') <=> 'asd';
json_extract('"asd"', '$') <=> 'asd'
1
select json_extract('"asd"', '$') <> 'asd';
json_extract('"asd"', '$') <> 'asd'
0
select json_extract('{"f": 1.0}', '$.f') = 1.0;
json_extract('{"f": 1.0}', '$.f') = 1.0
1
select json_extract('{"f": 1.0}', '$.f') = '1.0';
json_extract('{"f": 1.0}', '$.f') = '1.0'
0
select json_extract('{"n": 1}', '$') = '{"n": 1}';
json_extract('{"n": 1}', '$') = '{"n": 1}'
0
select json_extract('{"n": 1}', '$') <> '{"n": 1}';
json_extract('{"n": 1}', '$') <> '{"n": 1}'
1
drop table if exists t;
create table t (a int, b int);
insert into t values (2, 20), (1, 10), (3, 30);
select a + 1 as field1, a as field2 from t order by field1, field2 limit 2;
field1	field2
2	1
3	2
drop table if exists t;
create table t (c int auto_increment, key(c)) auto_id_cache 1;
insert into t values();
insert into t values();
select * from t;
c
1
2
drop table if exists test;
create table test(id float primary key clustered AUTO_INCREMENT, col1 int);
replace into test(col1) values(1);
replace into test(col1) values(2);
select * from test;
id	col1
1	1
2	2
drop table test;
drop table if exists test;
create table test(id float primary key nonclustered AUTO_INCREMENT, col1 int) AUTO_ID_CACHE 1;
replace into test(col1) values(1);
replace into test(col1) values(2);
select * from test;
id	col1
1	1
2	2
drop table test;
create table test2(id double primary key clustered AUTO_INCREMENT, col1 int);
replace into test2(col1) values(1);
insert into test2(col1) values(1);
replace into test2(col1) values(1);
insert into test2(col1) values(1);
replace into test2(col1) values(1);
replace into test2(col1) values(1);
select * from test2;
id	col1
1	1
2	1
3	1
4	1
5	1
6	1
drop table test2;
create table test2(id double primary key nonclustered AUTO_INCREMENT, col1 int) AUTO_ID_CACHE 1;
replace into test2(col1) values(1);
insert into test2(col1) values(1);
replace into test2(col1) values(1);
insert into test2(col1) values(1);
replace into test2(col1) values(1);
replace into test2(col1) values(1);
select * from test2;
id	col1
1	1
2	1
3	1
4	1
5	1
6	1
drop table test2;
drop table if exists t1;
CREATE TABLE t1 (
c_int int(11) NOT NULL,
c_str varbinary(40) NOT NULL,
c_datetime datetime DEFAULT NULL,
c_timestamp timestamp NULL DEFAULT NULL,
c_double double DEFAULT NULL,
c_decimal decimal(12,6) DEFAULT NULL,
c_enum enum('blue','green','red','yellow','white','orange','purple') DEFAULT NULL,
PRIMARY KEY (c_int,c_str) /*T![clustered_index] CLUSTERED */,
KEY c_int_2 (c_int),
KEY c_decimal (c_decimal),
KEY c_datetime (c_datetime)
) ENGINE=InnoDB DEFAULT CHARSET=utf8mb4 COLLATE=utf8mb4_bin
PARTITION BY LIST COLUMNS(c_int)
(PARTITION p0 VALUES IN (1,5,9,13,17,21,25,29,33,37),
PARTITION p1 VALUES IN (2,6,10,14,18,22,26,30,34,38),
PARTITION p2 VALUES IN (3,7,11,15,19,23,27,31,35,39),
PARTITION p3 VALUES IN (4,8,12,16,20,24,28,32,36,40));
INSERT INTO t1 VALUES (3,'bold goldberg','2020-01-07 12:08:19','2020-06-19 08:13:35',0.941002,5.303000,'yellow'),(1,'crazy wescoff','2020-03-24 21:51:02','2020-06-19 08:13:35',47.565275,6.313000,'orange'),(5,'relaxed gagarin','2020-05-20 11:36:26','2020-06-19 08:13:35',38.948617,3.143000,'green'),(9,'gifted vaughan','2020-04-09 16:19:45','2020-06-19 08:13:35',95.922976,8.708000,'yellow'),(2,'focused taussig','2020-05-17 17:58:34','2020-06-19 08:13:35',4.137803,4.902000,'white'),(6,'fervent yonath','2020-05-26 03:55:25','2020-06-19 08:13:35',72.394272,6.491000,'white'),(18,'mystifying bhaskara','2020-02-19 10:41:48','2020-06-19 08:13:35',10.832397,9.707000,'red'),(4,'goofy saha','2020-03-11 13:24:31','2020-06-19 08:13:35',39.007216,2.446000,'blue'),(20,'mystifying bhaskara','2020-04-03 11:33:27','2020-06-19 08:13:35',85.190386,6.787000,'blue');
DROP TABLE IF EXISTS t2;
CREATE TABLE t2 (
c_int int(11) NOT NULL,
c_str varbinary(40) NOT NULL,
c_datetime datetime DEFAULT NULL,
c_timestamp timestamp NULL DEFAULT NULL,
c_double double DEFAULT NULL,
c_decimal decimal(12,6) DEFAULT NULL,
c_enum enum('blue','green','red','yellow','white','orange','purple') DEFAULT NULL,
PRIMARY KEY (c_int,c_str) /*T![clustered_index] CLUSTERED */,
KEY c_int_2 (c_int),
KEY c_decimal (c_decimal),
KEY c_datetime (c_datetime)
) ENGINE=InnoDB DEFAULT CHARSET=utf8mb4 COLLATE=utf8mb4_bin
PARTITION BY LIST COLUMNS(c_int)
(PARTITION p0 VALUES IN (1,5,9,13,17,21,25,29,33,37),
PARTITION p1 VALUES IN (2,6,10,14,18,22,26,30,34,38),
PARTITION p2 VALUES IN (3,7,11,15,19,23,27,31,35,39),
PARTITION p3 VALUES IN (4,8,12,16,20,24,28,32,36,40));
INSERT INTO t2 VALUES (1,'crazy wescoff','2020-03-24 21:51:02','2020-04-01 12:11:56',47.565275,6.313000,'orange'),(1,'unruffled johnson','2020-06-30 03:42:58','2020-06-14 00:16:50',35.444084,1.090000,'red'),(5,'relaxed gagarin','2020-05-20 11:36:26','2020-02-19 12:25:48',38.948617,3.143000,'green'),(9,'eloquent archimedes','2020-02-16 04:20:21','2020-05-23 15:42:33',32.310878,5.855000,'orange'),(9,'gifted vaughan','2020-04-09 16:19:45','2020-05-15 01:42:16',95.922976,8.708000,'yellow'),(13,'dreamy benz','2020-04-27 17:43:44','2020-03-27 06:33:03',39.539233,4.823000,'red'),(3,'bold goldberg','2020-01-07 12:08:19','2020-03-10 18:37:09',0.941002,5.303000,'yellow'),(3,'youthful yonath','2020-01-12 17:10:39','2020-06-10 15:13:44',66.288511,6.046000,'white'),(7,'upbeat bhabha','2020-04-29 01:17:05','2020-03-11 22:58:43',23.316987,9.026000,'yellow'),(11,'quizzical ritchie','2020-05-16 08:21:36','2020-03-05 19:23:25',75.019379,0.260000,'purple'),(2,'dazzling kepler','2020-04-11 04:38:59','2020-05-06 04:42:32',78.798503,2.274000,'purple'),(2,'focused taussig','2020-05-17 17:58:34','2020-02-25 09:11:03',4.137803,4.902000,'white'),(2,'sharp ptolemy',NULL,'2020-05-17 18:04:19',NULL,5.573000,'purple'),(6,'fervent yonath','2020-05-26 03:55:25','2020-05-06 14:23:44',72.394272,6.491000,'white'),(10,'musing wu','2020-04-03 11:33:27','2020-05-24 06:11:56',85.190386,6.787000,'blue'),(8,'hopeful keller','2020-02-19 10:41:48','2020-04-19 17:10:36',10.832397,9.707000,'red'),(12,'exciting boyd',NULL,'2020-03-28 18:27:23',NULL,9.249000,'blue');
set tidb_txn_assertion_level=strict;
begin;
delete t1, t2 from t1, t2 where t1.c_enum in ('blue');
commit;
set tidb_txn_assertion_level=default;
drop table if exists t1;
create table t1 (_id int PRIMARY KEY, c1 char, index (c1));
insert into t1 values (1, null);
select * from t1 where c1 is null and _id < 1;
_id	c1
drop table if exists t1, t2;
CREATE TABLE t1 (
c1 double DEFAULT '1.335088259490289',
c2 set('mj','4s7ht','z','3i','b26','9','cg11','uvzcp','c','ns','fl9') NOT NULL DEFAULT 'mj,z,3i,9,cg11,c',
PRIMARY KEY (c2) /*T![clustered_index] CLUSTERED */,
KEY i1 (c1),
KEY i2 (c1),
KEY i3 (c1)
) ENGINE=InnoDB DEFAULT CHARSET=gbk COLLATE=gbk_chinese_ci;
INSERT INTO t1 VALUES (634.2783557491367,''),(2000.5041449792013,'4s7ht'),(634.2783557491367,'3i'),(634.2783557491367,'9'),(7803.173688589342,'uvzcp'),(634.2783557491367,'ns'),(634.2783557491367,'fl9');
CREATE TABLE t2 (
c3 decimal(56,16) DEFAULT '931359772706767457132645278260455518957.9866038319986886',
c4 set('3bqx','g','6op3','2g','jf','arkd3','y0b','jdy','1g','ff5z','224b') DEFAULT '3bqx,2g,ff5z,224b',
c5 smallint(6) NOT NULL DEFAULT '-25973',
c6 year(4) DEFAULT '2122',
c7 text DEFAULT NULL,
PRIMARY KEY (c5) /*T![clustered_index] CLUSTERED */,
KEY i4 (c6),
KEY i5 (c5)
) ENGINE=InnoDB DEFAULT CHARSET=utf8 COLLATE=utf8_bin COMMENT=''
PARTITION BY HASH (c5) PARTITIONS 4;
INSERT INTO t2 VALUES (465.0000000000000000,'jdy',-8542,2008,'FgZXe');
set @@sql_mode='';
set tidb_partition_prune_mode=dynamic;
analyze table t1;
analyze table t2;
select    /*+ inl_join( t1 , t2 ) */ avg(   t2.c5 ) as r0 , repeat( t2.c7 , t2.c5 ) as r1 , locate( t2.c7 , t2.c7 ) as r2 , unhex( t1.c1 ) as r3 from t1 right join t2 on t1.c2 = t2.c5 where not( t2.c5 in ( -7860 ,-13384 ,-12940 ) ) and not( t1.c2 between '4s7ht' and 'mj' );
r0	r1	r2	r3
NULL	NULL	NULL	NULL
select /*+ inl_join (t1, t2) */ t2.c5 from t1 right join t2 on t1.c2 = t2.c5 where not( t1.c2 between '4s7ht' and 'mj' );
c5
set sql_mode=default;
set tidb_partition_prune_mode=default;
drop table if exists ta, tb, tc;
CREATE TABLE ta (
a1 json DEFAULT NULL,
a2 decimal(31, 1) DEFAULT '0'
);
CREATE TABLE tb (
b1 smallint(6) DEFAULT '-11385',
b2 decimal(63, 14) DEFAULT '-6197127648752447138876497216172307937317445669286.98661563645110'
);
CREATE TABLE tc (
c1 text DEFAULT NULL,
c2 float NOT NULL DEFAULT '1.8132474',
PRIMARY KEY (c2)
/*T![clustered_index] CLUSTERED */
);
insert into ta
values (NULL, 1228.0);
insert into ta
values ('"json string1"', 623.8);
insert into ta
values (NULL, 1337.0);
select count(*)from ta where not ( ta.a1 in ( select b2 from tb where not ( ta.a1 in ( select c1 from tc where ta.a2 in ( select b2 from tb where IsNull(ta.a1) ) ) ) ) );
Error 1815 (HY000): expression isnull(cast(executor__issues.ta.a1, var_string(4294967295))) cannot be pushed down
drop table if exists V, F;
create table V (id int primary key, col_int int);
insert into V values (1, 8);
create table F (id int primary key, col_int int);
insert into F values (1, 8);
select table1.`col_int` as field1, table1.`col_int` as field2 from V as table1 left join F as table2 on table1.`col_int` = table2.`col_int` order by field1, field2 desc limit 2;
field1	field2
8	8
set tidb_cost_model_version=2;
drop table if exists t1, t2;
create table t1  (c_int int, c_str varchar(40), c_decimal decimal(12, 6), primary key (c_int) , key(c_str(2)) , key(c_decimal) ) partition by list (c_int) ( partition p0 values IN (1, 5, 9, 13, 17, 21, 25, 29, 33, 37), partition p1 values IN (2, 6, 10, 14, 18, 22, 26, 30, 34, 38), partition p2 values IN (3, 7, 11, 15, 19, 23, 27, 31, 35, 39), partition p3 values IN (4, 8, 12, 16, 20, 24, 28, 32, 36, 40)) ;
create table t2  (c_int int, c_str varchar(40), c_decimal decimal(12, 6), primary key (c_int) , key(c_str) , key(c_decimal) ) partition by hash (c_int) partitions 4;
insert into t1 values (6, 'musing mayer', 1.280), (7, 'wizardly heisenberg', 6.589), (8, 'optimistic swirles', 9.633), (9, 'hungry haslett', 2.659), (10, 'stupefied wiles', 2.336);
insert into t2 select * from t1 ;
analyze table t1;
analyze table t2;
begin;
select * from t1 where c_str <> any (select c_str from t2 where c_decimal < 5) for update;
c_int	c_str	c_decimal
10	stupefied wiles	2.336000
6	musing mayer	1.280000
7	wizardly heisenberg	6.589000
8	optimistic swirles	9.633000
9	hungry haslett	2.659000
explain format = 'brief' select * from t1 where c_str <> any (select c_str from t2 where c_decimal < 5) for update;
id	estRows	task	access object	operator info
SelectLock	3.20	root		for update 0
└─HashJoin	3.20	root		CARTESIAN inner join, other cond:or(gt(Column#8, 1), or(ne(executor__issues.t1.c_str, Column#7), if(ne(Column#9, 0), NULL, 0)))
  ├─Selection(Build)	0.80	root		ne(Column#10, 0)
  │ └─StreamAgg	1.00	root		funcs:max(Column#27)->Column#7, funcs:count(distinct Column#28)->Column#8, funcs:sum(Column#29)->Column#9, funcs:count(1)->Column#10
  │   └─Projection	3.00	root		executor__issues.t2.c_str->Column#27, executor__issues.t2.c_str->Column#28, cast(isnull(executor__issues.t2.c_str), decimal(20,0) BINARY)->Column#29
  │     └─TableReader	3.00	root	partition:all	data:Selection
  │       └─Selection	3.00	cop[tikv]		lt(executor__issues.t2.c_decimal, 5)
  │         └─TableFullScan	5.00	cop[tikv]	table:t2	keep order:false
  └─TableReader(Probe)	4.00	root	partition:all	data:Selection
    └─Selection	4.00	cop[tikv]		if(isnull(executor__issues.t1.c_str), NULL, 1)
      └─TableFullScan	5.00	cop[tikv]	table:t1	keep order:false
commit;
set tidb_cost_model_version=default;
drop table if exists trade, trade_history, status_type;
set @@foreign_key_checks=0;
CREATE TABLE trade (
t_id bigint(16) NOT NULL AUTO_INCREMENT,
t_dts datetime NOT NULL,
t_st_id char(4) NOT NULL,
t_tt_id char(3) NOT NULL,
t_is_cash tinyint(1) NOT NULL,
t_s_symb char(15) NOT NULL,
t_qty mediumint(7) NOT NULL,
t_bid_price decimal(8,2) NOT NULL,
t_ca_id bigint(12) NOT NULL,
t_exec_name varchar(49) NOT NULL,
t_trade_price decimal(8,2) DEFAULT NULL,
t_chrg decimal(10,2) NOT NULL,
t_comm decimal(10,2) NOT NULL,
t_tax decimal(10,2) NOT NULL,
t_lifo tinyint(1) NOT NULL,
PRIMARY KEY (t_id) /*T![clustered_index] CLUSTERED */,
KEY i_t_ca_id_dts (t_ca_id,t_dts),
KEY i_t_s_symb_dts (t_s_symb,t_dts),
CONSTRAINT fk_trade_st FOREIGN KEY (t_st_id) REFERENCES status_type (st_id),
CONSTRAINT fk_trade_tt FOREIGN KEY (t_tt_id) REFERENCES trade_type (tt_id),
CONSTRAINT fk_trade_s FOREIGN KEY (t_s_symb) REFERENCES security (s_symb),
CONSTRAINT fk_trade_ca FOREIGN KEY (t_ca_id) REFERENCES customer_account (ca_id)
) ;
CREATE TABLE trade_history (
th_t_id bigint(16) NOT NULL,
th_dts datetime NOT NULL,
th_st_id char(4) NOT NULL,
PRIMARY KEY (th_t_id,th_st_id) /*T![clustered_index] NONCLUSTERED */,
KEY i_th_t_id_dts (th_t_id,th_dts),
CONSTRAINT fk_trade_history_t FOREIGN KEY (th_t_id) REFERENCES trade (t_id),
CONSTRAINT fk_trade_history_st FOREIGN KEY (th_st_id) REFERENCES status_type (st_id)
);
CREATE TABLE status_type (
st_id char(4) NOT NULL,
st_name char(10) NOT NULL,
PRIMARY KEY (st_id) /*T![clustered_index] NONCLUSTERED */
);
trace plan SELECT T_ID, T_S_SYMB, T_QTY, ST_NAME, TH_DTS FROM ( SELECT T_ID AS ID FROM TRADE WHERE T_CA_ID = 43000014236 ORDER BY T_DTS DESC LIMIT 10 ) T, TRADE, TRADE_HISTORY, STATUS_TYPE WHERE TRADE.T_ID = ID AND TRADE_HISTORY.TH_T_ID = TRADE.T_ID AND STATUS_TYPE.ST_ID = TRADE_HISTORY.TH_ST_ID ORDER BY TH_DTS DESC LIMIT 30;
set @@foreign_key_checks=default;
drop table if exists partsupp, supplier, nation;
SET GLOBAL tidb_mem_oom_action='CANCEL';
CREATE TABLE `partsupp` (  `PS_PARTKEY` bigint(20) NOT NULL,`PS_SUPPKEY` bigint(20) NOT NULL,`PS_AVAILQTY` bigint(20) NOT NULL,`PS_SUPPLYCOST` decimal(15,2) NOT NULL,`PS_COMMENT` varchar(199) NOT NULL,PRIMARY KEY (`PS_PARTKEY`,`PS_SUPPKEY`) /*T![clustered_index] CLUSTERED */) ENGINE=InnoDB DEFAULT CHARSET=utf8mb4 COLLATE=utf8mb4_bin;
CREATE TABLE `supplier` (`S_SUPPKEY` bigint(20) NOT NULL,`S_NAME` char(25) NOT NULL,`S_ADDRESS` varchar(40) NOT NULL,`S_NATIONKEY` bigint(20) NOT NULL,`S_PHONE` char(15) NOT NULL,`S_ACCTBAL` decimal(15,2) NOT NULL,`S_COMMENT` varchar(101) NOT NULL,PRIMARY KEY (`S_SUPPKEY`) /*T![clustered_index] CLUSTERED */) ENGINE=InnoDB DEFAULT CHARSET=utf8mb4 COLLATE=utf8mb4_bin;
CREATE TABLE `nation` (`N_NATIONKEY` bigint(20) NOT NULL,`N_NAME` char(25) NOT NULL,`N_REGIONKEY` bigint(20) NOT NULL,`N_COMMENT` varchar(152) DEFAULT NULL,PRIMARY KEY (`N_NATIONKEY`) /*T![clustered_index] CLUSTERED */) ENGINE=InnoDB DEFAULT CHARSET=utf8mb4 COLLATE=utf8mb4_bin;
set @@tidb_mem_quota_query=128;
explain select ps_partkey, sum(ps_supplycost * ps_availqty) as value from partsupp, supplier, nation where ps_suppkey = s_suppkey and s_nationkey = n_nationkey and n_name = 'MOZAMBIQUE' group by ps_partkey having sum(ps_supplycost * ps_availqty) > ( select sum(ps_supplycost * ps_availqty) * 0.0001000000 from partsupp, supplier, nation where ps_suppkey = s_suppkey and s_nationkey = n_nationkey and n_name = 'MOZAMBIQUE' ) order by value desc;
Error 8175 (HY000): Your query has been cancelled due to exceeding the allowed memory limit for a single SQL query. Please try narrowing your query scope or increase the tidb_mem_quota_query limit and try again.[conn=<num>]
SET GLOBAL tidb_mem_oom_action = DEFAULT;
set @@tidb_mem_quota_query=default;
drop table if exists issue49369;
CREATE TABLE `issue49369` (
`x` varchar(32) COLLATE utf8mb4_bin DEFAULT NULL
) ENGINE=InnoDB DEFAULT CHARSET=utf8mb4 COLLATE=utf8mb4_bin;
insert into t   select round(cast('88888899999999999888888888888888888888888888888888888.11111111111111111111' as decimal(18,12)) * cast('88888899999999999888888888888888888888888888888888888.11111111111111111111' as decimal(42,18)) );
Error 1690 (22003): DECIMAL value is out of range in '(18, 12)'
set @@sql_mode = '';
insert into t   select round(cast('88888899999999999888888888888888888888888888888888888.11111111111111111111' as decimal(18,12)) * cast('88888899999999999888888888888888888888888888888888888.11111111111111111111' as decimal(42,18)) );
show warnings;
Level	Code	Message
Warning	1690	DECIMAL value is out of range in '(18, 12)'
Warning	1690	DECIMAL value is out of range in '(42, 18)'
Warning	1690	%s value is out of range in '%s'
select * from t;
c
1
2
2147483647
set @@sql_mode = default;
set @@tidb_max_chunk_size = 32;
drop table if exists t, s;
CREATE TABLE `t` (`c` char(1)) COLLATE=utf8_general_ci  ;
insert into t values("V"),("v");
insert into t values("V"),("v"),("v");
CREATE TABLE `s` (`col_61` int);
insert into s values(1),(1),(1),(1),(1),(1),(1),(1),(1),(1),(1),(1),(1),(1),(1),(1),(1);
insert into s values(1),(1),(1),(1),(1),(1),(1),(1),(1),(1),(1),(1),(1),(1),(1),(1),(1);
SELECT /*+ stream_agg()*/ count(`t`.`c`) FROM (`s`) JOIN `t` GROUP BY `t`.`c`;
count(`t`.`c`)
170
SELECT  count(`t`.`c`) FROM (`s`) JOIN `t`  GROUP BY `t`.`c`;
count(`t`.`c`)
170
set @@tidb_max_chunk_size = default;
select tan(9021874879467600608071521900001091070693729763119983979);
tan(9021874879467600608071521900001091070693729763119983979)
8.068627196084492
drop table if exists t;
create table t (id int auto_increment, c char(120), primary key(id));
create table pt (id int primary key auto_increment, val int) partition by range (id)
(PARTITION p1 VALUES LESS THAN (100),
PARTITION p2 VALUES LESS THAN (200),
PARTITION p3 VALUES LESS THAN (300),
PARTITION p4 VALUES LESS THAN (400),
PARTITION p5 VALUES LESS THAN (500),
PARTITION p6 VALUES LESS THAN (600),
PARTITION p7 VALUES LESS THAN (700));
insert into t (c) values ('abc'), ('def'), ('ghi'), ('jkl');
insert into t (c) select (c) from t;
insert into t (c) select (c) from t;
insert into t (c) select (c) from t;
insert into t (c) select (c) from t;
insert into t (c) select (c) from t;
insert into t (c) select (c) from t;
split table t between (0) and (40960) regions 30;
TOTAL_SPLIT_REGION	SCATTER_FINISH_RATIO
29	1
analyze table t;
insert into pt (val) values (123),(456),(789),(1112);
insert into pt (val) select (val) from pt;
insert into pt (val) select (val) from pt;
insert into pt (val) select (val) from pt;
insert into pt (val) select (val) from pt;
insert into pt (val) select (val) from pt;
insert into pt (val) select (val) from pt;
split table pt between (0) and (40960) regions 30;
TOTAL_SPLIT_REGION	SCATTER_FINISH_RATIO
203	1
analyze table pt all columns;
set @@tidb_distsql_scan_concurrency = default;
explain analyze select * from t order by id;
id	estRows	actRows	task	access object	execution info	operator info	memory	disk
TableReader_13	256.00	<actRows>	root	NULL	max_distsql_concurrency: 2	NULL	<memory>	<disk>
└─TableFullScan_12	256.00	<actRows>	cop[tikv]	table:t	NULL	keep order:true	<memory>	<disk>
explain analyze select * from t limit 100;
id	estRows	actRows	task	access object	execution info	operator info	memory	disk
Limit_8	100.00	<actRows>	root	NULL	NULL	offset:0, count:100	<memory>	<disk>
└─TableReader_14	100.00	<actRows>	root	NULL	max_distsql_concurrency: 1	NULL	<memory>	<disk>
  └─Limit_13	100.00	<actRows>	cop[tikv]	NULL	NULL	offset:0, count:100	<memory>	<disk>
    └─TableFullScan_12	100.00	<actRows>	cop[tikv]	table:t	NULL	keep order:false	<memory>	<disk>
explain analyze select * from t limit 100000;
id	estRows	actRows	task	access object	execution info	operator info	memory	disk
Limit_8	256.00	<actRows>	root	NULL	NULL	offset:0, count:100000	<memory>	<disk>
└─TableReader_14	256.00	<actRows>	root	NULL	max_distsql_concurrency: 15	NULL	<memory>	<disk>
  └─Limit_13	256.00	<actRows>	cop[tikv]	NULL	NULL	offset:0, count:100000	<memory>	<disk>
    └─TableFullScan_12	256.00	<actRows>	cop[tikv]	table:t	NULL	keep order:false	<memory>	<disk>
explain analyze select * from t where c = 'abc' limit 100;
id	estRows	actRows	task	access object	execution info	operator info	memory	disk
Limit_9	1.00	<actRows>	root	NULL	NULL	offset:0, count:100	<memory>	<disk>
└─TableReader_16	1.00	<actRows>	root	NULL	max_distsql_concurrency: 15	NULL	<memory>	<disk>
  └─Limit_15	1.00	<actRows>	cop[tikv]	NULL	NULL	offset:0, count:100	<memory>	<disk>
    └─Selection_14	1.00	<actRows>	cop[tikv]	NULL	NULL	eq(executor__issues.t.c, "abc")	<memory>	<disk>
      └─TableFullScan_13	256.00	<actRows>	cop[tikv]	table:t	NULL	keep order:false, stats:partial[c:unInitialized]	<memory>	<disk>
explain analyze select * from t where c = 'abc' limit 100000;
id	estRows	actRows	task	access object	execution info	operator info	memory	disk
Limit_9	1.00	<actRows>	root	NULL	NULL	offset:0, count:100000	<memory>	<disk>
└─TableReader_16	1.00	<actRows>	root	NULL	max_distsql_concurrency: 15	NULL	<memory>	<disk>
  └─Limit_15	1.00	<actRows>	cop[tikv]	NULL	NULL	offset:0, count:100000	<memory>	<disk>
    └─Selection_14	1.00	<actRows>	cop[tikv]	NULL	NULL	eq(executor__issues.t.c, "abc")	<memory>	<disk>
      └─TableFullScan_13	256.00	<actRows>	cop[tikv]	table:t	NULL	keep order:false, stats:partial[c:unInitialized]	<memory>	<disk>
explain analyze select * from t order by id limit 100;
id	estRows	actRows	task	access object	execution info	operator info	memory	disk
Limit_12	100.00	<actRows>	root	NULL	NULL	offset:0, count:100	<memory>	<disk>
└─TableReader_22	100.00	<actRows>	root	NULL	max_distsql_concurrency: 1	NULL	<memory>	<disk>
  └─Limit_21	100.00	<actRows>	cop[tikv]	NULL	NULL	offset:0, count:100	<memory>	<disk>
    └─TableFullScan_20	101.56	<actRows>	cop[tikv]	table:t	NULL	keep order:true	<memory>	<disk>
explain analyze select * from t order by id limit 100000;
id	estRows	actRows	task	access object	execution info	operator info	memory	disk
Limit_12	256.00	<actRows>	root	NULL	NULL	offset:0, count:100000	<memory>	<disk>
└─TableReader_22	256.00	<actRows>	root	NULL	max_distsql_concurrency: 15	NULL	<memory>	<disk>
  └─Limit_21	256.00	<actRows>	cop[tikv]	NULL	NULL	offset:0, count:100000	<memory>	<disk>
    └─TableFullScan_20	256.00	<actRows>	cop[tikv]	table:t	NULL	keep order:true	<memory>	<disk>
explain analyze select * from t where c = 'abd' order by id limit 100;
id	estRows	actRows	task	access object	execution info	operator info	memory	disk
Limit_13	1.00	<actRows>	root	NULL	NULL	offset:0, count:100	<memory>	<disk>
└─TableReader_26	1.00	<actRows>	root	NULL	max_distsql_concurrency: 15	NULL	<memory>	<disk>
  └─Limit_25	1.00	<actRows>	cop[tikv]	NULL	NULL	offset:0, count:100	<memory>	<disk>
    └─Selection_24	1.00	<actRows>	cop[tikv]	NULL	NULL	eq(executor__issues.t.c, "abd")	<memory>	<disk>
      └─TableFullScan_23	256.00	<actRows>	cop[tikv]	table:t	NULL	keep order:true, stats:partial[c:unInitialized]	<memory>	<disk>
select @@tidb_partition_prune_mode;
@@tidb_partition_prune_mode
dynamic
explain analyze select * from pt order by id;
id	estRows	actRows	task	access object	execution info	operator info	memory	disk
TableReader_13	256.00	<actRows>	root	partition:all	max_distsql_concurrency: 2	NULL	<memory>	<disk>
└─TableFullScan_12	256.00	<actRows>	cop[tikv]	table:pt	NULL	keep order:true	<memory>	<disk>
explain analyze select * from pt limit 100;
id	estRows	actRows	task	access object	execution info	operator info	memory	disk
Limit_8	100.00	<actRows>	root	NULL	NULL	offset:0, count:100	<memory>	<disk>
└─TableReader_14	100.00	<actRows>	root	partition:all	max_distsql_concurrency: 7	NULL	<memory>	<disk>
  └─Limit_13	100.00	<actRows>	cop[tikv]	NULL	NULL	offset:0, count:100	<memory>	<disk>
    └─TableFullScan_12	100.00	<actRows>	cop[tikv]	table:pt	NULL	keep order:false	<memory>	<disk>
explain analyze select * from pt limit 100000;
id	estRows	actRows	task	access object	execution info	operator info	memory	disk
Limit_8	256.00	<actRows>	root	NULL	NULL	offset:0, count:100000	<memory>	<disk>
└─TableReader_14	256.00	<actRows>	root	partition:all	max_distsql_concurrency: 15	NULL	<memory>	<disk>
  └─Limit_13	256.00	<actRows>	cop[tikv]	NULL	NULL	offset:0, count:100000	<memory>	<disk>
    └─TableFullScan_12	256.00	<actRows>	cop[tikv]	table:pt	NULL	keep order:false	<memory>	<disk>
explain analyze select * from pt where val = 125 limit 100;
id	estRows	actRows	task	access object	execution info	operator info	memory	disk
Limit_9	1.00	<actRows>	root	NULL	NULL	offset:0, count:100	<memory>	<disk>
└─TableReader_16	1.00	<actRows>	root	partition:all	max_distsql_concurrency: 15	NULL	<memory>	<disk>
  └─Limit_15	1.00	<actRows>	cop[tikv]	NULL	NULL	offset:0, count:100	<memory>	<disk>
    └─Selection_14	1.00	<actRows>	cop[tikv]	NULL	NULL	eq(executor__issues.pt.val, 125)	<memory>	<disk>
      └─TableFullScan_13	256.00	<actRows>	cop[tikv]	table:pt	NULL	keep order:false	<memory>	<disk>
explain analyze select * from pt where val = 125 limit 100000;
id	estRows	actRows	task	access object	execution info	operator info	memory	disk
Limit_9	1.00	<actRows>	root	NULL	NULL	offset:0, count:100000	<memory>	<disk>
└─TableReader_16	1.00	<actRows>	root	partition:all	max_distsql_concurrency: 15	NULL	<memory>	<disk>
  └─Limit_15	1.00	<actRows>	cop[tikv]	NULL	NULL	offset:0, count:100000	<memory>	<disk>
    └─Selection_14	1.00	<actRows>	cop[tikv]	NULL	NULL	eq(executor__issues.pt.val, 125)	<memory>	<disk>
      └─TableFullScan_13	256.00	<actRows>	cop[tikv]	table:pt	NULL	keep order:false	<memory>	<disk>
explain analyze select * from pt order by id limit 100;
id	estRows	actRows	task	access object	execution info	operator info	memory	disk
Limit_12	100.00	<actRows>	root	NULL	NULL	offset:0, count:100	<memory>	<disk>
└─TableReader_22	100.00	<actRows>	root	partition:all	max_distsql_concurrency: 1	NULL	<memory>	<disk>
  └─Limit_21	100.00	<actRows>	cop[tikv]	NULL	NULL	offset:0, count:100	<memory>	<disk>
    └─TableFullScan_20	101.56	<actRows>	cop[tikv]	table:pt	NULL	keep order:true	<memory>	<disk>
explain analyze select * from pt order by id limit 100000;
id	estRows	actRows	task	access object	execution info	operator info	memory	disk
Limit_12	256.00	<actRows>	root	NULL	NULL	offset:0, count:100000	<memory>	<disk>
└─TableReader_22	256.00	<actRows>	root	partition:all	max_distsql_concurrency: 15	NULL	<memory>	<disk>
  └─Limit_21	256.00	<actRows>	cop[tikv]	NULL	NULL	offset:0, count:100000	<memory>	<disk>
    └─TableFullScan_20	256.00	<actRows>	cop[tikv]	table:pt	NULL	keep order:true	<memory>	<disk>
explain analyze select * from pt where val = 126 order by id limit 100;
id	estRows	actRows	task	access object	execution info	operator info	memory	disk
Limit_13	1.00	<actRows>	root	NULL	NULL	offset:0, count:100	<memory>	<disk>
└─TableReader_26	1.00	<actRows>	root	partition:all	max_distsql_concurrency: 15	NULL	<memory>	<disk>
  └─Limit_25	1.00	<actRows>	cop[tikv]	NULL	NULL	offset:0, count:100	<memory>	<disk>
    └─Selection_24	1.00	<actRows>	cop[tikv]	NULL	NULL	eq(executor__issues.pt.val, 126)	<memory>	<disk>
      └─TableFullScan_23	256.00	<actRows>	cop[tikv]	table:pt	NULL	keep order:true	<memory>	<disk>
explain analyze select /*+ set_var(tidb_distsql_scan_concurrency=5)*/ * from t order by id;
id	estRows	actRows	task	access object	execution info	operator info	memory	disk
TableReader_13	256.00	<actRows>	root	NULL	max_distsql_concurrency: 5	NULL	<memory>	<disk>
└─TableFullScan_12	256.00	<actRows>	cop[tikv]	table:t	NULL	keep order:true	<memory>	<disk>
explain analyze select /*+ set_var(tidb_distsql_scan_concurrency=15)*/ * from t order by id;
id	estRows	actRows	task	access object	execution info	operator info	memory	disk
TableReader_13	256.00	<actRows>	root	NULL	max_distsql_concurrency: 2	NULL	<memory>	<disk>
└─TableFullScan_12	256.00	<actRows>	cop[tikv]	table:t	NULL	keep order:true	<memory>	<disk>
CREATE TABLE test_55837 (col1 int(4) NOT NULL, col2 bigint(4) NOT NULL, KEY col2_index (col2));
insert into test_55837 values(0,1725292800),(0,1725292800);
select from_unixtime( if(col2 >9999999999, col2/1000, col2), '%Y-%m-%d %H:%i:%s') as result from test_55837;
result
2024-09-03 00:00:00
2024-09-03 00:00:00
select ((exists (select 1)) * -5) as c1;
c1
-5
<<<<<<< HEAD
CREATE TABLE test_59483 (c2 BIT(1));
INSERT INTO test_59483 VALUES (0);
SELECT 1 FROM test_59483
WHERE INET6_NTOA(
CASE WHEN test_59483.c2 = 0 THEN test_59483.c2 END
);
1
=======
SELECT IS_UUID(' 6ccd780c-baba-1026-8567-4cc3505b2a62 ');
IS_UUID(' 6ccd780c-baba-1026-8567-4cc3505b2a62 ')
0
SELECT UUID_TO_BIN(' 6ccd780c-baba-1026-9564-5b8c656024db ');
Error 1411 (HY000): Incorrect string value: ' 6ccd780c-baba-1026-9564-5b8c656024db ' for function uuid_to_bin
SELECT is_ipv4_mapped(NULL);
is_ipv4_mapped(NULL)
NULL
SELECT IS_IPV4(NULL);
IS_IPV4(NULL)
NULL
SELECT IS_IPV4(IF(1, NULL, '127.0.0.1'));
IS_IPV4(IF(1, NULL, '127.0.0.1'))
NULL
SELECT IS_IPV4_COMPAT(NULL);
IS_IPV4_COMPAT(NULL)
NULL
SELECT IS_IPV6(NULL + INTERVAL 1 DAY);
IS_IPV6(NULL + INTERVAL 1 DAY)
NULL
CREATE TABLE test_62458 (c1 INT, c2 VARCHAR(255)) PARTITION BY LIST (c1) (PARTITION p1 VALUES IN (1, 2, 3), PARTITION p2 VALUES IN (4, 5, 6));
CREATE UNIQUE INDEX i ON test_62458 (c1);
DELETE FROM test_62458 PARTITION (p1) WHERE c1 = 15;
CREATE TABLE test_62457 (c INT) PARTITION BY RANGE (c) (PARTITION p VALUES LESS THAN (10));
ALTER TABLE test_62457 ADD COLUMN c2 INT AS (JSON_EXTRACT(c, '$.number')) VIRTUAL;
Error 3146 (22032): Invalid data type for JSON data in argument 1 to function json_extract; a JSON string or JSON type is required.
>>>>>>> 5c7794c2
<|MERGE_RESOLUTION|>--- conflicted
+++ resolved
@@ -1017,7 +1017,6 @@
 select ((exists (select 1)) * -5) as c1;
 c1
 -5
-<<<<<<< HEAD
 CREATE TABLE test_59483 (c2 BIT(1));
 INSERT INTO test_59483 VALUES (0);
 SELECT 1 FROM test_59483
@@ -1025,7 +1024,6 @@
 CASE WHEN test_59483.c2 = 0 THEN test_59483.c2 END
 );
 1
-=======
 SELECT IS_UUID(' 6ccd780c-baba-1026-8567-4cc3505b2a62 ');
 IS_UUID(' 6ccd780c-baba-1026-8567-4cc3505b2a62 ')
 0
@@ -1051,5 +1049,4 @@
 DELETE FROM test_62458 PARTITION (p1) WHERE c1 = 15;
 CREATE TABLE test_62457 (c INT) PARTITION BY RANGE (c) (PARTITION p VALUES LESS THAN (10));
 ALTER TABLE test_62457 ADD COLUMN c2 INT AS (JSON_EXTRACT(c, '$.number')) VIRTUAL;
-Error 3146 (22032): Invalid data type for JSON data in argument 1 to function json_extract; a JSON string or JSON type is required.
->>>>>>> 5c7794c2
+Error 3146 (22032): Invalid data type for JSON data in argument 1 to function json_extract; a JSON string or JSON type is required.