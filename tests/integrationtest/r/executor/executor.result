select 1 + 2*3;
1 + 2*3
7
select _utf8"string";
string
string
select 1 order by 1;
1
1
SELECT  'a' as f1 having f1 = 'a';
f1
a
SELECT (SELECT * FROM (SELECT 'a') t) AS f1 HAVING (f1 = 'a' OR TRUE);
f1
a
SELECT (SELECT * FROM (SELECT 'a') t) + 1 AS f1 HAVING (f1 = 'a' OR TRUE);
f1
1
create table t (c1 int, c2 int, c3 varchar(20));
insert into t values (1, 2, 'abc'), (2, 1, 'bcd');
select c1 as a, c1 as b from t order by c1;
a	b
1	1
2	2
select c1 as a, t.c1 as a from t order by a desc;
a	a
2	2
1	1
select c1 as c2 from t order by c2;
c2
1
2
select sum(c1) from t order by sum(c1);
sum(c1)
3
select c1 as c2 from t order by c2 + 1;
c2
2
1
select * from t order by 1;
c1	c2	c3
1	2	abc
2	1	bcd
select * from t order by 2;
c1	c2	c3
2	1	bcd
1	2	abc
select c1, c3 from t order by binary c1 desc;
c1	c3
2	bcd
1	abc
select c1, c2 from t order by binary c3;
c1	c2
1	2
2	1
create table t1(a int, b int);
create table t2(a int, b int);
insert into t1 value(1, 1), (2, 2);
insert into t2 value(1, 1), (2, 2);
select sum(c) from (select t1.a as a, t1.a as c, length(t1.b) from t1  union select a, b, b from t2) t;
sum(c)
5
drop table if exists t;
create table t(a bigint, b bigint, c bigint);
insert into t values(1, 1, 1), (2, 2, 2), (3, 3, 3);
select cast(count(a) as signed), a as another, a from t group by a order by cast(count(a) as signed), a limit 10;
cast(count(a) as signed)	another	a
1	1	1
1	2	2
1	3	3
drop table if exists t;
create table t (a int primary key auto_increment, b int, index idx (b));
insert t (b) values (0), (1), (2), (3), (4), (5), (6), (7), (8), (9);
select b from t order by b desc;
b
9
8
7
6
5
4
3
2
1
0
select b from t where b <3 or (b >=6 and b < 8) order by b desc;
b
7
6
2
1
0
drop table if exists t;
create table t (a int, b int, index idx (b, a));
insert t values (0, 2), (1, 2), (2, 2), (0, 1), (1, 1), (2, 1), (0, 0), (1, 0), (2, 0);
select b, a from t order by b, a desc;
b	a
0	2
0	1
0	0
1	2
1	1
1	0
2	2
2	1
2	0
drop table if exists t;
create table t (a int primary key auto_increment, b int);
insert t (b) values (1), (2), (3), (4), (5), (6), (7), (8), (9);
select b from t order by a desc;
b
9
8
7
6
5
4
3
2
1
select a from t where a <3 or (a >=6 and a < 8) order by a desc;
a
7
6
2
1
drop table if exists t;
create table t (a int unsigned primary key, b int, c int, key idx_ba (b, c, a));
insert t values (1, 1, 1);
select * from t;
a	b	c
1	1	1
update t set c=2 where a=1;
select * from t where b=1;
a	b	c
1	1	2
CREATE TABLE test_mu (a int primary key, b int, c int);
INSERT INTO test_mu VALUES (1, 2, 3), (4, 5, 6), (7, 8, 9);
INSERT INTO test_mu VALUES (1, 2, 3) ON DUPLICATE KEY UPDATE b = 3, c = b;
SELECT * FROM test_mu ORDER BY a;
a	b	c
1	3	3
4	5	6
7	8	9
INSERT INTO test_mu VALUES (1, 2, 3) ON DUPLICATE KEY UPDATE c = 2, b = c+5;
SELECT * FROM test_mu ORDER BY a;
a	b	c
1	7	2
4	5	6
7	8	9
UPDATE test_mu SET b = 0, c = b WHERE a = 4;
SELECT * FROM test_mu ORDER BY a;
a	b	c
1	7	2
4	0	5
7	8	9
UPDATE test_mu SET c = 8, b = c WHERE a = 4;
SELECT * FROM test_mu ORDER BY a;
a	b	c
1	7	2
4	5	8
7	8	9
UPDATE test_mu SET c = b, b = c WHERE a = 7;
SELECT * FROM test_mu ORDER BY a;
a	b	c
1	7	2
4	5	8
7	9	8
drop table if exists tu;
CREATE TABLE tu(a int, b int, c int GENERATED ALWAYS AS (a + b) VIRTUAL, d int as (a * b) stored, e int GENERATED ALWAYS as (b * 2) VIRTUAL, PRIMARY KEY (a), UNIQUE KEY ukc (c), unique key ukd(d), key ke(e));
insert into tu(a, b) values(1, 2);
insert into tu(a, b) values(5, 6);
select * from tu for update;
a	b	c	d	e
1	2	3	2	4
5	6	11	30	12
select * from tu where a = 1;
a	b	c	d	e
1	2	3	2	4
select * from tu where a in (1, 2);
a	b	c	d	e
1	2	3	2	4
select * from tu where c in (1, 2, 3);
a	b	c	d	e
1	2	3	2	4
select * from tu where c = 3;
a	b	c	d	e
1	2	3	2	4
select d, e from tu where c = 3;
d	e
2	4
select * from tu where d in (1, 2, 3);
a	b	c	d	e
1	2	3	2	4
select * from tu where d = 2;
a	b	c	d	e
1	2	3	2	4
select c, d from tu where d = 2;
c	d
3	2
select d, e from tu where e = 4;
d	e
2	4
select * from tu where e = 4;
a	b	c	d	e
1	2	3	2	4
update tu set a = a + 1, b = b + 1 where c = 11;
select * from tu for update;
a	b	c	d	e
1	2	3	2	4
6	7	13	42	14
select * from tu where a = 6;
a	b	c	d	e
6	7	13	42	14
select * from tu where c in (5, 6, 13);
a	b	c	d	e
6	7	13	42	14
select b, c, e, d from tu where c = 13;
b	c	e	d
7	13	14	42
select a, e, d from tu where c in (5, 6, 13);
a	e	d
6	14	42
drop table if exists tu;
drop table if exists t1,t2;
create table t1 (id int, i int, b bigint, d double, dd decimal);
create table t2 (id int, i int unsigned, b bigint unsigned, d double unsigned, dd decimal unsigned);
insert into t1 values(1, -1, -1, -1.1, -1);
insert into t2 values(2, 1, 1, 1.1, 1);
select * from t1 union select * from t2 order by id;
id	i	b	d	dd
1	-1	-1	-1.1	-1
2	1	1	1.1	1
select id, i, b, d, dd from t2 union select id, i, b, d, dd from t1 order by id;
id	i	b	d	dd
1	-1	-1	-1.1	-1
2	1	1	1.1	1
select id, i from t2 union select id, cast(i as unsigned int) from t1 order by id;
id	i
1	18446744073709551615
2	1
select dd from t2 union all select dd from t2;
dd
1
1
drop table if exists t3,t4;
create table t3 (id int, v int);
create table t4 (id int, v double unsigned);
insert into t3 values (1, -1);
insert into t4 values (2, 1);
select id, v from t3 union select id, v from t4 order by id;
id	v
1	-1
2	1
select id, v from t4 union select id, v from t3 order by id;
id	v
1	-1
2	1
drop table if exists t5,t6,t7;
create table t5 (id int, v bigint unsigned);
create table t6 (id int, v decimal);
create table t7 (id int, v bigint);
insert into t5 values (1, 1);
insert into t6 values (2, -1);
insert into t7 values (3, -1);
select id, v from t5 union select id, v from t6 order by id;
id	v
1	1
2	-1
select id, v from t5 union select id, v from t7 union select id, v from t6 order by id;
id	v
1	1
2	-1
3	-1
drop table if exists t1;
create table t1 (a int) partition by range (a) (
partition p0 values less than (10),
partition p1 values less than (20),
partition p2 values less than (30),
partition p3 values less than (40),
partition p4 values less than MAXVALUE
);
insert into t1 values (1),(11),(21),(31);
delete from t1 partition (p4);
select * from t1 order by a;
a
1
11
21
31
delete from t1 partition (p0) where a > 10;
select * from t1 order by a;
a
1
11
21
31
delete from t1 partition (p0,p1,p2);
select * from t1;
a
31
drop table if exists t_1;
create table t_1 (c1 int, c2 int, c3 int default 1, index (c1)) comment = 'test table';
alter table `t_1` comment 'this is table comment';
select table_comment from information_schema.tables where table_name = 't_1';
table_comment
this is table comment
alter table `t_1` comment 'table t comment';
select table_comment from information_schema.tables where table_name = 't_1';
table_comment
table t comment
drop table if exists t;
create table t (c enum('a', 'b', 'c'));
insert into t values ('a'), (2), ('c');
select * from t where c = 'a';
c
a
select c + 1 from t where c = 2;
c + 1
3
delete from t;
insert into t values ();
insert into t values (null), ('1');
select c + 1 from t where c = 1;
c + 1
2
delete from t;
insert into t values(1), (2), (3);
select * from t where c;
c
a
b
c
drop table if exists t;
create table t (c set('a', 'b', 'c'));
insert into t values ('a'), (2), ('c'), ('a,b'), ('b,a');
select * from t where c = 'a';
c
a
select * from t where c = 'a,b';
c
a,b
a,b
select c + 1 from t where c = 2;
c + 1
3
delete from t;
insert into t values ();
insert into t values (null), ('1');
select c + 1 from t where c = 1;
c + 1
2
delete from t;
insert into t values(3);
select * from t where c;
c
a,b
drop table if exists t;
create table t (id int, name varchar(20));
drop table if exists t1;
create table t1 (gid int);
insert into t1 (gid) value (1);
insert into t (id, name) value ((select gid from t1) ,'asd');
select * from t;
id	name
1	asd
drop table if exists t;
create table t (a int primary key, b int);
insert into t values(1, 2), (2, 1);
select * from t where (a = 1 and b = 2) or (a = 2 and b = 1);
a	b
1	2
2	1
select * from t where (a = 1 and b = 1) or (a = 2 and b = 2);
a	b
drop table if exists t;
create table t(id int, PRIMARY KEY (id));
insert into t values(1), (5), (10);
select * from t where id in(1, 2, 10);
id
1
10
drop table if exists admin_test;
create table admin_test (c1 int, c2 int, c3 int default 1, index (c1), unique key(c2));
insert admin_test (c1, c2) values (1, 1), (2, 2), (NULL, NULL);
admin check table admin_test;
drop table if exists t;
create table t(a bigint, b bigint);
insert into t values(1, 1), (2, 2), (3, 30), (4, 40), (5, 5), (6, 6);
select * from t order by a limit 1, 1;
a	b
2	2
select * from t order by a limit 1, 2;
a	b
2	2
3	30
select * from t order by a limit 1, 3;
a	b
2	2
3	30
4	40
select * from t order by a limit 1, 4;
a	b
2	2
3	30
4	40
5	5
select a from t where a > 0 limit 1, 1;
a
2
select a from t where a > 0 limit 1, 2;
a
2
3
select b from t where a > 0 limit 1, 3;
b
2
30
40
select b from t where a > 0 limit 1, 4;
b
2
30
40
5
set @@tidb_init_chunk_size=2;
select * from t where a > 0 limit 2, 1;
a	b
3	30
select * from t where a > 0 limit 2, 2;
a	b
3	30
4	40
select * from t where a > 0 limit 2, 3;
a	b
3	30
4	40
5	5
select * from t where a > 0 limit 2, 4;
a	b
3	30
4	40
5	5
6	6
select a from t order by a limit 2, 1;
a
3
select b from t order by a limit 2, 2;
b
30
40
select a from t order by a limit 2, 3;
a
3
4
5
select b from t order by a limit 2, 4;
b
30
40
5
6
set @@tidb_init_chunk_size = default;
drop table if exists t;
create table t (a int unique);
insert t values (-1), (2), (3), (5), (6), (7), (8), (9);
select a from t where a < 0 or (a >= 2.1 and a < 5.1) or ( a > 5.9 and a <= 7.9) or a > '8.1';
a
-1
3
5
6
7
9
drop table if exists t;
create table t (a int unique);
insert t values (0);
select NULL from t ;
NULL
NULL
drop table if exists t;
create table t (a int unique, b int);
insert t values (5, 0);
insert t values (4, 0);
insert t values (3, 0);
insert t values (2, 0);
insert t values (1, 0);
insert t values (0, 0);
select * from t order by a limit 3;
a	b
0	0
1	0
2	0
drop table if exists t;
create table t (a int unique, b int);
insert t values (0, 1);
insert t values (1, 2);
insert t values (2, 1);
insert t values (3, 2);
insert t values (4, 1);
insert t values (5, 2);
select * from t where a < 5 and b = 1 limit 2;
a	b
0	1
2	1
drop table if exists tab1;
CREATE TABLE tab1(pk INTEGER PRIMARY KEY, col0 INTEGER, col1 FLOAT, col3 INTEGER, col4 FLOAT);
CREATE INDEX idx_tab1_0 on tab1 (col0);
CREATE INDEX idx_tab1_1 on tab1 (col1);
CREATE INDEX idx_tab1_3 on tab1 (col3);
CREATE INDEX idx_tab1_4 on tab1 (col4);
INSERT INTO tab1 VALUES(1,37,20.85,30,10.69);
SELECT pk FROM tab1 WHERE ((col3 <= 6 OR col3 < 29 AND (col0 < 41)) OR col3 > 42) AND col1 >= 96.1 AND col3 = 30 AND col3 > 17 AND (col0 BETWEEN 36 AND 42);
pk
drop table if exists tab1;
CREATE TABLE tab1(pk INTEGER PRIMARY KEY, a INTEGER, b INTEGER);
CREATE INDEX idx_tab1_0 on tab1 (a);
INSERT INTO tab1 VALUES(1,1,1);
INSERT INTO tab1 VALUES(2,2,1);
INSERT INTO tab1 VALUES(3,1,2);
INSERT INTO tab1 VALUES(4,2,2);
SELECT * FROM tab1 WHERE pk <= 3 AND a = 1;
pk	a	b
1	1	1
3	1	2
SELECT * FROM tab1 WHERE pk <= 4 AND a = 1 AND b = 2;
pk	a	b
3	1	2
CREATE INDEX idx_tab1_1 on tab1 (b, a);
SELECT pk FROM tab1 WHERE b > 1;
pk
3
4
drop table if exists t;
CREATE TABLE t (a varchar(3), index(a));
insert t values('aaa'), ('aab');
select * from t where a >= 'aaaa' and a < 'aabb';
a
aab
drop table if exists t;
CREATE TABLE t (a int primary key, b int, c int, index(c));
insert t values(1, 1, 1), (2, 2, 2), (4, 4, 4), (3, 3, 3), (5, 5, 5);
select a from t where c >= 2 order by b desc limit 1;
a
5
drop table if exists t;
create table t(a varchar(50) primary key, b int, c int, index idx(b));
insert into t values('aa', 1, 1);
select * from t use index(idx) where a > 'a';
a	b	c
aa	1	1
drop table if exists t;
CREATE TABLE `t` (a int, KEY (a));
SELECT * FROM (SELECT * FROM (SELECT a as d FROM t WHERE a IN ('100')) AS x WHERE x.d < "123" ) tmp_count;
d
drop table if exists t1;
drop table if exists t2;
drop table if exists t3;
drop table if exists t4;
drop table if exists t5;
create table t1(k int, v int);
create table t2(k int, v int);
create table t3(id int auto_increment, k int, v int, primary key(id));
create table t4(k int, v int);
create table t5(v int, k int, primary key(k));
insert into t1 values (1, 1);
insert into t4 values (3, 3);
drop table if exists t6;
drop table if exists t7;
create table t6 (id int, v longtext);
create table t7 (x int, id int, v longtext, primary key(id));
update t1 set v = 0 where k = 1;
select k, v from t1 where k = 1;
k	v
1	0
update t1 left join t3 on t1.k = t3.k set t1.v = 1;
select k, v from t1;
k	v
1	1
select id, k, v from t3;
id	k	v
update t1 left join t2 on t1.k = t2.k set t1.v = t2.v, t2.v = 3;
select k, v from t1;
k	v
1	NULL
select k, v from t2;
k	v
update t1 left join t2 on t1.k = t2.k set t2.v = 3, t1.v = t2.v;
select k, v from t1;
k	v
1	NULL
select k, v from t2;
k	v
update t2 right join t1 on t2.k = t1.k set t2.v = 4, t1.v = 0;
select k, v from t1;
k	v
1	0
select k, v from t2;
k	v
update t1 left join t2 on t1.k = t2.k right join t4 on t4.k = t2.k set t1.v = 4, t2.v = 4, t4.v = 4;
select k, v from t1;
k	v
1	0
select k, v from t2;
k	v
select k, v from t4;
k	v
3	4
insert t2 values (1, 10);
update t1 left join t2 on t1.k = t2.k set t2.v = 11;
select k, v from t2;
k	v
1	11
update t1 t11 left join t2 on t11.k = t2.k left join t1 t12 on t2.v = t12.k set t12.v = 233, t11.v = 111;
select k, v from t1;
k	v
1	111
select k, v from t2;
k	v
1	11
delete from t1;
delete from t2;
insert into t1 values (null, null);
update t1 left join t2 on t1.k = t2.k set t1.v = 1;
select k, v from t1;
k	v
NULL	1
insert t5 values(0, 0);
update t1 left join t5 on t1.k = t5.k set t1.v = 2;
select k, v from t1;
k	v
NULL	2
select k, v from t5;
k	v
0	0
insert into t6 values (1, NULL);
insert into t7 values (5, 1, 'a');
update t6, t7 set t6.v = t7.v where t6.id = t7.id and t7.x = 5;
select v from t6;
v
a
drop table if exists t1, t2;
create table t1(id int primary key, v int, gv int GENERATED ALWAYS AS (v * 2) STORED);
create table t2(id int, v int);
update t1 tt1 inner join (select count(t1.id) a, t1.id from t1 left join t2 on t1.id = t2.id group by t1.id) x on tt1.id = x.id set tt1.v = tt1.v + x.a;
drop table if exists t;
create table t(a int primary key, b int, c int, index idx_b(b));
insert into t values (1, 1, 1), (2, 1, 1), (3, 1, 2), (4, 2, 3);
select (select count(1) k from t s where s.b = t1.c) from t t1;
(select count(1) k from t s where s.b = t1.c)
3
3
1
0
drop table if exists t;
create table t(a int primary key, b int, c int);
insert into t values (1, 1, 1), (2, 1, 1), (3, 1, 2), (4, 2, 3);
select a from t;
a
1
2
3
4
select * from t where a = 4;
a	b	c
4	2	3
select a from t limit 1;
a
1
select a from t order by a desc;
a
4
3
2
1
select a from t order by a desc limit 1;
a
4
select a from t order by b desc limit 1;
a
4
select a from t where a < 3;
a
1
2
select a from t where b > 1;
a
4
select a from t where b > 1 and a < 3;
a
select count(*) from t where b > 1 and a < 3;
count(*)
0
select count(*) from t;
count(*)
4
select count(*), c from t group by c order by c;
count(*)	c
2	1
1	2
1	3
select sum(c) as s from t group by b order by s;
s
3
4
select avg(a) as s from t group by b order by s;
s
2.0000
4.0000
select sum(distinct c) from t group by b;
sum(distinct c)
3
3
create index i on t(c,b);
select a from t where c = 1;
a
1
2
select a from t where c = 1 and a < 2;
a
1
select a from t where c = 1 order by a limit 1;
a
1
select count(*) from t where c = 1 ;
count(*)
2
create index i1 on t(b);
select c from t where b = 2;
c
3
select * from t where b = 2;
a	b	c
4	2	3
select count(*) from t where b = 1;
count(*)
3
select * from t where b = 1 and a > 1 limit 1;
a	b	c
2	1	1
drop table if exists t;
create table t (id int, c1 datetime);
insert into t values (1, '2015-06-07 12:12:12');
select id from t where c1 = '2015-06-07 12:12:12';
id
1
drop table if exists t0;
CREATE TABLE t0(c0 INT);
INSERT INTO t0 VALUES (100000);
SELECT * FROM t0 WHERE NOT SPACE(t0.c0);
c0
100000
drop table if exists t;
create table t(a int, primary key(a));
insert into t(a) values(1);
alter table t add column b int default 1;
alter table t alter b set default 2;
select b from t where a = 1;
b
1
drop table if exists t1;
create table t1 (a int, b int as (a + 1) virtual not null, unique index idx(b));
REPLACE INTO `t1` (`a`) VALUES (2);
REPLACE INTO `t1` (`a`) VALUES (2);
select * from t1;
a	b
2	3
insert into `t1` (`a`) VALUES (2) on duplicate key update a = 3;
select * from t1;
a	b
3	4
drop table if exists t1;
create table t1 (c_int int, c_str varchar(40), key(c_str));
drop table if exists t2;
create table t2 like t1;
insert into t1 values (1, 'a'), (2, 'b'), (3, 'c');
insert into t2 select * from t1;
select (select t2.c_str from t2 where t2.c_str <= t1.c_str and t2.c_int in (1, 2) order by t2.c_str limit 1) x from t1 order by c_int;
x
a
a
a
drop table if exists t1, t2;
create table t1 (c1 int);
create table t2 (c1 int primary key, c2 int);
insert into t1 values(3);
insert into t2 values(2, 2);
insert into t2 values(0, 0);
delete from t1, t2 using t1 left join t2 on t1.c1 = t2.c2;
select * from t1 order by c1;
c1
select * from t2 order by c1;
c1	c2
0	0
2	2
drop table if exists t1, t2;
create table t1 (c1 int);
create table t2 (c2 int);
insert into t1 values(null);
insert into t2 values(null);
delete from t1, t2 using t1 join t2 where t1.c1 is null;
select * from t1;
c1
select * from t2;
c2
drop table if exists t1, t2;
create table t1 (pk int(11) primary key, a int(11) not null, b int(11), key idx_b(b), key idx_a(a));
insert into `t1` values (1,1,0),(2,7,6),(3,2,null),(4,1,null),(5,4,5);
create table t2 (a int);
insert into t2 values (1),(null);
select (select a from t1 use index(idx_a) where b >= t2.a order by a limit 1) as field from t2;
field
4
NULL
drop table if exists t, s;
create table t(a date, b float);
create table s(b float);
insert into t values(NULL,-37), ("2011-11-04",105), ("2013-03-02",-22), ("2006-07-02",-56), (NULL,124), (NULL,111), ("2018-03-03",-5);
insert into s values(-37),(105),(-22),(-56),(124),(105),(111),(-5);
select count(distinct t.a, t.b) from t join s on t.b= s.b;
count(distinct t.a, t.b)
4
drop table if exists t;
create table t (a decimal(10,6), b decimal, index idx_b (b));
set sql_mode = '';
insert t values (1.1, 1.1);
insert t values (2.4, 2.4);
insert t values (3.3, 2.7);
select * from t where a < 2.399999;
a	b
1.100000	1
select * from t where a > 1.5;
a	b
2.400000	2
3.300000	3
select * from t where a <= 1.1;
a	b
1.100000	1
select * from t where b >= 3;
a	b
3.300000	3
select * from t where not (b = 1);
a	b
2.400000	2
3.300000	3
select * from t where b&1 = a|1;
a	b
1.100000	1
select * from t where b != 2 and b <=> 3;
a	b
3.300000	3
select * from t where b in (3);
a	b
3.300000	3
select * from t where b not in (1, 2);
a	b
3.300000	3
drop table if exists t;
create table t (a varchar(255), b int);
insert t values ('abc123', 1);
insert t values ('ab123', 2);
select * from t where a like 'ab%';
a	b
abc123	1
ab123	2
select * from t where a like 'ab_12';
a	b
drop table if exists t;
create table t (a int primary key);
insert t values (1);
insert t values (2);
select * from t where not (a = 1);
a
2
select * from t where not(not (a = 1));
a
1
select * from t where not(a != 1 and a != 2);
a
1
2
set @@sql_mode = default;
drop table if exists t;
create table t (a decimal(10,6), b decimal, index idx_b (b));
set sql_mode = '';
insert t values (1.1, 1.1);
insert t values (2.2, 2.2);
insert t values (3.3, 2.7);
select * from t where a > 1.5;
a	b
2.200000	2
3.300000	3
select * from t where b > 1.5;
a	b
2.200000	2
3.300000	3
drop table if exists t;
create table t (a time(3), b time, index idx_a (a));
insert t values ('11:11:11', '11:11:11');
insert t values ('11:11:12', '11:11:12');
insert t values ('11:11:13', '11:11:13');
select * from t where a > '11:11:11.5';
a	b
11:11:12.000	11:11:12
11:11:13.000	11:11:13
select * from t where b > '11:11:11.5';
a	b
11:11:12.000	11:11:12
11:11:13.000	11:11:13
set @@sql_mode = default;
Select 1;
1
1
Select 1 from dual;
1
1
Select count(*) from dual;
count(*)
1
Select 1 from dual where 1;
1
1
drop table if exists t;
create table t(a int primary key);
select t1.* from t t1, t t2 where t1.a=t2.a and 1=0;
a
drop table if exists t;
create table t (c int, d int);
insert t values (1, 1);
insert t values (1, 3);
insert t values (2, 1);
insert t values (2, 3);
select * from t where (c, d) < (2,2);
c	d
1	1
1	3
2	1
select * from t where (1,2,3) > (3,2,1);
c	d
select * from t where row(1,2,3) > (3,2,1);
c	d
select * from t where (c, d) = (select * from t where (c,d) = (1,1));
c	d
1	1
select * from t where (c, d) = (select * from t k where (t.c,t.d) = (c,d));
c	d
1	1
1	3
2	1
2	3
select (1, 2, 3) < (2, 3, 4);
(1, 2, 3) < (2, 3, 4)
1
select (2, 3, 4) <= (2, 3, 3);
(2, 3, 4) <= (2, 3, 3)
0
select (2, 3, 4) <= (2, 3, 4);
(2, 3, 4) <= (2, 3, 4)
1
select (2, 3, 4) <= (2, 1, 4);
(2, 3, 4) <= (2, 1, 4)
0
select (2, 3, 4) >= (2, 3, 4);
(2, 3, 4) >= (2, 3, 4)
1
select (2, 3, 4) = (2, 3, 4);
(2, 3, 4) = (2, 3, 4)
1
select (2, 3, 4) != (2, 3, 4);
(2, 3, 4) != (2, 3, 4)
0
select row(1, 1) in (row(1, 1));
row(1, 1) in (row(1, 1))
1
select row(1, 0) in (row(1, 1));
row(1, 0) in (row(1, 1))
0
select row(1, 1) in (select 1, 1);
row(1, 1) in (select 1, 1)
1
select row(1, 1) > row(1, 0);
row(1, 1) > row(1, 0)
1
select row(1, 1) > (select 1, 0);
row(1, 1) > (select 1, 0)
1
select 1 > (select 1);
1 > (select 1)
0
select (select 1);
(select 1)
1
drop table if exists t1;
create table t1 (a int, b int);
insert t1 values (1,2),(1,null);
drop table if exists t2;
create table t2 (c int, d int);
insert t2 values (0,0);
select * from t2 where (1,2) in (select * from t1);
c	d
0	0
select * from t2 where (1,2) not in (select * from t1);
c	d
select * from t2 where (1,1) not in (select * from t1);
c	d
select * from t2 where (1,null) in (select * from t1);
c	d
select * from t2 where (null,null) in (select * from t1);
c	d
delete from t1 where a=1 and b=2;
select (1,1) in (select * from t2) from t1;
(1,1) in (select * from t2)
0
select (1,1) not in (select * from t2) from t1;
(1,1) not in (select * from t2)
1
select (1,1) in (select 1,1 from t2) from t1;
(1,1) in (select 1,1 from t2)
1
select (1,1) not in (select 1,1 from t2) from t1;
(1,1) not in (select 1,1 from t2)
0
select (1,null) not in (select 1,1 from t2) from t1;
(1,null) not in (select 1,1 from t2)
NULL
select (t1.a,null) not in (select 1,1 from t2) from t1;
(t1.a,null) not in (select 1,1 from t2)
NULL
select (1,null) in (select * from t1);
(1,null) in (select * from t1)
NULL
select (1,null) not in (select * from t1);
(1,null) not in (select * from t1)
NULL
select str_to_date('20190101','%Y%m%d%!') from dual;
str_to_date('20190101','%Y%m%d%!')
2019-01-01
select str_to_date('20190101','%Y%m%d%f') from dual;
str_to_date('20190101','%Y%m%d%f')
2019-01-01 00:00:00.000000
select str_to_date('20190101','%Y%m%d%H%i%s') from dual;
str_to_date('20190101','%Y%m%d%H%i%s')
2019-01-01 00:00:00
select str_to_date('18/10/22','%y/%m/%d') from dual;
str_to_date('18/10/22','%y/%m/%d')
2018-10-22
select str_to_date('a18/10/22','%y/%m/%d') from dual;
str_to_date('a18/10/22','%y/%m/%d')
NULL
select str_to_date('69/10/22','%y/%m/%d') from dual;
str_to_date('69/10/22','%y/%m/%d')
2069-10-22
select str_to_date('70/10/22','%y/%m/%d') from dual;
str_to_date('70/10/22','%y/%m/%d')
1970-10-22
select str_to_date('8/10/22','%y/%m/%d') from dual;
str_to_date('8/10/22','%y/%m/%d')
2008-10-22
select str_to_date('8/10/22','%Y/%m/%d') from dual;
str_to_date('8/10/22','%Y/%m/%d')
2008-10-22
select str_to_date('18/10/22','%Y/%m/%d') from dual;
str_to_date('18/10/22','%Y/%m/%d')
2018-10-22
select str_to_date('a18/10/22','%Y/%m/%d') from dual;
str_to_date('a18/10/22','%Y/%m/%d')
NULL
select str_to_date('69/10/22','%Y/%m/%d') from dual;
str_to_date('69/10/22','%Y/%m/%d')
2069-10-22
select str_to_date('70/10/22','%Y/%m/%d') from dual;
str_to_date('70/10/22','%Y/%m/%d')
1970-10-22
select str_to_date('018/10/22','%Y/%m/%d') from dual;
str_to_date('018/10/22','%Y/%m/%d')
0018-10-22
select str_to_date('2018/10/22','%Y/%m/%d') from dual;
str_to_date('2018/10/22','%Y/%m/%d')
2018-10-22
select str_to_date('018/10/22','%y/%m/%d') from dual;
str_to_date('018/10/22','%y/%m/%d')
NULL
select str_to_date('18/10/22','%y0/%m/%d') from dual;
str_to_date('18/10/22','%y0/%m/%d')
NULL
select str_to_date('18/10/22','%Y0/%m/%d') from dual;
str_to_date('18/10/22','%Y0/%m/%d')
NULL
select str_to_date('18a/10/22','%y/%m/%d') from dual;
str_to_date('18a/10/22','%y/%m/%d')
NULL
select str_to_date('18a/10/22','%Y/%m/%d') from dual;
str_to_date('18a/10/22','%Y/%m/%d')
NULL
select str_to_date('20188/10/22','%Y/%m/%d') from dual;
str_to_date('20188/10/22','%Y/%m/%d')
NULL
select str_to_date('2018510522','%Y5%m5%d') from dual;
str_to_date('2018510522','%Y5%m5%d')
2018-10-22
select str_to_date('2018^10^22','%Y^%m^%d') from dual;
str_to_date('2018^10^22','%Y^%m^%d')
2018-10-22
select str_to_date('2018@10@22','%Y@%m@%d') from dual;
str_to_date('2018@10@22','%Y@%m@%d')
2018-10-22
select str_to_date('2018%10%22','%Y%%m%%d') from dual;
str_to_date('2018%10%22','%Y%%m%%d')
NULL
select str_to_date('2018(10(22','%Y(%m(%d') from dual;
str_to_date('2018(10(22','%Y(%m(%d')
2018-10-22
select str_to_date('2018\10\22','%Y\%m\%d') from dual;
str_to_date('2018\10\22','%Y\%m\%d')
NULL
select str_to_date('2018=10=22','%Y=%m=%d') from dual;
str_to_date('2018=10=22','%Y=%m=%d')
2018-10-22
select str_to_date('2018+10+22','%Y+%m+%d') from dual;
str_to_date('2018+10+22','%Y+%m+%d')
2018-10-22
select str_to_date('2018_10_22','%Y_%m_%d') from dual;
str_to_date('2018_10_22','%Y_%m_%d')
2018-10-22
select str_to_date('69510522','%y5%m5%d') from dual;
str_to_date('69510522','%y5%m5%d')
2069-10-22
select str_to_date('69^10^22','%y^%m^%d') from dual;
str_to_date('69^10^22','%y^%m^%d')
2069-10-22
select str_to_date('18@10@22','%y@%m@%d') from dual;
str_to_date('18@10@22','%y@%m@%d')
2018-10-22
select str_to_date('18%10%22','%y%%m%%d') from dual;
str_to_date('18%10%22','%y%%m%%d')
NULL
select str_to_date('18(10(22','%y(%m(%d') from dual;
str_to_date('18(10(22','%y(%m(%d')
2018-10-22
select str_to_date('18\10\22','%y\%m\%d') from dual;
str_to_date('18\10\22','%y\%m\%d')
NULL
select str_to_date('18+10+22','%y+%m+%d') from dual;
str_to_date('18+10+22','%y+%m+%d')
2018-10-22
select str_to_date('18=10=22','%y=%m=%d') from dual;
str_to_date('18=10=22','%y=%m=%d')
2018-10-22
select str_to_date('18_10_22','%y_%m_%d') from dual;
str_to_date('18_10_22','%y_%m_%d')
2018-10-22
SELECT STR_TO_DATE('2020-07-04 11:22:33 PM', '%Y-%m-%d %r');
STR_TO_DATE('2020-07-04 11:22:33 PM', '%Y-%m-%d %r')
2020-07-04 23:22:33
SELECT STR_TO_DATE('2020-07-04 12:22:33 AM', '%Y-%m-%d %r');
STR_TO_DATE('2020-07-04 12:22:33 AM', '%Y-%m-%d %r')
2020-07-04 00:22:33
SELECT STR_TO_DATE('2020-07-04 12:22:33', '%Y-%m-%d %T');
STR_TO_DATE('2020-07-04 12:22:33', '%Y-%m-%d %T')
2020-07-04 12:22:33
SELECT STR_TO_DATE('2020-07-04 00:22:33', '%Y-%m-%d %T');
STR_TO_DATE('2020-07-04 00:22:33', '%Y-%m-%d %T')
2020-07-04 00:22:33
drop table if exists pt;
create table pt (a int, b int, index i_b(b)) partition by range (a) (partition p1 values less than (2), partition p2 values less than (4), partition p3 values less than (6));
insert into pt values(0, 0);
insert into pt values(1, 1);
insert into pt values(2, 2);
insert into pt values(3, 3);
insert into pt values(4, 4);
insert into pt values(5, 5);
select * from pt order by a;
a	b
0	0
1	1
2	2
3	3
4	4
5	5
select b from pt where b = 3;
b
3
select a from pt where b = 3;
a
3
drop table if exists t1;
create table t1(i int, j int, k int);
insert into t1 VALUES (1,1,1),(2,2,2),(3,3,3),(4,4,4);
INSERT INTO t1 SELECT 10*i,j,5*j FROM t1 UNION SELECT 20*i,j,5*j FROM t1 UNION SELECT 30*i,j,5*j FROM t1;
set @@session.tidb_enable_window_function=1;
SELECT SUM(i) OVER W FROM t1 WINDOW w AS (PARTITION BY j ORDER BY i) ORDER BY 1+SUM(i) OVER w;
SUM(i) OVER W
1
2
3
4
11
22
31
33
44
61
62
93
122
124
183
244
set @@session.tidb_enable_window_function=default;
drop table if exists a;
create table a (f1 int, f2 varchar(32), primary key (f1));
insert into a (f1,f2) values (1,'a'), (2,'b'), (3,'c');
select /*+ inl_merge_join(a) */ a.* from a inner join (select 1 as k1,'k2-1' as k2) as k on a.f1=k.k1;
f1	f2
1	a
drop table if exists t1, t2;
create table t1(a int);
create table t2(a int);
insert into t1(a) select 1;
select b.n from t1 left join (select a as a, null as n from t2) b on b.a = t1.a order by t1.a;
n
NULL
drop table if exists t;
drop table if exists s;
CREATE TABLE `t` (  `a` int(11) DEFAULT NULL,  `b` int(11) DEFAULT NULL);
CREATE TABLE `s` (  `a` int(11) DEFAULT NULL,  `b` int(11) DEFAULT NULL);
insert into t values(1,1),(2,2);
insert into t select * from t;
insert into t select * from t;
insert into t select * from t;
insert into t select * from t;
insert into t select * from t;
insert into t select * from t;
insert into t select * from t;
insert into t select * from t;
insert into s values(3,3),(4,4),(1,null),(2,null),(null,null);
insert into s select * from s;
insert into s select * from s;
insert into s select * from s;
insert into s select * from s;
insert into s select * from s;
set @@tidb_max_chunk_size=32;
set @@tidb_enable_null_aware_anti_join=true;
select * from t where (a,b) not in (select a, b from s);
a	b
set @@tidb_max_chunk_size=default;
set @@tidb_enable_null_aware_anti_join=default;
drop table if exists t;
create table t(id int primary key, a int);
insert into t values(1, 1);
begin PESSIMISTIC;
select a from t where id=1 for update;
a
1
update t set a=a+1 where id=1;
commit;
select a from t where id=1;
a
2
drop table if exists select_limit;
create table select_limit(id int not null default 1, name varchar(255), PRIMARY KEY(id));
insert INTO select_limit VALUES (1, "hello");
insert into select_limit values (2, "hello");
insert INTO select_limit VALUES (3, "hello");
insert INTO select_limit VALUES (4, "hello");
select * from select_limit limit 1;
id	name
1	hello
select id from (select * from select_limit limit 1) k where id != 1;
id
select * from select_limit limit 18446744073709551615 offset 0;
id	name
1	hello
2	hello
3	hello
4	hello
select * from select_limit limit 18446744073709551615 offset 1;
id	name
2	hello
3	hello
4	hello
select * from select_limit limit 18446744073709551615 offset 3;
id	name
4	hello
select * from select_limit limit 18446744073709551616 offset 3;
Error 1064 (42000): You have an error in your SQL syntax; check the manual that corresponds to your TiDB version for the right syntax to use line 1 column 53 near "18446744073709551616 offset 3;" 
drop table if exists select_order_test;
create table select_order_test(id int not null default 1, name varchar(255), PRIMARY KEY(id));
insert INTO select_order_test VALUES (1, "hello");
insert into select_order_test values (2, "hello");
select * from select_order_test where id = 1 order by id limit 1 offset 0;
id	name
1	hello
select id from select_order_test order by id desc limit 1 ;
id
2
select id from select_order_test order by id + 1 desc limit 1 ;
id
2
select * from select_order_test order by name, id limit 1 offset 0;
id	name
1	hello
select id as c1, name from select_order_test order by 2, id limit 1 offset 0;
c1	name
1	hello
select * from select_order_test order by name, id limit 100 offset 0;
id	name
1	hello
2	hello
select * from select_order_test order by name, id limit 1 offset 100;
id	name
select id from select_order_test order by name, id limit 18446744073709551615;
id
1
2
select id, name from select_order_test where id = 1 group by id, name limit 1 offset 0;
id	name
1	hello
insert INTO select_order_test VALUES (3, "zz");
insert INTO select_order_test VALUES (4, "zz");
insert INTO select_order_test VALUES (5, "zz");
insert INTO select_order_test VALUES (6, "zz");
insert INTO select_order_test VALUES (7, "zz");
insert INTO select_order_test VALUES (8, "zz");
insert INTO select_order_test VALUES (9, "zz");
insert INTO select_order_test VALUES (10, "zz");
insert INTO select_order_test VALUES (10086, "hi");
insert INTO select_order_test VALUES (11, "hh");
insert INTO select_order_test VALUES (12, "hh");
insert INTO select_order_test VALUES (13, "hh");
insert INTO select_order_test VALUES (14, "hh");
insert INTO select_order_test VALUES (15, "hh");
insert INTO select_order_test VALUES (16, "hh");
insert INTO select_order_test VALUES (17, "hh");
insert INTO select_order_test VALUES (18, "hh");
insert INTO select_order_test VALUES (19, "hh");
insert INTO select_order_test VALUES (20, "hh");
insert INTO select_order_test VALUES (21, "zz");
insert INTO select_order_test VALUES (22, "zz");
insert INTO select_order_test VALUES (23, "zz");
insert INTO select_order_test VALUES (24, "zz");
insert INTO select_order_test VALUES (25, "zz");
insert INTO select_order_test VALUES (26, "zz");
insert INTO select_order_test VALUES (27, "zz");
insert INTO select_order_test VALUES (28, "zz");
insert INTO select_order_test VALUES (29, "zz");
insert INTO select_order_test VALUES (30, "zz");
insert INTO select_order_test VALUES (1501, "aa");
select * from select_order_test order by name, id limit 1 offset 3;
id	name
11	hh
drop table if exists select_order_test;
drop table if exists t;
create table t (c int, d int);
insert t values (1, 1);
insert t values (1, 2);
insert t values (1, 3);
select 1-d as d from t order by d;
d
-2
-1
0
select 1-d as d from t order by d + 1;
d
0
-1
-2
select t.d from t order by d;
d
1
2
3
drop table if exists t;
create table t (a int, b int, c int);
insert t values (1, 2, 3);
select b from (select a,b from t order by a,c) t;
b
2
select b from (select a,b from t order by a,c limit 1) t;
b
2
drop table if exists t;
create table t(a int, b int, index idx(a));
insert into t values(1, 1), (2, 2);
select * from t where 1 order by b;
a	b
1	1
2	2
select * from t where a between 1 and 2 order by a desc;
a	b
2	2
1	1
drop table if exists t;
create table t(a int primary key, b int, c int, index idx(b));
insert into t values(1, 3, 1);
insert into t values(2, 2, 2);
insert into t values(3, 1, 3);
select * from t use index(idx) order by a desc limit 1;
a	b	c
3	1	3
drop table if exists t;
create table t(a int, b int, key b (b));
set @@tidb_index_lookup_size = 3;
insert into t values(0, 10);
insert into t values(1, 9);
insert into t values(2, 8);
insert into t values(3, 7);
insert into t values(4, 6);
insert into t values(5, 5);
insert into t values(6, 4);
insert into t values(7, 3);
insert into t values(8, 2);
insert into t values(9, 1);
select a from t use index(b) order by b;
a
9
8
7
6
5
4
3
2
1
0
set @@tidb_index_lookup_size = default;
select row(1, 1) from test;
Error 1146 (42S02): Table 'executor__executor.test' doesn't exist
select * from test group by row(1, 1);
Error 1146 (42S02): Table 'executor__executor.test' doesn't exist
select * from test order by row(1, 1);
Error 1146 (42S02): Table 'executor__executor.test' doesn't exist
select * from test having row(1, 1);
Error 1146 (42S02): Table 'executor__executor.test' doesn't exist
select (select 1, 1) from test;
Error 1146 (42S02): Table 'executor__executor.test' doesn't exist
select * from test group by (select 1, 1);
Error 1146 (42S02): Table 'executor__executor.test' doesn't exist
select * from test order by (select 1, 1);
Error 1146 (42S02): Table 'executor__executor.test' doesn't exist
select * from test having (select 1, 1);
Error 1146 (42S02): Table 'executor__executor.test' doesn't exist
drop table if exists t;
create table t (c1 int primary key, c2 int, key c (c2));
insert t values(0, 0);
insert t values(1, 1);
insert t values(2, 2);
insert t values(3, 3);
insert t values(4, 4);
insert t values(5, 5);
insert t values(6, 6);
insert t values(7, 7);
insert t values(8, 8);
insert t values(9, 9);
insert t values(10, 10);
insert t values(11, 11);
insert t values(12, 12);
insert t values(13, 13);
insert t values(14, 14);
insert t values(15, 15);
insert t values(16, 16);
insert t values(17, 17);
insert t values(18, 18);
insert t values(19, 19);
insert t values(20, 20);
insert t values(21, 21);
insert t values(22, 22);
insert t values(23, 23);
insert t values(24, 24);
insert t values(25, 25);
insert t values(26, 26);
insert t values(27, 27);
insert t values(28, 28);
insert t values(29, 29);
insert t values(30, 30);
insert t values(31, 31);
insert t values(32, 32);
insert t values(33, 33);
insert t values(34, 34);
insert t values(35, 35);
insert t values(36, 36);
insert t values(37, 37);
insert t values(38, 38);
insert t values(39, 39);
insert t values(40, 40);
insert t values(41, 41);
insert t values(42, 42);
insert t values(43, 43);
insert t values(44, 44);
insert t values(45, 45);
insert t values(46, 46);
insert t values(47, 47);
insert t values(48, 48);
insert t values(49, 49);
insert t values(50, 50);
insert t values(51, 51);
insert t values(52, 52);
insert t values(53, 53);
insert t values(54, 54);
insert t values(55, 55);
insert t values(56, 56);
insert t values(57, 57);
insert t values(58, 58);
insert t values(59, 59);
insert t values(60, 60);
insert t values(61, 61);
insert t values(62, 62);
insert t values(63, 63);
insert t values(64, 64);
insert t values(65, 65);
insert t values(66, 66);
insert t values(67, 67);
insert t values(68, 68);
insert t values(69, 69);
insert t values(70, 70);
insert t values(71, 71);
insert t values(72, 72);
insert t values(73, 73);
insert t values(74, 74);
insert t values(75, 75);
insert t values(76, 76);
insert t values(77, 77);
insert t values(78, 78);
insert t values(79, 79);
insert t values(80, 80);
insert t values(81, 81);
insert t values(82, 82);
insert t values(83, 83);
insert t values(84, 84);
insert t values(85, 85);
insert t values(86, 86);
insert t values(87, 87);
insert t values(88, 88);
insert t values(89, 89);
insert t values(90, 90);
insert t values(91, 91);
insert t values(92, 92);
insert t values(93, 93);
insert t values(94, 94);
insert t values(95, 95);
insert t values(96, 96);
insert t values(97, 97);
insert t values(98, 98);
insert t values(99, 99);
insert t values(100, 100);
insert t values(101, 101);
insert t values(102, 102);
insert t values(103, 103);
insert t values(104, 104);
insert t values(105, 105);
insert t values(106, 106);
insert t values(107, 107);
insert t values(108, 108);
insert t values(109, 109);
insert t values(110, 110);
insert t values(111, 111);
insert t values(112, 112);
insert t values(113, 113);
insert t values(114, 114);
insert t values(115, 115);
insert t values(116, 116);
insert t values(117, 117);
insert t values(118, 118);
insert t values(119, 119);
insert t values(120, 120);
insert t values(121, 121);
insert t values(122, 122);
insert t values(123, 123);
insert t values(124, 124);
insert t values(125, 125);
insert t values(126, 126);
insert t values(127, 127);
insert t values(128, 128);
insert t values(129, 129);
insert t values(130, 130);
insert t values(131, 131);
insert t values(132, 132);
insert t values(133, 133);
insert t values(134, 134);
insert t values(135, 135);
insert t values(136, 136);
insert t values(137, 137);
insert t values(138, 138);
insert t values(139, 139);
insert t values(140, 140);
insert t values(141, 141);
insert t values(142, 142);
insert t values(143, 143);
insert t values(144, 144);
insert t values(145, 145);
insert t values(146, 146);
insert t values(147, 147);
insert t values(148, 148);
insert t values(149, 149);
insert t values(150, 150);
insert t values(151, 151);
insert t values(152, 152);
insert t values(153, 153);
insert t values(154, 154);
insert t values(155, 155);
insert t values(156, 156);
insert t values(157, 157);
insert t values(158, 158);
insert t values(159, 159);
insert t values(160, 160);
insert t values(161, 161);
insert t values(162, 162);
insert t values(163, 163);
insert t values(164, 164);
insert t values(165, 165);
insert t values(166, 166);
insert t values(167, 167);
insert t values(168, 168);
insert t values(169, 169);
insert t values(170, 170);
insert t values(171, 171);
insert t values(172, 172);
insert t values(173, 173);
insert t values(174, 174);
insert t values(175, 175);
insert t values(176, 176);
insert t values(177, 177);
insert t values(178, 178);
insert t values(179, 179);
insert t values(180, 180);
insert t values(181, 181);
insert t values(182, 182);
insert t values(183, 183);
insert t values(184, 184);
insert t values(185, 185);
insert t values(186, 186);
insert t values(187, 187);
insert t values(188, 188);
insert t values(189, 189);
insert t values(190, 190);
insert t values(191, 191);
insert t values(192, 192);
insert t values(193, 193);
insert t values(194, 194);
insert t values(195, 195);
insert t values(196, 196);
insert t values(197, 197);
insert t values(198, 198);
insert t values(199, 199);
insert t values(200, 200);
select c2 from t where c1 in ('7', '10', '112', '111', '98', '106', '100', '9', '18', '17') order by c2;
c2
7
9
10
17
18
98
100
106
111
112
select c2 from t where c1 in ('7a');
c2
7
drop table if exists t;
create table t (a int PRIMARY KEY AUTO_INCREMENT);
insert t values (),();
insert t values (-100),(0);
select * from t;
a
-100
1
2
3
select * from t where a = 1;
a
1
select * from t where a != 1;
a
-100
2
3
select * from t where a >= '1.1';
a
2
3
select * from t where a < '1.1';
a
-100
1
select * from t where a > '-100.1' and a < 2;
a
-100
1
select * from t where a is null;
a
select * from t where a is true;
a
-100
1
2
3
select * from t where a is false;
a
select * from t where a in (1, 2);
a
1
2
select * from t where a between 1 and 2;
a
1
2
drop table if exists t;
create table t (a int primary key auto_increment, b int default 1, c int);
insert t values ();
select * from t;
a	b	c
1	1	NULL
update t set b = NULL where a = 1;
select * from t;
a	b	c
1	NULL	NULL
update t set c = 1;
select * from t ;
a	b	c
1	NULL	1
delete from t where a = 1;
insert t (a) values (1);
select * from t;
a	b	c
1	1	NULL
drop table if exists test_json;
create table test_json (id int, a json);
insert into test_json (id, a) values (1, '{"a":[1,"2",{"aa":"bb"},4],"b":true}');
insert into test_json (id, a) values (2, "null");
insert into test_json (id, a) values (3, null);
insert into test_json (id, a) values (4, 'true');
insert into test_json (id, a) values (5, '3');
insert into test_json (id, a) values (5, '4.0');
insert into test_json (id, a) values (6, '"string"');
select tj.a from test_json tj order by tj.id;
a
{"a": [1, "2", {"aa": "bb"}, 4], "b": true}
null
NULL
true
3
4
"string"
select json_type(a) from test_json tj order by tj.id;
json_type(a)
OBJECT
NULL
NULL
BOOLEAN
INTEGER
DOUBLE
STRING
select a from test_json tj where a = 3;
a
3
select a from test_json tj where a = 4.0;
a
4
select a from test_json tj where a = true;
a
true
select a from test_json tj where a = "string";
a
"string"
select cast(true as JSON);
cast(true as JSON)
true
select cast(false as JSON);
cast(false as JSON)
false
select a->>'$.a[2].aa' as x, a->'$.b' as y from test_json having x is not null order by id;
x	y
bb	true
select a->'$.a[2].aa' as x, a->>'$.b' as y from test_json having x is not null order by id;
x	y
"bb"	true
create table test_bad_json(a json default '{}');
Error 1101 (42000): BLOB/TEXT/JSON column 'a' can't have a default value
create table test_bad_json(a blob default 'hello');
Error 1101 (42000): BLOB/TEXT/JSON column 'a' can't have a default value
create table test_bad_json(a text default 'world');
Error 1101 (42000): BLOB/TEXT/JSON column 'a' can't have a default value
create table test_bad_json(id int, a json, key (a));
Error 3152 (42000): JSON column 'a' cannot be used in key specification.
select CAST('3' AS JSON), CAST('{}' AS JSON), CAST(null AS JSON);
CAST('3' AS JSON)	CAST('{}' AS JSON)	CAST(null AS JSON)
3	{}	NULL
select a, count(1) from test_json group by a order by a;
a	count(1)
NULL	1
null	1
3	1
4	1
"string"	1
{"a": [1, "2", {"aa": "bb"}, 4], "b": true}	1
true	1
drop table if exists test_json;
create table test_json ( a decimal(60,2) as (JSON_EXTRACT(b,'$.c')), b json );
insert into test_json (b) values
('{"c": "1267.1"}'),
('{"c": "1267.01"}'),
('{"c": "1267.1234"}'),
('{"c": "1267.3456"}'),
('{"c": "1234567890123456789012345678901234567890123456789012345"}'),
('{"c": "1234567890123456789012345678901234567890123456789012345.12345"}');
select a from test_json;
a
1267.10
1267.01
1267.12
1267.35
1234567890123456789012345678901234567890123456789012345.00
1234567890123456789012345678901234567890123456789012345.12
drop table if exists test_gc_write, test_gc_write_1;
CREATE TABLE test_gc_write (a int primary key auto_increment, b int, c int as (a+8) virtual);
Error 3109 (HY000): Generated column 'c' cannot refer to auto-increment column.
CREATE TABLE test_gc_write (a int primary key auto_increment, b int, c int as (b+8) virtual);
CREATE TABLE test_gc_write_1 (a int primary key, b int, c int);
insert into test_gc_write (a, b, c) values (1, 1, 1);
Error 3105 (HY000): The value specified for generated column 'c' in table 'test_gc_write' is not allowed.
insert into test_gc_write values (1, 1, 1);
Error 3105 (HY000): The value specified for generated column 'c' in table 'test_gc_write' is not allowed.
insert into test_gc_write select 1, 1, 1;
Error 3105 (HY000): The value specified for generated column 'c' in table 'test_gc_write' is not allowed.
insert into test_gc_write (a, b) values (1, 1) on duplicate key update c = 1;
Error 3105 (HY000): The value specified for generated column 'c' in table 'test_gc_write' is not allowed.
insert into test_gc_write set a = 1, b = 1, c = 1;
Error 3105 (HY000): The value specified for generated column 'c' in table 'test_gc_write' is not allowed.
update test_gc_write set c = 1;
Error 3105 (HY000): The value specified for generated column 'c' in table 'test_gc_write' is not allowed.
update test_gc_write, test_gc_write_1 set test_gc_write.c = 1;
Error 3105 (HY000): The value specified for generated column 'c' in table 'test_gc_write' is not allowed.
insert into test_gc_write (a, b) values (1, 1);
insert into test_gc_write set a = 2, b = 2;
insert into test_gc_write (b) select c from test_gc_write;
update test_gc_write set b = 2 where a = 2;
update test_gc_write t1, test_gc_write_1 t2 set t1.b = 3, t2.b = 4;
insert into test_gc_write values (1, 1);
Error 1136 (21S01): Column count doesn't match value count at row 1
insert into test_gc_write select 1, 1;
Error 1136 (21S01): Column count doesn't match value count at row 1
insert into test_gc_write (c) select a, b from test_gc_write;
Error 1136 (21S01): Column count doesn't match value count at row 1
insert into test_gc_write (b, c) select a, b from test_gc_write;
Error 3105 (HY000): The value specified for generated column 'c' in table 'test_gc_write' is not allowed.
drop table if exists test_gc_read;
CREATE TABLE test_gc_read(a int primary key, b int, c int as (a+b), d int as (a*b) stored, e int as (c*2));
SELECT generation_expression FROM information_schema.columns WHERE table_name = 'test_gc_read' AND column_name = 'd';
generation_expression
`a` * `b`
INSERT INTO test_gc_read (a, b) VALUES (0,null),(1,2),(3,4);
SELECT * FROM test_gc_read ORDER BY a;
a	b	c	d	e
0	NULL	NULL	NULL	NULL
1	2	3	2	6
3	4	7	12	14
INSERT INTO test_gc_read SET a = 5, b = 10;
SELECT * FROM test_gc_read ORDER BY a;
a	b	c	d	e
0	NULL	NULL	NULL	NULL
1	2	3	2	6
3	4	7	12	14
5	10	15	50	30
REPLACE INTO test_gc_read (a, b) VALUES (5, 6);
SELECT * FROM test_gc_read ORDER BY a;
a	b	c	d	e
0	NULL	NULL	NULL	NULL
1	2	3	2	6
3	4	7	12	14
5	6	11	30	22
INSERT INTO test_gc_read (a, b) VALUES (5, 8) ON DUPLICATE KEY UPDATE b = 9;
SELECT * FROM test_gc_read ORDER BY a;
a	b	c	d	e
0	NULL	NULL	NULL	NULL
1	2	3	2	6
3	4	7	12	14
5	9	14	45	28
SELECT c, d FROM test_gc_read;
c	d
NULL	NULL
3	2
7	12
14	45
SELECT e FROM test_gc_read;
e
NULL
6
14
28
INSERT INTO test_gc_read (a, b) VALUES (5, 8) ON DUPLICATE KEY UPDATE a = 6, b = a;
SELECT * FROM test_gc_read ORDER BY a;
a	b	c	d	e
0	NULL	NULL	NULL	NULL
1	2	3	2	6
3	4	7	12	14
6	6	12	36	24
INSERT INTO test_gc_read (a, b) VALUES (6, 8) ON DUPLICATE KEY UPDATE b = 8, a = b;
SELECT * FROM test_gc_read ORDER BY a;
a	b	c	d	e
0	NULL	NULL	NULL	NULL
1	2	3	2	6
3	4	7	12	14
8	8	16	64	32
SELECT * FROM test_gc_read WHERE c = 7;
a	b	c	d	e
3	4	7	12	14
SELECT * FROM test_gc_read WHERE d = 64;
a	b	c	d	e
8	8	16	64	32
SELECT * FROM test_gc_read WHERE e = 6;
a	b	c	d	e
1	2	3	2	6
UPDATE test_gc_read SET a = a + 100 WHERE c = 7;
SELECT * FROM test_gc_read WHERE c = 107;
a	b	c	d	e
103	4	107	412	214
UPDATE test_gc_read m SET m.a = m.a + 100 WHERE c = 107;
SELECT * FROM test_gc_read WHERE c = 207;
a	b	c	d	e
203	4	207	812	414
UPDATE test_gc_read SET a = a - 200 WHERE d = 812;
SELECT * FROM test_gc_read WHERE d = 12;
a	b	c	d	e
3	4	7	12	14
INSERT INTO test_gc_read set a = 4, b = d + 1;
SELECT * FROM test_gc_read ORDER BY a;
a	b	c	d	e
0	NULL	NULL	NULL	NULL
1	2	3	2	6
3	4	7	12	14
4	NULL	NULL	NULL	NULL
8	8	16	64	32
DELETE FROM test_gc_read where a = 4;
CREATE TABLE test_gc_help(a int primary key, b int, c int, d int, e int);
INSERT INTO test_gc_help(a, b, c, d, e) SELECT * FROM test_gc_read;
SELECT t1.* FROM test_gc_read t1 JOIN test_gc_help t2 ON t1.c = t2.c ORDER BY t1.a;
a	b	c	d	e
1	2	3	2	6
3	4	7	12	14
8	8	16	64	32
SELECT t1.* FROM test_gc_read t1 JOIN test_gc_help t2 ON t1.d = t2.d ORDER BY t1.a;
a	b	c	d	e
1	2	3	2	6
3	4	7	12	14
8	8	16	64	32
SELECT t1.* FROM test_gc_read t1 JOIN test_gc_help t2 ON t1.e = t2.e ORDER BY t1.a;
a	b	c	d	e
1	2	3	2	6
3	4	7	12	14
8	8	16	64	32
SELECT * FROM test_gc_read t WHERE t.a not in (SELECT t.a FROM test_gc_read t where t.c > 5);
a	b	c	d	e
0	NULL	NULL	NULL	NULL
1	2	3	2	6
SELECT * FROM test_gc_read t WHERE t.c in (SELECT t.c FROM test_gc_read t where t.c > 5);
a	b	c	d	e
3	4	7	12	14
8	8	16	64	32
SELECT tt.b FROM test_gc_read tt WHERE tt.a = (SELECT max(t.a) FROM test_gc_read t WHERE t.c = tt.c) ORDER BY b;
b
2
4
8
SELECT c, sum(a) aa, max(d) dd, sum(e) ee FROM test_gc_read GROUP BY c ORDER BY aa;
c	aa	dd	ee
NULL	0	NULL	NULL
3	1	2	6
7	3	12	14
16	8	64	32
SELECT a, sum(c), sum(d), sum(e) FROM test_gc_read GROUP BY a ORDER BY a;
a	sum(c)	sum(d)	sum(e)
0	NULL	NULL	NULL
1	3	2	6
3	7	12	14
8	16	64	32
UPDATE test_gc_read m, test_gc_read n SET m.b = m.b + 10, n.b = n.b + 10;
SELECT * FROM test_gc_read ORDER BY a;
a	b	c	d	e
0	NULL	NULL	NULL	NULL
1	12	13	12	26
3	14	17	42	34
8	18	26	144	52
drop table if exists t;
create table t(a int);
insert into t values(8);
update test_gc_read set a = a+1 where a in (select a from t);
select * from test_gc_read order by a;
a	b	c	d	e
0	NULL	NULL	NULL	NULL
1	12	13	12	26
3	14	17	42	34
9	18	27	162	54
CREATE TABLE test_gc_read_cast(a VARCHAR(255), b VARCHAR(255), c INT AS (JSON_EXTRACT(a, b)), d INT AS (JSON_EXTRACT(a, b)) STORED);
INSERT INTO test_gc_read_cast (a, b) VALUES ('{"a": "3"}', '$.a');
SELECT c, d FROM test_gc_read_cast;
c	d
3	3
CREATE TABLE test_gc_read_cast_1(a VARCHAR(255), b VARCHAR(255), c ENUM("red", "yellow") AS (JSON_UNQUOTE(JSON_EXTRACT(a, b))));
INSERT INTO test_gc_read_cast_1 (a, b) VALUES ('{"a": "yellow"}', '$.a');
SELECT c FROM test_gc_read_cast_1;
c
yellow
CREATE TABLE test_gc_read_cast_2( a JSON, b JSON AS (a->>'$.a'));
INSERT INTO test_gc_read_cast_2(a) VALUES ('{"a": "{    \\\"key\\\": \\\"\\u6d4b\\\"    }"}');
SELECT b FROM test_gc_read_cast_2;
b
{"key": "测"}
CREATE TABLE test_gc_read_cast_3( a JSON, b JSON AS (a->>'$.a'), c INT AS (b * 3.14) );
INSERT INTO test_gc_read_cast_3(a) VALUES ('{"a": "5"}');
SELECT c FROM test_gc_read_cast_3;
c
16
INSERT INTO test_gc_read_cast_1 (a, b) VALUES ('{"a": "invalid"}', '$.a');
Error 1265 (01000): Data truncated for column 'c' at row 1
DROP TABLE IF EXISTS test_gc_read_m;
CREATE TABLE test_gc_read_m (a int primary key, b int, c int as (a+1), d int as (c*2));
INSERT INTO test_gc_read_m(a) values (1), (2);
ALTER TABLE test_gc_read_m DROP b;
SELECT * FROM test_gc_read_m;
a	c	d
1	2	4
2	3	6
CREATE TABLE test_gc_read_1(a int primary key, b int, c int as (a+b) not null, d int as (a*b) stored);
CREATE TABLE test_gc_read_2(a int primary key, b int, c int as (a+b), d int as (a*b) stored not null);
insert into test_gc_read_1(a, b) values (1, null);
Error 1048 (23000): Column 'c' cannot be null
insert into test_gc_read_2(a, b) values (1, null);
Error 1048 (23000): Column 'd' cannot be null
set @@session.tidb_enable_list_partition = ON;
drop table if exists th, tr, tl;
create table th (a int, b int) partition by hash(a) partitions 3;
create table tr (a int, b int)
partition by range (a) (
partition r0 values less than (4),
partition r1 values less than (7),
partition r3 values less than maxvalue);
create table tl (a int, b int, unique index idx(a)) partition by list  (a) (
partition p0 values in (3,5,6,9,17),
partition p1 values in (1,2,10,11,19,20),
partition p2 values in (4,12,13,14,18),
partition p3 values in (7,8,15,16,null));
insert into th values (0,0),(1,1),(2,2),(3,3),(4,4),(5,5),(6,6),(7,7),(8,8);
insert into th values (-1,-1),(-2,-2),(-3,-3),(-4,-4),(-5,-5),(-6,-6),(-7,-7),(-8,-8);
insert into tr values (-3,-3),(3,3),(4,4),(7,7),(8,8);
insert into tl values (3,3),(1,1),(4,4),(7,7),(8,8),(null,null);
select b from th partition (p0) order by a;
b
-6
-3
0
3
6
select b from tr partition (r0) order by a;
b
-3
3
select b from tl partition (p0) order by a;
b
3
select b from th partition (p0,P0) order by a;
b
-6
-3
0
3
6
select b from tr partition (r0,R0,r0) order by a;
b
-3
3
select b from tl partition (p0,P0,p0) order by a;
b
3
select b from th partition (P2,p0) order by a;
b
-8
-6
-5
-3
-2
0
2
3
5
6
8
select b from tr partition (r1,R3) order by a;
b
4
7
8
select b from tl partition (p0,P3) order by a;
b
NULL
3
7
8
select b from th partition (p0,p4);
Error 1735 (HY000): Unknown partition 'p4' in table 'th'
select b from tr partition (r1,r4);
Error 1735 (HY000): Unknown partition 'r4' in table 'tr'
select b from tl partition (p0,p4);
Error 1735 (HY000): Unknown partition 'p4' in table 'tl'
begin;
insert into th values (10,10),(11,11);
select a, b from th where b>10;
a	b
11	11
commit;
select a, b from th where b>10;
a	b
11	11
drop table if exists tscalar;
create table tscalar (c1 int) partition by range (c1 % 30) (
partition p0 values less than (0),
partition p1 values less than (10),
partition p2 values less than (20),
partition pm values less than (maxvalue));
insert into tscalar values(0), (10), (40), (50), (55);
insert into tscalar values(-0), (-10), (-40), (-50), (-55);
select * from tscalar where c1 in (55, 55);
c1
55
select * from tscalar where c1 in (40, 40);
c1
40
select * from tscalar where c1 in (40);
c1
40
select * from tscalar where c1 in (-40);
c1
-40
select * from tscalar where c1 in (-40, -40);
c1
-40
select * from tscalar where c1 in (-1);
c1
set @@session.tidb_enable_list_partition = default;
prepare stmt from "load data local infile '/tmp/load_data_test.csv' into table test";
Error 1295 (HY000): This command is not supported in the prepared statement protocol yet
prepare stmt from "import into test from 'xx' format 'delimited'";
Error 1295 (HY000): This command is not supported in the prepared statement protocol yet
drop table if exists t;
create table t(a int, index idx(a));
insert into t values(1), (2), (4);
begin;
update t set a = 3 where a = 4;
select * from t ignore index(idx);
a
1
2
3
insert into t values(4);
select * from t use index(idx);
a
1
2
3
4
select * from t use index(idx) order by a desc;
a
4
3
2
1
update t set a = 5 where a = 3;
select * from t use index(idx);
a
1
2
4
5
commit;
drop table if exists t;
create table t(a int, b int, index idx(a));
insert into t values(3, 3), (1, 1), (2, 2);
select * from t use index(idx) order by a;
a	b
1	1
2	2
3	3
drop table if exists t;
create table t(id bigint, PRIMARY KEY (id));
insert into t values(9223372036854775807);
select * from t where id = 9223372036854775807;
id
9223372036854775807
select * from t where id = 9223372036854775807;
id
9223372036854775807
select * from t;
id
9223372036854775807
insert into t values(9223372036854775807);
Error 1062 (23000): Duplicate entry '9223372036854775807' for key 't.PRIMARY'
delete from t where id = 9223372036854775807;
select * from t;
id
drop table if exists t;
create table t(id bigint unsigned primary key);
insert into t values(9223372036854775808), (9223372036854775809), (1), (2);
select * from t order by id;
id
1
2
9223372036854775808
9223372036854775809
select * from t where id not in (2);
id
9223372036854775808
9223372036854775809
1
drop table if exists t;
create table t(a bigint unsigned primary key, b int, index idx(b));
insert into t values(9223372036854775808, 1), (1, 1);
select * from t use index(idx) where b = 1 and a < 2;
a	b
1	1
select * from t use index(idx) where b = 1 order by b, a;
a	b
1	1
9223372036854775808	1
set @@tidb_enable_clustered_index = 1;
drop table if exists t;
create table t(k1 int, k2 int, primary key(k1, k2));
insert into t(k1, k2) value(-100, 1), (-50, 1), (0, 0), (1, 1), (3, 3);
select k1 from t order by k1;
k1
-100
-50
0
1
3
select k1 from t order by k1 desc;
k1
3
1
0
-50
-100
select k1 from t where k1 < -51;
k1
-100
select k1 from t where k1 < -1;
k1
-100
-50
select k1 from t where k1 <= 0;
k1
-100
-50
0
select k1 from t where k1 < 2;
k1
-100
-50
0
1
select k1 from t where k1 < -1 and k1 > -90;
k1
-50
set @@tidb_enable_clustered_index = default;
drop table if exists t1, t2, t3;
create table t1(t1.a char);
create table t2(a char, t2.b int);
create table t3(s.a char);
Error 1103 (42000): Incorrect table name 's'
set @@tidb_enable_clustered_index = 1;
drop table if exists admin_test;
create table admin_test (c1 int, c2 int, c3 int default 1, primary key (c1, c2), index (c1), unique key(c2));
insert admin_test (c1, c2) values (1, 1), (2, 2), (3, 3);
admin check table admin_test;
set @@tidb_enable_clustered_index = default;
drop table if exists t;
create table t(a bigint);
prepare stmt1 from 'select * from t limit ?';
prepare stmt2 from 'select * from t limit ?, ?';
set @a = -1;
set @b =  1;
execute stmt1 using @a;
Error 1210 (HY000): Incorrect arguments to LIMIT
execute stmt2 using @b, @a;
Error 1210 (HY000): Incorrect arguments to LIMIT
execute stmt2 using @a, @b;
Error 1210 (HY000): Incorrect arguments to LIMIT
execute stmt2 using @a, @a;
Error 1210 (HY000): Incorrect arguments to LIMIT
drop table if exists t;
create table t (e enum('Y', 'N'));
set sql_mode='STRICT_TRANS_TABLES';
insert into t values (0);
Error 1265 (01000): Data truncated for column 'e' at row 1
insert into t values ('abc');
Error 1265 (01000): Data truncated for column 'e' at row 1
set sql_mode='';
insert into t values (0);
select * from t;
e

insert into t values ('abc');
select * from t;
e


insert into t values (null);
select * from t;
e


NULL
drop table if exists t;
create table t (id int auto_increment primary key, c1 enum('a', '', 'c'));
insert into t(c1) values (0);
select id, c1+0, c1 from t;
id	c1+0	c1
1	0	
alter table t change c1 c1 enum('a', '') not null;
select id, c1+0, c1 from t;
id	c1+0	c1
1	0	
insert into t(c1) values (0);
select id, c1+0, c1 from t;
id	c1+0	c1
1	0	
2	0	
set sql_mode=default;
drop table if exists t1;
create table t1(a int) partition by range (10 div a) (partition p0 values less than (10), partition p1 values less than maxvalue);
set @@sql_mode='';
insert into t1 values (NULL), (0), (1);
set @@sql_mode='STRICT_ALL_TABLES,ERROR_FOR_DIVISION_BY_ZERO';
insert into t1 values (NULL), (0), (1);
Error 1365 (22012): Division by 0
set @@sql_mode=default;
drop table if exists t1;
create table t1(
a int(11) DEFAULT NULL,
b varchar(10) DEFAULT NULL,
UNIQUE KEY idx_a (a)) PARTITION BY RANGE (a)
(PARTITION p0 VALUES LESS THAN (10) ENGINE = InnoDB,
PARTITION p1 VALUES LESS THAN (20) ENGINE = InnoDB,
PARTITION p2 VALUES LESS THAN (30) ENGINE = InnoDB,
PARTITION p3 VALUES LESS THAN (40) ENGINE = InnoDB,
PARTITION p4 VALUES LESS THAN MAXVALUE ENGINE = InnoDB);
insert into t1 partition(p0) values(1, 'a'), (2, 'b');
select * from t1 partition(p0) order by a;
a	b
1	a
2	b
insert into t1 partition(p0, p1) values(3, 'c'), (4, 'd');
select * from t1 partition(p1);
a	b
insert into t1 values(1, 'a');
Error 1062 (23000): Duplicate entry '1' for key 't1.idx_a'
insert into t1 partition(p0, p_non_exist) values(1, 'a');
Error 1735 (HY000): Unknown partition 'p_non_exist' in table 't1'
insert into t1 partition(p0, p1) values(40, 'a');
Error 1748 (HY000): Found a row not matching the given partition set
replace into t1 partition(p0) values(1, 'replace');
replace into t1 partition(p0, p1) values(3, 'replace'), (4, 'replace');
replace into t1 values(1, 'a');
select * from t1 partition (p0) order by a;
a	b
1	a
2	b
3	replace
4	replace
replace into t1 partition(p0, p_non_exist) values(1, 'a');
Error 1735 (HY000): Unknown partition 'p_non_exist' in table 't1'
replace into t1 partition(p0, p1) values(40, 'a');
Error 1748 (HY000): Found a row not matching the given partition set
truncate table t1;
drop table if exists t;
create table t(a int, b char(10));
insert into t partition(p0, p1) values(1, 'a');
Error 1747 (HY000): PARTITION () clause on non partitioned table
insert into t values(1, 'a'), (2, 'b');
insert into t1 partition(p0) select * from t;
select * from t1 partition(p0) order by a;
a	b
1	a
2	b
truncate table t;
insert into t values(3, 'c'), (4, 'd');
insert into t1 partition(p0, p1) select * from t;
select * from t1 partition(p1) order by a;
a	b
select * from t1 partition(p0) order by a;
a	b
1	a
2	b
3	c
4	d
insert into t1 select 1, 'a';
Error 1062 (23000): Duplicate entry '1' for key 't1.idx_a'
insert into t1 partition(p0, p_non_exist) select 1, 'a';
Error 1735 (HY000): Unknown partition 'p_non_exist' in table 't1'
insert into t1 partition(p0, p1) select 40, 'a';
Error 1748 (HY000): Found a row not matching the given partition set
replace into t1 partition(p0) select 1, 'replace';
truncate table t;
insert into t values(3, 'replace'), (4, 'replace');
replace into t1 partition(p0, p1) select * from t;
replace into t1 select 1, 'a';
select * from t1 partition (p0) order by a;
a	b
1	a
2	b
3	replace
4	replace
replace into t1 partition(p0, p_non_exist) select 1, 'a';
Error 1735 (HY000): Unknown partition 'p_non_exist' in table 't1'
replace into t1 partition(p0, p1) select 40, 'a';
Error 1748 (HY000): Found a row not matching the given partition set
drop table if exists t1, t2, t3;
create table t1(
a int(11),
b varchar(10) DEFAULT NULL,
primary key idx_a (a)) PARTITION BY RANGE (a)
(PARTITION p0 VALUES LESS THAN (10) ENGINE = InnoDB,
PARTITION p1 VALUES LESS THAN (20) ENGINE = InnoDB,
PARTITION p2 VALUES LESS THAN (30) ENGINE = InnoDB,
PARTITION p3 VALUES LESS THAN (40) ENGINE = InnoDB,
PARTITION p4 VALUES LESS THAN MAXVALUE ENGINE = InnoDB);
create table t2(
a int(11) DEFAULT NULL,
b varchar(10) DEFAULT NULL) PARTITION BY RANGE (a)
(PARTITION p0 VALUES LESS THAN (10) ENGINE = InnoDB,
PARTITION p1 VALUES LESS THAN (20) ENGINE = InnoDB,
PARTITION p2 VALUES LESS THAN (30) ENGINE = InnoDB,
PARTITION p3 VALUES LESS THAN (40) ENGINE = InnoDB,
PARTITION p4 VALUES LESS THAN MAXVALUE ENGINE = InnoDB);
create table t3 (a int(11), b varchar(10) default null);
insert into t3 values(1, 'a'), (2, 'b'), (11, 'c'), (21, 'd');
update t3 partition(p0) set a = 40 where a = 2;
Error 1747 (HY000): PARTITION () clause on non partitioned table
insert into t1 values(1, 'a'), (2, 'b'), (11, 'c'), (21, 'd');
update t1 partition(p0, p1) set a = 40;
Error 1748 (HY000): Found a row not matching the given partition set
update t1 partition(p0) set a = 40 where a = 2;
Error 1748 (HY000): Found a row not matching the given partition set
update t1 partition (p0, p_non_exist) set a = 40;
Error 1735 (HY000): Unknown partition 'p_non_exist' in table 't1'
update t1 partition (p0), t3 set t1.a = 40 where t3.a = 2;
Error 1748 (HY000): Found a row not matching the given partition set
update t1 partition(p0) set a = 3 where a = 2;
update t1 partition(p0, p3) set a = 33 where a = 1;
insert into t2 values(1, 'a'), (2, 'b'), (11, 'c'), (21, 'd');
update t2 partition(p0, p1) set a = 40;
Error 1748 (HY000): Found a row not matching the given partition set
update t2 partition(p0) set a = 40 where a = 2;
Error 1748 (HY000): Found a row not matching the given partition set
update t2 partition(p0) set a = 3 where a = 2;
update t2 partition(p0, p3) set a = 33 where a = 1;
drop table if exists t4;
create table t4(a int primary key, b int) partition by hash(a) partitions 2;
insert into t4(a, b) values(1, 1),(2, 2),(3, 3);
update t4 partition(p0) set a = 5 where a = 2;
Error 1748 (HY000): Found a row not matching the given partition set
drop table if exists t;
CREATE TABLE t (a DATETIME);
INSERT INTO t VALUES('1988-04-17 01:59:59');
SELECT DATE_ADD(a, INTERVAL 1 SECOND) FROM t;
DATE_ADD(a, INTERVAL 1 SECOND)
1988-04-17 02:00:00
select YEAR(0000-00-00), YEAR("0000-00-00");
YEAR(0000-00-00)	YEAR("0000-00-00")
0	NULL
Level	Code	Message
Warning	1292	Incorrect datetime value: '0000-00-00 00:00:00.000000'
select MONTH(0000-00-00), MONTH("0000-00-00");
MONTH(0000-00-00)	MONTH("0000-00-00")
0	NULL
Level	Code	Message
Warning	1292	Incorrect datetime value: '0000-00-00 00:00:00.000000'
select DAYOFMONTH(0000-00-00), DAYOFMONTH("0000-00-00");
DAYOFMONTH(0000-00-00)	DAYOFMONTH("0000-00-00")
0	NULL
Level	Code	Message
Warning	1292	Incorrect datetime value: '0000-00-00 00:00:00.000000'
select QUARTER(0000-00-00), QUARTER("0000-00-00");
QUARTER(0000-00-00)	QUARTER("0000-00-00")
0	NULL
Level	Code	Message
Warning	1292	Incorrect datetime value: '0000-00-00 00:00:00.000000'
select EXTRACT(DAY FROM 0000-00-00), EXTRACT(DAY FROM "0000-00-00");
EXTRACT(DAY FROM 0000-00-00)	EXTRACT(DAY FROM "0000-00-00")
0	NULL
Level	Code	Message
Warning	1292	Incorrect datetime value: '0000-00-00 00:00:00.000000'
select EXTRACT(MONTH FROM 0000-00-00), EXTRACT(MONTH FROM "0000-00-00");
EXTRACT(MONTH FROM 0000-00-00)	EXTRACT(MONTH FROM "0000-00-00")
0	NULL
Level	Code	Message
Warning	1292	Incorrect datetime value: '0000-00-00 00:00:00.000000'
select EXTRACT(YEAR FROM 0000-00-00), EXTRACT(YEAR FROM "0000-00-00");
EXTRACT(YEAR FROM 0000-00-00)	EXTRACT(YEAR FROM "0000-00-00")
0	NULL
Level	Code	Message
Warning	1292	Incorrect datetime value: '0000-00-00 00:00:00.000000'
select EXTRACT(WEEK FROM 0000-00-00), EXTRACT(WEEK FROM "0000-00-00");
EXTRACT(WEEK FROM 0000-00-00)	EXTRACT(WEEK FROM "0000-00-00")
0	NULL
Level	Code	Message
Warning	1292	Incorrect datetime value: '0000-00-00 00:00:00.000000'
select EXTRACT(QUARTER FROM 0000-00-00), EXTRACT(QUARTER FROM "0000-00-00");
EXTRACT(QUARTER FROM 0000-00-00)	EXTRACT(QUARTER FROM "0000-00-00")
0	NULL
Level	Code	Message
Warning	1292	Incorrect datetime value: '0000-00-00 00:00:00.000000'
select DAYOFWEEK(0000-00-00), DAYOFWEEK("0000-00-00");
DAYOFWEEK(0000-00-00)	DAYOFWEEK("0000-00-00")
NULL	NULL
Level	Code	Message
Warning	1292	Incorrect datetime value: '0000-00-00 00:00:00'
Warning	1292	Incorrect datetime value: '0000-00-00 00:00:00.000000'
select DAYOFYEAR(0000-00-00), DAYOFYEAR("0000-00-00");
DAYOFYEAR(0000-00-00)	DAYOFYEAR("0000-00-00")
NULL	NULL
Level	Code	Message
Warning	1292	Incorrect datetime value: '0000-00-00 00:00:00'
Warning	1292	Incorrect datetime value: '0000-00-00 00:00:00.000000'
drop table if exists t;
create table t(v1 datetime, v2 datetime(3));
insert ignore into t values(0,0);
select YEAR(v1), YEAR(v2) from t;
YEAR(v1)	YEAR(v2)
0	0
select MONTH(v1), MONTH(v2) from t;
MONTH(v1)	MONTH(v2)
0	0
select DAYOFMONTH(v1), DAYOFMONTH(v2) from t;
DAYOFMONTH(v1)	DAYOFMONTH(v2)
0	0
select QUARTER(v1), QUARTER(v2) from t;
QUARTER(v1)	QUARTER(v2)
0	0
select EXTRACT(DAY FROM v1), EXTRACT(DAY FROM v2) from t;
EXTRACT(DAY FROM v1)	EXTRACT(DAY FROM v2)
0	0
select EXTRACT(MONTH FROM v1), EXTRACT(MONTH FROM v2) from t;
EXTRACT(MONTH FROM v1)	EXTRACT(MONTH FROM v2)
0	0
select EXTRACT(YEAR FROM v1), EXTRACT(YEAR FROM v2) from t;
EXTRACT(YEAR FROM v1)	EXTRACT(YEAR FROM v2)
0	0
select EXTRACT(WEEK FROM v1), EXTRACT(WEEK FROM v2) from t;
EXTRACT(WEEK FROM v1)	EXTRACT(WEEK FROM v2)
0	0
select EXTRACT(QUARTER FROM v1), EXTRACT(QUARTER FROM v2) from t;
EXTRACT(QUARTER FROM v1)	EXTRACT(QUARTER FROM v2)
0	0
select DAYOFWEEK(v1), DAYOFWEEK(v2) from t;
DAYOFWEEK(v1)	DAYOFWEEK(v2)
NULL	NULL
Level	Code	Message
Warning	1292	Incorrect datetime value: '0000-00-00 00:00:00'
Warning	1292	Incorrect datetime value: '0000-00-00 00:00:00.000'
select DAYOFYEAR(v1), DAYOFYEAR(v2) from t;
DAYOFYEAR(v1)	DAYOFYEAR(v2)
NULL	NULL
Level	Code	Message
Warning	1292	Incorrect datetime value: '0000-00-00 00:00:00'
Warning	1292	Incorrect datetime value: '0000-00-00 00:00:00.000'
drop table if exists t;
set @@sql_mode='STRICT_TRANS_TABLES,NO_ZERO_IN_DATE';
create table t (a datetime default '2999-00-00 00:00:00');
Error 1067 (42000): Invalid default value for 'a'
create table t (a datetime);
alter table t modify column a datetime default '2999-00-00 00:00:00';
Error 1067 (42000): Invalid default value for 'a'
drop table if exists t;
set @@sql_mode='STRICT_TRANS_TABLES,NO_ZERO_DATE';
create table t (a datetime default '0000-00-00 00:00:00');
Error 1067 (42000): Invalid default value for 'a'
create table t (a datetime);
alter table t modify column a datetime default '0000-00-00 00:00:00';
Error 1067 (42000): Invalid default value for 'a'
drop table if exists t;
set @@sql_mode='STRICT_TRANS_TABLES';
create table t (a datetime default '2999-00-00 00:00:00');
drop table if exists t;
create table t (a datetime default '0000-00-00 00:00:00');
drop table if exists t;
create table t (a datetime);
alter table t modify column a datetime default '2999-00-00 00:00:00';
alter table t modify column a datetime default '0000-00-00 00:00:00';
drop table if exists t;
set @@sql_mode='STRICT_TRANS_TABLES';
create table t (a datetime default '2999-02-30 00:00:00');
Error 1067 (42000): Invalid default value for 'a'
drop table if exists t;
set @@sql_mode='STRICT_TRANS_TABLES,NO_ZERO_IN_DATE,NO_ZERO_DATE';
create table t (a datetime default '2999-02-30 00:00:00');
Error 1067 (42000): Invalid default value for 'a'
drop table if exists t;
set @@sql_mode='STRICT_TRANS_TABLES,ALLOW_INVALID_DATES';
create table t (a datetime default '2999-02-30 00:00:00');
drop table if exists t;
create table t (a datetime);
alter table t modify column a datetime default '2999-02-30 00:00:00';
drop table if exists t;
set @@sql_mode=default;
drop table if exists `enum-set`;
CREATE TABLE `enum-set` (`set` SET('x00','x01','x02','x03','x04','x05','x06','x07','x08','x09','x10','x11','x12','x13','x14','x15','x16','x17','x18','x19','x20','x21','x22','x23','x24','x25','x26','x27','x28','x29','x30','x31','x32','x33','x34','x35','x36','x37','x38','x39','x40','x41','x42','x43','x44','x45','x46','x47','x48','x49','x50','x51','x52','x53','x54','x55','x56','x57','x58','x59','x60','x61','x62','x63')NOT NULL PRIMARY KEY);
INSERT INTO `enum-set` VALUES ("x00,x59");
select `set` from `enum-set` use index(PRIMARY);
set
x00,x59
admin check table `enum-set`;
drop table if exists t;
create table t(a YEAR, PRIMARY KEY(a));
insert into t set a = '2151';
delete from t;
admin check table t;
drop table if exists t;
set @@tidb_enable_clustered_index = 'int_only';
create table t(a varchar(10), b varchar(10), c varchar(1), index idx(a, b, c));
insert into t values('a', 'b', 'c');
insert into t values('a', 'b', 'c');
select b, _tidb_rowid from t use index(idx) where a = 'a';
b	_tidb_rowid
b	1
b	2
begin;
select * from t for update;
a	b	c
a	b	c
a	b	c
select distinct b from t use index(idx) where a = 'a';
b
b
commit;
drop table if exists t;
create table t(a varchar(5) primary key);
insert into t values('a');
select *, _tidb_rowid from t use index(`primary`) where _tidb_rowid=1;
a	_tidb_rowid
a	1
set @@tidb_enable_clustered_index = default;
drop table if exists t;
set sql_mode = '';
select a, b from (select 1 a) ``, (select 2 b) ``;
Error 1248 (42000): Every derived table must have its own alias
select a, b from (select 1 a) `x`, (select 2 b) `x`;
Error 1066 (42000): Not unique table/alias: 'x'
select a, b from (select 1 a), (select 2 b);
Error 1248 (42000): Every derived table must have its own alias
select a from (select 1 a) ``, (select 2 a) ``;
Error 1248 (42000): Every derived table must have its own alias
select a from (select 1 a) `x`, (select 2 a) `x`;
Error 1066 (42000): Not unique table/alias: 'x'
select x.a from (select 1 a) `x`, (select 2 a) `x`;
Error 1066 (42000): Not unique table/alias: 'x'
select a from (select 1 a), (select 2 a);
Error 1248 (42000): Every derived table must have its own alias
set sql_mode = 'oracle';
select a, b from (select 1 a) ``, (select 2 b) ``;
a	b
1	2
select a, b from (select 1 a) `x`, (select 2 b) `x`;
a	b
1	2
select a, b from (select 1 a), (select 2 b);
a	b
1	2
select a from (select 1 a) ``, (select 2 a) ``;
Error 1052 (23000): Column 'a' in field list is ambiguous
select a from (select 1 a) `x`, (select 2 a) `x`;
Error 1052 (23000): Column 'a' in field list is ambiguous
select x.a from (select 1 a) `x`, (select 2 a) `x`;
Error 1052 (23000): Column 'a' in field list is ambiguous
select a from (select 1 a), (select 2 a);
Error 1052 (23000): Column 'a' in field list is ambiguous
set sql_mode = default;
drop table if exists th;
set @@session.tidb_enable_table_partition = '1';
create table th (a int, b int) partition by hash(a) partitions 3;
insert into th values (0,0),(1,1),(2,2),(3,3),(4,4),(5,5),(6,6),(7,7),(8,8);
insert into th values (-1,-1),(-2,-2),(-3,-3),(-4,-4),(-5,-5),(-6,-6),(-7,-7),(-8,-8);
select b from th order by a;
b
-8
-7
-6
-5
-4
-3
-2
-1
0
1
2
3
4
5
6
7
8
select * from th where a=-2;
a	b
-2	-2
select * from th where a=5;
a	b
5	5
drop table if exists th;
set @@session.tidb_enable_table_partition = default;
drop table if exists view_t;
create table view_t (a int,b int);
insert into view_t values(1,2);
create definer='root'@'localhost' view view1 as select * from view_t;
create definer='root'@'localhost' view view2(c,d) as select * from view_t;
create definer='root'@'localhost' view view3(c,d) as select a,b from view_t;
create definer='root'@'localhost' view view4 as select * from (select * from (select * from view_t) tb1) tb;
select * from view1;
a	b
1	2
select * from view2;
c	d
1	2
select * from view3;
c	d
1	2
select * from view4;
a	b
1	2
drop table view_t;
create table view_t(c int,d int);
select * from view1;
Error 1356 (HY000): View 'executor__executor.view1' references invalid table(s) or column(s) or function(s) or definer/invoker of view lack rights to use them
select * from view2;
Error 1356 (HY000): View 'executor__executor.view2' references invalid table(s) or column(s) or function(s) or definer/invoker of view lack rights to use them
select * from view3;
Error 1356 (HY000): View 'executor__executor.view3' references invalid table(s) or column(s) or function(s) or definer/invoker of view lack rights to use them
drop table view_t;
create table view_t(a int,b int,c int);
insert into view_t values(1,2,3);
select * from view1;
a	b
1	2
select * from view2;
c	d
1	2
select * from view3;
c	d
1	2
select * from view4;
a	b
1	2
alter table view_t drop column a;
alter table view_t add column a int after b;
update view_t set a=1;
select * from view1;
a	b
1	2
select * from view2;
c	d
1	2
select * from view3;
c	d
1	2
select * from view4;
a	b
1	2
drop table view_t;
drop view view1,view2,view3,view4;
set @@tidb_enable_window_function = 1;
create table t(a int, b int);
insert into t values (1,1),(1,2),(2,1),(2,2);
create definer='root'@'localhost' view v as select a, first_value(a) over(rows between 1 preceding and 1 following), last_value(a) over(rows between 1 preceding and 1 following) from t;
select * from v;
a	first_value(a) over(rows between 1 preceding and 1 following)	last_value(a) over(rows between 1 preceding and 1 following)
1	1	1
1	1	2
2	1	2
2	2	2
drop view v;
set @@tidb_enable_window_function = default;
drop table if exists t;
create table t(a varbinary(10));
insert into t values ('123.12');
select 1+a from t;
1+a
124.12
select a-1 from t;
a-1
122.12
select -10*a from t;
-10*a
-1231.2
select a/-2 from t;
a/-2
-61.56
drop table if exists t1, t2, t3;
create table t1(a int, b int);
create table t2(a int, b varchar(20));
create table t3(a int, b decimal(30,10));
insert into t1 values (1,1),(1,1),(2,2),(3,3),(null,null);
insert into t2 values (1,'1'),(2,'2'),(null,null),(null,'3');
insert into t3 values (2,2.1),(3,3);
explain format = 'brief' select * from t3 union select * from t1;
id	estRows	task	access object	operator info
HashAgg	16000.00	root		group by:Column#7, Column#8, funcs:firstrow(Column#7)->Column#7, funcs:firstrow(Column#8)->Column#8
└─Union	20000.00	root		
  ├─TableReader	10000.00	root		data:TableFullScan
  │ └─TableFullScan	10000.00	cop[tikv]	table:t3	keep order:false, stats:pseudo
  └─Projection	10000.00	root		executor__executor.t1.a->Column#7, cast(executor__executor.t1.b, decimal(30,10) BINARY)->Column#8
    └─TableReader	10000.00	root		data:TableFullScan
      └─TableFullScan	10000.00	cop[tikv]	table:t1	keep order:false, stats:pseudo
select * from t3 union select * from t1;
a	b
NULL	NULL
1	1.0000000000
2	2.0000000000
2	2.1000000000
3	3.0000000000
explain format = 'brief' select * from t2 union all select * from t1;
id	estRows	task	access object	operator info
Union	20000.00	root		
├─TableReader	10000.00	root		data:TableFullScan
│ └─TableFullScan	10000.00	cop[tikv]	table:t2	keep order:false, stats:pseudo
└─Projection	10000.00	root		executor__executor.t1.a->Column#7, cast(executor__executor.t1.b, varchar(20) BINARY CHARACTER SET utf8mb4 COLLATE utf8mb4_bin)->Column#8
  └─TableReader	10000.00	root		data:TableFullScan
    └─TableFullScan	10000.00	cop[tikv]	table:t1	keep order:false, stats:pseudo
select * from t2 union all select * from t1;
a	b
NULL	NULL
NULL	NULL
NULL	3
1	1
1	1
1	1
2	2
2	2
3	3
explain format = 'brief' select * from t1 except select * from t3;
id	estRows	task	access object	operator info
HashJoin	6400.00	root		anti semi join, equal:[nulleq(executor__executor.t1.a, executor__executor.t3.a)], other cond:nulleq(cast(executor__executor.t1.b, decimal(10,0) BINARY), executor__executor.t3.b)
├─TableReader(Build)	10000.00	root		data:TableFullScan
│ └─TableFullScan	10000.00	cop[tikv]	table:t3	keep order:false, stats:pseudo
└─HashAgg(Probe)	8000.00	root		group by:executor__executor.t1.a, executor__executor.t1.b, funcs:firstrow(executor__executor.t1.a)->executor__executor.t1.a, funcs:firstrow(executor__executor.t1.b)->executor__executor.t1.b
  └─TableReader	8000.00	root		data:HashAgg
    └─HashAgg	8000.00	cop[tikv]		group by:executor__executor.t1.a, executor__executor.t1.b, 
      └─TableFullScan	10000.00	cop[tikv]	table:t1	keep order:false, stats:pseudo
select * from t1 except select * from t3;
a	b
NULL	NULL
1	1
2	2
explain format = 'brief' select * from t1 intersect select * from t2;
id	estRows	task	access object	operator info
HashJoin	6400.00	root		semi join, equal:[nulleq(executor__executor.t1.a, executor__executor.t2.a)], other cond:nulleq(cast(executor__executor.t1.b, double BINARY), cast(executor__executor.t2.b, double BINARY))
├─TableReader(Build)	10000.00	root		data:TableFullScan
│ └─TableFullScan	10000.00	cop[tikv]	table:t2	keep order:false, stats:pseudo
└─HashAgg(Probe)	8000.00	root		group by:executor__executor.t1.a, executor__executor.t1.b, funcs:firstrow(executor__executor.t1.a)->executor__executor.t1.a, funcs:firstrow(executor__executor.t1.b)->executor__executor.t1.b
  └─TableReader	8000.00	root		data:HashAgg
    └─HashAgg	8000.00	cop[tikv]		group by:executor__executor.t1.a, executor__executor.t1.b, 
      └─TableFullScan	10000.00	cop[tikv]	table:t1	keep order:false, stats:pseudo
select * from t1 intersect select * from t2;
a	b
NULL	NULL
1	1
2	2
explain format = 'brief' select * from t1 union all select * from t2 union all select * from t3;
id	estRows	task	access object	operator info
Union	30000.00	root		
├─Projection	10000.00	root		executor__executor.t1.a->Column#10, cast(executor__executor.t1.b, varchar(30) BINARY CHARACTER SET utf8mb4 COLLATE utf8mb4_bin)->Column#11
│ └─TableReader	10000.00	root		data:TableFullScan
│   └─TableFullScan	10000.00	cop[tikv]	table:t1	keep order:false, stats:pseudo
├─Projection	10000.00	root		executor__executor.t2.a->Column#10, cast(executor__executor.t2.b, varchar(30) BINARY CHARACTER SET utf8mb4 COLLATE utf8mb4_bin)->Column#11
│ └─TableReader	10000.00	root		data:TableFullScan
│   └─TableFullScan	10000.00	cop[tikv]	table:t2	keep order:false, stats:pseudo
└─Projection	10000.00	root		executor__executor.t3.a->Column#10, cast(executor__executor.t3.b, varchar(30) BINARY CHARACTER SET utf8mb4 COLLATE utf8mb4_bin)->Column#11
  └─TableReader	10000.00	root		data:TableFullScan
    └─TableFullScan	10000.00	cop[tikv]	table:t3	keep order:false, stats:pseudo
select * from t1 union all select * from t2 union all select * from t3;
a	b
NULL	NULL
NULL	NULL
NULL	3
1	1
1	1
1	1
2	2
2	2
2	2.1000000000
3	3
3	3.0000000000
explain format = 'brief' select * from t1 union all select * from t2 except select * from t3;
id	estRows	task	access object	operator info
HashJoin	12800.00	root		anti semi join, equal:[nulleq(Column#10, executor__executor.t3.a)], other cond:nulleq(cast(Column#11, double BINARY), cast(executor__executor.t3.b, double BINARY))
├─TableReader(Build)	10000.00	root		data:TableFullScan
│ └─TableFullScan	10000.00	cop[tikv]	table:t3	keep order:false, stats:pseudo
└─HashAgg(Probe)	16000.00	root		group by:Column#10, Column#11, funcs:firstrow(Column#10)->Column#10, funcs:firstrow(Column#11)->Column#11
  └─Union	20000.00	root		
    ├─Projection	10000.00	root		executor__executor.t1.a->Column#10, cast(executor__executor.t1.b, varchar(20) CHARACTER SET utf8mb4 COLLATE utf8mb4_bin)->Column#11
    │ └─TableReader	10000.00	root		data:TableFullScan
    │   └─TableFullScan	10000.00	cop[tikv]	table:t1	keep order:false, stats:pseudo
    └─TableReader	10000.00	root		data:TableFullScan
      └─TableFullScan	10000.00	cop[tikv]	table:t2	keep order:false, stats:pseudo
select * from t1 union all select * from t2 except select * from t3;
a	b
NULL	NULL
NULL	3
1	1
2	2
explain format = 'brief' select * from t1 intersect select * from t2 intersect select * from t1;
id	estRows	task	access object	operator info
HashJoin	5120.00	root		semi join, equal:[nulleq(executor__executor.t1.a, executor__executor.t1.a) nulleq(executor__executor.t1.b, executor__executor.t1.b)]
├─TableReader(Build)	10000.00	root		data:TableFullScan
│ └─TableFullScan	10000.00	cop[tikv]	table:t1	keep order:false, stats:pseudo
└─HashJoin(Probe)	6400.00	root		semi join, equal:[nulleq(executor__executor.t1.a, executor__executor.t2.a)], other cond:nulleq(cast(executor__executor.t1.b, double BINARY), cast(executor__executor.t2.b, double BINARY))
  ├─TableReader(Build)	10000.00	root		data:TableFullScan
  │ └─TableFullScan	10000.00	cop[tikv]	table:t2	keep order:false, stats:pseudo
  └─HashAgg(Probe)	8000.00	root		group by:executor__executor.t1.a, executor__executor.t1.b, funcs:firstrow(executor__executor.t1.a)->executor__executor.t1.a, funcs:firstrow(executor__executor.t1.b)->executor__executor.t1.b
    └─TableReader	8000.00	root		data:HashAgg
      └─HashAgg	8000.00	cop[tikv]		group by:executor__executor.t1.a, executor__executor.t1.b, 
        └─TableFullScan	10000.00	cop[tikv]	table:t1	keep order:false, stats:pseudo
select * from t1 intersect select * from t2 intersect select * from t1;
a	b
NULL	NULL
1	1
2	2
explain format = 'brief' select * from t1 union all select * from t2 intersect select * from t3;
id	estRows	task	access object	operator info
Union	16400.00	root		
├─Projection	10000.00	root		executor__executor.t1.a->Column#10, cast(executor__executor.t1.b, varchar(20) CHARACTER SET utf8mb4 COLLATE utf8mb4_bin)->Column#11
│ └─TableReader	10000.00	root		data:TableFullScan
│   └─TableFullScan	10000.00	cop[tikv]	table:t1	keep order:false, stats:pseudo
└─HashJoin	6400.00	root		semi join, equal:[nulleq(executor__executor.t2.a, executor__executor.t3.a)], other cond:nulleq(cast(executor__executor.t2.b, double BINARY), cast(executor__executor.t3.b, double BINARY))
  ├─TableReader(Build)	10000.00	root		data:TableFullScan
  │ └─TableFullScan	10000.00	cop[tikv]	table:t3	keep order:false, stats:pseudo
  └─HashAgg(Probe)	8000.00	root		group by:executor__executor.t2.a, executor__executor.t2.b, funcs:firstrow(executor__executor.t2.a)->executor__executor.t2.a, funcs:firstrow(executor__executor.t2.b)->executor__executor.t2.b
    └─TableReader	8000.00	root		data:HashAgg
      └─HashAgg	8000.00	cop[tikv]		group by:executor__executor.t2.a, executor__executor.t2.b, 
        └─TableFullScan	10000.00	cop[tikv]	table:t2	keep order:false, stats:pseudo
select * from t1 union all select * from t2 intersect select * from t3;
a	b
NULL	NULL
1	1
1	1
2	2
3	3
explain format = 'brief' select * from t1 except select * from t2 intersect select * from t3;
id	estRows	task	access object	operator info
HashJoin	6400.00	root		anti semi join, equal:[nulleq(executor__executor.t1.a, executor__executor.t2.a)], other cond:nulleq(cast(executor__executor.t1.b, double BINARY), cast(executor__executor.t2.b, double BINARY))
├─HashJoin(Build)	6400.00	root		semi join, equal:[nulleq(executor__executor.t2.a, executor__executor.t3.a)], other cond:nulleq(cast(executor__executor.t2.b, double BINARY), cast(executor__executor.t3.b, double BINARY))
│ ├─TableReader(Build)	10000.00	root		data:TableFullScan
│ │ └─TableFullScan	10000.00	cop[tikv]	table:t3	keep order:false, stats:pseudo
│ └─HashAgg(Probe)	8000.00	root		group by:executor__executor.t2.a, executor__executor.t2.b, funcs:firstrow(executor__executor.t2.a)->executor__executor.t2.a, funcs:firstrow(executor__executor.t2.b)->executor__executor.t2.b
│   └─TableReader	8000.00	root		data:HashAgg
│     └─HashAgg	8000.00	cop[tikv]		group by:executor__executor.t2.a, executor__executor.t2.b, 
│       └─TableFullScan	10000.00	cop[tikv]	table:t2	keep order:false, stats:pseudo
└─HashAgg(Probe)	8000.00	root		group by:executor__executor.t1.a, executor__executor.t1.b, funcs:firstrow(executor__executor.t1.a)->executor__executor.t1.a, funcs:firstrow(executor__executor.t1.b)->executor__executor.t1.b
  └─TableReader	8000.00	root		data:HashAgg
    └─HashAgg	8000.00	cop[tikv]		group by:executor__executor.t1.a, executor__executor.t1.b, 
      └─TableFullScan	10000.00	cop[tikv]	table:t1	keep order:false, stats:pseudo
select * from t1 except select * from t2 intersect select * from t3;
a	b
NULL	NULL
1	1
2	2
3	3
set tidb_cost_model_version=2;
drop table if exists t;
create table t (c1 year(4), c2 int, key(c1));
insert into t values(2001, 1);
explain format = 'brief' select t1.c1, t2.c1 from t as t1 inner join t as t2 on t1.c1 = t2.c1 where t1.c1 != NULL;
id	estRows	task	access object	operator info
MergeJoin	0.00	root		inner join, left key:executor__executor.t.c1, right key:executor__executor.t.c1
├─TableDual(Build)	0.00	root		rows:0
└─TableDual(Probe)	0.00	root		rows:0
select t1.c1, t2.c1 from t as t1 inner join t as t2 on t1.c1 = t2.c1 where t1.c1 != NULL;
c1	c1
explain format = 'brief' select * from t as t1 inner join t as t2 on t1.c1 = t2.c1 where t1.c1 != NULL;
id	estRows	task	access object	operator info
MergeJoin	0.00	root		inner join, left key:executor__executor.t.c1, right key:executor__executor.t.c1
├─TableDual(Build)	0.00	root		rows:0
└─TableDual(Probe)	0.00	root		rows:0
select * from t as t1 inner join t as t2 on t1.c1 = t2.c1 where t1.c1 != NULL;
c1	c2	c1	c2
explain format = 'brief' select count(*) from t as t1 inner join t as t2 on t1.c1 = t2.c1 where t1.c1 != NULL;
id	estRows	task	access object	operator info
StreamAgg	1.00	root		funcs:count(1)->Column#7
└─MergeJoin	0.00	root		inner join, left key:executor__executor.t.c1, right key:executor__executor.t.c1
  ├─TableDual(Build)	0.00	root		rows:0
  └─TableDual(Probe)	0.00	root		rows:0
select count(*) from t as t1 inner join t as t2 on t1.c1 = t2.c1 where t1.c1 != NULL;
count(*)
0
explain format = 'brief' select t1.c1, t2.c1 from t as t1 left join t as t2 on t1.c1 = t2.c1 where t1.c1 != NULL;
id	estRows	task	access object	operator info
MergeJoin	0.00	root		left outer join, left key:executor__executor.t.c1, right key:executor__executor.t.c1
├─TableDual(Build)	0.00	root		rows:0
└─TableDual(Probe)	0.00	root		rows:0
select t1.c1, t2.c1 from t as t1 left join t as t2 on t1.c1 = t2.c1 where t1.c1 != NULL;
c1	c1
explain format = 'brief' select * from t as t1 left join t as t2 on t1.c1 = t2.c1 where t1.c1 != NULL;
id	estRows	task	access object	operator info
MergeJoin	0.00	root		left outer join, left key:executor__executor.t.c1, right key:executor__executor.t.c1
├─TableDual(Build)	0.00	root		rows:0
└─TableDual(Probe)	0.00	root		rows:0
select * from t as t1 left join t as t2 on t1.c1 = t2.c1 where t1.c1 != NULL;
c1	c2	c1	c2
explain format = 'brief' select count(*) from t as t1 left join t as t2 on t1.c1 = t2.c1 where t1.c1 != NULL;
id	estRows	task	access object	operator info
StreamAgg	1.00	root		funcs:count(1)->Column#7
└─MergeJoin	0.00	root		left outer join, left key:executor__executor.t.c1, right key:executor__executor.t.c1
  ├─TableDual(Build)	0.00	root		rows:0
  └─TableDual(Probe)	0.00	root		rows:0
select count(*) from t as t1 left join t as t2 on t1.c1 = t2.c1 where t1.c1 != NULL;
count(*)
0
explain format = 'brief' select * from t as t1 left join t as t2 on t1.c1 = t2.c1 where t1.c1 is not NULL;
id	estRows	task	access object	operator info
HashJoin	12487.50	root		left outer join, equal:[eq(executor__executor.t.c1, executor__executor.t.c1)]
├─TableReader(Build)	9990.00	root		data:Selection
│ └─Selection	9990.00	cop[tikv]		not(isnull(executor__executor.t.c1))
│   └─TableFullScan	10000.00	cop[tikv]	table:t2	keep order:false, stats:pseudo
└─TableReader(Probe)	9990.00	root		data:Selection
  └─Selection	9990.00	cop[tikv]		not(isnull(executor__executor.t.c1))
    └─TableFullScan	10000.00	cop[tikv]	table:t1	keep order:false, stats:pseudo
select * from t as t1 left join t as t2 on t1.c1 = t2.c1 where t1.c1 is not NULL;
c1	c2	c1	c2
2001	1	2001	1
set tidb_cost_model_version=2;
drop table if exists t1, t2, t3;
create table t1(a int);
create table t2 like t1;
create table t3 like t1;
insert into t1 values (1),(1),(2),(3),(null);
insert into t2 values (1),(2),(null),(null);
insert into t3 values (2),(3);
explain format='brief' select * from t3 union select * from t1;
id	estRows	task	access object	operator info
HashAgg	16000.00	root		group by:Column#5, funcs:firstrow(Column#5)->Column#5
└─Union	20000.00	root		
  ├─TableReader	10000.00	root		data:TableFullScan
  │ └─TableFullScan	10000.00	cop[tikv]	table:t3	keep order:false, stats:pseudo
  └─TableReader	10000.00	root		data:TableFullScan
    └─TableFullScan	10000.00	cop[tikv]	table:t1	keep order:false, stats:pseudo
select * from t3 union select * from t1;
a
NULL
1
2
3
explain format='brief' select * from t2 union all select * from t1;
id	estRows	task	access object	operator info
Union	20000.00	root		
├─TableReader	10000.00	root		data:TableFullScan
│ └─TableFullScan	10000.00	cop[tikv]	table:t2	keep order:false, stats:pseudo
└─TableReader	10000.00	root		data:TableFullScan
  └─TableFullScan	10000.00	cop[tikv]	table:t1	keep order:false, stats:pseudo
select * from t2 union all select * from t1;
a
NULL
NULL
NULL
1
1
1
2
2
3
explain format='brief' select * from t1 except select * from t3;
id	estRows	task	access object	operator info
HashJoin	6400.00	root		anti semi join, equal:[nulleq(executor__executor.t1.a, executor__executor.t3.a)]
├─TableReader(Build)	10000.00	root		data:TableFullScan
│ └─TableFullScan	10000.00	cop[tikv]	table:t3	keep order:false, stats:pseudo
└─HashAgg(Probe)	8000.00	root		group by:executor__executor.t1.a, funcs:firstrow(executor__executor.t1.a)->executor__executor.t1.a
  └─TableReader	8000.00	root		data:HashAgg
    └─HashAgg	8000.00	cop[tikv]		group by:executor__executor.t1.a, 
      └─TableFullScan	10000.00	cop[tikv]	table:t1	keep order:false, stats:pseudo
select * from t1 except select * from t3;
a
NULL
1
explain format='brief' select * from t1 intersect select * from t2;
id	estRows	task	access object	operator info
HashJoin	6400.00	root		semi join, equal:[nulleq(executor__executor.t1.a, executor__executor.t2.a)]
├─TableReader(Build)	10000.00	root		data:TableFullScan
│ └─TableFullScan	10000.00	cop[tikv]	table:t2	keep order:false, stats:pseudo
└─HashAgg(Probe)	8000.00	root		group by:executor__executor.t1.a, funcs:firstrow(executor__executor.t1.a)->executor__executor.t1.a
  └─TableReader	8000.00	root		data:HashAgg
    └─HashAgg	8000.00	cop[tikv]		group by:executor__executor.t1.a, 
      └─TableFullScan	10000.00	cop[tikv]	table:t1	keep order:false, stats:pseudo
select * from t1 intersect select * from t2;
a
NULL
1
2
explain format='brief' select * from t1 union all select * from t2 union all select * from t3;
id	estRows	task	access object	operator info
Union	30000.00	root		
├─TableReader	10000.00	root		data:TableFullScan
│ └─TableFullScan	10000.00	cop[tikv]	table:t1	keep order:false, stats:pseudo
├─TableReader	10000.00	root		data:TableFullScan
│ └─TableFullScan	10000.00	cop[tikv]	table:t2	keep order:false, stats:pseudo
└─TableReader	10000.00	root		data:TableFullScan
  └─TableFullScan	10000.00	cop[tikv]	table:t3	keep order:false, stats:pseudo
select * from t1 union all select * from t2 union all select * from t3;
a
NULL
NULL
NULL
1
1
1
2
2
2
3
3
explain format='brief' select * from t1 union all select * from t2 except select * from t3;
id	estRows	task	access object	operator info
HashJoin	12800.00	root		anti semi join, equal:[nulleq(Column#7, executor__executor.t3.a)]
├─TableReader(Build)	10000.00	root		data:TableFullScan
│ └─TableFullScan	10000.00	cop[tikv]	table:t3	keep order:false, stats:pseudo
└─HashAgg(Probe)	16000.00	root		group by:Column#7, funcs:firstrow(Column#7)->Column#7
  └─Union	20000.00	root		
    ├─TableReader	10000.00	root		data:TableFullScan
    │ └─TableFullScan	10000.00	cop[tikv]	table:t1	keep order:false, stats:pseudo
    └─TableReader	10000.00	root		data:TableFullScan
      └─TableFullScan	10000.00	cop[tikv]	table:t2	keep order:false, stats:pseudo
select * from t1 union all select * from t2 except select * from t3;
a
NULL
1
explain format='brief' select * from t1 intersect select * from t2 intersect select * from t1;
id	estRows	task	access object	operator info
HashJoin	5120.00	root		semi join, equal:[nulleq(executor__executor.t1.a, executor__executor.t1.a)]
├─TableReader(Build)	10000.00	root		data:TableFullScan
│ └─TableFullScan	10000.00	cop[tikv]	table:t1	keep order:false, stats:pseudo
└─HashJoin(Probe)	6400.00	root		semi join, equal:[nulleq(executor__executor.t1.a, executor__executor.t2.a)]
  ├─TableReader(Build)	10000.00	root		data:TableFullScan
  │ └─TableFullScan	10000.00	cop[tikv]	table:t2	keep order:false, stats:pseudo
  └─HashAgg(Probe)	8000.00	root		group by:executor__executor.t1.a, funcs:firstrow(executor__executor.t1.a)->executor__executor.t1.a
    └─TableReader	8000.00	root		data:HashAgg
      └─HashAgg	8000.00	cop[tikv]		group by:executor__executor.t1.a, 
        └─TableFullScan	10000.00	cop[tikv]	table:t1	keep order:false, stats:pseudo
select * from t1 intersect select * from t2 intersect select * from t1;
a
NULL
1
2
explain format='brief' select * from t1 union all select * from t2 intersect select * from t3;
id	estRows	task	access object	operator info
Union	16400.00	root		
├─TableReader	10000.00	root		data:TableFullScan
│ └─TableFullScan	10000.00	cop[tikv]	table:t1	keep order:false, stats:pseudo
└─HashJoin	6400.00	root		semi join, equal:[nulleq(executor__executor.t2.a, executor__executor.t3.a)]
  ├─TableReader(Build)	10000.00	root		data:TableFullScan
  │ └─TableFullScan	10000.00	cop[tikv]	table:t3	keep order:false, stats:pseudo
  └─HashAgg(Probe)	8000.00	root		group by:executor__executor.t2.a, funcs:firstrow(executor__executor.t2.a)->executor__executor.t2.a
    └─TableReader	8000.00	root		data:HashAgg
      └─HashAgg	8000.00	cop[tikv]		group by:executor__executor.t2.a, 
        └─TableFullScan	10000.00	cop[tikv]	table:t2	keep order:false, stats:pseudo
select * from t1 union all select * from t2 intersect select * from t3;
a
NULL
1
1
2
2
3
explain format='brief' select * from t1 except select * from t2 intersect select * from t3;
id	estRows	task	access object	operator info
HashJoin	6400.00	root		anti semi join, equal:[nulleq(executor__executor.t1.a, executor__executor.t2.a)]
├─HashJoin(Build)	6400.00	root		semi join, equal:[nulleq(executor__executor.t2.a, executor__executor.t3.a)]
│ ├─TableReader(Build)	10000.00	root		data:TableFullScan
│ │ └─TableFullScan	10000.00	cop[tikv]	table:t3	keep order:false, stats:pseudo
│ └─HashAgg(Probe)	8000.00	root		group by:executor__executor.t2.a, funcs:firstrow(executor__executor.t2.a)->executor__executor.t2.a
│   └─TableReader	8000.00	root		data:HashAgg
│     └─HashAgg	8000.00	cop[tikv]		group by:executor__executor.t2.a, 
│       └─TableFullScan	10000.00	cop[tikv]	table:t2	keep order:false, stats:pseudo
└─HashAgg(Probe)	8000.00	root		group by:executor__executor.t1.a, funcs:firstrow(executor__executor.t1.a)->executor__executor.t1.a
  └─TableReader	8000.00	root		data:HashAgg
    └─HashAgg	8000.00	cop[tikv]		group by:executor__executor.t1.a, 
      └─TableFullScan	10000.00	cop[tikv]	table:t1	keep order:false, stats:pseudo
select * from t1 except select * from t2 intersect select * from t3;
a
NULL
1
3
explain format='brief' select * from t1 intersect (select * from t2 except (select * from t3));
id	estRows	task	access object	operator info
HashJoin	6400.00	root		semi join, equal:[nulleq(executor__executor.t1.a, executor__executor.t2.a)]
├─HashJoin(Build)	6400.00	root		anti semi join, equal:[nulleq(executor__executor.t2.a, executor__executor.t3.a)]
│ ├─TableReader(Build)	10000.00	root		data:TableFullScan
│ │ └─TableFullScan	10000.00	cop[tikv]	table:t3	keep order:false, stats:pseudo
│ └─HashAgg(Probe)	8000.00	root		group by:executor__executor.t2.a, funcs:firstrow(executor__executor.t2.a)->executor__executor.t2.a
│   └─TableReader	8000.00	root		data:HashAgg
│     └─HashAgg	8000.00	cop[tikv]		group by:executor__executor.t2.a, 
│       └─TableFullScan	10000.00	cop[tikv]	table:t2	keep order:false, stats:pseudo
└─HashAgg(Probe)	8000.00	root		group by:executor__executor.t1.a, funcs:firstrow(executor__executor.t1.a)->executor__executor.t1.a
  └─TableReader	8000.00	root		data:HashAgg
    └─HashAgg	8000.00	cop[tikv]		group by:executor__executor.t1.a, 
      └─TableFullScan	10000.00	cop[tikv]	table:t1	keep order:false, stats:pseudo
select * from t1 intersect (select * from t2 except (select * from t3));
a
NULL
1
explain format='brief' select * from t1 union all (select * from t2 except select * from t3);
id	estRows	task	access object	operator info
Union	16400.00	root		
├─TableReader	10000.00	root		data:TableFullScan
│ └─TableFullScan	10000.00	cop[tikv]	table:t1	keep order:false, stats:pseudo
└─HashJoin	6400.00	root		anti semi join, equal:[nulleq(executor__executor.t2.a, executor__executor.t3.a)]
  ├─TableReader(Build)	10000.00	root		data:TableFullScan
  │ └─TableFullScan	10000.00	cop[tikv]	table:t3	keep order:false, stats:pseudo
  └─HashAgg(Probe)	8000.00	root		group by:executor__executor.t2.a, funcs:firstrow(executor__executor.t2.a)->executor__executor.t2.a
    └─TableReader	8000.00	root		data:HashAgg
      └─HashAgg	8000.00	cop[tikv]		group by:executor__executor.t2.a, 
        └─TableFullScan	10000.00	cop[tikv]	table:t2	keep order:false, stats:pseudo
select * from t1 union all (select * from t2 except select * from t3);
a
NULL
NULL
1
1
1
2
3
explain format='brief' select * from t1 union (select * from t2 union all select * from t3);
id	estRows	task	access object	operator info
HashAgg	24000.00	root		group by:Column#8, funcs:firstrow(Column#8)->Column#8
└─Union	30000.00	root		
  ├─TableReader	10000.00	root		data:TableFullScan
  │ └─TableFullScan	10000.00	cop[tikv]	table:t1	keep order:false, stats:pseudo
  └─Union	20000.00	root		
    ├─TableReader	10000.00	root		data:TableFullScan
    │ └─TableFullScan	10000.00	cop[tikv]	table:t2	keep order:false, stats:pseudo
    └─TableReader	10000.00	root		data:TableFullScan
      └─TableFullScan	10000.00	cop[tikv]	table:t3	keep order:false, stats:pseudo
select * from t1 union (select * from t2 union all select * from t3);
a
NULL
1
2
3
explain format='brief' (select * from t1 intersect select * from t1) except (select * from t2 union select * from t3);
id	estRows	task	access object	operator info
HashJoin	5120.00	root		anti semi join, equal:[nulleq(executor__executor.t1.a, Column#9)]
├─HashAgg(Build)	16000.00	root		group by:Column#9, funcs:firstrow(Column#9)->Column#9
│ └─Union	20000.00	root		
│   ├─TableReader	10000.00	root		data:TableFullScan
│   │ └─TableFullScan	10000.00	cop[tikv]	table:t2	keep order:false, stats:pseudo
│   └─TableReader	10000.00	root		data:TableFullScan
│     └─TableFullScan	10000.00	cop[tikv]	table:t3	keep order:false, stats:pseudo
└─HashJoin(Probe)	6400.00	root		semi join, equal:[nulleq(executor__executor.t1.a, executor__executor.t1.a)]
  ├─TableReader(Build)	10000.00	root		data:TableFullScan
  │ └─TableFullScan	10000.00	cop[tikv]	table:t1	keep order:false, stats:pseudo
  └─HashAgg(Probe)	8000.00	root		group by:executor__executor.t1.a, funcs:firstrow(executor__executor.t1.a)->executor__executor.t1.a
    └─TableReader	8000.00	root		data:HashAgg
      └─HashAgg	8000.00	cop[tikv]		group by:executor__executor.t1.a, 
        └─TableFullScan	10000.00	cop[tikv]	table:t1	keep order:false, stats:pseudo
(select * from t1 intersect select * from t1) except (select * from t2 union select * from t3);
a
drop table if exists issue40279;
CREATE TABLE `issue40279` (`a` char(155) NOT NULL DEFAULT 'on1unvbxp5sko6mbetn3ku26tuiyju7w3wc0olzto9ew7gsrx',`b` mediumint(9) NOT NULL DEFAULT '2525518',PRIMARY KEY (`b`,`a`) /*T![clustered_index] CLUSTERED */);
insert into `issue40279` values ();
( select    `issue40279`.`b` as r0 , from_base64( `issue40279`.`a` ) as r1 from `issue40279` ) except ( select    `issue40279`.`a` as r0 , elt(2, `issue40279`.`a` , `issue40279`.`a` ) as r1 from `issue40279`);
r0	r1
2525518	NULL
drop table if exists t2;
CREATE TABLE `t2` (   `a` varchar(20) CHARACTER SET gbk COLLATE gbk_chinese_ci DEFAULT NULL ) ENGINE=InnoDB DEFAULT CHARSET=utf8mb4 COLLATE=utf8mb4_bin;
insert into t2 values(0xCED2);
(select elt(2,t2.a,t2.a) from t2) except (select 0xCED2  from t2);
elt(2,t2.a,t2.a)
drop table if exists t;
create table t(a datetime, b bigint, c bigint);
insert into t values(cast('2023-08-09 00:00:00' as datetime), 20230809, 20231310);
select a > 20230809 from t;
a > 20230809
0
select a = 20230809 from t;
a = 20230809
1
select a < 20230810 from t;
a < 20230810
1
select a < 20231310 from t;
a < 20231310
0
select 20230809 < a from t;
20230809 < a
0
select 20230809 = a from t;
20230809 = a
1
select 20230810 > a from t;
20230810 > a
1
select 20231310 > a from t;
20231310 > a
0
select cast('2023-08-09 00:00:00' as datetime) > 20230809 from t;
cast('2023-08-09 00:00:00' as datetime) > 20230809
1
select cast('2023-08-09 00:00:00' as datetime) = 20230809 from t;
cast('2023-08-09 00:00:00' as datetime) = 20230809
0
select cast('2023-08-09 00:00:00' as datetime) < 20230810 from t;
cast('2023-08-09 00:00:00' as datetime) < 20230810
0
select cast('2023-08-09 00:00:00' as datetime) < 20231310 from t;
cast('2023-08-09 00:00:00' as datetime) < 20231310
0
select 20230809 < cast('2023-08-09 00:00:00' as datetime) from t;
20230809 < cast('2023-08-09 00:00:00' as datetime)
1
select 20230809 = cast('2023-08-09 00:00:00' as datetime) from t;
20230809 = cast('2023-08-09 00:00:00' as datetime)
0
select 20230810 > cast('2023-08-09 00:00:00' as datetime) from t;
20230810 > cast('2023-08-09 00:00:00' as datetime)
0
select 20231310 > cast('2023-08-09 00:00:00' as datetime) from t;
20231310 > cast('2023-08-09 00:00:00' as datetime)
0
select a > b from t;
a > b
1
select a = b from t;
a = b
0
select a < b + 1 from t;
a < b + 1
0
select a < c from t;
a < c
0
select b < a from t;
b < a
1
select b = a from t;
b = a
0
select b > a from t;
b > a
0
select c > a from t;
c > a
0
load stats;
Error 1064 (42000): You have an error in your SQL syntax; check the manual that corresponds to your TiDB version for the right syntax to use line 1 column 11 near ";" 
load stats ./xxx.json;
Error 1064 (42000): You have an error in your SQL syntax; check the manual that corresponds to your TiDB version for the right syntax to use line 1 column 12 near "./xxx.json;" 
drop database if exists test_show;
create database test_show;
use test_show;
show engines;
Engine	Support	Comment	Transactions	XA	Savepoints
InnoDB	DEFAULT	Supports transactions, row-level locking, and foreign keys	YES	YES	YES
drop table if exists t;
create table t(a int primary key);
show index in t;
Table	Non_unique	Key_name	Seq_in_index	Column_name	Collation	Cardinality	Sub_part	Packed	Null	Index_type	Comment	Index_comment	Visible	Expression	Clustered
t	0	PRIMARY	1	a	A	0	NULL	NULL		BTREE			YES	NULL	YES
show index from t;
Table	Non_unique	Key_name	Seq_in_index	Column_name	Collation	Cardinality	Sub_part	Packed	Null	Index_type	Comment	Index_comment	Visible	Expression	Clustered
t	0	PRIMARY	1	a	A	0	NULL	NULL		BTREE			YES	NULL	YES
show master status;
File	Position	Binlog_Do_DB	Binlog_Ignore_DB	Executed_Gtid_Set
tidb-binlog	0			
show create database test_show;
Database	Create Database
test_show	CREATE DATABASE `test_show` /*!40100 DEFAULT CHARACTER SET utf8mb4 */
show privileges;
Privilege	Context	Comment
Alter	Tables	To alter the table
Alter routine	Functions,Procedures	To alter or drop stored functions/procedures
Config	Server Admin	To use SHOW CONFIG and SET CONFIG statements
Create	Databases,Tables,Indexes	To create new databases and tables
Create routine	Databases	To use CREATE FUNCTION/PROCEDURE
Create role	Server Admin	To create new roles
Create temporary tables	Databases	To use CREATE TEMPORARY TABLE
Create view	Tables	To create new views
Create user	Server Admin	To create new users
Delete	Tables	To delete existing rows
Drop	Databases,Tables	To drop databases, tables, and views
Drop role	Server Admin	To drop roles
Event	Server Admin	To create, alter, drop and execute events
Execute	Functions,Procedures	To execute stored routines
File	File access on server	To read and write files on the server
Grant option	Databases,Tables,Functions,Procedures	To give to other users those privileges you possess
Index	Tables	To create or drop indexes
Insert	Tables	To insert data into tables
Lock tables	Databases	To use LOCK TABLES (together with SELECT privilege)
Process	Server Admin	To view the plain text of currently executing queries
Proxy	Server Admin	To make proxy user possible
References	Databases,Tables	To have references on tables
Reload	Server Admin	To reload or refresh tables, logs and privileges
Replication client	Server Admin	To ask where the slave or master servers are
Replication slave	Server Admin	To read binary log events from the master
Select	Tables	To retrieve rows from table
Show databases	Server Admin	To see all databases with SHOW DATABASES
Show view	Tables	To see views with SHOW CREATE VIEW
Shutdown	Server Admin	To shut down the server
Super	Server Admin	To use KILL thread, SET GLOBAL, CHANGE MASTER, etc.
Trigger	Tables	To use triggers
Create tablespace	Server Admin	To create/alter/drop tablespaces
Update	Tables	To update existing rows
Usage	Server Admin	No privileges - allow connect only
BACKUP_ADMIN	Server Admin	
RESTORE_ADMIN	Server Admin	
SYSTEM_USER	Server Admin	
SYSTEM_VARIABLES_ADMIN	Server Admin	
ROLE_ADMIN	Server Admin	
CONNECTION_ADMIN	Server Admin	
PLACEMENT_ADMIN	Server Admin	
DASHBOARD_CLIENT	Server Admin	
RESTRICTED_TABLES_ADMIN	Server Admin	
RESTRICTED_STATUS_ADMIN	Server Admin	
RESTRICTED_VARIABLES_ADMIN	Server Admin	
RESTRICTED_USER_ADMIN	Server Admin	
RESTRICTED_CONNECTION_ADMIN	Server Admin	
RESTRICTED_REPLICA_WRITER_ADMIN	Server Admin	
RESOURCE_GROUP_ADMIN	Server Admin	
show table status;
Name	Engine	Version	Row_format	Rows	Avg_row_length	Data_length	Max_data_length	Index_length	Data_free	Auto_increment	Create_time	Update_time	Check_time	Collation	Checksum	Create_options	Comment
t	InnoDB	10	Compact	0	0	0	0	0	0	NULL	0	NULL	NULL	utf8mb4_bin			
drop database test_show;
use executor__executor;
select \N;
NULL
NULL
select "\N";
N
N
drop table if exists test;
create table test (`\N` int);
insert into test values (1);
select * from test;
\N
1
select \N from test;
NULL
NULL
select (\N) from test;
NULL
NULL
select `\N` from test;
\N
1
select (`\N`) from test;
\N
1
select '\N' from test;
N
N
select ('\N') from test;
N
N
select nUll;
NULL
NULL
select (null);
NULL
NULL
select null+NULL;
null+NULL
NULL
select 'abc';
abc
abc
select (('abc'));
abc
abc
select 'abc'+'def';
'abc'+'def'
0
select '\n';



select '\t   col';
col
	   col
select '\t   Col';
Col
	   Col
select '\n\t   中文 col';
中文 col

	   中文 col
select ' \r\n  .col';
.col
 
  .col
select '   😆col';
😆col
   😆col
select 'abc   ';
abc   
abc   
select '  abc   123   ';
abc   123   
  abc   123   
select 'a' ' ' 'string';
a
a string
select 'a' " " "string";
a
a string
select 'string' 'string';
string
stringstring
select "ss" "a";
ss
ssa
select "ss" "a" "b";
ss
ssab
select "ss" "a" ' ' "b";
ss
ssa b
select "ss" "a" ' ' "b" ' ' "d";
ss
ssa b d
drop table if exists a, b;
create table a (k1 int, k2 int, v int);
create table b (a int not null, k1 int, k2 int, v int, primary key(k1, k2) );
insert into a values (1, 1, 1), (2, 2, 2);
insert into b values (2, 2, 2, 2);
update a left join b on a.k1 = b.k1 and a.k2 = b.k2 set a.v = 20, b.v = 100, a.k1 = a.k1 + 1, b.k1 = b.k1 + 1, a.k2 = a.k2 + 2, b.k2 = b.k2 + 2;
select * from b;
a	k1	k2	v
2	3	4	100
select * from a;
k1	k2	v
2	3	20
3	4	20
admin check table a;
admin check table b;
drop table if exists a, b;
create table a (k1 int, k2 int, v int);
create table b (a int not null, k1 int, k2 int, v int, primary key(k1, k2) );
insert into a values (1, 1, 1), (2, 2, 2);
insert into b values (2, 2, 2, 2);
update a left join b on a.k1 = b.k1 and a.k2 = b.k2 set a.k1 = a.k1 + 1, a.k2 = a.k2 + 2, b.k1 = b.k1 + 1, b.k2 = b.k2 + 2,  a.v = 20, b.v = 100;
select * from b;
a	k1	k2	v
2	3	4	100
select * from a;
k1	k2	v
2	3	20
3	4	20
admin check table a;
admin check table b;
drop table if exists a, b;
create table a (k1 varchar(100), k2 varchar(100), v varchar(100));
create table b (a varchar(100) not null, k1 varchar(100), k2 varchar(100), v varchar(100), primary key(k1(1), k2(1)) , key kk1(k1(1), v(1)));
insert into a values ('11', '11', '11'), ('22', '22', '22');
insert into b values ('22', '22', '22', '22');
update a left join b on a.k1 = b.k1 and a.k2 = b.k2 set a.k1 = a.k1 + 1, a.k2 = a.k2 + 2, b.k1 = b.k1 + 1, b.k2 = b.k2 + 2, a.v = 20, b.v = 100;
select * from b;
a	k1	k2	v
22	23	24	100
select * from a;
k1	k2	v
12	13	20
23	24	20
admin check table a;
admin check table b;
drop table if exists a, b;
create table a (k1 varchar(100), k2 varchar(100), v varchar(100));
create table b (a varchar(100) not null, k1 varchar(100), k2 varchar(100), v varchar(100), primary key(k1(1), k2(1)) , key kk1(k1(1), v(1)));
insert into a values ('11', '11', '11'), ('22', '22', '22');
insert into b values ('22', '22', '22', '22');
update b right join a on a.k1 = b.k1 and a.k2 = b.k2 set a.k1 = a.k1 + 1, a.k2 = a.k2 + 2, b.k1 = b.k1 + 1, b.k2 = b.k2 + 2, a.v = 20, b.v = 100;
select * from b;
a	k1	k2	v
22	23	24	100
select * from a;
k1	k2	v
12	13	20
23	24	20
admin check table a;
admin check table b;
drop table if exists a, b;
create table a (k1 varchar(100), k2 varchar(100), v varchar(100));
create table b (a varchar(100) not null, k1 varchar(100), k2 varchar(100), v varchar(100), primary key(k1(1), k2(1)) , key kk1(k1(1), v(1)));
insert into a values ('11', '11', '11'), ('22', '22', '22');
insert into b values ('22', '22', '22', '22');
update b join a on a.k1 = b.k1 and a.k2 = b.k2 set a.k1 = a.k1 + 1, a.k2 = a.k2 + 2, b.k1 = b.k1 + 1, b.k2 = b.k2 + 2, a.v = 20, b.v = 100;
select * from b;
a	k1	k2	v
22	23	24	100
select * from a;
k1	k2	v
11	11	11
23	24	20
admin check table a;
admin check table b;
drop table if exists a, b;
create table a (k1 varchar(100), k2 varchar(100), v varchar(100));
create table b (a varchar(100) not null, k1 varchar(100), k2 varchar(100), v varchar(100), primary key(k1(1), k2(1)) , key kk1(k1(1), v(1)));
insert into a values ('11', '11', '11'), ('22', '22', '22');
insert into b values ('22', '22', '22', '22');
update a set a.k1 = a.k1 + 1, a.k2 = a.k2 + 2, a.v = 20 where exists (select 1 from b where a.k1 = b.k1 and a.k2 = b.k2);
select * from b;
a	k1	k2	v
22	22	22	22
select * from a;
k1	k2	v
11	11	11
23	24	20
admin check table a;
admin check table b;
drop table if exists a, b;
create table a (k1 int, k2 int, v int);
create table b (a int not null, k1 int, k2 int, v int, primary key(k1, k2) clustered);
insert into a values (1, 1, 1), (2, 2, 2);
insert into b values (2, 2, 2, 2);
update a left join b on a.k1 = b.k1 and a.k2 = b.k2 set a.v = 20, b.v = 100, a.k1 = a.k1 + 1, b.k1 = b.k1 + 1, a.k2 = a.k2 + 2, b.k2 = b.k2 + 2;
select * from b;
a	k1	k2	v
2	3	4	100
select * from a;
k1	k2	v
2	3	20
3	4	20
admin check table a;
admin check table b;
drop table if exists a, b;
create table a (k1 int, k2 int, v int);
create table b (a int not null, k1 int, k2 int, v int, primary key(k1, k2) clustered);
insert into a values (1, 1, 1), (2, 2, 2);
insert into b values (2, 2, 2, 2);
update a left join b on a.k1 = b.k1 and a.k2 = b.k2 set a.k1 = a.k1 + 1, a.k2 = a.k2 + 2, b.k1 = b.k1 + 1, b.k2 = b.k2 + 2,  a.v = 20, b.v = 100;
select * from b;
a	k1	k2	v
2	3	4	100
select * from a;
k1	k2	v
2	3	20
3	4	20
admin check table a;
admin check table b;
drop table if exists a, b;
create table a (k1 varchar(100), k2 varchar(100), v varchar(100));
create table b (a varchar(100) not null, k1 varchar(100), k2 varchar(100), v varchar(100), primary key(k1(1), k2(1)) clustered, key kk1(k1(1), v(1)));
insert into a values ('11', '11', '11'), ('22', '22', '22');
insert into b values ('22', '22', '22', '22');
update a left join b on a.k1 = b.k1 and a.k2 = b.k2 set a.k1 = a.k1 + 1, a.k2 = a.k2 + 2, b.k1 = b.k1 + 1, b.k2 = b.k2 + 2, a.v = 20, b.v = 100;
select * from b;
a	k1	k2	v
22	23	24	100
select * from a;
k1	k2	v
12	13	20
23	24	20
admin check table a;
admin check table b;
drop table if exists a, b;
create table a (k1 varchar(100), k2 varchar(100), v varchar(100));
create table b (a varchar(100) not null, k1 varchar(100), k2 varchar(100), v varchar(100), primary key(k1(1), k2(1)) clustered, key kk1(k1(1), v(1)));
insert into a values ('11', '11', '11'), ('22', '22', '22');
insert into b values ('22', '22', '22', '22');
update b right join a on a.k1 = b.k1 and a.k2 = b.k2 set a.k1 = a.k1 + 1, a.k2 = a.k2 + 2, b.k1 = b.k1 + 1, b.k2 = b.k2 + 2, a.v = 20, b.v = 100;
select * from b;
a	k1	k2	v
22	23	24	100
select * from a;
k1	k2	v
12	13	20
23	24	20
admin check table a;
admin check table b;
drop table if exists a, b;
create table a (k1 varchar(100), k2 varchar(100), v varchar(100));
create table b (a varchar(100) not null, k1 varchar(100), k2 varchar(100), v varchar(100), primary key(k1(1), k2(1)) clustered, key kk1(k1(1), v(1)));
insert into a values ('11', '11', '11'), ('22', '22', '22');
insert into b values ('22', '22', '22', '22');
update b join a on a.k1 = b.k1 and a.k2 = b.k2 set a.k1 = a.k1 + 1, a.k2 = a.k2 + 2, b.k1 = b.k1 + 1, b.k2 = b.k2 + 2, a.v = 20, b.v = 100;
select * from b;
a	k1	k2	v
22	23	24	100
select * from a;
k1	k2	v
11	11	11
23	24	20
admin check table a;
admin check table b;
drop table if exists a, b;
create table a (k1 varchar(100), k2 varchar(100), v varchar(100));
create table b (a varchar(100) not null, k1 varchar(100), k2 varchar(100), v varchar(100), primary key(k1(1), k2(1)) clustered, key kk1(k1(1), v(1)));
insert into a values ('11', '11', '11'), ('22', '22', '22');
insert into b values ('22', '22', '22', '22');
update a set a.k1 = a.k1 + 1, a.k2 = a.k2 + 2, a.v = 20 where exists (select 1 from b where a.k1 = b.k1 and a.k2 = b.k2);
select * from b;
a	k1	k2	v
22	22	22	22
select * from a;
k1	k2	v
11	11	11
23	24	20
admin check table a;
admin check table b;
set @@tidb_enable_clustered_index=On;
drop table if exists t;
create table t (a int, b int, c int, primary key(a,b));
explain format = 'brief' select t1.a from t t1 left join t t2 on t1.a = t2.a and t1.b = t2.b;
id	estRows	task	access object	operator info
TableReader	10000.00	root		data:TableFullScan
└─TableFullScan	10000.00	cop[tikv]	table:t1	keep order:false, stats:pseudo
set @@tidb_enable_clustered_index=default;
drop table if exists t;
create table t (c1 bit(2));
insert into t values (0), (1), (2), (3);
insert into t values (4);
Error 1406 (22001): Data too long for column 'c1' at row 1
insert into t values ('a');
Error 1406 (22001): Data too long for column 'c1' at row 1
select hex(c1) from t where c1 = 2;
hex(c1)
2
drop table if exists t;
create table t (c1 bit(31));
insert into t values (0x7fffffff);
insert into t values (0x80000000);
Error 1406 (22001): Data too long for column 'c1' at row 1
insert into t values (0xffffffff);
Error 1406 (22001): Data too long for column 'c1' at row 1
insert into t values ('123');
insert into t values ('1234');
insert into t values ('12345);
Error 1064 (42000): You have an error in your SQL syntax; check the manual that corresponds to your TiDB version for the right syntax to use line 1 column 30 near "'12345);" 
drop table if exists t;
create table t (c1 bit(62));
insert into t values ('12345678');
drop table if exists t;
create table t (c1 bit(61));
insert into t values ('12345678');
Error 1406 (22001): Data too long for column 'c1' at row 1
drop table if exists t;
create table t (c1 bit(32));
insert into t values (0x7fffffff);
insert into t values (0xffffffff);
insert into t values (0x1ffffffff);
Error 1406 (22001): Data too long for column 'c1' at row 1
insert into t values ('1234');
insert into t values ('12345');
Error 1406 (22001): Data too long for column 'c1' at row 1
drop table if exists t;
create table t (c1 bit(64));
insert into t values (0xffffffffffffffff);
insert into t values ('12345678');
insert into t values ('123456789');
Error 1366 (HY000): Incorrect bit value: '123456789' for column 'c1' at row 1
drop table if exists t;
create table t (c1 bit(64));
insert into t values (0xffffffffffffffff);
insert into t values ('12345678');
select hex(c1) from t where c1;
hex(c1)
FFFFFFFFFFFFFFFF
3132333435363738
drop table if exists t, t1;
create table t (ts timestamp);
set time_zone = '+00:00';
insert into t values ('2017-04-27 22:40:42');
set time_zone = '+10:00';
select * from t;
ts
2017-04-28 08:40:42
set time_zone = '-6:00';
select * from t;
ts
2017-04-27 16:40:42
drop table if exists t1;
CREATE TABLE t1 (
id bigint(20) NOT NULL AUTO_INCREMENT,
uid int(11) DEFAULT NULL,
datetime timestamp NOT NULL DEFAULT CURRENT_TIMESTAMP,
ip varchar(128) DEFAULT NULL,
PRIMARY KEY (id),
KEY i_datetime (datetime),
KEY i_userid (uid)
);
INSERT INTO t1 VALUES (123381351,1734,"2014-03-31 08:57:10","127.0.0.1");
select datetime from t1;
datetime
2014-03-31 08:57:10
select datetime from t1 where datetime='2014-03-31 08:57:10';
datetime
2014-03-31 08:57:10
select * from t1 where datetime='2014-03-31 08:57:10';
id	uid	datetime	ip
123381351	1734	2014-03-31 08:57:10	127.0.0.1
set time_zone = 'Asia/Shanghai';
drop table if exists t1;
CREATE TABLE t1 (
id bigint(20) NOT NULL AUTO_INCREMENT,
datetime timestamp NOT NULL DEFAULT CURRENT_TIMESTAMP,
PRIMARY KEY (id)
);
INSERT INTO t1 VALUES (123381351,"2014-03-31 08:57:10");
select * from t1 where datetime="2014-03-31 08:57:10";
id	datetime
123381351	2014-03-31 08:57:10
alter table t1 add key i_datetime (datetime);
select * from t1 where datetime="2014-03-31 08:57:10";
id	datetime
123381351	2014-03-31 08:57:10
select * from t1;
id	datetime
123381351	2014-03-31 08:57:10
select datetime from t1 where datetime='2014-03-31 08:57:10';
datetime
2014-03-31 08:57:10
set time_zone=default;
drop table if exists t2;
create table t2(a int, b int, c int);
insert into t2 values (11, 8, (select not b));
Error 1054 (42S22): Unknown column 'b' in 'field list'
insert into t2 set a = 11, b = 8, c = (select b));
Error 1064 (42000): You have an error in your SQL syntax; check the manual that corresponds to your TiDB version for the right syntax to use line 1 column 49 near ");" 
insert into t2 values(1, 1, (select b from t2));
select * from t2;
a	b	c
1	1	NULL
insert into t2 set a = 1, b = 1, c = (select b+1 from t2);
select * from t2;
a	b	c
1	1	NULL
1	1	2
delete from t2;
insert into t2 values(2, 4, a);
select * from t2;
a	b	c
2	4	2
insert into t2 set a = 3, b = 5, c = b;
select * from t2;
a	b	c
2	4	2
3	5	5
drop table if exists t;
create table t(a int, b int);
insert into t values ( 81, ( select ( SELECT '1' AS `c0` WHERE '1' >= `subq_0`.`c0` ) as `c1` FROM ( SELECT '1' AS `c0` ) AS `subq_0` ) );
Error 1105 (HY000): Insert's SET operation or VALUES_LIST doesn't support complex subqueries now
insert into t set a = 81, b =  (select ( SELECT '1' AS `c0` WHERE '1' >= `subq_0`.`c0` ) as `c1` FROM ( SELECT '1' AS `c0` ) AS `subq_0` );
Error 1105 (HY000): Insert's SET operation or VALUES_LIST doesn't support complex subqueries now
drop table if exists t2;
drop table if exists t;
create table t (id bit(16), key id(id));
insert into t values (65);
select * from t where id not in (-1,2);
id
 A
select * from t where id in (-1, -2);
Error 1582 (42000): Incorrect parameter count in the call to native function 'in'
drop table if exists t;
drop table if exists t1;
create table t(k1 int, v bit(34) DEFAULT b'111010101111001001100111101111111', primary key(k1) clustered);
create table t1(k1 int, v bit(34) DEFAULT b'111010101111001001100111101111111', primary key(k1) nonclustered);
insert into t(k1) select 1;
insert into t1(k1) select 1;
set @@tidb_enable_vectorized_expression = 0;
(select k1, hex(v) from t where false) union(select k1, hex(v) from t for update);
k1	hex(v)
1	1D5E4CF7F
(select k1, hex(v) from t1 where false) union(select k1, hex(v) from t1 for update);
k1	hex(v)
1	1D5E4CF7F
set @@tidb_enable_vectorized_expression = 1;
(select k1, hex(v) from t where false) union(select k1, hex(v) from t for update);
k1	hex(v)
1	1D5E4CF7F
(select k1, hex(v) from t1 where false) union(select k1, hex(v) from t1 for update);
k1	hex(v)
1	1D5E4CF7F
set @@tidb_enable_vectorized_expression = default;
drop table if exists t;
drop view if exists v;
create table t(a int);
insert into t values(1), (2), (3);
create definer='root'@'localhost' view v as select count(*) as c1 from t;
select * from v;
c1
3
drop view v;
create definer='root'@'localhost' view v as select * from (select count(*) from t) s;
select * from v order by 1;
count(*)
3
drop view v;
create definer='root'@'localhost' view v as select * from (select avg(a) from t group by a) s;
select * from v order by 1;
avg(a)
1.0000
2.0000
3.0000
drop view v;
create definer='root'@'localhost' view v as select * from (select sum(a) from t group by a) s;
select * from v order by 1;
sum(a)
1
2
3
drop view v;
create definer='root'@'localhost' view v as select * from (select group_concat(a) from t group by a) s;
select * from v order by 1;
group_concat(a)
1
2
3
drop view v;
create definer='root'@'localhost' view v as select * from (select count(0) as c1 from t) s;
select * from v order by 1;
c1
3
drop view v;
create definer='root'@'localhost' view v as select * from (select count(*) as c1 from t) s;
select * from v order by 1;
c1
3
drop view v;
create definer='root'@'localhost' view v as select * from (select group_concat(a) as `concat(a)` from t group by a) s;
select * from v order by 1;
concat(a)
1
2
3
drop view v;
create definer='root'@'localhost' view v as select * from (select a from t group by a) s;
select * from v order by 1;
a
1
2
3
SELECT `s`.`count(a)` FROM (SELECT COUNT(`a`) FROM `executor__executor`.`t`) AS `s`;
Error 1054 (42S22): Unknown column 's.count(a)' in 'field list'
drop view v;
create definer='root'@'localhost' view v as select * from (select count(a) from t) s;
select * from v;
count(a)
3
drop table if exists t;
create table t(c1 int);
insert into t values(111), (222), (333);
drop view if exists v;
create definer='root'@'localhost' view v as (select * from (select row_number() over (order by c1) from t) s);
select * from v;
row_number() over (order by c1)
1
2
3
drop view if exists v;
create definer='root'@'localhost' view v as (select * from (select c1, row_number() over (order by c1) from t) s);
select * from v;
c1	row_number() over (order by c1)
111	1
222	2
333	3
drop view if exists v;
create definer='root'@'localhost' view v as (select * from (select c1 or 0 from t) s);
select * from v;
c1 or 0
1
1
1
select `c1 or 0` from v;
c1 or 0
1
1
1
drop view v;
drop table if exists t, t1, t2;
create table t (a int(11) default null,b int(11) default null,key b (b),key ba (b));
create table t1 (a int(11) default null,b int(11) default null,key idx_ab (a,b),key idx_a (a),key idx_b (b));
create table t2 (a int(11) default null,b int(11) default null,key idx_ab (a,b),key idx_a (a),key idx_b (b));
with cte as (with cte1 as (select * from t2 use index(idx_ab) where a > 1 and b > 1) select * from cte1) select /*+use_index(t1 idx_ab)*/ * from cte join t1 on t1.a=cte.a;
with cte as (with cte1 as (select * from t2 use index(idx_ab) where a > 1 and b > 1) select * from cte1) select /*+use_index(t1 idx_ab)*/ * from cte join t1 on t1.a=cte.a;
with cte as (with cte1 as (select * from t2 use index(idx_ab) where a > 1 and b > 1) select * from cte1) select /*+use_index(t1 idx_ab)*/ * from cte join t1 on t1.a=cte.a;
with cte as (with cte1 as (select * from t2 use index(idx_ab) where a > 1 and b > 1) select * from cte1) select /*+use_index(t1 idx_ab)*/ * from cte join t1 on t1.a=cte.a;
with cte as (with cte1 as (select * from t2 use index(idx_ab) where a > 1 and b > 1) select * from cte1) select /*+use_index(t1 idx_ab)*/ * from cte join t1 on t1.a=cte.a;
with cte as (with cte1 as (select * from t2 use index(idx_ab) where a > 1 and b > 1) select * from cte1) select /*+use_index(t1 idx_ab)*/ * from cte join t1 on t1.a=cte.a;
with cte as (with cte1 as (select * from t2 use index(idx_ab) where a > 1 and b > 1) select * from cte1) select /*+use_index(t1 idx_ab)*/ * from cte join t1 on t1.a=cte.a;
with cte as (with cte1 as (select * from t2 use index(idx_ab) where a > 1 and b > 1) select * from cte1) select /*+use_index(t1 idx_ab)*/ * from cte join t1 on t1.a=cte.a;
with cte as (with cte1 as (select * from t2 use index(idx_ab) where a > 1 and b > 1) select * from cte1) select /*+use_index(t1 idx_ab)*/ * from cte join t1 on t1.a=cte.a;
with cte as (with cte1 as (select * from t2 use index(idx_ab) where a > 1 and b > 1) select * from cte1) select /*+use_index(t1 idx_ab)*/ * from cte join t1 on t1.a=cte.a;
with cte as (with cte1 as (select * from t2 use index(idx_ab) where a > 1 and b > 1) select * from cte1) select /*+use_index(t1 idx_ab)*/ * from cte join t1 on t1.a=cte.a;
with cte as (with cte1 as (select * from t2 use index(idx_ab) where a > 1 and b > 1) select * from cte1) select /*+use_index(t1 idx_ab)*/ * from cte join t1 on t1.a=cte.a;
with cte as (with cte1 as (select * from t2 use index(idx_ab) where a > 1 and b > 1) select * from cte1) select /*+use_index(t1 idx_ab)*/ * from cte join t1 on t1.a=cte.a;
with cte as (with cte1 as (select * from t2 use index(idx_ab) where a > 1 and b > 1) select * from cte1) select /*+use_index(t1 idx_ab)*/ * from cte join t1 on t1.a=cte.a;
with cte as (with cte1 as (select * from t2 use index(idx_ab) where a > 1 and b > 1) select * from cte1) select /*+use_index(t1 idx_ab)*/ * from cte join t1 on t1.a=cte.a;
with cte as (with cte1 as (select * from t2 use index(idx_ab) where a > 1 and b > 1) select * from cte1) select /*+use_index(t1 idx_ab)*/ * from cte join t1 on t1.a=cte.a;
with cte as (with cte1 as (select * from t2 use index(idx_ab) where a > 1 and b > 1) select * from cte1) select /*+use_index(t1 idx_ab)*/ * from cte join t1 on t1.a=cte.a;
with cte as (with cte1 as (select * from t2 use index(idx_ab) where a > 1 and b > 1) select * from cte1) select /*+use_index(t1 idx_ab)*/ * from cte join t1 on t1.a=cte.a;
with cte as (with cte1 as (select * from t2 use index(idx_ab) where a > 1 and b > 1) select * from cte1) select /*+use_index(t1 idx_ab)*/ * from cte join t1 on t1.a=cte.a;
with cte as (with cte1 as (select * from t2 use index(idx_ab) where a > 1 and b > 1) select * from cte1) select /*+use_index(t1 idx_ab)*/ * from cte join t1 on t1.a=cte.a;
with cte as (with cte1 as (select * from t2 use index(idx_ab) where a > 1 and b > 1) select * from cte1) select /*+use_index(t1 idx_ab)*/ * from cte join t1 on t1.a=cte.a;
with cte as (with cte1 as (select * from t2 use index(idx_ab) where a > 1 and b > 1) select * from cte1) select /*+use_index(t1 idx_ab)*/ * from cte join t1 on t1.a=cte.a;
with cte as (with cte1 as (select * from t2 use index(idx_ab) where a > 1 and b > 1) select * from cte1) select /*+use_index(t1 idx_ab)*/ * from cte join t1 on t1.a=cte.a;
with cte as (with cte1 as (select * from t2 use index(idx_ab) where a > 1 and b > 1) select * from cte1) select /*+use_index(t1 idx_ab)*/ * from cte join t1 on t1.a=cte.a;
with cte as (with cte1 as (select * from t2 use index(idx_ab) where a > 1 and b > 1) select * from cte1) select /*+use_index(t1 idx_ab)*/ * from cte join t1 on t1.a=cte.a;
with cte as (with cte1 as (select * from t2 use index(idx_ab) where a > 1 and b > 1) select * from cte1) select /*+use_index(t1 idx_ab)*/ * from cte join t1 on t1.a=cte.a;
with cte as (with cte1 as (select * from t2 use index(idx_ab) where a > 1 and b > 1) select * from cte1) select /*+use_index(t1 idx_ab)*/ * from cte join t1 on t1.a=cte.a;
with cte as (with cte1 as (select * from t2 use index(idx_ab) where a > 1 and b > 1) select * from cte1) select /*+use_index(t1 idx_ab)*/ * from cte join t1 on t1.a=cte.a;
with cte as (with cte1 as (select * from t2 use index(idx_ab) where a > 1 and b > 1) select * from cte1) select /*+use_index(t1 idx_ab)*/ * from cte join t1 on t1.a=cte.a;
with cte as (with cte1 as (select * from t2 use index(idx_ab) where a > 1 and b > 1) select * from cte1) select /*+use_index(t1 idx_ab)*/ * from cte join t1 on t1.a=cte.a;
DROP TABLE IF EXISTS admin_checksum_partition_test;
CREATE TABLE admin_checksum_partition_test (a INT) PARTITION BY HASH(a) PARTITIONS 4;
INSERT INTO admin_checksum_partition_test VALUES (1), (2);
ADMIN CHECKSUM TABLE admin_checksum_partition_test;
drop table if exists t;
create table t (a tinyint not null);
set sql_mode = 'STRICT_TRANS_TABLES';
insert t values ();
Error 1364 (HY000): Field 'a' doesn't have a default value
insert t values ('1000');
Error 1264 (22003): Out of range value for column 'a' at row 1
create table if not exists tdouble (a double(3,2));
insert tdouble values (10.23);
Error 1264 (22003): Out of range value for column 'a' at row 1
set sql_mode = '';
insert t values ();
show warnings;
Level	Code	Message
Warning	1364	Field 'a' doesn't have a default value
insert t values (null);
show warnings;
Level	Code	Message
Warning	1048	Column 'a' cannot be null
insert ignore t values (null);
show warnings;
Level	Code	Message
Warning	1048	Column 'a' cannot be null
insert t select null;
show warnings;
Level	Code	Message
Warning	1048	Column 'a' cannot be null
insert t values (1000);
select * from t order by a;
a
0
0
0
0
127
insert tdouble values (10.23);
select * from tdouble;
a
9.99
set sql_mode = 'STRICT_TRANS_TABLES';
set @@global.sql_mode = '';
drop table if exists t2;
create table t2 (a varchar(3));
insert t2 values ('abcd');
select * from t2;
a
abc
insert t2 values ('abcd');
Error 1406 (22001): Data too long for column 'a' at row 1
set sql_mode = default;
set @@global.sql_mode = default;
use information_schema;
select count(*)>=4 from schemata;
count(*)>=4
1
create database mytest;
use information_schema;
select * from schemata where schema_name = 'mysql';
CATALOG_NAME	SCHEMA_NAME	DEFAULT_CHARACTER_SET_NAME	DEFAULT_COLLATION_NAME	SQL_PATH	TIDB_PLACEMENT_POLICY_NAME
def	mysql	utf8mb4	utf8mb4_bin	NULL	NULL
select * from schemata where schema_name like 'my%';
CATALOG_NAME	SCHEMA_NAME	DEFAULT_CHARACTER_SET_NAME	DEFAULT_COLLATION_NAME	SQL_PATH	TIDB_PLACEMENT_POLICY_NAME
def	mysql	utf8mb4	utf8mb4_bin	NULL	NULL
def	mytest	utf8mb4	utf8mb4_bin	NULL	NULL
select 1 from tables limit 1;
1
1
use executor__executor;
set @@sql_mode='NO_ZERO_DATE';
select date_add('2001-01-00', interval -2 hour);
date_add('2001-01-00', interval -2 hour)
NULL
show warnings;
Level	Code	Message
Warning	1292	Incorrect datetime value: '2001-01-00'
set @@sql_mode=default;
set @@sql_mode='NO_ZERO_DATE';
drop table if exists t1;
SELECT STR_TO_DATE('0000-1-01', '%Y-%m-%d');
STR_TO_DATE('0000-1-01', '%Y-%m-%d')
NULL
show warnings;
Level	Code	Message
Warning	1411	Incorrect datetime value: '0000-1-01' for function str_to_date
SELECT CAST('4#,8?Q' AS DATE);
CAST('4#,8?Q' AS DATE)
NULL
show warnings;
Level	Code	Message
Warning	8034	Incorrect datetime value: '4#,8?Q'
CREATE TABLE t1 (c1 INT, c2 TEXT);
INSERT INTO t1 VALUES (1833458842, '0.3503490908550797');
SELECT  CAST(t1.c2 AS DATE) FROM t1;
CAST(t1.c2 AS DATE)
NULL
show warnings;
Level	Code	Message
Warning	1292	Incorrect datetime value: '0.3503490908550797'
set @@sql_mode=default;
drop table if exists t;
create table t(a decimal(10,2) unsigned);
insert into t values (-1);
Error 1264 (22003): Out of range value for column 'a' at row 1
insert into t values ("-1.1e-1");
Error 1264 (22003): Out of range value for column 'a' at row 1
insert into t values (-1.1);
Error 1264 (22003): Out of range value for column 'a' at row 1
insert into t values (-0);
set sql_mode='';
delete from t;
insert into t values (-1);
select a from t limit 1;
a
0.00
set sql_mode=default;
drop table if exists t;
create table t(a int);
do 1 in (select * from t);
insert into t values(1);
do 1 in (select * from t);
drop table if exists t;
create table t(j JSON);
insert into t values('2010');
insert into t values('2011');
insert into t values('2012');
insert into t values('2010.000');
insert into t values(cast(18446744073709551615 as JSON));
insert into t values(cast(18446744073709551616.000000 as JSON));
select count(distinct j) from t;
count(distinct j)
5
drop table if exists t;
create table t(id int(11), j JSON, d DOUBLE);
insert into t values(0, '2010', 2010);
insert into t values(1, '2011', 2011);
insert into t values(2, '2012', 2012);
insert into t values(3, cast(18446744073709551615 as JSON), 18446744073709551616.000000);
select /*+inl_hash_join(t2)*/ t1.id, t2.id from t t1 join t t2 on t1.j = t2.d;
id	id
0	0
1	1
2	2
drop table if exists catalog_sales, store_sales, date_dim;
create table catalog_sales
(
cs_sold_date_sk           int                       ,
cs_sold_time_sk           int                       ,
cs_ship_date_sk           int                       ,
cs_bill_customer_sk       int                       ,
cs_bill_cdemo_sk          int                       ,
cs_bill_hdemo_sk          int                       ,
cs_bill_addr_sk           int                       ,
cs_ship_customer_sk       int                       ,
cs_ship_cdemo_sk          int                       ,
cs_ship_hdemo_sk          int                       ,
cs_ship_addr_sk           int                       ,
cs_call_center_sk         int                       ,
cs_catalog_page_sk        int                       ,
cs_ship_mode_sk           int                       ,
cs_warehouse_sk           int                       ,
cs_item_sk                int               not null,
cs_promo_sk               int                       ,
cs_order_number           int               not null,
cs_quantity               int                       ,
cs_wholesale_cost         decimal(7,2)                  ,
cs_list_price             decimal(7,2)                  ,
cs_sales_price            decimal(7,2)                  ,
cs_ext_discount_amt       decimal(7,2)                  ,
cs_ext_sales_price        decimal(7,2)                  ,
cs_ext_wholesale_cost     decimal(7,2)                  ,
cs_ext_list_price         decimal(7,2)                  ,
cs_ext_tax                decimal(7,2)                  ,
cs_coupon_amt             decimal(7,2)                  ,
cs_ext_ship_cost          decimal(7,2)                  ,
cs_net_paid               decimal(7,2)                  ,
cs_net_paid_inc_tax       decimal(7,2)                  ,
cs_net_paid_inc_ship      decimal(7,2)                  ,
cs_net_paid_inc_ship_tax  decimal(7,2)                  ,
cs_net_profit             decimal(7,2)                  ,
primary key (cs_item_sk, cs_order_number)
);
create table store_sales
(
ss_sold_date_sk           int                       ,
ss_sold_time_sk           int                       ,
ss_item_sk                int               not null,
ss_customer_sk            int                       ,
ss_cdemo_sk               int                       ,
ss_hdemo_sk               int                       ,
ss_addr_sk                int                       ,
ss_store_sk               int                       ,
ss_promo_sk               int                       ,
ss_ticket_number          int               not null,
ss_quantity               int                       ,
ss_wholesale_cost         decimal(7,2)                  ,
ss_list_price             decimal(7,2)                  ,
ss_sales_price            decimal(7,2)                  ,
ss_ext_discount_amt       decimal(7,2)                  ,
ss_ext_sales_price        decimal(7,2)                  ,
ss_ext_wholesale_cost     decimal(7,2)                  ,
ss_ext_list_price         decimal(7,2)                  ,
ss_ext_tax                decimal(7,2)                  ,
ss_coupon_amt             decimal(7,2)                  ,
ss_net_paid               decimal(7,2)                  ,
ss_net_paid_inc_tax       decimal(7,2)                  ,
ss_net_profit             decimal(7,2)                  ,
primary key (ss_item_sk, ss_ticket_number)
);
create table date_dim
(
d_date_sk                 int               not null,
d_date_id                 char(16)              not null,
d_date                    date                          ,
d_month_seq               int                       ,
d_week_seq                int                       ,
d_quarter_seq             int                       ,
d_year                    int                       ,
d_dow                     int                       ,
d_moy                     int                       ,
d_dom                     int                       ,
d_qoy                     int                       ,
d_fy_year                 int                       ,
d_fy_quarter_seq          int                       ,
d_fy_week_seq             int                       ,
d_day_name                char(9)                       ,
d_quarter_name            char(6)                       ,
d_holiday                 char(1)                       ,
d_weekend                 char(1)                       ,
d_following_holiday       char(1)                       ,
d_first_dom               int                       ,
d_last_dom                int                       ,
d_same_day_ly             int                       ,
d_same_day_lq             int                       ,
d_current_day             char(1)                       ,
d_current_week            char(1)                       ,
d_current_month           char(1)                       ,
d_current_quarter         char(1)                       ,
d_current_year            char(1)                       ,
primary key (d_date_sk)
);
plan replayer dump explain with ssci as (
select ss_customer_sk customer_sk
,ss_item_sk item_sk
from store_sales,date_dim
where ss_sold_date_sk = d_date_sk
and d_month_seq between 1212 and 1212 + 11
group by ss_customer_sk
,ss_item_sk),
csci as(
select cs_bill_customer_sk customer_sk
,cs_item_sk item_sk
from catalog_sales,date_dim
where cs_sold_date_sk = d_date_sk
and d_month_seq between 1212 and 1212 + 11
group by cs_bill_customer_sk
,cs_item_sk)
select  sum(case when ssci.customer_sk is not null and csci.customer_sk is null then 1 else 0 end) store_only
,sum(case when ssci.customer_sk is null and csci.customer_sk is not null then 1 else 0 end) catalog_only
,sum(case when ssci.customer_sk is not null and csci.customer_sk is not null then 1 else 0 end) store_and_catalog
from ssci left join csci on (ssci.customer_sk=csci.customer_sk
and ssci.item_sk = csci.item_sk)
UNION
select  sum(case when ssci.customer_sk is not null and csci.customer_sk is null then 1 else 0 end) store_only
,sum(case when ssci.customer_sk is null and csci.customer_sk is not null then 1 else 0 end) catalog_only
,sum(case when ssci.customer_sk is not null and csci.customer_sk is not null then 1 else 0 end) store_and_catalog
from ssci right join csci on (ssci.customer_sk=csci.customer_sk
and ssci.item_sk = csci.item_sk)
limit 100;
admin show bdr role;
BDR_ROLE
<<<<<<< HEAD

=======
local_only
>>>>>>> b50b151a
admin set bdr role primary;
admin show bdr role;
BDR_ROLE
primary
admin set bdr role secondary;
admin show bdr role;
BDR_ROLE
secondary
admin unset bdr role;
admin show bdr role;
BDR_ROLE

admin set bdr role test_err;
Error 1064 (42000): You have an error in your SQL syntax; check the manual that corresponds to your TiDB version for the right syntax to use line 1 column 27 near "test_err;" 
admin show bdr role;
BDR_ROLE
<<<<<<< HEAD

admin unset bdr role;
=======
local_only
admin set bdr role local_only;
>>>>>>> b50b151a
set global tidb_mem_oom_action='CANCEL';
drop table if exists t, t1;
create table t(a int, b int, index idx(a));
create table t1(a int, c int, index idx(a));
set tidb_mem_quota_query=10;
select t.a, t1.a from t use index(idx), t1 use index(idx) where t.a = t1.a;
Error 8175 (HY000): Your query has been cancelled due to exceeding the allowed memory limit for a single SQL query. Please try narrowing your query scope or increase the tidb_mem_quota_query limit and try again.[conn=<num>]
set global tidb_mem_oom_action=default;
set tidb_mem_quota_query=default;
drop table if exists t, t1;
create table t (a int primary key, b double);
insert into t values (1,1);
SET GLOBAL tidb_mem_oom_action='CANCEL';
set @@tidb_mem_quota_query=1;
select sum(b) from t group by a;
Error 8175 (HY000): Your query has been cancelled due to exceeding the allowed memory limit for a single SQL query. Please try narrowing your query scope or increase the tidb_mem_quota_query limit and try again.[conn=<num>]
drop table if exists t,t1;
create table t (a bigint);
create table t1 (a bigint);
set @@tidb_mem_quota_query=200;
insert into t1 values (1),(2),(3),(4),(5);
Error 8175 (HY000): Your query has been cancelled due to exceeding the allowed memory limit for a single SQL query. Please try narrowing your query scope or increase the tidb_mem_quota_query limit and try again.[conn=<num>]
replace into t1 values (1),(2),(3),(4),(5);
Error 8175 (HY000): Your query has been cancelled due to exceeding the allowed memory limit for a single SQL query. Please try narrowing your query scope or increase the tidb_mem_quota_query limit and try again.[conn=<num>]
set @@tidb_mem_quota_query=10000;
insert into t1 values (1),(2),(3),(4),(5);
set @@tidb_mem_quota_query=10;
insert into t select a from t1 order by a desc;
Error 8175 (HY000): Your query has been cancelled due to exceeding the allowed memory limit for a single SQL query. Please try narrowing your query scope or increase the tidb_mem_quota_query limit and try again.[conn=<num>]
replace into t select a from t1 order by a desc;
Error 8175 (HY000): Your query has been cancelled due to exceeding the allowed memory limit for a single SQL query. Please try narrowing your query scope or increase the tidb_mem_quota_query limit and try again.[conn=<num>]
set @@tidb_mem_quota_query=10000;
insert into t values (1),(2),(3),(4),(5);
set @@tidb_mem_quota_query=244;
delete from t;
Error 8175 (HY000): Your query has been cancelled due to exceeding the allowed memory limit for a single SQL query. Please try narrowing your query scope or increase the tidb_mem_quota_query limit and try again.[conn=<num>]
set @@tidb_mem_quota_query=10000;
delete from t1;
insert into t1 values(1);
insert into t values (1),(2),(3),(4),(5);
set @@tidb_mem_quota_query=244;
delete t, t1 from t join t1 on t.a = t1.a;
Error 8175 (HY000): Your query has been cancelled due to exceeding the allowed memory limit for a single SQL query. Please try narrowing your query scope or increase the tidb_mem_quota_query limit and try again.[conn=<num>]
set @@tidb_mem_quota_query=100000;
truncate table t;
insert into t values(1),(2),(3);
set @@tidb_mem_quota_query=244;
update t set a = 4;
Error 8175 (HY000): Your query has been cancelled due to exceeding the allowed memory limit for a single SQL query. Please try narrowing your query scope or increase the tidb_mem_quota_query limit and try again.[conn=<num>]
SET GLOBAL tidb_mem_oom_action = DEFAULT;
set @@tidb_mem_quota_query=DEFAULT;
drop table if exists t;
create table t(a int);
insert into t values(1);
set tidb_track_aggregate_memory_usage = off;
explain analyze select /*+ HASH_AGG() */ sum(a) from t;
id	estRows	actRows	task	access object	execution info	operator info	memory	disk
HashAgg_9	1.00	1	root	<execution_info>	<operator_info>	funcs:sum(Column#4)->Column#3	N/A	N/A
└─TableReader_10	1.00	1	root	<execution_info>	<operator_info>	data:HashAgg_5	<num> Bytes	N/A
  └─HashAgg_5	1.00	1	cop[tikv]	<execution_info>	<operator_info>	funcs:sum(executor__executor.t.a)->Column#4	N/A	N/A
    └─TableFullScan_8	10000.00	1	cop[tikv]	<execution_info>	<operator_info>	keep order:false, stats:pseudo	N/A	N/A
explain analyze select /*+ STREAM_AGG() */ sum(a) from t;
id	estRows	actRows	task	access object	execution info	operator info	memory	disk
StreamAgg_14	1.00	1	root	<execution_info>	<operator_info>	funcs:sum(Column#4)->Column#3	N/A	N/A
└─TableReader_15	1.00	1	root	<execution_info>	<operator_info>	data:StreamAgg_8	<num> Bytes	N/A
  └─StreamAgg_8	1.00	1	cop[tikv]	<execution_info>	<operator_info>	funcs:sum(executor__executor.t.a)->Column#4	N/A	N/A
    └─TableFullScan_13	10000.00	1	cop[tikv]	<execution_info>	<operator_info>	keep order:false, stats:pseudo	N/A	N/A
set tidb_track_aggregate_memory_usage = on;
explain analyze select /*+ HASH_AGG() */ sum(a) from t;
id	estRows	actRows	task	access object	execution info	operator info	memory	disk
HashAgg_9	1.00	1	root	<execution_info>	<operator_info>	funcs:sum(Column#4)->Column#3	<num> KB	N/A
└─TableReader_10	1.00	1	root	<execution_info>	<operator_info>	data:HashAgg_5	<num> Bytes	N/A
  └─HashAgg_5	1.00	1	cop[tikv]	<execution_info>	<operator_info>	funcs:sum(executor__executor.t.a)->Column#4	N/A	N/A
    └─TableFullScan_8	10000.00	1	cop[tikv]	<execution_info>	<operator_info>	keep order:false, stats:pseudo	N/A	N/A
explain analyze select /*+ STREAM_AGG() */ sum(a) from t;
id	estRows	actRows	task	access object	execution info	operator info	memory	disk
StreamAgg_14	1.00	1	root	<execution_info>	<operator_info>	funcs:sum(Column#4)->Column#3	<num> KB	N/A
└─TableReader_15	1.00	1	root	<execution_info>	<operator_info>	data:StreamAgg_8	<num> Bytes	N/A
  └─StreamAgg_8	1.00	1	cop[tikv]	<execution_info>	<operator_info>	funcs:sum(executor__executor.t.a)->Column#4	N/A	N/A
    └─TableFullScan_13	10000.00	1	cop[tikv]	<execution_info>	<operator_info>	keep order:false, stats:pseudo	N/A	N/A
set tidb_track_aggregate_memory_usage = default;
drop table if exists testbind;
create table testbind(i int, s varchar(20));
create index index_t on testbind(i,s);
create global binding for select * from testbind using select * from testbind use index for join(index_t);
show global bindings where default_db='executor__executor';
Original_sql	Bind_sql	Default_db	Status	Create_time	Update_time	Charset	Collation	Source	Sql_digest	Plan_digest
select * from `executor__executor` . `testbind`	SELECT * FROM `executor__executor`.`testbind` USE INDEX FOR JOIN (`index_t`)	executor__executor	enabled	<create_time>	<update_time>	utf8mb4	utf8mb4_general_ci	manual	a2fa907992be17801e5976df09b5b3a0d205f4c4aff39a14ab3bc8642026f527	
create session binding for select * from testbind using select * from testbind use index for join(index_t);
show session bindings where default_db='executor__executor';
Original_sql	Bind_sql	Default_db	Status	Create_time	Update_time	Charset	Collation	Source	Sql_digest	Plan_digest
select * from `executor__executor` . `testbind`	SELECT * FROM `executor__executor`.`testbind` USE INDEX FOR JOIN (`index_t`)	executor__executor	enabled	<create_time>	<update_time>	utf8mb4	utf8mb4_general_ci	manual	a2fa907992be17801e5976df09b5b3a0d205f4c4aff39a14ab3bc8642026f527	
drop session binding for select * from testbind using select * from testbind use index for join(index_t);
drop global binding for select * from testbind using select * from testbind use index for join(index_t);
drop table if EXISTS t1;
create table t1(id int primary key, a int, b int, c int, d int, index t1a(a), index t1b(b));
insert into t1 values(1,1,1,1,1),(2,2,2,2,2),(3,3,3,3,3),(4,4,4,4,4),(5,5,5,5,5);
explain analyze select /*+ use_index_merge(t1, primary, t1a) */ * from t1 where id < 2 or a > 4;
id	estRows	actRows	task	access object	execution info	operator info	memory	disk
IndexMerge_8	3334.67	2	root	NULL	.*time:.*loops:.*index_task:{fetch_handle:.*, merge:.*}.*table_task:{num.*concurrency.*fetch_row.*wait_time.*}.*	type: union	<num> KB	N/A
├─TableRangeScan_5(Build)	3333.33	1	cop[tikv]	table:t1	.*time:.*loops:.*cop_task:.*	range:[-inf,2), keep order:false, stats:pseudo	<num> Bytes	N/A
├─IndexRangeScan_6(Build)	3333.33	1	cop[tikv]	table:t1, index:t1a(a)	.*time:.*loops:.*cop_task:.*	range:(4,+inf], keep order:false, stats:pseudo	N/A	N/A
└─TableRowIDScan_7(Probe)	3334.67	2	cop[tikv]	table:t1	.*time:.*loops:.*cop_task:.*	keep order:false, stats:pseudo	N/A	N/A
set @@tidb_enable_collect_execution_info=0;
select /*+ use_index_merge(t1, primary, t1a) */ * from t1 where id < 2 or a > 4 order by a;
id	a	b	c	d
1	1	1	1	1
5	5	5	5	5
set @@tidb_enable_collect_execution_info=default;
drop table if exists t1;
create table t1 (a int, b int, index(a));
insert into t1 values (1,2),(2,3),(3,4);
explain analyze select * from t1 use index(a) where a > 1;
id	estRows	actRows	task	access object	execution info	operator info	memory	disk
IndexLookUp_7	3333.33	2	root	NULL	.*time:.*loops:.*index_task:.*table_task: {total_time.*num.*concurrency.*}.*	NULL	<num> KB	N/A
├─IndexRangeScan_5(Build)	3333.33	2	cop[tikv]	table:t1, index:a(a)	.*time:.*loops:.*cop_task:.*	range:(1,+inf], keep order:false, stats:pseudo	N/A	N/A
└─TableRowIDScan_6(Probe)	3333.33	2	cop[tikv]	table:t1	.*time:.*loops:.*cop_task:.*	keep order:false, stats:pseudo	N/A	N/A
drop table if exists t1;
create table t1 (a int, b int);
insert into t1 values (1,2),(2,3),(3,4);
explain analyze SELECT /*+ HASH_AGG() */ count(*) FROM t1 WHERE a < 10;
id	estRows	actRows	task	access object	execution info	operator info	memory	disk
HashAgg_11	1.00	1	root	NULL	.*time:.*loops:.*partial_worker:{wall_time:.*concurrency:.*task_num:.*tot_wait:.*tot_exec:.*tot_time:.*max:.*p95:.*}.*final_worker:{wall_time:.*concurrency:.*task_num:.*tot_wait:.*tot_exec:.*tot_time:.*max:.*p95:.*}.*	funcs:count(Column#5)->Column#4	<num> KB	N/A
└─TableReader_12	1.00	1	root	NULL	time.*loops.*cop_task.*	data:HashAgg_6	<num> Bytes	N/A
  └─HashAgg_6	1.00	1	cop[tikv]	NULL	tikv_task:.*	funcs:count(1)->Column#5	N/A	N/A
    └─Selection_10	3323.33	3	cop[tikv]	NULL	tikv_task:.*	lt(executor__executor.t1.a, 10)	N/A	N/A
      └─TableFullScan_9	10000.00	3	cop[tikv]	table:t1	tikv_task:.*	keep order:false, stats:pseudo	N/A	N/A
set global tidb_txn_mode='';
drop table if exists t, t1;
create table t (c1 int, c2 int, c3 int);
insert t values (11, 2, 3);
insert t values (12, 2, 3);
insert t values (13, 2, 3);
create table t1 (c1 int);
insert t1 values (11);
begin;
select * from t where c1=11 for update;
c1	c2	c3
11	2	3
begin;
update t set c2=211 where c1=11;
commit;
commit;
Error 9007 (HY000): Write conflict, <detail> reason=Optimistic [try again later]
begin;
select * from t where exists(select null from t1 where t1.c1=t.c1) for update;
c1	c2	c3
11	211	3
begin;
update t set c2=211 where c1=12;
commit;
commit;
begin;
select * from t where c1=11 for update;
c1	c2	c3
11	211	3
begin;
update t set c2=22 where c1=12;
commit;
commit;
set @@autocommit=1;
select * from t where c1=11 for update;
c1	c2	c3
11	211	3
begin;
update t set c2=211 where c1=11;
commit;
commit;
begin;
select * from (select * from t for update) t join t1 for update;
c1	c2	c3	c1
11	211	3	11
12	22	3	11
13	2	3	11
begin;
update t1 set c1 = 13;
commit;
commit;
Error 9007 (HY000): Write conflict, <detail> reason=Optimistic [try again later]
set global tidb_txn_mode=pessimistic;
drop table if exists t, t1;
create table t (i int);
create table t1 (i int);
insert t values (1);
insert t1 values (1);
begin pessimistic;
select * from t, t1 where t.i = t1.i for update of t;
i	i
1	1
begin pessimistic;
select * from t1 for update;
i
1
select * from t for update nowait;
Error 3572 (HY000): Statement aborted because lock(s) could not be acquired immediately and NOWAIT is set.
rollback;
select * from t for update nowait;
i
1
rollback;
set session tidb_txn_mode='';
drop table if exists t;
create table t(a int);
insert into t values (1);
begin;
select 1 as a union select a from t for update;
a
1
set session tidb_txn_mode='';
update t set a = a + 1;
commit;
Error 9007 (HY000): Write conflict, <detail> reason=Optimistic [try again later]
begin;
select 1 as a union select a from t limit 5 for update;
a
1
2
select 1 as a union select a from t order by a for update;
a
1
2
update t set a = a + 1;
commit;
Error 9007 (HY000): Write conflict, <detail> reason=Optimistic [try again later]
set session tidb_txn_mode=pessimistic;
drop table if exists t;
create table t (id bigint key,b int);
split table t by (10),(20),(30);
TOTAL_SPLIT_REGION	SCATTER_FINISH_RATIO
3	1
insert into t values (0,0),(10,10),(20,20),(30,30);
alter table t add index idx1(b);
admin show ddl jobs 1;
JOB_ID	DB_NAME	TABLE_NAME	JOB_TYPE	SCHEMA_STATE	SCHEMA_ID	TABLE_ID	ROW_COUNT	CREATE_TIME	START_TIME	END_TIME	STATE
<job_id>	executor__executor	t	<type>	public	<schema_id>	<table_id>	4	<create_time>	<start_time>	<end_time>	synced
insert into t values (1,0),(2,10),(3,20),(4,30);
alter table t add index idx2(b);
admin show ddl jobs 1;
JOB_ID	DB_NAME	TABLE_NAME	JOB_TYPE	SCHEMA_STATE	SCHEMA_ID	TABLE_ID	ROW_COUNT	CREATE_TIME	START_TIME	END_TIME	STATE
<job_id>	executor__executor	t	<type>	public	<schema_id>	<table_id>	8	<create_time>	<start_time>	<end_time>	synced
drop table if exists t;
create table t(a int, b int as(-a));
insert into t(a) values(1), (3), (7);
SET GLOBAL tidb_mem_oom_action='CANCEL';
set @@tidb_mem_quota_query=1;
update t set t.a = t.a - 1 where t.a in (select a from t where a < 4);
Error 8175 (HY000): Your query has been cancelled due to exceeding the allowed memory limit for a single SQL query. Please try narrowing your query scope or increase the tidb_mem_quota_query limit and try again.[conn=<connID>]
set @@tidb_mem_quota_query=1000000000;
select stmt_type from information_schema.statements_summary where digest_text = 'update `t` set `t` . `a` = `t` . `a` - ? where `t` . `a` in ( select `a` from `t` where `a` < ? )';
stmt_type
Update
set @@tidb_mem_quota_query=default;
set global tidb_mem_oom_action=default;
drop table if exists t;
drop user if exists 'testuser'@'localhost';
create table t(a int);
create user 'testuser'@'localhost';
LOCK TABLE executor__executor.t WRITE;
Error 1044 (42000): Access denied for user 'testuser'@'localhost' to database 'executor__executor'
GRANT LOCK TABLES ON executor__executor.* to 'testuser'@'localhost';
LOCK TABLE executor__executor.t WRITE;
Error 1142 (42000): SELECT command denied to user 'testuser'@'localhost' for table 't'
REVOKE ALL ON executor__executor.* FROM 'testuser'@'localhost';
GRANT SELECT ON executor__executor.* to 'testuser'@'localhost';
LOCK TABLE executor__executor.t WRITE;
Error 1044 (42000): Access denied for user 'testuser'@'localhost' to database 'executor__executor'
GRANT LOCK TABLES ON executor__executor.* to 'testuser'@'localhost';
LOCK TABLE executor__executor.t WRITE;
drop database if exists test2;
create database test2;
create table test2.t2(a int);
LOCK TABLE executor__executor.t WRITE, test2.t2 WRITE;
Error 1044 (42000): Access denied for user 'testuser'@'localhost' to database 'test2'
GRANT LOCK TABLES ON test2.* to 'testuser'@'localhost';
LOCK TABLE executor__executor.t WRITE, test2.t2 WRITE;
Error 1142 (42000): SELECT command denied to user 'testuser'@'localhost' for table 't2'
GRANT SELECT ON test2.* to 'testuser'@'localhost';
LOCK TABLE executor__executor.t WRITE, test2.t2 WRITE;
LOCK TABLE executor__executor.t WRITE, test2.t2 WRITE;
Error 8020 (HY000): Table 't' was locked in WRITE by server: <server> session: <session>
unlock tables;
drop user 'testuser'@'localhost';<|MERGE_RESOLUTION|>--- conflicted
+++ resolved
@@ -4278,11 +4278,6 @@
 limit 100;
 admin show bdr role;
 BDR_ROLE
-<<<<<<< HEAD
-
-=======
-local_only
->>>>>>> b50b151a
 admin set bdr role primary;
 admin show bdr role;
 BDR_ROLE
@@ -4299,13 +4294,8 @@
 Error 1064 (42000): You have an error in your SQL syntax; check the manual that corresponds to your TiDB version for the right syntax to use line 1 column 27 near "test_err;" 
 admin show bdr role;
 BDR_ROLE
-<<<<<<< HEAD
 
 admin unset bdr role;
-=======
-local_only
-admin set bdr role local_only;
->>>>>>> b50b151a
 set global tidb_mem_oom_action='CANCEL';
 drop table if exists t, t1;
 create table t(a int, b int, index idx(a));
