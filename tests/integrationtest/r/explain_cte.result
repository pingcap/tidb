set tidb_cost_model_version=1;
drop table if exists t1, t2;
create table t1 (c1 int primary key, c2 int, index c2 (c2));
create table t2 (c1 int unique, c2 int);
insert into t1 values(1, 0), (2, 1);
insert into t2 values(1, 0), (2, 1);
explain format='brief' with cte(a) as (select 1) select * from cte;
id	estRows	task	access object	operator info
Projection	1.00	root		1->Column#3
└─TableDual	1.00	root		rows:1
explain format='brief' with cte(a) as (select c1 from t1) select * from cte;
id	estRows	task	access object	operator info
TableReader	10000.00	root		data:TableFullScan
└─TableFullScan	10000.00	cop[tikv]	table:t1	keep order:false, stats:pseudo
explain format='brief' with cte(a,b,c,d) as (select * from t1, t2) select * from cte;
id	estRows	task	access object	operator info
<<<<<<< HEAD
HashJoin_25	100000000.00	root		CARTESIAN inner join
├─TableReader_32(Build)	10000.00	root		data:TableFullScan_31
│ └─TableFullScan_31	10000.00	cop[tikv]	table:t2	keep order:false, stats:pseudo
└─TableReader_28(Probe)	10000.00	root		data:TableFullScan_27
  └─TableFullScan_27	10000.00	cop[tikv]	table:t1	keep order:false, stats:pseudo
explain with recursive cte(a) as (select 1 union select a+1 from cte where a < 10) select * from cte;
=======
HashJoin	100000000.00	root		CARTESIAN inner join
├─TableReader(Build)	10000.00	root		data:TableFullScan
│ └─TableFullScan	10000.00	cop[tikv]	table:t2	keep order:false, stats:pseudo
└─TableReader(Probe)	10000.00	root		data:TableFullScan
  └─TableFullScan	10000.00	cop[tikv]	table:t1	keep order:false, stats:pseudo
explain format='brief' with recursive cte(a) as (select 1 union select a+1 from cte where a < 10) select * from cte;
>>>>>>> f030b63b
id	estRows	task	access object	operator info
CTEFullScan	2.00	root	CTE:cte	data:CTE_0
CTE_0	2.00	root		Recursive CTE
├─Projection(Seed Part)	1.00	root		1->Column#2
│ └─TableDual	1.00	root		rows:1
└─Projection(Recursive Part)	0.80	root		cast(plus(Column#3, 1), bigint BINARY)->Column#5
  └─Selection	0.80	root		lt(Column#3, 10)
    └─CTETable	1.00	root		Scan on CTE_0
explain format='brief' with recursive cte(a) as (select c2 from t1 union select a+1 from cte where a < 10) select * from cte;
id	estRows	task	access object	operator info
CTEFullScan	8001.00	root	CTE:cte	data:CTE_0
CTE_0	8001.00	root		Recursive CTE
├─TableReader(Seed Part)	10000.00	root		data:TableFullScan
│ └─TableFullScan	10000.00	cop[tikv]	table:t1	keep order:false, stats:pseudo
└─Projection(Recursive Part)	8000.00	root		cast(plus(explain_cte.t1.c2, 1), int)->explain_cte.t1.c2
  └─Selection	8000.00	root		lt(explain_cte.t1.c2, 10)
    └─CTETable	10000.00	root		Scan on CTE_0
explain format='brief' with cte(a) as (with recursive cte1(a) as (select 1 union select a + 1 from cte1 where a < 10) select * from cte1) select * from cte;
id	estRows	task	access object	operator info
CTEFullScan	2.00	root	CTE:cte1	data:CTE_2
CTE_2	2.00	root		Recursive CTE
├─Projection(Seed Part)	1.00	root		1->Column#9
│ └─TableDual	1.00	root		rows:1
└─Projection(Recursive Part)	0.80	root		cast(plus(Column#10, 1), bigint BINARY)->Column#12
  └─Selection	0.80	root		lt(Column#10, 10)
    └─CTETable	1.00	root		Scan on CTE_2
explain format='brief' with recursive cte(a) as (select 1 union select a+1 from cte where a < 10) select * from cte t1, cte t2;
id	estRows	task	access object	operator info
<<<<<<< HEAD
HashJoin_32	4.00	root		CARTESIAN inner join
├─CTEFullScan_39(Build)	2.00	root	CTE:cte AS t2	data:CTE_0
└─CTEFullScan_38(Probe)	2.00	root	CTE:cte AS t1	data:CTE_0
=======
HashJoin	4.00	root		CARTESIAN inner join
├─CTEFullScan(Build)	2.00	root	CTE:cte AS t2	data:CTE_0
└─CTEFullScan(Probe)	2.00	root	CTE:cte AS t1	data:CTE_0
>>>>>>> f030b63b
CTE_0	2.00	root		Recursive CTE
├─Projection(Seed Part)	1.00	root		1->Column#2
│ └─TableDual	1.00	root		rows:1
└─Projection(Recursive Part)	0.80	root		cast(plus(Column#3, 1), bigint BINARY)->Column#5
  └─Selection	0.80	root		lt(Column#3, 10)
    └─CTETable	1.00	root		Scan on CTE_0
explain format='brief' with cte(a) as (with recursive cte1(a) as (select 1 union select a + 1 from cte1 where a < 10) select * from cte1) select * from cte t1, cte t2;
id	estRows	task	access object	operator info
<<<<<<< HEAD
HashJoin_37	4.00	root		CARTESIAN inner join
├─CTEFullScan_44(Build)	2.00	root	CTE:cte AS t2	data:CTE_0
└─CTEFullScan_43(Probe)	2.00	root	CTE:cte AS t1	data:CTE_0
=======
HashJoin	4.00	root		CARTESIAN inner join
├─CTEFullScan(Build)	2.00	root	CTE:cte AS t2	data:CTE_0
└─CTEFullScan(Probe)	2.00	root	CTE:cte AS t1	data:CTE_0
>>>>>>> f030b63b
CTE_0	2.00	root		Non-Recursive CTE
└─CTEFullScan(Seed Part)	2.00	root	CTE:cte1	data:CTE_1
CTE_1	2.00	root		Recursive CTE
├─Projection(Seed Part)	1.00	root		1->Column#2
│ └─TableDual	1.00	root		rows:1
└─Projection(Recursive Part)	0.80	root		cast(plus(Column#3, 1), bigint BINARY)->Column#5
  └─Selection	0.80	root		lt(Column#3, 10)
    └─CTETable	1.00	root		Scan on CTE_1
explain format='brief' with recursive cte1(a) as (select 1 union select a+1 from cte1 where a < 10), cte2(a) as (select c2 from t1 union select a+1 from cte2 where a < 10) select * from cte1, cte2;
id	estRows	task	access object	operator info
<<<<<<< HEAD
HashJoin_49	16002.00	root		CARTESIAN inner join
├─CTEFullScan_56(Build)	2.00	root	CTE:cte1	data:CTE_0
└─CTEFullScan_57(Probe)	8001.00	root	CTE:cte2	data:CTE_1
=======
HashJoin	16002.00	root		CARTESIAN inner join
├─CTEFullScan(Build)	2.00	root	CTE:cte1	data:CTE_0
└─CTEFullScan(Probe)	8001.00	root	CTE:cte2	data:CTE_1
>>>>>>> f030b63b
CTE_0	2.00	root		Recursive CTE
├─Projection(Seed Part)	1.00	root		1->Column#2
│ └─TableDual	1.00	root		rows:1
└─Projection(Recursive Part)	0.80	root		cast(plus(Column#3, 1), bigint BINARY)->Column#5
  └─Selection	0.80	root		lt(Column#3, 10)
    └─CTETable	1.00	root		Scan on CTE_0
CTE_1	8001.00	root		Recursive CTE
├─TableReader(Seed Part)	10000.00	root		data:TableFullScan
│ └─TableFullScan	10000.00	cop[tikv]	table:t1	keep order:false, stats:pseudo
└─Projection(Recursive Part)	8000.00	root		cast(plus(explain_cte.t1.c2, 1), int)->explain_cte.t1.c2
  └─Selection	8000.00	root		lt(explain_cte.t1.c2, 10)
    └─CTETable	10000.00	root		Scan on CTE_1
explain format='brief' with q(a,b) as (select * from t1) select /*+ merge(q) no_merge(q1) */ * from q, q q1 where q.a=1 and q1.a=2;
id	estRows	task	access object	operator info
<<<<<<< HEAD
HashJoin_27	2.56	root		CARTESIAN inner join
├─Selection_35(Build)	1.60	root		eq(explain_cte.t1.c1, 2)
│ └─CTEFullScan_36	2.00	root	CTE:q AS q1	data:CTE_0
└─Selection_29(Probe)	1.60	root		eq(explain_cte.t1.c1, 1)
  └─CTEFullScan_30	2.00	root	CTE:q	data:CTE_0
=======
HashJoin	2.56	root		CARTESIAN inner join
├─Selection(Build)	1.60	root		eq(explain_cte.t1.c1, 2)
│ └─CTEFullScan	2.00	root	CTE:q AS q1	data:CTE_0
└─Selection(Probe)	1.60	root		eq(explain_cte.t1.c1, 1)
  └─CTEFullScan	2.00	root	CTE:q	data:CTE_0
>>>>>>> f030b63b
CTE_0	2.00	root		Non-Recursive CTE
└─Batch_Point_Get(Seed Part)	2.00	root	table:t1	handle:[1 2], keep order:false, desc:false
explain format='brief' with recursive cte(a,b) as (select 1, concat('a', 1) union select a+1, concat(b, 1) from cte where a < 5) select * from cte;
id	estRows	task	access object	operator info
CTEFullScan	2.00	root	CTE:cte	data:CTE_0
CTE_0	2.00	root		Recursive CTE
├─Projection(Seed Part)	1.00	root		1->Column#3, a1->Column#4
│ └─TableDual	1.00	root		rows:1
└─Projection(Recursive Part)	0.80	root		cast(plus(Column#5, 1), bigint BINARY)->Column#9, cast(concat(Column#6, 1), var_string(21))->Column#10
  └─Selection	0.80	root		lt(Column#5, 5)
    └─CTETable	1.00	root		Scan on CTE_0
explain format='brief' select * from t1 dt where exists(with recursive qn as (select c1*0+1 as b union all select b+1 from qn where b=0) select * from qn where b=1);
id	estRows	task	access object	operator info
Apply	10000.00	root		CARTESIAN semi join, left side:TableReader
├─TableReader(Build)	10000.00	root		data:TableFullScan
│ └─TableFullScan	10000.00	cop[tikv]	table:dt	keep order:false, stats:pseudo
└─Selection(Probe)	14400.00	root		eq(Column#8, 1)
  └─CTEFullScan	18000.00	root	CTE:qn	data:CTE_0
CTE_0	1.80	root		Recursive CTE
├─Projection(Seed Part)	1.00	root		plus(mul(explain_cte.t1.c1, 0), 1)->Column#4
│ └─TableDual	1.00	root		rows:1
└─Projection(Recursive Part)	0.80	root		plus(Column#5, 1)->Column#7
  └─Selection	0.80	root		eq(Column#5, 0)
    └─CTETable	1.00	root		Scan on CTE_0
explain format='brief' with recursive cte1(c1) as (select c1 from t1 union select c1 + 1 c1 from cte1 limit 1) select * from cte1;
id	estRows	task	access object	operator info
CTEFullScan	8001.00	root	CTE:cte1	data:CTE_0
CTE_0	8001.00	root		Recursive CTE, limit(offset:0, count:1)
├─TableReader(Seed Part)	10000.00	root		data:TableFullScan
│ └─TableFullScan	10000.00	cop[tikv]	table:t1	keep order:false, stats:pseudo
└─Projection(Recursive Part)	10000.00	root		cast(plus(explain_cte.t1.c1, 1), int)->explain_cte.t1.c1
  └─CTETable	10000.00	root		Scan on CTE_0
explain format='brief' with recursive cte1(c1) as (select c1 from t1 union select c1 + 1 c1 from cte1 limit 100 offset 100) select * from cte1;
id	estRows	task	access object	operator info
CTEFullScan	8001.00	root	CTE:cte1	data:CTE_0
CTE_0	8001.00	root		Recursive CTE, limit(offset:100, count:100)
├─TableReader(Seed Part)	10000.00	root		data:TableFullScan
│ └─TableFullScan	10000.00	cop[tikv]	table:t1	keep order:false, stats:pseudo
└─Projection(Recursive Part)	10000.00	root		cast(plus(explain_cte.t1.c1, 1), int)->explain_cte.t1.c1
  └─CTETable	10000.00	root		Scan on CTE_0
explain format='brief' with recursive cte1(c1) as (select c1 from t1 union select c1 + 1 c1 from cte1 limit 0 offset 0) select * from cte1;
id	estRows	task	access object	operator info
CTEFullScan	8001.00	root	CTE:cte1	data:CTE_0
CTE_0	8001.00	root		Recursive CTE, limit(offset:0, count:0)
├─TableReader(Seed Part)	10000.00	root		data:TableFullScan
│ └─TableFullScan	10000.00	cop[tikv]	table:t1	keep order:false, stats:pseudo
└─Projection(Recursive Part)	10000.00	root		cast(plus(explain_cte.t1.c1, 1), int)->explain_cte.t1.c1
  └─CTETable	10000.00	root		Scan on CTE_0
explain format='brief' with recursive cte1(c1) as (select c1 from t1 union select c1 + 1 c1 from cte1 limit 1) select * from cte1 dt1 join cte1 dt2 on dt1.c1 = dt2.c1;
id	estRows	task	access object	operator info
<<<<<<< HEAD
HashJoin_37	6400.80	root		inner join, equal:[eq(explain_cte.t1.c1, explain_cte.t1.c1)]
├─Selection_45(Build)	6400.80	root		not(isnull(explain_cte.t1.c1))
│ └─CTEFullScan_46	8001.00	root	CTE:cte1 AS dt2	data:CTE_0
└─Selection_39(Probe)	6400.80	root		not(isnull(explain_cte.t1.c1))
  └─CTEFullScan_40	8001.00	root	CTE:cte1 AS dt1	data:CTE_0
=======
HashJoin	6400.80	root		inner join, equal:[eq(explain_cte.t1.c1, explain_cte.t1.c1)]
├─Selection(Build)	6400.80	root		not(isnull(explain_cte.t1.c1))
│ └─CTEFullScan	8001.00	root	CTE:cte1 AS dt2	data:CTE_0
└─Selection(Probe)	6400.80	root		not(isnull(explain_cte.t1.c1))
  └─CTEFullScan	8001.00	root	CTE:cte1 AS dt1	data:CTE_0
>>>>>>> f030b63b
CTE_0	8001.00	root		Recursive CTE, limit(offset:0, count:1)
├─TableReader(Seed Part)	10000.00	root		data:TableFullScan
│ └─TableFullScan	10000.00	cop[tikv]	table:t1	keep order:false, stats:pseudo
└─Projection(Recursive Part)	10000.00	root		cast(plus(explain_cte.t1.c1, 1), int)->explain_cte.t1.c1
  └─CTETable	10000.00	root		Scan on CTE_0
explain format='brief' with recursive cte1(c1) as (select c1 from t1 union select c1 + 1 c1 from cte1 limit 0 offset 0) select * from cte1 dt1 join cte1 dt2 on dt1.c1 = dt2.c1;
id	estRows	task	access object	operator info
<<<<<<< HEAD
HashJoin_37	6400.80	root		inner join, equal:[eq(explain_cte.t1.c1, explain_cte.t1.c1)]
├─Selection_45(Build)	6400.80	root		not(isnull(explain_cte.t1.c1))
│ └─CTEFullScan_46	8001.00	root	CTE:cte1 AS dt2	data:CTE_0
└─Selection_39(Probe)	6400.80	root		not(isnull(explain_cte.t1.c1))
  └─CTEFullScan_40	8001.00	root	CTE:cte1 AS dt1	data:CTE_0
=======
HashJoin	6400.80	root		inner join, equal:[eq(explain_cte.t1.c1, explain_cte.t1.c1)]
├─Selection(Build)	6400.80	root		not(isnull(explain_cte.t1.c1))
│ └─CTEFullScan	8001.00	root	CTE:cte1 AS dt2	data:CTE_0
└─Selection(Probe)	6400.80	root		not(isnull(explain_cte.t1.c1))
  └─CTEFullScan	8001.00	root	CTE:cte1 AS dt1	data:CTE_0
>>>>>>> f030b63b
CTE_0	8001.00	root		Recursive CTE, limit(offset:0, count:0)
├─TableReader(Seed Part)	10000.00	root		data:TableFullScan
│ └─TableFullScan	10000.00	cop[tikv]	table:t1	keep order:false, stats:pseudo
└─Projection(Recursive Part)	10000.00	root		cast(plus(explain_cte.t1.c1, 1), int)->explain_cte.t1.c1
  └─CTETable	10000.00	root		Scan on CTE_0
CREATE TABLE `customer` (
`c_customer_sk` int(11) NOT NULL,
`c_customer_id` char(16) NOT NULL,
`c_current_cdemo_sk` int(11) DEFAULT NULL,
`c_current_hdemo_sk` int(11) DEFAULT NULL,
`c_current_addr_sk` int(11) DEFAULT NULL,
`c_first_shipto_date_sk` int(11) DEFAULT NULL,
`c_first_sales_date_sk` int(11) DEFAULT NULL,
`c_salutation` char(10) DEFAULT NULL,
`c_first_name` char(20) DEFAULT NULL,
`c_last_name` char(30) DEFAULT NULL,
`c_preferred_cust_flag` char(1) DEFAULT NULL,
`c_birth_day` int(11) DEFAULT NULL,
`c_birth_month` int(11) DEFAULT NULL,
`c_birth_year` int(11) DEFAULT NULL,
`c_birth_country` varchar(20) DEFAULT NULL,
`c_login` char(13) DEFAULT NULL,
`c_email_address` char(50) DEFAULT NULL,
`c_last_review_date_sk` int(11) DEFAULT NULL,
PRIMARY KEY (`c_customer_sk`) /*T![clustered_index] NONCLUSTERED */
);
CREATE TABLE `store_sales` (
`ss_sold_date_sk` int(11) DEFAULT NULL,
`ss_sold_time_sk` int(11) DEFAULT NULL,
`ss_item_sk` int(11) NOT NULL,
`ss_customer_sk` int(11) DEFAULT NULL,
`ss_cdemo_sk` int(11) DEFAULT NULL,
`ss_hdemo_sk` int(11) DEFAULT NULL,
`ss_addr_sk` int(11) DEFAULT NULL,
`ss_store_sk` int(11) DEFAULT NULL,
`ss_promo_sk` int(11) DEFAULT NULL,
`ss_ticket_number` int(11) NOT NULL,
`ss_quantity` int(11) DEFAULT NULL,
`ss_wholesale_cost` decimal(7,2) DEFAULT NULL,
`ss_list_price` decimal(7,2) DEFAULT NULL,
`ss_sales_price` decimal(7,2) DEFAULT NULL,
`ss_ext_discount_amt` decimal(7,2) DEFAULT NULL,
`ss_ext_sales_price` decimal(7,2) DEFAULT NULL,
`ss_ext_wholesale_cost` decimal(7,2) DEFAULT NULL,
`ss_ext_list_price` decimal(7,2) DEFAULT NULL,
`ss_ext_tax` decimal(7,2) DEFAULT NULL,
`ss_coupon_amt` decimal(7,2) DEFAULT NULL,
`ss_net_paid` decimal(7,2) DEFAULT NULL,
`ss_net_paid_inc_tax` decimal(7,2) DEFAULT NULL,
`ss_net_profit` decimal(7,2) DEFAULT NULL,
PRIMARY KEY (`ss_item_sk`,`ss_ticket_number`) /*T![clustered_index] NONCLUSTERED */
);
CREATE TABLE `date_dim` (
`d_date_sk` int(11) NOT NULL,
`d_date_id` char(16) NOT NULL,
`d_date` date DEFAULT NULL,
`d_month_seq` int(11) DEFAULT NULL,
`d_week_seq` int(11) DEFAULT NULL,
`d_quarter_seq` int(11) DEFAULT NULL,
`d_year` int(11) DEFAULT NULL,
`d_dow` int(11) DEFAULT NULL,
`d_moy` int(11) DEFAULT NULL,
`d_dom` int(11) DEFAULT NULL,
`d_qoy` int(11) DEFAULT NULL,
`d_fy_year` int(11) DEFAULT NULL,
`d_fy_quarter_seq` int(11) DEFAULT NULL,
`d_fy_week_seq` int(11) DEFAULT NULL,
`d_day_name` char(9) DEFAULT NULL,
`d_quarter_name` char(6) DEFAULT NULL,
`d_holiday` char(1) DEFAULT NULL,
`d_weekend` char(1) DEFAULT NULL,
`d_following_holiday` char(1) DEFAULT NULL,
`d_first_dom` int(11) DEFAULT NULL,
`d_last_dom` int(11) DEFAULT NULL,
`d_same_day_ly` int(11) DEFAULT NULL,
`d_same_day_lq` int(11) DEFAULT NULL,
`d_current_day` char(1) DEFAULT NULL,
`d_current_week` char(1) DEFAULT NULL,
`d_current_month` char(1) DEFAULT NULL,
`d_current_quarter` char(1) DEFAULT NULL,
`d_current_year` char(1) DEFAULT NULL,
PRIMARY KEY (`d_date_sk`) /*T![clustered_index] NONCLUSTERED */
);
CREATE TABLE `web_sales` (
`ws_sold_date_sk` int(11) DEFAULT NULL,
`ws_sold_time_sk` int(11) DEFAULT NULL,
`ws_ship_date_sk` int(11) DEFAULT NULL,
`ws_item_sk` int(11) NOT NULL,
`ws_bill_customer_sk` int(11) DEFAULT NULL,
`ws_bill_cdemo_sk` int(11) DEFAULT NULL,
`ws_bill_hdemo_sk` int(11) DEFAULT NULL,
`ws_bill_addr_sk` int(11) DEFAULT NULL,
`ws_ship_customer_sk` int(11) DEFAULT NULL,
`ws_ship_cdemo_sk` int(11) DEFAULT NULL,
`ws_ship_hdemo_sk` int(11) DEFAULT NULL,
`ws_ship_addr_sk` int(11) DEFAULT NULL,
`ws_web_page_sk` int(11) DEFAULT NULL,
`ws_web_site_sk` int(11) DEFAULT NULL,
`ws_ship_mode_sk` int(11) DEFAULT NULL,
`ws_warehouse_sk` int(11) DEFAULT NULL,
`ws_promo_sk` int(11) DEFAULT NULL,
`ws_order_number` int(11) NOT NULL,
`ws_quantity` int(11) DEFAULT NULL,
`ws_wholesale_cost` decimal(7,2) DEFAULT NULL,
`ws_list_price` decimal(7,2) DEFAULT NULL,
`ws_sales_price` decimal(7,2) DEFAULT NULL,
`ws_ext_discount_amt` decimal(7,2) DEFAULT NULL,
`ws_ext_sales_price` decimal(7,2) DEFAULT NULL,
`ws_ext_wholesale_cost` decimal(7,2) DEFAULT NULL,
`ws_ext_list_price` decimal(7,2) DEFAULT NULL,
`ws_ext_tax` decimal(7,2) DEFAULT NULL,
`ws_coupon_amt` decimal(7,2) DEFAULT NULL,
`ws_ext_ship_cost` decimal(7,2) DEFAULT NULL,
`ws_net_paid` decimal(7,2) DEFAULT NULL,
`ws_net_paid_inc_tax` decimal(7,2) DEFAULT NULL,
`ws_net_paid_inc_ship` decimal(7,2) DEFAULT NULL,
`ws_net_paid_inc_ship_tax` decimal(7,2) DEFAULT NULL,
`ws_net_profit` decimal(7,2) DEFAULT NULL,
PRIMARY KEY (`ws_item_sk`,`ws_order_number`) /*T![clustered_index] NONCLUSTERED */
);
desc format='brief' with year_total as (
select c_customer_id customer_id
,c_first_name customer_first_name
,c_last_name customer_last_name
,c_preferred_cust_flag customer_preferred_cust_flag
,c_birth_country customer_birth_country
,c_login customer_login
,c_email_address customer_email_address
,d_year dyear
,sum(ss_ext_list_price-ss_ext_discount_amt) year_total
,'s' sale_type
from customer
,store_sales
,date_dim
where c_customer_sk = ss_customer_sk
and ss_sold_date_sk = d_date_sk
group by c_customer_id
,c_first_name
,c_last_name
,c_preferred_cust_flag
,c_birth_country
,c_login
,c_email_address
,d_year
union all
select c_customer_id customer_id
,c_first_name customer_first_name
,c_last_name customer_last_name
,c_preferred_cust_flag customer_preferred_cust_flag
,c_birth_country customer_birth_country
,c_login customer_login
,c_email_address customer_email_address
,d_year dyear
,sum(ws_ext_list_price-ws_ext_discount_amt) year_total
,'w' sale_type
from customer
,web_sales
,date_dim
where c_customer_sk = ws_bill_customer_sk
and ws_sold_date_sk = d_date_sk
group by c_customer_id
,c_first_name
,c_last_name
,c_preferred_cust_flag
,c_birth_country
,c_login
,c_email_address
,d_year
)
select
t_s_secyear.customer_id
,t_s_secyear.customer_first_name
,t_s_secyear.customer_last_name
,t_s_secyear.customer_email_address
from year_total t_s_firstyear
,year_total t_s_secyear
,year_total t_w_firstyear
,year_total t_w_secyear
where t_s_secyear.customer_id = t_s_firstyear.customer_id
and t_s_firstyear.customer_id = t_w_secyear.customer_id
and t_s_firstyear.customer_id = t_w_firstyear.customer_id
and t_s_firstyear.sale_type = 's'
and t_w_firstyear.sale_type = 'w'
and t_s_secyear.sale_type = 's'
and t_w_secyear.sale_type = 'w'
and t_s_firstyear.dyear = 2001
and t_s_secyear.dyear = 2001+1
and t_w_firstyear.dyear = 2001
and t_w_secyear.dyear = 2001+1
and t_s_firstyear.year_total > 0
and t_w_firstyear.year_total > 0
and case when t_w_firstyear.year_total > 0 then t_w_secyear.year_total / t_w_firstyear.year_total else 0.0 end
> case when t_s_firstyear.year_total > 0 then t_s_secyear.year_total / t_s_firstyear.year_total else 0.0 end
order by t_s_secyear.customer_id
,t_s_secyear.customer_first_name
,t_s_secyear.customer_last_name
,t_s_secyear.customer_email_address
limit 100;
id	estRows	task	access object	operator info
TopN	40.00	root		Column#180, Column#181, Column#182, Column#186, offset:0, count:100
└─HashJoin	40.00	root		inner join, equal:[eq(Column#170, Column#200)], other cond:gt(case(gt(Column#198, 0), div(Column#208, Column#198), 0.000000), case(gt(Column#178, 0), div(Column#188, Column#178), 0.000000))
  ├─Selection(Build)	40.00	root		eq(Column#207, 2002), eq(Column#209, "w"), not(isnull(Column#200))
  │ └─CTEFullScan	50.00	root	CTE:year_total AS t_w_secyear	data:CTE_0
  └─HashJoin(Probe)	40.00	root		inner join, equal:[eq(Column#170, Column#190)]
    ├─Selection(Build)	40.00	root		eq(Column#197, 2001), eq(Column#199, "w"), gt(Column#198, 0), not(isnull(Column#190))
    │ └─CTEFullScan	50.00	root	CTE:year_total AS t_w_firstyear	data:CTE_0
    └─HashJoin(Probe)	40.00	root		inner join, equal:[eq(Column#170, Column#180)]
      ├─Selection(Build)	40.00	root		eq(Column#187, 2002), eq(Column#189, "s"), not(isnull(Column#180))
      │ └─CTEFullScan	50.00	root	CTE:year_total AS t_s_secyear	data:CTE_0
      └─Selection(Probe)	40.00	root		eq(Column#177, 2001), eq(Column#179, "s"), gt(Column#178, 0), not(isnull(Column#170))
        └─CTEFullScan	50.00	root	CTE:year_total AS t_s_firstyear	data:CTE_0
CTE_0	50.00	root		Non-Recursive CTE
└─Union(Seed Part)	50.00	root		
  ├─Projection	25.00	root		explain_cte.customer.c_customer_id->Column#160, explain_cte.customer.c_first_name->Column#161, explain_cte.customer.c_last_name->Column#162, explain_cte.customer.c_preferred_cust_flag->Column#163, explain_cte.customer.c_birth_country->Column#164, explain_cte.customer.c_login->Column#165, explain_cte.customer.c_email_address->Column#166, explain_cte.date_dim.d_year->Column#167, Column#73->Column#168, s->Column#169
  │ └─Selection	25.00	root		or(or(and(1, and(eq(explain_cte.date_dim.d_year, 2001), gt(Column#73, 0))), and(1, eq(explain_cte.date_dim.d_year, 2002))), 0)
  │   └─HashAgg	31.25	root		group by:Column#217, Column#218, Column#219, Column#220, Column#221, Column#222, Column#223, Column#224, funcs:sum(Column#216)->Column#73, funcs:firstrow(Column#217)->explain_cte.customer.c_customer_id, funcs:firstrow(Column#218)->explain_cte.customer.c_first_name, funcs:firstrow(Column#219)->explain_cte.customer.c_last_name, funcs:firstrow(Column#220)->explain_cte.customer.c_preferred_cust_flag, funcs:firstrow(Column#221)->explain_cte.customer.c_birth_country, funcs:firstrow(Column#222)->explain_cte.customer.c_login, funcs:firstrow(Column#223)->explain_cte.customer.c_email_address, funcs:firstrow(Column#224)->explain_cte.date_dim.d_year
  │     └─Projection	31.25	root		minus(explain_cte.store_sales.ss_ext_list_price, explain_cte.store_sales.ss_ext_discount_amt)->Column#216, explain_cte.customer.c_customer_id->Column#217, explain_cte.customer.c_first_name->Column#218, explain_cte.customer.c_last_name->Column#219, explain_cte.customer.c_preferred_cust_flag->Column#220, explain_cte.customer.c_birth_country->Column#221, explain_cte.customer.c_login->Column#222, explain_cte.customer.c_email_address->Column#223, explain_cte.date_dim.d_year->Column#224
  │       └─Projection	31.25	root		explain_cte.customer.c_customer_id, explain_cte.customer.c_first_name, explain_cte.customer.c_last_name, explain_cte.customer.c_preferred_cust_flag, explain_cte.customer.c_birth_country, explain_cte.customer.c_login, explain_cte.customer.c_email_address, explain_cte.store_sales.ss_ext_discount_amt, explain_cte.store_sales.ss_ext_list_price, explain_cte.date_dim.d_year
  │         └─IndexJoin	31.25	root		inner join, inner:IndexLookUp, outer key:explain_cte.store_sales.ss_customer_sk, inner key:explain_cte.customer.c_customer_sk, equal cond:eq(explain_cte.store_sales.ss_customer_sk, explain_cte.customer.c_customer_sk)
  │           ├─HashJoin(Build)	25.00	root		inner join, equal:[eq(explain_cte.date_dim.d_date_sk, explain_cte.store_sales.ss_sold_date_sk)]
  │           │ ├─TableReader(Build)	20.00	root		data:Selection
  │           │ │ └─Selection	20.00	cop[tikv]		or(eq(explain_cte.date_dim.d_year, 2001), eq(explain_cte.date_dim.d_year, 2002))
  │           │ │   └─TableFullScan	10000.00	cop[tikv]	table:date_dim	keep order:false, stats:pseudo
  │           │ └─TableReader(Probe)	9980.01	root		data:Selection
  │           │   └─Selection	9980.01	cop[tikv]		not(isnull(explain_cte.store_sales.ss_customer_sk)), not(isnull(explain_cte.store_sales.ss_sold_date_sk))
  │           │     └─TableFullScan	10000.00	cop[tikv]	table:store_sales	keep order:false, stats:pseudo
  │           └─IndexLookUp(Probe)	25.00	root		
  │             ├─IndexRangeScan(Build)	25.00	cop[tikv]	table:customer, index:PRIMARY(c_customer_sk)	range: decided by [eq(explain_cte.customer.c_customer_sk, explain_cte.store_sales.ss_customer_sk)], keep order:false, stats:pseudo
  │             └─TableRowIDScan(Probe)	25.00	cop[tikv]	table:customer	keep order:false, stats:pseudo
  └─Projection	25.00	root		explain_cte.customer.c_customer_id->Column#160, explain_cte.customer.c_first_name->Column#161, explain_cte.customer.c_last_name->Column#162, explain_cte.customer.c_preferred_cust_flag->Column#163, explain_cte.customer.c_birth_country->Column#164, explain_cte.customer.c_login->Column#165, explain_cte.customer.c_email_address->Column#166, explain_cte.date_dim.d_year->Column#167, Column#158->Column#168, w->Column#169
    └─Selection	25.00	root		or(0, or(and(1, and(eq(explain_cte.date_dim.d_year, 2001), gt(Column#158, 0))), and(1, eq(explain_cte.date_dim.d_year, 2002))))
      └─HashAgg	31.25	root		group by:Column#226, Column#227, Column#228, Column#229, Column#230, Column#231, Column#232, Column#233, funcs:sum(Column#225)->Column#158, funcs:firstrow(Column#226)->explain_cte.customer.c_customer_id, funcs:firstrow(Column#227)->explain_cte.customer.c_first_name, funcs:firstrow(Column#228)->explain_cte.customer.c_last_name, funcs:firstrow(Column#229)->explain_cte.customer.c_preferred_cust_flag, funcs:firstrow(Column#230)->explain_cte.customer.c_birth_country, funcs:firstrow(Column#231)->explain_cte.customer.c_login, funcs:firstrow(Column#232)->explain_cte.customer.c_email_address, funcs:firstrow(Column#233)->explain_cte.date_dim.d_year
        └─Projection	31.25	root		minus(explain_cte.web_sales.ws_ext_list_price, explain_cte.web_sales.ws_ext_discount_amt)->Column#225, explain_cte.customer.c_customer_id->Column#226, explain_cte.customer.c_first_name->Column#227, explain_cte.customer.c_last_name->Column#228, explain_cte.customer.c_preferred_cust_flag->Column#229, explain_cte.customer.c_birth_country->Column#230, explain_cte.customer.c_login->Column#231, explain_cte.customer.c_email_address->Column#232, explain_cte.date_dim.d_year->Column#233
          └─Projection	31.25	root		explain_cte.customer.c_customer_id, explain_cte.customer.c_first_name, explain_cte.customer.c_last_name, explain_cte.customer.c_preferred_cust_flag, explain_cte.customer.c_birth_country, explain_cte.customer.c_login, explain_cte.customer.c_email_address, explain_cte.web_sales.ws_ext_discount_amt, explain_cte.web_sales.ws_ext_list_price, explain_cte.date_dim.d_year
            └─IndexJoin	31.25	root		inner join, inner:IndexLookUp, outer key:explain_cte.web_sales.ws_bill_customer_sk, inner key:explain_cte.customer.c_customer_sk, equal cond:eq(explain_cte.web_sales.ws_bill_customer_sk, explain_cte.customer.c_customer_sk)
              ├─HashJoin(Build)	25.00	root		inner join, equal:[eq(explain_cte.date_dim.d_date_sk, explain_cte.web_sales.ws_sold_date_sk)]
              │ ├─TableReader(Build)	20.00	root		data:Selection
              │ │ └─Selection	20.00	cop[tikv]		or(eq(explain_cte.date_dim.d_year, 2001), eq(explain_cte.date_dim.d_year, 2002))
              │ │   └─TableFullScan	10000.00	cop[tikv]	table:date_dim	keep order:false, stats:pseudo
              │ └─TableReader(Probe)	9980.01	root		data:Selection
              │   └─Selection	9980.01	cop[tikv]		not(isnull(explain_cte.web_sales.ws_bill_customer_sk)), not(isnull(explain_cte.web_sales.ws_sold_date_sk))
              │     └─TableFullScan	10000.00	cop[tikv]	table:web_sales	keep order:false, stats:pseudo
              └─IndexLookUp(Probe)	25.00	root		
                ├─IndexRangeScan(Build)	25.00	cop[tikv]	table:customer, index:PRIMARY(c_customer_sk)	range: decided by [eq(explain_cte.customer.c_customer_sk, explain_cte.web_sales.ws_bill_customer_sk)], keep order:false, stats:pseudo
                └─TableRowIDScan(Probe)	25.00	cop[tikv]	table:customer	keep order:false, stats:pseudo
drop table if exists t1;
create table t1 (id int, bench_type varchar(10),version varchar(10),tps int(20));
insert into t1 (id,bench_type,version,tps) values (1,'sysbench','5.4.0',1111111);
insert into t1 (id,bench_type,version,tps) values (2,'sysbench','6.0.0',222222);
with all_data as
(select * from t1
),version1 as (select * from all_data where version ='5.4.0'
),version2 as(select * from all_data where version ='6.0.0')
select v1.tps v1_tps,v2.tps v2_tps
from version1 v1, version2 v2
where v1.bench_type =v2.bench_type;
v1_tps	v2_tps
1111111	222222
desc format='brief' with all_data as
(select * from t1
),version1 as (select * from all_data where version ='5.4.0'
),version2 as(select * from all_data where version ='6.0.0')
select v1.tps v1_tps,v2.tps v2_tps
from version1 v1, version2 v2
where v1.bench_type =v2.bench_type;
id	estRows	task	access object	operator info
HashJoin	19.97	root		inner join, equal:[eq(explain_cte.t1.bench_type, explain_cte.t1.bench_type)]
├─Selection(Build)	15.98	root		eq(explain_cte.t1.version, "6.0.0"), not(isnull(explain_cte.t1.bench_type))
│ └─CTEFullScan	19.97	root	CTE:all_data	data:CTE_0
└─Selection(Probe)	15.98	root		eq(explain_cte.t1.version, "5.4.0"), not(isnull(explain_cte.t1.bench_type))
  └─CTEFullScan	19.97	root	CTE:all_data	data:CTE_0
CTE_0	19.97	root		Non-Recursive CTE
└─TableReader(Seed Part)	19.97	root		data:Selection
  └─Selection	19.97	cop[tikv]		or(and(eq(explain_cte.t1.version, "5.4.0"), not(isnull(explain_cte.t1.bench_type))), and(eq(explain_cte.t1.version, "6.0.0"), not(isnull(explain_cte.t1.bench_type))))
    └─TableFullScan	10000.00	cop[tikv]	table:t1	keep order:false, stats:pseudo
drop table if exists tbl;
create table tbl (id int);
explain format='brief' with t1 as (select id from tbl), t2 as (select a.id from t1 a join t1 b on a.id = b.id) select * from t2 where id in (select id from t2);
id	estRows	task	access object	operator info
<<<<<<< HEAD
HashJoin_61	8000.00	root		inner join, equal:[eq(explain_cte.tbl.id, explain_cte.tbl.id)]
├─HashAgg_71(Build)	5120.00	root		group by:explain_cte.tbl.id, funcs:firstrow(explain_cte.tbl.id)->explain_cte.tbl.id
│ └─Selection_72	8000.00	root		not(isnull(explain_cte.tbl.id))
│   └─CTEFullScan_73	10000.00	root	CTE:t2	data:CTE_1
└─Selection_63(Probe)	8000.00	root		not(isnull(explain_cte.tbl.id))
  └─CTEFullScan_64	10000.00	root	CTE:t2	data:CTE_1
CTE_1	10000.00	root		Non-Recursive CTE
└─HashJoin_37(Seed Part)	10000.00	root		inner join, equal:[eq(explain_cte.tbl.id, explain_cte.tbl.id)]
  ├─Selection_45(Build)	8000.00	root		not(isnull(explain_cte.tbl.id))
  │ └─CTEFullScan_46	10000.00	root	CTE:t1 AS b	data:CTE_0
  └─Selection_39(Probe)	8000.00	root		not(isnull(explain_cte.tbl.id))
    └─CTEFullScan_40	10000.00	root	CTE:t1 AS a	data:CTE_0
=======
HashJoin	8000.00	root		inner join, equal:[eq(explain_cte.tbl.id, explain_cte.tbl.id)]
├─HashAgg(Build)	5120.00	root		group by:explain_cte.tbl.id, funcs:firstrow(explain_cte.tbl.id)->explain_cte.tbl.id
│ └─Selection	8000.00	root		not(isnull(explain_cte.tbl.id))
│   └─CTEFullScan	10000.00	root	CTE:t2	data:CTE_1
└─Selection(Probe)	8000.00	root		not(isnull(explain_cte.tbl.id))
  └─CTEFullScan	10000.00	root	CTE:t2	data:CTE_1
CTE_1	10000.00	root		Non-Recursive CTE
└─HashJoin(Seed Part)	10000.00	root		inner join, equal:[eq(explain_cte.tbl.id, explain_cte.tbl.id)]
  ├─Selection(Build)	8000.00	root		not(isnull(explain_cte.tbl.id))
  │ └─CTEFullScan	10000.00	root	CTE:t1 AS b	data:CTE_0
  └─Selection(Probe)	8000.00	root		not(isnull(explain_cte.tbl.id))
    └─CTEFullScan	10000.00	root	CTE:t1 AS a	data:CTE_0
>>>>>>> f030b63b
CTE_0	10000.00	root		Non-Recursive CTE
└─TableReader(Seed Part)	10000.00	root		data:TableFullScan
  └─TableFullScan	10000.00	cop[tikv]	table:tbl	keep order:false, stats:pseudo
drop table if exists t1, t2, t3;
create table t1 (a int, b int);
create table t2 (c int, d int);
create table t3 (e int, f int);
insert into t1 values(1,1);
insert into t2 values(1,1);
insert into t3 values(1,1234);
explain format='brief' update t1 inner join (select t2.c from t2 inner join (with temp as (select e from t3 where t3.f = 1234) select e from temp) tt on t2.d = tt.e) t on t1.a = t.c set t1.b = 4321;
id	estRows	task	access object	operator info
<<<<<<< HEAD
Update_17	N/A	root		N/A
└─HashJoin_34	15.61	root		inner join, equal:[eq(explain_cte.t1.a, explain_cte.t2.c)]
  ├─HashJoin_58(Build)	12.49	root		inner join, equal:[eq(explain_cte.t3.e, explain_cte.t2.d)]
  │ ├─TableReader_67(Build)	9.99	root		data:Projection_61
  │ │ └─Projection_61	9.99	cop[tikv]		explain_cte.t3.e
  │ │   └─Selection_66	9.99	cop[tikv]		eq(explain_cte.t3.f, 1234), not(isnull(explain_cte.t3.e))
  │ │     └─TableFullScan_65	10000.00	cop[tikv]	table:t3	keep order:false, stats:pseudo
  │ └─TableReader_76(Probe)	9980.01	root		data:Selection_75
  │   └─Selection_75	9980.01	cop[tikv]		not(isnull(explain_cte.t2.c)), not(isnull(explain_cte.t2.d))
  │     └─TableFullScan_74	10000.00	cop[tikv]	table:t2	keep order:false, stats:pseudo
  └─TableReader_38(Probe)	9990.00	root		data:Selection_37
    └─Selection_37	9990.00	cop[tikv]		not(isnull(explain_cte.t1.a))
      └─TableFullScan_36	10000.00	cop[tikv]	table:t1	keep order:false, stats:pseudo
=======
Update	N/A	root		N/A
└─HashJoin	15.61	root		inner join, equal:[eq(explain_cte.t1.a, explain_cte.t2.c)]
  ├─HashJoin(Build)	12.49	root		inner join, equal:[eq(explain_cte.t3.e, explain_cte.t2.d)]
  │ ├─TableReader(Build)	9.99	root		data:Projection
  │ │ └─Projection	9.99	cop[tikv]		explain_cte.t3.e
  │ │   └─Selection	9.99	cop[tikv]		eq(explain_cte.t3.f, 1234), not(isnull(explain_cte.t3.e))
  │ │     └─TableFullScan	10000.00	cop[tikv]	table:t3	keep order:false, stats:pseudo
  │ └─TableReader(Probe)	9980.01	root		data:Selection
  │   └─Selection	9980.01	cop[tikv]		not(isnull(explain_cte.t2.c)), not(isnull(explain_cte.t2.d))
  │     └─TableFullScan	10000.00	cop[tikv]	table:t2	keep order:false, stats:pseudo
  └─TableReader(Probe)	9990.00	root		data:Selection
    └─Selection	9990.00	cop[tikv]		not(isnull(explain_cte.t1.a))
      └─TableFullScan	10000.00	cop[tikv]	table:t1	keep order:false, stats:pseudo
>>>>>>> f030b63b
update t1 inner join (select t2.c from t2 inner join (with temp as (select e from t3 where t3.f = 1234) select e from temp) tt on t2.d = tt.e) t on t1.a = t.c set t1.b = 4321;
select * from t1;
a	b
1	4321
explain format='brief' insert into t1  select t1.a, t1.b  from  t1 inner join (select t2.c from t2 inner join (with temp as (select e from t3 where t3.f = 1234) select e from temp) tt on t2.d = tt.e) t on t1.a = t.c;
id	estRows	task	access object	operator info
<<<<<<< HEAD
Insert_1	N/A	root		N/A
└─HashJoin_38	15.61	root		inner join, equal:[eq(explain_cte.t2.c, explain_cte.t1.a)]
  ├─HashJoin_52(Build)	12.49	root		inner join, equal:[eq(explain_cte.t3.e, explain_cte.t2.d)]
  │ ├─TableReader_55(Build)	9.99	root		data:Selection_54
  │ │ └─Selection_54	9.99	cop[tikv]		eq(explain_cte.t3.f, 1234), not(isnull(explain_cte.t3.e))
  │ │   └─TableFullScan_53	10000.00	cop[tikv]	table:t3	keep order:false, stats:pseudo
  │ └─TableReader_58(Probe)	9980.01	root		data:Selection_57
  │   └─Selection_57	9980.01	cop[tikv]		not(isnull(explain_cte.t2.c)), not(isnull(explain_cte.t2.d))
  │     └─TableFullScan_56	10000.00	cop[tikv]	table:t2	keep order:false, stats:pseudo
  └─TableReader_61(Probe)	9990.00	root		data:Selection_60
    └─Selection_60	9990.00	cop[tikv]		not(isnull(explain_cte.t1.a))
      └─TableFullScan_59	10000.00	cop[tikv]	table:t1	keep order:false, stats:pseudo
=======
Insert	N/A	root		N/A
└─HashJoin	15.61	root		inner join, equal:[eq(explain_cte.t2.c, explain_cte.t1.a)]
  ├─HashJoin(Build)	12.49	root		inner join, equal:[eq(explain_cte.t3.e, explain_cte.t2.d)]
  │ ├─TableReader(Build)	9.99	root		data:Selection
  │ │ └─Selection	9.99	cop[tikv]		eq(explain_cte.t3.f, 1234), not(isnull(explain_cte.t3.e))
  │ │   └─TableFullScan	10000.00	cop[tikv]	table:t3	keep order:false, stats:pseudo
  │ └─TableReader(Probe)	9980.01	root		data:Selection
  │   └─Selection	9980.01	cop[tikv]		not(isnull(explain_cte.t2.c)), not(isnull(explain_cte.t2.d))
  │     └─TableFullScan	10000.00	cop[tikv]	table:t2	keep order:false, stats:pseudo
  └─TableReader(Probe)	9990.00	root		data:Selection
    └─Selection	9990.00	cop[tikv]		not(isnull(explain_cte.t1.a))
      └─TableFullScan	10000.00	cop[tikv]	table:t1	keep order:false, stats:pseudo
>>>>>>> f030b63b
insert into t1  select t1.a, t1.b  from  t1 inner join (select t2.c from t2 inner join (with temp as (select e from t3 where t3.f = 1234) select e from temp) tt on t2.d = tt.e) t on t1.a = t.c;
select * from t1;
a	b
1	4321
1	4321
explain format='brief' delete from  t1 using t1 inner join (select t2.c from t2 inner join (with temp as (select e from t3 where t3.f = 1234) select e from temp) tt on t2.d = tt.e) t on t1.a = t.c;
id	estRows	task	access object	operator info
<<<<<<< HEAD
Delete_16	N/A	root		N/A
└─Projection_23	15.61	root		explain_cte.t1._tidb_rowid, explain_cte.t2.c
  └─HashJoin_37	15.61	root		inner join, equal:[eq(explain_cte.t2.c, explain_cte.t1.a)]
    ├─HashJoin_51(Build)	12.49	root		inner join, equal:[eq(explain_cte.t3.e, explain_cte.t2.d)]
    │ ├─TableReader_54(Build)	9.99	root		data:Selection_53
    │ │ └─Selection_53	9.99	cop[tikv]		eq(explain_cte.t3.f, 1234), not(isnull(explain_cte.t3.e))
    │ │   └─TableFullScan_52	10000.00	cop[tikv]	table:t3	keep order:false, stats:pseudo
    │ └─TableReader_57(Probe)	9980.01	root		data:Selection_56
    │   └─Selection_56	9980.01	cop[tikv]		not(isnull(explain_cte.t2.c)), not(isnull(explain_cte.t2.d))
    │     └─TableFullScan_55	10000.00	cop[tikv]	table:t2	keep order:false, stats:pseudo
    └─TableReader_60(Probe)	9990.00	root		data:Selection_59
      └─Selection_59	9990.00	cop[tikv]		not(isnull(explain_cte.t1.a))
        └─TableFullScan_58	10000.00	cop[tikv]	table:t1	keep order:false, stats:pseudo
=======
Delete	N/A	root		N/A
└─Projection	15.61	root		explain_cte.t1._tidb_rowid, explain_cte.t2.c
  └─HashJoin	15.61	root		inner join, equal:[eq(explain_cte.t2.c, explain_cte.t1.a)]
    ├─HashJoin(Build)	12.49	root		inner join, equal:[eq(explain_cte.t3.e, explain_cte.t2.d)]
    │ ├─TableReader(Build)	9.99	root		data:Selection
    │ │ └─Selection	9.99	cop[tikv]		eq(explain_cte.t3.f, 1234), not(isnull(explain_cte.t3.e))
    │ │   └─TableFullScan	10000.00	cop[tikv]	table:t3	keep order:false, stats:pseudo
    │ └─TableReader(Probe)	9980.01	root		data:Selection
    │   └─Selection	9980.01	cop[tikv]		not(isnull(explain_cte.t2.c)), not(isnull(explain_cte.t2.d))
    │     └─TableFullScan	10000.00	cop[tikv]	table:t2	keep order:false, stats:pseudo
    └─TableReader(Probe)	9990.00	root		data:Selection
      └─Selection	9990.00	cop[tikv]		not(isnull(explain_cte.t1.a))
        └─TableFullScan	10000.00	cop[tikv]	table:t1	keep order:false, stats:pseudo
>>>>>>> f030b63b
delete from  t1 using t1 inner join (select t2.c from t2 inner join (with temp as (select e from t3 where t3.f = 1234) select e from temp) tt on t2.d = tt.e) t on t1.a = t.c;
select * from t1;
a	b<|MERGE_RESOLUTION|>--- conflicted
+++ resolved
@@ -14,21 +14,12 @@
 └─TableFullScan	10000.00	cop[tikv]	table:t1	keep order:false, stats:pseudo
 explain format='brief' with cte(a,b,c,d) as (select * from t1, t2) select * from cte;
 id	estRows	task	access object	operator info
-<<<<<<< HEAD
-HashJoin_25	100000000.00	root		CARTESIAN inner join
-├─TableReader_32(Build)	10000.00	root		data:TableFullScan_31
-│ └─TableFullScan_31	10000.00	cop[tikv]	table:t2	keep order:false, stats:pseudo
-└─TableReader_28(Probe)	10000.00	root		data:TableFullScan_27
-  └─TableFullScan_27	10000.00	cop[tikv]	table:t1	keep order:false, stats:pseudo
-explain with recursive cte(a) as (select 1 union select a+1 from cte where a < 10) select * from cte;
-=======
 HashJoin	100000000.00	root		CARTESIAN inner join
 ├─TableReader(Build)	10000.00	root		data:TableFullScan
 │ └─TableFullScan	10000.00	cop[tikv]	table:t2	keep order:false, stats:pseudo
 └─TableReader(Probe)	10000.00	root		data:TableFullScan
   └─TableFullScan	10000.00	cop[tikv]	table:t1	keep order:false, stats:pseudo
 explain format='brief' with recursive cte(a) as (select 1 union select a+1 from cte where a < 10) select * from cte;
->>>>>>> f030b63b
 id	estRows	task	access object	operator info
 CTEFullScan	2.00	root	CTE:cte	data:CTE_0
 CTE_0	2.00	root		Recursive CTE
@@ -57,15 +48,9 @@
     └─CTETable	1.00	root		Scan on CTE_2
 explain format='brief' with recursive cte(a) as (select 1 union select a+1 from cte where a < 10) select * from cte t1, cte t2;
 id	estRows	task	access object	operator info
-<<<<<<< HEAD
-HashJoin_32	4.00	root		CARTESIAN inner join
-├─CTEFullScan_39(Build)	2.00	root	CTE:cte AS t2	data:CTE_0
-└─CTEFullScan_38(Probe)	2.00	root	CTE:cte AS t1	data:CTE_0
-=======
 HashJoin	4.00	root		CARTESIAN inner join
 ├─CTEFullScan(Build)	2.00	root	CTE:cte AS t2	data:CTE_0
 └─CTEFullScan(Probe)	2.00	root	CTE:cte AS t1	data:CTE_0
->>>>>>> f030b63b
 CTE_0	2.00	root		Recursive CTE
 ├─Projection(Seed Part)	1.00	root		1->Column#2
 │ └─TableDual	1.00	root		rows:1
@@ -74,15 +59,9 @@
     └─CTETable	1.00	root		Scan on CTE_0
 explain format='brief' with cte(a) as (with recursive cte1(a) as (select 1 union select a + 1 from cte1 where a < 10) select * from cte1) select * from cte t1, cte t2;
 id	estRows	task	access object	operator info
-<<<<<<< HEAD
-HashJoin_37	4.00	root		CARTESIAN inner join
-├─CTEFullScan_44(Build)	2.00	root	CTE:cte AS t2	data:CTE_0
-└─CTEFullScan_43(Probe)	2.00	root	CTE:cte AS t1	data:CTE_0
-=======
 HashJoin	4.00	root		CARTESIAN inner join
 ├─CTEFullScan(Build)	2.00	root	CTE:cte AS t2	data:CTE_0
 └─CTEFullScan(Probe)	2.00	root	CTE:cte AS t1	data:CTE_0
->>>>>>> f030b63b
 CTE_0	2.00	root		Non-Recursive CTE
 └─CTEFullScan(Seed Part)	2.00	root	CTE:cte1	data:CTE_1
 CTE_1	2.00	root		Recursive CTE
@@ -93,15 +72,9 @@
     └─CTETable	1.00	root		Scan on CTE_1
 explain format='brief' with recursive cte1(a) as (select 1 union select a+1 from cte1 where a < 10), cte2(a) as (select c2 from t1 union select a+1 from cte2 where a < 10) select * from cte1, cte2;
 id	estRows	task	access object	operator info
-<<<<<<< HEAD
-HashJoin_49	16002.00	root		CARTESIAN inner join
-├─CTEFullScan_56(Build)	2.00	root	CTE:cte1	data:CTE_0
-└─CTEFullScan_57(Probe)	8001.00	root	CTE:cte2	data:CTE_1
-=======
 HashJoin	16002.00	root		CARTESIAN inner join
 ├─CTEFullScan(Build)	2.00	root	CTE:cte1	data:CTE_0
 └─CTEFullScan(Probe)	8001.00	root	CTE:cte2	data:CTE_1
->>>>>>> f030b63b
 CTE_0	2.00	root		Recursive CTE
 ├─Projection(Seed Part)	1.00	root		1->Column#2
 │ └─TableDual	1.00	root		rows:1
@@ -116,19 +89,11 @@
     └─CTETable	10000.00	root		Scan on CTE_1
 explain format='brief' with q(a,b) as (select * from t1) select /*+ merge(q) no_merge(q1) */ * from q, q q1 where q.a=1 and q1.a=2;
 id	estRows	task	access object	operator info
-<<<<<<< HEAD
-HashJoin_27	2.56	root		CARTESIAN inner join
-├─Selection_35(Build)	1.60	root		eq(explain_cte.t1.c1, 2)
-│ └─CTEFullScan_36	2.00	root	CTE:q AS q1	data:CTE_0
-└─Selection_29(Probe)	1.60	root		eq(explain_cte.t1.c1, 1)
-  └─CTEFullScan_30	2.00	root	CTE:q	data:CTE_0
-=======
 HashJoin	2.56	root		CARTESIAN inner join
 ├─Selection(Build)	1.60	root		eq(explain_cte.t1.c1, 2)
 │ └─CTEFullScan	2.00	root	CTE:q AS q1	data:CTE_0
 └─Selection(Probe)	1.60	root		eq(explain_cte.t1.c1, 1)
   └─CTEFullScan	2.00	root	CTE:q	data:CTE_0
->>>>>>> f030b63b
 CTE_0	2.00	root		Non-Recursive CTE
 └─Batch_Point_Get(Seed Part)	2.00	root	table:t1	handle:[1 2], keep order:false, desc:false
 explain format='brief' with recursive cte(a,b) as (select 1, concat('a', 1) union select a+1, concat(b, 1) from cte where a < 5) select * from cte;
@@ -179,19 +144,11 @@
   └─CTETable	10000.00	root		Scan on CTE_0
 explain format='brief' with recursive cte1(c1) as (select c1 from t1 union select c1 + 1 c1 from cte1 limit 1) select * from cte1 dt1 join cte1 dt2 on dt1.c1 = dt2.c1;
 id	estRows	task	access object	operator info
-<<<<<<< HEAD
-HashJoin_37	6400.80	root		inner join, equal:[eq(explain_cte.t1.c1, explain_cte.t1.c1)]
-├─Selection_45(Build)	6400.80	root		not(isnull(explain_cte.t1.c1))
-│ └─CTEFullScan_46	8001.00	root	CTE:cte1 AS dt2	data:CTE_0
-└─Selection_39(Probe)	6400.80	root		not(isnull(explain_cte.t1.c1))
-  └─CTEFullScan_40	8001.00	root	CTE:cte1 AS dt1	data:CTE_0
-=======
 HashJoin	6400.80	root		inner join, equal:[eq(explain_cte.t1.c1, explain_cte.t1.c1)]
 ├─Selection(Build)	6400.80	root		not(isnull(explain_cte.t1.c1))
 │ └─CTEFullScan	8001.00	root	CTE:cte1 AS dt2	data:CTE_0
 └─Selection(Probe)	6400.80	root		not(isnull(explain_cte.t1.c1))
   └─CTEFullScan	8001.00	root	CTE:cte1 AS dt1	data:CTE_0
->>>>>>> f030b63b
 CTE_0	8001.00	root		Recursive CTE, limit(offset:0, count:1)
 ├─TableReader(Seed Part)	10000.00	root		data:TableFullScan
 │ └─TableFullScan	10000.00	cop[tikv]	table:t1	keep order:false, stats:pseudo
@@ -199,19 +156,11 @@
   └─CTETable	10000.00	root		Scan on CTE_0
 explain format='brief' with recursive cte1(c1) as (select c1 from t1 union select c1 + 1 c1 from cte1 limit 0 offset 0) select * from cte1 dt1 join cte1 dt2 on dt1.c1 = dt2.c1;
 id	estRows	task	access object	operator info
-<<<<<<< HEAD
-HashJoin_37	6400.80	root		inner join, equal:[eq(explain_cte.t1.c1, explain_cte.t1.c1)]
-├─Selection_45(Build)	6400.80	root		not(isnull(explain_cte.t1.c1))
-│ └─CTEFullScan_46	8001.00	root	CTE:cte1 AS dt2	data:CTE_0
-└─Selection_39(Probe)	6400.80	root		not(isnull(explain_cte.t1.c1))
-  └─CTEFullScan_40	8001.00	root	CTE:cte1 AS dt1	data:CTE_0
-=======
 HashJoin	6400.80	root		inner join, equal:[eq(explain_cte.t1.c1, explain_cte.t1.c1)]
 ├─Selection(Build)	6400.80	root		not(isnull(explain_cte.t1.c1))
 │ └─CTEFullScan	8001.00	root	CTE:cte1 AS dt2	data:CTE_0
 └─Selection(Probe)	6400.80	root		not(isnull(explain_cte.t1.c1))
   └─CTEFullScan	8001.00	root	CTE:cte1 AS dt1	data:CTE_0
->>>>>>> f030b63b
 CTE_0	8001.00	root		Recursive CTE, limit(offset:0, count:0)
 ├─TableReader(Seed Part)	10000.00	root		data:TableFullScan
 │ └─TableFullScan	10000.00	cop[tikv]	table:t1	keep order:false, stats:pseudo
@@ -491,20 +440,6 @@
 create table tbl (id int);
 explain format='brief' with t1 as (select id from tbl), t2 as (select a.id from t1 a join t1 b on a.id = b.id) select * from t2 where id in (select id from t2);
 id	estRows	task	access object	operator info
-<<<<<<< HEAD
-HashJoin_61	8000.00	root		inner join, equal:[eq(explain_cte.tbl.id, explain_cte.tbl.id)]
-├─HashAgg_71(Build)	5120.00	root		group by:explain_cte.tbl.id, funcs:firstrow(explain_cte.tbl.id)->explain_cte.tbl.id
-│ └─Selection_72	8000.00	root		not(isnull(explain_cte.tbl.id))
-│   └─CTEFullScan_73	10000.00	root	CTE:t2	data:CTE_1
-└─Selection_63(Probe)	8000.00	root		not(isnull(explain_cte.tbl.id))
-  └─CTEFullScan_64	10000.00	root	CTE:t2	data:CTE_1
-CTE_1	10000.00	root		Non-Recursive CTE
-└─HashJoin_37(Seed Part)	10000.00	root		inner join, equal:[eq(explain_cte.tbl.id, explain_cte.tbl.id)]
-  ├─Selection_45(Build)	8000.00	root		not(isnull(explain_cte.tbl.id))
-  │ └─CTEFullScan_46	10000.00	root	CTE:t1 AS b	data:CTE_0
-  └─Selection_39(Probe)	8000.00	root		not(isnull(explain_cte.tbl.id))
-    └─CTEFullScan_40	10000.00	root	CTE:t1 AS a	data:CTE_0
-=======
 HashJoin	8000.00	root		inner join, equal:[eq(explain_cte.tbl.id, explain_cte.tbl.id)]
 ├─HashAgg(Build)	5120.00	root		group by:explain_cte.tbl.id, funcs:firstrow(explain_cte.tbl.id)->explain_cte.tbl.id
 │ └─Selection	8000.00	root		not(isnull(explain_cte.tbl.id))
@@ -517,7 +452,6 @@
   │ └─CTEFullScan	10000.00	root	CTE:t1 AS b	data:CTE_0
   └─Selection(Probe)	8000.00	root		not(isnull(explain_cte.tbl.id))
     └─CTEFullScan	10000.00	root	CTE:t1 AS a	data:CTE_0
->>>>>>> f030b63b
 CTE_0	10000.00	root		Non-Recursive CTE
 └─TableReader(Seed Part)	10000.00	root		data:TableFullScan
   └─TableFullScan	10000.00	cop[tikv]	table:tbl	keep order:false, stats:pseudo
@@ -530,21 +464,6 @@
 insert into t3 values(1,1234);
 explain format='brief' update t1 inner join (select t2.c from t2 inner join (with temp as (select e from t3 where t3.f = 1234) select e from temp) tt on t2.d = tt.e) t on t1.a = t.c set t1.b = 4321;
 id	estRows	task	access object	operator info
-<<<<<<< HEAD
-Update_17	N/A	root		N/A
-└─HashJoin_34	15.61	root		inner join, equal:[eq(explain_cte.t1.a, explain_cte.t2.c)]
-  ├─HashJoin_58(Build)	12.49	root		inner join, equal:[eq(explain_cte.t3.e, explain_cte.t2.d)]
-  │ ├─TableReader_67(Build)	9.99	root		data:Projection_61
-  │ │ └─Projection_61	9.99	cop[tikv]		explain_cte.t3.e
-  │ │   └─Selection_66	9.99	cop[tikv]		eq(explain_cte.t3.f, 1234), not(isnull(explain_cte.t3.e))
-  │ │     └─TableFullScan_65	10000.00	cop[tikv]	table:t3	keep order:false, stats:pseudo
-  │ └─TableReader_76(Probe)	9980.01	root		data:Selection_75
-  │   └─Selection_75	9980.01	cop[tikv]		not(isnull(explain_cte.t2.c)), not(isnull(explain_cte.t2.d))
-  │     └─TableFullScan_74	10000.00	cop[tikv]	table:t2	keep order:false, stats:pseudo
-  └─TableReader_38(Probe)	9990.00	root		data:Selection_37
-    └─Selection_37	9990.00	cop[tikv]		not(isnull(explain_cte.t1.a))
-      └─TableFullScan_36	10000.00	cop[tikv]	table:t1	keep order:false, stats:pseudo
-=======
 Update	N/A	root		N/A
 └─HashJoin	15.61	root		inner join, equal:[eq(explain_cte.t1.a, explain_cte.t2.c)]
   ├─HashJoin(Build)	12.49	root		inner join, equal:[eq(explain_cte.t3.e, explain_cte.t2.d)]
@@ -558,27 +477,12 @@
   └─TableReader(Probe)	9990.00	root		data:Selection
     └─Selection	9990.00	cop[tikv]		not(isnull(explain_cte.t1.a))
       └─TableFullScan	10000.00	cop[tikv]	table:t1	keep order:false, stats:pseudo
->>>>>>> f030b63b
 update t1 inner join (select t2.c from t2 inner join (with temp as (select e from t3 where t3.f = 1234) select e from temp) tt on t2.d = tt.e) t on t1.a = t.c set t1.b = 4321;
 select * from t1;
 a	b
 1	4321
 explain format='brief' insert into t1  select t1.a, t1.b  from  t1 inner join (select t2.c from t2 inner join (with temp as (select e from t3 where t3.f = 1234) select e from temp) tt on t2.d = tt.e) t on t1.a = t.c;
 id	estRows	task	access object	operator info
-<<<<<<< HEAD
-Insert_1	N/A	root		N/A
-└─HashJoin_38	15.61	root		inner join, equal:[eq(explain_cte.t2.c, explain_cte.t1.a)]
-  ├─HashJoin_52(Build)	12.49	root		inner join, equal:[eq(explain_cte.t3.e, explain_cte.t2.d)]
-  │ ├─TableReader_55(Build)	9.99	root		data:Selection_54
-  │ │ └─Selection_54	9.99	cop[tikv]		eq(explain_cte.t3.f, 1234), not(isnull(explain_cte.t3.e))
-  │ │   └─TableFullScan_53	10000.00	cop[tikv]	table:t3	keep order:false, stats:pseudo
-  │ └─TableReader_58(Probe)	9980.01	root		data:Selection_57
-  │   └─Selection_57	9980.01	cop[tikv]		not(isnull(explain_cte.t2.c)), not(isnull(explain_cte.t2.d))
-  │     └─TableFullScan_56	10000.00	cop[tikv]	table:t2	keep order:false, stats:pseudo
-  └─TableReader_61(Probe)	9990.00	root		data:Selection_60
-    └─Selection_60	9990.00	cop[tikv]		not(isnull(explain_cte.t1.a))
-      └─TableFullScan_59	10000.00	cop[tikv]	table:t1	keep order:false, stats:pseudo
-=======
 Insert	N/A	root		N/A
 └─HashJoin	15.61	root		inner join, equal:[eq(explain_cte.t2.c, explain_cte.t1.a)]
   ├─HashJoin(Build)	12.49	root		inner join, equal:[eq(explain_cte.t3.e, explain_cte.t2.d)]
@@ -591,7 +495,6 @@
   └─TableReader(Probe)	9990.00	root		data:Selection
     └─Selection	9990.00	cop[tikv]		not(isnull(explain_cte.t1.a))
       └─TableFullScan	10000.00	cop[tikv]	table:t1	keep order:false, stats:pseudo
->>>>>>> f030b63b
 insert into t1  select t1.a, t1.b  from  t1 inner join (select t2.c from t2 inner join (with temp as (select e from t3 where t3.f = 1234) select e from temp) tt on t2.d = tt.e) t on t1.a = t.c;
 select * from t1;
 a	b
@@ -599,21 +502,6 @@
 1	4321
 explain format='brief' delete from  t1 using t1 inner join (select t2.c from t2 inner join (with temp as (select e from t3 where t3.f = 1234) select e from temp) tt on t2.d = tt.e) t on t1.a = t.c;
 id	estRows	task	access object	operator info
-<<<<<<< HEAD
-Delete_16	N/A	root		N/A
-└─Projection_23	15.61	root		explain_cte.t1._tidb_rowid, explain_cte.t2.c
-  └─HashJoin_37	15.61	root		inner join, equal:[eq(explain_cte.t2.c, explain_cte.t1.a)]
-    ├─HashJoin_51(Build)	12.49	root		inner join, equal:[eq(explain_cte.t3.e, explain_cte.t2.d)]
-    │ ├─TableReader_54(Build)	9.99	root		data:Selection_53
-    │ │ └─Selection_53	9.99	cop[tikv]		eq(explain_cte.t3.f, 1234), not(isnull(explain_cte.t3.e))
-    │ │   └─TableFullScan_52	10000.00	cop[tikv]	table:t3	keep order:false, stats:pseudo
-    │ └─TableReader_57(Probe)	9980.01	root		data:Selection_56
-    │   └─Selection_56	9980.01	cop[tikv]		not(isnull(explain_cte.t2.c)), not(isnull(explain_cte.t2.d))
-    │     └─TableFullScan_55	10000.00	cop[tikv]	table:t2	keep order:false, stats:pseudo
-    └─TableReader_60(Probe)	9990.00	root		data:Selection_59
-      └─Selection_59	9990.00	cop[tikv]		not(isnull(explain_cte.t1.a))
-        └─TableFullScan_58	10000.00	cop[tikv]	table:t1	keep order:false, stats:pseudo
-=======
 Delete	N/A	root		N/A
 └─Projection	15.61	root		explain_cte.t1._tidb_rowid, explain_cte.t2.c
   └─HashJoin	15.61	root		inner join, equal:[eq(explain_cte.t2.c, explain_cte.t1.a)]
@@ -627,7 +515,6 @@
     └─TableReader(Probe)	9990.00	root		data:Selection
       └─Selection	9990.00	cop[tikv]		not(isnull(explain_cte.t1.a))
         └─TableFullScan	10000.00	cop[tikv]	table:t1	keep order:false, stats:pseudo
->>>>>>> f030b63b
 delete from  t1 using t1 inner join (select t2.c from t2 inner join (with temp as (select e from t3 where t3.f = 1234) select e from temp) tt on t2.d = tt.e) t on t1.a = t.c;
 select * from t1;
 a	b