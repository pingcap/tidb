CREATE TABLE aa311c3c (
57fd8d09 year(4) DEFAULT '1913',
afbdd7c3 char(220) DEFAULT 'gakkl6occ0yd2jmhi2qxog8szibtcqwxyxmga3hp4ktszjplmg3rjvu8v6lgn9q6hva2lekhw6napjejbut6svsr8q2j8w8rc551e5vq',
43b06e99 date NOT NULL DEFAULT '3403-10-08',
b80b3746 tinyint(4) NOT NULL DEFAULT '34',
6302d8ac timestamp DEFAULT '2004-04-01 18:21:18',
PRIMARY KEY (43b06e99,b80b3746) /*T![clustered_index] CLUSTERED */,
KEY 3080c821 (57fd8d09,43b06e99,b80b3746),
KEY a9af33a4 (57fd8d09,b80b3746,43b06e99),
KEY 464b386e (b80b3746),
KEY 19dc3c2d (57fd8d09)
) ENGINE=InnoDB DEFAULT CHARSET=ascii COLLATE=ascii_bin COMMENT='320f8401';
explain select  /*+ use_index_merge( `aa311c3c` ) */   `aa311c3c`.`43b06e99` as r0 , `aa311c3c`.`6302d8ac` as r1 from `aa311c3c` where IsNull( `aa311c3c`.`b80b3746` ) or not( `aa311c3c`.`57fd8d09` >= '2008' )   order by r0,r1 limit 95;
id	estRows	task	access object	operator info
Projection_7	95.00	root		planner__core__issuetest__planner_issue.aa311c3c.43b06e99, planner__core__issuetest__planner_issue.aa311c3c.6302d8ac
└─TopN_9	95.00	root		planner__core__issuetest__planner_issue.aa311c3c.43b06e99, planner__core__issuetest__planner_issue.aa311c3c.6302d8ac, offset:0, count:95
  └─IndexMerge_17	95.00	root		type: union
    ├─TableFullScan_13(Build)	0.00	cop[tikv]	table:aa311c3c	keep order:false, stats:pseudo
    ├─IndexRangeScan_14(Build)	3323.33	cop[tikv]	table:aa311c3c, index:3080c821(57fd8d09, 43b06e99, b80b3746)	range:[-inf,2008), keep order:false, stats:pseudo
    └─TopN_16(Probe)	95.00	cop[tikv]		planner__core__issuetest__planner_issue.aa311c3c.43b06e99, planner__core__issuetest__planner_issue.aa311c3c.6302d8ac, offset:0, count:95
      └─TableRowIDScan_15	3323.33	cop[tikv]	table:aa311c3c	keep order:false, stats:pseudo
CREATE TABLE t1(id int,col1 varchar(10),col2 varchar(10),col3 varchar(10));
CREATE TABLE t2(id int,col1 varchar(10),col2 varchar(10),col3 varchar(10));
INSERT INTO t1 values(1,NULL,NULL,null),(2,NULL,NULL,null),(3,NULL,NULL,null);
INSERT INTO t2 values(1,'a','aa','aaa'),(2,'b','bb','bbb'),(3,'c','cc','ccc');
WITH tmp AS (SELECT t2.* FROM t2) select (SELECT tmp.col1 FROM tmp WHERE tmp.id=t1.id ) col1, (SELECT tmp.col2 FROM tmp WHERE tmp.id=t1.id ) col2, (SELECT tmp.col3 FROM tmp WHERE tmp.id=t1.id ) col3 from t1;
col1	col2	col3
a	aa	aaa
b	bb	bbb
c	cc	ccc
set tidb_enable_index_merge=on;
drop table if exists t;
create table t(a int, b int, index idx_a(a), index idx_b(b));
set @@session.sql_select_limit=3;
explain format = 'brief' select * from t where a = 1 or b = 1;
id	estRows	task	access object	operator info
IndexMerge	3.00	root		type: union, limit embedded(offset:0, count:3)
├─Limit(Build)	1.50	cop[tikv]		offset:0, count:3
│ └─IndexRangeScan	1.50	cop[tikv]	table:t, index:idx_a(a)	range:[1,1], keep order:false, stats:pseudo
├─Limit(Build)	1.50	cop[tikv]		offset:0, count:3
│ └─IndexRangeScan	1.50	cop[tikv]	table:t, index:idx_b(b)	range:[1,1], keep order:false, stats:pseudo
└─TableRowIDScan(Probe)	3.00	cop[tikv]	table:t	keep order:false, stats:pseudo
explain format = 'brief' select /*+ use_index_merge(t) */ * from t where a = 1 or b = 1;
id	estRows	task	access object	operator info
IndexMerge	3.00	root		type: union, limit embedded(offset:0, count:3)
├─Limit(Build)	1.50	cop[tikv]		offset:0, count:3
│ └─IndexRangeScan	1.50	cop[tikv]	table:t, index:idx_a(a)	range:[1,1], keep order:false, stats:pseudo
├─Limit(Build)	1.50	cop[tikv]		offset:0, count:3
│ └─IndexRangeScan	1.50	cop[tikv]	table:t, index:idx_b(b)	range:[1,1], keep order:false, stats:pseudo
└─TableRowIDScan(Probe)	3.00	cop[tikv]	table:t	keep order:false, stats:pseudo
set @@session.sql_select_limit=18446744073709551615;
explain format = 'brief' select * from t where a = 1 or b = 1;
id	estRows	task	access object	operator info
IndexMerge	19.99	root		type: union
├─IndexRangeScan(Build)	10.00	cop[tikv]	table:t, index:idx_a(a)	range:[1,1], keep order:false, stats:pseudo
├─IndexRangeScan(Build)	10.00	cop[tikv]	table:t, index:idx_b(b)	range:[1,1], keep order:false, stats:pseudo
└─TableRowIDScan(Probe)	19.99	cop[tikv]	table:t	keep order:false, stats:pseudo
explain format = 'brief' select * from t where a = 1 or b = 1 limit 3;
id	estRows	task	access object	operator info
IndexMerge	3.00	root		type: union, limit embedded(offset:0, count:3)
├─Limit(Build)	1.50	cop[tikv]		offset:0, count:3
│ └─IndexRangeScan	1.50	cop[tikv]	table:t, index:idx_a(a)	range:[1,1], keep order:false, stats:pseudo
├─Limit(Build)	1.50	cop[tikv]		offset:0, count:3
│ └─IndexRangeScan	1.50	cop[tikv]	table:t, index:idx_b(b)	range:[1,1], keep order:false, stats:pseudo
└─TableRowIDScan(Probe)	3.00	cop[tikv]	table:t	keep order:false, stats:pseudo
drop table if exists t1, t2;
CREATE TABLE t1(id int,col1 varchar(10),col2 varchar(10),col3 varchar(10));
CREATE TABLE t2(id int,col1 varchar(10),col2 varchar(10),col3 varchar(10));
INSERT INTO t1 values(1,NULL,NULL,null),(2,NULL,NULL,null),(3,NULL,NULL,null);
INSERT INTO t2 values(1,'a','aa','aaa'),(2,'b','bb','bbb'),(3,'c','cc','ccc');
WITH tmp AS (SELECT t2.* FROM t2) SELECT * FROM t1 WHERE t1.id = (select id from tmp where id = 1) or t1.id = (select id from tmp where id = 2) or t1.id = (select id from tmp where id = 3);
id	col1	col2	col3
1	NULL	NULL	NULL
2	NULL	NULL	NULL
3	NULL	NULL	NULL
drop table if exists t1, t2;
CREATE TABLE t1 (a INT, b INT);
CREATE TABLE t2 (a INT, b INT);
INSERT INTO t1 VALUES (1, 1);
INSERT INTO t2 VALUES (1, 1);
SELECT one.a, one.b as b2 FROM t1 one ORDER BY (SELECT two.b FROM t2 two WHERE two.a = one.b);
a	b2
1	1
CREATE TABLE ads_txn (
`cusno` varchar(10) NOT NULL,
`txn_dt` varchar(8) NOT NULL,
`unn_trno` decimal(22,0) NOT NULL,
`aml_cntpr_accno` varchar(64) DEFAULT NULL,
`acpayr_accno` varchar(35) DEFAULT NULL,
PRIMARY KEY (`cusno`,`txn_dt`,`unn_trno`) NONCLUSTERED
) ENGINE=InnoDB DEFAULT CHARSET=utf8mb4 COLLATE=utf8mb4_bin
PARTITION BY LIST COLUMNS(`txn_dt`)
(PARTITION `p20000101` VALUES IN ('20000101'),
PARTITION `p20220101` VALUES IN ('20220101'),
PARTITION `p20230516` VALUES IN ('20230516'));
analyze table ads_txn;
set autocommit=OFF;
explain update ads_txn s set aml_cntpr_accno = trim(acpayr_accno) where s._tidb_rowid between 1 and 100000;
id	estRows	task	access object	operator info
Update_5	N/A	root		N/A
└─Projection_6	8000.00	root		planner__core__issuetest__planner_issue.ads_txn.cusno, planner__core__issuetest__planner_issue.ads_txn.txn_dt, planner__core__issuetest__planner_issue.ads_txn.unn_trno, planner__core__issuetest__planner_issue.ads_txn.aml_cntpr_accno, planner__core__issuetest__planner_issue.ads_txn.acpayr_accno, planner__core__issuetest__planner_issue.ads_txn._tidb_rowid
  └─SelectLock_7	8000.00	root		for update 0
    └─TableReader_9	10000.00	root	partition:all	data:TableRangeScan_8
      └─TableRangeScan_8	10000.00	cop[tikv]	table:s	range:[1,100000], keep order:false, stats:pseudo
CREATE TABLE tb1 (cid INT, code INT, class VARCHAR(10));
CREATE TABLE tb2 (cid INT, code INT, class VARCHAR(10));
UPDATE tb1, (SELECT code AS cid, code, MAX(class) AS class FROM tb2 GROUP BY code) tb3 SET tb1.cid = tb3.cid, tb1.code = tb3.code, tb1.class = tb3.class;
CREATE TEMPORARY TABLE v0(v1 int);
INSERT INTO v0 WITH ta2 AS (TABLE v0) TABLE ta2 FOR UPDATE OF ta2;
create table tbl_39(col_239 year(4) not null default '2009', primary key(col_239), unique key idx_223(col_239), key idx_224(col_239));
insert into tbl_39 values (1994),(1995),(1996),(1997);
explain select  /*+ use_index_merge( tbl_39) */ col_239  from tbl_39 where not( tbl_39.col_239 not in ( '1994' ) ) and tbl_39.col_239 not in ( '2004' , '2010' , '2010' ) or not( tbl_39.col_239 <= '1996' ) and not( tbl_39.col_239 between '2026' and '2011' ) order by tbl_39.col_239 limit 382;
id	estRows	task	access object	operator info
Projection_8	382.00	root		planner__core__issuetest__planner_issue.tbl_39.col_239
└─Limit_15	382.00	root		offset:0, count:382
  └─UnionScan_26	382.00	root		or(and(not(not(eq(planner__core__issuetest__planner_issue.tbl_39.col_239, 1994))), not(in(planner__core__issuetest__planner_issue.tbl_39.col_239, 2004, 2010, 2010))), and(not(le(planner__core__issuetest__planner_issue.tbl_39.col_239, 1996)), not(and(ge(cast(planner__core__issuetest__planner_issue.tbl_39.col_239, double UNSIGNED BINARY), 2026), le(cast(planner__core__issuetest__planner_issue.tbl_39.col_239, double UNSIGNED BINARY), 2011)))))
    └─IndexReader_29	382.00	root		index:Selection_28
      └─Selection_28	382.00	cop[tikv]		or(and(eq(planner__core__issuetest__planner_issue.tbl_39.col_239, 1994), not(in(planner__core__issuetest__planner_issue.tbl_39.col_239, 2004, 2010, 2010))), and(gt(planner__core__issuetest__planner_issue.tbl_39.col_239, 1996), or(lt(cast(planner__core__issuetest__planner_issue.tbl_39.col_239, double UNSIGNED BINARY), 2026), gt(cast(planner__core__issuetest__planner_issue.tbl_39.col_239, double UNSIGNED BINARY), 2011))))
        └─IndexRangeScan_27	477.50	cop[tikv]	table:tbl_39, index:PRIMARY(col_239)	range:[1994,1994], (1996,+inf], keep order:true, stats:pseudo
select  /*+ use_index_merge( tbl_39) */ col_239  from tbl_39 where not( tbl_39.col_239 not in ( '1994' ) ) and tbl_39.col_239 not in ( '2004' , '2010' , '2010' ) or not( tbl_39.col_239 <= '1996' ) and not( tbl_39.col_239 between '2026' and '2011' ) order by tbl_39.col_239 limit 382;
col_239
1994
1997
drop table if exists t, t1, t2;
create table t (id int,name varchar(10));
insert into t values(1,'tt');
create table t1(id int,name varchar(10),name1 varchar(10),name2 varchar(10));
insert into t1 values(1,'tt','ttt','tttt'),(2,'dd','ddd','dddd');
create table t2(id int,name varchar(10),name1 varchar(10),name2 varchar(10),`date1` date);
insert into t2 values(1,'tt','ttt','tttt','2099-12-31'),(2,'dd','ddd','dddd','2099-12-31');
WITH bzzs AS (
SELECT
count(1) AS bzn
FROM
t c
),
tmp1 AS (
SELECT
t1.*
FROM
t1
LEFT JOIN bzzs ON 1 = 1
WHERE
name IN ('tt')
AND bzn <> 1
),
tmp2 AS (
SELECT
tmp1.*,
date('2099-12-31') AS endate
FROM
tmp1
),
tmp3 AS (
SELECT
*
FROM
tmp2
WHERE
endate > CURRENT_DATE
UNION ALL
SELECT
'1' AS id,
'ss' AS name,
'sss' AS name1,
'ssss' AS name2,
date('2099-12-31') AS endate
FROM
bzzs t1
WHERE
bzn = 1
)
SELECT
c2.id,
c3.id
FROM
t2 db
LEFT JOIN tmp3 c2 ON c2.id = '1'
LEFT JOIN tmp3 c3 ON c3.id = '1';
id	id
1	1
1	1
drop table if exists t;
create table t(a int, b int);
set @@tidb_max_chunk_size = 32;
insert into t values(1, 1);
insert into t select a+1, a+1 from t;
insert into t select a+2, a+2 from t;
insert into t select a+4, a+4 from t;
insert into t select a+8, a+8 from t;
insert into t select a+16, a+16 from t;
insert into t select a+32, a+32 from t;
select a from (select 100 as a, 100 as b union all select * from t) t where b != 0;
set @@tidb_max_chunk_size = default;
drop table if exists t1, t2;
set autocommit=ON;
create table t1(a varchar(20) collate utf8mb4_bin, index ia(a));
insert into t1 value('测试'),('测试  '),('xxx ');
explain format = brief select *,length(a) from t1 where a like '测试 %';
id	estRows	task	access object	operator info
Projection	250.00	root		planner__core__issuetest__planner_issue.t1.a, length(planner__core__issuetest__planner_issue.t1.a)->Column#3
└─IndexReader	250.00	root		index:IndexRangeScan
  └─IndexRangeScan	250.00	cop[tikv]	table:t1, index:ia(a)	range:["测试","测试!"), keep order:false, stats:pseudo
explain format = brief select *,length(a) from t1 where a like '测试';
id	estRows	task	access object	operator info
Projection	10.00	root		planner__core__issuetest__planner_issue.t1.a, length(planner__core__issuetest__planner_issue.t1.a)->Column#3
└─IndexReader	10.00	root		index:IndexRangeScan
  └─IndexRangeScan	10.00	cop[tikv]	table:t1, index:ia(a)	range:["测试","测试"], keep order:false, stats:pseudo
select *,length(a) from t1 where a like '测试 %';
a	length(a)
测试	6
测试  	8
select *,length(a) from t1 where a like '测试';
a	length(a)
测试	6
测试  	8
explain format = brief select * from t1 use index (ia) where a like 'xxx_';
id	estRows	task	access object	operator info
IndexReader	250.00	root		index:Selection
└─Selection	250.00	cop[tikv]		like(planner__core__issuetest__planner_issue.t1.a, "xxx_", 92)
  └─IndexRangeScan	250.00	cop[tikv]	table:t1, index:ia(a)	range:["xxx","xxy"), keep order:false, stats:pseudo
select * from t1 use index (ia) where a like 'xxx_';
a
xxx 
drop view if exists v1;
create view v1(id) as
with recursive cte(a) as (select 1 union select a+1 from cte where a<3)
select * from cte;
create table test2(id int,value int);
insert into test2 values(1,1),(2,2),(3,3),(4,4),(5,5);
update test2
set value=0
where test2.id in
(
select * from v1
);
select * from test2;
id	value
1	0
2	0
3	0
4	4
5	5
<<<<<<< HEAD
create table A(a int primary key, b int);
create table B(b int primary key);
create table C(c int primary key, b int);
insert into A values (2, 1), (3, 2);
insert into B values (1), (2);
select b.b
from A a
left join (
B b
left join C c on b.b = c.b)
on b.b = a.b
where a.a in (2, 3);
b
1
2
select b.b
from A a
left join (
B b
left join C c on b.b = c.b)
on b.b = a.b
where a.a in (2, 3, null);
b
1
2
=======
drop table if exists t0, t1;
CREATE TABLE t0(c0 NUMERIC);
CREATE TABLE t1(c0 NUMERIC);
INSERT INTO t0 VALUES (0), (NULL), (1), (2);
INSERT INTO t1(c0) VALUES (NULL), (3), (4), (5);
drop view if exists v0;
CREATE VIEW v0(c0) AS SELECT t0.c0 FROM t0;
SELECT t0.c0 FROM v0, t0 LEFT JOIN t1 ON t0.c0 WHERE ((INET_ATON('5V')) IS NULL);
c0
>>>>>>> ff05c7ae
CREATE TABLE `t_o9_7_f` (
`c_ob5k0` int(11) NOT NULL,
`c_r5axbk` tinyint(4) DEFAULT NULL,
`c_fulsthp7e` text DEFAULT NULL,
`c_nylhnz` double DEFAULT NULL,
`c_fd7zeyfs49` int(11) NOT NULL,
`c_wpmmiv` tinyint(4) DEFAULT NULL,
PRIMARY KEY (`c_fd7zeyfs49`) /*T![clustered_index] CLUSTERED */,
UNIQUE KEY `c_ob5k0` (`c_ob5k0`)
) ENGINE=InnoDB DEFAULT CHARSET=utf8mb4 COLLATE=utf8mb4_bin;
CREATE TABLE `t_q1` (
`c__c_r38murv` int(11) NOT NULL,
`c_i93u7f2yma` double NOT NULL,
`c_v5mf4` double DEFAULT NULL,
`c_gprkp` int(11) DEFAULT NULL,
`c_ru` text NOT NULL,
`c_nml` tinyint(4) DEFAULT NULL,
`c_z` text DEFAULT NULL,
`c_ok` double DEFAULT NULL,
PRIMARY KEY (`c__c_r38murv`) /*T![clustered_index] CLUSTERED */,
UNIQUE KEY `c__c_r38murv_2` (`c__c_r38murv`),
UNIQUE KEY `c_nml` (`c_nml`)
) ENGINE=InnoDB DEFAULT CHARSET=utf8mb4 COLLATE=utf8mb4_bin;
CREATE TABLE `t_yzyyqbo2u` (
`c_c4l` int(11) DEFAULT NULL,
`c_yb_` text DEFAULT NULL,
`c_pq4c1la6cv` int(11) NOT NULL,
`c_kbcid` int(11) DEFAULT NULL,
`c_um` double DEFAULT NULL,
`c_zjmgh995_6` text DEFAULT NULL,
`c_fujjmh8m2` double NOT NULL,
`c_qkf4n` double DEFAULT NULL,
`c__x9cqrnb0` double NOT NULL,
`c_b5qjz_jj0` double DEFAULT NULL,
PRIMARY KEY (`c_pq4c1la6cv`) /*T![clustered_index] NONCLUSTERED */,
UNIQUE KEY `c__x9cqrnb0` (`c__x9cqrnb0`),
UNIQUE KEY `c_b5qjz_jj0` (`c_b5qjz_jj0`)
) ENGINE=InnoDB DEFAULT CHARSET=utf8mb4 COLLATE=utf8mb4_bin /*T! SHARD_ROW_ID_BITS=4 PRE_SPLIT_REGIONS=2 */;
CREATE TABLE `t_kg74` (
`c_a1tv2` int(11) NOT NULL,
`c_eobbbypzbu` tinyint(4) DEFAULT NULL,
`c_g` double NOT NULL,
`c_ixy` tinyint(4) DEFAULT NULL,
`c_if` text NOT NULL,
`c_obnq8s7_s2` double DEFAULT NULL,
`c_xrgd2snrop` tinyint(4) DEFAULT NULL,
`c_vqafa6o6` text DEFAULT NULL,
`c_ku44klry7o` double NOT NULL,
`c_js835qkmjz` tinyint(4) DEFAULT NULL,
PRIMARY KEY (`c_a1tv2`));
update t_kg74 set
c_eobbbypzbu = (t_kg74.c_js835qkmjz in (
select
(ref_0.c_yb_ <> 'mlp40j') as c0
from
t_yzyyqbo2u as ref_0
where (89.25 && ref_0.c_pq4c1la6cv)
union
(select
((cast(null as double) != 1382756095))
and ((1=1 <> (EXISTS (
select distinct
ref_2.c_zjmgh995_6 as c0,
ref_2.c_zjmgh995_6 as c1,
ref_2.c_kbcid as c2,
ref_1.c_r5axbk as c3,
-633150135 as c4,
ref_2.c_c4l as c5,
ref_1.c_fd7zeyfs49 as c6,
ref_1.c_nylhnz as c7,
ref_2.c_um as c8,
ref_2.c_c4l as c9
from
t_yzyyqbo2u as ref_2
where ((ref_1.c_ob5k0 <= ref_2.c_qkf4n))
and ((EXISTS (
select
ref_3.c_qkf4n as c0,
ref_3.c_kbcid as c1,
ref_3.c_qkf4n as c2,
ref_1.c_wpmmiv as c3,
ref_1.c_fd7zeyfs49 as c4,
ref_3.c_c4l as c5,
ref_1.c_r5axbk as c6,
ref_3.c_kbcid as c7
from
t_yzyyqbo2u as ref_3
where ((ref_2.c_qkf4n >= (
select distinct
ref_4.c_b5qjz_jj0 as c0
from
t_yzyyqbo2u as ref_4
where (ref_3.c__x9cqrnb0 not in (
select
ref_5.c_ok as c0
from
t_q1 as ref_5
where 1=1
union
(select
ref_6.c_b5qjz_jj0 as c0
from
t_yzyyqbo2u as ref_6
where (ref_6.c_qkf4n not in (
select
ref_7.c_um as c0
from
t_yzyyqbo2u as ref_7
where 1=1
union
(select
ref_8.c_b5qjz_jj0 as c0
from
t_yzyyqbo2u as ref_8
where (ref_8.c_yb_ not like 'nrry%m')))))))
union
(select
ref_2.c_fujjmh8m2 as c0
from
t_q1 as ref_9
where (ref_2.c_zjmgh995_6 like 'v8%3xn%_uc'))
order by c0 limit 1)))
or ((ref_1.c_fulsthp7e in (
select
ref_10.c_ru as c0
from
t_q1 as ref_10
where (55.34 >= 1580576276)
union
(select
ref_11.c_ru as c0
from
t_q1 as ref_11
where (ref_11.c_ru in (
select distinct
ref_12.c_zjmgh995_6 as c0
from
t_yzyyqbo2u as ref_12
where 0<>0
union
(select
ref_13.c_zjmgh995_6 as c0
from
t_yzyyqbo2u as ref_13
where ('q2chm8gfsa' = ref_13.c_yb_))))))))))))))) as c0
from
t_o9_7_f as ref_1
where (-9186514464458010455 <> 62.67)))),
c_if = 'u1ah7',
c_vqafa6o6 = (t_kg74.c_a1tv2 + (((t_kg74.c_a1tv2 between t_kg74.c_a1tv2 and t_kg74.c_a1tv2))
or (1=1))
and ((1288561802 <= t_kg74.c_a1tv2))),
c_js835qkmjz = (t_kg74.c_vqafa6o6 in (
select
ref_14.c_z as c0
from
t_q1 as ref_14
where (ref_14.c_z like 'o%fiah')))
where (t_kg74.c_obnq8s7_s2 = case when (t_kg74.c_a1tv2 is NULL) then t_kg74.c_g else t_kg74.c_obnq8s7_s2 end
);<|MERGE_RESOLUTION|>--- conflicted
+++ resolved
@@ -241,7 +241,6 @@
 3	0
 4	4
 5	5
-<<<<<<< HEAD
 create table A(a int primary key, b int);
 create table B(b int primary key);
 create table C(c int primary key, b int);
@@ -267,7 +266,6 @@
 b
 1
 2
-=======
 drop table if exists t0, t1;
 CREATE TABLE t0(c0 NUMERIC);
 CREATE TABLE t1(c0 NUMERIC);
@@ -277,7 +275,6 @@
 CREATE VIEW v0(c0) AS SELECT t0.c0 FROM t0;
 SELECT t0.c0 FROM v0, t0 LEFT JOIN t1 ON t0.c0 WHERE ((INET_ATON('5V')) IS NULL);
 c0
->>>>>>> ff05c7ae
 CREATE TABLE `t_o9_7_f` (
 `c_ob5k0` int(11) NOT NULL,
 `c_r5axbk` tinyint(4) DEFAULT NULL,
