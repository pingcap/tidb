CREATE TABLE aa311c3c (
57fd8d09 year(4) DEFAULT '1913',
afbdd7c3 char(220) DEFAULT 'gakkl6occ0yd2jmhi2qxog8szibtcqwxyxmga3hp4ktszjplmg3rjvu8v6lgn9q6hva2lekhw6napjejbut6svsr8q2j8w8rc551e5vq',
43b06e99 date NOT NULL DEFAULT '3403-10-08',
b80b3746 tinyint(4) NOT NULL DEFAULT '34',
6302d8ac timestamp DEFAULT '2004-04-01 18:21:18',
PRIMARY KEY (43b06e99,b80b3746) /*T![clustered_index] CLUSTERED */,
KEY 3080c821 (57fd8d09,43b06e99,b80b3746),
KEY a9af33a4 (57fd8d09,b80b3746,43b06e99),
KEY 464b386e (b80b3746),
KEY 19dc3c2d (57fd8d09)
) ENGINE=InnoDB DEFAULT CHARSET=ascii COLLATE=ascii_bin COMMENT='320f8401';
explain select  /*+ use_index_merge( `aa311c3c` ) */   `aa311c3c`.`43b06e99` as r0 , `aa311c3c`.`6302d8ac` as r1 from `aa311c3c` where IsNull( `aa311c3c`.`b80b3746` ) or not( `aa311c3c`.`57fd8d09` >= '2008' )   order by r0,r1 limit 95;
id	estRows	task	access object	operator info
Projection_7	95.00	root		planner__core__issuetest__planner_issue.aa311c3c.43b06e99, planner__core__issuetest__planner_issue.aa311c3c.6302d8ac
└─TopN_9	95.00	root		planner__core__issuetest__planner_issue.aa311c3c.43b06e99, planner__core__issuetest__planner_issue.aa311c3c.6302d8ac, offset:0, count:95
  └─IndexMerge_17	95.00	root		type: union
    ├─TableFullScan_13(Build)	0.00	cop[tikv]	table:aa311c3c	keep order:false, stats:pseudo
    ├─IndexRangeScan_14(Build)	3323.33	cop[tikv]	table:aa311c3c, index:3080c821(57fd8d09, 43b06e99, b80b3746)	range:[-inf,2008), keep order:false, stats:pseudo
    └─TopN_16(Probe)	95.00	cop[tikv]		planner__core__issuetest__planner_issue.aa311c3c.43b06e99, planner__core__issuetest__planner_issue.aa311c3c.6302d8ac, offset:0, count:95
      └─TableRowIDScan_15	3323.33	cop[tikv]	table:aa311c3c	keep order:false, stats:pseudo
CREATE TABLE t1(id int,col1 varchar(10),col2 varchar(10),col3 varchar(10));
CREATE TABLE t2(id int,col1 varchar(10),col2 varchar(10),col3 varchar(10));
INSERT INTO t1 values(1,NULL,NULL,null),(2,NULL,NULL,null),(3,NULL,NULL,null);
INSERT INTO t2 values(1,'a','aa','aaa'),(2,'b','bb','bbb'),(3,'c','cc','ccc');
WITH tmp AS (SELECT t2.* FROM t2) select (SELECT tmp.col1 FROM tmp WHERE tmp.id=t1.id ) col1, (SELECT tmp.col2 FROM tmp WHERE tmp.id=t1.id ) col2, (SELECT tmp.col3 FROM tmp WHERE tmp.id=t1.id ) col3 from t1;
col1	col2	col3
a	aa	aaa
b	bb	bbb
c	cc	ccc
set tidb_enable_index_merge=on;
drop table if exists t;
create table t(a int, b int, index idx_a(a), index idx_b(b));
set @@session.sql_select_limit=3;
explain format = 'brief' select * from t where a = 1 or b = 1;
id	estRows	task	access object	operator info
IndexMerge	3.00	root		type: union, limit embedded(offset:0, count:3)
├─Limit(Build)	1.50	cop[tikv]		offset:0, count:3
│ └─IndexRangeScan	1.50	cop[tikv]	table:t, index:idx_a(a)	range:[1,1], keep order:false, stats:pseudo
├─Limit(Build)	1.50	cop[tikv]		offset:0, count:3
│ └─IndexRangeScan	1.50	cop[tikv]	table:t, index:idx_b(b)	range:[1,1], keep order:false, stats:pseudo
└─TableRowIDScan(Probe)	3.00	cop[tikv]	table:t	keep order:false, stats:pseudo
explain format = 'brief' select /*+ use_index_merge(t) */ * from t where a = 1 or b = 1;
id	estRows	task	access object	operator info
IndexMerge	3.00	root		type: union, limit embedded(offset:0, count:3)
├─Limit(Build)	1.50	cop[tikv]		offset:0, count:3
│ └─IndexRangeScan	1.50	cop[tikv]	table:t, index:idx_a(a)	range:[1,1], keep order:false, stats:pseudo
├─Limit(Build)	1.50	cop[tikv]		offset:0, count:3
│ └─IndexRangeScan	1.50	cop[tikv]	table:t, index:idx_b(b)	range:[1,1], keep order:false, stats:pseudo
└─TableRowIDScan(Probe)	3.00	cop[tikv]	table:t	keep order:false, stats:pseudo
set @@session.sql_select_limit=18446744073709551615;
explain format = 'brief' select * from t where a = 1 or b = 1;
id	estRows	task	access object	operator info
IndexMerge	19.99	root		type: union
├─IndexRangeScan(Build)	10.00	cop[tikv]	table:t, index:idx_a(a)	range:[1,1], keep order:false, stats:pseudo
├─IndexRangeScan(Build)	10.00	cop[tikv]	table:t, index:idx_b(b)	range:[1,1], keep order:false, stats:pseudo
└─TableRowIDScan(Probe)	19.99	cop[tikv]	table:t	keep order:false, stats:pseudo
explain format = 'brief' select * from t where a = 1 or b = 1 limit 3;
id	estRows	task	access object	operator info
IndexMerge	3.00	root		type: union, limit embedded(offset:0, count:3)
├─Limit(Build)	1.50	cop[tikv]		offset:0, count:3
│ └─IndexRangeScan	1.50	cop[tikv]	table:t, index:idx_a(a)	range:[1,1], keep order:false, stats:pseudo
├─Limit(Build)	1.50	cop[tikv]		offset:0, count:3
│ └─IndexRangeScan	1.50	cop[tikv]	table:t, index:idx_b(b)	range:[1,1], keep order:false, stats:pseudo
└─TableRowIDScan(Probe)	3.00	cop[tikv]	table:t	keep order:false, stats:pseudo
drop table if exists t1, t2;
CREATE TABLE t1(id int,col1 varchar(10),col2 varchar(10),col3 varchar(10));
CREATE TABLE t2(id int,col1 varchar(10),col2 varchar(10),col3 varchar(10));
INSERT INTO t1 values(1,NULL,NULL,null),(2,NULL,NULL,null),(3,NULL,NULL,null);
INSERT INTO t2 values(1,'a','aa','aaa'),(2,'b','bb','bbb'),(3,'c','cc','ccc');
WITH tmp AS (SELECT t2.* FROM t2) SELECT * FROM t1 WHERE t1.id = (select id from tmp where id = 1) or t1.id = (select id from tmp where id = 2) or t1.id = (select id from tmp where id = 3);
id	col1	col2	col3
1	NULL	NULL	NULL
2	NULL	NULL	NULL
3	NULL	NULL	NULL
drop table if exists t1, t2;
CREATE TABLE t1 (a INT, b INT);
CREATE TABLE t2 (a INT, b INT);
INSERT INTO t1 VALUES (1, 1);
INSERT INTO t2 VALUES (1, 1);
SELECT one.a, one.b as b2 FROM t1 one ORDER BY (SELECT two.b FROM t2 two WHERE two.a = one.b);
a	b2
1	1
CREATE TABLE ads_txn (
`cusno` varchar(10) NOT NULL,
`txn_dt` varchar(8) NOT NULL,
`unn_trno` decimal(22,0) NOT NULL,
`aml_cntpr_accno` varchar(64) DEFAULT NULL,
`acpayr_accno` varchar(35) DEFAULT NULL,
PRIMARY KEY (`cusno`,`txn_dt`,`unn_trno`) NONCLUSTERED
) ENGINE=InnoDB DEFAULT CHARSET=utf8mb4 COLLATE=utf8mb4_bin
PARTITION BY LIST COLUMNS(`txn_dt`)
(PARTITION `p20000101` VALUES IN ('20000101'),
PARTITION `p20220101` VALUES IN ('20220101'),
PARTITION `p20230516` VALUES IN ('20230516'));
analyze table ads_txn;
set autocommit=OFF;
explain update ads_txn s set aml_cntpr_accno = trim(acpayr_accno) where s._tidb_rowid between 1 and 100000;
id	estRows	task	access object	operator info
Update_5	N/A	root		N/A
└─Projection_6	8000.00	root		planner__core__issuetest__planner_issue.ads_txn.cusno, planner__core__issuetest__planner_issue.ads_txn.txn_dt, planner__core__issuetest__planner_issue.ads_txn.unn_trno, planner__core__issuetest__planner_issue.ads_txn.aml_cntpr_accno, planner__core__issuetest__planner_issue.ads_txn.acpayr_accno, planner__core__issuetest__planner_issue.ads_txn._tidb_rowid
  └─SelectLock_7	8000.00	root		for update 0
    └─TableReader_9	10000.00	root	partition:all	data:TableRangeScan_8
      └─TableRangeScan_8	10000.00	cop[tikv]	table:s	range:[1,100000], keep order:false, stats:pseudo
CREATE TABLE tb1 (cid INT, code INT, class VARCHAR(10));
CREATE TABLE tb2 (cid INT, code INT, class VARCHAR(10));
UPDATE tb1, (SELECT code AS cid, code, MAX(class) AS class FROM tb2 GROUP BY code) tb3 SET tb1.cid = tb3.cid, tb1.code = tb3.code, tb1.class = tb3.class;
CREATE TEMPORARY TABLE v0(v1 int);
INSERT INTO v0 WITH ta2 AS (TABLE v0) TABLE ta2 FOR UPDATE OF ta2;
create table tbl_39(col_239 year(4) not null default '2009', primary key(col_239), unique key idx_223(col_239), key idx_224(col_239));
insert into tbl_39 values (1994),(1995),(1996),(1997);
explain select  /*+ use_index_merge( tbl_39) */ col_239  from tbl_39 where not( tbl_39.col_239 not in ( '1994' ) ) and tbl_39.col_239 not in ( '2004' , '2010' , '2010' ) or not( tbl_39.col_239 <= '1996' ) and not( tbl_39.col_239 between '2026' and '2011' ) order by tbl_39.col_239 limit 382;
id	estRows	task	access object	operator info
Projection_8	382.00	root		planner__core__issuetest__planner_issue.tbl_39.col_239
└─Limit_15	382.00	root		offset:0, count:382
  └─UnionScan_23	382.00	root		or(and(not(not(eq(planner__core__issuetest__planner_issue.tbl_39.col_239, 1994))), not(in(planner__core__issuetest__planner_issue.tbl_39.col_239, 2004, 2010, 2010))), and(not(le(planner__core__issuetest__planner_issue.tbl_39.col_239, 1996)), not(and(ge(cast(planner__core__issuetest__planner_issue.tbl_39.col_239, double UNSIGNED BINARY), 2026), le(cast(planner__core__issuetest__planner_issue.tbl_39.col_239, double UNSIGNED BINARY), 2011)))))
    └─IndexMerge_29	382.00	root		type: union
      ├─Selection_25(Build)	0.05	cop[tikv]		not(in(planner__core__issuetest__planner_issue.tbl_39.col_239, 2004, 2010, 2010))
      │ └─IndexRangeScan_24	0.14	cop[tikv]	table:tbl_39, index:PRIMARY(col_239)	range:[1994,1994], keep order:true, stats:pseudo
      ├─Selection_27(Build)	458.26	cop[tikv]		or(lt(cast(planner__core__issuetest__planner_issue.tbl_39.col_239, double UNSIGNED BINARY), 2026), gt(cast(planner__core__issuetest__planner_issue.tbl_39.col_239, double UNSIGNED BINARY), 2011))
      │ └─IndexRangeScan_26	477.36	cop[tikv]	table:tbl_39, index:idx_223(col_239)	range:(1996,+inf], keep order:true, stats:pseudo
      └─TableRowIDScan_28(Probe)	382.00	cop[tikv]	table:tbl_39	keep order:false, stats:pseudo
select  /*+ use_index_merge( tbl_39) */ col_239  from tbl_39 where not( tbl_39.col_239 not in ( '1994' ) ) and tbl_39.col_239 not in ( '2004' , '2010' , '2010' ) or not( tbl_39.col_239 <= '1996' ) and not( tbl_39.col_239 between '2026' and '2011' ) order by tbl_39.col_239 limit 382;
col_239
1994
1997
drop table if exists t, t1, t2;
create table t (id int,name varchar(10));
insert into t values(1,'tt');
create table t1(id int,name varchar(10),name1 varchar(10),name2 varchar(10));
insert into t1 values(1,'tt','ttt','tttt'),(2,'dd','ddd','dddd');
create table t2(id int,name varchar(10),name1 varchar(10),name2 varchar(10),`date1` date);
insert into t2 values(1,'tt','ttt','tttt','2099-12-31'),(2,'dd','ddd','dddd','2099-12-31');
WITH bzzs AS (
SELECT
count(1) AS bzn
FROM
t c
),
tmp1 AS (
SELECT
t1.*
FROM
t1
LEFT JOIN bzzs ON 1 = 1
WHERE
name IN ('tt')
AND bzn <> 1
),
tmp2 AS (
SELECT
tmp1.*,
date('2099-12-31') AS endate
FROM
tmp1
),
tmp3 AS (
SELECT
*
FROM
tmp2
WHERE
endate > CURRENT_DATE
UNION ALL
SELECT
'1' AS id,
'ss' AS name,
'sss' AS name1,
'ssss' AS name2,
date('2099-12-31') AS endate
FROM
bzzs t1
WHERE
bzn = 1
)
SELECT
c2.id,
c3.id
FROM
t2 db
LEFT JOIN tmp3 c2 ON c2.id = '1'
LEFT JOIN tmp3 c3 ON c3.id = '1';
id	id
1	1
1	1
drop table if exists t;
create table t(a int, b int);
set @@tidb_max_chunk_size = 32;
insert into t values(1, 1);
insert into t select a+1, a+1 from t;
insert into t select a+2, a+2 from t;
insert into t select a+4, a+4 from t;
insert into t select a+8, a+8 from t;
insert into t select a+16, a+16 from t;
insert into t select a+32, a+32 from t;
select a from (select 100 as a, 100 as b union all select * from t) t where b != 0;
a
100
1
2
3
4
5
6
7
8
9
10
11
12
13
14
15
16
17
18
19
20
21
22
23
24
25
26
27
28
29
30
31
32
33
34
35
36
37
38
39
40
41
42
43
44
45
46
47
48
49
50
51
52
53
54
55
56
57
58
59
60
61
62
63
64
set @@tidb_max_chunk_size = default;
drop table if exists t1, t2;
create table t1(a varchar(20) collate utf8mb4_bin, index ia(a));
insert into t1 value('测试'),('测试  '),('xxx ');
explain format = brief select *,length(a) from t1 where a like '测试 %';
id	estRows	task	access object	operator info
Projection	250.00	root		planner__core__issuetest__planner_issue.t1.a, length(planner__core__issuetest__planner_issue.t1.a)->Column#3
└─UnionScan	250.00	root		like(planner__core__issuetest__planner_issue.t1.a, "测试 %", 92)
  └─IndexReader	250.00	root		index:Selection
    └─Selection	250.00	cop[tikv]		like(planner__core__issuetest__planner_issue.t1.a, "测试 %", 92)
      └─IndexRangeScan	250.00	cop[tikv]	table:t1, index:ia(a)	range:["测试","测试!"), keep order:false, stats:pseudo
explain format = brief select *,length(a) from t1 where a like '测试';
id	estRows	task	access object	operator info
Projection	10.00	root		planner__core__issuetest__planner_issue.t1.a, length(planner__core__issuetest__planner_issue.t1.a)->Column#3
└─UnionScan	10.00	root		like(planner__core__issuetest__planner_issue.t1.a, "测试", 92)
  └─IndexReader	10.00	root		index:Selection
    └─Selection	10.00	cop[tikv]		like(planner__core__issuetest__planner_issue.t1.a, "测试", 92)
      └─IndexRangeScan	10.00	cop[tikv]	table:t1, index:ia(a)	range:["测试","测试"], keep order:false, stats:pseudo
select *,length(a) from t1 where a like '测试 %';
a	length(a)
测试  	8
select *,length(a) from t1 where a like '测试';
a	length(a)
测试	6
explain format = brief select * from t1 use index (ia) where a like 'xxx_';
id	estRows	task	access object	operator info
Projection	250.00	root		planner__core__issuetest__planner_issue.t1.a
└─UnionScan	250.00	root		like(planner__core__issuetest__planner_issue.t1.a, "xxx_", 92)
  └─IndexReader	250.00	root		index:Selection
    └─Selection	250.00	cop[tikv]		like(planner__core__issuetest__planner_issue.t1.a, "xxx_", 92)
      └─IndexRangeScan	250.00	cop[tikv]	table:t1, index:ia(a)	range:["xxx","xxy"), keep order:false, stats:pseudo
select * from t1 use index (ia) where a like 'xxx_';
a
xxx 
create table t2(a varchar(20) collate gbk_chinese_ci, index ia(a));
insert into t2 value('测试'),('测试  ');
explain format = brief select *,length(a) from t2 where a like '测试 %';
id	estRows	task	access object	operator info
Projection	250.00	root		planner__core__issuetest__planner_issue.t2.a, length(to_binary(planner__core__issuetest__planner_issue.t2.a))->Column#3
└─UnionScan	250.00	root		like(planner__core__issuetest__planner_issue.t2.a, "测试 %", 92)
  └─IndexReader	250.00	root		index:Selection
    └─Selection	250.00	cop[tikv]		like(planner__core__issuetest__planner_issue.t2.a, "测试 %", 92)
      └─IndexRangeScan	250.00	cop[tikv]	table:t2, index:ia(a)	range:["\x89\a\xba%","\x89\a\xba%!"), keep order:false, stats:pseudo
explain format = brief select *,length(a) from t2 where a like '测试';
id	estRows	task	access object	operator info
Projection	10.00	root		planner__core__issuetest__planner_issue.t2.a, length(to_binary(planner__core__issuetest__planner_issue.t2.a))->Column#3
└─UnionScan	10.00	root		like(planner__core__issuetest__planner_issue.t2.a, "测试", 92)
  └─IndexReader	10.00	root		index:Selection
    └─Selection	10.00	cop[tikv]		like(planner__core__issuetest__planner_issue.t2.a, "测试", 92)
      └─IndexRangeScan	10.00	cop[tikv]	table:t2, index:ia(a)	range:["\x89\a\xba%","\x89\a\xba%"], keep order:false, stats:pseudo
select *,length(a) from t2 where a like '测试 %';
a	length(a)
测试  	6
select *,length(a) from t2 where a like '测试';
a	length(a)
测试	4
drop view if exists v1;
create view v1(id) as
with recursive cte(a) as (select 1 union select a+1 from cte where a<3)
select * from cte;
create table test2(id int,value int);
insert into test2 values(1,1),(2,2),(3,3),(4,4),(5,5);
update test2
set value=0
where test2.id in
(
select * from v1
);
select * from test2;
id	value
1	0
2	0
3	0
4	4
5	5
create table A(a int primary key, b int);
create table B(b int primary key);
create table C(c int primary key, b int);
insert into A values (2, 1), (3, 2);
insert into B values (1), (2);
select b.b
from A a
left join (
B b
left join C c on b.b = c.b)
on b.b = a.b
where a.a in (2, 3);
b
1
2
select b.b
from A a
left join (
B b
left join C c on b.b = c.b)
on b.b = a.b
where a.a in (2, 3, null);
b
1
2
CREATE TABLE `t_o9_7_f` (
`c_ob5k0` int(11) NOT NULL,
`c_r5axbk` tinyint(4) DEFAULT NULL,
`c_fulsthp7e` text DEFAULT NULL,
`c_nylhnz` double DEFAULT NULL,
`c_fd7zeyfs49` int(11) NOT NULL,
`c_wpmmiv` tinyint(4) DEFAULT NULL,
PRIMARY KEY (`c_fd7zeyfs49`) /*T![clustered_index] CLUSTERED */,
UNIQUE KEY `c_ob5k0` (`c_ob5k0`)
) ENGINE=InnoDB DEFAULT CHARSET=utf8mb4 COLLATE=utf8mb4_bin;
CREATE TABLE `t_q1` (
`c__c_r38murv` int(11) NOT NULL,
`c_i93u7f2yma` double NOT NULL,
`c_v5mf4` double DEFAULT NULL,
`c_gprkp` int(11) DEFAULT NULL,
`c_ru` text NOT NULL,
`c_nml` tinyint(4) DEFAULT NULL,
`c_z` text DEFAULT NULL,
`c_ok` double DEFAULT NULL,
PRIMARY KEY (`c__c_r38murv`) /*T![clustered_index] CLUSTERED */,
UNIQUE KEY `c__c_r38murv_2` (`c__c_r38murv`),
UNIQUE KEY `c_nml` (`c_nml`)
) ENGINE=InnoDB DEFAULT CHARSET=utf8mb4 COLLATE=utf8mb4_bin;
CREATE TABLE `t_yzyyqbo2u` (
`c_c4l` int(11) DEFAULT NULL,
`c_yb_` text DEFAULT NULL,
`c_pq4c1la6cv` int(11) NOT NULL,
`c_kbcid` int(11) DEFAULT NULL,
`c_um` double DEFAULT NULL,
`c_zjmgh995_6` text DEFAULT NULL,
`c_fujjmh8m2` double NOT NULL,
`c_qkf4n` double DEFAULT NULL,
`c__x9cqrnb0` double NOT NULL,
`c_b5qjz_jj0` double DEFAULT NULL,
PRIMARY KEY (`c_pq4c1la6cv`) /*T![clustered_index] NONCLUSTERED */,
UNIQUE KEY `c__x9cqrnb0` (`c__x9cqrnb0`),
UNIQUE KEY `c_b5qjz_jj0` (`c_b5qjz_jj0`)
) ENGINE=InnoDB DEFAULT CHARSET=utf8mb4 COLLATE=utf8mb4_bin /*T! SHARD_ROW_ID_BITS=4 PRE_SPLIT_REGIONS=2 */;
CREATE TABLE `t_kg74` (
`c_a1tv2` int(11) NOT NULL,
`c_eobbbypzbu` tinyint(4) DEFAULT NULL,
`c_g` double NOT NULL,
`c_ixy` tinyint(4) DEFAULT NULL,
`c_if` text NOT NULL,
`c_obnq8s7_s2` double DEFAULT NULL,
`c_xrgd2snrop` tinyint(4) DEFAULT NULL,
`c_vqafa6o6` text DEFAULT NULL,
`c_ku44klry7o` double NOT NULL,
`c_js835qkmjz` tinyint(4) DEFAULT NULL,
PRIMARY KEY (`c_a1tv2`));
update t_kg74 set
c_eobbbypzbu = (t_kg74.c_js835qkmjz in (
select
(ref_0.c_yb_ <> 'mlp40j') as c0
from
t_yzyyqbo2u as ref_0
where (89.25 && ref_0.c_pq4c1la6cv)
union
(select
((cast(null as double) != 1382756095))
and ((1=1 <> (EXISTS (
select distinct
ref_2.c_zjmgh995_6 as c0,
ref_2.c_zjmgh995_6 as c1,
ref_2.c_kbcid as c2,
ref_1.c_r5axbk as c3,
-633150135 as c4,
ref_2.c_c4l as c5,
ref_1.c_fd7zeyfs49 as c6,
ref_1.c_nylhnz as c7,
ref_2.c_um as c8,
ref_2.c_c4l as c9
from
t_yzyyqbo2u as ref_2
where ((ref_1.c_ob5k0 <= ref_2.c_qkf4n))
and ((EXISTS (
select
ref_3.c_qkf4n as c0,
ref_3.c_kbcid as c1,
ref_3.c_qkf4n as c2,
ref_1.c_wpmmiv as c3,
ref_1.c_fd7zeyfs49 as c4,
ref_3.c_c4l as c5,
ref_1.c_r5axbk as c6,
ref_3.c_kbcid as c7
from
t_yzyyqbo2u as ref_3
where ((ref_2.c_qkf4n >= (
select distinct
ref_4.c_b5qjz_jj0 as c0
from
t_yzyyqbo2u as ref_4
where (ref_3.c__x9cqrnb0 not in (
select
ref_5.c_ok as c0
from
t_q1 as ref_5
where 1=1
union
(select
ref_6.c_b5qjz_jj0 as c0
from
t_yzyyqbo2u as ref_6
where (ref_6.c_qkf4n not in (
select
ref_7.c_um as c0
from
t_yzyyqbo2u as ref_7
where 1=1
union
(select
ref_8.c_b5qjz_jj0 as c0
from
t_yzyyqbo2u as ref_8
where (ref_8.c_yb_ not like 'nrry%m')))))))
union
(select
ref_2.c_fujjmh8m2 as c0
from
t_q1 as ref_9
where (ref_2.c_zjmgh995_6 like 'v8%3xn%_uc'))
order by c0 limit 1)))
or ((ref_1.c_fulsthp7e in (
select
ref_10.c_ru as c0
from
t_q1 as ref_10
where (55.34 >= 1580576276)
union
(select
ref_11.c_ru as c0
from
t_q1 as ref_11
where (ref_11.c_ru in (
select distinct
ref_12.c_zjmgh995_6 as c0
from
t_yzyyqbo2u as ref_12
where 0<>0
union
(select
ref_13.c_zjmgh995_6 as c0
from
t_yzyyqbo2u as ref_13
where ('q2chm8gfsa' = ref_13.c_yb_))))))))))))))) as c0
from
t_o9_7_f as ref_1
where (-9186514464458010455 <> 62.67)))),
c_if = 'u1ah7',
c_vqafa6o6 = (t_kg74.c_a1tv2 + (((t_kg74.c_a1tv2 between t_kg74.c_a1tv2 and t_kg74.c_a1tv2))
or (1=1))
and ((1288561802 <= t_kg74.c_a1tv2))),
c_js835qkmjz = (t_kg74.c_vqafa6o6 in (
select
ref_14.c_z as c0
from
t_q1 as ref_14
where (ref_14.c_z like 'o%fiah')))
where (t_kg74.c_obnq8s7_s2 = case when (t_kg74.c_a1tv2 is NULL) then t_kg74.c_g else t_kg74.c_obnq8s7_s2 end
);
drop table if exists t1, t2;
create table t1(id int primary key, a varchar(128));
create table t2(id int primary key, b varchar(128), c varchar(128));
UPDATE
t1
SET
t1.a = IFNULL(
(
SELECT
t2.c
FROM
t2
WHERE
t2.b = t1.a
ORDER BY
t2.b DESC,
t2.c DESC
LIMIT
1
), ''
)
WHERE
t1.id = 1;
drop table if exists t0, t1;
CREATE TABLE t0(c0 NUMERIC);
CREATE TABLE t1(c0 NUMERIC);
INSERT INTO t0 VALUES (0), (NULL), (1), (2);
INSERT INTO t1(c0) VALUES (NULL), (3), (4), (5);
drop view if exists v0;
CREATE VIEW v0(c0) AS SELECT t0.c0 FROM t0;
SELECT t0.c0 FROM v0, t0 LEFT JOIN t1 ON t0.c0 WHERE ((INET_ATON('5V')) IS NULL);
c0
CREATE TABLE `t31cdd702` (
`col_48` date NOT NULL DEFAULT '2003-04-01',
`col_49` time NOT NULL,
`col_50` text DEFAULT NULL
) ENGINE=InnoDB DEFAULT CHARSET=gbk COLLATE=gbk_chinese_ci;
INSERT INTO `t31cdd702` VALUES('1976-03-13','02:40:13',''),('2007-07-19','02:40:13',''),('2000-03-19','02:40:13',''),('1970-04-16','02:40:13',''),('2024-06-23','02:40:13',''),('2022-01-22','02:40:13',''),('2017-04-12','02:40:13',''),('1998-08-10','02:40:13',''),('2025-12-28','02:40:13',''),('2001-01-14','02:40:13',''),('1997-12-10','02:40:13',''),('2014-01-15','02:40:13',''),('1992-04-21','07:55:36','&v'),('2024-05-15','02:40:13',''),('1978-08-28','02:40:13',''),('2030-01-07','02:40:13',''),('1981-10-26','02:40:13',''),('1988-02-10','02:40:13',''),('2016-02-14','02:40:13',''),('1996-11-21','09:54:04','on6VRKYtaI'),('2022-08-03','02:40:13',''),('2034-10-05','02:40:13',''),('1988-11-12','02:18:22','m'),('2028-04-17','02:40:13',''),('1993-08-30','07:32:34','f@C*'),('2002-11-22','02:40:13',''),('2016-11-13','02:40:13',''),('2018-08-02','02:40:13',''),('1973-07-30','02:40:13',''),('2014-12-28','02:40:13',''),('1978-05-07','02:40:13',''),('1992-05-07','08:05:41','9'),('1979-05-23','04:08:58','brm'),('1996-08-01','23:10:58','IyG643!'),('2034-05-31','04:48:28',''),('1978-08-10','20:38:16','_$8reH*!MLE43'),('1986-08-13','23:20:51','eHr%WCBu');
CREATE TABLE `tl45f49bec` (
`col_21` time NOT NULL DEFAULT '19:03:14',
`col_22` text COLLATE gbk_bin NOT NULL,
`col_23` float NOT NULL,
PRIMARY KEY (`col_22`(2),`col_21`,`col_23`) /*T![clustered_index] CLUSTERED */,
UNIQUE KEY `idx_4` (`col_22`(1),`col_21`)
) ENGINE=InnoDB DEFAULT CHARSET=gbk COLLATE=gbk_bin;
INSERT INTO `tl45f49bec` VALUES('05:26:53','',6436.3984),('05:33:06','',2418.3447),('05:56:03','!34',5327.29),('11:11:13','$uX7jK=*(prX#fm',8447.91),('05:35:17','*Jqx7z%a9~1Xw',7480.8096),('22:48:06','-',4563.9565),('03:48:30','1*t@',282.95325),('19:34:18','1~4i@f8X&exNs+CG0x',1238.2216),('13:22:26','3c9iE',1337.3021),('11:30:51','4xyKNd7+tKbh',130.22589),('22:35:40','56vCiz^%#hcS',8593.311),('07:56:40','5W0p%FB$cMOcC_-37k',7798.0645),('23:17:09','6A!03oVaCmLM',6335.1514),('04:29:52','7N',8081.281),('04:14:22','7rW*b',2108.5618),('02:11:20','87O8gvnLG5',5109.0845),('11:43:02','=0vROyDng',9798.294),('06:21:18','@+0~@GdUE%+hSJg*#',7182.4136),('03:08:56','B1y^-u_v+l',2024.7775),('11:36:31','E#o%-MWl',3556.0056),('17:40:46','E1!qy4Qvw6s',8514.763),('13:40:54','IwMfmh$lfz',2577.1978),('00:55:17','J&eq%cQP+cx',1946.7703),('23:26:11','JJ0',9597.079),('19:16:32','K0VO3g(_nx%HMX',3434.9307),('14:35:00','LEJ9!B',1137.5157),('01:26:40','Sfuqtm',5829.2686),('11:58:06','XpqXa^b*%b!&I4ZnS',5890.494),('21:06:51','^',6630.6665),('03:22:56','^a',9613.8545),('04:30:59','_bmnB!IeDpljq',6335.3916),('08:29:45','b)=RH&R',5911.286),('18:56:18','h+5l9',1037.6467),('22:44:14','sZuxMLWUU',5482.626),('03:51:42','x-7',9611.379);
SELECT 1 AS `r0` FROM (`t31cdd702`) JOIN `tl45f49bec` WHERE `tl45f49bec`.`col_22` BETWEEN 'LEJ9!B' AND 'TV#~!yw' LIMIT 24622829;
r0
1
1
1
1
1
1
1
1
1
1
1
1
1
1
1
1
1
1
1
1
1
1
1
1
1
1
1
1
1
1
1
1
1
1
1
1
1
1
1
1
1
1
1
1
1
1
1
1
1
1
1
1
1
1
1
1
1
1
1
1
1
1
1
1
1
1
1
1
1
1
1
1
1
1
set autocommit=ON;
use test;
drop table if exists t1;
create table t1 (cc1 int,cc2 text);
insert into t1 values (1, 'aaaa'),(2, 'bbbb'),(3, 'cccc');
drop table if exists t2;
create table t2 (cc1 int,cc2 text,primary key(cc1));
insert into t2 values (2, '2');
set tidb_executor_concurrency = 1;
set tidb_window_concurrency = 100;
explain select * from (SELECT DISTINCT cc2 as a, cc2 as b, cc1 as c FROM t2 UNION ALL SELECT count(1) over (partition by cc1), cc2, cc1 FROM t1) order by a,b,c;
id	estRows	task	access object	operator info
Sort_15	20000.00	root		Column#8, Column#9, Column#10
└─Union_18	20000.00	root		
  ├─Projection_20	10000.00	root		test.t2.cc2->Column#8, test.t2.cc2->Column#9, test.t2.cc1->Column#10
  │ └─TableReader_22	10000.00	root		data:TableFullScan_21
  │   └─TableFullScan_21	10000.00	cop[tikv]	table:t2	keep order:false, stats:pseudo
  └─Projection_23	10000.00	root		cast(Column#7, text BINARY CHARACTER SET utf8mb4 COLLATE utf8mb4_bin)->Column#8, test.t1.cc2->Column#9, test.t1.cc1->Column#10
    └─Shuffle_28	10000.00	root		execution info: concurrency:100, data sources:[TableReader_26]
      └─Window_24	10000.00	root		count(1)->Column#7 over(partition by test.t1.cc1)
        └─Sort_27	10000.00	root		test.t1.cc1
          └─ShuffleReceiver_30	10000.00	root		
            └─TableReader_26	10000.00	root		data:TableFullScan_25
              └─TableFullScan_25	10000.00	cop[tikv]	table:t1	keep order:false, stats:pseudo
select * from (SELECT DISTINCT cc2 as a, cc2 as b, cc1 as c FROM t2 UNION ALL SELECT count(1) over (partition by cc1), cc2, cc1 FROM t1) order by a,b,c;
a	b	c
1	aaaa	1
1	bbbb	2
1	cccc	3
2	2	2
CREATE TABLE `t61a85298` (
`col_71` binary(179) DEFAULT NULL,
`col_72` datetime NOT NULL DEFAULT '1991-12-31 00:00:00',
`col_73` json NOT NULL,
`col_74` json DEFAULT NULL,
`col_75` decimal(35,16) NOT NULL DEFAULT '35255.3',
`col_76` text COLLATE utf8mb4_general_ci DEFAULT NULL,
`col_77` json NOT NULL,
`col_78` blob DEFAULT NULL,
`col_79` json DEFAULT NULL,
`col_80` int(11) NOT NULL DEFAULT '-946722020',
PRIMARY KEY (`col_80`) /*T![clustered_index] NONCLUSTERED */,
UNIQUE KEY `idx_26` (`col_80`)
) ENGINE=InnoDB DEFAULT CHARSET=utf8mb4 COLLATE=utf8mb4_general_ci;
INSERT INTO `t61a85298` VALUES(x'244268334d52253d675050497446000000000000000000000000000000000000000000000000000000000000000000000000000000000000000000000000000000000000000000000000000000000000000000000000000000000000000000000000000000000000000000000000000000000000000000000000000000000000000000000000000000000000000000000000000000000000000000000000000000000000000000000000000000000000000000','1980-12-29 00:00:00','[2]','[\"G0XZTTTqz76DK7sJXL7vpI69KobLAL4w3HJpoJMd2RRbYqf4G5Wg30mWXf2vtwzy\", \"DbI37w1Vp4SCcMifWXedcBd8s1eUXkuhYwFmZOQwnCPZ4QUBuUQ9SM78xiIy1M1U\", \"lqadGREbQINyTSrLP7S0PQ67VVRxCU1r01V6i3BXTH66DuG11SpGrfSXhKVaKj11\"]',0.7257000000000000,'bfGazt0IFc','[\"okLP9ehoOfIfUy3D5nUc5w5kzwHtWayzCJXItDWwV65HgjnKa3YmMpJeLT3TD7K3\", \"uLV7R8UGDgchSK69Xl6gEXSTdGTwOi4WDewLMwAHMPFU5oGn97TjjQiDvwqAsYDZ\", \"vBi5sEgC6YpHxEHvkJR5SQgf6Eo9GRCE6bGUrszYw1snT0LXtLIsmwLK5DnUTaVe\"]',x'7e674d6363585e2332722b41','[\"yWmYbztzBUuVIBBZLTGJivgA2KjQieESK5aFAbqe7s2CyacJDvZApvjNg4d1pfFT\", \"c1M8WvuTpfvrPeyHTyFC0gQNQRkECbkvVF3Ys8ekPzrFO2M5nzShf683DGwr0Wg4\", \"jbbGwGapyVXOzJICCGZu18eWiOq9yZH0PHNRTQEuD1WgLrVy2GhmABQpDuiERptb\"]',-768730220),(x'4c2a000000000000000000000000000000000000000000000000000000000000000000000000000000000000000000000000000000000000000000000000000000000000000000000000000000000000000000000000000000000000000000000000000000000000000000000000000000000000000000000000000000000000000000000000000000000000000000000000000000000000000000000000000000000000000000000000000000000000000000','1980-12-29 00:00:00','[2786033664113468783, 216209834908268656, 5620962634434035303, -9223372036854775808, 6973166865549414064]','[\"G0XZTTTqz76DK7sJXL7vpI69KobLAL4w3HJpoJMd2RRbYqf4G5Wg30mWXf2vtwzy\", \"DbI37w1Vp4SCcMifWXedcBd8s1eUXkuhYwFmZOQwnCPZ4QUBuUQ9SM78xiIy1M1U\", \"lqadGREbQINyTSrLP7S0PQ67VVRxCU1r01V6i3BXTH66DuG11SpGrfSXhKVaKj11\"]',99.0000000000000000,'bzInH!N=fmZ&V$','[\"nN0f53J5HaboVRqkFinjcnK6l3m8GwrSctkBLIm3ZzbgQmjek9MgzP82ftAYNONG\", \"4SplrUhLBD3XtOVVNTXM0eTTOmlYgkvf9eHgHxGx2M38ypbcx2L0GTd8wm40zgDH\"]',x'2a2a4f31525933','[\"WhYsmFi74BRWnV7w0J1HCKc0cBGCQiipHhrPEBV5PeZ6ODZqcj0G91z4kUPGHyyp\", \"8j7fYhpV9cAF9AtZu3NggjxBDbnML7xtGjb0jLTrLp4x3u7Q8frzTNNOYJPglrYX\"]',542985182),(x'67494e2358214769782843637572566568640000000000000000000000000000000000000000000000000000000000000000000000000000000000000000000000000000000000000000000000000000000000000000000000000000000000000000000000000000000000000000000000000000000000000000000000000000000000000000000000000000000000000000000000000000000000000000000000000000000000000000000000000000000000','1980-12-29 00:00:00','[1121926719409012308]','[\"G0XZTTTqz76DK7sJXL7vpI69KobLAL4w3HJpoJMd2RRbYqf4G5Wg30mWXf2vtwzy\", \"DbI37w1Vp4SCcMifWXedcBd8s1eUXkuhYwFmZOQwnCPZ4QUBuUQ9SM78xiIy1M1U\", \"lqadGREbQINyTSrLP7S0PQ67VVRxCU1r01V6i3BXTH66DuG11SpGrfSXhKVaKj11\"]',0.9242000000000000,'PS%Hna%-Lzv','[\"h2U5n17gqr3GJTbek9hu6jGNy3bpY3G1Ef9E6VyVEIEN7ZTLARF7S1B8jD6UxqHR\", \"UBdqIZjtNhRgMuTYBJoJV32YUhsACFvc5FEJvs1jOu4gRQugJM2IPLS9FGRqlL3p\", \"lWSQuQOwrsxHOudB1dmX6uBSAe5kS9kTr0oxc9EbCXghzml2KpdzncYkbcXYJplv\"]',x'5530494e40','[\"6KEzKoKIVQdb10a7KhxeorxwC2br4YeoGJeCTL0BnTvYZvBTcGMn4wMBjapPs6He\", \"2GXpNQwAex3BkcV76FSlkoS96sdJvMLfrAAwkpxtEp2MTLTHVEXzbCCdOncEGEQY\"]',619635276),(x'464c2a794c286b4b570000000000000000000000000000000000000000000000000000000000000000000000000000000000000000000000000000000000000000000000000000000000000000000000000000000000000000000000000000000000000000000000000000000000000000000000000000000000000000000000000000000000000000000000000000000000000000000000000000000000000000000000000000000000000000000000000000','1980-12-29 00:00:00','[1063414791300340132, 5955792018178627386]','[\"G0XZTTTqz76DK7sJXL7vpI69KobLAL4w3HJpoJMd2RRbYqf4G5Wg30mWXf2vtwzy\", \"DbI37w1Vp4SCcMifWXedcBd8s1eUXkuhYwFmZOQwnCPZ4QUBuUQ9SM78xiIy1M1U\", \"lqadGREbQINyTSrLP7S0PQ67VVRxCU1r01V6i3BXTH66DuG11SpGrfSXhKVaKj11\"]',951257.0060000000000000,'#0ZACF~','[\"GZOocYIReu0jaxed7GNcSIWWH6Xb0czWEWiVC8dzA89aHbeRIS0zqgwlo9Xd0XL4\"]',x'582d4e3076','[\"OlqlAvEzYUmlZTfmU5q3MQ1lg3R1LR4iSOTqtPLCGfF8Pb9gJCikIxvwUDdSfhCx\", \"V2VJz6Oth0yyAKdtOXtCGUxSqoYn1N4oTIWASBE3niBJwVxW9D1km2s7GtacL8Bi\", \"1tFYP4ZOg8ttqxOwWt8ss6fVIxtNkqe7tfW98oMdayOpNkSoju0gXitm1ovAuykb\"]',-1631722875),(x'557844616947342a7868613833334b4335000000000000000000000000000000000000000000000000000000000000000000000000000000000000000000000000000000000000000000000000000000000000000000000000000000000000000000000000000000000000000000000000000000000000000000000000000000000000000000000000000000000000000000000000000000000000000000000000000000000000000000000000000000000000','1980-12-29 00:00:00','[6836963398343278107, 3604187905560811635, 2471480107541244554, 1, 3744784212157929486]','[\"G0XZTTTqz76DK7sJXL7vpI69KobLAL4w3HJpoJMd2RRbYqf4G5Wg30mWXf2vtwzy\", \"DbI37w1Vp4SCcMifWXedcBd8s1eUXkuhYwFmZOQwnCPZ4QUBuUQ9SM78xiIy1M1U\", \"lqadGREbQINyTSrLP7S0PQ67VVRxCU1r01V6i3BXTH66DuG11SpGrfSXhKVaKj11\"]',7.1000000000000000,'O','[\"F5r0C5FuOgbbf4YmpjAX4NQPUFtSUEZXJlHxdWASqFi3q9pdTmwMajQyqMn8su1u\"]',x'245025456d3069373d664e6d745640','[\"SKXCGgduIOPgG96Y9oUFdXHYnghE9c11hrbQTxYQFvB2hLKocQ0de9ahSjsYpC7o\", \"nBp7x6cT3x35juaj4Pn4Uk1wzGxLSoxONVMLVS1de0hhywYs0EI9KF876tfPnWDX\", \"0dlbmVRnWOaUWdq5qLgFwjKqiMAW5yQUGfxQXYxzKh08rfHcsqlkTRQkCrIoiVNU\"]',-1041741526),(x'4b7e373849540000000000000000000000000000000000000000000000000000000000000000000000000000000000000000000000000000000000000000000000000000000000000000000000000000000000000000000000000000000000000000000000000000000000000000000000000000000000000000000000000000000000000000000000000000000000000000000000000000000000000000000000000000000000000000000000000000000000','1980-12-29 00:00:00','[277087977837928747, -1, 2975734424204088647, 5603975063470051454, 7725353919237545845]','[\"G0XZTTTqz76DK7sJXL7vpI69KobLAL4w3HJpoJMd2RRbYqf4G5Wg30mWXf2vtwzy\", \"DbI37w1Vp4SCcMifWXedcBd8s1eUXkuhYwFmZOQwnCPZ4QUBuUQ9SM78xiIy1M1U\", \"lqadGREbQINyTSrLP7S0PQ67VVRxCU1r01V6i3BXTH66DuG11SpGrfSXhKVaKj11\"]',241.3940000000000000,'oR)dA4S','[\"8ys08TrHNP8NHCXy4NohDohqPM6OVLQzLRtjDxl5kAdkZwZDblXleiC5yGU20w6d\"]',x'','[\"VxzOE6oJvSyWhMPYfVUjhcmYXBlyZnqlbKVno4TWnoDrKiGyMgP3sRrWMKtsYuT1\", \"p3WhkJB4UdDjcnp1sGlQhs6x1xZ2cYSAOqb4EXAl2tTJu7mkft1QszOTHL7CiZPW\"]',414594236),(x'4663574e4a4e7372793d4f383300000000000000000000000000000000000000000000000000000000000000000000000000000000000000000000000000000000000000000000000000000000000000000000000000000000000000000000000000000000000000000000000000000000000000000000000000000000000000000000000000000000000000000000000000000000000000000000000000000000000000000000000000000000000000000000','1980-12-29 00:00:00','[5876085250774630879, 7155738159800002707]','[\"G0XZTTTqz76DK7sJXL7vpI69KobLAL4w3HJpoJMd2RRbYqf4G5Wg30mWXf2vtwzy\", \"DbI37w1Vp4SCcMifWXedcBd8s1eUXkuhYwFmZOQwnCPZ4QUBuUQ9SM78xiIy1M1U\", \"lqadGREbQINyTSrLP7S0PQ67VVRxCU1r01V6i3BXTH66DuG11SpGrfSXhKVaKj11\"]',995879.0000000000000000,'pmjxmmFDBe','[\"IOY6PFXFlVZzJd5q3joV83He5NwNOnR2N5WNI2ZHIfS5jr8CVPMbCcbMDnsFmLWy\", \"9arbvOh3G4niUMZa1mS67CdkKZwsjjf34zJuNuCtbX2wHoi4NARzqIVGC1SdaGJj\", \"U54ZEbaKj2bUvWOCZQFQNZX5u2YDjCcXNoidfXZGU7bz1B0fR3RcS9M0BjHSSSa4\", \"qhyKE3wswMNN2luLyfjR9DFsgt3TbSXVpsnZZnEaUnDpHh1DovafwgopDbIn3sp8\", \"2XrGOqMkLM3xgVVOM4EJgMlKiojAAcsSkd14rd67UP0dRPPlN6RtYUVqkhQph4MN\"]',x'65636f52566450756278444d47','[\"LVIN5PguLMHwZzcjZ1VTh8A4DyL08KbudXbGv5uEi9lmMmfYAuy2TdMPBNR4QpU7\", \"5QBZy2IB419wv3TVr4pWYoZ9VWRN3hjdQUgM75erLdt56kkASGjOaKliARhryvkI\", \"7HVKiThkKAq049t4xiMU6aLJHfyzmFP8sfYSITNqYoWCtGlie3pSAYKUHgWrLtwZ\", \"5qXe0OWPU0nzraAMrxjO9DFJ0WWGVCDr4N55VJdwgnJcKl9rRimYzJ5QxhqnB6n8\"]',-1415629819),(x'745633633128404c3230292b58613276263d6500000000000000000000000000000000000000000000000000000000000000000000000000000000000000000000000000000000000000000000000000000000000000000000000000000000000000000000000000000000000000000000000000000000000000000000000000000000000000000000000000000000000000000000000000000000000000000000000000000000000000000000000000000000','2010-03-28 00:00:00','[8867528722093652303, 8145448421282649106, 4853372671033029790, 4544428290673923189, 728087081641458177]','[\"G0XZTTTqz76DK7sJXL7vpI69KobLAL4w3HJpoJMd2RRbYqf4G5Wg30mWXf2vtwzy\", \"DbI37w1Vp4SCcMifWXedcBd8s1eUXkuhYwFmZOQwnCPZ4QUBuUQ9SM78xiIy1M1U\", \"lqadGREbQINyTSrLP7S0PQ67VVRxCU1r01V6i3BXTH66DuG11SpGrfSXhKVaKj11\"]',703630.5000000000000000,'6q!Ch%dl%+W@','[\"NgBacJ6ynKqdRhe4ozAUxFqBNT8pH2xu56Ujl7Nc7xQWPrWtcHvCN0caZy9Hjvy6\", \"9Bmf1SN0nPk29VUXi8Idjja2LjMg84mlsZseNxVMrwulyMFVZvZvmID85lmtwX09\", \"6Q5LN0qh1yl7nIpI50LrkzyypA7nGHpxVQ8gB1mgYVFA2I3rJHrZzC8TFvVHHtET\", \"BuCtBqJSOrx2dPHVBXRVTVC450Cb3AJlHcp1HmY1QpMsZobpa30iegCd4GztJKao\", \"EdYoQbe5GuhbhC94jnUt6GbMaQhSw16PFr1XPMUko3JcqfP1q8aRS8qstWqkq0yi\"]',x'59774937256635565357','[\"253Gp997SNVYggOKXf5ivGKnTBs67AlY5oJnZWAH5Hx2PXc8cGCvpUCZrtLUZ7FQ\", \"Hxq9KnPHZ9AFbJCnY6zvMfyJxaFQGqGRpKmmIS63UAx7tfnF8ZRzKMSOrdCECLvy\"]',-1515486431),(x'6d51303821343000000000000000000000000000000000000000000000000000000000000000000000000000000000000000000000000000000000000000000000000000000000000000000000000000000000000000000000000000000000000000000000000000000000000000000000000000000000000000000000000000000000000000000000000000000000000000000000000000000000000000000000000000000000000000000000000000000000','1981-03-28 00:00:00','[5310803527364097621, 7794034064358082126, 6243322966753739013]','[\"G0XZTTTqz76DK7sJXL7vpI69KobLAL4w3HJpoJMd2RRbYqf4G5Wg30mWXf2vtwzy\", \"DbI37w1Vp4SCcMifWXedcBd8s1eUXkuhYwFmZOQwnCPZ4QUBuUQ9SM78xiIy1M1U\", \"lqadGREbQINyTSrLP7S0PQ67VVRxCU1r01V6i3BXTH66DuG11SpGrfSXhKVaKj11\"]',27.0600000000000000,'FhwIRkKChZifquoq','[\"2QpTFMYCayrmqYBTSrTiSI2OXFNImaHCVtSiSoRRr1AE7vMrAYClhlSzay0NbvZb\", \"W7p4usLe4UGkupGtrRjZLZhaCCo9i4FRBxaVnDEBTBNCH4GYKxG0o7CvwvnVM0P2\", \"rrEvGB6jgW8XCkpqdWZV1GXUbU0KUkhzNgVEnJBRdSFCyxMlKUlUBHSxWrZDIea3\", \"wg2RMgCe0ZFzOWnE5kbaIYLoYF0Rh2KlBfeaPLZjot5e7BgrzWGKRKi1y8TXcYvF\", \"Zjwh6sd7MybtF8FRLX4EMcKFZph8xXdOysRsBkwxZPv3ukATDeawZXhqpNjkjWTz\"]',x'717e495951','[\"kiaSCwakYXIIAK5R4047DK9AyWWCfFkaFgrTBJdXbS8fdFe3Dcm3Ahn9QJpkX09v\", \"heNTDg4DeQJZ50CYsTWBMOxuL5mxq8y51Mu90lhBkbPvyZAmmrXEvRbqhqrJtbaC\", \"FKsmgBivrfjwV2PUwtyzWSVtQkLwsOyujd6P0IlY53D3doNUkAevGjlDDg3YcyLz\", \"lyQ3ULRSqQs7lCJfTTjC5pnidMNaOCq3m4jCZ3hNZVmKs9DOrzW7zuhTb74ogr6E\", \"UUMiyqKjYjhf2UtB6lkYrI8pi4rEzJYXN8SKgVA4IsjQ5u3Hnb0xYJsRkEoLnEa0\"]',732103284),(x'57747033307e0000000000000000000000000000000000000000000000000000000000000000000000000000000000000000000000000000000000000000000000000000000000000000000000000000000000000000000000000000000000000000000000000000000000000000000000000000000000000000000000000000000000000000000000000000000000000000000000000000000000000000000000000000000000000000000000000000000000','2017-02-12 00:00:00','[8160667650558325041, 6496327535588131712, 5801122917501123355, 4328889746810148441, 2288047220796779681]','[\"G0XZTTTqz76DK7sJXL7vpI69KobLAL4w3HJpoJMd2RRbYqf4G5Wg30mWXf2vtwzy\", \"DbI37w1Vp4SCcMifWXedcBd8s1eUXkuhYwFmZOQwnCPZ4QUBuUQ9SM78xiIy1M1U\", \"lqadGREbQINyTSrLP7S0PQ67VVRxCU1r01V6i3BXTH66DuG11SpGrfSXhKVaKj11\"]',53841.7900000000000000,'2PvYLPmtYhr8zM','[\"9z3scvOa9RrW6HG60oNsFA0jD6DoQp53FHp794SL6DKEOLC8UswXea2MJBVCmj2r\", \"1XDIUZVgCOAEmQpWLoDNCftPIOMlBWv4ALBw6f5R0ZPDU04jHZOyA8BCDW6Q9vCe\", \"FgXslvr6DJfyumSGFHRZE315bD0kR8AHgpyQAbZqoTFQUKMjX4LNKhEfh5TZbCV6\", \"dUleMNByyGyCUQ375ku0o1YqFOJkKsA9J1o3HdiBxF8uIv8vlrwHY5fXrfFu1Yge\"]',x'735334467765795361516135','[\"QFGOz4Z6qq4ShZrflSxyPUFlA9nFRS8hTb8n7LG5brT7fj5NEGatP6aZ9HRxuMBk\", \"UvJfYXeTCF4CZxislIJuXQq34IeFnpU4eJvIEKpdOgGBsEp2fQBbGsKq24zpDoXt\"]',2147483647),(x'6f672a6143545e57386234542850440000000000000000000000000000000000000000000000000000000000000000000000000000000000000000000000000000000000000000000000000000000000000000000000000000000000000000000000000000000000000000000000000000000000000000000000000000000000000000000000000000000000000000000000000000000000000000000000000000000000000000000000000000000000000000','2014-09-27 00:00:00','[3498978531772615847, 7150249656551953586, 4689017469181627123]','[\"G0XZTTTqz76DK7sJXL7vpI69KobLAL4w3HJpoJMd2RRbYqf4G5Wg30mWXf2vtwzy\", \"DbI37w1Vp4SCcMifWXedcBd8s1eUXkuhYwFmZOQwnCPZ4QUBuUQ9SM78xiIy1M1U\", \"lqadGREbQINyTSrLP7S0PQ67VVRxCU1r01V6i3BXTH66DuG11SpGrfSXhKVaKj11\"]',21245.1034000000000000,'DqpPzKgPuu_&YR','[\"HrjJYM9eYgFwFXbAZ0tqEAZBF84mFbXYMXQHWN57OqcKZWiYR3RihPwykDwNItzU\"]',x'5f7e3143474959297a2a363468','[\"LGinWduFT7KJOZcBtPUwwYWhnXtrU8BHHAXFtbHqgQtNNEZ0MneMkR2qYjIjUYnp\", \"aCzZe6XCr2uDd2ZiIZB8qQba1ot6TNuJiNzvH6SPK5c1IGEgrPeyKbdXFYKhW7Fj\", \"jjfgWxvQUv9AHsbfWEj118LJAqzyna6xn36f5SZWab9RqDifM7CdyKzyrH8phgaw\", \"dLFZGkKfweWOK0N1hM8L7KYaTn6aBCjndaXR7z5vqroRu4TFfHfjWKsUkiUQzQUh\", \"d6Etyt9noIf1vnT78hNBmJbqYKdOxox5r0ldPC4Vyy6PLp6heFxhahvW4PWGCybv\"]',394269794),(x'2900000000000000000000000000000000000000000000000000000000000000000000000000000000000000000000000000000000000000000000000000000000000000000000000000000000000000000000000000000000000000000000000000000000000000000000000000000000000000000000000000000000000000000000000000000000000000000000000000000000000000000000000000000000000000000000000000000000000000000000','1984-06-07 00:00:00','[8750897102153075276, 1630082170383391299, 9223372036854775807, 3528934326793806040]','[\"G0XZTTTqz76DK7sJXL7vpI69KobLAL4w3HJpoJMd2RRbYqf4G5Wg30mWXf2vtwzy\", \"DbI37w1Vp4SCcMifWXedcBd8s1eUXkuhYwFmZOQwnCPZ4QUBuUQ9SM78xiIy1M1U\", \"lqadGREbQINyTSrLP7S0PQ67VVRxCU1r01V6i3BXTH66DuG11SpGrfSXhKVaKj11\"]',0.1735000000000000,'','[\"8CfX7PsYHictCs6LSla7aZtyGAQIeEr5npPo9MUSlcMCx3YjmfGBzspqwTFSu9GB\", \"0T91b5eHFgEyDOOW1Ts6467t9ymwX5cAKZRSYVjrGcrRH3KIUacHvw4reucm4bCa\"]',x'213051486b6f682a5971','[\"0HS6nO64nMKd3EXAcUttb5sjFdXmMeLtWbXBN5oTbjDJ0H5apMZ8fXLoFX843Seg\"]',-1441991359),(x'45394b474d48332855525e623461570000000000000000000000000000000000000000000000000000000000000000000000000000000000000000000000000000000000000000000000000000000000000000000000000000000000000000000000000000000000000000000000000000000000000000000000000000000000000000000000000000000000000000000000000000000000000000000000000000000000000000000000000000000000000000','2031-10-03 00:00:00','[5259275879873419759, 8814546150634470426, -9223372036854775807]','[\"G0XZTTTqz76DK7sJXL7vpI69KobLAL4w3HJpoJMd2RRbYqf4G5Wg30mWXf2vtwzy\", \"DbI37w1Vp4SCcMifWXedcBd8s1eUXkuhYwFmZOQwnCPZ4QUBuUQ9SM78xiIy1M1U\", \"lqadGREbQINyTSrLP7S0PQ67VVRxCU1r01V6i3BXTH66DuG11SpGrfSXhKVaKj11\"]',0.0000000000000000,'RGmVJZ8HH+iWn','[\"envx6kV9SbFWjUK5YY6JBlpOPtkPg94vgz8p6Bb9AA6icRq1lNlU6hRME1P0gyxB\", \"2QZKUg2qNHhKStnlE1cnXuURhnBHo87k3DLDBmh1P3yvgLhQvNnslIDf7NEnxfmi\", \"dmlm6gDgziBXkKusgoeCXLrqSfUYXTGEFjUXQ9XATY6FmRDoHu9ZZAWmU2cRx6SF\"]',x'747a6e3875416654','[\"nDw4gMC5kfQiaidVgGfgrRr9oA8CrIIPTSh169QOmVQgwwI1ox4cOsTJmClsrbOi\", \"CjA2j8Qw0BeJK0MmHxI78P0MTZh4tY3g0KRo5ExhbY9DDRkpzKTuhDkUN8jubJqX\", \"sVjyRkbz9fv3DYiNaaXtIxi9Qu6sYLgbbDAfoW0vioWUhRXQD0fMKtsJQAS8kdYW\", \"vBmIL52hFWfdyVWneligyemLFyQTQwsjykiWvSsXNSGNr0gKlJi4L2s86qGZpnrJ\", \"0RLAgOVy5V5qkriuzboLrXgIXvdoGnmICAxQPWl0KqhCRXT48izDEb9hLbi9kxkx\"]',415143520),(x'5000000000000000000000000000000000000000000000000000000000000000000000000000000000000000000000000000000000000000000000000000000000000000000000000000000000000000000000000000000000000000000000000000000000000000000000000000000000000000000000000000000000000000000000000000000000000000000000000000000000000000000000000000000000000000000000000000000000000000000000','2013-02-10 00:00:00','[9223372036854775807, 2691192579700345343, 9223372036854775807, 3675383209648692659]','[\"G0XZTTTqz76DK7sJXL7vpI69KobLAL4w3HJpoJMd2RRbYqf4G5Wg30mWXf2vtwzy\", \"DbI37w1Vp4SCcMifWXedcBd8s1eUXkuhYwFmZOQwnCPZ4QUBuUQ9SM78xiIy1M1U\", \"lqadGREbQINyTSrLP7S0PQ67VVRxCU1r01V6i3BXTH66DuG11SpGrfSXhKVaKj11\"]',823.5040000000000000,'v4$hYfxMzXw8(*','[\"vJwgNz7U7TOyxTq1ZFia370VnBtBqNBNkuC5UBgHGl7YmgPFOzOzt0sfzFzMYaUQ\", \"z7YMd5vaiIzd3xWCKVqy2IP26u8dFivw1E4zAy2rLpAkxsSKDTUg7e92eriPPLYd\", \"wjRgnOBTwZUTg5YAhve3Q3hZ8bqv2wDs7ik16ErIBTsBvZ9RndSSrn7di7xQvLyA\", \"M4jUCZPN5O1LG73e0Uts0HLt7DGjsIY17XpndBhRCCSzvs95P35Q6iaBx0dj4RGR\", \"5qyWESTsEyHQWFRJiTCszVfFuOLatqDv8Wvvda4CXbxzeCv2TFOMzOF16olgBkdF\"]',NULL,'[\"QXBOBxzKJGI3OI2m59jjKGJp4BdfZZ9xG0lIRK9rVqjkjR4RpUOWFqo8xdQohZCJ\"]',-866244926),(x'7577527a72485769393928385537535600000000000000000000000000000000000000000000000000000000000000000000000000000000000000000000000000000000000000000000000000000000000000000000000000000000000000000000000000000000000000000000000000000000000000000000000000000000000000000000000000000000000000000000000000000000000000000000000000000000000000000000000000000000000000','2031-09-04 00:00:00','[7638223771013364388, 2301568669539339323, 2752673170613222519, 877610638841991858]','[\"G0XZTTTqz76DK7sJXL7vpI69KobLAL4w3HJpoJMd2RRbYqf4G5Wg30mWXf2vtwzy\", \"DbI37w1Vp4SCcMifWXedcBd8s1eUXkuhYwFmZOQwnCPZ4QUBuUQ9SM78xiIy1M1U\", \"lqadGREbQINyTSrLP7S0PQ67VVRxCU1r01V6i3BXTH66DuG11SpGrfSXhKVaKj11\"]',0.5000000000000000,'IC^0bV4akV','[\"AIQJQeowg37gwHCh7CWdJhYKWSbB13WMgUawiM8JafDFihrEbWouZUNBljxyJGSQ\", \"coo5VC32qWweDjajjoq9xuTNCXHkODOQkELsgJL0GgPNFOopbEsUfcHu4TqT8Q2X\", \"kgUG6vy35Nrd6S4fpU1sdKAGhKvyEKxEglzSBgPIuJMSNTffD1Fu8vC1bytEPV6K\", \"XprRiD562FJbgNRU0itXZrJBbRetF3GBMhQXkLyd07jYdz60VQe1lDgulIPy9FdR\"]',x'573d4a2b506d322a61724234513d6b643256','[\"3Yt7E9WH3VYAe3RXF4VaHYe7EcALKkULRWtZUnQcNcBNQx3007GEgYxFEMF0CMJ0\", \"PKkiInM00lzOt2ZTFQdtZyLjnR4jtSrfRmC5R3KWpY2XmlqGWP1eZn4ffATy3d9o\", \"YsHGCKOJ1dZVm37AfoVXj7O0ZOc7A31JwVSj37ehFrFHd2b7QqE9axv1e9NGIj2Z\", \"KXFeBIjMIwT56UKx6YzvU4EySSrL2T5rpP0972ZiLO3VhmQwUPOjc9mSR9Xmeh8i\"]',965848777),(x'69434e3d6971297336284d71524b250000000000000000000000000000000000000000000000000000000000000000000000000000000000000000000000000000000000000000000000000000000000000000000000000000000000000000000000000000000000000000000000000000000000000000000000000000000000000000000000000000000000000000000000000000000000000000000000000000000000000000000000000000000000000000','1971-05-07 00:00:00','[6646223494336125939, 4568139103849028779]','[\"G0XZTTTqz76DK7sJXL7vpI69KobLAL4w3HJpoJMd2RRbYqf4G5Wg30mWXf2vtwzy\", \"DbI37w1Vp4SCcMifWXedcBd8s1eUXkuhYwFmZOQwnCPZ4QUBuUQ9SM78xiIy1M1U\", \"lqadGREbQINyTSrLP7S0PQ67VVRxCU1r01V6i3BXTH66DuG11SpGrfSXhKVaKj11\"]',92729.4482000000000000,'ea@3XY$tR%-ilGB@','[\"pWKphlfl6CJmeKdLU9PGRY6uRBt9KNRTPJLiqKmHHnMYw1LwBGDq5Nr0IYcqzfXM\", \"iAGfPklnwlPquoUoFoYCblRK7iIyWIJMqg35rihFlwgMr3hvzQvUJN02htsWEN9d\", \"qKjVUlvv2iudftNHNnqwkoxyY639Hn8mymX2HHKUpSarDsSWAQaUAoOZpmOve6A7\", \"dwjV3fxzZC6JxVvt0RcofN6OyiZ3ecTsZEQ9o5YlyMYqYidV1eIWVvrIpaCsW5l5\"]',x'2359655a413d672523392939','[\"nikTvEWPTMMftrFzh4hRWaC9ialX6Wrb4PzM6YuAZpjqubx9SNbutWSbfS0jjrv3\", \"AxyBgH6DwV0O7l5hlMqpx0UP79XuOBctY82aX11qCBIko91aD9RRYmXSPvSMaaRy\", \"Pmmyl4FmKoAQ4poJZkxrzONvWrRTP8zR7JW9HtySK18zed1M09VRg5oR55eI1Z5a\"]',745496927),(x'25562344256528776b7e4c300000000000000000000000000000000000000000000000000000000000000000000000000000000000000000000000000000000000000000000000000000000000000000000000000000000000000000000000000000000000000000000000000000000000000000000000000000000000000000000000000000000000000000000000000000000000000000000000000000000000000000000000000000000000000000000000','2003-09-17 00:00:00','[-9223372036854775807, 2725451283702767989, 1714571966393976287]','[\"G0XZTTTqz76DK7sJXL7vpI69KobLAL4w3HJpoJMd2RRbYqf4G5Wg30mWXf2vtwzy\", \"DbI37w1Vp4SCcMifWXedcBd8s1eUXkuhYwFmZOQwnCPZ4QUBuUQ9SM78xiIy1M1U\", \"lqadGREbQINyTSrLP7S0PQ67VVRxCU1r01V6i3BXTH66DuG11SpGrfSXhKVaKj11\"]',3295.0000000000000000,'_','[\"V6cGqIFFthBPggNmSq7Wenqr5P5x1D7m0gEhhbHF0f6CiXjuHbnK6mTKrWsnVXul\", \"V0gICZrT0Oqc32orPF8DficpsUISVw1VVE3Ihbs6D2hMxRHcQv9AUw5BJugzIe0I\"]',x'716d594456252b317765574068','[\"U7EV1LONvke6rqG0nNdWwlrOHLljb5kneDqoyc2V9dhsJ0ii9PjSNqZFHqfIDyoe\", \"fpc3fcgc8Khw0OhDkvXqXPuI7vB2qLUbXHzGTfcqYNiMdz6HXTikhFWkrPhJ9YxB\", \"CF5Z3tLUsvL1tcgB4o6IGzFvihIkHkqEtpBbR9LLWWxDeiyXoGE78GkkEY5K5C0T\"]',542104413),(x'215f000000000000000000000000000000000000000000000000000000000000000000000000000000000000000000000000000000000000000000000000000000000000000000000000000000000000000000000000000000000000000000000000000000000000000000000000000000000000000000000000000000000000000000000000000000000000000000000000000000000000000000000000000000000000000000000000000000000000000000','1974-01-24 00:00:00','[8770846335108183899, 4698163365243489978, 6067253269213459491, 1873016314900529740]','[\"G0XZTTTqz76DK7sJXL7vpI69KobLAL4w3HJpoJMd2RRbYqf4G5Wg30mWXf2vtwzy\", \"DbI37w1Vp4SCcMifWXedcBd8s1eUXkuhYwFmZOQwnCPZ4QUBuUQ9SM78xiIy1M1U\", \"lqadGREbQINyTSrLP7S0PQ67VVRxCU1r01V6i3BXTH66DuG11SpGrfSXhKVaKj11\"]',4862.6503000000000000,'tx','[\"rUbPkzRgmGxvom1onaSa2QBC8w8AJTLn1GQC5YVZDSUXq7NzWFlutDY8AgQU7P0R\", \"htcqcVmBIH7z0S0aqaccmCfAwRl3DHxdPANF1Wvt8ePRCCPLEzpS9LvI7ezmEsss\", \"Zy7OoPzP5ux9Cq3fXM31HATQVb3033RHY6WEkmfQdU6x2W1piNieis0Nk1dq8p1Q\"]',x'','[\"trCKb4LqScPqkdR0GcbiJMVFyIg0DV4fZ1TTpTsL9hiKF1Ogtv8fJlBlK00OY2PL\", \"LW9v7DF2VK3S4TfEzJhVinZ6hbZfwzSSAfnN3CEzvEv3vZ9UKazJVPY9KQR5e8Gr\", \"Msp1uvZdNXkQHdgNm8jeHsNXpppaAAc76D2UpKIy77I9fBeHyPDtKg1Py76jVXKQ\", \"QNIQbUBpJsc6v2wxsbgmEeBGGJAODvbP8whPeULEKMz5BFqQUtda1Uq5CTkymFDB\", \"LRCxPiRMrO09tTvzbqZmJRGpSuFYVFXjF0IWapwasLAD2ChyXX8QKt9h76axAsim\"]',863954939),(x'70756642772a714c674741454965000000000000000000000000000000000000000000000000000000000000000000000000000000000000000000000000000000000000000000000000000000000000000000000000000000000000000000000000000000000000000000000000000000000000000000000000000000000000000000000000000000000000000000000000000000000000000000000000000000000000000000000000000000000000000000','1971-03-23 00:00:00','[5243428620352020917, 5568391592292303044, 7909748808678584821, 430379849967994272, 707105727635344166]','[\"G0XZTTTqz76DK7sJXL7vpI69KobLAL4w3HJpoJMd2RRbYqf4G5Wg30mWXf2vtwzy\", \"DbI37w1Vp4SCcMifWXedcBd8s1eUXkuhYwFmZOQwnCPZ4QUBuUQ9SM78xiIy1M1U\", \"lqadGREbQINyTSrLP7S0PQ67VVRxCU1r01V6i3BXTH66DuG11SpGrfSXhKVaKj11\"]',143.0000000000000000,'0N1oNfHqNQUiPQUQk','[\"MxNoJ1SVoLJ5Vdg7BwDajRgV26mRHRjflT4nJMYYBTfDkv1dQtVP5femAfCfYJ6j\", \"kpYAlFn4PCeGIqilvUCh7RMqPhrsN3OMD0auT4aQJ3mngZKHaVs50A7YRORJNKsY\", \"4T9dHuL2qsxLfMfgAtcUWKAmljuIzg68X8gdQYZigCfMcPSyOTRkbAEvjL1wl4Yt\"]',x'69584956343325','[\"1dog7HyQdYFcJPXJ8PjQIEhH7rWR66Cp0Vh6qmTEy0YITPBsLgGIA4yHuT5nKnzH\"]',649625869),(x'2a474d5f63682b28453452000000000000000000000000000000000000000000000000000000000000000000000000000000000000000000000000000000000000000000000000000000000000000000000000000000000000000000000000000000000000000000000000000000000000000000000000000000000000000000000000000000000000000000000000000000000000000000000000000000000000000000000000000000000000000000000000','1993-05-09 00:00:00','[1719491966238713970, 1393108457729113241, 1287922375661849076]','[\"G0XZTTTqz76DK7sJXL7vpI69KobLAL4w3HJpoJMd2RRbYqf4G5Wg30mWXf2vtwzy\", \"DbI37w1Vp4SCcMifWXedcBd8s1eUXkuhYwFmZOQwnCPZ4QUBuUQ9SM78xiIy1M1U\", \"lqadGREbQINyTSrLP7S0PQ67VVRxCU1r01V6i3BXTH66DuG11SpGrfSXhKVaKj11\"]',49.8014000000000000,'W4I9OToFfv!kny','[\"vFmBKVqpSyAw27DxiPlRnBh3RQ9uXhXa0AA0R4n8Ozju8MuUwxihrci4iEVJ5BgD\", \"RWFrsUR6WXNXo3cgBUaICUpHgrOA3JyYFtb2xOj5PPjKsEYmKWIX3jUYNgdmKNx0\"]',x'76526c7a4468','[\"K3OCyJOVr5mybh1qzeFsPFCoItl7cxTGhu5usVOOhYhh4HQsxZFr3sigX1C1bEoI\", \"F9vUqpYmvMcb3zXgTCgyyy3XWholRbgKCVY2BdvcNQWYJpWoT9fUF4fDFLa4uKvh\", \"UG0KV08wbGVpTDDYgTL6kROL6krZwEhCX5nnZUMD1VlCqvZPdiNwVgyu5Rj2agsd\"]',1703027236),(x'2650736b5e6721386e3d4e307444725423690000000000000000000000000000000000000000000000000000000000000000000000000000000000000000000000000000000000000000000000000000000000000000000000000000000000000000000000000000000000000000000000000000000000000000000000000000000000000000000000000000000000000000000000000000000000000000000000000000000000000000000000000000000000','1996-11-11 00:00:00','[8717302980257269786, 7352052435240377438]','[\"G0XZTTTqz76DK7sJXL7vpI69KobLAL4w3HJpoJMd2RRbYqf4G5Wg30mWXf2vtwzy\", \"DbI37w1Vp4SCcMifWXedcBd8s1eUXkuhYwFmZOQwnCPZ4QUBuUQ9SM78xiIy1M1U\", \"lqadGREbQINyTSrLP7S0PQ67VVRxCU1r01V6i3BXTH66DuG11SpGrfSXhKVaKj11\"]',0.0000000000000000,'5C@ieC@K7','[\"0cL7Pt915lAXJEpCOPcGNaf8j9pVCnhcarCXMMuSpI2zca4jOokkqjtdLS3jwOm2\", \"inzxZzSeryaNOQTVM3MRTsqnW5utNfO99pqgbka0NgWRYSj93tsBUGI5pwKzXm1Q\", \"55RDD6oyKbmQBeHTaYHRasIXxjaiOCg3laM6cJBMnlhHesqHbOME08ZkWiRhLEYt\", \"JlnOWk0tG2zQnCkbCvXNiLUV33Es350HU4vdLL7gmqYz68NABs8z13s38Dah3PVX\"]',x'282d25296a755751393432636238','[\"dFzil9txBUFHxPHUr9wTzFgqQozdWgSXGf6bISiOdaIS8I1UNDpku23EP3YHgvAY\", \"OYvfwn6bupadLR8CV8WN7ZCCfHLCJ3BohTEHSrl0q33LbqNRnEAqRXpawDDIx72I\", \"QBm4BsCEksqbV8KwwTjTGm2cYMi85TECiJzXk7CoaxtMYdHCwUGRXpQhu5LYWMxK\"]',26165514),(x'2b66393d3d367130314300000000000000000000000000000000000000000000000000000000000000000000000000000000000000000000000000000000000000000000000000000000000000000000000000000000000000000000000000000000000000000000000000000000000000000000000000000000000000000000000000000000000000000000000000000000000000000000000000000000000000000000000000000000000000000000000000','2014-07-13 00:00:00','[8365648798966068151, 5326450683673479456, 3540428616184073157, 5487293052067343940, 1329944379116433918]','[\"G0XZTTTqz76DK7sJXL7vpI69KobLAL4w3HJpoJMd2RRbYqf4G5Wg30mWXf2vtwzy\", \"DbI37w1Vp4SCcMifWXedcBd8s1eUXkuhYwFmZOQwnCPZ4QUBuUQ9SM78xiIy1M1U\", \"lqadGREbQINyTSrLP7S0PQ67VVRxCU1r01V6i3BXTH66DuG11SpGrfSXhKVaKj11\"]',98635.4217000000000000,'E1g%7&m8ma!K_J8#tb','[\"xX1JOOPkkMV6zl5XAG0XSsEHTqYqZfAxrpuvd4sSYwVDo25gWfUPkq7iPB8CJpz7\", \"VXN6Yuzdx0Gjbw2qjNMCb5XvEeqCAm8YQ6hm0zNdeAlszGfjCgKfbBzJMrfooU7C\", \"iMiFDcmkFv1yYQN8NKYZSdBQHYVN6oZJrFCCUKKJuddW6ByzbYZ7GtBAhnfozHbd\", \"st2h25rRfEYoLvL8fq4ZIttbQliTIbjZZKQ2gl8PmEZNLs5Y7ryuZNhZz2ecWGq8\"]',x'722b594d5f7e','[\"4pm8n3uZOlhsc3PeMVtoem43mqMizmQjDPmePp3DkoNLmBGzWubaSPlAR60oy66g\", \"gZa2O4tB41bPEn14hFW6DWwtDOHAoFk6cY7LP2CMqdkUa3DGOwfBxBGl720Pvdoh\"]',-1034796556),(x'4800000000000000000000000000000000000000000000000000000000000000000000000000000000000000000000000000000000000000000000000000000000000000000000000000000000000000000000000000000000000000000000000000000000000000000000000000000000000000000000000000000000000000000000000000000000000000000000000000000000000000000000000000000000000000000000000000000000000000000000','1982-07-08 00:00:00','[1424359607579336053, 6824469241721227587]','[\"G0XZTTTqz76DK7sJXL7vpI69KobLAL4w3HJpoJMd2RRbYqf4G5Wg30mWXf2vtwzy\", \"DbI37w1Vp4SCcMifWXedcBd8s1eUXkuhYwFmZOQwnCPZ4QUBuUQ9SM78xiIy1M1U\", \"lqadGREbQINyTSrLP7S0PQ67VVRxCU1r01V6i3BXTH66DuG11SpGrfSXhKVaKj11\"]',8491.0000000000000000,'ddh$~ZS(cL^4','[\"QxIoX0MNyqnJUyoGbya9GZdprXx5GHTOuDzVWtASZeXrD5lxx12eYbmRRscEAyZa\", \"vQisR85a0TF8pAelwmtpKsN0DEyOzNH0IEVcOMeG4PDdF2cNsHeTcVUqJuUdh2Cv\"]',x'5558622646344b527369254468','[\"4RSr58UOO928d8zAbBhXY7ot3Kmeqm2Dxi9IYNLaFDIGJVZxpkFmhbUiNBlwKVzK\", \"j7sOgGDRp9ItSKFPeK5yL1GV1vvFo0Yg7cq7DhI5ytAXvQtQKGZ3WGbAFZQ7Alq7\"]',-2147483647),(x'426241583d4d384d546352773769776d00000000000000000000000000000000000000000000000000000000000000000000000000000000000000000000000000000000000000000000000000000000000000000000000000000000000000000000000000000000000000000000000000000000000000000000000000000000000000000000000000000000000000000000000000000000000000000000000000000000000000000000000000000000000000','1990-10-03 00:00:00','[1, 4617020669588082736, 5739020229500513618, 1326254519938675703]','[\"G0XZTTTqz76DK7sJXL7vpI69KobLAL4w3HJpoJMd2RRbYqf4G5Wg30mWXf2vtwzy\", \"DbI37w1Vp4SCcMifWXedcBd8s1eUXkuhYwFmZOQwnCPZ4QUBuUQ9SM78xiIy1M1U\", \"lqadGREbQINyTSrLP7S0PQ67VVRxCU1r01V6i3BXTH66DuG11SpGrfSXhKVaKj11\"]',0.4503000000000000,'js7-jqSy','[\"Ik1flAN6fCg3V8bIZBsqH4qpCpIPlQdzPt1M9HIRlRfIsdHDywwdWfljIqaVnnFi\", \"6Ce5YAVYZgePV7Rc7EgNSe9iScs8orwsKWWOBHaAxNZORpK2mDUdRCrAO23XEL2h\", \"5cYktCE6ezZ2F6HHyE83XKllPAHCCSypELMuYuK2I1jmA8NRBE7qUGt1D83g80Nh\"]',x'356a6f','[\"G5SkjvTYseOnVuAXWTZaPndRKKvyDd7BaClqjVfmIwNT74At40HlB3LQk69wSk7N\", \"KSiZApt9xM3Vo4ppYiWr31HAz71mfWv9BoxlbpK1UHPW0Drck4zDhP2qCnsVMIOr\", \"qReYYcnNxzJ4C370cDpjlYRmIqOiWotMLJWNSjuwYlnb7c7S4JlhYMEyd2wtoDUP\", \"1lXA7qLZ7rmwpVbeGMWlVahQqJMwfnwX8RfaSB623PQ3mB9CBz4A2Rer4p6KGpQo\", \"RlUswT6ksAaV94NdZBdHqxpuamnOn7IArAggtOAfeBFxPtsfZYHv1s3KOGriz2JG\"]',-1664751152),(x'362a6136465a463272285524537725766e4b4d00000000000000000000000000000000000000000000000000000000000000000000000000000000000000000000000000000000000000000000000000000000000000000000000000000000000000000000000000000000000000000000000000000000000000000000000000000000000000000000000000000000000000000000000000000000000000000000000000000000000000000000000000000000','1970-12-19 00:00:00','[4379566925672446433, 8022948120577789820]','[\"G0XZTTTqz76DK7sJXL7vpI69KobLAL4w3HJpoJMd2RRbYqf4G5Wg30mWXf2vtwzy\", \"DbI37w1Vp4SCcMifWXedcBd8s1eUXkuhYwFmZOQwnCPZ4QUBuUQ9SM78xiIy1M1U\", \"lqadGREbQINyTSrLP7S0PQ67VVRxCU1r01V6i3BXTH66DuG11SpGrfSXhKVaKj11\"]',86.6320000000000000,'O+','[\"ufn4SdRGWM8wZabfpGf3N0rSmOXeqAqjmNBe2q5jsTsnowTVxKcu6OzmEd6Rwt9i\", \"0mNTfagM0wMxheiSsGd6SdqAJM8f25cjTcOMh9JoWg01uny175RKR74vXp7ezHra\", \"l8QwnIQdaD2brEuuynEoaT6Rm2lUDkUfC4qfrr2ulWeju7i9yHAe7gVHsmB57paY\", \"GodShDSV5zUljz6YRAYHjqg4eGjJ4pAtS0rD7IU91VSDu2KKQnhSX1jBmMSUtNUP\"]',x'425967735f342b6f59','[\"RHz51qF2WNo0oj4bQtM32Tzc2aKjIEa2T7TQZgqWEyiui15FL8iXS6jHqD5Dj5sA\"]',1272957893),(x'706c556f00000000000000000000000000000000000000000000000000000000000000000000000000000000000000000000000000000000000000000000000000000000000000000000000000000000000000000000000000000000000000000000000000000000000000000000000000000000000000000000000000000000000000000000000000000000000000000000000000000000000000000000000000000000000000000000000000000000000000','1984-10-20 00:00:00','[8110479956303206926, 3908848609333001503]','[\"G0XZTTTqz76DK7sJXL7vpI69KobLAL4w3HJpoJMd2RRbYqf4G5Wg30mWXf2vtwzy\", \"DbI37w1Vp4SCcMifWXedcBd8s1eUXkuhYwFmZOQwnCPZ4QUBuUQ9SM78xiIy1M1U\", \"lqadGREbQINyTSrLP7S0PQ67VVRxCU1r01V6i3BXTH66DuG11SpGrfSXhKVaKj11\"]',22.0400000000000000,'=hjp_bZTQ%mhE','[\"qrrx8zSOjFKo11T24Y0nnim57hnLOXu11F0AwWADj8BPDfbYzLJvbUUFFOJ364zk\", \"LxrQ282kjYbCAFVX6MQdBOpoi31FmVIT0RSMq41NQfIJ1ZYAyfM1jSpz5cBqX50O\"]',x'4d714e4076437938566b404e6a566e5f36','[\"GoJBy5GndzKAQsTUPUFFMGE1IvNZE6joHbEm4uCtOoSYSf7AIMjZoYRy0oCKU5Vw\"]',-1),(x'4b7e290000000000000000000000000000000000000000000000000000000000000000000000000000000000000000000000000000000000000000000000000000000000000000000000000000000000000000000000000000000000000000000000000000000000000000000000000000000000000000000000000000000000000000000000000000000000000000000000000000000000000000000000000000000000000000000000000000000000000000','2031-12-10 00:00:00','[4670206350187888447, 7014547489375638275]','[\"G0XZTTTqz76DK7sJXL7vpI69KobLAL4w3HJpoJMd2RRbYqf4G5Wg30mWXf2vtwzy\", \"DbI37w1Vp4SCcMifWXedcBd8s1eUXkuhYwFmZOQwnCPZ4QUBuUQ9SM78xiIy1M1U\", \"lqadGREbQINyTSrLP7S0PQ67VVRxCU1r01V6i3BXTH66DuG11SpGrfSXhKVaKj11\"]',630.8100000000000000,'A_mOd','[\"tfV7WbgFYIU1KKtB7PRuM3BgzTkeSUdvZMmM3HHwHMM7H1qOtZfUilDtY5Achwp3\", \"rsj7ojMfjvUa7VXfGjM3EyKeFD6Ct8Wok37MpDRhzmiBX4n5qWAXQnR5IgVCMw1f\", \"DDbkobqzZ8SpyOM4LRjfvj5e0clPfmsfqASLXIKVpciGrRfnvTbj9AjDBq8bYDet\", \"ey9cgPCOT79I2vcbNUpeHq21ATsY2VhOokWmduaRX5w2UfsiyFLSPhwPx7VhPqRh\"]',x'4074696b5136495e','[\"V2is9UZVqoOhtPfqQk1VSinhprNAt7jCWQsRWtFJDiSQVbk9ciZnwJAl2s50dzsk\"]',1709561739),(x'7570366e00000000000000000000000000000000000000000000000000000000000000000000000000000000000000000000000000000000000000000000000000000000000000000000000000000000000000000000000000000000000000000000000000000000000000000000000000000000000000000000000000000000000000000000000000000000000000000000000000000000000000000000000000000000000000000000000000000000000000','1991-09-29 00:00:00','[9197285688962310988, 8298563179847366897]','[\"G0XZTTTqz76DK7sJXL7vpI69KobLAL4w3HJpoJMd2RRbYqf4G5Wg30mWXf2vtwzy\", \"DbI37w1Vp4SCcMifWXedcBd8s1eUXkuhYwFmZOQwnCPZ4QUBuUQ9SM78xiIy1M1U\", \"lqadGREbQINyTSrLP7S0PQ67VVRxCU1r01V6i3BXTH66DuG11SpGrfSXhKVaKj11\"]',70994.4300000000000000,NULL,'[\"YXkJrwHvKhLyGaeYhXrpln2FrMZEeUPpcW2Fh1Zl7adntiMOnQdkXsgDLrKkH3XF\", \"H9gJe8FoAmuPwJwaxrPbY43DNnbe5KL56HtLRmRXl2IiQYqCEZlCCsXEFRfidHES\", \"gSYybuSScuiXt8xU6WW4zQp6wx8JcQupNsBofXp4yDFNoi3XVpxg3Vy4cYJeA3qN\", \"cfjs38LikaLrF03owlsD0NsYwBQ9XWp1yVkBwEkmAMxaKlpeK54U4Ocv2OnIQq7z\", \"P7PHq2m3DXkAflZm1olguzBYXgqTgeKjY5BYRuZZdxtvedHzMc55ek4aZDdJUsji\"]',x'6749734752285545744d5f3079','[\"6S4x42ibsV4oTrigBxi8hbcl26roATCdmXJIQnHHGYGFojq2a0XVSSjorqZJ5zMf\", \"pp8X6Kb1vZF9yyUawzKVDRalEey1NuodVfN4PL7KHLuNGv8SypOvjoSwXM1heI1E\"]',2022893258),(x'435e6135793438774a7000000000000000000000000000000000000000000000000000000000000000000000000000000000000000000000000000000000000000000000000000000000000000000000000000000000000000000000000000000000000000000000000000000000000000000000000000000000000000000000000000000000000000000000000000000000000000000000000000000000000000000000000000000000000000000000000000','1981-04-26 00:00:00','[5907925664077936595, 3369722584097072819, 5835711727561410762]','[\"G0XZTTTqz76DK7sJXL7vpI69KobLAL4w3HJpoJMd2RRbYqf4G5Wg30mWXf2vtwzy\", \"DbI37w1Vp4SCcMifWXedcBd8s1eUXkuhYwFmZOQwnCPZ4QUBuUQ9SM78xiIy1M1U\", \"lqadGREbQINyTSrLP7S0PQ67VVRxCU1r01V6i3BXTH66DuG11SpGrfSXhKVaKj11\"]',0.2000000000000000,'PrxwQWu#nB','[\"H2GthDw1yf0pctuElEwOWyqiTBjpHGmVrJnRTPaEphHno3JvCMHAqvq20rleqtLG\", \"9jbwB6ijFoc4S8QTdHXvC1JpXgE69PyRVwknsqe76QWiPRWbEQbx1HztFB5CbWxw\"]',x'4867677551496e','[\"ZvpAurRXiYVqnzDdVQspmmA5yvpxmWpcfFbudr0FH5vhoQFBrLCygzOeGlX20sKQ\"]',-35097579),(x'766133773d4b6e444c685f2b5364523267000000000000000000000000000000000000000000000000000000000000000000000000000000000000000000000000000000000000000000000000000000000000000000000000000000000000000000000000000000000000000000000000000000000000000000000000000000000000000000000000000000000000000000000000000000000000000000000000000000000000000000000000000000000000','1981-11-29 00:00:00','[8628637859757992714, 6163891607028946735]','[\"G0XZTTTqz76DK7sJXL7vpI69KobLAL4w3HJpoJMd2RRbYqf4G5Wg30mWXf2vtwzy\", \"DbI37w1Vp4SCcMifWXedcBd8s1eUXkuhYwFmZOQwnCPZ4QUBuUQ9SM78xiIy1M1U\", \"lqadGREbQINyTSrLP7S0PQ67VVRxCU1r01V6i3BXTH66DuG11SpGrfSXhKVaKj11\"]',3.1700000000000000,'c_b_suGpw&08DsDiF','[\"P7UmCGeBOObee3VqyqAUf35sdz307JXirs6R26rlssiYnEPMWEeXvX5mAoJFLMrn\", \"cyTBTGBRKGKqoYKrNyeWuxfdJ2DBp30Bj0ar8AL639IYFTBo1WffSNVZf7JJbZw6\"]',x'78','[\"Rw8wcG2LK1SWn84pNefsar1wSxHyVKgF2eoFrBy0aJAjTJU2pQxIFVQNkuGveek6\"]',-771923182),(x'354866325e61756b656b2b410000000000000000000000000000000000000000000000000000000000000000000000000000000000000000000000000000000000000000000000000000000000000000000000000000000000000000000000000000000000000000000000000000000000000000000000000000000000000000000000000000000000000000000000000000000000000000000000000000000000000000000000000000000000000000000000','1980-01-17 00:00:00','[7239820075911232975, 5165180562879473865, 5487894130172929934, 6240331434772177392, 6301139125131715642]','[\"G0XZTTTqz76DK7sJXL7vpI69KobLAL4w3HJpoJMd2RRbYqf4G5Wg30mWXf2vtwzy\", \"DbI37w1Vp4SCcMifWXedcBd8s1eUXkuhYwFmZOQwnCPZ4QUBuUQ9SM78xiIy1M1U\", \"lqadGREbQINyTSrLP7S0PQ67VVRxCU1r01V6i3BXTH66DuG11SpGrfSXhKVaKj11\"]',73.6000000000000000,'u5zaa7x','[\"lT3eFD51H5GaxtPqzqP0klVdUDmXmkjru8Ut5MJuGdNRDMqf3o6IQT9lRZTBlJvl\", \"tkm0GFMxddwzh2w2dTm1mfQlODpY8B6SV4VHr223V8AjcCm1Yg4WgGF0MGedb2bX\", \"jDS3TqO4fUgwg1ozubhQS7gotZNlZgpRSaLQM4GNPW71G8CwkJltdzXMvkTY3TRz\", \"PUJXNgCGbEOpujP54pjefW7fdpdS02OQ9FoeZMMlf3gayNVPOZUIuf0oXmPib2sg\", \"sSxAtuobbeLNMv3H8srbd9XfslU9bXTucv34VR7SpVnjEPmnvprdpLfuL7mGC1dr\"]',x'61423633674323352445564e75','[\"Ux113ZXAYVqalqlhfgmkA6DmKoLIgoctu5lVg4irRxBVG5W780ngVNLheb5LOhKT\", \"DtbqzXToFXvM5v9X6kClYSNtR7xl8zdXcxEmwjqGXVbRu7ks5XL5IOFjPk9cHEZz\"]',-1785310612),(x'524f4e4761373645734b4b6c5963470000000000000000000000000000000000000000000000000000000000000000000000000000000000000000000000000000000000000000000000000000000000000000000000000000000000000000000000000000000000000000000000000000000000000000000000000000000000000000000000000000000000000000000000000000000000000000000000000000000000000000000000000000000000000000','1981-10-23 00:00:00','[808252063897818455, 7601727311223349023, 191796941149332104, 4887963947110370636]','[\"G0XZTTTqz76DK7sJXL7vpI69KobLAL4w3HJpoJMd2RRbYqf4G5Wg30mWXf2vtwzy\", \"DbI37w1Vp4SCcMifWXedcBd8s1eUXkuhYwFmZOQwnCPZ4QUBuUQ9SM78xiIy1M1U\", \"lqadGREbQINyTSrLP7S0PQ67VVRxCU1r01V6i3BXTH66DuG11SpGrfSXhKVaKj11\"]',2530.5180000000000000,'rSLbjs5jNPR','[\"R4kokwOxbxM7JKlXon9vYlmGnONiOjYysLobQiTVHcH9YhgIAANRG36SFN5sY3gk\", \"gb8IxVThF6W0EF8vTbKOLbtCtlUHfa2tlxdoigTf5KcEQHzj3ZdvTAC5BXCBDOHT\", \"y8xMoJYJey7FXRgkaQpKjUXGZUA4MgDtDfs6FJ88Vstz20YsW27aob9DUsuW6K3u\", \"wVv5TMOHtWZE9jmXoKGxOfIyr3aD7Tdm3Rt98LYLWFYuukfJ5Vg4yWZvQkidjIyP\", \"fX11cRSZ4TcaXoejrPNclIJv1vFc3rdngjwvWOTjxLAWyzbuembUooD7kjImofmT\"]',x'66316452212d3866','[\"bgG1GNVJCCNFMr56aQnczaSHDBSpcNtzqzjvcg4yzRJFbgbPHbjkh8EF8BHFgNHP\", \"CCR8M77WmeuHRGyUuRyDppLMHqjn5E3Z0y8XZf6nzV2TlscXbbeCL7GmqmixxxvC\", \"7sOM8i4Hu1M2N104K89azP6b2Ygt85i1RC0nytmD8CBscKJQbVGWADJTSgZNcJdX\", \"SQvEtZ7tfW6ItyCfY0olHzdfpRleD98343Wf3mrAyxO4Bkm4xXED8IR70s8kV9hQ\"]',474619225),(x'593835722540332952474d522d24000000000000000000000000000000000000000000000000000000000000000000000000000000000000000000000000000000000000000000000000000000000000000000000000000000000000000000000000000000000000000000000000000000000000000000000000000000000000000000000000000000000000000000000000000000000000000000000000000000000000000000000000000000000000000000','1989-03-21 00:00:00','[6412778172147726466, 3043427495520640442, 2093094187259737575, 7930156186476952010]','[\"G0XZTTTqz76DK7sJXL7vpI69KobLAL4w3HJpoJMd2RRbYqf4G5Wg30mWXf2vtwzy\", \"DbI37w1Vp4SCcMifWXedcBd8s1eUXkuhYwFmZOQwnCPZ4QUBuUQ9SM78xiIy1M1U\", \"lqadGREbQINyTSrLP7S0PQ67VVRxCU1r01V6i3BXTH66DuG11SpGrfSXhKVaKj11\"]',863553.0000000000000000,'1Wfrs!qYl=q9ixIX_9','[\"JW4iRZaNnEhert88CMstUeG1nYzhj6I0BmFT838fvhHTcrla26LQ4FksxA2vuxhG\", \"NjxtjqoLMcmPzJAUsvH5JgtyFXvzvRavd7lNy0yY5QBlrz8o1JUnibYvdtwY52pP\", \"TDSLr351c8jahLTAkoppPbdm5zkKgqqoGePYp8uMTaKtcYw1dn5G0qpW0aokIqrA\", \"xEAXRduE3OXEOKD2ai0RceKBAc0HtAjnJrDPOLa6ZHiIviUOUFzIZy04VBsGjGBH\", \"Ap8xlujCo4X8qgYrwXFgGN9pJszixJ3oaIzAFApWMBjzrF5ENQI0qUcZXykjATmW\"]',NULL,'[\"O0Wbh0ed9526pXGsmbmjEdf3jvXlx4b9eodgzGiR0XFM2c5Qs2KfvszEWu6AVs0t\", \"5pFQEOtIzrSptueDhjlj18XJVx2495c9IRdeMNzs0H6DzRkUnPiwG82Y9zSkeNo0\"]',-741338274),(x'0000000000000000000000000000000000000000000000000000000000000000000000000000000000000000000000000000000000000000000000000000000000000000000000000000000000000000000000000000000000000000000000000000000000000000000000000000000000000000000000000000000000000000000000000000000000000000000000000000000000000000000000000000000000000000000000000000000000000000000000','2009-05-14 00:00:00','[4408306895929544150, 8050999426819584729, -9223372036854775807, 7128663424344369386, 1097052050724643427]','[\"G0XZTTTqz76DK7sJXL7vpI69KobLAL4w3HJpoJMd2RRbYqf4G5Wg30mWXf2vtwzy\", \"DbI37w1Vp4SCcMifWXedcBd8s1eUXkuhYwFmZOQwnCPZ4QUBuUQ9SM78xiIy1M1U\", \"lqadGREbQINyTSrLP7S0PQ67VVRxCU1r01V6i3BXTH66DuG11SpGrfSXhKVaKj11\"]',156424.0000000000000000,'Noz','[\"6ArZynWwf10bFefks4giiwC3KTpGx3IPNv9pMTNg6n1g0niqjuqkTrAZqPZ3eiTd\", \"sYy54co2YILdCizLlOwJy1Qjx9Slben6XfdSs7xWChUmxhQVfS2oDPMt7HaRWRew\", \"tGiGqJqA730fz4XZmsFlvyujN9WWNpw4SeUYxlF0ZsHlE9xOpIPc3a8DI5FKgVAU\", \"Al8l5ftkwL3SF9z21JQ7KCTYbCW2GNMVgwxxmVhY2aKdIe8IejNylKmOCKeAqOPI\", \"RVnvtVk28VrWiK5h5H656wwq05T6uzy37kp0S1Z8w5kKvns2vVPQxZPCU6hvxfCd\"]',x'54252524334075597a57626928744967596b','[\"mPBd6YEriQDpxrUkvJdyhObM04FanNGa8urvSwi29I4uYMQBb6gufOakLLkVsR5u\", \"5CDSrnLerM1fZpKwj4XUj0l9njrTniSc9qAvh75ppVcZLZ7SBDVFGTGULZr5n2S3\"]',1),(x'4b5e42456c3251733576436b7300000000000000000000000000000000000000000000000000000000000000000000000000000000000000000000000000000000000000000000000000000000000000000000000000000000000000000000000000000000000000000000000000000000000000000000000000000000000000000000000000000000000000000000000000000000000000000000000000000000000000000000000000000000000000000000','2017-06-27 00:00:00','[4081783654370653710, 4112822716303842150, 6473094800329335711, 6219902220115905314]','[\"G0XZTTTqz76DK7sJXL7vpI69KobLAL4w3HJpoJMd2RRbYqf4G5Wg30mWXf2vtwzy\", \"DbI37w1Vp4SCcMifWXedcBd8s1eUXkuhYwFmZOQwnCPZ4QUBuUQ9SM78xiIy1M1U\", \"lqadGREbQINyTSrLP7S0PQ67VVRxCU1r01V6i3BXTH66DuG11SpGrfSXhKVaKj11\"]',43.9400000000000000,'s+','[\"IWOVUV5gW97Ir7Op80M4A0P3qGIVhfnyU7lEfPGUuuwy8IWtyUq7Ga4DXbLEqz3W\", \"OCwTtPPTrDZYbBX0NdmwrmhdvrN8G6AogyWBg99gMdd1QqG10YpBckH4bAxvr8MR\", \"Key3tixARBUo5mJgPK29py7oUUE5jqzPt9EstrDTu7kaeDhhGPm33xjpoyPhYRk3\", \"QQVO3GF0EzynNcEe9LGU2TcwlF9hct0Bwm7LlMbQJ3CB2jwBnPNNYIbF17OrDjW3\", \"jndKfXu5jtKLxA4qb6YPLADU6l8JfEIZOL1tJXR9omB8AHmlwg13icOTpJQ9AnEn\"]',x'5232543d463373214a30436461',NULL,704033110),(x'7e6547327a4f39404552764557632a0000000000000000000000000000000000000000000000000000000000000000000000000000000000000000000000000000000000000000000000000000000000000000000000000000000000000000000000000000000000000000000000000000000000000000000000000000000000000000000000000000000000000000000000000000000000000000000000000000000000000000000000000000000000000000','2033-03-26 00:00:00','[8752698153008498802]','[\"G0XZTTTqz76DK7sJXL7vpI69KobLAL4w3HJpoJMd2RRbYqf4G5Wg30mWXf2vtwzy\", \"DbI37w1Vp4SCcMifWXedcBd8s1eUXkuhYwFmZOQwnCPZ4QUBuUQ9SM78xiIy1M1U\", \"lqadGREbQINyTSrLP7S0PQ67VVRxCU1r01V6i3BXTH66DuG11SpGrfSXhKVaKj11\"]',0.0000000000000000,'kxTL_eQa=fPw=%','[\"A36eSw19uh2hnYyJOGTTzzGx4lp66hJGWZHtFghL3oUGHMo69qIuGaOthZruG9aH\", \"An30jY4u8rOrfaC6jgCrhTIlQGenpDaODtQmpILF9yXcZYfszChs89C3oYw28nXo\", \"uEb9xiOulbF02p8d435sQGk7YYXKJBV0s50f9IYdHJAPEI1v5gWxMS3CFs3EldOB\", \"eqIuKxteMYyrLiH6HEGYoAeoBQVt6Mz0ZZ8ba4qysgZRXgW5GXb2gnnRnqN5xFfV\", \"nE2QTiGnt38I5xH4ZnHGNP5628G963Zf8kwN6D4uxda7MEcqrG29KVE0ud4Ae1wg\"]',x'4069456c316c296d6641383463514e2466','[\"sHvYHMQ8Mwp8hMzq91x5mxgjlpXmfF2geXCYWPayv5USIpPwcZj8U8RcQI8fGSA5\", \"I4IMXoOYYEMEemhBIkHN2liEkqTtMqObInYyRbdWp8OpCdYlv7qZwZihsc3GS59W\"]',-1969564789),(x'6732535770000000000000000000000000000000000000000000000000000000000000000000000000000000000000000000000000000000000000000000000000000000000000000000000000000000000000000000000000000000000000000000000000000000000000000000000000000000000000000000000000000000000000000000000000000000000000000000000000000000000000000000000000000000000000000000000000000000000000','1985-01-25 00:00:00','[20466059053750828, 809257279982052908]','[\"G0XZTTTqz76DK7sJXL7vpI69KobLAL4w3HJpoJMd2RRbYqf4G5Wg30mWXf2vtwzy\", \"DbI37w1Vp4SCcMifWXedcBd8s1eUXkuhYwFmZOQwnCPZ4QUBuUQ9SM78xiIy1M1U\", \"lqadGREbQINyTSrLP7S0PQ67VVRxCU1r01V6i3BXTH66DuG11SpGrfSXhKVaKj11\"]',928.9600000000000000,'nQ','[\"25CPvmZ3Xdn71rJm5xowP6p1QjeDK11A2DZtUzLK7ja2d5T6vJjJTvSwo9Y8M9ST\", \"jm3m76VKq4bDFSbSA3hnEExHNzhd2nZulAQxujbO9qXkufW9dEzaC7R6cDcsMHVb\", \"9PU0409eee7WlWYS47XUTugEoiQptzb26jh5q01iT0XBu1g3YtbhpwGtC9jzbA0F\", \"mrde3RG1gY5wPnZa4yHxOl5rkBmoskhFAG3ilYSKYsUDJ2DLDJz0XV9n2sHsdW2N\"]',x'6e335a322a534076436264','[\"YnYbURpB1OdBgruO9gTbCCNpCy9MtQHKBmRUs814TmO5iNWU6nFUzf5LHADaHT4q\", \"ncwswzXgnTqfl1UBh7yYOZLnnWovtrlgwSOjdpNCEBcsTLI1ETt6GXDmdlTvvqi6\", \"HyVLvryYvuxED2pYiLf9QJBpWmo1QyBbhSmPgCes6KC9MzXQMU10w1qy5cGPCd9z\", \"Vl8oDK0vLdw2kb9E7zp6Eplb7MbdjMFOSajyvAiLLyrJslYNhNT9TtjqOPOSCQM1\"]',0),(x'51506c676b47432554634679796c744100000000000000000000000000000000000000000000000000000000000000000000000000000000000000000000000000000000000000000000000000000000000000000000000000000000000000000000000000000000000000000000000000000000000000000000000000000000000000000000000000000000000000000000000000000000000000000000000000000000000000000000000000000000000000','2036-01-15 00:00:00','[8624981470875515058, 2417933999360149782]','[\"G0XZTTTqz76DK7sJXL7vpI69KobLAL4w3HJpoJMd2RRbYqf4G5Wg30mWXf2vtwzy\", \"DbI37w1Vp4SCcMifWXedcBd8s1eUXkuhYwFmZOQwnCPZ4QUBuUQ9SM78xiIy1M1U\", \"lqadGREbQINyTSrLP7S0PQ67VVRxCU1r01V6i3BXTH66DuG11SpGrfSXhKVaKj11\"]',17.0000000000000000,'&P+Xy','[\"WFJuRuUyVdMUqGuAhB5LAeiR7tdwkc5zkQG61iT2NMkk78WNThiCBCkVH6jHkEYv\", \"6d9N5UH9sU3qtZtnUaVBcpl7dxAhU1l3vQGiuOipbJFeQJiCPfiHnQltzA6hARUk\", \"OGyPybNJ8vsWyl5FeBjcENU6EaAgEI6Py1f8AGqgi7B19bcVbBqKldRO1xYancJr\", \"PbhvJJ8ZK1BHbnz0Mxi2R2gpasuUj8xKgsTRHtQGmCaDLyiXIat1eruUFUYBLk2v\", \"vWwCx4uBcgk92G8VdlQdXHPa86KPPfz78y8YBVpcHyYtzZOGZrMACjxOOtQj7JIb\"]',x'64324c','[\"t6s87vRoBAD3j9vnZWVOkexWwpf3iMH9w6ImV1BWyQ1kW9Ls3POg5KTxuFI4Hpo1\"]',-600235817);
CREATE TABLE `tceb7972c` (
`col_17` json DEFAULT NULL,
`col_18` smallint(5) unsigned NOT NULL DEFAULT '13551',
`col_19` float NOT NULL,
PRIMARY KEY (`col_18`) /*T![clustered_index] NONCLUSTERED */,
UNIQUE KEY `idx_9` (`col_19`,(cast(`col_17` as signed array))) /*T![global_index] GLOBAL */,
UNIQUE KEY `idx_10` ((cast(`col_17` as signed array)),`col_19`) /*T![global_index] GLOBAL */
) ENGINE=InnoDB DEFAULT CHARSET=utf8mb4 COLLATE=utf8mb4_unicode_ci
PARTITION BY RANGE (`col_18`)
(PARTITION `p0` VALUES LESS THAN (2),
PARTITION `p1` VALUES LESS THAN (14104),
PARTITION `p2` VALUES LESS THAN (56927));
INSERT INTO `tceb7972c` VALUES(NULL,32768,3820.5208),('[2978991857918245466, 2358633058135455779]',14958,9050.871),('[3209216649516490663, 8796285761077563704, 8679842102776923655, 7938639730493564777]',50028,5950.6714),('[1835017567976206479, 2]',25510,6779.271),('[7771897049175925887, 1, 5907722896328501457, 2218303279528464844, 4106409123325473016]',56899,9767.853),('[7839602274985524695, 4773627824242235154, 5873227109465605544, 4833046260666832936]',33174,3820.5208);
analyze table tceb7972c;
explain SELECT 1
FROM (
SELECT /*+ USE_INDEX_MERGE(tceb7972c t61a85298)*/ tceb7972c.col_17 AS col_60767
FROM t61a85298
JOIN tceb7972c ON tceb7972c.col_19 = t61a85298.col_71
) AS derived_table
WHERE 16739493649928310215 MEMBER OF (derived_table.col_60767)
OR NOT (JSON_CONTAINS(derived_table.col_60767, '6019730272580550835'));
id	estRows	task	access object	operator info
Projection_11	6.00	root		1->Column#18
└─HashJoin_13	6.00	root		inner join, equal:[eq(test.tceb7972c.col_19, Column#19)]
  ├─TableReader_16(Build)	4.80	root	partition:all	data:Selection_15
  │ └─Selection_15	4.80	cop[tikv]		or(json_memberof(cast(16739493649928310215, json BINARY), test.tceb7972c.col_17), not(istrue_with_null(json_contains(test.tceb7972c.col_17, cast("6019730272580550835", json BINARY)))))
  │   └─TableFullScan_14	6.00	cop[tikv]	table:tceb7972c	keep order:false, stats:partial[col_17:missing]
  └─Projection_17(Probe)	10000.00	root		cast(test.t61a85298.col_71, double BINARY)->Column#19
    └─TableReader_19	10000.00	root		data:TableFullScan_18
      └─TableFullScan_18	10000.00	cop[tikv]	table:t61a85298	keep order:false, stats:pseudo
drop table if exists t0, t1;
CREATE TABLE t0(c0 int);
CREATE TABLE t1(c0 int);
SELECT t0.c0, t1.c0 FROM t0 NATURAL JOIN t1 WHERE '1' AND (t0.c0 IN (SELECT c0 FROM t0));
c0	c0
drop table if exists t1, t2, t3, t4;
CREATE TABLE t1 (a int, b int, c int);
CREATE TABLE t2 (a int, b int, c int);
CREATE TABLE t3 (a int, b int, c int);
CREATE TABLE t4 (a int, b int, c int);
INSERT INTO t1 VALUES (1,3,0), (2,2,0), (3,2,0);
INSERT INTO t2 VALUES (3,3,0), (4,2,0), (5,3,0);
INSERT INTO t3 VALUES (1,2,0), (2,2,0);
INSERT INTO t4 VALUES (3,2,0), (4,2,0);
CREATE INDEX idx_b ON t2(b);
SELECT t2.a,t2.b,t3.a,t3.b,t4.a,t4.b
FROM (t3,t4)
LEFT JOIN
(t1,t2)
ON t3.a=1 AND t3.b=t2.b AND t2.b=t4.b order by 1, 2, 3, 4, 5;
a	b	a	b	a	b
NULL	NULL	2	2	3	2
NULL	NULL	2	2	4	2
4	2	1	2	3	2
4	2	1	2	3	2
4	2	1	2	3	2
4	2	1	2	4	2
4	2	1	2	4	2
4	2	1	2	4	2
show warnings;
Level	Code	Message
drop table if exists t1, t2, t3, t4;
drop table if exists tl6e913fb9;
CREATE TABLE `tl6e913fb9` (
`col_36` varchar(175) COLLATE utf8mb4_unicode_ci NOT NULL DEFAULT 'asMF',
KEY `idx_35_5` (`col_36`(1)),
PRIMARY KEY (`col_36`) /*T![clustered_index] NONCLUSTERED */,
KEY `idx_65` (`col_36`(5))
) ENGINE=InnoDB DEFAULT CHARSET=utf8mb4 COLLATE=utf8mb4_unicode_ci;
with cte_192 ( col_1101,col_1102,col_1103,col_1104 ) AS ( select  /*+ use_index_merge( tl6e913fb9 ) */   replace( tl6e913fb9.col_36 , tl6e913fb9.col_36 , tl6e913fb9.col_36 ) as r0 , space( 0 ) as r1 , min( distinct  tl6e913fb9.col_36 ) as r2 , count( distinct  tl6e913fb9.col_36 ) as r3 from tl6e913fb9 where tl6e913fb9.col_36 between 'n92ok$B%W#UU%O' and '()c=KVQ=T%-vzGJ' and tl6e913fb9.col_36 in ( 'T+kf' ,'Lvluod2H' ,'3#Omx@pC^fFkeH' ,'=b$z' ) group by tl6e913fb9.col_36  having tl6e913fb9.col_36 = 'xjV@' or IsNull( tl6e913fb9.col_36 ) ) ( select 1,col_1101,col_1102,col_1103,col_1104 from cte_192 where not( IsNull( cte_192.col_1102 ) ) order by 1,2,3,4,5 limit 72850972 );
1	col_1101	col_1102	col_1103	col_1104
<<<<<<< HEAD
drop table if exists t;
create table t(a int, primary key (a));
insert into t values(1), (2);
select * from t t1 left join t t2 on t1.a=t2.a limit 1, 1;
a	a
2	2
explain select * from t t1 left join t t2 on t1.a=t2.a limit 1, 1;
id	estRows	task	access object	operator info
IndexJoin_15	1.25	root		left outer join, inner:TableReader_12, outer key:test.t.a, inner key:test.t.a, equal cond:eq(test.t.a, test.t.a)
├─Limit_22(Build)	1.00	root		offset:1, count:1
│ └─TableReader_26	2.00	root		data:Limit_25
│   └─Limit_25	2.00	cop[tikv]		offset:0, count:2
│     └─TableFullScan_24	2.00	cop[tikv]	table:t1	keep order:false, stats:pseudo
└─TableReader_12(Probe)	1.00	root		data:TableRangeScan_11
  └─TableRangeScan_11	1.00	cop[tikv]	table:t2	range: decided by [test.t.a], keep order:false, stats:pseudo
=======
drop table if exists t1, t2;
create table t1(a int, b int, index idx(a, b));
create table t2(a int, b int, index idx(a));
explain select /*+ merge_join(t1) */ * from t1 join t2 on t1.a=t2.a and t2.b=t1.b;
id	estRows	task	access object	operator info
MergeJoin_8	12475.01	root		inner join, left key:test.t1.a, test.t1.b, right key:test.t2.a, test.t2.b
├─Sort_23(Build)	9980.01	root		test.t2.a, test.t2.b
│ └─TableReader_18	9980.01	root		data:Selection_17
│   └─Selection_17	9980.01	cop[tikv]		not(isnull(test.t2.a)), not(isnull(test.t2.b))
│     └─TableFullScan_16	10000.00	cop[tikv]	table:t2	keep order:false, stats:pseudo
└─IndexReader_11(Probe)	9980.01	root		index:Selection_10
  └─Selection_10	9980.01	cop[tikv]		not(isnull(test.t1.b))
    └─IndexFullScan_9	9990.00	cop[tikv]	table:t1, index:idx(a, b)	keep order:true, stats:pseudo
explain select /*+ no_hash_join(t1), no_index_join(t1,t2), no_index_hash_join(t1,t2) */ * from t1 join t2 on t1.a=t2.a and t2.b=t1.b;
id	estRows	task	access object	operator info
MergeJoin_8	12475.01	root		inner join, left key:test.t1.a, test.t1.b, right key:test.t2.a, test.t2.b
├─Sort_51(Build)	9980.01	root		test.t2.a, test.t2.b
│ └─TableReader_46	9980.01	root		data:Selection_45
│   └─Selection_45	9980.01	cop[tikv]		not(isnull(test.t2.a)), not(isnull(test.t2.b))
│     └─TableFullScan_44	10000.00	cop[tikv]	table:t2	keep order:false, stats:pseudo
└─IndexReader_39(Probe)	9980.01	root		index:Selection_38
  └─Selection_38	9980.01	cop[tikv]		not(isnull(test.t1.b))
    └─IndexFullScan_37	9990.00	cop[tikv]	table:t1, index:idx(a, b)	keep order:true, stats:pseudo
>>>>>>> b1e3bedb
<|MERGE_RESOLUTION|>--- conflicted
+++ resolved
@@ -759,7 +759,6 @@
 ) ENGINE=InnoDB DEFAULT CHARSET=utf8mb4 COLLATE=utf8mb4_unicode_ci;
 with cte_192 ( col_1101,col_1102,col_1103,col_1104 ) AS ( select  /*+ use_index_merge( tl6e913fb9 ) */   replace( tl6e913fb9.col_36 , tl6e913fb9.col_36 , tl6e913fb9.col_36 ) as r0 , space( 0 ) as r1 , min( distinct  tl6e913fb9.col_36 ) as r2 , count( distinct  tl6e913fb9.col_36 ) as r3 from tl6e913fb9 where tl6e913fb9.col_36 between 'n92ok$B%W#UU%O' and '()c=KVQ=T%-vzGJ' and tl6e913fb9.col_36 in ( 'T+kf' ,'Lvluod2H' ,'3#Omx@pC^fFkeH' ,'=b$z' ) group by tl6e913fb9.col_36  having tl6e913fb9.col_36 = 'xjV@' or IsNull( tl6e913fb9.col_36 ) ) ( select 1,col_1101,col_1102,col_1103,col_1104 from cte_192 where not( IsNull( cte_192.col_1102 ) ) order by 1,2,3,4,5 limit 72850972 );
 1	col_1101	col_1102	col_1103	col_1104
-<<<<<<< HEAD
 drop table if exists t;
 create table t(a int, primary key (a));
 insert into t values(1), (2);
@@ -775,7 +774,6 @@
 │     └─TableFullScan_24	2.00	cop[tikv]	table:t1	keep order:false, stats:pseudo
 └─TableReader_12(Probe)	1.00	root		data:TableRangeScan_11
   └─TableRangeScan_11	1.00	cop[tikv]	table:t2	range: decided by [test.t.a], keep order:false, stats:pseudo
-=======
 drop table if exists t1, t2;
 create table t1(a int, b int, index idx(a, b));
 create table t2(a int, b int, index idx(a));
@@ -798,5 +796,4 @@
 │     └─TableFullScan_44	10000.00	cop[tikv]	table:t2	keep order:false, stats:pseudo
 └─IndexReader_39(Probe)	9980.01	root		index:Selection_38
   └─Selection_38	9980.01	cop[tikv]		not(isnull(test.t1.b))
-    └─IndexFullScan_37	9990.00	cop[tikv]	table:t1, index:idx(a, b)	keep order:true, stats:pseudo
->>>>>>> b1e3bedb
+    └─IndexFullScan_37	9990.00	cop[tikv]	table:t1, index:idx(a, b)	keep order:true, stats:pseudo