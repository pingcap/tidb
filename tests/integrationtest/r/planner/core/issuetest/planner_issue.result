--- conflicted
+++ resolved
@@ -791,14 +791,12 @@
 select /*+ inl_join(t1), use_index(t1, idx) */ * from t join t1 on t.a = t1.a and t1.b = 123;
 a	a	b
 2	2	123
-<<<<<<< HEAD
 drop table if exists t;
 create table t(a int, primary key (a));
 insert into t values(1), (2);
 select * from t t1 left join t t2 on t1.a=t2.a limit 1, 1;
 a	a
 2	2
-=======
 drop table if exists t1, t2;
 create table t1(a int, b int, index idx(a, b));
 create table t2(a int, b int, index idx(a));
@@ -821,5 +819,4 @@
 │     └─TableFullScan_44	10000.00	cop[tikv]	table:t2	keep order:false, stats:pseudo
 └─IndexReader_39(Probe)	9980.01	root		index:Selection_38
   └─Selection_38	9980.01	cop[tikv]		not(isnull(test.t1.b))
-    └─IndexFullScan_37	9990.00	cop[tikv]	table:t1, index:idx(a, b)	keep order:true, stats:pseudo
->>>>>>> cca5361a
+    └─IndexFullScan_37	9990.00	cop[tikv]	table:t1, index:idx(a, b)	keep order:true, stats:pseudo