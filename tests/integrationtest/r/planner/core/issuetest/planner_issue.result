CREATE TABLE aa311c3c (
57fd8d09 year(4) DEFAULT '1913',
afbdd7c3 char(220) DEFAULT 'gakkl6occ0yd2jmhi2qxog8szibtcqwxyxmga3hp4ktszjplmg3rjvu8v6lgn9q6hva2lekhw6napjejbut6svsr8q2j8w8rc551e5vq',
43b06e99 date NOT NULL DEFAULT '3403-10-08',
b80b3746 tinyint(4) NOT NULL DEFAULT '34',
6302d8ac timestamp DEFAULT '2004-04-01 18:21:18',
PRIMARY KEY (43b06e99,b80b3746) /*T![clustered_index] CLUSTERED */,
KEY 3080c821 (57fd8d09,43b06e99,b80b3746),
KEY a9af33a4 (57fd8d09,b80b3746,43b06e99),
KEY 464b386e (b80b3746),
KEY 19dc3c2d (57fd8d09)
) ENGINE=InnoDB DEFAULT CHARSET=ascii COLLATE=ascii_bin COMMENT='320f8401';
explain select  /*+ use_index_merge( `aa311c3c` ) */   `aa311c3c`.`43b06e99` as r0 , `aa311c3c`.`6302d8ac` as r1 from `aa311c3c` where IsNull( `aa311c3c`.`b80b3746` ) or not( `aa311c3c`.`57fd8d09` >= '2008' )   order by r0,r1 limit 95;
id	estRows	task	access object	operator info
Projection_7	95.00	root		planner__core__issuetest__planner_issue.aa311c3c.43b06e99, planner__core__issuetest__planner_issue.aa311c3c.6302d8ac
└─TopN_9	95.00	root		planner__core__issuetest__planner_issue.aa311c3c.43b06e99, planner__core__issuetest__planner_issue.aa311c3c.6302d8ac, offset:0, count:95
  └─IndexMerge_17	95.00	root		type: union
    ├─TableFullScan_13(Build)	0.00	cop[tikv]	table:aa311c3c	keep order:false, stats:pseudo
    ├─IndexRangeScan_14(Build)	3323.33	cop[tikv]	table:aa311c3c, index:3080c821(57fd8d09, 43b06e99, b80b3746)	range:[-inf,2008), keep order:false, stats:pseudo
    └─TopN_16(Probe)	95.00	cop[tikv]		planner__core__issuetest__planner_issue.aa311c3c.43b06e99, planner__core__issuetest__planner_issue.aa311c3c.6302d8ac, offset:0, count:95
      └─TableRowIDScan_15	3323.33	cop[tikv]	table:aa311c3c	keep order:false, stats:pseudo
CREATE TABLE t1(id int,col1 varchar(10),col2 varchar(10),col3 varchar(10));
CREATE TABLE t2(id int,col1 varchar(10),col2 varchar(10),col3 varchar(10));
INSERT INTO t1 values(1,NULL,NULL,null),(2,NULL,NULL,null),(3,NULL,NULL,null);
INSERT INTO t2 values(1,'a','aa','aaa'),(2,'b','bb','bbb'),(3,'c','cc','ccc');
WITH tmp AS (SELECT t2.* FROM t2) select (SELECT tmp.col1 FROM tmp WHERE tmp.id=t1.id ) col1, (SELECT tmp.col2 FROM tmp WHERE tmp.id=t1.id ) col2, (SELECT tmp.col3 FROM tmp WHERE tmp.id=t1.id ) col3 from t1;
col1	col2	col3
a	aa	aaa
b	bb	bbb
c	cc	ccc
set tidb_enable_index_merge=on;
drop table if exists t;
create table t(a int, b int, index idx_a(a), index idx_b(b));
set @@session.sql_select_limit=3;
explain format = 'brief' select * from t where a = 1 or b = 1;
id	estRows	task	access object	operator info
IndexMerge	3.00	root		type: union, limit embedded(offset:0, count:3)
├─Limit(Build)	1.50	cop[tikv]		offset:0, count:3
│ └─IndexRangeScan	1.50	cop[tikv]	table:t, index:idx_a(a)	range:[1,1], keep order:false, stats:pseudo
├─Limit(Build)	1.50	cop[tikv]		offset:0, count:3
│ └─IndexRangeScan	1.50	cop[tikv]	table:t, index:idx_b(b)	range:[1,1], keep order:false, stats:pseudo
└─TableRowIDScan(Probe)	3.00	cop[tikv]	table:t	keep order:false, stats:pseudo
explain format = 'brief' select /*+ use_index_merge(t) */ * from t where a = 1 or b = 1;
id	estRows	task	access object	operator info
IndexMerge	3.00	root		type: union, limit embedded(offset:0, count:3)
├─Limit(Build)	1.50	cop[tikv]		offset:0, count:3
│ └─IndexRangeScan	1.50	cop[tikv]	table:t, index:idx_a(a)	range:[1,1], keep order:false, stats:pseudo
├─Limit(Build)	1.50	cop[tikv]		offset:0, count:3
│ └─IndexRangeScan	1.50	cop[tikv]	table:t, index:idx_b(b)	range:[1,1], keep order:false, stats:pseudo
└─TableRowIDScan(Probe)	3.00	cop[tikv]	table:t	keep order:false, stats:pseudo
set @@session.sql_select_limit=18446744073709551615;
explain format = 'brief' select * from t where a = 1 or b = 1;
id	estRows	task	access object	operator info
IndexMerge	19.99	root		type: union
├─IndexRangeScan(Build)	10.00	cop[tikv]	table:t, index:idx_a(a)	range:[1,1], keep order:false, stats:pseudo
├─IndexRangeScan(Build)	10.00	cop[tikv]	table:t, index:idx_b(b)	range:[1,1], keep order:false, stats:pseudo
└─TableRowIDScan(Probe)	19.99	cop[tikv]	table:t	keep order:false, stats:pseudo
explain format = 'brief' select * from t where a = 1 or b = 1 limit 3;
id	estRows	task	access object	operator info
IndexMerge	3.00	root		type: union, limit embedded(offset:0, count:3)
├─Limit(Build)	1.50	cop[tikv]		offset:0, count:3
│ └─IndexRangeScan	1.50	cop[tikv]	table:t, index:idx_a(a)	range:[1,1], keep order:false, stats:pseudo
├─Limit(Build)	1.50	cop[tikv]		offset:0, count:3
│ └─IndexRangeScan	1.50	cop[tikv]	table:t, index:idx_b(b)	range:[1,1], keep order:false, stats:pseudo
└─TableRowIDScan(Probe)	3.00	cop[tikv]	table:t	keep order:false, stats:pseudo
drop table if exists t1, t2;
CREATE TABLE t1(id int,col1 varchar(10),col2 varchar(10),col3 varchar(10));
CREATE TABLE t2(id int,col1 varchar(10),col2 varchar(10),col3 varchar(10));
INSERT INTO t1 values(1,NULL,NULL,null),(2,NULL,NULL,null),(3,NULL,NULL,null);
INSERT INTO t2 values(1,'a','aa','aaa'),(2,'b','bb','bbb'),(3,'c','cc','ccc');
WITH tmp AS (SELECT t2.* FROM t2) SELECT * FROM t1 WHERE t1.id = (select id from tmp where id = 1) or t1.id = (select id from tmp where id = 2) or t1.id = (select id from tmp where id = 3);
id	col1	col2	col3
1	NULL	NULL	NULL
2	NULL	NULL	NULL
3	NULL	NULL	NULL
drop table if exists t1, t2;
CREATE TABLE t1 (a INT, b INT);
CREATE TABLE t2 (a INT, b INT);
INSERT INTO t1 VALUES (1, 1);
INSERT INTO t2 VALUES (1, 1);
SELECT one.a, one.b as b2 FROM t1 one ORDER BY (SELECT two.b FROM t2 two WHERE two.a = one.b);
a	b2
1	1
CREATE TABLE ads_txn (
`cusno` varchar(10) NOT NULL,
`txn_dt` varchar(8) NOT NULL,
`unn_trno` decimal(22,0) NOT NULL,
`aml_cntpr_accno` varchar(64) DEFAULT NULL,
`acpayr_accno` varchar(35) DEFAULT NULL,
PRIMARY KEY (`cusno`,`txn_dt`,`unn_trno`) NONCLUSTERED
) ENGINE=InnoDB DEFAULT CHARSET=utf8mb4 COLLATE=utf8mb4_bin
PARTITION BY LIST COLUMNS(`txn_dt`)
(PARTITION `p20000101` VALUES IN ('20000101'),
PARTITION `p20220101` VALUES IN ('20220101'),
PARTITION `p20230516` VALUES IN ('20230516'));
analyze table ads_txn;
set autocommit=OFF;
explain update ads_txn s set aml_cntpr_accno = trim(acpayr_accno) where s._tidb_rowid between 1 and 100000;
id	estRows	task	access object	operator info
Update_5	N/A	root		N/A
└─Projection_6	8000.00	root		planner__core__issuetest__planner_issue.ads_txn.cusno, planner__core__issuetest__planner_issue.ads_txn.txn_dt, planner__core__issuetest__planner_issue.ads_txn.unn_trno, planner__core__issuetest__planner_issue.ads_txn.aml_cntpr_accno, planner__core__issuetest__planner_issue.ads_txn.acpayr_accno, planner__core__issuetest__planner_issue.ads_txn._tidb_rowid
  └─SelectLock_7	8000.00	root		for update 0
    └─TableReader_9	10000.00	root	partition:all	data:TableRangeScan_8
      └─TableRangeScan_8	10000.00	cop[tikv]	table:s	range:[1,100000], keep order:false, stats:pseudo
CREATE TABLE tb1 (cid INT, code INT, class VARCHAR(10));
CREATE TABLE tb2 (cid INT, code INT, class VARCHAR(10));
UPDATE tb1, (SELECT code AS cid, code, MAX(class) AS class FROM tb2 GROUP BY code) tb3 SET tb1.cid = tb3.cid, tb1.code = tb3.code, tb1.class = tb3.class;
CREATE TEMPORARY TABLE v0(v1 int);
INSERT INTO v0 WITH ta2 AS (TABLE v0) TABLE ta2 FOR UPDATE OF ta2;
create table tbl_39(col_239 year(4) not null default '2009', primary key(col_239), unique key idx_223(col_239), key idx_224(col_239));
insert into tbl_39 values (1994),(1995),(1996),(1997);
explain select  /*+ use_index_merge( tbl_39) */ col_239  from tbl_39 where not( tbl_39.col_239 not in ( '1994' ) ) and tbl_39.col_239 not in ( '2004' , '2010' , '2010' ) or not( tbl_39.col_239 <= '1996' ) and not( tbl_39.col_239 between '2026' and '2011' ) order by tbl_39.col_239 limit 382;
id	estRows	task	access object	operator info
Projection_8	382.00	root		planner__core__issuetest__planner_issue.tbl_39.col_239
└─Limit_15	382.00	root		offset:0, count:382
  └─UnionScan_26	382.00	root		or(and(not(not(eq(planner__core__issuetest__planner_issue.tbl_39.col_239, 1994))), not(in(planner__core__issuetest__planner_issue.tbl_39.col_239, 2004, 2010, 2010))), and(not(le(planner__core__issuetest__planner_issue.tbl_39.col_239, 1996)), not(and(ge(cast(planner__core__issuetest__planner_issue.tbl_39.col_239, double UNSIGNED BINARY), 2026), le(cast(planner__core__issuetest__planner_issue.tbl_39.col_239, double UNSIGNED BINARY), 2011)))))
    └─IndexReader_29	382.00	root		index:Selection_28
      └─Selection_28	382.00	cop[tikv]		or(and(eq(planner__core__issuetest__planner_issue.tbl_39.col_239, 1994), not(in(planner__core__issuetest__planner_issue.tbl_39.col_239, 2004, 2010, 2010))), and(gt(planner__core__issuetest__planner_issue.tbl_39.col_239, 1996), or(lt(cast(planner__core__issuetest__planner_issue.tbl_39.col_239, double UNSIGNED BINARY), 2026), gt(cast(planner__core__issuetest__planner_issue.tbl_39.col_239, double UNSIGNED BINARY), 2011))))
        └─IndexRangeScan_27	477.50	cop[tikv]	table:tbl_39, index:PRIMARY(col_239)	range:[1994,1994], (1996,+inf], keep order:true, stats:pseudo
select  /*+ use_index_merge( tbl_39) */ col_239  from tbl_39 where not( tbl_39.col_239 not in ( '1994' ) ) and tbl_39.col_239 not in ( '2004' , '2010' , '2010' ) or not( tbl_39.col_239 <= '1996' ) and not( tbl_39.col_239 between '2026' and '2011' ) order by tbl_39.col_239 limit 382;
col_239
1994
1997
drop table if exists t, t1, t2;
create table t (id int,name varchar(10));
insert into t values(1,'tt');
create table t1(id int,name varchar(10),name1 varchar(10),name2 varchar(10));
insert into t1 values(1,'tt','ttt','tttt'),(2,'dd','ddd','dddd');
create table t2(id int,name varchar(10),name1 varchar(10),name2 varchar(10),`date1` date);
insert into t2 values(1,'tt','ttt','tttt','2099-12-31'),(2,'dd','ddd','dddd','2099-12-31');
WITH bzzs AS (
SELECT
count(1) AS bzn
FROM
t c
),
tmp1 AS (
SELECT
t1.*
FROM
t1
LEFT JOIN bzzs ON 1 = 1
WHERE
name IN ('tt')
AND bzn <> 1
),
tmp2 AS (
SELECT
tmp1.*,
date('2099-12-31') AS endate
FROM
tmp1
),
tmp3 AS (
SELECT
*
FROM
tmp2
WHERE
endate > CURRENT_DATE
UNION ALL
SELECT
'1' AS id,
'ss' AS name,
'sss' AS name1,
'ssss' AS name2,
date('2099-12-31') AS endate
FROM
bzzs t1
WHERE
bzn = 1
)
SELECT
c2.id,
c3.id
FROM
t2 db
LEFT JOIN tmp3 c2 ON c2.id = '1'
LEFT JOIN tmp3 c3 ON c3.id = '1';
id	id
1	1
1	1
drop table if exists t;
create table t(a int, b int);
set @@tidb_max_chunk_size = 32;
insert into t values(1, 1);
insert into t select a+1, a+1 from t;
insert into t select a+2, a+2 from t;
insert into t select a+4, a+4 from t;
insert into t select a+8, a+8 from t;
insert into t select a+16, a+16 from t;
insert into t select a+32, a+32 from t;
select a from (select 100 as a, 100 as b union all select * from t) t where b != 0;
set @@tidb_max_chunk_size = default;
drop table if exists t1, t2;
set autocommit=ON;
create table t1(a varchar(20) collate utf8mb4_bin, index ia(a));
insert into t1 value('测试'),('测试  '),('xxx ');
explain format = brief select *,length(a) from t1 where a like '测试 %';
id	estRows	task	access object	operator info
Projection	250.00	root		planner__core__issuetest__planner_issue.t1.a, length(planner__core__issuetest__planner_issue.t1.a)->Column#3
└─IndexReader	250.00	root		index:IndexRangeScan
  └─IndexRangeScan	250.00	cop[tikv]	table:t1, index:ia(a)	range:["测试","测试!"), keep order:false, stats:pseudo
explain format = brief select *,length(a) from t1 where a like '测试';
id	estRows	task	access object	operator info
Projection	10.00	root		planner__core__issuetest__planner_issue.t1.a, length(planner__core__issuetest__planner_issue.t1.a)->Column#3
└─IndexReader	10.00	root		index:IndexRangeScan
  └─IndexRangeScan	10.00	cop[tikv]	table:t1, index:ia(a)	range:["测试","测试"], keep order:false, stats:pseudo
select *,length(a) from t1 where a like '测试 %';
a	length(a)
测试	6
测试  	8
select *,length(a) from t1 where a like '测试';
a	length(a)
测试	6
测试  	8
explain format = brief select * from t1 use index (ia) where a like 'xxx_';
id	estRows	task	access object	operator info
IndexReader	250.00	root		index:Selection
└─Selection	250.00	cop[tikv]		like(planner__core__issuetest__planner_issue.t1.a, "xxx_", 92)
  └─IndexRangeScan	250.00	cop[tikv]	table:t1, index:ia(a)	range:["xxx","xxy"), keep order:false, stats:pseudo
select * from t1 use index (ia) where a like 'xxx_';
a
xxx 
drop view if exists v1;
create view v1(id) as
with recursive cte(a) as (select 1 union select a+1 from cte where a<3)
select * from cte;
create table test2(id int,value int);
insert into test2 values(1,1),(2,2),(3,3),(4,4),(5,5);
update test2
set value=0
where test2.id in
(
select * from v1
);
select * from test2;
id	value
1	0
2	0
3	0
4	4
5	5
<<<<<<< HEAD
drop table if exists t1, t2;
create table t1(id int primary key, a varchar(128));
create table t2(id int primary key, b varchar(128), c varchar(128));
UPDATE
t1
SET
t1.a = IFNULL(
(
SELECT
t2.c
FROM
t2
WHERE
t2.b = t1.a
ORDER BY
t2.b DESC,
t2.c DESC
LIMIT
1
), ''
)
WHERE
t1.id = 1;
=======
create table A(a int primary key, b int);
create table B(b int primary key);
create table C(c int primary key, b int);
insert into A values (2, 1), (3, 2);
insert into B values (1), (2);
select b.b
from A a
left join (
B b
left join C c on b.b = c.b)
on b.b = a.b
where a.a in (2, 3);
b
1
2
select b.b
from A a
left join (
B b
left join C c on b.b = c.b)
on b.b = a.b
where a.a in (2, 3, null);
b
1
2
>>>>>>> 3e0f6984
drop table if exists t0, t1;
CREATE TABLE t0(c0 NUMERIC);
CREATE TABLE t1(c0 NUMERIC);
INSERT INTO t0 VALUES (0), (NULL), (1), (2);
INSERT INTO t1(c0) VALUES (NULL), (3), (4), (5);
drop view if exists v0;
CREATE VIEW v0(c0) AS SELECT t0.c0 FROM t0;
SELECT t0.c0 FROM v0, t0 LEFT JOIN t1 ON t0.c0 WHERE ((INET_ATON('5V')) IS NULL);
c0
CREATE TABLE `t_o9_7_f` (
`c_ob5k0` int(11) NOT NULL,
`c_r5axbk` tinyint(4) DEFAULT NULL,
`c_fulsthp7e` text DEFAULT NULL,
`c_nylhnz` double DEFAULT NULL,
`c_fd7zeyfs49` int(11) NOT NULL,
`c_wpmmiv` tinyint(4) DEFAULT NULL,
PRIMARY KEY (`c_fd7zeyfs49`) /*T![clustered_index] CLUSTERED */,
UNIQUE KEY `c_ob5k0` (`c_ob5k0`)
) ENGINE=InnoDB DEFAULT CHARSET=utf8mb4 COLLATE=utf8mb4_bin;
CREATE TABLE `t_q1` (
`c__c_r38murv` int(11) NOT NULL,
`c_i93u7f2yma` double NOT NULL,
`c_v5mf4` double DEFAULT NULL,
`c_gprkp` int(11) DEFAULT NULL,
`c_ru` text NOT NULL,
`c_nml` tinyint(4) DEFAULT NULL,
`c_z` text DEFAULT NULL,
`c_ok` double DEFAULT NULL,
PRIMARY KEY (`c__c_r38murv`) /*T![clustered_index] CLUSTERED */,
UNIQUE KEY `c__c_r38murv_2` (`c__c_r38murv`),
UNIQUE KEY `c_nml` (`c_nml`)
) ENGINE=InnoDB DEFAULT CHARSET=utf8mb4 COLLATE=utf8mb4_bin;
CREATE TABLE `t_yzyyqbo2u` (
`c_c4l` int(11) DEFAULT NULL,
`c_yb_` text DEFAULT NULL,
`c_pq4c1la6cv` int(11) NOT NULL,
`c_kbcid` int(11) DEFAULT NULL,
`c_um` double DEFAULT NULL,
`c_zjmgh995_6` text DEFAULT NULL,
`c_fujjmh8m2` double NOT NULL,
`c_qkf4n` double DEFAULT NULL,
`c__x9cqrnb0` double NOT NULL,
`c_b5qjz_jj0` double DEFAULT NULL,
PRIMARY KEY (`c_pq4c1la6cv`) /*T![clustered_index] NONCLUSTERED */,
UNIQUE KEY `c__x9cqrnb0` (`c__x9cqrnb0`),
UNIQUE KEY `c_b5qjz_jj0` (`c_b5qjz_jj0`)
) ENGINE=InnoDB DEFAULT CHARSET=utf8mb4 COLLATE=utf8mb4_bin /*T! SHARD_ROW_ID_BITS=4 PRE_SPLIT_REGIONS=2 */;
CREATE TABLE `t_kg74` (
`c_a1tv2` int(11) NOT NULL,
`c_eobbbypzbu` tinyint(4) DEFAULT NULL,
`c_g` double NOT NULL,
`c_ixy` tinyint(4) DEFAULT NULL,
`c_if` text NOT NULL,
`c_obnq8s7_s2` double DEFAULT NULL,
`c_xrgd2snrop` tinyint(4) DEFAULT NULL,
`c_vqafa6o6` text DEFAULT NULL,
`c_ku44klry7o` double NOT NULL,
`c_js835qkmjz` tinyint(4) DEFAULT NULL,
PRIMARY KEY (`c_a1tv2`));
update t_kg74 set
c_eobbbypzbu = (t_kg74.c_js835qkmjz in (
select
(ref_0.c_yb_ <> 'mlp40j') as c0
from
t_yzyyqbo2u as ref_0
where (89.25 && ref_0.c_pq4c1la6cv)
union
(select
((cast(null as double) != 1382756095))
and ((1=1 <> (EXISTS (
select distinct
ref_2.c_zjmgh995_6 as c0,
ref_2.c_zjmgh995_6 as c1,
ref_2.c_kbcid as c2,
ref_1.c_r5axbk as c3,
-633150135 as c4,
ref_2.c_c4l as c5,
ref_1.c_fd7zeyfs49 as c6,
ref_1.c_nylhnz as c7,
ref_2.c_um as c8,
ref_2.c_c4l as c9
from
t_yzyyqbo2u as ref_2
where ((ref_1.c_ob5k0 <= ref_2.c_qkf4n))
and ((EXISTS (
select
ref_3.c_qkf4n as c0,
ref_3.c_kbcid as c1,
ref_3.c_qkf4n as c2,
ref_1.c_wpmmiv as c3,
ref_1.c_fd7zeyfs49 as c4,
ref_3.c_c4l as c5,
ref_1.c_r5axbk as c6,
ref_3.c_kbcid as c7
from
t_yzyyqbo2u as ref_3
where ((ref_2.c_qkf4n >= (
select distinct
ref_4.c_b5qjz_jj0 as c0
from
t_yzyyqbo2u as ref_4
where (ref_3.c__x9cqrnb0 not in (
select
ref_5.c_ok as c0
from
t_q1 as ref_5
where 1=1
union
(select
ref_6.c_b5qjz_jj0 as c0
from
t_yzyyqbo2u as ref_6
where (ref_6.c_qkf4n not in (
select
ref_7.c_um as c0
from
t_yzyyqbo2u as ref_7
where 1=1
union
(select
ref_8.c_b5qjz_jj0 as c0
from
t_yzyyqbo2u as ref_8
where (ref_8.c_yb_ not like 'nrry%m')))))))
union
(select
ref_2.c_fujjmh8m2 as c0
from
t_q1 as ref_9
where (ref_2.c_zjmgh995_6 like 'v8%3xn%_uc'))
order by c0 limit 1)))
or ((ref_1.c_fulsthp7e in (
select
ref_10.c_ru as c0
from
t_q1 as ref_10
where (55.34 >= 1580576276)
union
(select
ref_11.c_ru as c0
from
t_q1 as ref_11
where (ref_11.c_ru in (
select distinct
ref_12.c_zjmgh995_6 as c0
from
t_yzyyqbo2u as ref_12
where 0<>0
union
(select
ref_13.c_zjmgh995_6 as c0
from
t_yzyyqbo2u as ref_13
where ('q2chm8gfsa' = ref_13.c_yb_))))))))))))))) as c0
from
t_o9_7_f as ref_1
where (-9186514464458010455 <> 62.67)))),
c_if = 'u1ah7',
c_vqafa6o6 = (t_kg74.c_a1tv2 + (((t_kg74.c_a1tv2 between t_kg74.c_a1tv2 and t_kg74.c_a1tv2))
or (1=1))
and ((1288561802 <= t_kg74.c_a1tv2))),
c_js835qkmjz = (t_kg74.c_vqafa6o6 in (
select
ref_14.c_z as c0
from
t_q1 as ref_14
where (ref_14.c_z like 'o%fiah')))
where (t_kg74.c_obnq8s7_s2 = case when (t_kg74.c_a1tv2 is NULL) then t_kg74.c_g else t_kg74.c_obnq8s7_s2 end
);<|MERGE_RESOLUTION|>--- conflicted
+++ resolved
@@ -241,7 +241,6 @@
 3	0
 4	4
 5	5
-<<<<<<< HEAD
 drop table if exists t1, t2;
 create table t1(id int primary key, a varchar(128));
 create table t2(id int primary key, b varchar(128), c varchar(128));
@@ -265,7 +264,6 @@
 )
 WHERE
 t1.id = 1;
-=======
 create table A(a int primary key, b int);
 create table B(b int primary key);
 create table C(c int primary key, b int);
@@ -291,7 +289,6 @@
 b
 1
 2
->>>>>>> 3e0f6984
 drop table if exists t0, t1;
 CREATE TABLE t0(c0 NUMERIC);
 CREATE TABLE t1(c0 NUMERIC);
