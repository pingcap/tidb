--- conflicted
+++ resolved
@@ -768,16 +768,6 @@
 create table test(a int);
 explain format='brief' WITH RECURSIVE CTE (x) AS (SELECT 1 UNION ALL SELECT distinct a FROM test), CTE1 AS (SELECT x FROM CTE UNION ALL select CTE.x from CTE join CTE1 on CTE.x=CTE1.x) SELECT * FROM CTE1; -- CTE contain distinct and ref by CET1 recursive part cannot be inlined;
 id	estRows	task	access object	operator info
-<<<<<<< HEAD
-CTEFullScan_68	14401.80	root	CTE:cte1	data:CTE_1
-CTE_1	14401.80	root		Recursive CTE
-├─CTEFullScan_40(Seed Part)	8001.00	root	CTE:cte	data:CTE_0
-└─HashJoin_57(Recursive Part)	6400.80	root		inner join, equal:[eq(Column#11, Column#12)]
-  ├─Selection_65(Build)	6400.80	root		not(isnull(Column#12))
-  │ └─CTETable_66	8001.00	root		Scan on CTE_1
-  └─Selection_59(Probe)	6400.80	root		not(isnull(Column#11))
-    └─CTEFullScan_60	8001.00	root	CTE:cte	data:CTE_0
-=======
 CTEFullScan	14401.80	root	CTE:cte1	data:CTE_1
 CTE_1	14401.80	root		Recursive CTE
 ├─CTEFullScan(Seed Part)	8001.00	root	CTE:cte	data:CTE_0
@@ -786,7 +776,6 @@
   │ └─CTETable	8001.00	root		Scan on CTE_1
   └─Selection(Probe)	6400.80	root		not(isnull(Column#11))
     └─CTEFullScan	8001.00	root	CTE:cte	data:CTE_0
->>>>>>> f030b63b
 CTE_0	8001.00	root		Non-Recursive CTE
 └─Union(Seed Part)	8001.00	root		
   ├─Projection	1.00	root		1->Column#7
@@ -799,16 +788,6 @@
 create view test_cte(a) as WITH RECURSIVE CTE (x) AS (SELECT 1 UNION ALL SELECT distinct a FROM test) , CTE1 AS (SELECT x FROM CTE UNION ALL select CTE.x from CTE join CTE1 on CTE.x=CTE1.x) SELECT * FROM CTE1;
 explain format='brief' select * from test_cte;  -- CTE (inside of view) cannot be inlined by default;
 id	estRows	task	access object	operator info
-<<<<<<< HEAD
-CTEFullScan_70	14401.80	root	CTE:cte1	data:CTE_1
-CTE_1	14401.80	root		Recursive CTE
-├─CTEFullScan_42(Seed Part)	8001.00	root	CTE:cte	data:CTE_0
-└─HashJoin_59(Recursive Part)	6400.80	root		inner join, equal:[eq(Column#11, Column#12)]
-  ├─Selection_67(Build)	6400.80	root		not(isnull(Column#12))
-  │ └─CTETable_68	8001.00	root		Scan on CTE_1
-  └─Selection_61(Probe)	6400.80	root		not(isnull(Column#11))
-    └─CTEFullScan_62	8001.00	root	CTE:cte	data:CTE_0
-=======
 CTEFullScan	14401.80	root	CTE:cte1	data:CTE_1
 CTE_1	14401.80	root		Recursive CTE
 ├─CTEFullScan(Seed Part)	8001.00	root	CTE:cte	data:CTE_0
@@ -817,7 +796,6 @@
   │ └─CTETable	8001.00	root		Scan on CTE_1
   └─Selection(Probe)	6400.80	root		not(isnull(Column#11))
     └─CTEFullScan	8001.00	root	CTE:cte	data:CTE_0
->>>>>>> f030b63b
 CTE_0	8001.00	root		Non-Recursive CTE
 └─Union(Seed Part)	8001.00	root		
   ├─Projection	1.00	root		1->Column#7
@@ -845,17 +823,6 @@
     └─TableFullScan	10000.00	cop[tikv]	table:test	keep order:false, stats:pseudo
 explain format='brief' WITH RECURSIVE CTE (x) AS (SELECT a FROM test limit 1) , CTE1(x) AS (SELECT a FROM test UNION ALL select CTE.x from CTE join CTE1 on CTE.x=CTE1.x) SELECT * FROM CTE1;  -- CTE contain limit and ref by CET1 recursive part cannot be inlined;
 id	estRows	task	access object	operator info
-<<<<<<< HEAD
-CTEFullScan_58	16400.00	root	CTE:cte1	data:CTE_1
-CTE_1	16400.00	root		Recursive CTE
-├─TableReader_22(Seed Part)	10000.00	root		data:TableFullScan_21
-│ └─TableFullScan_21	10000.00	cop[tikv]	table:test	keep order:false, stats:pseudo
-└─HashJoin_48(Recursive Part)	6400.00	root		inner join, equal:[eq(planner__core__casetest__physicalplantest__physical_plan.test.a, planner__core__casetest__physicalplantest__physical_plan.test.a)]
-  ├─Selection_49(Build)	0.80	root		not(isnull(planner__core__casetest__physicalplantest__physical_plan.test.a))
-  │ └─CTEFullScan_50	1.00	root	CTE:cte	data:CTE_0
-  └─Selection_55(Probe)	8000.00	root		not(isnull(planner__core__casetest__physicalplantest__physical_plan.test.a))
-    └─CTETable_56	10000.00	root		Scan on CTE_1
-=======
 CTEFullScan	16400.00	root	CTE:cte1	data:CTE_1
 CTE_1	16400.00	root		Recursive CTE
 ├─TableReader(Seed Part)	10000.00	root		data:TableFullScan
@@ -865,7 +832,6 @@
   │ └─CTEFullScan	1.00	root	CTE:cte	data:CTE_0
   └─Selection(Probe)	8000.00	root		not(isnull(planner__core__casetest__physicalplantest__physical_plan.test.a))
     └─CTETable	10000.00	root		Scan on CTE_1
->>>>>>> f030b63b
 CTE_0	1.00	root		Non-Recursive CTE
 └─Limit(Seed Part)	1.00	root		offset:0, count:1
   └─TableReader	1.00	root		data:Limit
@@ -873,17 +839,6 @@
       └─TableFullScan	1.00	cop[tikv]	table:test	keep order:false, stats:pseudo
 explain format='brief' WITH RECURSIVE CTE (x) AS (SELECT a FROM test order by a) , CTE1(x) AS (SELECT a FROM test UNION ALL select CTE.x from CTE join CTE1 on CTE.x=CTE1.x) SELECT * FROM CTE1;  -- CTE contain order by and ref by CET1 recursive part cannot be inlined;
 id	estRows	task	access object	operator info
-<<<<<<< HEAD
-CTEFullScan_51	20000.00	root	CTE:cte1	data:CTE_1
-CTE_1	20000.00	root		Recursive CTE
-├─TableReader_20(Seed Part)	10000.00	root		data:TableFullScan_19
-│ └─TableFullScan_19	10000.00	cop[tikv]	table:test	keep order:false, stats:pseudo
-└─HashJoin_41(Recursive Part)	10000.00	root		inner join, equal:[eq(planner__core__casetest__physicalplantest__physical_plan.test.a, planner__core__casetest__physicalplantest__physical_plan.test.a)]
-  ├─Selection_42(Build)	8000.00	root		not(isnull(planner__core__casetest__physicalplantest__physical_plan.test.a))
-  │ └─CTEFullScan_43	10000.00	root	CTE:cte	data:CTE_0
-  └─Selection_48(Probe)	8000.00	root		not(isnull(planner__core__casetest__physicalplantest__physical_plan.test.a))
-    └─CTETable_49	10000.00	root		Scan on CTE_1
-=======
 CTEFullScan	20000.00	root	CTE:cte1	data:CTE_1
 CTE_1	20000.00	root		Recursive CTE
 ├─TableReader(Seed Part)	10000.00	root		data:TableFullScan
@@ -893,7 +848,6 @@
   │ └─CTEFullScan	10000.00	root	CTE:cte	data:CTE_0
   └─Selection(Probe)	8000.00	root		not(isnull(planner__core__casetest__physicalplantest__physical_plan.test.a))
     └─CTETable	10000.00	root		Scan on CTE_1
->>>>>>> f030b63b
 CTE_0	10000.00	root		Non-Recursive CTE
 └─TableReader(Seed Part)	10000.00	root		data:TableFullScan
   └─TableFullScan	10000.00	cop[tikv]	table:test	keep order:false, stats:pseudo
