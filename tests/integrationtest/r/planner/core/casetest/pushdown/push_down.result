set tidb_cost_model_version=2;
set @@session.tidb_executor_concurrency = 4;
set @@session.tidb_hash_join_concurrency = 5;
set @@session.tidb_distsql_scan_concurrency = 15;
drop table if exists tbl;
create table tbl(a int, b int, c int, key idx_b_c(b,c));
insert into tbl values(1,1,1),(2,2,2),(3,3,3),(4,4,4),(5,5,5);
analyze table tbl all columns;
explain format = 'brief' select * from tbl use index(idx_b_c) where b > 1 limit 2,1;
id	estRows	task	access object	operator info
IndexLookUp	1.00	root		limit embedded(offset:2, count:1)
├─Limit(Build)	3.00	cop[tikv]		offset:0, count:3
│ └─IndexRangeScan	3.00	cop[tikv]	table:tbl, index:idx_b_c(b, c)	range:(1,+inf], keep order:false
└─TableRowIDScan(Probe)	1.00	cop[tikv]	table:tbl	keep order:false
explain format = 'brief' select * from tbl use index(idx_b_c) where b > 1 order by b desc limit 2,1;
id	estRows	task	access object	operator info
Projection	1.00	root		planner__core__casetest__pushdown__push_down.tbl.a, planner__core__casetest__pushdown__push_down.tbl.b, planner__core__casetest__pushdown__push_down.tbl.c
└─IndexLookUp	1.00	root		limit embedded(offset:2, count:1)
  ├─Limit(Build)	3.00	cop[tikv]		offset:0, count:3
  │ └─IndexRangeScan	3.00	cop[tikv]	table:tbl, index:idx_b_c(b, c)	range:(1,+inf], keep order:true, desc
  └─TableRowIDScan(Probe)	1.00	cop[tikv]	table:tbl	keep order:false
explain format = 'brief' select * from tbl use index(idx_b_c) where b > 1 and c > 1 limit 2,1;
id	estRows	task	access object	operator info
IndexLookUp	1.00	root		limit embedded(offset:2, count:1)
├─Limit(Build)	3.00	cop[tikv]		offset:0, count:3
│ └─Selection	3.00	cop[tikv]		gt(planner__core__casetest__pushdown__push_down.tbl.c, 1)
│   └─IndexRangeScan	3.75	cop[tikv]	table:tbl, index:idx_b_c(b, c)	range:(1,+inf], keep order:false
└─TableRowIDScan(Probe)	1.00	cop[tikv]	table:tbl	keep order:false
explain format = 'brief' select * from tbl use index(idx_b_c) where b > 1 and a > 1 limit 2,1;
id	estRows	task	access object	operator info
Limit	1.00	root		offset:2, count:1
└─IndexLookUp	3.00	root		
  ├─IndexRangeScan(Build)	3.75	cop[tikv]	table:tbl, index:idx_b_c(b, c)	range:(1,+inf], keep order:false
  └─Limit(Probe)	3.00	cop[tikv]		offset:0, count:3
    └─Selection	3.00	cop[tikv]		gt(planner__core__casetest__pushdown__push_down.tbl.a, 1)
      └─TableRowIDScan	3.75	cop[tikv]	table:tbl	keep order:false
set tidb_cost_model_version=2;
drop table if exists t;
create table t (a int, b real, i int, id int, value decimal(6,3), name char(128), d decimal(6,3), s char(128), t datetime, c bigint as ((a+1)) virtual, e real as ((b+a)));
create table t2(a json);
analyze table t;
analyze table t2;
set session tidb_opt_projection_push_down=1;
desc format = 'brief' select a from t2;
id	estRows	task	access object	operator info
TableReader	10000.00	root		data:TableFullScan
└─TableFullScan	10000.00	cop[tikv]	table:t2	keep order:false, stats:pseudo
desc format = 'brief' select a->'$.key0' from t2;
id	estRows	task	access object	operator info
TableReader	10000.00	root		data:Projection
└─Projection	10000.00	cop[tikv]		json_extract(planner__core__casetest__pushdown__push_down.t2.a, $.key0)->Column#3
  └─TableFullScan	10000.00	cop[tikv]	table:t2	keep order:false, stats:pseudo
desc format = 'brief' select a->>'$.key0' from t2;
id	estRows	task	access object	operator info
TableReader	10000.00	root		data:Projection
└─Projection	10000.00	cop[tikv]		json_unquote(cast(json_extract(planner__core__casetest__pushdown__push_down.t2.a, $.key0), var_string(16777216)))->Column#3
  └─TableFullScan	10000.00	cop[tikv]	table:t2	keep order:false, stats:pseudo
desc format = 'brief' select json_length(a) from t2;
id	estRows	task	access object	operator info
TableReader	10000.00	root		data:Projection
└─Projection	10000.00	cop[tikv]		json_length(planner__core__casetest__pushdown__push_down.t2.a)->Column#3
  └─TableFullScan	10000.00	cop[tikv]	table:t2	keep order:false, stats:pseudo
desc format = 'brief' select json_valid(a) from t2;
id	estRows	task	access object	operator info
TableReader	10000.00	root		data:Projection
└─Projection	10000.00	cop[tikv]		json_valid(planner__core__casetest__pushdown__push_down.t2.a)->Column#3
  └─TableFullScan	10000.00	cop[tikv]	table:t2	keep order:false, stats:pseudo
desc format = 'brief' select json_type(a) from t2;
id	estRows	task	access object	operator info
TableReader	10000.00	root		data:Projection
└─Projection	10000.00	cop[tikv]		json_type(planner__core__casetest__pushdown__push_down.t2.a)->Column#3
  └─TableFullScan	10000.00	cop[tikv]	table:t2	keep order:false, stats:pseudo
desc format = 'brief' select json_depth(a) from t2;
id	estRows	task	access object	operator info
Projection	10000.00	root		json_depth(planner__core__casetest__pushdown__push_down.t2.a)->Column#3
└─TableReader	10000.00	root		data:TableFullScan
  └─TableFullScan	10000.00	cop[tikv]	table:t2	keep order:false, stats:pseudo
desc format = 'brief' select json_contains(a, '$.key0')from t2;
id	estRows	task	access object	operator info
TableReader	10000.00	root		data:Projection
└─Projection	10000.00	cop[tikv]		json_contains(planner__core__casetest__pushdown__push_down.t2.a, cast($.key0, json BINARY))->Column#3
  └─TableFullScan	10000.00	cop[tikv]	table:t2	keep order:false, stats:pseudo
desc format = 'brief' select json_contains_path(a, 'one', '$.key0', '$.key1') from t2;
id	estRows	task	access object	operator info
Projection	10000.00	root		json_contains_path(planner__core__casetest__pushdown__push_down.t2.a, one, $.key0, $.key1)->Column#3
└─TableReader	10000.00	root		data:TableFullScan
  └─TableFullScan	10000.00	cop[tikv]	table:t2	keep order:false, stats:pseudo
desc format = 'brief' select json_keys(a) from t2;
id	estRows	task	access object	operator info
Projection	10000.00	root		json_keys(planner__core__casetest__pushdown__push_down.t2.a)->Column#3
└─TableReader	10000.00	root		data:TableFullScan
  └─TableFullScan	10000.00	cop[tikv]	table:t2	keep order:false, stats:pseudo
desc format = 'brief' select 'ab' MEMBER OF(a) from t2;
id	estRows	task	access object	operator info
TableReader	10000.00	root		data:Projection
└─Projection	10000.00	cop[tikv]		json_memberof(cast(ab, json BINARY), planner__core__casetest__pushdown__push_down.t2.a)->Column#3
  └─TableFullScan	10000.00	cop[tikv]	table:t2	keep order:false, stats:pseudo
desc format = 'brief' select json_overlaps(a, a) from t2;
id	estRows	task	access object	operator info
Projection	10000.00	root		json_overlaps(planner__core__casetest__pushdown__push_down.t2.a, planner__core__casetest__pushdown__push_down.t2.a)->Column#3
└─TableReader	10000.00	root		data:TableFullScan
  └─TableFullScan	10000.00	cop[tikv]	table:t2	keep order:false, stats:pseudo
desc format = 'brief' select json_search(a, 'one', 'key0') from t2;
id	estRows	task	access object	operator info
Projection	10000.00	root		json_search(planner__core__casetest__pushdown__push_down.t2.a, one, key0)->Column#3
└─TableReader	10000.00	root		data:TableFullScan
  └─TableFullScan	10000.00	cop[tikv]	table:t2	keep order:false, stats:pseudo
desc format = 'brief' select json_unquote(a) from t2;
id	estRows	task	access object	operator info
Projection	10000.00	root		json_unquote(cast(planner__core__casetest__pushdown__push_down.t2.a, var_string(4294967295)))->Column#3
└─TableReader	10000.00	root		data:TableFullScan
  └─TableFullScan	10000.00	cop[tikv]	table:t2	keep order:false, stats:pseudo
desc format = 'brief' select i * 2 from t;
id	estRows	task	access object	operator info
Projection	10000.00	root		mul(planner__core__casetest__pushdown__push_down.t.i, 2)->Column#13
└─TableReader	10000.00	root		data:TableFullScan
  └─TableFullScan	10000.00	cop[tikv]	table:t	keep order:false, stats:pseudo
desc format = 'brief' select DATE_FORMAT(t, '%Y-%m-%d %H') as date from t;
id	estRows	task	access object	operator info
Projection	10000.00	root		date_format(planner__core__casetest__pushdown__push_down.t.t, %Y-%m-%d %H)->Column#13
└─TableReader	10000.00	root		data:TableFullScan
  └─TableFullScan	10000.00	cop[tikv]	table:t	keep order:false, stats:pseudo
desc format = 'brief' select md5(s) from t;
id	estRows	task	access object	operator info
Projection	10000.00	root		md5(planner__core__casetest__pushdown__push_down.t.s)->Column#13
└─TableReader	10000.00	root		data:TableFullScan
  └─TableFullScan	10000.00	cop[tikv]	table:t	keep order:false, stats:pseudo
desc format = 'brief' select c from t where a+1=3;
id	estRows	task	access object	operator info
Projection	8000.00	root		planner__core__casetest__pushdown__push_down.t.c
└─TableReader	8000.00	root		data:Selection
  └─Selection	8000.00	cop[tikv]		eq(plus(planner__core__casetest__pushdown__push_down.t.a, 1), 3)
    └─TableFullScan	10000.00	cop[tikv]	table:t	keep order:false, stats:pseudo
desc format = 'brief' select /*+ hash_agg()*/ count(b) from  (select id + 1 as b from t)A;
id	estRows	task	access object	operator info
HashAgg	1.00	root		funcs:count(Column#16)->Column#14
└─TableReader	1.00	root		data:HashAgg
  └─HashAgg	1.00	cop[tikv]		funcs:count(plus(planner__core__casetest__pushdown__push_down.t.id, 1))->Column#16
    └─TableFullScan	10000.00	cop[tikv]	table:t	keep order:false, stats:pseudo
desc format = 'brief' select /*+ hash_agg()*/ count(*) from  (select id + 1 as b from t)A;
id	estRows	task	access object	operator info
HashAgg	1.00	root		funcs:count(Column#15)->Column#14
└─TableReader	1.00	root		data:HashAgg
  └─HashAgg	1.00	cop[tikv]		funcs:count(1)->Column#15
    └─TableFullScan	10000.00	cop[tikv]	table:t	keep order:false, stats:pseudo
desc format = 'brief' select /*+ hash_agg()*/ sum(b) from  (select id + 1 as b from t)A;
id	estRows	task	access object	operator info
HashAgg	1.00	root		funcs:sum(Column#16)->Column#14
└─TableReader	1.00	root		data:HashAgg
  └─HashAgg	1.00	cop[tikv]		funcs:sum(plus(planner__core__casetest__pushdown__push_down.t.id, 1))->Column#16
    └─TableFullScan	10000.00	cop[tikv]	table:t	keep order:false, stats:pseudo
desc format = 'brief' select /*+ stream_agg()*/ count(b) from  (select id + 1 as b from t)A;
id	estRows	task	access object	operator info
StreamAgg	1.00	root		funcs:count(Column#16)->Column#14
└─TableReader	1.00	root		data:StreamAgg
  └─StreamAgg	1.00	cop[tikv]		funcs:count(plus(planner__core__casetest__pushdown__push_down.t.id, 1))->Column#16
    └─TableFullScan	10000.00	cop[tikv]	table:t	keep order:false, stats:pseudo
desc format = 'brief' select /*+ stream_agg()*/ count(*) from  (select id + 1 as b from t)A;
id	estRows	task	access object	operator info
StreamAgg	1.00	root		funcs:count(Column#15)->Column#14
└─TableReader	1.00	root		data:StreamAgg
  └─StreamAgg	1.00	cop[tikv]		funcs:count(1)->Column#15
    └─TableFullScan	10000.00	cop[tikv]	table:t	keep order:false, stats:pseudo
desc format = 'brief' select /*+ stream_agg()*/ sum(b) from  (select id + 1 as b from t)A;
id	estRows	task	access object	operator info
StreamAgg	1.00	root		funcs:sum(Column#16)->Column#14
└─TableReader	1.00	root		data:StreamAgg
  └─StreamAgg	1.00	cop[tikv]		funcs:sum(plus(planner__core__casetest__pushdown__push_down.t.id, 1))->Column#16
    └─TableFullScan	10000.00	cop[tikv]	table:t	keep order:false, stats:pseudo
desc format = 'brief' select * from (select id-2 as b from t) B join (select id-2 as b from t) A on A.b=B.b;
id	estRows	task	access object	operator info
HashJoin	10000.00	root		inner join, equal:[eq(Column#13, Column#26)]
├─Projection(Build)	8000.00	root		minus(planner__core__casetest__pushdown__push_down.t.id, 2)->Column#26
│ └─TableReader	8000.00	root		data:Selection
│   └─Selection	8000.00	cop[tikv]		not(isnull(minus(planner__core__casetest__pushdown__push_down.t.id, 2)))
│     └─TableFullScan	10000.00	cop[tikv]	table:t	keep order:false, stats:pseudo
└─Projection(Probe)	8000.00	root		minus(planner__core__casetest__pushdown__push_down.t.id, 2)->Column#13
  └─TableReader	8000.00	root		data:Selection
    └─Selection	8000.00	cop[tikv]		not(isnull(minus(planner__core__casetest__pushdown__push_down.t.id, 2)))
      └─TableFullScan	10000.00	cop[tikv]	table:t	keep order:false, stats:pseudo
desc format = 'brief' select * from t join (select id-2 as b from t) A on A.b=t.id;
id	estRows	task	access object	operator info
HashJoin	10000.00	root		inner join, equal:[eq(planner__core__casetest__pushdown__push_down.t.id, Column#25)]
├─Projection(Build)	8000.00	root		minus(planner__core__casetest__pushdown__push_down.t.id, 2)->Column#25
│ └─TableReader	8000.00	root		data:Selection
│   └─Selection	8000.00	cop[tikv]		not(isnull(minus(planner__core__casetest__pushdown__push_down.t.id, 2)))
│     └─TableFullScan	10000.00	cop[tikv]	table:t	keep order:false, stats:pseudo
└─TableReader(Probe)	9990.00	root		data:Selection
  └─Selection	9990.00	cop[tikv]		not(isnull(planner__core__casetest__pushdown__push_down.t.id))
    └─TableFullScan	10000.00	cop[tikv]	table:t	keep order:false, stats:pseudo
desc format = 'brief' select * from t left join (select id-2 as b from t) A on A.b=t.id;
id	estRows	task	access object	operator info
HashJoin	10000.00	root		left outer join, left side:TableReader, equal:[eq(planner__core__casetest__pushdown__push_down.t.id, Column#25)]
├─Projection(Build)	8000.00	root		minus(planner__core__casetest__pushdown__push_down.t.id, 2)->Column#25
│ └─TableReader	8000.00	root		data:Selection
│   └─Selection	8000.00	cop[tikv]		not(isnull(minus(planner__core__casetest__pushdown__push_down.t.id, 2)))
│     └─TableFullScan	10000.00	cop[tikv]	table:t	keep order:false, stats:pseudo
└─TableReader(Probe)	10000.00	root		data:TableFullScan
  └─TableFullScan	10000.00	cop[tikv]	table:t	keep order:false, stats:pseudo
desc format = 'brief' select * from t right join (select id-2 as b from t) A on A.b=t.id;
id	estRows	task	access object	operator info
HashJoin	12487.50	root		right outer join, left side:TableReader, equal:[eq(planner__core__casetest__pushdown__push_down.t.id, Column#25)]
├─Projection(Build)	10000.00	root		minus(planner__core__casetest__pushdown__push_down.t.id, 2)->Column#25
│ └─TableReader	10000.00	root		data:TableFullScan
│   └─TableFullScan	10000.00	cop[tikv]	table:t	keep order:false, stats:pseudo
└─TableReader(Probe)	9990.00	root		data:Selection
  └─Selection	9990.00	cop[tikv]		not(isnull(planner__core__casetest__pushdown__push_down.t.id))
    └─TableFullScan	10000.00	cop[tikv]	table:t	keep order:false, stats:pseudo
desc format = 'brief' select A.b, B.b from (select id-2 as b from t) B join (select id-2 as b from t) A on A.b=B.b;
id	estRows	task	access object	operator info
Projection	10000.00	root		Column#26, Column#13
└─HashJoin	10000.00	root		inner join, equal:[eq(Column#13, Column#26)]
  ├─Projection(Build)	8000.00	root		minus(planner__core__casetest__pushdown__push_down.t.id, 2)->Column#26
  │ └─TableReader	8000.00	root		data:Selection
  │   └─Selection	8000.00	cop[tikv]		not(isnull(minus(planner__core__casetest__pushdown__push_down.t.id, 2)))
  │     └─TableFullScan	10000.00	cop[tikv]	table:t	keep order:false, stats:pseudo
  └─Projection(Probe)	8000.00	root		minus(planner__core__casetest__pushdown__push_down.t.id, 2)->Column#13
    └─TableReader	8000.00	root		data:Selection
      └─Selection	8000.00	cop[tikv]		not(isnull(minus(planner__core__casetest__pushdown__push_down.t.id, 2)))
        └─TableFullScan	10000.00	cop[tikv]	table:t	keep order:false, stats:pseudo
desc format = 'brief' select A.id from t as A where exists (select 1 from t where t.id=A.id);
id	estRows	task	access object	operator info
HashJoin	7992.00	root		semi join, left side:TableReader, equal:[eq(planner__core__casetest__pushdown__push_down.t.id, planner__core__casetest__pushdown__push_down.t.id)]
├─TableReader(Build)	9990.00	root		data:Selection
│ └─Selection	9990.00	cop[tikv]		not(isnull(planner__core__casetest__pushdown__push_down.t.id))
│   └─TableFullScan	10000.00	cop[tikv]	table:t	keep order:false, stats:pseudo
└─TableReader(Probe)	9990.00	root		data:Selection
  └─Selection	9990.00	cop[tikv]		not(isnull(planner__core__casetest__pushdown__push_down.t.id))
    └─TableFullScan	10000.00	cop[tikv]	table:A	keep order:false, stats:pseudo
desc format = 'brief' select A.id from t as A where not exists  (select 1 from t where t.id=A.id);
id	estRows	task	access object	operator info
HashJoin	8000.00	root		anti semi join, left side:TableReader, equal:[eq(planner__core__casetest__pushdown__push_down.t.id, planner__core__casetest__pushdown__push_down.t.id)]
├─TableReader(Build)	10000.00	root		data:TableFullScan
│ └─TableFullScan	10000.00	cop[tikv]	table:t	keep order:false, stats:pseudo
└─TableReader(Probe)	10000.00	root		data:TableFullScan
  └─TableFullScan	10000.00	cop[tikv]	table:A	keep order:false, stats:pseudo
desc format = 'brief' SELECT FROM_UNIXTIME(name,'%Y-%m-%d')  FROM t;
id	estRows	task	access object	operator info
Projection	10000.00	root		from_unixtime(cast(planner__core__casetest__pushdown__push_down.t.name, decimal(65,6) BINARY), %Y-%m-%d)->Column#13
└─TableReader	10000.00	root		data:TableFullScan
  └─TableFullScan	10000.00	cop[tikv]	table:t	keep order:false, stats:pseudo
CREATE TABLE `t4a8656d1` (
`col_73` json NOT NULL,
`col_74` date DEFAULT '1984-06-10',
KEY `idx_39` ((cast(`col_73` as double array)),`col_74`),
KEY `idx_40` ((cast(`col_73` as double array)),`col_74`),
UNIQUE KEY `idx_41` (`col_74`,(cast(`col_73` as double array)))
) ENGINE=InnoDB DEFAULT CHARSET=utf8 COLLATE=utf8_general_ci;
CREATE TABLE `tld47bc815` (
`col_1` text NOT NULL,
PRIMARY KEY (`col_1`(3)) /*T![clustered_index] NONCLUSTERED */,
KEY `idx_2` (`col_1`(5)),
UNIQUE KEY `idx_3` (`col_1`(5)),
KEY `idx_4` (`col_1`(4))
) ENGINE=InnoDB DEFAULT CHARSET=gbk COLLATE=gbk_chinese_ci;
<<<<<<< HEAD
explain select 1, r0 as col_754 from (     select format(t4a8656d1.col_74, 1) as r0     from t4a8656d1     join tld47bc815 on t4a8656d1.col_74 = tld47bc815.col_1     where JSON_OVERLAPS(t4a8656d1.col_73, '[0.035131302371695955]')     group by t4a8656d1.col_74, t4a8656d1.col_73 ) as subquery where IsNull(subquery.r0);
id	estRows	task	access object	operator info
Projection_14	6.40	root		1->Column#10, Column#9
└─Projection_15	6.40	root		format(cast(planner__core__casetest__pushdown__push_down.t4a8656d1.col_74, double BINARY), 1)->Column#9
  └─HashAgg_16	6.40	root		group by:planner__core__casetest__pushdown__push_down.t4a8656d1.col_73, planner__core__casetest__pushdown__push_down.t4a8656d1.col_74, funcs:firstrow(planner__core__casetest__pushdown__push_down.t4a8656d1.col_74)->planner__core__casetest__pushdown__push_down.t4a8656d1.col_74
    └─HashJoin_31	10.00	root		inner join, equal:[eq(planner__core__casetest__pushdown__push_down.t4a8656d1.col_74, Column#13)]
      ├─Selection_32(Build)	8.00	root		isnull(format(cast(planner__core__casetest__pushdown__push_down.t4a8656d1.col_74, double BINARY), 1)), json_overlaps(planner__core__casetest__pushdown__push_down.t4a8656d1.col_73, cast("[0.035131302371695955]", json BINARY))
      │ └─IndexMerge_39	10.00	root		type: union
      │   ├─Selection_37(Build)	0.00	cop[tikv]		
      │   │ └─IndexRangeScan_36	10.00	cop[tikv]	table:t4a8656d1, index:idx_39(cast(`col_73` as double array), col_74)	range:[0.035131302371695955,0.035131302371695955], keep order:false, stats:pseudo
      │   └─TableRowIDScan_38(Probe)	10.00	cop[tikv]	table:t4a8656d1	keep order:false, stats:pseudo
      └─Projection_50(Probe)	10000.00	root		cast(planner__core__casetest__pushdown__push_down.tld47bc815.col_1, datetime(6) BINARY)->Column#13
        └─TableReader_52	10000.00	root		data:TableFullScan_51
          └─TableFullScan_51	10000.00	cop[tikv]	table:tld47bc815	keep order:false, stats:pseudo
=======
explain format='brief' select 1, r0 as col_754 from (     select format(t4a8656d1.col_74, 1) as r0     from t4a8656d1     join tld47bc815 on t4a8656d1.col_74 = tld47bc815.col_1     where JSON_OVERLAPS(t4a8656d1.col_73, '[0.035131302371695955]')     group by t4a8656d1.col_74, t4a8656d1.col_73 ) as subquery where IsNull(subquery.r0);
id	estRows	task	access object	operator info
Projection	6.40	root		1->Column#10, Column#9
└─Projection	6.40	root		format(cast(planner__core__casetest__pushdown__push_down.t4a8656d1.col_74, double BINARY), 1)->Column#9
  └─HashAgg	6.40	root		group by:planner__core__casetest__pushdown__push_down.t4a8656d1.col_73, planner__core__casetest__pushdown__push_down.t4a8656d1.col_74, funcs:firstrow(planner__core__casetest__pushdown__push_down.t4a8656d1.col_74)->planner__core__casetest__pushdown__push_down.t4a8656d1.col_74
    └─HashJoin	10.00	root		inner join, equal:[eq(planner__core__casetest__pushdown__push_down.t4a8656d1.col_74, Column#13)]
      ├─Selection(Build)	8.00	root		isnull(format(cast(planner__core__casetest__pushdown__push_down.t4a8656d1.col_74, double BINARY), 1)), json_overlaps(planner__core__casetest__pushdown__push_down.t4a8656d1.col_73, cast("[0.035131302371695955]", json BINARY))
      │ └─IndexMerge	10.00	root		type: union
      │   ├─Selection(Build)	0.00	cop[tikv]		
      │   │ └─IndexRangeScan	10.00	cop[tikv]	table:t4a8656d1, index:idx_39(cast(`col_73` as double array), col_74)	range:[0.035131302371695955,0.035131302371695955], keep order:false, stats:pseudo
      │   └─TableRowIDScan(Probe)	10.00	cop[tikv]	table:t4a8656d1	keep order:false, stats:pseudo
      └─Projection(Probe)	10000.00	root		cast(planner__core__casetest__pushdown__push_down.tld47bc815.col_1, datetime(6) BINARY)->Column#13
        └─TableReader	10000.00	root		data:TableFullScan
          └─TableFullScan	10000.00	cop[tikv]	table:tld47bc815	keep order:false, stats:pseudo
>>>>>>> f030b63b
<|MERGE_RESOLUTION|>--- conflicted
+++ resolved
@@ -253,22 +253,6 @@
 UNIQUE KEY `idx_3` (`col_1`(5)),
 KEY `idx_4` (`col_1`(4))
 ) ENGINE=InnoDB DEFAULT CHARSET=gbk COLLATE=gbk_chinese_ci;
-<<<<<<< HEAD
-explain select 1, r0 as col_754 from (     select format(t4a8656d1.col_74, 1) as r0     from t4a8656d1     join tld47bc815 on t4a8656d1.col_74 = tld47bc815.col_1     where JSON_OVERLAPS(t4a8656d1.col_73, '[0.035131302371695955]')     group by t4a8656d1.col_74, t4a8656d1.col_73 ) as subquery where IsNull(subquery.r0);
-id	estRows	task	access object	operator info
-Projection_14	6.40	root		1->Column#10, Column#9
-└─Projection_15	6.40	root		format(cast(planner__core__casetest__pushdown__push_down.t4a8656d1.col_74, double BINARY), 1)->Column#9
-  └─HashAgg_16	6.40	root		group by:planner__core__casetest__pushdown__push_down.t4a8656d1.col_73, planner__core__casetest__pushdown__push_down.t4a8656d1.col_74, funcs:firstrow(planner__core__casetest__pushdown__push_down.t4a8656d1.col_74)->planner__core__casetest__pushdown__push_down.t4a8656d1.col_74
-    └─HashJoin_31	10.00	root		inner join, equal:[eq(planner__core__casetest__pushdown__push_down.t4a8656d1.col_74, Column#13)]
-      ├─Selection_32(Build)	8.00	root		isnull(format(cast(planner__core__casetest__pushdown__push_down.t4a8656d1.col_74, double BINARY), 1)), json_overlaps(planner__core__casetest__pushdown__push_down.t4a8656d1.col_73, cast("[0.035131302371695955]", json BINARY))
-      │ └─IndexMerge_39	10.00	root		type: union
-      │   ├─Selection_37(Build)	0.00	cop[tikv]		
-      │   │ └─IndexRangeScan_36	10.00	cop[tikv]	table:t4a8656d1, index:idx_39(cast(`col_73` as double array), col_74)	range:[0.035131302371695955,0.035131302371695955], keep order:false, stats:pseudo
-      │   └─TableRowIDScan_38(Probe)	10.00	cop[tikv]	table:t4a8656d1	keep order:false, stats:pseudo
-      └─Projection_50(Probe)	10000.00	root		cast(planner__core__casetest__pushdown__push_down.tld47bc815.col_1, datetime(6) BINARY)->Column#13
-        └─TableReader_52	10000.00	root		data:TableFullScan_51
-          └─TableFullScan_51	10000.00	cop[tikv]	table:tld47bc815	keep order:false, stats:pseudo
-=======
 explain format='brief' select 1, r0 as col_754 from (     select format(t4a8656d1.col_74, 1) as r0     from t4a8656d1     join tld47bc815 on t4a8656d1.col_74 = tld47bc815.col_1     where JSON_OVERLAPS(t4a8656d1.col_73, '[0.035131302371695955]')     group by t4a8656d1.col_74, t4a8656d1.col_73 ) as subquery where IsNull(subquery.r0);
 id	estRows	task	access object	operator info
 Projection	6.40	root		1->Column#10, Column#9
@@ -282,5 +266,4 @@
       │   └─TableRowIDScan(Probe)	10.00	cop[tikv]	table:t4a8656d1	keep order:false, stats:pseudo
       └─Projection(Probe)	10000.00	root		cast(planner__core__casetest__pushdown__push_down.tld47bc815.col_1, datetime(6) BINARY)->Column#13
         └─TableReader	10000.00	root		data:TableFullScan
-          └─TableFullScan	10000.00	cop[tikv]	table:tld47bc815	keep order:false, stats:pseudo
->>>>>>> f030b63b
+          └─TableFullScan	10000.00	cop[tikv]	table:tld47bc815	keep order:false, stats:pseudo