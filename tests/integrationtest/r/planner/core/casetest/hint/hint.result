set tidb_cost_model_version=2;
drop table if exists t;
create table t(a int, b int);
select /*+ stream_agg() */ count(*) from t where a > 1;
count(*)
0
select count(*) /*+ stream_agg() */ from t where a > 1;
count(*) /*+ stream_agg() 
0
Level	Code	Message
Warning	8066	Optimizer hint can only be followed by certain keywords like SELECT, INSERT, etc.
select count(*) from (select count(*) as a /*+ stream_agg() */ from t where b > 1 group by b) t1 where a > 1;
count(*)
0
Level	Code	Message
Warning	8066	Optimizer hint can only be followed by certain keywords like SELECT, INSERT, etc.
set tidb_cost_model_version=2;
drop table if exists t, t1, th;
drop view if exists v, v1;
create table t(a int, b int, primary key(a));
create table t1(a int, b int, index idx_a(a));
create table th (a int, key(a)) partition by hash(a) partitions 4;
create table thp (a int, primary key(a)) partition by hash(a) partitions 4;
create table thh (a int, b int, key(a)) partition by hash(a) partitions 4;
create definer='root'@'localhost' view v as select * from t1 where a<10 order by a limit 1;
create definer='root'@'localhost' view v1 as select * from t where a<10 order by a limit 1;
explain format='brief' select /*+ order_index(t1, idx_a) */ * from t1 where a<10 limit 1;
Error 1815 (HY000): Internal : Can't find a proper physical plan for this query
explain format='brief' select /*+ order_index(t, primary) */ * from t where a<10 limit 1;
Error 1815 (HY000): Internal : Can't find a proper physical plan for this query
analyze table th;
analyze table thp;
analyze table thh;
select a from th where a<1 order by a limit 1;
a
select /*+ order_index(thh, a) */ * from thh where a<1 order by a limit 1;
a	b
explain format='brief' select /*+ order_index(t1, idx_a) */ * from t1 where a<10 order by a limit 1;
id	estRows	task	access object	operator info
Projection	1.00	root		planner__core__casetest__hint__hint.t1.a, planner__core__casetest__hint__hint.t1.b
└─IndexLookUp	1.00	root		limit embedded(offset:0, count:1)
  ├─Limit(Build)	1.00	cop[tikv]		offset:0, count:1
  │ └─IndexRangeScan	1.00	cop[tikv]	table:t1, index:idx_a(a)	range:[-inf,10), keep order:true, stats:pseudo
  └─TableRowIDScan(Probe)	1.00	cop[tikv]	table:t1	keep order:false, stats:pseudo
explain format='brief' select /*+ order_index(t, primary) */ * from t where a<10 order by a limit 1;
id	estRows	task	access object	operator info
Limit	1.00	root		offset:0, count:1
└─TableReader	1.00	root		data:Limit
  └─Limit	1.00	cop[tikv]		offset:0, count:1
    └─TableRangeScan	333.33	cop[tikv]	table:t	range:[-inf,10), keep order:true, stats:pseudo
explain format='brief' select /*+ no_order_index(t1, idx_a) */ * from t1 where a<10 order by a limit 1;
id	estRows	task	access object	operator info
TopN	1.00	root		planner__core__casetest__hint__hint.t1.a, offset:0, count:1
└─IndexLookUp	1.00	root		
  ├─TopN(Build)	1.00	cop[tikv]		planner__core__casetest__hint__hint.t1.a, offset:0, count:1
  │ └─IndexRangeScan	3323.33	cop[tikv]	table:t1, index:idx_a(a)	range:[-inf,10), keep order:false, stats:pseudo
  └─TableRowIDScan(Probe)	1.00	cop[tikv]	table:t1	keep order:false, stats:pseudo
explain format='brief' select /*+ no_order_index(t, primary) */ * from t where a<10 order by a limit 1;
id	estRows	task	access object	operator info
TopN	1.00	root		planner__core__casetest__hint__hint.t.a, offset:0, count:1
└─TableReader	1.00	root		data:TopN
  └─TopN	1.00	cop[tikv]		planner__core__casetest__hint__hint.t.a, offset:0, count:1
    └─TableRangeScan	3333.33	cop[tikv]	table:t	range:[-inf,10), keep order:false, stats:pseudo
explain format='brief' select /*+ no_order_index(t1, idx_a) */ * from t1 where a<10 limit 1;
id	estRows	task	access object	operator info
IndexLookUp	1.00	root		limit embedded(offset:0, count:1)
├─Limit(Build)	1.00	cop[tikv]		offset:0, count:1
│ └─IndexRangeScan	1.00	cop[tikv]	table:t1, index:idx_a(a)	range:[-inf,10), keep order:false, stats:pseudo
└─TableRowIDScan(Probe)	1.00	cop[tikv]	table:t1	keep order:false, stats:pseudo
explain format='brief' select /*+ no_order_index(t, primary) */ * from t where a<10 limit 1;
id	estRows	task	access object	operator info
Limit	1.00	root		offset:0, count:1
└─TableReader	1.00	root		data:Limit
  └─Limit	1.00	cop[tikv]		offset:0, count:1
    └─TableRangeScan	333.33	cop[tikv]	table:t	range:[-inf,10), keep order:false, stats:pseudo
explain format='brief' select /*+ order_index(t1, idx_b) */ * from t1 where b<10 order by b limit 1;
id	estRows	task	access object	operator info
TopN	1.00	root		planner__core__casetest__hint__hint.t1.b, offset:0, count:1
└─TableReader	1.00	root		data:TopN
  └─TopN	1.00	cop[tikv]		planner__core__casetest__hint__hint.t1.b, offset:0, count:1
    └─Selection	3323.33	cop[tikv]		lt(planner__core__casetest__hint__hint.t1.b, 10)
      └─TableFullScan	10000.00	cop[tikv]	table:t1	keep order:false, stats:pseudo
Level	Code	Message
Warning	1176	Key 'idx_b' doesn't exist in table 't1'
explain format='brief' select /*+ order_index(t, idx_b) */ * from t where b<10 order by b limit 1;
id	estRows	task	access object	operator info
TopN	1.00	root		planner__core__casetest__hint__hint.t.b, offset:0, count:1
└─TableReader	1.00	root		data:TopN
  └─TopN	1.00	cop[tikv]		planner__core__casetest__hint__hint.t.b, offset:0, count:1
    └─Selection	3323.33	cop[tikv]		lt(planner__core__casetest__hint__hint.t.b, 10)
      └─TableFullScan	10000.00	cop[tikv]	table:t	keep order:false, stats:pseudo
Level	Code	Message
Warning	1176	Key 'idx_b' doesn't exist in table 't'
explain format='brief' select /*+ no_order_index(t1, idx_b) */ * from t1 where b<10 order by b limit 1;
id	estRows	task	access object	operator info
TopN	1.00	root		planner__core__casetest__hint__hint.t1.b, offset:0, count:1
└─TableReader	1.00	root		data:TopN
  └─TopN	1.00	cop[tikv]		planner__core__casetest__hint__hint.t1.b, offset:0, count:1
    └─Selection	3323.33	cop[tikv]		lt(planner__core__casetest__hint__hint.t1.b, 10)
      └─TableFullScan	10000.00	cop[tikv]	table:t1	keep order:false, stats:pseudo
Level	Code	Message
Warning	1176	Key 'idx_b' doesn't exist in table 't1'
explain format='brief' select /*+ no_order_index(t, idx_b) */ * from t where b<10 order by b limit 1;
id	estRows	task	access object	operator info
TopN	1.00	root		planner__core__casetest__hint__hint.t.b, offset:0, count:1
└─TableReader	1.00	root		data:TopN
  └─TopN	1.00	cop[tikv]		planner__core__casetest__hint__hint.t.b, offset:0, count:1
    └─Selection	3323.33	cop[tikv]		lt(planner__core__casetest__hint__hint.t.b, 10)
      └─TableFullScan	10000.00	cop[tikv]	table:t	keep order:false, stats:pseudo
Level	Code	Message
Warning	1176	Key 'idx_b' doesn't exist in table 't'
explain format='brief' select /*+ order_index(t1, idx_a) use_index(t1, idx_a) */ * from t1 where a<10 order by a limit 1;
id	estRows	task	access object	operator info
Projection	1.00	root		planner__core__casetest__hint__hint.t1.a, planner__core__casetest__hint__hint.t1.b
└─IndexLookUp	1.00	root		limit embedded(offset:0, count:1)
  ├─Limit(Build)	1.00	cop[tikv]		offset:0, count:1
  │ └─IndexRangeScan	1.00	cop[tikv]	table:t1, index:idx_a(a)	range:[-inf,10), keep order:true, stats:pseudo
  └─TableRowIDScan(Probe)	1.00	cop[tikv]	table:t1	keep order:false, stats:pseudo
explain format='brief' select /*+ order_index(t1, idx_a) */ * from t1 use index(idx_a) where a<10 order by a limit 1;
id	estRows	task	access object	operator info
Projection	1.00	root		planner__core__casetest__hint__hint.t1.a, planner__core__casetest__hint__hint.t1.b
└─IndexLookUp	1.00	root		limit embedded(offset:0, count:1)
  ├─Limit(Build)	1.00	cop[tikv]		offset:0, count:1
  │ └─IndexRangeScan	1.00	cop[tikv]	table:t1, index:idx_a(a)	range:[-inf,10), keep order:true, stats:pseudo
  └─TableRowIDScan(Probe)	1.00	cop[tikv]	table:t1	keep order:false, stats:pseudo
explain format='brief' select /*+ order_index(t1, idx_a) force_index(t1, idx_a) */ * from t1 where a<10 order by a limit 1;
id	estRows	task	access object	operator info
Projection	1.00	root		planner__core__casetest__hint__hint.t1.a, planner__core__casetest__hint__hint.t1.b
└─IndexLookUp	1.00	root		limit embedded(offset:0, count:1)
  ├─Limit(Build)	1.00	cop[tikv]		offset:0, count:1
  │ └─IndexRangeScan	1.00	cop[tikv]	table:t1, index:idx_a(a)	range:[-inf,10), keep order:true, stats:pseudo
  └─TableRowIDScan(Probe)	1.00	cop[tikv]	table:t1	keep order:false, stats:pseudo
explain format='brief' select /*+ order_index(t1, idx_a) */ * from t1 force index(idx_a) where a<10 order by a limit 1;
id	estRows	task	access object	operator info
Projection	1.00	root		planner__core__casetest__hint__hint.t1.a, planner__core__casetest__hint__hint.t1.b
└─IndexLookUp	1.00	root		limit embedded(offset:0, count:1)
  ├─Limit(Build)	1.00	cop[tikv]		offset:0, count:1
  │ └─IndexRangeScan	1.00	cop[tikv]	table:t1, index:idx_a(a)	range:[-inf,10), keep order:true, stats:pseudo
  └─TableRowIDScan(Probe)	1.00	cop[tikv]	table:t1	keep order:false, stats:pseudo
explain format='brief' select /*+ order_index(t1, idx_a) ignore_index(t1, idx_a) */ * from t1 where a<10 order by a limit 1;
id	estRows	task	access object	operator info
TopN	1.00	root		planner__core__casetest__hint__hint.t1.a, offset:0, count:1
└─TableReader	1.00	root		data:TopN
  └─TopN	1.00	cop[tikv]		planner__core__casetest__hint__hint.t1.a, offset:0, count:1
    └─Selection	3323.33	cop[tikv]		lt(planner__core__casetest__hint__hint.t1.a, 10)
      └─TableFullScan	10000.00	cop[tikv]	table:t1	keep order:false, stats:pseudo
explain format='brief' select /*+ order_index(t, primary) use_index(t, primary) */ * from t where a<10 order by a limit 1;
id	estRows	task	access object	operator info
Limit	1.00	root		offset:0, count:1
└─TableReader	1.00	root		data:Limit
  └─Limit	1.00	cop[tikv]		offset:0, count:1
    └─TableRangeScan	333.33	cop[tikv]	table:t	range:[-inf,10), keep order:true, stats:pseudo
explain format='brief' select /*+ order_index(t, primary) */ * from t use index(primary) where a<10 order by a limit 1;
id	estRows	task	access object	operator info
Limit	1.00	root		offset:0, count:1
└─TableReader	1.00	root		data:Limit
  └─Limit	1.00	cop[tikv]		offset:0, count:1
    └─TableRangeScan	333.33	cop[tikv]	table:t	range:[-inf,10), keep order:true, stats:pseudo
explain format='brief' select /*+ order_index(t, primary) force_index(t, primary) */ * from t where a<10 order by a limit 1;
id	estRows	task	access object	operator info
Limit	1.00	root		offset:0, count:1
└─TableReader	1.00	root		data:Limit
  └─Limit	1.00	cop[tikv]		offset:0, count:1
    └─TableRangeScan	333.33	cop[tikv]	table:t	range:[-inf,10), keep order:true, stats:pseudo
explain format='brief' select /*+ order_index(t, primary) */ * from t force index(primary) where a<10 order by a limit 1;
id	estRows	task	access object	operator info
Limit	1.00	root		offset:0, count:1
└─TableReader	1.00	root		data:Limit
  └─Limit	1.00	cop[tikv]		offset:0, count:1
    └─TableRangeScan	333.33	cop[tikv]	table:t	range:[-inf,10), keep order:true, stats:pseudo
explain format='brief' select /*+ order_index(t, primary) ignore_index(t, primary) */ * from t where a<10 order by a limit 1;
id	estRows	task	access object	operator info
Limit	1.00	root		offset:0, count:1
└─TableReader	1.00	root		data:Limit
  └─Limit	1.00	cop[tikv]		offset:0, count:1
    └─TableRangeScan	333.33	cop[tikv]	table:t	range:[-inf,10), keep order:true, stats:pseudo
explain format='brief' select /*+ no_order_index(t, primary) use_index(t, primary) */ * from t where a<10 order by a limit 1;
id	estRows	task	access object	operator info
TopN	1.00	root		planner__core__casetest__hint__hint.t.a, offset:0, count:1
└─TableReader	1.00	root		data:TopN
  └─TopN	1.00	cop[tikv]		planner__core__casetest__hint__hint.t.a, offset:0, count:1
    └─TableRangeScan	3333.33	cop[tikv]	table:t	range:[-inf,10), keep order:false, stats:pseudo
explain format='brief' select /*+ no_order_index(t, primary) */ * from t use index(primary) where a<10 order by a limit 1;
id	estRows	task	access object	operator info
TopN	1.00	root		planner__core__casetest__hint__hint.t.a, offset:0, count:1
└─TableReader	1.00	root		data:TopN
  └─TopN	1.00	cop[tikv]		planner__core__casetest__hint__hint.t.a, offset:0, count:1
    └─TableRangeScan	3333.33	cop[tikv]	table:t	range:[-inf,10), keep order:false, stats:pseudo
explain format='brief' select /*+ no_order_index(t, primary) force_index(t, primary) */ * from t where a<10 order by a limit 1;
id	estRows	task	access object	operator info
TopN	1.00	root		planner__core__casetest__hint__hint.t.a, offset:0, count:1
└─TableReader	1.00	root		data:TopN
  └─TopN	1.00	cop[tikv]		planner__core__casetest__hint__hint.t.a, offset:0, count:1
    └─TableRangeScan	3333.33	cop[tikv]	table:t	range:[-inf,10), keep order:false, stats:pseudo
explain format='brief' select /*+ no_order_index(t, primary) */ * from t force index(primary) where a<10 order by a limit 1;
id	estRows	task	access object	operator info
TopN	1.00	root		planner__core__casetest__hint__hint.t.a, offset:0, count:1
└─TableReader	1.00	root		data:TopN
  └─TopN	1.00	cop[tikv]		planner__core__casetest__hint__hint.t.a, offset:0, count:1
    └─TableRangeScan	3333.33	cop[tikv]	table:t	range:[-inf,10), keep order:false, stats:pseudo
explain format='brief' select /*+ no_order_index(t, primary) ignore_index(t, primary) */ * from t where a<10 order by a limit 1;
id	estRows	task	access object	operator info
TopN	1.00	root		planner__core__casetest__hint__hint.t.a, offset:0, count:1
└─TableReader	1.00	root		data:TopN
  └─TopN	1.00	cop[tikv]		planner__core__casetest__hint__hint.t.a, offset:0, count:1
    └─TableRangeScan	3333.33	cop[tikv]	table:t	range:[-inf,10), keep order:false, stats:pseudo
explain format='brief' select /*+ no_order_index(t1, idx_a) use_index(t1, idx_a) */ * from t1 where a<10 order by a limit 1;
id	estRows	task	access object	operator info
TopN	1.00	root		planner__core__casetest__hint__hint.t1.a, offset:0, count:1
└─IndexLookUp	1.00	root		
  ├─TopN(Build)	1.00	cop[tikv]		planner__core__casetest__hint__hint.t1.a, offset:0, count:1
  │ └─IndexRangeScan	3323.33	cop[tikv]	table:t1, index:idx_a(a)	range:[-inf,10), keep order:false, stats:pseudo
  └─TableRowIDScan(Probe)	1.00	cop[tikv]	table:t1	keep order:false, stats:pseudo
explain format='brief' select /*+ no_order_index(t1, idx_a) */ * from t1 use index(idx_a) where a<10 order by a limit 1;
id	estRows	task	access object	operator info
TopN	1.00	root		planner__core__casetest__hint__hint.t1.a, offset:0, count:1
└─IndexLookUp	1.00	root		
  ├─TopN(Build)	1.00	cop[tikv]		planner__core__casetest__hint__hint.t1.a, offset:0, count:1
  │ └─IndexRangeScan	3323.33	cop[tikv]	table:t1, index:idx_a(a)	range:[-inf,10), keep order:false, stats:pseudo
  └─TableRowIDScan(Probe)	1.00	cop[tikv]	table:t1	keep order:false, stats:pseudo
explain format='brief' select /*+ no_order_index(t1, idx_a) force_index(t1, idx_a) */ * from t1 where a<10 order by a limit 1;
id	estRows	task	access object	operator info
TopN	1.00	root		planner__core__casetest__hint__hint.t1.a, offset:0, count:1
└─IndexLookUp	1.00	root		
  ├─TopN(Build)	1.00	cop[tikv]		planner__core__casetest__hint__hint.t1.a, offset:0, count:1
  │ └─IndexRangeScan	3323.33	cop[tikv]	table:t1, index:idx_a(a)	range:[-inf,10), keep order:false, stats:pseudo
  └─TableRowIDScan(Probe)	1.00	cop[tikv]	table:t1	keep order:false, stats:pseudo
explain format='brief' select /*+ no_order_index(t1, idx_a) */ * from t1 force index(idx_a) where a<10 order by a limit 1;
id	estRows	task	access object	operator info
TopN	1.00	root		planner__core__casetest__hint__hint.t1.a, offset:0, count:1
└─IndexLookUp	1.00	root		
  ├─TopN(Build)	1.00	cop[tikv]		planner__core__casetest__hint__hint.t1.a, offset:0, count:1
  │ └─IndexRangeScan	3323.33	cop[tikv]	table:t1, index:idx_a(a)	range:[-inf,10), keep order:false, stats:pseudo
  └─TableRowIDScan(Probe)	1.00	cop[tikv]	table:t1	keep order:false, stats:pseudo
explain format='brief' select /*+ no_order_index(t1, idx_a) ignore_index(t1, idx_a) */ * from t1 where a<10 order by a limit 1;
id	estRows	task	access object	operator info
TopN	1.00	root		planner__core__casetest__hint__hint.t1.a, offset:0, count:1
└─TableReader	1.00	root		data:TopN
  └─TopN	1.00	cop[tikv]		planner__core__casetest__hint__hint.t1.a, offset:0, count:1
    └─Selection	3323.33	cop[tikv]		lt(planner__core__casetest__hint__hint.t1.a, 10)
      └─TableFullScan	10000.00	cop[tikv]	table:t1	keep order:false, stats:pseudo
explain format='brief' select /*+ qb_name(qb, v) order_index(t1@qb, idx_a) */ * from v;
id	estRows	task	access object	operator info
Projection	1.00	root		planner__core__casetest__hint__hint.t1.a, planner__core__casetest__hint__hint.t1.b
└─IndexLookUp	1.00	root		limit embedded(offset:0, count:1)
  ├─Limit(Build)	1.00	cop[tikv]		offset:0, count:1
  │ └─IndexRangeScan	1.00	cop[tikv]	table:t1, index:idx_a(a)	range:[-inf,10), keep order:true, stats:pseudo
  └─TableRowIDScan(Probe)	1.00	cop[tikv]	table:t1	keep order:false, stats:pseudo
explain format='brief' select /*+ qb_name(qb, v1) order_index(t@qb, primary) */ * from v1;
id	estRows	task	access object	operator info
Limit	1.00	root		offset:0, count:1
└─TableReader	1.00	root		data:Limit
  └─Limit	1.00	cop[tikv]		offset:0, count:1
    └─TableRangeScan	333.33	cop[tikv]	table:t	range:[-inf,10), keep order:true, stats:pseudo
explain format='brief' select /*+ qb_name(qb, v) no_order_index(t1@qb, idx_a) */ * from v;
id	estRows	task	access object	operator info
TopN	1.00	root		planner__core__casetest__hint__hint.t1.a, offset:0, count:1
└─IndexLookUp	1.00	root		
  ├─TopN(Build)	1.00	cop[tikv]		planner__core__casetest__hint__hint.t1.a, offset:0, count:1
  │ └─IndexRangeScan	3323.33	cop[tikv]	table:t1, index:idx_a(a)	range:[-inf,10), keep order:false, stats:pseudo
  └─TableRowIDScan(Probe)	1.00	cop[tikv]	table:t1	keep order:false, stats:pseudo
explain format='brief' select /*+ qb_name(qb, v1) no_order_index(t@qb, primary) */ * from v1;
id	estRows	task	access object	operator info
TopN	1.00	root		planner__core__casetest__hint__hint.t.a, offset:0, count:1
└─TableReader	1.00	root		data:TopN
  └─TopN	1.00	cop[tikv]		planner__core__casetest__hint__hint.t.a, offset:0, count:1
    └─TableRangeScan	3333.33	cop[tikv]	table:t	range:[-inf,10), keep order:false, stats:pseudo
explain format='brief' WITH CTE AS (select /*+ order_index(t1, idx_a) */ * from t1 where a<10 order by a limit 1) SELECT * FROM CTE WHERE CTE.a <18 union select * from cte where cte.b > 1;
id	estRows	task	access object	operator info
HashAgg	2.00	root		group by:Column#8, Column#9, funcs:firstrow(Column#8)->Column#8, funcs:firstrow(Column#9)->Column#9
└─Union	1.28	root		
  ├─Selection	0.64	root		lt(planner__core__casetest__hint__hint.t1.a, 18)
  │ └─CTEFullScan	0.80	root	CTE:cte	data:CTE_0
  └─Selection	0.64	root		gt(planner__core__casetest__hint__hint.t1.b, 1)
    └─CTEFullScan	0.80	root	CTE:cte	data:CTE_0
CTE_0	0.80	root		Non-Recursive CTE
└─Selection(Seed Part)	0.80	root		or(lt(planner__core__casetest__hint__hint.t1.a, 18), gt(planner__core__casetest__hint__hint.t1.b, 1))
  └─Projection	1.00	root		planner__core__casetest__hint__hint.t1.a, planner__core__casetest__hint__hint.t1.b
    └─IndexLookUp	1.00	root		limit embedded(offset:0, count:1)
      ├─Limit(Build)	1.00	cop[tikv]		offset:0, count:1
      │ └─IndexRangeScan	1.00	cop[tikv]	table:t1, index:idx_a(a)	range:[-inf,10), keep order:true, stats:pseudo
      └─TableRowIDScan(Probe)	1.00	cop[tikv]	table:t1	keep order:false, stats:pseudo
explain format='brief' WITH CTE AS (select /*+ order_index(t, primary) */ * from t where a<10 order by a limit 1) SELECT * FROM CTE WHERE CTE.a <18 union select * from cte where cte.b > 1;
id	estRows	task	access object	operator info
HashAgg	2.00	root		group by:Column#7, Column#8, funcs:firstrow(Column#7)->Column#7, funcs:firstrow(Column#8)->Column#8
└─Union	1.28	root		
  ├─Selection	0.64	root		lt(planner__core__casetest__hint__hint.t.a, 18)
  │ └─CTEFullScan	0.80	root	CTE:cte	data:CTE_0
  └─Selection	0.64	root		gt(planner__core__casetest__hint__hint.t.b, 1)
    └─CTEFullScan	0.80	root	CTE:cte	data:CTE_0
CTE_0	0.80	root		Non-Recursive CTE
└─Selection(Seed Part)	0.80	root		or(lt(planner__core__casetest__hint__hint.t.a, 18), gt(planner__core__casetest__hint__hint.t.b, 1))
  └─Limit	1.00	root		offset:0, count:1
    └─TableReader	1.00	root		data:Limit
      └─Limit	1.00	cop[tikv]		offset:0, count:1
        └─TableRangeScan	333.33	cop[tikv]	table:t	range:[-inf,10), keep order:true, stats:pseudo
explain format='brief' WITH CTE AS (select /*+ no_order_index(t1, idx_a) */ * from t1 where a<10 order by a limit 1) SELECT * FROM CTE WHERE CTE.a <18 union select * from cte where cte.b > 1;
id	estRows	task	access object	operator info
HashAgg	2.00	root		group by:Column#8, Column#9, funcs:firstrow(Column#8)->Column#8, funcs:firstrow(Column#9)->Column#9
└─Union	1.28	root		
  ├─Selection	0.64	root		lt(planner__core__casetest__hint__hint.t1.a, 18)
  │ └─CTEFullScan	0.80	root	CTE:cte	data:CTE_0
  └─Selection	0.64	root		gt(planner__core__casetest__hint__hint.t1.b, 1)
    └─CTEFullScan	0.80	root	CTE:cte	data:CTE_0
CTE_0	0.80	root		Non-Recursive CTE
└─Selection(Seed Part)	0.80	root		or(lt(planner__core__casetest__hint__hint.t1.a, 18), gt(planner__core__casetest__hint__hint.t1.b, 1))
  └─TopN	1.00	root		planner__core__casetest__hint__hint.t1.a, offset:0, count:1
    └─IndexLookUp	1.00	root		
      ├─TopN(Build)	1.00	cop[tikv]		planner__core__casetest__hint__hint.t1.a, offset:0, count:1
      │ └─IndexRangeScan	3323.33	cop[tikv]	table:t1, index:idx_a(a)	range:[-inf,10), keep order:false, stats:pseudo
      └─TableRowIDScan(Probe)	1.00	cop[tikv]	table:t1	keep order:false, stats:pseudo
explain format='brief' WITH CTE AS (select /*+ no_order_index(t, primary) */ * from t where a<10 order by a limit 1) SELECT * FROM CTE WHERE CTE.a <18 union select * from cte where cte.b > 1;
id	estRows	task	access object	operator info
HashAgg	2.00	root		group by:Column#7, Column#8, funcs:firstrow(Column#7)->Column#7, funcs:firstrow(Column#8)->Column#8
└─Union	1.28	root		
  ├─Selection	0.64	root		lt(planner__core__casetest__hint__hint.t.a, 18)
  │ └─CTEFullScan	0.80	root	CTE:cte	data:CTE_0
  └─Selection	0.64	root		gt(planner__core__casetest__hint__hint.t.b, 1)
    └─CTEFullScan	0.80	root	CTE:cte	data:CTE_0
CTE_0	0.80	root		Non-Recursive CTE
└─Selection(Seed Part)	0.80	root		or(lt(planner__core__casetest__hint__hint.t.a, 18), gt(planner__core__casetest__hint__hint.t.b, 1))
  └─TopN	1.00	root		planner__core__casetest__hint__hint.t.a, offset:0, count:1
    └─TableReader	1.00	root		data:TopN
      └─TopN	1.00	cop[tikv]		planner__core__casetest__hint__hint.t.a, offset:0, count:1
        └─TableRangeScan	3333.33	cop[tikv]	table:t	range:[-inf,10), keep order:false, stats:pseudo
explain format='brief' select /*+ order_index(th, a) */ a from th where a<1 order by a limit 1;
id	estRows	task	access object	operator info
Limit	1.00	root		offset:0, count:1
└─IndexReader	1.00	root	partition:all	index:Limit
  └─Limit	1.00	cop[tikv]		offset:0, count:1
    └─IndexRangeScan	1.00	cop[tikv]	table:th, index:a(a)	range:[-inf,1), keep order:true, stats:pseudo
explain format='brief' select /*+ no_order_index(th, a) */ a from th where a<1 order by a limit 1;
id	estRows	task	access object	operator info
TopN	1.00	root		planner__core__casetest__hint__hint.th.a, offset:0, count:1
└─IndexReader	1.00	root	partition:all	index:TopN
  └─TopN	1.00	cop[tikv]		planner__core__casetest__hint__hint.th.a, offset:0, count:1
    └─IndexRangeScan	3323.33	cop[tikv]	table:th, index:a(a)	range:[-inf,1), keep order:false, stats:pseudo
explain format='brief' select /*+ order_index(thp, primary) */ a from thp where a<1 order by a limit 1;
id	estRows	task	access object	operator info
Limit	1.00	root		offset:0, count:1
└─TableReader	1.00	root	partition:all	data:Limit
  └─Limit	1.00	cop[tikv]		offset:0, count:1
    └─TableRangeScan	3333.33	cop[tikv]	table:thp	range:[-inf,1), keep order:true, stats:pseudo
explain format='brief' select /*+ no_order_index(thp, primary) */ a from thp where a<1 order by a limit 1;
id	estRows	task	access object	operator info
TopN	1.00	root		planner__core__casetest__hint__hint.thp.a, offset:0, count:1
└─TableReader	1.00	root	partition:all	data:TopN
  └─TopN	1.00	cop[tikv]		planner__core__casetest__hint__hint.thp.a, offset:0, count:1
    └─TableRangeScan	3333.33	cop[tikv]	table:thp	range:[-inf,1), keep order:false, stats:pseudo
explain format='brief' select /*+ order_index(thh, a) */ * from thh where a<1 order by a limit 1;
id	estRows	task	access object	operator info
Projection	1.00	root		planner__core__casetest__hint__hint.thh.a, planner__core__casetest__hint__hint.thh.b
└─IndexLookUp	1.00	root	partition:all	limit embedded(offset:0, count:1)
  ├─Limit(Build)	1.00	cop[tikv]		offset:0, count:1
  │ └─IndexRangeScan	1.00	cop[tikv]	table:thh, index:a(a)	range:[-inf,1), keep order:true, stats:pseudo
  └─TableRowIDScan(Probe)	1.00	cop[tikv]	table:thh	keep order:false, stats:pseudo
set tidb_cost_model_version=2;
drop view if exists v, v1, v2;
drop table if exists t, t1, t2;
create table t(a int, b int);
create table t1(a int, b int);
create table t2(a int, b int);
create definer='root'@'localhost' view v as select t.a, t.b from t join (select count(*) as a from t1 join t2 on t1.b=t2.b group by t2.a) tt on t.a = tt.a;
create definer='root'@'localhost' view v1 as select t.a, t.b from t join (select count(*) as a from t1 join v on t1.b=v.b group by v.a) tt on t.a = tt.a;
create definer='root'@'localhost' view v2 as select t.a, t.b from t join (select count(*) as a from t1 join v1 on t1.b=v1.b group by v1.a) tt on t.a = tt.a;
explain format = 'brief' select /*+ qb_name(qb_v_2, v@sel_1 .@sel_2), merge_join(t1@qb_v_2) */ * from v;
id	estRows	task	access object	operator info
HashJoin	9990.00	root		inner join, equal:[eq(planner__core__casetest__hint__hint.t.a, Column#10)]
├─HashAgg(Build)	7992.00	root		group by:planner__core__casetest__hint__hint.t2.a, funcs:count(1)->Column#10
│ └─MergeJoin	12487.50	root		inner join, left key:planner__core__casetest__hint__hint.t1.b, right key:planner__core__casetest__hint__hint.t2.b
│   ├─Sort(Build)	9990.00	root		planner__core__casetest__hint__hint.t2.b
│   │ └─TableReader	9990.00	root		data:Selection
│   │   └─Selection	9990.00	cop[tikv]		not(isnull(planner__core__casetest__hint__hint.t2.b))
│   │     └─TableFullScan	10000.00	cop[tikv]	table:t2	keep order:false, stats:pseudo
│   └─Sort(Probe)	9990.00	root		planner__core__casetest__hint__hint.t1.b
│     └─TableReader	9990.00	root		data:Selection
│       └─Selection	9990.00	cop[tikv]		not(isnull(planner__core__casetest__hint__hint.t1.b))
│         └─TableFullScan	10000.00	cop[tikv]	table:t1	keep order:false, stats:pseudo
└─TableReader(Probe)	9990.00	root		data:Selection
  └─Selection	9990.00	cop[tikv]		not(isnull(planner__core__casetest__hint__hint.t.a))
    └─TableFullScan	10000.00	cop[tikv]	table:t	keep order:false, stats:pseudo
explain format = 'brief' select /*+ qb_name(qb_v_2, v@sel_1 .@sel_2), merge_join(t1@qb_v_2), stream_agg(@qb_v_2), qb_name(qb_v_1, v@sel_1 .@sel_1), merge_join(t@qb_v_1) */ * from v;
id	estRows	task	access object	operator info
MergeJoin	9990.00	root		inner join, left key:planner__core__casetest__hint__hint.t.a, right key:Column#10
├─Sort(Build)	7992.00	root		Column#10
│ └─StreamAgg	7992.00	root		group by:planner__core__casetest__hint__hint.t2.a, funcs:count(1)->Column#10
│   └─Sort	12487.50	root		planner__core__casetest__hint__hint.t2.a
│     └─MergeJoin	12487.50	root		inner join, left key:planner__core__casetest__hint__hint.t1.b, right key:planner__core__casetest__hint__hint.t2.b
│       ├─Sort(Build)	9990.00	root		planner__core__casetest__hint__hint.t2.b
│       │ └─TableReader	9990.00	root		data:Selection
│       │   └─Selection	9990.00	cop[tikv]		not(isnull(planner__core__casetest__hint__hint.t2.b))
│       │     └─TableFullScan	10000.00	cop[tikv]	table:t2	keep order:false, stats:pseudo
│       └─Sort(Probe)	9990.00	root		planner__core__casetest__hint__hint.t1.b
│         └─TableReader	9990.00	root		data:Selection
│           └─Selection	9990.00	cop[tikv]		not(isnull(planner__core__casetest__hint__hint.t1.b))
│             └─TableFullScan	10000.00	cop[tikv]	table:t1	keep order:false, stats:pseudo
└─Sort(Probe)	9990.00	root		planner__core__casetest__hint__hint.t.a
  └─TableReader	9990.00	root		data:Selection
    └─Selection	9990.00	cop[tikv]		not(isnull(planner__core__casetest__hint__hint.t.a))
      └─TableFullScan	10000.00	cop[tikv]	table:t	keep order:false, stats:pseudo
explain format = 'brief' select /*+ qb_name(qb_v_2, v1@sel_1 . v@sel_2 .@sel_2), merge_join(t1@qb_v_2) */ * from v1;
id	estRows	task	access object	operator info
HashJoin	9980.01	root		inner join, equal:[eq(planner__core__casetest__hint__hint.t.a, Column#17)]
├─HashAgg(Build)	7984.01	root		group by:planner__core__casetest__hint__hint.t.a, funcs:count(1)->Column#17
│ └─HashJoin	12475.01	root		inner join, equal:[eq(planner__core__casetest__hint__hint.t.a, Column#16)]
│   ├─HashAgg(Build)	7992.00	root		group by:planner__core__casetest__hint__hint.t2.a, funcs:count(1)->Column#16
│   │ └─MergeJoin	12487.50	root		inner join, left key:planner__core__casetest__hint__hint.t1.b, right key:planner__core__casetest__hint__hint.t2.b
│   │   ├─Sort(Build)	9990.00	root		planner__core__casetest__hint__hint.t2.b
│   │   │ └─TableReader	9990.00	root		data:Selection
│   │   │   └─Selection	9990.00	cop[tikv]		not(isnull(planner__core__casetest__hint__hint.t2.b))
│   │   │     └─TableFullScan	10000.00	cop[tikv]	table:t2	keep order:false, stats:pseudo
│   │   └─Sort(Probe)	9990.00	root		planner__core__casetest__hint__hint.t1.b
│   │     └─TableReader	9990.00	root		data:Selection
│   │       └─Selection	9990.00	cop[tikv]		not(isnull(planner__core__casetest__hint__hint.t1.b))
│   │         └─TableFullScan	10000.00	cop[tikv]	table:t1	keep order:false, stats:pseudo
│   └─HashJoin(Probe)	12475.01	root		inner join, equal:[eq(planner__core__casetest__hint__hint.t.b, planner__core__casetest__hint__hint.t1.b)]
│     ├─TableReader(Build)	9990.00	root		data:Selection
│     │ └─Selection	9990.00	cop[tikv]		not(isnull(planner__core__casetest__hint__hint.t1.b))
│     │   └─TableFullScan	10000.00	cop[tikv]	table:t1	keep order:false, stats:pseudo
│     └─TableReader(Probe)	9980.01	root		data:Selection
│       └─Selection	9980.01	cop[tikv]		not(isnull(planner__core__casetest__hint__hint.t.a)), not(isnull(planner__core__casetest__hint__hint.t.b))
│         └─TableFullScan	10000.00	cop[tikv]	table:t	keep order:false, stats:pseudo
└─TableReader(Probe)	9990.00	root		data:Selection
  └─Selection	9990.00	cop[tikv]		not(isnull(planner__core__casetest__hint__hint.t.a))
    └─TableFullScan	10000.00	cop[tikv]	table:t	keep order:false, stats:pseudo
explain format = 'brief' select /*+ qb_name(qb_v_2, v1@sel_1 . v@sel_2 .@sel_2), merge_join(t1@qb_v_2), stream_agg(@qb_v_2), qb_name(qb_v_1, v1@sel_1 . v@sel_2 .@sel_1), merge_join(t@qb_v_1) */ * from v1;
id	estRows	task	access object	operator info
HashJoin	9980.01	root		inner join, equal:[eq(planner__core__casetest__hint__hint.t.a, Column#17)]
├─HashAgg(Build)	7984.01	root		group by:planner__core__casetest__hint__hint.t.a, funcs:count(1)->Column#17
│ └─HashJoin	12475.01	root		inner join, equal:[eq(planner__core__casetest__hint__hint.t.a, Column#16)]
│   ├─StreamAgg(Build)	7992.00	root		group by:planner__core__casetest__hint__hint.t2.a, funcs:count(1)->Column#16
│   │ └─Sort	12487.50	root		planner__core__casetest__hint__hint.t2.a
│   │   └─MergeJoin	12487.50	root		inner join, left key:planner__core__casetest__hint__hint.t1.b, right key:planner__core__casetest__hint__hint.t2.b
│   │     ├─Sort(Build)	9990.00	root		planner__core__casetest__hint__hint.t2.b
│   │     │ └─TableReader	9990.00	root		data:Selection
│   │     │   └─Selection	9990.00	cop[tikv]		not(isnull(planner__core__casetest__hint__hint.t2.b))
│   │     │     └─TableFullScan	10000.00	cop[tikv]	table:t2	keep order:false, stats:pseudo
│   │     └─Sort(Probe)	9990.00	root		planner__core__casetest__hint__hint.t1.b
│   │       └─TableReader	9990.00	root		data:Selection
│   │         └─Selection	9990.00	cop[tikv]		not(isnull(planner__core__casetest__hint__hint.t1.b))
│   │           └─TableFullScan	10000.00	cop[tikv]	table:t1	keep order:false, stats:pseudo
│   └─MergeJoin(Probe)	12475.01	root		inner join, left key:planner__core__casetest__hint__hint.t.b, right key:planner__core__casetest__hint__hint.t1.b
│     ├─Sort(Build)	9990.00	root		planner__core__casetest__hint__hint.t1.b
│     │ └─TableReader	9990.00	root		data:Selection
│     │   └─Selection	9990.00	cop[tikv]		not(isnull(planner__core__casetest__hint__hint.t1.b))
│     │     └─TableFullScan	10000.00	cop[tikv]	table:t1	keep order:false, stats:pseudo
│     └─Sort(Probe)	9980.01	root		planner__core__casetest__hint__hint.t.b
│       └─TableReader	9980.01	root		data:Selection
│         └─Selection	9980.01	cop[tikv]		not(isnull(planner__core__casetest__hint__hint.t.a)), not(isnull(planner__core__casetest__hint__hint.t.b))
│           └─TableFullScan	10000.00	cop[tikv]	table:t	keep order:false, stats:pseudo
└─TableReader(Probe)	9990.00	root		data:Selection
  └─Selection	9990.00	cop[tikv]		not(isnull(planner__core__casetest__hint__hint.t.a))
    └─TableFullScan	10000.00	cop[tikv]	table:t	keep order:false, stats:pseudo
explain format = 'brief' select /*+ qb_name(qb_v_2, v2@sel_1 . v1@sel_2 . v@sel_2 .@sel_2), merge_join(t1@qb_v_2) */ * from v2;
id	estRows	task	access object	operator info
HashJoin	9980.01	root		inner join, equal:[eq(planner__core__casetest__hint__hint.t.a, Column#24)]
├─HashAgg(Build)	7984.01	root		group by:planner__core__casetest__hint__hint.t.a, funcs:count(1)->Column#24
│ └─HashJoin	12475.01	root		inner join, equal:[eq(planner__core__casetest__hint__hint.t.a, Column#23)]
│   ├─HashAgg(Build)	7984.01	root		group by:planner__core__casetest__hint__hint.t.a, funcs:count(1)->Column#23
│   │ └─HashJoin	12475.01	root		inner join, equal:[eq(planner__core__casetest__hint__hint.t.a, Column#22)]
│   │   ├─HashAgg(Build)	7992.00	root		group by:planner__core__casetest__hint__hint.t2.a, funcs:count(1)->Column#22
│   │   │ └─MergeJoin	12487.50	root		inner join, left key:planner__core__casetest__hint__hint.t1.b, right key:planner__core__casetest__hint__hint.t2.b
│   │   │   ├─Sort(Build)	9990.00	root		planner__core__casetest__hint__hint.t2.b
│   │   │   │ └─TableReader	9990.00	root		data:Selection
│   │   │   │   └─Selection	9990.00	cop[tikv]		not(isnull(planner__core__casetest__hint__hint.t2.b))
│   │   │   │     └─TableFullScan	10000.00	cop[tikv]	table:t2	keep order:false, stats:pseudo
│   │   │   └─Sort(Probe)	9990.00	root		planner__core__casetest__hint__hint.t1.b
│   │   │     └─TableReader	9990.00	root		data:Selection
│   │   │       └─Selection	9990.00	cop[tikv]		not(isnull(planner__core__casetest__hint__hint.t1.b))
│   │   │         └─TableFullScan	10000.00	cop[tikv]	table:t1	keep order:false, stats:pseudo
│   │   └─HashJoin(Probe)	12475.01	root		inner join, equal:[eq(planner__core__casetest__hint__hint.t.b, planner__core__casetest__hint__hint.t1.b)]
│   │     ├─TableReader(Build)	9990.00	root		data:Selection
│   │     │ └─Selection	9990.00	cop[tikv]		not(isnull(planner__core__casetest__hint__hint.t1.b))
│   │     │   └─TableFullScan	10000.00	cop[tikv]	table:t1	keep order:false, stats:pseudo
│   │     └─TableReader(Probe)	9980.01	root		data:Selection
│   │       └─Selection	9980.01	cop[tikv]		not(isnull(planner__core__casetest__hint__hint.t.a)), not(isnull(planner__core__casetest__hint__hint.t.b))
│   │         └─TableFullScan	10000.00	cop[tikv]	table:t	keep order:false, stats:pseudo
│   └─HashJoin(Probe)	12475.01	root		inner join, equal:[eq(planner__core__casetest__hint__hint.t.b, planner__core__casetest__hint__hint.t1.b)]
│     ├─TableReader(Build)	9990.00	root		data:Selection
│     │ └─Selection	9990.00	cop[tikv]		not(isnull(planner__core__casetest__hint__hint.t1.b))
│     │   └─TableFullScan	10000.00	cop[tikv]	table:t1	keep order:false, stats:pseudo
│     └─TableReader(Probe)	9980.01	root		data:Selection
│       └─Selection	9980.01	cop[tikv]		not(isnull(planner__core__casetest__hint__hint.t.a)), not(isnull(planner__core__casetest__hint__hint.t.b))
│         └─TableFullScan	10000.00	cop[tikv]	table:t	keep order:false, stats:pseudo
└─TableReader(Probe)	9990.00	root		data:Selection
  └─Selection	9990.00	cop[tikv]		not(isnull(planner__core__casetest__hint__hint.t.a))
    └─TableFullScan	10000.00	cop[tikv]	table:t	keep order:false, stats:pseudo
explain format = 'brief' select /*+ qb_name(qb_v_2, v2@sel_1 . v1@sel_2 . v@sel_2 .@sel_2), merge_join(t1@qb_v_2), stream_agg(@qb_v_2), qb_name(qb_v_1, v2@sel_1 . v1@sel_2 . v@sel_2 .@sel_1), merge_join(t@qb_v_1) */ * from v2;
id	estRows	task	access object	operator info
HashJoin	9980.01	root		inner join, equal:[eq(planner__core__casetest__hint__hint.t.a, Column#24)]
├─HashAgg(Build)	7984.01	root		group by:planner__core__casetest__hint__hint.t.a, funcs:count(1)->Column#24
│ └─HashJoin	12475.01	root		inner join, equal:[eq(planner__core__casetest__hint__hint.t.a, Column#23)]
│   ├─HashAgg(Build)	7984.01	root		group by:planner__core__casetest__hint__hint.t.a, funcs:count(1)->Column#23
│   │ └─HashJoin	12475.01	root		inner join, equal:[eq(planner__core__casetest__hint__hint.t.a, Column#22)]
│   │   ├─StreamAgg(Build)	7992.00	root		group by:planner__core__casetest__hint__hint.t2.a, funcs:count(1)->Column#22
│   │   │ └─Sort	12487.50	root		planner__core__casetest__hint__hint.t2.a
│   │   │   └─MergeJoin	12487.50	root		inner join, left key:planner__core__casetest__hint__hint.t1.b, right key:planner__core__casetest__hint__hint.t2.b
│   │   │     ├─Sort(Build)	9990.00	root		planner__core__casetest__hint__hint.t2.b
│   │   │     │ └─TableReader	9990.00	root		data:Selection
│   │   │     │   └─Selection	9990.00	cop[tikv]		not(isnull(planner__core__casetest__hint__hint.t2.b))
│   │   │     │     └─TableFullScan	10000.00	cop[tikv]	table:t2	keep order:false, stats:pseudo
│   │   │     └─Sort(Probe)	9990.00	root		planner__core__casetest__hint__hint.t1.b
│   │   │       └─TableReader	9990.00	root		data:Selection
│   │   │         └─Selection	9990.00	cop[tikv]		not(isnull(planner__core__casetest__hint__hint.t1.b))
│   │   │           └─TableFullScan	10000.00	cop[tikv]	table:t1	keep order:false, stats:pseudo
│   │   └─MergeJoin(Probe)	12475.01	root		inner join, left key:planner__core__casetest__hint__hint.t.b, right key:planner__core__casetest__hint__hint.t1.b
│   │     ├─Sort(Build)	9990.00	root		planner__core__casetest__hint__hint.t1.b
│   │     │ └─TableReader	9990.00	root		data:Selection
│   │     │   └─Selection	9990.00	cop[tikv]		not(isnull(planner__core__casetest__hint__hint.t1.b))
│   │     │     └─TableFullScan	10000.00	cop[tikv]	table:t1	keep order:false, stats:pseudo
│   │     └─Sort(Probe)	9980.01	root		planner__core__casetest__hint__hint.t.b
│   │       └─TableReader	9980.01	root		data:Selection
│   │         └─Selection	9980.01	cop[tikv]		not(isnull(planner__core__casetest__hint__hint.t.a)), not(isnull(planner__core__casetest__hint__hint.t.b))
│   │           └─TableFullScan	10000.00	cop[tikv]	table:t	keep order:false, stats:pseudo
│   └─HashJoin(Probe)	12475.01	root		inner join, equal:[eq(planner__core__casetest__hint__hint.t.b, planner__core__casetest__hint__hint.t1.b)]
│     ├─TableReader(Build)	9990.00	root		data:Selection
│     │ └─Selection	9990.00	cop[tikv]		not(isnull(planner__core__casetest__hint__hint.t1.b))
│     │   └─TableFullScan	10000.00	cop[tikv]	table:t1	keep order:false, stats:pseudo
│     └─TableReader(Probe)	9980.01	root		data:Selection
│       └─Selection	9980.01	cop[tikv]		not(isnull(planner__core__casetest__hint__hint.t.a)), not(isnull(planner__core__casetest__hint__hint.t.b))
│         └─TableFullScan	10000.00	cop[tikv]	table:t	keep order:false, stats:pseudo
└─TableReader(Probe)	9990.00	root		data:Selection
  └─Selection	9990.00	cop[tikv]		not(isnull(planner__core__casetest__hint__hint.t.a))
    └─TableFullScan	10000.00	cop[tikv]	table:t	keep order:false, stats:pseudo
explain format = 'brief' select /*+ qb_name(qb_v1_2, v1@sel_1 .@sel_2), merge_join(t1@qb_v1_2) */ * from v1;
id	estRows	task	access object	operator info
HashJoin	9980.01	root		inner join, equal:[eq(planner__core__casetest__hint__hint.t.a, Column#17)]
├─HashAgg(Build)	7984.01	root		group by:planner__core__casetest__hint__hint.t.a, funcs:count(1)->Column#17
│ └─HashJoin	12475.01	root		inner join, equal:[eq(planner__core__casetest__hint__hint.t.a, Column#16)]
│   ├─HashAgg(Build)	7992.00	root		group by:planner__core__casetest__hint__hint.t2.a, funcs:count(1)->Column#16
│   │ └─HashJoin	12487.50	root		inner join, equal:[eq(planner__core__casetest__hint__hint.t1.b, planner__core__casetest__hint__hint.t2.b)]
│   │   ├─TableReader(Build)	9990.00	root		data:Selection
│   │   │ └─Selection	9990.00	cop[tikv]		not(isnull(planner__core__casetest__hint__hint.t1.b))
│   │   │   └─TableFullScan	10000.00	cop[tikv]	table:t1	keep order:false, stats:pseudo
│   │   └─TableReader(Probe)	9990.00	root		data:Selection
│   │     └─Selection	9990.00	cop[tikv]		not(isnull(planner__core__casetest__hint__hint.t2.b))
│   │       └─TableFullScan	10000.00	cop[tikv]	table:t2	keep order:false, stats:pseudo
│   └─MergeJoin(Probe)	12475.01	root		inner join, left key:planner__core__casetest__hint__hint.t.b, right key:planner__core__casetest__hint__hint.t1.b
│     ├─Sort(Build)	9990.00	root		planner__core__casetest__hint__hint.t1.b
│     │ └─TableReader	9990.00	root		data:Selection
│     │   └─Selection	9990.00	cop[tikv]		not(isnull(planner__core__casetest__hint__hint.t1.b))
│     │     └─TableFullScan	10000.00	cop[tikv]	table:t1	keep order:false, stats:pseudo
│     └─Sort(Probe)	9980.01	root		planner__core__casetest__hint__hint.t.b
│       └─TableReader	9980.01	root		data:Selection
│         └─Selection	9980.01	cop[tikv]		not(isnull(planner__core__casetest__hint__hint.t.a)), not(isnull(planner__core__casetest__hint__hint.t.b))
│           └─TableFullScan	10000.00	cop[tikv]	table:t	keep order:false, stats:pseudo
└─TableReader(Probe)	9990.00	root		data:Selection
  └─Selection	9990.00	cop[tikv]		not(isnull(planner__core__casetest__hint__hint.t.a))
    └─TableFullScan	10000.00	cop[tikv]	table:t	keep order:false, stats:pseudo
explain format = 'brief' select /*+ qb_name(qb_v1_2, v1@sel_1 .@sel_2), merge_join(t1@qb_v1_2), stream_agg(@qb_v1_2), qb_name(qb_v1_1, v1@sel_1 .@sel_1), merge_join(t@qb_v1_1) */ * from v1;
id	estRows	task	access object	operator info
MergeJoin	9980.01	root		inner join, left key:planner__core__casetest__hint__hint.t.a, right key:Column#17
├─Sort(Build)	7984.01	root		Column#17
│ └─StreamAgg	7984.01	root		group by:planner__core__casetest__hint__hint.t.a, funcs:count(1)->Column#17
│   └─Sort	12475.01	root		planner__core__casetest__hint__hint.t.a
│     └─HashJoin	12475.01	root		inner join, equal:[eq(planner__core__casetest__hint__hint.t.a, Column#16)]
│       ├─HashAgg(Build)	7992.00	root		group by:planner__core__casetest__hint__hint.t2.a, funcs:count(1)->Column#16
│       │ └─HashJoin	12487.50	root		inner join, equal:[eq(planner__core__casetest__hint__hint.t1.b, planner__core__casetest__hint__hint.t2.b)]
│       │   ├─TableReader(Build)	9990.00	root		data:Selection
│       │   │ └─Selection	9990.00	cop[tikv]		not(isnull(planner__core__casetest__hint__hint.t1.b))
│       │   │   └─TableFullScan	10000.00	cop[tikv]	table:t1	keep order:false, stats:pseudo
│       │   └─TableReader(Probe)	9990.00	root		data:Selection
│       │     └─Selection	9990.00	cop[tikv]		not(isnull(planner__core__casetest__hint__hint.t2.b))
│       │       └─TableFullScan	10000.00	cop[tikv]	table:t2	keep order:false, stats:pseudo
│       └─MergeJoin(Probe)	12475.01	root		inner join, left key:planner__core__casetest__hint__hint.t.b, right key:planner__core__casetest__hint__hint.t1.b
│         ├─Sort(Build)	9990.00	root		planner__core__casetest__hint__hint.t1.b
│         │ └─TableReader	9990.00	root		data:Selection
│         │   └─Selection	9990.00	cop[tikv]		not(isnull(planner__core__casetest__hint__hint.t1.b))
│         │     └─TableFullScan	10000.00	cop[tikv]	table:t1	keep order:false, stats:pseudo
│         └─Sort(Probe)	9980.01	root		planner__core__casetest__hint__hint.t.b
│           └─TableReader	9980.01	root		data:Selection
│             └─Selection	9980.01	cop[tikv]		not(isnull(planner__core__casetest__hint__hint.t.a)), not(isnull(planner__core__casetest__hint__hint.t.b))
│               └─TableFullScan	10000.00	cop[tikv]	table:t	keep order:false, stats:pseudo
└─Sort(Probe)	9990.00	root		planner__core__casetest__hint__hint.t.a
  └─TableReader	9990.00	root		data:Selection
    └─Selection	9990.00	cop[tikv]		not(isnull(planner__core__casetest__hint__hint.t.a))
      └─TableFullScan	10000.00	cop[tikv]	table:t	keep order:false, stats:pseudo
explain format = 'brief' select /*+ qb_name(qb_v1_2, v2@sel_1 . v1@sel_2 .@sel_2), merge_join(t1@qb_v1_2) */ * from v2;
id	estRows	task	access object	operator info
HashJoin	9980.01	root		inner join, equal:[eq(planner__core__casetest__hint__hint.t.a, Column#24)]
├─HashAgg(Build)	7984.01	root		group by:planner__core__casetest__hint__hint.t.a, funcs:count(1)->Column#24
│ └─HashJoin	12475.01	root		inner join, equal:[eq(planner__core__casetest__hint__hint.t.a, Column#23)]
│   ├─HashAgg(Build)	7984.01	root		group by:planner__core__casetest__hint__hint.t.a, funcs:count(1)->Column#23
│   │ └─HashJoin	12475.01	root		inner join, equal:[eq(planner__core__casetest__hint__hint.t.a, Column#22)]
│   │   ├─HashAgg(Build)	7992.00	root		group by:planner__core__casetest__hint__hint.t2.a, funcs:count(1)->Column#22
│   │   │ └─HashJoin	12487.50	root		inner join, equal:[eq(planner__core__casetest__hint__hint.t1.b, planner__core__casetest__hint__hint.t2.b)]
│   │   │   ├─TableReader(Build)	9990.00	root		data:Selection
│   │   │   │ └─Selection	9990.00	cop[tikv]		not(isnull(planner__core__casetest__hint__hint.t1.b))
│   │   │   │   └─TableFullScan	10000.00	cop[tikv]	table:t1	keep order:false, stats:pseudo
│   │   │   └─TableReader(Probe)	9990.00	root		data:Selection
│   │   │     └─Selection	9990.00	cop[tikv]		not(isnull(planner__core__casetest__hint__hint.t2.b))
│   │   │       └─TableFullScan	10000.00	cop[tikv]	table:t2	keep order:false, stats:pseudo
│   │   └─MergeJoin(Probe)	12475.01	root		inner join, left key:planner__core__casetest__hint__hint.t.b, right key:planner__core__casetest__hint__hint.t1.b
│   │     ├─Sort(Build)	9990.00	root		planner__core__casetest__hint__hint.t1.b
│   │     │ └─TableReader	9990.00	root		data:Selection
│   │     │   └─Selection	9990.00	cop[tikv]		not(isnull(planner__core__casetest__hint__hint.t1.b))
│   │     │     └─TableFullScan	10000.00	cop[tikv]	table:t1	keep order:false, stats:pseudo
│   │     └─Sort(Probe)	9980.01	root		planner__core__casetest__hint__hint.t.b
│   │       └─TableReader	9980.01	root		data:Selection
│   │         └─Selection	9980.01	cop[tikv]		not(isnull(planner__core__casetest__hint__hint.t.a)), not(isnull(planner__core__casetest__hint__hint.t.b))
│   │           └─TableFullScan	10000.00	cop[tikv]	table:t	keep order:false, stats:pseudo
│   └─HashJoin(Probe)	12475.01	root		inner join, equal:[eq(planner__core__casetest__hint__hint.t.b, planner__core__casetest__hint__hint.t1.b)]
│     ├─TableReader(Build)	9990.00	root		data:Selection
│     │ └─Selection	9990.00	cop[tikv]		not(isnull(planner__core__casetest__hint__hint.t1.b))
│     │   └─TableFullScan	10000.00	cop[tikv]	table:t1	keep order:false, stats:pseudo
│     └─TableReader(Probe)	9980.01	root		data:Selection
│       └─Selection	9980.01	cop[tikv]		not(isnull(planner__core__casetest__hint__hint.t.a)), not(isnull(planner__core__casetest__hint__hint.t.b))
│         └─TableFullScan	10000.00	cop[tikv]	table:t	keep order:false, stats:pseudo
└─TableReader(Probe)	9990.00	root		data:Selection
  └─Selection	9990.00	cop[tikv]		not(isnull(planner__core__casetest__hint__hint.t.a))
    └─TableFullScan	10000.00	cop[tikv]	table:t	keep order:false, stats:pseudo
explain format = 'brief' select /*+ qb_name(qb_v1_2, v2@sel_1 . v1@sel_2 .@sel_2), merge_join(t1@qb_v1_2), stream_agg(@qb_v1_2), qb_name(qb_v1_1, v2@sel_1 . v1@sel_2 .@sel_1), merge_join(t@qb_v1_1) */ * from v2;
id	estRows	task	access object	operator info
HashJoin	9980.01	root		inner join, equal:[eq(planner__core__casetest__hint__hint.t.a, Column#24)]
├─HashAgg(Build)	7984.01	root		group by:planner__core__casetest__hint__hint.t.a, funcs:count(1)->Column#24
│ └─HashJoin	12475.01	root		inner join, equal:[eq(planner__core__casetest__hint__hint.t.a, Column#23)]
│   ├─StreamAgg(Build)	7984.01	root		group by:planner__core__casetest__hint__hint.t.a, funcs:count(1)->Column#23
│   │ └─Sort	12475.01	root		planner__core__casetest__hint__hint.t.a
│   │   └─HashJoin	12475.01	root		inner join, equal:[eq(planner__core__casetest__hint__hint.t.a, Column#22)]
│   │     ├─HashAgg(Build)	7992.00	root		group by:planner__core__casetest__hint__hint.t2.a, funcs:count(1)->Column#22
│   │     │ └─HashJoin	12487.50	root		inner join, equal:[eq(planner__core__casetest__hint__hint.t1.b, planner__core__casetest__hint__hint.t2.b)]
│   │     │   ├─TableReader(Build)	9990.00	root		data:Selection
│   │     │   │ └─Selection	9990.00	cop[tikv]		not(isnull(planner__core__casetest__hint__hint.t1.b))
│   │     │   │   └─TableFullScan	10000.00	cop[tikv]	table:t1	keep order:false, stats:pseudo
│   │     │   └─TableReader(Probe)	9990.00	root		data:Selection
│   │     │     └─Selection	9990.00	cop[tikv]		not(isnull(planner__core__casetest__hint__hint.t2.b))
│   │     │       └─TableFullScan	10000.00	cop[tikv]	table:t2	keep order:false, stats:pseudo
│   │     └─MergeJoin(Probe)	12475.01	root		inner join, left key:planner__core__casetest__hint__hint.t.b, right key:planner__core__casetest__hint__hint.t1.b
│   │       ├─Sort(Build)	9990.00	root		planner__core__casetest__hint__hint.t1.b
│   │       │ └─TableReader	9990.00	root		data:Selection
│   │       │   └─Selection	9990.00	cop[tikv]		not(isnull(planner__core__casetest__hint__hint.t1.b))
│   │       │     └─TableFullScan	10000.00	cop[tikv]	table:t1	keep order:false, stats:pseudo
│   │       └─Sort(Probe)	9980.01	root		planner__core__casetest__hint__hint.t.b
│   │         └─TableReader	9980.01	root		data:Selection
│   │           └─Selection	9980.01	cop[tikv]		not(isnull(planner__core__casetest__hint__hint.t.a)), not(isnull(planner__core__casetest__hint__hint.t.b))
│   │             └─TableFullScan	10000.00	cop[tikv]	table:t	keep order:false, stats:pseudo
│   └─MergeJoin(Probe)	12475.01	root		inner join, left key:planner__core__casetest__hint__hint.t.b, right key:planner__core__casetest__hint__hint.t1.b
│     ├─Sort(Build)	9990.00	root		planner__core__casetest__hint__hint.t1.b
│     │ └─TableReader	9990.00	root		data:Selection
│     │   └─Selection	9990.00	cop[tikv]		not(isnull(planner__core__casetest__hint__hint.t1.b))
│     │     └─TableFullScan	10000.00	cop[tikv]	table:t1	keep order:false, stats:pseudo
│     └─Sort(Probe)	9980.01	root		planner__core__casetest__hint__hint.t.b
│       └─TableReader	9980.01	root		data:Selection
│         └─Selection	9980.01	cop[tikv]		not(isnull(planner__core__casetest__hint__hint.t.a)), not(isnull(planner__core__casetest__hint__hint.t.b))
│           └─TableFullScan	10000.00	cop[tikv]	table:t	keep order:false, stats:pseudo
└─TableReader(Probe)	9990.00	root		data:Selection
  └─Selection	9990.00	cop[tikv]		not(isnull(planner__core__casetest__hint__hint.t.a))
    └─TableFullScan	10000.00	cop[tikv]	table:t	keep order:false, stats:pseudo
explain format = 'brief' select /*+ qb_name(qb_v2_2, v2@sel_1 .@sel_2), merge_join(t1@qb_v2_2) */ * from v2;
id	estRows	task	access object	operator info
HashJoin	9980.01	root		inner join, equal:[eq(planner__core__casetest__hint__hint.t.a, Column#24)]
├─HashAgg(Build)	7984.01	root		group by:planner__core__casetest__hint__hint.t.a, funcs:count(1)->Column#24
│ └─HashJoin	12475.01	root		inner join, equal:[eq(planner__core__casetest__hint__hint.t.a, Column#23)]
│   ├─HashAgg(Build)	7984.01	root		group by:planner__core__casetest__hint__hint.t.a, funcs:count(1)->Column#23
│   │ └─HashJoin	12475.01	root		inner join, equal:[eq(planner__core__casetest__hint__hint.t.a, Column#22)]
│   │   ├─HashAgg(Build)	7992.00	root		group by:planner__core__casetest__hint__hint.t2.a, funcs:count(1)->Column#22
│   │   │ └─HashJoin	12487.50	root		inner join, equal:[eq(planner__core__casetest__hint__hint.t1.b, planner__core__casetest__hint__hint.t2.b)]
│   │   │   ├─TableReader(Build)	9990.00	root		data:Selection
│   │   │   │ └─Selection	9990.00	cop[tikv]		not(isnull(planner__core__casetest__hint__hint.t1.b))
│   │   │   │   └─TableFullScan	10000.00	cop[tikv]	table:t1	keep order:false, stats:pseudo
│   │   │   └─TableReader(Probe)	9990.00	root		data:Selection
│   │   │     └─Selection	9990.00	cop[tikv]		not(isnull(planner__core__casetest__hint__hint.t2.b))
│   │   │       └─TableFullScan	10000.00	cop[tikv]	table:t2	keep order:false, stats:pseudo
│   │   └─HashJoin(Probe)	12475.01	root		inner join, equal:[eq(planner__core__casetest__hint__hint.t.b, planner__core__casetest__hint__hint.t1.b)]
│   │     ├─TableReader(Build)	9990.00	root		data:Selection
│   │     │ └─Selection	9990.00	cop[tikv]		not(isnull(planner__core__casetest__hint__hint.t1.b))
│   │     │   └─TableFullScan	10000.00	cop[tikv]	table:t1	keep order:false, stats:pseudo
│   │     └─TableReader(Probe)	9980.01	root		data:Selection
│   │       └─Selection	9980.01	cop[tikv]		not(isnull(planner__core__casetest__hint__hint.t.a)), not(isnull(planner__core__casetest__hint__hint.t.b))
│   │         └─TableFullScan	10000.00	cop[tikv]	table:t	keep order:false, stats:pseudo
│   └─MergeJoin(Probe)	12475.01	root		inner join, left key:planner__core__casetest__hint__hint.t.b, right key:planner__core__casetest__hint__hint.t1.b
│     ├─Sort(Build)	9990.00	root		planner__core__casetest__hint__hint.t1.b
│     │ └─TableReader	9990.00	root		data:Selection
│     │   └─Selection	9990.00	cop[tikv]		not(isnull(planner__core__casetest__hint__hint.t1.b))
│     │     └─TableFullScan	10000.00	cop[tikv]	table:t1	keep order:false, stats:pseudo
│     └─Sort(Probe)	9980.01	root		planner__core__casetest__hint__hint.t.b
│       └─TableReader	9980.01	root		data:Selection
│         └─Selection	9980.01	cop[tikv]		not(isnull(planner__core__casetest__hint__hint.t.a)), not(isnull(planner__core__casetest__hint__hint.t.b))
│           └─TableFullScan	10000.00	cop[tikv]	table:t	keep order:false, stats:pseudo
└─TableReader(Probe)	9990.00	root		data:Selection
  └─Selection	9990.00	cop[tikv]		not(isnull(planner__core__casetest__hint__hint.t.a))
    └─TableFullScan	10000.00	cop[tikv]	table:t	keep order:false, stats:pseudo
explain format = 'brief' select /*+ qb_name(qb_v2_2, v2@sel_1 .@sel_2), merge_join(t1@qb_v2_2), stream_agg(@qb_v2_2), qb_name(qb_v2_1, v2), merge_join(t@qb_v2_1) */ * from v2;
id	estRows	task	access object	operator info
MergeJoin	9980.01	root		inner join, left key:planner__core__casetest__hint__hint.t.a, right key:Column#24
├─Sort(Build)	7984.01	root		Column#24
│ └─StreamAgg	7984.01	root		group by:planner__core__casetest__hint__hint.t.a, funcs:count(1)->Column#24
│   └─Sort	12475.01	root		planner__core__casetest__hint__hint.t.a
│     └─HashJoin	12475.01	root		inner join, equal:[eq(planner__core__casetest__hint__hint.t.a, Column#23)]
│       ├─HashAgg(Build)	7984.01	root		group by:planner__core__casetest__hint__hint.t.a, funcs:count(1)->Column#23
│       │ └─HashJoin	12475.01	root		inner join, equal:[eq(planner__core__casetest__hint__hint.t.a, Column#22)]
│       │   ├─HashAgg(Build)	7992.00	root		group by:planner__core__casetest__hint__hint.t2.a, funcs:count(1)->Column#22
│       │   │ └─HashJoin	12487.50	root		inner join, equal:[eq(planner__core__casetest__hint__hint.t1.b, planner__core__casetest__hint__hint.t2.b)]
│       │   │   ├─TableReader(Build)	9990.00	root		data:Selection
│       │   │   │ └─Selection	9990.00	cop[tikv]		not(isnull(planner__core__casetest__hint__hint.t1.b))
│       │   │   │   └─TableFullScan	10000.00	cop[tikv]	table:t1	keep order:false, stats:pseudo
│       │   │   └─TableReader(Probe)	9990.00	root		data:Selection
│       │   │     └─Selection	9990.00	cop[tikv]		not(isnull(planner__core__casetest__hint__hint.t2.b))
│       │   │       └─TableFullScan	10000.00	cop[tikv]	table:t2	keep order:false, stats:pseudo
│       │   └─HashJoin(Probe)	12475.01	root		inner join, equal:[eq(planner__core__casetest__hint__hint.t.b, planner__core__casetest__hint__hint.t1.b)]
│       │     ├─TableReader(Build)	9990.00	root		data:Selection
│       │     │ └─Selection	9990.00	cop[tikv]		not(isnull(planner__core__casetest__hint__hint.t1.b))
│       │     │   └─TableFullScan	10000.00	cop[tikv]	table:t1	keep order:false, stats:pseudo
│       │     └─TableReader(Probe)	9980.01	root		data:Selection
│       │       └─Selection	9980.01	cop[tikv]		not(isnull(planner__core__casetest__hint__hint.t.a)), not(isnull(planner__core__casetest__hint__hint.t.b))
│       │         └─TableFullScan	10000.00	cop[tikv]	table:t	keep order:false, stats:pseudo
│       └─MergeJoin(Probe)	12475.01	root		inner join, left key:planner__core__casetest__hint__hint.t.b, right key:planner__core__casetest__hint__hint.t1.b
│         ├─Sort(Build)	9990.00	root		planner__core__casetest__hint__hint.t1.b
│         │ └─TableReader	9990.00	root		data:Selection
│         │   └─Selection	9990.00	cop[tikv]		not(isnull(planner__core__casetest__hint__hint.t1.b))
│         │     └─TableFullScan	10000.00	cop[tikv]	table:t1	keep order:false, stats:pseudo
│         └─Sort(Probe)	9980.01	root		planner__core__casetest__hint__hint.t.b
│           └─TableReader	9980.01	root		data:Selection
│             └─Selection	9980.01	cop[tikv]		not(isnull(planner__core__casetest__hint__hint.t.a)), not(isnull(planner__core__casetest__hint__hint.t.b))
│               └─TableFullScan	10000.00	cop[tikv]	table:t	keep order:false, stats:pseudo
└─Sort(Probe)	9990.00	root		planner__core__casetest__hint__hint.t.a
  └─TableReader	9990.00	root		data:Selection
    └─Selection	9990.00	cop[tikv]		not(isnull(planner__core__casetest__hint__hint.t.a))
      └─TableFullScan	10000.00	cop[tikv]	table:t	keep order:false, stats:pseudo
set tidb_cost_model_version=2;
drop view if exists v, v1, v2, v3, v4;
drop table if exists t, t1, t2, t3, t4;
create table t(a int, b int);
create table t1(a int, b int);
create table t2(a int, b int);
create table t3(a int, b int);
create table t4(a int, b int, index idx_a(a), index idx_b(b));
create definer='root'@'localhost' view v as select t.a, t.b from t join (select count(*) as a from t1 join t2 join t3 where t1.b=t2.b and t2.a = t3.a group by t2.a) tt on t.a = tt.a;
create definer='root'@'localhost' view v1 as select t.a, t.b from t join (select count(*) as a from t1 join v on t1.b=v.b group by v.a) tt on t.a = tt.a;
create definer='root'@'localhost' view v2 as select t.a, t.b from t join (select count(*) as a from t1 join v1 on t1.b=v1.b group by v1.a) tt on t.a = tt.a;
create definer='root'@'localhost' view v3 as select /*+ merge_join(t) */ t.a, t.b from t join (select /*+ stream_agg() */ count(*) as a from t1 join v1 on t1.b=v1.b group by v1.a) tt on t.a = tt.a;
create definer='root'@'localhost' view v4 as select * from t4 where a > 2 and b > 3;
explain format = 'brief' select /*+ qb_name(qb_v, v@sel_1 .@sel_2), qb_name(qb_v, v@sel_1 .@sel_1), merge_join(t1@qb_v) */ * from v;
id	estRows	task	access object	operator info
HashJoin	9980.01	root		inner join, equal:[eq(planner__core__casetest__hint__hint.t.a, Column#13)]
├─HashAgg(Build)	7984.01	root		group by:planner__core__casetest__hint__hint.t2.a, funcs:count(1)->Column#13
│ └─HashJoin	15593.77	root		inner join, equal:[eq(planner__core__casetest__hint__hint.t2.a, planner__core__casetest__hint__hint.t3.a)]
│   ├─MergeJoin(Build)	12475.01	root		inner join, left key:planner__core__casetest__hint__hint.t2.b, right key:planner__core__casetest__hint__hint.t1.b
│   │ ├─Sort(Build)	9990.00	root		planner__core__casetest__hint__hint.t1.b
│   │ │ └─TableReader	9990.00	root		data:Selection
│   │ │   └─Selection	9990.00	cop[tikv]		not(isnull(planner__core__casetest__hint__hint.t1.b))
│   │ │     └─TableFullScan	10000.00	cop[tikv]	table:t1	keep order:false, stats:pseudo
│   │ └─Sort(Probe)	9980.01	root		planner__core__casetest__hint__hint.t2.b
│   │   └─TableReader	9980.01	root		data:Selection
│   │     └─Selection	9980.01	cop[tikv]		not(isnull(planner__core__casetest__hint__hint.t2.a)), not(isnull(planner__core__casetest__hint__hint.t2.b))
│   │       └─TableFullScan	10000.00	cop[tikv]	table:t2	keep order:false, stats:pseudo
│   └─TableReader(Probe)	9990.00	root		data:Selection
│     └─Selection	9990.00	cop[tikv]		not(isnull(planner__core__casetest__hint__hint.t3.a))
│       └─TableFullScan	10000.00	cop[tikv]	table:t3	keep order:false, stats:pseudo
└─TableReader(Probe)	9990.00	root		data:Selection
  └─Selection	9990.00	cop[tikv]		not(isnull(planner__core__casetest__hint__hint.t.a))
    └─TableFullScan	10000.00	cop[tikv]	table:t	keep order:false, stats:pseudo
Level	Code	Message
Warning	1815	Duplicate query block name qb_v for view's query block hint, only the first one is effective
explain format = 'brief' select /*+ qb_name(qb_v, v1@sel_1 .v@sel_2 .@sel_2), qb_name(qb_v, v1@sel_1 .v@sel_2 .@sel_1), merge_join(t1@qb_v) */ * from v1;
id	estRows	task	access object	operator info
HashJoin	9980.01	root		inner join, equal:[eq(planner__core__casetest__hint__hint.t.a, Column#20)]
├─HashAgg(Build)	7984.01	root		group by:planner__core__casetest__hint__hint.t.a, funcs:count(1)->Column#20
│ └─HashJoin	12475.01	root		inner join, equal:[eq(planner__core__casetest__hint__hint.t.a, Column#19)]
│   ├─HashAgg(Build)	7984.01	root		group by:planner__core__casetest__hint__hint.t2.a, funcs:count(1)->Column#19
│   │ └─HashJoin	15593.77	root		inner join, equal:[eq(planner__core__casetest__hint__hint.t2.a, planner__core__casetest__hint__hint.t3.a)]
│   │   ├─MergeJoin(Build)	12475.01	root		inner join, left key:planner__core__casetest__hint__hint.t2.b, right key:planner__core__casetest__hint__hint.t1.b
│   │   │ ├─Sort(Build)	9990.00	root		planner__core__casetest__hint__hint.t1.b
│   │   │ │ └─TableReader	9990.00	root		data:Selection
│   │   │ │   └─Selection	9990.00	cop[tikv]		not(isnull(planner__core__casetest__hint__hint.t1.b))
│   │   │ │     └─TableFullScan	10000.00	cop[tikv]	table:t1	keep order:false, stats:pseudo
│   │   │ └─Sort(Probe)	9980.01	root		planner__core__casetest__hint__hint.t2.b
│   │   │   └─TableReader	9980.01	root		data:Selection
│   │   │     └─Selection	9980.01	cop[tikv]		not(isnull(planner__core__casetest__hint__hint.t2.a)), not(isnull(planner__core__casetest__hint__hint.t2.b))
│   │   │       └─TableFullScan	10000.00	cop[tikv]	table:t2	keep order:false, stats:pseudo
│   │   └─TableReader(Probe)	9990.00	root		data:Selection
│   │     └─Selection	9990.00	cop[tikv]		not(isnull(planner__core__casetest__hint__hint.t3.a))
│   │       └─TableFullScan	10000.00	cop[tikv]	table:t3	keep order:false, stats:pseudo
│   └─HashJoin(Probe)	12475.01	root		inner join, equal:[eq(planner__core__casetest__hint__hint.t.b, planner__core__casetest__hint__hint.t1.b)]
│     ├─TableReader(Build)	9990.00	root		data:Selection
│     │ └─Selection	9990.00	cop[tikv]		not(isnull(planner__core__casetest__hint__hint.t1.b))
│     │   └─TableFullScan	10000.00	cop[tikv]	table:t1	keep order:false, stats:pseudo
│     └─TableReader(Probe)	9980.01	root		data:Selection
│       └─Selection	9980.01	cop[tikv]		not(isnull(planner__core__casetest__hint__hint.t.a)), not(isnull(planner__core__casetest__hint__hint.t.b))
│         └─TableFullScan	10000.00	cop[tikv]	table:t	keep order:false, stats:pseudo
└─TableReader(Probe)	9990.00	root		data:Selection
  └─Selection	9990.00	cop[tikv]		not(isnull(planner__core__casetest__hint__hint.t.a))
    └─TableFullScan	10000.00	cop[tikv]	table:t	keep order:false, stats:pseudo
Level	Code	Message
Warning	1815	Duplicate query block name qb_v for view's query block hint, only the first one is effective
explain format = 'brief' select /*+ qb_name(qb_v, v2@sel_1 .v1@sel_2 .v@sel_2 .@sel_2), qb_name(qb_v, v2@sel_1 .v1@sel_2 .v@sel_2 .@sel_1), merge_join(t1@qb_v) */ * from v2;
id	estRows	task	access object	operator info
HashJoin	9980.01	root		inner join, equal:[eq(planner__core__casetest__hint__hint.t.a, Column#27)]
├─HashAgg(Build)	7984.01	root		group by:planner__core__casetest__hint__hint.t.a, funcs:count(1)->Column#27
│ └─HashJoin	12475.01	root		inner join, equal:[eq(planner__core__casetest__hint__hint.t.a, Column#26)]
│   ├─HashAgg(Build)	7984.01	root		group by:planner__core__casetest__hint__hint.t.a, funcs:count(1)->Column#26
│   │ └─HashJoin	12475.01	root		inner join, equal:[eq(planner__core__casetest__hint__hint.t.a, Column#25)]
│   │   ├─HashAgg(Build)	7984.01	root		group by:planner__core__casetest__hint__hint.t2.a, funcs:count(1)->Column#25
│   │   │ └─HashJoin	15593.77	root		inner join, equal:[eq(planner__core__casetest__hint__hint.t2.a, planner__core__casetest__hint__hint.t3.a)]
│   │   │   ├─MergeJoin(Build)	12475.01	root		inner join, left key:planner__core__casetest__hint__hint.t2.b, right key:planner__core__casetest__hint__hint.t1.b
│   │   │   │ ├─Sort(Build)	9990.00	root		planner__core__casetest__hint__hint.t1.b
│   │   │   │ │ └─TableReader	9990.00	root		data:Selection
│   │   │   │ │   └─Selection	9990.00	cop[tikv]		not(isnull(planner__core__casetest__hint__hint.t1.b))
│   │   │   │ │     └─TableFullScan	10000.00	cop[tikv]	table:t1	keep order:false, stats:pseudo
│   │   │   │ └─Sort(Probe)	9980.01	root		planner__core__casetest__hint__hint.t2.b
│   │   │   │   └─TableReader	9980.01	root		data:Selection
│   │   │   │     └─Selection	9980.01	cop[tikv]		not(isnull(planner__core__casetest__hint__hint.t2.a)), not(isnull(planner__core__casetest__hint__hint.t2.b))
│   │   │   │       └─TableFullScan	10000.00	cop[tikv]	table:t2	keep order:false, stats:pseudo
│   │   │   └─TableReader(Probe)	9990.00	root		data:Selection
│   │   │     └─Selection	9990.00	cop[tikv]		not(isnull(planner__core__casetest__hint__hint.t3.a))
│   │   │       └─TableFullScan	10000.00	cop[tikv]	table:t3	keep order:false, stats:pseudo
│   │   └─HashJoin(Probe)	12475.01	root		inner join, equal:[eq(planner__core__casetest__hint__hint.t.b, planner__core__casetest__hint__hint.t1.b)]
│   │     ├─TableReader(Build)	9990.00	root		data:Selection
│   │     │ └─Selection	9990.00	cop[tikv]		not(isnull(planner__core__casetest__hint__hint.t1.b))
│   │     │   └─TableFullScan	10000.00	cop[tikv]	table:t1	keep order:false, stats:pseudo
│   │     └─TableReader(Probe)	9980.01	root		data:Selection
│   │       └─Selection	9980.01	cop[tikv]		not(isnull(planner__core__casetest__hint__hint.t.a)), not(isnull(planner__core__casetest__hint__hint.t.b))
│   │         └─TableFullScan	10000.00	cop[tikv]	table:t	keep order:false, stats:pseudo
│   └─HashJoin(Probe)	12475.01	root		inner join, equal:[eq(planner__core__casetest__hint__hint.t.b, planner__core__casetest__hint__hint.t1.b)]
│     ├─TableReader(Build)	9990.00	root		data:Selection
│     │ └─Selection	9990.00	cop[tikv]		not(isnull(planner__core__casetest__hint__hint.t1.b))
│     │   └─TableFullScan	10000.00	cop[tikv]	table:t1	keep order:false, stats:pseudo
│     └─TableReader(Probe)	9980.01	root		data:Selection
│       └─Selection	9980.01	cop[tikv]		not(isnull(planner__core__casetest__hint__hint.t.a)), not(isnull(planner__core__casetest__hint__hint.t.b))
│         └─TableFullScan	10000.00	cop[tikv]	table:t	keep order:false, stats:pseudo
└─TableReader(Probe)	9990.00	root		data:Selection
  └─Selection	9990.00	cop[tikv]		not(isnull(planner__core__casetest__hint__hint.t.a))
    └─TableFullScan	10000.00	cop[tikv]	table:t	keep order:false, stats:pseudo
Level	Code	Message
Warning	1815	Duplicate query block name qb_v for view's query block hint, only the first one is effective
explain format = 'brief' select /*+ qb_name(qb_v1_2, v@sel_1 .@sel_2), merge_join(t1@qb_v1_2) */ * from v1;
id	estRows	task	access object	operator info
HashJoin	9980.01	root		inner join, equal:[eq(planner__core__casetest__hint__hint.t.a, Column#20)]
├─HashAgg(Build)	7984.01	root		group by:planner__core__casetest__hint__hint.t.a, funcs:count(1)->Column#20
│ └─HashJoin	12475.01	root		inner join, equal:[eq(planner__core__casetest__hint__hint.t.a, Column#19)]
│   ├─HashAgg(Build)	7984.01	root		group by:planner__core__casetest__hint__hint.t2.a, funcs:count(1)->Column#19
│   │ └─HashJoin	15593.77	root		inner join, equal:[eq(planner__core__casetest__hint__hint.t2.a, planner__core__casetest__hint__hint.t3.a)]
│   │   ├─HashJoin(Build)	12475.01	root		inner join, equal:[eq(planner__core__casetest__hint__hint.t2.b, planner__core__casetest__hint__hint.t1.b)]
│   │   │ ├─TableReader(Build)	9990.00	root		data:Selection
│   │   │ │ └─Selection	9990.00	cop[tikv]		not(isnull(planner__core__casetest__hint__hint.t1.b))
│   │   │ │   └─TableFullScan	10000.00	cop[tikv]	table:t1	keep order:false, stats:pseudo
│   │   │ └─TableReader(Probe)	9980.01	root		data:Selection
│   │   │   └─Selection	9980.01	cop[tikv]		not(isnull(planner__core__casetest__hint__hint.t2.a)), not(isnull(planner__core__casetest__hint__hint.t2.b))
│   │   │     └─TableFullScan	10000.00	cop[tikv]	table:t2	keep order:false, stats:pseudo
│   │   └─TableReader(Probe)	9990.00	root		data:Selection
│   │     └─Selection	9990.00	cop[tikv]		not(isnull(planner__core__casetest__hint__hint.t3.a))
│   │       └─TableFullScan	10000.00	cop[tikv]	table:t3	keep order:false, stats:pseudo
│   └─HashJoin(Probe)	12475.01	root		inner join, equal:[eq(planner__core__casetest__hint__hint.t.b, planner__core__casetest__hint__hint.t1.b)]
│     ├─TableReader(Build)	9990.00	root		data:Selection
│     │ └─Selection	9990.00	cop[tikv]		not(isnull(planner__core__casetest__hint__hint.t1.b))
│     │   └─TableFullScan	10000.00	cop[tikv]	table:t1	keep order:false, stats:pseudo
│     └─TableReader(Probe)	9980.01	root		data:Selection
│       └─Selection	9980.01	cop[tikv]		not(isnull(planner__core__casetest__hint__hint.t.a)), not(isnull(planner__core__casetest__hint__hint.t.b))
│         └─TableFullScan	10000.00	cop[tikv]	table:t	keep order:false, stats:pseudo
└─TableReader(Probe)	9990.00	root		data:Selection
  └─Selection	9990.00	cop[tikv]		not(isnull(planner__core__casetest__hint__hint.t.a))
    └─TableFullScan	10000.00	cop[tikv]	table:t	keep order:false, stats:pseudo
Level	Code	Message
Warning	1815	The qb_name hint qb_v1_2 is unused, please check whether the table list in the qb_name hint qb_v1_2 is correct
explain format = 'brief' select /*+ qb_name(qb_v1_2, v2@sel_1 . v@sel_1 .@sel_2), merge_join(t1@qb_v1_2) */ * from v2;
id	estRows	task	access object	operator info
HashJoin	9980.01	root		inner join, equal:[eq(planner__core__casetest__hint__hint.t.a, Column#27)]
├─HashAgg(Build)	7984.01	root		group by:planner__core__casetest__hint__hint.t.a, funcs:count(1)->Column#27
│ └─HashJoin	12475.01	root		inner join, equal:[eq(planner__core__casetest__hint__hint.t.a, Column#26)]
│   ├─HashAgg(Build)	7984.01	root		group by:planner__core__casetest__hint__hint.t.a, funcs:count(1)->Column#26
│   │ └─HashJoin	12475.01	root		inner join, equal:[eq(planner__core__casetest__hint__hint.t.a, Column#25)]
│   │   ├─HashAgg(Build)	7984.01	root		group by:planner__core__casetest__hint__hint.t2.a, funcs:count(1)->Column#25
│   │   │ └─HashJoin	15593.77	root		inner join, equal:[eq(planner__core__casetest__hint__hint.t2.a, planner__core__casetest__hint__hint.t3.a)]
│   │   │   ├─HashJoin(Build)	12475.01	root		inner join, equal:[eq(planner__core__casetest__hint__hint.t2.b, planner__core__casetest__hint__hint.t1.b)]
│   │   │   │ ├─TableReader(Build)	9990.00	root		data:Selection
│   │   │   │ │ └─Selection	9990.00	cop[tikv]		not(isnull(planner__core__casetest__hint__hint.t1.b))
│   │   │   │ │   └─TableFullScan	10000.00	cop[tikv]	table:t1	keep order:false, stats:pseudo
│   │   │   │ └─TableReader(Probe)	9980.01	root		data:Selection
│   │   │   │   └─Selection	9980.01	cop[tikv]		not(isnull(planner__core__casetest__hint__hint.t2.a)), not(isnull(planner__core__casetest__hint__hint.t2.b))
│   │   │   │     └─TableFullScan	10000.00	cop[tikv]	table:t2	keep order:false, stats:pseudo
│   │   │   └─TableReader(Probe)	9990.00	root		data:Selection
│   │   │     └─Selection	9990.00	cop[tikv]		not(isnull(planner__core__casetest__hint__hint.t3.a))
│   │   │       └─TableFullScan	10000.00	cop[tikv]	table:t3	keep order:false, stats:pseudo
│   │   └─HashJoin(Probe)	12475.01	root		inner join, equal:[eq(planner__core__casetest__hint__hint.t.b, planner__core__casetest__hint__hint.t1.b)]
│   │     ├─TableReader(Build)	9990.00	root		data:Selection
│   │     │ └─Selection	9990.00	cop[tikv]		not(isnull(planner__core__casetest__hint__hint.t1.b))
│   │     │   └─TableFullScan	10000.00	cop[tikv]	table:t1	keep order:false, stats:pseudo
│   │     └─TableReader(Probe)	9980.01	root		data:Selection
│   │       └─Selection	9980.01	cop[tikv]		not(isnull(planner__core__casetest__hint__hint.t.a)), not(isnull(planner__core__casetest__hint__hint.t.b))
│   │         └─TableFullScan	10000.00	cop[tikv]	table:t	keep order:false, stats:pseudo
│   └─HashJoin(Probe)	12475.01	root		inner join, equal:[eq(planner__core__casetest__hint__hint.t.b, planner__core__casetest__hint__hint.t1.b)]
│     ├─TableReader(Build)	9990.00	root		data:Selection
│     │ └─Selection	9990.00	cop[tikv]		not(isnull(planner__core__casetest__hint__hint.t1.b))
│     │   └─TableFullScan	10000.00	cop[tikv]	table:t1	keep order:false, stats:pseudo
│     └─TableReader(Probe)	9980.01	root		data:Selection
│       └─Selection	9980.01	cop[tikv]		not(isnull(planner__core__casetest__hint__hint.t.a)), not(isnull(planner__core__casetest__hint__hint.t.b))
│         └─TableFullScan	10000.00	cop[tikv]	table:t	keep order:false, stats:pseudo
└─TableReader(Probe)	9990.00	root		data:Selection
  └─Selection	9990.00	cop[tikv]		not(isnull(planner__core__casetest__hint__hint.t.a))
    └─TableFullScan	10000.00	cop[tikv]	table:t	keep order:false, stats:pseudo
Level	Code	Message
Warning	1815	The qb_name hint qb_v1_2 is unused, please check whether the table list in the qb_name hint qb_v1_2 is correct
explain format = 'brief' select /*+ qb_name(qb_v2_2, vv@sel_1 .@sel_2), merge_join(t1@qb_v2_2) */ * from v2 vv;
id	estRows	task	access object	operator info
HashJoin	9980.01	root		inner join, equal:[eq(planner__core__casetest__hint__hint.t.a, Column#27)]
├─HashAgg(Build)	7984.01	root		group by:planner__core__casetest__hint__hint.t.a, funcs:count(1)->Column#27
│ └─HashJoin	12475.01	root		inner join, equal:[eq(planner__core__casetest__hint__hint.t.a, Column#26)]
│   ├─HashAgg(Build)	7984.01	root		group by:planner__core__casetest__hint__hint.t.a, funcs:count(1)->Column#26
│   │ └─HashJoin	12475.01	root		inner join, equal:[eq(planner__core__casetest__hint__hint.t.a, Column#25)]
│   │   ├─HashAgg(Build)	7984.01	root		group by:planner__core__casetest__hint__hint.t2.a, funcs:count(1)->Column#25
│   │   │ └─HashJoin	15593.77	root		inner join, equal:[eq(planner__core__casetest__hint__hint.t2.a, planner__core__casetest__hint__hint.t3.a)]
│   │   │   ├─HashJoin(Build)	12475.01	root		inner join, equal:[eq(planner__core__casetest__hint__hint.t2.b, planner__core__casetest__hint__hint.t1.b)]
│   │   │   │ ├─TableReader(Build)	9990.00	root		data:Selection
│   │   │   │ │ └─Selection	9990.00	cop[tikv]		not(isnull(planner__core__casetest__hint__hint.t1.b))
│   │   │   │ │   └─TableFullScan	10000.00	cop[tikv]	table:t1	keep order:false, stats:pseudo
│   │   │   │ └─TableReader(Probe)	9980.01	root		data:Selection
│   │   │   │   └─Selection	9980.01	cop[tikv]		not(isnull(planner__core__casetest__hint__hint.t2.a)), not(isnull(planner__core__casetest__hint__hint.t2.b))
│   │   │   │     └─TableFullScan	10000.00	cop[tikv]	table:t2	keep order:false, stats:pseudo
│   │   │   └─TableReader(Probe)	9990.00	root		data:Selection
│   │   │     └─Selection	9990.00	cop[tikv]		not(isnull(planner__core__casetest__hint__hint.t3.a))
│   │   │       └─TableFullScan	10000.00	cop[tikv]	table:t3	keep order:false, stats:pseudo
│   │   └─HashJoin(Probe)	12475.01	root		inner join, equal:[eq(planner__core__casetest__hint__hint.t.b, planner__core__casetest__hint__hint.t1.b)]
│   │     ├─TableReader(Build)	9990.00	root		data:Selection
│   │     │ └─Selection	9990.00	cop[tikv]		not(isnull(planner__core__casetest__hint__hint.t1.b))
│   │     │   └─TableFullScan	10000.00	cop[tikv]	table:t1	keep order:false, stats:pseudo
│   │     └─TableReader(Probe)	9980.01	root		data:Selection
│   │       └─Selection	9980.01	cop[tikv]		not(isnull(planner__core__casetest__hint__hint.t.a)), not(isnull(planner__core__casetest__hint__hint.t.b))
│   │         └─TableFullScan	10000.00	cop[tikv]	table:t	keep order:false, stats:pseudo
│   └─MergeJoin(Probe)	12475.01	root		inner join, left key:planner__core__casetest__hint__hint.t.b, right key:planner__core__casetest__hint__hint.t1.b
│     ├─Sort(Build)	9990.00	root		planner__core__casetest__hint__hint.t1.b
│     │ └─TableReader	9990.00	root		data:Selection
│     │   └─Selection	9990.00	cop[tikv]		not(isnull(planner__core__casetest__hint__hint.t1.b))
│     │     └─TableFullScan	10000.00	cop[tikv]	table:t1	keep order:false, stats:pseudo
│     └─Sort(Probe)	9980.01	root		planner__core__casetest__hint__hint.t.b
│       └─TableReader	9980.01	root		data:Selection
│         └─Selection	9980.01	cop[tikv]		not(isnull(planner__core__casetest__hint__hint.t.a)), not(isnull(planner__core__casetest__hint__hint.t.b))
│           └─TableFullScan	10000.00	cop[tikv]	table:t	keep order:false, stats:pseudo
└─TableReader(Probe)	9990.00	root		data:Selection
  └─Selection	9990.00	cop[tikv]		not(isnull(planner__core__casetest__hint__hint.t.a))
    └─TableFullScan	10000.00	cop[tikv]	table:t	keep order:false, stats:pseudo
explain format = 'brief' select /*+ qb_name(qb_v2_2, v2@sel_1 .@sel_2), merge_join(t1@qb_v2_2) */ * from v2 vv;
id	estRows	task	access object	operator info
HashJoin	9980.01	root		inner join, equal:[eq(planner__core__casetest__hint__hint.t.a, Column#27)]
├─HashAgg(Build)	7984.01	root		group by:planner__core__casetest__hint__hint.t.a, funcs:count(1)->Column#27
│ └─HashJoin	12475.01	root		inner join, equal:[eq(planner__core__casetest__hint__hint.t.a, Column#26)]
│   ├─HashAgg(Build)	7984.01	root		group by:planner__core__casetest__hint__hint.t.a, funcs:count(1)->Column#26
│   │ └─HashJoin	12475.01	root		inner join, equal:[eq(planner__core__casetest__hint__hint.t.a, Column#25)]
│   │   ├─HashAgg(Build)	7984.01	root		group by:planner__core__casetest__hint__hint.t2.a, funcs:count(1)->Column#25
│   │   │ └─HashJoin	15593.77	root		inner join, equal:[eq(planner__core__casetest__hint__hint.t2.a, planner__core__casetest__hint__hint.t3.a)]
│   │   │   ├─HashJoin(Build)	12475.01	root		inner join, equal:[eq(planner__core__casetest__hint__hint.t2.b, planner__core__casetest__hint__hint.t1.b)]
│   │   │   │ ├─TableReader(Build)	9990.00	root		data:Selection
│   │   │   │ │ └─Selection	9990.00	cop[tikv]		not(isnull(planner__core__casetest__hint__hint.t1.b))
│   │   │   │ │   └─TableFullScan	10000.00	cop[tikv]	table:t1	keep order:false, stats:pseudo
│   │   │   │ └─TableReader(Probe)	9980.01	root		data:Selection
│   │   │   │   └─Selection	9980.01	cop[tikv]		not(isnull(planner__core__casetest__hint__hint.t2.a)), not(isnull(planner__core__casetest__hint__hint.t2.b))
│   │   │   │     └─TableFullScan	10000.00	cop[tikv]	table:t2	keep order:false, stats:pseudo
│   │   │   └─TableReader(Probe)	9990.00	root		data:Selection
│   │   │     └─Selection	9990.00	cop[tikv]		not(isnull(planner__core__casetest__hint__hint.t3.a))
│   │   │       └─TableFullScan	10000.00	cop[tikv]	table:t3	keep order:false, stats:pseudo
│   │   └─HashJoin(Probe)	12475.01	root		inner join, equal:[eq(planner__core__casetest__hint__hint.t.b, planner__core__casetest__hint__hint.t1.b)]
│   │     ├─TableReader(Build)	9990.00	root		data:Selection
│   │     │ └─Selection	9990.00	cop[tikv]		not(isnull(planner__core__casetest__hint__hint.t1.b))
│   │     │   └─TableFullScan	10000.00	cop[tikv]	table:t1	keep order:false, stats:pseudo
│   │     └─TableReader(Probe)	9980.01	root		data:Selection
│   │       └─Selection	9980.01	cop[tikv]		not(isnull(planner__core__casetest__hint__hint.t.a)), not(isnull(planner__core__casetest__hint__hint.t.b))
│   │         └─TableFullScan	10000.00	cop[tikv]	table:t	keep order:false, stats:pseudo
│   └─HashJoin(Probe)	12475.01	root		inner join, equal:[eq(planner__core__casetest__hint__hint.t.b, planner__core__casetest__hint__hint.t1.b)]
│     ├─TableReader(Build)	9990.00	root		data:Selection
│     │ └─Selection	9990.00	cop[tikv]		not(isnull(planner__core__casetest__hint__hint.t1.b))
│     │   └─TableFullScan	10000.00	cop[tikv]	table:t1	keep order:false, stats:pseudo
│     └─TableReader(Probe)	9980.01	root		data:Selection
│       └─Selection	9980.01	cop[tikv]		not(isnull(planner__core__casetest__hint__hint.t.a)), not(isnull(planner__core__casetest__hint__hint.t.b))
│         └─TableFullScan	10000.00	cop[tikv]	table:t	keep order:false, stats:pseudo
└─TableReader(Probe)	9990.00	root		data:Selection
  └─Selection	9990.00	cop[tikv]		not(isnull(planner__core__casetest__hint__hint.t.a))
    └─TableFullScan	10000.00	cop[tikv]	table:t	keep order:false, stats:pseudo
Level	Code	Message
Warning	1815	The qb_name hint qb_v2_2 is unused, please check whether the table list in the qb_name hint qb_v2_2 is correct
explain format = 'brief' select * from (select /*+ qb_name(qb_v_2, v@sel_1 .@sel_2), merge_join(t1@qb_v_2) */ * from v) t;
id	estRows	task	access object	operator info
HashJoin	9980.01	root		inner join, equal:[eq(planner__core__casetest__hint__hint.t.a, Column#13)]
├─HashAgg(Build)	7984.01	root		group by:planner__core__casetest__hint__hint.t2.a, funcs:count(1)->Column#13
│ └─HashJoin	15593.77	root		inner join, equal:[eq(planner__core__casetest__hint__hint.t2.a, planner__core__casetest__hint__hint.t3.a)]
│   ├─HashJoin(Build)	12475.01	root		inner join, equal:[eq(planner__core__casetest__hint__hint.t2.b, planner__core__casetest__hint__hint.t1.b)]
│   │ ├─TableReader(Build)	9990.00	root		data:Selection
│   │ │ └─Selection	9990.00	cop[tikv]		not(isnull(planner__core__casetest__hint__hint.t1.b))
│   │ │   └─TableFullScan	10000.00	cop[tikv]	table:t1	keep order:false, stats:pseudo
│   │ └─TableReader(Probe)	9980.01	root		data:Selection
│   │   └─Selection	9980.01	cop[tikv]		not(isnull(planner__core__casetest__hint__hint.t2.a)), not(isnull(planner__core__casetest__hint__hint.t2.b))
│   │     └─TableFullScan	10000.00	cop[tikv]	table:t2	keep order:false, stats:pseudo
│   └─TableReader(Probe)	9990.00	root		data:Selection
│     └─Selection	9990.00	cop[tikv]		not(isnull(planner__core__casetest__hint__hint.t3.a))
│       └─TableFullScan	10000.00	cop[tikv]	table:t3	keep order:false, stats:pseudo
└─TableReader(Probe)	9990.00	root		data:Selection
  └─Selection	9990.00	cop[tikv]		not(isnull(planner__core__casetest__hint__hint.t.a))
    └─TableFullScan	10000.00	cop[tikv]	table:t	keep order:false, stats:pseudo
Level	Code	Message
Warning	1815	The qb_name hint qb_v_2 is unused, please check whether the table list in the qb_name hint qb_v_2 is correct
explain format = 'brief' select * from (select /*+ qb_name(qb_v_2, v.@sel_2), merge_join(t1@qb_v_2), stream_agg(@qb_v_2), qb_name(qb_v_1, v@sel_1 .@sel1), merge_join(t@qb_v_1) */ * from v) t;
id	estRows	task	access object	operator info
HashJoin	9980.01	root		inner join, equal:[eq(planner__core__casetest__hint__hint.t.a, Column#13)]
├─StreamAgg(Build)	7984.01	root		group by:planner__core__casetest__hint__hint.t2.a, funcs:count(1)->Column#13
│ └─Sort	15593.77	root		planner__core__casetest__hint__hint.t2.a
│   └─HashJoin	15593.77	root		inner join, equal:[eq(planner__core__casetest__hint__hint.t2.a, planner__core__casetest__hint__hint.t3.a)]
│     ├─MergeJoin(Build)	12475.01	root		inner join, left key:planner__core__casetest__hint__hint.t2.b, right key:planner__core__casetest__hint__hint.t1.b
│     │ ├─Sort(Build)	9990.00	root		planner__core__casetest__hint__hint.t1.b
│     │ │ └─TableReader	9990.00	root		data:Selection
│     │ │   └─Selection	9990.00	cop[tikv]		not(isnull(planner__core__casetest__hint__hint.t1.b))
│     │ │     └─TableFullScan	10000.00	cop[tikv]	table:t1	keep order:false, stats:pseudo
│     │ └─Sort(Probe)	9980.01	root		planner__core__casetest__hint__hint.t2.b
│     │   └─TableReader	9980.01	root		data:Selection
│     │     └─Selection	9980.01	cop[tikv]		not(isnull(planner__core__casetest__hint__hint.t2.a)), not(isnull(planner__core__casetest__hint__hint.t2.b))
│     │       └─TableFullScan	10000.00	cop[tikv]	table:t2	keep order:false, stats:pseudo
│     └─TableReader(Probe)	9990.00	root		data:Selection
│       └─Selection	9990.00	cop[tikv]		not(isnull(planner__core__casetest__hint__hint.t3.a))
│         └─TableFullScan	10000.00	cop[tikv]	table:t3	keep order:false, stats:pseudo
└─TableReader(Probe)	9990.00	root		data:Selection
  └─Selection	9990.00	cop[tikv]		not(isnull(planner__core__casetest__hint__hint.t.a))
    └─TableFullScan	10000.00	cop[tikv]	table:t	keep order:false, stats:pseudo
Level	Code	Message
Warning	1815	The qb_name hint qb_v_1 is unused, please check whether the table list in the qb_name hint qb_v_1 is correct
explain format = 'brief' select * from (select /*+ qb_name(qb_v_2, v1@sel_1 . v@sel_2 .@sel_2), merge_join(t1@qb_v_2) */ * from v1) t;
id	estRows	task	access object	operator info
HashJoin	9980.01	root		inner join, equal:[eq(planner__core__casetest__hint__hint.t.a, Column#20)]
├─HashAgg(Build)	7984.01	root		group by:planner__core__casetest__hint__hint.t.a, funcs:count(1)->Column#20
│ └─HashJoin	12475.01	root		inner join, equal:[eq(planner__core__casetest__hint__hint.t.a, Column#19)]
│   ├─HashAgg(Build)	7984.01	root		group by:planner__core__casetest__hint__hint.t2.a, funcs:count(1)->Column#19
│   │ └─HashJoin	15593.77	root		inner join, equal:[eq(planner__core__casetest__hint__hint.t2.a, planner__core__casetest__hint__hint.t3.a)]
│   │   ├─HashJoin(Build)	12475.01	root		inner join, equal:[eq(planner__core__casetest__hint__hint.t2.b, planner__core__casetest__hint__hint.t1.b)]
│   │   │ ├─TableReader(Build)	9990.00	root		data:Selection
│   │   │ │ └─Selection	9990.00	cop[tikv]		not(isnull(planner__core__casetest__hint__hint.t1.b))
│   │   │ │   └─TableFullScan	10000.00	cop[tikv]	table:t1	keep order:false, stats:pseudo
│   │   │ └─TableReader(Probe)	9980.01	root		data:Selection
│   │   │   └─Selection	9980.01	cop[tikv]		not(isnull(planner__core__casetest__hint__hint.t2.a)), not(isnull(planner__core__casetest__hint__hint.t2.b))
│   │   │     └─TableFullScan	10000.00	cop[tikv]	table:t2	keep order:false, stats:pseudo
│   │   └─TableReader(Probe)	9990.00	root		data:Selection
│   │     └─Selection	9990.00	cop[tikv]		not(isnull(planner__core__casetest__hint__hint.t3.a))
│   │       └─TableFullScan	10000.00	cop[tikv]	table:t3	keep order:false, stats:pseudo
│   └─HashJoin(Probe)	12475.01	root		inner join, equal:[eq(planner__core__casetest__hint__hint.t.b, planner__core__casetest__hint__hint.t1.b)]
│     ├─TableReader(Build)	9990.00	root		data:Selection
│     │ └─Selection	9990.00	cop[tikv]		not(isnull(planner__core__casetest__hint__hint.t1.b))
│     │   └─TableFullScan	10000.00	cop[tikv]	table:t1	keep order:false, stats:pseudo
│     └─TableReader(Probe)	9980.01	root		data:Selection
│       └─Selection	9980.01	cop[tikv]		not(isnull(planner__core__casetest__hint__hint.t.a)), not(isnull(planner__core__casetest__hint__hint.t.b))
│         └─TableFullScan	10000.00	cop[tikv]	table:t	keep order:false, stats:pseudo
└─TableReader(Probe)	9990.00	root		data:Selection
  └─Selection	9990.00	cop[tikv]		not(isnull(planner__core__casetest__hint__hint.t.a))
    └─TableFullScan	10000.00	cop[tikv]	table:t	keep order:false, stats:pseudo
Level	Code	Message
Warning	1815	The qb_name hint qb_v_2 is unused, please check whether the table list in the qb_name hint qb_v_2 is correct
explain format = 'brief' select * from (select /*+ qb_name(qb_v_2, v1.v@sel_2 .@sel_2), merge_join(t1@qb_v_2), stream_agg(@qb_v_2), qb_name(qb_v_1, v1@sel_1 . v@sel_2 .@sel_1), merge_join(t@qb_v_1) */ * from v1) t;
id	estRows	task	access object	operator info
HashJoin	9980.01	root		inner join, equal:[eq(planner__core__casetest__hint__hint.t.a, Column#20)]
├─HashAgg(Build)	7984.01	root		group by:planner__core__casetest__hint__hint.t.a, funcs:count(1)->Column#20
│ └─HashJoin	12475.01	root		inner join, equal:[eq(planner__core__casetest__hint__hint.t.a, Column#19)]
│   ├─StreamAgg(Build)	7984.01	root		group by:planner__core__casetest__hint__hint.t2.a, funcs:count(1)->Column#19
│   │ └─Sort	15593.77	root		planner__core__casetest__hint__hint.t2.a
│   │   └─HashJoin	15593.77	root		inner join, equal:[eq(planner__core__casetest__hint__hint.t2.a, planner__core__casetest__hint__hint.t3.a)]
│   │     ├─MergeJoin(Build)	12475.01	root		inner join, left key:planner__core__casetest__hint__hint.t2.b, right key:planner__core__casetest__hint__hint.t1.b
│   │     │ ├─Sort(Build)	9990.00	root		planner__core__casetest__hint__hint.t1.b
│   │     │ │ └─TableReader	9990.00	root		data:Selection
│   │     │ │   └─Selection	9990.00	cop[tikv]		not(isnull(planner__core__casetest__hint__hint.t1.b))
│   │     │ │     └─TableFullScan	10000.00	cop[tikv]	table:t1	keep order:false, stats:pseudo
│   │     │ └─Sort(Probe)	9980.01	root		planner__core__casetest__hint__hint.t2.b
│   │     │   └─TableReader	9980.01	root		data:Selection
│   │     │     └─Selection	9980.01	cop[tikv]		not(isnull(planner__core__casetest__hint__hint.t2.a)), not(isnull(planner__core__casetest__hint__hint.t2.b))
│   │     │       └─TableFullScan	10000.00	cop[tikv]	table:t2	keep order:false, stats:pseudo
│   │     └─TableReader(Probe)	9990.00	root		data:Selection
│   │       └─Selection	9990.00	cop[tikv]		not(isnull(planner__core__casetest__hint__hint.t3.a))
│   │         └─TableFullScan	10000.00	cop[tikv]	table:t3	keep order:false, stats:pseudo
│   └─HashJoin(Probe)	12475.01	root		inner join, equal:[eq(planner__core__casetest__hint__hint.t.b, planner__core__casetest__hint__hint.t1.b)]
│     ├─TableReader(Build)	9990.00	root		data:Selection
│     │ └─Selection	9990.00	cop[tikv]		not(isnull(planner__core__casetest__hint__hint.t1.b))
│     │   └─TableFullScan	10000.00	cop[tikv]	table:t1	keep order:false, stats:pseudo
│     └─TableReader(Probe)	9980.01	root		data:Selection
│       └─Selection	9980.01	cop[tikv]		not(isnull(planner__core__casetest__hint__hint.t.a)), not(isnull(planner__core__casetest__hint__hint.t.b))
│         └─TableFullScan	10000.00	cop[tikv]	table:t	keep order:false, stats:pseudo
└─TableReader(Probe)	9990.00	root		data:Selection
  └─Selection	9990.00	cop[tikv]		not(isnull(planner__core__casetest__hint__hint.t.a))
    └─TableFullScan	10000.00	cop[tikv]	table:t	keep order:false, stats:pseudo
Level	Code	Message
Warning	1815	The qb_name hint qb_v_1 is unused, please check whether the table list in the qb_name hint qb_v_1 is correct
explain format = 'brief' select /*+ qb_name(qb_v_2, v@sel_2 .@sel_2) */ * from (select /*+ merge_join(t1@qb_v_2) */ * from v) t;
id	estRows	task	access object	operator info
HashJoin	9980.01	root		inner join, equal:[eq(planner__core__casetest__hint__hint.t.a, Column#13)]
├─HashAgg(Build)	7984.01	root		group by:planner__core__casetest__hint__hint.t2.a, funcs:count(1)->Column#13
│ └─HashJoin	15593.77	root		inner join, equal:[eq(planner__core__casetest__hint__hint.t2.a, planner__core__casetest__hint__hint.t3.a)]
│   ├─MergeJoin(Build)	12475.01	root		inner join, left key:planner__core__casetest__hint__hint.t2.b, right key:planner__core__casetest__hint__hint.t1.b
│   │ ├─Sort(Build)	9990.00	root		planner__core__casetest__hint__hint.t1.b
│   │ │ └─TableReader	9990.00	root		data:Selection
│   │ │   └─Selection	9990.00	cop[tikv]		not(isnull(planner__core__casetest__hint__hint.t1.b))
│   │ │     └─TableFullScan	10000.00	cop[tikv]	table:t1	keep order:false, stats:pseudo
│   │ └─Sort(Probe)	9980.01	root		planner__core__casetest__hint__hint.t2.b
│   │   └─TableReader	9980.01	root		data:Selection
│   │     └─Selection	9980.01	cop[tikv]		not(isnull(planner__core__casetest__hint__hint.t2.a)), not(isnull(planner__core__casetest__hint__hint.t2.b))
│   │       └─TableFullScan	10000.00	cop[tikv]	table:t2	keep order:false, stats:pseudo
│   └─TableReader(Probe)	9990.00	root		data:Selection
│     └─Selection	9990.00	cop[tikv]		not(isnull(planner__core__casetest__hint__hint.t3.a))
│       └─TableFullScan	10000.00	cop[tikv]	table:t3	keep order:false, stats:pseudo
└─TableReader(Probe)	9990.00	root		data:Selection
  └─Selection	9990.00	cop[tikv]		not(isnull(planner__core__casetest__hint__hint.t.a))
    └─TableFullScan	10000.00	cop[tikv]	table:t	keep order:false, stats:pseudo
explain format = 'brief' select /*+ qb_name(qb_v_2, v@sel_2 .@sel_2), qb_name(qb_v_1, v@sel_2 .@sel1) */ * from (select /*+ merge_join(t1@qb_v_2), stream_agg(@qb_v_2), merge_join(t@qb_v_1) */ * from v) t;
id	estRows	task	access object	operator info
HashJoin	9980.01	root		inner join, equal:[eq(planner__core__casetest__hint__hint.t.a, Column#13)]
├─StreamAgg(Build)	7984.01	root		group by:planner__core__casetest__hint__hint.t2.a, funcs:count(1)->Column#13
│ └─Sort	15593.77	root		planner__core__casetest__hint__hint.t2.a
│   └─HashJoin	15593.77	root		inner join, equal:[eq(planner__core__casetest__hint__hint.t2.a, planner__core__casetest__hint__hint.t3.a)]
│     ├─MergeJoin(Build)	12475.01	root		inner join, left key:planner__core__casetest__hint__hint.t2.b, right key:planner__core__casetest__hint__hint.t1.b
│     │ ├─Sort(Build)	9990.00	root		planner__core__casetest__hint__hint.t1.b
│     │ │ └─TableReader	9990.00	root		data:Selection
│     │ │   └─Selection	9990.00	cop[tikv]		not(isnull(planner__core__casetest__hint__hint.t1.b))
│     │ │     └─TableFullScan	10000.00	cop[tikv]	table:t1	keep order:false, stats:pseudo
│     │ └─Sort(Probe)	9980.01	root		planner__core__casetest__hint__hint.t2.b
│     │   └─TableReader	9980.01	root		data:Selection
│     │     └─Selection	9980.01	cop[tikv]		not(isnull(planner__core__casetest__hint__hint.t2.a)), not(isnull(planner__core__casetest__hint__hint.t2.b))
│     │       └─TableFullScan	10000.00	cop[tikv]	table:t2	keep order:false, stats:pseudo
│     └─TableReader(Probe)	9990.00	root		data:Selection
│       └─Selection	9990.00	cop[tikv]		not(isnull(planner__core__casetest__hint__hint.t3.a))
│         └─TableFullScan	10000.00	cop[tikv]	table:t3	keep order:false, stats:pseudo
└─TableReader(Probe)	9990.00	root		data:Selection
  └─Selection	9990.00	cop[tikv]		not(isnull(planner__core__casetest__hint__hint.t.a))
    └─TableFullScan	10000.00	cop[tikv]	table:t	keep order:false, stats:pseudo
Level	Code	Message
Warning	1815	The qb_name hint qb_v_1 is unused, please check whether the table list in the qb_name hint qb_v_1 is correct
explain format = 'brief' select /*+ qb_name(qb_v_2, v1@sel_2 . v@sel_2 .@sel_2) */ * from (select /*+ merge_join(t1@qb_v_2) */ * from v1) t;
id	estRows	task	access object	operator info
HashJoin	9980.01	root		inner join, equal:[eq(planner__core__casetest__hint__hint.t.a, Column#20)]
├─HashAgg(Build)	7984.01	root		group by:planner__core__casetest__hint__hint.t.a, funcs:count(1)->Column#20
│ └─HashJoin	12475.01	root		inner join, equal:[eq(planner__core__casetest__hint__hint.t.a, Column#19)]
│   ├─HashAgg(Build)	7984.01	root		group by:planner__core__casetest__hint__hint.t2.a, funcs:count(1)->Column#19
│   │ └─HashJoin	15593.77	root		inner join, equal:[eq(planner__core__casetest__hint__hint.t2.a, planner__core__casetest__hint__hint.t3.a)]
│   │   ├─MergeJoin(Build)	12475.01	root		inner join, left key:planner__core__casetest__hint__hint.t2.b, right key:planner__core__casetest__hint__hint.t1.b
│   │   │ ├─Sort(Build)	9990.00	root		planner__core__casetest__hint__hint.t1.b
│   │   │ │ └─TableReader	9990.00	root		data:Selection
│   │   │ │   └─Selection	9990.00	cop[tikv]		not(isnull(planner__core__casetest__hint__hint.t1.b))
│   │   │ │     └─TableFullScan	10000.00	cop[tikv]	table:t1	keep order:false, stats:pseudo
│   │   │ └─Sort(Probe)	9980.01	root		planner__core__casetest__hint__hint.t2.b
│   │   │   └─TableReader	9980.01	root		data:Selection
│   │   │     └─Selection	9980.01	cop[tikv]		not(isnull(planner__core__casetest__hint__hint.t2.a)), not(isnull(planner__core__casetest__hint__hint.t2.b))
│   │   │       └─TableFullScan	10000.00	cop[tikv]	table:t2	keep order:false, stats:pseudo
│   │   └─TableReader(Probe)	9990.00	root		data:Selection
│   │     └─Selection	9990.00	cop[tikv]		not(isnull(planner__core__casetest__hint__hint.t3.a))
│   │       └─TableFullScan	10000.00	cop[tikv]	table:t3	keep order:false, stats:pseudo
│   └─HashJoin(Probe)	12475.01	root		inner join, equal:[eq(planner__core__casetest__hint__hint.t.b, planner__core__casetest__hint__hint.t1.b)]
│     ├─TableReader(Build)	9990.00	root		data:Selection
│     │ └─Selection	9990.00	cop[tikv]		not(isnull(planner__core__casetest__hint__hint.t1.b))
│     │   └─TableFullScan	10000.00	cop[tikv]	table:t1	keep order:false, stats:pseudo
│     └─TableReader(Probe)	9980.01	root		data:Selection
│       └─Selection	9980.01	cop[tikv]		not(isnull(planner__core__casetest__hint__hint.t.a)), not(isnull(planner__core__casetest__hint__hint.t.b))
│         └─TableFullScan	10000.00	cop[tikv]	table:t	keep order:false, stats:pseudo
└─TableReader(Probe)	9990.00	root		data:Selection
  └─Selection	9990.00	cop[tikv]		not(isnull(planner__core__casetest__hint__hint.t.a))
    └─TableFullScan	10000.00	cop[tikv]	table:t	keep order:false, stats:pseudo
explain format = 'brief' select /*+ qb_name(qb_v_2, v1@sel_2 . v@sel_2 .@sel_2), qb_name(qb_v_1, v1@sel_2 . v@sel_2 .@sel_1) */ * from (select /*+ merge_join(t1@qb_v_2), stream_agg(@qb_v_2), merge_join(t@qb_v_1) */ * from v1) t;
id	estRows	task	access object	operator info
HashJoin	9980.01	root		inner join, equal:[eq(planner__core__casetest__hint__hint.t.a, Column#20)]
├─HashAgg(Build)	7984.01	root		group by:planner__core__casetest__hint__hint.t.a, funcs:count(1)->Column#20
│ └─HashJoin	12475.01	root		inner join, equal:[eq(planner__core__casetest__hint__hint.t.a, Column#19)]
│   ├─StreamAgg(Build)	7984.01	root		group by:planner__core__casetest__hint__hint.t2.a, funcs:count(1)->Column#19
│   │ └─Sort	15593.77	root		planner__core__casetest__hint__hint.t2.a
│   │   └─HashJoin	15593.77	root		inner join, equal:[eq(planner__core__casetest__hint__hint.t2.a, planner__core__casetest__hint__hint.t3.a)]
│   │     ├─MergeJoin(Build)	12475.01	root		inner join, left key:planner__core__casetest__hint__hint.t2.b, right key:planner__core__casetest__hint__hint.t1.b
│   │     │ ├─Sort(Build)	9990.00	root		planner__core__casetest__hint__hint.t1.b
│   │     │ │ └─TableReader	9990.00	root		data:Selection
│   │     │ │   └─Selection	9990.00	cop[tikv]		not(isnull(planner__core__casetest__hint__hint.t1.b))
│   │     │ │     └─TableFullScan	10000.00	cop[tikv]	table:t1	keep order:false, stats:pseudo
│   │     │ └─Sort(Probe)	9980.01	root		planner__core__casetest__hint__hint.t2.b
│   │     │   └─TableReader	9980.01	root		data:Selection
│   │     │     └─Selection	9980.01	cop[tikv]		not(isnull(planner__core__casetest__hint__hint.t2.a)), not(isnull(planner__core__casetest__hint__hint.t2.b))
│   │     │       └─TableFullScan	10000.00	cop[tikv]	table:t2	keep order:false, stats:pseudo
│   │     └─TableReader(Probe)	9990.00	root		data:Selection
│   │       └─Selection	9990.00	cop[tikv]		not(isnull(planner__core__casetest__hint__hint.t3.a))
│   │         └─TableFullScan	10000.00	cop[tikv]	table:t3	keep order:false, stats:pseudo
│   └─MergeJoin(Probe)	12475.01	root		inner join, left key:planner__core__casetest__hint__hint.t.b, right key:planner__core__casetest__hint__hint.t1.b
│     ├─Sort(Build)	9990.00	root		planner__core__casetest__hint__hint.t1.b
│     │ └─TableReader	9990.00	root		data:Selection
│     │   └─Selection	9990.00	cop[tikv]		not(isnull(planner__core__casetest__hint__hint.t1.b))
│     │     └─TableFullScan	10000.00	cop[tikv]	table:t1	keep order:false, stats:pseudo
│     └─Sort(Probe)	9980.01	root		planner__core__casetest__hint__hint.t.b
│       └─TableReader	9980.01	root		data:Selection
│         └─Selection	9980.01	cop[tikv]		not(isnull(planner__core__casetest__hint__hint.t.a)), not(isnull(planner__core__casetest__hint__hint.t.b))
│           └─TableFullScan	10000.00	cop[tikv]	table:t	keep order:false, stats:pseudo
└─TableReader(Probe)	9990.00	root		data:Selection
  └─Selection	9990.00	cop[tikv]		not(isnull(planner__core__casetest__hint__hint.t.a))
    └─TableFullScan	10000.00	cop[tikv]	table:t	keep order:false, stats:pseudo
explain format = 'brief' select /*+ qb_name(qb_v1_2, v2. v1@sel_2 .@sel_2), qb_name(qb_v1_1, v2@sel_1 . v1@sel_2 .@sel_1), merge_join(t1@qb_v1_2, t@qb_v1_1), merge_join(t1@qb_v1_2) */ * from v2;
id	estRows	task	access object	operator info
HashJoin	9980.01	root		inner join, equal:[eq(planner__core__casetest__hint__hint.t.a, Column#27)]
├─HashAgg(Build)	7984.01	root		group by:planner__core__casetest__hint__hint.t.a, funcs:count(1)->Column#27
│ └─HashJoin	12475.01	root		inner join, equal:[eq(planner__core__casetest__hint__hint.t.a, Column#26)]
│   ├─HashAgg(Build)	7984.01	root		group by:planner__core__casetest__hint__hint.t.a, funcs:count(1)->Column#26
│   │ └─HashJoin	12475.01	root		inner join, equal:[eq(planner__core__casetest__hint__hint.t.a, Column#25)]
│   │   ├─HashAgg(Build)	7984.01	root		group by:planner__core__casetest__hint__hint.t2.a, funcs:count(1)->Column#25
│   │   │ └─HashJoin	15593.77	root		inner join, equal:[eq(planner__core__casetest__hint__hint.t2.a, planner__core__casetest__hint__hint.t3.a)]
│   │   │   ├─HashJoin(Build)	12475.01	root		inner join, equal:[eq(planner__core__casetest__hint__hint.t2.b, planner__core__casetest__hint__hint.t1.b)]
│   │   │   │ ├─TableReader(Build)	9990.00	root		data:Selection
│   │   │   │ │ └─Selection	9990.00	cop[tikv]		not(isnull(planner__core__casetest__hint__hint.t1.b))
│   │   │   │ │   └─TableFullScan	10000.00	cop[tikv]	table:t1	keep order:false, stats:pseudo
│   │   │   │ └─TableReader(Probe)	9980.01	root		data:Selection
│   │   │   │   └─Selection	9980.01	cop[tikv]		not(isnull(planner__core__casetest__hint__hint.t2.a)), not(isnull(planner__core__casetest__hint__hint.t2.b))
│   │   │   │     └─TableFullScan	10000.00	cop[tikv]	table:t2	keep order:false, stats:pseudo
│   │   │   └─TableReader(Probe)	9990.00	root		data:Selection
│   │   │     └─Selection	9990.00	cop[tikv]		not(isnull(planner__core__casetest__hint__hint.t3.a))
│   │   │       └─TableFullScan	10000.00	cop[tikv]	table:t3	keep order:false, stats:pseudo
│   │   └─MergeJoin(Probe)	12475.01	root		inner join, left key:planner__core__casetest__hint__hint.t.b, right key:planner__core__casetest__hint__hint.t1.b
│   │     ├─Sort(Build)	9990.00	root		planner__core__casetest__hint__hint.t1.b
│   │     │ └─TableReader	9990.00	root		data:Selection
│   │     │   └─Selection	9990.00	cop[tikv]		not(isnull(planner__core__casetest__hint__hint.t1.b))
│   │     │     └─TableFullScan	10000.00	cop[tikv]	table:t1	keep order:false, stats:pseudo
│   │     └─Sort(Probe)	9980.01	root		planner__core__casetest__hint__hint.t.b
│   │       └─TableReader	9980.01	root		data:Selection
│   │         └─Selection	9980.01	cop[tikv]		not(isnull(planner__core__casetest__hint__hint.t.a)), not(isnull(planner__core__casetest__hint__hint.t.b))
│   │           └─TableFullScan	10000.00	cop[tikv]	table:t	keep order:false, stats:pseudo
│   └─HashJoin(Probe)	12475.01	root		inner join, equal:[eq(planner__core__casetest__hint__hint.t.b, planner__core__casetest__hint__hint.t1.b)]
│     ├─TableReader(Build)	9990.00	root		data:Selection
│     │ └─Selection	9990.00	cop[tikv]		not(isnull(planner__core__casetest__hint__hint.t1.b))
│     │   └─TableFullScan	10000.00	cop[tikv]	table:t1	keep order:false, stats:pseudo
│     └─TableReader(Probe)	9980.01	root		data:Selection
│       └─Selection	9980.01	cop[tikv]		not(isnull(planner__core__casetest__hint__hint.t.a)), not(isnull(planner__core__casetest__hint__hint.t.b))
│         └─TableFullScan	10000.00	cop[tikv]	table:t	keep order:false, stats:pseudo
└─TableReader(Probe)	9990.00	root		data:Selection
  └─Selection	9990.00	cop[tikv]		not(isnull(planner__core__casetest__hint__hint.t.a))
    └─TableFullScan	10000.00	cop[tikv]	table:t	keep order:false, stats:pseudo
Level	Code	Message
Warning	1815	Only one query block name is allowed in a view hint, otherwise the hint will be invalid
explain format = 'brief' select /*+ qb_name(qb_v_2, v2@sel_1 . v1@sel_2 . v@sel_2 .@sel_2), qb_name(qb_v_1, v2@sel_1 . v1@sel_2 . v@sel_2 .@sel_1), merge_join(t1@qb_v_2, t3@qb_v_2) */ * from v2;
id	estRows	task	access object	operator info
HashJoin	9980.01	root		inner join, equal:[eq(planner__core__casetest__hint__hint.t.a, Column#27)]
├─HashAgg(Build)	7984.01	root		group by:planner__core__casetest__hint__hint.t.a, funcs:count(1)->Column#27
│ └─HashJoin	12475.01	root		inner join, equal:[eq(planner__core__casetest__hint__hint.t.a, Column#26)]
│   ├─HashAgg(Build)	7984.01	root		group by:planner__core__casetest__hint__hint.t.a, funcs:count(1)->Column#26
│   │ └─HashJoin	12475.01	root		inner join, equal:[eq(planner__core__casetest__hint__hint.t.a, Column#25)]
│   │   ├─HashAgg(Build)	7984.01	root		group by:planner__core__casetest__hint__hint.t2.a, funcs:count(1)->Column#25
│   │   │ └─MergeJoin	15593.77	root		inner join, left key:planner__core__casetest__hint__hint.t2.a, right key:planner__core__casetest__hint__hint.t3.a
│   │   │   ├─Sort(Build)	9990.00	root		planner__core__casetest__hint__hint.t3.a
│   │   │   │ └─TableReader	9990.00	root		data:Selection
│   │   │   │   └─Selection	9990.00	cop[tikv]		not(isnull(planner__core__casetest__hint__hint.t3.a))
│   │   │   │     └─TableFullScan	10000.00	cop[tikv]	table:t3	keep order:false, stats:pseudo
│   │   │   └─Sort(Probe)	12475.01	root		planner__core__casetest__hint__hint.t2.a
│   │   │     └─MergeJoin	12475.01	root		inner join, left key:planner__core__casetest__hint__hint.t2.b, right key:planner__core__casetest__hint__hint.t1.b
│   │   │       ├─Sort(Build)	9990.00	root		planner__core__casetest__hint__hint.t1.b
│   │   │       │ └─TableReader	9990.00	root		data:Selection
│   │   │       │   └─Selection	9990.00	cop[tikv]		not(isnull(planner__core__casetest__hint__hint.t1.b))
│   │   │       │     └─TableFullScan	10000.00	cop[tikv]	table:t1	keep order:false, stats:pseudo
│   │   │       └─Sort(Probe)	9980.01	root		planner__core__casetest__hint__hint.t2.b
│   │   │         └─TableReader	9980.01	root		data:Selection
│   │   │           └─Selection	9980.01	cop[tikv]		not(isnull(planner__core__casetest__hint__hint.t2.a)), not(isnull(planner__core__casetest__hint__hint.t2.b))
│   │   │             └─TableFullScan	10000.00	cop[tikv]	table:t2	keep order:false, stats:pseudo
│   │   └─HashJoin(Probe)	12475.01	root		inner join, equal:[eq(planner__core__casetest__hint__hint.t.b, planner__core__casetest__hint__hint.t1.b)]
│   │     ├─TableReader(Build)	9990.00	root		data:Selection
│   │     │ └─Selection	9990.00	cop[tikv]		not(isnull(planner__core__casetest__hint__hint.t1.b))
│   │     │   └─TableFullScan	10000.00	cop[tikv]	table:t1	keep order:false, stats:pseudo
│   │     └─TableReader(Probe)	9980.01	root		data:Selection
│   │       └─Selection	9980.01	cop[tikv]		not(isnull(planner__core__casetest__hint__hint.t.a)), not(isnull(planner__core__casetest__hint__hint.t.b))
│   │         └─TableFullScan	10000.00	cop[tikv]	table:t	keep order:false, stats:pseudo
│   └─HashJoin(Probe)	12475.01	root		inner join, equal:[eq(planner__core__casetest__hint__hint.t.b, planner__core__casetest__hint__hint.t1.b)]
│     ├─TableReader(Build)	9990.00	root		data:Selection
│     │ └─Selection	9990.00	cop[tikv]		not(isnull(planner__core__casetest__hint__hint.t1.b))
│     │   └─TableFullScan	10000.00	cop[tikv]	table:t1	keep order:false, stats:pseudo
│     └─TableReader(Probe)	9980.01	root		data:Selection
│       └─Selection	9980.01	cop[tikv]		not(isnull(planner__core__casetest__hint__hint.t.a)), not(isnull(planner__core__casetest__hint__hint.t.b))
│         └─TableFullScan	10000.00	cop[tikv]	table:t	keep order:false, stats:pseudo
└─TableReader(Probe)	9990.00	root		data:Selection
  └─Selection	9990.00	cop[tikv]		not(isnull(planner__core__casetest__hint__hint.t.a))
    └─TableFullScan	10000.00	cop[tikv]	table:t	keep order:false, stats:pseudo
explain format = 'brief' select /*+ qb_name(qb_v_2, v2@sel_1 . v1@sel_2 . v@sel_2 .@sel_2), qb_name(qb_v_1, v2@sel_1 . v1@sel_2 . v@sel_2 .@sel_1), merge_join(@qb_v_2 t1, t3) */ * from v2;
id	estRows	task	access object	operator info
HashJoin	9980.01	root		inner join, equal:[eq(planner__core__casetest__hint__hint.t.a, Column#27)]
├─HashAgg(Build)	7984.01	root		group by:planner__core__casetest__hint__hint.t.a, funcs:count(1)->Column#27
│ └─HashJoin	12475.01	root		inner join, equal:[eq(planner__core__casetest__hint__hint.t.a, Column#26)]
│   ├─HashAgg(Build)	7984.01	root		group by:planner__core__casetest__hint__hint.t.a, funcs:count(1)->Column#26
│   │ └─HashJoin	12475.01	root		inner join, equal:[eq(planner__core__casetest__hint__hint.t.a, Column#25)]
│   │   ├─HashAgg(Build)	7984.01	root		group by:planner__core__casetest__hint__hint.t2.a, funcs:count(1)->Column#25
│   │   │ └─MergeJoin	15593.77	root		inner join, left key:planner__core__casetest__hint__hint.t2.a, right key:planner__core__casetest__hint__hint.t3.a
│   │   │   ├─Sort(Build)	9990.00	root		planner__core__casetest__hint__hint.t3.a
│   │   │   │ └─TableReader	9990.00	root		data:Selection
│   │   │   │   └─Selection	9990.00	cop[tikv]		not(isnull(planner__core__casetest__hint__hint.t3.a))
│   │   │   │     └─TableFullScan	10000.00	cop[tikv]	table:t3	keep order:false, stats:pseudo
│   │   │   └─Sort(Probe)	12475.01	root		planner__core__casetest__hint__hint.t2.a
│   │   │     └─MergeJoin	12475.01	root		inner join, left key:planner__core__casetest__hint__hint.t2.b, right key:planner__core__casetest__hint__hint.t1.b
│   │   │       ├─Sort(Build)	9990.00	root		planner__core__casetest__hint__hint.t1.b
│   │   │       │ └─TableReader	9990.00	root		data:Selection
│   │   │       │   └─Selection	9990.00	cop[tikv]		not(isnull(planner__core__casetest__hint__hint.t1.b))
│   │   │       │     └─TableFullScan	10000.00	cop[tikv]	table:t1	keep order:false, stats:pseudo
│   │   │       └─Sort(Probe)	9980.01	root		planner__core__casetest__hint__hint.t2.b
│   │   │         └─TableReader	9980.01	root		data:Selection
│   │   │           └─Selection	9980.01	cop[tikv]		not(isnull(planner__core__casetest__hint__hint.t2.a)), not(isnull(planner__core__casetest__hint__hint.t2.b))
│   │   │             └─TableFullScan	10000.00	cop[tikv]	table:t2	keep order:false, stats:pseudo
│   │   └─HashJoin(Probe)	12475.01	root		inner join, equal:[eq(planner__core__casetest__hint__hint.t.b, planner__core__casetest__hint__hint.t1.b)]
│   │     ├─TableReader(Build)	9990.00	root		data:Selection
│   │     │ └─Selection	9990.00	cop[tikv]		not(isnull(planner__core__casetest__hint__hint.t1.b))
│   │     │   └─TableFullScan	10000.00	cop[tikv]	table:t1	keep order:false, stats:pseudo
│   │     └─TableReader(Probe)	9980.01	root		data:Selection
│   │       └─Selection	9980.01	cop[tikv]		not(isnull(planner__core__casetest__hint__hint.t.a)), not(isnull(planner__core__casetest__hint__hint.t.b))
│   │         └─TableFullScan	10000.00	cop[tikv]	table:t	keep order:false, stats:pseudo
│   └─HashJoin(Probe)	12475.01	root		inner join, equal:[eq(planner__core__casetest__hint__hint.t.b, planner__core__casetest__hint__hint.t1.b)]
│     ├─TableReader(Build)	9990.00	root		data:Selection
│     │ └─Selection	9990.00	cop[tikv]		not(isnull(planner__core__casetest__hint__hint.t1.b))
│     │   └─TableFullScan	10000.00	cop[tikv]	table:t1	keep order:false, stats:pseudo
│     └─TableReader(Probe)	9980.01	root		data:Selection
│       └─Selection	9980.01	cop[tikv]		not(isnull(planner__core__casetest__hint__hint.t.a)), not(isnull(planner__core__casetest__hint__hint.t.b))
│         └─TableFullScan	10000.00	cop[tikv]	table:t	keep order:false, stats:pseudo
└─TableReader(Probe)	9990.00	root		data:Selection
  └─Selection	9990.00	cop[tikv]		not(isnull(planner__core__casetest__hint__hint.t.a))
    └─TableFullScan	10000.00	cop[tikv]	table:t	keep order:false, stats:pseudo
explain format = 'brief' select /*+ qb_name(qb_v_2, v .@sel_2), merge_join(t1@qb_v_2) */ * from v;
id	estRows	task	access object	operator info
HashJoin	9980.01	root		inner join, equal:[eq(planner__core__casetest__hint__hint.t.a, Column#13)]
├─HashAgg(Build)	7984.01	root		group by:planner__core__casetest__hint__hint.t2.a, funcs:count(1)->Column#13
│ └─HashJoin	15593.77	root		inner join, equal:[eq(planner__core__casetest__hint__hint.t2.a, planner__core__casetest__hint__hint.t3.a)]
│   ├─MergeJoin(Build)	12475.01	root		inner join, left key:planner__core__casetest__hint__hint.t2.b, right key:planner__core__casetest__hint__hint.t1.b
│   │ ├─Sort(Build)	9990.00	root		planner__core__casetest__hint__hint.t1.b
│   │ │ └─TableReader	9990.00	root		data:Selection
│   │ │   └─Selection	9990.00	cop[tikv]		not(isnull(planner__core__casetest__hint__hint.t1.b))
│   │ │     └─TableFullScan	10000.00	cop[tikv]	table:t1	keep order:false, stats:pseudo
│   │ └─Sort(Probe)	9980.01	root		planner__core__casetest__hint__hint.t2.b
│   │   └─TableReader	9980.01	root		data:Selection
│   │     └─Selection	9980.01	cop[tikv]		not(isnull(planner__core__casetest__hint__hint.t2.a)), not(isnull(planner__core__casetest__hint__hint.t2.b))
│   │       └─TableFullScan	10000.00	cop[tikv]	table:t2	keep order:false, stats:pseudo
│   └─TableReader(Probe)	9990.00	root		data:Selection
│     └─Selection	9990.00	cop[tikv]		not(isnull(planner__core__casetest__hint__hint.t3.a))
│       └─TableFullScan	10000.00	cop[tikv]	table:t3	keep order:false, stats:pseudo
└─TableReader(Probe)	9990.00	root		data:Selection
  └─Selection	9990.00	cop[tikv]		not(isnull(planner__core__casetest__hint__hint.t.a))
    └─TableFullScan	10000.00	cop[tikv]	table:t	keep order:false, stats:pseudo
explain format = 'brief' select /*+ qb_name(qb_v_1, v@sel_1), merge_join(t@qb_v_1) */ * from v;
id	estRows	task	access object	operator info
MergeJoin	9980.01	root		inner join, left key:planner__core__casetest__hint__hint.t.a, right key:Column#13
├─Sort(Build)	7984.01	root		Column#13
│ └─HashAgg	7984.01	root		group by:planner__core__casetest__hint__hint.t2.a, funcs:count(1)->Column#13
│   └─HashJoin	15593.77	root		inner join, equal:[eq(planner__core__casetest__hint__hint.t2.a, planner__core__casetest__hint__hint.t3.a)]
│     ├─HashJoin(Build)	12475.01	root		inner join, equal:[eq(planner__core__casetest__hint__hint.t2.b, planner__core__casetest__hint__hint.t1.b)]
│     │ ├─TableReader(Build)	9990.00	root		data:Selection
│     │ │ └─Selection	9990.00	cop[tikv]		not(isnull(planner__core__casetest__hint__hint.t1.b))
│     │ │   └─TableFullScan	10000.00	cop[tikv]	table:t1	keep order:false, stats:pseudo
│     │ └─TableReader(Probe)	9980.01	root		data:Selection
│     │   └─Selection	9980.01	cop[tikv]		not(isnull(planner__core__casetest__hint__hint.t2.a)), not(isnull(planner__core__casetest__hint__hint.t2.b))
│     │     └─TableFullScan	10000.00	cop[tikv]	table:t2	keep order:false, stats:pseudo
│     └─TableReader(Probe)	9990.00	root		data:Selection
│       └─Selection	9990.00	cop[tikv]		not(isnull(planner__core__casetest__hint__hint.t3.a))
│         └─TableFullScan	10000.00	cop[tikv]	table:t3	keep order:false, stats:pseudo
└─Sort(Probe)	9990.00	root		planner__core__casetest__hint__hint.t.a
  └─TableReader	9990.00	root		data:Selection
    └─Selection	9990.00	cop[tikv]		not(isnull(planner__core__casetest__hint__hint.t.a))
      └─TableFullScan	10000.00	cop[tikv]	table:t	keep order:false, stats:pseudo
explain format = 'brief' select /*+ qb_name(qb_v_2, v1 .v@sel_2 .@sel_2), merge_join(t1@qb_v_2) */ * from v1;
id	estRows	task	access object	operator info
HashJoin	9980.01	root		inner join, equal:[eq(planner__core__casetest__hint__hint.t.a, Column#20)]
├─HashAgg(Build)	7984.01	root		group by:planner__core__casetest__hint__hint.t.a, funcs:count(1)->Column#20
│ └─HashJoin	12475.01	root		inner join, equal:[eq(planner__core__casetest__hint__hint.t.a, Column#19)]
│   ├─HashAgg(Build)	7984.01	root		group by:planner__core__casetest__hint__hint.t2.a, funcs:count(1)->Column#19
│   │ └─HashJoin	15593.77	root		inner join, equal:[eq(planner__core__casetest__hint__hint.t2.a, planner__core__casetest__hint__hint.t3.a)]
│   │   ├─MergeJoin(Build)	12475.01	root		inner join, left key:planner__core__casetest__hint__hint.t2.b, right key:planner__core__casetest__hint__hint.t1.b
│   │   │ ├─Sort(Build)	9990.00	root		planner__core__casetest__hint__hint.t1.b
│   │   │ │ └─TableReader	9990.00	root		data:Selection
│   │   │ │   └─Selection	9990.00	cop[tikv]		not(isnull(planner__core__casetest__hint__hint.t1.b))
│   │   │ │     └─TableFullScan	10000.00	cop[tikv]	table:t1	keep order:false, stats:pseudo
│   │   │ └─Sort(Probe)	9980.01	root		planner__core__casetest__hint__hint.t2.b
│   │   │   └─TableReader	9980.01	root		data:Selection
│   │   │     └─Selection	9980.01	cop[tikv]		not(isnull(planner__core__casetest__hint__hint.t2.a)), not(isnull(planner__core__casetest__hint__hint.t2.b))
│   │   │       └─TableFullScan	10000.00	cop[tikv]	table:t2	keep order:false, stats:pseudo
│   │   └─TableReader(Probe)	9990.00	root		data:Selection
│   │     └─Selection	9990.00	cop[tikv]		not(isnull(planner__core__casetest__hint__hint.t3.a))
│   │       └─TableFullScan	10000.00	cop[tikv]	table:t3	keep order:false, stats:pseudo
│   └─HashJoin(Probe)	12475.01	root		inner join, equal:[eq(planner__core__casetest__hint__hint.t.b, planner__core__casetest__hint__hint.t1.b)]
│     ├─TableReader(Build)	9990.00	root		data:Selection
│     │ └─Selection	9990.00	cop[tikv]		not(isnull(planner__core__casetest__hint__hint.t1.b))
│     │   └─TableFullScan	10000.00	cop[tikv]	table:t1	keep order:false, stats:pseudo
│     └─TableReader(Probe)	9980.01	root		data:Selection
│       └─Selection	9980.01	cop[tikv]		not(isnull(planner__core__casetest__hint__hint.t.a)), not(isnull(planner__core__casetest__hint__hint.t.b))
│         └─TableFullScan	10000.00	cop[tikv]	table:t	keep order:false, stats:pseudo
└─TableReader(Probe)	9990.00	root		data:Selection
  └─Selection	9990.00	cop[tikv]		not(isnull(planner__core__casetest__hint__hint.t.a))
    └─TableFullScan	10000.00	cop[tikv]	table:t	keep order:false, stats:pseudo
explain format = 'brief' select /*+ qb_name(qb_v_1, v1 .v@sel_2), merge_join(t@qb_v_1) */ * from v1;
id	estRows	task	access object	operator info
HashJoin	9980.01	root		inner join, equal:[eq(planner__core__casetest__hint__hint.t.a, Column#20)]
├─HashAgg(Build)	7984.01	root		group by:planner__core__casetest__hint__hint.t.a, funcs:count(1)->Column#20
│ └─HashJoin	12475.01	root		inner join, equal:[eq(planner__core__casetest__hint__hint.t.a, Column#19)]
│   ├─HashAgg(Build)	7984.01	root		group by:planner__core__casetest__hint__hint.t2.a, funcs:count(1)->Column#19
│   │ └─HashJoin	15593.77	root		inner join, equal:[eq(planner__core__casetest__hint__hint.t2.a, planner__core__casetest__hint__hint.t3.a)]
│   │   ├─HashJoin(Build)	12475.01	root		inner join, equal:[eq(planner__core__casetest__hint__hint.t2.b, planner__core__casetest__hint__hint.t1.b)]
│   │   │ ├─TableReader(Build)	9990.00	root		data:Selection
│   │   │ │ └─Selection	9990.00	cop[tikv]		not(isnull(planner__core__casetest__hint__hint.t1.b))
│   │   │ │   └─TableFullScan	10000.00	cop[tikv]	table:t1	keep order:false, stats:pseudo
│   │   │ └─TableReader(Probe)	9980.01	root		data:Selection
│   │   │   └─Selection	9980.01	cop[tikv]		not(isnull(planner__core__casetest__hint__hint.t2.a)), not(isnull(planner__core__casetest__hint__hint.t2.b))
│   │   │     └─TableFullScan	10000.00	cop[tikv]	table:t2	keep order:false, stats:pseudo
│   │   └─TableReader(Probe)	9990.00	root		data:Selection
│   │     └─Selection	9990.00	cop[tikv]		not(isnull(planner__core__casetest__hint__hint.t3.a))
│   │       └─TableFullScan	10000.00	cop[tikv]	table:t3	keep order:false, stats:pseudo
│   └─MergeJoin(Probe)	12475.01	root		inner join, left key:planner__core__casetest__hint__hint.t.b, right key:planner__core__casetest__hint__hint.t1.b
│     ├─Sort(Build)	9990.00	root		planner__core__casetest__hint__hint.t1.b
│     │ └─TableReader	9990.00	root		data:Selection
│     │   └─Selection	9990.00	cop[tikv]		not(isnull(planner__core__casetest__hint__hint.t1.b))
│     │     └─TableFullScan	10000.00	cop[tikv]	table:t1	keep order:false, stats:pseudo
│     └─Sort(Probe)	9980.01	root		planner__core__casetest__hint__hint.t.b
│       └─TableReader	9980.01	root		data:Selection
│         └─Selection	9980.01	cop[tikv]		not(isnull(planner__core__casetest__hint__hint.t.a)), not(isnull(planner__core__casetest__hint__hint.t.b))
│           └─TableFullScan	10000.00	cop[tikv]	table:t	keep order:false, stats:pseudo
└─TableReader(Probe)	9990.00	root		data:Selection
  └─Selection	9990.00	cop[tikv]		not(isnull(planner__core__casetest__hint__hint.t.a))
    └─TableFullScan	10000.00	cop[tikv]	table:t	keep order:false, stats:pseudo
explain format = 'brief' select /*+ merge_join(t1@qb_v_2), qb_name(qb_v_2, v@sel_1 .@sel_2) */ * from v;
id	estRows	task	access object	operator info
HashJoin	9980.01	root		inner join, equal:[eq(planner__core__casetest__hint__hint.t.a, Column#13)]
├─HashAgg(Build)	7984.01	root		group by:planner__core__casetest__hint__hint.t2.a, funcs:count(1)->Column#13
│ └─HashJoin	15593.77	root		inner join, equal:[eq(planner__core__casetest__hint__hint.t2.a, planner__core__casetest__hint__hint.t3.a)]
│   ├─MergeJoin(Build)	12475.01	root		inner join, left key:planner__core__casetest__hint__hint.t2.b, right key:planner__core__casetest__hint__hint.t1.b
│   │ ├─Sort(Build)	9990.00	root		planner__core__casetest__hint__hint.t1.b
│   │ │ └─TableReader	9990.00	root		data:Selection
│   │ │   └─Selection	9990.00	cop[tikv]		not(isnull(planner__core__casetest__hint__hint.t1.b))
│   │ │     └─TableFullScan	10000.00	cop[tikv]	table:t1	keep order:false, stats:pseudo
│   │ └─Sort(Probe)	9980.01	root		planner__core__casetest__hint__hint.t2.b
│   │   └─TableReader	9980.01	root		data:Selection
│   │     └─Selection	9980.01	cop[tikv]		not(isnull(planner__core__casetest__hint__hint.t2.a)), not(isnull(planner__core__casetest__hint__hint.t2.b))
│   │       └─TableFullScan	10000.00	cop[tikv]	table:t2	keep order:false, stats:pseudo
│   └─TableReader(Probe)	9990.00	root		data:Selection
│     └─Selection	9990.00	cop[tikv]		not(isnull(planner__core__casetest__hint__hint.t3.a))
│       └─TableFullScan	10000.00	cop[tikv]	table:t3	keep order:false, stats:pseudo
└─TableReader(Probe)	9990.00	root		data:Selection
  └─Selection	9990.00	cop[tikv]		not(isnull(planner__core__casetest__hint__hint.t.a))
    └─TableFullScan	10000.00	cop[tikv]	table:t	keep order:false, stats:pseudo
explain format = 'brief' select /*+ merge_join(t@qb_v_1), stream_agg(@qb_v_2), qb_name(qb_v_2, v@sel_1 .@sel_2), qb_name(qb_v_1, v@sel_1 .@sel_1) */ * from v;
id	estRows	task	access object	operator info
MergeJoin	9980.01	root		inner join, left key:planner__core__casetest__hint__hint.t.a, right key:Column#13
├─Sort(Build)	7984.01	root		Column#13
│ └─StreamAgg	7984.01	root		group by:planner__core__casetest__hint__hint.t2.a, funcs:count(1)->Column#13
│   └─Sort	15593.77	root		planner__core__casetest__hint__hint.t2.a
│     └─HashJoin	15593.77	root		inner join, equal:[eq(planner__core__casetest__hint__hint.t2.a, planner__core__casetest__hint__hint.t3.a)]
│       ├─HashJoin(Build)	12475.01	root		inner join, equal:[eq(planner__core__casetest__hint__hint.t2.b, planner__core__casetest__hint__hint.t1.b)]
│       │ ├─TableReader(Build)	9990.00	root		data:Selection
│       │ │ └─Selection	9990.00	cop[tikv]		not(isnull(planner__core__casetest__hint__hint.t1.b))
│       │ │   └─TableFullScan	10000.00	cop[tikv]	table:t1	keep order:false, stats:pseudo
│       │ └─TableReader(Probe)	9980.01	root		data:Selection
│       │   └─Selection	9980.01	cop[tikv]		not(isnull(planner__core__casetest__hint__hint.t2.a)), not(isnull(planner__core__casetest__hint__hint.t2.b))
│       │     └─TableFullScan	10000.00	cop[tikv]	table:t2	keep order:false, stats:pseudo
│       └─TableReader(Probe)	9990.00	root		data:Selection
│         └─Selection	9990.00	cop[tikv]		not(isnull(planner__core__casetest__hint__hint.t3.a))
│           └─TableFullScan	10000.00	cop[tikv]	table:t3	keep order:false, stats:pseudo
└─Sort(Probe)	9990.00	root		planner__core__casetest__hint__hint.t.a
  └─TableReader	9990.00	root		data:Selection
    └─Selection	9990.00	cop[tikv]		not(isnull(planner__core__casetest__hint__hint.t.a))
      └─TableFullScan	10000.00	cop[tikv]	table:t	keep order:false, stats:pseudo
explain format = 'brief' select /*+ qb_name(qb_v3_2, v3@sel_1 .@sel_2), merge_join(t1@qb_v3_2) */ * from v3;
id	estRows	task	access object	operator info
MergeJoin	9980.01	root		inner join, left key:planner__core__casetest__hint__hint.t.a, right key:Column#27
├─Sort(Build)	7984.01	root		Column#27
│ └─StreamAgg	7984.01	root		group by:planner__core__casetest__hint__hint.t.a, funcs:count(1)->Column#27
│   └─Sort	12475.01	root		planner__core__casetest__hint__hint.t.a
│     └─HashJoin	12475.01	root		inner join, equal:[eq(planner__core__casetest__hint__hint.t.a, Column#26)]
│       ├─HashAgg(Build)	7984.01	root		group by:planner__core__casetest__hint__hint.t.a, funcs:count(1)->Column#26
│       │ └─HashJoin	12475.01	root		inner join, equal:[eq(planner__core__casetest__hint__hint.t.a, Column#25)]
│       │   ├─HashAgg(Build)	7984.01	root		group by:planner__core__casetest__hint__hint.t2.a, funcs:count(1)->Column#25
│       │   │ └─HashJoin	15593.77	root		inner join, equal:[eq(planner__core__casetest__hint__hint.t2.a, planner__core__casetest__hint__hint.t3.a)]
│       │   │   ├─HashJoin(Build)	12475.01	root		inner join, equal:[eq(planner__core__casetest__hint__hint.t2.b, planner__core__casetest__hint__hint.t1.b)]
│       │   │   │ ├─TableReader(Build)	9990.00	root		data:Selection
│       │   │   │ │ └─Selection	9990.00	cop[tikv]		not(isnull(planner__core__casetest__hint__hint.t1.b))
│       │   │   │ │   └─TableFullScan	10000.00	cop[tikv]	table:t1	keep order:false, stats:pseudo
│       │   │   │ └─TableReader(Probe)	9980.01	root		data:Selection
│       │   │   │   └─Selection	9980.01	cop[tikv]		not(isnull(planner__core__casetest__hint__hint.t2.a)), not(isnull(planner__core__casetest__hint__hint.t2.b))
│       │   │   │     └─TableFullScan	10000.00	cop[tikv]	table:t2	keep order:false, stats:pseudo
│       │   │   └─TableReader(Probe)	9990.00	root		data:Selection
│       │   │     └─Selection	9990.00	cop[tikv]		not(isnull(planner__core__casetest__hint__hint.t3.a))
│       │   │       └─TableFullScan	10000.00	cop[tikv]	table:t3	keep order:false, stats:pseudo
│       │   └─HashJoin(Probe)	12475.01	root		inner join, equal:[eq(planner__core__casetest__hint__hint.t.b, planner__core__casetest__hint__hint.t1.b)]
│       │     ├─TableReader(Build)	9990.00	root		data:Selection
│       │     │ └─Selection	9990.00	cop[tikv]		not(isnull(planner__core__casetest__hint__hint.t1.b))
│       │     │   └─TableFullScan	10000.00	cop[tikv]	table:t1	keep order:false, stats:pseudo
│       │     └─TableReader(Probe)	9980.01	root		data:Selection
│       │       └─Selection	9980.01	cop[tikv]		not(isnull(planner__core__casetest__hint__hint.t.a)), not(isnull(planner__core__casetest__hint__hint.t.b))
│       │         └─TableFullScan	10000.00	cop[tikv]	table:t	keep order:false, stats:pseudo
│       └─MergeJoin(Probe)	12475.01	root		inner join, left key:planner__core__casetest__hint__hint.t.b, right key:planner__core__casetest__hint__hint.t1.b
│         ├─Sort(Build)	9990.00	root		planner__core__casetest__hint__hint.t1.b
│         │ └─TableReader	9990.00	root		data:Selection
│         │   └─Selection	9990.00	cop[tikv]		not(isnull(planner__core__casetest__hint__hint.t1.b))
│         │     └─TableFullScan	10000.00	cop[tikv]	table:t1	keep order:false, stats:pseudo
│         └─Sort(Probe)	9980.01	root		planner__core__casetest__hint__hint.t.b
│           └─TableReader	9980.01	root		data:Selection
│             └─Selection	9980.01	cop[tikv]		not(isnull(planner__core__casetest__hint__hint.t.a)), not(isnull(planner__core__casetest__hint__hint.t.b))
│               └─TableFullScan	10000.00	cop[tikv]	table:t	keep order:false, stats:pseudo
└─Sort(Probe)	9990.00	root		planner__core__casetest__hint__hint.t.a
  └─TableReader	9990.00	root		data:Selection
    └─Selection	9990.00	cop[tikv]		not(isnull(planner__core__casetest__hint__hint.t.a))
      └─TableFullScan	10000.00	cop[tikv]	table:t	keep order:false, stats:pseudo
explain format = 'brief' select /*+ qb_name(qb_v3_2, v3@sel_1 .@sel_2), merge_join(t1@qb_v3_2), hash_agg(@qb_v3_2), qb_name(qb_v3_1, v3@sel_1 .@sel_1), hash_join(t@qb_v3_1) */ * from v3;
id	estRows	task	access object	operator info
HashJoin	9980.01	root		inner join, equal:[eq(planner__core__casetest__hint__hint.t.a, Column#27)]
├─HashAgg(Build)	7984.01	root		group by:planner__core__casetest__hint__hint.t.a, funcs:count(1)->Column#27
│ └─HashJoin	12475.01	root		inner join, equal:[eq(planner__core__casetest__hint__hint.t.a, Column#26)]
│   ├─HashAgg(Build)	7984.01	root		group by:planner__core__casetest__hint__hint.t.a, funcs:count(1)->Column#26
│   │ └─HashJoin	12475.01	root		inner join, equal:[eq(planner__core__casetest__hint__hint.t.a, Column#25)]
│   │   ├─HashAgg(Build)	7984.01	root		group by:planner__core__casetest__hint__hint.t2.a, funcs:count(1)->Column#25
│   │   │ └─HashJoin	15593.77	root		inner join, equal:[eq(planner__core__casetest__hint__hint.t2.a, planner__core__casetest__hint__hint.t3.a)]
│   │   │   ├─HashJoin(Build)	12475.01	root		inner join, equal:[eq(planner__core__casetest__hint__hint.t2.b, planner__core__casetest__hint__hint.t1.b)]
│   │   │   │ ├─TableReader(Build)	9990.00	root		data:Selection
│   │   │   │ │ └─Selection	9990.00	cop[tikv]		not(isnull(planner__core__casetest__hint__hint.t1.b))
│   │   │   │ │   └─TableFullScan	10000.00	cop[tikv]	table:t1	keep order:false, stats:pseudo
│   │   │   │ └─TableReader(Probe)	9980.01	root		data:Selection
│   │   │   │   └─Selection	9980.01	cop[tikv]		not(isnull(planner__core__casetest__hint__hint.t2.a)), not(isnull(planner__core__casetest__hint__hint.t2.b))
│   │   │   │     └─TableFullScan	10000.00	cop[tikv]	table:t2	keep order:false, stats:pseudo
│   │   │   └─TableReader(Probe)	9990.00	root		data:Selection
│   │   │     └─Selection	9990.00	cop[tikv]		not(isnull(planner__core__casetest__hint__hint.t3.a))
│   │   │       └─TableFullScan	10000.00	cop[tikv]	table:t3	keep order:false, stats:pseudo
│   │   └─HashJoin(Probe)	12475.01	root		inner join, equal:[eq(planner__core__casetest__hint__hint.t.b, planner__core__casetest__hint__hint.t1.b)]
│   │     ├─TableReader(Build)	9990.00	root		data:Selection
│   │     │ └─Selection	9990.00	cop[tikv]		not(isnull(planner__core__casetest__hint__hint.t1.b))
│   │     │   └─TableFullScan	10000.00	cop[tikv]	table:t1	keep order:false, stats:pseudo
│   │     └─TableReader(Probe)	9980.01	root		data:Selection
│   │       └─Selection	9980.01	cop[tikv]		not(isnull(planner__core__casetest__hint__hint.t.a)), not(isnull(planner__core__casetest__hint__hint.t.b))
│   │         └─TableFullScan	10000.00	cop[tikv]	table:t	keep order:false, stats:pseudo
│   └─MergeJoin(Probe)	12475.01	root		inner join, left key:planner__core__casetest__hint__hint.t.b, right key:planner__core__casetest__hint__hint.t1.b
│     ├─Sort(Build)	9990.00	root		planner__core__casetest__hint__hint.t1.b
│     │ └─TableReader	9990.00	root		data:Selection
│     │   └─Selection	9990.00	cop[tikv]		not(isnull(planner__core__casetest__hint__hint.t1.b))
│     │     └─TableFullScan	10000.00	cop[tikv]	table:t1	keep order:false, stats:pseudo
│     └─Sort(Probe)	9980.01	root		planner__core__casetest__hint__hint.t.b
│       └─TableReader	9980.01	root		data:Selection
│         └─Selection	9980.01	cop[tikv]		not(isnull(planner__core__casetest__hint__hint.t.a)), not(isnull(planner__core__casetest__hint__hint.t.b))
│           └─TableFullScan	10000.00	cop[tikv]	table:t	keep order:false, stats:pseudo
└─TableReader(Probe)	9990.00	root		data:Selection
  └─Selection	9990.00	cop[tikv]		not(isnull(planner__core__casetest__hint__hint.t.a))
    └─TableFullScan	10000.00	cop[tikv]	table:t	keep order:false, stats:pseudo
Level	Code	Message
Warning	1815	Join hints are conflict, you can only specify one type of join
Warning	1815	Optimizer aggregation hints are conflicted
explain format='brief' with d1 as (
select a from (
select a from (
select /*+ qb_name(qb, v4) use_index(t4@qb, idx_a) */ a from v4 where a < 10
) as t0 where a < 9
) as t1 where a < 8
), d2 as (select /*+ qb_name(qb2, v4) use_index(t4@qb2, idx_b) */ a from v4 where b < 10)
select * from (select * from d1) as t0 join (select * from d2) as t1;
id	estRows	task	access object	operator info
<<<<<<< HEAD
HashJoin_54	6944.44	root		CARTESIAN inner join
├─IndexLookUp_63(Build)	83.33	root		
│ ├─IndexRangeScan_60(Build)	250.00	cop[tikv]	table:t4, index:idx_b(b)	range:(3,10), keep order:false, stats:pseudo
│ └─Selection_62(Probe)	83.33	cop[tikv]		gt(planner__core__casetest__hint__hint.t4.a, 2)
│   └─TableRowIDScan_61	250.00	cop[tikv]	table:t4	keep order:false, stats:pseudo
└─IndexLookUp_59(Probe)	83.33	root		
  ├─IndexRangeScan_56(Build)	250.00	cop[tikv]	table:t4, index:idx_a(a)	range:(2,8), keep order:false, stats:pseudo
  └─Selection_58(Probe)	83.33	cop[tikv]		gt(planner__core__casetest__hint__hint.t4.b, 3)
    └─TableRowIDScan_57	250.00	cop[tikv]	table:t4	keep order:false, stats:pseudo
explain with d1 as (
=======
HashJoin	6944.44	root		CARTESIAN inner join
├─IndexLookUp(Build)	83.33	root		
│ ├─IndexRangeScan(Build)	250.00	cop[tikv]	table:t4, index:idx_b(b)	range:(3,10), keep order:false, stats:pseudo
│ └─Selection(Probe)	83.33	cop[tikv]		gt(planner__core__casetest__hint__hint.t4.a, 2)
│   └─TableRowIDScan	250.00	cop[tikv]	table:t4	keep order:false, stats:pseudo
└─IndexLookUp(Probe)	83.33	root		
  ├─IndexRangeScan(Build)	250.00	cop[tikv]	table:t4, index:idx_a(a)	range:(2,8), keep order:false, stats:pseudo
  └─Selection(Probe)	83.33	cop[tikv]		gt(planner__core__casetest__hint__hint.t4.b, 3)
    └─TableRowIDScan	250.00	cop[tikv]	table:t4	keep order:false, stats:pseudo
explain format='brief' with d1 as (
>>>>>>> f030b63b
select a from (
select a from (
select a from v4 where a < 10
) as t0 where a < 9
) as t1 where a < 8
), d2 as (select a from v4 where b < 10)
select /*+ qb_name(qb, v4@sel_4) use_index(t4@qb, idx_a)   qb_name(qb2, v4@sel_5) use_index(t4@qb, idx_b) */ * from (select * from d1) as t0 join (select * from d2) as t1;
id	estRows	task	access object	operator info
<<<<<<< HEAD
HashJoin_54	6944.44	root		CARTESIAN inner join
├─TableReader_66(Build)	83.33	root		data:Selection_65
│ └─Selection_65	83.33	cop[tikv]		gt(planner__core__casetest__hint__hint.t4.a, 2), gt(planner__core__casetest__hint__hint.t4.b, 3), lt(planner__core__casetest__hint__hint.t4.b, 10)
│   └─TableFullScan_64	10000.00	cop[tikv]	table:t4	keep order:false, stats:pseudo
└─IndexLookUp_59(Probe)	83.33	root		
  ├─IndexRangeScan_56(Build)	250.00	cop[tikv]	table:t4, index:idx_a(a)	range:(2,8), keep order:false, stats:pseudo
  └─Selection_58(Probe)	83.33	cop[tikv]		gt(planner__core__casetest__hint__hint.t4.b, 3)
    └─TableRowIDScan_57	250.00	cop[tikv]	table:t4	keep order:false, stats:pseudo
explain with d1 as (
=======
HashJoin	6944.44	root		CARTESIAN inner join
├─TableReader(Build)	83.33	root		data:Selection
│ └─Selection	83.33	cop[tikv]		gt(planner__core__casetest__hint__hint.t4.a, 2), gt(planner__core__casetest__hint__hint.t4.b, 3), lt(planner__core__casetest__hint__hint.t4.b, 10)
│   └─TableFullScan	10000.00	cop[tikv]	table:t4	keep order:false, stats:pseudo
└─IndexLookUp(Probe)	83.33	root		
  ├─IndexRangeScan(Build)	250.00	cop[tikv]	table:t4, index:idx_a(a)	range:(2,8), keep order:false, stats:pseudo
  └─Selection(Probe)	83.33	cop[tikv]		gt(planner__core__casetest__hint__hint.t4.b, 3)
    └─TableRowIDScan	250.00	cop[tikv]	table:t4	keep order:false, stats:pseudo
explain format='brief' with d1 as (
>>>>>>> f030b63b
select a from (
select a from (
select /*+ qb_name(qb, v5) use_index(t4@qb, idx_a) */ a from v4 where a < 10
) as t0 where a < 9
) as t1 where a < 8
), d2 as (select /*+ qb_name(qb2, v4) use_index(t4@qb2, idx_b) */ a from v4 where b < 10)
select * from (select * from d1) as t0 join (select * from d2) as t1;
id	estRows	task	access object	operator info
<<<<<<< HEAD
HashJoin_54	6944.44	root		CARTESIAN inner join
├─IndexLookUp_70(Build)	83.33	root		
│ ├─IndexRangeScan_67(Build)	250.00	cop[tikv]	table:t4, index:idx_b(b)	range:(3,10), keep order:false, stats:pseudo
│ └─Selection_69(Probe)	83.33	cop[tikv]		gt(planner__core__casetest__hint__hint.t4.a, 2)
│   └─TableRowIDScan_68	250.00	cop[tikv]	table:t4	keep order:false, stats:pseudo
└─TableReader_58(Probe)	83.33	root		data:Selection_57
  └─Selection_57	83.33	cop[tikv]		gt(planner__core__casetest__hint__hint.t4.a, 2), gt(planner__core__casetest__hint__hint.t4.b, 3), lt(planner__core__casetest__hint__hint.t4.a, 10), lt(planner__core__casetest__hint__hint.t4.a, 8), lt(planner__core__casetest__hint__hint.t4.a, 9)
    └─TableFullScan_56	10000.00	cop[tikv]	table:t4	keep order:false, stats:pseudo
=======
HashJoin	6944.44	root		CARTESIAN inner join
├─IndexLookUp(Build)	83.33	root		
│ ├─IndexRangeScan(Build)	250.00	cop[tikv]	table:t4, index:idx_b(b)	range:(3,10), keep order:false, stats:pseudo
│ └─Selection(Probe)	83.33	cop[tikv]		gt(planner__core__casetest__hint__hint.t4.a, 2)
│   └─TableRowIDScan	250.00	cop[tikv]	table:t4	keep order:false, stats:pseudo
└─TableReader(Probe)	83.33	root		data:Selection
  └─Selection	83.33	cop[tikv]		gt(planner__core__casetest__hint__hint.t4.a, 2), gt(planner__core__casetest__hint__hint.t4.b, 3), lt(planner__core__casetest__hint__hint.t4.a, 10), lt(planner__core__casetest__hint__hint.t4.a, 8), lt(planner__core__casetest__hint__hint.t4.a, 9)
    └─TableFullScan	10000.00	cop[tikv]	table:t4	keep order:false, stats:pseudo
>>>>>>> f030b63b
Level	Code	Message
Warning	1815	The qb_name hint qb is unused, please check whether the table list in the qb_name hint qb is correct
drop table if exists t;
create table t(id int primary key, a int, b int, c int, key(a), key(b), key(c));
explain format = 'brief' select * from t where b = 1 and (a = 1 or c = 1);
id	estRows	task	access object	operator info
IndexLookUp	0.02	root		
├─IndexRangeScan(Build)	10.00	cop[tikv]	table:t, index:b(b)	range:[1,1], keep order:false, stats:pseudo
└─Selection(Probe)	0.02	cop[tikv]		or(eq(planner__core__casetest__hint__hint.t.a, 1), eq(planner__core__casetest__hint__hint.t.c, 1))
  └─TableRowIDScan	10.00	cop[tikv]	table:t	keep order:false, stats:pseudo
explain format = 'brief' select /*+ USE_INDEX_MERGE(t, a, c) */ * from t where b = 1 and (a = 1 or c = 1);
id	estRows	task	access object	operator info
IndexMerge	0.02	root		type: union
├─IndexRangeScan(Build)	10.00	cop[tikv]	table:t, index:a(a)	range:[1,1], keep order:false, stats:pseudo
├─IndexRangeScan(Build)	10.00	cop[tikv]	table:t, index:c(c)	range:[1,1], keep order:false, stats:pseudo
└─Selection(Probe)	0.02	cop[tikv]		eq(planner__core__casetest__hint__hint.t.b, 1)
  └─TableRowIDScan	19.99	cop[tikv]	table:t	keep order:false, stats:pseudo
drop table if exists t1, t2;
create table t1(a int, b int, c int, key a(a), key b(b));
create table t2(a int, b int, c int, key a(a), key b(b));
select /*+ USE_INDEX(t1, j) */ * from t1;
a	b	c
Level	Code	Message
Warning	1176	Key 'j' doesn't exist in table 't1'
select /*+ IGNORE_INDEX(t1, j) */ * from t1;
a	b	c
Level	Code	Message
Warning	1176	Key 'j' doesn't exist in table 't1'
select /*+ USE_INDEX(t2, a, b, c) */ * from t1;
a	b	c
Level	Code	Message
Warning	1815	use_index(planner__core__casetest__hint__hint.t2, a, b, c) is inapplicable, check whether the table(planner__core__casetest__hint__hint.t2) exists
select /*+ USE_INDEX(t2) */ * from t1;
a	b	c
Level	Code	Message
Warning	1815	use_index(planner__core__casetest__hint__hint.t2) is inapplicable, check whether the table(planner__core__casetest__hint__hint.t2) exists
select /*+ USE_INDEX(t1, a), USE_INDEX(t2, a), USE_INDEX(t3, a) */ * from t1, t2 where t1.a=t2.a;
a	b	c	a	b	c
Level	Code	Message
Warning	1815	use_index(planner__core__casetest__hint__hint.t3, a) is inapplicable, check whether the table(planner__core__casetest__hint__hint.t3) exists
select /*+ USE_INDEX(t3, a), USE_INDEX(t4, b), IGNORE_INDEX(t3, a) */ * from t1, t2 where t1.a=t2.a;
a	b	c	a	b	c
Level	Code	Message
Warning	1815	ignore_index(planner__core__casetest__hint__hint.t3, a) is inapplicable, check whether the table(planner__core__casetest__hint__hint.t3) exists
Warning	1815	use_index(planner__core__casetest__hint__hint.t3, a) is inapplicable, check whether the table(planner__core__casetest__hint__hint.t3) exists
Warning	1815	use_index(planner__core__casetest__hint__hint.t4, b) is inapplicable, check whether the table(planner__core__casetest__hint__hint.t4) exists
select /*+ USE_INDEX_MERGE(t3, a, b, d) */ * from t1;
a	b	c
Level	Code	Message
Warning	1815	use_index_merge(planner__core__casetest__hint__hint.t3, a, b, d) is inapplicable, check whether the table(planner__core__casetest__hint__hint.t3) exists
select /*+ USE_INDEX_MERGE(t1, a, b, c, d) */ * from t1;
a	b	c
Level	Code	Message
Warning	1815	use_index_merge(planner__core__casetest__hint__hint.t1, a, b, c, d) is inapplicable, check whether the indexes (c, d) exist, or the indexes are conflicted with use_index/ignore_index/force_index hints.
select /*+ USE_INDEX_MERGE(t1, a, b), USE_INDEX(t1, a) */ * from t1;
a	b	c
Level	Code	Message
Warning	1815	use_index_merge(planner__core__casetest__hint__hint.t1, a, b) is inapplicable, check whether the indexes (b) exist, or the indexes are conflicted with use_index/ignore_index/force_index hints.
select /*+ USE_INDEX_MERGE(t1, a, b), IGNORE_INDEX(t1, a) */ * from t1;
a	b	c
Level	Code	Message
Warning	1815	use_index_merge(planner__core__casetest__hint__hint.t1, a, b) is inapplicable, check whether the indexes (a) exist, or the indexes are conflicted with use_index/ignore_index/force_index hints.
select /*+ USE_INDEX_MERGE(t1, primary, a, b, c) */ * from t1;
a	b	c
Level	Code	Message
Warning	1815	use_index_merge(planner__core__casetest__hint__hint.t1, primary, a, b, c) is inapplicable, check whether the indexes (c) exist, or the indexes are conflicted with use_index/ignore_index/force_index hints.
drop table if exists t1;
drop view if exists v1;
CREATE TABLE t1 (c1 INT PRIMARY KEY, c2 INT, INDEX (c2));
INSERT INTO t1 VALUES (1,1), (2,2), (3,3);
CREATE VIEW v1 AS SELECT c1, c2 FROM t1;
SELECT * FROM v1 USE INDEX (PRIMARY) WHERE c1=2;
Error 1176 (42000): Key 'PRIMARY' doesn't exist in table 'v1'
set tidb_cost_model_version=2;
set @@session.tidb_executor_concurrency = 4;
set @@session.tidb_hash_join_concurrency = 5;
set @@session.tidb_distsql_scan_concurrency = 15;
drop table if exists t;
create table t(a int primary key, b int, c int, key b(b));
desc format = 'brief' select /*+ INL_JOIN(t2) */ * from t t1, t t2 where t1.a = t2.b order by t2.a;
id	estRows	task	access object	operator info
Sort	12487.50	root		planner__core__casetest__hint__hint.t.a
└─Projection	12487.50	root		planner__core__casetest__hint__hint.t.a, planner__core__casetest__hint__hint.t.b, planner__core__casetest__hint__hint.t.c, planner__core__casetest__hint__hint.t.a, planner__core__casetest__hint__hint.t.b, planner__core__casetest__hint__hint.t.c
  └─IndexJoin	12487.50	root		inner join, inner:IndexLookUp, outer key:planner__core__casetest__hint__hint.t.a, inner key:planner__core__casetest__hint__hint.t.b, equal cond:eq(planner__core__casetest__hint__hint.t.a, planner__core__casetest__hint__hint.t.b)
    ├─TableReader(Build)	10000.00	root		data:TableFullScan
    │ └─TableFullScan	10000.00	cop[tikv]	table:t1	keep order:false, stats:pseudo
    └─IndexLookUp(Probe)	12487.50	root		
      ├─Selection(Build)	12487.50	cop[tikv]		not(isnull(planner__core__casetest__hint__hint.t.b))
      │ └─IndexRangeScan	12500.00	cop[tikv]	table:t2, index:b(b)	range: decided by [eq(planner__core__casetest__hint__hint.t.b, planner__core__casetest__hint__hint.t.a)], keep order:false, stats:pseudo
      └─TableRowIDScan(Probe)	12487.50	cop[tikv]	table:t2	keep order:false, stats:pseudo
desc format = 'brief' select /*+ INL_HASH_JOIN(t2) */ * from t t1, t t2 where t1.a = t2.b order by t2.a;
id	estRows	task	access object	operator info
Sort	12487.50	root		planner__core__casetest__hint__hint.t.a
└─Projection	12487.50	root		planner__core__casetest__hint__hint.t.a, planner__core__casetest__hint__hint.t.b, planner__core__casetest__hint__hint.t.c, planner__core__casetest__hint__hint.t.a, planner__core__casetest__hint__hint.t.b, planner__core__casetest__hint__hint.t.c
  └─IndexHashJoin	12487.50	root		inner join, inner:IndexLookUp, outer key:planner__core__casetest__hint__hint.t.a, inner key:planner__core__casetest__hint__hint.t.b, equal cond:eq(planner__core__casetest__hint__hint.t.a, planner__core__casetest__hint__hint.t.b)
    ├─TableReader(Build)	10000.00	root		data:TableFullScan
    │ └─TableFullScan	10000.00	cop[tikv]	table:t1	keep order:false, stats:pseudo
    └─IndexLookUp(Probe)	12487.50	root		
      ├─Selection(Build)	12487.50	cop[tikv]		not(isnull(planner__core__casetest__hint__hint.t.b))
      │ └─IndexRangeScan	12500.00	cop[tikv]	table:t2, index:b(b)	range: decided by [eq(planner__core__casetest__hint__hint.t.b, planner__core__casetest__hint__hint.t.a)], keep order:false, stats:pseudo
      └─TableRowIDScan(Probe)	12487.50	cop[tikv]	table:t2	keep order:false, stats:pseudo
desc format = 'brief' select /*+ INL_MERGE_JOIN(t2)*/ t1.a, t2.a from t t1, t t2 ,t t3 where t1.a = t2.a and t3.a=t2.a;
id	estRows	task	access object	operator info
MergeJoin	15625.00	root		inner join, left key:planner__core__casetest__hint__hint.t.a, right key:planner__core__casetest__hint__hint.t.a
├─TableReader(Build)	10000.00	root		data:TableFullScan
│ └─TableFullScan	10000.00	cop[tikv]	table:t3	keep order:true, stats:pseudo
└─MergeJoin(Probe)	12500.00	root		inner join, left key:planner__core__casetest__hint__hint.t.a, right key:planner__core__casetest__hint__hint.t.a
  ├─TableReader(Build)	10000.00	root		data:TableFullScan
  │ └─TableFullScan	10000.00	cop[tikv]	table:t2	keep order:true, stats:pseudo
  └─TableReader(Probe)	10000.00	root		data:TableFullScan
    └─TableFullScan	10000.00	cop[tikv]	table:t1	keep order:true, stats:pseudo
Level	Code	Message
Warning	1815	The INDEX MERGE JOIN hint is deprecated for usage, try other hints.
desc format = 'brief' select * from t t1, (select /*+ HASH_AGG() */ b, max(a) from t t2 group by b) t2 where t1.b = t2.b order by t1.b;
id	estRows	task	access object	operator info
Sort	9990.00	root		planner__core__casetest__hint__hint.t.b
└─Projection	9990.00	root		planner__core__casetest__hint__hint.t.a, planner__core__casetest__hint__hint.t.b, planner__core__casetest__hint__hint.t.c, planner__core__casetest__hint__hint.t.b, Column#7
  └─HashJoin	9990.00	root		inner join, equal:[eq(planner__core__casetest__hint__hint.t.b, planner__core__casetest__hint__hint.t.b)]
    ├─HashAgg(Build)	7992.00	root		group by:planner__core__casetest__hint__hint.t.b, funcs:max(Column#16)->Column#7, funcs:firstrow(planner__core__casetest__hint__hint.t.b)->planner__core__casetest__hint__hint.t.b
    │ └─IndexReader	7992.00	root		index:HashAgg
    │   └─HashAgg	7992.00	cop[tikv]		group by:planner__core__casetest__hint__hint.t.b, funcs:max(planner__core__casetest__hint__hint.t.a)->Column#16
    │     └─IndexFullScan	9990.00	cop[tikv]	table:t2, index:b(b)	keep order:false, stats:pseudo
    └─TableReader(Probe)	9990.00	root		data:Selection
      └─Selection	9990.00	cop[tikv]		not(isnull(planner__core__casetest__hint__hint.t.b))
        └─TableFullScan	10000.00	cop[tikv]	table:t1	keep order:false, stats:pseudo
desc format = 'brief' select /*+ INL_HASH_JOIN(t2) */ distinct t2.a from t t1 join t t2 on t1.a = t2.a;
id	estRows	task	access object	operator info
IndexHashJoin	12500.00	root		inner join, inner:TableReader, outer key:planner__core__casetest__hint__hint.t.a, inner key:planner__core__casetest__hint__hint.t.a, equal cond:eq(planner__core__casetest__hint__hint.t.a, planner__core__casetest__hint__hint.t.a)
├─IndexReader(Build)	10000.00	root		index:IndexFullScan
│ └─IndexFullScan	10000.00	cop[tikv]	table:t1, index:b(b)	keep order:false, stats:pseudo
└─TableReader(Probe)	10000.00	root		data:TableRangeScan
  └─TableRangeScan	10000.00	cop[tikv]	table:t2	range: decided by [planner__core__casetest__hint__hint.t.a], keep order:false, stats:pseudo
desc format = 'brief' select /*+ INL_JOIN(t2) */ * from t t1, t t2 where t1.a = t2.c order by t1.a;
id	estRows	task	access object	operator info
Sort	12487.50	root		planner__core__casetest__hint__hint.t.a
└─Projection	12487.50	root		planner__core__casetest__hint__hint.t.a, planner__core__casetest__hint__hint.t.b, planner__core__casetest__hint__hint.t.c, planner__core__casetest__hint__hint.t.a, planner__core__casetest__hint__hint.t.b, planner__core__casetest__hint__hint.t.c
  └─HashJoin	12487.50	root		inner join, equal:[eq(planner__core__casetest__hint__hint.t.c, planner__core__casetest__hint__hint.t.a)]
    ├─TableReader(Build)	9990.00	root		data:Selection
    │ └─Selection	9990.00	cop[tikv]		not(isnull(planner__core__casetest__hint__hint.t.c))
    │   └─TableFullScan	10000.00	cop[tikv]	table:t2	keep order:false, stats:pseudo
    └─TableReader(Probe)	10000.00	root		data:TableFullScan
      └─TableFullScan	10000.00	cop[tikv]	table:t1	keep order:false, stats:pseudo
Level	Code	Message
Warning	1815	Optimizer Hint /*+ INL_JOIN(t2) */ or /*+ TIDB_INLJ(t2) */ is inapplicable
drop table if exists t1, t2;
create table t1(a int, b int, c int, key a(a));
create table t2(a int, b int, c int, key a(a));
select /*+ TIDB_SMJ() */ * from t1, t2 where t1.a=t2.a;
a	b	c	a	b	c
Level	Code	Message
Warning	1815	Hint TIDB_SMJ() is inapplicable. Please specify the table names in the arguments.
select /*+ MERGE_JOIN() */ * from t1, t2 where t1.a=t2.a;
a	b	c	a	b	c
Level	Code	Message
Warning	1815	Hint MERGE_JOIN() is inapplicable. Please specify the table names in the arguments.
select /*+ INL_JOIN() */ * from t1, t2 where t1.a=t2.a;
a	b	c	a	b	c
Level	Code	Message
Warning	1815	Hint INL_JOIN() is inapplicable. Please specify the table names in the arguments.
select /*+ TIDB_INLJ() */ * from t1, t2 where t1.a=t2.a;
a	b	c	a	b	c
Level	Code	Message
Warning	1815	Hint TIDB_INLJ() is inapplicable. Please specify the table names in the arguments.
select /*+ INL_HASH_JOIN() */ * from t1, t2 where t1.a=t2.a;
a	b	c	a	b	c
Level	Code	Message
Warning	1815	Hint INL_HASH_JOIN() is inapplicable. Please specify the table names in the arguments.
select /*+ INL_MERGE_JOIN() */ * from t1, t2 where t1.a=t2.a;
a	b	c	a	b	c
Level	Code	Message
Warning	1815	Hint INL_MERGE_JOIN() is inapplicable. Please specify the table names in the arguments.
select /*+ HASH_JOIN() */ * from t1, t2 where t1.a=t2.a;
a	b	c	a	b	c
Level	Code	Message
Warning	1815	Hint HASH_JOIN() is inapplicable. Please specify the table names in the arguments.
select /*+ USE_INDEX() */ * from t1, t2 where t1.a=t2.a;
a	b	c	a	b	c
Level	Code	Message
Warning	1064	Optimizer hint syntax error at line 1 column 22 near ") */" 
select /*+ IGNORE_INDEX() */ * from t1, t2 where t1.a=t2.a;
a	b	c	a	b	c
Level	Code	Message
Warning	1064	Optimizer hint syntax error at line 1 column 25 near ") */" 
select /*+ USE_INDEX_MERGE() */ * from t1, t2 where t1.a=t2.a;
a	b	c	a	b	c
Level	Code	Message
Warning	1064	Optimizer hint syntax error at line 1 column 28 near ") */" 
drop table if exists tt;
create table tt(a int, key(a));
explain format = 'brief' select /*+ use_index_merge(tt) */ * from tt where a=10 or a=20;
id	estRows	task	access object	operator info
IndexReader	20.00	root		index:IndexRangeScan
└─IndexRangeScan	20.00	cop[tikv]	table:tt, index:a(a)	range:[10,10], [20,20], keep order:false, stats:pseudo
Level	Code	Message
Warning	1105	IndexMerge is inapplicable
explain format = 'brief' select /*+ use_index_merge(tt) */ * from tt where a=15 or (a < 10 or a > 20);
id	estRows	task	access object	operator info
IndexReader	6666.67	root		index:IndexRangeScan
└─IndexRangeScan	6666.67	cop[tikv]	table:tt, index:a(a)	range:[-inf,10), [15,15], (20,+inf], keep order:false, stats:pseudo
Level	Code	Message
Warning	1105	IndexMerge is inapplicable<|MERGE_RESOLUTION|>--- conflicted
+++ resolved
@@ -1524,18 +1524,6 @@
 ), d2 as (select /*+ qb_name(qb2, v4) use_index(t4@qb2, idx_b) */ a from v4 where b < 10)
 select * from (select * from d1) as t0 join (select * from d2) as t1;
 id	estRows	task	access object	operator info
-<<<<<<< HEAD
-HashJoin_54	6944.44	root		CARTESIAN inner join
-├─IndexLookUp_63(Build)	83.33	root		
-│ ├─IndexRangeScan_60(Build)	250.00	cop[tikv]	table:t4, index:idx_b(b)	range:(3,10), keep order:false, stats:pseudo
-│ └─Selection_62(Probe)	83.33	cop[tikv]		gt(planner__core__casetest__hint__hint.t4.a, 2)
-│   └─TableRowIDScan_61	250.00	cop[tikv]	table:t4	keep order:false, stats:pseudo
-└─IndexLookUp_59(Probe)	83.33	root		
-  ├─IndexRangeScan_56(Build)	250.00	cop[tikv]	table:t4, index:idx_a(a)	range:(2,8), keep order:false, stats:pseudo
-  └─Selection_58(Probe)	83.33	cop[tikv]		gt(planner__core__casetest__hint__hint.t4.b, 3)
-    └─TableRowIDScan_57	250.00	cop[tikv]	table:t4	keep order:false, stats:pseudo
-explain with d1 as (
-=======
 HashJoin	6944.44	root		CARTESIAN inner join
 ├─IndexLookUp(Build)	83.33	root		
 │ ├─IndexRangeScan(Build)	250.00	cop[tikv]	table:t4, index:idx_b(b)	range:(3,10), keep order:false, stats:pseudo
@@ -1546,7 +1534,6 @@
   └─Selection(Probe)	83.33	cop[tikv]		gt(planner__core__casetest__hint__hint.t4.b, 3)
     └─TableRowIDScan	250.00	cop[tikv]	table:t4	keep order:false, stats:pseudo
 explain format='brief' with d1 as (
->>>>>>> f030b63b
 select a from (
 select a from (
 select a from v4 where a < 10
@@ -1555,17 +1542,6 @@
 ), d2 as (select a from v4 where b < 10)
 select /*+ qb_name(qb, v4@sel_4) use_index(t4@qb, idx_a)   qb_name(qb2, v4@sel_5) use_index(t4@qb, idx_b) */ * from (select * from d1) as t0 join (select * from d2) as t1;
 id	estRows	task	access object	operator info
-<<<<<<< HEAD
-HashJoin_54	6944.44	root		CARTESIAN inner join
-├─TableReader_66(Build)	83.33	root		data:Selection_65
-│ └─Selection_65	83.33	cop[tikv]		gt(planner__core__casetest__hint__hint.t4.a, 2), gt(planner__core__casetest__hint__hint.t4.b, 3), lt(planner__core__casetest__hint__hint.t4.b, 10)
-│   └─TableFullScan_64	10000.00	cop[tikv]	table:t4	keep order:false, stats:pseudo
-└─IndexLookUp_59(Probe)	83.33	root		
-  ├─IndexRangeScan_56(Build)	250.00	cop[tikv]	table:t4, index:idx_a(a)	range:(2,8), keep order:false, stats:pseudo
-  └─Selection_58(Probe)	83.33	cop[tikv]		gt(planner__core__casetest__hint__hint.t4.b, 3)
-    └─TableRowIDScan_57	250.00	cop[tikv]	table:t4	keep order:false, stats:pseudo
-explain with d1 as (
-=======
 HashJoin	6944.44	root		CARTESIAN inner join
 ├─TableReader(Build)	83.33	root		data:Selection
 │ └─Selection	83.33	cop[tikv]		gt(planner__core__casetest__hint__hint.t4.a, 2), gt(planner__core__casetest__hint__hint.t4.b, 3), lt(planner__core__casetest__hint__hint.t4.b, 10)
@@ -1575,7 +1551,6 @@
   └─Selection(Probe)	83.33	cop[tikv]		gt(planner__core__casetest__hint__hint.t4.b, 3)
     └─TableRowIDScan	250.00	cop[tikv]	table:t4	keep order:false, stats:pseudo
 explain format='brief' with d1 as (
->>>>>>> f030b63b
 select a from (
 select a from (
 select /*+ qb_name(qb, v5) use_index(t4@qb, idx_a) */ a from v4 where a < 10
@@ -1584,16 +1559,6 @@
 ), d2 as (select /*+ qb_name(qb2, v4) use_index(t4@qb2, idx_b) */ a from v4 where b < 10)
 select * from (select * from d1) as t0 join (select * from d2) as t1;
 id	estRows	task	access object	operator info
-<<<<<<< HEAD
-HashJoin_54	6944.44	root		CARTESIAN inner join
-├─IndexLookUp_70(Build)	83.33	root		
-│ ├─IndexRangeScan_67(Build)	250.00	cop[tikv]	table:t4, index:idx_b(b)	range:(3,10), keep order:false, stats:pseudo
-│ └─Selection_69(Probe)	83.33	cop[tikv]		gt(planner__core__casetest__hint__hint.t4.a, 2)
-│   └─TableRowIDScan_68	250.00	cop[tikv]	table:t4	keep order:false, stats:pseudo
-└─TableReader_58(Probe)	83.33	root		data:Selection_57
-  └─Selection_57	83.33	cop[tikv]		gt(planner__core__casetest__hint__hint.t4.a, 2), gt(planner__core__casetest__hint__hint.t4.b, 3), lt(planner__core__casetest__hint__hint.t4.a, 10), lt(planner__core__casetest__hint__hint.t4.a, 8), lt(planner__core__casetest__hint__hint.t4.a, 9)
-    └─TableFullScan_56	10000.00	cop[tikv]	table:t4	keep order:false, stats:pseudo
-=======
 HashJoin	6944.44	root		CARTESIAN inner join
 ├─IndexLookUp(Build)	83.33	root		
 │ ├─IndexRangeScan(Build)	250.00	cop[tikv]	table:t4, index:idx_b(b)	range:(3,10), keep order:false, stats:pseudo
@@ -1602,7 +1567,6 @@
 └─TableReader(Probe)	83.33	root		data:Selection
   └─Selection	83.33	cop[tikv]		gt(planner__core__casetest__hint__hint.t4.a, 2), gt(planner__core__casetest__hint__hint.t4.b, 3), lt(planner__core__casetest__hint__hint.t4.a, 10), lt(planner__core__casetest__hint__hint.t4.a, 8), lt(planner__core__casetest__hint__hint.t4.a, 9)
     └─TableFullScan	10000.00	cop[tikv]	table:t4	keep order:false, stats:pseudo
->>>>>>> f030b63b
 Level	Code	Message
 Warning	1815	The qb_name hint qb is unused, please check whether the table list in the qb_name hint qb is correct
 drop table if exists t;
