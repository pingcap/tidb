--- conflicted
+++ resolved
@@ -11,15 +11,9 @@
       └─TableFullScan_16	1.00	203.50	cop[tikv]	table:t	keep order:false
 explain format='verbose' select /*+ limit_to_cop() */ * from t where a=1 order by a limit 1000000000;
 id	estRows	estCost	task	access object	operator info
-<<<<<<< HEAD
-TopN_9	1.00	24.53	root		planner__core__plan_cost_ver2.t.a, offset:0, count:1000000000
-└─TableReader_19	1.00	21.33	root		data:TopN_18
-  └─TopN_18	1.00	256.60	cop[tikv]		planner__core__plan_cost_ver2.t.a, offset:0, count:1000000000
-=======
-TopN_9	1.00	543.30	root		planner__core__plan_cost_ver2.t.a, offset:0, count:1000000000
-└─TableReader_19	1.00	51.77	root		data:TopN_18
-  └─TopN_18	1.00	744.93	cop[tikv]		planner__core__plan_cost_ver2.t.a, offset:0, count:1000000000
->>>>>>> dc664bfe
+TopN_9	1.00	716.08	root		planner__core__plan_cost_ver2.t.a, offset:0, count:1000000000
+└─TableReader_19	1.00	64.55	root		data:TopN_18
+  └─TopN_18	1.00	904.93	cop[tikv]		planner__core__plan_cost_ver2.t.a, offset:0, count:1000000000
     └─Selection_17	1.00	253.40	cop[tikv]		eq(planner__core__plan_cost_ver2.t.a, 1)
       └─TableFullScan_16	1.00	203.50	cop[tikv]	table:t	keep order:false
 drop table if exists t;
