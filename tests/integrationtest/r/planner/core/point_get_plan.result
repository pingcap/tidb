set tidb_cost_model_version=2;
drop table if exists t;
CREATE TABLE t (
a int(11) DEFAULT NULL,
b int(11) DEFAULT NULL,
UNIQUE KEY idx (a));
explain format='plan_tree' select t.*, _tidb_rowid from t where a = 1;
id	task	access object	operator info
Point_Get	root	table:t, index:idx(a)	
explain format='plan_tree' select t.*, _tidb_rowid, date_format(a, "") from t where a = 1;
id	task	access object	operator info
Projection	root		planner__core__point_get_plan.t.a, planner__core__point_get_plan.t.b, planner__core__point_get_plan.t._tidb_rowid, date_format(cast(planner__core__point_get_plan.t.a, datetime BINARY), )->Column#4
└─Point_Get	root	table:t, index:idx(a)	
begin;
insert into t values (1, 1);
explain format='plan_tree' select t.*, _tidb_rowid from t where a = 1;
id	task	access object	operator info
Point_Get	root	table:t, index:idx(a)	
commit;
<<<<<<< HEAD
explain format='brief' select count(_tidb_rowid) from t where a=1;
id	estRows	task	access object	operator info
StreamAgg	1.00	root		funcs:count(planner__core__point_get_plan.t._tidb_rowid)->Column#4
└─Point_Get	1.00	root	table:t, index:idx(a)	
explain format='brief' select *, date_format(b, "") from t where a =1 for update;
id	estRows	task	access object	operator info
Projection	1.00	root		planner__core__point_get_plan.t.a, planner__core__point_get_plan.t.b, date_format(cast(planner__core__point_get_plan.t.b, datetime BINARY), )->Column#4
└─Point_Get	1.00	root	table:t, index:idx(a)	
=======
explain format='plan_tree' select count(_tidb_rowid) from t where a=1;
id	task	access object	operator info
StreamAgg	root		funcs:count(planner__core__point_get_plan.t._tidb_rowid)->Column#4
└─Point_Get	root	table:t, index:idx(a)	
explain format='plan_tree' select *, date_format(b, "") from t where a =1 for update;
id	task	access object	operator info
Projection	root		planner__core__point_get_plan.t.a, planner__core__point_get_plan.t.b, date_format(cast(planner__core__point_get_plan.t.b, datetime BINARY), )->Column#4
└─SelectLock	root		for update 0
  └─Point_Get	root	table:t, index:idx(a)	
>>>>>>> 11cddd58
create table t1 (pk int, a int, b int, primary key(pk), unique key(a));
explain format='plan_tree' select t1.*, _tidb_rowid from t1 where a = 1;
Error 1054 (42S22): Unknown column '_tidb_rowid' in 'field list'
set tidb_cost_model_version=DEFAULT;
drop table if exists users;
CREATE TABLE users (id bigint(20) unsigned NOT NULL primary key, name longtext DEFAULT NULL, company_id bigint(20) DEFAULT NULL);
create table companies(id bigint primary key, name longtext default null);
insert into companies values(14, 'Company14');
insert into companies values(15, 'Company15');
insert into users(id, company_id, name) values(239, 15, 'xxxx');
UPDATE users SET name=(SELECT name FROM companies WHERE companies.id = users.company_id)  WHERE id = 239;
select * from users;
id	name	company_id
239	Company15	15
drop table if exists t;
create table t(a int primary key auto_increment not null, b int, c int, unique key idx_abc(a, b, c));
insert into t values(1, 1, 1), (2, 2, 2), (3, 3, 3), (4, 4, 5);
select * from t;
a	b	c
1	1	1
2	2	2
3	3	3
4	4	5
explain format='plan_tree' select * from t where a = 1 and b = 1 and c = 1;
id	task	access object	operator info
Selection	root		eq(planner__core__point_get_plan.t.b, 1), eq(planner__core__point_get_plan.t.c, 1)
└─Point_Get	root	table:t	handle:1
explain format='plan_tree' select * from t where 1 = a and 1 = b and 1 = c;
id	task	access object	operator info
Selection	root		eq(1, planner__core__point_get_plan.t.b), eq(1, planner__core__point_get_plan.t.c)
└─Point_Get	root	table:t	handle:1
explain format='plan_tree' select * from t where 1 = a and b = 1 and 1 = c;
id	task	access object	operator info
Selection	root		eq(1, planner__core__point_get_plan.t.c), eq(planner__core__point_get_plan.t.b, 1)
└─Point_Get	root	table:t	handle:1
explain format='plan_tree' select * from t where (a, b, c) in ((1, 1, 1), (2, 2, 2));
id	task	access object	operator info
Batch_Point_Get	root	table:t, index:idx_abc(a, b, c)	keep order:false, desc:false
explain format='plan_tree' select * from t where a in (1, 2, 3, 4, 5);
id	task	access object	operator info
Batch_Point_Get	root	table:t	handle:[1 2 3 4 5], keep order:false, desc:false
explain format='plan_tree' select * from t where a in (1, 2, 3, 1, 2);
id	task	access object	operator info
Batch_Point_Get	root	table:t	handle:[1 2 3], keep order:false, desc:false
begin;
explain format='plan_tree' select * from t where a in (1, 2, 3, 1, 2) FOR UPDATE;
id	task	access object	operator info
Batch_Point_Get	root	table:t	handle:[1 2 3], keep order:false, desc:false, lock
rollback;
explain format='plan_tree' select * from t where (a) in ((1), (2), (3), (1), (2));
id	task	access object	operator info
Batch_Point_Get	root	table:t	handle:[1 2 3], keep order:false, desc:false
drop table if exists t;
create table t(a int, b int, c int, unique key idx_ab(a, b));
insert into t values(1, 2, 3), (2, 3, 4), (3, 4, 5), (4, 5, 6);
select * from t;
a	b	c
1	2	3
2	3	4
3	4	5
4	5	6
explain format='plan_tree' select * from t where (a, b) in ((1, 2), (2, 3));
id	task	access object	operator info
Batch_Point_Get	root	table:t, index:idx_ab(a, b)	keep order:false, desc:false
select * from t where (a, b) in ((1, 2), (2, 3));
a	b	c
1	2	3
2	3	4
select * from t where (b, a) in ((1, 2), (2, 3));
a	b	c
select * from t where (b, a) in ((2, 1), (3, 2));
a	b	c
1	2	3
2	3	4
select * from t where (b, a) in ((2, 1), (3, 2), (2, 1), (5, 4));
a	b	c
1	2	3
2	3	4
4	5	6
select * from t where (b, a) in ((2, 1), (3, 2), (2, 1), (5, 4), (3, 4));
a	b	c
1	2	3
2	3	4
4	5	6
begin pessimistic;
explain format='plan_tree' select * from t where (a, b) in ((1, 2), (2, 3)) FOR UPDATE;
id	task	access object	operator info
Batch_Point_Get	root	table:t, index:idx_ab(a, b)	keep order:false, desc:false, lock
rollback;
set tidb_enable_prepared_plan_cache=1;
drop table if exists t;
create table t(a int, b int, unique key(a));
insert into t values(1,1),(2,2),(3,3);
prepare stmt from 'select * from t use index(a) where (a >= ? and a <= ?) or a = 3';
set @p=1,@q=2,@u=3;
execute stmt using @p,@p;
a	b
1	1
3	3
execute stmt using @u,@q;
a	b
3	3
drop table t;
create table t(a int, b int, primary key(a,b)) partition by hash(b) partitions 2;
insert into t values(1,1),(1,2),(1,3),(2,1),(2,2),(2,3),(3,1),(3,2),(3,3);
set @@tidb_partition_prune_mode = 'static';
prepare stmt from 'select * from t where ((a >= ? and a <= ?) or a = 2) and b = ?';
execute stmt using @p,@p,@p;
a	b
1	1
2	1
execute stmt using @q,@q,@p;
a	b
2	1
execute stmt using @q,@q,@q;
a	b
2	2
execute stmt using @p,@u,@p;
a	b
1	1
2	1
3	1
execute stmt using @u,@p,@p;
a	b
2	1
prepare stmt from 'select * from t where a in (?,?) and b = ?';
execute stmt using @p,@q,@p;
a	b
1	1
2	1
execute stmt using @q,@p,@p;
a	b
1	1
2	1
execute stmt using @q,@q,@p;
a	b
2	1
execute stmt using @p,@q,@q;
a	b
1	2
2	2
prepare stmt from 'select * from t where a = ? and ((b >= ? and b <= ?) or b = 2)';
execute stmt using @p,@p,@p;
a	b
1	1
1	2
execute stmt using @p,@q,@q;
a	b
1	2
execute stmt using @q,@q,@q;
a	b
2	2
execute stmt using @p,@p,@u;
a	b
1	1
1	2
1	3
execute stmt using @p,@u,@p;
a	b
1	2
prepare stmt from 'select * from t where a = ? and b in (?,?)';
execute stmt using @p,@p,@q;
a	b
1	1
1	2
execute stmt using @p,@q,@p;
a	b
1	1
1	2
execute stmt using @p,@q,@q;
a	b
1	2
execute stmt using @q,@p,@q;
a	b
2	1
2	2
set tidb_enable_clustered_index = 'ON';
drop table t;
create table t(a int, b int, primary key(a,b)) partition by hash(b) partitions 2;
insert into t values(1,1),(1,2),(1,3),(2,1),(2,2),(2,3),(3,1),(3,2),(3,3);
prepare stmt from 'select * from t where ((a >= ? and a <= ?) or a = 2) and b = ?';
execute stmt using @p,@p,@p;
a	b
1	1
2	1
execute stmt using @q,@q,@p;
a	b
2	1
execute stmt using @q,@q,@q;
a	b
2	2
execute stmt using @p,@u,@p;
a	b
1	1
2	1
3	1
execute stmt using @u,@p,@p;
a	b
2	1
prepare stmt from 'select * from t where a in (?,?) and b = ?';
execute stmt using @p,@q,@p;
a	b
1	1
2	1
execute stmt using @q,@p,@p;
a	b
1	1
2	1
execute stmt using @q,@q,@p;
a	b
2	1
execute stmt using @p,@q,@q;
a	b
1	2
2	2
prepare stmt from 'select * from t where a = ? and ((b >= ? and b <= ?) or b = 2)';
execute stmt using @p,@p,@p;
a	b
1	1
1	2
execute stmt using @p,@q,@q;
a	b
1	2
execute stmt using @q,@q,@q;
a	b
2	2
execute stmt using @p,@p,@u;
a	b
1	1
1	2
1	3
execute stmt using @p,@u,@p;
a	b
1	2
prepare stmt from 'select * from t where a = ? and b in (?,?)';
execute stmt using @p,@p,@q;
a	b
1	1
1	2
execute stmt using @p,@q,@p;
a	b
1	1
1	2
execute stmt using @p,@q,@q;
a	b
1	2
execute stmt using @q,@p,@q;
a	b
2	1
2	2
drop table t;
create table t(a int, b int, primary key(a)) partition by hash(a) partitions 2;
insert into t values(1,0),(2,0),(3,0),(4,0);
prepare stmt from 'select * from t where ((a >= ? and a <= ?) or a = 2) and 1 = 1';
execute stmt using @p,@p;
a	b
1	0
2	0
execute stmt using @q,@q;
a	b
2	0
execute stmt using @p,@u;
a	b
1	0
2	0
3	0
execute stmt using @u,@p;
a	b
2	0
prepare stmt from 'select * from t where a in (?,?) and 1 = 1';
execute stmt using @p,@q;
a	b
1	0
2	0
execute stmt using @q,@p;
a	b
1	0
2	0
execute stmt using @q,@q;
a	b
2	0
set tidb_enable_prepared_plan_cache=DEFAULT;
set tidb_enable_clustered_index = DEFAULT;
set tidb_enable_prepared_plan_cache=1;
drop table if exists t;
create table t(a int primary key, b int);
insert into t values(1, 1), (2, 2), (3, 3), (4, 4);
explain format='plan_tree' select * from t where a in (1, 2);
id	task	access object	operator info
Batch_Point_Get	root	table:t	handle:[1 2], keep order:false, desc:false
prepare stmt from 'select * from t where a in (?,?)';
set @p1 = 1, @p2 = 2;
execute stmt using @p1, @p2;
a	b
1	1
2	2
set @p1 = 3, @p2 = 4;
execute stmt using @p1, @p2;
a	b
3	3
4	4
set tidb_enable_prepared_plan_cache=DEFAULT;
set tidb_enable_prepared_plan_cache=1;
set tidb_enable_clustered_index = 'ON';
drop table if exists t;
create table t(a int primary key, b int) PARTITION BY HASH(a) PARTITIONS 4;
insert into t values (1, 1), (2, 2), (3, 3), (4, 4);
explain format='plan_tree' select * from t where a in (1, 2, 3, 4);
id	task	access object	operator info
Batch_Point_Get	root	table:t, partition:p0,p1,p2,p3	handle:[1 2 3 4], keep order:false, desc:false
select * from t where a in (1, 2, 3, 4);
a	b
1	1
2	2
3	3
4	4
explain format='plan_tree' update t set b = b + 1 where a in (1, 2, 3, 4);
id	task	access object	operator info
Update	root		N/A
└─Batch_Point_Get	root	table:t, partition:p0,p1,p2,p3	handle:[1 2 3 4], keep order:false, desc:false
update t set b = b + 1 where a in (1, 2, 3, 4);
select * from t where a in (1, 2, 3, 4);
a	b
1	2
2	3
3	4
4	5
explain format='plan_tree' delete from t where a in (1, 2, 3, 4);
id	task	access object	operator info
Delete	root		N/A
└─Batch_Point_Get	root	table:t, partition:p0,p1,p2,p3	handle:[1 2 3 4], keep order:false, desc:false
delete from t where a in (1, 2, 3, 4);
select * from t where a in (1, 2, 3, 4);
a	b
drop table t;
create table t(a int, b int, c int, primary key (a, b)) PARTITION BY HASH(a) PARTITIONS 4;
insert into t values (1, 1, 1), (2, 2, 2), (3, 3, 3), (4, 4, 4);
explain format='plan_tree' select * from t where a = 1 and b = 1;
id	task	access object	operator info
Point_Get	root	table:t, partition:p1, clustered index:PRIMARY(a, b)	
explain format='plan_tree' select * from t where (a, b) in ((1, 1), (2, 2), (3, 3), (4, 4));
id	task	access object	operator info
Batch_Point_Get	root	table:t, partition:p0,p1,p2,p3, clustered index:PRIMARY(a, b)	keep order:false, desc:false
select * from t where (a, b) in ((1, 1), (2, 2), (3, 3), (4, 4));
a	b	c
1	1	1
2	2	2
3	3	3
4	4	4
explain format='plan_tree' update t set c = c + 1 where (a,b) in ((1,1),(2,2),(3,3),(4,4));
id	task	access object	operator info
Update	root		N/A
└─Batch_Point_Get	root	table:t, partition:p0,p1,p2,p3, clustered index:PRIMARY(a, b)	keep order:false, desc:false
update t set c = c + 1 where (a,b) in ((1,1),(2,2),(3,3),(4,4));
select * from t where (a, b) in ((1, 1), (2, 2), (3, 3), (4, 4));
a	b	c
1	1	2
2	2	3
3	3	4
4	4	5
explain format='plan_tree' delete from t where (a,b) in ((1,1),(2,2),(3,3),(4,4));
id	task	access object	operator info
Delete	root		N/A
└─Batch_Point_Get	root	table:t, partition:p0,p1,p2,p3, clustered index:PRIMARY(a, b)	keep order:false, desc:false
delete from t where (a,b) in ((1,1),(2,2),(3,3),(4,4));
select * from t where (a, b) in ((1, 1), (2, 2), (3, 3), (4, 4));
a	b	c
set tidb_enable_clustered_index = DEFAULT;
set tidb_enable_prepared_plan_cache=DEFAULT;
create table t19141 (c_int int, primary key (c_int)) partition by hash ( c_int ) partitions 4;
insert into t19141 values (1), (2), (3), (4);
select * from t19141 partition (p0);
c_int
4
select * from t19141 partition (p0) where c_int = 1;
c_int
update t19141 partition (p0) set c_int = -c_int where c_int = 1;
select * from t19141 order by c_int;
c_int
1
2
3
4
select * from t19141 partition (p0, p2) where c_int in (1,2,3);
c_int
2
update t19141 partition (p1) set c_int = -c_int where c_int in (2,3);
select * from t19141 order by c_int;
c_int
1
2
3
4
delete from t19141 partition (p0) where c_int in (2,3);
select * from t19141 order by c_int;
c_int
1
2
3
4
drop table if exists t2;
create table t2(a int, b int, c int, primary key(a, b, c));
insert into t2 values (1, 1, 1), (2, 2, 2), (3, 3, 3), (4, 4, 4);
select * from t2 where (a, b, c) in ((1, 1, 1));
a	b	c
1	1	1
select * from t2 where (a, b, c) in ((1, 1, 1, 1));
Error 1241 (21000): Operand should contain 3 column(s)
select * from t2 where (a, b, c) in ((1, 1, 1), (2, 2, 2, 2));
Error 1241 (21000): Operand should contain 3 column(s)
select * from t2 where (a, b, c) in ((1, 1), (2, 2, 2));
Error 1241 (21000): Operand should contain 3 column(s)
drop table if exists t;
create table t (c1 int, unique(c1));
alter table t alter index c1 invisible;
explain format='plan_tree' select * from t where c1 = 10;
id	task	access object	operator info
TableReader	root		data:Selection
└─Selection	cop[tikv]		eq(planner__core__point_get_plan.t.c1, 10)
  └─TableFullScan	cop[tikv]	table:t	keep order:false, stats:pseudo
drop table if exists t;
create table t (c1 int, unique(c1));
alter table t alter index c1 invisible;
explain format='plan_tree' select * from t where c1 in (10, 20);
id	task	access object	operator info
TableReader	root		data:Selection
└─Selection	cop[tikv]		in(planner__core__point_get_plan.t.c1, 10, 20)
  └─TableFullScan	cop[tikv]	table:t	keep order:false, stats:pseudo
drop table if exists t;
create table t(a int, b int, unique index ab(a, b), unique index ba(b, a));
explain format='plan_tree' select a, b from t where a=1 and b=1;
id	task	access object	operator info
Point_Get	root	table:t, index:ab(a, b)	
explain format='plan_tree' select a, b from t use index(ba) where a=1 and b=1;
id	task	access object	operator info
Point_Get	root	table:t, index:ba(b, a)	
explain format='plan_tree' select a, b from t ignore index(ab, ba) where a=1 and b=1;
id	task	access object	operator info
TableReader	root		data:Selection
└─Selection	cop[tikv]		eq(planner__core__point_get_plan.t.a, 1), eq(planner__core__point_get_plan.t.b, 1)
  └─TableFullScan	cop[tikv]	table:t	keep order:false, stats:pseudo
explain format='plan_tree' select a, b from t where (a=1 and b=1) or (a=2 and b=2);
id	task	access object	operator info
Batch_Point_Get	root	table:t, index:ab(a, b)	keep order:false, desc:false
explain format='plan_tree' select a, b from t use index(ba) where (a=1 and b=1) or (a=2 and b=2);
id	task	access object	operator info
Batch_Point_Get	root	table:t, index:ba(b, a)	keep order:false, desc:false
explain format='plan_tree' select a, b from t ignore index(ab, ba) where (a=1 and b=1) or (a=2 and b=2);
id	task	access object	operator info
TableReader	root		data:Selection
└─Selection	cop[tikv]		or(and(eq(planner__core__point_get_plan.t.a, 1), eq(planner__core__point_get_plan.t.b, 1)), and(eq(planner__core__point_get_plan.t.a, 2), eq(planner__core__point_get_plan.t.b, 2)))
  └─TableFullScan	cop[tikv]	table:t	keep order:false, stats:pseudo
explain format='plan_tree' select a, b from t where (a, b) in ((1, 1), (2, 2));
id	task	access object	operator info
Batch_Point_Get	root	table:t, index:ab(a, b)	keep order:false, desc:false
explain format='plan_tree' select a, b from t use index(ba) where (a, b) in ((1, 1), (2, 2));
id	task	access object	operator info
Batch_Point_Get	root	table:t, index:ba(b, a)	keep order:false, desc:false
explain format='plan_tree' select a, b from t ignore index(ab, ba) where (a, b) in ((1, 1), (2, 2));
id	task	access object	operator info
TableReader	root		data:Selection
└─Selection	cop[tikv]		or(and(eq(planner__core__point_get_plan.t.a, 1), eq(planner__core__point_get_plan.t.b, 1)), and(eq(planner__core__point_get_plan.t.a, 2), eq(planner__core__point_get_plan.t.b, 2)))
  └─TableFullScan	cop[tikv]	table:t	keep order:false, stats:pseudo
drop table if exists t1;
create table t1(a int primary key, b int, unique index ab(a, b));
explain format='plan_tree' select a from t1 where a=1;
id	task	access object	operator info
Point_Get	root	table:t1	handle:1
explain format='plan_tree' select a from t1 use index(ab) where a=1;
id	task	access object	operator info
IndexReader	root		index:IndexRangeScan
└─IndexRangeScan	cop[tikv]	table:t1, index:ab(a, b)	range:[1,1], keep order:false, stats:pseudo
drop table if exists t2;
create table t2 (a int, b int, unique index aa(a), unique index bb(b));
explain format='plan_tree' select a from t2 ignore index(bb) where a=1;
id	task	access object	operator info
Point_Get	root	table:t2, index:aa(a)	
explain format='plan_tree' select a from t2 use index(bb) where a=1;
id	task	access object	operator info
IndexLookUp	root		
├─IndexFullScan(Build)	cop[tikv]	table:t2, index:bb(b)	keep order:false, stats:pseudo
└─Selection(Probe)	cop[tikv]		eq(planner__core__point_get_plan.t2.a, 1)
  └─TableRowIDScan	cop[tikv]	table:t2	keep order:false, stats:pseudo
drop table if exists t;
create table t(a float, unique index uidx(a));
insert into t values(9.46347e37), (1.1);
explain format='plan_tree' select * from t where a = 9.46347e37;
id	task	access object	operator info
TableDual	root		rows:0
explain format='plan_tree' select * from t where a in (-1.56018e38, -1.96716e38, 9.46347e37);
id	task	access object	operator info
TableDual	root		rows:0
explain format='plan_tree' select * from t where a in (1.1, 9.46347e37);
id	task	access object	operator info
TableDual	root		rows:0
prepare stmt from 'select * from t where a in (?, ?, ?);';
prepare stmt1 from 'select * from t where a = ?;';
prepare stmt2 from 'select * from t where a in (?, ?);';
set @a=-1.56018e38, @b=-1.96716e38, @c=9.46347e37, @d=1.1, @e=0, @f=-1, @g=1, @h=2, @i=-1.1;
execute stmt using @a,@b,@c;
a
execute stmt1 using @c;
a
execute stmt2 using @c, @d;
a
drop table if exists t2;
create table t2(a float, b float, c float, primary key(a, b, c) nonclustered);
insert into t2 values(-1, 0, 1), (-1.1, 0, 1.1), (-1.56018e38, -1.96716e38, 9.46347e37), (0, 1, 2);
explain format='plan_tree' select * from t2 where (a, b, c) in ((-1.1, 0, 1.1), (-1.56018e38, -1.96716e38, 9.46347e37));
id	task	access object	operator info
TableDual	root		rows:0
select * from t2 where (a, b, c) in ((-1.1, 0, 1.1), (-1.56018e38, -1.96716e38, 9.46347e37), (-1, 0, 1));
a	b	c
-1	0	1
select * from t2 where (a, b, c) in ((-1.1, 0, 1.1), (-1.56018e38, -1.96716e38, 9.46347e37), (0, 1, 2));
a	b	c
0	1	2
prepare stmt3 from 'select * from t2 where (a, b, c) in ((?, ?, ?), (?, ?, ?));';
prepare stmt4 from 'select * from t2 where (a, b, c) in ((?, ?, ?), (?, ?, ?), (?, ?, ?));';
execute stmt3 using @i,@e,@d,@a,@b,@c;
a	b	c
execute stmt4 using @i,@e,@d,@a,@b,@c,@f,@e,@g;
a	b	c
-1	0	1
execute stmt4 using @i,@e,@d,@a,@b,@c,@e,@g,@h;
a	b	c
0	1	2
drop table if exists t1, t2;
CREATE TABLE `t1`  (`COL1` bit(11) NOT NULL,PRIMARY KEY (`COL1`) NONCLUSTERED);
CREATE TABLE `t2`  (`COL1` bit(11) NOT NULL);
insert into t1 values(b'00000111001'), (b'00000000000');
insert into t2 values(b'00000111001');
select * from t1 where col1 = 0x39;
COL1
 9
select * from t2 where col1 = 0x39;
COL1
 9
select * from t1 where col1 = 0x00;
COL1
  
select * from t1 where col1 = 0x0000;
COL1
  
explain format='plan_tree' select * from t1 where col1 = 0x39;
id	task	access object	operator info
Point_Get	root	table:t1, index:PRIMARY(COL1)	
select * from t1 where col1 = 0x0039;
COL1
 9
select * from t2 where col1 = 0x0039;
COL1
 9
select * from t1 where col1 = 0x000039;
COL1
 9
select * from t2 where col1 = 0x000039;
COL1
 9
drop table t1, t2;
drop table if exists fu;
create table fu (id int primary key, val int);
insert into fu values (6, 6);
explain format='plan_tree' select * from fu where id = 6 for update;
id	task	access object	operator info
Point_Get	root	table:fu	handle:6
select * from fu where id = 6 for update;
id	val
6	6
begin;
explain format='plan_tree' select * from fu where id = 6 for update;
id	task	access object	operator info
Point_Get	root	table:fu	handle:6, lock
select * from fu where id = 6 for update;
id	val
6	6
rollback;
set @@session.autocommit = 0;
explain format='plan_tree' select * from fu where id = 6 for update;
id	task	access object	operator info
Point_Get	root	table:fu	handle:6, lock
select * from fu where id = 6 for update;
id	val
6	6
rollback;
set @@session.autocommit = default;
drop table if exists tbllock;
create table tbllock(id int, c int);
insert into tbllock values(1, 2), (2, 2);
lock table tbllock read;
update tbllock set c = 3 where id = 2;
Error 1099 (HY000): Table 'tbllock' was locked with a READ lock and can't be updated
unlock tables;<|MERGE_RESOLUTION|>--- conflicted
+++ resolved
@@ -17,16 +17,6 @@
 id	task	access object	operator info
 Point_Get	root	table:t, index:idx(a)	
 commit;
-<<<<<<< HEAD
-explain format='brief' select count(_tidb_rowid) from t where a=1;
-id	estRows	task	access object	operator info
-StreamAgg	1.00	root		funcs:count(planner__core__point_get_plan.t._tidb_rowid)->Column#4
-└─Point_Get	1.00	root	table:t, index:idx(a)	
-explain format='brief' select *, date_format(b, "") from t where a =1 for update;
-id	estRows	task	access object	operator info
-Projection	1.00	root		planner__core__point_get_plan.t.a, planner__core__point_get_plan.t.b, date_format(cast(planner__core__point_get_plan.t.b, datetime BINARY), )->Column#4
-└─Point_Get	1.00	root	table:t, index:idx(a)	
-=======
 explain format='plan_tree' select count(_tidb_rowid) from t where a=1;
 id	task	access object	operator info
 StreamAgg	root		funcs:count(planner__core__point_get_plan.t._tidb_rowid)->Column#4
@@ -34,9 +24,7 @@
 explain format='plan_tree' select *, date_format(b, "") from t where a =1 for update;
 id	task	access object	operator info
 Projection	root		planner__core__point_get_plan.t.a, planner__core__point_get_plan.t.b, date_format(cast(planner__core__point_get_plan.t.b, datetime BINARY), )->Column#4
-└─SelectLock	root		for update 0
-  └─Point_Get	root	table:t, index:idx(a)	
->>>>>>> 11cddd58
+└─Point_Get	root	table:t, index:idx(a)	
 create table t1 (pk int, a int, b int, primary key(pk), unique key(a));
 explain format='plan_tree' select t1.*, _tidb_rowid from t1 where a = 1;
 Error 1054 (42S22): Unknown column '_tidb_rowid' in 'field list'
