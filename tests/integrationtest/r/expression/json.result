select json_object('k', -1) > json_object('k', 2);
json_object('k', -1) > json_object('k', 2)
0
select json_object('k', -1) < json_object('k', 2);
json_object('k', -1) < json_object('k', 2)
1
drop table if exists tx;
create table tx(a double, b int);
insert into tx values (3.0, 3);
select json_object('k', a) = json_object('k', b) from tx;
json_object('k', a) = json_object('k', b)
1
drop table if exists t;
CREATE TABLE t  (`id` int NOT NULL AUTO_INCREMENT, `j` json, vc VARCHAR(500) ,  PRIMARY KEY (`id`));
INSERT INTO t ( id, j, vc ) VALUES
( 1, '{"a":1,"b":"qwe","c":[1,2,3,"123",null],"d":{"d1":1,"d2":2}}', '{"a":1,"b":"qwe","c":[1,2,3,"123",null],"d":{"d1":1,"d2":2}}' ),
( 2, '[1,2,34]', '{' );
select JSON_PRETTY(t.j), JSON_PRETTY(vc) from t where id = 1;
JSON_PRETTY(t.j)	JSON_PRETTY(vc)
{
  "a": 1,
  "b": "qwe",
  "c": [
    1,
    2,
    3,
    "123",
    null
  ],
  "d": {
    "d1": 1,
    "d2": 2
  }
}	{
  "a": 1,
  "b": "qwe",
  "c": [
    1,
    2,
    3,
    "123",
    null
  ],
  "d": {
    "d1": 1,
    "d2": 2
  }
}
select JSON_PRETTY(t.j), JSON_PRETTY(vc) from t where id = 2;
Error 3140 (22032): Invalid JSON text: The document root must not be followed by other values.
select JSON_PRETTY(t.j), JSON_PRETTY(vc) from t where id in (1,2);
Error 3140 (22032): Invalid JSON text: The document root must not be followed by other values.
select JSON_PRETTY("[1,2,3]}");
Error 3140 (22032): Invalid JSON text: The document root must not be followed by other values.
drop table if exists t;
CREATE TABLE t (
a int(11),
b varchar(100),
c decimal(3,2),
d json,
e date,
f time,
g datetime DEFAULT '2012-01-01',
h timestamp NOT NULL DEFAULT CURRENT_TIMESTAMP,
i char(36),
j text(50));
insert into t values(1, 'ab', 5.5, '{"id": 1}', '2020-01-10', '11:12:13', '2020-01-11', '2020-10-18 00:00:00', 'first', 'json_arrayagg_test');
select a, json_arrayagg(b) from t group by a order by a;
a	json_arrayagg(b)
1	["ab"]
select b, json_arrayagg(c) from t group by b order by b;
b	json_arrayagg(c)
ab	[5.5]
select e, json_arrayagg(f) from t group by e order by e;
e	json_arrayagg(f)
2020-01-10	["11:12:13.000000"]
select f, json_arrayagg(g) from t group by f order by f;
f	json_arrayagg(g)
11:12:13	["2020-01-11 00:00:00.000000"]
select g, json_arrayagg(h) from t group by g order by g;
g	json_arrayagg(h)
2020-01-11 00:00:00	["2020-10-18 00:00:00.000000"]
select h, json_arrayagg(i) from t group by h order by h;
h	json_arrayagg(i)
2020-10-18 00:00:00	["first"]
select i, json_arrayagg(j) from t group by i order by i;
i	json_arrayagg(j)
first	["json_arrayagg_test"]
select json_arrayagg(23) from t group by a order by a;
json_arrayagg(23)
[23]
select json_arrayagg(null) from t group by a order by a;
json_arrayagg(null)
[null]
drop table if exists t;
CREATE TABLE t (
a int(11),
b varchar(100),
c decimal(3,2),
d json,
e date,
f time,
g datetime DEFAULT '2012-01-01',
h timestamp NOT NULL DEFAULT CURRENT_TIMESTAMP,
i char(36),
j text(50));
insert into t values(1, 'ab', 5.5, '{"id": 1}', '2020-01-10', '11:12:13', '2020-01-11', '2020-10-18 00:00:00', 'first', 'json_objectagg_test');
select json_objectagg(a, b) from t group by a order by a;
json_objectagg(a, b)
{"1": "ab"}
select json_objectagg(b, c) from t group by b order by b;
json_objectagg(b, c)
{"ab": 5.5}
select json_objectagg(e, f) from t group by e order by e;
json_objectagg(e, f)
{"2020-01-10": "11:12:13.000000"}
select json_objectagg(f, g) from t group by f order by f;
json_objectagg(f, g)
{"11:12:13": "2020-01-11 00:00:00.000000"}
select json_objectagg(g, h) from t group by g order by g;
json_objectagg(g, h)
{"2020-01-11 00:00:00": "2020-10-18 00:00:00.000000"}
select json_objectagg(h, i) from t group by h order by h;
json_objectagg(h, i)
{"2020-10-18 00:00:00": "first"}
select json_objectagg(i, j) from t group by i order by i;
json_objectagg(i, j)
{"first": "json_objectagg_test"}
select json_objectagg(a, null) from t group by a order by a;
json_objectagg(a, null)
{"1": null}
select a from (
select JSON_OBJECT('number', number, 'name', name)  'a' from
(
select 1  as number, 'name-1' as name  union
(select 2, 'name-2' ) union
(select 3, 'name-3' ) union
(select 4, 'name-4' ) union
(select 5, 'name-5' ) union
(select 6, 'name-2' )
) temp1
) temp where  a ->> '$.number' = 1;
a
{"name": "name-1", "number": 1}
DROP TABLE IF EXISTS my_collection;
CREATE TABLE `my_collection` (	`doc` json DEFAULT NULL, `_id` varchar(32) GENERATED ALWAYS AS (JSON_UNQUOTE(JSON_EXTRACT(doc,'$._id'))) STORED NOT NULL, PRIMARY KEY (`_id`));
UPDATE `my_collection` SET doc=JSON_SET(doc) WHERE (JSON_EXTRACT(doc,'$.name') = 'clare');
Error 1582 (42000): Incorrect parameter count in the call to native function 'json_set'
select json_valid(null);
json_valid(null)
NULL
select json_valid("null");
json_valid("null")
1
select json_valid(0);
json_valid(0)
0
select json_valid("0");
json_valid("0")
1
select json_valid("hello");
json_valid("hello")
0
select json_valid('"hello"');
json_valid('"hello"')
1
select json_valid('{"a":1}');
json_valid('{"a":1}')
1
select json_valid('{}');
json_valid('{}')
1
select json_valid('[]');
json_valid('[]')
1
select json_valid('2019-8-19');
json_valid('2019-8-19')
0
select json_valid('"2019-8-19"');
json_valid('"2019-8-19"')
1
select json_merge(1, 2);
Error 3146 (22032): Invalid data type for JSON data in argument 1 to function json_merge; a JSON string or JSON type is required.
select json_merge_preserve(1, 2);
Error 3146 (22032): Invalid data type for JSON data in argument 1 to function json_merge_preserve; a JSON string or JSON type is required.
select json_merge_patch(1, 2);
Error 3146 (22032): Invalid data type for JSON data in argument 1 to function json_merge_patch; a JSON string or JSON type is required.
select JSON_CONTAINS_PATH(1, 'one', '$.a');
Error 3146 (22032): Invalid data type for JSON data in argument 1 to function json_contains_path; a JSON string or JSON type is required.
select json_search(1, 'one', '$.a');
Error 3146 (22032): Invalid data type for JSON data in argument 1 to function json_search; a JSON string or JSON type is required.
select json_keys(1, '$.a');
Error 3146 (22032): Invalid data type for JSON data in argument 1 to function json_keys; a JSON string or JSON type is required.
select JSON_extract(1, '$.a');
Error 3146 (22032): Invalid data type for JSON data in argument 1 to function json_extract; a JSON string or JSON type is required.
DROP TABLE IF EXISTS table_json;
CREATE TABLE table_json(a json, b VARCHAR(255));
INSERT INTO table_json values('{"\\"hello\\"": "world", "a": [1, "2", {"aa": "bb"}, 4.0, {"aa": "cc"}], "b": true, "c": ["d"]}', '{"\\"hello\\"": "world", "a": [1, "2", {"aa": "bb"}, 4.0, {"aa": "cc"}], "b": true, "c": ["d"]}');
INSERT INTO table_json values('[{"a": 1, "b": true}, 3, 3.5, "hello, world", null, true]', '[{"a": 1, "b": true}, 3, 3.5, "hello, world", null, true]');
select json_type(a), json_type(b) from table_json;
json_type(a)	json_type(b)
OBJECT	OBJECT
ARRAY	ARRAY
select json_quote();
Error 1582 (42000): Incorrect parameter count in the call to native function 'json_quote'
select json_quote('abc', 'def');
Error 1582 (42000): Incorrect parameter count in the call to native function 'json_quote'
select json_quote(NULL, 'def');
Error 1582 (42000): Incorrect parameter count in the call to native function 'json_quote'
select json_quote('abc', NULL);
Error 1582 (42000): Incorrect parameter count in the call to native function 'json_quote'
select json_unquote();
Error 1582 (42000): Incorrect parameter count in the call to native function 'json_unquote'
select json_unquote('abc', 'def');
Error 1582 (42000): Incorrect parameter count in the call to native function 'json_unquote'
select json_unquote(NULL, 'def');
Error 1582 (42000): Incorrect parameter count in the call to native function 'json_unquote'
select json_unquote('abc', NULL);
Error 1582 (42000): Incorrect parameter count in the call to native function 'json_unquote'
select json_quote(NULL);
json_quote(NULL)
NULL
select json_unquote(NULL);
json_unquote(NULL)
NULL
select json_quote('abc');
json_quote('abc')
"abc"
select json_quote(convert('"abc"' using ascii));
json_quote(convert('"abc"' using ascii))
"\"abc\""
select json_quote(convert('"abc"' using latin1));
json_quote(convert('"abc"' using latin1))
"\"abc\""
select json_quote(convert('"abc"' using utf8));
json_quote(convert('"abc"' using utf8))
"\"abc\""
select json_quote(convert('"abc"' using utf8mb4));
json_quote(convert('"abc"' using utf8mb4))
"\"abc\""
select json_unquote('abc');
json_unquote('abc')
abc
select json_unquote('"abc"');
json_unquote('"abc"')
abc
select json_unquote(convert('"abc"' using ascii));
json_unquote(convert('"abc"' using ascii))
abc
select json_unquote(convert('"abc"' using latin1));
json_unquote(convert('"abc"' using latin1))
abc
select json_unquote(convert('"abc"' using utf8));
json_unquote(convert('"abc"' using utf8))
abc
select json_unquote(convert('"abc"' using utf8mb4));
json_unquote(convert('"abc"' using utf8mb4))
abc
select json_quote('"');
json_quote('"')
"\""
select json_unquote('"');
json_unquote('"')
"
select json_unquote('""');
json_unquote('""')

select char_length(json_unquote('""'));
char_length(json_unquote('""'))
0
select json_unquote('"" ');
json_unquote('"" ')
"" 
select json_unquote(cast(json_quote('abc') as json));
json_unquote(cast(json_quote('abc') as json))
abc
select json_unquote(cast('{"abc": "foo"}' as json));
json_unquote(cast('{"abc": "foo"}' as json))
{"abc": "foo"}
select json_unquote(json_extract(cast('{"abc": "foo"}' as json), '$.abc'));
json_unquote(json_extract(cast('{"abc": "foo"}' as json), '$.abc'))
foo
select json_unquote('["a", "b", "c"]');
json_unquote('["a", "b", "c"]')
["a", "b", "c"]
select json_unquote(cast('["a", "b", "c"]' as json));
json_unquote(cast('["a", "b", "c"]' as json))
["a", "b", "c"]
select json_quote(convert(X'e68891' using utf8));
json_quote(convert(X'e68891' using utf8))
"我"
select json_quote(convert(X'e68891' using utf8mb4));
json_quote(convert(X'e68891' using utf8mb4))
"我"
select cast(json_quote(convert(X'e68891' using utf8)) as json);
cast(json_quote(convert(X'e68891' using utf8)) as json)
"我"
select json_unquote(convert(X'e68891' using utf8));
json_unquote(convert(X'e68891' using utf8))
我
select json_quote(json_quote(json_quote('abc')));
json_quote(json_quote(json_quote('abc')))
"\"\\\"abc\\\"\""
select json_unquote(json_unquote(json_unquote(json_quote(json_quote(json_quote('abc'))))));
json_unquote(json_unquote(json_unquote(json_quote(json_quote(json_quote('abc'))))))
abc
select json_quote(123);
Error 3064 (HY000): Incorrect type for argument 1 in function json_quote.
select json_quote(-100);
Error 3064 (HY000): Incorrect type for argument 1 in function json_quote.
select json_quote(123.123);
Error 3064 (HY000): Incorrect type for argument 1 in function json_quote.
select json_quote(-100.000);
Error 3064 (HY000): Incorrect type for argument 1 in function json_quote.
select json_quote(true);
Error 3064 (HY000): Incorrect type for argument 1 in function json_quote.
select json_quote(false);
Error 3064 (HY000): Incorrect type for argument 1 in function json_quote.
select json_quote(cast("{}" as JSON));
Error 3064 (HY000): Incorrect type for argument 1 in function json_quote.
select json_quote(cast("[]" as JSON));
Error 3064 (HY000): Incorrect type for argument 1 in function json_quote.
select json_quote(cast("2015-07-29" as date));
Error 3064 (HY000): Incorrect type for argument 1 in function json_quote.
select json_quote(cast("12:18:29.000000" as time));
Error 3064 (HY000): Incorrect type for argument 1 in function json_quote.
select json_quote(cast("2015-07-29 12:18:29.000000" as datetime));
Error 3064 (HY000): Incorrect type for argument 1 in function json_quote.
select json_unquote(123);
Error 3064 (HY000): Incorrect type for argument 1 in function json_unquote.
select json_unquote(-100);
Error 3064 (HY000): Incorrect type for argument 1 in function json_unquote.
select json_unquote(123.123);
Error 3064 (HY000): Incorrect type for argument 1 in function json_unquote.
select json_unquote(-100.000);
Error 3064 (HY000): Incorrect type for argument 1 in function json_unquote.
select json_unquote(true);
Error 3064 (HY000): Incorrect type for argument 1 in function json_unquote.
select json_unquote(false);
Error 3064 (HY000): Incorrect type for argument 1 in function json_unquote.
select json_unquote(cast("2015-07-29" as date));
Error 3064 (HY000): Incorrect type for argument 1 in function json_unquote.
select json_unquote(cast("12:18:29.000000" as time));
Error 3064 (HY000): Incorrect type for argument 1 in function json_unquote.
select json_unquote(cast("2015-07-29 12:18:29.000000" as datetime));
Error 3064 (HY000): Incorrect type for argument 1 in function json_unquote.
select json_extract(a, '$.a[1]'), json_extract(b, '$.b') from table_json;
json_extract(a, '$.a[1]')	json_extract(b, '$.b')
"2"	true
NULL	NULL
select json_extract(json_set(a, '$.a[1]', 3), '$.a[1]'), json_extract(json_set(b, '$.b', false), '$.b') from table_json;
json_extract(json_set(a, '$.a[1]', 3), '$.a[1]')	json_extract(json_set(b, '$.b', false), '$.b')
3	false
NULL	NULL
select json_extract(json_insert(a, '$.a[1]', 3), '$.a[1]'), json_extract(json_insert(b, '$.b', false), '$.b') from table_json;
json_extract(json_insert(a, '$.a[1]', 3), '$.a[1]')	json_extract(json_insert(b, '$.b', false), '$.b')
"2"	true
NULL	NULL
select json_extract(json_replace(a, '$.a[1]', 3), '$.a[1]'), json_extract(json_replace(b, '$.b', false), '$.b') from table_json;
json_extract(json_replace(a, '$.a[1]', 3), '$.a[1]')	json_extract(json_replace(b, '$.b', false), '$.b')
3	false
NULL	NULL
select json_extract(json_merge(a, cast(b as JSON)), '$[0].a[0]') from table_json;
json_extract(json_merge(a, cast(b as JSON)), '$[0].a[0]')
1
1
select json_extract(json_array(1,2,3), '$[1]');
json_extract(json_array(1,2,3), '$[1]')
2
select json_extract(json_object(1,2,3,4), '$."1"');
json_extract(json_object(1,2,3,4), '$."1"')
2
update table_json set a=json_set(a,'$.a',json_object('a',1,'b',2)) where json_extract(a,'$.a[1]') = '2';
select json_extract(a, '$.a.a'), json_extract(a, '$.a.b') from table_json;
json_extract(a, '$.a.a')	json_extract(a, '$.a.b')
1	2
NULL	NULL
select json_contains(NULL, '1'), json_contains('1', NULL), json_contains('1', '1', NULL);
json_contains(NULL, '1')	json_contains('1', NULL)	json_contains('1', '1', NULL)
NULL	NULL	NULL
select json_contains('{}','{}'), json_contains('[1]','1'), json_contains('[1]','"1"'), json_contains('[1,2,[1,[5,[3]]]]', '[1,3]', '$[2]'), json_contains('[1,2,[1,[5,{"a":[2,3]}]]]', '[1,{"a":[3]}]', "$[2]"), json_contains('{"a":1}', '{"a":1,"b":2}', "$");
json_contains('{}','{}')	json_contains('[1]','1')	json_contains('[1]','"1"')	json_contains('[1,2,[1,[5,[3]]]]', '[1,3]', '$[2]')	json_contains('[1,2,[1,[5,{"a":[2,3]}]]]', '[1,{"a":[3]}]', "$[2]")	json_contains('{"a":1}', '{"a":1,"b":2}', "$")
1	1	0	1	1	0
select json_contains('{"a": 1}', '1', "$.c"), json_contains('{"a": [1, 2]}', '1', "$.a[2]"), json_contains('{"a": [1, {"a": 1}]}', '1', "$.a[1].b");
json_contains('{"a": 1}', '1', "$.c")	json_contains('{"a": [1, 2]}', '1', "$.a[2]")	json_contains('{"a": [1, {"a": 1}]}', '1', "$.a[1].b")
NULL	NULL	NULL
select json_contains('1','1','$.*');
Error 3149 (42000): In this situation, path expressions may not contain the * and ** tokens or an array range.
select
json_contains_path(NULL, 'one', "$.c"),
json_contains_path(NULL, 'all', "$.c"),
json_contains_path('{"a": 1}', NULL, "$.c"),
json_contains_path('{"a": 1}', 'one', NULL),
json_contains_path('{"a": 1}', 'all', NULL);
json_contains_path(NULL, 'one', "$.c")	json_contains_path(NULL, 'all', "$.c")	json_contains_path('{"a": 1}', NULL, "$.c")	json_contains_path('{"a": 1}', 'one', NULL)	json_contains_path('{"a": 1}', 'all', NULL)
NULL	NULL	NULL	NULL	NULL
select
json_contains_path('{"a": 1, "b": 2, "c": {"d": 4}}', 'one', '$.c.d'),
json_contains_path('{"a": 1, "b": 2, "c": {"d": 4}}', 'one', '$.a.d'),
json_contains_path('{"a": 1, "b": 2, "c": {"d": 4}}', 'all', '$.c.d'),
json_contains_path('{"a": 1, "b": 2, "c": {"d": 4}}', 'all', '$.a.d');
json_contains_path('{"a": 1, "b": 2, "c": {"d": 4}}', 'one', '$.c.d')	json_contains_path('{"a": 1, "b": 2, "c": {"d": 4}}', 'one', '$.a.d')	json_contains_path('{"a": 1, "b": 2, "c": {"d": 4}}', 'all', '$.c.d')	json_contains_path('{"a": 1, "b": 2, "c": {"d": 4}}', 'all', '$.a.d')
1	0	1	0
select
json_contains_path('{"a": 1, "b": 2, "c": {"d": 4}}', 'one', '$.a', '$.e'),
json_contains_path('{"a": 1, "b": 2, "c": {"d": 4}}', 'one', '$.a', '$.b'),
json_contains_path('{"a": 1, "b": 2, "c": {"d": 4}}', 'all', '$.a', '$.e'),
json_contains_path('{"a": 1, "b": 2, "c": {"d": 4}}', 'all', '$.a', '$.b');
json_contains_path('{"a": 1, "b": 2, "c": {"d": 4}}', 'one', '$.a', '$.e')	json_contains_path('{"a": 1, "b": 2, "c": {"d": 4}}', 'one', '$.a', '$.b')	json_contains_path('{"a": 1, "b": 2, "c": {"d": 4}}', 'all', '$.a', '$.e')	json_contains_path('{"a": 1, "b": 2, "c": {"d": 4}}', 'all', '$.a', '$.b')
1	1	0	1
select
json_contains_path('{"a": 1, "b": 2, "c": {"d": 4}}', 'one', '$.*'),
json_contains_path('{"a": 1, "b": 2, "c": {"d": 4}}', 'one', '$[*]'),
json_contains_path('{"a": 1, "b": 2, "c": {"d": 4}}', 'all', '$.*'),
json_contains_path('{"a": 1, "b": 2, "c": {"d": 4}}', 'all', '$[*]');
json_contains_path('{"a": 1, "b": 2, "c": {"d": 4}}', 'one', '$.*')	json_contains_path('{"a": 1, "b": 2, "c": {"d": 4}}', 'one', '$[*]')	json_contains_path('{"a": 1, "b": 2, "c": {"d": 4}}', 'all', '$.*')	json_contains_path('{"a": 1, "b": 2, "c": {"d": 4}}', 'all', '$[*]')
1	0	1	0
select
json_keys('[]'),
json_keys('{}'),
json_keys('{"a": 1, "b": 2}'),
json_keys('{"a": {"c": 3}, "b": 2}'),
json_keys('{"a": {"c": 3}, "b": 2}', "$.a");
json_keys('[]')	json_keys('{}')	json_keys('{"a": 1, "b": 2}')	json_keys('{"a": {"c": 3}, "b": 2}')	json_keys('{"a": {"c": 3}, "b": 2}', "$.a")
NULL	[]	["a", "b"]	["a", "b"]	["c"]
select
json_length('1'),
json_length('{}'),
json_length('[]'),
json_length('{"a": 1}'),
json_length('{"a": 1, "b": 2}'),
json_length('[1, 2, 3]'),
json_length('{}', '$'),
json_length('1', '$'),
json_length(null, '$'),
json_length(null, 'fdfd'),
json_length('{}', null),
json_length('1', '$.a'),
json_length('{}', '$.a');
json_length('1')	json_length('{}')	json_length('[]')	json_length('{"a": 1}')	json_length('{"a": 1, "b": 2}')	json_length('[1, 2, 3]')	json_length('{}', '$')	json_length('1', '$')	json_length(null, '$')	json_length(null, 'fdfd')	json_length('{}', null)	json_length('1', '$.a')	json_length('{}', '$.a')
1	0	0	1	2	3	0	1	NULL	NULL	NULL	NULL	NULL
select json_length('{}', 'fsdfds');
Error 3143 (42000): Invalid JSON path expression. The error is around character position 1.
select json_length('1', 'fsdfds');
Error 3143 (42000): Invalid JSON path expression. The error is around character position 1.
select json_array(922337203685477580) =  json_array(922337203685477581);
json_array(922337203685477580) =  json_array(922337203685477581)
0
select json_overlaps('[[1,2], 3]', '[1, 3]');
json_overlaps('[[1,2], 3]', '[1, 3]')
1
select json_overlaps('[{"a":1}]', '{"a":1}');
json_overlaps('[{"a":1}]', '{"a":1}')
1
select json_overlaps('{"a":1}', '[{"a":1}]');
json_overlaps('{"a":1}', '[{"a":1}]')
1
select json_overlaps('[1,[2,3]]', '[[1,2], 3]');
json_overlaps('[1,[2,3]]', '[[1,2], 3]')
0
select json_overlaps('{"a":[1,2]}', '{"a":[2,1]}');
json_overlaps('{"a":[1,2]}', '{"a":[2,1]}')
0
select json_overlaps('{"a":[1,2]}', '{"a":[2,1]}');
json_overlaps('{"a":[1,2]}', '{"a":[2,1]}')
0
drop table if exists tx1;
create table tx1(id int key, a double, b double, c double, d double);
insert into tx1 values (1, 0.1, 0.2, 0.3, 0.0);
select a+b, c from tx1;
a+b	c
0.30000000000000004	0.3
select json_array(a+b) = json_array(c) from tx1;
json_array(a+b) = json_array(c)
0
SELECT '{"a":1}' MEMBER OF('{"a":1}');
'{"a":1}' MEMBER OF('{"a":1}')
0
SELECT '{"a":1}' MEMBER OF('[{"a":1}]');
'{"a":1}' MEMBER OF('[{"a":1}]')
0
SELECT 1 MEMBER OF('1');
1 MEMBER OF('1')
1
SELECT '{"a":1}' MEMBER OF('{"a":1}');
'{"a":1}' MEMBER OF('{"a":1}')
0
SELECT '[4,5]' MEMBER OF('[[3,4],[4,5]]');
'[4,5]' MEMBER OF('[[3,4],[4,5]]')
0
SELECT '[4,5]' MEMBER OF('[[3,4],"[4,5]"]');
'[4,5]' MEMBER OF('[[3,4],"[4,5]"]')
1
drop table if exists t;
create table t(a enum('a', 'b'), b time, c binary(10));
insert into t values ('a', '11:00:00', 'a');
select a member of ('"a"') from t;
a member of ('"a"')
1
select b member of (json_array(cast('11:00:00' as time))) from t;
b member of (json_array(cast('11:00:00' as time)))
1
select b member of ('"11:00:00"') from t;
b member of ('"11:00:00"')
0
select c member of ('"a"') from t;
c member of ('"a"')
0
select 'a' member of ('a');
Error 3140 (22032): Invalid JSON text: The document root must not be followed by other values.
drop table if exists t;
create table t(a char(20), b blob);
insert into t values ('a string', 'a binary string');
select json_object(a, b) from t;
json_object(a, b)
{"a string": "base64:type252:YSBiaW5hcnkgc3RyaW5n"}
select json_objectagg(a, b) from t;
json_objectagg(a, b)
{"a string": "base64:type252:YSBiaW5hcnkgc3RyaW5n"}
select json_object(b, a) from t;
Error 3144 (HY000): Cannot create a JSON value from a string with CHARACTER SET 'binary'.
select json_objectagg(b, a) from t;
Error 3144 (HY000): Cannot create a JSON value from a string with CHARACTER SET 'binary'.
select cast(cast(b'010101' as json) as signed);
cast(cast(b'010101' as json) as signed)
0
Level	Code	Message
Warning	1292	Truncated incorrect INTEGER value: '"base64:type253:FQ=="'
select cast(json_extract(json_objectagg('a', b'010101'), '$.a') as signed);
cast(json_extract(json_objectagg('a', b'010101'), '$.a') as signed)
0
Level	Code	Message
Warning	1292	Truncated incorrect INTEGER value: '"base64:type253:FQ=="'
select cast(json_extract(json_objectagg('a', b'010101'), '$.a') as double);
cast(json_extract(json_objectagg('a', b'010101'), '$.a') as double)
0
Level	Code	Message
Warning	1292	Truncated incorrect FLOAT value: '"base64:type253:FQ=="'
drop table if exists t;
create table t(a JSON);
insert into t values ('{}'), ('true'), ('5');
select * from t where a = TRUE;
a
true
select * from t where a < 6;
a
5
select * from t where a > 5;
a
{}
true
drop table if exists t;
create table t(a JSON);
insert into t with recursive c1 as (select cast(1 as signed) c, json_array(1) as a
union
select c + 1, json_array_insert(a, concat('$', repeat('[0]', c)), json_array(1))
from c1
where c < 101)
select a from c1 where c > 100;
Error 3157 (22032): The JSON document exceeds the maximum depth.
insert into t with recursive c1 as (select cast(1 as signed) c, json_array(1) as a
union
select c + 1, json_array_insert(a, concat('$', repeat('[0]', c)), json_array(1))
from c1
where c < 100)
select a from c1 where c > 99;
select json_array(a, 1) from t;
Error 3157 (22032): The JSON document exceeds the maximum depth.
select json_object(1, a) from t;
Error 3157 (22032): The JSON document exceeds the maximum depth.
select json_set(a, concat('$', repeat('[0]', 100)), json_array(json_array(3))) from t;
Error 3157 (22032): The JSON document exceeds the maximum depth.
select json_array_append(a, concat('$', repeat('[0]', 100)), 1) from t;
Error 3157 (22032): The JSON document exceeds the maximum depth.
select json_storage_free(NULL);
json_storage_free(NULL)
NULL
select json_storage_free('{}');
json_storage_free('{}')
0
select json_storage_free('1');
json_storage_free('1')
0
select json_storage_free('{"a": "b"}');
json_storage_free('{"a": "b"}')
0
select json_storage_free('{"c":["a","b"]');
Error 3140 (22032): Invalid JSON text: The document root must not be followed by other values.
select json_extract('[{"a": [1,2,3,4]}]', '$[0] . a[last]');
json_extract('[{"a": [1,2,3,4]}]', '$[0] . a[last]')
4
select json_extract('[{"a": [1,2,3,4]}]', '$[0] . a [last - 1]');
json_extract('[{"a": [1,2,3,4]}]', '$[0] . a [last - 1]')
3
select json_extract('[{"a": [1,2,3,4]}]', '$[0].a [last - 100]');
json_extract('[{"a": [1,2,3,4]}]', '$[0].a [last - 100]')
NULL
select json_extract('[{"a": [1,2,3,4]}]', '$[0].a[1 to last]');
json_extract('[{"a": [1,2,3,4]}]', '$[0].a[1 to last]')
[2, 3, 4]
select json_extract('[{"a": [1,2,3,4]}]', '$[0].a[1 to last - 1]');
json_extract('[{"a": [1,2,3,4]}]', '$[0].a[1 to last - 1]')
[2, 3]
select json_extract('[{"a": [1,2,3,4]}]', '$[0].a[1 to last - 100]');
json_extract('[{"a": [1,2,3,4]}]', '$[0].a[1 to last - 100]')
NULL
select json_extract('[{"a": [1,2,3,4]}]', '$[0].a[1 to 100]');
json_extract('[{"a": [1,2,3,4]}]', '$[0].a[1 to 100]')
[2, 3, 4]
select json_extract('[{"a": [1,2,3,4]}]', '$[0].a[0 to last]');
json_extract('[{"a": [1,2,3,4]}]', '$[0].a[0 to last]')
[1, 2, 3, 4]
select json_extract('[{"a": [1,2,3,4]}]', '$[0].a[0 to 2]');
json_extract('[{"a": [1,2,3,4]}]', '$[0].a[0 to 2]')
[1, 2, 3]
drop table if exists t;
create table t (a json);
insert into t values ('"-1"');
insert into t values ('"18446744073709551615"');
insert into t values ('"18446744073709552000"');
select a, cast(a as unsigned) from t;
a	cast(a as unsigned)
"-1"	18446744073709551615
"18446744073709551615"	18446744073709551615
"18446744073709552000"	18446744073709551615
select a, cast(a as signed) from t;
a	cast(a as signed)
"-1"	-1
"18446744073709551615"	-1
"18446744073709552000"	-1
select cast(binary 'aa' as json);
cast(binary 'aa' as json)
"base64:type254:YWE="
drop table if exists t;
create table t (vb VARBINARY(10), b BINARY(10), vc VARCHAR(10), c CHAR(10));
insert into t values ('1', '1', '1', '1');
select cast(vb as json), cast(b as json), cast(vc as json), cast(c as json) from t;
cast(vb as json)	cast(b as json)	cast(vc as json)	cast(c as json)
"base64:type15:MQ=="	"base64:type254:MQAAAAAAAAAAAA=="	1	1
select 1 from t where cast(vb as json) = '1';
1
select 1 from t where cast(b as json) = '1';
1
select 1 from t where cast(vc as json) = '1';
1
select 1 from t where cast(c as json) = '1';
1
select 1 from t where cast(BINARY vc as json) = '1';
1
select 1 from t where cast(BINARY c as json) = '1';
1
drop table if exists t;
create table t (j json);
insert into t values (cast(cast("2024-10-24 11:11:11.12346" as datetime(6)) as json));
select cast(j as datetime(6)) from t;
cast(j as datetime(6))
2024-10-24 11:11:11.123460
select cast(j as datetime(3)) from t;
cast(j as datetime(3))
2024-10-24 11:11:11.123
select cast(j as datetime) from t;
cast(j as datetime)
2024-10-24 11:11:11
SELECT JSON_SCHEMA_VALID(NULL, NULL);
JSON_SCHEMA_VALID(NULL, NULL)
NULL
SELECT JSON_SCHEMA_VALID('{}', NULL);
JSON_SCHEMA_VALID('{}', NULL)
NULL
SELECT JSON_SCHEMA_VALID(NULL, '{}');
JSON_SCHEMA_VALID(NULL, '{}')
NULL
SELECT JSON_SCHEMA_VALID(NULL, '');
JSON_SCHEMA_VALID(NULL, '')
NULL
SELECT JSON_SCHEMA_VALID('{"required": ["a","b"]}', '{"a": 5,"b": 6}');
JSON_SCHEMA_VALID('{"required": ["a","b"]}', '{"a": 5,"b": 6}')
1
SELECT JSON_SCHEMA_VALID('{"required": ["a","b"]}', '{"a": 5,"c": 6}');
JSON_SCHEMA_VALID('{"required": ["a","b"]}', '{"a": 5,"c": 6}')
0
SELECT JSON_SCHEMA_VALID('{"type": "object"}', '{}');
JSON_SCHEMA_VALID('{"type": "object"}', '{}')
1
SELECT JSON_SCHEMA_VALID('{"type": "object"}', '"foo"');
JSON_SCHEMA_VALID('{"type": "object"}', '"foo"')
0
SELECT JSON_SCHEMA_VALID('{"properties": {"a": {"type": "number"}}}', '{}');
JSON_SCHEMA_VALID('{"properties": {"a": {"type": "number"}}}', '{}')
1
SELECT JSON_SCHEMA_VALID('{"properties": {"a": {"type": "number"}}}', '{"a": "foo"}');
JSON_SCHEMA_VALID('{"properties": {"a": {"type": "number"}}}', '{"a": "foo"}')
0
SELECT JSON_SCHEMA_VALID('{"properties": {"a": {"type": "number"}}}', '{"a": 5}');
JSON_SCHEMA_VALID('{"properties": {"a": {"type": "number"}}}', '{"a": 5}')
1
SELECT JSON_SCHEMA_VALID('{"properties": {"a": {"type": "number", "minimum": 5}}}', '{"a": 5}');
JSON_SCHEMA_VALID('{"properties": {"a": {"type": "number", "minimum": 5}}}', '{"a": 5}')
1
SELECT JSON_SCHEMA_VALID('{"properties": {"a": {"type": "number", "minimum": 5}}}', '{"a": 6}');
JSON_SCHEMA_VALID('{"properties": {"a": {"type": "number", "minimum": 5}}}', '{"a": 6}')
1
SELECT JSON_SCHEMA_VALID('{"properties": {"a": {"pattern": "^a"}}}', '{"a": "abc"}');
JSON_SCHEMA_VALID('{"properties": {"a": {"pattern": "^a"}}}', '{"a": "abc"}')
1
SELECT JSON_SCHEMA_VALID('{"properties": {"a": {"pattern": "^a"}}}', '{"a": "cba"}');
JSON_SCHEMA_VALID('{"properties": {"a": {"pattern": "^a"}}}', '{"a": "cba"}')
0
SELECT JSON_QUOTE("<html>");
JSON_QUOTE("<html>")
"<html>"
SELECT JSON_QUOTE("&");
JSON_QUOTE("&")
"&"
SELECT JSON_QUOTE(CONVERT(0x10 USING utf8mb4));
JSON_QUOTE(CONVERT(0x10 USING utf8mb4))
"\u0010"
SELECT JSON_QUOTE("O'Neil");
JSON_QUOTE("O'Neil")
"O'Neil"
SELECT JSON_CONTAINS(123, '');
Error 3146 (22032): Invalid data type for JSON data in argument 1 to function json_contains; a JSON string or JSON type is required.
SELECT JSON_CONTAINS('{}', 123);
Error 3146 (22032): Invalid data type for JSON data in argument 2 to function json_contains; a JSON string or JSON type is required.
SELECT JSON_OVERLAPS(123, '');
Error 3146 (22032): Invalid data type for JSON data in argument 1 to function json_overlaps; a JSON string or JSON type is required.
SELECT JSON_OVERLAPS('{}', 123);
Error 3146 (22032): Invalid data type for JSON data in argument 2 to function json_overlaps; a JSON string or JSON type is required.
SELECT 'abc' MEMBER OF(123);
Error 3146 (22032): Invalid data type for JSON data in argument 2 to function member of; a JSON string or JSON type is required.
SELECT JSON_SEARCH('{}',3,4);
Error 3154 (42000): The oneOrAll argument to json_search may take these values: 'one' or 'all'.
SELECT JSON_ARRAY_APPEND('[]','abc','def');
Error 3143 (42000): Invalid JSON path expression. The error is around character position 1.
SELECT JSON_ARRAY_INSERT('{}','abc','def');
Error 3143 (42000): Invalid JSON path expression. The error is around character position 1.
SELECT JSON_REMOVE('{}','$');
Error 3153 (42000): The path expression '$' is not allowed in this context.
SELECT JSON_REMOVE('{}','$.*');
Error 3149 (42000): In this situation, path expressions may not contain the * and ** tokens or an array range.
SELECT JSON_SET('{}','$.*','');
Error 3149 (42000): In this situation, path expressions may not contain the * and ** tokens or an array range.
SELECT JSON_CONTAINS_PATH('{}', 'on', '$.a');
Error 3154 (42000): The oneOrAll argument to json_contains_path may take these values: 'one' or 'all'.
SELECT JSON_SEARCH('{}', 'on', '$.a');
Error 3154 (42000): The oneOrAll argument to json_search may take these values: 'one' or 'all'.
SELECT JSON_OBJECT(NULL,'abc');
Error 3158 (22032): JSON documents may not contain NULL member names.
SELECT JSON_SCHEMA_VALID(1, '{}');
Error 3146 (22032): Invalid data type for JSON data in argument 1 to function json_schema_valid; a JSON string or JSON type is required.
SELECT JSON_SCHEMA_VALID('{}', 1);
Error 3146 (22032): Invalid data type for JSON data in argument 2 to function json_schema_valid; a JSON string or JSON type is required.
SELECT JSON_SCHEMA_VALID('','{}');
Error 3141 (22032): Invalid JSON text in argument 1 to function json_schema_valid: "The document is empty." at position 0.
SELECT JSON_SCHEMA_VALID('{}','');
Error 3141 (22032): Invalid JSON text in argument 2 to function json_schema_valid: "The document is empty." at position 0.
SELECT JSON_SCHEMA_VALID('', NULL);
Error 3141 (22032): Invalid JSON text in argument 1 to function json_schema_valid: "The document is empty." at position 0.
SELECT JSON_SCHEMA_VALID('1','{}');
Error 3853 (22032): Invalid JSON type in argument 1 to function json_schema_valid; an object is required.
<<<<<<< HEAD
SELECT JSON_SCHEMA_VALID(CONCAT('{"foo": ',repeat('[', 1000),repeat(']', 1000),'}'), json_object());
Error 3157 (22032): The JSON document exceeds the maximum depth.
=======
SELECT JSON_SCHEMA_VALID('{"properties": {"a": {"exclusiveMinimum": true}}}', '{}');
Error 3853 (22032): Invalid JSON type in argument 1 to function json_schema_valid; an error unmarshaling properties from json: error unmarshaling exclusiveMinimum from json: json: cannot unmarshal bool into Go value of type jsonschema.ExclusiveMinimum is required.
>>>>>>> 0106f4c2
<|MERGE_RESOLUTION|>--- conflicted
+++ resolved
@@ -758,10 +758,7 @@
 Error 3141 (22032): Invalid JSON text in argument 1 to function json_schema_valid: "The document is empty." at position 0.
 SELECT JSON_SCHEMA_VALID('1','{}');
 Error 3853 (22032): Invalid JSON type in argument 1 to function json_schema_valid; an object is required.
-<<<<<<< HEAD
 SELECT JSON_SCHEMA_VALID(CONCAT('{"foo": ',repeat('[', 1000),repeat(']', 1000),'}'), json_object());
 Error 3157 (22032): The JSON document exceeds the maximum depth.
-=======
 SELECT JSON_SCHEMA_VALID('{"properties": {"a": {"exclusiveMinimum": true}}}', '{}');
-Error 3853 (22032): Invalid JSON type in argument 1 to function json_schema_valid; an error unmarshaling properties from json: error unmarshaling exclusiveMinimum from json: json: cannot unmarshal bool into Go value of type jsonschema.ExclusiveMinimum is required.
->>>>>>> 0106f4c2
+Error 3853 (22032): Invalid JSON type in argument 1 to function json_schema_valid; an error unmarshaling properties from json: error unmarshaling exclusiveMinimum from json: json: cannot unmarshal bool into Go value of type jsonschema.ExclusiveMinimum is required.