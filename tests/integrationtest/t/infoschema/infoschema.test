--- conflicted
+++ resolved
@@ -168,7 +168,11 @@
 select count(1) from information_schema.tables where table_name = 'temp_table';
 select count(1) from information_schema.statistics where table_name = 'temp_table';
 drop table temp_table;
-<<<<<<< HEAD
+create global temporary table temp_table(a int, index idx(a)) on commit delete rows;
+select count(1) from information_schema.tables where table_schema = 'infoschema__infoschema';
+select count(1) from information_schema.tables where table_name = 'temp_table';
+select count(1) from information_schema.statistics where table_name = 'temp_table';
+drop table temp_table;
 
 # TestSequenceColumns
 create database if not exists db1;
@@ -180,11 +184,4 @@
 select sequence_schema, sequence_name from information_schema.sequences where sequence_schema = 'db1' and sequence_name = 's2';
 select sequence_schema, sequence_name from information_schema.sequences;
 drop database db1;
-drop database db2;
-=======
-create global temporary table temp_table(a int, index idx(a)) on commit delete rows;
-select count(1) from information_schema.tables where table_schema = 'infoschema__infoschema';
-select count(1) from information_schema.tables where table_name = 'temp_table';
-select count(1) from information_schema.statistics where table_name = 'temp_table';
-drop table temp_table;
->>>>>>> 89bb81b3
+drop database db2;