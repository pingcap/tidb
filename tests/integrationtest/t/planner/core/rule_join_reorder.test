--- conflicted
+++ resolved
@@ -117,8 +117,4 @@
 select * from t1 join t2 on t1.a=t2.a left join t3 on t2.b=t3.b;
 select @@last_plan_from_binding;
 --replace_column 5 <create_time> 6 <update_time>
-show global bindings where original_sql like '%planner__core__rule_join_reorder%';
-<<<<<<< HEAD
-drop global binding for select * from t1 join t2 on t1.a=t2.a left join t3 on t2.b=t3.b;
-=======
->>>>>>> d379b92f
+show global bindings where original_sql like '%planner__core__rule_join_reorder%';