--- conflicted
+++ resolved
@@ -183,7 +183,6 @@
 );
 select * from test2;
 
-<<<<<<< HEAD
 # https://github.com/pingcap/tidb/issues/51560
 create table A(a int primary key, b int);
 create table B(b int primary key);
@@ -210,7 +209,6 @@
 on b.b = a.b
 where a.a in (2, 3, null);
 
-=======
 # https://github.com/pingcap/tidb/issues/49109
 drop table if exists t0, t1;
 CREATE TABLE t0(c0 NUMERIC);
@@ -221,7 +219,6 @@
 CREATE VIEW v0(c0) AS SELECT t0.c0 FROM t0;
 
 SELECT t0.c0 FROM v0, t0 LEFT JOIN t1 ON t0.c0 WHERE ((INET_ATON('5V')) IS NULL);
->>>>>>> ff05c7ae
 # https://github.com/pingcap/tidb/issues/52687
 CREATE TABLE `t_o9_7_f` (
   `c_ob5k0` int(11) NOT NULL,
