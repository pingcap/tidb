--- conflicted
+++ resolved
@@ -379,8 +379,8 @@
 where (t_kg74.c_obnq8s7_s2 = case when (t_kg74.c_a1tv2 is NULL) then t_kg74.c_g else t_kg74.c_obnq8s7_s2 end
       );
 
-<<<<<<< HEAD
 # https://github.com/pingcap/tidb/issues/53236
+drop table if exists t1, t2;
 create table t1(id int primary key, a varchar(128));
 create table t2(id int primary key, b varchar(128), c varchar(128));
 UPDATE
@@ -403,7 +403,7 @@
         )
 WHERE
     t1.id = 1;
-=======
+
 # https://github.com/pingcap/tidb/issues/49109
 drop table if exists t0, t1;
 CREATE TABLE t0(c0 NUMERIC);
@@ -413,5 +413,4 @@
 drop view if exists v0;
 CREATE VIEW v0(c0) AS SELECT t0.c0 FROM t0;
 
-SELECT t0.c0 FROM v0, t0 LEFT JOIN t1 ON t0.c0 WHERE ((INET_ATON('5V')) IS NULL);
->>>>>>> 0fefe216
+SELECT t0.c0 FROM v0, t0 LEFT JOIN t1 ON t0.c0 WHERE ((INET_ATON('5V')) IS NULL);