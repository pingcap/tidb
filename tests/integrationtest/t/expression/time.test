# TestDaynameArithmetic
select dayname("1962-03-01")+0;
select dayname("1962-03-02")+0;
select dayname("1962-03-03")+0;
select dayname("1962-03-04")+0;
select dayname("1962-03-05")+0;
select dayname("1962-03-06")+0;
select dayname("1962-03-07")+0;
select dayname("1962-03-08")+0;
select dayname("1962-03-01")+1;
select dayname("1962-03-01")+2;
select dayname("1962-03-01")+3;
select dayname("1962-03-01")+4;
select dayname("1962-03-01")+5;
select dayname("1962-03-01")+6;
select dayname("1962-03-01")+7;
select dayname("1962-03-01")+2333;
select dayname("1962-03-01")+2.333;
select dayname("1962-03-01")>2;
select dayname("1962-03-01")<2;
select dayname("1962-03-01")=3;
select dayname("1962-03-01")!=3;
select dayname("1962-03-01")<4;
select dayname("1962-03-01")>4;
select !dayname("1962-03-01");
select dayname("1962-03-01")&1;
select dayname("1962-03-01")&3;
select dayname("1962-03-01")&7;
select dayname("1962-03-01")|1;
select dayname("1962-03-01")|3;
select dayname("1962-03-01")|7;
select dayname("1962-03-01")^1;
select dayname("1962-03-01")^3;
select dayname("1962-03-01")^7;

# TestTimestampDatumEncode
drop table if exists t;
create table t (a bigint primary key, b timestamp);
insert into t values (1, "2019-04-29 11:56:12");
explain format = 'plan_tree' select * from t where b = (select max(b) from t);
select * from t where b = (select max(b) from t);

# TestDateTimeAddReal
SELECT "1900-01-01 00:00:00" + INTERVAL 1.123456789e3 SECOND;
SELECT 19000101000000 + INTERVAL 1.123456789e3 SECOND;
select date("1900-01-01") + interval 1.123456789e3 second;
SELECT "1900-01-01 00:18:43.456789" - INTERVAL 1.123456789e3 SECOND;
SELECT 19000101001843.456789 - INTERVAL 1.123456789e3 SECOND;
SELECT 19000101000000.0005 + INTERVAL 0.0005 SECOND;
select date("1900-01-01") - interval 1.123456789e3 second;
select 19000101000000 - interval 1.123456789e3 second;

# TestDateTimeAddString
SELECT "1900-01-01 00:00:00" + INTERVAL "2" HOUR;
SELECT "1900-01-01 00:00:00" + INTERVAL "-2" HOUR;
SELECT "1900-01-01 00:00:00" + INTERVAL "128" HOUR;
SELECT "1900-01-01 00:00:00" + INTERVAL "1e+3" HOUR;
SELECT "1900-01-01 00:00:00" + INTERVAL "1+1" HOUR;
drop table if exists t;
create table t (id int primary key auto_increment, a varchar(32));
insert into t (a) values(''), ('+1'), ('+1+2'), ('-1'), ('2.2'), ('2.9'), ('2.2+1'), ('2+2.2'), ('5-2'), ('1e2'),
('true'), ('false'), ('xxx'), ('xxx+1'), ('xxx1'), ('   1   '), ('xxx-1'),
('9223372036854775808'), ('-9223372036854775809'), ('9223372036854775808-02'), ('-9223372036854775809-02');
select id, a, "1900-01-01 00:00:00" + INTERVAL a MICROSECOND as result from t order by id ASC;
select id, a, "1900-01-01 00:00:00" + INTERVAL a SECOND as result from t order by id ASC;
select id, a, "1900-01-01 00:00:00" + INTERVAL a MINUTE as result from t order by id ASC;
select id, a, "1900-01-01 00:00:00" + INTERVAL a HOUR as result from t order by id ASC;
select id, a, "1900-01-01 00:00:00" + INTERVAL a DAY as result from t order by id ASC;
select id, a, "1900-01-01 00:00:00" + INTERVAL a WEEK as result from t order by id ASC;
select id, a, "1900-01-01 00:00:00" + INTERVAL a MONTH as result from t order by id ASC;
select id, a, "1900-01-01 00:00:00" + INTERVAL a QUARTER as result from t order by id ASC;
select id, a, "1900-01-01 00:00:00" + INTERVAL a YEAR as result from t order by id ASC;

# TestAddIntervalSpecialCase
select "1900-01-01 00:00:00" + INTERVAL true MICROSECOND;
select "1900-01-01 00:00:00" + INTERVAL "1.2" MICROSECOND;
select "1900-01-01 00:00:00" + INTERVAL "1.9" MINUTE;
select "1900-01-01 00:00:00" + INTERVAL 1.2 MICROSECOND;
select "1900-01-01 00:00:00" + INTERVAL 1.9 MICROSECOND;
select "1900-01-01 00:00:00" + INTERVAL true SECOND;
select "1900-01-01 00:00:00" + INTERVAL 1.2 SECOND;
select "1900-01-01 00:00:00" + INTERVAL "1+2" SECOND;
select "1900-01-01 00:00:00" + INTERVAL "1.2+2" SECOND;
select "1900-01-01 00:00:00" + INTERVAL "1+2.2" SECOND;
select "1900-01-01 00:00:00" + INTERVAL "0.000001" SECOND;
select "1900-01-01 00:00:00" + INTERVAL "0.0000009" SECOND;
select "1900-01-01 00:00:00" + INTERVAL true MINUTE;
select "1900-01-01 00:00:00" + INTERVAL "1.2" MINUTE;
select "1900-01-01 00:00:00" + INTERVAL "1.9" MINUTE;
select "1900-01-01 00:00:00" + INTERVAL 1.2 MINUTE;
select "1900-01-01 00:00:00" + INTERVAL 1.9 MINUTE;

# TestDecimalConvertToTime
# for issue #9770
drop table if exists t;
create table t(a datetime(6), b timestamp);
insert t values (20010101100000.123456, 20110707101112.123456);
select * from t;

# TestDateAddForNonExistingTimestamp
-- enable_warnings
set time_zone = 'CET';
drop table if exists t;
create table t(ts timestamp);
set time_zone = 'UTC';
insert into t values('2022-03-27 00:30:00');
insert into t values('2022-10-30 00:30:00');
insert into t values('2022-10-30 01:30:00');
set time_zone = 'Europe/Amsterdam';
-- error 1292
insert into t values('2022-03-27 02:30:00');
select date_add(ts, interval 1 hour) from t order by ts;
set time_zone = default;
-- disable_warnings

# TestTimestampAddWithFractionalSecond
drop table if exists t;
create table t(a date);
insert into t values ('2021-08-20');
select timestampadd(microsecond, 1, a) from t;
select timestampadd(second, 6/4, a) from t;
select timestampadd(second, 9.9999e2, a) from t;
select timestampadd(second, 1, '2021-08-20 00:00:01.0001');
select timestampadd(minute, 1.5, '2021-08-20 00:00:00');
select timestampadd(minute, 1.5, '2021-08-20 00:00:00.0001');
--enable_warnings
SELECT timestampadd(year,1.212208e+308,'1995-01-05 06:32:20.859724') as result;
--disable_warnings

# TestDatetimeMicrosecond
# for int
select DATE_ADD('2007-03-28 22:08:28',INTERVAL -2 SECOND_MICROSECOND);
select DATE_ADD('2007-03-28 22:08:28',INTERVAL -2 MINUTE_MICROSECOND);
select DATE_ADD('2007-03-28 22:08:28',INTERVAL -2 HOUR_MICROSECOND);
select DATE_ADD('2007-03-28 22:08:28',INTERVAL -2 DAY_MICROSECOND);
# for decimal
select DATE_ADD('2007-03-28 22:08:28',INTERVAL 2.2 HOUR_MINUTE);
select DATE_ADD('2007-03-28 22:08:28',INTERVAL 2.2 MINUTE_SECOND);
select DATE_ADD('2007-03-28 22:08:28',INTERVAL 2.2 YEAR_MONTH);
select DATE_ADD('2007-03-28 22:08:28',INTERVAL 2.2 DAY_HOUR);
select DATE_ADD('2007-03-28 22:08:28',INTERVAL 2.2 DAY_MINUTE);
select DATE_ADD('2007-03-28 22:08:28',INTERVAL 2.2 DAY_SECOND);
select DATE_ADD('2007-03-28 22:08:28',INTERVAL 2.2 HOUR_SECOND);
select DATE_ADD('2007-03-28 22:08:28',INTERVAL 2.2 SECOND);
select DATE_ADD('2007-03-28 22:08:28',INTERVAL 2.2 YEAR);
select DATE_ADD('2007-03-28 22:08:28',INTERVAL 2.2 QUARTER);
select DATE_ADD('2007-03-28 22:08:28',INTERVAL 2.2 MONTH);
select DATE_ADD('2007-03-28 22:08:28',INTERVAL 2.2 WEEK);
select DATE_ADD('2007-03-28 22:08:28',INTERVAL 2.2 DAY);
select DATE_ADD('2007-03-28 22:08:28',INTERVAL 2.2 HOUR);
select DATE_ADD('2007-03-28 22:08:28',INTERVAL 2.2 MINUTE);
select DATE_ADD('2007-03-28 22:08:28',INTERVAL 2.2 MICROSECOND);
select DATE_ADD('2007-03-28 22:08:28',INTERVAL -2.2 HOUR_MINUTE);
select DATE_ADD('2007-03-28 22:08:28',INTERVAL -2.2 MINUTE_SECOND);
select DATE_ADD('2007-03-28 22:08:28',INTERVAL -2.2 YEAR_MONTH);
select DATE_ADD('2007-03-28 22:08:28',INTERVAL -2.2 DAY_HOUR);
select DATE_ADD('2007-03-28 22:08:28',INTERVAL -2.2 DAY_MINUTE);
select DATE_ADD('2007-03-28 22:08:28',INTERVAL -2.2 DAY_SECOND);
select DATE_ADD('2007-03-28 22:08:28',INTERVAL -2.2 HOUR_SECOND);
select DATE_ADD('2007-03-28 22:08:28',INTERVAL -2.2 YEAR);
select DATE_ADD('2007-03-28 22:08:28',INTERVAL -2.2 QUARTER);
select DATE_ADD('2007-03-28 22:08:28',INTERVAL -2.2 MONTH);
select DATE_ADD('2007-03-28 22:08:28',INTERVAL -2.2 WEEK);
select DATE_ADD('2007-03-28 22:08:28',INTERVAL -2.2 DAY);
select DATE_ADD('2007-03-28 22:08:28',INTERVAL -2.2 HOUR);
select DATE_ADD('2007-03-28 22:08:28',INTERVAL -2.2 MINUTE);
select DATE_ADD('2007-03-28 22:08:28',INTERVAL -2.2 MICROSECOND);
select DATE_ADD('2007-03-28 22:08:28',INTERVAL "-2.2" HOUR_MINUTE);
select DATE_ADD('2007-03-28 22:08:28',INTERVAL "-2.2" MINUTE_SECOND);
select DATE_ADD('2007-03-28 22:08:28',INTERVAL "-2.2" YEAR_MONTH);
select DATE_ADD('2007-03-28 22:08:28',INTERVAL "-2.2" DAY_HOUR);
select DATE_ADD('2007-03-28 22:08:28',INTERVAL "-2.2" DAY_MINUTE);
select DATE_ADD('2007-03-28 22:08:28',INTERVAL "-2.2" DAY_SECOND);
select DATE_ADD('2007-03-28 22:08:28',INTERVAL "-2.2" HOUR_SECOND);
select DATE_ADD('2007-03-28 22:08:28',INTERVAL "-2.2" SECOND);
select DATE_ADD('2007-03-28 22:08:28',INTERVAL "-2.2" YEAR);
select DATE_ADD('2007-03-28 22:08:28',INTERVAL "-2.2" QUARTER);
select DATE_ADD('2007-03-28 22:08:28',INTERVAL "-2.2" MONTH);
select DATE_ADD('2007-03-28 22:08:28',INTERVAL "-2.2" WEEK);
select DATE_ADD('2007-03-28 22:08:28',INTERVAL "-2.2" DAY);
select DATE_ADD('2007-03-28 22:08:28',INTERVAL "-2.2" HOUR);
select DATE_ADD('2007-03-28 22:08:28',INTERVAL "-2.2" MINUTE);
select DATE_ADD('2007-03-28 22:08:28',INTERVAL "-2.2" MICROSECOND);
select DATE_ADD('2007-03-28 22:08:28',INTERVAL "-2.-2" HOUR_MINUTE);
select DATE_ADD('2007-03-28 22:08:28',INTERVAL "-2.-2" MINUTE_SECOND);
select DATE_ADD('2007-03-28 22:08:28',INTERVAL "-2.-2" YEAR_MONTH);
select DATE_ADD('2007-03-28 22:08:28',INTERVAL "-2.-2" DAY_HOUR);
select DATE_ADD('2007-03-28 22:08:28',INTERVAL "-2.-2" DAY_MINUTE);
select DATE_ADD('2007-03-28 22:08:28',INTERVAL "-2.-2" DAY_SECOND);
select DATE_ADD('2007-03-28 22:08:28',INTERVAL "-2.-2" HOUR_SECOND);
select DATE_ADD('2007-03-28 22:08:28',INTERVAL "-2.-2" SECOND);
select DATE_ADD('2007-03-28 22:08:28',INTERVAL "-2.+2" SECOND);
select DATE_ADD('2007-03-28 22:08:28',INTERVAL "-2.*2" SECOND);
select DATE_ADD('2007-03-28 22:08:28',INTERVAL "-2./2" SECOND);
select DATE_ADD('2007-03-28 22:08:28',INTERVAL "-2.a2" SECOND);
select DATE_ADD('2007-03-28 22:08:28',INTERVAL "-2.-2" YEAR);
select DATE_ADD('2007-03-28 22:08:28',INTERVAL "-2.-2" QUARTER);
select DATE_ADD('2007-03-28 22:08:28',INTERVAL "-2.-2" MONTH);
select DATE_ADD('2007-03-28 22:08:28',INTERVAL "-2.-2" WEEK);
select DATE_ADD('2007-03-28 22:08:28',INTERVAL "-2.-2" DAY);
select DATE_ADD('2007-03-28 22:08:28',INTERVAL "-2.-2" HOUR);
select DATE_ADD('2007-03-28 22:08:28',INTERVAL "-2.-2" MINUTE);
select DATE_ADD('2007-03-28 22:08:28',INTERVAL "-2.-2" MICROSECOND);
# select DATE_ADD('2007-03-28 22:08:28',INTERVAL -2.2 SECOND);

# TestExprDateTimeOnDST
set @@session.time_zone = 'Europe/Amsterdam';
drop table if exists t;
create table t (id int, dt datetime, primary key (id, dt));
insert into t values (1, date_add('2023-03-26 00:00:00', interval 2 hour));
insert into t values (4,'2023-03-26 02:00:00');
select * from t;
set time_zone = default;

# TestGreatestTimeType
drop table if exists t1;
create table t1(c_time time(5), c_dt datetime(4), c_ts timestamp(3), c_d date, c_str varchar(100));
insert into t1 values('-800:10:10', '2021-10-10 10:10:10.1234', '2021-10-10 10:10:10.1234', '2021-10-11', '2021-10-10 10:10:10.1234');
set @@tidb_enable_vectorized_expression = off;
select greatest(c_time, c_time) from t1;
select greatest(c_dt, c_dt) from t1;
select greatest(c_ts, c_ts) from t1;
select greatest(c_d, c_d) from t1;
select greatest(c_str, c_str) from t1;
select least(c_time, c_time) from t1;
select least(c_dt, c_dt) from t1;
select least(c_ts, c_ts) from t1;
select least(c_d, c_d) from t1;
select least(c_str, c_str) from t1;
select greatest(c_time, cast('10:01:01' as time)) from t1;
select least(c_time, cast('10:01:01' as time)) from t1;
select greatest(c_d, cast('1999-10-10' as date)) from t1;
select least(c_d, cast('1999-10-10' as date)) from t1;
select greatest(c_dt, cast('1999-10-10 10:10:10.1234' as datetime)) from t1;
select least(c_dt, cast('1999-10-10 10:10:10.1234' as datetime)) from t1;
set @@tidb_enable_vectorized_expression = on;
select greatest(c_time, c_time) from t1;
select greatest(c_dt, c_dt) from t1;
select greatest(c_ts, c_ts) from t1;
select greatest(c_d, c_d) from t1;
select greatest(c_str, c_str) from t1;
select least(c_time, c_time) from t1;
select least(c_dt, c_dt) from t1;
select least(c_ts, c_ts) from t1;
select least(c_d, c_d) from t1;
select least(c_str, c_str) from t1;
select greatest(c_time, cast('10:01:01' as time)) from t1;
select least(c_time, cast('10:01:01' as time)) from t1;
select greatest(c_d, cast('1999-10-10' as date)) from t1;
select least(c_d, cast('1999-10-10' as date)) from t1;
select greatest(c_dt, cast('1999-10-10 10:10:10.1234' as datetime)) from t1;
select least(c_dt, cast('1999-10-10 10:10:10.1234' as datetime)) from t1;
set @@tidb_enable_vectorized_expression = default;

# TestDatetimeOverflow
drop table if exists t1;
create table t1 (d date);
set sql_mode='traditional';
-- error 1441
insert into t1 (d) select date_add('2000-01-01',interval 8000 year);
-- error 1441
insert into t1 (d) select date_sub('2000-01-01', INTERVAL 2001 YEAR);
-- error 1441
insert into t1 (d) select date_add('9999-12-31',interval 1 year);
-- error 1441
insert into t1 (d) select date_add('9999-12-31',interval 1 day);
set sql_mode='';
insert into t1 (d) select date_add('2000-01-01',interval 8000 year);
insert into t1 (d) select date_sub('2000-01-01', INTERVAL 2001 YEAR);
insert into t1 (d) select date_add('9999-12-31',interval 1 year);
insert into t1 (d) select date_add('9999-12-31',interval 1 day);
select * from t1;
set sql_mode=default;

# Test date add interval overflow
select "1000-01-01 00:00:00" + INTERVAL 9223372036854775808 day;
select "1000-01-01 00:00:00" + INTERVAL 18446744073709551616 day;

drop table if exists t1;
create table t1(a decimal(65, 2));
insert into t1 (a) values (1), (1.4), (1.5), (1.6), (-1), (-1.4), (-1.5), (-1.6), (-1000.5);

insert into t1 (a) values (315600000000000000), (9223372036854775808), (18446744073709551615), (18446744073709551616), (-9223372036854775808), (-9223372036854775809);
set @@tidb_enable_vectorized_expression=0;
select a, "1000-01-01 00:00:00" + INTERVAL a YEAR from t1 order by a ASC;
select a, "1000-01-01 00:00:00" + INTERVAL a MINUTE from t1 order by a ASC;
select a, "1000-01-01 00:00:00" + INTERVAL a MICROSECOND from t1 order by a ASC;
select a, "1000-01-01 00:00:00" + INTERVAL cast(a as char) DAY from t1 order by a ASC;
select a, "1000-01-01 00:00:00" + INTERVAL cast(a as signed) DAY from t1 order by a ASC;
select a, "1000-01-01 00:00:00" + INTERVAL cast(a as unsigned) DAY from t1 order by a ASC;

set @@tidb_enable_vectorized_expression=1;
select a, "1000-01-01 00:00:00" + INTERVAL a YEAR from t1 order by a ASC;
select a, "1000-01-01 00:00:00" + INTERVAL a MINUTE from t1 order by a ASC;
select a, "1000-01-01 00:00:00" + INTERVAL a MICROSECOND from t1 order by a ASC;
select a, "1000-01-01 00:00:00" + INTERVAL cast(a as char) DAY from t1 order by a ASC;
select a, "1000-01-01 00:00:00" + INTERVAL cast(a as signed) DAY from t1 order by a ASC;
select a, "1000-01-01 00:00:00" + INTERVAL cast(a as unsigned) DAY from t1 order by a ASC;

create table t2(a decimal(65, 2), d datetime);
set @old_sql_mode=@@sql_mode;
set @@sql_mode='';
insert into t2 values('1',  "1000-01-01 00:00:00" + INTERVAL  "+1" YEAR);
insert into t2 values('-1',  "1000-01-01 00:00:00" + INTERVAL  "-1" YEAR);
insert into t2 values('0',  "1000-01-01 00:00:00" + INTERVAL  "XXX" YEAR);
insert into t2 values('99999',  "1000-01-01 00:00:00" + INTERVAL  99999 YEAR);
insert into t2 values('116777216',  "1000-01-01 00:00:00" + INTERVAL  116777216 YEAR);
insert into t2 values('9223372036854775809',  "1000-01-01 00:00:00" + INTERVAL  9223372036854775808 YEAR);
insert into t2 values('18446744073709551616',  "1000-01-01 00:00:00" + INTERVAL  18446744073709551616 YEAR);
insert into t2 values('-9223372036854775809', "1000-01-01 00:00:00" + INTERVAL -9223372036854775809 YEAR);
select a, d from t2 order by a ASC;

truncate table t2;
set @@sql_mode=@old_sql_mode;
insert into t2 values('1',  "1000-01-01 00:00:00" + INTERVAL  "+1" YEAR);
insert into t2 values('-1',  "1000-01-01 00:00:00" + INTERVAL  "-1" YEAR);
--error 1292
insert into t2 values('0',  "1000-01-01 00:00:00" + INTERVAL  "XXX" YEAR);
--error 1441
insert into t2 values('99999',  "1000-01-01 00:00:00" + INTERVAL  99999 YEAR);
--error 1441
insert into t2 values('116777216',  "1000-01-01 00:00:00" + INTERVAL  116777216 YEAR);
--error 1292
insert into t2 values('9223372036854775809',  "1000-01-01 00:00:00" + INTERVAL  9223372036854775808 YEAR);
--error 1292
insert into t2 values('18446744073709551616',  "1000-01-01 00:00:00" + INTERVAL  18446744073709551616 YEAR);
--error 1292
insert into t2 values('-9223372036854775809', "1000-01-01 00:00:00" + INTERVAL -9223372036854775809 YEAR);
select a, d from t2 order by a ASC;
drop table if exists t1;

<<<<<<< HEAD
# Test TIME_TRUNCATE_FRACTIONAL
set @@time_zone = 'UTC';
set @@sql_mode = default;
drop table if exists t;
create table t (id int primary key, d date, dt datetime, dt2 datetime(2), dt6 datetime(6), ts timestamp, ts2 timestamp(2), ts6 timestamp(6), time_t bigint, dc decimal(20,9), db double);
insert into t values
(1, '2023-12-31 23:59:59.9876789', '2023-12-31 23:59:59.9876789', '2023-12-31 23:59:59.9876789', '2023-12-31 23:59:59.9876789',
    '2023-12-31 23:59:59.9876789', '2023-12-31 23:59:59.9876789', '2023-12-31 23:59:59.9876789',
1704067199.9876789, 1704067199.9876789, 1704067199.9876789),
(2, '2023-12-31 23:59:59.1234321', '2023-12-31 23:59:59.1234321', '2023-12-31 23:59:59.1234321', '2023-12-31 23:59:59.1234321',
    '2023-12-31 23:59:59.1234321', '2023-12-31 23:59:59.1234321', '2023-12-31 23:59:59.1234321',
1704067199.1234321, 1704067199.1234321, 1704067199.1234321),
(3, '2023-12-31 23:59:59.499999', '2023-12-31 23:59:59.499999', '2023-12-31 23:59:59.499999', '2023-12-31 23:59:59.499999',
    '2023-12-31 23:59:59.499999', '2023-12-31 23:59:59.499999', '2023-12-31 23:59:59.499999',
1704067199.499999, 1704067199.499999, 1704067199.499999),
(4, '2023-12-31 23:59:59.4999996', '2023-12-31 23:59:59.4999996', '2023-12-31 23:59:59.4999996', '2023-12-31 23:59:59.4999996',
    '2023-12-31 23:59:59.4999996', '2023-12-31 23:59:59.4999996', '2023-12-31 23:59:59.4999996',
1704067199.4999996, 1704067199.4999996, 1704067199.4999996),
(5, 20231231235959.9876789, 20231231235959.9876789, 20231231235959.9876789, 20231231235959.9876789,
    20231231235959.9876789, 20231231235959.9876789, 20231231235959.9876789,
1704067199.9876789, 1704067199.9876789, 1704067199.9876789),
(6, 20231231235959.1234321, 20231231235959.1234321, 20231231235959.1234321, 20231231235959.1234321,
    20231231235959.1234321, 20231231235959.1234321, 20231231235959.1234321,
1704067199.1234321, 1704067199.1234321, 1704067199.1234321),
(7, 20231231235959.499999, 20231231235959.499999, 20231231235959.499999, 20231231235959.499999,
    20231231235959.499999, 20231231235959.499999, 20231231235959.499999,
1704067199.499999, 1704067199.499999, 1704067199.499999),
(8, 20231231235959.4999996, 20231231235959.4999996, 20231231235959.4999996, 20231231235959.4999996,
    20231231235959.4999996, 20231231235959.4999996, 20231231235959.4999996,
1704067199.4999996, 1704067199.4999996, 1704067199.4999996);
select * from t order by id;
select unix_timestamp(d), unix_timestamp(dt), unix_timestamp(dt2), unix_timestamp(dt6), unix_timestamp(ts), unix_timestamp(ts2), unix_timestamp(ts6) from t order by id;
select from_unixtime(dc) from t order by id;
update t set d = from_unixtime(dc), dt = from_unixtime(dc), dt2 = from_unixtime(dc), dt6 = from_unixtime(dc), ts = from_unixtime(dc), ts2 = from_unixtime(dc), ts6 = from_unixtime(dc);
select * from t order by id;
update t set d = from_unixtime(db), dt = from_unixtime(db), dt2 = from_unixtime(db), dt6 = from_unixtime(db), ts = from_unixtime(db), ts2 = from_unixtime(db), ts6 = from_unixtime(db);
select * from t order by id;
truncate table t;

set sql_mode=concat(@@sql_mode,",TIME_TRUNCATE_FRACTIONAL");
insert into t values
(1, '2023-12-31 23:59:59.9876789', '2023-12-31 23:59:59.9876789', '2023-12-31 23:59:59.9876789', '2023-12-31 23:59:59.9876789',
    '2023-12-31 23:59:59.9876789', '2023-12-31 23:59:59.9876789', '2023-12-31 23:59:59.9876789',
1704067199.9876789, 1704067199.9876789, 1704067199.9876789),
(2, '2023-12-31 23:59:59.1234321', '2023-12-31 23:59:59.1234321', '2023-12-31 23:59:59.1234321', '2023-12-31 23:59:59.1234321',
    '2023-12-31 23:59:59.1234321', '2023-12-31 23:59:59.1234321', '2023-12-31 23:59:59.1234321',
1704067199.1234321, 1704067199.1234321, 1704067199.1234321),
(3, '2023-12-31 23:59:59.499999', '2023-12-31 23:59:59.499999', '2023-12-31 23:59:59.499999', '2023-12-31 23:59:59.499999',
    '2023-12-31 23:59:59.499999', '2023-12-31 23:59:59.499999', '2023-12-31 23:59:59.499999',
1704067199.499999, 1704067199.499999, 1704067199.499999),
(4, '2023-12-31 23:59:59.4999996', '2023-12-31 23:59:59.4999996', '2023-12-31 23:59:59.4999996', '2023-12-31 23:59:59.4999996',
    '2023-12-31 23:59:59.4999996', '2023-12-31 23:59:59.4999996', '2023-12-31 23:59:59.4999996',
1704067199.4999996, 1704067199.4999996, 1704067199.4999996),
(5, 20231231235959.9876789, 20231231235959.9876789, 20231231235959.9876789, 20231231235959.9876789,
    20231231235959.9876789, 20231231235959.9876789, 20231231235959.9876789,
1704067199.9876789, 1704067199.9876789, 1704067199.9876789),
(6, 20231231235959.1234321, 20231231235959.1234321, 20231231235959.1234321, 20231231235959.1234321,
    20231231235959.1234321, 20231231235959.1234321, 20231231235959.1234321,
1704067199.1234321, 1704067199.1234321, 1704067199.1234321),
(7, 20231231235959.499999, 20231231235959.499999, 20231231235959.499999, 20231231235959.499999,
    20231231235959.499999, 20231231235959.499999, 20231231235959.499999,
1704067199.499999, 1704067199.499999, 1704067199.499999),
(8, 20231231235959.4999996, 20231231235959.4999996, 20231231235959.4999996, 20231231235959.4999996,
    20231231235959.4999996, 20231231235959.4999996, 20231231235959.4999996,
1704067199.4999996, 1704067199.4999996, 1704067199.4999996);
select * from t order by id;
select unix_timestamp(d), unix_timestamp(dt), unix_timestamp(dt2), unix_timestamp(dt6), unix_timestamp(ts), unix_timestamp(ts2), unix_timestamp(ts6) from t order by id;
select from_unixtime(dc) from t order by id;
update t set d = from_unixtime(dc), dt = from_unixtime(dc), dt2 = from_unixtime(dc), dt6 = from_unixtime(dc), ts = from_unixtime(dc), ts2 = from_unixtime(dc), ts6 = from_unixtime(dc);
select * from t order by id;
update t set d = from_unixtime(db), dt = from_unixtime(db), dt2 = from_unixtime(db), dt6 = from_unixtime(db), ts = from_unixtime(db), ts2 = from_unixtime(db), ts6 = from_unixtime(db);
select * from t order by id;
set @@sql_mode = default;
=======
drop table if exists t;
create table t(col0 date, col1 time, col2 varchar(30));
insert into t values('2024-11-01', '12:00:01.341300', '12:00:01.341300'), ('2024-11-01', '1 12:00:01.341300', '1 12:00:01.341300'),  ('2024-11-01', '-1 12:00:01.341300', '-1 12:00:01.341300'),('1000-01-01', '12:00:01.341300', '12:00:01.341300'), ('9999-12-31', '12:00:01.341300', '12:00:01.341300'), (null, '12:00:01.341300', '12:00:01.341300'), ('2020-11-01', null, null);
select addtime(date '2024-11-01', '12:00:01.341300');
select subtime(date '2024-11-01', '12:00:01.341300');
select addtime(date '2024-11-01', '1 12:00:01.341300');
select subtime(date '2024-11-01', '1 12:00:01.341300');
select addtime(date '2024-11-01', '-1 12:00:01.341300');
select subtime(date '2024-11-01', '-1 12:00:01.341300');
select addtime(date '2024-11-01', time '12:00:01.341300');
select subtime(date '2024-11-01', time '12:00:01.341300');
select addtime(date '2024-11-01', time '1 12:00:01.341300');
select subtime(date '2024-11-01', time '1 12:00:01.341300');
select addtime(date '2024-11-01', time '-1 12:00:01.341300');
select subtime(date '2024-11-01', time '-1 12:00:01.341300');
select addtime(col0, '12:00:01.341300') from t order by col0, col1 asc;
select subtime(col0, '12:00:01.341300') from t order by col0, col1 asc;
select addtime(col0, '1 12:00:01.341300') from t order by col0, col1 asc;
select subtime(col0, '1 12:00:01.341300') from t order by col0, col1 asc;
select addtime(col0, '-1 12:00:01.341300') from t order by col0, col1 asc;
select subtime(col0, '-1 12:00:01.341300') from t order by col0, col1 asc;
select addtime(col0, time '12:00:01.341300') from t order by col0, col1 asc;
select subtime(col0, time '12:00:01.341300') from t order by col0, col1 asc;
select addtime(col0, time '1 12:00:01.341300') from t order by col0, col1 asc;
select subtime(col0, time '1 12:00:01.341300') from t order by col0, col1 asc;
select addtime(col0, time '-1 12:00:01.341300') from t order by col0, col1 asc;
select subtime(col0, time '-1 12:00:01.341300') from t order by col0, col1 asc;
select addtime(col0, col1) from t order by col0, col1 asc;
select subtime(col0, col1) from t order by col0, col1 asc;
select addtime(col0, col2) from t order by col0, col1 asc;
select subtime(col0, col2) from t order by col0, col1 asc;
select addtime(col0, null) from t order by col0, col1 asc;
select subtime(col0, null) from t order by col0, col1 asc;
select addtime(null, col1) from t order by col0, col1 asc;
select subtime(null, col1) from t order by col0, col1 asc;
select addtime(null, col2) from t order by col0, col1 asc;
select subtime(null, col2) from t order by col0, col1 asc;

set sql_mode='ONLY_FULL_GROUP_BY,STRICT_TRANS_TABLES,ERROR_FOR_DIVISION_BY_ZERO,NO_ENGINE_SUBSTITUTION';
select addtime(date '0-0-0', '12:00:01.341300');
select addtime(date '0-0-0', time '12:00:01.341300');
select addtime(date '0-0-0', '1 12:00:01.341300');
select addtime(date '0-0-0', time '1 12:00:01.341300');
select subtime(date '0-0-0', '12:00:01.341300');
select subtime(date '0-0-0', time '12:00:01.341300');
select subtime(date '0-0-0', '1 12:00:01.341300');
select subtime(date '0-0-0', time '1 12:00:01.341300');

set sql_mode='ONLY_FULL_GROUP_BY,STRICT_TRANS_TABLES,ERROR_FOR_DIVISION_BY_ZERO,NO_ENGINE_SUBSTITUTION';
drop table if exists t;
create table t(col0 date, col1 time, col2 varchar(30));
insert into t values ('0-0-0', '1:1:1', '1:1:1'), ('0-0-0', '0:0:0', '0:0:0'), ('2024-0-1', '1:1:1', '1:1:1'), ('2020-1-1', '-1 1:1:1', '-1 1:1:1'), ('2024-1-0', '1:1:1', '1:1:1'), ('2024-0-1', '1:1:1', '1:1:1');
set sql_mode='ONLY_FULL_GROUP_BY,STRICT_TRANS_TABLES,NO_ZERO_IN_DATE,NO_ZERO_DATE,ERROR_FOR_DIVISION_BY_ZERO,NO_ENGINE_SUBSTITUTION';
select addtime(col0, col1) from t order by col0, col1, col2 asc;
select subtime(col0, col1) from t order by col0, col1, col2 asc;
select addtime(col0, col2) from t order by col0, col1, col2 asc;
select subtime(col0, col2) from t order by col0, col1, col2 asc;
set sql_mode='ONLY_FULL_GROUP_BY,STRICT_TRANS_TABLES,ERROR_FOR_DIVISION_BY_ZERO,NO_ENGINE_SUBSTITUTION';
select addtime(col0, col1) from t order by col0, col1, col2 asc;
select subtime(col0, col1) from t order by col0, col1, col2 asc;
select addtime(col0, col2) from t order by col0, col1, col2 asc;
select subtime(col0, col2) from t order by col0, col1, col2 asc;

set sql_mode='ONLY_FULL_GROUP_BY,STRICT_TRANS_TABLES,ERROR_FOR_DIVISION_BY_ZERO,NO_ENGINE_SUBSTITUTION';
drop table if exists t;
create table t(col0 datetime, col1 time, col2 varchar(30));
insert into t values ('0-0-0', '1:1:1', '1:1:1'), ('0-0-0', '0:0:0', '0:0:0'), ('2024-0-1', '1:1:1', '1:1:1'), ('2020-1-1', '-1 1:1:1', '-1 1:1:1'), ('2024-1-0', '1:1:1', '1:1:1'), ('2024-0-1', '1:1:1', '1:1:1');
set sql_mode='ONLY_FULL_GROUP_BY,STRICT_TRANS_TABLES,NO_ZERO_IN_DATE,NO_ZERO_DATE,ERROR_FOR_DIVISION_BY_ZERO,NO_ENGINE_SUBSTITUTION';
select addtime(col0, col1) from t order by col0, col1, col2 asc;
select subtime(col0, col1) from t order by col0, col1, col2 asc;
select addtime(col0, col2) from t order by col0, col1, col2 asc;
select subtime(col0, col2) from t order by col0, col1, col2 asc;
set sql_mode='ONLY_FULL_GROUP_BY,STRICT_TRANS_TABLES,ERROR_FOR_DIVISION_BY_ZERO,NO_ENGINE_SUBSTITUTION';
select addtime(col0, col1) from t order by col0, col1, col2 asc;
select subtime(col0, col1) from t order by col0, col1, col2 asc;
select addtime(col0, col2) from t order by col0, col1, col2 asc;
select subtime(col0, col2) from t order by col0, col1, col2 asc;
>>>>>>> 5034f9b3
<|MERGE_RESOLUTION|>--- conflicted
+++ resolved
@@ -329,7 +329,6 @@
 select a, d from t2 order by a ASC;
 drop table if exists t1;
 
-<<<<<<< HEAD
 # Test TIME_TRUNCATE_FRACTIONAL
 set @@time_zone = 'UTC';
 set @@sql_mode = default;
@@ -403,8 +402,8 @@
 update t set d = from_unixtime(db), dt = from_unixtime(db), dt2 = from_unixtime(db), dt6 = from_unixtime(db), ts = from_unixtime(db), ts2 = from_unixtime(db), ts6 = from_unixtime(db);
 select * from t order by id;
 set @@sql_mode = default;
-=======
-drop table if exists t;
+drop table t;
+
 create table t(col0 date, col1 time, col2 varchar(30));
 insert into t values('2024-11-01', '12:00:01.341300', '12:00:01.341300'), ('2024-11-01', '1 12:00:01.341300', '1 12:00:01.341300'),  ('2024-11-01', '-1 12:00:01.341300', '-1 12:00:01.341300'),('1000-01-01', '12:00:01.341300', '12:00:01.341300'), ('9999-12-31', '12:00:01.341300', '12:00:01.341300'), (null, '12:00:01.341300', '12:00:01.341300'), ('2020-11-01', null, null);
 select addtime(date '2024-11-01', '12:00:01.341300');
@@ -480,5 +479,4 @@
 select addtime(col0, col1) from t order by col0, col1, col2 asc;
 select subtime(col0, col1) from t order by col0, col1, col2 asc;
 select addtime(col0, col2) from t order by col0, col1, col2 asc;
-select subtime(col0, col2) from t order by col0, col1, col2 asc;
->>>>>>> 5034f9b3
+select subtime(col0, col2) from t order by col0, col1, col2 asc;