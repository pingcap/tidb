set tidb_cost_model_version=2;

create table t(a int, b int, c int);

<<<<<<< HEAD
INSERT INTO t (a, b, c) VALUES
(1, 1, 1),
(1, 2, 2),
(1, 3, 3),
(2, 1, 4),
(2, 2, 5),
(2, 3, 6),
(3, 1, 7),
(3, 2, 8),
(3, 3, 9),
(NULL, 1, 10),
(1, NULL, 11),
(1, 1, NULL),
(NULL, NULL, 12),
(4, 1, 13),
(4, 2, 14),
(4, 3, 15);

select a, b, avg(c) from t group by a, b, c having
(a > 1) and (a > 2) and 1 and (b > 2) and (avg(c) > 3);

desc format='brief' select a, b, avg(c) from t group by a, b, c having
(a > 1) and (a > 2) and 1 and (b > 2) and (avg(c) > 3);

select a, b, avg(c) from t group by a, b, c having
(a > 1 or b > 2) and (a > 2 or b < 1) and 1 and (b > 2) and (avg(c) > 3);

desc format='brief' select a, b, avg(c) from t group by a, b, c having
(a > 1 or b > 2) and (a > 2 or b < 1) and 1 and (b > 2) and (avg(c) > 3);

select a, b, avg(c) from t group by a, b, c having
(a > 1 and b > 2) or (a > 2 and b < 1) or (b > 2 and avg(c) > 3);

desc format='brief' select a, b, avg(c) from t group by a, b, c having
(a > 1 and b > 2) or (a > 2 and b < 1) or (b > 2 and avg(c) > 3);

select a, b, avg(c) from t group by a, b, c having
(a > 1 or avg(c) > 1) and (a < 3);

desc format='brief' select a, b, avg(c) from t group by a, b, c having
(a > 1 or avg(c) > 1) and (a < 3);

select a, b, avg(c) from t group by a, b, c having
(a > 1 and avg(c) > 1) or (a < 3);

desc format='brief' select a, b, avg(c) from t group by a, b, c having
=======
explain format='plan_tree' select a, b, avg(c) from t group by a, b, c having
(a > 1) and (a > 2) and 1 and (b > 2) and (avg(c) > 3);

explain format='plan_tree' select a, b, avg(c) from t group by a, b, c having
(a > 1 or b > 2) and (a > 2 or b < 1) and 1 and (b > 2) and (avg(c) > 3);

explain format='plan_tree' select a, b, avg(c) from t group by a, b, c having
(a > 1 and b > 2) or (a > 2 and b < 1) or (b > 2 and avg(c) > 3);

explain format='plan_tree' select a, b, avg(c) from t group by a, b, c having
(a > 1 or avg(c) > 1) and (a < 3);

explain format='plan_tree' select a, b, avg(c) from t group by a, b, c having
>>>>>>> 05bf9e8a
(a > 1 and avg(c) > 1) or (a < 3);

drop table t;
CREATE TABLE t (
    id INT,
    tran_id INT,
    PRIMARY KEY (id)
);

INSERT INTO t (id, tran_id) VALUES
(1, 1540776),
(2, 1540776),
(3, 1540776),
(4, 1540777),
(5, 1540777),
(6, 1540778),
(7, 1540778),
(8, 1540779),
(9, 1540779),
(10, 1540780),
(11, NULL),
(12, NULL),
(13, 1540776),
(14, 1540777),
(15, 1540778);


SELECT *
FROM t t1
WHERE t1.tran_id = 1540776
  AND t1.id = (
    SELECT MAX(t0.id)
    FROM t t0
    WHERE t0.tran_id = t1.tran_id
  );

explain format='brief' SELECT *
FROM t t1
WHERE t1.tran_id = 1540776
  AND t1.id = (
    SELECT MAX(t0.id)
    FROM t t0
    WHERE t0.tran_id = t1.tran_id
  );<|MERGE_RESOLUTION|>--- conflicted
+++ resolved
@@ -2,7 +2,6 @@
 
 create table t(a int, b int, c int);
 
-<<<<<<< HEAD
 INSERT INTO t (a, b, c) VALUES
 (1, 1, 1),
 (1, 2, 2),
@@ -24,46 +23,32 @@
 select a, b, avg(c) from t group by a, b, c having
 (a > 1) and (a > 2) and 1 and (b > 2) and (avg(c) > 3);
 
-desc format='brief' select a, b, avg(c) from t group by a, b, c having
+explain format='plan_tree' select a, b, avg(c) from t group by a, b, c having
 (a > 1) and (a > 2) and 1 and (b > 2) and (avg(c) > 3);
 
 select a, b, avg(c) from t group by a, b, c having
 (a > 1 or b > 2) and (a > 2 or b < 1) and 1 and (b > 2) and (avg(c) > 3);
 
-desc format='brief' select a, b, avg(c) from t group by a, b, c having
+explain format='plan_tree' select a, b, avg(c) from t group by a, b, c having
 (a > 1 or b > 2) and (a > 2 or b < 1) and 1 and (b > 2) and (avg(c) > 3);
 
 select a, b, avg(c) from t group by a, b, c having
 (a > 1 and b > 2) or (a > 2 and b < 1) or (b > 2 and avg(c) > 3);
 
-desc format='brief' select a, b, avg(c) from t group by a, b, c having
+explain format='plan_tree' select a, b, avg(c) from t group by a, b, c having
 (a > 1 and b > 2) or (a > 2 and b < 1) or (b > 2 and avg(c) > 3);
 
 select a, b, avg(c) from t group by a, b, c having
 (a > 1 or avg(c) > 1) and (a < 3);
 
-desc format='brief' select a, b, avg(c) from t group by a, b, c having
+explain format='plan_tree' select a, b, avg(c) from t group by a, b, c having
 (a > 1 or avg(c) > 1) and (a < 3);
 
 select a, b, avg(c) from t group by a, b, c having
 (a > 1 and avg(c) > 1) or (a < 3);
 
-desc format='brief' select a, b, avg(c) from t group by a, b, c having
-=======
 explain format='plan_tree' select a, b, avg(c) from t group by a, b, c having
-(a > 1) and (a > 2) and 1 and (b > 2) and (avg(c) > 3);
 
-explain format='plan_tree' select a, b, avg(c) from t group by a, b, c having
-(a > 1 or b > 2) and (a > 2 or b < 1) and 1 and (b > 2) and (avg(c) > 3);
-
-explain format='plan_tree' select a, b, avg(c) from t group by a, b, c having
-(a > 1 and b > 2) or (a > 2 and b < 1) or (b > 2 and avg(c) > 3);
-
-explain format='plan_tree' select a, b, avg(c) from t group by a, b, c having
-(a > 1 or avg(c) > 1) and (a < 3);
-
-explain format='plan_tree' select a, b, avg(c) from t group by a, b, c having
->>>>>>> 05bf9e8a
 (a > 1 and avg(c) > 1) or (a < 3);
 
 drop table t;
