set tidb_enable_global_index=true;

# TestCreatePartitionTableWithGlobalIndex
drop table if exists test_global;
create table test_global ( a int, b int, c int, unique key p_b(b) global)
partition by range( a ) (
	partition p1 values less than (10),
	partition p2 values less than (20)
);
insert into test_global values (1,2,2);
-- error 1062
insert into test_global values (11,2,2);
-- error 1062
insert into test_global values (11,2,2);

--echo # NULL will not get 'duplicate key' error here
insert into test_global(a,c) values (1,2);
insert into test_global(a,c) values (11,2);

drop table if exists test_global;
-- error 1503
create table test_global ( a int, b int, c int, primary key p_b(b) /*T![clustered_index] CLUSTERED */ GLOBAL)
partition by range( a ) (
	partition p1 values less than (10),
	partition p2 values less than (20)
);

drop table if exists test_global;
-- error 1503
create table test_global ( a int, b int, c int, primary key p_b_c(b, c) /*T![clustered_index] CLUSTERED */ GLOBAL)
partition by range( a ) (
	partition p1 values less than (10),
	partition p2 values less than (20)
);

drop table if exists test_global;
create table test_global ( a int, b int, c int, primary key (b) /*T![clustered_index] NONCLUSTERED */ GLOBAL)
partition by range( a ) (
	partition p1 values less than (10),
	partition p2 values less than (20)
);
insert into test_global values (1,2,2);
-- error 1062
insert into test_global values (11,2,2);
-- error 1062
insert into test_global values (11,2,2);


# TestIssue21732
drop table if exists p;
create table p (a int, b int GENERATED ALWAYS AS (3*a-2*a) VIRTUAL, unique index idx(a) global) partition by hash(b) partitions 2;
insert into p (a) values  (1),(2),(3);
analyze table p;
--sorted_result
select * from p use index (idx);


# TestGlobalIndexForIssue40149
drop table if exists test_t1;
CREATE TABLE test_t1 (
	a int(11) NOT NULL,
	b int(11) DEFAULT NULL,
	c int(11) DEFAULT NULL,
	unique index p_a(a) global
) ENGINE=InnoDB DEFAULT CHARSET=utf8mb4 COLLATE=utf8mb4_bin
PARTITION BY RANGE (c) (
    PARTITION p0 VALUES LESS THAN (10),
    PARTITION p1 VALUES LESS THAN (MAXVALUE)
);
insert into test_t1 values (1,1,1);

explain format='brief' select * from test_t1 where a = 1;
select * from test_t1 where a = 1;

analyze table test_t1;
explain format='brief' select * from test_t1 where a = 1;
select * from test_t1 where a = 1;


# TestListColumnsPartitionWithGlobalIndex
## Test generated column with global index
drop table if exists t;
## Test for virtual generated column with global index
create table t (a varchar(10), b varchar(1) GENERATED ALWAYS AS (substr(a,1,1)) VIRTUAL, unique index (a) global) partition by list columns(b) (partition p0 values in ('a','c'), partition p1 values in ('b','d'));
insert into t (a) values  ('aaa'),('abc'),('acd');
analyze table t;
select a from t partition (p0) order by a;
select * from t where a = 'abc' order by a;
update t set a='bbb' where a = 'aaa';
admin check table t;
select a from t order by a;
select a from t partition (p0) order by a;
select a from t partition (p1) order by a;
select * from t where a = 'bbb' order by a;
-- error 1062
insert into t (a) values  ('abc');
insert into t (a) values ('abc') on duplicate key update a='bbc';
select a from t order by a;
select * from t where a = 'bbc';
select a from t partition (p0) order by a;
select a from t partition (p1) order by a;
--replace_regex /in\(_tidb_tid, [0-9]+\)/in(_tidb_tid, tid1)/
explain format = 'brief' select a from t partition (p1) order by a;

drop table if exists t;
## Test for stored generated column with global index
create table t (a varchar(10), b varchar(1) GENERATED ALWAYS AS (substr(a,1,1)) STORED, unique index (a) global) partition by list columns(b) (partition p0 values in ('a','c'), partition p1 values in ('b','d'));
insert into t (a) values  ('aaa'),('abc'),('acd');
analyze table t;
select a from t partition (p0) order by a;
select * from t where a = 'abc' order by a;
update t set a='bbb' where a = 'aaa';
admin check table t;
select a from t order by a;
select a from t partition (p0) order by a;
select a from t partition (p1) order by a;
select * from t where a = 'bbb' order by a;
-- error 1062
insert into t (a) values  ('abc');
insert into t (a) values ('abc') on duplicate key update a='bbc';
select a from t order by a;
select * from t where a = 'bbc';
select a from t partition (p0) order by a;
select a from t partition (p1) order by a;
--replace_regex /in\(_tidb_tid, [0-9]+\)/in(_tidb_tid, tid1)/
explain format = 'brief' select a from t partition (p1) order by a;

## Test syntax
drop table if exists t;
<<<<<<< HEAD
--error 8264
create table t (a int, b int, unique key idx_b (b)) partition by hash (a) partitions 3;
=======
# TODO: --error
create table t (a int, b int, unique key idx_b (b)) partition by hash (a) partitions 3;
drop table if exists t;
>>>>>>> a042cc8f
create table t (a int, b int, unique key idx_b (b) global) partition by hash (a) partitions 3;
show create table t;
drop table t;
CREATE TABLE `t` (
  `a` int(11) DEFAULT NULL,
  `b` int(11) DEFAULT NULL,
  UNIQUE KEY `idx_b` (`b`) /*T![global_index] GLOBAL */
) ENGINE=InnoDB DEFAULT CHARSET=utf8mb4 COLLATE=utf8mb4_bin
PARTITION BY HASH (`a`) PARTITIONS 3;
show create table t;
<<<<<<< HEAD
--error 8264
alter table t partition by key (a) partitions 3;
alter table t partition by key (a) partitions 3 convert to global index;
=======
# TODO: --error
alter table t partition by key (a) partitions 3;
alter table t partition by hash (a) partitions 3 update indexes (idx_b GLOBAL);
show create table t;
alter table t partition by hash (b) partitions 3 update indexes(idx_b local);
>>>>>>> a042cc8f
show create table t;
alter table t partition by key (b) partitions 3;
show create table t;
drop table t;<|MERGE_RESOLUTION|>--- conflicted
+++ resolved
@@ -127,14 +127,8 @@
 
 ## Test syntax
 drop table if exists t;
-<<<<<<< HEAD
 --error 8264
 create table t (a int, b int, unique key idx_b (b)) partition by hash (a) partitions 3;
-=======
-# TODO: --error
-create table t (a int, b int, unique key idx_b (b)) partition by hash (a) partitions 3;
-drop table if exists t;
->>>>>>> a042cc8f
 create table t (a int, b int, unique key idx_b (b) global) partition by hash (a) partitions 3;
 show create table t;
 drop table t;
@@ -145,17 +139,11 @@
 ) ENGINE=InnoDB DEFAULT CHARSET=utf8mb4 COLLATE=utf8mb4_bin
 PARTITION BY HASH (`a`) PARTITIONS 3;
 show create table t;
-<<<<<<< HEAD
---error 8264
-alter table t partition by key (a) partitions 3;
-alter table t partition by key (a) partitions 3 convert to global index;
-=======
-# TODO: --error
-alter table t partition by key (a) partitions 3;
+#--error 8264
+#alter table t partition by key (a) partitions 3;
 alter table t partition by hash (a) partitions 3 update indexes (idx_b GLOBAL);
 show create table t;
 alter table t partition by hash (b) partitions 3 update indexes(idx_b local);
->>>>>>> a042cc8f
 show create table t;
 alter table t partition by key (b) partitions 3;
 show create table t;
