# TestProfiling
select * from information_schema.profiling;
set @@profiling=1;
select * from information_schema.profiling;

# TestSchemataTables
select * from information_schema.SCHEMATA where schema_name='mysql';
drop user if exists schemata_tester;
create user schemata_tester;

connect (conn1, localhost, schemata_tester,, information_schema);
select count(*) from information_schema.SCHEMATA;
select * from information_schema.SCHEMATA where schema_name='mysql';
select * from information_schema.SCHEMATA where schema_name='INFORMATION_SCHEMA';

connection default;
CREATE ROLE r_mysql_priv;
GRANT ALL PRIVILEGES ON mysql.* TO r_mysql_priv;
GRANT r_mysql_priv TO schemata_tester;

connection conn1;
set role r_mysql_priv;
select count(*) from information_schema.SCHEMATA;
select * from information_schema.SCHEMATA;

connection default;
disconnect conn1;

# TestTableIDAndIndexID
drop table if exists executor__infoschema_reader.t;
create table executor__infoschema_reader.t (a int, b int, primary key(a), key k1(b));
select index_id from information_schema.tidb_indexes where table_schema = 'executor__infoschema_reader' and table_name = 't';
select tidb_table_id > 0 from information_schema.tables where table_schema = 'executor__infoschema_reader' and table_name = 't';

# TestSchemataCharacterSet
drop database if exists `foo`;
CREATE DATABASE `foo` DEFAULT CHARACTER SET = 'utf8mb4';
select default_character_set_name, default_collation_name FROM information_schema.SCHEMATA  WHERE schema_name = 'foo';
drop database `foo`;

# TestViews
drop view if exists executor__infoschema_reader.v1;
CREATE DEFINER='root'@'localhost' VIEW executor__infoschema_reader.v1 AS SELECT 1;
select TABLE_COLLATION is null from INFORMATION_SCHEMA.TABLES WHERE TABLE_TYPE='VIEW';
SELECT * FROM information_schema.views WHERE table_schema='executor__infoschema_reader' AND table_name='v1';
SELECT table_catalog, table_schema, table_name, table_type, engine, version, row_format, table_rows, avg_row_length, data_length, max_data_length, index_length, data_free, auto_increment, update_time, check_time, table_collation, checksum, create_options, table_comment FROM information_schema.tables WHERE table_schema='executor__infoschema_reader' AND table_name='v1';

# TestColumnsTables
drop table if exists t;
create table t (bit bit(10) DEFAULT b'100');
SELECT * FROM INFORMATION_SCHEMA.COLUMNS WHERE TABLE_SCHEMA = 'executor__infoschema_reader' AND TABLE_NAME = 't';
drop table if exists t;
set time_zone='+08:00';
drop table if exists t;
create table t (b timestamp(3) NOT NULL DEFAULT '1970-01-01 08:00:01.000');
select column_default from information_schema.columns where TABLE_NAME='t' and TABLE_SCHEMA='executor__infoschema_reader';
set time_zone='+04:00';
select column_default from information_schema.columns where TABLE_NAME='t' and TABLE_SCHEMA='executor__infoschema_reader';
set time_zone=default;
drop table if exists t;
create table t (a bit DEFAULT (rand()));
select column_default from information_schema.columns where TABLE_NAME='t' and TABLE_SCHEMA='executor__infoschema_reader';
drop table if exists t;
CREATE TABLE t (`COL3` bit(1) NOT NULL,b year) ;
select column_type from  information_schema.columns where TABLE_SCHEMA = 'executor__infoschema_reader' and TABLE_NAME = 't';
## For issue: https://github.com/pingcap/tidb/issues/43379
select ordinal_position from information_schema.columns where table_schema=database() and table_name='t' and column_name='b';

# TestEngines
select * from information_schema.ENGINES;

# TestDataTypesMaxLengthAndOctLength
# https://github.com/pingcap/tidb/issues/25467
drop table if exists t;
create table t (a varchar(255) collate ascii_bin);
select character_maximum_length, character_octet_length from information_schema.columns where table_schema=(select database()) and table_name='t';
drop table t;
create table t (a varchar(255) collate utf8mb4_bin);
select character_maximum_length, character_octet_length from information_schema.columns where table_schema=(select database()) and table_name='t';
drop table t;
create table t (a varchar(255) collate utf8_bin);
select character_maximum_length, character_octet_length from information_schema.columns where table_schema=(select database()) and table_name='t';
drop table t;
create table t (a char(10) collate ascii_bin);
select character_maximum_length, character_octet_length from information_schema.columns where table_schema=(select database()) and table_name='t';
drop table t;
create table t (a char(10) collate utf8mb4_bin);
select character_maximum_length, character_octet_length from information_schema.columns where table_schema=(select database()) and table_name='t';
drop table t;
create table t (a set('a', 'b', 'cccc') collate ascii_bin);
select character_maximum_length, character_octet_length from information_schema.columns where table_schema=(select database()) and table_name='t';
drop table t;
create table t (a set('a', 'b', 'cccc') collate utf8mb4_bin);
select character_maximum_length, character_octet_length from information_schema.columns where table_schema=(select database()) and table_name='t';
drop table t;
create table t (a enum('a', 'b', 'cccc') collate ascii_bin);
select character_maximum_length, character_octet_length from information_schema.columns where table_schema=(select database()) and table_name='t';
drop table t;
create table t (a enum('a', 'b', 'cccc') collate utf8mb4_bin);
select character_maximum_length, character_octet_length from information_schema.columns where table_schema=(select database()) and table_name='t';
drop table t;

# TestDDLJobs
set global tidb_ddl_enable_fast_reorg = false;
set global tidb_enable_dist_task = false;
drop database if exists test_ddl_jobs;
create database test_ddl_jobs;
select db_name, job_type from information_schema.DDL_JOBS limit 1;
use test_ddl_jobs;
create table t (a int);
select db_name, table_name, job_type from information_schema.DDL_JOBS where DB_NAME = 'test_ddl_jobs' and table_name = 't';
select job_type from information_schema.DDL_JOBS group by job_type having job_type = 'create table';
select distinct job_type from information_schema.DDL_JOBS where job_type = 'create table' and start_time > str_to_date('20190101','%Y%m%d%H%i%s');
drop user if exists DDL_JOBS_tester;
create user DDL_JOBS_tester;

connect(conn1, localhost, DDL_JOBS_tester,, information_schema);
select DB_NAME, TABLE_NAME from information_schema.DDL_JOBS where DB_NAME = 'test_ddl_jobs' and TABLE_NAME = 't';

connection default;
CREATE ROLE r_priv;
GRANT ALL PRIVILEGES ON test_ddl_jobs.* TO r_priv;
GRANT r_priv TO DDL_JOBS_tester;

connection conn1;
set role r_priv;
select DB_NAME, TABLE_NAME from information_schema.DDL_JOBS where DB_NAME = 'test_ddl_jobs' and TABLE_NAME = 't';

connection default;
create table tt (a int, b int);
alter table tt add index ta(a), add column c int, add unique index tb(b), add column d int;
select db_name, table_name, job_type from information_schema.DDL_JOBS limit 4;

disconnect conn1;
drop database test_ddl_jobs;
use executor__infoschema_reader;
set global tidb_ddl_enable_fast_reorg = default;
set global tidb_enable_dist_task = default;

# TestKeyColumnUsage
select * from information_schema.KEY_COLUMN_USAGE where TABLE_NAME='stats_meta' and COLUMN_NAME='table_id';
create user key_column_tester;

connect (conn1, localhost, key_column_tester,, information_schema);
select * from information_schema.KEY_COLUMN_USAGE where TABLE_NAME != 'CLUSTER_SLOW_QUERY';

connection default;
CREATE ROLE r_stats_meta ;
GRANT ALL PRIVILEGES ON mysql.stats_meta TO r_stats_meta;
GRANT r_stats_meta TO key_column_tester;

connection conn1;
set role r_stats_meta;
select count(*)>0 from information_schema.KEY_COLUMN_USAGE where TABLE_NAME='stats_meta';
select count(*)>0 from information_schema.KEY_COLUMN_USAGE where upper(TABLE_NAME)='STATS_META';
select count(*)>0 from information_schema.KEY_COLUMN_USAGE where lower(TABLE_NAME)='stats_meta';

connection default;
disconnect conn1;

# TestPartitionTablesStatsCache
# https://github.com/pingcap/tidb/issues/32693
drop table if exists e, e2;
CREATE TABLE e ( id INT NOT NULL, fname VARCHAR(30), lname VARCHAR(30)) PARTITION BY RANGE (id) (
        PARTITION p0 VALUES LESS THAN (50),
        PARTITION p1 VALUES LESS THAN (100),
        PARTITION p2 VALUES LESS THAN (150),
        PARTITION p3 VALUES LESS THAN (MAXVALUE));
CREATE TABLE e2 ( id INT NOT NULL, fname VARCHAR(30), lname VARCHAR(30));
SELECT PARTITION_NAME, TABLE_ROWS FROM INFORMATION_SCHEMA.PARTITIONS WHERE TABLE_NAME = 'e' and table_schema=(select database());
INSERT INTO e VALUES (1669, "Jim", "Smith"), (337, "Mary", "Jones"), (16, "Frank", "White"), (2005, "Linda", "Black");
set tidb_enable_exchange_partition='on';
ALTER TABLE e EXCHANGE PARTITION p0 WITH TABLE e2;
INSERT INTO e VALUES (41, "Michael", "Green");
analyze table e;
SELECT PARTITION_NAME, TABLE_ROWS FROM INFORMATION_SCHEMA.PARTITIONS WHERE TABLE_NAME = 'e';
set tidb_enable_exchange_partition=default;

# TestMetricTables
select count(*) > 0 from information_schema.`METRICS_TABLES`;
select * from information_schema.`METRICS_TABLES` where table_name='tidb_qps';

# TestTableConstraintsTable
select * from information_schema.TABLE_CONSTRAINTS where TABLE_NAME='gc_delete_range';

# TestTableSessionVar
select * from information_schema.SESSION_VARIABLES where VARIABLE_NAME='tidb_retry_limit';

# TestSequences
drop sequence if exists seq, seq2;
CREATE SEQUENCE seq maxvalue 10000000;
SELECT * FROM information_schema.sequences WHERE sequence_schema='executor__infoschema_reader' AND sequence_name='seq';
DROP SEQUENCE seq;
CREATE SEQUENCE seq start = -1 minvalue -1 maxvalue 10 increment 1 cache 10;
SELECT * FROM information_schema.sequences WHERE sequence_schema='executor__infoschema_reader' AND sequence_name='seq';
CREATE SEQUENCE seq2 start = -9 minvalue -10 maxvalue 10 increment -1 cache 15;
SELECT * FROM information_schema.sequences WHERE sequence_schema='executor__infoschema_reader' AND sequence_name='seq2';
SELECT TABLE_CATALOG, TABLE_SCHEMA, TABLE_NAME , TABLE_TYPE, ENGINE, TABLE_ROWS FROM information_schema.tables WHERE TABLE_TYPE='SEQUENCE' AND TABLE_NAME='seq2' and table_schema='executor__infoschema_reader';

# TestTablesPKType
drop table if exists t_int, t_implicit, t_common;
create table t_int (a int primary key, b int);
SELECT TIDB_PK_TYPE FROM information_schema.tables where table_schema = 'executor__infoschema_reader' and table_name = 't_int';
set tidb_enable_clustered_index=int_only;
create table t_implicit (a varchar(64) primary key, b int);
SELECT TIDB_PK_TYPE FROM information_schema.tables where table_schema = 'executor__infoschema_reader' and table_name = 't_implicit';
set tidb_enable_clustered_index=on;
create table t_common (a varchar(64) primary key, b int);
SELECT TIDB_PK_TYPE FROM information_schema.tables where table_schema = 'executor__infoschema_reader' and table_name = 't_common';
SELECT TIDB_PK_TYPE FROM information_schema.tables where table_schema = 'INFORMATION_SCHEMA' and table_name = 'TABLES';
set tidb_enable_clustered_index=default;

# TestNullColumns
drop table if exists t;
CREATE TABLE t ( id int DEFAULT NULL);
CREATE ALGORITHM=UNDEFINED DEFINER=`root`@`1.1.1.1` SQL SECURITY DEFINER VIEW `v_test` (`type`) AS SELECT NULL AS `type` FROM `t` AS `f`;
select * from  information_schema.columns where TABLE_SCHEMA = 'executor__infoschema_reader' and TABLE_NAME = 'v_test';

# TestUserPrivilegesTable
drop user if exists usageuser;
create user usageuser;

connect (conn1, localhost, usageuser,, information_schema);
SELECT * FROM information_schema.user_privileges WHERE grantee="'usageuser'@'%'";

connection default;
GRANT SELECT ON *.* to usageuser;

connection conn1;
SELECT * FROM information_schema.user_privileges WHERE grantee="'usageuser'@'%'";

connection default;
GRANT SELECT ON *.* to usageuser WITH GRANT OPTION;

connection conn1;
SELECT * FROM information_schema.user_privileges WHERE grantee="'usageuser'@'%'";

connection default;
GRANT BACKUP_ADMIN ON *.* to usageuser;

connection conn1;
SELECT * FROM information_schema.user_privileges WHERE grantee="'usageuser'@'%'" ORDER BY privilege_type;

connection default;
disconnect conn1;

# test information_schema.VARIABLES_INFO DEFAULT_VALUE
select VARIABLE_NAME from information_schema.VARIABLES_INFO where DEFAULT_VALUE = CURRENT_VALUE and variable_name in ('tidb_enable_async_commit','tidb_enable_1pc', 'tidb_mem_oom_action', 'tidb_enable_auto_analyze', 'tidb_row_format_version', 'tidb_txn_assertion_level', 'tidb_enable_mutation_checker', 'tidb_pessimistic_txn_fair_locking') order by VARIABLE_NAME;
set global tidb_enable_async_commit = default;
set global tidb_enable_1pc = default;
set global tidb_mem_oom_action = default;
set global tidb_enable_auto_analyze = default;
set global tidb_row_format_version = default;
set global tidb_txn_assertion_level = default;
set global tidb_enable_mutation_checker = default;
set global tidb_pessimistic_txn_fair_locking = default;
select a.VARIABLE_NAME from information_schema.VARIABLES_INFO as a, mysql.GLOBAL_VARIABLES as b where a.VARIABLE_NAME = b.VARIABLE_NAME and a.DEFAULT_VALUE = b.VARIABLE_VALUE and a.CURRENT_VALUE = b.VARIABLE_VALUE and a.variable_name in ('tidb_enable_async_commit','tidb_enable_1pc', 'tidb_mem_oom_action', 'tidb_enable_auto_analyze', 'tidb_row_format_version', 'tidb_txn_assertion_level', 'tidb_enable_mutation_checker', 'tidb_pessimistic_txn_fair_locking') order by VARIABLE_NAME;


# test issue51942
drop table if exists t;
CREATE TABLE t (a int, b int, c varchar(5), primary key(a), index idx(c)) PARTITION BY RANGE (a) (PARTITION p0 VALUES LESS THAN (6), PARTITION p1 VALUES LESS THAN (11), PARTITION p2 VALUES LESS THAN (16));
insert into t(a, b, c) values(1, 2, 'c'), (7, 3, 'd'), (12, 4, 'e');
analyze table t;
select sleep(1);
select table_rows, avg_row_length, data_length, index_length from information_schema.tables where table_name='t' AND TABLE_SCHEMA='executor__infoschema_reader';


# Cover reading from tables: Indexes, Views, KeyColumnUsage, TableConstraints
drop table if exists test.t;
select * from information_schema.tidb_indexes where table_name = 't';
--sorted_result
select * from information_schema.tidb_indexes where table_schema = 'executor__infoschema_reader';
--sorted_result
select * from information_schema.tidb_indexes where table_schema = 'executor__infoschema_reader' and table_name = 't';
--sorted_result
select * from information_schema.tidb_indexes where table_schema = 'executor__infoschema_reader' or table_name = 't';
select * from information_schema.tidb_indexes where table_schema = 'executor__infoschema_reader' and column_name = 'c';
select * from information_schema.tidb_indexes where table_schema = 'executor__infoschema_reader' and table_name = 'non_exist';

select * from information_schema.views where table_name = 'v1';
select * from information_schema.views where table_name = 'non_exist';
--sorted_result
select * from information_schema.views where table_schema = 'executor__infoschema_reader';
select * from information_schema.views where table_schema = 'non_exist';
select * from information_schema.views where table_schema = 'executor__infoschema_reader' and table_name = 'v1';
--sorted_result
select * from information_schema.views where table_schema = 'executor__infoschema_reader' or table_name = 'v1';

select * from information_schema.key_column_usage where table_name = 't';
--sorted_result
select * from information_schema.key_column_usage where table_schema = 'executor__infoschema_reader';
select * from information_schema.key_column_usage where table_schema = 'executor__infoschema_reader' and table_name = 't';
--sorted_result
select * from information_schema.key_column_usage where table_schema = 'executor__infoschema_reader' or table_name = 't';
select * from information_schema.key_column_usage where table_schema = 'executor__infoschema_reader' and column_name = 'c';
select * from information_schema.key_column_usage where table_schema = 'executor__infoschema_reader' and column_name = 'non_exist';

CREATE TABLE tc(a INT CHECK(a > 10) NOT ENFORCED, b INT, c INT, CONSTRAINT c1 CHECK (b > c));
--sorted_result
select * from information_schema.table_constraints where table_name = 'tc';
--sorted_result
select * from information_schema.table_constraints where table_schema = 'executor__infoschema_reader';
select * from information_schema.table_constraints where table_schema = 'executor__infoschema_reader' and table_name = 'tc';
--sorted_result
select * from information_schema.table_constraints where table_schema = 'executor__infoschema_reader' or table_name = 'tc';
select * from information_schema.table_constraints where table_schema = 'executor__infoschema_reader' and table_name = 'non_exist';
--sorted_result
select * from information_schema.table_constraints where table_schema = 'executor__infoschema_reader' and CONSTRAINT_NAME = 'c1';

<<<<<<< HEAD
drop table if exists t;
create table t (c text);
alter table t add index idx_t (c(16));
select SUB_PART from information_schema.statistics where TABLE_SCHEMA = 'executor__infoschema_reader' and TABLE_NAME = 't';
=======
# TestTables
select TABLE_CATALOG,TABLE_SCHEMA,TABLE_NAME,TABLE_TYPE,ENGINE,VERSION from information_schema.tables where table_name = 't';
select table_name, table_schema from information_schema.tables where table_name = 't';
select table_name from information_schema.tables where table_name = 't';
explain format='brief' select table_name, table_schema from information_schema.tables;
select count(*) from information_schema.tables where table_name = 't';
select count(table_name) from information_schema.tables where table_name = 't';
>>>>>>> dd180de7
<|MERGE_RESOLUTION|>--- conflicted
+++ resolved
@@ -308,12 +308,6 @@
 --sorted_result
 select * from information_schema.table_constraints where table_schema = 'executor__infoschema_reader' and CONSTRAINT_NAME = 'c1';
 
-<<<<<<< HEAD
-drop table if exists t;
-create table t (c text);
-alter table t add index idx_t (c(16));
-select SUB_PART from information_schema.statistics where TABLE_SCHEMA = 'executor__infoschema_reader' and TABLE_NAME = 't';
-=======
 # TestTables
 select TABLE_CATALOG,TABLE_SCHEMA,TABLE_NAME,TABLE_TYPE,ENGINE,VERSION from information_schema.tables where table_name = 't';
 select table_name, table_schema from information_schema.tables where table_name = 't';
@@ -321,4 +315,8 @@
 explain format='brief' select table_name, table_schema from information_schema.tables;
 select count(*) from information_schema.tables where table_name = 't';
 select count(table_name) from information_schema.tables where table_name = 't';
->>>>>>> dd180de7
+
+drop table if exists t;
+create table t (c text);
+alter table t add index idx_t (c(16));
+select SUB_PART from information_schema.statistics where TABLE_SCHEMA = 'executor__infoschema_reader' and TABLE_NAME = 't';