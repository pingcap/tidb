// Copyright 2022 PingCAP, Inc.
//
// Licensed under the Apache License, Version 2.0 (the "License");
// you may not use this file except in compliance with the License.
// You may obtain a copy of the License at
//
//     http://www.apache.org/licenses/LICENSE-2.0
//
// Unless required by applicable law or agreed to in writing, software
// distributed under the License is distributed on an "AS IS" BASIS,
// WITHOUT WARRANTIES OR CONDITIONS OF ANY KIND, either express or implied.
// See the License for the specific language governing permissions and
// limitations under the License.

package addindextest

import (
	"testing"

	"github.com/pingcap/failpoint"
	"github.com/pingcap/tidb/config"
	"github.com/pingcap/tidb/ddl"
	"github.com/pingcap/tidb/testkit"
	"github.com/pingcap/tidb/tests/realtikvtest"
	"github.com/stretchr/testify/require"
)

func init() {
	config.UpdateGlobal(func(conf *config.Config) {
		conf.Path = "127.0.0.1:2379"
	})
}

func initTest(t *testing.T) *suiteContext {
	store := realtikvtest.CreateMockStoreAndSetup(t)
	tk := testkit.NewTestKit(t, store)
	tk.MustExec("drop database if exists addindex;")
	tk.MustExec("create database addindex;")
	tk.MustExec("use addindex;")
	tk.MustExec(`set global tidb_ddl_enable_fast_reorg=on;`)

	ctx := newSuiteContext(t, tk, store)
	createTable(tk)
	insertRows(tk)
	initWorkloadParams(ctx)
	return ctx
}

func TestCreateNonUniqueIndex(t *testing.T) {
	var colIDs = [][]int{
		{1, 4, 7, 10, 13, 16, 19, 22, 25},
		{2, 5, 8, 11, 14, 17, 20, 23, 26},
		{3, 6, 9, 12, 15, 18, 21, 24, 27},
	}
	ctx := initTest(t)
	testOneColFrame(ctx, colIDs, addIndexNonUnique)
}

func TestCreateUniqueIndex(t *testing.T) {
	var colIDs [][]int = [][]int{
		{1, 6, 7, 8, 11, 13, 15, 16, 18, 19, 22, 26},
		{2, 9, 11, 17},
		{3, 12, 25},
	}
	ctx := initTest(t)
	testOneColFrame(ctx, colIDs, addIndexUnique)
}

func TestCreatePrimaryKey(t *testing.T) {
	ctx := initTest(t)
	testOneIndexFrame(ctx, 0, addIndexPK)
}

func TestCreateGenColIndex(t *testing.T) {
	ctx := initTest(t)
	testOneIndexFrame(ctx, 29, addIndexGenCol)
}

func TestCreateMultiColsIndex(t *testing.T) {
	var coliIDs = [][]int{
		{1, 4, 7},
		{2, 5},
		{3, 6, 9},
	}
	var coljIDs = [][]int{
		{16, 19},
		{14, 17, 20},
		{18, 21},
	}

	if *FullMode {
		coliIDs = [][]int{
			{1, 4, 7, 10, 13},
			{2, 5, 8, 11},
			{3, 6, 9, 12, 15},
		}
		coljIDs = [][]int{
			{16, 19, 22, 25},
			{14, 17, 20, 23, 26},
			{18, 21, 24, 27},
		}
	}
	ctx := initTest(t)
	testTwoColsFrame(ctx, coliIDs, coljIDs, addIndexMultiCols)
}

func TestAddForeignKeyWithAutoCreateIndex(t *testing.T) {
	store := realtikvtest.CreateMockStoreAndSetup(t)
	tk := testkit.NewTestKit(t, store)
	tk.MustExec("drop database if exists fk_index;")
	tk.MustExec("create database fk_index;")
	tk.MustExec("use fk_index;")
	tk.MustExec(`set global tidb_ddl_enable_fast_reorg=1;`)
	tk.MustExec("create table employee (id bigint auto_increment key, pid bigint)")
	tk.MustExec("insert into employee (id) values (1),(2),(3),(4),(5),(6),(7),(8)")
	for i := 0; i < 14; i++ {
		tk.MustExec("insert into employee (pid) select pid from employee")
	}
	tk.MustExec("update employee set pid=id-1 where id>1")
	tk.MustQuery("select count(*) from employee").Check(testkit.Rows("131072"))
	tk.MustExec("alter table employee add foreign key fk_1(pid) references employee(id)")
	tk.MustExec("alter table employee drop foreign key fk_1")
	tk.MustExec("alter table employee drop index fk_1")
	tk.MustExec("update employee set pid=0 where id=1")
	tk.MustGetErrMsg("alter table employee add foreign key fk_1(pid) references employee(id)",
		"[ddl:1452]Cannot add or update a child row: a foreign key constraint fails (`fk_index`.`employee`, CONSTRAINT `fk_1` FOREIGN KEY (`pid`) REFERENCES `employee` (`id`))")
	tk.MustExec("update employee set pid=null where id=1")
	tk.MustExec("insert into employee (pid) select pid from employee")
	tk.MustExec("update employee set pid=id-1 where id>1 and pid is null")
	tk.MustExec("alter table employee add foreign key fk_1(pid) references employee(id)")
}

func TestAddIndexDistBasic(t *testing.T) {
	store := realtikvtest.CreateMockStoreAndSetup(t)
	if store.Name() != "TiKV" {
		t.Skip("TiKV store only")
	}

	tk := testkit.NewTestKit(t, store)
	tk.MustExec("drop database if exists test;")
	tk.MustExec("create database test;")
	tk.MustExec("use test;")
	tk.MustExec(`set global tidb_enable_dist_task=1;`)

	tk.MustExec("create table t(a bigint auto_random primary key) partition by hash(a) partitions 8;")
	tk.MustExec("insert into t values (), (), (), (), (), ()")
	tk.MustExec("insert into t values (), (), (), (), (), ()")
	tk.MustExec("insert into t values (), (), (), (), (), ()")
	tk.MustExec("insert into t values (), (), (), (), (), ()")
	tk.MustExec("split table t between (3) and (8646911284551352360) regions 50;")
	tk.MustExec("alter table t add index idx(a);")
	tk.MustExec("admin check index t idx;")
	tk.MustExec(`set global tidb_enable_dist_task=0;`)
}

func TestAddIndexDistCancel(t *testing.T) {
	store := realtikvtest.CreateMockStoreAndSetup(t)
	if store.Name() != "TiKV" {
		t.Skip("TiKV store only")
	}

	tk := testkit.NewTestKit(t, store)
	tk1 := testkit.NewTestKit(t, store)
	tk.MustExec("drop database if exists test;")
	tk.MustExec("create database test;")
	tk.MustExec("use test;")
	tk.MustExec(`set global tidb_enable_dist_task=1;`)

	tk.MustExec("create table t(a bigint auto_random primary key) partition by hash(a) partitions 8;")
	tk.MustExec("insert into t values (), (), (), (), (), ()")
	tk.MustExec("insert into t values (), (), (), (), (), ()")
	tk.MustExec("insert into t values (), (), (), (), (), ()")
	tk.MustExec("insert into t values (), (), (), (), (), ()")
	tk.MustExec("split table t between (3) and (8646911284551352360) regions 50;")

	ddl.MockDMLExecutionAddIndexSubTaskFinish = func() {
		row := tk1.MustQuery("select job_id from mysql.tidb_ddl_job").Rows()
		require.Equal(t, 1, len(row))
		jobID := row[0][0].(string)
		tk1.MustExec("admin cancel ddl jobs " + jobID)
	}

	require.NoError(t, failpoint.Enable("github.com/pingcap/tidb/ddl/mockDMLExecutionAddIndexSubTaskFinish", "1*return(true)"))
	defer func() {
		require.NoError(t, failpoint.Disable("github.com/pingcap/tidb/ddl/mockDMLExecutionAddIndexSubTaskFinish"))
	}()

	require.Error(t, tk.ExecToErr("alter table t add index idx(a);"))
	tk.MustExec("admin check table t;")
	tk.MustExec("alter table t add index idx2(a);")
	tk.MustExec("admin check table t;")

	tk.MustExec(`set global tidb_enable_dist_task=0;`)
}

<<<<<<< HEAD
func TestIssue51162(t *testing.T) {
	store := realtikvtest.CreateMockStoreAndSetup(t)
	tk := testkit.NewTestKit(t, store)
	tk.MustExec("use test")
	tk.MustExec(`CREATE TABLE tl (
	 col_42 json NOT NULL,
	 col_43 tinyint(1) DEFAULT NULL,
	 col_44 char(168) CHARACTER SET gbk COLLATE gbk_bin DEFAULT NULL,
	 col_45 json DEFAULT NULL,
	 col_46 text COLLATE utf8mb4_unicode_ci NOT NULL,
	 col_47 char(43) COLLATE utf8mb4_unicode_ci NOT NULL DEFAULT 'xW2YNb99pse4)',
	 col_48 time NOT NULL DEFAULT '12:31:25',
	 PRIMARY KEY (col_47,col_46(2)) /*T![clustered_index] CLUSTERED */
	  ) ENGINE=InnoDB DEFAULT CHARSET=utf8mb4 COLLATE=utf8mb4_unicode_ci;`)

	tk.MustExec(`INSERT INTO tl VALUES
	('[\"1\"]',0,'1','[1]','Wxup81','1','10:14:20');`)

	tk.MustExec("alter table tl add index idx_16(`col_48`,(cast(`col_45` as signed array)),`col_46`(5));")
	tk.MustExec("admin check table tl")
=======
func TestAddUKWithSmallIntHandles(t *testing.T) {
	store := realtikvtest.CreateMockStoreAndSetup(t)
	tk := testkit.NewTestKit(t, store)
	tk.MustExec("drop database if exists small;")
	tk.MustExec("create database small;")
	tk.MustExec("use small;")
	tk.MustExec(`set global tidb_ddl_enable_fast_reorg=1;`)
	tk.MustExec("create table t (a bigint, b int, primary key (a) clustered)")
	tk.MustExec("insert into t values (-9223372036854775808, 1),(-9223372036854775807, 1)")
	tk.MustContainErrMsg("alter table t add unique index uk(b)", "Duplicate entry '1' for key 't.uk'")
>>>>>>> e904a8cc
}<|MERGE_RESOLUTION|>--- conflicted
+++ resolved
@@ -193,7 +193,6 @@
 	tk.MustExec(`set global tidb_enable_dist_task=0;`)
 }
 
-<<<<<<< HEAD
 func TestIssue51162(t *testing.T) {
 	store := realtikvtest.CreateMockStoreAndSetup(t)
 	tk := testkit.NewTestKit(t, store)
@@ -214,7 +213,8 @@
 
 	tk.MustExec("alter table tl add index idx_16(`col_48`,(cast(`col_45` as signed array)),`col_46`(5));")
 	tk.MustExec("admin check table tl")
-=======
+}
+
 func TestAddUKWithSmallIntHandles(t *testing.T) {
 	store := realtikvtest.CreateMockStoreAndSetup(t)
 	tk := testkit.NewTestKit(t, store)
@@ -225,5 +225,4 @@
 	tk.MustExec("create table t (a bigint, b int, primary key (a) clustered)")
 	tk.MustExec("insert into t values (-9223372036854775808, 1),(-9223372036854775807, 1)")
 	tk.MustContainErrMsg("alter table t add unique index uk(b)", "Duplicate entry '1' for key 't.uk'")
->>>>>>> e904a8cc
 }