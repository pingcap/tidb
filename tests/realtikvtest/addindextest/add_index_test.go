--- conflicted
+++ resolved
@@ -127,7 +127,6 @@
 	tk.MustExec("alter table employee add foreign key fk_1(pid) references employee(id)")
 }
 
-<<<<<<< HEAD
 func TestIssue51162(t *testing.T) {
 	store := realtikvtest.CreateMockStoreAndSetup(t)
 	tk := testkit.NewTestKit(t, store)
@@ -149,7 +148,8 @@
 
 	tk.MustExec("alter table tl add index idx_16(`col_48`,(cast(`col_45` as signed array)),`col_46`(5));")
 	tk.MustExec("admin check table tl")
-=======
+}
+
 func TestAddUKWithSmallIntHandles(t *testing.T) {
 	store := realtikvtest.CreateMockStoreAndSetup(t)
 	tk := testkit.NewTestKit(t, store)
@@ -160,5 +160,4 @@
 	tk.MustExec("create table t (a bigint, b int, primary key (a) clustered)")
 	tk.MustExec("insert into t values (-9223372036854775808, 1),(-9223372036854775807, 1)")
 	tk.MustContainErrMsg("alter table t add unique index uk(b)", "Duplicate entry '1' for key 't.uk'")
->>>>>>> 2ec5f23b
 }