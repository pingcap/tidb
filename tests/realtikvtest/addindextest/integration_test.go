// Copyright 2022 PingCAP, Inc.
//
// Licensed under the Apache License, Version 2.0 (the "License");
// you may not use this file except in compliance with the License.
// You may obtain a copy of the License at
//
//     http://www.apache.org/licenses/LICENSE-2.0
//
// Unless required by applicable law or agreed to in writing, software
// distributed under the License is distributed on an "AS IS" BASIS,
// WITHOUT WARRANTIES OR CONDITIONS OF ANY KIND, either express or implied.
// See the License for the specific language governing permissions and
// limitations under the License.

package addindextest_test

import (
	"context"
	"fmt"
	"strings"
	"sync"
	"sync/atomic"
	"testing"

	"github.com/pingcap/failpoint"
	"github.com/pingcap/tidb/br/pkg/lightning/backend/local"
	"github.com/pingcap/tidb/ddl"
	"github.com/pingcap/tidb/ddl/ingest"
	"github.com/pingcap/tidb/ddl/testutil"
	"github.com/pingcap/tidb/domain"
	"github.com/pingcap/tidb/errno"
	"github.com/pingcap/tidb/parser/model"
	"github.com/pingcap/tidb/sessionctx/variable"
	"github.com/pingcap/tidb/testkit"
	"github.com/pingcap/tidb/tests/realtikvtest"
	"github.com/stretchr/testify/assert"
	"github.com/stretchr/testify/require"
)

func TestAddIndexIngestMemoryUsage(t *testing.T) {
	store := realtikvtest.CreateMockStoreAndSetup(t)
	tk := testkit.NewTestKit(t, store)
	tk.MustExec("drop database if exists addindexlit;")
	tk.MustExec("create database addindexlit;")
	tk.MustExec("use addindexlit;")
	tk.MustExec(`set global tidb_ddl_enable_fast_reorg=on;`)

	local.RunInTest = true

	tk.MustExec("create table t (a int, b int, c int);")
	var sb strings.Builder
	sb.WriteString("insert into t values ")
	size := 100
	for i := 0; i < size; i++ {
		sb.WriteString(fmt.Sprintf("(%d, %d, %d)", i, i, i))
		if i != size-1 {
			sb.WriteString(",")
		}
	}
	sb.WriteString(";")
	tk.MustExec(sb.String())
	require.Equal(t, int64(0), ingest.LitMemRoot.CurrentUsage())
	tk.MustExec("alter table t add index idx(a);")
	tk.MustExec("alter table t add unique index idx1(b);")
	tk.MustExec("admin check table t;")
	require.Equal(t, int64(0), ingest.LitMemRoot.CurrentUsage())
	require.NoError(t, local.LastAlloc.CheckRefCnt())
}

func TestAddIndexIngestLimitOneBackend(t *testing.T) {
	store := realtikvtest.CreateMockStoreAndSetup(t)
	tk := testkit.NewTestKit(t, store)
	tk.MustExec("drop database if exists addindexlit;")
	tk.MustExec("create database addindexlit;")
	tk.MustExec("use addindexlit;")
	tk.MustExec(`set global tidb_ddl_enable_fast_reorg=on;`)
	tk.MustExec("create table t (a int, b int);")
	tk.MustExec("insert into t values (1, 1), (2, 2), (3, 3);")

	tk2 := testkit.NewTestKit(t, store)
	tk2.MustExec("use addindexlit;")
	tk2.MustExec(`set global tidb_ddl_enable_fast_reorg=on;`)
	tk2.MustExec("create table t2 (a int, b int);")
	tk2.MustExec("insert into t2 values (1, 1), (2, 2), (3, 3);")

	// Mock there is a running ingest job.
	_, err := ingest.LitBackCtxMgr.Register(context.Background(), false, 65535, nil)
	require.NoError(t, err)
	wg := &sync.WaitGroup{}
	wg.Add(2)
	go func() {
		tk.MustExec("alter table t add index idx(a);")
		wg.Done()
	}()
	go func() {
		tk2.MustExec("alter table t2 add index idx_b(b);")
		wg.Done()
	}()
	wg.Wait()
	rows := tk.MustQuery("admin show ddl jobs 2;").Rows()
	require.Len(t, rows, 2)
	require.False(t, strings.Contains(rows[0][3].(string) /* job_type */, "ingest"))
	require.False(t, strings.Contains(rows[1][3].(string) /* job_type */, "ingest"))
	require.Equal(t, rows[0][7].(string) /* row_count */, "3")
	require.Equal(t, rows[1][7].(string) /* row_count */, "3")

	// Remove the running ingest job.
	ingest.LitBackCtxMgr.Unregister(65535)
	tk.MustExec("alter table t add index idx_a(a);")
	rows = tk.MustQuery("admin show ddl jobs 1;").Rows()
	require.Len(t, rows, 1)
	require.True(t, strings.Contains(rows[0][3].(string) /* job_type */, "ingest"))
	require.Equal(t, rows[0][7].(string) /* row_count */, "3")
}

func TestAddIndexIngestWriterCountOnPartitionTable(t *testing.T) {
	store := realtikvtest.CreateMockStoreAndSetup(t)
	tk := testkit.NewTestKit(t, store)
	tk.MustExec("drop database if exists addindexlit;")
	tk.MustExec("create database addindexlit;")
	tk.MustExec("use addindexlit;")
	tk.MustExec(`set global tidb_ddl_enable_fast_reorg=on;`)

	tk.MustExec("create table t (a int primary key) partition by hash(a) partitions 32;")
	var sb strings.Builder
	sb.WriteString("insert into t values ")
	for i := 0; i < 100; i++ {
		sb.WriteString(fmt.Sprintf("(%d)", i))
		if i != 99 {
			sb.WriteString(",")
		}
	}
	tk.MustExec(sb.String())
	tk.MustExec("alter table t add index idx(a);")
	rows := tk.MustQuery("admin show ddl jobs 1;").Rows()
	require.Len(t, rows, 1)
	jobTp := rows[0][3].(string)
	require.True(t, strings.Contains(jobTp, "ingest"), jobTp)
}

func TestIngestMVIndexOnPartitionTable(t *testing.T) {
	store := realtikvtest.CreateMockStoreAndSetup(t)
	tk := testkit.NewTestKit(t, store)
	cases := []string{
		"alter table t add index idx((cast(a as signed array)));",
		"alter table t add unique index idx(pk, (cast(a as signed array)));",
	}
	for _, c := range cases {
		tk.MustExec("drop database if exists addindexlit;")
		tk.MustExec("create database addindexlit;")
		tk.MustExec("use addindexlit;")
		tk.MustExec(`set global tidb_ddl_enable_fast_reorg=on;`)

		var sb strings.Builder

		tk.MustExec("drop table if exists t")
		tk.MustExec("create table t (pk int primary key, a json) partition by hash(pk) partitions 4;")
		tk.MustExec(sb.String())
		var wg sync.WaitGroup
		wg.Add(1)
		var addIndexDone atomic.Bool
		go func() {
			n := 10240
			internalTK := testkit.NewTestKit(t, store)
			internalTK.MustExec("use addindexlit;")

			for i := 0; i < 1024; i++ {
				internalTK.MustExec(fmt.Sprintf("insert into t values (%d, '[%d, %d, %d]')", n, n, n+1, n+2))
				internalTK.MustExec(fmt.Sprintf("delete from t where pk = %d", n-10))
				internalTK.MustExec(fmt.Sprintf("update t set a = '[%d, %d, %d]' where pk = %d", n-3, n-2, n+1000, n-5))
				n++
				if i > 256 && addIndexDone.Load() {
					break
				}
			}
			wg.Done()
		}()
		tk.MustExec(c)
		rows := tk.MustQuery("admin show ddl jobs 1;").Rows()
		require.Len(t, rows, 1)
		jobTp := rows[0][3].(string)
		require.True(t, strings.Contains(jobTp, "ingest"), jobTp)
		addIndexDone.Store(true)
		wg.Wait()
		tk.MustExec("admin check table t")
	}
}

func TestAddIndexIngestAdjustBackfillWorker(t *testing.T) {
	if variable.EnableDistTask.Load() {
		t.Skip("dist reorg didn't support checkBackfillWorkerNum, skip this test")
	}
	store := realtikvtest.CreateMockStoreAndSetup(t)
	tk := testkit.NewTestKit(t, store)
	tk.MustExec("drop database if exists addindexlit;")
	tk.MustExec("create database addindexlit;")
	tk.MustExec("use addindexlit;")
	tk.MustExec(`set global tidb_ddl_enable_fast_reorg=on;`)
	tk.MustExec("set @@global.tidb_ddl_reorg_worker_cnt = 1;")
	tk.MustExec("create table t (a int primary key);")
	var sb strings.Builder
	sb.WriteString("insert into t values ")
	for i := 0; i < 20; i++ {
		sb.WriteString(fmt.Sprintf("(%d000)", i))
		if i != 19 {
			sb.WriteString(",")
		}
	}
	tk.MustExec(sb.String())
	tk.MustQuery("split table t between (0) and (20000) regions 20;").Check(testkit.Rows("19 1"))

	require.NoError(t, failpoint.Enable("github.com/pingcap/tidb/ddl/checkBackfillWorkerNum", `return(true)`))
	done := make(chan error, 1)
	atomic.StoreInt32(&ddl.TestCheckWorkerNumber, 2)
	testutil.SessionExecInGoroutine(store, "addindexlit", "alter table t add index idx(a);", done)

	running := true
	cnt := [3]int{1, 2, 4}
	offset := 0
	for running {
		select {
		case err := <-done:
			require.NoError(t, err)
			running = false
		case wg := <-ddl.TestCheckWorkerNumCh:
			offset = (offset + 1) % 3
			tk.MustExec(fmt.Sprintf("set @@global.tidb_ddl_reorg_worker_cnt=%d", cnt[offset]))
			atomic.StoreInt32(&ddl.TestCheckWorkerNumber, int32(cnt[offset]/2+2))
			wg.Done()
		}
	}

	require.NoError(t, failpoint.Disable("github.com/pingcap/tidb/ddl/checkBackfillWorkerNum"))
	tk.MustExec("admin check table t;")
	rows := tk.MustQuery("admin show ddl jobs 1;").Rows()
	require.Len(t, rows, 1)
	jobTp := rows[0][3].(string)
	require.True(t, strings.Contains(jobTp, "ingest"), jobTp)
	tk.MustExec("set @@global.tidb_ddl_reorg_worker_cnt = 4;")
}

func TestAddIndexIngestAdjustBackfillWorkerCountFail(t *testing.T) {
	store := realtikvtest.CreateMockStoreAndSetup(t)
	tk := testkit.NewTestKit(t, store)
	tk.MustExec("drop database if exists addindexlit;")
	tk.MustExec("create database addindexlit;")
	tk.MustExec("use addindexlit;")
	tk.MustExec(`set global tidb_ddl_enable_fast_reorg=on;`)

	ingest.ImporterRangeConcurrencyForTest = &atomic.Int32{}
	ingest.ImporterRangeConcurrencyForTest.Store(2)
	tk.MustExec("set @@global.tidb_ddl_reorg_worker_cnt = 20;")

	tk.MustExec("create table t (a int primary key);")
	var sb strings.Builder
	sb.WriteString("insert into t values ")
	for i := 0; i < 20; i++ {
		sb.WriteString(fmt.Sprintf("(%d000)", i))
		if i != 19 {
			sb.WriteString(",")
		}
	}
	tk.MustExec(sb.String())
	tk.MustQuery("split table t between (0) and (20000) regions 20;").Check(testkit.Rows("19 1"))
	tk.MustExec("alter table t add index idx(a);")
	rows := tk.MustQuery("admin show ddl jobs 1;").Rows()
	require.Len(t, rows, 1)
	jobTp := rows[0][3].(string)
	require.True(t, strings.Contains(jobTp, "ingest"), jobTp)
	tk.MustExec("set @@global.tidb_ddl_reorg_worker_cnt = 4;")
	ingest.ImporterRangeConcurrencyForTest = nil
}

func TestAddIndexIngestEmptyTable(t *testing.T) {
	store := realtikvtest.CreateMockStoreAndSetup(t)
	tk := testkit.NewTestKit(t, store)
	tk.MustExec("drop database if exists addindexlit;")
	tk.MustExec("create database addindexlit;")
	tk.MustExec("use addindexlit;")
	tk.MustExec("create table t (a int);")
	tk.MustExec(`set global tidb_ddl_enable_fast_reorg=on;`)
	tk.MustExec("alter table t add index idx(a);")

	rows := tk.MustQuery("admin show ddl jobs 1;").Rows()
	require.Len(t, rows, 1)
	jobTp := rows[0][3].(string)
	require.True(t, strings.Contains(jobTp, "ingest"), jobTp)
}

func TestAddIndexIngestRestoredData(t *testing.T) {
	store := realtikvtest.CreateMockStoreAndSetup(t)
	tk := testkit.NewTestKit(t, store)
	tk.MustExec("drop database if exists addindexlit;")
	tk.MustExec("create database addindexlit;")
	tk.MustExec("use addindexlit;")
	tk.MustExec(`set global tidb_ddl_enable_fast_reorg=on;`)

	tk.MustExec(`
		CREATE TABLE tbl_5 (
		  col_21 time DEFAULT '04:48:17',
		  col_22 varchar(403) COLLATE utf8_unicode_ci DEFAULT NULL,
		  col_23 year(4) NOT NULL,
		  col_24 char(182) CHARACTER SET gbk COLLATE gbk_chinese_ci NOT NULL,
		  col_25 set('Alice','Bob','Charlie','David') COLLATE utf8_unicode_ci DEFAULT NULL,
		  PRIMARY KEY (col_24(3)) /*T![clustered_index] CLUSTERED */,
		  KEY idx_10 (col_22)
		) ENGINE=InnoDB DEFAULT CHARSET=utf8 COLLATE=utf8_unicode_ci;
	`)
	tk.MustExec("INSERT INTO tbl_5 VALUES ('15:33:15','&U+x1',2007,'','Bob');")
	tk.MustExec("alter table tbl_5 add unique key idx_13 ( col_23 );")
	tk.MustExec("admin check table tbl_5;")
	rows := tk.MustQuery("admin show ddl jobs 1;").Rows()
	require.Len(t, rows, 1)
	jobTp := rows[0][3].(string)
	require.True(t, strings.Contains(jobTp, "ingest"), jobTp)
}

func TestAddIndexIngestUniqueKey(t *testing.T) {
	store := realtikvtest.CreateMockStoreAndSetup(t)
	tk := testkit.NewTestKit(t, store)
	tk.MustExec("drop database if exists addindexlit;")
	tk.MustExec("create database addindexlit;")
	tk.MustExec("use addindexlit;")
	tk.MustExec(`set global tidb_ddl_enable_fast_reorg=on;`)

	tk.MustExec("create table t (a int primary key, b int);")
	tk.MustExec("insert into t values (1, 1), (10000, 1);")
	tk.MustExec("split table t by (5000);")
	tk.MustGetErrMsg("alter table t add unique index idx(b);", "[kv:1062]Duplicate entry '1' for key 't.idx'")

	tk.MustExec("drop table t;")
	tk.MustExec("create table t (a varchar(255) primary key, b int);")
	tk.MustExec("insert into t values ('a', 1), ('z', 1);")
	tk.MustExec("split table t by ('m');")
	tk.MustGetErrMsg("alter table t add unique index idx(b);", "[kv:1062]Duplicate entry '1' for key 't.idx'")

	tk.MustExec("drop table t;")
	tk.MustExec("create table t (a varchar(255) primary key, b int, c char(5));")
	tk.MustExec("insert into t values ('a', 1, 'c1'), ('d', 2, 'c1'), ('x', 1, 'c2'), ('z', 1, 'c1');")
	tk.MustExec("split table t by ('m');")
	tk.MustGetErrMsg("alter table t add unique index idx(b, c);", "[kv:1062]Duplicate entry '1-c1' for key 't.idx'")
}

func TestAddIndexIngestCancel(t *testing.T) {
	store, dom := realtikvtest.CreateMockStoreAndDomainAndSetup(t)
	tk := testkit.NewTestKit(t, store)
	tk.MustExec("drop database if exists addindexlit;")
	tk.MustExec("create database addindexlit;")
	tk.MustExec("use addindexlit;")
	tk.MustExec(`set global tidb_ddl_enable_fast_reorg=on;`)
	tk.MustExec("create table t (a int, b int);")
	tk.MustExec("insert into t (a, b) values (1, 1), (2, 2), (3, 3);")
	defHook := dom.DDL().GetHook()
	customHook := newTestCallBack(t, dom)
	cancelled := false
	customHook.OnJobRunBeforeExported = func(job *model.Job) {
		if cancelled {
			return
		}
		if job.Type == model.ActionAddIndex && job.SchemaState == model.StateWriteReorganization {
			idx := testutil.FindIdxInfo(dom, "addindexlit", "t", "idx")
			if idx == nil {
				return
			}
			if idx.BackfillState == model.BackfillStateRunning {
				tk2 := testkit.NewTestKit(t, store)
				rs, err := tk2.Exec(fmt.Sprintf("admin cancel ddl jobs %d", job.ID))
				assert.NoError(t, err)
				assert.NoError(t, rs.Close())
				cancelled = true
			}
		}
	}
	dom.DDL().SetHook(customHook)
	tk.MustGetErrCode("alter table t add index idx(b);", errno.ErrCancelledDDLJob)
	require.True(t, cancelled)
	dom.DDL().SetHook(defHook)
	ok, err := ingest.LitBackCtxMgr.CheckAvailable()
	require.NoError(t, err)
	require.True(t, ok)
}

func TestAddIndexSplitTableRanges(t *testing.T) {
	store := realtikvtest.CreateMockStoreAndSetup(t)
	tk := testkit.NewTestKit(t, store)
	tk.MustExec("drop database if exists addindexlit;")
	tk.MustExec("create database addindexlit;")
	tk.MustExec("use addindexlit;")
	tk.MustExec(`set global tidb_ddl_enable_fast_reorg=on;`)

	tk.MustExec("create table t (a int primary key, b int);")
	for i := 0; i < 8; i++ {
		tk.MustExec(fmt.Sprintf("insert into t values (%d, %d);", i*10000, i*10000))
	}
	tk.MustQuery("split table t between (0) and (80000) regions 7;").Check(testkit.Rows("6 1"))

	ddl.SetBackfillTaskChanSizeForTest(4)
	tk.MustExec("alter table t add index idx(b);")
	tk.MustExec("admin check table t;")
	ddl.SetBackfillTaskChanSizeForTest(7)
	tk.MustExec("alter table t add index idx_2(b);")
	tk.MustExec("admin check table t;")

	tk.MustExec("drop table t;")
	tk.MustExec("create table t (a int primary key, b int);")
	for i := 0; i < 8; i++ {
		tk.MustExec(fmt.Sprintf("insert into t values (%d, %d);", i*10000, i*10000))
	}
	tk.MustQuery("split table t by (10000),(20000),(30000),(40000),(50000),(60000);").Check(testkit.Rows("6 1"))
	ddl.SetBackfillTaskChanSizeForTest(4)
	tk.MustExec("alter table t add unique index idx(b);")
	tk.MustExec("admin check table t;")
	ddl.SetBackfillTaskChanSizeForTest(1024)
}

type testCallback struct {
	ddl.Callback
	OnJobRunBeforeExported func(job *model.Job)
	OnJobRunAfterExported  func(job *model.Job)
}

func newTestCallBack(t *testing.T, dom *domain.Domain) *testCallback {
	defHookFactory, err := ddl.GetCustomizedHook("default_hook")
	require.NoError(t, err)
	return &testCallback{
		Callback: defHookFactory(dom),
	}
}

func (c *testCallback) OnJobRunBefore(job *model.Job) {
	if c.OnJobRunBeforeExported != nil {
		c.OnJobRunBeforeExported(job)
	}
}

<<<<<<< HEAD
func TestAddIndexFinishImportError(t *testing.T) {
	store := realtikvtest.CreateMockStoreAndSetup(t)
=======
func (c *testCallback) OnJobRunAfter(job *model.Job) {
	if c.OnJobRunAfterExported != nil {
		c.OnJobRunAfterExported(job)
	}
}

func TestAddIndexBackfillLostUpdate(t *testing.T) {
	store, dom := realtikvtest.CreateMockStoreAndDomainAndSetup(t)
>>>>>>> c9fc45d4
	tk := testkit.NewTestKit(t, store)
	tk.MustExec("drop database if exists addindexlit;")
	tk.MustExec("create database addindexlit;")
	tk.MustExec("use addindexlit;")
	tk.MustExec(`set global tidb_ddl_enable_fast_reorg=on;`)

<<<<<<< HEAD
	tk.MustExec("create table t (a int primary key, b int);")
	for i := 0; i < 4; i++ {
		tk.MustExec(fmt.Sprintf("insert into t values (%d, %d);", i*10000, i*10000))
	}
	require.NoError(t, failpoint.Enable("github.com/pingcap/tidb/ddl/ingest/mockFinishImportErr", "1*return"))
	tk.MustExec("alter table t add index idx(a);")
	require.NoError(t, failpoint.Disable("github.com/pingcap/tidb/ddl/ingest/mockFinishImportErr"))
	tk.MustExec("admin check table t;")
	rows := tk.MustQuery("admin show ddl jobs 1;").Rows()
	//nolint: forcetypeassert
	jobTp := rows[0][3].(string)
	require.True(t, strings.Contains(jobTp, "ingest"), jobTp)
=======
	tk.MustExec("create table t(id int primary key, b int, k int);")

	tk1 := testkit.NewTestKit(t, store)
	tk1.MustExec("use addindexlit;")

	d := dom.DDL()
	originalCallback := d.GetHook()
	defer d.SetHook(originalCallback)
	callback := newTestCallBack(t, dom)
	var runDML bool
	callback.OnJobRunAfterExported = func(job *model.Job) {
		if t.Failed() || runDML {
			return
		}
		switch job.SchemaState {
		case model.StateWriteReorganization:
			_, err := tk1.Exec("insert into t values (1, 1, 1);")
			assert.NoError(t, err)
			// row: [h1 -> 1]
			// idx: []
			// tmp: [1 -> h1]
			runDML = true
		}
	}
	ddl.MockDMLExecutionStateBeforeImport = func() {
		_, err := tk1.Exec("update t set b = 2 where id = 1;")
		assert.NoError(t, err)
		// row: [h1 -> 2]
		// idx: [1 -> h1]
		// tmp: [1 -> (h1,h1d), 2 -> h1]
		_, err = tk1.Exec("begin;")
		assert.NoError(t, err)
		_, err = tk1.Exec("insert into t values (2, 1, 2);")
		assert.NoError(t, err)
		// row: [h1 -> 2, h2 -> 1]
		// idx: [1 -> h1]
		// tmp: [1 -> (h1,h1d,h2), 2 -> h1]
		_, err = tk1.Exec("delete from t where id = 2;")
		assert.NoError(t, err)
		// row: [h1 -> 2]
		// idx: [1 -> h1]
		// tmp: [1 -> (h1,h1d,h2,h2d), 2 -> h1]
		_, err = tk1.Exec("commit;")
		assert.NoError(t, err)
	}
	d.SetHook(callback)
	require.NoError(t, failpoint.Enable("github.com/pingcap/tidb/ddl/mockDMLExecutionStateBeforeImport", "1*return"))
	tk.MustExec("alter table t add unique index idx(b);")
	tk.MustExec("admin check table t;")
	tk.MustQuery("select * from t;").Check(testkit.Rows("1 2 1"))
	require.NoError(t, failpoint.Disable("github.com/pingcap/tidb/ddl/mockDMLExecutionStateBeforeImport"))
>>>>>>> c9fc45d4
}<|MERGE_RESOLUTION|>--- conflicted
+++ resolved
@@ -433,26 +433,14 @@
 	}
 }
 
-<<<<<<< HEAD
 func TestAddIndexFinishImportError(t *testing.T) {
 	store := realtikvtest.CreateMockStoreAndSetup(t)
-=======
-func (c *testCallback) OnJobRunAfter(job *model.Job) {
-	if c.OnJobRunAfterExported != nil {
-		c.OnJobRunAfterExported(job)
-	}
-}
-
-func TestAddIndexBackfillLostUpdate(t *testing.T) {
-	store, dom := realtikvtest.CreateMockStoreAndDomainAndSetup(t)
->>>>>>> c9fc45d4
-	tk := testkit.NewTestKit(t, store)
-	tk.MustExec("drop database if exists addindexlit;")
-	tk.MustExec("create database addindexlit;")
-	tk.MustExec("use addindexlit;")
-	tk.MustExec(`set global tidb_ddl_enable_fast_reorg=on;`)
-
-<<<<<<< HEAD
+	tk := testkit.NewTestKit(t, store)
+	tk.MustExec("drop database if exists addindexlit;")
+	tk.MustExec("create database addindexlit;")
+	tk.MustExec("use addindexlit;")
+	tk.MustExec(`set global tidb_ddl_enable_fast_reorg=on;`)
+
 	tk.MustExec("create table t (a int primary key, b int);")
 	for i := 0; i < 4; i++ {
 		tk.MustExec(fmt.Sprintf("insert into t values (%d, %d);", i*10000, i*10000))
@@ -465,7 +453,22 @@
 	//nolint: forcetypeassert
 	jobTp := rows[0][3].(string)
 	require.True(t, strings.Contains(jobTp, "ingest"), jobTp)
-=======
+}
+
+func (c *testCallback) OnJobRunAfter(job *model.Job) {
+	if c.OnJobRunAfterExported != nil {
+		c.OnJobRunAfterExported(job)
+	}
+}
+
+func TestAddIndexBackfillLostUpdate(t *testing.T) {
+	store, dom := realtikvtest.CreateMockStoreAndDomainAndSetup(t)
+	tk := testkit.NewTestKit(t, store)
+	tk.MustExec("drop database if exists addindexlit;")
+	tk.MustExec("create database addindexlit;")
+	tk.MustExec("use addindexlit;")
+	tk.MustExec(`set global tidb_ddl_enable_fast_reorg=on;`)
+
 	tk.MustExec("create table t(id int primary key, b int, k int);")
 
 	tk1 := testkit.NewTestKit(t, store)
@@ -517,5 +520,4 @@
 	tk.MustExec("admin check table t;")
 	tk.MustQuery("select * from t;").Check(testkit.Rows("1 2 1"))
 	require.NoError(t, failpoint.Disable("github.com/pingcap/tidb/ddl/mockDMLExecutionStateBeforeImport"))
->>>>>>> c9fc45d4
 }