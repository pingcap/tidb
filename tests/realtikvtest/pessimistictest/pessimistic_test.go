--- conflicted
+++ resolved
@@ -3388,30 +3388,6 @@
 	tk.MustExec("commit")
 }
 
-<<<<<<< HEAD
-func TestIssue42937(t *testing.T) {
-	store := realtikvtest.CreateMockStoreAndSetup(t)
-	tk := testkit.NewTestKit(t, store)
-	tk2 := testkit.NewTestKit(t, store)
-	tk3 := testkit.NewTestKit(t, store)
-	tk.MustExec("use test")
-	tk.MustExec("set @@tidb_enable_async_commit = 0")
-	tk.MustExec("set @@tidb_enable_1pc = 0")
-	tk2.MustExec("use test")
-	tk2.MustExec("set @@tidb_enable_async_commit = 0")
-	tk2.MustExec("set @@tidb_enable_1pc = 0")
-	tk3.MustExec("use test")
-
-	tk.MustExec("create table t(id int primary key, v int unique)")
-	tk.MustExec("insert into t values (1, 10), (2, 20), (3, 30), (4, 40)")
-	tk.MustExec("create table t2 (id int primary key, v int)")
-	tk.MustExec("insert into t2 values (1, 1), (2, 2)")
-
-	require.NoError(t, failpoint.Enable("tikvclient/beforeAsyncPessimisticRollback", `return("skip")`))
-	require.NoError(t, failpoint.Enable("tikvclient/twoPCRequestBatchSizeLimit", "return"))
-	defer func() {
-		require.NoError(t, failpoint.Disable("tikvclient/beforeAsyncPessimisticRollback"))
-=======
 func TestIssue43243(t *testing.T) {
 	store, domain := realtikvtest.CreateMockStoreAndDomainAndSetup(t)
 
@@ -3461,13 +3437,71 @@
 	defer func() {
 		require.NoError(t, failpoint.Disable("tikvclient/beforeAsyncPessimisticRollback"))
 		require.NoError(t, failpoint.Disable("tikvclient/beforeCommitSecondaries"))
->>>>>>> 5c0edbc0
 		require.NoError(t, failpoint.Disable("tikvclient/twoPCRequestBatchSizeLimit"))
 	}()
 
 	tk.MustExec("begin pessimistic")
 	tk2.MustExec("begin pessimistic")
-<<<<<<< HEAD
+	tk2.MustExec("update t2 set v = v + 1 where id = 2")
+	ch := make(chan struct{})
+	go func() {
+		tk.MustExec(`
+		with
+			c as (select /*+ MERGE() */ v from t1 where id in (1, 2))
+		update c join t2 on c.v = t2.id set t2.v = t2.v + 10`)
+		ch <- struct{}{}
+	}()
+	// tk blocked on row 2
+	mustTimeout(t, ch, time.Millisecond*100)
+	// Change the rows that should be locked by tk.
+	tk3.MustExec("update t1 set v = v + 3")
+	// Release row 2 and resume tk.
+	tk2.MustExec("commit")
+	mustRecv(t, ch)
+
+	// tk should have updated row 4 and row 5, and 4 should be the primary.
+	// At the same time row 1 should be the old primary, row2 points to row 1.
+	// Add another secondary that's smaller than the current primary.
+	tk.MustExec("update t2 set v = v + 10 where id = 3")
+	tk.MustExec("commit")
+
+	// Simulate a later GC that should resolve all stale lock produced in above steps.
+	currentTS, err := store.CurrentVersion(kv.GlobalTxnScope)
+	require.NoError(t, err)
+	_, err = gcworker.RunResolveLocks(context.Background(), store.(tikv.Storage), domain.GetPDClient(), currentTS.Ver, "gc-worker-test-issue43243", 1, false)
+	require.NoError(t, err)
+
+	// Check data consistency
+	tk.MustQuery("select * from t2 order by id").Check(testkit.Rows("1 1", "2 3", "3 13", "4 14", "5 15"))
+}
+
+func TestIssue42937(t *testing.T) {
+	store := realtikvtest.CreateMockStoreAndSetup(t)
+	tk := testkit.NewTestKit(t, store)
+	tk2 := testkit.NewTestKit(t, store)
+	tk3 := testkit.NewTestKit(t, store)
+	tk.MustExec("use test")
+	tk.MustExec("set @@tidb_enable_async_commit = 0")
+	tk.MustExec("set @@tidb_enable_1pc = 0")
+	tk2.MustExec("use test")
+	tk2.MustExec("set @@tidb_enable_async_commit = 0")
+	tk2.MustExec("set @@tidb_enable_1pc = 0")
+	tk3.MustExec("use test")
+
+	tk.MustExec("create table t(id int primary key, v int unique)")
+	tk.MustExec("insert into t values (1, 10), (2, 20), (3, 30), (4, 40)")
+	tk.MustExec("create table t2 (id int primary key, v int)")
+	tk.MustExec("insert into t2 values (1, 1), (2, 2)")
+
+	require.NoError(t, failpoint.Enable("tikvclient/beforeAsyncPessimisticRollback", `return("skip")`))
+	require.NoError(t, failpoint.Enable("tikvclient/twoPCRequestBatchSizeLimit", "return"))
+	defer func() {
+		require.NoError(t, failpoint.Disable("tikvclient/beforeAsyncPessimisticRollback"))
+		require.NoError(t, failpoint.Disable("tikvclient/twoPCRequestBatchSizeLimit"))
+	}()
+
+	tk.MustExec("begin pessimistic")
+	tk2.MustExec("begin pessimistic")
 	tk2.MustExec("update t set v = v + 1 where id = 2")
 
 	require.NoError(t, failpoint.Enable("tikvclient/twoPCShortLockTTL", "return"))
@@ -3507,37 +3541,4 @@
 		"4 41",
 		"5 11",
 	))
-=======
-	tk2.MustExec("update t2 set v = v + 1 where id = 2")
-	ch := make(chan struct{})
-	go func() {
-		tk.MustExec(`
-		with
-			c as (select /*+ MERGE() */ v from t1 where id in (1, 2))
-		update c join t2 on c.v = t2.id set t2.v = t2.v + 10`)
-		ch <- struct{}{}
-	}()
-	// tk blocked on row 2
-	mustTimeout(t, ch, time.Millisecond*100)
-	// Change the rows that should be locked by tk.
-	tk3.MustExec("update t1 set v = v + 3")
-	// Release row 2 and resume tk.
-	tk2.MustExec("commit")
-	mustRecv(t, ch)
-
-	// tk should have updated row 4 and row 5, and 4 should be the primary.
-	// At the same time row 1 should be the old primary, row2 points to row 1.
-	// Add another secondary that's smaller than the current primary.
-	tk.MustExec("update t2 set v = v + 10 where id = 3")
-	tk.MustExec("commit")
-
-	// Simulate a later GC that should resolve all stale lock produced in above steps.
-	currentTS, err := store.CurrentVersion(kv.GlobalTxnScope)
-	require.NoError(t, err)
-	_, err = gcworker.RunResolveLocks(context.Background(), store.(tikv.Storage), domain.GetPDClient(), currentTS.Ver, "gc-worker-test-issue43243", 1, false)
-	require.NoError(t, err)
-
-	// Check data consistency
-	tk.MustQuery("select * from t2 order by id").Check(testkit.Rows("1 1", "2 3", "3 13", "4 14", "5 15"))
->>>>>>> 5c0edbc0
 }