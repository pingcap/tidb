// Copyright 2022 PingCAP, Inc.
//
// Licensed under the Apache License, Version 2.0 (the "License");
// you may not use this file except in compliance with the License.
// You may obtain a copy of the License at
//
//     http://www.apache.org/licenses/LICENSE-2.0
//
// Unless required by applicable law or agreed to in writing, software
// distributed under the License is distributed on an "AS IS" BASIS,
// WITHOUT WARRANTIES OR CONDITIONS OF ANY KIND, either express or implied.
// See the License for the specific language governing permissions and
// limitations under the License.

package pessimistictest

import (
	"context"
	"fmt"
	"strconv"
	"strings"
	"sync"
	"sync/atomic"
	"testing"
	"time"

	"github.com/pingcap/errors"
	"github.com/pingcap/failpoint"
	"github.com/pingcap/tidb/config"
	"github.com/pingcap/tidb/domain"
	"github.com/pingcap/tidb/expression"
	"github.com/pingcap/tidb/kv"
	"github.com/pingcap/tidb/parser"
	"github.com/pingcap/tidb/parser/auth"
	"github.com/pingcap/tidb/parser/model"
	"github.com/pingcap/tidb/parser/mysql"
	"github.com/pingcap/tidb/parser/terror"
	"github.com/pingcap/tidb/session"
	"github.com/pingcap/tidb/sessionctx/variable"
	storeerr "github.com/pingcap/tidb/store/driver/error"
	"github.com/pingcap/tidb/store/mockstore"
	"github.com/pingcap/tidb/tablecodec"
	"github.com/pingcap/tidb/testkit"
	"github.com/pingcap/tidb/tests/realtikvtest"
	"github.com/pingcap/tidb/util/codec"
	"github.com/pingcap/tidb/util/deadlockhistory"
	"github.com/stretchr/testify/require"
	"github.com/tikv/client-go/v2/oracle"
	"github.com/tikv/client-go/v2/testutils"
	"github.com/tikv/client-go/v2/txnkv/transaction"
)

func createAsyncCommitTestKit(t *testing.T, store kv.Storage) *testkit.TestKit {
	tk := testkit.NewTestKit(t, store)
	tk.Session().GetSessionVars().EnableAsyncCommit = true
	tk.MustExec("use test")
	return tk
}

// TODO: figure out a stable way to run Test1PCWithSchemaChange
//
//nolint:unused
func create1PCTestKit(t *testing.T, store kv.Storage) *testkit.TestKit {
	tk := testkit.NewTestKit(t, store)
	tk.Session().GetSessionVars().Enable1PC = true
	tk.MustExec("use test")
	return tk
}

type lockTTL uint64

func setLockTTL(v uint64) lockTTL { return lockTTL(atomic.SwapUint64(&transaction.ManagedLockTTL, v)) }

func (v lockTTL) restore() { atomic.StoreUint64(&transaction.ManagedLockTTL, uint64(v)) }

func TestPessimisticTxn(t *testing.T) {
	store := realtikvtest.CreateMockStoreAndSetup(t)

	tk := testkit.NewTestKit(t, store)
	tk.MustExec("use test")

	// Make the name has different indent for easier read.
	tk1 := testkit.NewTestKit(t, store)
	tk1.MustExec("use test")

	tk.MustExec("drop table if exists pessimistic")
	tk.MustExec("create table pessimistic (k int, v int)")
	tk.MustExec("insert into pessimistic values (1, 1)")

	// t1 lock, t2 update, t1 update and retry statement.
	tk1.MustExec("begin pessimistic")

	tk.MustExec("update pessimistic set v = 2 where v = 1")

	// Update can see the change, so this statement affects 0 rows.
	tk1.MustExec("update pessimistic set v = 3 where v = 1")
	require.Equal(t, uint64(0), tk1.Session().AffectedRows())
	require.Equal(t, 0, session.GetHistory(tk1.Session()).Count())
	// select for update can see the change of another transaction.
	tk1.MustQuery("select * from pessimistic for update").Check(testkit.Rows("1 2"))
	// plain select can not see the change of another transaction.
	tk1.MustQuery("select * from pessimistic").Check(testkit.Rows("1 1"))
	tk1.MustExec("update pessimistic set v = 3 where v = 2")
	require.Equal(t, uint64(1), tk1.Session().AffectedRows())

	// pessimistic lock doesn't block read operation of other transactions.
	tk.MustQuery("select * from pessimistic").Check(testkit.Rows("1 2"))

	tk1.MustExec("commit")
	tk1.MustQuery("select * from pessimistic").Check(testkit.Rows("1 3"))

	// t1 lock, t1 select for update, t2 wait t1.
	tk1.MustExec("begin pessimistic")
	tk1.MustExec("select * from pessimistic where k = 1 for update")
	finishCh := make(chan struct{})
	go func() {
		tk.MustExec("update pessimistic set v = 5 where k = 1")
		finishCh <- struct{}{}
	}()
	time.Sleep(time.Millisecond * 10)
	tk1.MustExec("update pessimistic set v = 3 where k = 1")
	tk1.MustExec("commit")
	<-finishCh
	tk.MustQuery("select * from pessimistic").Check(testkit.Rows("1 5"))
}

func TestTxnMode(t *testing.T) {
	store := realtikvtest.CreateMockStoreAndSetup(t)

	tk := testkit.NewTestKit(t, store)
	tk.MustExec("use test")

	tests := []struct {
		beginStmt     string
		txnMode       string
		isPessimistic bool
	}{
		{"pessimistic", "pessimistic", true},
		{"pessimistic", "optimistic", true},
		{"pessimistic", "", true},
		{"optimistic", "pessimistic", false},
		{"optimistic", "optimistic", false},
		{"optimistic", "", false},
		{"", "pessimistic", true},
		{"", "optimistic", false},
		{"", "", false},
	}
	for _, tt := range tests {
		tk.MustExec(fmt.Sprintf("set @@tidb_txn_mode = '%s'", tt.txnMode))
		tk.MustExec("begin " + tt.beginStmt)
		require.Equal(t, tt.isPessimistic, tk.Session().GetSessionVars().TxnCtx.IsPessimistic)
		tk.MustExec("rollback")
	}

	tk.MustExec("set @@autocommit = 0")
	tk.MustExec("create table if not exists txn_mode (a int)")
	tests2 := []struct {
		txnMode       string
		isPessimistic bool
	}{
		{"pessimistic", true},
		{"optimistic", false},
		{"", false},
	}
	for _, tt := range tests2 {
		tk.MustExec(fmt.Sprintf("set @@tidb_txn_mode = '%s'", tt.txnMode))
		tk.MustExec("rollback")
		tk.MustExec("insert txn_mode values (1)")
		require.Equal(t, tt.isPessimistic, tk.Session().GetSessionVars().TxnCtx.IsPessimistic)
		tk.MustExec("rollback")
	}
	tk.MustExec("set @@global.tidb_txn_mode = 'pessimistic'")

	tk1 := testkit.NewTestKit(t, store)
	tk1.MustExec("use test")
	tk1.MustQuery("select @@tidb_txn_mode").Check(testkit.Rows("pessimistic"))
	tk1.MustExec("set @@autocommit = 0")
	tk1.MustExec("insert txn_mode values (2)")
	require.True(t, tk1.Session().GetSessionVars().TxnCtx.IsPessimistic)
	tk1.MustExec("set @@tidb_txn_mode = ''")
	tk1.MustExec("rollback")
	tk1.MustExec("insert txn_mode values (2)")
	require.False(t, tk1.Session().GetSessionVars().TxnCtx.IsPessimistic)
	tk1.MustExec("rollback")
}

func TestDeadlock(t *testing.T) {
	deadlockhistory.GlobalDeadlockHistory.Clear()
	deadlockhistory.GlobalDeadlockHistory.Resize(10)

	store := realtikvtest.CreateMockStoreAndSetup(t)

	tk1 := testkit.NewTestKit(t, store)
	tk2 := testkit.NewTestKit(t, store)
	tk1.MustExec("use test")
	tk2.MustExec("use test")

	// Use the root user so that the statements can be recorded into statements_summary table, which is necessary
	// for fetching
	require.NoError(t, tk1.Session().Auth(&auth.UserIdentity{Username: "root", Hostname: "%"}, nil, nil))
	tk1.MustExec("drop table if exists deadlock")
	tk1.MustExec("create table deadlock (k int primary key, v int)")
	tk1.MustExec("insert into deadlock values (1, 1), (2, 1)")
	tk1.MustExec("begin pessimistic")
	tk1.MustExec("update deadlock set v = v + 1 where k = 1")
	ts1, err := strconv.ParseUint(tk1.MustQuery("select @@tidb_current_ts").Rows()[0][0].(string), 10, 64)
	require.NoError(t, err)

	require.NoError(t, tk2.Session().Auth(&auth.UserIdentity{Username: "root", Hostname: "%"}, nil, nil))
	tk2.MustExec("begin pessimistic")
	ts2, err := strconv.ParseUint(tk2.MustQuery("select @@tidb_current_ts").Rows()[0][0].(string), 10, 64)
	require.NoError(t, err)

	syncCh := make(chan error)
	go func() {
		tk2.MustExec("update deadlock set v = v + 1 where k = 2")
		syncCh <- nil
		_, err := tk2.Exec("update deadlock set v = v + 1 where k = 1")
		syncCh <- err

		tk2.MustExec("rollback")
	}()
	<-syncCh
	_, err1 := tk1.Exec("update deadlock set v = v + 1 where k = 2")
	err2 := <-syncCh
	// Either err1 or err2 is deadlock error.
	if err1 != nil {
		require.NoError(t, err2)
		err = err1
	} else {
		err = err2
	}
	e, ok := errors.Cause(err).(*terror.Error)
	require.True(t, ok)
	require.Equal(t, mysql.ErrLockDeadlock, int(e.Code()))

	_, digest := parser.NormalizeDigest("update deadlock set v = v + 1 where k = 1")

	expectedDeadlockInfo := []string{
		fmt.Sprintf("%v/%v/%v/%v", ts1, ts2, digest, "update `deadlock` set `v` = `v` + ? where `k` = ?"),
		fmt.Sprintf("%v/%v/%v/%v", ts2, ts1, digest, "update `deadlock` set `v` = `v` + ? where `k` = ?"),
	}
	// The last one is the transaction that encountered the deadlock error.
	if err1 != nil {
		// Swap the two to match the correct order.
		expectedDeadlockInfo[0], expectedDeadlockInfo[1] = expectedDeadlockInfo[1], expectedDeadlockInfo[0]
	}
	res := tk1.MustQuery("select deadlock_id, try_lock_trx_id, trx_holding_lock, current_sql_digest, current_sql_digest_text from information_schema.deadlocks")
	res.CheckAt([]int{1, 2, 3, 4}, testkit.RowsWithSep("/", expectedDeadlockInfo...))
	require.Equal(t, res.Rows()[1][0], res.Rows()[0][0])
}

func TestSingleStatementRollback(t *testing.T) {
	if *realtikvtest.WithRealTiKV {
		t.Skip("skip with tikv because cluster manipulate is not available")
	}

	var cluster testutils.Cluster
	store := realtikvtest.CreateMockStoreAndSetup(t, mockstore.WithClusterInspector(func(c testutils.Cluster) {
		mockstore.BootstrapWithSingleStore(c)
		cluster = c
	}))

	tk1 := testkit.NewTestKit(t, store)
	tk2 := testkit.NewTestKit(t, store)
	tk1.MustExec("use test")
	tk2.MustExec("use test")

	tk1.MustExec("drop table if exists pessimistic")
	tk1.MustExec("create table single_statement (id int primary key, v int)")
	tk1.MustExec("insert into single_statement values (1, 1), (2, 1), (3, 1), (4, 1)")

	dom := domain.GetDomain(tk1.Session())
	is := dom.InfoSchema()
	tbl, err := is.TableByName(model.NewCIStr("test"), model.NewCIStr("single_statement"))
	require.NoError(t, err)
	tblID := tbl.Meta().ID

	tableStart := tablecodec.GenTableRecordPrefix(tblID)
	cluster.SplitKeys(tableStart, tableStart.PrefixNext(), 2)
	region1Key := codec.EncodeBytes(nil, tablecodec.EncodeRowKeyWithHandle(tblID, kv.IntHandle(1)))
	region1, _, _ := cluster.GetRegionByKey(region1Key)
	region1ID := region1.Id
	region2Key := codec.EncodeBytes(nil, tablecodec.EncodeRowKeyWithHandle(tblID, kv.IntHandle(3)))
	region2, _, _ := cluster.GetRegionByKey(region2Key)
	region2ID := region2.Id

	syncCh := make(chan bool)
	require.NoError(t, failpoint.Enable("tikvclient/SingleStmtDeadLockRetrySleep", "return"))
	go func() {
		tk2.MustExec("begin pessimistic")
		<-syncCh
		// tk2 will go first, so tk1 will meet deadlock and retry, tk2 will resolve pessimistic rollback
		// lock on key 3 after lock ttl
		cluster.ScheduleDelay(tk2.Session().GetSessionVars().TxnCtx.StartTS, region2ID, time.Millisecond*3)
		tk2.MustExec("update single_statement set v = v + 1")
		tk2.MustExec("commit")
		<-syncCh
	}()
	tk1.MustExec("begin pessimistic")
	syncCh <- true
	cluster.ScheduleDelay(tk1.Session().GetSessionVars().TxnCtx.StartTS, region1ID, time.Millisecond*10)
	tk1.MustExec("update single_statement set v = v + 1")
	tk1.MustExec("commit")
	require.NoError(t, failpoint.Disable("tikvclient/SingleStmtDeadLockRetrySleep"))
	syncCh <- true
}

func TestFirstStatementFail(t *testing.T) {
	store := realtikvtest.CreateMockStoreAndSetup(t)

	tk := testkit.NewTestKit(t, store)
	tk.MustExec("use test")
	tk.MustExec("drop table if exists first")
	tk.MustExec("create table first (k int unique)")
	tk.MustExec("insert first values (1)")
	tk.MustExec("begin pessimistic")
	_, err := tk.Exec("insert first values (1)")
	require.Error(t, err)
	tk.MustExec("insert first values (2)")
	tk.MustExec("commit")
}

func TestKeyExistsCheck(t *testing.T) {
	store := realtikvtest.CreateMockStoreAndSetup(t)

	tk := testkit.NewTestKit(t, store)
	tk.MustExec("use test")
	tk.MustExec("drop table if exists chk")
	tk.MustExec("create table chk (k int primary key)")
	tk.MustExec("insert chk values (1)")
	tk.MustExec("delete from chk where k = 1")
	tk.MustExec("begin pessimistic")
	tk.MustExec("insert chk values (1)")
	tk.MustExec("commit")

	tk1 := testkit.NewTestKit(t, store)
	tk1.MustExec("use test")
	tk1.MustExec("begin optimistic")
	tk1.MustExec("insert chk values (1), (2), (3)")
	_, err := tk1.Exec("commit")
	require.Error(t, err)

	tk.MustExec("begin pessimistic")
	tk.MustExec("insert chk values (2)")
	tk.MustExec("commit")
}

func TestInsertOnDup(t *testing.T) {
	store := realtikvtest.CreateMockStoreAndSetup(t)

	tk := testkit.NewTestKit(t, store)
	tk2 := testkit.NewTestKit(t, store)
	tk.MustExec("use test")
	tk2.MustExec("use test")

	tk.MustExec("drop table if exists dup")
	tk.MustExec("create table dup (id int primary key, c int)")
	tk.MustExec("begin pessimistic")

	tk2.MustExec("insert dup values (1, 1)")
	tk.MustExec("insert dup values (1, 1) on duplicate key update c = c + 1")
	tk.MustExec("commit")
	tk.MustQuery("select * from dup").Check(testkit.Rows("1 2"))
}

func TestPointGetOverflow(t *testing.T) {
	store := realtikvtest.CreateMockStoreAndSetup(t)

	tk := testkit.NewTestKit(t, store)
	tk.MustExec("use test")
	tk.MustExec("create table t(k tinyint, v int, unique key(k))")
	tk.MustExec("begin pessimistic")
	tk.MustExec("update t set v = 100 where k = -200;")
	tk.MustExec("update t set v = 100 where k in (-200, -400);")
}

func TestPointGetKeyLock(t *testing.T) {
	store := realtikvtest.CreateMockStoreAndSetup(t)

	tk := testkit.NewTestKit(t, store)
	tk2 := testkit.NewTestKit(t, store)
	tk.MustExec("use test")
	tk2.MustExec("use test")

	tk.MustExec("drop table if exists point")
	tk.MustExec("create table point (id int primary key, u int unique, c int)")
	syncCh := make(chan struct{})

	tk.MustExec("begin pessimistic")
	tk.MustExec("update point set c = c + 1 where id = 1")
	tk.MustExec("delete from point where u = 2")
	go func() {
		tk2.MustExec("begin pessimistic")
		_, err1 := tk2.Exec("insert point values (1, 1, 1)")
		require.True(t, kv.ErrKeyExists.Equal(err1))
		_, err1 = tk2.Exec("insert point values (2, 2, 2)")
		require.True(t, kv.ErrKeyExists.Equal(err1))
		tk2.MustExec("rollback")
		<-syncCh
	}()
	time.Sleep(time.Millisecond * 10)
	tk.MustExec("insert point values (1, 1, 1)")
	tk.MustExec("insert point values (2, 2, 2)")
	tk.MustExec("commit")
	syncCh <- struct{}{}

	tk.MustExec("begin pessimistic")
	tk.MustExec("select * from point where id = 3 for update")
	tk.MustExec("select * from point where u = 4 for update")
	go func() {
		tk2.MustExec("begin pessimistic")
		_, err1 := tk2.Exec("insert point values (3, 3, 3)")
		require.True(t, kv.ErrKeyExists.Equal(err1))
		_, err1 = tk2.Exec("insert point values (4, 4, 4)")
		require.True(t, kv.ErrKeyExists.Equal(err1))
		tk2.MustExec("rollback")
		<-syncCh
	}()
	time.Sleep(time.Millisecond * 10)
	tk.MustExec("insert point values (3, 3, 3)")
	tk.MustExec("insert point values (4, 4, 4)")
	tk.MustExec("commit")
	syncCh <- struct{}{}
}

func TestBankTransfer(t *testing.T) {
	store := realtikvtest.CreateMockStoreAndSetup(t)

	tk := testkit.NewTestKit(t, store)
	tk2 := testkit.NewTestKit(t, store)
	tk.MustExec("use test")
	tk2.MustExec("use test")

	tk.MustExec("drop table if exists accounts")
	tk.MustExec("create table accounts (id int primary key, c int)")
	tk.MustExec("insert accounts values (1, 100), (2, 100), (3, 100)")
	syncCh := make(chan struct{})

	tk.MustExec("begin pessimistic")
	tk.MustQuery("select * from accounts where id = 1 for update").Check(testkit.Rows("1 100"))
	go func() {
		tk2.MustExec("begin pessimistic")
		tk2.MustExec("select * from accounts where id = 2 for update")
		<-syncCh
		tk2.MustExec("select * from accounts where id = 3 for update")
		tk2.MustExec("update accounts set c = 50 where id = 2")
		tk2.MustExec("update accounts set c = 150 where id = 3")
		tk2.MustExec("commit")
		<-syncCh
	}()
	syncCh <- struct{}{}
	tk.MustQuery("select * from accounts where id = 2 for update").Check(testkit.Rows("2 50"))
	tk.MustExec("update accounts set c = 50 where id = 1")
	tk.MustExec("update accounts set c = 100 where id = 2")
	tk.MustExec("commit")
	syncCh <- struct{}{}
	tk.MustQuery("select sum(c) from accounts").Check(testkit.Rows("300"))
}

func TestLockUnchangedRowKey(t *testing.T) {
	store := realtikvtest.CreateMockStoreAndSetup(t)

	tk := testkit.NewTestKit(t, store)
	tk2 := testkit.NewTestKit(t, store)
	tk.MustExec("use test")
	tk2.MustExec("use test")

	tk.MustExec("drop table if exists unchanged")
	tk.MustExec("create table unchanged (id int primary key, c int)")
	tk.MustExec("insert unchanged values (1, 1), (2, 2)")

	tk.MustExec("begin pessimistic")
	tk.MustExec("update unchanged set c = 1 where id < 2")

	tk2.MustExec("begin pessimistic")
	err := tk2.ExecToErr("select * from unchanged where id = 1 for update nowait")
	require.Error(t, err)

	tk.MustExec("rollback")

	tk2.MustQuery("select * from unchanged where id = 1 for update nowait")

	tk.MustExec("begin pessimistic")
	tk.MustExec("insert unchanged values (2, 2) on duplicate key update c = values(c)")

	err = tk2.ExecToErr("select * from unchanged where id = 2 for update nowait")
	require.Error(t, err)

	tk.MustExec("commit")

	tk2.MustQuery("select * from unchanged where id = 1 for update nowait")
	tk2.MustExec("rollback")
}

func TestOptimisticConflicts(t *testing.T) {
	store := realtikvtest.CreateMockStoreAndSetup(t)

	tk := testkit.NewTestKit(t, store)
	tk2 := testkit.NewTestKit(t, store)
	tk.MustExec("use test")
	tk2.MustExec("use test")

	tk.MustExec("drop table if exists conflict")
	tk.MustExec("create table conflict (id int primary key, c int)")
	tk.MustExec("insert conflict values (1, 1)")
	tk.MustExec("begin pessimistic")
	tk.MustQuery("select * from conflict where id = 1 for update")
	syncCh := make(chan struct{})
	go func() {
		tk2.MustExec("update conflict set c = 3 where id = 1")
		<-syncCh
	}()
	time.Sleep(time.Millisecond * 10)
	tk.MustExec("update conflict set c = 2 where id = 1")
	tk.MustExec("commit")
	syncCh <- struct{}{}
	tk.MustQuery("select c from conflict where id = 1").Check(testkit.Rows("3"))

	// Check pessimistic lock is not resolved.
	tk.MustExec("begin pessimistic")
	tk.MustExec("update conflict set c = 4 where id = 1")
	tk2.MustExec("begin optimistic")
	tk2.MustExec("update conflict set c = 5 where id = 1")
	require.Error(t, tk2.ExecToErr("commit"))
	tk.MustExec("rollback")

	// Update snapshotTS after a conflict, invalidate snapshot cache.
	tk.MustExec("truncate table conflict")
	tk.MustExec("insert into conflict values (1, 2)")
	tk.MustExec("begin pessimistic")
	// This SQL use BatchGet and cache data in the txn snapshot.
	// It can be changed to other SQLs that use BatchGet.
	tk.MustExec("insert ignore into conflict values (1, 2)")

	tk2.MustExec("update conflict set c = c - 1")

	// Make the txn update its forUpdateTS.
	tk.MustQuery("select * from conflict where id = 1 for update").Check(testkit.Rows("1 1"))
	// Cover a bug that the txn snapshot doesn't invalidate cache after ts change.
	tk.MustExec("insert into conflict values (1, 999) on duplicate key update c = c + 2")
	tk.MustExec("commit")
	tk.MustQuery("select * from conflict").Check(testkit.Rows("1 3"))
}

func TestSelectForUpdateNoWait(t *testing.T) {
	store := realtikvtest.CreateMockStoreAndSetup(t)

	tk := testkit.NewTestKit(t, store)
	tk2 := testkit.NewTestKit(t, store)
	tk3 := testkit.NewTestKit(t, store)
	tk.MustExec("use test")
	tk2.MustExec("use test")
	tk3.MustExec("use test")

	tk.MustExec("drop table if exists tk")
	tk.MustExec("create table tk (c1 int primary key, c2 int)")
	tk.MustExec("insert into tk values(1,1),(2,2),(3,3),(4,4),(5,5)")

	tk.MustExec("set @@autocommit = 0")
	tk2.MustExec("set @@autocommit = 0")
	tk3.MustExec("set @@autocommit = 0")

	// point get with no autocommit
	tk.MustExec("begin pessimistic")
	tk.MustExec("select * from tk where c1 = 2 for update") // lock succ

	tk2.MustExec("begin pessimistic")
	_, err := tk2.Exec("select * from tk where c1 = 2 for update nowait")
	require.Error(t, err)
	tk.MustExec("commit")
	tk2.MustExec("select * from tk where c1 = 2 for update nowait") // lock succ

	tk3.MustExec("begin pessimistic")
	_, err = tk3.Exec("select * from tk where c1 = 2 for update nowait")
	require.Error(t, err)

	tk2.MustExec("commit")
	tk3.MustExec("select * from tk where c1 = 2 for update")
	tk3.MustExec("commit")
	tk.MustExec("commit")

	tk3.MustExec("begin pessimistic")
	tk3.MustExec("update tk set c2 = c2 + 1 where c1 = 3")
	tk2.MustExec("begin pessimistic")
	_, err = tk2.Exec("select * from tk where c1 = 3 for update nowait")
	require.Error(t, err)
	tk3.MustExec("commit")
	tk2.MustExec("select * from tk where c1 = 3 for update nowait")
	tk2.MustExec("commit")

	tk.MustExec("commit")
	tk2.MustExec("commit")
	tk3.MustExec("commit")

	// scan with no autocommit
	tk.MustExec("begin pessimistic")
	tk.MustExec("select * from tk where c1 >= 2 for update")
	tk2.MustExec("begin pessimistic")
	_, err = tk2.Exec("select * from tk where c1 = 2 for update nowait")
	require.Error(t, err)
	_, err = tk2.Exec("select * from tk where c1 > 3 for update nowait")
	require.Error(t, err)
	tk2.MustExec("select * from tk where c1 = 1 for update nowait")
	tk2.MustExec("commit")
	tk.MustQuery("select * from tk where c1 >= 2 for update").Check(testkit.Rows("2 2", "3 4", "4 4", "5 5"))
	tk.MustExec("commit")
	tk.MustExec("begin pessimistic")
	tk.MustExec("update tk set c2 = c2 + 10 where c1 > 3")
	tk3.MustExec("begin pessimistic")
	_, err = tk3.Exec("select * from tk where c1 = 5 for update nowait")
	require.Error(t, err)
	tk3.MustExec("select * from tk where c1 = 1 for update nowait")
	tk.MustExec("commit")
	tk3.MustQuery("select * from tk where c1 > 3 for update nowait").Check(testkit.Rows("4 14", "5 15"))
	tk3.MustExec("commit")

	// delete
	tk3.MustExec("begin pessimistic")
	tk3.MustExec("delete from tk where c1 <= 2")
	tk.MustExec("begin pessimistic")
	_, err = tk.Exec("select * from tk where c1 = 1 for update nowait")
	require.Error(t, err)
	tk3.MustExec("commit")
	tk.MustQuery("select * from tk where c1 > 1 for update nowait").Check(testkit.Rows("3 4", "4 14", "5 15"))
	tk.MustExec("update tk set c2 = c2 + 1 where c1 = 5")
	tk2.MustExec("begin pessimistic")
	_, err = tk2.Exec("select * from tk where c1 = 5 for update nowait")
	require.Error(t, err)
	tk.MustExec("commit")
	tk2.MustQuery("select * from tk where c1 = 5 for update nowait").Check(testkit.Rows("5 16"))
	tk2.MustExec("update tk set c2 = c2 + 1 where c1 = 5")
	tk2.MustQuery("select * from tk where c1 = 5 for update nowait").Check(testkit.Rows("5 17"))
	tk2.MustExec("commit")
}

func TestAsyncRollBackNoWait(t *testing.T) {
	store := realtikvtest.CreateMockStoreAndSetup(t)

	tk := testkit.NewTestKit(t, store)
	tk2 := testkit.NewTestKit(t, store)
	tk3 := testkit.NewTestKit(t, store)
	tk.MustExec("use test")
	tk2.MustExec("use test")
	tk3.MustExec("use test")

	tk.MustExec("drop table if exists tk")
	tk.MustExec("create table tk (c1 int primary key, c2 int)")
	tk.MustExec("insert into tk values(1,1),(2,2),(3,3),(4,4),(5,17)")

	tk.MustExec("set @@autocommit = 0")
	tk2.MustExec("set @@autocommit = 0")
	tk3.MustExec("set @@autocommit = 0")

	// test get ts failed for handlePessimisticLockError when using nowait
	// even though async rollback for pessimistic lock may rollback later locked key if get ts failed from pd
	// the txn correctness should be ensured
	require.NoError(t, failpoint.Enable("github.com/pingcap/tidb/executor/ExecStmtGetTsError", "return"))
	require.NoError(t, failpoint.Enable("tikvclient/beforeAsyncPessimisticRollback", "sleep(100)"))
	defer func() {
		require.NoError(t, failpoint.Disable("github.com/pingcap/tidb/executor/ExecStmtGetTsError"))
		require.NoError(t, failpoint.Disable("tikvclient/beforeAsyncPessimisticRollback"))
	}()
	tk.MustExec("begin pessimistic")
	tk.MustExec("select * from tk where c1 > 0 for update nowait")
	tk2.MustExec("begin pessimistic")
	// The lock rollback of this statement is delayed by failpoint beforeAsyncPessimisticRollback.
	_, err := tk2.Exec("select * from tk where c1 > 0 for update nowait")
	require.Error(t, err)
	tk.MustExec("commit")
	// This statement success for now, but its lock will be rollbacked later by the
	// lingering rollback request, as forUpdateTS doesn't change.
	tk2.MustQuery("select * from tk where c1 > 0 for update nowait").Check(testkit.Rows("1 1", "2 2", "3 3", "4 4", "5 17"))
	tk2.MustQuery("select * from tk where c1 = 5 for update nowait").Check(testkit.Rows("5 17"))
	tk3.MustExec("begin pessimistic")

	// TODO: @coocood skip the following test in https://github.com/pingcap/tidb/pull/13553/
	// Remove this code block and figure out why it's skipped.
	// ----------------------
	tk2.MustExec("rollback")
	tk3.MustExec("rollback")
	// ----------------------

	t.Skip("tk3 is blocking because tk2 didn't rollback itself")
	// tk3 succ because tk2 rollback itself.
	tk3.MustExec("update tk set c2 = 1 where c1 = 5")
	// This will not take effect because the lock of tk2 was gone.
	tk2.MustExec("update tk set c2 = c2 + 100 where c1 > 0")
	_, err = tk2.Exec("commit")
	require.Error(t, err) // txn abort because pessimistic lock not found
	tk3.MustExec("commit")
	tk3.MustExec("begin pessimistic")
	tk3.MustQuery("select * from tk where c1 = 5 for update nowait").Check(testkit.Rows("5 1"))
	tk3.MustQuery("select * from tk where c1 = 4 for update nowait").Check(testkit.Rows("4 4"))
	tk3.MustQuery("select * from tk where c1 = 3 for update nowait").Check(testkit.Rows("3 3"))
	tk3.MustExec("commit")
}

func TestWaitLockKill(t *testing.T) {
	// Test kill command works on waiting pessimistic lock.
	store := realtikvtest.CreateMockStoreAndSetup(t)

	tk := testkit.NewTestKit(t, store)
	tk2 := testkit.NewTestKit(t, store)
	tk.MustExec("use test")
	tk2.MustExec("use test")

	tk.MustExec("drop table if exists test_kill")
	tk.MustExec("create table test_kill (id int primary key, c int)")
	tk.MustExec("insert test_kill values (1, 1)")
	tk.MustExec("begin pessimistic")
	tk2.MustExec("set innodb_lock_wait_timeout = 50")
	tk2.MustExec("begin pessimistic")
	tk.MustQuery("select * from test_kill where id = 1 for update")

	var wg sync.WaitGroup
	wg.Add(1)
	go func() {
		time.Sleep(500 * time.Millisecond)
		sessVars := tk2.Session().GetSessionVars()
		succ := atomic.CompareAndSwapUint32(&sessVars.Killed, 0, 1)
		require.True(t, succ)
		wg.Wait()
	}()
	_, err := tk2.Exec("update test_kill set c = c + 1 where id = 1")
	wg.Done()
	require.Error(t, err)
	require.True(t, terror.ErrorEqual(err, storeerr.ErrQueryInterrupted))
	tk.MustExec("rollback")
}

func TestKillStopTTLManager(t *testing.T) {
	// Test killing an idle pessimistic session stop its ttlManager.
	defer setLockTTL(300).restore()
	store := realtikvtest.CreateMockStoreAndSetup(t)

	tk := testkit.NewTestKit(t, store)
	tk2 := testkit.NewTestKit(t, store)
	tk.MustExec("use test")
	tk2.MustExec("use test")

	tk.MustExec("drop table if exists test_kill")
	tk.MustExec("create table test_kill (id int primary key, c int)")
	tk.MustExec("insert test_kill values (1, 1)")
	tk.MustExec("begin pessimistic")
	tk2.MustExec("begin pessimistic")
	tk.MustQuery("select * from test_kill where id = 1 for update")
	sessVars := tk.Session().GetSessionVars()
	succ := atomic.CompareAndSwapUint32(&sessVars.Killed, 0, 1)
	require.True(t, succ)

	// This query should success rather than returning a ResolveLock error.
	tk2.MustExec("update test_kill set c = c + 1 where id = 1")
	succ = atomic.CompareAndSwapUint32(&sessVars.Killed, 1, 0)
	require.True(t, succ)
	tk.MustExec("rollback")
	tk2.MustExec("rollback")
}

func TestConcurrentInsert(t *testing.T) {
	store := realtikvtest.CreateMockStoreAndSetup(t)

	tk := testkit.NewTestKit(t, store)
	tk1 := testkit.NewTestKit(t, store)
	tk2 := testkit.NewTestKit(t, store)
	tk.MustExec("use test")
	tk1.MustExec("use test")
	tk2.MustExec("use test")

	tk.MustExec("drop table if exists tk")
	tk.MustExec("create table tk (c1 int primary key, c2 int)")
	tk.MustExec("insert tk values (1, 1)")
	tk.MustExec("create table tk1 (c1 int, c2 int)")

	tk1.MustExec("begin pessimistic")
	forUpdateTsA := tk1.Session().GetSessionVars().TxnCtx.GetForUpdateTS()
	tk1.MustQuery("select * from tk where c1 = 1 for update")
	forUpdateTsB := tk1.Session().GetSessionVars().TxnCtx.GetForUpdateTS()
	require.Equal(t, forUpdateTsB, forUpdateTsA)
	tk1.MustQuery("select * from tk where c1 > 0 for update")
	forUpdateTsC := tk1.Session().GetSessionVars().TxnCtx.GetForUpdateTS()
	require.Greater(t, forUpdateTsC, forUpdateTsB)

	tk2.MustExec("insert tk values (2, 2)")
	tk1.MustQuery("select * from tk for update").Check(testkit.Rows("1 1", "2 2"))
	tk2.MustExec("insert tk values (3, 3)")
	tk1.MustExec("update tk set c2 = c2 + 1")
	require.Equal(t, uint64(3), tk1.Session().AffectedRows())
	tk2.MustExec("insert tk values (4, 4)")
	tk1.MustExec("delete from tk")
	require.Equal(t, uint64(4), tk1.Session().AffectedRows())
	tk2.MustExec("insert tk values (5, 5)")
	tk1.MustExec("insert into tk1 select * from tk")
	require.Equal(t, uint64(1), tk1.Session().AffectedRows())
	tk2.MustExec("insert tk values (6, 6)")
	tk1.MustExec("replace into tk1 select * from tk")
	require.Equal(t, uint64(2), tk1.Session().AffectedRows())
	tk2.MustExec("insert tk values (7, 7)")
	// This test is used to test when the selectPlan is a PointGetPlan, and we didn't update its forUpdateTS.
	tk1.MustExec("insert into tk1 select * from tk where c1 = 7")
	require.Equal(t, uint64(1), tk1.Session().AffectedRows())
	tk1.MustExec("commit")
}

func TestInnodbLockWaitTimeout(t *testing.T) {
	store := realtikvtest.CreateMockStoreAndSetup(t)

	tk := testkit.NewTestKit(t, store)
	tk.MustExec("use test")
	tk.MustExec("drop table if exists tk")
	tk.MustExec("create table tk (c1 int primary key, c2 int)")
	tk.MustExec("insert into tk values(1,1),(2,2),(3,3),(4,4),(5,5)")
	// tk set global
	tk.MustExec("set global innodb_lock_wait_timeout = 3")
	tk.MustQuery(`show variables like "innodb_lock_wait_timeout"`).Check(testkit.Rows("innodb_lock_wait_timeout 50"))

	tk2 := testkit.NewTestKit(t, store)
	tk2.MustExec("use test")
	tk2.MustQuery(`show variables like "innodb_lock_wait_timeout"`).Check(testkit.Rows("innodb_lock_wait_timeout 3"))
	tk2.MustExec("set innodb_lock_wait_timeout = 2")
	tk2.MustQuery(`show variables like "innodb_lock_wait_timeout"`).Check(testkit.Rows("innodb_lock_wait_timeout 2"))
	// to check whether it will set to innodb_lock_wait_timeout to max value
	tk2.MustExec("set innodb_lock_wait_timeout = 3602")
	tk2.MustQuery(`show variables like "innodb_lock_wait_timeout"`).Check(testkit.Rows("innodb_lock_wait_timeout 3600"))
	tk2.MustExec("set innodb_lock_wait_timeout = 2")

	tk3 := testkit.NewTestKit(t, store)
	tk3.MustExec("use test")
	tk3.MustQuery(`show variables like "innodb_lock_wait_timeout"`).Check(testkit.Rows("innodb_lock_wait_timeout 3"))
	tk3.MustExec("set innodb_lock_wait_timeout = 1")
	tk3.MustQuery(`show variables like "innodb_lock_wait_timeout"`).Check(testkit.Rows("innodb_lock_wait_timeout 1"))

	tk2.MustExec("set @@autocommit = 0")
	tk3.MustExec("set @@autocommit = 0")

	tk4 := testkit.NewTestKit(t, store)
	tk4.MustExec("use test")
	tk4.MustQuery(`show variables like "innodb_lock_wait_timeout"`).Check(testkit.Rows("innodb_lock_wait_timeout 3"))
	tk4.MustExec("set @@autocommit = 0")

	// tk2 lock c1 = 1
	tk2.MustExec("begin pessimistic")
	tk2.MustExec("select * from tk where c1 = 1 for update") // lock succ c1 = 1

	// Parallel the blocking tests to accelerate CI.
	var wg sync.WaitGroup
	wg.Add(2)
	timeoutErrCh := make(chan error, 2)
	go func() {
		defer wg.Done()
		// tk3 try lock c1 = 1 timeout 1sec
		tk3.MustExec("begin pessimistic")
		_, err := tk3.Exec("select * from tk where c1 = 1 for update")
		timeoutErrCh <- err
		tk3.MustExec("commit")
	}()

	go func() {
		defer wg.Done()
		// tk5 try lock c1 = 1 timeout 2sec
		tk5 := testkit.NewTestKit(t, store)
		tk5.MustExec("use test")
		tk5.MustExec("set innodb_lock_wait_timeout = 2")
		tk5.MustExec("begin pessimistic")
		_, err := tk5.Exec("update tk set c2 = c2 - 1 where c1 = 1")
		timeoutErrCh <- err
		tk5.MustExec("rollback")
	}()

	timeoutErr := <-timeoutErrCh
	require.Error(t, timeoutErr)
	require.Equal(t, storeerr.ErrLockWaitTimeout.Error(), timeoutErr.Error())
	timeoutErr = <-timeoutErrCh
	require.Error(t, timeoutErr)
	require.Equal(t, storeerr.ErrLockWaitTimeout.Error(), timeoutErr.Error())

	// tk4 lock c1 = 2
	tk4.MustExec("begin pessimistic")
	tk4.MustExec("update tk set c2 = c2 + 1 where c1 = 2") // lock succ c1 = 2 by update

	tk2.MustExec("set innodb_lock_wait_timeout = 1")
	tk2.MustQuery(`show variables like "innodb_lock_wait_timeout"`).Check(testkit.Rows("innodb_lock_wait_timeout 1"))

	start := time.Now()
	_, err := tk2.Exec("delete from tk where c1 = 2")
	require.GreaterOrEqual(t, time.Since(start), 1000*time.Millisecond)
	require.Less(t, time.Since(start), 3000*time.Millisecond) // unit test diff should not be too big
	require.Equal(t, storeerr.ErrLockWaitTimeout.Error(), err.Error())

	tk4.MustExec("commit")

	tk.MustQuery(`show variables like "innodb_lock_wait_timeout"`).Check(testkit.Rows("innodb_lock_wait_timeout 50"))
	tk.MustQuery(`select * from tk where c1 = 2`).Check(testkit.Rows("2 3")) // tk4 update commit work, tk2 delete should be rollbacked

	// test stmtRollBack caused by timeout but not the whole transaction
	tk2.MustExec("update tk set c2 = c2 + 2 where c1 = 2")                    // tk2 lock succ c1 = 2 by update
	tk2.MustQuery(`select * from tk where c1 = 2`).Check(testkit.Rows("2 5")) // tk2 update c2 succ

	tk3.MustExec("begin pessimistic")
	tk3.MustExec("select * from tk where c1 = 3 for update") // tk3  lock c1 = 3 succ

	start = time.Now()
	_, err = tk2.Exec("delete from tk where c1 = 3") // tk2 tries to lock c1 = 3 fail, this delete should be rollback, but previous update should be keeped
	require.GreaterOrEqual(t, time.Since(start), 1000*time.Millisecond)
	require.Less(t, time.Since(start), 3000*time.Millisecond) // unit test diff should not be too big
	require.Equal(t, storeerr.ErrLockWaitTimeout.Error(), err.Error())

	tk2.MustExec("commit")
	tk3.MustExec("commit")

	tk.MustQuery(`select * from tk where c1 = 1`).Check(testkit.Rows("1 1"))
	tk.MustQuery(`select * from tk where c1 = 2`).Check(testkit.Rows("2 5")) // tk2 update succ
	tk.MustQuery(`select * from tk where c1 = 3`).Check(testkit.Rows("3 3")) // tk2 delete should fail
	tk.MustQuery(`select * from tk where c1 = 4`).Check(testkit.Rows("4 4"))
	tk.MustQuery(`select * from tk where c1 = 5`).Check(testkit.Rows("5 5"))

	// clean
	tk.MustExec("drop table if exists tk")
	tk4.MustExec("commit")

	wg.Wait()
}

func TestPushConditionCheckForPessimisticTxn(t *testing.T) {
	store := realtikvtest.CreateMockStoreAndSetup(t)

	tk := testkit.NewTestKit(t, store)
	tk.MustExec("use test")
	tk1 := testkit.NewTestKit(t, store)
	tk1.MustExec("use test")

	defer tk.MustExec("drop table if exists t")
	tk.MustExec("drop table if exists t")
	tk.MustExec("create table t (i int key)")
	tk.MustExec("insert into t values (1)")

	tk.MustExec("set tidb_txn_mode = 'pessimistic'")
	tk.MustExec("begin")
	tk1.MustExec("delete from t where i = 1")
	tk.MustExec("insert into t values (1) on duplicate key update i = values(i)")
	tk.MustExec("commit")
	tk.MustQuery("select * from t").Check(testkit.Rows("1"))
}

func TestInnodbLockWaitTimeoutWaitStart(t *testing.T) {
	// prepare work
	store := realtikvtest.CreateMockStoreAndSetup(t)

	tk := testkit.NewTestKit(t, store)
	tk.MustExec("use test")

	defer tk.MustExec("drop table if exists tk")
	tk.MustExec("drop table if exists tk")
	tk.MustExec("create table tk (c1 int primary key, c2 int)")
	tk.MustExec("insert into tk values(1,1),(2,2),(3,3),(4,4),(5,5)")
	tk.MustExec("set global innodb_lock_wait_timeout = 1")

	// raise pessimistic transaction in tk2 and trigger failpoint returning ErrWriteConflict
	tk2 := testkit.NewTestKit(t, store)
	tk2.MustExec("use test")
	tk3 := testkit.NewTestKit(t, store)
	tk3.MustExec("use test")

	tk2.MustQuery(`show variables like "innodb_lock_wait_timeout"`).Check(testkit.Rows("innodb_lock_wait_timeout 1"))

	// tk3 gets the pessimistic lock
	tk3.MustExec("begin pessimistic")
	tk3.MustQuery("select * from tk where c1 = 1 for update")

	tk2.MustExec("begin pessimistic")
	done := make(chan error)
	require.NoError(t, failpoint.Enable("tikvclient/PessimisticLockErrWriteConflict", "return"))
	var duration time.Duration
	go func() {
		var err error
		start := time.Now()
		defer func() {
			duration = time.Since(start)
			done <- err
		}()
		_, err = tk2.Exec("select * from tk where c1 = 1 for update")
	}()
	time.Sleep(time.Millisecond * 100)
	require.NoError(t, failpoint.Disable("tikvclient/PessimisticLockErrWriteConflict"))
	waitErr := <-done
	require.Error(t, waitErr)
	require.Equal(t, storeerr.ErrLockWaitTimeout.Error(), waitErr.Error())
	require.GreaterOrEqual(t, duration, 1000*time.Millisecond)
	require.LessOrEqual(t, duration, 3000*time.Millisecond)
	tk2.MustExec("rollback")
	tk3.MustExec("commit")
}

func TestBatchPointGetWriteConflict(t *testing.T) {
	store := realtikvtest.CreateMockStoreAndSetup(t)

	tk := testkit.NewTestKit(t, store)
	tk.MustExec("use test")
	tk1 := testkit.NewTestKit(t, store)
	tk1.MustExec("use test")

	tk.MustExec("drop table if exists t;")
	tk.MustExec("create table t (i int primary key, c int);")
	tk.MustExec("insert t values (1, 1), (2, 2), (3, 3)")
	tk1.MustExec("begin pessimistic")
	tk1.MustQuery("select * from t where i = 1").Check(testkit.Rows("1 1"))
	tk.MustExec("update t set c = c + 1")
	tk1.MustQuery("select * from t where i in (1, 3) for update").Check(testkit.Rows("1 2", "3 4"))
	tk1.MustExec("commit")
}

func TestPessimisticSerializable(t *testing.T) {
	store := realtikvtest.CreateMockStoreAndSetup(t)

	tk := testkit.NewTestKit(t, store)
	tk.MustExec("use test")
	tk1 := testkit.NewTestKit(t, store)
	tk1.MustExec("use test")

	tk.MustExec("set tidb_txn_mode = 'pessimistic'")
	tk1.MustExec("set tidb_txn_mode = 'pessimistic'")

	tk.MustExec("drop table if exists test;")
	tk.MustExec("create table test (id int not null primary key, value int);")
	tk.MustExec("insert into test (id, value) values (1, 10);")
	tk.MustExec("insert into test (id, value) values (2, 20);")

	tk.MustExec("set tidb_skip_isolation_level_check = 1")
	tk1.MustExec("set tidb_skip_isolation_level_check = 1")
	tk.MustExec("set tx_isolation = 'SERIALIZABLE'")
	tk1.MustExec("set tx_isolation = 'SERIALIZABLE'")

	// Predicate-Many-Preceders (PMP)
	tk.MustExec("begin")
	tk1.MustExec("begin")
	tk.MustQuery("select * from test where value = 30;").Check(testkit.Rows())
	tk1.MustExec("insert into test (id, value) values(3, 30);")
	tk1.MustExec("commit")
	tk.MustQuery("select * from test where mod(value, 3) = 0;").Check(testkit.Rows())
	tk.MustExec("commit")

	tk.MustExec("truncate table test;")
	tk.MustExec("insert into test (id, value) values (1, 10);")
	tk.MustExec("insert into test (id, value) values (2, 20);")

	tk.MustExec("begin;")
	tk1.MustExec("begin;")
	tk.MustExec("update test set value = value + 10;")

	var wg sync.WaitGroup
	wg.Add(1)
	go func() {
		_, _ = tk1.Exec("delete from test where value = 20;")
		wg.Done()
	}()
	tk.MustExec("commit;")
	wg.Wait()
	tk1.MustExec("rollback;")

	// Lost Update (P4)
	tk.MustExec("truncate table test;")
	tk.MustExec("insert into test (id, value) values (1, 10);")
	tk.MustExec("insert into test (id, value) values (2, 20);")

	tk.MustExec("begin;")
	tk1.MustExec("begin;")
	tk.MustQuery("select * from test where id = 1;").Check(testkit.Rows("1 10"))
	tk1.MustQuery("select * from test where id = 1;").Check(testkit.Rows("1 10"))
	tk.MustExec("update test set value = 11 where id = 1;")

	wg.Add(1)
	go func() {
		_, _ = tk1.Exec("update test set value = 11 where id = 1;")
		wg.Done()
	}()
	tk.MustExec("commit;")
	wg.Wait()
	tk1.MustExec("rollback;")

	// Read Skew (G-single)
	tk.MustExec("truncate table test;")
	tk.MustExec("insert into test (id, value) values (1, 10);")
	tk.MustExec("insert into test (id, value) values (2, 20);")

	tk.MustExec("begin;")
	tk1.MustExec("begin;")
	tk.MustQuery("select * from test where id = 1;").Check(testkit.Rows("1 10"))
	tk1.MustQuery("select * from test where id = 1;").Check(testkit.Rows("1 10"))
	tk1.MustQuery("select * from test where id = 2;").Check(testkit.Rows("2 20"))
	tk1.MustExec("update test set value = 12 where id = 1;")
	tk1.MustExec("update test set value = 18 where id = 1;")
	tk1.MustExec("commit;")
	tk.MustQuery("select * from test where id = 2;").Check(testkit.Rows("2 20"))
	tk.MustExec("commit;")

	tk.MustExec("truncate table test;")
	tk.MustExec("insert into test (id, value) values (1, 10);")
	tk.MustExec("insert into test (id, value) values (2, 20);")

	tk.MustExec("begin;")
	tk1.MustExec("begin;")
	tk.MustQuery("select * from test where mod(value, 5) = 0;").Check(testkit.Rows("1 10", "2 20"))
	tk1.MustExec("update test set value = 12 where value = 10;")
	tk1.MustExec("commit;")
	tk.MustQuery("select * from test where mod(value, 3) = 0;").Check(testkit.Rows())
	tk.MustExec("commit;")

	tk.MustExec("truncate table test;")
	tk.MustExec("insert into test (id, value) values (1, 10);")
	tk.MustExec("insert into test (id, value) values (2, 20);")

	tk.MustExec("begin;")
	tk1.MustExec("begin;")
	tk.MustQuery("select * from test where id = 1;").Check(testkit.Rows("1 10"))
	tk1.MustQuery("select * from test;").Check(testkit.Rows("1 10", "2 20"))
	tk1.MustExec("update test set value = 12 where id = 1;")
	tk1.MustExec("update test set value = 18 where id = 1;")
	tk1.MustExec("commit;")
	_, _ = tk.Exec("delete from test where value = 20;")
	tk.MustExec("rollback;")

	// Write Skew (G2-item)
	tk.MustExec("truncate table test;")
	tk.MustExec("insert into test (id, value) values (1, 10);")
	tk.MustExec("insert into test (id, value) values (2, 20);")

	tk.MustExec("begin;")
	tk1.MustExec("begin;")
	tk.MustQuery("select * from test where id in (1,2);").Check(testkit.Rows("1 10", "2 20"))
	tk1.MustQuery("select * from test where id in (1,2);").Check(testkit.Rows("1 10", "2 20"))
	tk1.MustExec("update test set value = 11 where id = 1;")
	tk1.MustExec("update test set value = 21 where id = 2;")
	tk.MustExec("commit;")
	tk1.MustExec("commit;")
	tk.MustQuery("select * from test;").Check(testkit.Rows("1 11", "2 21"))

	// Anti-Dependency Cycles (G2)
	tk.MustExec("truncate table test;")
	tk.MustExec("insert into test (id, value) values (1, 10);")
	tk.MustExec("insert into test (id, value) values (2, 20);")

	tk.MustExec("begin;")
	tk1.MustExec("begin;")
	tk.MustQuery("select * from test where mod(value, 3) = 0;").Check(testkit.Rows())
	tk1.MustQuery("select * from test where mod(value, 5) = 0;").Check(testkit.Rows("1 10", "2 20"))
	tk.MustExec("insert into test (id, value) values(3, 30);")
	tk1.MustExec("insert into test (id, value) values(4, 60);")
	tk.MustExec("commit;")
	tk1.MustExec("commit;")
	tk.MustQuery("select * from test where mod(value, 3) = 0;").Check(testkit.Rows("3 30", "4 60"))
}

func TestPessimisticReadCommitted(t *testing.T) {
	store := realtikvtest.CreateMockStoreAndSetup(t)

	tk := testkit.NewTestKit(t, store)
	tk.MustExec("use test")
	tk1 := testkit.NewTestKit(t, store)
	tk1.MustExec("use test")

	tk.MustExec("set tidb_txn_mode = 'pessimistic'")
	tk1.MustExec("set tidb_txn_mode = 'pessimistic'")

	// test SI
	tk.MustExec("drop table if exists t;")
	tk.MustExec("create table t(i int key);")
	tk.MustExec("insert into t values (1);")
	tk.MustQuery("select * from t").Check(testkit.Rows("1"))

	tk.MustExec("begin;")
	tk1.MustExec("begin;")
	tk.MustExec("update t set i = -i;")

	var wg sync.WaitGroup
	wg.Add(1)
	go func() {
		tk1.MustExec("update t set i = -i;")
		wg.Done()
	}()
	tk.MustExec("commit;")
	wg.Wait()

	tk1.MustExec("commit;")

	// test RC
	tk.MustExec("set tx_isolation = 'READ-COMMITTED'")
	tk1.MustExec("set tx_isolation = 'READ-COMMITTED'")

	tk.MustExec("drop table if exists t;")
	tk.MustExec("create table t(i int key);")
	tk.MustExec("insert into t values (1);")
	tk.MustQuery("select * from t").Check(testkit.Rows("1"))

	tk.MustExec("begin;")
	tk1.MustExec("begin;")
	tk.MustExec("update t set i = -i;")

	wg.Add(1)
	go func() {
		tk1.MustExec("update t set i = -i;")
		wg.Done()
	}()
	tk.MustExec("commit;")
	wg.Wait()

	tk1.MustExec("commit;")

	tk.MustExec("drop table if exists t;")
	tk.MustExec("create table t(i int key, j int unique key, k int, l int, m int, key (k));")
	tk.MustExec("insert into t values (1, 1, 1, 1, 1);")

	// Set it back to RR to test set transaction statement.
	tk.MustExec("set tx_isolation = 'REPEATABLE-READ'")
	tk1.MustExec("set tx_isolation = 'REPEATABLE-READ'")

	// test one shot and some reads.
	tk.MustExec("set transaction isolation level read committed")
	tk.MustExec("begin;")

	// test table reader
	tk.MustQuery("select l from t where l = 1").Check(testkit.Rows("1"))
	tk1.MustExec("update t set l = l + 1 where l = 1;")
	tk.MustQuery("select l from t where l = 2").Check(testkit.Rows("2"))
	tk1.MustExec("update t set l = l + 1 where l = 2;")
	tk.MustQuery("select l from t where l = 3").Check(testkit.Rows("3"))

	// test index reader
	tk.MustQuery("select k from t where k = 1").Check(testkit.Rows("1"))
	tk1.MustExec("update t set k = k + 1 where k = 1;")
	tk.MustQuery("select k from t where k = 2").Check(testkit.Rows("2"))
	tk1.MustExec("update t set k = k + 1 where k = 2;")
	tk.MustQuery("select k from t where k = 3").Check(testkit.Rows("3"))

	// test double read
	tk.MustQuery("select m from t where k = 3").Check(testkit.Rows("1"))
	tk1.MustExec("update t set m = m + 1 where k = 3;")
	tk.MustQuery("select m from t where k = 3").Check(testkit.Rows("2"))
	tk1.MustExec("update t set m = m + 1 where k = 3;")
	tk.MustQuery("select m from t where k = 3").Check(testkit.Rows("3"))

	// test point get plan
	tk.MustQuery("select m from t where i = 1").Check(testkit.Rows("3"))
	tk1.MustExec("update t set m = m + 1 where i = 1;")
	tk.MustQuery("select m from t where i = 1").Check(testkit.Rows("4"))
	tk1.MustExec("update t set m = m + 1 where j = 1;")
	tk.MustQuery("select m from t where j = 1").Check(testkit.Rows("5"))

	// test batch point get plan
	tk1.MustExec("insert into t values (2, 2, 2, 2, 2);")
	tk.MustQuery("select m from t where i in (1, 2)").Check(testkit.Rows("5", "2"))
	tk1.MustExec("update t set m = m + 1 where i in (1, 2);")
	tk.MustQuery("select m from t where i in (1, 2)").Check(testkit.Rows("6", "3"))
	tk1.MustExec("update t set m = m + 1 where j in (1, 2);")
	tk.MustQuery("select m from t where j in (1, 2)").Check(testkit.Rows("7", "4"))

	tk.MustExec("commit;")

	// test for NewTxn()
	tk.MustExec("set tx_isolation = 'READ-COMMITTED'")
	tk.MustExec("begin optimistic;")
	tk.MustQuery("select m from t where j in (1, 2)").Check(testkit.Rows("7", "4"))
	tk.MustExec("begin pessimistic;")
	tk.MustQuery("select m from t where j in (1, 2)").Check(testkit.Rows("7", "4"))
	tk.MustExec("commit;")
}

func TestPessimisticLockNonExistsKey(t *testing.T) {
	store := realtikvtest.CreateMockStoreAndSetup(t)

	tk := testkit.NewTestKit(t, store)
	tk.MustExec("use test")
	tk1 := testkit.NewTestKit(t, store)
	tk1.MustExec("use test")

	tk.MustExec("drop table if exists t")
	tk.MustExec("create table t (k int primary key, c int)")
	tk.MustExec("insert t values (1, 1), (3, 3), (5, 5)")

	// verify that select with project and filter on a non exists key still locks the key.
	tk.MustExec("begin pessimistic")
	tk.MustExec("insert t values (8, 8)") // Make the transaction dirty.
	tk.MustQuery("select c + 1 from t where k = 2 and c = 2 for update").Check(testkit.Rows())
	explainStr := tk.MustQuery("explain select c + 1 from t where k = 2 and c = 2 for update").Rows()[0][0].(string)
	require.False(t, strings.Contains(explainStr, "UnionScan"))
	tk.MustQuery("select * from t where k in (4, 5, 7) for update").Check(testkit.Rows("5 5"))

	tk1.MustExec("begin pessimistic")
	err := tk1.ExecToErr("select * from t where k = 2 for update nowait")
	require.True(t, storeerr.ErrLockAcquireFailAndNoWaitSet.Equal(err), fmt.Sprintf("err %v", err))
	err = tk1.ExecToErr("select * from t where k = 4 for update nowait")
	require.True(t, storeerr.ErrLockAcquireFailAndNoWaitSet.Equal(err), fmt.Sprintf("err %v", err))
	err = tk1.ExecToErr("select * from t where k = 7 for update nowait")
	require.True(t, storeerr.ErrLockAcquireFailAndNoWaitSet.Equal(err), fmt.Sprintf("err %v", err))
	tk.MustExec("rollback")
	tk1.MustExec("rollback")

	// verify update and delete non exists keys still locks the key.
	tk.MustExec("begin pessimistic")
	tk.MustExec("insert t values (8, 8)") // Make the transaction dirty.
	tk.MustExec("update t set c = c + 1 where k in (2, 3, 4) and c > 0")
	tk.MustExec("delete from t where k in (5, 6, 7) and c > 0")

	tk1.MustExec("begin pessimistic")
	err = tk1.ExecToErr("select * from t where k = 2 for update nowait")
	require.True(t, storeerr.ErrLockAcquireFailAndNoWaitSet.Equal(err), fmt.Sprintf("err %v", err))
	err = tk1.ExecToErr("select * from t where k = 6 for update nowait")
	require.True(t, storeerr.ErrLockAcquireFailAndNoWaitSet.Equal(err), fmt.Sprintf("err %v", err))
	tk.MustExec("rollback")
	tk1.MustExec("rollback")
}

func TestPessimisticCommitReadLock(t *testing.T) {
	// tk1 lock wait timeout is 2s
	store := realtikvtest.CreateMockStoreAndSetup(t)

	tk := testkit.NewTestKit(t, store)
	tk.MustExec("use test")
	tk1 := testkit.NewTestKit(t, store)
	tk1.MustExec("use test")

	tk.MustExec("set tidb_txn_mode = 'pessimistic'")
	tk1.MustExec("set tidb_txn_mode = 'pessimistic'")
	tk1.MustExec("set innodb_lock_wait_timeout = 2")

	tk.MustExec("drop table if exists t;")
	tk.MustExec("create table t(i int key primary key, j int);")
	tk.MustExec("insert into t values (1, 2);")
	tk.MustQuery("select * from t").Check(testkit.Rows("1 2"))

	// tk lock one row
	tk.MustExec("begin;")
	tk.MustQuery("select * from t for update").Check(testkit.Rows("1 2"))
	tk1.MustExec("begin;")
	done := make(chan error)
	go func() {
		var err error
		defer func() {
			done <- err
		}()
		// let txn not found could be checked by lock wait timeout utility
		err = failpoint.Enable("tikvclient/txnNotFoundRetTTL", "return")
		if err != nil {
			return
		}
		_, err = tk1.Exec("update t set j = j + 1 where i = 1")
		if err != nil {
			return
		}
		err = failpoint.Disable("tikvclient/txnNotFoundRetTTL")
		if err != nil {
			return
		}
		_, err = tk1.Exec("commit")
	}()
	// let the lock be hold for a while
	time.Sleep(time.Millisecond * 50)
	tk.MustExec("commit")
	waitErr := <-done
	require.NoError(t, waitErr)
}

func TestPessimisticLockReadValue(t *testing.T) {
	store := realtikvtest.CreateMockStoreAndSetup(t)

	tk := testkit.NewTestKit(t, store)
	tk.MustExec("use test")
	tk.MustExec("drop table if exists t;")
	tk.MustExec("create table t(i int, j int, k int, unique key uk(j));")
	tk.MustExec("insert into t values (1, 1, 1);")

	// tk1 will left op_lock record
	tk1 := testkit.NewTestKit(t, store)
	tk1.MustExec("use test")
	tk1.MustExec("begin optimistic")
	tk1.MustQuery("select * from t where j = 1 for update").Check(testkit.Rows("1 1 1"))
	tk1.MustQuery("select * from t where j = 1 for update").Check(testkit.Rows("1 1 1"))
	tk1.MustExec("commit")

	// tk2 pessimistic lock read value
	tk2 := testkit.NewTestKit(t, store)
	tk2.MustExec("use test")
	tk2.MustExec("begin pessimistic")
	tk2.MustQuery("select * from t where j = 1 for update").Check(testkit.Rows("1 1 1"))
	tk2.MustQuery("select * from t where j = 1 for update").Check(testkit.Rows("1 1 1"))
	tk2.MustExec("commit")
}

func TestRCWaitTSOTwice(t *testing.T) {
	store := realtikvtest.CreateMockStoreAndSetup(t)

	tk := testkit.NewTestKit(t, store)
	tk.MustExec("use test")
	tk.MustExec("create table t (i int key)")
	tk.MustExec("insert into t values (1)")
	tk.MustExec("set tidb_txn_mode = 'pessimistic'")
	tk.MustExec("set tx_isolation = 'read-committed'")
	tk.MustExec("set autocommit = 0")
	tk.MustQuery("select * from t where i = 1").Check(testkit.Rows("1"))
	tk.MustExec("rollback")
}

func TestNonAutoCommitWithPessimisticMode(t *testing.T) {
	store := realtikvtest.CreateMockStoreAndSetup(t)

	tk := testkit.NewTestKit(t, store)
	tk2 := testkit.NewTestKit(t, store)
	tk.MustExec("use test")
	tk2.MustExec("use test")

	tk.MustExec("drop table if exists t1")
	tk.MustExec("create table t1 (c1 int primary key, c2 int)")
	tk.MustExec("insert into t1 values (1, 1)")
	tk.MustExec("set tidb_txn_mode = 'pessimistic'")
	tk.MustExec("set autocommit = 0")
	tk.MustQuery("select * from t1 where c2 = 1 for update").Check(testkit.Rows("1 1"))
	tk2.MustExec("insert into t1 values(2, 1)")
	tk.MustQuery("select * from t1 where c2 = 1 for update").Check(testkit.Rows("1 1", "2 1"))
	tk.MustExec("commit")
	tk2.MustExec("insert into t1 values(3, 1)")
	tk.MustExec("set tx_isolation = 'read-committed'")
	tk.MustQuery("select * from t1 where c2 = 1 for update").Check(testkit.Rows("1 1", "2 1", "3 1"))
	tk2.MustExec("insert into t1 values(4, 1)")
	tk.MustQuery("select * from t1 where c2 = 1 for update").Check(testkit.Rows("1 1", "2 1", "3 1", "4 1"))
	tk.MustExec("commit")
}

func TestBatchPointGetLockIndex(t *testing.T) {
	store := realtikvtest.CreateMockStoreAndSetup(t)

	tk := testkit.NewTestKit(t, store)
	tk2 := testkit.NewTestKit(t, store)
	tk.MustExec("use test")
	tk2.MustExec("use test")

	tk.MustExec("drop table if exists t1")
	tk.MustExec("create table t1 (c1 int primary key, c2 int, c3 int, unique key uk(c2))")
	tk.MustExec("insert into t1 values (1, 1, 1)")
	tk.MustExec("insert into t1 values (5, 5, 5)")
	tk.MustExec("insert into t1 values (10, 10, 10)")
	tk.MustExec("begin pessimistic")
	// the handle does not exist and the index key should be locked as point get executor did
	tk.MustQuery("select * from t1 where c2 in (2, 3) for update").Check(testkit.Rows())
	tk2.MustExec("set innodb_lock_wait_timeout = 1")
	tk2.MustExec("begin pessimistic")
	err := tk2.ExecToErr("insert into t1 values(2, 2, 2)")
	require.Error(t, err)
	require.True(t, storeerr.ErrLockWaitTimeout.Equal(err))
	err = tk2.ExecToErr("select * from t1 where c2 = 3 for update nowait")
	require.Error(t, err)
	require.True(t, storeerr.ErrLockAcquireFailAndNoWaitSet.Equal(err))
	tk.MustExec("rollback")
	tk2.MustExec("rollback")
}

func TestLockGotKeysInRC(t *testing.T) {
	store := realtikvtest.CreateMockStoreAndSetup(t)

	tk := testkit.NewTestKit(t, store)
	tk2 := testkit.NewTestKit(t, store)
	tk.MustExec("use test")
	tk2.MustExec("use test")

	tk.MustExec("set tx_isolation = 'READ-COMMITTED'")
	tk2.MustExec("set tx_isolation = 'READ-COMMITTED'")
	tk.MustExec("drop table if exists t1")
	tk.MustExec("create table t1 (c1 int primary key, c2 int, c3 int, unique key uk(c2))")
	tk.MustExec("insert into t1 values (1, 1, 1)")
	tk.MustExec("insert into t1 values (5, 5, 5)")
	tk.MustExec("insert into t1 values (10, 10, 10)")
	tk.MustExec("begin pessimistic")
	tk.MustQuery("select * from t1 where c1 in (2, 3) for update").Check(testkit.Rows())
	tk.MustQuery("select * from t1 where c2 in (2, 3) for update").Check(testkit.Rows())
	tk.MustQuery("select * from t1 where c1 = 2 for update").Check(testkit.Rows())
	tk.MustQuery("select * from t1 where c2 = 2 for update").Check(testkit.Rows())
	tk2.MustExec("begin pessimistic")
	tk2.MustExec("insert into t1 values(2, 2, 2)")
	tk2.MustExec("select * from t1 where c1 = 3 for update nowait")
	tk2.MustExec("select * from t1 where c2 = 3 for update nowait")
	tk.MustExec("rollback")
	tk2.MustExec("rollback")
}

func TestBatchPointGetAlreadyLocked(t *testing.T) {
	store := realtikvtest.CreateMockStoreAndSetup(t)

	tk := testkit.NewTestKit(t, store)
	tk.MustExec("use test")
	tk.MustExec("drop table if exists t")
	tk.MustExec("create table t (c1 int, c2 int, c3 int, primary key(c1, c2))")
	tk.MustExec("insert t values (1, 1, 1), (2, 2, 2)")
	tk.MustExec("begin pessimistic")
	tk.MustQuery("select * from t where c1 > 1 for update").Check(testkit.Rows("2 2 2"))
	tk.MustQuery("select * from t where (c1, c2) in ((2,2)) for update").Check(testkit.Rows("2 2 2"))
	tk.MustExec("commit")
}

func TestRollbackWakeupBlockedTxn(t *testing.T) {
	store := realtikvtest.CreateMockStoreAndSetup(t)

	tk := testkit.NewTestKit(t, store)
	tk2 := testkit.NewTestKit(t, store)
	tk.MustExec("use test")
	tk2.MustExec("use test")

	tk.MustExec("drop table if exists t1")
	tk.MustExec("create table t1 (c1 int primary key, c2 int, c3 int, unique key uk(c2))")
	tk.MustExec("insert into t1 values (1, 1, 1)")
	tk.MustExec("insert into t1 values (5, 5, 5)")
	tk.MustExec("insert into t1 values (10, 10, 10)")

	require.NoError(t, failpoint.Enable("tikvclient/txnExpireRetTTL", "return"))
	require.NoError(t, failpoint.Enable("tikvclient/getTxnStatusDelay", "return"))
	tk.MustExec("begin pessimistic")
	tk2.MustExec("set innodb_lock_wait_timeout = 1")
	tk2.MustExec("begin pessimistic")
	tk.MustExec("update t1 set c3 = c3 + 1")
	errCh := make(chan error)
	go func() {
		var err error
		defer func() {
			errCh <- err
		}()
		_, err = tk2.Exec("update t1 set c3 = 100 where c1 = 1")
		if err != nil {
			return
		}
	}()
	time.Sleep(time.Millisecond * 30)
	tk.MustExec("rollback")
	err := <-errCh
	require.NoError(t, err)
	tk2.MustExec("rollback")
	require.NoError(t, failpoint.Disable("tikvclient/txnExpireRetTTL"))
	require.NoError(t, failpoint.Disable("tikvclient/getTxnStatusDelay"))
}

func TestRCSubQuery(t *testing.T) {
	store := realtikvtest.CreateMockStoreAndSetup(t)

	tk := testkit.NewTestKit(t, store)
	tk2 := testkit.NewTestKit(t, store)
	tk.MustExec("use test")
	tk2.MustExec("use test")

	tk.MustExec("drop table if exists t, t1")
	tk.MustExec("create table `t` ( `c1` int(11) not null, `c2` int(11) default null, primary key (`c1`) )")
	tk.MustExec("insert into t values(1, 3)")
	tk.MustExec("create table `t1` ( `c1` int(11) not null, `c2` int(11) default null, primary key (`c1`) )")
	tk.MustExec("insert into t1 values(1, 3)")
	tk.MustExec("set transaction isolation level read committed")
	tk.MustExec("begin pessimistic")

	tk2.MustExec("update t1 set c2 = c2 + 1")

	tk.MustQuery("select * from t1 where c1 = (select 1) and 1=1;").Check(testkit.Rows("1 4"))
	tk.MustQuery("select * from t1 where c1 = (select c1 from t where c1 = 1) and 1=1;").Check(testkit.Rows("1 4"))
	tk.MustExec("rollback")
}

func TestRCIndexMerge(t *testing.T) {
	store := realtikvtest.CreateMockStoreAndSetup(t)

	tk := testkit.NewTestKit(t, store)
	tk2 := testkit.NewTestKit(t, store)
	tk.MustExec("use test")
	tk2.MustExec("use test")

	tk.MustExec("drop table if exists t")
	tk.MustExec(`create table t (id int primary key, v int, a int not null, b int not null,
		index ia (a), index ib (b))`)
	tk.MustExec("insert into t values (1, 10, 1, 1)")

	tk.MustExec("set transaction isolation level read committed")
	tk.MustExec("begin pessimistic")
	tk.MustQuery("select /*+ USE_INDEX_MERGE(t, ia, ib) */ * from t where a > 0 or b > 0").Check(
		testkit.Rows("1 10 1 1"),
	)
	tk.MustQuery("select /*+ NO_INDEX_MERGE() */ * from t where a > 0 or b > 0").Check(
		testkit.Rows("1 10 1 1"),
	)

	tk2.MustExec("update t set v = 11 where id = 1")

	// Make sure index merge plan is used.
	plan := tk.MustQuery("explain select /*+ USE_INDEX_MERGE(t, ia, ib) */ * from t where a > 0 or b > 0").Rows()[0][0].(string)
	require.True(t, strings.Contains(plan, "IndexMerge_"))
	tk.MustQuery("select /*+ USE_INDEX_MERGE(t, ia, ib) */ * from t where a > 0 or b > 0").Check(
		testkit.Rows("1 11 1 1"),
	)
	tk.MustQuery("select /*+ NO_INDEX_MERGE() */ * from t where a > 0 or b > 0").Check(
		testkit.Rows("1 11 1 1"),
	)
}

func TestGenerateColPointGet(t *testing.T) {
	store := realtikvtest.CreateMockStoreAndSetup(t)

	tk := testkit.NewTestKit(t, store)
	tk.MustExec("use test")

	defer func() {
		tk.MustExec(fmt.Sprintf("set global tidb_row_format_version = %d", variable.DefTiDBRowFormatV2))
	}()
	tests2 := []int{variable.DefTiDBRowFormatV1, variable.DefTiDBRowFormatV2}
	for _, rowFormat := range tests2 {
		tk.MustExec(fmt.Sprintf("set global tidb_row_format_version = %d", rowFormat))
		tk.MustExec("drop table if exists tu")
		tk.MustExec("CREATE TABLE `tu`(`x` int, `y` int, `z` int GENERATED ALWAYS AS (x + y) VIRTUAL, PRIMARY KEY (`x`), UNIQUE KEY `idz` (`z`))")
		tk.MustExec("insert into tu(x, y) values(1, 2);")

		// test point get lock
		tk.MustExec("begin pessimistic")
		tk.MustQuery("select * from tu where z = 3 for update").Check(testkit.Rows("1 2 3"))
		tk2 := testkit.NewTestKit(t, store)
		tk2.MustExec("use test")
		tk2.MustExec("begin pessimistic")
		err := tk2.ExecToErr("select * from tu where z = 3 for update nowait")
		require.Error(t, err)
		require.True(t, terror.ErrorEqual(err, storeerr.ErrLockAcquireFailAndNoWaitSet))
		tk.MustExec("begin pessimistic")
		tk.MustExec("insert into tu(x, y) values(2, 2);")
		err = tk2.ExecToErr("select * from tu where z = 4 for update nowait")
		require.Error(t, err)
		require.True(t, terror.ErrorEqual(err, storeerr.ErrLockAcquireFailAndNoWaitSet))

		// test batch point get lock
		tk.MustExec("begin pessimistic")
		tk2.MustExec("begin pessimistic")
		tk.MustQuery("select * from tu where z in (1, 3, 5) for update").Check(testkit.Rows("1 2 3"))
		tk2.MustExec("begin pessimistic")
		err = tk2.ExecToErr("select x from tu where z in (3, 7, 9) for update nowait")
		require.Error(t, err)
		require.True(t, terror.ErrorEqual(err, storeerr.ErrLockAcquireFailAndNoWaitSet))
		tk.MustExec("begin pessimistic")
		tk.MustExec("insert into tu(x, y) values(5, 6);")
		err = tk2.ExecToErr("select * from tu where z = 11 for update nowait")
		require.Error(t, err)
		require.True(t, terror.ErrorEqual(err, storeerr.ErrLockAcquireFailAndNoWaitSet))

		tk.MustExec("commit")
		tk2.MustExec("commit")
	}
}

func TestTxnWithExpiredPessimisticLocks(t *testing.T) {
	store := realtikvtest.CreateMockStoreAndSetup(t)

	tk := testkit.NewTestKit(t, store)
	tk.MustExec("use test")
	tk.MustExec("drop table if exists t1")
	tk.MustExec("create table t1 (c1 int primary key, c2 int, c3 int, unique key uk(c2))")
	defer tk.MustExec("drop table if exists t1")
	tk.MustExec("insert into t1 values (1, 1, 1)")
	tk.MustExec("insert into t1 values (5, 5, 5)")

	tk.MustExec("begin pessimistic")
	tk.MustQuery("select * from t1 where c1 in(1, 5) for update").Check(testkit.Rows("1 1 1", "5 5 5"))
	atomic.StoreUint32(&tk.Session().GetSessionVars().TxnCtx.LockExpire, 1)
	err := tk.ExecToErr("select * from t1 where c1 in(1, 5)")
	require.True(t, terror.ErrorEqual(err, kv.ErrLockExpire))
	tk.MustExec("commit")

	tk.MustExec("begin pessimistic")
	tk.MustQuery("select * from t1 where c1 in(1, 5) for update").Check(testkit.Rows("1 1 1", "5 5 5"))
	atomic.StoreUint32(&tk.Session().GetSessionVars().TxnCtx.LockExpire, 1)
	err = tk.ExecToErr("update t1 set c2 = c2 + 1")
	require.True(t, terror.ErrorEqual(err, kv.ErrLockExpire))
	atomic.StoreUint32(&tk.Session().GetSessionVars().TxnCtx.LockExpire, 0)
	tk.MustExec("update t1 set c2 = c2 + 1")
	tk.MustExec("rollback")
}

func TestKillWaitLockTxn(t *testing.T) {
	// Test kill command works on waiting pessimistic lock.
	defer setLockTTL(300).restore()
	store := realtikvtest.CreateMockStoreAndSetup(t)

	tk := testkit.NewTestKit(t, store)
	tk2 := testkit.NewTestKit(t, store)
	tk.MustExec("use test")
	tk2.MustExec("use test")
	tk.MustExec("drop table if exists test_kill")
	tk.MustExec("create table test_kill (id int primary key, c int)")
	tk.MustExec("insert test_kill values (1, 1)")

	tk.MustExec("begin pessimistic")
	tk2.MustExec("begin pessimistic")

	tk.MustQuery("select * from test_kill where id = 1 for update")
	errCh := make(chan error)
	go func() {
		var err error
		defer func() {
			errCh <- err
		}()
		time.Sleep(20 * time.Millisecond)
		_, err = tk2.Exec("update test_kill set c = c + 1 where id = 1")
		if err != nil {
			return
		}
	}()
	time.Sleep(100 * time.Millisecond)
	sessVars := tk.Session().GetSessionVars()
	// lock query in tk is killed, the ttl manager will stop
	succ := atomic.CompareAndSwapUint32(&sessVars.Killed, 0, 1)
	require.True(t, succ)
	err := <-errCh
	require.NoError(t, err)
	_, _ = tk.Exec("rollback")
	// reset kill
	atomic.CompareAndSwapUint32(&sessVars.Killed, 1, 0)
	tk.MustExec("rollback")
	tk2.MustExec("rollback")
}

func TestDupLockInconsistency(t *testing.T) {
	store := realtikvtest.CreateMockStoreAndSetup(t)

	tk := testkit.NewTestKit(t, store)
	tk.MustExec("use test")

	tk.MustExec("drop table if exists t")
	tk.MustExec("create table t (a int, b int, index b (b))")
	tk.MustExec("insert t (a) values (1), (1)")
	tk.MustExec("begin pessimistic")
	tk.MustExec("update t, (select a from t) s set t.b = s.a")
	tk.MustExec("commit")
	tk.MustExec("admin check table t")
}

func TestUseLockCacheInRCMode(t *testing.T) {
	store := realtikvtest.CreateMockStoreAndSetup(t)

	tk := testkit.NewTestKit(t, store)
	tk2 := testkit.NewTestKit(t, store)
	tk3 := testkit.NewTestKit(t, store)
	tk.MustExec("use test")
	tk2.MustExec("use test")
	tk3.MustExec("use test")

	tk.MustExec("drop table if exists test_kill")
	tk.MustExec("CREATE TABLE SEQUENCE_VALUE_ITEM(SEQ_NAME varchar(60) NOT NULL, SEQ_ID decimal(18,0) DEFAULT NULL, " +
		"PRIMARY KEY (SEQ_NAME))")
	tk.MustExec("create table t1(c1 int, c2 int, unique key(c1))")
	tk.MustExec(`insert into sequence_value_item values("OSCurrentStep", 0)`)
	tk.MustExec("insert into t1 values(1, 1)")
	tk.MustExec("insert into t1 values(2, 2)")

	// tk2 uses RC isolation level
	tk2.MustExec("set @@tx_isolation='READ-COMMITTED'")
	tk2.MustExec("set autocommit = 0")

	// test point get
	tk2.MustExec("SELECT SEQ_ID FROM SEQUENCE_VALUE_ITEM WHERE SEQ_NAME='OSCurrentStep' FOR UPDATE")
	tk2.MustExec("UPDATE SEQUENCE_VALUE_ITEM SET SEQ_ID=SEQ_ID+100 WHERE SEQ_NAME='OSCurrentStep'")
	tk2.MustExec("rollback")
	tk2.MustQuery("select * from t1 where c1 = 1 for update").Check(testkit.Rows("1 1"))
	tk2.MustExec("update t1 set c2 = c2 + 10 where c1 = 1")
	tk2.MustQuery("select * from t1 where c1 in (1, 2) for update").Check(testkit.Rows("1 11", "2 2"))
	tk2.MustExec("update t1 set c2 = c2 + 10 where c1 in (2)")
	tk2.MustQuery("select * from t1 where c1 in (1, 2) for update").Check(testkit.Rows("1 11", "2 12"))
	tk2.MustExec("commit")

	// tk3 uses begin with RC isolation level
	tk3.MustQuery("select * from SEQUENCE_VALUE_ITEM").Check(testkit.Rows("OSCurrentStep 0"))
	tk3.MustExec("set @@tx_isolation='READ-COMMITTED'")
	tk3.MustExec("begin")
	tk3.MustExec("SELECT SEQ_ID FROM SEQUENCE_VALUE_ITEM WHERE SEQ_NAME='OSCurrentStep' FOR UPDATE")
	tk3.MustExec("UPDATE SEQUENCE_VALUE_ITEM SET SEQ_ID=SEQ_ID+100 WHERE SEQ_NAME='OSCurrentStep'")
	tk3.MustQuery("select * from t1 where c1 = 1 for update").Check(testkit.Rows("1 11"))
	tk3.MustExec("update t1 set c2 = c2 + 10 where c1 = 1")
	tk3.MustQuery("select * from t1 where c1 in (1, 2) for update").Check(testkit.Rows("1 21", "2 12"))
	tk3.MustExec("update t1 set c2 = c2 + 10 where c1 in (2)")
	tk3.MustQuery("select * from t1 where c1 in (1, 2) for update").Check(testkit.Rows("1 21", "2 22"))
	tk3.MustExec("commit")

	// verify
	tk.MustQuery("select * from SEQUENCE_VALUE_ITEM").Check(testkit.Rows("OSCurrentStep 100"))
	tk.MustQuery("select * from SEQUENCE_VALUE_ITEM where SEQ_ID = 100").Check(testkit.Rows("OSCurrentStep 100"))
	tk.MustQuery("select * from t1 where c1 = 2").Check(testkit.Rows("2 22"))
	tk.MustQuery("select * from t1 where c1 in (1, 2, 3)").Check(testkit.Rows("1 21", "2 22"))

	// test batch point get
	tk2.MustExec("set autocommit = 1")
	tk2.MustExec("set autocommit = 0")
	tk2.MustExec("SELECT SEQ_ID FROM SEQUENCE_VALUE_ITEM WHERE SEQ_NAME in ('OSCurrentStep') FOR UPDATE")
	tk2.MustExec("UPDATE SEQUENCE_VALUE_ITEM SET SEQ_ID=SEQ_ID+100 WHERE SEQ_NAME in ('OSCurrentStep')")
	tk2.MustQuery("select * from t1 where c1 in (1, 2, 3, 4, 5) for update").Check(testkit.Rows("1 21", "2 22"))
	tk2.MustExec("update t1 set c2 = c2 + 10 where c1 in (1, 2, 3, 4, 5)")
	tk2.MustQuery("select * from t1 where c1 in (1, 2, 3, 4, 5) for update").Check(testkit.Rows("1 31", "2 32"))
	tk2.MustExec("commit")
	tk2.MustExec("SELECT SEQ_ID FROM SEQUENCE_VALUE_ITEM WHERE SEQ_NAME in ('OSCurrentStep') FOR UPDATE")
	tk2.MustExec("UPDATE SEQUENCE_VALUE_ITEM SET SEQ_ID=SEQ_ID+100 WHERE SEQ_NAME in ('OSCurrentStep')")
	tk2.MustExec("rollback")

	tk.MustQuery("select * from SEQUENCE_VALUE_ITEM").Check(testkit.Rows("OSCurrentStep 200"))
	tk.MustQuery("select * from SEQUENCE_VALUE_ITEM where SEQ_NAME in ('OSCurrentStep')").Check(testkit.Rows("OSCurrentStep 200"))
	tk.MustQuery("select * from t1 where c1 in (1, 2, 3)").Check(testkit.Rows("1 31", "2 32"))
	tk.MustExec("rollback")
	tk2.MustExec("rollback")
	tk3.MustExec("rollback")
}

func TestPointGetWithDeleteInMem(t *testing.T) {
	store := realtikvtest.CreateMockStoreAndSetup(t)

	tk := testkit.NewTestKit(t, store)
	tk2 := testkit.NewTestKit(t, store)
	tk.MustExec("use test")
	tk2.MustExec("use test")
	tk.MustExec("drop table if exists uk")
	tk.MustExec("create table uk (c1 int primary key, c2 int, unique key uk(c2))")
	tk.MustExec("insert uk values (1, 77), (2, 88), (3, 99)")
	tk.MustExec("begin pessimistic")
	tk.MustExec("delete from uk where c1 = 1")
	tk.MustQuery("select * from uk where c2 = 77").Check(testkit.Rows())
	tk.MustQuery("select * from uk where c2 in(77, 88, 99)").Check(testkit.Rows("2 88", "3 99"))
	tk.MustQuery("select * from uk").Check(testkit.Rows("2 88", "3 99"))
	tk.MustQuery("select * from uk where c2 = 77 for update").Check(testkit.Rows())
	tk.MustQuery("select * from uk where c2 in(77, 88, 99) for update").Check(testkit.Rows("2 88", "3 99"))
	tk.MustExec("rollback")
	tk2.MustQuery("select * from uk where c1 = 1").Check(testkit.Rows("1 77"))
	tk.MustExec("begin")
	tk.MustExec("update uk set c1 = 10 where c1 = 1")
	tk.MustQuery("select * from uk where c2 = 77").Check(testkit.Rows("10 77"))
	tk.MustQuery("select * from uk where c2 in(77, 88, 99)").Check(testkit.Rows("10 77", "2 88", "3 99"))
	tk.MustExec("commit")
	tk2.MustQuery("select * from uk where c1 = 1").Check(testkit.Rows())
	tk2.MustQuery("select * from uk where c2 = 77").Check(testkit.Rows("10 77"))
	tk2.MustQuery("select * from uk where c1 = 10").Check(testkit.Rows("10 77"))
	tk.MustExec("drop table if exists uk")
}

func TestPessimisticTxnWithDDLAddDropColumn(t *testing.T) {
	store := realtikvtest.CreateMockStoreAndSetup(t)

	tk := testkit.NewTestKit(t, store)
	tk2 := testkit.NewTestKit(t, store)
	tk.MustExec("use test")
	tk2.MustExec("use test")
	tk.MustExec("drop table if exists t1")
	tk.MustExec("create table t1 (c1 int primary key, c2 int)")
	tk.MustExec("insert t1 values (1, 77), (2, 88)")
	tk.MustExec("alter table t1 add index k2(c2)")
	tk.MustExec("alter table t1 drop index k2")

	// tk2 starts a pessimistic transaction and make some changes on table t1.
	// tk executes some ddl statements add/drop column on table t1.
	tk.MustExec("set tidb_enable_amend_pessimistic_txn = 1;")
	tk.MustExec("begin pessimistic")
	tk.MustExec("update t1 set c2 = c1 * 10")
	tk2.MustExec("alter table t1 add column c3 int after c1")
	tk.MustExec("commit")
	tk.MustExec("admin check table t1")
	tk.MustQuery("select * from t1").Check(testkit.Rows("1 <nil> 10", "2 <nil> 20"))

	tk.MustExec("begin pessimistic")
	tk.MustExec("insert into t1 values(5, 5, 5)")
	tk2.MustExec("alter table t1 drop column c3")
	tk2.MustExec("alter table t1 drop column c2")
	tk.MustExec("commit")
	tk.MustQuery("select * from t1").Check(testkit.Rows("1", "2", "5"))
}

func TestPessimisticTxnWithDDLChangeColumn(t *testing.T) {
	store := realtikvtest.CreateMockStoreAndSetup(t)

	tk := testkit.NewTestKit(t, store)
	tk.MustExec("use test")
	tk2 := testkit.NewTestKit(t, store)
	tk2.MustExec("use test")

	tk.MustExec("drop table if exists t1")
	tk.MustExec("create table t1 (c1 int primary key, c2 int, c3 varchar(10))")
	tk.MustExec("insert t1 values (1, 77, 'a'), (2, 88, 'b')")

	// Extend column field length is acceptable.
	tk.MustExec("set tidb_enable_amend_pessimistic_txn = 1;")
	tk.MustExec("begin pessimistic")
	tk.MustExec("update t1 set c2 = c1 * 10")
	tk2.MustExec("alter table t1 modify column c2 bigint")
	tk.MustExec("commit")
	tk.MustExec("begin pessimistic")
	tk.MustExec("update t1 set c3 = 'aba'")
	tk2.MustExec("alter table t1 modify column c3 varchar(30)")
	tk.MustExec("commit")
	tk2.MustExec("admin check table t1")
	tk.MustQuery("select * from t1").Check(testkit.Rows("1 10 aba", "2 20 aba"))

	// Change column from nullable to not null is not allowed by now.
	tk.MustExec("begin pessimistic")
	tk.MustExec("insert into t1(c1) values(100)")
	tk2.MustExec("alter table t1 change column c2 cc2 bigint not null")
	require.Error(t, tk.ExecToErr("commit"))

	// Change default value is rejected.
	tk2.MustExec("create table ta(a bigint primary key auto_random(3), b varchar(255) default 'old');")
	tk2.MustExec("insert into ta(b) values('a')")
	tk.MustExec("begin pessimistic")
	tk.MustExec("insert into ta values()")
	tk2.MustExec("alter table ta modify column b varchar(300) default 'new';")
	require.Error(t, tk.ExecToErr("commit"))
	tk2.MustQuery("select b from ta").Check(testkit.Rows("a"))

	// Change default value with add index. There is a new MultipleKeyFlag flag on the index key, and the column is changed,
	// the flag check will fail.
	tk2.MustExec("insert into ta values()")
	tk.MustExec("begin pessimistic")
	tk.MustExec("insert into ta(b) values('inserted_value')")
	tk.MustExec("insert into ta values()")
	tk.MustExec("insert into ta values()")
	tk2.MustExec("alter table ta add index i1(b)")
	tk2.MustExec("alter table ta change column b b varchar(301) default 'newest'")
	tk2.MustExec("alter table ta modify column b varchar(301) default 'new'")
	require.Error(t, tk.ExecToErr("commit"))
	tk2.MustExec("admin check table ta")
	tk2.MustQuery("select count(b) from ta use index(i1) where b = 'new'").Check(testkit.Rows("1"))

	// Change default value to now().
	tk2.MustExec("create table tbl_time(c1 int, c_time timestamp)")
	tk2.MustExec("insert into tbl_time(c1) values(1)")
	tk.MustExec("begin pessimistic")
	tk.MustExec("insert into tbl_time(c1) values(2)")
	tk2.MustExec("alter table tbl_time modify column c_time timestamp default now()")
	tk2.MustExec("insert into tbl_time(c1) values(3)")
	tk2.MustExec("insert into tbl_time(c1) values(4)")
	require.Error(t, tk.ExecToErr("commit"))
	tk2.MustQuery("select count(1) from tbl_time where c_time is not null").Check(testkit.Rows("2"))
}

func TestPessimisticUnionForUpdate(t *testing.T) {
	store := realtikvtest.CreateMockStoreAndSetup(t)

	tk := testkit.NewTestKit(t, store)
	tk.MustExec("use test")

	tk.MustExec("drop table if exists t")
	tk.MustExec("create table t(id int, v int, k int, primary key (id), key kk(k))")
	tk.MustExec("insert into t select 1, 1, 1")
	tk.MustExec("begin pessimistic")
	tk.MustQuery("(select * from t where id between 0 and 1 for update) union all (select * from t where id between 0 and 1 for update)")
	tk.MustExec("update t set k = 2 where k = 1")
	tk.MustExec("commit")
	tk.MustExec("admin check table t")
}

func TestInsertDupKeyAfterLock(t *testing.T) {
	store := realtikvtest.CreateMockStoreAndSetup(t)

	tk := testkit.NewTestKit(t, store)
	tk2 := testkit.NewTestKit(t, store)
	tk.MustExec("use test")
	tk2.MustExec("use test")

	tk2.MustExec("drop table if exists t1")
	tk2.MustExec("create table t1(c1 int primary key, c2 int, c3 int, unique key uk(c2));")
	tk2.MustExec("insert into t1 values(1, 2, 3);")
	tk2.MustExec("insert into t1 values(10, 20, 30);")

	// Test insert after lock.
	tk.MustExec("begin pessimistic")
	err := tk.ExecToErr("update t1 set c2 = 20 where c1 = 1;")
	require.True(t, terror.ErrorEqual(err, kv.ErrKeyExists))
	err = tk.ExecToErr("insert into t1 values(1, 15, 300);")
	require.True(t, terror.ErrorEqual(err, kv.ErrKeyExists))
	tk.MustExec("commit")
	tk2.MustQuery("select * from t1").Check(testkit.Rows("1 2 3", "10 20 30"))

	tk.MustExec("begin pessimistic")
	tk.MustExec("select * from t1 for update")
	err = tk.ExecToErr("insert into t1 values(1, 15, 300);")
	require.True(t, terror.ErrorEqual(err, kv.ErrKeyExists))
	tk.MustExec("commit")
	tk2.MustQuery("select * from t1").Check(testkit.Rows("1 2 3", "10 20 30"))

	tk.MustExec("begin pessimistic")
	tk.MustExec("select * from t1 where c2 = 2 for update")
	err = tk.ExecToErr("insert into t1 values(1, 15, 300);")
	require.True(t, terror.ErrorEqual(err, kv.ErrKeyExists))
	tk.MustExec("commit")
	tk2.MustQuery("select * from t1").Check(testkit.Rows("1 2 3", "10 20 30"))

	// Test insert after insert.
	tk.MustExec("begin pessimistic")
	err = tk.ExecToErr("insert into t1 values(1, 15, 300);")
	require.True(t, terror.ErrorEqual(err, kv.ErrKeyExists))
	tk.MustExec("insert into t1 values(5, 6, 7)")
	err = tk.ExecToErr("insert into t1 values(6, 6, 7);")
	require.True(t, terror.ErrorEqual(err, kv.ErrKeyExists))
	tk.MustExec("commit")
	tk2.MustQuery("select * from t1").Check(testkit.Rows("1 2 3", "5 6 7", "10 20 30"))

	// Test insert after delete.
	tk.MustExec("begin pessimistic")
	tk.MustExec("delete from t1 where c2 > 2")
	tk.MustExec("insert into t1 values(10, 20, 500);")
	err = tk.ExecToErr("insert into t1 values(20, 20, 30);")
	require.True(t, terror.ErrorEqual(err, kv.ErrKeyExists))
	err = tk.ExecToErr("insert into t1 values(1, 20, 30);")
	require.True(t, terror.ErrorEqual(err, kv.ErrKeyExists))
	tk.MustExec("commit")
	tk2.MustQuery("select * from t1").Check(testkit.Rows("1 2 3", "10 20 500"))

	// Test range.
	tk.MustExec("begin pessimistic")
	err = tk.ExecToErr("update t1 set c2 = 20 where c1 >= 1 and c1 < 5;")
	require.True(t, terror.ErrorEqual(err, kv.ErrKeyExists))
	err = tk.ExecToErr("update t1 set c2 = 20 where c1 >= 1 and c1 < 50;")
	require.True(t, terror.ErrorEqual(err, kv.ErrKeyExists))
	err = tk.ExecToErr("insert into t1 values(1, 15, 300);")
	require.True(t, terror.ErrorEqual(err, kv.ErrKeyExists))
	tk.MustExec("commit")
	tk2.MustQuery("select * from t1").Check(testkit.Rows("1 2 3", "10 20 500"))

	// Test select for update after dml.
	tk.MustExec("begin pessimistic")
	tk.MustExec("insert into t1 values(5, 6, 7)")
	tk.MustExec("select * from t1 where c1 = 5 for update")
	tk.MustExec("select * from t1 where c1 = 6 for update")
	tk.MustExec("select * from t1 for update")
	err = tk.ExecToErr("insert into t1 values(7, 6, 7)")
	require.True(t, terror.ErrorEqual(err, kv.ErrKeyExists))
	err = tk.ExecToErr("insert into t1 values(5, 8, 6)")
	require.True(t, terror.ErrorEqual(err, kv.ErrKeyExists))
	tk.MustExec("select * from t1 where c1 = 5 for update")
	tk.MustExec("select * from t1 where c2 = 8 for update")
	tk.MustExec("select * from t1 for update")
	tk.MustExec("commit")
	tk2.MustQuery("select * from t1").Check(testkit.Rows("1 2 3", "5 6 7", "10 20 500"))

	// Test optimistic for update.
	tk.MustExec("begin optimistic")
	tk.MustQuery("select * from t1 where c1 = 1 for update").Check(testkit.Rows("1 2 3"))
	tk.MustExec("insert into t1 values(10, 10, 10)")
	err = tk.ExecToErr("commit")
	require.True(t, terror.ErrorEqual(err, kv.ErrKeyExists))
}

func TestInsertDupKeyAfterLockBatchPointGet(t *testing.T) {
	store := realtikvtest.CreateMockStoreAndSetup(t)

	tk := testkit.NewTestKit(t, store)
	tk2 := testkit.NewTestKit(t, store)
	tk.MustExec("use test")
	tk2.MustExec("use test")

	tk2.MustExec("drop table if exists t1")
	tk2.MustExec("create table t1(c1 int primary key, c2 int, c3 int, unique key uk(c2));")
	tk2.MustExec("insert into t1 values(1, 2, 3);")
	tk2.MustExec("insert into t1 values(10, 20, 30);")

	// Test insert after lock.
	tk.MustExec("begin pessimistic")
	err := tk.ExecToErr("update t1 set c2 = 20 where c1 in (1);")
	require.True(t, terror.ErrorEqual(err, kv.ErrKeyExists))
	err = tk.ExecToErr("insert into t1 values(1, 15, 300);")
	require.True(t, terror.ErrorEqual(err, kv.ErrKeyExists))
	tk.MustExec("commit")
	tk2.MustQuery("select * from t1").Check(testkit.Rows("1 2 3", "10 20 30"))

	tk.MustExec("begin pessimistic")
	tk.MustExec("select * from t1 for update")
	err = tk.ExecToErr("insert into t1 values(1, 15, 300);")
	require.True(t, terror.ErrorEqual(err, kv.ErrKeyExists))
	tk.MustExec("commit")
	tk2.MustQuery("select * from t1").Check(testkit.Rows("1 2 3", "10 20 30"))

	tk.MustExec("begin pessimistic")
	tk.MustExec("select * from t1 where c2 in (2) for update")
	err = tk.ExecToErr("insert into t1 values(1, 15, 300);")
	require.True(t, terror.ErrorEqual(err, kv.ErrKeyExists))
	tk.MustExec("commit")
	tk2.MustQuery("select * from t1").Check(testkit.Rows("1 2 3", "10 20 30"))

	// Test insert after insert.
	tk.MustExec("begin pessimistic")
	err = tk.ExecToErr("insert into t1 values(1, 15, 300);")
	require.True(t, terror.ErrorEqual(err, kv.ErrKeyExists))
	tk.MustExec("insert into t1 values(5, 6, 7)")
	err = tk.ExecToErr("insert into t1 values(6, 6, 7);")
	require.True(t, terror.ErrorEqual(err, kv.ErrKeyExists))
	tk.MustExec("commit")
	tk2.MustQuery("select * from t1").Check(testkit.Rows("1 2 3", "5 6 7", "10 20 30"))

	// Test insert after delete.
	tk.MustExec("begin pessimistic")
	tk.MustExec("delete from t1 where c2 > 2")
	tk.MustExec("insert into t1 values(10, 20, 500);")
	err = tk.ExecToErr("insert into t1 values(20, 20, 30);")
	require.True(t, terror.ErrorEqual(err, kv.ErrKeyExists))
	err = tk.ExecToErr("insert into t1 values(1, 20, 30);")
	require.True(t, terror.ErrorEqual(err, kv.ErrKeyExists))
	tk.MustExec("commit")
	tk2.MustQuery("select * from t1").Check(testkit.Rows("1 2 3", "10 20 500"))

	// Test range.
	tk.MustExec("begin pessimistic")
	err = tk.ExecToErr("update t1 set c2 = 20 where c1 >= 1 and c1 < 5;")
	require.True(t, terror.ErrorEqual(err, kv.ErrKeyExists))
	err = tk.ExecToErr("update t1 set c2 = 20 where c1 >= 1 and c1 < 50;")
	require.True(t, terror.ErrorEqual(err, kv.ErrKeyExists))
	err = tk.ExecToErr("insert into t1 values(1, 15, 300);")
	require.True(t, terror.ErrorEqual(err, kv.ErrKeyExists))
	tk.MustExec("commit")
	tk2.MustQuery("select * from t1").Check(testkit.Rows("1 2 3", "10 20 500"))

	// Test select for update after dml.
	tk.MustExec("begin pessimistic")
	tk.MustExec("insert into t1 values(5, 6, 7)")
	tk.MustExec("select * from t1 where c1 in (5, 6) for update")
	tk.MustExec("select * from t1 where c1 = 6 for update")
	tk.MustExec("select * from t1 for update")
	err = tk.ExecToErr("insert into t1 values(7, 6, 7)")
	require.True(t, terror.ErrorEqual(err, kv.ErrKeyExists))
	err = tk.ExecToErr("insert into t1 values(5, 8, 6)")
	require.True(t, terror.ErrorEqual(err, kv.ErrKeyExists))
	tk.MustExec("select * from t1 where c2 = 8 for update")
	tk.MustExec("select * from t1 where c1 in (5, 8) for update")
	tk.MustExec("select * from t1 for update")
	tk.MustExec("commit")
	tk2.MustQuery("select * from t1").Check(testkit.Rows("1 2 3", "5 6 7", "10 20 500"))

	// Test optimistic for update.
	tk.MustExec("begin optimistic")
	tk.MustQuery("select * from t1 where c1 in (1) for update").Check(testkit.Rows("1 2 3"))
	tk.MustExec("insert into t1 values(10, 10, 10)")
	err = tk.ExecToErr("commit")
	require.True(t, terror.ErrorEqual(err, kv.ErrKeyExists))
}

func TestAmendTxnVariable(t *testing.T) {
	store := realtikvtest.CreateMockStoreAndSetup(t)

	tk := testkit.NewTestKit(t, store)
	tk.MustExec("use test")
	tk2 := testkit.NewTestKit(t, store)
	tk2.MustExec("use test")
	tk3 := testkit.NewTestKit(t, store)
	tk3.MustExec("use test")

	tk2.MustExec("drop table if exists t1")
	tk2.MustExec("create table t1(c1 int primary key, c2 int, c3 int, unique key uk(c2));")
	tk2.MustExec("insert into t1 values(1, 1, 1);")
	tk2.MustExec("insert into t1 values(2, 2, 2);")

	// Set off the session variable.
	tk3.MustExec("set tidb_enable_amend_pessimistic_txn = 0;")
	tk3.MustExec("begin pessimistic")
	tk3.MustExec("insert into t1 values(3, 3, 3)")
	tk.MustExec("set tidb_enable_amend_pessimistic_txn = 1;")
	tk.MustExec("begin pessimistic")
	tk.MustExec("insert into t1 values(4, 4, 4)")
	tk2.MustExec("alter table t1 add column new_col int")
	require.Error(t, tk3.ExecToErr("commit"))
	tk.MustExec("commit")
	tk2.MustQuery("select * from t1").Check(testkit.Rows("1 1 1 <nil>", "2 2 2 <nil>", "4 4 4 <nil>"))
	tk.MustExec("set tidb_enable_amend_pessimistic_txn = 0;")

	// Set off the global variable.
	tk2.MustExec("set global tidb_enable_amend_pessimistic_txn = 0;")

	tk4 := testkit.NewTestKit(t, store)
	tk4.MustExec("use test")

	tk4.MustQuery(`show variables like "tidb_enable_amend_pessimistic_txn"`).Check(testkit.Rows("tidb_enable_amend_pessimistic_txn OFF"))
	tk4.MustExec("begin pessimistic")
	tk4.MustExec("insert into t1 values(5, 5, 5, 5)")
	tk2.MustExec("alter table t1 drop column new_col")
	require.Error(t, tk4.ExecToErr("commit"))
	tk4.MustExec("set tidb_enable_amend_pessimistic_txn = 1;")
	tk4.MustExec("begin pessimistic")
	tk4.MustExec("insert into t1 values(5, 5, 5)")
	tk2.MustExec("alter table t1 add column new_col2 int")
	tk4.MustExec("commit")
	tk2.MustQuery("select * from t1").Check(testkit.Rows("1 1 1 <nil>", "2 2 2 <nil>", "4 4 4 <nil>", "5 5 5 <nil>"))
}

func TestSelectForUpdateWaitSeconds(t *testing.T) {
	store := realtikvtest.CreateMockStoreAndSetup(t)

	tk := testkit.NewTestKit(t, store)
	tk.MustExec("use test")
	tk.MustExec("drop table if exists tk")
	tk.MustExec("create table tk (c1 int primary key, c2 int)")
	tk.MustExec("insert into tk values(1,1),(2,2),(3,3),(4,4),(5,5)")

	tk2 := testkit.NewTestKit(t, store)
	tk2.MustExec("use test")
	tk3 := testkit.NewTestKit(t, store)
	tk3.MustExec("use test")
	tk4 := testkit.NewTestKit(t, store)
	tk4.MustExec("use test")
	tk5 := testkit.NewTestKit(t, store)
	tk5.MustExec("use test")

	// tk2 lock c1 = 5
	tk2.MustExec("begin pessimistic")
	tk3.MustExec("begin pessimistic")
	tk4.MustExec("begin pessimistic")
	tk5.MustExec("begin pessimistic")
	tk2.MustExec("select * from tk where c1 = 5 or c1 = 1 for update")
	start := time.Now()
	errCh := make(chan error, 3)
	go func() {
		// tk3 try lock c1 = 1 timeout 1sec, the default innodb_lock_wait_timeout value is 50s.
		err := tk3.ExecToErr("select * from tk where c1 = 1 for update wait 1")
		errCh <- err
	}()
	go func() {
		// Lock use selectLockExec.
		err := tk4.ExecToErr("select * from tk where c1 >= 1 for update wait 1")
		errCh <- err
	}()
	go func() {
		// Lock use batchPointGetExec.
		err := tk5.ExecToErr("select c2 from tk where c1 in (1, 5) for update wait 1")
		errCh <- err
	}()
	waitErr := <-errCh
	waitErr2 := <-errCh
	waitErr3 := <-errCh
	require.Error(t, waitErr)
	require.Equal(t, storeerr.ErrLockWaitTimeout.Error(), waitErr.Error())
	require.Error(t, waitErr2)
	require.Equal(t, storeerr.ErrLockWaitTimeout.Error(), waitErr2.Error())
	require.Error(t, waitErr3)
	require.Equal(t, storeerr.ErrLockWaitTimeout.Error(), waitErr3.Error())
	require.Less(t, time.Since(start).Seconds(), 45.0)
	tk2.MustExec("commit")
	tk3.MustExec("rollback")
	tk4.MustExec("rollback")
	tk5.MustExec("rollback")
}

func TestSelectForUpdateConflictRetry(t *testing.T) {
	defer config.RestoreFunc()()
	config.UpdateGlobal(func(conf *config.Config) {
		conf.TiKVClient.AsyncCommit.SafeWindow = 500 * time.Millisecond
		conf.TiKVClient.AsyncCommit.AllowedClockDrift = 0
	})

	store := realtikvtest.CreateMockStoreAndSetup(t)

	tk := createAsyncCommitTestKit(t, store)
	tk.MustExec("drop table if exists tk")
	tk.MustExec("create table tk (c1 int primary key, c2 int)")
	tk.MustExec("insert into tk values(1,1),(2,2)")

	tk2 := createAsyncCommitTestKit(t, store)
	tk3 := createAsyncCommitTestKit(t, store)
	tk2.MustExec("begin pessimistic")
	tk3.MustExec("begin pessimistic")
	tk2.MustExec("update tk set c2 = c2 + 1 where c1 = 1")
	tk3.MustExec("update tk set c2 = c2 + 1 where c2 = 2")
	tsCh := make(chan uint64)
	go func() {
		tk3.MustExec("update tk set c2 = c2 + 1 where c1 = 1")
		lastTS, err := store.GetOracle().GetLowResolutionTimestamp(context.Background(), &oracle.Option{TxnScope: kv.GlobalTxnScope})
		require.NoError(t, err)
		tsCh <- lastTS
		tk3.MustExec("commit")
		tsCh <- lastTS
	}()
	// tk2LastTS should be its forUpdateTS
	tk2LastTS, err := store.GetOracle().GetLowResolutionTimestamp(context.Background(), &oracle.Option{TxnScope: kv.GlobalTxnScope})
	require.NoError(t, err)
	tk2.MustExec("commit")

	tk3LastTs := <-tsCh
	// it must get a new ts on pessimistic write conflict so the latest timestamp
	// should increase
	require.Greater(t, tk3LastTs, tk2LastTS)
	// wait until the goroutine exists
	<-tsCh
}

func TestAsyncCommitWithSchemaChange(t *testing.T) {
	if !*realtikvtest.WithRealTiKV {
		t.Skip("TODO: implement commit_ts calculation in unistore")
	} else {
		t.Skip("This test is unstable as depending on time.Sleep")
	}

	defer config.RestoreFunc()()
	config.UpdateGlobal(func(conf *config.Config) {
		conf.TiKVClient.AsyncCommit.SafeWindow = time.Second
		conf.TiKVClient.AsyncCommit.AllowedClockDrift = 0
	})
	require.NoError(t, failpoint.Enable("tikvclient/asyncCommitDoNothing", "return"))
	defer func() { require.NoError(t, failpoint.Disable("tikvclient/asyncCommitDoNothing")) }()

	store := realtikvtest.CreateMockStoreAndSetup(t)

	tk := createAsyncCommitTestKit(t, store)
	tk.MustExec("drop table if exists tk")
	tk.MustExec("create table tk (c1 int primary key, c2 int, c3 int)")
	tk.MustExec("insert into tk values(1, 1, 1)")
	tk2 := createAsyncCommitTestKit(t, store)
	tk3 := createAsyncCommitTestKit(t, store)
	tk.MustExec("set tidb_enable_amend_pessimistic_txn = 1;")
	tk2.MustExec("set tidb_enable_amend_pessimistic_txn = 1;")
	tk3.MustExec("set tidb_enable_amend_pessimistic_txn = 1;")

	// The txn tk writes something but with failpoint the primary key is not committed.
	tk.MustExec("begin pessimistic")
	tk.MustExec("insert into tk values(2, 2, 2)")
	tk.MustExec("update tk set c2 = 10 where c1 = 1")
	ch := make(chan struct{})
	go func() {
		// Add index for c2 before commit
		tk2.MustExec("alter table tk add index k2(c2)")
		ch <- struct{}{}
	}()
	// sleep 100ms to let add index run first
	time.Sleep(100 * time.Millisecond)
	// key for c2 should be amended
	tk.MustExec("commit")
	<-ch
	tk3.MustQuery("select * from tk where c2 = 1").Check(testkit.Rows())
	tk3.MustQuery("select * from tk where c2 = 2").Check(testkit.Rows("2 2 2"))
	tk3.MustQuery("select * from tk where c2 = 10").Check(testkit.Rows("1 10 1"))
	tk3.MustExec("admin check table tk")

	tk.MustExec("begin pessimistic")
	tk.MustExec("update tk set c3 = 20 where c1 = 2")
	tk.MustExec("insert into tk values(3, 3, 3)")
	tk.MustExec("commit")
	// Add index for c3 after commit
	tk2.MustExec("alter table tk add index k3(c3)")
	tk3.MustQuery("select * from tk where c3 = 2").Check(testkit.Rows())
	tk3.MustQuery("select * from tk where c3 = 20").Check(testkit.Rows("2 2 20"))
	tk3.MustQuery("select * from tk where c3 = 3").Check(testkit.Rows("3 3 3"))
	tk3.MustExec("admin check table tk")

	tk.MustExec("drop table if exists tk")
	tk.MustExec("create table tk (c1 int primary key, c2 int)")
	tk.MustExec("begin pessimistic")
	tk.MustExec("insert into tk values(1, 1)")
	require.NoError(t, failpoint.Enable("tikvclient/beforePrewrite", "1*pause"))
	go func() {
		time.Sleep(200 * time.Millisecond)
		tk2.MustExec("alter table tk add index k2(c2)")
		require.NoError(t, failpoint.Disable("tikvclient/beforePrewrite"))
		ch <- struct{}{}
	}()
	tk.MustExec("commit")
	<-ch
	tk.MustQuery("select * from tk where c2 = 1").Check(testkit.Rows("1 1"))
	tk3.MustExec("admin check table tk")
}

func Test1PCWithSchemaChange(t *testing.T) {
	if !*realtikvtest.WithRealTiKV {
		t.Skip("TODO: implement commit_ts calculation in unistore")
	} else {
		t.Skip("This test is unstable as depending on time.Sleep")
	}

	defer config.RestoreFunc()()
	config.UpdateGlobal(func(conf *config.Config) {
		conf.TiKVClient.AsyncCommit.SafeWindow = time.Second
		conf.TiKVClient.AsyncCommit.AllowedClockDrift = 0
	})

	store := realtikvtest.CreateMockStoreAndSetup(t)

	tk := create1PCTestKit(t, store)
	tk2 := create1PCTestKit(t, store)
	tk3 := create1PCTestKit(t, store)

	tk.MustExec("drop table if exists tk")
	tk.MustExec("create table tk (c1 int primary key, c2 int)")
	tk.MustExec("insert into tk values (1, 1)")
	tk.MustExec("set tidb_enable_amend_pessimistic_txn = 1;")
	tk2.MustExec("set tidb_enable_amend_pessimistic_txn = 1;")
	tk3.MustExec("set tidb_enable_amend_pessimistic_txn = 1;")

	tk.MustExec("begin pessimistic")
	tk.MustExec("insert into tk values(2, 2)")
	tk.MustExec("update tk set c2 = 10 where c1 = 1")
	ch := make(chan struct{})
	go func() {
		// Add index for c2 before commit
		tk2.MustExec("alter table tk add index k2(c2)")
		ch <- struct{}{}
	}()
	// sleep 100ms to let add index run first
	time.Sleep(100 * time.Millisecond)
	// key for c2 should be amended
	tk.MustExec("commit")
	<-ch
	tk3.MustQuery("select * from tk where c2 = 2").Check(testkit.Rows("2 2"))
	tk3.MustQuery("select * from tk where c2 = 1").Check(testkit.Rows())
	tk3.MustQuery("select * from tk where c2 = 10").Check(testkit.Rows("1 10"))
	tk3.MustExec("admin check table tk")

	tk.MustExec("drop table if exists tk")
	tk.MustExec("create table tk (c1 int primary key, c2 int)")
	tk.MustExec("begin pessimistic")
	tk.MustExec("insert into tk values(1, 1)")
	require.NoError(t, failpoint.Enable("tikvclient/beforePrewrite", "1*pause"))
	go func() {
		time.Sleep(200 * time.Millisecond)
		tk2.MustExec("alter table tk add index k2(c2)")
		require.NoError(t, failpoint.Disable("tikvclient/beforePrewrite"))
		ch <- struct{}{}
	}()
	tk.MustExec("commit")
	<-ch
	tk.MustQuery("select * from tk where c2 = 1").Check(testkit.Rows("1 1"))
	tk3.MustExec("admin check table tk")
}

func TestAmendForUniqueIndex(t *testing.T) {
	t.Skip("Skip this unstable test(#25986) and bring it back before 2021-07-29.")
	store := realtikvtest.CreateMockStoreAndSetup(t)

	tk := testkit.NewTestKit(t, store)
	tk2 := testkit.NewTestKit(t, store)
	tk.MustExec("use test")
	tk2.MustExec("use test")
	tk.MustExec("set tidb_enable_amend_pessimistic_txn = 1;")

	tk2.MustExec("drop table if exists t1")
	tk2.MustExec("create table t1(c1 int primary key, c2 int, c3 int, unique key uk(c2));")
	tk2.MustExec("insert into t1 values(1, 1, 1);")
	tk2.MustExec("insert into t1 values(2, 2, 2);")

	// New value has duplicates.
	tk.MustExec("begin pessimistic")
	tk.MustExec("insert into t1 values(3, 3, 3)")
	tk.MustExec("insert into t1 values(4, 4, 3)")
	tk2.MustExec("alter table t1 add unique index uk1(c3)")
	require.Error(t, tk.ExecToErr("commit"))
	tk2.MustExec("alter table t1 drop index uk1")
	tk2.MustExec("admin check table t1")

	// New values has duplicates with old values.
	tk.MustExec("begin pessimistic")
	tk.MustExec("insert into t1 values(3, 3, 3)")
	tk.MustExec("insert into t1 values(4, 4, 1)")
	tk2.MustExec("alter table t1 add unique index uk1(c3)")
	require.Error(t, tk.ExecToErr("commit"))
	tk2.MustExec("admin check table t1")

	// Put new values.
	tk2.MustQuery("select * from t1 for update").Check(testkit.Rows("1 1 1", "2 2 2"))
	tk2.MustExec("alter table t1 drop index uk1")
	tk.MustExec("begin pessimistic")
	tk2.MustExec("alter table t1 add unique index uk1(c3)")
	tk.MustExec("insert into t1 values(5, 5, 5)")
	tk.MustExec("commit")
	tk2.MustExec("admin check table t1")

	// Update the old value with same unique key value, should abort.
	tk2.MustExec("drop table if exists t;")
	tk2.MustExec("create table t (id int auto_increment primary key, c int);")
	tk2.MustExec("insert into t (id, c) values (1, 2), (3, 4);")
	tk.MustExec("begin pessimistic")
	tk2.MustExec("alter table t add unique index uk(c);")
	tk.MustExec("update t set c = 2 where id = 3;")
	require.Error(t, tk.ExecToErr("commit"))
	tk2.MustExec("admin check table t")

	// Update the old value with same unique key, but the row key has changed.
	tk2.MustExec("drop table if exists t;")
	tk2.MustExec("create table t (id int auto_increment primary key, c int);")
	tk2.MustExec("insert into t (id, c) values (1, 2), (3, 4);")
	tk.MustExec("begin pessimistic")
	tk.MustExec("insert into t values (3, 2) on duplicate key update id = values(id) and c = values(c)")
	finishCh := make(chan error)
	go func() {
		err := tk2.ExecToErr("alter table t add unique index uk(c);")
		finishCh <- err
	}()
	time.Sleep(300 * time.Millisecond)
	tk.MustExec("commit")
	err := <-finishCh
	require.NoError(t, err)
	tk2.MustExec("admin check table t")

	// Update the old value with same unique key, but the row key has changed.
	/* TODO this case could not pass using unistore because of https://github.com/ngaut/unistore/issues/428.
	// Reopen it after fix the unistore issue.
	tk2.MustExec("drop table if exists t;")
	tk2.MustExec("create table t (id int auto_increment primary key, c int);")
	tk2.MustExec("insert into t (id, c) values (1, 2), (3, 4);")
	tk.MustExec("begin pessimistic")
	tk2.MustExec("alter table t add unique index uk(c);")
	tk.MustExec("insert into t values (3, 2) on duplicate key update id = values(id) and c = values(c)")
	tk.MustExec("commit")
	tk2.MustExec("admin check table t")
	*/

	// Test pessimistic retry for unique index amend.
	tk2.MustExec("drop table if exists t;")
	tk2.MustExec("create table t (id int key, c int);")
	tk2.MustExec("insert into t (id, c) values (1, 1), (2, 2);")
	tk.MustExec("begin pessimistic")
	tk2.MustExec("alter table t add unique index uk(c)")
	tk.MustExec("insert into t values(3, 5)")
	tk.MustExec("update t set c = 4 where c = 2")
	errCh := make(chan error, 1)
	go func() {
		var err error
		err = tk2.ExecToErr("begin pessimistic")
		if err != nil {
			errCh <- err
			return
		}
		err = tk2.ExecToErr("insert into t values(5, 5)")
		if err != nil {
			errCh <- err
			return
		}
		err = tk2.ExecToErr("delete from t where id = 5")
		if err != nil {
			errCh <- err
			return
		}
		// let commit in tk start.
		errCh <- err
		time.Sleep(time.Millisecond * 100)
		err = tk2.ExecToErr("commit")
		errCh <- err
	}()
	err = <-errCh
	require.Equal(t, nil, err)
	tk.MustExec("commit")
	tk.MustExec("admin check table t")
	err = <-errCh
	require.Equal(t, nil, err)
}

func TestAmendWithColumnTypeChange(t *testing.T) {
	store := realtikvtest.CreateMockStoreAndSetup(t)

	tk := testkit.NewTestKit(t, store)
	tk2 := testkit.NewTestKit(t, store)
	tk.MustExec("use test")
	tk2.MustExec("use test")

	tk.MustExec("set tidb_enable_amend_pessimistic_txn = 1;")

	tk2.MustExec("drop table if exists t")
	tk2.MustExec("create table t (id int primary key, v varchar(10));")
	tk.MustExec("begin pessimistic")
	tk.MustExec("insert into t values (1, \"123456789\")")
	tk2.MustExec("alter table t modify column v varchar(5);")
	require.Error(t, tk.ExecToErr("commit"))
}

func TestIssue21498(t *testing.T) {
	store := realtikvtest.CreateMockStoreAndSetup(t)

	tk := testkit.NewTestKit(t, store)
	tk2 := testkit.NewTestKit(t, store)
	tk.MustExec("use test")
	tk2.MustExec("use test")
	tk.MustExec("set tidb_enable_amend_pessimistic_txn = 1")

	for _, partition := range []bool{false, true} {
		// RC test
		tk.MustExec("drop table if exists t, t1")
		createTable := "create table t (id int primary key, v int, index iv (v))"
		if partition {
			createTable += " partition by range (id) (partition p0 values less than (0),partition p1 values less than (1),partition p2 values less than (2),partition p3 values less than (3),partition pn values less than MAXVALUE)"
		}
		tk.MustExec(createTable)
		tk.MustExec("insert into t values (1, 10), (2, 20), (3, 30), (4, 40)")
		tk.MustExec("create table t1(id int)")
		tk.MustExec("insert into t1 values(1)")

		tk.MustExec("set tx_isolation = 'READ-COMMITTED'")
		tk.MustExec("begin pessimistic")
		tk.MustQuery("select * from t where v = 10").Check(testkit.Rows("1 10"))

		tk2.MustExec("alter table t drop index iv")
		tk2.MustExec("update t set v = 11 where id = 1")

		tk.MustQuery("select * from t where v = 10").Check(testkit.Rows())
		tk.MustQuery("select * from t where v = 11").Check(testkit.Rows("1 11"))
		tk.MustQuery("select * from t where id = 1").Check(testkit.Rows("1 11"))
		tk.MustExec("admin check table t")
		tk.MustExec("commit")

		tk.MustExec("drop table if exists t")
		createTable = "create table t (id int primary key, v int, index iv (v), v2 int)"
		if partition {
			createTable += " partition by range (id) (partition p0 values less than (0),partition p1 values less than (1),partition p2 values less than (2),partition p3 values less than (3),partition pn values less than MAXVALUE)"
		}
		tk.MustExec(createTable)
		tk.MustExec("insert into t values (1, 10, 100), (2, 20, 200), (3, 30, 300), (4, 40, 400)")

		tk.MustExec("begin pessimistic")
		tk.MustQuery("select * from t use index (iv) where v = 10").Check(testkit.Rows("1 10 100"))
		tk2.MustExec("alter table t drop index iv")
		tk2.MustExec("update t set v = 11 where id = 1")
		err := tk.ExecToErr("select * from t use index (iv) where v = 10")
		require.Equal(t, "[planner:1176]Key 'iv' doesn't exist in table 't'", err.Error())
		tk.MustQuery("select * from t where v = 10").Check(testkit.Rows())
		tk2.MustExec("update t set id = 5 where id = 1")
		err = tk.ExecToErr("select * from t use index (iv) where v = 10") // select with
		require.Equal(t, "[planner:1176]Key 'iv' doesn't exist in table 't'", err.Error())
		tk.MustQuery("select * from t where v = 10").Check(testkit.Rows())
		if !partition {
			// amend transaction does not support partition table
			tk.MustExec("insert into t(id, v, v2) select 6, v + 20, v2 + 200 from t where id = 4") // insert ... select with index unchanged
		}
		err = tk.ExecToErr("insert into t(id, v, v2) select 7, v + 30, v2 + 300 from t use index (iv) where id = 4") // insert ... select with index changed
		require.Equal(t, "[planner:1176]Key 'iv' doesn't exist in table 't'", err.Error())
		tk.MustExec("admin check table t") // check consistency inside txn
		tk.MustExec("commit")
		if !partition {
			tk.MustQuery("select * from t").Check(testkit.Rows("2 20 200", "3 30 300", "4 40 400", "5 11 100", "6 60 600"))
		}
		tk.MustExec("admin check table t") // check consistency out of txn

		// RR test for non partition
		if partition {
			continue
		}

		tk.MustExec("set tx_isolation = 'REPEATABLE-READ'")
		tk2.MustExec("alter table t add unique index iv(v)")
		tk.MustExec("begin pessimistic")
		tk2.MustExec("alter table t drop index iv")
		tk2.MustExec("update t set v = 21 where v = 20")
		tk2.MustExec("update t set v = 31 where v = 30")
		tk.MustExec("update t set v = 22 where v = 21") // fast path
		tk.CheckExecResult(1, 0)
		tk.MustExec("update t set v = 23 where v = 22")
		tk.CheckExecResult(1, 0)
		tk.MustExec("update t set v = 32 where v >= 31 and v < 40") // common path
		tk.CheckExecResult(1, 0)
		tk.MustExec("commit")
		tk.MustQuery("select * from t").Check(testkit.Rows("2 23 200", "3 32 300", "4 40 400", "5 11 100", "6 60 600"))

		tk2.MustExec("alter table t add unique index iv(v)")
		tk.MustExec("begin pessimistic")
		tk2.MustExec("alter table t drop index iv")
		tk2.MustExec("update t set v = 24 where v = 23")
		tk2.MustExec("update t set v = 41 where v = 40")
		// fast path
		tk.MustQuery("select * from t where v = 23").Check(testkit.Rows("2 23 200"))
		tk.MustQuery("select * from t where v = 24").Check(testkit.Rows())
		tk.MustQuery("select * from t where v = 23 for update").Check(testkit.Rows())
		tk.MustQuery("select * from t where v = 24 for update").Check(testkit.Rows("2 24 200"))
		tk.MustQuery("select (select id from t where v = 23), id from t1 for update").Check(testkit.Rows("2 1"))
		tk.MustQuery("select (select id from t where v = 24), id from t1 for update").Check(testkit.Rows("<nil> 1"))
		tk.MustQuery("select (select id from t where v = 23 for update), id from t1").Check(testkit.Rows("<nil> 1"))
		tk.MustQuery("select (select id from t where v = 24 for update), id from t1").Check(testkit.Rows("2 1"))
		tk.MustQuery("select (select id + 1 from t where v = 24 for update), id from t1").Check(testkit.Rows("3 1"))
		// sub queries
		tk.MustQuery("select (select id from (select id from t where v = 24 for update) tmp for update), (select id from t where v = 23), id from t where v = 23").Check(testkit.Rows("2 2 2"))
		tk.MustQuery("select (select id + (select id from t where v = 23) from (select id from t where v = 24 for update) tmp), id from t where v = 23").Check(testkit.Rows("4 2"))
		tk.MustQuery("select (select id + (select id from t where v = 23) from (select id from t where v = 24 for update) tmp for update), id from t where v = 23").Check(testkit.Rows("4 2"))
		tk.MustQuery("select (select id + (select id from t where v = 23 for update) from (select id from t where v = 24 for update) tmp), id from t where v = 23").Check(testkit.Rows("<nil> 2"))
		tk.MustQuery("select (select id + (select id from t where v = 23 for update) from (select id from t where v = 24 for update) tmp for update), id from t where v = 23").Check(testkit.Rows("<nil> 2"))
		tk.MustQuery("select (select id + (select id from t where v = 23) from (select id from t where v = 23) tmp), id from t where v = 24 for update").Check(testkit.Rows("4 2"))
		tk.MustQuery("select (select id + (select id from t where v = 23) from (select id from t where v = 24 for update) tmp), id from t where v = 24 for update").Check(testkit.Rows("4 2"))
		tk.MustQuery("select (select id + (select id from t where v = 24 for update) from (select id from t where v = 23) tmp), id from t where v = 24 for update").Check(testkit.Rows("4 2"))

		// test index look up
		tk.MustQuery("select * from t s, t t1 where s.v = 23 and s.id = t1.id").Check(testkit.Rows("2 23 200 2 23 200"))
		tk.MustQuery("select * from t s, t t1 where s.v = 24 and s.id = t1.id").Check(testkit.Rows())
		tk.MustQuery("select * from t s, t t1 where s.v = 23 and s.id = t1.id for update").Check(testkit.Rows())
		// TODO: Do the same with Partitioned Table!!! Since this query leads to two columns in SelectLocExec.tblID2Handle!!!
		tk.MustQuery("select * from t s, t t1 where s.v = 24 and s.id = t1.id for update").Check(testkit.Rows("2 24 200 2 24 200"))
		tk.MustExec("delete from t where v = 24")
		tk.CheckExecResult(1, 0)
		// common path
		tk.MustQuery("select * from t where v >= 41 and v < 50").Check(testkit.Rows())
		tk.MustQuery("select * from t where v >= 41 and v < 50 for update").Check(testkit.Rows("4 41 400"))
		tk.MustExec("delete from t where v >= 41 and v < 50")
		tk.CheckExecResult(1, 0)
		tk.MustExec("commit")
		tk.MustQuery("select * from t").Check(testkit.Rows("3 32 300", "5 11 100", "6 60 600"))

		tk2.MustExec("alter table t add unique index iv(v)")
		tk.MustExec("begin pessimistic")
		tk2.MustExec("alter table t drop index iv")
		tk2.MustExec("update t set v = 33 where v = 32")
		tk.MustExec("insert into t(id, v, v2) select 3 * id, 3 * v, 3 * v2 from t where v = 33")
		tk.CheckExecResult(1, 0)
		tk.MustExec("insert into t(id, v, v2) select (select 4 * id from t where v = 32) id, 4 * v, 4 * v2 from t where v = 33")
		tk.CheckExecResult(1, 0)
		err = tk.ExecToErr("insert into t(id, v, v2) select (select 4 * id from t where v = 33) id, 4 * v, 4 * v2 from t where v = 33")
		require.Error(t, err)
		require.Equal(t, "[table:1048]Column 'id' cannot be null", err.Error())
		tk.MustExec("commit")
		tk.MustQuery("select * from t").Check(testkit.Rows("3 33 300", "5 11 100", "6 60 600", "9 99 900", "12 132 1200"))

		tk2.MustExec("alter table t add unique index iv(v)")
		tk2.MustExec("drop table if exists t1")
		tk2.MustExec("create table t1(id int primary key, v int, index iv (v), v2 int)")
		tk.MustExec("begin pessimistic")
		tk2.MustExec("alter table t drop index iv")
		tk2.MustExec("update t set v = 34 where v = 33")
		tk2.MustExec("update t set v = 12 where v = 11")
		tk.MustExec("insert into t1(id, v, v2) select * from t where v = 33")
		tk.CheckExecResult(0, 0)
		tk.MustExec("insert into t1(id, v, v2) select * from t where v = 12")
		tk.CheckExecResult(1, 0)
		tk.MustExec("commit")
		tk.MustQuery("select * from t1").Check(testkit.Rows("5 12 100"))
	}
}

func TestPlanCacheSchemaChange(t *testing.T) {
	store := realtikvtest.CreateMockStoreAndSetup(t)
	tmp := testkit.NewTestKit(t, store)
	tmp.MustExec("set tidb_enable_prepared_plan_cache=ON")

	tk := testkit.NewTestKit(t, store)
	tk2 := testkit.NewTestKit(t, store)
	tk3 := testkit.NewTestKit(t, store)

	ctx := context.Background()

	tk.MustExec("use test")
	tk2.MustExec("use test")
	tk3.MustExec("use test")

	tk.MustExec("drop table if exists t")
	tk.MustExec("create table t (id int primary key, v int, unique index iv (v), vv int)")
	tk.MustExec("insert into t values(1, 1, 1), (2, 2, 2), (4, 4, 4)")

	tk.MustExec("set tidb_enable_amend_pessimistic_txn = 1")
	tk2.MustExec("set tidb_enable_amend_pessimistic_txn = 1")

	// generate plan cache
	tk.MustExec("prepare update_stmt from 'update t set vv = vv + 1 where v = ?'")
	tk.MustExec("set @v = 1")
	tk.MustExec("execute update_stmt using @v")

	stmtID, _, _, err := tk2.Session().PrepareStmt("update t set vv = vv + 1 where v = ?")
	require.NoError(t, err)
	_, err = tk2.Session().ExecutePreparedStmt(ctx, stmtID, expression.Args2Expressions4Test(1))
	require.NoError(t, err)

	tk.MustExec("begin pessimistic")
	tk2.MustExec("begin pessimistic")

	tk3.MustExec("alter table t drop index iv")
	tk3.MustExec("update t set v = 3 where v = 2")
	tk3.MustExec("update t set v = 5 where v = 4")

	tk.MustExec("set @v = 2")
	tk.MustExec("execute update_stmt using @v")
	tk.CheckExecResult(0, 0)
	tk.MustQuery("select @@last_plan_from_cache").Check(testkit.Rows("0"))
	tk.MustExec("set @v = 3")
	tk.MustExec("execute update_stmt using @v")
	tk.CheckExecResult(1, 0)
	tk.MustQuery("select @@last_plan_from_cache").Check(testkit.Rows("1"))

	_, err = tk2.Session().ExecutePreparedStmt(ctx, stmtID, expression.Args2Expressions4Test(4))
	require.NoError(t, err)
	tk2.CheckExecResult(0, 0)
	tk2.MustQuery("select @@last_plan_from_cache").Check(testkit.Rows("0"))
	_, err = tk2.Session().ExecutePreparedStmt(ctx, stmtID, expression.Args2Expressions4Test(5))
	require.NoError(t, err)
	tk2.CheckExecResult(1, 0)
	tk2.MustQuery("select @@last_plan_from_cache").Check(testkit.Rows("1"))

	tk.MustExec("commit")
	tk2.MustExec("commit")

	tk.MustQuery("select * from t").Check(testkit.Rows("1 1 3", "2 3 3", "4 5 5"))
}

func TestAsyncCommitCalTSFail(t *testing.T) {
	defer config.RestoreFunc()()
	config.UpdateGlobal(func(conf *config.Config) {
		conf.TiKVClient.AsyncCommit.SafeWindow = time.Second
		conf.TiKVClient.AsyncCommit.AllowedClockDrift = 0
	})

	store := realtikvtest.CreateMockStoreAndSetup(t)

	tk := createAsyncCommitTestKit(t, store)
	tk2 := createAsyncCommitTestKit(t, store)

	tk.MustExec("drop table if exists tk")
	tk.MustExec("create table tk (c1 int primary key, c2 int)")
	tk.MustExec("insert into tk values (1, 1)")

	tk.MustExec("set tidb_enable_1pc = true")
	tk.MustExec("begin pessimistic")
	tk.MustQuery("select * from tk for update").Check(testkit.Rows("1 1"))
	require.NoError(t, failpoint.Enable("tikvclient/failCheckSchemaValid", "return"))
	require.Error(t, tk.ExecToErr("commit"))
	require.NoError(t, failpoint.Disable("tikvclient/failCheckSchemaValid"))

	// The lock should not be blocked.
	tk2.MustExec("set innodb_lock_wait_timeout = 5")
	tk2.MustExec("begin pessimistic")
	tk2.MustExec("update tk set c2 = c2 + 1")
	tk2.MustExec("commit")
}

func TestChangeLockToPut(t *testing.T) {
	store := realtikvtest.CreateMockStoreAndSetup(t)

	tk := testkit.NewTestKit(t, store)
	tk2 := testkit.NewTestKit(t, store)
	tk.MustExec("use test")
	tk2.MustExec("use test")

	tk.MustExec("drop table if exists tk")
	tk.MustExec("create table t1(c1 varchar(20) key, c2 int, c3 int, unique key k1(c2), key k2(c3))")
	tk.MustExec(`insert into t1 values ("1", 1, 1), ("2", 2, 2), ("3", 3, 3)`)

	// Test point get change lock to put.
	for _, mode := range []string{"REPEATABLE-READ", "READ-COMMITTED"} {
		tk.MustExec(fmt.Sprintf(`set tx_isolation = "%s"`, mode))
		tk.MustExec("begin pessimistic")
		tk.MustQuery(`select * from t1 where c1 = "1" for update`).Check(testkit.Rows("1 1 1"))
		tk.MustExec("commit")
		tk.MustExec("begin pessimistic")
		tk.MustQuery(`select * from t1 where c1 = "1" for update`).Check(testkit.Rows("1 1 1"))
		tk.MustExec("commit")
		tk.MustExec("admin check table t1")
		tk2.MustExec("begin")
		tk2.MustQuery(`select * from t1 use index(k1) where c2 = "1" for update`).Check(testkit.Rows("1 1 1"))
		tk2.MustQuery(`select * from t1 use index(k1) where c2 = "3" for update`).Check(testkit.Rows("3 3 3"))
		tk2.MustExec("commit")
		tk2.MustExec("begin")
		tk2.MustQuery(`select * from t1 use index(k2) where c3 = 1`).Check(testkit.Rows("1 1 1"))
		tk2.MustQuery("select * from t1 use index(k2) where c3 > 1").Check(testkit.Rows("2 2 2", "3 3 3"))
		tk2.MustExec("commit")
	}

	// Test batch point get change lock to put.
	for _, mode := range []string{"REPEATABLE-READ", "READ-COMMITTED"} {
		tk.MustExec(fmt.Sprintf(`set tx_isolation = "%s"`, mode))
		tk.MustExec("begin pessimistic")
		tk.MustQuery(`select * from t1 where c1 in ("1", "5", "3") for update`).Check(testkit.Rows("1 1 1", "3 3 3"))
		tk.MustExec("commit")
		tk.MustExec("begin pessimistic")
		tk.MustQuery(`select * from t1 where c1 in ("1", "2", "8") for update`).Check(testkit.Rows("1 1 1", "2 2 2"))
		tk.MustExec("commit")
		tk.MustExec("admin check table t1")
		tk2.MustExec("begin")
		tk2.MustQuery(`select * from t1 use index(k1) where c2 in ("1", "2", "3") for update`).Check(testkit.Rows("1 1 1", "2 2 2", "3 3 3"))
		tk2.MustQuery(`select * from t1 use index(k2) where c2 in ("2") for update`).Check(testkit.Rows("2 2 2"))
		tk2.MustExec("commit")
		tk2.MustExec("begin")
		tk2.MustQuery(`select * from t1 use index(k2) where c3 in (5, 8)`).Check(testkit.Rows())
		tk2.MustQuery(`select * from t1 use index(k2) where c3 in (1, 8) for update`).Check(testkit.Rows("1 1 1"))
		tk2.MustQuery(`select * from t1 use index(k2) where c3 > 1`).Check(testkit.Rows("2 2 2", "3 3 3"))
		tk2.MustExec("commit")
	}

	tk.MustExec("admin check table t1")
}

func createTable(part bool, columnNames []string, columnTypes []string) string {
	var str string
	str = "create table t("
	if part {
		str = "create table t_part("
	}
	first := true
	for i, colName := range columnNames {
		if first {
			first = false
		} else {
			str += ","
		}
		str += fmt.Sprintf("%s %s", colName, columnTypes[i])
	}
	str += ", primary key(c_int, c_str)"
	str += ")"
	if part {
		str += "partition by hash(c_int) partitions 8"
	}
	return str
}

func TestAmendForIndexChange(t *testing.T) {
	defer config.RestoreFunc()()
	config.UpdateGlobal(func(conf *config.Config) {
		conf.TiKVClient.AsyncCommit.SafeWindow = 0
		conf.TiKVClient.AsyncCommit.AllowedClockDrift = 0
	})
	store := realtikvtest.CreateMockStoreAndSetup(t)

	tk := testkit.NewTestKit(t, store)
	tk2 := testkit.NewTestKit(t, store)
	tk.MustExec("use test")
	tk2.MustExec("use test")

	tk.MustExec("set tidb_enable_amend_pessimistic_txn = ON;")
	tk.Session().GetSessionVars().EnableAsyncCommit = false
	tk.Session().GetSessionVars().Enable1PC = false

	tk2.MustExec("drop table if exists t1")

	// Add some different column types.
	columnNames := []string{"c_int", "c_str", "c_datetime", "c_timestamp", "c_double", "c_decimal", "c_float"}
	columnTypes := []string{"int", "varchar(40)", "datetime", "timestamp", "double", "decimal(12, 6)", "float"}

	addIndexFunc := func(idxName string, part bool, a, b int) string {
		var str string
		str = "alter table t"
		if part {
			str = "alter table t_part"
		}
		str += " add index " + idxName + " ("
		str += strings.Join(columnNames[a:b], ",")
		str += ")"
		return str
	}

	for i := 0; i < len(columnTypes); i++ {
		for j := i + 1; j <= len(columnTypes); j++ {
			// Create table and prepare some data.
			tk2.MustExec("drop table if exists t")
			tk2.MustExec("drop table if exists t_part")
			tk2.MustExec(createTable(false, columnNames, columnTypes))
			tk2.MustExec(createTable(true, columnNames, columnTypes))
			tk2.MustExec(`insert into t values(1, "1", "2000-01-01", "2020-01-01", "1.1", "123.321", 1.1)`)
			tk2.MustExec(`insert into t values(2, "2", "2000-01-02", "2020-01-02", "2.2", "223.322", 2.2)`)
			tk2.MustExec(`insert into t_part values(1, "1", "2000-01-01", "2020-01-01", "1.1", "123.321", 1.1)`)
			tk2.MustExec(`insert into t_part values(2, "2", "2000-01-02", "2020-01-02", "2.2", "223.322", 2.2)`)

			// Start a pessimistic transaction, the amend should succeed for common table.
			tk.MustExec("begin pessimistic")
			tk.MustExec(`insert into t values(5, "555", "2000-01-05", "2020-01-05", "5.5", "555.555", 5.5)`)
			idxName := fmt.Sprintf("index%d%d", i, j)
			tk2.MustExec(addIndexFunc(idxName, false, i, j))
			tk.MustExec("commit")
			tk2.MustExec("admin check table t")

			tk.MustExec("begin pessimistic")
			tk.MustExec(`insert into t values(6, "666", "2000-01-06", "2020-01-06", "6.6", "666.666", 6.6)`)
			tk2.MustExec(fmt.Sprintf(`alter table t drop index %s`, idxName))
			tk.MustExec("commit")
			tk2.MustExec("admin check table t")
			tk2.MustQuery("select count(*) from t").Check(testkit.Rows("4"))

			// Start a pessimistic transaction for partition table, the amend should fail.
			tk.MustExec("begin pessimistic")
			tk.MustExec(`insert into t_part values(5, "555", "2000-01-05", "2020-01-05", "5.5", "555.555", 5.5)`)
			tk2.MustExec(addIndexFunc(idxName, true, i, j))
			require.Error(t, tk.ExecToErr("commit"))
			tk2.MustExec("admin check table t_part")

			tk.MustExec("begin pessimistic")
			tk.MustExec(`insert into t_part values(6, "666", "2000-01-06", "2020-01-06", "6.6", "666.666", 6.6)`)
			tk2.MustExec(fmt.Sprintf(`alter table t_part drop index %s`, idxName))
			require.Error(t, tk.ExecToErr("commit"))
			tk2.MustExec("admin check table t_part")
			tk2.MustQuery("select count(*) from t_part").Check(testkit.Rows("2"))
		}
	}
}

func TestAmendForColumnChange(t *testing.T) {
	store := realtikvtest.CreateMockStoreAndSetup(t)

	tk := testkit.NewTestKit(t, store)
	tk2 := testkit.NewTestKit(t, store)
	tk.MustExec("use test")
	tk2.MustExec("use test")

	tk.MustExec("set tidb_enable_amend_pessimistic_txn = ON;")
	tk2.MustExec("drop table if exists t1")

	// Add some different column types.
	columnNames := []string{"c_int", "c_str", "c_datetime", "c_timestamp", "c_double", "c_decimal", "c_float"}
	columnTypes := []string{"int", "varchar(40)", "datetime", "timestamp", "double", "decimal(12, 6)", "float"}
	colChangeDDLs := []string{
		"alter table %s change column c_int c_int bigint",
		"alter table %s modify column c_str varchar(55)",
		"alter table %s modify column c_datetime datetime",
		"alter table %s modify column c_timestamp timestamp",
		"alter table %s modify column c_double double default NULL",
		"alter table %s modify column c_int bigint(20) default 100",
		"alter table %s change column c_float c_float float",
		"alter table %s modify column c_int bigint(20)",
	}
	amendSucc := []bool{
		true,
		true,
		true,
		true,
		true,
		false,
		true,
		true,
	}
	colChangeFunc := func(part bool, i int) string {
		var sql string
		sql = colChangeDDLs[i]
		if part {
			sql = fmt.Sprintf(sql, "t_part")
		} else {
			sql = fmt.Sprintf(sql, "t")
		}
		return sql
	}

	for i := 0; i < len(colChangeDDLs); i++ {
		// Create table and prepare some data.
		tk2.MustExec("drop table if exists t")
		tk2.MustExec("drop table if exists t_part")
		tk2.MustExec(createTable(false, columnNames, columnTypes))
		tk2.MustExec(createTable(true, columnNames, columnTypes))
		tk2.MustExec(`insert into t values(1, "1", "2000-01-01", "2020-01-01", "1.1", "123.321", 1.1)`)
		tk2.MustExec(`insert into t values(2, "2", "2000-01-02", "2020-01-02", "2.2", "223.322", 2.2)`)
		tk2.MustExec(`insert into t_part values(1, "1", "2000-01-01", "2020-01-01", "1.1", "123.321", 1.1)`)
		tk2.MustExec(`insert into t_part values(2, "2", "2000-01-02", "2020-01-02", "2.2", "223.322", 2.2)`)

		// Start a pessimistic transaction, the amend should succeed for common table.
		tk.MustExec("begin pessimistic")
		tk.MustExec(`insert into t values(5, "555", "2000-01-05", "2020-01-05", "5.5", "555.555", 5.5)`)
		tk2.MustExec(colChangeFunc(false, i))
		if amendSucc[i] {
			tk.MustExec("commit")
		} else {
			require.Error(t, tk.ExecToErr("commit"))
		}
		tk2.MustExec("admin check table t")
		if amendSucc[i] {
			tk2.MustQuery("select count(*) from t").Check(testkit.Rows("3"))
		} else {
			tk2.MustQuery("select count(*) from t").Check(testkit.Rows("2"))
		}

		// Start a pessimistic transaction for partition table, the amend should fail.
		tk.MustExec("begin pessimistic")
		tk.MustExec(`insert into t_part values(5, "555", "2000-01-05", "2020-01-05", "5.5", "555.555", 5.5)`)
		tk2.MustExec(colChangeFunc(true, i))
		require.Error(t, tk.ExecToErr("commit"))
		tk2.MustExec("admin check table t_part")
		tk2.MustQuery("select count(*) from t_part").Check(testkit.Rows("2"))
	}
}

func TestPessimisticAutoCommitTxn(t *testing.T) {
	store := realtikvtest.CreateMockStoreAndSetup(t)

	tk := testkit.NewTestKit(t, store)
	tk.MustExec("use test")

	tk.MustExec("set tidb_txn_mode = 'pessimistic'")
	tk.MustExec("drop table if exists t")
	tk.MustExec("create table t (i int)")
	tk.MustExec("insert into t values (1)")
	tk.MustExec("set autocommit = on")

	rows := tk.MustQuery("explain update t set i = -i").Rows()
	explain := fmt.Sprintf("%v", rows[1])
	require.NotRegexp(t, ".*SelectLock.*", explain)

	originCfg := config.GetGlobalConfig()
	defer config.StoreGlobalConfig(originCfg)
	newCfg := *originCfg
	newCfg.PessimisticTxn.PessimisticAutoCommit.Store(true)
	config.StoreGlobalConfig(&newCfg)

	rows = tk.MustQuery("explain update t set i = -i").Rows()
	explain = fmt.Sprintf("%v", rows[1])
	require.Regexp(t, ".*SelectLock.*", explain)
}

func TestPessimisticLockOnPartition(t *testing.T) {
	store := realtikvtest.CreateMockStoreAndSetup(t)

	// This test checks that 'select ... for update' locks the partition instead of the table.
	// Cover a bug that table ID is used to encode the lock key mistakenly.
	tk := testkit.NewTestKit(t, store)
	tk.MustExec("use test")
	tk.MustExec(`create table if not exists forupdate_on_partition (
  age int not null primary key,
  nickname varchar(20) not null,
  gender int not null default 0,
  first_name varchar(30) not null default '',
  last_name varchar(20) not null default '',
  full_name varchar(60) as (concat(first_name, ' ', last_name)),
  index idx_nickname (nickname)
) partition by range (age) (
  partition child values less than (18),
  partition young values less than (30),
  partition middle values less than (50),
  partition old values less than (123)
);`)
	tk.MustExec("insert into forupdate_on_partition (`age`, `nickname`) values (25, 'cosven');")

	tk1 := testkit.NewTestKit(t, store)
	tk1.MustExec("use test")

	tk.MustExec("begin pessimistic")
	tk.MustQuery("select * from forupdate_on_partition where age=25 for update").Check(testkit.Rows("25 cosven 0    "))
	tk1.MustExec("begin pessimistic")

	ch := make(chan int32, 5)
	go func() {
		tk1.MustExec("update forupdate_on_partition set first_name='sw' where age=25")
		ch <- 0
		tk1.MustExec("commit")
		ch <- 0
	}()

	// Leave 50ms for tk1 to run, tk1 should be blocked at the update operation.
	time.Sleep(50 * time.Millisecond)
	ch <- 1

	tk.MustExec("commit")
	// tk1 should be blocked until tk commit, check the order.
	require.Equal(t, int32(1), <-ch)
	require.Equal(t, int32(0), <-ch)
	<-ch // wait for goroutine to quit.

	// Once again...
	// This time, test for the update-update conflict.
	tk.MustExec("begin pessimistic")
	tk.MustExec("update forupdate_on_partition set first_name='sw' where age=25")
	tk1.MustExec("begin pessimistic")

	go func() {
		tk1.MustExec("update forupdate_on_partition set first_name = 'xxx' where age=25")
		ch <- 0
		tk1.MustExec("commit")
		ch <- 0
	}()

	// Leave 50ms for tk1 to run, tk1 should be blocked at the update operation.
	time.Sleep(50 * time.Millisecond)
	ch <- 1

	tk.MustExec("commit")
	// tk1 should be blocked until tk commit, check the order.
	require.Equal(t, int32(1), <-ch)
	require.Equal(t, int32(0), <-ch)
	<-ch // wait for goroutine to quit.
}

func TestLazyUniquenessCheckForSimpleInserts(t *testing.T) {
	store := realtikvtest.CreateMockStoreAndSetup(t)
	tk := testkit.NewTestKit(t, store)
	tk2 := testkit.NewTestKit(t, store)
	tk.MustExec("use test")
	tk2.MustExec("use test")

	// case: primary key
	tk.MustExec("create table t(id int primary key, v int)")
	tk.MustExec("set @@tidb_constraint_check_in_place_pessimistic = 0")
	tk.MustExec("begin pessimistic")
	tk.MustExec("insert into t values(1, 0)")
	tk2.MustExec("begin pessimistic")
	tk2.MustExec("insert into t values (1, 1)")
	tk2.MustExec("commit")
	_, err := tk.Exec("commit")
	require.NotNil(t, err)
	require.Contains(t, err.Error(), "[kv:9007]Write conflict")
	tk.MustQuery("select * from t").Check(testkit.Rows("1 1"))
	tk.MustExec("admin check table t")

	// case: unique key
	tk.MustExec("create table t2(id int primary key, uk int, unique index(uk))")
	tk.MustExec("begin pessimistic")
	tk.MustExec("insert into t2 values(1, 0)")
	tk2.MustExec("begin pessimistic")
	tk2.MustExec("insert into t2 values (2, 0)")
	tk2.MustExec("commit")
	_, err = tk.Exec("commit")
	require.NotNil(t, err)
	require.Contains(t, err.Error(), "[kv:9007]Write conflict")
	tk.MustQuery("select * from t2").Check(testkit.Rows("2 0"))
	tk.MustExec("admin check table t2")
}

func TestLazyUniquenessCheck(t *testing.T) {
	store := realtikvtest.CreateMockStoreAndSetup(t)
	tk := testkit.NewTestKit(t, store)
	tk2 := testkit.NewTestKit(t, store)
	tk.MustExec("use test")
	tk2.MustExec("use test")
	tk.MustExec("create table t(id int primary key, v int)")
	tk.MustExec("set @@tidb_constraint_check_in_place_pessimistic=0")

	// TiKV will perform a constraint check before reporting assertion failure.
	// And constraint violation precedes assertion failure.
	if !*realtikvtest.WithRealTiKV {
		tk.MustExec("set @@tidb_txn_assertion_level=off")
	}

	// case: success
	tk.MustExec("begin pessimistic")
	tk.MustExec("insert into t values (1, 1)")
	tk.MustQuery("select * from t for update").Check(testkit.Rows("1 1"))
	tk.MustExec("commit")
	tk.MustExec("admin check table t")

	tk.MustExec("truncate table t")
	tk2.MustExec("insert into t values (2, 1)")
	tk.MustExec("begin pessimistic")
	tk.MustExec("insert into t values (2, 2)")
	tk2.MustExec("delete from t")
	tk.MustQuery("select * from t for update").Check(testkit.Rows("2 2"))
	tk.MustExec("commit")
	tk.MustExec("admin check table t")

	// case: constraint check failure
	tk.MustExec("create table t2 (id int primary key, uk int, unique key i1(uk))")
	tk.MustExec("insert into t2 values (1, 1)")
	tk.MustExec("begin pessimistic")
	tk.MustExec("insert into t2 values (2, 1), (3, 3)")
	// NOTE: this read breaks constraint, but we are not able to return an error here.
	// We can only guarantee the txn should not commit
	tk.MustQuery("select * from t2 use index(primary) for update").Check(testkit.Rows("1 1", "2 1", "3 3"))
	err := tk.ExecToErr("commit")
	require.Error(t, err)
	require.Contains(t, err.Error(), "Duplicate entry '1' for key 'i1'")
	tk.MustQuery("select * from t2 use index(primary)").Check(testkit.Rows("1 1"))
	tk.MustExec("admin check table t2")

<<<<<<< HEAD
	// case: conflict check failure, fallback to optimistic
=======
	// case: a modification of a lazy-checked key will compensate the lock
	tk.MustExec("truncate table t2")
	tk.MustExec("begin pessimistic")
	tk.MustExec("insert into t2 values (1, 1)") // skip lock
	tk.MustExec("update t2 set uk = uk + 1")    // compensate the lock
	ch := make(chan error, 1)
	tk2.MustExec("begin pessimistic")
	go func() {
		tk2.MustExec("update t2 set uk = uk + 10 where id = 1") // should block, and read (1, 2), write (1, 12)
		ch <- tk2.ExecToErr("commit")
	}()
	time.Sleep(500 * time.Millisecond)
	tk.MustExec("commit")
	err = <-ch
	require.NoError(t, err)
	tk.MustQuery("select * from t2").Check(testkit.Rows("1 12"))
	tk.MustExec("admin check table t")

	// case: conflict check failure
>>>>>>> 3f0cea32
	tk.MustExec("create table t3 (id int primary key, sk int, key i1(sk))")
	tk.MustExec("begin pessimistic")
	tk.MustExec("insert into t3 values (1, 1)")
	tk2.MustExec("insert into t3 values (1, 2)")
	err = tk.ExecToErr("commit")
	require.Error(t, err)
	require.Contains(t, err.Error(), "[kv:9007]Write conflict")
	require.Contains(t, err.Error(), "reason=Optimistic")

	// case: conflict check failure, in pessimistic
	tk.MustExec("truncate table t3")
	tk.MustExec("insert into t3 values (0, 0)")
	tk.MustExec("begin pessimistic")
	tk.MustExec("select * from t3 where id = 0 for update") // force a lock, and set for_update_ts
	tk.MustExec("insert into t3 values (1, 1)")
	tk2.MustExec("insert into t3 values (1, 2)")
	err = tk.ExecToErr("commit")
	require.Error(t, err)
	println("err:", err.Error())
	require.Contains(t, err.Error(), "[kv:9007]Write conflict")
	require.Contains(t, err.Error(), "reason=LazyUniquenessCheck")

	// case: DML returns error => abort txn
	tk.MustExec("create table t4 (id int primary key, v int, key i1(v))")
	tk.MustExec("insert into t4 values (1, 1)")
	tk.MustExec("begin pessimistic")
	tk.MustExec("insert into t4 values (1, 2), (2, 2)")
	tk.MustQuery("select * from t4 order by id").Check(testkit.Rows("1 2", "2 2"))
	err = tk.ExecToErr("delete from t4 where id = 1")
	require.Error(t, err)
	require.Contains(t, err.Error(), "transaction aborted because lazy uniqueness check is enabled and an error occurred: [kv:1062]Duplicate entry '1' for key 'PRIMARY'")
	tk.MustExec("commit")
	tk.MustExec("admin check table t4")
	tk.MustQuery("select * from t4 order by id").Check(testkit.Rows("1 1"))

	// case: larger for_update_ts should not prevent the "write conflict" error.
	tk.MustExec("create table t5 (id int primary key, uk int, unique key i1(uk))")
	tk.MustExec("insert into t5 values (1, 1), (2, 2)")
	tk.MustExec("begin pessimistic")
	tk.MustExec("update t5 set uk = 2 where id = 1")
	tk2.MustExec("delete from t5 where uk = 2")
	tk.MustExec("select * from t5 for update")
	err = tk.ExecToErr("commit")
	require.Contains(t, err.Error(), "[kv:9007]Write conflict")

	// case: delete your own insert that should've returned error
	tk.MustExec("truncate table t5")
	tk.MustExec("insert into t5 values (1, 1)")
	tk.MustExec("begin pessimistic")
	tk.MustExec("insert into t5 values (2, 1)")
	err = tk.ExecToErr("delete from t5")
	require.Error(t, err)
	require.Contains(t, err.Error(), "transaction aborted because lazy uniqueness check is enabled and an error occurred: [kv:1062]Duplicate entry '1' for key 'i1'")
	require.False(t, tk.Session().GetSessionVars().InTxn())

	// case: update unique key, but conflict exists before the txn
	tk.MustExec("truncate table t5")
	tk.MustExec("insert into t5 values (1, 1), (2, 3)")
	tk.MustExec("begin pessimistic")
	tk.MustExec("update t5 set uk = 3 where id = 1")
	err = tk.ExecToErr("commit")
	require.Error(t, err)
	require.Contains(t, err.Error(), "Duplicate entry '3' for key 'i1'")
	tk.MustExec("admin check table t5")

	// case: update unique key, but conflict with concurrent write
	tk.MustExec("truncate table t5")
	tk.MustExec("insert into t5 values (1, 1)")
	tk.MustExec("begin pessimistic")
	tk.MustExec("update t5 set uk = 3 where id = 1")
	tk2.MustExec("insert into t5 values (2, 3)")
	err = tk.ExecToErr("commit")
	require.Error(t, err)
	require.Contains(t, err.Error(), "[kv:9007]Write conflict")
	tk.MustExec("admin check table t5")

	// case: insert on duplicate update unique key, but conflict exists before the txn
	tk.MustExec("truncate table t5")
	tk.MustExec("insert into t5 values (1, 1), (2, 3)")
	tk.MustExec("begin pessimistic")
	tk.MustExec("insert into t5 values (3, 1) on duplicate key update uk = 3")
	err = tk.ExecToErr("commit")
	require.Error(t, err)
	require.Contains(t, err.Error(), "Duplicate entry '3' for key 'i1'")
	tk.MustExec("admin check table t5")

	// case: insert on duplicate update unique key, but conflict with concurrent write
	tk.MustExec("truncate table t5")
	tk.MustExec("insert into t5 values (1, 1)")
	tk.MustExec("begin pessimistic")
	tk.MustExec("insert into t5 values (3, 1) on duplicate key update uk = 3")
	tk2.MustExec("insert into t5 values (2, 3)")
	err = tk.ExecToErr("commit")
	require.Error(t, err)
	require.Contains(t, err.Error(), "[kv:9007]Write conflict")
	tk.MustExec("admin check table t5")
}

func TestLazyUniquenessCheckForInsertIgnore(t *testing.T) {
	store := realtikvtest.CreateMockStoreAndSetup(t)
	tk := testkit.NewTestKit(t, store)
	tk.MustExec("use test")
	tk.MustExec("set @@tidb_constraint_check_in_place_pessimistic=0")

	// case: primary key
	tk.MustExec("create table t (id int primary key, uk int, unique key i1(uk))")
	tk.MustExec("insert into t values (1, 1)")
	tk.MustExec("begin pessimistic")
	tk.MustExec("insert ignore into t values (1, 2)")
	tk.MustExec("commit")
	tk.MustQuery("select * from t").Check(testkit.Rows("1 1"))

	// case: unique key
	tk.MustExec("begin pessimistic")
	tk.MustExec("insert ignore into t values (2, 1)")
	tk.MustExec("commit")
	tk.MustQuery("select * from t").Check(testkit.Rows("1 1"))
}

func TestLazyUniquenessCheckWithStatementRetry(t *testing.T) {
	store := realtikvtest.CreateMockStoreAndSetup(t)
	tk := testkit.NewTestKit(t, store)
	tk2 := testkit.NewTestKit(t, store)
	tk.MustExec("use test")
	tk2.MustExec("use test")
	tk.MustExec("create table t5(id int primary key, uk int, unique key i1(uk))")
	tk.MustExec("set @@tidb_constraint_check_in_place_pessimistic=0")

	// TiKV will perform a constraint check before reporting assertion failure.
	// And constraint violation precedes assertion failure.
	if !*realtikvtest.WithRealTiKV {
		tk.MustExec("set @@tidb_txn_assertion_level=off")
	}

	// case: update unique key using point-get, but conflict with concurrent write, return error in DML
	tk.MustExec("insert into t5 values (1, 1)")
	tk.MustExec("begin pessimistic")
	tk.MustExec("insert into t5 values (3, 3)") // skip handle=3, uk=3
	tk2.MustExec("insert into t5 values (2, 3)")
	err := tk.ExecToErr("update t5 set id = 10 where uk = 3") // write conflict -> unset PresumeKNE -> retry
	require.Error(t, err)
	require.Contains(t, err.Error(), "Duplicate entry '3' for key 'i1'")
	require.False(t, tk.Session().GetSessionVars().InTxn())
	tk.MustExec("admin check table t5")

	// case: update, but conflict with concurrent write, return error in DML
	tk.MustExec("truncate table t5")
	tk.MustExec("insert into t5 values (1, 1)")
	tk.MustExec("begin pessimistic")
	tk.MustExec("insert into t5 values (3, 3)") // skip handle=3, uk=3
	tk2.MustExec("insert into t5 values (2, 3)")
	err = tk.ExecToErr("update t5 set id = id + 10") // write conflict -> unset PresumeKNE -> retry
	require.Error(t, err)
	require.Contains(t, err.Error(), "Duplicate entry '3' for key 'i1'")
	require.False(t, tk.Session().GetSessionVars().InTxn())
	tk.MustExec("admin check table t5")
}<|MERGE_RESOLUTION|>--- conflicted
+++ resolved
@@ -3219,9 +3219,6 @@
 	tk.MustQuery("select * from t2 use index(primary)").Check(testkit.Rows("1 1"))
 	tk.MustExec("admin check table t2")
 
-<<<<<<< HEAD
-	// case: conflict check failure, fallback to optimistic
-=======
 	// case: a modification of a lazy-checked key will compensate the lock
 	tk.MustExec("truncate table t2")
 	tk.MustExec("begin pessimistic")
@@ -3240,8 +3237,7 @@
 	tk.MustQuery("select * from t2").Check(testkit.Rows("1 12"))
 	tk.MustExec("admin check table t")
 
-	// case: conflict check failure
->>>>>>> 3f0cea32
+	// case: conflict check failure, fallback to optimistic
 	tk.MustExec("create table t3 (id int primary key, sk int, key i1(sk))")
 	tk.MustExec("begin pessimistic")
 	tk.MustExec("insert into t3 values (1, 1)")
