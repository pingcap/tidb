--- conflicted
+++ resolved
@@ -3034,9 +3034,6 @@
 	require.ErrorContains(t, err, "savepoint is not supported in pessimistic transactions when in-place constraint check is disabled")
 }
 
-<<<<<<< HEAD
-func TestIssue40114(t *testing.T) {
-=======
 func mustExecAsync(tk *testkit.TestKit, sql string, args ...interface{}) <-chan struct{} {
 	ch := make(chan struct{})
 	go func() {
@@ -3163,50 +3160,12 @@
 }
 
 func TestAggressiveLockingInsert(t *testing.T) {
->>>>>>> b1ecabb5
-	store := realtikvtest.CreateMockStoreAndSetup(t)
-	tk := testkit.NewTestKit(t, store)
-	tk.MustExec("use test")
-	tk2 := testkit.NewTestKit(t, store)
-	tk2.MustExec("use test")
-
-<<<<<<< HEAD
-	tk.MustExec("create table t (id int primary key, v int)")
-	tk.MustExec("insert into t values (1, 1), (2, 2)")
-
-	require.NoError(t, failpoint.Enable("tikvclient/twoPCRequestBatchSizeLimit", "return"))
-	require.NoError(t, failpoint.Enable("tikvclient/beforeAsyncPessimisticRollback", `return("skip")`))
-	defer func() {
-		require.NoError(t, failpoint.Disable("tikvclient/twoPCRequestBatchSizeLimit"))
-		require.NoError(t, failpoint.Disable("tikvclient/beforeAsyncPessimisticRollback"))
-	}()
-
-	tk.MustExec("set @@innodb_lock_wait_timeout = 1")
-	tk.MustExec("begin pessimistic")
-	tk.MustExec("begin ")
-	tk2.MustExec("begin pessimistic")
-	// tk2 block tk on row 2.
-	tk2.MustExec("update t set v = v + 1 where id = 2")
-	// tk wait until timeout.
-	tk.MustGetErrCode("delete from t where id = 1 or id = 2", mysql.ErrLockWaitTimeout)
-	tk2.MustExec("commit")
-	// Now, row 1 should have been successfully locked since it's not in the same batch with row 2 (controlled by
-	// failpoint `twoPCRequestBatchSizeLimit`); then it's not pessimisticRollback-ed (controlled by failpoint
-	// `beforeAsyncPessimisticRollback`, which simulates a network fault).
-	// Ensure the row is still locked.
-	time.Sleep(time.Millisecond * 50)
-	tk2.MustExec("begin pessimistic")
-	tk2.MustGetErrCode("select * from t where id = 1 for update nowait", mysql.ErrLockAcquireFailAndNoWaitSet)
-	tk2.MustExec("rollback")
-
-	// tk is still in transaction.
-	tk.MustQuery("select @@tidb_current_ts = 0").Check(testkit.Rows("0"))
-	// This will unexpectedly success in issue 40114.
-	tk.MustGetErrCode("insert into t values (1, 2)", mysql.ErrDupEntry)
-	tk.MustExec("commit")
-	tk.MustExec("admin check table t")
-	tk.MustQuery("select * from t").Check(testkit.Rows("1 1", "2 3"))
-=======
+	store := realtikvtest.CreateMockStoreAndSetup(t)
+	tk := testkit.NewTestKit(t, store)
+	tk.MustExec("use test")
+	tk2 := testkit.NewTestKit(t, store)
+	tk2.MustExec("use test")
+
 	tk.MustExec("set @@tidb_pessimistic_txn_aggressive_locking = 1")
 	tk.MustExec("create table t (id int primary key, v int)")
 
@@ -3353,5 +3312,48 @@
 
 	tk.MustExec("commit")
 	tk.MustQuery("select * from t3").Check(testkit.Rows("100 101 102", "101 201 200"))
->>>>>>> b1ecabb5
+}
+
+func TestIssue40114(t *testing.T) {
+	store := realtikvtest.CreateMockStoreAndSetup(t)
+	tk := testkit.NewTestKit(t, store)
+	tk.MustExec("use test")
+	tk2 := testkit.NewTestKit(t, store)
+	tk2.MustExec("use test")
+
+	tk.MustExec("create table t (id int primary key, v int)")
+	tk.MustExec("insert into t values (1, 1), (2, 2)")
+
+	require.NoError(t, failpoint.Enable("tikvclient/twoPCRequestBatchSizeLimit", "return"))
+	require.NoError(t, failpoint.Enable("tikvclient/beforeAsyncPessimisticRollback", `return("skip")`))
+	defer func() {
+		require.NoError(t, failpoint.Disable("tikvclient/twoPCRequestBatchSizeLimit"))
+		require.NoError(t, failpoint.Disable("tikvclient/beforeAsyncPessimisticRollback"))
+	}()
+
+	tk.MustExec("set @@innodb_lock_wait_timeout = 1")
+	tk.MustExec("begin pessimistic")
+	tk.MustExec("begin ")
+	tk2.MustExec("begin pessimistic")
+	// tk2 block tk on row 2.
+	tk2.MustExec("update t set v = v + 1 where id = 2")
+	// tk wait until timeout.
+	tk.MustGetErrCode("delete from t where id = 1 or id = 2", mysql.ErrLockWaitTimeout)
+	tk2.MustExec("commit")
+	// Now, row 1 should have been successfully locked since it's not in the same batch with row 2 (controlled by
+	// failpoint `twoPCRequestBatchSizeLimit`); then it's not pessimisticRollback-ed (controlled by failpoint
+	// `beforeAsyncPessimisticRollback`, which simulates a network fault).
+	// Ensure the row is still locked.
+	time.Sleep(time.Millisecond * 50)
+	tk2.MustExec("begin pessimistic")
+	tk2.MustGetErrCode("select * from t where id = 1 for update nowait", mysql.ErrLockAcquireFailAndNoWaitSet)
+	tk2.MustExec("rollback")
+
+	// tk is still in transaction.
+	tk.MustQuery("select @@tidb_current_ts = 0").Check(testkit.Rows("0"))
+	// This will unexpectedly success in issue 40114.
+	tk.MustGetErrCode("insert into t values (1, 2)", mysql.ErrDupEntry)
+	tk.MustExec("commit")
+	tk.MustExec("admin check table t")
+	tk.MustQuery("select * from t").Check(testkit.Rows("1 1", "2 3"))
 }