// Copyright 2023 PingCAP, Inc.
//
// Licensed under the Apache License, Version 2.0 (the "License");
// you may not use this file except in compliance with the License.
// You may obtain a copy of the License at
//
//     http://www.apache.org/licenses/LICENSE-2.0
//
// Unless required by applicable law or agreed to in writing, software
// distributed under the License is distributed on an "AS IS" BASIS,
// WITHOUT WARRANTIES OR CONDITIONS OF ANY KIND, either express or implied.
// See the License for the specific language governing permissions and
// limitations under the License.

package loaddatatest

import (
	"bytes"
	"compress/gzip"
	"fmt"
	"strconv"
	"time"

	"github.com/fsouza/fake-gcs-server/fakestorage"
	"github.com/pingcap/tidb/br/pkg/lightning/common"
	"github.com/pingcap/tidb/br/pkg/lightning/config"
	"github.com/pingcap/tidb/executor/importer"
	"github.com/pingcap/tidb/testkit"
	"github.com/stretchr/testify/require"
)

func (s *mockGCSSuite) prepareAndUseDB(db string) {
	s.tk.MustExec("drop database if exists " + db)
	s.tk.MustExec("create database " + db)
	s.tk.MustExec("use " + db)
}

func (s *mockGCSSuite) prepareVariables(distributed bool) {
	if distributed {
		s.tk.MustExec("set @@global.tidb_enable_dist_task = 'on'")
		return
	}
	s.tk.MustExec("set @@global.tidb_enable_dist_task = 'off'")
}

func adjustOptions(options string, distributed bool) string {
	if distributed {
		options += ", __distributed=true"
	}
	return options
}

func (s *mockGCSSuite) TestPhysicalMode() {
<<<<<<< HEAD
	s.testPhysicalMode(false)
	s.testPhysicalMode(true)
}

func (s *mockGCSSuite) testPhysicalMode(distributed bool) {
=======
	s.T().Skip("feature will be moved into other statement, temporary skip this")
>>>>>>> a085eff3
	s.server.CreateObject(fakestorage.Object{
		ObjectAttrs: fakestorage.ObjectAttrs{
			BucketName: "test-multi-load",
			Name:       "db.tbl.001.tsv",
		},
		Content: []byte("1\ttest1\t11\n" +
			"2\ttest2\t22"),
	})
	s.server.CreateObject(fakestorage.Object{
		ObjectAttrs: fakestorage.ObjectAttrs{
			BucketName: "test-multi-load",
			Name:       "db.tbl.002.tsv",
		},
		Content: []byte("3\ttest3\t33\n" +
			"4\ttest4\t44"),
	})
	s.server.CreateObject(fakestorage.Object{
		ObjectAttrs: fakestorage.ObjectAttrs{
			BucketName: "test-multi-load",
			Name:       "db.tbl.003.tsv",
		},
		Content: []byte("5\ttest5\t55\n" +
			"6\ttest6\t66"),
	})
	s.prepareVariables(distributed)
	s.prepareAndUseDB("load_data")

	allData := []string{"1 test1 11", "2 test2 22", "3 test3 33", "4 test4 44", "5 test5 55", "6 test6 66"}
	cases := []struct {
		createTableSQL string
		flags          string
		res            []string
		querySQL       string
		lastInsertID   uint64
	}{
		{"create table t (a bigint, b varchar(100), c int);", "", allData, "", 0},
		{"create table t (a bigint primary key, b varchar(100), c int);", "", allData, "", 0},
		{"create table t (a bigint primary key, b varchar(100), c int, key(b, a));", "", allData, "", 0},
		{"create table t (a bigint auto_increment primary key, b varchar(100), c int);", "", allData, "", 0},
		{"create table t (a bigint auto_random primary key, b varchar(100), c int);", "", allData, "", 0},
		{"create table t (a bigint, b varchar(100), c int, primary key(b,c));", "", allData, "", 0},

		{
			createTableSQL: "create table t (a bigint, b varchar(100), c int);",
			flags:          "(c, b, a)",
			res:            []string{"11 test1 1", "22 test2 2", "33 test3 3", "44 test4 4", "55 test5 5", "66 test6 6"},
		},
		{
			createTableSQL: "create table t (a bigint, b varchar(100), c int, d varchar(100));",
			flags:          "(c, d, a)",
			res:            []string{"11 <nil> 1 test1", "22 <nil> 2 test2", "33 <nil> 3 test3", "44 <nil> 4 test4", "55 <nil> 5 test5", "66 <nil> 6 test6"},
		},
		{
			createTableSQL: "create table t (a bigint auto_increment primary key, b varchar(100), c int, d varchar(100));",
			flags:          "(@1, @2, a) set c = @1+100, d=@2, b = concat(@2, '-aa')",
			res:            []string{"11 test1-aa 101 test1", "22 test2-aa 102 test2", "33 test3-aa 103 test3", "44 test4-aa 104 test4", "55 test5-aa 105 test5", "66 test6-aa 106 test6"},
		},
		// SHARD_ROW_ID_BITS
		{
			createTableSQL: "create table t (a bigint, b varchar(100), c int, d varchar(100)) SHARD_ROW_ID_BITS 10;",
			flags:          "(@1, @2, a) set c = @1+100, d=@2, b = concat(@2, '-aa')",
			res:            []string{"11 test1-aa 101 test1", "22 test2-aa 102 test2", "33 test3-aa 103 test3", "44 test4-aa 104 test4", "55 test5-aa 105 test5", "66 test6-aa 106 test6"},
			querySQL:       "select * from t order by a",
		},
		// default value for auto_increment
		{
			createTableSQL: "create table t (a bigint auto_increment primary key, b int, c varchar(100), d int);",
			flags:          "(b, c, d)",
			// row id is calculated by us, it's not continuous
			res:          []string{"1 1 test1 11", "2 2 test2 22", "6 3 test3 33", "7 4 test4 44", "11 5 test5 55", "12 6 test6 66"},
			lastInsertID: 1,
		},
		// default value for auto_random
		{
			createTableSQL: "create table t (a bigint auto_random primary key, b int, c varchar(100), d int);",
			flags:          "(b, c, d)",
			res: []string{
				"288230376151711745 1 test1 11",
				"288230376151711746 2 test2 22",
				"6 3 test3 33",
				"7 4 test4 44",
				"864691128455135243 5 test5 55",
				"864691128455135244 6 test6 66",
			},
			// auto_random id contains shard bit.
			querySQL:     "select * from t order by b",
			lastInsertID: 6,
		},
	}

	loadDataSQL := fmt.Sprintf(`LOAD DATA INFILE 'gs://test-multi-load/db.tbl.*.tsv?endpoint=%s'
		INTO TABLE t %%s with thread=1, import_mode='physical'`, gcsEndpoint)
	loadDataSQL = adjustOptions(loadDataSQL, distributed)
	for _, c := range cases {
		s.tk.MustExec("drop table if exists t;")
		s.tk.MustExec(c.createTableSQL)
		sql := fmt.Sprintf(loadDataSQL, c.flags)
		s.tk.MustExec(sql)
		s.Equal("Records: 6  Deleted: 0  Skipped: 0  Warnings: 0", s.tk.Session().GetSessionVars().StmtCtx.GetMessage())
		s.Equal(uint64(6), s.tk.Session().GetSessionVars().StmtCtx.AffectedRows())
		s.Equal(c.lastInsertID, s.tk.Session().GetSessionVars().StmtCtx.LastInsertID)
		querySQL := "SELECT * FROM t;"
		if c.querySQL != "" {
			querySQL = c.querySQL
		}
		s.tk.MustQuery(querySQL).Check(testkit.Rows(c.res...))
	}
}

func (s *mockGCSSuite) TestInputNull() {
	s.T().Skip("feature will be moved into other statement, temporary skip this")
	s.server.CreateObject(fakestorage.Object{
		ObjectAttrs: fakestorage.ObjectAttrs{
			BucketName: "test-multi-load",
			Name:       "nil-input.tsv",
		},
		Content: []byte("1\t\\N\t11\n" +
			"2\ttest2\t22"),
	})
	s.prepareAndUseDB("load_data")
	s.tk.MustExec("drop table if exists t;")
	// nil input
	s.tk.MustExec("create table t (a bigint, b varchar(100), c int);")
	loadDataSQL := fmt.Sprintf(`LOAD DATA INFILE 'gs://test-multi-load/nil-input.tsv?endpoint=%s'
		INTO TABLE t with import_mode='physical'`, gcsEndpoint)
	s.tk.MustExec(loadDataSQL)
	s.tk.MustQuery("SELECT * FROM t;").Check(testkit.Rows([]string{"1 <nil> 11", "2 test2 22"}...))
	// set to default on nil
	s.tk.MustExec("truncate table t")
	loadDataSQL = fmt.Sprintf(`LOAD DATA INFILE 'gs://test-multi-load/nil-input.tsv?endpoint=%s'
		INTO TABLE t (a,@1,c) set b=COALESCE(@1, 'def') with import_mode='physical'`, gcsEndpoint)
	s.tk.MustExec(loadDataSQL)
	s.tk.MustQuery("SELECT * FROM t;").Check(testkit.Rows([]string{"1 def 11", "2 test2 22"}...))
}

func (s *mockGCSSuite) TestIgnoreNLines() {
	s.T().Skip("feature will be moved into other statement, temporary skip this")
	s.server.CreateObject(fakestorage.Object{
		ObjectAttrs: fakestorage.ObjectAttrs{BucketName: "test-multi-load", Name: "skip-rows-1.csv"},
		Content: []byte(`1,test1,11
2,test2,22
3,test3,33
4,test4,44`),
	})
	s.server.CreateObject(fakestorage.Object{
		ObjectAttrs: fakestorage.ObjectAttrs{BucketName: "test-multi-load", Name: "skip-rows-2.csv"},
		Content: []byte(`5,test5,55
6,test6,66
7,test7,77
8,test8,88
9,test9,99`),
	})
	s.prepareAndUseDB("load_data")
	s.tk.MustExec("drop table if exists t;")
	s.tk.MustExec("create table t (a bigint, b varchar(100), c int);")
	loadDataSQL := fmt.Sprintf(`LOAD DATA INFILE 'gs://test-multi-load/skip-rows-*.csv?endpoint=%s'
		INTO TABLE t fields terminated by ',' with thread=1, import_mode='physical'`, gcsEndpoint)
	s.tk.MustExec(loadDataSQL)
	s.Equal("Records: 9  Deleted: 0  Skipped: 0  Warnings: 0", s.tk.Session().GetSessionVars().StmtCtx.GetMessage())
	s.Equal(uint64(9), s.tk.Session().GetSessionVars().StmtCtx.AffectedRows())
	s.Equal(uint64(0), s.tk.Session().GetSessionVars().StmtCtx.LastInsertID)
	s.tk.MustQuery("SELECT * FROM t;").Check(testkit.Rows([]string{
		"1 test1 11", "2 test2 22", "3 test3 33", "4 test4 44",
		"5 test5 55", "6 test6 66", "7 test7 77", "8 test8 88", "9 test9 99",
	}...))
	s.tk.MustExec("truncate table t")
	loadDataSQL = fmt.Sprintf(`LOAD DATA INFILE 'gs://test-multi-load/skip-rows-*.csv?endpoint=%s'
		INTO TABLE t fields terminated by ',' ignore 1 lines with thread=1, import_mode='physical'`, gcsEndpoint)
	s.tk.MustExec(loadDataSQL)
	s.Equal("Records: 7  Deleted: 0  Skipped: 0  Warnings: 0", s.tk.Session().GetSessionVars().StmtCtx.GetMessage())
	s.Equal(uint64(7), s.tk.Session().GetSessionVars().StmtCtx.AffectedRows())
	s.Equal(uint64(0), s.tk.Session().GetSessionVars().StmtCtx.LastInsertID)
	s.tk.MustQuery("SELECT * FROM t;").Check(testkit.Rows([]string{
		"2 test2 22", "3 test3 33", "4 test4 44",
		"6 test6 66", "7 test7 77", "8 test8 88", "9 test9 99",
	}...))
	s.tk.MustExec("truncate table t")
	loadDataSQL = fmt.Sprintf(`LOAD DATA INFILE 'gs://test-multi-load/skip-rows-*.csv?endpoint=%s'
		INTO TABLE t fields terminated by ',' ignore 3 lines with thread=1, import_mode='physical'`, gcsEndpoint)
	s.tk.MustExec(loadDataSQL)
	s.Equal("Records: 3  Deleted: 0  Skipped: 0  Warnings: 0", s.tk.Session().GetSessionVars().StmtCtx.GetMessage())
	s.Equal(uint64(3), s.tk.Session().GetSessionVars().StmtCtx.AffectedRows())
	s.Equal(uint64(0), s.tk.Session().GetSessionVars().StmtCtx.LastInsertID)
	s.tk.MustQuery("SELECT * FROM t;").Check(testkit.Rows([]string{
		"4 test4 44",
		"8 test8 88", "9 test9 99",
	}...))
}

func (s *mockGCSSuite) TestGeneratedColumns() {
	s.testLoadDataForGeneratedColumns(importer.LogicalImportMode)
	//s.testLoadDataForGeneratedColumns(importer.PhysicalImportMode)
}

func (s *mockGCSSuite) testLoadDataForGeneratedColumns(importMode string) {
	// For issue https://github.com/pingcap/tidb/issues/39885
	withOptions := fmt.Sprintf("WITH import_mode='%s'", importMode)
	s.tk.MustExec("DROP DATABASE IF EXISTS load_csv;")
	s.tk.MustExec("CREATE DATABASE load_csv;")
	s.tk.MustExec("USE load_csv;")
	s.tk.MustExec("set @@sql_mode = ''")
	s.tk.MustExec(`CREATE TABLE load_csv.t_gen1 (a int, b int generated ALWAYS AS (a+1));`)

	s.server.CreateObject(fakestorage.Object{
		ObjectAttrs: fakestorage.ObjectAttrs{
			BucketName: "test-bucket",
			Name:       "generated_columns.csv",
		},
		Content: []byte("1\t2\n2\t3"),
	})

	s.tk.MustExec(fmt.Sprintf("LOAD DATA INFILE 'gcs://test-bucket/generated_columns.csv?endpoint=%s'"+
		" INTO TABLE load_csv.t_gen1 %s", gcsEndpoint, withOptions))
	s.tk.MustQuery("select * from t_gen1").Check(testkit.Rows("1 2", "2 3"))
	s.tk.MustExec("delete from t_gen1")

	// Specify the column, this should also work.
	s.tk.MustExec(fmt.Sprintf("LOAD DATA INFILE 'gcs://test-bucket/generated_columns.csv?endpoint=%s'"+
		" INTO TABLE load_csv.t_gen1 (a) %s", gcsEndpoint, withOptions))
	s.tk.MustQuery("select * from t_gen1").Check(testkit.Rows("1 2", "2 3"))

	// Swap the column and test again.
	s.tk.MustExec(`create table t_gen2 (a int generated ALWAYS AS (b+1), b int);`)
	s.tk.MustExec(fmt.Sprintf("LOAD DATA INFILE 'gcs://test-bucket/generated_columns.csv?endpoint=%s'"+
		" INTO TABLE load_csv.t_gen2 %s", gcsEndpoint, withOptions))
	s.tk.MustQuery("select * from t_gen2").Check(testkit.Rows("3 2", "4 3"))
	s.tk.MustExec(`delete from t_gen2`)

	// Specify the column b
	s.tk.MustExec(fmt.Sprintf("LOAD DATA INFILE 'gcs://test-bucket/generated_columns.csv?endpoint=%s'"+
		" INTO TABLE load_csv.t_gen2 (b) %s", gcsEndpoint, withOptions))
	s.tk.MustQuery("select * from t_gen2").Check(testkit.Rows("2 1", "3 2"))
	s.tk.MustExec(`delete from t_gen2`)

	// Specify the column a
	s.tk.MustExec(fmt.Sprintf("LOAD DATA INFILE 'gcs://test-bucket/generated_columns.csv?endpoint=%s'"+
		" INTO TABLE load_csv.t_gen2 (a) %s", gcsEndpoint, withOptions))
	s.tk.MustQuery("select * from t_gen2").Check(testkit.Rows("<nil> <nil>", "<nil> <nil>"))
}

func (s *mockGCSSuite) TestInputCountMisMatchAndDefault() {
	s.T().Skip("feature will be moved into other statement, temporary skip this")
	s.server.CreateObject(fakestorage.Object{
		ObjectAttrs: fakestorage.ObjectAttrs{
			BucketName: "test-multi-load",
			Name:       "input-cnt-mismatch.csv",
		},
		Content: []byte("1,test1\n" +
			"2,test2,22,extra"),
	})
	s.prepareAndUseDB("load_data")
	// mapped column of the missed field default to null
	s.tk.MustExec("drop table if exists t;")
	s.tk.MustExec("create table t (a bigint, b varchar(100), c int);")
	loadDataSQL := fmt.Sprintf(`LOAD DATA INFILE 'gs://test-multi-load/input-cnt-mismatch.csv?endpoint=%s'
		INTO TABLE t fields terminated by ',' with import_mode='physical'`, gcsEndpoint)
	s.tk.MustExec(loadDataSQL)
	s.tk.MustQuery("SELECT * FROM t;").Check(testkit.Rows([]string{"1 test1 <nil>", "2 test2 22"}...))
	// mapped column of the missed field has non-null default
	s.tk.MustExec("drop table if exists t;")
	s.tk.MustExec("create table t (a bigint, b varchar(100), c int default 100);")
	loadDataSQL = fmt.Sprintf(`LOAD DATA INFILE 'gs://test-multi-load/input-cnt-mismatch.csv?endpoint=%s'
		INTO TABLE t fields terminated by ',' with import_mode='physical'`, gcsEndpoint)
	s.tk.MustExec(loadDataSQL)
	// we convert it to null all the time
	s.tk.MustQuery("SELECT * FROM t;").Check(testkit.Rows([]string{"1 test1 <nil>", "2 test2 22"}...))
	// mapped column of the missed field set to a variable
	s.tk.MustExec("drop table if exists t;")
	s.tk.MustExec("create table t (a bigint, b varchar(100), c int);")
	loadDataSQL = fmt.Sprintf(`LOAD DATA INFILE 'gs://test-multi-load/input-cnt-mismatch.csv?endpoint=%s'
		INTO TABLE t fields terminated by ',' (a,b,@1) set c=COALESCE(@1, 100) with import_mode='physical'`, gcsEndpoint)
	s.tk.MustExec(loadDataSQL)
	s.tk.MustQuery("SELECT * FROM t;").Check(testkit.Rows([]string{"1 test1 100", "2 test2 22"}...))
}

func (s *mockGCSSuite) TestDeliverBytesRows() {
	s.T().Skip("feature will be moved into other statement, temporary skip this")
	s.server.CreateObject(fakestorage.Object{
		ObjectAttrs: fakestorage.ObjectAttrs{
			BucketName: "test-multi-load",
			Name:       "min-deliver-bytes-rows.csv",
		},
		Content: []byte(`1,test1,11
2,test2,22
3,test3,33
4,test4,44
5,test5,55
6,test6,66
7,test7,77
8,test8,88
9,test9,99`),
	})
	s.prepareAndUseDB("load_data")
	s.tk.MustExec("drop table if exists t;")
	s.tk.MustExec("create table t (a bigint, b varchar(100), c int);")
	bak := importer.MinDeliverBytes
	importer.MinDeliverBytes = 10
	loadDataSQL := fmt.Sprintf(`LOAD DATA INFILE 'gs://test-multi-load/min-deliver-bytes-rows.csv?endpoint=%s'
		INTO TABLE t fields terminated by ',' with import_mode='physical'`, gcsEndpoint)
	s.tk.MustExec(loadDataSQL)
	s.tk.MustQuery("SELECT * FROM t;").Check(testkit.Rows([]string{
		"1 test1 11", "2 test2 22", "3 test3 33", "4 test4 44",
		"5 test5 55", "6 test6 66", "7 test7 77", "8 test8 88", "9 test9 99",
	}...))
	importer.MinDeliverBytes = bak

	s.tk.MustExec("truncate table t")
	bakCnt := importer.MinDeliverRowCnt
	importer.MinDeliverRowCnt = 2
	loadDataSQL = fmt.Sprintf(`LOAD DATA INFILE 'gs://test-multi-load/min-deliver-bytes-rows.csv?endpoint=%s'
		INTO TABLE t fields terminated by ',' with import_mode='physical'`, gcsEndpoint)
	s.tk.MustExec(loadDataSQL)
	s.tk.MustQuery("SELECT * FROM t;").Check(testkit.Rows([]string{
		"1 test1 11", "2 test2 22", "3 test3 33", "4 test4 44",
		"5 test5 55", "6 test6 66", "7 test7 77", "8 test8 88", "9 test9 99",
	}...))
	importer.MinDeliverRowCnt = bakCnt
}

func (s *mockGCSSuite) TestMultiValueIndex() {
	s.testMultiValueIndex(importer.LogicalImportMode, false)
	//s.testMultiValueIndex(importer.PhysicalImportMode, false)
	//s.testMultiValueIndex(importer.PhysicalImportMode, true)
}

func (s *mockGCSSuite) testMultiValueIndex(importMode string, distributed bool) {
	withOptions := fmt.Sprintf("WITH import_mode='%s'", importMode)
	withOptions = adjustOptions(withOptions, distributed)
	s.prepareVariables(distributed)
	s.tk.MustExec("DROP DATABASE IF EXISTS load_csv;")
	s.tk.MustExec("CREATE DATABASE load_csv;")
	s.tk.MustExec(`CREATE TABLE load_csv.t (
		i INT, j JSON,
		KEY idx ((cast(j as signed array)))
		);`)

	s.server.CreateObject(fakestorage.Object{
		ObjectAttrs: fakestorage.ObjectAttrs{
			BucketName: "test-load-csv",
			Name:       "1.csv",
		},
		Content: []byte(`i,s
1,"[1,2,3]"
2,"[2,3,4]"`),
	})

	sql := fmt.Sprintf(`LOAD DATA INFILE 'gs://test-load-csv/1.csv?endpoint=%s' INTO TABLE load_csv.t
		FIELDS TERMINATED BY ',' OPTIONALLY ENCLOSED BY '"'
		LINES TERMINATED BY '\n' IGNORE 1 LINES %s;`, gcsEndpoint, withOptions)
	s.tk.MustExec(sql)
	s.tk.MustQuery("SELECT * FROM load_csv.t;").Check(testkit.Rows(
		"1 [1, 2, 3]",
		"2 [2, 3, 4]",
	))
}

func (s *mockGCSSuite) TestMixedCompression() {
	s.testMixedCompression(importer.LogicalImportMode, false)
	//s.testMixedCompression(importer.PhysicalImportMode, false)
	//s.testMixedCompression(importer.PhysicalImportMode, true)
}

func (s *mockGCSSuite) testMixedCompression(importMode string, distributed bool) {
	withOptions := fmt.Sprintf("WITH thread=1, import_mode='%s'", importMode)
	withOptions = adjustOptions(withOptions, distributed)
	s.prepareVariables(distributed)
	s.tk.MustExec("DROP DATABASE IF EXISTS multi_load;")
	s.tk.MustExec("CREATE DATABASE multi_load;")
	s.tk.MustExec("CREATE TABLE multi_load.t (i INT PRIMARY KEY, s varchar(32));")

	// gzip content
	var buf bytes.Buffer
	w := gzip.NewWriter(&buf)
	_, err := w.Write([]byte(`1,test1
2,test2
3,test3
4,test4`))
	require.NoError(s.T(), err)
	err = w.Close()
	require.NoError(s.T(), err)

	s.server.CreateObject(fakestorage.Object{
		ObjectAttrs: fakestorage.ObjectAttrs{
			BucketName: "test-multi-load",
			Name:       "compress.001.tsv.gz",
		},
		Content: buf.Bytes(),
	})
	s.server.CreateObject(fakestorage.Object{
		ObjectAttrs: fakestorage.ObjectAttrs{
			BucketName: "test-multi-load",
			Name:       "compress.002.tsv",
		},
		Content: []byte(`5,test5
6,test6
7,test7
8,test8
9,test9`),
	})

	sql := fmt.Sprintf(`LOAD DATA INFILE 'gs://test-multi-load/compress.*?endpoint=%s'
		INTO TABLE multi_load.t fields terminated by ',' %s;`, gcsEndpoint, withOptions)
	s.tk.MustExec(sql)
	s.tk.MustQuery("SELECT * FROM multi_load.t;").Check(testkit.Rows(
		"1 test1", "2 test2", "3 test3", "4 test4",
		"5 test5", "6 test6", "7 test7", "8 test8", "9 test9",
	))

	// with ignore N rows
	s.tk.MustExec("truncate table multi_load.t")
	sql = fmt.Sprintf(`LOAD DATA INFILE 'gs://test-multi-load/compress.*?endpoint=%s'
		INTO TABLE multi_load.t fields terminated by ',' ignore 3 lines %s;`, gcsEndpoint, withOptions)
	s.tk.MustExec(sql)
	s.tk.MustQuery("SELECT * FROM multi_load.t;").Check(testkit.Rows(
		"4 test4",
		"8 test8", "9 test9",
	))
}

func (s *mockGCSSuite) TestLoadSQLDump() {
	s.testLoadSQLDump(importer.LogicalImportMode, false)
	//s.testLoadSQLDump(importer.PhysicalImportMode, false)
	//s.testLoadSQLDump(importer.PhysicalImportMode, true)
}

func (s *mockGCSSuite) testLoadSQLDump(importMode string, distributed bool) {
	withOptions := fmt.Sprintf("WITH import_mode='%s'", importMode)
	withOptions = adjustOptions(withOptions, distributed)
	s.prepareVariables(distributed)
	s.tk.MustExec("DROP DATABASE IF EXISTS load_csv;")
	s.tk.MustExec("CREATE DATABASE load_csv;")
	s.tk.MustExec("CREATE TABLE load_csv.t (" +
		"id INT, c VARCHAR(20));")

	s.server.CreateObject(fakestorage.Object{
		ObjectAttrs: fakestorage.ObjectAttrs{
			BucketName: "test-load-parquet",
			Name:       "p",
		},
		Content: []byte(`insert into tbl values (1, 'a'), (2, 'b');`),
	})

	sql := fmt.Sprintf(`LOAD DATA INFILE 'gs://test-load-parquet/p?endpoint=%s'
		FORMAT 'SQL file' INTO TABLE load_csv.t %s;`, gcsEndpoint, withOptions)
	s.tk.MustExec(sql)
	s.tk.MustQuery("SELECT * FROM load_csv.t;").Check(testkit.Rows(
		"1 a",
		"2 b",
	))
	s.tk.MustExec("TRUNCATE TABLE load_csv.t;")

	rows := s.tk.MustQuery("SELECT job_id FROM mysql.load_data_jobs;").Rows()
	require.Greater(s.T(), len(rows), 0)
	jobID := rows[len(rows)-1][0].(string)
	err := s.tk.ExecToErr("CANCEL LOAD DATA JOB " + jobID)
	require.ErrorContains(s.T(), err, "The current job status cannot perform the operation. need status running or paused, but got finished")
	s.tk.MustExec("DROP LOAD DATA JOB " + jobID)
	s.tk.MustQuery("SELECT job_id FROM mysql.load_data_jobs WHERE job_id = " + jobID).Check(testkit.Rows())
}

func (s *mockGCSSuite) TestGBK() {
	s.testGBK(importer.LogicalImportMode, false)
	//s.testGBK(importer.PhysicalImportMode, false)
	//s.testGBK(importer.PhysicalImportMode, true)
}

func (s *mockGCSSuite) testGBK(importMode string, distributed bool) {
	withOptions := fmt.Sprintf("WITH import_mode='%s'", importMode)
	withOptions = adjustOptions(withOptions, distributed)
	s.prepareVariables(distributed)
	s.tk.MustExec("DROP DATABASE IF EXISTS load_charset;")
	s.tk.MustExec("CREATE DATABASE load_charset;")
	s.tk.MustExec(`CREATE TABLE load_charset.gbk (
		i INT, j VARCHAR(255)
		) CHARACTER SET gbk;`)
	s.tk.MustExec(`CREATE TABLE load_charset.utf8mb4 (
		i INT, j VARCHAR(255)
		) CHARACTER SET utf8mb4;`)

	s.server.CreateObject(fakestorage.Object{
		ObjectAttrs: fakestorage.ObjectAttrs{
			BucketName: "test-load",
			Name:       "gbk.tsv",
		},
		Content: []byte{
			// 1	一丁丂七丄丅丆万丈三上下丌不与丏
			0x31, 0x09, 0xd2, 0xbb, 0xb6, 0xa1, 0x81, 0x40, 0xc6, 0xdf, 0x81,
			0x41, 0x81, 0x42, 0x81, 0x43, 0xcd, 0xf2, 0xd5, 0xc9, 0xc8, 0xfd,
			0xc9, 0xcf, 0xcf, 0xc2, 0xd8, 0xa2, 0xb2, 0xbb, 0xd3, 0xeb, 0x81,
			0x44, 0x0a,
			// 2	丐丑丒专且丕世丗丘丙业丛东丝丞丢
			0x32, 0x09, 0xd8, 0xa4, 0xb3, 0xf3, 0x81, 0x45, 0xd7, 0xa8, 0xc7,
			0xd2, 0xd8, 0xa7, 0xca, 0xc0, 0x81, 0x46, 0xc7, 0xf0, 0xb1, 0xfb,
			0xd2, 0xb5, 0xb4, 0xd4, 0xb6, 0xab, 0xcb, 0xbf, 0xd8, 0xa9, 0xb6,
			0xaa,
		},
	})

	sql := fmt.Sprintf(`LOAD DATA INFILE 'gs://test-load/gbk.tsv?endpoint=%s'
		INTO TABLE load_charset.gbk CHARACTER SET gbk %s`, gcsEndpoint, withOptions)
	s.tk.MustExec(sql)
	s.tk.MustQuery("SELECT * FROM load_charset.gbk;").Check(testkit.Rows(
		"1 一丁丂七丄丅丆万丈三上下丌不与丏",
		"2 丐丑丒专且丕世丗丘丙业丛东丝丞丢",
	))
	sql = fmt.Sprintf(`LOAD DATA INFILE 'gs://test-load/gbk.tsv?endpoint=%s'
		INTO TABLE load_charset.utf8mb4 CHARACTER SET gbk %s`, gcsEndpoint, withOptions)
	s.tk.MustExec(sql)
	s.tk.MustQuery("SELECT * FROM load_charset.utf8mb4;").Check(testkit.Rows(
		"1 一丁丂七丄丅丆万丈三上下丌不与丏",
		"2 丐丑丒专且丕世丗丘丙业丛东丝丞丢",
	))

	s.tk.MustExec("TRUNCATE TABLE load_charset.utf8mb4;")
	s.tk.MustExec("SET SESSION character_set_database = 'gbk';")
	sql = fmt.Sprintf(`LOAD DATA INFILE 'gs://test-load/gbk.tsv?endpoint=%s'
		INTO TABLE load_charset.utf8mb4 %s`, gcsEndpoint, withOptions)
	s.tk.MustExec(sql)
	s.tk.MustQuery("SELECT * FROM load_charset.utf8mb4;").Check(testkit.Rows(
		"1 一丁丂七丄丅丆万丈三上下丌不与丏",
		"2 丐丑丒专且丕世丗丘丙业丛东丝丞丢",
	))

	s.server.CreateObject(fakestorage.Object{
		ObjectAttrs: fakestorage.ObjectAttrs{
			BucketName: "test-load",
			Name:       "utf8mb4.tsv",
		},
		Content: []byte("1\t一丁丂七丄丅丆万丈三上下丌不与丏\n" +
			"2\t丐丑丒专且丕世丗丘丙业丛东丝丞丢"),
	})

	s.tk.MustExec("TRUNCATE TABLE load_charset.gbk;")
	sql = fmt.Sprintf(`LOAD DATA INFILE 'gs://test-load/utf8mb4.tsv?endpoint=%s'
		INTO TABLE load_charset.gbk CHARACTER SET utf8mb4 %s`, gcsEndpoint, withOptions)
	s.tk.MustExec(sql)
	s.tk.MustQuery("SELECT * FROM load_charset.gbk;").Check(testkit.Rows(
		"1 一丁丂七丄丅丆万丈三上下丌不与丏",
		"2 丐丑丒专且丕世丗丘丙业丛东丝丞丢",
	))

	s.server.CreateObject(fakestorage.Object{
		ObjectAttrs: fakestorage.ObjectAttrs{
			BucketName: "test-load",
			Name:       "emoji.tsv",
		},
		Content: []byte("1\t一丁丂七😀😁😂😃\n" +
			"2\t丐丑丒专😄😅😆😇"),
	})

	s.tk.MustExec("TRUNCATE TABLE load_charset.gbk;")
	sql = fmt.Sprintf(`LOAD DATA INFILE 'gs://test-load/emoji.tsv?endpoint=%s'
		INTO TABLE load_charset.gbk CHARACTER SET utf8mb4 %s`, gcsEndpoint, withOptions)
	err := s.tk.ExecToErr(sql)
	// FIXME: handle error
	if distributed {
		require.EqualError(s.T(), err, "task stopped with state reverted")
	} else {
		checkClientErrorMessage(s.T(), err, `ERROR 1366 (HY000): Incorrect string value '\xF0\x9F\x98\x80' for column 'j'`)
	}

	if importMode == importer.LogicalImportMode {
		sql = fmt.Sprintf(`LOAD DATA INFILE 'gs://test-load/emoji.tsv?endpoint=%s'
		IGNORE INTO TABLE load_charset.gbk CHARACTER SET utf8mb4 %s`, gcsEndpoint, withOptions)
		s.tk.MustExec(sql)
		require.Equal(s.T(), "Records: 2  Deleted: 0  Skipped: 0  Warnings: 2", s.tk.Session().GetSessionVars().StmtCtx.GetMessage())
		s.tk.MustQuery("SELECT HEX(j) FROM load_charset.gbk;").Check(testkit.Rows(
			"D2BBB6A18140C6DF3F3F3F3F",
			"D8A4B3F38145D7A83F3F3F3F",
		))
	}

	sql = fmt.Sprintf(`LOAD DATA INFILE 'gs://test-load/gbk.tsv?endpoint=%s'
		INTO TABLE load_charset.utf8mb4 CHARACTER SET unknown %s`, gcsEndpoint, withOptions)
	err = s.tk.ExecToErr(sql)
	// FIXME: waiting https://github.com/pingcap/tidb/pull/43075
	require.ErrorContains(s.T(), err, "Unknown character set: 'unknown'")
}

func (s *mockGCSSuite) TestOtherCharset() {
	s.testOtherCharset(importer.LogicalImportMode, false)
	//s.testOtherCharset(importer.PhysicalImportMode, false)
	//s.testOtherCharset(importer.PhysicalImportMode, true)
}

func (s *mockGCSSuite) testOtherCharset(importMode string, distributed bool) {
	withOptions := fmt.Sprintf("WITH import_mode='%s'", importMode)
	withOptions = adjustOptions(withOptions, distributed)
	s.prepareVariables(distributed)
	s.tk.MustExec("DROP DATABASE IF EXISTS load_charset;")
	s.tk.MustExec("CREATE DATABASE load_charset;")
	s.tk.MustExec(`CREATE TABLE load_charset.utf8 (
		i INT, j VARCHAR(255)
		) CHARACTER SET utf8;`)
	s.tk.MustExec(`CREATE TABLE load_charset.utf8mb4 (
		i INT, j VARCHAR(255)
		) CHARACTER SET utf8mb4;`)

	s.server.CreateObject(fakestorage.Object{
		ObjectAttrs: fakestorage.ObjectAttrs{
			BucketName: "test-load",
			Name:       "utf8.tsv",
		},
		Content: []byte("1\tကခဂဃ\n2\tငစဆဇ"),
	})

	sql := fmt.Sprintf(`LOAD DATA INFILE 'gs://test-load/utf8.tsv?endpoint=%s'
		INTO TABLE load_charset.utf8 CHARACTER SET utf8 %s`, gcsEndpoint, withOptions)
	s.tk.MustExec(sql)
	s.tk.MustQuery("SELECT * FROM load_charset.utf8;").Check(testkit.Rows(
		"1 ကခဂဃ",
		"2 ငစဆဇ",
	))
	sql = fmt.Sprintf(`LOAD DATA INFILE 'gs://test-load/utf8.tsv?endpoint=%s'
		INTO TABLE load_charset.utf8mb4 CHARACTER SET utf8 %s`, gcsEndpoint, withOptions)
	s.tk.MustExec(sql)
	s.tk.MustQuery("SELECT * FROM load_charset.utf8mb4;").Check(testkit.Rows(
		"1 ကခဂဃ",
		"2 ငစဆဇ",
	))

	s.server.CreateObject(fakestorage.Object{
		ObjectAttrs: fakestorage.ObjectAttrs{
			BucketName: "test-load",
			Name:       "latin1.tsv",
		},
		// "1\t‘’“”\n2\t¡¢£¤"
		Content: []byte{0x31, 0x09, 0x91, 0x92, 0x93, 0x94, 0x0a, 0x32, 0x09, 0xa1, 0xa2, 0xa3, 0xa4},
	})
	s.tk.MustExec(`CREATE TABLE load_charset.latin1 (
		i INT, j VARCHAR(255)
		) CHARACTER SET latin1;`)
	sql = fmt.Sprintf(`LOAD DATA INFILE 'gs://test-load/latin1.tsv?endpoint=%s'
		INTO TABLE load_charset.latin1 CHARACTER SET latin1 %s`, gcsEndpoint, withOptions)
	s.tk.MustExec(sql)
	s.tk.MustQuery("SELECT * FROM load_charset.latin1;").Check(testkit.Rows(
		"1 ‘’“”",
		"2 ¡¢£¤",
	))

	s.tk.MustExec("TRUNCATE TABLE load_charset.utf8mb4;")
	sql = fmt.Sprintf(`LOAD DATA INFILE 'gs://test-load/latin1.tsv?endpoint=%s'
		INTO TABLE load_charset.utf8mb4 CHARACTER SET latin1 %s`, gcsEndpoint, withOptions)
	s.tk.MustExec(sql)
	s.tk.MustQuery("SELECT * FROM load_charset.utf8mb4;").Check(testkit.Rows(
		"1 ‘’“”",
		"2 ¡¢£¤",
	))

	s.server.CreateObject(fakestorage.Object{
		ObjectAttrs: fakestorage.ObjectAttrs{
			BucketName: "test-load",
			Name:       "ascii.tsv",
		},
		Content: []byte{0, 1, 2, 3, 4, 5, 6, 7},
	})
	s.tk.MustExec(`CREATE TABLE load_charset.ascii (
		j VARCHAR(255)
		) CHARACTER SET ascii;`)
	s.tk.MustExec(`CREATE TABLE load_charset.binary (
		j VARCHAR(255)
		) CHARACTER SET binary;`)
	sql = fmt.Sprintf(`LOAD DATA INFILE 'gs://test-load/ascii.tsv?endpoint=%s'
		INTO TABLE load_charset.ascii CHARACTER SET ascii %s`, gcsEndpoint, withOptions)
	s.tk.MustExec(sql)
	s.tk.MustQuery("SELECT HEX(j) FROM load_charset.ascii;").Check(testkit.Rows(
		"0001020304050607",
	))
	sql = fmt.Sprintf(`LOAD DATA INFILE 'gs://test-load/ascii.tsv?endpoint=%s'
		INTO TABLE load_charset.binary CHARACTER SET binary %s`, gcsEndpoint, withOptions)
	s.tk.MustExec(sql)
	s.tk.MustQuery("SELECT HEX(j) FROM load_charset.binary;").Check(testkit.Rows(
		"0001020304050607",
	))
}

func (s *mockGCSSuite) TestMaxWriteSpeed() {
	s.T().Skip("feature will be moved into other statement, temporary skip this")
	s.tk.MustExec("DROP DATABASE IF EXISTS load_test_write_speed;")
	s.tk.MustExec("CREATE DATABASE load_test_write_speed;")
	s.tk.MustExec(`CREATE TABLE load_test_write_speed.t(a int, b int)`)

	lineCount := 1000
	data := make([]byte, 0, 1<<13)
	for i := 0; i < lineCount; i++ {
		data = append(data, []byte(fmt.Sprintf("%d,%d\n", i, i))...)
	}

	s.server.CreateObject(fakestorage.Object{
		ObjectAttrs: fakestorage.ObjectAttrs{
			BucketName: "test-load",
			Name:       "speed-test.csv",
		},
		Content: data,
	})

	// without speed limit
	start := time.Now()
	sql := fmt.Sprintf(`LOAD DATA INFILE 'gs://test-load/speed-test.csv?endpoint=%s'
		INTO TABLE load_test_write_speed.t fields terminated by ',' with import_mode='physical'`, gcsEndpoint)
	s.tk.MustExec(sql)
	duration := time.Since(start).Seconds()
	s.tk.MustQuery("SELECT count(1) FROM load_test_write_speed.t;").Check(testkit.Rows(
		strconv.Itoa(lineCount),
	))

	// with speed limit
	s.tk.MustExec("TRUNCATE TABLE load_test_write_speed.t;")
	start = time.Now()
	sql = fmt.Sprintf(`LOAD DATA INFILE 'gs://test-load/speed-test.csv?endpoint=%s'
		INTO TABLE load_test_write_speed.t fields terminated by ',' with import_mode='physical', max_write_speed=6000`, gcsEndpoint)
	s.tk.MustExec(sql)
	durationWithLimit := time.Since(start).Seconds()
	s.tk.MustQuery("SELECT count(1) FROM load_test_write_speed.t;").Check(testkit.Rows(
		strconv.Itoa(lineCount),
	))
	require.Less(s.T(), duration, durationWithLimit)
}

func (s *mockGCSSuite) TestChecksumNotMatch() {
	s.T().Skip("feature will be moved into other statement, temporary skip this")
	s.testChecksumNotMatch(importer.PhysicalImportMode, false)
	s.testChecksumNotMatch(importer.PhysicalImportMode, true)
}

func (s *mockGCSSuite) testChecksumNotMatch(importMode string, distributed bool) {
	s.server.CreateObject(fakestorage.Object{
		ObjectAttrs: fakestorage.ObjectAttrs{
			BucketName: "test-multi-load",
			Name:       "duplicate-pk-01.csv",
		},
		Content: []byte(`1,test1,11
2,test2,22
2,test3,33`),
	})
	s.server.CreateObject(fakestorage.Object{
		ObjectAttrs: fakestorage.ObjectAttrs{
			BucketName: "test-multi-load",
			Name:       "duplicate-pk-02.csv",
		},
		Content: []byte(`4,test4,44
4,test5,55
6,test6,66`),
	})

	backup := config.DefaultBatchSize
	config.DefaultBatchSize = 1
	s.T().Cleanup(func() {
		config.DefaultBatchSize = backup
	})

	s.prepareVariables(distributed)
	s.prepareAndUseDB("load_data")
	s.tk.MustExec("drop table if exists t;")
	s.tk.MustExec("create table t (a bigint primary key, b varchar(100), c int);")
	loadDataSQL := adjustOptions(fmt.Sprintf(`LOAD DATA INFILE 'gs://test-multi-load/duplicate-pk-*.csv?endpoint=%s'
		INTO TABLE t fields terminated by ',' with thread=1, import_mode='physical'`, gcsEndpoint), distributed)
	err := s.tk.ExecToErr(loadDataSQL)
	if !distributed {
		require.ErrorIs(s.T(), err, common.ErrChecksumMismatch)
	} else {
		// TODO(gmhdbjd): get real error
		require.Error(s.T(), err)
	}
	// for this case, we keep KV in memory and write in batch, and in each batch only first key is written.
	s.tk.MustQuery("SELECT * FROM t;").Sort().Check(testkit.Rows([]string{
		"1 test1 11", "2 test2 22", "4 test4 44", "6 test6 66",
	}...))

	s.tk.MustExec("truncate table t;")
	loadDataSQL = adjustOptions(fmt.Sprintf(`LOAD DATA INFILE 'gs://test-multi-load/duplicate-pk-*.csv?endpoint=%s'
		INTO TABLE t fields terminated by ',' with thread=1, import_mode='physical', checksum_table='off'`, gcsEndpoint), distributed)
	s.tk.MustExec(loadDataSQL)
	// for this case, we keep KV in memory and write in batch, and in each batch only first key is written.
	s.tk.MustQuery("SELECT * FROM t;").Sort().Check(testkit.Rows([]string{
		"1 test1 11", "2 test2 22", "4 test4 44", "6 test6 66",
	}...))

	s.tk.MustExec("truncate table t;")
	loadDataSQL = adjustOptions(fmt.Sprintf(`LOAD DATA INFILE 'gs://test-multi-load/duplicate-pk-*.csv?endpoint=%s'
		INTO TABLE t fields terminated by ',' with thread=1, import_mode='physical', checksum_table='optional'`, gcsEndpoint), distributed)
	s.tk.MustExec(loadDataSQL)
	// for this case, we keep KV in memory and write in batch, and in each batch only first key is written.
	s.tk.MustQuery("SELECT * FROM t;").Sort().Check(testkit.Rows([]string{
		"1 test1 11", "2 test2 22", "4 test4 44", "6 test6 66",
	}...))
}

func (s *mockGCSSuite) TestColumnsAndUserVars() {
	s.testColumnsAndUserVars(importer.LogicalImportMode, false)
	//s.testColumnsAndUserVars(importer.PhysicalImportMode, false)
	//s.testColumnsAndUserVars(importer.PhysicalImportMode, true)
}

func (s *mockGCSSuite) testColumnsAndUserVars(importMode string, distributed bool) {
	withOptions := fmt.Sprintf("WITH thread=2, import_mode='%s'", importMode)
	withOptions = adjustOptions(withOptions, distributed)
	s.prepareVariables(distributed)
	s.tk.MustExec("DROP DATABASE IF EXISTS load_data;")
	s.tk.MustExec("CREATE DATABASE load_data;")
	s.tk.MustExec(`CREATE TABLE load_data.cols_and_vars (a INT, b INT, c int);`)

	s.server.CreateObject(fakestorage.Object{
		ObjectAttrs: fakestorage.ObjectAttrs{BucketName: "test-load", Name: "cols_and_vars-1.tsv"},
		Content:     []byte("1,11,111\n2,22,222\n3,33,333\n4,44,444\n5,55,555\n"),
	})
	s.server.CreateObject(fakestorage.Object{
		ObjectAttrs: fakestorage.ObjectAttrs{BucketName: "test-load", Name: "cols_and_vars-2.tsv"},
		Content:     []byte("6,66,666\n7,77,777\n8,88,888\n9,99,999\n"),
	})
	sql := fmt.Sprintf(`LOAD DATA INFILE 'gs://test-load/cols_and_vars-*.tsv?endpoint=%s'
		INTO TABLE load_data.cols_and_vars fields terminated by ','
		(@V1, @v2, @v3) set a=@V1, b=@V2*10, c=123 %s`, gcsEndpoint, withOptions)
	s.tk.MustExec(sql)
	s.tk.MustQuery("SELECT * FROM load_data.cols_and_vars;").Sort().Check(testkit.Rows(
		"1 110 123",
		"2 220 123",
		"3 330 123",
		"4 440 123",
		"5 550 123",
		"6 660 123",
		"7 770 123",
		"8 880 123",
		"9 990 123",
	))
}<|MERGE_RESOLUTION|>--- conflicted
+++ resolved
@@ -51,15 +51,12 @@
 }
 
 func (s *mockGCSSuite) TestPhysicalMode() {
-<<<<<<< HEAD
 	s.testPhysicalMode(false)
 	s.testPhysicalMode(true)
 }
 
 func (s *mockGCSSuite) testPhysicalMode(distributed bool) {
-=======
-	s.T().Skip("feature will be moved into other statement, temporary skip this")
->>>>>>> a085eff3
+	//s.T().Skip("feature will be moved into other statement, temporary skip this")
 	s.server.CreateObject(fakestorage.Object{
 		ObjectAttrs: fakestorage.ObjectAttrs{
 			BucketName: "test-multi-load",
