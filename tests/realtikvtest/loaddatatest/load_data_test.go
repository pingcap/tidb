--- conflicted
+++ resolved
@@ -1001,7 +1001,6 @@
 			"  PRIMARY KEY (`a`) /*T![clustered_index] CLUSTERED */\n" +
 			") ENGINE=InnoDB DEFAULT CHARSET=utf8mb4 COLLATE=utf8mb4_bin",
 	))
-<<<<<<< HEAD
 }
 
 func (s *mockGCSSuite) TestDiskQuota() {
@@ -1036,6 +1035,4 @@
 	s.tk.MustQuery("SELECT count(1) FROM load_test_disk_quota.t;").Check(testkit.Rows(
 		strconv.Itoa(lineCount),
 	))
-=======
->>>>>>> aa99eb38
 }