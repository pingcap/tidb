--- conflicted
+++ resolved
@@ -904,120 +904,6 @@
 	}
 }
 
-<<<<<<< HEAD
-func (s *mockGCSSuite) TestAddIndexBySQL() {
-	s.tk.MustExec("DROP DATABASE IF EXISTS load_data;")
-	s.tk.MustExec("CREATE DATABASE load_data;")
-	s.tk.MustExec(`CREATE TABLE load_data.add_index (a INT, b INT, c INT, PRIMARY KEY (a), unique key b(b), key c_1(c));`)
-
-	s.server.CreateObject(fakestorage.Object{
-		ObjectAttrs: fakestorage.ObjectAttrs{BucketName: "test-load", Name: "add_index-1.tsv"},
-		Content:     []byte("1,11,111\n2,22,222\n3,33,333\n4,44,444\n"),
-	})
-	s.server.CreateObject(fakestorage.Object{
-		ObjectAttrs: fakestorage.ObjectAttrs{BucketName: "test-load", Name: "add_index-2.tsv"},
-		Content:     []byte("5,55,555,\n6,66,666\n7,77,777"),
-	})
-	sql := fmt.Sprintf(`IMPORT INTO load_data.add_index FROM 'gs://test-load/add_index-*.tsv?endpoint=%s'`, gcsEndpoint)
-	s.tk.MustExec(sql)
-	s.tk.MustQuery("SELECT * FROM load_data.add_index;").Sort().Check(testkit.Rows(
-		"1 11 111",
-		"2 22 222",
-		"3 33 333",
-		"4 44 444",
-		"5 55 555",
-		"6 66 666",
-		"7 77 777",
-	))
-	s.tk.MustQuery("SHOW CREATE TABLE load_data.add_index;").Check(testkit.Rows(
-		"add_index CREATE TABLE `add_index` (\n" +
-			"  `a` int(11) NOT NULL,\n" +
-			"  `b` int(11) DEFAULT NULL,\n" +
-			"  `c` int(11) DEFAULT NULL,\n" +
-			"  PRIMARY KEY (`a`) /*T![clustered_index] CLUSTERED */,\n" +
-			"  UNIQUE KEY `b` (`b`),\n" +
-			"  KEY `c_1` (`c`)\n" +
-			") ENGINE=InnoDB DEFAULT CHARSET=utf8mb4 COLLATE=utf8mb4_bin",
-	))
-
-	// encode error, rollback
-	s.tk.MustExec("truncate table load_data.add_index")
-	s.server.CreateObject(fakestorage.Object{
-		ObjectAttrs: fakestorage.ObjectAttrs{BucketName: "test-load", Name: "add_index-3.tsv"},
-		Content:     []byte("8,8|8,888\n"),
-	})
-	err := s.tk.ExecToErr(sql)
-	require.ErrorContains(s.T(), err, "Truncated incorrect DOUBLE value")
-	s.tk.MustQuery("SHOW CREATE TABLE load_data.add_index;").Check(testkit.Rows(
-		"add_index CREATE TABLE `add_index` (\n" +
-			"  `a` int(11) NOT NULL,\n" +
-			"  `b` int(11) DEFAULT NULL,\n" +
-			"  `c` int(11) DEFAULT NULL,\n" +
-			"  PRIMARY KEY (`a`) /*T![clustered_index] CLUSTERED */,\n" +
-			"  UNIQUE KEY `b` (`b`),\n" +
-			"  KEY `c_1` (`c`)\n" +
-			") ENGINE=InnoDB DEFAULT CHARSET=utf8mb4 COLLATE=utf8mb4_bin",
-	))
-
-	// checksum error
-	s.server.CreateObject(fakestorage.Object{
-		ObjectAttrs: fakestorage.ObjectAttrs{BucketName: "test-load", Name: "add_index-3.tsv"},
-		Content:     []byte("7,88,888\n"),
-	})
-	err = s.tk.ExecToErr(sql)
-	require.ErrorContains(s.T(), err, "checksum mismatched")
-	s.tk.MustQuery("SELECT COUNT(1) FROM load_data.add_index;").Sort().Check(testkit.Rows(
-		"7",
-	))
-	s.tk.MustQuery("SHOW CREATE TABLE load_data.add_index;").Check(testkit.Rows(
-		"add_index CREATE TABLE `add_index` (\n" +
-			"  `a` int(11) NOT NULL,\n" +
-			"  `b` int(11) DEFAULT NULL,\n" +
-			"  `c` int(11) DEFAULT NULL,\n" +
-			"  PRIMARY KEY (`a`) /*T![clustered_index] CLUSTERED */,\n" +
-			"  UNIQUE KEY `b` (`b`),\n" +
-			"  KEY `c_1` (`c`)\n" +
-			") ENGINE=InnoDB DEFAULT CHARSET=utf8mb4 COLLATE=utf8mb4_bin",
-	))
-
-	// duplicate key error, return add index sql
-	s.tk.MustExec("truncate table load_data.add_index")
-	s.server.CreateObject(fakestorage.Object{
-		ObjectAttrs: fakestorage.ObjectAttrs{BucketName: "test-load", Name: "add_index-3.tsv"},
-		Content:     []byte("8,77,777\n"),
-	})
-	err = s.tk.ExecToErr(sql)
-	require.EqualError(s.T(), err, "Failed to create index: [kv:1062]Duplicate entry '77' for key 'add_index.b'"+
-		", please execute the SQL manually, sql: ALTER TABLE `load_data`.`add_index` ADD UNIQUE KEY `b`(`b`), ADD KEY `c_1`(`c`)")
-	s.tk.MustQuery("SHOW CREATE TABLE load_data.add_index;").Check(testkit.Rows(
-		"add_index CREATE TABLE `add_index` (\n" +
-			"  `a` int(11) NOT NULL,\n" +
-			"  `b` int(11) DEFAULT NULL,\n" +
-			"  `c` int(11) DEFAULT NULL,\n" +
-			"  PRIMARY KEY (`a`) /*T![clustered_index] CLUSTERED */\n" +
-			") ENGINE=InnoDB DEFAULT CHARSET=utf8mb4 COLLATE=utf8mb4_bin",
-	))
-
-	// checksum error, duplicate key error, return add index sql
-	s.tk.MustExec("drop table load_data.add_index")
-	s.tk.MustExec(`CREATE TABLE load_data.add_index (a INT, b INT, c INT, PRIMARY KEY (a), unique key b(b), key c_1(c));`)
-	s.server.CreateObject(fakestorage.Object{
-		ObjectAttrs: fakestorage.ObjectAttrs{BucketName: "test-load", Name: "add_index-3.tsv"},
-		Content:     []byte("7,77,777\n8,77,777\n"),
-	})
-	err = s.tk.ExecToErr(sql)
-	require.ErrorContains(s.T(), err, "checksum mismatched")
-	require.ErrorContains(s.T(), err, "Failed to create index: [kv:1062]Duplicate entry '77' for key 'add_index.b'"+
-		", please execute the SQL manually, sql: ALTER TABLE `load_data`.`add_index` ADD UNIQUE KEY `b`(`b`), ADD KEY `c_1`(`c`)")
-	s.tk.MustQuery("SHOW CREATE TABLE load_data.add_index;").Check(testkit.Rows(
-		"add_index CREATE TABLE `add_index` (\n" +
-			"  `a` int(11) NOT NULL,\n" +
-			"  `b` int(11) DEFAULT NULL,\n" +
-			"  `c` int(11) DEFAULT NULL,\n" +
-			"  PRIMARY KEY (`a`) /*T![clustered_index] CLUSTERED */\n" +
-			") ENGINE=InnoDB DEFAULT CHARSET=utf8mb4 COLLATE=utf8mb4_bin",
-	))
-=======
 func (s *mockGCSSuite) TestImportMode() {
 	var intoImportTime, intoNormalTime time.Time
 	controller := gomock.NewController(s.T())
@@ -1072,5 +958,118 @@
 	err := s.tk.ExecToErr(sql)
 	s.Error(err)
 	s.Greater(intoNormalTime, intoImportTime)
->>>>>>> 5cc1c3b3
+}
+
+func (s *mockGCSSuite) TestAddIndexBySQL() {
+	s.tk.MustExec("DROP DATABASE IF EXISTS load_data;")
+	s.tk.MustExec("CREATE DATABASE load_data;")
+	s.tk.MustExec(`CREATE TABLE load_data.add_index (a INT, b INT, c INT, PRIMARY KEY (a), unique key b(b), key c_1(c));`)
+
+	s.server.CreateObject(fakestorage.Object{
+		ObjectAttrs: fakestorage.ObjectAttrs{BucketName: "test-load", Name: "add_index-1.tsv"},
+		Content:     []byte("1,11,111\n2,22,222\n3,33,333\n4,44,444\n"),
+	})
+	s.server.CreateObject(fakestorage.Object{
+		ObjectAttrs: fakestorage.ObjectAttrs{BucketName: "test-load", Name: "add_index-2.tsv"},
+		Content:     []byte("5,55,555,\n6,66,666\n7,77,777"),
+	})
+	sql := fmt.Sprintf(`IMPORT INTO load_data.add_index FROM 'gs://test-load/add_index-*.tsv?endpoint=%s'`, gcsEndpoint)
+	s.tk.MustExec(sql)
+	s.tk.MustQuery("SELECT * FROM load_data.add_index;").Sort().Check(testkit.Rows(
+		"1 11 111",
+		"2 22 222",
+		"3 33 333",
+		"4 44 444",
+		"5 55 555",
+		"6 66 666",
+		"7 77 777",
+	))
+	s.tk.MustQuery("SHOW CREATE TABLE load_data.add_index;").Check(testkit.Rows(
+		"add_index CREATE TABLE `add_index` (\n" +
+			"  `a` int(11) NOT NULL,\n" +
+			"  `b` int(11) DEFAULT NULL,\n" +
+			"  `c` int(11) DEFAULT NULL,\n" +
+			"  PRIMARY KEY (`a`) /*T![clustered_index] CLUSTERED */,\n" +
+			"  UNIQUE KEY `b` (`b`),\n" +
+			"  KEY `c_1` (`c`)\n" +
+			") ENGINE=InnoDB DEFAULT CHARSET=utf8mb4 COLLATE=utf8mb4_bin",
+	))
+
+	// encode error, rollback
+	s.tk.MustExec("truncate table load_data.add_index")
+	s.server.CreateObject(fakestorage.Object{
+		ObjectAttrs: fakestorage.ObjectAttrs{BucketName: "test-load", Name: "add_index-3.tsv"},
+		Content:     []byte("8,8|8,888\n"),
+	})
+	err := s.tk.ExecToErr(sql)
+	require.ErrorContains(s.T(), err, "Truncated incorrect DOUBLE value")
+	s.tk.MustQuery("SHOW CREATE TABLE load_data.add_index;").Check(testkit.Rows(
+		"add_index CREATE TABLE `add_index` (\n" +
+			"  `a` int(11) NOT NULL,\n" +
+			"  `b` int(11) DEFAULT NULL,\n" +
+			"  `c` int(11) DEFAULT NULL,\n" +
+			"  PRIMARY KEY (`a`) /*T![clustered_index] CLUSTERED */,\n" +
+			"  UNIQUE KEY `b` (`b`),\n" +
+			"  KEY `c_1` (`c`)\n" +
+			") ENGINE=InnoDB DEFAULT CHARSET=utf8mb4 COLLATE=utf8mb4_bin",
+	))
+
+	// checksum error
+	s.server.CreateObject(fakestorage.Object{
+		ObjectAttrs: fakestorage.ObjectAttrs{BucketName: "test-load", Name: "add_index-3.tsv"},
+		Content:     []byte("7,88,888\n"),
+	})
+	err = s.tk.ExecToErr(sql)
+	require.ErrorContains(s.T(), err, "checksum mismatched")
+	s.tk.MustQuery("SELECT COUNT(1) FROM load_data.add_index;").Sort().Check(testkit.Rows(
+		"7",
+	))
+	s.tk.MustQuery("SHOW CREATE TABLE load_data.add_index;").Check(testkit.Rows(
+		"add_index CREATE TABLE `add_index` (\n" +
+			"  `a` int(11) NOT NULL,\n" +
+			"  `b` int(11) DEFAULT NULL,\n" +
+			"  `c` int(11) DEFAULT NULL,\n" +
+			"  PRIMARY KEY (`a`) /*T![clustered_index] CLUSTERED */,\n" +
+			"  UNIQUE KEY `b` (`b`),\n" +
+			"  KEY `c_1` (`c`)\n" +
+			") ENGINE=InnoDB DEFAULT CHARSET=utf8mb4 COLLATE=utf8mb4_bin",
+	))
+
+	// duplicate key error, return add index sql
+	s.tk.MustExec("truncate table load_data.add_index")
+	s.server.CreateObject(fakestorage.Object{
+		ObjectAttrs: fakestorage.ObjectAttrs{BucketName: "test-load", Name: "add_index-3.tsv"},
+		Content:     []byte("8,77,777\n"),
+	})
+	err = s.tk.ExecToErr(sql)
+	require.EqualError(s.T(), err, "Failed to create index: [kv:1062]Duplicate entry '77' for key 'add_index.b'"+
+		", please execute the SQL manually, sql: ALTER TABLE `load_data`.`add_index` ADD UNIQUE KEY `b`(`b`), ADD KEY `c_1`(`c`)")
+	s.tk.MustQuery("SHOW CREATE TABLE load_data.add_index;").Check(testkit.Rows(
+		"add_index CREATE TABLE `add_index` (\n" +
+			"  `a` int(11) NOT NULL,\n" +
+			"  `b` int(11) DEFAULT NULL,\n" +
+			"  `c` int(11) DEFAULT NULL,\n" +
+			"  PRIMARY KEY (`a`) /*T![clustered_index] CLUSTERED */\n" +
+			") ENGINE=InnoDB DEFAULT CHARSET=utf8mb4 COLLATE=utf8mb4_bin",
+	))
+
+	// checksum error, duplicate key error, return add index sql
+	s.tk.MustExec("drop table load_data.add_index")
+	s.tk.MustExec(`CREATE TABLE load_data.add_index (a INT, b INT, c INT, PRIMARY KEY (a), unique key b(b), key c_1(c));`)
+	s.server.CreateObject(fakestorage.Object{
+		ObjectAttrs: fakestorage.ObjectAttrs{BucketName: "test-load", Name: "add_index-3.tsv"},
+		Content:     []byte("7,77,777\n8,77,777\n"),
+	})
+	err = s.tk.ExecToErr(sql)
+	require.ErrorContains(s.T(), err, "checksum mismatched")
+	require.ErrorContains(s.T(), err, "Failed to create index: [kv:1062]Duplicate entry '77' for key 'add_index.b'"+
+		", please execute the SQL manually, sql: ALTER TABLE `load_data`.`add_index` ADD UNIQUE KEY `b`(`b`), ADD KEY `c_1`(`c`)")
+	s.tk.MustQuery("SHOW CREATE TABLE load_data.add_index;").Check(testkit.Rows(
+		"add_index CREATE TABLE `add_index` (\n" +
+			"  `a` int(11) NOT NULL,\n" +
+			"  `b` int(11) DEFAULT NULL,\n" +
+			"  `c` int(11) DEFAULT NULL,\n" +
+			"  PRIMARY KEY (`a`) /*T![clustered_index] CLUSTERED */\n" +
+			") ENGINE=InnoDB DEFAULT CHARSET=utf8mb4 COLLATE=utf8mb4_bin",
+	))
 }