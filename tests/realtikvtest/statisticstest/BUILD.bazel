--- conflicted
+++ resolved
@@ -8,11 +8,7 @@
         "statistics_test.go",
     ],
     flaky = True,
-<<<<<<< HEAD
-    race = on,
-=======
     race = "on",
->>>>>>> 12ae85f3
     deps = [
         "//statistics/handle",
         "//testkit",
