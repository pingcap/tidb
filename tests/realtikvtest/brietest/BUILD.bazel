load("@io_bazel_rules_go//go:def.bzl", "go_test")

go_test(
    name = "brietest_test",
    timeout = "moderate",
    srcs = [
        "backup_restore_test.go",
        "binlog_test.go",
        "main_test.go",
    ],
    flaky = True,
    race = "on",
    deps = [
        "//config",
<<<<<<< HEAD
        "//ddl/util",
        "//parser/model",
=======
>>>>>>> f7de8bee
        "//parser/mysql",
        "//sessionctx/binloginfo",
        "//store/mockstore/mockcopr",
        "//testkit",
        "//testkit/testsetup",
        "//tests/realtikvtest",
        "@com_github_pingcap_tipb//go-binlog",
        "@com_github_stretchr_testify//require",
<<<<<<< HEAD
        "@com_github_tikv_client_go_v2//oracle",
        "@com_github_tikv_client_go_v2//util",
=======
>>>>>>> f7de8bee
        "@org_golang_google_grpc//:grpc",
        "@org_uber_go_goleak//:goleak",
    ],
)<|MERGE_RESOLUTION|>--- conflicted
+++ resolved
@@ -12,11 +12,6 @@
     race = "on",
     deps = [
         "//config",
-<<<<<<< HEAD
-        "//ddl/util",
-        "//parser/model",
-=======
->>>>>>> f7de8bee
         "//parser/mysql",
         "//sessionctx/binloginfo",
         "//store/mockstore/mockcopr",
@@ -25,11 +20,6 @@
         "//tests/realtikvtest",
         "@com_github_pingcap_tipb//go-binlog",
         "@com_github_stretchr_testify//require",
-<<<<<<< HEAD
-        "@com_github_tikv_client_go_v2//oracle",
-        "@com_github_tikv_client_go_v2//util",
-=======
->>>>>>> f7de8bee
         "@org_golang_google_grpc//:grpc",
         "@org_uber_go_goleak//:goleak",
     ],
