--- conflicted
+++ resolved
@@ -122,10 +122,6 @@
 	tk.MustExec(`set global tidb_enable_dist_task=0;`)
 }
 
-<<<<<<< HEAD
-// TODO: flaky test which can't find the root cause, will run it later.
-=======
->>>>>>> 633d2231
 func TestAddIndexDistPauseAndResume(t *testing.T) {
 	store, dom := realtikvtest.CreateMockStoreAndDomainAndSetup(t)
 	if store.Name() != "TiKV" {
