--- conflicted
+++ resolved
@@ -416,7 +416,6 @@
 func TestAddIndexScheduleAway(t *testing.T) {
 	store := realtikvtest.CreateMockStoreAndSetup(t)
 	tk := testkit.NewTestKit(t, store)
-<<<<<<< HEAD
 	tk.MustExec("use test")
 	tk.MustExec("set global tidb_enable_dist_task = on;")
 	t.Cleanup(func() {
@@ -463,7 +462,21 @@
 	)
 	tk.MustExec("alter table t add index idx(b);")
 	require.NotEqual(t, int64(0), jobID.Load())
-=======
+}
+
+func TestAddIndexDistCleanUpBlock(t *testing.T) {
+	proto.MaxConcurrentTask = 1
+	testfailpoint.Enable(t, "github.com/pingcap/tidb/pkg/util/cpu/mockNumCpu", `return(1)`)
+	ch := make(chan struct{})
+	testfailpoint.EnableCall(t, "github.com/pingcap/tidb/pkg/disttask/framework/scheduler/doCleanupTask", func() {
+		<-ch
+	})
+	store := realtikvtest.CreateMockStoreAndSetup(t)
+	if store.Name() != "TiKV" {
+		t.Skip("TiKV store only")
+	}
+
+	tk := testkit.NewTestKit(t, store)
 	tk.MustExec("drop database if exists test;")
 	tk.MustExec("create database test;")
 	tk.MustExec("use test;")
@@ -481,37 +494,4 @@
 	}
 	wg.Wait()
 	close(ch)
-}
-
-func TestAddIndexDistCleanUpBlock(t *testing.T) {
-	proto.MaxConcurrentTask = 1
-	testfailpoint.Enable(t, "github.com/pingcap/tidb/pkg/util/cpu/mockNumCpu", `return(1)`)
-	ch := make(chan struct{})
-	testfailpoint.EnableCall(t, "github.com/pingcap/tidb/pkg/disttask/framework/scheduler/doCleanupTask", func() {
-		<-ch
-	})
-	store := realtikvtest.CreateMockStoreAndSetup(t)
-	if store.Name() != "TiKV" {
-		t.Skip("TiKV store only")
-	}
-
-	tk := testkit.NewTestKit(t, store)
-	tk.MustExec("drop database if exists test;")
-	tk.MustExec("create database test;")
-	tk.MustExec("use test;")
-	tk.MustExec(`set global tidb_enable_dist_task=1;`)
-	var wg sync.WaitGroup
-	for i := 0; i < 4; i++ {
-		wg.Add(1)
-		go func() {
-			defer wg.Done()
-			tk := testkit.NewTestKit(t, store)
-			tk.MustExec(fmt.Sprintf("create table test.t%d (a int, b int);", i))
-			tk.MustExec(fmt.Sprintf("insert into test.t%d values (1, 1);", i))
-			tk.MustExec(fmt.Sprintf("alter table test.t%d add index idx(b);", i))
-		}()
-	}
-	wg.Wait()
-	close(ch)
->>>>>>> eddb7670
 }