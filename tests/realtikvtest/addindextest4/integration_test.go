--- conflicted
+++ resolved
@@ -194,43 +194,6 @@
 	tk1.MustExec("drop table t;")
 }
 
-<<<<<<< HEAD
-func TestMultiSchemaChangeAnalyzeOnlyOnce(t *testing.T) {
-	store := realtikvtest.CreateMockStoreAndSetup(t)
-	tk1 := testkit.NewTestKit(t, store)
-	tk1.MustExec("use test")
-	tk1.MustExec("set @@tidb_enable_ddl_analyze = true;")
-	tk1.MustExec("set @@sql_mode = '';")
-	dbCnt := 0
-
-	checkFn := func(sql, containRes string) {
-		dbCnt++
-		dbName := fmt.Sprintf("test_%d", dbCnt)
-		tk1.MustExec("drop database if exists " + dbName)
-		tk1.MustExec("create database " + dbName)
-		defer tk1.MustExec("drop database " + dbName)
-		tk1.MustExec("use " + dbName)
-		tk1.MustExec("create table t (a int, b int, c char(6), key i_a(a), key i_b(b), key i_c(c));")
-		tk1.MustExec("insert into t values (1, 1, '111111');")
-		beginRs := tk1.MustQuery("select now();").Rows()
-		begin := beginRs[0][0].(string)
-		tk1.MustExec(sql)
-		analyzeStatusRs := tk1.MustQuery(
-			fmt.Sprintf("show analyze status where start_time >= '%s' and table_schema = '%s';", begin, dbName)).Rows()
-		if containRes == "" {
-			require.Len(t, analyzeStatusRs, 0)
-			return
-		}
-		require.Len(t, analyzeStatusRs, 1)
-		require.Contains(t, analyzeStatusRs[0][3].(string), containRes)
-	}
-
-	checkFn("alter table t add index i_a_2(a), add index i_b_2(b), modify column c char(5);", "all columns")
-	checkFn("alter table t modify column c char(5), modify column a smallint;", "all columns")
-	checkFn("alter table t modify column c char(5), modify column a bigint, modify column b bigint;", "all columns")
-	checkFn("alter table t modify column a bigint, modify column c char(5), modify column b bigint;", "all columns")
-	checkFn("alter table t modify column a bigint, modify column b bigint;", "") // no lossy change
-=======
 func TestAddIndexShowAnalyzeProgress(t *testing.T) {
 	store := realtikvtest.CreateMockStoreAndSetup(t)
 	tk1 := testkit.NewTestKit(t, store)
@@ -260,5 +223,41 @@
 	})
 	tk1.MustExec("alter table t modify column b smallint;")
 	require.True(t, analyzed)
->>>>>>> 13377dcc
+}
+
+func TestMultiSchemaChangeAnalyzeOnlyOnce(t *testing.T) {
+	store := realtikvtest.CreateMockStoreAndSetup(t)
+	tk1 := testkit.NewTestKit(t, store)
+	tk1.MustExec("use test")
+	tk1.MustExec("set @@tidb_enable_ddl_analyze = true;")
+	tk1.MustExec("set @@sql_mode = '';")
+	dbCnt := 0
+
+	checkFn := func(sql, containRes string) {
+		dbCnt++
+		dbName := fmt.Sprintf("test_%d", dbCnt)
+		tk1.MustExec("drop database if exists " + dbName)
+		tk1.MustExec("create database " + dbName)
+		defer tk1.MustExec("drop database " + dbName)
+		tk1.MustExec("use " + dbName)
+		tk1.MustExec("create table t (a int, b int, c char(6), key i_a(a), key i_b(b), key i_c(c));")
+		tk1.MustExec("insert into t values (1, 1, '111111');")
+		beginRs := tk1.MustQuery("select now();").Rows()
+		begin := beginRs[0][0].(string)
+		tk1.MustExec(sql)
+		analyzeStatusRs := tk1.MustQuery(
+			fmt.Sprintf("show analyze status where start_time >= '%s' and table_schema = '%s';", begin, dbName)).Rows()
+		if containRes == "" {
+			require.Len(t, analyzeStatusRs, 0)
+			return
+		}
+		require.Len(t, analyzeStatusRs, 1)
+		require.Contains(t, analyzeStatusRs[0][3].(string), containRes)
+	}
+
+	checkFn("alter table t add index i_a_2(a), add index i_b_2(b), modify column c char(5);", "all columns")
+	checkFn("alter table t modify column c char(5), modify column a smallint;", "all columns")
+	checkFn("alter table t modify column c char(5), modify column a bigint, modify column b bigint;", "all columns")
+	checkFn("alter table t modify column a bigint, modify column c char(5), modify column b bigint;", "all columns")
+	checkFn("alter table t modify column a bigint, modify column b bigint;", "") // no lossy change
 }