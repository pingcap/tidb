--- conflicted
+++ resolved
@@ -13,11 +13,8 @@
     shard_count = 7,
     deps = [
         "//pkg/config",
-<<<<<<< HEAD
         "//pkg/disttask/framework/proto",
-=======
         "//pkg/ddl",
->>>>>>> 6dc2c5b6
         "//pkg/domain",
         "//pkg/errno",
         "//pkg/kv",
