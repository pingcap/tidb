// Copyright 2021 PingCAP, Inc.
//
// Licensed under the Apache License, Version 2.0 (the "License");
// you may not use this file except in compliance with the License.
// You may obtain a copy of the License at
//
//     http://www.apache.org/licenses/LICENSE-2.0
//
// Unless required by applicable law or agreed to in writing, software
// distributed under the License is distributed on an "AS IS" BASIS,
// WITHOUT WARRANTIES OR CONDITIONS OF ANY KIND, either express or implied.
// See the License for the specific language governing permissions and
// limitations under the License.

package main

import (
	"bufio"
	"bytes"
	"encoding/xml"
	"fmt"
	"io"
	"math/rand"
	"os"
	"os/exec"
	"path"
	"runtime"
	"strings"
	"sync"
	"time"
	// "regexp"
	"encoding/xml"

	// Set the correct when it runs inside docker.
	_ "go.uber.org/automaxprocs"
)

func usage() bool {
	msg := `// run all tests
ut

// show usage
ut -h

// list all packages
ut list

// list test cases of a single package
ut list $package

// run all tests
ut run

// run test all cases of a single package
ut run $package

// run test cases of a single package
ut run $package $test

// build all test package
ut build

// build a test package
ut build xxx

// write the junitfile
ut run --junitfile xxx`
<<<<<<< HEAD
=======

>>>>>>> 6a5be6c2
	fmt.Println(msg)
	return true
}

const modulePath = "github.com/pingcap/tidb"

type task struct {
	pkg  string
	test string
	old  bool
}

var P int
var workDir string

func cmdList(args ...string) bool {
	pkgs, err := listPackages()
	if err != nil {
		fmt.Println("list package error", err)
		return false
	}

	// list all packages
	if len(args) == 0 {
		for _, pkg := range pkgs {
			fmt.Println(pkg)
		}
		return false
	}

	// list test case of a single package
	if len(args) == 1 {
		pkg := args[0]
		pkgs = filter(pkgs, func(s string) bool { return s == pkg })
		if len(pkgs) != 1 {
			fmt.Println("package not exist", pkg)
			return false
		}

		err := buildTestBinary(pkg)
		if err != nil {
			fmt.Println("build package error", pkg, err)
			return false
		}
		exist, err := testBinaryExist(pkg)
		if err != nil {
			fmt.Println("check test binary existance error", err)
			return false
		}
		if !exist {
			fmt.Println("no test case in ", pkg)
			return false
		}

		res, err := listTestCases(pkg, nil)
		if err != nil {
			fmt.Println("list test cases for package error", err)
			return false
		}
		for _, x := range res {
			fmt.Println(x.test)
		}
	}
	return true
}

func cmdBuild(args ...string) bool {
	pkgs, err := listPackages()
	if err != nil {
		fmt.Println("list package error", err)
		return false
	}

	// build all packages
	if len(args) == 0 {
		err := buildTestBinaryMulti(pkgs)
		if err != nil {
			fmt.Println("build package error", pkgs, err)
			return false
		}

	}

	// build test binary of a single package
	if len(args) >= 1 {
		pkg := args[0]
		err := buildTestBinary(pkg)
		if err != nil {
			fmt.Println("build package error", pkg, err)
			return false
		}
	}
	return true
}

func cmdRun(args ...string) bool {
	var err error
	pkgs, err := listPackages()
	if err != nil {
		fmt.Println("list packages error", err)
		return false
	}
	tasks := make([]task, 0, 5000)
	start := time.Now()
	// run all tests
	if len(args) == 0 {
		err := buildTestBinaryMulti(pkgs)
		if err != nil {
			fmt.Println("build package error", pkgs, err)
			return false
		}

		for _, pkg := range pkgs {
			exist, err := testBinaryExist(pkg)
			if err != nil {
				fmt.Println("check test binary existance error", err)
				return false
			}
			if !exist {
				fmt.Println("no test case in ", pkg)
				continue
			}

			tasks, err = listTestCases(pkg, tasks)
			if err != nil {
				fmt.Println("list test cases error", err)
				return false
			}
		}
	}

	// run tests for packages
	if len(args) == 1 {
		// re, err := regexp.Compile(args[0])
		// if err != nil {
		// 	fmt.Println("compile regexp error for", args[0])
		// }

		for _, pkg := range pkgs {
			if pkg != args[0] {
				continue
			}
			// if !re.MatchString(pkg) {
			// 	continue
			// }
			err := buildTestBinary(pkg)
			if err != nil {
				fmt.Println("build package error", pkg, err)
				return false
			}
			exist, err := testBinaryExist(pkg)
			if err != nil {
				fmt.Println("check test binary existance error", err)
				continue
			}

			if !exist {
				fmt.Println("no test case in ", pkg)
				continue
			}
			tasks, err = listTestCases(pkg, tasks)
			if err != nil {
				fmt.Println("list test cases error", err)
				return false
			}
		}
	}

	// run a single test
	if len(args) == 2 {
		pkg := args[0]
		err := buildTestBinary(pkg)
		if err != nil {
			fmt.Println("build package error", pkg, err)
			return false
		}
		exist, err := testBinaryExist(pkg)
		if err != nil {
			fmt.Println("check test binary existance error", err)
			return false
		}
		if !exist {
			fmt.Println("no test case in ", pkg)
			return false
		}

		tasks, err = listTestCases(pkg, tasks)
		if err != nil {
			fmt.Println("list test cases error", err)
			return false
		}
		// filter the test case to run
		tmp := tasks[:0]
		for _, task := range tasks {
			if strings.Contains(task.test, args[1]) {
				tmp = append(tmp, task)
			}
		}
		tasks = tmp
	}
	fmt.Printf("building task finish, count=%d, takes=%v\n", len(tasks), time.Since(start))

	taskCh := make(chan task, 100)
	works := make([]numa, P)
	var wg sync.WaitGroup
	for i := 0; i < P; i++ {
		wg.Add(1)
		go works[i].worker(&wg, taskCh)
	}

	shuffle(tasks)

	start = time.Now()
	for _, task := range tasks {
		taskCh <- task
	}
	close(taskCh)
	wg.Wait()
<<<<<<< HEAD
	fmt.Println("run all tasks takes", time.Since(start))
=======
>>>>>>> 6a5be6c2

	if junitfile != "" {
		out := collectTestResults(works)
		f, err := os.Create(junitfile)
		if err != nil {
			fmt.Println("create junit file fail:", err)
			return false
		}
		if err := write(f, out); err != nil {
			fmt.Println("write junit file error:", err)
			return false
		}
	}
<<<<<<< HEAD
	if coverprofile != "" {
		collectCoverProfileFile()
	}
=======
>>>>>>> 6a5be6c2

	for _, work := range works {
		if work.Fail {
			return false
		}
	}
	if coverprofile != "" {
		collectCoverProfileFile()
	}
	return true
}

// handleFlags strip the '--flag xxx' from the command line os.Args
// Example of the os.Args changes
// Before: ut run sessoin TestXXX --coverprofile xxx --junitfile yyy
// After: ut run session TestXXX
// The value of the flag is returned.
func handleFlags(flag string) string {
	var res string
	tmp := os.Args[:0]
	// Iter to the flag
	var i int
	for ; i < len(os.Args); i++ {
		if os.Args[i] == flag {
			i++
			break
		}
		tmp = append(tmp, os.Args[i])
	}
	// Handle the flag
	if i < len(os.Args) {
		res = os.Args[i]
		i++
	}
	// Iter the remain flags
	for ; i < len(os.Args); i++ {
		tmp = append(tmp, os.Args[i])
	}

	// os.Args is now the original flags with '--coverprofile XXX' removed.
	os.Args = tmp
	return res
}

var junitfile string
var coverprofile string
var coverFileTempDir string

func main() {
	junitfile = handleFlags("--junitfile")
	coverprofile = handleFlags("--coverprofile")
	if coverprofile != "" {
		var err error
		coverFileTempDir, err = os.MkdirTemp(os.TempDir(), "cov")
		if err != nil {
			fmt.Println("create temp dir fail", coverFileTempDir)
			os.Exit(1)
		}
		defer os.Remove(coverFileTempDir)
	}

	// Get the correct count of CPU if it's in docker.
	P = runtime.GOMAXPROCS(0)
	rand.Seed(time.Now().Unix())
	var err error
	workDir, err = os.Getwd()
	if err != nil {
		fmt.Println("os.Getwd() error", err)
	}

	if len(os.Args) == 1 {
		// run all tests
		cmdRun()
		return
	}

	if len(os.Args) >= 2 {
		var isSucceed bool
		switch os.Args[1] {
		case "list":
			isSucceed = cmdList(os.Args[2:]...)
		case "build":
			isSucceed = cmdBuild(os.Args[2:]...)
		case "run":
			isSucceed = cmdRun(os.Args[2:]...)
		default:
			fmt.Println(os.Args)
			isSucceed = usage()
		}
		if !isSucceed {
			os.Exit(1)
		}
	}
}

func collectCoverProfileFile() {
	// Combine all the cover file of single test function into a whole.
	files, err := os.ReadDir(coverFileTempDir)
	if err != nil {
		fmt.Println("collect cover file error:", err)
		os.Exit(-1)
	}

	w, err := os.Create(coverprofile)
	if err != nil {
		fmt.Println("create cover file error:", err)
		os.Exit(-1)
	}
	defer w.Close()
	w.WriteString("mode: set\n")

	for _, file := range files {
		if file.IsDir() {
			continue
		}

		f, err := os.Open(path.Join(coverFileTempDir, file.Name()))
		if err != nil {
			fmt.Println("open temp cover file error:", err)
			os.Exit(-1)
		}
		defer f.Close()

		r := bufio.NewReader(f)
		line, _, err := r.ReadLine()
		if err != nil || string(line) != "mode: set" {
			continue
		}

		io.Copy(w, r)
	}
}

func listTestCases(pkg string, tasks []task) ([]task, error) {
	newCases, err := listNewTestCases(pkg)
	if err != nil {
		fmt.Println("list test case error", pkg, err)
		return nil, withTrace(err)
	}
	for _, c := range newCases {
		tasks = append(tasks, task{pkg, c, false})
	}

	oldCases, err := listOldTestCases(pkg)
	if err != nil {
		fmt.Println("list old test case error", pkg, err)
		return nil, withTrace(err)
	}
	for _, c := range oldCases {
		tasks = append(tasks, task{pkg, c, true})
	}
	return tasks, nil
}

func listPackages() ([]string, error) {
	cmd := exec.Command("go", "list", "./...")
	ss, err := cmdToLines(cmd)
	if err != nil {
		return nil, withTrace(err)
	}

	ret := ss[:0]
	for _, s := range ss {
		if !strings.HasPrefix(s, modulePath) {
			continue
		}
		pkg := s[len(modulePath)+1:]
		if skipDIR(pkg) {
			continue
		}

		ret = append(ret, pkg)
	}
	return ret, nil
}

type numa struct {
	Fail    bool
	results []testResult
}

func (n *numa) worker(wg *sync.WaitGroup, ch chan task) {
	defer wg.Done()
	for t := range ch {
		res := n.runTestCase(t.pkg, t.test, t.old)
		if res.Failure != nil {
			fmt.Println("[FAIL] ", t.pkg, t.test, t.old)
			fmt.Fprintf(os.Stderr, "%s", res.Failure.Contents)
			n.Fail = true
		}
		n.results = append(n.results, res)
	}
}

type testResult struct {
	JUnitTestCase
	d time.Duration
}

func (n *numa) runTestCase(pkg string, fn string, old bool) testResult {
	res := testResult{
		JUnitTestCase: JUnitTestCase{
<<<<<<< HEAD
			Classname : path.Join(modulePath, pkg),
			Name : fn,
		},
	}
	
	cmd := n.testCommand(pkg, fn, old)
=======
			Classname: path.Join(modulePath, pkg),
			Name:      fn,
		},
	}
	exe := "./" + testFileName(pkg)
	cmd := n.testCommand(exe, fn, old)
>>>>>>> 6a5be6c2
	cmd.Dir = path.Join(workDir, pkg)
	// Combine the test case output, so the run result for failed cases can be displayed.
	var buf bytes.Buffer
	cmd.Stdout = &buf
	cmd.Stderr = &buf
	start := time.Now()
	if err := cmd.Run(); err != nil {
		res.Failure = &JUnitFailure{
<<<<<<< HEAD
			Message: "Failed",
			Contents: buf.String(),
		}
=======
			Message:  "Failed",
			Contents: buf.String(),
		}
		res.d = time.Since(start)
		res.Time = formatDurationAsSeconds(res.d)
>>>>>>> 6a5be6c2
	}
	res.d = time.Since(start)
	res.Time = formatDurationAsSeconds(res.d)
	return res
}

func collectTestResults(workers []numa) JUnitTestSuites {
	version := goVersion()
	// pkg => test cases
	pkgs := make(map[string][]JUnitTestCase)
	durations := make(map[string]time.Duration)

	// The test result in workers are shuffled, so group by the packages here
	for _, n := range workers {
		for _, res := range n.results {
<<<<<<< HEAD
			cases, ok :=  pkgs[res.Classname]
=======
			cases, ok := pkgs[res.Classname]
>>>>>>> 6a5be6c2
			if !ok {
				cases = make([]JUnitTestCase, 0, 10)
			}
			cases = append(cases, res.JUnitTestCase)
			pkgs[res.Classname] = cases
			durations[res.Classname] = durations[res.Classname] + res.d
		}
	}

	suites := JUnitTestSuites{}
<<<<<<< HEAD
	// Turn every package resuts to a suite.
	for pkg, cases := range pkgs {
		suite := JUnitTestSuite{
			Tests: len(cases),
			Failures: failureCases(cases),
			Time: formatDurationAsSeconds(durations[pkg]),
			Name: pkg,
			Properties: packageProperties(version),
			TestCases: cases,
=======
	// Turn every package result to a suite.
	for pkg, cases := range pkgs {
		suite := JUnitTestSuite{
			Tests:      len(cases),
			Failures:   failureCases(cases),
			Time:       formatDurationAsSeconds(durations[pkg]),
			Name:       pkg,
			Properties: packageProperties(version),
			TestCases:  cases,
>>>>>>> 6a5be6c2
		}
		suites.Suites = append(suites.Suites, suite)
	}
	return suites
}

func failureCases(input []JUnitTestCase) int {
	sum := 0
	for _, v := range input {
		if v.Failure != nil {
			sum++
		}
	}
	return sum
}

<<<<<<< HEAD
func (n *numa) testCommand(pkg string, fn string, old bool) *exec.Cmd {
	args := make([]string, 0, 10)
	exe := "./" + testFileName(pkg)
	if coverprofile != "" {
		fileName := strings.ReplaceAll(pkg, "/", "_") + "." + fn
		tmpFile := path.Join(coverFileTempDir, fileName)
		args = append(args, "-test.coverprofile", tmpFile)
	}
	args = append(args, "-test.cpu", "1")
	// args = append(args, []string{"-test.timeout", "20s"}...)
=======
func (n *numa) testCommand(exe string, fn string, old bool) *exec.Cmd {
>>>>>>> 6a5be6c2
	if old {
		// session.test -test.run '^TestT$' -check.f testTxnStateSerialSuite.TestTxnInfoWithPSProtoco
		args = append(args, "-test.run", "^TestT$", "-check.f", fn)
	} else {
		// session.test -test.run TestClusteredPrefixColum
		args = append(args, "-test.run", fn)
	}

	return exec.Command(exe, args...)
}

func skipDIR(pkg string) bool {
	skipDir := []string{"br", "cmd", "dumpling"}
	for _, ignore := range skipDir {
		if strings.HasPrefix(pkg, ignore) {
			return true
		}
	}
	return false
}

func buildTestBinary(pkg string) error {
	// go test -c
	var cmd *exec.Cmd
	if coverprofile != "" {
		cmd = exec.Command("go", "test", "-c", "-cover", "-vet", "off", "-o", testFileName(pkg))
	} else {
		cmd = exec.Command("go", "test", "-c", "-vet", "off", "-o", testFileName(pkg))
	}
	cmd.Dir = path.Join(workDir, pkg)
	cmd.Stdout = os.Stdout
	cmd.Stderr = os.Stderr
	if err := cmd.Run(); err != nil {
		return withTrace(err)
	}
	return nil
}

// buildTestBinaryMulti is much faster than build the test packages one by one.
func buildTestBinaryMulti(pkgs []string) error {
	// go test --exec=xprog -cover -vet=off --count=0 $(pkgs)
	xprogPath := path.Join(workDir, "tools/bin/xprog")
	packages := make([]string, 0, len(pkgs))
	for _, pkg := range pkgs {
		packages = append(packages, path.Join(modulePath, pkg))
	}

	var cmd *exec.Cmd
	if coverprofile != "" {
		cmd = exec.Command("go", "test", "--exec", xprogPath, "-cover", "-vet", "off", "-count", "0")
	} else {
		cmd = exec.Command("go", "test", "--exec", xprogPath, "-vet", "off", "-count", "0")
	}
	cmd.Args = append(cmd.Args, packages...)
	cmd.Dir = workDir
	cmd.Stdout = os.Stdout
	cmd.Stderr = os.Stderr
	if err := cmd.Run(); err != nil {
		return withTrace(err)
	}
	return nil
}

func testBinaryExist(pkg string) (bool, error) {
	_, err := os.Stat(testFileFullPath(pkg))
	if err != nil {
		if _, ok := err.(*os.PathError); ok {
			return false, nil
		}
	}
	return true, withTrace(err)
}

func testFileName(pkg string) string {
	_, file := path.Split(pkg)
	return file + ".test.bin"
}

func testFileFullPath(pkg string) string {
	return path.Join(workDir, pkg, testFileName(pkg))
}

func listNewTestCases(pkg string) ([]string, error) {
	exe := "./" + testFileName(pkg)

	// session.test -test.list Test
	cmd := exec.Command(exe, "-test.list", "Test")
	cmd.Dir = path.Join(workDir, pkg)
	res, err := cmdToLines(cmd)
	if err != nil {
		return nil, withTrace(err)
	}
	return filter(res, func(s string) bool {
		return strings.HasPrefix(s, "Test") && s != "TestT" && s != "TestBenchDaily"
	}), nil
}

func listOldTestCases(pkg string) (res []string, err error) {
	exe := "./" + testFileName(pkg)

	// Maybe the restructure is finish on this package.
	cmd := exec.Command(exe, "-h")
	cmd.Dir = path.Join(workDir, pkg)
	buf, err := cmd.CombinedOutput()
	if err != nil {
		err = withTrace(err)
		return
	}
	if !bytes.Contains(buf, []byte("check.list")) {
		// there is no old test case in pkg
		return
	}

	// session.test -test.run TestT -check.list Test
	cmd = exec.Command(exe, "-test.run", "^TestT$", "-check.list", "Test")
	cmd.Dir = path.Join(workDir, pkg)
	res, err = cmdToLines(cmd)
	res = filter(res, func(s string) bool { return strings.Contains(s, "Test") })
	return res, withTrace(err)
}

func cmdToLines(cmd *exec.Cmd) ([]string, error) {
	res, err := cmd.Output()
	if err != nil {
		return nil, withTrace(err)
	}
	ss := bytes.Split(res, []byte{'\n'})
	ret := make([]string, len(ss))
	for i, s := range ss {
		ret[i] = string(s)
	}
	return ret, nil
}

func filter(input []string, f func(string) bool) []string {
	ret := input[:0]
	for _, s := range input {
		if f(s) {
			ret = append(ret, s)
		}
	}
	return ret
}

func shuffle(tasks []task) {
	rand.Seed(time.Now().UnixNano())
	for i := 0; i < len(tasks); i++ {
		pos := rand.Intn(len(tasks))
		tasks[i], tasks[pos] = tasks[pos], tasks[i]
	}
}

type errWithStack struct {
	err error
	buf []byte
}

func (e *errWithStack) Error() string {
	return e.err.Error() + "\n" + string(e.buf)
}

func withTrace(err error) error {
	if err == nil {
		return err
	}
	if _, ok := err.(*errWithStack); ok {
		return err
	}
	var stack [4096]byte
	sz := runtime.Stack(stack[:], false)
	return &errWithStack{err, stack[:sz]}
}

func formatDurationAsSeconds(d time.Duration) string {
	return fmt.Sprintf("%f", d.Seconds())
}

func packageProperties(goVersion string) []JUnitProperty {
	return []JUnitProperty{
		{Name: "go.version", Value: goVersion},
	}
}

// goVersion returns the version as reported by the go binary in PATH. This
// version will not be the same as runtime.Version, which is always the version
// of go used to build the gotestsum binary.
//
// To skip the os/exec call set the GOVERSION environment variable to the
// desired value.
func goVersion() string {
	if version, ok := os.LookupEnv("GOVERSION"); ok {
		return version
	}
	cmd := exec.Command("go", "version")
	out, err := cmd.Output()
	if err != nil {
		return "unknown"
	}
	return strings.TrimPrefix(strings.TrimSpace(string(out)), "go version ")
}

func write(out io.Writer, suites JUnitTestSuites) error {
	doc, err := xml.MarshalIndent(suites, "", "\t")
	if err != nil {
		return err
	}
	_, err = out.Write([]byte(xml.Header))
	if err != nil {
		return err
	}
	_, err = out.Write(doc)
	return err
}

// JUnitTestSuites is a collection of JUnit test suites.
type JUnitTestSuites struct {
	XMLName xml.Name `xml:"testsuites"`
	Suites  []JUnitTestSuite
}

// JUnitTestSuite is a single JUnit test suite which may contain many
// testcases.
type JUnitTestSuite struct {
	XMLName    xml.Name        `xml:"testsuite"`
	Tests      int             `xml:"tests,attr"`
	Failures   int             `xml:"failures,attr"`
	Time       string          `xml:"time,attr"`
	Name       string          `xml:"name,attr"`
	Properties []JUnitProperty `xml:"properties>property,omitempty"`
	TestCases  []JUnitTestCase
}

// JUnitTestCase is a single test case with its result.
type JUnitTestCase struct {
	XMLName     xml.Name          `xml:"testcase"`
	Classname   string            `xml:"classname,attr"`
	Name        string            `xml:"name,attr"`
	Time        string            `xml:"time,attr"`
	SkipMessage *JUnitSkipMessage `xml:"skipped,omitempty"`
	Failure     *JUnitFailure     `xml:"failure,omitempty"`
}

// JUnitSkipMessage contains the reason why a testcase was skipped.
type JUnitSkipMessage struct {
	Message string `xml:"message,attr"`
}

// JUnitProperty represents a key/value pair used to define properties.
type JUnitProperty struct {
	Name  string `xml:"name,attr"`
	Value string `xml:"value,attr"`
}

// JUnitFailure contains data related to a failed test.
type JUnitFailure struct {
	Message  string `xml:"message,attr"`
	Type     string `xml:"type,attr"`
	Contents string `xml:",chardata"`
}<|MERGE_RESOLUTION|>--- conflicted
+++ resolved
@@ -28,8 +28,6 @@
 	"strings"
 	"sync"
 	"time"
-	// "regexp"
-	"encoding/xml"
 
 	// Set the correct when it runs inside docker.
 	_ "go.uber.org/automaxprocs"
@@ -65,10 +63,7 @@
 
 // write the junitfile
 ut run --junitfile xxx`
-<<<<<<< HEAD
-=======
-
->>>>>>> 6a5be6c2
+
 	fmt.Println(msg)
 	return true
 }
@@ -200,40 +195,27 @@
 		}
 	}
 
-	// run tests for packages
+	// run tests for a single package
 	if len(args) == 1 {
-		// re, err := regexp.Compile(args[0])
-		// if err != nil {
-		// 	fmt.Println("compile regexp error for", args[0])
-		// }
-
-		for _, pkg := range pkgs {
-			if pkg != args[0] {
-				continue
-			}
-			// if !re.MatchString(pkg) {
-			// 	continue
-			// }
-			err := buildTestBinary(pkg)
-			if err != nil {
-				fmt.Println("build package error", pkg, err)
-				return false
-			}
-			exist, err := testBinaryExist(pkg)
-			if err != nil {
-				fmt.Println("check test binary existance error", err)
-				continue
-			}
-
-			if !exist {
-				fmt.Println("no test case in ", pkg)
-				continue
-			}
-			tasks, err = listTestCases(pkg, tasks)
-			if err != nil {
-				fmt.Println("list test cases error", err)
-				return false
-			}
+		pkg := args[0]
+		err := buildTestBinary(pkg)
+		if err != nil {
+			fmt.Println("build package error", pkg, err)
+			return false
+		}
+		exist, err := testBinaryExist(pkg)
+		if err != nil {
+			fmt.Println("check test binary existance error", err)
+			return false
+		}
+		if !exist {
+			fmt.Println("no test case in ", pkg)
+			return false
+		}
+		tasks, err = listTestCases(pkg, tasks)
+		if err != nil {
+			fmt.Println("list test cases error", err)
+			return false
 		}
 	}
 
@@ -287,10 +269,7 @@
 	}
 	close(taskCh)
 	wg.Wait()
-<<<<<<< HEAD
 	fmt.Println("run all tasks takes", time.Since(start))
-=======
->>>>>>> 6a5be6c2
 
 	if junitfile != "" {
 		out := collectTestResults(works)
@@ -304,12 +283,6 @@
 			return false
 		}
 	}
-<<<<<<< HEAD
-	if coverprofile != "" {
-		collectCoverProfileFile()
-	}
-=======
->>>>>>> 6a5be6c2
 
 	for _, work := range works {
 		if work.Fail {
@@ -396,7 +369,6 @@
 		case "run":
 			isSucceed = cmdRun(os.Args[2:]...)
 		default:
-			fmt.Println(os.Args)
 			isSucceed = usage()
 		}
 		if !isSucceed {
@@ -512,21 +484,11 @@
 func (n *numa) runTestCase(pkg string, fn string, old bool) testResult {
 	res := testResult{
 		JUnitTestCase: JUnitTestCase{
-<<<<<<< HEAD
-			Classname : path.Join(modulePath, pkg),
-			Name : fn,
-		},
-	}
-	
-	cmd := n.testCommand(pkg, fn, old)
-=======
 			Classname: path.Join(modulePath, pkg),
 			Name:      fn,
 		},
 	}
-	exe := "./" + testFileName(pkg)
-	cmd := n.testCommand(exe, fn, old)
->>>>>>> 6a5be6c2
+	cmd := n.testCommand(pkg, fn, old)
 	cmd.Dir = path.Join(workDir, pkg)
 	// Combine the test case output, so the run result for failed cases can be displayed.
 	var buf bytes.Buffer
@@ -535,17 +497,11 @@
 	start := time.Now()
 	if err := cmd.Run(); err != nil {
 		res.Failure = &JUnitFailure{
-<<<<<<< HEAD
-			Message: "Failed",
-			Contents: buf.String(),
-		}
-=======
 			Message:  "Failed",
 			Contents: buf.String(),
 		}
 		res.d = time.Since(start)
 		res.Time = formatDurationAsSeconds(res.d)
->>>>>>> 6a5be6c2
 	}
 	res.d = time.Since(start)
 	res.Time = formatDurationAsSeconds(res.d)
@@ -561,11 +517,7 @@
 	// The test result in workers are shuffled, so group by the packages here
 	for _, n := range workers {
 		for _, res := range n.results {
-<<<<<<< HEAD
-			cases, ok :=  pkgs[res.Classname]
-=======
 			cases, ok := pkgs[res.Classname]
->>>>>>> 6a5be6c2
 			if !ok {
 				cases = make([]JUnitTestCase, 0, 10)
 			}
@@ -576,17 +528,6 @@
 	}
 
 	suites := JUnitTestSuites{}
-<<<<<<< HEAD
-	// Turn every package resuts to a suite.
-	for pkg, cases := range pkgs {
-		suite := JUnitTestSuite{
-			Tests: len(cases),
-			Failures: failureCases(cases),
-			Time: formatDurationAsSeconds(durations[pkg]),
-			Name: pkg,
-			Properties: packageProperties(version),
-			TestCases: cases,
-=======
 	// Turn every package result to a suite.
 	for pkg, cases := range pkgs {
 		suite := JUnitTestSuite{
@@ -596,7 +537,6 @@
 			Name:       pkg,
 			Properties: packageProperties(version),
 			TestCases:  cases,
->>>>>>> 6a5be6c2
 		}
 		suites.Suites = append(suites.Suites, suite)
 	}
@@ -613,7 +553,6 @@
 	return sum
 }
 
-<<<<<<< HEAD
 func (n *numa) testCommand(pkg string, fn string, old bool) *exec.Cmd {
 	args := make([]string, 0, 10)
 	exe := "./" + testFileName(pkg)
@@ -624,9 +563,6 @@
 	}
 	args = append(args, "-test.cpu", "1")
 	// args = append(args, []string{"-test.timeout", "20s"}...)
-=======
-func (n *numa) testCommand(exe string, fn string, old bool) *exec.Cmd {
->>>>>>> 6a5be6c2
 	if old {
 		// session.test -test.run '^TestT$' -check.f testTxnStateSerialSuite.TestTxnInfoWithPSProtoco
 		args = append(args, "-test.run", "^TestT$", "-check.f", fn)
