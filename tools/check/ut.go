// Copyright 2021 PingCAP, Inc.
//
// Licensed under the Apache License, Version 2.0 (the "License");
// you may not use this file except in compliance with the License.
// You may obtain a copy of the License at
//
//     http://www.apache.org/licenses/LICENSE-2.0
//
// Unless required by applicable law or agreed to in writing, software
// distributed under the License is distributed on an "AS IS" BASIS,
// WITHOUT WARRANTIES OR CONDITIONS OF ANY KIND, either express or implied.
// See the License for the specific language governing permissions and
// limitations under the License.

package main

import (
	"bufio"
	"bytes"
	"encoding/xml"
	"fmt"
	"io"
	"math/rand"
	"os"
	"os/exec"
	"path"
	"regexp"
	"runtime"
	"sort"
	"strings"
	"sync"
	"time"

	// Set the correct value when it runs inside docker.
	_ "go.uber.org/automaxprocs"
	"golang.org/x/tools/cover"
)

func usage() bool {
	msg := `// run all tests
ut

// show usage
ut -h

// list all packages
ut list

// list test cases of a single package
ut list $package

// list test cases that match a pattern
ut list $package 'r:$regex'

// run all tests
ut run

// run test all cases of a single package
ut run $package

// run test cases of a single package
ut run $package $test

// run test cases that match a pattern
ut run $package 'r:$regex'

// build all test package
ut build

// build a test package
ut build xxx

// write the junitfile
ut run --junitfile xxx

// test with race flag
ut run --race`

	fmt.Println(msg)
	return true
}

const modulePath = "github.com/pingcap/tidb"

type task struct {
	pkg  string
	test string
	old  bool
}

func (t *task) String() string {
	return t.pkg + " " + t.test
}

var P int
var workDir string

func cmdList(args ...string) bool {
	pkgs, err := listPackages()
	if err != nil {
		fmt.Println("list package error", err)
		return false
	}

	// list all packages
	if len(args) == 0 {
		for _, pkg := range pkgs {
			fmt.Println(pkg)
		}
		return false
	}

	// list test case of a single package
	if len(args) == 1 || len(args) == 2 {
		pkg := args[0]
		pkgs = filter(pkgs, func(s string) bool { return s == pkg })
		if len(pkgs) != 1 {
			fmt.Println("package not exist", pkg)
			return false
		}

		err := buildTestBinary(pkg)
		if err != nil {
			fmt.Println("build package error", pkg, err)
			return false
		}
		exist, err := testBinaryExist(pkg)
		if err != nil {
			fmt.Println("check test binary existance error", err)
			return false
		}
		if !exist {
			fmt.Println("no test case in ", pkg)
			return false
		}

		res, err := listTestCases(pkg, nil)
		if err != nil {
			fmt.Println("list test cases for package error", err)
			return false
		}

		if len(args) == 2 {
			res, err = filterTestCases(res, args[1])
			if err != nil {
				fmt.Println("filter test cases error", err)
				return false
			}
		}

		for _, x := range res {
			fmt.Println(x.test)
		}
	}
	return true
}

func cmdBuild(args ...string) bool {
	pkgs, err := listPackages()
	if err != nil {
		fmt.Println("list package error", err)
		return false
	}

	// build all packages
	if len(args) == 0 {
		err := buildTestBinaryMulti(pkgs)
		if err != nil {
			fmt.Println("build package error", pkgs, err)
			return false
		}
		return true
	}

	// build test binary of a single package
	if len(args) >= 1 {
		pkg := args[0]
		err := buildTestBinary(pkg)
		if err != nil {
			fmt.Println("build package error", pkg, err)
			return false
		}
	}
	return true
}

func cmdRun(args ...string) bool {
	var err error
	pkgs, err := listPackages()
	if err != nil {
		fmt.Println("list packages error", err)
		return false
	}
	tasks := make([]task, 0, 5000)
	start := time.Now()
	// run all tests
	if len(args) == 0 {
		err := buildTestBinaryMulti(pkgs)
		if err != nil {
			fmt.Println("build package error", pkgs, err)
			return false
		}

		for _, pkg := range pkgs {
			exist, err := testBinaryExist(pkg)
			if err != nil {
				fmt.Println("check test binary existance error", err)
				return false
			}
			if !exist {
				fmt.Println("no test case in ", pkg)
				continue
			}

			tasks, err = listTestCases(pkg, tasks)
			if err != nil {
				fmt.Println("list test cases error", err)
				return false
			}
		}
	}

	// run tests for a single package
	if len(args) == 1 {
		pkg := args[0]
		err := buildTestBinary(pkg)
		if err != nil {
			fmt.Println("build package error", pkg, err)
			return false
		}
		exist, err := testBinaryExist(pkg)
		if err != nil {
			fmt.Println("check test binary existance error", err)
			return false
		}

		if !exist {
			fmt.Println("no test case in ", pkg)
			return false
		}
		tasks, err = listTestCases(pkg, tasks)
		if err != nil {
			fmt.Println("list test cases error", err)
			return false
		}
	}

	// run a single test
	if len(args) == 2 {
		pkg := args[0]
		err := buildTestBinary(pkg)
		if err != nil {
			fmt.Println("build package error", pkg, err)
			return false
		}
		exist, err := testBinaryExist(pkg)
		if err != nil {
			fmt.Println("check test binary existance error", err)
			return false
		}
		if !exist {
			fmt.Println("no test case in ", pkg)
			return false
		}

		tasks, err = listTestCases(pkg, tasks)
		if err != nil {
			fmt.Println("list test cases error", err)
			return false
		}
		tasks, err = filterTestCases(tasks, args[1])
		if err != nil {
			fmt.Println("filter test cases error", err)
			return false
		}
	}

	if except != "" {
		list, err := parseCaseListFromFile(except)
		if err != nil {
			fmt.Println("parse --except file error", err)
			return false
		}
		tmp := tasks[:0]
		for _, task := range tasks {
			if _, ok := list[task.String()]; !ok {
				tmp = append(tmp, task)
			}
		}
		tasks = tmp
	}

	if only != "" {
		list, err := parseCaseListFromFile(only)
		if err != nil {
			fmt.Println("parse --only file error", err)
			return false
		}
		tmp := tasks[:0]
		for _, task := range tasks {
			if _, ok := list[task.String()]; ok {
				tmp = append(tmp, task)
			}
		}
		tasks = tmp
	}

	fmt.Printf("building task finish, count=%d, takes=%v\n", len(tasks), time.Since(start))

	taskCh := make(chan task, 100)
	works := make([]numa, P)
	var wg sync.WaitGroup
	for i := 0; i < P; i++ {
		wg.Add(1)
		go works[i].worker(&wg, taskCh)
	}

	shuffle(tasks)

	start = time.Now()
	for _, task := range tasks {
		taskCh <- task
	}
	close(taskCh)
	wg.Wait()
	fmt.Println("run all tasks takes", time.Since(start))

	if junitfile != "" {
		out := collectTestResults(works)
		f, err := os.Create(junitfile)
		if err != nil {
			fmt.Println("create junit file fail:", err)
			return false
		}
		if err := write(f, out); err != nil {
			fmt.Println("write junit file error:", err)
			return false
		}
	}

	for _, work := range works {
		if work.Fail {
			return false
		}
	}
	if coverprofile != "" {
		collectCoverProfileFile()
	}
	return true
}

func parseCaseListFromFile(fileName string) (map[string]struct{}, error) {
	f, err := os.Open(fileName)
	if err != nil {
		return nil, withTrace(err)
	}
	defer f.Close()

	ret := make(map[string]struct{})
	s := bufio.NewScanner(f)
	for s.Scan() {
		line := s.Bytes()
		ret[string(line)] = struct{}{}
	}
	if err := s.Err(); err != nil {
		return nil, withTrace(err)
	}
	return ret, nil
}

// handleFlags strip the '--flag xxx' from the command line os.Args
// Example of the os.Args changes
// Before: ut run sessoin TestXXX --coverprofile xxx --junitfile yyy
// After: ut run session TestXXX
// The value of the flag is returned.
func handleFlags(flag string) string {
	var res string
	tmp := os.Args[:0]
	// Iter to the flag
	var i int
	for ; i < len(os.Args); i++ {
		if os.Args[i] == flag {
			i++
			break
		}
		tmp = append(tmp, os.Args[i])
	}
	// Handle the flag
	if i < len(os.Args) {
		res = os.Args[i]
		i++
	}
	// Iter the remain flags
	for ; i < len(os.Args); i++ {
		tmp = append(tmp, os.Args[i])
	}

	// os.Args is now the original flags with '--coverprofile XXX' removed.
	os.Args = tmp
	return res
}

func handleRaceFlag() (found bool) {
	tmp := os.Args[:0]
	for i := 0; i < len(os.Args); i++ {
		if os.Args[i] == "--race" {
			found = true
			continue
		}
		tmp = append(tmp, os.Args[i])
	}
	os.Args = tmp
	return
}

var junitfile string
var coverprofile string
var coverFileTempDir string
var race bool

var except string
var only string

func main() {
	junitfile = handleFlags("--junitfile")
	coverprofile = handleFlags("--coverprofile")
	except = handleFlags("--except")
	only = handleFlags("--only")
	race = handleRaceFlag()

	if coverprofile != "" {
		var err error
		coverFileTempDir, err = os.MkdirTemp(os.TempDir(), "cov")
		if err != nil {
			fmt.Println("create temp dir fail", coverFileTempDir)
			os.Exit(1)
		}
		defer os.Remove(coverFileTempDir)
	}

	// Get the correct count of CPU if it's in docker.
	P = runtime.GOMAXPROCS(0)
	rand.Seed(time.Now().Unix())
	var err error
	workDir, err = os.Getwd()
	if err != nil {
		fmt.Println("os.Getwd() error", err)
	}

	var isSucceed bool
	if len(os.Args) == 1 {
		// run all tests
		isSucceed = cmdRun()
	}

	if len(os.Args) >= 2 {
		switch os.Args[1] {
		case "list":
			isSucceed = cmdList(os.Args[2:]...)
		case "build":
			isSucceed = cmdBuild(os.Args[2:]...)
		case "run":
			isSucceed = cmdRun(os.Args[2:]...)
		default:
			isSucceed = usage()
		}
	}
	if !isSucceed {
		os.Exit(1)
	}
}

func collectCoverProfileFile() {
	// Combine all the cover file of single test function into a whole.
	files, err := os.ReadDir(coverFileTempDir)
	if err != nil {
		fmt.Println("collect cover file error:", err)
		os.Exit(-1)
	}

	w, err := os.Create(coverprofile)
	if err != nil {
		fmt.Println("create cover file error:", err)
		os.Exit(-1)
	}
	defer w.Close()
	w.WriteString("mode: set\n")

	result := make(map[string]*cover.Profile)
	for _, file := range files {
		if file.IsDir() {
			continue
		}
		collectOneCoverProfileFile(result, file)
	}

	w1 := bufio.NewWriter(w)
	for _, prof := range result {
		for _, block := range prof.Blocks {
			fmt.Fprintf(w1, "%s:%d.%d,%d.%d %d %d\n",
				prof.FileName,
				block.StartLine,
				block.StartCol,
				block.EndLine,
				block.EndCol,
				block.NumStmt,
				block.Count,
			)
		}
		if err := w1.Flush(); err != nil {
			fmt.Println("flush data to cover profile file error:", err)
			os.Exit(-1)
		}
	}
}

func collectOneCoverProfileFile(result map[string]*cover.Profile, file os.DirEntry) {
	f, err := os.Open(path.Join(coverFileTempDir, file.Name()))
	if err != nil {
		fmt.Println("open temp cover file error:", err)
		os.Exit(-1)
	}
	defer f.Close()

	profs, err := cover.ParseProfilesFromReader(f)
	if err != nil {
		fmt.Println("parse cover profile file error:", err)
		os.Exit(-1)
	}
	mergeProfile(result, profs)
}

func mergeProfile(m map[string]*cover.Profile, profs []*cover.Profile) {
	for _, prof := range profs {
		sort.Sort(blocksByStart(prof.Blocks))
		old, ok := m[prof.FileName]
		if !ok {
			m[prof.FileName] = prof
			continue
		}

		// Merge samples from the same location.
		// The data has already been sorted.
		tmp := old.Blocks[:0]
		var i, j int
		for i < len(old.Blocks) && j < len(prof.Blocks) {
			v1 := old.Blocks[i]
			v2 := prof.Blocks[j]

			switch compareProfileBlock(v1, v2) {
			case -1:
				tmp = appendWithReduce(tmp, v1)
				i++
			case 1:
				tmp = appendWithReduce(tmp, v2)
				j++
			default:
				tmp = appendWithReduce(tmp, v1)
				tmp = appendWithReduce(tmp, v2)
				i++
				j++
			}
		}
		for ; i < len(old.Blocks); i++ {
			tmp = appendWithReduce(tmp, old.Blocks[i])
		}
		for ; j < len(prof.Blocks); j++ {
			tmp = appendWithReduce(tmp, prof.Blocks[j])
		}

		m[prof.FileName] = old
	}
}

// appendWithReduce works like append(), but it merge the duplicated values.
func appendWithReduce(input []cover.ProfileBlock, b cover.ProfileBlock) []cover.ProfileBlock {
	if len(input) >= 1 {
		last := &input[len(input)-1]
		if b.StartLine == last.StartLine &&
			b.StartCol == last.StartCol &&
			b.EndLine == last.EndLine &&
			b.EndCol == last.EndCol {
			if b.NumStmt != last.NumStmt {
				panic(fmt.Errorf("inconsistent NumStmt: changed from %d to %d", last.NumStmt, b.NumStmt))
			}
			// Merge the data with the last one of the slice.
			last.Count |= b.Count
			return input
		}
	}
	return append(input, b)
}

type blocksByStart []cover.ProfileBlock

func compareProfileBlock(x, y cover.ProfileBlock) int {
	if x.StartLine < y.StartLine {
		return -1
	}
	if x.StartLine > y.StartLine {
		return 1
	}

	// Now x.StartLine == y.StartLine
	if x.StartCol < y.StartCol {
		return -1
	}
	if x.StartCol > y.StartCol {
		return 1
	}

	return 0
}

func (b blocksByStart) Len() int      { return len(b) }
func (b blocksByStart) Swap(i, j int) { b[i], b[j] = b[j], b[i] }
func (b blocksByStart) Less(i, j int) bool {
	bi, bj := b[i], b[j]
	return bi.StartLine < bj.StartLine || bi.StartLine == bj.StartLine && bi.StartCol < bj.StartCol
}

func listTestCases(pkg string, tasks []task) ([]task, error) {
	newCases, err := listNewTestCases(pkg)
	if err != nil {
		fmt.Println("list test case error", pkg, err)
		return nil, withTrace(err)
	}
	for _, c := range newCases {
		tasks = append(tasks, task{pkg, c, false})
	}

	oldCases, err := listOldTestCases(pkg)
	if err != nil {
		fmt.Println("list old test case error", pkg, err)
		return nil, withTrace(err)
	}
	for _, c := range oldCases {
		tasks = append(tasks, task{pkg, c, true})
	}
	return tasks, nil
}

func filterTestCases(tasks []task, arg1 string) ([]task, error) {
	if strings.HasPrefix(arg1, "r:") {
		r, err := regexp.Compile(arg1[2:])
		if err != nil {
			return nil, err
		}
		tmp := tasks[:0]
		for _, task := range tasks {
			if r.MatchString(task.test) {
				tmp = append(tmp, task)
			}
		}
		return tmp, nil
	}
	tmp := tasks[:0]
	for _, task := range tasks {
		if strings.Contains(task.test, arg1) {
			tmp = append(tmp, task)
		}
	}
	return tmp, nil
}

func listPackages() ([]string, error) {
	cmd := exec.Command("go", "list", "./...")
	ss, err := cmdToLines(cmd)
	if err != nil {
		return nil, withTrace(err)
	}

	ret := ss[:0]
	for _, s := range ss {
		if !strings.HasPrefix(s, modulePath) {
			continue
		}
		pkg := s[len(modulePath)+1:]
		if skipDIR(pkg) {
			continue
		}
		ret = append(ret, pkg)
	}
	return ret, nil
}

type numa struct {
	Fail    bool
	results []testResult
}

func (n *numa) worker(wg *sync.WaitGroup, ch chan task) {
	defer wg.Done()
	for t := range ch {
		res := n.runTestCase(t.pkg, t.test, t.old)
		if res.Failure != nil {
			fmt.Println("[FAIL] ", t.pkg, t.test)
			fmt.Fprintf(os.Stderr, "err=%s\n%s", res.err, res.Failure.Contents)
			n.Fail = true
		}
		n.results = append(n.results, res)
	}
}

type testResult struct {
	JUnitTestCase
	d   time.Duration
	err error
}

func (n *numa) runTestCase(pkg string, fn string, old bool) testResult {
	res := testResult{
		JUnitTestCase: JUnitTestCase{
			Classname: path.Join(modulePath, pkg),
			Name:      fn,
		},
	}

	var buf bytes.Buffer
	var err error
	var start time.Time
	for i := 0; i < 3; i++ {
		cmd := n.testCommand(pkg, fn, old)
		cmd.Dir = path.Join(workDir, pkg)
		// Combine the test case output, so the run result for failed cases can be displayed.
		cmd.Stdout = &buf
		cmd.Stderr = &buf

		start = time.Now()
		err = cmd.Run()
		if err != nil {
			if _, ok := err.(*exec.ExitError); ok {
				// Retry 3 times to get rid of the weird error:
				// err=signal: segmentation fault (core dumped)
				if err.Error() == "signal: segmentation fault (core dumped)" {
					buf.Reset()
					continue
				}
			}
		}
		break
	}
	if err != nil {
		res.Failure = &JUnitFailure{
			Message:  "Failed",
			Contents: buf.String(),
		}
		res.err = err
	}

	res.d = time.Since(start)
	res.Time = formatDurationAsSeconds(res.d)
	return res
}

func collectTestResults(workers []numa) JUnitTestSuites {
	version := goVersion()
	// pkg => test cases
	pkgs := make(map[string][]JUnitTestCase)
	durations := make(map[string]time.Duration)

	// The test result in workers are shuffled, so group by the packages here
	for _, n := range workers {
		for _, res := range n.results {
			cases, ok := pkgs[res.Classname]
			if !ok {
				cases = make([]JUnitTestCase, 0, 10)
			}
			cases = append(cases, res.JUnitTestCase)
			pkgs[res.Classname] = cases
			durations[res.Classname] = durations[res.Classname] + res.d
		}
	}

	suites := JUnitTestSuites{}
	// Turn every package result to a suite.
	for pkg, cases := range pkgs {
		suite := JUnitTestSuite{
			Tests:      len(cases),
			Failures:   failureCases(cases),
			Time:       formatDurationAsSeconds(durations[pkg]),
			Name:       pkg,
			Properties: packageProperties(version),
			TestCases:  cases,
		}
		suites.Suites = append(suites.Suites, suite)
	}
	return suites
}

func failureCases(input []JUnitTestCase) int {
	sum := 0
	for _, v := range input {
		if v.Failure != nil {
			sum++
		}
	}
	return sum
}

func (n *numa) testCommand(pkg string, fn string, old bool) *exec.Cmd {
	args := make([]string, 0, 10)
	exe := "./" + testFileName(pkg)
	if coverprofile != "" {
		fileName := strings.ReplaceAll(pkg, "/", "_") + "." + fn
		tmpFile := path.Join(coverFileTempDir, fileName)
		args = append(args, "-test.coverprofile", tmpFile)
	}
	args = append(args, "-test.cpu", "1")
<<<<<<< HEAD
	args = append(args, []string{"-test.timeout", "4m"}...)
=======
	if !race {
		// Don't set timeout for race because it takes a longer when race is enabled.
		args = append(args, []string{"-test.timeout", "2m"}...)
	}
>>>>>>> be76f885
	if old {
		// session.test -test.run '^TestT$' -check.f testTxnStateSerialSuite.TestTxnInfoWithPSProtoco
		args = append(args, "-test.run", "^TestT$", "-check.f", fn)
	} else {
		// session.test -test.run TestClusteredPrefixColum
		args = append(args, "-test.run", fn)
	}

	return exec.Command(exe, args...)
}

func skipDIR(pkg string) bool {
	skipDir := []string{"br", "cmd", "dumpling"}
	for _, ignore := range skipDir {
		if strings.HasPrefix(pkg, ignore) {
			return true
		}
	}
	return false
}

func buildTestBinary(pkg string) error {
	// go test -c
	cmd := exec.Command("go", "test", "-c", "-vet", "off", "-o", testFileName(pkg))
	if coverprofile != "" {
		cmd.Args = append(cmd.Args, "-cover")
	}
	if race {
		cmd.Args = append(cmd.Args, "-race")
	}
	cmd.Dir = path.Join(workDir, pkg)
	cmd.Stdout = os.Stdout
	cmd.Stderr = os.Stderr
	if err := cmd.Run(); err != nil {
		return withTrace(err)
	}
	return nil
}

// buildTestBinaryMulti is much faster than build the test packages one by one.
func buildTestBinaryMulti(pkgs []string) error {
	// go test --exec=xprog -cover -vet=off --count=0 $(pkgs)
	xprogPath := path.Join(workDir, "tools/bin/xprog")
	packages := make([]string, 0, len(pkgs))
	for _, pkg := range pkgs {
		packages = append(packages, path.Join(modulePath, pkg))
	}

	var cmd *exec.Cmd
	cmd = exec.Command("go", "test", "--exec", xprogPath, "-vet", "off", "-count", "0")
	if coverprofile != "" {
		cmd.Args = append(cmd.Args, "-cover")
	}
	if race {
		cmd.Args = append(cmd.Args, "-race")
	}
	cmd.Args = append(cmd.Args, packages...)
	cmd.Dir = workDir
	cmd.Stdout = os.Stdout
	cmd.Stderr = os.Stderr
	if err := cmd.Run(); err != nil {
		return withTrace(err)
	}
	return nil
}

func testBinaryExist(pkg string) (bool, error) {
	_, err := os.Stat(testFileFullPath(pkg))
	if err != nil {
		if _, ok := err.(*os.PathError); ok {
			return false, nil
		}
	}
	return true, withTrace(err)
}

func testFileName(pkg string) string {
	_, file := path.Split(pkg)
	return file + ".test.bin"
}

func testFileFullPath(pkg string) string {
	return path.Join(workDir, pkg, testFileName(pkg))
}

func listNewTestCases(pkg string) ([]string, error) {
	exe := "./" + testFileName(pkg)

	// session.test -test.list Test
	cmd := exec.Command(exe, "-test.list", "Test")
	cmd.Dir = path.Join(workDir, pkg)
	res, err := cmdToLines(cmd)
	if err != nil {
		return nil, withTrace(err)
	}
	return filter(res, func(s string) bool {
		return strings.HasPrefix(s, "Test") && s != "TestT" && s != "TestBenchDaily"
	}), nil
}

func listOldTestCases(pkg string) (res []string, err error) {
	exe := "./" + testFileName(pkg)

	// Maybe the restructure is finish on this package.
	cmd := exec.Command(exe, "-h")
	cmd.Dir = path.Join(workDir, pkg)
	buf, err := cmd.CombinedOutput()
	if err != nil {
		err = withTrace(err)
		return
	}
	if !bytes.Contains(buf, []byte("check.list")) {
		// there is no old test case in pkg
		return
	}

	// session.test -test.run TestT -check.list Test
	cmd = exec.Command(exe, "-test.run", "^TestT$", "-check.list", "Test")
	cmd.Dir = path.Join(workDir, pkg)
	res, err = cmdToLines(cmd)
	res = filter(res, func(s string) bool { return strings.Contains(s, "Test") })
	return res, withTrace(err)
}

func cmdToLines(cmd *exec.Cmd) ([]string, error) {
	res, err := cmd.Output()
	if err != nil {
		return nil, withTrace(err)
	}
	ss := bytes.Split(res, []byte{'\n'})
	ret := make([]string, len(ss))
	for i, s := range ss {
		ret[i] = string(s)
	}
	return ret, nil
}

func filter(input []string, f func(string) bool) []string {
	ret := input[:0]
	for _, s := range input {
		if f(s) {
			ret = append(ret, s)
		}
	}
	return ret
}

func shuffle(tasks []task) {
	rand.Seed(time.Now().UnixNano())
	for i := 0; i < len(tasks); i++ {
		pos := rand.Intn(len(tasks))
		tasks[i], tasks[pos] = tasks[pos], tasks[i]
	}
}

type errWithStack struct {
	err error
	buf []byte
}

func (e *errWithStack) Error() string {
	return e.err.Error() + "\n" + string(e.buf)
}

func withTrace(err error) error {
	if err == nil {
		return err
	}
	if _, ok := err.(*errWithStack); ok {
		return err
	}
	var stack [4096]byte
	sz := runtime.Stack(stack[:], false)
	return &errWithStack{err, stack[:sz]}
}

func formatDurationAsSeconds(d time.Duration) string {
	return fmt.Sprintf("%f", d.Seconds())
}

func packageProperties(goVersion string) []JUnitProperty {
	return []JUnitProperty{
		{Name: "go.version", Value: goVersion},
	}
}

// goVersion returns the version as reported by the go binary in PATH. This
// version will not be the same as runtime.Version, which is always the version
// of go used to build the gotestsum binary.
//
// To skip the os/exec call set the GOVERSION environment variable to the
// desired value.
func goVersion() string {
	if version, ok := os.LookupEnv("GOVERSION"); ok {
		return version
	}
	cmd := exec.Command("go", "version")
	out, err := cmd.Output()
	if err != nil {
		return "unknown"
	}
	return strings.TrimPrefix(strings.TrimSpace(string(out)), "go version ")
}

func write(out io.Writer, suites JUnitTestSuites) error {
	doc, err := xml.MarshalIndent(suites, "", "\t")
	if err != nil {
		return err
	}
	_, err = out.Write([]byte(xml.Header))
	if err != nil {
		return err
	}
	_, err = out.Write(doc)
	return err
}

// JUnitTestSuites is a collection of JUnit test suites.
type JUnitTestSuites struct {
	XMLName xml.Name `xml:"testsuites"`
	Suites  []JUnitTestSuite
}

// JUnitTestSuite is a single JUnit test suite which may contain many
// testcases.
type JUnitTestSuite struct {
	XMLName    xml.Name        `xml:"testsuite"`
	Tests      int             `xml:"tests,attr"`
	Failures   int             `xml:"failures,attr"`
	Time       string          `xml:"time,attr"`
	Name       string          `xml:"name,attr"`
	Properties []JUnitProperty `xml:"properties>property,omitempty"`
	TestCases  []JUnitTestCase
}

// JUnitTestCase is a single test case with its result.
type JUnitTestCase struct {
	XMLName     xml.Name          `xml:"testcase"`
	Classname   string            `xml:"classname,attr"`
	Name        string            `xml:"name,attr"`
	Time        string            `xml:"time,attr"`
	SkipMessage *JUnitSkipMessage `xml:"skipped,omitempty"`
	Failure     *JUnitFailure     `xml:"failure,omitempty"`
}

// JUnitSkipMessage contains the reason why a testcase was skipped.
type JUnitSkipMessage struct {
	Message string `xml:"message,attr"`
}

// JUnitProperty represents a key/value pair used to define properties.
type JUnitProperty struct {
	Name  string `xml:"name,attr"`
	Value string `xml:"value,attr"`
}

// JUnitFailure contains data related to a failed test.
type JUnitFailure struct {
	Message  string `xml:"message,attr"`
	Type     string `xml:"type,attr"`
	Contents string `xml:",chardata"`
}<|MERGE_RESOLUTION|>--- conflicted
+++ resolved
@@ -807,14 +807,10 @@
 		args = append(args, "-test.coverprofile", tmpFile)
 	}
 	args = append(args, "-test.cpu", "1")
-<<<<<<< HEAD
-	args = append(args, []string{"-test.timeout", "4m"}...)
-=======
 	if !race {
 		// Don't set timeout for race because it takes a longer when race is enabled.
 		args = append(args, []string{"-test.timeout", "2m"}...)
 	}
->>>>>>> be76f885
 	if old {
 		// session.test -test.run '^TestT$' -check.f testTxnStateSerialSuite.TestTxnInfoWithPSProtoco
 		args = append(args, "-test.run", "^TestT$", "-check.f", fn)
