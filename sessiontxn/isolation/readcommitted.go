// Copyright 2022 PingCAP, Inc.
//
// Licensed under the Apache License, Version 2.0 (the "License");
// you may not use this file except in compliance with the License.
// You may obtain a copy of the License at
//
//     http://www.apache.org/licenses/LICENSE-2.0
//
// Unless required by applicable law or agreed to in writing, software
// distributed under the License is distributed on an "AS IS" BASIS,
// WITHOUT WARRANTIES OR CONDITIONS OF ANY KIND, either express or implied.
// See the License for the specific language governing permissions and
// limitations under the License.

package isolation

import (
	"context"

	"github.com/pingcap/errors"
<<<<<<< HEAD
	"github.com/pingcap/tidb/infoschema"
=======
>>>>>>> 6d8954bb
	"github.com/pingcap/tidb/kv"
	"github.com/pingcap/tidb/parser/ast"
	"github.com/pingcap/tidb/parser/terror"
	"github.com/pingcap/tidb/sessionctx"
	"github.com/pingcap/tidb/sessionctx/variable"
	"github.com/pingcap/tidb/sessiontxn"
	"github.com/pingcap/tidb/util/logutil"
	tikverr "github.com/tikv/client-go/v2/error"
	"github.com/tikv/client-go/v2/oracle"
	"go.uber.org/zap"
)

type stmtState struct {
	stmtTS            uint64
	stmtTSFuture      oracle.Future
	stmtUseStartTS    bool
	onNextRetryOrStmt func() error
}

<<<<<<< HEAD
func (s *stmtState) resetStmt(useStartTS bool) error {
=======
func (s *stmtState) prepareStmt(useStartTS bool) error {
>>>>>>> 6d8954bb
	onNextStmt := s.onNextRetryOrStmt
	*s = stmtState{
		stmtUseStartTS: useStartTS,
	}
	if onNextStmt != nil {
		return onNextStmt()
	}
	return nil
}

// PessimisticRCTxnContextProvider provides txn context for isolation level read-committed
type PessimisticRCTxnContextProvider struct {
	baseTxnContextProvider
	stmtState
	availableRCCheckTS uint64
}

// NewPessimisticRCTxnContextProvider returns a new PessimisticRCTxnContextProvider
func NewPessimisticRCTxnContextProvider(sctx sessionctx.Context, causalConsistencyOnly bool) *PessimisticRCTxnContextProvider {
	provider := &PessimisticRCTxnContextProvider{
		baseTxnContextProvider: baseTxnContextProvider{
			sctx:                  sctx,
			causalConsistencyOnly: causalConsistencyOnly,
			onInitializeTxnCtx: func(txnCtx *variable.TransactionContext) {
				txnCtx.IsPessimistic = true
				txnCtx.Isolation = ast.ReadCommitted
			},
			onTxnActive: func(txn kv.Transaction) {
				txn.SetOption(kv.Pessimistic, true)
			},
		},
	}

	provider.getStmtReadTSFunc = provider.getStmtTS
	provider.getStmtForUpdateTSFunc = provider.getStmtTS
	return provider
}

// OnStmtStart is the hook that should be called when a new statement started
func (p *PessimisticRCTxnContextProvider) OnStmtStart(ctx context.Context) error {
	if err := p.baseTxnContextProvider.OnStmtStart(ctx); err != nil {
		return err
	}
<<<<<<< HEAD
	return p.resetStmt(!p.isTxnPrepared)
=======
	return p.prepareStmt(!p.isTxnPrepared)
>>>>>>> 6d8954bb
}

// OnStmtErrorForNextAction is the hook that should be called when a new statement get an error
func (p *PessimisticRCTxnContextProvider) OnStmtErrorForNextAction(point sessiontxn.StmtErrorHandlePoint, err error) (sessiontxn.StmtErrorAction, error) {
	// Invalid rc check for next statement or retry when error occurs
	p.availableRCCheckTS = 0

	switch point {
	case sessiontxn.StmtErrAfterQuery:
		return p.handleAfterQueryError(err)
	case sessiontxn.StmtErrAfterPessimisticLock:
		return p.handleAfterPessimisticLockError(err)
	default:
		return p.baseTxnContextProvider.OnStmtErrorForNextAction(point, err)
	}
}

// OnStmtRetry is the hook that should be called when a statement is retried internally.
func (p *PessimisticRCTxnContextProvider) OnStmtRetry(ctx context.Context) error {
	if err := p.baseTxnContextProvider.OnStmtRetry(ctx); err != nil {
		return err
	}
<<<<<<< HEAD
	return p.resetStmt(false)
=======
	return p.prepareStmt(false)
>>>>>>> 6d8954bb
}

// Advise is used to give advice to provider
func (p *PessimisticRCTxnContextProvider) Advise(tp sessiontxn.AdviceType, val []any) error {
	switch tp {
	case sessiontxn.AdviceWarmUp:
		return p.warmUp()
	default:
<<<<<<< HEAD
		return p.baseTxnContextProvider.Advise(tp, val)
=======
		return p.baseTxnContextProvider.Advise(tp)
>>>>>>> 6d8954bb
	}
}

func (p *PessimisticRCTxnContextProvider) warmUp() error {
	if p.isTidbSnapshotEnabled() {
		return nil
	}

	if err := p.prepareTxn(); err != nil {
		return err
	}
	p.prepareStmtTS()
	return nil
<<<<<<< HEAD
}

// ReplaceStmtInfoSchema replaces the current info schema
func (p *PessimisticRCTxnContextProvider) ReplaceStmtInfoSchema(is infoschema.InfoSchema) {
	p.stmtInfoSchema = is
=======
>>>>>>> 6d8954bb
}

func (p *PessimisticRCTxnContextProvider) prepareStmtTS() {
	if p.stmtTSFuture != nil {
		return
	}

	sessVars := p.sctx.GetSessionVars()
	var stmtTSFuture oracle.Future
	switch {
	case p.stmtUseStartTS:
		stmtTSFuture = sessiontxn.FuncFuture(p.getTxnStartTS)
	case p.availableRCCheckTS != 0 && sessVars.StmtCtx.RCCheckTS:
		stmtTSFuture = sessiontxn.ConstantFuture(p.availableRCCheckTS)
	default:
		stmtTSFuture = sessiontxn.NewOracleFuture(p.ctx, p.sctx, sessVars.TxnCtx.TxnScope)
	}

	p.stmtTSFuture = stmtTSFuture
}

<<<<<<< HEAD
func (p *PessimisticRCTxnContextProvider) getTxnStartTSFuture() sessiontxn.FuncFuture {
	return func() (uint64, error) {
		txn, err := p.sctx.Txn(false)
		if err != nil {
			return 0, err
		}

		if !txn.Valid() {
			return 0, errors.New("invalid transaction")
		}

		return txn.StartTS(), nil
	}
}

=======
>>>>>>> 6d8954bb
func (p *PessimisticRCTxnContextProvider) getStmtTS() (ts uint64, err error) {
	if p.stmtTS != 0 {
		return p.stmtTS, nil
	}

	var txn kv.Transaction
	if txn, err = p.activeTxn(); err != nil {
		return 0, err
	}

	p.prepareStmtTS()
	if ts, err = p.stmtTSFuture.Wait(); err != nil {
		return 0, err
	}

	// forUpdateTS should exactly equal to the read ts
	txnCtx := p.sctx.GetSessionVars().TxnCtx
	txnCtx.SetForUpdateTS(ts)
	txn.SetOption(kv.SnapshotTS, ts)

	p.stmtTS = ts
	p.availableRCCheckTS = ts
	return
}

// handleAfterQueryError will be called when the handle point is `StmtErrAfterQuery`.
// At this point the query will be retried from the beginning.
func (p *PessimisticRCTxnContextProvider) handleAfterQueryError(queryErr error) (sessiontxn.StmtErrorAction, error) {
	sessVars := p.sctx.GetSessionVars()
	if sessVars.StmtCtx.RCCheckTS && errors.ErrorEqual(queryErr, kv.ErrWriteConflict) {
		logutil.Logger(p.ctx).Info("RC read with ts checking has failed, retry RC read",
			zap.String("sql", sessVars.StmtCtx.OriginalSQL))
		return sessiontxn.RetryReady()
	}

	return sessiontxn.NoIdea()
}

func (p *PessimisticRCTxnContextProvider) handleAfterPessimisticLockError(lockErr error) (sessiontxn.StmtErrorAction, error) {
	txnCtx := p.sctx.GetSessionVars().TxnCtx
	retryable := false
	if deadlock, ok := errors.Cause(lockErr).(*tikverr.ErrDeadlock); ok && deadlock.IsRetryable {
		logutil.Logger(p.ctx).Info("single statement deadlock, retry statement",
			zap.Uint64("txn", txnCtx.StartTS),
			zap.Uint64("lockTS", deadlock.LockTs),
			zap.Stringer("lockKey", kv.Key(deadlock.LockKey)),
			zap.Uint64("deadlockKeyHash", deadlock.DeadlockKeyHash))
		retryable = true
	} else if terror.ErrorEqual(kv.ErrWriteConflict, lockErr) {
		logutil.Logger(p.ctx).Debug("pessimistic write conflict, retry statement",
			zap.Uint64("txn", txnCtx.StartTS),
			zap.Uint64("forUpdateTS", txnCtx.GetForUpdateTS()),
			zap.String("err", lockErr.Error()))
		retryable = true
	}

	// force refresh ts in next retry or statement when lock error occurs
	p.onNextRetryOrStmt = func() error {
		_, err := p.getStmtTS()
		return err
	}

	if retryable {
		return sessiontxn.RetryReady()
	}

	return sessiontxn.ErrorAction(lockErr)
}<|MERGE_RESOLUTION|>--- conflicted
+++ resolved
@@ -18,10 +18,6 @@
 	"context"
 
 	"github.com/pingcap/errors"
-<<<<<<< HEAD
-	"github.com/pingcap/tidb/infoschema"
-=======
->>>>>>> 6d8954bb
 	"github.com/pingcap/tidb/kv"
 	"github.com/pingcap/tidb/parser/ast"
 	"github.com/pingcap/tidb/parser/terror"
@@ -41,11 +37,7 @@
 	onNextRetryOrStmt func() error
 }
 
-<<<<<<< HEAD
-func (s *stmtState) resetStmt(useStartTS bool) error {
-=======
 func (s *stmtState) prepareStmt(useStartTS bool) error {
->>>>>>> 6d8954bb
 	onNextStmt := s.onNextRetryOrStmt
 	*s = stmtState{
 		stmtUseStartTS: useStartTS,
@@ -89,11 +81,7 @@
 	if err := p.baseTxnContextProvider.OnStmtStart(ctx); err != nil {
 		return err
 	}
-<<<<<<< HEAD
-	return p.resetStmt(!p.isTxnPrepared)
-=======
 	return p.prepareStmt(!p.isTxnPrepared)
->>>>>>> 6d8954bb
 }
 
 // OnStmtErrorForNextAction is the hook that should be called when a new statement get an error
@@ -116,11 +104,7 @@
 	if err := p.baseTxnContextProvider.OnStmtRetry(ctx); err != nil {
 		return err
 	}
-<<<<<<< HEAD
-	return p.resetStmt(false)
-=======
 	return p.prepareStmt(false)
->>>>>>> 6d8954bb
 }
 
 // Advise is used to give advice to provider
@@ -129,11 +113,7 @@
 	case sessiontxn.AdviceWarmUp:
 		return p.warmUp()
 	default:
-<<<<<<< HEAD
 		return p.baseTxnContextProvider.Advise(tp, val)
-=======
-		return p.baseTxnContextProvider.Advise(tp)
->>>>>>> 6d8954bb
 	}
 }
 
@@ -147,14 +127,6 @@
 	}
 	p.prepareStmtTS()
 	return nil
-<<<<<<< HEAD
-}
-
-// ReplaceStmtInfoSchema replaces the current info schema
-func (p *PessimisticRCTxnContextProvider) ReplaceStmtInfoSchema(is infoschema.InfoSchema) {
-	p.stmtInfoSchema = is
-=======
->>>>>>> 6d8954bb
 }
 
 func (p *PessimisticRCTxnContextProvider) prepareStmtTS() {
@@ -176,24 +148,6 @@
 	p.stmtTSFuture = stmtTSFuture
 }
 
-<<<<<<< HEAD
-func (p *PessimisticRCTxnContextProvider) getTxnStartTSFuture() sessiontxn.FuncFuture {
-	return func() (uint64, error) {
-		txn, err := p.sctx.Txn(false)
-		if err != nil {
-			return 0, err
-		}
-
-		if !txn.Valid() {
-			return 0, errors.New("invalid transaction")
-		}
-
-		return txn.StartTS(), nil
-	}
-}
-
-=======
->>>>>>> 6d8954bb
 func (p *PessimisticRCTxnContextProvider) getStmtTS() (ts uint64, err error) {
 	if p.stmtTS != 0 {
 		return p.stmtTS, nil
