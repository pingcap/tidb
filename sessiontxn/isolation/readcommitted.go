--- conflicted
+++ resolved
@@ -63,12 +63,9 @@
 				txnCtx.IsPessimistic = true
 				txnCtx.Isolation = ast.ReadCommitted
 			},
-<<<<<<< HEAD
 			onTxnActive: func(txn kv.Transaction, _ *sessiontxn.EnterNewTxnType) {
 				txn.SetOption(kv.Pessimistic, true)
 			},
-=======
->>>>>>> ab27d491
 		},
 	}
 
