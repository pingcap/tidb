// Copyright 2022 PingCAP, Inc.
//
// Licensed under the Apache License, Version 2.0 (the "License");
// you may not use this file except in compliance with the License.
// You may obtain a copy of the License at
//
//     http://www.apache.org/licenses/LICENSE-2.0
//
// Unless required by applicable law or agreed to in writing, software
// distributed under the License is distributed on an "AS IS" BASIS,
// WITHOUT WARRANTIES OR CONDITIONS OF ANY KIND, either express or implied.
// See the License for the specific language governing permissions and
// limitations under the License.

package isolation

import (
	"context"
	"time"

	"github.com/pingcap/errors"
	"github.com/pingcap/failpoint"
	"github.com/pingcap/tidb/config"
	"github.com/pingcap/tidb/infoschema"
	"github.com/pingcap/tidb/kv"
	"github.com/pingcap/tidb/parser/ast"
	"github.com/pingcap/tidb/sessionctx"
	"github.com/pingcap/tidb/sessionctx/stmtctx"
	"github.com/pingcap/tidb/sessionctx/variable"
	"github.com/pingcap/tidb/sessiontxn"
	"github.com/pingcap/tidb/sessiontxn/internal"
	"github.com/pingcap/tidb/sessiontxn/staleread"
	"github.com/pingcap/tidb/table/temptable"
<<<<<<< HEAD
	"github.com/pingcap/tidb/types"
=======
	"github.com/pingcap/tidb/util/tracing"
>>>>>>> 3f8b0ccd
	"github.com/tikv/client-go/v2/oracle"
)

// baseTxnContextProvider is a base class for the transaction context providers that implement `TxnContextProvider` in different isolation.
// It provides some common functions below:
//   - Provides a default `OnInitialize` method to initialize its inner state.
//   - Provides some methods like `activateTxn` and `prepareTxn` to manage the inner transaction.
//   - Provides default methods `GetTxnInfoSchema`, `GetStmtReadTS` and `GetStmtForUpdateTS` and return the snapshot information schema or ts when `tidb_snapshot` is set.
//   - Provides other default methods like `Advise`, `OnStmtStart`, `OnStmtRetry` and `OnStmtErrorForNextAction`
//
// The subclass can set some inner property of `baseTxnContextProvider` when it is constructed.
// For example, `getStmtReadTSFunc` and `getStmtForUpdateTSFunc` should be set, and they will be called when `GetStmtReadTS`
// or `GetStmtForUpdate` to get the timestamp that should be used by the corresponding isolation level.
type baseTxnContextProvider struct {
	// States that should be initialized when baseTxnContextProvider is created and should not be changed after that
	sctx                   sessionctx.Context
	causalConsistencyOnly  bool
	onInitializeTxnCtx     func(*variable.TransactionContext)
	onTxnActiveFunc        func(kv.Transaction, sessiontxn.EnterNewTxnType)
	getStmtReadTSFunc      func() (*kv.RefreshableReadTS, error)
	getStmtForUpdateTSFunc func() (*kv.RefreshableReadTS, error)

	// Runtime states
	ctx             context.Context
	infoSchema      infoschema.InfoSchema
	txn             kv.Transaction
	isTxnPrepared   bool
	enterNewTxnType sessiontxn.EnterNewTxnType
	// constStartTS is only used by point get max ts optimization currently.
	// When constStartTS != 0, we use constStartTS directly without fetching it from tso.
	// To save the cpu cycles `PrepareTSFuture` will also not be called when warmup (postpone to activate txn).
	constStartTS uint64
}

// OnInitialize is the hook that should be called when enter a new txn with this provider
func (p *baseTxnContextProvider) OnInitialize(ctx context.Context, tp sessiontxn.EnterNewTxnType) (err error) {
	if p.getStmtReadTSFunc == nil || p.getStmtForUpdateTSFunc == nil {
		return errors.New("ts functions should not be nil")
	}

	p.ctx = ctx
	sessVars := p.sctx.GetSessionVars()
	activeNow := true
	switch tp {
	case sessiontxn.EnterNewTxnDefault:
		// As we will enter a new txn, we need to commit the old txn if it's still valid.
		// There are two main steps here to enter a new txn:
		// 1. prepareTxnWithOracleTS
		// 2. ActivateTxn
		if err := internal.CommitBeforeEnterNewTxn(p.ctx, p.sctx); err != nil {
			return err
		}
		if err := p.prepareTxnWithOracleTS(); err != nil {
			return err
		}
	case sessiontxn.EnterNewTxnWithBeginStmt:
		if !canReuseTxnWhenExplicitBegin(p.sctx) {
			// As we will enter a new txn, we need to commit the old txn if it's still valid.
			// There are two main steps here to enter a new txn:
			// 1. prepareTxnWithOracleTS
			// 2. ActivateTxn
			if err := internal.CommitBeforeEnterNewTxn(p.ctx, p.sctx); err != nil {
				return err
			}
			if err := p.prepareTxnWithOracleTS(); err != nil {
				return err
			}
		}
		sessVars.SetInTxn(true)
	case sessiontxn.EnterNewTxnBeforeStmt:
		activeNow = false
	default:
		return errors.Errorf("Unsupported type: %v", tp)
	}

	p.enterNewTxnType = tp
	p.infoSchema = p.sctx.GetDomainInfoSchema().(infoschema.InfoSchema)
	txnCtx := &variable.TransactionContext{
		TxnCtxNoNeedToRestore: variable.TxnCtxNoNeedToRestore{
			CreateTime: time.Now(),
			InfoSchema: p.infoSchema,
			ShardStep:  int(sessVars.ShardAllocateStep),
			TxnScope:   sessVars.CheckAndGetTxnScope(),
		},
	}
	if p.onInitializeTxnCtx != nil {
		p.onInitializeTxnCtx(txnCtx)
	}
	sessVars.TxnCtxMu.Lock()
	sessVars.TxnCtx = txnCtx
	sessVars.TxnCtxMu.Unlock()
	if variable.EnableMDL.Load() {
		sessVars.TxnCtx.EnableMDL = true
	}

	txn, err := p.sctx.Txn(false)
	if err != nil {
		return err
	}
	p.isTxnPrepared = txn.Valid() || p.sctx.GetPreparedTxnFuture() != nil
	if activeNow {
		_, err = p.ActivateTxn()
	}

	return err
}

// GetTxnInfoSchema returns the information schema used by txn
func (p *baseTxnContextProvider) GetTxnInfoSchema() infoschema.InfoSchema {
	if is := p.sctx.GetSessionVars().SnapshotInfoschema; is != nil {
		return is.(infoschema.InfoSchema)
	}
	if _, ok := p.infoSchema.(*infoschema.SessionExtendedInfoSchema); !ok {
		p.infoSchema = &infoschema.SessionExtendedInfoSchema{
			InfoSchema: p.infoSchema,
		}
		p.sctx.GetSessionVars().TxnCtx.InfoSchema = p.infoSchema
	}
	return p.infoSchema
}

func (p *baseTxnContextProvider) SetTxnInfoSchema(is infoschema.InfoSchema) {
	p.infoSchema = is
}

// GetTxnScope returns the current txn scope
func (p *baseTxnContextProvider) GetTxnScope() string {
	return p.sctx.GetSessionVars().TxnCtx.TxnScope
}

// GetReadReplicaScope returns the read replica scope
func (p *baseTxnContextProvider) GetReadReplicaScope() string {
	if txnScope := p.GetTxnScope(); txnScope != kv.GlobalTxnScope && txnScope != "" {
		// In local txn, we should use txnScope as the readReplicaScope
		return txnScope
	}

	if p.sctx.GetSessionVars().GetReplicaRead().IsClosestRead() {
		// If closest read is set, we should use the scope where instance located.
		return config.GetTxnScopeFromConfig()
	}

	// When it is not local txn or closet read, we should use global scope
	return kv.GlobalReplicaScope
}

// GetStmtReadTS returns the read timestamp used by select statement (not for select ... for update)
func (p *baseTxnContextProvider) GetStmtReadTS() (*kv.RefreshableReadTS, error) {
	if _, err := p.ActivateTxn(); err != nil {
		return nil, err
	}

	if snapshotTS := p.sctx.GetSessionVars().SnapshotTS; snapshotTS != 0 {
		return kv.NewRefreshableReadTS(snapshotTS), nil
	}
	return p.getStmtReadTSFunc()
}

// GetStmtForUpdateTS returns the read timestamp used by update/insert/delete or select ... for update
func (p *baseTxnContextProvider) GetStmtForUpdateTS() (*kv.RefreshableReadTS, error) {
	if _, err := p.ActivateTxn(); err != nil {
		return nil, err
	}

	if snapshotTS := p.sctx.GetSessionVars().SnapshotTS; snapshotTS != 0 {
		return kv.NewRefreshableReadTS(snapshotTS).Seal(), nil
	}
	return p.getStmtForUpdateTSFunc()
}

// InvalidateForUpdateTS makes the current statement's forUpdateTS invalidated. The next time the forUpdateTS
// is needed, it will get a new ts that's allocated AFTER the most recent invocation to InvalidateForUpdateTS.
func (p *baseTxnContextProvider) InvalidateForUpdateTS(context.Context) (bool, error) {
	return false, errors.New("InvalidateForUpdateTS not applicable for this kind of transaction")
}

// OnStmtStart is the hook that should be called when a new statement started
func (p *baseTxnContextProvider) OnStmtStart(ctx context.Context, _ ast.StmtNode) error {
	p.ctx = ctx
	return nil
}

// OnPessimisticStmtStart is the hook that should be called when starts handling a pessimistic DML or
// a pessimistic select-for-update statements.
func (p *baseTxnContextProvider) OnPessimisticStmtStart(_ context.Context) error {
	return nil
}

// OnPessimisticStmtEnd is the hook that should be called when finishes handling a pessimistic DML or
// select-for-update statement.
func (p *baseTxnContextProvider) OnPessimisticStmtEnd(_ context.Context, _ bool) error {
	return nil
}

// OnStmtRetry is the hook that should be called when a statement is retried internally.
func (p *baseTxnContextProvider) OnStmtRetry(ctx context.Context) error {
	p.ctx = ctx
	return nil
}

// OnStmtCommit is the hook that should be called when a statement is executed successfully.
func (p *baseTxnContextProvider) OnStmtCommit(_ context.Context) error {
	return nil
}

// OnStmtRollback is the hook that should be called when a statement fails to execute.
func (p *baseTxnContextProvider) OnStmtRollback(_ context.Context, _ bool) error {
	return nil
}

// OnLocalTemporaryTableCreated is the hook that should be called when a local temporary table created.
func (p *baseTxnContextProvider) OnLocalTemporaryTableCreated() {
	p.infoSchema = temptable.AttachLocalTemporaryTableInfoSchema(p.sctx, p.infoSchema)
	p.sctx.GetSessionVars().TxnCtx.InfoSchema = p.infoSchema
	if p.txn != nil && p.txn.Valid() {
		if interceptor := temptable.SessionSnapshotInterceptor(p.sctx, p.infoSchema); interceptor != nil {
			p.txn.SetOption(kv.SnapInterceptor, interceptor)
		}
	}
}

// OnStmtErrorForNextAction is the hook that should be called when a new statement get an error
func (p *baseTxnContextProvider) OnStmtErrorForNextAction(ctx context.Context, point sessiontxn.StmtErrorHandlePoint, err error) (sessiontxn.StmtErrorAction, error) {
	switch point {
	case sessiontxn.StmtErrAfterPessimisticLock:
		// for pessimistic lock error, return the error by default
		return sessiontxn.ErrorAction(err)
	default:
		return sessiontxn.NoIdea()
	}
}

func (p *baseTxnContextProvider) getTxnStartTS() (uint64, error) {
	txn, err := p.ActivateTxn()
	if err != nil {
		return 0, err
	}
	return txn.StartTS(), nil
}

func (p *baseTxnContextProvider) getTxnStartTSAsRefreshableReadTS() (*kv.RefreshableReadTS, error) {
	ts, err := p.getTxnStartTS()
	if err != nil {
		return nil, err
	}
	return kv.NewRefreshableReadTS(ts).Seal(), err
}

// ActivateTxn activates the transaction and set the relevant context variables.
func (p *baseTxnContextProvider) ActivateTxn() (kv.Transaction, error) {
	if p.txn != nil {
		return p.txn, nil
	}

	if err := p.prepareTxn(); err != nil {
		return nil, err
	}

	if p.constStartTS != 0 {
		if err := p.replaceTxnTsFuture(types.ConstantFuture(p.constStartTS)); err != nil {
			return nil, err
		}
	}

	txnFuture := p.sctx.GetPreparedTxnFuture()
	txn, err := txnFuture.Wait(p.ctx, p.sctx)
	if err != nil {
		return nil, err
	}

	sessVars := p.sctx.GetSessionVars()
	sessVars.TxnCtx.StartTS = txn.StartTS()
	if sessVars.MemDBFootprint != nil {
		sessVars.MemDBFootprint.Detach()
	}
	sessVars.MemDBFootprint = nil

	if p.enterNewTxnType == sessiontxn.EnterNewTxnBeforeStmt && !sessVars.IsAutocommit() && sessVars.SnapshotTS == 0 {
		sessVars.SetInTxn(true)
	}

	txn.SetVars(sessVars.KVVars)

	readReplicaType := sessVars.GetReplicaRead()
	if readReplicaType.IsFollowerRead() {
		txn.SetOption(kv.ReplicaRead, readReplicaType)
	}

	if interceptor := temptable.SessionSnapshotInterceptor(p.sctx, p.infoSchema); interceptor != nil {
		txn.SetOption(kv.SnapInterceptor, interceptor)
	}

	p.setSnapReadObserver(txn)

	if sessVars.StmtCtx.WeakConsistency {
		txn.SetOption(kv.IsolationLevel, kv.RC)
	}

	internal.SetTxnAssertionLevel(txn, sessVars.AssertionLevel)

	if p.causalConsistencyOnly {
		txn.SetOption(kv.GuaranteeLinearizability, false)
	}

	if p.onTxnActiveFunc != nil {
		p.onTxnActiveFunc(txn, p.enterNewTxnType)
	}

	if p.sctx.GetSessionVars().InRestrictedSQL {
		txn.SetOption(kv.RequestSourceInternal, true)
	}

	if tp := p.sctx.GetSessionVars().RequestSourceType; tp != "" {
		txn.SetOption(kv.RequestSourceType, tp)
	}

	if sessVars.LoadBasedReplicaReadThreshold > 0 {
		txn.SetOption(kv.LoadBasedReplicaReadThreshold, sessVars.LoadBasedReplicaReadThreshold)
	}

	p.txn = txn
	return txn, nil
}

// prepareTxn prepares txn with an oracle ts future. If the snapshotTS is set,
// the txn is prepared with it.
func (p *baseTxnContextProvider) prepareTxn() error {
	if p.isTxnPrepared {
		return nil
	}

	if snapshotTS := p.sctx.GetSessionVars().SnapshotTS; snapshotTS != 0 {
		return p.replaceTxnTsFuture(types.ConstantFuture(snapshotTS))
	}

	future := newOracleFuture(p.ctx, p.sctx, p.sctx.GetSessionVars().TxnCtx.TxnScope)
	return p.replaceTxnTsFuture(future)
}

// prepareTxnWithOracleTS
// The difference between prepareTxnWithOracleTS and prepareTxn is that prepareTxnWithOracleTS
// does not consider snapshotTS
func (p *baseTxnContextProvider) prepareTxnWithOracleTS() error {
	if p.isTxnPrepared {
		return nil
	}

	future := newOracleFuture(p.ctx, p.sctx, p.sctx.GetSessionVars().TxnCtx.TxnScope)
	return p.replaceTxnTsFuture(future)
}

func (p *baseTxnContextProvider) forcePrepareConstStartTS(ts uint64) error {
	if p.txn != nil {
		return errors.New("cannot force prepare const start ts because txn is active")
	}
	p.constStartTS = ts
	p.isTxnPrepared = true
	return nil
}

func (p *baseTxnContextProvider) replaceTxnTsFuture(future oracle.Future) error {
	txn, err := p.sctx.Txn(false)
	if err != nil {
		return err
	}

	if txn.Valid() {
		return nil
	}

	txnScope := p.sctx.GetSessionVars().TxnCtx.TxnScope
	if err = p.sctx.PrepareTSFuture(p.ctx, future, txnScope); err != nil {
		return err
	}

	p.isTxnPrepared = true
	return nil
}

func (p *baseTxnContextProvider) isTidbSnapshotEnabled() bool {
	return p.sctx.GetSessionVars().SnapshotTS != 0
}

// isBeginStmtWithStaleRead indicates whether the current statement is `BeginStmt` type with stale read
// Because stale read will use `staleread.StalenessTxnContextProvider` for query, so if `staleread.IsStmtStaleness()`
// returns true in other providers, it means the current statement is `BeginStmt` with stale read
func (p *baseTxnContextProvider) isBeginStmtWithStaleRead() bool {
	return staleread.IsStmtStaleness(p.sctx)
}

// AdviseWarmup provides warmup for inner state
func (p *baseTxnContextProvider) AdviseWarmup() error {
	if p.isTxnPrepared || p.isBeginStmtWithStaleRead() {
		// When executing `START TRANSACTION READ ONLY AS OF ...` no need to warmUp
		return nil
	}
	return p.prepareTxn()
}

// AdviseOptimizeWithPlan providers optimization according to the plan
func (p *baseTxnContextProvider) AdviseOptimizeWithPlan(_ interface{}) error {
	return nil
}

// GetSnapshotWithStmtReadTS gets snapshot with read ts
func (p *baseTxnContextProvider) GetSnapshotWithStmtReadTS() (kv.Snapshot, error) {
	ts, err := p.GetStmtReadTS()
	if err != nil {
		return nil, err
	}
	tsValue, err := ts.Get()
	if err != nil {
		return nil, err
	}

	return p.getSnapshotByTS(tsValue)
}

// GetSnapshotWithStmtForUpdateTS gets snapshot with for update ts
func (p *baseTxnContextProvider) GetSnapshotWithStmtForUpdateTS() (kv.Snapshot, error) {
	ts, err := p.GetStmtForUpdateTS()
	if err != nil {
		return nil, err
	}
	tsValue, err := ts.Get()
	if err != nil {
		return nil, err
	}

	return p.getSnapshotByTS(tsValue)
}

// getSnapshotByTS get snapshot from store according to the snapshotTS and set the transaction related
// options before return
func (p *baseTxnContextProvider) getSnapshotByTS(snapshotTS uint64) (kv.Snapshot, error) {
	txn, err := p.sctx.Txn(false)
	if err != nil {
		return nil, err
	}

	txnCtx := p.sctx.GetSessionVars().TxnCtx
	txnCtxForUpdateTS, err := txnCtx.GetForUpdateTSValue()
	if err != nil {
		return nil, err
	}
	if txn.Valid() && txnCtx.StartTS == txnCtxForUpdateTS && txnCtx.StartTS == snapshotTS {
		return txn.GetSnapshot(), nil
	}

	sessVars := p.sctx.GetSessionVars()
	snapshot := internal.GetSnapshotWithTS(
		p.sctx,
		snapshotTS,
		temptable.SessionSnapshotInterceptor(p.sctx, p.infoSchema),
	)

	replicaReadType := sessVars.GetReplicaRead()
	if replicaReadType.IsFollowerRead() &&
		!sessVars.StmtCtx.RCCheckTS &&
		!sessVars.RcWriteCheckTS {
		snapshot.SetOption(kv.ReplicaRead, replicaReadType)
	}

	return snapshot, nil
}

// setSnapReadObserver adds an interceptor to the transaction to observe read operations on it.
func (p *baseTxnContextProvider) setSnapReadObserver(txn kv.Transaction) {
	stmtCtx := p.sctx.GetSessionVars().StmtCtx
	txn.SetOption(kv.AddSnapReadObserver, &snapReadOperationsStatsObserver{stmtCtx: stmtCtx})
}

// snapReadOperationsStatsObserver hooks read operations on the snapshot or transaction to record the amount of
// the read operations, without changing anything of the read operation.
type snapReadOperationsStatsObserver struct {
	stmtCtx *stmtctx.StatementContext
}

// OnGet implements SnapshotReadObserver interface.
func (s snapReadOperationsStatsObserver) OnGet() {
	s.stmtCtx.KvReadOperationsCount.Inc()
}

// OnBatchGet implements SnapshotReadObserver interface.
func (s snapReadOperationsStatsObserver) OnBatchGet() {
	s.stmtCtx.KvReadOperationsCount.Inc()
}

// OnIter implements SnapshotReadObserver interface.
func (s snapReadOperationsStatsObserver) OnIter() {
	s.stmtCtx.KvReadOperationsCount.Inc()
}

// OnIterReverse implements SnapshotReadObserver interface.
func (s snapReadOperationsStatsObserver) OnIterReverse() {
	s.stmtCtx.KvReadOperationsCount.Inc()
}

// canReuseTxnWhenExplicitBegin returns whether we should reuse the txn when starting a transaction explicitly
func canReuseTxnWhenExplicitBegin(sctx sessionctx.Context) bool {
	sessVars := sctx.GetSessionVars()
	txnCtx := sessVars.TxnCtx
	// If BEGIN is the first statement in TxnCtx, we can reuse the existing transaction, without the
	// need to call NewTxn, which commits the existing transaction and begins a new one.
	// If the last un-committed/un-rollback transaction is a time-bounded read-only transaction, we should
	// always create a new transaction.
	// If the variable `tidb_snapshot` is set, we should always create a new transaction because the current txn may be
	// initialized with snapshot ts.
	return txnCtx.History == nil && !txnCtx.IsStaleness && sessVars.SnapshotTS == 0
}

// newOracleFuture creates new future according to the scope and the session context
func newOracleFuture(ctx context.Context, sctx sessionctx.Context, scope string) oracle.Future {
	r, ctx := tracing.StartRegionEx(ctx, "isolation.newOracleFuture")
	defer r.End()

	failpoint.Inject("requestTsoFromPD", func() {
		sessiontxn.TsoRequestCountInc(sctx)
	})

	oracleStore := sctx.GetStore().GetOracle()
	option := &oracle.Option{TxnScope: scope}

	if sctx.GetSessionVars().LowResolutionTSO {
		return oracleStore.GetLowResolutionTimestampAsync(ctx, option)
	}
	return oracleStore.GetTimestampAsync(ctx, option)
}

// funcFuture implements oracle.Future
type funcFuture func() (uint64, error)

// Wait returns a ts got from the func
func (f funcFuture) Wait() (uint64, error) {
	return f()
}

// basePessimisticRCTxnContextProvider extends baseTxnContextProvider with some functionalities that are commonly used
// in pessimistic RC and RR transactions. Since DMLs and select-for-update statements in pessimistic RR transactions
// actually works in RC semantics, these are many common logics in these two kinds.
type basePessimisticRCTxnContextProvider struct {
	baseTxnContextProvider
}

// OnPessimisticStmtStart is the hook that should be called when starts handling a pessimistic DML or
// a pessimistic select-for-update statements.
<<<<<<< HEAD
func (p *basePessimisticRCTxnContextProvider) OnHandlePessimisticStmtStart(ctx context.Context) error {
	if err := p.baseTxnContextProvider.OnHandlePessimisticStmtStart(ctx); err != nil {
		return err
	}
	if p.sctx.GetSessionVars().PessimisticTransactionAggressiveLocking && p.sctx.GetSessionVars().ConnectionID != 0 && p.txn != nil {
		if err := p.txn.StartAggressiveLocking(); err != nil {
=======
func (p *basePessimisticTxnContextProvider) OnPessimisticStmtStart(ctx context.Context) error {
	if err := p.baseTxnContextProvider.OnPessimisticStmtStart(ctx); err != nil {
		return err
	}
	if p.sctx.GetSessionVars().PessimisticTransactionFairLocking &&
		p.txn != nil &&
		p.sctx.GetSessionVars().ConnectionID != 0 &&
		!p.sctx.GetSessionVars().InRestrictedSQL {
		if err := p.txn.StartFairLocking(); err != nil {
>>>>>>> 3f8b0ccd
			return err
		}
	}
	return nil
}

<<<<<<< HEAD
// OnStmtRetry is the hook that should be called when a statement is retried internally.
func (p *basePessimisticRCTxnContextProvider) OnStmtRetry(ctx context.Context) error {
	if err := p.baseTxnContextProvider.OnStmtRetry(ctx); err != nil {
=======
// OnPessimisticStmtEnd is the hook that should be called when finishes handling a pessimistic DML or
// select-for-update statement.
func (p *basePessimisticTxnContextProvider) OnPessimisticStmtEnd(ctx context.Context, isSuccessful bool) error {
	if err := p.baseTxnContextProvider.OnPessimisticStmtEnd(ctx, isSuccessful); err != nil {
>>>>>>> 3f8b0ccd
		return err
	}
	if p.txn != nil && p.txn.IsInFairLockingMode() {
		if isSuccessful {
			if err := p.txn.DoneFairLocking(ctx); err != nil {
				return err
			}
		} else {
			if err := p.txn.CancelFairLocking(ctx); err != nil {
				return err
			}
		}
	}
	return nil
}

<<<<<<< HEAD
// OnStmtCommit is the hook that should be called when a statement is executed successfully.
func (p *basePessimisticRCTxnContextProvider) OnStmtCommit(ctx context.Context) error {
	if err := p.baseTxnContextProvider.OnStmtCommit(ctx); err != nil {
		return err
	}
	if p.txn != nil && p.txn.IsInAggressiveLockingMode() {
		if err := p.txn.DoneAggressiveLocking(ctx); err != nil {
=======
func (p *basePessimisticTxnContextProvider) retryFairLockingIfNeeded(ctx context.Context) error {
	if p.txn != nil && p.txn.IsInFairLockingMode() {
		if err := p.txn.RetryFairLocking(ctx); err != nil {
>>>>>>> 3f8b0ccd
			return err
		}
	}
	return nil
}

<<<<<<< HEAD
// OnStmtRollback is the hook that should be called when a statement fails to execute.
func (p *basePessimisticRCTxnContextProvider) OnStmtRollback(ctx context.Context, isForPessimisticRetry bool) error {
	if err := p.baseTxnContextProvider.OnStmtRollback(ctx, isForPessimisticRetry); err != nil {
		return err
	}
	if !isForPessimisticRetry && p.txn != nil && p.txn.IsInAggressiveLockingMode() {
		if err := p.txn.CancelAggressiveLocking(ctx); err != nil {
=======
func (p *basePessimisticTxnContextProvider) cancelFairLockingIfNeeded(ctx context.Context) error {
	if p.txn != nil && p.txn.IsInFairLockingMode() {
		if err := p.txn.CancelFairLocking(ctx); err != nil {
>>>>>>> 3f8b0ccd
			return err
		}
	}
	return nil
}<|MERGE_RESOLUTION|>--- conflicted
+++ resolved
@@ -31,11 +31,8 @@
 	"github.com/pingcap/tidb/sessiontxn/internal"
 	"github.com/pingcap/tidb/sessiontxn/staleread"
 	"github.com/pingcap/tidb/table/temptable"
-<<<<<<< HEAD
 	"github.com/pingcap/tidb/types"
-=======
 	"github.com/pingcap/tidb/util/tracing"
->>>>>>> 3f8b0ccd
 	"github.com/tikv/client-go/v2/oracle"
 )
 
@@ -582,15 +579,7 @@
 
 // OnPessimisticStmtStart is the hook that should be called when starts handling a pessimistic DML or
 // a pessimistic select-for-update statements.
-<<<<<<< HEAD
-func (p *basePessimisticRCTxnContextProvider) OnHandlePessimisticStmtStart(ctx context.Context) error {
-	if err := p.baseTxnContextProvider.OnHandlePessimisticStmtStart(ctx); err != nil {
-		return err
-	}
-	if p.sctx.GetSessionVars().PessimisticTransactionAggressiveLocking && p.sctx.GetSessionVars().ConnectionID != 0 && p.txn != nil {
-		if err := p.txn.StartAggressiveLocking(); err != nil {
-=======
-func (p *basePessimisticTxnContextProvider) OnPessimisticStmtStart(ctx context.Context) error {
+func (p *basePessimisticRCTxnContextProvider) OnPessimisticStmtStart(ctx context.Context) error {
 	if err := p.baseTxnContextProvider.OnPessimisticStmtStart(ctx); err != nil {
 		return err
 	}
@@ -599,23 +588,16 @@
 		p.sctx.GetSessionVars().ConnectionID != 0 &&
 		!p.sctx.GetSessionVars().InRestrictedSQL {
 		if err := p.txn.StartFairLocking(); err != nil {
->>>>>>> 3f8b0ccd
 			return err
 		}
 	}
 	return nil
 }
 
-<<<<<<< HEAD
-// OnStmtRetry is the hook that should be called when a statement is retried internally.
-func (p *basePessimisticRCTxnContextProvider) OnStmtRetry(ctx context.Context) error {
-	if err := p.baseTxnContextProvider.OnStmtRetry(ctx); err != nil {
-=======
 // OnPessimisticStmtEnd is the hook that should be called when finishes handling a pessimistic DML or
 // select-for-update statement.
-func (p *basePessimisticTxnContextProvider) OnPessimisticStmtEnd(ctx context.Context, isSuccessful bool) error {
+func (p *basePessimisticRCTxnContextProvider) OnPessimisticStmtEnd(ctx context.Context, isSuccessful bool) error {
 	if err := p.baseTxnContextProvider.OnPessimisticStmtEnd(ctx, isSuccessful); err != nil {
->>>>>>> 3f8b0ccd
 		return err
 	}
 	if p.txn != nil && p.txn.IsInFairLockingMode() {
@@ -632,38 +614,18 @@
 	return nil
 }
 
-<<<<<<< HEAD
-// OnStmtCommit is the hook that should be called when a statement is executed successfully.
-func (p *basePessimisticRCTxnContextProvider) OnStmtCommit(ctx context.Context) error {
-	if err := p.baseTxnContextProvider.OnStmtCommit(ctx); err != nil {
-		return err
-	}
-	if p.txn != nil && p.txn.IsInAggressiveLockingMode() {
-		if err := p.txn.DoneAggressiveLocking(ctx); err != nil {
-=======
-func (p *basePessimisticTxnContextProvider) retryFairLockingIfNeeded(ctx context.Context) error {
+func (p *basePessimisticRCTxnContextProvider) retryFairLockingIfNeeded(ctx context.Context) error {
 	if p.txn != nil && p.txn.IsInFairLockingMode() {
 		if err := p.txn.RetryFairLocking(ctx); err != nil {
->>>>>>> 3f8b0ccd
 			return err
 		}
 	}
 	return nil
 }
 
-<<<<<<< HEAD
-// OnStmtRollback is the hook that should be called when a statement fails to execute.
-func (p *basePessimisticRCTxnContextProvider) OnStmtRollback(ctx context.Context, isForPessimisticRetry bool) error {
-	if err := p.baseTxnContextProvider.OnStmtRollback(ctx, isForPessimisticRetry); err != nil {
-		return err
-	}
-	if !isForPessimisticRetry && p.txn != nil && p.txn.IsInAggressiveLockingMode() {
-		if err := p.txn.CancelAggressiveLocking(ctx); err != nil {
-=======
-func (p *basePessimisticTxnContextProvider) cancelFairLockingIfNeeded(ctx context.Context) error {
+func (p *basePessimisticRCTxnContextProvider) cancelFairLockingIfNeeded(ctx context.Context) error {
 	if p.txn != nil && p.txn.IsInFairLockingMode() {
 		if err := p.txn.CancelFairLocking(ctx); err != nil {
->>>>>>> 3f8b0ccd
 			return err
 		}
 	}
