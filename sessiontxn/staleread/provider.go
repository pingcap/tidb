--- conflicted
+++ resolved
@@ -100,13 +100,6 @@
 	return nil
 }
 
-// Advise is used to give advice to provider
-func (p *StalenessTxnContextProvider) Advise(_ sessiontxn.AdviceType, _ []any) error {
-<<<<<<< HEAD
-=======
-	return nil
-}
-
 // AdviseWarmup provides warmup for inner state
 func (p *StalenessTxnContextProvider) AdviseWarmup() error {
 	return nil
@@ -114,6 +107,5 @@
 
 // AdviseOptimizeWithPlan providers optimization according to the plan
 func (p *StalenessTxnContextProvider) AdviseOptimizeWithPlan(_ interface{}) error {
->>>>>>> 738f681d
 	return nil
 }