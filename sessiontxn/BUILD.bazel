--- conflicted
+++ resolved
@@ -14,7 +14,6 @@
         "//kv",
         "//parser/ast",
         "//sessionctx",
-<<<<<<< HEAD
         "//sessionctx/variable",
         "//table/temptable",
         "//util/logutil",
@@ -23,9 +22,6 @@
         "@com_github_pingcap_kvproto//pkg/kvrpcpb",
         "@com_github_tikv_client_go_v2//oracle",
         "@org_uber_go_zap//:zap",
-=======
-        "//util/stringutil",
->>>>>>> a33d971a
     ],
 )
 
