--- conflicted
+++ resolved
@@ -74,7 +74,6 @@
 	return txnCtx.History == nil && !txnCtx.IsStaleness && sessVars.SnapshotTS == 0
 }
 
-<<<<<<< HEAD
 // CheckBeforeNewTxn is called before entering a new transaction. It checks whether the old
 // txn is valid in which case we should commit it first.
 func CheckBeforeNewTxn(ctx context.Context, sctx sessionctx.Context) error {
@@ -95,13 +94,12 @@
 			zap.String("txnScope", txnScope))
 	}
 	return nil
-=======
+
 // GetSnapshotWithTS returns a snapshot with ts.
 func GetSnapshotWithTS(s sessionctx.Context, ts uint64) kv.Snapshot {
 	snap := s.GetStore().GetSnapshot(kv.Version{Ver: ts})
 	snap.SetOption(kv.SnapInterceptor, temptable.SessionSnapshotInterceptor(s))
 	return snap
->>>>>>> b71a23ba
 }
 
 // SetTxnAssertionLevel sets assertion level of a transactin. Note that assertion level should be set only once just
