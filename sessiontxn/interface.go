// Copyright 2021 PingCAP, Inc.
//
// Licensed under the Apache License, Version 2.0 (the "License");
// you may not use this file except in compliance with the License.
// You may obtain a copy of the License at
//
//     http://www.apache.org/licenses/LICENSE-2.0
//
// Unless required by applicable law or agreed to in writing, software
// distributed under the License is distributed on an "AS IS" BASIS,
// WITHOUT WARRANTIES OR CONDITIONS OF ANY KIND, either express or implied.
// See the License for the specific language governing permissions and
// limitations under the License.

package sessiontxn

import (
	"context"

	"github.com/pingcap/tidb/infoschema"
	"github.com/pingcap/tidb/kv"
	"github.com/pingcap/tidb/parser/ast"
	"github.com/pingcap/tidb/sessionctx"
)

// EnterNewTxnType is the type to enter a new txn
type EnterNewTxnType int

const (
	// EnterNewTxnDefault means to enter a new txn. Its behavior is more straight-forward
	// just starting a new txn right now without any scenario assumptions.
	EnterNewTxnDefault EnterNewTxnType = iota
	// EnterNewTxnWithBeginStmt indicates to enter a new txn when execute 'BEGIN' or 'START TRANSACTION'
	EnterNewTxnWithBeginStmt
	// EnterNewTxnBeforeStmt indicates to enter a new txn before each statement when the txn is not present
	// If `EnterNewTxnBeforeStmt` is used, the new txn will always act as the 'lazy' mode. That means the inner transaction
	// is only activated when needed to reduce unnecessary overhead.
	EnterNewTxnBeforeStmt
	// EnterNewTxnWithReplaceProvider indicates to replace the current provider. Now only stale read are using this
	EnterNewTxnWithReplaceProvider
)

// EnterNewTxnRequest is the request when entering a new transaction
type EnterNewTxnRequest struct {
	// Type is the type for new entering a new txn
	Type EnterNewTxnType
	// provider is the context provider
	Provider TxnContextProvider
	// txnMode is the transaction mode for the new txn. It has 3 values: `ast.Pessimistic` ,`ast.Optimistic` or empty/
	// When the value is empty, it means the value will be determined from sys vars.
	TxnMode string
	// causalConsistencyOnly means whether enable causal consistency for transactions, default is false
	CausalConsistencyOnly bool
	// staleReadTS indicates the read ts for the stale read transaction.
	//The default value is zero which means not a stale read transaction.
	StaleReadTS uint64
}

// StmtErrorHandlePoint is where the error is being handled
type StmtErrorHandlePoint int

const (
	// StmtErrAfterQuery means we are handling an error after the query failed
	StmtErrAfterQuery StmtErrorHandlePoint = iota
	// StmtErrAfterPessimisticLock means we are handling an error after pessimistic lock failed.
	StmtErrAfterPessimisticLock
)

// StmtErrorAction is the next action advice when an error occurs when executing a statement
type StmtErrorAction int

const (
	// StmtActionError means the error should be returned directly without any retry
	StmtActionError StmtErrorAction = iota
	// StmtActionRetryReady means the error is caused by this component, and it is ready for retry.
	StmtActionRetryReady
	// StmtActionNoIdea means the error is not caused by this component, and whether retry or not should be determined by other components.
	// If the user do not know whether to retry or not, it is advised to return the original error.
	StmtActionNoIdea
)

// ErrorAction returns StmtActionError with specified error
func ErrorAction(err error) (StmtErrorAction, error) {
	return StmtActionError, err
}

// RetryReady returns StmtActionRetryReady, nil
func RetryReady() (StmtErrorAction, error) {
	return StmtActionRetryReady, nil
}

// NoIdea returns StmtActionNoIdea, nil
func NoIdea() (StmtErrorAction, error) {
	return StmtActionNoIdea, nil
}

// TxnAdvisable providers a collection of optimizations within transaction
type TxnAdvisable interface {
	// AdviseWarmup provides warmup for inner state
	AdviseWarmup() error
	// AdviseOptimizeWithPlan providers optimization according to the plan
	AdviseOptimizeWithPlan(plan interface{}) error
}

// OptimizeWithPlanAndThenWarmUp first do `AdviseOptimizeWithPlan` to optimize the txn with plan
// and then do `AdviseWarmup` to do some tso fetch if necessary
func OptimizeWithPlanAndThenWarmUp(sctx sessionctx.Context, plan interface{}) error {
	txnManager := GetTxnManager(sctx)
	if err := txnManager.AdviseOptimizeWithPlan(plan); err != nil {
		return err
	}
	return txnManager.AdviseWarmup()
}

// TxnContextProvider provides txn context
type TxnContextProvider interface {
	TxnAdvisable
	// GetTxnInfoSchema returns the information schema used by txn
	GetTxnInfoSchema() infoschema.InfoSchema
	// GetStmtReadTS returns the read timestamp used by select statement (not for select ... for update)
	GetStmtReadTS() (uint64, error)
	// GetStmtForUpdateTS returns the read timestamp used by update/insert/delete or select ... for update
	GetStmtForUpdateTS() (uint64, error)

	// OnInitialize is the hook that should be called when enter a new txn with this provider
	OnInitialize(ctx context.Context, enterNewTxnType EnterNewTxnType) error
	// OnStmtStart is the hook that should be called when a new statement started
	OnStmtStart(ctx context.Context, node ast.StmtNode) error
	// OnStmtErrorForNextAction is the hook that should be called when a new statement get an error
	OnStmtErrorForNextAction(point StmtErrorHandlePoint, err error) (StmtErrorAction, error)
	// OnStmtRetry is the hook that should be called when a statement is retried internally.
	OnStmtRetry(ctx context.Context) error
	// ActivateTxn activates the transaction.
	ActivateTxn() (kv.Transaction, error)
}

// TxnManager is an interface providing txn context management in session
type TxnManager interface {
	TxnAdvisable
	// GetTxnInfoSchema returns the information schema used by txn
	// If the session is not in any transaction, for example: between two autocommit statements,
	// this method will return the latest information schema in session that is same with `sessionctx.GetDomainInfoSchema()`
	GetTxnInfoSchema() infoschema.InfoSchema
	// GetStmtReadTS returns the read timestamp used by select statement (not for select ... for update)
	GetStmtReadTS() (uint64, error)
	// GetStmtForUpdateTS returns the read timestamp used by update/insert/delete or select ... for update
	GetStmtForUpdateTS() (uint64, error)
	// GetContextProvider returns the current TxnContextProvider
	GetContextProvider() TxnContextProvider

	// EnterNewTxn enters a new transaction.
	EnterNewTxn(ctx context.Context, req *EnterNewTxnRequest) error
	// OnTxnEnd is the hook that should be called after transaction commit or rollback
	OnTxnEnd()
	// OnStmtStart is the hook that should be called when a new statement started
	OnStmtStart(ctx context.Context, node ast.StmtNode) error
	// OnStmtErrorForNextAction is the hook that should be called when a new statement get an error
	// This method is not required to be called for every error in the statement,
	// it is only required to be called for some errors handled in some specified points given by the parameter `point`.
	// When the return error is not nil the return action is 'StmtActionError' and vice versa.
	OnStmtErrorForNextAction(point StmtErrorHandlePoint, err error) (StmtErrorAction, error)
	// OnStmtRetry is the hook that should be called when a statement retry
	OnStmtRetry(ctx context.Context) error
<<<<<<< HEAD
	// ActivateTxn activates the transaction.
	ActivateTxn() (kv.Transaction, error)
=======
	// GetCurrentStmt returns the current statement node
	GetCurrentStmt() ast.StmtNode
>>>>>>> 47a4f3a0
}

// NewTxn starts a new optimistic and active txn, it can be used for the below scenes:
// 1. Commit the current transaction and do some work in a new transaction for some specific operations, for example: DDL
// 2. Some background job need to do something in a transaction.
// In other scenes like 'BEGIN', 'START TRANSACTION' or prepare transaction in a new statement,
// you should use `TxnManager`.`EnterNewTxn` and pass the relevant to it.
func NewTxn(ctx context.Context, sctx sessionctx.Context) error {
	return GetTxnManager(sctx).EnterNewTxn(ctx, &EnterNewTxnRequest{
		Type:    EnterNewTxnDefault,
		TxnMode: ast.Optimistic,
	})
}

// NewTxnInStmt is like `NewTxn` but it will call `OnStmtStart` after it.
// It should be used when a statement already started.
func NewTxnInStmt(ctx context.Context, sctx sessionctx.Context) error {
	if err := NewTxn(ctx, sctx); err != nil {
		return err
	}
	txnManager := GetTxnManager(sctx)
	return txnManager.OnStmtStart(ctx, txnManager.GetCurrentStmt())
}

// GetTxnManager returns the TxnManager object from session context
var GetTxnManager func(sctx sessionctx.Context) TxnManager<|MERGE_RESOLUTION|>--- conflicted
+++ resolved
@@ -161,13 +161,10 @@
 	OnStmtErrorForNextAction(point StmtErrorHandlePoint, err error) (StmtErrorAction, error)
 	// OnStmtRetry is the hook that should be called when a statement retry
 	OnStmtRetry(ctx context.Context) error
-<<<<<<< HEAD
 	// ActivateTxn activates the transaction.
 	ActivateTxn() (kv.Transaction, error)
-=======
 	// GetCurrentStmt returns the current statement node
 	GetCurrentStmt() ast.StmtNode
->>>>>>> 47a4f3a0
 }
 
 // NewTxn starts a new optimistic and active txn, it can be used for the below scenes:
