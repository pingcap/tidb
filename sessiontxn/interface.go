--- conflicted
+++ resolved
@@ -123,13 +123,8 @@
 	GetTxnScope() string
 	// GetReadReplicaScope returns the read replica scope
 	GetReadReplicaScope() string
-<<<<<<< HEAD
-	//GetStmtReadTS returns the read timestamp used by select statement (not for select ... for update)
+	// GetStmtReadTS returns the read timestamp used by select statement (not for select ... for update)
 	GetStmtReadTS() (*kv.RefreshableReadTS, error)
-=======
-	// GetStmtReadTS returns the read timestamp used by select statement (not for select ... for update)
-	GetStmtReadTS() (uint64, error)
->>>>>>> 3f8b0ccd
 	// GetStmtForUpdateTS returns the read timestamp used by update/insert/delete or select ... for update
 	GetStmtForUpdateTS() (*kv.RefreshableReadTS, error)
 	// InvalidateForUpdateTS makes the current statement's forUpdateTS invalidated. The next time the forUpdateTS
