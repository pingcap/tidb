--- conflicted
+++ resolved
@@ -190,10 +190,6 @@
 	return nil
 }
 
-<<<<<<< HEAD
-// activeTxn actives the txn
-func (p *SimpleTxnContextProvider) activeTxn() (kv.Transaction, error) {
-=======
 func (p *SimpleTxnContextProvider) prepareTSFuture() error {
 	if p.Sctx.GetSessionVars().SnapshotTS != 0 || staleread.IsStmtStaleness(p.Sctx) || p.Sctx.GetPreparedTSFuture() != nil {
 		return nil
@@ -215,7 +211,6 @@
 
 // activateTxn actives the txn
 func (p *SimpleTxnContextProvider) activateTxn() (kv.Transaction, error) {
->>>>>>> 0e7f8830
 	if p.isTxnActive {
 		return p.Sctx.Txn(true)
 	}
