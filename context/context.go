--- conflicted
+++ resolved
@@ -48,7 +48,10 @@
 	// ActivePendingTxn receives the pending transaction from the transaction channel.
 	// It should be called right before we builds an executor.
 	ActivePendingTxn() error
-<<<<<<< HEAD
+
+	// InitTxnWithStartTS initializes a transaction with startTS.
+	// It should be called right before we builds an executor.
+	InitTxnWithStartTS(startTS uint64) error
 
 	// Done returns a channel for cancelation, the same as standard context.Context.
 	// See https://godoc.org/context for more examples of how to use it.
@@ -73,11 +76,6 @@
 // Err implements the standard Go context.Context interface.
 func (ctx CtxForCancel) Err() error {
 	return nil
-=======
-	// InitTxnWithStartTS initializes a transaction with startTS.
-	// It should be called right before we builds an executor.
-	InitTxnWithStartTS(startTS uint64) error
->>>>>>> bb2aace0
 }
 
 type basicCtxType int
