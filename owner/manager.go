// Copyright 2017 PingCAP, Inc.
//
// Licensed under the Apache License, Version 2.0 (the "License");
// you may not use this file except in compliance with the License.
// You may obtain a copy of the License at
//
//     http://www.apache.org/licenses/LICENSE-2.0
//
// Unless required by applicable law or agreed to in writing, software
// distributed under the License is distributed on an "AS IS" BASIS,
// WITHOUT WARRANTIES OR CONDITIONS OF ANY KIND, either express or implied.
// See the License for the specific language governing permissions and
// limitations under the License.

package owner

import (
	"context"
	"fmt"
<<<<<<< HEAD
	"math"
	"net/http"
=======
>>>>>>> 2f86eac3
	"os"
	"strconv"
	"sync"
	"sync/atomic"
	"time"
	"unsafe"

	"github.com/pingcap/errors"
<<<<<<< HEAD
	"github.com/pingcap/failpoint"
	"github.com/pingcap/tidb/domain/infosync"
=======
>>>>>>> 2f86eac3
	"github.com/pingcap/tidb/metrics"
	"github.com/pingcap/tidb/parser/terror"
	util2 "github.com/pingcap/tidb/util"
	"github.com/pingcap/tidb/util/logutil"
	"go.etcd.io/etcd/api/v3/mvccpb"
	"go.etcd.io/etcd/api/v3/v3rpc/rpctypes"
	clientv3 "go.etcd.io/etcd/client/v3"
	"go.etcd.io/etcd/client/v3/concurrency"
	"go.uber.org/zap"
)

// Manager is used to campaign the owner and manage the owner information.
type Manager interface {
	// ID returns the ID of the manager.
	ID() string
	// IsOwner returns whether the ownerManager is the owner.
	IsOwner() bool
	// RetireOwner make the manager to be a not owner. It's exported for testing.
	RetireOwner()
	// GetOwnerID gets the owner ID.
	GetOwnerID(ctx context.Context) (string, error)
	// CampaignOwner campaigns the owner.
	CampaignOwner() error
	// ResignOwner lets the owner start a new election.
	ResignOwner(ctx context.Context) error
	// Cancel cancels this etcd ownerManager campaign.
	Cancel()
	// RequireOwner requires the ownerManager is owner.
	RequireOwner(ctx context.Context) error
}

const (
	keyOpDefaultTimeout = 5 * time.Second
)

// DDLOwnerChecker is used to check whether tidb is owner.
type DDLOwnerChecker interface {
	// IsOwner returns whether the ownerManager is the owner.
	IsOwner() bool
}

// ownerManager represents the structure which is used for electing owner.
type ownerManager struct {
	id        string // id is the ID of the manager.
	key       string
	ctx       context.Context
	prompt    string
	logPrefix string
	logCtx    context.Context
	etcdCli   *clientv3.Client
	cancel    context.CancelFunc
	elec      unsafe.Pointer
	wg        sync.WaitGroup
}

// NewOwnerManager creates a new Manager.
func NewOwnerManager(ctx context.Context, etcdCli *clientv3.Client, prompt, id, key string) Manager {
	logPrefix := fmt.Sprintf("[%s] %s ownerManager %s", prompt, key, id)
	ctx, cancelFunc := context.WithCancel(ctx)
	return &ownerManager{
		etcdCli:   etcdCli,
		id:        id,
		key:       key,
		ctx:       ctx,
		prompt:    prompt,
		cancel:    cancelFunc,
		logPrefix: logPrefix,
		logCtx:    logutil.WithKeyValue(context.Background(), "owner info", logPrefix),
	}
}

// ID implements Manager.ID interface.
func (m *ownerManager) ID() string {
	return m.id
}

// IsOwner implements Manager.IsOwner interface.
func (m *ownerManager) IsOwner() bool {
	return atomic.LoadPointer(&m.elec) != unsafe.Pointer(nil)
}

// Cancel implements Manager.Cancel interface.
func (m *ownerManager) Cancel() {
	m.cancel()
	m.wg.Wait()
}

<<<<<<< HEAD
// RequireOwner implements Manager.Cancel interface.
func (m *ownerManager) RequireOwner(ctx context.Context) error {
	var allServerInfo map[string]*infosync.ServerInfo
	var err error
	for !m.IsOwner() {
		select {
		case <-ctx.Done():
			return errors.Trace(ctx.Err())
		default:
		}
		if allServerInfo == nil {
			allServerInfo, err = infosync.GetAllServerInfo(context.Background())
			if err != nil {
				logutil.BgLogger().Warn("get all server info error", zap.Error(err))
				// wait 1 seconds and try again.
				time.Sleep(1 * time.Second)
				continue
			}
		}
		ctx, cancel := context.WithTimeout(context.Background(), 3*time.Second)
		ownerID, err := m.GetOwnerID(ctx)
		cancel()
		if err != nil {
			logutil.BgLogger().Warn("get owner info error", zap.Error(err))
			continue
		}
		owner, ok := allServerInfo[ownerID]
		if !ok {
			logutil.BgLogger().Warn("member updated, try again")
			time.Sleep(1 * time.Second)
		}
		url := fmt.Sprintf("http://%s:%d/ddl/owner/resign", owner.IP, owner.StatusPort)
		rs, err := http.Post(url, "text/plain", nil) // #nosec
		if err != nil {
			logutil.BgLogger().Warn("resign owner meet error", zap.Error(err))
		} else {
			if err := rs.Body.Close(); err != nil {
				logutil.BgLogger().Warn("close response body meet error", zap.Error(err))
			}
		}
		// wait for new election.
		time.Sleep(500 * time.Millisecond)
	}
=======
// RequireOwner implements Manager.RequireOwner interface.
func (m *ownerManager) RequireOwner(ctx context.Context) error {
>>>>>>> 2f86eac3
	return nil
}

// ManagerSessionTTL is the etcd session's TTL in seconds. It's exported for testing.
var ManagerSessionTTL = 60

// setManagerSessionTTL sets the ManagerSessionTTL value, it's used for testing.
func setManagerSessionTTL() error {
	ttlStr := os.Getenv("tidb_manager_ttl")
	if ttlStr == "" {
		return nil
	}
	ttl, err := strconv.Atoi(ttlStr)
	if err != nil {
		return errors.Trace(err)
	}
	ManagerSessionTTL = ttl
	return nil
}

// CampaignOwner implements Manager.CampaignOwner interface.
func (m *ownerManager) CampaignOwner() error {
	logPrefix := fmt.Sprintf("[%s] %s", m.prompt, m.key)
	logutil.BgLogger().Info("start campaign owner", zap.String("ownerInfo", logPrefix))
	session, err := util2.NewSession(m.ctx, logPrefix, m.etcdCli, util2.NewSessionDefaultRetryCnt, ManagerSessionTTL)
	if err != nil {
		return errors.Trace(err)
	}
	m.wg.Add(1)
	go m.campaignLoop(session)
	return nil
}

// ResignOwner lets the owner start a new election.
func (m *ownerManager) ResignOwner(ctx context.Context) error {
	elec := (*concurrency.Election)(atomic.LoadPointer(&m.elec))
	if elec == nil {
		return errors.Errorf("This node is not a ddl owner, can't be resigned")
	}

	childCtx, cancel := context.WithTimeout(ctx, keyOpDefaultTimeout)
	err := elec.Resign(childCtx)
	cancel()
	if err != nil {
		return errors.Trace(err)
	}

	logutil.Logger(m.logCtx).Warn("resign ddl owner success")
	return nil
}

func (m *ownerManager) toBeOwner(elec *concurrency.Election) {
	atomic.StorePointer(&m.elec, unsafe.Pointer(elec))
}

// RetireOwner make the manager to be a not owner.
func (m *ownerManager) RetireOwner() {
	atomic.StorePointer(&m.elec, nil)
}

func (m *ownerManager) campaignLoop(etcdSession *concurrency.Session) {
	var cancel context.CancelFunc
	ctx, cancel := context.WithCancel(m.ctx)
	defer func() {
		cancel()
		if r := recover(); r != nil {
			logutil.BgLogger().Error("recover panic", zap.String("prompt", m.prompt), zap.Any("error", r), zap.Stack("buffer"))
			metrics.PanicCounter.WithLabelValues(metrics.LabelDDLOwner).Inc()
		}
		m.wg.Done()
	}()

	logPrefix := m.logPrefix
	logCtx := m.logCtx
	var err error
	for {
		if err != nil {
			metrics.CampaignOwnerCounter.WithLabelValues(m.prompt, err.Error()).Inc()
		}

		select {
		case <-etcdSession.Done():
			logutil.Logger(logCtx).Info("etcd session is done, creates a new one")
			leaseID := etcdSession.Lease()
			etcdSession, err = util2.NewSession(ctx, logPrefix, m.etcdCli, util2.NewSessionRetryUnlimited, ManagerSessionTTL)
			if err != nil {
				logutil.Logger(logCtx).Info("break campaign loop, NewSession failed", zap.Error(err))
				m.revokeSession(logPrefix, leaseID)
				return
			}
		case <-ctx.Done():
			logutil.Logger(logCtx).Info("break campaign loop, context is done")
			m.revokeSession(logPrefix, etcdSession.Lease())
			return
		default:
		}
		// If the etcd server turns clocks forward，the following case may occur.
		// The etcd server deletes this session's lease ID, but etcd session doesn't find it.
		// In this time if we do the campaign operation, the etcd server will return ErrLeaseNotFound.
		if terror.ErrorEqual(err, rpctypes.ErrLeaseNotFound) {
			if etcdSession != nil {
				err = etcdSession.Close()
				logutil.Logger(logCtx).Info("etcd session encounters the error of lease not found, closes it", zap.Error(err))
			}
			continue
		}

		elec := concurrency.NewElection(etcdSession, m.key)
		err = elec.Campaign(ctx, m.id)
		if err != nil {
			logutil.Logger(logCtx).Info("failed to campaign", zap.Error(err))
			continue
		}

		ownerKey, err := GetOwnerInfo(ctx, logCtx, elec, m.id)
		if err != nil {
			continue
		}

		m.toBeOwner(elec)
		m.watchOwner(ctx, etcdSession, ownerKey)
		m.RetireOwner()

		metrics.CampaignOwnerCounter.WithLabelValues(m.prompt, metrics.NoLongerOwner).Inc()
		logutil.Logger(logCtx).Warn("is not the owner")
	}
}

func (m *ownerManager) revokeSession(logPrefix string, leaseID clientv3.LeaseID) {
	// Revoke the session lease.
	// If revoke takes longer than the ttl, lease is expired anyway.
	cancelCtx, cancel := context.WithTimeout(context.Background(),
		time.Duration(ManagerSessionTTL)*time.Second)
	_, err := m.etcdCli.Revoke(cancelCtx, leaseID)
	cancel()
	logutil.Logger(m.logCtx).Info("revoke session", zap.Error(err))
}

// GetOwnerID implements Manager.GetOwnerID interface.
func (m *ownerManager) GetOwnerID(ctx context.Context) (string, error) {
	resp, err := m.etcdCli.Get(ctx, m.key, clientv3.WithFirstCreate()...)
	if err != nil {
		return "", errors.Trace(err)
	}
	if len(resp.Kvs) == 0 {
		return "", concurrency.ErrElectionNoLeader
	}
	return string(resp.Kvs[0].Value), nil
}

// GetOwnerInfo gets the owner information.
func GetOwnerInfo(ctx, logCtx context.Context, elec *concurrency.Election, id string) (string, error) {
	resp, err := elec.Leader(ctx)
	if err != nil {
		// If no leader elected currently, it returns ErrElectionNoLeader.
		logutil.Logger(logCtx).Info("failed to get leader", zap.Error(err))
		return "", errors.Trace(err)
	}
	ownerID := string(resp.Kvs[0].Value)
	logutil.Logger(logCtx).Info("get owner", zap.String("ownerID", ownerID))
	if ownerID != id {
		logutil.Logger(logCtx).Warn("is not the owner")
		return "", errors.New("ownerInfoNotMatch")
	}

	return string(resp.Kvs[0].Key), nil
}

func (m *ownerManager) watchOwner(ctx context.Context, etcdSession *concurrency.Session, key string) {
	logPrefix := fmt.Sprintf("[%s] ownerManager %s watch owner key %v", m.prompt, m.id, key)
	logCtx := logutil.WithKeyValue(context.Background(), "owner info", logPrefix)
	logutil.BgLogger().Debug(logPrefix)
	watchCh := m.etcdCli.Watch(ctx, key)
	for {
		select {
		case resp, ok := <-watchCh:
			if !ok {
				metrics.WatchOwnerCounter.WithLabelValues(m.prompt, metrics.WatcherClosed).Inc()
				logutil.Logger(logCtx).Info("watcher is closed, no owner")
				return
			}
			if resp.Canceled {
				metrics.WatchOwnerCounter.WithLabelValues(m.prompt, metrics.Cancelled).Inc()
				logutil.Logger(logCtx).Info("watch canceled, no owner")
				return
			}

			for _, ev := range resp.Events {
				if ev.Type == mvccpb.DELETE {
					metrics.WatchOwnerCounter.WithLabelValues(m.prompt, metrics.Deleted).Inc()
					logutil.Logger(logCtx).Info("watch failed, owner is deleted")
					return
				}
			}
		case <-etcdSession.Done():
			metrics.WatchOwnerCounter.WithLabelValues(m.prompt, metrics.SessionDone).Inc()
			return
		case <-ctx.Done():
			metrics.WatchOwnerCounter.WithLabelValues(m.prompt, metrics.CtxDone).Inc()
			return
		}
	}
}

func init() {
	err := setManagerSessionTTL()
	if err != nil {
		logutil.BgLogger().Warn("set manager session TTL failed", zap.Error(err))
	}
}<|MERGE_RESOLUTION|>--- conflicted
+++ resolved
@@ -17,11 +17,6 @@
 import (
 	"context"
 	"fmt"
-<<<<<<< HEAD
-	"math"
-	"net/http"
-=======
->>>>>>> 2f86eac3
 	"os"
 	"strconv"
 	"sync"
@@ -30,11 +25,6 @@
 	"unsafe"
 
 	"github.com/pingcap/errors"
-<<<<<<< HEAD
-	"github.com/pingcap/failpoint"
-	"github.com/pingcap/tidb/domain/infosync"
-=======
->>>>>>> 2f86eac3
 	"github.com/pingcap/tidb/metrics"
 	"github.com/pingcap/tidb/parser/terror"
 	util2 "github.com/pingcap/tidb/util"
@@ -122,54 +112,8 @@
 	m.wg.Wait()
 }
 
-<<<<<<< HEAD
-// RequireOwner implements Manager.Cancel interface.
-func (m *ownerManager) RequireOwner(ctx context.Context) error {
-	var allServerInfo map[string]*infosync.ServerInfo
-	var err error
-	for !m.IsOwner() {
-		select {
-		case <-ctx.Done():
-			return errors.Trace(ctx.Err())
-		default:
-		}
-		if allServerInfo == nil {
-			allServerInfo, err = infosync.GetAllServerInfo(context.Background())
-			if err != nil {
-				logutil.BgLogger().Warn("get all server info error", zap.Error(err))
-				// wait 1 seconds and try again.
-				time.Sleep(1 * time.Second)
-				continue
-			}
-		}
-		ctx, cancel := context.WithTimeout(context.Background(), 3*time.Second)
-		ownerID, err := m.GetOwnerID(ctx)
-		cancel()
-		if err != nil {
-			logutil.BgLogger().Warn("get owner info error", zap.Error(err))
-			continue
-		}
-		owner, ok := allServerInfo[ownerID]
-		if !ok {
-			logutil.BgLogger().Warn("member updated, try again")
-			time.Sleep(1 * time.Second)
-		}
-		url := fmt.Sprintf("http://%s:%d/ddl/owner/resign", owner.IP, owner.StatusPort)
-		rs, err := http.Post(url, "text/plain", nil) // #nosec
-		if err != nil {
-			logutil.BgLogger().Warn("resign owner meet error", zap.Error(err))
-		} else {
-			if err := rs.Body.Close(); err != nil {
-				logutil.BgLogger().Warn("close response body meet error", zap.Error(err))
-			}
-		}
-		// wait for new election.
-		time.Sleep(500 * time.Millisecond)
-	}
-=======
 // RequireOwner implements Manager.RequireOwner interface.
 func (m *ownerManager) RequireOwner(ctx context.Context) error {
->>>>>>> 2f86eac3
 	return nil
 }
 
