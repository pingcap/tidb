// Copyright 2017 PingCAP, Inc.
//
// Licensed under the Apache License, Version 2.0 (the "License");
// you may not use this file except in compliance with the License.
// You may obtain a copy of the License at
//
//     http://www.apache.org/licenses/LICENSE-2.0
//
// Unless required by applicable law or agreed to in writing, software
// distributed under the License is distributed on an "AS IS" BASIS,
// See the License for the specific language governing permissions and
// limitations under the License.

package owner

import (
	"fmt"
	"math"
	"os"
	"strconv"
	"sync/atomic"
	"time"

	"github.com/coreos/etcd/clientv3"
	"github.com/coreos/etcd/clientv3/concurrency"
	"github.com/coreos/etcd/etcdserver/api/v3rpc/rpctypes"
	"github.com/coreos/etcd/mvcc/mvccpb"
	"github.com/juju/errors"
	"github.com/pingcap/tidb/metrics"
	"github.com/pingcap/tidb/terror"
	"github.com/pingcap/tidb/util"
	log "github.com/sirupsen/logrus"
	"golang.org/x/net/context"
	"google.golang.org/grpc"
)

const (
	newSessionRetryInterval = 200 * time.Millisecond
	logIntervalCnt          = int(3 * time.Second / newSessionRetryInterval)
)

// Manager is used to campaign the owner and manage the owner information.
type Manager interface {
	// ID returns the ID of the manager.
	ID() string
	// IsOwner returns whether the ownerManager is the owner.
	IsOwner() bool
	// SetOwner sets whether the ownerManager is the owner.
	SetOwner(isOwner bool)
	// GetOwnerID gets the owner ID.
	GetOwnerID(ctx context.Context) (string, error)
	// CampaignOwner campaigns the owner.
	CampaignOwner(ctx context.Context) error
	// Cancel cancels this etcd ownerManager campaign.
	Cancel()
}

const (
	// NewSessionDefaultRetryCnt is the default retry times when create new session.
	NewSessionDefaultRetryCnt = 3
	// NewSessionRetryUnlimited is the unlimited retry times when create new session.
	NewSessionRetryUnlimited = math.MaxInt64
)

// ownerManager represents the structure which is used for electing owner.
type ownerManager struct {
	owner   int32
	id      string // id is the ID of the manager.
	key     string
	prompt  string
	etcdCli *clientv3.Client
	cancel  context.CancelFunc
}

// NewOwnerManager creates a new Manager.
func NewOwnerManager(etcdCli *clientv3.Client, prompt, id, key string, cancel context.CancelFunc) Manager {
	return &ownerManager{
		etcdCli: etcdCli,
		id:      id,
		key:     key,
		prompt:  prompt,
		cancel:  cancel,
	}
}

// ID implements Manager.ID interface.
func (m *ownerManager) ID() string {
	return m.id
}

// IsOwner implements Manager.IsOwner interface.
func (m *ownerManager) IsOwner() bool {
	return atomic.LoadInt32(&m.owner) == 1
}

// SetOwner implements Manager.SetOwner interface.
func (m *ownerManager) SetOwner(isOwner bool) {
	if isOwner {
		atomic.StoreInt32(&m.owner, 1)
	} else {
		atomic.StoreInt32(&m.owner, 0)
	}
}

// Cancel implements Manager.Cancel interface.
func (m *ownerManager) Cancel() {
	m.cancel()
}

// ManagerSessionTTL is the etcd session's TTL in seconds. It's exported for testing.
var ManagerSessionTTL = 60

// setManagerSessionTTL sets the ManagerSessionTTL value, it's used for testing.
func setManagerSessionTTL() error {
	ttlStr := os.Getenv("tidb_manager_ttl")
	if len(ttlStr) == 0 {
		return nil
	}
	ttl, err := strconv.Atoi(ttlStr)
	if err != nil {
		return errors.Trace(err)
	}
	ManagerSessionTTL = ttl
	return nil
}

// NewSession creates a new etcd session.
func NewSession(ctx context.Context, logPrefix string, etcdCli *clientv3.Client, retryCnt, ttl int) (*concurrency.Session, error) {
	var err error

	var etcdSession *concurrency.Session
	failedCnt := 0
	for i := 0; i < retryCnt; i++ {
		if err = contextDone(ctx, err); err != nil {
			return etcdSession, errors.Trace(err)
		}

		// gofail: var closeClient bool
		//	if closeClient {
		//		etcdCli.Close()
		//	}

		// gofail: var closeGrpc bool
		//	if closeGrpc {
		//		etcdCli.ActiveConnection().Close()
		//	}
		startTime := time.Now()
		etcdSession, err = concurrency.NewSession(etcdCli,
			concurrency.WithTTL(ttl), concurrency.WithContext(ctx))
		metrics.NewSessionHistogram.WithLabelValues(logPrefix, metrics.RetLabel(err)).Observe(time.Since(startTime).Seconds())
		if err == nil {
			break
		}
		if failedCnt%logIntervalCnt == 0 {
			log.Warnf("%s failed to new session to etcd, err %v", logPrefix, err)
		}

		time.Sleep(newSessionRetryInterval)
		failedCnt++
	}
	return etcdSession, errors.Trace(err)
}

// CampaignOwner implements Manager.CampaignOwner interface.
func (m *ownerManager) CampaignOwner(ctx context.Context) error {
	logPrefix := fmt.Sprintf("[%s] %s", m.prompt, m.key)
	session, err := NewSession(ctx, logPrefix, m.etcdCli, NewSessionDefaultRetryCnt, ManagerSessionTTL)
	if err != nil {
		return errors.Trace(err)
	}
	cancelCtx, _ := context.WithCancel(ctx)
	go m.campaignLoop(cancelCtx, session)
	return nil
}

func (m *ownerManager) campaignLoop(ctx context.Context, etcdSession *concurrency.Session) {
<<<<<<< HEAD
=======
	defer func() {
		if r := recover(); r != nil {
			buf := util.GetStack()
			log.Errorf("[%s] recover panic:%v, %s", m.prompt, r, buf)
			metrics.PanicCounter.WithLabelValues(metrics.LabelDDLOwner).Inc()
		}
	}()

>>>>>>> d9934935
	logPrefix := fmt.Sprintf("[%s] %s ownerManager %s", m.prompt, m.key, m.id)
	var err error
	for {
		if err != nil {
			metrics.CampaignOwnerCounter.WithLabelValues(m.prompt, err.Error()).Inc()
		}

		select {
		case <-etcdSession.Done():
			log.Infof("%s etcd session is done, creates a new one", logPrefix)
			leaseID := etcdSession.Lease()
			etcdSession, err = NewSession(ctx, logPrefix, m.etcdCli, NewSessionRetryUnlimited, ManagerSessionTTL)
			if err != nil {
				log.Infof("%s break campaign loop, NewSession err %v", logPrefix, err)
				m.revokeSession(logPrefix, leaseID)
				return
			}
		case <-ctx.Done():
			m.revokeSession(logPrefix, etcdSession.Lease())
			return
		default:
		}
		// If the etcd server turns clocks forward，the following case may occur.
		// The etcd server deletes this session's lease ID, but etcd session doesn't find it.
		// In this time if we do the campaign operation, the etcd server will return ErrLeaseNotFound.
		if terror.ErrorEqual(err, rpctypes.ErrLeaseNotFound) {
			if etcdSession != nil {
				err = etcdSession.Close()
				log.Infof("%s etcd session encounters the error of lease not found, closes it err %s", logPrefix, err)
			}
			continue
		}

		elec := concurrency.NewElection(etcdSession, m.key)
		err = elec.Campaign(ctx, m.id)
		if err != nil {
			log.Infof("%s failed to campaign, err %v", logPrefix, err)
			continue
		}

		ownerKey, err := GetOwnerInfo(ctx, elec, logPrefix, m.id)
		if err != nil {
			continue
		}
		m.SetOwner(true)
		m.watchOwner(ctx, etcdSession, ownerKey)
		m.SetOwner(false)

		metrics.CampaignOwnerCounter.WithLabelValues(m.prompt, metrics.NoLongerOwner).Inc()
		log.Warnf("%s isn't the owner", logPrefix)
	}
}

func (m *ownerManager) revokeSession(logPrefix string, leaseID clientv3.LeaseID) {
	// Revoke the session lease.
	// If revoke takes longer than the ttl, lease is expired anyway.
	cancelCtx, cancel := context.WithTimeout(context.Background(),
		time.Duration(ManagerSessionTTL)*time.Second)
	_, err := m.etcdCli.Revoke(cancelCtx, leaseID)
	cancel()
	log.Infof("%s break campaign loop, revoke err %v", logPrefix, err)
}

// GetOwnerID implements Manager.GetOwnerID interface.
func (m *ownerManager) GetOwnerID(ctx context.Context) (string, error) {
	resp, err := m.etcdCli.Get(ctx, m.key, clientv3.WithFirstCreate()...)
	if err != nil {
		return "", errors.Trace(err)
	}
	if len(resp.Kvs) == 0 {
		return "", concurrency.ErrElectionNoLeader
	}
	return string(resp.Kvs[0].Value), nil
}

// GetOwnerInfo gets the owner information.
func GetOwnerInfo(ctx context.Context, elec *concurrency.Election, logPrefix, id string) (string, error) {
	resp, err := elec.Leader(ctx)
	if err != nil {
		// If no leader elected currently, it returns ErrElectionNoLeader.
		log.Infof("%s failed to get leader, err %v", logPrefix, err)
		return "", errors.Trace(err)
	}
	ownerID := string(resp.Kvs[0].Value)
	log.Infof("%s, owner is %v", logPrefix, ownerID)
	if ownerID != id {
		log.Warnf("%s isn't the owner", logPrefix)
		return "", errors.New("ownerInfoNotMatch")
	}

	return string(resp.Kvs[0].Key), nil
}

func (m *ownerManager) watchOwner(ctx context.Context, etcdSession *concurrency.Session, key string) {
	logPrefix := fmt.Sprintf("[%s] ownerManager %s watch owner key %v", m.prompt, m.id, key)
	log.Debugf("%s", logPrefix)
	watchCh := m.etcdCli.Watch(ctx, key)
	for {
		select {
		case resp := <-watchCh:
			if resp.Canceled {
				metrics.WatchOwnerCounter.WithLabelValues(m.prompt, metrics.Cancelled).Inc()
				log.Infof("%s failed, no owner", logPrefix)
				return
			}

			for _, ev := range resp.Events {
				if ev.Type == mvccpb.DELETE {
					metrics.WatchOwnerCounter.WithLabelValues(m.prompt, metrics.Deleted).Inc()
					log.Infof("%s failed, owner is deleted", logPrefix)
					return
				}
			}
		case <-etcdSession.Done():
			metrics.WatchOwnerCounter.WithLabelValues(m.prompt, metrics.SessionDone).Inc()
			return
		case <-ctx.Done():
			metrics.WatchOwnerCounter.WithLabelValues(m.prompt, metrics.CtxDone).Inc()
			return
		}
	}
}

func init() {
	err := setManagerSessionTTL()
	if err != nil {
		log.Warnf("set manager session TTL failed %v", err)
	}
}

func contextDone(ctx context.Context, err error) error {
	select {
	case <-ctx.Done():
		return errors.Trace(ctx.Err())
	default:
	}
	// Sometime the ctx isn't closed, but the etcd client is closed,
	// we need to treat it as if context is done.
	// TODO: Make sure ctx is closed with etcd client.
	if terror.ErrorEqual(err, context.Canceled) ||
		terror.ErrorEqual(err, context.DeadlineExceeded) ||
		terror.ErrorEqual(err, grpc.ErrClientConnClosing) {
		return errors.Trace(err)
	}

	return nil
}<|MERGE_RESOLUTION|>--- conflicted
+++ resolved
@@ -174,8 +174,6 @@
 }
 
 func (m *ownerManager) campaignLoop(ctx context.Context, etcdSession *concurrency.Session) {
-<<<<<<< HEAD
-=======
 	defer func() {
 		if r := recover(); r != nil {
 			buf := util.GetStack()
@@ -184,7 +182,6 @@
 		}
 	}()
 
->>>>>>> d9934935
 	logPrefix := fmt.Sprintf("[%s] %s ownerManager %s", m.prompt, m.key, m.id)
 	var err error
 	for {
