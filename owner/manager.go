--- conflicted
+++ resolved
@@ -54,14 +54,11 @@
 	Cancel()
 	// RequireOwner requires the ownerManager is owner.
 	RequireOwner(ctx context.Context) error
-<<<<<<< HEAD
 	// CampaignCancel cancels one etcd campaign
 	CampaignCancel()
-=======
 
 	// SetBeOwnerHook sets a hook. The hook is called before becoming an owner.
 	SetBeOwnerHook(hook func())
->>>>>>> 65e0b8e5
 }
 
 const (
@@ -76,7 +73,6 @@
 
 // ownerManager represents the structure which is used for electing owner.
 type ownerManager struct {
-<<<<<<< HEAD
 	id             string // id is the ID of the manager.
 	key            string
 	ctx            context.Context
@@ -87,20 +83,8 @@
 	cancel         context.CancelFunc
 	elec           unsafe.Pointer
 	wg             sync.WaitGroup
+	beOwnerHook    func()
 	campaignCancel context.CancelFunc
-=======
-	id          string // id is the ID of the manager.
-	key         string
-	ctx         context.Context
-	prompt      string
-	logPrefix   string
-	logCtx      context.Context
-	etcdCli     *clientv3.Client
-	cancel      context.CancelFunc
-	elec        unsafe.Pointer
-	wg          sync.WaitGroup
-	beOwnerHook func()
->>>>>>> 65e0b8e5
 }
 
 // NewOwnerManager creates a new Manager.
