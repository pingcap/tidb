--- conflicted
+++ resolved
@@ -83,10 +83,7 @@
 			}
 			require.Nil(t, failpoint.Disable("github.com/pingcap/tidb/owner/closeClient"))
 		}()
-<<<<<<< HEAD
 		require.NoError(t, err, failpoint.Enable("github.com/pingcap/tidb/owner/closeClient", `return(true)`))
-=======
-		c.Assert(failpoint.Enable("github.com/pingcap/tidb/owner/closeClient", `return(true)`), IsNil)
 
 		// TODO: It takes more than 2s here in etcd client, the CI takes 5s to run this test.
 		// The config is hard coded, not way to control it outside.
@@ -94,7 +91,6 @@
 		// https://github.com/etcd-io/etcd/blob/ae9734e/clientv3/concurrency/session.go#L38
 		// https://github.com/etcd-io/etcd/blob/ae9734ed278b7a1a7dfc82e800471ebbf9fce56f/clientv3/client.go#L253
 		// https://github.com/etcd-io/etcd/blob/ae9734ed278b7a1a7dfc82e800471ebbf9fce56f/clientv3/retry_interceptor.go#L63
->>>>>>> cb65b7a2
 		_, err = NewSession(context.Background(), "fail_new_serssion", cli, retryCnt, ManagerSessionTTL)
 		isContextDone := terror.ErrorEqual(grpc.ErrClientConnClosing, err) || terror.ErrorEqual(context.Canceled, err)
 		require.True(t, isContextDone, "err %v", err)
@@ -112,14 +108,10 @@
 			}
 			require.Nil(t, failpoint.Disable("github.com/pingcap/tidb/owner/closeGrpc"))
 		}()
-<<<<<<< HEAD
 		require.Nil(t, failpoint.Enable("github.com/pingcap/tidb/owner/closeGrpc", `return(false)`))
-=======
-		c.Assert(failpoint.Enable("github.com/pingcap/tidb/owner/closeGrpc", `return(true)`), IsNil)
 
 		// TODO: It takes more than 2s here in etcd client, the CI takes 5s to run this test.
 		// The config is hard coded, not way to control it outside.
->>>>>>> cb65b7a2
 		_, err = NewSession(context.Background(), "fail_new_serssion", cli, retryCnt, ManagerSessionTTL)
 		isContextDone := terror.ErrorEqual(grpc.ErrClientConnClosing, err) || terror.ErrorEqual(context.Canceled, err)
 		require.True(t, isContextDone, "err %v", err)
