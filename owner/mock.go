// Copyright 2017 PingCAP, Inc.
//
// Licensed under the Apache License, Version 2.0 (the "License");
// you may not use this file except in compliance with the License.
// You may obtain a copy of the License at
//
//     http://www.apache.org/licenses/LICENSE-2.0
//
// Unless required by applicable law or agreed to in writing, software
// distributed under the License is distributed on an "AS IS" BASIS,
// WITHOUT WARRANTIES OR CONDITIONS OF ANY KIND, either express or implied.
// See the License for the specific language governing permissions and
// limitations under the License.

package owner

import (
	"context"
	"sync/atomic"

	"github.com/pingcap/errors"
)

var _ Manager = &mockManager{}

// mockManager represents the structure which is used for electing owner.
// It's used for local store and testing.
// So this worker will always be the owner.
type mockManager struct {
	owner       int32
	id          string // id is the ID of manager.
	cancel      context.CancelFunc
	beOwnerHook func()
}

// NewMockManager creates a new mock Manager.
func NewMockManager(ctx context.Context, id string) Manager {
	_, cancelFunc := context.WithCancel(ctx)
	return &mockManager{
		id:     id,
		cancel: cancelFunc,
	}
}

// ID implements Manager.ID interface.
func (m *mockManager) ID() string {
	return m.id
}

// IsOwner implements Manager.IsOwner interface.
func (m *mockManager) IsOwner() bool {
	return atomic.LoadInt32(&m.owner) == 1
}

func (m *mockManager) toBeOwner() {
	if m.beOwnerHook != nil {
		m.beOwnerHook()
	}
	atomic.StoreInt32(&m.owner, 1)
}

// RetireOwner implements Manager.RetireOwner interface.
func (m *mockManager) RetireOwner() {
	atomic.StoreInt32(&m.owner, 0)
}

// Cancel implements Manager.Cancel interface.
func (m *mockManager) Cancel() {
	m.cancel()
}

// GetOwnerID implements Manager.GetOwnerID interface.
func (m *mockManager) GetOwnerID(ctx context.Context) (string, error) {
	if m.IsOwner() {
		return m.ID(), nil
	}
	return "", errors.New("no owner")
}

// CampaignOwner implements Manager.CampaignOwner interface.
func (m *mockManager) CampaignOwner() error {
	m.toBeOwner()
	return nil
}

// ResignOwner lets the owner start a new election.
func (m *mockManager) ResignOwner(ctx context.Context) error {
	if m.IsOwner() {
		m.RetireOwner()
	}
	return nil
}

// RequireOwner implements Manager.RequireOwner interface.
func (m *mockManager) RequireOwner(context.Context) error {
	return nil
}

<<<<<<< HEAD
// CampaignCancel implements Manager.CampaignCancel interface
func (m *mockManager) CampaignCancel() {
	// do nothing
=======
func (m *mockManager) SetBeOwnerHook(hook func()) {
	m.beOwnerHook = hook
>>>>>>> 65e0b8e5
}<|MERGE_RESOLUTION|>--- conflicted
+++ resolved
@@ -96,12 +96,11 @@
 	return nil
 }
 
-<<<<<<< HEAD
+func (m *mockManager) SetBeOwnerHook(hook func()) {
+	m.beOwnerHook = hook
+}
+
 // CampaignCancel implements Manager.CampaignCancel interface
 func (m *mockManager) CampaignCancel() {
 	// do nothing
-=======
-func (m *mockManager) SetBeOwnerHook(hook func()) {
-	m.beOwnerHook = hook
->>>>>>> 65e0b8e5
 }