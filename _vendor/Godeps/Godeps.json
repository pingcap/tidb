--- conflicted
+++ resolved
@@ -1,7 +1,7 @@
 {
 	"ImportPath": "github.com/pingcap/tidb",
 	"GoVersion": "go1.6",
-	"GodepVersion": "v66",
+	"GodepVersion": "v74",
 	"Packages": [
 		"./..."
 	],
@@ -165,83 +165,43 @@
 		},
 		{
 			"ImportPath": "github.com/pingcap/kvproto/pkg/coprocessor",
-<<<<<<< HEAD
-			"Rev": "5553ef893a2a1a4b66e70e7b82639228d98285ab"
+			"Rev": "aec0c9e2e6546bfe36c9c38530220eef2c00d1cf"
 		},
 		{
 			"ImportPath": "github.com/pingcap/kvproto/pkg/errorpb",
-			"Rev": "5553ef893a2a1a4b66e70e7b82639228d98285ab"
+			"Rev": "aec0c9e2e6546bfe36c9c38530220eef2c00d1cf"
 		},
 		{
 			"ImportPath": "github.com/pingcap/kvproto/pkg/eraftpb",
-			"Rev": "5553ef893a2a1a4b66e70e7b82639228d98285ab"
+			"Rev": "aec0c9e2e6546bfe36c9c38530220eef2c00d1cf"
 		},
 		{
 			"ImportPath": "github.com/pingcap/kvproto/pkg/kvrpcpb",
-			"Rev": "5553ef893a2a1a4b66e70e7b82639228d98285ab"
+			"Rev": "aec0c9e2e6546bfe36c9c38530220eef2c00d1cf"
 		},
 		{
 			"ImportPath": "github.com/pingcap/kvproto/pkg/metapb",
-			"Rev": "5553ef893a2a1a4b66e70e7b82639228d98285ab"
+			"Rev": "aec0c9e2e6546bfe36c9c38530220eef2c00d1cf"
 		},
 		{
 			"ImportPath": "github.com/pingcap/kvproto/pkg/msgpb",
-			"Rev": "5553ef893a2a1a4b66e70e7b82639228d98285ab"
+			"Rev": "aec0c9e2e6546bfe36c9c38530220eef2c00d1cf"
 		},
 		{
 			"ImportPath": "github.com/pingcap/kvproto/pkg/pdpb",
-			"Rev": "5553ef893a2a1a4b66e70e7b82639228d98285ab"
+			"Rev": "aec0c9e2e6546bfe36c9c38530220eef2c00d1cf"
 		},
 		{
 			"ImportPath": "github.com/pingcap/kvproto/pkg/raft_cmdpb",
-			"Rev": "5553ef893a2a1a4b66e70e7b82639228d98285ab"
+			"Rev": "aec0c9e2e6546bfe36c9c38530220eef2c00d1cf"
 		},
 		{
 			"ImportPath": "github.com/pingcap/kvproto/pkg/raft_serverpb",
-			"Rev": "5553ef893a2a1a4b66e70e7b82639228d98285ab"
+			"Rev": "aec0c9e2e6546bfe36c9c38530220eef2c00d1cf"
 		},
 		{
 			"ImportPath": "github.com/pingcap/kvproto/pkg/util",
-			"Rev": "5553ef893a2a1a4b66e70e7b82639228d98285ab"
-=======
-			"Rev": "fdd180499108b0f34ff76c014a710b918fd9f755"
-		},
-		{
-			"ImportPath": "github.com/pingcap/kvproto/pkg/errorpb",
-			"Rev": "fdd180499108b0f34ff76c014a710b918fd9f755"
-		},
-		{
-			"ImportPath": "github.com/pingcap/kvproto/pkg/eraftpb",
-			"Rev": "fdd180499108b0f34ff76c014a710b918fd9f755"
-		},
-		{
-			"ImportPath": "github.com/pingcap/kvproto/pkg/kvrpcpb",
-			"Rev": "fdd180499108b0f34ff76c014a710b918fd9f755"
-		},
-		{
-			"ImportPath": "github.com/pingcap/kvproto/pkg/metapb",
-			"Rev": "fdd180499108b0f34ff76c014a710b918fd9f755"
-		},
-		{
-			"ImportPath": "github.com/pingcap/kvproto/pkg/msgpb",
-			"Rev": "fdd180499108b0f34ff76c014a710b918fd9f755"
-		},
-		{
-			"ImportPath": "github.com/pingcap/kvproto/pkg/pdpb",
-			"Rev": "fdd180499108b0f34ff76c014a710b918fd9f755"
-		},
-		{
-			"ImportPath": "github.com/pingcap/kvproto/pkg/raft_cmdpb",
-			"Rev": "fdd180499108b0f34ff76c014a710b918fd9f755"
-		},
-		{
-			"ImportPath": "github.com/pingcap/kvproto/pkg/raft_serverpb",
-			"Rev": "fdd180499108b0f34ff76c014a710b918fd9f755"
-		},
-		{
-			"ImportPath": "github.com/pingcap/kvproto/pkg/util",
-			"Rev": "fdd180499108b0f34ff76c014a710b918fd9f755"
->>>>>>> ac4b8c90
+			"Rev": "aec0c9e2e6546bfe36c9c38530220eef2c00d1cf"
 		},
 		{
 			"ImportPath": "github.com/pingcap/pd/pd-client",
