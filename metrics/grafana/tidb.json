--- conflicted
+++ resolved
@@ -5696,11 +5696,7 @@
           "aliasColors": {},
           "dashLength": 10,
           "datasource": "${DS_TEST-CLUSTER}",
-<<<<<<< HEAD
-          "description": "How much time transactions spend on each state after it acquire a least one lock",
-=======
           "description": "How much time transactions spend on each state after it acquire at least one lock",
->>>>>>> a678ad67
           "fieldConfig": {
             "defaults": {
               "unit": "s"
