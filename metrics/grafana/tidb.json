{
  "__inputs": [
    {
      "name": "DS_TEST-CLUSTER",
      "label": "test-cluster",
      "description": "",
      "type": "datasource",
      "pluginId": "prometheus",
      "pluginName": "Prometheus"
    }
  ],
  "__requires": [
    {
      "type": "grafana",
      "id": "grafana",
      "name": "Grafana",
      "version": "6.4.5"
    },
    {
      "type": "panel",
      "id": "graph",
      "name": "Graph",
      "version": ""
    },
    {
      "type": "panel",
      "id": "heatmap",
      "name": "Heatmap",
      "version": ""
    },
    {
      "type": "datasource",
      "id": "prometheus",
      "name": "Prometheus",
      "version": "1.0.0"
    }
  ],
  "annotations": {
    "list": [
      {
        "builtIn": 1,
        "datasource": "${DS_TEST-CLUSTER}",
        "enable": true,
        "hide": true,
        "iconColor": "rgba(0, 211, 255, 1)",
        "name": "Annotations & Alerts",
        "type": "dashboard"
      }
    ]
  },
  "editable": true,
  "gnetId": null,
  "graphTooltip": 1,
  "id": null,
  "links": [],
  "panels": [
    {
      "collapsed": true,
      "gridPos": {
        "h": 1,
        "w": 24,
        "x": 0,
        "y": 0
      },
      "id": 138,
      "panels": [
        {
          "aliasColors": {},
          "bars": false,
          "dashLength": 10,
          "dashes": false,
          "datasource": "${DS_TEST-CLUSTER}",
          "description": "TiDB query durations by histogram buckets with different percents",
          "fill": 1,
          "gridPos": {
            "h": 6,
            "w": 12,
            "x": 0,
            "y": 1
          },
          "id": 80,
          "legend": {
            "alignAsTable": false,
            "avg": false,
            "current": false,
            "hideEmpty": false,
            "hideZero": false,
            "max": false,
            "min": false,
            "rightSide": false,
            "show": true,
            "total": false,
            "values": false
          },
          "lines": true,
          "linewidth": 1,
          "links": [],
          "nullPointMode": "null",
          "percentage": false,
          "pointradius": 5,
          "points": false,
          "renderer": "flot",
          "seriesOverrides": [],
          "spaceLength": 10,
          "stack": false,
          "steppedLine": false,
          "targets": [
            {
              "expr": "histogram_quantile(0.999, sum(rate(tidb_server_handle_query_duration_seconds_bucket{tidb_cluster=\"$tidb_cluster\"}[1m])) by (le))",
              "format": "time_series",
              "intervalFactor": 2,
              "legendFormat": "999",
              "refId": "A"
            },
            {
              "expr": "histogram_quantile(0.99, sum(rate(tidb_server_handle_query_duration_seconds_bucket{tidb_cluster=\"$tidb_cluster\"}[1m])) by (le))",
              "format": "time_series",
              "intervalFactor": 2,
              "legendFormat": "99",
              "refId": "B"
            },
            {
              "expr": "histogram_quantile(0.95, sum(rate(tidb_server_handle_query_duration_seconds_bucket{tidb_cluster=\"$tidb_cluster\"}[1m])) by (le))",
              "format": "time_series",
              "intervalFactor": 2,
              "legendFormat": "95",
              "refId": "C"
            },
            {
              "expr": "histogram_quantile(0.80, sum(rate(tidb_server_handle_query_duration_seconds_bucket{tidb_cluster=\"$tidb_cluster\"}[1m])) by (le))",
              "format": "time_series",
              "intervalFactor": 2,
              "legendFormat": "80",
              "refId": "D"
            }
          ],
          "thresholds": [],
          "timeFrom": null,
          "timeRegions": [],
          "timeShift": null,
          "title": "Duration",
          "tooltip": {
            "shared": true,
            "sort": 0,
            "value_type": "individual"
          },
          "type": "graph",
          "xaxis": {
            "buckets": null,
            "mode": "time",
            "name": null,
            "show": true,
            "values": []
          },
          "yaxes": [
            {
              "format": "s",
              "label": null,
              "logBase": 2,
              "max": null,
              "min": null,
              "show": true
            },
            {
              "format": "short",
              "label": null,
              "logBase": 1,
              "max": null,
              "min": null,
              "show": true
            }
          ],
          "yaxis": {
            "align": false,
            "alignLevel": null
          }
        },
        {
          "aliasColors": {},
          "bars": false,
          "dashLength": 10,
          "dashes": false,
          "datasource": "${DS_TEST-CLUSTER}",
          "description": "MySQL commands processing numbers per second. See https://dev.mysql.com/doc/internals/en/text-protocol.html and https://dev.mysql.com/doc/internals/en/prepared-statements.html",
          "editable": true,
          "error": false,
          "fill": 1,
          "grid": {},
          "gridPos": {
            "h": 6,
            "w": 12,
            "x": 12,
            "y": 1
          },
          "id": 42,
          "legend": {
            "alignAsTable": false,
            "avg": false,
            "current": true,
            "hideEmpty": true,
            "hideZero": false,
            "max": true,
            "min": false,
            "rightSide": false,
            "show": true,
            "sideWidth": 250,
            "sort": "max",
            "sortDesc": false,
            "total": false,
            "values": true
          },
          "lines": true,
          "linewidth": 1,
          "links": [],
          "maxPerRow": 1,
          "nullPointMode": "null as zero",
          "percentage": false,
          "pointradius": 5,
          "points": false,
          "renderer": "flot",
          "seriesOverrides": [],
          "spaceLength": 10,
          "stack": false,
          "steppedLine": false,
          "targets": [
            {
              "expr": "sum(rate(tidb_server_query_total{tidb_cluster=\"$tidb_cluster\"}[1m])) by (result)",
              "format": "time_series",
              "instant": false,
              "intervalFactor": 2,
              "legendFormat": "query {{result}}",
              "refId": "A",
              "step": 60
            },
            {
              "expr": "sum(rate(tidb_server_query_total{tidb_cluster=\"$tidb_cluster\", result=\"OK\"}[1m]  offset 1d))",
              "format": "time_series",
              "hide": true,
              "instant": false,
              "intervalFactor": 2,
              "legendFormat": "yesterday",
              "refId": "B",
              "step": 90
            },
            {
              "expr": "sum(tidb_server_connections{tidb_cluster=\"$tidb_cluster\"}) * sum(rate(tidb_server_handle_query_duration_seconds_count{tidb_cluster=\"$tidb_cluster\"}[1m])) / sum(rate(tidb_server_handle_query_duration_seconds_sum{tidb_cluster=\"$tidb_cluster\"}[1m]))",
              "format": "time_series",
              "hide": true,
              "instant": false,
              "intervalFactor": 2,
              "legendFormat": "ideal CPS",
              "refId": "C",
              "step": 60
            }
          ],
          "thresholds": [],
          "timeFrom": null,
          "timeRegions": [],
          "timeShift": null,
          "title": "Command Per Second",
          "tooltip": {
            "msResolution": true,
            "shared": true,
            "sort": 0,
            "value_type": "cumulative"
          },
          "type": "graph",
          "xaxis": {
            "buckets": null,
            "mode": "time",
            "name": null,
            "show": true,
            "values": []
          },
          "yaxes": [
            {
              "format": "short",
              "label": null,
              "logBase": 1,
              "max": null,
              "min": "0",
              "show": true
            },
            {
              "format": "short",
              "label": null,
              "logBase": 1,
              "max": null,
              "min": null,
              "show": true
            }
          ],
          "yaxis": {
            "align": false,
            "alignLevel": null
          }
        },
        {
          "aliasColors": {},
          "bars": false,
          "dashLength": 10,
          "dashes": false,
          "datasource": "${DS_TEST-CLUSTER}",
          "decimals": null,
          "description": "TiDB statement statistics",
          "editable": true,
          "error": false,
          "fill": 1,
          "grid": {},
          "gridPos": {
            "h": 6,
            "w": 12,
            "x": 0,
            "y": 7
          },
          "id": 21,
          "legend": {
            "alignAsTable": true,
            "avg": true,
            "current": true,
            "hideEmpty": true,
            "hideZero": true,
            "max": true,
            "min": false,
            "rightSide": true,
            "show": true,
            "sort": null,
            "sortDesc": null,
            "total": false,
            "values": true
          },
          "lines": true,
          "linewidth": 1,
          "links": [],
          "nullPointMode": "null as zero",
          "percentage": false,
          "pointradius": 5,
          "points": false,
          "renderer": "flot",
          "seriesOverrides": [],
          "spaceLength": 10,
          "stack": false,
          "steppedLine": false,
          "targets": [
            {
              "expr": "sum(rate(tidb_executor_statement_total{tidb_cluster=\"$tidb_cluster\"}[1m])) by (type)",
              "format": "time_series",
              "intervalFactor": 2,
              "legendFormat": "{{type}}",
              "refId": "A",
              "step": 30
            },
            {
              "expr": "sum(rate(tidb_executor_statement_total{tidb_cluster=\"$tidb_cluster\"}[1m]))",
              "format": "time_series",
              "intervalFactor": 2,
              "legendFormat": "total",
              "refId": "B"
            }
          ],
          "thresholds": [],
          "timeFrom": null,
          "timeRegions": [],
          "timeShift": null,
          "title": "QPS",
          "tooltip": {
            "msResolution": false,
            "shared": true,
            "sort": 0,
            "value_type": "cumulative"
          },
          "type": "graph",
          "xaxis": {
            "buckets": null,
            "mode": "time",
            "name": null,
            "show": true,
            "values": []
          },
          "yaxes": [
            {
              "format": "short",
              "label": null,
              "logBase": 2,
              "max": null,
              "min": "0",
              "show": true
            },
            {
              "format": "short",
              "label": null,
              "logBase": 1,
              "max": null,
              "min": null,
              "show": true
            }
          ],
          "yaxis": {
            "align": false,
            "alignLevel": null
          }
        },
        {
          "aliasColors": {},
          "bars": false,
          "dashLength": 10,
          "dashes": false,
          "datasource": "${DS_TEST-CLUSTER}",
          "description": "TiDB command total statistics including both successful and failed ones",
          "editable": true,
          "error": false,
          "fill": 0,
          "grid": {},
          "gridPos": {
            "h": 6,
            "w": 12,
            "x": 12,
            "y": 7
          },
          "id": 2,
          "legend": {
            "alignAsTable": true,
            "avg": false,
            "current": true,
            "hideEmpty": true,
            "hideZero": true,
            "max": true,
            "min": false,
            "rightSide": true,
            "show": true,
            "sideWidth": 250,
            "sort": "max",
            "sortDesc": true,
            "total": false,
            "values": true
          },
          "lines": true,
          "linewidth": 1,
          "links": [],
          "maxPerRow": 1,
          "nullPointMode": "null as zero",
          "percentage": false,
          "pointradius": 5,
          "points": false,
          "renderer": "flot",
          "seriesOverrides": [
            {
              "alias": "total",
              "lines": false
            }
          ],
          "spaceLength": 10,
          "stack": false,
          "steppedLine": false,
          "targets": [
            {
              "expr": "rate(tidb_server_query_total{tidb_cluster=\"$tidb_cluster\"}[1m])",
              "format": "time_series",
              "intervalFactor": 2,
              "legendFormat": "{{instance}} {{type}} {{result}}",
              "refId": "A",
              "step": 30
            }
          ],
          "thresholds": [],
          "timeFrom": null,
          "timeRegions": [],
          "timeShift": null,
          "title": "CPS By Instance",
          "tooltip": {
            "msResolution": true,
            "shared": true,
            "sort": 2,
            "value_type": "individual"
          },
          "type": "graph",
          "xaxis": {
            "buckets": null,
            "mode": "time",
            "name": null,
            "show": true,
            "values": []
          },
          "yaxes": [
            {
              "format": "short",
              "label": null,
              "logBase": 1,
              "max": null,
              "min": "0",
              "show": true
            },
            {
              "format": "short",
              "label": null,
              "logBase": 1,
              "max": null,
              "min": null,
              "show": true
            }
          ],
          "yaxis": {
            "align": false,
            "alignLevel": null
          }
        },
        {
          "aliasColors": {},
          "bars": false,
          "dashLength": 10,
          "dashes": false,
          "datasource": "${DS_TEST-CLUSTER}",
          "decimals": null,
          "description": "TiDB failed query statistics by query type",
          "fill": 0,
          "gridPos": {
            "h": 6,
            "w": 24,
            "x": 0,
            "y": 13
          },
          "id": 137,
          "legend": {
            "alignAsTable": true,
            "avg": false,
            "current": true,
            "hideEmpty": true,
            "hideZero": true,
            "max": true,
            "min": false,
            "rightSide": true,
            "show": true,
            "sideWidth": 250,
            "total": false,
            "values": true
          },
          "lines": true,
          "linewidth": 1,
          "links": [],
          "nullPointMode": "null as zero",
          "percentage": false,
          "pointradius": 5,
          "points": false,
          "renderer": "flot",
          "seriesOverrides": [],
          "spaceLength": 10,
          "stack": false,
          "steppedLine": false,
          "targets": [
            {
              "expr": "sum(increase(tidb_server_execute_error_total{tidb_cluster=\"$tidb_cluster\"}[1m])) by (type, instance)",
              "format": "time_series",
              "intervalFactor": 2,
              "legendFormat": " {{type}}-{{instance}}",
              "refId": "A"
            }
          ],
          "thresholds": [],
          "timeFrom": null,
          "timeRegions": [],
          "timeShift": null,
          "title": "Failed Query OPM",
          "tooltip": {
            "shared": true,
            "sort": 2,
            "value_type": "individual"
          },
          "type": "graph",
          "xaxis": {
            "buckets": null,
            "mode": "time",
            "name": null,
            "show": true,
            "values": []
          },
          "yaxes": [
            {
              "format": "short",
              "label": null,
              "logBase": 2,
              "max": null,
              "min": "0",
              "show": true
            },
            {
              "format": "short",
              "label": null,
              "logBase": 1,
              "max": null,
              "min": null,
              "show": true
            }
          ],
          "yaxis": {
            "align": false,
            "alignLevel": null
          }
        },
        {
          "aliasColors": {},
          "bars": false,
          "dashLength": 10,
          "dashes": false,
          "datasource": "${DS_TEST-CLUSTER}",
          "description": "TiDB slow query statistics with slow query durations and coprocessor waiting/executing durations",
          "fill": 1,
          "gridPos": {
            "h": 6,
            "w": 12,
            "x": 0,
            "y": 25
          },
          "id": 112,
          "legend": {
            "avg": false,
            "current": false,
            "max": false,
            "min": false,
            "show": true,
            "total": false,
            "values": false
          },
          "lines": true,
          "linewidth": 1,
          "links": [],
          "nullPointMode": "null as zero",
          "percentage": false,
          "pointradius": 5,
          "points": false,
          "renderer": "flot",
          "seriesOverrides": [],
          "spaceLength": 10,
          "stack": false,
          "steppedLine": false,
          "targets": [
            {
              "expr": "histogram_quantile(0.90, sum(rate(tidb_server_slow_query_process_duration_seconds_bucket{tidb_cluster=\"$tidb_cluster\"}[1m])) by (le,sql_type))",
              "format": "time_series",
              "intervalFactor": 2,
              "legendFormat": "all_proc_{{sql_type}}",
              "refId": "A"
            },
            {
              "expr": "histogram_quantile(0.90, sum(rate(tidb_server_slow_query_cop_duration_seconds_bucket{tidb_cluster=\"$tidb_cluster\"}[1m])) by (le,sql_type))",
              "format": "time_series",
              "intervalFactor": 2,
              "legendFormat": "all_cop_proc_{{sql_type}}",
              "refId": "B"
            },
            {
              "expr": "histogram_quantile(0.90, sum(rate(tidb_server_slow_query_wait_duration_seconds_bucket{tidb_cluster=\"$tidb_cluster\"}[1m])) by (le,sql_type))",
              "format": "time_series",
              "intervalFactor": 2,
              "legendFormat": "all_cop_wait_{{sql_type}}",
              "refId": "C"
            }
          ],
          "thresholds": [],
          "timeFrom": null,
          "timeRegions": [],
          "timeShift": null,
          "title": "Slow query",
          "tooltip": {
            "shared": true,
            "sort": 0,
            "value_type": "individual"
          },
          "type": "graph",
          "xaxis": {
            "buckets": null,
            "mode": "time",
            "name": null,
            "show": true,
            "values": []
          },
          "yaxes": [
            {
              "format": "s",
              "label": null,
              "logBase": 2,
              "max": null,
              "min": null,
              "show": true
            },
            {
              "format": "short",
              "label": null,
              "logBase": 1,
              "max": null,
              "min": null,
              "show": true
            }
          ],
          "yaxis": {
            "align": false,
            "alignLevel": null
          }
        },
        {
          "aliasColors": {},
          "bars": false,
          "dashLength": 10,
          "dashes": false,
          "datasource": "${DS_TEST-CLUSTER}",
          "description": "TiDB connection idle durations",
          "fill": 1,
          "gridPos": {
            "h": 6,
            "w": 12,
            "x": 12,
            "y": 25
          },
          "id": 218,
          "legend": {
            "avg": false,
            "current": false,
            "max": false,
            "min": false,
            "show": true,
            "total": false,
            "values": false
          },
          "lines": true,
          "linewidth": 1,
          "links": [],
          "nullPointMode": "null as zero",
          "percentage": false,
          "pointradius": 5,
          "points": false,
          "renderer": "flot",
          "seriesOverrides": [],
          "spaceLength": 10,
          "stack": false,
          "steppedLine": false,
          "targets": [
            {
              "expr": "histogram_quantile(0.99, sum(rate(tidb_server_conn_idle_duration_seconds_bucket{tidb_cluster=\"$tidb_cluster\", in_txn='1'}[1m])) by (le,in_txn))",
              "format": "time_series",
              "interval": "",
              "intervalFactor": 2,
              "legendFormat": "99-in-txn",
              "refId": "A"
            },
            {
              "expr": "histogram_quantile(0.99, sum(rate(tidb_server_conn_idle_duration_seconds_bucket{tidb_cluster=\"$tidb_cluster\", in_txn='0'}[1m])) by (le,in_txn))",
              "format": "time_series",
              "interval": "",
              "intervalFactor": 2,
              "legendFormat": "99-not-in-txn",
              "refId": "B"
            },
            {
              "expr": "histogram_quantile(0.90, sum(rate(tidb_server_conn_idle_duration_seconds_bucket{tidb_cluster=\"$tidb_cluster\", in_txn='1'}[1m])) by (le,in_txn))",
              "format": "time_series",
              "interval": "",
              "intervalFactor": 2,
              "legendFormat": "90-in-txn",
              "refId": "C"
            },
            {
              "expr": "histogram_quantile(0.90, sum(rate(tidb_server_conn_idle_duration_seconds_bucket{tidb_cluster=\"$tidb_cluster\", in_txn='0'}[1m])) by (le,in_txn))",
              "format": "time_series",
              "interval": "",
              "intervalFactor": 2,
              "legendFormat": "90-not-in-txn",
              "refId": "D"
            },
            {
              "expr": "histogram_quantile(0.80, sum(rate(tidb_server_conn_idle_duration_seconds_bucket{tidb_cluster=\"$tidb_cluster\", in_txn='1'}[1m])) by (le,in_txn))",
              "format": "time_series",
              "interval": "",
              "intervalFactor": 2,
              "legendFormat": "80-in-txn",
              "refId": "E"
            },
            {
              "expr": "histogram_quantile(0.80, sum(rate(tidb_server_conn_idle_duration_seconds_bucket{tidb_cluster=\"$tidb_cluster\", in_txn='0'}[1m])) by (le,in_txn))",
              "format": "time_series",
              "interval": "",
              "intervalFactor": 2,
              "legendFormat": "80-not-in-txn",
              "refId": "F"
            }
          ],
          "thresholds": [],
          "timeFrom": null,
          "timeRegions": [],
          "timeShift": null,
          "title": "Connection Idle Duration",
          "tooltip": {
            "shared": true,
            "sort": 0,
            "value_type": "individual"
          },
          "type": "graph",
          "xaxis": {
            "buckets": null,
            "mode": "time",
            "name": null,
            "show": true,
            "values": []
          },
          "yaxes": [
            {
              "$$hashKey": "object:518",
              "format": "s",
              "label": null,
              "logBase": 2,
              "max": null,
              "min": null,
              "show": true
            },
            {
              "format": "short",
              "label": null,
              "logBase": 1,
              "max": null,
              "min": null,
              "show": true
            }
          ],
          "yaxis": {
            "align": false,
            "alignLevel": null
          }
        },
        {
          "aliasColors": {},
          "bars": false,
          "dashLength": 10,
          "dashes": false,
          "datasource": "${DS_TEST-CLUSTER}",
          "description": "TiDB durations for different query types with 99.9 percent buckets",
          "fill": 1,
          "gridPos": {
            "h": 6,
            "w": 12,
            "x": 0,
            "y": 25
          },
          "id": 136,
          "legend": {
            "avg": false,
            "current": false,
            "max": false,
            "min": false,
            "show": true,
            "total": false,
            "values": false
          },
          "lines": true,
          "linewidth": 1,
          "links": [],
          "nullPointMode": "null",
          "percentage": false,
          "pointradius": 5,
          "points": false,
          "renderer": "flot",
          "seriesOverrides": [],
          "spaceLength": 10,
          "stack": false,
          "steppedLine": false,
          "targets": [
            {
              "expr": "histogram_quantile(0.999, sum(rate(tidb_server_handle_query_duration_seconds_bucket{tidb_cluster=\"$tidb_cluster\"}[1m])) by (le,sql_type))",
              "format": "time_series",
              "intervalFactor": 2,
              "legendFormat": "{{sql_type}}",
              "refId": "A"
            }
          ],
          "thresholds": [],
          "timeFrom": null,
          "timeRegions": [],
          "timeShift": null,
          "title": "999 Duration",
          "tooltip": {
            "shared": true,
            "sort": 0,
            "value_type": "individual"
          },
          "type": "graph",
          "xaxis": {
            "buckets": null,
            "mode": "time",
            "name": null,
            "show": true,
            "values": []
          },
          "yaxes": [
            {
              "format": "s",
              "label": null,
              "logBase": 2,
              "max": null,
              "min": null,
              "show": true
            },
            {
              "format": "short",
              "label": null,
              "logBase": 1,
              "max": null,
              "min": null,
              "show": true
            }
          ],
          "yaxis": {
            "align": false,
            "alignLevel": null
          }
        },
        {
          "aliasColors": {},
          "bars": false,
          "dashLength": 10,
          "dashes": false,
          "datasource": "${DS_TEST-CLUSTER}",
          "description": "TiDB durations for different query types with 99 percent buckets",
          "fill": 1,
          "gridPos": {
            "h": 6,
            "w": 12,
            "x": 12,
            "y": 25
          },
          "id": 134,
          "legend": {
            "avg": false,
            "current": false,
            "max": false,
            "min": false,
            "show": true,
            "total": false,
            "values": false
          },
          "lines": true,
          "linewidth": 1,
          "links": [],
          "nullPointMode": "null",
          "percentage": false,
          "pointradius": 5,
          "points": false,
          "renderer": "flot",
          "seriesOverrides": [],
          "spaceLength": 10,
          "stack": false,
          "steppedLine": false,
          "targets": [
            {
              "expr": "histogram_quantile(0.99, sum(rate(tidb_server_handle_query_duration_seconds_bucket{tidb_cluster=\"$tidb_cluster\"}[1m])) by (le,sql_type))",
              "format": "time_series",
              "intervalFactor": 2,
              "legendFormat": "{{sql_type}}",
              "refId": "B"
            }
          ],
          "thresholds": [],
          "timeFrom": null,
          "timeRegions": [],
          "timeShift": null,
          "title": "99 Duration",
          "tooltip": {
            "shared": true,
            "sort": 0,
            "value_type": "individual"
          },
          "type": "graph",
          "xaxis": {
            "buckets": null,
            "mode": "time",
            "name": null,
            "show": true,
            "values": []
          },
          "yaxes": [
            {
              "format": "s",
              "label": null,
              "logBase": 2,
              "max": null,
              "min": null,
              "show": true
            },
            {
              "format": "short",
              "label": null,
              "logBase": 1,
              "max": null,
              "min": null,
              "show": true
            }
          ],
          "yaxis": {
            "align": false,
            "alignLevel": null
          }
        },
        {
          "aliasColors": {},
          "bars": false,
          "dashLength": 10,
          "dashes": false,
          "datasource": "${DS_TEST-CLUSTER}",
          "description": "TiDB durations for different query types with 95 percent buckets",
          "fill": 1,
          "gridPos": {
            "h": 6,
            "w": 12,
            "x": 0,
            "y": 31
          },
          "id": 132,
          "legend": {
            "avg": false,
            "current": false,
            "max": false,
            "min": false,
            "show": true,
            "total": false,
            "values": false
          },
          "lines": true,
          "linewidth": 1,
          "links": [],
          "nullPointMode": "null",
          "percentage": false,
          "pointradius": 5,
          "points": false,
          "renderer": "flot",
          "seriesOverrides": [],
          "spaceLength": 10,
          "stack": false,
          "steppedLine": false,
          "targets": [
            {
              "expr": "histogram_quantile(0.95, sum(rate(tidb_server_handle_query_duration_seconds_bucket{tidb_cluster=\"$tidb_cluster\"}[1m])) by (le,sql_type))",
              "format": "time_series",
              "intervalFactor": 2,
              "legendFormat": "{{sql_type}}",
              "refId": "C"
            }
          ],
          "thresholds": [],
          "timeFrom": null,
          "timeRegions": [],
          "timeShift": null,
          "title": "95 Duration",
          "tooltip": {
            "shared": true,
            "sort": 0,
            "value_type": "individual"
          },
          "type": "graph",
          "xaxis": {
            "buckets": null,
            "mode": "time",
            "name": null,
            "show": true,
            "values": []
          },
          "yaxes": [
            {
              "format": "s",
              "label": null,
              "logBase": 2,
              "max": null,
              "min": null,
              "show": true
            },
            {
              "format": "short",
              "label": null,
              "logBase": 1,
              "max": null,
              "min": null,
              "show": true
            }
          ],
          "yaxis": {
            "align": false,
            "alignLevel": null
          }
        },
        {
          "aliasColors": {},
          "bars": false,
          "dashLength": 10,
          "dashes": false,
          "datasource": "${DS_TEST-CLUSTER}",
          "description": "TiDB durations for different query types with 80 percent buckets",
          "fill": 1,
          "gridPos": {
            "h": 6,
            "w": 12,
            "x": 12,
            "y": 31
          },
          "id": 130,
          "legend": {
            "avg": false,
            "current": false,
            "max": false,
            "min": false,
            "show": true,
            "total": false,
            "values": false
          },
          "lines": true,
          "linewidth": 1,
          "links": [],
          "nullPointMode": "null",
          "percentage": false,
          "pointradius": 5,
          "points": false,
          "renderer": "flot",
          "seriesOverrides": [],
          "spaceLength": 10,
          "stack": false,
          "steppedLine": false,
          "targets": [
            {
              "expr": "histogram_quantile(0.80, sum(rate(tidb_server_handle_query_duration_seconds_bucket{tidb_cluster=\"$tidb_cluster\"}[1m])) by (le,sql_type))",
              "format": "time_series",
              "intervalFactor": 2,
              "legendFormat": "{{sql_type}}",
              "refId": "D"
            }
          ],
          "thresholds": [],
          "timeFrom": null,
          "timeRegions": [],
          "timeShift": null,
          "title": "80 Duration",
          "tooltip": {
            "shared": true,
            "sort": 0,
            "value_type": "individual"
          },
          "type": "graph",
          "xaxis": {
            "buckets": null,
            "mode": "time",
            "name": null,
            "show": true,
            "values": []
          },
          "yaxes": [
            {
              "format": "s",
              "label": null,
              "logBase": 2,
              "max": null,
              "min": null,
              "show": true
            },
            {
              "format": "short",
              "label": null,
              "logBase": 1,
              "max": null,
              "min": null,
              "show": true
            }
          ],
          "yaxis": {
            "align": false,
            "alignLevel": null
          }
        }
      ],
      "repeat": null,
      "title": "Query Summary",
      "type": "row"
    },
    {
      "collapsed": true,
      "gridPos": {
        "h": 1,
        "w": 24,
        "x": 0,
        "y": 1
      },
      "id": 139,
      "panels": [
        {
          "aliasColors": {},
          "bars": false,
          "dashLength": 10,
          "dashes": false,
          "datasource": "${DS_TEST-CLUSTER}",
          "description": "TiDB durations with 80 percent buckets by instance",
          "editable": true,
          "error": false,
          "fill": 1,
          "grid": {},
          "gridPos": {
            "h": 7,
            "w": 12,
            "x": 0,
            "y": 2
          },
          "id": 23,
          "legend": {
            "alignAsTable": true,
            "avg": false,
            "current": false,
            "max": false,
            "min": false,
            "rightSide": true,
            "show": true,
            "total": false,
            "values": false
          },
          "lines": true,
          "linewidth": 1,
          "links": [],
          "nullPointMode": "null as zero",
          "percentage": false,
          "pointradius": 5,
          "points": false,
          "renderer": "flot",
          "seriesOverrides": [],
          "spaceLength": 10,
          "stack": false,
          "steppedLine": false,
          "targets": [
            {
              "expr": "histogram_quantile(0.80, sum(rate(tidb_server_handle_query_duration_seconds_bucket{tidb_cluster=\"$tidb_cluster\"}[1m])) by (le, instance))",
              "format": "time_series",
              "hide": false,
              "intervalFactor": 2,
              "legendFormat": "{{instance}}",
              "refId": "B",
              "step": 60
            }
          ],
          "thresholds": [],
          "timeFrom": null,
          "timeRegions": [],
          "timeShift": null,
          "title": "Duration 80 By Instance",
          "tooltip": {
            "msResolution": true,
            "shared": true,
            "sort": 0,
            "value_type": "cumulative"
          },
          "type": "graph",
          "xaxis": {
            "buckets": null,
            "mode": "time",
            "name": null,
            "show": true,
            "values": []
          },
          "yaxes": [
            {
              "format": "s",
              "label": null,
              "logBase": 2,
              "max": null,
              "min": "0.001",
              "show": true
            },
            {
              "format": "short",
              "label": null,
              "logBase": 1,
              "max": null,
              "min": null,
              "show": false
            }
          ],
          "yaxis": {
            "align": false,
            "alignLevel": null
          }
        },
        {
          "aliasColors": {},
          "bars": false,
          "dashLength": 10,
          "dashes": false,
          "datasource": "${DS_TEST-CLUSTER}",
          "description": "TiDB durations with 95 percent buckets by instance",
          "editable": true,
          "error": false,
          "fill": 1,
          "grid": {},
          "gridPos": {
            "h": 7,
            "w": 12,
            "x": 12,
            "y": 2
          },
          "id": 1,
          "legend": {
            "alignAsTable": true,
            "avg": false,
            "current": false,
            "hideEmpty": true,
            "hideZero": true,
            "max": false,
            "min": false,
            "rightSide": true,
            "show": true,
            "total": false,
            "values": false
          },
          "lines": true,
          "linewidth": 1,
          "links": [],
          "nullPointMode": "null as zero",
          "percentage": false,
          "pointradius": 5,
          "points": false,
          "renderer": "flot",
          "seriesOverrides": [],
          "spaceLength": 10,
          "stack": false,
          "steppedLine": false,
          "targets": [
            {
              "expr": "histogram_quantile(0.95, sum(rate(tidb_server_handle_query_duration_seconds_bucket{tidb_cluster=\"$tidb_cluster\"}[1m])) by (le, instance))",
              "format": "time_series",
              "intervalFactor": 2,
              "legendFormat": "{{ instance }}",
              "refId": "B",
              "step": 60
            }
          ],
          "thresholds": [],
          "timeFrom": null,
          "timeRegions": [],
          "timeShift": null,
          "title": "Duration 95 By Instance",
          "tooltip": {
            "msResolution": true,
            "shared": false,
            "sort": 0,
            "value_type": "cumulative"
          },
          "type": "graph",
          "xaxis": {
            "buckets": null,
            "mode": "time",
            "name": null,
            "show": true,
            "values": [
              "max"
            ]
          },
          "yaxes": [
            {
              "format": "s",
              "label": null,
              "logBase": 2,
              "max": null,
              "min": "0.001",
              "show": true
            },
            {
              "format": "short",
              "label": null,
              "logBase": 1,
              "max": null,
              "min": null,
              "show": false
            }
          ],
          "yaxis": {
            "align": false,
            "alignLevel": null
          }
        },
        {
          "aliasColors": {},
          "bars": false,
          "dashLength": 10,
          "dashes": false,
          "datasource": "${DS_TEST-CLUSTER}",
          "description": "TiDB durations with 99 percent buckets by instance",
          "editable": true,
          "error": false,
          "fill": 1,
          "grid": {},
          "gridPos": {
            "h": 7,
            "w": 12,
            "x": 0,
            "y": 9
          },
          "id": 25,
          "legend": {
            "alignAsTable": true,
            "avg": false,
            "current": false,
            "max": false,
            "min": false,
            "rightSide": true,
            "show": true,
            "total": false,
            "values": false
          },
          "lines": true,
          "linewidth": 1,
          "links": [],
          "nullPointMode": "null as zero",
          "percentage": false,
          "pointradius": 5,
          "points": false,
          "renderer": "flot",
          "seriesOverrides": [],
          "spaceLength": 10,
          "stack": false,
          "steppedLine": false,
          "targets": [
            {
              "expr": "histogram_quantile(0.99, sum(rate(tidb_server_handle_query_duration_seconds_bucket{tidb_cluster=\"$tidb_cluster\"}[1m])) by (le, instance))",
              "format": "time_series",
              "intervalFactor": 2,
              "legendFormat": "{{instance}}",
              "refId": "A",
              "step": 60
            }
          ],
          "thresholds": [],
          "timeFrom": null,
          "timeRegions": [],
          "timeShift": null,
          "title": "Duration 99 By Instance",
          "tooltip": {
            "msResolution": true,
            "shared": true,
            "sort": 0,
            "value_type": "cumulative"
          },
          "type": "graph",
          "xaxis": {
            "buckets": null,
            "mode": "time",
            "name": null,
            "show": true,
            "values": []
          },
          "yaxes": [
            {
              "format": "s",
              "label": null,
              "logBase": 2,
              "max": null,
              "min": "0.001",
              "show": true
            },
            {
              "format": "short",
              "label": null,
              "logBase": 1,
              "max": null,
              "min": null,
              "show": true
            }
          ],
          "yaxis": {
            "align": false,
            "alignLevel": null
          }
        },
        {
          "aliasColors": {},
          "bars": false,
          "dashLength": 10,
          "dashes": false,
          "datasource": "${DS_TEST-CLUSTER}",
          "description": "TiDB durations with 99.9 percent buckets by instance",
          "editable": true,
          "error": false,
          "fill": 1,
          "grid": {},
          "gridPos": {
            "h": 7,
            "w": 12,
            "x": 12,
            "y": 9
          },
          "id": 81,
          "legend": {
            "alignAsTable": true,
            "avg": false,
            "current": false,
            "max": false,
            "min": false,
            "rightSide": true,
            "show": true,
            "total": false,
            "values": false
          },
          "lines": true,
          "linewidth": 1,
          "links": [],
          "nullPointMode": "null as zero",
          "percentage": false,
          "pointradius": 5,
          "points": false,
          "renderer": "flot",
          "seriesOverrides": [],
          "spaceLength": 10,
          "stack": false,
          "steppedLine": false,
          "targets": [
            {
              "expr": "histogram_quantile(0.999, sum(rate(tidb_server_handle_query_duration_seconds_bucket{tidb_cluster=\"$tidb_cluster\"}[1m])) by (le, instance))",
              "format": "time_series",
              "intervalFactor": 2,
              "legendFormat": "{{instance}}",
              "refId": "A",
              "step": 60
            }
          ],
          "thresholds": [],
          "timeFrom": null,
          "timeRegions": [],
          "timeShift": null,
          "title": "Duration 999 By Instance",
          "tooltip": {
            "msResolution": true,
            "shared": true,
            "sort": 0,
            "value_type": "cumulative"
          },
          "type": "graph",
          "xaxis": {
            "buckets": null,
            "mode": "time",
            "name": null,
            "show": true,
            "values": []
          },
          "yaxes": [
            {
              "format": "s",
              "label": null,
              "logBase": 2,
              "max": null,
              "min": "0.001",
              "show": true
            },
            {
              "format": "short",
              "label": null,
              "logBase": 1,
              "max": null,
              "min": null,
              "show": true
            }
          ],
          "yaxis": {
            "align": false,
            "alignLevel": null
          }
        },
        {
          "aliasColors": {},
          "bars": false,
          "dashLength": 10,
          "dashes": false,
          "datasource": "${DS_TEST-CLUSTER}",
          "description": "TiDB failed query statistics with failing infomation ",
          "editable": true,
          "error": false,
          "fill": 1,
          "grid": {},
          "gridPos": {
            "h": 7,
            "w": 12,
            "x": 0,
            "y": 16
          },
          "id": 94,
          "legend": {
            "alignAsTable": true,
            "avg": false,
            "current": true,
            "max": true,
            "min": false,
            "rightSide": true,
            "show": true,
            "total": false,
            "values": true
          },
          "lines": true,
          "linewidth": 1,
          "links": [],
          "nullPointMode": "null as zero",
          "percentage": false,
          "pointradius": 5,
          "points": false,
          "renderer": "flot",
          "seriesOverrides": [],
          "spaceLength": 10,
          "stack": false,
          "steppedLine": false,
          "targets": [
            {
              "expr": "increase(tidb_server_execute_error_total{tidb_cluster=\"$tidb_cluster\"}[1m])",
              "format": "time_series",
              "intervalFactor": 2,
              "legendFormat": "{{type}} @ {{instance}}",
              "refId": "A",
              "step": 60
            }
          ],
          "thresholds": [],
          "timeFrom": null,
          "timeRegions": [],
          "timeShift": null,
          "title": "Failed Query OPM Detail",
          "tooltip": {
            "msResolution": true,
            "shared": true,
            "sort": 0,
            "value_type": "cumulative"
          },
          "type": "graph",
          "xaxis": {
            "buckets": null,
            "mode": "time",
            "name": null,
            "show": true,
            "values": []
          },
          "yaxes": [
            {
              "format": "none",
              "label": null,
              "logBase": 2,
              "max": null,
              "min": "0.001",
              "show": true
            },
            {
              "format": "short",
              "label": null,
              "logBase": 1,
              "max": null,
              "min": null,
              "show": true
            }
          ],
          "yaxis": {
            "align": false,
            "alignLevel": null
          }
        },
        {
          "aliasColors": {},
          "bars": false,
          "dashLength": 10,
          "dashes": false,
          "datasource": "${DS_TEST-CLUSTER}",
          "description": "The internal SQL is used by TiDB itself.",
          "editable": true,
          "error": false,
          "fill": 1,
          "grid": {},
          "gridPos": {
            "h": 7,
            "w": 12,
            "x": 12,
            "y": 16
          },
          "id": 68,
          "legend": {
            "avg": false,
            "current": false,
            "max": false,
            "min": false,
            "show": false,
            "total": false,
            "values": false
          },
          "lines": true,
          "linewidth": 1,
          "links": [],
          "nullPointMode": "null as zero",
          "percentage": false,
          "pointradius": 5,
          "points": false,
          "renderer": "flot",
          "seriesOverrides": [],
          "spaceLength": 10,
          "stack": false,
          "steppedLine": false,
          "targets": [
            {
              "expr": "sum(rate(tidb_session_restricted_sql_total{tidb_cluster=\"$tidb_cluster\"}[30s]))",
              "format": "time_series",
              "intervalFactor": 2,
              "legendFormat": "",
              "refId": "A",
              "step": 10
            }
          ],
          "thresholds": [],
          "timeFrom": null,
          "timeRegions": [],
          "timeShift": null,
          "title": "Internal SQL OPS",
          "tooltip": {
            "msResolution": false,
            "shared": true,
            "sort": 0,
            "value_type": "individual"
          },
          "type": "graph",
          "xaxis": {
            "buckets": null,
            "mode": "time",
            "name": null,
            "show": true,
            "values": []
          },
          "yaxes": [
            {
              "format": "short",
              "label": null,
              "logBase": 1,
              "max": null,
              "min": "0",
              "show": true
            },
            {
              "format": "short",
              "label": null,
              "logBase": 1,
              "max": null,
              "min": null,
              "show": true
            }
          ],
          "yaxis": {
            "align": false,
            "alignLevel": null
          }
        }
      ],
      "repeat": null,
      "title": "Query Detail",
      "type": "row"
    },
    {
      "collapsed": true,
      "gridPos": {
        "h": 1,
        "w": 24,
        "x": 0,
        "y": 2
      },
      "id": 140,
      "panels": [
        {
          "aliasColors": {},
          "bars": false,
          "cacheTimeout": null,
          "dashLength": 10,
          "dashes": false,
          "datasource": "${DS_TEST-CLUSTER}",
          "description": "TiDB uptime since last restart",
          "editable": true,
          "error": false,
          "fill": 1,
          "grid": {},
          "gridPos": {
            "h": 7,
            "w": 12,
            "x": 0,
            "y": 3
          },
          "id": 184,
          "legend": {
            "alignAsTable": true,
            "avg": false,
            "current": true,
            "max": false,
            "min": false,
            "rightSide": true,
            "show": true,
            "total": false,
            "values": true
          },
          "lines": true,
          "linewidth": 1,
          "links": [],
          "nullPointMode": "null as zero",
          "percentage": false,
          "pluginVersion": "6.1.6",
          "pointradius": 5,
          "points": false,
          "renderer": "flot",
          "seriesOverrides": [
            {
              "alias": "total",
              "fill": 0,
              "lines": false
            }
          ],
          "spaceLength": 10,
          "stack": false,
          "steppedLine": false,
          "targets": [
            {
              "expr": "(time() - process_start_time_seconds{tidb_cluster=\"$tidb_cluster\", job=\"tidb\"})",
              "format": "time_series",
              "hide": false,
              "intervalFactor": 2,
              "legendFormat": "{{instance}}",
              "refId": "A",
              "step": 40
            }
          ],
          "thresholds": [],
          "timeFrom": null,
          "timeRegions": [],
          "timeShift": null,
          "title": "Uptime",
          "tooltip": {
            "msResolution": false,
            "shared": true,
            "sort": 0,
            "value_type": "individual"
          },
          "type": "graph",
          "xaxis": {
            "buckets": null,
            "mode": "time",
            "name": null,
            "show": true,
            "values": []
          },
          "yaxes": [
            {
              "format": "dtdurations",
              "label": null,
              "logBase": 1,
              "max": null,
              "min": "0",
              "show": true
            },
            {
              "format": "short",
              "label": null,
              "logBase": 1,
              "max": null,
              "min": null,
              "show": true
            }
          ],
          "yaxis": {
            "align": false,
            "alignLevel": null
          }
        },
        {
          "aliasColors": {},
          "bars": false,
          "dashLength": 10,
          "dashes": false,
          "datasource": "${DS_TEST-CLUSTER}",
          "description": "TiDB process rss memory usage. TiDB heap memory size in use ",
          "editable": true,
          "error": false,
          "fill": 0,
          "grid": {},
          "gridPos": {
            "h": 7,
            "w": 12,
            "x": 12,
            "y": 3
          },
          "id": 3,
          "legend": {
            "alignAsTable": true,
            "avg": false,
            "current": true,
            "hideEmpty": true,
            "hideZero": false,
            "max": true,
            "min": false,
            "rightSide": true,
            "show": true,
            "sideWidth": null,
            "total": false,
            "values": true
          },
          "lines": true,
          "linewidth": 1,
          "links": [],
          "nullPointMode": "null as zero",
          "percentage": false,
          "pointradius": 5,
          "points": false,
          "renderer": "flot",
          "seriesOverrides": [],
          "spaceLength": 10,
          "stack": false,
          "steppedLine": false,
          "targets": [
            {
              "expr": "process_resident_memory_bytes{tidb_cluster=\"$tidb_cluster\", job=\"tidb\"}",
              "format": "time_series",
              "intervalFactor": 1,
              "legendFormat": "process-{{instance}}",
              "refId": "A"
            },
            {
              "expr": "go_memstats_heap_sys_bytes{tidb_cluster=\"$tidb_cluster\", job=\"tidb\"}",
              "format": "time_series",
              "hide": true,
              "intervalFactor": 1,
              "legendFormat": "HeapSys-{{instance}}",
              "refId": "B"
            },
            {
              "expr": "go_memstats_heap_inuse_bytes{tidb_cluster=\"$tidb_cluster\", job=\"tidb\"}",
              "format": "time_series",
              "intervalFactor": 1,
              "legendFormat": "HeapInuse-{{instance}}",
              "refId": "C"
            },
            {
              "expr": "go_memstats_heap_alloc_bytes{tidb_cluster=\"$tidb_cluster\", job=\"tidb\"}",
              "format": "time_series",
              "hide": true,
              "intervalFactor": 1,
              "legendFormat": "HeapAlloc-{{instance}}",
              "refId": "D"
            },
            {
              "expr": "go_memstats_heap_idle_bytes{tidb_cluster=\"$tidb_cluster\", job=\"tidb\"}",
              "format": "time_series",
              "hide": true,
              "intervalFactor": 1,
              "legendFormat": "HeapIdle-{{instance}}",
              "refId": "E"
            },
            {
              "expr": "go_memstats_heap_released_bytes{tidb_cluster=\"$tidb_cluster\", job=\"tidb\"}",
              "hide": true,
              "interval": "",
              "legendFormat": "HeapReleased-{{instance}}",
              "refId": "F"
            },
            {
              "expr": "go_memstats_next_gc_bytes{tidb_cluster=\"$tidb_cluster\", job=\"tidb\"}",
              "hide": true,
              "interval": "",
              "legendFormat": "GCTrigger-{{instance}}",
              "refId": "G"
            }
          ],
          "thresholds": [],
          "timeFrom": null,
          "timeRegions": [],
          "timeShift": null,
          "title": "Memory Usage",
          "tooltip": {
            "msResolution": true,
            "shared": true,
            "sort": 0,
            "value_type": "cumulative"
          },
          "type": "graph",
          "xaxis": {
            "buckets": null,
            "mode": "time",
            "name": null,
            "show": true,
            "values": []
          },
          "yaxes": [
            {
              "format": "bytes",
              "label": "",
              "logBase": 1,
              "max": null,
              "min": "0",
              "show": true
            },
            {
              "format": "short",
              "label": "",
              "logBase": 1,
              "max": null,
              "min": null,
              "show": false
            }
          ],
          "yaxis": {
            "align": false,
            "alignLevel": null
          }
        },
        {
          "aliasColors": {},
          "bars": false,
          "dashLength": 10,
          "dashes": false,
          "datasource": "${DS_TEST-CLUSTER}",
          "description": "TiDB cpu usage calculated with process cpu running seconds",
          "editable": true,
          "error": false,
          "fill": 1,
          "grid": {},
          "gridPos": {
            "h": 7,
            "w": 12,
            "x": 0,
            "y": 10
          },
          "id": 168,
          "legend": {
            "alignAsTable": true,
            "avg": false,
            "current": true,
            "max": false,
            "min": false,
            "rightSide": true,
            "show": true,
            "total": false,
            "values": true
          },
          "lines": true,
          "linewidth": 1,
          "links": [],
          "nullPointMode": "null as zero",
          "percentage": false,
          "pointradius": 5,
          "points": false,
          "renderer": "flot",
          "seriesOverrides": [
            {
              "alias": "total",
              "fill": 0,
              "lines": false
            },
            {
              "alias": "/limit/",
              "color": "#C4162A",
              "fill": 0,
              "nullPointMode": "null"
            }
          ],
          "spaceLength": 10,
          "stack": false,
          "steppedLine": false,
          "targets": [
            {
              "expr": "irate(process_cpu_seconds_total{tidb_cluster=\"$tidb_cluster\", job=\"tidb\"}[30s])",
              "format": "time_series",
              "hide": false,
              "intervalFactor": 1,
              "legendFormat": "{{instance}}",
              "refId": "A",
              "step": 40
            },
            {
              "expr": "tidb_server_maxprocs{tidb_cluster=\"$tidb_cluster\", job=\"tidb\"}",
              "legendFormat": "limit-{{instance}}",
              "refId": "B"
            }
          ],
          "thresholds": [],
          "timeFrom": null,
          "timeRegions": [],
          "timeShift": null,
          "title": "CPU Usage",
          "tooltip": {
            "msResolution": false,
            "shared": true,
            "sort": 0,
            "value_type": "individual"
          },
          "type": "graph",
          "xaxis": {
            "buckets": null,
            "mode": "time",
            "name": null,
            "show": true,
            "values": []
          },
          "yaxes": [
            {
              "format": "percentunit",
              "label": null,
              "logBase": 1,
              "max": null,
              "min": "0",
              "show": true
            },
            {
              "format": "short",
              "label": null,
              "logBase": 1,
              "max": null,
              "min": null,
              "show": true
            }
          ],
          "yaxis": {
            "align": false,
            "alignLevel": null
          }
        },
        {
          "aliasColors": {},
          "bars": false,
          "dashLength": 10,
          "dashes": false,
          "datasource": "${DS_TEST-CLUSTER}",
          "description": "TiDB current connection counts",
          "editable": true,
          "error": false,
          "fill": 1,
          "grid": {},
          "gridPos": {
            "h": 7,
            "w": 12,
            "x": 12,
            "y": 10
          },
          "id": 8,
          "legend": {
            "alignAsTable": true,
            "avg": false,
            "current": true,
            "max": false,
            "min": false,
            "rightSide": true,
            "show": true,
            "total": false,
            "values": true
          },
          "lines": true,
          "linewidth": 1,
          "links": [],
          "nullPointMode": "null as zero",
          "percentage": false,
          "pointradius": 5,
          "points": false,
          "renderer": "flot",
          "seriesOverrides": [
            {
              "alias": "total",
              "fill": 0,
              "lines": false
            }
          ],
          "spaceLength": 10,
          "stack": true,
          "steppedLine": false,
          "targets": [
            {
              "expr": "tidb_server_connections{tidb_cluster=\"$tidb_cluster\"}",
              "format": "time_series",
              "intervalFactor": 2,
              "legendFormat": "{{instance}}",
              "refId": "A",
              "step": 40
            },
            {
              "expr": "sum(tidb_server_connections{tidb_cluster=\"$tidb_cluster\"})",
              "format": "time_series",
              "intervalFactor": 2,
              "legendFormat": "total",
              "refId": "B",
              "step": 40
            }
          ],
          "thresholds": [],
          "timeFrom": null,
          "timeRegions": [],
          "timeShift": null,
          "title": "Connection Count",
          "tooltip": {
            "msResolution": false,
            "shared": true,
            "sort": 0,
            "value_type": "individual"
          },
          "type": "graph",
          "xaxis": {
            "buckets": null,
            "mode": "time",
            "name": null,
            "show": true,
            "values": []
          },
          "yaxes": [
            {
              "format": "short",
              "label": null,
              "logBase": 1,
              "max": null,
              "min": "0",
              "show": true
            },
            {
              "format": "short",
              "label": null,
              "logBase": 1,
              "max": null,
              "min": null,
              "show": true
            }
          ],
          "yaxis": {
            "align": false,
            "alignLevel": null
          }
        },
        {
          "aliasColors": {},
          "bars": false,
          "dashLength": 10,
          "dashes": false,
          "datasource": "${DS_TEST-CLUSTER}",
          "description": "TiDB process opened file descriptors count",
          "fill": 1,
          "gridPos": {
            "h": 7,
            "w": 12,
            "x": 0,
            "y": 17
          },
          "id": 188,
          "legend": {
            "alignAsTable": true,
            "avg": false,
            "current": false,
            "max": false,
            "min": false,
            "rightSide": true,
            "show": true,
            "total": false,
            "values": false
          },
          "lines": true,
          "linewidth": 1,
          "links": [],
          "nullPointMode": "null",
          "percentage": false,
          "pointradius": 5,
          "points": false,
          "renderer": "flot",
          "seriesOverrides": [],
          "spaceLength": 10,
          "stack": false,
          "steppedLine": false,
          "targets": [
            {
              "expr": "process_open_fds{tidb_cluster=\"$tidb_cluster\", job=\"tidb\"}",
              "format": "time_series",
              "intervalFactor": 2,
              "legendFormat": "{{instance}}",
              "refId": "A"
            }
          ],
          "thresholds": [],
          "timeFrom": null,
          "timeRegions": [],
          "timeShift": null,
          "title": "Open FD Count",
          "tooltip": {
            "shared": true,
            "sort": 0,
            "value_type": "individual"
          },
          "type": "graph",
          "xaxis": {
            "buckets": null,
            "mode": "time",
            "name": null,
            "show": true,
            "values": []
          },
          "yaxes": [
            {
              "format": "short",
              "label": null,
              "logBase": 1,
              "max": null,
              "min": null,
              "show": true
            },
            {
              "format": "short",
              "label": null,
              "logBase": 1,
              "max": null,
              "min": null,
              "show": true
            }
          ],
          "yaxis": {
            "align": false,
            "alignLevel": null
          }
        },
        {
          "aliasColors": {},
          "bars": false,
          "dashLength": 10,
          "dashes": false,
          "datasource": "${DS_TEST-CLUSTER}",
          "description": "TiDB connection disconnected counts",
          "editable": true,
          "error": false,
          "fill": 1,
          "grid": {},
          "gridPos": {
            "h": 7,
            "w": 12,
            "x": 12,
            "y": 17
          },
          "id": 205,
          "legend": {
            "alignAsTable": true,
            "avg": false,
            "current": true,
            "max": false,
            "min": false,
            "rightSide": true,
            "show": true,
            "total": false,
            "values": true
          },
          "lines": true,
          "linewidth": 1,
          "links": [],
          "nullPointMode": "null as zero",
          "percentage": false,
          "pointradius": 5,
          "points": false,
          "renderer": "flot",
          "seriesOverrides": [
            {
              "alias": "total",
              "fill": 0,
              "lines": false
            }
          ],
          "spaceLength": 10,
          "stack": true,
          "steppedLine": false,
          "targets": [
            {
              "expr": "sum(tidb_server_disconnection_total{tidb_cluster=\"$tidb_cluster\"}) by (instance, result)",
              "format": "time_series",
              "intervalFactor": 2,
              "legendFormat": "{{instance}}-{{result}}",
              "refId": "A",
              "step": 40
            }
          ],
          "thresholds": [],
          "timeFrom": null,
          "timeRegions": [],
          "timeShift": null,
          "title": "Disconnection Count",
          "tooltip": {
            "msResolution": false,
            "shared": true,
            "sort": 0,
            "value_type": "individual"
          },
          "type": "graph",
          "xaxis": {
            "buckets": null,
            "mode": "time",
            "name": null,
            "show": true,
            "values": []
          },
          "yaxes": [
            {
              "format": "short",
              "label": null,
              "logBase": 1,
              "max": null,
              "min": "0",
              "show": true
            },
            {
              "format": "short",
              "label": null,
              "logBase": 1,
              "max": null,
              "min": null,
              "show": true
            }
          ],
          "yaxis": {
            "align": false,
            "alignLevel": null
          }
        },
        {
          "aliasColors": {},
          "bars": false,
          "dashLength": 10,
          "dashes": false,
          "datasource": "${DS_TEST-CLUSTER}",
          "description": "TiDB process current goroutines count",
          "fill": 1,
          "gridPos": {
            "h": 7,
            "w": 12,
            "x": 12,
            "y": 24
          },
          "id": 61,
          "legend": {
            "alignAsTable": true,
            "avg": false,
            "current": true,
            "max": true,
            "min": false,
            "rightSide": true,
            "show": true,
            "total": false,
            "values": true
          },
          "lines": true,
          "linewidth": 1,
          "links": [],
          "nullPointMode": "null",
          "percentage": false,
          "pointradius": 5,
          "points": false,
          "renderer": "flot",
          "seriesOverrides": [],
          "spaceLength": 10,
          "stack": false,
          "steppedLine": false,
          "targets": [
            {
              "expr": " go_goroutines{tidb_cluster=\"$tidb_cluster\", job=~\"tidb.*\"}",
              "format": "time_series",
              "intervalFactor": 2,
              "legendFormat": "{{instance}}",
              "refId": "A"
            }
          ],
          "thresholds": [],
          "timeFrom": null,
          "timeRegions": [],
          "timeShift": null,
          "title": "Goroutine Count",
          "tooltip": {
            "shared": true,
            "sort": 0,
            "value_type": "individual"
          },
          "type": "graph",
          "xaxis": {
            "buckets": null,
            "mode": "time",
            "name": null,
            "show": true,
            "values": []
          },
          "yaxes": [
            {
              "format": "short",
              "label": null,
              "logBase": 1,
              "max": null,
              "min": null,
              "show": true
            },
            {
              "format": "short",
              "label": null,
              "logBase": 1,
              "max": null,
              "min": null,
              "show": true
            }
          ],
          "yaxis": {
            "align": false,
            "alignLevel": null
          }
        },
        {
          "aliasColors": {},
          "bars": false,
          "dashLength": 10,
          "dashes": false,
          "datasource": "${DS_TEST-CLUSTER}",
          "description": "TiDB Server critical events total, including start/close/shutdown/hang etc",
          "fill": 1,
          "gridPos": {
            "h": 7,
            "w": 12,
            "x": 0,
            "y": 38
          },
          "id": 49,
          "legend": {
            "alignAsTable": true,
            "avg": false,
            "current": false,
            "max": false,
            "min": false,
            "rightSide": true,
            "show": true,
            "total": false,
            "values": false
          },
          "lines": true,
          "linewidth": 1,
          "links": [],
          "nullPointMode": "null",
          "percentage": false,
          "pointradius": 5,
          "points": false,
          "renderer": "flot",
          "seriesOverrides": [],
          "spaceLength": 10,
          "stack": false,
          "steppedLine": false,
          "targets": [
            {
              "expr": "increase(tidb_server_event_total{tidb_cluster=\"$tidb_cluster\"}[10m])",
              "format": "time_series",
              "intervalFactor": 2,
              "legendFormat": "{{instance}}-server {{type}}",
              "refId": "A"
            }
          ],
          "thresholds": [],
          "timeFrom": null,
          "timeRegions": [],
          "timeShift": null,
          "title": "Events OPM",
          "tooltip": {
            "shared": true,
            "sort": 0,
            "value_type": "individual"
          },
          "type": "graph",
          "xaxis": {
            "buckets": null,
            "mode": "time",
            "name": null,
            "show": true,
            "values": []
          },
          "yaxes": [
            {
              "format": "short",
              "label": null,
              "logBase": 1,
              "max": null,
              "min": null,
              "show": true
            },
            {
              "format": "short",
              "label": null,
              "logBase": 1,
              "max": null,
              "min": null,
              "show": true
            }
          ],
          "yaxis": {
            "align": false,
            "alignLevel": null
          }
        },
        {
          "aliasColors": {},
          "bars": false,
          "dashLength": 10,
          "dashes": false,
          "datasource": "${DS_TEST-CLUSTER}",
          "description": "TiDB instance prepare statements count",
          "editable": true,
          "error": false,
          "fill": 1,
          "grid": {},
          "gridPos": {
            "h": 7,
            "w": 12,
            "x": 0,
            "y": 45
          },
          "id": 165,
          "legend": {
            "alignAsTable": true,
            "avg": false,
            "current": true,
            "max": false,
            "min": false,
            "rightSide": true,
            "show": true,
            "total": false,
            "values": true
          },
          "lines": true,
          "linewidth": 1,
          "links": [],
          "nullPointMode": "null as zero",
          "percentage": false,
          "pointradius": 5,
          "points": false,
          "renderer": "flot",
          "seriesOverrides": [
            {
              "alias": "total",
              "fill": 0,
              "lines": false
            }
          ],
          "spaceLength": 10,
          "stack": false,
          "steppedLine": false,
          "targets": [
            {
              "expr": "tidb_server_prepared_stmts{tidb_cluster=\"$tidb_cluster\"}",
              "format": "time_series",
              "intervalFactor": 2,
              "legendFormat": "{{instance}}",
              "refId": "A",
              "step": 40
            },
            {
              "expr": "sum(tidb_server_prepared_stmts{tidb_cluster=\"$tidb_cluster\"})",
              "format": "time_series",
              "intervalFactor": 2,
              "legendFormat": "total",
              "refId": "B",
              "step": 40
            }
          ],
          "thresholds": [],
          "timeFrom": null,
          "timeRegions": [],
          "timeShift": null,
          "title": "Prepare Statement Count",
          "tooltip": {
            "msResolution": false,
            "shared": true,
            "sort": 0,
            "value_type": "individual"
          },
          "type": "graph",
          "xaxis": {
            "buckets": null,
            "mode": "time",
            "name": null,
            "show": true,
            "values": []
          },
          "yaxes": [
            {
              "format": "short",
              "label": null,
              "logBase": 1,
              "max": null,
              "min": "0",
              "show": true
            },
            {
              "format": "short",
              "label": null,
              "logBase": 1,
              "max": null,
              "min": null,
              "show": true
            }
          ],
          "yaxis": {
            "align": false,
            "alignLevel": null
          }
        },
        {
          "aliasColors": {},
          "bars": false,
          "dashLength": 10,
          "dashes": false,
          "datasource": "${DS_TEST-CLUSTER}",
          "description": "TiDB instance monitor average keep alive times",
          "fill": 1,
          "gridPos": {
            "h": 7,
            "w": 12,
            "x": 12,
            "y": 45
          },
          "id": 82,
          "legend": {
            "alignAsTable": true,
            "avg": false,
            "current": false,
            "max": false,
            "min": false,
            "rightSide": true,
            "show": true,
            "total": false,
            "values": false
          },
          "lines": true,
          "linewidth": 1,
          "links": [],
          "nullPointMode": "null",
          "percentage": false,
          "pointradius": 5,
          "points": false,
          "renderer": "flot",
          "seriesOverrides": [],
          "spaceLength": 10,
          "stack": false,
          "steppedLine": false,
          "targets": [
            {
              "expr": "sum(increase(tidb_monitor_keep_alive_total{tidb_cluster=\"$tidb_cluster\"}[1m])) by (instance)",
              "format": "time_series",
              "intervalFactor": 2,
              "legendFormat": "{{instance}}",
              "refId": "A"
            }
          ],
          "thresholds": [],
          "timeFrom": null,
          "timeRegions": [],
          "timeShift": null,
          "title": "Keep Alive OPM",
          "tooltip": {
            "shared": true,
            "sort": 0,
            "value_type": "individual"
          },
          "type": "graph",
          "xaxis": {
            "buckets": null,
            "mode": "time",
            "name": null,
            "show": true,
            "values": []
          },
          "yaxes": [
            {
              "format": "short",
              "label": null,
              "logBase": 1,
              "max": null,
              "min": null,
              "show": true
            },
            {
              "format": "short",
              "label": null,
              "logBase": 1,
              "max": null,
              "min": null,
              "show": true
            }
          ],
          "yaxis": {
            "align": false,
            "alignLevel": null
          }
        },
        {
          "aliasColors": {},
          "bars": false,
          "dashLength": 10,
          "dashes": false,
          "datasource": "${DS_TEST-CLUSTER}",
          "description": "TiDB instance critical errors count including panic etc",
          "fill": 1,
          "gridPos": {
            "h": 7,
            "w": 12,
            "x": 0,
            "y": 52
          },
          "id": 54,
          "legend": {
            "alignAsTable": true,
            "avg": false,
            "current": false,
            "max": false,
            "min": false,
            "rightSide": true,
            "show": true,
            "total": false,
            "values": false
          },
          "lines": true,
          "linewidth": 1,
          "links": [],
          "nullPointMode": "null",
          "percentage": false,
          "pointradius": 5,
          "points": false,
          "renderer": "flot",
          "seriesOverrides": [],
          "spaceLength": 10,
          "stack": false,
          "steppedLine": false,
          "targets": [
            {
              "expr": "increase(tidb_server_panic_total{tidb_cluster=\"$tidb_cluster\"}[1m])",
              "format": "time_series",
              "hide": false,
              "intervalFactor": 2,
              "legendFormat": "panic-{{instance}}",
              "refId": "A"
            },
            {
              "expr": "increase(tidb_server_critical_error_total{tidb_cluster=\"$tidb_cluster\"}[1m])",
              "format": "time_series",
              "hide": false,
              "intervalFactor": 2,
              "legendFormat": "critical-{{instance}}",
              "refId": "B"
            }
          ],
          "thresholds": [],
          "timeFrom": null,
          "timeRegions": [],
          "timeShift": null,
          "title": "Panic And Critial Error",
          "tooltip": {
            "shared": true,
            "sort": 0,
            "value_type": "individual"
          },
          "type": "graph",
          "xaxis": {
            "buckets": null,
            "mode": "time",
            "name": null,
            "show": true,
            "values": []
          },
          "yaxes": [
            {
              "format": "short",
              "label": null,
              "logBase": 1,
              "max": null,
              "min": null,
              "show": true
            },
            {
              "format": "short",
              "label": null,
              "logBase": 1,
              "max": null,
              "min": null,
              "show": true
            }
          ],
          "yaxis": {
            "align": false,
            "alignLevel": null
          }
        },
        {
          "aliasColors": {},
          "bars": false,
          "dashLength": 10,
          "dashes": false,
          "datasource": "${DS_TEST-CLUSTER}",
          "description": "TiDB monitor time jump back count",
          "fill": 1,
          "gridPos": {
            "h": 7,
            "w": 12,
            "x": 12,
            "y": 52
          },
          "id": 166,
          "legend": {
            "alignAsTable": true,
            "avg": false,
            "current": false,
            "max": false,
            "min": false,
            "rightSide": true,
            "show": true,
            "total": false,
            "values": false
          },
          "lines": true,
          "linewidth": 1,
          "links": [],
          "nullPointMode": "null",
          "percentage": false,
          "pointradius": 5,
          "points": false,
          "renderer": "flot",
          "seriesOverrides": [],
          "spaceLength": 10,
          "stack": false,
          "steppedLine": false,
          "targets": [
            {
              "expr": "sum(increase(tidb_monitor_time_jump_back_total{tidb_cluster=\"$tidb_cluster\"}[1m])) by (instance)",
              "format": "time_series",
              "intervalFactor": 2,
              "legendFormat": "{{instance}}",
              "refId": "A"
            }
          ],
          "thresholds": [],
          "timeFrom": null,
          "timeRegions": [],
          "timeShift": null,
          "title": "Time Jump Back OPS",
          "tooltip": {
            "shared": true,
            "sort": 0,
            "value_type": "individual"
          },
          "type": "graph",
          "xaxis": {
            "buckets": null,
            "mode": "time",
            "name": null,
            "show": true,
            "values": []
          },
          "yaxes": [
            {
              "format": "short",
              "label": null,
              "logBase": 1,
              "max": null,
              "min": null,
              "show": true
            },
            {
              "format": "short",
              "label": null,
              "logBase": 1,
              "max": null,
              "min": null,
              "show": true
            }
          ],
          "yaxis": {
            "align": false,
            "alignLevel": null
          }
        },
        {
          "aliasColors": {},
          "bars": false,
          "dashLength": 10,
          "dashes": false,
          "datasource": "${DS_TEST-CLUSTER}",
          "description": "Duration (us) for getting token, it should be small until concurrency limit is reached.",
          "fill": 1,
          "gridPos": {
            "h": 7,
            "w": 12,
            "x": 0,
            "y": 59
          },
          "id": 111,
          "legend": {
            "avg": false,
            "current": false,
            "max": false,
            "min": false,
            "show": true,
            "total": false,
            "values": false
          },
          "lines": true,
          "linewidth": 1,
          "links": [],
          "nullPointMode": "null",
          "percentage": false,
          "pointradius": 5,
          "points": false,
          "renderer": "flot",
          "seriesOverrides": [],
          "spaceLength": 10,
          "stack": false,
          "steppedLine": false,
          "targets": [
            {
              "expr": "histogram_quantile(0.99, sum(rate(tidb_server_get_token_duration_seconds_bucket{tidb_cluster=\"$tidb_cluster\"}[1m])) by (le))",
              "format": "time_series",
              "intervalFactor": 1,
              "legendFormat": "99",
              "refId": "A"
            }
          ],
          "thresholds": [],
          "timeFrom": null,
          "timeRegions": [],
          "timeShift": null,
          "title": "Get Token Duration",
          "tooltip": {
            "shared": true,
            "sort": 0,
            "value_type": "individual"
          },
          "type": "graph",
          "xaxis": {
            "buckets": null,
            "mode": "time",
            "name": null,
            "show": true,
            "values": []
          },
          "yaxes": [
            {
              "format": "µs",
              "label": null,
              "logBase": 1,
              "max": null,
              "min": null,
              "show": true
            },
            {
              "format": "short",
              "label": null,
              "logBase": 1,
              "max": null,
              "min": null,
              "show": true
            }
          ],
          "yaxis": {
            "align": false,
            "alignLevel": null
          }
        },
        {
          "aliasColors": {},
          "bars": false,
          "dashLength": 10,
          "dashes": false,
          "datasource": "${DS_TEST-CLUSTER}",
          "description": "TiDB instance critical errors count including panic etc",
          "fill": 1,
          "gridPos": {
            "h": 7,
            "w": 12,
            "x": 12,
            "y": 59
          },
          "id": 191,
          "legend": {
            "alignAsTable": true,
            "avg": false,
            "current": false,
            "max": false,
            "min": false,
            "rightSide": true,
            "show": true,
            "total": false,
            "values": false
          },
          "lines": true,
          "linewidth": 1,
          "links": [],
          "nullPointMode": "null",
          "percentage": false,
          "pointradius": 5,
          "points": false,
          "renderer": "flot",
          "seriesOverrides": [],
          "spaceLength": 10,
          "stack": false,
          "steppedLine": false,
          "targets": [
            {
              "expr": "tidb_server_critical_error_total{tidb_cluster=\"$tidb_cluster\"}",
              "format": "time_series",
              "hide": false,
              "intervalFactor": 2,
              "legendFormat": "{{instance}}",
              "refId": "B"
            }
          ],
          "thresholds": [],
          "timeFrom": null,
          "timeRegions": [],
          "timeShift": null,
          "title": "Skip Binlog Count",
          "tooltip": {
            "shared": true,
            "sort": 0,
            "value_type": "individual"
          },
          "type": "graph",
          "xaxis": {
            "buckets": null,
            "mode": "time",
            "name": null,
            "show": true,
            "values": []
          },
          "yaxes": [
            {
              "format": "short",
              "label": null,
              "logBase": 1,
              "max": null,
              "min": "0",
              "show": true
            },
            {
              "format": "short",
              "label": null,
              "logBase": 1,
              "max": null,
              "min": null,
              "show": true
            }
          ],
          "yaxis": {
            "align": false,
            "alignLevel": null
          }
        },
        {
          "aliasColors": {},
          "bars": false,
          "dashLength": 10,
          "dashes": false,
          "datasource": "${DS_TEST-CLUSTER}",
          "description": "Data traffic statistics between TiDB and the client.",
          "fill": 1,
          "gridPos": {
            "h": 7,
            "w": 12,
            "x": 0,
            "y": 66
          },
          "id": 211,
          "legend": {
            "avg": false,
            "current": false,
            "max": false,
            "min": false,
            "show": true,
            "total": false,
            "values": false
          },
          "lines": true,
          "linewidth": 1,
          "links": [],
          "nullPointMode": "null",
          "percentage": false,
          "pointradius": 5,
          "points": false,
          "renderer": "flot",
          "seriesOverrides": [
            {
              "alias": "/total/",
              "yaxis": 2
            }
          ],
          "spaceLength": 10,
          "stack": false,
          "steppedLine": false,
          "targets": [
            {
              "expr": "rate(tidb_server_packet_io_bytes_sum{tidb_cluster=\"$tidb_cluster\"}[1m])",
              "format": "time_series",
              "intervalFactor": 1,
              "legendFormat": "{{instance}}-{{type}}-rate",
              "refId": "A"
            },
            {
              "expr": "tidb_server_packet_io_bytes_sum{tidb_cluster=\"$tidb_cluster\"}",
              "format": "time_series",
              "intervalFactor": 1,
              "legendFormat": "{{instance}}-{{type}}-total",
              "refId": "B"
            }
          ],
          "thresholds": [],
          "timeFrom": null,
          "timeRegions": [],
          "timeShift": null,
          "title": "Client Data Traffic",
          "tooltip": {
            "shared": true,
            "sort": 0,
            "value_type": "individual"
          },
          "type": "graph",
          "xaxis": {
            "buckets": null,
            "mode": "time",
            "name": null,
            "show": true,
            "values": []
          },
          "yaxes": [
            {
              "format": "Bps",
              "label": null,
              "logBase": 1,
              "max": null,
              "min": null,
              "show": true
            },
            {
              "format": "decbytes",
              "label": null,
              "logBase": 1,
              "max": null,
              "min": null,
              "show": true
            }
          ],
          "yaxis": {
            "align": false,
            "alignLevel": null
          }
        },
        {
          "aliasColors": {},
          "bars": false,
          "dashLength": 10,
          "dashes": false,
          "datasource": "${DS_TEST-CLUSTER}",
          "description": "TiDB processing handshake error count",
          "fill": 1,
          "gridPos": {
            "h": 7,
            "w": 12,
            "x": 12,
            "y": 66
          },
          "id": 167,
          "legend": {
            "alignAsTable": true,
            "avg": false,
            "current": false,
            "max": false,
            "min": false,
            "rightSide": true,
            "show": true,
            "total": false,
            "values": false
          },
          "lines": true,
          "linewidth": 1,
          "links": [],
          "nullPointMode": "null",
          "percentage": false,
          "pointradius": 5,
          "points": false,
          "renderer": "flot",
          "seriesOverrides": [],
          "spaceLength": 10,
          "stack": false,
          "steppedLine": false,
          "targets": [
            {
              "expr": "sum(increase(tidb_server_handshake_error_total{tidb_cluster=\"$tidb_cluster\"}[1m])) by (instance)",
              "format": "time_series",
              "intervalFactor": 2,
              "legendFormat": "{{instance}}",
              "refId": "A"
            }
          ],
          "thresholds": [],
          "timeFrom": null,
          "timeRegions": [],
          "timeShift": null,
          "title": "Handshake Error OPS",
          "tooltip": {
            "shared": true,
            "sort": 0,
            "value_type": "individual"
          },
          "type": "graph",
          "xaxis": {
            "buckets": null,
            "mode": "time",
            "name": null,
            "show": true,
            "values": []
          },
          "yaxes": [
            {
              "format": "short",
              "label": null,
              "logBase": 1,
              "max": null,
              "min": null,
              "show": true
            },
            {
              "format": "short",
              "label": null,
              "logBase": 1,
              "max": null,
              "min": null,
              "show": true
            }
          ],
          "yaxis": {
            "align": false,
            "alignLevel": null
          }
        }
      ],
      "repeat": null,
      "title": "Server",
      "type": "row"
    },
    {
      "collapsed": true,
      "gridPos": {
        "h": 1,
        "w": 24,
        "x": 0,
        "y": 4
      },
      "id": 141,
      "panels": [
        {
          "aliasColors": {},
          "bars": false,
          "dashLength": 10,
          "dashes": false,
          "datasource": "${DS_TEST-CLUSTER}",
          "decimals": null,
          "description": "TiDB transaction processing counts by type and source.",
          "editable": true,
          "error": false,
          "fill": 1,
          "fillGradient": 0,
          "grid": {},
          "gridPos": {
            "h": 7,
            "w": 8,
            "x": 0,
            "y": 5
          },
          "id": 69,
          "legend": {
            "alignAsTable": true,
            "avg": false,
            "current": false,
            "max": false,
            "min": false,
            "rightSide": true,
            "show": true,
            "total": false,
            "values": false
          },
          "lines": true,
          "linewidth": 1,
          "links": [],
          "nullPointMode": "null as zero",
          "options": {
            "dataLinks": []
          },
          "percentage": false,
          "pointradius": 5,
          "points": false,
          "renderer": "flot",
          "seriesOverrides": [],
          "spaceLength": 10,
          "stack": false,
          "steppedLine": false,
          "targets": [
            {
              "expr": "sum(rate(tidb_session_transaction_duration_seconds_count{tidb_cluster=\"$tidb_cluster\"}[1m])) by (type, txn_mode)",
              "format": "time_series",
              "intervalFactor": 2,
              "legendFormat": "{{type}}-{{txn_mode}}",
              "refId": "A",
              "step": 10
            }
          ],
          "thresholds": [],
          "timeFrom": null,
          "timeRegions": [],
          "timeShift": null,
          "title": "Transaction OPS",
          "tooltip": {
            "msResolution": false,
            "shared": true,
            "sort": 0,
            "value_type": "individual"
          },
          "type": "graph",
          "xaxis": {
            "buckets": null,
            "mode": "time",
            "name": null,
            "show": true,
            "values": []
          },
          "yaxes": [
            {
              "format": "short",
              "label": null,
              "logBase": 1,
              "max": null,
              "min": "0",
              "show": true
            },
            {
              "format": "short",
              "label": null,
              "logBase": 1,
              "max": null,
              "min": null,
              "show": true
            }
          ],
          "yaxis": {
            "align": false,
            "alignLevel": null
          }
        },
        {
          "aliasColors": {},
          "bars": false,
          "dashLength": 10,
          "dashes": false,
          "datasource": "${DS_TEST-CLUSTER}",
          "description": "Bucketed histogram of transaction execution durations, including retry",
          "fill": 1,
          "fillGradient": 0,
          "gridPos": {
            "h": 7,
            "w": 8,
            "x": 8,
            "y": 5
          },
          "id": 72,
          "legend": {
            "alignAsTable": true,
            "avg": false,
            "current": false,
            "max": false,
            "min": false,
            "rightSide": true,
            "show": true,
            "total": false,
            "values": false
          },
          "lines": true,
          "linewidth": 1,
          "links": [],
          "nullPointMode": "null",
          "options": {
            "dataLinks": []
          },
          "percentage": false,
          "pointradius": 5,
          "points": false,
          "renderer": "flot",
          "seriesOverrides": [],
          "spaceLength": 10,
          "stack": false,
          "steppedLine": false,
          "targets": [
            {
              "expr": "histogram_quantile(0.99, sum(rate(tidb_session_transaction_duration_seconds_bucket{tidb_cluster=\"$tidb_cluster\"}[1m])) by (le, txn_mode))",
              "format": "time_series",
              "intervalFactor": 2,
              "legendFormat": "99-{{txn_mode}}",
              "refId": "A"
            },
            {
              "expr": "histogram_quantile(0.95, sum(rate(tidb_session_transaction_duration_seconds_bucket{tidb_cluster=\"$tidb_cluster\"}[1m])) by (le, txn_mode))",
              "format": "time_series",
              "intervalFactor": 2,
              "legendFormat": "95-{{txn_mode}}",
              "refId": "B"
            },
            {
              "expr": "histogram_quantile(0.80, sum(rate(tidb_session_transaction_duration_seconds_bucket{tidb_cluster=\"$tidb_cluster\"}[1m])) by (le, txn_mode))",
              "format": "time_series",
              "intervalFactor": 2,
              "legendFormat": "80-{{txn_mode}}",
              "refId": "C"
            }
          ],
          "thresholds": [],
          "timeFrom": null,
          "timeRegions": [],
          "timeShift": null,
          "title": "Duration",
          "tooltip": {
            "shared": true,
            "sort": 0,
            "value_type": "individual"
          },
          "type": "graph",
          "xaxis": {
            "buckets": null,
            "mode": "time",
            "name": null,
            "show": true,
            "values": []
          },
          "yaxes": [
            {
              "format": "s",
              "label": null,
              "logBase": 2,
              "max": null,
              "min": null,
              "show": true
            },
            {
              "format": "short",
              "label": null,
              "logBase": 1,
              "max": null,
              "min": null,
              "show": true
            }
          ],
          "yaxis": {
            "align": false,
            "alignLevel": null
          }
        },
        {
          "cards": {
            "cardPadding": null,
            "cardRound": null
          },
          "color": {
            "cardColor": "#b4ff00",
            "colorScale": "sqrt",
            "colorScheme": "interpolateSpectral",
            "exponent": 0.5,
            "mode": "spectrum"
          },
          "dataFormat": "tsbuckets",
          "datasource": "${DS_TEST-CLUSTER}",
          "description": "TiDB statements numbers within one transaction.",
          "gridPos": {
            "h": 7,
            "w": 8,
            "x": 16,
            "y": 5
          },
          "heatmap": {},
          "hideZeroBuckets": true,
          "highlightCards": true,
          "id": 74,
          "legend": {
            "show": false
          },
          "links": [],
          "options": {},
          "reverseYBuckets": false,
          "targets": [
            {
              "expr": "sum(increase(tidb_session_transaction_statement_num_bucket[1m])) by (le)",
              "format": "heatmap",
              "intervalFactor": 2,
              "legendFormat": "{{le}}",
              "refId": "A"
            }
          ],
          "timeFrom": null,
          "timeShift": null,
          "title": "Transaction Statement Num",
          "tooltip": {
            "show": true,
            "showHistogram": false
          },
          "type": "heatmap",
          "xAxis": {
              "show": true
            },
          "xBucketNumber": null,
          "xBucketSize": null,
          "yAxis": {
            "decimals": 0,
              "format": "short",
              "logBase": 1,
              "max": null,
              "min": null,
            "show": true,
            "splitFactor": null
        },
          "yBucketBound": "auto",
          "yBucketNumber": null,
          "yBucketSize": null
        },
        {
          "cards": {
            "cardPadding": null,
            "cardRound": null
          },
          "color": {
            "cardColor": "#b4ff00",
            "colorScale": "sqrt",
            "colorScheme": "interpolateSpectral",
            "exponent": 0.5,
            "mode": "spectrum"
          },
          "dataFormat": "tsbuckets",
          "datasource": "${DS_TEST-CLUSTER}",
          "description": "TiDB transaction retry histogram bucket statistics",
          "gridPos": {
            "h": 7,
            "w": 8,
            "x": 0,
            "y": 12
          },
          "heatmap": {},
          "hideZeroBuckets": true,
          "highlightCards": true,
          "id": 67,
          "legend": {
            "show": false
          },
          "links": [],
          "options": {},
          "reverseYBuckets": false,
          "targets": [
            {
              "expr": "sum(increase(tidb_session_retry_num_bucket[1m])) by (le)",
              "format": "heatmap",
              "intervalFactor": 2,
              "legendFormat": "{{le}}",
              "refId": "A",
              "step": 10
            }
          ],
          "timeFrom": null,
          "timeShift": null,
          "title": "Transaction Retry Num",
          "tooltip": {
            "show": true,
            "showHistogram": false
          },
          "type": "heatmap",
          "xAxis": {
              "show": true
            },
          "xBucketNumber": null,
          "xBucketSize": null,
          "yAxis": {
            "decimals": 0,
              "format": "short",
              "logBase": 1,
              "max": null,
              "min": null,
            "show": true,
            "splitFactor": null
        },
          "yBucketBound": "auto",
          "yBucketNumber": null,
          "yBucketSize": null
        },
        {
          "aliasColors": {},
          "bars": false,
          "dashLength": 10,
          "dashes": false,
          "datasource": "${DS_TEST-CLUSTER}",
          "description": "Error numbers of transaction retry",
          "editable": true,
          "error": false,
          "fill": 1,
          "fillGradient": 0,
          "grid": {},
          "gridPos": {
            "h": 7,
            "w": 8,
            "x": 8,
            "y": 12
          },
          "id": 36,
          "legend": {
            "avg": false,
            "current": false,
            "max": false,
            "min": false,
            "show": true,
            "total": false,
            "values": false
          },
          "lines": true,
          "linewidth": 1,
          "links": [],
          "nullPointMode": "null as zero",
          "options": {
            "dataLinks": []
          },
          "percentage": false,
          "pointradius": 5,
          "points": false,
          "renderer": "flot",
          "seriesOverrides": [],
          "spaceLength": 10,
          "stack": false,
          "steppedLine": false,
          "targets": [
            {
              "expr": "sum(rate(tidb_session_retry_error_total{tidb_cluster=\"$tidb_cluster\"}[30s])) by (type, sql_type)",
              "format": "time_series",
              "intervalFactor": 2,
              "legendFormat": "{{type}}-{{sql_type}}",
              "refId": "A",
              "step": 10
            }
          ],
          "thresholds": [],
          "timeFrom": null,
          "timeRegions": [],
          "timeShift": null,
          "title": "Session Retry Error OPS",
          "tooltip": {
            "msResolution": false,
            "shared": true,
            "sort": 0,
            "value_type": "individual"
          },
          "type": "graph",
          "xaxis": {
            "buckets": null,
            "mode": "time",
            "name": null,
            "show": true,
            "values": []
          },
          "yaxes": [
            {
              "format": "short",
              "label": null,
              "logBase": 1,
              "max": null,
              "min": "0",
              "show": true
            },
            {
              "format": "short",
              "label": null,
              "logBase": 1,
              "max": null,
              "min": null,
              "show": true
            }
          ],
          "yaxis": {
            "align": false,
            "alignLevel": null
          }
        },
        {
          "aliasColors": {},
          "bars": false,
          "dashLength": 10,
          "dashes": false,
          "datasource": "${DS_TEST-CLUSTER}",
          "description": "The duration of a transaction waits for a token when committing.",
          "fill": 1,
          "fillGradient": 0,
          "gridPos": {
            "h": 7,
            "w": 8,
            "x": 16,
            "y": 12
          },
          "id": 196,
          "legend": {
            "alignAsTable": true,
            "avg": false,
            "current": false,
            "max": false,
            "min": false,
            "rightSide": true,
            "show": true,
            "total": false,
            "values": false
          },
          "lines": true,
          "linewidth": 1,
          "links": [],
          "nullPointMode": "null",
          "options": {
            "dataLinks": []
          },
          "percentage": false,
          "pointradius": 5,
          "points": false,
          "renderer": "flot",
          "seriesOverrides": [],
          "spaceLength": 10,
          "stack": false,
          "steppedLine": false,
          "targets": [
            {
              "expr": "histogram_quantile(0.99, sum(rate(tidb_tikvclient_batch_executor_token_wait_duration_bucket{tidb_cluster=\"$tidb_cluster\"}[1m])) by (le))",
              "format": "time_series",
              "intervalFactor": 2,
              "legendFormat": "99",
              "refId": "A"
            },
            {
              "expr": "histogram_quantile(0.95, sum(rate(tidb_tikvclient_batch_executor_token_wait_duration_bucket{tidb_cluster=\"$tidb_cluster\"}[1m])) by (le))",
              "format": "time_series",
              "intervalFactor": 2,
              "legendFormat": "95",
              "refId": "B"
            },
            {
              "expr": "histogram_quantile(0.80, sum(rate(tidb_tikvclient_batch_executor_token_wait_duration_bucket{tidb_cluster=\"$tidb_cluster\"}[1m])) by (le))",
              "format": "time_series",
              "intervalFactor": 2,
              "legendFormat": "80",
              "refId": "C"
            }
          ],
          "thresholds": [],
          "timeFrom": null,
          "timeRegions": [],
          "timeShift": null,
          "title": "Commit Token Wait Duration",
          "tooltip": {
            "shared": true,
            "sort": 0,
            "value_type": "individual"
          },
          "type": "graph",
          "xaxis": {
            "buckets": null,
            "mode": "time",
            "name": null,
            "show": true,
            "values": []
          },
          "yaxes": [
            {
              "format": "s",
              "label": null,
              "logBase": 2,
              "max": null,
              "min": null,
              "show": true
            },
            {
              "format": "short",
              "label": null,
              "logBase": 1,
              "max": null,
              "min": null,
              "show": true
            }
          ],
          "yaxis": {
            "align": false,
            "alignLevel": null
          }
        },
        {
          "aliasColors": {},
          "bars": false,
          "dashLength": 10,
          "dashes": false,
          "datasource": "${DS_TEST-CLUSTER}",
          "description": "TiDB total kv transaction counts",
          "editable": true,
          "error": false,
          "fill": 1,
          "fillGradient": 0,
          "grid": {},
          "gridPos": {
            "h": 7,
            "w": 8,
            "x": 0,
            "y": 19
          },
          "id": 4,
          "legend": {
            "alignAsTable": true,
            "avg": false,
            "current": false,
            "max": false,
            "min": false,
            "rightSide": true,
            "show": true,
            "total": false,
            "values": false
          },
          "lines": true,
          "linewidth": 2,
          "links": [],
          "nullPointMode": "null as zero",
          "options": {
            "dataLinks": []
          },
          "percentage": false,
          "pointradius": 5,
          "points": false,
          "renderer": "flot",
          "seriesOverrides": [],
          "spaceLength": 10,
          "stack": false,
          "steppedLine": false,
          "targets": [
            {
              "expr": "sum(rate(tidb_tikvclient_txn_cmd_duration_seconds_count{tidb_cluster=\"$tidb_cluster\"}[1m])) by (instance)",
              "format": "time_series",
              "intervalFactor": 2,
              "legendFormat": "{{instance}}",
              "refId": "A",
              "step": 40
            }
          ],
          "thresholds": [],
          "timeFrom": null,
          "timeRegions": [],
          "timeShift": null,
          "title": "KV Transaction OPS",
          "tooltip": {
            "msResolution": true,
            "shared": true,
            "sort": 0,
            "value_type": "cumulative"
          },
          "type": "graph",
          "xaxis": {
            "buckets": null,
            "mode": "time",
            "name": null,
            "show": true,
            "values": []
          },
          "yaxes": [
            {
              "format": "short",
              "label": null,
              "logBase": 1,
              "max": null,
              "min": "0",
              "show": true
            },
            {
              "format": "short",
              "label": null,
              "logBase": 1,
              "max": null,
              "min": null,
              "show": true
            }
          ],
          "yaxis": {
            "align": false,
            "alignLevel": null
          }
        },
        {
          "aliasColors": {},
          "bars": false,
          "dashLength": 10,
          "dashes": false,
          "datasource": "${DS_TEST-CLUSTER}",
          "description": "The duration of the transaction commit/rollback on TiKV.",
          "fill": 1,
          "fillGradient": 0,
          "gridPos": {
            "h": 7,
            "w": 8,
            "x": 8,
            "y": 19
          },
          "id": 193,
          "legend": {
            "alignAsTable": true,
            "avg": false,
            "current": false,
            "max": false,
            "min": false,
            "rightSide": true,
            "show": true,
            "total": false,
            "values": false
          },
          "lines": true,
          "linewidth": 1,
          "links": [],
          "nullPointMode": "null",
          "options": {
            "dataLinks": []
          },
          "percentage": false,
          "pointradius": 2,
          "points": false,
          "renderer": "flot",
          "seriesOverrides": [],
          "spaceLength": 10,
          "stack": false,
          "steppedLine": false,
          "targets": [
            {
              "expr": "histogram_quantile(0.99, sum(rate(tidb_tikvclient_txn_cmd_duration_seconds_bucket{tidb_cluster=\"$tidb_cluster\"}[1m])) by (le, type))",
              "format": "time_series",
              "intervalFactor": 2,
              "legendFormat": "99-{{type}}",
              "refId": "A"
            },
            {
              "expr": "histogram_quantile(0.95, sum(rate(tidb_tikvclient_txn_cmd_duration_seconds_bucket{tidb_cluster=\"$tidb_cluster\"}[1m])) by (le, type))",
              "format": "time_series",
              "intervalFactor": 2,
              "legendFormat": "95-{{type}}",
              "refId": "B"
            },
            {
              "expr": "histogram_quantile(0.80, sum(rate(tidb_tikvclient_txn_cmd_duration_seconds_bucket{tidb_cluster=\"$tidb_cluster\"}[1m])) by (le, type))",
              "format": "time_series",
              "intervalFactor": 2,
              "legendFormat": "80-{{type}}",
              "refId": "C"
            }
          ],
          "thresholds": [],
          "timeFrom": null,
          "timeRegions": [],
          "timeShift": null,
          "title": "KV Transaction Duration",
          "tooltip": {
            "shared": true,
            "sort": 0,
            "value_type": "individual"
          },
          "type": "graph",
          "xaxis": {
            "buckets": null,
            "mode": "time",
            "name": null,
            "show": true,
            "values": []
          },
          "yaxes": [
            {
              "format": "s",
              "label": null,
              "logBase": 2,
              "max": null,
              "min": null,
              "show": true
            },
            {
              "format": "short",
              "label": null,
              "logBase": 1,
              "max": null,
              "min": null,
              "show": true
            }
          ],
          "yaxis": {
            "align": false,
            "alignLevel": null
          }
        },
        {
          "cards": {
            "cardPadding": null,
            "cardRound": null
          },
          "color": {
            "cardColor": "#b4ff00",
            "colorScale": "sqrt",
            "colorScheme": "interpolateSpectral",
            "exponent": 0.5,
            "mode": "spectrum"
          },
          "dataFormat": "tsbuckets",
          "datasource": "${DS_TEST-CLUSTER}",
          "description": "regions transaction operates on count",
          "gridPos": {
            "h": 7,
            "w": 8,
            "x": 16,
            "y": 19
          },
          "heatmap": {},
          "hideZeroBuckets": true,
          "highlightCards": true,
          "id": 44,
          "legend": {
            "show": false
          },
          "links": [],
          "options": {},
          "reverseYBuckets": false,
          "targets": [
            {
              "expr": "sum(increase(tidb_tikvclient_txn_regions_num_bucket[1m])) by (le)",
              "format": "heatmap",
              "intervalFactor": 2,
              "legendFormat": "{{le}}",
              "refId": "A",
              "step": 40
            }
          ],
          "timeFrom": null,
          "timeShift": null,
          "title": "Transaction Regions Num",
          "tooltip": {
            "show": true,
            "showHistogram": false
          },
          "type": "heatmap",
          "xAxis": {
              "show": true
            },
          "xBucketNumber": null,
          "xBucketSize": null,
          "yAxis": {
            "decimals": 0,
              "format": "short",
              "logBase": 1,
              "max": null,
              "min": null,
            "show": true,
            "splitFactor": null
        },
          "yBucketBound": "auto",
          "yBucketNumber": null,
          "yBucketSize": null
        },
        {
          "aliasColors": {},
          "bars": false,
          "dashLength": 10,
          "dashes": false,
          "datasource": "${DS_TEST-CLUSTER}",
          "description": "kv write times per transaction execution",
          "editable": true,
          "error": false,
          "fill": 1,
          "fillGradient": 0,
          "grid": {},
          "gridPos": {
            "h": 7,
            "w": 8,
            "x": 0,
            "y": 26
          },
          "id": 33,
          "legend": {
            "alignAsTable": true,
            "avg": false,
            "current": false,
            "max": false,
            "min": false,
            "rightSide": true,
            "show": true,
            "sort": "avg",
            "sortDesc": true,
            "total": false,
            "values": false
          },
          "lines": true,
          "linewidth": 2,
          "links": [],
          "nullPointMode": "null as zero",
          "options": {
            "dataLinks": []
          },
          "percentage": false,
          "pointradius": 5,
          "points": false,
          "renderer": "flot",
          "seriesOverrides": [
            {
              "alias": "/-sum/",
              "yaxis": 2
            }
          ],
          "spaceLength": 10,
          "stack": false,
          "steppedLine": false,
          "targets": [
            {
              "expr": "rate(tidb_tikvclient_txn_write_kv_num_sum{tidb_cluster=\"$tidb_cluster\"}[30s])",
              "format": "time_series",
              "intervalFactor": 1,
              "legendFormat": "{{instance}}-rate",
              "refId": "A"
            },
            {
              "expr": "tidb_tikvclient_txn_write_kv_num_sum{tidb_cluster=\"$tidb_cluster\"}",
              "format": "time_series",
              "intervalFactor": 1,
              "legendFormat": "{{instance}}-sum",
              "refId": "B",
              "step": 40
            }
          ],
          "thresholds": [],
          "timeFrom": null,
          "timeRegions": [],
          "timeShift": null,
          "title": "Transaction Write KV Num Rate and Sum",
          "tooltip": {
            "msResolution": false,
            "shared": true,
            "sort": 2,
            "value_type": "cumulative"
          },
          "type": "graph",
          "xaxis": {
            "buckets": null,
            "mode": "time",
            "name": null,
            "show": true,
            "values": []
          },
          "yaxes": [
            {
              "format": "short",
              "label": null,
              "logBase": 1,
              "max": null,
              "min": null,
              "show": true
            },
            {
              "format": "short",
              "label": null,
              "logBase": 1,
              "max": null,
              "min": null,
              "show": true
            }
          ],
          "yaxis": {
            "align": false,
            "alignLevel": null
          }
        },
        {
          "cards": {
            "cardPadding": null,
            "cardRound": null
          },
          "color": {
            "cardColor": "#b4ff00",
            "colorScale": "sqrt",
            "colorScheme": "interpolateOranges",
            "exponent": 0.5,
            "mode": "spectrum"
          },
          "dataFormat": "tsbuckets",
          "datasource": "${DS_TEST-CLUSTER}",
          "description": "kv write times per transaction execution",
          "gridPos": {
            "h": 7,
            "w": 8,
            "x": 8,
            "y": 26
          },
          "heatmap": {},
          "hideZeroBuckets": true,
          "highlightCards": true,
          "id": 209,
          "legend": {
            "show": false
          },
          "links": [],
          "options": {},
          "reverseYBuckets": false,
          "targets": [
            {
              "expr": "sum(increase(tidb_tikvclient_txn_write_kv_num_bucket[1m])) by (le)",
              "format": "heatmap",
              "intervalFactor": 1,
              "legendFormat": "{{le}}",
              "refId": "A"
            }
          ],
          "timeFrom": null,
          "timeShift": null,
          "title": "Transaction Write KV Num",
          "tooltip": {
            "show": true,
            "showHistogram": false
          },
          "type": "heatmap",
          "xAxis": {
              "show": true
            },
          "xBucketNumber": null,
          "xBucketSize": null,
          "yAxis": {
            "decimals": 0,
            "format": "short",
              "logBase": 1,
              "max": null,
              "min": null,
            "show": true,
            "splitFactor": null
          },
          "yBucketBound": "auto",
          "yBucketNumber": null,
          "yBucketSize": null
        },
        {
          "cards": {
            "cardPadding": null,
            "cardRound": null
          },
          "color": {
            "cardColor": "#b4ff00",
            "colorScale": "sqrt",
            "colorScheme": "interpolateSpectral",
            "exponent": 0.5,
            "mode": "spectrum"
          },
          "dataFormat": "tsbuckets",
          "datasource": "${DS_TEST-CLUSTER}",
          "description": "The number of statement acquires locks.",
          "gridPos": {
            "h": 7,
            "w": 8,
            "x": 16,
            "y": 26
          },
          "heatmap": {},
          "hideZeroBuckets": true,
          "highlightCards": true,
          "id": 201,
          "legend": {
            "show": false
          },
          "links": [],
          "options": {},
          "reverseYBuckets": false,
          "targets": [
            {
              "expr": "sum(increase(tidb_session_statement_lock_keys_count_bucket[1m])) by (le)",
              "format": "heatmap",
              "instant": false,
              "intervalFactor": 2,
              "legendFormat": "{{le}}",
              "refId": "A",
              "step": 10
            }
          ],
          "timeFrom": null,
          "timeShift": null,
          "title": "Statement Lock Keys",
          "tooltip": {
            "show": true,
            "showHistogram": false
          },
          "type": "heatmap",
          "xAxis": {
              "show": true
            },
          "xBucketNumber": null,
          "xBucketSize": null,
          "yAxis": {
            "decimals": 0,
              "format": "short",
              "logBase": 1,
              "max": null,
              "min": null,
            "show": true,
            "splitFactor": null
        },
          "yBucketBound": "auto",
          "yBucketNumber": null,
          "yBucketSize": null
        },
        {
          "aliasColors": {},
          "bars": false,
          "dashLength": 10,
          "dashes": false,
          "datasource": "${DS_TEST-CLUSTER}",
          "description": "When the pessimistic transaction begins to work, it will send heartbeat requests to update its TTL. \nThis metric is the latency of the send heartbeat operation.",
          "editable": true,
          "error": false,
          "fill": 1,
          "fillGradient": 0,
          "grid": {},
          "gridPos": {
            "h": 7,
            "w": 8,
            "x": 0,
            "y": 33
          },
          "id": 194,
          "legend": {
            "alignAsTable": true,
            "avg": false,
            "current": false,
            "max": false,
            "min": false,
            "rightSide": true,
            "show": true,
            "sort": "avg",
            "sortDesc": true,
            "total": false,
            "values": false
          },
          "lines": true,
          "linewidth": 2,
          "links": [],
          "nullPointMode": "null as zero",
          "options": {
            "dataLinks": []
          },
          "percentage": false,
          "pointradius": 5,
          "points": false,
          "renderer": "flot",
          "seriesOverrides": [],
          "spaceLength": 10,
          "stack": false,
          "steppedLine": false,
          "targets": [
            {
              "expr": "histogram_quantile(0.80, sum(rate(tidb_tikvclient_txn_heart_beat_bucket{tidb_cluster=\"$tidb_cluster\"}[1m])) by (le, type))",
              "format": "time_series",
              "intervalFactor": 2,
              "legendFormat": "80-{{type}}",
              "refId": "B",
              "step": 40
            },
            {
              "expr": "histogram_quantile(0.95, sum(rate(tidb_tikvclient_txn_heart_beat_bucket{tidb_cluster=\"$tidb_cluster\"}[1m])) by (le, type))",
              "format": "time_series",
              "intervalFactor": 1,
              "legendFormat": "95-{{type}}",
              "refId": "A"
            },
            {
              "expr": "histogram_quantile(0.99, sum(rate(tidb_tikvclient_txn_heart_beat_bucket{tidb_cluster=\"$tidb_cluster\"}[1m])) by (le, type))",
              "format": "time_series",
              "intervalFactor": 1,
              "legendFormat": "99-{{type}}",
              "refId": "C"
            }
          ],
          "thresholds": [],
          "timeFrom": null,
          "timeRegions": [],
          "timeShift": null,
          "title": "Send HeartBeat Duration",
          "tooltip": {
            "msResolution": false,
            "shared": true,
            "sort": 2,
            "value_type": "cumulative"
          },
          "type": "graph",
          "xaxis": {
            "buckets": null,
            "mode": "time",
            "name": null,
            "show": true,
            "values": []
          },
          "yaxes": [
            {
              "format": "s",
              "label": null,
              "logBase": 1,
              "max": null,
              "min": null,
              "show": true
            },
            {
              "format": "short",
              "label": null,
              "logBase": 1,
              "max": null,
              "min": null,
              "show": true
            }
          ],
          "yaxis": {
            "align": false,
            "alignLevel": null
          }
        },
        {
          "aliasColors": {},
          "bars": false,
          "dashLength": 10,
          "dashes": false,
          "datasource": "${DS_TEST-CLUSTER}",
          "description": "kv write size per transaction execution",
          "editable": true,
          "error": false,
          "fill": 1,
          "fillGradient": 0,
          "grid": {},
          "gridPos": {
            "h": 7,
            "w": 8,
            "x": 8,
            "y": 33
          },
          "id": 34,
          "legend": {
            "alignAsTable": true,
            "avg": false,
            "current": false,
            "max": false,
            "min": false,
            "rightSide": true,
            "show": true,
            "sort": "avg",
            "sortDesc": true,
            "total": false,
            "values": false
          },
          "lines": true,
          "linewidth": 2,
          "links": [],
          "nullPointMode": "null as zero",
          "options": {
            "dataLinks": []
          },
          "percentage": false,
          "pointradius": 5,
          "points": false,
          "renderer": "flot",
          "seriesOverrides": [
            {
              "alias": "/-sum/",
              "yaxis": 2
            }
          ],
          "spaceLength": 10,
          "stack": false,
          "steppedLine": false,
          "targets": [
            {
              "expr": "rate(tidb_tikvclient_txn_write_size_bytes_sum{tidb_cluster=\"$tidb_cluster\"}[30s])",
              "format": "time_series",
              "intervalFactor": 1,
              "legendFormat": "{{instance}}-rate",
              "refId": "A",
              "step": 40
            },
            {
              "expr": "tidb_tikvclient_txn_write_size_bytes_sum{tidb_cluster=\"$tidb_cluster\"}",
              "format": "time_series",
              "intervalFactor": 1,
              "legendFormat": "{{instance}}-sum",
              "refId": "B"
            }
          ],
          "thresholds": [],
          "timeFrom": null,
          "timeRegions": [],
          "timeShift": null,
          "title": "Transaction Write Size Bytes Rate and Sum",
          "tooltip": {
            "msResolution": false,
            "shared": true,
            "sort": 2,
            "value_type": "cumulative"
          },
          "type": "graph",
          "xaxis": {
            "buckets": null,
            "mode": "time",
            "name": null,
            "show": true,
            "values": []
          },
          "yaxes": [
            {
              "format": "Bps",
              "label": null,
              "logBase": 1,
              "max": null,
              "min": null,
              "show": true
            },
            {
              "format": "Bps",
              "label": null,
              "logBase": 1,
              "max": null,
              "min": null,
              "show": true
            }
          ],
          "yaxis": {
            "align": false,
            "alignLevel": null
          }
        },
        {
          "cards": {
            "cardPadding": null,
            "cardRound": null
          },
          "color": {
            "cardColor": "#b4ff00",
            "colorScale": "sqrt",
            "colorScheme": "interpolateOranges",
            "exponent": 0.5,
            "mode": "spectrum"
          },
          "dataFormat": "tsbuckets",
          "datasource": "${DS_TEST-CLUSTER}",
          "description": "kv write size per transaction execution",
          "gridPos": {
            "h": 7,
            "w": 8,
            "x": 16,
            "y": 33
          },
          "heatmap": {},
          "hideZeroBuckets": true,
          "highlightCards": true,
          "id": 210,
          "legend": {
            "show": false
          },
          "links": [],
          "options": {},
          "reverseYBuckets": false,
          "targets": [
            {
              "expr": "sum(increase(tidb_tikvclient_txn_write_size_bytes_bucket[1m])) by (le)",
              "format": "heatmap",
              "intervalFactor": 1,
              "legendFormat": "{{le}}",
              "refId": "A",
              "step": 40
            }
          ],
          "timeFrom": null,
          "timeShift": null,
          "title": "Transaction Write Size Bytes",
          "tooltip": {
            "show": true,
            "showHistogram": false
          },
          "type": "heatmap",
          "xAxis": {
            "show": true
          },
          "xBucketNumber": null,
          "xBucketSize": null,
          "yAxis": {
            "decimals": 0,
            "format": "decbytes",
            "logBase": 1,
            "max": null,
            "min": null,
            "show": true,
            "splitFactor": null
          },
          "yBucketBound": "auto",
          "yBucketNumber": null,
          "yBucketSize": null
        },
        {
          "aliasColors": {},
          "bars": false,
          "dashLength": 10,
          "dashes": false,
          "datasource": "${DS_TEST-CLUSTER}",
          "description": "The duration of a statement acquiring all pessimistic locks at a time.",
          "editable": true,
          "error": false,
          "fill": 1,
          "fillGradient": 0,
          "grid": {},
          "gridPos": {
            "h": 7,
            "w": 8,
            "x": 0,
            "y": 40
          },
          "id": 197,
          "legend": {
            "alignAsTable": true,
            "avg": false,
            "current": false,
            "max": false,
            "min": false,
            "rightSide": true,
            "show": true,
            "sort": "avg",
            "sortDesc": true,
            "total": false,
            "values": false
          },
          "lines": true,
          "linewidth": 2,
          "links": [],
          "nullPointMode": "null as zero",
          "options": {
            "dataLinks": []
          },
          "percentage": false,
          "pointradius": 5,
          "points": false,
          "renderer": "flot",
          "seriesOverrides": [],
          "spaceLength": 10,
          "stack": false,
          "steppedLine": false,
          "targets": [
            {
              "expr": "histogram_quantile(0.80, sum(rate(tidb_tikvclient_pessimistic_lock_keys_duration_bucket{tidb_cluster=\"$tidb_cluster\"}[1m])) by (le))",
              "format": "time_series",
              "intervalFactor": 2,
              "legendFormat": "80",
              "refId": "B",
              "step": 40
            },
            {
              "expr": "histogram_quantile(0.95, sum(rate(tidb_tikvclient_pessimistic_lock_keys_duration_bucket{tidb_cluster=\"$tidb_cluster\"}[1m])) by (le))",
              "format": "time_series",
              "intervalFactor": 1,
              "legendFormat": "95",
              "refId": "A"
            },
            {
              "expr": "histogram_quantile(0.99, sum(rate(tidb_tikvclient_pessimistic_lock_keys_duration_bucket{tidb_cluster=\"$tidb_cluster\"}[1m])) by (le))",
              "format": "time_series",
              "intervalFactor": 1,
              "legendFormat": "99",
              "refId": "C"
            }
          ],
          "thresholds": [],
          "timeFrom": null,
          "timeRegions": [],
          "timeShift": null,
          "title": "Acquire Pessimistic Locks Duration",
          "tooltip": {
            "msResolution": false,
            "shared": true,
            "sort": 2,
            "value_type": "cumulative"
          },
          "type": "graph",
          "xaxis": {
            "buckets": null,
            "mode": "time",
            "name": null,
            "show": true,
            "values": []
          },
          "yaxes": [
            {
              "format": "s",
              "label": null,
              "logBase": 1,
              "max": null,
              "min": null,
              "show": true
            },
            {
              "format": "short",
              "label": null,
              "logBase": 1,
              "max": null,
              "min": null,
              "show": false
            }
          ],
          "yaxis": {
            "align": false,
            "alignLevel": null
          }
        },
        {
          "aliasColors": {},
          "bars": false,
          "dashLength": 10,
          "dashes": false,
          "datasource": "${DS_TEST-CLUSTER}",
          "description": "This metric means the pessimistic lives too long which is abnormal.",
          "editable": true,
          "error": false,
          "fill": 1,
          "fillGradient": 0,
          "grid": {},
          "gridPos": {
            "h": 7,
            "w": 8,
            "x": 8,
            "y": 40
          },
          "id": 195,
          "legend": {
            "alignAsTable": true,
            "avg": false,
            "current": false,
            "max": false,
            "min": false,
            "rightSide": true,
            "show": true,
            "total": false,
            "values": false
          },
          "lines": true,
          "linewidth": 1,
          "links": [],
          "nullPointMode": "null as zero",
          "options": {
            "dataLinks": []
          },
          "percentage": false,
          "pointradius": 5,
          "points": false,
          "renderer": "flot",
          "seriesOverrides": [],
          "spaceLength": 10,
          "stack": false,
          "steppedLine": false,
          "targets": [
            {
              "expr": "sum(rate(tidb_tikvclient_ttl_lifetime_reach_total{tidb_cluster=\"$tidb_cluster\"}[1m])) by (instance)",
              "format": "time_series",
              "intervalFactor": 1,
              "legendFormat": "{{instance}}",
              "refId": "A"
            }
          ],
          "thresholds": [],
          "timeFrom": null,
          "timeRegions": [],
          "timeShift": null,
          "title": "TTL Lifetime Reach Counter",
          "tooltip": {
            "msResolution": false,
            "shared": true,
            "sort": 0,
            "value_type": "individual"
          },
          "type": "graph",
          "xaxis": {
            "buckets": null,
            "mode": "time",
            "name": null,
            "show": true,
            "values": []
          },
          "yaxes": [
            {
              "format": "short",
              "label": null,
              "logBase": 1,
              "max": null,
              "min": "0",
              "show": true
            },
            {
              "format": "short",
              "label": null,
              "logBase": 1,
              "max": null,
              "min": null,
              "show": true
            }
          ],
          "yaxis": {
            "align": false,
            "alignLevel": null
          }
        },
        {
          "aliasColors": {},
          "bars": false,
          "dashLength": 10,
          "dashes": false,
          "datasource": "${DS_TEST-CLUSTER}",
          "description": "safe point loading times",
          "editable": true,
          "error": false,
          "fill": 1,
          "fillGradient": 0,
          "grid": {},
          "gridPos": {
            "h": 7,
            "w": 8,
            "x": 16,
            "y": 40
          },
          "id": 83,
          "legend": {
            "alignAsTable": true,
            "avg": false,
            "current": false,
            "max": false,
            "min": false,
            "rightSide": true,
            "show": true,
            "sort": "avg",
            "sortDesc": true,
            "total": false,
            "values": false
          },
          "lines": true,
          "linewidth": 2,
          "links": [],
          "nullPointMode": "null as zero",
          "options": {
            "dataLinks": []
          },
          "percentage": false,
          "pointradius": 5,
          "points": false,
          "renderer": "flot",
          "seriesOverrides": [],
          "spaceLength": 10,
          "stack": false,
          "steppedLine": false,
          "targets": [
            {
              "expr": "sum(rate(tidb_tikvclient_load_safepoint_total{tidb_cluster=\"$tidb_cluster\", type=\"ok\"}[1m])) by (instance)",
              "format": "time_series",
              "intervalFactor": 2,
              "legendFormat": "{{instance}}",
              "refId": "B",
              "step": 40
            }
          ],
          "thresholds": [],
          "timeFrom": null,
          "timeRegions": [],
          "timeShift": null,
          "title": "Load Safepoint OPS",
          "tooltip": {
            "msResolution": false,
            "shared": true,
            "sort": 2,
            "value_type": "cumulative"
          },
          "type": "graph",
          "xaxis": {
            "buckets": null,
            "mode": "time",
            "name": null,
            "show": true,
            "values": []
          },
          "yaxes": [
            {
              "format": "short",
              "label": null,
              "logBase": 1,
              "max": null,
              "min": null,
              "show": true
            },
            {
              "format": "short",
              "label": null,
              "logBase": 1,
              "max": null,
              "min": null,
              "show": true
            }
          ],
          "yaxis": {
            "align": false,
            "alignLevel": null
          }
        },
        {
          "cards": {
            "cardPadding": null,
            "cardRound": null
          },
          "color": {
            "cardColor": "#b4ff00",
            "colorScale": "sqrt",
            "colorScheme": "interpolateSpectral",
            "exponent": 0.5,
            "mode": "spectrum"
          },
          "dataFormat": "tsbuckets",
          "datasource": "${DS_TEST-CLUSTER}",
          "description": "When the pessimistic statement is executed, the lock fails and it can retry automatically. The number of times the statement is retried is recorded.",
          "gridPos": {
            "h": 7,
            "w": 8,
            "x": 0,
            "y": 47
          },
          "heatmap": {},
          "hideZeroBuckets": true,
          "highlightCards": true,
          "id": 199,
          "legend": {
            "show": false
          },
          "links": [],
          "options": {},
          "reverseYBuckets": false,
          "targets": [
            {
              "expr": "sum(increase(tidb_session_statement_pessimistic_retry_count_bucket[1m])) by (le)",
              "format": "heatmap",
              "intervalFactor": 2,
              "legendFormat": "{{le}}",
              "refId": "A",
              "step": 10
            }
          ],
          "timeFrom": null,
          "timeShift": null,
          "title": "Pessimistic Statement Retry OPS",
          "tooltip": {
            "show": true,
            "showHistogram": false
          },
          "type": "heatmap",
          "xAxis": {
              "show": true
            },
          "xBucketNumber": null,
          "xBucketSize": null,
          "yAxis": {
            "decimals": 0,
              "format": "short",
              "logBase": 1,
              "max": null,
              "min": null,
            "show": true,
            "splitFactor": null
          },
          "yBucketBound": "auto",
          "yBucketNumber": null,
          "yBucketSize": null
        },
        {
          "aliasColors": {},
          "bars": false,
          "dashLength": 10,
          "dashes": false,
          "datasource": "${DS_TEST-CLUSTER}",
          "description": "This metric shows OPS of async commit transactions.",
          "editable": true,
          "error": false,
          "fill": 1,
          "fillGradient": 0,
          "grid": {},
          "gridPos": {
            "h": 7,
            "w": 8,
            "x": 8,
            "y": 46
          },
          "id": 212,
          "legend": {
            "alignAsTable": true,
            "avg": false,
            "current": false,
            "max": false,
            "min": false,
            "rightSide": true,
            "show": true,
            "total": false,
            "values": false
          },
          "lines": true,
          "linewidth": 1,
          "links": [],
          "nullPointMode": "null as zero",
          "options": {
            "dataLinks": []
          },
          "percentage": false,
          "pointradius": 5,
          "points": false,
          "renderer": "flot",
          "seriesOverrides": [],
          "spaceLength": 10,
          "stack": false,
          "steppedLine": false,
          "targets": [
            {
              "expr": "sum(rate(tidb_tikvclient_async_commit_txn_counter{tidb_cluster=\"$tidb_cluster\"}[1m])) by (type)",
              "format": "time_series",
              "intervalFactor": 1,
              "legendFormat": "{{type}}",
              "refId": "A"
            }
          ],
          "thresholds": [],
          "timeFrom": null,
          "timeRegions": [],
          "timeShift": null,
          "title": "Async Commit Transaction Counter",
          "tooltip": {
            "msResolution": false,
            "shared": true,
            "sort": 0,
            "value_type": "individual"
          },
          "type": "graph",
          "xaxis": {
            "buckets": null,
            "mode": "time",
            "name": null,
            "show": true,
            "values": []
          },
          "yaxes": [
            {
              "format": "short",
              "label": null,
              "logBase": 1,
              "max": null,
              "min": "0",
              "show": true
            },
            {
              "format": "short",
              "label": null,
              "logBase": 1,
              "max": null,
              "min": null,
              "show": true
            }
          ],
          "yaxis": {
            "align": false,
            "alignLevel": null
          }
        }
      ],
      "repeat": null,
      "title": "Transaction",
      "type": "row"
    },
    {
      "collapsed": true,
      "gridPos": {
        "h": 1,
        "w": 24,
        "x": 0,
        "y": 5
      },
      "id": 142,
      "panels": [
        {
          "aliasColors": {},
          "bars": false,
          "dashLength": 10,
          "dashes": false,
          "datasource": "${DS_TEST-CLUSTER}",
          "decimals": null,
          "description": "The time cost of parsing SQL to AST",
          "editable": true,
          "error": false,
          "fill": 1,
          "grid": {},
          "gridPos": {
            "h": 8,
            "w": 12,
            "x": 0,
            "y": 82
          },
          "id": 156,
          "interval": "",
          "legend": {
            "alignAsTable": true,
            "avg": true,
            "current": true,
            "hideEmpty": true,
            "hideZero": true,
            "max": true,
            "min": false,
            "rightSide": true,
            "show": true,
            "sort": null,
            "sortDesc": null,
            "total": false,
            "values": true
          },
          "lines": true,
          "linewidth": 1,
          "links": [],
          "nullPointMode": "null as zero",
          "percentage": false,
          "pointradius": 5,
          "points": false,
          "renderer": "flot",
          "seriesOverrides": [],
          "spaceLength": 10,
          "stack": false,
          "steppedLine": false,
          "targets": [
            {
              "expr": "histogram_quantile(0.95, sum(rate(tidb_session_parse_duration_seconds_bucket{tidb_cluster=\"$tidb_cluster\"}[1m])) by (le, sql_type))",
              "format": "time_series",
              "instant": false,
              "intervalFactor": 2,
              "legendFormat": "{{sql_type}}",
              "refId": "A",
              "step": 30
            }
          ],
          "thresholds": [],
          "timeFrom": null,
          "timeRegions": [],
          "timeShift": null,
          "title": "Parse Duration",
          "tooltip": {
            "msResolution": false,
            "shared": true,
            "sort": 0,
            "value_type": "cumulative"
          },
          "type": "graph",
          "xaxis": {
            "buckets": null,
            "mode": "time",
            "name": null,
            "show": true,
            "values": []
          },
          "yaxes": [
            {
              "decimals": null,
              "format": "s",
              "label": null,
              "logBase": 1,
              "max": null,
              "min": "0",
              "show": true
            },
            {
              "format": "short",
              "label": null,
              "logBase": 1,
              "max": null,
              "min": null,
              "show": false
            }
          ],
          "yaxis": {
            "align": false,
            "alignLevel": null
          }
        },
        {
          "aliasColors": {},
          "bars": false,
          "dashLength": 10,
          "dashes": false,
          "datasource": "${DS_TEST-CLUSTER}",
          "decimals": null,
          "description": "The time cost of building the query plan",
          "editable": true,
          "error": false,
          "fill": 1,
          "grid": {},
          "gridPos": {
            "h": 8,
            "w": 12,
            "x": 12,
            "y": 82
          },
          "id": 154,
          "interval": "",
          "legend": {
            "alignAsTable": true,
            "avg": true,
            "current": true,
            "hideEmpty": true,
            "hideZero": true,
            "max": true,
            "min": false,
            "rightSide": true,
            "show": true,
            "sort": null,
            "sortDesc": null,
            "total": false,
            "values": true
          },
          "lines": true,
          "linewidth": 1,
          "links": [],
          "nullPointMode": "null as zero",
          "percentage": false,
          "pointradius": 5,
          "points": false,
          "renderer": "flot",
          "seriesOverrides": [],
          "spaceLength": 10,
          "stack": false,
          "steppedLine": false,
          "targets": [
            {
              "expr": "histogram_quantile(0.95, sum(rate(tidb_session_compile_duration_seconds_bucket{tidb_cluster=\"$tidb_cluster\"}[1m])) by (le, sql_type))",
              "format": "time_series",
              "instant": false,
              "intervalFactor": 2,
              "legendFormat": "{{sql_type}}",
              "refId": "A",
              "step": 30
            }
          ],
          "thresholds": [],
          "timeFrom": null,
          "timeRegions": [],
          "timeShift": null,
          "title": "Compile Duration",
          "tooltip": {
            "msResolution": false,
            "shared": true,
            "sort": 0,
            "value_type": "cumulative"
          },
          "type": "graph",
          "xaxis": {
            "buckets": null,
            "mode": "time",
            "name": null,
            "show": true,
            "values": []
          },
          "yaxes": [
            {
              "decimals": null,
              "format": "s",
              "label": null,
              "logBase": 1,
              "max": null,
              "min": "0",
              "show": true
            },
            {
              "format": "short",
              "label": null,
              "logBase": 1,
              "max": null,
              "min": null,
              "show": false
            }
          ],
          "yaxis": {
            "align": false,
            "alignLevel": null
          }
        },
        {
          "aliasColors": {},
          "bars": false,
          "dashLength": 10,
          "dashes": false,
          "datasource": "${DS_TEST-CLUSTER}",
          "decimals": null,
          "description": "The time cost of executing the SQL which does not include the time to get the results of the query .",
          "editable": true,
          "error": false,
          "fill": 1,
          "grid": {},
          "gridPos": {
            "h": 8,
            "w": 12,
            "x": 0,
            "y": 90
          },
          "id": 169,
          "interval": "",
          "legend": {
            "alignAsTable": true,
            "avg": true,
            "current": true,
            "hideEmpty": true,
            "hideZero": true,
            "max": true,
            "min": false,
            "rightSide": true,
            "show": true,
            "sort": null,
            "sortDesc": null,
            "total": false,
            "values": true
          },
          "lines": true,
          "linewidth": 1,
          "links": [],
          "nullPointMode": "null as zero",
          "percentage": false,
          "pointradius": 5,
          "points": false,
          "renderer": "flot",
          "seriesOverrides": [],
          "spaceLength": 10,
          "stack": false,
          "steppedLine": false,
          "targets": [
            {
              "expr": "histogram_quantile(0.95, sum(rate(tidb_session_execute_duration_seconds_bucket{tidb_cluster=\"$tidb_cluster\"}[1m])) by (le, sql_type))",
              "format": "time_series",
              "instant": false,
              "intervalFactor": 2,
              "legendFormat": "{{sql_type}}",
              "refId": "A",
              "step": 30
            }
          ],
          "thresholds": [],
          "timeFrom": null,
          "timeRegions": [],
          "timeShift": null,
          "title": "Execution Duration",
          "tooltip": {
            "msResolution": false,
            "shared": true,
            "sort": 0,
            "value_type": "cumulative"
          },
          "type": "graph",
          "xaxis": {
            "buckets": null,
            "mode": "time",
            "name": null,
            "show": true,
            "values": []
          },
          "yaxes": [
            {
              "decimals": null,
              "format": "s",
              "label": null,
              "logBase": 1,
              "max": null,
              "min": "0",
              "show": true
            },
            {
              "format": "short",
              "label": null,
              "logBase": 1,
              "max": null,
              "min": null,
              "show": false
            }
          ],
          "yaxis": {
            "align": false,
            "alignLevel": null
          }
        },
        {
          "aliasColors": {},
          "bars": false,
          "dashLength": 10,
          "dashes": false,
          "datasource": "${DS_TEST-CLUSTER}",
          "decimals": null,
          "description": "TiDB executors using more cpu and memory resources",
          "editable": true,
          "error": false,
          "fill": 1,
          "grid": {},
          "gridPos": {
            "h": 8,
            "w": 12,
            "x": 12,
            "y": 90
          },
          "id": 76,
          "legend": {
            "alignAsTable": true,
            "avg": true,
            "current": true,
            "hideEmpty": true,
            "hideZero": true,
            "max": true,
            "min": false,
            "rightSide": true,
            "show": true,
            "sort": null,
            "sortDesc": null,
            "total": false,
            "values": true
          },
          "lines": true,
          "linewidth": 1,
          "links": [],
          "nullPointMode": "null as zero",
          "percentage": false,
          "pointradius": 5,
          "points": false,
          "renderer": "flot",
          "seriesOverrides": [],
          "spaceLength": 10,
          "stack": false,
          "steppedLine": false,
          "targets": [
            {
              "expr": "sum(rate(tidb_executor_expensive_total{tidb_cluster=\"$tidb_cluster\"}[1m])) by (type)",
              "format": "time_series",
              "intervalFactor": 2,
              "legendFormat": "{{type}}",
              "refId": "A",
              "step": 30
            }
          ],
          "thresholds": [],
          "timeFrom": null,
          "timeRegions": [],
          "timeShift": null,
          "title": "Expensive Executors OPS",
          "tooltip": {
            "msResolution": false,
            "shared": true,
            "sort": 0,
            "value_type": "cumulative"
          },
          "type": "graph",
          "xaxis": {
            "buckets": null,
            "mode": "time",
            "name": null,
            "show": true,
            "values": []
          },
          "yaxes": [
            {
              "format": "short",
              "label": null,
              "logBase": 10,
              "max": null,
              "min": "0",
              "show": true
            },
            {
              "format": "short",
              "label": null,
              "logBase": 1,
              "max": null,
              "min": null,
              "show": true
            }
          ],
          "yaxis": {
            "align": false,
            "alignLevel": null
          }
        },
        {
          "aliasColors": {},
          "bars": false,
          "dashLength": 10,
          "dashes": false,
          "datasource": "${DS_TEST-CLUSTER}",
          "decimals": null,
          "description": "TiDB plan cache hit total",
          "editable": true,
          "error": false,
          "fill": 1,
          "grid": {},
          "gridPos": {
            "h": 8,
            "w": 12,
            "x": 0,
            "y": 98
          },
          "id": 91,
          "legend": {
            "alignAsTable": true,
            "avg": true,
            "current": true,
            "hideEmpty": true,
            "hideZero": true,
            "max": true,
            "min": false,
            "rightSide": true,
            "show": true,
            "sort": null,
            "sortDesc": null,
            "total": false,
            "values": true
          },
          "lines": true,
          "linewidth": 1,
          "links": [],
          "nullPointMode": "null as zero",
          "percentage": false,
          "pointradius": 5,
          "points": false,
          "renderer": "flot",
          "seriesOverrides": [],
          "spaceLength": 10,
          "stack": false,
          "steppedLine": false,
          "targets": [
            {
              "expr": "sum(rate(tidb_server_plan_cache_total{tidb_cluster=\"$tidb_cluster\"}[1m])) by (type)",
              "format": "time_series",
              "intervalFactor": 2,
              "legendFormat": "{{type}}",
              "refId": "A",
              "step": 30
            }
          ],
          "thresholds": [],
          "timeFrom": null,
          "timeRegions": [],
          "timeShift": null,
          "title": "Queries Using Plan Cache OPS",
          "tooltip": {
            "msResolution": false,
            "shared": true,
            "sort": 0,
            "value_type": "cumulative"
          },
          "type": "graph",
          "xaxis": {
            "buckets": null,
            "mode": "time",
            "name": null,
            "show": true,
            "values": []
          },
          "yaxes": [
            {
              "format": "short",
              "label": null,
              "logBase": 2,
              "max": null,
              "min": "0",
              "show": true
            },
            {
              "format": "short",
              "label": null,
              "logBase": 1,
              "max": null,
              "min": null,
              "show": true
            }
          ],
          "yaxis": {
            "align": false,
            "alignLevel": null
          }
        }
      ],
      "repeat": null,
      "title": "Executor",
      "type": "row"
    },
    {
      "collapsed": true,
      "gridPos": {
        "h": 1,
        "w": 24,
        "x": 0,
        "y": 6
      },
      "id": 143,
      "panels": [
        {
          "aliasColors": {},
          "bars": false,
          "dashLength": 10,
          "dashes": false,
          "datasource": "${DS_TEST-CLUSTER}",
          "description": "durations of distsql execution by type",
          "editable": true,
          "error": false,
          "fill": 1,
          "grid": {},
          "gridPos": {
            "h": 7,
            "w": 12,
            "x": 0,
            "y": 122
          },
          "id": 12,
          "legend": {
            "alignAsTable": true,
            "avg": false,
            "current": false,
            "max": false,
            "min": false,
            "rightSide": true,
            "show": true,
            "total": false,
            "values": false
          },
          "lines": true,
          "linewidth": 2,
          "links": [
            {
              "type": "dashboard"
            }
          ],
          "nullPointMode": "null as zero",
          "percentage": false,
          "pointradius": 5,
          "points": false,
          "renderer": "flot",
          "seriesOverrides": [],
          "spaceLength": 10,
          "stack": false,
          "steppedLine": false,
          "targets": [
            {
              "expr": "histogram_quantile(0.999, sum(rate(tidb_distsql_handle_query_duration_seconds_bucket{tidb_cluster=\"$tidb_cluster\"}[1m])) by (le, type))",
              "format": "time_series",
              "intervalFactor": 2,
              "legendFormat": "999-{{type}}",
              "refId": "D"
            },
            {
              "expr": "histogram_quantile(0.99, sum(rate(tidb_distsql_handle_query_duration_seconds_bucket{tidb_cluster=\"$tidb_cluster\"}[1m])) by (le, type))",
              "format": "time_series",
              "hide": false,
              "intervalFactor": 2,
              "legendFormat": "99-{{type}}",
              "metric": "tidb_distsql_handle_query_duration_seconds_bucket{}",
              "refId": "A",
              "step": 4
            },
            {
              "expr": "histogram_quantile(0.90, sum(rate(tidb_distsql_handle_query_duration_seconds_bucket{tidb_cluster=\"$tidb_cluster\"}[1m])) by (le, type))",
              "format": "time_series",
              "intervalFactor": 2,
              "legendFormat": "90-{{type}}",
              "refId": "B"
            },
            {
              "expr": "histogram_quantile(0.50, sum(rate(tidb_distsql_handle_query_duration_seconds_bucket{tidb_cluster=\"$tidb_cluster\"}[1m])) by (le, type))",
              "format": "time_series",
              "interval": "",
              "intervalFactor": 2,
              "legendFormat": "50-{{type}}",
              "refId": "C"
            }
          ],
          "thresholds": [],
          "timeFrom": null,
          "timeRegions": [],
          "timeShift": null,
          "title": "Distsql Duration",
          "tooltip": {
            "msResolution": false,
            "shared": true,
            "sort": 0,
            "value_type": "cumulative"
          },
          "type": "graph",
          "xaxis": {
            "buckets": null,
            "mode": "time",
            "name": null,
            "show": true,
            "values": []
          },
          "yaxes": [
            {
              "format": "s",
              "label": null,
              "logBase": 2,
              "max": null,
              "min": "0.0005",
              "show": true
            },
            {
              "format": "short",
              "label": null,
              "logBase": 1,
              "max": null,
              "min": null,
              "show": true
            }
          ],
          "yaxis": {
            "align": false,
            "alignLevel": null
          }
        },
        {
          "aliasColors": {},
          "bars": false,
          "dashLength": 10,
          "dashes": false,
          "datasource": "${DS_TEST-CLUSTER}",
          "description": "distsql query handling durations per second",
          "editable": true,
          "error": false,
          "fill": 1,
          "grid": {},
          "gridPos": {
            "h": 7,
            "w": 12,
            "x": 12,
            "y": 122
          },
          "id": 14,
          "legend": {
            "avg": false,
            "current": false,
            "max": false,
            "min": false,
            "rightSide": false,
            "show": false,
            "total": false,
            "values": false
          },
          "lines": true,
          "linewidth": 2,
          "links": [],
          "nullPointMode": "null as zero",
          "percentage": false,
          "pointradius": 5,
          "points": false,
          "renderer": "flot",
          "seriesOverrides": [],
          "spaceLength": 10,
          "stack": false,
          "steppedLine": false,
          "targets": [
            {
              "expr": "sum(rate(tidb_distsql_handle_query_duration_seconds_count{tidb_cluster=\"$tidb_cluster\"}[1m]))",
              "format": "time_series",
              "intervalFactor": 2,
              "legendFormat": "",
              "metric": "tidb_distsql_query_total",
              "refId": "A",
              "step": 4
            }
          ],
          "thresholds": [],
          "timeFrom": null,
          "timeRegions": [],
          "timeShift": null,
          "title": "Distsql QPS",
          "tooltip": {
            "msResolution": false,
            "shared": true,
            "sort": 0,
            "value_type": "cumulative"
          },
          "type": "graph",
          "xaxis": {
            "buckets": null,
            "mode": "time",
            "name": null,
            "show": true,
            "values": []
          },
          "yaxes": [
            {
              "format": "short",
              "label": null,
              "logBase": 1,
              "max": null,
              "min": 0,
              "show": true
            },
            {
              "format": "short",
              "label": null,
              "logBase": 1,
              "max": null,
              "min": null,
              "show": true
            }
          ],
          "yaxis": {
            "align": false,
            "alignLevel": null
          }
        },
        {
          "aliasColors": {},
          "bars": false,
          "dashLength": 10,
          "dashes": false,
          "datasource": "${DS_TEST-CLUSTER}",
          "description": "the numebr of distsql partial scan numbers",
          "editable": true,
          "error": false,
          "fill": 1,
          "grid": {},
          "gridPos": {
            "h": 7,
            "w": 8,
            "x": 0,
            "y": 129
          },
          "id": 60,
          "legend": {
            "avg": false,
            "current": false,
            "max": false,
            "min": false,
            "rightSide": false,
            "show": false,
            "total": false,
            "values": false
          },
          "lines": true,
          "linewidth": 2,
          "links": [],
          "nullPointMode": "null as zero",
          "percentage": false,
          "pointradius": 5,
          "points": false,
          "renderer": "flot",
          "seriesOverrides": [],
          "spaceLength": 10,
          "stack": false,
          "steppedLine": false,
          "targets": [
            {
              "expr": "sum(rate(tidb_distsql_scan_keys_partial_num_count{tidb_cluster=\"$tidb_cluster\"}[1m]))",
              "format": "time_series",
              "intervalFactor": 2,
              "legendFormat": "",
              "metric": "tidb_distsql_query_total",
              "refId": "A",
              "step": 4
            }
          ],
          "thresholds": [],
          "timeFrom": null,
          "timeRegions": [],
          "timeShift": null,
          "title": "Distsql Partial QPS",
          "tooltip": {
            "msResolution": false,
            "shared": true,
            "sort": 0,
            "value_type": "cumulative"
          },
          "type": "graph",
          "xaxis": {
            "buckets": null,
            "mode": "time",
            "name": null,
            "show": true,
            "values": []
          },
          "yaxes": [
            {
              "format": "short",
              "label": null,
              "logBase": 1,
              "max": null,
              "min": 0,
              "show": true
            },
            {
              "format": "short",
              "label": null,
              "logBase": 1,
              "max": null,
              "min": null,
              "show": true
            }
          ],
          "yaxis": {
            "align": false,
            "alignLevel": null
          }
        },
        {
          "aliasColors": {},
          "bars": false,
          "dashLength": 10,
          "dashes": false,
          "datasource": "${DS_TEST-CLUSTER}",
          "description": "the numebr of distsql scan numbers",
          "fill": 1,
          "gridPos": {
            "h": 7,
            "w": 8,
            "x": 8,
            "y": 129
          },
          "id": 57,
          "legend": {
            "avg": false,
            "current": false,
            "max": false,
            "min": false,
            "show": true,
            "total": false,
            "values": false
          },
          "lines": true,
          "linewidth": 1,
          "links": [],
          "nullPointMode": "null",
          "percentage": false,
          "pointradius": 5,
          "points": false,
          "renderer": "flot",
          "seriesOverrides": [],
          "spaceLength": 10,
          "stack": false,
          "steppedLine": false,
          "targets": [
            {
              "expr": "histogram_quantile(1, sum(rate(tidb_distsql_scan_keys_num_bucket{tidb_cluster=\"$tidb_cluster\"}[1m])) by (le))",
              "format": "time_series",
              "intervalFactor": 2,
              "legendFormat": "100",
              "refId": "A"
            },
            {
              "expr": "histogram_quantile(0.90, sum(rate(tidb_distsql_scan_keys_num_bucket{tidb_cluster=\"$tidb_cluster\"}[1m])) by (le))",
              "format": "time_series",
              "intervalFactor": 2,
              "legendFormat": "90",
              "refId": "B"
            },
            {
              "expr": "histogram_quantile(0.50, sum(rate(tidb_distsql_scan_keys_num_bucket{tidb_cluster=\"$tidb_cluster\"}[1m])) by (le))",
              "format": "time_series",
              "intervalFactor": 2,
              "legendFormat": "50",
              "refId": "C"
            }
          ],
          "thresholds": [],
          "timeFrom": null,
          "timeRegions": [],
          "timeShift": null,
          "title": "Scan Keys Num",
          "tooltip": {
            "shared": true,
            "sort": 0,
            "value_type": "individual"
          },
          "type": "graph",
          "xaxis": {
            "buckets": null,
            "mode": "time",
            "name": null,
            "show": true,
            "values": []
          },
          "yaxes": [
            {
              "format": "short",
              "label": null,
              "logBase": 2,
              "max": null,
              "min": null,
              "show": true
            },
            {
              "format": "short",
              "label": null,
              "logBase": 1,
              "max": null,
              "min": null,
              "show": true
            }
          ],
          "yaxis": {
            "align": false,
            "alignLevel": null
          }
        },
        {
          "aliasColors": {},
          "bars": false,
          "dashLength": 10,
          "dashes": false,
          "datasource": "${DS_TEST-CLUSTER}",
          "description": "the numebr of distsql partial scan key numbers",
          "fill": 1,
          "gridPos": {
            "h": 7,
            "w": 8,
            "x": 16,
            "y": 129
          },
          "id": 58,
          "legend": {
            "avg": false,
            "current": false,
            "max": false,
            "min": false,
            "show": true,
            "total": false,
            "values": false
          },
          "lines": true,
          "linewidth": 1,
          "links": [],
          "nullPointMode": "null",
          "percentage": false,
          "pointradius": 5,
          "points": false,
          "renderer": "flot",
          "seriesOverrides": [],
          "spaceLength": 10,
          "stack": false,
          "steppedLine": false,
          "targets": [
            {
              "expr": "histogram_quantile(1, sum(rate(tidb_distsql_scan_keys_partial_num_bucket{tidb_cluster=\"$tidb_cluster\"}[1m])) by (le))",
              "format": "time_series",
              "intervalFactor": 2,
              "legendFormat": "100",
              "refId": "A"
            },
            {
              "expr": "histogram_quantile(0.90, sum(rate(tidb_distsql_scan_keys_partial_num_bucket{tidb_cluster=\"$tidb_cluster\"}[1m])) by (le))",
              "format": "time_series",
              "intervalFactor": 2,
              "legendFormat": "90",
              "refId": "B"
            },
            {
              "expr": "histogram_quantile(0.80, sum(rate(tidb_distsql_scan_keys_partial_num_bucket{tidb_cluster=\"$tidb_cluster\"}[1m])) by (le))",
              "format": "time_series",
              "intervalFactor": 2,
              "legendFormat": "50",
              "refId": "C"
            }
          ],
          "thresholds": [],
          "timeFrom": null,
          "timeRegions": [],
          "timeShift": null,
          "title": "Scan Keys Partial Num",
          "tooltip": {
            "shared": true,
            "sort": 0,
            "value_type": "individual"
          },
          "type": "graph",
          "xaxis": {
            "buckets": null,
            "mode": "time",
            "name": null,
            "show": true,
            "values": []
          },
          "yaxes": [
            {
              "format": "short",
              "label": null,
              "logBase": 2,
              "max": null,
              "min": null,
              "show": true
            },
            {
              "format": "short",
              "label": null,
              "logBase": 1,
              "max": null,
              "min": null,
              "show": true
            }
          ],
          "yaxis": {
            "align": false,
            "alignLevel": null
          }
        },
        {
          "aliasColors": {},
          "bars": false,
          "dashLength": 10,
          "dashes": false,
          "datasource": "${DS_TEST-CLUSTER}",
          "description": "distsql partial numbers per query",
          "fill": 1,
          "gridPos": {
            "h": 7,
            "w": 8,
            "x": 0,
            "y": 136
          },
          "id": 59,
          "legend": {
            "avg": false,
            "current": false,
            "max": false,
            "min": false,
            "show": true,
            "total": false,
            "values": false
          },
          "lines": true,
          "linewidth": 1,
          "links": [],
          "nullPointMode": "null",
          "percentage": false,
          "pointradius": 5,
          "points": false,
          "renderer": "flot",
          "seriesOverrides": [],
          "spaceLength": 10,
          "stack": false,
          "steppedLine": false,
          "targets": [
            {
              "expr": "histogram_quantile(1, sum(rate(tidb_distsql_partial_num_bucket{tidb_cluster=\"$tidb_cluster\"}[1m])) by (le))",
              "format": "time_series",
              "intervalFactor": 2,
              "legendFormat": "100",
              "refId": "A"
            },
            {
              "expr": "histogram_quantile(0.90, sum(rate(tidb_distsql_partial_num_bucket{tidb_cluster=\"$tidb_cluster\"}[1m])) by (le))",
              "format": "time_series",
              "intervalFactor": 2,
              "legendFormat": "90",
              "refId": "B"
            },
            {
              "expr": "histogram_quantile(0.50, sum(rate(tidb_distsql_partial_num_bucket{tidb_cluster=\"$tidb_cluster\"}[1m])) by (le))",
              "format": "time_series",
              "intervalFactor": 2,
              "legendFormat": "50",
              "refId": "C"
            }
          ],
          "thresholds": [],
          "timeFrom": null,
          "timeRegions": [],
          "timeShift": null,
          "title": "Partial Num",
          "tooltip": {
            "shared": true,
            "sort": 0,
            "value_type": "individual"
          },
          "type": "graph",
          "xaxis": {
            "buckets": null,
            "mode": "time",
            "name": null,
            "show": true,
            "values": []
          },
          "yaxes": [
            {
              "format": "short",
              "label": null,
              "logBase": 2,
              "max": null,
              "min": null,
              "show": true
            },
            {
              "format": "short",
              "label": null,
              "logBase": 1,
              "max": null,
              "min": null,
              "show": true
            }
          ],
          "yaxis": {
            "align": false,
            "alignLevel": null
          }
        },
        {
          "aliasColors": {},
          "bars": false,
          "dashLength": 10,
          "dashes": false,
          "datasource": "${DS_TEST-CLUSTER}",
          "description": "TiDB coprocessor cache hit, evict and miss number",
          "editable": true,
          "error": false,
          "fill": 1,
          "grid": {},
          "gridPos": {
            "h": 7,
            "w": 8,
            "x": 16,
            "y": 163
          },
          "id": 175,
          "legend": {
            "alignAsTable": true,
            "avg": false,
            "current": false,
            "max": true,
            "min": false,
            "rightSide": true,
            "show": true,
            "sort": "avg",
            "sortDesc": true,
            "total": false,
            "values": true
          },
          "lines": true,
          "linewidth": 2,
          "links": [],
          "nullPointMode": "null as zero",
          "percentage": false,
          "pointradius": 5,
          "points": false,
          "renderer": "flot",
          "seriesOverrides": [],
          "spaceLength": 10,
          "stack": false,
          "steppedLine": false,
          "targets": [
            {
<<<<<<< HEAD
              "expr": "histogram_quantile(1, sum(rate(tidb_distsql_copr_cache_bucket[1m])) by (type))",
=======
              "expr": "histogram_quantile(1, sum(rate(tidb_distsql_copr_cache_buckets{tidb_cluster=\"$tidb_cluster\"}[1m])) by (type))",
>>>>>>> c461f363
              "format": "time_series",
              "intervalFactor": 2,
              "legendFormat": "{{type}}",
              "refId": "A",
              "step": 40
            }
          ],
          "thresholds": [],
          "timeFrom": null,
          "timeRegions": [],
          "timeShift": null,
          "title": "Coprocessor Cache",
          "tooltip": {
            "msResolution": false,
            "shared": true,
            "sort": 2,
            "value_type": "cumulative"
          },
          "type": "graph",
          "xaxis": {
            "buckets": null,
            "mode": "time",
            "name": null,
            "show": true,
            "values": []
          },
          "yaxes": [
            {
              "format": "none",
              "label": null,
              "logBase": 1,
              "max": null,
              "min": null,
              "show": true
            },
            {
              "format": "short",
              "label": null,
              "logBase": 1,
              "max": null,
              "min": null,
              "show": false
            }
          ],
          "yaxis": {
            "align": false,
            "alignLevel": null
          }
        },
        {
          "aliasColors": {},
          "bars": false,
          "dashLength": 10,
          "dashes": false,
          "datasource": "${DS_TEST-CLUSTER}",
          "description": "kv storage coprocessor processing durations",
          "editable": true,
          "error": false,
          "fill": 1,
          "grid": {},
          "gridPos": {
            "h": 7,
            "w": 8,
            "x": 8,
            "y": 136
          },
          "id": 41,
          "legend": {
            "alignAsTable": true,
            "avg": false,
            "current": false,
            "max": true,
            "min": false,
            "rightSide": true,
            "show": true,
            "sort": "max",
            "sortDesc": true,
            "total": false,
            "values": true
          },
          "lines": true,
          "linewidth": 2,
          "links": [],
          "nullPointMode": "null as zero",
          "percentage": false,
          "pointradius": 5,
          "points": false,
          "renderer": "flot",
          "seriesOverrides": [],
          "spaceLength": 10,
          "stack": false,
          "steppedLine": false,
          "targets": [
            {
              "expr": "histogram_quantile(0.999, sum(rate(tidb_tikvclient_cop_duration_seconds_bucket{tidb_cluster=\"$tidb_cluster\"}[1m])) by (le, instance))",
              "format": "time_series",
              "intervalFactor": 2,
              "legendFormat": "{{instance}}",
              "refId": "A",
              "step": 4
            }
          ],
          "thresholds": [],
          "timeFrom": null,
          "timeRegions": [],
          "timeShift": null,
          "title": "Coprocessor Seconds 999",
          "tooltip": {
            "msResolution": false,
            "shared": true,
            "sort": 0,
            "value_type": "cumulative"
          },
          "type": "graph",
          "xaxis": {
            "buckets": null,
            "mode": "time",
            "name": null,
            "show": true,
            "values": []
          },
          "yaxes": [
            {
              "format": "s",
              "label": null,
              "logBase": 1,
              "max": null,
              "min": "0",
              "show": true
            },
            {
              "format": "short",
              "label": null,
              "logBase": 1,
              "max": null,
              "min": null,
              "show": true
            }
          ],
          "yaxis": {
            "align": false,
            "alignLevel": null
          }
        }
      ],
      "repeat": null,
      "title": "Distsql",
      "type": "row"
    },
    {
      "collapsed": true,
      "gridPos": {
        "h": 1,
        "w": 24,
        "x": 0,
        "y": 7
      },
      "id": 144,
      "panels": [
        {
          "aliasColors": {},
          "bars": false,
          "dashLength": 10,
          "dashes": false,
          "datasource": "${DS_TEST-CLUSTER}",
          "description": "kv backoff time durations by type",
          "editable": true,
          "error": false,
          "fill": 1,
          "grid": {},
          "gridPos": {
            "h": 7,
            "w": 12,
            "x": 0,
            "y": 7
          },
          "id": 6,
          "legend": {
            "alignAsTable": false,
            "avg": false,
            "current": false,
            "max": true,
            "min": false,
            "rightSide": false,
            "show": true,
            "sort": null,
            "sortDesc": null,
            "total": false,
            "values": true
          },
          "lines": true,
          "linewidth": 2,
          "links": [],
          "nullPointMode": "null as zero",
          "percentage": false,
          "pointradius": 5,
          "points": false,
          "renderer": "flot",
          "seriesOverrides": [],
          "spaceLength": 10,
          "stack": false,
          "steppedLine": false,
          "targets": [
            {
              "expr": "histogram_quantile(0.999, sum(rate(tidb_tikvclient_backoff_seconds_bucket{tidb_cluster=\"$tidb_cluster\"}[1m])) by (le))",
              "format": "time_series",
              "intervalFactor": 2,
              "legendFormat": "999",
              "refId": "A",
              "step": 40
            },
            {
              "expr": "histogram_quantile(0.99, sum(rate(tidb_tikvclient_backoff_seconds_bucket{tidb_cluster=\"$tidb_cluster\"}[1m])) by (le))",
              "format": "time_series",
              "intervalFactor": 2,
              "legendFormat": "99",
              "refId": "B"
            },
            {
              "expr": "histogram_quantile(0.80, sum(rate(tidb_tikvclient_backoff_seconds_bucket{tidb_cluster=\"$tidb_cluster\"}[1m])) by (le))",
              "format": "time_series",
              "intervalFactor": 2,
              "legendFormat": "80",
              "refId": "C"
            }
          ],
          "thresholds": [],
          "timeFrom": null,
          "timeRegions": [],
          "timeShift": null,
          "title": "KV Backoff Duration",
          "tooltip": {
            "msResolution": false,
            "shared": true,
            "sort": 0,
            "value_type": "cumulative"
          },
          "type": "graph",
          "xaxis": {
            "buckets": null,
            "mode": "time",
            "name": null,
            "show": true,
            "values": []
          },
          "yaxes": [
            {
              "format": "s",
              "label": null,
              "logBase": 1,
              "max": null,
              "min": null,
              "show": true
            },
            {
              "format": "short",
              "label": null,
              "logBase": 1,
              "max": null,
              "min": null,
              "show": true
            }
          ],
          "yaxis": {
            "align": false,
            "alignLevel": null
          }
        },
        {
          "aliasColors": {},
          "bars": false,
          "dashLength": 10,
          "dashes": false,
          "datasource": "${DS_TEST-CLUSTER}",
          "decimals": 2,
          "description": "kv region error times",
          "editable": true,
          "error": false,
          "fill": 0,
          "grid": {},
          "gridPos": {
            "h": 7,
            "w": 12,
            "x": 12,
            "y": 7
          },
          "id": 11,
          "legend": {
            "alignAsTable": true,
            "avg": false,
            "current": true,
            "hideEmpty": true,
            "hideZero": true,
            "max": true,
            "min": false,
            "rightSide": true,
            "show": true,
            "total": false,
            "values": true
          },
          "lines": true,
          "linewidth": 1,
          "links": [],
          "nullPointMode": "null as zero",
          "percentage": false,
          "pointradius": 5,
          "points": false,
          "renderer": "flot",
          "seriesOverrides": [],
          "spaceLength": 10,
          "stack": false,
          "steppedLine": false,
          "targets": [
            {
              "expr": "sum(rate(tidb_tikvclient_region_err_total{tidb_cluster=\"$tidb_cluster\"}[1m])) by (type)",
              "format": "time_series",
              "intervalFactor": 2,
              "legendFormat": "{{type}}",
              "metric": "tidb_server_session_execute_parse_duration_count",
              "refId": "A",
              "step": 40
            },
            {
              "expr": "sum(rate(tidb_tikvclient_region_err_total{tidb_cluster=\"$tidb_cluster\"}{EXTERNAL_LABELtype=\"server_is_busy\"}[1m]))",
              "format": "time_series",
              "hide": true,
              "intervalFactor": 2,
              "legendFormat": "sum",
              "refId": "B"
            }
          ],
          "thresholds": [],
          "timeFrom": null,
          "timeRegions": [],
          "timeShift": null,
          "title": "TiClient Region Error OPS",
          "tooltip": {
            "msResolution": false,
            "shared": true,
            "sort": 0,
            "value_type": "cumulative"
          },
          "type": "graph",
          "xaxis": {
            "buckets": null,
            "mode": "time",
            "name": null,
            "show": true,
            "values": []
          },
          "yaxes": [
            {
              "format": "short",
              "label": null,
              "logBase": 1,
              "max": null,
              "min": "0",
              "show": true
            },
            {
              "format": "short",
              "label": null,
              "logBase": 1,
              "max": null,
              "min": null,
              "show": true
            }
          ],
          "yaxis": {
            "align": false,
            "alignLevel": null
          }
        },
        {
          "aliasColors": {},
          "bars": false,
          "dashLength": 10,
          "dashes": false,
          "datasource": "${DS_TEST-CLUSTER}",
          "description": "kv storage backoff times",
          "fill": 1,
          "gridPos": {
            "h": 7,
            "w": 12,
            "x": 0,
            "y": 14
          },
          "id": 53,
          "legend": {
            "alignAsTable": true,
            "avg": false,
            "current": false,
            "hideEmpty": true,
            "hideZero": true,
            "max": true,
            "min": false,
            "rightSide": true,
            "show": true,
            "total": true,
            "values": true
          },
          "lines": true,
          "linewidth": 2,
          "links": [],
          "nullPointMode": "null as zero",
          "percentage": false,
          "pointradius": 5,
          "points": false,
          "renderer": "flot",
          "seriesOverrides": [],
          "spaceLength": 10,
          "stack": false,
          "steppedLine": false,
          "targets": [
            {
              "expr": "sum(rate(tidb_tikvclient_backoff_seconds_count{tidb_cluster=\"$tidb_cluster\"}[1m])) by (type)",
              "format": "time_series",
              "intervalFactor": 2,
              "legendFormat": "{{type}}",
              "refId": "A"
            }
          ],
          "thresholds": [],
          "timeFrom": null,
          "timeRegions": [],
          "timeShift": null,
          "title": "KV Backoff OPS",
          "tooltip": {
            "shared": true,
            "sort": 0,
            "value_type": "individual"
          },
          "type": "graph",
          "xaxis": {
            "buckets": null,
            "mode": "time",
            "name": null,
            "show": true,
            "values": []
          },
          "yaxes": [
            {
              "format": "short",
              "label": null,
              "logBase": 1,
              "max": null,
              "min": null,
              "show": true
            },
            {
              "format": "short",
              "label": null,
              "logBase": 1,
              "max": null,
              "min": null,
              "show": true
            }
          ],
          "yaxis": {
            "align": false,
            "alignLevel": null
          }
        },
        {
          "aliasColors": {},
          "bars": false,
          "dashLength": 10,
          "dashes": false,
          "datasource": "${DS_TEST-CLUSTER}",
          "description": "lock resolve times",
          "editable": true,
          "error": false,
          "fill": 1,
          "grid": {},
          "gridPos": {
            "h": 7,
            "w": 12,
            "x": 12,
            "y": 14
          },
          "id": 32,
          "legend": {
            "alignAsTable": true,
            "avg": false,
            "current": false,
            "hideEmpty": true,
            "hideZero": true,
            "max": true,
            "min": false,
            "rightSide": true,
            "show": true,
            "total": false,
            "values": true
          },
          "lines": true,
          "linewidth": 2,
          "links": [],
          "nullPointMode": "null as zero",
          "percentage": false,
          "pointradius": 5,
          "points": false,
          "renderer": "flot",
          "seriesOverrides": [],
          "spaceLength": 10,
          "stack": false,
          "steppedLine": false,
          "targets": [
            {
              "expr": "sum(rate(tidb_tikvclient_lock_resolver_actions_total{tidb_cluster=\"$tidb_cluster\"}[1m])) by (type)",
              "format": "time_series",
              "intervalFactor": 2,
              "legendFormat": "{{type}}",
              "metric": "tidb_tikvclient_lock_resolver_actions_total{}",
              "refId": "A",
              "step": 40
            }
          ],
          "thresholds": [],
          "timeFrom": null,
          "timeRegions": [],
          "timeShift": null,
          "title": "Lock Resolve OPS",
          "tooltip": {
            "msResolution": false,
            "shared": true,
            "sort": 0,
            "value_type": "cumulative"
          },
          "type": "graph",
          "xaxis": {
            "buckets": null,
            "mode": "time",
            "name": null,
            "show": true,
            "values": []
          },
          "yaxes": [
            {
              "format": "short",
              "label": null,
              "logBase": 1,
              "max": null,
              "min": "0",
              "show": true
            },
            {
              "format": "short",
              "label": null,
              "logBase": 1,
              "max": null,
              "min": null,
              "show": true
            }
          ],
          "yaxis": {
            "align": false,
            "alignLevel": null
          }
        },
        {
          "aliasColors": {},
          "bars": false,
          "dashLength": 10,
          "dashes": false,
          "datasource": "${DS_TEST-CLUSTER}",
          "description": "lock cleanup failed times and safe point update times",
          "editable": true,
          "error": false,
          "fill": 1,
          "grid": {},
          "gridPos": {
            "h": 7,
            "w": 12,
            "x": 0,
            "y": 21
          },
          "id": 84,
          "legend": {
            "alignAsTable": true,
            "avg": false,
            "current": false,
            "hideEmpty": true,
            "hideZero": true,
            "max": true,
            "min": false,
            "rightSide": true,
            "show": true,
            "total": false,
            "values": true
          },
          "lines": true,
          "linewidth": 2,
          "links": [],
          "nullPointMode": "null as zero",
          "percentage": false,
          "pointradius": 5,
          "points": false,
          "renderer": "flot",
          "seriesOverrides": [],
          "spaceLength": 10,
          "stack": false,
          "steppedLine": false,
          "targets": [
            {
              "expr": "sum(rate(tidb_tikvclient_lock_cleanup_task_total{tidb_cluster=\"$tidb_cluster\"}[1m])) by (type)",
              "format": "time_series",
              "intervalFactor": 2,
              "legendFormat": "cleanup_secondary_failure_{{type}}",
              "metric": "tidb_tikvclient_lock_resolver_actions_total{}",
              "refId": "A",
              "step": 40
            },
            {
              "expr": "sum(rate(tidb_tikvclient_load_safepoint_total{tidb_cluster=\"$tidb_cluster\", type=\"fail\"}[1m]))",
              "format": "time_series",
              "intervalFactor": 2,
              "legendFormat": "load_safepoint_failure",
              "refId": "B"
            }
          ],
          "thresholds": [],
          "timeFrom": null,
          "timeRegions": [],
          "timeShift": null,
          "title": "Other Errors OPS",
          "tooltip": {
            "msResolution": false,
            "shared": true,
            "sort": 0,
            "value_type": "cumulative"
          },
          "type": "graph",
          "xaxis": {
            "buckets": null,
            "mode": "time",
            "name": null,
            "show": true,
            "values": []
          },
          "yaxes": [
            {
              "format": "short",
              "label": null,
              "logBase": 1,
              "max": null,
              "min": "0",
              "show": true
            },
            {
              "format": "short",
              "label": null,
              "logBase": 1,
              "max": null,
              "min": null,
              "show": true
            }
          ],
          "yaxis": {
            "align": false,
            "alignLevel": null
          }
        }
      ],
      "repeat": null,
      "title": "KV Errors",
      "type": "row"
    },
    {
      "collapsed": true,
      "gridPos": {
        "h": 1,
        "w": 24,
        "x": 0,
        "y": 8
      },
      "id": 145,
      "panels": [
        {
          "aliasColors": {},
          "bars": false,
          "dashLength": 10,
          "dashes": false,
          "datasource": "${DS_TEST-CLUSTER}",
          "description": "kv request total by instance and command type",
          "editable": true,
          "error": false,
          "fill": 1,
          "grid": {},
          "gridPos": {
            "h": 7,
            "w": 8,
            "x": 0,
            "y": 9
          },
          "id": 172,
          "legend": {
            "alignAsTable": true,
            "avg": false,
            "current": false,
            "max": true,
            "min": false,
            "rightSide": true,
            "show": true,
            "total": false,
            "values": true
          },
          "lines": true,
          "linewidth": 2,
          "links": [],
          "nullPointMode": "null as zero",
          "percentage": false,
          "pointradius": 5,
          "points": false,
          "renderer": "flot",
          "seriesOverrides": [],
          "spaceLength": 10,
          "stack": false,
          "steppedLine": false,
          "targets": [
            {
              "expr": "sum(rate(tidb_tikvclient_request_seconds_count{tidb_cluster=\"$tidb_cluster\"}[1m])) by (instance, type)",
              "format": "time_series",
              "intervalFactor": 2,
              "legendFormat": "{{instance}}-{{type}}",
              "refId": "A",
              "step": 40
            }
          ],
          "thresholds": [],
          "timeFrom": null,
          "timeRegions": [],
          "timeShift": null,
          "title": "KV Request OPS",
          "tooltip": {
            "msResolution": true,
            "shared": true,
            "sort": 0,
            "value_type": "cumulative"
          },
          "type": "graph",
          "xaxis": {
            "buckets": null,
            "mode": "time",
            "name": null,
            "show": true,
            "values": []
          },
          "yaxes": [
            {
              "format": "short",
              "label": null,
              "logBase": 1,
              "max": null,
              "min": "0",
              "show": true
            },
            {
              "format": "short",
              "label": null,
              "logBase": 1,
              "max": null,
              "min": null,
              "show": true
            }
          ],
          "yaxis": {
            "align": false,
            "alignLevel": null
          }
        },
        {
          "aliasColors": {},
          "bars": false,
          "dashLength": 10,
          "dashes": false,
          "datasource": "${DS_TEST-CLUSTER}",
          "description": "kv requests durations by store",
          "editable": true,
          "error": false,
          "fill": 1,
          "grid": {},
          "gridPos": {
            "h": 7,
            "w": 8,
            "x": 8,
            "y": 9
          },
          "id": 48,
          "legend": {
            "alignAsTable": true,
            "avg": false,
            "current": false,
            "max": true,
            "min": false,
            "rightSide": true,
            "show": true,
            "sort": "max",
            "sortDesc": true,
            "total": false,
            "values": true
          },
          "lines": true,
          "linewidth": 1,
          "links": [],
          "nullPointMode": "null as zero",
          "percentage": false,
          "pointradius": 5,
          "points": false,
          "renderer": "flot",
          "seriesOverrides": [],
          "spaceLength": 10,
          "stack": false,
          "steppedLine": false,
          "targets": [
            {
              "expr": "histogram_quantile(0.99, sum(rate(tidb_tikvclient_request_seconds_bucket{tidb_cluster=\"$tidb_cluster\", store!=\"0\"}[1m])) by (le, store))",
              "format": "time_series",
              "intervalFactor": 2,
              "legendFormat": "store-{{store}}",
              "refId": "A",
              "step": 40
            }
          ],
          "thresholds": [],
          "timeFrom": null,
          "timeRegions": [],
          "timeShift": null,
          "title": "KV Request Duration 99 by store",
          "tooltip": {
            "msResolution": false,
            "shared": true,
            "sort": 0,
            "value_type": "individual"
          },
          "type": "graph",
          "xaxis": {
            "buckets": null,
            "mode": "time",
            "name": null,
            "show": true,
            "values": []
          },
          "yaxes": [
            {
              "format": "s",
              "label": null,
              "logBase": 1,
              "max": null,
              "min": null,
              "show": true
            },
            {
              "format": "short",
              "label": null,
              "logBase": 1,
              "max": null,
              "min": null,
              "show": true
            }
          ],
          "yaxis": {
            "align": false,
            "alignLevel": null
          }
        },
        {
          "aliasColors": {},
          "bars": false,
          "dashLength": 10,
          "dashes": false,
          "datasource": "${DS_TEST-CLUSTER}",
          "description": "kv request durations by request type",
          "editable": true,
          "error": false,
          "fill": 1,
          "grid": {},
          "gridPos": {
            "h": 7,
            "w": 8,
            "x": 16,
            "y": 9
          },
          "id": 30,
          "legend": {
            "alignAsTable": true,
            "avg": false,
            "current": false,
            "max": true,
            "min": false,
            "rightSide": true,
            "show": true,
            "sort": "max",
            "sortDesc": true,
            "total": false,
            "values": true
          },
          "lines": true,
          "linewidth": 1,
          "links": [],
          "nullPointMode": "null as zero",
          "percentage": false,
          "pointradius": 5,
          "points": false,
          "renderer": "flot",
          "seriesOverrides": [],
          "spaceLength": 10,
          "stack": false,
          "steppedLine": false,
          "targets": [
            {
              "expr": "histogram_quantile(0.99, sum(rate(tidb_tikvclient_request_seconds_bucket{tidb_cluster=\"$tidb_cluster\", store!=\"0\"}[1m])) by (le,type))",
              "format": "time_series",
              "intervalFactor": 2,
              "legendFormat": "{{type}}",
              "refId": "A",
              "step": 40
            }
          ],
          "thresholds": [],
          "timeFrom": null,
          "timeRegions": [],
          "timeShift": null,
          "title": "KV Request Duration 99 by type",
          "tooltip": {
            "msResolution": false,
            "shared": true,
            "sort": 0,
            "value_type": "individual"
          },
          "type": "graph",
          "xaxis": {
            "buckets": null,
            "mode": "time",
            "name": null,
            "show": true,
            "values": []
          },
          "yaxes": [
            {
              "format": "s",
              "label": null,
              "logBase": 1,
              "max": null,
              "min": null,
              "show": true
            },
            {
              "format": "short",
              "label": null,
              "logBase": 1,
              "max": null,
              "min": null,
              "show": true
            }
          ],
          "yaxis": {
            "align": false,
            "alignLevel": null
          }
        }
      ],
      "repeat": null,
      "title": "KV Request",
      "type": "row"
    },
    {
      "collapsed": true,
      "gridPos": {
        "h": 1,
        "w": 24,
        "x": 0,
        "y": 9
      },
      "id": 147,
      "panels": [
        {
          "aliasColors": {},
          "bars": false,
          "dashLength": 10,
          "dashes": false,
          "datasource": "${DS_TEST-CLUSTER}",
          "description": "pd command count by type",
          "editable": true,
          "error": false,
          "fill": 1,
          "grid": {},
          "gridPos": {
            "h": 7,
            "w": 8,
            "x": 0,
            "y": 10
          },
          "id": 20,
          "legend": {
            "alignAsTable": true,
            "avg": false,
            "current": false,
            "max": false,
            "min": false,
            "rightSide": true,
            "show": true,
            "total": false,
            "values": false
          },
          "lines": true,
          "linewidth": 2,
          "links": [],
          "nullPointMode": "null as zero",
          "percentage": false,
          "pointradius": 5,
          "points": false,
          "renderer": "flot",
          "seriesOverrides": [],
          "spaceLength": 10,
          "stack": false,
          "steppedLine": false,
          "targets": [
            {
              "expr": "sum(rate(pd_client_cmd_handle_cmds_duration_seconds_count{tidb_cluster=\"$tidb_cluster\", type!=\"tso\"}[1m])) by (type)",
              "format": "time_series",
              "intervalFactor": 2,
              "legendFormat": "{{type}}",
              "refId": "A",
              "step": 10
            }
          ],
          "thresholds": [],
          "timeFrom": null,
          "timeRegions": [],
          "timeShift": null,
          "title": "PD Client CMD OPS",
          "tooltip": {
            "msResolution": false,
            "shared": true,
            "sort": 0,
            "value_type": "cumulative"
          },
          "type": "graph",
          "xaxis": {
            "buckets": null,
            "mode": "time",
            "name": null,
            "show": true,
            "values": []
          },
          "yaxes": [
            {
              "format": "short",
              "label": null,
              "logBase": 1,
              "max": null,
              "min": null,
              "show": true
            },
            {
              "format": "short",
              "label": null,
              "logBase": 1,
              "max": null,
              "min": null,
              "show": true
            }
          ],
          "yaxis": {
            "align": false,
            "alignLevel": null
          }
        },
        {
          "aliasColors": {},
          "bars": false,
          "dashLength": 10,
          "dashes": false,
          "datasource": "${DS_TEST-CLUSTER}",
          "description": "pd client command durations by type within 99.9 percent buckets",
          "editable": true,
          "error": false,
          "fill": 1,
          "grid": {},
          "gridPos": {
            "h": 7,
            "w": 8,
            "x": 8,
            "y": 10
          },
          "id": 35,
          "legend": {
            "alignAsTable": true,
            "avg": false,
            "current": false,
            "max": false,
            "min": false,
            "rightSide": true,
            "show": true,
            "total": false,
            "values": false
          },
          "lines": true,
          "linewidth": 1,
          "links": [],
          "nullPointMode": "null as zero",
          "percentage": false,
          "pointradius": 5,
          "points": false,
          "renderer": "flot",
          "seriesOverrides": [],
          "spaceLength": 10,
          "stack": false,
          "steppedLine": false,
          "targets": [
            {
              "expr": "histogram_quantile(0.999, sum(rate(pd_client_cmd_handle_cmds_duration_seconds_bucket{tidb_cluster=\"$tidb_cluster\", type!~\"tso|tso_async_wait\"}[1m])) by (le, type))",
              "format": "time_series",
              "intervalFactor": 2,
              "legendFormat": "999-{{type}}",
              "refId": "A",
              "step": 10
            },
            {
              "expr": "histogram_quantile(0.99, sum(rate(pd_client_cmd_handle_cmds_duration_seconds_bucket{tidb_cluster=\"$tidb_cluster\", type!~\"tso|tso_async_wait\"}[1m])) by (le, type))",
              "format": "time_series",
              "intervalFactor": 2,
              "legendFormat": "99-{{type}}",
              "refId": "B"
            },
            {
              "expr": "histogram_quantile(0.90, sum(rate(pd_client_cmd_handle_cmds_duration_seconds_bucket{tidb_cluster=\"$tidb_cluster\", type!~\"tso|tso_async_wait\"}[1m])) by (le, type))",
              "format": "time_series",
              "intervalFactor": 2,
              "legendFormat": "90-{{type}}",
              "refId": "C"
            }
          ],
          "thresholds": [],
          "timeFrom": null,
          "timeRegions": [],
          "timeShift": null,
          "title": "PD Client CMD Duration",
          "tooltip": {
            "msResolution": false,
            "shared": true,
            "sort": 0,
            "value_type": "cumulative"
          },
          "type": "graph",
          "xaxis": {
            "buckets": null,
            "mode": "time",
            "name": null,
            "show": true,
            "values": []
          },
          "yaxes": [
            {
              "format": "s",
              "label": null,
              "logBase": 1,
              "max": null,
              "min": null,
              "show": true
            },
            {
              "format": "short",
              "label": null,
              "logBase": 1,
              "max": null,
              "min": null,
              "show": true
            }
          ],
          "yaxis": {
            "align": false,
            "alignLevel": null
          }
        },
        {
          "aliasColors": {},
          "bars": false,
          "dashLength": 10,
          "dashes": false,
          "datasource": "${DS_TEST-CLUSTER}",
          "description": "pd client command fail count by type",
          "editable": true,
          "error": false,
          "fill": 1,
          "grid": {},
          "gridPos": {
            "h": 7,
            "w": 8,
            "x": 16,
            "y": 10
          },
          "id": 43,
          "legend": {
            "alignAsTable": true,
            "avg": false,
            "current": false,
            "max": false,
            "min": false,
            "rightSide": true,
            "show": true,
            "total": false,
            "values": false
          },
          "lines": true,
          "linewidth": 2,
          "links": [],
          "nullPointMode": "null as zero",
          "percentage": false,
          "pointradius": 5,
          "points": false,
          "renderer": "flot",
          "seriesOverrides": [],
          "spaceLength": 10,
          "stack": false,
          "steppedLine": false,
          "targets": [
            {
              "expr": "sum(rate(pd_client_cmd_handle_failed_cmds_duration_seconds_count{tidb_cluster=\"$tidb_cluster\"}[1m])) by (type)",
              "format": "time_series",
              "intervalFactor": 2,
              "legendFormat": "{{type}}",
              "refId": "A",
              "step": 10
            }
          ],
          "thresholds": [],
          "timeFrom": null,
          "timeRegions": [],
          "timeShift": null,
          "title": "PD Client CMD Fail OPS",
          "tooltip": {
            "msResolution": false,
            "shared": true,
            "sort": 0,
            "value_type": "cumulative"
          },
          "type": "graph",
          "xaxis": {
            "buckets": null,
            "mode": "time",
            "name": null,
            "show": true,
            "values": []
          },
          "yaxes": [
            {
              "format": "short",
              "label": null,
              "logBase": 1,
              "max": null,
              "min": "0",
              "show": true
            },
            {
              "format": "short",
              "label": null,
              "logBase": 1,
              "max": null,
              "min": null,
              "show": true
            }
          ],
          "yaxis": {
            "align": false,
            "alignLevel": null
          }
        },
        {
          "aliasColors": {},
          "bars": false,
          "dashLength": 10,
          "dashes": false,
          "datasource": "${DS_TEST-CLUSTER}",
          "description": "The duration of a client calling GetTSAsync until received the TS result.",
          "editable": true,
          "error": false,
          "fill": 1,
          "grid": {},
          "gridPos": {
            "h": 7,
            "w": 8,
            "x": 0,
            "y": 17
          },
          "id": 79,
          "legend": {
            "avg": false,
            "current": false,
            "max": false,
            "min": false,
            "show": true,
            "total": false,
            "values": false
          },
          "lines": true,
          "linewidth": 1,
          "links": [],
          "nullPointMode": "null as zero",
          "percentage": false,
          "pointradius": 5,
          "points": false,
          "renderer": "flot",
          "seriesOverrides": [],
          "spaceLength": 10,
          "stack": false,
          "steppedLine": false,
          "targets": [
            {
              "expr": "sum(rate(pd_client_cmd_handle_cmds_duration_seconds_count{tidb_cluster=\"$tidb_cluster\", type=\"tso\"}[1m]))",
              "format": "time_series",
              "intervalFactor": 2,
              "legendFormat": "cmd",
              "refId": "C"
            },
            {
              "expr": "sum(rate(pd_client_request_handle_requests_duration_seconds_count{tidb_cluster=\"$tidb_cluster\", type=\"tso\"}[1m]))",
              "format": "time_series",
              "intervalFactor": 2,
              "legendFormat": "request",
              "refId": "A"
            }
          ],
          "thresholds": [],
          "timeFrom": null,
          "timeRegions": [],
          "timeShift": null,
          "title": "PD TSO OPS",
          "tooltip": {
            "msResolution": false,
            "shared": true,
            "sort": 0,
            "value_type": "cumulative"
          },
          "type": "graph",
          "xaxis": {
            "buckets": null,
            "mode": "time",
            "name": null,
            "show": true,
            "values": []
          },
          "yaxes": [
            {
              "format": "none",
              "label": null,
              "logBase": 1,
              "max": null,
              "min": null,
              "show": true
            },
            {
              "format": "short",
              "label": null,
              "logBase": 1,
              "max": null,
              "min": null,
              "show": true
            }
          ],
          "yaxis": {
            "align": false,
            "alignLevel": null
          }
        },
        {
          "aliasColors": {},
          "bars": false,
          "dashLength": 10,
          "dashes": false,
          "datasource": "${DS_TEST-CLUSTER}",
          "description": "The duration of a client starting to wait for the TS until received the TS result.",
          "editable": true,
          "error": false,
          "fill": 1,
          "grid": {},
          "gridPos": {
            "h": 7,
            "w": 8,
            "x": 8,
            "y": 17
          },
          "id": 77,
          "legend": {
            "avg": false,
            "current": false,
            "max": false,
            "min": false,
            "show": true,
            "total": false,
            "values": false
          },
          "lines": true,
          "linewidth": 1,
          "links": [],
          "nullPointMode": "null as zero",
          "percentage": false,
          "pointradius": 5,
          "points": false,
          "renderer": "flot",
          "seriesOverrides": [],
          "spaceLength": 10,
          "stack": false,
          "steppedLine": false,
          "targets": [
            {
              "expr": "histogram_quantile(0.999, sum(rate(pd_client_cmd_handle_cmds_duration_seconds_bucket{tidb_cluster=\"$tidb_cluster\", type=\"wait\"}[1m])) by (le))",
              "format": "time_series",
              "intervalFactor": 2,
              "legendFormat": "999",
              "refId": "A",
              "step": 10
            },
            {
              "expr": "histogram_quantile(0.99, sum(rate(pd_client_cmd_handle_cmds_duration_seconds_bucket{tidb_cluster=\"$tidb_cluster\", type=\"wait\"}[1m])) by (le))",
              "format": "time_series",
              "intervalFactor": 2,
              "legendFormat": "99",
              "refId": "B"
            },
            {
              "expr": "histogram_quantile(0.90, sum(rate(pd_client_cmd_handle_cmds_duration_seconds_bucket{tidb_cluster=\"$tidb_cluster\", type=\"wait\"}[1m])) by (le))",
              "format": "time_series",
              "intervalFactor": 2,
              "legendFormat": "90",
              "refId": "C"
            }
          ],
          "thresholds": [],
          "timeFrom": null,
          "timeRegions": [],
          "timeShift": null,
          "title": "PD TSO Wait Duration",
          "tooltip": {
            "msResolution": false,
            "shared": true,
            "sort": 0,
            "value_type": "cumulative"
          },
          "type": "graph",
          "xaxis": {
            "buckets": null,
            "mode": "time",
            "name": null,
            "show": true,
            "values": []
          },
          "yaxes": [
            {
              "format": "s",
              "label": null,
              "logBase": 1,
              "max": null,
              "min": null,
              "show": true
            },
            {
              "format": "short",
              "label": null,
              "logBase": 1,
              "max": null,
              "min": null,
              "show": true
            }
          ],
          "yaxis": {
            "align": false,
            "alignLevel": null
          }
        },
        {
          "aliasColors": {},
          "bars": false,
          "dashLength": 10,
          "dashes": false,
          "datasource": "${DS_TEST-CLUSTER}",
          "description": "The duration of a client sending TSO request until received the response.",
          "editable": true,
          "error": false,
          "fill": 1,
          "grid": {},
          "gridPos": {
            "h": 7,
            "w": 8,
            "x": 16,
            "y": 17
          },
          "id": 78,
          "legend": {
            "avg": false,
            "current": false,
            "max": false,
            "min": false,
            "show": true,
            "total": false,
            "values": false
          },
          "lines": true,
          "linewidth": 1,
          "links": [],
          "nullPointMode": "null as zero",
          "percentage": false,
          "pointradius": 5,
          "points": false,
          "renderer": "flot",
          "seriesOverrides": [],
          "spaceLength": 10,
          "stack": false,
          "steppedLine": false,
          "targets": [
            {
              "expr": "histogram_quantile(0.999, sum(rate(pd_client_request_handle_requests_duration_seconds_bucket{tidb_cluster=\"$tidb_cluster\", type=\"tso\"}[1m])) by (le))",
              "format": "time_series",
              "intervalFactor": 2,
              "legendFormat": "999",
              "refId": "A",
              "step": 10
            },
            {
              "expr": "histogram_quantile(0.99, sum(rate(pd_client_request_handle_requests_duration_seconds_bucket{tidb_cluster=\"$tidb_cluster\", type=\"tso\"}[1m])) by (le))",
              "format": "time_series",
              "intervalFactor": 2,
              "legendFormat": "99",
              "refId": "B"
            },
            {
              "expr": "histogram_quantile(0.90, sum(rate(pd_client_request_handle_requests_duration_seconds_bucket{tidb_cluster=\"$tidb_cluster\", type=\"tso\"}[1m])) by (le))",
              "format": "time_series",
              "intervalFactor": 2,
              "legendFormat": "90",
              "refId": "C"
            }
          ],
          "thresholds": [],
          "timeFrom": null,
          "timeRegions": [],
          "timeShift": null,
          "title": "PD TSO RPC Duration",
          "tooltip": {
            "msResolution": false,
            "shared": true,
            "sort": 0,
            "value_type": "cumulative"
          },
          "type": "graph",
          "xaxis": {
            "buckets": null,
            "mode": "time",
            "name": null,
            "show": true,
            "values": []
          },
          "yaxes": [
            {
              "format": "s",
              "label": null,
              "logBase": 1,
              "max": null,
              "min": null,
              "show": true
            },
            {
              "format": "short",
              "label": null,
              "logBase": 1,
              "max": null,
              "min": null,
              "show": true
            }
          ],
          "yaxis": {
            "align": false,
            "alignLevel": null
          }
        },
        {
          "aliasColors": {},
          "bars": false,
          "dashLength": 10,
          "dashes": false,
          "datasource": "${DS_TEST-CLUSTER}",
          "description": "The duration of the waiting time for getting the start timestamp oracle",
          "editable": true,
          "error": false,
          "fill": 1,
          "grid": {},
          "gridPos": {
            "h": 7,
            "w": 8,
            "x": 0,
            "y": 24
          },
          "id": 159,
          "legend": {
            "avg": false,
            "current": false,
            "max": false,
            "min": false,
            "show": true,
            "total": false,
            "values": false
          },
          "lines": true,
          "linewidth": 1,
          "links": [],
          "nullPointMode": "null as zero",
          "percentage": false,
          "pointradius": 5,
          "points": false,
          "renderer": "flot",
          "seriesOverrides": [],
          "spaceLength": 10,
          "stack": false,
          "steppedLine": false,
          "targets": [
            {
              "expr": "histogram_quantile(0.999, sum(rate(tidb_pdclient_ts_future_wait_seconds_bucket{tidb_cluster=\"$tidb_cluster\"}[1m])) by (le))",
              "format": "time_series",
              "intervalFactor": 2,
              "legendFormat": "999",
              "refId": "A",
              "step": 10
            },
            {
              "expr": "histogram_quantile(0.99, sum(rate(tidb_pdclient_ts_future_wait_seconds_bucket{tidb_cluster=\"$tidb_cluster\"}[1m])) by (le))",
              "format": "time_series",
              "intervalFactor": 2,
              "legendFormat": "99",
              "refId": "B"
            },
            {
              "expr": "histogram_quantile(0.90, sum(rate(tidb_pdclient_ts_future_wait_seconds_bucket{tidb_cluster=\"$tidb_cluster\"}[1m])) by (le))",
              "format": "time_series",
              "intervalFactor": 2,
              "legendFormat": "90",
              "refId": "C"
            }
          ],
          "thresholds": [],
          "timeFrom": null,
          "timeRegions": [],
          "timeShift": null,
          "title": "Start TSO Wait Duration",
          "tooltip": {
            "msResolution": false,
            "shared": true,
            "sort": 0,
            "value_type": "cumulative"
          },
          "type": "graph",
          "xaxis": {
            "buckets": null,
            "mode": "time",
            "name": null,
            "show": true,
            "values": []
          },
          "yaxes": [
            {
              "format": "s",
              "label": null,
              "logBase": 1,
              "max": null,
              "min": null,
              "show": true
            },
            {
              "format": "short",
              "label": null,
              "logBase": 1,
              "max": null,
              "min": null,
              "show": true
            }
          ],
          "yaxis": {
            "align": false,
            "alignLevel": null
          }
        }
      ],
      "repeat": null,
      "title": "PD Client",
      "type": "row"
    },
    {
      "collapsed": true,
      "gridPos": {
        "h": 1,
        "w": 24,
        "x": 0,
        "y": 10
      },
      "id": 148,
      "panels": [
        {
          "aliasColors": {},
          "bars": false,
          "dashLength": 10,
          "dashes": false,
          "datasource": "${DS_TEST-CLUSTER}",
          "description": "TiDB loading schema time durations by instance",
          "editable": true,
          "error": false,
          "fill": 1,
          "grid": {},
          "gridPos": {
            "h": 7,
            "w": 12,
            "x": 0,
            "y": 47
          },
          "id": 27,
          "legend": {
            "alignAsTable": true,
            "avg": false,
            "current": false,
            "max": false,
            "min": false,
            "rightSide": true,
            "show": true,
            "total": false,
            "values": false
          },
          "lines": true,
          "linewidth": 1,
          "links": [],
          "nullPointMode": "null as zero",
          "percentage": false,
          "pointradius": 5,
          "points": false,
          "renderer": "flot",
          "seriesOverrides": [],
          "spaceLength": 10,
          "stack": false,
          "steppedLine": false,
          "targets": [
            {
              "expr": "histogram_quantile(0.99, sum(rate(tidb_domain_load_schema_duration_seconds_bucket{tidb_cluster=\"$tidb_cluster\"}[1m])) by (le, instance))",
              "format": "time_series",
              "intervalFactor": 2,
              "legendFormat": "{{instance}}",
              "metric": "",
              "refId": "A",
              "step": 10
            }
          ],
          "thresholds": [],
          "timeFrom": null,
          "timeRegions": [],
          "timeShift": null,
          "title": "Load Schema Duration",
          "tooltip": {
            "msResolution": false,
            "shared": true,
            "sort": 0,
            "value_type": "individual"
          },
          "type": "graph",
          "xaxis": {
            "buckets": null,
            "mode": "time",
            "name": null,
            "show": true,
            "values": []
          },
          "yaxes": [
            {
              "format": "s",
              "label": null,
              "logBase": 1,
              "max": null,
              "min": "0",
              "show": true
            },
            {
              "format": "short",
              "label": null,
              "logBase": 1,
              "max": null,
              "min": null,
              "show": true
            }
          ],
          "yaxis": {
            "align": false,
            "alignLevel": null
          }
        },
        {
          "aliasColors": {},
          "bars": false,
          "dashLength": 10,
          "dashes": false,
          "datasource": "${DS_TEST-CLUSTER}",
          "description": "TiDB loading schema times including both failed and successful ones",
          "editable": true,
          "error": false,
          "fill": 0,
          "grid": {},
          "gridPos": {
            "h": 7,
            "w": 12,
            "x": 12,
            "y": 47
          },
          "id": 28,
          "legend": {
            "alignAsTable": true,
            "avg": false,
            "current": false,
            "max": false,
            "min": false,
            "rightSide": true,
            "show": true,
            "total": false,
            "values": false
          },
          "lines": true,
          "linewidth": 1,
          "links": [],
          "nullPointMode": "null as zero",
          "percentage": false,
          "pointradius": 5,
          "points": false,
          "renderer": "flot",
          "seriesOverrides": [
            {
              "alias": "/.*failed/",
              "bars": true
            }
          ],
          "spaceLength": 10,
          "stack": false,
          "steppedLine": false,
          "targets": [
            {
              "expr": "sum(rate(tidb_domain_load_schema_total{tidb_cluster=\"$tidb_cluster\"}[1m])) by (instance,type)",
              "format": "time_series",
              "intervalFactor": 2,
              "legendFormat": "{{instance}}-{{type}}",
              "metric": "tidb_domain_load_schema_duration_count",
              "refId": "A",
              "step": 10
            }
          ],
          "thresholds": [],
          "timeFrom": null,
          "timeRegions": [],
          "timeShift": null,
          "title": "Load Schema OPS",
          "tooltip": {
            "msResolution": false,
            "shared": true,
            "sort": 0,
            "value_type": "individual"
          },
          "type": "graph",
          "xaxis": {
            "buckets": null,
            "mode": "time",
            "name": null,
            "show": true,
            "values": []
          },
          "yaxes": [
            {
              "format": "short",
              "label": null,
              "logBase": 10,
              "max": null,
              "min": null,
              "show": true
            },
            {
              "format": "short",
              "label": null,
              "logBase": 1,
              "max": null,
              "min": null,
              "show": true
            }
          ],
          "yaxis": {
            "align": false,
            "alignLevel": null
          }
        },
        {
          "aliasColors": {},
          "bars": false,
          "dashLength": 10,
          "dashes": false,
          "datasource": "${DS_TEST-CLUSTER}",
          "decimals": 2,
          "description": "TiDB schema lease error counts",
          "editable": true,
          "error": false,
          "fill": 0,
          "grid": {},
          "gridPos": {
            "h": 7,
            "w": 12,
            "x": 0,
            "y": 54
          },
          "id": 29,
          "legend": {
            "alignAsTable": true,
            "avg": false,
            "current": false,
            "hideEmpty": true,
            "hideZero": true,
            "max": false,
            "min": false,
            "rightSide": true,
            "show": true,
            "total": false,
            "values": false
          },
          "lines": true,
          "linewidth": 1,
          "links": [],
          "nullPointMode": "null as zero",
          "percentage": false,
          "pointradius": 5,
          "points": false,
          "renderer": "flot",
          "seriesOverrides": [],
          "spaceLength": 10,
          "stack": false,
          "steppedLine": false,
          "targets": [
            {
              "expr": "sum(increase(tidb_session_schema_lease_error_total{tidb_cluster=\"$tidb_cluster\"}[1m])) by (instance)",
              "format": "time_series",
              "intervalFactor": 2,
              "legendFormat": "{{instance}}",
              "metric": "tidb_server_",
              "refId": "A",
              "step": 10
            }
          ],
          "thresholds": [],
          "timeFrom": null,
          "timeRegions": [],
          "timeShift": null,
          "title": "Schema Lease Error OPM",
          "tooltip": {
            "msResolution": false,
            "shared": true,
            "sort": 0,
            "value_type": "individual"
          },
          "type": "graph",
          "xaxis": {
            "buckets": null,
            "mode": "time",
            "name": null,
            "show": true,
            "values": []
          },
          "yaxes": [
            {
              "format": "short",
              "label": null,
              "logBase": 1,
              "max": null,
              "min": "0",
              "show": true
            },
            {
              "format": "short",
              "label": null,
              "logBase": 1,
              "max": null,
              "min": null,
              "show": true
            }
          ],
          "yaxis": {
            "align": false,
            "alignLevel": null
          }
        },
        {
          "aliasColors": {},
          "bars": false,
          "dashLength": 10,
          "dashes": false,
          "datasource": "${DS_TEST-CLUSTER}",
          "description": "TiDB load privilege counts",
          "editable": true,
          "error": false,
          "fill": 0,
          "grid": {},
          "gridPos": {
            "h": 7,
            "w": 12,
            "x": 12,
            "y": 54
          },
          "id": 157,
          "legend": {
            "alignAsTable": true,
            "avg": false,
            "current": false,
            "max": false,
            "min": false,
            "rightSide": true,
            "show": true,
            "total": false,
            "values": false
          },
          "lines": true,
          "linewidth": 1,
          "links": [],
          "nullPointMode": "null as zero",
          "percentage": false,
          "pointradius": 5,
          "points": false,
          "renderer": "flot",
          "seriesOverrides": [
            {
              "alias": "/.*failed/",
              "bars": true
            }
          ],
          "spaceLength": 10,
          "stack": false,
          "steppedLine": false,
          "targets": [
            {
              "expr": "sum(rate(tidb_domain_load_privilege_total{tidb_cluster=\"$tidb_cluster\"}[1m])) by (instance,type)",
              "format": "time_series",
              "intervalFactor": 2,
              "legendFormat": "{{instance}}-{{type}}",
              "metric": "tidb_domain_load_schema_duration_count",
              "refId": "A",
              "step": 10
            }
          ],
          "thresholds": [],
          "timeFrom": null,
          "timeRegions": [],
          "timeShift": null,
          "title": "Load Privilege OPS",
          "tooltip": {
            "msResolution": false,
            "shared": true,
            "sort": 0,
            "value_type": "individual"
          },
          "type": "graph",
          "xaxis": {
            "buckets": null,
            "mode": "time",
            "name": null,
            "show": true,
            "values": []
          },
          "yaxes": [
            {
              "format": "short",
              "label": null,
              "logBase": 10,
              "max": null,
              "min": null,
              "show": true
            },
            {
              "format": "short",
              "label": null,
              "logBase": 1,
              "max": null,
              "min": null,
              "show": true
            }
          ],
          "yaxis": {
            "align": false,
            "alignLevel": null
          }
        }
      ],
      "repeat": null,
      "title": "Schema Load",
      "type": "row"
    },
    {
      "collapsed": true,
      "gridPos": {
        "h": 1,
        "w": 24,
        "x": 0,
        "y": 11
      },
      "id": 149,
      "panels": [
        {
          "aliasColors": {},
          "bars": false,
          "dashLength": 10,
          "dashes": false,
          "datasource": "${DS_TEST-CLUSTER}",
          "description": "TiDB DDL duration statistics",
          "editable": true,
          "error": false,
          "fill": 1,
          "grid": {},
          "gridPos": {
            "h": 7,
            "w": 8,
            "x": 0,
            "y": 12
          },
          "id": 9,
          "legend": {
            "alignAsTable": true,
            "avg": false,
            "current": false,
            "max": false,
            "min": false,
            "rightSide": true,
            "show": true,
            "total": false,
            "values": false
          },
          "lines": true,
          "linewidth": 2,
          "links": [],
          "nullPointMode": "null as zero",
          "percentage": false,
          "pointradius": 5,
          "points": false,
          "renderer": "flot",
          "seriesOverrides": [],
          "spaceLength": 10,
          "stack": false,
          "steppedLine": false,
          "targets": [
            {
              "expr": "histogram_quantile(0.95, sum(rate(tidb_ddl_handle_job_duration_seconds_bucket{tidb_cluster=\"$tidb_cluster\"}[1m])) by (le, type))",
              "format": "time_series",
              "intervalFactor": 2,
              "legendFormat": "{{type}}",
              "refId": "A",
              "step": 10
            }
          ],
          "thresholds": [],
          "timeFrom": null,
          "timeRegions": [],
          "timeShift": null,
          "title": "DDL Duration 95",
          "tooltip": {
            "msResolution": false,
            "shared": true,
            "sort": 0,
            "value_type": "cumulative"
          },
          "type": "graph",
          "xaxis": {
            "buckets": null,
            "mode": "time",
            "name": null,
            "show": true,
            "values": []
          },
          "yaxes": [
            {
              "format": "s",
              "label": null,
              "logBase": 1,
              "max": null,
              "min": "0",
              "show": true
            },
            {
              "format": "short",
              "label": null,
              "logBase": 1,
              "max": null,
              "min": null,
              "show": true
            }
          ],
          "yaxis": {
            "align": false,
            "alignLevel": null
          }
        },
        {
          "aliasColors": {},
          "bars": false,
          "dashLength": 10,
          "dashes": false,
          "datasource": "${DS_TEST-CLUSTER}",
          "description": "TiDB batch add index durations by histogram buckets",
          "fill": 1,
          "gridPos": {
            "h": 7,
            "w": 8,
            "x": 8,
            "y": 12
          },
          "id": 63,
          "legend": {
            "alignAsTable": true,
            "avg": false,
            "current": true,
            "hideEmpty": true,
            "hideZero": true,
            "max": true,
            "min": false,
            "rightSide": true,
            "show": true,
            "total": false,
            "values": true
          },
          "lines": true,
          "linewidth": 1,
          "links": [],
          "nullPointMode": "null",
          "percentage": false,
          "pointradius": 5,
          "points": false,
          "renderer": "flot",
          "seriesOverrides": [],
          "spaceLength": 10,
          "stack": false,
          "steppedLine": false,
          "targets": [
            {
              "expr": "histogram_quantile(1, sum(rate(tidb_ddl_batch_add_idx_duration_seconds_bucket{tidb_cluster=\"$tidb_cluster\"}[1m])) by (le, type))",
              "format": "time_series",
              "intervalFactor": 2,
              "legendFormat": "{{type}}",
              "refId": "A"
            },
            {
              "expr": "sum(rate(tidb_ddl_add_index_total{tidb_cluster=\"$tidb_cluster\"}[1m])) by (type)",
              "format": "time_series",
              "intervalFactor": 2,
              "legendFormat": "{{type}}",
              "refId": "B"
            }
          ],
          "thresholds": [],
          "timeFrom": null,
          "timeRegions": [],
          "timeShift": null,
          "title": "Batch Add Index Duration 100",
          "tooltip": {
            "shared": true,
            "sort": 0,
            "value_type": "individual"
          },
          "type": "graph",
          "xaxis": {
            "buckets": null,
            "mode": "time",
            "name": null,
            "show": true,
            "values": []
          },
          "yaxes": [
            {
              "format": "none",
              "label": null,
              "logBase": 1,
              "max": null,
              "min": "0",
              "show": true
            },
            {
              "format": "short",
              "label": null,
              "logBase": 1,
              "max": null,
              "min": null,
              "show": true
            }
          ],
          "yaxis": {
            "align": false,
            "alignLevel": null
          }
        },
        {
          "aliasColors": {},
          "bars": false,
          "dashLength": 10,
          "dashes": false,
          "datasource": "${DS_TEST-CLUSTER}",
          "description": "TiDB ddl request in queue",
          "fill": 1,
          "gridPos": {
            "h": 7,
            "w": 8,
            "x": 16,
            "y": 12
          },
          "id": 62,
          "legend": {
            "alignAsTable": true,
            "avg": false,
            "current": false,
            "hideEmpty": true,
            "hideZero": true,
            "max": false,
            "min": false,
            "rightSide": true,
            "show": true,
            "total": false,
            "values": false
          },
          "lines": true,
          "linewidth": 1,
          "links": [],
          "nullPointMode": "null",
          "percentage": false,
          "pointradius": 5,
          "points": false,
          "renderer": "flot",
          "seriesOverrides": [],
          "spaceLength": 10,
          "stack": false,
          "steppedLine": false,
          "targets": [
            {
              "expr": "tidb_ddl_waiting_jobs{tidb_cluster=\"$tidb_cluster\"}",
              "format": "time_series",
              "intervalFactor": 2,
              "legendFormat": "{{instance}}-{{type}}",
              "refId": "A"
            }
          ],
          "thresholds": [],
          "timeFrom": null,
          "timeRegions": [],
          "timeShift": null,
          "title": "DDL Waiting Jobs Count",
          "tooltip": {
            "shared": true,
            "sort": 0,
            "value_type": "individual"
          },
          "type": "graph",
          "xaxis": {
            "buckets": null,
            "mode": "time",
            "name": null,
            "show": true,
            "values": []
          },
          "yaxes": [
            {
              "format": "none",
              "label": null,
              "logBase": 1,
              "max": null,
              "min": "0",
              "show": true
            },
            {
              "format": "short",
              "label": null,
              "logBase": 1,
              "max": null,
              "min": null,
              "show": true
            }
          ],
          "yaxis": {
            "align": false,
            "alignLevel": null
          }
        },
        {
          "aliasColors": {},
          "bars": false,
          "dashLength": 10,
          "dashes": false,
          "datasource": "${DS_TEST-CLUSTER}",
          "description": "TiDB different ddl worker numbers",
          "fill": 1,
          "gridPos": {
            "h": 7,
            "w": 12,
            "x": 0,
            "y": 19
          },
          "id": 55,
          "legend": {
            "alignAsTable": true,
            "avg": false,
            "current": false,
            "max": false,
            "min": false,
            "rightSide": true,
            "show": true,
            "total": false,
            "values": false
          },
          "lines": true,
          "linewidth": 1,
          "links": [],
          "nullPointMode": "null",
          "percentage": false,
          "pointradius": 5,
          "points": false,
          "renderer": "flot",
          "seriesOverrides": [],
          "spaceLength": 10,
          "stack": false,
          "steppedLine": false,
          "targets": [
            {
              "expr": "increase(tidb_ddl_worker_operation_total{tidb_cluster=\"$tidb_cluster\"}[1m])",
              "format": "time_series",
              "intervalFactor": 2,
              "legendFormat": "{{instance}}-{{type}}",
              "refId": "A"
            }
          ],
          "thresholds": [],
          "timeFrom": null,
          "timeRegions": [],
          "timeShift": null,
          "title": "DDL META OPM",
          "tooltip": {
            "shared": true,
            "sort": 0,
            "value_type": "individual"
          },
          "type": "graph",
          "xaxis": {
            "buckets": null,
            "mode": "time",
            "name": null,
            "show": true,
            "values": []
          },
          "yaxes": [
            {
              "format": "short",
              "label": null,
              "logBase": 1,
              "max": null,
              "min": null,
              "show": true
            },
            {
              "format": "short",
              "label": null,
              "logBase": 1,
              "max": null,
              "min": null,
              "show": true
            }
          ],
          "yaxis": {
            "align": false,
            "alignLevel": null
          }
        },
        {
          "aliasColors": {},
          "bars": false,
          "dashLength": 10,
          "dashes": false,
          "datasource": "${DS_TEST-CLUSTER}",
          "description": "TiDB worker duration by type, action, results",
          "fill": 1,
          "gridPos": {
            "h": 7,
            "w": 12,
            "x": 12,
            "y": 19
          },
          "id": 56,
          "legend": {
            "alignAsTable": true,
            "avg": false,
            "current": false,
            "hideEmpty": true,
            "hideZero": true,
            "max": false,
            "min": false,
            "rightSide": true,
            "show": true,
            "total": false,
            "values": false
          },
          "lines": true,
          "linewidth": 1,
          "links": [],
          "nullPointMode": "null",
          "percentage": false,
          "pointradius": 5,
          "points": false,
          "renderer": "flot",
          "seriesOverrides": [],
          "spaceLength": 10,
          "stack": false,
          "steppedLine": false,
          "targets": [
            {
              "expr": "histogram_quantile(0.99, sum(increase(tidb_ddl_worker_operation_duration_seconds_bucket{tidb_cluster=\"$tidb_cluster\"}[1m])) by (le, type, action, result))",
              "format": "time_series",
              "intervalFactor": 2,
              "legendFormat": "{{type}}-{{action}}-{{result}}",
              "refId": "A"
            }
          ],
          "thresholds": [],
          "timeFrom": null,
          "timeRegions": [],
          "timeShift": null,
          "title": "DDL Worker Duration 99",
          "tooltip": {
            "shared": true,
            "sort": 0,
            "value_type": "individual"
          },
          "type": "graph",
          "xaxis": {
            "buckets": null,
            "mode": "time",
            "name": null,
            "show": true,
            "values": []
          },
          "yaxes": [
            {
              "format": "s",
              "label": null,
              "logBase": 1,
              "max": null,
              "min": "0",
              "show": true
            },
            {
              "format": "short",
              "label": null,
              "logBase": 1,
              "max": null,
              "min": null,
              "show": true
            }
          ],
          "yaxis": {
            "align": false,
            "alignLevel": null
          }
        },
        {
          "aliasColors": {},
          "bars": false,
          "dashLength": 10,
          "dashes": false,
          "datasource": "${DS_TEST-CLUSTER}",
          "description": "TiDB ddl schema syncer statistics, including init, start, watch, clear function call time cost",
          "fill": 1,
          "gridPos": {
            "h": 7,
            "w": 8,
            "x": 0,
            "y": 26
          },
          "id": 64,
          "legend": {
            "alignAsTable": true,
            "avg": false,
            "current": false,
            "max": false,
            "min": false,
            "rightSide": true,
            "show": true,
            "total": false,
            "values": false
          },
          "lines": true,
          "linewidth": 1,
          "links": [],
          "nullPointMode": "null",
          "percentage": false,
          "pointradius": 5,
          "points": false,
          "renderer": "flot",
          "seriesOverrides": [],
          "spaceLength": 10,
          "stack": false,
          "steppedLine": false,
          "targets": [
            {
              "expr": "histogram_quantile(1, sum(rate(tidb_ddl_deploy_syncer_duration_seconds_bucket{tidb_cluster=\"$tidb_cluster\"}[2m])) by (le, type, result))",
              "format": "time_series",
              "intervalFactor": 2,
              "legendFormat": "{{type}}-{{result}}",
              "refId": "A"
            }
          ],
          "thresholds": [],
          "timeFrom": null,
          "timeRegions": [],
          "timeShift": null,
          "title": "Deploy Syncer Duration",
          "tooltip": {
            "shared": true,
            "sort": 0,
            "value_type": "individual"
          },
          "type": "graph",
          "xaxis": {
            "buckets": null,
            "mode": "time",
            "name": null,
            "show": true,
            "values": []
          },
          "yaxes": [
            {
              "format": "short",
              "label": null,
              "logBase": 1,
              "max": null,
              "min": null,
              "show": true
            },
            {
              "format": "short",
              "label": null,
              "logBase": 1,
              "max": null,
              "min": null,
              "show": true
            }
          ],
          "yaxis": {
            "align": false,
            "alignLevel": null
          }
        },
        {
          "aliasColors": {},
          "bars": false,
          "dashLength": 10,
          "dashes": false,
          "datasource": "${DS_TEST-CLUSTER}",
          "description": "TiDB ddl owner time operations on etcd duration statistics ",
          "fill": 1,
          "gridPos": {
            "h": 7,
            "w": 8,
            "x": 8,
            "y": 26
          },
          "id": 65,
          "legend": {
            "alignAsTable": true,
            "avg": false,
            "current": false,
            "max": false,
            "min": false,
            "rightSide": true,
            "show": true,
            "total": false,
            "values": false
          },
          "lines": true,
          "linewidth": 1,
          "links": [],
          "nullPointMode": "null",
          "percentage": false,
          "pointradius": 5,
          "points": false,
          "renderer": "flot",
          "seriesOverrides": [],
          "spaceLength": 10,
          "stack": false,
          "steppedLine": false,
          "targets": [
            {
              "expr": "histogram_quantile(1, sum(rate(tidb_ddl_owner_handle_syncer_duration_seconds_bucket{tidb_cluster=\"$tidb_cluster\"}[2m])) by (le, type, result))",
              "format": "time_series",
              "intervalFactor": 2,
              "legendFormat": "{{type}}-{{result}}",
              "refId": "A"
            }
          ],
          "thresholds": [],
          "timeFrom": null,
          "timeRegions": [],
          "timeShift": null,
          "title": "Owner Handle Syncer Duration",
          "tooltip": {
            "shared": true,
            "sort": 0,
            "value_type": "individual"
          },
          "type": "graph",
          "xaxis": {
            "buckets": null,
            "mode": "time",
            "name": null,
            "show": true,
            "values": []
          },
          "yaxes": [
            {
              "format": "s",
              "label": null,
              "logBase": 1,
              "max": null,
              "min": null,
              "show": true
            },
            {
              "format": "short",
              "label": null,
              "logBase": 1,
              "max": null,
              "min": null,
              "show": true
            }
          ],
          "yaxis": {
            "align": false,
            "alignLevel": null
          }
        },
        {
          "aliasColors": {},
          "bars": false,
          "dashLength": 10,
          "dashes": false,
          "datasource": "${DS_TEST-CLUSTER}",
          "description": "TiDB schema syncer version update time duration",
          "fill": 1,
          "gridPos": {
            "h": 7,
            "w": 8,
            "x": 16,
            "y": 26
          },
          "id": 66,
          "legend": {
            "alignAsTable": true,
            "avg": false,
            "current": false,
            "max": false,
            "min": false,
            "rightSide": true,
            "show": true,
            "total": false,
            "values": false
          },
          "lines": true,
          "linewidth": 1,
          "links": [],
          "nullPointMode": "null",
          "percentage": false,
          "pointradius": 5,
          "points": false,
          "renderer": "flot",
          "seriesOverrides": [],
          "spaceLength": 10,
          "stack": false,
          "steppedLine": false,
          "targets": [
            {
              "expr": "histogram_quantile(1, sum(rate(tidb_ddl_update_self_ver_duration_seconds_bucket{tidb_cluster=\"$tidb_cluster\"}[2m])) by (le, result))",
              "format": "time_series",
              "intervalFactor": 2,
              "legendFormat": "{{result}}",
              "refId": "A"
            }
          ],
          "thresholds": [],
          "timeFrom": null,
          "timeRegions": [],
          "timeShift": null,
          "title": "Update Self Version Duration",
          "tooltip": {
            "shared": true,
            "sort": 0,
            "value_type": "individual"
          },
          "type": "graph",
          "xaxis": {
            "buckets": null,
            "mode": "time",
            "name": null,
            "show": true,
            "values": []
          },
          "yaxes": [
            {
              "format": "s",
              "label": null,
              "logBase": 1,
              "max": null,
              "min": null,
              "show": true
            },
            {
              "format": "short",
              "label": null,
              "logBase": 1,
              "max": null,
              "min": null,
              "show": true
            }
          ],
          "yaxis": {
            "align": false,
            "alignLevel": null
          }
        },
        {
          "aliasColors": {},
          "bars": false,
          "dashLength": 10,
          "dashes": false,
          "datasource": "${DS_TEST-CLUSTER}",
          "description": "executed DDL jobs per minute",
          "fill": 1,
          "gridPos": {
            "h": 8,
            "w": 12,
            "x": 0,
            "y": 33
          },
          "id": 190,
          "legend": {
            "avg": false,
            "current": false,
            "max": false,
            "min": false,
            "show": true,
            "total": false,
            "values": false
          },
          "lines": true,
          "linewidth": 1,
          "links": [],
          "nullPointMode": "null",
          "percentage": false,
          "pointradius": 2,
          "points": false,
          "renderer": "flot",
          "seriesOverrides": [],
          "spaceLength": 10,
          "stack": false,
          "steppedLine": false,
          "targets": [
            {
              "expr": "sum(rate(tidb_ddl_handle_job_duration_seconds_count{tidb_cluster=\"$tidb_cluster\"}[1m])) by (type)",
              "format": "time_series",
              "intervalFactor": 1,
              "legendFormat": "{{ type }}",
              "refId": "A"
            },
            {
              "expr": "sum(rate(tidb_ddl_handle_job_duration_seconds_count{tidb_cluster=\"$tidb_cluster\"}[1m]))",
              "format": "time_series",
              "intervalFactor": 1,
              "legendFormat": "total",
              "refId": "B"
            }
          ],
          "thresholds": [],
          "timeFrom": null,
          "timeRegions": [],
          "timeShift": null,
          "title": "DDL OPM",
          "tooltip": {
            "shared": true,
            "sort": 0,
            "value_type": "individual"
          },
          "type": "graph",
          "xaxis": {
            "buckets": null,
            "mode": "time",
            "name": null,
            "show": true,
            "values": []
          },
          "yaxes": [
            {
              "format": "short",
              "label": null,
              "logBase": 1,
              "max": null,
              "min": null,
              "show": true
            },
            {
              "format": "short",
              "label": null,
              "logBase": 1,
              "max": null,
              "min": null,
              "show": true
            }
          ],
          "yaxis": {
            "align": false,
            "alignLevel": null
          }
        },
        {
          "aliasColors": {},
          "bars": false,
          "dashLength": 10,
          "dashes": false,
          "datasource": "${DS_TEST-CLUSTER}",
          "description": "TiDB DDL backfill progress in percentage. The value is [0,100]",
          "fill": 1,
          "gridPos": {
            "h": 8,
            "w": 12,
            "x": 12,
            "y": 33
          },
          "id": 193,
          "legend": {
            "alignAsTable": true,
            "avg": false,
            "current": false,
            "max": false,
            "min": false,
            "rightSide": true,
            "show": true,
            "total": false,
            "values": false
          },
          "lines": true,
          "linewidth": 1,
          "links": [],
          "nullPointMode": "null",
          "options": {},
          "percentage": false,
          "pointradius": 2,
          "points": false,
          "renderer": "flot",
          "seriesOverrides": [],
          "spaceLength": 10,
          "stack": false,
          "steppedLine": false,
          "targets": [
            {
              "expr": "irate(tidb_ddl_add_index_percentage_progress{tidb_cluster=\"$tidb_cluster\", type=\"add_index\"}[1m])",
              "format": "time_series",
              "intervalFactor": 1,
              "legendFormat": "{{instance}}",
              "refId": "A"
            },
            {
              "expr": "irate(tidb_ddl_add_index_percentage_progress{tidb_cluster=\"$tidb_cluster\", type=\"modify_column\"}[1m])",
              "format": "time_series",
              "intervalFactor": 1,
              "legendFormat": "{{instance}}",
              "refId": "B"
            }
          ],
          "thresholds": [],
          "timeFrom": null,
          "timeRegions": [],
          "timeShift": null,
          "title": "DDL backfill progress in percentage",
          "tooltip": {
            "shared": true,
            "sort": 0,
            "value_type": "individual"
          },
          "type": "graph",
          "xaxis": {
            "buckets": null,
            "mode": "time",
            "name": null,
            "show": true,
            "values": []
          },
          "yaxes": [
            {
              "format": "short",
              "label": null,
              "logBase": 1,
              "max": null,
              "min": "0",
              "show": true
            },
            {
              "format": "short",
              "label": null,
              "logBase": 1,
              "max": null,
              "min": null,
              "show": true
            }
          ],
          "yaxis": {
            "align": false,
            "alignLevel": null
          }
        }
      ],
      "repeat": null,
      "title": "DDL",
      "type": "row"
    },
    {
      "collapsed": true,
      "gridPos": {
        "h": 1,
        "w": 24,
        "x": 0,
        "y": 12
      },
      "id": 150,
      "panels": [
        {
          "aliasColors": {},
          "bars": false,
          "dashLength": 10,
          "dashes": false,
          "datasource": "${DS_TEST-CLUSTER}",
          "description": "TiDB auto analyze time durations within 95 percent histogram buckets",
          "fill": 1,
          "gridPos": {
            "h": 7,
            "w": 8,
            "x": 0,
            "y": 149
          },
          "id": 46,
          "legend": {
            "avg": false,
            "current": false,
            "max": false,
            "min": false,
            "show": true,
            "total": false,
            "values": false
          },
          "lines": true,
          "linewidth": 1,
          "links": [],
          "nullPointMode": "null",
          "percentage": false,
          "pointradius": 5,
          "points": false,
          "renderer": "flot",
          "seriesOverrides": [],
          "spaceLength": 10,
          "stack": false,
          "steppedLine": false,
          "targets": [
            {
              "expr": "histogram_quantile(0.95, sum(rate(tidb_statistics_auto_analyze_duration_seconds_bucket{tidb_cluster=\"$tidb_cluster\"}[1m])) by (le))",
              "format": "time_series",
              "intervalFactor": 2,
              "legendFormat": "auto analyze duration",
              "refId": "A",
              "step": 30
            }
          ],
          "thresholds": [],
          "timeFrom": null,
          "timeRegions": [],
          "timeShift": null,
          "title": "Auto Analyze Duration 95",
          "tooltip": {
            "shared": true,
            "sort": 0,
            "value_type": "individual"
          },
          "type": "graph",
          "xaxis": {
            "buckets": null,
            "mode": "time",
            "name": null,
            "show": true,
            "values": []
          },
          "yaxes": [
            {
              "format": "short",
              "label": null,
              "logBase": 1,
              "max": null,
              "min": null,
              "show": true
            },
            {
              "format": "short",
              "label": null,
              "logBase": 1,
              "max": null,
              "min": null,
              "show": true
            }
          ],
          "yaxis": {
            "align": false,
            "alignLevel": null
          }
        },
        {
          "aliasColors": {},
          "bars": false,
          "dashLength": 10,
          "dashes": false,
          "datasource": "${DS_TEST-CLUSTER}",
          "description": "TiDB auto analyze query per second",
          "fill": 1,
          "gridPos": {
            "h": 7,
            "w": 8,
            "x": 8,
            "y": 149
          },
          "id": 47,
          "legend": {
            "avg": false,
            "current": false,
            "max": false,
            "min": false,
            "show": true,
            "total": false,
            "values": false
          },
          "lines": true,
          "linewidth": 1,
          "links": [],
          "nullPointMode": "null",
          "percentage": false,
          "pointradius": 5,
          "points": false,
          "renderer": "flot",
          "seriesOverrides": [],
          "spaceLength": 10,
          "stack": false,
          "steppedLine": false,
          "targets": [
            {
              "expr": "sum(rate(tidb_statistics_auto_analyze_total{tidb_cluster=\"$tidb_cluster\"}[1m])) by (type)",
              "format": "time_series",
              "intervalFactor": 2,
              "legendFormat": "{{type}}",
              "refId": "A",
              "step": 30
            }
          ],
          "thresholds": [],
          "timeFrom": null,
          "timeRegions": [],
          "timeShift": null,
          "title": "Auto Analyze QPS",
          "tooltip": {
            "shared": true,
            "sort": 0,
            "value_type": "individual"
          },
          "type": "graph",
          "xaxis": {
            "buckets": null,
            "mode": "time",
            "name": null,
            "show": true,
            "values": []
          },
          "yaxes": [
            {
              "format": "short",
              "label": null,
              "logBase": 1,
              "max": null,
              "min": null,
              "show": true
            },
            {
              "format": "short",
              "label": null,
              "logBase": 1,
              "max": null,
              "min": null,
              "show": true
            }
          ],
          "yaxis": {
            "align": false,
            "alignLevel": null
          }
        },
        {
          "aliasColors": {},
          "bars": false,
          "dashLength": 10,
          "dashes": false,
          "datasource": "${DS_TEST-CLUSTER}",
          "description": "TiDB statistics inaccurate rate",
          "fill": 1,
          "gridPos": {
            "h": 7,
            "w": 8,
            "x": 16,
            "y": 149
          },
          "id": 70,
          "legend": {
            "avg": false,
            "current": false,
            "max": false,
            "min": false,
            "show": true,
            "total": false,
            "values": false
          },
          "lines": true,
          "linewidth": 1,
          "links": [],
          "nullPointMode": "null",
          "percentage": false,
          "pointradius": 5,
          "points": false,
          "renderer": "flot",
          "seriesOverrides": [],
          "spaceLength": 10,
          "stack": false,
          "steppedLine": false,
          "targets": [
            {
              "expr": "histogram_quantile(0.99, sum(rate(tidb_statistics_stats_inaccuracy_rate_bucket{tidb_cluster=\"$tidb_cluster\"}[1m])) by (le))",
              "format": "time_series",
              "intervalFactor": 2,
              "legendFormat": "99",
              "refId": "A",
              "step": 30
            },
            {
              "expr": "histogram_quantile(0.90, sum(rate(tidb_statistics_stats_inaccuracy_rate_bucket{tidb_cluster=\"$tidb_cluster\"}[1m])) by (le))",
              "format": "time_series",
              "intervalFactor": 2,
              "legendFormat": "90",
              "refId": "B"
            },
            {
              "expr": "histogram_quantile(0.50, sum(rate(tidb_statistics_stats_inaccuracy_rate_bucket{tidb_cluster=\"$tidb_cluster\"}[1m])) by (le))",
              "format": "time_series",
              "intervalFactor": 2,
              "legendFormat": "50",
              "refId": "C"
            }
          ],
          "thresholds": [],
          "timeFrom": null,
          "timeRegions": [],
          "timeShift": null,
          "title": "Stats Inaccuracy Rate",
          "tooltip": {
            "shared": true,
            "sort": 0,
            "value_type": "individual"
          },
          "type": "graph",
          "xaxis": {
            "buckets": null,
            "mode": "time",
            "name": null,
            "show": true,
            "values": []
          },
          "yaxes": [
            {
              "format": "short",
              "label": null,
              "logBase": 1,
              "max": null,
              "min": null,
              "show": true
            },
            {
              "format": "short",
              "label": null,
              "logBase": 1,
              "max": null,
              "min": null,
              "show": true
            }
          ],
          "yaxis": {
            "align": false,
            "alignLevel": null
          }
        },
        {
          "aliasColors": {},
          "bars": false,
          "dashLength": 10,
          "dashes": false,
          "datasource": "${DS_TEST-CLUSTER}",
          "description": "TiDB optimizer using pseudo estimation counts",
          "fill": 1,
          "gridPos": {
            "h": 7,
            "w": 8,
            "x": 0,
            "y": 156
          },
          "id": 71,
          "legend": {
            "avg": false,
            "current": false,
            "max": false,
            "min": false,
            "show": true,
            "total": false,
            "values": false
          },
          "lines": true,
          "linewidth": 1,
          "links": [],
          "nullPointMode": "null",
          "percentage": false,
          "pointradius": 5,
          "points": false,
          "renderer": "flot",
          "seriesOverrides": [],
          "spaceLength": 10,
          "stack": false,
          "steppedLine": false,
          "targets": [
            {
              "expr": "sum(rate(tidb_statistics_pseudo_estimation_total{tidb_cluster=\"$tidb_cluster\"}[30s])) by (type)",
              "format": "time_series",
              "intervalFactor": 2,
              "legendFormat": "{{type}}",
              "refId": "A",
              "step": 30
            }
          ],
          "thresholds": [],
          "timeFrom": null,
          "timeRegions": [],
          "timeShift": null,
          "title": "Pseudo Estimation OPS",
          "tooltip": {
            "shared": true,
            "sort": 0,
            "value_type": "individual"
          },
          "type": "graph",
          "xaxis": {
            "buckets": null,
            "mode": "time",
            "name": null,
            "show": true,
            "values": []
          },
          "yaxes": [
            {
              "format": "short",
              "label": null,
              "logBase": 1,
              "max": null,
              "min": null,
              "show": true
            },
            {
              "format": "short",
              "label": null,
              "logBase": 1,
              "max": null,
              "min": null,
              "show": true
            }
          ],
          "yaxis": {
            "align": false,
            "alignLevel": null
          }
        },
        {
          "aliasColors": {},
          "bars": false,
          "dashLength": 10,
          "dashes": false,
          "datasource": "${DS_TEST-CLUSTER}",
          "description": "TiDB dumping statistics back to kv storage times",
          "fill": 1,
          "gridPos": {
            "h": 7,
            "w": 8,
            "x": 8,
            "y": 156
          },
          "id": 92,
          "legend": {
            "avg": false,
            "current": false,
            "max": false,
            "min": false,
            "show": true,
            "total": false,
            "values": false
          },
          "lines": true,
          "linewidth": 1,
          "links": [],
          "nullPointMode": "null",
          "percentage": false,
          "pointradius": 5,
          "points": false,
          "renderer": "flot",
          "seriesOverrides": [],
          "spaceLength": 10,
          "stack": false,
          "steppedLine": false,
          "targets": [
            {
              "expr": "sum(rate(tidb_statistics_dump_feedback_total{tidb_cluster=\"$tidb_cluster\"}[1m])) by (type)",
              "format": "time_series",
              "intervalFactor": 2,
              "legendFormat": "{{type}}",
              "refId": "A",
              "step": 30
            }
          ],
          "thresholds": [],
          "timeFrom": null,
          "timeRegions": [],
          "timeShift": null,
          "title": "Dump Feedback OPS",
          "tooltip": {
            "shared": true,
            "sort": 0,
            "value_type": "individual"
          },
          "type": "graph",
          "xaxis": {
            "buckets": null,
            "mode": "time",
            "name": null,
            "show": true,
            "values": []
          },
          "yaxes": [
            {
              "format": "short",
              "label": null,
              "logBase": 1,
              "max": null,
              "min": null,
              "show": true
            },
            {
              "format": "short",
              "label": null,
              "logBase": 1,
              "max": null,
              "min": null,
              "show": true
            }
          ],
          "yaxis": {
            "align": false,
            "alignLevel": null
          }
        },
        {
          "aliasColors": {},
          "bars": false,
          "dashLength": 10,
          "dashes": false,
          "datasource": "${DS_TEST-CLUSTER}",
          "description": "TiDB store quering feedback counts",
          "fill": 1,
          "gridPos": {
            "h": 7,
            "w": 8,
            "x": 16,
            "y": 156
          },
          "id": 170,
          "legend": {
            "avg": false,
            "current": false,
            "max": false,
            "min": false,
            "show": true,
            "total": false,
            "values": false
          },
          "lines": true,
          "linewidth": 1,
          "links": [],
          "nullPointMode": "null",
          "percentage": false,
          "pointradius": 5,
          "points": false,
          "renderer": "flot",
          "seriesOverrides": [],
          "spaceLength": 10,
          "stack": false,
          "steppedLine": false,
          "targets": [
            {
              "expr": "sum(rate(tidb_statistics_store_query_feedback_total{tidb_cluster=\"$tidb_cluster\"}[1m])) by (type) ",
              "format": "time_series",
              "intervalFactor": 2,
              "legendFormat": "{{type}}",
              "refId": "A",
              "step": 30
            }
          ],
          "thresholds": [],
          "timeFrom": null,
          "timeRegions": [],
          "timeShift": null,
          "title": "Store Query Feedback QPS",
          "tooltip": {
            "shared": true,
            "sort": 0,
            "value_type": "individual"
          },
          "type": "graph",
          "xaxis": {
            "buckets": null,
            "mode": "time",
            "name": null,
            "show": true,
            "values": []
          },
          "yaxes": [
            {
              "format": "short",
              "label": null,
              "logBase": 1,
              "max": null,
              "min": null,
              "show": true
            },
            {
              "format": "short",
              "label": null,
              "logBase": 1,
              "max": null,
              "min": null,
              "show": true
            }
          ],
          "yaxis": {
            "align": false,
            "alignLevel": null
          }
        },
        {
          "aliasColors": {},
          "bars": false,
          "dashLength": 10,
          "dashes": false,
          "datasource": "${DS_TEST-CLUSTER}",
          "description": "Counter of query feedback whose actual count is much different than calculated by current statistics",
          "fill": 1,
          "gridPos": {
            "h": 7,
            "w": 8,
            "x": 0,
            "y": 163
          },
          "id": 113,
          "legend": {
            "avg": false,
            "current": false,
            "max": false,
            "min": false,
            "show": true,
            "total": false,
            "values": false
          },
          "lines": true,
          "linewidth": 1,
          "links": [],
          "nullPointMode": "null",
          "percentage": false,
          "pointradius": 5,
          "points": false,
          "renderer": "flot",
          "seriesOverrides": [],
          "spaceLength": 10,
          "stack": false,
          "steppedLine": false,
          "targets": [
            {
              "expr": "sum(rate(tidb_statistics_high_error_rate_feedback_total{tidb_cluster=\"$tidb_cluster\"}[1m]))",
              "format": "time_series",
              "hide": false,
              "intervalFactor": 2,
              "legendFormat": "Significant Feedback",
              "refId": "A"
            }
          ],
          "thresholds": [],
          "timeFrom": null,
          "timeRegions": [],
          "timeShift": null,
          "title": "Significant Feedback",
          "tooltip": {
            "shared": true,
            "sort": 0,
            "value_type": "individual"
          },
          "type": "graph",
          "xaxis": {
            "buckets": null,
            "mode": "time",
            "name": null,
            "show": true,
            "values": []
          },
          "yaxes": [
            {
              "format": "short",
              "label": null,
              "logBase": 1,
              "max": null,
              "min": null,
              "show": true
            },
            {
              "format": "short",
              "label": null,
              "logBase": 1,
              "max": null,
              "min": null,
              "show": true
            }
          ],
          "yaxis": {
            "align": false,
            "alignLevel": null
          }
        },
        {
          "aliasColors": {},
          "bars": false,
          "dashLength": 10,
          "dashes": false,
          "datasource": "${DS_TEST-CLUSTER}",
          "description": "TiDB updating statistics using feed back counts",
          "fill": 1,
          "gridPos": {
            "h": 7,
            "w": 8,
            "x": 8,
            "y": 163
          },
          "id": 93,
          "legend": {
            "avg": false,
            "current": false,
            "max": false,
            "min": false,
            "show": true,
            "total": false,
            "values": false
          },
          "lines": true,
          "linewidth": 1,
          "links": [],
          "nullPointMode": "null",
          "percentage": false,
          "pointradius": 5,
          "points": false,
          "renderer": "flot",
          "seriesOverrides": [],
          "spaceLength": 10,
          "stack": false,
          "steppedLine": false,
          "targets": [
            {
              "expr": "sum(rate(tidb_statistics_update_stats_total{tidb_cluster=\"$tidb_cluster\"}[1m])) by (type)",
              "format": "time_series",
              "intervalFactor": 2,
              "legendFormat": "{{type}}",
              "refId": "A",
              "step": 30
            }
          ],
          "thresholds": [],
          "timeFrom": null,
          "timeRegions": [],
          "timeShift": null,
          "title": "Update Stats OPS",
          "tooltip": {
            "shared": true,
            "sort": 0,
            "value_type": "individual"
          },
          "type": "graph",
          "xaxis": {
            "buckets": null,
            "mode": "time",
            "name": null,
            "show": true,
            "values": []
          },
          "yaxes": [
            {
              "format": "short",
              "label": null,
              "logBase": 1,
              "max": null,
              "min": null,
              "show": true
            },
            {
              "format": "short",
              "label": null,
              "logBase": 1,
              "max": null,
              "min": null,
              "show": true
            }
          ],
          "yaxis": {
            "align": false,
            "alignLevel": null
          }
        },
        {
          "aliasColors": {},
          "bars": false,
          "dashLength": 10,
          "dashes": false,
          "datasource": "${DS_TEST-CLUSTER}",
          "description": "TiDB fast analyze statistics ",
          "editable": true,
          "error": false,
          "fill": 1,
          "grid": {},
          "gridPos": {
            "h": 7,
            "w": 8,
            "x": 16,
            "y": 163
          },
          "id": 173,
          "legend": {
            "alignAsTable": true,
            "avg": false,
            "current": false,
            "max": true,
            "min": false,
            "rightSide": true,
            "show": true,
            "sort": "avg",
            "sortDesc": true,
            "total": false,
            "values": true
          },
          "lines": true,
          "linewidth": 2,
          "links": [],
          "nullPointMode": "null as zero",
          "percentage": false,
          "pointradius": 5,
          "points": false,
          "renderer": "flot",
          "seriesOverrides": [],
          "spaceLength": 10,
          "stack": false,
          "steppedLine": false,
          "targets": [
            {
              "expr": "histogram_quantile(1, sum(rate(tidb_statistics_fast_analyze_status_bucket{tidb_cluster=\"$tidb_cluster\"}[1m])) by (le, type))",
              "format": "time_series",
              "intervalFactor": 2,
              "legendFormat": "{{type}}",
              "refId": "A",
              "step": 40
            }
          ],
          "thresholds": [],
          "timeFrom": null,
          "timeRegions": [],
          "timeShift": null,
          "title": "Fast Analyze Status 100",
          "tooltip": {
            "msResolution": false,
            "shared": true,
            "sort": 2,
            "value_type": "cumulative"
          },
          "type": "graph",
          "xaxis": {
            "buckets": null,
            "mode": "time",
            "name": null,
            "show": true,
            "values": []
          },
          "yaxes": [
            {
              "format": "none",
              "label": null,
              "logBase": 1,
              "max": null,
              "min": null,
              "show": true
            },
            {
              "format": "short",
              "label": null,
              "logBase": 1,
              "max": null,
              "min": null,
              "show": false
            }
          ],
          "yaxis": {
            "align": false,
            "alignLevel": null
          }
        }
      ],
      "repeat": null,
      "title": "Statistics",
      "type": "row"
    },
    {
      "collapsed": true,
      "gridPos": {
        "h": 1,
        "w": 24,
        "x": 0,
        "y": 13
      },
      "id": 161,
      "panels": [
        {
          "aliasColors": {},
          "bars": false,
          "dashLength": 10,
          "dashes": false,
          "datasource": "${DS_TEST-CLUSTER}",
          "description": "TiDB new session durations for new etcd sessions",
          "editable": true,
          "error": false,
          "fill": 1,
          "grid": {},
          "gridPos": {
            "h": 7,
            "w": 8,
            "x": 0,
            "y": 150
          },
          "id": 162,
          "legend": {
            "alignAsTable": true,
            "avg": false,
            "current": false,
            "max": false,
            "min": false,
            "rightSide": false,
            "show": true,
            "total": false,
            "values": false
          },
          "lines": true,
          "linewidth": 2,
          "links": [],
          "nullPointMode": "null as zero",
          "percentage": false,
          "pointradius": 5,
          "points": false,
          "renderer": "flot",
          "seriesOverrides": [],
          "spaceLength": 10,
          "stack": false,
          "steppedLine": false,
          "targets": [
            {
              "expr": "histogram_quantile(0.95, sum(rate(tidb_owner_new_session_duration_seconds_bucket{tidb_cluster=\"$tidb_cluster\"}[1m])) by (le, instance, result))",
              "format": "time_series",
              "intervalFactor": 2,
              "legendFormat": "{{instance}}-{{result}}",
              "refId": "A",
              "step": 10
            }
          ],
          "thresholds": [],
          "timeFrom": null,
          "timeRegions": [],
          "timeShift": null,
          "title": "New ETCD Session Duration 95",
          "tooltip": {
            "msResolution": false,
            "shared": true,
            "sort": 0,
            "value_type": "cumulative"
          },
          "type": "graph",
          "xaxis": {
            "buckets": null,
            "mode": "time",
            "name": null,
            "show": true,
            "values": []
          },
          "yaxes": [
            {
              "format": "s",
              "label": null,
              "logBase": 1,
              "max": null,
              "min": "0",
              "show": true
            },
            {
              "format": "short",
              "label": null,
              "logBase": 1,
              "max": null,
              "min": null,
              "show": true
            }
          ],
          "yaxis": {
            "align": false,
            "alignLevel": null
          }
        },
        {
          "aliasColors": {},
          "bars": false,
          "dashLength": 10,
          "dashes": false,
          "datasource": "${DS_TEST-CLUSTER}",
          "description": "TiDB owner  watcher counts",
          "fill": 1,
          "gridPos": {
            "h": 7,
            "w": 8,
            "x": 8,
            "y": 150
          },
          "id": 163,
          "legend": {
            "avg": false,
            "current": false,
            "max": false,
            "min": false,
            "show": true,
            "total": false,
            "values": false
          },
          "lines": true,
          "linewidth": 1,
          "links": [],
          "nullPointMode": "null",
          "percentage": false,
          "pointradius": 5,
          "points": false,
          "renderer": "flot",
          "seriesOverrides": [],
          "spaceLength": 10,
          "stack": false,
          "steppedLine": false,
          "targets": [
            {
              "expr": "sum(rate(tidb_owner_watch_owner_total{tidb_cluster=\"$tidb_cluster\"}[1m])) by (type, result, instance)",
              "format": "time_series",
              "intervalFactor": 2,
              "legendFormat": "{{type}}-{{result}}-{{instance}}",
              "refId": "A",
              "step": 30
            }
          ],
          "thresholds": [],
          "timeFrom": null,
          "timeRegions": [],
          "timeShift": null,
          "title": "Owner Watcher OPS",
          "tooltip": {
            "shared": true,
            "sort": 0,
            "value_type": "individual"
          },
          "type": "graph",
          "xaxis": {
            "buckets": null,
            "mode": "time",
            "name": null,
            "show": true,
            "values": []
          },
          "yaxes": [
            {
              "format": "short",
              "label": null,
              "logBase": 1,
              "max": null,
              "min": null,
              "show": true
            },
            {
              "format": "short",
              "label": null,
              "logBase": 1,
              "max": null,
              "min": null,
              "show": true
            }
          ],
          "yaxis": {
            "align": false,
            "alignLevel": null
          }
        },
        {
          "aliasColors": {},
          "bars": false,
          "dashLength": 10,
          "dashes": false,
          "datasource": "${DS_TEST-CLUSTER}",
          "fill": 1,
          "gridPos": {
            "h": 7,
            "w": 8,
            "x": 16,
            "y": 150
          },
          "id": 174,
          "legend": {
            "avg": false,
            "current": false,
            "max": false,
            "min": false,
            "show": true,
            "total": false,
            "values": false
          },
          "lines": true,
          "linewidth": 1,
          "links": [],
          "nullPointMode": "null",
          "percentage": false,
          "pointradius": 5,
          "points": false,
          "renderer": "flot",
          "seriesOverrides": [],
          "spaceLength": 10,
          "stack": false,
          "steppedLine": false,
          "targets": [
            {
              "expr": "sum(rate(tidb_owner_watch_owner_total{tidb_cluster=\"$tidb_cluster\"}[1m])) by (type, result, instance)",
              "format": "time_series",
              "intervalFactor": 2,
              "legendFormat": "{{type}}-{{result}}-{{instance}}",
              "refId": "A",
              "step": 30
            }
          ],
          "thresholds": [],
          "timeFrom": null,
          "timeRegions": [],
          "timeShift": null,
          "title": "Owner Watcher OPS",
          "tooltip": {
            "shared": true,
            "sort": 0,
            "value_type": "individual"
          },
          "type": "graph",
          "xaxis": {
            "buckets": null,
            "mode": "time",
            "name": null,
            "show": true,
            "values": []
          },
          "yaxes": [
            {
              "format": "short",
              "label": null,
              "logBase": 1,
              "max": null,
              "min": null,
              "show": true
            },
            {
              "format": "short",
              "label": null,
              "logBase": 1,
              "max": null,
              "min": null,
              "show": true
            }
          ],
          "yaxis": {
            "align": false,
            "alignLevel": null
          }
        }
      ],
      "title": "Owner",
      "type": "row"
    },
    {
      "collapsed": true,
      "gridPos": {
        "h": 1,
        "w": 24,
        "x": 0,
        "y": 14
      },
      "id": 151,
      "panels": [
        {
          "aliasColors": {},
          "bars": false,
          "dashLength": 10,
          "dashes": false,
          "datasource": "${DS_TEST-CLUSTER}",
          "description": "TiDB auto id requests per second including  single table/global auto id processing and single table auto id rebase processing",
          "fill": 1,
          "gridPos": {
            "h": 7,
            "w": 12,
            "x": 0,
            "y": 14
          },
          "id": 50,
          "legend": {
            "alignAsTable": true,
            "avg": false,
            "current": false,
            "max": false,
            "min": false,
            "rightSide": true,
            "show": true,
            "total": false,
            "values": false
          },
          "lines": true,
          "linewidth": 1,
          "links": [],
          "nullPointMode": "null",
          "percentage": false,
          "pointradius": 5,
          "points": false,
          "renderer": "flot",
          "seriesOverrides": [],
          "spaceLength": 10,
          "stack": false,
          "steppedLine": false,
          "targets": [
            {
              "expr": "sum(rate(tidb_autoid_operation_duration_seconds_count{tidb_cluster=\"$tidb_cluster\"}[1m]))",
              "format": "time_series",
              "intervalFactor": 2,
              "legendFormat": "AutoID QPS",
              "refId": "A"
            }
          ],
          "thresholds": [],
          "timeFrom": null,
          "timeRegions": [],
          "timeShift": null,
          "title": "AutoID QPS",
          "tooltip": {
            "shared": true,
            "sort": 0,
            "value_type": "individual"
          },
          "type": "graph",
          "xaxis": {
            "buckets": null,
            "mode": "time",
            "name": null,
            "show": true,
            "values": []
          },
          "yaxes": [
            {
              "format": "short",
              "label": null,
              "logBase": 1,
              "max": null,
              "min": null,
              "show": true
            },
            {
              "format": "short",
              "label": null,
              "logBase": 1,
              "max": null,
              "min": null,
              "show": true
            }
          ],
          "yaxis": {
            "align": false,
            "alignLevel": null
          }
        },
        {
          "aliasColors": {},
          "bars": false,
          "dashLength": 10,
          "dashes": false,
          "datasource": "${DS_TEST-CLUSTER}",
          "description": "TiDB auto id requests durations",
          "fill": 1,
          "gridPos": {
            "h": 7,
            "w": 12,
            "x": 12,
            "y": 14
          },
          "id": 51,
          "legend": {
            "alignAsTable": true,
            "avg": false,
            "current": false,
            "max": false,
            "min": false,
            "rightSide": true,
            "show": true,
            "total": false,
            "values": false
          },
          "lines": true,
          "linewidth": 1,
          "links": [],
          "nullPointMode": "null",
          "percentage": false,
          "pointradius": 5,
          "points": false,
          "renderer": "flot",
          "seriesOverrides": [],
          "spaceLength": 10,
          "stack": false,
          "steppedLine": false,
          "targets": [
            {
              "expr": "histogram_quantile(0.99, sum(rate(tidb_autoid_operation_duration_seconds_bucket{tidb_cluster=\"$tidb_cluster\"}[1m])) by (le, type))",
              "format": "time_series",
              "intervalFactor": 2,
              "legendFormat": "99-{{type}}",
              "refId": "B"
            },
            {
              "expr": "histogram_quantile(0.80, sum(rate(tidb_autoid_operation_duration_seconds_bucket{tidb_cluster=\"$tidb_cluster\"}[1m])) by (le, type))",
              "format": "time_series",
              "intervalFactor": 2,
              "legendFormat": "80-{{type}}",
              "refId": "C"
            }
          ],
          "thresholds": [],
          "timeFrom": null,
          "timeRegions": [],
          "timeShift": null,
          "title": "AutoID Duration",
          "tooltip": {
            "shared": true,
            "sort": 0,
            "value_type": "individual"
          },
          "type": "graph",
          "xaxis": {
            "buckets": null,
            "mode": "time",
            "name": null,
            "show": true,
            "values": []
          },
          "yaxes": [
            {
              "format": "s",
              "label": null,
              "logBase": 2,
              "max": null,
              "min": "0.001",
              "show": true
            },
            {
              "format": "short",
              "label": null,
              "logBase": 1,
              "max": null,
              "min": null,
              "show": true
            }
          ],
          "yaxis": {
            "align": false,
            "alignLevel": null
          }
        },
        {
          "aliasColors": {},
          "bars": false,
          "dashLength": 10,
          "dashes": false,
          "datasource": "${DS_TEST-CLUSTER}",
          "description": "TiDB region cache operations count",
          "fill": 1,
          "gridPos": {
            "h": 7,
            "w": 12,
            "x": 0,
            "y": 21
          },
          "id": 164,
          "legend": {
            "avg": false,
            "current": false,
            "max": false,
            "min": false,
            "show": true,
            "total": false,
            "values": false
          },
          "lines": true,
          "linewidth": 1,
          "links": [],
          "nullPointMode": "null",
          "percentage": false,
          "pointradius": 5,
          "points": false,
          "renderer": "flot",
          "seriesOverrides": [],
          "spaceLength": 10,
          "stack": false,
          "steppedLine": false,
          "targets": [
            {
              "expr": "sum(rate(tidb_tikvclient_region_cache_operations_total{tidb_cluster=\"$tidb_cluster\", result=\"err\"}[1m])) by (type)",
              "format": "time_series",
              "intervalFactor": 2,
              "legendFormat": "{{type}}",
              "refId": "A",
              "step": 30
            }
          ],
          "thresholds": [],
          "timeFrom": null,
          "timeRegions": [],
          "timeShift": null,
          "title": "Region Cache Error OPS",
          "tooltip": {
            "shared": true,
            "sort": 0,
            "value_type": "individual"
          },
          "type": "graph",
          "xaxis": {
            "buckets": null,
            "mode": "time",
            "name": null,
            "show": true,
            "values": []
          },
          "yaxes": [
            {
              "format": "short",
              "label": null,
              "logBase": 1,
              "max": null,
              "min": null,
              "show": true
            },
            {
              "format": "short",
              "label": null,
              "logBase": 1,
              "max": null,
              "min": null,
              "show": true
            }
          ],
          "yaxis": {
            "align": false,
            "alignLevel": null
          }
        },
        {
          "aliasColors": {},
          "bars": false,
          "dashLength": 10,
          "dashes": false,
          "datasource": "${DS_TEST-CLUSTER}",
          "description": "TiDB meta operation durations including get/set schema and ddl jobs",
          "fill": 1,
          "gridPos": {
            "h": 7,
            "w": 12,
            "x": 12,
            "y": 21
          },
          "id": 52,
          "legend": {
            "alignAsTable": true,
            "avg": false,
            "current": false,
            "max": false,
            "min": false,
            "rightSide": true,
            "show": true,
            "total": false,
            "values": false
          },
          "lines": true,
          "linewidth": 1,
          "links": [],
          "nullPointMode": "null",
          "percentage": false,
          "pointradius": 5,
          "points": false,
          "renderer": "flot",
          "seriesOverrides": [],
          "spaceLength": 10,
          "stack": false,
          "steppedLine": false,
          "targets": [
            {
              "expr": "histogram_quantile(0.99, sum(rate(tidb_meta_operation_duration_seconds_bucket{tidb_cluster=\"$tidb_cluster\"}[1m])) by (le, type))",
              "format": "time_series",
              "intervalFactor": 2,
              "legendFormat": "{{type}}",
              "refId": "A"
            }
          ],
          "thresholds": [],
          "timeFrom": null,
          "timeRegions": [],
          "timeShift": null,
          "title": "Meta Operations Duration 99",
          "tooltip": {
            "shared": true,
            "sort": 0,
            "value_type": "individual"
          },
          "type": "graph",
          "xaxis": {
            "buckets": null,
            "mode": "time",
            "name": null,
            "show": true,
            "values": []
          },
          "yaxes": [
            {
              "format": "s",
              "label": null,
              "logBase": 1,
              "max": null,
              "min": "0",
              "show": true
            },
            {
              "format": "short",
              "label": null,
              "logBase": 1,
              "max": null,
              "min": null,
              "show": true
            }
          ],
          "yaxis": {
            "align": false,
            "alignLevel": null
          }
        }
      ],
      "repeat": null,
      "title": "Meta",
      "type": "row"
    },
    {
      "collapsed": true,
      "gridPos": {
        "h": 1,
        "w": 24,
        "x": 0,
        "y": 15
      },
      "id": 152,
      "panels": [
        {
          "aliasColors": {},
          "bars": false,
          "dashLength": 10,
          "dashes": false,
          "datasource": "${DS_TEST-CLUSTER}",
          "description": "kv storage garbage collection counts by type",
          "fill": 1,
          "gridPos": {
            "h": 7,
            "w": 8,
            "x": 0,
            "y": 15
          },
          "id": 85,
          "legend": {
            "alignAsTable": true,
            "avg": false,
            "current": false,
            "max": false,
            "min": false,
            "rightSide": true,
            "show": true,
            "total": false,
            "values": false
          },
          "lines": true,
          "linewidth": 1,
          "links": [],
          "nullPointMode": "null",
          "percentage": false,
          "pointradius": 5,
          "points": false,
          "renderer": "flot",
          "seriesOverrides": [],
          "spaceLength": 10,
          "stack": false,
          "steppedLine": false,
          "targets": [
            {
              "expr": "sum(increase(tidb_tikvclient_gc_worker_actions_total{tidb_cluster=\"$tidb_cluster\"}[1m])) by (type)",
              "format": "time_series",
              "intervalFactor": 2,
              "legendFormat": "{{type}}",
              "refId": "A"
            }
          ],
          "thresholds": [],
          "timeFrom": null,
          "timeRegions": [],
          "timeShift": null,
          "title": "Worker Action OPM",
          "tooltip": {
            "shared": true,
            "sort": 0,
            "value_type": "individual"
          },
          "type": "graph",
          "xaxis": {
            "buckets": null,
            "mode": "time",
            "name": null,
            "show": true,
            "values": []
          },
          "yaxes": [
            {
              "format": "short",
              "label": null,
              "logBase": 1,
              "max": null,
              "min": null,
              "show": true
            },
            {
              "format": "short",
              "label": null,
              "logBase": 1,
              "max": null,
              "min": null,
              "show": true
            }
          ],
          "yaxis": {
            "align": false,
            "alignLevel": null
          }
        },
        {
          "aliasColors": {},
          "bars": false,
          "dashLength": 10,
          "dashes": false,
          "datasource": "${DS_TEST-CLUSTER}",
          "decimals": 2,
          "description": "kv storage garbage collection time durations",
          "fill": 1,
          "gridPos": {
            "h": 7,
            "w": 8,
            "x": 8,
            "y": 15
          },
          "id": 86,
          "legend": {
            "avg": false,
            "current": false,
            "hideEmpty": true,
            "hideZero": true,
            "max": false,
            "min": false,
            "show": true,
            "total": false,
            "values": false
          },
          "lines": true,
          "linewidth": 1,
          "links": [],
          "nullPointMode": "null as zero",
          "percentage": false,
          "pointradius": 5,
          "points": false,
          "renderer": "flot",
          "seriesOverrides": [],
          "spaceLength": 10,
          "stack": false,
          "steppedLine": false,
          "targets": [
            {
              "expr": "histogram_quantile(0.99, sum(rate(tidb_tikvclient_gc_seconds_bucket{tidb_cluster=\"$tidb_cluster\"}[1m])) by (le))",
              "format": "time_series",
              "intervalFactor": 2,
              "legendFormat": "99",
              "refId": "A"
            }
          ],
          "thresholds": [],
          "timeFrom": null,
          "timeRegions": [],
          "timeShift": null,
          "title": "Duration 99",
          "tooltip": {
            "shared": true,
            "sort": 0,
            "value_type": "individual"
          },
          "type": "graph",
          "xaxis": {
            "buckets": null,
            "mode": "time",
            "name": null,
            "show": true,
            "values": []
          },
          "yaxes": [
            {
              "format": "s",
              "label": null,
              "logBase": 1,
              "max": null,
              "min": null,
              "show": true
            },
            {
              "format": "short",
              "label": null,
              "logBase": 1,
              "max": null,
              "min": null,
              "show": true
            }
          ],
          "yaxis": {
            "align": false,
            "alignLevel": null
          }
        },
        {
          "aliasColors": {},
          "bars": false,
          "cacheTimeout": null,
          "dashLength": 10,
          "dashes": false,
          "datasource": "${DS_TEST-CLUSTER}",
          "description": "kv storage garbage collection config including gc_life_time and gc_run_interval",
          "fill": 1,
          "gridPos": {
            "h": 7,
            "w": 8,
            "x": 16,
            "y": 15
          },
          "id": 87,
          "legend": {
            "avg": false,
            "current": false,
            "max": false,
            "min": false,
            "show": true,
            "total": false,
            "values": false
          },
          "lines": true,
          "linewidth": 1,
          "links": [],
          "nullPointMode": "null",
          "percentage": false,
          "pluginVersion": "6.1.6",
          "pointradius": 5,
          "points": false,
          "renderer": "flot",
          "seriesOverrides": [],
          "spaceLength": 10,
          "stack": false,
          "steppedLine": false,
          "targets": [
            {
              "expr": "max(tidb_tikvclient_gc_config{tidb_cluster=\"$tidb_cluster\"}) by (type)",
              "format": "time_series",
              "intervalFactor": 2,
              "legendFormat": "{{type}}",
              "refId": "A"
            }
          ],
          "thresholds": [],
          "timeFrom": null,
          "timeRegions": [],
          "timeShift": null,
          "title": "Config",
          "tooltip": {
            "shared": true,
            "sort": 0,
            "value_type": "individual"
          },
          "type": "graph",
          "xaxis": {
            "buckets": null,
            "mode": "time",
            "name": null,
            "show": true,
            "values": []
          },
          "yaxes": [
            {
              "format": "s",
              "label": null,
              "logBase": 1,
              "max": null,
              "min": null,
              "show": true
            },
            {
              "format": "short",
              "label": null,
              "logBase": 1,
              "max": null,
              "min": null,
              "show": true
            }
          ],
          "yaxis": {
            "align": false,
            "alignLevel": null
          }
        },
        {
          "aliasColors": {},
          "bars": false,
          "dashLength": 10,
          "dashes": false,
          "datasource": "${DS_TEST-CLUSTER}",
          "description": "kv storage garbage collection failing counts",
          "fill": 1,
          "gridPos": {
            "h": 7,
            "w": 8,
            "x": 0,
            "y": 22
          },
          "id": 88,
          "legend": {
            "avg": false,
            "current": false,
            "max": false,
            "min": false,
            "show": true,
            "total": false,
            "values": false
          },
          "lines": true,
          "linewidth": 1,
          "links": [],
          "nullPointMode": "null",
          "percentage": false,
          "pointradius": 5,
          "points": false,
          "renderer": "flot",
          "seriesOverrides": [],
          "spaceLength": 10,
          "stack": false,
          "steppedLine": false,
          "targets": [
            {
              "expr": "sum(increase(tidb_tikvclient_gc_failure{tidb_cluster=\"$tidb_cluster\"}[1m])) by (type)",
              "format": "time_series",
              "intervalFactor": 2,
              "legendFormat": "{{type}}",
              "refId": "A"
            }
          ],
          "thresholds": [],
          "timeFrom": null,
          "timeRegions": [],
          "timeShift": null,
          "title": "GC Failure OPM",
          "tooltip": {
            "shared": true,
            "sort": 0,
            "value_type": "individual"
          },
          "type": "graph",
          "xaxis": {
            "buckets": null,
            "mode": "time",
            "name": null,
            "show": true,
            "values": []
          },
          "yaxes": [
            {
              "format": "short",
              "label": null,
              "logBase": 1,
              "max": null,
              "min": null,
              "show": true
            },
            {
              "format": "short",
              "label": null,
              "logBase": 1,
              "max": null,
              "min": null,
              "show": true
            }
          ],
          "yaxis": {
            "align": false,
            "alignLevel": null
          }
        },
        {
          "aliasColors": {},
          "bars": false,
          "dashLength": 10,
          "dashes": false,
          "datasource": "${DS_TEST-CLUSTER}",
          "description": "kv storage unsafe destroy range failed counts",
          "fill": 1,
          "gridPos": {
            "h": 7,
            "w": 8,
            "x": 8,
            "y": 22
          },
          "id": 158,
          "legend": {
            "alignAsTable": true,
            "avg": false,
            "current": false,
            "max": false,
            "min": false,
            "rightSide": true,
            "show": true,
            "total": false,
            "values": false
          },
          "lines": true,
          "linewidth": 1,
          "links": [],
          "nullPointMode": "null",
          "percentage": false,
          "pointradius": 5,
          "points": false,
          "renderer": "flot",
          "seriesOverrides": [],
          "spaceLength": 10,
          "stack": false,
          "steppedLine": false,
          "targets": [
            {
              "expr": "sum(increase(tidb_tikvclient_gc_unsafe_destroy_range_failures{tidb_cluster=\"$tidb_cluster\"}[1m])) by (type)",
              "format": "time_series",
              "intervalFactor": 2,
              "legendFormat": "{{type}}",
              "refId": "A"
            }
          ],
          "thresholds": [],
          "timeFrom": null,
          "timeRegions": [],
          "timeShift": null,
          "title": "Delete Range Failure OPM",
          "tooltip": {
            "shared": true,
            "sort": 0,
            "value_type": "individual"
          },
          "type": "graph",
          "xaxis": {
            "buckets": null,
            "mode": "time",
            "name": null,
            "show": true,
            "values": []
          },
          "yaxes": [
            {
              "format": "short",
              "label": null,
              "logBase": 1,
              "max": null,
              "min": null,
              "show": true
            },
            {
              "format": "short",
              "label": null,
              "logBase": 1,
              "max": null,
              "min": null,
              "show": true
            }
          ],
          "yaxis": {
            "align": false,
            "alignLevel": null
          }
        },
        {
          "aliasColors": {},
          "bars": false,
          "dashLength": 10,
          "dashes": false,
          "datasource": "${DS_TEST-CLUSTER}",
          "description": "kv storage region garbage collection clean too many locks count",
          "fill": 1,
          "gridPos": {
            "h": 7,
            "w": 8,
            "x": 16,
            "y": 22
          },
          "id": 90,
          "legend": {
            "avg": false,
            "current": false,
            "max": false,
            "min": false,
            "show": true,
            "total": false,
            "values": false
          },
          "lines": true,
          "linewidth": 1,
          "links": [],
          "nullPointMode": "null",
          "percentage": false,
          "pointradius": 5,
          "points": false,
          "renderer": "flot",
          "seriesOverrides": [],
          "spaceLength": 10,
          "stack": false,
          "steppedLine": false,
          "targets": [
            {
              "expr": "sum(increase(tidb_tikvclient_gc_region_too_many_locks{tidb_cluster=\"$tidb_cluster\"}[1m]))",
              "format": "time_series",
              "intervalFactor": 2,
              "legendFormat": "Locks Error OPM",
              "refId": "A"
            }
          ],
          "thresholds": [],
          "timeFrom": null,
          "timeRegions": [],
          "timeShift": null,
          "title": "Too Many Locks Error OPM",
          "tooltip": {
            "shared": true,
            "sort": 0,
            "value_type": "individual"
          },
          "type": "graph",
          "xaxis": {
            "buckets": null,
            "mode": "time",
            "name": null,
            "show": true,
            "values": []
          },
          "yaxes": [
            {
              "format": "short",
              "label": null,
              "logBase": 1,
              "max": null,
              "min": null,
              "show": true
            },
            {
              "format": "short",
              "label": null,
              "logBase": 1,
              "max": null,
              "min": null,
              "show": true
            }
          ],
          "yaxis": {
            "align": false,
            "alignLevel": null
          }
        },
        {
          "aliasColors": {},
          "bars": false,
          "dashLength": 10,
          "dashes": false,
          "datasource": "${DS_TEST-CLUSTER}",
          "description": "kv storage garbage collection results including failed and successful ones",
          "fill": 1,
          "gridPos": {
            "h": 7,
            "w": 8,
            "x": 0,
            "y": 29
          },
          "id": 89,
          "legend": {
            "avg": false,
            "current": false,
            "max": false,
            "min": false,
            "show": true,
            "total": false,
            "values": false
          },
          "lines": true,
          "linewidth": 1,
          "links": [],
          "nullPointMode": "null",
          "percentage": false,
          "pointradius": 5,
          "points": false,
          "renderer": "flot",
          "seriesOverrides": [],
          "spaceLength": 10,
          "stack": false,
          "steppedLine": false,
          "targets": [
            {
              "expr": "sum(increase(tidb_tikvclient_gc_action_result{tidb_cluster=\"$tidb_cluster\"}[1m])) by (type)",
              "format": "time_series",
              "intervalFactor": 2,
              "legendFormat": "{{type}}",
              "refId": "A"
            }
          ],
          "thresholds": [],
          "timeFrom": null,
          "timeRegions": [],
          "timeShift": null,
          "title": "Action Result OPM",
          "tooltip": {
            "shared": true,
            "sort": 0,
            "value_type": "individual"
          },
          "type": "graph",
          "xaxis": {
            "buckets": null,
            "mode": "time",
            "name": null,
            "show": true,
            "values": []
          },
          "yaxes": [
            {
              "format": "short",
              "label": null,
              "logBase": 1,
              "max": null,
              "min": null,
              "show": true
            },
            {
              "format": "short",
              "label": null,
              "logBase": 1,
              "max": null,
              "min": null,
              "show": true
            }
          ],
          "yaxis": {
            "align": false,
            "alignLevel": null
          }
        },
        {
          "aliasColors": {},
          "bars": false,
          "dashLength": 10,
          "dashes": false,
          "datasource": "${DS_TEST-CLUSTER}",
          "description": "kv storage delete range task execution status by type",
          "editable": true,
          "error": false,
          "fill": 1,
          "grid": {},
          "gridPos": {
            "h": 7,
            "w": 8,
            "x": 8,
            "y": 29
          },
          "id": 181,
          "legend": {
            "alignAsTable": true,
            "avg": false,
            "current": true,
            "max": false,
            "min": false,
            "rightSide": false,
            "show": true,
            "total": false,
            "values": true
          },
          "lines": true,
          "linewidth": 1,
          "links": [],
          "nullPointMode": "null as zero",
          "percentage": false,
          "pointradius": 5,
          "points": false,
          "renderer": "flot",
          "seriesOverrides": [
            {
              "alias": "total",
              "fill": 0,
              "lines": false
            }
          ],
          "spaceLength": 10,
          "stack": false,
          "steppedLine": false,
          "targets": [
            {
              "expr": "sum(tidb_tikvclient_range_task_stats{tidb_cluster=\"$tidb_cluster\"}) by (type, result)",
              "format": "time_series",
              "intervalFactor": 2,
              "legendFormat": "{{type}}-{{result}}",
              "refId": "A",
              "step": 40
            }
          ],
          "thresholds": [],
          "timeFrom": null,
          "timeRegions": [],
          "timeShift": null,
          "title": "Delete Range Task Status",
          "tooltip": {
            "msResolution": false,
            "shared": true,
            "sort": 0,
            "value_type": "individual"
          },
          "type": "graph",
          "xaxis": {
            "buckets": null,
            "mode": "time",
            "name": null,
            "show": true,
            "values": []
          },
          "yaxes": [
            {
              "format": "short",
              "label": null,
              "logBase": 1,
              "max": null,
              "min": "0",
              "show": true
            },
            {
              "format": "short",
              "label": null,
              "logBase": 1,
              "max": null,
              "min": null,
              "show": true
            }
          ],
          "yaxis": {
            "align": false,
            "alignLevel": null
          }
        },
        {
          "aliasColors": {},
          "bars": false,
          "dashLength": 10,
          "dashes": false,
          "datasource": "${DS_TEST-CLUSTER}",
          "description": "kv storage range worker processing one task duration",
          "editable": true,
          "error": false,
          "fill": 1,
          "grid": {},
          "gridPos": {
            "h": 7,
            "w": 8,
            "x": 16,
            "y": 29
          },
          "id": 182,
          "legend": {
            "alignAsTable": true,
            "avg": false,
            "current": false,
            "max": false,
            "min": false,
            "rightSide": false,
            "show": true,
            "total": false,
            "values": false
          },
          "lines": true,
          "linewidth": 2,
          "links": [],
          "nullPointMode": "null as zero",
          "percentage": false,
          "pointradius": 5,
          "points": false,
          "renderer": "flot",
          "seriesOverrides": [],
          "spaceLength": 10,
          "stack": false,
          "steppedLine": false,
          "targets": [
            {
              "expr": "histogram_quantile(0.95, sum(rate(tidb_tikvclient_range_task_push_duration_bucket{tidb_cluster=\"$tidb_cluster\"}[1m])) by (le, instance))",
              "format": "time_series",
              "intervalFactor": 2,
              "legendFormat": "{{instance}}",
              "refId": "A",
              "step": 10
            }
          ],
          "thresholds": [],
          "timeFrom": null,
          "timeRegions": [],
          "timeShift": null,
          "title": "Push Task Duration 95",
          "tooltip": {
            "msResolution": false,
            "shared": true,
            "sort": 0,
            "value_type": "cumulative"
          },
          "type": "graph",
          "xaxis": {
            "buckets": null,
            "mode": "time",
            "name": null,
            "show": true,
            "values": []
          },
          "yaxes": [
            {
              "format": "s",
              "label": null,
              "logBase": 1,
              "max": null,
              "min": "0",
              "show": true
            },
            {
              "format": "short",
              "label": null,
              "logBase": 1,
              "max": null,
              "min": null,
              "show": true
            }
          ],
          "yaxis": {
            "align": false,
            "alignLevel": null
          }
        }
      ],
      "repeat": null,
      "title": "GC",
      "type": "row"
    },
    {
      "collapsed": true,
      "gridPos": {
        "h": 1,
        "w": 24,
        "x": 0,
        "y": 16
      },
      "id": 178,
      "panels": [
        {
          "aliasColors": {},
          "bars": true,
          "dashLength": 10,
          "dashes": false,
          "datasource": "${DS_TEST-CLUSTER}",
          "description": "Metrics for 'no available connection'.\nThere should be no data here if the connection between TiDB and TiKV is healthy.",
          "fill": 1,
          "gridPos": {
            "h": 7,
            "w": 8,
            "x": 0,
            "y": 16
          },
          "id": 203,
          "legend": {
            "avg": false,
            "current": false,
            "max": false,
            "min": false,
            "show": true,
            "total": false,
            "values": false
          },
          "lines": false,
          "linewidth": 1,
          "links": [],
          "nullPointMode": "null as zero",
          "percentage": false,
          "pointradius": 2,
          "points": false,
          "renderer": "flot",
          "seriesOverrides": [],
          "spaceLength": 10,
          "stack": false,
          "steppedLine": false,
          "targets": [
            {
              "expr": "delta(tidb_tikvclient_batch_client_no_available_connection_total{tidb_cluster=\"$tidb_cluster\"}[30s])",
              "format": "time_series",
              "intervalFactor": 1,
              "legendFormat": "{{instance}}",
              "refId": "A"
            }
          ],
          "thresholds": [],
          "timeFrom": null,
          "timeRegions": [],
          "timeShift": null,
          "title": "No Available Connection Counter",
          "tooltip": {
            "shared": true,
            "sort": 0,
            "value_type": "individual"
          },
          "type": "graph",
          "xaxis": {
            "buckets": null,
            "mode": "time",
            "name": null,
            "show": true,
            "values": []
          },
          "yaxes": [
            {
              "format": "short",
              "label": null,
              "logBase": 1,
              "max": null,
              "min": "0",
              "show": true
            },
            {
              "format": "short",
              "label": null,
              "logBase": 1,
              "max": null,
              "min": null,
              "show": false
            }
          ],
          "yaxis": {
            "align": false,
            "alignLevel": null
          }
        },
        {
          "aliasColors": {},
          "bars": false,
          "dashLength": 10,
          "dashes": false,
          "datasource": "${DS_TEST-CLUSTER}",
          "description": "kv storage batch processing unvailable durations",
          "editable": true,
          "error": false,
          "fill": 1,
          "grid": {},
          "gridPos": {
            "h": 7,
            "w": 8,
            "x": 8,
            "y": 16
          },
          "id": 180,
          "legend": {
            "alignAsTable": false,
            "avg": false,
            "current": false,
            "max": false,
            "min": false,
            "rightSide": false,
            "show": true,
            "total": false,
            "values": false
          },
          "lines": true,
          "linewidth": 2,
          "links": [],
          "nullPointMode": "null as zero",
          "percentage": false,
          "pointradius": 5,
          "points": false,
          "renderer": "flot",
          "seriesOverrides": [],
          "spaceLength": 10,
          "stack": false,
          "steppedLine": false,
          "targets": [
            {
              "expr": "histogram_quantile(0.95, sum(rate(tidb_tikvclient_batch_client_unavailable_seconds_bucket{tidb_cluster=\"$tidb_cluster\"}[30s])) by (le, instance))",
              "format": "time_series",
              "hide": false,
              "intervalFactor": 1,
              "legendFormat": "{{instance}}",
              "refId": "A",
              "step": 10
            }
          ],
          "thresholds": [],
          "timeFrom": null,
          "timeRegions": [],
          "timeShift": null,
          "title": "Batch Client Unavailable Duration 95",
          "tooltip": {
            "msResolution": false,
            "shared": true,
            "sort": 0,
            "value_type": "cumulative"
          },
          "type": "graph",
          "xaxis": {
            "buckets": null,
            "mode": "time",
            "name": null,
            "show": true,
            "values": []
          },
          "yaxes": [
            {
              "format": "s",
              "label": null,
              "logBase": 1,
              "max": null,
              "min": "0",
              "show": true
            },
            {
              "format": "short",
              "label": null,
              "logBase": 1,
              "max": null,
              "min": null,
              "show": true
            }
          ],
          "yaxis": {
            "align": false,
            "alignLevel": null
          }
        },
        {
          "aliasColors": {},
          "bars": false,
          "dashLength": 10,
          "dashes": false,
          "datasource": "${DS_TEST-CLUSTER}",
          "description": "kv storage batch client wait new connection establish duration",
          "editable": true,
          "error": false,
          "fill": 1,
          "grid": {},
          "gridPos": {
            "h": 7,
            "w": 8,
            "x": 16,
            "y": 16
          },
          "id": 204,
          "legend": {
            "alignAsTable": false,
            "avg": false,
            "current": false,
            "max": false,
            "min": false,
            "rightSide": false,
            "show": true,
            "total": false,
            "values": false
          },
          "lines": true,
          "linewidth": 2,
          "links": [],
          "nullPointMode": "null as zero",
          "percentage": false,
          "pointradius": 5,
          "points": false,
          "renderer": "flot",
          "seriesOverrides": [],
          "spaceLength": 10,
          "stack": false,
          "steppedLine": false,
          "targets": [
            {
              "expr": "histogram_quantile(0.9999, sum(rate(tidb_tikvclient_batch_client_wait_connection_establish_bucket{tidb_cluster=\"$tidb_cluster\"}[30s])) by (le, instance))",
              "format": "time_series",
              "intervalFactor": 1,
              "legendFormat": "{{instance}}",
              "refId": "A",
              "step": 10
            }
          ],
          "thresholds": [],
          "timeFrom": null,
          "timeRegions": [],
          "timeShift": null,
          "title": "Wait Connection Establish Duration",
          "tooltip": {
            "msResolution": false,
            "shared": true,
            "sort": 0,
            "value_type": "cumulative"
          },
          "type": "graph",
          "xaxis": {
            "buckets": null,
            "mode": "time",
            "name": null,
            "show": true,
            "values": []
          },
          "yaxes": [
            {
              "format": "s",
              "label": null,
              "logBase": 1,
              "max": null,
              "min": "0",
              "show": true
            },
            {
              "format": "short",
              "label": null,
              "logBase": 1,
              "max": null,
              "min": null,
              "show": true
            }
          ],
          "yaxis": {
            "align": false,
            "alignLevel": null
          }
        }
      ],
      "title": "Batch Client",
      "type": "row"
    }
  ],
  "refresh": "30s",
  "schemaVersion": 18,
  "style": "dark",
  "tags": [],
  "templating": {
    "list": [
      {
        "allValue": null,
        "current": {
        },
        "datasource": "${DS_TEST-CLUSTER}",
        "hide": 2,
        "includeAll": false,
        "label": "tidb_cluster",
        "multi": false,
        "name": "tidb_cluster",
        "options": [

        ],
        "query": "label_values(pd_cluster_status, tidb_cluster)",
        "refresh": 2,
        "regex": "",
        "sort": 1,
        "tagValuesQuery": "",
        "tags": [

        ],
        "tagsQuery": "",
        "type": "query",
        "useTags": false
      }
    ]
  },
  "time": {
    "from": "now-1h",
    "to": "now"
  },
  "timepicker": {
    "refresh_intervals": [
      "5s",
      "10s",
      "30s",
      "1m",
      "5m",
      "15m",
      "30m",
      "1h",
      "2h",
      "1d"
    ],
    "time_options": [
      "5m",
      "15m",
      "1h",
      "6h",
      "12h",
      "24h",
      "2d",
      "7d",
      "30d"
    ]
  },
  "timezone": "browser",
  "title": "Test-Cluster-TiDB",
  "uid": "000000011",
  "version": 1
}<|MERGE_RESOLUTION|>--- conflicted
+++ resolved
@@ -6334,11 +6334,7 @@
           "steppedLine": false,
           "targets": [
             {
-<<<<<<< HEAD
-              "expr": "histogram_quantile(1, sum(rate(tidb_distsql_copr_cache_bucket[1m])) by (type))",
-=======
-              "expr": "histogram_quantile(1, sum(rate(tidb_distsql_copr_cache_buckets{tidb_cluster=\"$tidb_cluster\"}[1m])) by (type))",
->>>>>>> c461f363
+              "expr": "histogram_quantile(1, sum(rate(tidb_distsql_copr_cache_bucket{tidb_cluster=\"$tidb_cluster\"}[1m])) by (type))",
               "format": "time_series",
               "intervalFactor": 2,
               "legendFormat": "{{type}}",
