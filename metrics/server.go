// Copyright 2018 PingCAP, Inc.
//
// Licensed under the Apache License, Version 2.0 (the "License");
// you may not use this file except in compliance with the License.
// You may obtain a copy of the License at
//
//     http://www.apache.org/licenses/LICENSE-2.0
//
// Unless required by applicable law or agreed to in writing, software
// distributed under the License is distributed on an "AS IS" BASIS,
// See the License for the specific language governing permissions and
// limitations under the License.

package metrics

import (
	"github.com/pingcap/errors"
	"github.com/pingcap/parser/terror"
	"github.com/prometheus/client_golang/prometheus"
)

var (
	// ResettablePlanCacheCounterFortTest be used to support reset counter in test.
	ResettablePlanCacheCounterFortTest = false
)

// Metrics
var (
	PacketIOHistogram = prometheus.NewHistogramVec(
		prometheus.HistogramOpts{
			Namespace: "tidb",
			Subsystem: "server",
			Name:      "packet_io_bytes",
			Help:      "Bucketed histogram of packet IO bytes.",
			Buckets:   prometheus.ExponentialBuckets(4, 4, 21), // 4Bytes ~ 4TB
		}, []string{LblType})

	QueryDurationHistogram = prometheus.NewHistogramVec(
		prometheus.HistogramOpts{
			Namespace: "tidb",
			Subsystem: "server",
			Name:      "handle_query_duration_seconds",
			Help:      "Bucketed histogram of processing time (s) of handled queries.",
			Buckets:   prometheus.ExponentialBuckets(0.0005, 2, 29), // 0.5ms ~ 1.5days
		}, []string{LblSQLType})

	QueryTotalCounter = prometheus.NewCounterVec(
		prometheus.CounterOpts{
			Namespace: "tidb",
			Subsystem: "server",
			Name:      "query_total",
			Help:      "Counter of queries.",
		}, []string{LblType, LblResult})

	ConnGauge = prometheus.NewGauge(
		prometheus.GaugeOpts{
			Namespace: "tidb",
			Subsystem: "server",
			Name:      "connections",
			Help:      "Number of connections.",
		})

	DisconnectionCounter = prometheus.NewCounterVec(
		prometheus.CounterOpts{
			Namespace: "tidb",
			Subsystem: "server",
			Name:      "disconnection_total",
			Help:      "Counter of connections disconnected.",
		}, []string{LblResult})

	PreparedStmtGauge = prometheus.NewGauge(prometheus.GaugeOpts{
		Namespace: "tidb",
		Subsystem: "server",
		Name:      "prepared_stmts",
		Help:      "number of prepared statements.",
	})

	ExecuteErrorCounter = prometheus.NewCounterVec(
		prometheus.CounterOpts{
			Namespace: "tidb",
			Subsystem: "server",
			Name:      "execute_error_total",
			Help:      "Counter of execute errors.",
		}, []string{LblType})

	CriticalErrorCounter = prometheus.NewCounter(
		prometheus.CounterOpts{
			Namespace: "tidb",
			Subsystem: "server",
			Name:      "critical_error_total",
			Help:      "Counter of critical errors.",
		})

	EventStart        = "start"
	EventGracefulDown = "graceful_shutdown"
	// Eventkill occurs when the server.Kill() function is called.
	EventKill          = "kill"
	EventClose         = "close"
	ServerEventCounter = prometheus.NewCounterVec(
		prometheus.CounterOpts{
			Namespace: "tidb",
			Subsystem: "server",
			Name:      "event_total",
			Help:      "Counter of tidb-server event.",
		}, []string{LblType})

	TimeJumpBackCounter = prometheus.NewCounter(
		prometheus.CounterOpts{
			Namespace: "tidb",
			Subsystem: "monitor",
			Name:      "time_jump_back_total",
			Help:      "Counter of system time jumps backward.",
		})

	KeepAliveCounter = prometheus.NewCounter(
		prometheus.CounterOpts{
			Namespace: "tidb",
			Subsystem: "monitor",
			Name:      "keep_alive_total",
			Help:      "Counter of TiDB keep alive.",
		})

	PlanCacheCounter = prometheus.NewCounterVec(
		prometheus.CounterOpts{
			Namespace: "tidb",
			Subsystem: "server",
			Name:      "plan_cache_total",
			Help:      "Counter of query using plan cache.",
		}, []string{LblType})

	HandShakeErrorCounter = prometheus.NewCounter(
		prometheus.CounterOpts{
			Namespace: "tidb",
			Subsystem: "server",
			Name:      "handshake_error_total",
			Help:      "Counter of hand shake error.",
		},
	)

	GetTokenDurationHistogram = prometheus.NewHistogram(
		prometheus.HistogramOpts{
			Namespace: "tidb",
			Subsystem: "server",
			Name:      "get_token_duration_seconds",
			Help:      "Duration (us) for getting token, it should be small until concurrency limit is reached.",
			Buckets:   prometheus.ExponentialBuckets(1, 2, 30), // 1us ~ 528s
		})

	TotalQueryProcHistogram = prometheus.NewHistogramVec(
		prometheus.HistogramOpts{
			Namespace: "tidb",
			Subsystem: "server",
			Name:      "slow_query_process_duration_seconds",
			Help:      "Bucketed histogram of processing time (s) of of slow queries.",
			Buckets:   prometheus.ExponentialBuckets(0.001, 2, 28), // 1ms ~ 1.5days
		}, []string{LblSQLType})
	TotalCopProcHistogram = prometheus.NewHistogramVec(
		prometheus.HistogramOpts{
			Namespace: "tidb",
			Subsystem: "server",
			Name:      "slow_query_cop_duration_seconds",
			Help:      "Bucketed histogram of all cop processing time (s) of of slow queries.",
			Buckets:   prometheus.ExponentialBuckets(0.001, 2, 28), // 1ms ~ 1.5days
		}, []string{LblSQLType})
	TotalCopWaitHistogram = prometheus.NewHistogramVec(
		prometheus.HistogramOpts{
			Namespace: "tidb",
			Subsystem: "server",
			Name:      "slow_query_wait_duration_seconds",
			Help:      "Bucketed histogram of all cop waiting time (s) of of slow queries.",
			Buckets:   prometheus.ExponentialBuckets(0.001, 2, 28), // 1ms ~ 1.5days
		}, []string{LblSQLType})

	MaxProcs = prometheus.NewGauge(
		prometheus.GaugeOpts{
			Namespace: "tidb",
			Subsystem: "server",
			Name:      "maxprocs",
			Help:      "The value of GOMAXPROCS.",
		})

	GOGC = prometheus.NewGauge(
		prometheus.GaugeOpts{
			Namespace: "tidb",
			Subsystem: "server",
			Name:      "gogc",
			Help:      "The value of GOGC",
		})

	ConnIdleDurationHistogram = prometheus.NewHistogramVec(
		prometheus.HistogramOpts{
			Namespace: "tidb",
			Subsystem: "server",
			Name:      "conn_idle_duration_seconds",
			Help:      "Bucketed histogram of connection idle time (s).",
			Buckets:   prometheus.ExponentialBuckets(0.0005, 2, 29), // 0.5ms ~ 1.5days
		}, []string{LblInTxn})

<<<<<<< HEAD
	TokenGauge = prometheus.NewGauge(
		prometheus.GaugeOpts{
			Namespace: "tidb",
			Subsystem: "server",
			Name:      "tokens",
			Help:      "The number of concurrent executing session",
		},
	)

	TokenLimitGauge = prometheus.NewGauge(
		prometheus.GaugeOpts{
			Namespace: "tidb",
			Subsystem: "server",
			Name:      "token_limit",
			Help:      "The maximum number of concurrent executing session",
		},
	)
=======
	ServerInfo = prometheus.NewGaugeVec(
		prometheus.GaugeOpts{
			Namespace: "tidb",
			Subsystem: "server",
			Name:      "info",
			Help:      "Indicate the tidb server info, and the value is the start timestamp (s).",
		}, []string{LblVersion, LblHash})
>>>>>>> f22ec62d
)

// ExecuteErrorToLabel converts an execute error to label.
func ExecuteErrorToLabel(err error) string {
	err = errors.Cause(err)
	switch x := err.(type) {
	case *terror.Error:
		return string(x.RFCCode())
	default:
		return "unknown"
	}
}<|MERGE_RESOLUTION|>--- conflicted
+++ resolved
@@ -196,7 +196,14 @@
 			Buckets:   prometheus.ExponentialBuckets(0.0005, 2, 29), // 0.5ms ~ 1.5days
 		}, []string{LblInTxn})
 
-<<<<<<< HEAD
+	ServerInfo = prometheus.NewGaugeVec(
+		prometheus.GaugeOpts{
+			Namespace: "tidb",
+			Subsystem: "server",
+			Name:      "info",
+			Help:      "Indicate the tidb server info, and the value is the start timestamp (s).",
+		}, []string{LblVersion, LblHash})
+
 	TokenGauge = prometheus.NewGauge(
 		prometheus.GaugeOpts{
 			Namespace: "tidb",
@@ -214,15 +221,6 @@
 			Help:      "The maximum number of concurrent executing session",
 		},
 	)
-=======
-	ServerInfo = prometheus.NewGaugeVec(
-		prometheus.GaugeOpts{
-			Namespace: "tidb",
-			Subsystem: "server",
-			Name:      "info",
-			Help:      "Indicate the tidb server info, and the value is the start timestamp (s).",
-		}, []string{LblVersion, LblHash})
->>>>>>> f22ec62d
 )
 
 // ExecuteErrorToLabel converts an execute error to label.
