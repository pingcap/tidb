// Copyright 2018 PingCAP, Inc.
//
// Licensed under the Apache License, Version 2.0 (the "License");
// you may not use this file except in compliance with the License.
// You may obtain a copy of the License at
//
//     http://www.apache.org/licenses/LICENSE-2.0
//
// Unless required by applicable law or agreed to in writing, software
// distributed under the License is distributed on an "AS IS" BASIS,
// See the License for the specific language governing permissions and
// limitations under the License.

package metrics

import (
	"github.com/pingcap/errors"
	"github.com/pingcap/parser/terror"
	"github.com/prometheus/client_golang/prometheus"
)

var (
	// ResettablePlanCacheCounterFortTest be used to support reset counter in test.
	ResettablePlanCacheCounterFortTest = false
)

// Metrics
var (
	PacketIOHistogram = prometheus.NewHistogramVec(
		prometheus.HistogramOpts{
			Namespace: "tidb",
			Subsystem: "server",
			Name:      "packet_io_bytes",
			Help:      "Bucketed histogram of packet IO bytes.",
			Buckets:   prometheus.ExponentialBuckets(4, 4, 21), // 4Bytes ~ 4TB
		}, []string{LblType})

	QueryDurationHistogram = prometheus.NewHistogramVec(
		prometheus.HistogramOpts{
			Namespace: "tidb",
			Subsystem: "server",
			Name:      "handle_query_duration_seconds",
			Help:      "Bucketed histogram of processing time (s) of handled queries.",
			Buckets:   prometheus.ExponentialBuckets(0.0005, 2, 29), // 0.5ms ~ 1.5days
		}, []string{LblSQLType})

	QueryTotalCounter = prometheus.NewCounterVec(
		prometheus.CounterOpts{
			Namespace: "tidb",
			Subsystem: "server",
			Name:      "query_total",
			Help:      "Counter of queries.",
		}, []string{LblType, LblResult})

	ConnGauge = prometheus.NewGauge(
		prometheus.GaugeOpts{
			Namespace: "tidb",
			Subsystem: "server",
			Name:      "connections",
			Help:      "Number of connections.",
		})

	DisconnectionCounter = prometheus.NewCounterVec(
		prometheus.CounterOpts{
			Namespace: "tidb",
			Subsystem: "server",
			Name:      "disconnection_total",
			Help:      "Counter of connections disconnected.",
		}, []string{LblResult})

	PreparedStmtGauge = prometheus.NewGauge(prometheus.GaugeOpts{
		Namespace: "tidb",
		Subsystem: "server",
		Name:      "prepared_stmts",
		Help:      "number of prepared statements.",
	})

	ExecuteErrorCounter = prometheus.NewCounterVec(
		prometheus.CounterOpts{
			Namespace: "tidb",
			Subsystem: "server",
			Name:      "execute_error_total",
			Help:      "Counter of execute errors.",
		}, []string{LblType})

	CriticalErrorCounter = prometheus.NewCounter(
		prometheus.CounterOpts{
			Namespace: "tidb",
			Subsystem: "server",
			Name:      "critical_error_total",
			Help:      "Counter of critical errors.",
		})

	EventStart        = "start"
	EventGracefulDown = "graceful_shutdown"
	// Eventkill occurs when the server.Kill() function is called.
	EventKill          = "kill"
	EventClose         = "close"
	ServerEventCounter = prometheus.NewCounterVec(
		prometheus.CounterOpts{
			Namespace: "tidb",
			Subsystem: "server",
			Name:      "event_total",
			Help:      "Counter of tidb-server event.",
		}, []string{LblType})

	TimeJumpBackCounter = prometheus.NewCounter(
		prometheus.CounterOpts{
			Namespace: "tidb",
			Subsystem: "monitor",
			Name:      "time_jump_back_total",
			Help:      "Counter of system time jumps backward.",
		})

	KeepAliveCounter = prometheus.NewCounter(
		prometheus.CounterOpts{
			Namespace: "tidb",
			Subsystem: "monitor",
			Name:      "keep_alive_total",
			Help:      "Counter of TiDB keep alive.",
		})

	PlanCacheCounter = prometheus.NewCounterVec(
		prometheus.CounterOpts{
			Namespace: "tidb",
			Subsystem: "server",
			Name:      "plan_cache_total",
			Help:      "Counter of query using plan cache.",
		}, []string{LblType})

	HandShakeErrorCounter = prometheus.NewCounter(
		prometheus.CounterOpts{
			Namespace: "tidb",
			Subsystem: "server",
			Name:      "handshake_error_total",
			Help:      "Counter of hand shake error.",
		},
	)

	GetTokenDurationHistogram = prometheus.NewHistogram(
		prometheus.HistogramOpts{
			Namespace: "tidb",
			Subsystem: "server",
			Name:      "get_token_duration_seconds",
			Help:      "Duration (us) for getting token, it should be small until concurrency limit is reached.",
			Buckets:   prometheus.ExponentialBuckets(1, 2, 30), // 1us ~ 528s
		})

	TotalQueryProcHistogram = prometheus.NewHistogramVec(
		prometheus.HistogramOpts{
			Namespace: "tidb",
			Subsystem: "server",
			Name:      "slow_query_process_duration_seconds",
			Help:      "Bucketed histogram of processing time (s) of of slow queries.",
			Buckets:   prometheus.ExponentialBuckets(0.001, 2, 28), // 1ms ~ 1.5days
		}, []string{LblSQLType})
	TotalCopProcHistogram = prometheus.NewHistogramVec(
		prometheus.HistogramOpts{
			Namespace: "tidb",
			Subsystem: "server",
			Name:      "slow_query_cop_duration_seconds",
			Help:      "Bucketed histogram of all cop processing time (s) of of slow queries.",
			Buckets:   prometheus.ExponentialBuckets(0.001, 2, 28), // 1ms ~ 1.5days
		}, []string{LblSQLType})
	TotalCopWaitHistogram = prometheus.NewHistogramVec(
		prometheus.HistogramOpts{
			Namespace: "tidb",
			Subsystem: "server",
			Name:      "slow_query_wait_duration_seconds",
			Help:      "Bucketed histogram of all cop waiting time (s) of of slow queries.",
			Buckets:   prometheus.ExponentialBuckets(0.001, 2, 28), // 1ms ~ 1.5days
		}, []string{LblSQLType})

	MaxProcs = prometheus.NewGauge(
		prometheus.GaugeOpts{
			Namespace: "tidb",
			Subsystem: "server",
			Name:      "maxprocs",
			Help:      "The value of GOMAXPROCS.",
		})

	GOGC = prometheus.NewGauge(
		prometheus.GaugeOpts{
			Namespace: "tidb",
			Subsystem: "server",
			Name:      "gogc",
			Help:      "The value of GOGC",
		})

	ConnIdleDurationHistogram = prometheus.NewHistogramVec(
		prometheus.HistogramOpts{
			Namespace: "tidb",
			Subsystem: "server",
			Name:      "conn_idle_duration_seconds",
			Help:      "Bucketed histogram of connection idle time (s).",
			Buckets:   prometheus.ExponentialBuckets(0.0005, 2, 29), // 0.5ms ~ 1.5days
		}, []string{LblInTxn})

	ServerInfo = prometheus.NewGaugeVec(
		prometheus.GaugeOpts{
			Namespace: "tidb",
			Subsystem: "server",
			Name:      "info",
			Help:      "Indicate the tidb server info, and the value is the start timestamp (s).",
		}, []string{LblVersion, LblHash})

	TokenGauge = prometheus.NewGauge(
		prometheus.GaugeOpts{
			Namespace: "tidb",
			Subsystem: "server",
			Name:      "tokens",
			Help:      "The number of concurrent executing session",
		},
	)

	TokenLimitGauge = prometheus.NewGauge(
		prometheus.GaugeOpts{
			Namespace: "tidb",
			Subsystem: "server",
			Name:      "token_limit",
			Help:      "The maximum number of concurrent executing session",
		},
	)
<<<<<<< HEAD
=======

	ConfigStatus = prometheus.NewGaugeVec(
		prometheus.GaugeOpts{
			Namespace: "tidb",
			Subsystem: "config",
			Name:      "status",
			Help:      "Status of the TiDB server configurations.",
		}, []string{LblType})
>>>>>>> 40fb9e2d
)

// ExecuteErrorToLabel converts an execute error to label.
func ExecuteErrorToLabel(err error) string {
	err = errors.Cause(err)
	switch x := err.(type) {
	case *terror.Error:
		return string(x.RFCCode())
	default:
		return "unknown"
	}
}<|MERGE_RESOLUTION|>--- conflicted
+++ resolved
@@ -213,17 +213,6 @@
 		},
 	)
 
-	TokenLimitGauge = prometheus.NewGauge(
-		prometheus.GaugeOpts{
-			Namespace: "tidb",
-			Subsystem: "server",
-			Name:      "token_limit",
-			Help:      "The maximum number of concurrent executing session",
-		},
-	)
-<<<<<<< HEAD
-=======
-
 	ConfigStatus = prometheus.NewGaugeVec(
 		prometheus.GaugeOpts{
 			Namespace: "tidb",
@@ -231,7 +220,6 @@
 			Name:      "status",
 			Help:      "Status of the TiDB server configurations.",
 		}, []string{LblType})
->>>>>>> 40fb9e2d
 )
 
 // ExecuteErrorToLabel converts an execute error to label.
