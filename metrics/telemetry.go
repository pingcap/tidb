// Copyright 2021 PingCAP, Inc.
//
// Licensed under the Apache License, Version 2.0 (the "License");
// you may not use this file except in compliance with the License.
// You may obtain a copy of the License at
//
//     http://www.apache.org/licenses/LICENSE-2.0
//
// Unless required by applicable law or agreed to in writing, software
// distributed under the License is distributed on an "AS IS" BASIS,
// WITHOUT WARRANTIES OR CONDITIONS OF ANY KIND, either express or implied.
// See the License for the specific language governing permissions and
// limitations under the License.

package metrics

import (
	"github.com/pingcap/tidb/util/mathutil"
	"github.com/prometheus/client_golang/prometheus"
	dto "github.com/prometheus/client_model/go"
)

// Metrics
var (
	TelemetrySQLCTECnt                                 *prometheus.CounterVec
	TelemetryMultiSchemaChangeCnt                      prometheus.Counter
	TelemetryTablePartitionCnt                         prometheus.Counter
	TelemetryTablePartitionListCnt                     prometheus.Counter
	TelemetryTablePartitionRangeCnt                    prometheus.Counter
	TelemetryTablePartitionHashCnt                     prometheus.Counter
	TelemetryTablePartitionRangeColumnsCnt             prometheus.Counter
	TelemetryTablePartitionRangeColumnsGt1Cnt          prometheus.Counter
	TelemetryTablePartitionRangeColumnsGt2Cnt          prometheus.Counter
	TelemetryTablePartitionRangeColumnsGt3Cnt          prometheus.Counter
	TelemetryTablePartitionListColumnsCnt              prometheus.Counter
	TelemetryTablePartitionMaxPartitionsCnt            prometheus.Counter
	TelemetryAccountLockCnt                            *prometheus.CounterVec
	TelemetryTablePartitionCreateIntervalPartitionsCnt prometheus.Counter
	TelemetryTablePartitionAddIntervalPartitionsCnt    prometheus.Counter
	TelemetryTablePartitionDropIntervalPartitionsCnt   prometheus.Counter
	TelemetryExchangePartitionCnt                      prometheus.Counter
	TelemetryAddIndexIngestCnt                         prometheus.Counter
	TelemetryFlashbackClusterCnt                       prometheus.Counter
	TelemetryIndexMergeUsage                           prometheus.Counter
	TelemetryCompactPartitionCnt                       prometheus.Counter
	TelemetryReorganizePartitionCnt                    prometheus.Counter
	TelemetryDistReorgCnt                              prometheus.Counter
	TelemetryStoreBatchedQueryCnt                      prometheus.Counter
	TelemetryBatchedQueryTaskCnt                       prometheus.Counter
	TelemetryStoreBatchedCnt                           prometheus.Counter
	TelemetryStoreBatchedFallbackCnt                   prometheus.Counter
)

// InitTelemetryMetrics initializes telemetry metrics.
func InitTelemetryMetrics() {
	TelemetrySQLCTECnt = NewCounterVec(
		prometheus.CounterOpts{
			Namespace: "tidb",
			Subsystem: "telemetry",
			Name:      "non_recursive_cte_usage",
			Help:      "Counter of usage of CTE",
		}, []string{LblCTEType})

	TelemetryMultiSchemaChangeCnt = NewCounter(
		prometheus.CounterOpts{
			Namespace: "tidb",
			Subsystem: "telemetry",
			Name:      "multi_schema_change_usage",
			Help:      "Counter of usage of multi-schema change",
		})

	TelemetryTablePartitionCnt = NewCounter(
		prometheus.CounterOpts{
			Namespace: "tidb",
			Subsystem: "telemetry",
			Name:      "table_partition_usage",
			Help:      "Counter of CREATE TABLE which includes of table partitioning",
		})

	TelemetryTablePartitionListCnt = NewCounter(
		prometheus.CounterOpts{
			Namespace: "tidb",
			Subsystem: "telemetry",
			Name:      "table_partition_list_usage",
			Help:      "Counter of CREATE TABLE which includes LIST partitioning",
		})

	TelemetryTablePartitionRangeCnt = NewCounter(
		prometheus.CounterOpts{
			Namespace: "tidb",
			Subsystem: "telemetry",
			Name:      "table_partition_range_usage",
			Help:      "Counter of CREATE TABLE which includes RANGE partitioning",
		})

	TelemetryTablePartitionHashCnt = NewCounter(
		prometheus.CounterOpts{
			Namespace: "tidb",
			Subsystem: "telemetry",
			Name:      "table_partition_hash_usage",
			Help:      "Counter of CREATE TABLE which includes HASH partitioning",
		})

	TelemetryTablePartitionRangeColumnsCnt = NewCounter(
		prometheus.CounterOpts{
			Namespace: "tidb",
			Subsystem: "telemetry",
			Name:      "table_partition_range_columns_usage",
			Help:      "Counter of CREATE TABLE which includes RANGE COLUMNS partitioning",
		})

	TelemetryTablePartitionRangeColumnsGt1Cnt = NewCounter(
		prometheus.CounterOpts{
			Namespace: "tidb",
			Subsystem: "telemetry",
			Name:      "table_partition_range_multi_columns_usage",
			Help:      "Counter of CREATE TABLE which includes RANGE COLUMNS partitioning with more than one partitioning column",
		})

	TelemetryTablePartitionRangeColumnsGt2Cnt = NewCounter(
		prometheus.CounterOpts{
			Namespace: "tidb",
			Subsystem: "telemetry",
			Name:      "table_partition_range_multi_columns_usage",
			Help:      "Counter of CREATE TABLE which includes RANGE COLUMNS partitioning with more than two partitioning columns",
		})

	TelemetryTablePartitionRangeColumnsGt3Cnt = NewCounter(
		prometheus.CounterOpts{
			Namespace: "tidb",
			Subsystem: "telemetry",
			Name:      "table_partition_range_multi_columns_usage",
			Help:      "Counter of CREATE TABLE which includes RANGE COLUMNS partitioning with more than three partitioning columns",
		})

	TelemetryTablePartitionListColumnsCnt = NewCounter(
		prometheus.CounterOpts{
			Namespace: "tidb",
			Subsystem: "telemetry",
			Name:      "table_partition_list_columns_usage",
			Help:      "Counter of CREATE TABLE which includes LIST COLUMNS partitioning",
		})

	TelemetryTablePartitionMaxPartitionsCnt = NewCounter(
		prometheus.CounterOpts{
			Namespace: "tidb",
			Subsystem: "telemetry",
			Name:      "table_partition_max_partition_usage",
			Help:      "Counter of partitions created by CREATE TABLE statements",
		})

	TelemetryAccountLockCnt = NewCounterVec(
		prometheus.CounterOpts{
			Namespace: "tidb",
			Subsystem: "telemetry",
			Name:      "account_lock_usage",
			Help:      "Counter of locked/unlocked users",
		}, []string{LblAccountLock})

	TelemetryTablePartitionCreateIntervalPartitionsCnt = NewCounter(
		prometheus.CounterOpts{
			Namespace: "tidb",
			Subsystem: "telemetry",
			Name:      "table_partition_create_interval_partition_usage",
			Help:      "Counter of partitions created by CREATE TABLE INTERVAL statements",
		})

	TelemetryTablePartitionAddIntervalPartitionsCnt = NewCounter(
		prometheus.CounterOpts{
			Namespace: "tidb",
			Subsystem: "telemetry",
			Name:      "table_partition_add_interval_partition_usage",
			Help:      "Counter of partitions added by ALTER TABLE LAST PARTITION statements",
		})

	TelemetryTablePartitionDropIntervalPartitionsCnt = NewCounter(
		prometheus.CounterOpts{
			Namespace: "tidb",
			Subsystem: "telemetry",
			Name:      "table_partition_drop_interval_partition_usage",
			Help:      "Counter of partitions added by ALTER TABLE FIRST PARTITION statements",
		})

	TelemetryExchangePartitionCnt = NewCounter(
		prometheus.CounterOpts{
			Namespace: "tidb",
			Subsystem: "telemetry",
			Name:      "exchange_partition_usage",
			Help:      "Counter of usage of exchange partition statements",
		})

	TelemetryAddIndexIngestCnt = NewCounter(
		prometheus.CounterOpts{
			Namespace: "tidb",
			Subsystem: "telemetry",
			Name:      "add_index_ingest_usage",
			Help:      "Counter of usage of add index acceleration solution",
		})

	TelemetryFlashbackClusterCnt = NewCounter(
		prometheus.CounterOpts{
			Namespace: "tidb",
			Subsystem: "telemetry",
			Name:      "flashback_cluster_usage",
			Help:      "Counter of usage of flashback cluster",
		})

	TelemetryIndexMergeUsage = NewCounter(
		prometheus.CounterOpts{
			Namespace: "tidb",
			Subsystem: "telemetry",
			Name:      "index_merge_usage",
			Help:      "Counter of usage of index merge",
		})

	TelemetryCompactPartitionCnt = NewCounter(
		prometheus.CounterOpts{
			Namespace: "tidb",
			Subsystem: "telemetry",
			Name:      "compact_partition_usage",
			Help:      "Counter of compact table partition",
		})
<<<<<<< HEAD
	TelemetryReorganizePartitionCnt = prometheus.NewCounter(
=======

	TelemetryReorganizePartitionCnt = NewCounter(
>>>>>>> fd438de6
		prometheus.CounterOpts{
			Namespace: "tidb",
			Subsystem: "telemetry",
			Name:      "reorganize_partition_usage",
			Help:      "Counter of alter table reorganize partition",
		})
<<<<<<< HEAD
)
=======

	TelemetryDistReorgCnt = NewCounter(
		prometheus.CounterOpts{
			Namespace: "tidb",
			Subsystem: "telemetry",
			Name:      "distributed_reorg_count",
			Help:      "Counter of usage of distributed reorg DDL tasks count",
		})

	TelemetryStoreBatchedQueryCnt = NewCounter(
		prometheus.CounterOpts{
			Namespace: "tidb",
			Subsystem: "telemetry",
			Name:      "store_batched_query",
			Help:      "Counter of queries which use store batched coprocessor tasks",
		})

	TelemetryBatchedQueryTaskCnt = NewCounter(
		prometheus.CounterOpts{
			Namespace: "tidb",
			Subsystem: "telemetry",
			Name:      "batched_query_task",
			Help:      "Counter of coprocessor tasks in batched queries",
		})

	TelemetryStoreBatchedCnt = NewCounter(
		prometheus.CounterOpts{
			Namespace: "tidb",
			Subsystem: "telemetry",
			Name:      "store_batched",
			Help:      "Counter of store batched coprocessor tasks",
		})

	TelemetryStoreBatchedFallbackCnt = NewCounter(
		prometheus.CounterOpts{
			Namespace: "tidb",
			Subsystem: "telemetry",
			Name:      "store_batched_fallback",
			Help:      "Counter of store batched fallback coprocessor tasks",
		})
}
>>>>>>> fd438de6

// readCounter reads the value of a prometheus.Counter.
// Returns -1 when failing to read the value.
func readCounter(m prometheus.Counter) int64 {
	// Actually, it's not recommended to read the value of prometheus metric types directly:
	// https://github.com/prometheus/client_golang/issues/486#issuecomment-433345239
	pb := &dto.Metric{}
	// It's impossible to return an error though.
	if err := m.Write(pb); err != nil {
		return -1
	}
	return int64(pb.GetCounter().GetValue())
}

// CTEUsageCounter records the usages of CTE.
type CTEUsageCounter struct {
	NonRecursiveCTEUsed int64 `json:"nonRecursiveCTEUsed"`
	RecursiveUsed       int64 `json:"recursiveUsed"`
	NonCTEUsed          int64 `json:"nonCTEUsed"`
}

// Sub returns the difference of two counters.
func (c CTEUsageCounter) Sub(rhs CTEUsageCounter) CTEUsageCounter {
	return CTEUsageCounter{
		NonRecursiveCTEUsed: c.NonRecursiveCTEUsed - rhs.NonRecursiveCTEUsed,
		RecursiveUsed:       c.RecursiveUsed - rhs.RecursiveUsed,
		NonCTEUsed:          c.NonCTEUsed - rhs.NonCTEUsed,
	}
}

// GetCTECounter gets the TxnCommitCounter.
func GetCTECounter() CTEUsageCounter {
	return CTEUsageCounter{
		NonRecursiveCTEUsed: readCounter(TelemetrySQLCTECnt.With(prometheus.Labels{LblCTEType: "nonRecurCTE"})),
		RecursiveUsed:       readCounter(TelemetrySQLCTECnt.With(prometheus.Labels{LblCTEType: "recurCTE"})),
		NonCTEUsed:          readCounter(TelemetrySQLCTECnt.With(prometheus.Labels{LblCTEType: "notCTE"})),
	}
}

// AccountLockCounter records the number of lock users/roles
type AccountLockCounter struct {
	LockUser          int64 `json:"lockUser"`
	UnlockUser        int64 `json:"unlockUser"`
	CreateOrAlterUser int64 `json:"createOrAlterUser"`
}

// Sub returns the difference of two counters.
func (c AccountLockCounter) Sub(rhs AccountLockCounter) AccountLockCounter {
	return AccountLockCounter{
		LockUser:          c.LockUser - rhs.LockUser,
		UnlockUser:        c.UnlockUser - rhs.UnlockUser,
		CreateOrAlterUser: c.CreateOrAlterUser - rhs.CreateOrAlterUser,
	}
}

// GetAccountLockCounter gets the AccountLockCounter
func GetAccountLockCounter() AccountLockCounter {
	return AccountLockCounter{
		LockUser:          readCounter(TelemetryAccountLockCnt.With(prometheus.Labels{LblAccountLock: "lockUser"})),
		UnlockUser:        readCounter(TelemetryAccountLockCnt.With(prometheus.Labels{LblAccountLock: "unlockUser"})),
		CreateOrAlterUser: readCounter(TelemetryAccountLockCnt.With(prometheus.Labels{LblAccountLock: "createOrAlterUser"})),
	}
}

// MultiSchemaChangeUsageCounter records the usages of multi-schema change.
type MultiSchemaChangeUsageCounter struct {
	MultiSchemaChangeUsed int64 `json:"multi_schema_change_used"`
}

// Sub returns the difference of two counters.
func (c MultiSchemaChangeUsageCounter) Sub(rhs MultiSchemaChangeUsageCounter) MultiSchemaChangeUsageCounter {
	return MultiSchemaChangeUsageCounter{
		MultiSchemaChangeUsed: c.MultiSchemaChangeUsed - rhs.MultiSchemaChangeUsed,
	}
}

// GetMultiSchemaCounter gets the TxnCommitCounter.
func GetMultiSchemaCounter() MultiSchemaChangeUsageCounter {
	return MultiSchemaChangeUsageCounter{
		MultiSchemaChangeUsed: readCounter(TelemetryMultiSchemaChangeCnt),
	}
}

// TablePartitionUsageCounter records the usages of table partition.
type TablePartitionUsageCounter struct {
	TablePartitionCnt                         int64 `json:"table_partition_cnt"`
	TablePartitionListCnt                     int64 `json:"table_partition_list_cnt"`
	TablePartitionRangeCnt                    int64 `json:"table_partition_range_cnt"`
	TablePartitionHashCnt                     int64 `json:"table_partition_hash_cnt"`
	TablePartitionRangeColumnsCnt             int64 `json:"table_partition_range_columns_cnt"`
	TablePartitionRangeColumnsGt1Cnt          int64 `json:"table_partition_range_columns_gt_1_cnt"`
	TablePartitionRangeColumnsGt2Cnt          int64 `json:"table_partition_range_columns_gt_2_cnt"`
	TablePartitionRangeColumnsGt3Cnt          int64 `json:"table_partition_range_columns_gt_3_cnt"`
	TablePartitionListColumnsCnt              int64 `json:"table_partition_list_columns_cnt"`
	TablePartitionMaxPartitionsCnt            int64 `json:"table_partition_max_partitions_cnt"`
	TablePartitionCreateIntervalPartitionsCnt int64 `json:"table_partition_create_interval_partitions_cnt"`
	TablePartitionAddIntervalPartitionsCnt    int64 `json:"table_partition_add_interval_partitions_cnt"`
	TablePartitionDropIntervalPartitionsCnt   int64 `json:"table_partition_drop_interval_partitions_cnt"`
	TablePartitionComactCnt                   int64 `json:"table_TablePartitionComactCnt"`
	TablePartitionReorganizePartitionCnt      int64 `json:"table_reorganize_partition_cnt"`
}

// ExchangePartitionUsageCounter records the usages of exchange partition.
type ExchangePartitionUsageCounter struct {
	ExchangePartitionCnt int64 `json:"exchange_partition_cnt"`
}

// Sub returns the difference of two counters.
func (c ExchangePartitionUsageCounter) Sub(rhs ExchangePartitionUsageCounter) ExchangePartitionUsageCounter {
	return ExchangePartitionUsageCounter{
		ExchangePartitionCnt: c.ExchangePartitionCnt - rhs.ExchangePartitionCnt,
	}
}

// GetExchangePartitionCounter gets the TxnCommitCounter.
func GetExchangePartitionCounter() ExchangePartitionUsageCounter {
	return ExchangePartitionUsageCounter{
		ExchangePartitionCnt: readCounter(TelemetryExchangePartitionCnt),
	}
}

// Cal returns the difference of two counters.
func (c TablePartitionUsageCounter) Cal(rhs TablePartitionUsageCounter) TablePartitionUsageCounter {
	return TablePartitionUsageCounter{
		TablePartitionCnt:                         c.TablePartitionCnt - rhs.TablePartitionCnt,
		TablePartitionListCnt:                     c.TablePartitionListCnt - rhs.TablePartitionListCnt,
		TablePartitionRangeCnt:                    c.TablePartitionRangeCnt - rhs.TablePartitionRangeCnt,
		TablePartitionHashCnt:                     c.TablePartitionHashCnt - rhs.TablePartitionHashCnt,
		TablePartitionRangeColumnsCnt:             c.TablePartitionRangeColumnsCnt - rhs.TablePartitionRangeColumnsCnt,
		TablePartitionRangeColumnsGt1Cnt:          c.TablePartitionRangeColumnsGt1Cnt - rhs.TablePartitionRangeColumnsGt1Cnt,
		TablePartitionRangeColumnsGt2Cnt:          c.TablePartitionRangeColumnsGt2Cnt - rhs.TablePartitionRangeColumnsGt2Cnt,
		TablePartitionRangeColumnsGt3Cnt:          c.TablePartitionRangeColumnsGt3Cnt - rhs.TablePartitionRangeColumnsGt3Cnt,
		TablePartitionListColumnsCnt:              c.TablePartitionListColumnsCnt - rhs.TablePartitionListColumnsCnt,
		TablePartitionMaxPartitionsCnt:            mathutil.Max(c.TablePartitionMaxPartitionsCnt-rhs.TablePartitionMaxPartitionsCnt, rhs.TablePartitionMaxPartitionsCnt),
		TablePartitionCreateIntervalPartitionsCnt: c.TablePartitionCreateIntervalPartitionsCnt - rhs.TablePartitionCreateIntervalPartitionsCnt,
		TablePartitionAddIntervalPartitionsCnt:    c.TablePartitionAddIntervalPartitionsCnt - rhs.TablePartitionAddIntervalPartitionsCnt,
		TablePartitionDropIntervalPartitionsCnt:   c.TablePartitionDropIntervalPartitionsCnt - rhs.TablePartitionDropIntervalPartitionsCnt,
		TablePartitionComactCnt:                   c.TablePartitionComactCnt - rhs.TablePartitionComactCnt,
		TablePartitionReorganizePartitionCnt:      c.TablePartitionReorganizePartitionCnt - rhs.TablePartitionReorganizePartitionCnt,
	}
}

// ResetTablePartitionCounter gets the TxnCommitCounter.
func ResetTablePartitionCounter(pre TablePartitionUsageCounter) TablePartitionUsageCounter {
	return TablePartitionUsageCounter{
		TablePartitionCnt:                    readCounter(TelemetryTablePartitionCnt),
		TablePartitionListCnt:                readCounter(TelemetryTablePartitionListCnt),
		TablePartitionRangeCnt:               readCounter(TelemetryTablePartitionRangeCnt),
		TablePartitionHashCnt:                readCounter(TelemetryTablePartitionHashCnt),
		TablePartitionRangeColumnsCnt:        readCounter(TelemetryTablePartitionRangeColumnsCnt),
		TablePartitionRangeColumnsGt1Cnt:     readCounter(TelemetryTablePartitionRangeColumnsGt1Cnt),
		TablePartitionRangeColumnsGt2Cnt:     readCounter(TelemetryTablePartitionRangeColumnsGt2Cnt),
		TablePartitionRangeColumnsGt3Cnt:     readCounter(TelemetryTablePartitionRangeColumnsGt3Cnt),
		TablePartitionListColumnsCnt:         readCounter(TelemetryTablePartitionListColumnsCnt),
		TablePartitionMaxPartitionsCnt:       mathutil.Max(readCounter(TelemetryTablePartitionMaxPartitionsCnt)-pre.TablePartitionMaxPartitionsCnt, pre.TablePartitionMaxPartitionsCnt),
		TablePartitionReorganizePartitionCnt: readCounter(TelemetryReorganizePartitionCnt),
	}
}

// GetTablePartitionCounter gets the TxnCommitCounter.
func GetTablePartitionCounter() TablePartitionUsageCounter {
	return TablePartitionUsageCounter{
		TablePartitionCnt:                         readCounter(TelemetryTablePartitionCnt),
		TablePartitionListCnt:                     readCounter(TelemetryTablePartitionListCnt),
		TablePartitionRangeCnt:                    readCounter(TelemetryTablePartitionRangeCnt),
		TablePartitionHashCnt:                     readCounter(TelemetryTablePartitionHashCnt),
		TablePartitionRangeColumnsCnt:             readCounter(TelemetryTablePartitionRangeColumnsCnt),
		TablePartitionRangeColumnsGt1Cnt:          readCounter(TelemetryTablePartitionRangeColumnsGt1Cnt),
		TablePartitionRangeColumnsGt2Cnt:          readCounter(TelemetryTablePartitionRangeColumnsGt2Cnt),
		TablePartitionRangeColumnsGt3Cnt:          readCounter(TelemetryTablePartitionRangeColumnsGt3Cnt),
		TablePartitionListColumnsCnt:              readCounter(TelemetryTablePartitionListColumnsCnt),
		TablePartitionMaxPartitionsCnt:            readCounter(TelemetryTablePartitionMaxPartitionsCnt),
		TablePartitionCreateIntervalPartitionsCnt: readCounter(TelemetryTablePartitionCreateIntervalPartitionsCnt),
		TablePartitionAddIntervalPartitionsCnt:    readCounter(TelemetryTablePartitionAddIntervalPartitionsCnt),
		TablePartitionDropIntervalPartitionsCnt:   readCounter(TelemetryTablePartitionDropIntervalPartitionsCnt),
		TablePartitionComactCnt:                   readCounter(TelemetryCompactPartitionCnt),
		TablePartitionReorganizePartitionCnt:      readCounter(TelemetryReorganizePartitionCnt),
	}
}

// NonTransactionalStmtCounter records the usages of non-transactional statements.
type NonTransactionalStmtCounter struct {
	DeleteCount int64 `json:"delete"`
	UpdateCount int64 `json:"update"`
	InsertCount int64 `json:"insert"`
}

// Sub returns the difference of two counters.
func (n NonTransactionalStmtCounter) Sub(rhs NonTransactionalStmtCounter) NonTransactionalStmtCounter {
	return NonTransactionalStmtCounter{
		DeleteCount: n.DeleteCount - rhs.DeleteCount,
		UpdateCount: n.UpdateCount - rhs.UpdateCount,
		InsertCount: n.InsertCount - rhs.InsertCount,
	}
}

// GetNonTransactionalStmtCounter gets the NonTransactionalStmtCounter.
func GetNonTransactionalStmtCounter() NonTransactionalStmtCounter {
	return NonTransactionalStmtCounter{
		DeleteCount: readCounter(NonTransactionalDMLCount.With(prometheus.Labels{LblType: "delete"})),
		UpdateCount: readCounter(NonTransactionalDMLCount.With(prometheus.Labels{LblType: "update"})),
		InsertCount: readCounter(NonTransactionalDMLCount.With(prometheus.Labels{LblType: "insert"})),
	}
}

// GetSavepointStmtCounter gets the savepoint statement executed counter.
func GetSavepointStmtCounter() int64 {
	return readCounter(StmtNodeCounter.With(prometheus.Labels{LblType: "Savepoint", LblDb: ""}))
}

// GetLazyPessimisticUniqueCheckSetCounter returns the counter of setting tidb_constraint_check_in_place_pessimistic to false.
func GetLazyPessimisticUniqueCheckSetCounter() int64 {
	return readCounter(LazyPessimisticUniqueCheckSetCount)
}

// DDLUsageCounter records the usages of DDL related features.
type DDLUsageCounter struct {
	AddIndexIngestUsed   int64 `json:"add_index_ingest_used"`
	MetadataLockUsed     bool  `json:"metadata_lock_used"`
	FlashbackClusterUsed int64 `json:"flashback_cluster_used"`
	DistReorgUsed        int64 `json:"dist_reorg_used"`
}

// Sub returns the difference of two counters.
func (a DDLUsageCounter) Sub(rhs DDLUsageCounter) DDLUsageCounter {
	return DDLUsageCounter{
		AddIndexIngestUsed:   a.AddIndexIngestUsed - rhs.AddIndexIngestUsed,
		FlashbackClusterUsed: a.FlashbackClusterUsed - rhs.FlashbackClusterUsed,
		DistReorgUsed:        a.DistReorgUsed - rhs.DistReorgUsed,
	}
}

// GetDDLUsageCounter gets the add index acceleration solution counts.
func GetDDLUsageCounter() DDLUsageCounter {
	return DDLUsageCounter{
		AddIndexIngestUsed:   readCounter(TelemetryAddIndexIngestCnt),
		FlashbackClusterUsed: readCounter(TelemetryFlashbackClusterCnt),
		DistReorgUsed:        readCounter(TelemetryDistReorgCnt),
	}
}

// IndexMergeUsageCounter records the usages of IndexMerge feature.
type IndexMergeUsageCounter struct {
	IndexMergeUsed int64 `json:"index_merge_used"`
}

// Sub returns the difference of two counters.
func (i IndexMergeUsageCounter) Sub(rhs IndexMergeUsageCounter) IndexMergeUsageCounter {
	return IndexMergeUsageCounter{
		IndexMergeUsed: i.IndexMergeUsed - rhs.IndexMergeUsed,
	}
}

// GetIndexMergeCounter gets the IndexMerge usage counter.
func GetIndexMergeCounter() IndexMergeUsageCounter {
	return IndexMergeUsageCounter{
		IndexMergeUsed: readCounter(TelemetryIndexMergeUsage),
	}
}

// StoreBatchCoprCounter records the usages of batch copr statements.
type StoreBatchCoprCounter struct {
	// BatchSize is the global value of `tidb_store_batch_size`
	BatchSize int `json:"batch_size"`
	// BatchedQuery is the counter of queries that use this feature.
	BatchedQuery int64 `json:"query"`
	// BatchedQueryTask is the counter of total tasks in queries above.
	BatchedQueryTask int64 `json:"tasks"`
	// BatchedCount is the counter of successfully batched tasks.
	BatchedCount int64 `json:"batched"`
	// BatchedFallbackCount is the counter of fallback batched tasks by region miss.
	BatchedFallbackCount int64 `json:"batched_fallback"`
}

// Sub returns the difference of two counters.
func (n StoreBatchCoprCounter) Sub(rhs StoreBatchCoprCounter) StoreBatchCoprCounter {
	return StoreBatchCoprCounter{
		BatchedQuery:         n.BatchedQuery - rhs.BatchedQuery,
		BatchedQueryTask:     n.BatchedQueryTask - rhs.BatchedQueryTask,
		BatchedCount:         n.BatchedCount - rhs.BatchedCount,
		BatchedFallbackCount: n.BatchedFallbackCount - rhs.BatchedFallbackCount,
	}
}

// GetStoreBatchCoprCounter gets the IndexMerge usage counter.
func GetStoreBatchCoprCounter() StoreBatchCoprCounter {
	return StoreBatchCoprCounter{
		BatchedQuery:         readCounter(TelemetryStoreBatchedQueryCnt),
		BatchedQueryTask:     readCounter(TelemetryBatchedQueryTaskCnt),
		BatchedCount:         readCounter(TelemetryStoreBatchedCnt),
		BatchedFallbackCount: readCounter(TelemetryStoreBatchedFallbackCnt),
	}
}

// FairLockingUsageCounter records the usage of Fair Locking feature of pessimistic transaction.
type FairLockingUsageCounter struct {
	TxnFairLockingUsed      int64 `json:"txn_fair_locking_used"`
	TxnFairLockingEffective int64 `json:"txn_fair_locking_effective"`
}

// Sub returns the difference of two counters.
func (i FairLockingUsageCounter) Sub(rhs FairLockingUsageCounter) FairLockingUsageCounter {
	return FairLockingUsageCounter{
		TxnFairLockingUsed:      i.TxnFairLockingUsed - rhs.TxnFairLockingUsed,
		TxnFairLockingEffective: i.TxnFairLockingEffective - rhs.TxnFairLockingEffective,
	}
}

// GetFairLockingUsageCounter returns the Fair Locking usage counter.
func GetFairLockingUsageCounter() FairLockingUsageCounter {
	return FairLockingUsageCounter{
		TxnFairLockingUsed:      readCounter(FairLockingUsageCount.WithLabelValues(LblFairLockingTxnUsed)),
		TxnFairLockingEffective: readCounter(FairLockingUsageCount.WithLabelValues(LblFairLockingTxnEffective)),
	}
}<|MERGE_RESOLUTION|>--- conflicted
+++ resolved
@@ -220,21 +220,14 @@
 			Name:      "compact_partition_usage",
 			Help:      "Counter of compact table partition",
 		})
-<<<<<<< HEAD
-	TelemetryReorganizePartitionCnt = prometheus.NewCounter(
-=======
 
 	TelemetryReorganizePartitionCnt = NewCounter(
->>>>>>> fd438de6
 		prometheus.CounterOpts{
 			Namespace: "tidb",
 			Subsystem: "telemetry",
 			Name:      "reorganize_partition_usage",
 			Help:      "Counter of alter table reorganize partition",
 		})
-<<<<<<< HEAD
-)
-=======
 
 	TelemetryDistReorgCnt = NewCounter(
 		prometheus.CounterOpts{
@@ -276,7 +269,6 @@
 			Help:      "Counter of store batched fallback coprocessor tasks",
 		})
 }
->>>>>>> fd438de6
 
 // readCounter reads the value of a prometheus.Counter.
 // Returns -1 when failing to read the value.
