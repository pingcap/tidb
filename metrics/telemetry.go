--- conflicted
+++ resolved
@@ -85,29 +85,6 @@
 			Name:      "table_partition_max_partition_usage",
 			Help:      "Counter of partitions created by CREATE TABLE statements",
 		})
-<<<<<<< HEAD
-	TelemetryTablePartitionCreateIntervalPartitionsCnt = prometheus.NewCounter(
-		prometheus.CounterOpts{
-			Namespace: "tidb",
-			Subsystem: "telemetry",
-			Name:      "table_partition_create_interval_partition_usage",
-			Help:      "Counter of partitions created by CREATE TABLE INTERVAL statements",
-		})
-	TelemetryTablePartitionAddIntervalPartitionsCnt = prometheus.NewCounter(
-		prometheus.CounterOpts{
-			Namespace: "tidb",
-			Subsystem: "telemetry",
-			Name:      "table_partition_add_interval_partition_usage",
-			Help:      "Counter of partitions added by ALTER TABLE LAST PARTITION statements",
-		})
-	TelemetryTablePartitionDropIntervalPartitionsCnt = prometheus.NewCounter(
-		prometheus.CounterOpts{
-			Namespace: "tidb",
-			Subsystem: "telemetry",
-			Name:      "table_partition_drop_interval_partition_usage",
-			Help:      "Counter of partitions added by ALTER TABLE FIRST PARTITION statements",
-		})
-=======
 	TelemetryAccountLockCnt = prometheus.NewCounterVec(
 		prometheus.CounterOpts{
 			Namespace: "tidb",
@@ -115,7 +92,27 @@
 			Name:      "account_lock_usage",
 			Help:      "Counter of locked/unlocked users",
 		}, []string{LblAccountLock})
->>>>>>> a1f61f04
+	TelemetryTablePartitionCreateIntervalPartitionsCnt = prometheus.NewCounter(
+		prometheus.CounterOpts{
+			Namespace: "tidb",
+			Subsystem: "telemetry",
+			Name:      "table_partition_create_interval_partition_usage",
+			Help:      "Counter of partitions created by CREATE TABLE INTERVAL statements",
+		})
+	TelemetryTablePartitionAddIntervalPartitionsCnt = prometheus.NewCounter(
+		prometheus.CounterOpts{
+			Namespace: "tidb",
+			Subsystem: "telemetry",
+			Name:      "table_partition_add_interval_partition_usage",
+			Help:      "Counter of partitions added by ALTER TABLE LAST PARTITION statements",
+		})
+	TelemetryTablePartitionDropIntervalPartitionsCnt = prometheus.NewCounter(
+		prometheus.CounterOpts{
+			Namespace: "tidb",
+			Subsystem: "telemetry",
+			Name:      "table_partition_drop_interval_partition_usage",
+			Help:      "Counter of partitions added by ALTER TABLE FIRST PARTITION statements",
+		})
 )
 
 // readCounter reads the value of a prometheus.Counter.
