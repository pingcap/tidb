--- conflicted
+++ resolved
@@ -169,21 +169,19 @@
 			Name:      "compact_partition_usage",
 			Help:      "Counter of compact table partition",
 		})
-<<<<<<< HEAD
 	TelemetryReorganizePartitionCnt = prometheus.NewCounter(
 		prometheus.CounterOpts{
 			Namespace: "tidb",
 			Subsystem: "telemetry",
 			Name:      "reorganize_partition_usage",
 			Help:      "Counter of alter table reorganize partition",
-=======
+		})
 	TelemetryDistReorgCnt = prometheus.NewCounter(
 		prometheus.CounterOpts{
 			Namespace: "tidb",
 			Subsystem: "telemetry",
 			Name:      "distributed_reorg_count",
 			Help:      "Counter of usage of distributed reorg DDL tasks count",
->>>>>>> 6cb73749
 		})
 	TelemetryStoreBatchedQueryCnt = prometheus.NewCounter(
 		prometheus.CounterOpts{
