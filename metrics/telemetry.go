// Copyright 2021 PingCAP, Inc.
//
// Licensed under the Apache License, Version 2.0 (the "License");
// you may not use this file except in compliance with the License.
// You may obtain a copy of the License at
//
//     http://www.apache.org/licenses/LICENSE-2.0
//
// Unless required by applicable law or agreed to in writing, software
// distributed under the License is distributed on an "AS IS" BASIS,
// WITHOUT WARRANTIES OR CONDITIONS OF ANY KIND, either express or implied.
// See the License for the specific language governing permissions and
// limitations under the License.

package metrics

import (
	"github.com/pingcap/tidb/util/mathutil"
	"github.com/prometheus/client_golang/prometheus"
	dto "github.com/prometheus/client_model/go"
)

// Metrics
var (
	TelemetrySQLCTECnt = prometheus.NewCounterVec(
		prometheus.CounterOpts{
			Namespace: "tidb",
			Subsystem: "telemetry",
			Name:      "non_recursive_cte_usage",
			Help:      "Counter of usage of CTE",
		}, []string{LblCTEType})
	TelemetryMultiSchemaChangeCnt = prometheus.NewCounter(
		prometheus.CounterOpts{
			Namespace: "tidb",
			Subsystem: "telemetry",
			Name:      "multi_schema_change_usage",
			Help:      "Counter of usage of multi-schema change",
		})
	TelemetryTablePartitionCnt = prometheus.NewCounter(
		prometheus.CounterOpts{
			Namespace: "tidb",
			Subsystem: "telemetry",
			Name:      "table_partition_usage",
			Help:      "Counter of CREATE TABLE which includes of table partitioning",
		})
	TelemetryTablePartitionListCnt = prometheus.NewCounter(
		prometheus.CounterOpts{
			Namespace: "tidb",
			Subsystem: "telemetry",
			Name:      "table_partition_list_usage",
			Help:      "Counter of CREATE TABLE which includes LIST partitioning",
		})
	TelemetryTablePartitionRangeCnt = prometheus.NewCounter(
		prometheus.CounterOpts{
			Namespace: "tidb",
			Subsystem: "telemetry",
			Name:      "table_partition_range_usage",
			Help:      "Counter of CREATE TABLE which includes RANGE partitioning",
		})
	TelemetryTablePartitionHashCnt = prometheus.NewCounter(
		prometheus.CounterOpts{
			Namespace: "tidb",
			Subsystem: "telemetry",
			Name:      "table_partition_hash_usage",
			Help:      "Counter of CREATE TABLE which includes HASH partitioning",
		})
	TelemetryTablePartitionRangeColumnsCnt = prometheus.NewCounter(
		prometheus.CounterOpts{
			Namespace: "tidb",
			Subsystem: "telemetry",
			Name:      "table_partition_range_columns_usage",
			Help:      "Counter of CREATE TABLE which includes RANGE COLUMNS partitioning",
		})
	TelemetryTablePartitionRangeColumnsGt1Cnt = prometheus.NewCounter(
		prometheus.CounterOpts{
			Namespace: "tidb",
			Subsystem: "telemetry",
			Name:      "table_partition_range_multi_columns_usage",
			Help:      "Counter of CREATE TABLE which includes RANGE COLUMNS partitioning with more than one partitioning column",
		})
	TelemetryTablePartitionRangeColumnsGt2Cnt = prometheus.NewCounter(
		prometheus.CounterOpts{
			Namespace: "tidb",
			Subsystem: "telemetry",
			Name:      "table_partition_range_multi_columns_usage",
			Help:      "Counter of CREATE TABLE which includes RANGE COLUMNS partitioning with more than two partitioning columns",
		})
	TelemetryTablePartitionRangeColumnsGt3Cnt = prometheus.NewCounter(
		prometheus.CounterOpts{
			Namespace: "tidb",
			Subsystem: "telemetry",
			Name:      "table_partition_range_multi_columns_usage",
			Help:      "Counter of CREATE TABLE which includes RANGE COLUMNS partitioning with more than three partitioning columns",
		})
	TelemetryTablePartitionListColumnsCnt = prometheus.NewCounter(
		prometheus.CounterOpts{
			Namespace: "tidb",
			Subsystem: "telemetry",
			Name:      "table_partition_list_columns_usage",
			Help:      "Counter of CREATE TABLE which includes LIST COLUMNS partitioning",
		})
	TelemetryTablePartitionMaxPartitionsCnt = prometheus.NewCounter(
		prometheus.CounterOpts{
			Namespace: "tidb",
			Subsystem: "telemetry",
			Name:      "table_partition_max_partition_usage",
			Help:      "Counter of partitions created by CREATE TABLE statements",
		})
	TelemetryAccountLockCnt = prometheus.NewCounterVec(
		prometheus.CounterOpts{
			Namespace: "tidb",
			Subsystem: "telemetry",
			Name:      "account_lock_usage",
			Help:      "Counter of locked/unlocked users",
		}, []string{LblAccountLock})
	TelemetryTablePartitionCreateIntervalPartitionsCnt = prometheus.NewCounter(
		prometheus.CounterOpts{
			Namespace: "tidb",
			Subsystem: "telemetry",
			Name:      "table_partition_create_interval_partition_usage",
			Help:      "Counter of partitions created by CREATE TABLE INTERVAL statements",
		})
	TelemetryTablePartitionAddIntervalPartitionsCnt = prometheus.NewCounter(
		prometheus.CounterOpts{
			Namespace: "tidb",
			Subsystem: "telemetry",
			Name:      "table_partition_add_interval_partition_usage",
			Help:      "Counter of partitions added by ALTER TABLE LAST PARTITION statements",
		})
	TelemetryTablePartitionDropIntervalPartitionsCnt = prometheus.NewCounter(
		prometheus.CounterOpts{
			Namespace: "tidb",
			Subsystem: "telemetry",
			Name:      "table_partition_drop_interval_partition_usage",
			Help:      "Counter of partitions added by ALTER TABLE FIRST PARTITION statements",
		})
	TelemetryExchangePartitionCnt = prometheus.NewCounter(
		prometheus.CounterOpts{
			Namespace: "tidb",
			Subsystem: "telemetry",
			Name:      "exchange_partition_usage",
			Help:      "Counter of usage of exchange partition statements",
		})
	TelemetryAddIndexIngestCnt = prometheus.NewCounter(
		prometheus.CounterOpts{
			Namespace: "tidb",
			Subsystem: "telemetry",
			Name:      "add_index_ingest_usage",
			Help:      "Counter of usage of add index acceleration solution",
		})
	TelemetryFlashbackClusterCnt = prometheus.NewCounter(
		prometheus.CounterOpts{
			Namespace: "tidb",
			Subsystem: "telemetry",
			Name:      "flashback_cluster_usage",
			Help:      "Counter of usage of flashback cluster",
		})
<<<<<<< HEAD
	TelemetryIndexMergeUsage = prometheus.NewCounter(
		prometheus.CounterOpts{
			Namespace: "tidb",
			Subsystem: "telemetry",
			Name:      "index_merge_usage",
			Help:      "Counter of usage of index merge",
=======
	TelemetryCompactPartitionCnt = prometheus.NewCounter(
		prometheus.CounterOpts{
			Namespace: "tidb",
			Subsystem: "telemetry",
			Name:      "compact_partition_usage",
			Help:      "Counter of compact table partition",
>>>>>>> cca78e37
		})
)

// readCounter reads the value of a prometheus.Counter.
// Returns -1 when failing to read the value.
func readCounter(m prometheus.Counter) int64 {
	// Actually, it's not recommended to read the value of prometheus metric types directly:
	// https://github.com/prometheus/client_golang/issues/486#issuecomment-433345239
	pb := &dto.Metric{}
	// It's impossible to return an error though.
	if err := m.Write(pb); err != nil {
		return -1
	}
	return int64(pb.GetCounter().GetValue())
}

// CTEUsageCounter records the usages of CTE.
type CTEUsageCounter struct {
	NonRecursiveCTEUsed int64 `json:"nonRecursiveCTEUsed"`
	RecursiveUsed       int64 `json:"recursiveUsed"`
	NonCTEUsed          int64 `json:"nonCTEUsed"`
}

// Sub returns the difference of two counters.
func (c CTEUsageCounter) Sub(rhs CTEUsageCounter) CTEUsageCounter {
	return CTEUsageCounter{
		NonRecursiveCTEUsed: c.NonRecursiveCTEUsed - rhs.NonRecursiveCTEUsed,
		RecursiveUsed:       c.RecursiveUsed - rhs.RecursiveUsed,
		NonCTEUsed:          c.NonCTEUsed - rhs.NonCTEUsed,
	}
}

// GetCTECounter gets the TxnCommitCounter.
func GetCTECounter() CTEUsageCounter {
	return CTEUsageCounter{
		NonRecursiveCTEUsed: readCounter(TelemetrySQLCTECnt.With(prometheus.Labels{LblCTEType: "nonRecurCTE"})),
		RecursiveUsed:       readCounter(TelemetrySQLCTECnt.With(prometheus.Labels{LblCTEType: "recurCTE"})),
		NonCTEUsed:          readCounter(TelemetrySQLCTECnt.With(prometheus.Labels{LblCTEType: "notCTE"})),
	}
}

// AccountLockCounter records the number of lock users/roles
type AccountLockCounter struct {
	LockUser          int64 `json:"lockUser"`
	UnlockUser        int64 `json:"unlockUser"`
	CreateOrAlterUser int64 `json:"createOrAlterUser"`
}

// Sub returns the difference of two counters.
func (c AccountLockCounter) Sub(rhs AccountLockCounter) AccountLockCounter {
	return AccountLockCounter{
		LockUser:          c.LockUser - rhs.LockUser,
		UnlockUser:        c.UnlockUser - rhs.UnlockUser,
		CreateOrAlterUser: c.CreateOrAlterUser - rhs.CreateOrAlterUser,
	}
}

// GetAccountLockCounter gets the AccountLockCounter
func GetAccountLockCounter() AccountLockCounter {
	return AccountLockCounter{
		LockUser:          readCounter(TelemetryAccountLockCnt.With(prometheus.Labels{LblAccountLock: "lockUser"})),
		UnlockUser:        readCounter(TelemetryAccountLockCnt.With(prometheus.Labels{LblAccountLock: "unlockUser"})),
		CreateOrAlterUser: readCounter(TelemetryAccountLockCnt.With(prometheus.Labels{LblAccountLock: "createOrAlterUser"})),
	}
}

// MultiSchemaChangeUsageCounter records the usages of multi-schema change.
type MultiSchemaChangeUsageCounter struct {
	MultiSchemaChangeUsed int64 `json:"multi_schema_change_used"`
}

// Sub returns the difference of two counters.
func (c MultiSchemaChangeUsageCounter) Sub(rhs MultiSchemaChangeUsageCounter) MultiSchemaChangeUsageCounter {
	return MultiSchemaChangeUsageCounter{
		MultiSchemaChangeUsed: c.MultiSchemaChangeUsed - rhs.MultiSchemaChangeUsed,
	}
}

// GetMultiSchemaCounter gets the TxnCommitCounter.
func GetMultiSchemaCounter() MultiSchemaChangeUsageCounter {
	return MultiSchemaChangeUsageCounter{
		MultiSchemaChangeUsed: readCounter(TelemetryMultiSchemaChangeCnt),
	}
}

// TablePartitionUsageCounter records the usages of table partition.
type TablePartitionUsageCounter struct {
	TablePartitionCnt                         int64 `json:"table_partition_cnt"`
	TablePartitionListCnt                     int64 `json:"table_partition_list_cnt"`
	TablePartitionRangeCnt                    int64 `json:"table_partition_range_cnt"`
	TablePartitionHashCnt                     int64 `json:"table_partition_hash_cnt"`
	TablePartitionRangeColumnsCnt             int64 `json:"table_partition_range_columns_cnt"`
	TablePartitionRangeColumnsGt1Cnt          int64 `json:"table_partition_range_columns_gt_1_cnt"`
	TablePartitionRangeColumnsGt2Cnt          int64 `json:"table_partition_range_columns_gt_2_cnt"`
	TablePartitionRangeColumnsGt3Cnt          int64 `json:"table_partition_range_columns_gt_3_cnt"`
	TablePartitionListColumnsCnt              int64 `json:"table_partition_list_columns_cnt"`
	TablePartitionMaxPartitionsCnt            int64 `json:"table_partition_max_partitions_cnt"`
	TablePartitionCreateIntervalPartitionsCnt int64 `json:"table_partition_create_interval_partitions_cnt"`
	TablePartitionAddIntervalPartitionsCnt    int64 `json:"table_partition_add_interval_partitions_cnt"`
	TablePartitionDropIntervalPartitionsCnt   int64 `json:"table_partition_drop_interval_partitions_cnt"`
	TablePartitionComactCnt                   int64 `json:"table_TablePartitionComactCnt"`
}

// ExchangePartitionUsageCounter records the usages of exchange partition.
type ExchangePartitionUsageCounter struct {
	ExchangePartitionCnt int64 `json:"exchange_partition_cnt"`
}

// Sub returns the difference of two counters.
func (c ExchangePartitionUsageCounter) Sub(rhs ExchangePartitionUsageCounter) ExchangePartitionUsageCounter {
	return ExchangePartitionUsageCounter{
		ExchangePartitionCnt: c.ExchangePartitionCnt - rhs.ExchangePartitionCnt,
	}
}

// GetExchangePartitionCounter gets the TxnCommitCounter.
func GetExchangePartitionCounter() ExchangePartitionUsageCounter {
	return ExchangePartitionUsageCounter{
		ExchangePartitionCnt: readCounter(TelemetryExchangePartitionCnt),
	}
}

// Cal returns the difference of two counters.
func (c TablePartitionUsageCounter) Cal(rhs TablePartitionUsageCounter) TablePartitionUsageCounter {
	return TablePartitionUsageCounter{
		TablePartitionCnt:                         c.TablePartitionCnt - rhs.TablePartitionCnt,
		TablePartitionListCnt:                     c.TablePartitionListCnt - rhs.TablePartitionListCnt,
		TablePartitionRangeCnt:                    c.TablePartitionRangeCnt - rhs.TablePartitionRangeCnt,
		TablePartitionHashCnt:                     c.TablePartitionHashCnt - rhs.TablePartitionHashCnt,
		TablePartitionRangeColumnsCnt:             c.TablePartitionRangeColumnsCnt - rhs.TablePartitionRangeColumnsCnt,
		TablePartitionRangeColumnsGt1Cnt:          c.TablePartitionRangeColumnsGt1Cnt - rhs.TablePartitionRangeColumnsGt1Cnt,
		TablePartitionRangeColumnsGt2Cnt:          c.TablePartitionRangeColumnsGt2Cnt - rhs.TablePartitionRangeColumnsGt2Cnt,
		TablePartitionRangeColumnsGt3Cnt:          c.TablePartitionRangeColumnsGt3Cnt - rhs.TablePartitionRangeColumnsGt3Cnt,
		TablePartitionListColumnsCnt:              c.TablePartitionListColumnsCnt - rhs.TablePartitionListColumnsCnt,
		TablePartitionMaxPartitionsCnt:            mathutil.Max(c.TablePartitionMaxPartitionsCnt-rhs.TablePartitionMaxPartitionsCnt, rhs.TablePartitionMaxPartitionsCnt),
		TablePartitionCreateIntervalPartitionsCnt: c.TablePartitionCreateIntervalPartitionsCnt - rhs.TablePartitionCreateIntervalPartitionsCnt,
		TablePartitionAddIntervalPartitionsCnt:    c.TablePartitionAddIntervalPartitionsCnt - rhs.TablePartitionAddIntervalPartitionsCnt,
		TablePartitionDropIntervalPartitionsCnt:   c.TablePartitionDropIntervalPartitionsCnt - rhs.TablePartitionDropIntervalPartitionsCnt,
		TablePartitionComactCnt:                   c.TablePartitionComactCnt - rhs.TablePartitionComactCnt,
	}
}

// ResetTablePartitionCounter gets the TxnCommitCounter.
func ResetTablePartitionCounter(pre TablePartitionUsageCounter) TablePartitionUsageCounter {
	return TablePartitionUsageCounter{
		TablePartitionCnt:                readCounter(TelemetryTablePartitionCnt),
		TablePartitionListCnt:            readCounter(TelemetryTablePartitionListCnt),
		TablePartitionRangeCnt:           readCounter(TelemetryTablePartitionRangeCnt),
		TablePartitionHashCnt:            readCounter(TelemetryTablePartitionHashCnt),
		TablePartitionRangeColumnsCnt:    readCounter(TelemetryTablePartitionRangeColumnsCnt),
		TablePartitionRangeColumnsGt1Cnt: readCounter(TelemetryTablePartitionRangeColumnsGt1Cnt),
		TablePartitionRangeColumnsGt2Cnt: readCounter(TelemetryTablePartitionRangeColumnsGt2Cnt),
		TablePartitionRangeColumnsGt3Cnt: readCounter(TelemetryTablePartitionRangeColumnsGt3Cnt),
		TablePartitionListColumnsCnt:     readCounter(TelemetryTablePartitionListColumnsCnt),
		TablePartitionMaxPartitionsCnt:   mathutil.Max(readCounter(TelemetryTablePartitionMaxPartitionsCnt)-pre.TablePartitionMaxPartitionsCnt, pre.TablePartitionMaxPartitionsCnt),
	}
}

// GetTablePartitionCounter gets the TxnCommitCounter.
func GetTablePartitionCounter() TablePartitionUsageCounter {
	return TablePartitionUsageCounter{
		TablePartitionCnt:                         readCounter(TelemetryTablePartitionCnt),
		TablePartitionListCnt:                     readCounter(TelemetryTablePartitionListCnt),
		TablePartitionRangeCnt:                    readCounter(TelemetryTablePartitionRangeCnt),
		TablePartitionHashCnt:                     readCounter(TelemetryTablePartitionHashCnt),
		TablePartitionRangeColumnsCnt:             readCounter(TelemetryTablePartitionRangeColumnsCnt),
		TablePartitionRangeColumnsGt1Cnt:          readCounter(TelemetryTablePartitionRangeColumnsGt1Cnt),
		TablePartitionRangeColumnsGt2Cnt:          readCounter(TelemetryTablePartitionRangeColumnsGt2Cnt),
		TablePartitionRangeColumnsGt3Cnt:          readCounter(TelemetryTablePartitionRangeColumnsGt3Cnt),
		TablePartitionListColumnsCnt:              readCounter(TelemetryTablePartitionListColumnsCnt),
		TablePartitionMaxPartitionsCnt:            readCounter(TelemetryTablePartitionMaxPartitionsCnt),
		TablePartitionCreateIntervalPartitionsCnt: readCounter(TelemetryTablePartitionCreateIntervalPartitionsCnt),
		TablePartitionAddIntervalPartitionsCnt:    readCounter(TelemetryTablePartitionAddIntervalPartitionsCnt),
		TablePartitionDropIntervalPartitionsCnt:   readCounter(TelemetryTablePartitionDropIntervalPartitionsCnt),
		TablePartitionComactCnt:                   readCounter(TelemetryCompactPartitionCnt),
	}
}

// NonTransactionalStmtCounter records the usages of non-transactional statements.
type NonTransactionalStmtCounter struct {
	DeleteCount int64 `json:"delete"`
	UpdateCount int64 `json:"update"`
	InsertCount int64 `json:"insert"`
}

// Sub returns the difference of two counters.
func (n NonTransactionalStmtCounter) Sub(rhs NonTransactionalStmtCounter) NonTransactionalStmtCounter {
	return NonTransactionalStmtCounter{
		DeleteCount: n.DeleteCount - rhs.DeleteCount,
		UpdateCount: n.UpdateCount - rhs.UpdateCount,
		InsertCount: n.InsertCount - rhs.InsertCount,
	}
}

// GetNonTransactionalStmtCounter gets the NonTransactionalStmtCounter.
func GetNonTransactionalStmtCounter() NonTransactionalStmtCounter {
	return NonTransactionalStmtCounter{
		DeleteCount: readCounter(NonTransactionalDMLCount.With(prometheus.Labels{LblType: "delete"})),
		UpdateCount: readCounter(NonTransactionalDMLCount.With(prometheus.Labels{LblType: "update"})),
		InsertCount: readCounter(NonTransactionalDMLCount.With(prometheus.Labels{LblType: "insert"})),
	}
}

// GetSavepointStmtCounter gets the savepoint statement executed counter.
func GetSavepointStmtCounter() int64 {
	return readCounter(StmtNodeCounter.With(prometheus.Labels{LblType: "Savepoint"}))
}

// GetLazyPessimisticUniqueCheckSetCounter returns the counter of setting tidb_constraint_check_in_place_pessimistic to false.
func GetLazyPessimisticUniqueCheckSetCounter() int64 {
	return readCounter(LazyPessimisticUniqueCheckSetCount)
}

// DDLUsageCounter records the usages of DDL related features.
type DDLUsageCounter struct {
	AddIndexIngestUsed   int64 `json:"add_index_ingest_used"`
	MetadataLockUsed     bool  `json:"metadata_lock_used"`
	FlashbackClusterUsed int64 `json:"flashback_cluster_used"`
}

// Sub returns the difference of two counters.
func (a DDLUsageCounter) Sub(rhs DDLUsageCounter) DDLUsageCounter {
	return DDLUsageCounter{
		AddIndexIngestUsed:   a.AddIndexIngestUsed - rhs.AddIndexIngestUsed,
		FlashbackClusterUsed: a.FlashbackClusterUsed - rhs.FlashbackClusterUsed,
	}
}

// GetDDLUsageCounter gets the add index acceleration solution counts.
func GetDDLUsageCounter() DDLUsageCounter {
	return DDLUsageCounter{
		AddIndexIngestUsed:   readCounter(TelemetryAddIndexIngestCnt),
		FlashbackClusterUsed: readCounter(TelemetryFlashbackClusterCnt),
	}
}

type IndexMergeUsageCounter struct {
	IndexMergeUsed int64 `json:"index_merge_used"`
}

func (i IndexMergeUsageCounter) Sub(rhs IndexMergeUsageCounter) IndexMergeUsageCounter {
	return IndexMergeUsageCounter{
		IndexMergeUsed: i.IndexMergeUsed - rhs.IndexMergeUsed,
	}
}

func GetIndexMergeCounter() IndexMergeUsageCounter {
	return IndexMergeUsageCounter{
		IndexMergeUsed: readCounter(TelemetryIndexMergeUsage),
	}
}<|MERGE_RESOLUTION|>--- conflicted
+++ resolved
@@ -155,21 +155,19 @@
 			Name:      "flashback_cluster_usage",
 			Help:      "Counter of usage of flashback cluster",
 		})
-<<<<<<< HEAD
 	TelemetryIndexMergeUsage = prometheus.NewCounter(
 		prometheus.CounterOpts{
 			Namespace: "tidb",
 			Subsystem: "telemetry",
 			Name:      "index_merge_usage",
 			Help:      "Counter of usage of index merge",
-=======
+		})
 	TelemetryCompactPartitionCnt = prometheus.NewCounter(
 		prometheus.CounterOpts{
 			Namespace: "tidb",
 			Subsystem: "telemetry",
 			Name:      "compact_partition_usage",
 			Help:      "Counter of compact table partition",
->>>>>>> cca78e37
 		})
 )
 
