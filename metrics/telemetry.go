// Copyright 2021 PingCAP, Inc.
//
// Licensed under the Apache License, Version 2.0 (the "License");
// you may not use this file except in compliance with the License.
// You may obtain a copy of the License at
//
//     http://www.apache.org/licenses/LICENSE-2.0
//
// Unless required by applicable law or agreed to in writing, software
// distributed under the License is distributed on an "AS IS" BASIS,
// WITHOUT WARRANTIES OR CONDITIONS OF ANY KIND, either express or implied.
// See the License for the specific language governing permissions and
// limitations under the License.

package metrics

import (
	"github.com/pingcap/tidb/util/mathutil"
	"github.com/prometheus/client_golang/prometheus"
	dto "github.com/prometheus/client_model/go"
)

// Metrics
var (
	TelemetrySQLCTECnt = prometheus.NewCounterVec(
		prometheus.CounterOpts{
			Namespace: "tidb",
			Subsystem: "telemetry",
			Name:      "non_recursive_cte_usage",
			Help:      "Counter of usage of CTE",
		}, []string{LblCTEType})
	TelemetryMultiSchemaChangeCnt = prometheus.NewCounter(
		prometheus.CounterOpts{
			Namespace: "tidb",
			Subsystem: "telemetry",
			Name:      "multi_schema_change_usage",
			Help:      "Counter of usage of multi-schema change",
		})
	TelemetryTablePartitionCnt = prometheus.NewCounter(
		prometheus.CounterOpts{
			Namespace: "tidb",
			Subsystem: "telemetry",
			Name:      "table_partition_usage",
			Help:      "Counter of CREATE TABLE which includes of table partitioning",
		})
	TelemetryTablePartitionListCnt = prometheus.NewCounter(
		prometheus.CounterOpts{
			Namespace: "tidb",
			Subsystem: "telemetry",
			Name:      "table_partition_list_usage",
			Help:      "Counter of CREATE TABLE which includes LIST partitioning",
		})
	TelemetryTablePartitionRangeCnt = prometheus.NewCounter(
		prometheus.CounterOpts{
			Namespace: "tidb",
			Subsystem: "telemetry",
			Name:      "table_partition_range_usage",
			Help:      "Counter of CREATE TABLE which includes RANGE partitioning",
		})
	TelemetryTablePartitionHashCnt = prometheus.NewCounter(
		prometheus.CounterOpts{
			Namespace: "tidb",
			Subsystem: "telemetry",
			Name:      "table_partition_hash_usage",
			Help:      "Counter of CREATE TABLE which includes HASH partitioning",
		})
	TelemetryTablePartitionRangeColumnsCnt = prometheus.NewCounter(
		prometheus.CounterOpts{
			Namespace: "tidb",
			Subsystem: "telemetry",
			Name:      "table_partition_range_columns_usage",
			Help:      "Counter of CREATE TABLE which includes RANGE COLUMNS partitioning",
		})
	TelemetryTablePartitionRangeColumnsGt1Cnt = prometheus.NewCounter(
		prometheus.CounterOpts{
			Namespace: "tidb",
			Subsystem: "telemetry",
			Name:      "table_partition_range_multi_columns_usage",
			Help:      "Counter of CREATE TABLE which includes RANGE COLUMNS partitioning with more than one partitioning column",
		})
	TelemetryTablePartitionRangeColumnsGt2Cnt = prometheus.NewCounter(
		prometheus.CounterOpts{
			Namespace: "tidb",
			Subsystem: "telemetry",
			Name:      "table_partition_range_multi_columns_usage",
			Help:      "Counter of CREATE TABLE which includes RANGE COLUMNS partitioning with more than two partitioning columns",
		})
	TelemetryTablePartitionRangeColumnsGt3Cnt = prometheus.NewCounter(
		prometheus.CounterOpts{
			Namespace: "tidb",
			Subsystem: "telemetry",
			Name:      "table_partition_range_multi_columns_usage",
			Help:      "Counter of CREATE TABLE which includes RANGE COLUMNS partitioning with more than three partitioning columns",
		})
	TelemetryTablePartitionListColumnsCnt = prometheus.NewCounter(
		prometheus.CounterOpts{
			Namespace: "tidb",
			Subsystem: "telemetry",
			Name:      "table_partition_list_columns_usage",
			Help:      "Counter of CREATE TABLE which includes LIST COLUMNS partitioning",
		})
	TelemetryTablePartitionMaxPartitionsCnt = prometheus.NewCounter(
		prometheus.CounterOpts{
			Namespace: "tidb",
			Subsystem: "telemetry",
			Name:      "table_partition_max_partition_usage",
			Help:      "Counter of partitions created by CREATE TABLE statements",
		})
	TelemetryAccountLockCnt = prometheus.NewCounterVec(
		prometheus.CounterOpts{
			Namespace: "tidb",
			Subsystem: "telemetry",
			Name:      "account_lock_usage",
			Help:      "Counter of locked/unlocked users",
		}, []string{LblAccountLock})
	TelemetryTablePartitionCreateIntervalPartitionsCnt = prometheus.NewCounter(
		prometheus.CounterOpts{
			Namespace: "tidb",
			Subsystem: "telemetry",
			Name:      "table_partition_create_interval_partition_usage",
			Help:      "Counter of partitions created by CREATE TABLE INTERVAL statements",
		})
	TelemetryTablePartitionAddIntervalPartitionsCnt = prometheus.NewCounter(
		prometheus.CounterOpts{
			Namespace: "tidb",
			Subsystem: "telemetry",
			Name:      "table_partition_add_interval_partition_usage",
			Help:      "Counter of partitions added by ALTER TABLE LAST PARTITION statements",
		})
	TelemetryTablePartitionDropIntervalPartitionsCnt = prometheus.NewCounter(
		prometheus.CounterOpts{
			Namespace: "tidb",
			Subsystem: "telemetry",
			Name:      "table_partition_drop_interval_partition_usage",
			Help:      "Counter of partitions added by ALTER TABLE FIRST PARTITION statements",
		})
	TelemetryExchangePartitionCnt = prometheus.NewCounter(
		prometheus.CounterOpts{
			Namespace: "tidb",
			Subsystem: "telemetry",
			Name:      "exchange_partition_usage",
			Help:      "Counter of usage of exchange partition statements",
		})
	TelemetryAddIndexIngestCnt = prometheus.NewCounter(
		prometheus.CounterOpts{
			Namespace: "tidb",
			Subsystem: "telemetry",
			Name:      "add_index_ingest_usage",
			Help:      "Counter of usage of add index acceleration solution",
		})
	TelemetryFlashbackClusterCnt = prometheus.NewCounter(
		prometheus.CounterOpts{
			Namespace: "tidb",
			Subsystem: "telemetry",
			Name:      "flashback_cluster_usage",
			Help:      "Counter of usage of flashback cluster",
		})
	TelemetryIndexMergeUsage = prometheus.NewCounter(
		prometheus.CounterOpts{
			Namespace: "tidb",
			Subsystem: "telemetry",
			Name:      "index_merge_usage",
			Help:      "Counter of usage of index merge",
		})
	TelemetryCompactPartitionCnt = prometheus.NewCounter(
		prometheus.CounterOpts{
			Namespace: "tidb",
			Subsystem: "telemetry",
			Name:      "compact_partition_usage",
			Help:      "Counter of compact table partition",
		})
<<<<<<< HEAD
	TelemetryDistReorgCnt = prometheus.NewCounter(
		prometheus.CounterOpts{
			Namespace: "tidb",
			Subsystem: "telemetry",
			Name:      "distributed_reorg_count",
			Help:      "Counter of usage of distributed reorg DDL tasks count",
=======
	TelemetryStoreBatchedQueryCnt = prometheus.NewCounter(
		prometheus.CounterOpts{
			Namespace: "tidb",
			Subsystem: "telemetry",
			Name:      "store_batched_query",
			Help:      "Counter of queries which use store batched coprocessor tasks",
		})
	TelemetryBatchedQueryTaskCnt = prometheus.NewCounter(
		prometheus.CounterOpts{
			Namespace: "tidb",
			Subsystem: "telemetry",
			Name:      "batched_query_task",
			Help:      "Counter of coprocessor tasks in batched queries",
		})
	TelemetryStoreBatchedCnt = prometheus.NewCounter(
		prometheus.CounterOpts{
			Namespace: "tidb",
			Subsystem: "telemetry",
			Name:      "store_batched",
			Help:      "Counter of store batched coprocessor tasks",
		})
	TelemetryStoreBatchedFallbackCnt = prometheus.NewCounter(
		prometheus.CounterOpts{
			Namespace: "tidb",
			Subsystem: "telemetry",
			Name:      "store_batched_fallback",
			Help:      "Counter of store batched fallback coprocessor tasks",
>>>>>>> 3b0a512a
		})
)

// readCounter reads the value of a prometheus.Counter.
// Returns -1 when failing to read the value.
func readCounter(m prometheus.Counter) int64 {
	// Actually, it's not recommended to read the value of prometheus metric types directly:
	// https://github.com/prometheus/client_golang/issues/486#issuecomment-433345239
	pb := &dto.Metric{}
	// It's impossible to return an error though.
	if err := m.Write(pb); err != nil {
		return -1
	}
	return int64(pb.GetCounter().GetValue())
}

// CTEUsageCounter records the usages of CTE.
type CTEUsageCounter struct {
	NonRecursiveCTEUsed int64 `json:"nonRecursiveCTEUsed"`
	RecursiveUsed       int64 `json:"recursiveUsed"`
	NonCTEUsed          int64 `json:"nonCTEUsed"`
}

// Sub returns the difference of two counters.
func (c CTEUsageCounter) Sub(rhs CTEUsageCounter) CTEUsageCounter {
	return CTEUsageCounter{
		NonRecursiveCTEUsed: c.NonRecursiveCTEUsed - rhs.NonRecursiveCTEUsed,
		RecursiveUsed:       c.RecursiveUsed - rhs.RecursiveUsed,
		NonCTEUsed:          c.NonCTEUsed - rhs.NonCTEUsed,
	}
}

// GetCTECounter gets the TxnCommitCounter.
func GetCTECounter() CTEUsageCounter {
	return CTEUsageCounter{
		NonRecursiveCTEUsed: readCounter(TelemetrySQLCTECnt.With(prometheus.Labels{LblCTEType: "nonRecurCTE"})),
		RecursiveUsed:       readCounter(TelemetrySQLCTECnt.With(prometheus.Labels{LblCTEType: "recurCTE"})),
		NonCTEUsed:          readCounter(TelemetrySQLCTECnt.With(prometheus.Labels{LblCTEType: "notCTE"})),
	}
}

// AccountLockCounter records the number of lock users/roles
type AccountLockCounter struct {
	LockUser          int64 `json:"lockUser"`
	UnlockUser        int64 `json:"unlockUser"`
	CreateOrAlterUser int64 `json:"createOrAlterUser"`
}

// Sub returns the difference of two counters.
func (c AccountLockCounter) Sub(rhs AccountLockCounter) AccountLockCounter {
	return AccountLockCounter{
		LockUser:          c.LockUser - rhs.LockUser,
		UnlockUser:        c.UnlockUser - rhs.UnlockUser,
		CreateOrAlterUser: c.CreateOrAlterUser - rhs.CreateOrAlterUser,
	}
}

// GetAccountLockCounter gets the AccountLockCounter
func GetAccountLockCounter() AccountLockCounter {
	return AccountLockCounter{
		LockUser:          readCounter(TelemetryAccountLockCnt.With(prometheus.Labels{LblAccountLock: "lockUser"})),
		UnlockUser:        readCounter(TelemetryAccountLockCnt.With(prometheus.Labels{LblAccountLock: "unlockUser"})),
		CreateOrAlterUser: readCounter(TelemetryAccountLockCnt.With(prometheus.Labels{LblAccountLock: "createOrAlterUser"})),
	}
}

// MultiSchemaChangeUsageCounter records the usages of multi-schema change.
type MultiSchemaChangeUsageCounter struct {
	MultiSchemaChangeUsed int64 `json:"multi_schema_change_used"`
}

// Sub returns the difference of two counters.
func (c MultiSchemaChangeUsageCounter) Sub(rhs MultiSchemaChangeUsageCounter) MultiSchemaChangeUsageCounter {
	return MultiSchemaChangeUsageCounter{
		MultiSchemaChangeUsed: c.MultiSchemaChangeUsed - rhs.MultiSchemaChangeUsed,
	}
}

// GetMultiSchemaCounter gets the TxnCommitCounter.
func GetMultiSchemaCounter() MultiSchemaChangeUsageCounter {
	return MultiSchemaChangeUsageCounter{
		MultiSchemaChangeUsed: readCounter(TelemetryMultiSchemaChangeCnt),
	}
}

// TablePartitionUsageCounter records the usages of table partition.
type TablePartitionUsageCounter struct {
	TablePartitionCnt                         int64 `json:"table_partition_cnt"`
	TablePartitionListCnt                     int64 `json:"table_partition_list_cnt"`
	TablePartitionRangeCnt                    int64 `json:"table_partition_range_cnt"`
	TablePartitionHashCnt                     int64 `json:"table_partition_hash_cnt"`
	TablePartitionRangeColumnsCnt             int64 `json:"table_partition_range_columns_cnt"`
	TablePartitionRangeColumnsGt1Cnt          int64 `json:"table_partition_range_columns_gt_1_cnt"`
	TablePartitionRangeColumnsGt2Cnt          int64 `json:"table_partition_range_columns_gt_2_cnt"`
	TablePartitionRangeColumnsGt3Cnt          int64 `json:"table_partition_range_columns_gt_3_cnt"`
	TablePartitionListColumnsCnt              int64 `json:"table_partition_list_columns_cnt"`
	TablePartitionMaxPartitionsCnt            int64 `json:"table_partition_max_partitions_cnt"`
	TablePartitionCreateIntervalPartitionsCnt int64 `json:"table_partition_create_interval_partitions_cnt"`
	TablePartitionAddIntervalPartitionsCnt    int64 `json:"table_partition_add_interval_partitions_cnt"`
	TablePartitionDropIntervalPartitionsCnt   int64 `json:"table_partition_drop_interval_partitions_cnt"`
	TablePartitionComactCnt                   int64 `json:"table_TablePartitionComactCnt"`
}

// ExchangePartitionUsageCounter records the usages of exchange partition.
type ExchangePartitionUsageCounter struct {
	ExchangePartitionCnt int64 `json:"exchange_partition_cnt"`
}

// Sub returns the difference of two counters.
func (c ExchangePartitionUsageCounter) Sub(rhs ExchangePartitionUsageCounter) ExchangePartitionUsageCounter {
	return ExchangePartitionUsageCounter{
		ExchangePartitionCnt: c.ExchangePartitionCnt - rhs.ExchangePartitionCnt,
	}
}

// GetExchangePartitionCounter gets the TxnCommitCounter.
func GetExchangePartitionCounter() ExchangePartitionUsageCounter {
	return ExchangePartitionUsageCounter{
		ExchangePartitionCnt: readCounter(TelemetryExchangePartitionCnt),
	}
}

// Cal returns the difference of two counters.
func (c TablePartitionUsageCounter) Cal(rhs TablePartitionUsageCounter) TablePartitionUsageCounter {
	return TablePartitionUsageCounter{
		TablePartitionCnt:                         c.TablePartitionCnt - rhs.TablePartitionCnt,
		TablePartitionListCnt:                     c.TablePartitionListCnt - rhs.TablePartitionListCnt,
		TablePartitionRangeCnt:                    c.TablePartitionRangeCnt - rhs.TablePartitionRangeCnt,
		TablePartitionHashCnt:                     c.TablePartitionHashCnt - rhs.TablePartitionHashCnt,
		TablePartitionRangeColumnsCnt:             c.TablePartitionRangeColumnsCnt - rhs.TablePartitionRangeColumnsCnt,
		TablePartitionRangeColumnsGt1Cnt:          c.TablePartitionRangeColumnsGt1Cnt - rhs.TablePartitionRangeColumnsGt1Cnt,
		TablePartitionRangeColumnsGt2Cnt:          c.TablePartitionRangeColumnsGt2Cnt - rhs.TablePartitionRangeColumnsGt2Cnt,
		TablePartitionRangeColumnsGt3Cnt:          c.TablePartitionRangeColumnsGt3Cnt - rhs.TablePartitionRangeColumnsGt3Cnt,
		TablePartitionListColumnsCnt:              c.TablePartitionListColumnsCnt - rhs.TablePartitionListColumnsCnt,
		TablePartitionMaxPartitionsCnt:            mathutil.Max(c.TablePartitionMaxPartitionsCnt-rhs.TablePartitionMaxPartitionsCnt, rhs.TablePartitionMaxPartitionsCnt),
		TablePartitionCreateIntervalPartitionsCnt: c.TablePartitionCreateIntervalPartitionsCnt - rhs.TablePartitionCreateIntervalPartitionsCnt,
		TablePartitionAddIntervalPartitionsCnt:    c.TablePartitionAddIntervalPartitionsCnt - rhs.TablePartitionAddIntervalPartitionsCnt,
		TablePartitionDropIntervalPartitionsCnt:   c.TablePartitionDropIntervalPartitionsCnt - rhs.TablePartitionDropIntervalPartitionsCnt,
		TablePartitionComactCnt:                   c.TablePartitionComactCnt - rhs.TablePartitionComactCnt,
	}
}

// ResetTablePartitionCounter gets the TxnCommitCounter.
func ResetTablePartitionCounter(pre TablePartitionUsageCounter) TablePartitionUsageCounter {
	return TablePartitionUsageCounter{
		TablePartitionCnt:                readCounter(TelemetryTablePartitionCnt),
		TablePartitionListCnt:            readCounter(TelemetryTablePartitionListCnt),
		TablePartitionRangeCnt:           readCounter(TelemetryTablePartitionRangeCnt),
		TablePartitionHashCnt:            readCounter(TelemetryTablePartitionHashCnt),
		TablePartitionRangeColumnsCnt:    readCounter(TelemetryTablePartitionRangeColumnsCnt),
		TablePartitionRangeColumnsGt1Cnt: readCounter(TelemetryTablePartitionRangeColumnsGt1Cnt),
		TablePartitionRangeColumnsGt2Cnt: readCounter(TelemetryTablePartitionRangeColumnsGt2Cnt),
		TablePartitionRangeColumnsGt3Cnt: readCounter(TelemetryTablePartitionRangeColumnsGt3Cnt),
		TablePartitionListColumnsCnt:     readCounter(TelemetryTablePartitionListColumnsCnt),
		TablePartitionMaxPartitionsCnt:   mathutil.Max(readCounter(TelemetryTablePartitionMaxPartitionsCnt)-pre.TablePartitionMaxPartitionsCnt, pre.TablePartitionMaxPartitionsCnt),
	}
}

// GetTablePartitionCounter gets the TxnCommitCounter.
func GetTablePartitionCounter() TablePartitionUsageCounter {
	return TablePartitionUsageCounter{
		TablePartitionCnt:                         readCounter(TelemetryTablePartitionCnt),
		TablePartitionListCnt:                     readCounter(TelemetryTablePartitionListCnt),
		TablePartitionRangeCnt:                    readCounter(TelemetryTablePartitionRangeCnt),
		TablePartitionHashCnt:                     readCounter(TelemetryTablePartitionHashCnt),
		TablePartitionRangeColumnsCnt:             readCounter(TelemetryTablePartitionRangeColumnsCnt),
		TablePartitionRangeColumnsGt1Cnt:          readCounter(TelemetryTablePartitionRangeColumnsGt1Cnt),
		TablePartitionRangeColumnsGt2Cnt:          readCounter(TelemetryTablePartitionRangeColumnsGt2Cnt),
		TablePartitionRangeColumnsGt3Cnt:          readCounter(TelemetryTablePartitionRangeColumnsGt3Cnt),
		TablePartitionListColumnsCnt:              readCounter(TelemetryTablePartitionListColumnsCnt),
		TablePartitionMaxPartitionsCnt:            readCounter(TelemetryTablePartitionMaxPartitionsCnt),
		TablePartitionCreateIntervalPartitionsCnt: readCounter(TelemetryTablePartitionCreateIntervalPartitionsCnt),
		TablePartitionAddIntervalPartitionsCnt:    readCounter(TelemetryTablePartitionAddIntervalPartitionsCnt),
		TablePartitionDropIntervalPartitionsCnt:   readCounter(TelemetryTablePartitionDropIntervalPartitionsCnt),
		TablePartitionComactCnt:                   readCounter(TelemetryCompactPartitionCnt),
	}
}

// NonTransactionalStmtCounter records the usages of non-transactional statements.
type NonTransactionalStmtCounter struct {
	DeleteCount int64 `json:"delete"`
	UpdateCount int64 `json:"update"`
	InsertCount int64 `json:"insert"`
}

// Sub returns the difference of two counters.
func (n NonTransactionalStmtCounter) Sub(rhs NonTransactionalStmtCounter) NonTransactionalStmtCounter {
	return NonTransactionalStmtCounter{
		DeleteCount: n.DeleteCount - rhs.DeleteCount,
		UpdateCount: n.UpdateCount - rhs.UpdateCount,
		InsertCount: n.InsertCount - rhs.InsertCount,
	}
}

// GetNonTransactionalStmtCounter gets the NonTransactionalStmtCounter.
func GetNonTransactionalStmtCounter() NonTransactionalStmtCounter {
	return NonTransactionalStmtCounter{
		DeleteCount: readCounter(NonTransactionalDMLCount.With(prometheus.Labels{LblType: "delete"})),
		UpdateCount: readCounter(NonTransactionalDMLCount.With(prometheus.Labels{LblType: "update"})),
		InsertCount: readCounter(NonTransactionalDMLCount.With(prometheus.Labels{LblType: "insert"})),
	}
}

// GetSavepointStmtCounter gets the savepoint statement executed counter.
func GetSavepointStmtCounter() int64 {
	return readCounter(StmtNodeCounter.With(prometheus.Labels{LblType: "Savepoint"}))
}

// GetLazyPessimisticUniqueCheckSetCounter returns the counter of setting tidb_constraint_check_in_place_pessimistic to false.
func GetLazyPessimisticUniqueCheckSetCounter() int64 {
	return readCounter(LazyPessimisticUniqueCheckSetCount)
}

// DDLUsageCounter records the usages of DDL related features.
type DDLUsageCounter struct {
	AddIndexIngestUsed   int64 `json:"add_index_ingest_used"`
	MetadataLockUsed     bool  `json:"metadata_lock_used"`
	FlashbackClusterUsed int64 `json:"flashback_cluster_used"`
	DistReorgUsed        int64 `json:"dist_reorg_used"`
}

// Sub returns the difference of two counters.
func (a DDLUsageCounter) Sub(rhs DDLUsageCounter) DDLUsageCounter {
	return DDLUsageCounter{
		AddIndexIngestUsed:   a.AddIndexIngestUsed - rhs.AddIndexIngestUsed,
		FlashbackClusterUsed: a.FlashbackClusterUsed - rhs.FlashbackClusterUsed,
		DistReorgUsed:        a.DistReorgUsed - rhs.DistReorgUsed,
	}
}

// GetDDLUsageCounter gets the add index acceleration solution counts.
func GetDDLUsageCounter() DDLUsageCounter {
	return DDLUsageCounter{
		AddIndexIngestUsed:   readCounter(TelemetryAddIndexIngestCnt),
		FlashbackClusterUsed: readCounter(TelemetryFlashbackClusterCnt),
		DistReorgUsed:        readCounter(TelemetryDistReorgCnt),
	}
}

// IndexMergeUsageCounter records the usages of IndexMerge feature.
type IndexMergeUsageCounter struct {
	IndexMergeUsed int64 `json:"index_merge_used"`
}

// Sub returns the difference of two counters.
func (i IndexMergeUsageCounter) Sub(rhs IndexMergeUsageCounter) IndexMergeUsageCounter {
	return IndexMergeUsageCounter{
		IndexMergeUsed: i.IndexMergeUsed - rhs.IndexMergeUsed,
	}
}

// GetIndexMergeCounter gets the IndexMerge usage counter.
func GetIndexMergeCounter() IndexMergeUsageCounter {
	return IndexMergeUsageCounter{
		IndexMergeUsed: readCounter(TelemetryIndexMergeUsage),
	}
}

// StoreBatchCoprCounter records the usages of batch copr statements.
type StoreBatchCoprCounter struct {
	// BatchSize is the global value of `tidb_store_batch_size`
	BatchSize int `json:"batch_size"`
	// BatchedQuery is the counter of queries that use this feature.
	BatchedQuery int64 `json:"query"`
	// BatchedQueryTask is the counter of total tasks in queries above.
	BatchedQueryTask int64 `json:"tasks"`
	// BatchedCount is the counter of successfully batched tasks.
	BatchedCount int64 `json:"batched"`
	// BatchedFallbackCount is the counter of fallback batched tasks by region miss.
	BatchedFallbackCount int64 `json:"batched_fallback"`
}

// Sub returns the difference of two counters.
func (n StoreBatchCoprCounter) Sub(rhs StoreBatchCoprCounter) StoreBatchCoprCounter {
	return StoreBatchCoprCounter{
		BatchedQuery:         n.BatchedQuery - rhs.BatchedQuery,
		BatchedQueryTask:     n.BatchedQueryTask - rhs.BatchedQueryTask,
		BatchedCount:         n.BatchedCount - rhs.BatchedCount,
		BatchedFallbackCount: n.BatchedFallbackCount - rhs.BatchedFallbackCount,
	}
}

// GetStoreBatchCoprCounter gets the IndexMerge usage counter.
func GetStoreBatchCoprCounter() StoreBatchCoprCounter {
	return StoreBatchCoprCounter{
		BatchedQuery:         readCounter(TelemetryStoreBatchedQueryCnt),
		BatchedQueryTask:     readCounter(TelemetryBatchedQueryTaskCnt),
		BatchedCount:         readCounter(TelemetryStoreBatchedCnt),
		BatchedFallbackCount: readCounter(TelemetryStoreBatchedFallbackCnt),
	}
}<|MERGE_RESOLUTION|>--- conflicted
+++ resolved
@@ -169,14 +169,14 @@
 			Name:      "compact_partition_usage",
 			Help:      "Counter of compact table partition",
 		})
-<<<<<<< HEAD
+
 	TelemetryDistReorgCnt = prometheus.NewCounter(
 		prometheus.CounterOpts{
 			Namespace: "tidb",
 			Subsystem: "telemetry",
 			Name:      "distributed_reorg_count",
 			Help:      "Counter of usage of distributed reorg DDL tasks count",
-=======
+    })
 	TelemetryStoreBatchedQueryCnt = prometheus.NewCounter(
 		prometheus.CounterOpts{
 			Namespace: "tidb",
@@ -204,7 +204,6 @@
 			Subsystem: "telemetry",
 			Name:      "store_batched_fallback",
 			Help:      "Counter of store batched fallback coprocessor tasks",
->>>>>>> 3b0a512a
 		})
 )
 
