// Copyright 2022 PingCAP, Inc.
//
// Licensed under the Apache License, Version 2.0 (the "License");
// you may not use this file except in compliance with the License.
// You may obtain a copy of the License at
//
//     http://www.apache.org/licenses/LICENSE-2.0
//
// Unless required by applicable law or agreed to in writing, software
// distributed under the License is distributed on an "AS IS" BASIS,
// WITHOUT WARRANTIES OR CONDITIONS OF ANY KIND, either express or implied.
// See the License for the specific language governing permissions and
// limitations under the License.

package metrics

import (
	"github.com/prometheus/client_golang/prometheus"
)

// log backup metrics.
// see the `Help` field for details.
var (
	LastCheckpoint                    *prometheus.GaugeVec
	AdvancerOwner                     prometheus.Gauge
	AdvancerTickDuration              *prometheus.HistogramVec
	GetCheckpointBatchSize            *prometheus.HistogramVec
	RegionCheckpointRequest           *prometheus.CounterVec
	RegionCheckpointFailure           *prometheus.CounterVec
	RegionCheckpointSubscriptionEvent *prometheus.CounterVec
)

// InitLogBackupMetrics initializes log backup metrics.
func InitLogBackupMetrics() {
	LastCheckpoint = NewGaugeVec(prometheus.GaugeOpts{
		Namespace: "tidb",
		Subsystem: "log_backup",
		Name:      "last_checkpoint",
		Help:      "The last global checkpoint of log backup.",
	}, []string{"task"})

	AdvancerOwner = NewGauge(prometheus.GaugeOpts{
		Namespace:   "tidb",
		Subsystem:   "log_backup",
		Name:        "advancer_owner",
		Help:        "If the node is the owner of advancers, set this to `1`, otherwise `0`.",
		ConstLabels: map[string]string{},
	})

	AdvancerTickDuration = NewHistogramVec(prometheus.HistogramOpts{
		Namespace: "tidb",
		Subsystem: "log_backup",
		Name:      "advancer_tick_duration_sec",
		Help:      "The time cost of each step during advancer ticking.",
		Buckets:   prometheus.ExponentialBuckets(0.01, 3.0, 8),
	}, []string{"step"})

	GetCheckpointBatchSize = NewHistogramVec(prometheus.HistogramOpts{
		Namespace: "tidb",
		Subsystem: "log_backup",
		Name:      "advancer_batch_size",
		Help:      "The batch size of scanning region or get region checkpoint.",
		Buckets:   prometheus.ExponentialBuckets(1, 2.0, 12),
	}, []string{"type"})

	RegionCheckpointRequest = NewCounterVec(prometheus.CounterOpts{
		Namespace: "tidb",
		Subsystem: "log_backup",
		Name:      "region_request",
		Help:      "The failure / success stat requesting region checkpoints.",
	}, []string{"result"})

	RegionCheckpointFailure = NewCounterVec(prometheus.CounterOpts{
		Namespace: "tidb",
		Subsystem: "log_backup",
		Name:      "region_request_failure",
		Help:      "The failure reasons of requesting region checkpoints.",
	}, []string{"reason"})
<<<<<<< HEAD

	RegionCheckpointSubscriptionEvent = NewCounterVec(prometheus.CounterOpts{
=======
	RegionCheckpointSubscriptionEvent = prometheus.NewHistogramVec(prometheus.HistogramOpts{
>>>>>>> 4db3d473
		Namespace: "tidb",
		Subsystem: "log_backup",
		Name:      "region_checkpoint_event",
		Help:      "The region flush event size.",
		Buckets:   prometheus.ExponentialBuckets(8, 2.0, 12),
	}, []string{"store"})
}<|MERGE_RESOLUTION|>--- conflicted
+++ resolved
@@ -76,12 +76,8 @@
 		Name:      "region_request_failure",
 		Help:      "The failure reasons of requesting region checkpoints.",
 	}, []string{"reason"})
-<<<<<<< HEAD
-
+  
 	RegionCheckpointSubscriptionEvent = NewCounterVec(prometheus.CounterOpts{
-=======
-	RegionCheckpointSubscriptionEvent = prometheus.NewHistogramVec(prometheus.HistogramOpts{
->>>>>>> 4db3d473
 		Namespace: "tidb",
 		Subsystem: "log_backup",
 		Name:      "region_checkpoint_event",
