// Copyright 2018 PingCAP, Inc.
//
// Licensed under the Apache License, Version 2.0 (the "License");
// you may not use this file except in compliance with the License.
// You may obtain a copy of the License at
//
//     http://www.apache.org/licenses/LICENSE-2.0
//
// Unless required by applicable law or agreed to in writing, software
// distributed under the License is distributed on an "AS IS" BASIS,
// WITHOUT WARRANTIES OR CONDITIONS OF ANY KIND, either express or implied.
// See the License for the specific language governing permissions and
// limitations under the License.

package metrics

import "github.com/prometheus/client_golang/prometheus"

// Session metrics.
var (
	SessionExecuteParseDuration = prometheus.NewHistogramVec(
		prometheus.HistogramOpts{
			Namespace: "tidb",
			Subsystem: "session",
			Name:      "parse_duration_seconds",
			Help:      "Bucketed histogram of processing time (s) in parse SQL.",
			Buckets:   prometheus.ExponentialBuckets(0.00004, 2, 28), // 40us ~ 1.5h
		}, []string{LblSQLType})
	SessionExecuteCompileDuration = prometheus.NewHistogramVec(
		prometheus.HistogramOpts{
			Namespace: "tidb",
			Subsystem: "session",
			Name:      "compile_duration_seconds",
			Help:      "Bucketed histogram of processing time (s) in query optimize.",
			// Build plan may execute the statement, or allocate table ID, so it might take a long time.
			Buckets: prometheus.ExponentialBuckets(0.00004, 2, 28), // 40us ~ 1.5h
		}, []string{LblSQLType})
	SessionExecuteRunDuration = prometheus.NewHistogramVec(
		prometheus.HistogramOpts{
			Namespace: "tidb",
			Subsystem: "session",
			Name:      "execute_duration_seconds",
			Help:      "Bucketed histogram of processing time (s) in running executor.",
			Buckets:   prometheus.ExponentialBuckets(0.0001, 2, 30), // 100us ~ 15h
		}, []string{LblSQLType})
	SchemaLeaseErrorCounter = prometheus.NewCounterVec(
		prometheus.CounterOpts{
			Namespace: "tidb",
			Subsystem: "session",
			Name:      "schema_lease_error_total",
			Help:      "Counter of schema lease error",
		}, []string{LblType})
	SessionRetry = prometheus.NewHistogram(
		prometheus.HistogramOpts{
			Namespace: "tidb",
			Subsystem: "session",
			Name:      "retry_num",
			Help:      "Bucketed histogram of session retry count.",
			Buckets:   prometheus.LinearBuckets(0, 1, 21), // 0 ~ 20
		})
	SessionRetryErrorCounter = prometheus.NewCounterVec(
		prometheus.CounterOpts{
			Namespace: "tidb",
			Subsystem: "session",
			Name:      "retry_error_total",
			Help:      "Counter of session retry error.",
		}, []string{LblSQLType, LblType})

	SessionRestrictedSQLCounter = prometheus.NewCounter(
		prometheus.CounterOpts{
			Namespace: "tidb",
			Subsystem: "session",
			Name:      "restricted_sql_total",
			Help:      "Counter of internal restricted sql.",
		})

	StatementPerTransaction = prometheus.NewHistogramVec(
		prometheus.HistogramOpts{
			Namespace: "tidb",
			Subsystem: "session",
			Name:      "transaction_statement_num",
			Help:      "Bucketed histogram of statements count in each transaction.",
			Buckets:   prometheus.ExponentialBuckets(1, 2, 16), // 1 ~ 32768
		}, []string{LbTxnMode, LblType})

	TransactionDuration = prometheus.NewHistogramVec(
		prometheus.HistogramOpts{
			Namespace: "tidb",
			Subsystem: "session",
			Name:      "transaction_duration_seconds",
			Help:      "Bucketed histogram of a transaction execution duration, including retry.",
			Buckets:   prometheus.ExponentialBuckets(0.001, 2, 28), // 1ms ~ 1.5days
		}, []string{LbTxnMode, LblType})

	StatementDeadlockDetectDuration = prometheus.NewHistogram(
		prometheus.HistogramOpts{
			Namespace: "tidb",
			Subsystem: "session",
			Name:      "statement_deadlock_detect_duration_seconds",
			Help:      "Bucketed histogram of a statement deadlock detect duration.",
			Buckets:   prometheus.ExponentialBuckets(0.001, 2, 28), // 1ms ~ 1.5days
		},
	)

	StatementPessimisticRetryCount = prometheus.NewHistogram(
		prometheus.HistogramOpts{
			Namespace: "tidb",
			Subsystem: "session",
			Name:      "statement_pessimistic_retry_count",
			Help:      "Bucketed histogram of statement pessimistic retry count",
			Buckets:   prometheus.ExponentialBuckets(1, 2, 16), // 1 ~ 32768
		})

	StatementLockKeysCount = prometheus.NewHistogram(
		prometheus.HistogramOpts{
			Namespace: "tidb",
			Subsystem: "session",
			Name:      "statement_lock_keys_count",
			Help:      "Keys locking for a single statement",
			Buckets:   prometheus.ExponentialBuckets(1, 2, 21), // 1 ~ 1048576
		})

	ValidateReadTSFromPDCount = prometheus.NewCounter(
		prometheus.CounterOpts{
			Namespace: "tidb",
			Subsystem: "session",
			Name:      "validate_read_ts_from_pd_count",
			Help:      "Counter of validating read ts by getting a timestamp from PD",
		})

	NonTransactionalDeleteCount = prometheus.NewCounter(
		prometheus.CounterOpts{
			Namespace: "tidb",
			Subsystem: "session",
			Name:      "non_transactional_delete_count",
			Help:      "Counter of non-transactional delete",
		})
)

// Label constants.
const (
	LblUnretryable = "unretryable"
	LblReachMax    = "reach_max"
	LblOK          = "ok"
	LblError       = "error"
	LblCommit      = "commit"
	LblAbort       = "abort"
	LblRollback    = "rollback"
	LblType        = "type"
	LblDb          = "db"
	LblResult      = "result"
	LblSQLType     = "sql_type"
	LblCoprType    = "copr_type"
	LblGeneral     = "general"
	LblInternal    = "internal"
	LbTxnMode      = "txn_mode"
	LblPessimistic = "pessimistic"
	LblOptimistic  = "optimistic"
	LblStore       = "store"
	LblAddress     = "address"
	LblBatchGet    = "batch_get"
	LblGet         = "get"
	LblLockKeys    = "lock_keys"
	LblInTxn       = "in_txn"
	LblVersion     = "version"
	LblHash        = "hash"
	LblCTEType     = "cte_type"
<<<<<<< HEAD
	LblIdle        = "idle"
	LblRunning     = "executing_sql"
	LblLockWaiting = "waiting_for_lock"
	LblCommitting  = "committing"
	LblRollingBack = "rolling_back"
	LblHasLock     = "has_lock"
=======
	LblPhase       = "phase"
>>>>>>> 0bce9b10
	LblModule      = "module"
)<|MERGE_RESOLUTION|>--- conflicted
+++ resolved
@@ -165,15 +165,5 @@
 	LblVersion     = "version"
 	LblHash        = "hash"
 	LblCTEType     = "cte_type"
-<<<<<<< HEAD
-	LblIdle        = "idle"
-	LblRunning     = "executing_sql"
-	LblLockWaiting = "waiting_for_lock"
-	LblCommitting  = "committing"
-	LblRollingBack = "rolling_back"
-	LblHasLock     = "has_lock"
-=======
-	LblPhase       = "phase"
->>>>>>> 0bce9b10
 	LblModule      = "module"
 )