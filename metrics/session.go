// Copyright 2018 PingCAP, Inc.
//
// Licensed under the Apache License, Version 2.0 (the "License");
// you may not use this file except in compliance with the License.
// You may obtain a copy of the License at
//
//     http://www.apache.org/licenses/LICENSE-2.0
//
// Unless required by applicable law or agreed to in writing, software
// distributed under the License is distributed on an "AS IS" BASIS,
// WITHOUT WARRANTIES OR CONDITIONS OF ANY KIND, either express or implied.
// See the License for the specific language governing permissions and
// limitations under the License.

package metrics

import "github.com/prometheus/client_golang/prometheus"

// Session metrics.
var (
	AutoIDReqDuration = prometheus.NewHistogram(
		prometheus.HistogramOpts{
			Namespace: "tidb",
			Subsystem: "meta",
			Name:      "autoid_duration_seconds",
			Help:      "Bucketed histogram of processing time (s) in parse SQL.",
			Buckets:   prometheus.ExponentialBuckets(0.00004, 2, 28), // 40us ~ 1.5h
		})

	SessionExecuteParseDuration = prometheus.NewHistogramVec(
		prometheus.HistogramOpts{
			Namespace: "tidb",
			Subsystem: "session",
			Name:      "parse_duration_seconds",
			Help:      "Bucketed histogram of processing time (s) in parse SQL.",
			Buckets:   prometheus.ExponentialBuckets(0.00004, 2, 28), // 40us ~ 1.5h
		}, []string{LblSQLType})
	SessionExecuteCompileDuration = prometheus.NewHistogramVec(
		prometheus.HistogramOpts{
			Namespace: "tidb",
			Subsystem: "session",
			Name:      "compile_duration_seconds",
			Help:      "Bucketed histogram of processing time (s) in query optimize.",
			// Build plan may execute the statement, or allocate table ID, so it might take a long time.
			Buckets: prometheus.ExponentialBuckets(0.00004, 2, 28), // 40us ~ 1.5h
		}, []string{LblSQLType})
	SessionExecuteRunDuration = prometheus.NewHistogramVec(
		prometheus.HistogramOpts{
			Namespace: "tidb",
			Subsystem: "session",
			Name:      "execute_duration_seconds",
			Help:      "Bucketed histogram of processing time (s) in running executor.",
			Buckets:   prometheus.ExponentialBuckets(0.0001, 2, 30), // 100us ~ 15h
		}, []string{LblSQLType})
	SchemaLeaseErrorCounter = prometheus.NewCounterVec(
		prometheus.CounterOpts{
			Namespace: "tidb",
			Subsystem: "session",
			Name:      "schema_lease_error_total",
			Help:      "Counter of schema lease error",
		}, []string{LblType})
	SessionRetry = prometheus.NewHistogram(
		prometheus.HistogramOpts{
			Namespace: "tidb",
			Subsystem: "session",
			Name:      "retry_num",
			Help:      "Bucketed histogram of session retry count.",
			Buckets:   prometheus.LinearBuckets(0, 1, 21), // 0 ~ 20
		})
	SessionRetryErrorCounter = prometheus.NewCounterVec(
		prometheus.CounterOpts{
			Namespace: "tidb",
			Subsystem: "session",
			Name:      "retry_error_total",
			Help:      "Counter of session retry error.",
		}, []string{LblSQLType, LblType})

	SessionRestrictedSQLCounter = prometheus.NewCounter(
		prometheus.CounterOpts{
			Namespace: "tidb",
			Subsystem: "session",
			Name:      "restricted_sql_total",
			Help:      "Counter of internal restricted sql.",
		})

	StatementPerTransaction = prometheus.NewHistogramVec(
		prometheus.HistogramOpts{
			Namespace: "tidb",
			Subsystem: "session",
			Name:      "transaction_statement_num",
			Help:      "Bucketed histogram of statements count in each transaction.",
			Buckets:   prometheus.ExponentialBuckets(1, 2, 16), // 1 ~ 32768
		}, []string{LblTxnMode, LblType})

	TransactionDuration = prometheus.NewHistogramVec(
		prometheus.HistogramOpts{
			Namespace: "tidb",
			Subsystem: "session",
			Name:      "transaction_duration_seconds",
			Help:      "Bucketed histogram of a transaction execution duration, including retry.",
			Buckets:   prometheus.ExponentialBuckets(0.001, 2, 28), // 1ms ~ 1.5days
		}, []string{LblTxnMode, LblType})

	StatementDeadlockDetectDuration = prometheus.NewHistogram(
		prometheus.HistogramOpts{
			Namespace: "tidb",
			Subsystem: "session",
			Name:      "statement_deadlock_detect_duration_seconds",
			Help:      "Bucketed histogram of a statement deadlock detect duration.",
			Buckets:   prometheus.ExponentialBuckets(0.001, 2, 28), // 1ms ~ 1.5days
		},
	)

	StatementPessimisticRetryCount = prometheus.NewHistogram(
		prometheus.HistogramOpts{
			Namespace: "tidb",
			Subsystem: "session",
			Name:      "statement_pessimistic_retry_count",
			Help:      "Bucketed histogram of statement pessimistic retry count",
			Buckets:   prometheus.ExponentialBuckets(1, 2, 16), // 1 ~ 32768
		})

	StatementLockKeysCount = prometheus.NewHistogram(
		prometheus.HistogramOpts{
			Namespace: "tidb",
			Subsystem: "session",
			Name:      "statement_lock_keys_count",
			Help:      "Keys locking for a single statement",
			Buckets:   prometheus.ExponentialBuckets(1, 2, 21), // 1 ~ 1048576
		})

	ValidateReadTSFromPDCount = prometheus.NewCounter(
		prometheus.CounterOpts{
			Namespace: "tidb",
			Subsystem: "session",
			Name:      "validate_read_ts_from_pd_count",
			Help:      "Counter of validating read ts by getting a timestamp from PD",
		})

	NonTransactionalDMLCount = prometheus.NewCounterVec(
		prometheus.CounterOpts{
			Namespace: "tidb",
			Subsystem: "session",
			Name:      "non_transactional_dml_count",
			Help:      "Counter of non-transactional delete",
		}, []string{LblType},
	)
	TxnStatusEnteringCounter = prometheus.NewCounterVec(
		prometheus.CounterOpts{
			Namespace: "tidb",
			Subsystem: "session",
			Name:      "txn_state_entering_count",
			Help:      "How many times transactions enter this state",
		}, []string{LblType},
	)
	TxnDurationHistogram = prometheus.NewHistogramVec(
		prometheus.HistogramOpts{
			Namespace: "tidb",
			Subsystem: "session",
			Name:      "txn_state_seconds",
			Help:      "Bucketed histogram of different states of a transaction.",
			Buckets:   prometheus.ExponentialBuckets(0.0005, 2, 29), // 0.5ms ~ 1.5days
		}, []string{LblType, LblHasLock})
<<<<<<< HEAD

	PessimisticDMLDurationByAttempt = prometheus.NewHistogramVec(
		prometheus.HistogramOpts{
			Namespace: "tidb",
			Subsystem: "session",
			Name:      "transaction_pessimistic_dml_duration_by_attempt",
			Help:      "Bucketed histogram of duration of pessimistic DMLs, distinguished by first attempt and retries",
			Buckets:   prometheus.ExponentialBuckets(0.001, 2, 28), // 1ms ~ 1.5days
		}, []string{LblType, LblPhase})
=======
	LazyPessimisticUniqueCheckSetCount = prometheus.NewCounter(
		prometheus.CounterOpts{
			Namespace: "tidb",
			Subsystem: "session",
			Name:      "lazy_pessimistic_unique_check_set_count",
			Help:      "Counter of setting tidb_constraint_check_in_place to false, note that it doesn't count the default value set by tidb config",
		},
	)
>>>>>>> 4019c2a6
)

// Label constants.
const (
	LblUnretryable    = "unretryable"
	LblReachMax       = "reach_max"
	LblOK             = "ok"
	LblError          = "error"
	LblCommit         = "commit"
	LblAbort          = "abort"
	LblRollback       = "rollback"
	LblType           = "type"
	LblDb             = "db"
	LblResult         = "result"
	LblSQLType        = "sql_type"
	LblCoprType       = "copr_type"
	LblGeneral        = "general"
	LblInternal       = "internal"
	LblTxnMode        = "txn_mode"
	LblPessimistic    = "pessimistic"
	LblOptimistic     = "optimistic"
	LblStore          = "store"
	LblAddress        = "address"
	LblBatchGet       = "batch_get"
	LblGet            = "get"
	LblLockKeys       = "lock_keys"
	LblInTxn          = "in_txn"
	LblVersion        = "version"
	LblHash           = "hash"
	LblCTEType        = "cte_type"
	LblAccountLock    = "account_lock"
	LblIdle           = "idle"
	LblRunning        = "executing_sql"
	LblLockWaiting    = "waiting_for_lock"
	LblCommitting     = "committing"
	LblRollingBack    = "rolling_back"
	LblHasLock        = "has_lock"
	LblPhase          = "phase"
	LblModule         = "module"
	LblRCReadCheckTS  = "read_check"
	LblRCWriteCheckTS = "write_check"
)<|MERGE_RESOLUTION|>--- conflicted
+++ resolved
@@ -161,7 +161,14 @@
 			Help:      "Bucketed histogram of different states of a transaction.",
 			Buckets:   prometheus.ExponentialBuckets(0.0005, 2, 29), // 0.5ms ~ 1.5days
 		}, []string{LblType, LblHasLock})
-<<<<<<< HEAD
+	LazyPessimisticUniqueCheckSetCount = prometheus.NewCounter(
+		prometheus.CounterOpts{
+			Namespace: "tidb",
+			Subsystem: "session",
+			Name:      "lazy_pessimistic_unique_check_set_count",
+			Help:      "Counter of setting tidb_constraint_check_in_place to false, note that it doesn't count the default value set by tidb config",
+		},
+	)
 
 	PessimisticDMLDurationByAttempt = prometheus.NewHistogramVec(
 		prometheus.HistogramOpts{
@@ -171,16 +178,6 @@
 			Help:      "Bucketed histogram of duration of pessimistic DMLs, distinguished by first attempt and retries",
 			Buckets:   prometheus.ExponentialBuckets(0.001, 2, 28), // 1ms ~ 1.5days
 		}, []string{LblType, LblPhase})
-=======
-	LazyPessimisticUniqueCheckSetCount = prometheus.NewCounter(
-		prometheus.CounterOpts{
-			Namespace: "tidb",
-			Subsystem: "session",
-			Name:      "lazy_pessimistic_unique_check_set_count",
-			Help:      "Counter of setting tidb_constraint_check_in_place to false, note that it doesn't count the default value set by tidb config",
-		},
-	)
->>>>>>> 4019c2a6
 )
 
 // Label constants.
