--- conflicted
+++ resolved
@@ -179,7 +179,14 @@
 			Buckets:   prometheus.ExponentialBuckets(0.001, 2, 28), // 1ms ~ 1.5days
 		}, []string{LblType, LblPhase})
 
-<<<<<<< HEAD
+	ResourceGroupQueryTotalCounter = prometheus.NewCounterVec(
+		prometheus.CounterOpts{
+			Namespace: "tidb",
+			Subsystem: "session",
+			Name:      "resource_group_query_total",
+			Help:      "Counter of the total number of queries for the resource group",
+		}, []string{LblName})
+
 	AggressiveLockingUsageCount = prometheus.NewCounterVec(
 		prometheus.CounterOpts{
 			Namespace: "tidb",
@@ -187,15 +194,6 @@
 			Name:      "transaction_aggressive_locking_usage",
 			Help:      "The counter of statements and transactions that aggressive locking is used or takes effect",
 		}, []string{LblType})
-=======
-	ResourceGroupQueryTotalCounter = prometheus.NewCounterVec(
-		prometheus.CounterOpts{
-			Namespace: "tidb",
-			Subsystem: "session",
-			Name:      "resource_group_query_total",
-			Help:      "Counter of the total number of queries for the resource group",
-		}, []string{LblName})
->>>>>>> b2cfccaa
 )
 
 // Label constants.
@@ -237,13 +235,11 @@
 	LblModule         = "module"
 	LblRCReadCheckTS  = "read_check"
 	LblRCWriteCheckTS = "write_check"
-<<<<<<< HEAD
+
+	LblName = "name"
 
 	LblAggressiveLockingTxnUsed       = "txn-used"
 	LblAggressiveLockingTxnEffective  = "txn-effective"
 	LblAggressiveLockingStmtUsed      = "stmt-used"
 	LblAggressiveLockingStmtEffective = "stmt-effective"
-=======
-	LblName           = "name"
->>>>>>> b2cfccaa
 )