--- conflicted
+++ resolved
@@ -212,16 +212,6 @@
 			Buckets:   prometheus.ExponentialBuckets(0.001, 2, 28), // 1ms ~ 1.5days
 		}, []string{LblType, LblPhase})
 
-<<<<<<< HEAD
-	AggressiveLockingUsageCount = prometheus.NewCounterVec(
-		prometheus.CounterOpts{
-			Namespace: "tidb",
-			Subsystem: "session",
-			Name:      "transaction_aggressive_locking_usage",
-			Help:      "The counter of statements and transactions that aggressive locking is used or takes effect",
-		}, []string{LblType})
-)
-=======
 	ResourceGroupQueryTotalCounter = NewCounterVec(
 		prometheus.CounterOpts{
 			Namespace: "tidb",
@@ -238,7 +228,6 @@
 			Help:      "The counter of statements and transactions in which fair locking is used or takes effect",
 		}, []string{LblType})
 }
->>>>>>> 3f8b0ccd
 
 // Label constants.
 const (
@@ -280,19 +269,12 @@
 	LblRCReadCheckTS  = "read_check"
 	LblRCWriteCheckTS = "write_check"
 
-<<<<<<< HEAD
-	LblAggressiveLockingTxnUsed       = "txn-used"
-	LblAggressiveLockingTxnEffective  = "txn-effective"
-	LblAggressiveLockingStmtUsed      = "stmt-used"
-	LblAggressiveLockingStmtEffective = "stmt-effective"
-	LblAggressiveLockingSkipRetry     = "skipretry"
-=======
 	LblName = "name"
 
 	LblFairLockingTxnUsed       = "txn-used"
 	LblFairLockingTxnEffective  = "txn-effective"
 	LblFairLockingStmtUsed      = "stmt-used"
 	LblFairLockingStmtEffective = "stmt-effective"
+	LblFairLockingSkipRetry     = "skipretry"
 	LblScope                    = "scope"
->>>>>>> 3f8b0ccd
 )