// Copyright 2022 PingCAP, Inc.
//
// Licensed under the Apache License, Version 2.0 (the "License");
// you may not use this file except in compliance with the License.
// You may obtain a copy of the License at
//
//     http://www.apache.org/licenses/LICENSE-2.0
//
// Unless required by applicable law or agreed to in writing, software
// distributed under the License is distributed on an "AS IS" BASIS,
// WITHOUT WARRANTIES OR CONDITIONS OF ANY KIND, either express or implied.
// See the License for the specific language governing permissions and
// limitations under the License.

package ttlworker

import (
	"context"
	"testing"
	"time"

	"github.com/pingcap/errors"
	"github.com/pingcap/tidb/parser/duration"
	"github.com/pingcap/tidb/parser/model"
	"github.com/pingcap/tidb/parser/mysql"
	"github.com/pingcap/tidb/sessionctx/variable"
	"github.com/pingcap/tidb/ttl/cache"
	"github.com/pingcap/tidb/ttl/session"
	"github.com/pingcap/tidb/types"
	"github.com/pingcap/tidb/util/chunk"
	"github.com/stretchr/testify/assert"
)

func newTTLTableStatusRows(status ...*cache.TableStatus) []chunk.Row {
	c := chunk.NewChunkWithCapacity([]*types.FieldType{
		types.NewFieldType(mysql.TypeLonglong), // table_id
		types.NewFieldType(mysql.TypeLonglong), // parent_table_id
		types.NewFieldType(mysql.TypeString),   // table_statistics
		types.NewFieldType(mysql.TypeString),   // last_job_id
		types.NewFieldType(mysql.TypeDatetime), // last_job_start_time
		types.NewFieldType(mysql.TypeDatetime), // last_job_finish_time
		types.NewFieldType(mysql.TypeDatetime), // last_job_ttl_expire
		types.NewFieldType(mysql.TypeString),   // last_job_summary
		types.NewFieldType(mysql.TypeString),   // current_job_id
		types.NewFieldType(mysql.TypeString),   // current_job_owner_id
		types.NewFieldType(mysql.TypeString),   // current_job_owner_addr
		types.NewFieldType(mysql.TypeDatetime), // current_job_hb_time
		types.NewFieldType(mysql.TypeDatetime), // current_job_start_time
		types.NewFieldType(mysql.TypeDatetime), // current_job_ttl_expire
		types.NewFieldType(mysql.TypeString),   // current_job_state
		types.NewFieldType(mysql.TypeString),   // current_job_status
		types.NewFieldType(mysql.TypeDatetime), // current_job_status_update_time
	}, len(status))
	var rows []chunk.Row

	for _, s := range status {
		tableID := types.NewDatum(s.TableID)
		c.AppendDatum(0, &tableID)
		parentTableID := types.NewDatum(s.ParentTableID)
		c.AppendDatum(1, &parentTableID)
		if s.TableStatistics == "" {
			c.AppendNull(2)
		} else {
			tableStatistics := types.NewDatum(s.TableStatistics)
			c.AppendDatum(2, &tableStatistics)
		}

		if s.LastJobID == "" {
			c.AppendNull(3)
		} else {
			lastJobID := types.NewDatum(s.LastJobID)
			c.AppendDatum(3, &lastJobID)
		}

		lastJobStartTime := types.NewDatum(types.NewTime(types.FromGoTime(s.LastJobStartTime), mysql.TypeDatetime, types.MaxFsp))
		c.AppendDatum(4, &lastJobStartTime)
		lastJobFinishTime := types.NewDatum(types.NewTime(types.FromGoTime(s.LastJobFinishTime), mysql.TypeDatetime, types.MaxFsp))
		c.AppendDatum(5, &lastJobFinishTime)
		lastJobTTLExpire := types.NewDatum(types.NewTime(types.FromGoTime(s.LastJobTTLExpire), mysql.TypeDatetime, types.MaxFsp))
		c.AppendDatum(6, &lastJobTTLExpire)

		if s.LastJobSummary == "" {
			c.AppendNull(7)
		} else {
			lastJobSummary := types.NewDatum(s.LastJobSummary)
			c.AppendDatum(7, &lastJobSummary)
		}
		if s.CurrentJobID == "" {
			c.AppendNull(8)
		} else {
			currentJobID := types.NewDatum(s.CurrentJobID)
			c.AppendDatum(8, &currentJobID)
		}
		if s.CurrentJobOwnerID == "" {
			c.AppendNull(9)
		} else {
			currentJobOwnerID := types.NewDatum(s.CurrentJobOwnerID)
			c.AppendDatum(9, &currentJobOwnerID)
		}
		if s.CurrentJobOwnerAddr == "" {
			c.AppendNull(10)
		} else {
			currentJobOwnerAddr := types.NewDatum(s.CurrentJobOwnerAddr)
			c.AppendDatum(10, &currentJobOwnerAddr)
		}

		currentJobOwnerHBTime := types.NewDatum(types.NewTime(types.FromGoTime(s.CurrentJobOwnerHBTime), mysql.TypeDatetime, types.MaxFsp))
		c.AppendDatum(11, &currentJobOwnerHBTime)
		currentJobStartTime := types.NewDatum(types.NewTime(types.FromGoTime(s.CurrentJobStartTime), mysql.TypeDatetime, types.MaxFsp))
		c.AppendDatum(12, &currentJobStartTime)
		currentJobTTLExpire := types.NewDatum(types.NewTime(types.FromGoTime(s.CurrentJobTTLExpire), mysql.TypeDatetime, types.MaxFsp))
		c.AppendDatum(13, &currentJobTTLExpire)

		if s.CurrentJobState == "" {
			c.AppendNull(14)
		} else {
			currentJobState := types.NewDatum(s.CurrentJobState)
			c.AppendDatum(14, &currentJobState)
		}
		if s.CurrentJobStatus == "" {
			c.AppendNull(15)
		} else {
			currentJobStatus := types.NewDatum(s.CurrentJobStatus)
			c.AppendDatum(15, &currentJobStatus)
		}

		currentJobStatusUpdateTime := types.NewDatum(types.NewTime(types.FromGoTime(s.CurrentJobStatusUpdateTime), mysql.TypeDatetime, types.MaxFsp))
		c.AppendDatum(16, &currentJobStatusUpdateTime)
	}

	iter := chunk.NewIterator4Chunk(c)
	for row := iter.Begin(); row != iter.End(); row = iter.Next() {
		rows = append(rows, row)
	}
	return rows
}

var updateStatusSQL = "SELECT LOW_PRIORITY table_id,parent_table_id,table_statistics,last_job_id,last_job_start_time,last_job_finish_time,last_job_ttl_expire,last_job_summary,current_job_id,current_job_owner_id,current_job_owner_addr,current_job_owner_hb_time,current_job_start_time,current_job_ttl_expire,current_job_state,current_job_status,current_job_status_update_time FROM mysql.tidb_ttl_table_status"

func (m *JobManager) SetScanWorkers4Test(workers []worker) {
	m.scanWorkers = workers
}

// TTLJob exports the ttlJob for test
type TTLJob = ttlJob

// LockNewJob is an exported version of lockNewJob for test
func (m *JobManager) LockNewJob(ctx context.Context, se session.Session, table *cache.PhysicalTable, now time.Time, ignoreScheduleInterval bool) (*TTLJob, error) {
	return m.lockNewJob(ctx, se, table, now, ignoreScheduleInterval)
}

// RunningJobs returns the running jobs inside ttl job manager
func (m *JobManager) RunningJobs() []*TTLJob {
	return m.runningJobs
}

// InfoSchemaCache is an exported getter of infoSchemaCache for test
func (m *JobManager) InfoSchemaCache() *cache.InfoSchemaCache {
	return m.infoSchemaCache
}

func (j *ttlJob) Finish(se session.Session, now time.Time) {
	j.finish(se, now)
}

func (j *ttlJob) ID() string {
	return j.id
}

func (j *ttlJob) SetScanErr(err error) {
	j.scanTaskErr = err
}

func newMockTTLJob(tbl *cache.PhysicalTable, status cache.JobStatus) *ttlJob {
	statistics := &ttlStatistics{}
	return &ttlJob{tbl: tbl, ctx: context.Background(), statistics: statistics, status: status, tasks: []*ttlScanTask{{ctx: context.Background(), tbl: tbl, statistics: statistics}}}
}

func TestReadyForNewJobTables(t *testing.T) {
	tbl := newMockTTLTbl(t, "t1")
	m := NewJobManager("test-id", nil, nil, nil)
	m.sessPool = newMockSessionPool(t, tbl)
	se := newMockSession(t, tbl)

	tblWithDailyInterval := newMockTTLTbl(t, "t2")
	tblWithDailyInterval.TTLInfo.JobInterval = duration.Duration{Day: 1}

	cases := []struct {
		name             string
		infoSchemaTables []*cache.PhysicalTable
		tableStatus      []*cache.TableStatus
		shouldSchedule   bool
	}{
		// for a newly inserted table, it'll always be scheduled
		{"newly created", []*cache.PhysicalTable{tbl}, []*cache.TableStatus{{TableID: tbl.ID, ParentTableID: tbl.ID}}, true},
		// table only in the table status cache will not be scheduled
		{"proper subset", []*cache.PhysicalTable{}, []*cache.TableStatus{{TableID: tbl.ID, ParentTableID: tbl.ID}}, false},
		// table whose current job owner id is not empty, and heart beat time is long enough will not be scheduled
		{"current job not empty", []*cache.PhysicalTable{tbl}, []*cache.TableStatus{{TableID: tbl.ID, ParentTableID: tbl.ID, CurrentJobOwnerID: "test-another-id", CurrentJobOwnerHBTime: time.Now()}}, false},
		// table whose current job owner id is not empty, but heart beat time is expired will be scheduled
		{"hb time expired", []*cache.PhysicalTable{tbl}, []*cache.TableStatus{{TableID: tbl.ID, ParentTableID: tbl.ID, CurrentJobOwnerID: "test-another-id", CurrentJobOwnerHBTime: time.Now().Add(-time.Hour)}}, true},
		// if the last finished time is too near, it will also not be scheduled
		{"last start time too near", []*cache.PhysicalTable{tbl}, []*cache.TableStatus{{TableID: tbl.ID, ParentTableID: tbl.ID, LastJobStartTime: time.Now()}}, false},
		// if the last finished time is expired, it will be scheduled
		{"last start time expired", []*cache.PhysicalTable{tbl}, []*cache.TableStatus{{TableID: tbl.ID, ParentTableID: tbl.ID, LastJobStartTime: time.Now().Add(-time.Hour * 2)}}, true},
		// if the interval is 24h, and the last finished time is near, it will not be scheduled
		{"last start time too near for 24h", []*cache.PhysicalTable{tblWithDailyInterval}, []*cache.TableStatus{{TableID: tblWithDailyInterval.ID, ParentTableID: tblWithDailyInterval.ID, LastJobStartTime: time.Now().Add(-time.Hour * 2)}}, false},
		// if the interval is 24h, and the last finished time is far enough, it will be scheduled
		{"last start time far enough for 24h", []*cache.PhysicalTable{tblWithDailyInterval}, []*cache.TableStatus{{TableID: tblWithDailyInterval.ID, ParentTableID: tblWithDailyInterval.ID, LastJobStartTime: time.Now().Add(-time.Hour * 25)}}, true},
	}

	for _, c := range cases {
		t.Run(c.name, func(t *testing.T) {
			m.infoSchemaCache.Tables = make(map[int64]*cache.PhysicalTable)
			for _, ist := range c.infoSchemaTables {
				m.infoSchemaCache.Tables[ist.ID] = ist
			}
			m.tableStatusCache.Tables = make(map[int64]*cache.TableStatus)
			for _, st := range c.tableStatus {
				m.tableStatusCache.Tables[st.TableID] = st
			}

			tables := m.readyForNewJobTables(se.Now())
			if c.shouldSchedule {
				assert.Len(t, tables, 1)
				assert.Equal(t, int64(0), tables[0].ID)
				assert.Equal(t, int64(0), tables[0].TableInfo.ID)
			} else {
				assert.Len(t, tables, 0)
			}
		})
	}
}

func TestLockNewTable(t *testing.T) {
	now, err := time.Parse(timeFormat, "2022-12-05 17:13:05")
	assert.NoError(t, err)
	expireTime := now

	testPhysicalTable := &cache.PhysicalTable{ID: 1, TableInfo: &model.TableInfo{ID: 1, TTLInfo: &model.TTLInfo{ColumnName: model.NewCIStr("test"), IntervalExprStr: "5 Year", JobInterval: duration.Duration{Hour: 1}}}}

	type executeInfo struct {
		sql  string
		args []interface{}
	}
	getExecuteInfo := func(sql string, args []interface{}) executeInfo {
		return executeInfo{
			sql,
			args,
		}
	}
	type sqlExecute struct {
		executeInfo

		rows []chunk.Row
		err  error
	}
	cases := []struct {
		name     string
		table    *cache.PhysicalTable
		sqls     []sqlExecute
		hasJob   bool
		hasError bool
	}{
		{"normal lock table", testPhysicalTable, []sqlExecute{
			{
				getExecuteInfo(cache.SelectFromTTLTableStatusWithID(1)),
				newTTLTableStatusRows(&cache.TableStatus{TableID: 1}), nil,
			},
			{
				getExecuteInfo(setTableStatusOwnerSQL(1, now, expireTime, "test-id")),
				nil, nil,
			},
			{
				getExecuteInfo(updateStatusSQL, nil),
				newTTLTableStatusRows(&cache.TableStatus{TableID: 1}), nil,
			},
		}, true, false},
		{"select nothing", testPhysicalTable, []sqlExecute{
			{
				getExecuteInfo(cache.SelectFromTTLTableStatusWithID(1)),
				nil, nil,
			},
			{
				getExecuteInfo(insertNewTableIntoStatusSQL(1, 1)),
				nil, nil,
			},
			{
				getExecuteInfo(cache.SelectFromTTLTableStatusWithID(1)),
				newTTLTableStatusRows(&cache.TableStatus{TableID: 1}), nil,
			},
			{
				getExecuteInfo(setTableStatusOwnerSQL(1, now, expireTime, "test-id")),
				nil, nil,
			},
			{
				getExecuteInfo(updateStatusSQL, nil),
				newTTLTableStatusRows(&cache.TableStatus{TableID: 1}), nil,
			},
		}, true, false},
		{"return error", testPhysicalTable, []sqlExecute{
			{
				getExecuteInfo(cache.SelectFromTTLTableStatusWithID(1)),
				newTTLTableStatusRows(&cache.TableStatus{TableID: 1}), nil,
			},
			{
				getExecuteInfo(setTableStatusOwnerSQL(1, now, expireTime, "test-id")),
				nil, errors.New("test error message"),
			},
		}, false, true},
	}

	for _, c := range cases {
		t.Run(c.name, func(t *testing.T) {
			m := NewJobManager("test-id", newMockSessionPool(t), nil)
			m.infoSchemaCache.Tables[c.table.ID] = c.table

<<<<<<< HEAD
			m := NewJobManager("test-id", nil, nil, nil)
			m.sessPool = newMockSessionPool(t, tbl)
=======
>>>>>>> f7c87c88
			sqlCounter := 0
			se := newMockSession(t)
			se.executeSQL = func(ctx context.Context, sql string, args ...interface{}) (rows []chunk.Row, err error) {
				assert.Less(t, sqlCounter, len(c.sqls))
				assert.Equal(t, sql, c.sqls[sqlCounter].sql)
				assert.Equal(t, args, c.sqls[sqlCounter].args)

				rows = c.sqls[sqlCounter].rows
				err = c.sqls[sqlCounter].err
				sqlCounter += 1
				return
			}
			se.evalExpire = now

			job, err := m.lockNewJob(context.Background(), se, c.table, now, false)
			if c.hasJob {
				assert.NotNil(t, job)
			} else {
				assert.Nil(t, job)
			}
			if c.hasError {
				assert.NotNil(t, err)
			} else {
				assert.Nil(t, err)
			}
		})
	}
}

func TestResizeWorkers(t *testing.T) {
	tbl := newMockTTLTbl(t, "t1")

	// scale workers
	scanWorker1 := newMockScanWorker(t)
	scanWorker1.Start()
	scanWorker2 := newMockScanWorker(t)

	m := NewJobManager("test-id", nil, nil, nil)
	m.sessPool = newMockSessionPool(t, tbl)
	m.SetScanWorkers4Test([]worker{
		scanWorker1,
	})
	newWorkers, _, err := m.resizeWorkers(m.scanWorkers, 2, func() worker {
		return scanWorker2
	})
	assert.NoError(t, err)
	assert.Len(t, newWorkers, 2)
	scanWorker1.checkWorkerStatus(workerStatusRunning, true, nil)
	scanWorker2.checkWorkerStatus(workerStatusRunning, true, nil)

	// shrink scan workers
	scanWorker1 = newMockScanWorker(t)
	scanWorker1.Start()
	scanWorker2 = newMockScanWorker(t)
	scanWorker2.Start()

	m = NewJobManager("test-id", nil, nil, nil)
	m.sessPool = newMockSessionPool(t, tbl)
	m.SetScanWorkers4Test([]worker{
		scanWorker1,
		scanWorker2,
	})

	assert.NoError(t, m.resizeScanWorkers(1))
	scanWorker2.checkWorkerStatus(workerStatusStopped, false, nil)

	// shrink scan workers after job is run
	scanWorker1 = newMockScanWorker(t)
	scanWorker1.Start()
	scanWorker2 = newMockScanWorker(t)
	scanWorker2.Start()

	m = NewJobManager("test-id", nil, nil, nil)
	m.sessPool = newMockSessionPool(t, tbl)
	m.SetScanWorkers4Test([]worker{
		scanWorker1,
		scanWorker2,
	})
	m.runningJobs = append(m.runningJobs, &ttlJob{tbl: tbl})

	scanWorker2.curTaskResult = &ttlScanTaskExecResult{task: &ttlScanTask{tbl: tbl}}
	assert.NoError(t, m.resizeScanWorkers(1))
	scanWorker2.checkWorkerStatus(workerStatusStopped, false, nil)
	assert.Equal(t, m.runningJobs[0].finishedScanTaskCounter, 1)
}

func TestLocalJobs(t *testing.T) {
	tbl1 := newMockTTLTbl(t, "t1")
	tbl1.ID = 1
	tbl2 := newMockTTLTbl(t, "t2")
	tbl2.ID = 2
	m := NewJobManager("test-id", nil, nil, nil)
	m.sessPool = newMockSessionPool(t, tbl1, tbl2)

	m.runningJobs = []*ttlJob{{tbl: tbl1, id: "1", ctx: context.Background()}, {tbl: tbl2, id: "2", ctx: context.Background()}}
	m.tableStatusCache.Tables = map[int64]*cache.TableStatus{
		tbl1.ID: {
			CurrentJobOwnerID: m.id,
		},
		tbl2.ID: {
			CurrentJobOwnerID: "another-id",
		},
	}
	assert.Len(t, m.localJobs(), 1)
	assert.Equal(t, m.localJobs()[0].id, "1")
}

func TestRescheduleJobs(t *testing.T) {
	tbl := newMockTTLTbl(t, "t1")
	se := newMockSession(t, tbl)

	scanWorker1 := newMockScanWorker(t)
	scanWorker1.Start()
	scanWorker1.setOneRowResult(tbl, 2022)
	scanWorker2 := newMockScanWorker(t)
	scanWorker2.Start()
	scanWorker2.setOneRowResult(tbl, 2022)

	m := NewJobManager("test-id", nil, nil, nil)
	m.sessPool = newMockSessionPool(t, tbl)
	m.SetScanWorkers4Test([]worker{
		scanWorker1,
		scanWorker2,
	})

	// schedule local running job
	m.tableStatusCache.Tables = map[int64]*cache.TableStatus{
		tbl.ID: {
			CurrentJobOwnerID: m.id,
		},
	}
	m.runningJobs = []*ttlJob{newMockTTLJob(tbl, cache.JobStatusWaiting)}
	m.rescheduleJobs(se, se.Now())
	scanWorker1.checkWorkerStatus(workerStatusRunning, false, m.runningJobs[0].tasks[0])
	scanWorker1.checkPollResult(false, "")
	scanWorker2.checkWorkerStatus(workerStatusRunning, true, nil)
	scanWorker2.checkPollResult(false, "")

	// then run reschedule multiple times, no job will be scheduled
	m.rescheduleJobs(se, se.Now())
	m.rescheduleJobs(se, se.Now())
	scanWorker1.checkWorkerStatus(workerStatusRunning, false, m.runningJobs[0].tasks[0])
	scanWorker1.checkPollResult(false, "")
	scanWorker2.checkWorkerStatus(workerStatusRunning, true, nil)
	scanWorker2.checkPollResult(false, "")

	del := scanWorker1.pollDelTask()
	assert.Equal(t, 1, len(del.rows))
	assert.Equal(t, 1, len(del.rows[0]))
	assert.Equal(t, int64(2022), del.rows[0][0].GetInt64())

	// then the task ends
	msg := scanWorker1.waitNotifyScanTaskEnd()
	assert.Same(t, m.runningJobs[0].tasks[0], msg.result.task)
	assert.NoError(t, msg.result.err)
	scanWorker1.checkWorkerStatus(workerStatusRunning, false, m.runningJobs[0].tasks[0])
	scanWorker1.checkPollResult(true, "")
	scanWorker2.checkWorkerStatus(workerStatusRunning, true, nil)
	scanWorker2.checkPollResult(false, "")
}

func TestRescheduleJobsOutOfWindow(t *testing.T) {
	tbl := newMockTTLTbl(t, "t1")
	se := newMockSession(t, tbl)

	scanWorker1 := newMockScanWorker(t)
	scanWorker1.Start()
	scanWorker1.setOneRowResult(tbl, 2022)
	scanWorker2 := newMockScanWorker(t)
	scanWorker2.Start()
	scanWorker2.setOneRowResult(tbl, 2022)

	m := NewJobManager("test-id", nil, nil, nil)
	m.sessPool = newMockSessionPool(t, tbl)
	m.SetScanWorkers4Test([]worker{
		scanWorker1,
		scanWorker2,
	})

	// jobs will not be scheduled
	m.tableStatusCache.Tables = map[int64]*cache.TableStatus{
		tbl.ID: {
			CurrentJobOwnerID: m.id,
		},
	}
	m.runningJobs = []*ttlJob{newMockTTLJob(tbl, cache.JobStatusWaiting)}
	savedttlJobScheduleWindowStartTime := variable.TTLJobScheduleWindowStartTime.Load()
	savedttlJobScheduleWindowEndTime := variable.TTLJobScheduleWindowEndTime.Load()
	ttlJobScheduleWindowStartTime, _ := time.ParseInLocation(variable.FullDayTimeFormat, "12:00 +0000", time.UTC)
	variable.TTLJobScheduleWindowStartTime.Store(ttlJobScheduleWindowStartTime)
	ttlJobScheduleWindowEndTime, _ := time.ParseInLocation(variable.FullDayTimeFormat, "12:05 +0000", time.UTC)
	variable.TTLJobScheduleWindowEndTime.Store(ttlJobScheduleWindowEndTime)
	defer func() {
		variable.TTLJobScheduleWindowStartTime.Store(savedttlJobScheduleWindowStartTime)
		variable.TTLJobScheduleWindowEndTime.Store(savedttlJobScheduleWindowEndTime)
	}()

	now, _ := time.ParseInLocation(variable.FullDayTimeFormat, "12:06 +0000", time.UTC)
	m.rescheduleJobs(se, now)
	scanWorker1.checkWorkerStatus(workerStatusRunning, true, nil)
	scanWorker1.checkPollResult(false, "")
	scanWorker2.checkWorkerStatus(workerStatusRunning, true, nil)
	scanWorker2.checkPollResult(false, "")

	// jobs will be scheduled within the time window
	now, _ = time.ParseInLocation(variable.FullDayTimeFormat, "12:02 +0000", time.UTC)
	m.rescheduleJobs(se, now)
	scanWorker1.checkWorkerStatus(workerStatusRunning, false, m.runningJobs[0].tasks[0])
	scanWorker1.checkPollResult(false, "")
	scanWorker2.checkWorkerStatus(workerStatusRunning, true, nil)
	scanWorker2.checkPollResult(false, "")
}

func TestCheckFinishedJob(t *testing.T) {
	tbl := newMockTTLTbl(t, "t1")
	se := newMockSession(t, tbl)

	// cancelled job will be regarded as finished
	m := NewJobManager("test-id", nil, nil, nil)
	m.sessPool = newMockSessionPool(t, tbl)
	m.runningJobs = []*ttlJob{newMockTTLJob(tbl, cache.JobStatusCancelled)}
	m.checkFinishedJob(se, se.Now())
	assert.Len(t, m.runningJobs, 0)

	// a real finished job
	finishedStatistics := &ttlStatistics{}
	finishedStatistics.TotalRows.Store(1)
	finishedStatistics.SuccessRows.Store(1)
	m = NewJobManager("test-id", nil, nil, nil)
	m.sessPool = newMockSessionPool(t, tbl)
	m.runningJobs = []*ttlJob{newMockTTLJob(tbl, cache.JobStatusRunning)}
	m.runningJobs[0].statistics = finishedStatistics
	m.runningJobs[0].tasks[0].statistics = finishedStatistics
	m.runningJobs[0].taskIter = 1
	m.runningJobs[0].finishedScanTaskCounter = 1

	// meetArg records whether the sql statement uses the arg
	meetArg := false
	now := se.Now()
	jobID := m.runningJobs[0].id
	se.executeSQL = func(ctx context.Context, sql string, args ...interface{}) ([]chunk.Row, error) {
		if len(args) > 0 {
			meetArg = true
			expectedSQL, expectedArgs := finishJobSQL(tbl.ID, now, "{\"total_rows\":1,\"success_rows\":1,\"error_rows\":0,\"total_scan_task\":1,\"scheduled_scan_task\":1,\"finished_scan_task\":1}", jobID)
			assert.Equal(t, expectedSQL, sql)
			assert.Equal(t, expectedArgs, args)
		}
		return nil, nil
	}
	m.checkFinishedJob(se, now)
	assert.Len(t, m.runningJobs, 0)
	assert.Equal(t, true, meetArg)
	se.executeSQL = nil

	// check timeout job
	now = se.Now()
	createTime := now.Add(-20 * time.Hour)
	m = NewJobManager("test-id", nil, nil, nil)
	m.sessPool = newMockSessionPool(t, tbl)
	m.runningJobs = []*ttlJob{
		{
			ctx:        context.Background(),
			tbl:        tbl,
			status:     cache.JobStatusRunning,
			statistics: &ttlStatistics{},

			createTime: createTime,
		},
	}
	m.checkFinishedJob(se, now)
	assert.Len(t, m.runningJobs, 0)
}<|MERGE_RESOLUTION|>--- conflicted
+++ resolved
@@ -312,14 +312,8 @@
 
 	for _, c := range cases {
 		t.Run(c.name, func(t *testing.T) {
-			m := NewJobManager("test-id", newMockSessionPool(t), nil)
+			m := NewJobManager("test-id", newMockSessionPool(t), nil, nil)
 			m.infoSchemaCache.Tables[c.table.ID] = c.table
-
-<<<<<<< HEAD
-			m := NewJobManager("test-id", nil, nil, nil)
-			m.sessPool = newMockSessionPool(t, tbl)
-=======
->>>>>>> f7c87c88
 			sqlCounter := 0
 			se := newMockSession(t)
 			se.executeSQL = func(ctx context.Context, sql string, args ...interface{}) (rows []chunk.Row, err error) {
