--- conflicted
+++ resolved
@@ -357,8 +357,7 @@
 		if err != nil {
 			return err
 		}
-<<<<<<< HEAD
-		if task.OwnerID != "" && !task.OwnerHBTime.Add(2*jobManagerLoopTickerInterval).Before(now) {
+		if task.OwnerID != "" && !task.OwnerHBTime.Add(getTaskManagerHeartBeatExpireInterval()).Before(now) {
 			return errors.WithStack(errAlreadyScheduled)
 		}
 
@@ -369,10 +368,6 @@
 		}
 		if !m.meetTTLRunningTask(int(rows[0].GetInt64(0))) {
 			return errors.WithStack(errTooManyRunningTasks)
-=======
-		if task.OwnerID != "" && !task.OwnerHBTime.Add(getTaskManagerHeartBeatExpireInterval()).Before(now) {
-			return errors.New("task is already scheduled")
->>>>>>> 61ed093f
 		}
 
 		sql, args := setTTLTaskOwnerSQL(task.JobID, task.ScanID, m.id, now)
