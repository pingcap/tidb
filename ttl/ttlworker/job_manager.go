--- conflicted
+++ resolved
@@ -627,12 +627,6 @@
 	if err != nil {
 		return nil, err
 	}
-<<<<<<< HEAD
-	return m.createNewJob(expireTime, now, table)
-}
-
-func (m *JobManager) createNewJob(expireTime time.Time, now time.Time, table *cache.PhysicalTable) (*ttlJob, error) {
-=======
 
 	job := m.createNewJob(expireTime, now, table)
 
@@ -645,7 +639,6 @@
 }
 
 func (m *JobManager) createNewJob(expireTime time.Time, now time.Time, table *cache.PhysicalTable) *ttlJob {
->>>>>>> 4686338d
 	id := m.tableStatusCache.Tables[table.ID].CurrentJobID
 
 	return &ttlJob{
@@ -719,14 +712,11 @@
 	return m.cmdCli
 }
 
-<<<<<<< HEAD
-=======
 // GetNotificationCli returns the notification client
 func (m *JobManager) GetNotificationCli() client.NotificationClient {
 	return m.notificationCli
 }
 
->>>>>>> 4686338d
 // TTLSummary is the summary for TTL job
 type TTLSummary struct {
 	TotalRows   uint64 `json:"total_rows"`
@@ -782,7 +772,6 @@
 	buf, err := json.Marshal(summary)
 	if err != nil {
 		return nil, err
-<<<<<<< HEAD
 	}
 	summary.SummaryText = string(buf)
 	return summary, nil
@@ -797,9 +786,4 @@
 	if _, err := se.ExecuteSQL(ctx, ttlJobHistoryGCTemplate); err != nil {
 		logutil.Logger(ctx).Warn("fail to gc ttl job history", zap.Error(err))
 	}
-=======
-	}
-	summary.SummaryText = string(buf)
-	return summary, nil
->>>>>>> 4686338d
 }