// Copyright 2022 PingCAP, Inc.
//
// Licensed under the Apache License, Version 2.0 (the "License");
// you may not use this file except in compliance with the License.
// You may obtain a copy of the License at
//
//     http://www.apache.org/licenses/LICENSE-2.0
//
// Unless required by applicable law or agreed to in writing, software
// distributed under the License is distributed on an "AS IS" BASIS,
// WITHOUT WARRANTIES OR CONDITIONS OF ANY KIND, either express or implied.
// See the License for the specific language governing permissions and
// limitations under the License.

package ttlworker

import (
	"context"
	"encoding/json"
	"strings"
	"time"

	"github.com/google/uuid"
	"github.com/pingcap/errors"
	"github.com/pingcap/failpoint"
	"github.com/pingcap/tidb/kv"
	"github.com/pingcap/tidb/parser/duration"
	"github.com/pingcap/tidb/parser/terror"
	"github.com/pingcap/tidb/sessionctx/variable"
	"github.com/pingcap/tidb/ttl/cache"
	"github.com/pingcap/tidb/ttl/client"
	"github.com/pingcap/tidb/ttl/metrics"
	"github.com/pingcap/tidb/ttl/session"
	"github.com/pingcap/tidb/util/logutil"
	"github.com/pingcap/tidb/util/timeutil"
	clientv3 "go.etcd.io/etcd/client/v3"
	"go.uber.org/multierr"
	"go.uber.org/zap"
)

const scanTaskNotificationType string = "scan"

const insertNewTableIntoStatusTemplate = "INSERT INTO mysql.tidb_ttl_table_status (table_id,parent_table_id) VALUES (%?, %?)"
const setTableStatusOwnerTemplate = `UPDATE mysql.tidb_ttl_table_status
	SET current_job_id = %?,
		current_job_owner_id = %?,
		current_job_start_time = %?,
		current_job_status = 'waiting',
		current_job_status_update_time = %?,
		current_job_ttl_expire = %?,
		current_job_owner_hb_time = %?
	WHERE table_id = %?`
const updateHeartBeatTemplate = "UPDATE mysql.tidb_ttl_table_status SET current_job_owner_hb_time = %? WHERE table_id = %? AND current_job_owner_id = %?"
const taskGCTemplate = `DELETE task FROM
		mysql.tidb_ttl_task task
	left join
		mysql.tidb_ttl_table_status job
	ON task.job_id = job.current_job_id
	WHERE job.table_id IS NULL`

const timeFormat = "2006-01-02 15:04:05"

func insertNewTableIntoStatusSQL(tableID int64, parentTableID int64) (string, []interface{}) {
	return insertNewTableIntoStatusTemplate, []interface{}{tableID, parentTableID}
}

func setTableStatusOwnerSQL(uuid string, tableID int64, now time.Time, currentJobTTLExpire time.Time, id string) (string, []interface{}) {
	return setTableStatusOwnerTemplate, []interface{}{uuid, id, now.Format(timeFormat), now.Format(timeFormat), currentJobTTLExpire.Format(timeFormat), now.Format(timeFormat), tableID}
}

func updateHeartBeatSQL(tableID int64, now time.Time, id string) (string, []interface{}) {
	return updateHeartBeatTemplate, []interface{}{now.Format(timeFormat), tableID, id}
}

// JobManager schedules and manages the ttl jobs on this instance
type JobManager struct {
	// the `runningJobs`, `scanWorkers` and `delWorkers` should be protected by mutex:
	// `runningJobs` will be shared in the state loop and schedule loop
	// `scanWorkers` and `delWorkers` can be modified by setting variables at any time
	baseWorker

	sessPool sessionPool

	// id is the ddl id of this instance
	id string

	store           kv.Storage
	cmdCli          client.CommandClient
	notificationCli client.NotificationClient

	// infoSchemaCache and tableStatusCache are a cache stores the information from info schema and the tidb_ttl_table_status
	// table. They don't need to be protected by mutex, because they are only used in job loop goroutine.
	infoSchemaCache  *cache.InfoSchemaCache
	tableStatusCache *cache.TableStatusCache

	// runningJobs record all ttlJob waiting in local
	// when a job for a table is created, it could spawn several scan tasks. If there are too many scan tasks, and they cannot
	// be fully consumed by local scan workers, their states should be recorded in the runningJobs, so that we could continue
	// to poll scan tasks from the job in the future when there are scan workers in idle.
	runningJobs []*ttlJob

	taskManager *taskManager
}

// NewJobManager creates a new ttl job manager
func NewJobManager(id string, sessPool sessionPool, store kv.Storage, etcdCli *clientv3.Client) (manager *JobManager) {
	manager = &JobManager{}
	manager.id = id
	manager.store = store
	manager.sessPool = sessPool

	manager.init(manager.jobLoop)
	manager.ctx = logutil.WithKeyValue(manager.ctx, "ttl-worker", "job-manager")

	manager.infoSchemaCache = cache.NewInfoSchemaCache(getUpdateInfoSchemaCacheInterval())
	manager.tableStatusCache = cache.NewTableStatusCache(getUpdateTTLTableStatusCacheInterval())

	if etcdCli != nil {
		manager.cmdCli = client.NewCommandClient(etcdCli)
		manager.notificationCli = client.NewNotificationClient(etcdCli)
	} else {
		manager.cmdCli = client.NewMockCommandClient()
		manager.notificationCli = client.NewMockNotificationClient()
	}

	manager.taskManager = newTaskManager(manager.ctx, sessPool, manager.infoSchemaCache, id)

	return
}

func (m *JobManager) jobLoop() error {
	se, err := getSession(m.sessPool)
	if err != nil {
		return err
	}

	defer func() {
		err = multierr.Combine(err, multierr.Combine(m.taskManager.resizeScanWorkers(0), m.taskManager.resizeDelWorkers(0)))
		se.Close()
		logutil.Logger(m.ctx).Info("ttlJobManager loop exited.")
	}()

	infoSchemaCacheUpdateTicker := time.Tick(m.infoSchemaCache.GetInterval())
	tableStatusCacheUpdateTicker := time.Tick(m.tableStatusCache.GetInterval())
	resizeWorkersTicker := time.Tick(getResizeWorkersInterval())
	taskGC := time.Tick(jobManagerLoopTickerInterval)

	scheduleJobTicker := time.Tick(jobManagerLoopTickerInterval)
	jobCheckTicker := time.Tick(jobManagerLoopTickerInterval)
	updateJobHeartBeatTicker := time.Tick(jobManagerLoopTickerInterval)

	scheduleTaskTicker := time.Tick(getTaskManagerLoopTickerInterval())
	updateTaskHeartBeatTicker := time.Tick(ttlTaskHeartBeatTickerInterval)
	taskCheckTicker := time.Tick(getTaskManagerLoopTickerInterval())
	checkScanTaskFinishedTicker := time.Tick(getTaskManagerLoopTickerInterval())

	cmdWatcher := m.cmdCli.WatchCommand(m.ctx)
	scanTaskNotificationWatcher := m.notificationCli.WatchNotification(m.ctx, scanTaskNotificationType)
	m.taskManager.resizeWorkersWithSysVar()
	for {
		m.reportMetrics()
		now := se.Now()

		select {
		// misc
		case <-m.ctx.Done():
			return nil
		case <-infoSchemaCacheUpdateTicker:
			err := m.updateInfoSchemaCache(se)
			if err != nil {
				logutil.Logger(m.ctx).Warn("fail to update info schema cache", zap.Error(err))
			}
		case <-tableStatusCacheUpdateTicker:
			err := m.updateTableStatusCache(se)
			if err != nil {
				logutil.Logger(m.ctx).Warn("fail to update table status cache", zap.Error(err))
			}
		case <-taskGC:
			taskGCCtx, cancel := context.WithTimeout(m.ctx, ttlInternalSQLTimeout)
			_, err = se.ExecuteSQL(taskGCCtx, taskGCTemplate)
			if err != nil {
				logutil.Logger(m.ctx).Warn("fail to gc redundant scan task", zap.Error(err))
			}
			cancel()
		// Job Schedule loop:
		case <-updateJobHeartBeatTicker:
			updateHeartBeatCtx, cancel := context.WithTimeout(m.ctx, ttlInternalSQLTimeout)
			err = m.updateHeartBeat(updateHeartBeatCtx, se, now)
			if err != nil {
				logutil.Logger(m.ctx).Warn("fail to update job heart beat", zap.Error(err))
			}
			cancel()
		case <-jobCheckTicker:
			m.checkFinishedJob(se)
			m.checkNotOwnJob()
		case <-scheduleJobTicker:
			m.rescheduleJobs(se, now)
		case cmd, ok := <-cmdWatcher:
			if !ok {
				if m.ctx.Err() != nil {
					return nil
				}

				logutil.BgLogger().Warn("The TTL cmd watcher is closed unexpectedly, re-watch it again")
				cmdWatcher = m.cmdCli.WatchCommand(m.ctx)
				continue
			}

			if triggerJobCmd, ok := cmd.GetTriggerTTLJobRequest(); ok {
				m.triggerTTLJob(cmd.RequestID, triggerJobCmd, se)
				m.rescheduleJobs(se, now)
			}

		// Task Manager Loop
		case <-scheduleTaskTicker:
			m.taskManager.rescheduleTasks(se, now)
		case _, ok := <-scanTaskNotificationWatcher:
			if !ok {
				if m.ctx.Err() != nil {
					return nil
				}

				logutil.BgLogger().Warn("The TTL scan task notification watcher is closed unexpectedly, re-watch it again")
				scanTaskNotificationWatcher = m.notificationCli.WatchNotification(m.ctx, scanTaskNotificationType)
				continue
			}
			m.taskManager.rescheduleTasks(se, now)
		case <-taskCheckTicker:
			m.taskManager.checkInvalidTask(se)
			m.taskManager.checkFinishedTask(se, now)
		case <-resizeWorkersTicker:
			m.taskManager.resizeWorkersWithSysVar()
		case <-updateTaskHeartBeatTicker:
			updateHeartBeatCtx, cancel := context.WithTimeout(m.ctx, ttlInternalSQLTimeout)
			err = m.taskManager.updateHeartBeat(updateHeartBeatCtx, se, now)
			if err != nil {
				logutil.Logger(m.ctx).Warn("fail to update task heart beat", zap.Error(err))
			}
			cancel()
		case <-checkScanTaskFinishedTicker:
			if m.taskManager.handleScanFinishedTask() {
				m.taskManager.rescheduleTasks(se, now)
			}
		case <-m.taskManager.notifyStateCh:
			if m.taskManager.handleScanFinishedTask() {
				m.taskManager.rescheduleTasks(se, now)
			}
		}
	}
}

func (m *JobManager) triggerTTLJob(requestID string, cmd *client.TriggerNewTTLJobRequest, se session.Session) {
	if len(m.runningJobs) > 0 {
		// sleep 2 seconds to make sure the TiDB without any job running in it to have a higher priority to take a new job.
		time.Sleep(2 * time.Second)
	}

	ok, err := m.cmdCli.TakeCommand(m.ctx, requestID)
	if err != nil {
		logutil.BgLogger().Error("failed to take TTL trigger job command",
			zap.String("requestID", requestID),
			zap.String("database", cmd.DBName),
			zap.String("table", cmd.TableName))
		return
	}

	if !ok {
		return
	}

	logutil.BgLogger().Info("Get a command to trigger a new TTL job",
		zap.String("requestID", requestID),
		zap.String("database", cmd.DBName),
		zap.String("table", cmd.TableName))

	responseErr := func(err error) {
		terror.Log(m.cmdCli.ResponseCommand(m.ctx, requestID, err))
	}

	if err = m.infoSchemaCache.Update(se); err != nil {
		responseErr(err)
		return
	}

	if err = m.tableStatusCache.Update(m.ctx, se); err != nil {
		responseErr(err)
		return
	}

	var tables []*cache.PhysicalTable
	for _, tbl := range m.infoSchemaCache.Tables {
		if tbl.Schema.L == strings.ToLower(cmd.DBName) && tbl.Name.L == strings.ToLower(cmd.TableName) {
			tables = append(tables, tbl)
		}
	}

	if len(tables) == 0 {
		responseErr(errors.Errorf("table %s.%s not exists", cmd.DBName, cmd.TableName))
		return
	}

	now := time.Now()
	tableResults := make([]*client.TriggerNewTTLJobTableResult, 0, len(tables))
	allError := true
	var firstError error
	for _, ttlTbl := range tables {
		tblResult := &client.TriggerNewTTLJobTableResult{
			TableID:       ttlTbl.ID,
			DBName:        cmd.DBName,
			TableName:     cmd.TableName,
			PartitionName: ttlTbl.Partition.O,
		}

		job, err := m.lockNewJob(m.ctx, se, ttlTbl, now, true)
		if err != nil {
			firstError = err
			tblResult.ErrorMessage = err.Error()
			tableResults = append(tableResults, tblResult)
			continue
		}

		allError = false
		if job != nil {
			m.appendJob(job)
			tblResult.JobID = job.id
			tableResults = append(tableResults, tblResult)
		}
	}

	if allError {
		responseErr(firstError)
		return
	}

	terror.Log(m.cmdCli.ResponseCommand(m.ctx, requestID, &client.TriggerNewTTLJobResponse{
		TableResult: tableResults,
	}))

	tableResultsJSON, _ := json.Marshal(tableResults)
	logutil.BgLogger().Info("Done to trigger a new TTL job",
		zap.String("requestID", requestID),
		zap.String("database", cmd.DBName),
		zap.String("table", cmd.TableName),
		zap.ByteString("tableResults", tableResultsJSON),
	)
}

func (m *JobManager) reportMetrics() {
	var runningJobs, cancellingJobs float64
	for _, job := range m.runningJobs {
		switch job.status {
		case cache.JobStatusRunning:
			runningJobs++
		case cache.JobStatusCancelling:
			cancellingJobs++
		}
	}
	metrics.RunningJobsCnt.Set(runningJobs)
	metrics.CancellingJobsCnt.Set(cancellingJobs)
}

// checkNotOwnJob removes the job whose current job owner is not yourself
func (m *JobManager) checkNotOwnJob() {
	for _, job := range m.runningJobs {
		tableStatus := m.tableStatusCache.Tables[job.tbl.ID]
		if tableStatus == nil || tableStatus.CurrentJobOwnerID != m.id {
			logger := logutil.Logger(m.ctx).With(zap.String("jobID", job.id))
			if tableStatus != nil {
				logger.With(zap.String("newJobOwnerID", tableStatus.CurrentJobOwnerID))
			}
			logger.Info("job has been taken over by another node")
			m.removeJob(job)
		}
	}
}

func (m *JobManager) checkFinishedJob(se session.Session) {
j:
	for _, job := range m.runningJobs {
		timeoutJobCtx, cancel := context.WithTimeout(m.ctx, ttlInternalSQLTimeout)

		sql, args := cache.SelectFromTTLTaskWithJobID(job.id)
		rows, err := se.ExecuteSQL(timeoutJobCtx, sql, args...)
		cancel()
		if err != nil {
			logutil.Logger(m.ctx).Warn("fail to execute sql", zap.String("sql", sql), zap.Any("args", args), zap.Error(err))
			continue
		}

		allFinished := true
		allTasks := make([]*cache.TTLTask, 0, len(rows))
		for _, r := range rows {
			task, err := cache.RowToTTLTask(se, r)
			if err != nil {
				logutil.Logger(m.ctx).Warn("fail to read task", zap.Error(err))
				continue j
			}
			allTasks = append(allTasks, task)

			if task.Status != "finished" {
				allFinished = false
			}
		}

		if allFinished {
			logutil.Logger(m.ctx).Info("job has finished", zap.String("jobID", job.id))
			summary, err := summarizeTaskResult(allTasks)
			if err != nil {
				logutil.Logger(m.ctx).Info("fail to summarize job", zap.Error(err))
			}
			m.removeJob(job)
			job.finish(se, se.Now(), summary)
		}
		cancel()
	}
}

func (m *JobManager) rescheduleJobs(se session.Session, now time.Time) {
	if !variable.EnableTTLJob.Load() || !timeutil.WithinDayTimePeriod(variable.TTLJobScheduleWindowStartTime.Load(), variable.TTLJobScheduleWindowEndTime.Load(), now) {
		if len(m.runningJobs) > 0 {
			for _, job := range m.runningJobs {
				logutil.Logger(m.ctx).Info("cancel job because tidb_ttl_job_enable turned off", zap.String("jobID", job.id))

				summary, err := summarizeErr(errors.New("ttl job is disabled"))
				if err != nil {
					logutil.Logger(m.ctx).Info("fail to summarize job", zap.Error(err))
				}
				m.removeJob(job)
				job.finish(se, now, summary)
			}
		}
		return
	}

	// don't lock job if there's no free scan workers in local
	// it's a mechanism to avoid too many scan tasks waiting in the ttl_tasks table.
	if len(m.taskManager.idleScanWorkers()) == 0 {
		return
	}

	newJobTables := m.readyForNewJobTables(now)
	// TODO: also consider to resume tables, but it's fine to left them there, as other nodes will take this job
	// when the heart beat is not sent
	for _, table := range newJobTables {
		logutil.Logger(m.ctx).Info("try lock new job", zap.Int64("tableID", table.ID))
		job, err := m.lockNewJob(m.ctx, se, table, now, false)
		if job != nil {
			logutil.Logger(m.ctx).Info("append new running job", zap.String("jobID", job.id), zap.Int64("tableID", job.tbl.ID))
			m.appendJob(job)
		}
		if err != nil {
			logutil.Logger(m.ctx).Warn("fail to create new job", zap.Error(err))
		}
	}
}

func (m *JobManager) localJobs() []*ttlJob {
	jobs := make([]*ttlJob, 0, len(m.runningJobs))
	for _, job := range m.runningJobs {
		status := m.tableStatusCache.Tables[job.tbl.ID]
		if status == nil || status.CurrentJobOwnerID != m.id {
			// these jobs will be removed in `checkNotOwnJob`
			continue
		}

		jobs = append(jobs, job)
	}
	return jobs
}

// readyForNewJobTables returns all tables which should spawn a TTL job according to cache
func (m *JobManager) readyForNewJobTables(now time.Time) []*cache.PhysicalTable {
	tables := make([]*cache.PhysicalTable, 0, len(m.infoSchemaCache.Tables))

tblLoop:
	for _, table := range m.infoSchemaCache.Tables {
		// If this node already has a job for this table, just ignore.
		// Actually, the logic should ensure this condition never meet, we still add the check here to keep safety
		// (especially when the content of the status table is incorrect)
		for _, job := range m.runningJobs {
			if job.tbl.ID == table.ID {
				continue tblLoop
			}
		}

		status := m.tableStatusCache.Tables[table.ID]
		ok := m.couldTrySchedule(status, table, now, false)
		if ok {
			tables = append(tables, table)
		}
	}

	return tables
}

// couldTrySchedule returns whether a table should be tried to run TTL
func (m *JobManager) couldTrySchedule(tableStatus *cache.TableStatus, table *cache.PhysicalTable, now time.Time, ignoreScheduleInterval bool) bool {
	if tableStatus == nil {
		// if the table status hasn't been created, return true
		return true
	}
	if table == nil {
		// if the table is not recorded in info schema, return false
		return false
	}
	if tableStatus.CurrentJobOwnerID != "" {
		// see whether it's heart beat time is expired
		hbTime := tableStatus.CurrentJobOwnerHBTime
		// a more concrete value is `2 * max(updateTTLTableStatusCacheInterval, jobManagerLoopTickerInterval)`, but the
		// `updateTTLTableStatusCacheInterval` is greater than `jobManagerLoopTickerInterval` in most cases.
		if hbTime.Add(2 * getUpdateTTLTableStatusCacheInterval()).Before(now) {
			logutil.Logger(m.ctx).Info("task heartbeat has stopped", zap.Int64("tableID", table.ID), zap.Time("hbTime", hbTime), zap.Time("now", now))
			return true
		}
		return false
	}

	if ignoreScheduleInterval || tableStatus.LastJobStartTime.IsZero() {
		return true
	}

	startTime := tableStatus.LastJobStartTime

	interval := table.TTLInfo.JobInterval
	d, err := duration.ParseDuration(interval)
	if err != nil {
		logutil.Logger(m.ctx).Warn("illegal job interval", zap.String("interval", interval))
		return false
	}
	return startTime.Add(d).Before(now)
}

// occupyNewJob tries to occupy a new job in the ttl_table_status table. If it locks successfully, it will create a new
// localJob and return it.
// It could be nil, nil, if the table query doesn't return error but the job has been locked by other instances.
func (m *JobManager) lockNewJob(ctx context.Context, se session.Session, table *cache.PhysicalTable, now time.Time, ignoreScheduleInterval bool) (*ttlJob, error) {
	var expireTime time.Time

	err := se.RunInTxn(ctx, func() error {
		sql, args := cache.SelectFromTTLTableStatusWithID(table.ID)
		// use ` FOR UPDATE NOWAIT`, then if the new job has been locked by other nodes, it will return:
		// [tikv:3572]Statement aborted because lock(s) could not be acquired immediately and NOWAIT is set.
		// Then this tidb node will not waste resource in calculating the ranges.
		rows, err := se.ExecuteSQL(ctx, sql+" FOR UPDATE NOWAIT", args...)
		if err != nil {
			return errors.Wrapf(err, "execute sql: %s", sql)
		}
		if len(rows) == 0 {
			// cannot find the row, insert the status row
			sql, args := insertNewTableIntoStatusSQL(table.ID, table.TableInfo.ID)
			_, err = se.ExecuteSQL(ctx, sql, args...)
			if err != nil {
				return errors.Wrapf(err, "execute sql: %s", sql)
			}
			sql, args = cache.SelectFromTTLTableStatusWithID(table.ID)
			rows, err = se.ExecuteSQL(ctx, sql+" FOR UPDATE NOWAIT", args...)
			if err != nil {
				return errors.Wrapf(err, "execute sql: %s", sql)
			}
			if len(rows) == 0 {
				return errors.New("table status row still doesn't exist after insertion")
			}
		}
		tableStatus, err := cache.RowToTableStatus(se, rows[0])
		if err != nil {
			return err
		}
		if !m.couldTrySchedule(tableStatus, m.infoSchemaCache.Tables[tableStatus.TableID], now, ignoreScheduleInterval) {
			return errors.New("couldn't schedule ttl job")
		}

		expireTime, err = table.EvalExpireTime(m.ctx, se, now)
		if err != nil {
			return err
		}

		jobID := uuid.New().String()
		jobExist := false
		if len(tableStatus.CurrentJobID) > 0 {
			// don't create new job if there is already one running
			// so the running tasks don't need to be cancelled
			jobID = tableStatus.CurrentJobID
			expireTime = tableStatus.CurrentJobTTLExpire
			jobExist = true
		}
		failpoint.Inject("set-job-uuid", func(val failpoint.Value) {
			jobID = val.(string)
		})

		sql, args = setTableStatusOwnerSQL(jobID, table.ID, now, expireTime, m.id)
		_, err = se.ExecuteSQL(ctx, sql, args...)
		if err != nil {
			return errors.Wrapf(err, "execute sql: %s", sql)
		}

		// if the job already exist, don't need to submit scan tasks
		if jobExist {
			return nil
		}

		ranges, err := table.SplitScanRanges(ctx, m.store, splitScanCount)
		if err != nil {
			return errors.Wrap(err, "split scan ranges")
		}
		for scanID, r := range ranges {
			sql, args, err = cache.InsertIntoTTLTask(se, jobID, table.ID, scanID, r.Start, r.End, expireTime, now)
			if err != nil {
				return errors.Wrap(err, "encode scan task")
			}
			_, err = se.ExecuteSQL(ctx, sql, args...)
			if err != nil {
				return errors.Wrapf(err, "execute sql: %s", sql)
			}
		}

		return nil
	}, session.TxnModePessimistic)
	if err != nil {
		return nil, err
	}

	// successfully update the table status, will need to refresh the cache.
	err = m.updateInfoSchemaCache(se)
	if err != nil {
		return nil, err
	}
	err = m.updateTableStatusCache(se)
	if err != nil {
		return nil, err
	}
<<<<<<< HEAD
	return m.createNewJob(expireTime, now, table)
}

func (m *JobManager) createNewJob(expireTime time.Time, now time.Time, table *cache.PhysicalTable) (*ttlJob, error) {
=======

	job := m.createNewJob(expireTime, now, table)

	// job is created, notify every scan managers to fetch new tasks
	err = m.notificationCli.Notify(m.ctx, scanTaskNotificationType, job.id)
	if err != nil {
		logutil.Logger(m.ctx).Warn("fail to trigger scan tasks", zap.Error(err))
	}
	return job, nil
}

func (m *JobManager) createNewJob(expireTime time.Time, now time.Time, table *cache.PhysicalTable) *ttlJob {
>>>>>>> 4686338d
	id := m.tableStatusCache.Tables[table.ID].CurrentJobID

	return &ttlJob{
		id:      id,
		ownerID: m.id,

		createTime:    now,
		ttlExpireTime: expireTime,
		// at least, the info schema cache and table status cache are consistent in table id, so it's safe to get table
		// information from schema cache directly
		tbl: table,

		status: cache.JobStatusWaiting,
	}
}

// updateHeartBeat updates the heartbeat for all task with current instance as owner
func (m *JobManager) updateHeartBeat(ctx context.Context, se session.Session, now time.Time) error {
	for _, job := range m.localJobs() {
		if job.createTime.Add(ttlJobTimeout).Before(now) {
			logutil.Logger(m.ctx).Info("job is timeout", zap.String("jobID", job.id))
			summary, err := summarizeErr(errors.New("job is timeout"))
			if err != nil {
				logutil.Logger(m.ctx).Info("fail to summarize job", zap.Error(err))
			}
			m.removeJob(job)
			job.finish(se, now, summary)
			continue
		}

		sql, args := updateHeartBeatSQL(job.tbl.ID, now, m.id)
		_, err := se.ExecuteSQL(ctx, sql, args...)
		if err != nil {
			return errors.Wrapf(err, "execute sql: %s", sql)
		}
	}
	return nil
}

// updateInfoSchemaCache updates the cache of information schema
func (m *JobManager) updateInfoSchemaCache(se session.Session) error {
	return m.infoSchemaCache.Update(se)
}

// updateTableStatusCache updates the cache of table status
func (m *JobManager) updateTableStatusCache(se session.Session) error {
	cacheUpdateCtx, cancel := context.WithTimeout(m.ctx, ttlInternalSQLTimeout)
	defer cancel()
	return m.tableStatusCache.Update(cacheUpdateCtx, se)
}

func (m *JobManager) removeJob(finishedJob *ttlJob) {
	for idx, job := range m.runningJobs {
		if job.id == finishedJob.id {
			if idx+1 < len(m.runningJobs) {
				m.runningJobs = append(m.runningJobs[0:idx], m.runningJobs[idx+1:]...)
			} else {
				m.runningJobs = m.runningJobs[0:idx]
			}
			return
		}
	}
}

func (m *JobManager) appendJob(job *ttlJob) {
	m.runningJobs = append(m.runningJobs, job)
}

// GetCommandCli returns the command client
func (m *JobManager) GetCommandCli() client.CommandClient {
	return m.cmdCli
}

<<<<<<< HEAD
=======
// GetNotificationCli returns the notification client
func (m *JobManager) GetNotificationCli() client.NotificationClient {
	return m.notificationCli
}

>>>>>>> 4686338d
// TTLSummary is the summary for TTL job
type TTLSummary struct {
	TotalRows   uint64 `json:"total_rows"`
	SuccessRows uint64 `json:"success_rows"`
	ErrorRows   uint64 `json:"error_rows"`

	TotalScanTask     int `json:"total_scan_task"`
	ScheduledScanTask int `json:"scheduled_scan_task"`
	FinishedScanTask  int `json:"finished_scan_task"`

	ScanTaskErr string `json:"scan_task_err,omitempty"`
	SummaryText string `json:"-"`
}

func summarizeErr(err error) (*TTLSummary, error) {
	summary := &TTLSummary{
		ScanTaskErr: err.Error(),
	}

	buf, err := json.Marshal(summary)
	if err != nil {
		return nil, err
	}
	summary.SummaryText = string(buf)
	return summary, nil
}

func summarizeTaskResult(tasks []*cache.TTLTask) (*TTLSummary, error) {
	summary := &TTLSummary{}
	var allErr error
	for _, t := range tasks {
		if t.State != nil {
			summary.TotalRows += t.State.TotalRows
			summary.SuccessRows += t.State.SuccessRows
			summary.ErrorRows += t.State.ErrorRows
			if len(t.State.ScanTaskErr) > 0 {
				allErr = multierr.Append(allErr, errors.New(t.State.ScanTaskErr))
			}
		}

		summary.TotalScanTask += 1
		if t.Status != cache.TaskStatusWaiting {
			summary.ScheduledScanTask += 1
		}
		if t.Status == cache.TaskStatusFinished {
			summary.FinishedScanTask += 1
		}
	}
	if allErr != nil {
		summary.ScanTaskErr = allErr.Error()
	}

	buf, err := json.Marshal(summary)
	if err != nil {
		return nil, err
	}
	summary.SummaryText = string(buf)
	return summary, nil
}<|MERGE_RESOLUTION|>--- conflicted
+++ resolved
@@ -628,12 +628,6 @@
 	if err != nil {
 		return nil, err
 	}
-<<<<<<< HEAD
-	return m.createNewJob(expireTime, now, table)
-}
-
-func (m *JobManager) createNewJob(expireTime time.Time, now time.Time, table *cache.PhysicalTable) (*ttlJob, error) {
-=======
 
 	job := m.createNewJob(expireTime, now, table)
 
@@ -646,7 +640,6 @@
 }
 
 func (m *JobManager) createNewJob(expireTime time.Time, now time.Time, table *cache.PhysicalTable) *ttlJob {
->>>>>>> 4686338d
 	id := m.tableStatusCache.Tables[table.ID].CurrentJobID
 
 	return &ttlJob{
@@ -720,14 +713,11 @@
 	return m.cmdCli
 }
 
-<<<<<<< HEAD
-=======
 // GetNotificationCli returns the notification client
 func (m *JobManager) GetNotificationCli() client.NotificationClient {
 	return m.notificationCli
 }
 
->>>>>>> 4686338d
 // TTLSummary is the summary for TTL job
 type TTLSummary struct {
 	TotalRows   uint64 `json:"total_rows"`
