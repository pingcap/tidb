// Copyright 2022 PingCAP, Inc.
//
// Licensed under the Apache License, Version 2.0 (the "License");
// you may not use this file except in compliance with the License.
// You may obtain a copy of the License at
//
//     http://www.apache.org/licenses/LICENSE-2.0
//
// Unless required by applicable law or agreed to in writing, software
// distributed under the License is distributed on an "AS IS" BASIS,
// WITHOUT WARRANTIES OR CONDITIONS OF ANY KIND, either express or implied.
// See the License for the specific language governing permissions and
// limitations under the License.

package ttlworker

import (
	"context"
	"encoding/json"
	"time"

	"github.com/pingcap/errors"
	"github.com/pingcap/tidb/infoschema"
	"github.com/pingcap/tidb/kv"
	"github.com/pingcap/tidb/parser/model"
	"github.com/pingcap/tidb/parser/terror"
	"github.com/pingcap/tidb/sessionctx/variable"
	"github.com/pingcap/tidb/ttl/cache"
	"github.com/pingcap/tidb/ttl/client"
	"github.com/pingcap/tidb/ttl/metrics"
	"github.com/pingcap/tidb/ttl/session"
	"github.com/pingcap/tidb/util/logutil"
	"github.com/pingcap/tidb/util/timeutil"
	clientv3 "go.etcd.io/etcd/client/v3"
	"go.uber.org/multierr"
	"go.uber.org/zap"
)

const insertNewTableIntoStatusTemplate = "INSERT INTO mysql.tidb_ttl_table_status (table_id,parent_table_id) VALUES (%?, %?)"
const setTableStatusOwnerTemplate = `UPDATE mysql.tidb_ttl_table_status
	SET current_job_id = UUID(),
		current_job_owner_id = %?,
		current_job_start_time = %?,
		current_job_status = 'waiting',
		current_job_status_update_time = %?,
		current_job_ttl_expire = %?,
		current_job_owner_hb_time = %?
	WHERE table_id = %?`
const updateHeartBeatTemplate = "UPDATE mysql.tidb_ttl_table_status SET current_job_owner_hb_time = %? WHERE table_id = %? AND current_job_owner_id = %?"

const timeFormat = "2006-01-02 15:04:05"

func insertNewTableIntoStatusSQL(tableID int64, parentTableID int64) (string, []interface{}) {
	return insertNewTableIntoStatusTemplate, []interface{}{tableID, parentTableID}
}

func setTableStatusOwnerSQL(tableID int64, now time.Time, currentJobTTLExpire time.Time, id string) (string, []interface{}) {
	return setTableStatusOwnerTemplate, []interface{}{id, now.Format(timeFormat), now.Format(timeFormat), currentJobTTLExpire.Format(timeFormat), now.Format(timeFormat), tableID}
}

func updateHeartBeatSQL(tableID int64, now time.Time, id string) (string, []interface{}) {
	return updateHeartBeatTemplate, []interface{}{now.Format(timeFormat), tableID, id}
}

// JobManager schedules and manages the ttl jobs on this instance
type JobManager struct {
	// the `runningJobs`, `scanWorkers` and `delWorkers` should be protected by mutex:
	// `runningJobs` will be shared in the state loop and schedule loop
	// `scanWorkers` and `delWorkers` can be modified by setting variables at any time
	baseWorker

	sessPool sessionPool

	// id is the ddl id of this instance
	id string

	store  kv.Storage
	cmdCli client.CommandClient

	// the workers are shared between the loop goroutine and other sessions (e.g. manually resize workers through
	// setting variables)
	scanWorkers []worker
	delWorkers  []worker

	// infoSchemaCache and tableStatusCache are a cache stores the information from info schema and the tidb_ttl_table_status
	// table. They don't need to be protected by mutex, because they are only used in job loop goroutine.
	infoSchemaCache  *cache.InfoSchemaCache
	tableStatusCache *cache.TableStatusCache

	// runningJobs record all ttlJob waiting in local
	// when a job for a table is created, it could spawn several scan tasks. If there are too many scan tasks, and they cannot
	// be fully consumed by local scan workers, their states should be recorded in the runningJobs, so that we could continue
	// to poll scan tasks from the job in the future when there are scan workers in idle.
	runningJobs []*ttlJob

	delCh         chan *ttlDeleteTask
	notifyStateCh chan interface{}
}

// NewJobManager creates a new ttl job manager
func NewJobManager(id string, sessPool sessionPool, store kv.Storage, etcdCli *clientv3.Client) (manager *JobManager) {
	manager = &JobManager{}
	manager.id = id
	manager.store = store
	manager.sessPool = sessPool
	manager.delCh = make(chan *ttlDeleteTask)
	manager.notifyStateCh = make(chan interface{}, 1)

	manager.init(manager.jobLoop)
	manager.ctx = logutil.WithKeyValue(manager.ctx, "ttl-worker", "manager")

	manager.infoSchemaCache = cache.NewInfoSchemaCache(getUpdateInfoSchemaCacheInterval())
	manager.tableStatusCache = cache.NewTableStatusCache(getUpdateTTLTableStatusCacheInterval())

	if etcdCli != nil {
		manager.cmdCli = client.NewEtcdCommandClient(etcdCli)
	} else {
		manager.cmdCli = client.NewMockCommandClient()
	}

	return
}

func (m *JobManager) jobLoop() error {
	se, err := getSession(m.sessPool)
	if err != nil {
		return err
	}

	defer func() {
		err = multierr.Combine(err, multierr.Combine(m.resizeScanWorkers(0), m.resizeDelWorkers(0)))
		se.Close()
	}()

	scheduleTicker := time.Tick(jobManagerLoopTickerInterval)
	updateHeartBeatTicker := time.Tick(jobManagerLoopTickerInterval)
	jobCheckTicker := time.Tick(jobManagerLoopTickerInterval)
	updateScanTaskStateTicker := time.Tick(jobManagerLoopTickerInterval)
	infoSchemaCacheUpdateTicker := time.Tick(m.infoSchemaCache.GetInterval())
	tableStatusCacheUpdateTicker := time.Tick(m.tableStatusCache.GetInterval())
	resizeWorkersTicker := time.Tick(getResizeWorkersInterval())
	cmdWatcher := m.cmdCli.WatchCommand(m.ctx)
	m.resizeWorkersWithSysVar()
	for {
		m.reportMetrics()
		now := se.Now()

		select {
		case <-m.ctx.Done():
			return nil
		case <-infoSchemaCacheUpdateTicker:
			err := m.updateInfoSchemaCache(se)
			if err != nil {
				logutil.Logger(m.ctx).Warn("fail to update info schema cache", zap.Error(err))
			}
		case <-tableStatusCacheUpdateTicker:
			err := m.updateTableStatusCache(se)
			if err != nil {
				logutil.Logger(m.ctx).Warn("fail to update table status cache", zap.Error(err))
			}
		case <-updateHeartBeatTicker:
			updateHeartBeatCtx, cancel := context.WithTimeout(m.ctx, ttlInternalSQLTimeout)
			err = m.updateHeartBeat(updateHeartBeatCtx, se)
			if err != nil {
				logutil.Logger(m.ctx).Warn("fail to update heart beat", zap.Error(err))
			}
			cancel()
		case <-updateScanTaskStateTicker:
			if m.updateTaskState() {
				m.checkFinishedJob(se, now)
				m.rescheduleJobs(se, now)
			}
		case <-m.notifyStateCh:
			if m.updateTaskState() {
				m.checkFinishedJob(se, now)
				m.rescheduleJobs(se, now)
			}
		case <-jobCheckTicker:
			m.checkFinishedJob(se, now)
			m.checkNotOwnJob()
		case <-resizeWorkersTicker:
			m.resizeWorkersWithSysVar()
		case <-scheduleTicker:
			m.rescheduleJobs(se, now)
		case cmd, ok := <-cmdWatcher:
			if !ok {
				if m.ctx.Err() != nil {
					return nil
				}

				logutil.BgLogger().Warn("The TTL cmd watcher is closed unexpectedly, re-watch it again")
				cmdWatcher = m.cmdCli.WatchCommand(m.ctx)
				continue
			}

			if triggerJobCmd, ok := cmd.GetTriggerTTLJobRequest(); ok {
				m.triggerTTLJob(cmd.RequestID, triggerJobCmd, se)
				m.rescheduleJobs(se, now)
			}
		}
	}
}

func (m *JobManager) resizeWorkersWithSysVar() {
	err := m.resizeScanWorkers(int(variable.TTLScanWorkerCount.Load()))
	if err != nil {
		logutil.Logger(m.ctx).Warn("fail to resize scan workers", zap.Error(err))
	}
	err = m.resizeDelWorkers(int(variable.TTLDeleteWorkerCount.Load()))
	if err != nil {
		logutil.Logger(m.ctx).Warn("fail to resize delete workers", zap.Error(err))
	}
}

func (m *JobManager) triggerTTLJob(requestID string, cmd *client.TriggerNewTTLJobRequest, se session.Session) {
	if len(m.runningJobs) > 0 {
		// sleep 2 seconds to make sure the TiDB without any job running in it to have a higher priority to take a new job.
		time.Sleep(2 * time.Second)
	}

	ok, err := m.cmdCli.TakeCommand(m.ctx, requestID)
	if err != nil {
		logutil.BgLogger().Error("failed to take TTL trigger job command",
			zap.String("requestID", requestID),
			zap.String("database", cmd.DBName),
			zap.String("table", cmd.TableName))
		return
	}

	if !ok {
		return
	}

	logutil.BgLogger().Info("Get a command to trigger a new TTL job",
		zap.String("requestID", requestID),
		zap.String("database", cmd.DBName),
		zap.String("table", cmd.TableName))

	responseErr := func(err error) {
		terror.Log(m.cmdCli.ResponseCommand(m.ctx, requestID, err))
	}

	is, ok := se.GetDomainInfoSchema().(infoschema.InfoSchema)
	if !ok {
		// should never happen
		responseErr(errors.New("the return value session.GetDomainInfoSchema is not infoschema.InfoSchema"))
		return
	}

	tbl, err := is.TableByName(model.NewCIStr(cmd.DBName), model.NewCIStr(cmd.TableName))
	if err != nil {
		responseErr(err)
		return
	}

	tblInfo := tbl.Meta()
	if tblInfo.TTLInfo == nil {
		responseErr(errors.Errorf("table %s.%s is not a TTL table", cmd.DBName, cmd.TableName))
		return
	}

	var tables []*cache.PhysicalTable
	if tblInfo.Partition == nil {
		ttlTable, err := cache.NewPhysicalTable(model.NewCIStr(cmd.DBName), tblInfo, model.NewCIStr(""))
		if err != nil {
			responseErr(err)
			return
		}
		tables = []*cache.PhysicalTable{ttlTable}
	} else {
		tables = make([]*cache.PhysicalTable, 0, len(tblInfo.Partition.Definitions))
		for _, par := range tblInfo.Partition.Definitions {
			ttlTable, err := cache.NewPhysicalTable(model.NewCIStr(cmd.DBName), tblInfo, par.Name)
			if err != nil {
				responseErr(err)
				return
			}
			tables = append(tables, ttlTable)
		}
	}

	now := time.Now()
	tableResults := make([]*client.TriggerNewTTLJobTableResult, 0, len(tables))
	allError := true
	var firstError error
	for _, ttlTbl := range tables {
		tblResult := &client.TriggerNewTTLJobTableResult{
			TableID:       ttlTbl.ID,
			DBName:        cmd.DBName,
			TableName:     cmd.TableName,
			PartitionName: ttlTbl.Partition.O,
		}

		job, err := m.lockNewJob(m.ctx, se, ttlTbl, now, true)
		if err != nil {
			firstError = err
			tblResult.ErrorMessage = err.Error()
			tableResults = append(tableResults, tblResult)
			continue
		}

		allError = false
		if job != nil {
			m.appendJob(job)
			tblResult.JobID = job.id
			tableResults = append(tableResults, tblResult)
		}
	}

	if allError {
		responseErr(firstError)
		return
	}

	terror.Log(m.cmdCli.ResponseCommand(m.ctx, requestID, &client.TriggerNewTTLJobResponse{
		TableResult: tableResults,
	}))

	tableResultsJSON, _ := json.Marshal(tableResults)
	logutil.BgLogger().Info("Done to trigger a new TTL job",
		zap.String("requestID", requestID),
		zap.String("database", cmd.DBName),
		zap.String("table", cmd.TableName),
		zap.ByteString("tableResults", tableResultsJSON),
	)
}

func (m *JobManager) reportMetrics() {
	var runningJobs, cancellingJobs float64
	for _, job := range m.runningJobs {
		switch job.status {
		case cache.JobStatusRunning:
			runningJobs++
		case cache.JobStatusCancelling:
			cancellingJobs++
		}
	}
	metrics.RunningJobsCnt.Set(runningJobs)
	metrics.CancellingJobsCnt.Set(cancellingJobs)
}

func (m *JobManager) resizeScanWorkers(count int) error {
	var err error
	var canceledWorkers []worker
	m.scanWorkers, canceledWorkers, err = m.resizeWorkers(m.scanWorkers, count, func() worker {
		return newScanWorker(m.delCh, m.notifyStateCh, m.sessPool)
	})
	for _, w := range canceledWorkers {
		s := w.(scanWorker)

		var tableID int64
		var scanErr error
		result := s.PollTaskResult()
		if result != nil {
			tableID = result.task.tbl.ID
			scanErr = result.err
		} else {
			// if the scan worker failed to poll the task, it's possible that the `WaitStopped` has timeout
			// we still consider the scan task as finished
			curTask := s.CurrentTask()
			if curTask == nil {
				continue
			}
			tableID = curTask.tbl.ID
			scanErr = errors.New("timeout to cancel scan task")
		}

		job := findJobWithTableID(m.runningJobs, tableID)
		if job == nil {
			logutil.Logger(m.ctx).Warn("task state changed but job not found", zap.Int64("tableID", tableID))
			continue
		}
		logutil.Logger(m.ctx).Debug("scan task finished", zap.String("jobID", job.id))
		job.finishedScanTaskCounter += 1
		job.scanTaskErr = multierr.Append(job.scanTaskErr, scanErr)
	}
	return err
}

func (m *JobManager) resizeDelWorkers(count int) error {
	var err error
	m.delWorkers, _, err = m.resizeWorkers(m.delWorkers, count, func() worker {
		return newDeleteWorker(m.delCh, m.sessPool)
	})
	return err
}

// resizeWorkers scales the worker, and returns the full set of workers as the first return value. If there are workers
// stopped, return the stopped worker in the second return value
func (m *JobManager) resizeWorkers(workers []worker, count int, factory func() worker) ([]worker, []worker, error) {
	if count < len(workers) {
		logutil.Logger(m.ctx).Info("shrink ttl worker", zap.Int("originalCount", len(workers)), zap.Int("newCount", count))

		for _, w := range workers[count:] {
			w.Stop()
		}

		var errs error
		ctx, cancel := context.WithTimeout(m.ctx, 30*time.Second)
		for _, w := range workers[count:] {
			err := w.WaitStopped(ctx, 30*time.Second)
			if err != nil {
				logutil.Logger(m.ctx).Warn("fail to stop ttl worker", zap.Error(err))
				errs = multierr.Append(errs, err)
			}
		}
		cancel()

		// remove the existing workers, and keep the left workers
		return workers[:count], workers[count:], errs
	}

	if count > len(workers) {
		logutil.Logger(m.ctx).Info("scale ttl worker", zap.Int("originalCount", len(workers)), zap.Int("newCount", count))

		for i := len(workers); i < count; i++ {
			w := factory()
			w.Start()
			workers = append(workers, w)
		}
		return workers, nil, nil
	}

	return workers, nil, nil
}

// updateTaskState polls the result from scan worker and returns whether there are result polled
func (m *JobManager) updateTaskState() bool {
	results := m.pollScanWorkerResults()
	for _, result := range results {
		logger := logutil.Logger(m.ctx).With(zap.Int64("tableID", result.task.tbl.ID))
		if result.err != nil {
			logger = logger.With(zap.Error(result.err))
		}

		job := findJobWithTableID(m.runningJobs, result.task.tbl.ID)
		if job == nil {
			logger.Warn("task state changed but job not found", zap.Int64("tableID", result.task.tbl.ID))
			continue
		}
		logger.Info("scan task finished", zap.String("jobID", job.id))

		job.finishedScanTaskCounter += 1
		job.scanTaskErr = multierr.Append(job.scanTaskErr, result.err)
	}

	return len(results) > 0
}

func (m *JobManager) pollScanWorkerResults() []*ttlScanTaskExecResult {
	results := make([]*ttlScanTaskExecResult, 0, len(m.scanWorkers))
	for _, w := range m.scanWorkers {
		worker := w.(scanWorker)
		result := worker.PollTaskResult()
		if result != nil {
			results = append(results, result)
		}
	}

	return results
}

// checkNotOwnJob removes the job whose current job owner is not yourself
func (m *JobManager) checkNotOwnJob() {
	for _, job := range m.runningJobs {
		tableStatus := m.tableStatusCache.Tables[job.tbl.ID]
		if tableStatus == nil || tableStatus.CurrentJobOwnerID != m.id {
			logger := logutil.Logger(m.ctx).With(zap.String("jobID", job.id), zap.String("statistics", job.statistics.String()))
			if tableStatus != nil {
				logger.With(zap.String("newJobOwnerID", tableStatus.CurrentJobOwnerID))
			}
			logger.Info("job has been taken over by another node")
			m.removeJob(job)
			job.cancel()
		}
	}
}

func (m *JobManager) checkFinishedJob(se session.Session, now time.Time) {
	for _, job := range m.runningJobs {
		timeoutJobCtx, cancel := context.WithTimeout(m.ctx, ttlInternalSQLTimeout)
		if job.Finished() {
			logutil.Logger(m.ctx).Info("job has finished", zap.String("jobID", job.id), zap.String("statistics", job.statistics.String()))
			m.removeJob(job)
			job.finish(se, se.Now())
		} else if job.Timeout(timeoutJobCtx, se, now) {
			logutil.Logger(m.ctx).Info("job is timeout", zap.String("jobID", job.id), zap.String("statistics", job.statistics.String()))
			m.removeJob(job)
			err := job.Cancel(timeoutJobCtx, se)
			if err != nil {
				logutil.Logger(m.ctx).Warn("fail to cancel job", zap.Error(err))
			}
			job.finish(se, se.Now())
		}
		cancel()
	}
}

func (m *JobManager) rescheduleJobs(se session.Session, now time.Time) {
	if !timeutil.WithinDayTimePeriod(variable.TTLJobScheduleWindowStartTime.Load(), variable.TTLJobScheduleWindowEndTime.Load(), now) {
		// Local jobs will also not run, but as the server is still sending heartbeat,
		// and keep the job in memory, it could start the left task in the next window.
		return
	}
	if !variable.EnableTTLJob.Load() {
		if len(m.runningJobs) > 0 {
			ctx, cancel := context.WithTimeout(m.ctx, ttlInternalSQLTimeout)

			for _, job := range m.runningJobs {
				logutil.Logger(m.ctx).Info("cancel job because tidb_ttl_job_enable turned off", zap.String("jobID", job.id), zap.String("statistics", job.statistics.String()))
				m.removeJob(job)
				err := job.Cancel(ctx, se)
				if err != nil {
					logutil.Logger(m.ctx).Warn("fail to cancel job", zap.Error(err))
				}
				job.finish(se, se.Now())
			}

			cancel()
		}
		return
	}

	idleScanWorkers := m.idleScanWorkers()
	if len(idleScanWorkers) == 0 {
		return
	}

	localJobs := m.localJobs()
	newJobTables := m.readyForNewJobTables(now)
	// TODO: also consider to resume tables, but it's fine to left them there, as other nodes will take this job
	// when the heart beat is not sent
	for len(idleScanWorkers) > 0 && (len(newJobTables) > 0 || len(localJobs) > 0) {
		var job *ttlJob
		var err error

		switch {
		case len(localJobs) > 0:
			job = localJobs[0]
			localJobs = localJobs[1:]
		case len(newJobTables) > 0:
			table := newJobTables[0]
			newJobTables = newJobTables[1:]
			logutil.Logger(m.ctx).Info("try lock new job", zap.Int64("tableID", table.ID))
			job, err = m.lockNewJob(m.ctx, se, table, now, false)
			if job != nil {
				logutil.Logger(m.ctx).Info("append new running job", zap.String("jobID", job.id), zap.Int64("tableID", job.tbl.ID))
				m.appendJob(job)
			}
		}
		if err != nil {
			logutil.Logger(m.ctx).Warn("fail to create new job", zap.Error(err))
		}
		if job == nil {
			continue
		}

		for !job.AllSpawned() {
			task := job.peekScanTask()
			logger := logutil.Logger(m.ctx).With(zap.String("jobID", job.id), zap.String("table", task.tbl.TableInfo.Name.L))
			if task.tbl.PartitionDef != nil {
				logger = logger.With(zap.String("partition", task.tbl.PartitionDef.Name.L))
			}

			for len(idleScanWorkers) > 0 {
				idleWorker := idleScanWorkers[0]
				idleScanWorkers = idleScanWorkers[1:]

				err := idleWorker.Schedule(task)
				if err != nil {
					logger.Info("fail to schedule task", zap.Error(err))
					continue
				}

				ctx, cancel := context.WithTimeout(m.ctx, ttlInternalSQLTimeout)
				err = job.changeStatus(ctx, se, cache.JobStatusRunning)
				if err != nil {
					// not a big problem, current logic doesn't depend on the job status to promote
					// the routine, so we could just print a log here
					logger.Error("change ttl job status", zap.Error(err), zap.String("id", job.id))
				}
				cancel()

				logger.Info("scheduled ttl task")

				job.nextScanTask()
				break
			}

			if len(idleScanWorkers) == 0 {
				break
			}
		}
	}
}

func (m *JobManager) idleScanWorkers() []scanWorker {
	workers := make([]scanWorker, 0, len(m.scanWorkers))
	for _, w := range m.scanWorkers {
		if w.(scanWorker).Idle() {
			workers = append(workers, w.(scanWorker))
		}
	}
	return workers
}

func (m *JobManager) localJobs() []*ttlJob {
	jobs := make([]*ttlJob, 0, len(m.runningJobs))
	for _, job := range m.runningJobs {
		status := m.tableStatusCache.Tables[job.tbl.ID]
		if status == nil || status.CurrentJobOwnerID != m.id {
			// these jobs will be removed in `checkNotOwnJob`
			continue
		}

		jobs = append(jobs, job)
	}
	return jobs
}

// readyForNewJobTables returns all tables which should spawn a TTL job according to cache
func (m *JobManager) readyForNewJobTables(now time.Time) []*cache.PhysicalTable {
	tables := make([]*cache.PhysicalTable, 0, len(m.infoSchemaCache.Tables))

tblLoop:
	for _, table := range m.infoSchemaCache.Tables {
		// If this node already has a job for this table, just ignore.
		// Actually, the logic should ensure this condition never meet, we still add the check here to keep safety
		// (especially when the content of the status table is incorrect)
		for _, job := range m.runningJobs {
			if job.tbl.ID == table.ID {
				continue tblLoop
			}
		}

		status := m.tableStatusCache.Tables[table.ID]
<<<<<<< HEAD
		ok := m.couldTrySchedule(status, now, false)
=======
		ok := m.couldTrySchedule(status, table, now)
>>>>>>> f7c87c88
		if ok {
			tables = append(tables, table)
		}
	}

	return tables
}

// couldTrySchedule returns whether a table should be tried to run TTL
<<<<<<< HEAD
func (m *JobManager) couldTrySchedule(table *cache.TableStatus, now time.Time, ignoreScheduleInterval bool) bool {
	if table == nil {
=======
func (m *JobManager) couldTrySchedule(tableStatus *cache.TableStatus, table *cache.PhysicalTable, now time.Time) bool {
	if tableStatus == nil {
>>>>>>> f7c87c88
		// if the table status hasn't been created, return true
		return true
	}
	if table == nil {
		// if the table is not recorded in info schema, return false
		return false
	}
	if tableStatus.CurrentJobOwnerID != "" {
		// see whether it's heart beat time is expired
		hbTime := tableStatus.CurrentJobOwnerHBTime
		// a more concrete value is `2 * max(updateTTLTableStatusCacheInterval, jobManagerLoopTickerInterval)`, but the
		// `updateTTLTableStatusCacheInterval` is greater than `jobManagerLoopTickerInterval` in most cases.
		if hbTime.Add(2 * getUpdateTTLTableStatusCacheInterval()).Before(now) {
			logutil.Logger(m.ctx).Info("task heartbeat has stopped", zap.Int64("tableID", table.ID), zap.Time("hbTime", hbTime), zap.Time("now", now))
			return true
		}
		return false
	}

<<<<<<< HEAD
	if ignoreScheduleInterval || table.LastJobFinishTime.IsZero() {
=======
	if tableStatus.LastJobStartTime.IsZero() {
>>>>>>> f7c87c88
		return true
	}

	startTime := tableStatus.LastJobStartTime

	return startTime.Add(table.TTLInfo.JobInterval.GoDuration()).Before(now)
}

// occupyNewJob tries to occupy a new job in the ttl_table_status table. If it locks successfully, it will create a new
// localJob and return it.
// It could be nil, nil, if the table query doesn't return error but the job has been locked by other instances.
func (m *JobManager) lockNewJob(ctx context.Context, se session.Session, table *cache.PhysicalTable, now time.Time, ignoreScheduleInterval bool) (*ttlJob, error) {
	var expireTime time.Time

	err := se.RunInTxn(ctx, func() error {
		sql, args := cache.SelectFromTTLTableStatusWithID(table.ID)
		rows, err := se.ExecuteSQL(ctx, sql, args...)
		if err != nil {
			return errors.Wrapf(err, "execute sql: %s", sql)
		}
		if len(rows) == 0 {
			// cannot find the row, insert the status row
			sql, args := insertNewTableIntoStatusSQL(table.ID, table.TableInfo.ID)
			_, err = se.ExecuteSQL(ctx, sql, args...)
			if err != nil {
				return errors.Wrapf(err, "execute sql: %s", sql)
			}
			sql, args = cache.SelectFromTTLTableStatusWithID(table.ID)
			rows, err = se.ExecuteSQL(ctx, sql, args...)
			if err != nil {
				return errors.Wrapf(err, "execute sql: %s", sql)
			}
			if len(rows) == 0 {
				return errors.New("table status row still doesn't exist after insertion")
			}
		}
		tableStatus, err := cache.RowToTableStatus(se, rows[0])
		if err != nil {
			return err
		}
<<<<<<< HEAD
		if !m.couldTrySchedule(tableStatus, now, ignoreScheduleInterval) {
=======
		if !m.couldTrySchedule(tableStatus, m.infoSchemaCache.Tables[tableStatus.TableID], now) {
>>>>>>> f7c87c88
			return errors.New("couldn't schedule ttl job")
		}

		expireTime, err = table.EvalExpireTime(m.ctx, se, now)
		if err != nil {
			return err
		}

		sql, args = setTableStatusOwnerSQL(table.ID, now, expireTime, m.id)
		_, err = se.ExecuteSQL(ctx, sql, args...)
		return errors.Wrapf(err, "execute sql: %s", sql)
	})
	if err != nil {
		return nil, err
	}

	// successfully update the table status, will need to refresh the cache.
	err = m.updateInfoSchemaCache(se)
	if err != nil {
		return nil, err
	}
	err = m.updateTableStatusCache(se)
	if err != nil {
		return nil, err
	}
	return m.createNewJob(expireTime, now, table)
}

func (m *JobManager) createNewJob(expireTime time.Time, now time.Time, table *cache.PhysicalTable) (*ttlJob, error) {
	id := m.tableStatusCache.Tables[table.ID].CurrentJobID

	statistics := &ttlStatistics{}

	ranges, err := table.SplitScanRanges(m.ctx, m.store, splitScanCount)
	if err != nil {
		return nil, err
	}

	jobCtx, cancel := context.WithCancel(m.ctx)

	scanTasks := make([]*ttlScanTask, 0, len(ranges))
	for _, r := range ranges {
		scanTasks = append(scanTasks, &ttlScanTask{
			ctx:        jobCtx,
			tbl:        table,
			expire:     expireTime,
			scanRange:  r,
			statistics: statistics,
		})
	}

	return &ttlJob{
		id:      id,
		ownerID: m.id,

		ctx:    jobCtx,
		cancel: cancel,

		createTime: now,
		// at least, the info schema cache and table status cache are consistent in table id, so it's safe to get table
		// information from schema cache directly
		tbl:   table,
		tasks: scanTasks,

		status:     cache.JobStatusWaiting,
		statistics: statistics,
	}, nil
}

// updateHeartBeat updates the heartbeat for all task with current instance as owner
func (m *JobManager) updateHeartBeat(ctx context.Context, se session.Session) error {
	now := se.Now()
	for _, job := range m.localJobs() {
		sql, args := updateHeartBeatSQL(job.tbl.ID, now, m.id)
		_, err := se.ExecuteSQL(ctx, sql, args...)
		if err != nil {
			return errors.Wrapf(err, "execute sql: %s", sql)
		}
		// also updates some internal state for this job
		err = job.updateState(ctx, se)
		if err != nil {
			logutil.Logger(m.ctx).Warn("fail to update state of the job", zap.String("jobID", job.id))
		}
	}
	return nil
}

// updateInfoSchemaCache updates the cache of information schema
func (m *JobManager) updateInfoSchemaCache(se session.Session) error {
	return m.infoSchemaCache.Update(se)
}

// updateTableStatusCache updates the cache of table status
func (m *JobManager) updateTableStatusCache(se session.Session) error {
	cacheUpdateCtx, cancel := context.WithTimeout(m.ctx, ttlInternalSQLTimeout)
	defer cancel()
	return m.tableStatusCache.Update(cacheUpdateCtx, se)
}

func (m *JobManager) removeJob(finishedJob *ttlJob) {
	for idx, job := range m.runningJobs {
		if job.id == finishedJob.id {
			if idx+1 < len(m.runningJobs) {
				m.runningJobs = append(m.runningJobs[0:idx], m.runningJobs[idx+1:]...)
			} else {
				m.runningJobs = m.runningJobs[0:idx]
			}
			return
		}
	}
}

func (m *JobManager) appendJob(job *ttlJob) {
	m.runningJobs = append(m.runningJobs, job)
}

// CancelJob cancels a job
// TODO: the delete task is not controlled by the context now (but controlled by the worker context), so cancel
// doesn't work for delete tasks.
func (m *JobManager) CancelJob(ctx context.Context, jobID string) error {
	se, err := getSession(m.sessPool)
	if err != nil {
		return err
	}

	for _, job := range m.runningJobs {
		if job.id == jobID {
			return job.Cancel(ctx, se)
		}
	}

	return errors.Errorf("cannot find the job with id: %s", jobID)
}

// GetCommandCli returns the command client
func (m *JobManager) GetCommandCli() client.CommandClient {
	return m.cmdCli
}<|MERGE_RESOLUTION|>--- conflicted
+++ resolved
@@ -634,11 +634,7 @@
 		}
 
 		status := m.tableStatusCache.Tables[table.ID]
-<<<<<<< HEAD
-		ok := m.couldTrySchedule(status, now, false)
-=======
-		ok := m.couldTrySchedule(status, table, now)
->>>>>>> f7c87c88
+		ok := m.couldTrySchedule(status, table, now, false)
 		if ok {
 			tables = append(tables, table)
 		}
@@ -648,13 +644,8 @@
 }
 
 // couldTrySchedule returns whether a table should be tried to run TTL
-<<<<<<< HEAD
-func (m *JobManager) couldTrySchedule(table *cache.TableStatus, now time.Time, ignoreScheduleInterval bool) bool {
-	if table == nil {
-=======
-func (m *JobManager) couldTrySchedule(tableStatus *cache.TableStatus, table *cache.PhysicalTable, now time.Time) bool {
+func (m *JobManager) couldTrySchedule(tableStatus *cache.TableStatus, table *cache.PhysicalTable, now time.Time, ignoreScheduleInterval bool) bool {
 	if tableStatus == nil {
->>>>>>> f7c87c88
 		// if the table status hasn't been created, return true
 		return true
 	}
@@ -674,11 +665,7 @@
 		return false
 	}
 
-<<<<<<< HEAD
-	if ignoreScheduleInterval || table.LastJobFinishTime.IsZero() {
-=======
 	if tableStatus.LastJobStartTime.IsZero() {
->>>>>>> f7c87c88
 		return true
 	}
 
@@ -719,11 +706,7 @@
 		if err != nil {
 			return err
 		}
-<<<<<<< HEAD
-		if !m.couldTrySchedule(tableStatus, now, ignoreScheduleInterval) {
-=======
-		if !m.couldTrySchedule(tableStatus, m.infoSchemaCache.Tables[tableStatus.TableID], now) {
->>>>>>> f7c87c88
+		if !m.couldTrySchedule(tableStatus, m.infoSchemaCache.Tables[tableStatus.TableID], now, ignoreScheduleInterval) {
 			return errors.New("couldn't schedule ttl job")
 		}
 
