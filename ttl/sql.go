// Copyright 2022 PingCAP, Inc.
//
// Licensed under the Apache License, Version 2.0 (the "License");
// you may not use this file except in compliance with the License.
// You may obtain a copy of the License at
//
//	http://www.apache.org/licenses/LICENSE-2.0
//
// Unless required by applicable law or agreed to in writing, software
// distributed under the License is distributed on an "AS IS" BASIS,
// WITHOUT WARRANTIES OR CONDITIONS OF ANY KIND, either express or implied.
// See the License for the specific language governing permissions and
// limitations under the License.

package ttl

import (
	"encoding/hex"
	"fmt"
	"io"
	"strconv"
	"strings"
	"time"

	"github.com/pingcap/tidb/parser/ast"
	"github.com/pingcap/tidb/parser/format"
	"github.com/pingcap/tidb/parser/model"
	"github.com/pingcap/tidb/parser/mysql"
	"github.com/pingcap/tidb/types"
	"github.com/pingcap/tidb/util/sqlexec"
	"github.com/pkg/errors"
)

func writeHex(in io.Writer, d types.Datum) error {
	_, err := fmt.Fprintf(in, "x'%s'", hex.EncodeToString(d.GetBytes()))
	return err
}

func writeDatum(in io.Writer, d types.Datum, ft *types.FieldType) error {
	switch d.Kind() {
	case types.KindString, types.KindBytes, types.KindBinaryLiteral:
		if mysql.HasBinaryFlag(ft.GetFlag()) {
			return writeHex(in, d)
		}
		_, err := fmt.Fprintf(in, "'%s'", sqlexec.EscapeString(d.GetString()))
		return err
	}
	ctx := format.NewRestoreCtx(format.DefaultRestoreFlags, in)
	expr := ast.NewValueExpr(d.GetValue(), ft.GetCharset(), ft.GetCollate())
	return expr.Restore(ctx)
}

// FormatSQLDatum formats the datum to a value string in sql
func FormatSQLDatum(d types.Datum, ft *types.FieldType) (string, error) {
	var sb strings.Builder
	if err := writeDatum(&sb, d, ft); err != nil {
		return "", err
	}
	return sb.String(), nil
}

type sqlBuilderState int

const (
	writeBegin sqlBuilderState = iota
	writeSelOrDel
	writeWhere
	writeOrderBy
	writeLimit
	writeDone
)

// SQLBuilder is used to build SQLs for TTL
type SQLBuilder struct {
	tbl   *PhysicalTable
	sb    strings.Builder
	state sqlBuilderState

	isReadOnly         bool
	hasWriteExpireCond bool
}

// NewSQLBuilder creates a new TTLSQLBuilder
func NewSQLBuilder(tbl *PhysicalTable) *SQLBuilder {
	return &SQLBuilder{tbl: tbl, state: writeBegin}
}

// Build builds the final sql
func (b *SQLBuilder) Build() (string, error) {
	if b.state == writeBegin {
		return "", errors.Errorf("invalid state: %v", b.state)
	}

	if !b.isReadOnly && !b.hasWriteExpireCond {
		// check whether the `timeRow < expire_time` condition has been written to make sure this SQL is safe.
		return "", errors.New("expire condition not write")
	}

	if b.state != writeDone {
		b.state = writeDone
	}

	return b.sb.String(), nil
}

// WriteSelect writes a select statement to select key columns without any condition
func (b *SQLBuilder) WriteSelect() error {
	if b.state != writeBegin {
		return errors.Errorf("invalid state: %v", b.state)
	}
	b.sb.WriteString("SELECT LOW_PRIORITY ")
	b.writeColNames(b.tbl.KeyColumns, false)
	b.sb.WriteString(" FROM ")
	b.writeTblName()
	if par := b.tbl.PartitionDef; par != nil {
		b.sb.WriteString(" PARTITION(`")
		b.sb.WriteString(par.Name.O)
		b.sb.WriteString("`)")
	}
	b.state = writeSelOrDel
	b.isReadOnly = true
	return nil
}

// WriteDelete writes a delete statement without any condition
func (b *SQLBuilder) WriteDelete() error {
	if b.state != writeBegin {
		return errors.Errorf("invalid state: %v", b.state)
	}
	b.sb.WriteString("DELETE LOW_PRIORITY FROM ")
	b.writeTblName()
	if par := b.tbl.PartitionDef; par != nil {
		b.sb.WriteString(" PARTITION(`")
		b.sb.WriteString(par.Name.O)
		b.sb.WriteString("`)")
	}
	b.state = writeSelOrDel
	return nil
}

// WriteCommonCondition writes a new condition
func (b *SQLBuilder) WriteCommonCondition(cols []*model.ColumnInfo, op string, dp []types.Datum) error {
	switch b.state {
	case writeSelOrDel:
		b.sb.WriteString(" WHERE ")
		b.state = writeWhere
	case writeWhere:
		b.sb.WriteString(" AND ")
	default:
		return errors.Errorf("invalid state: %v", b.state)
	}

	b.writeColNames(cols, len(cols) > 1)
	b.sb.WriteRune(' ')
	b.sb.WriteString(op)
	b.sb.WriteRune(' ')
	return b.writeDataPoint(cols, dp)
}

// WriteExpireCondition writes a condition with the time column
func (b *SQLBuilder) WriteExpireCondition(expire time.Time) error {
	switch b.state {
	case writeSelOrDel:
		b.sb.WriteString(" WHERE ")
		b.state = writeWhere
	case writeWhere:
		b.sb.WriteString(" AND ")
	default:
		return errors.Errorf("invalid state: %v", b.state)
	}

	b.writeColNames([]*model.ColumnInfo{b.tbl.TimeColumn}, false)
	b.sb.WriteString(" < ")
	b.sb.WriteString("'")
	b.sb.WriteString(expire.Format("2006-01-02 15:04:05.999999"))
	b.sb.WriteString("'")
	b.hasWriteExpireCond = true
	return nil
}

// WriteInCondition writes an IN condition
func (b *SQLBuilder) WriteInCondition(cols []*model.ColumnInfo, dps ...[]types.Datum) error {
	switch b.state {
	case writeSelOrDel:
		b.sb.WriteString(" WHERE ")
		b.state = writeWhere
	case writeWhere:
		b.sb.WriteString(" AND ")
	default:
		return errors.Errorf("invalid state: %v", b.state)
	}

	b.writeColNames(cols, len(cols) > 1)
	b.sb.WriteString(" IN ")
	b.sb.WriteRune('(')
	first := true
	for _, v := range dps {
		if first {
			first = false
		} else {
			b.sb.WriteString(", ")
		}
		if err := b.writeDataPoint(cols, v); err != nil {
			return err
		}
	}
	b.sb.WriteRune(')')
	return nil
}

// WriteOrderBy writes order by
func (b *SQLBuilder) WriteOrderBy(cols []*model.ColumnInfo, desc bool) error {
	if b.state != writeSelOrDel && b.state != writeWhere {
		return errors.Errorf("invalid state: %v", b.state)
	}
	b.state = writeOrderBy
	b.sb.WriteString(" ORDER BY ")
	b.writeColNames(cols, false)
	if desc {
		b.sb.WriteString(" DESC")
	} else {
		b.sb.WriteString(" ASC")
	}
	return nil
}

// WriteLimit writes the limit
func (b *SQLBuilder) WriteLimit(n int) error {
	if b.state != writeSelOrDel && b.state != writeWhere && b.state != writeOrderBy {
		return errors.Errorf("invalid state: %v", b.state)
	}
	b.state = writeLimit
	b.sb.WriteString(" LIMIT ")
	b.sb.WriteString(strconv.Itoa(n))
	return nil
}

func (b *SQLBuilder) writeTblName() {
	b.sb.WriteRune('`')
	b.sb.WriteString(b.tbl.Schema.O)
	b.sb.WriteString("`.`")
	b.sb.WriteString(b.tbl.Name.O)
	b.sb.WriteRune('`')
}

func (b *SQLBuilder) writeColName(col *model.ColumnInfo) {
	b.sb.WriteRune('`')
	b.sb.WriteString(col.Name.O)
	b.sb.WriteRune('`')
}

func (b *SQLBuilder) writeColNames(cols []*model.ColumnInfo, writeBrackets bool) {
	if writeBrackets {
		b.sb.WriteRune('(')
	}

	first := true
	for _, col := range cols {
		if first {
			first = false
		} else {
			b.sb.WriteString(", ")
		}
		b.writeColName(col)
	}

	if writeBrackets {
		b.sb.WriteRune(')')
	}
}

func (b *SQLBuilder) writeDataPoint(cols []*model.ColumnInfo, dp []types.Datum) error {
	writeBrackets := len(cols) > 1
	if len(cols) != len(dp) {
		return errors.Errorf("col count not match %d != %d", len(cols), len(dp))
	}

	if writeBrackets {
		b.sb.WriteRune('(')
	}

	first := true
	for i, d := range dp {
		if first {
			first = false
		} else {
			b.sb.WriteString(", ")
		}
		if err := writeDatum(&b.sb, d, &cols[i].FieldType); err != nil {
			return err
		}
	}

	if writeBrackets {
		b.sb.WriteRune(')')
	}

	return nil
}

// ScanQueryGenerator generates SQLs for scan task
type ScanQueryGenerator struct {
	tbl           *PhysicalTable
	expire        time.Time
	keyRangeStart []types.Datum
	keyRangeEnd   []types.Datum
	stack         [][]types.Datum
	limit         int
	exhausted     bool
}

// NewScanQueryGenerator creates a new ScanQueryGenerator
func NewScanQueryGenerator(tbl *PhysicalTable, expire time.Time, rangeStart []types.Datum, rangeEnd []types.Datum) (*ScanQueryGenerator, error) {
	if len(rangeStart) > 0 {
		if err := tbl.ValidateKey(rangeStart); err != nil {
			return nil, err
		}
	}

	if len(rangeEnd) > 0 {
		if err := tbl.ValidateKey(rangeEnd); err != nil {
			return nil, err
		}
	}

	return &ScanQueryGenerator{
		tbl:           tbl,
		expire:        expire,
		keyRangeStart: rangeStart,
		keyRangeEnd:   rangeEnd,
	}, nil
}

// NextSQL creates next sql of the scan task
func (g *ScanQueryGenerator) NextSQL(continueFromResult [][]types.Datum, nextLimit int) (string, error) {
	if g.exhausted {
		return "", errors.New("generator is exhausted")
	}

	if nextLimit <= 0 {
		return "", errors.Errorf("invalid limit '%d'", nextLimit)
	}

	if g.stack == nil {
		g.stack = make([][]types.Datum, 0, len(g.tbl.KeyColumns))
	}

	if len(continueFromResult) >= g.limit {
		var continueFromKey []types.Datum
		if cnt := len(continueFromResult); cnt > 0 {
			continueFromKey = continueFromResult[cnt-1]
		}
		if err := g.setStack(continueFromKey); err != nil {
			return "", err
		}
	} else {
		if l := len(g.stack); l > 0 {
			g.stack = g.stack[:l-1]
		}
		if len(g.stack) == 0 {
			g.exhausted = true
		}
	}
	g.limit = nextLimit
	return g.buildSQL()
}

// IsExhausted returns whether the generator is exhausted
func (g *ScanQueryGenerator) IsExhausted() bool {
	return g.exhausted
}

func (g *ScanQueryGenerator) setStack(key []types.Datum) error {
	if key == nil {
		key = g.keyRangeStart
	}

	if key == nil {
		g.stack = g.stack[:0]
		return nil
	}

	if err := g.tbl.ValidateKey(key); err != nil {
		return err
	}

	g.stack = g.stack[:cap(g.stack)]
	for i := 0; i < len(key); i++ {
		g.stack[i] = key[0 : i+1]
	}
	return nil
}

func (g *ScanQueryGenerator) buildSQL() (string, error) {
	if g.limit <= 0 {
		return "", errors.Errorf("invalid limit '%d'", g.limit)
	}

	if g.exhausted {
		return "", nil
	}

	b := NewSQLBuilder(g.tbl)
	if err := b.WriteSelect(); err != nil {
		return "", err
	}
	if len(g.stack) > 0 {
		for i, d := range g.stack[len(g.stack)-1] {
			col := []*model.ColumnInfo{g.tbl.KeyColumns[i]}
			val := []types.Datum{d}
			var err error
			if i < len(g.stack)-1 {
				err = b.WriteCommonCondition(col, "=", val)
			} else {
				err = b.WriteCommonCondition(col, ">", val)
			}
			if err != nil {
				return "", err
			}
		}
	}

	if len(g.keyRangeEnd) > 0 {
		if err := b.WriteCommonCondition(g.tbl.KeyColumns, "<=", g.keyRangeEnd); err != nil {
			return "", err
		}
	}

	if err := b.WriteExpireCondition(g.expire); err != nil {
		return "", err
	}

	if err := b.WriteOrderBy(g.tbl.KeyColumns, false); err != nil {
		return "", err
	}

	if err := b.WriteLimit(g.limit); err != nil {
		return "", err
	}

	return b.Build()
}

// BuildDeleteSQL builds a delete SQL
func BuildDeleteSQL(tbl *PhysicalTable, rows [][]types.Datum, expire time.Time) (string, error) {
<<<<<<< HEAD
=======
	if len(rows) == 0 {
		return "", errors.New("Cannot build delete SQL with empty rows")
	}

>>>>>>> 8ac41de5
	b := NewSQLBuilder(tbl)
	if err := b.WriteDelete(); err != nil {
		return "", err
	}

	if err := b.WriteInCondition(tbl.KeyColumns, rows...); err != nil {
		return "", err
	}

	if err := b.WriteExpireCondition(expire); err != nil {
		return "", err
	}

	if err := b.WriteLimit(len(rows)); err != nil {
		return "", err
	}

	return b.Build()
}<|MERGE_RESOLUTION|>--- conflicted
+++ resolved
@@ -443,13 +443,10 @@
 
 // BuildDeleteSQL builds a delete SQL
 func BuildDeleteSQL(tbl *PhysicalTable, rows [][]types.Datum, expire time.Time) (string, error) {
-<<<<<<< HEAD
-=======
 	if len(rows) == 0 {
 		return "", errors.New("Cannot build delete SQL with empty rows")
 	}
 
->>>>>>> 8ac41de5
 	b := NewSQLBuilder(tbl)
 	if err := b.WriteDelete(); err != nil {
 		return "", err
