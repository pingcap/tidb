// Copyright 2022 PingCAP, Inc.
//
// Licensed under the Apache License, Version 2.0 (the "License");
// you may not use this file except in compliance with the License.
// You may obtain a copy of the License at
//
//     http://www.apache.org/licenses/LICENSE-2.0
//
// Unless required by applicable law or agreed to in writing, software
// distributed under the License is distributed on an "AS IS" BASIS,
// WITHOUT WARRANTIES OR CONDITIONS OF ANY KIND, either express or implied.
// See the License for the specific language governing permissions and
// limitations under the License.

package cache

import (
	"context"
	"encoding/binary"
	"fmt"
	"math"
	"time"

	"github.com/pingcap/tidb/infoschema"

	"github.com/pingcap/errors"
	"github.com/pingcap/tidb/kv"
	"github.com/pingcap/tidb/parser/ast"
	"github.com/pingcap/tidb/parser/model"
	"github.com/pingcap/tidb/parser/mysql"
	"github.com/pingcap/tidb/parser/terror"
	"github.com/pingcap/tidb/table/tables"
	"github.com/pingcap/tidb/tablecodec"
	"github.com/pingcap/tidb/ttl/session"
	"github.com/pingcap/tidb/types"
	"github.com/pingcap/tidb/util/chunk"
	"github.com/pingcap/tidb/util/codec"
	"github.com/pingcap/tidb/util/mathutil"
	"github.com/tikv/client-go/v2/tikv"
)

func getTableKeyColumns(tbl *model.TableInfo) ([]*model.ColumnInfo, []*types.FieldType, error) {
	if tbl.PKIsHandle {
		for i, col := range tbl.Columns {
			if mysql.HasPriKeyFlag(col.GetFlag()) {
				return []*model.ColumnInfo{tbl.Columns[i]}, []*types.FieldType{&tbl.Columns[i].FieldType}, nil
			}
		}
		return nil, nil, errors.Errorf("Cannot find primary key for table: %s", tbl.Name)
	}

	if tbl.IsCommonHandle {
		idxInfo := tables.FindPrimaryIndex(tbl)
		columns := make([]*model.ColumnInfo, len(idxInfo.Columns))
		fieldTypes := make([]*types.FieldType, len(idxInfo.Columns))
		for i, idxCol := range idxInfo.Columns {
			columns[i] = tbl.Columns[idxCol.Offset]
			fieldTypes[i] = &tbl.Columns[idxCol.Offset].FieldType
		}
		return columns, fieldTypes, nil
	}

	extraHandleColInfo := model.NewExtraHandleColInfo()
	return []*model.ColumnInfo{extraHandleColInfo}, []*types.FieldType{&extraHandleColInfo.FieldType}, nil
}

// ScanRange is the range to scan. The range is: [Start, End)
type ScanRange struct {
	Start []types.Datum
	End   []types.Datum
}

func newFullRange() ScanRange {
	return ScanRange{}
}

func newDatumRange(start types.Datum, end types.Datum) (r ScanRange) {
	if !start.IsNull() {
		r.Start = []types.Datum{start}
	}
	if !end.IsNull() {
		r.End = []types.Datum{end}
	}
	return r
}

func nullDatum() types.Datum {
	d := types.Datum{}
	d.SetNull()
	return d
}

// PhysicalTable is used to provide some information for a physical table in TTL job
type PhysicalTable struct {
	// ID is the physical ID of the table
	ID int64
	// Schema is the database name of the table
	Schema model.CIStr
	*model.TableInfo
	// Partition is the partition name
	Partition model.CIStr
	// PartitionDef is the partition definition
	PartitionDef *model.PartitionDefinition
	// KeyColumns is the cluster index key columns for the table
	KeyColumns []*model.ColumnInfo
	// KeyColumnTypes is the types of the key columns
	KeyColumnTypes []*types.FieldType
	// TimeColum is the time column used for TTL
	TimeColumn *model.ColumnInfo
}

<<<<<<< HEAD
func NewPhysicalTableByID(tblID, partitionID int64, is infoschema.InfoSchema) (*PhysicalTable, error) {
	tbl, ok := is.TableByID(tblID)
	if !ok {
		return nil, errors.Errorf("table with id '%d' not found", tblID)
	}

	tblInfo := tbl.Meta()
	var partition model.CIStr
	if tblInfo.Partition != nil {
		if partitionID == 0 {
			return nil, errors.Errorf("table '%s', id '%d' should be a partition table", tblInfo.Name, tblID)
		}

		defs := tblInfo.Partition.Definitions
		for i := range defs {
			if defs[i].ID == partitionID {
				partition = defs[i].Name
			}
		}

		if partition.L == "" {
			return nil, errors.Errorf("partition with id '%d' in table %s, id '%d' not found", partition, tblInfo.Name, tblID)
		}
	} else {
		if partitionID != 0 {
			return nil, errors.Errorf("table '%s', id '%d' should not be a partition table", tblInfo.Name, tblID)
		}
	}

	schema, ok := is.SchemaByTable(tblInfo)
	if !ok {
		return nil, errors.Errorf("cannot find the database for table '%s', id '%d'", tblInfo.Name, tblID)
	}

	return NewPhysicalTable(schema.Name, tblInfo, partition)
}

// NewPhysicalTable create a new PhysicalTable
func NewPhysicalTable(schema model.CIStr, tbl *model.TableInfo, partition model.CIStr) (*PhysicalTable, error) {
=======
// NewBasePhysicalTable create a new PhysicalTable with specific timeColunm.
func NewBasePhysicalTable(schema model.CIStr,
	tbl *model.TableInfo,
	partition model.CIStr,
	timeColumn *model.ColumnInfo,
) (*PhysicalTable, error) {
>>>>>>> 689bedf8
	if tbl.State != model.StatePublic {
		return nil, errors.Errorf("table '%s.%s' is not a public table", schema, tbl.Name)
	}

	keyColumns, keyColumTypes, err := getTableKeyColumns(tbl)
	if err != nil {
		return nil, err
	}

	var physicalID int64
	var partitionDef *model.PartitionDefinition
	if tbl.Partition == nil {
		if partition.L != "" {
			return nil, errors.Errorf("table '%s.%s' is not a partitioned table", schema, tbl.Name)
		}
		physicalID = tbl.ID
	} else {
		if partition.L == "" {
			return nil, errors.Errorf("partition name is required, table '%s.%s' is a partitioned table", schema, tbl.Name)
		}

		for i := range tbl.Partition.Definitions {
			def := &tbl.Partition.Definitions[i]
			if def.Name.L == partition.L {
				partitionDef = def
			}
		}

		if partitionDef == nil {
			return nil, errors.Errorf("partition '%s' is not found in ttl table '%s.%s'", partition.O, schema, tbl.Name)
		}

		physicalID = partitionDef.ID
	}

	return &PhysicalTable{
		ID:             physicalID,
		Schema:         schema,
		TableInfo:      tbl,
		Partition:      partition,
		PartitionDef:   partitionDef,
		KeyColumns:     keyColumns,
		KeyColumnTypes: keyColumTypes,
		TimeColumn:     timeColumn,
	}, nil
}

// NewPhysicalTable create a new PhysicalTable
func NewPhysicalTable(schema model.CIStr, tbl *model.TableInfo, partition model.CIStr) (*PhysicalTable, error) {
	ttlInfo := tbl.TTLInfo
	if ttlInfo == nil {
		return nil, errors.Errorf("table '%s.%s' is not a ttl table", schema, tbl.Name)
	}

	timeColumn := tbl.FindPublicColumnByName(ttlInfo.ColumnName.L)
	if timeColumn == nil {
		return nil, errors.Errorf("time column '%s' is not public in ttl table '%s.%s'", ttlInfo.ColumnName, schema, tbl.Name)
	}

	return NewBasePhysicalTable(schema, tbl, partition, timeColumn)
}

// ValidateKeyPrefix validates a key prefix
func (t *PhysicalTable) ValidateKeyPrefix(key []types.Datum) error {
	if len(key) > len(t.KeyColumns) {
		return errors.Errorf("invalid key length: %d, expected %d", len(key), len(t.KeyColumns))
	}
	return nil
}

// EvalExpireTime returns the expired time
func (t *PhysicalTable) EvalExpireTime(ctx context.Context, se session.Session,
	now time.Time) (expire time.Time, err error) {
	tz := se.GetSessionVars().Location()

	expireExpr := t.TTLInfo.IntervalExprStr
	unit := ast.TimeUnitType(t.TTLInfo.IntervalTimeUnit)

	var rows []chunk.Row
	rows, err = se.ExecuteSQL(
		ctx,
		// FROM_UNIXTIME does not support negative value, so we use `FROM_UNIXTIME(0) + INTERVAL <current_ts>`
		// to present current time
		fmt.Sprintf("SELECT FROM_UNIXTIME(0) + INTERVAL %d SECOND - INTERVAL %s %s", now.Unix(), expireExpr, unit.String()),
	)

	if err != nil {
		return
	}

	tm := rows[0].GetTime(0)
	return tm.CoreTime().GoTime(tz)
}

// SplitScanRanges split ranges for TTL scan
func (t *PhysicalTable) SplitScanRanges(ctx context.Context, store kv.Storage, splitCnt int) ([]ScanRange, error) {
	if len(t.KeyColumns) < 1 || splitCnt <= 1 {
		return []ScanRange{newFullRange()}, nil
	}

	tikvStore, ok := store.(tikv.Storage)
	if !ok {
		return []ScanRange{newFullRange()}, nil
	}

	ft := t.KeyColumns[0].FieldType
	switch ft.GetType() {
	case mysql.TypeTiny, mysql.TypeShort, mysql.TypeLong, mysql.TypeLonglong, mysql.TypeInt24:
		return t.splitIntRanges(ctx, tikvStore, splitCnt)
	case mysql.TypeBit:
		return t.splitBinaryRanges(ctx, tikvStore, splitCnt)
	case mysql.TypeString, mysql.TypeVarString, mysql.TypeVarchar:
		if mysql.HasBinaryFlag(ft.GetFlag()) {
			return t.splitBinaryRanges(ctx, tikvStore, splitCnt)
		}
	}
	return []ScanRange{newFullRange()}, nil
}

func unsignedEdge(d types.Datum) types.Datum {
	if d.IsNull() {
		return types.NewUintDatum(uint64(math.MaxInt64 + 1))
	}
	if d.GetInt64() == 0 {
		return nullDatum()
	}
	return types.NewUintDatum(uint64(d.GetInt64()))
}

func (t *PhysicalTable) splitIntRanges(ctx context.Context, store tikv.Storage, splitCnt int) ([]ScanRange, error) {
	recordPrefix := tablecodec.GenTableRecordPrefix(t.ID)
	startKey, endKey := tablecodec.GetTableHandleKeyRange(t.ID)
	keyRanges, err := t.splitRawKeyRanges(ctx, store, startKey, endKey, splitCnt)
	if err != nil {
		return nil, err
	}

	if len(keyRanges) <= 1 {
		return []ScanRange{newFullRange()}, nil
	}

	ft := t.KeyColumnTypes[0]
	unsigned := mysql.HasUnsignedFlag(ft.GetFlag())
	scanRanges := make([]ScanRange, 0, len(keyRanges)+1)
	curScanStart := nullDatum()
	for i, keyRange := range keyRanges {
		if i != 0 && curScanStart.IsNull() {
			break
		}

		curScanEnd := nullDatum()
		if i < len(keyRanges)-1 {
			if val := GetNextIntHandle(keyRange.EndKey, recordPrefix); val != nil {
				curScanEnd = types.NewIntDatum(val.IntValue())
			}
		}

		if !curScanStart.IsNull() && !curScanEnd.IsNull() && curScanStart.GetInt64() >= curScanEnd.GetInt64() {
			continue
		}

		if !unsigned {
			// primary key is signed or range
			scanRanges = append(scanRanges, newDatumRange(curScanStart, curScanEnd))
		} else if !curScanStart.IsNull() && curScanStart.GetInt64() >= 0 {
			// primary key is unsigned and range is in the right half side
			scanRanges = append(scanRanges, newDatumRange(unsignedEdge(curScanStart), unsignedEdge(curScanEnd)))
		} else if !curScanEnd.IsNull() && curScanEnd.GetInt64() <= 0 {
			// primary key is unsigned and range is in the left half side
			scanRanges = append(scanRanges, newDatumRange(unsignedEdge(curScanStart), unsignedEdge(curScanEnd)))
		} else {
			// primary key is unsigned and the start > math.MaxInt64 && end < math.MaxInt64
			// we must split it to two ranges
			scanRanges = append(scanRanges,
				newDatumRange(unsignedEdge(curScanStart), nullDatum()),
				newDatumRange(nullDatum(), unsignedEdge(curScanEnd)),
			)
		}
		curScanStart = curScanEnd
	}
	return scanRanges, nil
}

func (t *PhysicalTable) splitBinaryRanges(ctx context.Context, store tikv.Storage, splitCnt int) ([]ScanRange, error) {
	recordPrefix := tablecodec.GenTableRecordPrefix(t.ID)
	startKey, endKey := recordPrefix, recordPrefix.PrefixNext()
	keyRanges, err := t.splitRawKeyRanges(ctx, store, startKey, endKey, splitCnt)
	if err != nil {
		return nil, err
	}

	if len(keyRanges) <= 1 {
		return []ScanRange{newFullRange()}, nil
	}

	scanRanges := make([]ScanRange, 0, len(keyRanges))
	curScanStart := nullDatum()
	for i, keyRange := range keyRanges {
		if i != 0 && curScanStart.IsNull() {
			break
		}

		curScanEnd := nullDatum()
		if i != len(keyRanges)-1 {
			curScanEnd = GetNextBytesHandleDatum(keyRange.EndKey, recordPrefix)
		}

		if !curScanStart.IsNull() && !curScanEnd.IsNull() && kv.Key(curScanStart.GetBytes()).Cmp(curScanEnd.GetBytes()) >= 0 {
			continue
		}

		scanRanges = append(scanRanges, newDatumRange(curScanStart, curScanEnd))
		curScanStart = curScanEnd
	}
	return scanRanges, nil
}

func (t *PhysicalTable) splitRawKeyRanges(ctx context.Context, store tikv.Storage,
	startKey, endKey kv.Key, splitCnt int) ([]kv.KeyRange, error) {
	regionCache := store.GetRegionCache()
	regionIDs, err := regionCache.ListRegionIDsInKeyRange(
		tikv.NewBackofferWithVars(ctx, 20000, nil), startKey, endKey)
	if err != nil {
		return nil, err
	}

	regionsPerRange := len(regionIDs) / splitCnt
	oversizeCnt := len(regionIDs) % splitCnt
	ranges := make([]kv.KeyRange, 0, mathutil.Min(len(regionIDs), splitCnt))
	for len(regionIDs) > 0 {
		startRegion, err := regionCache.LocateRegionByID(tikv.NewBackofferWithVars(ctx, 20000, nil),
			regionIDs[0])
		if err != nil {
			return nil, err
		}

		endRegionIdx := regionsPerRange - 1
		if oversizeCnt > 0 {
			endRegionIdx++
		}

		endRegion, err := regionCache.LocateRegionByID(tikv.NewBackofferWithVars(ctx, 20000, nil),
			regionIDs[endRegionIdx])
		if err != nil {
			return nil, err
		}

		rangeStartKey := kv.Key(startRegion.StartKey)
		if rangeStartKey.Cmp(startKey) < 0 {
			rangeStartKey = startKey
		}

		rangeEndKey := kv.Key(endRegion.EndKey)
		if rangeEndKey.Cmp(endKey) > 0 {
			rangeEndKey = endKey
		}

		ranges = append(ranges, kv.KeyRange{StartKey: rangeStartKey, EndKey: rangeEndKey})
		oversizeCnt--
		regionIDs = regionIDs[endRegionIdx+1:]
	}
	return ranges, nil
}

var emptyBytesHandleKey kv.Key

func init() {
	key, err := codec.EncodeKey(nil, nil, types.NewBytesDatum(nil))
	terror.MustNil(err)
	emptyBytesHandleKey = key
}

// GetNextIntHandle is used for int handle tables.
// It returns the min handle whose encoded key is or after argument `key`
// If it cannot find a valid value, a null datum will be returned.
func GetNextIntHandle(key kv.Key, recordPrefix []byte) kv.Handle {
	if key.Cmp(recordPrefix) > 0 && !key.HasPrefix(recordPrefix) {
		return nil
	}

	if key.Cmp(recordPrefix) <= 0 {
		return kv.IntHandle(math.MinInt64)
	}

	suffix := key[len(recordPrefix):]
	encodedVal := suffix
	if len(suffix) < 8 {
		encodedVal = make([]byte, 8)
		copy(encodedVal, suffix)
	}

	findNext := false
	if len(suffix) > 8 {
		findNext = true
		encodedVal = encodedVal[:8]
	}

	u := codec.DecodeCmpUintToInt(binary.BigEndian.Uint64(encodedVal))
	if !findNext {
		return kv.IntHandle(u)
	}

	if u == math.MaxInt64 {
		return nil
	}

	return kv.IntHandle(u + 1)
}

// GetNextBytesHandleDatum is used for a table with one binary or string column common handle.
// It returns the minValue whose encoded key is or after argument `key`
// If it cannot find a valid value, a null datum will be returned.
func GetNextBytesHandleDatum(key kv.Key, recordPrefix []byte) (d types.Datum) {
	if key.Cmp(recordPrefix) > 0 && !key.HasPrefix(recordPrefix) {
		d.SetNull()
		return d
	}

	if key.Cmp(recordPrefix) <= 0 {
		d.SetBytes([]byte{})
		return d
	}

	encodedVal := key[len(recordPrefix):]
	if encodedVal[0] < emptyBytesHandleKey[0] {
		d.SetBytes([]byte{})
		return d
	}

	if encodedVal[0] > emptyBytesHandleKey[0] {
		d.SetNull()
		return d
	}

	if remain, v, err := codec.DecodeOne(encodedVal); err == nil {
		if len(remain) > 0 {
			v.SetBytes(kv.Key(v.GetBytes()).Next())
		}
		return v
	}

	encodedVal = encodedVal[1:]
	brokenGroupEndIdx := len(encodedVal) - 1
	brokenGroupEmptyBytes := len(encodedVal) % 9
	for i := 7; i+1 < len(encodedVal); i += 9 {
		if emptyBytes := 255 - int(encodedVal[i+1]); emptyBytes != 0 || i+1 == len(encodedVal)-1 {
			brokenGroupEndIdx = i
			brokenGroupEmptyBytes = emptyBytes
			break
		}
	}

	for i := 0; i < brokenGroupEmptyBytes; i++ {
		if encodedVal[brokenGroupEndIdx] > 0 {
			break
		}
		brokenGroupEndIdx--
	}

	if brokenGroupEndIdx < 0 {
		d.SetBytes(nil)
		return d
	}

	val := make([]byte, 0, len(encodedVal))
	for i := 0; i <= brokenGroupEndIdx; i++ {
		if i%9 == 8 {
			continue
		}
		val = append(val, encodedVal[i])
	}
	d.SetBytes(val)
	return d
}<|MERGE_RESOLUTION|>--- conflicted
+++ resolved
@@ -21,9 +21,8 @@
 	"math"
 	"time"
 
+	"github.com/pingcap/errors"
 	"github.com/pingcap/tidb/infoschema"
-
-	"github.com/pingcap/errors"
 	"github.com/pingcap/tidb/kv"
 	"github.com/pingcap/tidb/parser/ast"
 	"github.com/pingcap/tidb/parser/model"
@@ -109,7 +108,6 @@
 	TimeColumn *model.ColumnInfo
 }
 
-<<<<<<< HEAD
 func NewPhysicalTableByID(tblID, partitionID int64, is infoschema.InfoSchema) (*PhysicalTable, error) {
 	tbl, ok := is.TableByID(tblID)
 	if !ok {
@@ -147,16 +145,12 @@
 	return NewPhysicalTable(schema.Name, tblInfo, partition)
 }
 
-// NewPhysicalTable create a new PhysicalTable
-func NewPhysicalTable(schema model.CIStr, tbl *model.TableInfo, partition model.CIStr) (*PhysicalTable, error) {
-=======
 // NewBasePhysicalTable create a new PhysicalTable with specific timeColunm.
 func NewBasePhysicalTable(schema model.CIStr,
 	tbl *model.TableInfo,
 	partition model.CIStr,
 	timeColumn *model.ColumnInfo,
 ) (*PhysicalTable, error) {
->>>>>>> 689bedf8
 	if tbl.State != model.StatePublic {
 		return nil, errors.Errorf("table '%s.%s' is not a public table", schema, tbl.Name)
 	}
