--- conflicted
+++ resolved
@@ -1,17 +1,13 @@
 package infobind
 
 import (
-	"time"
-
 	"github.com/pingcap/parser"
 	"github.com/pingcap/parser/ast"
-<<<<<<< HEAD
-=======
 	"github.com/pingcap/parser/model"
->>>>>>> d7012ebf
 	"github.com/pingcap/tidb/infoschema"
 	"github.com/pingcap/tidb/sessionctx"
 	log "github.com/sirupsen/logrus"
+	"time"
 )
 
 var _ Manager = (*AstBind)(nil)
@@ -19,17 +15,11 @@
 // User implements privilege.Manager interface.
 // This is used to update or check ast.
 type AstBind struct {
-<<<<<<< HEAD
-	Parser         *parser.Parser
-	LastUpdateTime time.Time
-	Is 			   infoschema.InfoSchema
-=======
 	parser         *parser.Parser
 	lastUpdateTime time.Time
 	is             infoschema.InfoSchema
 	ctx            sessionctx.Context
 	db             string
->>>>>>> d7012ebf
 	*Handle
 }
 
