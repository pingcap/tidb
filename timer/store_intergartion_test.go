// Copyright 2023 PingCAP, Inc.
//
// Licensed under the Apache License, Version 2.0 (the "License");
// you may not use this file except in compliance with the License.
// You may obtain a copy of the License at
//
//     http://www.apache.org/licenses/LICENSE-2.0
//
// Unless required by applicable law or agreed to in writing, software
// distributed under the License is distributed on an "AS IS" BASIS,
// WITHOUT WARRANTIES OR CONDITIONS OF ANY KIND, either express or implied.
// See the License for the specific language governing permissions and
// limitations under the License.

package timer_test

import (
	"context"
	"sync/atomic"
	"testing"
	"time"

	"github.com/google/uuid"
	"github.com/ngaut/pools"
	"github.com/pingcap/errors"
	"github.com/pingcap/tidb/testkit"
	"github.com/pingcap/tidb/timer/api"
	"github.com/pingcap/tidb/timer/runtime"
	"github.com/pingcap/tidb/timer/tablestore"
	"github.com/stretchr/testify/require"
	"go.etcd.io/etcd/tests/v3/integration"
)

func TestMemTimerStore(t *testing.T) {
	store := api.NewMemoryTimerStore()
	defer store.Close()
	runTimerStoreTest(t, store)

	store = api.NewMemoryTimerStore()
	defer store.Close()
	runTimerStoreWatchTest(t, store)
}

func TestTableTimerStore(t *testing.T) {
	store := testkit.CreateMockStore(t)
	tk := testkit.NewTestKit(t, store)
	dbName := "test"
	tblName := "timerstore"
	tk.MustExec("use test")
	tk.MustExec(tablestore.CreateTimerTableSQL(dbName, tblName))

	// test CURD
	pool := pools.NewResourcePool(func() (pools.Resource, error) {
		return tk.Session(), nil
	}, 1, 1, time.Second)
	defer pool.Close()

	timerStore := tablestore.NewTableTimerStore(1, pool, dbName, tblName, nil)
	defer timerStore.Close()
	runTimerStoreTest(t, timerStore)

	// test notifications
	integration.BeforeTestExternal(t)
	testEtcdCluster := integration.NewClusterV3(t, &integration.ClusterConfig{Size: 1})
	defer testEtcdCluster.Terminate(t)

	cli := testEtcdCluster.RandClient()
	tk.MustExec("drop table " + tblName)
	tk.MustExec(tablestore.CreateTimerTableSQL(dbName, tblName))
	timerStore = tablestore.NewTableTimerStore(1, pool, dbName, tblName, cli)
	defer timerStore.Close()
	runTimerStoreWatchTest(t, timerStore)
}

func runTimerStoreTest(t *testing.T, store *api.TimerStore) {
	ctx := context.Background()
	timer := runTimerStoreInsertAndGet(ctx, t, store)
	runTimerStoreUpdate(ctx, t, store, timer)
	runTimerStoreDelete(ctx, t, store, timer)
	runTimerStoreInsertAndList(ctx, t, store)
}

func runTimerStoreInsertAndGet(ctx context.Context, t *testing.T, store *api.TimerStore) *api.TimerRecord {
	records, err := store.List(ctx, nil)
	require.NoError(t, err)
	require.Empty(t, records)

	recordTpl := api.TimerRecord{
		TimerSpec: api.TimerSpec{
			Namespace:       "n1",
			Key:             "/path/to/key",
			SchedPolicyType: api.SchedEventInterval,
			SchedPolicyExpr: "1h",
			Data:            []byte("data1"),
		},
	}

	// normal insert
	record := recordTpl.Clone()
	id, err := store.Create(ctx, record)
	require.NoError(t, err)
	require.Equal(t, recordTpl, *record)
	require.NotEmpty(t, id)
	recordTpl.ID = id
	recordTpl.EventStatus = api.SchedEventIdle

	// get by id
	got, err := store.GetByID(ctx, id)
	require.NoError(t, err)
	require.NotSame(t, record, got)
	record = got
	require.Equal(t, recordTpl.ID, record.ID)
	require.NotZero(t, record.Version)
	recordTpl.Version = record.Version
	require.False(t, record.CreateTime.IsZero())
	recordTpl.CreateTime = record.CreateTime
	require.Equal(t, recordTpl, *record)

	// id not exist
	_, err = store.GetByID(ctx, "noexist")
	require.True(t, errors.ErrorEqual(err, api.ErrTimerNotExist))

	// get by key
	record, err = store.GetByKey(ctx, "n1", "/path/to/key")
	require.NoError(t, err)
	require.Equal(t, recordTpl, *record)

	// key not exist
	_, err = store.GetByKey(ctx, "n1", "noexist")
	require.True(t, errors.ErrorEqual(err, api.ErrTimerNotExist))
	_, err = store.GetByKey(ctx, "n2", "/path/to/ke")
	require.True(t, errors.ErrorEqual(err, api.ErrTimerNotExist))

	// invalid insert
	invalid := &api.TimerRecord{}
	_, err = store.Create(ctx, invalid)
	require.EqualError(t, err, "field 'Namespace' should not be empty")

	invalid.Namespace = "n1"
	_, err = store.Create(ctx, invalid)
	require.EqualError(t, err, "field 'Key' should not be empty")

	invalid.Key = "k1"
	_, err = store.Create(ctx, invalid)
	require.EqualError(t, err, "field 'SchedPolicyType' should not be empty")

	invalid.SchedPolicyType = api.SchedEventInterval
	invalid.SchedPolicyExpr = "1x"
	_, err = store.Create(ctx, invalid)
	require.EqualError(t, err, "schedule event configuration is not valid: invalid schedule event expr '1x': unknown unit x")

	return &recordTpl
}

func runTimerStoreUpdate(ctx context.Context, t *testing.T, store *api.TimerStore, tpl *api.TimerRecord) {
	// normal update
	orgRecord, err := store.GetByID(ctx, tpl.ID)
	require.NoError(t, err)
	require.Equal(t, "1h", tpl.SchedPolicyExpr)
	eventID := uuid.NewString()
	eventStart := time.Unix(1234567, 0)
	watermark := time.Unix(7890123, 0)
	err = store.Update(ctx, tpl.ID, &api.TimerUpdate{
		Tags:            api.NewOptionalVal([]string{"l1", "l2"}),
		SchedPolicyExpr: api.NewOptionalVal("2h"),
		ManualRequest: api.NewOptionalVal(api.ManualRequest{
			ManualRequestID:   "req1",
			ManualRequestTime: time.Unix(123, 0),
			ManualTimeout:     time.Minute,
			ManualProcessed:   true,
			ManualEventID:     "event1",
		}),
		EventStatus: api.NewOptionalVal(api.SchedEventTrigger),
		EventID:     api.NewOptionalVal(eventID),
		EventData:   api.NewOptionalVal([]byte("eventdata1")),
		EventStart:  api.NewOptionalVal(eventStart),
		EventExtra: api.NewOptionalVal(api.EventExtra{
			EventManualRequestID: "req2",
			EventWatermark:       time.Unix(456, 0),
		}),
		Watermark:    api.NewOptionalVal(watermark),
		SummaryData:  api.NewOptionalVal([]byte("summary1")),
		CheckVersion: api.NewOptionalVal(orgRecord.Version),
		CheckEventID: api.NewOptionalVal(""),
	})
	require.NoError(t, err)
	record, err := store.GetByID(ctx, tpl.ID)
	require.NoError(t, err)
	require.NotSame(t, orgRecord, record)
	require.Greater(t, record.Version, tpl.Version)
	tpl.Version = record.Version
	tpl.SchedPolicyExpr = "2h"
	tpl.Tags = []string{"l1", "l2"}
	tpl.EventStatus = api.SchedEventTrigger
	tpl.EventID = eventID
	tpl.EventData = []byte("eventdata1")
	require.Equal(t, eventStart.Unix(), record.EventStart.Unix())
	tpl.EventStart = record.EventStart
	require.Equal(t, watermark.Unix(), record.Watermark.Unix())
	tpl.Watermark = record.Watermark
	tpl.SummaryData = []byte("summary1")
	tpl.ManualRequest = api.ManualRequest{
		ManualRequestID:   "req1",
		ManualRequestTime: time.Unix(123, 0),
		ManualTimeout:     time.Minute,
		ManualProcessed:   true,
		ManualEventID:     "event1",
	}
	tpl.EventExtra = api.EventExtra{
		EventManualRequestID: "req2",
		EventWatermark:       time.Unix(456, 0),
	}
	require.Equal(t, *tpl, *record)

	// tags full update again
	err = store.Update(ctx, tpl.ID, &api.TimerUpdate{
		Tags: api.NewOptionalVal([]string{"l3"}),
	})
	require.NoError(t, err)
	record, err = store.GetByID(ctx, tpl.ID)
	require.NoError(t, err)
	tpl.Version = record.Version
	tpl.Tags = []string{"l3"}
	require.Equal(t, *tpl, *record)

	// update manual request
	err = store.Update(ctx, tpl.ID, &api.TimerUpdate{
		ManualRequest: api.NewOptionalVal(api.ManualRequest{
			ManualRequestID: "req3",
		}),
	})
	require.NoError(t, err)
	record, err = store.GetByID(ctx, tpl.ID)
	require.NoError(t, err)
	tpl.Version = record.Version
	tpl.ManualRequest = api.ManualRequest{
		ManualRequestID: "req3",
	}
	require.Equal(t, *tpl, *record)

	// update event extra
	err = store.Update(ctx, tpl.ID, &api.TimerUpdate{
		EventExtra: api.NewOptionalVal(api.EventExtra{
			EventManualRequestID: "req4",
		}),
	})
	require.NoError(t, err)
	record, err = store.GetByID(ctx, tpl.ID)
	require.NoError(t, err)
	tpl.Version = record.Version
	tpl.EventExtra = api.EventExtra{
		EventManualRequestID: "req4",
	}
	require.Equal(t, *tpl, *record)

	// set some to empty
	var zeroTime time.Time
	err = store.Update(ctx, tpl.ID, &api.TimerUpdate{
		Tags:          api.NewOptionalVal([]string(nil)),
		ManualRequest: api.NewOptionalVal(api.ManualRequest{}),
		EventStatus:   api.NewOptionalVal(api.SchedEventIdle),
		EventID:       api.NewOptionalVal(""),
		EventData:     api.NewOptionalVal([]byte(nil)),
		EventStart:    api.NewOptionalVal(zeroTime),
		EventExtra:    api.NewOptionalVal(api.EventExtra{}),
		Watermark:     api.NewOptionalVal(zeroTime),
		SummaryData:   api.NewOptionalVal([]byte(nil)),
	})
	require.NoError(t, err)
	record, err = store.GetByID(ctx, tpl.ID)
	require.NoError(t, err)
	tpl.Version = record.Version
	tpl.Tags = nil
	tpl.ManualRequest = api.ManualRequest{}
	tpl.EventStatus = api.SchedEventIdle
	tpl.EventID = ""
	tpl.EventData = nil
	tpl.EventStart = zeroTime
	tpl.EventExtra = api.EventExtra{}
	tpl.Watermark = zeroTime
	tpl.SummaryData = nil
	require.Equal(t, *tpl, *record)

	// err check version
	err = store.Update(ctx, tpl.ID, &api.TimerUpdate{
		SchedPolicyExpr: api.NewOptionalVal("2h"),
		CheckVersion:    api.NewOptionalVal(record.Version + 1),
	})
	require.EqualError(t, err, "timer version not match")
	record, err = store.GetByID(ctx, tpl.ID)
	require.NoError(t, err)
	require.Equal(t, *tpl, *record)

	// err check event ID
	err = store.Update(ctx, tpl.ID, &api.TimerUpdate{
		SchedPolicyExpr: api.NewOptionalVal("2h"),
		CheckEventID:    api.NewOptionalVal("aabb"),
	})
	require.EqualError(t, err, "timer event id not match")
	record, err = store.GetByID(ctx, tpl.ID)
	require.NoError(t, err)
	require.Equal(t, *tpl, *record)

	// err update
	err = store.Update(ctx, tpl.ID, &api.TimerUpdate{
		SchedPolicyExpr: api.NewOptionalVal("2x"),
	})
	require.EqualError(t, err, "schedule event configuration is not valid: invalid schedule event expr '2x': unknown unit x")
	record, err = store.GetByID(ctx, tpl.ID)
	require.NoError(t, err)
	require.Equal(t, *tpl, *record)
}

func runTimerStoreDelete(ctx context.Context, t *testing.T, store *api.TimerStore, tpl *api.TimerRecord) {
	exist, err := store.Delete(ctx, tpl.ID)
	require.NoError(t, err)
	require.True(t, exist)

	_, err = store.GetByID(ctx, tpl.ID)
	require.True(t, errors.ErrorEqual(err, api.ErrTimerNotExist))

	exist, err = store.Delete(ctx, tpl.ID)
	require.NoError(t, err)
	require.False(t, exist)
}

func runTimerStoreInsertAndList(ctx context.Context, t *testing.T, store *api.TimerStore) {
	records, err := store.List(ctx, nil)
	require.NoError(t, err)
	require.Empty(t, records)

	recordTpl1 := api.TimerRecord{
		TimerSpec: api.TimerSpec{
			Namespace:       "n1",
			Key:             "/path/to/key1",
			SchedPolicyType: api.SchedEventInterval,
			SchedPolicyExpr: "1h",
		},
		EventStatus: api.SchedEventIdle,
	}

	recordTpl2 := api.TimerRecord{
		TimerSpec: api.TimerSpec{
			Namespace:       "n1",
			Key:             "/path/to/key2",
			SchedPolicyType: api.SchedEventInterval,
			SchedPolicyExpr: "2h",
			Tags:            []string{"tag1", "tag2"},
		},
		EventStatus: api.SchedEventIdle,
	}

	recordTpl3 := api.TimerRecord{
		TimerSpec: api.TimerSpec{
			Namespace:       "n2",
			Key:             "/path/to/another",
			SchedPolicyType: api.SchedEventInterval,
			SchedPolicyExpr: "3h",
			Tags:            []string{"tag2", "tag3"},
		},
		EventStatus: api.SchedEventIdle,
	}

	id, err := store.Create(ctx, &recordTpl1)
	require.NoError(t, err)
	got, err := store.GetByID(ctx, id)
	require.NoError(t, err)
	recordTpl1.ID = got.ID
	recordTpl1.Version = got.Version
	recordTpl1.CreateTime = got.CreateTime

	id, err = store.Create(ctx, &recordTpl2)
	require.NoError(t, err)
	got, err = store.GetByID(ctx, id)
	require.NoError(t, err)
	recordTpl2.ID = got.ID
	recordTpl2.Version = got.Version
	recordTpl2.CreateTime = got.CreateTime

	id, err = store.Create(ctx, &recordTpl3)
	require.NoError(t, err)
	got, err = store.GetByID(ctx, id)
	require.NoError(t, err)
	recordTpl3.ID = got.ID
	recordTpl3.Version = got.Version
	recordTpl3.CreateTime = got.CreateTime

	checkList := func(expected []*api.TimerRecord, list []*api.TimerRecord) {
		expectedMap := make(map[string]*api.TimerRecord, len(expected))
		for _, r := range expected {
			expectedMap[r.ID] = r
		}

		for _, r := range list {
			require.Contains(t, expectedMap, r.ID)
			got, ok := expectedMap[r.ID]
			require.True(t, ok)
			require.Equal(t, *got, *r)
			delete(expectedMap, r.ID)
		}

		require.Empty(t, expectedMap)
	}

	timers, err := store.List(ctx, nil)
	require.NoError(t, err)
	checkList([]*api.TimerRecord{&recordTpl1, &recordTpl2, &recordTpl3}, timers)

	timers, err = store.List(ctx, &api.TimerCond{
		Key:       api.NewOptionalVal("/path/to/k"),
		KeyPrefix: true,
	})
	require.NoError(t, err)
	checkList([]*api.TimerRecord{&recordTpl1, &recordTpl2}, timers)

	timers, err = store.List(ctx, &api.TimerCond{
		Key: api.NewOptionalVal("/path/to/k"),
	})
	require.NoError(t, err)
	checkList([]*api.TimerRecord{}, timers)

	timers, err = store.List(ctx, &api.TimerCond{
		Namespace: api.NewOptionalVal("n2"),
		Key:       api.NewOptionalVal("/path/to/key2"),
	})
	require.NoError(t, err)
	checkList([]*api.TimerRecord{}, timers)

	timers, err = store.List(ctx, &api.TimerCond{
		Namespace: api.NewOptionalVal("n1"),
		Key:       api.NewOptionalVal("/path/to/key2"),
	})
	require.NoError(t, err)
	checkList([]*api.TimerRecord{&recordTpl2}, timers)

	timers, err = store.List(ctx, &api.TimerCond{
		Tags: api.NewOptionalVal([]string{"tag2"}),
	})
	require.NoError(t, err)
	checkList([]*api.TimerRecord{&recordTpl2, &recordTpl3}, timers)

	timers, err = store.List(ctx, &api.TimerCond{
		Tags: api.NewOptionalVal([]string{"tag1", "tag3"}),
	})
	require.NoError(t, err)
	checkList([]*api.TimerRecord{}, timers)

	timers, err = store.List(ctx, &api.TimerCond{
		Tags: api.NewOptionalVal([]string{"tag2", "tag3"}),
	})
	require.NoError(t, err)
	checkList([]*api.TimerRecord{&recordTpl3}, timers)

	timers, err = store.List(ctx, api.And(
		&api.TimerCond{Namespace: api.NewOptionalVal("n1")},
		&api.TimerCond{Tags: api.NewOptionalVal([]string{"tag2"})},
	))
	require.NoError(t, err)
	checkList([]*api.TimerRecord{&recordTpl2}, timers)

	timers, err = store.List(ctx, api.Not(api.And(
		&api.TimerCond{Namespace: api.NewOptionalVal("n1")},
		&api.TimerCond{Tags: api.NewOptionalVal([]string{"tag2"})},
	)))
	require.NoError(t, err)
	checkList([]*api.TimerRecord{&recordTpl1, &recordTpl3}, timers)

	timers, err = store.List(ctx, api.Or(
		&api.TimerCond{Key: api.NewOptionalVal("/path/to/key2")},
		&api.TimerCond{Tags: api.NewOptionalVal([]string{"tag3"})},
	))
	require.NoError(t, err)
	checkList([]*api.TimerRecord{&recordTpl2, &recordTpl3}, timers)

	timers, err = store.List(ctx, api.Not(api.Or(
		&api.TimerCond{Key: api.NewOptionalVal("/path/to/key2")},
		&api.TimerCond{Tags: api.NewOptionalVal([]string{"tag3"})},
	)))
	require.NoError(t, err)
	checkList([]*api.TimerRecord{&recordTpl1}, timers)
}

func runTimerStoreWatchTest(t *testing.T, store *api.TimerStore) {
	require.True(t, store.WatchSupported())
	ctx, cancel := context.WithCancel(context.Background())
	defer func() {
		cancel()
	}()

	timer := api.TimerRecord{
		TimerSpec: api.TimerSpec{
			Namespace:       "n1",
			Key:             "/path/to/key",
			SchedPolicyType: api.SchedEventInterval,
			SchedPolicyExpr: "1h",
			Data:            []byte("data1"),
		},
	}

	ch := store.Watch(ctx)
	assertWatchEvent := func(tp api.WatchTimerEventType, id string) {
		timeout := time.NewTimer(time.Minute)
		defer timeout.Stop()
		select {
		case resp, ok := <-ch:
			if id == "" {
				require.False(t, ok)
				return
			}
			require.True(t, ok)
			require.NotNil(t, resp)
			require.Equal(t, 1, len(resp.Events))
			require.Equal(t, tp, resp.Events[0].Tp)
			require.Equal(t, id, resp.Events[0].TimerID)
		case <-timeout.C:
			require.FailNow(t, "no response")
		}
	}

	id, err := store.Create(ctx, &timer)
	require.NoError(t, err)
	assertWatchEvent(api.WatchTimerEventCreate, id)

	err = store.Update(ctx, id, &api.TimerUpdate{
		SchedPolicyExpr: api.NewOptionalVal("2h"),
	})
	require.NoError(t, err)
	assertWatchEvent(api.WatchTimerEventUpdate, id)

	exit, err := store.Delete(ctx, id)
	require.NoError(t, err)
	require.True(t, exit)
	assertWatchEvent(api.WatchTimerEventDelete, id)

	cancel()
	assertWatchEvent(0, "")
}

func TestMemNotifier(t *testing.T) {
	notifier := api.NewMemTimerWatchEventNotifier()
	defer notifier.Close()
	runNotifierTest(t, notifier)
}

type multiNotifier struct {
	notifier1 api.TimerWatchEventNotifier
	notifier2 api.TimerWatchEventNotifier
}

func (n *multiNotifier) Notify(tp api.WatchTimerEventType, timerID string) {
	n.notifier1.Notify(tp, timerID)
}

func (n *multiNotifier) Watch(ctx context.Context) api.WatchTimerChan {
	return n.notifier2.Watch(ctx)
}

func (n *multiNotifier) Close() {
	n.notifier1.Close()
	n.notifier2.Close()
}

func TestEtcdNotifier(t *testing.T) {
	integration.BeforeTestExternal(t)
	testEtcdCluster := integration.NewClusterV3(t, &integration.ClusterConfig{Size: 1})
	defer testEtcdCluster.Terminate(t)

	cli := testEtcdCluster.RandClient()
	notifier := tablestore.NewEtcdNotifier(1, cli)
	defer notifier.Close()
	runNotifierTest(t, notifier)

	// test one notifier notify, the other one watch
	notifier = &multiNotifier{
		notifier1: tablestore.NewEtcdNotifier(1, cli),
		notifier2: tablestore.NewEtcdNotifier(1, cli),
	}
	defer notifier.Close()
	runNotifierTest(t, notifier)
}

func runNotifierTest(t *testing.T, notifier api.TimerWatchEventNotifier) {
	defer notifier.Close()

	checkWatcherEvents := func(ch api.WatchTimerChan, events []api.WatchTimerEvent) {
		gotEvents := make([]api.WatchTimerEvent, 0, len(events))
	loop:
		for {
			select {
			case <-time.After(time.Minute):
				require.Equal(t, events, gotEvents, "wait events timeout")
				return
			case resp, ok := <-ch:
				if !ok {
					break loop
				}

				require.NotEmpty(t, resp.Events)
				for _, event := range resp.Events {
					gotEvents = append(gotEvents, *event)
				}
				if len(gotEvents) >= len(events) {
					break loop
				}
			}
		}
		require.Equal(t, events, gotEvents)
	}

	checkWatcherClosed := func(ch api.WatchTimerChan, checkNoData bool) {
		for {
			select {
			case _, ok := <-ch:
				if !ok {
					return
				}
				require.False(t, checkNoData)
			case <-time.After(time.Minute):
				require.FailNow(t, "wait closed timeout")
			}
		}
	}

	ctx1, cancel1 := context.WithCancel(context.Background())
	defer cancel1()
	watcher1 := notifier.Watch(ctx1)

	ctx2, cancel2 := context.WithCancel(context.Background())
	defer cancel2()
	watcher2 := notifier.Watch(ctx2)

	time.Sleep(time.Second)
	notifier.Notify(api.WatchTimerEventCreate, "1")
	notifier.Notify(api.WatchTimerEventCreate, "2")
	notifier.Notify(api.WatchTimerEventUpdate, "1")
	notifier.Notify(api.WatchTimerEventDelete, "2")

	expectedEvents := []api.WatchTimerEvent{
		{
			Tp:      api.WatchTimerEventCreate,
			TimerID: "1",
		},
		{
			Tp:      api.WatchTimerEventCreate,
			TimerID: "2",
		},
		{
			Tp:      api.WatchTimerEventUpdate,
			TimerID: "1",
		},
		{
			Tp:      api.WatchTimerEventDelete,
			TimerID: "2",
		},
	}
	checkWatcherEvents(watcher1, expectedEvents)
	checkWatcherEvents(watcher2, expectedEvents)
	notifier.Notify(api.WatchTimerEventCreate, "3")
	notifier.Notify(api.WatchTimerEventUpdate, "3")
	cancel1()
	notifier.Notify(api.WatchTimerEventDelete, "3")
	notifier.Notify(api.WatchTimerEventCreate, "4")
	expectedEvents = []api.WatchTimerEvent{
		{
			Tp:      api.WatchTimerEventCreate,
			TimerID: "3",
		},
		{
			Tp:      api.WatchTimerEventUpdate,
			TimerID: "3",
		},
		{
			Tp:      api.WatchTimerEventDelete,
			TimerID: "3",
		},
		{
			Tp:      api.WatchTimerEventCreate,
			TimerID: "4",
		},
	}
	checkWatcherClosed(watcher1, false)
	checkWatcherEvents(watcher2, expectedEvents)
	notifier.Notify(api.WatchTimerEventCreate, "5")
	notifier.Close()
	watcher3 := notifier.Watch(context.Background())
	time.Sleep(time.Second)
	notifier.Notify(api.WatchTimerEventDelete, "4")
	watcher4 := notifier.Watch(context.Background())
	time.Sleep(time.Second)
	checkWatcherClosed(watcher2, false)
	checkWatcherClosed(watcher3, true)
	checkWatcherClosed(watcher4, true)
}

type mockHook struct {
	preFunc   func(ctx context.Context, event api.TimerShedEvent) (api.PreSchedEventResult, error)
	schedFunc func(ctx context.Context, event api.TimerShedEvent) error
}

func (h *mockHook) Start() {}

func (h *mockHook) Stop() {}

func (h *mockHook) OnPreSchedEvent(ctx context.Context, event api.TimerShedEvent) (r api.PreSchedEventResult, err error) {
	if h.preFunc != nil {
		return h.preFunc(ctx, event)
	}
	return
}

func (h *mockHook) OnSchedEvent(ctx context.Context, event api.TimerShedEvent) error {
	if h.schedFunc != nil {
		return h.schedFunc(ctx, event)
	}
	return nil
}

func TestTableStoreManualTrigger(t *testing.T) {
	store := testkit.CreateMockStore(t)
	tk := testkit.NewTestKit(t, store)
	dbName := "test"
	tblName := "timerstore"
	tk.MustExec("use test")
	tk.MustExec(tablestore.CreateTimerTableSQL(dbName, tblName))

	pool := pools.NewResourcePool(func() (pools.Resource, error) {
		return tk.Session(), nil
	}, 1, 1, time.Second)
	defer pool.Close()

	timerStore := tablestore.NewTableTimerStore(1, pool, dbName, tblName, nil)
	defer timerStore.Close()

	var hookReqID atomic.Pointer[string]
	hook := &mockHook{
		preFunc: func(ctx context.Context, event api.TimerShedEvent) (r api.PreSchedEventResult, err error) {
			timer := event.Timer()
			require.False(t, timer.ManualProcessed)
			require.Empty(t, timer.ManualEventID)
			return
		},
		schedFunc: func(ctx context.Context, event api.TimerShedEvent) error {
			timer := event.Timer()
			require.Equal(t, timer.ManualRequestID, timer.EventManualRequestID)
			require.Equal(t, timer.Watermark.Unix(), timer.EventWatermark.Unix())
			require.True(t, timer.ManualProcessed)
			require.Equal(t, timer.EventID, timer.ManualEventID)
			hookReqID.Store(&timer.EventManualRequestID)
			return nil
		},
	}

	rt := runtime.NewTimerRuntimeBuilder("test", timerStore).
		RegisterHookFactory("hook1", func(hookClass string, cli api.TimerClient) api.Hook { return hook }).
		Build()

	rt.Start()
	defer rt.Stop()

	cli := api.NewDefaultTimerClient(timerStore)
	timer, err := cli.CreateTimer(context.TODO(), api.TimerSpec{
		Key:             "key1",
		HookClass:       "hook1",
		SchedPolicyType: api.SchedEventInterval,
		SchedPolicyExpr: "1h",
		Watermark:       time.Now(),
		Enable:          true,
	})
	require.NoError(t, err)

	reqID, err := cli.ManualTriggerEvent(context.TODO(), timer.ID)
	require.NoError(t, err)
	start := time.Now()
	eventID := ""
	for eventID == "" {
		if time.Since(start) > time.Minute {
			require.FailNow(t, "timeout")
		}
		time.Sleep(100 * time.Millisecond)
		timer, err = cli.GetTimerByID(context.TODO(), timer.ID)
		require.NoError(t, err)
		require.Equal(t, reqID, timer.ManualRequestID)
		eventID = timer.EventID
	}

<<<<<<< HEAD
	require.NotNil(t, hookReqID.Load())
	require.Equal(t, reqID, *hookReqID.Load())
=======
>>>>>>> 2b3abcdc
	require.Equal(t, reqID, timer.ManualRequestID)
	require.Equal(t, eventID, timer.ManualEventID)
	require.True(t, timer.ManualProcessed)
	require.Equal(t, reqID, timer.EventManualRequestID)
<<<<<<< HEAD
=======
	start = time.Now()
	for hookReqID.Load() == nil {
		if time.Since(start) > time.Minute {
			require.FailNow(t, "timeout")
		}
		time.Sleep(100 * time.Microsecond)
	}
	require.Equal(t, reqID, *hookReqID.Load())
>>>>>>> 2b3abcdc

	require.NoError(t, cli.CloseTimerEvent(context.TODO(), timer.ID, timer.EventID))
	timer, err = cli.GetTimerByID(context.TODO(), timer.ID)
	require.NoError(t, err)
	require.Equal(t, reqID, timer.ManualRequestID)
	require.Equal(t, eventID, timer.ManualEventID)
	require.True(t, timer.ManualProcessed)
	require.Equal(t, api.EventExtra{}, timer.EventExtra)
}<|MERGE_RESOLUTION|>--- conflicted
+++ resolved
@@ -783,17 +783,10 @@
 		eventID = timer.EventID
 	}
 
-<<<<<<< HEAD
-	require.NotNil(t, hookReqID.Load())
-	require.Equal(t, reqID, *hookReqID.Load())
-=======
->>>>>>> 2b3abcdc
 	require.Equal(t, reqID, timer.ManualRequestID)
 	require.Equal(t, eventID, timer.ManualEventID)
 	require.True(t, timer.ManualProcessed)
 	require.Equal(t, reqID, timer.EventManualRequestID)
-<<<<<<< HEAD
-=======
 	start = time.Now()
 	for hookReqID.Load() == nil {
 		if time.Since(start) > time.Minute {
@@ -802,7 +795,6 @@
 		time.Sleep(100 * time.Microsecond)
 	}
 	require.Equal(t, reqID, *hookReqID.Load())
->>>>>>> 2b3abcdc
 
 	require.NoError(t, cli.CloseTimerEvent(context.TODO(), timer.ID, timer.EventID))
 	timer, err = cli.GetTimerByID(context.TODO(), timer.ID)
