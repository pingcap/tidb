--- conflicted
+++ resolved
@@ -64,32 +64,15 @@
 	return watermark.Add(p.interval), true
 }
 
-<<<<<<< HEAD
-// ManualRequest is the request info to trigger timer manually
-type ManualRequest struct {
-	// ManualRequestID is the id of manual request
-	ManualRequestID string
-	// ManualRequestTime is the request time
-=======
 // ManualRequest is the request info to trigger timer manually.
 type ManualRequest struct {
 	// ManualRequestID is the id of manual request.
 	ManualRequestID string
 	// ManualRequestTime is the request time.
->>>>>>> 2b3abcdc
 	ManualRequestTime time.Time
 	// ManualTimeout is the timeout for the request, if the timer is not triggered after timeout, processed will be set to true
 	// with empty event id.
 	ManualTimeout time.Duration
-<<<<<<< HEAD
-	// ManualProcessed indicates the request is processed (triggered or timeout)
-	ManualProcessed bool
-	// ManualEventID means the triggered event id for the current request
-	ManualEventID string
-}
-
-// IsManualRequesting indicates that whether this timer is requesting to trigger event manually
-=======
 	// ManualProcessed indicates the request is processed (triggered or timeout).
 	ManualProcessed bool
 	// ManualEventID means the triggered event id for the current request.
@@ -97,16 +80,11 @@
 }
 
 // IsManualRequesting indicates that whether this timer is requesting to trigger event manually.
->>>>>>> 2b3abcdc
 func (r *ManualRequest) IsManualRequesting() bool {
 	return r.ManualRequestID != "" && !r.ManualProcessed
 }
 
-<<<<<<< HEAD
-// SetProcessed sets the timer's manual request to processed
-=======
 // SetProcessed sets the timer's manual request to processed.
->>>>>>> 2b3abcdc
 func (r *ManualRequest) SetProcessed(eventID string) ManualRequest {
 	newManual := *r
 	newManual.ManualProcessed = true
@@ -114,18 +92,6 @@
 	return newManual
 }
 
-<<<<<<< HEAD
-// EventExtra stores some extra attributes for event
-type EventExtra struct {
-	// EventManualRequestID is the related request id of the manual trigger
-	// If current event is not triggered manually, it is empty
-	EventManualRequestID string
-	// EventWatermark is the watermark when event triggers
-	EventWatermark time.Time
-}
-
-// TimerSpec is the specification of a timer without any runtime status
-=======
 // EventExtra stores some extra attributes for event.
 type EventExtra struct {
 	// EventManualRequestID is the related request id of the manual trigger.
@@ -136,7 +102,6 @@
 }
 
 // TimerSpec is the specification of a timer without any runtime status.
->>>>>>> 2b3abcdc
 type TimerSpec struct {
 	// Namespace is the namespace of the timer.
 	Namespace string
@@ -216,15 +181,9 @@
 	TimerSpec
 	// ID is the id of timer, it is unique and auto assigned by the store when created.
 	ID string
-<<<<<<< HEAD
-	// ManualRequest is the request to trigger timer event manually
-	ManualRequest
-	// EventStatus indicates the current schedule status of the timer's event
-=======
 	// ManualRequest is the request to trigger timer event manually.
 	ManualRequest
 	// EventStatus indicates the current schedule status of the timer's event.
->>>>>>> 2b3abcdc
 	EventStatus SchedEventStatus
 	// EventID indicates the id of current triggered event.
 	// If the `EventStatus` is `IDLE`, this value should be empty.
