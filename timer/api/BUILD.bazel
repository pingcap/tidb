--- conflicted
+++ resolved
@@ -32,10 +32,7 @@
     ],
     embed = [":api"],
     flaky = True,
-<<<<<<< HEAD
-=======
     race = "on",
->>>>>>> 080d4885
     shard_count = 10,
     deps = [
         "//testkit/testsetup",
