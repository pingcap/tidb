// Copyright 2023 PingCAP, Inc.
//
// Licensed under the Apache License, Version 2.0 (the "License");
// you may not use this file except in compliance with the License.
// You may obtain a copy of the License at
//
//     http://www.apache.org/licenses/LICENSE-2.0
//
// Unless required by applicable law or agreed to in writing, software
// distributed under the License is distributed on an "AS IS" BASIS,
// WITHOUT WARRANTIES OR CONDITIONS OF ANY KIND, either express or implied.
// See the License for the specific language governing permissions and
// limitations under the License.

package api

import (
	"context"
	"testing"
	"time"

	"github.com/pingcap/errors"
	"github.com/stretchr/testify/require"
)

func TestGetTimerOption(t *testing.T) {
	var cond TimerCond
	require.Empty(t, cond.FieldsSet())

	// test 'Key' field
	require.False(t, cond.Key.Present())

	WithKey("k1")(&cond)
	key, ok := cond.Key.Get()
	require.True(t, ok)
	require.Equal(t, "k1", key)
	require.False(t, cond.KeyPrefix)
	require.Equal(t, []string{"Key"}, cond.FieldsSet())

	WithKeyPrefix("k2")(&cond)
	key, ok = cond.Key.Get()
	require.True(t, ok)
	require.Equal(t, "k2", key)
	require.True(t, cond.KeyPrefix)
	require.Equal(t, []string{"Key"}, cond.FieldsSet())

	WithKey("k3")(&cond)
	key, ok = cond.Key.Get()
	require.True(t, ok)
	require.Equal(t, "k3", key)
	require.False(t, cond.KeyPrefix)
	require.Equal(t, []string{"Key"}, cond.FieldsSet())

	// test 'ID' field
	require.False(t, cond.ID.Present())

	WithID("id1")(&cond)
	id, ok := cond.ID.Get()
	require.True(t, ok)
	require.Equal(t, "id1", id)
	require.Equal(t, []string{"ID", "Key"}, cond.FieldsSet())

	// test 'Tags' field
	require.False(t, cond.Tags.Present())
	WithTag("l1", "l2")(&cond)
	tags, ok := cond.Tags.Get()
	require.True(t, ok)
	require.Equal(t, []string{"l1", "l2"}, tags)
	require.Equal(t, []string{"ID", "Key", "Tags"}, cond.FieldsSet())
}

func TestUpdateTimerOption(t *testing.T) {
	var update TimerUpdate
	require.Empty(t, update)

	// test 'Enable' field
	require.False(t, update.Enable.Present())

	WithSetEnable(true)(&update)
	setEnable, ok := update.Enable.Get()
	require.True(t, ok)
	require.True(t, setEnable)
	require.Equal(t, []string{"Enable"}, update.FieldsSet())

	WithSetEnable(false)(&update)
	setEnable, ok = update.Enable.Get()
	require.True(t, ok)
	require.False(t, setEnable)
	require.Equal(t, []string{"Enable"}, update.FieldsSet())

	// test schedule policy
	require.False(t, update.SchedPolicyType.Present())
	require.False(t, update.SchedPolicyExpr.Present())

	WithSetSchedExpr(SchedEventInterval, "3h")(&update)
	stp, ok := update.SchedPolicyType.Get()
	require.True(t, ok)
	require.Equal(t, SchedEventInterval, stp)
	expr, ok := update.SchedPolicyExpr.Get()
	require.True(t, ok)
	require.Equal(t, "3h", expr)
	require.Equal(t, []string{"Enable", "SchedPolicyType", "SchedPolicyExpr"}, update.FieldsSet())

	WithSetSchedExpr(SchedEventInterval, "1h")(&update)
	stp, ok = update.SchedPolicyType.Get()
	require.True(t, ok)
	require.Equal(t, SchedEventInterval, stp)
	expr, ok = update.SchedPolicyExpr.Get()
	require.True(t, ok)
	require.Equal(t, "1h", expr)
	require.Equal(t, []string{"Enable", "SchedPolicyType", "SchedPolicyExpr"}, update.FieldsSet())

	// test 'Watermark' field
	require.False(t, update.Watermark.Present())

	WithSetWatermark(time.Unix(1234, 5678))(&update)
	watermark, ok := update.Watermark.Get()
	require.True(t, ok)
	require.Equal(t, time.Unix(1234, 5678), watermark)
	require.Equal(t, []string{"Enable", "SchedPolicyType", "SchedPolicyExpr", "Watermark"}, update.FieldsSet())

	// test 'SummaryData' field
	require.False(t, update.SummaryData.Present())

	WithSetSummaryData([]byte("hello"))(&update)
	summary, ok := update.SummaryData.Get()
	require.True(t, ok)
	require.Equal(t, []byte("hello"), summary)
	require.Equal(t, []string{"Enable", "SchedPolicyType", "SchedPolicyExpr", "Watermark", "SummaryData"}, update.FieldsSet())

	// test 'Tags' field
	require.False(t, update.Tags.Present())
	WithSetTags(nil)(&update)
	tags, ok := update.Tags.Get()
	require.True(t, ok)
	require.Equal(t, 0, len(tags))
	WithSetTags([]string{"l1", "l2"})(&update)
	tags, ok = update.Tags.Get()
	require.True(t, ok)
	require.Equal(t, []string{"l1", "l2"}, tags)
	require.Equal(t, []string{"Tags", "Enable", "SchedPolicyType", "SchedPolicyExpr", "Watermark", "SummaryData"}, update.FieldsSet())
}

func TestDefaultClient(t *testing.T) {
	store := NewMemoryTimerStore()
	cli := NewDefaultTimerClient(store)
	ctx := context.Background()
	spec := TimerSpec{
		Key:             "k1",
		SchedPolicyType: SchedEventInterval,
		SchedPolicyExpr: "1h",
		Data:            []byte("data1"),
		Tags:            []string{"l1", "l2"},
	}

	// create
	timer, err := cli.CreateTimer(ctx, spec)
	require.NoError(t, err)
	spec.Namespace = "default"
	require.NotEmpty(t, timer.ID)
	require.Equal(t, spec, timer.TimerSpec)
	require.Equal(t, SchedEventIdle, timer.EventStatus)
	require.Equal(t, "", timer.EventID)
	require.Empty(t, timer.EventData)
	require.Empty(t, timer.SummaryData)

	// get by id
	got, err := cli.GetTimerByID(ctx, timer.ID)
	require.NoError(t, err)
	require.Equal(t, timer, got)

	// get by key
	got, err = cli.GetTimerByKey(ctx, timer.Key)
	require.NoError(t, err)
	require.Equal(t, timer, got)

	// get by key prefix
	tms, err := cli.GetTimers(ctx, WithKeyPrefix("k"))
	require.NoError(t, err)
	require.Equal(t, 1, len(tms))
	require.Equal(t, timer, tms[0])

	// get by tag
	tms, err = cli.GetTimers(ctx, WithTag("l1"))
	require.NoError(t, err)
	require.Equal(t, 1, len(tms))
	require.Equal(t, timer, tms[0])

	tms, err = cli.GetTimers(ctx, WithTag("l1", "l2"))
	require.NoError(t, err)
	require.Equal(t, 1, len(tms))
	require.Equal(t, timer, tms[0])

	tms, err = cli.GetTimers(ctx, WithTag("l3"))
	require.NoError(t, err)
	require.Equal(t, 0, len(tms))

	// update
	err = cli.UpdateTimer(ctx, timer.ID, WithSetSchedExpr(SchedEventInterval, "3h"))
	require.NoError(t, err)
	timer.SchedPolicyType = SchedEventInterval
	timer.SchedPolicyExpr = "3h"
	got, err = cli.GetTimerByID(ctx, timer.ID)
	require.NoError(t, err)
	require.Greater(t, got.Version, timer.Version)
	timer.Version = got.Version
	require.Equal(t, timer, got)

	// close event
	eventStart := time.Now().Add(-time.Second)
	err = store.Update(ctx, timer.ID, &TimerUpdate{
		EventStatus: NewOptionalVal(SchedEventTrigger),
		EventID:     NewOptionalVal("event1"),
		EventData:   NewOptionalVal([]byte("d1")),
		SummaryData: NewOptionalVal([]byte("s1")),
		EventStart:  NewOptionalVal(eventStart),
		EventExtra: NewOptionalVal(EventExtra{
			EventManualRequestID: "req1",
			EventWatermark:       time.Unix(456, 0),
		}),
	})
	require.NoError(t, err)
	err = cli.CloseTimerEvent(ctx, timer.ID, "event2")
	require.True(t, errors.ErrorEqual(ErrEventIDNotMatch, err))

	err = cli.CloseTimerEvent(ctx, timer.ID, "event2", WithSetSchedExpr(SchedEventInterval, "1h"))
	require.EqualError(t, err, "The field(s) [SchedPolicyType, SchedPolicyExpr] are not allowed to update when close event")

	err = cli.CloseTimerEvent(ctx, timer.ID, "event1")
	require.NoError(t, err)
	timer, err = cli.GetTimerByID(ctx, timer.ID)
	require.NoError(t, err)
	require.Equal(t, SchedEventIdle, timer.EventStatus)
	require.Empty(t, timer.EventID)
	require.Empty(t, timer.EventData)
	require.True(t, timer.EventStart.IsZero())
	require.Equal(t, []byte("s1"), timer.SummaryData)
	require.Equal(t, eventStart, timer.Watermark)
	require.Equal(t, EventExtra{}, timer.EventExtra)

	// close event with option
	err = store.Update(ctx, timer.ID, &TimerUpdate{
		EventID:     NewOptionalVal("event1"),
		EventData:   NewOptionalVal([]byte("d1")),
		SummaryData: NewOptionalVal([]byte("s1")),
	})
	require.NoError(t, err)

	watermark := time.Now().Add(time.Hour)
	err = cli.CloseTimerEvent(ctx, timer.ID, "event1", WithSetWatermark(watermark), WithSetSummaryData([]byte("s2")))
	require.NoError(t, err)
	timer, err = cli.GetTimerByID(ctx, timer.ID)
	require.NoError(t, err)
	require.Equal(t, SchedEventIdle, timer.EventStatus)
	require.Empty(t, timer.EventID)
	require.Empty(t, timer.EventData)
	require.True(t, timer.EventStart.IsZero())
	require.Equal(t, []byte("s2"), timer.SummaryData)
	require.Equal(t, watermark, timer.Watermark)

	// manual trigger
	err = store.Update(ctx, timer.ID, &TimerUpdate{
		EventID:     NewOptionalVal("event1"),
		EventData:   NewOptionalVal([]byte("d1")),
		SummaryData: NewOptionalVal([]byte("s1")),
	})
	require.NoError(t, err)
	reqID, err := cli.ManualTriggerEvent(ctx, timer.ID)
	require.Empty(t, reqID)
	require.EqualError(t, err, "manual trigger is not allowed when event is not closed")

	require.NoError(t, cli.CloseTimerEvent(ctx, timer.ID, "event1"))
	require.NoError(t, cli.UpdateTimer(ctx, timer.ID, WithSetEnable(false)))
	reqID, err = cli.ManualTriggerEvent(ctx, timer.ID)
	require.Empty(t, reqID)
	require.EqualError(t, err, "manual trigger is not allowed when timer is disabled")

	require.NoError(t, cli.UpdateTimer(ctx, timer.ID, WithSetEnable(true)))
	now := time.Now()
	reqID, err = cli.ManualTriggerEvent(ctx, timer.ID)
	require.NoError(t, err)
	require.NotEmpty(t, reqID)
	timer, err = cli.GetTimerByID(ctx, timer.ID)
	require.NoError(t, err)
	require.NotEmpty(t, timer.ManualRequestID)
	require.GreaterOrEqual(t, timer.ManualRequestTime.Unix(), now.Unix())
	require.Less(t, timer.ManualRequestTime.Sub(now), 10*time.Second)
	require.Equal(t, ManualRequest{
		ManualRequestID:   reqID,
		ManualRequestTime: timer.ManualRequestTime,
		ManualTimeout:     2 * time.Minute,
	}, timer.ManualRequest)

	// close manual triggered event
	manualRequest := timer.ManualRequest.SetProcessed("event1")
	err = store.Update(ctx, timer.ID, &TimerUpdate{
		ManualRequest: NewOptionalVal(manualRequest),
		EventExtra: NewOptionalVal(EventExtra{
			EventManualRequestID: manualRequest.ManualRequestID,
			EventWatermark:       timer.Watermark,
		}),
		EventID:     NewOptionalVal("event1"),
		EventStart:  NewOptionalVal(time.Now()),
		EventStatus: NewOptionalVal(SchedEventTrigger),
	})
	require.NoError(t, err)
	err = cli.CloseTimerEvent(ctx, timer.ID, "event1")
	require.NoError(t, err)
	timer, err = cli.GetTimerByID(ctx, timer.ID)
	require.NoError(t, err)
	require.Equal(t, manualRequest, timer.ManualRequest)
	require.Equal(t, EventExtra{}, timer.EventExtra)

	// delete
	exit, err := cli.DeleteTimer(ctx, timer.ID)
	require.NoError(t, err)
	require.True(t, exit)

	// delete no exist
	exit, err = cli.DeleteTimer(ctx, timer.ID)
	require.NoError(t, err)
	require.False(t, exit)
}

type injectedTimerStore struct {
	*TimerStore
	beforeUpdate func()
}

func (s *injectedTimerStore) Update(ctx context.Context, timerID string, update *TimerUpdate) error {
	if s.beforeUpdate != nil {
		s.beforeUpdate()
	}
	return s.TimerStore.Update(ctx, timerID, update)
}

func TestDefaultClientManualTriggerRetry(t *testing.T) {
	inject := &injectedTimerStore{
		TimerStore: NewMemoryTimerStore(),
	}

	store := &TimerStore{
		TimerStoreCore: inject,
	}
	cli := NewDefaultTimerClient(store)
<<<<<<< HEAD
	cli.(*defaultTimerClient).retryInterval = time.Millisecond
=======
	cli.(*defaultTimerClient).retryBackoff = 1
>>>>>>> 2b3abcdc
	ctx := context.Background()
	spec := TimerSpec{
		Key:             "k1",
		SchedPolicyType: SchedEventInterval,
		SchedPolicyExpr: "1h",
		Data:            []byte("data1"),
		Tags:            []string{"l1", "l2"},
		Enable:          true,
	}

	timer, err := cli.CreateTimer(ctx, spec)
	require.NoError(t, err)
	timerID := timer.ID

	// retry and success
	updateTimes := 0
	inject.beforeUpdate = func() {
		updateTimes++
<<<<<<< HEAD
		if updateTimes < 5 {
=======
		if updateTimes < 3 {
>>>>>>> 2b3abcdc
			err = inject.TimerStore.Update(context.TODO(), timerID, &TimerUpdate{
				Watermark: NewOptionalVal(time.Now()),
			})
			require.NoError(t, err)
		}
	}
	reqID, err := cli.ManualTriggerEvent(context.TODO(), timerID)
	require.NoError(t, err)
	require.NotEmpty(t, reqID)
<<<<<<< HEAD
	require.Equal(t, 5, updateTimes)
=======
	require.Equal(t, 3, updateTimes)
>>>>>>> 2b3abcdc

	// max retry
	inject.beforeUpdate = func() {
		err = inject.TimerStore.Update(context.TODO(), timerID, &TimerUpdate{
			Watermark: NewOptionalVal(time.Now()),
		})
		require.NoError(t, err)
	}
	reqID, err = cli.ManualTriggerEvent(context.TODO(), timerID)
	require.EqualError(t, err, "timer version not match")
	require.Empty(t, reqID)

	// retry to other error
	updateTimes = 0
	inject.beforeUpdate = func() {
		updateTimes++
<<<<<<< HEAD
		if updateTimes < 5 {
=======
		if updateTimes < 3 {
>>>>>>> 2b3abcdc
			err = inject.TimerStore.Update(context.TODO(), timerID, &TimerUpdate{
				Watermark: NewOptionalVal(time.Now()),
			})
			require.NoError(t, err)
		} else {
			err = inject.TimerStore.Update(context.TODO(), timerID, &TimerUpdate{
				Enable: NewOptionalVal(false),
			})
			require.NoError(t, err)
		}
	}
	reqID, err = cli.ManualTriggerEvent(context.TODO(), timerID)
	require.EqualError(t, err, "manual trigger is not allowed when timer is disabled")
	require.Empty(t, reqID)
<<<<<<< HEAD
	require.Equal(t, 5, updateTimes)
=======
	require.Equal(t, 3, updateTimes)
>>>>>>> 2b3abcdc
}<|MERGE_RESOLUTION|>--- conflicted
+++ resolved
@@ -343,11 +343,7 @@
 		TimerStoreCore: inject,
 	}
 	cli := NewDefaultTimerClient(store)
-<<<<<<< HEAD
-	cli.(*defaultTimerClient).retryInterval = time.Millisecond
-=======
 	cli.(*defaultTimerClient).retryBackoff = 1
->>>>>>> 2b3abcdc
 	ctx := context.Background()
 	spec := TimerSpec{
 		Key:             "k1",
@@ -366,11 +362,7 @@
 	updateTimes := 0
 	inject.beforeUpdate = func() {
 		updateTimes++
-<<<<<<< HEAD
-		if updateTimes < 5 {
-=======
 		if updateTimes < 3 {
->>>>>>> 2b3abcdc
 			err = inject.TimerStore.Update(context.TODO(), timerID, &TimerUpdate{
 				Watermark: NewOptionalVal(time.Now()),
 			})
@@ -380,11 +372,7 @@
 	reqID, err := cli.ManualTriggerEvent(context.TODO(), timerID)
 	require.NoError(t, err)
 	require.NotEmpty(t, reqID)
-<<<<<<< HEAD
-	require.Equal(t, 5, updateTimes)
-=======
 	require.Equal(t, 3, updateTimes)
->>>>>>> 2b3abcdc
 
 	// max retry
 	inject.beforeUpdate = func() {
@@ -401,11 +389,7 @@
 	updateTimes = 0
 	inject.beforeUpdate = func() {
 		updateTimes++
-<<<<<<< HEAD
-		if updateTimes < 5 {
-=======
 		if updateTimes < 3 {
->>>>>>> 2b3abcdc
 			err = inject.TimerStore.Update(context.TODO(), timerID, &TimerUpdate{
 				Watermark: NewOptionalVal(time.Now()),
 			})
@@ -420,9 +404,5 @@
 	reqID, err = cli.ManualTriggerEvent(context.TODO(), timerID)
 	require.EqualError(t, err, "manual trigger is not allowed when timer is disabled")
 	require.Empty(t, reqID)
-<<<<<<< HEAD
-	require.Equal(t, 5, updateTimes)
-=======
 	require.Equal(t, 3, updateTimes)
->>>>>>> 2b3abcdc
 }