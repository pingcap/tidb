// Copyright 2023 PingCAP, Inc.
//
// Licensed under the Apache License, Version 2.0 (the "License");
// you may not use this file except in compliance with the License.
// You may obtain a copy of the License at
//
//     http://www.apache.org/licenses/LICENSE-2.0
//
// Unless required by applicable law or agreed to in writing, software
// distributed under the License is distributed on an "AS IS" BASIS,
// WITHOUT WARRANTIES OR CONDITIONS OF ANY KIND, either express or implied.
// See the License for the specific language governing permissions and
// limitations under the License.

package api

import (
	"context"
	"reflect"
	"strings"
	"time"
	"unsafe"

	"github.com/pingcap/errors"
	"golang.org/x/exp/slices"
)

type optionalVal interface {
	optionalVal()
	Present() bool
	Clear()
}

// OptionalVal is used by `TimerCond` and `TimerUpdate` to indicate.
// whether some field's condition has been set or whether is field should be updated.
type OptionalVal[T any] struct {
	v       T
	present bool
}

// NewOptionalVal creates a new OptionalVal.
func NewOptionalVal[T any](val T) (o OptionalVal[T]) {
	o.Set(val)
	return
}

func (*OptionalVal[T]) optionalVal() {}

// Present indicates whether the field value is set.
func (o *OptionalVal[T]) internalPresent() bool {
	return o.present
}

// Present indicates whether the field value is set.
func (o *OptionalVal[T]) Present() bool {
	return o.present
}

// Get returns the current value, if the second return value is false, this means it is not set.
func (o *OptionalVal[T]) Get() (v T, present bool) {
	return o.v, o.present
}

// Set sets the value.
func (o *OptionalVal[T]) Set(v T) {
	o.v, o.present = v, true
}

// Clear clears the value. The `Present()` will return false after `Clear` is called.
func (o *OptionalVal[T]) Clear() {
	var v T
	o.v, o.present = v, false
}

func iterOptionalFields(v reflect.Value, excludes []unsafe.Pointer, fn func(name string, val optionalVal) bool) {
	tp := v.Type()
loop:
	for i := 0; i < v.NumField(); i++ {
		fieldVal := v.Field(i).Addr()
		optVal, ok := fieldVal.Interface().(optionalVal)
		if !ok {
			continue
		}

		for _, ex := range excludes {
			if fieldVal.UnsafePointer() == ex {
				continue loop
			}
		}

		if !fn(tp.Field(i).Name, optVal) {
			break loop
		}
	}
}

// TimerCond is the condition to filter a timer record.
type TimerCond struct {
	// ID indicates to filter the timer record with ID.
	ID OptionalVal[string]
	// Namespace indicates to filter the timer by Namespace.
	Namespace OptionalVal[string]
	// Key indicates to filter the timer record with ID.
	// The filter behavior is defined by `KeyPrefix`.
	Key OptionalVal[string]
	// KeyPrefix indicates how to filter with timer's key if `Key` is set.
	// If `KeyPrefix is` true, it will check whether the timer's key is prefixed with `TimerCond.Key`.
	// Otherwise, it will check whether the timer's key equals `TimerCond.Key`.
	KeyPrefix bool
	// Tags indicates to filter the timer record with specified tags.
	Tags OptionalVal[[]string]
}

// Match will return whether the condition match the timer record.
func (c *TimerCond) Match(t *TimerRecord) bool {
	if val, ok := c.ID.Get(); ok && t.ID != val {
		return false
	}

	if val, ok := c.Namespace.Get(); ok && t.Namespace != val {
		return false
	}

	if val, ok := c.Key.Get(); ok {
		if c.KeyPrefix && !strings.HasPrefix(t.Key, val) {
			return false
		}

		if !c.KeyPrefix && t.Key != val {
			return false
		}
	}

	if vals, ok := c.Tags.Get(); ok {
		for _, val := range vals {
			if !slices.Contains(t.Tags, val) {
				return false
			}
		}
	}

	return true
}

// FieldsSet returns all fields that has been set exclude excludes.
func (c *TimerCond) FieldsSet(excludes ...unsafe.Pointer) (fields []string) {
	iterOptionalFields(reflect.ValueOf(c).Elem(), excludes, func(name string, val optionalVal) bool {
		if val.Present() {
			fields = append(fields, name)
		}
		return true
	})
	return
}

// Clear clears all fields.
func (c *TimerCond) Clear() {
	iterOptionalFields(reflect.ValueOf(c).Elem(), nil, func(name string, val optionalVal) bool {
		val.Clear()
		return true
	})
	c.KeyPrefix = false
}

// TimerUpdate indicates how to update a timer.
type TimerUpdate struct {
	// Tags indicates to set all tags for a timer.
	Tags OptionalVal[[]string]
	// Enable indicates to set the timer's `Enable` field.
	Enable OptionalVal[bool]
	// SchedPolicyType indicates to set the timer's `SchedPolicyType` field.
	SchedPolicyType OptionalVal[SchedPolicyType]
	// SchedPolicyExpr indicates to set the timer's `SchedPolicyExpr` field.
	SchedPolicyExpr OptionalVal[string]
<<<<<<< HEAD
	// ManualRequest indicates to set the timer's manual request
	ManualRequest OptionalVal[ManualRequest]
	// EventStatus indicates the event status
=======
	// ManualRequest indicates to set the timer's manual request.
	ManualRequest OptionalVal[ManualRequest]
	// EventStatus indicates the event status.
>>>>>>> 2b3abcdc
	EventStatus OptionalVal[SchedEventStatus]
	// EventID indicates to set the timer event id.
	EventID OptionalVal[string]
	// EventData indicates to set the timer event data.
	EventData OptionalVal[[]byte]
	// EventStart indicates the start time of event.
	EventStart OptionalVal[time.Time]
<<<<<<< HEAD
	// EventExtra indicates to set the `EventExtra` field
	EventExtra OptionalVal[EventExtra]
	// Watermark indicates to set the timer's `Watermark` field
=======
	// EventExtra indicates to set the `EventExtra` field.
	EventExtra OptionalVal[EventExtra]
	// Watermark indicates to set the timer's `Watermark` field.
>>>>>>> 2b3abcdc
	Watermark OptionalVal[time.Time]
	// SummaryData indicates to set the timer's `Summary` field.
	SummaryData OptionalVal[[]byte]
	// CheckVersion indicates to check the timer's version when updated.
	CheckVersion OptionalVal[uint64]
	// CheckEventID indicates to check the timer's eventID.
	CheckEventID OptionalVal[string]
}

// Apply applies the update to a timer.
func (u *TimerUpdate) Apply(record *TimerRecord) (*TimerRecord, error) {
	if v, ok := u.CheckVersion.Get(); ok && record.Version != v {
		return nil, errors.Trace(ErrVersionNotMatch)
	}

	if v, ok := u.CheckEventID.Get(); ok && record.EventID != v {
		return nil, errors.Trace(ErrEventIDNotMatch)
	}

	record = record.Clone()
	if v, ok := u.Tags.Get(); ok {
		if len(v) == 0 {
			v = nil
		}
		record.Tags = v
	}

	if v, ok := u.Enable.Get(); ok {
		record.Enable = v
	}

	if v, ok := u.SchedPolicyType.Get(); ok {
		record.SchedPolicyType = v
	}

	if v, ok := u.SchedPolicyExpr.Get(); ok {
		record.SchedPolicyExpr = v
	}

	if v, ok := u.ManualRequest.Get(); ok {
		record.ManualRequest = v
	}

	if v, ok := u.EventStatus.Get(); ok {
		record.EventStatus = v
	}

	if v, ok := u.EventID.Get(); ok {
		record.EventID = v
	}

	if v, ok := u.EventData.Get(); ok {
		record.EventData = v
	}

	if v, ok := u.EventStart.Get(); ok {
		record.EventStart = v
	}

	if v, ok := u.EventExtra.Get(); ok {
		record.EventExtra = v
	}

	if v, ok := u.Watermark.Get(); ok {
		record.Watermark = v
	}

	if v, ok := u.SummaryData.Get(); ok {
		record.SummaryData = v
	}

	return record, nil
}

// FieldsSet returns all fields that has been set exclude excludes.
func (u *TimerUpdate) FieldsSet(excludes ...unsafe.Pointer) (fields []string) {
	iterOptionalFields(reflect.ValueOf(u).Elem(), excludes, func(name string, val optionalVal) bool {
		if val.Present() {
			fields = append(fields, name)
		}
		return true
	})
	return
}

// Clear clears all fields.
func (u *TimerUpdate) Clear() {
	iterOptionalFields(reflect.ValueOf(u).Elem(), nil, func(name string, val optionalVal) bool {
		val.Clear()
		return true
	})
}

// Cond is an interface to match a timer record.
type Cond interface {
	// Match returns whether a record match the condition.
	Match(timer *TimerRecord) bool
}

// OperatorTp is the operator type of the condition.
type OperatorTp int8

const (
	// OperatorAnd means 'AND' operator.
	OperatorAnd OperatorTp = iota
	// OperatorOr means 'OR' operator.
	OperatorOr
)

// Operator implements Cond.
type Operator struct {
	// Op indicates the operator type.
	Op OperatorTp
	// Not indicates whether to apply 'NOT' to the condition.
	Not bool
	// Children is the children of the operator.
	Children []Cond
}

// And returns a condition `AND(child1, child2, ...)`.
func And(children ...Cond) *Operator {
	return &Operator{
		Op:       OperatorAnd,
		Children: children,
	}
}

// Or returns a condition `OR(child1, child2, ...)`.
func Or(children ...Cond) *Operator {
	return &Operator{
		Op:       OperatorOr,
		Children: children,
	}
}

// Not returns a condition `NOT(cond)`.
func Not(cond Cond) *Operator {
	if c, ok := cond.(*Operator); ok {
		newCriteria := *c
		newCriteria.Not = !c.Not
		return &newCriteria
	}
	return &Operator{
		Op:       OperatorAnd,
		Not:      true,
		Children: []Cond{cond},
	}
}

// Match will return whether the condition match the timer record.
func (c *Operator) Match(t *TimerRecord) bool {
	switch c.Op {
	case OperatorAnd:
		for _, item := range c.Children {
			if !item.Match(t) {
				return c.Not
			}
		}
		return !c.Not
	case OperatorOr:
		for _, item := range c.Children {
			if item.Match(t) {
				return !c.Not
			}
		}
		return c.Not
	}
	return false
}

// WatchTimerEventType is the type of the watch event.
type WatchTimerEventType int8

const (
	// WatchTimerEventCreate indicates that a new timer is created.
	WatchTimerEventCreate WatchTimerEventType = 1 << iota
	// WatchTimerEventUpdate indicates that a timer is updated.
	WatchTimerEventUpdate
	// WatchTimerEventDelete indicates that a timer is deleted.
	WatchTimerEventDelete
)

// WatchTimerEvent is the watch event object.
type WatchTimerEvent struct {
	// Tp indicates the event type.
	Tp WatchTimerEventType
	// TimerID indicates the timer id for the event.
	TimerID string
}

// WatchTimerResponse is the response of watch.
type WatchTimerResponse struct {
	// Events contains all events in the response.
	Events []*WatchTimerEvent
}

// WatchTimerChan is the chan of the watch timer.
type WatchTimerChan <-chan WatchTimerResponse

// TimerStoreCore is an interface, it contains several core methods of store.
type TimerStoreCore interface {
	// Create creates a new record. If `record.ID` is empty, an id will be assigned automatically.
	// The first return value is the final id of the timer.
	Create(ctx context.Context, record *TimerRecord) (string, error)
	// List lists the timers that match the condition.
	List(ctx context.Context, cond Cond) ([]*TimerRecord, error)
	// Update updates a timer.
	Update(ctx context.Context, timerID string, update *TimerUpdate) error
	// Delete deletes a timer.
	Delete(ctx context.Context, timerID string) (bool, error)
	// WatchSupported indicates whether watch supported for this store.
	WatchSupported() bool
	// Watch watches all changes of the store. A chan will be returned to receive `WatchTimerResponse`
	// The returned chan be closed when the context in the argument is done.
	Watch(ctx context.Context) WatchTimerChan
	// Close closes the store
	Close()
}

// TimerStore extends TimerStoreCore to provide some extra methods for timer operations.
type TimerStore struct {
	TimerStoreCore
}

// GetByID gets a timer by ID. If the timer with the specified ID not exists,
// an error `ErrTimerNotExist` will be returned.
func (s *TimerStore) GetByID(ctx context.Context, timerID string) (record *TimerRecord, err error) {
	return s.getOneRecord(ctx, &TimerCond{ID: NewOptionalVal(timerID)})
}

// GetByKey gets a timer by key. If the timer with the specified key not exists in the namespace,
// an error `ErrTimerNotExist` will be returned.
func (s *TimerStore) GetByKey(ctx context.Context, namespace, key string) (record *TimerRecord, err error) {
	return s.getOneRecord(ctx, &TimerCond{Namespace: NewOptionalVal(namespace), Key: NewOptionalVal(key)})
}

func (s *TimerStore) getOneRecord(ctx context.Context, cond Cond) (record *TimerRecord, err error) {
	records, err := s.List(ctx, cond)
	if err != nil {
		return nil, err
	}

	if len(records) == 0 {
		return nil, errors.Trace(ErrTimerNotExist)
	}

	return records[0], nil
}

// TimerWatchEventNotifier is used to notify timer watch events.
type TimerWatchEventNotifier interface {
	// Watch watches all changes of the store. A chan will be returned to receive `WatchTimerResponse`
	// The returned chan be closed when the context in the argument is done.
	Watch(ctx context.Context) WatchTimerChan
	// Notify sends the event to watchers.
	Notify(tp WatchTimerEventType, timerID string)
	// Close closes the notifier.
	Close()
}<|MERGE_RESOLUTION|>--- conflicted
+++ resolved
@@ -172,15 +172,9 @@
 	SchedPolicyType OptionalVal[SchedPolicyType]
 	// SchedPolicyExpr indicates to set the timer's `SchedPolicyExpr` field.
 	SchedPolicyExpr OptionalVal[string]
-<<<<<<< HEAD
-	// ManualRequest indicates to set the timer's manual request
-	ManualRequest OptionalVal[ManualRequest]
-	// EventStatus indicates the event status
-=======
 	// ManualRequest indicates to set the timer's manual request.
 	ManualRequest OptionalVal[ManualRequest]
 	// EventStatus indicates the event status.
->>>>>>> 2b3abcdc
 	EventStatus OptionalVal[SchedEventStatus]
 	// EventID indicates to set the timer event id.
 	EventID OptionalVal[string]
@@ -188,15 +182,9 @@
 	EventData OptionalVal[[]byte]
 	// EventStart indicates the start time of event.
 	EventStart OptionalVal[time.Time]
-<<<<<<< HEAD
-	// EventExtra indicates to set the `EventExtra` field
-	EventExtra OptionalVal[EventExtra]
-	// Watermark indicates to set the timer's `Watermark` field
-=======
 	// EventExtra indicates to set the `EventExtra` field.
 	EventExtra OptionalVal[EventExtra]
 	// Watermark indicates to set the timer's `Watermark` field.
->>>>>>> 2b3abcdc
 	Watermark OptionalVal[time.Time]
 	// SummaryData indicates to set the timer's `Summary` field.
 	SummaryData OptionalVal[[]byte]
