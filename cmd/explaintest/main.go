--- conflicted
+++ resolved
@@ -657,12 +657,8 @@
 		"set @@tidb_window_concurrency=4",
 		"set @@tidb_projection_concurrency=4",
 		"set @@tidb_distsql_scan_concurrency=15",
-<<<<<<< HEAD
-		"set @@global.tidb_enable_clustered_index=1;",
-=======
 		"set @@global.tidb_enable_clustered_index=0;",
 		"set @@tidb_int_primary_key_default_as_clustered=1",
->>>>>>> 9c48b24c
 	}
 	for _, sql := range resets {
 		if _, err = mdb.Exec(sql); err != nil {
