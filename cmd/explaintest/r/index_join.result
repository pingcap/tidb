--- conflicted
+++ resolved
@@ -8,45 +8,24 @@
 set session tidb_hashagg_final_concurrency = 1;
 explain select /*+ TIDB_INLJ(t1, t2) */ * from t1 join t2 on t1.a=t2.a;
 id	count	task	operator info
-<<<<<<< HEAD
-IndexHashJoin_32	5.00	root	inner join, inner:IndexLookUp_23, outer key:Column#4, inner key:Column#1
-├─IndexLookUp_23	5.00	root	
-│ ├─Selection_22	5.00	cop[tikv]	not(isnull(Column#1))
-│ │ └─IndexScan_20	5.00	cop[tikv]	table:t1, index:a, range: decided by [eq(Column#1, Column#4)], keep order:false
-│ └─TableScan_21	5.00	cop[tikv]	table:t1, keep order:false
-└─TableReader_35	1.00	root	data:Selection_34
-  └─Selection_34	1.00	cop[tikv]	not(isnull(Column#4))
-    └─TableScan_33	1.00	cop[tikv]	table:t2, range:[-inf,+inf], keep order:false
-explain select * from t1 join t2 on t1.a=t2.a;
-id	count	task	operator info
-Projection_6	5.00	root	Column#1, Column#2, Column#4, Column#5
-└─HashRightJoin_22	5.00	root	inner join, inner:TableReader_33, equal:[eq(Column#4, Column#1)]
-  ├─TableReader_33	1.00	root	data:Selection_32
-  │ └─Selection_32	1.00	cop[tikv]	not(isnull(Column#4))
-  │   └─TableScan_31	1.00	cop[tikv]	table:t2, range:[-inf,+inf], keep order:false
-  └─TableReader_39	5.00	root	data:Selection_38
-    └─Selection_38	5.00	cop[tikv]	not(isnull(Column#1))
-      └─TableScan_37	5.00	cop[tikv]	table:t1, range:[-inf,+inf], keep order:false
-=======
 IndexHashJoin_34	5.00	root	inner join, inner:IndexLookUp_24, outer key:Column#4, inner key:Column#1
 ├─IndexLookUp_24	5.00	root	
-│ ├─Selection_23	5.00	cop	not(isnull(Column#1))
-│ │ └─IndexScan_21	5.00	cop	table:t1, index:a, range: decided by [eq(Column#1, Column#4)], keep order:false
-│ └─TableScan_22	5.00	cop	table:t1, keep order:false
+│ ├─Selection_23	5.00	cop[tikv]	not(isnull(Column#1))
+│ │ └─IndexScan_21	5.00	cop[tikv]	table:t1, index:a, range: decided by [eq(Column#1, Column#4)], keep order:false
+│ └─TableScan_22	5.00	cop[tikv]	table:t1, keep order:false
 └─TableReader_37	1.00	root	data:Selection_36
-  └─Selection_36	1.00	cop	not(isnull(Column#4))
-    └─TableScan_35	1.00	cop	table:t2, range:[-inf,+inf], keep order:false
+  └─Selection_36	1.00	cop[tikv]	not(isnull(Column#4))
+    └─TableScan_35	1.00	cop[tikv]	table:t2, range:[-inf,+inf], keep order:false
 explain select * from t1 join t2 on t1.a=t2.a;
 id	count	task	operator info
 Projection_6	5.00	root	Column#1, Column#2, Column#4, Column#5
 └─HashRightJoin_23	5.00	root	inner join, inner:TableReader_34, equal:[eq(Column#4, Column#1)]
   ├─TableReader_34	1.00	root	data:Selection_33
-  │ └─Selection_33	1.00	cop	not(isnull(Column#4))
-  │   └─TableScan_32	1.00	cop	table:t2, range:[-inf,+inf], keep order:false
+  │ └─Selection_33	1.00	cop[tikv]	not(isnull(Column#4))
+  │   └─TableScan_32	1.00	cop[tikv]	table:t2, range:[-inf,+inf], keep order:false
   └─TableReader_40	5.00	root	data:Selection_39
-    └─Selection_39	5.00	cop	not(isnull(Column#1))
-      └─TableScan_38	5.00	cop	table:t1, range:[-inf,+inf], keep order:false
->>>>>>> 003a7dfb
+    └─Selection_39	5.00	cop[tikv]	not(isnull(Column#1))
+      └─TableScan_38	5.00	cop[tikv]	table:t1, range:[-inf,+inf], keep order:false
 drop table if exists t1, t2;
 create table t1(a int not null, b int not null);
 create table t2(a int not null, b int not null, key a(a));
@@ -67,20 +46,10 @@
 explain select /*+ TIDB_INLJ(t1) */ * from t1 where t1.a in (select t2.a from t2);
 id	count	task	operator info
 Projection_8	10000.00	root	Column#1, Column#2
-<<<<<<< HEAD
-└─IndexMergeJoin_17	10000.00	root	inner join, inner:IndexLookUp_15, outer key:Column#4, inner key:Column#1
-  ├─IndexLookUp_15	1.25	root	
-  │ ├─IndexScan_13	1.25	cop[tikv]	table:t1, index:a, range: decided by [eq(Column#1, Column#4)], keep order:true, stats:pseudo
-  │ └─TableScan_14	1.25	cop[tikv]	table:t1, keep order:false, stats:pseudo
-  └─StreamAgg_24	8000.00	root	group by:Column#4, funcs:firstrow(Column#4)
-    └─IndexReader_37	10000.00	root	index:IndexScan_36
-      └─IndexScan_36	10000.00	cop[tikv]	table:t2, index:a, range:[NULL,+inf], keep order:true, stats:pseudo
-=======
 └─IndexJoin_12	10000.00	root	inner join, inner:IndexLookUp_11, outer key:Column#4, inner key:Column#1
   ├─IndexLookUp_11	1.25	root	
-  │ ├─IndexScan_9	1.25	cop	table:t1, index:a, range: decided by [eq(Column#1, Column#4)], keep order:false, stats:pseudo
-  │ └─TableScan_10	1.25	cop	table:t1, keep order:false, stats:pseudo
+  │ ├─IndexScan_9	1.25	cop[tikv]	table:t1, index:a, range: decided by [eq(Column#1, Column#4)], keep order:false, stats:pseudo
+  │ └─TableScan_10	1.25	cop[tikv]	table:t1, keep order:false, stats:pseudo
   └─StreamAgg_25	8000.00	root	group by:Column#4, funcs:firstrow(Column#4)
     └─IndexReader_38	10000.00	root	index:IndexScan_37
-      └─IndexScan_37	10000.00	cop	table:t2, index:a, range:[NULL,+inf], keep order:true, stats:pseudo
->>>>>>> 003a7dfb
+      └─IndexScan_37	10000.00	cop[tikv]	table:t2, index:a, range:[NULL,+inf], keep order:true, stats:pseudo