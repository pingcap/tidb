--- conflicted
+++ resolved
@@ -50,13 +50,6 @@
   ├─IndexLookUp_11	10.00	root	
   │ ├─IndexScan_9	10.00	cop	table:t1, index:a, range: decided by [eq(Column#1, Column#4)], keep order:false, stats:pseudo
   │ └─TableScan_10	10.00	cop	table:t1, keep order:false, stats:pseudo
-<<<<<<< HEAD
-  └─StreamAgg_29	8000.00	root	group by:Column#15, funcs:firstrow(Column#15)
-    └─IndexReader_30	8000.00	root	index:StreamAgg_21
-      └─StreamAgg_21	8000.00	cop	group by:Column#4, 
-        └─IndexScan_28	10000.00	cop	table:t2, index:a, range:[NULL,+inf], keep order:true, stats:pseudo
-=======
-  └─StreamAgg_22	8000.00	root	group by:test.t2.a, funcs:firstrow(test.t2.a)
+  └─StreamAgg_22	8000.00	root	group by:Column#4, funcs:firstrow(Column#4)
     └─IndexReader_35	10000.00	root	index:IndexScan_34
-      └─IndexScan_34	10000.00	cop	table:t2, index:a, range:[NULL,+inf], keep order:true, stats:pseudo
->>>>>>> 64298f02
+      └─IndexScan_34	10000.00	cop	table:t2, index:a, range:[NULL,+inf], keep order:true, stats:pseudo