drop table if exists t1, t2;
create table t1(a bigint, b bigint, index idx(a));
create table t2(a bigint, b bigint, index idx(a));
insert into t1 values(1, 1), (1, 1), (1, 1), (1, 1), (1, 1);
insert into t2 values(1, 1);
analyze table t1, t2;
set session tidb_hashagg_partial_concurrency = 1;
set session tidb_hashagg_final_concurrency = 1;
explain select /*+ TIDB_INLJ(t1, t2) */ * from t1 join t2 on t1.a=t2.a;
id	count	task	operator info
IndexJoin_22	5.00	root	inner join, inner:IndexLookUp_21, outer key:test.t2.a, inner key:test.t1.a
├─IndexLookUp_21	5.00	root	
│ ├─Selection_20	5.00	cop	not(isnull(test.t1.a))
│ │ └─IndexScan_18	5.00	cop	table:t1, index:a, range: decided by [eq(test.t1.a, test.t2.a)], keep order:false
│ └─TableScan_19	5.00	cop	table:t1, keep order:false
└─TableReader_31	1.00	root	data:Selection_30
  └─Selection_30	1.00	cop	not(isnull(test.t2.a))
    └─TableScan_29	1.00	cop	table:t2, range:[-inf,+inf], keep order:false
explain select * from t1 join t2 on t1.a=t2.a;
id	count	task	operator info
Projection_6	5.00	root	test.t1.a, test.t1.b, test.t2.a, test.t2.b
└─HashRightJoin_31	5.00	root	inner join, inner:TableReader_42, equal:[eq(test.t2.a, test.t1.a)]
  ├─TableReader_42	1.00	root	data:Selection_41
  │ └─Selection_41	1.00	cop	not(isnull(test.t2.a))
  │   └─TableScan_40	1.00	cop	table:t2, range:[-inf,+inf], keep order:false
  └─TableReader_48	5.00	root	data:Selection_47
    └─Selection_47	5.00	cop	not(isnull(test.t1.a))
      └─TableScan_46	5.00	cop	table:t1, range:[-inf,+inf], keep order:false
drop table if exists t1, t2;
create table t1(a int not null, b int not null);
create table t2(a int not null, b int not null, key a(a));
set @@tidb_opt_insubq_to_join_and_agg=0;
explain select /*+ TIDB_INLJ(t2) */ * from t1 where t1.a in (select t2.a from t2);
id	count	task	operator info
IndexMergeJoin_14	8000.00	root	semi join, inner:IndexReader_12, outer key:test.t1.a, inner key:test.t2.a
├─TableReader_16	10000.00	root	data:TableScan_15
│ └─TableScan_15	10000.00	cop	table:t1, range:[-inf,+inf], keep order:false, stats:pseudo
└─IndexReader_12	10.00	root	index:IndexScan_11
  └─IndexScan_11	10.00	cop	table:t2, index:a, range: decided by [eq(test.t2.a, test.t1.a)], keep order:true, stats:pseudo
show warnings;
Level	Code	Message
set @@tidb_opt_insubq_to_join_and_agg=1;
drop table if exists t1, t2;
create table t1(a int not null, b int not null, key a(a));
create table t2(a int not null, b int not null, key a(a));
explain select /*+ TIDB_INLJ(t1) */ * from t1 where t1.a in (select t2.a from t2);
id	count	task	operator info
Projection_8	10000.00	root	test.t1.a, test.t1.b
└─IndexJoin_12	10000.00	root	inner join, inner:IndexLookUp_11, outer key:test.t2.a, inner key:test.t1.a
  ├─IndexLookUp_11	10.00	root	
  │ ├─IndexScan_9	10.00	cop	table:t1, index:a, range: decided by [eq(test.t1.a, test.t2.a)], keep order:false, stats:pseudo
  │ └─TableScan_10	10.00	cop	table:t1, keep order:false, stats:pseudo
<<<<<<< HEAD
  └─StreamAgg_29	8000.00	root	group by:col_1, funcs:firstrow(col_0)
    └─IndexReader_30	8000.00	root	index:StreamAgg_21
      └─StreamAgg_21	8000.00	cop	group by:test.t2.a, funcs:firstrow(test.t2.a)
        └─IndexScan_28	10000.00	cop	table:t2, index:a, range:[NULL,+inf], keep order:true, stats:pseudo
=======
  └─StreamAgg_24	8000.00	root	group by:col_1, funcs:firstrow(col_1)
    └─IndexReader_25	8000.00	root	index:StreamAgg_16
      └─StreamAgg_16	8000.00	cop	group by:test.t2.a, 
        └─IndexScan_23	10000.00	cop	table:t2, index:a, range:[NULL,+inf], keep order:true, stats:pseudo
>>>>>>> c07fcc4a
<|MERGE_RESOLUTION|>--- conflicted
+++ resolved
@@ -50,14 +50,7 @@
   ├─IndexLookUp_11	10.00	root	
   │ ├─IndexScan_9	10.00	cop	table:t1, index:a, range: decided by [eq(test.t1.a, test.t2.a)], keep order:false, stats:pseudo
   │ └─TableScan_10	10.00	cop	table:t1, keep order:false, stats:pseudo
-<<<<<<< HEAD
-  └─StreamAgg_29	8000.00	root	group by:col_1, funcs:firstrow(col_0)
+  └─StreamAgg_29	8000.00	root	group by:col_1, funcs:firstrow(col_1)
     └─IndexReader_30	8000.00	root	index:StreamAgg_21
-      └─StreamAgg_21	8000.00	cop	group by:test.t2.a, funcs:firstrow(test.t2.a)
-        └─IndexScan_28	10000.00	cop	table:t2, index:a, range:[NULL,+inf], keep order:true, stats:pseudo
-=======
-  └─StreamAgg_24	8000.00	root	group by:col_1, funcs:firstrow(col_1)
-    └─IndexReader_25	8000.00	root	index:StreamAgg_16
-      └─StreamAgg_16	8000.00	cop	group by:test.t2.a, 
-        └─IndexScan_23	10000.00	cop	table:t2, index:a, range:[NULL,+inf], keep order:true, stats:pseudo
->>>>>>> c07fcc4a
+      └─StreamAgg_21	8000.00	cop	group by:test.t2.a, 
+        └─IndexScan_28	10000.00	cop	table:t2, index:a, range:[NULL,+inf], keep order:true, stats:pseudo