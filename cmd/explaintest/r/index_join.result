drop table if exists t1, t2;
create table t1(a bigint, b bigint, index idx(a));
create table t2(a bigint, b bigint, index idx(a));
insert into t1 values(1, 1), (1, 1), (1, 1), (1, 1), (1, 1);
insert into t2 values(1, 1);
analyze table t1, t2;
set session tidb_hashagg_partial_concurrency = 1;
set session tidb_hashagg_final_concurrency = 1;
explain select /*+ TIDB_INLJ(t1, t2) */ * from t1 join t2 on t1.a=t2.a;
id	estRows	task	operator info
IndexJoin_25	5.00	root	inner join, inner:IndexLookUp_24, outer key:test.t2.a, inner key:test.t1.a
├─TableReader_43(Build)	1.00	root	data:Selection_42
│ └─Selection_42	1.00	cop[tikv]	not(isnull(test.t2.a))
│   └─TableFullScan_41	1.00	cop[tikv]	table:t2, keep order:false
└─IndexLookUp_24(Probe)	5.00	root	
  ├─Selection_23(Build)	5.00	cop[tikv]	not(isnull(test.t1.a))
  │ └─IndexRangeScan_21	5.00	cop[tikv]	table:t1, index:a, range: decided by [eq(test.t1.a, test.t2.a)], keep order:false
  └─TableRowIDScan_22(Probe)	5.00	cop[tikv]	table:t1, keep order:false
explain select * from t1 join t2 on t1.a=t2.a;
id	estRows	task	operator info
Projection_6	5.00	root	test.t1.a, test.t1.b, test.t2.a, test.t2.b
└─HashRightJoin_37	5.00	root	inner join, inner:TableReader_48, equal:[eq(test.t2.a, test.t1.a)]
  ├─TableReader_48(Build)	1.00	root	data:Selection_47
  │ └─Selection_47	1.00	cop[tikv]	not(isnull(test.t2.a))
  │   └─TableFullScan_46	1.00	cop[tikv]	table:t2, keep order:false
  └─TableReader_54(Probe)	5.00	root	data:Selection_53
    └─Selection_53	5.00	cop[tikv]	not(isnull(test.t1.a))
      └─TableFullScan_52	5.00	cop[tikv]	table:t1, keep order:false
drop table if exists t1, t2;
create table t1(a int not null, b int not null);
create table t2(a int not null, b int not null, key a(a));
set @@tidb_opt_insubq_to_join_and_agg=0;
explain select /*+ TIDB_INLJ(t2@sel_2) */ * from t1 where t1.a in (select t2.a from t2);
id	estRows	task	operator info
IndexJoin_10	8000.00	root	semi join, inner:IndexReader_9, outer key:test.t1.a, inner key:test.t2.a
├─TableReader_18(Build)	10000.00	root	data:TableFullScan_17
│ └─TableFullScan_17	10000.00	cop[tikv]	table:t1, keep order:false, stats:pseudo
└─IndexReader_9(Probe)	1.25	root	index:IndexRangeScan_8
  └─IndexRangeScan_8	1.25	cop[tikv]	table:t2, index:a, range: decided by [eq(test.t2.a, test.t1.a)], keep order:false, stats:pseudo
show warnings;
Level	Code	Message
set @@tidb_opt_insubq_to_join_and_agg=1;
drop table if exists t1, t2;
create table t1(a int not null, b int not null, key a(a));
create table t2(a int not null, b int not null, key a(a));
explain select /*+ TIDB_INLJ(t1) */ * from t1 where t1.a in (select t2.a from t2);
<<<<<<< HEAD
id	estRows	task	operator info
Projection_8	10000.00	root	test.t1.a, test.t1.b
└─IndexJoin_13	10000.00	root	inner join, inner:IndexLookUp_12, outer key:test.t2.a, inner key:test.t1.a
  ├─StreamAgg_26(Build)	8000.00	root	group by:test.t2.a, funcs:firstrow(test.t2.a)->test.t2.a
  │ └─IndexReader_39	10000.00	root	index:IndexFullScan_38
  │   └─IndexFullScan_38	10000.00	cop[tikv]	table:t2, index:a, keep order:true, stats:pseudo
  └─IndexLookUp_12(Probe)	1.25	root	
    ├─IndexRangeScan_10(Build)	1.25	cop[tikv]	table:t1, index:a, range: decided by [eq(test.t1.a, test.t2.a)], keep order:false, stats:pseudo
    └─TableRowIDScan_11(Probe)	1.25	cop[tikv]	table:t1, keep order:false, stats:pseudo
=======
id	count	task	operator info
IndexJoin_13	10000.00	root	inner join, inner:IndexLookUp_12, outer key:test.t2.a, inner key:test.t1.a
├─StreamAgg_26(Build)	8000.00	root	group by:test.t2.a, funcs:firstrow(test.t2.a)->test.t2.a
│ └─IndexReader_39	10000.00	root	index:IndexFullScan_38
│   └─IndexFullScan_38	10000.00	cop[tikv]	table:t2, index:a, keep order:true, stats:pseudo
└─IndexLookUp_12(Probe)	1.25	root	
  ├─IndexRangeScan_10(Build)	1.25	cop[tikv]	table:t1, index:a, range: decided by [eq(test.t1.a, test.t2.a)], keep order:false, stats:pseudo
  └─TableRowIDScan_11(Probe)	1.25	cop[tikv]	table:t1, keep order:false, stats:pseudo
>>>>>>> 2c20a5e1
<|MERGE_RESOLUTION|>--- conflicted
+++ resolved
@@ -44,23 +44,11 @@
 create table t1(a int not null, b int not null, key a(a));
 create table t2(a int not null, b int not null, key a(a));
 explain select /*+ TIDB_INLJ(t1) */ * from t1 where t1.a in (select t2.a from t2);
-<<<<<<< HEAD
 id	estRows	task	operator info
-Projection_8	10000.00	root	test.t1.a, test.t1.b
-└─IndexJoin_13	10000.00	root	inner join, inner:IndexLookUp_12, outer key:test.t2.a, inner key:test.t1.a
-  ├─StreamAgg_26(Build)	8000.00	root	group by:test.t2.a, funcs:firstrow(test.t2.a)->test.t2.a
-  │ └─IndexReader_39	10000.00	root	index:IndexFullScan_38
-  │   └─IndexFullScan_38	10000.00	cop[tikv]	table:t2, index:a, keep order:true, stats:pseudo
-  └─IndexLookUp_12(Probe)	1.25	root	
-    ├─IndexRangeScan_10(Build)	1.25	cop[tikv]	table:t1, index:a, range: decided by [eq(test.t1.a, test.t2.a)], keep order:false, stats:pseudo
-    └─TableRowIDScan_11(Probe)	1.25	cop[tikv]	table:t1, keep order:false, stats:pseudo
-=======
-id	count	task	operator info
 IndexJoin_13	10000.00	root	inner join, inner:IndexLookUp_12, outer key:test.t2.a, inner key:test.t1.a
 ├─StreamAgg_26(Build)	8000.00	root	group by:test.t2.a, funcs:firstrow(test.t2.a)->test.t2.a
 │ └─IndexReader_39	10000.00	root	index:IndexFullScan_38
 │   └─IndexFullScan_38	10000.00	cop[tikv]	table:t2, index:a, keep order:true, stats:pseudo
 └─IndexLookUp_12(Probe)	1.25	root	
   ├─IndexRangeScan_10(Build)	1.25	cop[tikv]	table:t1, index:a, range: decided by [eq(test.t1.a, test.t2.a)], keep order:false, stats:pseudo
-  └─TableRowIDScan_11(Probe)	1.25	cop[tikv]	table:t1, keep order:false, stats:pseudo
->>>>>>> 2c20a5e1
+  └─TableRowIDScan_11(Probe)	1.25	cop[tikv]	table:t1, keep order:false, stats:pseudo