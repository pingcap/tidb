--- conflicted
+++ resolved
@@ -38,8 +38,7 @@
 desc select /*+ read_from_storage(tiflash[tt]) */ * from tt where (tt.a > 1 and tt.a < 20) or (tt.a >= 30 and tt.a < 55);
 id	count	task	operator info
 TableReader_7	44.00	root	data:Selection_6
-<<<<<<< HEAD
-└─Selection_6	44.00	cop[tiflash]	or(and(gt(Column#1, 1), lt(Column#1, 20)), and(ge(Column#1, 30), lt(Column#1, 55)))
+└─Selection_6	44.00	cop[tiflash]	or(and(gt(test.tt.a, 1), lt(test.tt.a, 20)), and(ge(test.tt.a, 30), lt(test.tt.a, 55)))
   └─TableScan_5	44.00	cop[tiflash]	table:tt, range:[-inf,+inf], keep order:false, stats:pseudo
 drop table if exists ttt;
 create table ttt (a int, primary key (a desc));
@@ -55,8 +54,4 @@
 desc select /*+ read_from_storage(tiflash[ttt]) */ * from ttt order by ttt.a;
 id	count	task	operator info
 TableReader_11	10000.00	root	data:TableScan_10
-└─TableScan_10	10000.00	cop[tiflash]	table:ttt, range:[-inf,+inf], keep order:true, stats:pseudo
-=======
-└─Selection_6	44.00	cop[tiflash]	or(and(gt(test.tt.a, 1), lt(test.tt.a, 20)), and(ge(test.tt.a, 30), lt(test.tt.a, 55)))
-  └─TableScan_5	44.00	cop[tiflash]	table:tt, range:[-inf,+inf], keep order:false, stats:pseudo
->>>>>>> 6a595575
+└─TableScan_10	10000.00	cop[tiflash]	table:ttt, range:[-inf,+inf], keep order:true, stats:pseudo