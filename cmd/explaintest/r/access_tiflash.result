--- conflicted
+++ resolved
@@ -2,53 +2,33 @@
 create table t(a int, b int, index ia(a));
 desc select avg(a) from t;
 id	count	task	operator info
-<<<<<<< HEAD
-StreamAgg_20	1.00	root	funcs:avg(Column#8, Column#9)->Column#4
-=======
-StreamAgg_20	1.00	root	funcs:avg(Column#7, Column#8)
->>>>>>> 889ad618
+StreamAgg_20	1.00	root	funcs:avg(Column#7, Column#8)->Column#4
 └─IndexReader_21	1.00	root	index:StreamAgg_8
-  └─StreamAgg_8	1.00	cop[tikv]	funcs:avg(Column#1)->Column#8
-    └─IndexScan_19	10000.00	cop[tikv]	table:t, a->#1, index:a, range:[NULL,+inf], keep order:false, stats:pseudo
+  └─StreamAgg_8	1.00	cop[tikv]	funcs:avg(Column#1)->Column#7
+    └─IndexScan_19	10000.00	cop[tikv]	table:t, mapping:a->#1, index:a, range:[NULL,+inf], keep order:false, stats:pseudo
 desc select /*+ read_from_storage(tiflash[t]) */ avg(a) from t;
 id	count	task	operator info
-<<<<<<< HEAD
-StreamAgg_16	1.00	root	funcs:avg(Column#8, Column#9)->Column#4
-=======
-StreamAgg_16	1.00	root	funcs:avg(Column#7, Column#8)
->>>>>>> 889ad618
+StreamAgg_16	1.00	root	funcs:avg(Column#7, Column#8)->Column#4
 └─TableReader_17	1.00	root	data:StreamAgg_8
-  └─StreamAgg_8	1.00	cop[tiflash]	funcs:count(Column#1)->Column#8, funcs:sum(Column#1)->Column#9
+  └─StreamAgg_8	1.00	cop[tiflash]	funcs:count(Column#1)->Column#7, funcs:sum(Column#1)->Column#8
     └─TableScan_15	10000.00	cop[tiflash]	table:t, mapping:a->#1, range:[-inf,+inf], keep order:false, stats:pseudo
 desc select /*+ read_from_storage(tiflash[t]) */ sum(a) from t;
 id	count	task	operator info
-<<<<<<< HEAD
-StreamAgg_16	1.00	root	funcs:sum(Column#7)->Column#4
-=======
-StreamAgg_16	1.00	root	funcs:sum(Column#6)
->>>>>>> 889ad618
+StreamAgg_16	1.00	root	funcs:sum(Column#6)->Column#4
 └─TableReader_17	1.00	root	data:StreamAgg_8
-  └─StreamAgg_8	1.00	cop[tiflash]	funcs:sum(Column#1)->Column#7
+  └─StreamAgg_8	1.00	cop[tiflash]	funcs:sum(Column#1)->Column#6
     └─TableScan_15	10000.00	cop[tiflash]	table:t, mapping:a->#1, range:[-inf,+inf], keep order:false, stats:pseudo
 desc select /*+ read_from_storage(tiflash[t]) */ sum(a+1) from t;
 id	count	task	operator info
-<<<<<<< HEAD
-StreamAgg_16	1.00	root	funcs:sum(Column#7)->Column#4
-=======
-StreamAgg_16	1.00	root	funcs:sum(Column#6)
->>>>>>> 889ad618
+StreamAgg_16	1.00	root	funcs:sum(Column#6)->Column#4
 └─TableReader_17	1.00	root	data:StreamAgg_8
-  └─StreamAgg_8	1.00	cop[tiflash]	funcs:sum(plus(Column#1, 1))->Column#7
+  └─StreamAgg_8	1.00	cop[tiflash]	funcs:sum(plus(Column#1, 1))->Column#6
     └─TableScan_15	10000.00	cop[tiflash]	table:t, mapping:a->#1, range:[-inf,+inf], keep order:false, stats:pseudo
 desc select /*+ read_from_storage(tiflash[t]) */ sum(isnull(a)) from t;
 id	count	task	operator info
-<<<<<<< HEAD
-StreamAgg_16	1.00	root	funcs:sum(Column#7)->Column#4
-=======
-StreamAgg_16	1.00	root	funcs:sum(Column#6)
->>>>>>> 889ad618
+StreamAgg_16	1.00	root	funcs:sum(Column#6)->Column#4
 └─TableReader_17	1.00	root	data:StreamAgg_8
-  └─StreamAgg_8	1.00	cop[tiflash]	funcs:sum(isnull(Column#1))->Column#7
+  └─StreamAgg_8	1.00	cop[tiflash]	funcs:sum(isnull(Column#1))->Column#6
     └─TableScan_15	10000.00	cop[tiflash]	table:t, mapping:a->#1, range:[-inf,+inf], keep order:false, stats:pseudo
 create table tt(a int, b int, primary key(a));
 desc select * from tt where (tt.a > 1 and tt.a < 20) or (tt.a >= 30 and tt.a < 55);
