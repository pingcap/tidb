drop table if exists t, tt;
create table t(a int, b int, index ia(a));
desc select avg(a) from t;
id	count	task	operator info
StreamAgg_20	1.00	root	funcs:avg(Column#7, Column#8)
└─IndexReader_21	1.00	root	index:StreamAgg_8
  └─StreamAgg_8	1.00	cop[tikv]	funcs:avg(Column#1)
    └─IndexScan_19	10000.00	cop[tikv]	table:t, index:a, range:[NULL,+inf], keep order:false, stats:pseudo
desc select /*+ read_from_storage(tiflash[t]) */ avg(a) from t;
id	count	task	operator info
<<<<<<< HEAD
StreamAgg_20	1.00	root	funcs:avg(Column#8, Column#9)
└─TableReader_21	1.00	root	data:StreamAgg_8
=======
StreamAgg_16	1.00	root	funcs:avg(Column#7, Column#8)
└─TableReader_17	1.00	root	data:StreamAgg_8
>>>>>>> 889ad618
  └─StreamAgg_8	1.00	cop[tiflash]	funcs:count(Column#1), sum(Column#1)
    └─TableScan_19	10000.00	cop[tiflash]	table:t, range:[-inf,+inf], keep order:false, stats:pseudo
desc select /*+ read_from_storage(tiflash[t]) */ sum(a) from t;
id	count	task	operator info
<<<<<<< HEAD
StreamAgg_20	1.00	root	funcs:sum(Column#7)
└─TableReader_21	1.00	root	data:StreamAgg_8
=======
StreamAgg_16	1.00	root	funcs:sum(Column#6)
└─TableReader_17	1.00	root	data:StreamAgg_8
>>>>>>> 889ad618
  └─StreamAgg_8	1.00	cop[tiflash]	funcs:sum(Column#1)
    └─TableScan_19	10000.00	cop[tiflash]	table:t, range:[-inf,+inf], keep order:false, stats:pseudo
desc select /*+ read_from_storage(tiflash[t]) */ sum(a+1) from t;
id	count	task	operator info
<<<<<<< HEAD
StreamAgg_20	1.00	root	funcs:sum(Column#7)
└─TableReader_21	1.00	root	data:StreamAgg_8
=======
StreamAgg_16	1.00	root	funcs:sum(Column#6)
└─TableReader_17	1.00	root	data:StreamAgg_8
>>>>>>> 889ad618
  └─StreamAgg_8	1.00	cop[tiflash]	funcs:sum(plus(Column#1, 1))
    └─TableScan_19	10000.00	cop[tiflash]	table:t, range:[-inf,+inf], keep order:false, stats:pseudo
desc select /*+ read_from_storage(tiflash[t]) */ sum(isnull(a)) from t;
id	count	task	operator info
<<<<<<< HEAD
StreamAgg_20	1.00	root	funcs:sum(Column#7)
└─TableReader_21	1.00	root	data:StreamAgg_8
=======
StreamAgg_16	1.00	root	funcs:sum(Column#6)
└─TableReader_17	1.00	root	data:StreamAgg_8
>>>>>>> 889ad618
  └─StreamAgg_8	1.00	cop[tiflash]	funcs:sum(isnull(Column#1))
    └─TableScan_19	10000.00	cop[tiflash]	table:t, range:[-inf,+inf], keep order:false, stats:pseudo
create table tt(a int, b int, primary key(a));
desc select * from tt where (tt.a > 1 and tt.a < 20) or (tt.a >= 30 and tt.a < 55);
id	count	task	operator info
TableReader_6	44.00	root	data:TableScan_5
└─TableScan_5	44.00	cop[tikv]	table:tt, range:(1,20), [30,55), keep order:false, stats:pseudo
desc select /*+ read_from_storage(tiflash[tt]) */ * from tt where (tt.a > 1 and tt.a < 20) or (tt.a >= 30 and tt.a < 55);
id	count	task	operator info
TableReader_7	44.00	root	data:Selection_6
└─Selection_6	44.00	cop[tiflash]	or(and(gt(Column#1, 1), lt(Column#1, 20)), and(ge(Column#1, 30), lt(Column#1, 55)))
  └─TableScan_5	44.00	cop[tiflash]	table:tt, range:[-inf,+inf], keep order:false, stats:pseudo
drop table if exists ttt;
create table ttt (a int, primary key (a desc));
desc select * from ttt order by ttt.a desc;
id	count	task	operator info
TableReader_11	10000.00	root	data:TableScan_10
└─TableScan_10	10000.00	cop[tikv]	table:ttt, range:[-inf,+inf], keep order:true, desc, stats:pseudo
desc select /*+ read_from_storage(tiflash[ttt]) */ * from ttt order by ttt.a desc;
id	count	task	operator info
Sort_4	10000.00	root	Column#2:desc
└─TableReader_8	10000.00	root	data:TableScan_7
  └─TableScan_7	10000.00	cop[tiflash]	table:ttt, range:[-inf,+inf], keep order:false, stats:pseudo
desc select /*+ read_from_storage(tiflash[ttt]) */ * from ttt order by ttt.a;
id	count	task	operator info
TableReader_11	10000.00	root	data:TableScan_10
└─TableScan_10	10000.00	cop[tiflash]	table:ttt, range:[-inf,+inf], keep order:true, stats:pseudo<|MERGE_RESOLUTION|>--- conflicted
+++ resolved
@@ -8,46 +8,26 @@
     └─IndexScan_19	10000.00	cop[tikv]	table:t, index:a, range:[NULL,+inf], keep order:false, stats:pseudo
 desc select /*+ read_from_storage(tiflash[t]) */ avg(a) from t;
 id	count	task	operator info
-<<<<<<< HEAD
-StreamAgg_20	1.00	root	funcs:avg(Column#8, Column#9)
+StreamAgg_20	1.00	root	funcs:avg(Column#7, Column#8)
 └─TableReader_21	1.00	root	data:StreamAgg_8
-=======
-StreamAgg_16	1.00	root	funcs:avg(Column#7, Column#8)
-└─TableReader_17	1.00	root	data:StreamAgg_8
->>>>>>> 889ad618
   └─StreamAgg_8	1.00	cop[tiflash]	funcs:count(Column#1), sum(Column#1)
     └─TableScan_19	10000.00	cop[tiflash]	table:t, range:[-inf,+inf], keep order:false, stats:pseudo
 desc select /*+ read_from_storage(tiflash[t]) */ sum(a) from t;
 id	count	task	operator info
-<<<<<<< HEAD
-StreamAgg_20	1.00	root	funcs:sum(Column#7)
+StreamAgg_20	1.00	root	funcs:sum(Column#6)
 └─TableReader_21	1.00	root	data:StreamAgg_8
-=======
-StreamAgg_16	1.00	root	funcs:sum(Column#6)
-└─TableReader_17	1.00	root	data:StreamAgg_8
->>>>>>> 889ad618
   └─StreamAgg_8	1.00	cop[tiflash]	funcs:sum(Column#1)
     └─TableScan_19	10000.00	cop[tiflash]	table:t, range:[-inf,+inf], keep order:false, stats:pseudo
 desc select /*+ read_from_storage(tiflash[t]) */ sum(a+1) from t;
 id	count	task	operator info
-<<<<<<< HEAD
-StreamAgg_20	1.00	root	funcs:sum(Column#7)
+StreamAgg_20	1.00	root	funcs:sum(Column#6)
 └─TableReader_21	1.00	root	data:StreamAgg_8
-=======
-StreamAgg_16	1.00	root	funcs:sum(Column#6)
-└─TableReader_17	1.00	root	data:StreamAgg_8
->>>>>>> 889ad618
   └─StreamAgg_8	1.00	cop[tiflash]	funcs:sum(plus(Column#1, 1))
     └─TableScan_19	10000.00	cop[tiflash]	table:t, range:[-inf,+inf], keep order:false, stats:pseudo
 desc select /*+ read_from_storage(tiflash[t]) */ sum(isnull(a)) from t;
 id	count	task	operator info
-<<<<<<< HEAD
-StreamAgg_20	1.00	root	funcs:sum(Column#7)
+StreamAgg_20	1.00	root	funcs:sum(Column#6)
 └─TableReader_21	1.00	root	data:StreamAgg_8
-=======
-StreamAgg_16	1.00	root	funcs:sum(Column#6)
-└─TableReader_17	1.00	root	data:StreamAgg_8
->>>>>>> 889ad618
   └─StreamAgg_8	1.00	cop[tiflash]	funcs:sum(isnull(Column#1))
     └─TableScan_19	10000.00	cop[tiflash]	table:t, range:[-inf,+inf], keep order:false, stats:pseudo
 create table tt(a int, b int, primary key(a));
@@ -68,7 +48,7 @@
 └─TableScan_10	10000.00	cop[tikv]	table:ttt, range:[-inf,+inf], keep order:true, desc, stats:pseudo
 desc select /*+ read_from_storage(tiflash[ttt]) */ * from ttt order by ttt.a desc;
 id	count	task	operator info
-Sort_4	10000.00	root	Column#2:desc
+Sort_4	10000.00	root	Column#1:desc
 └─TableReader_8	10000.00	root	data:TableScan_7
   └─TableScan_7	10000.00	cop[tiflash]	table:ttt, range:[-inf,+inf], keep order:false, stats:pseudo
 desc select /*+ read_from_storage(tiflash[ttt]) */ * from ttt order by ttt.a;
