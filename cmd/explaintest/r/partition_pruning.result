--- conflicted
+++ resolved
@@ -1068,59 +1068,28 @@
   └─IndexFullScan_9	10000.00	cop[tikv]	table:t1, partition:p20090403, index:a, b, keep order:false, stats:pseudo
 EXPLAIN SELECT * FROM t1 WHERE b >= CAST('2009-04-03' AS DATETIME);
 id	count	task	operator info
-<<<<<<< HEAD
-Union_10	13333.33	root	
-├─IndexReader_16	3333.33	root	index:Selection_15
-│ └─Selection_15	3333.33	cop[tikv]	ge(test.t1.b, 2009-04-03 00:00:00)
-│   └─IndexFullScan_14	10000.00	cop[tikv]	table:t1, partition:p20090401, index:a, b, keep order:false, stats:pseudo
-├─IndexReader_22	3333.33	root	index:Selection_21
-│ └─Selection_21	3333.33	cop[tikv]	ge(test.t1.b, 2009-04-03 00:00:00)
-│   └─IndexFullScan_20	10000.00	cop[tikv]	table:t1, partition:p20090403, index:a, b, keep order:false, stats:pseudo
-├─IndexReader_28	3333.33	root	index:Selection_27
-│ └─Selection_27	3333.33	cop[tikv]	ge(test.t1.b, 2009-04-03 00:00:00)
-│   └─IndexFullScan_26	10000.00	cop[tikv]	table:t1, partition:p20090404, index:a, b, keep order:false, stats:pseudo
-└─IndexReader_34	3333.33	root	index:Selection_33
-  └─Selection_33	3333.33	cop[tikv]	ge(test.t1.b, 2009-04-03 00:00:00)
-    └─IndexFullScan_32	10000.00	cop[tikv]	table:t1, partition:p20090405, index:a, b, keep order:false, stats:pseudo
-EXPLAIN SELECT * FROM t1 WHERE b > CAST('2009-04-03' AS DATETIME);
-id	count	task	operator info
-Union_10	13333.33	root	
-├─IndexReader_16	3333.33	root	index:Selection_15
-│ └─Selection_15	3333.33	cop[tikv]	gt(test.t1.b, 2009-04-03 00:00:00)
-│   └─IndexFullScan_14	10000.00	cop[tikv]	table:t1, partition:p20090401, index:a, b, keep order:false, stats:pseudo
-├─IndexReader_22	3333.33	root	index:Selection_21
-│ └─Selection_21	3333.33	cop[tikv]	gt(test.t1.b, 2009-04-03 00:00:00)
-│   └─IndexFullScan_20	10000.00	cop[tikv]	table:t1, partition:p20090403, index:a, b, keep order:false, stats:pseudo
-├─IndexReader_28	3333.33	root	index:Selection_27
-│ └─Selection_27	3333.33	cop[tikv]	gt(test.t1.b, 2009-04-03 00:00:00)
-│   └─IndexFullScan_26	10000.00	cop[tikv]	table:t1, partition:p20090404, index:a, b, keep order:false, stats:pseudo
-└─IndexReader_34	3333.33	root	index:Selection_33
-  └─Selection_33	3333.33	cop[tikv]	gt(test.t1.b, 2009-04-03 00:00:00)
-    └─IndexFullScan_32	10000.00	cop[tikv]	table:t1, partition:p20090405, index:a, b, keep order:false, stats:pseudo
-=======
 Union_9	10000.00	root	
 ├─IndexReader_15	3333.33	root	index:Selection_14
 │ └─Selection_14	3333.33	cop[tikv]	ge(test.t1.b, 2009-04-03 00:00:00)
-│   └─IndexScan_13	10000.00	cop[tikv]	table:t1, partition:p20090403, index:a, b, range:[NULL,+inf], keep order:false, stats:pseudo
+│   └─IndexFullScan_13	10000.00	cop[tikv]	table:t1, partition:p20090403, index:a, b, keep order:false, stats:pseudo
 ├─IndexReader_21	3333.33	root	index:Selection_20
 │ └─Selection_20	3333.33	cop[tikv]	ge(test.t1.b, 2009-04-03 00:00:00)
-│   └─IndexScan_19	10000.00	cop[tikv]	table:t1, partition:p20090404, index:a, b, range:[NULL,+inf], keep order:false, stats:pseudo
+│   └─IndexFullScan_19	10000.00	cop[tikv]	table:t1, partition:p20090404, index:a, b, keep order:false, stats:pseudo
 └─IndexReader_27	3333.33	root	index:Selection_26
   └─Selection_26	3333.33	cop[tikv]	ge(test.t1.b, 2009-04-03 00:00:00)
-    └─IndexScan_25	10000.00	cop[tikv]	table:t1, partition:p20090405, index:a, b, range:[NULL,+inf], keep order:false, stats:pseudo
+    └─IndexFullScan_25	10000.00	cop[tikv]	table:t1, partition:p20090405, index:a, b, keep order:false, stats:pseudo
 EXPLAIN SELECT * FROM t1 WHERE b > CAST('2009-04-03' AS DATETIME);
 id	count	task	operator info
 Union_9	10000.00	root	
 ├─IndexReader_15	3333.33	root	index:Selection_14
 │ └─Selection_14	3333.33	cop[tikv]	gt(test.t1.b, 2009-04-03 00:00:00)
-│   └─IndexScan_13	10000.00	cop[tikv]	table:t1, partition:p20090403, index:a, b, range:[NULL,+inf], keep order:false, stats:pseudo
+│   └─IndexFullScan_13	10000.00	cop[tikv]	table:t1, partition:p20090403, index:a, b, keep order:false, stats:pseudo
 ├─IndexReader_21	3333.33	root	index:Selection_20
 │ └─Selection_20	3333.33	cop[tikv]	gt(test.t1.b, 2009-04-03 00:00:00)
-│   └─IndexScan_19	10000.00	cop[tikv]	table:t1, partition:p20090404, index:a, b, range:[NULL,+inf], keep order:false, stats:pseudo
+│   └─IndexFullScan_19	10000.00	cop[tikv]	table:t1, partition:p20090404, index:a, b, keep order:false, stats:pseudo
 └─IndexReader_27	3333.33	root	index:Selection_26
   └─Selection_26	3333.33	cop[tikv]	gt(test.t1.b, 2009-04-03 00:00:00)
-    └─IndexScan_25	10000.00	cop[tikv]	table:t1, partition:p20090405, index:a, b, range:[NULL,+inf], keep order:false, stats:pseudo
->>>>>>> c6e4325b
+    └─IndexFullScan_25	10000.00	cop[tikv]	table:t1, partition:p20090405, index:a, b, keep order:false, stats:pseudo
 EXPLAIN SELECT * FROM t1
 WHERE b < CAST('2009-04-02 23:59:59' AS DATETIME);
 id	count	task	operator info
@@ -1150,73 +1119,35 @@
 EXPLAIN SELECT * FROM t1
 WHERE b >= CAST('2009-04-02 23:59:59' AS DATETIME);
 id	count	task	operator info
-<<<<<<< HEAD
-Union_11	16666.67	root	
-├─IndexReader_17	3333.33	root	index:Selection_16
-│ └─Selection_16	3333.33	cop[tikv]	ge(test.t1.b, 2009-04-02 23:59:59)
-│   └─IndexFullScan_15	10000.00	cop[tikv]	table:t1, partition:p20090401, index:a, b, keep order:false, stats:pseudo
-├─IndexReader_23	3333.33	root	index:Selection_22
-│ └─Selection_22	3333.33	cop[tikv]	ge(test.t1.b, 2009-04-02 23:59:59)
-│   └─IndexFullScan_21	10000.00	cop[tikv]	table:t1, partition:p20090402, index:a, b, keep order:false, stats:pseudo
-├─IndexReader_29	3333.33	root	index:Selection_28
-│ └─Selection_28	3333.33	cop[tikv]	ge(test.t1.b, 2009-04-02 23:59:59)
-│   └─IndexFullScan_27	10000.00	cop[tikv]	table:t1, partition:p20090403, index:a, b, keep order:false, stats:pseudo
-├─IndexReader_35	3333.33	root	index:Selection_34
-│ └─Selection_34	3333.33	cop[tikv]	ge(test.t1.b, 2009-04-02 23:59:59)
-│   └─IndexFullScan_33	10000.00	cop[tikv]	table:t1, partition:p20090404, index:a, b, keep order:false, stats:pseudo
-└─IndexReader_41	3333.33	root	index:Selection_40
-  └─Selection_40	3333.33	cop[tikv]	ge(test.t1.b, 2009-04-02 23:59:59)
-    └─IndexFullScan_39	10000.00	cop[tikv]	table:t1, partition:p20090405, index:a, b, keep order:false, stats:pseudo
-EXPLAIN SELECT * FROM t1
-WHERE b > CAST('2009-04-02 23:59:59' AS DATETIME);
-id	count	task	operator info
-Union_11	16666.67	root	
-├─IndexReader_17	3333.33	root	index:Selection_16
-│ └─Selection_16	3333.33	cop[tikv]	gt(test.t1.b, 2009-04-02 23:59:59)
-│   └─IndexFullScan_15	10000.00	cop[tikv]	table:t1, partition:p20090401, index:a, b, keep order:false, stats:pseudo
-├─IndexReader_23	3333.33	root	index:Selection_22
-│ └─Selection_22	3333.33	cop[tikv]	gt(test.t1.b, 2009-04-02 23:59:59)
-│   └─IndexFullScan_21	10000.00	cop[tikv]	table:t1, partition:p20090402, index:a, b, keep order:false, stats:pseudo
-├─IndexReader_29	3333.33	root	index:Selection_28
-│ └─Selection_28	3333.33	cop[tikv]	gt(test.t1.b, 2009-04-02 23:59:59)
-│   └─IndexFullScan_27	10000.00	cop[tikv]	table:t1, partition:p20090403, index:a, b, keep order:false, stats:pseudo
-├─IndexReader_35	3333.33	root	index:Selection_34
-│ └─Selection_34	3333.33	cop[tikv]	gt(test.t1.b, 2009-04-02 23:59:59)
-│   └─IndexFullScan_33	10000.00	cop[tikv]	table:t1, partition:p20090404, index:a, b, keep order:false, stats:pseudo
-└─IndexReader_41	3333.33	root	index:Selection_40
-  └─Selection_40	3333.33	cop[tikv]	gt(test.t1.b, 2009-04-02 23:59:59)
-    └─IndexFullScan_39	10000.00	cop[tikv]	table:t1, partition:p20090405, index:a, b, keep order:false, stats:pseudo
-=======
 Union_10	13333.33	root	
 ├─IndexReader_16	3333.33	root	index:Selection_15
 │ └─Selection_15	3333.33	cop[tikv]	ge(test.t1.b, 2009-04-02 23:59:59)
-│   └─IndexScan_14	10000.00	cop[tikv]	table:t1, partition:p20090402, index:a, b, range:[NULL,+inf], keep order:false, stats:pseudo
+│   └─IndexFullScan_14	10000.00	cop[tikv]	table:t1, partition:p20090402, index:a, b, keep order:false, stats:pseudo
 ├─IndexReader_22	3333.33	root	index:Selection_21
 │ └─Selection_21	3333.33	cop[tikv]	ge(test.t1.b, 2009-04-02 23:59:59)
-│   └─IndexScan_20	10000.00	cop[tikv]	table:t1, partition:p20090403, index:a, b, range:[NULL,+inf], keep order:false, stats:pseudo
+│   └─IndexFullScan_20	10000.00	cop[tikv]	table:t1, partition:p20090403, index:a, b, keep order:false, stats:pseudo
 ├─IndexReader_28	3333.33	root	index:Selection_27
 │ └─Selection_27	3333.33	cop[tikv]	ge(test.t1.b, 2009-04-02 23:59:59)
-│   └─IndexScan_26	10000.00	cop[tikv]	table:t1, partition:p20090404, index:a, b, range:[NULL,+inf], keep order:false, stats:pseudo
+│   └─IndexFullScan_26	10000.00	cop[tikv]	table:t1, partition:p20090404, index:a, b, keep order:false, stats:pseudo
 └─IndexReader_34	3333.33	root	index:Selection_33
   └─Selection_33	3333.33	cop[tikv]	ge(test.t1.b, 2009-04-02 23:59:59)
-    └─IndexScan_32	10000.00	cop[tikv]	table:t1, partition:p20090405, index:a, b, range:[NULL,+inf], keep order:false, stats:pseudo
+    └─IndexFullScan_32	10000.00	cop[tikv]	table:t1, partition:p20090405, index:a, b, keep order:false, stats:pseudo
 EXPLAIN SELECT * FROM t1
 WHERE b > CAST('2009-04-02 23:59:59' AS DATETIME);
 id	count	task	operator info
 Union_10	13333.33	root	
 ├─IndexReader_16	3333.33	root	index:Selection_15
 │ └─Selection_15	3333.33	cop[tikv]	gt(test.t1.b, 2009-04-02 23:59:59)
-│   └─IndexScan_14	10000.00	cop[tikv]	table:t1, partition:p20090402, index:a, b, range:[NULL,+inf], keep order:false, stats:pseudo
+│   └─IndexFullScan_14	10000.00	cop[tikv]	table:t1, partition:p20090402, index:a, b, keep order:false, stats:pseudo
 ├─IndexReader_22	3333.33	root	index:Selection_21
 │ └─Selection_21	3333.33	cop[tikv]	gt(test.t1.b, 2009-04-02 23:59:59)
-│   └─IndexScan_20	10000.00	cop[tikv]	table:t1, partition:p20090403, index:a, b, range:[NULL,+inf], keep order:false, stats:pseudo
+│   └─IndexFullScan_20	10000.00	cop[tikv]	table:t1, partition:p20090403, index:a, b, keep order:false, stats:pseudo
 ├─IndexReader_28	3333.33	root	index:Selection_27
 │ └─Selection_27	3333.33	cop[tikv]	gt(test.t1.b, 2009-04-02 23:59:59)
-│   └─IndexScan_26	10000.00	cop[tikv]	table:t1, partition:p20090404, index:a, b, range:[NULL,+inf], keep order:false, stats:pseudo
+│   └─IndexFullScan_26	10000.00	cop[tikv]	table:t1, partition:p20090404, index:a, b, keep order:false, stats:pseudo
 └─IndexReader_34	3333.33	root	index:Selection_33
   └─Selection_33	3333.33	cop[tikv]	gt(test.t1.b, 2009-04-02 23:59:59)
-    └─IndexScan_32	10000.00	cop[tikv]	table:t1, partition:p20090405, index:a, b, range:[NULL,+inf], keep order:false, stats:pseudo
->>>>>>> c6e4325b
+    └─IndexFullScan_32	10000.00	cop[tikv]	table:t1, partition:p20090405, index:a, b, keep order:false, stats:pseudo
 EXPLAIN SELECT * FROM t1 WHERE b < CAST('2009-04-03' AS DATE);
 id	count	task	operator info
 Union_9	9970.00	root	
@@ -1248,59 +1179,28 @@
   └─IndexFullScan_9	10000.00	cop[tikv]	table:t1, partition:p20090403, index:a, b, keep order:false, stats:pseudo
 EXPLAIN SELECT * FROM t1 WHERE b >= CAST('2009-04-03' AS DATE);
 id	count	task	operator info
-<<<<<<< HEAD
-Union_10	13333.33	root	
-├─IndexReader_16	3333.33	root	index:Selection_15
-│ └─Selection_15	3333.33	cop[tikv]	ge(test.t1.b, 2009-04-03)
-│   └─IndexFullScan_14	10000.00	cop[tikv]	table:t1, partition:p20090401, index:a, b, keep order:false, stats:pseudo
-├─IndexReader_22	3333.33	root	index:Selection_21
-│ └─Selection_21	3333.33	cop[tikv]	ge(test.t1.b, 2009-04-03)
-│   └─IndexFullScan_20	10000.00	cop[tikv]	table:t1, partition:p20090403, index:a, b, keep order:false, stats:pseudo
-├─IndexReader_28	3333.33	root	index:Selection_27
-│ └─Selection_27	3333.33	cop[tikv]	ge(test.t1.b, 2009-04-03)
-│   └─IndexFullScan_26	10000.00	cop[tikv]	table:t1, partition:p20090404, index:a, b, keep order:false, stats:pseudo
-└─IndexReader_34	3333.33	root	index:Selection_33
-  └─Selection_33	3333.33	cop[tikv]	ge(test.t1.b, 2009-04-03)
-    └─IndexFullScan_32	10000.00	cop[tikv]	table:t1, partition:p20090405, index:a, b, keep order:false, stats:pseudo
-EXPLAIN SELECT * FROM t1 WHERE b > CAST('2009-04-03' AS DATE);
-id	count	task	operator info
-Union_10	13333.33	root	
-├─IndexReader_16	3333.33	root	index:Selection_15
-│ └─Selection_15	3333.33	cop[tikv]	gt(test.t1.b, 2009-04-03)
-│   └─IndexFullScan_14	10000.00	cop[tikv]	table:t1, partition:p20090401, index:a, b, keep order:false, stats:pseudo
-├─IndexReader_22	3333.33	root	index:Selection_21
-│ └─Selection_21	3333.33	cop[tikv]	gt(test.t1.b, 2009-04-03)
-│   └─IndexFullScan_20	10000.00	cop[tikv]	table:t1, partition:p20090403, index:a, b, keep order:false, stats:pseudo
-├─IndexReader_28	3333.33	root	index:Selection_27
-│ └─Selection_27	3333.33	cop[tikv]	gt(test.t1.b, 2009-04-03)
-│   └─IndexFullScan_26	10000.00	cop[tikv]	table:t1, partition:p20090404, index:a, b, keep order:false, stats:pseudo
-└─IndexReader_34	3333.33	root	index:Selection_33
-  └─Selection_33	3333.33	cop[tikv]	gt(test.t1.b, 2009-04-03)
-    └─IndexFullScan_32	10000.00	cop[tikv]	table:t1, partition:p20090405, index:a, b, keep order:false, stats:pseudo
-=======
 Union_9	10000.00	root	
 ├─IndexReader_15	3333.33	root	index:Selection_14
 │ └─Selection_14	3333.33	cop[tikv]	ge(test.t1.b, 2009-04-03)
-│   └─IndexScan_13	10000.00	cop[tikv]	table:t1, partition:p20090403, index:a, b, range:[NULL,+inf], keep order:false, stats:pseudo
+│   └─IndexFullScan_13	10000.00	cop[tikv]	table:t1, partition:p20090403, index:a, b, keep order:false, stats:pseudo
 ├─IndexReader_21	3333.33	root	index:Selection_20
 │ └─Selection_20	3333.33	cop[tikv]	ge(test.t1.b, 2009-04-03)
-│   └─IndexScan_19	10000.00	cop[tikv]	table:t1, partition:p20090404, index:a, b, range:[NULL,+inf], keep order:false, stats:pseudo
+│   └─IndexFullScan_19	10000.00	cop[tikv]	table:t1, partition:p20090404, index:a, b, keep order:false, stats:pseudo
 └─IndexReader_27	3333.33	root	index:Selection_26
   └─Selection_26	3333.33	cop[tikv]	ge(test.t1.b, 2009-04-03)
-    └─IndexScan_25	10000.00	cop[tikv]	table:t1, partition:p20090405, index:a, b, range:[NULL,+inf], keep order:false, stats:pseudo
+    └─IndexFullScan_25	10000.00	cop[tikv]	table:t1, partition:p20090405, index:a, b, keep order:false, stats:pseudo
 EXPLAIN SELECT * FROM t1 WHERE b > CAST('2009-04-03' AS DATE);
 id	count	task	operator info
 Union_9	10000.00	root	
 ├─IndexReader_15	3333.33	root	index:Selection_14
 │ └─Selection_14	3333.33	cop[tikv]	gt(test.t1.b, 2009-04-03)
-│   └─IndexScan_13	10000.00	cop[tikv]	table:t1, partition:p20090403, index:a, b, range:[NULL,+inf], keep order:false, stats:pseudo
+│   └─IndexFullScan_13	10000.00	cop[tikv]	table:t1, partition:p20090403, index:a, b, keep order:false, stats:pseudo
 ├─IndexReader_21	3333.33	root	index:Selection_20
 │ └─Selection_20	3333.33	cop[tikv]	gt(test.t1.b, 2009-04-03)
-│   └─IndexScan_19	10000.00	cop[tikv]	table:t1, partition:p20090404, index:a, b, range:[NULL,+inf], keep order:false, stats:pseudo
+│   └─IndexFullScan_19	10000.00	cop[tikv]	table:t1, partition:p20090404, index:a, b, keep order:false, stats:pseudo
 └─IndexReader_27	3333.33	root	index:Selection_26
   └─Selection_26	3333.33	cop[tikv]	gt(test.t1.b, 2009-04-03)
-    └─IndexScan_25	10000.00	cop[tikv]	table:t1, partition:p20090405, index:a, b, range:[NULL,+inf], keep order:false, stats:pseudo
->>>>>>> c6e4325b
+    └─IndexFullScan_25	10000.00	cop[tikv]	table:t1, partition:p20090405, index:a, b, keep order:false, stats:pseudo
 EXPLAIN SELECT * FROM t1 WHERE b < '2009-04-03 00:00:00';
 id	count	task	operator info
 Union_9	9970.00	root	
@@ -1332,59 +1232,28 @@
   └─IndexFullScan_9	10000.00	cop[tikv]	table:t1, partition:p20090403, index:a, b, keep order:false, stats:pseudo
 EXPLAIN SELECT * FROM t1 WHERE b >= '2009-04-03 00:00:00';
 id	count	task	operator info
-<<<<<<< HEAD
-Union_10	13333.33	root	
-├─IndexReader_16	3333.33	root	index:Selection_15
-│ └─Selection_15	3333.33	cop[tikv]	ge(test.t1.b, 2009-04-03 00:00:00.000000)
-│   └─IndexFullScan_14	10000.00	cop[tikv]	table:t1, partition:p20090401, index:a, b, keep order:false, stats:pseudo
-├─IndexReader_22	3333.33	root	index:Selection_21
-│ └─Selection_21	3333.33	cop[tikv]	ge(test.t1.b, 2009-04-03 00:00:00.000000)
-│   └─IndexFullScan_20	10000.00	cop[tikv]	table:t1, partition:p20090403, index:a, b, keep order:false, stats:pseudo
-├─IndexReader_28	3333.33	root	index:Selection_27
-│ └─Selection_27	3333.33	cop[tikv]	ge(test.t1.b, 2009-04-03 00:00:00.000000)
-│   └─IndexFullScan_26	10000.00	cop[tikv]	table:t1, partition:p20090404, index:a, b, keep order:false, stats:pseudo
-└─IndexReader_34	3333.33	root	index:Selection_33
-  └─Selection_33	3333.33	cop[tikv]	ge(test.t1.b, 2009-04-03 00:00:00.000000)
-    └─IndexFullScan_32	10000.00	cop[tikv]	table:t1, partition:p20090405, index:a, b, keep order:false, stats:pseudo
-EXPLAIN SELECT * FROM t1 WHERE b > '2009-04-03 00:00:00';
-id	count	task	operator info
-Union_10	13333.33	root	
-├─IndexReader_16	3333.33	root	index:Selection_15
-│ └─Selection_15	3333.33	cop[tikv]	gt(test.t1.b, 2009-04-03 00:00:00.000000)
-│   └─IndexFullScan_14	10000.00	cop[tikv]	table:t1, partition:p20090401, index:a, b, keep order:false, stats:pseudo
-├─IndexReader_22	3333.33	root	index:Selection_21
-│ └─Selection_21	3333.33	cop[tikv]	gt(test.t1.b, 2009-04-03 00:00:00.000000)
-│   └─IndexFullScan_20	10000.00	cop[tikv]	table:t1, partition:p20090403, index:a, b, keep order:false, stats:pseudo
-├─IndexReader_28	3333.33	root	index:Selection_27
-│ └─Selection_27	3333.33	cop[tikv]	gt(test.t1.b, 2009-04-03 00:00:00.000000)
-│   └─IndexFullScan_26	10000.00	cop[tikv]	table:t1, partition:p20090404, index:a, b, keep order:false, stats:pseudo
-└─IndexReader_34	3333.33	root	index:Selection_33
-  └─Selection_33	3333.33	cop[tikv]	gt(test.t1.b, 2009-04-03 00:00:00.000000)
-    └─IndexFullScan_32	10000.00	cop[tikv]	table:t1, partition:p20090405, index:a, b, keep order:false, stats:pseudo
-=======
 Union_9	10000.00	root	
 ├─IndexReader_15	3333.33	root	index:Selection_14
 │ └─Selection_14	3333.33	cop[tikv]	ge(test.t1.b, 2009-04-03 00:00:00.000000)
-│   └─IndexScan_13	10000.00	cop[tikv]	table:t1, partition:p20090403, index:a, b, range:[NULL,+inf], keep order:false, stats:pseudo
+│   └─IndexFullScan_13	10000.00	cop[tikv]	table:t1, partition:p20090403, index:a, b, keep order:false, stats:pseudo
 ├─IndexReader_21	3333.33	root	index:Selection_20
 │ └─Selection_20	3333.33	cop[tikv]	ge(test.t1.b, 2009-04-03 00:00:00.000000)
-│   └─IndexScan_19	10000.00	cop[tikv]	table:t1, partition:p20090404, index:a, b, range:[NULL,+inf], keep order:false, stats:pseudo
+│   └─IndexFullScan_19	10000.00	cop[tikv]	table:t1, partition:p20090404, index:a, b, keep order:false, stats:pseudo
 └─IndexReader_27	3333.33	root	index:Selection_26
   └─Selection_26	3333.33	cop[tikv]	ge(test.t1.b, 2009-04-03 00:00:00.000000)
-    └─IndexScan_25	10000.00	cop[tikv]	table:t1, partition:p20090405, index:a, b, range:[NULL,+inf], keep order:false, stats:pseudo
+    └─IndexFullScan_25	10000.00	cop[tikv]	table:t1, partition:p20090405, index:a, b, keep order:false, stats:pseudo
 EXPLAIN SELECT * FROM t1 WHERE b > '2009-04-03 00:00:00';
 id	count	task	operator info
 Union_9	10000.00	root	
 ├─IndexReader_15	3333.33	root	index:Selection_14
 │ └─Selection_14	3333.33	cop[tikv]	gt(test.t1.b, 2009-04-03 00:00:00.000000)
-│   └─IndexScan_13	10000.00	cop[tikv]	table:t1, partition:p20090403, index:a, b, range:[NULL,+inf], keep order:false, stats:pseudo
+│   └─IndexFullScan_13	10000.00	cop[tikv]	table:t1, partition:p20090403, index:a, b, keep order:false, stats:pseudo
 ├─IndexReader_21	3333.33	root	index:Selection_20
 │ └─Selection_20	3333.33	cop[tikv]	gt(test.t1.b, 2009-04-03 00:00:00.000000)
-│   └─IndexScan_19	10000.00	cop[tikv]	table:t1, partition:p20090404, index:a, b, range:[NULL,+inf], keep order:false, stats:pseudo
+│   └─IndexFullScan_19	10000.00	cop[tikv]	table:t1, partition:p20090404, index:a, b, keep order:false, stats:pseudo
 └─IndexReader_27	3333.33	root	index:Selection_26
   └─Selection_26	3333.33	cop[tikv]	gt(test.t1.b, 2009-04-03 00:00:00.000000)
-    └─IndexScan_25	10000.00	cop[tikv]	table:t1, partition:p20090405, index:a, b, range:[NULL,+inf], keep order:false, stats:pseudo
->>>>>>> c6e4325b
+    └─IndexFullScan_25	10000.00	cop[tikv]	table:t1, partition:p20090405, index:a, b, keep order:false, stats:pseudo
 EXPLAIN SELECT * FROM t1 WHERE b < '2009-04-02 23:59:59';
 id	count	task	operator info
 Union_8	6646.67	root	
@@ -1410,71 +1279,34 @@
   └─IndexFullScan_9	10000.00	cop[tikv]	table:t1, partition:p20090402, index:a, b, keep order:false, stats:pseudo
 EXPLAIN SELECT * FROM t1 WHERE b >= '2009-04-02 23:59:59';
 id	count	task	operator info
-<<<<<<< HEAD
-Union_11	16666.67	root	
-├─IndexReader_17	3333.33	root	index:Selection_16
-│ └─Selection_16	3333.33	cop[tikv]	ge(test.t1.b, 2009-04-02 23:59:59.000000)
-│   └─IndexFullScan_15	10000.00	cop[tikv]	table:t1, partition:p20090401, index:a, b, keep order:false, stats:pseudo
-├─IndexReader_23	3333.33	root	index:Selection_22
-│ └─Selection_22	3333.33	cop[tikv]	ge(test.t1.b, 2009-04-02 23:59:59.000000)
-│   └─IndexFullScan_21	10000.00	cop[tikv]	table:t1, partition:p20090402, index:a, b, keep order:false, stats:pseudo
-├─IndexReader_29	3333.33	root	index:Selection_28
-│ └─Selection_28	3333.33	cop[tikv]	ge(test.t1.b, 2009-04-02 23:59:59.000000)
-│   └─IndexFullScan_27	10000.00	cop[tikv]	table:t1, partition:p20090403, index:a, b, keep order:false, stats:pseudo
-├─IndexReader_35	3333.33	root	index:Selection_34
-│ └─Selection_34	3333.33	cop[tikv]	ge(test.t1.b, 2009-04-02 23:59:59.000000)
-│   └─IndexFullScan_33	10000.00	cop[tikv]	table:t1, partition:p20090404, index:a, b, keep order:false, stats:pseudo
-└─IndexReader_41	3333.33	root	index:Selection_40
-  └─Selection_40	3333.33	cop[tikv]	ge(test.t1.b, 2009-04-02 23:59:59.000000)
-    └─IndexFullScan_39	10000.00	cop[tikv]	table:t1, partition:p20090405, index:a, b, keep order:false, stats:pseudo
-EXPLAIN SELECT * FROM t1 WHERE b > '2009-04-02 23:59:59';
-id	count	task	operator info
-Union_11	16666.67	root	
-├─IndexReader_17	3333.33	root	index:Selection_16
-│ └─Selection_16	3333.33	cop[tikv]	gt(test.t1.b, 2009-04-02 23:59:59.000000)
-│   └─IndexFullScan_15	10000.00	cop[tikv]	table:t1, partition:p20090401, index:a, b, keep order:false, stats:pseudo
-├─IndexReader_23	3333.33	root	index:Selection_22
-│ └─Selection_22	3333.33	cop[tikv]	gt(test.t1.b, 2009-04-02 23:59:59.000000)
-│   └─IndexFullScan_21	10000.00	cop[tikv]	table:t1, partition:p20090402, index:a, b, keep order:false, stats:pseudo
-├─IndexReader_29	3333.33	root	index:Selection_28
-│ └─Selection_28	3333.33	cop[tikv]	gt(test.t1.b, 2009-04-02 23:59:59.000000)
-│   └─IndexFullScan_27	10000.00	cop[tikv]	table:t1, partition:p20090403, index:a, b, keep order:false, stats:pseudo
-├─IndexReader_35	3333.33	root	index:Selection_34
-│ └─Selection_34	3333.33	cop[tikv]	gt(test.t1.b, 2009-04-02 23:59:59.000000)
-│   └─IndexFullScan_33	10000.00	cop[tikv]	table:t1, partition:p20090404, index:a, b, keep order:false, stats:pseudo
-└─IndexReader_41	3333.33	root	index:Selection_40
-  └─Selection_40	3333.33	cop[tikv]	gt(test.t1.b, 2009-04-02 23:59:59.000000)
-    └─IndexFullScan_39	10000.00	cop[tikv]	table:t1, partition:p20090405, index:a, b, keep order:false, stats:pseudo
-=======
 Union_10	13333.33	root	
 ├─IndexReader_16	3333.33	root	index:Selection_15
 │ └─Selection_15	3333.33	cop[tikv]	ge(test.t1.b, 2009-04-02 23:59:59.000000)
-│   └─IndexScan_14	10000.00	cop[tikv]	table:t1, partition:p20090402, index:a, b, range:[NULL,+inf], keep order:false, stats:pseudo
+│   └─IndexFullScan_14	10000.00	cop[tikv]	table:t1, partition:p20090402, index:a, b, keep order:false, stats:pseudo
 ├─IndexReader_22	3333.33	root	index:Selection_21
 │ └─Selection_21	3333.33	cop[tikv]	ge(test.t1.b, 2009-04-02 23:59:59.000000)
-│   └─IndexScan_20	10000.00	cop[tikv]	table:t1, partition:p20090403, index:a, b, range:[NULL,+inf], keep order:false, stats:pseudo
+│   └─IndexFullScan_20	10000.00	cop[tikv]	table:t1, partition:p20090403, index:a, b, keep order:false, stats:pseudo
 ├─IndexReader_28	3333.33	root	index:Selection_27
 │ └─Selection_27	3333.33	cop[tikv]	ge(test.t1.b, 2009-04-02 23:59:59.000000)
-│   └─IndexScan_26	10000.00	cop[tikv]	table:t1, partition:p20090404, index:a, b, range:[NULL,+inf], keep order:false, stats:pseudo
+│   └─IndexFullScan_26	10000.00	cop[tikv]	table:t1, partition:p20090404, index:a, b, keep order:false, stats:pseudo
 └─IndexReader_34	3333.33	root	index:Selection_33
   └─Selection_33	3333.33	cop[tikv]	ge(test.t1.b, 2009-04-02 23:59:59.000000)
-    └─IndexScan_32	10000.00	cop[tikv]	table:t1, partition:p20090405, index:a, b, range:[NULL,+inf], keep order:false, stats:pseudo
+    └─IndexFullScan_32	10000.00	cop[tikv]	table:t1, partition:p20090405, index:a, b, keep order:false, stats:pseudo
 EXPLAIN SELECT * FROM t1 WHERE b > '2009-04-02 23:59:59';
 id	count	task	operator info
 Union_10	13333.33	root	
 ├─IndexReader_16	3333.33	root	index:Selection_15
 │ └─Selection_15	3333.33	cop[tikv]	gt(test.t1.b, 2009-04-02 23:59:59.000000)
-│   └─IndexScan_14	10000.00	cop[tikv]	table:t1, partition:p20090402, index:a, b, range:[NULL,+inf], keep order:false, stats:pseudo
+│   └─IndexFullScan_14	10000.00	cop[tikv]	table:t1, partition:p20090402, index:a, b, keep order:false, stats:pseudo
 ├─IndexReader_22	3333.33	root	index:Selection_21
 │ └─Selection_21	3333.33	cop[tikv]	gt(test.t1.b, 2009-04-02 23:59:59.000000)
-│   └─IndexScan_20	10000.00	cop[tikv]	table:t1, partition:p20090403, index:a, b, range:[NULL,+inf], keep order:false, stats:pseudo
+│   └─IndexFullScan_20	10000.00	cop[tikv]	table:t1, partition:p20090403, index:a, b, keep order:false, stats:pseudo
 ├─IndexReader_28	3333.33	root	index:Selection_27
 │ └─Selection_27	3333.33	cop[tikv]	gt(test.t1.b, 2009-04-02 23:59:59.000000)
-│   └─IndexScan_26	10000.00	cop[tikv]	table:t1, partition:p20090404, index:a, b, range:[NULL,+inf], keep order:false, stats:pseudo
+│   └─IndexFullScan_26	10000.00	cop[tikv]	table:t1, partition:p20090404, index:a, b, keep order:false, stats:pseudo
 └─IndexReader_34	3333.33	root	index:Selection_33
   └─Selection_33	3333.33	cop[tikv]	gt(test.t1.b, 2009-04-02 23:59:59.000000)
-    └─IndexScan_32	10000.00	cop[tikv]	table:t1, partition:p20090405, index:a, b, range:[NULL,+inf], keep order:false, stats:pseudo
->>>>>>> c6e4325b
+    └─IndexFullScan_32	10000.00	cop[tikv]	table:t1, partition:p20090405, index:a, b, keep order:false, stats:pseudo
 EXPLAIN SELECT * FROM t1 WHERE b < '2009-04-03';
 id	count	task	operator info
 Union_9	9970.00	root	
@@ -1506,59 +1338,28 @@
   └─IndexFullScan_9	10000.00	cop[tikv]	table:t1, partition:p20090403, index:a, b, keep order:false, stats:pseudo
 EXPLAIN SELECT * FROM t1 WHERE b >= '2009-04-03';
 id	count	task	operator info
-<<<<<<< HEAD
-Union_10	13333.33	root	
-├─IndexReader_16	3333.33	root	index:Selection_15
-│ └─Selection_15	3333.33	cop[tikv]	ge(test.t1.b, 2009-04-03 00:00:00.000000)
-│   └─IndexFullScan_14	10000.00	cop[tikv]	table:t1, partition:p20090401, index:a, b, keep order:false, stats:pseudo
-├─IndexReader_22	3333.33	root	index:Selection_21
-│ └─Selection_21	3333.33	cop[tikv]	ge(test.t1.b, 2009-04-03 00:00:00.000000)
-│   └─IndexFullScan_20	10000.00	cop[tikv]	table:t1, partition:p20090403, index:a, b, keep order:false, stats:pseudo
-├─IndexReader_28	3333.33	root	index:Selection_27
-│ └─Selection_27	3333.33	cop[tikv]	ge(test.t1.b, 2009-04-03 00:00:00.000000)
-│   └─IndexFullScan_26	10000.00	cop[tikv]	table:t1, partition:p20090404, index:a, b, keep order:false, stats:pseudo
-└─IndexReader_34	3333.33	root	index:Selection_33
-  └─Selection_33	3333.33	cop[tikv]	ge(test.t1.b, 2009-04-03 00:00:00.000000)
-    └─IndexFullScan_32	10000.00	cop[tikv]	table:t1, partition:p20090405, index:a, b, keep order:false, stats:pseudo
-EXPLAIN SELECT * FROM t1 WHERE b > '2009-04-03';
-id	count	task	operator info
-Union_10	13333.33	root	
-├─IndexReader_16	3333.33	root	index:Selection_15
-│ └─Selection_15	3333.33	cop[tikv]	gt(test.t1.b, 2009-04-03 00:00:00.000000)
-│   └─IndexFullScan_14	10000.00	cop[tikv]	table:t1, partition:p20090401, index:a, b, keep order:false, stats:pseudo
-├─IndexReader_22	3333.33	root	index:Selection_21
-│ └─Selection_21	3333.33	cop[tikv]	gt(test.t1.b, 2009-04-03 00:00:00.000000)
-│   └─IndexFullScan_20	10000.00	cop[tikv]	table:t1, partition:p20090403, index:a, b, keep order:false, stats:pseudo
-├─IndexReader_28	3333.33	root	index:Selection_27
-│ └─Selection_27	3333.33	cop[tikv]	gt(test.t1.b, 2009-04-03 00:00:00.000000)
-│   └─IndexFullScan_26	10000.00	cop[tikv]	table:t1, partition:p20090404, index:a, b, keep order:false, stats:pseudo
-└─IndexReader_34	3333.33	root	index:Selection_33
-  └─Selection_33	3333.33	cop[tikv]	gt(test.t1.b, 2009-04-03 00:00:00.000000)
-    └─IndexFullScan_32	10000.00	cop[tikv]	table:t1, partition:p20090405, index:a, b, keep order:false, stats:pseudo
-=======
 Union_9	10000.00	root	
 ├─IndexReader_15	3333.33	root	index:Selection_14
 │ └─Selection_14	3333.33	cop[tikv]	ge(test.t1.b, 2009-04-03 00:00:00.000000)
-│   └─IndexScan_13	10000.00	cop[tikv]	table:t1, partition:p20090403, index:a, b, range:[NULL,+inf], keep order:false, stats:pseudo
+│   └─IndexFullScan_13	10000.00	cop[tikv]	table:t1, partition:p20090403, index:a, b, keep order:false, stats:pseudo
 ├─IndexReader_21	3333.33	root	index:Selection_20
 │ └─Selection_20	3333.33	cop[tikv]	ge(test.t1.b, 2009-04-03 00:00:00.000000)
-│   └─IndexScan_19	10000.00	cop[tikv]	table:t1, partition:p20090404, index:a, b, range:[NULL,+inf], keep order:false, stats:pseudo
+│   └─IndexFullScan_19	10000.00	cop[tikv]	table:t1, partition:p20090404, index:a, b, keep order:false, stats:pseudo
 └─IndexReader_27	3333.33	root	index:Selection_26
   └─Selection_26	3333.33	cop[tikv]	ge(test.t1.b, 2009-04-03 00:00:00.000000)
-    └─IndexScan_25	10000.00	cop[tikv]	table:t1, partition:p20090405, index:a, b, range:[NULL,+inf], keep order:false, stats:pseudo
+    └─IndexFullScan_25	10000.00	cop[tikv]	table:t1, partition:p20090405, index:a, b, keep order:false, stats:pseudo
 EXPLAIN SELECT * FROM t1 WHERE b > '2009-04-03';
 id	count	task	operator info
 Union_9	10000.00	root	
 ├─IndexReader_15	3333.33	root	index:Selection_14
 │ └─Selection_14	3333.33	cop[tikv]	gt(test.t1.b, 2009-04-03 00:00:00.000000)
-│   └─IndexScan_13	10000.00	cop[tikv]	table:t1, partition:p20090403, index:a, b, range:[NULL,+inf], keep order:false, stats:pseudo
+│   └─IndexFullScan_13	10000.00	cop[tikv]	table:t1, partition:p20090403, index:a, b, keep order:false, stats:pseudo
 ├─IndexReader_21	3333.33	root	index:Selection_20
 │ └─Selection_20	3333.33	cop[tikv]	gt(test.t1.b, 2009-04-03 00:00:00.000000)
-│   └─IndexScan_19	10000.00	cop[tikv]	table:t1, partition:p20090404, index:a, b, range:[NULL,+inf], keep order:false, stats:pseudo
+│   └─IndexFullScan_19	10000.00	cop[tikv]	table:t1, partition:p20090404, index:a, b, keep order:false, stats:pseudo
 └─IndexReader_27	3333.33	root	index:Selection_26
   └─Selection_26	3333.33	cop[tikv]	gt(test.t1.b, 2009-04-03 00:00:00.000000)
-    └─IndexScan_25	10000.00	cop[tikv]	table:t1, partition:p20090405, index:a, b, range:[NULL,+inf], keep order:false, stats:pseudo
->>>>>>> c6e4325b
+    └─IndexFullScan_25	10000.00	cop[tikv]	table:t1, partition:p20090405, index:a, b, keep order:false, stats:pseudo
 EXPLAIN SELECT * FROM t1
 WHERE b < CAST('2009-04-03 00:00:01' AS DATETIME);
 id	count	task	operator info
@@ -1594,61 +1395,29 @@
 EXPLAIN SELECT * FROM t1
 WHERE b >= CAST('2009-04-03 00:00:01' AS DATETIME);
 id	count	task	operator info
-<<<<<<< HEAD
-Union_10	13333.33	root	
-├─IndexReader_16	3333.33	root	index:Selection_15
-│ └─Selection_15	3333.33	cop[tikv]	ge(test.t1.b, 2009-04-03 00:00:01)
-│   └─IndexFullScan_14	10000.00	cop[tikv]	table:t1, partition:p20090401, index:a, b, keep order:false, stats:pseudo
-├─IndexReader_22	3333.33	root	index:Selection_21
-│ └─Selection_21	3333.33	cop[tikv]	ge(test.t1.b, 2009-04-03 00:00:01)
-│   └─IndexFullScan_20	10000.00	cop[tikv]	table:t1, partition:p20090403, index:a, b, keep order:false, stats:pseudo
-├─IndexReader_28	3333.33	root	index:Selection_27
-│ └─Selection_27	3333.33	cop[tikv]	ge(test.t1.b, 2009-04-03 00:00:01)
-│   └─IndexFullScan_26	10000.00	cop[tikv]	table:t1, partition:p20090404, index:a, b, keep order:false, stats:pseudo
-└─IndexReader_34	3333.33	root	index:Selection_33
-  └─Selection_33	3333.33	cop[tikv]	ge(test.t1.b, 2009-04-03 00:00:01)
-    └─IndexFullScan_32	10000.00	cop[tikv]	table:t1, partition:p20090405, index:a, b, keep order:false, stats:pseudo
-EXPLAIN SELECT * FROM t1
-WHERE b > CAST('2009-04-03 00:00:01' AS DATETIME);
-id	count	task	operator info
-Union_10	13333.33	root	
-├─IndexReader_16	3333.33	root	index:Selection_15
-│ └─Selection_15	3333.33	cop[tikv]	gt(test.t1.b, 2009-04-03 00:00:01)
-│   └─IndexFullScan_14	10000.00	cop[tikv]	table:t1, partition:p20090401, index:a, b, keep order:false, stats:pseudo
-├─IndexReader_22	3333.33	root	index:Selection_21
-│ └─Selection_21	3333.33	cop[tikv]	gt(test.t1.b, 2009-04-03 00:00:01)
-│   └─IndexFullScan_20	10000.00	cop[tikv]	table:t1, partition:p20090403, index:a, b, keep order:false, stats:pseudo
-├─IndexReader_28	3333.33	root	index:Selection_27
-│ └─Selection_27	3333.33	cop[tikv]	gt(test.t1.b, 2009-04-03 00:00:01)
-│   └─IndexFullScan_26	10000.00	cop[tikv]	table:t1, partition:p20090404, index:a, b, keep order:false, stats:pseudo
-└─IndexReader_34	3333.33	root	index:Selection_33
-  └─Selection_33	3333.33	cop[tikv]	gt(test.t1.b, 2009-04-03 00:00:01)
-    └─IndexFullScan_32	10000.00	cop[tikv]	table:t1, partition:p20090405, index:a, b, keep order:false, stats:pseudo
-=======
 Union_9	10000.00	root	
 ├─IndexReader_15	3333.33	root	index:Selection_14
 │ └─Selection_14	3333.33	cop[tikv]	ge(test.t1.b, 2009-04-03 00:00:01)
-│   └─IndexScan_13	10000.00	cop[tikv]	table:t1, partition:p20090403, index:a, b, range:[NULL,+inf], keep order:false, stats:pseudo
+│   └─IndexFullScan_13	10000.00	cop[tikv]	table:t1, partition:p20090403, index:a, b, keep order:false, stats:pseudo
 ├─IndexReader_21	3333.33	root	index:Selection_20
 │ └─Selection_20	3333.33	cop[tikv]	ge(test.t1.b, 2009-04-03 00:00:01)
-│   └─IndexScan_19	10000.00	cop[tikv]	table:t1, partition:p20090404, index:a, b, range:[NULL,+inf], keep order:false, stats:pseudo
+│   └─IndexFullScan_19	10000.00	cop[tikv]	table:t1, partition:p20090404, index:a, b, keep order:false, stats:pseudo
 └─IndexReader_27	3333.33	root	index:Selection_26
   └─Selection_26	3333.33	cop[tikv]	ge(test.t1.b, 2009-04-03 00:00:01)
-    └─IndexScan_25	10000.00	cop[tikv]	table:t1, partition:p20090405, index:a, b, range:[NULL,+inf], keep order:false, stats:pseudo
+    └─IndexFullScan_25	10000.00	cop[tikv]	table:t1, partition:p20090405, index:a, b, keep order:false, stats:pseudo
 EXPLAIN SELECT * FROM t1
 WHERE b > CAST('2009-04-03 00:00:01' AS DATETIME);
 id	count	task	operator info
 Union_9	10000.00	root	
 ├─IndexReader_15	3333.33	root	index:Selection_14
 │ └─Selection_14	3333.33	cop[tikv]	gt(test.t1.b, 2009-04-03 00:00:01)
-│   └─IndexScan_13	10000.00	cop[tikv]	table:t1, partition:p20090403, index:a, b, range:[NULL,+inf], keep order:false, stats:pseudo
+│   └─IndexFullScan_13	10000.00	cop[tikv]	table:t1, partition:p20090403, index:a, b, keep order:false, stats:pseudo
 ├─IndexReader_21	3333.33	root	index:Selection_20
 │ └─Selection_20	3333.33	cop[tikv]	gt(test.t1.b, 2009-04-03 00:00:01)
-│   └─IndexScan_19	10000.00	cop[tikv]	table:t1, partition:p20090404, index:a, b, range:[NULL,+inf], keep order:false, stats:pseudo
+│   └─IndexFullScan_19	10000.00	cop[tikv]	table:t1, partition:p20090404, index:a, b, keep order:false, stats:pseudo
 └─IndexReader_27	3333.33	root	index:Selection_26
   └─Selection_26	3333.33	cop[tikv]	gt(test.t1.b, 2009-04-03 00:00:01)
-    └─IndexScan_25	10000.00	cop[tikv]	table:t1, partition:p20090405, index:a, b, range:[NULL,+inf], keep order:false, stats:pseudo
->>>>>>> c6e4325b
+    └─IndexFullScan_25	10000.00	cop[tikv]	table:t1, partition:p20090405, index:a, b, keep order:false, stats:pseudo
 EXPLAIN SELECT * FROM t1
 WHERE b < CAST('2009-04-02 23:59:58' AS DATETIME);
 id	count	task	operator info
@@ -1678,73 +1447,35 @@
 EXPLAIN SELECT * FROM t1
 WHERE b >= CAST('2009-04-02 23:59:58' AS DATETIME);
 id	count	task	operator info
-<<<<<<< HEAD
-Union_11	16666.67	root	
-├─IndexReader_17	3333.33	root	index:Selection_16
-│ └─Selection_16	3333.33	cop[tikv]	ge(test.t1.b, 2009-04-02 23:59:58)
-│   └─IndexFullScan_15	10000.00	cop[tikv]	table:t1, partition:p20090401, index:a, b, keep order:false, stats:pseudo
-├─IndexReader_23	3333.33	root	index:Selection_22
-│ └─Selection_22	3333.33	cop[tikv]	ge(test.t1.b, 2009-04-02 23:59:58)
-│   └─IndexFullScan_21	10000.00	cop[tikv]	table:t1, partition:p20090402, index:a, b, keep order:false, stats:pseudo
-├─IndexReader_29	3333.33	root	index:Selection_28
-│ └─Selection_28	3333.33	cop[tikv]	ge(test.t1.b, 2009-04-02 23:59:58)
-│   └─IndexFullScan_27	10000.00	cop[tikv]	table:t1, partition:p20090403, index:a, b, keep order:false, stats:pseudo
-├─IndexReader_35	3333.33	root	index:Selection_34
-│ └─Selection_34	3333.33	cop[tikv]	ge(test.t1.b, 2009-04-02 23:59:58)
-│   └─IndexFullScan_33	10000.00	cop[tikv]	table:t1, partition:p20090404, index:a, b, keep order:false, stats:pseudo
-└─IndexReader_41	3333.33	root	index:Selection_40
-  └─Selection_40	3333.33	cop[tikv]	ge(test.t1.b, 2009-04-02 23:59:58)
-    └─IndexFullScan_39	10000.00	cop[tikv]	table:t1, partition:p20090405, index:a, b, keep order:false, stats:pseudo
-EXPLAIN SELECT * FROM t1
-WHERE b > CAST('2009-04-02 23:59:58' AS DATETIME);
-id	count	task	operator info
-Union_11	16666.67	root	
-├─IndexReader_17	3333.33	root	index:Selection_16
-│ └─Selection_16	3333.33	cop[tikv]	gt(test.t1.b, 2009-04-02 23:59:58)
-│   └─IndexFullScan_15	10000.00	cop[tikv]	table:t1, partition:p20090401, index:a, b, keep order:false, stats:pseudo
-├─IndexReader_23	3333.33	root	index:Selection_22
-│ └─Selection_22	3333.33	cop[tikv]	gt(test.t1.b, 2009-04-02 23:59:58)
-│   └─IndexFullScan_21	10000.00	cop[tikv]	table:t1, partition:p20090402, index:a, b, keep order:false, stats:pseudo
-├─IndexReader_29	3333.33	root	index:Selection_28
-│ └─Selection_28	3333.33	cop[tikv]	gt(test.t1.b, 2009-04-02 23:59:58)
-│   └─IndexFullScan_27	10000.00	cop[tikv]	table:t1, partition:p20090403, index:a, b, keep order:false, stats:pseudo
-├─IndexReader_35	3333.33	root	index:Selection_34
-│ └─Selection_34	3333.33	cop[tikv]	gt(test.t1.b, 2009-04-02 23:59:58)
-│   └─IndexFullScan_33	10000.00	cop[tikv]	table:t1, partition:p20090404, index:a, b, keep order:false, stats:pseudo
-└─IndexReader_41	3333.33	root	index:Selection_40
-  └─Selection_40	3333.33	cop[tikv]	gt(test.t1.b, 2009-04-02 23:59:58)
-    └─IndexFullScan_39	10000.00	cop[tikv]	table:t1, partition:p20090405, index:a, b, keep order:false, stats:pseudo
-=======
 Union_10	13333.33	root	
 ├─IndexReader_16	3333.33	root	index:Selection_15
 │ └─Selection_15	3333.33	cop[tikv]	ge(test.t1.b, 2009-04-02 23:59:58)
-│   └─IndexScan_14	10000.00	cop[tikv]	table:t1, partition:p20090402, index:a, b, range:[NULL,+inf], keep order:false, stats:pseudo
+│   └─IndexFullScan_14	10000.00	cop[tikv]	table:t1, partition:p20090402, index:a, b, keep order:false, stats:pseudo
 ├─IndexReader_22	3333.33	root	index:Selection_21
 │ └─Selection_21	3333.33	cop[tikv]	ge(test.t1.b, 2009-04-02 23:59:58)
-│   └─IndexScan_20	10000.00	cop[tikv]	table:t1, partition:p20090403, index:a, b, range:[NULL,+inf], keep order:false, stats:pseudo
+│   └─IndexFullScan_20	10000.00	cop[tikv]	table:t1, partition:p20090403, index:a, b, keep order:false, stats:pseudo
 ├─IndexReader_28	3333.33	root	index:Selection_27
 │ └─Selection_27	3333.33	cop[tikv]	ge(test.t1.b, 2009-04-02 23:59:58)
-│   └─IndexScan_26	10000.00	cop[tikv]	table:t1, partition:p20090404, index:a, b, range:[NULL,+inf], keep order:false, stats:pseudo
+│   └─IndexFullScan_26	10000.00	cop[tikv]	table:t1, partition:p20090404, index:a, b, keep order:false, stats:pseudo
 └─IndexReader_34	3333.33	root	index:Selection_33
   └─Selection_33	3333.33	cop[tikv]	ge(test.t1.b, 2009-04-02 23:59:58)
-    └─IndexScan_32	10000.00	cop[tikv]	table:t1, partition:p20090405, index:a, b, range:[NULL,+inf], keep order:false, stats:pseudo
+    └─IndexFullScan_32	10000.00	cop[tikv]	table:t1, partition:p20090405, index:a, b, keep order:false, stats:pseudo
 EXPLAIN SELECT * FROM t1
 WHERE b > CAST('2009-04-02 23:59:58' AS DATETIME);
 id	count	task	operator info
 Union_10	13333.33	root	
 ├─IndexReader_16	3333.33	root	index:Selection_15
 │ └─Selection_15	3333.33	cop[tikv]	gt(test.t1.b, 2009-04-02 23:59:58)
-│   └─IndexScan_14	10000.00	cop[tikv]	table:t1, partition:p20090402, index:a, b, range:[NULL,+inf], keep order:false, stats:pseudo
+│   └─IndexFullScan_14	10000.00	cop[tikv]	table:t1, partition:p20090402, index:a, b, keep order:false, stats:pseudo
 ├─IndexReader_22	3333.33	root	index:Selection_21
 │ └─Selection_21	3333.33	cop[tikv]	gt(test.t1.b, 2009-04-02 23:59:58)
-│   └─IndexScan_20	10000.00	cop[tikv]	table:t1, partition:p20090403, index:a, b, range:[NULL,+inf], keep order:false, stats:pseudo
+│   └─IndexFullScan_20	10000.00	cop[tikv]	table:t1, partition:p20090403, index:a, b, keep order:false, stats:pseudo
 ├─IndexReader_28	3333.33	root	index:Selection_27
 │ └─Selection_27	3333.33	cop[tikv]	gt(test.t1.b, 2009-04-02 23:59:58)
-│   └─IndexScan_26	10000.00	cop[tikv]	table:t1, partition:p20090404, index:a, b, range:[NULL,+inf], keep order:false, stats:pseudo
+│   └─IndexFullScan_26	10000.00	cop[tikv]	table:t1, partition:p20090404, index:a, b, keep order:false, stats:pseudo
 └─IndexReader_34	3333.33	root	index:Selection_33
   └─Selection_33	3333.33	cop[tikv]	gt(test.t1.b, 2009-04-02 23:59:58)
-    └─IndexScan_32	10000.00	cop[tikv]	table:t1, partition:p20090405, index:a, b, range:[NULL,+inf], keep order:false, stats:pseudo
->>>>>>> c6e4325b
+    └─IndexFullScan_32	10000.00	cop[tikv]	table:t1, partition:p20090405, index:a, b, keep order:false, stats:pseudo
 DROP TABLE t1;
 # Test with DATE column NOT NULL
 CREATE TABLE t1 (
@@ -1792,59 +1523,28 @@
   └─IndexFullScan_9	10000.00	cop[tikv]	table:t1, partition:p20090403, index:a, b, keep order:false, stats:pseudo
 EXPLAIN SELECT * FROM t1 WHERE b >= CAST('2009-04-03' AS DATETIME);
 id	count	task	operator info
-<<<<<<< HEAD
-Union_10	13333.33	root	
-├─IndexReader_16	3333.33	root	index:Selection_15
-│ └─Selection_15	3333.33	cop[tikv]	ge(test.t1.b, 2009-04-03 00:00:00)
-│   └─IndexFullScan_14	10000.00	cop[tikv]	table:t1, partition:p20090401, index:a, b, keep order:false, stats:pseudo
-├─IndexReader_22	3333.33	root	index:Selection_21
-│ └─Selection_21	3333.33	cop[tikv]	ge(test.t1.b, 2009-04-03 00:00:00)
-│   └─IndexFullScan_20	10000.00	cop[tikv]	table:t1, partition:p20090403, index:a, b, keep order:false, stats:pseudo
-├─IndexReader_28	3333.33	root	index:Selection_27
-│ └─Selection_27	3333.33	cop[tikv]	ge(test.t1.b, 2009-04-03 00:00:00)
-│   └─IndexFullScan_26	10000.00	cop[tikv]	table:t1, partition:p20090404, index:a, b, keep order:false, stats:pseudo
-└─IndexReader_34	3333.33	root	index:Selection_33
-  └─Selection_33	3333.33	cop[tikv]	ge(test.t1.b, 2009-04-03 00:00:00)
-    └─IndexFullScan_32	10000.00	cop[tikv]	table:t1, partition:p20090405, index:a, b, keep order:false, stats:pseudo
-EXPLAIN SELECT * FROM t1 WHERE b > CAST('2009-04-03' AS DATETIME);
-id	count	task	operator info
-Union_10	13333.33	root	
-├─IndexReader_16	3333.33	root	index:Selection_15
-│ └─Selection_15	3333.33	cop[tikv]	gt(test.t1.b, 2009-04-03 00:00:00)
-│   └─IndexFullScan_14	10000.00	cop[tikv]	table:t1, partition:p20090401, index:a, b, keep order:false, stats:pseudo
-├─IndexReader_22	3333.33	root	index:Selection_21
-│ └─Selection_21	3333.33	cop[tikv]	gt(test.t1.b, 2009-04-03 00:00:00)
-│   └─IndexFullScan_20	10000.00	cop[tikv]	table:t1, partition:p20090403, index:a, b, keep order:false, stats:pseudo
-├─IndexReader_28	3333.33	root	index:Selection_27
-│ └─Selection_27	3333.33	cop[tikv]	gt(test.t1.b, 2009-04-03 00:00:00)
-│   └─IndexFullScan_26	10000.00	cop[tikv]	table:t1, partition:p20090404, index:a, b, keep order:false, stats:pseudo
-└─IndexReader_34	3333.33	root	index:Selection_33
-  └─Selection_33	3333.33	cop[tikv]	gt(test.t1.b, 2009-04-03 00:00:00)
-    └─IndexFullScan_32	10000.00	cop[tikv]	table:t1, partition:p20090405, index:a, b, keep order:false, stats:pseudo
-=======
 Union_9	10000.00	root	
 ├─IndexReader_15	3333.33	root	index:Selection_14
 │ └─Selection_14	3333.33	cop[tikv]	ge(test.t1.b, 2009-04-03 00:00:00)
-│   └─IndexScan_13	10000.00	cop[tikv]	table:t1, partition:p20090403, index:a, b, range:[NULL,+inf], keep order:false, stats:pseudo
+│   └─IndexFullScan_13	10000.00	cop[tikv]	table:t1, partition:p20090403, index:a, b, keep order:false, stats:pseudo
 ├─IndexReader_21	3333.33	root	index:Selection_20
 │ └─Selection_20	3333.33	cop[tikv]	ge(test.t1.b, 2009-04-03 00:00:00)
-│   └─IndexScan_19	10000.00	cop[tikv]	table:t1, partition:p20090404, index:a, b, range:[NULL,+inf], keep order:false, stats:pseudo
+│   └─IndexFullScan_19	10000.00	cop[tikv]	table:t1, partition:p20090404, index:a, b, keep order:false, stats:pseudo
 └─IndexReader_27	3333.33	root	index:Selection_26
   └─Selection_26	3333.33	cop[tikv]	ge(test.t1.b, 2009-04-03 00:00:00)
-    └─IndexScan_25	10000.00	cop[tikv]	table:t1, partition:p20090405, index:a, b, range:[NULL,+inf], keep order:false, stats:pseudo
+    └─IndexFullScan_25	10000.00	cop[tikv]	table:t1, partition:p20090405, index:a, b, keep order:false, stats:pseudo
 EXPLAIN SELECT * FROM t1 WHERE b > CAST('2009-04-03' AS DATETIME);
 id	count	task	operator info
 Union_9	10000.00	root	
 ├─IndexReader_15	3333.33	root	index:Selection_14
 │ └─Selection_14	3333.33	cop[tikv]	gt(test.t1.b, 2009-04-03 00:00:00)
-│   └─IndexScan_13	10000.00	cop[tikv]	table:t1, partition:p20090403, index:a, b, range:[NULL,+inf], keep order:false, stats:pseudo
+│   └─IndexFullScan_13	10000.00	cop[tikv]	table:t1, partition:p20090403, index:a, b, keep order:false, stats:pseudo
 ├─IndexReader_21	3333.33	root	index:Selection_20
 │ └─Selection_20	3333.33	cop[tikv]	gt(test.t1.b, 2009-04-03 00:00:00)
-│   └─IndexScan_19	10000.00	cop[tikv]	table:t1, partition:p20090404, index:a, b, range:[NULL,+inf], keep order:false, stats:pseudo
+│   └─IndexFullScan_19	10000.00	cop[tikv]	table:t1, partition:p20090404, index:a, b, keep order:false, stats:pseudo
 └─IndexReader_27	3333.33	root	index:Selection_26
   └─Selection_26	3333.33	cop[tikv]	gt(test.t1.b, 2009-04-03 00:00:00)
-    └─IndexScan_25	10000.00	cop[tikv]	table:t1, partition:p20090405, index:a, b, range:[NULL,+inf], keep order:false, stats:pseudo
->>>>>>> c6e4325b
+    └─IndexFullScan_25	10000.00	cop[tikv]	table:t1, partition:p20090405, index:a, b, keep order:false, stats:pseudo
 EXPLAIN SELECT * FROM t1
 WHERE b < CAST('2009-04-02 23:59:59' AS DATETIME);
 id	count	task	operator info
@@ -1874,73 +1574,35 @@
 EXPLAIN SELECT * FROM t1
 WHERE b >= CAST('2009-04-02 23:59:59' AS DATETIME);
 id	count	task	operator info
-<<<<<<< HEAD
-Union_11	16666.67	root	
-├─IndexReader_17	3333.33	root	index:Selection_16
-│ └─Selection_16	3333.33	cop[tikv]	ge(test.t1.b, 2009-04-02 23:59:59)
-│   └─IndexFullScan_15	10000.00	cop[tikv]	table:t1, partition:p20090401, index:a, b, keep order:false, stats:pseudo
-├─IndexReader_23	3333.33	root	index:Selection_22
-│ └─Selection_22	3333.33	cop[tikv]	ge(test.t1.b, 2009-04-02 23:59:59)
-│   └─IndexFullScan_21	10000.00	cop[tikv]	table:t1, partition:p20090402, index:a, b, keep order:false, stats:pseudo
-├─IndexReader_29	3333.33	root	index:Selection_28
-│ └─Selection_28	3333.33	cop[tikv]	ge(test.t1.b, 2009-04-02 23:59:59)
-│   └─IndexFullScan_27	10000.00	cop[tikv]	table:t1, partition:p20090403, index:a, b, keep order:false, stats:pseudo
-├─IndexReader_35	3333.33	root	index:Selection_34
-│ └─Selection_34	3333.33	cop[tikv]	ge(test.t1.b, 2009-04-02 23:59:59)
-│   └─IndexFullScan_33	10000.00	cop[tikv]	table:t1, partition:p20090404, index:a, b, keep order:false, stats:pseudo
-└─IndexReader_41	3333.33	root	index:Selection_40
-  └─Selection_40	3333.33	cop[tikv]	ge(test.t1.b, 2009-04-02 23:59:59)
-    └─IndexFullScan_39	10000.00	cop[tikv]	table:t1, partition:p20090405, index:a, b, keep order:false, stats:pseudo
-EXPLAIN SELECT * FROM t1
-WHERE b > CAST('2009-04-02 23:59:59' AS DATETIME);
-id	count	task	operator info
-Union_11	16666.67	root	
-├─IndexReader_17	3333.33	root	index:Selection_16
-│ └─Selection_16	3333.33	cop[tikv]	gt(test.t1.b, 2009-04-02 23:59:59)
-│   └─IndexFullScan_15	10000.00	cop[tikv]	table:t1, partition:p20090401, index:a, b, keep order:false, stats:pseudo
-├─IndexReader_23	3333.33	root	index:Selection_22
-│ └─Selection_22	3333.33	cop[tikv]	gt(test.t1.b, 2009-04-02 23:59:59)
-│   └─IndexFullScan_21	10000.00	cop[tikv]	table:t1, partition:p20090402, index:a, b, keep order:false, stats:pseudo
-├─IndexReader_29	3333.33	root	index:Selection_28
-│ └─Selection_28	3333.33	cop[tikv]	gt(test.t1.b, 2009-04-02 23:59:59)
-│   └─IndexFullScan_27	10000.00	cop[tikv]	table:t1, partition:p20090403, index:a, b, keep order:false, stats:pseudo
-├─IndexReader_35	3333.33	root	index:Selection_34
-│ └─Selection_34	3333.33	cop[tikv]	gt(test.t1.b, 2009-04-02 23:59:59)
-│   └─IndexFullScan_33	10000.00	cop[tikv]	table:t1, partition:p20090404, index:a, b, keep order:false, stats:pseudo
-└─IndexReader_41	3333.33	root	index:Selection_40
-  └─Selection_40	3333.33	cop[tikv]	gt(test.t1.b, 2009-04-02 23:59:59)
-    └─IndexFullScan_39	10000.00	cop[tikv]	table:t1, partition:p20090405, index:a, b, keep order:false, stats:pseudo
-=======
 Union_10	13333.33	root	
 ├─IndexReader_16	3333.33	root	index:Selection_15
 │ └─Selection_15	3333.33	cop[tikv]	ge(test.t1.b, 2009-04-02 23:59:59)
-│   └─IndexScan_14	10000.00	cop[tikv]	table:t1, partition:p20090402, index:a, b, range:[NULL,+inf], keep order:false, stats:pseudo
+│   └─IndexFullScan_14	10000.00	cop[tikv]	table:t1, partition:p20090402, index:a, b, keep order:false, stats:pseudo
 ├─IndexReader_22	3333.33	root	index:Selection_21
 │ └─Selection_21	3333.33	cop[tikv]	ge(test.t1.b, 2009-04-02 23:59:59)
-│   └─IndexScan_20	10000.00	cop[tikv]	table:t1, partition:p20090403, index:a, b, range:[NULL,+inf], keep order:false, stats:pseudo
+│   └─IndexFullScan_20	10000.00	cop[tikv]	table:t1, partition:p20090403, index:a, b, keep order:false, stats:pseudo
 ├─IndexReader_28	3333.33	root	index:Selection_27
 │ └─Selection_27	3333.33	cop[tikv]	ge(test.t1.b, 2009-04-02 23:59:59)
-│   └─IndexScan_26	10000.00	cop[tikv]	table:t1, partition:p20090404, index:a, b, range:[NULL,+inf], keep order:false, stats:pseudo
+│   └─IndexFullScan_26	10000.00	cop[tikv]	table:t1, partition:p20090404, index:a, b, keep order:false, stats:pseudo
 └─IndexReader_34	3333.33	root	index:Selection_33
   └─Selection_33	3333.33	cop[tikv]	ge(test.t1.b, 2009-04-02 23:59:59)
-    └─IndexScan_32	10000.00	cop[tikv]	table:t1, partition:p20090405, index:a, b, range:[NULL,+inf], keep order:false, stats:pseudo
+    └─IndexFullScan_32	10000.00	cop[tikv]	table:t1, partition:p20090405, index:a, b, keep order:false, stats:pseudo
 EXPLAIN SELECT * FROM t1
 WHERE b > CAST('2009-04-02 23:59:59' AS DATETIME);
 id	count	task	operator info
 Union_10	13333.33	root	
 ├─IndexReader_16	3333.33	root	index:Selection_15
 │ └─Selection_15	3333.33	cop[tikv]	gt(test.t1.b, 2009-04-02 23:59:59)
-│   └─IndexScan_14	10000.00	cop[tikv]	table:t1, partition:p20090402, index:a, b, range:[NULL,+inf], keep order:false, stats:pseudo
+│   └─IndexFullScan_14	10000.00	cop[tikv]	table:t1, partition:p20090402, index:a, b, keep order:false, stats:pseudo
 ├─IndexReader_22	3333.33	root	index:Selection_21
 │ └─Selection_21	3333.33	cop[tikv]	gt(test.t1.b, 2009-04-02 23:59:59)
-│   └─IndexScan_20	10000.00	cop[tikv]	table:t1, partition:p20090403, index:a, b, range:[NULL,+inf], keep order:false, stats:pseudo
+│   └─IndexFullScan_20	10000.00	cop[tikv]	table:t1, partition:p20090403, index:a, b, keep order:false, stats:pseudo
 ├─IndexReader_28	3333.33	root	index:Selection_27
 │ └─Selection_27	3333.33	cop[tikv]	gt(test.t1.b, 2009-04-02 23:59:59)
-│   └─IndexScan_26	10000.00	cop[tikv]	table:t1, partition:p20090404, index:a, b, range:[NULL,+inf], keep order:false, stats:pseudo
+│   └─IndexFullScan_26	10000.00	cop[tikv]	table:t1, partition:p20090404, index:a, b, keep order:false, stats:pseudo
 └─IndexReader_34	3333.33	root	index:Selection_33
   └─Selection_33	3333.33	cop[tikv]	gt(test.t1.b, 2009-04-02 23:59:59)
-    └─IndexScan_32	10000.00	cop[tikv]	table:t1, partition:p20090405, index:a, b, range:[NULL,+inf], keep order:false, stats:pseudo
->>>>>>> c6e4325b
+    └─IndexFullScan_32	10000.00	cop[tikv]	table:t1, partition:p20090405, index:a, b, keep order:false, stats:pseudo
 EXPLAIN SELECT * FROM t1 WHERE b < CAST('2009-04-03' AS DATE);
 id	count	task	operator info
 Union_9	9970.00	root	
@@ -1972,59 +1634,28 @@
   └─IndexFullScan_9	10000.00	cop[tikv]	table:t1, partition:p20090403, index:a, b, keep order:false, stats:pseudo
 EXPLAIN SELECT * FROM t1 WHERE b >= CAST('2009-04-03' AS DATE);
 id	count	task	operator info
-<<<<<<< HEAD
-Union_10	13333.33	root	
-├─IndexReader_16	3333.33	root	index:Selection_15
-│ └─Selection_15	3333.33	cop[tikv]	ge(test.t1.b, 2009-04-03)
-│   └─IndexFullScan_14	10000.00	cop[tikv]	table:t1, partition:p20090401, index:a, b, keep order:false, stats:pseudo
-├─IndexReader_22	3333.33	root	index:Selection_21
-│ └─Selection_21	3333.33	cop[tikv]	ge(test.t1.b, 2009-04-03)
-│   └─IndexFullScan_20	10000.00	cop[tikv]	table:t1, partition:p20090403, index:a, b, keep order:false, stats:pseudo
-├─IndexReader_28	3333.33	root	index:Selection_27
-│ └─Selection_27	3333.33	cop[tikv]	ge(test.t1.b, 2009-04-03)
-│   └─IndexFullScan_26	10000.00	cop[tikv]	table:t1, partition:p20090404, index:a, b, keep order:false, stats:pseudo
-└─IndexReader_34	3333.33	root	index:Selection_33
-  └─Selection_33	3333.33	cop[tikv]	ge(test.t1.b, 2009-04-03)
-    └─IndexFullScan_32	10000.00	cop[tikv]	table:t1, partition:p20090405, index:a, b, keep order:false, stats:pseudo
-EXPLAIN SELECT * FROM t1 WHERE b > CAST('2009-04-03' AS DATE);
-id	count	task	operator info
-Union_10	13333.33	root	
-├─IndexReader_16	3333.33	root	index:Selection_15
-│ └─Selection_15	3333.33	cop[tikv]	gt(test.t1.b, 2009-04-03)
-│   └─IndexFullScan_14	10000.00	cop[tikv]	table:t1, partition:p20090401, index:a, b, keep order:false, stats:pseudo
-├─IndexReader_22	3333.33	root	index:Selection_21
-│ └─Selection_21	3333.33	cop[tikv]	gt(test.t1.b, 2009-04-03)
-│   └─IndexFullScan_20	10000.00	cop[tikv]	table:t1, partition:p20090403, index:a, b, keep order:false, stats:pseudo
-├─IndexReader_28	3333.33	root	index:Selection_27
-│ └─Selection_27	3333.33	cop[tikv]	gt(test.t1.b, 2009-04-03)
-│   └─IndexFullScan_26	10000.00	cop[tikv]	table:t1, partition:p20090404, index:a, b, keep order:false, stats:pseudo
-└─IndexReader_34	3333.33	root	index:Selection_33
-  └─Selection_33	3333.33	cop[tikv]	gt(test.t1.b, 2009-04-03)
-    └─IndexFullScan_32	10000.00	cop[tikv]	table:t1, partition:p20090405, index:a, b, keep order:false, stats:pseudo
-=======
 Union_9	10000.00	root	
 ├─IndexReader_15	3333.33	root	index:Selection_14
 │ └─Selection_14	3333.33	cop[tikv]	ge(test.t1.b, 2009-04-03)
-│   └─IndexScan_13	10000.00	cop[tikv]	table:t1, partition:p20090403, index:a, b, range:[NULL,+inf], keep order:false, stats:pseudo
+│   └─IndexFullScan_13	10000.00	cop[tikv]	table:t1, partition:p20090403, index:a, b, keep order:false, stats:pseudo
 ├─IndexReader_21	3333.33	root	index:Selection_20
 │ └─Selection_20	3333.33	cop[tikv]	ge(test.t1.b, 2009-04-03)
-│   └─IndexScan_19	10000.00	cop[tikv]	table:t1, partition:p20090404, index:a, b, range:[NULL,+inf], keep order:false, stats:pseudo
+│   └─IndexFullScan_19	10000.00	cop[tikv]	table:t1, partition:p20090404, index:a, b, keep order:false, stats:pseudo
 └─IndexReader_27	3333.33	root	index:Selection_26
   └─Selection_26	3333.33	cop[tikv]	ge(test.t1.b, 2009-04-03)
-    └─IndexScan_25	10000.00	cop[tikv]	table:t1, partition:p20090405, index:a, b, range:[NULL,+inf], keep order:false, stats:pseudo
+    └─IndexFullScan_25	10000.00	cop[tikv]	table:t1, partition:p20090405, index:a, b, keep order:false, stats:pseudo
 EXPLAIN SELECT * FROM t1 WHERE b > CAST('2009-04-03' AS DATE);
 id	count	task	operator info
 Union_9	10000.00	root	
 ├─IndexReader_15	3333.33	root	index:Selection_14
 │ └─Selection_14	3333.33	cop[tikv]	gt(test.t1.b, 2009-04-03)
-│   └─IndexScan_13	10000.00	cop[tikv]	table:t1, partition:p20090403, index:a, b, range:[NULL,+inf], keep order:false, stats:pseudo
+│   └─IndexFullScan_13	10000.00	cop[tikv]	table:t1, partition:p20090403, index:a, b, keep order:false, stats:pseudo
 ├─IndexReader_21	3333.33	root	index:Selection_20
 │ └─Selection_20	3333.33	cop[tikv]	gt(test.t1.b, 2009-04-03)
-│   └─IndexScan_19	10000.00	cop[tikv]	table:t1, partition:p20090404, index:a, b, range:[NULL,+inf], keep order:false, stats:pseudo
+│   └─IndexFullScan_19	10000.00	cop[tikv]	table:t1, partition:p20090404, index:a, b, keep order:false, stats:pseudo
 └─IndexReader_27	3333.33	root	index:Selection_26
   └─Selection_26	3333.33	cop[tikv]	gt(test.t1.b, 2009-04-03)
-    └─IndexScan_25	10000.00	cop[tikv]	table:t1, partition:p20090405, index:a, b, range:[NULL,+inf], keep order:false, stats:pseudo
->>>>>>> c6e4325b
+    └─IndexFullScan_25	10000.00	cop[tikv]	table:t1, partition:p20090405, index:a, b, keep order:false, stats:pseudo
 EXPLAIN SELECT * FROM t1 WHERE b < '2009-04-03 00:00:00';
 id	count	task	operator info
 Union_9	9970.00	root	
@@ -2056,59 +1687,28 @@
   └─IndexFullScan_9	10000.00	cop[tikv]	table:t1, partition:p20090403, index:a, b, keep order:false, stats:pseudo
 EXPLAIN SELECT * FROM t1 WHERE b >= '2009-04-03 00:00:00';
 id	count	task	operator info
-<<<<<<< HEAD
-Union_10	13333.33	root	
-├─IndexReader_16	3333.33	root	index:Selection_15
-│ └─Selection_15	3333.33	cop[tikv]	ge(test.t1.b, 2009-04-03 00:00:00.000000)
-│   └─IndexFullScan_14	10000.00	cop[tikv]	table:t1, partition:p20090401, index:a, b, keep order:false, stats:pseudo
-├─IndexReader_22	3333.33	root	index:Selection_21
-│ └─Selection_21	3333.33	cop[tikv]	ge(test.t1.b, 2009-04-03 00:00:00.000000)
-│   └─IndexFullScan_20	10000.00	cop[tikv]	table:t1, partition:p20090403, index:a, b, keep order:false, stats:pseudo
-├─IndexReader_28	3333.33	root	index:Selection_27
-│ └─Selection_27	3333.33	cop[tikv]	ge(test.t1.b, 2009-04-03 00:00:00.000000)
-│   └─IndexFullScan_26	10000.00	cop[tikv]	table:t1, partition:p20090404, index:a, b, keep order:false, stats:pseudo
-└─IndexReader_34	3333.33	root	index:Selection_33
-  └─Selection_33	3333.33	cop[tikv]	ge(test.t1.b, 2009-04-03 00:00:00.000000)
-    └─IndexFullScan_32	10000.00	cop[tikv]	table:t1, partition:p20090405, index:a, b, keep order:false, stats:pseudo
-EXPLAIN SELECT * FROM t1 WHERE b > '2009-04-03 00:00:00';
-id	count	task	operator info
-Union_10	13333.33	root	
-├─IndexReader_16	3333.33	root	index:Selection_15
-│ └─Selection_15	3333.33	cop[tikv]	gt(test.t1.b, 2009-04-03 00:00:00.000000)
-│   └─IndexFullScan_14	10000.00	cop[tikv]	table:t1, partition:p20090401, index:a, b, keep order:false, stats:pseudo
-├─IndexReader_22	3333.33	root	index:Selection_21
-│ └─Selection_21	3333.33	cop[tikv]	gt(test.t1.b, 2009-04-03 00:00:00.000000)
-│   └─IndexFullScan_20	10000.00	cop[tikv]	table:t1, partition:p20090403, index:a, b, keep order:false, stats:pseudo
-├─IndexReader_28	3333.33	root	index:Selection_27
-│ └─Selection_27	3333.33	cop[tikv]	gt(test.t1.b, 2009-04-03 00:00:00.000000)
-│   └─IndexFullScan_26	10000.00	cop[tikv]	table:t1, partition:p20090404, index:a, b, keep order:false, stats:pseudo
-└─IndexReader_34	3333.33	root	index:Selection_33
-  └─Selection_33	3333.33	cop[tikv]	gt(test.t1.b, 2009-04-03 00:00:00.000000)
-    └─IndexFullScan_32	10000.00	cop[tikv]	table:t1, partition:p20090405, index:a, b, keep order:false, stats:pseudo
-=======
 Union_9	10000.00	root	
 ├─IndexReader_15	3333.33	root	index:Selection_14
 │ └─Selection_14	3333.33	cop[tikv]	ge(test.t1.b, 2009-04-03 00:00:00.000000)
-│   └─IndexScan_13	10000.00	cop[tikv]	table:t1, partition:p20090403, index:a, b, range:[NULL,+inf], keep order:false, stats:pseudo
+│   └─IndexFullScan_13	10000.00	cop[tikv]	table:t1, partition:p20090403, index:a, b, keep order:false, stats:pseudo
 ├─IndexReader_21	3333.33	root	index:Selection_20
 │ └─Selection_20	3333.33	cop[tikv]	ge(test.t1.b, 2009-04-03 00:00:00.000000)
-│   └─IndexScan_19	10000.00	cop[tikv]	table:t1, partition:p20090404, index:a, b, range:[NULL,+inf], keep order:false, stats:pseudo
+│   └─IndexFullScan_19	10000.00	cop[tikv]	table:t1, partition:p20090404, index:a, b, keep order:false, stats:pseudo
 └─IndexReader_27	3333.33	root	index:Selection_26
   └─Selection_26	3333.33	cop[tikv]	ge(test.t1.b, 2009-04-03 00:00:00.000000)
-    └─IndexScan_25	10000.00	cop[tikv]	table:t1, partition:p20090405, index:a, b, range:[NULL,+inf], keep order:false, stats:pseudo
+    └─IndexFullScan_25	10000.00	cop[tikv]	table:t1, partition:p20090405, index:a, b, keep order:false, stats:pseudo
 EXPLAIN SELECT * FROM t1 WHERE b > '2009-04-03 00:00:00';
 id	count	task	operator info
 Union_9	10000.00	root	
 ├─IndexReader_15	3333.33	root	index:Selection_14
 │ └─Selection_14	3333.33	cop[tikv]	gt(test.t1.b, 2009-04-03 00:00:00.000000)
-│   └─IndexScan_13	10000.00	cop[tikv]	table:t1, partition:p20090403, index:a, b, range:[NULL,+inf], keep order:false, stats:pseudo
+│   └─IndexFullScan_13	10000.00	cop[tikv]	table:t1, partition:p20090403, index:a, b, keep order:false, stats:pseudo
 ├─IndexReader_21	3333.33	root	index:Selection_20
 │ └─Selection_20	3333.33	cop[tikv]	gt(test.t1.b, 2009-04-03 00:00:00.000000)
-│   └─IndexScan_19	10000.00	cop[tikv]	table:t1, partition:p20090404, index:a, b, range:[NULL,+inf], keep order:false, stats:pseudo
+│   └─IndexFullScan_19	10000.00	cop[tikv]	table:t1, partition:p20090404, index:a, b, keep order:false, stats:pseudo
 └─IndexReader_27	3333.33	root	index:Selection_26
   └─Selection_26	3333.33	cop[tikv]	gt(test.t1.b, 2009-04-03 00:00:00.000000)
-    └─IndexScan_25	10000.00	cop[tikv]	table:t1, partition:p20090405, index:a, b, range:[NULL,+inf], keep order:false, stats:pseudo
->>>>>>> c6e4325b
+    └─IndexFullScan_25	10000.00	cop[tikv]	table:t1, partition:p20090405, index:a, b, keep order:false, stats:pseudo
 EXPLAIN SELECT * FROM t1 WHERE b < '2009-04-02 23:59:59';
 id	count	task	operator info
 Union_8	6646.67	root	
@@ -2134,71 +1734,34 @@
   └─IndexFullScan_9	10000.00	cop[tikv]	table:t1, partition:p20090402, index:a, b, keep order:false, stats:pseudo
 EXPLAIN SELECT * FROM t1 WHERE b >= '2009-04-02 23:59:59';
 id	count	task	operator info
-<<<<<<< HEAD
-Union_11	16666.67	root	
-├─IndexReader_17	3333.33	root	index:Selection_16
-│ └─Selection_16	3333.33	cop[tikv]	ge(test.t1.b, 2009-04-02 23:59:59.000000)
-│   └─IndexFullScan_15	10000.00	cop[tikv]	table:t1, partition:p20090401, index:a, b, keep order:false, stats:pseudo
-├─IndexReader_23	3333.33	root	index:Selection_22
-│ └─Selection_22	3333.33	cop[tikv]	ge(test.t1.b, 2009-04-02 23:59:59.000000)
-│   └─IndexFullScan_21	10000.00	cop[tikv]	table:t1, partition:p20090402, index:a, b, keep order:false, stats:pseudo
-├─IndexReader_29	3333.33	root	index:Selection_28
-│ └─Selection_28	3333.33	cop[tikv]	ge(test.t1.b, 2009-04-02 23:59:59.000000)
-│   └─IndexFullScan_27	10000.00	cop[tikv]	table:t1, partition:p20090403, index:a, b, keep order:false, stats:pseudo
-├─IndexReader_35	3333.33	root	index:Selection_34
-│ └─Selection_34	3333.33	cop[tikv]	ge(test.t1.b, 2009-04-02 23:59:59.000000)
-│   └─IndexFullScan_33	10000.00	cop[tikv]	table:t1, partition:p20090404, index:a, b, keep order:false, stats:pseudo
-└─IndexReader_41	3333.33	root	index:Selection_40
-  └─Selection_40	3333.33	cop[tikv]	ge(test.t1.b, 2009-04-02 23:59:59.000000)
-    └─IndexFullScan_39	10000.00	cop[tikv]	table:t1, partition:p20090405, index:a, b, keep order:false, stats:pseudo
-EXPLAIN SELECT * FROM t1 WHERE b > '2009-04-02 23:59:59';
-id	count	task	operator info
-Union_11	16666.67	root	
-├─IndexReader_17	3333.33	root	index:Selection_16
-│ └─Selection_16	3333.33	cop[tikv]	gt(test.t1.b, 2009-04-02 23:59:59.000000)
-│   └─IndexFullScan_15	10000.00	cop[tikv]	table:t1, partition:p20090401, index:a, b, keep order:false, stats:pseudo
-├─IndexReader_23	3333.33	root	index:Selection_22
-│ └─Selection_22	3333.33	cop[tikv]	gt(test.t1.b, 2009-04-02 23:59:59.000000)
-│   └─IndexFullScan_21	10000.00	cop[tikv]	table:t1, partition:p20090402, index:a, b, keep order:false, stats:pseudo
-├─IndexReader_29	3333.33	root	index:Selection_28
-│ └─Selection_28	3333.33	cop[tikv]	gt(test.t1.b, 2009-04-02 23:59:59.000000)
-│   └─IndexFullScan_27	10000.00	cop[tikv]	table:t1, partition:p20090403, index:a, b, keep order:false, stats:pseudo
-├─IndexReader_35	3333.33	root	index:Selection_34
-│ └─Selection_34	3333.33	cop[tikv]	gt(test.t1.b, 2009-04-02 23:59:59.000000)
-│   └─IndexFullScan_33	10000.00	cop[tikv]	table:t1, partition:p20090404, index:a, b, keep order:false, stats:pseudo
-└─IndexReader_41	3333.33	root	index:Selection_40
-  └─Selection_40	3333.33	cop[tikv]	gt(test.t1.b, 2009-04-02 23:59:59.000000)
-    └─IndexFullScan_39	10000.00	cop[tikv]	table:t1, partition:p20090405, index:a, b, keep order:false, stats:pseudo
-=======
 Union_10	13333.33	root	
 ├─IndexReader_16	3333.33	root	index:Selection_15
 │ └─Selection_15	3333.33	cop[tikv]	ge(test.t1.b, 2009-04-02 23:59:59.000000)
-│   └─IndexScan_14	10000.00	cop[tikv]	table:t1, partition:p20090402, index:a, b, range:[NULL,+inf], keep order:false, stats:pseudo
+│   └─IndexFullScan_14	10000.00	cop[tikv]	table:t1, partition:p20090402, index:a, b, keep order:false, stats:pseudo
 ├─IndexReader_22	3333.33	root	index:Selection_21
 │ └─Selection_21	3333.33	cop[tikv]	ge(test.t1.b, 2009-04-02 23:59:59.000000)
-│   └─IndexScan_20	10000.00	cop[tikv]	table:t1, partition:p20090403, index:a, b, range:[NULL,+inf], keep order:false, stats:pseudo
+│   └─IndexFullScan_20	10000.00	cop[tikv]	table:t1, partition:p20090403, index:a, b, keep order:false, stats:pseudo
 ├─IndexReader_28	3333.33	root	index:Selection_27
 │ └─Selection_27	3333.33	cop[tikv]	ge(test.t1.b, 2009-04-02 23:59:59.000000)
-│   └─IndexScan_26	10000.00	cop[tikv]	table:t1, partition:p20090404, index:a, b, range:[NULL,+inf], keep order:false, stats:pseudo
+│   └─IndexFullScan_26	10000.00	cop[tikv]	table:t1, partition:p20090404, index:a, b, keep order:false, stats:pseudo
 └─IndexReader_34	3333.33	root	index:Selection_33
   └─Selection_33	3333.33	cop[tikv]	ge(test.t1.b, 2009-04-02 23:59:59.000000)
-    └─IndexScan_32	10000.00	cop[tikv]	table:t1, partition:p20090405, index:a, b, range:[NULL,+inf], keep order:false, stats:pseudo
+    └─IndexFullScan_32	10000.00	cop[tikv]	table:t1, partition:p20090405, index:a, b, keep order:false, stats:pseudo
 EXPLAIN SELECT * FROM t1 WHERE b > '2009-04-02 23:59:59';
 id	count	task	operator info
 Union_10	13333.33	root	
 ├─IndexReader_16	3333.33	root	index:Selection_15
 │ └─Selection_15	3333.33	cop[tikv]	gt(test.t1.b, 2009-04-02 23:59:59.000000)
-│   └─IndexScan_14	10000.00	cop[tikv]	table:t1, partition:p20090402, index:a, b, range:[NULL,+inf], keep order:false, stats:pseudo
+│   └─IndexFullScan_14	10000.00	cop[tikv]	table:t1, partition:p20090402, index:a, b, keep order:false, stats:pseudo
 ├─IndexReader_22	3333.33	root	index:Selection_21
 │ └─Selection_21	3333.33	cop[tikv]	gt(test.t1.b, 2009-04-02 23:59:59.000000)
-│   └─IndexScan_20	10000.00	cop[tikv]	table:t1, partition:p20090403, index:a, b, range:[NULL,+inf], keep order:false, stats:pseudo
+│   └─IndexFullScan_20	10000.00	cop[tikv]	table:t1, partition:p20090403, index:a, b, keep order:false, stats:pseudo
 ├─IndexReader_28	3333.33	root	index:Selection_27
 │ └─Selection_27	3333.33	cop[tikv]	gt(test.t1.b, 2009-04-02 23:59:59.000000)
-│   └─IndexScan_26	10000.00	cop[tikv]	table:t1, partition:p20090404, index:a, b, range:[NULL,+inf], keep order:false, stats:pseudo
+│   └─IndexFullScan_26	10000.00	cop[tikv]	table:t1, partition:p20090404, index:a, b, keep order:false, stats:pseudo
 └─IndexReader_34	3333.33	root	index:Selection_33
   └─Selection_33	3333.33	cop[tikv]	gt(test.t1.b, 2009-04-02 23:59:59.000000)
-    └─IndexScan_32	10000.00	cop[tikv]	table:t1, partition:p20090405, index:a, b, range:[NULL,+inf], keep order:false, stats:pseudo
->>>>>>> c6e4325b
+    └─IndexFullScan_32	10000.00	cop[tikv]	table:t1, partition:p20090405, index:a, b, keep order:false, stats:pseudo
 EXPLAIN SELECT * FROM t1 WHERE b < '2009-04-03';
 id	count	task	operator info
 Union_9	9970.00	root	
@@ -2230,59 +1793,28 @@
   └─IndexFullScan_9	10000.00	cop[tikv]	table:t1, partition:p20090403, index:a, b, keep order:false, stats:pseudo
 EXPLAIN SELECT * FROM t1 WHERE b >= '2009-04-03';
 id	count	task	operator info
-<<<<<<< HEAD
-Union_10	13333.33	root	
-├─IndexReader_16	3333.33	root	index:Selection_15
-│ └─Selection_15	3333.33	cop[tikv]	ge(test.t1.b, 2009-04-03 00:00:00.000000)
-│   └─IndexFullScan_14	10000.00	cop[tikv]	table:t1, partition:p20090401, index:a, b, keep order:false, stats:pseudo
-├─IndexReader_22	3333.33	root	index:Selection_21
-│ └─Selection_21	3333.33	cop[tikv]	ge(test.t1.b, 2009-04-03 00:00:00.000000)
-│   └─IndexFullScan_20	10000.00	cop[tikv]	table:t1, partition:p20090403, index:a, b, keep order:false, stats:pseudo
-├─IndexReader_28	3333.33	root	index:Selection_27
-│ └─Selection_27	3333.33	cop[tikv]	ge(test.t1.b, 2009-04-03 00:00:00.000000)
-│   └─IndexFullScan_26	10000.00	cop[tikv]	table:t1, partition:p20090404, index:a, b, keep order:false, stats:pseudo
-└─IndexReader_34	3333.33	root	index:Selection_33
-  └─Selection_33	3333.33	cop[tikv]	ge(test.t1.b, 2009-04-03 00:00:00.000000)
-    └─IndexFullScan_32	10000.00	cop[tikv]	table:t1, partition:p20090405, index:a, b, keep order:false, stats:pseudo
-EXPLAIN SELECT * FROM t1 WHERE b > '2009-04-03';
-id	count	task	operator info
-Union_10	13333.33	root	
-├─IndexReader_16	3333.33	root	index:Selection_15
-│ └─Selection_15	3333.33	cop[tikv]	gt(test.t1.b, 2009-04-03 00:00:00.000000)
-│   └─IndexFullScan_14	10000.00	cop[tikv]	table:t1, partition:p20090401, index:a, b, keep order:false, stats:pseudo
-├─IndexReader_22	3333.33	root	index:Selection_21
-│ └─Selection_21	3333.33	cop[tikv]	gt(test.t1.b, 2009-04-03 00:00:00.000000)
-│   └─IndexFullScan_20	10000.00	cop[tikv]	table:t1, partition:p20090403, index:a, b, keep order:false, stats:pseudo
-├─IndexReader_28	3333.33	root	index:Selection_27
-│ └─Selection_27	3333.33	cop[tikv]	gt(test.t1.b, 2009-04-03 00:00:00.000000)
-│   └─IndexFullScan_26	10000.00	cop[tikv]	table:t1, partition:p20090404, index:a, b, keep order:false, stats:pseudo
-└─IndexReader_34	3333.33	root	index:Selection_33
-  └─Selection_33	3333.33	cop[tikv]	gt(test.t1.b, 2009-04-03 00:00:00.000000)
-    └─IndexFullScan_32	10000.00	cop[tikv]	table:t1, partition:p20090405, index:a, b, keep order:false, stats:pseudo
-=======
 Union_9	10000.00	root	
 ├─IndexReader_15	3333.33	root	index:Selection_14
 │ └─Selection_14	3333.33	cop[tikv]	ge(test.t1.b, 2009-04-03 00:00:00.000000)
-│   └─IndexScan_13	10000.00	cop[tikv]	table:t1, partition:p20090403, index:a, b, range:[NULL,+inf], keep order:false, stats:pseudo
+│   └─IndexFullScan_13	10000.00	cop[tikv]	table:t1, partition:p20090403, index:a, b, keep order:false, stats:pseudo
 ├─IndexReader_21	3333.33	root	index:Selection_20
 │ └─Selection_20	3333.33	cop[tikv]	ge(test.t1.b, 2009-04-03 00:00:00.000000)
-│   └─IndexScan_19	10000.00	cop[tikv]	table:t1, partition:p20090404, index:a, b, range:[NULL,+inf], keep order:false, stats:pseudo
+│   └─IndexFullScan_19	10000.00	cop[tikv]	table:t1, partition:p20090404, index:a, b, keep order:false, stats:pseudo
 └─IndexReader_27	3333.33	root	index:Selection_26
   └─Selection_26	3333.33	cop[tikv]	ge(test.t1.b, 2009-04-03 00:00:00.000000)
-    └─IndexScan_25	10000.00	cop[tikv]	table:t1, partition:p20090405, index:a, b, range:[NULL,+inf], keep order:false, stats:pseudo
+    └─IndexFullScan_25	10000.00	cop[tikv]	table:t1, partition:p20090405, index:a, b, keep order:false, stats:pseudo
 EXPLAIN SELECT * FROM t1 WHERE b > '2009-04-03';
 id	count	task	operator info
 Union_9	10000.00	root	
 ├─IndexReader_15	3333.33	root	index:Selection_14
 │ └─Selection_14	3333.33	cop[tikv]	gt(test.t1.b, 2009-04-03 00:00:00.000000)
-│   └─IndexScan_13	10000.00	cop[tikv]	table:t1, partition:p20090403, index:a, b, range:[NULL,+inf], keep order:false, stats:pseudo
+│   └─IndexFullScan_13	10000.00	cop[tikv]	table:t1, partition:p20090403, index:a, b, keep order:false, stats:pseudo
 ├─IndexReader_21	3333.33	root	index:Selection_20
 │ └─Selection_20	3333.33	cop[tikv]	gt(test.t1.b, 2009-04-03 00:00:00.000000)
-│   └─IndexScan_19	10000.00	cop[tikv]	table:t1, partition:p20090404, index:a, b, range:[NULL,+inf], keep order:false, stats:pseudo
+│   └─IndexFullScan_19	10000.00	cop[tikv]	table:t1, partition:p20090404, index:a, b, keep order:false, stats:pseudo
 └─IndexReader_27	3333.33	root	index:Selection_26
   └─Selection_26	3333.33	cop[tikv]	gt(test.t1.b, 2009-04-03 00:00:00.000000)
-    └─IndexScan_25	10000.00	cop[tikv]	table:t1, partition:p20090405, index:a, b, range:[NULL,+inf], keep order:false, stats:pseudo
->>>>>>> c6e4325b
+    └─IndexFullScan_25	10000.00	cop[tikv]	table:t1, partition:p20090405, index:a, b, keep order:false, stats:pseudo
 EXPLAIN SELECT * FROM t1
 WHERE b < CAST('2009-04-03 00:00:01' AS DATETIME);
 id	count	task	operator info
@@ -2318,61 +1850,29 @@
 EXPLAIN SELECT * FROM t1
 WHERE b >= CAST('2009-04-03 00:00:01' AS DATETIME);
 id	count	task	operator info
-<<<<<<< HEAD
-Union_10	13333.33	root	
-├─IndexReader_16	3333.33	root	index:Selection_15
-│ └─Selection_15	3333.33	cop[tikv]	ge(test.t1.b, 2009-04-03 00:00:01)
-│   └─IndexFullScan_14	10000.00	cop[tikv]	table:t1, partition:p20090401, index:a, b, keep order:false, stats:pseudo
-├─IndexReader_22	3333.33	root	index:Selection_21
-│ └─Selection_21	3333.33	cop[tikv]	ge(test.t1.b, 2009-04-03 00:00:01)
-│   └─IndexFullScan_20	10000.00	cop[tikv]	table:t1, partition:p20090403, index:a, b, keep order:false, stats:pseudo
-├─IndexReader_28	3333.33	root	index:Selection_27
-│ └─Selection_27	3333.33	cop[tikv]	ge(test.t1.b, 2009-04-03 00:00:01)
-│   └─IndexFullScan_26	10000.00	cop[tikv]	table:t1, partition:p20090404, index:a, b, keep order:false, stats:pseudo
-└─IndexReader_34	3333.33	root	index:Selection_33
-  └─Selection_33	3333.33	cop[tikv]	ge(test.t1.b, 2009-04-03 00:00:01)
-    └─IndexFullScan_32	10000.00	cop[tikv]	table:t1, partition:p20090405, index:a, b, keep order:false, stats:pseudo
-EXPLAIN SELECT * FROM t1
-WHERE b > CAST('2009-04-03 00:00:01' AS DATETIME);
-id	count	task	operator info
-Union_10	13333.33	root	
-├─IndexReader_16	3333.33	root	index:Selection_15
-│ └─Selection_15	3333.33	cop[tikv]	gt(test.t1.b, 2009-04-03 00:00:01)
-│   └─IndexFullScan_14	10000.00	cop[tikv]	table:t1, partition:p20090401, index:a, b, keep order:false, stats:pseudo
-├─IndexReader_22	3333.33	root	index:Selection_21
-│ └─Selection_21	3333.33	cop[tikv]	gt(test.t1.b, 2009-04-03 00:00:01)
-│   └─IndexFullScan_20	10000.00	cop[tikv]	table:t1, partition:p20090403, index:a, b, keep order:false, stats:pseudo
-├─IndexReader_28	3333.33	root	index:Selection_27
-│ └─Selection_27	3333.33	cop[tikv]	gt(test.t1.b, 2009-04-03 00:00:01)
-│   └─IndexFullScan_26	10000.00	cop[tikv]	table:t1, partition:p20090404, index:a, b, keep order:false, stats:pseudo
-└─IndexReader_34	3333.33	root	index:Selection_33
-  └─Selection_33	3333.33	cop[tikv]	gt(test.t1.b, 2009-04-03 00:00:01)
-    └─IndexFullScan_32	10000.00	cop[tikv]	table:t1, partition:p20090405, index:a, b, keep order:false, stats:pseudo
-=======
 Union_9	10000.00	root	
 ├─IndexReader_15	3333.33	root	index:Selection_14
 │ └─Selection_14	3333.33	cop[tikv]	ge(test.t1.b, 2009-04-03 00:00:01)
-│   └─IndexScan_13	10000.00	cop[tikv]	table:t1, partition:p20090403, index:a, b, range:[NULL,+inf], keep order:false, stats:pseudo
+│   └─IndexFullScan_13	10000.00	cop[tikv]	table:t1, partition:p20090403, index:a, b, keep order:false, stats:pseudo
 ├─IndexReader_21	3333.33	root	index:Selection_20
 │ └─Selection_20	3333.33	cop[tikv]	ge(test.t1.b, 2009-04-03 00:00:01)
-│   └─IndexScan_19	10000.00	cop[tikv]	table:t1, partition:p20090404, index:a, b, range:[NULL,+inf], keep order:false, stats:pseudo
+│   └─IndexFullScan_19	10000.00	cop[tikv]	table:t1, partition:p20090404, index:a, b, keep order:false, stats:pseudo
 └─IndexReader_27	3333.33	root	index:Selection_26
   └─Selection_26	3333.33	cop[tikv]	ge(test.t1.b, 2009-04-03 00:00:01)
-    └─IndexScan_25	10000.00	cop[tikv]	table:t1, partition:p20090405, index:a, b, range:[NULL,+inf], keep order:false, stats:pseudo
+    └─IndexFullScan_25	10000.00	cop[tikv]	table:t1, partition:p20090405, index:a, b, keep order:false, stats:pseudo
 EXPLAIN SELECT * FROM t1
 WHERE b > CAST('2009-04-03 00:00:01' AS DATETIME);
 id	count	task	operator info
 Union_9	10000.00	root	
 ├─IndexReader_15	3333.33	root	index:Selection_14
 │ └─Selection_14	3333.33	cop[tikv]	gt(test.t1.b, 2009-04-03 00:00:01)
-│   └─IndexScan_13	10000.00	cop[tikv]	table:t1, partition:p20090403, index:a, b, range:[NULL,+inf], keep order:false, stats:pseudo
+│   └─IndexFullScan_13	10000.00	cop[tikv]	table:t1, partition:p20090403, index:a, b, keep order:false, stats:pseudo
 ├─IndexReader_21	3333.33	root	index:Selection_20
 │ └─Selection_20	3333.33	cop[tikv]	gt(test.t1.b, 2009-04-03 00:00:01)
-│   └─IndexScan_19	10000.00	cop[tikv]	table:t1, partition:p20090404, index:a, b, range:[NULL,+inf], keep order:false, stats:pseudo
+│   └─IndexFullScan_19	10000.00	cop[tikv]	table:t1, partition:p20090404, index:a, b, keep order:false, stats:pseudo
 └─IndexReader_27	3333.33	root	index:Selection_26
   └─Selection_26	3333.33	cop[tikv]	gt(test.t1.b, 2009-04-03 00:00:01)
-    └─IndexScan_25	10000.00	cop[tikv]	table:t1, partition:p20090405, index:a, b, range:[NULL,+inf], keep order:false, stats:pseudo
->>>>>>> c6e4325b
+    └─IndexFullScan_25	10000.00	cop[tikv]	table:t1, partition:p20090405, index:a, b, keep order:false, stats:pseudo
 EXPLAIN SELECT * FROM t1
 WHERE b < CAST('2009-04-02 23:59:58' AS DATETIME);
 id	count	task	operator info
@@ -2402,73 +1902,35 @@
 EXPLAIN SELECT * FROM t1
 WHERE b >= CAST('2009-04-02 23:59:58' AS DATETIME);
 id	count	task	operator info
-<<<<<<< HEAD
-Union_11	16666.67	root	
-├─IndexReader_17	3333.33	root	index:Selection_16
-│ └─Selection_16	3333.33	cop[tikv]	ge(test.t1.b, 2009-04-02 23:59:58)
-│   └─IndexFullScan_15	10000.00	cop[tikv]	table:t1, partition:p20090401, index:a, b, keep order:false, stats:pseudo
-├─IndexReader_23	3333.33	root	index:Selection_22
-│ └─Selection_22	3333.33	cop[tikv]	ge(test.t1.b, 2009-04-02 23:59:58)
-│   └─IndexFullScan_21	10000.00	cop[tikv]	table:t1, partition:p20090402, index:a, b, keep order:false, stats:pseudo
-├─IndexReader_29	3333.33	root	index:Selection_28
-│ └─Selection_28	3333.33	cop[tikv]	ge(test.t1.b, 2009-04-02 23:59:58)
-│   └─IndexFullScan_27	10000.00	cop[tikv]	table:t1, partition:p20090403, index:a, b, keep order:false, stats:pseudo
-├─IndexReader_35	3333.33	root	index:Selection_34
-│ └─Selection_34	3333.33	cop[tikv]	ge(test.t1.b, 2009-04-02 23:59:58)
-│   └─IndexFullScan_33	10000.00	cop[tikv]	table:t1, partition:p20090404, index:a, b, keep order:false, stats:pseudo
-└─IndexReader_41	3333.33	root	index:Selection_40
-  └─Selection_40	3333.33	cop[tikv]	ge(test.t1.b, 2009-04-02 23:59:58)
-    └─IndexFullScan_39	10000.00	cop[tikv]	table:t1, partition:p20090405, index:a, b, keep order:false, stats:pseudo
-EXPLAIN SELECT * FROM t1
-WHERE b > CAST('2009-04-02 23:59:58' AS DATETIME);
-id	count	task	operator info
-Union_11	16666.67	root	
-├─IndexReader_17	3333.33	root	index:Selection_16
-│ └─Selection_16	3333.33	cop[tikv]	gt(test.t1.b, 2009-04-02 23:59:58)
-│   └─IndexFullScan_15	10000.00	cop[tikv]	table:t1, partition:p20090401, index:a, b, keep order:false, stats:pseudo
-├─IndexReader_23	3333.33	root	index:Selection_22
-│ └─Selection_22	3333.33	cop[tikv]	gt(test.t1.b, 2009-04-02 23:59:58)
-│   └─IndexFullScan_21	10000.00	cop[tikv]	table:t1, partition:p20090402, index:a, b, keep order:false, stats:pseudo
-├─IndexReader_29	3333.33	root	index:Selection_28
-│ └─Selection_28	3333.33	cop[tikv]	gt(test.t1.b, 2009-04-02 23:59:58)
-│   └─IndexFullScan_27	10000.00	cop[tikv]	table:t1, partition:p20090403, index:a, b, keep order:false, stats:pseudo
-├─IndexReader_35	3333.33	root	index:Selection_34
-│ └─Selection_34	3333.33	cop[tikv]	gt(test.t1.b, 2009-04-02 23:59:58)
-│   └─IndexFullScan_33	10000.00	cop[tikv]	table:t1, partition:p20090404, index:a, b, keep order:false, stats:pseudo
-└─IndexReader_41	3333.33	root	index:Selection_40
-  └─Selection_40	3333.33	cop[tikv]	gt(test.t1.b, 2009-04-02 23:59:58)
-    └─IndexFullScan_39	10000.00	cop[tikv]	table:t1, partition:p20090405, index:a, b, keep order:false, stats:pseudo
-=======
 Union_10	13333.33	root	
 ├─IndexReader_16	3333.33	root	index:Selection_15
 │ └─Selection_15	3333.33	cop[tikv]	ge(test.t1.b, 2009-04-02 23:59:58)
-│   └─IndexScan_14	10000.00	cop[tikv]	table:t1, partition:p20090402, index:a, b, range:[NULL,+inf], keep order:false, stats:pseudo
+│   └─IndexFullScan_14	10000.00	cop[tikv]	table:t1, partition:p20090402, index:a, b, keep order:false, stats:pseudo
 ├─IndexReader_22	3333.33	root	index:Selection_21
 │ └─Selection_21	3333.33	cop[tikv]	ge(test.t1.b, 2009-04-02 23:59:58)
-│   └─IndexScan_20	10000.00	cop[tikv]	table:t1, partition:p20090403, index:a, b, range:[NULL,+inf], keep order:false, stats:pseudo
+│   └─IndexFullScan_20	10000.00	cop[tikv]	table:t1, partition:p20090403, index:a, b, keep order:false, stats:pseudo
 ├─IndexReader_28	3333.33	root	index:Selection_27
 │ └─Selection_27	3333.33	cop[tikv]	ge(test.t1.b, 2009-04-02 23:59:58)
-│   └─IndexScan_26	10000.00	cop[tikv]	table:t1, partition:p20090404, index:a, b, range:[NULL,+inf], keep order:false, stats:pseudo
+│   └─IndexFullScan_26	10000.00	cop[tikv]	table:t1, partition:p20090404, index:a, b, keep order:false, stats:pseudo
 └─IndexReader_34	3333.33	root	index:Selection_33
   └─Selection_33	3333.33	cop[tikv]	ge(test.t1.b, 2009-04-02 23:59:58)
-    └─IndexScan_32	10000.00	cop[tikv]	table:t1, partition:p20090405, index:a, b, range:[NULL,+inf], keep order:false, stats:pseudo
+    └─IndexFullScan_32	10000.00	cop[tikv]	table:t1, partition:p20090405, index:a, b, keep order:false, stats:pseudo
 EXPLAIN SELECT * FROM t1
 WHERE b > CAST('2009-04-02 23:59:58' AS DATETIME);
 id	count	task	operator info
 Union_10	13333.33	root	
 ├─IndexReader_16	3333.33	root	index:Selection_15
 │ └─Selection_15	3333.33	cop[tikv]	gt(test.t1.b, 2009-04-02 23:59:58)
-│   └─IndexScan_14	10000.00	cop[tikv]	table:t1, partition:p20090402, index:a, b, range:[NULL,+inf], keep order:false, stats:pseudo
+│   └─IndexFullScan_14	10000.00	cop[tikv]	table:t1, partition:p20090402, index:a, b, keep order:false, stats:pseudo
 ├─IndexReader_22	3333.33	root	index:Selection_21
 │ └─Selection_21	3333.33	cop[tikv]	gt(test.t1.b, 2009-04-02 23:59:58)
-│   └─IndexScan_20	10000.00	cop[tikv]	table:t1, partition:p20090403, index:a, b, range:[NULL,+inf], keep order:false, stats:pseudo
+│   └─IndexFullScan_20	10000.00	cop[tikv]	table:t1, partition:p20090403, index:a, b, keep order:false, stats:pseudo
 ├─IndexReader_28	3333.33	root	index:Selection_27
 │ └─Selection_27	3333.33	cop[tikv]	gt(test.t1.b, 2009-04-02 23:59:58)
-│   └─IndexScan_26	10000.00	cop[tikv]	table:t1, partition:p20090404, index:a, b, range:[NULL,+inf], keep order:false, stats:pseudo
+│   └─IndexFullScan_26	10000.00	cop[tikv]	table:t1, partition:p20090404, index:a, b, keep order:false, stats:pseudo
 └─IndexReader_34	3333.33	root	index:Selection_33
   └─Selection_33	3333.33	cop[tikv]	gt(test.t1.b, 2009-04-02 23:59:58)
-    └─IndexScan_32	10000.00	cop[tikv]	table:t1, partition:p20090405, index:a, b, range:[NULL,+inf], keep order:false, stats:pseudo
->>>>>>> c6e4325b
+    └─IndexFullScan_32	10000.00	cop[tikv]	table:t1, partition:p20090405, index:a, b, keep order:false, stats:pseudo
 DROP TABLE t1;
 # Test with DATETIME column NULL
 CREATE TABLE t1 (
@@ -2515,59 +1977,28 @@
   └─TableFullScan_6	10000.00	cop[tikv]	table:t1, partition:p20090403, keep order:false, stats:pseudo
 EXPLAIN SELECT * FROM t1 WHERE b >= CAST('2009-04-03' AS DATETIME);
 id	count	task	operator info
-<<<<<<< HEAD
-Union_10	13333.33	root	
-├─TableReader_13	3333.33	root	data:Selection_12
-│ └─Selection_12	3333.33	cop[tikv]	ge(test.t1.b, 2009-04-03 00:00:00)
-│   └─TableFullScan_11	10000.00	cop[tikv]	table:t1, partition:p20090401, keep order:false, stats:pseudo
-├─TableReader_16	3333.33	root	data:Selection_15
-│ └─Selection_15	3333.33	cop[tikv]	ge(test.t1.b, 2009-04-03 00:00:00)
-│   └─TableFullScan_14	10000.00	cop[tikv]	table:t1, partition:p20090403, keep order:false, stats:pseudo
-├─TableReader_19	3333.33	root	data:Selection_18
-│ └─Selection_18	3333.33	cop[tikv]	ge(test.t1.b, 2009-04-03 00:00:00)
-│   └─TableFullScan_17	10000.00	cop[tikv]	table:t1, partition:p20090404, keep order:false, stats:pseudo
-└─TableReader_22	3333.33	root	data:Selection_21
-  └─Selection_21	3333.33	cop[tikv]	ge(test.t1.b, 2009-04-03 00:00:00)
-    └─TableFullScan_20	10000.00	cop[tikv]	table:t1, partition:p20090405, keep order:false, stats:pseudo
-EXPLAIN SELECT * FROM t1 WHERE b > CAST('2009-04-03' AS DATETIME);
-id	count	task	operator info
-Union_10	13333.33	root	
-├─TableReader_13	3333.33	root	data:Selection_12
-│ └─Selection_12	3333.33	cop[tikv]	gt(test.t1.b, 2009-04-03 00:00:00)
-│   └─TableFullScan_11	10000.00	cop[tikv]	table:t1, partition:p20090401, keep order:false, stats:pseudo
-├─TableReader_16	3333.33	root	data:Selection_15
-│ └─Selection_15	3333.33	cop[tikv]	gt(test.t1.b, 2009-04-03 00:00:00)
-│   └─TableFullScan_14	10000.00	cop[tikv]	table:t1, partition:p20090403, keep order:false, stats:pseudo
-├─TableReader_19	3333.33	root	data:Selection_18
-│ └─Selection_18	3333.33	cop[tikv]	gt(test.t1.b, 2009-04-03 00:00:00)
-│   └─TableFullScan_17	10000.00	cop[tikv]	table:t1, partition:p20090404, keep order:false, stats:pseudo
-└─TableReader_22	3333.33	root	data:Selection_21
-  └─Selection_21	3333.33	cop[tikv]	gt(test.t1.b, 2009-04-03 00:00:00)
-    └─TableFullScan_20	10000.00	cop[tikv]	table:t1, partition:p20090405, keep order:false, stats:pseudo
-=======
 Union_9	10000.00	root	
 ├─TableReader_12	3333.33	root	data:Selection_11
 │ └─Selection_11	3333.33	cop[tikv]	ge(test.t1.b, 2009-04-03 00:00:00)
-│   └─TableScan_10	10000.00	cop[tikv]	table:t1, partition:p20090403, range:[-inf,+inf], keep order:false, stats:pseudo
+│   └─TableFullScan_10	10000.00	cop[tikv]	table:t1, partition:p20090403, keep order:false, stats:pseudo
 ├─TableReader_15	3333.33	root	data:Selection_14
 │ └─Selection_14	3333.33	cop[tikv]	ge(test.t1.b, 2009-04-03 00:00:00)
-│   └─TableScan_13	10000.00	cop[tikv]	table:t1, partition:p20090404, range:[-inf,+inf], keep order:false, stats:pseudo
+│   └─TableFullScan_13	10000.00	cop[tikv]	table:t1, partition:p20090404, keep order:false, stats:pseudo
 └─TableReader_18	3333.33	root	data:Selection_17
   └─Selection_17	3333.33	cop[tikv]	ge(test.t1.b, 2009-04-03 00:00:00)
-    └─TableScan_16	10000.00	cop[tikv]	table:t1, partition:p20090405, range:[-inf,+inf], keep order:false, stats:pseudo
+    └─TableFullScan_16	10000.00	cop[tikv]	table:t1, partition:p20090405, keep order:false, stats:pseudo
 EXPLAIN SELECT * FROM t1 WHERE b > CAST('2009-04-03' AS DATETIME);
 id	count	task	operator info
 Union_9	10000.00	root	
 ├─TableReader_12	3333.33	root	data:Selection_11
 │ └─Selection_11	3333.33	cop[tikv]	gt(test.t1.b, 2009-04-03 00:00:00)
-│   └─TableScan_10	10000.00	cop[tikv]	table:t1, partition:p20090403, range:[-inf,+inf], keep order:false, stats:pseudo
+│   └─TableFullScan_10	10000.00	cop[tikv]	table:t1, partition:p20090403, keep order:false, stats:pseudo
 ├─TableReader_15	3333.33	root	data:Selection_14
 │ └─Selection_14	3333.33	cop[tikv]	gt(test.t1.b, 2009-04-03 00:00:00)
-│   └─TableScan_13	10000.00	cop[tikv]	table:t1, partition:p20090404, range:[-inf,+inf], keep order:false, stats:pseudo
+│   └─TableFullScan_13	10000.00	cop[tikv]	table:t1, partition:p20090404, keep order:false, stats:pseudo
 └─TableReader_18	3333.33	root	data:Selection_17
   └─Selection_17	3333.33	cop[tikv]	gt(test.t1.b, 2009-04-03 00:00:00)
-    └─TableScan_16	10000.00	cop[tikv]	table:t1, partition:p20090405, range:[-inf,+inf], keep order:false, stats:pseudo
->>>>>>> c6e4325b
+    └─TableFullScan_16	10000.00	cop[tikv]	table:t1, partition:p20090405, keep order:false, stats:pseudo
 EXPLAIN SELECT * FROM t1
 WHERE b < CAST('2009-04-02 23:59:59' AS DATETIME);
 id	count	task	operator info
@@ -2597,73 +2028,35 @@
 EXPLAIN SELECT * FROM t1
 WHERE b >= CAST('2009-04-02 23:59:59' AS DATETIME);
 id	count	task	operator info
-<<<<<<< HEAD
-Union_11	16666.67	root	
-├─TableReader_14	3333.33	root	data:Selection_13
-│ └─Selection_13	3333.33	cop[tikv]	ge(test.t1.b, 2009-04-02 23:59:59)
-│   └─TableFullScan_12	10000.00	cop[tikv]	table:t1, partition:p20090401, keep order:false, stats:pseudo
-├─TableReader_17	3333.33	root	data:Selection_16
-│ └─Selection_16	3333.33	cop[tikv]	ge(test.t1.b, 2009-04-02 23:59:59)
-│   └─TableFullScan_15	10000.00	cop[tikv]	table:t1, partition:p20090402, keep order:false, stats:pseudo
-├─TableReader_20	3333.33	root	data:Selection_19
-│ └─Selection_19	3333.33	cop[tikv]	ge(test.t1.b, 2009-04-02 23:59:59)
-│   └─TableFullScan_18	10000.00	cop[tikv]	table:t1, partition:p20090403, keep order:false, stats:pseudo
-├─TableReader_23	3333.33	root	data:Selection_22
-│ └─Selection_22	3333.33	cop[tikv]	ge(test.t1.b, 2009-04-02 23:59:59)
-│   └─TableFullScan_21	10000.00	cop[tikv]	table:t1, partition:p20090404, keep order:false, stats:pseudo
-└─TableReader_26	3333.33	root	data:Selection_25
-  └─Selection_25	3333.33	cop[tikv]	ge(test.t1.b, 2009-04-02 23:59:59)
-    └─TableFullScan_24	10000.00	cop[tikv]	table:t1, partition:p20090405, keep order:false, stats:pseudo
-EXPLAIN SELECT * FROM t1
-WHERE b > CAST('2009-04-02 23:59:59' AS DATETIME);
-id	count	task	operator info
-Union_11	16666.67	root	
-├─TableReader_14	3333.33	root	data:Selection_13
-│ └─Selection_13	3333.33	cop[tikv]	gt(test.t1.b, 2009-04-02 23:59:59)
-│   └─TableFullScan_12	10000.00	cop[tikv]	table:t1, partition:p20090401, keep order:false, stats:pseudo
-├─TableReader_17	3333.33	root	data:Selection_16
-│ └─Selection_16	3333.33	cop[tikv]	gt(test.t1.b, 2009-04-02 23:59:59)
-│   └─TableFullScan_15	10000.00	cop[tikv]	table:t1, partition:p20090402, keep order:false, stats:pseudo
-├─TableReader_20	3333.33	root	data:Selection_19
-│ └─Selection_19	3333.33	cop[tikv]	gt(test.t1.b, 2009-04-02 23:59:59)
-│   └─TableFullScan_18	10000.00	cop[tikv]	table:t1, partition:p20090403, keep order:false, stats:pseudo
-├─TableReader_23	3333.33	root	data:Selection_22
-│ └─Selection_22	3333.33	cop[tikv]	gt(test.t1.b, 2009-04-02 23:59:59)
-│   └─TableFullScan_21	10000.00	cop[tikv]	table:t1, partition:p20090404, keep order:false, stats:pseudo
-└─TableReader_26	3333.33	root	data:Selection_25
-  └─Selection_25	3333.33	cop[tikv]	gt(test.t1.b, 2009-04-02 23:59:59)
-    └─TableFullScan_24	10000.00	cop[tikv]	table:t1, partition:p20090405, keep order:false, stats:pseudo
-=======
 Union_10	13333.33	root	
 ├─TableReader_13	3333.33	root	data:Selection_12
 │ └─Selection_12	3333.33	cop[tikv]	ge(test.t1.b, 2009-04-02 23:59:59)
-│   └─TableScan_11	10000.00	cop[tikv]	table:t1, partition:p20090402, range:[-inf,+inf], keep order:false, stats:pseudo
+│   └─TableFullScan_11	10000.00	cop[tikv]	table:t1, partition:p20090402, keep order:false, stats:pseudo
 ├─TableReader_16	3333.33	root	data:Selection_15
 │ └─Selection_15	3333.33	cop[tikv]	ge(test.t1.b, 2009-04-02 23:59:59)
-│   └─TableScan_14	10000.00	cop[tikv]	table:t1, partition:p20090403, range:[-inf,+inf], keep order:false, stats:pseudo
+│   └─TableFullScan_14	10000.00	cop[tikv]	table:t1, partition:p20090403, keep order:false, stats:pseudo
 ├─TableReader_19	3333.33	root	data:Selection_18
 │ └─Selection_18	3333.33	cop[tikv]	ge(test.t1.b, 2009-04-02 23:59:59)
-│   └─TableScan_17	10000.00	cop[tikv]	table:t1, partition:p20090404, range:[-inf,+inf], keep order:false, stats:pseudo
+│   └─TableFullScan_17	10000.00	cop[tikv]	table:t1, partition:p20090404, keep order:false, stats:pseudo
 └─TableReader_22	3333.33	root	data:Selection_21
   └─Selection_21	3333.33	cop[tikv]	ge(test.t1.b, 2009-04-02 23:59:59)
-    └─TableScan_20	10000.00	cop[tikv]	table:t1, partition:p20090405, range:[-inf,+inf], keep order:false, stats:pseudo
+    └─TableFullScan_20	10000.00	cop[tikv]	table:t1, partition:p20090405, keep order:false, stats:pseudo
 EXPLAIN SELECT * FROM t1
 WHERE b > CAST('2009-04-02 23:59:59' AS DATETIME);
 id	count	task	operator info
 Union_10	13333.33	root	
 ├─TableReader_13	3333.33	root	data:Selection_12
 │ └─Selection_12	3333.33	cop[tikv]	gt(test.t1.b, 2009-04-02 23:59:59)
-│   └─TableScan_11	10000.00	cop[tikv]	table:t1, partition:p20090402, range:[-inf,+inf], keep order:false, stats:pseudo
+│   └─TableFullScan_11	10000.00	cop[tikv]	table:t1, partition:p20090402, keep order:false, stats:pseudo
 ├─TableReader_16	3333.33	root	data:Selection_15
 │ └─Selection_15	3333.33	cop[tikv]	gt(test.t1.b, 2009-04-02 23:59:59)
-│   └─TableScan_14	10000.00	cop[tikv]	table:t1, partition:p20090403, range:[-inf,+inf], keep order:false, stats:pseudo
+│   └─TableFullScan_14	10000.00	cop[tikv]	table:t1, partition:p20090403, keep order:false, stats:pseudo
 ├─TableReader_19	3333.33	root	data:Selection_18
 │ └─Selection_18	3333.33	cop[tikv]	gt(test.t1.b, 2009-04-02 23:59:59)
-│   └─TableScan_17	10000.00	cop[tikv]	table:t1, partition:p20090404, range:[-inf,+inf], keep order:false, stats:pseudo
+│   └─TableFullScan_17	10000.00	cop[tikv]	table:t1, partition:p20090404, keep order:false, stats:pseudo
 └─TableReader_22	3333.33	root	data:Selection_21
   └─Selection_21	3333.33	cop[tikv]	gt(test.t1.b, 2009-04-02 23:59:59)
-    └─TableScan_20	10000.00	cop[tikv]	table:t1, partition:p20090405, range:[-inf,+inf], keep order:false, stats:pseudo
->>>>>>> c6e4325b
+    └─TableFullScan_20	10000.00	cop[tikv]	table:t1, partition:p20090405, keep order:false, stats:pseudo
 EXPLAIN SELECT * FROM t1 WHERE b < CAST('2009-04-03' AS DATE);
 id	count	task	operator info
 Union_9	9970.00	root	
@@ -2695,59 +2088,28 @@
   └─TableFullScan_6	10000.00	cop[tikv]	table:t1, partition:p20090403, keep order:false, stats:pseudo
 EXPLAIN SELECT * FROM t1 WHERE b >= CAST('2009-04-03' AS DATE);
 id	count	task	operator info
-<<<<<<< HEAD
-Union_10	13333.33	root	
-├─TableReader_13	3333.33	root	data:Selection_12
-│ └─Selection_12	3333.33	cop[tikv]	ge(test.t1.b, 2009-04-03)
-│   └─TableFullScan_11	10000.00	cop[tikv]	table:t1, partition:p20090401, keep order:false, stats:pseudo
-├─TableReader_16	3333.33	root	data:Selection_15
-│ └─Selection_15	3333.33	cop[tikv]	ge(test.t1.b, 2009-04-03)
-│   └─TableFullScan_14	10000.00	cop[tikv]	table:t1, partition:p20090403, keep order:false, stats:pseudo
-├─TableReader_19	3333.33	root	data:Selection_18
-│ └─Selection_18	3333.33	cop[tikv]	ge(test.t1.b, 2009-04-03)
-│   └─TableFullScan_17	10000.00	cop[tikv]	table:t1, partition:p20090404, keep order:false, stats:pseudo
-└─TableReader_22	3333.33	root	data:Selection_21
-  └─Selection_21	3333.33	cop[tikv]	ge(test.t1.b, 2009-04-03)
-    └─TableFullScan_20	10000.00	cop[tikv]	table:t1, partition:p20090405, keep order:false, stats:pseudo
-EXPLAIN SELECT * FROM t1 WHERE b > CAST('2009-04-03' AS DATE);
-id	count	task	operator info
-Union_10	13333.33	root	
-├─TableReader_13	3333.33	root	data:Selection_12
-│ └─Selection_12	3333.33	cop[tikv]	gt(test.t1.b, 2009-04-03)
-│   └─TableFullScan_11	10000.00	cop[tikv]	table:t1, partition:p20090401, keep order:false, stats:pseudo
-├─TableReader_16	3333.33	root	data:Selection_15
-│ └─Selection_15	3333.33	cop[tikv]	gt(test.t1.b, 2009-04-03)
-│   └─TableFullScan_14	10000.00	cop[tikv]	table:t1, partition:p20090403, keep order:false, stats:pseudo
-├─TableReader_19	3333.33	root	data:Selection_18
-│ └─Selection_18	3333.33	cop[tikv]	gt(test.t1.b, 2009-04-03)
-│   └─TableFullScan_17	10000.00	cop[tikv]	table:t1, partition:p20090404, keep order:false, stats:pseudo
-└─TableReader_22	3333.33	root	data:Selection_21
-  └─Selection_21	3333.33	cop[tikv]	gt(test.t1.b, 2009-04-03)
-    └─TableFullScan_20	10000.00	cop[tikv]	table:t1, partition:p20090405, keep order:false, stats:pseudo
-=======
 Union_9	10000.00	root	
 ├─TableReader_12	3333.33	root	data:Selection_11
 │ └─Selection_11	3333.33	cop[tikv]	ge(test.t1.b, 2009-04-03)
-│   └─TableScan_10	10000.00	cop[tikv]	table:t1, partition:p20090403, range:[-inf,+inf], keep order:false, stats:pseudo
+│   └─TableFullScan_10	10000.00	cop[tikv]	table:t1, partition:p20090403, keep order:false, stats:pseudo
 ├─TableReader_15	3333.33	root	data:Selection_14
 │ └─Selection_14	3333.33	cop[tikv]	ge(test.t1.b, 2009-04-03)
-│   └─TableScan_13	10000.00	cop[tikv]	table:t1, partition:p20090404, range:[-inf,+inf], keep order:false, stats:pseudo
+│   └─TableFullScan_13	10000.00	cop[tikv]	table:t1, partition:p20090404, keep order:false, stats:pseudo
 └─TableReader_18	3333.33	root	data:Selection_17
   └─Selection_17	3333.33	cop[tikv]	ge(test.t1.b, 2009-04-03)
-    └─TableScan_16	10000.00	cop[tikv]	table:t1, partition:p20090405, range:[-inf,+inf], keep order:false, stats:pseudo
+    └─TableFullScan_16	10000.00	cop[tikv]	table:t1, partition:p20090405, keep order:false, stats:pseudo
 EXPLAIN SELECT * FROM t1 WHERE b > CAST('2009-04-03' AS DATE);
 id	count	task	operator info
 Union_9	10000.00	root	
 ├─TableReader_12	3333.33	root	data:Selection_11
 │ └─Selection_11	3333.33	cop[tikv]	gt(test.t1.b, 2009-04-03)
-│   └─TableScan_10	10000.00	cop[tikv]	table:t1, partition:p20090403, range:[-inf,+inf], keep order:false, stats:pseudo
+│   └─TableFullScan_10	10000.00	cop[tikv]	table:t1, partition:p20090403, keep order:false, stats:pseudo
 ├─TableReader_15	3333.33	root	data:Selection_14
 │ └─Selection_14	3333.33	cop[tikv]	gt(test.t1.b, 2009-04-03)
-│   └─TableScan_13	10000.00	cop[tikv]	table:t1, partition:p20090404, range:[-inf,+inf], keep order:false, stats:pseudo
+│   └─TableFullScan_13	10000.00	cop[tikv]	table:t1, partition:p20090404, keep order:false, stats:pseudo
 └─TableReader_18	3333.33	root	data:Selection_17
   └─Selection_17	3333.33	cop[tikv]	gt(test.t1.b, 2009-04-03)
-    └─TableScan_16	10000.00	cop[tikv]	table:t1, partition:p20090405, range:[-inf,+inf], keep order:false, stats:pseudo
->>>>>>> c6e4325b
+    └─TableFullScan_16	10000.00	cop[tikv]	table:t1, partition:p20090405, keep order:false, stats:pseudo
 EXPLAIN SELECT * FROM t1 WHERE b < '2009-04-03 00:00:00';
 id	count	task	operator info
 Union_9	9970.00	root	
@@ -2779,59 +2141,28 @@
   └─TableFullScan_6	10000.00	cop[tikv]	table:t1, partition:p20090403, keep order:false, stats:pseudo
 EXPLAIN SELECT * FROM t1 WHERE b >= '2009-04-03 00:00:00';
 id	count	task	operator info
-<<<<<<< HEAD
-Union_10	13333.33	root	
-├─TableReader_13	3333.33	root	data:Selection_12
-│ └─Selection_12	3333.33	cop[tikv]	ge(test.t1.b, 2009-04-03 00:00:00.000000)
-│   └─TableFullScan_11	10000.00	cop[tikv]	table:t1, partition:p20090401, keep order:false, stats:pseudo
-├─TableReader_16	3333.33	root	data:Selection_15
-│ └─Selection_15	3333.33	cop[tikv]	ge(test.t1.b, 2009-04-03 00:00:00.000000)
-│   └─TableFullScan_14	10000.00	cop[tikv]	table:t1, partition:p20090403, keep order:false, stats:pseudo
-├─TableReader_19	3333.33	root	data:Selection_18
-│ └─Selection_18	3333.33	cop[tikv]	ge(test.t1.b, 2009-04-03 00:00:00.000000)
-│   └─TableFullScan_17	10000.00	cop[tikv]	table:t1, partition:p20090404, keep order:false, stats:pseudo
-└─TableReader_22	3333.33	root	data:Selection_21
-  └─Selection_21	3333.33	cop[tikv]	ge(test.t1.b, 2009-04-03 00:00:00.000000)
-    └─TableFullScan_20	10000.00	cop[tikv]	table:t1, partition:p20090405, keep order:false, stats:pseudo
-EXPLAIN SELECT * FROM t1 WHERE b > '2009-04-03 00:00:00';
-id	count	task	operator info
-Union_10	13333.33	root	
-├─TableReader_13	3333.33	root	data:Selection_12
-│ └─Selection_12	3333.33	cop[tikv]	gt(test.t1.b, 2009-04-03 00:00:00.000000)
-│   └─TableFullScan_11	10000.00	cop[tikv]	table:t1, partition:p20090401, keep order:false, stats:pseudo
-├─TableReader_16	3333.33	root	data:Selection_15
-│ └─Selection_15	3333.33	cop[tikv]	gt(test.t1.b, 2009-04-03 00:00:00.000000)
-│   └─TableFullScan_14	10000.00	cop[tikv]	table:t1, partition:p20090403, keep order:false, stats:pseudo
-├─TableReader_19	3333.33	root	data:Selection_18
-│ └─Selection_18	3333.33	cop[tikv]	gt(test.t1.b, 2009-04-03 00:00:00.000000)
-│   └─TableFullScan_17	10000.00	cop[tikv]	table:t1, partition:p20090404, keep order:false, stats:pseudo
-└─TableReader_22	3333.33	root	data:Selection_21
-  └─Selection_21	3333.33	cop[tikv]	gt(test.t1.b, 2009-04-03 00:00:00.000000)
-    └─TableFullScan_20	10000.00	cop[tikv]	table:t1, partition:p20090405, keep order:false, stats:pseudo
-=======
 Union_9	10000.00	root	
 ├─TableReader_12	3333.33	root	data:Selection_11
 │ └─Selection_11	3333.33	cop[tikv]	ge(test.t1.b, 2009-04-03 00:00:00.000000)
-│   └─TableScan_10	10000.00	cop[tikv]	table:t1, partition:p20090403, range:[-inf,+inf], keep order:false, stats:pseudo
+│   └─TableFullScan_10	10000.00	cop[tikv]	table:t1, partition:p20090403, keep order:false, stats:pseudo
 ├─TableReader_15	3333.33	root	data:Selection_14
 │ └─Selection_14	3333.33	cop[tikv]	ge(test.t1.b, 2009-04-03 00:00:00.000000)
-│   └─TableScan_13	10000.00	cop[tikv]	table:t1, partition:p20090404, range:[-inf,+inf], keep order:false, stats:pseudo
+│   └─TableFullScan_13	10000.00	cop[tikv]	table:t1, partition:p20090404, keep order:false, stats:pseudo
 └─TableReader_18	3333.33	root	data:Selection_17
   └─Selection_17	3333.33	cop[tikv]	ge(test.t1.b, 2009-04-03 00:00:00.000000)
-    └─TableScan_16	10000.00	cop[tikv]	table:t1, partition:p20090405, range:[-inf,+inf], keep order:false, stats:pseudo
+    └─TableFullScan_16	10000.00	cop[tikv]	table:t1, partition:p20090405, keep order:false, stats:pseudo
 EXPLAIN SELECT * FROM t1 WHERE b > '2009-04-03 00:00:00';
 id	count	task	operator info
 Union_9	10000.00	root	
 ├─TableReader_12	3333.33	root	data:Selection_11
 │ └─Selection_11	3333.33	cop[tikv]	gt(test.t1.b, 2009-04-03 00:00:00.000000)
-│   └─TableScan_10	10000.00	cop[tikv]	table:t1, partition:p20090403, range:[-inf,+inf], keep order:false, stats:pseudo
+│   └─TableFullScan_10	10000.00	cop[tikv]	table:t1, partition:p20090403, keep order:false, stats:pseudo
 ├─TableReader_15	3333.33	root	data:Selection_14
 │ └─Selection_14	3333.33	cop[tikv]	gt(test.t1.b, 2009-04-03 00:00:00.000000)
-│   └─TableScan_13	10000.00	cop[tikv]	table:t1, partition:p20090404, range:[-inf,+inf], keep order:false, stats:pseudo
+│   └─TableFullScan_13	10000.00	cop[tikv]	table:t1, partition:p20090404, keep order:false, stats:pseudo
 └─TableReader_18	3333.33	root	data:Selection_17
   └─Selection_17	3333.33	cop[tikv]	gt(test.t1.b, 2009-04-03 00:00:00.000000)
-    └─TableScan_16	10000.00	cop[tikv]	table:t1, partition:p20090405, range:[-inf,+inf], keep order:false, stats:pseudo
->>>>>>> c6e4325b
+    └─TableFullScan_16	10000.00	cop[tikv]	table:t1, partition:p20090405, keep order:false, stats:pseudo
 EXPLAIN SELECT * FROM t1 WHERE b < '2009-04-02 23:59:59';
 id	count	task	operator info
 Union_8	6646.67	root	
@@ -2857,71 +2188,34 @@
   └─TableFullScan_6	10000.00	cop[tikv]	table:t1, partition:p20090402, keep order:false, stats:pseudo
 EXPLAIN SELECT * FROM t1 WHERE b >= '2009-04-02 23:59:59';
 id	count	task	operator info
-<<<<<<< HEAD
-Union_11	16666.67	root	
-├─TableReader_14	3333.33	root	data:Selection_13
-│ └─Selection_13	3333.33	cop[tikv]	ge(test.t1.b, 2009-04-02 23:59:59.000000)
-│   └─TableFullScan_12	10000.00	cop[tikv]	table:t1, partition:p20090401, keep order:false, stats:pseudo
-├─TableReader_17	3333.33	root	data:Selection_16
-│ └─Selection_16	3333.33	cop[tikv]	ge(test.t1.b, 2009-04-02 23:59:59.000000)
-│   └─TableFullScan_15	10000.00	cop[tikv]	table:t1, partition:p20090402, keep order:false, stats:pseudo
-├─TableReader_20	3333.33	root	data:Selection_19
-│ └─Selection_19	3333.33	cop[tikv]	ge(test.t1.b, 2009-04-02 23:59:59.000000)
-│   └─TableFullScan_18	10000.00	cop[tikv]	table:t1, partition:p20090403, keep order:false, stats:pseudo
-├─TableReader_23	3333.33	root	data:Selection_22
-│ └─Selection_22	3333.33	cop[tikv]	ge(test.t1.b, 2009-04-02 23:59:59.000000)
-│   └─TableFullScan_21	10000.00	cop[tikv]	table:t1, partition:p20090404, keep order:false, stats:pseudo
-└─TableReader_26	3333.33	root	data:Selection_25
-  └─Selection_25	3333.33	cop[tikv]	ge(test.t1.b, 2009-04-02 23:59:59.000000)
-    └─TableFullScan_24	10000.00	cop[tikv]	table:t1, partition:p20090405, keep order:false, stats:pseudo
-EXPLAIN SELECT * FROM t1 WHERE b > '2009-04-02 23:59:59';
-id	count	task	operator info
-Union_11	16666.67	root	
-├─TableReader_14	3333.33	root	data:Selection_13
-│ └─Selection_13	3333.33	cop[tikv]	gt(test.t1.b, 2009-04-02 23:59:59.000000)
-│   └─TableFullScan_12	10000.00	cop[tikv]	table:t1, partition:p20090401, keep order:false, stats:pseudo
-├─TableReader_17	3333.33	root	data:Selection_16
-│ └─Selection_16	3333.33	cop[tikv]	gt(test.t1.b, 2009-04-02 23:59:59.000000)
-│   └─TableFullScan_15	10000.00	cop[tikv]	table:t1, partition:p20090402, keep order:false, stats:pseudo
-├─TableReader_20	3333.33	root	data:Selection_19
-│ └─Selection_19	3333.33	cop[tikv]	gt(test.t1.b, 2009-04-02 23:59:59.000000)
-│   └─TableFullScan_18	10000.00	cop[tikv]	table:t1, partition:p20090403, keep order:false, stats:pseudo
-├─TableReader_23	3333.33	root	data:Selection_22
-│ └─Selection_22	3333.33	cop[tikv]	gt(test.t1.b, 2009-04-02 23:59:59.000000)
-│   └─TableFullScan_21	10000.00	cop[tikv]	table:t1, partition:p20090404, keep order:false, stats:pseudo
-└─TableReader_26	3333.33	root	data:Selection_25
-  └─Selection_25	3333.33	cop[tikv]	gt(test.t1.b, 2009-04-02 23:59:59.000000)
-    └─TableFullScan_24	10000.00	cop[tikv]	table:t1, partition:p20090405, keep order:false, stats:pseudo
-=======
 Union_10	13333.33	root	
 ├─TableReader_13	3333.33	root	data:Selection_12
 │ └─Selection_12	3333.33	cop[tikv]	ge(test.t1.b, 2009-04-02 23:59:59.000000)
-│   └─TableScan_11	10000.00	cop[tikv]	table:t1, partition:p20090402, range:[-inf,+inf], keep order:false, stats:pseudo
+│   └─TableFullScan_11	10000.00	cop[tikv]	table:t1, partition:p20090402, keep order:false, stats:pseudo
 ├─TableReader_16	3333.33	root	data:Selection_15
 │ └─Selection_15	3333.33	cop[tikv]	ge(test.t1.b, 2009-04-02 23:59:59.000000)
-│   └─TableScan_14	10000.00	cop[tikv]	table:t1, partition:p20090403, range:[-inf,+inf], keep order:false, stats:pseudo
+│   └─TableFullScan_14	10000.00	cop[tikv]	table:t1, partition:p20090403, keep order:false, stats:pseudo
 ├─TableReader_19	3333.33	root	data:Selection_18
 │ └─Selection_18	3333.33	cop[tikv]	ge(test.t1.b, 2009-04-02 23:59:59.000000)
-│   └─TableScan_17	10000.00	cop[tikv]	table:t1, partition:p20090404, range:[-inf,+inf], keep order:false, stats:pseudo
+│   └─TableFullScan_17	10000.00	cop[tikv]	table:t1, partition:p20090404, keep order:false, stats:pseudo
 └─TableReader_22	3333.33	root	data:Selection_21
   └─Selection_21	3333.33	cop[tikv]	ge(test.t1.b, 2009-04-02 23:59:59.000000)
-    └─TableScan_20	10000.00	cop[tikv]	table:t1, partition:p20090405, range:[-inf,+inf], keep order:false, stats:pseudo
+    └─TableFullScan_20	10000.00	cop[tikv]	table:t1, partition:p20090405, keep order:false, stats:pseudo
 EXPLAIN SELECT * FROM t1 WHERE b > '2009-04-02 23:59:59';
 id	count	task	operator info
 Union_10	13333.33	root	
 ├─TableReader_13	3333.33	root	data:Selection_12
 │ └─Selection_12	3333.33	cop[tikv]	gt(test.t1.b, 2009-04-02 23:59:59.000000)
-│   └─TableScan_11	10000.00	cop[tikv]	table:t1, partition:p20090402, range:[-inf,+inf], keep order:false, stats:pseudo
+│   └─TableFullScan_11	10000.00	cop[tikv]	table:t1, partition:p20090402, keep order:false, stats:pseudo
 ├─TableReader_16	3333.33	root	data:Selection_15
 │ └─Selection_15	3333.33	cop[tikv]	gt(test.t1.b, 2009-04-02 23:59:59.000000)
-│   └─TableScan_14	10000.00	cop[tikv]	table:t1, partition:p20090403, range:[-inf,+inf], keep order:false, stats:pseudo
+│   └─TableFullScan_14	10000.00	cop[tikv]	table:t1, partition:p20090403, keep order:false, stats:pseudo
 ├─TableReader_19	3333.33	root	data:Selection_18
 │ └─Selection_18	3333.33	cop[tikv]	gt(test.t1.b, 2009-04-02 23:59:59.000000)
-│   └─TableScan_17	10000.00	cop[tikv]	table:t1, partition:p20090404, range:[-inf,+inf], keep order:false, stats:pseudo
+│   └─TableFullScan_17	10000.00	cop[tikv]	table:t1, partition:p20090404, keep order:false, stats:pseudo
 └─TableReader_22	3333.33	root	data:Selection_21
   └─Selection_21	3333.33	cop[tikv]	gt(test.t1.b, 2009-04-02 23:59:59.000000)
-    └─TableScan_20	10000.00	cop[tikv]	table:t1, partition:p20090405, range:[-inf,+inf], keep order:false, stats:pseudo
->>>>>>> c6e4325b
+    └─TableFullScan_20	10000.00	cop[tikv]	table:t1, partition:p20090405, keep order:false, stats:pseudo
 EXPLAIN SELECT * FROM t1 WHERE b < '2009-04-03';
 id	count	task	operator info
 Union_9	9970.00	root	
@@ -2953,59 +2247,28 @@
   └─TableFullScan_6	10000.00	cop[tikv]	table:t1, partition:p20090403, keep order:false, stats:pseudo
 EXPLAIN SELECT * FROM t1 WHERE b >= '2009-04-03';
 id	count	task	operator info
-<<<<<<< HEAD
-Union_10	13333.33	root	
-├─TableReader_13	3333.33	root	data:Selection_12
-│ └─Selection_12	3333.33	cop[tikv]	ge(test.t1.b, 2009-04-03 00:00:00.000000)
-│   └─TableFullScan_11	10000.00	cop[tikv]	table:t1, partition:p20090401, keep order:false, stats:pseudo
-├─TableReader_16	3333.33	root	data:Selection_15
-│ └─Selection_15	3333.33	cop[tikv]	ge(test.t1.b, 2009-04-03 00:00:00.000000)
-│   └─TableFullScan_14	10000.00	cop[tikv]	table:t1, partition:p20090403, keep order:false, stats:pseudo
-├─TableReader_19	3333.33	root	data:Selection_18
-│ └─Selection_18	3333.33	cop[tikv]	ge(test.t1.b, 2009-04-03 00:00:00.000000)
-│   └─TableFullScan_17	10000.00	cop[tikv]	table:t1, partition:p20090404, keep order:false, stats:pseudo
-└─TableReader_22	3333.33	root	data:Selection_21
-  └─Selection_21	3333.33	cop[tikv]	ge(test.t1.b, 2009-04-03 00:00:00.000000)
-    └─TableFullScan_20	10000.00	cop[tikv]	table:t1, partition:p20090405, keep order:false, stats:pseudo
-EXPLAIN SELECT * FROM t1 WHERE b > '2009-04-03';
-id	count	task	operator info
-Union_10	13333.33	root	
-├─TableReader_13	3333.33	root	data:Selection_12
-│ └─Selection_12	3333.33	cop[tikv]	gt(test.t1.b, 2009-04-03 00:00:00.000000)
-│   └─TableFullScan_11	10000.00	cop[tikv]	table:t1, partition:p20090401, keep order:false, stats:pseudo
-├─TableReader_16	3333.33	root	data:Selection_15
-│ └─Selection_15	3333.33	cop[tikv]	gt(test.t1.b, 2009-04-03 00:00:00.000000)
-│   └─TableFullScan_14	10000.00	cop[tikv]	table:t1, partition:p20090403, keep order:false, stats:pseudo
-├─TableReader_19	3333.33	root	data:Selection_18
-│ └─Selection_18	3333.33	cop[tikv]	gt(test.t1.b, 2009-04-03 00:00:00.000000)
-│   └─TableFullScan_17	10000.00	cop[tikv]	table:t1, partition:p20090404, keep order:false, stats:pseudo
-└─TableReader_22	3333.33	root	data:Selection_21
-  └─Selection_21	3333.33	cop[tikv]	gt(test.t1.b, 2009-04-03 00:00:00.000000)
-    └─TableFullScan_20	10000.00	cop[tikv]	table:t1, partition:p20090405, keep order:false, stats:pseudo
-=======
 Union_9	10000.00	root	
 ├─TableReader_12	3333.33	root	data:Selection_11
 │ └─Selection_11	3333.33	cop[tikv]	ge(test.t1.b, 2009-04-03 00:00:00.000000)
-│   └─TableScan_10	10000.00	cop[tikv]	table:t1, partition:p20090403, range:[-inf,+inf], keep order:false, stats:pseudo
+│   └─TableFullScan_10	10000.00	cop[tikv]	table:t1, partition:p20090403, keep order:false, stats:pseudo
 ├─TableReader_15	3333.33	root	data:Selection_14
 │ └─Selection_14	3333.33	cop[tikv]	ge(test.t1.b, 2009-04-03 00:00:00.000000)
-│   └─TableScan_13	10000.00	cop[tikv]	table:t1, partition:p20090404, range:[-inf,+inf], keep order:false, stats:pseudo
+│   └─TableFullScan_13	10000.00	cop[tikv]	table:t1, partition:p20090404, keep order:false, stats:pseudo
 └─TableReader_18	3333.33	root	data:Selection_17
   └─Selection_17	3333.33	cop[tikv]	ge(test.t1.b, 2009-04-03 00:00:00.000000)
-    └─TableScan_16	10000.00	cop[tikv]	table:t1, partition:p20090405, range:[-inf,+inf], keep order:false, stats:pseudo
+    └─TableFullScan_16	10000.00	cop[tikv]	table:t1, partition:p20090405, keep order:false, stats:pseudo
 EXPLAIN SELECT * FROM t1 WHERE b > '2009-04-03';
 id	count	task	operator info
 Union_9	10000.00	root	
 ├─TableReader_12	3333.33	root	data:Selection_11
 │ └─Selection_11	3333.33	cop[tikv]	gt(test.t1.b, 2009-04-03 00:00:00.000000)
-│   └─TableScan_10	10000.00	cop[tikv]	table:t1, partition:p20090403, range:[-inf,+inf], keep order:false, stats:pseudo
+│   └─TableFullScan_10	10000.00	cop[tikv]	table:t1, partition:p20090403, keep order:false, stats:pseudo
 ├─TableReader_15	3333.33	root	data:Selection_14
 │ └─Selection_14	3333.33	cop[tikv]	gt(test.t1.b, 2009-04-03 00:00:00.000000)
-│   └─TableScan_13	10000.00	cop[tikv]	table:t1, partition:p20090404, range:[-inf,+inf], keep order:false, stats:pseudo
+│   └─TableFullScan_13	10000.00	cop[tikv]	table:t1, partition:p20090404, keep order:false, stats:pseudo
 └─TableReader_18	3333.33	root	data:Selection_17
   └─Selection_17	3333.33	cop[tikv]	gt(test.t1.b, 2009-04-03 00:00:00.000000)
-    └─TableScan_16	10000.00	cop[tikv]	table:t1, partition:p20090405, range:[-inf,+inf], keep order:false, stats:pseudo
->>>>>>> c6e4325b
+    └─TableFullScan_16	10000.00	cop[tikv]	table:t1, partition:p20090405, keep order:false, stats:pseudo
 EXPLAIN SELECT * FROM t1
 WHERE b < CAST('2009-04-03 00:00:01' AS DATETIME);
 id	count	task	operator info
@@ -3041,61 +2304,29 @@
 EXPLAIN SELECT * FROM t1
 WHERE b >= CAST('2009-04-03 00:00:01' AS DATETIME);
 id	count	task	operator info
-<<<<<<< HEAD
-Union_10	13333.33	root	
-├─TableReader_13	3333.33	root	data:Selection_12
-│ └─Selection_12	3333.33	cop[tikv]	ge(test.t1.b, 2009-04-03 00:00:01)
-│   └─TableFullScan_11	10000.00	cop[tikv]	table:t1, partition:p20090401, keep order:false, stats:pseudo
-├─TableReader_16	3333.33	root	data:Selection_15
-│ └─Selection_15	3333.33	cop[tikv]	ge(test.t1.b, 2009-04-03 00:00:01)
-│   └─TableFullScan_14	10000.00	cop[tikv]	table:t1, partition:p20090403, keep order:false, stats:pseudo
-├─TableReader_19	3333.33	root	data:Selection_18
-│ └─Selection_18	3333.33	cop[tikv]	ge(test.t1.b, 2009-04-03 00:00:01)
-│   └─TableFullScan_17	10000.00	cop[tikv]	table:t1, partition:p20090404, keep order:false, stats:pseudo
-└─TableReader_22	3333.33	root	data:Selection_21
-  └─Selection_21	3333.33	cop[tikv]	ge(test.t1.b, 2009-04-03 00:00:01)
-    └─TableFullScan_20	10000.00	cop[tikv]	table:t1, partition:p20090405, keep order:false, stats:pseudo
-EXPLAIN SELECT * FROM t1
-WHERE b > CAST('2009-04-03 00:00:01' AS DATETIME);
-id	count	task	operator info
-Union_10	13333.33	root	
-├─TableReader_13	3333.33	root	data:Selection_12
-│ └─Selection_12	3333.33	cop[tikv]	gt(test.t1.b, 2009-04-03 00:00:01)
-│   └─TableFullScan_11	10000.00	cop[tikv]	table:t1, partition:p20090401, keep order:false, stats:pseudo
-├─TableReader_16	3333.33	root	data:Selection_15
-│ └─Selection_15	3333.33	cop[tikv]	gt(test.t1.b, 2009-04-03 00:00:01)
-│   └─TableFullScan_14	10000.00	cop[tikv]	table:t1, partition:p20090403, keep order:false, stats:pseudo
-├─TableReader_19	3333.33	root	data:Selection_18
-│ └─Selection_18	3333.33	cop[tikv]	gt(test.t1.b, 2009-04-03 00:00:01)
-│   └─TableFullScan_17	10000.00	cop[tikv]	table:t1, partition:p20090404, keep order:false, stats:pseudo
-└─TableReader_22	3333.33	root	data:Selection_21
-  └─Selection_21	3333.33	cop[tikv]	gt(test.t1.b, 2009-04-03 00:00:01)
-    └─TableFullScan_20	10000.00	cop[tikv]	table:t1, partition:p20090405, keep order:false, stats:pseudo
-=======
 Union_9	10000.00	root	
 ├─TableReader_12	3333.33	root	data:Selection_11
 │ └─Selection_11	3333.33	cop[tikv]	ge(test.t1.b, 2009-04-03 00:00:01)
-│   └─TableScan_10	10000.00	cop[tikv]	table:t1, partition:p20090403, range:[-inf,+inf], keep order:false, stats:pseudo
+│   └─TableFullScan_10	10000.00	cop[tikv]	table:t1, partition:p20090403, keep order:false, stats:pseudo
 ├─TableReader_15	3333.33	root	data:Selection_14
 │ └─Selection_14	3333.33	cop[tikv]	ge(test.t1.b, 2009-04-03 00:00:01)
-│   └─TableScan_13	10000.00	cop[tikv]	table:t1, partition:p20090404, range:[-inf,+inf], keep order:false, stats:pseudo
+│   └─TableFullScan_13	10000.00	cop[tikv]	table:t1, partition:p20090404, keep order:false, stats:pseudo
 └─TableReader_18	3333.33	root	data:Selection_17
   └─Selection_17	3333.33	cop[tikv]	ge(test.t1.b, 2009-04-03 00:00:01)
-    └─TableScan_16	10000.00	cop[tikv]	table:t1, partition:p20090405, range:[-inf,+inf], keep order:false, stats:pseudo
+    └─TableFullScan_16	10000.00	cop[tikv]	table:t1, partition:p20090405, keep order:false, stats:pseudo
 EXPLAIN SELECT * FROM t1
 WHERE b > CAST('2009-04-03 00:00:01' AS DATETIME);
 id	count	task	operator info
 Union_9	10000.00	root	
 ├─TableReader_12	3333.33	root	data:Selection_11
 │ └─Selection_11	3333.33	cop[tikv]	gt(test.t1.b, 2009-04-03 00:00:01)
-│   └─TableScan_10	10000.00	cop[tikv]	table:t1, partition:p20090403, range:[-inf,+inf], keep order:false, stats:pseudo
+│   └─TableFullScan_10	10000.00	cop[tikv]	table:t1, partition:p20090403, keep order:false, stats:pseudo
 ├─TableReader_15	3333.33	root	data:Selection_14
 │ └─Selection_14	3333.33	cop[tikv]	gt(test.t1.b, 2009-04-03 00:00:01)
-│   └─TableScan_13	10000.00	cop[tikv]	table:t1, partition:p20090404, range:[-inf,+inf], keep order:false, stats:pseudo
+│   └─TableFullScan_13	10000.00	cop[tikv]	table:t1, partition:p20090404, keep order:false, stats:pseudo
 └─TableReader_18	3333.33	root	data:Selection_17
   └─Selection_17	3333.33	cop[tikv]	gt(test.t1.b, 2009-04-03 00:00:01)
-    └─TableScan_16	10000.00	cop[tikv]	table:t1, partition:p20090405, range:[-inf,+inf], keep order:false, stats:pseudo
->>>>>>> c6e4325b
+    └─TableFullScan_16	10000.00	cop[tikv]	table:t1, partition:p20090405, keep order:false, stats:pseudo
 EXPLAIN SELECT * FROM t1
 WHERE b < CAST('2009-04-02 23:59:58' AS DATETIME);
 id	count	task	operator info
@@ -3121,81 +2352,39 @@
 id	count	task	operator info
 TableReader_8	10.00	root	data:Selection_7
 └─Selection_7	10.00	cop[tikv]	eq(test.t1.b, 2009-04-02 23:59:58)
-<<<<<<< HEAD
   └─TableFullScan_6	10000.00	cop[tikv]	table:t1, partition:p20090402, keep order:false, stats:pseudo
-EXPLAIN SELECT * FROM t1
-WHERE b >= CAST('2009-04-02 23:59:58' AS DATETIME);
-id	count	task	operator info
-Union_11	16666.67	root	
-├─TableReader_14	3333.33	root	data:Selection_13
-│ └─Selection_13	3333.33	cop[tikv]	ge(test.t1.b, 2009-04-02 23:59:58)
-│   └─TableFullScan_12	10000.00	cop[tikv]	table:t1, partition:p20090401, keep order:false, stats:pseudo
-├─TableReader_17	3333.33	root	data:Selection_16
-│ └─Selection_16	3333.33	cop[tikv]	ge(test.t1.b, 2009-04-02 23:59:58)
-│   └─TableFullScan_15	10000.00	cop[tikv]	table:t1, partition:p20090402, keep order:false, stats:pseudo
-├─TableReader_20	3333.33	root	data:Selection_19
-│ └─Selection_19	3333.33	cop[tikv]	ge(test.t1.b, 2009-04-02 23:59:58)
-│   └─TableFullScan_18	10000.00	cop[tikv]	table:t1, partition:p20090403, keep order:false, stats:pseudo
-├─TableReader_23	3333.33	root	data:Selection_22
-│ └─Selection_22	3333.33	cop[tikv]	ge(test.t1.b, 2009-04-02 23:59:58)
-│   └─TableFullScan_21	10000.00	cop[tikv]	table:t1, partition:p20090404, keep order:false, stats:pseudo
-└─TableReader_26	3333.33	root	data:Selection_25
-  └─Selection_25	3333.33	cop[tikv]	ge(test.t1.b, 2009-04-02 23:59:58)
-    └─TableFullScan_24	10000.00	cop[tikv]	table:t1, partition:p20090405, keep order:false, stats:pseudo
-EXPLAIN SELECT * FROM t1
-WHERE b > CAST('2009-04-02 23:59:58' AS DATETIME);
-id	count	task	operator info
-Union_11	16666.67	root	
-├─TableReader_14	3333.33	root	data:Selection_13
-│ └─Selection_13	3333.33	cop[tikv]	gt(test.t1.b, 2009-04-02 23:59:58)
-│   └─TableFullScan_12	10000.00	cop[tikv]	table:t1, partition:p20090401, keep order:false, stats:pseudo
-├─TableReader_17	3333.33	root	data:Selection_16
-│ └─Selection_16	3333.33	cop[tikv]	gt(test.t1.b, 2009-04-02 23:59:58)
-│   └─TableFullScan_15	10000.00	cop[tikv]	table:t1, partition:p20090402, keep order:false, stats:pseudo
-├─TableReader_20	3333.33	root	data:Selection_19
-│ └─Selection_19	3333.33	cop[tikv]	gt(test.t1.b, 2009-04-02 23:59:58)
-│   └─TableFullScan_18	10000.00	cop[tikv]	table:t1, partition:p20090403, keep order:false, stats:pseudo
-├─TableReader_23	3333.33	root	data:Selection_22
-│ └─Selection_22	3333.33	cop[tikv]	gt(test.t1.b, 2009-04-02 23:59:58)
-│   └─TableFullScan_21	10000.00	cop[tikv]	table:t1, partition:p20090404, keep order:false, stats:pseudo
-└─TableReader_26	3333.33	root	data:Selection_25
-  └─Selection_25	3333.33	cop[tikv]	gt(test.t1.b, 2009-04-02 23:59:58)
-    └─TableFullScan_24	10000.00	cop[tikv]	table:t1, partition:p20090405, keep order:false, stats:pseudo
-=======
-  └─TableScan_6	10000.00	cop[tikv]	table:t1, partition:p20090402, range:[-inf,+inf], keep order:false, stats:pseudo
 EXPLAIN SELECT * FROM t1
 WHERE b >= CAST('2009-04-02 23:59:58' AS DATETIME);
 id	count	task	operator info
 Union_10	13333.33	root	
 ├─TableReader_13	3333.33	root	data:Selection_12
 │ └─Selection_12	3333.33	cop[tikv]	ge(test.t1.b, 2009-04-02 23:59:58)
-│   └─TableScan_11	10000.00	cop[tikv]	table:t1, partition:p20090402, range:[-inf,+inf], keep order:false, stats:pseudo
+│   └─TableFullScan_11	10000.00	cop[tikv]	table:t1, partition:p20090402, keep order:false, stats:pseudo
 ├─TableReader_16	3333.33	root	data:Selection_15
 │ └─Selection_15	3333.33	cop[tikv]	ge(test.t1.b, 2009-04-02 23:59:58)
-│   └─TableScan_14	10000.00	cop[tikv]	table:t1, partition:p20090403, range:[-inf,+inf], keep order:false, stats:pseudo
+│   └─TableFullScan_14	10000.00	cop[tikv]	table:t1, partition:p20090403, keep order:false, stats:pseudo
 ├─TableReader_19	3333.33	root	data:Selection_18
 │ └─Selection_18	3333.33	cop[tikv]	ge(test.t1.b, 2009-04-02 23:59:58)
-│   └─TableScan_17	10000.00	cop[tikv]	table:t1, partition:p20090404, range:[-inf,+inf], keep order:false, stats:pseudo
+│   └─TableFullScan_17	10000.00	cop[tikv]	table:t1, partition:p20090404, keep order:false, stats:pseudo
 └─TableReader_22	3333.33	root	data:Selection_21
   └─Selection_21	3333.33	cop[tikv]	ge(test.t1.b, 2009-04-02 23:59:58)
-    └─TableScan_20	10000.00	cop[tikv]	table:t1, partition:p20090405, range:[-inf,+inf], keep order:false, stats:pseudo
+    └─TableFullScan_20	10000.00	cop[tikv]	table:t1, partition:p20090405, keep order:false, stats:pseudo
 EXPLAIN SELECT * FROM t1
 WHERE b > CAST('2009-04-02 23:59:58' AS DATETIME);
 id	count	task	operator info
 Union_10	13333.33	root	
 ├─TableReader_13	3333.33	root	data:Selection_12
 │ └─Selection_12	3333.33	cop[tikv]	gt(test.t1.b, 2009-04-02 23:59:58)
-│   └─TableScan_11	10000.00	cop[tikv]	table:t1, partition:p20090402, range:[-inf,+inf], keep order:false, stats:pseudo
+│   └─TableFullScan_11	10000.00	cop[tikv]	table:t1, partition:p20090402, keep order:false, stats:pseudo
 ├─TableReader_16	3333.33	root	data:Selection_15
 │ └─Selection_15	3333.33	cop[tikv]	gt(test.t1.b, 2009-04-02 23:59:58)
-│   └─TableScan_14	10000.00	cop[tikv]	table:t1, partition:p20090403, range:[-inf,+inf], keep order:false, stats:pseudo
+│   └─TableFullScan_14	10000.00	cop[tikv]	table:t1, partition:p20090403, keep order:false, stats:pseudo
 ├─TableReader_19	3333.33	root	data:Selection_18
 │ └─Selection_18	3333.33	cop[tikv]	gt(test.t1.b, 2009-04-02 23:59:58)
-│   └─TableScan_17	10000.00	cop[tikv]	table:t1, partition:p20090404, range:[-inf,+inf], keep order:false, stats:pseudo
+│   └─TableFullScan_17	10000.00	cop[tikv]	table:t1, partition:p20090404, keep order:false, stats:pseudo
 └─TableReader_22	3333.33	root	data:Selection_21
   └─Selection_21	3333.33	cop[tikv]	gt(test.t1.b, 2009-04-02 23:59:58)
-    └─TableScan_20	10000.00	cop[tikv]	table:t1, partition:p20090405, range:[-inf,+inf], keep order:false, stats:pseudo
->>>>>>> c6e4325b
+    └─TableFullScan_20	10000.00	cop[tikv]	table:t1, partition:p20090405, keep order:false, stats:pseudo
 DROP TABLE t1;
 # Test with DATE column NULL
 CREATE TABLE t1 (
@@ -3242,59 +2431,28 @@
   └─TableFullScan_6	10000.00	cop[tikv]	table:t1, partition:p20090403, keep order:false, stats:pseudo
 EXPLAIN SELECT * FROM t1 WHERE b >= CAST('2009-04-03' AS DATETIME);
 id	count	task	operator info
-<<<<<<< HEAD
-Union_10	13333.33	root	
-├─TableReader_13	3333.33	root	data:Selection_12
-│ └─Selection_12	3333.33	cop[tikv]	ge(test.t1.b, 2009-04-03 00:00:00)
-│   └─TableFullScan_11	10000.00	cop[tikv]	table:t1, partition:p20090401, keep order:false, stats:pseudo
-├─TableReader_16	3333.33	root	data:Selection_15
-│ └─Selection_15	3333.33	cop[tikv]	ge(test.t1.b, 2009-04-03 00:00:00)
-│   └─TableFullScan_14	10000.00	cop[tikv]	table:t1, partition:p20090403, keep order:false, stats:pseudo
-├─TableReader_19	3333.33	root	data:Selection_18
-│ └─Selection_18	3333.33	cop[tikv]	ge(test.t1.b, 2009-04-03 00:00:00)
-│   └─TableFullScan_17	10000.00	cop[tikv]	table:t1, partition:p20090404, keep order:false, stats:pseudo
-└─TableReader_22	3333.33	root	data:Selection_21
-  └─Selection_21	3333.33	cop[tikv]	ge(test.t1.b, 2009-04-03 00:00:00)
-    └─TableFullScan_20	10000.00	cop[tikv]	table:t1, partition:p20090405, keep order:false, stats:pseudo
-EXPLAIN SELECT * FROM t1 WHERE b > CAST('2009-04-03' AS DATETIME);
-id	count	task	operator info
-Union_10	13333.33	root	
-├─TableReader_13	3333.33	root	data:Selection_12
-│ └─Selection_12	3333.33	cop[tikv]	gt(test.t1.b, 2009-04-03 00:00:00)
-│   └─TableFullScan_11	10000.00	cop[tikv]	table:t1, partition:p20090401, keep order:false, stats:pseudo
-├─TableReader_16	3333.33	root	data:Selection_15
-│ └─Selection_15	3333.33	cop[tikv]	gt(test.t1.b, 2009-04-03 00:00:00)
-│   └─TableFullScan_14	10000.00	cop[tikv]	table:t1, partition:p20090403, keep order:false, stats:pseudo
-├─TableReader_19	3333.33	root	data:Selection_18
-│ └─Selection_18	3333.33	cop[tikv]	gt(test.t1.b, 2009-04-03 00:00:00)
-│   └─TableFullScan_17	10000.00	cop[tikv]	table:t1, partition:p20090404, keep order:false, stats:pseudo
-└─TableReader_22	3333.33	root	data:Selection_21
-  └─Selection_21	3333.33	cop[tikv]	gt(test.t1.b, 2009-04-03 00:00:00)
-    └─TableFullScan_20	10000.00	cop[tikv]	table:t1, partition:p20090405, keep order:false, stats:pseudo
-=======
 Union_9	10000.00	root	
 ├─TableReader_12	3333.33	root	data:Selection_11
 │ └─Selection_11	3333.33	cop[tikv]	ge(test.t1.b, 2009-04-03 00:00:00)
-│   └─TableScan_10	10000.00	cop[tikv]	table:t1, partition:p20090403, range:[-inf,+inf], keep order:false, stats:pseudo
+│   └─TableFullScan_10	10000.00	cop[tikv]	table:t1, partition:p20090403, keep order:false, stats:pseudo
 ├─TableReader_15	3333.33	root	data:Selection_14
 │ └─Selection_14	3333.33	cop[tikv]	ge(test.t1.b, 2009-04-03 00:00:00)
-│   └─TableScan_13	10000.00	cop[tikv]	table:t1, partition:p20090404, range:[-inf,+inf], keep order:false, stats:pseudo
+│   └─TableFullScan_13	10000.00	cop[tikv]	table:t1, partition:p20090404, keep order:false, stats:pseudo
 └─TableReader_18	3333.33	root	data:Selection_17
   └─Selection_17	3333.33	cop[tikv]	ge(test.t1.b, 2009-04-03 00:00:00)
-    └─TableScan_16	10000.00	cop[tikv]	table:t1, partition:p20090405, range:[-inf,+inf], keep order:false, stats:pseudo
+    └─TableFullScan_16	10000.00	cop[tikv]	table:t1, partition:p20090405, keep order:false, stats:pseudo
 EXPLAIN SELECT * FROM t1 WHERE b > CAST('2009-04-03' AS DATETIME);
 id	count	task	operator info
 Union_9	10000.00	root	
 ├─TableReader_12	3333.33	root	data:Selection_11
 │ └─Selection_11	3333.33	cop[tikv]	gt(test.t1.b, 2009-04-03 00:00:00)
-│   └─TableScan_10	10000.00	cop[tikv]	table:t1, partition:p20090403, range:[-inf,+inf], keep order:false, stats:pseudo
+│   └─TableFullScan_10	10000.00	cop[tikv]	table:t1, partition:p20090403, keep order:false, stats:pseudo
 ├─TableReader_15	3333.33	root	data:Selection_14
 │ └─Selection_14	3333.33	cop[tikv]	gt(test.t1.b, 2009-04-03 00:00:00)
-│   └─TableScan_13	10000.00	cop[tikv]	table:t1, partition:p20090404, range:[-inf,+inf], keep order:false, stats:pseudo
+│   └─TableFullScan_13	10000.00	cop[tikv]	table:t1, partition:p20090404, keep order:false, stats:pseudo
 └─TableReader_18	3333.33	root	data:Selection_17
   └─Selection_17	3333.33	cop[tikv]	gt(test.t1.b, 2009-04-03 00:00:00)
-    └─TableScan_16	10000.00	cop[tikv]	table:t1, partition:p20090405, range:[-inf,+inf], keep order:false, stats:pseudo
->>>>>>> c6e4325b
+    └─TableFullScan_16	10000.00	cop[tikv]	table:t1, partition:p20090405, keep order:false, stats:pseudo
 EXPLAIN SELECT * FROM t1
 WHERE b < CAST('2009-04-02 23:59:59' AS DATETIME);
 id	count	task	operator info
@@ -3324,73 +2482,35 @@
 EXPLAIN SELECT * FROM t1
 WHERE b >= CAST('2009-04-02 23:59:59' AS DATETIME);
 id	count	task	operator info
-<<<<<<< HEAD
-Union_11	16666.67	root	
-├─TableReader_14	3333.33	root	data:Selection_13
-│ └─Selection_13	3333.33	cop[tikv]	ge(test.t1.b, 2009-04-02 23:59:59)
-│   └─TableFullScan_12	10000.00	cop[tikv]	table:t1, partition:p20090401, keep order:false, stats:pseudo
-├─TableReader_17	3333.33	root	data:Selection_16
-│ └─Selection_16	3333.33	cop[tikv]	ge(test.t1.b, 2009-04-02 23:59:59)
-│   └─TableFullScan_15	10000.00	cop[tikv]	table:t1, partition:p20090402, keep order:false, stats:pseudo
-├─TableReader_20	3333.33	root	data:Selection_19
-│ └─Selection_19	3333.33	cop[tikv]	ge(test.t1.b, 2009-04-02 23:59:59)
-│   └─TableFullScan_18	10000.00	cop[tikv]	table:t1, partition:p20090403, keep order:false, stats:pseudo
-├─TableReader_23	3333.33	root	data:Selection_22
-│ └─Selection_22	3333.33	cop[tikv]	ge(test.t1.b, 2009-04-02 23:59:59)
-│   └─TableFullScan_21	10000.00	cop[tikv]	table:t1, partition:p20090404, keep order:false, stats:pseudo
-└─TableReader_26	3333.33	root	data:Selection_25
-  └─Selection_25	3333.33	cop[tikv]	ge(test.t1.b, 2009-04-02 23:59:59)
-    └─TableFullScan_24	10000.00	cop[tikv]	table:t1, partition:p20090405, keep order:false, stats:pseudo
-EXPLAIN SELECT * FROM t1
-WHERE b > CAST('2009-04-02 23:59:59' AS DATETIME);
-id	count	task	operator info
-Union_11	16666.67	root	
-├─TableReader_14	3333.33	root	data:Selection_13
-│ └─Selection_13	3333.33	cop[tikv]	gt(test.t1.b, 2009-04-02 23:59:59)
-│   └─TableFullScan_12	10000.00	cop[tikv]	table:t1, partition:p20090401, keep order:false, stats:pseudo
-├─TableReader_17	3333.33	root	data:Selection_16
-│ └─Selection_16	3333.33	cop[tikv]	gt(test.t1.b, 2009-04-02 23:59:59)
-│   └─TableFullScan_15	10000.00	cop[tikv]	table:t1, partition:p20090402, keep order:false, stats:pseudo
-├─TableReader_20	3333.33	root	data:Selection_19
-│ └─Selection_19	3333.33	cop[tikv]	gt(test.t1.b, 2009-04-02 23:59:59)
-│   └─TableFullScan_18	10000.00	cop[tikv]	table:t1, partition:p20090403, keep order:false, stats:pseudo
-├─TableReader_23	3333.33	root	data:Selection_22
-│ └─Selection_22	3333.33	cop[tikv]	gt(test.t1.b, 2009-04-02 23:59:59)
-│   └─TableFullScan_21	10000.00	cop[tikv]	table:t1, partition:p20090404, keep order:false, stats:pseudo
-└─TableReader_26	3333.33	root	data:Selection_25
-  └─Selection_25	3333.33	cop[tikv]	gt(test.t1.b, 2009-04-02 23:59:59)
-    └─TableFullScan_24	10000.00	cop[tikv]	table:t1, partition:p20090405, keep order:false, stats:pseudo
-=======
 Union_10	13333.33	root	
 ├─TableReader_13	3333.33	root	data:Selection_12
 │ └─Selection_12	3333.33	cop[tikv]	ge(test.t1.b, 2009-04-02 23:59:59)
-│   └─TableScan_11	10000.00	cop[tikv]	table:t1, partition:p20090402, range:[-inf,+inf], keep order:false, stats:pseudo
+│   └─TableFullScan_11	10000.00	cop[tikv]	table:t1, partition:p20090402, keep order:false, stats:pseudo
 ├─TableReader_16	3333.33	root	data:Selection_15
 │ └─Selection_15	3333.33	cop[tikv]	ge(test.t1.b, 2009-04-02 23:59:59)
-│   └─TableScan_14	10000.00	cop[tikv]	table:t1, partition:p20090403, range:[-inf,+inf], keep order:false, stats:pseudo
+│   └─TableFullScan_14	10000.00	cop[tikv]	table:t1, partition:p20090403, keep order:false, stats:pseudo
 ├─TableReader_19	3333.33	root	data:Selection_18
 │ └─Selection_18	3333.33	cop[tikv]	ge(test.t1.b, 2009-04-02 23:59:59)
-│   └─TableScan_17	10000.00	cop[tikv]	table:t1, partition:p20090404, range:[-inf,+inf], keep order:false, stats:pseudo
+│   └─TableFullScan_17	10000.00	cop[tikv]	table:t1, partition:p20090404, keep order:false, stats:pseudo
 └─TableReader_22	3333.33	root	data:Selection_21
   └─Selection_21	3333.33	cop[tikv]	ge(test.t1.b, 2009-04-02 23:59:59)
-    └─TableScan_20	10000.00	cop[tikv]	table:t1, partition:p20090405, range:[-inf,+inf], keep order:false, stats:pseudo
+    └─TableFullScan_20	10000.00	cop[tikv]	table:t1, partition:p20090405, keep order:false, stats:pseudo
 EXPLAIN SELECT * FROM t1
 WHERE b > CAST('2009-04-02 23:59:59' AS DATETIME);
 id	count	task	operator info
 Union_10	13333.33	root	
 ├─TableReader_13	3333.33	root	data:Selection_12
 │ └─Selection_12	3333.33	cop[tikv]	gt(test.t1.b, 2009-04-02 23:59:59)
-│   └─TableScan_11	10000.00	cop[tikv]	table:t1, partition:p20090402, range:[-inf,+inf], keep order:false, stats:pseudo
+│   └─TableFullScan_11	10000.00	cop[tikv]	table:t1, partition:p20090402, keep order:false, stats:pseudo
 ├─TableReader_16	3333.33	root	data:Selection_15
 │ └─Selection_15	3333.33	cop[tikv]	gt(test.t1.b, 2009-04-02 23:59:59)
-│   └─TableScan_14	10000.00	cop[tikv]	table:t1, partition:p20090403, range:[-inf,+inf], keep order:false, stats:pseudo
+│   └─TableFullScan_14	10000.00	cop[tikv]	table:t1, partition:p20090403, keep order:false, stats:pseudo
 ├─TableReader_19	3333.33	root	data:Selection_18
 │ └─Selection_18	3333.33	cop[tikv]	gt(test.t1.b, 2009-04-02 23:59:59)
-│   └─TableScan_17	10000.00	cop[tikv]	table:t1, partition:p20090404, range:[-inf,+inf], keep order:false, stats:pseudo
+│   └─TableFullScan_17	10000.00	cop[tikv]	table:t1, partition:p20090404, keep order:false, stats:pseudo
 └─TableReader_22	3333.33	root	data:Selection_21
   └─Selection_21	3333.33	cop[tikv]	gt(test.t1.b, 2009-04-02 23:59:59)
-    └─TableScan_20	10000.00	cop[tikv]	table:t1, partition:p20090405, range:[-inf,+inf], keep order:false, stats:pseudo
->>>>>>> c6e4325b
+    └─TableFullScan_20	10000.00	cop[tikv]	table:t1, partition:p20090405, keep order:false, stats:pseudo
 EXPLAIN SELECT * FROM t1 WHERE b < CAST('2009-04-03' AS DATE);
 id	count	task	operator info
 Union_9	9970.00	root	
@@ -3422,59 +2542,28 @@
   └─TableFullScan_6	10000.00	cop[tikv]	table:t1, partition:p20090403, keep order:false, stats:pseudo
 EXPLAIN SELECT * FROM t1 WHERE b >= CAST('2009-04-03' AS DATE);
 id	count	task	operator info
-<<<<<<< HEAD
-Union_10	13333.33	root	
-├─TableReader_13	3333.33	root	data:Selection_12
-│ └─Selection_12	3333.33	cop[tikv]	ge(test.t1.b, 2009-04-03)
-│   └─TableFullScan_11	10000.00	cop[tikv]	table:t1, partition:p20090401, keep order:false, stats:pseudo
-├─TableReader_16	3333.33	root	data:Selection_15
-│ └─Selection_15	3333.33	cop[tikv]	ge(test.t1.b, 2009-04-03)
-│   └─TableFullScan_14	10000.00	cop[tikv]	table:t1, partition:p20090403, keep order:false, stats:pseudo
-├─TableReader_19	3333.33	root	data:Selection_18
-│ └─Selection_18	3333.33	cop[tikv]	ge(test.t1.b, 2009-04-03)
-│   └─TableFullScan_17	10000.00	cop[tikv]	table:t1, partition:p20090404, keep order:false, stats:pseudo
-└─TableReader_22	3333.33	root	data:Selection_21
-  └─Selection_21	3333.33	cop[tikv]	ge(test.t1.b, 2009-04-03)
-    └─TableFullScan_20	10000.00	cop[tikv]	table:t1, partition:p20090405, keep order:false, stats:pseudo
-EXPLAIN SELECT * FROM t1 WHERE b > CAST('2009-04-03' AS DATE);
-id	count	task	operator info
-Union_10	13333.33	root	
-├─TableReader_13	3333.33	root	data:Selection_12
-│ └─Selection_12	3333.33	cop[tikv]	gt(test.t1.b, 2009-04-03)
-│   └─TableFullScan_11	10000.00	cop[tikv]	table:t1, partition:p20090401, keep order:false, stats:pseudo
-├─TableReader_16	3333.33	root	data:Selection_15
-│ └─Selection_15	3333.33	cop[tikv]	gt(test.t1.b, 2009-04-03)
-│   └─TableFullScan_14	10000.00	cop[tikv]	table:t1, partition:p20090403, keep order:false, stats:pseudo
-├─TableReader_19	3333.33	root	data:Selection_18
-│ └─Selection_18	3333.33	cop[tikv]	gt(test.t1.b, 2009-04-03)
-│   └─TableFullScan_17	10000.00	cop[tikv]	table:t1, partition:p20090404, keep order:false, stats:pseudo
-└─TableReader_22	3333.33	root	data:Selection_21
-  └─Selection_21	3333.33	cop[tikv]	gt(test.t1.b, 2009-04-03)
-    └─TableFullScan_20	10000.00	cop[tikv]	table:t1, partition:p20090405, keep order:false, stats:pseudo
-=======
 Union_9	10000.00	root	
 ├─TableReader_12	3333.33	root	data:Selection_11
 │ └─Selection_11	3333.33	cop[tikv]	ge(test.t1.b, 2009-04-03)
-│   └─TableScan_10	10000.00	cop[tikv]	table:t1, partition:p20090403, range:[-inf,+inf], keep order:false, stats:pseudo
+│   └─TableFullScan_10	10000.00	cop[tikv]	table:t1, partition:p20090403, keep order:false, stats:pseudo
 ├─TableReader_15	3333.33	root	data:Selection_14
 │ └─Selection_14	3333.33	cop[tikv]	ge(test.t1.b, 2009-04-03)
-│   └─TableScan_13	10000.00	cop[tikv]	table:t1, partition:p20090404, range:[-inf,+inf], keep order:false, stats:pseudo
+│   └─TableFullScan_13	10000.00	cop[tikv]	table:t1, partition:p20090404, keep order:false, stats:pseudo
 └─TableReader_18	3333.33	root	data:Selection_17
   └─Selection_17	3333.33	cop[tikv]	ge(test.t1.b, 2009-04-03)
-    └─TableScan_16	10000.00	cop[tikv]	table:t1, partition:p20090405, range:[-inf,+inf], keep order:false, stats:pseudo
+    └─TableFullScan_16	10000.00	cop[tikv]	table:t1, partition:p20090405, keep order:false, stats:pseudo
 EXPLAIN SELECT * FROM t1 WHERE b > CAST('2009-04-03' AS DATE);
 id	count	task	operator info
 Union_9	10000.00	root	
 ├─TableReader_12	3333.33	root	data:Selection_11
 │ └─Selection_11	3333.33	cop[tikv]	gt(test.t1.b, 2009-04-03)
-│   └─TableScan_10	10000.00	cop[tikv]	table:t1, partition:p20090403, range:[-inf,+inf], keep order:false, stats:pseudo
+│   └─TableFullScan_10	10000.00	cop[tikv]	table:t1, partition:p20090403, keep order:false, stats:pseudo
 ├─TableReader_15	3333.33	root	data:Selection_14
 │ └─Selection_14	3333.33	cop[tikv]	gt(test.t1.b, 2009-04-03)
-│   └─TableScan_13	10000.00	cop[tikv]	table:t1, partition:p20090404, range:[-inf,+inf], keep order:false, stats:pseudo
+│   └─TableFullScan_13	10000.00	cop[tikv]	table:t1, partition:p20090404, keep order:false, stats:pseudo
 └─TableReader_18	3333.33	root	data:Selection_17
   └─Selection_17	3333.33	cop[tikv]	gt(test.t1.b, 2009-04-03)
-    └─TableScan_16	10000.00	cop[tikv]	table:t1, partition:p20090405, range:[-inf,+inf], keep order:false, stats:pseudo
->>>>>>> c6e4325b
+    └─TableFullScan_16	10000.00	cop[tikv]	table:t1, partition:p20090405, keep order:false, stats:pseudo
 EXPLAIN SELECT * FROM t1 WHERE b < '2009-04-03 00:00:00';
 id	count	task	operator info
 Union_9	9970.00	root	
@@ -3506,59 +2595,28 @@
   └─TableFullScan_6	10000.00	cop[tikv]	table:t1, partition:p20090403, keep order:false, stats:pseudo
 EXPLAIN SELECT * FROM t1 WHERE b >= '2009-04-03 00:00:00';
 id	count	task	operator info
-<<<<<<< HEAD
-Union_10	13333.33	root	
-├─TableReader_13	3333.33	root	data:Selection_12
-│ └─Selection_12	3333.33	cop[tikv]	ge(test.t1.b, 2009-04-03 00:00:00.000000)
-│   └─TableFullScan_11	10000.00	cop[tikv]	table:t1, partition:p20090401, keep order:false, stats:pseudo
-├─TableReader_16	3333.33	root	data:Selection_15
-│ └─Selection_15	3333.33	cop[tikv]	ge(test.t1.b, 2009-04-03 00:00:00.000000)
-│   └─TableFullScan_14	10000.00	cop[tikv]	table:t1, partition:p20090403, keep order:false, stats:pseudo
-├─TableReader_19	3333.33	root	data:Selection_18
-│ └─Selection_18	3333.33	cop[tikv]	ge(test.t1.b, 2009-04-03 00:00:00.000000)
-│   └─TableFullScan_17	10000.00	cop[tikv]	table:t1, partition:p20090404, keep order:false, stats:pseudo
-└─TableReader_22	3333.33	root	data:Selection_21
-  └─Selection_21	3333.33	cop[tikv]	ge(test.t1.b, 2009-04-03 00:00:00.000000)
-    └─TableFullScan_20	10000.00	cop[tikv]	table:t1, partition:p20090405, keep order:false, stats:pseudo
-EXPLAIN SELECT * FROM t1 WHERE b > '2009-04-03 00:00:00';
-id	count	task	operator info
-Union_10	13333.33	root	
-├─TableReader_13	3333.33	root	data:Selection_12
-│ └─Selection_12	3333.33	cop[tikv]	gt(test.t1.b, 2009-04-03 00:00:00.000000)
-│   └─TableFullScan_11	10000.00	cop[tikv]	table:t1, partition:p20090401, keep order:false, stats:pseudo
-├─TableReader_16	3333.33	root	data:Selection_15
-│ └─Selection_15	3333.33	cop[tikv]	gt(test.t1.b, 2009-04-03 00:00:00.000000)
-│   └─TableFullScan_14	10000.00	cop[tikv]	table:t1, partition:p20090403, keep order:false, stats:pseudo
-├─TableReader_19	3333.33	root	data:Selection_18
-│ └─Selection_18	3333.33	cop[tikv]	gt(test.t1.b, 2009-04-03 00:00:00.000000)
-│   └─TableFullScan_17	10000.00	cop[tikv]	table:t1, partition:p20090404, keep order:false, stats:pseudo
-└─TableReader_22	3333.33	root	data:Selection_21
-  └─Selection_21	3333.33	cop[tikv]	gt(test.t1.b, 2009-04-03 00:00:00.000000)
-    └─TableFullScan_20	10000.00	cop[tikv]	table:t1, partition:p20090405, keep order:false, stats:pseudo
-=======
 Union_9	10000.00	root	
 ├─TableReader_12	3333.33	root	data:Selection_11
 │ └─Selection_11	3333.33	cop[tikv]	ge(test.t1.b, 2009-04-03 00:00:00.000000)
-│   └─TableScan_10	10000.00	cop[tikv]	table:t1, partition:p20090403, range:[-inf,+inf], keep order:false, stats:pseudo
+│   └─TableFullScan_10	10000.00	cop[tikv]	table:t1, partition:p20090403, keep order:false, stats:pseudo
 ├─TableReader_15	3333.33	root	data:Selection_14
 │ └─Selection_14	3333.33	cop[tikv]	ge(test.t1.b, 2009-04-03 00:00:00.000000)
-│   └─TableScan_13	10000.00	cop[tikv]	table:t1, partition:p20090404, range:[-inf,+inf], keep order:false, stats:pseudo
+│   └─TableFullScan_13	10000.00	cop[tikv]	table:t1, partition:p20090404, keep order:false, stats:pseudo
 └─TableReader_18	3333.33	root	data:Selection_17
   └─Selection_17	3333.33	cop[tikv]	ge(test.t1.b, 2009-04-03 00:00:00.000000)
-    └─TableScan_16	10000.00	cop[tikv]	table:t1, partition:p20090405, range:[-inf,+inf], keep order:false, stats:pseudo
+    └─TableFullScan_16	10000.00	cop[tikv]	table:t1, partition:p20090405, keep order:false, stats:pseudo
 EXPLAIN SELECT * FROM t1 WHERE b > '2009-04-03 00:00:00';
 id	count	task	operator info
 Union_9	10000.00	root	
 ├─TableReader_12	3333.33	root	data:Selection_11
 │ └─Selection_11	3333.33	cop[tikv]	gt(test.t1.b, 2009-04-03 00:00:00.000000)
-│   └─TableScan_10	10000.00	cop[tikv]	table:t1, partition:p20090403, range:[-inf,+inf], keep order:false, stats:pseudo
+│   └─TableFullScan_10	10000.00	cop[tikv]	table:t1, partition:p20090403, keep order:false, stats:pseudo
 ├─TableReader_15	3333.33	root	data:Selection_14
 │ └─Selection_14	3333.33	cop[tikv]	gt(test.t1.b, 2009-04-03 00:00:00.000000)
-│   └─TableScan_13	10000.00	cop[tikv]	table:t1, partition:p20090404, range:[-inf,+inf], keep order:false, stats:pseudo
+│   └─TableFullScan_13	10000.00	cop[tikv]	table:t1, partition:p20090404, keep order:false, stats:pseudo
 └─TableReader_18	3333.33	root	data:Selection_17
   └─Selection_17	3333.33	cop[tikv]	gt(test.t1.b, 2009-04-03 00:00:00.000000)
-    └─TableScan_16	10000.00	cop[tikv]	table:t1, partition:p20090405, range:[-inf,+inf], keep order:false, stats:pseudo
->>>>>>> c6e4325b
+    └─TableFullScan_16	10000.00	cop[tikv]	table:t1, partition:p20090405, keep order:false, stats:pseudo
 EXPLAIN SELECT * FROM t1 WHERE b < '2009-04-02 23:59:59';
 id	count	task	operator info
 Union_8	6646.67	root	
@@ -3584,71 +2642,34 @@
   └─TableFullScan_6	10000.00	cop[tikv]	table:t1, partition:p20090402, keep order:false, stats:pseudo
 EXPLAIN SELECT * FROM t1 WHERE b >= '2009-04-02 23:59:59';
 id	count	task	operator info
-<<<<<<< HEAD
-Union_11	16666.67	root	
-├─TableReader_14	3333.33	root	data:Selection_13
-│ └─Selection_13	3333.33	cop[tikv]	ge(test.t1.b, 2009-04-02 23:59:59.000000)
-│   └─TableFullScan_12	10000.00	cop[tikv]	table:t1, partition:p20090401, keep order:false, stats:pseudo
-├─TableReader_17	3333.33	root	data:Selection_16
-│ └─Selection_16	3333.33	cop[tikv]	ge(test.t1.b, 2009-04-02 23:59:59.000000)
-│   └─TableFullScan_15	10000.00	cop[tikv]	table:t1, partition:p20090402, keep order:false, stats:pseudo
-├─TableReader_20	3333.33	root	data:Selection_19
-│ └─Selection_19	3333.33	cop[tikv]	ge(test.t1.b, 2009-04-02 23:59:59.000000)
-│   └─TableFullScan_18	10000.00	cop[tikv]	table:t1, partition:p20090403, keep order:false, stats:pseudo
-├─TableReader_23	3333.33	root	data:Selection_22
-│ └─Selection_22	3333.33	cop[tikv]	ge(test.t1.b, 2009-04-02 23:59:59.000000)
-│   └─TableFullScan_21	10000.00	cop[tikv]	table:t1, partition:p20090404, keep order:false, stats:pseudo
-└─TableReader_26	3333.33	root	data:Selection_25
-  └─Selection_25	3333.33	cop[tikv]	ge(test.t1.b, 2009-04-02 23:59:59.000000)
-    └─TableFullScan_24	10000.00	cop[tikv]	table:t1, partition:p20090405, keep order:false, stats:pseudo
-EXPLAIN SELECT * FROM t1 WHERE b > '2009-04-02 23:59:59';
-id	count	task	operator info
-Union_11	16666.67	root	
-├─TableReader_14	3333.33	root	data:Selection_13
-│ └─Selection_13	3333.33	cop[tikv]	gt(test.t1.b, 2009-04-02 23:59:59.000000)
-│   └─TableFullScan_12	10000.00	cop[tikv]	table:t1, partition:p20090401, keep order:false, stats:pseudo
-├─TableReader_17	3333.33	root	data:Selection_16
-│ └─Selection_16	3333.33	cop[tikv]	gt(test.t1.b, 2009-04-02 23:59:59.000000)
-│   └─TableFullScan_15	10000.00	cop[tikv]	table:t1, partition:p20090402, keep order:false, stats:pseudo
-├─TableReader_20	3333.33	root	data:Selection_19
-│ └─Selection_19	3333.33	cop[tikv]	gt(test.t1.b, 2009-04-02 23:59:59.000000)
-│   └─TableFullScan_18	10000.00	cop[tikv]	table:t1, partition:p20090403, keep order:false, stats:pseudo
-├─TableReader_23	3333.33	root	data:Selection_22
-│ └─Selection_22	3333.33	cop[tikv]	gt(test.t1.b, 2009-04-02 23:59:59.000000)
-│   └─TableFullScan_21	10000.00	cop[tikv]	table:t1, partition:p20090404, keep order:false, stats:pseudo
-└─TableReader_26	3333.33	root	data:Selection_25
-  └─Selection_25	3333.33	cop[tikv]	gt(test.t1.b, 2009-04-02 23:59:59.000000)
-    └─TableFullScan_24	10000.00	cop[tikv]	table:t1, partition:p20090405, keep order:false, stats:pseudo
-=======
 Union_10	13333.33	root	
 ├─TableReader_13	3333.33	root	data:Selection_12
 │ └─Selection_12	3333.33	cop[tikv]	ge(test.t1.b, 2009-04-02 23:59:59.000000)
-│   └─TableScan_11	10000.00	cop[tikv]	table:t1, partition:p20090402, range:[-inf,+inf], keep order:false, stats:pseudo
+│   └─TableFullScan_11	10000.00	cop[tikv]	table:t1, partition:p20090402, keep order:false, stats:pseudo
 ├─TableReader_16	3333.33	root	data:Selection_15
 │ └─Selection_15	3333.33	cop[tikv]	ge(test.t1.b, 2009-04-02 23:59:59.000000)
-│   └─TableScan_14	10000.00	cop[tikv]	table:t1, partition:p20090403, range:[-inf,+inf], keep order:false, stats:pseudo
+│   └─TableFullScan_14	10000.00	cop[tikv]	table:t1, partition:p20090403, keep order:false, stats:pseudo
 ├─TableReader_19	3333.33	root	data:Selection_18
 │ └─Selection_18	3333.33	cop[tikv]	ge(test.t1.b, 2009-04-02 23:59:59.000000)
-│   └─TableScan_17	10000.00	cop[tikv]	table:t1, partition:p20090404, range:[-inf,+inf], keep order:false, stats:pseudo
+│   └─TableFullScan_17	10000.00	cop[tikv]	table:t1, partition:p20090404, keep order:false, stats:pseudo
 └─TableReader_22	3333.33	root	data:Selection_21
   └─Selection_21	3333.33	cop[tikv]	ge(test.t1.b, 2009-04-02 23:59:59.000000)
-    └─TableScan_20	10000.00	cop[tikv]	table:t1, partition:p20090405, range:[-inf,+inf], keep order:false, stats:pseudo
+    └─TableFullScan_20	10000.00	cop[tikv]	table:t1, partition:p20090405, keep order:false, stats:pseudo
 EXPLAIN SELECT * FROM t1 WHERE b > '2009-04-02 23:59:59';
 id	count	task	operator info
 Union_10	13333.33	root	
 ├─TableReader_13	3333.33	root	data:Selection_12
 │ └─Selection_12	3333.33	cop[tikv]	gt(test.t1.b, 2009-04-02 23:59:59.000000)
-│   └─TableScan_11	10000.00	cop[tikv]	table:t1, partition:p20090402, range:[-inf,+inf], keep order:false, stats:pseudo
+│   └─TableFullScan_11	10000.00	cop[tikv]	table:t1, partition:p20090402, keep order:false, stats:pseudo
 ├─TableReader_16	3333.33	root	data:Selection_15
 │ └─Selection_15	3333.33	cop[tikv]	gt(test.t1.b, 2009-04-02 23:59:59.000000)
-│   └─TableScan_14	10000.00	cop[tikv]	table:t1, partition:p20090403, range:[-inf,+inf], keep order:false, stats:pseudo
+│   └─TableFullScan_14	10000.00	cop[tikv]	table:t1, partition:p20090403, keep order:false, stats:pseudo
 ├─TableReader_19	3333.33	root	data:Selection_18
 │ └─Selection_18	3333.33	cop[tikv]	gt(test.t1.b, 2009-04-02 23:59:59.000000)
-│   └─TableScan_17	10000.00	cop[tikv]	table:t1, partition:p20090404, range:[-inf,+inf], keep order:false, stats:pseudo
+│   └─TableFullScan_17	10000.00	cop[tikv]	table:t1, partition:p20090404, keep order:false, stats:pseudo
 └─TableReader_22	3333.33	root	data:Selection_21
   └─Selection_21	3333.33	cop[tikv]	gt(test.t1.b, 2009-04-02 23:59:59.000000)
-    └─TableScan_20	10000.00	cop[tikv]	table:t1, partition:p20090405, range:[-inf,+inf], keep order:false, stats:pseudo
->>>>>>> c6e4325b
+    └─TableFullScan_20	10000.00	cop[tikv]	table:t1, partition:p20090405, keep order:false, stats:pseudo
 EXPLAIN SELECT * FROM t1 WHERE b < '2009-04-03';
 id	count	task	operator info
 Union_9	9970.00	root	
@@ -3680,59 +2701,28 @@
   └─TableFullScan_6	10000.00	cop[tikv]	table:t1, partition:p20090403, keep order:false, stats:pseudo
 EXPLAIN SELECT * FROM t1 WHERE b >= '2009-04-03';
 id	count	task	operator info
-<<<<<<< HEAD
-Union_10	13333.33	root	
-├─TableReader_13	3333.33	root	data:Selection_12
-│ └─Selection_12	3333.33	cop[tikv]	ge(test.t1.b, 2009-04-03 00:00:00.000000)
-│   └─TableFullScan_11	10000.00	cop[tikv]	table:t1, partition:p20090401, keep order:false, stats:pseudo
-├─TableReader_16	3333.33	root	data:Selection_15
-│ └─Selection_15	3333.33	cop[tikv]	ge(test.t1.b, 2009-04-03 00:00:00.000000)
-│   └─TableFullScan_14	10000.00	cop[tikv]	table:t1, partition:p20090403, keep order:false, stats:pseudo
-├─TableReader_19	3333.33	root	data:Selection_18
-│ └─Selection_18	3333.33	cop[tikv]	ge(test.t1.b, 2009-04-03 00:00:00.000000)
-│   └─TableFullScan_17	10000.00	cop[tikv]	table:t1, partition:p20090404, keep order:false, stats:pseudo
-└─TableReader_22	3333.33	root	data:Selection_21
-  └─Selection_21	3333.33	cop[tikv]	ge(test.t1.b, 2009-04-03 00:00:00.000000)
-    └─TableFullScan_20	10000.00	cop[tikv]	table:t1, partition:p20090405, keep order:false, stats:pseudo
-EXPLAIN SELECT * FROM t1 WHERE b > '2009-04-03';
-id	count	task	operator info
-Union_10	13333.33	root	
-├─TableReader_13	3333.33	root	data:Selection_12
-│ └─Selection_12	3333.33	cop[tikv]	gt(test.t1.b, 2009-04-03 00:00:00.000000)
-│   └─TableFullScan_11	10000.00	cop[tikv]	table:t1, partition:p20090401, keep order:false, stats:pseudo
-├─TableReader_16	3333.33	root	data:Selection_15
-│ └─Selection_15	3333.33	cop[tikv]	gt(test.t1.b, 2009-04-03 00:00:00.000000)
-│   └─TableFullScan_14	10000.00	cop[tikv]	table:t1, partition:p20090403, keep order:false, stats:pseudo
-├─TableReader_19	3333.33	root	data:Selection_18
-│ └─Selection_18	3333.33	cop[tikv]	gt(test.t1.b, 2009-04-03 00:00:00.000000)
-│   └─TableFullScan_17	10000.00	cop[tikv]	table:t1, partition:p20090404, keep order:false, stats:pseudo
-└─TableReader_22	3333.33	root	data:Selection_21
-  └─Selection_21	3333.33	cop[tikv]	gt(test.t1.b, 2009-04-03 00:00:00.000000)
-    └─TableFullScan_20	10000.00	cop[tikv]	table:t1, partition:p20090405, keep order:false, stats:pseudo
-=======
 Union_9	10000.00	root	
 ├─TableReader_12	3333.33	root	data:Selection_11
 │ └─Selection_11	3333.33	cop[tikv]	ge(test.t1.b, 2009-04-03 00:00:00.000000)
-│   └─TableScan_10	10000.00	cop[tikv]	table:t1, partition:p20090403, range:[-inf,+inf], keep order:false, stats:pseudo
+│   └─TableFullScan_10	10000.00	cop[tikv]	table:t1, partition:p20090403, keep order:false, stats:pseudo
 ├─TableReader_15	3333.33	root	data:Selection_14
 │ └─Selection_14	3333.33	cop[tikv]	ge(test.t1.b, 2009-04-03 00:00:00.000000)
-│   └─TableScan_13	10000.00	cop[tikv]	table:t1, partition:p20090404, range:[-inf,+inf], keep order:false, stats:pseudo
+│   └─TableFullScan_13	10000.00	cop[tikv]	table:t1, partition:p20090404, keep order:false, stats:pseudo
 └─TableReader_18	3333.33	root	data:Selection_17
   └─Selection_17	3333.33	cop[tikv]	ge(test.t1.b, 2009-04-03 00:00:00.000000)
-    └─TableScan_16	10000.00	cop[tikv]	table:t1, partition:p20090405, range:[-inf,+inf], keep order:false, stats:pseudo
+    └─TableFullScan_16	10000.00	cop[tikv]	table:t1, partition:p20090405, keep order:false, stats:pseudo
 EXPLAIN SELECT * FROM t1 WHERE b > '2009-04-03';
 id	count	task	operator info
 Union_9	10000.00	root	
 ├─TableReader_12	3333.33	root	data:Selection_11
 │ └─Selection_11	3333.33	cop[tikv]	gt(test.t1.b, 2009-04-03 00:00:00.000000)
-│   └─TableScan_10	10000.00	cop[tikv]	table:t1, partition:p20090403, range:[-inf,+inf], keep order:false, stats:pseudo
+│   └─TableFullScan_10	10000.00	cop[tikv]	table:t1, partition:p20090403, keep order:false, stats:pseudo
 ├─TableReader_15	3333.33	root	data:Selection_14
 │ └─Selection_14	3333.33	cop[tikv]	gt(test.t1.b, 2009-04-03 00:00:00.000000)
-│   └─TableScan_13	10000.00	cop[tikv]	table:t1, partition:p20090404, range:[-inf,+inf], keep order:false, stats:pseudo
+│   └─TableFullScan_13	10000.00	cop[tikv]	table:t1, partition:p20090404, keep order:false, stats:pseudo
 └─TableReader_18	3333.33	root	data:Selection_17
   └─Selection_17	3333.33	cop[tikv]	gt(test.t1.b, 2009-04-03 00:00:00.000000)
-    └─TableScan_16	10000.00	cop[tikv]	table:t1, partition:p20090405, range:[-inf,+inf], keep order:false, stats:pseudo
->>>>>>> c6e4325b
+    └─TableFullScan_16	10000.00	cop[tikv]	table:t1, partition:p20090405, keep order:false, stats:pseudo
 EXPLAIN SELECT * FROM t1
 WHERE b < CAST('2009-04-03 00:00:01' AS DATETIME);
 id	count	task	operator info
@@ -3768,61 +2758,29 @@
 EXPLAIN SELECT * FROM t1
 WHERE b >= CAST('2009-04-03 00:00:01' AS DATETIME);
 id	count	task	operator info
-<<<<<<< HEAD
-Union_10	13333.33	root	
-├─TableReader_13	3333.33	root	data:Selection_12
-│ └─Selection_12	3333.33	cop[tikv]	ge(test.t1.b, 2009-04-03 00:00:01)
-│   └─TableFullScan_11	10000.00	cop[tikv]	table:t1, partition:p20090401, keep order:false, stats:pseudo
-├─TableReader_16	3333.33	root	data:Selection_15
-│ └─Selection_15	3333.33	cop[tikv]	ge(test.t1.b, 2009-04-03 00:00:01)
-│   └─TableFullScan_14	10000.00	cop[tikv]	table:t1, partition:p20090403, keep order:false, stats:pseudo
-├─TableReader_19	3333.33	root	data:Selection_18
-│ └─Selection_18	3333.33	cop[tikv]	ge(test.t1.b, 2009-04-03 00:00:01)
-│   └─TableFullScan_17	10000.00	cop[tikv]	table:t1, partition:p20090404, keep order:false, stats:pseudo
-└─TableReader_22	3333.33	root	data:Selection_21
-  └─Selection_21	3333.33	cop[tikv]	ge(test.t1.b, 2009-04-03 00:00:01)
-    └─TableFullScan_20	10000.00	cop[tikv]	table:t1, partition:p20090405, keep order:false, stats:pseudo
-EXPLAIN SELECT * FROM t1
-WHERE b > CAST('2009-04-03 00:00:01' AS DATETIME);
-id	count	task	operator info
-Union_10	13333.33	root	
-├─TableReader_13	3333.33	root	data:Selection_12
-│ └─Selection_12	3333.33	cop[tikv]	gt(test.t1.b, 2009-04-03 00:00:01)
-│   └─TableFullScan_11	10000.00	cop[tikv]	table:t1, partition:p20090401, keep order:false, stats:pseudo
-├─TableReader_16	3333.33	root	data:Selection_15
-│ └─Selection_15	3333.33	cop[tikv]	gt(test.t1.b, 2009-04-03 00:00:01)
-│   └─TableFullScan_14	10000.00	cop[tikv]	table:t1, partition:p20090403, keep order:false, stats:pseudo
-├─TableReader_19	3333.33	root	data:Selection_18
-│ └─Selection_18	3333.33	cop[tikv]	gt(test.t1.b, 2009-04-03 00:00:01)
-│   └─TableFullScan_17	10000.00	cop[tikv]	table:t1, partition:p20090404, keep order:false, stats:pseudo
-└─TableReader_22	3333.33	root	data:Selection_21
-  └─Selection_21	3333.33	cop[tikv]	gt(test.t1.b, 2009-04-03 00:00:01)
-    └─TableFullScan_20	10000.00	cop[tikv]	table:t1, partition:p20090405, keep order:false, stats:pseudo
-=======
 Union_9	10000.00	root	
 ├─TableReader_12	3333.33	root	data:Selection_11
 │ └─Selection_11	3333.33	cop[tikv]	ge(test.t1.b, 2009-04-03 00:00:01)
-│   └─TableScan_10	10000.00	cop[tikv]	table:t1, partition:p20090403, range:[-inf,+inf], keep order:false, stats:pseudo
+│   └─TableFullScan_10	10000.00	cop[tikv]	table:t1, partition:p20090403, keep order:false, stats:pseudo
 ├─TableReader_15	3333.33	root	data:Selection_14
 │ └─Selection_14	3333.33	cop[tikv]	ge(test.t1.b, 2009-04-03 00:00:01)
-│   └─TableScan_13	10000.00	cop[tikv]	table:t1, partition:p20090404, range:[-inf,+inf], keep order:false, stats:pseudo
+│   └─TableFullScan_13	10000.00	cop[tikv]	table:t1, partition:p20090404, keep order:false, stats:pseudo
 └─TableReader_18	3333.33	root	data:Selection_17
   └─Selection_17	3333.33	cop[tikv]	ge(test.t1.b, 2009-04-03 00:00:01)
-    └─TableScan_16	10000.00	cop[tikv]	table:t1, partition:p20090405, range:[-inf,+inf], keep order:false, stats:pseudo
+    └─TableFullScan_16	10000.00	cop[tikv]	table:t1, partition:p20090405, keep order:false, stats:pseudo
 EXPLAIN SELECT * FROM t1
 WHERE b > CAST('2009-04-03 00:00:01' AS DATETIME);
 id	count	task	operator info
 Union_9	10000.00	root	
 ├─TableReader_12	3333.33	root	data:Selection_11
 │ └─Selection_11	3333.33	cop[tikv]	gt(test.t1.b, 2009-04-03 00:00:01)
-│   └─TableScan_10	10000.00	cop[tikv]	table:t1, partition:p20090403, range:[-inf,+inf], keep order:false, stats:pseudo
+│   └─TableFullScan_10	10000.00	cop[tikv]	table:t1, partition:p20090403, keep order:false, stats:pseudo
 ├─TableReader_15	3333.33	root	data:Selection_14
 │ └─Selection_14	3333.33	cop[tikv]	gt(test.t1.b, 2009-04-03 00:00:01)
-│   └─TableScan_13	10000.00	cop[tikv]	table:t1, partition:p20090404, range:[-inf,+inf], keep order:false, stats:pseudo
+│   └─TableFullScan_13	10000.00	cop[tikv]	table:t1, partition:p20090404, keep order:false, stats:pseudo
 └─TableReader_18	3333.33	root	data:Selection_17
   └─Selection_17	3333.33	cop[tikv]	gt(test.t1.b, 2009-04-03 00:00:01)
-    └─TableScan_16	10000.00	cop[tikv]	table:t1, partition:p20090405, range:[-inf,+inf], keep order:false, stats:pseudo
->>>>>>> c6e4325b
+    └─TableFullScan_16	10000.00	cop[tikv]	table:t1, partition:p20090405, keep order:false, stats:pseudo
 EXPLAIN SELECT * FROM t1
 WHERE b < CAST('2009-04-02 23:59:58' AS DATETIME);
 id	count	task	operator info
@@ -3852,73 +2810,35 @@
 EXPLAIN SELECT * FROM t1
 WHERE b >= CAST('2009-04-02 23:59:58' AS DATETIME);
 id	count	task	operator info
-<<<<<<< HEAD
-Union_11	16666.67	root	
-├─TableReader_14	3333.33	root	data:Selection_13
-│ └─Selection_13	3333.33	cop[tikv]	ge(test.t1.b, 2009-04-02 23:59:58)
-│   └─TableFullScan_12	10000.00	cop[tikv]	table:t1, partition:p20090401, keep order:false, stats:pseudo
-├─TableReader_17	3333.33	root	data:Selection_16
-│ └─Selection_16	3333.33	cop[tikv]	ge(test.t1.b, 2009-04-02 23:59:58)
-│   └─TableFullScan_15	10000.00	cop[tikv]	table:t1, partition:p20090402, keep order:false, stats:pseudo
-├─TableReader_20	3333.33	root	data:Selection_19
-│ └─Selection_19	3333.33	cop[tikv]	ge(test.t1.b, 2009-04-02 23:59:58)
-│   └─TableFullScan_18	10000.00	cop[tikv]	table:t1, partition:p20090403, keep order:false, stats:pseudo
-├─TableReader_23	3333.33	root	data:Selection_22
-│ └─Selection_22	3333.33	cop[tikv]	ge(test.t1.b, 2009-04-02 23:59:58)
-│   └─TableFullScan_21	10000.00	cop[tikv]	table:t1, partition:p20090404, keep order:false, stats:pseudo
-└─TableReader_26	3333.33	root	data:Selection_25
-  └─Selection_25	3333.33	cop[tikv]	ge(test.t1.b, 2009-04-02 23:59:58)
-    └─TableFullScan_24	10000.00	cop[tikv]	table:t1, partition:p20090405, keep order:false, stats:pseudo
-EXPLAIN SELECT * FROM t1
-WHERE b > CAST('2009-04-02 23:59:58' AS DATETIME);
-id	count	task	operator info
-Union_11	16666.67	root	
-├─TableReader_14	3333.33	root	data:Selection_13
-│ └─Selection_13	3333.33	cop[tikv]	gt(test.t1.b, 2009-04-02 23:59:58)
-│   └─TableFullScan_12	10000.00	cop[tikv]	table:t1, partition:p20090401, keep order:false, stats:pseudo
-├─TableReader_17	3333.33	root	data:Selection_16
-│ └─Selection_16	3333.33	cop[tikv]	gt(test.t1.b, 2009-04-02 23:59:58)
-│   └─TableFullScan_15	10000.00	cop[tikv]	table:t1, partition:p20090402, keep order:false, stats:pseudo
-├─TableReader_20	3333.33	root	data:Selection_19
-│ └─Selection_19	3333.33	cop[tikv]	gt(test.t1.b, 2009-04-02 23:59:58)
-│   └─TableFullScan_18	10000.00	cop[tikv]	table:t1, partition:p20090403, keep order:false, stats:pseudo
-├─TableReader_23	3333.33	root	data:Selection_22
-│ └─Selection_22	3333.33	cop[tikv]	gt(test.t1.b, 2009-04-02 23:59:58)
-│   └─TableFullScan_21	10000.00	cop[tikv]	table:t1, partition:p20090404, keep order:false, stats:pseudo
-└─TableReader_26	3333.33	root	data:Selection_25
-  └─Selection_25	3333.33	cop[tikv]	gt(test.t1.b, 2009-04-02 23:59:58)
-    └─TableFullScan_24	10000.00	cop[tikv]	table:t1, partition:p20090405, keep order:false, stats:pseudo
-=======
 Union_10	13333.33	root	
 ├─TableReader_13	3333.33	root	data:Selection_12
 │ └─Selection_12	3333.33	cop[tikv]	ge(test.t1.b, 2009-04-02 23:59:58)
-│   └─TableScan_11	10000.00	cop[tikv]	table:t1, partition:p20090402, range:[-inf,+inf], keep order:false, stats:pseudo
+│   └─TableFullScan_11	10000.00	cop[tikv]	table:t1, partition:p20090402, keep order:false, stats:pseudo
 ├─TableReader_16	3333.33	root	data:Selection_15
 │ └─Selection_15	3333.33	cop[tikv]	ge(test.t1.b, 2009-04-02 23:59:58)
-│   └─TableScan_14	10000.00	cop[tikv]	table:t1, partition:p20090403, range:[-inf,+inf], keep order:false, stats:pseudo
+│   └─TableFullScan_14	10000.00	cop[tikv]	table:t1, partition:p20090403, keep order:false, stats:pseudo
 ├─TableReader_19	3333.33	root	data:Selection_18
 │ └─Selection_18	3333.33	cop[tikv]	ge(test.t1.b, 2009-04-02 23:59:58)
-│   └─TableScan_17	10000.00	cop[tikv]	table:t1, partition:p20090404, range:[-inf,+inf], keep order:false, stats:pseudo
+│   └─TableFullScan_17	10000.00	cop[tikv]	table:t1, partition:p20090404, keep order:false, stats:pseudo
 └─TableReader_22	3333.33	root	data:Selection_21
   └─Selection_21	3333.33	cop[tikv]	ge(test.t1.b, 2009-04-02 23:59:58)
-    └─TableScan_20	10000.00	cop[tikv]	table:t1, partition:p20090405, range:[-inf,+inf], keep order:false, stats:pseudo
+    └─TableFullScan_20	10000.00	cop[tikv]	table:t1, partition:p20090405, keep order:false, stats:pseudo
 EXPLAIN SELECT * FROM t1
 WHERE b > CAST('2009-04-02 23:59:58' AS DATETIME);
 id	count	task	operator info
 Union_10	13333.33	root	
 ├─TableReader_13	3333.33	root	data:Selection_12
 │ └─Selection_12	3333.33	cop[tikv]	gt(test.t1.b, 2009-04-02 23:59:58)
-│   └─TableScan_11	10000.00	cop[tikv]	table:t1, partition:p20090402, range:[-inf,+inf], keep order:false, stats:pseudo
+│   └─TableFullScan_11	10000.00	cop[tikv]	table:t1, partition:p20090402, keep order:false, stats:pseudo
 ├─TableReader_16	3333.33	root	data:Selection_15
 │ └─Selection_15	3333.33	cop[tikv]	gt(test.t1.b, 2009-04-02 23:59:58)
-│   └─TableScan_14	10000.00	cop[tikv]	table:t1, partition:p20090403, range:[-inf,+inf], keep order:false, stats:pseudo
+│   └─TableFullScan_14	10000.00	cop[tikv]	table:t1, partition:p20090403, keep order:false, stats:pseudo
 ├─TableReader_19	3333.33	root	data:Selection_18
 │ └─Selection_18	3333.33	cop[tikv]	gt(test.t1.b, 2009-04-02 23:59:58)
-│   └─TableScan_17	10000.00	cop[tikv]	table:t1, partition:p20090404, range:[-inf,+inf], keep order:false, stats:pseudo
+│   └─TableFullScan_17	10000.00	cop[tikv]	table:t1, partition:p20090404, keep order:false, stats:pseudo
 └─TableReader_22	3333.33	root	data:Selection_21
   └─Selection_21	3333.33	cop[tikv]	gt(test.t1.b, 2009-04-02 23:59:58)
-    └─TableScan_20	10000.00	cop[tikv]	table:t1, partition:p20090405, range:[-inf,+inf], keep order:false, stats:pseudo
->>>>>>> c6e4325b
+    └─TableFullScan_20	10000.00	cop[tikv]	table:t1, partition:p20090405, keep order:false, stats:pseudo
 DROP TABLE t1;
 # For better code coverage of the patch
 CREATE TABLE t1 (
@@ -3973,51 +2893,40 @@
 insert into t3 values (5),(15);
 explain select * from t3 where a=11;
 id	count	task	operator info
-<<<<<<< HEAD
-TableReader_8	10.00	root	data:Selection_7
-└─Selection_7	10.00	cop[tikv]	eq(test.t3.a, 11)
-  └─TableFullScan_6	10000.00	cop[tikv]	table:t3, partition:p1, keep order:false, stats:pseudo
-explain select * from t3 where a=10;
-id	count	task	operator info
-TableReader_8	10.00	root	data:Selection_7
-└─Selection_7	10.00	cop[tikv]	eq(test.t3.a, 10)
-  └─TableFullScan_6	10000.00	cop[tikv]	table:t3, partition:p1, keep order:false, stats:pseudo
-=======
 Union_8	20.00	root	
 ├─TableReader_11	10.00	root	data:Selection_10
 │ └─Selection_10	10.00	cop[tikv]	eq(test.t3.a, 11)
-│   └─TableScan_9	10000.00	cop[tikv]	table:t3, partition:p0, range:[-inf,+inf], keep order:false, stats:pseudo
+│   └─TableFullScan_9	10000.00	cop[tikv]	table:t3, partition:p0, keep order:false, stats:pseudo
 └─TableReader_14	10.00	root	data:Selection_13
   └─Selection_13	10.00	cop[tikv]	eq(test.t3.a, 11)
-    └─TableScan_12	10000.00	cop[tikv]	table:t3, partition:p1, range:[-inf,+inf], keep order:false, stats:pseudo
+    └─TableFullScan_12	10000.00	cop[tikv]	table:t3, partition:p1, keep order:false, stats:pseudo
 explain select * from t3 where a=10;
 id	count	task	operator info
 Union_8	20.00	root	
 ├─TableReader_11	10.00	root	data:Selection_10
 │ └─Selection_10	10.00	cop[tikv]	eq(test.t3.a, 10)
-│   └─TableScan_9	10000.00	cop[tikv]	table:t3, partition:p0, range:[-inf,+inf], keep order:false, stats:pseudo
+│   └─TableFullScan_9	10000.00	cop[tikv]	table:t3, partition:p0, keep order:false, stats:pseudo
 └─TableReader_14	10.00	root	data:Selection_13
   └─Selection_13	10.00	cop[tikv]	eq(test.t3.a, 10)
-    └─TableScan_12	10000.00	cop[tikv]	table:t3, partition:p1, range:[-inf,+inf], keep order:false, stats:pseudo
->>>>>>> c6e4325b
+    └─TableFullScan_12	10000.00	cop[tikv]	table:t3, partition:p1, keep order:false, stats:pseudo
 explain select * from t3 where a=20;
 id	count	task	operator info
 Union_8	20.00	root	
 ├─TableReader_11	10.00	root	data:Selection_10
 │ └─Selection_10	10.00	cop[tikv]	eq(test.t3.a, 20)
-│   └─TableScan_9	10000.00	cop[tikv]	table:t3, partition:p0, range:[-inf,+inf], keep order:false, stats:pseudo
+│   └─TableFullScan_9	10000.00	cop[tikv]	table:t3, partition:p0, keep order:false, stats:pseudo
 └─TableReader_14	10.00	root	data:Selection_13
   └─Selection_13	10.00	cop[tikv]	eq(test.t3.a, 20)
-    └─TableScan_12	10000.00	cop[tikv]	table:t3, partition:p1, range:[-inf,+inf], keep order:false, stats:pseudo
+    └─TableFullScan_12	10000.00	cop[tikv]	table:t3, partition:p1, keep order:false, stats:pseudo
 explain select * from t3 where a=30;
 id	count	task	operator info
 Union_8	20.00	root	
 ├─TableReader_11	10.00	root	data:Selection_10
 │ └─Selection_10	10.00	cop[tikv]	eq(test.t3.a, 30)
-│   └─TableScan_9	10000.00	cop[tikv]	table:t3, partition:p0, range:[-inf,+inf], keep order:false, stats:pseudo
+│   └─TableFullScan_9	10000.00	cop[tikv]	table:t3, partition:p0, keep order:false, stats:pseudo
 └─TableReader_14	10.00	root	data:Selection_13
   └─Selection_13	10.00	cop[tikv]	eq(test.t3.a, 30)
-    └─TableScan_12	10000.00	cop[tikv]	table:t3, partition:p1, range:[-inf,+inf], keep order:false, stats:pseudo
+    └─TableFullScan_12	10000.00	cop[tikv]	table:t3, partition:p1, keep order:false, stats:pseudo
 create table t7 (a int not null) partition by RANGE(a) (
 partition p10 values less than (10),
 partition p30 values less than (30),
@@ -4575,7 +3484,7 @@
 id	count	task	operator info
 TableReader_8	0.00	root	data:Selection_7
 └─Selection_7	0.00	cop[tikv]	gt(test.t2.a, 800), lt(test.t2.a, 801)
-  └─TableScan_6	10000.00	cop[tikv]	table:t2, partition:p4, range:[-inf,+inf], keep order:false, stats:pseudo
+  └─TableFullScan_6	10000.00	cop[tikv]	table:t2, partition:p4, keep order:false, stats:pseudo
 explain select * from t2 where a > 600;
 id	count	task	operator info
 Union_8	6666.67	root	
@@ -4958,22 +3867,16 @@
   └─TableFullScan_6	10000.00	cop[tikv]	table:t1, partition:p0, keep order:false, stats:pseudo
 explain select * from t2 where a=0;
 id	count	task	operator info
-<<<<<<< HEAD
-TableReader_8	10.00	root	data:Selection_7
-└─Selection_7	10.00	cop[tikv]	eq(test.t2.a, 0)
-  └─TableFullScan_6	10000.00	cop[tikv]	table:t2, partition:p0, keep order:false, stats:pseudo
-=======
 Union_9	30.00	root	
 ├─TableReader_12	10.00	root	data:Selection_11
 │ └─Selection_11	10.00	cop[tikv]	eq(test.t2.a, 0)
-│   └─TableScan_10	10000.00	cop[tikv]	table:t2, partition:p0, range:[-inf,+inf], keep order:false, stats:pseudo
+│   └─TableFullScan_10	10000.00	cop[tikv]	table:t2, partition:p0, keep order:false, stats:pseudo
 ├─TableReader_15	10.00	root	data:Selection_14
 │ └─Selection_14	10.00	cop[tikv]	eq(test.t2.a, 0)
-│   └─TableScan_13	10000.00	cop[tikv]	table:t2, partition:p1, range:[-inf,+inf], keep order:false, stats:pseudo
+│   └─TableFullScan_13	10000.00	cop[tikv]	table:t2, partition:p1, keep order:false, stats:pseudo
 └─TableReader_18	10.00	root	data:Selection_17
   └─Selection_17	10.00	cop[tikv]	eq(test.t2.a, 0)
-    └─TableScan_16	10000.00	cop[tikv]	table:t2, partition:p2, range:[-inf,+inf], keep order:false, stats:pseudo
->>>>>>> c6e4325b
+    └─TableFullScan_16	10000.00	cop[tikv]	table:t2, partition:p2, keep order:false, stats:pseudo
 explain select * from t1 where a=0xFE;
 id	count	task	operator info
 TableReader_8	10.00	root	data:Selection_7
@@ -4981,22 +3884,16 @@
   └─TableFullScan_6	10000.00	cop[tikv]	table:t1, partition:p2, keep order:false, stats:pseudo
 explain select * from t2 where a=0xFE;
 id	count	task	operator info
-<<<<<<< HEAD
-TableReader_8	10.00	root	data:Selection_7
-└─Selection_7	10.00	cop[tikv]	eq(test.t2.a, 254)
-  └─TableFullScan_6	10000.00	cop[tikv]	table:t2, partition:p2, keep order:false, stats:pseudo
-=======
 Union_9	30.00	root	
 ├─TableReader_12	10.00	root	data:Selection_11
 │ └─Selection_11	10.00	cop[tikv]	eq(test.t2.a, 254)
-│   └─TableScan_10	10000.00	cop[tikv]	table:t2, partition:p0, range:[-inf,+inf], keep order:false, stats:pseudo
+│   └─TableFullScan_10	10000.00	cop[tikv]	table:t2, partition:p0, keep order:false, stats:pseudo
 ├─TableReader_15	10.00	root	data:Selection_14
 │ └─Selection_14	10.00	cop[tikv]	eq(test.t2.a, 254)
-│   └─TableScan_13	10000.00	cop[tikv]	table:t2, partition:p1, range:[-inf,+inf], keep order:false, stats:pseudo
+│   └─TableFullScan_13	10000.00	cop[tikv]	table:t2, partition:p1, keep order:false, stats:pseudo
 └─TableReader_18	10.00	root	data:Selection_17
   └─Selection_17	10.00	cop[tikv]	eq(test.t2.a, 254)
-    └─TableScan_16	10000.00	cop[tikv]	table:t2, partition:p2, range:[-inf,+inf], keep order:false, stats:pseudo
->>>>>>> c6e4325b
+    └─TableFullScan_16	10000.00	cop[tikv]	table:t2, partition:p2, keep order:false, stats:pseudo
 explain select * from t1 where a > 0xFE AND a <= 0xFF;
 id	count	task	operator info
 TableDual_6	0.00	root	rows:0
