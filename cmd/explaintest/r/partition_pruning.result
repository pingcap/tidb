set @@session.tidb_enable_table_partition=1;
drop table if exists t0,t1,t2,t3,t4,t5,t6,t7,t8,t9;
#
# Bug#53806: Wrong estimates for range query in partitioned MyISAM table
# Bug#46754: 'rows' field doesn't reflect partition pruning
#
CREATE TABLE t1 (a INT PRIMARY KEY)
PARTITION BY RANGE (a) (
PARTITION p0 VALUES LESS THAN (1),
PARTITION p1 VALUES LESS THAN (2),
PARTITION p2 VALUES LESS THAN (3),
PARTITION p3 VALUES LESS THAN (4),
PARTITION p4 VALUES LESS THAN (5),
PARTITION p5 VALUES LESS THAN (6),
PARTITION max VALUES LESS THAN MAXVALUE);
INSERT INTO t1 VALUES (-1),(0),(1),(2),(3),(4),(5),(6),(7),(8);
EXPLAIN SELECT * FROM t1 WHERE a <= 1;
id	estRows	task	access object	operator info
PartitionUnion_8	2.00	root		
├─TableReader_10	3333.33	root		data:TableRangeScan_9
│ └─TableRangeScan_9	3333.33	cop[tikv]	table:t1, partition:p0	range:[-inf,1], keep order:false, stats:pseudo
└─TableReader_12	3333.33	root		data:TableRangeScan_11
  └─TableRangeScan_11	3333.33	cop[tikv]	table:t1, partition:p1	range:[-inf,1], keep order:false, stats:pseudo
EXPLAIN SELECT * FROM t1 WHERE a < 7;
id	estRows	task	access object	operator info
PartitionUnion_13	49.00	root		
├─TableReader_15	3333.33	root		data:TableRangeScan_14
│ └─TableRangeScan_14	3333.33	cop[tikv]	table:t1, partition:p0	range:[-inf,7), keep order:false, stats:pseudo
├─TableReader_17	3333.33	root		data:TableRangeScan_16
│ └─TableRangeScan_16	3333.33	cop[tikv]	table:t1, partition:p1	range:[-inf,7), keep order:false, stats:pseudo
├─TableReader_19	3333.33	root		data:TableRangeScan_18
│ └─TableRangeScan_18	3333.33	cop[tikv]	table:t1, partition:p2	range:[-inf,7), keep order:false, stats:pseudo
├─TableReader_21	3333.33	root		data:TableRangeScan_20
│ └─TableRangeScan_20	3333.33	cop[tikv]	table:t1, partition:p3	range:[-inf,7), keep order:false, stats:pseudo
├─TableReader_23	3333.33	root		data:TableRangeScan_22
│ └─TableRangeScan_22	3333.33	cop[tikv]	table:t1, partition:p4	range:[-inf,7), keep order:false, stats:pseudo
├─TableReader_25	3333.33	root		data:TableRangeScan_24
│ └─TableRangeScan_24	3333.33	cop[tikv]	table:t1, partition:p5	range:[-inf,7), keep order:false, stats:pseudo
└─TableReader_27	3333.33	root		data:TableRangeScan_26
  └─TableRangeScan_26	3333.33	cop[tikv]	table:t1, partition:max	range:[-inf,7), keep order:false, stats:pseudo
EXPLAIN SELECT * FROM t1 WHERE a <= 1;
id	estRows	task	access object	operator info
PartitionUnion_8	2.00	root		
├─TableReader_10	3333.33	root		data:TableRangeScan_9
│ └─TableRangeScan_9	3333.33	cop[tikv]	table:t1, partition:p0	range:[-inf,1], keep order:false, stats:pseudo
└─TableReader_12	3333.33	root		data:TableRangeScan_11
  └─TableRangeScan_11	3333.33	cop[tikv]	table:t1, partition:p1	range:[-inf,1], keep order:false, stats:pseudo
DROP TABLE t1;
#
# Bug#49742: Partition Pruning not working correctly for RANGE
#
CREATE TABLE t1 (a INT PRIMARY KEY)
PARTITION BY RANGE (a) (
PARTITION p0 VALUES LESS THAN (1),
PARTITION p1 VALUES LESS THAN (2),
PARTITION p2 VALUES LESS THAN (3),
PARTITION p3 VALUES LESS THAN (4),
PARTITION p4 VALUES LESS THAN (5),
PARTITION p5 VALUES LESS THAN (6),
PARTITION max VALUES LESS THAN MAXVALUE);
INSERT INTO t1 VALUES (-1),(0),(1),(2),(3),(4),(5),(6),(7),(8);
SELECT * FROM t1 WHERE a < 1 order by a;
a
-1
0
EXPLAIN SELECT * FROM t1 WHERE a < 1;
id	estRows	task	access object	operator info
TableReader_7	3333.33	root		data:TableRangeScan_6
└─TableRangeScan_6	3333.33	cop[tikv]	table:t1, partition:p0	range:[-inf,1), keep order:false, stats:pseudo
SELECT * FROM t1 WHERE a < 2 order by a;
a
-1
0
1
EXPLAIN SELECT * FROM t1 WHERE a < 2;
id	estRows	task	access object	operator info
PartitionUnion_8	4.00	root		
├─TableReader_10	3333.33	root		data:TableRangeScan_9
│ └─TableRangeScan_9	3333.33	cop[tikv]	table:t1, partition:p0	range:[-inf,2), keep order:false, stats:pseudo
└─TableReader_12	3333.33	root		data:TableRangeScan_11
  └─TableRangeScan_11	3333.33	cop[tikv]	table:t1, partition:p1	range:[-inf,2), keep order:false, stats:pseudo
SELECT * FROM t1 WHERE a < 3 order by a;
a
-1
0
1
2
EXPLAIN SELECT * FROM t1 WHERE a < 3;
id	estRows	task	access object	operator info
PartitionUnion_9	9.00	root		
├─TableReader_11	3333.33	root		data:TableRangeScan_10
│ └─TableRangeScan_10	3333.33	cop[tikv]	table:t1, partition:p0	range:[-inf,3), keep order:false, stats:pseudo
├─TableReader_13	3333.33	root		data:TableRangeScan_12
│ └─TableRangeScan_12	3333.33	cop[tikv]	table:t1, partition:p1	range:[-inf,3), keep order:false, stats:pseudo
└─TableReader_15	3333.33	root		data:TableRangeScan_14
  └─TableRangeScan_14	3333.33	cop[tikv]	table:t1, partition:p2	range:[-inf,3), keep order:false, stats:pseudo
SELECT * FROM t1 WHERE a < 4 order by a;
a
-1
0
1
2
3
EXPLAIN SELECT * FROM t1 WHERE a < 4;
id	estRows	task	access object	operator info
PartitionUnion_10	16.00	root		
├─TableReader_12	3333.33	root		data:TableRangeScan_11
│ └─TableRangeScan_11	3333.33	cop[tikv]	table:t1, partition:p0	range:[-inf,4), keep order:false, stats:pseudo
├─TableReader_14	3333.33	root		data:TableRangeScan_13
│ └─TableRangeScan_13	3333.33	cop[tikv]	table:t1, partition:p1	range:[-inf,4), keep order:false, stats:pseudo
├─TableReader_16	3333.33	root		data:TableRangeScan_15
│ └─TableRangeScan_15	3333.33	cop[tikv]	table:t1, partition:p2	range:[-inf,4), keep order:false, stats:pseudo
└─TableReader_18	3333.33	root		data:TableRangeScan_17
  └─TableRangeScan_17	3333.33	cop[tikv]	table:t1, partition:p3	range:[-inf,4), keep order:false, stats:pseudo
SELECT * FROM t1 WHERE a < 5 order by a;
a
-1
0
1
2
3
4
EXPLAIN SELECT * FROM t1 WHERE a < 5;
id	estRows	task	access object	operator info
PartitionUnion_11	25.00	root		
├─TableReader_13	3333.33	root		data:TableRangeScan_12
│ └─TableRangeScan_12	3333.33	cop[tikv]	table:t1, partition:p0	range:[-inf,5), keep order:false, stats:pseudo
├─TableReader_15	3333.33	root		data:TableRangeScan_14
│ └─TableRangeScan_14	3333.33	cop[tikv]	table:t1, partition:p1	range:[-inf,5), keep order:false, stats:pseudo
├─TableReader_17	3333.33	root		data:TableRangeScan_16
│ └─TableRangeScan_16	3333.33	cop[tikv]	table:t1, partition:p2	range:[-inf,5), keep order:false, stats:pseudo
├─TableReader_19	3333.33	root		data:TableRangeScan_18
│ └─TableRangeScan_18	3333.33	cop[tikv]	table:t1, partition:p3	range:[-inf,5), keep order:false, stats:pseudo
└─TableReader_21	3333.33	root		data:TableRangeScan_20
  └─TableRangeScan_20	3333.33	cop[tikv]	table:t1, partition:p4	range:[-inf,5), keep order:false, stats:pseudo
SELECT * FROM t1 WHERE a < 6 order by a;
a
-1
0
1
2
3
4
5
EXPLAIN SELECT * FROM t1 WHERE a < 6;
id	estRows	task	access object	operator info
PartitionUnion_12	36.00	root		
├─TableReader_14	3333.33	root		data:TableRangeScan_13
│ └─TableRangeScan_13	3333.33	cop[tikv]	table:t1, partition:p0	range:[-inf,6), keep order:false, stats:pseudo
├─TableReader_16	3333.33	root		data:TableRangeScan_15
│ └─TableRangeScan_15	3333.33	cop[tikv]	table:t1, partition:p1	range:[-inf,6), keep order:false, stats:pseudo
├─TableReader_18	3333.33	root		data:TableRangeScan_17
│ └─TableRangeScan_17	3333.33	cop[tikv]	table:t1, partition:p2	range:[-inf,6), keep order:false, stats:pseudo
├─TableReader_20	3333.33	root		data:TableRangeScan_19
│ └─TableRangeScan_19	3333.33	cop[tikv]	table:t1, partition:p3	range:[-inf,6), keep order:false, stats:pseudo
├─TableReader_22	3333.33	root		data:TableRangeScan_21
│ └─TableRangeScan_21	3333.33	cop[tikv]	table:t1, partition:p4	range:[-inf,6), keep order:false, stats:pseudo
└─TableReader_24	3333.33	root		data:TableRangeScan_23
  └─TableRangeScan_23	3333.33	cop[tikv]	table:t1, partition:p5	range:[-inf,6), keep order:false, stats:pseudo
SELECT * FROM t1 WHERE a < 7 order by a;
a
-1
0
1
2
3
4
5
6
EXPLAIN SELECT * FROM t1 WHERE a < 7;
id	estRows	task	access object	operator info
PartitionUnion_13	49.00	root		
├─TableReader_15	3333.33	root		data:TableRangeScan_14
│ └─TableRangeScan_14	3333.33	cop[tikv]	table:t1, partition:p0	range:[-inf,7), keep order:false, stats:pseudo
├─TableReader_17	3333.33	root		data:TableRangeScan_16
│ └─TableRangeScan_16	3333.33	cop[tikv]	table:t1, partition:p1	range:[-inf,7), keep order:false, stats:pseudo
├─TableReader_19	3333.33	root		data:TableRangeScan_18
│ └─TableRangeScan_18	3333.33	cop[tikv]	table:t1, partition:p2	range:[-inf,7), keep order:false, stats:pseudo
├─TableReader_21	3333.33	root		data:TableRangeScan_20
│ └─TableRangeScan_20	3333.33	cop[tikv]	table:t1, partition:p3	range:[-inf,7), keep order:false, stats:pseudo
├─TableReader_23	3333.33	root		data:TableRangeScan_22
│ └─TableRangeScan_22	3333.33	cop[tikv]	table:t1, partition:p4	range:[-inf,7), keep order:false, stats:pseudo
├─TableReader_25	3333.33	root		data:TableRangeScan_24
│ └─TableRangeScan_24	3333.33	cop[tikv]	table:t1, partition:p5	range:[-inf,7), keep order:false, stats:pseudo
└─TableReader_27	3333.33	root		data:TableRangeScan_26
  └─TableRangeScan_26	3333.33	cop[tikv]	table:t1, partition:max	range:[-inf,7), keep order:false, stats:pseudo
SELECT * FROM t1 WHERE a <= 1 order by a;
a
-1
0
1
EXPLAIN SELECT * FROM t1 WHERE a <= 1;
id	estRows	task	access object	operator info
PartitionUnion_8	2.00	root		
├─TableReader_10	3333.33	root		data:TableRangeScan_9
│ └─TableRangeScan_9	3333.33	cop[tikv]	table:t1, partition:p0	range:[-inf,1], keep order:false, stats:pseudo
└─TableReader_12	3333.33	root		data:TableRangeScan_11
  └─TableRangeScan_11	3333.33	cop[tikv]	table:t1, partition:p1	range:[-inf,1], keep order:false, stats:pseudo
SELECT * FROM t1 WHERE a <= 2 order by a;
a
-1
0
1
2
EXPLAIN SELECT * FROM t1 WHERE a <= 2;
id	estRows	task	access object	operator info
PartitionUnion_9	6.00	root		
├─TableReader_11	3333.33	root		data:TableRangeScan_10
│ └─TableRangeScan_10	3333.33	cop[tikv]	table:t1, partition:p0	range:[-inf,2], keep order:false, stats:pseudo
├─TableReader_13	3333.33	root		data:TableRangeScan_12
│ └─TableRangeScan_12	3333.33	cop[tikv]	table:t1, partition:p1	range:[-inf,2], keep order:false, stats:pseudo
└─TableReader_15	3333.33	root		data:TableRangeScan_14
  └─TableRangeScan_14	3333.33	cop[tikv]	table:t1, partition:p2	range:[-inf,2], keep order:false, stats:pseudo
SELECT * FROM t1 WHERE a <= 3 order by a;
a
-1
0
1
2
3
EXPLAIN SELECT * FROM t1 WHERE a <= 3;
id	estRows	task	access object	operator info
PartitionUnion_10	12.00	root		
├─TableReader_12	3333.33	root		data:TableRangeScan_11
│ └─TableRangeScan_11	3333.33	cop[tikv]	table:t1, partition:p0	range:[-inf,3], keep order:false, stats:pseudo
├─TableReader_14	3333.33	root		data:TableRangeScan_13
│ └─TableRangeScan_13	3333.33	cop[tikv]	table:t1, partition:p1	range:[-inf,3], keep order:false, stats:pseudo
├─TableReader_16	3333.33	root		data:TableRangeScan_15
│ └─TableRangeScan_15	3333.33	cop[tikv]	table:t1, partition:p2	range:[-inf,3], keep order:false, stats:pseudo
└─TableReader_18	3333.33	root		data:TableRangeScan_17
  └─TableRangeScan_17	3333.33	cop[tikv]	table:t1, partition:p3	range:[-inf,3], keep order:false, stats:pseudo
SELECT * FROM t1 WHERE a <= 4 order by a;
a
-1
0
1
2
3
4
EXPLAIN SELECT * FROM t1 WHERE a <= 4;
id	estRows	task	access object	operator info
PartitionUnion_11	20.00	root		
├─TableReader_13	3333.33	root		data:TableRangeScan_12
│ └─TableRangeScan_12	3333.33	cop[tikv]	table:t1, partition:p0	range:[-inf,4], keep order:false, stats:pseudo
├─TableReader_15	3333.33	root		data:TableRangeScan_14
│ └─TableRangeScan_14	3333.33	cop[tikv]	table:t1, partition:p1	range:[-inf,4], keep order:false, stats:pseudo
├─TableReader_17	3333.33	root		data:TableRangeScan_16
│ └─TableRangeScan_16	3333.33	cop[tikv]	table:t1, partition:p2	range:[-inf,4], keep order:false, stats:pseudo
├─TableReader_19	3333.33	root		data:TableRangeScan_18
│ └─TableRangeScan_18	3333.33	cop[tikv]	table:t1, partition:p3	range:[-inf,4], keep order:false, stats:pseudo
└─TableReader_21	3333.33	root		data:TableRangeScan_20
  └─TableRangeScan_20	3333.33	cop[tikv]	table:t1, partition:p4	range:[-inf,4], keep order:false, stats:pseudo
SELECT * FROM t1 WHERE a <= 5 order by a;
a
-1
0
1
2
3
4
5
EXPLAIN SELECT * FROM t1 WHERE a <= 5;
id	estRows	task	access object	operator info
PartitionUnion_12	30.00	root		
├─TableReader_14	3333.33	root		data:TableRangeScan_13
│ └─TableRangeScan_13	3333.33	cop[tikv]	table:t1, partition:p0	range:[-inf,5], keep order:false, stats:pseudo
├─TableReader_16	3333.33	root		data:TableRangeScan_15
│ └─TableRangeScan_15	3333.33	cop[tikv]	table:t1, partition:p1	range:[-inf,5], keep order:false, stats:pseudo
├─TableReader_18	3333.33	root		data:TableRangeScan_17
│ └─TableRangeScan_17	3333.33	cop[tikv]	table:t1, partition:p2	range:[-inf,5], keep order:false, stats:pseudo
├─TableReader_20	3333.33	root		data:TableRangeScan_19
│ └─TableRangeScan_19	3333.33	cop[tikv]	table:t1, partition:p3	range:[-inf,5], keep order:false, stats:pseudo
├─TableReader_22	3333.33	root		data:TableRangeScan_21
│ └─TableRangeScan_21	3333.33	cop[tikv]	table:t1, partition:p4	range:[-inf,5], keep order:false, stats:pseudo
└─TableReader_24	3333.33	root		data:TableRangeScan_23
  └─TableRangeScan_23	3333.33	cop[tikv]	table:t1, partition:p5	range:[-inf,5], keep order:false, stats:pseudo
SELECT * FROM t1 WHERE a <= 6 order by a;
a
-1
0
1
2
3
4
5
6
EXPLAIN SELECT * FROM t1 WHERE a <= 6;
id	estRows	task	access object	operator info
PartitionUnion_13	42.00	root		
├─TableReader_15	3333.33	root		data:TableRangeScan_14
│ └─TableRangeScan_14	3333.33	cop[tikv]	table:t1, partition:p0	range:[-inf,6], keep order:false, stats:pseudo
├─TableReader_17	3333.33	root		data:TableRangeScan_16
│ └─TableRangeScan_16	3333.33	cop[tikv]	table:t1, partition:p1	range:[-inf,6], keep order:false, stats:pseudo
├─TableReader_19	3333.33	root		data:TableRangeScan_18
│ └─TableRangeScan_18	3333.33	cop[tikv]	table:t1, partition:p2	range:[-inf,6], keep order:false, stats:pseudo
├─TableReader_21	3333.33	root		data:TableRangeScan_20
│ └─TableRangeScan_20	3333.33	cop[tikv]	table:t1, partition:p3	range:[-inf,6], keep order:false, stats:pseudo
├─TableReader_23	3333.33	root		data:TableRangeScan_22
│ └─TableRangeScan_22	3333.33	cop[tikv]	table:t1, partition:p4	range:[-inf,6], keep order:false, stats:pseudo
├─TableReader_25	3333.33	root		data:TableRangeScan_24
│ └─TableRangeScan_24	3333.33	cop[tikv]	table:t1, partition:p5	range:[-inf,6], keep order:false, stats:pseudo
└─TableReader_27	3333.33	root		data:TableRangeScan_26
  └─TableRangeScan_26	3333.33	cop[tikv]	table:t1, partition:max	range:[-inf,6], keep order:false, stats:pseudo
SELECT * FROM t1 WHERE a <= 7 order by a;
a
-1
0
1
2
3
4
5
6
7
EXPLAIN SELECT * FROM t1 WHERE a <= 7;
id	estRows	task	access object	operator info
PartitionUnion_13	49.00	root		
├─TableReader_15	3333.33	root		data:TableRangeScan_14
│ └─TableRangeScan_14	3333.33	cop[tikv]	table:t1, partition:p0	range:[-inf,7], keep order:false, stats:pseudo
├─TableReader_17	3333.33	root		data:TableRangeScan_16
│ └─TableRangeScan_16	3333.33	cop[tikv]	table:t1, partition:p1	range:[-inf,7], keep order:false, stats:pseudo
├─TableReader_19	3333.33	root		data:TableRangeScan_18
│ └─TableRangeScan_18	3333.33	cop[tikv]	table:t1, partition:p2	range:[-inf,7], keep order:false, stats:pseudo
├─TableReader_21	3333.33	root		data:TableRangeScan_20
│ └─TableRangeScan_20	3333.33	cop[tikv]	table:t1, partition:p3	range:[-inf,7], keep order:false, stats:pseudo
├─TableReader_23	3333.33	root		data:TableRangeScan_22
│ └─TableRangeScan_22	3333.33	cop[tikv]	table:t1, partition:p4	range:[-inf,7], keep order:false, stats:pseudo
├─TableReader_25	3333.33	root		data:TableRangeScan_24
│ └─TableRangeScan_24	3333.33	cop[tikv]	table:t1, partition:p5	range:[-inf,7], keep order:false, stats:pseudo
└─TableReader_27	3333.33	root		data:TableRangeScan_26
  └─TableRangeScan_26	3333.33	cop[tikv]	table:t1, partition:max	range:[-inf,7], keep order:false, stats:pseudo
SELECT * FROM t1 WHERE a = 1 order by a;
a
1
EXPLAIN SELECT * FROM t1 WHERE a = 1;
id	estRows	task	access object	operator info
Point_Get_6	1.00	root	table:t1, partition:p1	handle:1
SELECT * FROM t1 WHERE a = 2 order by a;
a
2
EXPLAIN SELECT * FROM t1 WHERE a = 2;
id	estRows	task	access object	operator info
Point_Get_6	1.00	root	table:t1, partition:p2	handle:2
SELECT * FROM t1 WHERE a = 3 order by a;
a
3
EXPLAIN SELECT * FROM t1 WHERE a = 3;
id	estRows	task	access object	operator info
Point_Get_6	1.00	root	table:t1, partition:p3	handle:3
SELECT * FROM t1 WHERE a = 4 order by a;
a
4
EXPLAIN SELECT * FROM t1 WHERE a = 4;
id	estRows	task	access object	operator info
Point_Get_6	1.00	root	table:t1, partition:p4	handle:4
SELECT * FROM t1 WHERE a = 5 order by a;
a
5
EXPLAIN SELECT * FROM t1 WHERE a = 5;
id	estRows	task	access object	operator info
Point_Get_6	1.00	root	table:t1, partition:p5	handle:5
SELECT * FROM t1 WHERE a = 6 order by a;
a
6
EXPLAIN SELECT * FROM t1 WHERE a = 6;
id	estRows	task	access object	operator info
Point_Get_6	1.00	root	table:t1, partition:max	handle:6
SELECT * FROM t1 WHERE a = 7 order by a;
a
7
EXPLAIN SELECT * FROM t1 WHERE a = 7;
id	estRows	task	access object	operator info
Point_Get_6	1.00	root	table:t1, partition:max	handle:7
SELECT * FROM t1 WHERE a >= 1 order by a;
a
1
2
3
4
5
6
7
8
EXPLAIN SELECT * FROM t1 WHERE a >= 1;
id	estRows	task	access object	operator info
PartitionUnion_12	20000.00	root		
├─TableReader_14	3333.33	root		data:TableRangeScan_13
│ └─TableRangeScan_13	3333.33	cop[tikv]	table:t1, partition:p1	range:[1,+inf], keep order:false, stats:pseudo
├─TableReader_16	3333.33	root		data:TableRangeScan_15
│ └─TableRangeScan_15	3333.33	cop[tikv]	table:t1, partition:p2	range:[1,+inf], keep order:false, stats:pseudo
├─TableReader_18	3333.33	root		data:TableRangeScan_17
│ └─TableRangeScan_17	3333.33	cop[tikv]	table:t1, partition:p3	range:[1,+inf], keep order:false, stats:pseudo
├─TableReader_20	3333.33	root		data:TableRangeScan_19
│ └─TableRangeScan_19	3333.33	cop[tikv]	table:t1, partition:p4	range:[1,+inf], keep order:false, stats:pseudo
├─TableReader_22	3333.33	root		data:TableRangeScan_21
│ └─TableRangeScan_21	3333.33	cop[tikv]	table:t1, partition:p5	range:[1,+inf], keep order:false, stats:pseudo
└─TableReader_24	3333.33	root		data:TableRangeScan_23
  └─TableRangeScan_23	3333.33	cop[tikv]	table:t1, partition:max	range:[1,+inf], keep order:false, stats:pseudo
SELECT * FROM t1 WHERE a >= 2 order by a;
a
2
3
4
5
6
7
8
EXPLAIN SELECT * FROM t1 WHERE a >= 2;
id	estRows	task	access object	operator info
PartitionUnion_11	16666.67	root		
├─TableReader_13	3333.33	root		data:TableRangeScan_12
│ └─TableRangeScan_12	3333.33	cop[tikv]	table:t1, partition:p2	range:[2,+inf], keep order:false, stats:pseudo
├─TableReader_15	3333.33	root		data:TableRangeScan_14
│ └─TableRangeScan_14	3333.33	cop[tikv]	table:t1, partition:p3	range:[2,+inf], keep order:false, stats:pseudo
├─TableReader_17	3333.33	root		data:TableRangeScan_16
│ └─TableRangeScan_16	3333.33	cop[tikv]	table:t1, partition:p4	range:[2,+inf], keep order:false, stats:pseudo
├─TableReader_19	3333.33	root		data:TableRangeScan_18
│ └─TableRangeScan_18	3333.33	cop[tikv]	table:t1, partition:p5	range:[2,+inf], keep order:false, stats:pseudo
└─TableReader_21	3333.33	root		data:TableRangeScan_20
  └─TableRangeScan_20	3333.33	cop[tikv]	table:t1, partition:max	range:[2,+inf], keep order:false, stats:pseudo
SELECT * FROM t1 WHERE a >= 3 order by a;
a
3
4
5
6
7
8
EXPLAIN SELECT * FROM t1 WHERE a >= 3;
id	estRows	task	access object	operator info
PartitionUnion_10	13333.33	root		
├─TableReader_12	3333.33	root		data:TableRangeScan_11
│ └─TableRangeScan_11	3333.33	cop[tikv]	table:t1, partition:p3	range:[3,+inf], keep order:false, stats:pseudo
├─TableReader_14	3333.33	root		data:TableRangeScan_13
│ └─TableRangeScan_13	3333.33	cop[tikv]	table:t1, partition:p4	range:[3,+inf], keep order:false, stats:pseudo
├─TableReader_16	3333.33	root		data:TableRangeScan_15
│ └─TableRangeScan_15	3333.33	cop[tikv]	table:t1, partition:p5	range:[3,+inf], keep order:false, stats:pseudo
└─TableReader_18	3333.33	root		data:TableRangeScan_17
  └─TableRangeScan_17	3333.33	cop[tikv]	table:t1, partition:max	range:[3,+inf], keep order:false, stats:pseudo
SELECT * FROM t1 WHERE a >= 4 order by a;
a
4
5
6
7
8
EXPLAIN SELECT * FROM t1 WHERE a >= 4;
id	estRows	task	access object	operator info
PartitionUnion_9	10000.00	root		
├─TableReader_11	3333.33	root		data:TableRangeScan_10
│ └─TableRangeScan_10	3333.33	cop[tikv]	table:t1, partition:p4	range:[4,+inf], keep order:false, stats:pseudo
├─TableReader_13	3333.33	root		data:TableRangeScan_12
│ └─TableRangeScan_12	3333.33	cop[tikv]	table:t1, partition:p5	range:[4,+inf], keep order:false, stats:pseudo
└─TableReader_15	3333.33	root		data:TableRangeScan_14
  └─TableRangeScan_14	3333.33	cop[tikv]	table:t1, partition:max	range:[4,+inf], keep order:false, stats:pseudo
SELECT * FROM t1 WHERE a >= 5 order by a;
a
5
6
7
8
EXPLAIN SELECT * FROM t1 WHERE a >= 5;
id	estRows	task	access object	operator info
PartitionUnion_8	6666.67	root		
├─TableReader_10	3333.33	root		data:TableRangeScan_9
│ └─TableRangeScan_9	3333.33	cop[tikv]	table:t1, partition:p5	range:[5,+inf], keep order:false, stats:pseudo
└─TableReader_12	3333.33	root		data:TableRangeScan_11
  └─TableRangeScan_11	3333.33	cop[tikv]	table:t1, partition:max	range:[5,+inf], keep order:false, stats:pseudo
SELECT * FROM t1 WHERE a >= 6 order by a;
a
6
7
8
EXPLAIN SELECT * FROM t1 WHERE a >= 6;
id	estRows	task	access object	operator info
TableReader_7	3333.33	root		data:TableRangeScan_6
└─TableRangeScan_6	3333.33	cop[tikv]	table:t1, partition:max	range:[6,+inf], keep order:false, stats:pseudo
SELECT * FROM t1 WHERE a >= 7 order by a;
a
7
8
EXPLAIN SELECT * FROM t1 WHERE a >= 7;
id	estRows	task	access object	operator info
TableReader_7	3333.33	root		data:TableRangeScan_6
└─TableRangeScan_6	3333.33	cop[tikv]	table:t1, partition:max	range:[7,+inf], keep order:false, stats:pseudo
SELECT * FROM t1 WHERE a > 1 order by a;
a
2
3
4
5
6
7
8
EXPLAIN SELECT * FROM t1 WHERE a > 1;
id	estRows	task	access object	operator info
PartitionUnion_11	16666.67	root		
├─TableReader_13	3333.33	root		data:TableRangeScan_12
│ └─TableRangeScan_12	3333.33	cop[tikv]	table:t1, partition:p2	range:(1,+inf], keep order:false, stats:pseudo
├─TableReader_15	3333.33	root		data:TableRangeScan_14
│ └─TableRangeScan_14	3333.33	cop[tikv]	table:t1, partition:p3	range:(1,+inf], keep order:false, stats:pseudo
├─TableReader_17	3333.33	root		data:TableRangeScan_16
│ └─TableRangeScan_16	3333.33	cop[tikv]	table:t1, partition:p4	range:(1,+inf], keep order:false, stats:pseudo
├─TableReader_19	3333.33	root		data:TableRangeScan_18
│ └─TableRangeScan_18	3333.33	cop[tikv]	table:t1, partition:p5	range:(1,+inf], keep order:false, stats:pseudo
└─TableReader_21	3333.33	root		data:TableRangeScan_20
  └─TableRangeScan_20	3333.33	cop[tikv]	table:t1, partition:max	range:(1,+inf], keep order:false, stats:pseudo
SELECT * FROM t1 WHERE a > 2 order by a;
a
3
4
5
6
7
8
EXPLAIN SELECT * FROM t1 WHERE a > 2;
id	estRows	task	access object	operator info
PartitionUnion_10	13333.33	root		
├─TableReader_12	3333.33	root		data:TableRangeScan_11
│ └─TableRangeScan_11	3333.33	cop[tikv]	table:t1, partition:p3	range:(2,+inf], keep order:false, stats:pseudo
├─TableReader_14	3333.33	root		data:TableRangeScan_13
│ └─TableRangeScan_13	3333.33	cop[tikv]	table:t1, partition:p4	range:(2,+inf], keep order:false, stats:pseudo
├─TableReader_16	3333.33	root		data:TableRangeScan_15
│ └─TableRangeScan_15	3333.33	cop[tikv]	table:t1, partition:p5	range:(2,+inf], keep order:false, stats:pseudo
└─TableReader_18	3333.33	root		data:TableRangeScan_17
  └─TableRangeScan_17	3333.33	cop[tikv]	table:t1, partition:max	range:(2,+inf], keep order:false, stats:pseudo
SELECT * FROM t1 WHERE a > 3 order by a;
a
4
5
6
7
8
EXPLAIN SELECT * FROM t1 WHERE a > 3;
id	estRows	task	access object	operator info
PartitionUnion_9	10000.00	root		
├─TableReader_11	3333.33	root		data:TableRangeScan_10
│ └─TableRangeScan_10	3333.33	cop[tikv]	table:t1, partition:p4	range:(3,+inf], keep order:false, stats:pseudo
├─TableReader_13	3333.33	root		data:TableRangeScan_12
│ └─TableRangeScan_12	3333.33	cop[tikv]	table:t1, partition:p5	range:(3,+inf], keep order:false, stats:pseudo
└─TableReader_15	3333.33	root		data:TableRangeScan_14
  └─TableRangeScan_14	3333.33	cop[tikv]	table:t1, partition:max	range:(3,+inf], keep order:false, stats:pseudo
SELECT * FROM t1 WHERE a > 4 order by a;
a
5
6
7
8
EXPLAIN SELECT * FROM t1 WHERE a > 4;
id	estRows	task	access object	operator info
PartitionUnion_8	6666.67	root		
├─TableReader_10	3333.33	root		data:TableRangeScan_9
│ └─TableRangeScan_9	3333.33	cop[tikv]	table:t1, partition:p5	range:(4,+inf], keep order:false, stats:pseudo
└─TableReader_12	3333.33	root		data:TableRangeScan_11
  └─TableRangeScan_11	3333.33	cop[tikv]	table:t1, partition:max	range:(4,+inf], keep order:false, stats:pseudo
SELECT * FROM t1 WHERE a > 5 order by a;
a
6
7
8
EXPLAIN SELECT * FROM t1 WHERE a > 5;
id	estRows	task	access object	operator info
TableReader_7	3333.33	root		data:TableRangeScan_6
└─TableRangeScan_6	3333.33	cop[tikv]	table:t1, partition:max	range:(5,+inf], keep order:false, stats:pseudo
SELECT * FROM t1 WHERE a > 6 order by a;
a
7
8
EXPLAIN SELECT * FROM t1 WHERE a > 6;
id	estRows	task	access object	operator info
TableReader_7	3333.33	root		data:TableRangeScan_6
└─TableRangeScan_6	3333.33	cop[tikv]	table:t1, partition:max	range:(6,+inf], keep order:false, stats:pseudo
SELECT * FROM t1 WHERE a > 7 order by a;
a
8
EXPLAIN SELECT * FROM t1 WHERE a > 7;
id	estRows	task	access object	operator info
TableReader_7	3333.33	root		data:TableRangeScan_6
└─TableRangeScan_6	3333.33	cop[tikv]	table:t1, partition:max	range:(7,+inf], keep order:false, stats:pseudo
DROP TABLE t1;
CREATE TABLE t1 (a INT PRIMARY KEY)
PARTITION BY RANGE (a) (
PARTITION p0 VALUES LESS THAN (1),
PARTITION p1 VALUES LESS THAN (2),
PARTITION p2 VALUES LESS THAN (3),
PARTITION p3 VALUES LESS THAN (4),
PARTITION p4 VALUES LESS THAN (5),
PARTITION max VALUES LESS THAN MAXVALUE);
INSERT INTO t1 VALUES (-1),(0),(1),(2),(3),(4),(5),(6),(7);
SELECT * FROM t1 WHERE a < 1 order by a;
a
-1
0
EXPLAIN SELECT * FROM t1 WHERE a < 1;
id	estRows	task	access object	operator info
TableReader_7	3333.33	root		data:TableRangeScan_6
└─TableRangeScan_6	3333.33	cop[tikv]	table:t1, partition:p0	range:[-inf,1), keep order:false, stats:pseudo
SELECT * FROM t1 WHERE a < 2 order by a;
a
-1
0
1
EXPLAIN SELECT * FROM t1 WHERE a < 2;
id	estRows	task	access object	operator info
PartitionUnion_8	4.00	root		
├─TableReader_10	3333.33	root		data:TableRangeScan_9
│ └─TableRangeScan_9	3333.33	cop[tikv]	table:t1, partition:p0	range:[-inf,2), keep order:false, stats:pseudo
└─TableReader_12	3333.33	root		data:TableRangeScan_11
  └─TableRangeScan_11	3333.33	cop[tikv]	table:t1, partition:p1	range:[-inf,2), keep order:false, stats:pseudo
SELECT * FROM t1 WHERE a < 3 order by a;
a
-1
0
1
2
EXPLAIN SELECT * FROM t1 WHERE a < 3;
id	estRows	task	access object	operator info
PartitionUnion_9	9.00	root		
├─TableReader_11	3333.33	root		data:TableRangeScan_10
│ └─TableRangeScan_10	3333.33	cop[tikv]	table:t1, partition:p0	range:[-inf,3), keep order:false, stats:pseudo
├─TableReader_13	3333.33	root		data:TableRangeScan_12
│ └─TableRangeScan_12	3333.33	cop[tikv]	table:t1, partition:p1	range:[-inf,3), keep order:false, stats:pseudo
└─TableReader_15	3333.33	root		data:TableRangeScan_14
  └─TableRangeScan_14	3333.33	cop[tikv]	table:t1, partition:p2	range:[-inf,3), keep order:false, stats:pseudo
SELECT * FROM t1 WHERE a < 4 order by a;
a
-1
0
1
2
3
EXPLAIN SELECT * FROM t1 WHERE a < 4;
id	estRows	task	access object	operator info
PartitionUnion_10	16.00	root		
├─TableReader_12	3333.33	root		data:TableRangeScan_11
│ └─TableRangeScan_11	3333.33	cop[tikv]	table:t1, partition:p0	range:[-inf,4), keep order:false, stats:pseudo
├─TableReader_14	3333.33	root		data:TableRangeScan_13
│ └─TableRangeScan_13	3333.33	cop[tikv]	table:t1, partition:p1	range:[-inf,4), keep order:false, stats:pseudo
├─TableReader_16	3333.33	root		data:TableRangeScan_15
│ └─TableRangeScan_15	3333.33	cop[tikv]	table:t1, partition:p2	range:[-inf,4), keep order:false, stats:pseudo
└─TableReader_18	3333.33	root		data:TableRangeScan_17
  └─TableRangeScan_17	3333.33	cop[tikv]	table:t1, partition:p3	range:[-inf,4), keep order:false, stats:pseudo
SELECT * FROM t1 WHERE a < 5 order by a;
a
-1
0
1
2
3
4
EXPLAIN SELECT * FROM t1 WHERE a < 5;
id	estRows	task	access object	operator info
PartitionUnion_11	25.00	root		
├─TableReader_13	3333.33	root		data:TableRangeScan_12
│ └─TableRangeScan_12	3333.33	cop[tikv]	table:t1, partition:p0	range:[-inf,5), keep order:false, stats:pseudo
├─TableReader_15	3333.33	root		data:TableRangeScan_14
│ └─TableRangeScan_14	3333.33	cop[tikv]	table:t1, partition:p1	range:[-inf,5), keep order:false, stats:pseudo
├─TableReader_17	3333.33	root		data:TableRangeScan_16
│ └─TableRangeScan_16	3333.33	cop[tikv]	table:t1, partition:p2	range:[-inf,5), keep order:false, stats:pseudo
├─TableReader_19	3333.33	root		data:TableRangeScan_18
│ └─TableRangeScan_18	3333.33	cop[tikv]	table:t1, partition:p3	range:[-inf,5), keep order:false, stats:pseudo
└─TableReader_21	3333.33	root		data:TableRangeScan_20
  └─TableRangeScan_20	3333.33	cop[tikv]	table:t1, partition:p4	range:[-inf,5), keep order:false, stats:pseudo
SELECT * FROM t1 WHERE a < 6 order by a;
a
-1
0
1
2
3
4
5
EXPLAIN SELECT * FROM t1 WHERE a < 6;
id	estRows	task	access object	operator info
PartitionUnion_12	36.00	root		
├─TableReader_14	3333.33	root		data:TableRangeScan_13
│ └─TableRangeScan_13	3333.33	cop[tikv]	table:t1, partition:p0	range:[-inf,6), keep order:false, stats:pseudo
├─TableReader_16	3333.33	root		data:TableRangeScan_15
│ └─TableRangeScan_15	3333.33	cop[tikv]	table:t1, partition:p1	range:[-inf,6), keep order:false, stats:pseudo
├─TableReader_18	3333.33	root		data:TableRangeScan_17
│ └─TableRangeScan_17	3333.33	cop[tikv]	table:t1, partition:p2	range:[-inf,6), keep order:false, stats:pseudo
├─TableReader_20	3333.33	root		data:TableRangeScan_19
│ └─TableRangeScan_19	3333.33	cop[tikv]	table:t1, partition:p3	range:[-inf,6), keep order:false, stats:pseudo
├─TableReader_22	3333.33	root		data:TableRangeScan_21
│ └─TableRangeScan_21	3333.33	cop[tikv]	table:t1, partition:p4	range:[-inf,6), keep order:false, stats:pseudo
└─TableReader_24	3333.33	root		data:TableRangeScan_23
  └─TableRangeScan_23	3333.33	cop[tikv]	table:t1, partition:max	range:[-inf,6), keep order:false, stats:pseudo
SELECT * FROM t1 WHERE a <= 1 order by a;
a
-1
0
1
EXPLAIN SELECT * FROM t1 WHERE a <= 1;
id	estRows	task	access object	operator info
PartitionUnion_8	2.00	root		
├─TableReader_10	3333.33	root		data:TableRangeScan_9
│ └─TableRangeScan_9	3333.33	cop[tikv]	table:t1, partition:p0	range:[-inf,1], keep order:false, stats:pseudo
└─TableReader_12	3333.33	root		data:TableRangeScan_11
  └─TableRangeScan_11	3333.33	cop[tikv]	table:t1, partition:p1	range:[-inf,1], keep order:false, stats:pseudo
SELECT * FROM t1 WHERE a <= 2 order by a;
a
-1
0
1
2
EXPLAIN SELECT * FROM t1 WHERE a <= 2;
id	estRows	task	access object	operator info
PartitionUnion_9	6.00	root		
├─TableReader_11	3333.33	root		data:TableRangeScan_10
│ └─TableRangeScan_10	3333.33	cop[tikv]	table:t1, partition:p0	range:[-inf,2], keep order:false, stats:pseudo
├─TableReader_13	3333.33	root		data:TableRangeScan_12
│ └─TableRangeScan_12	3333.33	cop[tikv]	table:t1, partition:p1	range:[-inf,2], keep order:false, stats:pseudo
└─TableReader_15	3333.33	root		data:TableRangeScan_14
  └─TableRangeScan_14	3333.33	cop[tikv]	table:t1, partition:p2	range:[-inf,2], keep order:false, stats:pseudo
SELECT * FROM t1 WHERE a <= 3 order by a;
a
-1
0
1
2
3
EXPLAIN SELECT * FROM t1 WHERE a <= 3;
id	estRows	task	access object	operator info
PartitionUnion_10	12.00	root		
├─TableReader_12	3333.33	root		data:TableRangeScan_11
│ └─TableRangeScan_11	3333.33	cop[tikv]	table:t1, partition:p0	range:[-inf,3], keep order:false, stats:pseudo
├─TableReader_14	3333.33	root		data:TableRangeScan_13
│ └─TableRangeScan_13	3333.33	cop[tikv]	table:t1, partition:p1	range:[-inf,3], keep order:false, stats:pseudo
├─TableReader_16	3333.33	root		data:TableRangeScan_15
│ └─TableRangeScan_15	3333.33	cop[tikv]	table:t1, partition:p2	range:[-inf,3], keep order:false, stats:pseudo
└─TableReader_18	3333.33	root		data:TableRangeScan_17
  └─TableRangeScan_17	3333.33	cop[tikv]	table:t1, partition:p3	range:[-inf,3], keep order:false, stats:pseudo
SELECT * FROM t1 WHERE a <= 4 order by a;
a
-1
0
1
2
3
4
EXPLAIN SELECT * FROM t1 WHERE a <= 4;
id	estRows	task	access object	operator info
PartitionUnion_11	20.00	root		
├─TableReader_13	3333.33	root		data:TableRangeScan_12
│ └─TableRangeScan_12	3333.33	cop[tikv]	table:t1, partition:p0	range:[-inf,4], keep order:false, stats:pseudo
├─TableReader_15	3333.33	root		data:TableRangeScan_14
│ └─TableRangeScan_14	3333.33	cop[tikv]	table:t1, partition:p1	range:[-inf,4], keep order:false, stats:pseudo
├─TableReader_17	3333.33	root		data:TableRangeScan_16
│ └─TableRangeScan_16	3333.33	cop[tikv]	table:t1, partition:p2	range:[-inf,4], keep order:false, stats:pseudo
├─TableReader_19	3333.33	root		data:TableRangeScan_18
│ └─TableRangeScan_18	3333.33	cop[tikv]	table:t1, partition:p3	range:[-inf,4], keep order:false, stats:pseudo
└─TableReader_21	3333.33	root		data:TableRangeScan_20
  └─TableRangeScan_20	3333.33	cop[tikv]	table:t1, partition:p4	range:[-inf,4], keep order:false, stats:pseudo
SELECT * FROM t1 WHERE a <= 5 order by a;
a
-1
0
1
2
3
4
5
EXPLAIN SELECT * FROM t1 WHERE a <= 5;
id	estRows	task	access object	operator info
PartitionUnion_12	30.00	root		
├─TableReader_14	3333.33	root		data:TableRangeScan_13
│ └─TableRangeScan_13	3333.33	cop[tikv]	table:t1, partition:p0	range:[-inf,5], keep order:false, stats:pseudo
├─TableReader_16	3333.33	root		data:TableRangeScan_15
│ └─TableRangeScan_15	3333.33	cop[tikv]	table:t1, partition:p1	range:[-inf,5], keep order:false, stats:pseudo
├─TableReader_18	3333.33	root		data:TableRangeScan_17
│ └─TableRangeScan_17	3333.33	cop[tikv]	table:t1, partition:p2	range:[-inf,5], keep order:false, stats:pseudo
├─TableReader_20	3333.33	root		data:TableRangeScan_19
│ └─TableRangeScan_19	3333.33	cop[tikv]	table:t1, partition:p3	range:[-inf,5], keep order:false, stats:pseudo
├─TableReader_22	3333.33	root		data:TableRangeScan_21
│ └─TableRangeScan_21	3333.33	cop[tikv]	table:t1, partition:p4	range:[-inf,5], keep order:false, stats:pseudo
└─TableReader_24	3333.33	root		data:TableRangeScan_23
  └─TableRangeScan_23	3333.33	cop[tikv]	table:t1, partition:max	range:[-inf,5], keep order:false, stats:pseudo
SELECT * FROM t1 WHERE a <= 6 order by a;
a
-1
0
1
2
3
4
5
6
EXPLAIN SELECT * FROM t1 WHERE a <= 6;
id	estRows	task	access object	operator info
PartitionUnion_12	36.00	root		
├─TableReader_14	3333.33	root		data:TableRangeScan_13
│ └─TableRangeScan_13	3333.33	cop[tikv]	table:t1, partition:p0	range:[-inf,6], keep order:false, stats:pseudo
├─TableReader_16	3333.33	root		data:TableRangeScan_15
│ └─TableRangeScan_15	3333.33	cop[tikv]	table:t1, partition:p1	range:[-inf,6], keep order:false, stats:pseudo
├─TableReader_18	3333.33	root		data:TableRangeScan_17
│ └─TableRangeScan_17	3333.33	cop[tikv]	table:t1, partition:p2	range:[-inf,6], keep order:false, stats:pseudo
├─TableReader_20	3333.33	root		data:TableRangeScan_19
│ └─TableRangeScan_19	3333.33	cop[tikv]	table:t1, partition:p3	range:[-inf,6], keep order:false, stats:pseudo
├─TableReader_22	3333.33	root		data:TableRangeScan_21
│ └─TableRangeScan_21	3333.33	cop[tikv]	table:t1, partition:p4	range:[-inf,6], keep order:false, stats:pseudo
└─TableReader_24	3333.33	root		data:TableRangeScan_23
  └─TableRangeScan_23	3333.33	cop[tikv]	table:t1, partition:max	range:[-inf,6], keep order:false, stats:pseudo
SELECT * FROM t1 WHERE a = 1;
a
1
EXPLAIN SELECT * FROM t1 WHERE a = 1;
id	estRows	task	access object	operator info
Point_Get_6	1.00	root	table:t1, partition:p1	handle:1
SELECT * FROM t1 WHERE a = 2;
a
2
EXPLAIN SELECT * FROM t1 WHERE a = 2;
id	estRows	task	access object	operator info
Point_Get_6	1.00	root	table:t1, partition:p2	handle:2
SELECT * FROM t1 WHERE a = 3;
a
3
EXPLAIN SELECT * FROM t1 WHERE a = 3;
id	estRows	task	access object	operator info
Point_Get_6	1.00	root	table:t1, partition:p3	handle:3
SELECT * FROM t1 WHERE a = 4;
a
4
EXPLAIN SELECT * FROM t1 WHERE a = 4;
id	estRows	task	access object	operator info
Point_Get_6	1.00	root	table:t1, partition:p4	handle:4
SELECT * FROM t1 WHERE a = 5;
a
5
EXPLAIN SELECT * FROM t1 WHERE a = 5;
id	estRows	task	access object	operator info
Point_Get_6	1.00	root	table:t1, partition:max	handle:5
SELECT * FROM t1 WHERE a = 6;
a
6
EXPLAIN SELECT * FROM t1 WHERE a = 6;
id	estRows	task	access object	operator info
Point_Get_6	1.00	root	table:t1, partition:max	handle:6
SELECT * FROM t1 WHERE a >= 1 order by a;
a
1
2
3
4
5
6
7
EXPLAIN SELECT * FROM t1 WHERE a >= 1;
id	estRows	task	access object	operator info
PartitionUnion_11	16666.67	root		
├─TableReader_13	3333.33	root		data:TableRangeScan_12
│ └─TableRangeScan_12	3333.33	cop[tikv]	table:t1, partition:p1	range:[1,+inf], keep order:false, stats:pseudo
├─TableReader_15	3333.33	root		data:TableRangeScan_14
│ └─TableRangeScan_14	3333.33	cop[tikv]	table:t1, partition:p2	range:[1,+inf], keep order:false, stats:pseudo
├─TableReader_17	3333.33	root		data:TableRangeScan_16
│ └─TableRangeScan_16	3333.33	cop[tikv]	table:t1, partition:p3	range:[1,+inf], keep order:false, stats:pseudo
├─TableReader_19	3333.33	root		data:TableRangeScan_18
│ └─TableRangeScan_18	3333.33	cop[tikv]	table:t1, partition:p4	range:[1,+inf], keep order:false, stats:pseudo
└─TableReader_21	3333.33	root		data:TableRangeScan_20
  └─TableRangeScan_20	3333.33	cop[tikv]	table:t1, partition:max	range:[1,+inf], keep order:false, stats:pseudo
SELECT * FROM t1 WHERE a >= 2 order by a;
a
2
3
4
5
6
7
EXPLAIN SELECT * FROM t1 WHERE a >= 2;
id	estRows	task	access object	operator info
PartitionUnion_10	13333.33	root		
├─TableReader_12	3333.33	root		data:TableRangeScan_11
│ └─TableRangeScan_11	3333.33	cop[tikv]	table:t1, partition:p2	range:[2,+inf], keep order:false, stats:pseudo
├─TableReader_14	3333.33	root		data:TableRangeScan_13
│ └─TableRangeScan_13	3333.33	cop[tikv]	table:t1, partition:p3	range:[2,+inf], keep order:false, stats:pseudo
├─TableReader_16	3333.33	root		data:TableRangeScan_15
│ └─TableRangeScan_15	3333.33	cop[tikv]	table:t1, partition:p4	range:[2,+inf], keep order:false, stats:pseudo
└─TableReader_18	3333.33	root		data:TableRangeScan_17
  └─TableRangeScan_17	3333.33	cop[tikv]	table:t1, partition:max	range:[2,+inf], keep order:false, stats:pseudo
SELECT * FROM t1 WHERE a >= 3 order by a;
a
3
4
5
6
7
EXPLAIN SELECT * FROM t1 WHERE a >= 3;
id	estRows	task	access object	operator info
PartitionUnion_9	10000.00	root		
├─TableReader_11	3333.33	root		data:TableRangeScan_10
│ └─TableRangeScan_10	3333.33	cop[tikv]	table:t1, partition:p3	range:[3,+inf], keep order:false, stats:pseudo
├─TableReader_13	3333.33	root		data:TableRangeScan_12
│ └─TableRangeScan_12	3333.33	cop[tikv]	table:t1, partition:p4	range:[3,+inf], keep order:false, stats:pseudo
└─TableReader_15	3333.33	root		data:TableRangeScan_14
  └─TableRangeScan_14	3333.33	cop[tikv]	table:t1, partition:max	range:[3,+inf], keep order:false, stats:pseudo
SELECT * FROM t1 WHERE a >= 4 order by a;
a
4
5
6
7
EXPLAIN SELECT * FROM t1 WHERE a >= 4;
id	estRows	task	access object	operator info
PartitionUnion_8	6666.67	root		
├─TableReader_10	3333.33	root		data:TableRangeScan_9
│ └─TableRangeScan_9	3333.33	cop[tikv]	table:t1, partition:p4	range:[4,+inf], keep order:false, stats:pseudo
└─TableReader_12	3333.33	root		data:TableRangeScan_11
  └─TableRangeScan_11	3333.33	cop[tikv]	table:t1, partition:max	range:[4,+inf], keep order:false, stats:pseudo
SELECT * FROM t1 WHERE a >= 5 order by a;
a
5
6
7
EXPLAIN SELECT * FROM t1 WHERE a >= 5;
id	estRows	task	access object	operator info
TableReader_7	3333.33	root		data:TableRangeScan_6
└─TableRangeScan_6	3333.33	cop[tikv]	table:t1, partition:max	range:[5,+inf], keep order:false, stats:pseudo
SELECT * FROM t1 WHERE a >= 6 order by a;
a
6
7
EXPLAIN SELECT * FROM t1 WHERE a >= 6;
id	estRows	task	access object	operator info
TableReader_7	3333.33	root		data:TableRangeScan_6
└─TableRangeScan_6	3333.33	cop[tikv]	table:t1, partition:max	range:[6,+inf], keep order:false, stats:pseudo
SELECT * FROM t1 WHERE a > 1 order by a;
a
2
3
4
5
6
7
EXPLAIN SELECT * FROM t1 WHERE a > 1;
id	estRows	task	access object	operator info
PartitionUnion_10	13333.33	root		
├─TableReader_12	3333.33	root		data:TableRangeScan_11
│ └─TableRangeScan_11	3333.33	cop[tikv]	table:t1, partition:p2	range:(1,+inf], keep order:false, stats:pseudo
├─TableReader_14	3333.33	root		data:TableRangeScan_13
│ └─TableRangeScan_13	3333.33	cop[tikv]	table:t1, partition:p3	range:(1,+inf], keep order:false, stats:pseudo
├─TableReader_16	3333.33	root		data:TableRangeScan_15
│ └─TableRangeScan_15	3333.33	cop[tikv]	table:t1, partition:p4	range:(1,+inf], keep order:false, stats:pseudo
└─TableReader_18	3333.33	root		data:TableRangeScan_17
  └─TableRangeScan_17	3333.33	cop[tikv]	table:t1, partition:max	range:(1,+inf], keep order:false, stats:pseudo
SELECT * FROM t1 WHERE a > 2 order by a;
a
3
4
5
6
7
EXPLAIN SELECT * FROM t1 WHERE a > 2;
id	estRows	task	access object	operator info
PartitionUnion_9	10000.00	root		
├─TableReader_11	3333.33	root		data:TableRangeScan_10
│ └─TableRangeScan_10	3333.33	cop[tikv]	table:t1, partition:p3	range:(2,+inf], keep order:false, stats:pseudo
├─TableReader_13	3333.33	root		data:TableRangeScan_12
│ └─TableRangeScan_12	3333.33	cop[tikv]	table:t1, partition:p4	range:(2,+inf], keep order:false, stats:pseudo
└─TableReader_15	3333.33	root		data:TableRangeScan_14
  └─TableRangeScan_14	3333.33	cop[tikv]	table:t1, partition:max	range:(2,+inf], keep order:false, stats:pseudo
SELECT * FROM t1 WHERE a > 3 order by a;
a
4
5
6
7
EXPLAIN SELECT * FROM t1 WHERE a > 3;
id	estRows	task	access object	operator info
PartitionUnion_8	6666.67	root		
├─TableReader_10	3333.33	root		data:TableRangeScan_9
│ └─TableRangeScan_9	3333.33	cop[tikv]	table:t1, partition:p4	range:(3,+inf], keep order:false, stats:pseudo
└─TableReader_12	3333.33	root		data:TableRangeScan_11
  └─TableRangeScan_11	3333.33	cop[tikv]	table:t1, partition:max	range:(3,+inf], keep order:false, stats:pseudo
SELECT * FROM t1 WHERE a > 4 order by a;
a
5
6
7
EXPLAIN SELECT * FROM t1 WHERE a > 4;
id	estRows	task	access object	operator info
TableReader_7	3333.33	root		data:TableRangeScan_6
└─TableRangeScan_6	3333.33	cop[tikv]	table:t1, partition:max	range:(4,+inf], keep order:false, stats:pseudo
SELECT * FROM t1 WHERE a > 5 order by a;
a
6
7
EXPLAIN SELECT * FROM t1 WHERE a > 5;
id	estRows	task	access object	operator info
TableReader_7	3333.33	root		data:TableRangeScan_6
└─TableRangeScan_6	3333.33	cop[tikv]	table:t1, partition:max	range:(5,+inf], keep order:false, stats:pseudo
SELECT * FROM t1 WHERE a > 6 order by a;
a
7
EXPLAIN SELECT * FROM t1 WHERE a > 6;
id	estRows	task	access object	operator info
TableReader_7	3333.33	root		data:TableRangeScan_6
└─TableRangeScan_6	3333.33	cop[tikv]	table:t1, partition:max	range:(6,+inf], keep order:false, stats:pseudo
DROP TABLE t1;
# test of RANGE and index
CREATE TABLE t1 (a DATE, KEY(a))
PARTITION BY RANGE (TO_DAYS(a))
(PARTITION `pNULL` VALUES LESS THAN (0),
PARTITION `p0001-01-01` VALUES LESS THAN (366 + 1),
PARTITION `p1001-01-01` VALUES LESS THAN (TO_DAYS('1001-01-01') + 1),
PARTITION `p2001-01-01` VALUES LESS THAN (TO_DAYS('2001-01-01') + 1));
SET SQL_MODE = '';
INSERT INTO t1 VALUES ('0000-00-00'), ('0000-01-02'), ('0001-01-01'),
('1001-00-00'), ('1001-01-01'), ('1002-00-00'), ('2001-01-01');
# test without index
ALTER TABLE t1 DROP KEY a;
DROP TABLE t1;
# Test with DATETIME column NOT NULL
CREATE TABLE t1 (
a int(10) unsigned NOT NULL,
b DATETIME NOT NULL,
PRIMARY KEY (a, b)
) PARTITION BY RANGE (TO_DAYS(b))
(PARTITION p20090401 VALUES LESS THAN (TO_DAYS('2009-04-02')),
PARTITION p20090402 VALUES LESS THAN (TO_DAYS('2009-04-03')),
PARTITION p20090403 VALUES LESS THAN (TO_DAYS('2009-04-04')),
PARTITION p20090404 VALUES LESS THAN (TO_DAYS('2009-04-05')),
PARTITION p20090405 VALUES LESS THAN MAXVALUE);
INSERT INTO t1 VALUES (1, '2009-01-01'), (1, '2009-04-01'), (2, '2009-04-01'),
(1, '2009-04-02'), (2, '2009-04-02'), (1, '2009-04-02 23:59:59'),
(1, '2009-04-03'), (2, '2009-04-03'), (1, '2009-04-04'), (2, '2009-04-04'),
(1, '2009-04-05'), (1, '2009-04-06'), (1, '2009-04-07');
EXPLAIN SELECT * FROM t1 WHERE b < CAST('2009-04-03' AS DATETIME);
id	estRows	task	access object	operator info
PartitionUnion_9	9970.00	root		
├─IndexReader_15	3323.33	root		index:Selection_14
│ └─Selection_14	3323.33	cop[tikv]		lt(test.t1.b, 2009-04-03 00:00:00)
│   └─IndexFullScan_13	10000.00	cop[tikv]	table:t1, partition:p20090401, index:PRIMARY(a, b)	keep order:false, stats:pseudo
├─IndexReader_21	3323.33	root		index:Selection_20
│ └─Selection_20	3323.33	cop[tikv]		lt(test.t1.b, 2009-04-03 00:00:00)
│   └─IndexFullScan_19	10000.00	cop[tikv]	table:t1, partition:p20090402, index:PRIMARY(a, b)	keep order:false, stats:pseudo
└─IndexReader_27	3323.33	root		index:Selection_26
  └─Selection_26	3323.33	cop[tikv]		lt(test.t1.b, 2009-04-03 00:00:00)
    └─IndexFullScan_25	10000.00	cop[tikv]	table:t1, partition:p20090403, index:PRIMARY(a, b)	keep order:false, stats:pseudo
EXPLAIN SELECT * FROM t1 WHERE b <= CAST('2009-04-03' AS DATETIME);
id	estRows	task	access object	operator info
PartitionUnion_9	9970.00	root		
├─IndexReader_15	3323.33	root		index:Selection_14
│ └─Selection_14	3323.33	cop[tikv]		le(test.t1.b, 2009-04-03 00:00:00)
│   └─IndexFullScan_13	10000.00	cop[tikv]	table:t1, partition:p20090401, index:PRIMARY(a, b)	keep order:false, stats:pseudo
├─IndexReader_21	3323.33	root		index:Selection_20
│ └─Selection_20	3323.33	cop[tikv]		le(test.t1.b, 2009-04-03 00:00:00)
│   └─IndexFullScan_19	10000.00	cop[tikv]	table:t1, partition:p20090402, index:PRIMARY(a, b)	keep order:false, stats:pseudo
└─IndexReader_27	3323.33	root		index:Selection_26
  └─Selection_26	3323.33	cop[tikv]		le(test.t1.b, 2009-04-03 00:00:00)
    └─IndexFullScan_25	10000.00	cop[tikv]	table:t1, partition:p20090403, index:PRIMARY(a, b)	keep order:false, stats:pseudo
EXPLAIN SELECT * FROM t1 WHERE b = CAST('2009-04-03' AS DATETIME);
id	estRows	task	access object	operator info
IndexReader_11	10.00	root		index:Selection_10
└─Selection_10	10.00	cop[tikv]		eq(test.t1.b, 2009-04-03 00:00:00)
  └─IndexFullScan_9	10000.00	cop[tikv]	table:t1, partition:p20090403, index:PRIMARY(a, b)	keep order:false, stats:pseudo
EXPLAIN SELECT * FROM t1 WHERE b >= CAST('2009-04-03' AS DATETIME);
id	estRows	task	access object	operator info
PartitionUnion_9	10000.00	root		
├─IndexReader_15	3333.33	root		index:Selection_14
│ └─Selection_14	3333.33	cop[tikv]		ge(test.t1.b, 2009-04-03 00:00:00)
│   └─IndexFullScan_13	10000.00	cop[tikv]	table:t1, partition:p20090403, index:PRIMARY(a, b)	keep order:false, stats:pseudo
├─IndexReader_21	3333.33	root		index:Selection_20
│ └─Selection_20	3333.33	cop[tikv]		ge(test.t1.b, 2009-04-03 00:00:00)
│   └─IndexFullScan_19	10000.00	cop[tikv]	table:t1, partition:p20090404, index:PRIMARY(a, b)	keep order:false, stats:pseudo
└─IndexReader_27	3333.33	root		index:Selection_26
  └─Selection_26	3333.33	cop[tikv]		ge(test.t1.b, 2009-04-03 00:00:00)
    └─IndexFullScan_25	10000.00	cop[tikv]	table:t1, partition:p20090405, index:PRIMARY(a, b)	keep order:false, stats:pseudo
EXPLAIN SELECT * FROM t1 WHERE b > CAST('2009-04-03' AS DATETIME);
id	estRows	task	access object	operator info
PartitionUnion_9	10000.00	root		
├─IndexReader_15	3333.33	root		index:Selection_14
│ └─Selection_14	3333.33	cop[tikv]		gt(test.t1.b, 2009-04-03 00:00:00)
│   └─IndexFullScan_13	10000.00	cop[tikv]	table:t1, partition:p20090403, index:PRIMARY(a, b)	keep order:false, stats:pseudo
├─IndexReader_21	3333.33	root		index:Selection_20
│ └─Selection_20	3333.33	cop[tikv]		gt(test.t1.b, 2009-04-03 00:00:00)
│   └─IndexFullScan_19	10000.00	cop[tikv]	table:t1, partition:p20090404, index:PRIMARY(a, b)	keep order:false, stats:pseudo
└─IndexReader_27	3333.33	root		index:Selection_26
  └─Selection_26	3333.33	cop[tikv]		gt(test.t1.b, 2009-04-03 00:00:00)
    └─IndexFullScan_25	10000.00	cop[tikv]	table:t1, partition:p20090405, index:PRIMARY(a, b)	keep order:false, stats:pseudo
EXPLAIN SELECT * FROM t1
WHERE b < CAST('2009-04-02 23:59:59' AS DATETIME);
id	estRows	task	access object	operator info
PartitionUnion_8	6646.67	root		
├─IndexReader_14	3323.33	root		index:Selection_13
│ └─Selection_13	3323.33	cop[tikv]		lt(test.t1.b, 2009-04-02 23:59:59)
│   └─IndexFullScan_12	10000.00	cop[tikv]	table:t1, partition:p20090401, index:PRIMARY(a, b)	keep order:false, stats:pseudo
└─IndexReader_20	3323.33	root		index:Selection_19
  └─Selection_19	3323.33	cop[tikv]		lt(test.t1.b, 2009-04-02 23:59:59)
    └─IndexFullScan_18	10000.00	cop[tikv]	table:t1, partition:p20090402, index:PRIMARY(a, b)	keep order:false, stats:pseudo
EXPLAIN SELECT * FROM t1
WHERE b <= CAST('2009-04-02 23:59:59' AS DATETIME);
id	estRows	task	access object	operator info
PartitionUnion_8	6646.67	root		
├─IndexReader_14	3323.33	root		index:Selection_13
│ └─Selection_13	3323.33	cop[tikv]		le(test.t1.b, 2009-04-02 23:59:59)
│   └─IndexFullScan_12	10000.00	cop[tikv]	table:t1, partition:p20090401, index:PRIMARY(a, b)	keep order:false, stats:pseudo
└─IndexReader_20	3323.33	root		index:Selection_19
  └─Selection_19	3323.33	cop[tikv]		le(test.t1.b, 2009-04-02 23:59:59)
    └─IndexFullScan_18	10000.00	cop[tikv]	table:t1, partition:p20090402, index:PRIMARY(a, b)	keep order:false, stats:pseudo
EXPLAIN SELECT * FROM t1
WHERE b = CAST('2009-04-02 23:59:59' AS DATETIME);
id	estRows	task	access object	operator info
IndexReader_11	10.00	root		index:Selection_10
└─Selection_10	10.00	cop[tikv]		eq(test.t1.b, 2009-04-02 23:59:59)
  └─IndexFullScan_9	10000.00	cop[tikv]	table:t1, partition:p20090402, index:PRIMARY(a, b)	keep order:false, stats:pseudo
EXPLAIN SELECT * FROM t1
WHERE b >= CAST('2009-04-02 23:59:59' AS DATETIME);
id	estRows	task	access object	operator info
PartitionUnion_10	13333.33	root		
├─IndexReader_16	3333.33	root		index:Selection_15
│ └─Selection_15	3333.33	cop[tikv]		ge(test.t1.b, 2009-04-02 23:59:59)
│   └─IndexFullScan_14	10000.00	cop[tikv]	table:t1, partition:p20090402, index:PRIMARY(a, b)	keep order:false, stats:pseudo
├─IndexReader_22	3333.33	root		index:Selection_21
│ └─Selection_21	3333.33	cop[tikv]		ge(test.t1.b, 2009-04-02 23:59:59)
│   └─IndexFullScan_20	10000.00	cop[tikv]	table:t1, partition:p20090403, index:PRIMARY(a, b)	keep order:false, stats:pseudo
├─IndexReader_28	3333.33	root		index:Selection_27
│ └─Selection_27	3333.33	cop[tikv]		ge(test.t1.b, 2009-04-02 23:59:59)
│   └─IndexFullScan_26	10000.00	cop[tikv]	table:t1, partition:p20090404, index:PRIMARY(a, b)	keep order:false, stats:pseudo
└─IndexReader_34	3333.33	root		index:Selection_33
  └─Selection_33	3333.33	cop[tikv]		ge(test.t1.b, 2009-04-02 23:59:59)
    └─IndexFullScan_32	10000.00	cop[tikv]	table:t1, partition:p20090405, index:PRIMARY(a, b)	keep order:false, stats:pseudo
EXPLAIN SELECT * FROM t1
WHERE b > CAST('2009-04-02 23:59:59' AS DATETIME);
id	estRows	task	access object	operator info
PartitionUnion_10	13333.33	root		
├─IndexReader_16	3333.33	root		index:Selection_15
│ └─Selection_15	3333.33	cop[tikv]		gt(test.t1.b, 2009-04-02 23:59:59)
│   └─IndexFullScan_14	10000.00	cop[tikv]	table:t1, partition:p20090402, index:PRIMARY(a, b)	keep order:false, stats:pseudo
├─IndexReader_22	3333.33	root		index:Selection_21
│ └─Selection_21	3333.33	cop[tikv]		gt(test.t1.b, 2009-04-02 23:59:59)
│   └─IndexFullScan_20	10000.00	cop[tikv]	table:t1, partition:p20090403, index:PRIMARY(a, b)	keep order:false, stats:pseudo
├─IndexReader_28	3333.33	root		index:Selection_27
│ └─Selection_27	3333.33	cop[tikv]		gt(test.t1.b, 2009-04-02 23:59:59)
│   └─IndexFullScan_26	10000.00	cop[tikv]	table:t1, partition:p20090404, index:PRIMARY(a, b)	keep order:false, stats:pseudo
└─IndexReader_34	3333.33	root		index:Selection_33
  └─Selection_33	3333.33	cop[tikv]		gt(test.t1.b, 2009-04-02 23:59:59)
    └─IndexFullScan_32	10000.00	cop[tikv]	table:t1, partition:p20090405, index:PRIMARY(a, b)	keep order:false, stats:pseudo
EXPLAIN SELECT * FROM t1 WHERE b < CAST('2009-04-03' AS DATE);
id	estRows	task	access object	operator info
PartitionUnion_9	9970.00	root		
├─IndexReader_15	3323.33	root		index:Selection_14
│ └─Selection_14	3323.33	cop[tikv]		lt(test.t1.b, 2009-04-03)
│   └─IndexFullScan_13	10000.00	cop[tikv]	table:t1, partition:p20090401, index:PRIMARY(a, b)	keep order:false, stats:pseudo
├─IndexReader_21	3323.33	root		index:Selection_20
│ └─Selection_20	3323.33	cop[tikv]		lt(test.t1.b, 2009-04-03)
│   └─IndexFullScan_19	10000.00	cop[tikv]	table:t1, partition:p20090402, index:PRIMARY(a, b)	keep order:false, stats:pseudo
└─IndexReader_27	3323.33	root		index:Selection_26
  └─Selection_26	3323.33	cop[tikv]		lt(test.t1.b, 2009-04-03)
    └─IndexFullScan_25	10000.00	cop[tikv]	table:t1, partition:p20090403, index:PRIMARY(a, b)	keep order:false, stats:pseudo
EXPLAIN SELECT * FROM t1 WHERE b <= CAST('2009-04-03' AS DATE);
id	estRows	task	access object	operator info
PartitionUnion_9	9970.00	root		
├─IndexReader_15	3323.33	root		index:Selection_14
│ └─Selection_14	3323.33	cop[tikv]		le(test.t1.b, 2009-04-03)
│   └─IndexFullScan_13	10000.00	cop[tikv]	table:t1, partition:p20090401, index:PRIMARY(a, b)	keep order:false, stats:pseudo
├─IndexReader_21	3323.33	root		index:Selection_20
│ └─Selection_20	3323.33	cop[tikv]		le(test.t1.b, 2009-04-03)
│   └─IndexFullScan_19	10000.00	cop[tikv]	table:t1, partition:p20090402, index:PRIMARY(a, b)	keep order:false, stats:pseudo
└─IndexReader_27	3323.33	root		index:Selection_26
  └─Selection_26	3323.33	cop[tikv]		le(test.t1.b, 2009-04-03)
    └─IndexFullScan_25	10000.00	cop[tikv]	table:t1, partition:p20090403, index:PRIMARY(a, b)	keep order:false, stats:pseudo
EXPLAIN SELECT * FROM t1 WHERE b = CAST('2009-04-03' AS DATE);
id	estRows	task	access object	operator info
IndexReader_11	10.00	root		index:Selection_10
└─Selection_10	10.00	cop[tikv]		eq(test.t1.b, 2009-04-03)
  └─IndexFullScan_9	10000.00	cop[tikv]	table:t1, partition:p20090403, index:PRIMARY(a, b)	keep order:false, stats:pseudo
EXPLAIN SELECT * FROM t1 WHERE b >= CAST('2009-04-03' AS DATE);
id	estRows	task	access object	operator info
PartitionUnion_9	10000.00	root		
├─IndexReader_15	3333.33	root		index:Selection_14
│ └─Selection_14	3333.33	cop[tikv]		ge(test.t1.b, 2009-04-03)
│   └─IndexFullScan_13	10000.00	cop[tikv]	table:t1, partition:p20090403, index:PRIMARY(a, b)	keep order:false, stats:pseudo
├─IndexReader_21	3333.33	root		index:Selection_20
│ └─Selection_20	3333.33	cop[tikv]		ge(test.t1.b, 2009-04-03)
│   └─IndexFullScan_19	10000.00	cop[tikv]	table:t1, partition:p20090404, index:PRIMARY(a, b)	keep order:false, stats:pseudo
└─IndexReader_27	3333.33	root		index:Selection_26
  └─Selection_26	3333.33	cop[tikv]		ge(test.t1.b, 2009-04-03)
    └─IndexFullScan_25	10000.00	cop[tikv]	table:t1, partition:p20090405, index:PRIMARY(a, b)	keep order:false, stats:pseudo
EXPLAIN SELECT * FROM t1 WHERE b > CAST('2009-04-03' AS DATE);
id	estRows	task	access object	operator info
PartitionUnion_9	10000.00	root		
├─IndexReader_15	3333.33	root		index:Selection_14
│ └─Selection_14	3333.33	cop[tikv]		gt(test.t1.b, 2009-04-03)
│   └─IndexFullScan_13	10000.00	cop[tikv]	table:t1, partition:p20090403, index:PRIMARY(a, b)	keep order:false, stats:pseudo
├─IndexReader_21	3333.33	root		index:Selection_20
│ └─Selection_20	3333.33	cop[tikv]		gt(test.t1.b, 2009-04-03)
│   └─IndexFullScan_19	10000.00	cop[tikv]	table:t1, partition:p20090404, index:PRIMARY(a, b)	keep order:false, stats:pseudo
└─IndexReader_27	3333.33	root		index:Selection_26
  └─Selection_26	3333.33	cop[tikv]		gt(test.t1.b, 2009-04-03)
    └─IndexFullScan_25	10000.00	cop[tikv]	table:t1, partition:p20090405, index:PRIMARY(a, b)	keep order:false, stats:pseudo
EXPLAIN SELECT * FROM t1 WHERE b < '2009-04-03 00:00:00';
id	estRows	task	access object	operator info
PartitionUnion_9	9970.00	root		
├─IndexReader_15	3323.33	root		index:Selection_14
│ └─Selection_14	3323.33	cop[tikv]		lt(test.t1.b, 2009-04-03 00:00:00.000000)
│   └─IndexFullScan_13	10000.00	cop[tikv]	table:t1, partition:p20090401, index:PRIMARY(a, b)	keep order:false, stats:pseudo
├─IndexReader_21	3323.33	root		index:Selection_20
│ └─Selection_20	3323.33	cop[tikv]		lt(test.t1.b, 2009-04-03 00:00:00.000000)
│   └─IndexFullScan_19	10000.00	cop[tikv]	table:t1, partition:p20090402, index:PRIMARY(a, b)	keep order:false, stats:pseudo
└─IndexReader_27	3323.33	root		index:Selection_26
  └─Selection_26	3323.33	cop[tikv]		lt(test.t1.b, 2009-04-03 00:00:00.000000)
    └─IndexFullScan_25	10000.00	cop[tikv]	table:t1, partition:p20090403, index:PRIMARY(a, b)	keep order:false, stats:pseudo
EXPLAIN SELECT * FROM t1 WHERE b <= '2009-04-03 00:00:00';
id	estRows	task	access object	operator info
PartitionUnion_9	9970.00	root		
├─IndexReader_15	3323.33	root		index:Selection_14
│ └─Selection_14	3323.33	cop[tikv]		le(test.t1.b, 2009-04-03 00:00:00.000000)
│   └─IndexFullScan_13	10000.00	cop[tikv]	table:t1, partition:p20090401, index:PRIMARY(a, b)	keep order:false, stats:pseudo
├─IndexReader_21	3323.33	root		index:Selection_20
│ └─Selection_20	3323.33	cop[tikv]		le(test.t1.b, 2009-04-03 00:00:00.000000)
│   └─IndexFullScan_19	10000.00	cop[tikv]	table:t1, partition:p20090402, index:PRIMARY(a, b)	keep order:false, stats:pseudo
└─IndexReader_27	3323.33	root		index:Selection_26
  └─Selection_26	3323.33	cop[tikv]		le(test.t1.b, 2009-04-03 00:00:00.000000)
    └─IndexFullScan_25	10000.00	cop[tikv]	table:t1, partition:p20090403, index:PRIMARY(a, b)	keep order:false, stats:pseudo
EXPLAIN SELECT * FROM t1 WHERE b = '2009-04-03 00:00:00';
id	estRows	task	access object	operator info
IndexReader_11	10.00	root		index:Selection_10
└─Selection_10	10.00	cop[tikv]		eq(test.t1.b, 2009-04-03 00:00:00.000000)
  └─IndexFullScan_9	10000.00	cop[tikv]	table:t1, partition:p20090403, index:PRIMARY(a, b)	keep order:false, stats:pseudo
EXPLAIN SELECT * FROM t1 WHERE b >= '2009-04-03 00:00:00';
id	estRows	task	access object	operator info
PartitionUnion_9	10000.00	root		
├─IndexReader_15	3333.33	root		index:Selection_14
│ └─Selection_14	3333.33	cop[tikv]		ge(test.t1.b, 2009-04-03 00:00:00.000000)
│   └─IndexFullScan_13	10000.00	cop[tikv]	table:t1, partition:p20090403, index:PRIMARY(a, b)	keep order:false, stats:pseudo
├─IndexReader_21	3333.33	root		index:Selection_20
│ └─Selection_20	3333.33	cop[tikv]		ge(test.t1.b, 2009-04-03 00:00:00.000000)
│   └─IndexFullScan_19	10000.00	cop[tikv]	table:t1, partition:p20090404, index:PRIMARY(a, b)	keep order:false, stats:pseudo
└─IndexReader_27	3333.33	root		index:Selection_26
  └─Selection_26	3333.33	cop[tikv]		ge(test.t1.b, 2009-04-03 00:00:00.000000)
    └─IndexFullScan_25	10000.00	cop[tikv]	table:t1, partition:p20090405, index:PRIMARY(a, b)	keep order:false, stats:pseudo
EXPLAIN SELECT * FROM t1 WHERE b > '2009-04-03 00:00:00';
id	estRows	task	access object	operator info
PartitionUnion_9	10000.00	root		
├─IndexReader_15	3333.33	root		index:Selection_14
│ └─Selection_14	3333.33	cop[tikv]		gt(test.t1.b, 2009-04-03 00:00:00.000000)
│   └─IndexFullScan_13	10000.00	cop[tikv]	table:t1, partition:p20090403, index:PRIMARY(a, b)	keep order:false, stats:pseudo
├─IndexReader_21	3333.33	root		index:Selection_20
│ └─Selection_20	3333.33	cop[tikv]		gt(test.t1.b, 2009-04-03 00:00:00.000000)
│   └─IndexFullScan_19	10000.00	cop[tikv]	table:t1, partition:p20090404, index:PRIMARY(a, b)	keep order:false, stats:pseudo
└─IndexReader_27	3333.33	root		index:Selection_26
  └─Selection_26	3333.33	cop[tikv]		gt(test.t1.b, 2009-04-03 00:00:00.000000)
    └─IndexFullScan_25	10000.00	cop[tikv]	table:t1, partition:p20090405, index:PRIMARY(a, b)	keep order:false, stats:pseudo
EXPLAIN SELECT * FROM t1 WHERE b < '2009-04-02 23:59:59';
id	estRows	task	access object	operator info
PartitionUnion_8	6646.67	root		
├─IndexReader_14	3323.33	root		index:Selection_13
│ └─Selection_13	3323.33	cop[tikv]		lt(test.t1.b, 2009-04-02 23:59:59.000000)
│   └─IndexFullScan_12	10000.00	cop[tikv]	table:t1, partition:p20090401, index:PRIMARY(a, b)	keep order:false, stats:pseudo
└─IndexReader_20	3323.33	root		index:Selection_19
  └─Selection_19	3323.33	cop[tikv]		lt(test.t1.b, 2009-04-02 23:59:59.000000)
    └─IndexFullScan_18	10000.00	cop[tikv]	table:t1, partition:p20090402, index:PRIMARY(a, b)	keep order:false, stats:pseudo
EXPLAIN SELECT * FROM t1 WHERE b <= '2009-04-02 23:59:59';
id	estRows	task	access object	operator info
PartitionUnion_8	6646.67	root		
├─IndexReader_14	3323.33	root		index:Selection_13
│ └─Selection_13	3323.33	cop[tikv]		le(test.t1.b, 2009-04-02 23:59:59.000000)
│   └─IndexFullScan_12	10000.00	cop[tikv]	table:t1, partition:p20090401, index:PRIMARY(a, b)	keep order:false, stats:pseudo
└─IndexReader_20	3323.33	root		index:Selection_19
  └─Selection_19	3323.33	cop[tikv]		le(test.t1.b, 2009-04-02 23:59:59.000000)
    └─IndexFullScan_18	10000.00	cop[tikv]	table:t1, partition:p20090402, index:PRIMARY(a, b)	keep order:false, stats:pseudo
EXPLAIN SELECT * FROM t1 WHERE b = '2009-04-02 23:59:59';
id	estRows	task	access object	operator info
IndexReader_11	10.00	root		index:Selection_10
└─Selection_10	10.00	cop[tikv]		eq(test.t1.b, 2009-04-02 23:59:59.000000)
  └─IndexFullScan_9	10000.00	cop[tikv]	table:t1, partition:p20090402, index:PRIMARY(a, b)	keep order:false, stats:pseudo
EXPLAIN SELECT * FROM t1 WHERE b >= '2009-04-02 23:59:59';
id	estRows	task	access object	operator info
PartitionUnion_10	13333.33	root		
├─IndexReader_16	3333.33	root		index:Selection_15
│ └─Selection_15	3333.33	cop[tikv]		ge(test.t1.b, 2009-04-02 23:59:59.000000)
│   └─IndexFullScan_14	10000.00	cop[tikv]	table:t1, partition:p20090402, index:PRIMARY(a, b)	keep order:false, stats:pseudo
├─IndexReader_22	3333.33	root		index:Selection_21
│ └─Selection_21	3333.33	cop[tikv]		ge(test.t1.b, 2009-04-02 23:59:59.000000)
│   └─IndexFullScan_20	10000.00	cop[tikv]	table:t1, partition:p20090403, index:PRIMARY(a, b)	keep order:false, stats:pseudo
├─IndexReader_28	3333.33	root		index:Selection_27
│ └─Selection_27	3333.33	cop[tikv]		ge(test.t1.b, 2009-04-02 23:59:59.000000)
│   └─IndexFullScan_26	10000.00	cop[tikv]	table:t1, partition:p20090404, index:PRIMARY(a, b)	keep order:false, stats:pseudo
└─IndexReader_34	3333.33	root		index:Selection_33
  └─Selection_33	3333.33	cop[tikv]		ge(test.t1.b, 2009-04-02 23:59:59.000000)
    └─IndexFullScan_32	10000.00	cop[tikv]	table:t1, partition:p20090405, index:PRIMARY(a, b)	keep order:false, stats:pseudo
EXPLAIN SELECT * FROM t1 WHERE b > '2009-04-02 23:59:59';
id	estRows	task	access object	operator info
PartitionUnion_10	13333.33	root		
├─IndexReader_16	3333.33	root		index:Selection_15
│ └─Selection_15	3333.33	cop[tikv]		gt(test.t1.b, 2009-04-02 23:59:59.000000)
│   └─IndexFullScan_14	10000.00	cop[tikv]	table:t1, partition:p20090402, index:PRIMARY(a, b)	keep order:false, stats:pseudo
├─IndexReader_22	3333.33	root		index:Selection_21
│ └─Selection_21	3333.33	cop[tikv]		gt(test.t1.b, 2009-04-02 23:59:59.000000)
│   └─IndexFullScan_20	10000.00	cop[tikv]	table:t1, partition:p20090403, index:PRIMARY(a, b)	keep order:false, stats:pseudo
├─IndexReader_28	3333.33	root		index:Selection_27
│ └─Selection_27	3333.33	cop[tikv]		gt(test.t1.b, 2009-04-02 23:59:59.000000)
│   └─IndexFullScan_26	10000.00	cop[tikv]	table:t1, partition:p20090404, index:PRIMARY(a, b)	keep order:false, stats:pseudo
└─IndexReader_34	3333.33	root		index:Selection_33
  └─Selection_33	3333.33	cop[tikv]		gt(test.t1.b, 2009-04-02 23:59:59.000000)
    └─IndexFullScan_32	10000.00	cop[tikv]	table:t1, partition:p20090405, index:PRIMARY(a, b)	keep order:false, stats:pseudo
EXPLAIN SELECT * FROM t1 WHERE b < '2009-04-03';
id	estRows	task	access object	operator info
PartitionUnion_9	9970.00	root		
├─IndexReader_15	3323.33	root		index:Selection_14
│ └─Selection_14	3323.33	cop[tikv]		lt(test.t1.b, 2009-04-03 00:00:00.000000)
│   └─IndexFullScan_13	10000.00	cop[tikv]	table:t1, partition:p20090401, index:PRIMARY(a, b)	keep order:false, stats:pseudo
├─IndexReader_21	3323.33	root		index:Selection_20
│ └─Selection_20	3323.33	cop[tikv]		lt(test.t1.b, 2009-04-03 00:00:00.000000)
│   └─IndexFullScan_19	10000.00	cop[tikv]	table:t1, partition:p20090402, index:PRIMARY(a, b)	keep order:false, stats:pseudo
└─IndexReader_27	3323.33	root		index:Selection_26
  └─Selection_26	3323.33	cop[tikv]		lt(test.t1.b, 2009-04-03 00:00:00.000000)
    └─IndexFullScan_25	10000.00	cop[tikv]	table:t1, partition:p20090403, index:PRIMARY(a, b)	keep order:false, stats:pseudo
EXPLAIN SELECT * FROM t1 WHERE b <= '2009-04-03';
id	estRows	task	access object	operator info
PartitionUnion_9	9970.00	root		
├─IndexReader_15	3323.33	root		index:Selection_14
│ └─Selection_14	3323.33	cop[tikv]		le(test.t1.b, 2009-04-03 00:00:00.000000)
│   └─IndexFullScan_13	10000.00	cop[tikv]	table:t1, partition:p20090401, index:PRIMARY(a, b)	keep order:false, stats:pseudo
├─IndexReader_21	3323.33	root		index:Selection_20
│ └─Selection_20	3323.33	cop[tikv]		le(test.t1.b, 2009-04-03 00:00:00.000000)
│   └─IndexFullScan_19	10000.00	cop[tikv]	table:t1, partition:p20090402, index:PRIMARY(a, b)	keep order:false, stats:pseudo
└─IndexReader_27	3323.33	root		index:Selection_26
  └─Selection_26	3323.33	cop[tikv]		le(test.t1.b, 2009-04-03 00:00:00.000000)
    └─IndexFullScan_25	10000.00	cop[tikv]	table:t1, partition:p20090403, index:PRIMARY(a, b)	keep order:false, stats:pseudo
EXPLAIN SELECT * FROM t1 WHERE b = '2009-04-03';
id	estRows	task	access object	operator info
IndexReader_11	10.00	root		index:Selection_10
└─Selection_10	10.00	cop[tikv]		eq(test.t1.b, 2009-04-03 00:00:00.000000)
  └─IndexFullScan_9	10000.00	cop[tikv]	table:t1, partition:p20090403, index:PRIMARY(a, b)	keep order:false, stats:pseudo
EXPLAIN SELECT * FROM t1 WHERE b >= '2009-04-03';
id	estRows	task	access object	operator info
PartitionUnion_9	10000.00	root		
├─IndexReader_15	3333.33	root		index:Selection_14
│ └─Selection_14	3333.33	cop[tikv]		ge(test.t1.b, 2009-04-03 00:00:00.000000)
│   └─IndexFullScan_13	10000.00	cop[tikv]	table:t1, partition:p20090403, index:PRIMARY(a, b)	keep order:false, stats:pseudo
├─IndexReader_21	3333.33	root		index:Selection_20
│ └─Selection_20	3333.33	cop[tikv]		ge(test.t1.b, 2009-04-03 00:00:00.000000)
│   └─IndexFullScan_19	10000.00	cop[tikv]	table:t1, partition:p20090404, index:PRIMARY(a, b)	keep order:false, stats:pseudo
└─IndexReader_27	3333.33	root		index:Selection_26
  └─Selection_26	3333.33	cop[tikv]		ge(test.t1.b, 2009-04-03 00:00:00.000000)
    └─IndexFullScan_25	10000.00	cop[tikv]	table:t1, partition:p20090405, index:PRIMARY(a, b)	keep order:false, stats:pseudo
EXPLAIN SELECT * FROM t1 WHERE b > '2009-04-03';
id	estRows	task	access object	operator info
PartitionUnion_9	10000.00	root		
├─IndexReader_15	3333.33	root		index:Selection_14
│ └─Selection_14	3333.33	cop[tikv]		gt(test.t1.b, 2009-04-03 00:00:00.000000)
│   └─IndexFullScan_13	10000.00	cop[tikv]	table:t1, partition:p20090403, index:PRIMARY(a, b)	keep order:false, stats:pseudo
├─IndexReader_21	3333.33	root		index:Selection_20
│ └─Selection_20	3333.33	cop[tikv]		gt(test.t1.b, 2009-04-03 00:00:00.000000)
│   └─IndexFullScan_19	10000.00	cop[tikv]	table:t1, partition:p20090404, index:PRIMARY(a, b)	keep order:false, stats:pseudo
└─IndexReader_27	3333.33	root		index:Selection_26
  └─Selection_26	3333.33	cop[tikv]		gt(test.t1.b, 2009-04-03 00:00:00.000000)
    └─IndexFullScan_25	10000.00	cop[tikv]	table:t1, partition:p20090405, index:PRIMARY(a, b)	keep order:false, stats:pseudo
EXPLAIN SELECT * FROM t1
WHERE b < CAST('2009-04-03 00:00:01' AS DATETIME);
id	estRows	task	access object	operator info
PartitionUnion_9	9970.00	root		
├─IndexReader_15	3323.33	root		index:Selection_14
│ └─Selection_14	3323.33	cop[tikv]		lt(test.t1.b, 2009-04-03 00:00:01)
│   └─IndexFullScan_13	10000.00	cop[tikv]	table:t1, partition:p20090401, index:PRIMARY(a, b)	keep order:false, stats:pseudo
├─IndexReader_21	3323.33	root		index:Selection_20
│ └─Selection_20	3323.33	cop[tikv]		lt(test.t1.b, 2009-04-03 00:00:01)
│   └─IndexFullScan_19	10000.00	cop[tikv]	table:t1, partition:p20090402, index:PRIMARY(a, b)	keep order:false, stats:pseudo
└─IndexReader_27	3323.33	root		index:Selection_26
  └─Selection_26	3323.33	cop[tikv]		lt(test.t1.b, 2009-04-03 00:00:01)
    └─IndexFullScan_25	10000.00	cop[tikv]	table:t1, partition:p20090403, index:PRIMARY(a, b)	keep order:false, stats:pseudo
EXPLAIN SELECT * FROM t1
WHERE b <= CAST('2009-04-03 00:00:01' AS DATETIME);
id	estRows	task	access object	operator info
PartitionUnion_9	9970.00	root		
├─IndexReader_15	3323.33	root		index:Selection_14
│ └─Selection_14	3323.33	cop[tikv]		le(test.t1.b, 2009-04-03 00:00:01)
│   └─IndexFullScan_13	10000.00	cop[tikv]	table:t1, partition:p20090401, index:PRIMARY(a, b)	keep order:false, stats:pseudo
├─IndexReader_21	3323.33	root		index:Selection_20
│ └─Selection_20	3323.33	cop[tikv]		le(test.t1.b, 2009-04-03 00:00:01)
│   └─IndexFullScan_19	10000.00	cop[tikv]	table:t1, partition:p20090402, index:PRIMARY(a, b)	keep order:false, stats:pseudo
└─IndexReader_27	3323.33	root		index:Selection_26
  └─Selection_26	3323.33	cop[tikv]		le(test.t1.b, 2009-04-03 00:00:01)
    └─IndexFullScan_25	10000.00	cop[tikv]	table:t1, partition:p20090403, index:PRIMARY(a, b)	keep order:false, stats:pseudo
EXPLAIN SELECT * FROM t1
WHERE b = CAST('2009-04-03 00:00:01' AS DATETIME);
id	estRows	task	access object	operator info
IndexReader_11	10.00	root		index:Selection_10
└─Selection_10	10.00	cop[tikv]		eq(test.t1.b, 2009-04-03 00:00:01)
  └─IndexFullScan_9	10000.00	cop[tikv]	table:t1, partition:p20090403, index:PRIMARY(a, b)	keep order:false, stats:pseudo
EXPLAIN SELECT * FROM t1
WHERE b >= CAST('2009-04-03 00:00:01' AS DATETIME);
id	estRows	task	access object	operator info
PartitionUnion_9	10000.00	root		
├─IndexReader_15	3333.33	root		index:Selection_14
│ └─Selection_14	3333.33	cop[tikv]		ge(test.t1.b, 2009-04-03 00:00:01)
│   └─IndexFullScan_13	10000.00	cop[tikv]	table:t1, partition:p20090403, index:PRIMARY(a, b)	keep order:false, stats:pseudo
├─IndexReader_21	3333.33	root		index:Selection_20
│ └─Selection_20	3333.33	cop[tikv]		ge(test.t1.b, 2009-04-03 00:00:01)
│   └─IndexFullScan_19	10000.00	cop[tikv]	table:t1, partition:p20090404, index:PRIMARY(a, b)	keep order:false, stats:pseudo
└─IndexReader_27	3333.33	root		index:Selection_26
  └─Selection_26	3333.33	cop[tikv]		ge(test.t1.b, 2009-04-03 00:00:01)
    └─IndexFullScan_25	10000.00	cop[tikv]	table:t1, partition:p20090405, index:PRIMARY(a, b)	keep order:false, stats:pseudo
EXPLAIN SELECT * FROM t1
WHERE b > CAST('2009-04-03 00:00:01' AS DATETIME);
id	estRows	task	access object	operator info
PartitionUnion_9	10000.00	root		
├─IndexReader_15	3333.33	root		index:Selection_14
│ └─Selection_14	3333.33	cop[tikv]		gt(test.t1.b, 2009-04-03 00:00:01)
│   └─IndexFullScan_13	10000.00	cop[tikv]	table:t1, partition:p20090403, index:PRIMARY(a, b)	keep order:false, stats:pseudo
├─IndexReader_21	3333.33	root		index:Selection_20
│ └─Selection_20	3333.33	cop[tikv]		gt(test.t1.b, 2009-04-03 00:00:01)
│   └─IndexFullScan_19	10000.00	cop[tikv]	table:t1, partition:p20090404, index:PRIMARY(a, b)	keep order:false, stats:pseudo
└─IndexReader_27	3333.33	root		index:Selection_26
  └─Selection_26	3333.33	cop[tikv]		gt(test.t1.b, 2009-04-03 00:00:01)
    └─IndexFullScan_25	10000.00	cop[tikv]	table:t1, partition:p20090405, index:PRIMARY(a, b)	keep order:false, stats:pseudo
EXPLAIN SELECT * FROM t1
WHERE b < CAST('2009-04-02 23:59:58' AS DATETIME);
id	estRows	task	access object	operator info
PartitionUnion_8	6646.67	root		
├─IndexReader_14	3323.33	root		index:Selection_13
│ └─Selection_13	3323.33	cop[tikv]		lt(test.t1.b, 2009-04-02 23:59:58)
│   └─IndexFullScan_12	10000.00	cop[tikv]	table:t1, partition:p20090401, index:PRIMARY(a, b)	keep order:false, stats:pseudo
└─IndexReader_20	3323.33	root		index:Selection_19
  └─Selection_19	3323.33	cop[tikv]		lt(test.t1.b, 2009-04-02 23:59:58)
    └─IndexFullScan_18	10000.00	cop[tikv]	table:t1, partition:p20090402, index:PRIMARY(a, b)	keep order:false, stats:pseudo
EXPLAIN SELECT * FROM t1
WHERE b <= CAST('2009-04-02 23:59:58' AS DATETIME);
id	estRows	task	access object	operator info
PartitionUnion_8	6646.67	root		
├─IndexReader_14	3323.33	root		index:Selection_13
│ └─Selection_13	3323.33	cop[tikv]		le(test.t1.b, 2009-04-02 23:59:58)
│   └─IndexFullScan_12	10000.00	cop[tikv]	table:t1, partition:p20090401, index:PRIMARY(a, b)	keep order:false, stats:pseudo
└─IndexReader_20	3323.33	root		index:Selection_19
  └─Selection_19	3323.33	cop[tikv]		le(test.t1.b, 2009-04-02 23:59:58)
    └─IndexFullScan_18	10000.00	cop[tikv]	table:t1, partition:p20090402, index:PRIMARY(a, b)	keep order:false, stats:pseudo
EXPLAIN SELECT * FROM t1
WHERE b = CAST('2009-04-02 23:59:58' AS DATETIME);
id	estRows	task	access object	operator info
IndexReader_11	10.00	root		index:Selection_10
└─Selection_10	10.00	cop[tikv]		eq(test.t1.b, 2009-04-02 23:59:58)
  └─IndexFullScan_9	10000.00	cop[tikv]	table:t1, partition:p20090402, index:PRIMARY(a, b)	keep order:false, stats:pseudo
EXPLAIN SELECT * FROM t1
WHERE b >= CAST('2009-04-02 23:59:58' AS DATETIME);
id	estRows	task	access object	operator info
PartitionUnion_10	13333.33	root		
├─IndexReader_16	3333.33	root		index:Selection_15
│ └─Selection_15	3333.33	cop[tikv]		ge(test.t1.b, 2009-04-02 23:59:58)
│   └─IndexFullScan_14	10000.00	cop[tikv]	table:t1, partition:p20090402, index:PRIMARY(a, b)	keep order:false, stats:pseudo
├─IndexReader_22	3333.33	root		index:Selection_21
│ └─Selection_21	3333.33	cop[tikv]		ge(test.t1.b, 2009-04-02 23:59:58)
│   └─IndexFullScan_20	10000.00	cop[tikv]	table:t1, partition:p20090403, index:PRIMARY(a, b)	keep order:false, stats:pseudo
├─IndexReader_28	3333.33	root		index:Selection_27
│ └─Selection_27	3333.33	cop[tikv]		ge(test.t1.b, 2009-04-02 23:59:58)
│   └─IndexFullScan_26	10000.00	cop[tikv]	table:t1, partition:p20090404, index:PRIMARY(a, b)	keep order:false, stats:pseudo
└─IndexReader_34	3333.33	root		index:Selection_33
  └─Selection_33	3333.33	cop[tikv]		ge(test.t1.b, 2009-04-02 23:59:58)
    └─IndexFullScan_32	10000.00	cop[tikv]	table:t1, partition:p20090405, index:PRIMARY(a, b)	keep order:false, stats:pseudo
EXPLAIN SELECT * FROM t1
WHERE b > CAST('2009-04-02 23:59:58' AS DATETIME);
id	estRows	task	access object	operator info
PartitionUnion_10	13333.33	root		
├─IndexReader_16	3333.33	root		index:Selection_15
│ └─Selection_15	3333.33	cop[tikv]		gt(test.t1.b, 2009-04-02 23:59:58)
│   └─IndexFullScan_14	10000.00	cop[tikv]	table:t1, partition:p20090402, index:PRIMARY(a, b)	keep order:false, stats:pseudo
├─IndexReader_22	3333.33	root		index:Selection_21
│ └─Selection_21	3333.33	cop[tikv]		gt(test.t1.b, 2009-04-02 23:59:58)
│   └─IndexFullScan_20	10000.00	cop[tikv]	table:t1, partition:p20090403, index:PRIMARY(a, b)	keep order:false, stats:pseudo
├─IndexReader_28	3333.33	root		index:Selection_27
│ └─Selection_27	3333.33	cop[tikv]		gt(test.t1.b, 2009-04-02 23:59:58)
│   └─IndexFullScan_26	10000.00	cop[tikv]	table:t1, partition:p20090404, index:PRIMARY(a, b)	keep order:false, stats:pseudo
└─IndexReader_34	3333.33	root		index:Selection_33
  └─Selection_33	3333.33	cop[tikv]		gt(test.t1.b, 2009-04-02 23:59:58)
    └─IndexFullScan_32	10000.00	cop[tikv]	table:t1, partition:p20090405, index:PRIMARY(a, b)	keep order:false, stats:pseudo
DROP TABLE t1;
# Test with DATE column NOT NULL
CREATE TABLE t1 (
a int(10) unsigned NOT NULL,
b DATE NOT NULL,
PRIMARY KEY (a, b)
) PARTITION BY RANGE (TO_DAYS(b))
(PARTITION p20090401 VALUES LESS THAN (TO_DAYS('2009-04-02')),
PARTITION p20090402 VALUES LESS THAN (TO_DAYS('2009-04-03')),
PARTITION p20090403 VALUES LESS THAN (TO_DAYS('2009-04-04')),
PARTITION p20090404 VALUES LESS THAN (TO_DAYS('2009-04-05')),
PARTITION p20090405 VALUES LESS THAN MAXVALUE);
INSERT INTO t1 VALUES (1, '2009-01-01'), (1, '2009-04-01'), (2, '2009-04-01'),
(1, '2009-04-02'), (2, '2009-04-02'), (1, '2009-04-03'), (2, '2009-04-03'),
(1, '2009-04-04'), (2, '2009-04-04'), (1, '2009-04-05'), (1, '2009-04-06'),
(1, '2009-04-07');
EXPLAIN SELECT * FROM t1 WHERE b < CAST('2009-04-03' AS DATETIME);
id	estRows	task	access object	operator info
PartitionUnion_9	9970.00	root		
├─IndexReader_15	3323.33	root		index:Selection_14
│ └─Selection_14	3323.33	cop[tikv]		lt(test.t1.b, 2009-04-03 00:00:00)
│   └─IndexFullScan_13	10000.00	cop[tikv]	table:t1, partition:p20090401, index:PRIMARY(a, b)	keep order:false, stats:pseudo
├─IndexReader_21	3323.33	root		index:Selection_20
│ └─Selection_20	3323.33	cop[tikv]		lt(test.t1.b, 2009-04-03 00:00:00)
│   └─IndexFullScan_19	10000.00	cop[tikv]	table:t1, partition:p20090402, index:PRIMARY(a, b)	keep order:false, stats:pseudo
└─IndexReader_27	3323.33	root		index:Selection_26
  └─Selection_26	3323.33	cop[tikv]		lt(test.t1.b, 2009-04-03 00:00:00)
    └─IndexFullScan_25	10000.00	cop[tikv]	table:t1, partition:p20090403, index:PRIMARY(a, b)	keep order:false, stats:pseudo
EXPLAIN SELECT * FROM t1 WHERE b <= CAST('2009-04-03' AS DATETIME);
id	estRows	task	access object	operator info
PartitionUnion_9	9970.00	root		
├─IndexReader_15	3323.33	root		index:Selection_14
│ └─Selection_14	3323.33	cop[tikv]		le(test.t1.b, 2009-04-03 00:00:00)
│   └─IndexFullScan_13	10000.00	cop[tikv]	table:t1, partition:p20090401, index:PRIMARY(a, b)	keep order:false, stats:pseudo
├─IndexReader_21	3323.33	root		index:Selection_20
│ └─Selection_20	3323.33	cop[tikv]		le(test.t1.b, 2009-04-03 00:00:00)
│   └─IndexFullScan_19	10000.00	cop[tikv]	table:t1, partition:p20090402, index:PRIMARY(a, b)	keep order:false, stats:pseudo
└─IndexReader_27	3323.33	root		index:Selection_26
  └─Selection_26	3323.33	cop[tikv]		le(test.t1.b, 2009-04-03 00:00:00)
    └─IndexFullScan_25	10000.00	cop[tikv]	table:t1, partition:p20090403, index:PRIMARY(a, b)	keep order:false, stats:pseudo
EXPLAIN SELECT * FROM t1 WHERE b = CAST('2009-04-03' AS DATETIME);
id	estRows	task	access object	operator info
IndexReader_11	10.00	root		index:Selection_10
└─Selection_10	10.00	cop[tikv]		eq(test.t1.b, 2009-04-03 00:00:00)
  └─IndexFullScan_9	10000.00	cop[tikv]	table:t1, partition:p20090403, index:PRIMARY(a, b)	keep order:false, stats:pseudo
EXPLAIN SELECT * FROM t1 WHERE b >= CAST('2009-04-03' AS DATETIME);
id	estRows	task	access object	operator info
PartitionUnion_9	10000.00	root		
├─IndexReader_15	3333.33	root		index:Selection_14
│ └─Selection_14	3333.33	cop[tikv]		ge(test.t1.b, 2009-04-03 00:00:00)
│   └─IndexFullScan_13	10000.00	cop[tikv]	table:t1, partition:p20090403, index:PRIMARY(a, b)	keep order:false, stats:pseudo
├─IndexReader_21	3333.33	root		index:Selection_20
│ └─Selection_20	3333.33	cop[tikv]		ge(test.t1.b, 2009-04-03 00:00:00)
│   └─IndexFullScan_19	10000.00	cop[tikv]	table:t1, partition:p20090404, index:PRIMARY(a, b)	keep order:false, stats:pseudo
└─IndexReader_27	3333.33	root		index:Selection_26
  └─Selection_26	3333.33	cop[tikv]		ge(test.t1.b, 2009-04-03 00:00:00)
    └─IndexFullScan_25	10000.00	cop[tikv]	table:t1, partition:p20090405, index:PRIMARY(a, b)	keep order:false, stats:pseudo
EXPLAIN SELECT * FROM t1 WHERE b > CAST('2009-04-03' AS DATETIME);
id	estRows	task	access object	operator info
PartitionUnion_9	10000.00	root		
├─IndexReader_15	3333.33	root		index:Selection_14
│ └─Selection_14	3333.33	cop[tikv]		gt(test.t1.b, 2009-04-03 00:00:00)
│   └─IndexFullScan_13	10000.00	cop[tikv]	table:t1, partition:p20090403, index:PRIMARY(a, b)	keep order:false, stats:pseudo
├─IndexReader_21	3333.33	root		index:Selection_20
│ └─Selection_20	3333.33	cop[tikv]		gt(test.t1.b, 2009-04-03 00:00:00)
│   └─IndexFullScan_19	10000.00	cop[tikv]	table:t1, partition:p20090404, index:PRIMARY(a, b)	keep order:false, stats:pseudo
└─IndexReader_27	3333.33	root		index:Selection_26
  └─Selection_26	3333.33	cop[tikv]		gt(test.t1.b, 2009-04-03 00:00:00)
    └─IndexFullScan_25	10000.00	cop[tikv]	table:t1, partition:p20090405, index:PRIMARY(a, b)	keep order:false, stats:pseudo
EXPLAIN SELECT * FROM t1
WHERE b < CAST('2009-04-02 23:59:59' AS DATETIME);
id	estRows	task	access object	operator info
PartitionUnion_8	6646.67	root		
├─IndexReader_14	3323.33	root		index:Selection_13
│ └─Selection_13	3323.33	cop[tikv]		lt(test.t1.b, 2009-04-02 23:59:59)
│   └─IndexFullScan_12	10000.00	cop[tikv]	table:t1, partition:p20090401, index:PRIMARY(a, b)	keep order:false, stats:pseudo
└─IndexReader_20	3323.33	root		index:Selection_19
  └─Selection_19	3323.33	cop[tikv]		lt(test.t1.b, 2009-04-02 23:59:59)
    └─IndexFullScan_18	10000.00	cop[tikv]	table:t1, partition:p20090402, index:PRIMARY(a, b)	keep order:false, stats:pseudo
EXPLAIN SELECT * FROM t1
WHERE b <= CAST('2009-04-02 23:59:59' AS DATETIME);
id	estRows	task	access object	operator info
PartitionUnion_8	6646.67	root		
├─IndexReader_14	3323.33	root		index:Selection_13
│ └─Selection_13	3323.33	cop[tikv]		le(test.t1.b, 2009-04-02 23:59:59)
│   └─IndexFullScan_12	10000.00	cop[tikv]	table:t1, partition:p20090401, index:PRIMARY(a, b)	keep order:false, stats:pseudo
└─IndexReader_20	3323.33	root		index:Selection_19
  └─Selection_19	3323.33	cop[tikv]		le(test.t1.b, 2009-04-02 23:59:59)
    └─IndexFullScan_18	10000.00	cop[tikv]	table:t1, partition:p20090402, index:PRIMARY(a, b)	keep order:false, stats:pseudo
EXPLAIN SELECT * FROM t1
WHERE b = CAST('2009-04-02 23:59:59' AS DATETIME);
id	estRows	task	access object	operator info
IndexReader_11	0.00	root		index:Selection_10
└─Selection_10	0.00	cop[tikv]		eq(test.t1.b, 2009-04-02 23:59:59)
  └─IndexFullScan_9	10000.00	cop[tikv]	table:t1, partition:p20090402, index:PRIMARY(a, b)	keep order:false, stats:pseudo
EXPLAIN SELECT * FROM t1
WHERE b >= CAST('2009-04-02 23:59:59' AS DATETIME);
id	estRows	task	access object	operator info
PartitionUnion_10	13333.33	root		
├─IndexReader_16	3333.33	root		index:Selection_15
│ └─Selection_15	3333.33	cop[tikv]		ge(test.t1.b, 2009-04-02 23:59:59)
│   └─IndexFullScan_14	10000.00	cop[tikv]	table:t1, partition:p20090402, index:PRIMARY(a, b)	keep order:false, stats:pseudo
├─IndexReader_22	3333.33	root		index:Selection_21
│ └─Selection_21	3333.33	cop[tikv]		ge(test.t1.b, 2009-04-02 23:59:59)
│   └─IndexFullScan_20	10000.00	cop[tikv]	table:t1, partition:p20090403, index:PRIMARY(a, b)	keep order:false, stats:pseudo
├─IndexReader_28	3333.33	root		index:Selection_27
│ └─Selection_27	3333.33	cop[tikv]		ge(test.t1.b, 2009-04-02 23:59:59)
│   └─IndexFullScan_26	10000.00	cop[tikv]	table:t1, partition:p20090404, index:PRIMARY(a, b)	keep order:false, stats:pseudo
└─IndexReader_34	3333.33	root		index:Selection_33
  └─Selection_33	3333.33	cop[tikv]		ge(test.t1.b, 2009-04-02 23:59:59)
    └─IndexFullScan_32	10000.00	cop[tikv]	table:t1, partition:p20090405, index:PRIMARY(a, b)	keep order:false, stats:pseudo
EXPLAIN SELECT * FROM t1
WHERE b > CAST('2009-04-02 23:59:59' AS DATETIME);
id	estRows	task	access object	operator info
PartitionUnion_10	13333.33	root		
├─IndexReader_16	3333.33	root		index:Selection_15
│ └─Selection_15	3333.33	cop[tikv]		gt(test.t1.b, 2009-04-02 23:59:59)
│   └─IndexFullScan_14	10000.00	cop[tikv]	table:t1, partition:p20090402, index:PRIMARY(a, b)	keep order:false, stats:pseudo
├─IndexReader_22	3333.33	root		index:Selection_21
│ └─Selection_21	3333.33	cop[tikv]		gt(test.t1.b, 2009-04-02 23:59:59)
│   └─IndexFullScan_20	10000.00	cop[tikv]	table:t1, partition:p20090403, index:PRIMARY(a, b)	keep order:false, stats:pseudo
├─IndexReader_28	3333.33	root		index:Selection_27
│ └─Selection_27	3333.33	cop[tikv]		gt(test.t1.b, 2009-04-02 23:59:59)
│   └─IndexFullScan_26	10000.00	cop[tikv]	table:t1, partition:p20090404, index:PRIMARY(a, b)	keep order:false, stats:pseudo
└─IndexReader_34	3333.33	root		index:Selection_33
  └─Selection_33	3333.33	cop[tikv]		gt(test.t1.b, 2009-04-02 23:59:59)
    └─IndexFullScan_32	10000.00	cop[tikv]	table:t1, partition:p20090405, index:PRIMARY(a, b)	keep order:false, stats:pseudo
EXPLAIN SELECT * FROM t1 WHERE b < CAST('2009-04-03' AS DATE);
id	estRows	task	access object	operator info
PartitionUnion_9	9970.00	root		
├─IndexReader_15	3323.33	root		index:Selection_14
│ └─Selection_14	3323.33	cop[tikv]		lt(test.t1.b, 2009-04-03)
│   └─IndexFullScan_13	10000.00	cop[tikv]	table:t1, partition:p20090401, index:PRIMARY(a, b)	keep order:false, stats:pseudo
├─IndexReader_21	3323.33	root		index:Selection_20
│ └─Selection_20	3323.33	cop[tikv]		lt(test.t1.b, 2009-04-03)
│   └─IndexFullScan_19	10000.00	cop[tikv]	table:t1, partition:p20090402, index:PRIMARY(a, b)	keep order:false, stats:pseudo
└─IndexReader_27	3323.33	root		index:Selection_26
  └─Selection_26	3323.33	cop[tikv]		lt(test.t1.b, 2009-04-03)
    └─IndexFullScan_25	10000.00	cop[tikv]	table:t1, partition:p20090403, index:PRIMARY(a, b)	keep order:false, stats:pseudo
EXPLAIN SELECT * FROM t1 WHERE b <= CAST('2009-04-03' AS DATE);
id	estRows	task	access object	operator info
PartitionUnion_9	9970.00	root		
├─IndexReader_15	3323.33	root		index:Selection_14
│ └─Selection_14	3323.33	cop[tikv]		le(test.t1.b, 2009-04-03)
│   └─IndexFullScan_13	10000.00	cop[tikv]	table:t1, partition:p20090401, index:PRIMARY(a, b)	keep order:false, stats:pseudo
├─IndexReader_21	3323.33	root		index:Selection_20
│ └─Selection_20	3323.33	cop[tikv]		le(test.t1.b, 2009-04-03)
│   └─IndexFullScan_19	10000.00	cop[tikv]	table:t1, partition:p20090402, index:PRIMARY(a, b)	keep order:false, stats:pseudo
└─IndexReader_27	3323.33	root		index:Selection_26
  └─Selection_26	3323.33	cop[tikv]		le(test.t1.b, 2009-04-03)
    └─IndexFullScan_25	10000.00	cop[tikv]	table:t1, partition:p20090403, index:PRIMARY(a, b)	keep order:false, stats:pseudo
EXPLAIN SELECT * FROM t1 WHERE b = CAST('2009-04-03' AS DATE);
id	estRows	task	access object	operator info
IndexReader_11	10.00	root		index:Selection_10
└─Selection_10	10.00	cop[tikv]		eq(test.t1.b, 2009-04-03)
  └─IndexFullScan_9	10000.00	cop[tikv]	table:t1, partition:p20090403, index:PRIMARY(a, b)	keep order:false, stats:pseudo
EXPLAIN SELECT * FROM t1 WHERE b >= CAST('2009-04-03' AS DATE);
id	estRows	task	access object	operator info
PartitionUnion_9	10000.00	root		
├─IndexReader_15	3333.33	root		index:Selection_14
│ └─Selection_14	3333.33	cop[tikv]		ge(test.t1.b, 2009-04-03)
│   └─IndexFullScan_13	10000.00	cop[tikv]	table:t1, partition:p20090403, index:PRIMARY(a, b)	keep order:false, stats:pseudo
├─IndexReader_21	3333.33	root		index:Selection_20
│ └─Selection_20	3333.33	cop[tikv]		ge(test.t1.b, 2009-04-03)
│   └─IndexFullScan_19	10000.00	cop[tikv]	table:t1, partition:p20090404, index:PRIMARY(a, b)	keep order:false, stats:pseudo
└─IndexReader_27	3333.33	root		index:Selection_26
  └─Selection_26	3333.33	cop[tikv]		ge(test.t1.b, 2009-04-03)
    └─IndexFullScan_25	10000.00	cop[tikv]	table:t1, partition:p20090405, index:PRIMARY(a, b)	keep order:false, stats:pseudo
EXPLAIN SELECT * FROM t1 WHERE b > CAST('2009-04-03' AS DATE);
id	estRows	task	access object	operator info
PartitionUnion_9	10000.00	root		
├─IndexReader_15	3333.33	root		index:Selection_14
│ └─Selection_14	3333.33	cop[tikv]		gt(test.t1.b, 2009-04-03)
│   └─IndexFullScan_13	10000.00	cop[tikv]	table:t1, partition:p20090403, index:PRIMARY(a, b)	keep order:false, stats:pseudo
├─IndexReader_21	3333.33	root		index:Selection_20
│ └─Selection_20	3333.33	cop[tikv]		gt(test.t1.b, 2009-04-03)
│   └─IndexFullScan_19	10000.00	cop[tikv]	table:t1, partition:p20090404, index:PRIMARY(a, b)	keep order:false, stats:pseudo
└─IndexReader_27	3333.33	root		index:Selection_26
  └─Selection_26	3333.33	cop[tikv]		gt(test.t1.b, 2009-04-03)
    └─IndexFullScan_25	10000.00	cop[tikv]	table:t1, partition:p20090405, index:PRIMARY(a, b)	keep order:false, stats:pseudo
EXPLAIN SELECT * FROM t1 WHERE b < '2009-04-03 00:00:00';
id	estRows	task	access object	operator info
PartitionUnion_9	9970.00	root		
├─IndexReader_15	3323.33	root		index:Selection_14
│ └─Selection_14	3323.33	cop[tikv]		lt(test.t1.b, 2009-04-03 00:00:00.000000)
│   └─IndexFullScan_13	10000.00	cop[tikv]	table:t1, partition:p20090401, index:PRIMARY(a, b)	keep order:false, stats:pseudo
├─IndexReader_21	3323.33	root		index:Selection_20
│ └─Selection_20	3323.33	cop[tikv]		lt(test.t1.b, 2009-04-03 00:00:00.000000)
│   └─IndexFullScan_19	10000.00	cop[tikv]	table:t1, partition:p20090402, index:PRIMARY(a, b)	keep order:false, stats:pseudo
└─IndexReader_27	3323.33	root		index:Selection_26
  └─Selection_26	3323.33	cop[tikv]		lt(test.t1.b, 2009-04-03 00:00:00.000000)
    └─IndexFullScan_25	10000.00	cop[tikv]	table:t1, partition:p20090403, index:PRIMARY(a, b)	keep order:false, stats:pseudo
EXPLAIN SELECT * FROM t1 WHERE b <= '2009-04-03 00:00:00';
id	estRows	task	access object	operator info
PartitionUnion_9	9970.00	root		
├─IndexReader_15	3323.33	root		index:Selection_14
│ └─Selection_14	3323.33	cop[tikv]		le(test.t1.b, 2009-04-03 00:00:00.000000)
│   └─IndexFullScan_13	10000.00	cop[tikv]	table:t1, partition:p20090401, index:PRIMARY(a, b)	keep order:false, stats:pseudo
├─IndexReader_21	3323.33	root		index:Selection_20
│ └─Selection_20	3323.33	cop[tikv]		le(test.t1.b, 2009-04-03 00:00:00.000000)
│   └─IndexFullScan_19	10000.00	cop[tikv]	table:t1, partition:p20090402, index:PRIMARY(a, b)	keep order:false, stats:pseudo
└─IndexReader_27	3323.33	root		index:Selection_26
  └─Selection_26	3323.33	cop[tikv]		le(test.t1.b, 2009-04-03 00:00:00.000000)
    └─IndexFullScan_25	10000.00	cop[tikv]	table:t1, partition:p20090403, index:PRIMARY(a, b)	keep order:false, stats:pseudo
EXPLAIN SELECT * FROM t1 WHERE b = '2009-04-03 00:00:00';
id	estRows	task	access object	operator info
IndexReader_11	10.00	root		index:Selection_10
└─Selection_10	10.00	cop[tikv]		eq(test.t1.b, 2009-04-03 00:00:00.000000)
  └─IndexFullScan_9	10000.00	cop[tikv]	table:t1, partition:p20090403, index:PRIMARY(a, b)	keep order:false, stats:pseudo
EXPLAIN SELECT * FROM t1 WHERE b >= '2009-04-03 00:00:00';
id	estRows	task	access object	operator info
PartitionUnion_9	10000.00	root		
├─IndexReader_15	3333.33	root		index:Selection_14
│ └─Selection_14	3333.33	cop[tikv]		ge(test.t1.b, 2009-04-03 00:00:00.000000)
│   └─IndexFullScan_13	10000.00	cop[tikv]	table:t1, partition:p20090403, index:PRIMARY(a, b)	keep order:false, stats:pseudo
├─IndexReader_21	3333.33	root		index:Selection_20
│ └─Selection_20	3333.33	cop[tikv]		ge(test.t1.b, 2009-04-03 00:00:00.000000)
│   └─IndexFullScan_19	10000.00	cop[tikv]	table:t1, partition:p20090404, index:PRIMARY(a, b)	keep order:false, stats:pseudo
└─IndexReader_27	3333.33	root		index:Selection_26
  └─Selection_26	3333.33	cop[tikv]		ge(test.t1.b, 2009-04-03 00:00:00.000000)
    └─IndexFullScan_25	10000.00	cop[tikv]	table:t1, partition:p20090405, index:PRIMARY(a, b)	keep order:false, stats:pseudo
EXPLAIN SELECT * FROM t1 WHERE b > '2009-04-03 00:00:00';
id	estRows	task	access object	operator info
PartitionUnion_9	10000.00	root		
├─IndexReader_15	3333.33	root		index:Selection_14
│ └─Selection_14	3333.33	cop[tikv]		gt(test.t1.b, 2009-04-03 00:00:00.000000)
│   └─IndexFullScan_13	10000.00	cop[tikv]	table:t1, partition:p20090403, index:PRIMARY(a, b)	keep order:false, stats:pseudo
├─IndexReader_21	3333.33	root		index:Selection_20
│ └─Selection_20	3333.33	cop[tikv]		gt(test.t1.b, 2009-04-03 00:00:00.000000)
│   └─IndexFullScan_19	10000.00	cop[tikv]	table:t1, partition:p20090404, index:PRIMARY(a, b)	keep order:false, stats:pseudo
└─IndexReader_27	3333.33	root		index:Selection_26
  └─Selection_26	3333.33	cop[tikv]		gt(test.t1.b, 2009-04-03 00:00:00.000000)
    └─IndexFullScan_25	10000.00	cop[tikv]	table:t1, partition:p20090405, index:PRIMARY(a, b)	keep order:false, stats:pseudo
EXPLAIN SELECT * FROM t1 WHERE b < '2009-04-02 23:59:59';
id	estRows	task	access object	operator info
PartitionUnion_8	6646.67	root		
├─IndexReader_14	3323.33	root		index:Selection_13
│ └─Selection_13	3323.33	cop[tikv]		lt(test.t1.b, 2009-04-02 23:59:59.000000)
│   └─IndexFullScan_12	10000.00	cop[tikv]	table:t1, partition:p20090401, index:PRIMARY(a, b)	keep order:false, stats:pseudo
└─IndexReader_20	3323.33	root		index:Selection_19
  └─Selection_19	3323.33	cop[tikv]		lt(test.t1.b, 2009-04-02 23:59:59.000000)
    └─IndexFullScan_18	10000.00	cop[tikv]	table:t1, partition:p20090402, index:PRIMARY(a, b)	keep order:false, stats:pseudo
EXPLAIN SELECT * FROM t1 WHERE b <= '2009-04-02 23:59:59';
id	estRows	task	access object	operator info
PartitionUnion_8	6646.67	root		
├─IndexReader_14	3323.33	root		index:Selection_13
│ └─Selection_13	3323.33	cop[tikv]		le(test.t1.b, 2009-04-02 23:59:59.000000)
│   └─IndexFullScan_12	10000.00	cop[tikv]	table:t1, partition:p20090401, index:PRIMARY(a, b)	keep order:false, stats:pseudo
└─IndexReader_20	3323.33	root		index:Selection_19
  └─Selection_19	3323.33	cop[tikv]		le(test.t1.b, 2009-04-02 23:59:59.000000)
    └─IndexFullScan_18	10000.00	cop[tikv]	table:t1, partition:p20090402, index:PRIMARY(a, b)	keep order:false, stats:pseudo
EXPLAIN SELECT * FROM t1 WHERE b = '2009-04-02 23:59:59';
id	estRows	task	access object	operator info
IndexReader_11	0.00	root		index:Selection_10
└─Selection_10	0.00	cop[tikv]		eq(test.t1.b, 2009-04-02 23:59:59.000000)
  └─IndexFullScan_9	10000.00	cop[tikv]	table:t1, partition:p20090402, index:PRIMARY(a, b)	keep order:false, stats:pseudo
EXPLAIN SELECT * FROM t1 WHERE b >= '2009-04-02 23:59:59';
id	estRows	task	access object	operator info
PartitionUnion_10	13333.33	root		
├─IndexReader_16	3333.33	root		index:Selection_15
│ └─Selection_15	3333.33	cop[tikv]		ge(test.t1.b, 2009-04-02 23:59:59.000000)
│   └─IndexFullScan_14	10000.00	cop[tikv]	table:t1, partition:p20090402, index:PRIMARY(a, b)	keep order:false, stats:pseudo
├─IndexReader_22	3333.33	root		index:Selection_21
│ └─Selection_21	3333.33	cop[tikv]		ge(test.t1.b, 2009-04-02 23:59:59.000000)
│   └─IndexFullScan_20	10000.00	cop[tikv]	table:t1, partition:p20090403, index:PRIMARY(a, b)	keep order:false, stats:pseudo
├─IndexReader_28	3333.33	root		index:Selection_27
│ └─Selection_27	3333.33	cop[tikv]		ge(test.t1.b, 2009-04-02 23:59:59.000000)
│   └─IndexFullScan_26	10000.00	cop[tikv]	table:t1, partition:p20090404, index:PRIMARY(a, b)	keep order:false, stats:pseudo
└─IndexReader_34	3333.33	root		index:Selection_33
  └─Selection_33	3333.33	cop[tikv]		ge(test.t1.b, 2009-04-02 23:59:59.000000)
    └─IndexFullScan_32	10000.00	cop[tikv]	table:t1, partition:p20090405, index:PRIMARY(a, b)	keep order:false, stats:pseudo
EXPLAIN SELECT * FROM t1 WHERE b > '2009-04-02 23:59:59';
id	estRows	task	access object	operator info
PartitionUnion_10	13333.33	root		
├─IndexReader_16	3333.33	root		index:Selection_15
│ └─Selection_15	3333.33	cop[tikv]		gt(test.t1.b, 2009-04-02 23:59:59.000000)
│   └─IndexFullScan_14	10000.00	cop[tikv]	table:t1, partition:p20090402, index:PRIMARY(a, b)	keep order:false, stats:pseudo
├─IndexReader_22	3333.33	root		index:Selection_21
│ └─Selection_21	3333.33	cop[tikv]		gt(test.t1.b, 2009-04-02 23:59:59.000000)
│   └─IndexFullScan_20	10000.00	cop[tikv]	table:t1, partition:p20090403, index:PRIMARY(a, b)	keep order:false, stats:pseudo
├─IndexReader_28	3333.33	root		index:Selection_27
│ └─Selection_27	3333.33	cop[tikv]		gt(test.t1.b, 2009-04-02 23:59:59.000000)
│   └─IndexFullScan_26	10000.00	cop[tikv]	table:t1, partition:p20090404, index:PRIMARY(a, b)	keep order:false, stats:pseudo
└─IndexReader_34	3333.33	root		index:Selection_33
  └─Selection_33	3333.33	cop[tikv]		gt(test.t1.b, 2009-04-02 23:59:59.000000)
    └─IndexFullScan_32	10000.00	cop[tikv]	table:t1, partition:p20090405, index:PRIMARY(a, b)	keep order:false, stats:pseudo
EXPLAIN SELECT * FROM t1 WHERE b < '2009-04-03';
id	estRows	task	access object	operator info
PartitionUnion_9	9970.00	root		
├─IndexReader_15	3323.33	root		index:Selection_14
│ └─Selection_14	3323.33	cop[tikv]		lt(test.t1.b, 2009-04-03 00:00:00.000000)
│   └─IndexFullScan_13	10000.00	cop[tikv]	table:t1, partition:p20090401, index:PRIMARY(a, b)	keep order:false, stats:pseudo
├─IndexReader_21	3323.33	root		index:Selection_20
│ └─Selection_20	3323.33	cop[tikv]		lt(test.t1.b, 2009-04-03 00:00:00.000000)
│   └─IndexFullScan_19	10000.00	cop[tikv]	table:t1, partition:p20090402, index:PRIMARY(a, b)	keep order:false, stats:pseudo
└─IndexReader_27	3323.33	root		index:Selection_26
  └─Selection_26	3323.33	cop[tikv]		lt(test.t1.b, 2009-04-03 00:00:00.000000)
    └─IndexFullScan_25	10000.00	cop[tikv]	table:t1, partition:p20090403, index:PRIMARY(a, b)	keep order:false, stats:pseudo
EXPLAIN SELECT * FROM t1 WHERE b <= '2009-04-03';
id	estRows	task	access object	operator info
PartitionUnion_9	9970.00	root		
├─IndexReader_15	3323.33	root		index:Selection_14
│ └─Selection_14	3323.33	cop[tikv]		le(test.t1.b, 2009-04-03 00:00:00.000000)
│   └─IndexFullScan_13	10000.00	cop[tikv]	table:t1, partition:p20090401, index:PRIMARY(a, b)	keep order:false, stats:pseudo
├─IndexReader_21	3323.33	root		index:Selection_20
│ └─Selection_20	3323.33	cop[tikv]		le(test.t1.b, 2009-04-03 00:00:00.000000)
│   └─IndexFullScan_19	10000.00	cop[tikv]	table:t1, partition:p20090402, index:PRIMARY(a, b)	keep order:false, stats:pseudo
└─IndexReader_27	3323.33	root		index:Selection_26
  └─Selection_26	3323.33	cop[tikv]		le(test.t1.b, 2009-04-03 00:00:00.000000)
    └─IndexFullScan_25	10000.00	cop[tikv]	table:t1, partition:p20090403, index:PRIMARY(a, b)	keep order:false, stats:pseudo
EXPLAIN SELECT * FROM t1 WHERE b = '2009-04-03';
id	estRows	task	access object	operator info
IndexReader_11	10.00	root		index:Selection_10
└─Selection_10	10.00	cop[tikv]		eq(test.t1.b, 2009-04-03 00:00:00.000000)
  └─IndexFullScan_9	10000.00	cop[tikv]	table:t1, partition:p20090403, index:PRIMARY(a, b)	keep order:false, stats:pseudo
EXPLAIN SELECT * FROM t1 WHERE b >= '2009-04-03';
id	estRows	task	access object	operator info
PartitionUnion_9	10000.00	root		
├─IndexReader_15	3333.33	root		index:Selection_14
│ └─Selection_14	3333.33	cop[tikv]		ge(test.t1.b, 2009-04-03 00:00:00.000000)
│   └─IndexFullScan_13	10000.00	cop[tikv]	table:t1, partition:p20090403, index:PRIMARY(a, b)	keep order:false, stats:pseudo
├─IndexReader_21	3333.33	root		index:Selection_20
│ └─Selection_20	3333.33	cop[tikv]		ge(test.t1.b, 2009-04-03 00:00:00.000000)
│   └─IndexFullScan_19	10000.00	cop[tikv]	table:t1, partition:p20090404, index:PRIMARY(a, b)	keep order:false, stats:pseudo
└─IndexReader_27	3333.33	root		index:Selection_26
  └─Selection_26	3333.33	cop[tikv]		ge(test.t1.b, 2009-04-03 00:00:00.000000)
    └─IndexFullScan_25	10000.00	cop[tikv]	table:t1, partition:p20090405, index:PRIMARY(a, b)	keep order:false, stats:pseudo
EXPLAIN SELECT * FROM t1 WHERE b > '2009-04-03';
id	estRows	task	access object	operator info
PartitionUnion_9	10000.00	root		
├─IndexReader_15	3333.33	root		index:Selection_14
│ └─Selection_14	3333.33	cop[tikv]		gt(test.t1.b, 2009-04-03 00:00:00.000000)
│   └─IndexFullScan_13	10000.00	cop[tikv]	table:t1, partition:p20090403, index:PRIMARY(a, b)	keep order:false, stats:pseudo
├─IndexReader_21	3333.33	root		index:Selection_20
│ └─Selection_20	3333.33	cop[tikv]		gt(test.t1.b, 2009-04-03 00:00:00.000000)
│   └─IndexFullScan_19	10000.00	cop[tikv]	table:t1, partition:p20090404, index:PRIMARY(a, b)	keep order:false, stats:pseudo
└─IndexReader_27	3333.33	root		index:Selection_26
  └─Selection_26	3333.33	cop[tikv]		gt(test.t1.b, 2009-04-03 00:00:00.000000)
    └─IndexFullScan_25	10000.00	cop[tikv]	table:t1, partition:p20090405, index:PRIMARY(a, b)	keep order:false, stats:pseudo
EXPLAIN SELECT * FROM t1
WHERE b < CAST('2009-04-03 00:00:01' AS DATETIME);
id	estRows	task	access object	operator info
PartitionUnion_9	9970.00	root		
├─IndexReader_15	3323.33	root		index:Selection_14
│ └─Selection_14	3323.33	cop[tikv]		lt(test.t1.b, 2009-04-03 00:00:01)
│   └─IndexFullScan_13	10000.00	cop[tikv]	table:t1, partition:p20090401, index:PRIMARY(a, b)	keep order:false, stats:pseudo
├─IndexReader_21	3323.33	root		index:Selection_20
│ └─Selection_20	3323.33	cop[tikv]		lt(test.t1.b, 2009-04-03 00:00:01)
│   └─IndexFullScan_19	10000.00	cop[tikv]	table:t1, partition:p20090402, index:PRIMARY(a, b)	keep order:false, stats:pseudo
└─IndexReader_27	3323.33	root		index:Selection_26
  └─Selection_26	3323.33	cop[tikv]		lt(test.t1.b, 2009-04-03 00:00:01)
    └─IndexFullScan_25	10000.00	cop[tikv]	table:t1, partition:p20090403, index:PRIMARY(a, b)	keep order:false, stats:pseudo
EXPLAIN SELECT * FROM t1
WHERE b <= CAST('2009-04-03 00:00:01' AS DATETIME);
id	estRows	task	access object	operator info
PartitionUnion_9	9970.00	root		
├─IndexReader_15	3323.33	root		index:Selection_14
│ └─Selection_14	3323.33	cop[tikv]		le(test.t1.b, 2009-04-03 00:00:01)
│   └─IndexFullScan_13	10000.00	cop[tikv]	table:t1, partition:p20090401, index:PRIMARY(a, b)	keep order:false, stats:pseudo
├─IndexReader_21	3323.33	root		index:Selection_20
│ └─Selection_20	3323.33	cop[tikv]		le(test.t1.b, 2009-04-03 00:00:01)
│   └─IndexFullScan_19	10000.00	cop[tikv]	table:t1, partition:p20090402, index:PRIMARY(a, b)	keep order:false, stats:pseudo
└─IndexReader_27	3323.33	root		index:Selection_26
  └─Selection_26	3323.33	cop[tikv]		le(test.t1.b, 2009-04-03 00:00:01)
    └─IndexFullScan_25	10000.00	cop[tikv]	table:t1, partition:p20090403, index:PRIMARY(a, b)	keep order:false, stats:pseudo
EXPLAIN SELECT * FROM t1
WHERE b = CAST('2009-04-03 00:00:01' AS DATETIME);
id	estRows	task	access object	operator info
IndexReader_11	0.00	root		index:Selection_10
└─Selection_10	0.00	cop[tikv]		eq(test.t1.b, 2009-04-03 00:00:01)
  └─IndexFullScan_9	10000.00	cop[tikv]	table:t1, partition:p20090403, index:PRIMARY(a, b)	keep order:false, stats:pseudo
EXPLAIN SELECT * FROM t1
WHERE b >= CAST('2009-04-03 00:00:01' AS DATETIME);
id	estRows	task	access object	operator info
PartitionUnion_9	10000.00	root		
├─IndexReader_15	3333.33	root		index:Selection_14
│ └─Selection_14	3333.33	cop[tikv]		ge(test.t1.b, 2009-04-03 00:00:01)
│   └─IndexFullScan_13	10000.00	cop[tikv]	table:t1, partition:p20090403, index:PRIMARY(a, b)	keep order:false, stats:pseudo
├─IndexReader_21	3333.33	root		index:Selection_20
│ └─Selection_20	3333.33	cop[tikv]		ge(test.t1.b, 2009-04-03 00:00:01)
│   └─IndexFullScan_19	10000.00	cop[tikv]	table:t1, partition:p20090404, index:PRIMARY(a, b)	keep order:false, stats:pseudo
└─IndexReader_27	3333.33	root		index:Selection_26
  └─Selection_26	3333.33	cop[tikv]		ge(test.t1.b, 2009-04-03 00:00:01)
    └─IndexFullScan_25	10000.00	cop[tikv]	table:t1, partition:p20090405, index:PRIMARY(a, b)	keep order:false, stats:pseudo
EXPLAIN SELECT * FROM t1
WHERE b > CAST('2009-04-03 00:00:01' AS DATETIME);
id	estRows	task	access object	operator info
PartitionUnion_9	10000.00	root		
├─IndexReader_15	3333.33	root		index:Selection_14
│ └─Selection_14	3333.33	cop[tikv]		gt(test.t1.b, 2009-04-03 00:00:01)
│   └─IndexFullScan_13	10000.00	cop[tikv]	table:t1, partition:p20090403, index:PRIMARY(a, b)	keep order:false, stats:pseudo
├─IndexReader_21	3333.33	root		index:Selection_20
│ └─Selection_20	3333.33	cop[tikv]		gt(test.t1.b, 2009-04-03 00:00:01)
│   └─IndexFullScan_19	10000.00	cop[tikv]	table:t1, partition:p20090404, index:PRIMARY(a, b)	keep order:false, stats:pseudo
└─IndexReader_27	3333.33	root		index:Selection_26
  └─Selection_26	3333.33	cop[tikv]		gt(test.t1.b, 2009-04-03 00:00:01)
    └─IndexFullScan_25	10000.00	cop[tikv]	table:t1, partition:p20090405, index:PRIMARY(a, b)	keep order:false, stats:pseudo
EXPLAIN SELECT * FROM t1
WHERE b < CAST('2009-04-02 23:59:58' AS DATETIME);
id	estRows	task	access object	operator info
PartitionUnion_8	6646.67	root		
├─IndexReader_14	3323.33	root		index:Selection_13
│ └─Selection_13	3323.33	cop[tikv]		lt(test.t1.b, 2009-04-02 23:59:58)
│   └─IndexFullScan_12	10000.00	cop[tikv]	table:t1, partition:p20090401, index:PRIMARY(a, b)	keep order:false, stats:pseudo
└─IndexReader_20	3323.33	root		index:Selection_19
  └─Selection_19	3323.33	cop[tikv]		lt(test.t1.b, 2009-04-02 23:59:58)
    └─IndexFullScan_18	10000.00	cop[tikv]	table:t1, partition:p20090402, index:PRIMARY(a, b)	keep order:false, stats:pseudo
EXPLAIN SELECT * FROM t1
WHERE b <= CAST('2009-04-02 23:59:58' AS DATETIME);
id	estRows	task	access object	operator info
PartitionUnion_8	6646.67	root		
├─IndexReader_14	3323.33	root		index:Selection_13
│ └─Selection_13	3323.33	cop[tikv]		le(test.t1.b, 2009-04-02 23:59:58)
│   └─IndexFullScan_12	10000.00	cop[tikv]	table:t1, partition:p20090401, index:PRIMARY(a, b)	keep order:false, stats:pseudo
└─IndexReader_20	3323.33	root		index:Selection_19
  └─Selection_19	3323.33	cop[tikv]		le(test.t1.b, 2009-04-02 23:59:58)
    └─IndexFullScan_18	10000.00	cop[tikv]	table:t1, partition:p20090402, index:PRIMARY(a, b)	keep order:false, stats:pseudo
EXPLAIN SELECT * FROM t1
WHERE b = CAST('2009-04-02 23:59:58' AS DATETIME);
id	estRows	task	access object	operator info
IndexReader_11	0.00	root		index:Selection_10
└─Selection_10	0.00	cop[tikv]		eq(test.t1.b, 2009-04-02 23:59:58)
  └─IndexFullScan_9	10000.00	cop[tikv]	table:t1, partition:p20090402, index:PRIMARY(a, b)	keep order:false, stats:pseudo
EXPLAIN SELECT * FROM t1
WHERE b >= CAST('2009-04-02 23:59:58' AS DATETIME);
id	estRows	task	access object	operator info
PartitionUnion_10	13333.33	root		
├─IndexReader_16	3333.33	root		index:Selection_15
│ └─Selection_15	3333.33	cop[tikv]		ge(test.t1.b, 2009-04-02 23:59:58)
│   └─IndexFullScan_14	10000.00	cop[tikv]	table:t1, partition:p20090402, index:PRIMARY(a, b)	keep order:false, stats:pseudo
├─IndexReader_22	3333.33	root		index:Selection_21
│ └─Selection_21	3333.33	cop[tikv]		ge(test.t1.b, 2009-04-02 23:59:58)
│   └─IndexFullScan_20	10000.00	cop[tikv]	table:t1, partition:p20090403, index:PRIMARY(a, b)	keep order:false, stats:pseudo
├─IndexReader_28	3333.33	root		index:Selection_27
│ └─Selection_27	3333.33	cop[tikv]		ge(test.t1.b, 2009-04-02 23:59:58)
│   └─IndexFullScan_26	10000.00	cop[tikv]	table:t1, partition:p20090404, index:PRIMARY(a, b)	keep order:false, stats:pseudo
└─IndexReader_34	3333.33	root		index:Selection_33
  └─Selection_33	3333.33	cop[tikv]		ge(test.t1.b, 2009-04-02 23:59:58)
    └─IndexFullScan_32	10000.00	cop[tikv]	table:t1, partition:p20090405, index:PRIMARY(a, b)	keep order:false, stats:pseudo
EXPLAIN SELECT * FROM t1
WHERE b > CAST('2009-04-02 23:59:58' AS DATETIME);
id	estRows	task	access object	operator info
PartitionUnion_10	13333.33	root		
├─IndexReader_16	3333.33	root		index:Selection_15
│ └─Selection_15	3333.33	cop[tikv]		gt(test.t1.b, 2009-04-02 23:59:58)
│   └─IndexFullScan_14	10000.00	cop[tikv]	table:t1, partition:p20090402, index:PRIMARY(a, b)	keep order:false, stats:pseudo
├─IndexReader_22	3333.33	root		index:Selection_21
│ └─Selection_21	3333.33	cop[tikv]		gt(test.t1.b, 2009-04-02 23:59:58)
│   └─IndexFullScan_20	10000.00	cop[tikv]	table:t1, partition:p20090403, index:PRIMARY(a, b)	keep order:false, stats:pseudo
├─IndexReader_28	3333.33	root		index:Selection_27
│ └─Selection_27	3333.33	cop[tikv]		gt(test.t1.b, 2009-04-02 23:59:58)
│   └─IndexFullScan_26	10000.00	cop[tikv]	table:t1, partition:p20090404, index:PRIMARY(a, b)	keep order:false, stats:pseudo
└─IndexReader_34	3333.33	root		index:Selection_33
  └─Selection_33	3333.33	cop[tikv]		gt(test.t1.b, 2009-04-02 23:59:58)
    └─IndexFullScan_32	10000.00	cop[tikv]	table:t1, partition:p20090405, index:PRIMARY(a, b)	keep order:false, stats:pseudo
DROP TABLE t1;
# Test with DATETIME column NULL
CREATE TABLE t1 (
a int(10) unsigned NOT NULL,
b DATETIME NULL
) PARTITION BY RANGE (TO_DAYS(b))
(PARTITION p20090401 VALUES LESS THAN (TO_DAYS('2009-04-02')),
PARTITION p20090402 VALUES LESS THAN (TO_DAYS('2009-04-03')),
PARTITION p20090403 VALUES LESS THAN (TO_DAYS('2009-04-04')),
PARTITION p20090404 VALUES LESS THAN (TO_DAYS('2009-04-05')),
PARTITION p20090405 VALUES LESS THAN MAXVALUE);
INSERT INTO t1 VALUES (1, '2009-01-01'), (1, '2009-04-01'), (2, '2009-04-01'),
(1, '2009-04-02'), (2, '2009-04-02'), (1, '2009-04-02 23:59:59'),
(1, '2009-04-03'), (2, '2009-04-03'), (1, '2009-04-04'), (2, '2009-04-04'),
(1, '2009-04-05'), (1, '2009-04-06'), (1, '2009-04-07');
EXPLAIN SELECT * FROM t1 WHERE b < CAST('2009-04-03' AS DATETIME);
id	estRows	task	access object	operator info
PartitionUnion_9	9970.00	root		
├─TableReader_12	3323.33	root		data:Selection_11
│ └─Selection_11	3323.33	cop[tikv]		lt(test.t1.b, 2009-04-03 00:00:00)
│   └─TableFullScan_10	10000.00	cop[tikv]	table:t1, partition:p20090401	keep order:false, stats:pseudo
├─TableReader_15	3323.33	root		data:Selection_14
│ └─Selection_14	3323.33	cop[tikv]		lt(test.t1.b, 2009-04-03 00:00:00)
│   └─TableFullScan_13	10000.00	cop[tikv]	table:t1, partition:p20090402	keep order:false, stats:pseudo
└─TableReader_18	3323.33	root		data:Selection_17
  └─Selection_17	3323.33	cop[tikv]		lt(test.t1.b, 2009-04-03 00:00:00)
    └─TableFullScan_16	10000.00	cop[tikv]	table:t1, partition:p20090403	keep order:false, stats:pseudo
EXPLAIN SELECT * FROM t1 WHERE b <= CAST('2009-04-03' AS DATETIME);
id	estRows	task	access object	operator info
PartitionUnion_9	9970.00	root		
├─TableReader_12	3323.33	root		data:Selection_11
│ └─Selection_11	3323.33	cop[tikv]		le(test.t1.b, 2009-04-03 00:00:00)
│   └─TableFullScan_10	10000.00	cop[tikv]	table:t1, partition:p20090401	keep order:false, stats:pseudo
├─TableReader_15	3323.33	root		data:Selection_14
│ └─Selection_14	3323.33	cop[tikv]		le(test.t1.b, 2009-04-03 00:00:00)
│   └─TableFullScan_13	10000.00	cop[tikv]	table:t1, partition:p20090402	keep order:false, stats:pseudo
└─TableReader_18	3323.33	root		data:Selection_17
  └─Selection_17	3323.33	cop[tikv]		le(test.t1.b, 2009-04-03 00:00:00)
    └─TableFullScan_16	10000.00	cop[tikv]	table:t1, partition:p20090403	keep order:false, stats:pseudo
EXPLAIN SELECT * FROM t1 WHERE b = CAST('2009-04-03' AS DATETIME);
id	estRows	task	access object	operator info
TableReader_8	10.00	root		data:Selection_7
└─Selection_7	10.00	cop[tikv]		eq(test.t1.b, 2009-04-03 00:00:00)
  └─TableFullScan_6	10000.00	cop[tikv]	table:t1, partition:p20090403	keep order:false, stats:pseudo
EXPLAIN SELECT * FROM t1 WHERE b >= CAST('2009-04-03' AS DATETIME);
id	estRows	task	access object	operator info
PartitionUnion_9	10000.00	root		
├─TableReader_12	3333.33	root		data:Selection_11
│ └─Selection_11	3333.33	cop[tikv]		ge(test.t1.b, 2009-04-03 00:00:00)
│   └─TableFullScan_10	10000.00	cop[tikv]	table:t1, partition:p20090403	keep order:false, stats:pseudo
├─TableReader_15	3333.33	root		data:Selection_14
│ └─Selection_14	3333.33	cop[tikv]		ge(test.t1.b, 2009-04-03 00:00:00)
│   └─TableFullScan_13	10000.00	cop[tikv]	table:t1, partition:p20090404	keep order:false, stats:pseudo
└─TableReader_18	3333.33	root		data:Selection_17
  └─Selection_17	3333.33	cop[tikv]		ge(test.t1.b, 2009-04-03 00:00:00)
    └─TableFullScan_16	10000.00	cop[tikv]	table:t1, partition:p20090405	keep order:false, stats:pseudo
EXPLAIN SELECT * FROM t1 WHERE b > CAST('2009-04-03' AS DATETIME);
id	estRows	task	access object	operator info
PartitionUnion_9	10000.00	root		
├─TableReader_12	3333.33	root		data:Selection_11
│ └─Selection_11	3333.33	cop[tikv]		gt(test.t1.b, 2009-04-03 00:00:00)
│   └─TableFullScan_10	10000.00	cop[tikv]	table:t1, partition:p20090403	keep order:false, stats:pseudo
├─TableReader_15	3333.33	root		data:Selection_14
│ └─Selection_14	3333.33	cop[tikv]		gt(test.t1.b, 2009-04-03 00:00:00)
│   └─TableFullScan_13	10000.00	cop[tikv]	table:t1, partition:p20090404	keep order:false, stats:pseudo
└─TableReader_18	3333.33	root		data:Selection_17
  └─Selection_17	3333.33	cop[tikv]		gt(test.t1.b, 2009-04-03 00:00:00)
    └─TableFullScan_16	10000.00	cop[tikv]	table:t1, partition:p20090405	keep order:false, stats:pseudo
EXPLAIN SELECT * FROM t1
WHERE b < CAST('2009-04-02 23:59:59' AS DATETIME);
id	estRows	task	access object	operator info
PartitionUnion_8	6646.67	root		
├─TableReader_11	3323.33	root		data:Selection_10
│ └─Selection_10	3323.33	cop[tikv]		lt(test.t1.b, 2009-04-02 23:59:59)
│   └─TableFullScan_9	10000.00	cop[tikv]	table:t1, partition:p20090401	keep order:false, stats:pseudo
└─TableReader_14	3323.33	root		data:Selection_13
  └─Selection_13	3323.33	cop[tikv]		lt(test.t1.b, 2009-04-02 23:59:59)
    └─TableFullScan_12	10000.00	cop[tikv]	table:t1, partition:p20090402	keep order:false, stats:pseudo
EXPLAIN SELECT * FROM t1
WHERE b <= CAST('2009-04-02 23:59:59' AS DATETIME);
id	estRows	task	access object	operator info
PartitionUnion_8	6646.67	root		
├─TableReader_11	3323.33	root		data:Selection_10
│ └─Selection_10	3323.33	cop[tikv]		le(test.t1.b, 2009-04-02 23:59:59)
│   └─TableFullScan_9	10000.00	cop[tikv]	table:t1, partition:p20090401	keep order:false, stats:pseudo
└─TableReader_14	3323.33	root		data:Selection_13
  └─Selection_13	3323.33	cop[tikv]		le(test.t1.b, 2009-04-02 23:59:59)
    └─TableFullScan_12	10000.00	cop[tikv]	table:t1, partition:p20090402	keep order:false, stats:pseudo
EXPLAIN SELECT * FROM t1
WHERE b = CAST('2009-04-02 23:59:59' AS DATETIME);
id	estRows	task	access object	operator info
TableReader_8	10.00	root		data:Selection_7
└─Selection_7	10.00	cop[tikv]		eq(test.t1.b, 2009-04-02 23:59:59)
  └─TableFullScan_6	10000.00	cop[tikv]	table:t1, partition:p20090402	keep order:false, stats:pseudo
EXPLAIN SELECT * FROM t1
WHERE b >= CAST('2009-04-02 23:59:59' AS DATETIME);
id	estRows	task	access object	operator info
PartitionUnion_10	13333.33	root		
├─TableReader_13	3333.33	root		data:Selection_12
│ └─Selection_12	3333.33	cop[tikv]		ge(test.t1.b, 2009-04-02 23:59:59)
│   └─TableFullScan_11	10000.00	cop[tikv]	table:t1, partition:p20090402	keep order:false, stats:pseudo
├─TableReader_16	3333.33	root		data:Selection_15
│ └─Selection_15	3333.33	cop[tikv]		ge(test.t1.b, 2009-04-02 23:59:59)
│   └─TableFullScan_14	10000.00	cop[tikv]	table:t1, partition:p20090403	keep order:false, stats:pseudo
├─TableReader_19	3333.33	root		data:Selection_18
│ └─Selection_18	3333.33	cop[tikv]		ge(test.t1.b, 2009-04-02 23:59:59)
│   └─TableFullScan_17	10000.00	cop[tikv]	table:t1, partition:p20090404	keep order:false, stats:pseudo
└─TableReader_22	3333.33	root		data:Selection_21
  └─Selection_21	3333.33	cop[tikv]		ge(test.t1.b, 2009-04-02 23:59:59)
    └─TableFullScan_20	10000.00	cop[tikv]	table:t1, partition:p20090405	keep order:false, stats:pseudo
EXPLAIN SELECT * FROM t1
WHERE b > CAST('2009-04-02 23:59:59' AS DATETIME);
id	estRows	task	access object	operator info
PartitionUnion_10	13333.33	root		
├─TableReader_13	3333.33	root		data:Selection_12
│ └─Selection_12	3333.33	cop[tikv]		gt(test.t1.b, 2009-04-02 23:59:59)
│   └─TableFullScan_11	10000.00	cop[tikv]	table:t1, partition:p20090402	keep order:false, stats:pseudo
├─TableReader_16	3333.33	root		data:Selection_15
│ └─Selection_15	3333.33	cop[tikv]		gt(test.t1.b, 2009-04-02 23:59:59)
│   └─TableFullScan_14	10000.00	cop[tikv]	table:t1, partition:p20090403	keep order:false, stats:pseudo
├─TableReader_19	3333.33	root		data:Selection_18
│ └─Selection_18	3333.33	cop[tikv]		gt(test.t1.b, 2009-04-02 23:59:59)
│   └─TableFullScan_17	10000.00	cop[tikv]	table:t1, partition:p20090404	keep order:false, stats:pseudo
└─TableReader_22	3333.33	root		data:Selection_21
  └─Selection_21	3333.33	cop[tikv]		gt(test.t1.b, 2009-04-02 23:59:59)
    └─TableFullScan_20	10000.00	cop[tikv]	table:t1, partition:p20090405	keep order:false, stats:pseudo
EXPLAIN SELECT * FROM t1 WHERE b < CAST('2009-04-03' AS DATE);
id	estRows	task	access object	operator info
PartitionUnion_9	9970.00	root		
├─TableReader_12	3323.33	root		data:Selection_11
│ └─Selection_11	3323.33	cop[tikv]		lt(test.t1.b, 2009-04-03)
│   └─TableFullScan_10	10000.00	cop[tikv]	table:t1, partition:p20090401	keep order:false, stats:pseudo
├─TableReader_15	3323.33	root		data:Selection_14
│ └─Selection_14	3323.33	cop[tikv]		lt(test.t1.b, 2009-04-03)
│   └─TableFullScan_13	10000.00	cop[tikv]	table:t1, partition:p20090402	keep order:false, stats:pseudo
└─TableReader_18	3323.33	root		data:Selection_17
  └─Selection_17	3323.33	cop[tikv]		lt(test.t1.b, 2009-04-03)
    └─TableFullScan_16	10000.00	cop[tikv]	table:t1, partition:p20090403	keep order:false, stats:pseudo
EXPLAIN SELECT * FROM t1 WHERE b <= CAST('2009-04-03' AS DATE);
id	estRows	task	access object	operator info
PartitionUnion_9	9970.00	root		
├─TableReader_12	3323.33	root		data:Selection_11
│ └─Selection_11	3323.33	cop[tikv]		le(test.t1.b, 2009-04-03)
│   └─TableFullScan_10	10000.00	cop[tikv]	table:t1, partition:p20090401	keep order:false, stats:pseudo
├─TableReader_15	3323.33	root		data:Selection_14
│ └─Selection_14	3323.33	cop[tikv]		le(test.t1.b, 2009-04-03)
│   └─TableFullScan_13	10000.00	cop[tikv]	table:t1, partition:p20090402	keep order:false, stats:pseudo
└─TableReader_18	3323.33	root		data:Selection_17
  └─Selection_17	3323.33	cop[tikv]		le(test.t1.b, 2009-04-03)
    └─TableFullScan_16	10000.00	cop[tikv]	table:t1, partition:p20090403	keep order:false, stats:pseudo
EXPLAIN SELECT * FROM t1 WHERE b = CAST('2009-04-03' AS DATE);
id	estRows	task	access object	operator info
TableReader_8	10.00	root		data:Selection_7
└─Selection_7	10.00	cop[tikv]		eq(test.t1.b, 2009-04-03)
  └─TableFullScan_6	10000.00	cop[tikv]	table:t1, partition:p20090403	keep order:false, stats:pseudo
EXPLAIN SELECT * FROM t1 WHERE b >= CAST('2009-04-03' AS DATE);
id	estRows	task	access object	operator info
PartitionUnion_9	10000.00	root		
├─TableReader_12	3333.33	root		data:Selection_11
│ └─Selection_11	3333.33	cop[tikv]		ge(test.t1.b, 2009-04-03)
│   └─TableFullScan_10	10000.00	cop[tikv]	table:t1, partition:p20090403	keep order:false, stats:pseudo
├─TableReader_15	3333.33	root		data:Selection_14
│ └─Selection_14	3333.33	cop[tikv]		ge(test.t1.b, 2009-04-03)
│   └─TableFullScan_13	10000.00	cop[tikv]	table:t1, partition:p20090404	keep order:false, stats:pseudo
└─TableReader_18	3333.33	root		data:Selection_17
  └─Selection_17	3333.33	cop[tikv]		ge(test.t1.b, 2009-04-03)
    └─TableFullScan_16	10000.00	cop[tikv]	table:t1, partition:p20090405	keep order:false, stats:pseudo
EXPLAIN SELECT * FROM t1 WHERE b > CAST('2009-04-03' AS DATE);
id	estRows	task	access object	operator info
PartitionUnion_9	10000.00	root		
├─TableReader_12	3333.33	root		data:Selection_11
│ └─Selection_11	3333.33	cop[tikv]		gt(test.t1.b, 2009-04-03)
│   └─TableFullScan_10	10000.00	cop[tikv]	table:t1, partition:p20090403	keep order:false, stats:pseudo
├─TableReader_15	3333.33	root		data:Selection_14
│ └─Selection_14	3333.33	cop[tikv]		gt(test.t1.b, 2009-04-03)
│   └─TableFullScan_13	10000.00	cop[tikv]	table:t1, partition:p20090404	keep order:false, stats:pseudo
└─TableReader_18	3333.33	root		data:Selection_17
  └─Selection_17	3333.33	cop[tikv]		gt(test.t1.b, 2009-04-03)
    └─TableFullScan_16	10000.00	cop[tikv]	table:t1, partition:p20090405	keep order:false, stats:pseudo
EXPLAIN SELECT * FROM t1 WHERE b < '2009-04-03 00:00:00';
id	estRows	task	access object	operator info
PartitionUnion_9	9970.00	root		
├─TableReader_12	3323.33	root		data:Selection_11
│ └─Selection_11	3323.33	cop[tikv]		lt(test.t1.b, 2009-04-03 00:00:00.000000)
│   └─TableFullScan_10	10000.00	cop[tikv]	table:t1, partition:p20090401	keep order:false, stats:pseudo
├─TableReader_15	3323.33	root		data:Selection_14
│ └─Selection_14	3323.33	cop[tikv]		lt(test.t1.b, 2009-04-03 00:00:00.000000)
│   └─TableFullScan_13	10000.00	cop[tikv]	table:t1, partition:p20090402	keep order:false, stats:pseudo
└─TableReader_18	3323.33	root		data:Selection_17
  └─Selection_17	3323.33	cop[tikv]		lt(test.t1.b, 2009-04-03 00:00:00.000000)
    └─TableFullScan_16	10000.00	cop[tikv]	table:t1, partition:p20090403	keep order:false, stats:pseudo
EXPLAIN SELECT * FROM t1 WHERE b <= '2009-04-03 00:00:00';
id	estRows	task	access object	operator info
PartitionUnion_9	9970.00	root		
├─TableReader_12	3323.33	root		data:Selection_11
│ └─Selection_11	3323.33	cop[tikv]		le(test.t1.b, 2009-04-03 00:00:00.000000)
│   └─TableFullScan_10	10000.00	cop[tikv]	table:t1, partition:p20090401	keep order:false, stats:pseudo
├─TableReader_15	3323.33	root		data:Selection_14
│ └─Selection_14	3323.33	cop[tikv]		le(test.t1.b, 2009-04-03 00:00:00.000000)
│   └─TableFullScan_13	10000.00	cop[tikv]	table:t1, partition:p20090402	keep order:false, stats:pseudo
└─TableReader_18	3323.33	root		data:Selection_17
  └─Selection_17	3323.33	cop[tikv]		le(test.t1.b, 2009-04-03 00:00:00.000000)
    └─TableFullScan_16	10000.00	cop[tikv]	table:t1, partition:p20090403	keep order:false, stats:pseudo
EXPLAIN SELECT * FROM t1 WHERE b = '2009-04-03 00:00:00';
id	estRows	task	access object	operator info
TableReader_8	10.00	root		data:Selection_7
└─Selection_7	10.00	cop[tikv]		eq(test.t1.b, 2009-04-03 00:00:00.000000)
  └─TableFullScan_6	10000.00	cop[tikv]	table:t1, partition:p20090403	keep order:false, stats:pseudo
EXPLAIN SELECT * FROM t1 WHERE b >= '2009-04-03 00:00:00';
id	estRows	task	access object	operator info
PartitionUnion_9	10000.00	root		
├─TableReader_12	3333.33	root		data:Selection_11
│ └─Selection_11	3333.33	cop[tikv]		ge(test.t1.b, 2009-04-03 00:00:00.000000)
│   └─TableFullScan_10	10000.00	cop[tikv]	table:t1, partition:p20090403	keep order:false, stats:pseudo
├─TableReader_15	3333.33	root		data:Selection_14
│ └─Selection_14	3333.33	cop[tikv]		ge(test.t1.b, 2009-04-03 00:00:00.000000)
│   └─TableFullScan_13	10000.00	cop[tikv]	table:t1, partition:p20090404	keep order:false, stats:pseudo
└─TableReader_18	3333.33	root		data:Selection_17
  └─Selection_17	3333.33	cop[tikv]		ge(test.t1.b, 2009-04-03 00:00:00.000000)
    └─TableFullScan_16	10000.00	cop[tikv]	table:t1, partition:p20090405	keep order:false, stats:pseudo
EXPLAIN SELECT * FROM t1 WHERE b > '2009-04-03 00:00:00';
id	estRows	task	access object	operator info
PartitionUnion_9	10000.00	root		
├─TableReader_12	3333.33	root		data:Selection_11
│ └─Selection_11	3333.33	cop[tikv]		gt(test.t1.b, 2009-04-03 00:00:00.000000)
│   └─TableFullScan_10	10000.00	cop[tikv]	table:t1, partition:p20090403	keep order:false, stats:pseudo
├─TableReader_15	3333.33	root		data:Selection_14
│ └─Selection_14	3333.33	cop[tikv]		gt(test.t1.b, 2009-04-03 00:00:00.000000)
│   └─TableFullScan_13	10000.00	cop[tikv]	table:t1, partition:p20090404	keep order:false, stats:pseudo
└─TableReader_18	3333.33	root		data:Selection_17
  └─Selection_17	3333.33	cop[tikv]		gt(test.t1.b, 2009-04-03 00:00:00.000000)
    └─TableFullScan_16	10000.00	cop[tikv]	table:t1, partition:p20090405	keep order:false, stats:pseudo
EXPLAIN SELECT * FROM t1 WHERE b < '2009-04-02 23:59:59';
id	estRows	task	access object	operator info
PartitionUnion_8	6646.67	root		
├─TableReader_11	3323.33	root		data:Selection_10
│ └─Selection_10	3323.33	cop[tikv]		lt(test.t1.b, 2009-04-02 23:59:59.000000)
│   └─TableFullScan_9	10000.00	cop[tikv]	table:t1, partition:p20090401	keep order:false, stats:pseudo
└─TableReader_14	3323.33	root		data:Selection_13
  └─Selection_13	3323.33	cop[tikv]		lt(test.t1.b, 2009-04-02 23:59:59.000000)
    └─TableFullScan_12	10000.00	cop[tikv]	table:t1, partition:p20090402	keep order:false, stats:pseudo
EXPLAIN SELECT * FROM t1 WHERE b <= '2009-04-02 23:59:59';
id	estRows	task	access object	operator info
PartitionUnion_8	6646.67	root		
├─TableReader_11	3323.33	root		data:Selection_10
│ └─Selection_10	3323.33	cop[tikv]		le(test.t1.b, 2009-04-02 23:59:59.000000)
│   └─TableFullScan_9	10000.00	cop[tikv]	table:t1, partition:p20090401	keep order:false, stats:pseudo
└─TableReader_14	3323.33	root		data:Selection_13
  └─Selection_13	3323.33	cop[tikv]		le(test.t1.b, 2009-04-02 23:59:59.000000)
    └─TableFullScan_12	10000.00	cop[tikv]	table:t1, partition:p20090402	keep order:false, stats:pseudo
EXPLAIN SELECT * FROM t1 WHERE b = '2009-04-02 23:59:59';
id	estRows	task	access object	operator info
TableReader_8	10.00	root		data:Selection_7
└─Selection_7	10.00	cop[tikv]		eq(test.t1.b, 2009-04-02 23:59:59.000000)
  └─TableFullScan_6	10000.00	cop[tikv]	table:t1, partition:p20090402	keep order:false, stats:pseudo
EXPLAIN SELECT * FROM t1 WHERE b >= '2009-04-02 23:59:59';
id	estRows	task	access object	operator info
PartitionUnion_10	13333.33	root		
├─TableReader_13	3333.33	root		data:Selection_12
│ └─Selection_12	3333.33	cop[tikv]		ge(test.t1.b, 2009-04-02 23:59:59.000000)
│   └─TableFullScan_11	10000.00	cop[tikv]	table:t1, partition:p20090402	keep order:false, stats:pseudo
├─TableReader_16	3333.33	root		data:Selection_15
│ └─Selection_15	3333.33	cop[tikv]		ge(test.t1.b, 2009-04-02 23:59:59.000000)
│   └─TableFullScan_14	10000.00	cop[tikv]	table:t1, partition:p20090403	keep order:false, stats:pseudo
├─TableReader_19	3333.33	root		data:Selection_18
│ └─Selection_18	3333.33	cop[tikv]		ge(test.t1.b, 2009-04-02 23:59:59.000000)
│   └─TableFullScan_17	10000.00	cop[tikv]	table:t1, partition:p20090404	keep order:false, stats:pseudo
└─TableReader_22	3333.33	root		data:Selection_21
  └─Selection_21	3333.33	cop[tikv]		ge(test.t1.b, 2009-04-02 23:59:59.000000)
    └─TableFullScan_20	10000.00	cop[tikv]	table:t1, partition:p20090405	keep order:false, stats:pseudo
EXPLAIN SELECT * FROM t1 WHERE b > '2009-04-02 23:59:59';
id	estRows	task	access object	operator info
PartitionUnion_10	13333.33	root		
├─TableReader_13	3333.33	root		data:Selection_12
│ └─Selection_12	3333.33	cop[tikv]		gt(test.t1.b, 2009-04-02 23:59:59.000000)
│   └─TableFullScan_11	10000.00	cop[tikv]	table:t1, partition:p20090402	keep order:false, stats:pseudo
├─TableReader_16	3333.33	root		data:Selection_15
│ └─Selection_15	3333.33	cop[tikv]		gt(test.t1.b, 2009-04-02 23:59:59.000000)
│   └─TableFullScan_14	10000.00	cop[tikv]	table:t1, partition:p20090403	keep order:false, stats:pseudo
├─TableReader_19	3333.33	root		data:Selection_18
│ └─Selection_18	3333.33	cop[tikv]		gt(test.t1.b, 2009-04-02 23:59:59.000000)
│   └─TableFullScan_17	10000.00	cop[tikv]	table:t1, partition:p20090404	keep order:false, stats:pseudo
└─TableReader_22	3333.33	root		data:Selection_21
  └─Selection_21	3333.33	cop[tikv]		gt(test.t1.b, 2009-04-02 23:59:59.000000)
    └─TableFullScan_20	10000.00	cop[tikv]	table:t1, partition:p20090405	keep order:false, stats:pseudo
EXPLAIN SELECT * FROM t1 WHERE b < '2009-04-03';
id	estRows	task	access object	operator info
PartitionUnion_9	9970.00	root		
├─TableReader_12	3323.33	root		data:Selection_11
│ └─Selection_11	3323.33	cop[tikv]		lt(test.t1.b, 2009-04-03 00:00:00.000000)
│   └─TableFullScan_10	10000.00	cop[tikv]	table:t1, partition:p20090401	keep order:false, stats:pseudo
├─TableReader_15	3323.33	root		data:Selection_14
│ └─Selection_14	3323.33	cop[tikv]		lt(test.t1.b, 2009-04-03 00:00:00.000000)
│   └─TableFullScan_13	10000.00	cop[tikv]	table:t1, partition:p20090402	keep order:false, stats:pseudo
└─TableReader_18	3323.33	root		data:Selection_17
  └─Selection_17	3323.33	cop[tikv]		lt(test.t1.b, 2009-04-03 00:00:00.000000)
    └─TableFullScan_16	10000.00	cop[tikv]	table:t1, partition:p20090403	keep order:false, stats:pseudo
EXPLAIN SELECT * FROM t1 WHERE b <= '2009-04-03';
id	estRows	task	access object	operator info
PartitionUnion_9	9970.00	root		
├─TableReader_12	3323.33	root		data:Selection_11
│ └─Selection_11	3323.33	cop[tikv]		le(test.t1.b, 2009-04-03 00:00:00.000000)
│   └─TableFullScan_10	10000.00	cop[tikv]	table:t1, partition:p20090401	keep order:false, stats:pseudo
├─TableReader_15	3323.33	root		data:Selection_14
│ └─Selection_14	3323.33	cop[tikv]		le(test.t1.b, 2009-04-03 00:00:00.000000)
│   └─TableFullScan_13	10000.00	cop[tikv]	table:t1, partition:p20090402	keep order:false, stats:pseudo
└─TableReader_18	3323.33	root		data:Selection_17
  └─Selection_17	3323.33	cop[tikv]		le(test.t1.b, 2009-04-03 00:00:00.000000)
    └─TableFullScan_16	10000.00	cop[tikv]	table:t1, partition:p20090403	keep order:false, stats:pseudo
EXPLAIN SELECT * FROM t1 WHERE b = '2009-04-03';
id	estRows	task	access object	operator info
TableReader_8	10.00	root		data:Selection_7
└─Selection_7	10.00	cop[tikv]		eq(test.t1.b, 2009-04-03 00:00:00.000000)
  └─TableFullScan_6	10000.00	cop[tikv]	table:t1, partition:p20090403	keep order:false, stats:pseudo
EXPLAIN SELECT * FROM t1 WHERE b >= '2009-04-03';
id	estRows	task	access object	operator info
PartitionUnion_9	10000.00	root		
├─TableReader_12	3333.33	root		data:Selection_11
│ └─Selection_11	3333.33	cop[tikv]		ge(test.t1.b, 2009-04-03 00:00:00.000000)
│   └─TableFullScan_10	10000.00	cop[tikv]	table:t1, partition:p20090403	keep order:false, stats:pseudo
├─TableReader_15	3333.33	root		data:Selection_14
│ └─Selection_14	3333.33	cop[tikv]		ge(test.t1.b, 2009-04-03 00:00:00.000000)
│   └─TableFullScan_13	10000.00	cop[tikv]	table:t1, partition:p20090404	keep order:false, stats:pseudo
└─TableReader_18	3333.33	root		data:Selection_17
  └─Selection_17	3333.33	cop[tikv]		ge(test.t1.b, 2009-04-03 00:00:00.000000)
    └─TableFullScan_16	10000.00	cop[tikv]	table:t1, partition:p20090405	keep order:false, stats:pseudo
EXPLAIN SELECT * FROM t1 WHERE b > '2009-04-03';
id	estRows	task	access object	operator info
PartitionUnion_9	10000.00	root		
├─TableReader_12	3333.33	root		data:Selection_11
│ └─Selection_11	3333.33	cop[tikv]		gt(test.t1.b, 2009-04-03 00:00:00.000000)
│   └─TableFullScan_10	10000.00	cop[tikv]	table:t1, partition:p20090403	keep order:false, stats:pseudo
├─TableReader_15	3333.33	root		data:Selection_14
│ └─Selection_14	3333.33	cop[tikv]		gt(test.t1.b, 2009-04-03 00:00:00.000000)
│   └─TableFullScan_13	10000.00	cop[tikv]	table:t1, partition:p20090404	keep order:false, stats:pseudo
└─TableReader_18	3333.33	root		data:Selection_17
  └─Selection_17	3333.33	cop[tikv]		gt(test.t1.b, 2009-04-03 00:00:00.000000)
    └─TableFullScan_16	10000.00	cop[tikv]	table:t1, partition:p20090405	keep order:false, stats:pseudo
EXPLAIN SELECT * FROM t1
WHERE b < CAST('2009-04-03 00:00:01' AS DATETIME);
id	estRows	task	access object	operator info
PartitionUnion_9	9970.00	root		
├─TableReader_12	3323.33	root		data:Selection_11
│ └─Selection_11	3323.33	cop[tikv]		lt(test.t1.b, 2009-04-03 00:00:01)
│   └─TableFullScan_10	10000.00	cop[tikv]	table:t1, partition:p20090401	keep order:false, stats:pseudo
├─TableReader_15	3323.33	root		data:Selection_14
│ └─Selection_14	3323.33	cop[tikv]		lt(test.t1.b, 2009-04-03 00:00:01)
│   └─TableFullScan_13	10000.00	cop[tikv]	table:t1, partition:p20090402	keep order:false, stats:pseudo
└─TableReader_18	3323.33	root		data:Selection_17
  └─Selection_17	3323.33	cop[tikv]		lt(test.t1.b, 2009-04-03 00:00:01)
    └─TableFullScan_16	10000.00	cop[tikv]	table:t1, partition:p20090403	keep order:false, stats:pseudo
EXPLAIN SELECT * FROM t1
WHERE b <= CAST('2009-04-03 00:00:01' AS DATETIME);
id	estRows	task	access object	operator info
PartitionUnion_9	9970.00	root		
├─TableReader_12	3323.33	root		data:Selection_11
│ └─Selection_11	3323.33	cop[tikv]		le(test.t1.b, 2009-04-03 00:00:01)
│   └─TableFullScan_10	10000.00	cop[tikv]	table:t1, partition:p20090401	keep order:false, stats:pseudo
├─TableReader_15	3323.33	root		data:Selection_14
│ └─Selection_14	3323.33	cop[tikv]		le(test.t1.b, 2009-04-03 00:00:01)
│   └─TableFullScan_13	10000.00	cop[tikv]	table:t1, partition:p20090402	keep order:false, stats:pseudo
└─TableReader_18	3323.33	root		data:Selection_17
  └─Selection_17	3323.33	cop[tikv]		le(test.t1.b, 2009-04-03 00:00:01)
    └─TableFullScan_16	10000.00	cop[tikv]	table:t1, partition:p20090403	keep order:false, stats:pseudo
EXPLAIN SELECT * FROM t1
WHERE b = CAST('2009-04-03 00:00:01' AS DATETIME);
id	estRows	task	access object	operator info
TableReader_8	10.00	root		data:Selection_7
└─Selection_7	10.00	cop[tikv]		eq(test.t1.b, 2009-04-03 00:00:01)
  └─TableFullScan_6	10000.00	cop[tikv]	table:t1, partition:p20090403	keep order:false, stats:pseudo
EXPLAIN SELECT * FROM t1
WHERE b >= CAST('2009-04-03 00:00:01' AS DATETIME);
id	estRows	task	access object	operator info
PartitionUnion_9	10000.00	root		
├─TableReader_12	3333.33	root		data:Selection_11
│ └─Selection_11	3333.33	cop[tikv]		ge(test.t1.b, 2009-04-03 00:00:01)
│   └─TableFullScan_10	10000.00	cop[tikv]	table:t1, partition:p20090403	keep order:false, stats:pseudo
├─TableReader_15	3333.33	root		data:Selection_14
│ └─Selection_14	3333.33	cop[tikv]		ge(test.t1.b, 2009-04-03 00:00:01)
│   └─TableFullScan_13	10000.00	cop[tikv]	table:t1, partition:p20090404	keep order:false, stats:pseudo
└─TableReader_18	3333.33	root		data:Selection_17
  └─Selection_17	3333.33	cop[tikv]		ge(test.t1.b, 2009-04-03 00:00:01)
    └─TableFullScan_16	10000.00	cop[tikv]	table:t1, partition:p20090405	keep order:false, stats:pseudo
EXPLAIN SELECT * FROM t1
WHERE b > CAST('2009-04-03 00:00:01' AS DATETIME);
id	estRows	task	access object	operator info
PartitionUnion_9	10000.00	root		
├─TableReader_12	3333.33	root		data:Selection_11
│ └─Selection_11	3333.33	cop[tikv]		gt(test.t1.b, 2009-04-03 00:00:01)
│   └─TableFullScan_10	10000.00	cop[tikv]	table:t1, partition:p20090403	keep order:false, stats:pseudo
├─TableReader_15	3333.33	root		data:Selection_14
│ └─Selection_14	3333.33	cop[tikv]		gt(test.t1.b, 2009-04-03 00:00:01)
│   └─TableFullScan_13	10000.00	cop[tikv]	table:t1, partition:p20090404	keep order:false, stats:pseudo
└─TableReader_18	3333.33	root		data:Selection_17
  └─Selection_17	3333.33	cop[tikv]		gt(test.t1.b, 2009-04-03 00:00:01)
    └─TableFullScan_16	10000.00	cop[tikv]	table:t1, partition:p20090405	keep order:false, stats:pseudo
EXPLAIN SELECT * FROM t1
WHERE b < CAST('2009-04-02 23:59:58' AS DATETIME);
id	estRows	task	access object	operator info
PartitionUnion_8	6646.67	root		
├─TableReader_11	3323.33	root		data:Selection_10
│ └─Selection_10	3323.33	cop[tikv]		lt(test.t1.b, 2009-04-02 23:59:58)
│   └─TableFullScan_9	10000.00	cop[tikv]	table:t1, partition:p20090401	keep order:false, stats:pseudo
└─TableReader_14	3323.33	root		data:Selection_13
  └─Selection_13	3323.33	cop[tikv]		lt(test.t1.b, 2009-04-02 23:59:58)
    └─TableFullScan_12	10000.00	cop[tikv]	table:t1, partition:p20090402	keep order:false, stats:pseudo
EXPLAIN SELECT * FROM t1
WHERE b <= CAST('2009-04-02 23:59:58' AS DATETIME);
id	estRows	task	access object	operator info
PartitionUnion_8	6646.67	root		
├─TableReader_11	3323.33	root		data:Selection_10
│ └─Selection_10	3323.33	cop[tikv]		le(test.t1.b, 2009-04-02 23:59:58)
│   └─TableFullScan_9	10000.00	cop[tikv]	table:t1, partition:p20090401	keep order:false, stats:pseudo
└─TableReader_14	3323.33	root		data:Selection_13
  └─Selection_13	3323.33	cop[tikv]		le(test.t1.b, 2009-04-02 23:59:58)
    └─TableFullScan_12	10000.00	cop[tikv]	table:t1, partition:p20090402	keep order:false, stats:pseudo
EXPLAIN SELECT * FROM t1
WHERE b = CAST('2009-04-02 23:59:58' AS DATETIME);
id	estRows	task	access object	operator info
TableReader_8	10.00	root		data:Selection_7
└─Selection_7	10.00	cop[tikv]		eq(test.t1.b, 2009-04-02 23:59:58)
  └─TableFullScan_6	10000.00	cop[tikv]	table:t1, partition:p20090402	keep order:false, stats:pseudo
EXPLAIN SELECT * FROM t1
WHERE b >= CAST('2009-04-02 23:59:58' AS DATETIME);
id	estRows	task	access object	operator info
PartitionUnion_10	13333.33	root		
├─TableReader_13	3333.33	root		data:Selection_12
│ └─Selection_12	3333.33	cop[tikv]		ge(test.t1.b, 2009-04-02 23:59:58)
│   └─TableFullScan_11	10000.00	cop[tikv]	table:t1, partition:p20090402	keep order:false, stats:pseudo
├─TableReader_16	3333.33	root		data:Selection_15
│ └─Selection_15	3333.33	cop[tikv]		ge(test.t1.b, 2009-04-02 23:59:58)
│   └─TableFullScan_14	10000.00	cop[tikv]	table:t1, partition:p20090403	keep order:false, stats:pseudo
├─TableReader_19	3333.33	root		data:Selection_18
│ └─Selection_18	3333.33	cop[tikv]		ge(test.t1.b, 2009-04-02 23:59:58)
│   └─TableFullScan_17	10000.00	cop[tikv]	table:t1, partition:p20090404	keep order:false, stats:pseudo
└─TableReader_22	3333.33	root		data:Selection_21
  └─Selection_21	3333.33	cop[tikv]		ge(test.t1.b, 2009-04-02 23:59:58)
    └─TableFullScan_20	10000.00	cop[tikv]	table:t1, partition:p20090405	keep order:false, stats:pseudo
EXPLAIN SELECT * FROM t1
WHERE b > CAST('2009-04-02 23:59:58' AS DATETIME);
id	estRows	task	access object	operator info
PartitionUnion_10	13333.33	root		
├─TableReader_13	3333.33	root		data:Selection_12
│ └─Selection_12	3333.33	cop[tikv]		gt(test.t1.b, 2009-04-02 23:59:58)
│   └─TableFullScan_11	10000.00	cop[tikv]	table:t1, partition:p20090402	keep order:false, stats:pseudo
├─TableReader_16	3333.33	root		data:Selection_15
│ └─Selection_15	3333.33	cop[tikv]		gt(test.t1.b, 2009-04-02 23:59:58)
│   └─TableFullScan_14	10000.00	cop[tikv]	table:t1, partition:p20090403	keep order:false, stats:pseudo
├─TableReader_19	3333.33	root		data:Selection_18
│ └─Selection_18	3333.33	cop[tikv]		gt(test.t1.b, 2009-04-02 23:59:58)
│   └─TableFullScan_17	10000.00	cop[tikv]	table:t1, partition:p20090404	keep order:false, stats:pseudo
└─TableReader_22	3333.33	root		data:Selection_21
  └─Selection_21	3333.33	cop[tikv]		gt(test.t1.b, 2009-04-02 23:59:58)
    └─TableFullScan_20	10000.00	cop[tikv]	table:t1, partition:p20090405	keep order:false, stats:pseudo
DROP TABLE t1;
# Test with DATE column NULL
CREATE TABLE t1 (
a int(10) unsigned NOT NULL,
b DATE NULL
) PARTITION BY RANGE (TO_DAYS(b))
(PARTITION p20090401 VALUES LESS THAN (TO_DAYS('2009-04-02')),
PARTITION p20090402 VALUES LESS THAN (TO_DAYS('2009-04-03')),
PARTITION p20090403 VALUES LESS THAN (TO_DAYS('2009-04-04')),
PARTITION p20090404 VALUES LESS THAN (TO_DAYS('2009-04-05')),
PARTITION p20090405 VALUES LESS THAN MAXVALUE);
INSERT INTO t1 VALUES (1, '2009-01-01'), (1, '2009-04-01'), (2, '2009-04-01'),
(1, '2009-04-02'), (2, '2009-04-02'), (1, '2009-04-03'), (2, '2009-04-03'),
(1, '2009-04-04'), (2, '2009-04-04'), (1, '2009-04-05'), (1, '2009-04-06'),
(1, '2009-04-07');
EXPLAIN SELECT * FROM t1 WHERE b < CAST('2009-04-03' AS DATETIME);
id	estRows	task	access object	operator info
PartitionUnion_9	9970.00	root		
├─TableReader_12	3323.33	root		data:Selection_11
│ └─Selection_11	3323.33	cop[tikv]		lt(test.t1.b, 2009-04-03 00:00:00)
│   └─TableFullScan_10	10000.00	cop[tikv]	table:t1, partition:p20090401	keep order:false, stats:pseudo
├─TableReader_15	3323.33	root		data:Selection_14
│ └─Selection_14	3323.33	cop[tikv]		lt(test.t1.b, 2009-04-03 00:00:00)
│   └─TableFullScan_13	10000.00	cop[tikv]	table:t1, partition:p20090402	keep order:false, stats:pseudo
└─TableReader_18	3323.33	root		data:Selection_17
  └─Selection_17	3323.33	cop[tikv]		lt(test.t1.b, 2009-04-03 00:00:00)
    └─TableFullScan_16	10000.00	cop[tikv]	table:t1, partition:p20090403	keep order:false, stats:pseudo
EXPLAIN SELECT * FROM t1 WHERE b <= CAST('2009-04-03' AS DATETIME);
id	estRows	task	access object	operator info
PartitionUnion_9	9970.00	root		
├─TableReader_12	3323.33	root		data:Selection_11
│ └─Selection_11	3323.33	cop[tikv]		le(test.t1.b, 2009-04-03 00:00:00)
│   └─TableFullScan_10	10000.00	cop[tikv]	table:t1, partition:p20090401	keep order:false, stats:pseudo
├─TableReader_15	3323.33	root		data:Selection_14
│ └─Selection_14	3323.33	cop[tikv]		le(test.t1.b, 2009-04-03 00:00:00)
│   └─TableFullScan_13	10000.00	cop[tikv]	table:t1, partition:p20090402	keep order:false, stats:pseudo
└─TableReader_18	3323.33	root		data:Selection_17
  └─Selection_17	3323.33	cop[tikv]		le(test.t1.b, 2009-04-03 00:00:00)
    └─TableFullScan_16	10000.00	cop[tikv]	table:t1, partition:p20090403	keep order:false, stats:pseudo
EXPLAIN SELECT * FROM t1 WHERE b = CAST('2009-04-03' AS DATETIME);
id	estRows	task	access object	operator info
TableReader_8	10.00	root		data:Selection_7
└─Selection_7	10.00	cop[tikv]		eq(test.t1.b, 2009-04-03 00:00:00)
  └─TableFullScan_6	10000.00	cop[tikv]	table:t1, partition:p20090403	keep order:false, stats:pseudo
EXPLAIN SELECT * FROM t1 WHERE b >= CAST('2009-04-03' AS DATETIME);
id	estRows	task	access object	operator info
PartitionUnion_9	10000.00	root		
├─TableReader_12	3333.33	root		data:Selection_11
│ └─Selection_11	3333.33	cop[tikv]		ge(test.t1.b, 2009-04-03 00:00:00)
│   └─TableFullScan_10	10000.00	cop[tikv]	table:t1, partition:p20090403	keep order:false, stats:pseudo
├─TableReader_15	3333.33	root		data:Selection_14
│ └─Selection_14	3333.33	cop[tikv]		ge(test.t1.b, 2009-04-03 00:00:00)
│   └─TableFullScan_13	10000.00	cop[tikv]	table:t1, partition:p20090404	keep order:false, stats:pseudo
└─TableReader_18	3333.33	root		data:Selection_17
  └─Selection_17	3333.33	cop[tikv]		ge(test.t1.b, 2009-04-03 00:00:00)
    └─TableFullScan_16	10000.00	cop[tikv]	table:t1, partition:p20090405	keep order:false, stats:pseudo
EXPLAIN SELECT * FROM t1 WHERE b > CAST('2009-04-03' AS DATETIME);
id	estRows	task	access object	operator info
PartitionUnion_9	10000.00	root		
├─TableReader_12	3333.33	root		data:Selection_11
│ └─Selection_11	3333.33	cop[tikv]		gt(test.t1.b, 2009-04-03 00:00:00)
│   └─TableFullScan_10	10000.00	cop[tikv]	table:t1, partition:p20090403	keep order:false, stats:pseudo
├─TableReader_15	3333.33	root		data:Selection_14
│ └─Selection_14	3333.33	cop[tikv]		gt(test.t1.b, 2009-04-03 00:00:00)
│   └─TableFullScan_13	10000.00	cop[tikv]	table:t1, partition:p20090404	keep order:false, stats:pseudo
└─TableReader_18	3333.33	root		data:Selection_17
  └─Selection_17	3333.33	cop[tikv]		gt(test.t1.b, 2009-04-03 00:00:00)
    └─TableFullScan_16	10000.00	cop[tikv]	table:t1, partition:p20090405	keep order:false, stats:pseudo
EXPLAIN SELECT * FROM t1
WHERE b < CAST('2009-04-02 23:59:59' AS DATETIME);
id	estRows	task	access object	operator info
PartitionUnion_8	6646.67	root		
├─TableReader_11	3323.33	root		data:Selection_10
│ └─Selection_10	3323.33	cop[tikv]		lt(test.t1.b, 2009-04-02 23:59:59)
│   └─TableFullScan_9	10000.00	cop[tikv]	table:t1, partition:p20090401	keep order:false, stats:pseudo
└─TableReader_14	3323.33	root		data:Selection_13
  └─Selection_13	3323.33	cop[tikv]		lt(test.t1.b, 2009-04-02 23:59:59)
    └─TableFullScan_12	10000.00	cop[tikv]	table:t1, partition:p20090402	keep order:false, stats:pseudo
EXPLAIN SELECT * FROM t1
WHERE b <= CAST('2009-04-02 23:59:59' AS DATETIME);
id	estRows	task	access object	operator info
PartitionUnion_8	6646.67	root		
├─TableReader_11	3323.33	root		data:Selection_10
│ └─Selection_10	3323.33	cop[tikv]		le(test.t1.b, 2009-04-02 23:59:59)
│   └─TableFullScan_9	10000.00	cop[tikv]	table:t1, partition:p20090401	keep order:false, stats:pseudo
└─TableReader_14	3323.33	root		data:Selection_13
  └─Selection_13	3323.33	cop[tikv]		le(test.t1.b, 2009-04-02 23:59:59)
    └─TableFullScan_12	10000.00	cop[tikv]	table:t1, partition:p20090402	keep order:false, stats:pseudo
EXPLAIN SELECT * FROM t1
WHERE b = CAST('2009-04-02 23:59:59' AS DATETIME);
id	estRows	task	access object	operator info
TableReader_8	0.00	root		data:Selection_7
└─Selection_7	0.00	cop[tikv]		eq(test.t1.b, 2009-04-02 23:59:59)
  └─TableFullScan_6	10000.00	cop[tikv]	table:t1, partition:p20090402	keep order:false, stats:pseudo
EXPLAIN SELECT * FROM t1
WHERE b >= CAST('2009-04-02 23:59:59' AS DATETIME);
id	estRows	task	access object	operator info
PartitionUnion_10	13333.33	root		
├─TableReader_13	3333.33	root		data:Selection_12
│ └─Selection_12	3333.33	cop[tikv]		ge(test.t1.b, 2009-04-02 23:59:59)
│   └─TableFullScan_11	10000.00	cop[tikv]	table:t1, partition:p20090402	keep order:false, stats:pseudo
├─TableReader_16	3333.33	root		data:Selection_15
│ └─Selection_15	3333.33	cop[tikv]		ge(test.t1.b, 2009-04-02 23:59:59)
│   └─TableFullScan_14	10000.00	cop[tikv]	table:t1, partition:p20090403	keep order:false, stats:pseudo
├─TableReader_19	3333.33	root		data:Selection_18
│ └─Selection_18	3333.33	cop[tikv]		ge(test.t1.b, 2009-04-02 23:59:59)
│   └─TableFullScan_17	10000.00	cop[tikv]	table:t1, partition:p20090404	keep order:false, stats:pseudo
└─TableReader_22	3333.33	root		data:Selection_21
  └─Selection_21	3333.33	cop[tikv]		ge(test.t1.b, 2009-04-02 23:59:59)
    └─TableFullScan_20	10000.00	cop[tikv]	table:t1, partition:p20090405	keep order:false, stats:pseudo
EXPLAIN SELECT * FROM t1
WHERE b > CAST('2009-04-02 23:59:59' AS DATETIME);
id	estRows	task	access object	operator info
PartitionUnion_10	13333.33	root		
├─TableReader_13	3333.33	root		data:Selection_12
│ └─Selection_12	3333.33	cop[tikv]		gt(test.t1.b, 2009-04-02 23:59:59)
│   └─TableFullScan_11	10000.00	cop[tikv]	table:t1, partition:p20090402	keep order:false, stats:pseudo
├─TableReader_16	3333.33	root		data:Selection_15
│ └─Selection_15	3333.33	cop[tikv]		gt(test.t1.b, 2009-04-02 23:59:59)
│   └─TableFullScan_14	10000.00	cop[tikv]	table:t1, partition:p20090403	keep order:false, stats:pseudo
├─TableReader_19	3333.33	root		data:Selection_18
│ └─Selection_18	3333.33	cop[tikv]		gt(test.t1.b, 2009-04-02 23:59:59)
│   └─TableFullScan_17	10000.00	cop[tikv]	table:t1, partition:p20090404	keep order:false, stats:pseudo
└─TableReader_22	3333.33	root		data:Selection_21
  └─Selection_21	3333.33	cop[tikv]		gt(test.t1.b, 2009-04-02 23:59:59)
    └─TableFullScan_20	10000.00	cop[tikv]	table:t1, partition:p20090405	keep order:false, stats:pseudo
EXPLAIN SELECT * FROM t1 WHERE b < CAST('2009-04-03' AS DATE);
id	estRows	task	access object	operator info
PartitionUnion_9	9970.00	root		
├─TableReader_12	3323.33	root		data:Selection_11
│ └─Selection_11	3323.33	cop[tikv]		lt(test.t1.b, 2009-04-03)
│   └─TableFullScan_10	10000.00	cop[tikv]	table:t1, partition:p20090401	keep order:false, stats:pseudo
├─TableReader_15	3323.33	root		data:Selection_14
│ └─Selection_14	3323.33	cop[tikv]		lt(test.t1.b, 2009-04-03)
│   └─TableFullScan_13	10000.00	cop[tikv]	table:t1, partition:p20090402	keep order:false, stats:pseudo
└─TableReader_18	3323.33	root		data:Selection_17
  └─Selection_17	3323.33	cop[tikv]		lt(test.t1.b, 2009-04-03)
    └─TableFullScan_16	10000.00	cop[tikv]	table:t1, partition:p20090403	keep order:false, stats:pseudo
EXPLAIN SELECT * FROM t1 WHERE b <= CAST('2009-04-03' AS DATE);
id	estRows	task	access object	operator info
PartitionUnion_9	9970.00	root		
├─TableReader_12	3323.33	root		data:Selection_11
│ └─Selection_11	3323.33	cop[tikv]		le(test.t1.b, 2009-04-03)
│   └─TableFullScan_10	10000.00	cop[tikv]	table:t1, partition:p20090401	keep order:false, stats:pseudo
├─TableReader_15	3323.33	root		data:Selection_14
│ └─Selection_14	3323.33	cop[tikv]		le(test.t1.b, 2009-04-03)
│   └─TableFullScan_13	10000.00	cop[tikv]	table:t1, partition:p20090402	keep order:false, stats:pseudo
└─TableReader_18	3323.33	root		data:Selection_17
  └─Selection_17	3323.33	cop[tikv]		le(test.t1.b, 2009-04-03)
    └─TableFullScan_16	10000.00	cop[tikv]	table:t1, partition:p20090403	keep order:false, stats:pseudo
EXPLAIN SELECT * FROM t1 WHERE b = CAST('2009-04-03' AS DATE);
id	estRows	task	access object	operator info
TableReader_8	10.00	root		data:Selection_7
└─Selection_7	10.00	cop[tikv]		eq(test.t1.b, 2009-04-03)
  └─TableFullScan_6	10000.00	cop[tikv]	table:t1, partition:p20090403	keep order:false, stats:pseudo
EXPLAIN SELECT * FROM t1 WHERE b >= CAST('2009-04-03' AS DATE);
id	estRows	task	access object	operator info
PartitionUnion_9	10000.00	root		
├─TableReader_12	3333.33	root		data:Selection_11
│ └─Selection_11	3333.33	cop[tikv]		ge(test.t1.b, 2009-04-03)
│   └─TableFullScan_10	10000.00	cop[tikv]	table:t1, partition:p20090403	keep order:false, stats:pseudo
├─TableReader_15	3333.33	root		data:Selection_14
│ └─Selection_14	3333.33	cop[tikv]		ge(test.t1.b, 2009-04-03)
│   └─TableFullScan_13	10000.00	cop[tikv]	table:t1, partition:p20090404	keep order:false, stats:pseudo
└─TableReader_18	3333.33	root		data:Selection_17
  └─Selection_17	3333.33	cop[tikv]		ge(test.t1.b, 2009-04-03)
    └─TableFullScan_16	10000.00	cop[tikv]	table:t1, partition:p20090405	keep order:false, stats:pseudo
EXPLAIN SELECT * FROM t1 WHERE b > CAST('2009-04-03' AS DATE);
id	estRows	task	access object	operator info
PartitionUnion_9	10000.00	root		
├─TableReader_12	3333.33	root		data:Selection_11
│ └─Selection_11	3333.33	cop[tikv]		gt(test.t1.b, 2009-04-03)
│   └─TableFullScan_10	10000.00	cop[tikv]	table:t1, partition:p20090403	keep order:false, stats:pseudo
├─TableReader_15	3333.33	root		data:Selection_14
│ └─Selection_14	3333.33	cop[tikv]		gt(test.t1.b, 2009-04-03)
│   └─TableFullScan_13	10000.00	cop[tikv]	table:t1, partition:p20090404	keep order:false, stats:pseudo
└─TableReader_18	3333.33	root		data:Selection_17
  └─Selection_17	3333.33	cop[tikv]		gt(test.t1.b, 2009-04-03)
    └─TableFullScan_16	10000.00	cop[tikv]	table:t1, partition:p20090405	keep order:false, stats:pseudo
EXPLAIN SELECT * FROM t1 WHERE b < '2009-04-03 00:00:00';
id	estRows	task	access object	operator info
PartitionUnion_9	9970.00	root		
├─TableReader_12	3323.33	root		data:Selection_11
│ └─Selection_11	3323.33	cop[tikv]		lt(test.t1.b, 2009-04-03 00:00:00.000000)
│   └─TableFullScan_10	10000.00	cop[tikv]	table:t1, partition:p20090401	keep order:false, stats:pseudo
├─TableReader_15	3323.33	root		data:Selection_14
│ └─Selection_14	3323.33	cop[tikv]		lt(test.t1.b, 2009-04-03 00:00:00.000000)
│   └─TableFullScan_13	10000.00	cop[tikv]	table:t1, partition:p20090402	keep order:false, stats:pseudo
└─TableReader_18	3323.33	root		data:Selection_17
  └─Selection_17	3323.33	cop[tikv]		lt(test.t1.b, 2009-04-03 00:00:00.000000)
    └─TableFullScan_16	10000.00	cop[tikv]	table:t1, partition:p20090403	keep order:false, stats:pseudo
EXPLAIN SELECT * FROM t1 WHERE b <= '2009-04-03 00:00:00';
id	estRows	task	access object	operator info
PartitionUnion_9	9970.00	root		
├─TableReader_12	3323.33	root		data:Selection_11
│ └─Selection_11	3323.33	cop[tikv]		le(test.t1.b, 2009-04-03 00:00:00.000000)
│   └─TableFullScan_10	10000.00	cop[tikv]	table:t1, partition:p20090401	keep order:false, stats:pseudo
├─TableReader_15	3323.33	root		data:Selection_14
│ └─Selection_14	3323.33	cop[tikv]		le(test.t1.b, 2009-04-03 00:00:00.000000)
│   └─TableFullScan_13	10000.00	cop[tikv]	table:t1, partition:p20090402	keep order:false, stats:pseudo
└─TableReader_18	3323.33	root		data:Selection_17
  └─Selection_17	3323.33	cop[tikv]		le(test.t1.b, 2009-04-03 00:00:00.000000)
    └─TableFullScan_16	10000.00	cop[tikv]	table:t1, partition:p20090403	keep order:false, stats:pseudo
EXPLAIN SELECT * FROM t1 WHERE b = '2009-04-03 00:00:00';
id	estRows	task	access object	operator info
TableReader_8	10.00	root		data:Selection_7
└─Selection_7	10.00	cop[tikv]		eq(test.t1.b, 2009-04-03 00:00:00.000000)
  └─TableFullScan_6	10000.00	cop[tikv]	table:t1, partition:p20090403	keep order:false, stats:pseudo
EXPLAIN SELECT * FROM t1 WHERE b >= '2009-04-03 00:00:00';
id	estRows	task	access object	operator info
PartitionUnion_9	10000.00	root		
├─TableReader_12	3333.33	root		data:Selection_11
│ └─Selection_11	3333.33	cop[tikv]		ge(test.t1.b, 2009-04-03 00:00:00.000000)
│   └─TableFullScan_10	10000.00	cop[tikv]	table:t1, partition:p20090403	keep order:false, stats:pseudo
├─TableReader_15	3333.33	root		data:Selection_14
│ └─Selection_14	3333.33	cop[tikv]		ge(test.t1.b, 2009-04-03 00:00:00.000000)
│   └─TableFullScan_13	10000.00	cop[tikv]	table:t1, partition:p20090404	keep order:false, stats:pseudo
└─TableReader_18	3333.33	root		data:Selection_17
  └─Selection_17	3333.33	cop[tikv]		ge(test.t1.b, 2009-04-03 00:00:00.000000)
    └─TableFullScan_16	10000.00	cop[tikv]	table:t1, partition:p20090405	keep order:false, stats:pseudo
EXPLAIN SELECT * FROM t1 WHERE b > '2009-04-03 00:00:00';
id	estRows	task	access object	operator info
PartitionUnion_9	10000.00	root		
├─TableReader_12	3333.33	root		data:Selection_11
│ └─Selection_11	3333.33	cop[tikv]		gt(test.t1.b, 2009-04-03 00:00:00.000000)
│   └─TableFullScan_10	10000.00	cop[tikv]	table:t1, partition:p20090403	keep order:false, stats:pseudo
├─TableReader_15	3333.33	root		data:Selection_14
│ └─Selection_14	3333.33	cop[tikv]		gt(test.t1.b, 2009-04-03 00:00:00.000000)
│   └─TableFullScan_13	10000.00	cop[tikv]	table:t1, partition:p20090404	keep order:false, stats:pseudo
└─TableReader_18	3333.33	root		data:Selection_17
  └─Selection_17	3333.33	cop[tikv]		gt(test.t1.b, 2009-04-03 00:00:00.000000)
    └─TableFullScan_16	10000.00	cop[tikv]	table:t1, partition:p20090405	keep order:false, stats:pseudo
EXPLAIN SELECT * FROM t1 WHERE b < '2009-04-02 23:59:59';
id	estRows	task	access object	operator info
PartitionUnion_8	6646.67	root		
├─TableReader_11	3323.33	root		data:Selection_10
│ └─Selection_10	3323.33	cop[tikv]		lt(test.t1.b, 2009-04-02 23:59:59.000000)
│   └─TableFullScan_9	10000.00	cop[tikv]	table:t1, partition:p20090401	keep order:false, stats:pseudo
└─TableReader_14	3323.33	root		data:Selection_13
  └─Selection_13	3323.33	cop[tikv]		lt(test.t1.b, 2009-04-02 23:59:59.000000)
    └─TableFullScan_12	10000.00	cop[tikv]	table:t1, partition:p20090402	keep order:false, stats:pseudo
EXPLAIN SELECT * FROM t1 WHERE b <= '2009-04-02 23:59:59';
id	estRows	task	access object	operator info
PartitionUnion_8	6646.67	root		
├─TableReader_11	3323.33	root		data:Selection_10
│ └─Selection_10	3323.33	cop[tikv]		le(test.t1.b, 2009-04-02 23:59:59.000000)
│   └─TableFullScan_9	10000.00	cop[tikv]	table:t1, partition:p20090401	keep order:false, stats:pseudo
└─TableReader_14	3323.33	root		data:Selection_13
  └─Selection_13	3323.33	cop[tikv]		le(test.t1.b, 2009-04-02 23:59:59.000000)
    └─TableFullScan_12	10000.00	cop[tikv]	table:t1, partition:p20090402	keep order:false, stats:pseudo
EXPLAIN SELECT * FROM t1 WHERE b = '2009-04-02 23:59:59';
id	estRows	task	access object	operator info
TableReader_8	0.00	root		data:Selection_7
└─Selection_7	0.00	cop[tikv]		eq(test.t1.b, 2009-04-02 23:59:59.000000)
  └─TableFullScan_6	10000.00	cop[tikv]	table:t1, partition:p20090402	keep order:false, stats:pseudo
EXPLAIN SELECT * FROM t1 WHERE b >= '2009-04-02 23:59:59';
id	estRows	task	access object	operator info
PartitionUnion_10	13333.33	root		
├─TableReader_13	3333.33	root		data:Selection_12
│ └─Selection_12	3333.33	cop[tikv]		ge(test.t1.b, 2009-04-02 23:59:59.000000)
│   └─TableFullScan_11	10000.00	cop[tikv]	table:t1, partition:p20090402	keep order:false, stats:pseudo
├─TableReader_16	3333.33	root		data:Selection_15
│ └─Selection_15	3333.33	cop[tikv]		ge(test.t1.b, 2009-04-02 23:59:59.000000)
│   └─TableFullScan_14	10000.00	cop[tikv]	table:t1, partition:p20090403	keep order:false, stats:pseudo
├─TableReader_19	3333.33	root		data:Selection_18
│ └─Selection_18	3333.33	cop[tikv]		ge(test.t1.b, 2009-04-02 23:59:59.000000)
│   └─TableFullScan_17	10000.00	cop[tikv]	table:t1, partition:p20090404	keep order:false, stats:pseudo
└─TableReader_22	3333.33	root		data:Selection_21
  └─Selection_21	3333.33	cop[tikv]		ge(test.t1.b, 2009-04-02 23:59:59.000000)
    └─TableFullScan_20	10000.00	cop[tikv]	table:t1, partition:p20090405	keep order:false, stats:pseudo
EXPLAIN SELECT * FROM t1 WHERE b > '2009-04-02 23:59:59';
id	estRows	task	access object	operator info
PartitionUnion_10	13333.33	root		
├─TableReader_13	3333.33	root		data:Selection_12
│ └─Selection_12	3333.33	cop[tikv]		gt(test.t1.b, 2009-04-02 23:59:59.000000)
│   └─TableFullScan_11	10000.00	cop[tikv]	table:t1, partition:p20090402	keep order:false, stats:pseudo
├─TableReader_16	3333.33	root		data:Selection_15
│ └─Selection_15	3333.33	cop[tikv]		gt(test.t1.b, 2009-04-02 23:59:59.000000)
│   └─TableFullScan_14	10000.00	cop[tikv]	table:t1, partition:p20090403	keep order:false, stats:pseudo
├─TableReader_19	3333.33	root		data:Selection_18
│ └─Selection_18	3333.33	cop[tikv]		gt(test.t1.b, 2009-04-02 23:59:59.000000)
│   └─TableFullScan_17	10000.00	cop[tikv]	table:t1, partition:p20090404	keep order:false, stats:pseudo
└─TableReader_22	3333.33	root		data:Selection_21
  └─Selection_21	3333.33	cop[tikv]		gt(test.t1.b, 2009-04-02 23:59:59.000000)
    └─TableFullScan_20	10000.00	cop[tikv]	table:t1, partition:p20090405	keep order:false, stats:pseudo
EXPLAIN SELECT * FROM t1 WHERE b < '2009-04-03';
id	estRows	task	access object	operator info
PartitionUnion_9	9970.00	root		
├─TableReader_12	3323.33	root		data:Selection_11
│ └─Selection_11	3323.33	cop[tikv]		lt(test.t1.b, 2009-04-03 00:00:00.000000)
│   └─TableFullScan_10	10000.00	cop[tikv]	table:t1, partition:p20090401	keep order:false, stats:pseudo
├─TableReader_15	3323.33	root		data:Selection_14
│ └─Selection_14	3323.33	cop[tikv]		lt(test.t1.b, 2009-04-03 00:00:00.000000)
│   └─TableFullScan_13	10000.00	cop[tikv]	table:t1, partition:p20090402	keep order:false, stats:pseudo
└─TableReader_18	3323.33	root		data:Selection_17
  └─Selection_17	3323.33	cop[tikv]		lt(test.t1.b, 2009-04-03 00:00:00.000000)
    └─TableFullScan_16	10000.00	cop[tikv]	table:t1, partition:p20090403	keep order:false, stats:pseudo
EXPLAIN SELECT * FROM t1 WHERE b <= '2009-04-03';
id	estRows	task	access object	operator info
PartitionUnion_9	9970.00	root		
├─TableReader_12	3323.33	root		data:Selection_11
│ └─Selection_11	3323.33	cop[tikv]		le(test.t1.b, 2009-04-03 00:00:00.000000)
│   └─TableFullScan_10	10000.00	cop[tikv]	table:t1, partition:p20090401	keep order:false, stats:pseudo
├─TableReader_15	3323.33	root		data:Selection_14
│ └─Selection_14	3323.33	cop[tikv]		le(test.t1.b, 2009-04-03 00:00:00.000000)
│   └─TableFullScan_13	10000.00	cop[tikv]	table:t1, partition:p20090402	keep order:false, stats:pseudo
└─TableReader_18	3323.33	root		data:Selection_17
  └─Selection_17	3323.33	cop[tikv]		le(test.t1.b, 2009-04-03 00:00:00.000000)
    └─TableFullScan_16	10000.00	cop[tikv]	table:t1, partition:p20090403	keep order:false, stats:pseudo
EXPLAIN SELECT * FROM t1 WHERE b = '2009-04-03';
id	estRows	task	access object	operator info
TableReader_8	10.00	root		data:Selection_7
└─Selection_7	10.00	cop[tikv]		eq(test.t1.b, 2009-04-03 00:00:00.000000)
  └─TableFullScan_6	10000.00	cop[tikv]	table:t1, partition:p20090403	keep order:false, stats:pseudo
EXPLAIN SELECT * FROM t1 WHERE b >= '2009-04-03';
id	estRows	task	access object	operator info
PartitionUnion_9	10000.00	root		
├─TableReader_12	3333.33	root		data:Selection_11
│ └─Selection_11	3333.33	cop[tikv]		ge(test.t1.b, 2009-04-03 00:00:00.000000)
│   └─TableFullScan_10	10000.00	cop[tikv]	table:t1, partition:p20090403	keep order:false, stats:pseudo
├─TableReader_15	3333.33	root		data:Selection_14
│ └─Selection_14	3333.33	cop[tikv]		ge(test.t1.b, 2009-04-03 00:00:00.000000)
│   └─TableFullScan_13	10000.00	cop[tikv]	table:t1, partition:p20090404	keep order:false, stats:pseudo
└─TableReader_18	3333.33	root		data:Selection_17
  └─Selection_17	3333.33	cop[tikv]		ge(test.t1.b, 2009-04-03 00:00:00.000000)
    └─TableFullScan_16	10000.00	cop[tikv]	table:t1, partition:p20090405	keep order:false, stats:pseudo
EXPLAIN SELECT * FROM t1 WHERE b > '2009-04-03';
id	estRows	task	access object	operator info
PartitionUnion_9	10000.00	root		
├─TableReader_12	3333.33	root		data:Selection_11
│ └─Selection_11	3333.33	cop[tikv]		gt(test.t1.b, 2009-04-03 00:00:00.000000)
│   └─TableFullScan_10	10000.00	cop[tikv]	table:t1, partition:p20090403	keep order:false, stats:pseudo
├─TableReader_15	3333.33	root		data:Selection_14
│ └─Selection_14	3333.33	cop[tikv]		gt(test.t1.b, 2009-04-03 00:00:00.000000)
│   └─TableFullScan_13	10000.00	cop[tikv]	table:t1, partition:p20090404	keep order:false, stats:pseudo
└─TableReader_18	3333.33	root		data:Selection_17
  └─Selection_17	3333.33	cop[tikv]		gt(test.t1.b, 2009-04-03 00:00:00.000000)
    └─TableFullScan_16	10000.00	cop[tikv]	table:t1, partition:p20090405	keep order:false, stats:pseudo
EXPLAIN SELECT * FROM t1
WHERE b < CAST('2009-04-03 00:00:01' AS DATETIME);
id	estRows	task	access object	operator info
PartitionUnion_9	9970.00	root		
├─TableReader_12	3323.33	root		data:Selection_11
│ └─Selection_11	3323.33	cop[tikv]		lt(test.t1.b, 2009-04-03 00:00:01)
│   └─TableFullScan_10	10000.00	cop[tikv]	table:t1, partition:p20090401	keep order:false, stats:pseudo
├─TableReader_15	3323.33	root		data:Selection_14
│ └─Selection_14	3323.33	cop[tikv]		lt(test.t1.b, 2009-04-03 00:00:01)
│   └─TableFullScan_13	10000.00	cop[tikv]	table:t1, partition:p20090402	keep order:false, stats:pseudo
└─TableReader_18	3323.33	root		data:Selection_17
  └─Selection_17	3323.33	cop[tikv]		lt(test.t1.b, 2009-04-03 00:00:01)
    └─TableFullScan_16	10000.00	cop[tikv]	table:t1, partition:p20090403	keep order:false, stats:pseudo
EXPLAIN SELECT * FROM t1
WHERE b <= CAST('2009-04-03 00:00:01' AS DATETIME);
id	estRows	task	access object	operator info
PartitionUnion_9	9970.00	root		
├─TableReader_12	3323.33	root		data:Selection_11
│ └─Selection_11	3323.33	cop[tikv]		le(test.t1.b, 2009-04-03 00:00:01)
│   └─TableFullScan_10	10000.00	cop[tikv]	table:t1, partition:p20090401	keep order:false, stats:pseudo
├─TableReader_15	3323.33	root		data:Selection_14
│ └─Selection_14	3323.33	cop[tikv]		le(test.t1.b, 2009-04-03 00:00:01)
│   └─TableFullScan_13	10000.00	cop[tikv]	table:t1, partition:p20090402	keep order:false, stats:pseudo
└─TableReader_18	3323.33	root		data:Selection_17
  └─Selection_17	3323.33	cop[tikv]		le(test.t1.b, 2009-04-03 00:00:01)
    └─TableFullScan_16	10000.00	cop[tikv]	table:t1, partition:p20090403	keep order:false, stats:pseudo
EXPLAIN SELECT * FROM t1
WHERE b = CAST('2009-04-03 00:00:01' AS DATETIME);
id	estRows	task	access object	operator info
TableReader_8	0.00	root		data:Selection_7
└─Selection_7	0.00	cop[tikv]		eq(test.t1.b, 2009-04-03 00:00:01)
  └─TableFullScan_6	10000.00	cop[tikv]	table:t1, partition:p20090403	keep order:false, stats:pseudo
EXPLAIN SELECT * FROM t1
WHERE b >= CAST('2009-04-03 00:00:01' AS DATETIME);
id	estRows	task	access object	operator info
PartitionUnion_9	10000.00	root		
├─TableReader_12	3333.33	root		data:Selection_11
│ └─Selection_11	3333.33	cop[tikv]		ge(test.t1.b, 2009-04-03 00:00:01)
│   └─TableFullScan_10	10000.00	cop[tikv]	table:t1, partition:p20090403	keep order:false, stats:pseudo
├─TableReader_15	3333.33	root		data:Selection_14
│ └─Selection_14	3333.33	cop[tikv]		ge(test.t1.b, 2009-04-03 00:00:01)
│   └─TableFullScan_13	10000.00	cop[tikv]	table:t1, partition:p20090404	keep order:false, stats:pseudo
└─TableReader_18	3333.33	root		data:Selection_17
  └─Selection_17	3333.33	cop[tikv]		ge(test.t1.b, 2009-04-03 00:00:01)
    └─TableFullScan_16	10000.00	cop[tikv]	table:t1, partition:p20090405	keep order:false, stats:pseudo
EXPLAIN SELECT * FROM t1
WHERE b > CAST('2009-04-03 00:00:01' AS DATETIME);
id	estRows	task	access object	operator info
PartitionUnion_9	10000.00	root		
├─TableReader_12	3333.33	root		data:Selection_11
│ └─Selection_11	3333.33	cop[tikv]		gt(test.t1.b, 2009-04-03 00:00:01)
│   └─TableFullScan_10	10000.00	cop[tikv]	table:t1, partition:p20090403	keep order:false, stats:pseudo
├─TableReader_15	3333.33	root		data:Selection_14
│ └─Selection_14	3333.33	cop[tikv]		gt(test.t1.b, 2009-04-03 00:00:01)
│   └─TableFullScan_13	10000.00	cop[tikv]	table:t1, partition:p20090404	keep order:false, stats:pseudo
└─TableReader_18	3333.33	root		data:Selection_17
  └─Selection_17	3333.33	cop[tikv]		gt(test.t1.b, 2009-04-03 00:00:01)
    └─TableFullScan_16	10000.00	cop[tikv]	table:t1, partition:p20090405	keep order:false, stats:pseudo
EXPLAIN SELECT * FROM t1
WHERE b < CAST('2009-04-02 23:59:58' AS DATETIME);
id	estRows	task	access object	operator info
PartitionUnion_8	6646.67	root		
├─TableReader_11	3323.33	root		data:Selection_10
│ └─Selection_10	3323.33	cop[tikv]		lt(test.t1.b, 2009-04-02 23:59:58)
│   └─TableFullScan_9	10000.00	cop[tikv]	table:t1, partition:p20090401	keep order:false, stats:pseudo
└─TableReader_14	3323.33	root		data:Selection_13
  └─Selection_13	3323.33	cop[tikv]		lt(test.t1.b, 2009-04-02 23:59:58)
    └─TableFullScan_12	10000.00	cop[tikv]	table:t1, partition:p20090402	keep order:false, stats:pseudo
EXPLAIN SELECT * FROM t1
WHERE b <= CAST('2009-04-02 23:59:58' AS DATETIME);
id	estRows	task	access object	operator info
PartitionUnion_8	6646.67	root		
├─TableReader_11	3323.33	root		data:Selection_10
│ └─Selection_10	3323.33	cop[tikv]		le(test.t1.b, 2009-04-02 23:59:58)
│   └─TableFullScan_9	10000.00	cop[tikv]	table:t1, partition:p20090401	keep order:false, stats:pseudo
└─TableReader_14	3323.33	root		data:Selection_13
  └─Selection_13	3323.33	cop[tikv]		le(test.t1.b, 2009-04-02 23:59:58)
    └─TableFullScan_12	10000.00	cop[tikv]	table:t1, partition:p20090402	keep order:false, stats:pseudo
EXPLAIN SELECT * FROM t1
WHERE b = CAST('2009-04-02 23:59:58' AS DATETIME);
id	estRows	task	access object	operator info
TableReader_8	0.00	root		data:Selection_7
└─Selection_7	0.00	cop[tikv]		eq(test.t1.b, 2009-04-02 23:59:58)
  └─TableFullScan_6	10000.00	cop[tikv]	table:t1, partition:p20090402	keep order:false, stats:pseudo
EXPLAIN SELECT * FROM t1
WHERE b >= CAST('2009-04-02 23:59:58' AS DATETIME);
id	estRows	task	access object	operator info
PartitionUnion_10	13333.33	root		
├─TableReader_13	3333.33	root		data:Selection_12
│ └─Selection_12	3333.33	cop[tikv]		ge(test.t1.b, 2009-04-02 23:59:58)
│   └─TableFullScan_11	10000.00	cop[tikv]	table:t1, partition:p20090402	keep order:false, stats:pseudo
├─TableReader_16	3333.33	root		data:Selection_15
│ └─Selection_15	3333.33	cop[tikv]		ge(test.t1.b, 2009-04-02 23:59:58)
│   └─TableFullScan_14	10000.00	cop[tikv]	table:t1, partition:p20090403	keep order:false, stats:pseudo
├─TableReader_19	3333.33	root		data:Selection_18
│ └─Selection_18	3333.33	cop[tikv]		ge(test.t1.b, 2009-04-02 23:59:58)
│   └─TableFullScan_17	10000.00	cop[tikv]	table:t1, partition:p20090404	keep order:false, stats:pseudo
└─TableReader_22	3333.33	root		data:Selection_21
  └─Selection_21	3333.33	cop[tikv]		ge(test.t1.b, 2009-04-02 23:59:58)
    └─TableFullScan_20	10000.00	cop[tikv]	table:t1, partition:p20090405	keep order:false, stats:pseudo
EXPLAIN SELECT * FROM t1
WHERE b > CAST('2009-04-02 23:59:58' AS DATETIME);
id	estRows	task	access object	operator info
PartitionUnion_10	13333.33	root		
├─TableReader_13	3333.33	root		data:Selection_12
│ └─Selection_12	3333.33	cop[tikv]		gt(test.t1.b, 2009-04-02 23:59:58)
│   └─TableFullScan_11	10000.00	cop[tikv]	table:t1, partition:p20090402	keep order:false, stats:pseudo
├─TableReader_16	3333.33	root		data:Selection_15
│ └─Selection_15	3333.33	cop[tikv]		gt(test.t1.b, 2009-04-02 23:59:58)
│   └─TableFullScan_14	10000.00	cop[tikv]	table:t1, partition:p20090403	keep order:false, stats:pseudo
├─TableReader_19	3333.33	root		data:Selection_18
│ └─Selection_18	3333.33	cop[tikv]		gt(test.t1.b, 2009-04-02 23:59:58)
│   └─TableFullScan_17	10000.00	cop[tikv]	table:t1, partition:p20090404	keep order:false, stats:pseudo
└─TableReader_22	3333.33	root		data:Selection_21
  └─Selection_21	3333.33	cop[tikv]		gt(test.t1.b, 2009-04-02 23:59:58)
    └─TableFullScan_20	10000.00	cop[tikv]	table:t1, partition:p20090405	keep order:false, stats:pseudo
DROP TABLE t1;
# For better code coverage of the patch
CREATE TABLE t1 (
a int(10) unsigned NOT NULL,
b DATE
) PARTITION BY RANGE ( TO_DAYS(b) )
(PARTITION p20090401 VALUES LESS THAN (TO_DAYS('2009-04-02')),
PARTITION p20090402 VALUES LESS THAN (TO_DAYS('2009-04-03')),
PARTITION p20090403 VALUES LESS THAN (TO_DAYS('2009-04-04')),
PARTITION p20090404 VALUES LESS THAN (TO_DAYS('2009-04-05')),
PARTITION p20090405 VALUES LESS THAN MAXVALUE);
INSERT INTO t1 VALUES (1, '2009-01-01'), (2, NULL);
# test with an invalid date, which lead to item->null_value is set.
EXPLAIN SELECT * FROM t1 WHERE b < CAST('2009-04-99' AS DATETIME);
id	estRows	task	access object	operator info
PartitionUnion_11	0.00	root		
├─TableReader_14	0.00	root		data:Selection_13
│ └─Selection_13	0.00	cop[tikv]		lt(test.t1.b, NULL)
│   └─TableFullScan_12	10000.00	cop[tikv]	table:t1, partition:p20090401	keep order:false, stats:pseudo
├─TableReader_17	0.00	root		data:Selection_16
│ └─Selection_16	0.00	cop[tikv]		lt(test.t1.b, NULL)
│   └─TableFullScan_15	10000.00	cop[tikv]	table:t1, partition:p20090402	keep order:false, stats:pseudo
├─TableReader_20	0.00	root		data:Selection_19
│ └─Selection_19	0.00	cop[tikv]		lt(test.t1.b, NULL)
│   └─TableFullScan_18	10000.00	cop[tikv]	table:t1, partition:p20090403	keep order:false, stats:pseudo
├─TableReader_23	0.00	root		data:Selection_22
│ └─Selection_22	0.00	cop[tikv]		lt(test.t1.b, NULL)
│   └─TableFullScan_21	10000.00	cop[tikv]	table:t1, partition:p20090404	keep order:false, stats:pseudo
└─TableReader_26	0.00	root		data:Selection_25
  └─Selection_25	0.00	cop[tikv]		lt(test.t1.b, NULL)
    └─TableFullScan_24	10000.00	cop[tikv]	table:t1, partition:p20090405	keep order:false, stats:pseudo
DROP TABLE t1;
CREATE TABLE t1
(a INT NOT NULL AUTO_INCREMENT,
b DATETIME,
PRIMARY KEY (a,b),
KEY (b))
PARTITION BY RANGE (to_days(b))
(PARTITION p0 VALUES LESS THAN (733681) COMMENT = 'LESS THAN 2008-10-01',
PARTITION p1 VALUES LESS THAN (733712) COMMENT = 'LESS THAN 2008-11-01',
PARTITION pX VALUES LESS THAN MAXVALUE);
SELECT a,b FROM t1 WHERE b >= '2008-12-01' AND b < '2009-12-00';
a	b
DROP TABLE t1;
create table t3 (
a int
)
partition by range (a*1) (
partition p0 values less than (10),
partition p1 values less than (20)
);
insert into t3 values (5),(15);
explain select * from t3 where a=11;
id	estRows	task	access object	operator info
PartitionUnion_8	20.00	root		
├─TableReader_11	10.00	root		data:Selection_10
│ └─Selection_10	10.00	cop[tikv]		eq(test.t3.a, 11)
│   └─TableFullScan_9	10000.00	cop[tikv]	table:t3, partition:p0	keep order:false, stats:pseudo
└─TableReader_14	10.00	root		data:Selection_13
  └─Selection_13	10.00	cop[tikv]		eq(test.t3.a, 11)
    └─TableFullScan_12	10000.00	cop[tikv]	table:t3, partition:p1	keep order:false, stats:pseudo
explain select * from t3 where a=10;
id	estRows	task	access object	operator info
PartitionUnion_8	20.00	root		
├─TableReader_11	10.00	root		data:Selection_10
│ └─Selection_10	10.00	cop[tikv]		eq(test.t3.a, 10)
│   └─TableFullScan_9	10000.00	cop[tikv]	table:t3, partition:p0	keep order:false, stats:pseudo
└─TableReader_14	10.00	root		data:Selection_13
  └─Selection_13	10.00	cop[tikv]		eq(test.t3.a, 10)
    └─TableFullScan_12	10000.00	cop[tikv]	table:t3, partition:p1	keep order:false, stats:pseudo
explain select * from t3 where a=20;
id	estRows	task	access object	operator info
PartitionUnion_8	20.00	root		
├─TableReader_11	10.00	root		data:Selection_10
│ └─Selection_10	10.00	cop[tikv]		eq(test.t3.a, 20)
│   └─TableFullScan_9	10000.00	cop[tikv]	table:t3, partition:p0	keep order:false, stats:pseudo
└─TableReader_14	10.00	root		data:Selection_13
  └─Selection_13	10.00	cop[tikv]		eq(test.t3.a, 20)
    └─TableFullScan_12	10000.00	cop[tikv]	table:t3, partition:p1	keep order:false, stats:pseudo
explain select * from t3 where a=30;
id	estRows	task	access object	operator info
PartitionUnion_8	20.00	root		
├─TableReader_11	10.00	root		data:Selection_10
│ └─Selection_10	10.00	cop[tikv]		eq(test.t3.a, 30)
│   └─TableFullScan_9	10000.00	cop[tikv]	table:t3, partition:p0	keep order:false, stats:pseudo
└─TableReader_14	10.00	root		data:Selection_13
  └─Selection_13	10.00	cop[tikv]		eq(test.t3.a, 30)
    └─TableFullScan_12	10000.00	cop[tikv]	table:t3, partition:p1	keep order:false, stats:pseudo
create table t7 (a int not null) partition by RANGE(a) (
partition p10 values less than (10),
partition p30 values less than (30),
partition p50 values less than (50),
partition p70 values less than (70),
partition p90 values less than (90)
);
insert into t7 values (10),(30),(50);
explain select * from t7 where a < 5;
id	estRows	task	access object	operator info
TableReader_8	3323.33	root		data:Selection_7
└─Selection_7	3323.33	cop[tikv]		lt(test.t7.a, 5)
  └─TableFullScan_6	10000.00	cop[tikv]	table:t7, partition:p10	keep order:false, stats:pseudo
explain select * from t7 where a < 9;
id	estRows	task	access object	operator info
TableReader_8	3323.33	root		data:Selection_7
└─Selection_7	3323.33	cop[tikv]		lt(test.t7.a, 9)
  └─TableFullScan_6	10000.00	cop[tikv]	table:t7, partition:p10	keep order:false, stats:pseudo
explain select * from t7 where a <= 9;
id	estRows	task	access object	operator info
TableReader_8	3323.33	root		data:Selection_7
└─Selection_7	3323.33	cop[tikv]		le(test.t7.a, 9)
  └─TableFullScan_6	10000.00	cop[tikv]	table:t7, partition:p10	keep order:false, stats:pseudo
explain select * from t7 where a = 9;
id	estRows	task	access object	operator info
TableReader_8	10.00	root		data:Selection_7
└─Selection_7	10.00	cop[tikv]		eq(test.t7.a, 9)
  └─TableFullScan_6	10000.00	cop[tikv]	table:t7, partition:p10	keep order:false, stats:pseudo
explain select * from t7 where a >= 9;
id	estRows	task	access object	operator info
PartitionUnion_11	16666.67	root		
├─TableReader_14	3333.33	root		data:Selection_13
│ └─Selection_13	3333.33	cop[tikv]		ge(test.t7.a, 9)
│   └─TableFullScan_12	10000.00	cop[tikv]	table:t7, partition:p10	keep order:false, stats:pseudo
├─TableReader_17	3333.33	root		data:Selection_16
│ └─Selection_16	3333.33	cop[tikv]		ge(test.t7.a, 9)
│   └─TableFullScan_15	10000.00	cop[tikv]	table:t7, partition:p30	keep order:false, stats:pseudo
├─TableReader_20	3333.33	root		data:Selection_19
│ └─Selection_19	3333.33	cop[tikv]		ge(test.t7.a, 9)
│   └─TableFullScan_18	10000.00	cop[tikv]	table:t7, partition:p50	keep order:false, stats:pseudo
├─TableReader_23	3333.33	root		data:Selection_22
│ └─Selection_22	3333.33	cop[tikv]		ge(test.t7.a, 9)
│   └─TableFullScan_21	10000.00	cop[tikv]	table:t7, partition:p70	keep order:false, stats:pseudo
└─TableReader_26	3333.33	root		data:Selection_25
  └─Selection_25	3333.33	cop[tikv]		ge(test.t7.a, 9)
    └─TableFullScan_24	10000.00	cop[tikv]	table:t7, partition:p90	keep order:false, stats:pseudo
explain select * from t7 where a > 9;
id	estRows	task	access object	operator info
PartitionUnion_10	13333.33	root		
├─TableReader_13	3333.33	root		data:Selection_12
│ └─Selection_12	3333.33	cop[tikv]		gt(test.t7.a, 9)
│   └─TableFullScan_11	10000.00	cop[tikv]	table:t7, partition:p30	keep order:false, stats:pseudo
├─TableReader_16	3333.33	root		data:Selection_15
│ └─Selection_15	3333.33	cop[tikv]		gt(test.t7.a, 9)
│   └─TableFullScan_14	10000.00	cop[tikv]	table:t7, partition:p50	keep order:false, stats:pseudo
├─TableReader_19	3333.33	root		data:Selection_18
│ └─Selection_18	3333.33	cop[tikv]		gt(test.t7.a, 9)
│   └─TableFullScan_17	10000.00	cop[tikv]	table:t7, partition:p70	keep order:false, stats:pseudo
└─TableReader_22	3333.33	root		data:Selection_21
  └─Selection_21	3333.33	cop[tikv]		gt(test.t7.a, 9)
    └─TableFullScan_20	10000.00	cop[tikv]	table:t7, partition:p90	keep order:false, stats:pseudo
explain select * from t7 where a < 10;
id	estRows	task	access object	operator info
TableReader_8	3323.33	root		data:Selection_7
└─Selection_7	3323.33	cop[tikv]		lt(test.t7.a, 10)
  └─TableFullScan_6	10000.00	cop[tikv]	table:t7, partition:p10	keep order:false, stats:pseudo
explain select * from t7 where a <= 10;
id	estRows	task	access object	operator info
PartitionUnion_8	6646.67	root		
├─TableReader_11	3323.33	root		data:Selection_10
│ └─Selection_10	3323.33	cop[tikv]		le(test.t7.a, 10)
│   └─TableFullScan_9	10000.00	cop[tikv]	table:t7, partition:p10	keep order:false, stats:pseudo
└─TableReader_14	3323.33	root		data:Selection_13
  └─Selection_13	3323.33	cop[tikv]		le(test.t7.a, 10)
    └─TableFullScan_12	10000.00	cop[tikv]	table:t7, partition:p30	keep order:false, stats:pseudo
explain select * from t7 where a = 10;
id	estRows	task	access object	operator info
TableReader_8	10.00	root		data:Selection_7
└─Selection_7	10.00	cop[tikv]		eq(test.t7.a, 10)
  └─TableFullScan_6	10000.00	cop[tikv]	table:t7, partition:p30	keep order:false, stats:pseudo
explain select * from t7 where a >= 10;
id	estRows	task	access object	operator info
PartitionUnion_10	13333.33	root		
├─TableReader_13	3333.33	root		data:Selection_12
│ └─Selection_12	3333.33	cop[tikv]		ge(test.t7.a, 10)
│   └─TableFullScan_11	10000.00	cop[tikv]	table:t7, partition:p30	keep order:false, stats:pseudo
├─TableReader_16	3333.33	root		data:Selection_15
│ └─Selection_15	3333.33	cop[tikv]		ge(test.t7.a, 10)
│   └─TableFullScan_14	10000.00	cop[tikv]	table:t7, partition:p50	keep order:false, stats:pseudo
├─TableReader_19	3333.33	root		data:Selection_18
│ └─Selection_18	3333.33	cop[tikv]		ge(test.t7.a, 10)
│   └─TableFullScan_17	10000.00	cop[tikv]	table:t7, partition:p70	keep order:false, stats:pseudo
└─TableReader_22	3333.33	root		data:Selection_21
  └─Selection_21	3333.33	cop[tikv]		ge(test.t7.a, 10)
    └─TableFullScan_20	10000.00	cop[tikv]	table:t7, partition:p90	keep order:false, stats:pseudo
explain select * from t7 where a > 10;
id	estRows	task	access object	operator info
PartitionUnion_10	13333.33	root		
├─TableReader_13	3333.33	root		data:Selection_12
│ └─Selection_12	3333.33	cop[tikv]		gt(test.t7.a, 10)
│   └─TableFullScan_11	10000.00	cop[tikv]	table:t7, partition:p30	keep order:false, stats:pseudo
├─TableReader_16	3333.33	root		data:Selection_15
│ └─Selection_15	3333.33	cop[tikv]		gt(test.t7.a, 10)
│   └─TableFullScan_14	10000.00	cop[tikv]	table:t7, partition:p50	keep order:false, stats:pseudo
├─TableReader_19	3333.33	root		data:Selection_18
│ └─Selection_18	3333.33	cop[tikv]		gt(test.t7.a, 10)
│   └─TableFullScan_17	10000.00	cop[tikv]	table:t7, partition:p70	keep order:false, stats:pseudo
└─TableReader_22	3333.33	root		data:Selection_21
  └─Selection_21	3333.33	cop[tikv]		gt(test.t7.a, 10)
    └─TableFullScan_20	10000.00	cop[tikv]	table:t7, partition:p90	keep order:false, stats:pseudo
explain select * from t7 where a < 89;
id	estRows	task	access object	operator info
PartitionUnion_11	16616.67	root		
├─TableReader_14	3323.33	root		data:Selection_13
│ └─Selection_13	3323.33	cop[tikv]		lt(test.t7.a, 89)
│   └─TableFullScan_12	10000.00	cop[tikv]	table:t7, partition:p10	keep order:false, stats:pseudo
├─TableReader_17	3323.33	root		data:Selection_16
│ └─Selection_16	3323.33	cop[tikv]		lt(test.t7.a, 89)
│   └─TableFullScan_15	10000.00	cop[tikv]	table:t7, partition:p30	keep order:false, stats:pseudo
├─TableReader_20	3323.33	root		data:Selection_19
│ └─Selection_19	3323.33	cop[tikv]		lt(test.t7.a, 89)
│   └─TableFullScan_18	10000.00	cop[tikv]	table:t7, partition:p50	keep order:false, stats:pseudo
├─TableReader_23	3323.33	root		data:Selection_22
│ └─Selection_22	3323.33	cop[tikv]		lt(test.t7.a, 89)
│   └─TableFullScan_21	10000.00	cop[tikv]	table:t7, partition:p70	keep order:false, stats:pseudo
└─TableReader_26	3323.33	root		data:Selection_25
  └─Selection_25	3323.33	cop[tikv]		lt(test.t7.a, 89)
    └─TableFullScan_24	10000.00	cop[tikv]	table:t7, partition:p90	keep order:false, stats:pseudo
explain select * from t7 where a <= 89;
id	estRows	task	access object	operator info
PartitionUnion_11	16616.67	root		
├─TableReader_14	3323.33	root		data:Selection_13
│ └─Selection_13	3323.33	cop[tikv]		le(test.t7.a, 89)
│   └─TableFullScan_12	10000.00	cop[tikv]	table:t7, partition:p10	keep order:false, stats:pseudo
├─TableReader_17	3323.33	root		data:Selection_16
│ └─Selection_16	3323.33	cop[tikv]		le(test.t7.a, 89)
│   └─TableFullScan_15	10000.00	cop[tikv]	table:t7, partition:p30	keep order:false, stats:pseudo
├─TableReader_20	3323.33	root		data:Selection_19
│ └─Selection_19	3323.33	cop[tikv]		le(test.t7.a, 89)
│   └─TableFullScan_18	10000.00	cop[tikv]	table:t7, partition:p50	keep order:false, stats:pseudo
├─TableReader_23	3323.33	root		data:Selection_22
│ └─Selection_22	3323.33	cop[tikv]		le(test.t7.a, 89)
│   └─TableFullScan_21	10000.00	cop[tikv]	table:t7, partition:p70	keep order:false, stats:pseudo
└─TableReader_26	3323.33	root		data:Selection_25
  └─Selection_25	3323.33	cop[tikv]		le(test.t7.a, 89)
    └─TableFullScan_24	10000.00	cop[tikv]	table:t7, partition:p90	keep order:false, stats:pseudo
explain select * from t7 where a = 89;
id	estRows	task	access object	operator info
TableReader_8	10.00	root		data:Selection_7
└─Selection_7	10.00	cop[tikv]		eq(test.t7.a, 89)
  └─TableFullScan_6	10000.00	cop[tikv]	table:t7, partition:p90	keep order:false, stats:pseudo
explain select * from t7 where a > 89;
id	estRows	task	access object	operator info
TableDual_6	0.00	root		rows:0
explain select * from t7 where a >= 89;
id	estRows	task	access object	operator info
TableReader_8	3333.33	root		data:Selection_7
└─Selection_7	3333.33	cop[tikv]		ge(test.t7.a, 89)
  └─TableFullScan_6	10000.00	cop[tikv]	table:t7, partition:p90	keep order:false, stats:pseudo
explain select * from t7 where a < 90;
id	estRows	task	access object	operator info
PartitionUnion_11	16616.67	root		
├─TableReader_14	3323.33	root		data:Selection_13
│ └─Selection_13	3323.33	cop[tikv]		lt(test.t7.a, 90)
│   └─TableFullScan_12	10000.00	cop[tikv]	table:t7, partition:p10	keep order:false, stats:pseudo
├─TableReader_17	3323.33	root		data:Selection_16
│ └─Selection_16	3323.33	cop[tikv]		lt(test.t7.a, 90)
│   └─TableFullScan_15	10000.00	cop[tikv]	table:t7, partition:p30	keep order:false, stats:pseudo
├─TableReader_20	3323.33	root		data:Selection_19
│ └─Selection_19	3323.33	cop[tikv]		lt(test.t7.a, 90)
│   └─TableFullScan_18	10000.00	cop[tikv]	table:t7, partition:p50	keep order:false, stats:pseudo
├─TableReader_23	3323.33	root		data:Selection_22
│ └─Selection_22	3323.33	cop[tikv]		lt(test.t7.a, 90)
│   └─TableFullScan_21	10000.00	cop[tikv]	table:t7, partition:p70	keep order:false, stats:pseudo
└─TableReader_26	3323.33	root		data:Selection_25
  └─Selection_25	3323.33	cop[tikv]		lt(test.t7.a, 90)
    └─TableFullScan_24	10000.00	cop[tikv]	table:t7, partition:p90	keep order:false, stats:pseudo
explain select * from t7 where a <= 90;
id	estRows	task	access object	operator info
PartitionUnion_11	16616.67	root		
├─TableReader_14	3323.33	root		data:Selection_13
│ └─Selection_13	3323.33	cop[tikv]		le(test.t7.a, 90)
│   └─TableFullScan_12	10000.00	cop[tikv]	table:t7, partition:p10	keep order:false, stats:pseudo
├─TableReader_17	3323.33	root		data:Selection_16
│ └─Selection_16	3323.33	cop[tikv]		le(test.t7.a, 90)
│   └─TableFullScan_15	10000.00	cop[tikv]	table:t7, partition:p30	keep order:false, stats:pseudo
├─TableReader_20	3323.33	root		data:Selection_19
│ └─Selection_19	3323.33	cop[tikv]		le(test.t7.a, 90)
│   └─TableFullScan_18	10000.00	cop[tikv]	table:t7, partition:p50	keep order:false, stats:pseudo
├─TableReader_23	3323.33	root		data:Selection_22
│ └─Selection_22	3323.33	cop[tikv]		le(test.t7.a, 90)
│   └─TableFullScan_21	10000.00	cop[tikv]	table:t7, partition:p70	keep order:false, stats:pseudo
└─TableReader_26	3323.33	root		data:Selection_25
  └─Selection_25	3323.33	cop[tikv]		le(test.t7.a, 90)
    └─TableFullScan_24	10000.00	cop[tikv]	table:t7, partition:p90	keep order:false, stats:pseudo
explain select * from t7 where a = 90;
id	estRows	task	access object	operator info
TableDual_6	0.00	root		rows:0
explain select * from t7 where a > 90;
id	estRows	task	access object	operator info
TableDual_6	0.00	root		rows:0
explain select * from t7 where a >= 90;
id	estRows	task	access object	operator info
TableDual_6	0.00	root		rows:0
explain select * from t7 where a > 91;
id	estRows	task	access object	operator info
TableDual_6	0.00	root		rows:0
explain select * from t7 where a > 11 and a < 29;
id	estRows	task	access object	operator info
TableReader_8	250.00	root		data:Selection_7
└─Selection_7	250.00	cop[tikv]		gt(test.t7.a, 11), lt(test.t7.a, 29)
  └─TableFullScan_6	10000.00	cop[tikv]	table:t7, partition:p30	keep order:false, stats:pseudo
drop table t7;
create table t7 (a int unsigned not null) partition by RANGE(a) (
partition p10 values less than (10),
partition p30 values less than (30),
partition p50 values less than (50),
partition p70 values less than (70),
partition p90 values less than (90)
);
insert into t7 values (10),(30),(50);
explain select * from t7 where a < 5;
id	estRows	task	access object	operator info
TableReader_8	3323.33	root		data:Selection_7
└─Selection_7	3323.33	cop[tikv]		lt(test.t7.a, 5)
  └─TableFullScan_6	10000.00	cop[tikv]	table:t7, partition:p10	keep order:false, stats:pseudo
explain select * from t7 where a < 9;
id	estRows	task	access object	operator info
TableReader_8	3323.33	root		data:Selection_7
└─Selection_7	3323.33	cop[tikv]		lt(test.t7.a, 9)
  └─TableFullScan_6	10000.00	cop[tikv]	table:t7, partition:p10	keep order:false, stats:pseudo
explain select * from t7 where a <= 9;
id	estRows	task	access object	operator info
TableReader_8	3323.33	root		data:Selection_7
└─Selection_7	3323.33	cop[tikv]		le(test.t7.a, 9)
  └─TableFullScan_6	10000.00	cop[tikv]	table:t7, partition:p10	keep order:false, stats:pseudo
explain select * from t7 where a = 9;
id	estRows	task	access object	operator info
TableReader_8	10.00	root		data:Selection_7
└─Selection_7	10.00	cop[tikv]		eq(test.t7.a, 9)
  └─TableFullScan_6	10000.00	cop[tikv]	table:t7, partition:p10	keep order:false, stats:pseudo
explain select * from t7 where a >= 9;
id	estRows	task	access object	operator info
PartitionUnion_11	16666.67	root		
├─TableReader_14	3333.33	root		data:Selection_13
│ └─Selection_13	3333.33	cop[tikv]		ge(test.t7.a, 9)
│   └─TableFullScan_12	10000.00	cop[tikv]	table:t7, partition:p10	keep order:false, stats:pseudo
├─TableReader_17	3333.33	root		data:Selection_16
│ └─Selection_16	3333.33	cop[tikv]		ge(test.t7.a, 9)
│   └─TableFullScan_15	10000.00	cop[tikv]	table:t7, partition:p30	keep order:false, stats:pseudo
├─TableReader_20	3333.33	root		data:Selection_19
│ └─Selection_19	3333.33	cop[tikv]		ge(test.t7.a, 9)
│   └─TableFullScan_18	10000.00	cop[tikv]	table:t7, partition:p50	keep order:false, stats:pseudo
├─TableReader_23	3333.33	root		data:Selection_22
│ └─Selection_22	3333.33	cop[tikv]		ge(test.t7.a, 9)
│   └─TableFullScan_21	10000.00	cop[tikv]	table:t7, partition:p70	keep order:false, stats:pseudo
└─TableReader_26	3333.33	root		data:Selection_25
  └─Selection_25	3333.33	cop[tikv]		ge(test.t7.a, 9)
    └─TableFullScan_24	10000.00	cop[tikv]	table:t7, partition:p90	keep order:false, stats:pseudo
explain select * from t7 where a > 9;
id	estRows	task	access object	operator info
PartitionUnion_10	13333.33	root		
├─TableReader_13	3333.33	root		data:Selection_12
│ └─Selection_12	3333.33	cop[tikv]		gt(test.t7.a, 9)
│   └─TableFullScan_11	10000.00	cop[tikv]	table:t7, partition:p30	keep order:false, stats:pseudo
├─TableReader_16	3333.33	root		data:Selection_15
│ └─Selection_15	3333.33	cop[tikv]		gt(test.t7.a, 9)
│   └─TableFullScan_14	10000.00	cop[tikv]	table:t7, partition:p50	keep order:false, stats:pseudo
├─TableReader_19	3333.33	root		data:Selection_18
│ └─Selection_18	3333.33	cop[tikv]		gt(test.t7.a, 9)
│   └─TableFullScan_17	10000.00	cop[tikv]	table:t7, partition:p70	keep order:false, stats:pseudo
└─TableReader_22	3333.33	root		data:Selection_21
  └─Selection_21	3333.33	cop[tikv]		gt(test.t7.a, 9)
    └─TableFullScan_20	10000.00	cop[tikv]	table:t7, partition:p90	keep order:false, stats:pseudo
explain select * from t7 where a < 10;
id	estRows	task	access object	operator info
TableReader_8	3323.33	root		data:Selection_7
└─Selection_7	3323.33	cop[tikv]		lt(test.t7.a, 10)
  └─TableFullScan_6	10000.00	cop[tikv]	table:t7, partition:p10	keep order:false, stats:pseudo
explain select * from t7 where a <= 10;
id	estRows	task	access object	operator info
PartitionUnion_8	6646.67	root		
├─TableReader_11	3323.33	root		data:Selection_10
│ └─Selection_10	3323.33	cop[tikv]		le(test.t7.a, 10)
│   └─TableFullScan_9	10000.00	cop[tikv]	table:t7, partition:p10	keep order:false, stats:pseudo
└─TableReader_14	3323.33	root		data:Selection_13
  └─Selection_13	3323.33	cop[tikv]		le(test.t7.a, 10)
    └─TableFullScan_12	10000.00	cop[tikv]	table:t7, partition:p30	keep order:false, stats:pseudo
explain select * from t7 where a = 10;
id	estRows	task	access object	operator info
TableReader_8	10.00	root		data:Selection_7
└─Selection_7	10.00	cop[tikv]		eq(test.t7.a, 10)
  └─TableFullScan_6	10000.00	cop[tikv]	table:t7, partition:p30	keep order:false, stats:pseudo
explain select * from t7 where a >= 10;
id	estRows	task	access object	operator info
PartitionUnion_10	13333.33	root		
├─TableReader_13	3333.33	root		data:Selection_12
│ └─Selection_12	3333.33	cop[tikv]		ge(test.t7.a, 10)
│   └─TableFullScan_11	10000.00	cop[tikv]	table:t7, partition:p30	keep order:false, stats:pseudo
├─TableReader_16	3333.33	root		data:Selection_15
│ └─Selection_15	3333.33	cop[tikv]		ge(test.t7.a, 10)
│   └─TableFullScan_14	10000.00	cop[tikv]	table:t7, partition:p50	keep order:false, stats:pseudo
├─TableReader_19	3333.33	root		data:Selection_18
│ └─Selection_18	3333.33	cop[tikv]		ge(test.t7.a, 10)
│   └─TableFullScan_17	10000.00	cop[tikv]	table:t7, partition:p70	keep order:false, stats:pseudo
└─TableReader_22	3333.33	root		data:Selection_21
  └─Selection_21	3333.33	cop[tikv]		ge(test.t7.a, 10)
    └─TableFullScan_20	10000.00	cop[tikv]	table:t7, partition:p90	keep order:false, stats:pseudo
explain select * from t7 where a > 10;
id	estRows	task	access object	operator info
PartitionUnion_10	13333.33	root		
├─TableReader_13	3333.33	root		data:Selection_12
│ └─Selection_12	3333.33	cop[tikv]		gt(test.t7.a, 10)
│   └─TableFullScan_11	10000.00	cop[tikv]	table:t7, partition:p30	keep order:false, stats:pseudo
├─TableReader_16	3333.33	root		data:Selection_15
│ └─Selection_15	3333.33	cop[tikv]		gt(test.t7.a, 10)
│   └─TableFullScan_14	10000.00	cop[tikv]	table:t7, partition:p50	keep order:false, stats:pseudo
├─TableReader_19	3333.33	root		data:Selection_18
│ └─Selection_18	3333.33	cop[tikv]		gt(test.t7.a, 10)
│   └─TableFullScan_17	10000.00	cop[tikv]	table:t7, partition:p70	keep order:false, stats:pseudo
└─TableReader_22	3333.33	root		data:Selection_21
  └─Selection_21	3333.33	cop[tikv]		gt(test.t7.a, 10)
    └─TableFullScan_20	10000.00	cop[tikv]	table:t7, partition:p90	keep order:false, stats:pseudo
explain select * from t7 where a < 89;
id	estRows	task	access object	operator info
PartitionUnion_11	16616.67	root		
├─TableReader_14	3323.33	root		data:Selection_13
│ └─Selection_13	3323.33	cop[tikv]		lt(test.t7.a, 89)
│   └─TableFullScan_12	10000.00	cop[tikv]	table:t7, partition:p10	keep order:false, stats:pseudo
├─TableReader_17	3323.33	root		data:Selection_16
│ └─Selection_16	3323.33	cop[tikv]		lt(test.t7.a, 89)
│   └─TableFullScan_15	10000.00	cop[tikv]	table:t7, partition:p30	keep order:false, stats:pseudo
├─TableReader_20	3323.33	root		data:Selection_19
│ └─Selection_19	3323.33	cop[tikv]		lt(test.t7.a, 89)
│   └─TableFullScan_18	10000.00	cop[tikv]	table:t7, partition:p50	keep order:false, stats:pseudo
├─TableReader_23	3323.33	root		data:Selection_22
│ └─Selection_22	3323.33	cop[tikv]		lt(test.t7.a, 89)
│   └─TableFullScan_21	10000.00	cop[tikv]	table:t7, partition:p70	keep order:false, stats:pseudo
└─TableReader_26	3323.33	root		data:Selection_25
  └─Selection_25	3323.33	cop[tikv]		lt(test.t7.a, 89)
    └─TableFullScan_24	10000.00	cop[tikv]	table:t7, partition:p90	keep order:false, stats:pseudo
explain select * from t7 where a <= 89;
id	estRows	task	access object	operator info
PartitionUnion_11	16616.67	root		
├─TableReader_14	3323.33	root		data:Selection_13
│ └─Selection_13	3323.33	cop[tikv]		le(test.t7.a, 89)
│   └─TableFullScan_12	10000.00	cop[tikv]	table:t7, partition:p10	keep order:false, stats:pseudo
├─TableReader_17	3323.33	root		data:Selection_16
│ └─Selection_16	3323.33	cop[tikv]		le(test.t7.a, 89)
│   └─TableFullScan_15	10000.00	cop[tikv]	table:t7, partition:p30	keep order:false, stats:pseudo
├─TableReader_20	3323.33	root		data:Selection_19
│ └─Selection_19	3323.33	cop[tikv]		le(test.t7.a, 89)
│   └─TableFullScan_18	10000.00	cop[tikv]	table:t7, partition:p50	keep order:false, stats:pseudo
├─TableReader_23	3323.33	root		data:Selection_22
│ └─Selection_22	3323.33	cop[tikv]		le(test.t7.a, 89)
│   └─TableFullScan_21	10000.00	cop[tikv]	table:t7, partition:p70	keep order:false, stats:pseudo
└─TableReader_26	3323.33	root		data:Selection_25
  └─Selection_25	3323.33	cop[tikv]		le(test.t7.a, 89)
    └─TableFullScan_24	10000.00	cop[tikv]	table:t7, partition:p90	keep order:false, stats:pseudo
explain select * from t7 where a = 89;
id	estRows	task	access object	operator info
TableReader_8	10.00	root		data:Selection_7
└─Selection_7	10.00	cop[tikv]		eq(test.t7.a, 89)
  └─TableFullScan_6	10000.00	cop[tikv]	table:t7, partition:p90	keep order:false, stats:pseudo
explain select * from t7 where a > 89;
id	estRows	task	access object	operator info
TableDual_6	0.00	root		rows:0
explain select * from t7 where a >= 89;
id	estRows	task	access object	operator info
TableReader_8	3333.33	root		data:Selection_7
└─Selection_7	3333.33	cop[tikv]		ge(test.t7.a, 89)
  └─TableFullScan_6	10000.00	cop[tikv]	table:t7, partition:p90	keep order:false, stats:pseudo
explain select * from t7 where a < 90;
id	estRows	task	access object	operator info
PartitionUnion_11	16616.67	root		
├─TableReader_14	3323.33	root		data:Selection_13
│ └─Selection_13	3323.33	cop[tikv]		lt(test.t7.a, 90)
│   └─TableFullScan_12	10000.00	cop[tikv]	table:t7, partition:p10	keep order:false, stats:pseudo
├─TableReader_17	3323.33	root		data:Selection_16
│ └─Selection_16	3323.33	cop[tikv]		lt(test.t7.a, 90)
│   └─TableFullScan_15	10000.00	cop[tikv]	table:t7, partition:p30	keep order:false, stats:pseudo
├─TableReader_20	3323.33	root		data:Selection_19
│ └─Selection_19	3323.33	cop[tikv]		lt(test.t7.a, 90)
│   └─TableFullScan_18	10000.00	cop[tikv]	table:t7, partition:p50	keep order:false, stats:pseudo
├─TableReader_23	3323.33	root		data:Selection_22
│ └─Selection_22	3323.33	cop[tikv]		lt(test.t7.a, 90)
│   └─TableFullScan_21	10000.00	cop[tikv]	table:t7, partition:p70	keep order:false, stats:pseudo
└─TableReader_26	3323.33	root		data:Selection_25
  └─Selection_25	3323.33	cop[tikv]		lt(test.t7.a, 90)
    └─TableFullScan_24	10000.00	cop[tikv]	table:t7, partition:p90	keep order:false, stats:pseudo
explain select * from t7 where a <= 90;
id	estRows	task	access object	operator info
PartitionUnion_11	16616.67	root		
├─TableReader_14	3323.33	root		data:Selection_13
│ └─Selection_13	3323.33	cop[tikv]		le(test.t7.a, 90)
│   └─TableFullScan_12	10000.00	cop[tikv]	table:t7, partition:p10	keep order:false, stats:pseudo
├─TableReader_17	3323.33	root		data:Selection_16
│ └─Selection_16	3323.33	cop[tikv]		le(test.t7.a, 90)
│   └─TableFullScan_15	10000.00	cop[tikv]	table:t7, partition:p30	keep order:false, stats:pseudo
├─TableReader_20	3323.33	root		data:Selection_19
│ └─Selection_19	3323.33	cop[tikv]		le(test.t7.a, 90)
│   └─TableFullScan_18	10000.00	cop[tikv]	table:t7, partition:p50	keep order:false, stats:pseudo
├─TableReader_23	3323.33	root		data:Selection_22
│ └─Selection_22	3323.33	cop[tikv]		le(test.t7.a, 90)
│   └─TableFullScan_21	10000.00	cop[tikv]	table:t7, partition:p70	keep order:false, stats:pseudo
└─TableReader_26	3323.33	root		data:Selection_25
  └─Selection_25	3323.33	cop[tikv]		le(test.t7.a, 90)
    └─TableFullScan_24	10000.00	cop[tikv]	table:t7, partition:p90	keep order:false, stats:pseudo
explain select * from t7 where a = 90;
id	estRows	task	access object	operator info
TableDual_6	0.00	root		rows:0
explain select * from t7 where a > 90;
id	estRows	task	access object	operator info
TableDual_6	0.00	root		rows:0
explain select * from t7 where a >= 90;
id	estRows	task	access object	operator info
TableDual_6	0.00	root		rows:0
explain select * from t7 where a > 91;
id	estRows	task	access object	operator info
TableDual_6	0.00	root		rows:0
explain select * from t7 where a > 11 and a < 29;
id	estRows	task	access object	operator info
TableReader_8	250.00	root		data:Selection_7
└─Selection_7	250.00	cop[tikv]		gt(test.t7.a, 11), lt(test.t7.a, 29)
  └─TableFullScan_6	10000.00	cop[tikv]	table:t7, partition:p30	keep order:false, stats:pseudo
create table t8 (a date not null) partition by RANGE(YEAR(a)) (
partition p0 values less than (1980),
partition p1 values less than (1990),
partition p2 values less than (2000)
);
insert into t8 values ('1985-05-05'),('1995-05-05');
explain select * from t8 where a < '1980-02-02';
id	estRows	task	access object	operator info
PartitionUnion_9	9970.00	root		
├─TableReader_12	3323.33	root		data:Selection_11
│ └─Selection_11	3323.33	cop[tikv]		lt(test.t8.a, 1980-02-02 00:00:00.000000)
│   └─TableFullScan_10	10000.00	cop[tikv]	table:t8, partition:p0	keep order:false, stats:pseudo
├─TableReader_15	3323.33	root		data:Selection_14
│ └─Selection_14	3323.33	cop[tikv]		lt(test.t8.a, 1980-02-02 00:00:00.000000)
│   └─TableFullScan_13	10000.00	cop[tikv]	table:t8, partition:p1	keep order:false, stats:pseudo
└─TableReader_18	3323.33	root		data:Selection_17
  └─Selection_17	3323.33	cop[tikv]		lt(test.t8.a, 1980-02-02 00:00:00.000000)
    └─TableFullScan_16	10000.00	cop[tikv]	table:t8, partition:p2	keep order:false, stats:pseudo
create table t9 (a date not null) partition by RANGE(TO_DAYS(a)) (
partition p0 values less than (732299), -- 2004-12-19
partition p1 values less than (732468), -- 2005-06-06
partition p2 values less than (732664)  -- 2005-12-19
);
insert into t9 values ('2005-05-05'), ('2005-04-04');
explain select * from t9 where a <  '2004-12-19';
id	estRows	task	access object	operator info
PartitionUnion_8	6646.67	root		
├─TableReader_11	3323.33	root		data:Selection_10
│ └─Selection_10	3323.33	cop[tikv]		lt(test.t9.a, 2004-12-19 00:00:00.000000)
│   └─TableFullScan_9	10000.00	cop[tikv]	table:t9, partition:p0	keep order:false, stats:pseudo
└─TableReader_14	3323.33	root		data:Selection_13
  └─Selection_13	3323.33	cop[tikv]		lt(test.t9.a, 2004-12-19 00:00:00.000000)
    └─TableFullScan_12	10000.00	cop[tikv]	table:t9, partition:p1	keep order:false, stats:pseudo
explain select * from t9 where a <= '2004-12-19';
id	estRows	task	access object	operator info
PartitionUnion_8	6646.67	root		
├─TableReader_11	3323.33	root		data:Selection_10
│ └─Selection_10	3323.33	cop[tikv]		le(test.t9.a, 2004-12-19 00:00:00.000000)
│   └─TableFullScan_9	10000.00	cop[tikv]	table:t9, partition:p0	keep order:false, stats:pseudo
└─TableReader_14	3323.33	root		data:Selection_13
  └─Selection_13	3323.33	cop[tikv]		le(test.t9.a, 2004-12-19 00:00:00.000000)
    └─TableFullScan_12	10000.00	cop[tikv]	table:t9, partition:p1	keep order:false, stats:pseudo
drop table t7,t8,t9;
create table t1 (
a1 int not null
)
partition by range (a1) (
partition p0 values less than (3),
partition p1 values less than (6),
partition p2 values less than (9)
);
insert into t1 values (1),(2),(3);
explain select * from t1 where a1 > 3;
id	estRows	task	access object	operator info
PartitionUnion_8	6666.67	root		
├─TableReader_11	3333.33	root		data:Selection_10
│ └─Selection_10	3333.33	cop[tikv]		gt(test.t1.a1, 3)
│   └─TableFullScan_9	10000.00	cop[tikv]	table:t1, partition:p1	keep order:false, stats:pseudo
└─TableReader_14	3333.33	root		data:Selection_13
  └─Selection_13	3333.33	cop[tikv]		gt(test.t1.a1, 3)
    └─TableFullScan_12	10000.00	cop[tikv]	table:t1, partition:p2	keep order:false, stats:pseudo
explain select * from t1 where a1 >= 3;
id	estRows	task	access object	operator info
PartitionUnion_8	6666.67	root		
├─TableReader_11	3333.33	root		data:Selection_10
│ └─Selection_10	3333.33	cop[tikv]		ge(test.t1.a1, 3)
│   └─TableFullScan_9	10000.00	cop[tikv]	table:t1, partition:p1	keep order:false, stats:pseudo
└─TableReader_14	3333.33	root		data:Selection_13
  └─Selection_13	3333.33	cop[tikv]		ge(test.t1.a1, 3)
    └─TableFullScan_12	10000.00	cop[tikv]	table:t1, partition:p2	keep order:false, stats:pseudo
explain select * from t1 where a1 < 3 and a1 > 3;
id	estRows	task	access object	operator info
TableDual_6	0.00	root		rows:0
drop table t1;
CREATE TABLE `t1` (
`a` int(11) default NULL
);
INSERT INTO t1 VALUES (0),(1),(2),(3),(4),(5),(6),(7),(8),(9);
CREATE TABLE `t2` (
`a` int(11) default NULL,
KEY `a` (`a`)
) ;
insert into t2 select A.a + 10*(B.a + 10* C.a) from t1 A, t1 B, t1 C ;
insert into t1 select a from t2;
drop table t2;
CREATE TABLE `t2` (
`a` int(11) default NULL,
`b` int(11) default NULL
)
PARTITION BY RANGE (a) (
PARTITION p0 VALUES LESS THAN (200),
PARTITION p1 VALUES LESS THAN (400),
PARTITION p2 VALUES LESS THAN (600),
PARTITION p3 VALUES LESS THAN (800),
PARTITION p4 VALUES LESS THAN (1001));
insert into t2 select a,1 from t1 where a < 200;
insert into t2 select a,2 from t1 where a >= 200 and a < 400;
insert into t2 select a,3 from t1 where a >= 400 and a < 600;
insert into t2 select a,4 from t1 where a >= 600 and a < 800;
insert into t2 select a,5 from t1 where a >= 800 and a < 1001;
explain select * from t2;
id	estRows	task	access object	operator info
PartitionUnion_10	50000.00	root		
├─TableReader_12	10000.00	root		data:TableFullScan_11
│ └─TableFullScan_11	10000.00	cop[tikv]	table:t2, partition:p0	keep order:false, stats:pseudo
├─TableReader_14	10000.00	root		data:TableFullScan_13
│ └─TableFullScan_13	10000.00	cop[tikv]	table:t2, partition:p1	keep order:false, stats:pseudo
├─TableReader_16	10000.00	root		data:TableFullScan_15
│ └─TableFullScan_15	10000.00	cop[tikv]	table:t2, partition:p2	keep order:false, stats:pseudo
├─TableReader_18	10000.00	root		data:TableFullScan_17
│ └─TableFullScan_17	10000.00	cop[tikv]	table:t2, partition:p3	keep order:false, stats:pseudo
└─TableReader_20	10000.00	root		data:TableFullScan_19
  └─TableFullScan_19	10000.00	cop[tikv]	table:t2, partition:p4	keep order:false, stats:pseudo
explain select * from t2 where a < 801 and a > 200;
id	estRows	task	access object	operator info
PartitionUnion_10	1000.00	root		
├─TableReader_13	250.00	root		data:Selection_12
│ └─Selection_12	250.00	cop[tikv]		gt(test.t2.a, 200), lt(test.t2.a, 801)
│   └─TableFullScan_11	10000.00	cop[tikv]	table:t2, partition:p1	keep order:false, stats:pseudo
├─TableReader_16	250.00	root		data:Selection_15
│ └─Selection_15	250.00	cop[tikv]		gt(test.t2.a, 200), lt(test.t2.a, 801)
│   └─TableFullScan_14	10000.00	cop[tikv]	table:t2, partition:p2	keep order:false, stats:pseudo
├─TableReader_19	250.00	root		data:Selection_18
│ └─Selection_18	250.00	cop[tikv]		gt(test.t2.a, 200), lt(test.t2.a, 801)
│   └─TableFullScan_17	10000.00	cop[tikv]	table:t2, partition:p3	keep order:false, stats:pseudo
└─TableReader_22	250.00	root		data:Selection_21
  └─Selection_21	250.00	cop[tikv]		gt(test.t2.a, 200), lt(test.t2.a, 801)
    └─TableFullScan_20	10000.00	cop[tikv]	table:t2, partition:p4	keep order:false, stats:pseudo
explain select * from t2 where a < 801 and a > 800;
id	estRows	task	access object	operator info
TableReader_8	0.00	root		data:Selection_7
└─Selection_7	0.00	cop[tikv]		gt(test.t2.a, 800), lt(test.t2.a, 801)
  └─TableFullScan_6	10000.00	cop[tikv]	table:t2, partition:p4	keep order:false, stats:pseudo
explain select * from t2 where a > 600;
id	estRows	task	access object	operator info
PartitionUnion_8	6666.67	root		
├─TableReader_11	3333.33	root		data:Selection_10
│ └─Selection_10	3333.33	cop[tikv]		gt(test.t2.a, 600)
│   └─TableFullScan_9	10000.00	cop[tikv]	table:t2, partition:p3	keep order:false, stats:pseudo
└─TableReader_14	3333.33	root		data:Selection_13
  └─Selection_13	3333.33	cop[tikv]		gt(test.t2.a, 600)
    └─TableFullScan_12	10000.00	cop[tikv]	table:t2, partition:p4	keep order:false, stats:pseudo
explain select * from t2 where a > 600 and b = 1;
id	estRows	task	access object	operator info
PartitionUnion_8	6.67	root		
├─TableReader_11	3.33	root		data:Selection_10
│ └─Selection_10	3.33	cop[tikv]		eq(test.t2.b, 1), gt(test.t2.a, 600)
│   └─TableFullScan_9	10000.00	cop[tikv]	table:t2, partition:p3	keep order:false, stats:pseudo
└─TableReader_14	3.33	root		data:Selection_13
  └─Selection_13	3.33	cop[tikv]		eq(test.t2.b, 1), gt(test.t2.a, 600)
    └─TableFullScan_12	10000.00	cop[tikv]	table:t2, partition:p4	keep order:false, stats:pseudo
explain select * from t2 where a > 600 and b = 4;
id	estRows	task	access object	operator info
PartitionUnion_8	6.67	root		
├─TableReader_11	3.33	root		data:Selection_10
│ └─Selection_10	3.33	cop[tikv]		eq(test.t2.b, 4), gt(test.t2.a, 600)
│   └─TableFullScan_9	10000.00	cop[tikv]	table:t2, partition:p3	keep order:false, stats:pseudo
└─TableReader_14	3.33	root		data:Selection_13
  └─Selection_13	3.33	cop[tikv]		eq(test.t2.b, 4), gt(test.t2.a, 600)
    └─TableFullScan_12	10000.00	cop[tikv]	table:t2, partition:p4	keep order:false, stats:pseudo
explain select * from t2 where a > 600 and b = 5;
id	estRows	task	access object	operator info
PartitionUnion_8	6.67	root		
├─TableReader_11	3.33	root		data:Selection_10
│ └─Selection_10	3.33	cop[tikv]		eq(test.t2.b, 5), gt(test.t2.a, 600)
│   └─TableFullScan_9	10000.00	cop[tikv]	table:t2, partition:p3	keep order:false, stats:pseudo
└─TableReader_14	3.33	root		data:Selection_13
  └─Selection_13	3.33	cop[tikv]		eq(test.t2.b, 5), gt(test.t2.a, 600)
    └─TableFullScan_12	10000.00	cop[tikv]	table:t2, partition:p4	keep order:false, stats:pseudo
explain select * from t2 where b = 5;
id	estRows	task	access object	operator info
PartitionUnion_11	50.00	root		
├─TableReader_14	10.00	root		data:Selection_13
│ └─Selection_13	10.00	cop[tikv]		eq(test.t2.b, 5)
│   └─TableFullScan_12	10000.00	cop[tikv]	table:t2, partition:p0	keep order:false, stats:pseudo
├─TableReader_17	10.00	root		data:Selection_16
│ └─Selection_16	10.00	cop[tikv]		eq(test.t2.b, 5)
│   └─TableFullScan_15	10000.00	cop[tikv]	table:t2, partition:p1	keep order:false, stats:pseudo
├─TableReader_20	10.00	root		data:Selection_19
│ └─Selection_19	10.00	cop[tikv]		eq(test.t2.b, 5)
│   └─TableFullScan_18	10000.00	cop[tikv]	table:t2, partition:p2	keep order:false, stats:pseudo
├─TableReader_23	10.00	root		data:Selection_22
│ └─Selection_22	10.00	cop[tikv]		eq(test.t2.b, 5)
│   └─TableFullScan_21	10000.00	cop[tikv]	table:t2, partition:p3	keep order:false, stats:pseudo
└─TableReader_26	10.00	root		data:Selection_25
  └─Selection_25	10.00	cop[tikv]		eq(test.t2.b, 5)
    └─TableFullScan_24	10000.00	cop[tikv]	table:t2, partition:p4	keep order:false, stats:pseudo
flush status;
update t2 set b = 100 where b = 6;
show status like 'Handler_read_rnd_next';
Variable_name	Value
flush status;
update t2 set a = 1002 where a = 1001;
show status like 'Handler_read_rnd_next';
Variable_name	Value
flush status;
update t2 set b = 6 where a = 600;
show status like 'Handler_read_rnd_next';
Variable_name	Value
flush status;
update t2 set b = 6 where a > 600 and a < 800;
show status like 'Handler_read_rnd_next';
Variable_name	Value
flush status;
delete from t2 where a > 600;
show status like 'Handler_read_rnd_next';
Variable_name	Value
drop table t2;
CREATE TABLE `t2` (
`a` int(11) default NULL,
`b` int(11) default NULL,
index (b)
)
PARTITION BY RANGE (a) (
PARTITION p0 VALUES LESS THAN (200),
PARTITION p1 VALUES LESS THAN (400),
PARTITION p2 VALUES LESS THAN (600),
PARTITION p3 VALUES LESS THAN (800),
PARTITION p4 VALUES LESS THAN (1001));
insert into t2 select a,1 from t1 where a < 100;
insert into t2 select a,2 from t1 where a >= 200 and a < 300;
insert into t2 select a,3 from t1 where a >= 300 and a < 400;
insert into t2 select a,4 from t1 where a >= 400 and a < 500;
insert into t2 select a,5 from t1 where a >= 500 and a < 600;
insert into t2 select a,6 from t1 where a >= 600 and a < 700;
insert into t2 select a,7 from t1 where a >= 700 and a < 800;
insert into t2 select a,8 from t1 where a >= 800 and a < 900;
insert into t2 select a,9 from t1 where a >= 900 and a < 1001;
explain select * from t2;
id	estRows	task	access object	operator info
PartitionUnion_10	50000.00	root		
├─TableReader_12	10000.00	root		data:TableFullScan_11
│ └─TableFullScan_11	10000.00	cop[tikv]	table:t2, partition:p0	keep order:false, stats:pseudo
├─TableReader_14	10000.00	root		data:TableFullScan_13
│ └─TableFullScan_13	10000.00	cop[tikv]	table:t2, partition:p1	keep order:false, stats:pseudo
├─TableReader_16	10000.00	root		data:TableFullScan_15
│ └─TableFullScan_15	10000.00	cop[tikv]	table:t2, partition:p2	keep order:false, stats:pseudo
├─TableReader_18	10000.00	root		data:TableFullScan_17
│ └─TableFullScan_17	10000.00	cop[tikv]	table:t2, partition:p3	keep order:false, stats:pseudo
└─TableReader_20	10000.00	root		data:TableFullScan_19
  └─TableFullScan_19	10000.00	cop[tikv]	table:t2, partition:p4	keep order:false, stats:pseudo
explain select * from t2 where a = 101;
id	estRows	task	access object	operator info
TableReader_8	10.00	root		data:Selection_7
└─Selection_7	10.00	cop[tikv]		eq(test.t2.a, 101)
  └─TableFullScan_6	10000.00	cop[tikv]	table:t2, partition:p0	keep order:false, stats:pseudo
explain select * from t2 where a = 550;
id	estRows	task	access object	operator info
TableReader_8	10.00	root		data:Selection_7
└─Selection_7	10.00	cop[tikv]		eq(test.t2.a, 550)
  └─TableFullScan_6	10000.00	cop[tikv]	table:t2, partition:p2	keep order:false, stats:pseudo
explain select * from t2 where a = 833;
id	estRows	task	access object	operator info
TableReader_8	10.00	root		data:Selection_7
└─Selection_7	10.00	cop[tikv]		eq(test.t2.a, 833)
  └─TableFullScan_6	10000.00	cop[tikv]	table:t2, partition:p4	keep order:false, stats:pseudo
explain select * from t2 where a in (10,20,30);
id	estRows	task	access object	operator info
TableReader_8	30.00	root		data:Selection_7
└─Selection_7	30.00	cop[tikv]		in(test.t2.a, 10, 20, 30)
  └─TableFullScan_6	10000.00	cop[tikv]	table:t2, partition:p0	keep order:false, stats:pseudo
explain select * from t2 where (a = 100 OR a = 900);
id	estRows	task	access object	operator info
PartitionUnion_8	40.00	root		
├─TableReader_11	20.00	root		data:Selection_10
│ └─Selection_10	20.00	cop[tikv]		or(eq(test.t2.a, 100), eq(test.t2.a, 900))
│   └─TableFullScan_9	10000.00	cop[tikv]	table:t2, partition:p0	keep order:false, stats:pseudo
└─TableReader_14	20.00	root		data:Selection_13
  └─Selection_13	20.00	cop[tikv]		or(eq(test.t2.a, 100), eq(test.t2.a, 900))
    └─TableFullScan_12	10000.00	cop[tikv]	table:t2, partition:p4	keep order:false, stats:pseudo
explain select * from t2 where (a > 100 AND a < 600);
id	estRows	task	access object	operator info
PartitionUnion_9	750.00	root		
├─TableReader_12	250.00	root		data:Selection_11
│ └─Selection_11	250.00	cop[tikv]		gt(test.t2.a, 100), lt(test.t2.a, 600)
│   └─TableFullScan_10	10000.00	cop[tikv]	table:t2, partition:p0	keep order:false, stats:pseudo
├─TableReader_15	250.00	root		data:Selection_14
│ └─Selection_14	250.00	cop[tikv]		gt(test.t2.a, 100), lt(test.t2.a, 600)
│   └─TableFullScan_13	10000.00	cop[tikv]	table:t2, partition:p1	keep order:false, stats:pseudo
└─TableReader_18	250.00	root		data:Selection_17
  └─Selection_17	250.00	cop[tikv]		gt(test.t2.a, 100), lt(test.t2.a, 600)
    └─TableFullScan_16	10000.00	cop[tikv]	table:t2, partition:p2	keep order:false, stats:pseudo
explain select * from t2 where b = 4;
id	estRows	task	access object	operator info
PartitionUnion_11	50.00	root		
├─IndexLookUp_17	10.00	root		
│ ├─IndexRangeScan_15(Build)	10.00	cop[tikv]	table:t2, partition:p0, index:b(b)	range:[4,4], keep order:false, stats:pseudo
│ └─TableRowIDScan_16(Probe)	10.00	cop[tikv]	table:t2, partition:p0	keep order:false, stats:pseudo
├─IndexLookUp_23	10.00	root		
│ ├─IndexRangeScan_21(Build)	10.00	cop[tikv]	table:t2, partition:p1, index:b(b)	range:[4,4], keep order:false, stats:pseudo
│ └─TableRowIDScan_22(Probe)	10.00	cop[tikv]	table:t2, partition:p1	keep order:false, stats:pseudo
├─IndexLookUp_29	10.00	root		
│ ├─IndexRangeScan_27(Build)	10.00	cop[tikv]	table:t2, partition:p2, index:b(b)	range:[4,4], keep order:false, stats:pseudo
│ └─TableRowIDScan_28(Probe)	10.00	cop[tikv]	table:t2, partition:p2	keep order:false, stats:pseudo
├─IndexLookUp_35	10.00	root		
│ ├─IndexRangeScan_33(Build)	10.00	cop[tikv]	table:t2, partition:p3, index:b(b)	range:[4,4], keep order:false, stats:pseudo
│ └─TableRowIDScan_34(Probe)	10.00	cop[tikv]	table:t2, partition:p3	keep order:false, stats:pseudo
└─IndexLookUp_41	10.00	root		
  ├─IndexRangeScan_39(Build)	10.00	cop[tikv]	table:t2, partition:p4, index:b(b)	range:[4,4], keep order:false, stats:pseudo
  └─TableRowIDScan_40(Probe)	10.00	cop[tikv]	table:t2, partition:p4	keep order:false, stats:pseudo
explain select * from t2 where b = 6;
id	estRows	task	access object	operator info
PartitionUnion_11	50.00	root		
├─IndexLookUp_17	10.00	root		
│ ├─IndexRangeScan_15(Build)	10.00	cop[tikv]	table:t2, partition:p0, index:b(b)	range:[6,6], keep order:false, stats:pseudo
│ └─TableRowIDScan_16(Probe)	10.00	cop[tikv]	table:t2, partition:p0	keep order:false, stats:pseudo
├─IndexLookUp_23	10.00	root		
│ ├─IndexRangeScan_21(Build)	10.00	cop[tikv]	table:t2, partition:p1, index:b(b)	range:[6,6], keep order:false, stats:pseudo
│ └─TableRowIDScan_22(Probe)	10.00	cop[tikv]	table:t2, partition:p1	keep order:false, stats:pseudo
├─IndexLookUp_29	10.00	root		
│ ├─IndexRangeScan_27(Build)	10.00	cop[tikv]	table:t2, partition:p2, index:b(b)	range:[6,6], keep order:false, stats:pseudo
│ └─TableRowIDScan_28(Probe)	10.00	cop[tikv]	table:t2, partition:p2	keep order:false, stats:pseudo
├─IndexLookUp_35	10.00	root		
│ ├─IndexRangeScan_33(Build)	10.00	cop[tikv]	table:t2, partition:p3, index:b(b)	range:[6,6], keep order:false, stats:pseudo
│ └─TableRowIDScan_34(Probe)	10.00	cop[tikv]	table:t2, partition:p3	keep order:false, stats:pseudo
└─IndexLookUp_41	10.00	root		
  ├─IndexRangeScan_39(Build)	10.00	cop[tikv]	table:t2, partition:p4, index:b(b)	range:[6,6], keep order:false, stats:pseudo
  └─TableRowIDScan_40(Probe)	10.00	cop[tikv]	table:t2, partition:p4	keep order:false, stats:pseudo
explain select * from t2 where b in (1,3,5);
id	estRows	task	access object	operator info
PartitionUnion_11	150.00	root		
├─IndexLookUp_17	30.00	root		
│ ├─IndexRangeScan_15(Build)	30.00	cop[tikv]	table:t2, partition:p0, index:b(b)	range:[1,1], [3,3], [5,5], keep order:false, stats:pseudo
│ └─TableRowIDScan_16(Probe)	30.00	cop[tikv]	table:t2, partition:p0	keep order:false, stats:pseudo
├─IndexLookUp_23	30.00	root		
│ ├─IndexRangeScan_21(Build)	30.00	cop[tikv]	table:t2, partition:p1, index:b(b)	range:[1,1], [3,3], [5,5], keep order:false, stats:pseudo
│ └─TableRowIDScan_22(Probe)	30.00	cop[tikv]	table:t2, partition:p1	keep order:false, stats:pseudo
├─IndexLookUp_29	30.00	root		
│ ├─IndexRangeScan_27(Build)	30.00	cop[tikv]	table:t2, partition:p2, index:b(b)	range:[1,1], [3,3], [5,5], keep order:false, stats:pseudo
│ └─TableRowIDScan_28(Probe)	30.00	cop[tikv]	table:t2, partition:p2	keep order:false, stats:pseudo
├─IndexLookUp_35	30.00	root		
│ ├─IndexRangeScan_33(Build)	30.00	cop[tikv]	table:t2, partition:p3, index:b(b)	range:[1,1], [3,3], [5,5], keep order:false, stats:pseudo
│ └─TableRowIDScan_34(Probe)	30.00	cop[tikv]	table:t2, partition:p3	keep order:false, stats:pseudo
└─IndexLookUp_41	30.00	root		
  ├─IndexRangeScan_39(Build)	30.00	cop[tikv]	table:t2, partition:p4, index:b(b)	range:[1,1], [3,3], [5,5], keep order:false, stats:pseudo
  └─TableRowIDScan_40(Probe)	30.00	cop[tikv]	table:t2, partition:p4	keep order:false, stats:pseudo
explain select * from t2 where b in (2,4,6);
id	estRows	task	access object	operator info
PartitionUnion_11	150.00	root		
├─IndexLookUp_17	30.00	root		
│ ├─IndexRangeScan_15(Build)	30.00	cop[tikv]	table:t2, partition:p0, index:b(b)	range:[2,2], [4,4], [6,6], keep order:false, stats:pseudo
│ └─TableRowIDScan_16(Probe)	30.00	cop[tikv]	table:t2, partition:p0	keep order:false, stats:pseudo
├─IndexLookUp_23	30.00	root		
│ ├─IndexRangeScan_21(Build)	30.00	cop[tikv]	table:t2, partition:p1, index:b(b)	range:[2,2], [4,4], [6,6], keep order:false, stats:pseudo
│ └─TableRowIDScan_22(Probe)	30.00	cop[tikv]	table:t2, partition:p1	keep order:false, stats:pseudo
├─IndexLookUp_29	30.00	root		
│ ├─IndexRangeScan_27(Build)	30.00	cop[tikv]	table:t2, partition:p2, index:b(b)	range:[2,2], [4,4], [6,6], keep order:false, stats:pseudo
│ └─TableRowIDScan_28(Probe)	30.00	cop[tikv]	table:t2, partition:p2	keep order:false, stats:pseudo
├─IndexLookUp_35	30.00	root		
│ ├─IndexRangeScan_33(Build)	30.00	cop[tikv]	table:t2, partition:p3, index:b(b)	range:[2,2], [4,4], [6,6], keep order:false, stats:pseudo
│ └─TableRowIDScan_34(Probe)	30.00	cop[tikv]	table:t2, partition:p3	keep order:false, stats:pseudo
└─IndexLookUp_41	30.00	root		
  ├─IndexRangeScan_39(Build)	30.00	cop[tikv]	table:t2, partition:p4, index:b(b)	range:[2,2], [4,4], [6,6], keep order:false, stats:pseudo
  └─TableRowIDScan_40(Probe)	30.00	cop[tikv]	table:t2, partition:p4	keep order:false, stats:pseudo
explain select * from t2 where b in (7,8,9);
id	estRows	task	access object	operator info
PartitionUnion_11	150.00	root		
├─IndexLookUp_17	30.00	root		
│ ├─IndexRangeScan_15(Build)	30.00	cop[tikv]	table:t2, partition:p0, index:b(b)	range:[7,7], [8,8], [9,9], keep order:false, stats:pseudo
│ └─TableRowIDScan_16(Probe)	30.00	cop[tikv]	table:t2, partition:p0	keep order:false, stats:pseudo
├─IndexLookUp_23	30.00	root		
│ ├─IndexRangeScan_21(Build)	30.00	cop[tikv]	table:t2, partition:p1, index:b(b)	range:[7,7], [8,8], [9,9], keep order:false, stats:pseudo
│ └─TableRowIDScan_22(Probe)	30.00	cop[tikv]	table:t2, partition:p1	keep order:false, stats:pseudo
├─IndexLookUp_29	30.00	root		
│ ├─IndexRangeScan_27(Build)	30.00	cop[tikv]	table:t2, partition:p2, index:b(b)	range:[7,7], [8,8], [9,9], keep order:false, stats:pseudo
│ └─TableRowIDScan_28(Probe)	30.00	cop[tikv]	table:t2, partition:p2	keep order:false, stats:pseudo
├─IndexLookUp_35	30.00	root		
│ ├─IndexRangeScan_33(Build)	30.00	cop[tikv]	table:t2, partition:p3, index:b(b)	range:[7,7], [8,8], [9,9], keep order:false, stats:pseudo
│ └─TableRowIDScan_34(Probe)	30.00	cop[tikv]	table:t2, partition:p3	keep order:false, stats:pseudo
└─IndexLookUp_41	30.00	root		
  ├─IndexRangeScan_39(Build)	30.00	cop[tikv]	table:t2, partition:p4, index:b(b)	range:[7,7], [8,8], [9,9], keep order:false, stats:pseudo
  └─TableRowIDScan_40(Probe)	30.00	cop[tikv]	table:t2, partition:p4	keep order:false, stats:pseudo
explain select * from t2 where b > 5;
id	estRows	task	access object	operator info
PartitionUnion_11	16666.67	root		
├─TableReader_14	3333.33	root		data:Selection_13
│ └─Selection_13	3333.33	cop[tikv]		gt(test.t2.b, 5)
│   └─TableFullScan_12	10000.00	cop[tikv]	table:t2, partition:p0	keep order:false, stats:pseudo
├─TableReader_20	3333.33	root		data:Selection_19
│ └─Selection_19	3333.33	cop[tikv]		gt(test.t2.b, 5)
│   └─TableFullScan_18	10000.00	cop[tikv]	table:t2, partition:p1	keep order:false, stats:pseudo
├─TableReader_26	3333.33	root		data:Selection_25
│ └─Selection_25	3333.33	cop[tikv]		gt(test.t2.b, 5)
│   └─TableFullScan_24	10000.00	cop[tikv]	table:t2, partition:p2	keep order:false, stats:pseudo
├─TableReader_32	3333.33	root		data:Selection_31
│ └─Selection_31	3333.33	cop[tikv]		gt(test.t2.b, 5)
│   └─TableFullScan_30	10000.00	cop[tikv]	table:t2, partition:p3	keep order:false, stats:pseudo
└─TableReader_38	3333.33	root		data:Selection_37
  └─Selection_37	3333.33	cop[tikv]		gt(test.t2.b, 5)
    └─TableFullScan_36	10000.00	cop[tikv]	table:t2, partition:p4	keep order:false, stats:pseudo
explain select * from t2 where b > 5 and b < 8;
id	estRows	task	access object	operator info
PartitionUnion_11	1250.00	root		
├─IndexLookUp_17	250.00	root		
│ ├─IndexRangeScan_15(Build)	250.00	cop[tikv]	table:t2, partition:p0, index:b(b)	range:(5,8), keep order:false, stats:pseudo
│ └─TableRowIDScan_16(Probe)	250.00	cop[tikv]	table:t2, partition:p0	keep order:false, stats:pseudo
├─IndexLookUp_23	250.00	root		
│ ├─IndexRangeScan_21(Build)	250.00	cop[tikv]	table:t2, partition:p1, index:b(b)	range:(5,8), keep order:false, stats:pseudo
│ └─TableRowIDScan_22(Probe)	250.00	cop[tikv]	table:t2, partition:p1	keep order:false, stats:pseudo
├─IndexLookUp_29	250.00	root		
│ ├─IndexRangeScan_27(Build)	250.00	cop[tikv]	table:t2, partition:p2, index:b(b)	range:(5,8), keep order:false, stats:pseudo
│ └─TableRowIDScan_28(Probe)	250.00	cop[tikv]	table:t2, partition:p2	keep order:false, stats:pseudo
├─IndexLookUp_35	250.00	root		
│ ├─IndexRangeScan_33(Build)	250.00	cop[tikv]	table:t2, partition:p3, index:b(b)	range:(5,8), keep order:false, stats:pseudo
│ └─TableRowIDScan_34(Probe)	250.00	cop[tikv]	table:t2, partition:p3	keep order:false, stats:pseudo
└─IndexLookUp_41	250.00	root		
  ├─IndexRangeScan_39(Build)	250.00	cop[tikv]	table:t2, partition:p4, index:b(b)	range:(5,8), keep order:false, stats:pseudo
  └─TableRowIDScan_40(Probe)	250.00	cop[tikv]	table:t2, partition:p4	keep order:false, stats:pseudo
explain select * from t2 where b > 5 and b < 7;
id	estRows	task	access object	operator info
PartitionUnion_11	1250.00	root		
├─IndexLookUp_17	250.00	root		
│ ├─IndexRangeScan_15(Build)	250.00	cop[tikv]	table:t2, partition:p0, index:b(b)	range:(5,7), keep order:false, stats:pseudo
│ └─TableRowIDScan_16(Probe)	250.00	cop[tikv]	table:t2, partition:p0	keep order:false, stats:pseudo
├─IndexLookUp_23	250.00	root		
│ ├─IndexRangeScan_21(Build)	250.00	cop[tikv]	table:t2, partition:p1, index:b(b)	range:(5,7), keep order:false, stats:pseudo
│ └─TableRowIDScan_22(Probe)	250.00	cop[tikv]	table:t2, partition:p1	keep order:false, stats:pseudo
├─IndexLookUp_29	250.00	root		
│ ├─IndexRangeScan_27(Build)	250.00	cop[tikv]	table:t2, partition:p2, index:b(b)	range:(5,7), keep order:false, stats:pseudo
│ └─TableRowIDScan_28(Probe)	250.00	cop[tikv]	table:t2, partition:p2	keep order:false, stats:pseudo
├─IndexLookUp_35	250.00	root		
│ ├─IndexRangeScan_33(Build)	250.00	cop[tikv]	table:t2, partition:p3, index:b(b)	range:(5,7), keep order:false, stats:pseudo
│ └─TableRowIDScan_34(Probe)	250.00	cop[tikv]	table:t2, partition:p3	keep order:false, stats:pseudo
└─IndexLookUp_41	250.00	root		
  ├─IndexRangeScan_39(Build)	250.00	cop[tikv]	table:t2, partition:p4, index:b(b)	range:(5,7), keep order:false, stats:pseudo
  └─TableRowIDScan_40(Probe)	250.00	cop[tikv]	table:t2, partition:p4	keep order:false, stats:pseudo
explain select * from t2 where b > 0 and b < 5;
id	estRows	task	access object	operator info
PartitionUnion_11	1250.00	root		
├─IndexLookUp_17	250.00	root		
│ ├─IndexRangeScan_15(Build)	250.00	cop[tikv]	table:t2, partition:p0, index:b(b)	range:(0,5), keep order:false, stats:pseudo
│ └─TableRowIDScan_16(Probe)	250.00	cop[tikv]	table:t2, partition:p0	keep order:false, stats:pseudo
├─IndexLookUp_23	250.00	root		
│ ├─IndexRangeScan_21(Build)	250.00	cop[tikv]	table:t2, partition:p1, index:b(b)	range:(0,5), keep order:false, stats:pseudo
│ └─TableRowIDScan_22(Probe)	250.00	cop[tikv]	table:t2, partition:p1	keep order:false, stats:pseudo
├─IndexLookUp_29	250.00	root		
│ ├─IndexRangeScan_27(Build)	250.00	cop[tikv]	table:t2, partition:p2, index:b(b)	range:(0,5), keep order:false, stats:pseudo
│ └─TableRowIDScan_28(Probe)	250.00	cop[tikv]	table:t2, partition:p2	keep order:false, stats:pseudo
├─IndexLookUp_35	250.00	root		
│ ├─IndexRangeScan_33(Build)	250.00	cop[tikv]	table:t2, partition:p3, index:b(b)	range:(0,5), keep order:false, stats:pseudo
│ └─TableRowIDScan_34(Probe)	250.00	cop[tikv]	table:t2, partition:p3	keep order:false, stats:pseudo
└─IndexLookUp_41	250.00	root		
  ├─IndexRangeScan_39(Build)	250.00	cop[tikv]	table:t2, partition:p4, index:b(b)	range:(0,5), keep order:false, stats:pseudo
  └─TableRowIDScan_40(Probe)	250.00	cop[tikv]	table:t2, partition:p4	keep order:false, stats:pseudo
flush status;
update t2 set a = 111 where b = 10;
show status like 'Handler_read_rnd_next';
Variable_name	Value
show status like 'Handler_read_key';
Variable_name	Value
flush status;
update t2 set a = 111 where b in (5,6);
show status like 'Handler_read_rnd_next';
Variable_name	Value
show status like 'Handler_read_key';
Variable_name	Value
flush status;
update t2 set a = 222 where b = 7;
show status like 'Handler_read_rnd_next';
Variable_name	Value
show status like 'Handler_read_key';
Variable_name	Value
flush status;
delete from t2 where b = 7;
show status like 'Handler_read_rnd_next';
Variable_name	Value
show status like 'Handler_read_key';
Variable_name	Value
flush status;
delete from t2 where b > 5;
show status like 'Handler_read_rnd_next';
Variable_name	Value
show status like 'Handler_read_key';
Variable_name	Value
show status like 'Handler_read_prev';
Variable_name	Value
show status like 'Handler_read_next';
Variable_name	Value
flush status;
delete from t2 where b < 5 or b > 3;
show status like 'Handler_read_rnd_next';
Variable_name	Value
show status like 'Handler_read_key';
Variable_name	Value
show status like 'Handler_read_prev';
Variable_name	Value
show status like 'Handler_read_next';
Variable_name	Value
drop table t1, t2;
create table t1 (s1 int);
explain select 1 from t1 union all select 2;
id	estRows	task	access object	operator info
Union_8	10001.00	root		
├─Projection_9	10000.00	root		1->Column#5
│ └─TableReader_11	10000.00	root		data:TableFullScan_10
│   └─TableFullScan_10	10000.00	cop[tikv]	table:t1	keep order:false, stats:pseudo
└─Projection_12	1.00	root		2->Column#5
  └─TableDual_13	1.00	root		rows:1
drop table t1;
create table t1 (a int)
partition by range(a) (
partition p0 values less than (64),
partition p1 values less than (128),
partition p2 values less than (255)
);
create table t2 (a int)
partition by range(a+0) (
partition p0 values less than (64),
partition p1 values less than (128),
partition p2 values less than (255)
);
insert into t1 values (0x20), (0x20), (0x41), (0x41), (0xFE), (0xFE);
insert into t2 values (0x20), (0x20), (0x41), (0x41), (0xFE), (0xFE);
explain select * from t1 where a=0;
id	estRows	task	access object	operator info
TableReader_8	10.00	root		data:Selection_7
└─Selection_7	10.00	cop[tikv]		eq(test.t1.a, 0)
  └─TableFullScan_6	10000.00	cop[tikv]	table:t1, partition:p0	keep order:false, stats:pseudo
explain select * from t2 where a=0;
id	estRows	task	access object	operator info
PartitionUnion_9	30.00	root		
├─TableReader_12	10.00	root		data:Selection_11
│ └─Selection_11	10.00	cop[tikv]		eq(test.t2.a, 0)
│   └─TableFullScan_10	10000.00	cop[tikv]	table:t2, partition:p0	keep order:false, stats:pseudo
├─TableReader_15	10.00	root		data:Selection_14
│ └─Selection_14	10.00	cop[tikv]		eq(test.t2.a, 0)
│   └─TableFullScan_13	10000.00	cop[tikv]	table:t2, partition:p1	keep order:false, stats:pseudo
└─TableReader_18	10.00	root		data:Selection_17
  └─Selection_17	10.00	cop[tikv]		eq(test.t2.a, 0)
    └─TableFullScan_16	10000.00	cop[tikv]	table:t2, partition:p2	keep order:false, stats:pseudo
explain select * from t1 where a=0xFE;
id	estRows	task	access object	operator info
TableReader_8	10.00	root		data:Selection_7
└─Selection_7	10.00	cop[tikv]		eq(test.t1.a, 254)
  └─TableFullScan_6	10000.00	cop[tikv]	table:t1, partition:p2	keep order:false, stats:pseudo
explain select * from t2 where a=0xFE;
id	estRows	task	access object	operator info
PartitionUnion_9	30.00	root		
├─TableReader_12	10.00	root		data:Selection_11
│ └─Selection_11	10.00	cop[tikv]		eq(test.t2.a, 254)
│   └─TableFullScan_10	10000.00	cop[tikv]	table:t2, partition:p0	keep order:false, stats:pseudo
├─TableReader_15	10.00	root		data:Selection_14
│ └─Selection_14	10.00	cop[tikv]		eq(test.t2.a, 254)
│   └─TableFullScan_13	10000.00	cop[tikv]	table:t2, partition:p1	keep order:false, stats:pseudo
└─TableReader_18	10.00	root		data:Selection_17
  └─Selection_17	10.00	cop[tikv]		eq(test.t2.a, 254)
    └─TableFullScan_16	10000.00	cop[tikv]	table:t2, partition:p2	keep order:false, stats:pseudo
explain select * from t1 where a > 0xFE AND a <= 0xFF;
id	estRows	task	access object	operator info
TableDual_6	0.00	root		rows:0
explain select * from t2 where a > 0xFE AND a <= 0xFF;
id	estRows	task	access object	operator info
PartitionUnion_9	750.00	root		
├─TableReader_12	250.00	root		data:Selection_11
│ └─Selection_11	250.00	cop[tikv]		gt(test.t2.a, 254), le(test.t2.a, 255)
│   └─TableFullScan_10	10000.00	cop[tikv]	table:t2, partition:p0	keep order:false, stats:pseudo
├─TableReader_15	250.00	root		data:Selection_14
│ └─Selection_14	250.00	cop[tikv]		gt(test.t2.a, 254), le(test.t2.a, 255)
│   └─TableFullScan_13	10000.00	cop[tikv]	table:t2, partition:p1	keep order:false, stats:pseudo
└─TableReader_18	250.00	root		data:Selection_17
  └─Selection_17	250.00	cop[tikv]		gt(test.t2.a, 254), le(test.t2.a, 255)
    └─TableFullScan_16	10000.00	cop[tikv]	table:t2, partition:p2	keep order:false, stats:pseudo
explain select * from t1 where a >= 0xFE AND a <= 0xFF;
id	estRows	task	access object	operator info
TableReader_8	250.00	root		data:Selection_7
└─Selection_7	250.00	cop[tikv]		ge(test.t1.a, 254), le(test.t1.a, 255)
  └─TableFullScan_6	10000.00	cop[tikv]	table:t1, partition:p2	keep order:false, stats:pseudo
explain select * from t2 where a >= 0xFE AND a <= 0xFF;
id	estRows	task	access object	operator info
PartitionUnion_9	750.00	root		
├─TableReader_12	250.00	root		data:Selection_11
│ └─Selection_11	250.00	cop[tikv]		ge(test.t2.a, 254), le(test.t2.a, 255)
│   └─TableFullScan_10	10000.00	cop[tikv]	table:t2, partition:p0	keep order:false, stats:pseudo
├─TableReader_15	250.00	root		data:Selection_14
│ └─Selection_14	250.00	cop[tikv]		ge(test.t2.a, 254), le(test.t2.a, 255)
│   └─TableFullScan_13	10000.00	cop[tikv]	table:t2, partition:p1	keep order:false, stats:pseudo
└─TableReader_18	250.00	root		data:Selection_17
  └─Selection_17	250.00	cop[tikv]		ge(test.t2.a, 254), le(test.t2.a, 255)
    └─TableFullScan_16	10000.00	cop[tikv]	table:t2, partition:p2	keep order:false, stats:pseudo
explain select * from t1 where a < 64 AND a >= 63;
id	estRows	task	access object	operator info
TableReader_8	250.00	root		data:Selection_7
└─Selection_7	250.00	cop[tikv]		ge(test.t1.a, 63), lt(test.t1.a, 64)
  └─TableFullScan_6	10000.00	cop[tikv]	table:t1, partition:p0	keep order:false, stats:pseudo
explain select * from t2 where a < 64 AND a >= 63;
id	estRows	task	access object	operator info
PartitionUnion_9	750.00	root		
├─TableReader_12	250.00	root		data:Selection_11
│ └─Selection_11	250.00	cop[tikv]		ge(test.t2.a, 63), lt(test.t2.a, 64)
│   └─TableFullScan_10	10000.00	cop[tikv]	table:t2, partition:p0	keep order:false, stats:pseudo
├─TableReader_15	250.00	root		data:Selection_14
│ └─Selection_14	250.00	cop[tikv]		ge(test.t2.a, 63), lt(test.t2.a, 64)
│   └─TableFullScan_13	10000.00	cop[tikv]	table:t2, partition:p1	keep order:false, stats:pseudo
└─TableReader_18	250.00	root		data:Selection_17
  └─Selection_17	250.00	cop[tikv]		ge(test.t2.a, 63), lt(test.t2.a, 64)
    └─TableFullScan_16	10000.00	cop[tikv]	table:t2, partition:p2	keep order:false, stats:pseudo
explain select * from t1 where a <= 64 AND a >= 63;
id	estRows	task	access object	operator info
PartitionUnion_8	500.00	root		
├─TableReader_11	250.00	root		data:Selection_10
│ └─Selection_10	250.00	cop[tikv]		ge(test.t1.a, 63), le(test.t1.a, 64)
│   └─TableFullScan_9	10000.00	cop[tikv]	table:t1, partition:p0	keep order:false, stats:pseudo
└─TableReader_14	250.00	root		data:Selection_13
  └─Selection_13	250.00	cop[tikv]		ge(test.t1.a, 63), le(test.t1.a, 64)
    └─TableFullScan_12	10000.00	cop[tikv]	table:t1, partition:p1	keep order:false, stats:pseudo
explain select * from t2 where a <= 64 AND a >= 63;
id	estRows	task	access object	operator info
PartitionUnion_9	750.00	root		
├─TableReader_12	250.00	root		data:Selection_11
│ └─Selection_11	250.00	cop[tikv]		ge(test.t2.a, 63), le(test.t2.a, 64)
│   └─TableFullScan_10	10000.00	cop[tikv]	table:t2, partition:p0	keep order:false, stats:pseudo
├─TableReader_15	250.00	root		data:Selection_14
│ └─Selection_14	250.00	cop[tikv]		ge(test.t2.a, 63), le(test.t2.a, 64)
│   └─TableFullScan_13	10000.00	cop[tikv]	table:t2, partition:p1	keep order:false, stats:pseudo
└─TableReader_18	250.00	root		data:Selection_17
  └─Selection_17	250.00	cop[tikv]		ge(test.t2.a, 63), le(test.t2.a, 64)
    └─TableFullScan_16	10000.00	cop[tikv]	table:t2, partition:p2	keep order:false, stats:pseudo
drop table t1;
drop table t2;
create table t1(a bigint unsigned not null) partition by range(a+0) (
partition p1 values less than (10),
partition p2 values less than (20),
partition p3 values less than (2305561538531885056),
partition p4 values less than (2305561538531950591)
);
insert into t1 values (9),(19),(0xFFFF0000FFFF000-1), (0xFFFF0000FFFFFFF-1);
insert into t1 values (9),(19),(0xFFFF0000FFFF000-1), (0xFFFF0000FFFFFFF-1);
explain select * from t1 where
a >= 2305561538531885056-10 and a <= 2305561538531885056-8;
id	estRows	task	access object	operator info
PartitionUnion_10	1000.00	root		
├─TableReader_13	250.00	root		data:Selection_12
│ └─Selection_12	250.00	cop[tikv]		ge(test.t1.a, 2305561538531885046), le(test.t1.a, 2305561538531885048)
│   └─TableFullScan_11	10000.00	cop[tikv]	table:t1, partition:p1	keep order:false, stats:pseudo
├─TableReader_16	250.00	root		data:Selection_15
│ └─Selection_15	250.00	cop[tikv]		ge(test.t1.a, 2305561538531885046), le(test.t1.a, 2305561538531885048)
│   └─TableFullScan_14	10000.00	cop[tikv]	table:t1, partition:p2	keep order:false, stats:pseudo
├─TableReader_19	250.00	root		data:Selection_18
│ └─Selection_18	250.00	cop[tikv]		ge(test.t1.a, 2305561538531885046), le(test.t1.a, 2305561538531885048)
│   └─TableFullScan_17	10000.00	cop[tikv]	table:t1, partition:p3	keep order:false, stats:pseudo
└─TableReader_22	250.00	root		data:Selection_21
  └─Selection_21	250.00	cop[tikv]		ge(test.t1.a, 2305561538531885046), le(test.t1.a, 2305561538531885048)
    └─TableFullScan_20	10000.00	cop[tikv]	table:t1, partition:p4	keep order:false, stats:pseudo
explain select * from t1 where
a > 0xFFFFFFFFFFFFFFEC and a < 0xFFFFFFFFFFFFFFEE;
id	estRows	task	access object	operator info
PartitionUnion_10	1000.00	root		
├─TableReader_13	250.00	root		data:Selection_12
│ └─Selection_12	250.00	cop[tikv]		gt(test.t1.a, 18446744073709551596), lt(test.t1.a, 18446744073709551598)
│   └─TableFullScan_11	10000.00	cop[tikv]	table:t1, partition:p1	keep order:false, stats:pseudo
├─TableReader_16	250.00	root		data:Selection_15
│ └─Selection_15	250.00	cop[tikv]		gt(test.t1.a, 18446744073709551596), lt(test.t1.a, 18446744073709551598)
│   └─TableFullScan_14	10000.00	cop[tikv]	table:t1, partition:p2	keep order:false, stats:pseudo
├─TableReader_19	250.00	root		data:Selection_18
│ └─Selection_18	250.00	cop[tikv]		gt(test.t1.a, 18446744073709551596), lt(test.t1.a, 18446744073709551598)
│   └─TableFullScan_17	10000.00	cop[tikv]	table:t1, partition:p3	keep order:false, stats:pseudo
└─TableReader_22	250.00	root		data:Selection_21
  └─Selection_21	250.00	cop[tikv]		gt(test.t1.a, 18446744073709551596), lt(test.t1.a, 18446744073709551598)
    └─TableFullScan_20	10000.00	cop[tikv]	table:t1, partition:p4	keep order:false, stats:pseudo
explain select * from t1 where a>=0 and a <= 0xFFFFFFFFFFFFFFFF;
id	estRows	task	access object	operator info
PartitionUnion_10	1000.00	root		
├─TableReader_13	250.00	root		data:Selection_12
│ └─Selection_12	250.00	cop[tikv]		ge(test.t1.a, 0), le(test.t1.a, 18446744073709551615)
│   └─TableFullScan_11	10000.00	cop[tikv]	table:t1, partition:p1	keep order:false, stats:pseudo
├─TableReader_16	250.00	root		data:Selection_15
│ └─Selection_15	250.00	cop[tikv]		ge(test.t1.a, 0), le(test.t1.a, 18446744073709551615)
│   └─TableFullScan_14	10000.00	cop[tikv]	table:t1, partition:p2	keep order:false, stats:pseudo
├─TableReader_19	250.00	root		data:Selection_18
│ └─Selection_18	250.00	cop[tikv]		ge(test.t1.a, 0), le(test.t1.a, 18446744073709551615)
│   └─TableFullScan_17	10000.00	cop[tikv]	table:t1, partition:p3	keep order:false, stats:pseudo
└─TableReader_22	250.00	root		data:Selection_21
  └─Selection_21	250.00	cop[tikv]		ge(test.t1.a, 0), le(test.t1.a, 18446744073709551615)
    └─TableFullScan_20	10000.00	cop[tikv]	table:t1, partition:p4	keep order:false, stats:pseudo
drop table t1;
create table t1 (a bigint) partition by range(a+0) (
partition p1 values less than (-1000),
partition p2 values less than (-10),
partition p3 values less than (10),
partition p4 values less than (1000)
);
insert into t1 values (-15),(-5),(5),(15),(-15),(-5),(5),(15);
explain select * from t1 where a>-2 and a <=0;
id	estRows	task	access object	operator info
PartitionUnion_10	1000.00	root		
├─TableReader_13	250.00	root		data:Selection_12
│ └─Selection_12	250.00	cop[tikv]		gt(test.t1.a, -2), le(test.t1.a, 0)
│   └─TableFullScan_11	10000.00	cop[tikv]	table:t1, partition:p1	keep order:false, stats:pseudo
├─TableReader_16	250.00	root		data:Selection_15
│ └─Selection_15	250.00	cop[tikv]		gt(test.t1.a, -2), le(test.t1.a, 0)
│   └─TableFullScan_14	10000.00	cop[tikv]	table:t1, partition:p2	keep order:false, stats:pseudo
├─TableReader_19	250.00	root		data:Selection_18
│ └─Selection_18	250.00	cop[tikv]		gt(test.t1.a, -2), le(test.t1.a, 0)
│   └─TableFullScan_17	10000.00	cop[tikv]	table:t1, partition:p3	keep order:false, stats:pseudo
└─TableReader_22	250.00	root		data:Selection_21
  └─Selection_21	250.00	cop[tikv]		gt(test.t1.a, -2), le(test.t1.a, 0)
    └─TableFullScan_20	10000.00	cop[tikv]	table:t1, partition:p4	keep order:false, stats:pseudo
drop table t1;
CREATE TABLE t1 ( recdate  DATETIME NOT NULL )
PARTITION BY RANGE( TO_DAYS(recdate) ) (
PARTITION p0 VALUES LESS THAN ( TO_DAYS('2007-03-08') ),
PARTITION p1 VALUES LESS THAN ( TO_DAYS('2007-04-01') )
);
INSERT INTO t1 VALUES ('2007-03-01 12:00:00');
INSERT INTO t1 VALUES ('2007-03-07 12:00:00');
INSERT INTO t1 VALUES ('2007-03-08 12:00:00');
INSERT INTO t1 VALUES ('2007-03-15 12:00:00');
explain select * from t1 where recdate < '2007-03-08 00:00:00';
id	estRows	task	access object	operator info
PartitionUnion_8	6646.67	root		
├─TableReader_11	3323.33	root		data:Selection_10
│ └─Selection_10	3323.33	cop[tikv]		lt(test.t1.recdate, 2007-03-08 00:00:00.000000)
│   └─TableFullScan_9	10000.00	cop[tikv]	table:t1, partition:p0	keep order:false, stats:pseudo
└─TableReader_14	3323.33	root		data:Selection_13
  └─Selection_13	3323.33	cop[tikv]		lt(test.t1.recdate, 2007-03-08 00:00:00.000000)
    └─TableFullScan_12	10000.00	cop[tikv]	table:t1, partition:p1	keep order:false, stats:pseudo
drop table t1;
CREATE TABLE t1 ( recdate  DATETIME NOT NULL )
PARTITION BY RANGE( YEAR(recdate) ) (
PARTITION p0 VALUES LESS THAN (2006),
PARTITION p1 VALUES LESS THAN (2007)
);
INSERT INTO t1 VALUES ('2005-03-01 12:00:00');
INSERT INTO t1 VALUES ('2005-03-01 12:00:00');
INSERT INTO t1 VALUES ('2006-03-01 12:00:00');
INSERT INTO t1 VALUES ('2006-03-01 12:00:00');
explain select * from t1 where recdate < '2006-01-01 00:00:00';
id	estRows	task	access object	operator info
PartitionUnion_8	6646.67	root		
├─TableReader_11	3323.33	root		data:Selection_10
│ └─Selection_10	3323.33	cop[tikv]		lt(test.t1.recdate, 2006-01-01 00:00:00.000000)
│   └─TableFullScan_9	10000.00	cop[tikv]	table:t1, partition:p0	keep order:false, stats:pseudo
└─TableReader_14	3323.33	root		data:Selection_13
  └─Selection_13	3323.33	cop[tikv]		lt(test.t1.recdate, 2006-01-01 00:00:00.000000)
    └─TableFullScan_12	10000.00	cop[tikv]	table:t1, partition:p1	keep order:false, stats:pseudo
drop table t1;
create table t0 (a int);
insert into t0 values (0),(1),(2),(3),(4),(5),(6),(7),(8),(9);
create table t1 (a int)
partition by range(a+0) (
partition p0 values less than (64),
partition p1 values less than (128),
partition p2 values less than (255)
);
insert into t1 select A.a + 10*B.a from t0 A, t0 B;
explain select * from t1 where a between 10 and 13;
id	estRows	task	access object	operator info
PartitionUnion_9	750.00	root		
├─TableReader_12	250.00	root		data:Selection_11
│ └─Selection_11	250.00	cop[tikv]		ge(test.t1.a, 10), le(test.t1.a, 13)
│   └─TableFullScan_10	10000.00	cop[tikv]	table:t1, partition:p0	keep order:false, stats:pseudo
├─TableReader_15	250.00	root		data:Selection_14
│ └─Selection_14	250.00	cop[tikv]		ge(test.t1.a, 10), le(test.t1.a, 13)
│   └─TableFullScan_13	10000.00	cop[tikv]	table:t1, partition:p1	keep order:false, stats:pseudo
└─TableReader_18	250.00	root		data:Selection_17
  └─Selection_17	250.00	cop[tikv]		ge(test.t1.a, 10), le(test.t1.a, 13)
    └─TableFullScan_16	10000.00	cop[tikv]	table:t1, partition:p2	keep order:false, stats:pseudo
explain select * from t1 where a between 10 and 10+33;
id	estRows	task	access object	operator info
PartitionUnion_9	750.00	root		
├─TableReader_12	250.00	root		data:Selection_11
│ └─Selection_11	250.00	cop[tikv]		ge(test.t1.a, 10), le(test.t1.a, 43)
│   └─TableFullScan_10	10000.00	cop[tikv]	table:t1, partition:p0	keep order:false, stats:pseudo
├─TableReader_15	250.00	root		data:Selection_14
│ └─Selection_14	250.00	cop[tikv]		ge(test.t1.a, 10), le(test.t1.a, 43)
│   └─TableFullScan_13	10000.00	cop[tikv]	table:t1, partition:p1	keep order:false, stats:pseudo
└─TableReader_18	250.00	root		data:Selection_17
  └─Selection_17	250.00	cop[tikv]		ge(test.t1.a, 10), le(test.t1.a, 43)
    └─TableFullScan_16	10000.00	cop[tikv]	table:t1, partition:p2	keep order:false, stats:pseudo
drop table t0, t1;
drop table if exists t;
create table t(a timestamp) partition by range(unix_timestamp(a)) (partition p0 values less than(unix_timestamp('2019-02-16 14:20:00')), partition p1 values less than (maxvalue));
explain select * from t where a between timestamp'2019-02-16 14:19:00' and timestamp'2019-02-16 14:21:00';
id	estRows	task	access object	operator info
PartitionUnion_8	500.00	root		
├─TableReader_11	250.00	root		data:Selection_10
│ └─Selection_10	250.00	cop[tikv]		ge(test.t.a, 2019-02-16 14:19:00), le(test.t.a, 2019-02-16 14:21:00)
│   └─TableFullScan_9	10000.00	cop[tikv]	table:t, partition:p0	keep order:false, stats:pseudo
└─TableReader_14	250.00	root		data:Selection_13
  └─Selection_13	250.00	cop[tikv]		ge(test.t.a, 2019-02-16 14:19:00), le(test.t.a, 2019-02-16 14:21:00)
    └─TableFullScan_12	10000.00	cop[tikv]	table:t, partition:p1	keep order:false, stats:pseudo
drop table if exists t;
create table t(a int) partition by range(a) (partition p0 values less than (100), partition p1 values less than (200), partition p2 values less than (300));
begin;
explain select * from t;
id	estRows	task	access object	operator info
PartitionUnion_8	30000.00	root		
├─TableReader_10	10000.00	root		data:TableFullScan_9
│ └─TableFullScan_9	10000.00	cop[tikv]	table:t, partition:p0	keep order:false, stats:pseudo
├─TableReader_12	10000.00	root		data:TableFullScan_11
│ └─TableFullScan_11	10000.00	cop[tikv]	table:t, partition:p1	keep order:false, stats:pseudo
└─TableReader_14	10000.00	root		data:TableFullScan_13
  └─TableFullScan_13	10000.00	cop[tikv]	table:t, partition:p2	keep order:false, stats:pseudo
insert into t values(1);
explain select * from t;
id	estRows	task	access object	operator info
Projection_11	30000.00	root		test.t.a
└─PartitionUnion_12	30000.00	root		
  ├─UnionScan_13	10000.00	root		
  │ └─TableReader_15	10000.00	root		data:TableFullScan_14
  │   └─TableFullScan_14	10000.00	cop[tikv]	table:t, partition:p0	keep order:false, stats:pseudo
  ├─UnionScan_16	10000.00	root		
  │ └─TableReader_18	10000.00	root		data:TableFullScan_17
  │   └─TableFullScan_17	10000.00	cop[tikv]	table:t, partition:p1	keep order:false, stats:pseudo
  └─UnionScan_19	10000.00	root		
    └─TableReader_21	10000.00	root		data:TableFullScan_20
      └─TableFullScan_20	10000.00	cop[tikv]	table:t, partition:p2	keep order:false, stats:pseudo
rollback;
begin;
insert into t values(101);
explain select * from t;
id	estRows	task	access object	operator info
Projection_11	30000.00	root		test.t.a
└─PartitionUnion_12	30000.00	root		
  ├─UnionScan_13	10000.00	root		
  │ └─TableReader_15	10000.00	root		data:TableFullScan_14
  │   └─TableFullScan_14	10000.00	cop[tikv]	table:t, partition:p0	keep order:false, stats:pseudo
  ├─UnionScan_16	10000.00	root		
  │ └─TableReader_18	10000.00	root		data:TableFullScan_17
  │   └─TableFullScan_17	10000.00	cop[tikv]	table:t, partition:p1	keep order:false, stats:pseudo
  └─UnionScan_19	10000.00	root		
    └─TableReader_21	10000.00	root		data:TableFullScan_20
      └─TableFullScan_20	10000.00	cop[tikv]	table:t, partition:p2	keep order:false, stats:pseudo
rollback;
begin;
insert into t values(201);
explain select * from t;
id	estRows	task	access object	operator info
Projection_11	30000.00	root		test.t.a
└─PartitionUnion_12	30000.00	root		
  ├─UnionScan_13	10000.00	root		
  │ └─TableReader_15	10000.00	root		data:TableFullScan_14
  │   └─TableFullScan_14	10000.00	cop[tikv]	table:t, partition:p0	keep order:false, stats:pseudo
  ├─UnionScan_16	10000.00	root		
  │ └─TableReader_18	10000.00	root		data:TableFullScan_17
  │   └─TableFullScan_17	10000.00	cop[tikv]	table:t, partition:p1	keep order:false, stats:pseudo
  └─UnionScan_19	10000.00	root		
    └─TableReader_21	10000.00	root		data:TableFullScan_20
      └─TableFullScan_20	10000.00	cop[tikv]	table:t, partition:p2	keep order:false, stats:pseudo
rollback;
explain select * from t;
id	estRows	task	access object	operator info
PartitionUnion_8	30000.00	root		
├─TableReader_10	10000.00	root		data:TableFullScan_9
│ └─TableFullScan_9	10000.00	cop[tikv]	table:t, partition:p0	keep order:false, stats:pseudo
├─TableReader_12	10000.00	root		data:TableFullScan_11
│ └─TableFullScan_11	10000.00	cop[tikv]	table:t, partition:p1	keep order:false, stats:pseudo
└─TableReader_14	10000.00	root		data:TableFullScan_13
  └─TableFullScan_13	10000.00	cop[tikv]	table:t, partition:p2	keep order:false, stats:pseudo
drop table if exists t;
CREATE TABLE `t` (
`a` int(11) DEFAULT NULL,
`b` int(11) DEFAULT NULL
) ENGINE=InnoDB DEFAULT CHARSET=utf8mb4 COLLATE=utf8mb4_bin
PARTITION BY RANGE COLUMNS(a) (
PARTITION p0 VALUES LESS THAN (1),
PARTITION p1 VALUES LESS THAN (10),
PARTITION p2 VALUES LESS THAN (100)
);
desc select * from t where a = 11 and b = 1 or a = 12 and b = 1;
id	estRows	task	access object	operator info
TableReader_8	8000.00	root		data:Selection_7
└─Selection_7	8000.00	cop[tikv]		or(and(eq(test.t.a, 11), eq(test.t.b, 1)), and(eq(test.t.a, 12), eq(test.t.b, 1)))
  └─TableFullScan_6	10000.00	cop[tikv]	table:t, partition:p2	keep order:false, stats:pseudo
drop table if exists t;
<<<<<<< HEAD
create table t (id int, name varchar(20)) partition by hash(id) partitions 128;
explain SELECT * FROM t partition (p1) where name = '1';
id	estRows	task	access object	operator info
TableReader_8	10.00	root		data:Selection_7
└─Selection_7	10.00	cop[tikv]		eq(test.t.name, "1")
  └─TableFullScan_6	10000.00	cop[tikv]	table:t, partition:p1	keep order:false, stats:pseudo
=======
create table t (ts timestamp(3) not null default current_timestamp(3))
partition by range (floor(unix_timestamp(ts))) (
partition p0 values less than (unix_timestamp('2020-04-05 00:00:00')),
partition p1 values less than (unix_timestamp('2020-04-15 00:00:00')),
partition p2 values less than (unix_timestamp('2020-04-25 00:00:00'))
);
explain select * from t where ts = '2020-04-06 00:00:00' -- p1;
id	estRows	task	access object	operator info
TableReader_8	10.00	root		data:Selection_7
└─Selection_7	10.00	cop[tikv]		eq(test.t.ts, 2020-04-06 00:00:00.000000)
  └─TableFullScan_6	10000.00	cop[tikv]	table:t, partition:p1	keep order:false, stats:pseudo
explain select * from t where ts = '2020-04-05 00:00:00.001' -- p1;
id	estRows	task	access object	operator info
TableReader_8	10.00	root		data:Selection_7
└─Selection_7	10.00	cop[tikv]		eq(test.t.ts, 2020-04-05 00:00:00.001000)
  └─TableFullScan_6	10000.00	cop[tikv]	table:t, partition:p1	keep order:false, stats:pseudo
explain select * from t where ts > '2020-04-15 00:00:00' -- p2;
id	estRows	task	access object	operator info
TableReader_8	3333.33	root		data:Selection_7
└─Selection_7	3333.33	cop[tikv]		gt(test.t.ts, 2020-04-15 00:00:00.000000)
  └─TableFullScan_6	10000.00	cop[tikv]	table:t, partition:p2	keep order:false, stats:pseudo
explain select * from t where ts > '2020-04-14 23:59:59.999' -- p1,p2;
id	estRows	task	access object	operator info
PartitionUnion_8	6666.67	root		
├─TableReader_11	3333.33	root		data:Selection_10
│ └─Selection_10	3333.33	cop[tikv]		gt(test.t.ts, 2020-04-14 23:59:59.999000)
│   └─TableFullScan_9	10000.00	cop[tikv]	table:t, partition:p1	keep order:false, stats:pseudo
└─TableReader_14	3333.33	root		data:Selection_13
  └─Selection_13	3333.33	cop[tikv]		gt(test.t.ts, 2020-04-14 23:59:59.999000)
    └─TableFullScan_12	10000.00	cop[tikv]	table:t, partition:p2	keep order:false, stats:pseudo
explain select * from t where ts > '2020-04-15 00:00:00.001' -- p2;
id	estRows	task	access object	operator info
TableReader_8	3333.33	root		data:Selection_7
└─Selection_7	3333.33	cop[tikv]		gt(test.t.ts, 2020-04-15 00:00:00.001000)
  └─TableFullScan_6	10000.00	cop[tikv]	table:t, partition:p2	keep order:false, stats:pseudo
explain select * from t where ts > '2020-04-26 00:00:00.001' -- dual;
id	estRows	task	access object	operator info
TableDual_6	0.00	root		rows:0
explain select * from t where ts >= '2020-04-04 12:22:32' --  p0,p1,p2;
id	estRows	task	access object	operator info
PartitionUnion_9	10000.00	root		
├─TableReader_12	3333.33	root		data:Selection_11
│ └─Selection_11	3333.33	cop[tikv]		ge(test.t.ts, 2020-04-04 12:22:32.000000)
│   └─TableFullScan_10	10000.00	cop[tikv]	table:t, partition:p0	keep order:false, stats:pseudo
├─TableReader_15	3333.33	root		data:Selection_14
│ └─Selection_14	3333.33	cop[tikv]		ge(test.t.ts, 2020-04-04 12:22:32.000000)
│   └─TableFullScan_13	10000.00	cop[tikv]	table:t, partition:p1	keep order:false, stats:pseudo
└─TableReader_18	3333.33	root		data:Selection_17
  └─Selection_17	3333.33	cop[tikv]		ge(test.t.ts, 2020-04-04 12:22:32.000000)
    └─TableFullScan_16	10000.00	cop[tikv]	table:t, partition:p2	keep order:false, stats:pseudo
explain select * from t where ts >= '2020-04-05 00:00:00' -- p1,p2;
id	estRows	task	access object	operator info
PartitionUnion_8	6666.67	root		
├─TableReader_11	3333.33	root		data:Selection_10
│ └─Selection_10	3333.33	cop[tikv]		ge(test.t.ts, 2020-04-05 00:00:00.000000)
│   └─TableFullScan_9	10000.00	cop[tikv]	table:t, partition:p1	keep order:false, stats:pseudo
└─TableReader_14	3333.33	root		data:Selection_13
  └─Selection_13	3333.33	cop[tikv]		ge(test.t.ts, 2020-04-05 00:00:00.000000)
    └─TableFullScan_12	10000.00	cop[tikv]	table:t, partition:p2	keep order:false, stats:pseudo
explain select * from t where ts >= '2020-04-25 00:00:00' -- dual;
id	estRows	task	access object	operator info
TableDual_6	0.00	root		rows:0
explain select * from t where ts < '2020-04-25 00:00:00' -- p0,p1,p2;
id	estRows	task	access object	operator info
PartitionUnion_9	9970.00	root		
├─TableReader_12	3323.33	root		data:Selection_11
│ └─Selection_11	3323.33	cop[tikv]		lt(test.t.ts, 2020-04-25 00:00:00.000000)
│   └─TableFullScan_10	10000.00	cop[tikv]	table:t, partition:p0	keep order:false, stats:pseudo
├─TableReader_15	3323.33	root		data:Selection_14
│ └─Selection_14	3323.33	cop[tikv]		lt(test.t.ts, 2020-04-25 00:00:00.000000)
│   └─TableFullScan_13	10000.00	cop[tikv]	table:t, partition:p1	keep order:false, stats:pseudo
└─TableReader_18	3323.33	root		data:Selection_17
  └─Selection_17	3323.33	cop[tikv]		lt(test.t.ts, 2020-04-25 00:00:00.000000)
    └─TableFullScan_16	10000.00	cop[tikv]	table:t, partition:p2	keep order:false, stats:pseudo
explain select * from t where ts < '2020-04-15 00:00:00.001' -- p0,p1,p2;
id	estRows	task	access object	operator info
PartitionUnion_9	9970.00	root		
├─TableReader_12	3323.33	root		data:Selection_11
│ └─Selection_11	3323.33	cop[tikv]		lt(test.t.ts, 2020-04-15 00:00:00.001000)
│   └─TableFullScan_10	10000.00	cop[tikv]	table:t, partition:p0	keep order:false, stats:pseudo
├─TableReader_15	3323.33	root		data:Selection_14
│ └─Selection_14	3323.33	cop[tikv]		lt(test.t.ts, 2020-04-15 00:00:00.001000)
│   └─TableFullScan_13	10000.00	cop[tikv]	table:t, partition:p1	keep order:false, stats:pseudo
└─TableReader_18	3323.33	root		data:Selection_17
  └─Selection_17	3323.33	cop[tikv]		lt(test.t.ts, 2020-04-15 00:00:00.001000)
    └─TableFullScan_16	10000.00	cop[tikv]	table:t, partition:p2	keep order:false, stats:pseudo
explain select * from t where ts < '2020-04-15 00:00:00' -- expect perfect : p0,p1,  obtain: p0,p1,p2;
id	estRows	task	access object	operator info
PartitionUnion_9	9970.00	root		
├─TableReader_12	3323.33	root		data:Selection_11
│ └─Selection_11	3323.33	cop[tikv]		lt(test.t.ts, 2020-04-15 00:00:00.000000)
│   └─TableFullScan_10	10000.00	cop[tikv]	table:t, partition:p0	keep order:false, stats:pseudo
├─TableReader_15	3323.33	root		data:Selection_14
│ └─Selection_14	3323.33	cop[tikv]		lt(test.t.ts, 2020-04-15 00:00:00.000000)
│   └─TableFullScan_13	10000.00	cop[tikv]	table:t, partition:p1	keep order:false, stats:pseudo
└─TableReader_18	3323.33	root		data:Selection_17
  └─Selection_17	3323.33	cop[tikv]		lt(test.t.ts, 2020-04-15 00:00:00.000000)
    └─TableFullScan_16	10000.00	cop[tikv]	table:t, partition:p2	keep order:false, stats:pseudo
explain select * from t where ts < '2020-04-14 23:59:59.999' -- p0,p1;
id	estRows	task	access object	operator info
PartitionUnion_8	6646.67	root		
├─TableReader_11	3323.33	root		data:Selection_10
│ └─Selection_10	3323.33	cop[tikv]		lt(test.t.ts, 2020-04-14 23:59:59.999000)
│   └─TableFullScan_9	10000.00	cop[tikv]	table:t, partition:p0	keep order:false, stats:pseudo
└─TableReader_14	3323.33	root		data:Selection_13
  └─Selection_13	3323.33	cop[tikv]		lt(test.t.ts, 2020-04-14 23:59:59.999000)
    └─TableFullScan_12	10000.00	cop[tikv]	table:t, partition:p1	keep order:false, stats:pseudo
explain select * from t where ts < '2020-04-03 00:00:00' -- p0;
id	estRows	task	access object	operator info
TableReader_8	3323.33	root		data:Selection_7
└─Selection_7	3323.33	cop[tikv]		lt(test.t.ts, 2020-04-03 00:00:00.000000)
  └─TableFullScan_6	10000.00	cop[tikv]	table:t, partition:p0	keep order:false, stats:pseudo
explain select * from t where ts < '2021-05-03 00:00:00' -- p0,p1,p2;
id	estRows	task	access object	operator info
PartitionUnion_9	9970.00	root		
├─TableReader_12	3323.33	root		data:Selection_11
│ └─Selection_11	3323.33	cop[tikv]		lt(test.t.ts, 2021-05-03 00:00:00.000000)
│   └─TableFullScan_10	10000.00	cop[tikv]	table:t, partition:p0	keep order:false, stats:pseudo
├─TableReader_15	3323.33	root		data:Selection_14
│ └─Selection_14	3323.33	cop[tikv]		lt(test.t.ts, 2021-05-03 00:00:00.000000)
│   └─TableFullScan_13	10000.00	cop[tikv]	table:t, partition:p1	keep order:false, stats:pseudo
└─TableReader_18	3323.33	root		data:Selection_17
  └─Selection_17	3323.33	cop[tikv]		lt(test.t.ts, 2021-05-03 00:00:00.000000)
    └─TableFullScan_16	10000.00	cop[tikv]	table:t, partition:p2	keep order:false, stats:pseudo
explain select * from t where ts <= '2020-04-05 00:00:00' -- p0,p1;
id	estRows	task	access object	operator info
PartitionUnion_8	6646.67	root		
├─TableReader_11	3323.33	root		data:Selection_10
│ └─Selection_10	3323.33	cop[tikv]		le(test.t.ts, 2020-04-05 00:00:00.000000)
│   └─TableFullScan_9	10000.00	cop[tikv]	table:t, partition:p0	keep order:false, stats:pseudo
└─TableReader_14	3323.33	root		data:Selection_13
  └─Selection_13	3323.33	cop[tikv]		le(test.t.ts, 2020-04-05 00:00:00.000000)
    └─TableFullScan_12	10000.00	cop[tikv]	table:t, partition:p1	keep order:false, stats:pseudo
explain select * from t where ts <= '2020-04-03 00:00:00' -- p0;
id	estRows	task	access object	operator info
TableReader_8	3323.33	root		data:Selection_7
└─Selection_7	3323.33	cop[tikv]		le(test.t.ts, 2020-04-03 00:00:00.000000)
  └─TableFullScan_6	10000.00	cop[tikv]	table:t, partition:p0	keep order:false, stats:pseudo
explain select * from t where ts <= '2020-04-14 23:59:59.123' -- p0,p1;
id	estRows	task	access object	operator info
PartitionUnion_8	6646.67	root		
├─TableReader_11	3323.33	root		data:Selection_10
│ └─Selection_10	3323.33	cop[tikv]		le(test.t.ts, 2020-04-14 23:59:59.123000)
│   └─TableFullScan_9	10000.00	cop[tikv]	table:t, partition:p0	keep order:false, stats:pseudo
└─TableReader_14	3323.33	root		data:Selection_13
  └─Selection_13	3323.33	cop[tikv]		le(test.t.ts, 2020-04-14 23:59:59.123000)
    └─TableFullScan_12	10000.00	cop[tikv]	table:t, partition:p1	keep order:false, stats:pseudo
explain select * from t where ts <= '2020-04-25 00:00:00' -- p0,p1,p2;
id	estRows	task	access object	operator info
PartitionUnion_9	9970.00	root		
├─TableReader_12	3323.33	root		data:Selection_11
│ └─Selection_11	3323.33	cop[tikv]		le(test.t.ts, 2020-04-25 00:00:00.000000)
│   └─TableFullScan_10	10000.00	cop[tikv]	table:t, partition:p0	keep order:false, stats:pseudo
├─TableReader_15	3323.33	root		data:Selection_14
│ └─Selection_14	3323.33	cop[tikv]		le(test.t.ts, 2020-04-25 00:00:00.000000)
│   └─TableFullScan_13	10000.00	cop[tikv]	table:t, partition:p1	keep order:false, stats:pseudo
└─TableReader_18	3323.33	root		data:Selection_17
  └─Selection_17	3323.33	cop[tikv]		le(test.t.ts, 2020-04-25 00:00:00.000000)
    └─TableFullScan_16	10000.00	cop[tikv]	table:t, partition:p2	keep order:false, stats:pseudo
explain select * from t where ts > '2020-04-25 00:00:00' or ts < '2020-01-02 00:00:00' -- p0;
id	estRows	task	access object	operator info
TableReader_8	6656.67	root		data:Selection_7
└─Selection_7	6656.67	cop[tikv]		or(gt(test.t.ts, 2020-04-25 00:00:00.000000), lt(test.t.ts, 2020-01-02 00:00:00.000000))
  └─TableFullScan_6	10000.00	cop[tikv]	table:t, partition:p0	keep order:false, stats:pseudo
explain select * from t where ts > '2020-04-02 00:00:00' and ts < '2020-04-07 00:00:00' -- p0,p1;
id	estRows	task	access object	operator info
PartitionUnion_8	500.00	root		
├─TableReader_11	250.00	root		data:Selection_10
│ └─Selection_10	250.00	cop[tikv]		gt(test.t.ts, 2020-04-02 00:00:00.000000), lt(test.t.ts, 2020-04-07 00:00:00.000000)
│   └─TableFullScan_9	10000.00	cop[tikv]	table:t, partition:p0	keep order:false, stats:pseudo
└─TableReader_14	250.00	root		data:Selection_13
  └─Selection_13	250.00	cop[tikv]		gt(test.t.ts, 2020-04-02 00:00:00.000000), lt(test.t.ts, 2020-04-07 00:00:00.000000)
    └─TableFullScan_12	10000.00	cop[tikv]	table:t, partition:p1	keep order:false, stats:pseudo
>>>>>>> 23af4b9b
<|MERGE_RESOLUTION|>--- conflicted
+++ resolved
@@ -4204,14 +4204,6 @@
 └─Selection_7	8000.00	cop[tikv]		or(and(eq(test.t.a, 11), eq(test.t.b, 1)), and(eq(test.t.a, 12), eq(test.t.b, 1)))
   └─TableFullScan_6	10000.00	cop[tikv]	table:t, partition:p2	keep order:false, stats:pseudo
 drop table if exists t;
-<<<<<<< HEAD
-create table t (id int, name varchar(20)) partition by hash(id) partitions 128;
-explain SELECT * FROM t partition (p1) where name = '1';
-id	estRows	task	access object	operator info
-TableReader_8	10.00	root		data:Selection_7
-└─Selection_7	10.00	cop[tikv]		eq(test.t.name, "1")
-  └─TableFullScan_6	10000.00	cop[tikv]	table:t, partition:p1	keep order:false, stats:pseudo
-=======
 create table t (ts timestamp(3) not null default current_timestamp(3))
 partition by range (floor(unix_timestamp(ts))) (
 partition p0 values less than (unix_timestamp('2020-04-05 00:00:00')),
@@ -4385,4 +4377,10 @@
 └─TableReader_14	250.00	root		data:Selection_13
   └─Selection_13	250.00	cop[tikv]		gt(test.t.ts, 2020-04-02 00:00:00.000000), lt(test.t.ts, 2020-04-07 00:00:00.000000)
     └─TableFullScan_12	10000.00	cop[tikv]	table:t, partition:p1	keep order:false, stats:pseudo
->>>>>>> 23af4b9b
+drop table if exists t;
+create table t (id int, name varchar(20)) partition by hash(id) partitions 128;
+explain SELECT * FROM t partition (p1) where name = '1';
+id	estRows	task	access object	operator info
+TableReader_8	10.00	root		data:Selection_7
+└─Selection_7	10.00	cop[tikv]		eq(test.t.name, "1")
+  └─TableFullScan_6	10000.00	cop[tikv]	table:t, partition:p1	keep order:false, stats:pseudo