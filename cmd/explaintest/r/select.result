--- conflicted
+++ resolved
@@ -468,8 +468,7 @@
 │ └─Selection_12	9980.01	cop	not(isnull(Column#1)), not(isnull(Column#2))
 │   └─TableScan_11	10000.00	cop	table:t1, range:[-inf,+inf], keep order:false, stats:pseudo
 └─TableReader_16	9980.01	root	data:Selection_15
-<<<<<<< HEAD
-  └─Selection_15	9980.01	cop	not(isnull(test.t2.a)), not(isnull(test.t2.b))
+  └─Selection_15	9980.01	cop	not(isnull(Column#4)), not(isnull(Column#5))
     └─TableScan_14	10000.00	cop	table:t2, range:[-inf,+inf], keep order:false, stats:pseudo
 drop table t;
 CREATE TABLE t (id int(10) unsigned NOT NULL AUTO_INCREMENT,
@@ -483,8 +482,4 @@
 └─Window_8	10000.00	root	row_number() over(partition by test.t.i)
   └─Sort_11	10000.00	root	test.t.i:asc
     └─TableReader_10	10000.00	root	data:TableScan_9
-      └─TableScan_9	10000.00	cop	table:t, range:[0,+inf], keep order:false, stats:pseudo
-=======
-  └─Selection_15	9980.01	cop	not(isnull(Column#4)), not(isnull(Column#5))
-    └─TableScan_14	10000.00	cop	table:t2, range:[-inf,+inf], keep order:false, stats:pseudo
->>>>>>> a3cda38d
+      └─TableScan_9	10000.00	cop	table:t, range:[0,+inf], keep order:false, stats:pseudo