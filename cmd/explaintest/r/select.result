DROP TABLE IF EXISTS t;
CREATE TABLE t (
c1 int,
c2 int,
c3 int,
PRIMARY KEY (c1)
);
INSERT INTO t VALUES (1,2,3);
set session tidb_hashagg_partial_concurrency = 1;
set session tidb_hashagg_final_concurrency = 1;
SELECT * from t;
c1	c2	c3
1	2	3
SELECT c1, c2, c3 from t;
c1	c2	c3
1	2	3
SELECT c1, c1 from t;
c1	c1
1	1
SELECT c1 as a, c2 as a from t;
a	a
1	2
SELECT 1;
1
1
SELECT 1, 1;
1	1
1	1
SET @@autocommit = 1;
SELECT @@autocommit;
@@autocommit
1
SELECT @@autocommit, @@autocommit;
@@autocommit	@@autocommit
1	1
SET @a = 10;
SET @b = 11;
SELECT @a, @@autocommit;
@a	@@autocommit
10	1
SELECT @a, @b;
@a	@b
10	11
SELECT 1, @a;
1	@a
1	10
SELECT 1, @a as a;
1	a
1	10
SELECT 1, @a, @@autocommit as a, c1 from t;
1	@a	a	c1
1	10	1	1
SET @b = "123";
SELECT @b + "123";
@b + "123"
246
SELECT 1 + 1;
1 + 1
2
SELECT 1 a, 1 as a, 1 + 1 a;
a	a	a
1	1	2
SELECT c1 a, c1 as a from t;
a	a
1	1
SELECT * from t LIMIT 0,1;
c1	c2	c3
1	2	3
SELECT * from t LIMIT 1;
c1	c2	c3
1	2	3
SELECT * from t LIMIT 1,1;
c1	c2	c3
SELECT * from t LIMIT 1 OFFSET 0;
c1	c2	c3
1	2	3
DROP TABLE IF EXISTS t2;
CREATE TABLE t2 (
c1 int,
c2 int,
PRIMARY KEY (c1)
);
INSERT INTO t2 VALUES (1,2);
SELECT * from t a;
c1	c2	c3
1	2	3
SELECT * from t a, t2 b;
c1	c2	c3	c1	c2
1	2	3	1	2
SELECT * from t as a, t2 as b;
c1	c2	c3	c1	c2
1	2	3	1	2
SELECT * from t a left join t2 b on a.c1 = b.c1;
c1	c2	c3	c1	c2
1	2	3	1	2
SELECT * from (SELECT 1, 1) as a;
Error 1060: Duplicate column name '1'
SELECT * from (SELECT * FROM t, t2) as a;
Error 1060: Duplicate column name 'c1'
DROP TABLE IF EXISTS t;
CREATE TABLE t (c1 INT, c2 INT);
INSERT INTO t VALUES (1, 2), (1, 1), (1, 3);
SELECT c1=c2 FROM t;
c1=c2
0
1
0
SELECT 1=1;
1=1
1
SELECT t.c1 + t.c2 from t limit 1;
t.c1 + t.c2
3
SELECT t.c1 from t limit 1;
c1
1
SELECT t.c1 + c2 from t limit 1;
t.c1 + c2
3
SELECT c1 + 10 from t limit 1;
c1 + 10
11
SELECT t.c1 + 10 from t limit 1;
t.c1 + 10
11
SELECT all c1, c2 from t limit 1;
c1	c2
1	2
SELECT distinct c1, c2 from t order by c1, c2 limit 1;
c1	c2
1	1
SELECT c2 from t where not (c2 > 2);
c2
2
1
select c2 from t where not null is null;
c2
select !(1 + 2);
!(1 + 2)
0
select + - 1, --1, +-+-+1, + "123";
+ - 1	--1	+-+-+1	123
-1	1	1	123
select --------------------1, ++++++++++++++++++++1;
--------------------1	1
1	1
select +(+(1)), (-+1), ((+1)), +1.23, +1e23, +1E23, +null, +true, +false, + ( ( 1 ) );
1	(-+1)	1	1.23	1e23	1E23	NULL	TRUE	FALSE	1
1	-1	1	1.23	1e23	1e23	NULL	1	0	1
select +
(
+
(
1
)
)
;
1
1
select +	(	+	1	);
1
1
select --+(1 + 1), +-+-(1 * 1);
--+(1 + 1)	+-+-(1 * 1)
2	1
select * from t where null;
c1	c2
select * from t where 1;
c1	c2
1	2
1	1
1	3
select * from t where 0;
c1	c2
select * from t where 0 * 10;
c1	c2
select * from t where null is not null;
c1	c2
select * from t where !1;
c1	c2
select * from t where 1 && 0 || 3 && null;
c1	c2
select * from t as a, t2 as b;
c1	c2	c1	c2
1	2	1	2
1	1	1	2
1	3	1	2
select * from t as a cross join t2 as b;
c1	c2	c1	c2
1	2	1	2
1	1	1	2
1	3	1	2
select * from t as a join t2 as b;
c1	c2	c1	c2
1	2	1	2
1	1	1	2
1	3	1	2
select * from t as a join t2 as b on a.c2 = b.c2;
c1	c2	c1	c2
1	2	1	2
select * from (t);
c1	c2
1	2
1	1
1	3
select * from (t as a, t2 as b);
c1	c2	c1	c2
1	2	1	2
1	1	1	2
1	3	1	2
select * from (t as a cross join t2 as b);
c1	c2	c1	c2
1	2	1	2
1	1	1	2
1	3	1	2
select 1 as a from t;
a
1
1
1
select count(*), 1 from t;
count(*)	1
3	1
select *, 1 from t;
c1	c2	1
1	2	1
1	1	1
1	3	1
select 1, count(1), sum(1);
1	count(1)	sum(1)
1	1	1
drop table if exists t1;
create table t1(a int primary key, b int, c int, index idx(b, c));
insert into t1 values(1, 2, 3);
insert into t1 values(2, 3, 4);
insert into t1 values(3 ,4, 5);
insert into t1 values(4, 5, 6);
insert into t1 values(5, 6, 7);
insert into t1 values(6, 7, 8);
insert into t1 values(7, 8, 9);
insert into t1 values(9, 10, 11);
explain select a, c from t1 use index(idx) order by a limit 5;
id	count	task	operator info
TopN_7	5.00	root	test.t1.a:asc, offset:0, count:5
└─IndexReader_15	5.00	root	index:TopN_14
  └─TopN_14	5.00	cop[tikv]	test.t1.a:asc, offset:0, count:5
    └─IndexFullScan_13	10000.00	cop[tikv]	table:t1, index:b, c, keep order:false, stats:pseudo
select c, a from t1 use index(idx) order by a limit 5;
c	a
3	1
4	2
5	3
6	4
7	5
drop table if exists t;
create table t (a int, b int, c int, key idx(a, b, c));
explain select count(a) from t;
id	count	task	operator info
StreamAgg_20	1.00	root	funcs:count(Column#13)->Column#5
└─TableReader_21	1.00	root	data:StreamAgg_8
  └─StreamAgg_8	1.00	cop[tikv]	funcs:count(test.t.a)->Column#13
    └─TableFullScan_18	10000.00	cop[tikv]	table:t, keep order:false, stats:pseudo
select count(a) from t;
count(a)
0
insert t values(0,0,0);
explain select distinct b from t group by a;
id	count	task	operator info
HashAgg_7	8000.00	root	group by:test.t.b, funcs:firstrow(test.t.b)->test.t.b
└─StreamAgg_22	8000.00	root	group by:test.t.a, funcs:firstrow(Column#9)->test.t.b
  └─IndexReader_23	8000.00	root	index:StreamAgg_11
    └─StreamAgg_11	8000.00	cop[tikv]	group by:test.t.a, funcs:firstrow(test.t.b)->Column#9
      └─IndexFullScan_21	10000.00	cop[tikv]	table:t, index:a, b, c, keep order:true, stats:pseudo
select distinct b from t group by a;
b
0
explain select count(b) from t group by a;
id	count	task	operator info
StreamAgg_19	8000.00	root	group by:test.t.a, funcs:count(Column#10)->Column#5
└─IndexReader_20	8000.00	root	index:StreamAgg_8
  └─StreamAgg_8	8000.00	cop[tikv]	group by:test.t.a, funcs:count(test.t.b)->Column#10
    └─IndexFullScan_18	10000.00	cop[tikv]	table:t, index:a, b, c, keep order:true, stats:pseudo
select count(b) from t group by a;
count(b)
1
insert t values(1,1,1),(3,3,6),(3,2,5),(2,1,4),(1,1,3),(1,1,2);
explain select count(a) from t where b>0 group by a, b;
id	count	task	operator info
StreamAgg_25	2666.67	root	group by:test.t.a, test.t.b, funcs:count(Column#10)->Column#5
└─IndexReader_26	2666.67	root	index:StreamAgg_9
  └─StreamAgg_9	2666.67	cop[tikv]	group by:test.t.a, test.t.b, funcs:count(test.t.a)->Column#10
    └─Selection_24	3333.33	cop[tikv]	gt(test.t.b, 0)
      └─IndexFullScan_23	10000.00	cop[tikv]	table:t, index:a, b, c, keep order:true, stats:pseudo
select count(a) from t where b>0 group by a, b;
count(a)
3
1
1
1
explain select count(a) from t where b>0 group by a, b order by a;
id	count	task	operator info
Projection_7	2666.67	root	Column#5
└─StreamAgg_36	2666.67	root	group by:test.t.a, test.t.b, funcs:count(Column#15)->Column#5, funcs:firstrow(test.t.a)->test.t.a
  └─IndexReader_37	2666.67	root	index:StreamAgg_34
    └─StreamAgg_34	2666.67	cop[tikv]	group by:test.t.a, test.t.b, funcs:count(test.t.a)->Column#15
      └─Selection_28	3333.33	cop[tikv]	gt(test.t.b, 0)
        └─IndexFullScan_27	10000.00	cop[tikv]	table:t, index:a, b, c, keep order:true, stats:pseudo
select count(a) from t where b>0 group by a, b order by a;
count(a)
3
1
1
1
explain select count(a) from t where b>0 group by a, b order by a limit 1;
id	count	task	operator info
Projection_9	1.00	root	Column#5
└─Limit_15	1.00	root	offset:0, count:1
  └─StreamAgg_44	1.00	root	group by:test.t.a, test.t.b, funcs:count(Column#16)->Column#5, funcs:firstrow(test.t.a)->test.t.a
    └─IndexReader_45	1.00	root	index:StreamAgg_40
      └─StreamAgg_40	1.00	cop[tikv]	group by:test.t.a, test.t.b, funcs:count(test.t.a)->Column#16
        └─Selection_43	1.25	cop[tikv]	gt(test.t.b, 0)
          └─IndexFullScan_42	3.75	cop[tikv]	table:t, index:a, b, c, keep order:true, stats:pseudo
select count(a) from t where b>0 group by a, b order by a limit 1;
count(a)
3
drop table if exists t;
create table t (id int primary key, a int, b int);
explain select * from (t t1 left join t t2 on t1.a = t2.a) left join (t t3 left join t t4 on t3.a = t4.a) on t2.b = 1;
id	count	task	operator info
HashLeftJoin_10	155937656.25	root	CARTESIAN left outer join, inner:HashLeftJoin_19, left cond:[eq(test.t.b, 1)]
├─HashLeftJoin_19(Build)	12487.50	root	left outer join, inner:TableReader_25, equal:[eq(test.t.a, test.t.a)]
│ ├─TableReader_25(Build)	9990.00	root	data:Selection_24
│ │ └─Selection_24	9990.00	cop[tikv]	not(isnull(test.t.a))
│ │   └─TableFullScan_23	10000.00	cop[tikv]	table:t4, keep order:false, stats:pseudo
│ └─TableReader_22(Probe)	10000.00	root	data:TableFullScan_21
│   └─TableFullScan_21	10000.00	cop[tikv]	table:t3, keep order:false, stats:pseudo
└─HashLeftJoin_12(Probe)	12487.50	root	left outer join, inner:TableReader_18, equal:[eq(test.t.a, test.t.a)]
  ├─TableReader_18(Build)	9990.00	root	data:Selection_17
  │ └─Selection_17	9990.00	cop[tikv]	not(isnull(test.t.a))
  │   └─TableFullScan_16	10000.00	cop[tikv]	table:t2, keep order:false, stats:pseudo
  └─TableReader_15(Probe)	10000.00	root	data:TableFullScan_14
    └─TableFullScan_14	10000.00	cop[tikv]	table:t1, keep order:false, stats:pseudo
drop table if exists t;
create table t(a bigint primary key, b bigint);
desc select * from t where a = 1;
id	count	task	operator info
Point_Get_1	1.00	root	table:t, handle:1
desc select * from t where a = '1';
id	count	task	operator info
Point_Get_1	1.00	root	table:t, handle:1
desc select sysdate(), sleep(1), sysdate();
id	count	task	operator info
Projection_3	1.00	root	sysdate()->Column#1, sleep(1)->Column#2, sysdate()->Column#3
└─TableDual_4	1.00	root	rows:1
drop table if exists th;
set @@session.tidb_enable_table_partition = '1';
create table th (a int, b int) partition by hash(a) partitions 3;
insert into th values (0,0),(1,1),(2,2),(3,3),(4,4),(5,5),(6,6),(7,7),(8,8);
insert into th values (-1,-1),(-2,-2),(-3,-3),(-4,-4),(-5,-5),(-6,-6),(-7,-7),(-8,-8);
desc select * from th where a=-2;
id	count	task	operator info
TableReader_8	10.00	root	data:Selection_7
└─Selection_7	10.00	cop[tikv]	eq(test.th.a, -2)
  └─TableFullScan_6	10000.00	cop[tikv]	table:th, partition:p2, keep order:false, stats:pseudo
desc select * from th;
id	count	task	operator info
Union_8	30000.00	root	
├─TableReader_10	10000.00	root	data:TableFullScan_9
│ └─TableFullScan_9	10000.00	cop[tikv]	table:th, partition:p0, keep order:false, stats:pseudo
├─TableReader_12	10000.00	root	data:TableFullScan_11
│ └─TableFullScan_11	10000.00	cop[tikv]	table:th, partition:p1, keep order:false, stats:pseudo
└─TableReader_14	10000.00	root	data:TableFullScan_13
  └─TableFullScan_13	10000.00	cop[tikv]	table:th, partition:p2, keep order:false, stats:pseudo
desc select * from th partition (p2,p1);
id	count	task	operator info
Union_7	20000.00	root	
├─TableReader_9	10000.00	root	data:TableFullScan_8
│ └─TableFullScan_8	10000.00	cop[tikv]	table:th, partition:p1, keep order:false, stats:pseudo
└─TableReader_11	10000.00	root	data:TableFullScan_10
  └─TableFullScan_10	10000.00	cop[tikv]	table:th, partition:p2, keep order:false, stats:pseudo
drop table if exists t;
create table t(a int, b int);
explain select a != any (select a from t t2) from t t1;
id	count	task	operator info
Projection_8	10000.00	root	and(or(or(gt(Column#8, 1), ne(test.t.a, Column#7)), if(ne(Column#9, 0), <nil>, 0)), and(ne(Column#10, 0), if(isnull(test.t.a), <nil>, 1)))->Column#11
└─HashLeftJoin_9	10000.00	root	CARTESIAN inner join, inner:StreamAgg_16
<<<<<<< HEAD
  ├─StreamAgg_16(Build)	1.00	root	funcs:firstrow(Column#13)->Column#7, funcs:count(distinct Column#14)->Column#8, funcs:sum(Column#15)->Column#9, funcs:count(1)->Column#10
  │ └─Projection_26	10000.00	root	test.t.a, test.t.a, cast(isnull(test.t.a))->Column#15
  │   └─TableReader_23	10000.00	root	data:TableFullScan_22
  │     └─TableFullScan_22	10000.00	cop[tikv]	table:t2, keep order:false, stats:pseudo
  └─TableReader_12(Probe)	10000.00	root	data:TableFullScan_11
    └─TableFullScan_11	10000.00	cop[tikv]	table:t1, keep order:false, stats:pseudo
=======
  ├─TableReader_12	10000.00	root	data:TableFullScan_11
  │ └─TableFullScan_11	10000.00	cop[tikv]	table:t1, keep order:false, stats:pseudo
  └─StreamAgg_16	1.00	root	funcs:firstrow(Column#13)->Column#7, funcs:count(distinct Column#14)->Column#8, funcs:sum(Column#15)->Column#9, funcs:count(1)->Column#10
    └─Projection_26	10000.00	root	test.t.a, test.t.a, cast(isnull(test.t.a), decimal(65,0) BINARY)->Column#15
      └─TableReader_23	10000.00	root	data:TableFullScan_22
        └─TableFullScan_22	10000.00	cop[tikv]	table:t2, keep order:false, stats:pseudo
>>>>>>> c380cee2
explain select a = all (select a from t t2) from t t1;
id	count	task	operator info
Projection_8	10000.00	root	or(and(and(le(Column#8, 1), eq(test.t.a, Column#7)), if(ne(Column#9, 0), <nil>, 1)), or(eq(Column#10, 0), if(isnull(test.t.a), <nil>, 0)))->Column#11
└─HashLeftJoin_9	10000.00	root	CARTESIAN inner join, inner:StreamAgg_16
<<<<<<< HEAD
  ├─StreamAgg_16(Build)	1.00	root	funcs:firstrow(Column#13)->Column#7, funcs:count(distinct Column#14)->Column#8, funcs:sum(Column#15)->Column#9, funcs:count(1)->Column#10
  │ └─Projection_26	10000.00	root	test.t.a, test.t.a, cast(isnull(test.t.a))->Column#15
  │   └─TableReader_23	10000.00	root	data:TableFullScan_22
  │     └─TableFullScan_22	10000.00	cop[tikv]	table:t2, keep order:false, stats:pseudo
  └─TableReader_12(Probe)	10000.00	root	data:TableFullScan_11
    └─TableFullScan_11	10000.00	cop[tikv]	table:t1, keep order:false, stats:pseudo
=======
  ├─TableReader_12	10000.00	root	data:TableFullScan_11
  │ └─TableFullScan_11	10000.00	cop[tikv]	table:t1, keep order:false, stats:pseudo
  └─StreamAgg_16	1.00	root	funcs:firstrow(Column#13)->Column#7, funcs:count(distinct Column#14)->Column#8, funcs:sum(Column#15)->Column#9, funcs:count(1)->Column#10
    └─Projection_26	10000.00	root	test.t.a, test.t.a, cast(isnull(test.t.a), decimal(65,0) BINARY)->Column#15
      └─TableReader_23	10000.00	root	data:TableFullScan_22
        └─TableFullScan_22	10000.00	cop[tikv]	table:t2, keep order:false, stats:pseudo
>>>>>>> c380cee2
drop table if exists t;
create table t(a int, b int);
drop table if exists s;
create table s(a varchar(20), b varchar(20));
explain select a in (select a from s where s.b = t.b) from t;
id	count	task	operator info
Projection_9	10000.00	root	Column#7
└─HashLeftJoin_10	10000.00	root	left outer semi join, inner:Projection_14, equal:[eq(Column#8, Column#9)], other cond:eq(cast(test.t.a), cast(test.s.a))
<<<<<<< HEAD
  ├─Projection_14(Build)	10000.00	root	test.s.a, cast(test.s.b)->Column#9
  │ └─TableReader_16	10000.00	root	data:TableFullScan_15
  │   └─TableFullScan_15	10000.00	cop[tikv]	table:s, keep order:false, stats:pseudo
  └─Projection_11(Probe)	10000.00	root	test.t.a, cast(test.t.b)->Column#8
    └─TableReader_13	10000.00	root	data:TableFullScan_12
      └─TableFullScan_12	10000.00	cop[tikv]	table:t, keep order:false, stats:pseudo
=======
  ├─Projection_11	10000.00	root	test.t.a, cast(test.t.b, double BINARY)->Column#8
  │ └─TableReader_13	10000.00	root	data:TableFullScan_12
  │   └─TableFullScan_12	10000.00	cop[tikv]	table:t, keep order:false, stats:pseudo
  └─Projection_14	10000.00	root	test.s.a, cast(test.s.b, double BINARY)->Column#9
    └─TableReader_16	10000.00	root	data:TableFullScan_15
      └─TableFullScan_15	10000.00	cop[tikv]	table:s, keep order:false, stats:pseudo
>>>>>>> c380cee2
explain select a in (select a+b from t t2 where t2.b = t1.b) from t t1;
id	count	task	operator info
Projection_7	10000.00	root	Column#8
└─HashLeftJoin_8	10000.00	root	left outer semi join, inner:TableReader_12, equal:[eq(test.t.b, test.t.b)], other cond:eq(test.t.a, plus(test.t.a, test.t.b))
  ├─TableReader_12(Build)	10000.00	root	data:TableFullScan_11
  │ └─TableFullScan_11	10000.00	cop[tikv]	table:t2, keep order:false, stats:pseudo
  └─TableReader_10(Probe)	10000.00	root	data:TableFullScan_9
    └─TableFullScan_9	10000.00	cop[tikv]	table:t1, keep order:false, stats:pseudo
drop table t;
create table t(a int not null, b int);
explain select a in (select a from t t2 where t2.b = t1.b) from t t1;
id	count	task	operator info
Projection_7	10000.00	root	Column#7
└─HashLeftJoin_8	10000.00	root	left outer semi join, inner:TableReader_12, equal:[eq(test.t.b, test.t.b) eq(test.t.a, test.t.a)]
  ├─TableReader_12(Build)	10000.00	root	data:TableFullScan_11
  │ └─TableFullScan_11	10000.00	cop[tikv]	table:t2, keep order:false, stats:pseudo
  └─TableReader_10(Probe)	10000.00	root	data:TableFullScan_9
    └─TableFullScan_9	10000.00	cop[tikv]	table:t1, keep order:false, stats:pseudo
explain select 1 from (select sleep(1)) t;
id	count	task	operator info
Projection_4	1.00	root	1->Column#2
└─Projection_5	1.00	root	sleep(1)->Column#1
  └─TableDual_6	1.00	root	rows:1
drop table if exists t;
create table t(a int, b int);
explain select a from t order by rand();
id	count	task	operator info
Projection_8	10000.00	root	test.t.a
└─Sort_4	10000.00	root	Column#4:asc
  └─Projection_9	10000.00	root	test.t.a, rand()->Column#4
    └─TableReader_7	10000.00	root	data:TableFullScan_6
      └─TableFullScan_6	10000.00	cop[tikv]	table:t, keep order:false, stats:pseudo
explain select a, b from t order by abs(2);
id	count	task	operator info
TableReader_8	10000.00	root	data:TableFullScan_7
└─TableFullScan_7	10000.00	cop[tikv]	table:t, keep order:false, stats:pseudo
explain select a from t order by abs(rand())+1;
id	count	task	operator info
Projection_8	10000.00	root	test.t.a
└─Sort_4	10000.00	root	Column#4:asc
  └─Projection_9	10000.00	root	test.t.a, plus(abs(rand()), 1)->Column#4
    └─TableReader_7	10000.00	root	data:TableFullScan_6
      └─TableFullScan_6	10000.00	cop[tikv]	table:t, keep order:false, stats:pseudo
drop table if exists t1;
create table t1(a int, b int);
drop table if exists t2;
create table t2(a int, b int);
explain select * from t1 where t1.a in (select t2.a as a from t2 where t2.b > t1.b order by t1.b);
id	count	task	operator info
HashLeftJoin_10	7984.01	root	semi join, inner:TableReader_16, equal:[eq(test.t1.a, test.t2.a)], other cond:gt(test.t2.b, test.t1.b)
├─TableReader_16(Build)	9980.01	root	data:Selection_15
│ └─Selection_15	9980.01	cop[tikv]	not(isnull(test.t2.a)), not(isnull(test.t2.b))
│   └─TableFullScan_14	10000.00	cop[tikv]	table:t2, keep order:false, stats:pseudo
└─TableReader_13(Probe)	9980.01	root	data:Selection_12
  └─Selection_12	9980.01	cop[tikv]	not(isnull(test.t1.a)), not(isnull(test.t1.b))
    └─TableFullScan_11	10000.00	cop[tikv]	table:t1, keep order:false, stats:pseudo
drop table t;
CREATE TABLE t (id int(10) unsigned NOT NULL AUTO_INCREMENT,
i int(10) unsigned DEFAULT NULL,
x int(10) unsigned DEFAULT 0,
PRIMARY KEY (`id`)
);
explain select row_number() over( partition by i ) - x as rnk from t;
id	count	task	operator info
Projection_7	10000.00	root	minus(Column#5, test.t.x)->Column#7
└─Window_8	10000.00	root	row_number()->Column#5 over(partition by test.t.i)
  └─Sort_11	10000.00	root	test.t.i:asc
    └─TableReader_10	10000.00	root	data:TableRangeScan_9
      └─TableRangeScan_9	10000.00	cop[tikv]	table:t, range:[0,+inf], keep order:false, stats:pseudo<|MERGE_RESOLUTION|>--- conflicted
+++ resolved
@@ -384,40 +384,22 @@
 id	count	task	operator info
 Projection_8	10000.00	root	and(or(or(gt(Column#8, 1), ne(test.t.a, Column#7)), if(ne(Column#9, 0), <nil>, 0)), and(ne(Column#10, 0), if(isnull(test.t.a), <nil>, 1)))->Column#11
 └─HashLeftJoin_9	10000.00	root	CARTESIAN inner join, inner:StreamAgg_16
-<<<<<<< HEAD
   ├─StreamAgg_16(Build)	1.00	root	funcs:firstrow(Column#13)->Column#7, funcs:count(distinct Column#14)->Column#8, funcs:sum(Column#15)->Column#9, funcs:count(1)->Column#10
-  │ └─Projection_26	10000.00	root	test.t.a, test.t.a, cast(isnull(test.t.a))->Column#15
+  │ └─Projection_26	10000.00	root	test.t.a, test.t.a, cast(isnull(test.t.a), decimal(65,0) BINARY)->Column#15
   │   └─TableReader_23	10000.00	root	data:TableFullScan_22
   │     └─TableFullScan_22	10000.00	cop[tikv]	table:t2, keep order:false, stats:pseudo
   └─TableReader_12(Probe)	10000.00	root	data:TableFullScan_11
     └─TableFullScan_11	10000.00	cop[tikv]	table:t1, keep order:false, stats:pseudo
-=======
-  ├─TableReader_12	10000.00	root	data:TableFullScan_11
-  │ └─TableFullScan_11	10000.00	cop[tikv]	table:t1, keep order:false, stats:pseudo
-  └─StreamAgg_16	1.00	root	funcs:firstrow(Column#13)->Column#7, funcs:count(distinct Column#14)->Column#8, funcs:sum(Column#15)->Column#9, funcs:count(1)->Column#10
-    └─Projection_26	10000.00	root	test.t.a, test.t.a, cast(isnull(test.t.a), decimal(65,0) BINARY)->Column#15
-      └─TableReader_23	10000.00	root	data:TableFullScan_22
-        └─TableFullScan_22	10000.00	cop[tikv]	table:t2, keep order:false, stats:pseudo
->>>>>>> c380cee2
 explain select a = all (select a from t t2) from t t1;
 id	count	task	operator info
 Projection_8	10000.00	root	or(and(and(le(Column#8, 1), eq(test.t.a, Column#7)), if(ne(Column#9, 0), <nil>, 1)), or(eq(Column#10, 0), if(isnull(test.t.a), <nil>, 0)))->Column#11
 └─HashLeftJoin_9	10000.00	root	CARTESIAN inner join, inner:StreamAgg_16
-<<<<<<< HEAD
   ├─StreamAgg_16(Build)	1.00	root	funcs:firstrow(Column#13)->Column#7, funcs:count(distinct Column#14)->Column#8, funcs:sum(Column#15)->Column#9, funcs:count(1)->Column#10
-  │ └─Projection_26	10000.00	root	test.t.a, test.t.a, cast(isnull(test.t.a))->Column#15
+  │ └─Projection_26	10000.00	root	test.t.a, test.t.a, cast(isnull(test.t.a), decimal(65,0) BINARY)->Column#15
   │   └─TableReader_23	10000.00	root	data:TableFullScan_22
   │     └─TableFullScan_22	10000.00	cop[tikv]	table:t2, keep order:false, stats:pseudo
   └─TableReader_12(Probe)	10000.00	root	data:TableFullScan_11
     └─TableFullScan_11	10000.00	cop[tikv]	table:t1, keep order:false, stats:pseudo
-=======
-  ├─TableReader_12	10000.00	root	data:TableFullScan_11
-  │ └─TableFullScan_11	10000.00	cop[tikv]	table:t1, keep order:false, stats:pseudo
-  └─StreamAgg_16	1.00	root	funcs:firstrow(Column#13)->Column#7, funcs:count(distinct Column#14)->Column#8, funcs:sum(Column#15)->Column#9, funcs:count(1)->Column#10
-    └─Projection_26	10000.00	root	test.t.a, test.t.a, cast(isnull(test.t.a), decimal(65,0) BINARY)->Column#15
-      └─TableReader_23	10000.00	root	data:TableFullScan_22
-        └─TableFullScan_22	10000.00	cop[tikv]	table:t2, keep order:false, stats:pseudo
->>>>>>> c380cee2
 drop table if exists t;
 create table t(a int, b int);
 drop table if exists s;
@@ -426,21 +408,12 @@
 id	count	task	operator info
 Projection_9	10000.00	root	Column#7
 └─HashLeftJoin_10	10000.00	root	left outer semi join, inner:Projection_14, equal:[eq(Column#8, Column#9)], other cond:eq(cast(test.t.a), cast(test.s.a))
-<<<<<<< HEAD
-  ├─Projection_14(Build)	10000.00	root	test.s.a, cast(test.s.b)->Column#9
+  ├─Projection_14(Build)	10000.00	root	test.s.a, cast(test.s.b, double BINARY)->Column#9
   │ └─TableReader_16	10000.00	root	data:TableFullScan_15
   │   └─TableFullScan_15	10000.00	cop[tikv]	table:s, keep order:false, stats:pseudo
-  └─Projection_11(Probe)	10000.00	root	test.t.a, cast(test.t.b)->Column#8
+  └─Projection_11(Probe)	10000.00	root	test.t.a, cast(test.t.b, double BINARY)->Column#8
     └─TableReader_13	10000.00	root	data:TableFullScan_12
       └─TableFullScan_12	10000.00	cop[tikv]	table:t, keep order:false, stats:pseudo
-=======
-  ├─Projection_11	10000.00	root	test.t.a, cast(test.t.b, double BINARY)->Column#8
-  │ └─TableReader_13	10000.00	root	data:TableFullScan_12
-  │   └─TableFullScan_12	10000.00	cop[tikv]	table:t, keep order:false, stats:pseudo
-  └─Projection_14	10000.00	root	test.s.a, cast(test.s.b, double BINARY)->Column#9
-    └─TableReader_16	10000.00	root	data:TableFullScan_15
-      └─TableFullScan_15	10000.00	cop[tikv]	table:s, keep order:false, stats:pseudo
->>>>>>> c380cee2
 explain select a in (select a+b from t t2 where t2.b = t1.b) from t t1;
 id	count	task	operator info
 Projection_7	10000.00	root	Column#8
