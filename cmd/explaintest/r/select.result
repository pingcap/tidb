DROP TABLE IF EXISTS t;
CREATE TABLE t (
c1 int,
c2 int,
c3 int,
PRIMARY KEY (c1)
);
INSERT INTO t VALUES (1,2,3);
set session tidb_hashagg_partial_concurrency = 1;
set session tidb_hashagg_final_concurrency = 1;
SELECT * from t;
c1	c2	c3
1	2	3
SELECT c1, c2, c3 from t;
c1	c2	c3
1	2	3
SELECT c1, c1 from t;
c1	c1
1	1
SELECT c1 as a, c2 as a from t;
a	a
1	2
SELECT 1;
1
1
SELECT 1, 1;
1	1
1	1
SET @@autocommit = 1;
SELECT @@autocommit;
@@autocommit
1
SELECT @@autocommit, @@autocommit;
@@autocommit	@@autocommit
1	1
SET @a = 10;
SET @b = 11;
SELECT @a, @@autocommit;
@a	@@autocommit
10	1
SELECT @a, @b;
@a	@b
10	11
SELECT 1, @a;
1	@a
1	10
SELECT 1, @a as a;
1	a
1	10
SELECT 1, @a, @@autocommit as a, c1 from t;
1	@a	a	c1
1	10	1	1
SET @b = "123";
SELECT @b + "123";
@b + "123"
246
SELECT 1 + 1;
1 + 1
2
SELECT 1 a, 1 as a, 1 + 1 a;
a	a	a
1	1	2
SELECT c1 a, c1 as a from t;
a	a
1	1
SELECT * from t LIMIT 0,1;
c1	c2	c3
1	2	3
SELECT * from t LIMIT 1;
c1	c2	c3
1	2	3
SELECT * from t LIMIT 1,1;
c1	c2	c3
SELECT * from t LIMIT 1 OFFSET 0;
c1	c2	c3
1	2	3
DROP TABLE IF EXISTS t2;
CREATE TABLE t2 (
c1 int,
c2 int,
PRIMARY KEY (c1)
);
INSERT INTO t2 VALUES (1,2);
SELECT * from t a;
c1	c2	c3
1	2	3
SELECT * from t a, t2 b;
c1	c2	c3	c1	c2
1	2	3	1	2
SELECT * from t as a, t2 as b;
c1	c2	c3	c1	c2
1	2	3	1	2
SELECT * from t a left join t2 b on a.c1 = b.c1;
c1	c2	c3	c1	c2
1	2	3	1	2
SELECT * from (SELECT 1, 1) as a;
Error 1060: Duplicate column name '1'
SELECT * from (SELECT * FROM t, t2) as a;
Error 1060: Duplicate column name 'c1'
DROP TABLE IF EXISTS t;
CREATE TABLE t (c1 INT, c2 INT);
INSERT INTO t VALUES (1, 2), (1, 1), (1, 3);
SELECT c1=c2 FROM t;
c1=c2
0
1
0
SELECT 1=1;
1=1
1
SELECT t.c1 + t.c2 from t limit 1;
t.c1 + t.c2
3
SELECT t.c1 from t limit 1;
c1
1
SELECT t.c1 + c2 from t limit 1;
t.c1 + c2
3
SELECT c1 + 10 from t limit 1;
c1 + 10
11
SELECT t.c1 + 10 from t limit 1;
t.c1 + 10
11
SELECT all c1, c2 from t limit 1;
c1	c2
1	2
SELECT distinct c1, c2 from t order by c1, c2 limit 1;
c1	c2
1	1
SELECT c2 from t where not (c2 > 2);
c2
2
1
select c2 from t where not null is null;
c2
select !(1 + 2);
!(1 + 2)
0
select + - 1, --1, +-+-+1, + "123";
+ - 1	--1	+-+-+1	123
-1	1	1	123
select --------------------1, ++++++++++++++++++++1;
--------------------1	1
1	1
select +(+(1)), (-+1), ((+1)), +1.23, +1e23, +1E23, +null, +true, +false, + ( ( 1 ) );
1	(-+1)	1	1.23	1e23	1E23	NULL	TRUE	FALSE	1
1	-1	1	1.23	1e23	1e23	NULL	1	0	1
select +
(
+
(
1
)
)
;
1
1
select +	(	+	1	);
1
1
select --+(1 + 1), +-+-(1 * 1);
--+(1 + 1)	+-+-(1 * 1)
2	1
select * from t where null;
c1	c2
select * from t where 1;
c1	c2
1	2
1	1
1	3
select * from t where 0;
c1	c2
select * from t where 0 * 10;
c1	c2
select * from t where null is not null;
c1	c2
select * from t where !1;
c1	c2
select * from t where 1 && 0 || 3 && null;
c1	c2
select * from t as a, t2 as b;
c1	c2	c1	c2
1	2	1	2
1	1	1	2
1	3	1	2
select * from t as a cross join t2 as b;
c1	c2	c1	c2
1	2	1	2
1	1	1	2
1	3	1	2
select * from t as a join t2 as b;
c1	c2	c1	c2
1	2	1	2
1	1	1	2
1	3	1	2
select * from t as a join t2 as b on a.c2 = b.c2;
c1	c2	c1	c2
1	2	1	2
select * from (t);
c1	c2
1	2
1	1
1	3
select * from (t as a, t2 as b);
c1	c2	c1	c2
1	2	1	2
1	1	1	2
1	3	1	2
select * from (t as a cross join t2 as b);
c1	c2	c1	c2
1	2	1	2
1	1	1	2
1	3	1	2
select 1 as a from t;
a
1
1
1
select count(*), 1 from t;
count(*)	1
3	1
select *, 1 from t;
c1	c2	1
1	2	1
1	1	1
1	3	1
select 1, count(1), sum(1);
1	count(1)	sum(1)
1	1	1
drop table if exists t1;
create table t1(a int primary key, b int, c int, index idx(b, c));
insert into t1 values(1, 2, 3);
insert into t1 values(2, 3, 4);
insert into t1 values(3 ,4, 5);
insert into t1 values(4, 5, 6);
insert into t1 values(5, 6, 7);
insert into t1 values(6, 7, 8);
insert into t1 values(7, 8, 9);
insert into t1 values(9, 10, 11);
explain select a, c from t1 use index(idx) order by a limit 5;
id	estRows	task	operator info
TopN_7	5.00	root	test.t1.a:asc, offset:0, count:5
└─IndexReader_15	5.00	root	index:TopN_14
  └─TopN_14	5.00	cop[tikv]	test.t1.a:asc, offset:0, count:5
    └─IndexFullScan_13	10000.00	cop[tikv]	table:t1, index:b, c, keep order:false, stats:pseudo
select c, a from t1 use index(idx) order by a limit 5;
c	a
3	1
4	2
5	3
6	4
7	5
drop table if exists t;
create table t (a int, b int, c int, key idx(a, b, c));
explain select count(a) from t;
id	estRows	task	operator info
StreamAgg_20	1.00	root	funcs:count(Column#13)->Column#5
└─TableReader_21	1.00	root	data:StreamAgg_8
  └─StreamAgg_8	1.00	cop[tikv]	funcs:count(test.t.a)->Column#13
    └─TableFullScan_18	10000.00	cop[tikv]	table:t, keep order:false, stats:pseudo
select count(a) from t;
count(a)
0
insert t values(0,0,0);
explain select distinct b from t group by a;
id	estRows	task	operator info
HashAgg_7	8000.00	root	group by:test.t.b, funcs:firstrow(test.t.b)->test.t.b
└─StreamAgg_22	8000.00	root	group by:test.t.a, funcs:firstrow(Column#9)->test.t.b
  └─IndexReader_23	8000.00	root	index:StreamAgg_11
    └─StreamAgg_11	8000.00	cop[tikv]	group by:test.t.a, funcs:firstrow(test.t.b)->Column#9
      └─IndexFullScan_21	10000.00	cop[tikv]	table:t, index:a, b, c, keep order:true, stats:pseudo
select distinct b from t group by a;
b
0
explain select count(b) from t group by a;
id	estRows	task	operator info
StreamAgg_19	8000.00	root	group by:test.t.a, funcs:count(Column#10)->Column#5
└─IndexReader_20	8000.00	root	index:StreamAgg_8
  └─StreamAgg_8	8000.00	cop[tikv]	group by:test.t.a, funcs:count(test.t.b)->Column#10
    └─IndexFullScan_18	10000.00	cop[tikv]	table:t, index:a, b, c, keep order:true, stats:pseudo
select count(b) from t group by a;
count(b)
1
insert t values(1,1,1),(3,3,6),(3,2,5),(2,1,4),(1,1,3),(1,1,2);
explain select count(a) from t where b>0 group by a, b;
id	estRows	task	operator info
StreamAgg_25	2666.67	root	group by:test.t.a, test.t.b, funcs:count(Column#10)->Column#5
└─IndexReader_26	2666.67	root	index:StreamAgg_9
  └─StreamAgg_9	2666.67	cop[tikv]	group by:test.t.a, test.t.b, funcs:count(test.t.a)->Column#10
    └─Selection_24	3333.33	cop[tikv]	gt(test.t.b, 0)
      └─IndexFullScan_23	10000.00	cop[tikv]	table:t, index:a, b, c, keep order:true, stats:pseudo
select count(a) from t where b>0 group by a, b;
count(a)
3
1
1
1
explain select count(a) from t where b>0 group by a, b order by a;
id	estRows	task	operator info
Projection_7	2666.67	root	Column#5
└─StreamAgg_36	2666.67	root	group by:test.t.a, test.t.b, funcs:count(Column#15)->Column#5, funcs:firstrow(test.t.a)->test.t.a
  └─IndexReader_37	2666.67	root	index:StreamAgg_34
    └─StreamAgg_34	2666.67	cop[tikv]	group by:test.t.a, test.t.b, funcs:count(test.t.a)->Column#15
      └─Selection_28	3333.33	cop[tikv]	gt(test.t.b, 0)
        └─IndexFullScan_27	10000.00	cop[tikv]	table:t, index:a, b, c, keep order:true, stats:pseudo
select count(a) from t where b>0 group by a, b order by a;
count(a)
3
1
1
1
explain select count(a) from t where b>0 group by a, b order by a limit 1;
id	estRows	task	operator info
Projection_9	1.00	root	Column#5
└─Limit_15	1.00	root	offset:0, count:1
  └─StreamAgg_44	1.00	root	group by:test.t.a, test.t.b, funcs:count(Column#16)->Column#5, funcs:firstrow(test.t.a)->test.t.a
    └─IndexReader_45	1.00	root	index:StreamAgg_40
      └─StreamAgg_40	1.00	cop[tikv]	group by:test.t.a, test.t.b, funcs:count(test.t.a)->Column#16
        └─Selection_43	1.25	cop[tikv]	gt(test.t.b, 0)
          └─IndexFullScan_42	3.75	cop[tikv]	table:t, index:a, b, c, keep order:true, stats:pseudo
select count(a) from t where b>0 group by a, b order by a limit 1;
count(a)
3
drop table if exists t;
create table t (id int primary key, a int, b int);
explain select * from (t t1 left join t t2 on t1.a = t2.a) left join (t t3 left join t t4 on t3.a = t4.a) on t2.b = 1;
id	estRows	task	operator info
HashLeftJoin_10	155937656.25	root	CARTESIAN left outer join, inner:HashLeftJoin_19, left cond:[eq(test.t.b, 1)]
├─HashLeftJoin_19(Build)	12487.50	root	left outer join, inner:TableReader_25, equal:[eq(test.t.a, test.t.a)]
│ ├─TableReader_25(Build)	9990.00	root	data:Selection_24
│ │ └─Selection_24	9990.00	cop[tikv]	not(isnull(test.t.a))
│ │   └─TableFullScan_23	10000.00	cop[tikv]	table:t4, keep order:false, stats:pseudo
│ └─TableReader_22(Probe)	10000.00	root	data:TableFullScan_21
│   └─TableFullScan_21	10000.00	cop[tikv]	table:t3, keep order:false, stats:pseudo
└─HashLeftJoin_12(Probe)	12487.50	root	left outer join, inner:TableReader_18, equal:[eq(test.t.a, test.t.a)]
  ├─TableReader_18(Build)	9990.00	root	data:Selection_17
  │ └─Selection_17	9990.00	cop[tikv]	not(isnull(test.t.a))
  │   └─TableFullScan_16	10000.00	cop[tikv]	table:t2, keep order:false, stats:pseudo
  └─TableReader_15(Probe)	10000.00	root	data:TableFullScan_14
    └─TableFullScan_14	10000.00	cop[tikv]	table:t1, keep order:false, stats:pseudo
drop table if exists t;
create table t(a bigint primary key, b bigint);
desc select * from t where a = 1;
id	estRows	task	operator info
Point_Get_1	1.00	root	table:t, handle:1
desc select * from t where a = '1';
id	estRows	task	operator info
Point_Get_1	1.00	root	table:t, handle:1
desc select sysdate(), sleep(1), sysdate();
id	estRows	task	operator info
Projection_3	1.00	root	sysdate()->Column#1, sleep(1)->Column#2, sysdate()->Column#3
└─TableDual_4	1.00	root	rows:1
drop table if exists th;
set @@session.tidb_enable_table_partition = '1';
create table th (a int, b int) partition by hash(a) partitions 3;
insert into th values (0,0),(1,1),(2,2),(3,3),(4,4),(5,5),(6,6),(7,7),(8,8);
insert into th values (-1,-1),(-2,-2),(-3,-3),(-4,-4),(-5,-5),(-6,-6),(-7,-7),(-8,-8);
desc select * from th where a=-2;
id	estRows	task	operator info
TableReader_8	10.00	root	data:Selection_7
└─Selection_7	10.00	cop[tikv]	eq(test.th.a, -2)
  └─TableFullScan_6	10000.00	cop[tikv]	table:th, partition:p2, keep order:false, stats:pseudo
desc select * from th;
id	estRows	task	operator info
Union_8	30000.00	root	
├─TableReader_10	10000.00	root	data:TableFullScan_9
│ └─TableFullScan_9	10000.00	cop[tikv]	table:th, partition:p0, keep order:false, stats:pseudo
├─TableReader_12	10000.00	root	data:TableFullScan_11
│ └─TableFullScan_11	10000.00	cop[tikv]	table:th, partition:p1, keep order:false, stats:pseudo
└─TableReader_14	10000.00	root	data:TableFullScan_13
  └─TableFullScan_13	10000.00	cop[tikv]	table:th, partition:p2, keep order:false, stats:pseudo
desc select * from th partition (p2,p1);
id	estRows	task	operator info
Union_7	20000.00	root	
├─TableReader_9	10000.00	root	data:TableFullScan_8
│ └─TableFullScan_8	10000.00	cop[tikv]	table:th, partition:p1, keep order:false, stats:pseudo
└─TableReader_11	10000.00	root	data:TableFullScan_10
  └─TableFullScan_10	10000.00	cop[tikv]	table:th, partition:p2, keep order:false, stats:pseudo
drop table if exists t;
create table t(a int, b int);
explain select a != any (select a from t t2) from t t1;
id	estRows	task	operator info
Projection_8	10000.00	root	and(or(or(gt(Column#8, 1), ne(test.t.a, Column#7)), if(ne(Column#9, 0), <nil>, 0)), and(ne(Column#10, 0), if(isnull(test.t.a), <nil>, 1)))->Column#11
└─HashLeftJoin_9	10000.00	root	CARTESIAN inner join, inner:StreamAgg_16
  ├─StreamAgg_16(Build)	1.00	root	funcs:firstrow(Column#13)->Column#7, funcs:count(distinct Column#14)->Column#8, funcs:sum(Column#15)->Column#9, funcs:count(1)->Column#10
  │ └─Projection_26	10000.00	root	test.t.a, test.t.a, cast(isnull(test.t.a), decimal(65,0) BINARY)->Column#15
  │   └─TableReader_23	10000.00	root	data:TableFullScan_22
  │     └─TableFullScan_22	10000.00	cop[tikv]	table:t2, keep order:false, stats:pseudo
  └─TableReader_12(Probe)	10000.00	root	data:TableFullScan_11
    └─TableFullScan_11	10000.00	cop[tikv]	table:t1, keep order:false, stats:pseudo
explain select a = all (select a from t t2) from t t1;
id	estRows	task	operator info
Projection_8	10000.00	root	or(and(and(le(Column#8, 1), eq(test.t.a, Column#7)), if(ne(Column#9, 0), <nil>, 1)), or(eq(Column#10, 0), if(isnull(test.t.a), <nil>, 0)))->Column#11
└─HashLeftJoin_9	10000.00	root	CARTESIAN inner join, inner:StreamAgg_16
  ├─StreamAgg_16(Build)	1.00	root	funcs:firstrow(Column#13)->Column#7, funcs:count(distinct Column#14)->Column#8, funcs:sum(Column#15)->Column#9, funcs:count(1)->Column#10
  │ └─Projection_26	10000.00	root	test.t.a, test.t.a, cast(isnull(test.t.a), decimal(65,0) BINARY)->Column#15
  │   └─TableReader_23	10000.00	root	data:TableFullScan_22
  │     └─TableFullScan_22	10000.00	cop[tikv]	table:t2, keep order:false, stats:pseudo
  └─TableReader_12(Probe)	10000.00	root	data:TableFullScan_11
    └─TableFullScan_11	10000.00	cop[tikv]	table:t1, keep order:false, stats:pseudo
drop table if exists t;
create table t(a int, b int);
drop table if exists s;
create table s(a varchar(20), b varchar(20));
explain select a in (select a from s where s.b = t.b) from t;
<<<<<<< HEAD
id	estRows	task	operator info
Projection_9	10000.00	root	Column#7
└─HashLeftJoin_10	10000.00	root	left outer semi join, inner:Projection_14, equal:[eq(Column#8, Column#9)], other cond:eq(cast(test.t.a), cast(test.s.a))
  ├─Projection_14(Build)	10000.00	root	test.s.a, cast(test.s.b, double BINARY)->Column#9
  │ └─TableReader_16	10000.00	root	data:TableFullScan_15
  │   └─TableFullScan_15	10000.00	cop[tikv]	table:s, keep order:false, stats:pseudo
  └─Projection_11(Probe)	10000.00	root	test.t.a, cast(test.t.b, double BINARY)->Column#8
    └─TableReader_13	10000.00	root	data:TableFullScan_12
      └─TableFullScan_12	10000.00	cop[tikv]	table:t, keep order:false, stats:pseudo
explain select a in (select a+b from t t2 where t2.b = t1.b) from t t1;
id	estRows	task	operator info
Projection_7	10000.00	root	Column#8
└─HashLeftJoin_8	10000.00	root	left outer semi join, inner:TableReader_12, equal:[eq(test.t.b, test.t.b)], other cond:eq(test.t.a, plus(test.t.a, test.t.b))
  ├─TableReader_12(Build)	10000.00	root	data:TableFullScan_11
  │ └─TableFullScan_11	10000.00	cop[tikv]	table:t2, keep order:false, stats:pseudo
  └─TableReader_10(Probe)	10000.00	root	data:TableFullScan_9
    └─TableFullScan_9	10000.00	cop[tikv]	table:t1, keep order:false, stats:pseudo
drop table t;
create table t(a int not null, b int);
explain select a in (select a from t t2 where t2.b = t1.b) from t t1;
id	estRows	task	operator info
Projection_7	10000.00	root	Column#7
└─HashLeftJoin_8	10000.00	root	left outer semi join, inner:TableReader_12, equal:[eq(test.t.b, test.t.b) eq(test.t.a, test.t.a)]
  ├─TableReader_12(Build)	10000.00	root	data:TableFullScan_11
  │ └─TableFullScan_11	10000.00	cop[tikv]	table:t2, keep order:false, stats:pseudo
  └─TableReader_10(Probe)	10000.00	root	data:TableFullScan_9
    └─TableFullScan_9	10000.00	cop[tikv]	table:t1, keep order:false, stats:pseudo
=======
id	count	task	operator info
HashLeftJoin_10	10000.00	root	left outer semi join, inner:Projection_14, equal:[eq(Column#8, Column#9)], other cond:eq(cast(test.t.a), cast(test.s.a))
├─Projection_14(Build)	10000.00	root	test.s.a, cast(test.s.b, double BINARY)->Column#9
│ └─TableReader_16	10000.00	root	data:TableFullScan_15
│   └─TableFullScan_15	10000.00	cop[tikv]	table:s, keep order:false, stats:pseudo
└─Projection_11(Probe)	10000.00	root	test.t.a, cast(test.t.b, double BINARY)->Column#8
  └─TableReader_13	10000.00	root	data:TableFullScan_12
    └─TableFullScan_12	10000.00	cop[tikv]	table:t, keep order:false, stats:pseudo
explain select a in (select a+b from t t2 where t2.b = t1.b) from t t1;
id	count	task	operator info
HashLeftJoin_8	10000.00	root	left outer semi join, inner:TableReader_12, equal:[eq(test.t.b, test.t.b)], other cond:eq(test.t.a, plus(test.t.a, test.t.b))
├─TableReader_12(Build)	10000.00	root	data:TableFullScan_11
│ └─TableFullScan_11	10000.00	cop[tikv]	table:t2, keep order:false, stats:pseudo
└─TableReader_10(Probe)	10000.00	root	data:TableFullScan_9
  └─TableFullScan_9	10000.00	cop[tikv]	table:t1, keep order:false, stats:pseudo
drop table t;
create table t(a int not null, b int);
explain select a in (select a from t t2 where t2.b = t1.b) from t t1;
id	count	task	operator info
HashLeftJoin_8	10000.00	root	left outer semi join, inner:TableReader_12, equal:[eq(test.t.b, test.t.b) eq(test.t.a, test.t.a)]
├─TableReader_12(Build)	10000.00	root	data:TableFullScan_11
│ └─TableFullScan_11	10000.00	cop[tikv]	table:t2, keep order:false, stats:pseudo
└─TableReader_10(Probe)	10000.00	root	data:TableFullScan_9
  └─TableFullScan_9	10000.00	cop[tikv]	table:t1, keep order:false, stats:pseudo
>>>>>>> 0f1974eb
explain select 1 from (select sleep(1)) t;
id	estRows	task	operator info
Projection_4	1.00	root	1->Column#2
└─Projection_5	1.00	root	sleep(1)->Column#1
  └─TableDual_6	1.00	root	rows:1
drop table if exists t;
create table t(a int, b int);
explain select a from t order by rand();
id	estRows	task	operator info
Projection_8	10000.00	root	test.t.a
└─Sort_4	10000.00	root	Column#4:asc
  └─Projection_9	10000.00	root	test.t.a, rand()->Column#4
    └─TableReader_7	10000.00	root	data:TableFullScan_6
      └─TableFullScan_6	10000.00	cop[tikv]	table:t, keep order:false, stats:pseudo
explain select a, b from t order by abs(2);
id	estRows	task	operator info
TableReader_8	10000.00	root	data:TableFullScan_7
└─TableFullScan_7	10000.00	cop[tikv]	table:t, keep order:false, stats:pseudo
explain select a from t order by abs(rand())+1;
id	estRows	task	operator info
Projection_8	10000.00	root	test.t.a
└─Sort_4	10000.00	root	Column#4:asc
  └─Projection_9	10000.00	root	test.t.a, plus(abs(rand()), 1)->Column#4
    └─TableReader_7	10000.00	root	data:TableFullScan_6
      └─TableFullScan_6	10000.00	cop[tikv]	table:t, keep order:false, stats:pseudo
drop table if exists t1;
create table t1(a int, b int);
drop table if exists t2;
create table t2(a int, b int);
explain select * from t1 where t1.a in (select t2.a as a from t2 where t2.b > t1.b order by t1.b);
id	estRows	task	operator info
HashLeftJoin_10	7984.01	root	semi join, inner:TableReader_16, equal:[eq(test.t1.a, test.t2.a)], other cond:gt(test.t2.b, test.t1.b)
├─TableReader_16(Build)	9980.01	root	data:Selection_15
│ └─Selection_15	9980.01	cop[tikv]	not(isnull(test.t2.a)), not(isnull(test.t2.b))
│   └─TableFullScan_14	10000.00	cop[tikv]	table:t2, keep order:false, stats:pseudo
└─TableReader_13(Probe)	9980.01	root	data:Selection_12
  └─Selection_12	9980.01	cop[tikv]	not(isnull(test.t1.a)), not(isnull(test.t1.b))
    └─TableFullScan_11	10000.00	cop[tikv]	table:t1, keep order:false, stats:pseudo
drop table t;
CREATE TABLE t (id int(10) unsigned NOT NULL AUTO_INCREMENT,
i int(10) unsigned DEFAULT NULL,
x int(10) unsigned DEFAULT 0,
PRIMARY KEY (`id`)
);
explain select row_number() over( partition by i ) - x as rnk from t;
id	estRows	task	operator info
Projection_7	10000.00	root	minus(Column#5, test.t.x)->Column#7
└─Window_8	10000.00	root	row_number()->Column#5 over(partition by test.t.i)
  └─Sort_11	10000.00	root	test.t.i:asc
    └─TableReader_10	10000.00	root	data:TableRangeScan_9
      └─TableRangeScan_9	10000.00	cop[tikv]	table:t, range:[0,+inf], keep order:false, stats:pseudo<|MERGE_RESOLUTION|>--- conflicted
+++ resolved
@@ -405,35 +405,7 @@
 drop table if exists s;
 create table s(a varchar(20), b varchar(20));
 explain select a in (select a from s where s.b = t.b) from t;
-<<<<<<< HEAD
-id	estRows	task	operator info
-Projection_9	10000.00	root	Column#7
-└─HashLeftJoin_10	10000.00	root	left outer semi join, inner:Projection_14, equal:[eq(Column#8, Column#9)], other cond:eq(cast(test.t.a), cast(test.s.a))
-  ├─Projection_14(Build)	10000.00	root	test.s.a, cast(test.s.b, double BINARY)->Column#9
-  │ └─TableReader_16	10000.00	root	data:TableFullScan_15
-  │   └─TableFullScan_15	10000.00	cop[tikv]	table:s, keep order:false, stats:pseudo
-  └─Projection_11(Probe)	10000.00	root	test.t.a, cast(test.t.b, double BINARY)->Column#8
-    └─TableReader_13	10000.00	root	data:TableFullScan_12
-      └─TableFullScan_12	10000.00	cop[tikv]	table:t, keep order:false, stats:pseudo
-explain select a in (select a+b from t t2 where t2.b = t1.b) from t t1;
-id	estRows	task	operator info
-Projection_7	10000.00	root	Column#8
-└─HashLeftJoin_8	10000.00	root	left outer semi join, inner:TableReader_12, equal:[eq(test.t.b, test.t.b)], other cond:eq(test.t.a, plus(test.t.a, test.t.b))
-  ├─TableReader_12(Build)	10000.00	root	data:TableFullScan_11
-  │ └─TableFullScan_11	10000.00	cop[tikv]	table:t2, keep order:false, stats:pseudo
-  └─TableReader_10(Probe)	10000.00	root	data:TableFullScan_9
-    └─TableFullScan_9	10000.00	cop[tikv]	table:t1, keep order:false, stats:pseudo
-drop table t;
-create table t(a int not null, b int);
-explain select a in (select a from t t2 where t2.b = t1.b) from t t1;
-id	estRows	task	operator info
-Projection_7	10000.00	root	Column#7
-└─HashLeftJoin_8	10000.00	root	left outer semi join, inner:TableReader_12, equal:[eq(test.t.b, test.t.b) eq(test.t.a, test.t.a)]
-  ├─TableReader_12(Build)	10000.00	root	data:TableFullScan_11
-  │ └─TableFullScan_11	10000.00	cop[tikv]	table:t2, keep order:false, stats:pseudo
-  └─TableReader_10(Probe)	10000.00	root	data:TableFullScan_9
-    └─TableFullScan_9	10000.00	cop[tikv]	table:t1, keep order:false, stats:pseudo
-=======
+id	estRows	task	operator info
 id	count	task	operator info
 HashLeftJoin_10	10000.00	root	left outer semi join, inner:Projection_14, equal:[eq(Column#8, Column#9)], other cond:eq(cast(test.t.a), cast(test.s.a))
 ├─Projection_14(Build)	10000.00	root	test.s.a, cast(test.s.b, double BINARY)->Column#9
@@ -458,7 +430,6 @@
 │ └─TableFullScan_11	10000.00	cop[tikv]	table:t2, keep order:false, stats:pseudo
 └─TableReader_10(Probe)	10000.00	root	data:TableFullScan_9
   └─TableFullScan_9	10000.00	cop[tikv]	table:t1, keep order:false, stats:pseudo
->>>>>>> 0f1974eb
 explain select 1 from (select sleep(1)) t;
 id	estRows	task	operator info
 Projection_4	1.00	root	1->Column#2
