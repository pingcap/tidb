--- conflicted
+++ resolved
@@ -152,25 +152,14 @@
 id	count	task	operator info
 Projection_10	0.00	root	Column#1, Column#2, Column#4, Column#5, Column#3, Column#24, Column#25, Column#26, Column#11, Column#12, Column#13, Column#14, Column#15, Column#16, Column#17
 └─Limit_13	0.00	root	offset:0, count:2000
-<<<<<<< HEAD
-  └─IndexMergeJoin_25	0.00	root	inner join, inner:IndexLookUp_23, outer key:Column#2, Column#5, inner key:Column#21, Column#23
-    ├─TableReader_42	0.00	root	data:Selection_41
-    │ └─Selection_41	0.00	cop[tikv]	eq(Column#18, 0), eq(Column#4, "ios"), gt(Column#9, 1478185592), not(isnull(Column#5))
-    │   └─TableScan_40	10000.00	cop[tikv]	table:dt, range:[0,+inf], keep order:false, stats:pseudo
-    └─IndexLookUp_23	0.00	root	
-      ├─IndexScan_20	1.25	cop[tikv]	table:rr, index:aid, dic, range: decided by [eq(Column#21, Column#2) eq(Column#23, Column#5)], keep order:true, stats:pseudo
-      └─Selection_22	0.00	cop[tikv]	eq(Column#22, "ios"), gt(Column#26, 1478185592)
-        └─TableScan_21	1.25	cop[tikv]	table:rr, keep order:false, stats:pseudo
-=======
   └─IndexJoin_19	0.00	root	inner join, inner:IndexLookUp_18, outer key:Column#2, Column#5, inner key:Column#21, Column#23
     ├─TableReader_43	0.00	root	data:Selection_42
-    │ └─Selection_42	0.00	cop	eq(Column#18, 0), eq(Column#4, "ios"), gt(Column#9, 1478185592), not(isnull(Column#5))
-    │   └─TableScan_41	10000.00	cop	table:dt, range:[0,+inf], keep order:false, stats:pseudo
+    │ └─Selection_42	0.00	cop[tikv]	eq(Column#18, 0), eq(Column#4, "ios"), gt(Column#9, 1478185592), not(isnull(Column#5))
+    │   └─TableScan_41	10000.00	cop[tikv]	table:dt, range:[0,+inf], keep order:false, stats:pseudo
     └─IndexLookUp_18	0.00	root	
-      ├─IndexScan_15	1.25	cop	table:rr, index:aid, dic, range: decided by [eq(Column#21, Column#2) eq(Column#23, Column#5)], keep order:false, stats:pseudo
-      └─Selection_17	0.00	cop	eq(Column#22, "ios"), gt(Column#26, 1478185592)
-        └─TableScan_16	1.25	cop	table:rr, keep order:false, stats:pseudo
->>>>>>> 003a7dfb
+      ├─IndexScan_15	1.25	cop[tikv]	table:rr, index:aid, dic, range: decided by [eq(Column#21, Column#2) eq(Column#23, Column#5)], keep order:false, stats:pseudo
+      └─Selection_17	0.00	cop[tikv]	eq(Column#22, "ios"), gt(Column#26, 1478185592)
+        └─TableScan_16	1.25	cop[tikv]	table:rr, keep order:false, stats:pseudo
 explain select pc,cr,count(DISTINCT uid) as pay_users,count(oid) as pay_times,sum(am) as am from pp where ps=2  and ppt>=1478188800 and ppt<1478275200  and pi in ('510017','520017') and uid in ('18089709','18090780') group by pc,cr;
 id	count	task	operator info
 Projection_5	1.00	root	Column#14, Column#16, Column#22, Column#23, Column#24
