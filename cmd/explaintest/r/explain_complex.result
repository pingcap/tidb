--- conflicted
+++ resolved
@@ -106,17 +106,6 @@
 explain SELECT `ds`, `p1`, `p2`, `p3`, `p4`, `p5`, `p6_md5`, `p7_md5`, count(dic) as install_device FROM `dt` use index (cmi) WHERE (`ds` >= '2016-09-01') AND (`ds` <= '2016-11-03') AND (`cm` IN ('1062', '1086', '1423', '1424', '1425', '1426', '1427', '1428', '1429', '1430', '1431', '1432', '1433', '1434', '1435', '1436', '1437', '1438', '1439', '1440', '1441', '1442', '1443', '1444', '1445', '1446', '1447', '1448', '1449', '1450', '1451', '1452', '1488', '1489', '1490', '1491', '1492', '1493', '1494', '1495', '1496', '1497', '1550', '1551', '1552', '1553', '1554', '1555', '1556', '1557', '1558', '1559', '1597', '1598', '1599', '1600', '1601', '1602', '1603', '1604', '1605', '1606', '1607', '1608', '1609', '1610', '1611', '1612', '1613', '1614', '1615', '1616', '1623', '1624', '1625', '1626', '1627', '1628', '1629', '1630', '1631', '1632', '1709', '1719', '1720', '1843', '2813', '2814', '2815', '2816', '2817', '2818', '2819', '2820', '2821', '2822', '2823', '2824', '2825', '2826', '2827', '2828', '2829', '2830', '2831', '2832', '2833', '2834', '2835', '2836', '2837', '2838', '2839', '2840', '2841', '2842', '2843', '2844', '2845', '2846', '2847', '2848', '2849', '2850', '2851', '2852', '2853', '2854', '2855', '2856', '2857', '2858', '2859', '2860', '2861', '2862', '2863', '2864', '2865', '2866', '2867', '2868', '2869', '2870', '2871', '2872', '3139', '3140', '3141', '3142', '3143', '3144', '3145', '3146', '3147', '3148', '3149', '3150', '3151', '3152', '3153', '3154', '3155', '3156', '3157', '3158', '3386', '3387', '3388', '3389', '3390', '3391', '3392', '3393', '3394', '3395', '3664', '3665', '3666', '3667', '3668', '3670', '3671', '3672', '3673', '3674', '3676', '3677', '3678', '3679', '3680', '3681', '3682', '3683', '3684', '3685', '3686', '3687', '3688', '3689', '3690', '3691', '3692', '3693', '3694', '3695', '3696', '3697', '3698', '3699', '3700', '3701', '3702', '3703', '3704', '3705', '3706', '3707', '3708', '3709', '3710', '3711', '3712', '3713', '3714', '3715', '3960', '3961', '3962', '3963', '3964', '3965', '3966', '3967', '3968', '3978', '3979', '3980', '3981', '3982', '3983', '3984', '3985', '3986', '3987', '4208', '4209', '4210', '4211', '4212', '4304', '4305', '4306', '4307', '4308', '4866', '4867', '4868', '4869', '4870', '4871', '4872', '4873', '4874', '4875')) GROUP BY `ds`, `p1`, `p2`, `p3`, `p4`, `p5`, `p6_md5`, `p7_md5` ORDER BY `ds2` DESC;
 id	count	task	operator info
 Projection_7	53.00	root	test.dt.ds, test.dt.p1, test.dt.p2, test.dt.p3, test.dt.p4, test.dt.p5, test.dt.p6_md5, test.dt.p7_md5, Column#21
-<<<<<<< HEAD
-└─Shuffle_39	53.00	root	execution info: concurrency:4, fan out:1, child:Shuffle_37, splitter:none, merger:merge-sort(test.dt.ds2 desc)
-  └─Sort_10	53.00	root	test.dt.ds2:desc
-    └─Shuffle_37	53.00	root	execution info: concurrency:1, fan out:4, splitter:hash(test.dt.ds,test.dt.p1,test.dt.p2,test.dt.p3,test.dt.p4,test.dt.p5,test.dt.p6_md5,test.dt.p7_md5), merger:none
-      └─HashAgg_35	53.00	root	group by:test.dt.ds, test.dt.p1, test.dt.p2, test.dt.p3, test.dt.p4, test.dt.p5, test.dt.p6_md5, test.dt.p7_md5, funcs:count(Column#44)->Column#21, funcs:firstrow(test.dt.ds)->test.dt.ds, funcs:firstrow(Column#46)->test.dt.ds2, funcs:firstrow(test.dt.p1)->test.dt.p1, funcs:firstrow(test.dt.p2)->test.dt.p2, funcs:firstrow(test.dt.p3)->test.dt.p3, funcs:firstrow(test.dt.p4)->test.dt.p4, funcs:firstrow(test.dt.p5)->test.dt.p5, funcs:firstrow(test.dt.p6_md5)->test.dt.p6_md5, funcs:firstrow(test.dt.p7_md5)->test.dt.p7_md5
-        └─IndexLookUp_36	53.00	root	
-          ├─IndexRangeScan_16	2650.00	cop[tikv]	table:dt, index:cm, range:[1062,1062], [1086,1086], [1423,1423], [1424,1424], [1425,1425], [1426,1426], [1427,1427], [1428,1428], [1429,1429], [1430,1430], [1431,1431], [1432,1432], [1433,1433], [1434,1434], [1435,1435], [1436,1436], [1437,1437], [1438,1438], [1439,1439], [1440,1440], [1441,1441], [1442,1442], [1443,1443], [1444,1444], [1445,1445], [1446,1446], [1447,1447], [1448,1448], [1449,1449], [1450,1450], [1451,1451], [1452,1452], [1488,1488], [1489,1489], [1490,1490], [1491,1491], [1492,1492], [1493,1493], [1494,1494], [1495,1495], [1496,1496], [1497,1497], [1550,1550], [1551,1551], [1552,1552], [1553,1553], [1554,1554], [1555,1555], [1556,1556], [1557,1557], [1558,1558], [1559,1559], [1597,1597], [1598,1598], [1599,1599], [1600,1600], [1601,1601], [1602,1602], [1603,1603], [1604,1604], [1605,1605], [1606,1606], [1607,1607], [1608,1608], [1609,1609], [1610,1610], [1611,1611], [1612,1612], [1613,1613], [1614,1614], [1615,1615], [1616,1616], [1623,1623], [1624,1624], [1625,1625], [1626,1626], [1627,1627], [1628,1628], [1629,1629], [1630,1630], [1631,1631], [1632,1632], [1709,1709], [1719,1719], [1720,1720], [1843,1843], [2813,2813], [2814,2814], [2815,2815], [2816,2816], [2817,2817], [2818,2818], [2819,2819], [2820,2820], [2821,2821], [2822,2822], [2823,2823], [2824,2824], [2825,2825], [2826,2826], [2827,2827], [2828,2828], [2829,2829], [2830,2830], [2831,2831], [2832,2832], [2833,2833], [2834,2834], [2835,2835], [2836,2836], [2837,2837], [2838,2838], [2839,2839], [2840,2840], [2841,2841], [2842,2842], [2843,2843], [2844,2844], [2845,2845], [2846,2846], [2847,2847], [2848,2848], [2849,2849], [2850,2850], [2851,2851], [2852,2852], [2853,2853], [2854,2854], [2855,2855], [2856,2856], [2857,2857], [2858,2858], [2859,2859], [2860,2860], [2861,2861], [2862,2862], [2863,2863], [2864,2864], [2865,2865], [2866,2866], [2867,2867], [2868,2868], [2869,2869], [2870,2870], [2871,2871], [2872,2872], [3139,3139], [3140,3140], [3141,3141], [3142,3142], [3143,3143], [3144,3144], [3145,3145], [3146,3146], [3147,3147], [3148,3148], [3149,3149], [3150,3150], [3151,3151], [3152,3152], [3153,3153], [3154,3154], [3155,3155], [3156,3156], [3157,3157], [3158,3158], [3386,3386], [3387,3387], [3388,3388], [3389,3389], [3390,3390], [3391,3391], [3392,3392], [3393,3393], [3394,3394], [3395,3395], [3664,3664], [3665,3665], [3666,3666], [3667,3667], [3668,3668], [3670,3670], [3671,3671], [3672,3672], [3673,3673], [3674,3674], [3676,3676], [3677,3677], [3678,3678], [3679,3679], [3680,3680], [3681,3681], [3682,3682], [3683,3683], [3684,3684], [3685,3685], [3686,3686], [3687,3687], [3688,3688], [3689,3689], [3690,3690], [3691,3691], [3692,3692], [3693,3693], [3694,3694], [3695,3695], [3696,3696], [3697,3697], [3698,3698], [3699,3699], [3700,3700], [3701,3701], [3702,3702], [3703,3703], [3704,3704], [3705,3705], [3706,3706], [3707,3707], [3708,3708], [3709,3709], [3710,3710], [3711,3711], [3712,3712], [3713,3713], [3714,3714], [3715,3715], [3960,3960], [3961,3961], [3962,3962], [3963,3963], [3964,3964], [3965,3965], [3966,3966], [3967,3967], [3968,3968], [3978,3978], [3979,3979], [3980,3980], [3981,3981], [3982,3982], [3983,3983], [3984,3984], [3985,3985], [3986,3986], [3987,3987], [4208,4208], [4209,4209], [4210,4210], [4211,4211], [4212,4212], [4304,4304], [4305,4305], [4306,4306], [4307,4307], [4308,4308], [4866,4866], [4867,4867], [4868,4868], [4869,4869], [4870,4870], [4871,4871], [4872,4872], [4873,4873], [4874,4874], [4875,4875], keep order:false, stats:pseudo
-          └─HashAgg_32	53.00	cop[tikv]	group by:test.dt.ds, test.dt.p1, test.dt.p2, test.dt.p3, test.dt.p4, test.dt.p5, test.dt.p6_md5, test.dt.p7_md5, funcs:count(test.dt.dic)->Column#44, funcs:firstrow(test.dt.ds2)->Column#46
-            └─Selection_18	66.25	cop[tikv]	ge(test.dt.ds, 2016-09-01 00:00:00.000000), le(test.dt.ds, 2016-11-03 00:00:00.000000)
-              └─TableRowIDScan_17	2650.00	cop[tikv]	table:dt, keep order:false, stats:pseudo
-=======
 └─Sort_8	53.00	root	test.dt.ds2:desc
   └─HashAgg_16	53.00	root	group by:test.dt.ds, test.dt.p1, test.dt.p2, test.dt.p3, test.dt.p4, test.dt.p5, test.dt.p6_md5, test.dt.p7_md5, funcs:count(Column#32)->Column#21, funcs:firstrow(test.dt.ds)->test.dt.ds, funcs:firstrow(Column#34)->test.dt.ds2, funcs:firstrow(test.dt.p1)->test.dt.p1, funcs:firstrow(test.dt.p2)->test.dt.p2, funcs:firstrow(test.dt.p3)->test.dt.p3, funcs:firstrow(test.dt.p4)->test.dt.p4, funcs:firstrow(test.dt.p5)->test.dt.p5, funcs:firstrow(test.dt.p6_md5)->test.dt.p6_md5, funcs:firstrow(test.dt.p7_md5)->test.dt.p7_md5
     └─IndexLookUp_17	53.00	root	
@@ -124,23 +113,11 @@
       └─HashAgg_11(Probe)	53.00	cop[tikv]	group by:test.dt.ds, test.dt.p1, test.dt.p2, test.dt.p3, test.dt.p4, test.dt.p5, test.dt.p6_md5, test.dt.p7_md5, funcs:count(test.dt.dic)->Column#32, funcs:firstrow(test.dt.ds2)->Column#34
         └─Selection_15	66.25	cop[tikv]	ge(test.dt.ds, 2016-09-01 00:00:00.000000), le(test.dt.ds, 2016-11-03 00:00:00.000000)
           └─TableRowIDScan_14	2650.00	cop[tikv]	table:dt, keep order:false, stats:pseudo
->>>>>>> 3b0fbc67
 explain select gad.id as gid,sdk.id as sid,gad.aid as aid,gad.cm as cm,sdk.dic as dic,sdk.ip as ip, sdk.t as t, gad.p1 as p1, gad.p2 as p2, gad.p3 as p3, gad.p4 as p4, gad.p5 as p5, gad.p6_md5 as p6, gad.p7_md5 as p7, gad.ext as ext, gad.t as gtime from st gad join (select id, aid, pt, dic, ip, t from dd where pt = 'android' and bm = 0 and t > 1478143908) sdk on  gad.aid = sdk.aid and gad.ip = sdk.ip and sdk.t > gad.t where gad.t > 1478143908 and gad.pt = 'android' group by gad.aid, sdk.dic limit 2500;
 id	count	task	operator info
 Projection_13	1.00	root	test.st.id, test.dd.id, test.st.aid, test.st.cm, test.dd.dic, test.dd.ip, test.dd.t, test.st.p1, test.st.p2, test.st.p3, test.st.p4, test.st.p5, test.st.p6_md5, test.st.p7_md5, test.st.ext, test.st.t
 └─Limit_16	1.00	root	offset:0, count:2500
   └─HashAgg_19	1.00	root	group by:test.dd.dic, test.st.aid, funcs:firstrow(test.st.id)->test.st.id, funcs:firstrow(test.st.aid)->test.st.aid, funcs:firstrow(test.st.cm)->test.st.cm, funcs:firstrow(test.st.p1)->test.st.p1, funcs:firstrow(test.st.p2)->test.st.p2, funcs:firstrow(test.st.p3)->test.st.p3, funcs:firstrow(test.st.p4)->test.st.p4, funcs:firstrow(test.st.p5)->test.st.p5, funcs:firstrow(test.st.p6_md5)->test.st.p6_md5, funcs:firstrow(test.st.p7_md5)->test.st.p7_md5, funcs:firstrow(test.st.ext)->test.st.ext, funcs:firstrow(test.st.t)->test.st.t, funcs:firstrow(test.dd.id)->test.dd.id, funcs:firstrow(test.dd.dic)->test.dd.dic, funcs:firstrow(test.dd.ip)->test.dd.ip, funcs:firstrow(test.dd.t)->test.dd.t
-<<<<<<< HEAD
-    └─HashRightJoin_35	0.00	root	inner join, inner:IndexLookUp_53, equal:[eq(test.dd.aid, test.st.aid) eq(test.dd.ip, test.st.ip)], other cond:gt(test.dd.t, test.st.t)
-      ├─IndexLookUp_53	0.00	root	
-      │ ├─IndexRangeScan_50	3333.33	cop[tikv]	table:dd, index:t, range:(1478143908,+inf], keep order:false, stats:pseudo
-      │ └─Selection_52	0.00	cop[tikv]	eq(test.dd.bm, 0), eq(test.dd.pt, "android"), not(isnull(test.dd.ip))
-      │   └─TableRowIDScan_51	3333.33	cop[tikv]	table:dd, keep order:false, stats:pseudo
-      └─IndexLookUp_42	3.33	root	
-        ├─IndexRangeScan_39	3333.33	cop[tikv]	table:gad, index:t, range:(1478143908,+inf], keep order:false, stats:pseudo
-        └─Selection_41	3.33	cop[tikv]	eq(test.st.pt, "android"), not(isnull(test.st.ip))
-          └─TableRowIDScan_40	3333.33	cop[tikv]	table:gad, keep order:false, stats:pseudo
-=======
     └─HashRightJoin_34	0.00	root	inner join, inner:IndexLookUp_52, equal:[eq(test.dd.aid, test.st.aid) eq(test.dd.ip, test.st.ip)], other cond:gt(test.dd.t, test.st.t)
       ├─IndexLookUp_52(Build)	0.00	root	
       │ ├─IndexRangeScan_49(Build)	3333.33	cop[tikv]	table:dd, index:t, range:(1478143908,+inf], keep order:false, stats:pseudo
@@ -150,7 +127,6 @@
         ├─IndexRangeScan_38(Build)	3333.33	cop[tikv]	table:gad, index:t, range:(1478143908,+inf], keep order:false, stats:pseudo
         └─Selection_40(Probe)	3.33	cop[tikv]	eq(test.st.pt, "android"), not(isnull(test.st.ip))
           └─TableRowIDScan_39	3333.33	cop[tikv]	table:gad, keep order:false, stats:pseudo
->>>>>>> 3b0fbc67
 explain select gad.id as gid,sdk.id as sid,gad.aid as aid,gad.cm as cm,sdk.dic as dic,sdk.ip as ip, sdk.t as t, gad.p1 as p1, gad.p2 as p2, gad.p3 as p3, gad.p4 as p4, gad.p5 as p5, gad.p6_md5 as p6, gad.p7_md5 as p7, gad.ext as ext from st gad join dd sdk on gad.aid = sdk.aid and gad.dic = sdk.mac and gad.t < sdk.t where gad.t > 1477971479 and gad.bm = 0 and gad.pt = 'ios' and gad.dit = 'mac' and sdk.t > 1477971479 and sdk.bm = 0 and sdk.pt = 'ios' limit 3000;
 id	count	task	operator info
 Projection_10	0.00	root	test.st.id, test.dd.id, test.st.aid, test.st.cm, test.dd.dic, test.dd.ip, test.dd.t, test.st.p1, test.st.p2, test.st.p3, test.st.p4, test.st.p5, test.st.p6_md5, test.st.p7_md5, test.st.ext
@@ -168,17 +144,10 @@
 id	count	task	operator info
 Projection_5	1.00	root	test.st.cm, test.st.p1, test.st.p2, test.st.p3, test.st.p4, test.st.p5, test.st.p6_md5, test.st.p7_md5, Column#20, Column#21
 └─HashAgg_7	1.00	root	group by:test.st.cm, test.st.p1, test.st.p2, test.st.p3, test.st.p4, test.st.p5, test.st.p6_md5, test.st.p7_md5, funcs:count(1)->Column#20, funcs:count(distinct test.st.ip)->Column#21, funcs:firstrow(test.st.cm)->test.st.cm, funcs:firstrow(test.st.p1)->test.st.p1, funcs:firstrow(test.st.p2)->test.st.p2, funcs:firstrow(test.st.p3)->test.st.p3, funcs:firstrow(test.st.p4)->test.st.p4, funcs:firstrow(test.st.p5)->test.st.p5, funcs:firstrow(test.st.p6_md5)->test.st.p6_md5, funcs:firstrow(test.st.p7_md5)->test.st.p7_md5
-<<<<<<< HEAD
-  └─IndexLookUp_16	0.00	root	
-    ├─IndexRangeScan_13	250.00	cop[tikv]	table:st, index:t, range:[1478188800,1478275200], keep order:false, stats:pseudo
-    └─Selection_15	0.00	cop[tikv]	eq(test.st.aid, "cn.sbkcq"), eq(test.st.pt, "android")
-      └─TableRowIDScan_14	250.00	cop[tikv]	table:st, keep order:false, stats:pseudo
-=======
   └─IndexLookUp_15	0.00	root	
     ├─IndexRangeScan_12(Build)	250.00	cop[tikv]	table:st, index:t, range:[1478188800,1478275200], keep order:false, stats:pseudo
     └─Selection_14(Probe)	0.00	cop[tikv]	eq(test.st.aid, "cn.sbkcq"), eq(test.st.pt, "android")
       └─TableRowIDScan_13	250.00	cop[tikv]	table:st, keep order:false, stats:pseudo
->>>>>>> 3b0fbc67
 explain select dt.id as id, dt.aid as aid, dt.pt as pt, dt.dic as dic, dt.cm as cm, rr.gid as gid, rr.acd as acd, rr.t as t,dt.p1 as p1, dt.p2 as p2, dt.p3 as p3, dt.p4 as p4, dt.p5 as p5, dt.p6_md5 as p6, dt.p7_md5 as p7 from dt dt join rr rr on (rr.pt = 'ios' and rr.t > 1478185592 and dt.aid = rr.aid and dt.dic = rr.dic) where dt.pt = 'ios' and dt.t > 1478185592 and dt.bm = 0 limit 2000;
 id	count	task	operator info
 Projection_10	0.00	root	test.dt.id, test.dt.aid, test.dt.pt, test.dt.dic, test.dt.cm, test.rr.gid, test.rr.acd, test.rr.t, test.dt.p1, test.dt.p2, test.dt.p3, test.dt.p4, test.dt.p5, test.dt.p6_md5, test.dt.p7_md5
@@ -196,17 +165,10 @@
 id	count	task	operator info
 Projection_5	1.00	root	test.pp.pc, test.pp.cr, Column#22, Column#23, Column#24
 └─HashAgg_7	1.00	root	group by:test.pp.cr, test.pp.pc, funcs:count(distinct test.pp.uid)->Column#22, funcs:count(test.pp.oid)->Column#23, funcs:sum(test.pp.am)->Column#24, funcs:firstrow(test.pp.pc)->test.pp.pc, funcs:firstrow(test.pp.cr)->test.pp.cr
-<<<<<<< HEAD
-  └─IndexLookUp_22	0.00	root	
-    ├─IndexRangeScan_19	0.40	cop[tikv]	table:pp, index:uid, pi, range:[18089709 510017,18089709 510017], [18089709 520017,18089709 520017], [18090780 510017,18090780 510017], [18090780 520017,18090780 520017], keep order:false, stats:pseudo
-    └─Selection_21	0.00	cop[tikv]	eq(test.pp.ps, 2), ge(test.pp.ppt, 1478188800), lt(test.pp.ppt, 1478275200)
-      └─TableRowIDScan_20	0.40	cop[tikv]	table:pp, keep order:false, stats:pseudo
-=======
   └─IndexLookUp_21	0.00	root	
     ├─IndexRangeScan_18(Build)	0.40	cop[tikv]	table:pp, index:uid, pi, range:[18089709 510017,18089709 510017], [18089709 520017,18089709 520017], [18090780 510017,18090780 510017], [18090780 520017,18090780 520017], keep order:false, stats:pseudo
     └─Selection_20(Probe)	0.00	cop[tikv]	eq(test.pp.ps, 2), ge(test.pp.ppt, 1478188800), lt(test.pp.ppt, 1478275200)
       └─TableRowIDScan_19	0.40	cop[tikv]	table:pp, keep order:false, stats:pseudo
->>>>>>> 3b0fbc67
 CREATE TABLE `tbl_001` (`a` int, `b` int);
 CREATE TABLE `tbl_002` (`a` int, `b` int);
 CREATE TABLE `tbl_003` (`a` int, `b` int);
@@ -219,28 +181,6 @@
 explain select sum(a) from (select * from tbl_001 union all select * from tbl_002 union all select * from tbl_003 union all select * from tbl_004 union all select * from tbl_005 union all select * from tbl_006 union all select * from tbl_007 union all select * from tbl_008 union all select * from tbl_009) x group by b;
 id	count	task	operator info
 HashAgg_34	72000.00	root	group by:Column#32, funcs:sum(Column#31)->Column#30
-<<<<<<< HEAD
-└─Projection_64	90000.00	root	cast(Column#28)->Column#31, Column#29
-  └─Union_36	90000.00	root	
-    ├─TableReader_39	10000.00	root	data:TableFullScan_38
-    │ └─TableFullScan_38	10000.00	cop[tikv]	table:tbl_001, keep order:false, stats:pseudo
-    ├─TableReader_42	10000.00	root	data:TableFullScan_41
-    │ └─TableFullScan_41	10000.00	cop[tikv]	table:tbl_002, keep order:false, stats:pseudo
-    ├─TableReader_45	10000.00	root	data:TableFullScan_44
-    │ └─TableFullScan_44	10000.00	cop[tikv]	table:tbl_003, keep order:false, stats:pseudo
-    ├─TableReader_48	10000.00	root	data:TableFullScan_47
-    │ └─TableFullScan_47	10000.00	cop[tikv]	table:tbl_004, keep order:false, stats:pseudo
-    ├─TableReader_51	10000.00	root	data:TableFullScan_50
-    │ └─TableFullScan_50	10000.00	cop[tikv]	table:tbl_005, keep order:false, stats:pseudo
-    ├─TableReader_54	10000.00	root	data:TableFullScan_53
-    │ └─TableFullScan_53	10000.00	cop[tikv]	table:tbl_006, keep order:false, stats:pseudo
-    ├─TableReader_57	10000.00	root	data:TableFullScan_56
-    │ └─TableFullScan_56	10000.00	cop[tikv]	table:tbl_007, keep order:false, stats:pseudo
-    ├─TableReader_60	10000.00	root	data:TableFullScan_59
-    │ └─TableFullScan_59	10000.00	cop[tikv]	table:tbl_008, keep order:false, stats:pseudo
-    └─TableReader_63	10000.00	root	data:TableFullScan_62
-      └─TableFullScan_62	10000.00	cop[tikv]	table:tbl_009, keep order:false, stats:pseudo
-=======
 └─Projection_63	90000.00	root	cast(Column#28, decimal(65,0) BINARY)->Column#31, Column#29
   └─Union_35	90000.00	root	
     ├─TableReader_38	10000.00	root	data:TableFullScan_37
@@ -261,7 +201,6 @@
     │ └─TableFullScan_58	10000.00	cop[tikv]	table:tbl_008, keep order:false, stats:pseudo
     └─TableReader_62	10000.00	root	data:TableFullScan_61
       └─TableFullScan_61	10000.00	cop[tikv]	table:tbl_009, keep order:false, stats:pseudo
->>>>>>> 3b0fbc67
 CREATE TABLE org_department (
 id int(11) NOT NULL AUTO_INCREMENT,
 ctx int(11) DEFAULT '0' COMMENT 'organization id',
@@ -305,24 +244,6 @@
 explain SELECT d.id, d.ctx, d.name, d.left_value, d.right_value, d.depth, d.leader_id, d.status, d.created_on, d.updated_on FROM org_department AS d LEFT JOIN org_position AS p ON p.department_id = d.id AND p.status = 1000 LEFT JOIN org_employee_position AS ep ON ep.position_id = p.id AND ep.status = 1000 WHERE (d.ctx = 1 AND (ep.user_id = 62 OR d.id = 20 OR d.id = 20) AND d.status = 1000) GROUP BY d.id ORDER BY d.left_value;
 id	count	task	operator info
 Sort_10	1.00	root	test.org_department.left_value:asc
-<<<<<<< HEAD
-└─HashAgg_16	1.00	root	group by:test.org_department.id, funcs:firstrow(test.org_department.id)->test.org_department.id, funcs:firstrow(test.org_department.ctx)->test.org_department.ctx, funcs:firstrow(test.org_department.name)->test.org_department.name, funcs:firstrow(test.org_department.left_value)->test.org_department.left_value, funcs:firstrow(test.org_department.right_value)->test.org_department.right_value, funcs:firstrow(test.org_department.depth)->test.org_department.depth, funcs:firstrow(test.org_department.leader_id)->test.org_department.leader_id, funcs:firstrow(test.org_department.status)->test.org_department.status, funcs:firstrow(test.org_department.created_on)->test.org_department.created_on, funcs:firstrow(test.org_department.updated_on)->test.org_department.updated_on
-  └─Selection_24	0.01	root	or(eq(test.org_employee_position.user_id, 62), or(eq(test.org_department.id, 20), eq(test.org_department.id, 20)))
-    └─HashLeftJoin_26	0.02	root	left outer join, inner:IndexMergeJoin_42 (REVERSED), equal:[eq(test.org_position.id, test.org_employee_position.position_id)]
-      ├─IndexMergeJoin_42	0.01	root	left outer join, inner:IndexLookUp_40, outer key:test.org_department.id, inner key:test.org_position.department_id
-      │ ├─IndexLookUp_64	0.01	root	
-      │ │ ├─IndexRangeScan_61	10.00	cop[tikv]	table:d, index:ctx, range:[1,1], keep order:false, stats:pseudo
-      │ │ └─Selection_63	0.01	cop[tikv]	eq(test.org_department.status, 1000)
-      │ │   └─TableRowIDScan_62	10.00	cop[tikv]	table:d, keep order:false, stats:pseudo
-      │ └─IndexLookUp_40	1.25	root	
-      │   ├─Selection_38	1250.00	cop[tikv]	not(isnull(test.org_position.department_id))
-      │   │ └─IndexRangeScan_36	1251.25	cop[tikv]	table:p, index:department_id, range: decided by [eq(test.org_position.department_id, test.org_department.id)], keep order:true, stats:pseudo
-      │   └─Selection_39	1.25	cop[tikv]	eq(test.org_position.status, 1000)
-      │     └─TableRowIDScan_37	1250.00	cop[tikv]	table:p, keep order:false, stats:pseudo
-      └─TableReader_74	9.99	root	data:Selection_73
-        └─Selection_73	9.99	cop[tikv]	eq(test.org_employee_position.status, 1000), not(isnull(test.org_employee_position.position_id))
-          └─TableFullScan_72	10000.00	cop[tikv]	table:ep, keep order:false, stats:pseudo
-=======
 └─HashAgg_15	1.00	root	group by:test.org_department.id, funcs:firstrow(test.org_department.id)->test.org_department.id, funcs:firstrow(test.org_department.ctx)->test.org_department.ctx, funcs:firstrow(test.org_department.name)->test.org_department.name, funcs:firstrow(test.org_department.left_value)->test.org_department.left_value, funcs:firstrow(test.org_department.right_value)->test.org_department.right_value, funcs:firstrow(test.org_department.depth)->test.org_department.depth, funcs:firstrow(test.org_department.leader_id)->test.org_department.leader_id, funcs:firstrow(test.org_department.status)->test.org_department.status, funcs:firstrow(test.org_department.created_on)->test.org_department.created_on, funcs:firstrow(test.org_department.updated_on)->test.org_department.updated_on
   └─Selection_22	0.01	root	or(eq(test.org_employee_position.user_id, 62), or(eq(test.org_department.id, 20), eq(test.org_department.id, 20)))
     └─HashLeftJoin_24	0.02	root	left outer join, inner:IndexMergeJoin_40 (REVERSED), equal:[eq(test.org_position.id, test.org_employee_position.position_id)]
@@ -338,5 +259,4 @@
       │     └─TableRowIDScan_35	1250.00	cop[tikv]	table:p, keep order:false, stats:pseudo
       └─TableReader_72(Probe)	9.99	root	data:Selection_71
         └─Selection_71	9.99	cop[tikv]	eq(test.org_employee_position.status, 1000), not(isnull(test.org_employee_position.position_id))
-          └─TableFullScan_70	10000.00	cop[tikv]	table:ep, keep order:false, stats:pseudo
->>>>>>> 3b0fbc67
+          └─TableFullScan_70	10000.00	cop[tikv]	table:ep, keep order:false, stats:pseudo