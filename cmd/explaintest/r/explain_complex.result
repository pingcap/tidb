CREATE TABLE `dt` (
`id` int(11) unsigned NOT NULL AUTO_INCREMENT ,
`aid` varchar(32) NOT NULL,
`cm` int(10) unsigned NOT NULL,
`pt` varchar(10) NOT NULL,
`dic` varchar(64) DEFAULT NULL,
`ip` varchar(15) DEFAULT NULL,
`ds` date DEFAULT NULL,
`ds2` varchar(13) DEFAULT NULL ,
`t` int(13) DEFAULT NULL ,
`ext` varchar(550) DEFAULT NULL,
`p1` varchar(64) DEFAULT NULL ,
`p2` varchar(64) DEFAULT NULL,
`p3` varchar(64) DEFAULT NULL,
`p4` varchar(64) DEFAULT NULL,
`p5` varchar(64) DEFAULT NULL,
`p6_md5` varchar(32) DEFAULT NULL,
`p7_md5` varchar(32) DEFAULT NULL,
`bm` tinyint(1) DEFAULT '0',
`bgm` tinyint(1) DEFAULT '0',
`insert_date` timestamp NOT NULL DEFAULT CURRENT_TIMESTAMP,
PRIMARY KEY (`id`),
UNIQUE KEY `aid` (`aid`,`dic`),
KEY `ip` (`ip`),
KEY `cmi` (`cm`)
);
CREATE TABLE `st` (
`id` int(11) UNSIGNED NOT NULL AUTO_INCREMENT ,
`pt` varchar(10) NOT NULL ,
`aid` varchar(35) NOT NULL ,
`cm` int(10) NOT NULL ,
`ip` varchar(15) DEFAULT NULL ,
`dic` varchar(64) DEFAULT NULL ,
`dit` varchar(5) DEFAULT NULL,
`p1` varchar(64) DEFAULT NULL ,
`p2` varchar(64) DEFAULT NULL,
`p3` varchar(64) DEFAULT NULL,
`p4` varchar(64) DEFAULT NULL,
`p5` varchar(64) DEFAULT NULL,
`p6_md5` varchar(32) DEFAULT NULL,
`p7_md5` varchar(32) DEFAULT NULL,
`ext` varchar(550) DEFAULT NULL,
`bm` tinyint(1) DEFAULT '0',
`ds` date NOT NULL ,
`ds2` varchar(13) DEFAULT NULL ,
`t` int(13) NOT NULL ,
PRIMARY KEY (`id`),
KEY `t` (`t`),
KEY `icd` (`cm`,`ds`)
);
CREATE TABLE `dd` (
`id` int(11) UNSIGNED NOT NULL AUTO_INCREMENT ,
`aid` varchar(35) NOT NULL ,
`pt` varchar(10) NOT NULL ,
`dic` varchar(64) NOT NULL,
`dim` varchar(32) NOT NULL ,
`mac` varchar(32) DEFAULT NULL ,
`ip` varchar(15) DEFAULT NULL ,
`t` int(13) DEFAULT NULL ,
`bm` tinyint(1) DEFAULT '0',
PRIMARY KEY (`id`),
UNIQUE KEY `aid` (`aid`,`dic`),
KEY `ip` (`ip`),
KEY `pi` (`aid`,`dim`),
KEY `t` (`t`)
);
CREATE TABLE `pp` (
`oid` varchar(20) NOT NULL,
`uid` bigint(20) unsigned NOT NULL,
`cid` int(11) unsigned NOT NULL,
`ppt` int(11) NOT NULL DEFAULT '0',
`pdt` int(11) DEFAULT '0',
`am` decimal(10,2) unsigned NOT NULL DEFAULT '0.00',
`cc` decimal(10,2) NOT NULL DEFAULT '0.00',
`ps` tinyint(1) NOT NULL,
`tid` varchar(200) DEFAULT NULL,
`ppf` varchar(50) NOT NULL,
`bs` tinyint(1) NOT NULL DEFAULT '0',
`bex` tinyint(1) NOT NULL DEFAULT '0',
`bu` int(11) NOT NULL DEFAULT '0',
`pc` char(10) NOT NULL DEFAULT 'CNY',
`ui` int(16) NOT NULL DEFAULT '1',
`cr` decimal(10,4) unsigned NOT NULL DEFAULT '1.0000',
`pi` int(11) unsigned NOT NULL,
`si` int(11) unsigned NOT NULL,
`bcc` int(11) NOT NULL DEFAULT '0',
`acc` int(11) NOT NULL DEFAULT '0',
KEY `oid` (`oid`),
KEY `uid` (`uid`),
KEY `ppt` (`ppt`),
KEY `pdt` (`pdt`),
KEY `cid` (`cid`),
KEY `ps` (`ps`),
KEY `sp` (`uid`,`pi`)
);
CREATE TABLE `rr` (
`aid` varchar(35) NOT NULL ,
`pt` varchar(10) NOT NULL ,
`dic` varchar(64) NOT NULL ,
`gid` varchar(42) NOT NULL ,
`acd` varchar(32) NOT NULL ,
`t` int(13) DEFAULT NULL ,
`bm` tinyint(1) DEFAULT '0',
PRIMARY KEY (`aid`,`dic`)
);
explain SELECT `ds`, `p1`, `p2`, `p3`, `p4`, `p5`, `p6_md5`, `p7_md5`, count(dic) as install_device FROM `dt` use index (cmi) WHERE (`ds` >= '2016-09-01') AND (`ds` <= '2016-11-03') AND (`cm` IN ('1062', '1086', '1423', '1424', '1425', '1426', '1427', '1428', '1429', '1430', '1431', '1432', '1433', '1434', '1435', '1436', '1437', '1438', '1439', '1440', '1441', '1442', '1443', '1444', '1445', '1446', '1447', '1448', '1449', '1450', '1451', '1452', '1488', '1489', '1490', '1491', '1492', '1493', '1494', '1495', '1496', '1497', '1550', '1551', '1552', '1553', '1554', '1555', '1556', '1557', '1558', '1559', '1597', '1598', '1599', '1600', '1601', '1602', '1603', '1604', '1605', '1606', '1607', '1608', '1609', '1610', '1611', '1612', '1613', '1614', '1615', '1616', '1623', '1624', '1625', '1626', '1627', '1628', '1629', '1630', '1631', '1632', '1709', '1719', '1720', '1843', '2813', '2814', '2815', '2816', '2817', '2818', '2819', '2820', '2821', '2822', '2823', '2824', '2825', '2826', '2827', '2828', '2829', '2830', '2831', '2832', '2833', '2834', '2835', '2836', '2837', '2838', '2839', '2840', '2841', '2842', '2843', '2844', '2845', '2846', '2847', '2848', '2849', '2850', '2851', '2852', '2853', '2854', '2855', '2856', '2857', '2858', '2859', '2860', '2861', '2862', '2863', '2864', '2865', '2866', '2867', '2868', '2869', '2870', '2871', '2872', '3139', '3140', '3141', '3142', '3143', '3144', '3145', '3146', '3147', '3148', '3149', '3150', '3151', '3152', '3153', '3154', '3155', '3156', '3157', '3158', '3386', '3387', '3388', '3389', '3390', '3391', '3392', '3393', '3394', '3395', '3664', '3665', '3666', '3667', '3668', '3670', '3671', '3672', '3673', '3674', '3676', '3677', '3678', '3679', '3680', '3681', '3682', '3683', '3684', '3685', '3686', '3687', '3688', '3689', '3690', '3691', '3692', '3693', '3694', '3695', '3696', '3697', '3698', '3699', '3700', '3701', '3702', '3703', '3704', '3705', '3706', '3707', '3708', '3709', '3710', '3711', '3712', '3713', '3714', '3715', '3960', '3961', '3962', '3963', '3964', '3965', '3966', '3967', '3968', '3978', '3979', '3980', '3981', '3982', '3983', '3984', '3985', '3986', '3987', '4208', '4209', '4210', '4211', '4212', '4304', '4305', '4306', '4307', '4308', '4866', '4867', '4868', '4869', '4870', '4871', '4872', '4873', '4874', '4875')) GROUP BY `ds`, `p1`, `p2`, `p3`, `p4`, `p5`, `p6_md5`, `p7_md5` ORDER BY `ds2` DESC;
id	count	task	operator info
Projection_7	53.00	root	Column#7, Column#11, Column#12, Column#13, Column#14, Column#15, Column#16, Column#17, Column#21
└─Sort_8	53.00	root	Column#8:desc
<<<<<<< HEAD
  └─HashAgg_16	53.00	root	group by:Column#52, Column#53, Column#54, Column#55, Column#56, Column#57, Column#58, Column#59, funcs:count(Column#42)->Column#21, funcs:firstrow(Column#52)->Column#7, funcs:firstrow(Column#44)->Column#8, funcs:firstrow(Column#53)->Column#11, funcs:firstrow(Column#54)->Column#12, funcs:firstrow(Column#55)->Column#13, funcs:firstrow(Column#56)->Column#14, funcs:firstrow(Column#57)->Column#15, funcs:firstrow(Column#58)->Column#16, funcs:firstrow(Column#59)->Column#17
=======
  └─HashAgg_16	53.00	root	group by:Column#42, Column#43, Column#44, Column#45, Column#46, Column#47, Column#48, Column#49, funcs:count(Column#32), firstrow(Column#42), firstrow(Column#34), firstrow(Column#43), firstrow(Column#44), firstrow(Column#45), firstrow(Column#46), firstrow(Column#47), firstrow(Column#48), firstrow(Column#49)
>>>>>>> 889ad618
    └─IndexLookUp_17	53.00	root	
      ├─IndexScan_13	2650.00	cop[tikv]	table:dt, cm->#3,_tidb_rowid->#41, index:cm, range:[1062,1062], [1086,1086], [1423,1423], [1424,1424], [1425,1425], [1426,1426], [1427,1427], [1428,1428], [1429,1429], [1430,1430], [1431,1431], [1432,1432], [1433,1433], [1434,1434], [1435,1435], [1436,1436], [1437,1437], [1438,1438], [1439,1439], [1440,1440], [1441,1441], [1442,1442], [1443,1443], [1444,1444], [1445,1445], [1446,1446], [1447,1447], [1448,1448], [1449,1449], [1450,1450], [1451,1451], [1452,1452], [1488,1488], [1489,1489], [1490,1490], [1491,1491], [1492,1492], [1493,1493], [1494,1494], [1495,1495], [1496,1496], [1497,1497], [1550,1550], [1551,1551], [1552,1552], [1553,1553], [1554,1554], [1555,1555], [1556,1556], [1557,1557], [1558,1558], [1559,1559], [1597,1597], [1598,1598], [1599,1599], [1600,1600], [1601,1601], [1602,1602], [1603,1603], [1604,1604], [1605,1605], [1606,1606], [1607,1607], [1608,1608], [1609,1609], [1610,1610], [1611,1611], [1612,1612], [1613,1613], [1614,1614], [1615,1615], [1616,1616], [1623,1623], [1624,1624], [1625,1625], [1626,1626], [1627,1627], [1628,1628], [1629,1629], [1630,1630], [1631,1631], [1632,1632], [1709,1709], [1719,1719], [1720,1720], [1843,1843], [2813,2813], [2814,2814], [2815,2815], [2816,2816], [2817,2817], [2818,2818], [2819,2819], [2820,2820], [2821,2821], [2822,2822], [2823,2823], [2824,2824], [2825,2825], [2826,2826], [2827,2827], [2828,2828], [2829,2829], [2830,2830], [2831,2831], [2832,2832], [2833,2833], [2834,2834], [2835,2835], [2836,2836], [2837,2837], [2838,2838], [2839,2839], [2840,2840], [2841,2841], [2842,2842], [2843,2843], [2844,2844], [2845,2845], [2846,2846], [2847,2847], [2848,2848], [2849,2849], [2850,2850], [2851,2851], [2852,2852], [2853,2853], [2854,2854], [2855,2855], [2856,2856], [2857,2857], [2858,2858], [2859,2859], [2860,2860], [2861,2861], [2862,2862], [2863,2863], [2864,2864], [2865,2865], [2866,2866], [2867,2867], [2868,2868], [2869,2869], [2870,2870], [2871,2871], [2872,2872], [3139,3139], [3140,3140], [3141,3141], [3142,3142], [3143,3143], [3144,3144], [3145,3145], [3146,3146], [3147,3147], [3148,3148], [3149,3149], [3150,3150], [3151,3151], [3152,3152], [3153,3153], [3154,3154], [3155,3155], [3156,3156], [3157,3157], [3158,3158], [3386,3386], [3387,3387], [3388,3388], [3389,3389], [3390,3390], [3391,3391], [3392,3392], [3393,3393], [3394,3394], [3395,3395], [3664,3664], [3665,3665], [3666,3666], [3667,3667], [3668,3668], [3670,3670], [3671,3671], [3672,3672], [3673,3673], [3674,3674], [3676,3676], [3677,3677], [3678,3678], [3679,3679], [3680,3680], [3681,3681], [3682,3682], [3683,3683], [3684,3684], [3685,3685], [3686,3686], [3687,3687], [3688,3688], [3689,3689], [3690,3690], [3691,3691], [3692,3692], [3693,3693], [3694,3694], [3695,3695], [3696,3696], [3697,3697], [3698,3698], [3699,3699], [3700,3700], [3701,3701], [3702,3702], [3703,3703], [3704,3704], [3705,3705], [3706,3706], [3707,3707], [3708,3708], [3709,3709], [3710,3710], [3711,3711], [3712,3712], [3713,3713], [3714,3714], [3715,3715], [3960,3960], [3961,3961], [3962,3962], [3963,3963], [3964,3964], [3965,3965], [3966,3966], [3967,3967], [3968,3968], [3978,3978], [3979,3979], [3980,3980], [3981,3981], [3982,3982], [3983,3983], [3984,3984], [3985,3985], [3986,3986], [3987,3987], [4208,4208], [4209,4209], [4210,4210], [4211,4211], [4212,4212], [4304,4304], [4305,4305], [4306,4306], [4307,4307], [4308,4308], [4866,4866], [4867,4867], [4868,4868], [4869,4869], [4870,4870], [4871,4871], [4872,4872], [4873,4873], [4874,4874], [4875,4875], keep order:false, stats:pseudo
      └─HashAgg_11	53.00	cop[tikv]	group by:Column#11, Column#12, Column#13, Column#14, Column#15, Column#16, Column#17, Column#7, funcs:count(Column#5)->Column#42, funcs:firstrow(Column#8)->Column#44
        └─Selection_15	66.25	cop[tikv]	ge(Column#7, 2016-09-01 00:00:00.000000), le(Column#7, 2016-11-03 00:00:00.000000)
          └─TableScan_14	2650.00	cop[tikv]	table:dt, mapping:cm->#3,dic->#5,ds->#7,ds2->#8,p1->#11,p2->#12,p3->#13,p4->#14,p5->#15,p6_md5->#16,p7_md5->#17, keep order:false, stats:pseudo
explain select gad.id as gid,sdk.id as sid,gad.aid as aid,gad.cm as cm,sdk.dic as dic,sdk.ip as ip, sdk.t as t, gad.p1 as p1, gad.p2 as p2, gad.p3 as p3, gad.p4 as p4, gad.p5 as p5, gad.p6_md5 as p6, gad.p7_md5 as p7, gad.ext as ext, gad.t as gtime from st gad join (select id, aid, pt, dic, ip, t from dd where pt = 'android' and bm = 0 and t > 1478143908) sdk on  gad.aid = sdk.aid and gad.ip = sdk.ip and sdk.t > gad.t where gad.t > 1478143908 and gad.pt = 'android' group by gad.aid, sdk.dic limit 2500;
id	count	task	operator info
Projection_13	1.00	root	Column#1, Column#20, Column#3, Column#4, Column#23, Column#26, Column#27, Column#8, Column#9, Column#10, Column#11, Column#12, Column#13, Column#14, Column#15, Column#19
└─Limit_16	1.00	root	offset:0, count:2500
  └─HashAgg_19	1.00	root	group by:Column#23, Column#3, funcs:firstrow(Column#1)->Column#1, funcs:firstrow(Column#3)->Column#3, funcs:firstrow(Column#4)->Column#4, funcs:firstrow(Column#8)->Column#8, funcs:firstrow(Column#9)->Column#9, funcs:firstrow(Column#10)->Column#10, funcs:firstrow(Column#11)->Column#11, funcs:firstrow(Column#12)->Column#12, funcs:firstrow(Column#13)->Column#13, funcs:firstrow(Column#14)->Column#14, funcs:firstrow(Column#15)->Column#15, funcs:firstrow(Column#19)->Column#19, funcs:firstrow(Column#20)->Column#20, funcs:firstrow(Column#23)->Column#23, funcs:firstrow(Column#26)->Column#26, funcs:firstrow(Column#27)->Column#27
    └─IndexMergeJoin_30	0.00	root	inner join, inner:IndexLookUp_28, outer key:Column#3, inner key:Column#21, other cond:eq(Column#26, Column#5), gt(Column#27, Column#19)
      ├─IndexLookUp_28	0.00	root	
      │ ├─IndexScan_25	0.00	cop[tikv]	table:dd, aid->#21,dic->#23,id->#20, index:aid, dic, range: decided by [eq(Column#21, Column#3)], keep order:true, stats:pseudo
      │ └─Selection_27	0.00	cop[tikv]	eq(Column#22, "android"), eq(Column#28, 0), gt(Column#27, 1478143908), not(isnull(Column#26)), not(isnull(Column#27))
      │   └─TableScan_26	0.00	cop[tikv]	table:dd, mapping:id->#20,aid->#21,pt->#22,dic->#23,ip->#26,t->#27,bm->#28, keep order:false, stats:pseudo
      └─IndexLookUp_41	3.33	root	
        ├─IndexScan_38	3333.33	cop[tikv]	table:gad, t->#19,id->#1, index:t, range:(1478143908,+inf], keep order:false, stats:pseudo
        └─Selection_40	3.33	cop[tikv]	eq(Column#2, "android"), not(isnull(Column#5))
          └─TableScan_39	3333.33	cop[tikv]	table:gad, mapping:id->#1,pt->#2,aid->#3,cm->#4,ip->#5,p1->#8,p2->#9,p3->#10,p4->#11,p5->#12,p6_md5->#13,p7_md5->#14,ext->#15,t->#19, keep order:false, stats:pseudo
explain select gad.id as gid,sdk.id as sid,gad.aid as aid,gad.cm as cm,sdk.dic as dic,sdk.ip as ip, sdk.t as t, gad.p1 as p1, gad.p2 as p2, gad.p3 as p3, gad.p4 as p4, gad.p5 as p5, gad.p6_md5 as p6, gad.p7_md5 as p7, gad.ext as ext from st gad join dd sdk on gad.aid = sdk.aid and gad.dic = sdk.mac and gad.t < sdk.t where gad.t > 1477971479 and gad.bm = 0 and gad.pt = 'ios' and gad.dit = 'mac' and sdk.t > 1477971479 and sdk.bm = 0 and sdk.pt = 'ios' limit 3000;
id	count	task	operator info
Projection_10	0.00	root	Column#1, Column#20, Column#3, Column#4, Column#23, Column#26, Column#27, Column#8, Column#9, Column#10, Column#11, Column#12, Column#13, Column#14, Column#15
└─Limit_13	0.00	root	offset:0, count:3000
  └─IndexMergeJoin_24	0.00	root	inner join, inner:IndexLookUp_22, outer key:Column#3, inner key:Column#21, other cond:eq(Column#6, Column#25), lt(Column#19, Column#27)
    ├─IndexLookUp_35	0.00	root	
    │ ├─IndexScan_32	3333.33	cop[tikv]	table:gad, t->#19,id->#1, index:t, range:(1477971479,+inf], keep order:false, stats:pseudo
    │ └─Selection_34	0.00	cop[tikv]	eq(Column#16, 0), eq(Column#2, "ios"), eq(Column#7, "mac"), not(isnull(Column#6))
    │   └─TableScan_33	3333.33	cop[tikv]	table:gad, mapping:id->#1,pt->#2,aid->#3,cm->#4,dic->#6,dit->#7,p1->#8,p2->#9,p3->#10,p4->#11,p5->#12,p6_md5->#13,p7_md5->#14,ext->#15,bm->#16,t->#19, keep order:false, stats:pseudo
    └─IndexLookUp_22	0.00	root	
      ├─IndexScan_19	0.00	cop[tikv]	table:sdk, aid->#21,dic->#23,id->#20, index:aid, dic, range: decided by [eq(Column#21, Column#3)], keep order:true, stats:pseudo
      └─Selection_21	0.00	cop[tikv]	eq(Column#22, "ios"), eq(Column#28, 0), gt(Column#27, 1477971479), not(isnull(Column#25)), not(isnull(Column#27))
        └─TableScan_20	0.00	cop[tikv]	table:sdk, mapping:id->#20,aid->#21,pt->#22,dic->#23,mac->#25,ip->#26,t->#27,bm->#28, keep order:false, stats:pseudo
explain SELECT cm, p1, p2, p3, p4, p5, p6_md5, p7_md5, count(1) as click_pv, count(DISTINCT ip) as click_ip FROM st WHERE (t between 1478188800 and 1478275200) and aid='cn.sbkcq' and pt='android' GROUP BY cm, p1, p2, p3, p4, p5, p6_md5, p7_md5;
id	count	task	operator info
Projection_5	1.00	root	Column#4, Column#8, Column#9, Column#10, Column#11, Column#12, Column#13, Column#14, Column#20, Column#21
└─HashAgg_7	1.00	root	group by:Column#10, Column#11, Column#12, Column#13, Column#14, Column#4, Column#8, Column#9, funcs:count(1)->Column#20, funcs:count(distinct Column#5)->Column#21, funcs:firstrow(Column#4)->Column#4, funcs:firstrow(Column#8)->Column#8, funcs:firstrow(Column#9)->Column#9, funcs:firstrow(Column#10)->Column#10, funcs:firstrow(Column#11)->Column#11, funcs:firstrow(Column#12)->Column#12, funcs:firstrow(Column#13)->Column#13, funcs:firstrow(Column#14)->Column#14
  └─IndexLookUp_15	0.00	root	
    ├─IndexScan_12	250.00	cop[tikv]	table:st, t->#19,_tidb_rowid->#32, index:t, range:[1478188800,1478275200], keep order:false, stats:pseudo
    └─Selection_14	0.00	cop[tikv]	eq(Column#2, "android"), eq(Column#3, "cn.sbkcq")
      └─TableScan_13	250.00	cop[tikv]	table:st, mapping:pt->#2,aid->#3,cm->#4,ip->#5,p1->#8,p2->#9,p3->#10,p4->#11,p5->#12,p6_md5->#13,p7_md5->#14,t->#19, keep order:false, stats:pseudo
explain select dt.id as id, dt.aid as aid, dt.pt as pt, dt.dic as dic, dt.cm as cm, rr.gid as gid, rr.acd as acd, rr.t as t,dt.p1 as p1, dt.p2 as p2, dt.p3 as p3, dt.p4 as p4, dt.p5 as p5, dt.p6_md5 as p6, dt.p7_md5 as p7 from dt dt join rr rr on (rr.pt = 'ios' and rr.t > 1478185592 and dt.aid = rr.aid and dt.dic = rr.dic) where dt.pt = 'ios' and dt.t > 1478185592 and dt.bm = 0 limit 2000;
id	count	task	operator info
Projection_10	0.00	root	Column#1, Column#2, Column#4, Column#5, Column#3, Column#24, Column#25, Column#26, Column#11, Column#12, Column#13, Column#14, Column#15, Column#16, Column#17
└─Limit_13	0.00	root	offset:0, count:2000
  └─IndexJoin_19	0.00	root	inner join, inner:IndexLookUp_18, outer key:Column#2, Column#5, inner key:Column#21, Column#23
    ├─TableReader_43	0.00	root	data:Selection_42
    │ └─Selection_42	0.00	cop[tikv]	eq(Column#18, 0), eq(Column#4, "ios"), gt(Column#9, 1478185592), not(isnull(Column#5))
    │   └─TableScan_41	10000.00	cop[tikv]	table:dt, mapping:id->#1,aid->#2,cm->#3,pt->#4,dic->#5,t->#9,p1->#11,p2->#12,p3->#13,p4->#14,p5->#15,p6_md5->#16,p7_md5->#17,bm->#18, range:[0,+inf], keep order:false, stats:pseudo
    └─IndexLookUp_18	0.00	root	
      ├─IndexScan_15	1.25	cop[tikv]	table:rr, aid->#21,dic->#23,_tidb_rowid->#44, index:aid, dic, range: decided by [eq(Column#21, Column#2) eq(Column#23, Column#5)], keep order:false, stats:pseudo
      └─Selection_17	0.00	cop[tikv]	eq(Column#22, "ios"), gt(Column#26, 1478185592)
        └─TableScan_16	1.25	cop[tikv]	table:rr, mapping:aid->#21,pt->#22,dic->#23,gid->#24,acd->#25,t->#26, keep order:false, stats:pseudo
explain select pc,cr,count(DISTINCT uid) as pay_users,count(oid) as pay_times,sum(am) as am from pp where ps=2  and ppt>=1478188800 and ppt<1478275200  and pi in ('510017','520017') and uid in ('18089709','18090780') group by pc,cr;
id	count	task	operator info
Projection_5	1.00	root	Column#14, Column#16, Column#22, Column#23, Column#24
└─HashAgg_7	1.00	root	group by:Column#14, Column#16, funcs:count(distinct Column#2)->Column#22, funcs:count(Column#1)->Column#23, funcs:sum(Column#6)->Column#24, funcs:firstrow(Column#14)->Column#14, funcs:firstrow(Column#16)->Column#16
  └─IndexLookUp_21	0.00	root	
    ├─IndexScan_18	0.40	cop[tikv]	table:pp, uid->#2,pi->#17,_tidb_rowid->#32, index:uid, pi, range:[18089709 510017,18089709 510017], [18089709 520017,18089709 520017], [18090780 510017,18090780 510017], [18090780 520017,18090780 520017], keep order:false, stats:pseudo
    └─Selection_20	0.00	cop[tikv]	eq(Column#8, 2), ge(Column#4, 1478188800), lt(Column#4, 1478275200)
      └─TableScan_19	0.40	cop[tikv]	table:pp, mapping:oid->#1,uid->#2,ppt->#4,am->#6,ps->#8,pc->#14,cr->#16,pi->#17, keep order:false, stats:pseudo
CREATE TABLE `tbl_001` (`a` int, `b` int);
CREATE TABLE `tbl_002` (`a` int, `b` int);
CREATE TABLE `tbl_003` (`a` int, `b` int);
CREATE TABLE `tbl_004` (`a` int, `b` int);
CREATE TABLE `tbl_005` (`a` int, `b` int);
CREATE TABLE `tbl_006` (`a` int, `b` int);
CREATE TABLE `tbl_007` (`a` int, `b` int);
CREATE TABLE `tbl_008` (`a` int, `b` int);
CREATE TABLE `tbl_009` (`a` int, `b` int);
explain select sum(a) from (select * from tbl_001 union all select * from tbl_002 union all select * from tbl_003 union all select * from tbl_004 union all select * from tbl_005 union all select * from tbl_006 union all select * from tbl_007 union all select * from tbl_008 union all select * from tbl_009) x group by b;
id	count	task	operator info
<<<<<<< HEAD
HashAgg_34	72000.00	root	group by:Column#51, funcs:sum(Column#50)->Column#48
└─Projection_63	90000.00	root	cast(Column#46)->Column#50, Column#47
=======
HashAgg_34	72000.00	root	group by:Column#32, funcs:sum(Column#31)
└─Projection_63	90000.00	root	cast(Column#28), Column#29
>>>>>>> 889ad618
  └─Union_35	90000.00	root	
    ├─TableReader_38	10000.00	root	data:TableScan_37
    │ └─TableScan_37	10000.00	cop[tikv]	table:tbl_001, mapping:a->#41,b->#42, range:[-inf,+inf], keep order:false, stats:pseudo
    ├─TableReader_41	10000.00	root	data:TableScan_40
    │ └─TableScan_40	10000.00	cop[tikv]	table:tbl_002, mapping:a->#36,b->#37, range:[-inf,+inf], keep order:false, stats:pseudo
    ├─TableReader_44	10000.00	root	data:TableScan_43
    │ └─TableScan_43	10000.00	cop[tikv]	table:tbl_003, mapping:a->#31,b->#32, range:[-inf,+inf], keep order:false, stats:pseudo
    ├─TableReader_47	10000.00	root	data:TableScan_46
    │ └─TableScan_46	10000.00	cop[tikv]	table:tbl_004, mapping:a->#26,b->#27, range:[-inf,+inf], keep order:false, stats:pseudo
    ├─TableReader_50	10000.00	root	data:TableScan_49
    │ └─TableScan_49	10000.00	cop[tikv]	table:tbl_005, mapping:a->#21,b->#22, range:[-inf,+inf], keep order:false, stats:pseudo
    ├─TableReader_53	10000.00	root	data:TableScan_52
    │ └─TableScan_52	10000.00	cop[tikv]	table:tbl_006, mapping:a->#16,b->#17, range:[-inf,+inf], keep order:false, stats:pseudo
    ├─TableReader_56	10000.00	root	data:TableScan_55
    │ └─TableScan_55	10000.00	cop[tikv]	table:tbl_007, mapping:a->#11,b->#12, range:[-inf,+inf], keep order:false, stats:pseudo
    ├─TableReader_59	10000.00	root	data:TableScan_58
    │ └─TableScan_58	10000.00	cop[tikv]	table:tbl_008, mapping:a->#6,b->#7, range:[-inf,+inf], keep order:false, stats:pseudo
    └─TableReader_62	10000.00	root	data:TableScan_61
      └─TableScan_61	10000.00	cop[tikv]	table:tbl_009, mapping:a->#1,b->#2, range:[-inf,+inf], keep order:false, stats:pseudo
CREATE TABLE org_department (
id int(11) NOT NULL AUTO_INCREMENT,
ctx int(11) DEFAULT '0' COMMENT 'organization id',
name varchar(128) DEFAULT NULL,
left_value int(11) DEFAULT NULL,
right_value int(11) DEFAULT NULL,
depth int(11) DEFAULT NULL,
leader_id bigint(20) DEFAULT NULL,
status int(11) DEFAULT '1000',
created_on datetime DEFAULT NULL,
updated_on datetime DEFAULT NULL,
PRIMARY KEY (id),
UNIQUE KEY org_department_id_uindex (id),
KEY org_department_leader_id_index (leader_id),
KEY org_department_ctx_index (ctx)
);
CREATE TABLE org_position (
id int(11) NOT NULL AUTO_INCREMENT,
ctx int(11) DEFAULT NULL,
name varchar(128) DEFAULT NULL,
left_value int(11) DEFAULT NULL,
right_value int(11) DEFAULT NULL,
depth int(11) DEFAULT NULL,
department_id int(11) DEFAULT NULL,
status int(2) DEFAULT NULL,
created_on datetime DEFAULT NULL,
updated_on datetime DEFAULT NULL,
PRIMARY KEY (id),
UNIQUE KEY org_position_id_uindex (id),
KEY org_position_department_id_index (department_id)
) ENGINE=InnoDB AUTO_INCREMENT=22 DEFAULT CHARSET=utf8;
CREATE TABLE org_employee_position (
hotel_id int(11) DEFAULT NULL,
user_id bigint(20) DEFAULT NULL,
position_id int(11) DEFAULT NULL,
status int(11) DEFAULT NULL,
created_on datetime DEFAULT NULL,
updated_on datetime DEFAULT NULL,
UNIQUE KEY org_employee_position_pk (hotel_id,user_id,position_id)
) ENGINE=InnoDB DEFAULT CHARSET=utf8;
explain SELECT d.id, d.ctx, d.name, d.left_value, d.right_value, d.depth, d.leader_id, d.status, d.created_on, d.updated_on FROM org_department AS d LEFT JOIN org_position AS p ON p.department_id = d.id AND p.status = 1000 LEFT JOIN org_employee_position AS ep ON ep.position_id = p.id AND ep.status = 1000 WHERE (d.ctx = 1 AND (ep.user_id = 62 OR d.id = 20 OR d.id = 20) AND d.status = 1000) GROUP BY d.id ORDER BY d.left_value;
id	count	task	operator info
<<<<<<< HEAD
Sort_10	1.00	root	Column#31:asc
└─HashAgg_15	1.00	root	group by:Column#1, funcs:firstrow(Column#1)->Column#1, funcs:firstrow(Column#2)->Column#2, funcs:firstrow(Column#3)->Column#3, funcs:firstrow(Column#4)->Column#4, funcs:firstrow(Column#5)->Column#5, funcs:firstrow(Column#6)->Column#6, funcs:firstrow(Column#7)->Column#7, funcs:firstrow(Column#8)->Column#8, funcs:firstrow(Column#9)->Column#9, funcs:firstrow(Column#10)->Column#10
=======
Sort_10	1.00	root	Column#4:asc
└─HashAgg_15	1.00	root	group by:Column#1, funcs:firstrow(Column#1), firstrow(Column#2), firstrow(Column#3), firstrow(Column#4), firstrow(Column#5), firstrow(Column#6), firstrow(Column#7), firstrow(Column#8), firstrow(Column#9), firstrow(Column#10)
>>>>>>> 889ad618
  └─Selection_22	0.01	root	or(eq(Column#22, 62), or(eq(Column#1, 20), eq(Column#1, 20)))
    └─HashLeftJoin_24	0.02	root	left outer join, inner:IndexMergeJoin_40 (REVERSED), equal:[eq(Column#11, Column#23)]
      ├─IndexMergeJoin_40	0.01	root	left outer join, inner:IndexLookUp_38, outer key:Column#1, inner key:Column#17
      │ ├─IndexLookUp_62	0.01	root	
      │ │ ├─IndexScan_59	10.00	cop[tikv]	table:d, ctx->#2,id->#1, index:ctx, range:[1,1], keep order:false, stats:pseudo
      │ │ └─Selection_61	0.01	cop[tikv]	eq(Column#8, 1000)
      │ │   └─TableScan_60	10.00	cop[tikv]	table:d, mapping:id->#1,ctx->#2,name->#3,left_value->#4,right_value->#5,depth->#6,leader_id->#7,status->#8,created_on->#9,updated_on->#10, keep order:false, stats:pseudo
      │ └─IndexLookUp_38	0.00	root	
      │   ├─Selection_36	1.25	cop[tikv]	not(isnull(Column#17))
      │   │ └─IndexScan_34	1.25	cop[tikv]	table:p, department_id->#17,id->#11, index:department_id, range: decided by [eq(Column#17, Column#1)], keep order:true, stats:pseudo
      │   └─Selection_37	0.00	cop[tikv]	eq(Column#18, 1000)
      │     └─TableScan_35	1.25	cop[tikv]	table:p, mapping:id->#11,department_id->#17,status->#18, keep order:false, stats:pseudo
      └─TableReader_72	9.99	root	data:Selection_71
        └─Selection_71	9.99	cop[tikv]	eq(Column#24, 1000), not(isnull(Column#23))
          └─TableScan_70	10000.00	cop[tikv]	table:ep, mapping:user_id->#22,position_id->#23,status->#24, range:[-inf,+inf], keep order:false, stats:pseudo<|MERGE_RESOLUTION|>--- conflicted
+++ resolved
@@ -107,14 +107,10 @@
 id	count	task	operator info
 Projection_7	53.00	root	Column#7, Column#11, Column#12, Column#13, Column#14, Column#15, Column#16, Column#17, Column#21
 └─Sort_8	53.00	root	Column#8:desc
-<<<<<<< HEAD
-  └─HashAgg_16	53.00	root	group by:Column#52, Column#53, Column#54, Column#55, Column#56, Column#57, Column#58, Column#59, funcs:count(Column#42)->Column#21, funcs:firstrow(Column#52)->Column#7, funcs:firstrow(Column#44)->Column#8, funcs:firstrow(Column#53)->Column#11, funcs:firstrow(Column#54)->Column#12, funcs:firstrow(Column#55)->Column#13, funcs:firstrow(Column#56)->Column#14, funcs:firstrow(Column#57)->Column#15, funcs:firstrow(Column#58)->Column#16, funcs:firstrow(Column#59)->Column#17
-=======
-  └─HashAgg_16	53.00	root	group by:Column#42, Column#43, Column#44, Column#45, Column#46, Column#47, Column#48, Column#49, funcs:count(Column#32), firstrow(Column#42), firstrow(Column#34), firstrow(Column#43), firstrow(Column#44), firstrow(Column#45), firstrow(Column#46), firstrow(Column#47), firstrow(Column#48), firstrow(Column#49)
->>>>>>> 889ad618
+  └─HashAgg_16	53.00	root	group by:Column#42, Column#43, Column#44, Column#45, Column#46, Column#47, Column#48, Column#49, funcs:count(Column#32)->Column#21, funcs:firstrow(Column#42)->Column#7, funcs:firstrow(Column#34)->Column#8, funcs:firstrow(Column#43)->Column#11, funcs:firstrow(Column#44)->Column#12, funcs:firstrow(Column#45)->Column#13, funcs:firstrow(Column#46)->Column#14, funcs:firstrow(Column#47)->Column#15, funcs:firstrow(Column#48)->Column#16, funcs:firstrow(Column#49)->Column#17
     └─IndexLookUp_17	53.00	root	
-      ├─IndexScan_13	2650.00	cop[tikv]	table:dt, cm->#3,_tidb_rowid->#41, index:cm, range:[1062,1062], [1086,1086], [1423,1423], [1424,1424], [1425,1425], [1426,1426], [1427,1427], [1428,1428], [1429,1429], [1430,1430], [1431,1431], [1432,1432], [1433,1433], [1434,1434], [1435,1435], [1436,1436], [1437,1437], [1438,1438], [1439,1439], [1440,1440], [1441,1441], [1442,1442], [1443,1443], [1444,1444], [1445,1445], [1446,1446], [1447,1447], [1448,1448], [1449,1449], [1450,1450], [1451,1451], [1452,1452], [1488,1488], [1489,1489], [1490,1490], [1491,1491], [1492,1492], [1493,1493], [1494,1494], [1495,1495], [1496,1496], [1497,1497], [1550,1550], [1551,1551], [1552,1552], [1553,1553], [1554,1554], [1555,1555], [1556,1556], [1557,1557], [1558,1558], [1559,1559], [1597,1597], [1598,1598], [1599,1599], [1600,1600], [1601,1601], [1602,1602], [1603,1603], [1604,1604], [1605,1605], [1606,1606], [1607,1607], [1608,1608], [1609,1609], [1610,1610], [1611,1611], [1612,1612], [1613,1613], [1614,1614], [1615,1615], [1616,1616], [1623,1623], [1624,1624], [1625,1625], [1626,1626], [1627,1627], [1628,1628], [1629,1629], [1630,1630], [1631,1631], [1632,1632], [1709,1709], [1719,1719], [1720,1720], [1843,1843], [2813,2813], [2814,2814], [2815,2815], [2816,2816], [2817,2817], [2818,2818], [2819,2819], [2820,2820], [2821,2821], [2822,2822], [2823,2823], [2824,2824], [2825,2825], [2826,2826], [2827,2827], [2828,2828], [2829,2829], [2830,2830], [2831,2831], [2832,2832], [2833,2833], [2834,2834], [2835,2835], [2836,2836], [2837,2837], [2838,2838], [2839,2839], [2840,2840], [2841,2841], [2842,2842], [2843,2843], [2844,2844], [2845,2845], [2846,2846], [2847,2847], [2848,2848], [2849,2849], [2850,2850], [2851,2851], [2852,2852], [2853,2853], [2854,2854], [2855,2855], [2856,2856], [2857,2857], [2858,2858], [2859,2859], [2860,2860], [2861,2861], [2862,2862], [2863,2863], [2864,2864], [2865,2865], [2866,2866], [2867,2867], [2868,2868], [2869,2869], [2870,2870], [2871,2871], [2872,2872], [3139,3139], [3140,3140], [3141,3141], [3142,3142], [3143,3143], [3144,3144], [3145,3145], [3146,3146], [3147,3147], [3148,3148], [3149,3149], [3150,3150], [3151,3151], [3152,3152], [3153,3153], [3154,3154], [3155,3155], [3156,3156], [3157,3157], [3158,3158], [3386,3386], [3387,3387], [3388,3388], [3389,3389], [3390,3390], [3391,3391], [3392,3392], [3393,3393], [3394,3394], [3395,3395], [3664,3664], [3665,3665], [3666,3666], [3667,3667], [3668,3668], [3670,3670], [3671,3671], [3672,3672], [3673,3673], [3674,3674], [3676,3676], [3677,3677], [3678,3678], [3679,3679], [3680,3680], [3681,3681], [3682,3682], [3683,3683], [3684,3684], [3685,3685], [3686,3686], [3687,3687], [3688,3688], [3689,3689], [3690,3690], [3691,3691], [3692,3692], [3693,3693], [3694,3694], [3695,3695], [3696,3696], [3697,3697], [3698,3698], [3699,3699], [3700,3700], [3701,3701], [3702,3702], [3703,3703], [3704,3704], [3705,3705], [3706,3706], [3707,3707], [3708,3708], [3709,3709], [3710,3710], [3711,3711], [3712,3712], [3713,3713], [3714,3714], [3715,3715], [3960,3960], [3961,3961], [3962,3962], [3963,3963], [3964,3964], [3965,3965], [3966,3966], [3967,3967], [3968,3968], [3978,3978], [3979,3979], [3980,3980], [3981,3981], [3982,3982], [3983,3983], [3984,3984], [3985,3985], [3986,3986], [3987,3987], [4208,4208], [4209,4209], [4210,4210], [4211,4211], [4212,4212], [4304,4304], [4305,4305], [4306,4306], [4307,4307], [4308,4308], [4866,4866], [4867,4867], [4868,4868], [4869,4869], [4870,4870], [4871,4871], [4872,4872], [4873,4873], [4874,4874], [4875,4875], keep order:false, stats:pseudo
-      └─HashAgg_11	53.00	cop[tikv]	group by:Column#11, Column#12, Column#13, Column#14, Column#15, Column#16, Column#17, Column#7, funcs:count(Column#5)->Column#42, funcs:firstrow(Column#8)->Column#44
+      ├─IndexScan_13	2650.00	cop[tikv]	table:dt, mapping:cm->#3,_tidb_rowid->#31, index:cm, range:[1062,1062], [1086,1086], [1423,1423], [1424,1424], [1425,1425], [1426,1426], [1427,1427], [1428,1428], [1429,1429], [1430,1430], [1431,1431], [1432,1432], [1433,1433], [1434,1434], [1435,1435], [1436,1436], [1437,1437], [1438,1438], [1439,1439], [1440,1440], [1441,1441], [1442,1442], [1443,1443], [1444,1444], [1445,1445], [1446,1446], [1447,1447], [1448,1448], [1449,1449], [1450,1450], [1451,1451], [1452,1452], [1488,1488], [1489,1489], [1490,1490], [1491,1491], [1492,1492], [1493,1493], [1494,1494], [1495,1495], [1496,1496], [1497,1497], [1550,1550], [1551,1551], [1552,1552], [1553,1553], [1554,1554], [1555,1555], [1556,1556], [1557,1557], [1558,1558], [1559,1559], [1597,1597], [1598,1598], [1599,1599], [1600,1600], [1601,1601], [1602,1602], [1603,1603], [1604,1604], [1605,1605], [1606,1606], [1607,1607], [1608,1608], [1609,1609], [1610,1610], [1611,1611], [1612,1612], [1613,1613], [1614,1614], [1615,1615], [1616,1616], [1623,1623], [1624,1624], [1625,1625], [1626,1626], [1627,1627], [1628,1628], [1629,1629], [1630,1630], [1631,1631], [1632,1632], [1709,1709], [1719,1719], [1720,1720], [1843,1843], [2813,2813], [2814,2814], [2815,2815], [2816,2816], [2817,2817], [2818,2818], [2819,2819], [2820,2820], [2821,2821], [2822,2822], [2823,2823], [2824,2824], [2825,2825], [2826,2826], [2827,2827], [2828,2828], [2829,2829], [2830,2830], [2831,2831], [2832,2832], [2833,2833], [2834,2834], [2835,2835], [2836,2836], [2837,2837], [2838,2838], [2839,2839], [2840,2840], [2841,2841], [2842,2842], [2843,2843], [2844,2844], [2845,2845], [2846,2846], [2847,2847], [2848,2848], [2849,2849], [2850,2850], [2851,2851], [2852,2852], [2853,2853], [2854,2854], [2855,2855], [2856,2856], [2857,2857], [2858,2858], [2859,2859], [2860,2860], [2861,2861], [2862,2862], [2863,2863], [2864,2864], [2865,2865], [2866,2866], [2867,2867], [2868,2868], [2869,2869], [2870,2870], [2871,2871], [2872,2872], [3139,3139], [3140,3140], [3141,3141], [3142,3142], [3143,3143], [3144,3144], [3145,3145], [3146,3146], [3147,3147], [3148,3148], [3149,3149], [3150,3150], [3151,3151], [3152,3152], [3153,3153], [3154,3154], [3155,3155], [3156,3156], [3157,3157], [3158,3158], [3386,3386], [3387,3387], [3388,3388], [3389,3389], [3390,3390], [3391,3391], [3392,3392], [3393,3393], [3394,3394], [3395,3395], [3664,3664], [3665,3665], [3666,3666], [3667,3667], [3668,3668], [3670,3670], [3671,3671], [3672,3672], [3673,3673], [3674,3674], [3676,3676], [3677,3677], [3678,3678], [3679,3679], [3680,3680], [3681,3681], [3682,3682], [3683,3683], [3684,3684], [3685,3685], [3686,3686], [3687,3687], [3688,3688], [3689,3689], [3690,3690], [3691,3691], [3692,3692], [3693,3693], [3694,3694], [3695,3695], [3696,3696], [3697,3697], [3698,3698], [3699,3699], [3700,3700], [3701,3701], [3702,3702], [3703,3703], [3704,3704], [3705,3705], [3706,3706], [3707,3707], [3708,3708], [3709,3709], [3710,3710], [3711,3711], [3712,3712], [3713,3713], [3714,3714], [3715,3715], [3960,3960], [3961,3961], [3962,3962], [3963,3963], [3964,3964], [3965,3965], [3966,3966], [3967,3967], [3968,3968], [3978,3978], [3979,3979], [3980,3980], [3981,3981], [3982,3982], [3983,3983], [3984,3984], [3985,3985], [3986,3986], [3987,3987], [4208,4208], [4209,4209], [4210,4210], [4211,4211], [4212,4212], [4304,4304], [4305,4305], [4306,4306], [4307,4307], [4308,4308], [4866,4866], [4867,4867], [4868,4868], [4869,4869], [4870,4870], [4871,4871], [4872,4872], [4873,4873], [4874,4874], [4875,4875], keep order:false, stats:pseudo
+      └─HashAgg_11	53.00	cop[tikv]	group by:Column#11, Column#12, Column#13, Column#14, Column#15, Column#16, Column#17, Column#7, funcs:count(Column#5)->Column#32, funcs:firstrow(Column#8)->Column#34
         └─Selection_15	66.25	cop[tikv]	ge(Column#7, 2016-09-01 00:00:00.000000), le(Column#7, 2016-11-03 00:00:00.000000)
           └─TableScan_14	2650.00	cop[tikv]	table:dt, mapping:cm->#3,dic->#5,ds->#7,ds2->#8,p1->#11,p2->#12,p3->#13,p4->#14,p5->#15,p6_md5->#16,p7_md5->#17, keep order:false, stats:pseudo
 explain select gad.id as gid,sdk.id as sid,gad.aid as aid,gad.cm as cm,sdk.dic as dic,sdk.ip as ip, sdk.t as t, gad.p1 as p1, gad.p2 as p2, gad.p3 as p3, gad.p4 as p4, gad.p5 as p5, gad.p6_md5 as p6, gad.p7_md5 as p7, gad.ext as ext, gad.t as gtime from st gad join (select id, aid, pt, dic, ip, t from dd where pt = 'android' and bm = 0 and t > 1478143908) sdk on  gad.aid = sdk.aid and gad.ip = sdk.ip and sdk.t > gad.t where gad.t > 1478143908 and gad.pt = 'android' group by gad.aid, sdk.dic limit 2500;
@@ -124,11 +120,11 @@
   └─HashAgg_19	1.00	root	group by:Column#23, Column#3, funcs:firstrow(Column#1)->Column#1, funcs:firstrow(Column#3)->Column#3, funcs:firstrow(Column#4)->Column#4, funcs:firstrow(Column#8)->Column#8, funcs:firstrow(Column#9)->Column#9, funcs:firstrow(Column#10)->Column#10, funcs:firstrow(Column#11)->Column#11, funcs:firstrow(Column#12)->Column#12, funcs:firstrow(Column#13)->Column#13, funcs:firstrow(Column#14)->Column#14, funcs:firstrow(Column#15)->Column#15, funcs:firstrow(Column#19)->Column#19, funcs:firstrow(Column#20)->Column#20, funcs:firstrow(Column#23)->Column#23, funcs:firstrow(Column#26)->Column#26, funcs:firstrow(Column#27)->Column#27
     └─IndexMergeJoin_30	0.00	root	inner join, inner:IndexLookUp_28, outer key:Column#3, inner key:Column#21, other cond:eq(Column#26, Column#5), gt(Column#27, Column#19)
       ├─IndexLookUp_28	0.00	root	
-      │ ├─IndexScan_25	0.00	cop[tikv]	table:dd, aid->#21,dic->#23,id->#20, index:aid, dic, range: decided by [eq(Column#21, Column#3)], keep order:true, stats:pseudo
+      │ ├─IndexScan_25	0.00	cop[tikv]	table:dd, mapping:aid->#21,dic->#23,id->#20, index:aid, dic, range: decided by [eq(Column#21, Column#3)], keep order:true, stats:pseudo
       │ └─Selection_27	0.00	cop[tikv]	eq(Column#22, "android"), eq(Column#28, 0), gt(Column#27, 1478143908), not(isnull(Column#26)), not(isnull(Column#27))
       │   └─TableScan_26	0.00	cop[tikv]	table:dd, mapping:id->#20,aid->#21,pt->#22,dic->#23,ip->#26,t->#27,bm->#28, keep order:false, stats:pseudo
       └─IndexLookUp_41	3.33	root	
-        ├─IndexScan_38	3333.33	cop[tikv]	table:gad, t->#19,id->#1, index:t, range:(1478143908,+inf], keep order:false, stats:pseudo
+        ├─IndexScan_38	3333.33	cop[tikv]	table:gad, mapping:t->#19,id->#1, index:t, range:(1478143908,+inf], keep order:false, stats:pseudo
         └─Selection_40	3.33	cop[tikv]	eq(Column#2, "android"), not(isnull(Column#5))
           └─TableScan_39	3333.33	cop[tikv]	table:gad, mapping:id->#1,pt->#2,aid->#3,cm->#4,ip->#5,p1->#8,p2->#9,p3->#10,p4->#11,p5->#12,p6_md5->#13,p7_md5->#14,ext->#15,t->#19, keep order:false, stats:pseudo
 explain select gad.id as gid,sdk.id as sid,gad.aid as aid,gad.cm as cm,sdk.dic as dic,sdk.ip as ip, sdk.t as t, gad.p1 as p1, gad.p2 as p2, gad.p3 as p3, gad.p4 as p4, gad.p5 as p5, gad.p6_md5 as p6, gad.p7_md5 as p7, gad.ext as ext from st gad join dd sdk on gad.aid = sdk.aid and gad.dic = sdk.mac and gad.t < sdk.t where gad.t > 1477971479 and gad.bm = 0 and gad.pt = 'ios' and gad.dit = 'mac' and sdk.t > 1477971479 and sdk.bm = 0 and sdk.pt = 'ios' limit 3000;
@@ -137,11 +133,11 @@
 └─Limit_13	0.00	root	offset:0, count:3000
   └─IndexMergeJoin_24	0.00	root	inner join, inner:IndexLookUp_22, outer key:Column#3, inner key:Column#21, other cond:eq(Column#6, Column#25), lt(Column#19, Column#27)
     ├─IndexLookUp_35	0.00	root	
-    │ ├─IndexScan_32	3333.33	cop[tikv]	table:gad, t->#19,id->#1, index:t, range:(1477971479,+inf], keep order:false, stats:pseudo
+    │ ├─IndexScan_32	3333.33	cop[tikv]	table:gad, mapping:t->#19,id->#1, index:t, range:(1477971479,+inf], keep order:false, stats:pseudo
     │ └─Selection_34	0.00	cop[tikv]	eq(Column#16, 0), eq(Column#2, "ios"), eq(Column#7, "mac"), not(isnull(Column#6))
     │   └─TableScan_33	3333.33	cop[tikv]	table:gad, mapping:id->#1,pt->#2,aid->#3,cm->#4,dic->#6,dit->#7,p1->#8,p2->#9,p3->#10,p4->#11,p5->#12,p6_md5->#13,p7_md5->#14,ext->#15,bm->#16,t->#19, keep order:false, stats:pseudo
     └─IndexLookUp_22	0.00	root	
-      ├─IndexScan_19	0.00	cop[tikv]	table:sdk, aid->#21,dic->#23,id->#20, index:aid, dic, range: decided by [eq(Column#21, Column#3)], keep order:true, stats:pseudo
+      ├─IndexScan_19	0.00	cop[tikv]	table:sdk, mapping:aid->#21,dic->#23,id->#20, index:aid, dic, range: decided by [eq(Column#21, Column#3)], keep order:true, stats:pseudo
       └─Selection_21	0.00	cop[tikv]	eq(Column#22, "ios"), eq(Column#28, 0), gt(Column#27, 1477971479), not(isnull(Column#25)), not(isnull(Column#27))
         └─TableScan_20	0.00	cop[tikv]	table:sdk, mapping:id->#20,aid->#21,pt->#22,dic->#23,mac->#25,ip->#26,t->#27,bm->#28, keep order:false, stats:pseudo
 explain SELECT cm, p1, p2, p3, p4, p5, p6_md5, p7_md5, count(1) as click_pv, count(DISTINCT ip) as click_ip FROM st WHERE (t between 1478188800 and 1478275200) and aid='cn.sbkcq' and pt='android' GROUP BY cm, p1, p2, p3, p4, p5, p6_md5, p7_md5;
@@ -149,7 +145,7 @@
 Projection_5	1.00	root	Column#4, Column#8, Column#9, Column#10, Column#11, Column#12, Column#13, Column#14, Column#20, Column#21
 └─HashAgg_7	1.00	root	group by:Column#10, Column#11, Column#12, Column#13, Column#14, Column#4, Column#8, Column#9, funcs:count(1)->Column#20, funcs:count(distinct Column#5)->Column#21, funcs:firstrow(Column#4)->Column#4, funcs:firstrow(Column#8)->Column#8, funcs:firstrow(Column#9)->Column#9, funcs:firstrow(Column#10)->Column#10, funcs:firstrow(Column#11)->Column#11, funcs:firstrow(Column#12)->Column#12, funcs:firstrow(Column#13)->Column#13, funcs:firstrow(Column#14)->Column#14
   └─IndexLookUp_15	0.00	root	
-    ├─IndexScan_12	250.00	cop[tikv]	table:st, t->#19,_tidb_rowid->#32, index:t, range:[1478188800,1478275200], keep order:false, stats:pseudo
+    ├─IndexScan_12	250.00	cop[tikv]	table:st, mapping:t->#19,_tidb_rowid->#22, index:t, range:[1478188800,1478275200], keep order:false, stats:pseudo
     └─Selection_14	0.00	cop[tikv]	eq(Column#2, "android"), eq(Column#3, "cn.sbkcq")
       └─TableScan_13	250.00	cop[tikv]	table:st, mapping:pt->#2,aid->#3,cm->#4,ip->#5,p1->#8,p2->#9,p3->#10,p4->#11,p5->#12,p6_md5->#13,p7_md5->#14,t->#19, keep order:false, stats:pseudo
 explain select dt.id as id, dt.aid as aid, dt.pt as pt, dt.dic as dic, dt.cm as cm, rr.gid as gid, rr.acd as acd, rr.t as t,dt.p1 as p1, dt.p2 as p2, dt.p3 as p3, dt.p4 as p4, dt.p5 as p5, dt.p6_md5 as p6, dt.p7_md5 as p7 from dt dt join rr rr on (rr.pt = 'ios' and rr.t > 1478185592 and dt.aid = rr.aid and dt.dic = rr.dic) where dt.pt = 'ios' and dt.t > 1478185592 and dt.bm = 0 limit 2000;
@@ -161,7 +157,7 @@
     │ └─Selection_42	0.00	cop[tikv]	eq(Column#18, 0), eq(Column#4, "ios"), gt(Column#9, 1478185592), not(isnull(Column#5))
     │   └─TableScan_41	10000.00	cop[tikv]	table:dt, mapping:id->#1,aid->#2,cm->#3,pt->#4,dic->#5,t->#9,p1->#11,p2->#12,p3->#13,p4->#14,p5->#15,p6_md5->#16,p7_md5->#17,bm->#18, range:[0,+inf], keep order:false, stats:pseudo
     └─IndexLookUp_18	0.00	root	
-      ├─IndexScan_15	1.25	cop[tikv]	table:rr, aid->#21,dic->#23,_tidb_rowid->#44, index:aid, dic, range: decided by [eq(Column#21, Column#2) eq(Column#23, Column#5)], keep order:false, stats:pseudo
+      ├─IndexScan_15	1.25	cop[tikv]	table:rr, mapping:aid->#21,dic->#23,_tidb_rowid->#29, index:aid, dic, range: decided by [eq(Column#21, Column#2) eq(Column#23, Column#5)], keep order:false, stats:pseudo
       └─Selection_17	0.00	cop[tikv]	eq(Column#22, "ios"), gt(Column#26, 1478185592)
         └─TableScan_16	1.25	cop[tikv]	table:rr, mapping:aid->#21,pt->#22,dic->#23,gid->#24,acd->#25,t->#26, keep order:false, stats:pseudo
 explain select pc,cr,count(DISTINCT uid) as pay_users,count(oid) as pay_times,sum(am) as am from pp where ps=2  and ppt>=1478188800 and ppt<1478275200  and pi in ('510017','520017') and uid in ('18089709','18090780') group by pc,cr;
@@ -169,7 +165,7 @@
 Projection_5	1.00	root	Column#14, Column#16, Column#22, Column#23, Column#24
 └─HashAgg_7	1.00	root	group by:Column#14, Column#16, funcs:count(distinct Column#2)->Column#22, funcs:count(Column#1)->Column#23, funcs:sum(Column#6)->Column#24, funcs:firstrow(Column#14)->Column#14, funcs:firstrow(Column#16)->Column#16
   └─IndexLookUp_21	0.00	root	
-    ├─IndexScan_18	0.40	cop[tikv]	table:pp, uid->#2,pi->#17,_tidb_rowid->#32, index:uid, pi, range:[18089709 510017,18089709 510017], [18089709 520017,18089709 520017], [18090780 510017,18090780 510017], [18090780 520017,18090780 520017], keep order:false, stats:pseudo
+    ├─IndexScan_18	0.40	cop[tikv]	table:pp, mapping:uid->#2,pi->#17,_tidb_rowid->#27, index:uid, pi, range:[18089709 510017,18089709 510017], [18089709 520017,18089709 520017], [18090780 510017,18090780 510017], [18090780 520017,18090780 520017], keep order:false, stats:pseudo
     └─Selection_20	0.00	cop[tikv]	eq(Column#8, 2), ge(Column#4, 1478188800), lt(Column#4, 1478275200)
       └─TableScan_19	0.40	cop[tikv]	table:pp, mapping:oid->#1,uid->#2,ppt->#4,am->#6,ps->#8,pc->#14,cr->#16,pi->#17, keep order:false, stats:pseudo
 CREATE TABLE `tbl_001` (`a` int, `b` int);
@@ -183,30 +179,25 @@
 CREATE TABLE `tbl_009` (`a` int, `b` int);
 explain select sum(a) from (select * from tbl_001 union all select * from tbl_002 union all select * from tbl_003 union all select * from tbl_004 union all select * from tbl_005 union all select * from tbl_006 union all select * from tbl_007 union all select * from tbl_008 union all select * from tbl_009) x group by b;
 id	count	task	operator info
-<<<<<<< HEAD
-HashAgg_34	72000.00	root	group by:Column#51, funcs:sum(Column#50)->Column#48
-└─Projection_63	90000.00	root	cast(Column#46)->Column#50, Column#47
-=======
-HashAgg_34	72000.00	root	group by:Column#32, funcs:sum(Column#31)
-└─Projection_63	90000.00	root	cast(Column#28), Column#29
->>>>>>> 889ad618
+HashAgg_34	72000.00	root	group by:Column#32, funcs:sum(Column#31)->Column#30
+└─Projection_63	90000.00	root	cast(Column#28)->Column#31, Column#29
   └─Union_35	90000.00	root	
     ├─TableReader_38	10000.00	root	data:TableScan_37
-    │ └─TableScan_37	10000.00	cop[tikv]	table:tbl_001, mapping:a->#41,b->#42, range:[-inf,+inf], keep order:false, stats:pseudo
+    │ └─TableScan_37	10000.00	cop[tikv]	table:tbl_001, mapping:a->#25,b->#26, range:[-inf,+inf], keep order:false, stats:pseudo
     ├─TableReader_41	10000.00	root	data:TableScan_40
-    │ └─TableScan_40	10000.00	cop[tikv]	table:tbl_002, mapping:a->#36,b->#37, range:[-inf,+inf], keep order:false, stats:pseudo
+    │ └─TableScan_40	10000.00	cop[tikv]	table:tbl_002, mapping:a->#22,b->#23, range:[-inf,+inf], keep order:false, stats:pseudo
     ├─TableReader_44	10000.00	root	data:TableScan_43
-    │ └─TableScan_43	10000.00	cop[tikv]	table:tbl_003, mapping:a->#31,b->#32, range:[-inf,+inf], keep order:false, stats:pseudo
+    │ └─TableScan_43	10000.00	cop[tikv]	table:tbl_003, mapping:a->#19,b->#20, range:[-inf,+inf], keep order:false, stats:pseudo
     ├─TableReader_47	10000.00	root	data:TableScan_46
-    │ └─TableScan_46	10000.00	cop[tikv]	table:tbl_004, mapping:a->#26,b->#27, range:[-inf,+inf], keep order:false, stats:pseudo
+    │ └─TableScan_46	10000.00	cop[tikv]	table:tbl_004, mapping:a->#16,b->#17, range:[-inf,+inf], keep order:false, stats:pseudo
     ├─TableReader_50	10000.00	root	data:TableScan_49
-    │ └─TableScan_49	10000.00	cop[tikv]	table:tbl_005, mapping:a->#21,b->#22, range:[-inf,+inf], keep order:false, stats:pseudo
+    │ └─TableScan_49	10000.00	cop[tikv]	table:tbl_005, mapping:a->#13,b->#14, range:[-inf,+inf], keep order:false, stats:pseudo
     ├─TableReader_53	10000.00	root	data:TableScan_52
-    │ └─TableScan_52	10000.00	cop[tikv]	table:tbl_006, mapping:a->#16,b->#17, range:[-inf,+inf], keep order:false, stats:pseudo
+    │ └─TableScan_52	10000.00	cop[tikv]	table:tbl_006, mapping:a->#10,b->#11, range:[-inf,+inf], keep order:false, stats:pseudo
     ├─TableReader_56	10000.00	root	data:TableScan_55
-    │ └─TableScan_55	10000.00	cop[tikv]	table:tbl_007, mapping:a->#11,b->#12, range:[-inf,+inf], keep order:false, stats:pseudo
+    │ └─TableScan_55	10000.00	cop[tikv]	table:tbl_007, mapping:a->#7,b->#8, range:[-inf,+inf], keep order:false, stats:pseudo
     ├─TableReader_59	10000.00	root	data:TableScan_58
-    │ └─TableScan_58	10000.00	cop[tikv]	table:tbl_008, mapping:a->#6,b->#7, range:[-inf,+inf], keep order:false, stats:pseudo
+    │ └─TableScan_58	10000.00	cop[tikv]	table:tbl_008, mapping:a->#4,b->#5, range:[-inf,+inf], keep order:false, stats:pseudo
     └─TableReader_62	10000.00	root	data:TableScan_61
       └─TableScan_61	10000.00	cop[tikv]	table:tbl_009, mapping:a->#1,b->#2, range:[-inf,+inf], keep order:false, stats:pseudo
 CREATE TABLE org_department (
@@ -251,23 +242,18 @@
 ) ENGINE=InnoDB DEFAULT CHARSET=utf8;
 explain SELECT d.id, d.ctx, d.name, d.left_value, d.right_value, d.depth, d.leader_id, d.status, d.created_on, d.updated_on FROM org_department AS d LEFT JOIN org_position AS p ON p.department_id = d.id AND p.status = 1000 LEFT JOIN org_employee_position AS ep ON ep.position_id = p.id AND ep.status = 1000 WHERE (d.ctx = 1 AND (ep.user_id = 62 OR d.id = 20 OR d.id = 20) AND d.status = 1000) GROUP BY d.id ORDER BY d.left_value;
 id	count	task	operator info
-<<<<<<< HEAD
-Sort_10	1.00	root	Column#31:asc
+Sort_10	1.00	root	Column#4:asc
 └─HashAgg_15	1.00	root	group by:Column#1, funcs:firstrow(Column#1)->Column#1, funcs:firstrow(Column#2)->Column#2, funcs:firstrow(Column#3)->Column#3, funcs:firstrow(Column#4)->Column#4, funcs:firstrow(Column#5)->Column#5, funcs:firstrow(Column#6)->Column#6, funcs:firstrow(Column#7)->Column#7, funcs:firstrow(Column#8)->Column#8, funcs:firstrow(Column#9)->Column#9, funcs:firstrow(Column#10)->Column#10
-=======
-Sort_10	1.00	root	Column#4:asc
-└─HashAgg_15	1.00	root	group by:Column#1, funcs:firstrow(Column#1), firstrow(Column#2), firstrow(Column#3), firstrow(Column#4), firstrow(Column#5), firstrow(Column#6), firstrow(Column#7), firstrow(Column#8), firstrow(Column#9), firstrow(Column#10)
->>>>>>> 889ad618
   └─Selection_22	0.01	root	or(eq(Column#22, 62), or(eq(Column#1, 20), eq(Column#1, 20)))
     └─HashLeftJoin_24	0.02	root	left outer join, inner:IndexMergeJoin_40 (REVERSED), equal:[eq(Column#11, Column#23)]
       ├─IndexMergeJoin_40	0.01	root	left outer join, inner:IndexLookUp_38, outer key:Column#1, inner key:Column#17
       │ ├─IndexLookUp_62	0.01	root	
-      │ │ ├─IndexScan_59	10.00	cop[tikv]	table:d, ctx->#2,id->#1, index:ctx, range:[1,1], keep order:false, stats:pseudo
+      │ │ ├─IndexScan_59	10.00	cop[tikv]	table:d, mapping:ctx->#2,id->#1, index:ctx, range:[1,1], keep order:false, stats:pseudo
       │ │ └─Selection_61	0.01	cop[tikv]	eq(Column#8, 1000)
       │ │   └─TableScan_60	10.00	cop[tikv]	table:d, mapping:id->#1,ctx->#2,name->#3,left_value->#4,right_value->#5,depth->#6,leader_id->#7,status->#8,created_on->#9,updated_on->#10, keep order:false, stats:pseudo
       │ └─IndexLookUp_38	0.00	root	
       │   ├─Selection_36	1.25	cop[tikv]	not(isnull(Column#17))
-      │   │ └─IndexScan_34	1.25	cop[tikv]	table:p, department_id->#17,id->#11, index:department_id, range: decided by [eq(Column#17, Column#1)], keep order:true, stats:pseudo
+      │   │ └─IndexScan_34	1.25	cop[tikv]	table:p, mapping:department_id->#17,id->#11, index:department_id, range: decided by [eq(Column#17, Column#1)], keep order:true, stats:pseudo
       │   └─Selection_37	0.00	cop[tikv]	eq(Column#18, 1000)
       │     └─TableScan_35	1.25	cop[tikv]	table:p, mapping:id->#11,department_id->#17,status->#18, keep order:false, stats:pseudo
       └─TableReader_72	9.99	root	data:Selection_71
