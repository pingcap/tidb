--- conflicted
+++ resolved
@@ -118,7 +118,6 @@
 Projection_13	1.00	root	test.gad.id, test.dd.id, test.gad.aid, test.gad.cm, test.dd.dic, test.dd.ip, test.dd.t, test.gad.p1, test.gad.p2, test.gad.p3, test.gad.p4, test.gad.p5, test.gad.p6_md5, test.gad.p7_md5, test.gad.ext, test.gad.t
 └─Limit_16	1.00	root	offset:0, count:2500
   └─HashAgg_19	1.00	root	group by:test.dd.dic, test.gad.aid, funcs:firstrow(test.gad.id), firstrow(test.gad.aid), firstrow(test.gad.cm), firstrow(test.gad.p1), firstrow(test.gad.p2), firstrow(test.gad.p3), firstrow(test.gad.p4), firstrow(test.gad.p5), firstrow(test.gad.p6_md5), firstrow(test.gad.p7_md5), firstrow(test.gad.ext), firstrow(test.gad.t), firstrow(test.dd.id), firstrow(test.dd.dic), firstrow(test.dd.ip), firstrow(test.dd.t)
-<<<<<<< HEAD
     └─IndexMergeJoin_30	0.00	root	inner join, inner:IndexLookUp_28, outer key:test.gad.aid, inner key:test.dd.aid, other cond:eq(test.dd.ip, test.gad.ip), gt(test.dd.t, test.gad.t)
       ├─IndexLookUp_28	0.00	root	
       │ ├─IndexScan_25	10.00	cop	table:dd, index:aid, dic, range: decided by [eq(test.dd.aid, test.gad.aid)], keep order:true, stats:pseudo
@@ -127,43 +126,20 @@
       └─IndexLookUp_39	3.33	root	
         ├─IndexScan_36	3333.33	cop	table:gad, index:t, range:(1478143908,+inf], keep order:false, stats:pseudo
         └─Selection_38	3.33	cop	eq(test.gad.pt, "android"), not(isnull(test.gad.ip))
-          └─TableScan_37	3333.33	cop	table:st, keep order:false, stats:pseudo
-=======
-    └─IndexJoin_24	0.00	root	inner join, inner:IndexLookUp_23, outer key:test.gad.aid, inner key:test.dd.aid, other cond:eq(test.dd.ip, test.gad.ip), gt(test.dd.t, test.gad.t)
-      ├─IndexLookUp_23	0.00	root	
-      │ ├─IndexScan_20	10.00	cop	table:dd, index:aid, dic, range: decided by [eq(test.dd.aid, test.gad.aid)], keep order:false, stats:pseudo
-      │ └─Selection_22	0.00	cop	eq(test.dd.bm, 0), eq(test.dd.pt, "android"), gt(test.dd.t, 1478143908), not(isnull(test.dd.ip)), not(isnull(test.dd.t))
-      │   └─TableScan_21	10.00	cop	table:dd, keep order:false, stats:pseudo
-      └─IndexLookUp_33	3.33	root	
-        ├─IndexScan_30	3333.33	cop	table:gad, index:t, range:(1478143908,+inf], keep order:false, stats:pseudo
-        └─Selection_32	3.33	cop	eq(test.gad.pt, "android"), not(isnull(test.gad.ip))
-          └─TableScan_31	3333.33	cop	table:gad, keep order:false, stats:pseudo
->>>>>>> 9d71884e
+          └─TableScan_37	3333.33	cop	table:gad, keep order:false, stats:pseudo
 explain select gad.id as gid,sdk.id as sid,gad.aid as aid,gad.cm as cm,sdk.dic as dic,sdk.ip as ip, sdk.t as t, gad.p1 as p1, gad.p2 as p2, gad.p3 as p3, gad.p4 as p4, gad.p5 as p5, gad.p6_md5 as p6, gad.p7_md5 as p7, gad.ext as ext from st gad join dd sdk on gad.aid = sdk.aid and gad.dic = sdk.mac and gad.t < sdk.t where gad.t > 1477971479 and gad.bm = 0 and gad.pt = 'ios' and gad.dit = 'mac' and sdk.t > 1477971479 and sdk.bm = 0 and sdk.pt = 'ios' limit 3000;
 id	count	task	operator info
 Projection_10	0.00	root	test.gad.id, test.sdk.id, test.gad.aid, test.gad.cm, test.sdk.dic, test.sdk.ip, test.sdk.t, test.gad.p1, test.gad.p2, test.gad.p3, test.gad.p4, test.gad.p5, test.gad.p6_md5, test.gad.p7_md5, test.gad.ext
 └─Limit_13	0.00	root	offset:0, count:3000
-<<<<<<< HEAD
   └─IndexMergeJoin_24	0.00	root	inner join, inner:IndexLookUp_22, outer key:test.gad.aid, inner key:test.sdk.aid, other cond:eq(test.gad.dic, test.sdk.mac), lt(test.gad.t, test.sdk.t)
     ├─IndexLookUp_33	0.00	root	
     │ ├─IndexScan_30	3333.33	cop	table:gad, index:t, range:(1477971479,+inf], keep order:false, stats:pseudo
     │ └─Selection_32	0.00	cop	eq(test.gad.bm, 0), eq(test.gad.dit, "mac"), eq(test.gad.pt, "ios"), not(isnull(test.gad.dic))
-    │   └─TableScan_31	3333.33	cop	table:st, keep order:false, stats:pseudo
+    │   └─TableScan_31	3333.33	cop	table:gad, keep order:false, stats:pseudo
     └─IndexLookUp_22	0.00	root	
       ├─IndexScan_19	10.00	cop	table:sdk, index:aid, dic, range: decided by [eq(test.sdk.aid, test.gad.aid)], keep order:true, stats:pseudo
       └─Selection_21	0.00	cop	eq(test.sdk.bm, 0), eq(test.sdk.pt, "ios"), gt(test.sdk.t, 1477971479), not(isnull(test.sdk.mac)), not(isnull(test.sdk.t))
-        └─TableScan_20	10.00	cop	table:dd, keep order:true, stats:pseudo
-=======
-  └─IndexJoin_18	0.00	root	inner join, inner:IndexLookUp_17, outer key:test.gad.aid, inner key:test.sdk.aid, other cond:eq(test.gad.dic, test.sdk.mac), lt(test.gad.t, test.sdk.t)
-    ├─IndexLookUp_27	0.00	root	
-    │ ├─IndexScan_24	3333.33	cop	table:gad, index:t, range:(1477971479,+inf], keep order:false, stats:pseudo
-    │ └─Selection_26	0.00	cop	eq(test.gad.bm, 0), eq(test.gad.dit, "mac"), eq(test.gad.pt, "ios"), not(isnull(test.gad.dic))
-    │   └─TableScan_25	3333.33	cop	table:gad, keep order:false, stats:pseudo
-    └─IndexLookUp_17	0.00	root	
-      ├─IndexScan_14	10.00	cop	table:sdk, index:aid, dic, range: decided by [eq(test.sdk.aid, test.gad.aid)], keep order:false, stats:pseudo
-      └─Selection_16	0.00	cop	eq(test.sdk.bm, 0), eq(test.sdk.pt, "ios"), gt(test.sdk.t, 1477971479), not(isnull(test.sdk.mac)), not(isnull(test.sdk.t))
-        └─TableScan_15	10.00	cop	table:sdk, keep order:false, stats:pseudo
->>>>>>> 9d71884e
+        └─TableScan_20	10.00	cop	table:sdk, keep order:true, stats:pseudo
 explain SELECT cm, p1, p2, p3, p4, p5, p6_md5, p7_md5, count(1) as click_pv, count(DISTINCT ip) as click_ip FROM st WHERE (t between 1478188800 and 1478275200) and aid='cn.sbkcq' and pt='android' GROUP BY cm, p1, p2, p3, p4, p5, p6_md5, p7_md5;
 id	count	task	operator info
 Projection_5	1.00	root	test.st.cm, test.st.p1, test.st.p2, test.st.p3, test.st.p4, test.st.p5, test.st.p6_md5, test.st.p7_md5, 3_col_0, 3_col_1
@@ -176,25 +152,14 @@
 id	count	task	operator info
 Projection_10	0.00	root	test.dt.id, test.dt.aid, test.dt.pt, test.dt.dic, test.dt.cm, test.rr.gid, test.rr.acd, test.rr.t, test.dt.p1, test.dt.p2, test.dt.p3, test.dt.p4, test.dt.p5, test.dt.p6_md5, test.dt.p7_md5
 └─Limit_13	0.00	root	offset:0, count:2000
-<<<<<<< HEAD
   └─IndexMergeJoin_25	0.00	root	inner join, inner:IndexLookUp_23, outer key:test.dt.aid, test.dt.dic, inner key:test.rr.aid, test.rr.dic
-    ├─TableReader_54	0.00	root	data:Selection_53
-    │ └─Selection_53	0.00	cop	eq(test.dt.bm, 0), eq(test.dt.pt, "ios"), gt(test.dt.t, 1478185592), not(isnull(test.dt.dic))
-    │   └─TableScan_52	10000.00	cop	table:dt, range:[0,+inf], keep order:false, stats:pseudo
+    ├─TableReader_53	0.00	root	data:Selection_52
+    │ └─Selection_52	0.00	cop	eq(test.dt.bm, 0), eq(test.dt.pt, "ios"), gt(test.dt.t, 1478185592), not(isnull(test.dt.dic))
+    │   └─TableScan_51	10000.00	cop	table:dt, range:[0,+inf], keep order:false, stats:pseudo
     └─IndexLookUp_23	0.00	root	
       ├─IndexScan_20	10.00	cop	table:rr, index:aid, dic, range: decided by [eq(test.rr.aid, test.dt.aid) eq(test.rr.dic, test.dt.dic)], keep order:true, stats:pseudo
       └─Selection_22	0.00	cop	eq(test.rr.pt, "ios"), gt(test.rr.t, 1478185592)
         └─TableScan_21	10.00	cop	table:rr, keep order:true, stats:pseudo
-=======
-  └─IndexJoin_19	0.00	root	inner join, inner:IndexLookUp_18, outer key:test.dt.aid, test.dt.dic, inner key:test.rr.aid, test.rr.dic
-    ├─TableReader_40	0.00	root	data:Selection_39
-    │ └─Selection_39	0.00	cop	eq(test.dt.bm, 0), eq(test.dt.pt, "ios"), gt(test.dt.t, 1478185592), not(isnull(test.dt.dic))
-    │   └─TableScan_38	10000.00	cop	table:dt, range:[0,+inf], keep order:false, stats:pseudo
-    └─IndexLookUp_18	0.00	root	
-      ├─IndexScan_15	10.00	cop	table:rr, index:aid, dic, range: decided by [eq(test.rr.aid, test.dt.aid) eq(test.rr.dic, test.dt.dic)], keep order:false, stats:pseudo
-      └─Selection_17	0.00	cop	eq(test.rr.pt, "ios"), gt(test.rr.t, 1478185592)
-        └─TableScan_16	10.00	cop	table:rr, keep order:false, stats:pseudo
->>>>>>> 9d71884e
 explain select pc,cr,count(DISTINCT uid) as pay_users,count(oid) as pay_times,sum(am) as am from pp where ps=2  and ppt>=1478188800 and ppt<1478275200  and pi in ('510017','520017') and uid in ('18089709','18090780') group by pc,cr;
 id	count	task	operator info
 Projection_5	1.00	root	test.pp.pc, test.pp.cr, 3_col_0, 3_col_1, 3_col_2
@@ -280,34 +245,17 @@
 Sort_10	1.00	root	test.d.left_value:asc
 └─HashAgg_15	1.00	root	group by:test.d.id, funcs:firstrow(test.d.id), firstrow(test.d.ctx), firstrow(test.d.name), firstrow(test.d.left_value), firstrow(test.d.right_value), firstrow(test.d.depth), firstrow(test.d.leader_id), firstrow(test.d.status), firstrow(test.d.created_on), firstrow(test.d.updated_on)
   └─Selection_22	0.01	root	or(eq(test.ep.user_id, 62), or(eq(test.d.id, 20), eq(test.d.id, 20)))
-<<<<<<< HEAD
-    └─HashLeftJoin_23	0.02	root	left outer join, inner:TableReader_65, equal:[eq(test.p.id, test.ep.position_id)]
+    └─HashLeftJoin_23	0.02	root	left outer join, inner:TableReader_64, equal:[eq(test.p.id, test.ep.position_id)]
       ├─IndexMergeJoin_39	0.01	root	left outer join, inner:IndexLookUp_37, outer key:test.d.id, inner key:test.p.department_id
-      │ ├─IndexLookUp_55	0.01	root	
-      │ │ ├─IndexScan_52	10.00	cop	table:d, index:ctx, range:[1,1], keep order:false, stats:pseudo
-      │ │ └─Selection_54	0.01	cop	eq(test.d.status, 1000)
-      │ │   └─TableScan_53	10.00	cop	table:org_department, keep order:false, stats:pseudo
+      │ ├─IndexLookUp_54	0.01	root	
+      │ │ ├─IndexScan_51	10.00	cop	table:d, index:ctx, range:[1,1], keep order:false, stats:pseudo
+      │ │ └─Selection_53	0.01	cop	eq(test.d.status, 1000)
+      │ │   └─TableScan_52	10.00	cop	table:d, keep order:false, stats:pseudo
       │ └─IndexLookUp_37	0.01	root	
       │   ├─Selection_35	9.99	cop	not(isnull(test.p.department_id))
       │   │ └─IndexScan_33	10.00	cop	table:p, index:department_id, range: decided by [eq(test.p.department_id, test.d.id)], keep order:true, stats:pseudo
       │   └─Selection_36	0.01	cop	eq(test.p.status, 1000)
-      │     └─TableScan_34	9.99	cop	table:org_position, keep order:true, stats:pseudo
-      └─TableReader_65	9.99	root	data:Selection_64
-        └─Selection_64	9.99	cop	eq(test.ep.status, 1000), not(isnull(test.ep.position_id))
-          └─TableScan_63	10000.00	cop	table:ep, range:[-inf,+inf], keep order:false, stats:pseudo
-=======
-    └─HashLeftJoin_23	0.02	root	left outer join, inner:TableReader_57, equal:[eq(test.p.id, test.ep.position_id)]
-      ├─IndexJoin_32	0.01	root	left outer join, inner:IndexLookUp_31, outer key:test.d.id, inner key:test.p.department_id
-      │ ├─IndexLookUp_47	0.01	root	
-      │ │ ├─IndexScan_44	10.00	cop	table:d, index:ctx, range:[1,1], keep order:false, stats:pseudo
-      │ │ └─Selection_46	0.01	cop	eq(test.d.status, 1000)
-      │ │   └─TableScan_45	10.00	cop	table:d, keep order:false, stats:pseudo
-      │ └─IndexLookUp_31	0.01	root	
-      │   ├─Selection_29	9.99	cop	not(isnull(test.p.department_id))
-      │   │ └─IndexScan_27	10.00	cop	table:p, index:department_id, range: decided by [eq(test.p.department_id, test.d.id)], keep order:false, stats:pseudo
-      │   └─Selection_30	0.01	cop	eq(test.p.status, 1000)
-      │     └─TableScan_28	9.99	cop	table:p, keep order:false, stats:pseudo
-      └─TableReader_57	9.99	root	data:Selection_56
-        └─Selection_56	9.99	cop	eq(test.ep.status, 1000), not(isnull(test.ep.position_id))
-          └─TableScan_55	10000.00	cop	table:ep, range:[-inf,+inf], keep order:false, stats:pseudo
->>>>>>> 9d71884e
+      │     └─TableScan_34	9.99	cop	table:p, keep order:true, stats:pseudo
+      └─TableReader_64	9.99	root	data:Selection_63
+        └─Selection_63	9.99	cop	eq(test.ep.status, 1000), not(isnull(test.ep.position_id))
+          └─TableScan_62	10000.00	cop	table:ep, range:[-inf,+inf], keep order:false, stats:pseudo