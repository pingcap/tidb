explain format = 'brief' select * from ((select 4 as a) union all (select 33 as a)) tmp order by a desc limit 1;
id	estRows	task	access object	operator info
<<<<<<< HEAD
TopN_17	1.00	root		schema:[Column#3], items:Column#3:desc, offset:0, count:1
└─Union_21	2.00	root		
  ├─Projection_22	1.00	root		4->Column#3
  │ └─TableDual_23	1.00	root		rows:1
  └─Projection_24	1.00	root		33->Column#3
    └─TableDual_25	1.00	root		rows:1
=======
TopN	1.00	root		Column#3:desc, offset:0, count:1
└─Union	2.00	root		
  ├─Projection	1.00	root		4->Column#3
  │ └─TableDual	1.00	root		rows:1
  └─Projection	1.00	root		33->Column#3
    └─TableDual	1.00	root		rows:1
>>>>>>> 339bc46f
<|MERGE_RESOLUTION|>--- conflicted
+++ resolved
@@ -1,17 +1,8 @@
 explain format = 'brief' select * from ((select 4 as a) union all (select 33 as a)) tmp order by a desc limit 1;
 id	estRows	task	access object	operator info
-<<<<<<< HEAD
-TopN_17	1.00	root		schema:[Column#3], items:Column#3:desc, offset:0, count:1
-└─Union_21	2.00	root		
-  ├─Projection_22	1.00	root		4->Column#3
-  │ └─TableDual_23	1.00	root		rows:1
-  └─Projection_24	1.00	root		33->Column#3
-    └─TableDual_25	1.00	root		rows:1
-=======
-TopN	1.00	root		Column#3:desc, offset:0, count:1
+TopN	1.00	root		schema:[Column#3], items:Column#3:desc, offset:0, count:1
 └─Union	2.00	root		
   ├─Projection	1.00	root		4->Column#3
   │ └─TableDual	1.00	root		rows:1
   └─Projection	1.00	root		33->Column#3
-    └─TableDual	1.00	root		rows:1
->>>>>>> 339bc46f
+    └─TableDual	1.00	root		rows:1