explain select * from ((select 4 as a) union all (select 33 as a)) tmp order by a desc limit 1;
id	count	task	operator info
TopN_17	1.00	root	Column#3:desc, offset:0, count:1
└─Union_21	2.00	root	
<<<<<<< HEAD
  ├─Projection_22	1.00	root	cast(4, bigint(2) BINARY)->Column#3
=======
  ├─Projection_22	1.00	root	4->Column#3
>>>>>>> 18ce6016
  │ └─TableDual_23	1.00	root	rows:1
  └─Projection_24	1.00	root	33->Column#3
    └─TableDual_25	1.00	root	rows:1<|MERGE_RESOLUTION|>--- conflicted
+++ resolved
@@ -2,11 +2,7 @@
 id	count	task	operator info
 TopN_17	1.00	root	Column#3:desc, offset:0, count:1
 └─Union_21	2.00	root	
-<<<<<<< HEAD
-  ├─Projection_22	1.00	root	cast(4, bigint(2) BINARY)->Column#3
-=======
   ├─Projection_22	1.00	root	4->Column#3
->>>>>>> 18ce6016
   │ └─TableDual_23	1.00	root	rows:1
   └─Projection_24	1.00	root	33->Column#3
     └─TableDual_25	1.00	root	rows:1