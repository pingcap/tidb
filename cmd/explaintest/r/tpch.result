--- conflicted
+++ resolved
@@ -121,13 +121,9 @@
 id	count	task	operator info
 Sort_6	2.94	root	Column#9:asc, Column#10:asc
 └─Projection_8	2.94	root	Column#9, Column#10, Column#18, Column#19, Column#20, Column#21, Column#22, Column#23, Column#24, Column#25
-<<<<<<< HEAD
-  └─HashAgg_14	2.94	root	group by:Column#49, Column#50, funcs:sum(Column#36)->Column#18, funcs:sum(Column#37)->Column#19, funcs:sum(Column#38)->Column#20, funcs:sum(Column#39)->Column#21, funcs:avg(Column#40, Column#41)->Column#22, funcs:avg(Column#42, Column#43)->Column#23, funcs:avg(Column#44, Column#45)->Column#24, funcs:count(Column#46)->Column#25, funcs:firstrow(Column#49)->Column#9, funcs:firstrow(Column#50)->Column#10
-=======
-  └─HashAgg_14	2.94	root	group by:Column#39, Column#40, funcs:sum(Column#26), sum(Column#27), sum(Column#28), sum(Column#29), avg(Column#30, Column#31), avg(Column#32, Column#33), avg(Column#34, Column#35), count(Column#36), firstrow(Column#39), firstrow(Column#40)
->>>>>>> 889ad618
+  └─HashAgg_14	2.94	root	group by:Column#39, Column#40, funcs:sum(Column#26)->Column#18, funcs:sum(Column#27)->Column#19, funcs:sum(Column#28)->Column#20, funcs:sum(Column#29)->Column#21, funcs:avg(Column#30, Column#31)->Column#22, funcs:avg(Column#32, Column#33)->Column#23, funcs:avg(Column#34, Column#35)->Column#24, funcs:count(Column#36)->Column#25, funcs:firstrow(Column#39)->Column#9, funcs:firstrow(Column#40)->Column#10
     └─TableReader_15	2.94	root	data:HashAgg_9
-      └─HashAgg_9	2.94	cop[tikv]	group by:Column#10, Column#9, funcs:sum(Column#5)->Column#36, funcs:sum(Column#6)->Column#37, funcs:sum(mul(Column#6, minus(1, Column#7)))->Column#38, funcs:sum(mul(mul(Column#6, minus(1, Column#7)), plus(1, Column#8)))->Column#39, funcs:count(Column#5)->Column#40, funcs:sum(Column#5)->Column#41, funcs:count(Column#6)->Column#42, funcs:sum(Column#6)->Column#43, funcs:count(Column#7)->Column#44, funcs:sum(Column#7)->Column#45, funcs:count(1)->Column#46
+      └─HashAgg_9	2.94	cop[tikv]	group by:Column#10, Column#9, funcs:sum(Column#5)->Column#26, funcs:sum(Column#6)->Column#27, funcs:sum(mul(Column#6, minus(1, Column#7)))->Column#28, funcs:sum(mul(mul(Column#6, minus(1, Column#7)), plus(1, Column#8)))->Column#29, funcs:count(Column#5)->Column#30, funcs:sum(Column#5)->Column#31, funcs:count(Column#6)->Column#32, funcs:sum(Column#6)->Column#33, funcs:count(Column#7)->Column#34, funcs:sum(Column#7)->Column#35, funcs:count(1)->Column#36
         └─Selection_13	293795345.00	cop[tikv]	le(Column#11, 1998-08-15)
           └─TableScan_12	300005811.00	cop[tikv]	table:lineitem, mapping:l_quantity->#5,l_extendedprice->#6,l_discount->#7,l_tax->#8,l_returnflag->#9,l_linestatus->#10,l_shipdate->#11, range:[-inf,+inf], keep order:false
 /*
@@ -255,13 +251,8 @@
 id	count	task	operator info
 Projection_14	10.00	root	Column#18, Column#35, Column#13, Column#16
 └─TopN_17	10.00	root	Column#35:desc, Column#13:asc, offset:0, count:10
-<<<<<<< HEAD
-  └─HashAgg_23	40252367.98	root	group by:Column#52, Column#53, Column#54, funcs:sum(Column#48)->Column#35, funcs:firstrow(Column#49)->Column#13, funcs:firstrow(Column#50)->Column#16, funcs:firstrow(Column#51)->Column#18
-    └─Projection_81	91515927.49	root	mul(Column#23, minus(1, Column#24))->Column#48, Column#13, Column#16, Column#18, Column#18, Column#13, Column#16
-=======
-  └─HashAgg_23	40252367.98	root	group by:Column#48, Column#49, Column#50, funcs:sum(Column#44), firstrow(Column#45), firstrow(Column#46), firstrow(Column#47)
-    └─Projection_81	91515927.49	root	mul(Column#23, minus(1, Column#24)), Column#13, Column#16, Column#18, Column#18, Column#13, Column#16
->>>>>>> 889ad618
+  └─HashAgg_23	40252367.98	root	group by:Column#48, Column#49, Column#50, funcs:sum(Column#44)->Column#35, funcs:firstrow(Column#45)->Column#13, funcs:firstrow(Column#46)->Column#16, funcs:firstrow(Column#47)->Column#18
+    └─Projection_81	91515927.49	root	mul(Column#23, minus(1, Column#24))->Column#44, Column#13, Column#16, Column#18, Column#18, Column#13, Column#16
       └─IndexHashJoin_38	91515927.49	root	inner join, inner:IndexLookUp_28, outer key:Column#9, inner key:Column#18
         ├─HashRightJoin_71	22592975.51	root	inner join, inner:TableReader_77, equal:[eq(Column#1, Column#10)]
         │ ├─TableReader_77	1498236.00	root	data:Selection_76
@@ -271,7 +262,7 @@
         │   └─Selection_73	36870000.00	cop[tikv]	lt(Column#13, 1995-03-13 00:00:00.000000)
         │     └─TableScan_72	75000000.00	cop[tikv]	table:orders, mapping:o_orderkey->#9,o_custkey->#10,o_orderdate->#13,o_shippriority->#16, range:[-inf,+inf], keep order:false
         └─IndexLookUp_28	2.20	root	
-          ├─IndexScan_25	4.05	cop[tikv]	table:lineitem, l_orderkey->#18,l_linenumber->#40,_tidb_rowid->#41, index:L_ORDERKEY, L_LINENUMBER, range: decided by [eq(Column#18, Column#9)], keep order:false
+          ├─IndexScan_25	4.05	cop[tikv]	table:lineitem, mapping:l_orderkey->#18,l_linenumber->#36,_tidb_rowid->#37, index:L_ORDERKEY, L_LINENUMBER, range: decided by [eq(Column#18, Column#9)], keep order:false
           └─Selection_27	2.20	cop[tikv]	gt(Column#28, 1995-03-13 00:00:00.000000)
             └─TableScan_26	4.05	cop[tikv]	table:lineitem, mapping:l_orderkey->#18,l_extendedprice->#23,l_discount->#24,l_shipdate->#28, keep order:false
 /*
@@ -304,21 +295,15 @@
 order by
 o_orderpriority;
 id	count	task	operator info
-<<<<<<< HEAD
-Sort_10	1.00	root	Column#44:asc
-└─Projection_12	1.00	root	Column#6, Column#43
-  └─HashAgg_15	1.00	root	group by:Column#6, funcs:count(1)->Column#43, funcs:firstrow(Column#6)->Column#6
-=======
 Sort_10	1.00	root	Column#6:asc
 └─Projection_12	1.00	root	Column#6, Column#27
-  └─HashAgg_15	1.00	root	group by:Column#6, funcs:count(1), firstrow(Column#6)
->>>>>>> 889ad618
+  └─HashAgg_15	1.00	root	group by:Column#6, funcs:count(1)->Column#27, funcs:firstrow(Column#6)->Column#6
     └─IndexHashJoin_30	2340750.00	root	semi join, inner:IndexLookUp_20, outer key:Column#1, inner key:Column#10
       ├─TableReader_42	2925937.50	root	data:Selection_41
       │ └─Selection_41	2925937.50	cop[tikv]	ge(Column#5, 1995-01-01 00:00:00.000000), lt(Column#5, 1995-04-01)
       │   └─TableScan_40	75000000.00	cop[tikv]	table:orders, mapping:o_orderkey->#1,o_orderdate->#5,o_orderpriority->#6, range:[-inf,+inf], keep order:false
       └─IndexLookUp_20	3.24	root	
-        ├─IndexScan_17	4.05	cop[tikv]	table:lineitem, l_orderkey->#10,l_linenumber->#46,_tidb_rowid->#47, index:L_ORDERKEY, L_LINENUMBER, range: decided by [eq(Column#10, Column#1)], keep order:false
+        ├─IndexScan_17	4.05	cop[tikv]	table:lineitem, mapping:l_orderkey->#10,l_linenumber->#28,_tidb_rowid->#29, index:L_ORDERKEY, L_LINENUMBER, range: decided by [eq(Column#10, Column#1)], keep order:false
         └─Selection_19	3.24	cop[tikv]	lt(Column#21, Column#22)
           └─TableScan_18	4.05	cop[tikv]	table:lineitem, mapping:l_orderkey->#10,l_commitdate->#21,l_receiptdate->#22, keep order:false
 /*
@@ -360,13 +345,8 @@
 id	count	task	operator info
 Sort_23	5.00	root	Column#49:desc
 └─Projection_25	5.00	root	Column#43, Column#49
-<<<<<<< HEAD
-  └─HashAgg_28	5.00	root	group by:Column#54, funcs:sum(Column#52)->Column#49, funcs:firstrow(Column#53)->Column#43
-    └─Projection_86	11822812.50	root	mul(Column#23, minus(1, Column#24))->Column#52, Column#43, Column#43
-=======
-  └─HashAgg_28	5.00	root	group by:Column#52, funcs:sum(Column#50), firstrow(Column#51)
-    └─Projection_86	11822812.50	root	mul(Column#23, minus(1, Column#24)), Column#43, Column#43
->>>>>>> 889ad618
+  └─HashAgg_28	5.00	root	group by:Column#52, funcs:sum(Column#50)->Column#49, funcs:firstrow(Column#51)->Column#43
+    └─Projection_86	11822812.50	root	mul(Column#23, minus(1, Column#24))->Column#50, Column#43, Column#43
       └─HashLeftJoin_38	11822812.50	root	inner join, inner:TableReader_84, equal:[eq(Column#38, Column#4) eq(Column#10, Column#1)]
         ├─IndexMergeJoin_49	11822812.50	root	inner join, inner:TableReader_47, outer key:Column#18, inner key:Column#9
         │ ├─HashRightJoin_55	61163763.01	root	inner join, inner:HashRightJoin_57, equal:[eq(Column#35, Column#20)]
@@ -408,13 +388,9 @@
 and l_discount between 0.06 - 0.01 and 0.06 + 0.01
 and l_quantity < 24;
 id	count	task	operator info
-<<<<<<< HEAD
-StreamAgg_20	1.00	root	funcs:sum(Column#21)->Column#18
-=======
-StreamAgg_20	1.00	root	funcs:sum(Column#20)
->>>>>>> 889ad618
+StreamAgg_20	1.00	root	funcs:sum(Column#20)->Column#18
 └─TableReader_21	1.00	root	data:StreamAgg_9
-  └─StreamAgg_9	1.00	cop[tikv]	funcs:sum(mul(Column#6, Column#7))->Column#21
+  └─StreamAgg_9	1.00	cop[tikv]	funcs:sum(mul(Column#6, Column#7))->Column#20
     └─Selection_19	3713857.91	cop[tikv]	ge(Column#11, 1994-01-01 00:00:00.000000), ge(Column#7, 0.05), le(Column#7, 0.07), lt(Column#11, 1995-01-01), lt(Column#5, 24)
       └─TableScan_18	300005811.00	cop[tikv]	table:lineitem, mapping:l_quantity->#5,l_extendedprice->#6,l_discount->#7,l_shipdate->#11, range:[-inf,+inf], keep order:false
 /*
@@ -468,17 +444,10 @@
 cust_nation,
 l_year;
 id	count	task	operator info
-<<<<<<< HEAD
-Sort_22	769.96	root	Column#55:asc, Column#56:asc, Column#57:asc
-└─Projection_24	769.96	root	Column#50, Column#51, Column#52, Column#54
-  └─HashAgg_27	769.96	root	group by:Column#50, Column#51, Column#52, funcs:sum(Column#53)->Column#54, funcs:firstrow(Column#50)->Column#50, funcs:firstrow(Column#51)->Column#51, funcs:firstrow(Column#52)->Column#52
-    └─Projection_28	1957240.42	root	Column#43, Column#47, extract(YEAR, Column#18)->Column#52, mul(Column#13, minus(1, Column#14))->Column#53
-=======
 Sort_22	769.96	root	Column#43:asc, Column#47:asc, Column#50:asc
 └─Projection_24	769.96	root	Column#43, Column#47, Column#50, Column#52
-  └─HashAgg_27	769.96	root	group by:Column#43, Column#47, Column#50, funcs:sum(Column#51), firstrow(Column#43), firstrow(Column#47), firstrow(Column#50)
-    └─Projection_28	1957240.42	root	Column#43, Column#47, extract("YEAR", Column#18), mul(Column#13, minus(1, Column#14))
->>>>>>> 889ad618
+  └─HashAgg_27	769.96	root	group by:Column#43, Column#47, Column#50, funcs:sum(Column#51)->Column#52, funcs:firstrow(Column#43)->Column#43, funcs:firstrow(Column#47)->Column#47, funcs:firstrow(Column#50)->Column#50
+    └─Projection_28	1957240.42	root	Column#43, Column#47, extract(YEAR, Column#18)->Column#50, mul(Column#13, minus(1, Column#14))->Column#51
       └─HashLeftJoin_40	1957240.42	root	inner join, inner:TableReader_94, equal:[eq(Column#37, Column#46)], other cond:or(and(eq(Column#43, "JAPAN"), eq(Column#47, "INDIA")), and(eq(Column#43, "INDIA"), eq(Column#47, "JAPAN")))
         ├─HashLeftJoin_51	24465505.20	root	inner join, inner:TableReader_91, equal:[eq(Column#26, Column#34)]
         │ ├─IndexMergeJoin_60	24465505.20	root	inner join, inner:TableReader_58, outer key:Column#8, inner key:Column#25
@@ -547,19 +516,11 @@
 order by
 o_year;
 id	count	task	operator info
-<<<<<<< HEAD
-Sort_29	719.02	root	Column#67:asc
-└─Projection_31	719.02	root	Column#62, div(Column#65, Column#66)->Column#68
-  └─HashAgg_34	719.02	root	group by:Column#80, funcs:sum(Column#77)->Column#65, funcs:sum(Column#78)->Column#66, funcs:firstrow(Column#79)->Column#62
-    └─Projection_123	563136.02	root	case(eq(Column#64, INDIA), Column#63, 0)->Column#77, Column#63, Column#62, Column#62
+Sort_29	719.02	root	Column#62:asc
+└─Projection_31	719.02	root	Column#62, div(Column#64, Column#65)->Column#66
+  └─HashAgg_34	719.02	root	group by:Column#78, funcs:sum(Column#75)->Column#64, funcs:sum(Column#76)->Column#65, funcs:firstrow(Column#77)->Column#62
+    └─Projection_123	563136.02	root	case(eq(Column#56, INDIA), Column#63, 0)->Column#75, Column#63, Column#62, Column#62
       └─Projection_35	563136.02	root	extract(YEAR, Column#38)->Column#62, mul(Column#22, minus(1, Column#23))->Column#63, Column#56
-=======
-Sort_29	719.02	root	Column#62:asc
-└─Projection_31	719.02	root	Column#62, div(Column#64, Column#65)
-  └─HashAgg_34	719.02	root	group by:Column#78, funcs:sum(Column#75), sum(Column#76), firstrow(Column#77)
-    └─Projection_123	563136.02	root	case(eq(Column#56, "INDIA"), Column#63, 0), Column#63, Column#62, Column#62
-      └─Projection_35	563136.02	root	extract("YEAR", Column#38), mul(Column#22, minus(1, Column#23)), Column#56
->>>>>>> 889ad618
         └─HashLeftJoin_45	563136.02	root	inner join, inner:TableReader_121, equal:[eq(Column#13, Column#55)]
           ├─HashLeftJoin_56	563136.02	root	inner join, inner:TableReader_119, equal:[eq(Column#19, Column#10)]
           │ ├─HashLeftJoin_69	563136.02	root	inner join, inner:TableReader_117, equal:[eq(Column#18, Column#1)]
@@ -578,7 +539,7 @@
           │ │ │ │   └─Selection_111	22413367.93	cop[tikv]	ge(Column#38, 1995-01-01 00:00:00.000000), le(Column#38, 1996-12-31 00:00:00.000000)
           │ │ │ │     └─TableScan_110	75000000.00	cop[tikv]	table:orders, mapping:o_orderkey->#34,o_custkey->#35,o_orderdate->#38, range:[-inf,+inf], keep order:false
           │ │ │ └─IndexLookUp_74	4.05	root	
-          │ │ │   ├─IndexScan_72	4.05	cop[tikv]	table:lineitem, l_orderkey->#17,l_linenumber->#72,_tidb_rowid->#73, index:L_ORDERKEY, L_LINENUMBER, range: decided by [eq(Column#17, Column#34)], keep order:false
+          │ │ │   ├─IndexScan_72	4.05	cop[tikv]	table:lineitem, mapping:l_orderkey->#17,l_linenumber->#70,_tidb_rowid->#71, index:L_ORDERKEY, L_LINENUMBER, range: decided by [eq(Column#17, Column#34)], keep order:false
           │ │ │   └─TableScan_73	4.05	cop[tikv]	table:lineitem, mapping:l_orderkey->#17,l_partkey->#18,l_suppkey->#19,l_extendedprice->#22,l_discount->#23, keep order:false
           │ │ └─TableReader_117	61674.00	root	data:Selection_116
           │ │   └─Selection_116	61674.00	cop[tikv]	eq(Column#5, "SMALL PLATED COPPER")
@@ -631,17 +592,10 @@
 nation,
 o_year desc;
 id	count	task	operator info
-<<<<<<< HEAD
-Sort_25	2406.00	root	Column#57:asc, Column#58:desc
-└─Projection_27	2406.00	root	Column#53, Column#54, Column#56
-  └─HashAgg_30	2406.00	root	group by:Column#53, Column#54, funcs:sum(Column#55)->Column#56, funcs:firstrow(Column#53)->Column#53, funcs:firstrow(Column#54)->Column#54
-    └─Projection_31	971049283.51	root	Column#50, extract(YEAR, Column#44)->Column#54, minus(mul(Column#22, minus(1, Column#23)), mul(Column#37, Column#21))->Column#55
-=======
 Sort_25	2406.00	root	Column#50:asc, Column#53:desc
 └─Projection_27	2406.00	root	Column#50, Column#53, Column#55
-  └─HashAgg_30	2406.00	root	group by:Column#50, Column#53, funcs:sum(Column#54), firstrow(Column#50), firstrow(Column#53)
-    └─Projection_31	971049283.51	root	Column#50, extract("YEAR", Column#44), minus(mul(Column#22, minus(1, Column#23)), mul(Column#37, Column#21))
->>>>>>> 889ad618
+  └─HashAgg_30	2406.00	root	group by:Column#50, Column#53, funcs:sum(Column#54)->Column#55, funcs:firstrow(Column#50)->Column#50, funcs:firstrow(Column#53)->Column#53
+    └─Projection_31	971049283.51	root	Column#50, extract(YEAR, Column#44)->Column#53, minus(mul(Column#22, minus(1, Column#23)), mul(Column#37, Column#21))->Column#54
       └─HashLeftJoin_44	971049283.51	root	inner join, inner:TableReader_106, equal:[eq(Column#19, Column#35) eq(Column#18, Column#34)]
         ├─HashLeftJoin_56	241379546.70	root	inner join, inner:TableReader_104, equal:[eq(Column#17, Column#40)]
         │ ├─HashLeftJoin_79	241379546.70	root	inner join, inner:TableReader_102, equal:[eq(Column#18, Column#1)]
@@ -706,13 +660,8 @@
 id	count	task	operator info
 Projection_17	20.00	root	Column#1, Column#2, Column#39, Column#6, Column#36, Column#3, Column#5, Column#8
 └─TopN_20	20.00	root	Column#39:desc, offset:0, count:20
-<<<<<<< HEAD
-  └─HashAgg_26	3017307.69	root	group by:Column#61, Column#62, Column#63, Column#64, Column#65, Column#66, Column#67, funcs:sum(Column#53)->Column#39, funcs:firstrow(Column#54)->Column#1, funcs:firstrow(Column#55)->Column#2, funcs:firstrow(Column#56)->Column#3, funcs:firstrow(Column#57)->Column#5, funcs:firstrow(Column#58)->Column#6, funcs:firstrow(Column#59)->Column#8, funcs:firstrow(Column#60)->Column#36
-    └─Projection_67	12222016.17	root	mul(Column#23, minus(1, Column#24))->Column#53, Column#1, Column#2, Column#3, Column#5, Column#6, Column#8, Column#36, Column#1, Column#2, Column#6, Column#5, Column#36, Column#3, Column#8
-=======
-  └─HashAgg_26	3017307.69	root	group by:Column#53, Column#54, Column#55, Column#56, Column#57, Column#58, Column#59, funcs:sum(Column#45), firstrow(Column#46), firstrow(Column#47), firstrow(Column#48), firstrow(Column#49), firstrow(Column#50), firstrow(Column#51), firstrow(Column#52)
-    └─Projection_67	12222016.17	root	mul(Column#23, minus(1, Column#24)), Column#1, Column#2, Column#3, Column#5, Column#6, Column#8, Column#36, Column#1, Column#2, Column#6, Column#5, Column#36, Column#3, Column#8
->>>>>>> 889ad618
+  └─HashAgg_26	3017307.69	root	group by:Column#53, Column#54, Column#55, Column#56, Column#57, Column#58, Column#59, funcs:sum(Column#45)->Column#39, funcs:firstrow(Column#46)->Column#1, funcs:firstrow(Column#47)->Column#2, funcs:firstrow(Column#48)->Column#3, funcs:firstrow(Column#49)->Column#5, funcs:firstrow(Column#50)->Column#6, funcs:firstrow(Column#51)->Column#8, funcs:firstrow(Column#52)->Column#36
+    └─Projection_67	12222016.17	root	mul(Column#23, minus(1, Column#24))->Column#45, Column#1, Column#2, Column#3, Column#5, Column#6, Column#8, Column#36, Column#1, Column#2, Column#6, Column#5, Column#36, Column#3, Column#8
       └─IndexMergeJoin_39	12222016.17	root	inner join, inner:Projection_37, outer key:Column#9, inner key:Column#18
         ├─HashLeftJoin_44	3017307.69	root	inner join, inner:TableReader_63, equal:[eq(Column#1, Column#10)]
         │ ├─HashRightJoin_56	7500000.00	root	inner join, inner:TableReader_60, equal:[eq(Column#35, Column#4)]
@@ -725,9 +674,9 @@
         │     └─TableScan_61	75000000.00	cop[tikv]	table:orders, mapping:o_orderkey->#9,o_custkey->#10,o_orderdate->#13, range:[-inf,+inf], keep order:false
         └─Projection_37	1.00	root	Column#18, Column#23, Column#24, Column#26
           └─IndexLookUp_36	1.00	root	
-            ├─IndexScan_33	4.05	cop[tikv]	table:lineitem, l_orderkey->#18,l_linenumber->#51,_tidb_rowid->#52, index:L_ORDERKEY, L_LINENUMBER, range: decided by [eq(Column#18, Column#9)], keep order:true
+            ├─IndexScan_33	4.05	cop[tikv]	table:lineitem, mapping:l_orderkey->#18,l_linenumber->#43,_tidb_rowid->#44, index:L_ORDERKEY, L_LINENUMBER, range: decided by [eq(Column#18, Column#9)], keep order:true
             └─Selection_35	1.00	cop[tikv]	eq(Column#26, "R")
-              └─TableScan_34	4.05	cop[tikv]	table:lineitem, mapping:l_orderkey->#18,l_extendedprice->#23,l_discount->#24,l_returnflag->#26,_tidb_rowid->#50, keep order:false
+              └─TableScan_34	4.05	cop[tikv]	table:lineitem, mapping:l_orderkey->#18,l_extendedprice->#23,l_discount->#24,l_returnflag->#26,_tidb_rowid->#42, keep order:false
 /*
 Q11 Important Stock Identification Query
 This query finds the most important subset of suppliers' stock in a given nation.
@@ -767,13 +716,8 @@
 Projection_57	1304801.67	root	Column#1, Column#18
 └─Sort_58	1304801.67	root	Column#18:desc
   └─Selection_60	1304801.67	root	gt(Column#18, NULL)
-<<<<<<< HEAD
-    └─HashAgg_63	1631002.09	root	group by:Column#49, funcs:sum(Column#47)->Column#18, funcs:firstrow(Column#48)->Column#1
-      └─Projection_89	1631002.09	root	mul(Column#4, cast(Column#3))->Column#47, Column#1, Column#1
-=======
-    └─HashAgg_63	1631002.09	root	group by:Column#44, funcs:sum(Column#42), firstrow(Column#43)
-      └─Projection_89	1631002.09	root	mul(Column#4, cast(Column#3)), Column#1, Column#1
->>>>>>> 889ad618
+    └─HashAgg_63	1631002.09	root	group by:Column#44, funcs:sum(Column#42)->Column#18, funcs:firstrow(Column#43)->Column#1
+      └─Projection_89	1631002.09	root	mul(Column#4, cast(Column#3))->Column#42, Column#1, Column#1
         └─HashRightJoin_67	1631002.09	root	inner join, inner:HashRightJoin_80, equal:[eq(Column#7, Column#2)]
           ├─HashRightJoin_80	20000.00	root	inner join, inner:TableReader_85, equal:[eq(Column#14, Column#10)]
           │ ├─TableReader_85	1.00	root	data:Selection_84
@@ -825,13 +769,8 @@
 id	count	task	operator info
 Sort_9	1.00	root	Column#24:asc
 └─Projection_11	1.00	root	Column#24, Column#27, Column#28
-<<<<<<< HEAD
-  └─HashAgg_14	1.00	root	group by:Column#38, funcs:sum(Column#35)->Column#27, funcs:sum(Column#36)->Column#28, funcs:firstrow(Column#37)->Column#24
-    └─Projection_40	10023369.01	root	cast(case(or(eq(Column#6, 1-URGENT), eq(Column#6, 2-HIGH)), 1, 0))->Column#35, cast(case(and(ne(Column#6, 1-URGENT), ne(Column#6, 2-HIGH)), 1, 0))->Column#36, Column#24, Column#24
-=======
-  └─HashAgg_14	1.00	root	group by:Column#35, funcs:sum(Column#32), sum(Column#33), firstrow(Column#34)
-    └─Projection_40	10023369.01	root	cast(case(or(eq(Column#6, "1-URGENT"), eq(Column#6, "2-HIGH")), 1, 0)), cast(case(and(ne(Column#6, "1-URGENT"), ne(Column#6, "2-HIGH")), 1, 0)), Column#24, Column#24
->>>>>>> 889ad618
+  └─HashAgg_14	1.00	root	group by:Column#35, funcs:sum(Column#32)->Column#27, funcs:sum(Column#33)->Column#28, funcs:firstrow(Column#34)->Column#24
+    └─Projection_40	10023369.01	root	cast(case(or(eq(Column#6, 1-URGENT), eq(Column#6, 2-HIGH)), 1, 0))->Column#32, cast(case(and(ne(Column#6, 1-URGENT), ne(Column#6, 2-HIGH)), 1, 0))->Column#33, Column#24, Column#24
       └─IndexMergeJoin_22	10023369.01	root	inner join, inner:TableReader_20, outer key:Column#10, inner key:Column#1
         ├─TableReader_36	10023369.01	root	data:Selection_35
         │ └─Selection_35	10023369.01	cop[tikv]	ge(Column#22, 1997-01-01 00:00:00.000000), in(Column#24, "RAIL", "FOB"), lt(Column#20, Column#21), lt(Column#21, Column#22), lt(Column#22, 1998-01-01)
@@ -868,17 +807,10 @@
 custdist desc,
 c_count desc;
 id	count	task	operator info
-<<<<<<< HEAD
-Sort_9	7500000.00	root	Column#23:desc, Column#22:desc
-└─Projection_11	7500000.00	root	Column#18, Column#21
-  └─HashAgg_14	7500000.00	root	group by:Column#18, funcs:count(1)->Column#21, funcs:firstrow(Column#18)->Column#18
-    └─HashAgg_17	7500000.00	root	group by:Column#1, funcs:count(Column#9)->Column#18
-=======
 Sort_9	7500000.00	root	Column#19:desc, Column#18:desc
 └─Projection_11	7500000.00	root	Column#18, Column#19
-  └─HashAgg_14	7500000.00	root	group by:Column#18, funcs:count(1), firstrow(Column#18)
-    └─HashAgg_17	7500000.00	root	group by:Column#1, funcs:count(Column#9)
->>>>>>> 889ad618
+  └─HashAgg_14	7500000.00	root	group by:Column#18, funcs:count(1)->Column#19, funcs:firstrow(Column#18)->Column#18
+    └─HashAgg_17	7500000.00	root	group by:Column#1, funcs:count(Column#9)->Column#18
       └─HashLeftJoin_21	60000000.00	root	left outer join, inner:TableReader_23 (REVERSED), equal:[eq(Column#1, Column#10)]
         ├─TableReader_23	7500000.00	root	data:TableScan_22
         │ └─TableScan_22	7500000.00	cop[tikv]	table:customer, mapping:c_custkey->#1, range:[-inf,+inf], keep order:false
@@ -996,22 +928,16 @@
 p_type,
 p_size;
 id	count	task	operator info
-<<<<<<< HEAD
-Sort_13	3863988.24	root	Column#28:desc, Column#25:asc, Column#26:asc, Column#27:asc
-└─Projection_15	3863988.24	root	Column#10, Column#11, Column#12, Column#24
-  └─HashAgg_18	3863988.24	root	group by:Column#10, Column#11, Column#12, funcs:count(distinct Column#2)->Column#24, funcs:firstrow(Column#10)->Column#10, funcs:firstrow(Column#11)->Column#11, funcs:firstrow(Column#12)->Column#12
-=======
 Sort_13	3863988.24	root	Column#23:desc, Column#10:asc, Column#11:asc, Column#12:asc
 └─Projection_15	3863988.24	root	Column#10, Column#11, Column#12, Column#23
-  └─HashAgg_18	3863988.24	root	group by:Column#10, Column#11, Column#12, funcs:count(distinct Column#2), firstrow(Column#10), firstrow(Column#11), firstrow(Column#12)
->>>>>>> 889ad618
+  └─HashAgg_18	3863988.24	root	group by:Column#10, Column#11, Column#12, funcs:count(distinct Column#2)->Column#23, funcs:firstrow(Column#10)->Column#10, funcs:firstrow(Column#11)->Column#11, funcs:firstrow(Column#12)->Column#12
     └─HashLeftJoin_30	3863988.24	root	anti semi join, inner:TableReader_57, equal:[eq(Column#2, Column#16)]
       ├─IndexMergeJoin_38	4829985.30	root	inner join, inner:IndexReader_36, outer key:Column#7, inner key:Column#1
       │ ├─TableReader_50	1200618.43	root	data:Selection_49
       │ │ └─Selection_49	1200618.43	cop[tikv]	in(Column#12, 48, 19, 12, 4, 41, 7, 21, 39), ne(Column#10, "Brand#34"), not(like(Column#11, "LARGE BRUSHED%", 92))
       │ │   └─TableScan_48	10000000.00	cop[tikv]	table:part, mapping:p_partkey->#7,p_brand->#10,p_type->#11,p_size->#12, range:[-inf,+inf], keep order:false
       │ └─IndexReader_36	4.02	root	index:IndexScan_35
-      │   └─IndexScan_35	4.02	cop[tikv]	table:partsupp, ps_partkey->#1,ps_suppkey->#2, index:PS_PARTKEY, PS_SUPPKEY, range: decided by [eq(Column#1, Column#7)], keep order:true
+      │   └─IndexScan_35	4.02	cop[tikv]	table:partsupp, mapping:ps_partkey->#1,ps_suppkey->#2, index:PS_PARTKEY, PS_SUPPKEY, range: decided by [eq(Column#1, Column#7)], keep order:true
       └─TableReader_57	400000.00	root	data:Selection_56
         └─Selection_56	400000.00	cop[tikv]	like(Column#22, "%Customer%Complaints%", 92)
           └─TableScan_55	500000.00	cop[tikv]	table:supplier, mapping:s_suppkey->#16,s_comment->#22, range:[-inf,+inf], keep order:false
@@ -1103,7 +1029,7 @@
 id	count	task	operator info
 Projection_24	100.00	root	Column#2, Column#1, Column#9, Column#13, Column#12, Column#54
 └─TopN_27	100.00	root	Column#12:desc, Column#13:asc, offset:0, count:100
-  └─HashAgg_33	59251097.60	root	group by:Column#1, Column#12, Column#13, Column#2, Column#9, funcs:sum(Column#22)->Column#57, funcs:firstrow(Column#1)->Column#1, funcs:firstrow(Column#2)->Column#2, funcs:firstrow(Column#9)->Column#9, funcs:firstrow(Column#12)->Column#12, funcs:firstrow(Column#13)->Column#13
+  └─HashAgg_33	59251097.60	root	group by:Column#1, Column#12, Column#13, Column#2, Column#9, funcs:sum(Column#22)->Column#54, funcs:firstrow(Column#1)->Column#1, funcs:firstrow(Column#2)->Column#2, funcs:firstrow(Column#9)->Column#9, funcs:firstrow(Column#12)->Column#12, funcs:firstrow(Column#13)->Column#13
     └─HashRightJoin_48	240004648.80	root	inner join, inner:HashLeftJoin_49, equal:[eq(Column#9, Column#18)]
       ├─HashLeftJoin_49	59251097.60	root	inner join, inner:Selection_66, equal:[eq(Column#9, Column#35)]
       │ ├─HashRightJoin_61	75000000.00	root	inner join, inner:TableReader_65, equal:[eq(Column#1, Column#10)]
@@ -1112,13 +1038,9 @@
       │ │ └─TableReader_63	75000000.00	root	data:TableScan_62
       │ │   └─TableScan_62	75000000.00	cop[tikv]	table:orders, mapping:o_orderkey->#9,o_custkey->#10,o_totalprice->#12,o_orderdate->#13, range:[-inf,+inf], keep order:false
       │ └─Selection_66	59251097.60	root	gt(Column#52, 314)
-<<<<<<< HEAD
-      │   └─HashAgg_73	74063872.00	root	group by:Column#71, funcs:sum(Column#69)->Column#52, funcs:firstrow(Column#71)->Column#35
-=======
-      │   └─HashAgg_73	74063872.00	root	group by:Column#62, funcs:sum(Column#60), firstrow(Column#62)
->>>>>>> 889ad618
+      │   └─HashAgg_73	74063872.00	root	group by:Column#62, funcs:sum(Column#60)->Column#52, funcs:firstrow(Column#62)->Column#35
       │     └─TableReader_74	74063872.00	root	data:HashAgg_67
-      │       └─HashAgg_67	74063872.00	cop[tikv]	group by:Column#35, funcs:sum(Column#39)->Column#69
+      │       └─HashAgg_67	74063872.00	cop[tikv]	group by:Column#35, funcs:sum(Column#39)->Column#60
       │         └─TableScan_72	300005811.00	cop[tikv]	table:lineitem, mapping:l_orderkey->#35,l_quantity->#39, range:[-inf,+inf], keep order:false
       └─TableReader_82	300005811.00	root	data:TableScan_81
         └─TableScan_81	300005811.00	cop[tikv]	table:lineitem, mapping:l_orderkey->#18,l_quantity->#22, range:[-inf,+inf], keep order:false
@@ -1168,13 +1090,8 @@
 and l_shipinstruct = 'DELIVER IN PERSON'
 );
 id	count	task	operator info
-<<<<<<< HEAD
-StreamAgg_13	1.00	root	funcs:sum(Column#29)->Column#27
-└─Projection_46	6286493.79	root	mul(Column#6, minus(1, Column#7))->Column#29
-=======
-StreamAgg_13	1.00	root	funcs:sum(Column#28)
-└─Projection_46	6286493.79	root	mul(Column#6, minus(1, Column#7))
->>>>>>> 889ad618
+StreamAgg_13	1.00	root	funcs:sum(Column#28)->Column#27
+└─Projection_46	6286493.79	root	mul(Column#6, minus(1, Column#7))->Column#28
   └─IndexMergeJoin_41	6286493.79	root	inner join, inner:TableReader_39, outer key:Column#2, inner key:Column#18, other cond:or(and(and(eq(Column#21, "Brand#52"), in(Column#24, "SM CASE", "SM BOX", "SM PACK", "SM PKG")), and(ge(Column#5, 4), and(le(Column#5, 14), le(Column#23, 5)))), or(and(and(eq(Column#21, "Brand#11"), in(Column#24, "MED BAG", "MED BOX", "MED PKG", "MED PACK")), and(ge(Column#5, 18), and(le(Column#5, 28), le(Column#23, 10)))), and(and(eq(Column#21, "Brand#51"), in(Column#24, "LG CASE", "LG BOX", "LG PACK", "LG PKG")), and(ge(Column#5, 29), and(le(Column#5, 39), le(Column#23, 15))))))
     ├─TableReader_29	6286493.79	root	data:Selection_28
     │ └─Selection_28	6286493.79	cop[tikv]	eq(Column#14, "DELIVER IN PERSON"), in(Column#15, "AIR", "AIR REG"), or(and(ge(Column#5, 4), le(Column#5, 14)), or(and(ge(Column#5, 18), le(Column#5, 28)), and(ge(Column#5, 29), le(Column#5, 39))))
@@ -1237,36 +1154,22 @@
     │ │ └─Selection_49	1.00	cop[tikv]	eq(Column#9, "ALGERIA")
     │ │   └─TableScan_48	25.00	cop[tikv]	table:nation, mapping:n_nationkey->#8,n_name->#9, range:[-inf,+inf], keep order:false
     │ └─TableReader_47	500000.00	root	data:TableScan_46
-<<<<<<< HEAD
     │   └─TableScan_46	500000.00	cop[tikv]	table:supplier, mapping:s_suppkey->#1,s_name->#2,s_address->#3,s_nationkey->#4, range:[-inf,+inf], keep order:false
     └─HashAgg_53	64006.34	root	group by:Column#13, funcs:firstrow(Column#13)->Column#13
-      └─Projection_54	64006.34	root	Column#12, Column#13, Column#14, Column#18, mul(0.5, Column#45)->Column#46
-        └─Selection_55	64006.34	root	gt(cast(Column#14), mul(0.5, Column#45))
-          └─HashAgg_58	80007.93	root	group by:Column#12, Column#13, funcs:firstrow(Column#12)->Column#12, funcs:firstrow(Column#13)->Column#13, funcs:firstrow(Column#14)->Column#14, funcs:firstrow(Column#18)->Column#18, funcs:sum(Column#32)->Column#45
-            └─HashLeftJoin_62	9711455.06	root	left outer join, inner:IndexHashJoin_75 (REVERSED), equal:[eq(Column#12, Column#29) eq(Column#13, Column#30)]
-=======
-    │   └─TableScan_46	500000.00	cop[tikv]	table:supplier, range:[-inf,+inf], keep order:false
-    └─HashAgg_53	64006.34	root	group by:Column#13, funcs:firstrow(Column#13)
-      └─Projection_54	64006.34	root	Column#12, Column#13, Column#14, Column#18, mul(0.5, Column#44)
+      └─Projection_54	64006.34	root	Column#12, Column#13, Column#14, Column#18, mul(0.5, Column#44)->Column#45
         └─Selection_55	64006.34	root	gt(cast(Column#14), mul(0.5, Column#44))
-          └─HashAgg_58	80007.93	root	group by:Column#12, Column#13, funcs:firstrow(Column#12), firstrow(Column#13), firstrow(Column#14), firstrow(Column#18), sum(Column#31)
+          └─HashAgg_58	80007.93	root	group by:Column#12, Column#13, funcs:firstrow(Column#12)->Column#12, funcs:firstrow(Column#13)->Column#13, funcs:firstrow(Column#14)->Column#14, funcs:firstrow(Column#18)->Column#18, funcs:sum(Column#31)->Column#44
             └─HashLeftJoin_62	9711455.06	root	left outer join, inner:IndexHashJoin_75 (REVERSED), equal:[eq(Column#12, Column#28) eq(Column#13, Column#29)]
->>>>>>> 889ad618
               ├─IndexHashJoin_75	321865.05	root	inner join, inner:IndexLookUp_66, outer key:Column#18, inner key:Column#12
               │ ├─TableReader_87	80007.93	root	data:Selection_86
               │ │ └─Selection_86	80007.93	cop[tikv]	like(Column#19, "green%", 92)
               │ │   └─TableScan_85	10000000.00	cop[tikv]	table:part, mapping:p_partkey->#18,p_name->#19, range:[-inf,+inf], keep order:false
               │ └─IndexLookUp_66	4.02	root	
-              │   ├─IndexScan_64	4.02	cop[tikv]	table:partsupp, ps_partkey->#12,ps_suppkey->#13,_tidb_rowid->#52, index:PS_PARTKEY, PS_SUPPKEY, range: decided by [eq(Column#12, Column#18)], keep order:false
+              │   ├─IndexScan_64	4.02	cop[tikv]	table:partsupp, mapping:ps_partkey->#12,ps_suppkey->#13,_tidb_rowid->#48, index:PS_PARTKEY, PS_SUPPKEY, range: decided by [eq(Column#12, Column#18)], keep order:false
               │   └─TableScan_65	4.02	cop[tikv]	table:partsupp, mapping:ps_partkey->#12,ps_suppkey->#13,ps_availqty->#14, keep order:false
               └─TableReader_92	44189356.65	root	data:Selection_91
-<<<<<<< HEAD
-                └─Selection_91	44189356.65	cop[tikv]	ge(Column#38, 1993-01-01 00:00:00.000000), lt(Column#38, 1994-01-01)
-                  └─TableScan_90	300005811.00	cop[tikv]	table:lineitem, mapping:l_partkey->#29,l_suppkey->#30,l_quantity->#32,l_shipdate->#38, range:[-inf,+inf], keep order:false
-=======
                 └─Selection_91	44189356.65	cop[tikv]	ge(Column#37, 1993-01-01 00:00:00.000000), lt(Column#37, 1994-01-01)
-                  └─TableScan_90	300005811.00	cop[tikv]	table:lineitem, range:[-inf,+inf], keep order:false
->>>>>>> 889ad618
+                  └─TableScan_90	300005811.00	cop[tikv]	table:lineitem, mapping:l_partkey->#28,l_suppkey->#29,l_quantity->#31,l_shipdate->#37, range:[-inf,+inf], keep order:false
 /*
 Q21 Suppliers Who Kept Orders Waiting Query
 This query identifies certain suppliers who were not able to ship required parts in a timely manner.
@@ -1316,17 +1219,10 @@
 s_name
 limit 100;
 id	count	task	operator info
-<<<<<<< HEAD
-Projection_25	1.00	root	Column#2, Column#104
-└─TopN_28	1.00	root	Column#104:desc, Column#2:asc, offset:0, count:100
-  └─HashAgg_34	1.00	root	group by:Column#2, funcs:count(1)->Column#104, funcs:firstrow(Column#2)->Column#2
-    └─IndexHashJoin_49	7828961.66	root	anti semi join, inner:IndexLookUp_39, outer key:Column#8, inner key:Column#71, other cond:ne(Column#73, Column#10)
-=======
 Projection_25	1.00	root	Column#2, Column#72
 └─TopN_28	1.00	root	Column#72:desc, Column#2:asc, offset:0, count:100
-  └─HashAgg_34	1.00	root	group by:Column#2, funcs:count(1), firstrow(Column#2)
+  └─HashAgg_34	1.00	root	group by:Column#2, funcs:count(1)->Column#72, funcs:firstrow(Column#2)->Column#2
     └─IndexHashJoin_49	7828961.66	root	anti semi join, inner:IndexLookUp_39, outer key:Column#8, inner key:Column#55, other cond:ne(Column#57, Column#10)
->>>>>>> 889ad618
       ├─IndexHashJoin_88	9786202.08	root	semi join, inner:IndexLookUp_79, outer key:Column#8, inner key:Column#38, other cond:ne(Column#40, Column#1), ne(Column#40, Column#10)
       │ ├─IndexMergeJoin_99	12232752.60	root	inner join, inner:TableReader_97, outer key:Column#8, inner key:Column#25
       │ │ ├─HashRightJoin_105	12232752.60	root	inner join, inner:HashRightJoin_118, equal:[eq(Column#1, Column#10)]
@@ -1343,18 +1239,12 @@
       │ │   └─Selection_96	0.80	cop[tikv]	eq(Column#27, "F")
       │ │     └─TableScan_95	1.00	cop[tikv]	table:orders, mapping:o_orderkey->#25,o_orderstatus->#27, range: decided by [Column#8], keep order:true
       │ └─IndexLookUp_79	4.05	root	
-      │   ├─IndexScan_77	4.05	cop[tikv]	table:l2, l_orderkey->#38,l_linenumber->#117,_tidb_rowid->#118, index:L_ORDERKEY, L_LINENUMBER, range: decided by [eq(Column#38, Column#8)], keep order:false
+      │   ├─IndexScan_77	4.05	cop[tikv]	table:l2, mapping:l_orderkey->#38,l_linenumber->#83,_tidb_rowid->#84, index:L_ORDERKEY, L_LINENUMBER, range: decided by [eq(Column#38, Column#8)], keep order:false
       │   └─TableScan_78	4.05	cop[tikv]	table:l2, mapping:l_orderkey->#38,l_suppkey->#40, keep order:false
       └─IndexLookUp_39	3.24	root	
-<<<<<<< HEAD
-        ├─IndexScan_36	4.05	cop[tikv]	table:l3, l_orderkey->#71,l_linenumber->#107,_tidb_rowid->#108, index:L_ORDERKEY, L_LINENUMBER, range: decided by [eq(Column#71, Column#8)], keep order:false
-        └─Selection_38	3.24	cop[tikv]	gt(Column#83, Column#82)
-          └─TableScan_37	4.05	cop[tikv]	table:l3, mapping:l_orderkey->#71,l_suppkey->#73,l_commitdate->#82,l_receiptdate->#83, keep order:false
-=======
-        ├─IndexScan_36	4.05	cop[tikv]	table:l3, index:L_ORDERKEY, L_LINENUMBER, range: decided by [eq(Column#55, Column#8)], keep order:false
+        ├─IndexScan_36	4.05	cop[tikv]	table:l3, mapping:l_orderkey->#55,l_linenumber->#73,_tidb_rowid->#74, index:L_ORDERKEY, L_LINENUMBER, range: decided by [eq(Column#55, Column#8)], keep order:false
         └─Selection_38	3.24	cop[tikv]	gt(Column#67, Column#66)
-          └─TableScan_37	4.05	cop[tikv]	table:l3, keep order:false
->>>>>>> 889ad618
+          └─TableScan_37	4.05	cop[tikv]	table:l3, mapping:l_orderkey->#55,l_suppkey->#57,l_commitdate->#66,l_receiptdate->#67, keep order:false
 /*
 Q22 Global Sales Opportunity Query
 The Global Sales Opportunity Query identifies geographies where there are customers who may be likely to make a
@@ -1402,22 +1292,14 @@
 order by
 cntrycode;
 id	count	task	operator info
-<<<<<<< HEAD
-Sort_32	1.00	root	Column#41:asc
-└─Projection_34	1.00	root	Column#37, Column#39, Column#40
-  └─HashAgg_37	1.00	root	group by:Column#37, funcs:count(1)->Column#39, funcs:sum(Column#38)->Column#40, funcs:firstrow(Column#37)->Column#37
-    └─Projection_38	0.00	root	substring(Column#5, 1, 2)->Column#37, Column#6
-      └─HashLeftJoin_39	0.00	root	anti semi join, inner:TableReader_45, equal:[eq(Column#1, Column#20)]
-=======
 Sort_32	1.00	root	Column#27:asc
 └─Projection_34	1.00	root	Column#27, Column#28, Column#29
-  └─HashAgg_37	1.00	root	group by:Column#27, funcs:count(1), sum(Column#6), firstrow(Column#27)
-    └─Projection_38	0.00	root	substring(Column#5, 1, 2), Column#6
+  └─HashAgg_37	1.00	root	group by:Column#27, funcs:count(1)->Column#28, funcs:sum(Column#6)->Column#29, funcs:firstrow(Column#27)->Column#27
+    └─Projection_38	0.00	root	substring(Column#5, 1, 2)->Column#27, Column#6
       └─HashLeftJoin_39	0.00	root	anti semi join, inner:TableReader_45, equal:[eq(Column#1, Column#19)]
->>>>>>> 889ad618
         ├─Selection_40	0.00	root	in(substring(Column#5, 1, 2), "20", "40", "22", "30", "39", "42", "21")
         │ └─TableReader_43	0.00	root	data:Selection_42
         │   └─Selection_42	0.00	cop[tikv]	gt(Column#6, NULL)
         │     └─TableScan_41	7500000.00	cop[tikv]	table:customer, mapping:c_custkey->#1,c_phone->#5,c_acctbal->#6, range:[-inf,+inf], keep order:false
         └─TableReader_45	75000000.00	root	data:TableScan_44
-          └─TableScan_44	75000000.00	cop[tikv]	table:orders, mapping:o_custkey->#20, range:[-inf,+inf], keep order:false+          └─TableScan_44	75000000.00	cop[tikv]	table:orders, mapping:o_custkey->#19, range:[-inf,+inf], keep order:false