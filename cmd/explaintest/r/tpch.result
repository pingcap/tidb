--- conflicted
+++ resolved
@@ -251,29 +251,16 @@
 id	count	task	operator info
 Projection_14	10.00	root	Column#18, Column#35, Column#13, Column#16
 └─TopN_17	10.00	root	Column#35:desc, Column#13:asc, offset:0, count:10
-<<<<<<< HEAD
-  └─HashAgg_23	40252367.98	root	group by:Column#44, Column#45, Column#46, funcs:sum(Column#0), firstrow(Column#0), firstrow(Column#0), firstrow(Column#0)
-    └─Projection_80	91515927.49	root	mul(Column#23, minus(1, Column#24)), Column#13, Column#16, Column#18, Column#18, Column#13, Column#16
-      └─IndexHashJoin_37	91515927.49	root	inner join, inner:IndexLookUp_28, outer key:Column#9, inner key:Column#18
-        ├─HashRightJoin_70	22592975.51	root	inner join, inner:TableReader_76, equal:[eq(Column#1, Column#10)]
-        │ ├─TableReader_76	1498236.00	root	data:Selection_75
-        │ │ └─Selection_75	1498236.00	cop	eq(Column#7, "AUTOMOBILE")
-        │ │   └─TableScan_74	7500000.00	cop	table:customer, range:[-inf,+inf], keep order:false
-        │ └─TableReader_73	36870000.00	root	data:Selection_72
-        │   └─Selection_72	36870000.00	cop	lt(Column#13, 1995-03-13 00:00:00.000000)
-        │     └─TableScan_71	75000000.00	cop	table:orders, range:[-inf,+inf], keep order:false
-=======
   └─HashAgg_23	40252367.98	root	group by:Column#49, Column#50, Column#51, funcs:sum(Column#45), firstrow(Column#46), firstrow(Column#47), firstrow(Column#48)
-    └─Projection_79	91515927.49	root	mul(Column#23, minus(1, Column#24)), Column#13, Column#16, Column#18, Column#18, Column#13, Column#16
+    └─Projection_81	91515927.49	root	mul(Column#23, minus(1, Column#24)), Column#13, Column#16, Column#18, Column#18, Column#13, Column#16
       └─IndexHashJoin_38	91515927.49	root	inner join, inner:IndexLookUp_28, outer key:Column#9, inner key:Column#18
-        ├─HashRightJoin_69	22592975.51	root	inner join, inner:TableReader_75, equal:[eq(Column#1, Column#10)]
-        │ ├─TableReader_75	1498236.00	root	data:Selection_74
-        │ │ └─Selection_74	1498236.00	cop[tikv]	eq(Column#7, "AUTOMOBILE")
-        │ │   └─TableScan_73	7500000.00	cop[tikv]	table:customer, range:[-inf,+inf], keep order:false
-        │ └─TableReader_72	36870000.00	root	data:Selection_71
-        │   └─Selection_71	36870000.00	cop[tikv]	lt(Column#13, 1995-03-13 00:00:00.000000)
-        │     └─TableScan_70	75000000.00	cop[tikv]	table:orders, range:[-inf,+inf], keep order:false
->>>>>>> 57327d12
+        ├─HashRightJoin_71	22592975.51	root	inner join, inner:TableReader_77, equal:[eq(Column#1, Column#10)]
+        │ ├─TableReader_77	1498236.00	root	data:Selection_76
+        │ │ └─Selection_76	1498236.00	cop[tikv]	eq(Column#7, "AUTOMOBILE")
+        │ │   └─TableScan_75	7500000.00	cop[tikv]	table:customer, range:[-inf,+inf], keep order:false
+        │ └─TableReader_74	36870000.00	root	data:Selection_73
+        │   └─Selection_73	36870000.00	cop[tikv]	lt(Column#13, 1995-03-13 00:00:00.000000)
+        │     └─TableScan_72	75000000.00	cop[tikv]	table:orders, range:[-inf,+inf], keep order:false
         └─IndexLookUp_28	2.20	root	
           ├─IndexScan_25	4.05	cop[tikv]	table:lineitem, index:L_ORDERKEY, L_LINENUMBER, range: decided by [eq(Column#18, Column#9)], keep order:false
           └─Selection_27	2.20	cop[tikv]	gt(Column#28, 1995-03-13 00:00:00.000000)
@@ -609,45 +596,24 @@
 └─Projection_27	2406.00	root	Column#53, Column#54, Column#56
   └─HashAgg_30	2406.00	root	group by:Column#53, Column#54, funcs:sum(Column#55), firstrow(Column#53), firstrow(Column#54)
     └─Projection_31	971049283.51	root	Column#50, extract("YEAR", Column#44), minus(mul(Column#22, minus(1, Column#23)), mul(Column#37, Column#21))
-<<<<<<< HEAD
-      └─HashLeftJoin_43	971049283.51	root	inner join, inner:TableReader_105, equal:[eq(Column#19, Column#35) eq(Column#18, Column#34)]
-        ├─HashLeftJoin_55	241379546.70	root	inner join, inner:TableReader_103, equal:[eq(Column#17, Column#40)]
-        │ ├─HashLeftJoin_78	241379546.70	root	inner join, inner:TableReader_101, equal:[eq(Column#18, Column#1)]
-        │ │ ├─HashRightJoin_81	300005811.00	root	inner join, inner:HashRightJoin_92, equal:[eq(Column#10, Column#19)]
-        │ │ │ ├─HashRightJoin_92	500000.00	root	inner join, inner:TableReader_96, equal:[eq(Column#49, Column#13)]
-        │ │ │ │ ├─TableReader_96	25.00	root	data:TableScan_95
-        │ │ │ │ │ └─TableScan_95	25.00	cop	table:nation, range:[-inf,+inf], keep order:false
-        │ │ │ │ └─TableReader_94	500000.00	root	data:TableScan_93
-        │ │ │ │   └─TableScan_93	500000.00	cop	table:supplier, range:[-inf,+inf], keep order:false
-        │ │ │ └─TableReader_98	300005811.00	root	data:TableScan_97
-        │ │ │   └─TableScan_97	300005811.00	cop	table:lineitem, range:[-inf,+inf], keep order:false
-        │ │ └─TableReader_101	8000000.00	root	data:Selection_100
-        │ │   └─Selection_100	8000000.00	cop	like(Column#2, "%dim%", 92)
-        │ │     └─TableScan_99	10000000.00	cop	table:part, range:[-inf,+inf], keep order:false
-        │ └─TableReader_103	75000000.00	root	data:TableScan_102
-        │   └─TableScan_102	75000000.00	cop	table:orders, range:[-inf,+inf], keep order:false
-        └─TableReader_105	40000000.00	root	data:TableScan_104
-          └─TableScan_104	40000000.00	cop	table:partsupp, range:[-inf,+inf], keep order:false
-=======
-      └─HashLeftJoin_44	971049283.51	root	inner join, inner:TableReader_104, equal:[eq(Column#19, Column#35) eq(Column#18, Column#34)]
-        ├─HashLeftJoin_56	241379546.70	root	inner join, inner:TableReader_102, equal:[eq(Column#17, Column#40)]
-        │ ├─HashLeftJoin_77	241379546.70	root	inner join, inner:TableReader_100, equal:[eq(Column#18, Column#1)]
-        │ │ ├─HashRightJoin_80	300005811.00	root	inner join, inner:HashRightJoin_91, equal:[eq(Column#10, Column#19)]
-        │ │ │ ├─HashRightJoin_91	500000.00	root	inner join, inner:TableReader_95, equal:[eq(Column#49, Column#13)]
-        │ │ │ │ ├─TableReader_95	25.00	root	data:TableScan_94
-        │ │ │ │ │ └─TableScan_94	25.00	cop[tikv]	table:nation, range:[-inf,+inf], keep order:false
-        │ │ │ │ └─TableReader_93	500000.00	root	data:TableScan_92
-        │ │ │ │   └─TableScan_92	500000.00	cop[tikv]	table:supplier, range:[-inf,+inf], keep order:false
-        │ │ │ └─TableReader_97	300005811.00	root	data:TableScan_96
-        │ │ │   └─TableScan_96	300005811.00	cop[tikv]	table:lineitem, range:[-inf,+inf], keep order:false
-        │ │ └─TableReader_100	8000000.00	root	data:Selection_99
-        │ │   └─Selection_99	8000000.00	cop[tikv]	like(Column#2, "%dim%", 92)
-        │ │     └─TableScan_98	10000000.00	cop[tikv]	table:part, range:[-inf,+inf], keep order:false
-        │ └─TableReader_102	75000000.00	root	data:TableScan_101
-        │   └─TableScan_101	75000000.00	cop[tikv]	table:orders, range:[-inf,+inf], keep order:false
-        └─TableReader_104	40000000.00	root	data:TableScan_103
-          └─TableScan_103	40000000.00	cop[tikv]	table:partsupp, range:[-inf,+inf], keep order:false
->>>>>>> 57327d12
+      └─HashLeftJoin_44	971049283.51	root	inner join, inner:TableReader_106, equal:[eq(Column#19, Column#35) eq(Column#18, Column#34)]
+        ├─HashLeftJoin_56	241379546.70	root	inner join, inner:TableReader_104, equal:[eq(Column#17, Column#40)]
+        │ ├─HashLeftJoin_79	241379546.70	root	inner join, inner:TableReader_102, equal:[eq(Column#18, Column#1)]
+        │ │ ├─HashRightJoin_82	300005811.00	root	inner join, inner:HashRightJoin_93, equal:[eq(Column#10, Column#19)]
+        │ │ │ ├─HashRightJoin_93	500000.00	root	inner join, inner:TableReader_97, equal:[eq(Column#49, Column#13)]
+        │ │ │ │ ├─TableReader_97	25.00	root	data:TableScan_96
+        │ │ │ │ │ └─TableScan_96	25.00	cop[tikv]	table:nation, range:[-inf,+inf], keep order:false
+        │ │ │ │ └─TableReader_95	500000.00	root	data:TableScan_94
+        │ │ │ │   └─TableScan_94	500000.00	cop[tikv]	table:supplier, range:[-inf,+inf], keep order:false
+        │ │ │ └─TableReader_99	300005811.00	root	data:TableScan_98
+        │ │ │   └─TableScan_98	300005811.00	cop[tikv]	table:lineitem, range:[-inf,+inf], keep order:false
+        │ │ └─TableReader_102	8000000.00	root	data:Selection_101
+        │ │   └─Selection_101	8000000.00	cop[tikv]	like(Column#2, "%dim%", 92)
+        │ │     └─TableScan_100	10000000.00	cop[tikv]	table:part, range:[-inf,+inf], keep order:false
+        │ └─TableReader_104	75000000.00	root	data:TableScan_103
+        │   └─TableScan_103	75000000.00	cop[tikv]	table:orders, range:[-inf,+inf], keep order:false
+        └─TableReader_106	40000000.00	root	data:TableScan_105
+          └─TableScan_105	40000000.00	cop[tikv]	table:partsupp, range:[-inf,+inf], keep order:false
 /*
 Q10 Returned Item Reporting Query
 The query identifies customers who might be having problems with the parts that are shipped to them.
@@ -1256,47 +1222,25 @@
 Projection_25	1.00	root	Column#2, Column#104
 └─TopN_28	1.00	root	Column#104:desc, Column#2:asc, offset:0, count:100
   └─HashAgg_34	1.00	root	group by:Column#2, funcs:count(1), firstrow(Column#2)
-<<<<<<< HEAD
-    └─IndexHashJoin_48	7828961.66	root	anti semi join, inner:IndexLookUp_39, outer key:Column#8, inner key:Column#71, other cond:ne(Column#73, Column#1), ne(Column#73, Column#10)
-      ├─IndexHashJoin_85	9786202.08	root	semi join, inner:IndexLookUp_77, outer key:Column#8, inner key:Column#38, other cond:ne(Column#40, Column#1), ne(Column#40, Column#10)
-      │ ├─IndexMergeJoin_96	12232752.60	root	inner join, inner:TableReader_94, outer key:Column#8, inner key:Column#25
-      │ │ ├─HashRightJoin_102	12232752.60	root	inner join, inner:HashRightJoin_115, equal:[eq(Column#1, Column#10)]
-      │ │ │ ├─HashRightJoin_115	20000.00	root	inner join, inner:TableReader_120, equal:[eq(Column#34, Column#4)]
-      │ │ │ │ ├─TableReader_120	1.00	root	data:Selection_119
-      │ │ │ │ │ └─Selection_119	1.00	cop	eq(Column#35, "EGYPT")
-      │ │ │ │ │   └─TableScan_118	25.00	cop	table:nation, range:[-inf,+inf], keep order:false
-      │ │ │ │ └─TableReader_117	500000.00	root	data:TableScan_116
-      │ │ │ │   └─TableScan_116	500000.00	cop	table:supplier, range:[-inf,+inf], keep order:false
-      │ │ │ └─TableReader_123	240004648.80	root	data:Selection_122
-      │ │ │   └─Selection_122	240004648.80	cop	gt(Column#20, Column#19)
-      │ │ │     └─TableScan_121	300005811.00	cop	table:l1, range:[-inf,+inf], keep order:false
-      │ │ └─TableReader_94	0.80	root	data:Selection_93
-      │ │   └─Selection_93	0.80	cop	eq(Column#27, "F")
-      │ │     └─TableScan_92	1.00	cop	table:orders, range: decided by [Column#8], keep order:true
-      │ └─IndexLookUp_77	4.05	root	
-      │   ├─IndexScan_75	4.05	cop	table:l2, index:L_ORDERKEY, L_LINENUMBER, range: decided by [eq(Column#38, Column#8)], keep order:false
-      │   └─TableScan_76	4.05	cop	table:l2, keep order:false
-=======
     └─IndexHashJoin_49	7828961.66	root	anti semi join, inner:IndexLookUp_39, outer key:Column#8, inner key:Column#71, other cond:ne(Column#73, Column#1), ne(Column#73, Column#10)
-      ├─IndexHashJoin_84	9786202.08	root	semi join, inner:IndexLookUp_75, outer key:Column#8, inner key:Column#38, other cond:ne(Column#40, Column#1), ne(Column#40, Column#10)
-      │ ├─IndexMergeJoin_95	12232752.60	root	inner join, inner:TableReader_93, outer key:Column#8, inner key:Column#25
-      │ │ ├─HashRightJoin_101	12232752.60	root	inner join, inner:HashRightJoin_114, equal:[eq(Column#1, Column#10)]
-      │ │ │ ├─HashRightJoin_114	20000.00	root	inner join, inner:TableReader_119, equal:[eq(Column#34, Column#4)]
-      │ │ │ │ ├─TableReader_119	1.00	root	data:Selection_118
-      │ │ │ │ │ └─Selection_118	1.00	cop[tikv]	eq(Column#35, "EGYPT")
-      │ │ │ │ │   └─TableScan_117	25.00	cop[tikv]	table:nation, range:[-inf,+inf], keep order:false
-      │ │ │ │ └─TableReader_116	500000.00	root	data:TableScan_115
-      │ │ │ │   └─TableScan_115	500000.00	cop[tikv]	table:supplier, range:[-inf,+inf], keep order:false
-      │ │ │ └─TableReader_122	240004648.80	root	data:Selection_121
-      │ │ │   └─Selection_121	240004648.80	cop[tikv]	gt(Column#20, Column#19)
-      │ │ │     └─TableScan_120	300005811.00	cop[tikv]	table:l1, range:[-inf,+inf], keep order:false
-      │ │ └─TableReader_93	0.80	root	data:Selection_92
-      │ │   └─Selection_92	0.80	cop[tikv]	eq(Column#27, "F")
-      │ │     └─TableScan_91	1.00	cop[tikv]	table:orders, range: decided by [Column#8], keep order:true
-      │ └─IndexLookUp_75	4.05	root	
-      │   ├─IndexScan_73	4.05	cop[tikv]	table:l2, index:L_ORDERKEY, L_LINENUMBER, range: decided by [eq(Column#38, Column#8)], keep order:false
-      │   └─TableScan_74	4.05	cop[tikv]	table:l2, keep order:false
->>>>>>> 57327d12
+      ├─IndexHashJoin_88	9786202.08	root	semi join, inner:IndexLookUp_79, outer key:Column#8, inner key:Column#38, other cond:ne(Column#40, Column#1), ne(Column#40, Column#10)
+      │ ├─IndexMergeJoin_99	12232752.60	root	inner join, inner:TableReader_97, outer key:Column#8, inner key:Column#25
+      │ │ ├─HashRightJoin_105	12232752.60	root	inner join, inner:HashRightJoin_118, equal:[eq(Column#1, Column#10)]
+      │ │ │ ├─HashRightJoin_118	20000.00	root	inner join, inner:TableReader_123, equal:[eq(Column#34, Column#4)]
+      │ │ │ │ ├─TableReader_123	1.00	root	data:Selection_122
+      │ │ │ │ │ └─Selection_122	1.00	cop[tikv]	eq(Column#35, "EGYPT")
+      │ │ │ │ │   └─TableScan_121	25.00	cop[tikv]	table:nation, range:[-inf,+inf], keep order:false
+      │ │ │ │ └─TableReader_120	500000.00	root	data:TableScan_119
+      │ │ │ │   └─TableScan_119	500000.00	cop[tikv]	table:supplier, range:[-inf,+inf], keep order:false
+      │ │ │ └─TableReader_126	240004648.80	root	data:Selection_125
+      │ │ │   └─Selection_125	240004648.80	cop[tikv]	gt(Column#20, Column#19)
+      │ │ │     └─TableScan_124	300005811.00	cop[tikv]	table:l1, range:[-inf,+inf], keep order:false
+      │ │ └─TableReader_97	0.80	root	data:Selection_96
+      │ │   └─Selection_96	0.80	cop[tikv]	eq(Column#27, "F")
+      │ │     └─TableScan_95	1.00	cop[tikv]	table:orders, range: decided by [Column#8], keep order:true
+      │ └─IndexLookUp_79	4.05	root	
+      │   ├─IndexScan_77	4.05	cop[tikv]	table:l2, index:L_ORDERKEY, L_LINENUMBER, range: decided by [eq(Column#38, Column#8)], keep order:false
+      │   └─TableScan_78	4.05	cop[tikv]	table:l2, keep order:false
       └─IndexLookUp_39	3.24	root	
         ├─IndexScan_36	4.05	cop[tikv]	table:l3, index:L_ORDERKEY, L_LINENUMBER, range: decided by [eq(Column#71, Column#8)], keep order:false
         └─Selection_38	3.24	cop[tikv]	gt(Column#83, Column#82)
