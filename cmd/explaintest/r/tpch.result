--- conflicted
+++ resolved
@@ -811,21 +811,12 @@
 └─Projection_11	7500000.00	root	Column#18, Column#21
   └─HashAgg_14	7500000.00	root	group by:Column#18, funcs:count(1), firstrow(Column#18)
     └─HashAgg_17	7500000.00	root	group by:Column#1, funcs:count(Column#9)
-<<<<<<< HEAD
       └─HashLeftJoin_21	60000000.00	root	left outer join, inner:TableReader_23 (REVERSED), equal:[eq(Column#1, Column#10)]
         ├─TableReader_23	7500000.00	root	data:TableScan_22
-        │ └─TableScan_22	7500000.00	cop	table:customer, range:[-inf,+inf], keep order:false
+        │ └─TableScan_22	7500000.00	cop[tikv]	table:customer, range:[-inf,+inf], keep order:false
         └─TableReader_26	60000000.00	root	data:Selection_25
-          └─Selection_25	60000000.00	cop	not(like(Column#17, "%pending%deposits%", 92))
-            └─TableScan_24	75000000.00	cop	table:orders, range:[-inf,+inf], keep order:false
-=======
-      └─HashLeftJoin_20	60000000.00	root	left outer join, inner:TableReader_25, equal:[eq(Column#1, Column#10)]
-        ├─TableReader_22	7500000.00	root	data:TableScan_21
-        │ └─TableScan_21	7500000.00	cop[tikv]	table:customer, range:[-inf,+inf], keep order:false
-        └─TableReader_25	60000000.00	root	data:Selection_24
-          └─Selection_24	60000000.00	cop[tikv]	not(like(Column#17, "%pending%deposits%", 92))
-            └─TableScan_23	75000000.00	cop[tikv]	table:orders, range:[-inf,+inf], keep order:false
->>>>>>> 05d0ad0b
+          └─Selection_25	60000000.00	cop[tikv]	not(like(Column#17, "%pending%deposits%", 92))
+            └─TableScan_24	75000000.00	cop[tikv]	table:orders, range:[-inf,+inf], keep order:false
 /*
 Q14 Promotion Effect Query
 This query monitors the market response to a promotion such as TV advertisements or a special campaign.
@@ -1168,31 +1159,17 @@
       └─Projection_54	64006.34	root	Column#12, Column#13, Column#14, Column#18, mul(0.5, Column#45)
         └─Selection_55	64006.34	root	gt(cast(Column#14), mul(0.5, Column#45))
           └─HashAgg_58	80007.93	root	group by:Column#12, Column#13, funcs:firstrow(Column#12), firstrow(Column#13), firstrow(Column#14), firstrow(Column#18), sum(Column#32)
-<<<<<<< HEAD
-            └─HashLeftJoin_62	9711455.06	root	left outer join, inner:IndexHashJoin_74 (REVERSED), equal:[eq(Column#12, Column#29) eq(Column#13, Column#30)]
-              ├─IndexHashJoin_74	321865.05	root	inner join, inner:IndexLookUp_66, outer key:Column#18, inner key:Column#12
-              │ ├─TableReader_86	80007.93	root	data:Selection_85
-              │ │ └─Selection_85	80007.93	cop	like(Column#19, "green%", 92)
-              │ │   └─TableScan_84	10000000.00	cop	table:part, range:[-inf,+inf], keep order:false
+            └─HashLeftJoin_62	9711455.06	root	left outer join, inner:IndexHashJoin_75 (REVERSED), equal:[eq(Column#12, Column#29) eq(Column#13, Column#30)]
+              ├─IndexHashJoin_75	321865.05	root	inner join, inner:IndexLookUp_66, outer key:Column#18, inner key:Column#12
+              │ ├─TableReader_87	80007.93	root	data:Selection_86
+              │ │ └─Selection_86	80007.93	cop[tikv]	like(Column#19, "green%", 92)
+              │ │   └─TableScan_85	10000000.00	cop[tikv]	table:part, range:[-inf,+inf], keep order:false
               │ └─IndexLookUp_66	4.02	root	
-              │   ├─IndexScan_64	4.02	cop	table:partsupp, index:PS_PARTKEY, PS_SUPPKEY, range: decided by [eq(Column#12, Column#18)], keep order:false
-              │   └─TableScan_65	4.02	cop	table:partsupp, keep order:false
-              └─TableReader_91	44189356.65	root	data:Selection_90
-                └─Selection_90	44189356.65	cop	ge(Column#38, 1993-01-01 00:00:00.000000), lt(Column#38, 1994-01-01)
-                  └─TableScan_89	300005811.00	cop	table:lineitem, range:[-inf,+inf], keep order:false
-=======
-            └─HashLeftJoin_61	9711455.06	root	left outer join, inner:TableReader_91, equal:[eq(Column#12, Column#29) eq(Column#13, Column#30)]
-              ├─IndexHashJoin_74	321865.05	root	inner join, inner:IndexLookUp_65, outer key:Column#18, inner key:Column#12
-              │ ├─TableReader_86	80007.93	root	data:Selection_85
-              │ │ └─Selection_85	80007.93	cop[tikv]	like(Column#19, "green%", 92)
-              │ │   └─TableScan_84	10000000.00	cop[tikv]	table:part, range:[-inf,+inf], keep order:false
-              │ └─IndexLookUp_65	4.02	root	
-              │   ├─IndexScan_63	4.02	cop[tikv]	table:partsupp, index:PS_PARTKEY, PS_SUPPKEY, range: decided by [eq(Column#12, Column#18)], keep order:false
-              │   └─TableScan_64	4.02	cop[tikv]	table:partsupp, keep order:false
-              └─TableReader_91	44189356.65	root	data:Selection_90
-                └─Selection_90	44189356.65	cop[tikv]	ge(Column#38, 1993-01-01 00:00:00.000000), lt(Column#38, 1994-01-01)
-                  └─TableScan_89	300005811.00	cop[tikv]	table:lineitem, range:[-inf,+inf], keep order:false
->>>>>>> 05d0ad0b
+              │   ├─IndexScan_64	4.02	cop[tikv]	table:partsupp, index:PS_PARTKEY, PS_SUPPKEY, range: decided by [eq(Column#12, Column#18)], keep order:false
+              │   └─TableScan_65	4.02	cop[tikv]	table:partsupp, keep order:false
+              └─TableReader_92	44189356.65	root	data:Selection_91
+                └─Selection_91	44189356.65	cop[tikv]	ge(Column#38, 1993-01-01 00:00:00.000000), lt(Column#38, 1994-01-01)
+                  └─TableScan_90	300005811.00	cop[tikv]	table:lineitem, range:[-inf,+inf], keep order:false
 /*
 Q21 Suppliers Who Kept Orders Waiting Query
 This query identifies certain suppliers who were not able to ship required parts in a timely manner.
