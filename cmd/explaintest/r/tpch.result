--- conflicted
+++ resolved
@@ -182,23 +182,13 @@
 p_partkey
 limit 100;
 id	count	task	operator info
-<<<<<<< HEAD
 Projection_37	100.00	root	Column#15, Column#11, Column#24, Column#1, Column#3, Column#12, Column#14, Column#16
 └─TopN_40	100.00	root	Column#15:desc, Column#24:asc, Column#11:asc, Column#1:asc, offset:0, count:100
-  └─HashRightJoin_45	155496.00	root	inner join, inner:HashLeftJoin_56, equal:[eq(Column#1, Column#30) eq(Column#20, Column#50)]
-    ├─HashLeftJoin_56	155496.00	root	inner join, inner:TableReader_84, equal:[eq(Column#17, Column#1)]
+  └─HashRightJoin_45	155496.00	root	inner join, inner:IndexMergeJoin_55, equal:[eq(Column#1, Column#30) eq(Column#20, Column#50)]
+    ├─IndexMergeJoin_55	155496.00	root	inner join, inner:TableReader_53, outer key:Column#17, inner key:Column#1
     │ ├─HashRightJoin_59	8155010.44	root	inner join, inner:HashRightJoin_61, equal:[eq(Column#10, Column#18)]
     │ │ ├─HashRightJoin_61	100000.00	root	inner join, inner:HashRightJoin_72, equal:[eq(Column#23, Column#13)]
     │ │ │ ├─HashRightJoin_72	5.00	root	inner join, inner:TableReader_77, equal:[eq(Column#27, Column#25)]
-=======
-Projection_37	100.00	root	tpch.supplier.s_acctbal, tpch.supplier.s_name, tpch.nation.n_name, tpch.part.p_partkey, tpch.part.p_mfgr, tpch.supplier.s_address, tpch.supplier.s_phone, tpch.supplier.s_comment
-└─TopN_40	100.00	root	tpch.supplier.s_acctbal:desc, tpch.nation.n_name:asc, tpch.supplier.s_name:asc, tpch.part.p_partkey:asc, offset:0, count:100
-  └─HashRightJoin_45	155496.00	root	inner join, inner:IndexMergeJoin_55, equal:[eq(tpch.part.p_partkey, tpch.partsupp.ps_partkey) eq(tpch.partsupp.ps_supplycost, min(ps_supplycost))]
-    ├─IndexMergeJoin_55	155496.00	root	inner join, inner:TableReader_53, outer key:tpch.partsupp.ps_partkey, inner key:tpch.part.p_partkey
-    │ ├─HashRightJoin_59	8155010.44	root	inner join, inner:HashRightJoin_61, equal:[eq(tpch.supplier.s_suppkey, tpch.partsupp.ps_suppkey)]
-    │ │ ├─HashRightJoin_61	100000.00	root	inner join, inner:HashRightJoin_72, equal:[eq(tpch.nation.n_nationkey, tpch.supplier.s_nationkey)]
-    │ │ │ ├─HashRightJoin_72	5.00	root	inner join, inner:TableReader_77, equal:[eq(tpch.region.r_regionkey, tpch.nation.n_regionkey)]
->>>>>>> 836d5f7b
     │ │ │ │ ├─TableReader_77	1.00	root	data:Selection_76
     │ │ │ │ │ └─Selection_76	1.00	cop	eq(Column#28, "ASIA")
     │ │ │ │ │   └─TableScan_75	5.00	cop	table:region, range:[-inf,+inf], keep order:false
@@ -208,25 +198,14 @@
     │ │ │   └─TableScan_78	500000.00	cop	table:supplier, range:[-inf,+inf], keep order:false
     │ │ └─TableReader_81	40000000.00	root	data:TableScan_80
     │ │   └─TableScan_80	40000000.00	cop	table:partsupp, range:[-inf,+inf], keep order:false
-<<<<<<< HEAD
-    │ └─TableReader_84	155496.00	root	data:Selection_83
-    │   └─Selection_83	155496.00	cop	eq(Column#6, 30), like(Column#5, "%STEEL", 92)
-    │     └─TableScan_82	10000000.00	cop	table:part, range:[-inf,+inf], keep order:false
+    │ └─TableReader_53	0.02	root	data:Selection_52
+    │   └─Selection_52	0.02	cop	eq(Column#6, 30), like(Column#5, "%STEEL", 92)
+    │     └─TableScan_51	0.02	cop	table:part, range: decided by [Column#17], keep order:true
     └─Selection_85	6524008.35	root	not(isnull(Column#50))
       └─HashAgg_88	8155010.44	root	group by:Column#30, funcs:min(Column#33), firstrow(Column#30)
         └─HashRightJoin_92	8155010.44	root	inner join, inner:HashRightJoin_94, equal:[eq(Column#36, Column#31)]
           ├─HashRightJoin_94	100000.00	root	inner join, inner:HashRightJoin_105, equal:[eq(Column#43, Column#39)]
           │ ├─HashRightJoin_105	5.00	root	inner join, inner:TableReader_110, equal:[eq(Column#47, Column#45)]
-=======
-    │ └─TableReader_53	0.02	root	data:Selection_52
-    │   └─Selection_52	0.02	cop	eq(tpch.part.p_size, 30), like(tpch.part.p_type, "%STEEL", 92)
-    │     └─TableScan_51	0.02	cop	table:part, range: decided by [tpch.partsupp.ps_partkey], keep order:true
-    └─Selection_85	6524008.35	root	not(isnull(min(ps_supplycost)))
-      └─HashAgg_88	8155010.44	root	group by:tpch.partsupp.ps_partkey, funcs:min(tpch.partsupp.ps_supplycost), firstrow(tpch.partsupp.ps_partkey)
-        └─HashRightJoin_92	8155010.44	root	inner join, inner:HashRightJoin_94, equal:[eq(tpch.supplier.s_suppkey, tpch.partsupp.ps_suppkey)]
-          ├─HashRightJoin_94	100000.00	root	inner join, inner:HashRightJoin_105, equal:[eq(tpch.nation.n_nationkey, tpch.supplier.s_nationkey)]
-          │ ├─HashRightJoin_105	5.00	root	inner join, inner:TableReader_110, equal:[eq(tpch.region.r_regionkey, tpch.nation.n_regionkey)]
->>>>>>> 836d5f7b
           │ │ ├─TableReader_110	1.00	root	data:Selection_109
           │ │ │ └─Selection_109	1.00	cop	eq(Column#48, "ASIA")
           │ │ │   └─TableScan_108	5.00	cop	table:region, range:[-inf,+inf], keep order:false
@@ -270,38 +249,22 @@
 o_orderdate
 limit 10;
 id	count	task	operator info
-<<<<<<< HEAD
 Projection_14	10.00	root	Column#18, Column#35, Column#13, Column#16
 └─TopN_17	10.00	root	Column#35:desc, Column#13:asc, offset:0, count:10
   └─HashAgg_23	40252367.98	root	group by:Column#47, Column#48, Column#49, funcs:sum(Column#0), firstrow(Column#0), firstrow(Column#0), firstrow(Column#0)
     └─Projection_74	91515927.49	root	mul(Column#23, minus(1, Column#24)), Column#13, Column#16, Column#18, Column#18, Column#13, Column#16
-      └─IndexMergeJoin_35	91515927.49	root	inner join, inner:IndexLookUp_33, outer key:Column#9, inner key:Column#18
+      └─IndexJoin_29	91515927.49	root	inner join, inner:IndexLookUp_28, outer key:Column#9, inner key:Column#18
         ├─HashRightJoin_64	22592975.51	root	inner join, inner:TableReader_70, equal:[eq(Column#1, Column#10)]
-=======
-Projection_14	10.00	root	tpch.lineitem.l_orderkey, 7_col_0, tpch.orders.o_orderdate, tpch.orders.o_shippriority
-└─TopN_17	10.00	root	7_col_0:desc, tpch.orders.o_orderdate:asc, offset:0, count:10
-  └─HashAgg_23	40252367.98	root	group by:col_4, col_5, col_6, funcs:sum(col_0), firstrow(col_1), firstrow(col_2), firstrow(col_3)
-    └─Projection_74	91515927.49	root	mul(tpch.lineitem.l_extendedprice, minus(1, tpch.lineitem.l_discount)), tpch.orders.o_orderdate, tpch.orders.o_shippriority, tpch.lineitem.l_orderkey, tpch.lineitem.l_orderkey, tpch.orders.o_orderdate, tpch.orders.o_shippriority
-      └─IndexJoin_29	91515927.49	root	inner join, inner:IndexLookUp_28, outer key:tpch.orders.o_orderkey, inner key:tpch.lineitem.l_orderkey
-        ├─HashRightJoin_64	22592975.51	root	inner join, inner:TableReader_70, equal:[eq(tpch.customer.c_custkey, tpch.orders.o_custkey)]
->>>>>>> 836d5f7b
         │ ├─TableReader_70	1498236.00	root	data:Selection_69
         │ │ └─Selection_69	1498236.00	cop	eq(Column#7, "AUTOMOBILE")
         │ │   └─TableScan_68	7500000.00	cop	table:customer, range:[-inf,+inf], keep order:false
         │ └─TableReader_67	36870000.00	root	data:Selection_66
         │   └─Selection_66	36870000.00	cop	lt(Column#13, 1995-03-13 00:00:00.000000)
         │     └─TableScan_65	75000000.00	cop	table:orders, range:[-inf,+inf], keep order:false
-<<<<<<< HEAD
-        └─IndexLookUp_33	0.54	root	
-          ├─IndexScan_30	1.00	cop	table:lineitem, index:L_ORDERKEY, L_LINENUMBER, range: decided by [eq(Column#18, Column#9)], keep order:true
-          └─Selection_32	0.54	cop	gt(Column#28, 1995-03-13 00:00:00.000000)
-            └─TableScan_31	1.00	cop	table:lineitem, keep order:false
-=======
         └─IndexLookUp_28	2.20	root	
-          ├─IndexScan_25	4.05	cop	table:lineitem, index:L_ORDERKEY, L_LINENUMBER, range: decided by [eq(tpch.lineitem.l_orderkey, tpch.orders.o_orderkey)], keep order:false
-          └─Selection_27	2.20	cop	gt(tpch.lineitem.l_shipdate, 1995-03-13 00:00:00.000000)
+          ├─IndexScan_25	4.05	cop	table:lineitem, index:L_ORDERKEY, L_LINENUMBER, range: decided by [eq(Column#18, Column#9)], keep order:false
+          └─Selection_27	2.20	cop	gt(Column#28, 1995-03-13 00:00:00.000000)
             └─TableScan_26	4.05	cop	table:lineitem, keep order:false
->>>>>>> 836d5f7b
 /*
 Q4 Order Priority Checking Query
 This query determines how well the order priority system is working and gives an assessment of customer satisfaction.
@@ -332,31 +295,17 @@
 order by
 o_orderpriority;
 id	count	task	operator info
-<<<<<<< HEAD
 Sort_10	1.00	root	Column#44:asc
 └─Projection_12	1.00	root	Column#6, Column#43
   └─HashAgg_15	1.00	root	group by:Column#6, funcs:count(1), firstrow(Column#6)
-    └─IndexMergeJoin_27	2340750.00	root	semi join, inner:IndexLookUp_25, outer key:Column#1, inner key:Column#10
-=======
-Sort_10	1.00	root	tpch.orders.o_orderpriority:asc
-└─Projection_12	1.00	root	tpch.orders.o_orderpriority, 7_col_0
-  └─HashAgg_15	1.00	root	group by:tpch.orders.o_orderpriority, funcs:count(1), firstrow(tpch.orders.o_orderpriority)
-    └─IndexJoin_21	2340750.00	root	semi join, inner:IndexLookUp_20, outer key:tpch.orders.o_orderkey, inner key:tpch.lineitem.l_orderkey
->>>>>>> 836d5f7b
+    └─IndexJoin_21	2340750.00	root	semi join, inner:IndexLookUp_20, outer key:Column#1, inner key:Column#10
       ├─TableReader_39	2925937.50	root	data:Selection_38
       │ └─Selection_38	2925937.50	cop	ge(Column#5, 1995-01-01 00:00:00.000000), lt(Column#5, 1995-04-01)
       │   └─TableScan_37	75000000.00	cop	table:orders, range:[-inf,+inf], keep order:false
-<<<<<<< HEAD
-      └─IndexLookUp_25	0.80	root	
-        ├─IndexScan_22	1.00	cop	table:lineitem, index:L_ORDERKEY, L_LINENUMBER, range: decided by [eq(Column#10, Column#1)], keep order:true
-        └─Selection_24	0.80	cop	lt(Column#21, Column#22)
-          └─TableScan_23	1.00	cop	table:lineitem, keep order:false
-=======
       └─IndexLookUp_20	3.24	root	
-        ├─IndexScan_17	4.05	cop	table:lineitem, index:L_ORDERKEY, L_LINENUMBER, range: decided by [eq(tpch.lineitem.l_orderkey, tpch.orders.o_orderkey)], keep order:false
-        └─Selection_19	3.24	cop	lt(tpch.lineitem.l_commitdate, tpch.lineitem.l_receiptdate)
+        ├─IndexScan_17	4.05	cop	table:lineitem, index:L_ORDERKEY, L_LINENUMBER, range: decided by [eq(Column#10, Column#1)], keep order:false
+        └─Selection_19	3.24	cop	lt(Column#21, Column#22)
           └─TableScan_18	4.05	cop	table:lineitem, keep order:false
->>>>>>> 836d5f7b
 /*
 Q5 Local Supplier Volume Query
 This query lists the revenue volume done through local suppliers.
@@ -394,27 +343,15 @@
 order by
 revenue desc;
 id	count	task	operator info
-<<<<<<< HEAD
 Sort_23	5.00	root	Column#51:desc
 └─Projection_25	5.00	root	Column#43, Column#49
   └─HashAgg_28	5.00	root	group by:Column#52, funcs:sum(Column#0), firstrow(Column#0)
     └─Projection_80	11822812.50	root	mul(Column#23, minus(1, Column#24)), Column#43, Column#43
       └─HashLeftJoin_36	11822812.50	root	inner join, inner:TableReader_78, equal:[eq(Column#38, Column#4) eq(Column#10, Column#1)]
-        ├─HashLeftJoin_48	11822812.50	root	inner join, inner:TableReader_76, equal:[eq(Column#18, Column#9)]
+        ├─IndexMergeJoin_47	11822812.50	root	inner join, inner:TableReader_45, outer key:Column#18, inner key:Column#9
         │ ├─HashRightJoin_51	61163763.01	root	inner join, inner:HashRightJoin_53, equal:[eq(Column#35, Column#20)]
         │ │ ├─HashRightJoin_53	100000.00	root	inner join, inner:HashRightJoin_64, equal:[eq(Column#42, Column#38)]
         │ │ │ ├─HashRightJoin_64	5.00	root	inner join, inner:TableReader_69, equal:[eq(Column#46, Column#44)]
-=======
-Sort_23	5.00	root	revenue:desc
-└─Projection_25	5.00	root	tpch.nation.n_name, 13_col_0
-  └─HashAgg_28	5.00	root	group by:col_2, funcs:sum(col_0), firstrow(col_1)
-    └─Projection_80	11822812.50	root	mul(tpch.lineitem.l_extendedprice, minus(1, tpch.lineitem.l_discount)), tpch.nation.n_name, tpch.nation.n_name
-      └─HashLeftJoin_36	11822812.50	root	inner join, inner:TableReader_78, equal:[eq(tpch.supplier.s_nationkey, tpch.customer.c_nationkey) eq(tpch.orders.o_custkey, tpch.customer.c_custkey)]
-        ├─IndexMergeJoin_47	11822812.50	root	inner join, inner:TableReader_45, outer key:tpch.lineitem.l_orderkey, inner key:tpch.orders.o_orderkey
-        │ ├─HashRightJoin_51	61163763.01	root	inner join, inner:HashRightJoin_53, equal:[eq(tpch.supplier.s_suppkey, tpch.lineitem.l_suppkey)]
-        │ │ ├─HashRightJoin_53	100000.00	root	inner join, inner:HashRightJoin_64, equal:[eq(tpch.nation.n_nationkey, tpch.supplier.s_nationkey)]
-        │ │ │ ├─HashRightJoin_64	5.00	root	inner join, inner:TableReader_69, equal:[eq(tpch.region.r_regionkey, tpch.nation.n_regionkey)]
->>>>>>> 836d5f7b
         │ │ │ │ ├─TableReader_69	1.00	root	data:Selection_68
         │ │ │ │ │ └─Selection_68	1.00	cop	eq(Column#47, "MIDDLE EAST")
         │ │ │ │ │   └─TableScan_67	5.00	cop	table:region, range:[-inf,+inf], keep order:false
@@ -424,15 +361,9 @@
         │ │ │   └─TableScan_70	500000.00	cop	table:supplier, range:[-inf,+inf], keep order:false
         │ │ └─TableReader_73	300005811.00	root	data:TableScan_72
         │ │   └─TableScan_72	300005811.00	cop	table:lineitem, range:[-inf,+inf], keep order:false
-<<<<<<< HEAD
-        │ └─TableReader_76	11822812.50	root	data:Selection_75
-        │   └─Selection_75	11822812.50	cop	ge(Column#13, 1994-01-01 00:00:00.000000), lt(Column#13, 1995-01-01)
-        │     └─TableScan_74	75000000.00	cop	table:orders, range:[-inf,+inf], keep order:false
-=======
         │ └─TableReader_45	0.15	root	data:Selection_44
-        │   └─Selection_44	0.15	cop	ge(tpch.orders.o_orderdate, 1994-01-01 00:00:00.000000), lt(tpch.orders.o_orderdate, 1995-01-01)
-        │     └─TableScan_43	0.19	cop	table:orders, range: decided by [tpch.lineitem.l_orderkey], keep order:true
->>>>>>> 836d5f7b
+        │   └─Selection_44	0.15	cop	ge(Column#13, 1994-01-01 00:00:00.000000), lt(Column#13, 1995-01-01)
+        │     └─TableScan_43	0.19	cop	table:orders, range: decided by [Column#18], keep order:true
         └─TableReader_78	7500000.00	root	data:TableScan_77
           └─TableScan_77	7500000.00	cop	table:customer, range:[-inf,+inf], keep order:false
 /*
@@ -585,7 +516,6 @@
 order by
 o_year;
 id	count	task	operator info
-<<<<<<< HEAD
 Sort_29	719.02	root	Column#67:asc
 └─Projection_31	719.02	root	Column#62, div(Column#65, Column#66)
   └─HashAgg_34	719.02	root	group by:Column#76, funcs:sum(Column#0), sum(Column#0), firstrow(Column#0)
@@ -594,24 +524,10 @@
         └─HashLeftJoin_43	563136.02	root	inner join, inner:TableReader_110, equal:[eq(Column#13, Column#55)]
           ├─HashLeftJoin_52	563136.02	root	inner join, inner:TableReader_108, equal:[eq(Column#19, Column#10)]
           │ ├─HashLeftJoin_63	563136.02	root	inner join, inner:TableReader_106, equal:[eq(Column#18, Column#1)]
-          │ │ ├─IndexMergeJoin_74	90788402.51	root	inner join, inner:IndexLookUp_72, outer key:Column#34, inner key:Column#17
+          │ │ ├─IndexJoin_69	90788402.51	root	inner join, inner:IndexLookUp_68, outer key:Column#34, inner key:Column#17
           │ │ │ ├─HashRightJoin_78	22413367.93	root	inner join, inner:HashRightJoin_80, equal:[eq(Column#43, Column#35)]
           │ │ │ │ ├─HashRightJoin_80	1500000.00	root	inner join, inner:HashRightJoin_91, equal:[eq(Column#51, Column#46)]
           │ │ │ │ │ ├─HashRightJoin_91	5.00	root	inner join, inner:TableReader_96, equal:[eq(Column#59, Column#53)]
-=======
-Sort_29	719.02	root	all_nations.o_year:asc
-└─Projection_31	719.02	root	all_nations.o_year, div(18_col_0, 18_col_1)
-  └─HashAgg_34	719.02	root	group by:col_3, funcs:sum(col_0), sum(col_1), firstrow(col_2)
-    └─Projection_112	563136.02	root	case(eq(tpch.all_nations.nation, "INDIA"), all_nations.volume, 0), all_nations.volume, all_nations.o_year, all_nations.o_year
-      └─Projection_35	563136.02	root	extract("YEAR", tpch.orders.o_orderdate), mul(tpch.lineitem.l_extendedprice, minus(1, tpch.lineitem.l_discount)), tpch.n2.n_name
-        └─HashLeftJoin_43	563136.02	root	inner join, inner:TableReader_110, equal:[eq(tpch.supplier.s_nationkey, tpch.n2.n_nationkey)]
-          ├─HashLeftJoin_52	563136.02	root	inner join, inner:TableReader_108, equal:[eq(tpch.lineitem.l_suppkey, tpch.supplier.s_suppkey)]
-          │ ├─HashLeftJoin_63	563136.02	root	inner join, inner:TableReader_106, equal:[eq(tpch.lineitem.l_partkey, tpch.part.p_partkey)]
-          │ │ ├─IndexJoin_69	90788402.51	root	inner join, inner:IndexLookUp_68, outer key:tpch.orders.o_orderkey, inner key:tpch.lineitem.l_orderkey
-          │ │ │ ├─HashRightJoin_78	22413367.93	root	inner join, inner:HashRightJoin_80, equal:[eq(tpch.customer.c_custkey, tpch.orders.o_custkey)]
-          │ │ │ │ ├─HashRightJoin_80	1500000.00	root	inner join, inner:HashRightJoin_91, equal:[eq(tpch.n1.n_nationkey, tpch.customer.c_nationkey)]
-          │ │ │ │ │ ├─HashRightJoin_91	5.00	root	inner join, inner:TableReader_96, equal:[eq(tpch.region.r_regionkey, tpch.n1.n_regionkey)]
->>>>>>> 836d5f7b
           │ │ │ │ │ │ ├─TableReader_96	1.00	root	data:Selection_95
           │ │ │ │ │ │ │ └─Selection_95	1.00	cop	eq(Column#60, "ASIA")
           │ │ │ │ │ │ │   └─TableScan_94	5.00	cop	table:region, range:[-inf,+inf], keep order:false
@@ -622,15 +538,9 @@
           │ │ │ │ └─TableReader_101	22413367.93	root	data:Selection_100
           │ │ │ │   └─Selection_100	22413367.93	cop	ge(Column#38, 1995-01-01 00:00:00.000000), le(Column#38, 1996-12-31 00:00:00.000000)
           │ │ │ │     └─TableScan_99	75000000.00	cop	table:orders, range:[-inf,+inf], keep order:false
-<<<<<<< HEAD
-          │ │ │ └─IndexLookUp_72	1.00	root	
-          │ │ │   ├─IndexScan_70	1.00	cop	table:lineitem, index:L_ORDERKEY, L_LINENUMBER, range: decided by [eq(Column#17, Column#34)], keep order:true
-          │ │ │   └─TableScan_71	1.00	cop	table:lineitem, keep order:false
-=======
           │ │ │ └─IndexLookUp_68	4.05	root	
-          │ │ │   ├─IndexScan_66	4.05	cop	table:lineitem, index:L_ORDERKEY, L_LINENUMBER, range: decided by [eq(tpch.lineitem.l_orderkey, tpch.orders.o_orderkey)], keep order:false
+          │ │ │   ├─IndexScan_66	4.05	cop	table:lineitem, index:L_ORDERKEY, L_LINENUMBER, range: decided by [eq(Column#17, Column#34)], keep order:false
           │ │ │   └─TableScan_67	4.05	cop	table:lineitem, keep order:false
->>>>>>> 836d5f7b
           │ │ └─TableReader_106	61674.00	root	data:Selection_105
           │ │   └─Selection_105	61674.00	cop	eq(Column#5, "SMALL PLATED COPPER")
           │ │     └─TableScan_104	10000000.00	cop	table:part, range:[-inf,+inf], keep order:false
@@ -762,17 +672,10 @@
         │ └─TableReader_58	3017307.69	root	data:Selection_57
         │   └─Selection_57	3017307.69	cop	ge(Column#13, 1993-08-01 00:00:00.000000), lt(Column#13, 1993-11-01)
         │     └─TableScan_56	75000000.00	cop	table:orders, range:[-inf,+inf], keep order:false
-<<<<<<< HEAD
-        └─IndexLookUp_36	0.25	root	
-          ├─IndexScan_33	1.00	cop	table:lineitem, index:L_ORDERKEY, L_LINENUMBER, range: decided by [eq(Column#18, Column#9)], keep order:true
-          └─Selection_35	0.25	cop	eq(Column#26, "R")
-            └─TableScan_34	1.00	cop	table:lineitem, keep order:false
-=======
         └─IndexLookUp_36	1.00	root	
-          ├─IndexScan_33	4.05	cop	table:lineitem, index:L_ORDERKEY, L_LINENUMBER, range: decided by [eq(tpch.lineitem.l_orderkey, tpch.orders.o_orderkey)], keep order:true
-          └─Selection_35	1.00	cop	eq(tpch.lineitem.l_returnflag, "R")
+          ├─IndexScan_33	4.05	cop	table:lineitem, index:L_ORDERKEY, L_LINENUMBER, range: decided by [eq(Column#18, Column#9)], keep order:true
+          └─Selection_35	1.00	cop	eq(Column#26, "R")
             └─TableScan_34	4.05	cop	table:lineitem, keep order:false
->>>>>>> 836d5f7b
 /*
 Q11 Important Stock Identification Query
 This query finds the most important subset of suppliers' stock in a given nation.
@@ -1032,13 +935,8 @@
       │ ├─TableReader_55	1200618.43	root	data:Selection_54
       │ │ └─Selection_54	1200618.43	cop	in(Column#12, 48, 19, 12, 4, 41, 7, 21, 39), ne(Column#10, "Brand#34"), not(like(Column#11, "LARGE BRUSHED%", 92))
       │ │   └─TableScan_53	10000000.00	cop	table:part, range:[-inf,+inf], keep order:false
-<<<<<<< HEAD
-      │ └─IndexReader_34	1.00	root	index:IndexScan_33
-      │   └─IndexScan_33	1.00	cop	table:partsupp, index:PS_PARTKEY, PS_SUPPKEY, range: decided by [eq(Column#1, Column#7)], keep order:true
-=======
       │ └─IndexReader_34	4.02	root	index:IndexScan_33
-      │   └─IndexScan_33	4.02	cop	table:partsupp, index:PS_PARTKEY, PS_SUPPKEY, range: decided by [eq(tpch.partsupp.ps_partkey, tpch.part.p_partkey)], keep order:true
->>>>>>> 836d5f7b
+      │   └─IndexScan_33	4.02	cop	table:partsupp, index:PS_PARTKEY, PS_SUPPKEY, range: decided by [eq(Column#1, Column#7)], keep order:true
       └─TableReader_62	400000.00	root	data:Selection_61
         └─Selection_61	400000.00	cop	like(Column#22, "%Customer%Complaints%", 92)
           └─TableScan_60	500000.00	cop	table:supplier, range:[-inf,+inf], keep order:false
@@ -1128,21 +1026,12 @@
 o_orderdate
 limit 100;
 id	count	task	operator info
-<<<<<<< HEAD
 Projection_24	100.00	root	Column#2, Column#1, Column#9, Column#13, Column#12, Column#57
 └─TopN_27	100.00	root	Column#12:desc, Column#13:asc, offset:0, count:100
   └─HashAgg_33	59251097.60	root	group by:Column#1, Column#12, Column#13, Column#2, Column#9, funcs:sum(Column#22), firstrow(Column#1), firstrow(Column#2), firstrow(Column#9), firstrow(Column#12), firstrow(Column#13)
-    └─IndexMergeJoin_43	240004648.80	root	inner join, inner:IndexLookUp_41, outer key:Column#9, inner key:Column#18
+    └─HashRightJoin_45	240004648.80	root	inner join, inner:HashLeftJoin_46, equal:[eq(Column#9, Column#18)]
       ├─HashLeftJoin_46	59251097.60	root	inner join, inner:Selection_61, equal:[eq(Column#9, Column#35)]
       │ ├─HashRightJoin_56	75000000.00	root	inner join, inner:TableReader_60, equal:[eq(Column#1, Column#10)]
-=======
-Projection_24	100.00	root	tpch.customer.c_name, tpch.customer.c_custkey, tpch.orders.o_orderkey, tpch.orders.o_orderdate, tpch.orders.o_totalprice, 14_col_0
-└─TopN_27	100.00	root	tpch.orders.o_totalprice:desc, tpch.orders.o_orderdate:asc, offset:0, count:100
-  └─HashAgg_33	59251097.60	root	group by:tpch.customer.c_custkey, tpch.customer.c_name, tpch.orders.o_orderdate, tpch.orders.o_orderkey, tpch.orders.o_totalprice, funcs:sum(tpch.lineitem.l_quantity), firstrow(tpch.customer.c_custkey), firstrow(tpch.customer.c_name), firstrow(tpch.orders.o_orderkey), firstrow(tpch.orders.o_totalprice), firstrow(tpch.orders.o_orderdate)
-    └─HashRightJoin_45	240004648.80	root	inner join, inner:HashLeftJoin_46, equal:[eq(tpch.orders.o_orderkey, tpch.lineitem.l_orderkey)]
-      ├─HashLeftJoin_46	59251097.60	root	inner join, inner:Selection_61, equal:[eq(tpch.orders.o_orderkey, tpch.lineitem.l_orderkey)]
-      │ ├─HashRightJoin_56	75000000.00	root	inner join, inner:TableReader_60, equal:[eq(tpch.customer.c_custkey, tpch.orders.o_custkey)]
->>>>>>> 836d5f7b
       │ │ ├─TableReader_60	7500000.00	root	data:TableScan_59
       │ │ │ └─TableScan_59	7500000.00	cop	table:customer, range:[-inf,+inf], keep order:false
       │ │ └─TableReader_58	75000000.00	root	data:TableScan_57
@@ -1152,14 +1041,8 @@
       │     └─TableReader_69	74063872.00	root	data:HashAgg_62
       │       └─HashAgg_62	74063872.00	cop	group by:Column#35, funcs:sum(Column#39)
       │         └─TableScan_67	300005811.00	cop	table:lineitem, range:[-inf,+inf], keep order:false
-<<<<<<< HEAD
-      └─IndexLookUp_41	1.00	root	
-        ├─IndexScan_39	1.00	cop	table:lineitem, index:L_ORDERKEY, L_LINENUMBER, range: decided by [eq(Column#18, Column#9)], keep order:true
-        └─TableScan_40	1.00	cop	table:lineitem, keep order:false
-=======
       └─TableReader_77	300005811.00	root	data:TableScan_76
         └─TableScan_76	300005811.00	cop	table:lineitem, range:[-inf,+inf], keep order:false
->>>>>>> 836d5f7b
 /*
 Q19 Discounted Revenue Query
 The Discounted Revenue Query reports the gross discounted revenue attributed to the sale of selected parts handled
@@ -1280,15 +1163,9 @@
               │ ├─TableReader_90	80007.93	root	data:Selection_89
               │ │ └─Selection_89	80007.93	cop	like(Column#19, "green%", 92)
               │ │   └─TableScan_88	10000000.00	cop	table:part, range:[-inf,+inf], keep order:false
-<<<<<<< HEAD
-              │ └─IndexLookUp_67	1.00	root	
-              │   ├─IndexScan_65	1.00	cop	table:partsupp, index:PS_PARTKEY, PS_SUPPKEY, range: decided by [eq(Column#12, Column#18)], keep order:true
-              │   └─TableScan_66	1.00	cop	table:partsupp, keep order:false
-=======
               │ └─IndexLookUp_67	4.02	root	
-              │   ├─IndexScan_65	4.02	cop	table:partsupp, index:PS_PARTKEY, PS_SUPPKEY, range: decided by [eq(tpch.partsupp.ps_partkey, tpch.part.p_partkey)], keep order:true
+              │   ├─IndexScan_65	4.02	cop	table:partsupp, index:PS_PARTKEY, PS_SUPPKEY, range: decided by [eq(Column#12, Column#18)], keep order:true
               │   └─TableScan_66	4.02	cop	table:partsupp, keep order:false
->>>>>>> 836d5f7b
               └─TableReader_95	44189356.65	root	data:Selection_94
                 └─Selection_94	44189356.65	cop	ge(Column#38, 1993-01-01 00:00:00.000000), lt(Column#38, 1994-01-01)
                   └─TableScan_93	300005811.00	cop	table:lineitem, range:[-inf,+inf], keep order:false
@@ -1341,25 +1218,14 @@
 s_name
 limit 100;
 id	count	task	operator info
-<<<<<<< HEAD
 Projection_25	1.00	root	Column#2, Column#104
 └─TopN_28	1.00	root	Column#104:desc, Column#2:asc, offset:0, count:100
   └─HashAgg_34	1.00	root	group by:Column#2, funcs:count(1), firstrow(Column#2)
-    └─IndexMergeJoin_46	7828961.66	root	anti semi join, inner:IndexLookUp_44, outer key:Column#8, inner key:Column#71, other cond:ne(Column#73, Column#1), ne(Column#73, Column#10)
-      ├─IndexMergeJoin_77	9786202.08	root	semi join, inner:IndexLookUp_75, outer key:Column#8, inner key:Column#38, other cond:ne(Column#40, Column#1), ne(Column#40, Column#10)
+    └─IndexJoin_40	7828961.66	root	anti semi join, inner:IndexLookUp_39, outer key:Column#8, inner key:Column#71, other cond:ne(Column#73, Column#1), ne(Column#73, Column#10)
+      ├─IndexJoin_72	9786202.08	root	semi join, inner:IndexLookUp_71, outer key:Column#8, inner key:Column#38, other cond:ne(Column#40, Column#1), ne(Column#40, Column#10)
       │ ├─IndexMergeJoin_88	12232752.60	root	inner join, inner:TableReader_86, outer key:Column#8, inner key:Column#25
       │ │ ├─HashRightJoin_92	12232752.60	root	inner join, inner:HashRightJoin_103, equal:[eq(Column#1, Column#10)]
       │ │ │ ├─HashRightJoin_103	20000.00	root	inner join, inner:TableReader_108, equal:[eq(Column#34, Column#4)]
-=======
-Projection_25	1.00	root	tpch.supplier.s_name, 17_col_0
-└─TopN_28	1.00	root	17_col_0:desc, tpch.supplier.s_name:asc, offset:0, count:100
-  └─HashAgg_34	1.00	root	group by:tpch.supplier.s_name, funcs:count(1), firstrow(tpch.supplier.s_name)
-    └─IndexJoin_40	7828961.66	root	anti semi join, inner:IndexLookUp_39, outer key:tpch.l1.l_orderkey, inner key:tpch.l3.l_orderkey, other cond:ne(tpch.l3.l_suppkey, tpch.l1.l_suppkey), ne(tpch.l3.l_suppkey, tpch.supplier.s_suppkey)
-      ├─IndexJoin_72	9786202.08	root	semi join, inner:IndexLookUp_71, outer key:tpch.l1.l_orderkey, inner key:tpch.l2.l_orderkey, other cond:ne(tpch.l2.l_suppkey, tpch.l1.l_suppkey), ne(tpch.l2.l_suppkey, tpch.supplier.s_suppkey)
-      │ ├─IndexMergeJoin_88	12232752.60	root	inner join, inner:TableReader_86, outer key:tpch.l1.l_orderkey, inner key:tpch.orders.o_orderkey
-      │ │ ├─HashRightJoin_92	12232752.60	root	inner join, inner:HashRightJoin_103, equal:[eq(tpch.supplier.s_suppkey, tpch.l1.l_suppkey)]
-      │ │ │ ├─HashRightJoin_103	20000.00	root	inner join, inner:TableReader_108, equal:[eq(tpch.nation.n_nationkey, tpch.supplier.s_nationkey)]
->>>>>>> 836d5f7b
       │ │ │ │ ├─TableReader_108	1.00	root	data:Selection_107
       │ │ │ │ │ └─Selection_107	1.00	cop	eq(Column#35, "EGYPT")
       │ │ │ │ │   └─TableScan_106	25.00	cop	table:nation, range:[-inf,+inf], keep order:false
@@ -1369,27 +1235,15 @@
       │ │ │   └─Selection_110	240004648.80	cop	gt(Column#20, Column#19)
       │ │ │     └─TableScan_109	300005811.00	cop	table:l1, range:[-inf,+inf], keep order:false
       │ │ └─TableReader_86	0.80	root	data:Selection_85
-<<<<<<< HEAD
       │ │   └─Selection_85	0.80	cop	eq(Column#27, "F")
       │ │     └─TableScan_84	1.00	cop	table:orders, range: decided by [Column#8], keep order:true
-      │ └─IndexLookUp_75	1.00	root	
-      │   ├─IndexScan_73	1.00	cop	table:l2, index:L_ORDERKEY, L_LINENUMBER, range: decided by [eq(Column#38, Column#8)], keep order:true
-      │   └─TableScan_74	1.00	cop	table:l2, keep order:false
-      └─IndexLookUp_44	0.80	root	
-        ├─IndexScan_41	1.00	cop	table:l3, index:L_ORDERKEY, L_LINENUMBER, range: decided by [eq(Column#71, Column#8)], keep order:true
-        └─Selection_43	0.80	cop	gt(Column#83, Column#82)
-          └─TableScan_42	1.00	cop	table:l3, keep order:false
-=======
-      │ │   └─Selection_85	0.80	cop	eq(tpch.orders.o_orderstatus, "F")
-      │ │     └─TableScan_84	1.00	cop	table:orders, range: decided by [tpch.l1.l_orderkey], keep order:true
       │ └─IndexLookUp_71	4.05	root	
-      │   ├─IndexScan_69	4.05	cop	table:l2, index:L_ORDERKEY, L_LINENUMBER, range: decided by [eq(tpch.l2.l_orderkey, tpch.l1.l_orderkey)], keep order:false
+      │   ├─IndexScan_69	4.05	cop	table:l2, index:L_ORDERKEY, L_LINENUMBER, range: decided by [eq(Column#38, Column#8)], keep order:false
       │   └─TableScan_70	4.05	cop	table:l2, keep order:false
       └─IndexLookUp_39	3.24	root	
-        ├─IndexScan_36	4.05	cop	table:l3, index:L_ORDERKEY, L_LINENUMBER, range: decided by [eq(tpch.l3.l_orderkey, tpch.l1.l_orderkey)], keep order:false
-        └─Selection_38	3.24	cop	gt(tpch.l3.l_receiptdate, tpch.l3.l_commitdate)
+        ├─IndexScan_36	4.05	cop	table:l3, index:L_ORDERKEY, L_LINENUMBER, range: decided by [eq(Column#71, Column#8)], keep order:false
+        └─Selection_38	3.24	cop	gt(Column#83, Column#82)
           └─TableScan_37	4.05	cop	table:l3, keep order:false
->>>>>>> 836d5f7b
 /*
 Q22 Global Sales Opportunity Query
 The Global Sales Opportunity Query identifies geographies where there are customers who may be likely to make a
