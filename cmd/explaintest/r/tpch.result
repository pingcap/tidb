CREATE DATABASE IF NOT EXISTS TPCH;
USE TPCH;
CREATE TABLE IF NOT EXISTS nation  ( N_NATIONKEY  INTEGER NOT NULL,
N_NAME       CHAR(25) NOT NULL,
N_REGIONKEY  INTEGER NOT NULL,
N_COMMENT    VARCHAR(152),
PRIMARY KEY (N_NATIONKEY));
CREATE TABLE IF NOT EXISTS region  ( R_REGIONKEY  INTEGER NOT NULL,
R_NAME       CHAR(25) NOT NULL,
R_COMMENT    VARCHAR(152),
PRIMARY KEY (R_REGIONKEY));
CREATE TABLE IF NOT EXISTS part  ( P_PARTKEY     INTEGER NOT NULL,
P_NAME        VARCHAR(55) NOT NULL,
P_MFGR        CHAR(25) NOT NULL,
P_BRAND       CHAR(10) NOT NULL,
P_TYPE        VARCHAR(25) NOT NULL,
P_SIZE        INTEGER NOT NULL,
P_CONTAINER   CHAR(10) NOT NULL,
P_RETAILPRICE DECIMAL(15,2) NOT NULL,
P_COMMENT     VARCHAR(23) NOT NULL,
PRIMARY KEY (P_PARTKEY));
CREATE TABLE IF NOT EXISTS supplier  ( S_SUPPKEY     INTEGER NOT NULL,
S_NAME        CHAR(25) NOT NULL,
S_ADDRESS     VARCHAR(40) NOT NULL,
S_NATIONKEY   INTEGER NOT NULL,
S_PHONE       CHAR(15) NOT NULL,
S_ACCTBAL     DECIMAL(15,2) NOT NULL,
S_COMMENT     VARCHAR(101) NOT NULL,
PRIMARY KEY (S_SUPPKEY),
CONSTRAINT FOREIGN KEY SUPPLIER_FK1 (S_NATIONKEY) references nation(N_NATIONKEY));
CREATE TABLE IF NOT EXISTS partsupp ( PS_PARTKEY     INTEGER NOT NULL,
PS_SUPPKEY     INTEGER NOT NULL,
PS_AVAILQTY    INTEGER NOT NULL,
PS_SUPPLYCOST  DECIMAL(15,2)  NOT NULL,
PS_COMMENT     VARCHAR(199) NOT NULL,
PRIMARY KEY (PS_PARTKEY,PS_SUPPKEY),
CONSTRAINT FOREIGN KEY PARTSUPP_FK1 (PS_SUPPKEY) references supplier(S_SUPPKEY),
CONSTRAINT FOREIGN KEY PARTSUPP_FK2 (PS_PARTKEY) references part(P_PARTKEY));
CREATE TABLE IF NOT EXISTS customer  ( C_CUSTKEY     INTEGER NOT NULL,
C_NAME        VARCHAR(25) NOT NULL,
C_ADDRESS     VARCHAR(40) NOT NULL,
C_NATIONKEY   INTEGER NOT NULL,
C_PHONE       CHAR(15) NOT NULL,
C_ACCTBAL     DECIMAL(15,2)   NOT NULL,
C_MKTSEGMENT  CHAR(10) NOT NULL,
C_COMMENT     VARCHAR(117) NOT NULL,
PRIMARY KEY (C_CUSTKEY),
CONSTRAINT FOREIGN KEY CUSTOMER_FK1 (C_NATIONKEY) references nation(N_NATIONKEY));
CREATE TABLE IF NOT EXISTS orders  ( O_ORDERKEY       INTEGER NOT NULL,
O_CUSTKEY        INTEGER NOT NULL,
O_ORDERSTATUS    CHAR(1) NOT NULL,
O_TOTALPRICE     DECIMAL(15,2) NOT NULL,
O_ORDERDATE      DATE NOT NULL,
O_ORDERPRIORITY  CHAR(15) NOT NULL,
O_CLERK          CHAR(15) NOT NULL,
O_SHIPPRIORITY   INTEGER NOT NULL,
O_COMMENT        VARCHAR(79) NOT NULL,
PRIMARY KEY (O_ORDERKEY),
CONSTRAINT FOREIGN KEY ORDERS_FK1 (O_CUSTKEY) references customer(C_CUSTKEY));
CREATE TABLE IF NOT EXISTS lineitem ( L_ORDERKEY    INTEGER NOT NULL,
L_PARTKEY     INTEGER NOT NULL,
L_SUPPKEY     INTEGER NOT NULL,
L_LINENUMBER  INTEGER NOT NULL,
L_QUANTITY    DECIMAL(15,2) NOT NULL,
L_EXTENDEDPRICE  DECIMAL(15,2) NOT NULL,
L_DISCOUNT    DECIMAL(15,2) NOT NULL,
L_TAX         DECIMAL(15,2) NOT NULL,
L_RETURNFLAG  CHAR(1) NOT NULL,
L_LINESTATUS  CHAR(1) NOT NULL,
L_SHIPDATE    DATE NOT NULL,
L_COMMITDATE  DATE NOT NULL,
L_RECEIPTDATE DATE NOT NULL,
L_SHIPINSTRUCT CHAR(25) NOT NULL,
L_SHIPMODE     CHAR(10) NOT NULL,
L_COMMENT      VARCHAR(44) NOT NULL,
PRIMARY KEY (L_ORDERKEY,L_LINENUMBER),
CONSTRAINT FOREIGN KEY LINEITEM_FK1 (L_ORDERKEY)  references orders(O_ORDERKEY),
CONSTRAINT FOREIGN KEY LINEITEM_FK2 (L_PARTKEY,L_SUPPKEY) references partsupp(PS_PARTKEY, PS_SUPPKEY));
load stats 's/tpch_stats/nation.json';
load stats 's/tpch_stats/region.json';
load stats 's/tpch_stats/part.json';
load stats 's/tpch_stats/supplier.json';
load stats 's/tpch_stats/partsupp.json';
load stats 's/tpch_stats/customer.json';
load stats 's/tpch_stats/orders.json';
load stats 's/tpch_stats/lineitem.json';
set @@session.tidb_opt_agg_push_down = 0;
/*
Q1 Pricing Summary Report
This query reports the amount of business that was billed, shipped, and returned.
The Pricing Summary Report Query provides a summary pricing report for all lineitems shipped as of a given date.
The date is within 60 - 120 days of the greatest ship date contained in the database. The query lists totals for
extended price, discounted extended price, discounted extended price plus tax, average quantity, average extended
price, and average discount. These aggregates are grouped by RETURNFLAG and LINESTATUS, and listed in
ascending order of RETURNFLAG and LINESTATUS. A count of the number of lineitems in each group is
included.
Planner enhancement: none.
*/
explain
select
l_returnflag,
l_linestatus,
sum(l_quantity) as sum_qty,
sum(l_extendedprice) as sum_base_price,
sum(l_extendedprice * (1 - l_discount)) as sum_disc_price,
sum(l_extendedprice * (1 - l_discount) * (1 + l_tax)) as sum_charge,
avg(l_quantity) as avg_qty,
avg(l_extendedprice) as avg_price,
avg(l_discount) as avg_disc,
count(*) as count_order
from
lineitem
where
l_shipdate <= date_sub('1998-12-01', interval 108 day)
group by
l_returnflag,
l_linestatus
order by
l_returnflag,
l_linestatus;
id	estRows	task	operator info
Sort_6	2.94	root	tpch.lineitem.l_returnflag:asc, tpch.lineitem.l_linestatus:asc
└─Projection_8	2.94	root	tpch.lineitem.l_returnflag, tpch.lineitem.l_linestatus, Column#18, Column#19, Column#20, Column#21, Column#22, Column#23, Column#24, Column#25
  └─HashAgg_14	2.94	root	group by:tpch.lineitem.l_linestatus, tpch.lineitem.l_returnflag, funcs:sum(Column#26)->Column#18, funcs:sum(Column#27)->Column#19, funcs:sum(Column#28)->Column#20, funcs:sum(Column#29)->Column#21, funcs:avg(Column#30, Column#31)->Column#22, funcs:avg(Column#32, Column#33)->Column#23, funcs:avg(Column#34, Column#35)->Column#24, funcs:count(Column#36)->Column#25, funcs:firstrow(tpch.lineitem.l_returnflag)->tpch.lineitem.l_returnflag, funcs:firstrow(tpch.lineitem.l_linestatus)->tpch.lineitem.l_linestatus
    └─TableReader_15	2.94	root	data:HashAgg_9
      └─HashAgg_9	2.94	cop[tikv]	group by:tpch.lineitem.l_linestatus, tpch.lineitem.l_returnflag, funcs:sum(tpch.lineitem.l_quantity)->Column#26, funcs:sum(tpch.lineitem.l_extendedprice)->Column#27, funcs:sum(mul(tpch.lineitem.l_extendedprice, minus(1, tpch.lineitem.l_discount)))->Column#28, funcs:sum(mul(mul(tpch.lineitem.l_extendedprice, minus(1, tpch.lineitem.l_discount)), plus(1, tpch.lineitem.l_tax)))->Column#29, funcs:count(tpch.lineitem.l_quantity)->Column#30, funcs:sum(tpch.lineitem.l_quantity)->Column#31, funcs:count(tpch.lineitem.l_extendedprice)->Column#32, funcs:sum(tpch.lineitem.l_extendedprice)->Column#33, funcs:count(tpch.lineitem.l_discount)->Column#34, funcs:sum(tpch.lineitem.l_discount)->Column#35, funcs:count(1)->Column#36
        └─Selection_13	293795345.00	cop[tikv]	le(tpch.lineitem.l_shipdate, 1998-08-15)
          └─TableFullScan_12	300005811.00	cop[tikv]	table:lineitem, keep order:false
/*
Q2 Minimum Cost Supplier Query
This query finds which supplier should be selected to place an order for a given part in a given region.
The Minimum Cost Supplier Query finds, in a given region, for each part of a certain type and size, the supplier who
can supply it at minimum cost. If several suppliers in that region offer the desired part type and size at the same
(minimum) cost, the query lists the parts from suppliers with the 100 highest account balances. For each supplier,
the query lists the supplier's account balance, name and nation; the part's number and manufacturer; the supplier's
address, phone number and comment information.
Planner enhancement: join reorder.
*/
explain
select
s_acctbal,
s_name,
n_name,
p_partkey,
p_mfgr,
s_address,
s_phone,
s_comment
from
part,
supplier,
partsupp,
nation,
region
where
p_partkey = ps_partkey
and s_suppkey = ps_suppkey
and p_size = 30
and p_type like '%STEEL'
and s_nationkey = n_nationkey
and n_regionkey = r_regionkey
and r_name = 'ASIA'
and ps_supplycost = (
select
min(ps_supplycost)
from
partsupp,
supplier,
nation,
region
where
p_partkey = ps_partkey
and s_suppkey = ps_suppkey
and s_nationkey = n_nationkey
and n_regionkey = r_regionkey
and r_name = 'ASIA'
)
order by
s_acctbal desc,
n_name,
s_name,
p_partkey
limit 100;
id	estRows	task	operator info
Projection_37	100.00	root	tpch.supplier.s_acctbal, tpch.supplier.s_name, tpch.nation.n_name, tpch.part.p_partkey, tpch.part.p_mfgr, tpch.supplier.s_address, tpch.supplier.s_phone, tpch.supplier.s_comment
└─TopN_40	100.00	root	tpch.supplier.s_acctbal:desc, tpch.nation.n_name:asc, tpch.supplier.s_name:asc, tpch.part.p_partkey:asc, offset:0, count:100
  └─HashRightJoin_46	155496.00	root	inner join, equal:[eq(tpch.part.p_partkey, tpch.partsupp.ps_partkey) eq(tpch.partsupp.ps_supplycost, Column#50)]
    ├─HashLeftJoin_60(Build)	155496.00	root	inner join, equal:[eq(tpch.partsupp.ps_partkey, tpch.part.p_partkey)]
    │ ├─TableReader_90(Build)	155496.00	root	data:Selection_89
    │ │ └─Selection_89	155496.00	cop[tikv]	eq(tpch.part.p_size, 30), like(tpch.part.p_type, "%STEEL", 92)
    │ │   └─TableFullScan_88	10000000.00	cop[tikv]	table:part, keep order:false
    │ └─HashRightJoin_63(Probe)	8155010.44	root	inner join, equal:[eq(tpch.supplier.s_suppkey, tpch.partsupp.ps_suppkey)]
    │   ├─HashRightJoin_65(Build)	100000.00	root	inner join, equal:[eq(tpch.nation.n_nationkey, tpch.supplier.s_nationkey)]
    │   │ ├─HashRightJoin_78(Build)	5.00	root	inner join, equal:[eq(tpch.region.r_regionkey, tpch.nation.n_regionkey)]
    │   │ │ ├─TableReader_83(Build)	1.00	root	data:Selection_82
    │   │ │ │ └─Selection_82	1.00	cop[tikv]	eq(tpch.region.r_name, "ASIA")
    │   │ │ │   └─TableFullScan_81	5.00	cop[tikv]	table:region, keep order:false
    │   │ │ └─TableReader_80(Probe)	25.00	root	data:TableFullScan_79
    │   │ │   └─TableFullScan_79	25.00	cop[tikv]	table:nation, keep order:false
    │   │ └─TableReader_85(Probe)	500000.00	root	data:TableFullScan_84
    │   │   └─TableFullScan_84	500000.00	cop[tikv]	table:supplier, keep order:false
    │   └─TableReader_87(Probe)	40000000.00	root	data:TableFullScan_86
    │     └─TableFullScan_86	40000000.00	cop[tikv]	table:partsupp, keep order:false
    └─Selection_91(Probe)	6524008.35	root	not(isnull(Column#50))
      └─HashAgg_94	8155010.44	root	group by:tpch.partsupp.ps_partkey, funcs:min(tpch.partsupp.ps_supplycost)->Column#50, funcs:firstrow(tpch.partsupp.ps_partkey)->tpch.partsupp.ps_partkey
        └─HashRightJoin_98	8155010.44	root	inner join, equal:[eq(tpch.supplier.s_suppkey, tpch.partsupp.ps_suppkey)]
          ├─HashRightJoin_100(Build)	100000.00	root	inner join, equal:[eq(tpch.nation.n_nationkey, tpch.supplier.s_nationkey)]
          │ ├─HashRightJoin_113(Build)	5.00	root	inner join, equal:[eq(tpch.region.r_regionkey, tpch.nation.n_regionkey)]
          │ │ ├─TableReader_118(Build)	1.00	root	data:Selection_117
          │ │ │ └─Selection_117	1.00	cop[tikv]	eq(tpch.region.r_name, "ASIA")
          │ │ │   └─TableFullScan_116	5.00	cop[tikv]	table:region, keep order:false
          │ │ └─TableReader_115(Probe)	25.00	root	data:TableFullScan_114
          │ │   └─TableFullScan_114	25.00	cop[tikv]	table:nation, keep order:false
          │ └─TableReader_120(Probe)	500000.00	root	data:TableFullScan_119
          │   └─TableFullScan_119	500000.00	cop[tikv]	table:supplier, keep order:false
          └─TableReader_122(Probe)	40000000.00	root	data:TableFullScan_121
            └─TableFullScan_121	40000000.00	cop[tikv]	table:partsupp, keep order:false
/*
Q3 Shipping Priority Query
This query retrieves the 10 unshipped orders with the highest value.
The Shipping Priority Query retrieves the shipping priority and potential revenue, defined as the sum of
l_extendedprice * (1-l_discount), of the orders having the largest revenue among those that had not been shipped as
of a given date. Orders are listed in decreasing order of revenue. If more than 10 unshipped orders exist, only the 10
orders with the largest revenue are listed.
planner enhancement: if group-by item have primary key, non-priamry key is useless.
*/
explain
select
l_orderkey,
sum(l_extendedprice * (1 - l_discount)) as revenue,
o_orderdate,
o_shippriority
from
customer,
orders,
lineitem
where
c_mktsegment = 'AUTOMOBILE'
and c_custkey = o_custkey
and l_orderkey = o_orderkey
and o_orderdate < '1995-03-13'
and l_shipdate > '1995-03-13'
group by
l_orderkey,
o_orderdate,
o_shippriority
order by
revenue desc,
o_orderdate
limit 10;
id	estRows	task	operator info
Projection_14	10.00	root	tpch.lineitem.l_orderkey, Column#35, tpch.orders.o_orderdate, tpch.orders.o_shippriority
└─TopN_17	10.00	root	Column#35:desc, tpch.orders.o_orderdate:asc, offset:0, count:10
  └─HashAgg_23	40252367.98	root	group by:Column#48, Column#49, Column#50, funcs:sum(Column#44)->Column#35, funcs:firstrow(Column#45)->tpch.orders.o_orderdate, funcs:firstrow(Column#46)->tpch.orders.o_shippriority, funcs:firstrow(Column#47)->tpch.lineitem.l_orderkey
    └─Projection_81	91515927.49	root	mul(tpch.lineitem.l_extendedprice, minus(1, tpch.lineitem.l_discount))->Column#44, tpch.orders.o_orderdate, tpch.orders.o_shippriority, tpch.lineitem.l_orderkey, tpch.lineitem.l_orderkey, tpch.orders.o_orderdate, tpch.orders.o_shippriority
      └─HashRightJoin_40	91515927.49	root	inner join, equal:[eq(tpch.orders.o_orderkey, tpch.lineitem.l_orderkey)]
        ├─HashRightJoin_71(Build)	22592975.51	root	inner join, equal:[eq(tpch.customer.c_custkey, tpch.orders.o_custkey)]
        │ ├─TableReader_77(Build)	1498236.00	root	data:Selection_76
        │ │ └─Selection_76	1498236.00	cop[tikv]	eq(tpch.customer.c_mktsegment, "AUTOMOBILE")
        │ │   └─TableFullScan_75	7500000.00	cop[tikv]	table:customer, keep order:false
        │ └─TableReader_74(Probe)	36870000.00	root	data:Selection_73
        │   └─Selection_73	36870000.00	cop[tikv]	lt(tpch.orders.o_orderdate, 1995-03-13 00:00:00.000000)
        │     └─TableFullScan_72	75000000.00	cop[tikv]	table:orders, keep order:false
        └─TableReader_80(Probe)	163047704.27	root	data:Selection_79
          └─Selection_79	163047704.27	cop[tikv]	gt(tpch.lineitem.l_shipdate, 1995-03-13 00:00:00.000000)
            └─TableFullScan_78	300005811.00	cop[tikv]	table:lineitem, keep order:false
/*
Q4 Order Priority Checking Query
This query determines how well the order priority system is working and gives an assessment of customer satisfaction.
The Order Priority Checking Query counts the number of orders ordered in a given quarter of a given year in which
at least one lineitem was received by the customer later than its committed date. The query lists the count of such
orders for each order priority sorted in ascending priority order.
*/
explain
select
o_orderpriority,
count(*) as order_count
from
orders
where
o_orderdate >= '1995-01-01'
and o_orderdate < date_add('1995-01-01', interval '3' month)
and exists (
select
*
from
lineitem
where
l_orderkey = o_orderkey
and l_commitdate < l_receiptdate
)
group by
o_orderpriority
order by
o_orderpriority;
id	estRows	task	operator info
Sort_10	1.00	root	tpch.orders.o_orderpriority:asc
└─Projection_12	1.00	root	tpch.orders.o_orderpriority, Column#27
  └─HashAgg_15	1.00	root	group by:tpch.orders.o_orderpriority, funcs:count(1)->Column#27, funcs:firstrow(tpch.orders.o_orderpriority)->tpch.orders.o_orderpriority
    └─IndexHashJoin_30	2340750.00	root	semi join, inner:IndexLookUp_20, outer key:tpch.orders.o_orderkey, inner key:tpch.lineitem.l_orderkey
      ├─TableReader_42(Build)	2925937.50	root	data:Selection_41
      │ └─Selection_41	2925937.50	cop[tikv]	ge(tpch.orders.o_orderdate, 1995-01-01 00:00:00.000000), lt(tpch.orders.o_orderdate, 1995-04-01)
      │   └─TableFullScan_40	75000000.00	cop[tikv]	table:orders, keep order:false
      └─IndexLookUp_20(Probe)	4.05	root	
        ├─IndexRangeScan_17(Build)	5.06	cop[tikv]	table:lineitem, index:L_ORDERKEY, L_LINENUMBER, range: decided by [eq(tpch.lineitem.l_orderkey, tpch.orders.o_orderkey)], keep order:false
        └─Selection_19(Probe)	4.05	cop[tikv]	lt(tpch.lineitem.l_commitdate, tpch.lineitem.l_receiptdate)
          └─TableRowIDScan_18	5.06	cop[tikv]	table:lineitem, keep order:false
/*
Q5 Local Supplier Volume Query
This query lists the revenue volume done through local suppliers.
The Local Supplier Volume Query lists for each nation in a region the revenue volume that resulted from lineitem
transactions in which the customer ordering parts and the supplier filling them were both within that nation. The
query is run in order to determine whether to institute local distribution centers in a given region. The query considers
only parts ordered in a given year. The query displays the nations and revenue volume in descending order by
revenue. Revenue volume for all qualifying lineitems in a particular nation is defined as sum(l_extendedprice * (1 -
l_discount)).
Planner enhancement: join reorder.
*/
explain
select
n_name,
sum(l_extendedprice * (1 - l_discount)) as revenue
from
customer,
orders,
lineitem,
supplier,
nation,
region
where
c_custkey = o_custkey
and l_orderkey = o_orderkey
and l_suppkey = s_suppkey
and c_nationkey = s_nationkey
and s_nationkey = n_nationkey
and n_regionkey = r_regionkey
and r_name = 'MIDDLE EAST'
and o_orderdate >= '1994-01-01'
and o_orderdate < date_add('1994-01-01', interval '1' year)
group by
n_name
order by
revenue desc;
id	estRows	task	operator info
Sort_23	5.00	root	Column#49:desc
└─Projection_25	5.00	root	tpch.nation.n_name, Column#49
  └─HashAgg_28	5.00	root	group by:Column#52, funcs:sum(Column#50)->Column#49, funcs:firstrow(Column#51)->tpch.nation.n_name
    └─Projection_86	11822812.50	root	mul(tpch.lineitem.l_extendedprice, minus(1, tpch.lineitem.l_discount))->Column#50, tpch.nation.n_name, tpch.nation.n_name
      └─HashLeftJoin_38	11822812.50	root	inner join, equal:[eq(tpch.supplier.s_nationkey, tpch.customer.c_nationkey) eq(tpch.orders.o_custkey, tpch.customer.c_custkey)]
        ├─TableReader_84(Build)	7500000.00	root	data:TableFullScan_83
        │ └─TableFullScan_83	7500000.00	cop[tikv]	table:customer, keep order:false
        └─HashLeftJoin_52(Probe)	11822812.50	root	inner join, equal:[eq(tpch.lineitem.l_orderkey, tpch.orders.o_orderkey)]
          ├─TableReader_82(Build)	11822812.50	root	data:Selection_81
          │ └─Selection_81	11822812.50	cop[tikv]	ge(tpch.orders.o_orderdate, 1994-01-01 00:00:00.000000), lt(tpch.orders.o_orderdate, 1995-01-01)
          │   └─TableFullScan_80	75000000.00	cop[tikv]	table:orders, keep order:false
          └─HashRightJoin_55(Probe)	61163763.01	root	inner join, equal:[eq(tpch.supplier.s_suppkey, tpch.lineitem.l_suppkey)]
            ├─HashRightJoin_57(Build)	100000.00	root	inner join, equal:[eq(tpch.nation.n_nationkey, tpch.supplier.s_nationkey)]
            │ ├─HashRightJoin_70(Build)	5.00	root	inner join, equal:[eq(tpch.region.r_regionkey, tpch.nation.n_regionkey)]
            │ │ ├─TableReader_75(Build)	1.00	root	data:Selection_74
            │ │ │ └─Selection_74	1.00	cop[tikv]	eq(tpch.region.r_name, "MIDDLE EAST")
            │ │ │   └─TableFullScan_73	5.00	cop[tikv]	table:region, keep order:false
            │ │ └─TableReader_72(Probe)	25.00	root	data:TableFullScan_71
            │ │   └─TableFullScan_71	25.00	cop[tikv]	table:nation, keep order:false
            │ └─TableReader_77(Probe)	500000.00	root	data:TableFullScan_76
            │   └─TableFullScan_76	500000.00	cop[tikv]	table:supplier, keep order:false
            └─TableReader_79(Probe)	300005811.00	root	data:TableFullScan_78
              └─TableFullScan_78	300005811.00	cop[tikv]	table:lineitem, keep order:false
/*
Q6 Forecasting Revenue Change Query
This query quantifies the amount of revenue increase that would have resulted from eliminating certain companywide
discounts in a given percentage range in a given year. Asking this type of "what if" query can be used to look
for ways to increase revenues.
The Forecasting Revenue Change Query considers all the lineitems shipped in a given year with discounts between
DISCOUNT-0.01 and DISCOUNT+0.01. The query lists the amount by which the total revenue would have
increased if these discounts had been eliminated for lineitems with l_quantity less than quantity. Note that the
potential revenue increase is equal to the sum of [l_extendedprice * l_discount] for all lineitems with discounts and
quantities in the qualifying range.
*/
explain
select
sum(l_extendedprice * l_discount) as revenue
from
lineitem
where
l_shipdate >= '1994-01-01'
and l_shipdate < date_add('1994-01-01', interval '1' year)
and l_discount between 0.06 - 0.01 and 0.06 + 0.01
and l_quantity < 24;
id	estRows	task	operator info
StreamAgg_20	1.00	root	funcs:sum(Column#20)->Column#18
└─TableReader_21	1.00	root	data:StreamAgg_9
  └─StreamAgg_9	1.00	cop[tikv]	funcs:sum(mul(tpch.lineitem.l_extendedprice, tpch.lineitem.l_discount))->Column#20
    └─Selection_19	3713857.91	cop[tikv]	ge(tpch.lineitem.l_discount, 0.05), ge(tpch.lineitem.l_shipdate, 1994-01-01 00:00:00.000000), le(tpch.lineitem.l_discount, 0.07), lt(tpch.lineitem.l_quantity, 24), lt(tpch.lineitem.l_shipdate, 1995-01-01)
      └─TableFullScan_18	300005811.00	cop[tikv]	table:lineitem, keep order:false
/*
Q7 Volume Shipping Query
This query determines the value of goods shipped between certain nations to help in the re-negotiation of shipping
contracts.
The Volume Shipping Query finds, for two given nations, the gross discounted revenues derived from lineitems in
which parts were shipped from a supplier in either nation to a customer in the other nation during 1995 and 1996.
The query lists the supplier nation, the customer nation, the year, and the revenue from shipments that took place in
that year. The query orders the answer by Supplier nation, Customer nation, and year (all ascending).
Planner enahancement: join reorder.
*/
explain
select
supp_nation,
cust_nation,
l_year,
sum(volume) as revenue
from
(
select
n1.n_name as supp_nation,
n2.n_name as cust_nation,
extract(year from l_shipdate) as l_year,
l_extendedprice * (1 - l_discount) as volume
from
supplier,
lineitem,
orders,
customer,
nation n1,
nation n2
where
s_suppkey = l_suppkey
and o_orderkey = l_orderkey
and c_custkey = o_custkey
and s_nationkey = n1.n_nationkey
and c_nationkey = n2.n_nationkey
and (
(n1.n_name = 'JAPAN' and n2.n_name = 'INDIA')
or (n1.n_name = 'INDIA' and n2.n_name = 'JAPAN')
)
and l_shipdate between '1995-01-01' and '1996-12-31'
) as shipping
group by
supp_nation,
cust_nation,
l_year
order by
supp_nation,
cust_nation,
l_year;
id	estRows	task	operator info
Sort_22	769.96	root	tpch.nation.n_name:asc, tpch.nation.n_name:asc, Column#50:asc
└─Projection_24	769.96	root	tpch.nation.n_name, tpch.nation.n_name, Column#50, Column#52
  └─HashAgg_27	769.96	root	group by:Column#50, tpch.nation.n_name, tpch.nation.n_name, funcs:sum(Column#51)->Column#52, funcs:firstrow(tpch.nation.n_name)->tpch.nation.n_name, funcs:firstrow(tpch.nation.n_name)->tpch.nation.n_name, funcs:firstrow(Column#50)->Column#50
    └─Projection_28	1957240.42	root	tpch.nation.n_name, tpch.nation.n_name, extract(YEAR, tpch.lineitem.l_shipdate)->Column#50, mul(tpch.lineitem.l_extendedprice, minus(1, tpch.lineitem.l_discount))->Column#51
      └─HashLeftJoin_40	1957240.42	root	inner join, equal:[eq(tpch.customer.c_nationkey, tpch.nation.n_nationkey)], other cond:or(and(eq(tpch.nation.n_name, "JAPAN"), eq(tpch.nation.n_name, "INDIA")), and(eq(tpch.nation.n_name, "INDIA"), eq(tpch.nation.n_name, "JAPAN")))
        ├─TableReader_94(Build)	2.00	root	data:Selection_93
        │ └─Selection_93	2.00	cop[tikv]	or(eq(tpch.nation.n_name, "INDIA"), eq(tpch.nation.n_name, "JAPAN"))
        │   └─TableFullScan_92	25.00	cop[tikv]	table:n2, keep order:false
        └─HashLeftJoin_51(Probe)	24465505.20	root	inner join, equal:[eq(tpch.orders.o_custkey, tpch.customer.c_custkey)]
          ├─TableReader_91(Build)	7500000.00	root	data:TableFullScan_90
          │ └─TableFullScan_90	7500000.00	cop[tikv]	table:customer, keep order:false
          └─IndexMergeJoin_60(Probe)	24465505.20	root	inner join, inner:TableReader_58, outer key:tpch.lineitem.l_orderkey, inner key:tpch.orders.o_orderkey
            ├─HashRightJoin_66(Build)	24465505.20	root	inner join, equal:[eq(tpch.supplier.s_suppkey, tpch.lineitem.l_suppkey)]
            │ ├─HashRightJoin_79(Build)	40000.00	root	inner join, equal:[eq(tpch.nation.n_nationkey, tpch.supplier.s_nationkey)]
            │ │ ├─TableReader_84(Build)	2.00	root	data:Selection_83
            │ │ │ └─Selection_83	2.00	cop[tikv]	or(eq(tpch.nation.n_name, "JAPAN"), eq(tpch.nation.n_name, "INDIA"))
            │ │ │   └─TableFullScan_82	25.00	cop[tikv]	table:n1, keep order:false
            │ │ └─TableReader_81(Probe)	500000.00	root	data:TableFullScan_80
            │ │   └─TableFullScan_80	500000.00	cop[tikv]	table:supplier, keep order:false
            │ └─TableReader_87(Probe)	91446230.29	root	data:Selection_86
            │   └─Selection_86	91446230.29	cop[tikv]	ge(tpch.lineitem.l_shipdate, 1995-01-01 00:00:00.000000), le(tpch.lineitem.l_shipdate, 1996-12-31 00:00:00.000000)
            │     └─TableFullScan_85	300005811.00	cop[tikv]	table:lineitem, keep order:false
            └─TableReader_58(Probe)	1.00	root	data:TableRangeScan_57
              └─TableRangeScan_57	1.00	cop[tikv]	table:orders, range: decided by [tpch.lineitem.l_orderkey], keep order:true
/*
Q8 National Market Share Query
This query determines how the market share of a given nation within a given region has changed over two years for
a given part type.
The market share for a given nation within a given region is defined as the fraction of the revenue, the sum of
[l_extendedprice * (1-l_discount)], from the products of a specified type in that region that was supplied by suppliers
from the given nation. The query determines this for the years 1995 and 1996 presented in this order.
Planner enhancement: join reorder.
*/
explain
select
o_year,
sum(case
when nation = 'INDIA' then volume
else 0
end) / sum(volume) as mkt_share
from
(
select
extract(year from o_orderdate) as o_year,
l_extendedprice * (1 - l_discount) as volume,
n2.n_name as nation
from
part,
supplier,
lineitem,
orders,
customer,
nation n1,
nation n2,
region
where
p_partkey = l_partkey
and s_suppkey = l_suppkey
and l_orderkey = o_orderkey
and o_custkey = c_custkey
and c_nationkey = n1.n_nationkey
and n1.n_regionkey = r_regionkey
and r_name = 'ASIA'
and s_nationkey = n2.n_nationkey
and o_orderdate between '1995-01-01' and '1996-12-31'
and p_type = 'SMALL PLATED COPPER'
) as all_nations
group by
o_year
order by
o_year;
id	estRows	task	operator info
Sort_29	719.02	root	Column#62:asc
└─Projection_31	719.02	root	Column#62, div(Column#64, Column#65)->Column#66
  └─HashAgg_34	719.02	root	group by:Column#78, funcs:sum(Column#75)->Column#64, funcs:sum(Column#76)->Column#65, funcs:firstrow(Column#77)->Column#62
    └─Projection_123	563136.02	root	case(eq(tpch.nation.n_name, INDIA), Column#63, 0)->Column#75, Column#63, Column#62, Column#62
      └─Projection_35	563136.02	root	extract(YEAR, tpch.orders.o_orderdate)->Column#62, mul(tpch.lineitem.l_extendedprice, minus(1, tpch.lineitem.l_discount))->Column#63, tpch.nation.n_name
        └─HashLeftJoin_45	563136.02	root	inner join, equal:[eq(tpch.supplier.s_nationkey, tpch.nation.n_nationkey)]
          ├─TableReader_121(Build)	25.00	root	data:TableFullScan_120
          │ └─TableFullScan_120	25.00	cop[tikv]	table:n2, keep order:false
          └─HashLeftJoin_56(Probe)	563136.02	root	inner join, equal:[eq(tpch.lineitem.l_suppkey, tpch.supplier.s_suppkey)]
            ├─TableReader_119(Build)	500000.00	root	data:TableFullScan_118
            │ └─TableFullScan_118	500000.00	cop[tikv]	table:supplier, keep order:false
            └─HashLeftJoin_69(Probe)	563136.02	root	inner join, equal:[eq(tpch.lineitem.l_partkey, tpch.part.p_partkey)]
              ├─TableReader_117(Build)	61674.00	root	data:Selection_116
              │ └─Selection_116	61674.00	cop[tikv]	eq(tpch.part.p_type, "SMALL PLATED COPPER")
              │   └─TableFullScan_115	10000000.00	cop[tikv]	table:part, keep order:false
              └─IndexHashJoin_83(Probe)	90788402.51	root	inner join, inner:IndexLookUp_74, outer key:tpch.orders.o_orderkey, inner key:tpch.lineitem.l_orderkey
                ├─HashRightJoin_87(Build)	22413367.93	root	inner join, equal:[eq(tpch.customer.c_custkey, tpch.orders.o_custkey)]
                │ ├─HashRightJoin_89(Build)	1500000.00	root	inner join, equal:[eq(tpch.nation.n_nationkey, tpch.customer.c_nationkey)]
                │ │ ├─HashRightJoin_102(Build)	5.00	root	inner join, equal:[eq(tpch.region.r_regionkey, tpch.nation.n_regionkey)]
                │ │ │ ├─TableReader_107(Build)	1.00	root	data:Selection_106
                │ │ │ │ └─Selection_106	1.00	cop[tikv]	eq(tpch.region.r_name, "ASIA")
                │ │ │ │   └─TableFullScan_105	5.00	cop[tikv]	table:region, keep order:false
                │ │ │ └─TableReader_104(Probe)	25.00	root	data:TableFullScan_103
                │ │ │   └─TableFullScan_103	25.00	cop[tikv]	table:n1, keep order:false
                │ │ └─TableReader_109(Probe)	7500000.00	root	data:TableFullScan_108
                │ │   └─TableFullScan_108	7500000.00	cop[tikv]	table:customer, keep order:false
                │ └─TableReader_112(Probe)	22413367.93	root	data:Selection_111
                │   └─Selection_111	22413367.93	cop[tikv]	ge(tpch.orders.o_orderdate, 1995-01-01 00:00:00.000000), le(tpch.orders.o_orderdate, 1996-12-31 00:00:00.000000)
                │     └─TableFullScan_110	75000000.00	cop[tikv]	table:orders, keep order:false
                └─IndexLookUp_74(Probe)	4.05	root	
                  ├─IndexRangeScan_72(Build)	4.05	cop[tikv]	table:lineitem, index:L_ORDERKEY, L_LINENUMBER, range: decided by [eq(tpch.lineitem.l_orderkey, tpch.orders.o_orderkey)], keep order:false
                  └─TableRowIDScan_73(Probe)	4.05	cop[tikv]	table:lineitem, keep order:false
/*
Q9 Product Type Profit Measure Query
This query determines how much profit is made on a given line of parts, broken out by supplier nation and year.
The Product Type Profit Measure Query finds, for each nation and each year, the profit for all parts ordered in that
year that contain a specified substring in their names and that were filled by a supplier in that nation. The profit is
defined as the sum of [(l_extendedprice*(1-l_discount)) - (ps_supplycost * l_quantity)] for all lineitems describing
parts in the specified line. The query lists the nations in ascending alphabetical order and, for each nation, the year
and profit in descending order by year (most recent first).
Planner enhancement: join reorder.
*/
explain
select
nation,
o_year,
sum(amount) as sum_profit
from
(
select
n_name as nation,
extract(year from o_orderdate) as o_year,
l_extendedprice * (1 - l_discount) - ps_supplycost * l_quantity as amount
from
part,
supplier,
lineitem,
partsupp,
orders,
nation
where
s_suppkey = l_suppkey
and ps_suppkey = l_suppkey
and ps_partkey = l_partkey
and p_partkey = l_partkey
and o_orderkey = l_orderkey
and s_nationkey = n_nationkey
and p_name like '%dim%'
) as profit
group by
nation,
o_year
order by
nation,
o_year desc;
id	estRows	task	operator info
Sort_25	2406.00	root	tpch.nation.n_name:asc, Column#53:desc
└─Projection_27	2406.00	root	tpch.nation.n_name, Column#53, Column#55
  └─HashAgg_30	2406.00	root	group by:Column#53, tpch.nation.n_name, funcs:sum(Column#54)->Column#55, funcs:firstrow(tpch.nation.n_name)->tpch.nation.n_name, funcs:firstrow(Column#53)->Column#53
    └─Projection_31	971049283.51	root	tpch.nation.n_name, extract(YEAR, tpch.orders.o_orderdate)->Column#53, minus(mul(tpch.lineitem.l_extendedprice, minus(1, tpch.lineitem.l_discount)), mul(tpch.partsupp.ps_supplycost, tpch.lineitem.l_quantity))->Column#54
      └─HashLeftJoin_44	971049283.51	root	inner join, equal:[eq(tpch.lineitem.l_suppkey, tpch.partsupp.ps_suppkey) eq(tpch.lineitem.l_partkey, tpch.partsupp.ps_partkey)]
        ├─TableReader_106(Build)	40000000.00	root	data:TableFullScan_105
        │ └─TableFullScan_105	40000000.00	cop[tikv]	table:partsupp, keep order:false
        └─HashLeftJoin_56(Probe)	241379546.70	root	inner join, equal:[eq(tpch.lineitem.l_orderkey, tpch.orders.o_orderkey)]
          ├─TableReader_104(Build)	75000000.00	root	data:TableFullScan_103
          │ └─TableFullScan_103	75000000.00	cop[tikv]	table:orders, keep order:false
          └─HashLeftJoin_79(Probe)	241379546.70	root	inner join, equal:[eq(tpch.lineitem.l_partkey, tpch.part.p_partkey)]
            ├─TableReader_102(Build)	8000000.00	root	data:Selection_101
            │ └─Selection_101	8000000.00	cop[tikv]	like(tpch.part.p_name, "%dim%", 92)
            │   └─TableFullScan_100	10000000.00	cop[tikv]	table:part, keep order:false
            └─HashRightJoin_82(Probe)	300005811.00	root	inner join, equal:[eq(tpch.supplier.s_suppkey, tpch.lineitem.l_suppkey)]
              ├─HashRightJoin_93(Build)	500000.00	root	inner join, equal:[eq(tpch.nation.n_nationkey, tpch.supplier.s_nationkey)]
              │ ├─TableReader_97(Build)	25.00	root	data:TableFullScan_96
              │ │ └─TableFullScan_96	25.00	cop[tikv]	table:nation, keep order:false
              │ └─TableReader_95(Probe)	500000.00	root	data:TableFullScan_94
              │   └─TableFullScan_94	500000.00	cop[tikv]	table:supplier, keep order:false
              └─TableReader_99(Probe)	300005811.00	root	data:TableFullScan_98
                └─TableFullScan_98	300005811.00	cop[tikv]	table:lineitem, keep order:false
/*
Q10 Returned Item Reporting Query
The query identifies customers who might be having problems with the parts that are shipped to them.
The Returned Item Reporting Query finds the top 20 customers, in terms of their effect on lost revenue for a given
quarter, who have returned parts. The query considers only parts that were ordered in the specified quarter. The
query lists the customer's name, address, nation, phone number, account balance, comment information and revenue
lost. The customers are listed in descending order of lost revenue. Revenue lost is defined as
sum(l_extendedprice*(1-l_discount)) for all qualifying lineitems.
Planner enhancement: join reorder, if group-by item have primary key, non-priamry key is useless.
*/
explain
select
c_custkey,
c_name,
sum(l_extendedprice * (1 - l_discount)) as revenue,
c_acctbal,
n_name,
c_address,
c_phone,
c_comment
from
customer,
orders,
lineitem,
nation
where
c_custkey = o_custkey
and l_orderkey = o_orderkey
and o_orderdate >= '1993-08-01'
and o_orderdate < date_add('1993-08-01', interval '3' month)
and l_returnflag = 'R'
and c_nationkey = n_nationkey
group by
c_custkey,
c_name,
c_acctbal,
c_phone,
n_name,
c_address,
c_comment
order by
revenue desc
limit 20;
id	estRows	task	operator info
Projection_17	20.00	root	tpch.customer.c_custkey, tpch.customer.c_name, Column#39, tpch.customer.c_acctbal, tpch.nation.n_name, tpch.customer.c_address, tpch.customer.c_phone, tpch.customer.c_comment
└─TopN_20	20.00	root	Column#39:desc, offset:0, count:20
  └─HashAgg_26	3017307.69	root	group by:Column#53, Column#54, Column#55, Column#56, Column#57, Column#58, Column#59, funcs:sum(Column#45)->Column#39, funcs:firstrow(Column#46)->tpch.customer.c_custkey, funcs:firstrow(Column#47)->tpch.customer.c_name, funcs:firstrow(Column#48)->tpch.customer.c_address, funcs:firstrow(Column#49)->tpch.customer.c_phone, funcs:firstrow(Column#50)->tpch.customer.c_acctbal, funcs:firstrow(Column#51)->tpch.customer.c_comment, funcs:firstrow(Column#52)->tpch.nation.n_name
    └─Projection_67	12222016.17	root	mul(tpch.lineitem.l_extendedprice, minus(1, tpch.lineitem.l_discount))->Column#45, tpch.customer.c_custkey, tpch.customer.c_name, tpch.customer.c_address, tpch.customer.c_phone, tpch.customer.c_acctbal, tpch.customer.c_comment, tpch.nation.n_name, tpch.customer.c_custkey, tpch.customer.c_name, tpch.customer.c_acctbal, tpch.customer.c_phone, tpch.nation.n_name, tpch.customer.c_address, tpch.customer.c_comment
      └─IndexHashJoin_41	12222016.17	root	inner join, inner:IndexLookUp_31, outer key:tpch.orders.o_orderkey, inner key:tpch.lineitem.l_orderkey
        ├─HashLeftJoin_44(Build)	3017307.69	root	inner join, equal:[eq(tpch.customer.c_custkey, tpch.orders.o_custkey)]
        │ ├─TableReader_63(Build)	3017307.69	root	data:Selection_62
        │ │ └─Selection_62	3017307.69	cop[tikv]	ge(tpch.orders.o_orderdate, 1993-08-01 00:00:00.000000), lt(tpch.orders.o_orderdate, 1993-11-01)
        │ │   └─TableFullScan_61	75000000.00	cop[tikv]	table:orders, keep order:false
        │ └─HashRightJoin_56(Probe)	7500000.00	root	inner join, equal:[eq(tpch.nation.n_nationkey, tpch.customer.c_nationkey)]
        │   ├─TableReader_60(Build)	25.00	root	data:TableFullScan_59
        │   │ └─TableFullScan_59	25.00	cop[tikv]	table:nation, keep order:false
        │   └─TableReader_58(Probe)	7500000.00	root	data:TableFullScan_57
        │     └─TableFullScan_57	7500000.00	cop[tikv]	table:customer, keep order:false
        └─IndexLookUp_31(Probe)	4.05	root	
          ├─IndexRangeScan_28(Build)	16.44	cop[tikv]	table:lineitem, index:L_ORDERKEY, L_LINENUMBER, range: decided by [eq(tpch.lineitem.l_orderkey, tpch.orders.o_orderkey)], keep order:false
          └─Selection_30(Probe)	4.05	cop[tikv]	eq(tpch.lineitem.l_returnflag, "R")
            └─TableRowIDScan_29	16.44	cop[tikv]	table:lineitem, keep order:false
/*
Q11 Important Stock Identification Query
This query finds the most important subset of suppliers' stock in a given nation.
The Important Stock Identification Query finds, from scanning the available stock of suppliers in a given nation, all
the parts that represent a significant percentage of the total value of all available parts. The query displays the part
number and the value of those parts in descending order of value.
*/
explain
select
ps_partkey,
sum(ps_supplycost * ps_availqty) as value
from
partsupp,
supplier,
nation
where
ps_suppkey = s_suppkey
and s_nationkey = n_nationkey
and n_name = 'MOZAMBIQUE'
group by
ps_partkey having
sum(ps_supplycost * ps_availqty) > (
select
sum(ps_supplycost * ps_availqty) * 0.0001000000
from
partsupp,
supplier,
nation
where
ps_suppkey = s_suppkey
and s_nationkey = n_nationkey
and n_name = 'MOZAMBIQUE'
)
order by
value desc;
id	estRows	task	operator info
Projection_57	1304801.67	root	tpch.partsupp.ps_partkey, Column#18
└─Sort_58	1304801.67	root	Column#18:desc
  └─Selection_60	1304801.67	root	gt(Column#18, NULL)
    └─HashAgg_63	1631002.09	root	group by:Column#44, funcs:sum(Column#42)->Column#18, funcs:firstrow(Column#43)->tpch.partsupp.ps_partkey
      └─Projection_89	1631002.09	root	mul(tpch.partsupp.ps_supplycost, cast(tpch.partsupp.ps_availqty, decimal(20,0) BINARY))->Column#42, tpch.partsupp.ps_partkey, tpch.partsupp.ps_partkey
        └─HashRightJoin_67	1631002.09	root	inner join, equal:[eq(tpch.supplier.s_suppkey, tpch.partsupp.ps_suppkey)]
          ├─HashRightJoin_80(Build)	20000.00	root	inner join, equal:[eq(tpch.nation.n_nationkey, tpch.supplier.s_nationkey)]
          │ ├─TableReader_85(Build)	1.00	root	data:Selection_84
          │ │ └─Selection_84	1.00	cop[tikv]	eq(tpch.nation.n_name, "MOZAMBIQUE")
          │ │   └─TableFullScan_83	25.00	cop[tikv]	table:nation, keep order:false
          │ └─TableReader_82(Probe)	500000.00	root	data:TableFullScan_81
          │   └─TableFullScan_81	500000.00	cop[tikv]	table:supplier, keep order:false
          └─TableReader_87(Probe)	40000000.00	root	data:TableFullScan_86
            └─TableFullScan_86	40000000.00	cop[tikv]	table:partsupp, keep order:false
/*
Q12 Shipping Modes and Order Priority Query
This query determines whether selecting less expensive modes of shipping is negatively affecting the critical-priority
orders by causing more parts to be received by customers after the committed date.
The Shipping Modes and Order Priority Query counts, by ship mode, for lineitems actually received by customers in
a given year, the number of lineitems belonging to orders for which the l_receiptdate exceeds the l_commitdate for
two different specified ship modes. Only lineitems that were actually shipped before the l_commitdate are considered.
The late lineitems are partitioned into two groups, those with priority URGENT or HIGH, and those with a
priority other than URGENT or HIGH.
*/
explain
select
l_shipmode,
sum(case
when o_orderpriority = '1-URGENT'
or o_orderpriority = '2-HIGH'
then 1
else 0
end) as high_line_count,
sum(case
when o_orderpriority <> '1-URGENT'
and o_orderpriority <> '2-HIGH'
then 1
else 0
end) as low_line_count
from
orders,
lineitem
where
o_orderkey = l_orderkey
and l_shipmode in ('RAIL', 'FOB')
and l_commitdate < l_receiptdate
and l_shipdate < l_commitdate
and l_receiptdate >= '1997-01-01'
and l_receiptdate < date_add('1997-01-01', interval '1' year)
group by
l_shipmode
order by
l_shipmode;
id	estRows	task	operator info
Sort_9	1.00	root	tpch.lineitem.l_shipmode:asc
└─Projection_11	1.00	root	tpch.lineitem.l_shipmode, Column#27, Column#28
  └─HashAgg_14	1.00	root	group by:Column#40, funcs:sum(Column#37)->Column#27, funcs:sum(Column#38)->Column#28, funcs:firstrow(Column#39)->tpch.lineitem.l_shipmode
    └─Projection_54	10023369.01	root	cast(case(or(eq(tpch.orders.o_orderpriority, 1-URGENT), eq(tpch.orders.o_orderpriority, 2-HIGH)), 1, 0), decimal(65,0) BINARY)->Column#37, cast(case(and(ne(tpch.orders.o_orderpriority, 1-URGENT), ne(tpch.orders.o_orderpriority, 2-HIGH)), 1, 0), decimal(65,0) BINARY)->Column#38, tpch.lineitem.l_shipmode, tpch.lineitem.l_shipmode
      └─IndexMergeJoin_22	10023369.01	root	inner join, inner:TableReader_20, outer key:tpch.lineitem.l_orderkey, inner key:tpch.orders.o_orderkey
        ├─TableReader_50(Build)	10023369.01	root	data:Selection_49
        │ └─Selection_49	10023369.01	cop[tikv]	ge(tpch.lineitem.l_receiptdate, 1997-01-01 00:00:00.000000), in(tpch.lineitem.l_shipmode, "RAIL", "FOB"), lt(tpch.lineitem.l_commitdate, tpch.lineitem.l_receiptdate), lt(tpch.lineitem.l_receiptdate, 1998-01-01), lt(tpch.lineitem.l_shipdate, tpch.lineitem.l_commitdate)
        │   └─TableFullScan_48	300005811.00	cop[tikv]	table:lineitem, keep order:false
        └─TableReader_20(Probe)	1.00	root	data:TableRangeScan_19
          └─TableRangeScan_19	1.00	cop[tikv]	table:orders, range: decided by [tpch.lineitem.l_orderkey], keep order:true
/*
Q13 Customer Distribution Query
This query seeks relationships between customers and the size of their orders.
This query determines the distribution of customers by the number of orders they have made, including customers
who have no record of orders, past or present. It counts and reports how many customers have no orders, how many
have 1, 2, 3, etc. A check is made to ensure that the orders counted do not fall into one of several special categories
of orders. Special categories are identified in the order comment column by looking for a particular pattern.
*/
explain
select
c_count,
count(*) as custdist
from
(
select
c_custkey,
count(o_orderkey) as c_count
from
customer left outer join orders on
c_custkey = o_custkey
and o_comment not like '%pending%deposits%'
group by
c_custkey
) c_orders
group by
c_count
order by
custdist desc,
c_count desc;
id	estRows	task	operator info
Sort_9	7500000.00	root	Column#19:desc, Column#18:desc
└─Projection_11	7500000.00	root	Column#18, Column#19
  └─HashAgg_14	7500000.00	root	group by:Column#18, funcs:count(1)->Column#19, funcs:firstrow(Column#18)->Column#18
    └─HashAgg_17	7500000.00	root	group by:tpch.customer.c_custkey, funcs:count(tpch.orders.o_orderkey)->Column#18
      └─HashLeftJoin_21	60000000.00	root	left outer join, equal:[eq(tpch.customer.c_custkey, tpch.orders.o_custkey)]
        ├─TableReader_23(Build)	7500000.00	root	data:TableFullScan_22
        │ └─TableFullScan_22	7500000.00	cop[tikv]	table:customer, keep order:false
        └─TableReader_26(Probe)	60000000.00	root	data:Selection_25
          └─Selection_25	60000000.00	cop[tikv]	not(like(tpch.orders.o_comment, "%pending%deposits%", 92))
            └─TableFullScan_24	75000000.00	cop[tikv]	table:orders, keep order:false
/*
Q14 Promotion Effect Query
This query monitors the market response to a promotion such as TV advertisements or a special campaign.
The Promotion Effect Query determines what percentage of the revenue in a given year and month was derived from
promotional parts. The query considers only parts actually shipped in that month and gives the percentage. Revenue
is defined as (l_extendedprice * (1-l_discount)).
*/
explain
select
100.00 * sum(case
when p_type like 'PROMO%'
then l_extendedprice * (1 - l_discount)
else 0
end) / sum(l_extendedprice * (1 - l_discount)) as promo_revenue
from
lineitem,
part
where
l_partkey = p_partkey
and l_shipdate >= '1996-12-01'
and l_shipdate < date_add('1996-12-01', interval '1' month);
id	estRows	task	operator info
Projection_8	1.00	root	div(mul(100.00, Column#27), Column#28)->Column#29
└─StreamAgg_13	1.00	root	funcs:sum(Column#31)->Column#27, funcs:sum(Column#32)->Column#28
  └─Projection_41	4121984.49	root	case(like(tpch.part.p_type, PROMO%, 92), mul(tpch.lineitem.l_extendedprice, minus(1, tpch.lineitem.l_discount)), 0)->Column#31, mul(tpch.lineitem.l_extendedprice, minus(1, tpch.lineitem.l_discount))->Column#32
    └─IndexMergeJoin_36	4121984.49	root	inner join, inner:TableReader_34, outer key:tpch.lineitem.l_partkey, inner key:tpch.part.p_partkey
      ├─TableReader_27(Build)	4121984.49	root	data:Selection_26
      │ └─Selection_26	4121984.49	cop[tikv]	ge(tpch.lineitem.l_shipdate, 1996-12-01 00:00:00.000000), lt(tpch.lineitem.l_shipdate, 1997-01-01)
      │   └─TableFullScan_25	300005811.00	cop[tikv]	table:lineitem, keep order:false
      └─TableReader_34(Probe)	1.00	root	data:TableRangeScan_33
        └─TableRangeScan_33	1.00	cop[tikv]	table:part, range: decided by [tpch.lineitem.l_partkey], keep order:true
/*
Q15 Top Supplier Query
This query determines the top supplier so it can be rewarded, given more business, or identified for special recognition.
The Top Supplier Query finds the supplier who contributed the most to the overall revenue for parts shipped during
a given quarter of a given year. In case of a tie, the query lists all suppliers whose contribution was equal to the
maximum, presented in supplier number order.
Planner enhancement: support view.
create view revenue0 (supplier_no, total_revenue) as
select
l_suppkey,
sum(l_extendedprice * (1 - l_discount))
from
lineitem
where
l_shipdate >= '1997-07-01'
and l_shipdate < date_add('1997-07-01', interval '3' month)
group by
l_suppkey
select
s_suppkey,
s_name,
s_address,
s_phone,
total_revenue
from
supplier,
revenue0
where
s_suppkey = supplier_no
and total_revenue = (
select
max(total_revenue)
from
revenue0
)
order by
s_suppkey
drop view revenue0
*/
/*
Q16 Parts/Supplier Relationship Query
This query finds out how many suppliers can supply parts with given attributes. It might be used, for example, to
determine whether there is a sufficient number of suppliers for heavily ordered parts.
The Parts/Supplier Relationship Query counts the number of suppliers who can supply parts that satisfy a particular
customer's requirements. The customer is interested in parts of eight different sizes as long as they are not of a given
type, not of a given brand, and not from a supplier who has had complaints registered at the Better Business Bureau.
Results must be presented in descending count and ascending brand, type, and size.
*/
explain
select
p_brand,
p_type,
p_size,
count(distinct ps_suppkey) as supplier_cnt
from
partsupp,
part
where
p_partkey = ps_partkey
and p_brand <> 'Brand#34'
and p_type not like 'LARGE BRUSHED%'
and p_size in (48, 19, 12, 4, 41, 7, 21, 39)
and ps_suppkey not in (
select
s_suppkey
from
supplier
where
s_comment like '%Customer%Complaints%'
)
group by
p_brand,
p_type,
p_size
order by
supplier_cnt desc,
p_brand,
p_type,
p_size;
id	estRows	task	operator info
Sort_13	14.41	root	Column#23:desc, tpch.part.p_brand:asc, tpch.part.p_type:asc, tpch.part.p_size:asc
└─Projection_15	14.41	root	tpch.part.p_brand, tpch.part.p_type, tpch.part.p_size, Column#23
  └─HashAgg_18	14.41	root	group by:tpch.part.p_brand, tpch.part.p_size, tpch.part.p_type, funcs:count(distinct tpch.partsupp.ps_suppkey)->Column#23, funcs:firstrow(tpch.part.p_brand)->tpch.part.p_brand, funcs:firstrow(tpch.part.p_type)->tpch.part.p_type, funcs:firstrow(tpch.part.p_size)->tpch.part.p_size
    └─HashLeftJoin_30	3863988.24	root	anti semi join, equal:[eq(tpch.partsupp.ps_suppkey, tpch.supplier.s_suppkey)]
      ├─TableReader_68(Build)	400000.00	root	data:Selection_67
      │ └─Selection_67	400000.00	cop[tikv]	like(tpch.supplier.s_comment, "%Customer%Complaints%", 92)
      │   └─TableFullScan_66	500000.00	cop[tikv]	table:supplier, keep order:false
      └─IndexMergeJoin_38(Probe)	4829985.30	root	inner join, inner:IndexReader_36, outer key:tpch.part.p_partkey, inner key:tpch.partsupp.ps_partkey
        ├─TableReader_61(Build)	1200618.43	root	data:Selection_60
        │ └─Selection_60	1200618.43	cop[tikv]	in(tpch.part.p_size, 48, 19, 12, 4, 41, 7, 21, 39), ne(tpch.part.p_brand, "Brand#34"), not(like(tpch.part.p_type, "LARGE BRUSHED%", 92))
        │   └─TableFullScan_59	10000000.00	cop[tikv]	table:part, keep order:false
        └─IndexReader_36(Probe)	4.02	root	index:IndexRangeScan_35
          └─IndexRangeScan_35	4.02	cop[tikv]	table:partsupp, index:PS_PARTKEY, PS_SUPPKEY, range: decided by [eq(tpch.partsupp.ps_partkey, tpch.part.p_partkey)], keep order:true
/*
Q17 Small-Quantity-Order Revenue Query
This query determines how much average yearly revenue would be lost if orders were no longer filled for small
quantities of certain parts. This may reduce overhead expenses by concentrating sales on larger shipments.
The Small-Quantity-Order Revenue Query considers parts of a given brand and with a given container type and
determines the average lineitem quantity of such parts ordered for all orders (past and pending) in the 7-year database.
What would be the average yearly gross (undiscounted) loss in revenue if orders for these parts with a quantity
of less than 20% of this average were no longer taken?
Planner enahancement: aggregation pull up through join.
*/
explain
select
sum(l_extendedprice) / 7.0 as avg_yearly
from
lineitem,
part
where
p_partkey = l_partkey
and p_brand = 'Brand#44'
and p_container = 'WRAP PKG'
and l_quantity < (
select
0.2 * avg(l_quantity)
from
lineitem
where
l_partkey = p_partkey
);
id	estRows	task	operator info
Projection_16	1.00	root	div(Column#46, 7.0)->Column#47
└─StreamAgg_21	1.00	root	funcs:sum(tpch.lineitem.l_extendedprice)->Column#46
  └─HashRightJoin_53	293773.83	root	inner join, equal:[eq(tpch.part.p_partkey, tpch.lineitem.l_partkey)], other cond:lt(tpch.lineitem.l_quantity, mul(0.2, Column#44))
    ├─HashRightJoin_37(Build)	293773.83	root	inner join, equal:[eq(tpch.part.p_partkey, tpch.lineitem.l_partkey)]
    │ ├─TableReader_42(Build)	9736.49	root	data:Selection_41
    │ │ └─Selection_41	9736.49	cop[tikv]	eq(tpch.part.p_brand, "Brand#44"), eq(tpch.part.p_container, "WRAP PKG")
    │ │   └─TableFullScan_40	10000000.00	cop[tikv]	table:part, keep order:false
    │ └─TableReader_39(Probe)	300005811.00	root	data:TableFullScan_38
    │   └─TableFullScan_38	300005811.00	cop[tikv]	table:lineitem, keep order:false
    └─HashAgg_47(Probe)	9943040.00	root	group by:tpch.lineitem.l_partkey, funcs:avg(Column#50, Column#51)->Column#44, funcs:firstrow(tpch.lineitem.l_partkey)->tpch.lineitem.l_partkey
      └─TableReader_48	9943040.00	root	data:HashAgg_43
        └─HashAgg_43	9943040.00	cop[tikv]	group by:tpch.lineitem.l_partkey, funcs:count(tpch.lineitem.l_quantity)->Column#50, funcs:sum(tpch.lineitem.l_quantity)->Column#51
          └─TableFullScan_46	300005811.00	cop[tikv]	table:lineitem, keep order:false
/*
Q18 Large Volume Customer Query
The Large Volume Customer Query ranks customers based on their having placed a large quantity order. Large
quantity orders are defined as those orders whose total quantity is above a certain level.
The Large Volume Customer Query finds a list of the top 100 customers who have ever placed large quantity orders.
The query lists the customer name, customer key, the order key, date and total price and the quantity for the order.
Planner enhancement: cost estimation is not so good, join reorder. The inner subquery's result is only 300+ rows.
*/
explain
select
c_name,
c_custkey,
o_orderkey,
o_orderdate,
o_totalprice,
sum(l_quantity)
from
customer,
orders,
lineitem
where
o_orderkey in (
select
l_orderkey
from
lineitem
group by
l_orderkey having
sum(l_quantity) > 314
)
and c_custkey = o_custkey
and o_orderkey = l_orderkey
group by
c_name,
c_custkey,
o_orderkey,
o_orderdate,
o_totalprice
order by
o_totalprice desc,
o_orderdate
limit 100;
id	estRows	task	operator info
Projection_24	100.00	root	tpch.customer.c_name, tpch.customer.c_custkey, tpch.orders.o_orderkey, tpch.orders.o_orderdate, tpch.orders.o_totalprice, Column#54
└─TopN_27	100.00	root	tpch.orders.o_totalprice:desc, tpch.orders.o_orderdate:asc, offset:0, count:100
  └─HashAgg_33	59251097.60	root	group by:tpch.customer.c_custkey, tpch.customer.c_name, tpch.orders.o_orderdate, tpch.orders.o_orderkey, tpch.orders.o_totalprice, funcs:sum(tpch.lineitem.l_quantity)->Column#54, funcs:firstrow(tpch.customer.c_custkey)->tpch.customer.c_custkey, funcs:firstrow(tpch.customer.c_name)->tpch.customer.c_name, funcs:firstrow(tpch.orders.o_orderkey)->tpch.orders.o_orderkey, funcs:firstrow(tpch.orders.o_totalprice)->tpch.orders.o_totalprice, funcs:firstrow(tpch.orders.o_orderdate)->tpch.orders.o_orderdate
    └─HashRightJoin_48	240004648.80	root	inner join, equal:[eq(tpch.orders.o_orderkey, tpch.lineitem.l_orderkey)]
      ├─HashLeftJoin_72(Build)	59251097.60	root	inner join, equal:[eq(tpch.orders.o_orderkey, tpch.lineitem.l_orderkey)]
      │ ├─Selection_89(Build)	59251097.60	root	gt(Column#52, 314)
      │ │ └─HashAgg_96	74063872.00	root	group by:tpch.lineitem.l_orderkey, funcs:sum(Column#66)->Column#52, funcs:firstrow(tpch.lineitem.l_orderkey)->tpch.lineitem.l_orderkey
      │ │   └─TableReader_97	74063872.00	root	data:HashAgg_90
      │ │     └─HashAgg_90	74063872.00	cop[tikv]	group by:tpch.lineitem.l_orderkey, funcs:sum(tpch.lineitem.l_quantity)->Column#66
      │ │       └─TableFullScan_95	300005811.00	cop[tikv]	table:lineitem, keep order:false
      │ └─HashRightJoin_84(Probe)	75000000.00	root	inner join, equal:[eq(tpch.customer.c_custkey, tpch.orders.o_custkey)]
      │   ├─TableReader_88(Build)	7500000.00	root	data:TableFullScan_87
      │   │ └─TableFullScan_87	7500000.00	cop[tikv]	table:customer, keep order:false
      │   └─TableReader_86(Probe)	75000000.00	root	data:TableFullScan_85
      │     └─TableFullScan_85	75000000.00	cop[tikv]	table:orders, keep order:false
      └─TableReader_101(Probe)	300005811.00	root	data:TableFullScan_100
        └─TableFullScan_100	300005811.00	cop[tikv]	table:lineitem, keep order:false
/*
Q19 Discounted Revenue Query
The Discounted Revenue Query reports the gross discounted revenue attributed to the sale of selected parts handled
in a particular manner. This query is an example of code such as might be produced programmatically by a data
mining tool.
The Discounted Revenue query finds the gross discounted revenue for all orders for three different types of parts
that were shipped by air and delivered in person. Parts are selected based on the combination of specific brands, a
list of containers, and a range of sizes.
*/
explain
select
sum(l_extendedprice* (1 - l_discount)) as revenue
from
lineitem,
part
where
(
p_partkey = l_partkey
and p_brand = 'Brand#52'
and p_container in ('SM CASE', 'SM BOX', 'SM PACK', 'SM PKG')
and l_quantity >= 4 and l_quantity <= 4 + 10
and p_size between 1 and 5
and l_shipmode in ('AIR', 'AIR REG')
and l_shipinstruct = 'DELIVER IN PERSON'
)
or
(
p_partkey = l_partkey
and p_brand = 'Brand#11'
and p_container in ('MED BAG', 'MED BOX', 'MED PKG', 'MED PACK')
and l_quantity >= 18 and l_quantity <= 18 + 10
and p_size between 1 and 10
and l_shipmode in ('AIR', 'AIR REG')
and l_shipinstruct = 'DELIVER IN PERSON'
)
or
(
p_partkey = l_partkey
and p_brand = 'Brand#51'
and p_container in ('LG CASE', 'LG BOX', 'LG PACK', 'LG PKG')
and l_quantity >= 29 and l_quantity <= 29 + 10
and p_size between 1 and 15
and l_shipmode in ('AIR', 'AIR REG')
and l_shipinstruct = 'DELIVER IN PERSON'
);
id	estRows	task	operator info
StreamAgg_13	1.00	root	funcs:sum(Column#28)->Column#27
└─Projection_46	6286493.79	root	mul(tpch.lineitem.l_extendedprice, minus(1, tpch.lineitem.l_discount))->Column#28
  └─IndexMergeJoin_41	6286493.79	root	inner join, inner:TableReader_39, outer key:tpch.lineitem.l_partkey, inner key:tpch.part.p_partkey, other cond:or(and(and(eq(tpch.part.p_brand, "Brand#52"), in(tpch.part.p_container, "SM CASE", "SM BOX", "SM PACK", "SM PKG")), and(ge(tpch.lineitem.l_quantity, 4), and(le(tpch.lineitem.l_quantity, 14), le(tpch.part.p_size, 5)))), or(and(and(eq(tpch.part.p_brand, "Brand#11"), in(tpch.part.p_container, "MED BAG", "MED BOX", "MED PKG", "MED PACK")), and(ge(tpch.lineitem.l_quantity, 18), and(le(tpch.lineitem.l_quantity, 28), le(tpch.part.p_size, 10)))), and(and(eq(tpch.part.p_brand, "Brand#51"), in(tpch.part.p_container, "LG CASE", "LG BOX", "LG PACK", "LG PKG")), and(ge(tpch.lineitem.l_quantity, 29), and(le(tpch.lineitem.l_quantity, 39), le(tpch.part.p_size, 15))))))
    ├─TableReader_29(Build)	6286493.79	root	data:Selection_28
    │ └─Selection_28	6286493.79	cop[tikv]	eq(tpch.lineitem.l_shipinstruct, "DELIVER IN PERSON"), in(tpch.lineitem.l_shipmode, "AIR", "AIR REG"), or(and(ge(tpch.lineitem.l_quantity, 4), le(tpch.lineitem.l_quantity, 14)), or(and(ge(tpch.lineitem.l_quantity, 18), le(tpch.lineitem.l_quantity, 28)), and(ge(tpch.lineitem.l_quantity, 29), le(tpch.lineitem.l_quantity, 39))))
    │   └─TableFullScan_27	300005811.00	cop[tikv]	table:lineitem, keep order:false
    └─TableReader_39(Probe)	0.80	root	data:Selection_38
      └─Selection_38	0.80	cop[tikv]	ge(tpch.part.p_size, 1), or(and(eq(tpch.part.p_brand, "Brand#52"), and(in(tpch.part.p_container, "SM CASE", "SM BOX", "SM PACK", "SM PKG"), le(tpch.part.p_size, 5))), or(and(eq(tpch.part.p_brand, "Brand#11"), and(in(tpch.part.p_container, "MED BAG", "MED BOX", "MED PKG", "MED PACK"), le(tpch.part.p_size, 10))), and(eq(tpch.part.p_brand, "Brand#51"), and(in(tpch.part.p_container, "LG CASE", "LG BOX", "LG PACK", "LG PKG"), le(tpch.part.p_size, 15)))))
        └─TableRangeScan_37	1.00	cop[tikv]	table:part, range: decided by [tpch.lineitem.l_partkey], keep order:true
/*
Q20 Potential Part Promotion Query
The Potential Part Promotion Query identifies suppliers in a particular nation having selected parts that may be candidates
for a promotional offer.
The Potential Part Promotion query identifies suppliers who have an excess of a given part available; an excess is
defined to be more than 50% of the parts like the given part that the supplier shipped in a given year for a given
nation. Only parts whose names share a certain naming convention are considered.
*/
explain
select
s_name,
s_address
from
supplier,
nation
where
s_suppkey in (
select
ps_suppkey
from
partsupp
where
ps_partkey in (
select
p_partkey
from
part
where
p_name like 'green%'
)
and ps_availqty > (
select
0.5 * sum(l_quantity)
from
lineitem
where
l_partkey = ps_partkey
and l_suppkey = ps_suppkey
and l_shipdate >= '1993-01-01'
and l_shipdate < date_add('1993-01-01', interval '1' year)
)
)
and s_nationkey = n_nationkey
and n_name = 'ALGERIA'
order by
s_name;
id	estRows	task	operator info
Sort_28	20000.00	root	tpch.supplier.s_name:asc
└─HashRightJoin_32	20000.00	root	inner join, equal:[eq(tpch.supplier.s_suppkey, tpch.partsupp.ps_suppkey)]
  ├─HashRightJoin_45(Build)	20000.00	root	inner join, equal:[eq(tpch.nation.n_nationkey, tpch.supplier.s_nationkey)]
  │ ├─TableReader_50(Build)	1.00	root	data:Selection_49
  │ │ └─Selection_49	1.00	cop[tikv]	eq(tpch.nation.n_name, "ALGERIA")
  │ │   └─TableFullScan_48	25.00	cop[tikv]	table:nation, keep order:false
  │ └─TableReader_47(Probe)	500000.00	root	data:TableFullScan_46
  │   └─TableFullScan_46	500000.00	cop[tikv]	table:supplier, keep order:false
  └─HashAgg_53(Probe)	257492.04	root	group by:tpch.partsupp.ps_suppkey, funcs:firstrow(tpch.partsupp.ps_suppkey)->tpch.partsupp.ps_suppkey
    └─Projection_54	257492.04	root	tpch.partsupp.ps_suppkey
      └─Selection_55	257492.04	root	gt(cast(tpch.partsupp.ps_availqty), mul(0.5, Column#44))
        └─HashAgg_58	321865.05	root	group by:tpch.partsupp.ps_partkey, tpch.partsupp.ps_suppkey, funcs:firstrow(tpch.partsupp.ps_suppkey)->tpch.partsupp.ps_suppkey, funcs:firstrow(tpch.partsupp.ps_availqty)->tpch.partsupp.ps_availqty, funcs:sum(tpch.lineitem.l_quantity)->Column#44
          └─HashLeftJoin_62	9711455.06	root	left outer join, equal:[eq(tpch.partsupp.ps_partkey, tpch.lineitem.l_partkey) eq(tpch.partsupp.ps_suppkey, tpch.lineitem.l_suppkey)]
            ├─IndexHashJoin_75(Build)	321865.05	root	inner join, inner:IndexLookUp_66, outer key:tpch.part.p_partkey, inner key:tpch.partsupp.ps_partkey
            │ ├─TableReader_98(Build)	80007.93	root	data:Selection_97
            │ │ └─Selection_97	80007.93	cop[tikv]	like(tpch.part.p_name, "green%", 92)
            │ │   └─TableFullScan_96	10000000.00	cop[tikv]	table:part, keep order:false
            │ └─IndexLookUp_66(Probe)	4.02	root	
            │   ├─IndexRangeScan_64(Build)	4.02	cop[tikv]	table:partsupp, index:PS_PARTKEY, PS_SUPPKEY, range: decided by [eq(tpch.partsupp.ps_partkey, tpch.part.p_partkey)], keep order:false
            │   └─TableRowIDScan_65(Probe)	4.02	cop[tikv]	table:partsupp, keep order:false
            └─TableReader_103(Probe)	44189356.65	root	data:Selection_102
              └─Selection_102	44189356.65	cop[tikv]	ge(tpch.lineitem.l_shipdate, 1993-01-01 00:00:00.000000), lt(tpch.lineitem.l_shipdate, 1994-01-01)
                └─TableFullScan_101	300005811.00	cop[tikv]	table:lineitem, keep order:false
/*
Q21 Suppliers Who Kept Orders Waiting Query
This query identifies certain suppliers who were not able to ship required parts in a timely manner.
The Suppliers Who Kept Orders Waiting query identifies suppliers, for a given nation, whose product was part of a
multi-supplier order (with current status of 'F') where they were the only supplier who failed to meet the committed
delivery date.
*/
explain
select
s_name,
count(*) as numwait
from
supplier,
lineitem l1,
orders,
nation
where
s_suppkey = l1.l_suppkey
and o_orderkey = l1.l_orderkey
and o_orderstatus = 'F'
and l1.l_receiptdate > l1.l_commitdate
and exists (
select
*
from
lineitem l2
where
l2.l_orderkey = l1.l_orderkey
and l2.l_suppkey <> l1.l_suppkey
)
and not exists (
select
*
from
lineitem l3
where
l3.l_orderkey = l1.l_orderkey
and l3.l_suppkey <> l1.l_suppkey
and l3.l_receiptdate > l3.l_commitdate
)
and s_nationkey = n_nationkey
and n_name = 'EGYPT'
group by
s_name
order by
numwait desc,
s_name
limit 100;
id	estRows	task	operator info
Projection_25	100.00	root	tpch.supplier.s_name, Column#72
└─TopN_28	100.00	root	Column#72:desc, tpch.supplier.s_name:asc, offset:0, count:100
  └─HashAgg_34	12800.00	root	group by:tpch.supplier.s_name, funcs:count(1)->Column#72, funcs:firstrow(tpch.supplier.s_name)->tpch.supplier.s_name
    └─IndexHashJoin_49	7828961.66	root	anti semi join, inner:IndexLookUp_39, outer key:tpch.lineitem.l_orderkey, inner key:tpch.lineitem.l_orderkey, other cond:ne(tpch.lineitem.l_suppkey, tpch.lineitem.l_suppkey)
      ├─IndexHashJoin_88(Build)	9786202.08	root	semi join, inner:IndexLookUp_79, outer key:tpch.lineitem.l_orderkey, inner key:tpch.lineitem.l_orderkey, other cond:ne(tpch.lineitem.l_suppkey, tpch.lineitem.l_suppkey), ne(tpch.lineitem.l_suppkey, tpch.supplier.s_suppkey)
      │ ├─IndexMergeJoin_99(Build)	12232752.60	root	inner join, inner:TableReader_97, outer key:tpch.lineitem.l_orderkey, inner key:tpch.orders.o_orderkey
      │ │ ├─HashRightJoin_105(Build)	12232752.60	root	inner join, equal:[eq(tpch.supplier.s_suppkey, tpch.lineitem.l_suppkey)]
      │ │ │ ├─HashRightJoin_118(Build)	20000.00	root	inner join, equal:[eq(tpch.nation.n_nationkey, tpch.supplier.s_nationkey)]
      │ │ │ │ ├─TableReader_123(Build)	1.00	root	data:Selection_122
      │ │ │ │ │ └─Selection_122	1.00	cop[tikv]	eq(tpch.nation.n_name, "EGYPT")
      │ │ │ │ │   └─TableFullScan_121	25.00	cop[tikv]	table:nation, keep order:false
      │ │ │ │ └─TableReader_120(Probe)	500000.00	root	data:TableFullScan_119
      │ │ │ │   └─TableFullScan_119	500000.00	cop[tikv]	table:supplier, keep order:false
      │ │ │ └─TableReader_126(Probe)	240004648.80	root	data:Selection_125
      │ │ │   └─Selection_125	240004648.80	cop[tikv]	gt(tpch.lineitem.l_receiptdate, tpch.lineitem.l_commitdate)
      │ │ │     └─TableFullScan_124	300005811.00	cop[tikv]	table:l1, keep order:false
      │ │ └─TableReader_97(Probe)	0.49	root	data:Selection_96
      │ │   └─Selection_96	0.49	cop[tikv]	eq(tpch.orders.o_orderstatus, "F")
      │ │     └─TableRangeScan_95	1.00	cop[tikv]	table:orders, range: decided by [tpch.lineitem.l_orderkey], keep order:true
      │ └─IndexLookUp_79(Probe)	4.05	root	
      │   ├─IndexRangeScan_77(Build)	4.05	cop[tikv]	table:l2, index:L_ORDERKEY, L_LINENUMBER, range: decided by [eq(tpch.lineitem.l_orderkey, tpch.lineitem.l_orderkey)], keep order:false
      │   └─TableRowIDScan_78(Probe)	4.05	cop[tikv]	table:l2, keep order:false
      └─IndexLookUp_39(Probe)	4.05	root	
        ├─IndexRangeScan_36(Build)	5.06	cop[tikv]	table:l3, index:L_ORDERKEY, L_LINENUMBER, range: decided by [eq(tpch.lineitem.l_orderkey, tpch.lineitem.l_orderkey)], keep order:false
        └─Selection_38(Probe)	4.05	cop[tikv]	gt(tpch.lineitem.l_receiptdate, tpch.lineitem.l_commitdate)
          └─TableRowIDScan_37	5.06	cop[tikv]	table:l3, keep order:false
/*
Q22 Global Sales Opportunity Query
The Global Sales Opportunity Query identifies geographies where there are customers who may be likely to make a
purchase.
This query counts how many customers within a specific range of country codes have not placed orders for 7 years
but who have a greater than average “positive” account balance. It also reflects the magnitude of that balance.
Country code is defined as the first two characters of c_phone.
*/
explain
select
cntrycode,
count(*) as numcust,
sum(c_acctbal) as totacctbal
from
(
select
substring(c_phone from 1 for 2) as cntrycode,
c_acctbal
from
customer
where
substring(c_phone from 1 for 2) in
('20', '40', '22', '30', '39', '42', '21')
and c_acctbal > (
select
avg(c_acctbal)
from
customer
where
c_acctbal > 0.00
and substring(c_phone from 1 for 2) in
('20', '40', '22', '30', '39', '42', '21')
)
and not exists (
select
*
from
orders
where
o_custkey = c_custkey
)
) as custsale
group by
cntrycode
order by
cntrycode;
id	estRows	task	operator info
<<<<<<< HEAD
Sort_39	1.00	root	Column#27:asc
└─Projection_41	1.00	root	Column#27, Column#28, Column#29
  └─HashAgg_44	1.00	root	group by:Column#27, funcs:count(1)->Column#28, funcs:sum(tpch.customer.c_acctbal)->Column#29, funcs:firstrow(Column#27)->Column#27
    └─Projection_45	0.00	root	substring(tpch.customer.c_phone, 1, 2)->Column#27, tpch.customer.c_acctbal
      └─HashLeftJoin_46	0.00	root	anti semi join, inner:TableReader_52, equal:[eq(tpch.customer.c_custkey, tpch.orders.o_custkey)]
        ├─TableReader_52(Build)	75000000.00	root	data:TableFullScan_51
        │ └─TableFullScan_51	75000000.00	cop[tikv]	table:orders, keep order:false
        └─Selection_50(Probe)	0.00	root	in(substring(tpch.customer.c_phone, 1, 2), "20", "40", "22", "30", "39", "42", "21")
          └─TableReader_49	0.00	root	data:Selection_48
            └─Selection_48	0.00	cop[tikv]	gt(tpch.customer.c_acctbal, NULL)
              └─TableFullScan_47	7500000.00	cop[tikv]	table:customer, keep order:false
=======
Sort_32	1.00	root	Column#27:asc
└─Projection_34	1.00	root	Column#27, Column#28, Column#29
  └─HashAgg_37	1.00	root	group by:Column#27, funcs:count(1)->Column#28, funcs:sum(tpch.customer.c_acctbal)->Column#29, funcs:firstrow(Column#27)->Column#27
    └─Projection_38	0.00	root	substring(tpch.customer.c_phone, 1, 2)->Column#27, tpch.customer.c_acctbal
      └─HashLeftJoin_39	0.00	root	anti semi join, equal:[eq(tpch.customer.c_custkey, tpch.orders.o_custkey)]
        ├─TableReader_45(Build)	75000000.00	root	data:TableFullScan_44
        │ └─TableFullScan_44	75000000.00	cop[tikv]	table:orders, keep order:false
        └─Selection_40(Probe)	0.00	root	in(substring(tpch.customer.c_phone, 1, 2), "20", "40", "22", "30", "39", "42", "21")
          └─TableReader_43	0.00	root	data:Selection_42
            └─Selection_42	0.00	cop[tikv]	gt(tpch.customer.c_acctbal, NULL)
              └─TableFullScan_41	7500000.00	cop[tikv]	table:customer, keep order:false
>>>>>>> 7c39e5e5
<|MERGE_RESOLUTION|>--- conflicted
+++ resolved
@@ -1288,28 +1288,14 @@
 order by
 cntrycode;
 id	estRows	task	operator info
-<<<<<<< HEAD
 Sort_39	1.00	root	Column#27:asc
 └─Projection_41	1.00	root	Column#27, Column#28, Column#29
   └─HashAgg_44	1.00	root	group by:Column#27, funcs:count(1)->Column#28, funcs:sum(tpch.customer.c_acctbal)->Column#29, funcs:firstrow(Column#27)->Column#27
     └─Projection_45	0.00	root	substring(tpch.customer.c_phone, 1, 2)->Column#27, tpch.customer.c_acctbal
-      └─HashLeftJoin_46	0.00	root	anti semi join, inner:TableReader_52, equal:[eq(tpch.customer.c_custkey, tpch.orders.o_custkey)]
+      └─HashLeftJoin_46	0.00	root	anti semi join, equal:[eq(tpch.customer.c_custkey, tpch.orders.o_custkey)]
         ├─TableReader_52(Build)	75000000.00	root	data:TableFullScan_51
         │ └─TableFullScan_51	75000000.00	cop[tikv]	table:orders, keep order:false
         └─Selection_50(Probe)	0.00	root	in(substring(tpch.customer.c_phone, 1, 2), "20", "40", "22", "30", "39", "42", "21")
           └─TableReader_49	0.00	root	data:Selection_48
             └─Selection_48	0.00	cop[tikv]	gt(tpch.customer.c_acctbal, NULL)
-              └─TableFullScan_47	7500000.00	cop[tikv]	table:customer, keep order:false
-=======
-Sort_32	1.00	root	Column#27:asc
-└─Projection_34	1.00	root	Column#27, Column#28, Column#29
-  └─HashAgg_37	1.00	root	group by:Column#27, funcs:count(1)->Column#28, funcs:sum(tpch.customer.c_acctbal)->Column#29, funcs:firstrow(Column#27)->Column#27
-    └─Projection_38	0.00	root	substring(tpch.customer.c_phone, 1, 2)->Column#27, tpch.customer.c_acctbal
-      └─HashLeftJoin_39	0.00	root	anti semi join, equal:[eq(tpch.customer.c_custkey, tpch.orders.o_custkey)]
-        ├─TableReader_45(Build)	75000000.00	root	data:TableFullScan_44
-        │ └─TableFullScan_44	75000000.00	cop[tikv]	table:orders, keep order:false
-        └─Selection_40(Probe)	0.00	root	in(substring(tpch.customer.c_phone, 1, 2), "20", "40", "22", "30", "39", "42", "21")
-          └─TableReader_43	0.00	root	data:Selection_42
-            └─Selection_42	0.00	cop[tikv]	gt(tpch.customer.c_acctbal, NULL)
-              └─TableFullScan_41	7500000.00	cop[tikv]	table:customer, keep order:false
->>>>>>> 7c39e5e5
+              └─TableFullScan_47	7500000.00	cop[tikv]	table:customer, keep order:false