CREATE DATABASE IF NOT EXISTS TPCH;
USE TPCH;
CREATE TABLE IF NOT EXISTS nation  ( N_NATIONKEY  INTEGER NOT NULL,
N_NAME       CHAR(25) NOT NULL,
N_REGIONKEY  INTEGER NOT NULL,
N_COMMENT    VARCHAR(152),
PRIMARY KEY (N_NATIONKEY));
CREATE TABLE IF NOT EXISTS region  ( R_REGIONKEY  INTEGER NOT NULL,
R_NAME       CHAR(25) NOT NULL,
R_COMMENT    VARCHAR(152),
PRIMARY KEY (R_REGIONKEY));
CREATE TABLE IF NOT EXISTS part  ( P_PARTKEY     INTEGER NOT NULL,
P_NAME        VARCHAR(55) NOT NULL,
P_MFGR        CHAR(25) NOT NULL,
P_BRAND       CHAR(10) NOT NULL,
P_TYPE        VARCHAR(25) NOT NULL,
P_SIZE        INTEGER NOT NULL,
P_CONTAINER   CHAR(10) NOT NULL,
P_RETAILPRICE DECIMAL(15,2) NOT NULL,
P_COMMENT     VARCHAR(23) NOT NULL,
PRIMARY KEY (P_PARTKEY));
CREATE TABLE IF NOT EXISTS supplier  ( S_SUPPKEY     INTEGER NOT NULL,
S_NAME        CHAR(25) NOT NULL,
S_ADDRESS     VARCHAR(40) NOT NULL,
S_NATIONKEY   INTEGER NOT NULL,
S_PHONE       CHAR(15) NOT NULL,
S_ACCTBAL     DECIMAL(15,2) NOT NULL,
S_COMMENT     VARCHAR(101) NOT NULL,
PRIMARY KEY (S_SUPPKEY),
CONSTRAINT FOREIGN KEY SUPPLIER_FK1 (S_NATIONKEY) references nation(N_NATIONKEY));
CREATE TABLE IF NOT EXISTS partsupp ( PS_PARTKEY     INTEGER NOT NULL,
PS_SUPPKEY     INTEGER NOT NULL,
PS_AVAILQTY    INTEGER NOT NULL,
PS_SUPPLYCOST  DECIMAL(15,2)  NOT NULL,
PS_COMMENT     VARCHAR(199) NOT NULL,
PRIMARY KEY (PS_PARTKEY,PS_SUPPKEY),
CONSTRAINT FOREIGN KEY PARTSUPP_FK1 (PS_SUPPKEY) references supplier(S_SUPPKEY),
CONSTRAINT FOREIGN KEY PARTSUPP_FK2 (PS_PARTKEY) references part(P_PARTKEY));
CREATE TABLE IF NOT EXISTS customer  ( C_CUSTKEY     INTEGER NOT NULL,
C_NAME        VARCHAR(25) NOT NULL,
C_ADDRESS     VARCHAR(40) NOT NULL,
C_NATIONKEY   INTEGER NOT NULL,
C_PHONE       CHAR(15) NOT NULL,
C_ACCTBAL     DECIMAL(15,2)   NOT NULL,
C_MKTSEGMENT  CHAR(10) NOT NULL,
C_COMMENT     VARCHAR(117) NOT NULL,
PRIMARY KEY (C_CUSTKEY),
CONSTRAINT FOREIGN KEY CUSTOMER_FK1 (C_NATIONKEY) references nation(N_NATIONKEY));
CREATE TABLE IF NOT EXISTS orders  ( O_ORDERKEY       INTEGER NOT NULL,
O_CUSTKEY        INTEGER NOT NULL,
O_ORDERSTATUS    CHAR(1) NOT NULL,
O_TOTALPRICE     DECIMAL(15,2) NOT NULL,
O_ORDERDATE      DATE NOT NULL,
O_ORDERPRIORITY  CHAR(15) NOT NULL,
O_CLERK          CHAR(15) NOT NULL,
O_SHIPPRIORITY   INTEGER NOT NULL,
O_COMMENT        VARCHAR(79) NOT NULL,
PRIMARY KEY (O_ORDERKEY),
CONSTRAINT FOREIGN KEY ORDERS_FK1 (O_CUSTKEY) references customer(C_CUSTKEY));
CREATE TABLE IF NOT EXISTS lineitem ( L_ORDERKEY    INTEGER NOT NULL,
L_PARTKEY     INTEGER NOT NULL,
L_SUPPKEY     INTEGER NOT NULL,
L_LINENUMBER  INTEGER NOT NULL,
L_QUANTITY    DECIMAL(15,2) NOT NULL,
L_EXTENDEDPRICE  DECIMAL(15,2) NOT NULL,
L_DISCOUNT    DECIMAL(15,2) NOT NULL,
L_TAX         DECIMAL(15,2) NOT NULL,
L_RETURNFLAG  CHAR(1) NOT NULL,
L_LINESTATUS  CHAR(1) NOT NULL,
L_SHIPDATE    DATE NOT NULL,
L_COMMITDATE  DATE NOT NULL,
L_RECEIPTDATE DATE NOT NULL,
L_SHIPINSTRUCT CHAR(25) NOT NULL,
L_SHIPMODE     CHAR(10) NOT NULL,
L_COMMENT      VARCHAR(44) NOT NULL,
PRIMARY KEY (L_ORDERKEY,L_LINENUMBER),
CONSTRAINT FOREIGN KEY LINEITEM_FK1 (L_ORDERKEY)  references orders(O_ORDERKEY),
CONSTRAINT FOREIGN KEY LINEITEM_FK2 (L_PARTKEY,L_SUPPKEY) references partsupp(PS_PARTKEY, PS_SUPPKEY));
load stats 's/tpch_stats/nation.json';
load stats 's/tpch_stats/region.json';
load stats 's/tpch_stats/part.json';
load stats 's/tpch_stats/supplier.json';
load stats 's/tpch_stats/partsupp.json';
load stats 's/tpch_stats/customer.json';
load stats 's/tpch_stats/orders.json';
load stats 's/tpch_stats/lineitem.json';
set @@session.tidb_opt_agg_push_down = 0;
/*
Q1 Pricing Summary Report
This query reports the amount of business that was billed, shipped, and returned.
The Pricing Summary Report Query provides a summary pricing report for all lineitems shipped as of a given date.
The date is within 60 - 120 days of the greatest ship date contained in the database. The query lists totals for
extended price, discounted extended price, discounted extended price plus tax, average quantity, average extended
price, and average discount. These aggregates are grouped by RETURNFLAG and LINESTATUS, and listed in
ascending order of RETURNFLAG and LINESTATUS. A count of the number of lineitems in each group is
included.
Planner enhancement: none.
*/
explain
select
l_returnflag,
l_linestatus,
sum(l_quantity) as sum_qty,
sum(l_extendedprice) as sum_base_price,
sum(l_extendedprice * (1 - l_discount)) as sum_disc_price,
sum(l_extendedprice * (1 - l_discount) * (1 + l_tax)) as sum_charge,
avg(l_quantity) as avg_qty,
avg(l_extendedprice) as avg_price,
avg(l_discount) as avg_disc,
count(*) as count_order
from
lineitem
where
l_shipdate <= date_sub('1998-12-01', interval 108 day)
group by
l_returnflag,
l_linestatus
order by
l_returnflag,
l_linestatus;
id	estRows	task	access object	operator info
Sort_6	2.94	root		tpch.lineitem.l_returnflag, tpch.lineitem.l_linestatus
└─Projection_8	2.94	root		tpch.lineitem.l_returnflag, tpch.lineitem.l_linestatus, Column#18, Column#19, Column#20, Column#21, Column#22, Column#23, Column#24, Column#25
  └─HashAgg_14	2.94	root		group by:tpch.lineitem.l_linestatus, tpch.lineitem.l_returnflag, funcs:sum(Column#26)->Column#18, funcs:sum(Column#27)->Column#19, funcs:sum(Column#28)->Column#20, funcs:sum(Column#29)->Column#21, funcs:avg(Column#30, Column#31)->Column#22, funcs:avg(Column#32, Column#33)->Column#23, funcs:avg(Column#34, Column#35)->Column#24, funcs:count(Column#36)->Column#25, funcs:firstrow(tpch.lineitem.l_returnflag)->tpch.lineitem.l_returnflag, funcs:firstrow(tpch.lineitem.l_linestatus)->tpch.lineitem.l_linestatus
    └─TableReader_15	2.94	root		data:HashAgg_9
      └─HashAgg_9	2.94	cop[tikv]		group by:tpch.lineitem.l_linestatus, tpch.lineitem.l_returnflag, funcs:sum(tpch.lineitem.l_quantity)->Column#26, funcs:sum(tpch.lineitem.l_extendedprice)->Column#27, funcs:sum(mul(tpch.lineitem.l_extendedprice, minus(1, tpch.lineitem.l_discount)))->Column#28, funcs:sum(mul(mul(tpch.lineitem.l_extendedprice, minus(1, tpch.lineitem.l_discount)), plus(1, tpch.lineitem.l_tax)))->Column#29, funcs:count(tpch.lineitem.l_quantity)->Column#30, funcs:sum(tpch.lineitem.l_quantity)->Column#31, funcs:count(tpch.lineitem.l_extendedprice)->Column#32, funcs:sum(tpch.lineitem.l_extendedprice)->Column#33, funcs:count(tpch.lineitem.l_discount)->Column#34, funcs:sum(tpch.lineitem.l_discount)->Column#35, funcs:count(1)->Column#36
        └─Selection_13	293795345.00	cop[tikv]		le(tpch.lineitem.l_shipdate, 1998-08-15)
          └─TableFullScan_12	300005811.00	cop[tikv]	table:lineitem	keep order:false
/*
Q2 Minimum Cost Supplier Query
This query finds which supplier should be selected to place an order for a given part in a given region.
The Minimum Cost Supplier Query finds, in a given region, for each part of a certain type and size, the supplier who
can supply it at minimum cost. If several suppliers in that region offer the desired part type and size at the same
(minimum) cost, the query lists the parts from suppliers with the 100 highest account balances. For each supplier,
the query lists the supplier's account balance, name and nation; the part's number and manufacturer; the supplier's
address, phone number and comment information.
Planner enhancement: join reorder.
*/
explain
select
s_acctbal,
s_name,
n_name,
p_partkey,
p_mfgr,
s_address,
s_phone,
s_comment
from
part,
supplier,
partsupp,
nation,
region
where
p_partkey = ps_partkey
and s_suppkey = ps_suppkey
and p_size = 30
and p_type like '%STEEL'
and s_nationkey = n_nationkey
and n_regionkey = r_regionkey
and r_name = 'ASIA'
and ps_supplycost = (
select
min(ps_supplycost)
from
partsupp,
supplier,
nation,
region
where
p_partkey = ps_partkey
and s_suppkey = ps_suppkey
and s_nationkey = n_nationkey
and n_regionkey = r_regionkey
and r_name = 'ASIA'
)
order by
s_acctbal desc,
n_name,
s_name,
p_partkey
limit 100;
id	estRows	task	access object	operator info
<<<<<<< HEAD
Projection_39	100.00	root		tpch.supplier.s_acctbal, tpch.supplier.s_name, tpch.nation.n_name, tpch.part.p_partkey, tpch.part.p_mfgr, tpch.supplier.s_address, tpch.supplier.s_phone, tpch.supplier.s_comment
└─TopN_42	100.00	root		tpch.supplier.s_acctbal:desc, tpch.nation.n_name:asc, tpch.supplier.s_name:asc, tpch.part.p_partkey:asc, offset:0, count:100
  └─Projection_46	155496.00	root		tpch.part.p_partkey, tpch.part.p_mfgr, tpch.supplier.s_name, tpch.supplier.s_address, tpch.supplier.s_phone, tpch.supplier.s_acctbal, tpch.supplier.s_comment, tpch.nation.n_name
    └─HashJoin_49	155496.00	root		inner join, equal:[eq(tpch.part.p_partkey, tpch.partsupp.ps_partkey) eq(tpch.partsupp.ps_supplycost, Column#50)]
      ├─HashJoin_63(Build)	155496.00	root		inner join, equal:[eq(tpch.partsupp.ps_partkey, tpch.part.p_partkey)]
      │ ├─TableReader_93(Build)	155496.00	root		data:Selection_92
      │ │ └─Selection_92	155496.00	cop[tikv]		eq(tpch.part.p_size, 30), like(tpch.part.p_type, "%STEEL", 92)
      │ │   └─TableFullScan_91	10000000.00	cop[tikv]	table:part	keep order:false
      │ └─HashJoin_66(Probe)	8155010.44	root		inner join, equal:[eq(tpch.supplier.s_suppkey, tpch.partsupp.ps_suppkey)]
      │   ├─HashJoin_68(Build)	100000.00	root		inner join, equal:[eq(tpch.nation.n_nationkey, tpch.supplier.s_nationkey)]
      │   │ ├─HashJoin_81(Build)	5.00	root		inner join, equal:[eq(tpch.region.r_regionkey, tpch.nation.n_regionkey)]
      │   │ │ ├─TableReader_86(Build)	1.00	root		data:Selection_85
      │   │ │ │ └─Selection_85	1.00	cop[tikv]		eq(tpch.region.r_name, "ASIA")
      │   │ │ │   └─TableFullScan_84	5.00	cop[tikv]	table:region	keep order:false
      │   │ │ └─TableReader_83(Probe)	25.00	root		data:TableFullScan_82
      │   │ │   └─TableFullScan_82	25.00	cop[tikv]	table:nation	keep order:false
      │   │ └─TableReader_88(Probe)	500000.00	root		data:TableFullScan_87
      │   │   └─TableFullScan_87	500000.00	cop[tikv]	table:supplier	keep order:false
      │   └─TableReader_90(Probe)	40000000.00	root		data:TableFullScan_89
      │     └─TableFullScan_89	40000000.00	cop[tikv]	table:partsupp	keep order:false
      └─Selection_94(Probe)	6524008.35	root		not(isnull(Column#50))
        └─HashAgg_97	8155010.44	root		group by:tpch.partsupp.ps_partkey, funcs:min(tpch.partsupp.ps_supplycost)->Column#50, funcs:firstrow(tpch.partsupp.ps_partkey)->tpch.partsupp.ps_partkey
          └─HashJoin_102	8155010.44	root		inner join, equal:[eq(tpch.supplier.s_suppkey, tpch.partsupp.ps_suppkey)]
            ├─HashJoin_104(Build)	100000.00	root		inner join, equal:[eq(tpch.nation.n_nationkey, tpch.supplier.s_nationkey)]
            │ ├─HashJoin_117(Build)	5.00	root		inner join, equal:[eq(tpch.region.r_regionkey, tpch.nation.n_regionkey)]
            │ │ ├─TableReader_122(Build)	1.00	root		data:Selection_121
            │ │ │ └─Selection_121	1.00	cop[tikv]		eq(tpch.region.r_name, "ASIA")
            │ │ │   └─TableFullScan_120	5.00	cop[tikv]	table:region	keep order:false
            │ │ └─TableReader_119(Probe)	25.00	root		data:TableFullScan_118
            │ │   └─TableFullScan_118	25.00	cop[tikv]	table:nation	keep order:false
            │ └─TableReader_124(Probe)	500000.00	root		data:TableFullScan_123
            │   └─TableFullScan_123	500000.00	cop[tikv]	table:supplier	keep order:false
            └─TableReader_126(Probe)	40000000.00	root		data:TableFullScan_125
              └─TableFullScan_125	40000000.00	cop[tikv]	table:partsupp	keep order:false
=======
Projection_37	100.00	root		tpch.supplier.s_acctbal, tpch.supplier.s_name, tpch.nation.n_name, tpch.part.p_partkey, tpch.part.p_mfgr, tpch.supplier.s_address, tpch.supplier.s_phone, tpch.supplier.s_comment
└─TopN_40	100.00	root		tpch.supplier.s_acctbal:desc, tpch.nation.n_name, tpch.supplier.s_name, tpch.part.p_partkey, offset:0, count:100
  └─HashJoin_45	155496.00	root		inner join, equal:[eq(tpch.part.p_partkey, tpch.partsupp.ps_partkey) eq(tpch.partsupp.ps_supplycost, Column#50)]
    ├─HashJoin_58(Build)	155496.00	root		inner join, equal:[eq(tpch.partsupp.ps_partkey, tpch.part.p_partkey)]
    │ ├─TableReader_88(Build)	155496.00	root		data:Selection_87
    │ │ └─Selection_87	155496.00	cop[tikv]		eq(tpch.part.p_size, 30), like(tpch.part.p_type, "%STEEL", 92)
    │ │   └─TableFullScan_86	10000000.00	cop[tikv]	table:part	keep order:false
    │ └─HashJoin_61(Probe)	8155010.44	root		inner join, equal:[eq(tpch.supplier.s_suppkey, tpch.partsupp.ps_suppkey)]
    │   ├─HashJoin_63(Build)	100000.00	root		inner join, equal:[eq(tpch.nation.n_nationkey, tpch.supplier.s_nationkey)]
    │   │ ├─HashJoin_76(Build)	5.00	root		inner join, equal:[eq(tpch.region.r_regionkey, tpch.nation.n_regionkey)]
    │   │ │ ├─TableReader_81(Build)	1.00	root		data:Selection_80
    │   │ │ │ └─Selection_80	1.00	cop[tikv]		eq(tpch.region.r_name, "ASIA")
    │   │ │ │   └─TableFullScan_79	5.00	cop[tikv]	table:region	keep order:false
    │   │ │ └─TableReader_78(Probe)	25.00	root		data:TableFullScan_77
    │   │ │   └─TableFullScan_77	25.00	cop[tikv]	table:nation	keep order:false
    │   │ └─TableReader_83(Probe)	500000.00	root		data:TableFullScan_82
    │   │   └─TableFullScan_82	500000.00	cop[tikv]	table:supplier	keep order:false
    │   └─TableReader_85(Probe)	40000000.00	root		data:TableFullScan_84
    │     └─TableFullScan_84	40000000.00	cop[tikv]	table:partsupp	keep order:false
    └─Selection_89(Probe)	6524008.35	root		not(isnull(Column#50))
      └─HashAgg_90	8155010.44	root		group by:tpch.partsupp.ps_partkey, funcs:min(tpch.partsupp.ps_supplycost)->Column#50, funcs:firstrow(tpch.partsupp.ps_partkey)->tpch.partsupp.ps_partkey
        └─HashJoin_93	8155010.44	root		inner join, equal:[eq(tpch.supplier.s_suppkey, tpch.partsupp.ps_suppkey)]
          ├─HashJoin_95(Build)	100000.00	root		inner join, equal:[eq(tpch.nation.n_nationkey, tpch.supplier.s_nationkey)]
          │ ├─HashJoin_108(Build)	5.00	root		inner join, equal:[eq(tpch.region.r_regionkey, tpch.nation.n_regionkey)]
          │ │ ├─TableReader_113(Build)	1.00	root		data:Selection_112
          │ │ │ └─Selection_112	1.00	cop[tikv]		eq(tpch.region.r_name, "ASIA")
          │ │ │   └─TableFullScan_111	5.00	cop[tikv]	table:region	keep order:false
          │ │ └─TableReader_110(Probe)	25.00	root		data:TableFullScan_109
          │ │   └─TableFullScan_109	25.00	cop[tikv]	table:nation	keep order:false
          │ └─TableReader_115(Probe)	500000.00	root		data:TableFullScan_114
          │   └─TableFullScan_114	500000.00	cop[tikv]	table:supplier	keep order:false
          └─TableReader_117(Probe)	40000000.00	root		data:TableFullScan_116
            └─TableFullScan_116	40000000.00	cop[tikv]	table:partsupp	keep order:false
>>>>>>> 795e88ae
/*
Q3 Shipping Priority Query
This query retrieves the 10 unshipped orders with the highest value.
The Shipping Priority Query retrieves the shipping priority and potential revenue, defined as the sum of
l_extendedprice * (1-l_discount), of the orders having the largest revenue among those that had not been shipped as
of a given date. Orders are listed in decreasing order of revenue. If more than 10 unshipped orders exist, only the 10
orders with the largest revenue are listed.
planner enhancement: if group-by item have primary key, non-priamry key is useless.
*/
explain
select
l_orderkey,
sum(l_extendedprice * (1 - l_discount)) as revenue,
o_orderdate,
o_shippriority
from
customer,
orders,
lineitem
where
c_mktsegment = 'AUTOMOBILE'
and c_custkey = o_custkey
and l_orderkey = o_orderkey
and o_orderdate < '1995-03-13'
and l_shipdate > '1995-03-13'
group by
l_orderkey,
o_orderdate,
o_shippriority
order by
revenue desc,
o_orderdate
limit 10;
id	estRows	task	access object	operator info
Projection_14	10.00	root		tpch.lineitem.l_orderkey, Column#35, tpch.orders.o_orderdate, tpch.orders.o_shippriority
└─TopN_17	10.00	root		Column#35:desc, tpch.orders.o_orderdate, offset:0, count:10
  └─HashAgg_21	40252367.98	root		group by:Column#48, Column#49, Column#50, funcs:sum(Column#44)->Column#35, funcs:firstrow(Column#45)->tpch.orders.o_orderdate, funcs:firstrow(Column#46)->tpch.orders.o_shippriority, funcs:firstrow(Column#47)->tpch.lineitem.l_orderkey
    └─Projection_79	91515927.49	root		mul(tpch.lineitem.l_extendedprice, minus(1, tpch.lineitem.l_discount))->Column#44, tpch.orders.o_orderdate, tpch.orders.o_shippriority, tpch.lineitem.l_orderkey, tpch.lineitem.l_orderkey, tpch.orders.o_orderdate, tpch.orders.o_shippriority
      └─HashJoin_38	91515927.49	root		inner join, equal:[eq(tpch.orders.o_orderkey, tpch.lineitem.l_orderkey)]
        ├─HashJoin_69(Build)	22592975.51	root		inner join, equal:[eq(tpch.customer.c_custkey, tpch.orders.o_custkey)]
        │ ├─TableReader_75(Build)	1498236.00	root		data:Selection_74
        │ │ └─Selection_74	1498236.00	cop[tikv]		eq(tpch.customer.c_mktsegment, "AUTOMOBILE")
        │ │   └─TableFullScan_73	7500000.00	cop[tikv]	table:customer	keep order:false
        │ └─TableReader_72(Probe)	36870000.00	root		data:Selection_71
        │   └─Selection_71	36870000.00	cop[tikv]		lt(tpch.orders.o_orderdate, 1995-03-13 00:00:00.000000)
        │     └─TableFullScan_70	75000000.00	cop[tikv]	table:orders	keep order:false
        └─TableReader_78(Probe)	163047704.27	root		data:Selection_77
          └─Selection_77	163047704.27	cop[tikv]		gt(tpch.lineitem.l_shipdate, 1995-03-13 00:00:00.000000)
            └─TableFullScan_76	300005811.00	cop[tikv]	table:lineitem	keep order:false
/*
Q4 Order Priority Checking Query
This query determines how well the order priority system is working and gives an assessment of customer satisfaction.
The Order Priority Checking Query counts the number of orders ordered in a given quarter of a given year in which
at least one lineitem was received by the customer later than its committed date. The query lists the count of such
orders for each order priority sorted in ascending priority order.
*/
explain
select
o_orderpriority,
count(*) as order_count
from
orders
where
o_orderdate >= '1995-01-01'
and o_orderdate < date_add('1995-01-01', interval '3' month)
and exists (
select
*
from
lineitem
where
l_orderkey = o_orderkey
and l_commitdate < l_receiptdate
)
group by
o_orderpriority
order by
o_orderpriority;
id	estRows	task	access object	operator info
Sort_10	1.00	root		tpch.orders.o_orderpriority
└─Projection_12	1.00	root		tpch.orders.o_orderpriority, Column#27
  └─HashAgg_13	1.00	root		group by:tpch.orders.o_orderpriority, funcs:count(1)->Column#27, funcs:firstrow(tpch.orders.o_orderpriority)->tpch.orders.o_orderpriority
    └─IndexHashJoin_21	2340750.00	root		semi join, inner:IndexLookUp_18, outer key:tpch.orders.o_orderkey, inner key:tpch.lineitem.l_orderkey, equal cond:eq(tpch.orders.o_orderkey, tpch.lineitem.l_orderkey)
      ├─TableReader_40(Build)	2925937.50	root		data:Selection_39
      │ └─Selection_39	2925937.50	cop[tikv]		ge(tpch.orders.o_orderdate, 1995-01-01 00:00:00.000000), lt(tpch.orders.o_orderdate, 1995-04-01)
      │   └─TableFullScan_38	75000000.00	cop[tikv]	table:orders	keep order:false
      └─IndexLookUp_18(Probe)	4.05	root		
        ├─IndexRangeScan_15(Build)	5.06	cop[tikv]	table:lineitem, index:PRIMARY(L_ORDERKEY, L_LINENUMBER)	range: decided by [eq(tpch.lineitem.l_orderkey, tpch.orders.o_orderkey)], keep order:false
        └─Selection_17(Probe)	4.05	cop[tikv]		lt(tpch.lineitem.l_commitdate, tpch.lineitem.l_receiptdate)
          └─TableRowIDScan_16	5.06	cop[tikv]	table:lineitem	keep order:false
/*
Q5 Local Supplier Volume Query
This query lists the revenue volume done through local suppliers.
The Local Supplier Volume Query lists for each nation in a region the revenue volume that resulted from lineitem
transactions in which the customer ordering parts and the supplier filling them were both within that nation. The
query is run in order to determine whether to institute local distribution centers in a given region. The query considers
only parts ordered in a given year. The query displays the nations and revenue volume in descending order by
revenue. Revenue volume for all qualifying lineitems in a particular nation is defined as sum(l_extendedprice * (1 -
l_discount)).
Planner enhancement: join reorder.
*/
explain
select
n_name,
sum(l_extendedprice * (1 - l_discount)) as revenue
from
customer,
orders,
lineitem,
supplier,
nation,
region
where
c_custkey = o_custkey
and l_orderkey = o_orderkey
and l_suppkey = s_suppkey
and c_nationkey = s_nationkey
and s_nationkey = n_nationkey
and n_regionkey = r_regionkey
and r_name = 'MIDDLE EAST'
and o_orderdate >= '1994-01-01'
and o_orderdate < date_add('1994-01-01', interval '1' year)
group by
n_name
order by
revenue desc;
id	estRows	task	access object	operator info
<<<<<<< HEAD
Sort_24	5.00	root		Column#49:desc
└─Projection_26	5.00	root		tpch.nation.n_name, Column#49
  └─HashAgg_29	5.00	root		group by:Column#52, funcs:sum(Column#50)->Column#49, funcs:firstrow(Column#51)->tpch.nation.n_name
    └─Projection_88	11822812.50	root		mul(tpch.lineitem.l_extendedprice, minus(1, tpch.lineitem.l_discount))->Column#50, tpch.nation.n_name, tpch.nation.n_name
      └─Projection_30	11822812.50	root		tpch.lineitem.l_extendedprice, tpch.lineitem.l_discount, tpch.nation.n_name
        └─HashJoin_40	11822812.50	root		inner join, equal:[eq(tpch.supplier.s_nationkey, tpch.customer.c_nationkey) eq(tpch.orders.o_custkey, tpch.customer.c_custkey)]
          ├─TableReader_86(Build)	7500000.00	root		data:TableFullScan_85
          │ └─TableFullScan_85	7500000.00	cop[tikv]	table:customer	keep order:false
          └─HashJoin_54(Probe)	11822812.50	root		inner join, equal:[eq(tpch.lineitem.l_orderkey, tpch.orders.o_orderkey)]
            ├─TableReader_84(Build)	11822812.50	root		data:Selection_83
            │ └─Selection_83	11822812.50	cop[tikv]		ge(tpch.orders.o_orderdate, 1994-01-01 00:00:00.000000), lt(tpch.orders.o_orderdate, 1995-01-01)
            │   └─TableFullScan_82	75000000.00	cop[tikv]	table:orders	keep order:false
            └─HashJoin_57(Probe)	61163763.01	root		inner join, equal:[eq(tpch.supplier.s_suppkey, tpch.lineitem.l_suppkey)]
              ├─HashJoin_59(Build)	100000.00	root		inner join, equal:[eq(tpch.nation.n_nationkey, tpch.supplier.s_nationkey)]
              │ ├─HashJoin_72(Build)	5.00	root		inner join, equal:[eq(tpch.region.r_regionkey, tpch.nation.n_regionkey)]
              │ │ ├─TableReader_77(Build)	1.00	root		data:Selection_76
              │ │ │ └─Selection_76	1.00	cop[tikv]		eq(tpch.region.r_name, "MIDDLE EAST")
              │ │ │   └─TableFullScan_75	5.00	cop[tikv]	table:region	keep order:false
              │ │ └─TableReader_74(Probe)	25.00	root		data:TableFullScan_73
              │ │   └─TableFullScan_73	25.00	cop[tikv]	table:nation	keep order:false
              │ └─TableReader_79(Probe)	500000.00	root		data:TableFullScan_78
              │   └─TableFullScan_78	500000.00	cop[tikv]	table:supplier	keep order:false
              └─TableReader_81(Probe)	300005811.00	root		data:TableFullScan_80
                └─TableFullScan_80	300005811.00	cop[tikv]	table:lineitem	keep order:false
=======
Sort_23	5.00	root		Column#49:desc
└─Projection_25	5.00	root		tpch.nation.n_name, Column#49
  └─HashAgg_26	5.00	root		group by:Column#52, funcs:sum(Column#50)->Column#49, funcs:firstrow(Column#51)->tpch.nation.n_name
    └─Projection_83	11822812.50	root		mul(tpch.lineitem.l_extendedprice, minus(1, tpch.lineitem.l_discount))->Column#50, tpch.nation.n_name, tpch.nation.n_name
      └─HashJoin_35	11822812.50	root		inner join, equal:[eq(tpch.supplier.s_nationkey, tpch.customer.c_nationkey) eq(tpch.orders.o_custkey, tpch.customer.c_custkey)]
        ├─TableReader_81(Build)	7500000.00	root		data:TableFullScan_80
        │ └─TableFullScan_80	7500000.00	cop[tikv]	table:customer	keep order:false
        └─HashJoin_49(Probe)	11822812.50	root		inner join, equal:[eq(tpch.lineitem.l_orderkey, tpch.orders.o_orderkey)]
          ├─TableReader_79(Build)	11822812.50	root		data:Selection_78
          │ └─Selection_78	11822812.50	cop[tikv]		ge(tpch.orders.o_orderdate, 1994-01-01 00:00:00.000000), lt(tpch.orders.o_orderdate, 1995-01-01)
          │   └─TableFullScan_77	75000000.00	cop[tikv]	table:orders	keep order:false
          └─HashJoin_52(Probe)	61163763.01	root		inner join, equal:[eq(tpch.supplier.s_suppkey, tpch.lineitem.l_suppkey)]
            ├─HashJoin_54(Build)	100000.00	root		inner join, equal:[eq(tpch.nation.n_nationkey, tpch.supplier.s_nationkey)]
            │ ├─HashJoin_67(Build)	5.00	root		inner join, equal:[eq(tpch.region.r_regionkey, tpch.nation.n_regionkey)]
            │ │ ├─TableReader_72(Build)	1.00	root		data:Selection_71
            │ │ │ └─Selection_71	1.00	cop[tikv]		eq(tpch.region.r_name, "MIDDLE EAST")
            │ │ │   └─TableFullScan_70	5.00	cop[tikv]	table:region	keep order:false
            │ │ └─TableReader_69(Probe)	25.00	root		data:TableFullScan_68
            │ │   └─TableFullScan_68	25.00	cop[tikv]	table:nation	keep order:false
            │ └─TableReader_74(Probe)	500000.00	root		data:TableFullScan_73
            │   └─TableFullScan_73	500000.00	cop[tikv]	table:supplier	keep order:false
            └─TableReader_76(Probe)	300005811.00	root		data:TableFullScan_75
              └─TableFullScan_75	300005811.00	cop[tikv]	table:lineitem	keep order:false
>>>>>>> 795e88ae
/*
Q6 Forecasting Revenue Change Query
This query quantifies the amount of revenue increase that would have resulted from eliminating certain companywide
discounts in a given percentage range in a given year. Asking this type of "what if" query can be used to look
for ways to increase revenues.
The Forecasting Revenue Change Query considers all the lineitems shipped in a given year with discounts between
DISCOUNT-0.01 and DISCOUNT+0.01. The query lists the amount by which the total revenue would have
increased if these discounts had been eliminated for lineitems with l_quantity less than quantity. Note that the
potential revenue increase is equal to the sum of [l_extendedprice * l_discount] for all lineitems with discounts and
quantities in the qualifying range.
*/
explain
select
sum(l_extendedprice * l_discount) as revenue
from
lineitem
where
l_shipdate >= '1994-01-01'
and l_shipdate < date_add('1994-01-01', interval '1' year)
and l_discount between 0.06 - 0.01 and 0.06 + 0.01
and l_quantity < 24;
id	estRows	task	access object	operator info
StreamAgg_20	1.00	root		funcs:sum(Column#20)->Column#18
└─TableReader_21	1.00	root		data:StreamAgg_9
  └─StreamAgg_9	1.00	cop[tikv]		funcs:sum(mul(tpch.lineitem.l_extendedprice, tpch.lineitem.l_discount))->Column#20
    └─Selection_19	3713857.91	cop[tikv]		ge(tpch.lineitem.l_discount, 0.05), ge(tpch.lineitem.l_shipdate, 1994-01-01 00:00:00.000000), le(tpch.lineitem.l_discount, 0.07), lt(tpch.lineitem.l_quantity, 24), lt(tpch.lineitem.l_shipdate, 1995-01-01)
      └─TableFullScan_18	300005811.00	cop[tikv]	table:lineitem	keep order:false
/*
Q7 Volume Shipping Query
This query determines the value of goods shipped between certain nations to help in the re-negotiation of shipping
contracts.
The Volume Shipping Query finds, for two given nations, the gross discounted revenues derived from lineitems in
which parts were shipped from a supplier in either nation to a customer in the other nation during 1995 and 1996.
The query lists the supplier nation, the customer nation, the year, and the revenue from shipments that took place in
that year. The query orders the answer by Supplier nation, Customer nation, and year (all ascending).
Planner enahancement: join reorder.
*/
explain
select
supp_nation,
cust_nation,
l_year,
sum(volume) as revenue
from
(
select
n1.n_name as supp_nation,
n2.n_name as cust_nation,
extract(year from l_shipdate) as l_year,
l_extendedprice * (1 - l_discount) as volume
from
supplier,
lineitem,
orders,
customer,
nation n1,
nation n2
where
s_suppkey = l_suppkey
and o_orderkey = l_orderkey
and c_custkey = o_custkey
and s_nationkey = n1.n_nationkey
and c_nationkey = n2.n_nationkey
and (
(n1.n_name = 'JAPAN' and n2.n_name = 'INDIA')
or (n1.n_name = 'INDIA' and n2.n_name = 'JAPAN')
)
and l_shipdate between '1995-01-01' and '1996-12-31'
) as shipping
group by
supp_nation,
cust_nation,
l_year
order by
supp_nation,
cust_nation,
l_year;
id	estRows	task	access object	operator info
<<<<<<< HEAD
Sort_23	769.96	root		tpch.nation.n_name:asc, tpch.nation.n_name:asc, Column#50:asc
└─Projection_25	769.96	root		tpch.nation.n_name, tpch.nation.n_name, Column#50, Column#52
  └─HashAgg_28	769.96	root		group by:Column#50, tpch.nation.n_name, tpch.nation.n_name, funcs:sum(Column#51)->Column#52, funcs:firstrow(tpch.nation.n_name)->tpch.nation.n_name, funcs:firstrow(tpch.nation.n_name)->tpch.nation.n_name, funcs:firstrow(Column#50)->Column#50
    └─Projection_29	1957240.42	root		tpch.nation.n_name, tpch.nation.n_name, extract(YEAR, tpch.lineitem.l_shipdate)->Column#50, mul(tpch.lineitem.l_extendedprice, minus(1, tpch.lineitem.l_discount))->Column#51
      └─Projection_30	1957240.42	root		tpch.lineitem.l_extendedprice, tpch.lineitem.l_discount, tpch.lineitem.l_shipdate, tpch.nation.n_name, tpch.nation.n_name
        └─HashJoin_42	1957240.42	root		inner join, equal:[eq(tpch.customer.c_nationkey, tpch.nation.n_nationkey)], other cond:or(and(eq(tpch.nation.n_name, "JAPAN"), eq(tpch.nation.n_name, "INDIA")), and(eq(tpch.nation.n_name, "INDIA"), eq(tpch.nation.n_name, "JAPAN")))
          ├─TableReader_96(Build)	2.00	root		data:Selection_95
          │ └─Selection_95	2.00	cop[tikv]		or(eq(tpch.nation.n_name, "INDIA"), eq(tpch.nation.n_name, "JAPAN"))
          │   └─TableFullScan_94	25.00	cop[tikv]	table:n2	keep order:false
          └─HashJoin_53(Probe)	24465505.20	root		inner join, equal:[eq(tpch.orders.o_custkey, tpch.customer.c_custkey)]
            ├─TableReader_93(Build)	7500000.00	root		data:TableFullScan_92
            │ └─TableFullScan_92	7500000.00	cop[tikv]	table:customer	keep order:false
            └─IndexMergeJoin_62(Probe)	24465505.20	root		inner join, inner:TableReader_60, outer key:tpch.lineitem.l_orderkey, inner key:tpch.orders.o_orderkey
              ├─HashJoin_68(Build)	24465505.20	root		inner join, equal:[eq(tpch.supplier.s_suppkey, tpch.lineitem.l_suppkey)]
              │ ├─HashJoin_81(Build)	40000.00	root		inner join, equal:[eq(tpch.nation.n_nationkey, tpch.supplier.s_nationkey)]
              │ │ ├─TableReader_86(Build)	2.00	root		data:Selection_85
              │ │ │ └─Selection_85	2.00	cop[tikv]		or(eq(tpch.nation.n_name, "JAPAN"), eq(tpch.nation.n_name, "INDIA"))
              │ │ │   └─TableFullScan_84	25.00	cop[tikv]	table:n1	keep order:false
              │ │ └─TableReader_83(Probe)	500000.00	root		data:TableFullScan_82
              │ │   └─TableFullScan_82	500000.00	cop[tikv]	table:supplier	keep order:false
              │ └─TableReader_89(Probe)	91446230.29	root		data:Selection_88
              │   └─Selection_88	91446230.29	cop[tikv]		ge(tpch.lineitem.l_shipdate, 1995-01-01 00:00:00.000000), le(tpch.lineitem.l_shipdate, 1996-12-31 00:00:00.000000)
              │     └─TableFullScan_87	300005811.00	cop[tikv]	table:lineitem	keep order:false
              └─TableReader_60(Probe)	1.00	root		data:TableRangeScan_59
                └─TableRangeScan_59	1.00	cop[tikv]	table:orders	range: decided by [tpch.lineitem.l_orderkey], keep order:true
=======
Sort_22	769.96	root		tpch.nation.n_name, tpch.nation.n_name, Column#50
└─Projection_24	769.96	root		tpch.nation.n_name, tpch.nation.n_name, Column#50, Column#52
  └─HashAgg_25	769.96	root		group by:Column#50, tpch.nation.n_name, tpch.nation.n_name, funcs:sum(Column#51)->Column#52, funcs:firstrow(tpch.nation.n_name)->tpch.nation.n_name, funcs:firstrow(tpch.nation.n_name)->tpch.nation.n_name, funcs:firstrow(Column#50)->Column#50
    └─Projection_26	1957240.42	root		tpch.nation.n_name, tpch.nation.n_name, extract(YEAR, cast(tpch.lineitem.l_shipdate, var_string(10)))->Column#50, mul(tpch.lineitem.l_extendedprice, minus(1, tpch.lineitem.l_discount))->Column#51
      └─HashJoin_38	1957240.42	root		inner join, equal:[eq(tpch.customer.c_nationkey, tpch.nation.n_nationkey)], other cond:or(and(eq(tpch.nation.n_name, "JAPAN"), eq(tpch.nation.n_name, "INDIA")), and(eq(tpch.nation.n_name, "INDIA"), eq(tpch.nation.n_name, "JAPAN")))
        ├─TableReader_92(Build)	2.00	root		data:Selection_91
        │ └─Selection_91	2.00	cop[tikv]		or(eq(tpch.nation.n_name, "INDIA"), eq(tpch.nation.n_name, "JAPAN"))
        │   └─TableFullScan_90	25.00	cop[tikv]	table:n2	keep order:false
        └─HashJoin_49(Probe)	24465505.20	root		inner join, equal:[eq(tpch.orders.o_custkey, tpch.customer.c_custkey)]
          ├─TableReader_89(Build)	7500000.00	root		data:TableFullScan_88
          │ └─TableFullScan_88	7500000.00	cop[tikv]	table:customer	keep order:false
          └─IndexJoin_56(Probe)	24465505.20	root		inner join, inner:TableReader_53, outer key:tpch.lineitem.l_orderkey, inner key:tpch.orders.o_orderkey, equal cond:eq(tpch.lineitem.l_orderkey, tpch.orders.o_orderkey)
            ├─HashJoin_64(Build)	24465505.20	root		inner join, equal:[eq(tpch.supplier.s_suppkey, tpch.lineitem.l_suppkey)]
            │ ├─HashJoin_77(Build)	40000.00	root		inner join, equal:[eq(tpch.nation.n_nationkey, tpch.supplier.s_nationkey)]
            │ │ ├─TableReader_82(Build)	2.00	root		data:Selection_81
            │ │ │ └─Selection_81	2.00	cop[tikv]		or(eq(tpch.nation.n_name, "JAPAN"), eq(tpch.nation.n_name, "INDIA"))
            │ │ │   └─TableFullScan_80	25.00	cop[tikv]	table:n1	keep order:false
            │ │ └─TableReader_79(Probe)	500000.00	root		data:TableFullScan_78
            │ │   └─TableFullScan_78	500000.00	cop[tikv]	table:supplier	keep order:false
            │ └─TableReader_85(Probe)	91446230.29	root		data:Selection_84
            │   └─Selection_84	91446230.29	cop[tikv]		ge(tpch.lineitem.l_shipdate, 1995-01-01 00:00:00.000000), le(tpch.lineitem.l_shipdate, 1996-12-31 00:00:00.000000)
            │     └─TableFullScan_83	300005811.00	cop[tikv]	table:lineitem	keep order:false
            └─TableReader_53(Probe)	1.00	root		data:TableRangeScan_52
              └─TableRangeScan_52	1.00	cop[tikv]	table:orders	range: decided by [tpch.lineitem.l_orderkey], keep order:false
>>>>>>> 795e88ae
/*
Q8 National Market Share Query
This query determines how the market share of a given nation within a given region has changed over two years for
a given part type.
The market share for a given nation within a given region is defined as the fraction of the revenue, the sum of
[l_extendedprice * (1-l_discount)], from the products of a specified type in that region that was supplied by suppliers
from the given nation. The query determines this for the years 1995 and 1996 presented in this order.
Planner enhancement: join reorder.
*/
explain
select
o_year,
sum(case
when nation = 'INDIA' then volume
else 0
end) / sum(volume) as mkt_share
from
(
select
extract(year from o_orderdate) as o_year,
l_extendedprice * (1 - l_discount) as volume,
n2.n_name as nation
from
part,
supplier,
lineitem,
orders,
customer,
nation n1,
nation n2,
region
where
p_partkey = l_partkey
and s_suppkey = l_suppkey
and l_orderkey = o_orderkey
and o_custkey = c_custkey
and c_nationkey = n1.n_nationkey
and n1.n_regionkey = r_regionkey
and r_name = 'ASIA'
and s_nationkey = n2.n_nationkey
and o_orderdate between '1995-01-01' and '1996-12-31'
and p_type = 'SMALL PLATED COPPER'
) as all_nations
group by
o_year
order by
o_year;
id	estRows	task	access object	operator info
<<<<<<< HEAD
Sort_30	719.02	root		Column#62:asc
└─Projection_32	719.02	root		Column#62, div(Column#64, Column#65)->Column#66
  └─HashAgg_35	719.02	root		group by:Column#78, funcs:sum(Column#75)->Column#64, funcs:sum(Column#76)->Column#65, funcs:firstrow(Column#77)->Column#62
    └─Projection_125	563136.02	root		case(eq(tpch.nation.n_name, INDIA), Column#63, 0)->Column#75, Column#63, Column#62, Column#62
      └─Projection_36	563136.02	root		extract(YEAR, tpch.orders.o_orderdate)->Column#62, mul(tpch.lineitem.l_extendedprice, minus(1, tpch.lineitem.l_discount))->Column#63, tpch.nation.n_name
        └─Projection_37	563136.02	root		tpch.lineitem.l_extendedprice, tpch.lineitem.l_discount, tpch.orders.o_orderdate, tpch.nation.n_name
          └─HashJoin_47	563136.02	root		inner join, equal:[eq(tpch.supplier.s_nationkey, tpch.nation.n_nationkey)]
            ├─TableReader_123(Build)	25.00	root		data:TableFullScan_122
            │ └─TableFullScan_122	25.00	cop[tikv]	table:n2	keep order:false
            └─HashJoin_58(Probe)	563136.02	root		inner join, equal:[eq(tpch.lineitem.l_suppkey, tpch.supplier.s_suppkey)]
              ├─TableReader_121(Build)	500000.00	root		data:TableFullScan_120
              │ └─TableFullScan_120	500000.00	cop[tikv]	table:supplier	keep order:false
              └─HashJoin_71(Probe)	563136.02	root		inner join, equal:[eq(tpch.lineitem.l_partkey, tpch.part.p_partkey)]
                ├─TableReader_119(Build)	61674.00	root		data:Selection_118
                │ └─Selection_118	61674.00	cop[tikv]		eq(tpch.part.p_type, "SMALL PLATED COPPER")
                │   └─TableFullScan_117	10000000.00	cop[tikv]	table:part	keep order:false
                └─IndexHashJoin_85(Probe)	90788402.51	root		inner join, inner:IndexLookUp_76, outer key:tpch.orders.o_orderkey, inner key:tpch.lineitem.l_orderkey
                  ├─HashJoin_89(Build)	22413367.93	root		inner join, equal:[eq(tpch.customer.c_custkey, tpch.orders.o_custkey)]
                  │ ├─HashJoin_91(Build)	1500000.00	root		inner join, equal:[eq(tpch.nation.n_nationkey, tpch.customer.c_nationkey)]
                  │ │ ├─HashJoin_104(Build)	5.00	root		inner join, equal:[eq(tpch.region.r_regionkey, tpch.nation.n_regionkey)]
                  │ │ │ ├─TableReader_109(Build)	1.00	root		data:Selection_108
                  │ │ │ │ └─Selection_108	1.00	cop[tikv]		eq(tpch.region.r_name, "ASIA")
                  │ │ │ │   └─TableFullScan_107	5.00	cop[tikv]	table:region	keep order:false
                  │ │ │ └─TableReader_106(Probe)	25.00	root		data:TableFullScan_105
                  │ │ │   └─TableFullScan_105	25.00	cop[tikv]	table:n1	keep order:false
                  │ │ └─TableReader_111(Probe)	7500000.00	root		data:TableFullScan_110
                  │ │   └─TableFullScan_110	7500000.00	cop[tikv]	table:customer	keep order:false
                  │ └─TableReader_114(Probe)	22413367.93	root		data:Selection_113
                  │   └─Selection_113	22413367.93	cop[tikv]		ge(tpch.orders.o_orderdate, 1995-01-01 00:00:00.000000), le(tpch.orders.o_orderdate, 1996-12-31 00:00:00.000000)
                  │     └─TableFullScan_112	75000000.00	cop[tikv]	table:orders	keep order:false
                  └─IndexLookUp_76(Probe)	4.05	root		
                    ├─IndexRangeScan_74(Build)	4.05	cop[tikv]	table:lineitem, index:PRIMARY(L_ORDERKEY, L_LINENUMBER)	range: decided by [eq(tpch.lineitem.l_orderkey, tpch.orders.o_orderkey)], keep order:false
                    └─TableRowIDScan_75(Probe)	4.05	cop[tikv]	table:lineitem	keep order:false
=======
Sort_29	719.02	root		Column#62
└─Projection_31	719.02	root		Column#62, div(Column#64, Column#65)->Column#66
  └─HashAgg_32	719.02	root		group by:Column#78, funcs:sum(Column#75)->Column#64, funcs:sum(Column#76)->Column#65, funcs:firstrow(Column#77)->Column#62
    └─Projection_121	563136.02	root		case(eq(tpch.nation.n_name, INDIA), Column#63, 0)->Column#75, Column#63, Column#62, Column#62
      └─Projection_33	563136.02	root		extract(YEAR, cast(tpch.orders.o_orderdate, var_string(10)))->Column#62, mul(tpch.lineitem.l_extendedprice, minus(1, tpch.lineitem.l_discount))->Column#63, tpch.nation.n_name
        └─HashJoin_43	563136.02	root		inner join, equal:[eq(tpch.supplier.s_nationkey, tpch.nation.n_nationkey)]
          ├─TableReader_119(Build)	25.00	root		data:TableFullScan_118
          │ └─TableFullScan_118	25.00	cop[tikv]	table:n2	keep order:false
          └─HashJoin_54(Probe)	563136.02	root		inner join, equal:[eq(tpch.lineitem.l_suppkey, tpch.supplier.s_suppkey)]
            ├─TableReader_117(Build)	500000.00	root		data:TableFullScan_116
            │ └─TableFullScan_116	500000.00	cop[tikv]	table:supplier	keep order:false
            └─HashJoin_67(Probe)	563136.02	root		inner join, equal:[eq(tpch.lineitem.l_partkey, tpch.part.p_partkey)]
              ├─TableReader_115(Build)	61674.00	root		data:Selection_114
              │ └─Selection_114	61674.00	cop[tikv]		eq(tpch.part.p_type, "SMALL PLATED COPPER")
              │   └─TableFullScan_113	10000000.00	cop[tikv]	table:part	keep order:false
              └─IndexHashJoin_75(Probe)	90788402.51	root		inner join, inner:IndexLookUp_72, outer key:tpch.orders.o_orderkey, inner key:tpch.lineitem.l_orderkey, equal cond:eq(tpch.orders.o_orderkey, tpch.lineitem.l_orderkey)
                ├─HashJoin_85(Build)	22413367.93	root		inner join, equal:[eq(tpch.customer.c_custkey, tpch.orders.o_custkey)]
                │ ├─HashJoin_87(Build)	1500000.00	root		inner join, equal:[eq(tpch.nation.n_nationkey, tpch.customer.c_nationkey)]
                │ │ ├─HashJoin_100(Build)	5.00	root		inner join, equal:[eq(tpch.region.r_regionkey, tpch.nation.n_regionkey)]
                │ │ │ ├─TableReader_105(Build)	1.00	root		data:Selection_104
                │ │ │ │ └─Selection_104	1.00	cop[tikv]		eq(tpch.region.r_name, "ASIA")
                │ │ │ │   └─TableFullScan_103	5.00	cop[tikv]	table:region	keep order:false
                │ │ │ └─TableReader_102(Probe)	25.00	root		data:TableFullScan_101
                │ │ │   └─TableFullScan_101	25.00	cop[tikv]	table:n1	keep order:false
                │ │ └─TableReader_107(Probe)	7500000.00	root		data:TableFullScan_106
                │ │   └─TableFullScan_106	7500000.00	cop[tikv]	table:customer	keep order:false
                │ └─TableReader_110(Probe)	22413367.93	root		data:Selection_109
                │   └─Selection_109	22413367.93	cop[tikv]		ge(tpch.orders.o_orderdate, 1995-01-01 00:00:00.000000), le(tpch.orders.o_orderdate, 1996-12-31 00:00:00.000000)
                │     └─TableFullScan_108	75000000.00	cop[tikv]	table:orders	keep order:false
                └─IndexLookUp_72(Probe)	4.05	root		
                  ├─IndexRangeScan_70(Build)	4.05	cop[tikv]	table:lineitem, index:PRIMARY(L_ORDERKEY, L_LINENUMBER)	range: decided by [eq(tpch.lineitem.l_orderkey, tpch.orders.o_orderkey)], keep order:false
                  └─TableRowIDScan_71(Probe)	4.05	cop[tikv]	table:lineitem	keep order:false
>>>>>>> 795e88ae
/*
Q9 Product Type Profit Measure Query
This query determines how much profit is made on a given line of parts, broken out by supplier nation and year.
The Product Type Profit Measure Query finds, for each nation and each year, the profit for all parts ordered in that
year that contain a specified substring in their names and that were filled by a supplier in that nation. The profit is
defined as the sum of [(l_extendedprice*(1-l_discount)) - (ps_supplycost * l_quantity)] for all lineitems describing
parts in the specified line. The query lists the nations in ascending alphabetical order and, for each nation, the year
and profit in descending order by year (most recent first).
Planner enhancement: join reorder.
*/
explain
select
nation,
o_year,
sum(amount) as sum_profit
from
(
select
n_name as nation,
extract(year from o_orderdate) as o_year,
l_extendedprice * (1 - l_discount) - ps_supplycost * l_quantity as amount
from
part,
supplier,
lineitem,
partsupp,
orders,
nation
where
s_suppkey = l_suppkey
and ps_suppkey = l_suppkey
and ps_partkey = l_partkey
and p_partkey = l_partkey
and o_orderkey = l_orderkey
and s_nationkey = n_nationkey
and p_name like '%dim%'
) as profit
group by
nation,
o_year
order by
nation,
o_year desc;
id	estRows	task	access object	operator info
<<<<<<< HEAD
Sort_26	2406.00	root		tpch.nation.n_name:asc, Column#53:desc
└─Projection_28	2406.00	root		tpch.nation.n_name, Column#53, Column#55
  └─HashAgg_31	2406.00	root		group by:Column#53, tpch.nation.n_name, funcs:sum(Column#54)->Column#55, funcs:firstrow(tpch.nation.n_name)->tpch.nation.n_name, funcs:firstrow(Column#53)->Column#53
    └─Projection_32	971049283.51	root		tpch.nation.n_name, extract(YEAR, tpch.orders.o_orderdate)->Column#53, minus(mul(tpch.lineitem.l_extendedprice, minus(1, tpch.lineitem.l_discount)), mul(tpch.partsupp.ps_supplycost, tpch.lineitem.l_quantity))->Column#54
      └─Projection_33	971049283.51	root		tpch.lineitem.l_quantity, tpch.lineitem.l_extendedprice, tpch.lineitem.l_discount, tpch.partsupp.ps_supplycost, tpch.orders.o_orderdate, tpch.nation.n_name
        └─HashJoin_46	971049283.51	root		inner join, equal:[eq(tpch.lineitem.l_suppkey, tpch.partsupp.ps_suppkey) eq(tpch.lineitem.l_partkey, tpch.partsupp.ps_partkey)]
          ├─TableReader_108(Build)	40000000.00	root		data:TableFullScan_107
          │ └─TableFullScan_107	40000000.00	cop[tikv]	table:partsupp	keep order:false
          └─HashJoin_58(Probe)	241379546.70	root		inner join, equal:[eq(tpch.lineitem.l_orderkey, tpch.orders.o_orderkey)]
            ├─TableReader_106(Build)	75000000.00	root		data:TableFullScan_105
            │ └─TableFullScan_105	75000000.00	cop[tikv]	table:orders	keep order:false
            └─HashJoin_81(Probe)	241379546.70	root		inner join, equal:[eq(tpch.lineitem.l_partkey, tpch.part.p_partkey)]
              ├─TableReader_104(Build)	8000000.00	root		data:Selection_103
              │ └─Selection_103	8000000.00	cop[tikv]		like(tpch.part.p_name, "%dim%", 92)
              │   └─TableFullScan_102	10000000.00	cop[tikv]	table:part	keep order:false
              └─HashJoin_84(Probe)	300005811.00	root		inner join, equal:[eq(tpch.supplier.s_suppkey, tpch.lineitem.l_suppkey)]
                ├─HashJoin_95(Build)	500000.00	root		inner join, equal:[eq(tpch.nation.n_nationkey, tpch.supplier.s_nationkey)]
                │ ├─TableReader_99(Build)	25.00	root		data:TableFullScan_98
                │ │ └─TableFullScan_98	25.00	cop[tikv]	table:nation	keep order:false
                │ └─TableReader_97(Probe)	500000.00	root		data:TableFullScan_96
                │   └─TableFullScan_96	500000.00	cop[tikv]	table:supplier	keep order:false
                └─TableReader_101(Probe)	300005811.00	root		data:TableFullScan_100
                  └─TableFullScan_100	300005811.00	cop[tikv]	table:lineitem	keep order:false
=======
Sort_25	2406.00	root		tpch.nation.n_name, Column#53:desc
└─Projection_27	2406.00	root		tpch.nation.n_name, Column#53, Column#55
  └─HashAgg_28	2406.00	root		group by:Column#53, tpch.nation.n_name, funcs:sum(Column#54)->Column#55, funcs:firstrow(tpch.nation.n_name)->tpch.nation.n_name, funcs:firstrow(Column#53)->Column#53
    └─Projection_29	241379546.70	root		tpch.nation.n_name, extract(YEAR, cast(tpch.orders.o_orderdate, var_string(10)))->Column#53, minus(mul(tpch.lineitem.l_extendedprice, minus(1, tpch.lineitem.l_discount)), mul(tpch.partsupp.ps_supplycost, tpch.lineitem.l_quantity))->Column#54
      └─HashJoin_40	241379546.70	root		inner join, equal:[eq(tpch.lineitem.l_orderkey, tpch.orders.o_orderkey)]
        ├─TableReader_115(Build)	75000000.00	root		data:TableFullScan_114
        │ └─TableFullScan_114	75000000.00	cop[tikv]	table:orders	keep order:false
        └─HashJoin_75(Probe)	241379546.70	root		inner join, equal:[eq(tpch.lineitem.l_suppkey, tpch.partsupp.ps_suppkey) eq(tpch.lineitem.l_partkey, tpch.partsupp.ps_partkey)]
          ├─TableReader_113(Build)	40000000.00	root		data:TableFullScan_112
          │ └─TableFullScan_112	40000000.00	cop[tikv]	table:partsupp	keep order:false
          └─HashJoin_88(Probe)	241379546.70	root		inner join, equal:[eq(tpch.lineitem.l_partkey, tpch.part.p_partkey)]
            ├─TableReader_111(Build)	8000000.00	root		data:Selection_110
            │ └─Selection_110	8000000.00	cop[tikv]		like(tpch.part.p_name, "%dim%", 92)
            │   └─TableFullScan_109	10000000.00	cop[tikv]	table:part	keep order:false
            └─HashJoin_91(Probe)	300005811.00	root		inner join, equal:[eq(tpch.supplier.s_suppkey, tpch.lineitem.l_suppkey)]
              ├─HashJoin_102(Build)	500000.00	root		inner join, equal:[eq(tpch.nation.n_nationkey, tpch.supplier.s_nationkey)]
              │ ├─TableReader_106(Build)	25.00	root		data:TableFullScan_105
              │ │ └─TableFullScan_105	25.00	cop[tikv]	table:nation	keep order:false
              │ └─TableReader_104(Probe)	500000.00	root		data:TableFullScan_103
              │   └─TableFullScan_103	500000.00	cop[tikv]	table:supplier	keep order:false
              └─TableReader_108(Probe)	300005811.00	root		data:TableFullScan_107
                └─TableFullScan_107	300005811.00	cop[tikv]	table:lineitem	keep order:false
>>>>>>> 795e88ae
/*
Q10 Returned Item Reporting Query
The query identifies customers who might be having problems with the parts that are shipped to them.
The Returned Item Reporting Query finds the top 20 customers, in terms of their effect on lost revenue for a given
quarter, who have returned parts. The query considers only parts that were ordered in the specified quarter. The
query lists the customer's name, address, nation, phone number, account balance, comment information and revenue
lost. The customers are listed in descending order of lost revenue. Revenue lost is defined as
sum(l_extendedprice*(1-l_discount)) for all qualifying lineitems.
Planner enhancement: join reorder, if group-by item have primary key, non-priamry key is useless.
*/
explain
select
c_custkey,
c_name,
sum(l_extendedprice * (1 - l_discount)) as revenue,
c_acctbal,
n_name,
c_address,
c_phone,
c_comment
from
customer,
orders,
lineitem,
nation
where
c_custkey = o_custkey
and l_orderkey = o_orderkey
and o_orderdate >= '1993-08-01'
and o_orderdate < date_add('1993-08-01', interval '3' month)
and l_returnflag = 'R'
and c_nationkey = n_nationkey
group by
c_custkey,
c_name,
c_acctbal,
c_phone,
n_name,
c_address,
c_comment
order by
revenue desc
limit 20;
id	estRows	task	access object	operator info
<<<<<<< HEAD
Projection_18	20.00	root		tpch.customer.c_custkey, tpch.customer.c_name, Column#39, tpch.customer.c_acctbal, tpch.nation.n_name, tpch.customer.c_address, tpch.customer.c_phone, tpch.customer.c_comment
└─TopN_21	20.00	root		Column#39:desc, offset:0, count:20
  └─HashAgg_27	3017307.69	root		group by:Column#53, Column#54, Column#55, Column#56, Column#57, Column#58, Column#59, funcs:sum(Column#45)->Column#39, funcs:firstrow(Column#46)->tpch.customer.c_custkey, funcs:firstrow(Column#47)->tpch.customer.c_name, funcs:firstrow(Column#48)->tpch.customer.c_address, funcs:firstrow(Column#49)->tpch.customer.c_phone, funcs:firstrow(Column#50)->tpch.customer.c_acctbal, funcs:firstrow(Column#51)->tpch.customer.c_comment, funcs:firstrow(Column#52)->tpch.nation.n_name
    └─Projection_69	12222016.17	root		mul(tpch.lineitem.l_extendedprice, minus(1, tpch.lineitem.l_discount))->Column#45, tpch.customer.c_custkey, tpch.customer.c_name, tpch.customer.c_address, tpch.customer.c_phone, tpch.customer.c_acctbal, tpch.customer.c_comment, tpch.nation.n_name, tpch.customer.c_custkey, tpch.customer.c_name, tpch.customer.c_acctbal, tpch.customer.c_phone, tpch.nation.n_name, tpch.customer.c_address, tpch.customer.c_comment
      └─Projection_28	12222016.17	root		tpch.customer.c_custkey, tpch.customer.c_name, tpch.customer.c_address, tpch.customer.c_phone, tpch.customer.c_acctbal, tpch.customer.c_comment, tpch.lineitem.l_extendedprice, tpch.lineitem.l_discount, tpch.nation.n_name
        └─IndexHashJoin_43	12222016.17	root		inner join, inner:IndexLookUp_33, outer key:tpch.orders.o_orderkey, inner key:tpch.lineitem.l_orderkey
          ├─HashJoin_46(Build)	3017307.69	root		inner join, equal:[eq(tpch.customer.c_custkey, tpch.orders.o_custkey)]
          │ ├─TableReader_65(Build)	3017307.69	root		data:Selection_64
          │ │ └─Selection_64	3017307.69	cop[tikv]		ge(tpch.orders.o_orderdate, 1993-08-01 00:00:00.000000), lt(tpch.orders.o_orderdate, 1993-11-01)
          │ │   └─TableFullScan_63	75000000.00	cop[tikv]	table:orders	keep order:false
          │ └─HashJoin_58(Probe)	7500000.00	root		inner join, equal:[eq(tpch.nation.n_nationkey, tpch.customer.c_nationkey)]
          │   ├─TableReader_62(Build)	25.00	root		data:TableFullScan_61
          │   │ └─TableFullScan_61	25.00	cop[tikv]	table:nation	keep order:false
          │   └─TableReader_60(Probe)	7500000.00	root		data:TableFullScan_59
          │     └─TableFullScan_59	7500000.00	cop[tikv]	table:customer	keep order:false
          └─IndexLookUp_33(Probe)	4.05	root		
            ├─IndexRangeScan_30(Build)	16.44	cop[tikv]	table:lineitem, index:PRIMARY(L_ORDERKEY, L_LINENUMBER)	range: decided by [eq(tpch.lineitem.l_orderkey, tpch.orders.o_orderkey)], keep order:false
            └─Selection_32(Probe)	4.05	cop[tikv]		eq(tpch.lineitem.l_returnflag, "R")
              └─TableRowIDScan_31	16.44	cop[tikv]	table:lineitem	keep order:false
=======
Projection_17	20.00	root		tpch.customer.c_custkey, tpch.customer.c_name, Column#39, tpch.customer.c_acctbal, tpch.nation.n_name, tpch.customer.c_address, tpch.customer.c_phone, tpch.customer.c_comment
└─TopN_20	20.00	root		Column#39:desc, offset:0, count:20
  └─HashAgg_24	3017307.69	root		group by:Column#53, Column#54, Column#55, Column#56, Column#57, Column#58, Column#59, funcs:sum(Column#45)->Column#39, funcs:firstrow(Column#46)->tpch.customer.c_custkey, funcs:firstrow(Column#47)->tpch.customer.c_name, funcs:firstrow(Column#48)->tpch.customer.c_address, funcs:firstrow(Column#49)->tpch.customer.c_phone, funcs:firstrow(Column#50)->tpch.customer.c_acctbal, funcs:firstrow(Column#51)->tpch.customer.c_comment, funcs:firstrow(Column#52)->tpch.nation.n_name
    └─Projection_65	12222016.17	root		mul(tpch.lineitem.l_extendedprice, minus(1, tpch.lineitem.l_discount))->Column#45, tpch.customer.c_custkey, tpch.customer.c_name, tpch.customer.c_address, tpch.customer.c_phone, tpch.customer.c_acctbal, tpch.customer.c_comment, tpch.nation.n_name, tpch.customer.c_custkey, tpch.customer.c_name, tpch.customer.c_acctbal, tpch.customer.c_phone, tpch.nation.n_name, tpch.customer.c_address, tpch.customer.c_comment
      └─IndexHashJoin_32	12222016.17	root		inner join, inner:IndexLookUp_29, outer key:tpch.orders.o_orderkey, inner key:tpch.lineitem.l_orderkey, equal cond:eq(tpch.orders.o_orderkey, tpch.lineitem.l_orderkey)
        ├─HashJoin_42(Build)	3017307.69	root		inner join, equal:[eq(tpch.customer.c_custkey, tpch.orders.o_custkey)]
        │ ├─TableReader_61(Build)	3017307.69	root		data:Selection_60
        │ │ └─Selection_60	3017307.69	cop[tikv]		ge(tpch.orders.o_orderdate, 1993-08-01 00:00:00.000000), lt(tpch.orders.o_orderdate, 1993-11-01)
        │ │   └─TableFullScan_59	75000000.00	cop[tikv]	table:orders	keep order:false
        │ └─HashJoin_54(Probe)	7500000.00	root		inner join, equal:[eq(tpch.nation.n_nationkey, tpch.customer.c_nationkey)]
        │   ├─TableReader_58(Build)	25.00	root		data:TableFullScan_57
        │   │ └─TableFullScan_57	25.00	cop[tikv]	table:nation	keep order:false
        │   └─TableReader_56(Probe)	7500000.00	root		data:TableFullScan_55
        │     └─TableFullScan_55	7500000.00	cop[tikv]	table:customer	keep order:false
        └─IndexLookUp_29(Probe)	4.05	root		
          ├─IndexRangeScan_26(Build)	16.44	cop[tikv]	table:lineitem, index:PRIMARY(L_ORDERKEY, L_LINENUMBER)	range: decided by [eq(tpch.lineitem.l_orderkey, tpch.orders.o_orderkey)], keep order:false
          └─Selection_28(Probe)	4.05	cop[tikv]		eq(tpch.lineitem.l_returnflag, "R")
            └─TableRowIDScan_27	16.44	cop[tikv]	table:lineitem	keep order:false
>>>>>>> 795e88ae
/*
Q11 Important Stock Identification Query
This query finds the most important subset of suppliers' stock in a given nation.
The Important Stock Identification Query finds, from scanning the available stock of suppliers in a given nation, all
the parts that represent a significant percentage of the total value of all available parts. The query displays the part
number and the value of those parts in descending order of value.
*/
explain
select
ps_partkey,
sum(ps_supplycost * ps_availqty) as value
from
partsupp,
supplier,
nation
where
ps_suppkey = s_suppkey
and s_nationkey = n_nationkey
and n_name = 'MOZAMBIQUE'
group by
ps_partkey having
sum(ps_supplycost * ps_availqty) > (
select
sum(ps_supplycost * ps_availqty) * 0.0001000000
from
partsupp,
supplier,
nation
where
ps_suppkey = s_suppkey
and s_nationkey = n_nationkey
and n_name = 'MOZAMBIQUE'
)
order by
value desc;
id	estRows	task	access object	operator info
<<<<<<< HEAD
Projection_61	1304801.67	root		tpch.partsupp.ps_partkey, Column#18
└─Sort_62	1304801.67	root		Column#18:desc
  └─Selection_64	1304801.67	root		gt(Column#18, NULL)
    └─HashAgg_67	1631002.09	root		group by:Column#44, funcs:sum(Column#42)->Column#18, funcs:firstrow(Column#43)->tpch.partsupp.ps_partkey
      └─Projection_95	1631002.09	root		mul(tpch.partsupp.ps_supplycost, cast(tpch.partsupp.ps_availqty, decimal(20,0) BINARY))->Column#42, tpch.partsupp.ps_partkey, tpch.partsupp.ps_partkey
        └─HashJoin_72	1631002.09	root		inner join, equal:[eq(tpch.supplier.s_suppkey, tpch.partsupp.ps_suppkey)]
          ├─HashJoin_85(Build)	20000.00	root		inner join, equal:[eq(tpch.nation.n_nationkey, tpch.supplier.s_nationkey)]
          │ ├─TableReader_90(Build)	1.00	root		data:Selection_89
          │ │ └─Selection_89	1.00	cop[tikv]		eq(tpch.nation.n_name, "MOZAMBIQUE")
          │ │   └─TableFullScan_88	25.00	cop[tikv]	table:nation	keep order:false
          │ └─TableReader_87(Probe)	500000.00	root		data:TableFullScan_86
          │   └─TableFullScan_86	500000.00	cop[tikv]	table:supplier	keep order:false
          └─TableReader_92(Probe)	40000000.00	root		data:TableFullScan_91
            └─TableFullScan_91	40000000.00	cop[tikv]	table:partsupp	keep order:false
=======
Projection_54	1304801.67	root		tpch.partsupp.ps_partkey, Column#35
└─Sort_55	1304801.67	root		Column#35:desc
  └─Selection_57	1304801.67	root		gt(Column#35, NULL)
    └─HashAgg_58	1631002.09	root		group by:Column#44, funcs:sum(Column#42)->Column#35, funcs:firstrow(Column#43)->tpch.partsupp.ps_partkey
      └─Projection_83	1631002.09	root		mul(tpch.partsupp.ps_supplycost, cast(tpch.partsupp.ps_availqty, decimal(20,0) BINARY))->Column#42, tpch.partsupp.ps_partkey, tpch.partsupp.ps_partkey
        └─HashJoin_61	1631002.09	root		inner join, equal:[eq(tpch.supplier.s_suppkey, tpch.partsupp.ps_suppkey)]
          ├─HashJoin_74(Build)	20000.00	root		inner join, equal:[eq(tpch.nation.n_nationkey, tpch.supplier.s_nationkey)]
          │ ├─TableReader_79(Build)	1.00	root		data:Selection_78
          │ │ └─Selection_78	1.00	cop[tikv]		eq(tpch.nation.n_name, "MOZAMBIQUE")
          │ │   └─TableFullScan_77	25.00	cop[tikv]	table:nation	keep order:false
          │ └─TableReader_76(Probe)	500000.00	root		data:TableFullScan_75
          │   └─TableFullScan_75	500000.00	cop[tikv]	table:supplier	keep order:false
          └─TableReader_81(Probe)	40000000.00	root		data:TableFullScan_80
            └─TableFullScan_80	40000000.00	cop[tikv]	table:partsupp	keep order:false
>>>>>>> 795e88ae
/*
Q12 Shipping Modes and Order Priority Query
This query determines whether selecting less expensive modes of shipping is negatively affecting the critical-priority
orders by causing more parts to be received by customers after the committed date.
The Shipping Modes and Order Priority Query counts, by ship mode, for lineitems actually received by customers in
a given year, the number of lineitems belonging to orders for which the l_receiptdate exceeds the l_commitdate for
two different specified ship modes. Only lineitems that were actually shipped before the l_commitdate are considered.
The late lineitems are partitioned into two groups, those with priority URGENT or HIGH, and those with a
priority other than URGENT or HIGH.
*/
explain
select
l_shipmode,
sum(case
when o_orderpriority = '1-URGENT'
or o_orderpriority = '2-HIGH'
then 1
else 0
end) as high_line_count,
sum(case
when o_orderpriority <> '1-URGENT'
and o_orderpriority <> '2-HIGH'
then 1
else 0
end) as low_line_count
from
orders,
lineitem
where
o_orderkey = l_orderkey
and l_shipmode in ('RAIL', 'FOB')
and l_commitdate < l_receiptdate
and l_shipdate < l_commitdate
and l_receiptdate >= '1997-01-01'
and l_receiptdate < date_add('1997-01-01', interval '1' year)
group by
l_shipmode
order by
l_shipmode;
id	estRows	task	access object	operator info
<<<<<<< HEAD
Sort_10	1.00	root		tpch.lineitem.l_shipmode:asc
└─Projection_12	1.00	root		tpch.lineitem.l_shipmode, Column#27, Column#28
  └─HashAgg_15	1.00	root		group by:Column#40, funcs:sum(Column#37)->Column#27, funcs:sum(Column#38)->Column#28, funcs:firstrow(Column#39)->tpch.lineitem.l_shipmode
    └─Projection_56	10023369.01	root		cast(case(or(eq(tpch.orders.o_orderpriority, 1-URGENT), eq(tpch.orders.o_orderpriority, 2-HIGH)), 1, 0), decimal(65,0) BINARY)->Column#37, cast(case(and(ne(tpch.orders.o_orderpriority, 1-URGENT), ne(tpch.orders.o_orderpriority, 2-HIGH)), 1, 0), decimal(65,0) BINARY)->Column#38, tpch.lineitem.l_shipmode, tpch.lineitem.l_shipmode
      └─Projection_16	10023369.01	root		tpch.orders.o_orderpriority, tpch.lineitem.l_shipmode
        └─IndexMergeJoin_24	10023369.01	root		inner join, inner:TableReader_22, outer key:tpch.lineitem.l_orderkey, inner key:tpch.orders.o_orderkey
          ├─TableReader_52(Build)	10023369.01	root		data:Selection_51
          │ └─Selection_51	10023369.01	cop[tikv]		ge(tpch.lineitem.l_receiptdate, 1997-01-01 00:00:00.000000), in(tpch.lineitem.l_shipmode, "RAIL", "FOB"), lt(tpch.lineitem.l_commitdate, tpch.lineitem.l_receiptdate), lt(tpch.lineitem.l_receiptdate, 1998-01-01), lt(tpch.lineitem.l_shipdate, tpch.lineitem.l_commitdate)
          │   └─TableFullScan_50	300005811.00	cop[tikv]	table:lineitem	keep order:false
          └─TableReader_22(Probe)	1.00	root		data:TableRangeScan_21
            └─TableRangeScan_21	1.00	cop[tikv]	table:orders	range: decided by [tpch.lineitem.l_orderkey], keep order:true
=======
Sort_9	1.00	root		tpch.lineitem.l_shipmode
└─Projection_11	1.00	root		tpch.lineitem.l_shipmode, Column#27, Column#28
  └─HashAgg_12	1.00	root		group by:Column#40, funcs:sum(Column#37)->Column#27, funcs:sum(Column#38)->Column#28, funcs:firstrow(Column#39)->tpch.lineitem.l_shipmode
    └─Projection_52	10023369.01	root		cast(case(or(eq(tpch.orders.o_orderpriority, 1-URGENT), eq(tpch.orders.o_orderpriority, 2-HIGH)), 1, 0), decimal(22,0) BINARY)->Column#37, cast(case(and(ne(tpch.orders.o_orderpriority, 1-URGENT), ne(tpch.orders.o_orderpriority, 2-HIGH)), 1, 0), decimal(22,0) BINARY)->Column#38, tpch.lineitem.l_shipmode, tpch.lineitem.l_shipmode
      └─IndexJoin_18	10023369.01	root		inner join, inner:TableReader_15, outer key:tpch.lineitem.l_orderkey, inner key:tpch.orders.o_orderkey, equal cond:eq(tpch.lineitem.l_orderkey, tpch.orders.o_orderkey)
        ├─TableReader_48(Build)	10023369.01	root		data:Selection_47
        │ └─Selection_47	10023369.01	cop[tikv]		ge(tpch.lineitem.l_receiptdate, 1997-01-01 00:00:00.000000), in(tpch.lineitem.l_shipmode, "RAIL", "FOB"), lt(tpch.lineitem.l_commitdate, tpch.lineitem.l_receiptdate), lt(tpch.lineitem.l_receiptdate, 1998-01-01), lt(tpch.lineitem.l_shipdate, tpch.lineitem.l_commitdate)
        │   └─TableFullScan_46	300005811.00	cop[tikv]	table:lineitem	keep order:false
        └─TableReader_15(Probe)	1.00	root		data:TableRangeScan_14
          └─TableRangeScan_14	1.00	cop[tikv]	table:orders	range: decided by [tpch.lineitem.l_orderkey], keep order:false
>>>>>>> 795e88ae
/*
Q13 Customer Distribution Query
This query seeks relationships between customers and the size of their orders.
This query determines the distribution of customers by the number of orders they have made, including customers
who have no record of orders, past or present. It counts and reports how many customers have no orders, how many
have 1, 2, 3, etc. A check is made to ensure that the orders counted do not fall into one of several special categories
of orders. Special categories are identified in the order comment column by looking for a particular pattern.
*/
explain
select
c_count,
count(*) as custdist
from
(
select
c_custkey,
count(o_orderkey) as c_count
from
customer left outer join orders on
c_custkey = o_custkey
and o_comment not like '%pending%deposits%'
group by
c_custkey
) c_orders
group by
c_count
order by
custdist desc,
c_count desc;
id	estRows	task	access object	operator info
Sort_9	7500000.00	root		Column#19:desc, Column#18:desc
└─Projection_11	7500000.00	root		Column#18, Column#19
  └─HashAgg_12	7500000.00	root		group by:Column#18, funcs:count(1)->Column#19, funcs:firstrow(Column#18)->Column#18
    └─HashAgg_13	7500000.00	root		group by:tpch.customer.c_custkey, funcs:count(tpch.orders.o_orderkey)->Column#18
      └─HashJoin_16	60000000.00	root		left outer join, equal:[eq(tpch.customer.c_custkey, tpch.orders.o_custkey)]
        ├─TableReader_18(Build)	7500000.00	root		data:TableFullScan_17
        │ └─TableFullScan_17	7500000.00	cop[tikv]	table:customer	keep order:false
        └─TableReader_21(Probe)	60000000.00	root		data:Selection_20
          └─Selection_20	60000000.00	cop[tikv]		not(like(tpch.orders.o_comment, "%pending%deposits%", 92))
            └─TableFullScan_19	75000000.00	cop[tikv]	table:orders	keep order:false
/*
Q14 Promotion Effect Query
This query monitors the market response to a promotion such as TV advertisements or a special campaign.
The Promotion Effect Query determines what percentage of the revenue in a given year and month was derived from
promotional parts. The query considers only parts actually shipped in that month and gives the percentage. Revenue
is defined as (l_extendedprice * (1-l_discount)).
*/
explain
select
100.00 * sum(case
when p_type like 'PROMO%'
then l_extendedprice * (1 - l_discount)
else 0
end) / sum(l_extendedprice * (1 - l_discount)) as promo_revenue
from
lineitem,
part
where
l_partkey = p_partkey
and l_shipdate >= '1996-12-01'
and l_shipdate < date_add('1996-12-01', interval '1' month);
id	estRows	task	access object	operator info
Projection_8	1.00	root		div(mul(100.00, Column#27), Column#28)->Column#29
└─StreamAgg_10	1.00	root		funcs:sum(Column#31)->Column#27, funcs:sum(Column#32)->Column#28
  └─Projection_38	4121984.49	root		case(like(tpch.part.p_type, PROMO%, 92), mul(tpch.lineitem.l_extendedprice, minus(1, tpch.lineitem.l_discount)), 0)->Column#31, mul(tpch.lineitem.l_extendedprice, minus(1, tpch.lineitem.l_discount))->Column#32
    └─IndexJoin_31	4121984.49	root		inner join, inner:TableReader_28, outer key:tpch.lineitem.l_partkey, inner key:tpch.part.p_partkey, equal cond:eq(tpch.lineitem.l_partkey, tpch.part.p_partkey)
      ├─TableReader_24(Build)	4121984.49	root		data:Selection_23
      │ └─Selection_23	4121984.49	cop[tikv]		ge(tpch.lineitem.l_shipdate, 1996-12-01 00:00:00.000000), lt(tpch.lineitem.l_shipdate, 1997-01-01)
      │   └─TableFullScan_22	300005811.00	cop[tikv]	table:lineitem	keep order:false
      └─TableReader_28(Probe)	1.00	root		data:TableRangeScan_27
        └─TableRangeScan_27	1.00	cop[tikv]	table:part	range: decided by [tpch.lineitem.l_partkey], keep order:false
/*
Q15 Top Supplier Query
This query determines the top supplier so it can be rewarded, given more business, or identified for special recognition.
The Top Supplier Query finds the supplier who contributed the most to the overall revenue for parts shipped during
a given quarter of a given year. In case of a tie, the query lists all suppliers whose contribution was equal to the
maximum, presented in supplier number order.
Planner enhancement: support view.
create view revenue0 (supplier_no, total_revenue) as
select
l_suppkey,
sum(l_extendedprice * (1 - l_discount))
from
lineitem
where
l_shipdate >= '1997-07-01'
and l_shipdate < date_add('1997-07-01', interval '3' month)
group by
l_suppkey
select
s_suppkey,
s_name,
s_address,
s_phone,
total_revenue
from
supplier,
revenue0
where
s_suppkey = supplier_no
and total_revenue = (
select
max(total_revenue)
from
revenue0
)
order by
s_suppkey
drop view revenue0
*/
/*
Q16 Parts/Supplier Relationship Query
This query finds out how many suppliers can supply parts with given attributes. It might be used, for example, to
determine whether there is a sufficient number of suppliers for heavily ordered parts.
The Parts/Supplier Relationship Query counts the number of suppliers who can supply parts that satisfy a particular
customer's requirements. The customer is interested in parts of eight different sizes as long as they are not of a given
type, not of a given brand, and not from a supplier who has had complaints registered at the Better Business Bureau.
Results must be presented in descending count and ascending brand, type, and size.
*/
explain
select
p_brand,
p_type,
p_size,
count(distinct ps_suppkey) as supplier_cnt
from
partsupp,
part
where
p_partkey = ps_partkey
and p_brand <> 'Brand#34'
and p_type not like 'LARGE BRUSHED%'
and p_size in (48, 19, 12, 4, 41, 7, 21, 39)
and ps_suppkey not in (
select
s_suppkey
from
supplier
where
s_comment like '%Customer%Complaints%'
)
group by
p_brand,
p_type,
p_size
order by
supplier_cnt desc,
p_brand,
p_type,
p_size;
id	estRows	task	access object	operator info
<<<<<<< HEAD
Sort_14	14.41	root		Column#23:desc, tpch.part.p_brand:asc, tpch.part.p_type:asc, tpch.part.p_size:asc
└─Projection_16	14.41	root		tpch.part.p_brand, tpch.part.p_type, tpch.part.p_size, Column#23
  └─HashAgg_17	14.41	root		group by:tpch.part.p_brand, tpch.part.p_size, tpch.part.p_type, funcs:count(distinct tpch.partsupp.ps_suppkey)->Column#23, funcs:firstrow(tpch.part.p_brand)->tpch.part.p_brand, funcs:firstrow(tpch.part.p_type)->tpch.part.p_type, funcs:firstrow(tpch.part.p_size)->tpch.part.p_size
    └─HashJoin_29	3863988.24	root		anti semi join, equal:[eq(tpch.partsupp.ps_suppkey, tpch.supplier.s_suppkey)]
      ├─TableReader_68(Build)	400000.00	root		data:Selection_67
      │ └─Selection_67	400000.00	cop[tikv]		like(tpch.supplier.s_comment, "%Customer%Complaints%", 92)
      │   └─TableFullScan_66	500000.00	cop[tikv]	table:supplier	keep order:false
      └─Projection_30(Probe)	4829985.30	root		tpch.partsupp.ps_suppkey, tpch.part.p_brand, tpch.part.p_type, tpch.part.p_size
        └─IndexMergeJoin_38	4829985.30	root		inner join, inner:IndexReader_36, outer key:tpch.part.p_partkey, inner key:tpch.partsupp.ps_partkey
          ├─TableReader_61(Build)	1200618.43	root		data:Selection_60
          │ └─Selection_60	1200618.43	cop[tikv]		in(tpch.part.p_size, 48, 19, 12, 4, 41, 7, 21, 39), ne(tpch.part.p_brand, "Brand#34"), not(like(tpch.part.p_type, "LARGE BRUSHED%", 92))
          │   └─TableFullScan_59	10000000.00	cop[tikv]	table:part	keep order:false
          └─IndexReader_36(Probe)	4.02	root		index:IndexRangeScan_35
            └─IndexRangeScan_35	4.02	cop[tikv]	table:partsupp, index:PRIMARY(PS_PARTKEY, PS_SUPPKEY)	range: decided by [eq(tpch.partsupp.ps_partkey, tpch.part.p_partkey)], keep order:true
=======
Sort_13	14.41	root		Column#23:desc, tpch.part.p_brand, tpch.part.p_type, tpch.part.p_size
└─Projection_15	14.41	root		tpch.part.p_brand, tpch.part.p_type, tpch.part.p_size, Column#23
  └─HashAgg_16	14.41	root		group by:tpch.part.p_brand, tpch.part.p_size, tpch.part.p_type, funcs:count(distinct tpch.partsupp.ps_suppkey)->Column#23, funcs:firstrow(tpch.part.p_brand)->tpch.part.p_brand, funcs:firstrow(tpch.part.p_type)->tpch.part.p_type, funcs:firstrow(tpch.part.p_size)->tpch.part.p_size
    └─HashJoin_28	3863988.24	root		anti semi join, equal:[eq(tpch.partsupp.ps_suppkey, tpch.supplier.s_suppkey)]
      ├─TableReader_66(Build)	400000.00	root		data:Selection_65
      │ └─Selection_65	400000.00	cop[tikv]		like(tpch.supplier.s_comment, "%Customer%Complaints%", 92)
      │   └─TableFullScan_64	500000.00	cop[tikv]	table:supplier	keep order:false
      └─IndexHashJoin_34(Probe)	4829985.30	root		inner join, inner:IndexReader_31, outer key:tpch.part.p_partkey, inner key:tpch.partsupp.ps_partkey, equal cond:eq(tpch.part.p_partkey, tpch.partsupp.ps_partkey)
        ├─TableReader_59(Build)	1200618.43	root		data:Selection_58
        │ └─Selection_58	1200618.43	cop[tikv]		in(tpch.part.p_size, 48, 19, 12, 4, 41, 7, 21, 39), ne(tpch.part.p_brand, "Brand#34"), not(like(tpch.part.p_type, "LARGE BRUSHED%", 92))
        │   └─TableFullScan_57	10000000.00	cop[tikv]	table:part	keep order:false
        └─IndexReader_31(Probe)	4.02	root		index:IndexRangeScan_30
          └─IndexRangeScan_30	4.02	cop[tikv]	table:partsupp, index:PRIMARY(PS_PARTKEY, PS_SUPPKEY)	range: decided by [eq(tpch.partsupp.ps_partkey, tpch.part.p_partkey)], keep order:false
>>>>>>> 795e88ae
/*
Q17 Small-Quantity-Order Revenue Query
This query determines how much average yearly revenue would be lost if orders were no longer filled for small
quantities of certain parts. This may reduce overhead expenses by concentrating sales on larger shipments.
The Small-Quantity-Order Revenue Query considers parts of a given brand and with a given container type and
determines the average lineitem quantity of such parts ordered for all orders (past and pending) in the 7-year database.
What would be the average yearly gross (undiscounted) loss in revenue if orders for these parts with a quantity
of less than 20% of this average were no longer taken?
Planner enahancement: aggregation pull up through join.
*/
explain
select
sum(l_extendedprice) / 7.0 as avg_yearly
from
lineitem,
part
where
p_partkey = l_partkey
and p_brand = 'Brand#44'
and p_container = 'WRAP PKG'
and l_quantity < (
select
0.2 * avg(l_quantity)
from
lineitem
where
l_partkey = p_partkey
);
id	estRows	task	access object	operator info
<<<<<<< HEAD
Projection_17	1.00	root		div(Column#46, 7.0)->Column#47
└─StreamAgg_22	1.00	root		funcs:sum(tpch.lineitem.l_extendedprice)->Column#46
  └─HashJoin_56	293773.83	root		inner join, equal:[eq(tpch.part.p_partkey, tpch.lineitem.l_partkey)], other cond:lt(tpch.lineitem.l_quantity, mul(0.2, Column#44))
    ├─HashJoin_39(Build)	293773.83	root		inner join, equal:[eq(tpch.part.p_partkey, tpch.lineitem.l_partkey)]
    │ ├─TableReader_44(Build)	9736.49	root		data:Selection_43
    │ │ └─Selection_43	9736.49	cop[tikv]		eq(tpch.part.p_brand, "Brand#44"), eq(tpch.part.p_container, "WRAP PKG")
    │ │   └─TableFullScan_42	10000000.00	cop[tikv]	table:part	keep order:false
    │ └─TableReader_41(Probe)	300005811.00	root		data:TableFullScan_40
    │   └─TableFullScan_40	300005811.00	cop[tikv]	table:lineitem	keep order:false
    └─HashAgg_49(Probe)	9943040.00	root		group by:tpch.lineitem.l_partkey, funcs:avg(Column#50, Column#51)->Column#44, funcs:firstrow(tpch.lineitem.l_partkey)->tpch.lineitem.l_partkey
      └─TableReader_50	9943040.00	root		data:HashAgg_45
        └─HashAgg_45	9943040.00	cop[tikv]		group by:tpch.lineitem.l_partkey, funcs:count(tpch.lineitem.l_quantity)->Column#50, funcs:sum(tpch.lineitem.l_quantity)->Column#51
          └─TableFullScan_48	300005811.00	cop[tikv]	table:lineitem	keep order:false
=======
Projection_16	1.00	root		div(Column#46, 7.0)->Column#47
└─StreamAgg_18	1.00	root		funcs:sum(tpch.lineitem.l_extendedprice)->Column#46
  └─HashJoin_50	293773.83	root		inner join, equal:[eq(tpch.part.p_partkey, tpch.lineitem.l_partkey)], other cond:lt(tpch.lineitem.l_quantity, mul(0.2, Column#44))
    ├─HashJoin_34(Build)	293773.83	root		inner join, equal:[eq(tpch.part.p_partkey, tpch.lineitem.l_partkey)]
    │ ├─TableReader_39(Build)	9736.49	root		data:Selection_38
    │ │ └─Selection_38	9736.49	cop[tikv]		eq(tpch.part.p_brand, "Brand#44"), eq(tpch.part.p_container, "WRAP PKG")
    │ │   └─TableFullScan_37	10000000.00	cop[tikv]	table:part	keep order:false
    │ └─TableReader_36(Probe)	300005811.00	root		data:TableFullScan_35
    │   └─TableFullScan_35	300005811.00	cop[tikv]	table:lineitem	keep order:false
    └─HashAgg_44(Probe)	9943040.00	root		group by:tpch.lineitem.l_partkey, funcs:avg(Column#50, Column#51)->Column#44, funcs:firstrow(tpch.lineitem.l_partkey)->tpch.lineitem.l_partkey
      └─TableReader_45	9943040.00	root		data:HashAgg_40
        └─HashAgg_40	9943040.00	cop[tikv]		group by:tpch.lineitem.l_partkey, funcs:count(tpch.lineitem.l_quantity)->Column#50, funcs:sum(tpch.lineitem.l_quantity)->Column#51
          └─TableFullScan_43	300005811.00	cop[tikv]	table:lineitem	keep order:false
>>>>>>> 795e88ae
/*
Q18 Large Volume Customer Query
The Large Volume Customer Query ranks customers based on their having placed a large quantity order. Large
quantity orders are defined as those orders whose total quantity is above a certain level.
The Large Volume Customer Query finds a list of the top 100 customers who have ever placed large quantity orders.
The query lists the customer name, customer key, the order key, date and total price and the quantity for the order.
Planner enhancement: cost estimation is not so good, join reorder. The inner subquery's result is only 300+ rows.
*/
explain
select
c_name,
c_custkey,
o_orderkey,
o_orderdate,
o_totalprice,
sum(l_quantity)
from
customer,
orders,
lineitem
where
o_orderkey in (
select
l_orderkey
from
lineitem
group by
l_orderkey having
sum(l_quantity) > 314
)
and c_custkey = o_custkey
and o_orderkey = l_orderkey
group by
c_name,
c_custkey,
o_orderkey,
o_orderdate,
o_totalprice
order by
o_totalprice desc,
o_orderdate
limit 100;
id	estRows	task	access object	operator info
<<<<<<< HEAD
Projection_25	100.00	root		tpch.customer.c_name, tpch.customer.c_custkey, tpch.orders.o_orderkey, tpch.orders.o_orderdate, tpch.orders.o_totalprice, Column#54
└─TopN_28	100.00	root		tpch.orders.o_totalprice:desc, tpch.orders.o_orderdate:asc, offset:0, count:100
  └─HashAgg_34	59251097.60	root		group by:tpch.customer.c_custkey, tpch.customer.c_name, tpch.orders.o_orderdate, tpch.orders.o_orderkey, tpch.orders.o_totalprice, funcs:sum(tpch.lineitem.l_quantity)->Column#54, funcs:firstrow(tpch.customer.c_custkey)->tpch.customer.c_custkey, funcs:firstrow(tpch.customer.c_name)->tpch.customer.c_name, funcs:firstrow(tpch.orders.o_orderkey)->tpch.orders.o_orderkey, funcs:firstrow(tpch.orders.o_totalprice)->tpch.orders.o_totalprice, funcs:firstrow(tpch.orders.o_orderdate)->tpch.orders.o_orderdate
    └─HashJoin_50	240004648.80	root		inner join, equal:[eq(tpch.orders.o_orderkey, tpch.lineitem.l_orderkey)]
      ├─HashJoin_74(Build)	59251097.60	root		inner join, equal:[eq(tpch.orders.o_orderkey, tpch.lineitem.l_orderkey)]
      │ ├─Selection_91(Build)	59251097.60	root		gt(Column#52, 314)
      │ │ └─HashAgg_98	74063872.00	root		group by:tpch.lineitem.l_orderkey, funcs:sum(Column#66)->Column#52, funcs:firstrow(tpch.lineitem.l_orderkey)->tpch.lineitem.l_orderkey
      │ │   └─TableReader_99	74063872.00	root		data:HashAgg_92
      │ │     └─HashAgg_92	74063872.00	cop[tikv]		group by:tpch.lineitem.l_orderkey, funcs:sum(tpch.lineitem.l_quantity)->Column#66
      │ │       └─TableFullScan_97	300005811.00	cop[tikv]	table:lineitem	keep order:false
      │ └─HashJoin_86(Probe)	75000000.00	root		inner join, equal:[eq(tpch.customer.c_custkey, tpch.orders.o_custkey)]
      │   ├─TableReader_90(Build)	7500000.00	root		data:TableFullScan_89
      │   │ └─TableFullScan_89	7500000.00	cop[tikv]	table:customer	keep order:false
      │   └─TableReader_88(Probe)	75000000.00	root		data:TableFullScan_87
      │     └─TableFullScan_87	75000000.00	cop[tikv]	table:orders	keep order:false
      └─TableReader_103(Probe)	300005811.00	root		data:TableFullScan_102
        └─TableFullScan_102	300005811.00	cop[tikv]	table:lineitem	keep order:false
=======
Projection_24	100.00	root		tpch.customer.c_name, tpch.customer.c_custkey, tpch.orders.o_orderkey, tpch.orders.o_orderdate, tpch.orders.o_totalprice, Column#54
└─TopN_27	100.00	root		tpch.orders.o_totalprice:desc, tpch.orders.o_orderdate, offset:0, count:100
  └─HashAgg_31	59251097.60	root		group by:tpch.customer.c_custkey, tpch.customer.c_name, tpch.orders.o_orderdate, tpch.orders.o_orderkey, tpch.orders.o_totalprice, funcs:sum(tpch.lineitem.l_quantity)->Column#54, funcs:firstrow(tpch.customer.c_custkey)->tpch.customer.c_custkey, funcs:firstrow(tpch.customer.c_name)->tpch.customer.c_name, funcs:firstrow(tpch.orders.o_orderkey)->tpch.orders.o_orderkey, funcs:firstrow(tpch.orders.o_totalprice)->tpch.orders.o_totalprice, funcs:firstrow(tpch.orders.o_orderdate)->tpch.orders.o_orderdate
    └─HashJoin_46	240004648.80	root		inner join, equal:[eq(tpch.orders.o_orderkey, tpch.lineitem.l_orderkey)]
      ├─HashJoin_70(Build)	59251097.60	root		inner join, equal:[eq(tpch.orders.o_orderkey, tpch.lineitem.l_orderkey)]
      │ ├─Selection_87(Build)	59251097.60	root		gt(Column#52, 314)
      │ │ └─HashAgg_94	74063872.00	root		group by:tpch.lineitem.l_orderkey, funcs:sum(Column#66)->Column#52, funcs:firstrow(tpch.lineitem.l_orderkey)->tpch.lineitem.l_orderkey
      │ │   └─TableReader_95	74063872.00	root		data:HashAgg_88
      │ │     └─HashAgg_88	74063872.00	cop[tikv]		group by:tpch.lineitem.l_orderkey, funcs:sum(tpch.lineitem.l_quantity)->Column#66
      │ │       └─TableFullScan_93	300005811.00	cop[tikv]	table:lineitem	keep order:false
      │ └─HashJoin_82(Probe)	75000000.00	root		inner join, equal:[eq(tpch.customer.c_custkey, tpch.orders.o_custkey)]
      │   ├─TableReader_86(Build)	7500000.00	root		data:TableFullScan_85
      │   │ └─TableFullScan_85	7500000.00	cop[tikv]	table:customer	keep order:false
      │   └─TableReader_84(Probe)	75000000.00	root		data:TableFullScan_83
      │     └─TableFullScan_83	75000000.00	cop[tikv]	table:orders	keep order:false
      └─TableReader_99(Probe)	300005811.00	root		data:TableFullScan_98
        └─TableFullScan_98	300005811.00	cop[tikv]	table:lineitem	keep order:false
>>>>>>> 795e88ae
/*
Q19 Discounted Revenue Query
The Discounted Revenue Query reports the gross discounted revenue attributed to the sale of selected parts handled
in a particular manner. This query is an example of code such as might be produced programmatically by a data
mining tool.
The Discounted Revenue query finds the gross discounted revenue for all orders for three different types of parts
that were shipped by air and delivered in person. Parts are selected based on the combination of specific brands, a
list of containers, and a range of sizes.
*/
explain
select
sum(l_extendedprice* (1 - l_discount)) as revenue
from
lineitem,
part
where
(
p_partkey = l_partkey
and p_brand = 'Brand#52'
and p_container in ('SM CASE', 'SM BOX', 'SM PACK', 'SM PKG')
and l_quantity >= 4 and l_quantity <= 4 + 10
and p_size between 1 and 5
and l_shipmode in ('AIR', 'AIR REG')
and l_shipinstruct = 'DELIVER IN PERSON'
)
or
(
p_partkey = l_partkey
and p_brand = 'Brand#11'
and p_container in ('MED BAG', 'MED BOX', 'MED PKG', 'MED PACK')
and l_quantity >= 18 and l_quantity <= 18 + 10
and p_size between 1 and 10
and l_shipmode in ('AIR', 'AIR REG')
and l_shipinstruct = 'DELIVER IN PERSON'
)
or
(
p_partkey = l_partkey
and p_brand = 'Brand#51'
and p_container in ('LG CASE', 'LG BOX', 'LG PACK', 'LG PKG')
and l_quantity >= 29 and l_quantity <= 29 + 10
and p_size between 1 and 15
and l_shipmode in ('AIR', 'AIR REG')
and l_shipinstruct = 'DELIVER IN PERSON'
);
id	estRows	task	access object	operator info
StreamAgg_10	1.00	root		funcs:sum(Column#28)->Column#27
└─Projection_43	733887.82	root		mul(tpch.lineitem.l_extendedprice, minus(1, tpch.lineitem.l_discount))->Column#28
  └─HashJoin_42	733887.82	root		inner join, equal:[eq(tpch.part.p_partkey, tpch.lineitem.l_partkey)], other cond:or(and(and(eq(tpch.part.p_brand, "Brand#52"), in(tpch.part.p_container, "SM CASE", "SM BOX", "SM PACK", "SM PKG")), and(ge(tpch.lineitem.l_quantity, 4), and(le(tpch.lineitem.l_quantity, 14), le(tpch.part.p_size, 5)))), or(and(and(eq(tpch.part.p_brand, "Brand#11"), in(tpch.part.p_container, "MED BAG", "MED BOX", "MED PKG", "MED PACK")), and(ge(tpch.lineitem.l_quantity, 18), and(le(tpch.lineitem.l_quantity, 28), le(tpch.part.p_size, 10)))), and(and(eq(tpch.part.p_brand, "Brand#51"), in(tpch.part.p_container, "LG CASE", "LG BOX", "LG PACK", "LG PKG")), and(ge(tpch.lineitem.l_quantity, 29), and(le(tpch.lineitem.l_quantity, 39), le(tpch.part.p_size, 15))))))
    ├─TableReader_29(Build)	24323.12	root		data:Selection_28
    │ └─Selection_28	24323.12	cop[tikv]		ge(tpch.part.p_size, 1), or(and(eq(tpch.part.p_brand, "Brand#52"), and(in(tpch.part.p_container, "SM CASE", "SM BOX", "SM PACK", "SM PKG"), le(tpch.part.p_size, 5))), or(and(eq(tpch.part.p_brand, "Brand#11"), and(in(tpch.part.p_container, "MED BAG", "MED BOX", "MED PKG", "MED PACK"), le(tpch.part.p_size, 10))), and(eq(tpch.part.p_brand, "Brand#51"), and(in(tpch.part.p_container, "LG CASE", "LG BOX", "LG PACK", "LG PKG"), le(tpch.part.p_size, 15)))))
    │   └─TableFullScan_27	10000000.00	cop[tikv]	table:part	keep order:false
    └─TableReader_26(Probe)	6286493.79	root		data:Selection_25
      └─Selection_25	6286493.79	cop[tikv]		eq(tpch.lineitem.l_shipinstruct, "DELIVER IN PERSON"), in(tpch.lineitem.l_shipmode, "AIR", "AIR REG"), or(and(ge(tpch.lineitem.l_quantity, 4), le(tpch.lineitem.l_quantity, 14)), or(and(ge(tpch.lineitem.l_quantity, 18), le(tpch.lineitem.l_quantity, 28)), and(ge(tpch.lineitem.l_quantity, 29), le(tpch.lineitem.l_quantity, 39))))
        └─TableFullScan_24	300005811.00	cop[tikv]	table:lineitem	keep order:false
/*
Q20 Potential Part Promotion Query
The Potential Part Promotion Query identifies suppliers in a particular nation having selected parts that may be candidates
for a promotional offer.
The Potential Part Promotion query identifies suppliers who have an excess of a given part available; an excess is
defined to be more than 50% of the parts like the given part that the supplier shipped in a given year for a given
nation. Only parts whose names share a certain naming convention are considered.
*/
explain
select
s_name,
s_address
from
supplier,
nation
where
s_suppkey in (
select
ps_suppkey
from
partsupp
where
ps_partkey in (
select
p_partkey
from
part
where
p_name like 'green%'
)
and ps_availqty > (
select
0.5 * sum(l_quantity)
from
lineitem
where
l_partkey = ps_partkey
and l_suppkey = ps_suppkey
and l_shipdate >= '1993-01-01'
and l_shipdate < date_add('1993-01-01', interval '1' year)
)
)
and s_nationkey = n_nationkey
and n_name = 'ALGERIA'
order by
s_name;
id	estRows	task	access object	operator info
<<<<<<< HEAD
Sort_30	20000.00	root		tpch.supplier.s_name:asc
└─HashJoin_35	20000.00	root		inner join, equal:[eq(tpch.supplier.s_suppkey, tpch.partsupp.ps_suppkey)]
  ├─HashJoin_48(Build)	20000.00	root		inner join, equal:[eq(tpch.nation.n_nationkey, tpch.supplier.s_nationkey)]
  │ ├─TableReader_53(Build)	1.00	root		data:Selection_52
  │ │ └─Selection_52	1.00	cop[tikv]		eq(tpch.nation.n_name, "ALGERIA")
  │ │   └─TableFullScan_51	25.00	cop[tikv]	table:nation	keep order:false
  │ └─TableReader_50(Probe)	500000.00	root		data:TableFullScan_49
  │   └─TableFullScan_49	500000.00	cop[tikv]	table:supplier	keep order:false
  └─HashAgg_56(Probe)	257492.04	root		group by:tpch.partsupp.ps_suppkey, funcs:firstrow(tpch.partsupp.ps_suppkey)->tpch.partsupp.ps_suppkey
    └─Projection_57	257492.04	root		tpch.partsupp.ps_suppkey
      └─Selection_58	257492.04	root		gt(cast(tpch.partsupp.ps_availqty), mul(0.5, Column#44))
        └─HashAgg_61	321865.05	root		group by:tpch.partsupp.ps_partkey, tpch.partsupp.ps_suppkey, funcs:firstrow(tpch.partsupp.ps_suppkey)->tpch.partsupp.ps_suppkey, funcs:firstrow(tpch.partsupp.ps_availqty)->tpch.partsupp.ps_availqty, funcs:sum(tpch.lineitem.l_quantity)->Column#44
          └─HashJoin_65	9711455.06	root		left outer join, equal:[eq(tpch.partsupp.ps_partkey, tpch.lineitem.l_partkey) eq(tpch.partsupp.ps_suppkey, tpch.lineitem.l_suppkey)]
            ├─IndexHashJoin_79(Build)	321865.05	root		inner join, inner:IndexLookUp_70, outer key:tpch.part.p_partkey, inner key:tpch.partsupp.ps_partkey
            │ ├─TableReader_102(Build)	80007.93	root		data:Selection_101
            │ │ └─Selection_101	80007.93	cop[tikv]		like(tpch.part.p_name, "green%", 92)
            │ │   └─TableFullScan_100	10000000.00	cop[tikv]	table:part	keep order:false
            │ └─IndexLookUp_70(Probe)	4.02	root		
            │   ├─IndexRangeScan_68(Build)	4.02	cop[tikv]	table:partsupp, index:PRIMARY(PS_PARTKEY, PS_SUPPKEY)	range: decided by [eq(tpch.partsupp.ps_partkey, tpch.part.p_partkey)], keep order:false
            │   └─TableRowIDScan_69(Probe)	4.02	cop[tikv]	table:partsupp	keep order:false
            └─TableReader_107(Probe)	44189356.65	root		data:Selection_106
              └─Selection_106	44189356.65	cop[tikv]		ge(tpch.lineitem.l_shipdate, 1993-01-01 00:00:00.000000), lt(tpch.lineitem.l_shipdate, 1994-01-01)
                └─TableFullScan_105	300005811.00	cop[tikv]	table:lineitem	keep order:false
=======
Sort_28	20000.00	root		tpch.supplier.s_name
└─HashJoin_32	20000.00	root		inner join, equal:[eq(tpch.supplier.s_suppkey, tpch.partsupp.ps_suppkey)]
  ├─HashJoin_45(Build)	20000.00	root		inner join, equal:[eq(tpch.nation.n_nationkey, tpch.supplier.s_nationkey)]
  │ ├─TableReader_50(Build)	1.00	root		data:Selection_49
  │ │ └─Selection_49	1.00	cop[tikv]		eq(tpch.nation.n_name, "ALGERIA")
  │ │   └─TableFullScan_48	25.00	cop[tikv]	table:nation	keep order:false
  │ └─TableReader_47(Probe)	500000.00	root		data:TableFullScan_46
  │   └─TableFullScan_46	500000.00	cop[tikv]	table:supplier	keep order:false
  └─HashAgg_51(Probe)	257492.04	root		group by:tpch.partsupp.ps_suppkey, funcs:firstrow(tpch.partsupp.ps_suppkey)->tpch.partsupp.ps_suppkey
    └─Projection_52	257492.04	root		tpch.partsupp.ps_suppkey
      └─Selection_53	257492.04	root		gt(cast(tpch.partsupp.ps_availqty), mul(0.5, Column#44))
        └─HashAgg_54	321865.05	root		group by:tpch.partsupp.ps_partkey, tpch.partsupp.ps_suppkey, funcs:firstrow(tpch.partsupp.ps_suppkey)->tpch.partsupp.ps_suppkey, funcs:firstrow(tpch.partsupp.ps_availqty)->tpch.partsupp.ps_availqty, funcs:sum(tpch.lineitem.l_quantity)->Column#44
          └─HashJoin_57	9711455.06	root		left outer join, equal:[eq(tpch.partsupp.ps_partkey, tpch.lineitem.l_partkey) eq(tpch.partsupp.ps_suppkey, tpch.lineitem.l_suppkey)]
            ├─IndexHashJoin_64(Build)	321865.05	root		inner join, inner:IndexLookUp_61, outer key:tpch.part.p_partkey, inner key:tpch.partsupp.ps_partkey, equal cond:eq(tpch.part.p_partkey, tpch.partsupp.ps_partkey)
            │ ├─TableReader_93(Build)	80007.93	root		data:Selection_92
            │ │ └─Selection_92	80007.93	cop[tikv]		like(tpch.part.p_name, "green%", 92)
            │ │   └─TableFullScan_91	10000000.00	cop[tikv]	table:part	keep order:false
            │ └─IndexLookUp_61(Probe)	4.02	root		
            │   ├─IndexRangeScan_59(Build)	4.02	cop[tikv]	table:partsupp, index:PRIMARY(PS_PARTKEY, PS_SUPPKEY)	range: decided by [eq(tpch.partsupp.ps_partkey, tpch.part.p_partkey)], keep order:false
            │   └─TableRowIDScan_60(Probe)	4.02	cop[tikv]	table:partsupp	keep order:false
            └─TableReader_98(Probe)	44189356.65	root		data:Selection_97
              └─Selection_97	44189356.65	cop[tikv]		ge(tpch.lineitem.l_shipdate, 1993-01-01 00:00:00.000000), lt(tpch.lineitem.l_shipdate, 1994-01-01)
                └─TableFullScan_96	300005811.00	cop[tikv]	table:lineitem	keep order:false
>>>>>>> 795e88ae
/*
Q21 Suppliers Who Kept Orders Waiting Query
This query identifies certain suppliers who were not able to ship required parts in a timely manner.
The Suppliers Who Kept Orders Waiting query identifies suppliers, for a given nation, whose product was part of a
multi-supplier order (with current status of 'F') where they were the only supplier who failed to meet the committed
delivery date.
*/
explain
select
s_name,
count(*) as numwait
from
supplier,
lineitem l1,
orders,
nation
where
s_suppkey = l1.l_suppkey
and o_orderkey = l1.l_orderkey
and o_orderstatus = 'F'
and l1.l_receiptdate > l1.l_commitdate
and exists (
select
*
from
lineitem l2
where
l2.l_orderkey = l1.l_orderkey
and l2.l_suppkey <> l1.l_suppkey
)
and not exists (
select
*
from
lineitem l3
where
l3.l_orderkey = l1.l_orderkey
and l3.l_suppkey <> l1.l_suppkey
and l3.l_receiptdate > l3.l_commitdate
)
and s_nationkey = n_nationkey
and n_name = 'EGYPT'
group by
s_name
order by
numwait desc,
s_name
limit 100;
id	estRows	task	access object	operator info
<<<<<<< HEAD
Projection_26	100.00	root		tpch.supplier.s_name, Column#72
└─TopN_29	100.00	root		Column#72:desc, tpch.supplier.s_name:asc, offset:0, count:100
  └─HashAgg_35	12800.00	root		group by:tpch.supplier.s_name, funcs:count(1)->Column#72, funcs:firstrow(tpch.supplier.s_name)->tpch.supplier.s_name
    └─IndexHashJoin_50	7828961.66	root		anti semi join, inner:IndexLookUp_40, outer key:tpch.lineitem.l_orderkey, inner key:tpch.lineitem.l_orderkey, other cond:ne(tpch.lineitem.l_suppkey, tpch.lineitem.l_suppkey)
      ├─IndexHashJoin_90(Build)	9786202.08	root		semi join, inner:IndexLookUp_81, outer key:tpch.lineitem.l_orderkey, inner key:tpch.lineitem.l_orderkey, other cond:ne(tpch.lineitem.l_suppkey, tpch.lineitem.l_suppkey), ne(tpch.lineitem.l_suppkey, tpch.supplier.s_suppkey)
      │ ├─IndexMergeJoin_102(Build)	12232752.60	root		inner join, inner:TableReader_100, outer key:tpch.lineitem.l_orderkey, inner key:tpch.orders.o_orderkey
      │ │ ├─HashJoin_108(Build)	12232752.60	root		inner join, equal:[eq(tpch.supplier.s_suppkey, tpch.lineitem.l_suppkey)]
      │ │ │ ├─HashJoin_121(Build)	20000.00	root		inner join, equal:[eq(tpch.nation.n_nationkey, tpch.supplier.s_nationkey)]
      │ │ │ │ ├─TableReader_126(Build)	1.00	root		data:Selection_125
      │ │ │ │ │ └─Selection_125	1.00	cop[tikv]		eq(tpch.nation.n_name, "EGYPT")
      │ │ │ │ │   └─TableFullScan_124	25.00	cop[tikv]	table:nation	keep order:false
      │ │ │ │ └─TableReader_123(Probe)	500000.00	root		data:TableFullScan_122
      │ │ │ │   └─TableFullScan_122	500000.00	cop[tikv]	table:supplier	keep order:false
      │ │ │ └─TableReader_129(Probe)	240004648.80	root		data:Selection_128
      │ │ │   └─Selection_128	240004648.80	cop[tikv]		gt(tpch.lineitem.l_receiptdate, tpch.lineitem.l_commitdate)
      │ │ │     └─TableFullScan_127	300005811.00	cop[tikv]	table:l1	keep order:false
      │ │ └─TableReader_100(Probe)	0.49	root		data:Selection_99
      │ │   └─Selection_99	0.49	cop[tikv]		eq(tpch.orders.o_orderstatus, "F")
      │ │     └─TableRangeScan_98	1.00	cop[tikv]	table:orders	range: decided by [tpch.lineitem.l_orderkey], keep order:true
      │ └─IndexLookUp_81(Probe)	4.05	root		
      │   ├─IndexRangeScan_79(Build)	4.05	cop[tikv]	table:l2, index:PRIMARY(L_ORDERKEY, L_LINENUMBER)	range: decided by [eq(tpch.lineitem.l_orderkey, tpch.lineitem.l_orderkey)], keep order:false
      │   └─TableRowIDScan_80(Probe)	4.05	cop[tikv]	table:l2	keep order:false
      └─IndexLookUp_40(Probe)	4.05	root		
        ├─IndexRangeScan_37(Build)	5.06	cop[tikv]	table:l3, index:PRIMARY(L_ORDERKEY, L_LINENUMBER)	range: decided by [eq(tpch.lineitem.l_orderkey, tpch.lineitem.l_orderkey)], keep order:false
        └─Selection_39(Probe)	4.05	cop[tikv]		gt(tpch.lineitem.l_receiptdate, tpch.lineitem.l_commitdate)
          └─TableRowIDScan_38	5.06	cop[tikv]	table:l3	keep order:false
=======
Projection_25	100.00	root		tpch.supplier.s_name, Column#72
└─TopN_28	100.00	root		Column#72:desc, tpch.supplier.s_name, offset:0, count:100
  └─HashAgg_32	12800.00	root		group by:tpch.supplier.s_name, funcs:count(1)->Column#72, funcs:firstrow(tpch.supplier.s_name)->tpch.supplier.s_name
    └─IndexHashJoin_40	7828961.66	root		anti semi join, inner:IndexLookUp_37, outer key:tpch.lineitem.l_orderkey, inner key:tpch.lineitem.l_orderkey, equal cond:eq(tpch.lineitem.l_orderkey, tpch.lineitem.l_orderkey), other cond:ne(tpch.lineitem.l_suppkey, tpch.lineitem.l_suppkey)
      ├─IndexHashJoin_80(Build)	9786202.08	root		semi join, inner:IndexLookUp_77, outer key:tpch.lineitem.l_orderkey, inner key:tpch.lineitem.l_orderkey, equal cond:eq(tpch.lineitem.l_orderkey, tpch.lineitem.l_orderkey), other cond:ne(tpch.lineitem.l_suppkey, tpch.lineitem.l_suppkey), ne(tpch.lineitem.l_suppkey, tpch.supplier.s_suppkey)
      │ ├─IndexJoin_95(Build)	12232752.60	root		inner join, inner:TableReader_91, outer key:tpch.lineitem.l_orderkey, inner key:tpch.orders.o_orderkey, equal cond:eq(tpch.lineitem.l_orderkey, tpch.orders.o_orderkey)
      │ │ ├─HashJoin_103(Build)	12232752.60	root		inner join, equal:[eq(tpch.supplier.s_suppkey, tpch.lineitem.l_suppkey)]
      │ │ │ ├─HashJoin_116(Build)	20000.00	root		inner join, equal:[eq(tpch.nation.n_nationkey, tpch.supplier.s_nationkey)]
      │ │ │ │ ├─TableReader_121(Build)	1.00	root		data:Selection_120
      │ │ │ │ │ └─Selection_120	1.00	cop[tikv]		eq(tpch.nation.n_name, "EGYPT")
      │ │ │ │ │   └─TableFullScan_119	25.00	cop[tikv]	table:nation	keep order:false
      │ │ │ │ └─TableReader_118(Probe)	500000.00	root		data:TableFullScan_117
      │ │ │ │   └─TableFullScan_117	500000.00	cop[tikv]	table:supplier	keep order:false
      │ │ │ └─TableReader_124(Probe)	240004648.80	root		data:Selection_123
      │ │ │   └─Selection_123	240004648.80	cop[tikv]		gt(tpch.lineitem.l_receiptdate, tpch.lineitem.l_commitdate)
      │ │ │     └─TableFullScan_122	300005811.00	cop[tikv]	table:l1	keep order:false
      │ │ └─TableReader_91(Probe)	0.49	root		data:Selection_90
      │ │   └─Selection_90	0.49	cop[tikv]		eq(tpch.orders.o_orderstatus, "F")
      │ │     └─TableRangeScan_89	1.00	cop[tikv]	table:orders	range: decided by [tpch.lineitem.l_orderkey], keep order:false
      │ └─IndexLookUp_77(Probe)	4.05	root		
      │   ├─IndexRangeScan_75(Build)	4.05	cop[tikv]	table:l2, index:PRIMARY(L_ORDERKEY, L_LINENUMBER)	range: decided by [eq(tpch.lineitem.l_orderkey, tpch.lineitem.l_orderkey)], keep order:false
      │   └─TableRowIDScan_76(Probe)	4.05	cop[tikv]	table:l2	keep order:false
      └─IndexLookUp_37(Probe)	4.05	root		
        ├─IndexRangeScan_34(Build)	5.06	cop[tikv]	table:l3, index:PRIMARY(L_ORDERKEY, L_LINENUMBER)	range: decided by [eq(tpch.lineitem.l_orderkey, tpch.lineitem.l_orderkey)], keep order:false
        └─Selection_36(Probe)	4.05	cop[tikv]		gt(tpch.lineitem.l_receiptdate, tpch.lineitem.l_commitdate)
          └─TableRowIDScan_35	5.06	cop[tikv]	table:l3	keep order:false
>>>>>>> 795e88ae
/*
Q22 Global Sales Opportunity Query
The Global Sales Opportunity Query identifies geographies where there are customers who may be likely to make a
purchase.
This query counts how many customers within a specific range of country codes have not placed orders for 7 years
but who have a greater than average “positive” account balance. It also reflects the magnitude of that balance.
Country code is defined as the first two characters of c_phone.
*/
explain
select
cntrycode,
count(*) as numcust,
sum(c_acctbal) as totacctbal
from
(
select
substring(c_phone from 1 for 2) as cntrycode,
c_acctbal
from
customer
where
substring(c_phone from 1 for 2) in
('20', '40', '22', '30', '39', '42', '21')
and c_acctbal > (
select
avg(c_acctbal)
from
customer
where
c_acctbal > 0.00
and substring(c_phone from 1 for 2) in
('20', '40', '22', '30', '39', '42', '21')
)
and not exists (
select
*
from
orders
where
o_custkey = c_custkey
)
) as custsale
group by
cntrycode
order by
cntrycode;
id	estRows	task	access object	operator info
Sort_39	1.00	root		Column#27
└─Projection_41	1.00	root		Column#27, Column#28, Column#29
  └─HashAgg_42	1.00	root		group by:Column#27, funcs:count(1)->Column#28, funcs:sum(tpch.customer.c_acctbal)->Column#29, funcs:firstrow(Column#27)->Column#27
    └─Projection_43	0.00	root		substring(tpch.customer.c_phone, 1, 2)->Column#27, tpch.customer.c_acctbal
      └─HashJoin_44	0.00	root		anti semi join, equal:[eq(tpch.customer.c_custkey, tpch.orders.o_custkey)]
        ├─TableReader_50(Build)	75000000.00	root		data:TableFullScan_49
        │ └─TableFullScan_49	75000000.00	cop[tikv]	table:orders	keep order:false
        └─Selection_48(Probe)	0.00	root		in(substring(tpch.customer.c_phone, 1, 2), "20", "40", "22", "30", "39", "42", "21")
          └─TableReader_47	0.00	root		data:Selection_46
            └─Selection_46	0.00	cop[tikv]		gt(tpch.customer.c_acctbal, NULL)
              └─TableFullScan_45	7500000.00	cop[tikv]	table:customer	keep order:false<|MERGE_RESOLUTION|>--- conflicted
+++ resolved
@@ -182,76 +182,40 @@
 p_partkey
 limit 100;
 id	estRows	task	access object	operator info
-<<<<<<< HEAD
 Projection_39	100.00	root		tpch.supplier.s_acctbal, tpch.supplier.s_name, tpch.nation.n_name, tpch.part.p_partkey, tpch.part.p_mfgr, tpch.supplier.s_address, tpch.supplier.s_phone, tpch.supplier.s_comment
-└─TopN_42	100.00	root		tpch.supplier.s_acctbal:desc, tpch.nation.n_name:asc, tpch.supplier.s_name:asc, tpch.part.p_partkey:asc, offset:0, count:100
+└─TopN_42	100.00	root		tpch.supplier.s_acctbal:desc, tpch.nation.n_name, tpch.supplier.s_name, tpch.part.p_partkey, offset:0, count:100
   └─Projection_46	155496.00	root		tpch.part.p_partkey, tpch.part.p_mfgr, tpch.supplier.s_name, tpch.supplier.s_address, tpch.supplier.s_phone, tpch.supplier.s_acctbal, tpch.supplier.s_comment, tpch.nation.n_name
-    └─HashJoin_49	155496.00	root		inner join, equal:[eq(tpch.part.p_partkey, tpch.partsupp.ps_partkey) eq(tpch.partsupp.ps_supplycost, Column#50)]
-      ├─HashJoin_63(Build)	155496.00	root		inner join, equal:[eq(tpch.partsupp.ps_partkey, tpch.part.p_partkey)]
-      │ ├─TableReader_93(Build)	155496.00	root		data:Selection_92
-      │ │ └─Selection_92	155496.00	cop[tikv]		eq(tpch.part.p_size, 30), like(tpch.part.p_type, "%STEEL", 92)
-      │ │   └─TableFullScan_91	10000000.00	cop[tikv]	table:part	keep order:false
-      │ └─HashJoin_66(Probe)	8155010.44	root		inner join, equal:[eq(tpch.supplier.s_suppkey, tpch.partsupp.ps_suppkey)]
-      │   ├─HashJoin_68(Build)	100000.00	root		inner join, equal:[eq(tpch.nation.n_nationkey, tpch.supplier.s_nationkey)]
-      │   │ ├─HashJoin_81(Build)	5.00	root		inner join, equal:[eq(tpch.region.r_regionkey, tpch.nation.n_regionkey)]
-      │   │ │ ├─TableReader_86(Build)	1.00	root		data:Selection_85
-      │   │ │ │ └─Selection_85	1.00	cop[tikv]		eq(tpch.region.r_name, "ASIA")
-      │   │ │ │   └─TableFullScan_84	5.00	cop[tikv]	table:region	keep order:false
-      │   │ │ └─TableReader_83(Probe)	25.00	root		data:TableFullScan_82
-      │   │ │   └─TableFullScan_82	25.00	cop[tikv]	table:nation	keep order:false
-      │   │ └─TableReader_88(Probe)	500000.00	root		data:TableFullScan_87
-      │   │   └─TableFullScan_87	500000.00	cop[tikv]	table:supplier	keep order:false
-      │   └─TableReader_90(Probe)	40000000.00	root		data:TableFullScan_89
-      │     └─TableFullScan_89	40000000.00	cop[tikv]	table:partsupp	keep order:false
-      └─Selection_94(Probe)	6524008.35	root		not(isnull(Column#50))
-        └─HashAgg_97	8155010.44	root		group by:tpch.partsupp.ps_partkey, funcs:min(tpch.partsupp.ps_supplycost)->Column#50, funcs:firstrow(tpch.partsupp.ps_partkey)->tpch.partsupp.ps_partkey
-          └─HashJoin_102	8155010.44	root		inner join, equal:[eq(tpch.supplier.s_suppkey, tpch.partsupp.ps_suppkey)]
-            ├─HashJoin_104(Build)	100000.00	root		inner join, equal:[eq(tpch.nation.n_nationkey, tpch.supplier.s_nationkey)]
-            │ ├─HashJoin_117(Build)	5.00	root		inner join, equal:[eq(tpch.region.r_regionkey, tpch.nation.n_regionkey)]
-            │ │ ├─TableReader_122(Build)	1.00	root		data:Selection_121
-            │ │ │ └─Selection_121	1.00	cop[tikv]		eq(tpch.region.r_name, "ASIA")
-            │ │ │   └─TableFullScan_120	5.00	cop[tikv]	table:region	keep order:false
-            │ │ └─TableReader_119(Probe)	25.00	root		data:TableFullScan_118
-            │ │   └─TableFullScan_118	25.00	cop[tikv]	table:nation	keep order:false
-            │ └─TableReader_124(Probe)	500000.00	root		data:TableFullScan_123
-            │   └─TableFullScan_123	500000.00	cop[tikv]	table:supplier	keep order:false
-            └─TableReader_126(Probe)	40000000.00	root		data:TableFullScan_125
-              └─TableFullScan_125	40000000.00	cop[tikv]	table:partsupp	keep order:false
-=======
-Projection_37	100.00	root		tpch.supplier.s_acctbal, tpch.supplier.s_name, tpch.nation.n_name, tpch.part.p_partkey, tpch.part.p_mfgr, tpch.supplier.s_address, tpch.supplier.s_phone, tpch.supplier.s_comment
-└─TopN_40	100.00	root		tpch.supplier.s_acctbal:desc, tpch.nation.n_name, tpch.supplier.s_name, tpch.part.p_partkey, offset:0, count:100
-  └─HashJoin_45	155496.00	root		inner join, equal:[eq(tpch.part.p_partkey, tpch.partsupp.ps_partkey) eq(tpch.partsupp.ps_supplycost, Column#50)]
-    ├─HashJoin_58(Build)	155496.00	root		inner join, equal:[eq(tpch.partsupp.ps_partkey, tpch.part.p_partkey)]
-    │ ├─TableReader_88(Build)	155496.00	root		data:Selection_87
-    │ │ └─Selection_87	155496.00	cop[tikv]		eq(tpch.part.p_size, 30), like(tpch.part.p_type, "%STEEL", 92)
-    │ │   └─TableFullScan_86	10000000.00	cop[tikv]	table:part	keep order:false
-    │ └─HashJoin_61(Probe)	8155010.44	root		inner join, equal:[eq(tpch.supplier.s_suppkey, tpch.partsupp.ps_suppkey)]
-    │   ├─HashJoin_63(Build)	100000.00	root		inner join, equal:[eq(tpch.nation.n_nationkey, tpch.supplier.s_nationkey)]
-    │   │ ├─HashJoin_76(Build)	5.00	root		inner join, equal:[eq(tpch.region.r_regionkey, tpch.nation.n_regionkey)]
-    │   │ │ ├─TableReader_81(Build)	1.00	root		data:Selection_80
-    │   │ │ │ └─Selection_80	1.00	cop[tikv]		eq(tpch.region.r_name, "ASIA")
-    │   │ │ │   └─TableFullScan_79	5.00	cop[tikv]	table:region	keep order:false
-    │   │ │ └─TableReader_78(Probe)	25.00	root		data:TableFullScan_77
-    │   │ │   └─TableFullScan_77	25.00	cop[tikv]	table:nation	keep order:false
-    │   │ └─TableReader_83(Probe)	500000.00	root		data:TableFullScan_82
-    │   │   └─TableFullScan_82	500000.00	cop[tikv]	table:supplier	keep order:false
-    │   └─TableReader_85(Probe)	40000000.00	root		data:TableFullScan_84
-    │     └─TableFullScan_84	40000000.00	cop[tikv]	table:partsupp	keep order:false
-    └─Selection_89(Probe)	6524008.35	root		not(isnull(Column#50))
-      └─HashAgg_90	8155010.44	root		group by:tpch.partsupp.ps_partkey, funcs:min(tpch.partsupp.ps_supplycost)->Column#50, funcs:firstrow(tpch.partsupp.ps_partkey)->tpch.partsupp.ps_partkey
-        └─HashJoin_93	8155010.44	root		inner join, equal:[eq(tpch.supplier.s_suppkey, tpch.partsupp.ps_suppkey)]
-          ├─HashJoin_95(Build)	100000.00	root		inner join, equal:[eq(tpch.nation.n_nationkey, tpch.supplier.s_nationkey)]
-          │ ├─HashJoin_108(Build)	5.00	root		inner join, equal:[eq(tpch.region.r_regionkey, tpch.nation.n_regionkey)]
-          │ │ ├─TableReader_113(Build)	1.00	root		data:Selection_112
-          │ │ │ └─Selection_112	1.00	cop[tikv]		eq(tpch.region.r_name, "ASIA")
-          │ │ │   └─TableFullScan_111	5.00	cop[tikv]	table:region	keep order:false
-          │ │ └─TableReader_110(Probe)	25.00	root		data:TableFullScan_109
-          │ │   └─TableFullScan_109	25.00	cop[tikv]	table:nation	keep order:false
-          │ └─TableReader_115(Probe)	500000.00	root		data:TableFullScan_114
-          │   └─TableFullScan_114	500000.00	cop[tikv]	table:supplier	keep order:false
-          └─TableReader_117(Probe)	40000000.00	root		data:TableFullScan_116
-            └─TableFullScan_116	40000000.00	cop[tikv]	table:partsupp	keep order:false
->>>>>>> 795e88ae
+    └─HashJoin_48	155496.00	root		inner join, equal:[eq(tpch.part.p_partkey, tpch.partsupp.ps_partkey) eq(tpch.partsupp.ps_supplycost, Column#50)]
+      ├─HashJoin_61(Build)	155496.00	root		inner join, equal:[eq(tpch.partsupp.ps_partkey, tpch.part.p_partkey)]
+      │ ├─TableReader_91(Build)	155496.00	root		data:Selection_90
+      │ │ └─Selection_90	155496.00	cop[tikv]		eq(tpch.part.p_size, 30), like(tpch.part.p_type, "%STEEL", 92)
+      │ │   └─TableFullScan_89	10000000.00	cop[tikv]	table:part	keep order:false
+      │ └─HashJoin_64(Probe)	8155010.44	root		inner join, equal:[eq(tpch.supplier.s_suppkey, tpch.partsupp.ps_suppkey)]
+      │   ├─HashJoin_66(Build)	100000.00	root		inner join, equal:[eq(tpch.nation.n_nationkey, tpch.supplier.s_nationkey)]
+      │   │ ├─HashJoin_79(Build)	5.00	root		inner join, equal:[eq(tpch.region.r_regionkey, tpch.nation.n_regionkey)]
+      │   │ │ ├─TableReader_84(Build)	1.00	root		data:Selection_83
+      │   │ │ │ └─Selection_83	1.00	cop[tikv]		eq(tpch.region.r_name, "ASIA")
+      │   │ │ │   └─TableFullScan_82	5.00	cop[tikv]	table:region	keep order:false
+      │   │ │ └─TableReader_81(Probe)	25.00	root		data:TableFullScan_80
+      │   │ │   └─TableFullScan_80	25.00	cop[tikv]	table:nation	keep order:false
+      │   │ └─TableReader_86(Probe)	500000.00	root		data:TableFullScan_85
+      │   │   └─TableFullScan_85	500000.00	cop[tikv]	table:supplier	keep order:false
+      │   └─TableReader_88(Probe)	40000000.00	root		data:TableFullScan_87
+      │     └─TableFullScan_87	40000000.00	cop[tikv]	table:partsupp	keep order:false
+      └─Selection_92(Probe)	6524008.35	root		not(isnull(Column#50))
+        └─HashAgg_93	8155010.44	root		group by:tpch.partsupp.ps_partkey, funcs:min(tpch.partsupp.ps_supplycost)->Column#50, funcs:firstrow(tpch.partsupp.ps_partkey)->tpch.partsupp.ps_partkey
+          └─HashJoin_97	8155010.44	root		inner join, equal:[eq(tpch.supplier.s_suppkey, tpch.partsupp.ps_suppkey)]
+            ├─HashJoin_99(Build)	100000.00	root		inner join, equal:[eq(tpch.nation.n_nationkey, tpch.supplier.s_nationkey)]
+            │ ├─HashJoin_112(Build)	5.00	root		inner join, equal:[eq(tpch.region.r_regionkey, tpch.nation.n_regionkey)]
+            │ │ ├─TableReader_117(Build)	1.00	root		data:Selection_116
+            │ │ │ └─Selection_116	1.00	cop[tikv]		eq(tpch.region.r_name, "ASIA")
+            │ │ │   └─TableFullScan_115	5.00	cop[tikv]	table:region	keep order:false
+            │ │ └─TableReader_114(Probe)	25.00	root		data:TableFullScan_113
+            │ │   └─TableFullScan_113	25.00	cop[tikv]	table:nation	keep order:false
+            │ └─TableReader_119(Probe)	500000.00	root		data:TableFullScan_118
+            │   └─TableFullScan_118	500000.00	cop[tikv]	table:supplier	keep order:false
+            └─TableReader_121(Probe)	40000000.00	root		data:TableFullScan_120
+              └─TableFullScan_120	40000000.00	cop[tikv]	table:partsupp	keep order:false
 /*
 Q3 Shipping Priority Query
 This query retrieves the 10 unshipped orders with the highest value.
@@ -379,56 +343,30 @@
 order by
 revenue desc;
 id	estRows	task	access object	operator info
-<<<<<<< HEAD
 Sort_24	5.00	root		Column#49:desc
 └─Projection_26	5.00	root		tpch.nation.n_name, Column#49
-  └─HashAgg_29	5.00	root		group by:Column#52, funcs:sum(Column#50)->Column#49, funcs:firstrow(Column#51)->tpch.nation.n_name
-    └─Projection_88	11822812.50	root		mul(tpch.lineitem.l_extendedprice, minus(1, tpch.lineitem.l_discount))->Column#50, tpch.nation.n_name, tpch.nation.n_name
-      └─Projection_30	11822812.50	root		tpch.lineitem.l_extendedprice, tpch.lineitem.l_discount, tpch.nation.n_name
-        └─HashJoin_40	11822812.50	root		inner join, equal:[eq(tpch.supplier.s_nationkey, tpch.customer.c_nationkey) eq(tpch.orders.o_custkey, tpch.customer.c_custkey)]
-          ├─TableReader_86(Build)	7500000.00	root		data:TableFullScan_85
-          │ └─TableFullScan_85	7500000.00	cop[tikv]	table:customer	keep order:false
-          └─HashJoin_54(Probe)	11822812.50	root		inner join, equal:[eq(tpch.lineitem.l_orderkey, tpch.orders.o_orderkey)]
-            ├─TableReader_84(Build)	11822812.50	root		data:Selection_83
-            │ └─Selection_83	11822812.50	cop[tikv]		ge(tpch.orders.o_orderdate, 1994-01-01 00:00:00.000000), lt(tpch.orders.o_orderdate, 1995-01-01)
-            │   └─TableFullScan_82	75000000.00	cop[tikv]	table:orders	keep order:false
-            └─HashJoin_57(Probe)	61163763.01	root		inner join, equal:[eq(tpch.supplier.s_suppkey, tpch.lineitem.l_suppkey)]
-              ├─HashJoin_59(Build)	100000.00	root		inner join, equal:[eq(tpch.nation.n_nationkey, tpch.supplier.s_nationkey)]
-              │ ├─HashJoin_72(Build)	5.00	root		inner join, equal:[eq(tpch.region.r_regionkey, tpch.nation.n_regionkey)]
-              │ │ ├─TableReader_77(Build)	1.00	root		data:Selection_76
-              │ │ │ └─Selection_76	1.00	cop[tikv]		eq(tpch.region.r_name, "MIDDLE EAST")
-              │ │ │   └─TableFullScan_75	5.00	cop[tikv]	table:region	keep order:false
-              │ │ └─TableReader_74(Probe)	25.00	root		data:TableFullScan_73
-              │ │   └─TableFullScan_73	25.00	cop[tikv]	table:nation	keep order:false
-              │ └─TableReader_79(Probe)	500000.00	root		data:TableFullScan_78
-              │   └─TableFullScan_78	500000.00	cop[tikv]	table:supplier	keep order:false
-              └─TableReader_81(Probe)	300005811.00	root		data:TableFullScan_80
-                └─TableFullScan_80	300005811.00	cop[tikv]	table:lineitem	keep order:false
-=======
-Sort_23	5.00	root		Column#49:desc
-└─Projection_25	5.00	root		tpch.nation.n_name, Column#49
-  └─HashAgg_26	5.00	root		group by:Column#52, funcs:sum(Column#50)->Column#49, funcs:firstrow(Column#51)->tpch.nation.n_name
-    └─Projection_83	11822812.50	root		mul(tpch.lineitem.l_extendedprice, minus(1, tpch.lineitem.l_discount))->Column#50, tpch.nation.n_name, tpch.nation.n_name
-      └─HashJoin_35	11822812.50	root		inner join, equal:[eq(tpch.supplier.s_nationkey, tpch.customer.c_nationkey) eq(tpch.orders.o_custkey, tpch.customer.c_custkey)]
-        ├─TableReader_81(Build)	7500000.00	root		data:TableFullScan_80
-        │ └─TableFullScan_80	7500000.00	cop[tikv]	table:customer	keep order:false
-        └─HashJoin_49(Probe)	11822812.50	root		inner join, equal:[eq(tpch.lineitem.l_orderkey, tpch.orders.o_orderkey)]
-          ├─TableReader_79(Build)	11822812.50	root		data:Selection_78
-          │ └─Selection_78	11822812.50	cop[tikv]		ge(tpch.orders.o_orderdate, 1994-01-01 00:00:00.000000), lt(tpch.orders.o_orderdate, 1995-01-01)
-          │   └─TableFullScan_77	75000000.00	cop[tikv]	table:orders	keep order:false
-          └─HashJoin_52(Probe)	61163763.01	root		inner join, equal:[eq(tpch.supplier.s_suppkey, tpch.lineitem.l_suppkey)]
-            ├─HashJoin_54(Build)	100000.00	root		inner join, equal:[eq(tpch.nation.n_nationkey, tpch.supplier.s_nationkey)]
-            │ ├─HashJoin_67(Build)	5.00	root		inner join, equal:[eq(tpch.region.r_regionkey, tpch.nation.n_regionkey)]
-            │ │ ├─TableReader_72(Build)	1.00	root		data:Selection_71
-            │ │ │ └─Selection_71	1.00	cop[tikv]		eq(tpch.region.r_name, "MIDDLE EAST")
-            │ │ │   └─TableFullScan_70	5.00	cop[tikv]	table:region	keep order:false
-            │ │ └─TableReader_69(Probe)	25.00	root		data:TableFullScan_68
-            │ │   └─TableFullScan_68	25.00	cop[tikv]	table:nation	keep order:false
-            │ └─TableReader_74(Probe)	500000.00	root		data:TableFullScan_73
-            │   └─TableFullScan_73	500000.00	cop[tikv]	table:supplier	keep order:false
-            └─TableReader_76(Probe)	300005811.00	root		data:TableFullScan_75
-              └─TableFullScan_75	300005811.00	cop[tikv]	table:lineitem	keep order:false
->>>>>>> 795e88ae
+  └─HashAgg_27	5.00	root		group by:Column#52, funcs:sum(Column#50)->Column#49, funcs:firstrow(Column#51)->tpch.nation.n_name
+    └─Projection_85	11822812.50	root		mul(tpch.lineitem.l_extendedprice, minus(1, tpch.lineitem.l_discount))->Column#50, tpch.nation.n_name, tpch.nation.n_name
+      └─Projection_28	11822812.50	root		tpch.lineitem.l_extendedprice, tpch.lineitem.l_discount, tpch.nation.n_name
+        └─HashJoin_37	11822812.50	root		inner join, equal:[eq(tpch.supplier.s_nationkey, tpch.customer.c_nationkey) eq(tpch.orders.o_custkey, tpch.customer.c_custkey)]
+          ├─TableReader_83(Build)	7500000.00	root		data:TableFullScan_82
+          │ └─TableFullScan_82	7500000.00	cop[tikv]	table:customer	keep order:false
+          └─HashJoin_51(Probe)	11822812.50	root		inner join, equal:[eq(tpch.lineitem.l_orderkey, tpch.orders.o_orderkey)]
+            ├─TableReader_81(Build)	11822812.50	root		data:Selection_80
+            │ └─Selection_80	11822812.50	cop[tikv]		ge(tpch.orders.o_orderdate, 1994-01-01 00:00:00.000000), lt(tpch.orders.o_orderdate, 1995-01-01)
+            │   └─TableFullScan_79	75000000.00	cop[tikv]	table:orders	keep order:false
+            └─HashJoin_54(Probe)	61163763.01	root		inner join, equal:[eq(tpch.supplier.s_suppkey, tpch.lineitem.l_suppkey)]
+              ├─HashJoin_56(Build)	100000.00	root		inner join, equal:[eq(tpch.nation.n_nationkey, tpch.supplier.s_nationkey)]
+              │ ├─HashJoin_69(Build)	5.00	root		inner join, equal:[eq(tpch.region.r_regionkey, tpch.nation.n_regionkey)]
+              │ │ ├─TableReader_74(Build)	1.00	root		data:Selection_73
+              │ │ │ └─Selection_73	1.00	cop[tikv]		eq(tpch.region.r_name, "MIDDLE EAST")
+              │ │ │   └─TableFullScan_72	5.00	cop[tikv]	table:region	keep order:false
+              │ │ └─TableReader_71(Probe)	25.00	root		data:TableFullScan_70
+              │ │   └─TableFullScan_70	25.00	cop[tikv]	table:nation	keep order:false
+              │ └─TableReader_76(Probe)	500000.00	root		data:TableFullScan_75
+              │   └─TableFullScan_75	500000.00	cop[tikv]	table:supplier	keep order:false
+              └─TableReader_78(Probe)	300005811.00	root		data:TableFullScan_77
+                └─TableFullScan_77	300005811.00	cop[tikv]	table:lineitem	keep order:false
 /*
 Q6 Forecasting Revenue Change Query
 This query quantifies the amount of revenue increase that would have resulted from eliminating certain companywide
@@ -507,58 +445,31 @@
 cust_nation,
 l_year;
 id	estRows	task	access object	operator info
-<<<<<<< HEAD
-Sort_23	769.96	root		tpch.nation.n_name:asc, tpch.nation.n_name:asc, Column#50:asc
+Sort_23	769.96	root		tpch.nation.n_name, tpch.nation.n_name, Column#50
 └─Projection_25	769.96	root		tpch.nation.n_name, tpch.nation.n_name, Column#50, Column#52
-  └─HashAgg_28	769.96	root		group by:Column#50, tpch.nation.n_name, tpch.nation.n_name, funcs:sum(Column#51)->Column#52, funcs:firstrow(tpch.nation.n_name)->tpch.nation.n_name, funcs:firstrow(tpch.nation.n_name)->tpch.nation.n_name, funcs:firstrow(Column#50)->Column#50
-    └─Projection_29	1957240.42	root		tpch.nation.n_name, tpch.nation.n_name, extract(YEAR, tpch.lineitem.l_shipdate)->Column#50, mul(tpch.lineitem.l_extendedprice, minus(1, tpch.lineitem.l_discount))->Column#51
-      └─Projection_30	1957240.42	root		tpch.lineitem.l_extendedprice, tpch.lineitem.l_discount, tpch.lineitem.l_shipdate, tpch.nation.n_name, tpch.nation.n_name
-        └─HashJoin_42	1957240.42	root		inner join, equal:[eq(tpch.customer.c_nationkey, tpch.nation.n_nationkey)], other cond:or(and(eq(tpch.nation.n_name, "JAPAN"), eq(tpch.nation.n_name, "INDIA")), and(eq(tpch.nation.n_name, "INDIA"), eq(tpch.nation.n_name, "JAPAN")))
-          ├─TableReader_96(Build)	2.00	root		data:Selection_95
-          │ └─Selection_95	2.00	cop[tikv]		or(eq(tpch.nation.n_name, "INDIA"), eq(tpch.nation.n_name, "JAPAN"))
-          │   └─TableFullScan_94	25.00	cop[tikv]	table:n2	keep order:false
-          └─HashJoin_53(Probe)	24465505.20	root		inner join, equal:[eq(tpch.orders.o_custkey, tpch.customer.c_custkey)]
-            ├─TableReader_93(Build)	7500000.00	root		data:TableFullScan_92
-            │ └─TableFullScan_92	7500000.00	cop[tikv]	table:customer	keep order:false
-            └─IndexMergeJoin_62(Probe)	24465505.20	root		inner join, inner:TableReader_60, outer key:tpch.lineitem.l_orderkey, inner key:tpch.orders.o_orderkey
-              ├─HashJoin_68(Build)	24465505.20	root		inner join, equal:[eq(tpch.supplier.s_suppkey, tpch.lineitem.l_suppkey)]
-              │ ├─HashJoin_81(Build)	40000.00	root		inner join, equal:[eq(tpch.nation.n_nationkey, tpch.supplier.s_nationkey)]
-              │ │ ├─TableReader_86(Build)	2.00	root		data:Selection_85
-              │ │ │ └─Selection_85	2.00	cop[tikv]		or(eq(tpch.nation.n_name, "JAPAN"), eq(tpch.nation.n_name, "INDIA"))
-              │ │ │   └─TableFullScan_84	25.00	cop[tikv]	table:n1	keep order:false
-              │ │ └─TableReader_83(Probe)	500000.00	root		data:TableFullScan_82
-              │ │   └─TableFullScan_82	500000.00	cop[tikv]	table:supplier	keep order:false
-              │ └─TableReader_89(Probe)	91446230.29	root		data:Selection_88
-              │   └─Selection_88	91446230.29	cop[tikv]		ge(tpch.lineitem.l_shipdate, 1995-01-01 00:00:00.000000), le(tpch.lineitem.l_shipdate, 1996-12-31 00:00:00.000000)
-              │     └─TableFullScan_87	300005811.00	cop[tikv]	table:lineitem	keep order:false
-              └─TableReader_60(Probe)	1.00	root		data:TableRangeScan_59
-                └─TableRangeScan_59	1.00	cop[tikv]	table:orders	range: decided by [tpch.lineitem.l_orderkey], keep order:true
-=======
-Sort_22	769.96	root		tpch.nation.n_name, tpch.nation.n_name, Column#50
-└─Projection_24	769.96	root		tpch.nation.n_name, tpch.nation.n_name, Column#50, Column#52
-  └─HashAgg_25	769.96	root		group by:Column#50, tpch.nation.n_name, tpch.nation.n_name, funcs:sum(Column#51)->Column#52, funcs:firstrow(tpch.nation.n_name)->tpch.nation.n_name, funcs:firstrow(tpch.nation.n_name)->tpch.nation.n_name, funcs:firstrow(Column#50)->Column#50
-    └─Projection_26	1957240.42	root		tpch.nation.n_name, tpch.nation.n_name, extract(YEAR, cast(tpch.lineitem.l_shipdate, var_string(10)))->Column#50, mul(tpch.lineitem.l_extendedprice, minus(1, tpch.lineitem.l_discount))->Column#51
-      └─HashJoin_38	1957240.42	root		inner join, equal:[eq(tpch.customer.c_nationkey, tpch.nation.n_nationkey)], other cond:or(and(eq(tpch.nation.n_name, "JAPAN"), eq(tpch.nation.n_name, "INDIA")), and(eq(tpch.nation.n_name, "INDIA"), eq(tpch.nation.n_name, "JAPAN")))
-        ├─TableReader_92(Build)	2.00	root		data:Selection_91
-        │ └─Selection_91	2.00	cop[tikv]		or(eq(tpch.nation.n_name, "INDIA"), eq(tpch.nation.n_name, "JAPAN"))
-        │   └─TableFullScan_90	25.00	cop[tikv]	table:n2	keep order:false
-        └─HashJoin_49(Probe)	24465505.20	root		inner join, equal:[eq(tpch.orders.o_custkey, tpch.customer.c_custkey)]
-          ├─TableReader_89(Build)	7500000.00	root		data:TableFullScan_88
-          │ └─TableFullScan_88	7500000.00	cop[tikv]	table:customer	keep order:false
-          └─IndexJoin_56(Probe)	24465505.20	root		inner join, inner:TableReader_53, outer key:tpch.lineitem.l_orderkey, inner key:tpch.orders.o_orderkey, equal cond:eq(tpch.lineitem.l_orderkey, tpch.orders.o_orderkey)
-            ├─HashJoin_64(Build)	24465505.20	root		inner join, equal:[eq(tpch.supplier.s_suppkey, tpch.lineitem.l_suppkey)]
-            │ ├─HashJoin_77(Build)	40000.00	root		inner join, equal:[eq(tpch.nation.n_nationkey, tpch.supplier.s_nationkey)]
-            │ │ ├─TableReader_82(Build)	2.00	root		data:Selection_81
-            │ │ │ └─Selection_81	2.00	cop[tikv]		or(eq(tpch.nation.n_name, "JAPAN"), eq(tpch.nation.n_name, "INDIA"))
-            │ │ │   └─TableFullScan_80	25.00	cop[tikv]	table:n1	keep order:false
-            │ │ └─TableReader_79(Probe)	500000.00	root		data:TableFullScan_78
-            │ │   └─TableFullScan_78	500000.00	cop[tikv]	table:supplier	keep order:false
-            │ └─TableReader_85(Probe)	91446230.29	root		data:Selection_84
-            │   └─Selection_84	91446230.29	cop[tikv]		ge(tpch.lineitem.l_shipdate, 1995-01-01 00:00:00.000000), le(tpch.lineitem.l_shipdate, 1996-12-31 00:00:00.000000)
-            │     └─TableFullScan_83	300005811.00	cop[tikv]	table:lineitem	keep order:false
-            └─TableReader_53(Probe)	1.00	root		data:TableRangeScan_52
-              └─TableRangeScan_52	1.00	cop[tikv]	table:orders	range: decided by [tpch.lineitem.l_orderkey], keep order:false
->>>>>>> 795e88ae
+  └─HashAgg_26	769.96	root		group by:Column#50, tpch.nation.n_name, tpch.nation.n_name, funcs:sum(Column#51)->Column#52, funcs:firstrow(tpch.nation.n_name)->tpch.nation.n_name, funcs:firstrow(tpch.nation.n_name)->tpch.nation.n_name, funcs:firstrow(Column#50)->Column#50
+    └─Projection_27	1957240.42	root		tpch.nation.n_name, tpch.nation.n_name, extract(YEAR, cast(tpch.lineitem.l_shipdate, var_string(10)))->Column#50, mul(tpch.lineitem.l_extendedprice, minus(1, tpch.lineitem.l_discount))->Column#51
+      └─Projection_28	1957240.42	root		tpch.lineitem.l_extendedprice, tpch.lineitem.l_discount, tpch.lineitem.l_shipdate, tpch.nation.n_name, tpch.nation.n_name
+        └─HashJoin_40	1957240.42	root		inner join, equal:[eq(tpch.customer.c_nationkey, tpch.nation.n_nationkey)], other cond:or(and(eq(tpch.nation.n_name, "JAPAN"), eq(tpch.nation.n_name, "INDIA")), and(eq(tpch.nation.n_name, "INDIA"), eq(tpch.nation.n_name, "JAPAN")))
+          ├─TableReader_94(Build)	2.00	root		data:Selection_93
+          │ └─Selection_93	2.00	cop[tikv]		or(eq(tpch.nation.n_name, "INDIA"), eq(tpch.nation.n_name, "JAPAN"))
+          │   └─TableFullScan_92	25.00	cop[tikv]	table:n2	keep order:false
+          └─HashJoin_51(Probe)	24465505.20	root		inner join, equal:[eq(tpch.orders.o_custkey, tpch.customer.c_custkey)]
+            ├─TableReader_91(Build)	7500000.00	root		data:TableFullScan_90
+            │ └─TableFullScan_90	7500000.00	cop[tikv]	table:customer	keep order:false
+            └─IndexJoin_58(Probe)	24465505.20	root		inner join, inner:TableReader_55, outer key:tpch.lineitem.l_orderkey, inner key:tpch.orders.o_orderkey, equal cond:eq(tpch.lineitem.l_orderkey, tpch.orders.o_orderkey)
+              ├─HashJoin_66(Build)	24465505.20	root		inner join, equal:[eq(tpch.supplier.s_suppkey, tpch.lineitem.l_suppkey)]
+              │ ├─HashJoin_79(Build)	40000.00	root		inner join, equal:[eq(tpch.nation.n_nationkey, tpch.supplier.s_nationkey)]
+              │ │ ├─TableReader_84(Build)	2.00	root		data:Selection_83
+              │ │ │ └─Selection_83	2.00	cop[tikv]		or(eq(tpch.nation.n_name, "JAPAN"), eq(tpch.nation.n_name, "INDIA"))
+              │ │ │   └─TableFullScan_82	25.00	cop[tikv]	table:n1	keep order:false
+              │ │ └─TableReader_81(Probe)	500000.00	root		data:TableFullScan_80
+              │ │   └─TableFullScan_80	500000.00	cop[tikv]	table:supplier	keep order:false
+              │ └─TableReader_87(Probe)	91446230.29	root		data:Selection_86
+              │   └─Selection_86	91446230.29	cop[tikv]		ge(tpch.lineitem.l_shipdate, 1995-01-01 00:00:00.000000), le(tpch.lineitem.l_shipdate, 1996-12-31 00:00:00.000000)
+              │     └─TableFullScan_85	300005811.00	cop[tikv]	table:lineitem	keep order:false
+              └─TableReader_55(Probe)	1.00	root		data:TableRangeScan_54
+                └─TableRangeScan_54	1.00	cop[tikv]	table:orders	range: decided by [tpch.lineitem.l_orderkey], keep order:false
 /*
 Q8 National Market Share Query
 This query determines how the market share of a given nation within a given region has changed over two years for
@@ -607,74 +518,39 @@
 order by
 o_year;
 id	estRows	task	access object	operator info
-<<<<<<< HEAD
-Sort_30	719.02	root		Column#62:asc
+Sort_30	719.02	root		Column#62
 └─Projection_32	719.02	root		Column#62, div(Column#64, Column#65)->Column#66
-  └─HashAgg_35	719.02	root		group by:Column#78, funcs:sum(Column#75)->Column#64, funcs:sum(Column#76)->Column#65, funcs:firstrow(Column#77)->Column#62
-    └─Projection_125	563136.02	root		case(eq(tpch.nation.n_name, INDIA), Column#63, 0)->Column#75, Column#63, Column#62, Column#62
-      └─Projection_36	563136.02	root		extract(YEAR, tpch.orders.o_orderdate)->Column#62, mul(tpch.lineitem.l_extendedprice, minus(1, tpch.lineitem.l_discount))->Column#63, tpch.nation.n_name
-        └─Projection_37	563136.02	root		tpch.lineitem.l_extendedprice, tpch.lineitem.l_discount, tpch.orders.o_orderdate, tpch.nation.n_name
-          └─HashJoin_47	563136.02	root		inner join, equal:[eq(tpch.supplier.s_nationkey, tpch.nation.n_nationkey)]
-            ├─TableReader_123(Build)	25.00	root		data:TableFullScan_122
-            │ └─TableFullScan_122	25.00	cop[tikv]	table:n2	keep order:false
-            └─HashJoin_58(Probe)	563136.02	root		inner join, equal:[eq(tpch.lineitem.l_suppkey, tpch.supplier.s_suppkey)]
-              ├─TableReader_121(Build)	500000.00	root		data:TableFullScan_120
-              │ └─TableFullScan_120	500000.00	cop[tikv]	table:supplier	keep order:false
-              └─HashJoin_71(Probe)	563136.02	root		inner join, equal:[eq(tpch.lineitem.l_partkey, tpch.part.p_partkey)]
-                ├─TableReader_119(Build)	61674.00	root		data:Selection_118
-                │ └─Selection_118	61674.00	cop[tikv]		eq(tpch.part.p_type, "SMALL PLATED COPPER")
-                │   └─TableFullScan_117	10000000.00	cop[tikv]	table:part	keep order:false
-                └─IndexHashJoin_85(Probe)	90788402.51	root		inner join, inner:IndexLookUp_76, outer key:tpch.orders.o_orderkey, inner key:tpch.lineitem.l_orderkey
-                  ├─HashJoin_89(Build)	22413367.93	root		inner join, equal:[eq(tpch.customer.c_custkey, tpch.orders.o_custkey)]
-                  │ ├─HashJoin_91(Build)	1500000.00	root		inner join, equal:[eq(tpch.nation.n_nationkey, tpch.customer.c_nationkey)]
-                  │ │ ├─HashJoin_104(Build)	5.00	root		inner join, equal:[eq(tpch.region.r_regionkey, tpch.nation.n_regionkey)]
-                  │ │ │ ├─TableReader_109(Build)	1.00	root		data:Selection_108
-                  │ │ │ │ └─Selection_108	1.00	cop[tikv]		eq(tpch.region.r_name, "ASIA")
-                  │ │ │ │   └─TableFullScan_107	5.00	cop[tikv]	table:region	keep order:false
-                  │ │ │ └─TableReader_106(Probe)	25.00	root		data:TableFullScan_105
-                  │ │ │   └─TableFullScan_105	25.00	cop[tikv]	table:n1	keep order:false
-                  │ │ └─TableReader_111(Probe)	7500000.00	root		data:TableFullScan_110
-                  │ │   └─TableFullScan_110	7500000.00	cop[tikv]	table:customer	keep order:false
-                  │ └─TableReader_114(Probe)	22413367.93	root		data:Selection_113
-                  │   └─Selection_113	22413367.93	cop[tikv]		ge(tpch.orders.o_orderdate, 1995-01-01 00:00:00.000000), le(tpch.orders.o_orderdate, 1996-12-31 00:00:00.000000)
-                  │     └─TableFullScan_112	75000000.00	cop[tikv]	table:orders	keep order:false
-                  └─IndexLookUp_76(Probe)	4.05	root		
-                    ├─IndexRangeScan_74(Build)	4.05	cop[tikv]	table:lineitem, index:PRIMARY(L_ORDERKEY, L_LINENUMBER)	range: decided by [eq(tpch.lineitem.l_orderkey, tpch.orders.o_orderkey)], keep order:false
-                    └─TableRowIDScan_75(Probe)	4.05	cop[tikv]	table:lineitem	keep order:false
-=======
-Sort_29	719.02	root		Column#62
-└─Projection_31	719.02	root		Column#62, div(Column#64, Column#65)->Column#66
-  └─HashAgg_32	719.02	root		group by:Column#78, funcs:sum(Column#75)->Column#64, funcs:sum(Column#76)->Column#65, funcs:firstrow(Column#77)->Column#62
-    └─Projection_121	563136.02	root		case(eq(tpch.nation.n_name, INDIA), Column#63, 0)->Column#75, Column#63, Column#62, Column#62
-      └─Projection_33	563136.02	root		extract(YEAR, cast(tpch.orders.o_orderdate, var_string(10)))->Column#62, mul(tpch.lineitem.l_extendedprice, minus(1, tpch.lineitem.l_discount))->Column#63, tpch.nation.n_name
-        └─HashJoin_43	563136.02	root		inner join, equal:[eq(tpch.supplier.s_nationkey, tpch.nation.n_nationkey)]
-          ├─TableReader_119(Build)	25.00	root		data:TableFullScan_118
-          │ └─TableFullScan_118	25.00	cop[tikv]	table:n2	keep order:false
-          └─HashJoin_54(Probe)	563136.02	root		inner join, equal:[eq(tpch.lineitem.l_suppkey, tpch.supplier.s_suppkey)]
-            ├─TableReader_117(Build)	500000.00	root		data:TableFullScan_116
-            │ └─TableFullScan_116	500000.00	cop[tikv]	table:supplier	keep order:false
-            └─HashJoin_67(Probe)	563136.02	root		inner join, equal:[eq(tpch.lineitem.l_partkey, tpch.part.p_partkey)]
-              ├─TableReader_115(Build)	61674.00	root		data:Selection_114
-              │ └─Selection_114	61674.00	cop[tikv]		eq(tpch.part.p_type, "SMALL PLATED COPPER")
-              │   └─TableFullScan_113	10000000.00	cop[tikv]	table:part	keep order:false
-              └─IndexHashJoin_75(Probe)	90788402.51	root		inner join, inner:IndexLookUp_72, outer key:tpch.orders.o_orderkey, inner key:tpch.lineitem.l_orderkey, equal cond:eq(tpch.orders.o_orderkey, tpch.lineitem.l_orderkey)
-                ├─HashJoin_85(Build)	22413367.93	root		inner join, equal:[eq(tpch.customer.c_custkey, tpch.orders.o_custkey)]
-                │ ├─HashJoin_87(Build)	1500000.00	root		inner join, equal:[eq(tpch.nation.n_nationkey, tpch.customer.c_nationkey)]
-                │ │ ├─HashJoin_100(Build)	5.00	root		inner join, equal:[eq(tpch.region.r_regionkey, tpch.nation.n_regionkey)]
-                │ │ │ ├─TableReader_105(Build)	1.00	root		data:Selection_104
-                │ │ │ │ └─Selection_104	1.00	cop[tikv]		eq(tpch.region.r_name, "ASIA")
-                │ │ │ │   └─TableFullScan_103	5.00	cop[tikv]	table:region	keep order:false
-                │ │ │ └─TableReader_102(Probe)	25.00	root		data:TableFullScan_101
-                │ │ │   └─TableFullScan_101	25.00	cop[tikv]	table:n1	keep order:false
-                │ │ └─TableReader_107(Probe)	7500000.00	root		data:TableFullScan_106
-                │ │   └─TableFullScan_106	7500000.00	cop[tikv]	table:customer	keep order:false
-                │ └─TableReader_110(Probe)	22413367.93	root		data:Selection_109
-                │   └─Selection_109	22413367.93	cop[tikv]		ge(tpch.orders.o_orderdate, 1995-01-01 00:00:00.000000), le(tpch.orders.o_orderdate, 1996-12-31 00:00:00.000000)
-                │     └─TableFullScan_108	75000000.00	cop[tikv]	table:orders	keep order:false
-                └─IndexLookUp_72(Probe)	4.05	root		
-                  ├─IndexRangeScan_70(Build)	4.05	cop[tikv]	table:lineitem, index:PRIMARY(L_ORDERKEY, L_LINENUMBER)	range: decided by [eq(tpch.lineitem.l_orderkey, tpch.orders.o_orderkey)], keep order:false
-                  └─TableRowIDScan_71(Probe)	4.05	cop[tikv]	table:lineitem	keep order:false
->>>>>>> 795e88ae
+  └─HashAgg_33	719.02	root		group by:Column#78, funcs:sum(Column#75)->Column#64, funcs:sum(Column#76)->Column#65, funcs:firstrow(Column#77)->Column#62
+    └─Projection_123	563136.02	root		case(eq(tpch.nation.n_name, INDIA), Column#63, 0)->Column#75, Column#63, Column#62, Column#62
+      └─Projection_34	563136.02	root		extract(YEAR, cast(tpch.orders.o_orderdate, var_string(10)))->Column#62, mul(tpch.lineitem.l_extendedprice, minus(1, tpch.lineitem.l_discount))->Column#63, tpch.nation.n_name
+        └─Projection_35	563136.02	root		tpch.lineitem.l_extendedprice, tpch.lineitem.l_discount, tpch.orders.o_orderdate, tpch.nation.n_name
+          └─HashJoin_45	563136.02	root		inner join, equal:[eq(tpch.supplier.s_nationkey, tpch.nation.n_nationkey)]
+            ├─TableReader_121(Build)	25.00	root		data:TableFullScan_120
+            │ └─TableFullScan_120	25.00	cop[tikv]	table:n2	keep order:false
+            └─HashJoin_56(Probe)	563136.02	root		inner join, equal:[eq(tpch.lineitem.l_suppkey, tpch.supplier.s_suppkey)]
+              ├─TableReader_119(Build)	500000.00	root		data:TableFullScan_118
+              │ └─TableFullScan_118	500000.00	cop[tikv]	table:supplier	keep order:false
+              └─HashJoin_69(Probe)	563136.02	root		inner join, equal:[eq(tpch.lineitem.l_partkey, tpch.part.p_partkey)]
+                ├─TableReader_117(Build)	61674.00	root		data:Selection_116
+                │ └─Selection_116	61674.00	cop[tikv]		eq(tpch.part.p_type, "SMALL PLATED COPPER")
+                │   └─TableFullScan_115	10000000.00	cop[tikv]	table:part	keep order:false
+                └─IndexHashJoin_77(Probe)	90788402.51	root		inner join, inner:IndexLookUp_74, outer key:tpch.orders.o_orderkey, inner key:tpch.lineitem.l_orderkey, equal cond:eq(tpch.orders.o_orderkey, tpch.lineitem.l_orderkey)
+                  ├─HashJoin_87(Build)	22413367.93	root		inner join, equal:[eq(tpch.customer.c_custkey, tpch.orders.o_custkey)]
+                  │ ├─HashJoin_89(Build)	1500000.00	root		inner join, equal:[eq(tpch.nation.n_nationkey, tpch.customer.c_nationkey)]
+                  │ │ ├─HashJoin_102(Build)	5.00	root		inner join, equal:[eq(tpch.region.r_regionkey, tpch.nation.n_regionkey)]
+                  │ │ │ ├─TableReader_107(Build)	1.00	root		data:Selection_106
+                  │ │ │ │ └─Selection_106	1.00	cop[tikv]		eq(tpch.region.r_name, "ASIA")
+                  │ │ │ │   └─TableFullScan_105	5.00	cop[tikv]	table:region	keep order:false
+                  │ │ │ └─TableReader_104(Probe)	25.00	root		data:TableFullScan_103
+                  │ │ │   └─TableFullScan_103	25.00	cop[tikv]	table:n1	keep order:false
+                  │ │ └─TableReader_109(Probe)	7500000.00	root		data:TableFullScan_108
+                  │ │   └─TableFullScan_108	7500000.00	cop[tikv]	table:customer	keep order:false
+                  │ └─TableReader_112(Probe)	22413367.93	root		data:Selection_111
+                  │   └─Selection_111	22413367.93	cop[tikv]		ge(tpch.orders.o_orderdate, 1995-01-01 00:00:00.000000), le(tpch.orders.o_orderdate, 1996-12-31 00:00:00.000000)
+                  │     └─TableFullScan_110	75000000.00	cop[tikv]	table:orders	keep order:false
+                  └─IndexLookUp_74(Probe)	4.05	root		
+                    ├─IndexRangeScan_72(Build)	4.05	cop[tikv]	table:lineitem, index:PRIMARY(L_ORDERKEY, L_LINENUMBER)	range: decided by [eq(tpch.lineitem.l_orderkey, tpch.orders.o_orderkey)], keep order:false
+                    └─TableRowIDScan_73(Probe)	4.05	cop[tikv]	table:lineitem	keep order:false
 /*
 Q9 Product Type Profit Measure Query
 This query determines how much profit is made on a given line of parts, broken out by supplier nation and year.
@@ -719,54 +595,29 @@
 nation,
 o_year desc;
 id	estRows	task	access object	operator info
-<<<<<<< HEAD
-Sort_26	2406.00	root		tpch.nation.n_name:asc, Column#53:desc
+Sort_26	2406.00	root		tpch.nation.n_name, Column#53:desc
 └─Projection_28	2406.00	root		tpch.nation.n_name, Column#53, Column#55
-  └─HashAgg_31	2406.00	root		group by:Column#53, tpch.nation.n_name, funcs:sum(Column#54)->Column#55, funcs:firstrow(tpch.nation.n_name)->tpch.nation.n_name, funcs:firstrow(Column#53)->Column#53
-    └─Projection_32	971049283.51	root		tpch.nation.n_name, extract(YEAR, tpch.orders.o_orderdate)->Column#53, minus(mul(tpch.lineitem.l_extendedprice, minus(1, tpch.lineitem.l_discount)), mul(tpch.partsupp.ps_supplycost, tpch.lineitem.l_quantity))->Column#54
-      └─Projection_33	971049283.51	root		tpch.lineitem.l_quantity, tpch.lineitem.l_extendedprice, tpch.lineitem.l_discount, tpch.partsupp.ps_supplycost, tpch.orders.o_orderdate, tpch.nation.n_name
-        └─HashJoin_46	971049283.51	root		inner join, equal:[eq(tpch.lineitem.l_suppkey, tpch.partsupp.ps_suppkey) eq(tpch.lineitem.l_partkey, tpch.partsupp.ps_partkey)]
-          ├─TableReader_108(Build)	40000000.00	root		data:TableFullScan_107
-          │ └─TableFullScan_107	40000000.00	cop[tikv]	table:partsupp	keep order:false
-          └─HashJoin_58(Probe)	241379546.70	root		inner join, equal:[eq(tpch.lineitem.l_orderkey, tpch.orders.o_orderkey)]
-            ├─TableReader_106(Build)	75000000.00	root		data:TableFullScan_105
-            │ └─TableFullScan_105	75000000.00	cop[tikv]	table:orders	keep order:false
-            └─HashJoin_81(Probe)	241379546.70	root		inner join, equal:[eq(tpch.lineitem.l_partkey, tpch.part.p_partkey)]
-              ├─TableReader_104(Build)	8000000.00	root		data:Selection_103
-              │ └─Selection_103	8000000.00	cop[tikv]		like(tpch.part.p_name, "%dim%", 92)
-              │   └─TableFullScan_102	10000000.00	cop[tikv]	table:part	keep order:false
-              └─HashJoin_84(Probe)	300005811.00	root		inner join, equal:[eq(tpch.supplier.s_suppkey, tpch.lineitem.l_suppkey)]
-                ├─HashJoin_95(Build)	500000.00	root		inner join, equal:[eq(tpch.nation.n_nationkey, tpch.supplier.s_nationkey)]
-                │ ├─TableReader_99(Build)	25.00	root		data:TableFullScan_98
-                │ │ └─TableFullScan_98	25.00	cop[tikv]	table:nation	keep order:false
-                │ └─TableReader_97(Probe)	500000.00	root		data:TableFullScan_96
-                │   └─TableFullScan_96	500000.00	cop[tikv]	table:supplier	keep order:false
-                └─TableReader_101(Probe)	300005811.00	root		data:TableFullScan_100
-                  └─TableFullScan_100	300005811.00	cop[tikv]	table:lineitem	keep order:false
-=======
-Sort_25	2406.00	root		tpch.nation.n_name, Column#53:desc
-└─Projection_27	2406.00	root		tpch.nation.n_name, Column#53, Column#55
-  └─HashAgg_28	2406.00	root		group by:Column#53, tpch.nation.n_name, funcs:sum(Column#54)->Column#55, funcs:firstrow(tpch.nation.n_name)->tpch.nation.n_name, funcs:firstrow(Column#53)->Column#53
-    └─Projection_29	241379546.70	root		tpch.nation.n_name, extract(YEAR, cast(tpch.orders.o_orderdate, var_string(10)))->Column#53, minus(mul(tpch.lineitem.l_extendedprice, minus(1, tpch.lineitem.l_discount)), mul(tpch.partsupp.ps_supplycost, tpch.lineitem.l_quantity))->Column#54
-      └─HashJoin_40	241379546.70	root		inner join, equal:[eq(tpch.lineitem.l_orderkey, tpch.orders.o_orderkey)]
-        ├─TableReader_115(Build)	75000000.00	root		data:TableFullScan_114
-        │ └─TableFullScan_114	75000000.00	cop[tikv]	table:orders	keep order:false
-        └─HashJoin_75(Probe)	241379546.70	root		inner join, equal:[eq(tpch.lineitem.l_suppkey, tpch.partsupp.ps_suppkey) eq(tpch.lineitem.l_partkey, tpch.partsupp.ps_partkey)]
-          ├─TableReader_113(Build)	40000000.00	root		data:TableFullScan_112
-          │ └─TableFullScan_112	40000000.00	cop[tikv]	table:partsupp	keep order:false
-          └─HashJoin_88(Probe)	241379546.70	root		inner join, equal:[eq(tpch.lineitem.l_partkey, tpch.part.p_partkey)]
-            ├─TableReader_111(Build)	8000000.00	root		data:Selection_110
-            │ └─Selection_110	8000000.00	cop[tikv]		like(tpch.part.p_name, "%dim%", 92)
-            │   └─TableFullScan_109	10000000.00	cop[tikv]	table:part	keep order:false
-            └─HashJoin_91(Probe)	300005811.00	root		inner join, equal:[eq(tpch.supplier.s_suppkey, tpch.lineitem.l_suppkey)]
-              ├─HashJoin_102(Build)	500000.00	root		inner join, equal:[eq(tpch.nation.n_nationkey, tpch.supplier.s_nationkey)]
-              │ ├─TableReader_106(Build)	25.00	root		data:TableFullScan_105
-              │ │ └─TableFullScan_105	25.00	cop[tikv]	table:nation	keep order:false
-              │ └─TableReader_104(Probe)	500000.00	root		data:TableFullScan_103
-              │   └─TableFullScan_103	500000.00	cop[tikv]	table:supplier	keep order:false
-              └─TableReader_108(Probe)	300005811.00	root		data:TableFullScan_107
-                └─TableFullScan_107	300005811.00	cop[tikv]	table:lineitem	keep order:false
->>>>>>> 795e88ae
+  └─HashAgg_29	2406.00	root		group by:Column#53, tpch.nation.n_name, funcs:sum(Column#54)->Column#55, funcs:firstrow(tpch.nation.n_name)->tpch.nation.n_name, funcs:firstrow(Column#53)->Column#53
+    └─Projection_30	241379546.70	root		tpch.nation.n_name, extract(YEAR, cast(tpch.orders.o_orderdate, var_string(10)))->Column#53, minus(mul(tpch.lineitem.l_extendedprice, minus(1, tpch.lineitem.l_discount)), mul(tpch.partsupp.ps_supplycost, tpch.lineitem.l_quantity))->Column#54
+      └─Projection_31	241379546.70	root		tpch.lineitem.l_quantity, tpch.lineitem.l_extendedprice, tpch.lineitem.l_discount, tpch.partsupp.ps_supplycost, tpch.orders.o_orderdate, tpch.nation.n_name
+        └─HashJoin_42	241379546.70	root		inner join, equal:[eq(tpch.lineitem.l_orderkey, tpch.orders.o_orderkey)]
+          ├─TableReader_117(Build)	75000000.00	root		data:TableFullScan_116
+          │ └─TableFullScan_116	75000000.00	cop[tikv]	table:orders	keep order:false
+          └─HashJoin_77(Probe)	241379546.70	root		inner join, equal:[eq(tpch.lineitem.l_suppkey, tpch.partsupp.ps_suppkey) eq(tpch.lineitem.l_partkey, tpch.partsupp.ps_partkey)]
+            ├─TableReader_115(Build)	40000000.00	root		data:TableFullScan_114
+            │ └─TableFullScan_114	40000000.00	cop[tikv]	table:partsupp	keep order:false
+            └─HashJoin_90(Probe)	241379546.70	root		inner join, equal:[eq(tpch.lineitem.l_partkey, tpch.part.p_partkey)]
+              ├─TableReader_113(Build)	8000000.00	root		data:Selection_112
+              │ └─Selection_112	8000000.00	cop[tikv]		like(tpch.part.p_name, "%dim%", 92)
+              │   └─TableFullScan_111	10000000.00	cop[tikv]	table:part	keep order:false
+              └─HashJoin_93(Probe)	300005811.00	root		inner join, equal:[eq(tpch.supplier.s_suppkey, tpch.lineitem.l_suppkey)]
+                ├─HashJoin_104(Build)	500000.00	root		inner join, equal:[eq(tpch.nation.n_nationkey, tpch.supplier.s_nationkey)]
+                │ ├─TableReader_108(Build)	25.00	root		data:TableFullScan_107
+                │ │ └─TableFullScan_107	25.00	cop[tikv]	table:nation	keep order:false
+                │ └─TableReader_106(Probe)	500000.00	root		data:TableFullScan_105
+                │   └─TableFullScan_105	500000.00	cop[tikv]	table:supplier	keep order:false
+                └─TableReader_110(Probe)	300005811.00	root		data:TableFullScan_109
+                  └─TableFullScan_109	300005811.00	cop[tikv]	table:lineitem	keep order:false
 /*
 Q10 Returned Item Reporting Query
 The query identifies customers who might be having problems with the parts that are shipped to them.
@@ -811,46 +662,25 @@
 revenue desc
 limit 20;
 id	estRows	task	access object	operator info
-<<<<<<< HEAD
 Projection_18	20.00	root		tpch.customer.c_custkey, tpch.customer.c_name, Column#39, tpch.customer.c_acctbal, tpch.nation.n_name, tpch.customer.c_address, tpch.customer.c_phone, tpch.customer.c_comment
 └─TopN_21	20.00	root		Column#39:desc, offset:0, count:20
-  └─HashAgg_27	3017307.69	root		group by:Column#53, Column#54, Column#55, Column#56, Column#57, Column#58, Column#59, funcs:sum(Column#45)->Column#39, funcs:firstrow(Column#46)->tpch.customer.c_custkey, funcs:firstrow(Column#47)->tpch.customer.c_name, funcs:firstrow(Column#48)->tpch.customer.c_address, funcs:firstrow(Column#49)->tpch.customer.c_phone, funcs:firstrow(Column#50)->tpch.customer.c_acctbal, funcs:firstrow(Column#51)->tpch.customer.c_comment, funcs:firstrow(Column#52)->tpch.nation.n_name
-    └─Projection_69	12222016.17	root		mul(tpch.lineitem.l_extendedprice, minus(1, tpch.lineitem.l_discount))->Column#45, tpch.customer.c_custkey, tpch.customer.c_name, tpch.customer.c_address, tpch.customer.c_phone, tpch.customer.c_acctbal, tpch.customer.c_comment, tpch.nation.n_name, tpch.customer.c_custkey, tpch.customer.c_name, tpch.customer.c_acctbal, tpch.customer.c_phone, tpch.nation.n_name, tpch.customer.c_address, tpch.customer.c_comment
-      └─Projection_28	12222016.17	root		tpch.customer.c_custkey, tpch.customer.c_name, tpch.customer.c_address, tpch.customer.c_phone, tpch.customer.c_acctbal, tpch.customer.c_comment, tpch.lineitem.l_extendedprice, tpch.lineitem.l_discount, tpch.nation.n_name
-        └─IndexHashJoin_43	12222016.17	root		inner join, inner:IndexLookUp_33, outer key:tpch.orders.o_orderkey, inner key:tpch.lineitem.l_orderkey
-          ├─HashJoin_46(Build)	3017307.69	root		inner join, equal:[eq(tpch.customer.c_custkey, tpch.orders.o_custkey)]
-          │ ├─TableReader_65(Build)	3017307.69	root		data:Selection_64
-          │ │ └─Selection_64	3017307.69	cop[tikv]		ge(tpch.orders.o_orderdate, 1993-08-01 00:00:00.000000), lt(tpch.orders.o_orderdate, 1993-11-01)
-          │ │   └─TableFullScan_63	75000000.00	cop[tikv]	table:orders	keep order:false
-          │ └─HashJoin_58(Probe)	7500000.00	root		inner join, equal:[eq(tpch.nation.n_nationkey, tpch.customer.c_nationkey)]
-          │   ├─TableReader_62(Build)	25.00	root		data:TableFullScan_61
-          │   │ └─TableFullScan_61	25.00	cop[tikv]	table:nation	keep order:false
-          │   └─TableReader_60(Probe)	7500000.00	root		data:TableFullScan_59
-          │     └─TableFullScan_59	7500000.00	cop[tikv]	table:customer	keep order:false
-          └─IndexLookUp_33(Probe)	4.05	root		
-            ├─IndexRangeScan_30(Build)	16.44	cop[tikv]	table:lineitem, index:PRIMARY(L_ORDERKEY, L_LINENUMBER)	range: decided by [eq(tpch.lineitem.l_orderkey, tpch.orders.o_orderkey)], keep order:false
-            └─Selection_32(Probe)	4.05	cop[tikv]		eq(tpch.lineitem.l_returnflag, "R")
-              └─TableRowIDScan_31	16.44	cop[tikv]	table:lineitem	keep order:false
-=======
-Projection_17	20.00	root		tpch.customer.c_custkey, tpch.customer.c_name, Column#39, tpch.customer.c_acctbal, tpch.nation.n_name, tpch.customer.c_address, tpch.customer.c_phone, tpch.customer.c_comment
-└─TopN_20	20.00	root		Column#39:desc, offset:0, count:20
-  └─HashAgg_24	3017307.69	root		group by:Column#53, Column#54, Column#55, Column#56, Column#57, Column#58, Column#59, funcs:sum(Column#45)->Column#39, funcs:firstrow(Column#46)->tpch.customer.c_custkey, funcs:firstrow(Column#47)->tpch.customer.c_name, funcs:firstrow(Column#48)->tpch.customer.c_address, funcs:firstrow(Column#49)->tpch.customer.c_phone, funcs:firstrow(Column#50)->tpch.customer.c_acctbal, funcs:firstrow(Column#51)->tpch.customer.c_comment, funcs:firstrow(Column#52)->tpch.nation.n_name
-    └─Projection_65	12222016.17	root		mul(tpch.lineitem.l_extendedprice, minus(1, tpch.lineitem.l_discount))->Column#45, tpch.customer.c_custkey, tpch.customer.c_name, tpch.customer.c_address, tpch.customer.c_phone, tpch.customer.c_acctbal, tpch.customer.c_comment, tpch.nation.n_name, tpch.customer.c_custkey, tpch.customer.c_name, tpch.customer.c_acctbal, tpch.customer.c_phone, tpch.nation.n_name, tpch.customer.c_address, tpch.customer.c_comment
-      └─IndexHashJoin_32	12222016.17	root		inner join, inner:IndexLookUp_29, outer key:tpch.orders.o_orderkey, inner key:tpch.lineitem.l_orderkey, equal cond:eq(tpch.orders.o_orderkey, tpch.lineitem.l_orderkey)
-        ├─HashJoin_42(Build)	3017307.69	root		inner join, equal:[eq(tpch.customer.c_custkey, tpch.orders.o_custkey)]
-        │ ├─TableReader_61(Build)	3017307.69	root		data:Selection_60
-        │ │ └─Selection_60	3017307.69	cop[tikv]		ge(tpch.orders.o_orderdate, 1993-08-01 00:00:00.000000), lt(tpch.orders.o_orderdate, 1993-11-01)
-        │ │   └─TableFullScan_59	75000000.00	cop[tikv]	table:orders	keep order:false
-        │ └─HashJoin_54(Probe)	7500000.00	root		inner join, equal:[eq(tpch.nation.n_nationkey, tpch.customer.c_nationkey)]
-        │   ├─TableReader_58(Build)	25.00	root		data:TableFullScan_57
-        │   │ └─TableFullScan_57	25.00	cop[tikv]	table:nation	keep order:false
-        │   └─TableReader_56(Probe)	7500000.00	root		data:TableFullScan_55
-        │     └─TableFullScan_55	7500000.00	cop[tikv]	table:customer	keep order:false
-        └─IndexLookUp_29(Probe)	4.05	root		
-          ├─IndexRangeScan_26(Build)	16.44	cop[tikv]	table:lineitem, index:PRIMARY(L_ORDERKEY, L_LINENUMBER)	range: decided by [eq(tpch.lineitem.l_orderkey, tpch.orders.o_orderkey)], keep order:false
-          └─Selection_28(Probe)	4.05	cop[tikv]		eq(tpch.lineitem.l_returnflag, "R")
-            └─TableRowIDScan_27	16.44	cop[tikv]	table:lineitem	keep order:false
->>>>>>> 795e88ae
+  └─HashAgg_25	3017307.69	root		group by:Column#53, Column#54, Column#55, Column#56, Column#57, Column#58, Column#59, funcs:sum(Column#45)->Column#39, funcs:firstrow(Column#46)->tpch.customer.c_custkey, funcs:firstrow(Column#47)->tpch.customer.c_name, funcs:firstrow(Column#48)->tpch.customer.c_address, funcs:firstrow(Column#49)->tpch.customer.c_phone, funcs:firstrow(Column#50)->tpch.customer.c_acctbal, funcs:firstrow(Column#51)->tpch.customer.c_comment, funcs:firstrow(Column#52)->tpch.nation.n_name
+    └─Projection_67	12222016.17	root		mul(tpch.lineitem.l_extendedprice, minus(1, tpch.lineitem.l_discount))->Column#45, tpch.customer.c_custkey, tpch.customer.c_name, tpch.customer.c_address, tpch.customer.c_phone, tpch.customer.c_acctbal, tpch.customer.c_comment, tpch.nation.n_name, tpch.customer.c_custkey, tpch.customer.c_name, tpch.customer.c_acctbal, tpch.customer.c_phone, tpch.nation.n_name, tpch.customer.c_address, tpch.customer.c_comment
+      └─Projection_26	12222016.17	root		tpch.customer.c_custkey, tpch.customer.c_name, tpch.customer.c_address, tpch.customer.c_phone, tpch.customer.c_acctbal, tpch.customer.c_comment, tpch.lineitem.l_extendedprice, tpch.lineitem.l_discount, tpch.nation.n_name
+        └─IndexHashJoin_34	12222016.17	root		inner join, inner:IndexLookUp_31, outer key:tpch.orders.o_orderkey, inner key:tpch.lineitem.l_orderkey, equal cond:eq(tpch.orders.o_orderkey, tpch.lineitem.l_orderkey)
+          ├─HashJoin_44(Build)	3017307.69	root		inner join, equal:[eq(tpch.customer.c_custkey, tpch.orders.o_custkey)]
+          │ ├─TableReader_63(Build)	3017307.69	root		data:Selection_62
+          │ │ └─Selection_62	3017307.69	cop[tikv]		ge(tpch.orders.o_orderdate, 1993-08-01 00:00:00.000000), lt(tpch.orders.o_orderdate, 1993-11-01)
+          │ │   └─TableFullScan_61	75000000.00	cop[tikv]	table:orders	keep order:false
+          │ └─HashJoin_56(Probe)	7500000.00	root		inner join, equal:[eq(tpch.nation.n_nationkey, tpch.customer.c_nationkey)]
+          │   ├─TableReader_60(Build)	25.00	root		data:TableFullScan_59
+          │   │ └─TableFullScan_59	25.00	cop[tikv]	table:nation	keep order:false
+          │   └─TableReader_58(Probe)	7500000.00	root		data:TableFullScan_57
+          │     └─TableFullScan_57	7500000.00	cop[tikv]	table:customer	keep order:false
+          └─IndexLookUp_31(Probe)	4.05	root		
+            ├─IndexRangeScan_28(Build)	16.44	cop[tikv]	table:lineitem, index:PRIMARY(L_ORDERKEY, L_LINENUMBER)	range: decided by [eq(tpch.lineitem.l_orderkey, tpch.orders.o_orderkey)], keep order:false
+            └─Selection_30(Probe)	4.05	cop[tikv]		eq(tpch.lineitem.l_returnflag, "R")
+              └─TableRowIDScan_29	16.44	cop[tikv]	table:lineitem	keep order:false
 /*
 Q11 Important Stock Identification Query
 This query finds the most important subset of suppliers' stock in a given nation.
@@ -887,37 +717,20 @@
 order by
 value desc;
 id	estRows	task	access object	operator info
-<<<<<<< HEAD
-Projection_61	1304801.67	root		tpch.partsupp.ps_partkey, Column#18
-└─Sort_62	1304801.67	root		Column#18:desc
-  └─Selection_64	1304801.67	root		gt(Column#18, NULL)
-    └─HashAgg_67	1631002.09	root		group by:Column#44, funcs:sum(Column#42)->Column#18, funcs:firstrow(Column#43)->tpch.partsupp.ps_partkey
-      └─Projection_95	1631002.09	root		mul(tpch.partsupp.ps_supplycost, cast(tpch.partsupp.ps_availqty, decimal(20,0) BINARY))->Column#42, tpch.partsupp.ps_partkey, tpch.partsupp.ps_partkey
-        └─HashJoin_72	1631002.09	root		inner join, equal:[eq(tpch.supplier.s_suppkey, tpch.partsupp.ps_suppkey)]
-          ├─HashJoin_85(Build)	20000.00	root		inner join, equal:[eq(tpch.nation.n_nationkey, tpch.supplier.s_nationkey)]
-          │ ├─TableReader_90(Build)	1.00	root		data:Selection_89
-          │ │ └─Selection_89	1.00	cop[tikv]		eq(tpch.nation.n_name, "MOZAMBIQUE")
-          │ │   └─TableFullScan_88	25.00	cop[tikv]	table:nation	keep order:false
-          │ └─TableReader_87(Probe)	500000.00	root		data:TableFullScan_86
-          │   └─TableFullScan_86	500000.00	cop[tikv]	table:supplier	keep order:false
-          └─TableReader_92(Probe)	40000000.00	root		data:TableFullScan_91
-            └─TableFullScan_91	40000000.00	cop[tikv]	table:partsupp	keep order:false
-=======
-Projection_54	1304801.67	root		tpch.partsupp.ps_partkey, Column#35
-└─Sort_55	1304801.67	root		Column#35:desc
-  └─Selection_57	1304801.67	root		gt(Column#35, NULL)
-    └─HashAgg_58	1631002.09	root		group by:Column#44, funcs:sum(Column#42)->Column#35, funcs:firstrow(Column#43)->tpch.partsupp.ps_partkey
-      └─Projection_83	1631002.09	root		mul(tpch.partsupp.ps_supplycost, cast(tpch.partsupp.ps_availqty, decimal(20,0) BINARY))->Column#42, tpch.partsupp.ps_partkey, tpch.partsupp.ps_partkey
-        └─HashJoin_61	1631002.09	root		inner join, equal:[eq(tpch.supplier.s_suppkey, tpch.partsupp.ps_suppkey)]
-          ├─HashJoin_74(Build)	20000.00	root		inner join, equal:[eq(tpch.nation.n_nationkey, tpch.supplier.s_nationkey)]
-          │ ├─TableReader_79(Build)	1.00	root		data:Selection_78
-          │ │ └─Selection_78	1.00	cop[tikv]		eq(tpch.nation.n_name, "MOZAMBIQUE")
-          │ │   └─TableFullScan_77	25.00	cop[tikv]	table:nation	keep order:false
-          │ └─TableReader_76(Probe)	500000.00	root		data:TableFullScan_75
-          │   └─TableFullScan_75	500000.00	cop[tikv]	table:supplier	keep order:false
-          └─TableReader_81(Probe)	40000000.00	root		data:TableFullScan_80
-            └─TableFullScan_80	40000000.00	cop[tikv]	table:partsupp	keep order:false
->>>>>>> 795e88ae
+Projection_58	1304801.67	root		tpch.partsupp.ps_partkey, Column#35
+└─Sort_59	1304801.67	root		Column#35:desc
+  └─Selection_61	1304801.67	root		gt(Column#35, NULL)
+    └─HashAgg_62	1631002.09	root		group by:Column#44, funcs:sum(Column#42)->Column#35, funcs:firstrow(Column#43)->tpch.partsupp.ps_partkey
+      └─Projection_89	1631002.09	root		mul(tpch.partsupp.ps_supplycost, cast(tpch.partsupp.ps_availqty, decimal(20,0) BINARY))->Column#42, tpch.partsupp.ps_partkey, tpch.partsupp.ps_partkey
+        └─HashJoin_66	1631002.09	root		inner join, equal:[eq(tpch.supplier.s_suppkey, tpch.partsupp.ps_suppkey)]
+          ├─HashJoin_79(Build)	20000.00	root		inner join, equal:[eq(tpch.nation.n_nationkey, tpch.supplier.s_nationkey)]
+          │ ├─TableReader_84(Build)	1.00	root		data:Selection_83
+          │ │ └─Selection_83	1.00	cop[tikv]		eq(tpch.nation.n_name, "MOZAMBIQUE")
+          │ │   └─TableFullScan_82	25.00	cop[tikv]	table:nation	keep order:false
+          │ └─TableReader_81(Probe)	500000.00	root		data:TableFullScan_80
+          │   └─TableFullScan_80	500000.00	cop[tikv]	table:supplier	keep order:false
+          └─TableReader_86(Probe)	40000000.00	root		data:TableFullScan_85
+            └─TableFullScan_85	40000000.00	cop[tikv]	table:partsupp	keep order:false
 /*
 Q12 Shipping Modes and Order Priority Query
 This query determines whether selecting less expensive modes of shipping is negatively affecting the critical-priority
@@ -958,30 +771,17 @@
 order by
 l_shipmode;
 id	estRows	task	access object	operator info
-<<<<<<< HEAD
-Sort_10	1.00	root		tpch.lineitem.l_shipmode:asc
+Sort_10	1.00	root		tpch.lineitem.l_shipmode
 └─Projection_12	1.00	root		tpch.lineitem.l_shipmode, Column#27, Column#28
-  └─HashAgg_15	1.00	root		group by:Column#40, funcs:sum(Column#37)->Column#27, funcs:sum(Column#38)->Column#28, funcs:firstrow(Column#39)->tpch.lineitem.l_shipmode
-    └─Projection_56	10023369.01	root		cast(case(or(eq(tpch.orders.o_orderpriority, 1-URGENT), eq(tpch.orders.o_orderpriority, 2-HIGH)), 1, 0), decimal(65,0) BINARY)->Column#37, cast(case(and(ne(tpch.orders.o_orderpriority, 1-URGENT), ne(tpch.orders.o_orderpriority, 2-HIGH)), 1, 0), decimal(65,0) BINARY)->Column#38, tpch.lineitem.l_shipmode, tpch.lineitem.l_shipmode
-      └─Projection_16	10023369.01	root		tpch.orders.o_orderpriority, tpch.lineitem.l_shipmode
-        └─IndexMergeJoin_24	10023369.01	root		inner join, inner:TableReader_22, outer key:tpch.lineitem.l_orderkey, inner key:tpch.orders.o_orderkey
-          ├─TableReader_52(Build)	10023369.01	root		data:Selection_51
-          │ └─Selection_51	10023369.01	cop[tikv]		ge(tpch.lineitem.l_receiptdate, 1997-01-01 00:00:00.000000), in(tpch.lineitem.l_shipmode, "RAIL", "FOB"), lt(tpch.lineitem.l_commitdate, tpch.lineitem.l_receiptdate), lt(tpch.lineitem.l_receiptdate, 1998-01-01), lt(tpch.lineitem.l_shipdate, tpch.lineitem.l_commitdate)
-          │   └─TableFullScan_50	300005811.00	cop[tikv]	table:lineitem	keep order:false
-          └─TableReader_22(Probe)	1.00	root		data:TableRangeScan_21
-            └─TableRangeScan_21	1.00	cop[tikv]	table:orders	range: decided by [tpch.lineitem.l_orderkey], keep order:true
-=======
-Sort_9	1.00	root		tpch.lineitem.l_shipmode
-└─Projection_11	1.00	root		tpch.lineitem.l_shipmode, Column#27, Column#28
-  └─HashAgg_12	1.00	root		group by:Column#40, funcs:sum(Column#37)->Column#27, funcs:sum(Column#38)->Column#28, funcs:firstrow(Column#39)->tpch.lineitem.l_shipmode
-    └─Projection_52	10023369.01	root		cast(case(or(eq(tpch.orders.o_orderpriority, 1-URGENT), eq(tpch.orders.o_orderpriority, 2-HIGH)), 1, 0), decimal(22,0) BINARY)->Column#37, cast(case(and(ne(tpch.orders.o_orderpriority, 1-URGENT), ne(tpch.orders.o_orderpriority, 2-HIGH)), 1, 0), decimal(22,0) BINARY)->Column#38, tpch.lineitem.l_shipmode, tpch.lineitem.l_shipmode
-      └─IndexJoin_18	10023369.01	root		inner join, inner:TableReader_15, outer key:tpch.lineitem.l_orderkey, inner key:tpch.orders.o_orderkey, equal cond:eq(tpch.lineitem.l_orderkey, tpch.orders.o_orderkey)
-        ├─TableReader_48(Build)	10023369.01	root		data:Selection_47
-        │ └─Selection_47	10023369.01	cop[tikv]		ge(tpch.lineitem.l_receiptdate, 1997-01-01 00:00:00.000000), in(tpch.lineitem.l_shipmode, "RAIL", "FOB"), lt(tpch.lineitem.l_commitdate, tpch.lineitem.l_receiptdate), lt(tpch.lineitem.l_receiptdate, 1998-01-01), lt(tpch.lineitem.l_shipdate, tpch.lineitem.l_commitdate)
-        │   └─TableFullScan_46	300005811.00	cop[tikv]	table:lineitem	keep order:false
-        └─TableReader_15(Probe)	1.00	root		data:TableRangeScan_14
-          └─TableRangeScan_14	1.00	cop[tikv]	table:orders	range: decided by [tpch.lineitem.l_orderkey], keep order:false
->>>>>>> 795e88ae
+  └─HashAgg_13	1.00	root		group by:Column#40, funcs:sum(Column#37)->Column#27, funcs:sum(Column#38)->Column#28, funcs:firstrow(Column#39)->tpch.lineitem.l_shipmode
+    └─Projection_54	10023369.01	root		cast(case(or(eq(tpch.orders.o_orderpriority, 1-URGENT), eq(tpch.orders.o_orderpriority, 2-HIGH)), 1, 0), decimal(22,0) BINARY)->Column#37, cast(case(and(ne(tpch.orders.o_orderpriority, 1-URGENT), ne(tpch.orders.o_orderpriority, 2-HIGH)), 1, 0), decimal(22,0) BINARY)->Column#38, tpch.lineitem.l_shipmode, tpch.lineitem.l_shipmode
+      └─Projection_14	10023369.01	root		tpch.orders.o_orderpriority, tpch.lineitem.l_shipmode
+        └─IndexJoin_20	10023369.01	root		inner join, inner:TableReader_17, outer key:tpch.lineitem.l_orderkey, inner key:tpch.orders.o_orderkey, equal cond:eq(tpch.lineitem.l_orderkey, tpch.orders.o_orderkey)
+          ├─TableReader_50(Build)	10023369.01	root		data:Selection_49
+          │ └─Selection_49	10023369.01	cop[tikv]		ge(tpch.lineitem.l_receiptdate, 1997-01-01 00:00:00.000000), in(tpch.lineitem.l_shipmode, "RAIL", "FOB"), lt(tpch.lineitem.l_commitdate, tpch.lineitem.l_receiptdate), lt(tpch.lineitem.l_receiptdate, 1998-01-01), lt(tpch.lineitem.l_shipdate, tpch.lineitem.l_commitdate)
+          │   └─TableFullScan_48	300005811.00	cop[tikv]	table:lineitem	keep order:false
+          └─TableReader_17(Probe)	1.00	root		data:TableRangeScan_16
+            └─TableRangeScan_16	1.00	cop[tikv]	table:orders	range: decided by [tpch.lineitem.l_orderkey], keep order:false
 /*
 Q13 Customer Distribution Query
 This query seeks relationships between customers and the size of their orders.
@@ -1133,8 +933,7 @@
 p_type,
 p_size;
 id	estRows	task	access object	operator info
-<<<<<<< HEAD
-Sort_14	14.41	root		Column#23:desc, tpch.part.p_brand:asc, tpch.part.p_type:asc, tpch.part.p_size:asc
+Sort_14	14.41	root		Column#23:desc, tpch.part.p_brand, tpch.part.p_type, tpch.part.p_size
 └─Projection_16	14.41	root		tpch.part.p_brand, tpch.part.p_type, tpch.part.p_size, Column#23
   └─HashAgg_17	14.41	root		group by:tpch.part.p_brand, tpch.part.p_size, tpch.part.p_type, funcs:count(distinct tpch.partsupp.ps_suppkey)->Column#23, funcs:firstrow(tpch.part.p_brand)->tpch.part.p_brand, funcs:firstrow(tpch.part.p_type)->tpch.part.p_type, funcs:firstrow(tpch.part.p_size)->tpch.part.p_size
     └─HashJoin_29	3863988.24	root		anti semi join, equal:[eq(tpch.partsupp.ps_suppkey, tpch.supplier.s_suppkey)]
@@ -1142,27 +941,12 @@
       │ └─Selection_67	400000.00	cop[tikv]		like(tpch.supplier.s_comment, "%Customer%Complaints%", 92)
       │   └─TableFullScan_66	500000.00	cop[tikv]	table:supplier	keep order:false
       └─Projection_30(Probe)	4829985.30	root		tpch.partsupp.ps_suppkey, tpch.part.p_brand, tpch.part.p_type, tpch.part.p_size
-        └─IndexMergeJoin_38	4829985.30	root		inner join, inner:IndexReader_36, outer key:tpch.part.p_partkey, inner key:tpch.partsupp.ps_partkey
+        └─IndexHashJoin_36	4829985.30	root		inner join, inner:IndexReader_33, outer key:tpch.part.p_partkey, inner key:tpch.partsupp.ps_partkey, equal cond:eq(tpch.part.p_partkey, tpch.partsupp.ps_partkey)
           ├─TableReader_61(Build)	1200618.43	root		data:Selection_60
           │ └─Selection_60	1200618.43	cop[tikv]		in(tpch.part.p_size, 48, 19, 12, 4, 41, 7, 21, 39), ne(tpch.part.p_brand, "Brand#34"), not(like(tpch.part.p_type, "LARGE BRUSHED%", 92))
           │   └─TableFullScan_59	10000000.00	cop[tikv]	table:part	keep order:false
-          └─IndexReader_36(Probe)	4.02	root		index:IndexRangeScan_35
-            └─IndexRangeScan_35	4.02	cop[tikv]	table:partsupp, index:PRIMARY(PS_PARTKEY, PS_SUPPKEY)	range: decided by [eq(tpch.partsupp.ps_partkey, tpch.part.p_partkey)], keep order:true
-=======
-Sort_13	14.41	root		Column#23:desc, tpch.part.p_brand, tpch.part.p_type, tpch.part.p_size
-└─Projection_15	14.41	root		tpch.part.p_brand, tpch.part.p_type, tpch.part.p_size, Column#23
-  └─HashAgg_16	14.41	root		group by:tpch.part.p_brand, tpch.part.p_size, tpch.part.p_type, funcs:count(distinct tpch.partsupp.ps_suppkey)->Column#23, funcs:firstrow(tpch.part.p_brand)->tpch.part.p_brand, funcs:firstrow(tpch.part.p_type)->tpch.part.p_type, funcs:firstrow(tpch.part.p_size)->tpch.part.p_size
-    └─HashJoin_28	3863988.24	root		anti semi join, equal:[eq(tpch.partsupp.ps_suppkey, tpch.supplier.s_suppkey)]
-      ├─TableReader_66(Build)	400000.00	root		data:Selection_65
-      │ └─Selection_65	400000.00	cop[tikv]		like(tpch.supplier.s_comment, "%Customer%Complaints%", 92)
-      │   └─TableFullScan_64	500000.00	cop[tikv]	table:supplier	keep order:false
-      └─IndexHashJoin_34(Probe)	4829985.30	root		inner join, inner:IndexReader_31, outer key:tpch.part.p_partkey, inner key:tpch.partsupp.ps_partkey, equal cond:eq(tpch.part.p_partkey, tpch.partsupp.ps_partkey)
-        ├─TableReader_59(Build)	1200618.43	root		data:Selection_58
-        │ └─Selection_58	1200618.43	cop[tikv]		in(tpch.part.p_size, 48, 19, 12, 4, 41, 7, 21, 39), ne(tpch.part.p_brand, "Brand#34"), not(like(tpch.part.p_type, "LARGE BRUSHED%", 92))
-        │   └─TableFullScan_57	10000000.00	cop[tikv]	table:part	keep order:false
-        └─IndexReader_31(Probe)	4.02	root		index:IndexRangeScan_30
-          └─IndexRangeScan_30	4.02	cop[tikv]	table:partsupp, index:PRIMARY(PS_PARTKEY, PS_SUPPKEY)	range: decided by [eq(tpch.partsupp.ps_partkey, tpch.part.p_partkey)], keep order:false
->>>>>>> 795e88ae
+          └─IndexReader_33(Probe)	4.02	root		index:IndexRangeScan_32
+            └─IndexRangeScan_32	4.02	cop[tikv]	table:partsupp, index:PRIMARY(PS_PARTKEY, PS_SUPPKEY)	range: decided by [eq(tpch.partsupp.ps_partkey, tpch.part.p_partkey)], keep order:false
 /*
 Q17 Small-Quantity-Order Revenue Query
 This query determines how much average yearly revenue would be lost if orders were no longer filled for small
@@ -1192,35 +976,19 @@
 l_partkey = p_partkey
 );
 id	estRows	task	access object	operator info
-<<<<<<< HEAD
 Projection_17	1.00	root		div(Column#46, 7.0)->Column#47
-└─StreamAgg_22	1.00	root		funcs:sum(tpch.lineitem.l_extendedprice)->Column#46
-  └─HashJoin_56	293773.83	root		inner join, equal:[eq(tpch.part.p_partkey, tpch.lineitem.l_partkey)], other cond:lt(tpch.lineitem.l_quantity, mul(0.2, Column#44))
-    ├─HashJoin_39(Build)	293773.83	root		inner join, equal:[eq(tpch.part.p_partkey, tpch.lineitem.l_partkey)]
-    │ ├─TableReader_44(Build)	9736.49	root		data:Selection_43
-    │ │ └─Selection_43	9736.49	cop[tikv]		eq(tpch.part.p_brand, "Brand#44"), eq(tpch.part.p_container, "WRAP PKG")
-    │ │   └─TableFullScan_42	10000000.00	cop[tikv]	table:part	keep order:false
-    │ └─TableReader_41(Probe)	300005811.00	root		data:TableFullScan_40
-    │   └─TableFullScan_40	300005811.00	cop[tikv]	table:lineitem	keep order:false
-    └─HashAgg_49(Probe)	9943040.00	root		group by:tpch.lineitem.l_partkey, funcs:avg(Column#50, Column#51)->Column#44, funcs:firstrow(tpch.lineitem.l_partkey)->tpch.lineitem.l_partkey
-      └─TableReader_50	9943040.00	root		data:HashAgg_45
-        └─HashAgg_45	9943040.00	cop[tikv]		group by:tpch.lineitem.l_partkey, funcs:count(tpch.lineitem.l_quantity)->Column#50, funcs:sum(tpch.lineitem.l_quantity)->Column#51
-          └─TableFullScan_48	300005811.00	cop[tikv]	table:lineitem	keep order:false
-=======
-Projection_16	1.00	root		div(Column#46, 7.0)->Column#47
-└─StreamAgg_18	1.00	root		funcs:sum(tpch.lineitem.l_extendedprice)->Column#46
-  └─HashJoin_50	293773.83	root		inner join, equal:[eq(tpch.part.p_partkey, tpch.lineitem.l_partkey)], other cond:lt(tpch.lineitem.l_quantity, mul(0.2, Column#44))
-    ├─HashJoin_34(Build)	293773.83	root		inner join, equal:[eq(tpch.part.p_partkey, tpch.lineitem.l_partkey)]
-    │ ├─TableReader_39(Build)	9736.49	root		data:Selection_38
-    │ │ └─Selection_38	9736.49	cop[tikv]		eq(tpch.part.p_brand, "Brand#44"), eq(tpch.part.p_container, "WRAP PKG")
-    │ │   └─TableFullScan_37	10000000.00	cop[tikv]	table:part	keep order:false
-    │ └─TableReader_36(Probe)	300005811.00	root		data:TableFullScan_35
-    │   └─TableFullScan_35	300005811.00	cop[tikv]	table:lineitem	keep order:false
-    └─HashAgg_44(Probe)	9943040.00	root		group by:tpch.lineitem.l_partkey, funcs:avg(Column#50, Column#51)->Column#44, funcs:firstrow(tpch.lineitem.l_partkey)->tpch.lineitem.l_partkey
-      └─TableReader_45	9943040.00	root		data:HashAgg_40
-        └─HashAgg_40	9943040.00	cop[tikv]		group by:tpch.lineitem.l_partkey, funcs:count(tpch.lineitem.l_quantity)->Column#50, funcs:sum(tpch.lineitem.l_quantity)->Column#51
-          └─TableFullScan_43	300005811.00	cop[tikv]	table:lineitem	keep order:false
->>>>>>> 795e88ae
+└─StreamAgg_19	1.00	root		funcs:sum(tpch.lineitem.l_extendedprice)->Column#46
+  └─HashJoin_53	293773.83	root		inner join, equal:[eq(tpch.part.p_partkey, tpch.lineitem.l_partkey)], other cond:lt(tpch.lineitem.l_quantity, mul(0.2, Column#44))
+    ├─HashJoin_36(Build)	293773.83	root		inner join, equal:[eq(tpch.part.p_partkey, tpch.lineitem.l_partkey)]
+    │ ├─TableReader_41(Build)	9736.49	root		data:Selection_40
+    │ │ └─Selection_40	9736.49	cop[tikv]		eq(tpch.part.p_brand, "Brand#44"), eq(tpch.part.p_container, "WRAP PKG")
+    │ │   └─TableFullScan_39	10000000.00	cop[tikv]	table:part	keep order:false
+    │ └─TableReader_38(Probe)	300005811.00	root		data:TableFullScan_37
+    │   └─TableFullScan_37	300005811.00	cop[tikv]	table:lineitem	keep order:false
+    └─HashAgg_46(Probe)	9943040.00	root		group by:tpch.lineitem.l_partkey, funcs:avg(Column#50, Column#51)->Column#44, funcs:firstrow(tpch.lineitem.l_partkey)->tpch.lineitem.l_partkey
+      └─TableReader_47	9943040.00	root		data:HashAgg_42
+        └─HashAgg_42	9943040.00	cop[tikv]		group by:tpch.lineitem.l_partkey, funcs:count(tpch.lineitem.l_quantity)->Column#50, funcs:sum(tpch.lineitem.l_quantity)->Column#51
+          └─TableFullScan_45	300005811.00	cop[tikv]	table:lineitem	keep order:false
 /*
 Q18 Large Volume Customer Query
 The Large Volume Customer Query ranks customers based on their having placed a large quantity order. Large
@@ -1264,43 +1032,23 @@
 o_orderdate
 limit 100;
 id	estRows	task	access object	operator info
-<<<<<<< HEAD
 Projection_25	100.00	root		tpch.customer.c_name, tpch.customer.c_custkey, tpch.orders.o_orderkey, tpch.orders.o_orderdate, tpch.orders.o_totalprice, Column#54
-└─TopN_28	100.00	root		tpch.orders.o_totalprice:desc, tpch.orders.o_orderdate:asc, offset:0, count:100
-  └─HashAgg_34	59251097.60	root		group by:tpch.customer.c_custkey, tpch.customer.c_name, tpch.orders.o_orderdate, tpch.orders.o_orderkey, tpch.orders.o_totalprice, funcs:sum(tpch.lineitem.l_quantity)->Column#54, funcs:firstrow(tpch.customer.c_custkey)->tpch.customer.c_custkey, funcs:firstrow(tpch.customer.c_name)->tpch.customer.c_name, funcs:firstrow(tpch.orders.o_orderkey)->tpch.orders.o_orderkey, funcs:firstrow(tpch.orders.o_totalprice)->tpch.orders.o_totalprice, funcs:firstrow(tpch.orders.o_orderdate)->tpch.orders.o_orderdate
-    └─HashJoin_50	240004648.80	root		inner join, equal:[eq(tpch.orders.o_orderkey, tpch.lineitem.l_orderkey)]
-      ├─HashJoin_74(Build)	59251097.60	root		inner join, equal:[eq(tpch.orders.o_orderkey, tpch.lineitem.l_orderkey)]
-      │ ├─Selection_91(Build)	59251097.60	root		gt(Column#52, 314)
-      │ │ └─HashAgg_98	74063872.00	root		group by:tpch.lineitem.l_orderkey, funcs:sum(Column#66)->Column#52, funcs:firstrow(tpch.lineitem.l_orderkey)->tpch.lineitem.l_orderkey
-      │ │   └─TableReader_99	74063872.00	root		data:HashAgg_92
-      │ │     └─HashAgg_92	74063872.00	cop[tikv]		group by:tpch.lineitem.l_orderkey, funcs:sum(tpch.lineitem.l_quantity)->Column#66
-      │ │       └─TableFullScan_97	300005811.00	cop[tikv]	table:lineitem	keep order:false
-      │ └─HashJoin_86(Probe)	75000000.00	root		inner join, equal:[eq(tpch.customer.c_custkey, tpch.orders.o_custkey)]
-      │   ├─TableReader_90(Build)	7500000.00	root		data:TableFullScan_89
-      │   │ └─TableFullScan_89	7500000.00	cop[tikv]	table:customer	keep order:false
-      │   └─TableReader_88(Probe)	75000000.00	root		data:TableFullScan_87
-      │     └─TableFullScan_87	75000000.00	cop[tikv]	table:orders	keep order:false
-      └─TableReader_103(Probe)	300005811.00	root		data:TableFullScan_102
-        └─TableFullScan_102	300005811.00	cop[tikv]	table:lineitem	keep order:false
-=======
-Projection_24	100.00	root		tpch.customer.c_name, tpch.customer.c_custkey, tpch.orders.o_orderkey, tpch.orders.o_orderdate, tpch.orders.o_totalprice, Column#54
-└─TopN_27	100.00	root		tpch.orders.o_totalprice:desc, tpch.orders.o_orderdate, offset:0, count:100
-  └─HashAgg_31	59251097.60	root		group by:tpch.customer.c_custkey, tpch.customer.c_name, tpch.orders.o_orderdate, tpch.orders.o_orderkey, tpch.orders.o_totalprice, funcs:sum(tpch.lineitem.l_quantity)->Column#54, funcs:firstrow(tpch.customer.c_custkey)->tpch.customer.c_custkey, funcs:firstrow(tpch.customer.c_name)->tpch.customer.c_name, funcs:firstrow(tpch.orders.o_orderkey)->tpch.orders.o_orderkey, funcs:firstrow(tpch.orders.o_totalprice)->tpch.orders.o_totalprice, funcs:firstrow(tpch.orders.o_orderdate)->tpch.orders.o_orderdate
-    └─HashJoin_46	240004648.80	root		inner join, equal:[eq(tpch.orders.o_orderkey, tpch.lineitem.l_orderkey)]
-      ├─HashJoin_70(Build)	59251097.60	root		inner join, equal:[eq(tpch.orders.o_orderkey, tpch.lineitem.l_orderkey)]
-      │ ├─Selection_87(Build)	59251097.60	root		gt(Column#52, 314)
-      │ │ └─HashAgg_94	74063872.00	root		group by:tpch.lineitem.l_orderkey, funcs:sum(Column#66)->Column#52, funcs:firstrow(tpch.lineitem.l_orderkey)->tpch.lineitem.l_orderkey
-      │ │   └─TableReader_95	74063872.00	root		data:HashAgg_88
-      │ │     └─HashAgg_88	74063872.00	cop[tikv]		group by:tpch.lineitem.l_orderkey, funcs:sum(tpch.lineitem.l_quantity)->Column#66
-      │ │       └─TableFullScan_93	300005811.00	cop[tikv]	table:lineitem	keep order:false
-      │ └─HashJoin_82(Probe)	75000000.00	root		inner join, equal:[eq(tpch.customer.c_custkey, tpch.orders.o_custkey)]
-      │   ├─TableReader_86(Build)	7500000.00	root		data:TableFullScan_85
-      │   │ └─TableFullScan_85	7500000.00	cop[tikv]	table:customer	keep order:false
-      │   └─TableReader_84(Probe)	75000000.00	root		data:TableFullScan_83
-      │     └─TableFullScan_83	75000000.00	cop[tikv]	table:orders	keep order:false
-      └─TableReader_99(Probe)	300005811.00	root		data:TableFullScan_98
-        └─TableFullScan_98	300005811.00	cop[tikv]	table:lineitem	keep order:false
->>>>>>> 795e88ae
+└─TopN_28	100.00	root		tpch.orders.o_totalprice:desc, tpch.orders.o_orderdate, offset:0, count:100
+  └─HashAgg_32	59251097.60	root		group by:tpch.customer.c_custkey, tpch.customer.c_name, tpch.orders.o_orderdate, tpch.orders.o_orderkey, tpch.orders.o_totalprice, funcs:sum(tpch.lineitem.l_quantity)->Column#54, funcs:firstrow(tpch.customer.c_custkey)->tpch.customer.c_custkey, funcs:firstrow(tpch.customer.c_name)->tpch.customer.c_name, funcs:firstrow(tpch.orders.o_orderkey)->tpch.orders.o_orderkey, funcs:firstrow(tpch.orders.o_totalprice)->tpch.orders.o_totalprice, funcs:firstrow(tpch.orders.o_orderdate)->tpch.orders.o_orderdate
+    └─HashJoin_48	240004648.80	root		inner join, equal:[eq(tpch.orders.o_orderkey, tpch.lineitem.l_orderkey)]
+      ├─HashJoin_72(Build)	59251097.60	root		inner join, equal:[eq(tpch.orders.o_orderkey, tpch.lineitem.l_orderkey)]
+      │ ├─Selection_89(Build)	59251097.60	root		gt(Column#52, 314)
+      │ │ └─HashAgg_96	74063872.00	root		group by:tpch.lineitem.l_orderkey, funcs:sum(Column#66)->Column#52, funcs:firstrow(tpch.lineitem.l_orderkey)->tpch.lineitem.l_orderkey
+      │ │   └─TableReader_97	74063872.00	root		data:HashAgg_90
+      │ │     └─HashAgg_90	74063872.00	cop[tikv]		group by:tpch.lineitem.l_orderkey, funcs:sum(tpch.lineitem.l_quantity)->Column#66
+      │ │       └─TableFullScan_95	300005811.00	cop[tikv]	table:lineitem	keep order:false
+      │ └─HashJoin_84(Probe)	75000000.00	root		inner join, equal:[eq(tpch.customer.c_custkey, tpch.orders.o_custkey)]
+      │   ├─TableReader_88(Build)	7500000.00	root		data:TableFullScan_87
+      │   │ └─TableFullScan_87	7500000.00	cop[tikv]	table:customer	keep order:false
+      │   └─TableReader_86(Probe)	75000000.00	root		data:TableFullScan_85
+      │     └─TableFullScan_85	75000000.00	cop[tikv]	table:orders	keep order:false
+      └─TableReader_101(Probe)	300005811.00	root		data:TableFullScan_100
+        └─TableFullScan_100	300005811.00	cop[tikv]	table:lineitem	keep order:false
 /*
 Q19 Discounted Revenue Query
 The Discounted Revenue Query reports the gross discounted revenue attributed to the sale of selected parts handled
@@ -1347,15 +1095,15 @@
 and l_shipinstruct = 'DELIVER IN PERSON'
 );
 id	estRows	task	access object	operator info
-StreamAgg_10	1.00	root		funcs:sum(Column#28)->Column#27
-└─Projection_43	733887.82	root		mul(tpch.lineitem.l_extendedprice, minus(1, tpch.lineitem.l_discount))->Column#28
-  └─HashJoin_42	733887.82	root		inner join, equal:[eq(tpch.part.p_partkey, tpch.lineitem.l_partkey)], other cond:or(and(and(eq(tpch.part.p_brand, "Brand#52"), in(tpch.part.p_container, "SM CASE", "SM BOX", "SM PACK", "SM PKG")), and(ge(tpch.lineitem.l_quantity, 4), and(le(tpch.lineitem.l_quantity, 14), le(tpch.part.p_size, 5)))), or(and(and(eq(tpch.part.p_brand, "Brand#11"), in(tpch.part.p_container, "MED BAG", "MED BOX", "MED PKG", "MED PACK")), and(ge(tpch.lineitem.l_quantity, 18), and(le(tpch.lineitem.l_quantity, 28), le(tpch.part.p_size, 10)))), and(and(eq(tpch.part.p_brand, "Brand#51"), in(tpch.part.p_container, "LG CASE", "LG BOX", "LG PACK", "LG PKG")), and(ge(tpch.lineitem.l_quantity, 29), and(le(tpch.lineitem.l_quantity, 39), le(tpch.part.p_size, 15))))))
-    ├─TableReader_29(Build)	24323.12	root		data:Selection_28
-    │ └─Selection_28	24323.12	cop[tikv]		ge(tpch.part.p_size, 1), or(and(eq(tpch.part.p_brand, "Brand#52"), and(in(tpch.part.p_container, "SM CASE", "SM BOX", "SM PACK", "SM PKG"), le(tpch.part.p_size, 5))), or(and(eq(tpch.part.p_brand, "Brand#11"), and(in(tpch.part.p_container, "MED BAG", "MED BOX", "MED PKG", "MED PACK"), le(tpch.part.p_size, 10))), and(eq(tpch.part.p_brand, "Brand#51"), and(in(tpch.part.p_container, "LG CASE", "LG BOX", "LG PACK", "LG PKG"), le(tpch.part.p_size, 15)))))
-    │   └─TableFullScan_27	10000000.00	cop[tikv]	table:part	keep order:false
-    └─TableReader_26(Probe)	6286493.79	root		data:Selection_25
-      └─Selection_25	6286493.79	cop[tikv]		eq(tpch.lineitem.l_shipinstruct, "DELIVER IN PERSON"), in(tpch.lineitem.l_shipmode, "AIR", "AIR REG"), or(and(ge(tpch.lineitem.l_quantity, 4), le(tpch.lineitem.l_quantity, 14)), or(and(ge(tpch.lineitem.l_quantity, 18), le(tpch.lineitem.l_quantity, 28)), and(ge(tpch.lineitem.l_quantity, 29), le(tpch.lineitem.l_quantity, 39))))
-        └─TableFullScan_24	300005811.00	cop[tikv]	table:lineitem	keep order:false
+StreamAgg_11	1.00	root		funcs:sum(Column#28)->Column#27
+└─Projection_46	733887.82	root		mul(tpch.lineitem.l_extendedprice, minus(1, tpch.lineitem.l_discount))->Column#28
+  └─HashJoin_45	733887.82	root		inner join, equal:[eq(tpch.part.p_partkey, tpch.lineitem.l_partkey)], other cond:or(and(and(eq(tpch.part.p_brand, "Brand#52"), in(tpch.part.p_container, "SM CASE", "SM BOX", "SM PACK", "SM PKG")), and(ge(tpch.lineitem.l_quantity, 4), and(le(tpch.lineitem.l_quantity, 14), le(tpch.part.p_size, 5)))), or(and(and(eq(tpch.part.p_brand, "Brand#11"), in(tpch.part.p_container, "MED BAG", "MED BOX", "MED PKG", "MED PACK")), and(ge(tpch.lineitem.l_quantity, 18), and(le(tpch.lineitem.l_quantity, 28), le(tpch.part.p_size, 10)))), and(and(eq(tpch.part.p_brand, "Brand#51"), in(tpch.part.p_container, "LG CASE", "LG BOX", "LG PACK", "LG PKG")), and(ge(tpch.lineitem.l_quantity, 29), and(le(tpch.lineitem.l_quantity, 39), le(tpch.part.p_size, 15))))))
+    ├─TableReader_31(Build)	24323.12	root		data:Selection_30
+    │ └─Selection_30	24323.12	cop[tikv]		ge(tpch.part.p_size, 1), or(and(eq(tpch.part.p_brand, "Brand#52"), and(in(tpch.part.p_container, "SM CASE", "SM BOX", "SM PACK", "SM PKG"), le(tpch.part.p_size, 5))), or(and(eq(tpch.part.p_brand, "Brand#11"), and(in(tpch.part.p_container, "MED BAG", "MED BOX", "MED PKG", "MED PACK"), le(tpch.part.p_size, 10))), and(eq(tpch.part.p_brand, "Brand#51"), and(in(tpch.part.p_container, "LG CASE", "LG BOX", "LG PACK", "LG PKG"), le(tpch.part.p_size, 15)))))
+    │   └─TableFullScan_29	10000000.00	cop[tikv]	table:part	keep order:false
+    └─TableReader_28(Probe)	6286493.79	root		data:Selection_27
+      └─Selection_27	6286493.79	cop[tikv]		eq(tpch.lineitem.l_shipinstruct, "DELIVER IN PERSON"), in(tpch.lineitem.l_shipmode, "AIR", "AIR REG"), or(and(ge(tpch.lineitem.l_quantity, 4), le(tpch.lineitem.l_quantity, 14)), or(and(ge(tpch.lineitem.l_quantity, 18), le(tpch.lineitem.l_quantity, 28)), and(ge(tpch.lineitem.l_quantity, 29), le(tpch.lineitem.l_quantity, 39))))
+        └─TableFullScan_26	300005811.00	cop[tikv]	table:lineitem	keep order:false
 /*
 Q20 Potential Part Promotion Query
 The Potential Part Promotion Query identifies suppliers in a particular nation having selected parts that may be candidates
@@ -1403,8 +1151,7 @@
 order by
 s_name;
 id	estRows	task	access object	operator info
-<<<<<<< HEAD
-Sort_30	20000.00	root		tpch.supplier.s_name:asc
+Sort_30	20000.00	root		tpch.supplier.s_name
 └─HashJoin_35	20000.00	root		inner join, equal:[eq(tpch.supplier.s_suppkey, tpch.partsupp.ps_suppkey)]
   ├─HashJoin_48(Build)	20000.00	root		inner join, equal:[eq(tpch.nation.n_nationkey, tpch.supplier.s_nationkey)]
   │ ├─TableReader_53(Build)	1.00	root		data:Selection_52
@@ -1412,46 +1159,21 @@
   │ │   └─TableFullScan_51	25.00	cop[tikv]	table:nation	keep order:false
   │ └─TableReader_50(Probe)	500000.00	root		data:TableFullScan_49
   │   └─TableFullScan_49	500000.00	cop[tikv]	table:supplier	keep order:false
-  └─HashAgg_56(Probe)	257492.04	root		group by:tpch.partsupp.ps_suppkey, funcs:firstrow(tpch.partsupp.ps_suppkey)->tpch.partsupp.ps_suppkey
-    └─Projection_57	257492.04	root		tpch.partsupp.ps_suppkey
-      └─Selection_58	257492.04	root		gt(cast(tpch.partsupp.ps_availqty), mul(0.5, Column#44))
-        └─HashAgg_61	321865.05	root		group by:tpch.partsupp.ps_partkey, tpch.partsupp.ps_suppkey, funcs:firstrow(tpch.partsupp.ps_suppkey)->tpch.partsupp.ps_suppkey, funcs:firstrow(tpch.partsupp.ps_availqty)->tpch.partsupp.ps_availqty, funcs:sum(tpch.lineitem.l_quantity)->Column#44
-          └─HashJoin_65	9711455.06	root		left outer join, equal:[eq(tpch.partsupp.ps_partkey, tpch.lineitem.l_partkey) eq(tpch.partsupp.ps_suppkey, tpch.lineitem.l_suppkey)]
-            ├─IndexHashJoin_79(Build)	321865.05	root		inner join, inner:IndexLookUp_70, outer key:tpch.part.p_partkey, inner key:tpch.partsupp.ps_partkey
-            │ ├─TableReader_102(Build)	80007.93	root		data:Selection_101
-            │ │ └─Selection_101	80007.93	cop[tikv]		like(tpch.part.p_name, "green%", 92)
-            │ │   └─TableFullScan_100	10000000.00	cop[tikv]	table:part	keep order:false
-            │ └─IndexLookUp_70(Probe)	4.02	root		
-            │   ├─IndexRangeScan_68(Build)	4.02	cop[tikv]	table:partsupp, index:PRIMARY(PS_PARTKEY, PS_SUPPKEY)	range: decided by [eq(tpch.partsupp.ps_partkey, tpch.part.p_partkey)], keep order:false
-            │   └─TableRowIDScan_69(Probe)	4.02	cop[tikv]	table:partsupp	keep order:false
-            └─TableReader_107(Probe)	44189356.65	root		data:Selection_106
-              └─Selection_106	44189356.65	cop[tikv]		ge(tpch.lineitem.l_shipdate, 1993-01-01 00:00:00.000000), lt(tpch.lineitem.l_shipdate, 1994-01-01)
-                └─TableFullScan_105	300005811.00	cop[tikv]	table:lineitem	keep order:false
-=======
-Sort_28	20000.00	root		tpch.supplier.s_name
-└─HashJoin_32	20000.00	root		inner join, equal:[eq(tpch.supplier.s_suppkey, tpch.partsupp.ps_suppkey)]
-  ├─HashJoin_45(Build)	20000.00	root		inner join, equal:[eq(tpch.nation.n_nationkey, tpch.supplier.s_nationkey)]
-  │ ├─TableReader_50(Build)	1.00	root		data:Selection_49
-  │ │ └─Selection_49	1.00	cop[tikv]		eq(tpch.nation.n_name, "ALGERIA")
-  │ │   └─TableFullScan_48	25.00	cop[tikv]	table:nation	keep order:false
-  │ └─TableReader_47(Probe)	500000.00	root		data:TableFullScan_46
-  │   └─TableFullScan_46	500000.00	cop[tikv]	table:supplier	keep order:false
-  └─HashAgg_51(Probe)	257492.04	root		group by:tpch.partsupp.ps_suppkey, funcs:firstrow(tpch.partsupp.ps_suppkey)->tpch.partsupp.ps_suppkey
-    └─Projection_52	257492.04	root		tpch.partsupp.ps_suppkey
-      └─Selection_53	257492.04	root		gt(cast(tpch.partsupp.ps_availqty), mul(0.5, Column#44))
-        └─HashAgg_54	321865.05	root		group by:tpch.partsupp.ps_partkey, tpch.partsupp.ps_suppkey, funcs:firstrow(tpch.partsupp.ps_suppkey)->tpch.partsupp.ps_suppkey, funcs:firstrow(tpch.partsupp.ps_availqty)->tpch.partsupp.ps_availqty, funcs:sum(tpch.lineitem.l_quantity)->Column#44
-          └─HashJoin_57	9711455.06	root		left outer join, equal:[eq(tpch.partsupp.ps_partkey, tpch.lineitem.l_partkey) eq(tpch.partsupp.ps_suppkey, tpch.lineitem.l_suppkey)]
-            ├─IndexHashJoin_64(Build)	321865.05	root		inner join, inner:IndexLookUp_61, outer key:tpch.part.p_partkey, inner key:tpch.partsupp.ps_partkey, equal cond:eq(tpch.part.p_partkey, tpch.partsupp.ps_partkey)
-            │ ├─TableReader_93(Build)	80007.93	root		data:Selection_92
-            │ │ └─Selection_92	80007.93	cop[tikv]		like(tpch.part.p_name, "green%", 92)
-            │ │   └─TableFullScan_91	10000000.00	cop[tikv]	table:part	keep order:false
-            │ └─IndexLookUp_61(Probe)	4.02	root		
-            │   ├─IndexRangeScan_59(Build)	4.02	cop[tikv]	table:partsupp, index:PRIMARY(PS_PARTKEY, PS_SUPPKEY)	range: decided by [eq(tpch.partsupp.ps_partkey, tpch.part.p_partkey)], keep order:false
-            │   └─TableRowIDScan_60(Probe)	4.02	cop[tikv]	table:partsupp	keep order:false
-            └─TableReader_98(Probe)	44189356.65	root		data:Selection_97
-              └─Selection_97	44189356.65	cop[tikv]		ge(tpch.lineitem.l_shipdate, 1993-01-01 00:00:00.000000), lt(tpch.lineitem.l_shipdate, 1994-01-01)
-                └─TableFullScan_96	300005811.00	cop[tikv]	table:lineitem	keep order:false
->>>>>>> 795e88ae
+  └─HashAgg_54(Probe)	257492.04	root		group by:tpch.partsupp.ps_suppkey, funcs:firstrow(tpch.partsupp.ps_suppkey)->tpch.partsupp.ps_suppkey
+    └─Projection_55	257492.04	root		tpch.partsupp.ps_suppkey
+      └─Selection_56	257492.04	root		gt(cast(tpch.partsupp.ps_availqty), mul(0.5, Column#44))
+        └─HashAgg_57	321865.05	root		group by:tpch.partsupp.ps_partkey, tpch.partsupp.ps_suppkey, funcs:firstrow(tpch.partsupp.ps_suppkey)->tpch.partsupp.ps_suppkey, funcs:firstrow(tpch.partsupp.ps_availqty)->tpch.partsupp.ps_availqty, funcs:sum(tpch.lineitem.l_quantity)->Column#44
+          └─HashJoin_60	9711455.06	root		left outer join, equal:[eq(tpch.partsupp.ps_partkey, tpch.lineitem.l_partkey) eq(tpch.partsupp.ps_suppkey, tpch.lineitem.l_suppkey)]
+            ├─IndexHashJoin_68(Build)	321865.05	root		inner join, inner:IndexLookUp_65, outer key:tpch.part.p_partkey, inner key:tpch.partsupp.ps_partkey, equal cond:eq(tpch.part.p_partkey, tpch.partsupp.ps_partkey)
+            │ ├─TableReader_97(Build)	80007.93	root		data:Selection_96
+            │ │ └─Selection_96	80007.93	cop[tikv]		like(tpch.part.p_name, "green%", 92)
+            │ │   └─TableFullScan_95	10000000.00	cop[tikv]	table:part	keep order:false
+            │ └─IndexLookUp_65(Probe)	4.02	root		
+            │   ├─IndexRangeScan_63(Build)	4.02	cop[tikv]	table:partsupp, index:PRIMARY(PS_PARTKEY, PS_SUPPKEY)	range: decided by [eq(tpch.partsupp.ps_partkey, tpch.part.p_partkey)], keep order:false
+            │   └─TableRowIDScan_64(Probe)	4.02	cop[tikv]	table:partsupp	keep order:false
+            └─TableReader_102(Probe)	44189356.65	root		data:Selection_101
+              └─Selection_101	44189356.65	cop[tikv]		ge(tpch.lineitem.l_shipdate, 1993-01-01 00:00:00.000000), lt(tpch.lineitem.l_shipdate, 1994-01-01)
+                └─TableFullScan_100	300005811.00	cop[tikv]	table:lineitem	keep order:false
 /*
 Q21 Suppliers Who Kept Orders Waiting Query
 This query identifies certain suppliers who were not able to ship required parts in a timely manner.
@@ -1501,61 +1223,32 @@
 s_name
 limit 100;
 id	estRows	task	access object	operator info
-<<<<<<< HEAD
 Projection_26	100.00	root		tpch.supplier.s_name, Column#72
-└─TopN_29	100.00	root		Column#72:desc, tpch.supplier.s_name:asc, offset:0, count:100
-  └─HashAgg_35	12800.00	root		group by:tpch.supplier.s_name, funcs:count(1)->Column#72, funcs:firstrow(tpch.supplier.s_name)->tpch.supplier.s_name
-    └─IndexHashJoin_50	7828961.66	root		anti semi join, inner:IndexLookUp_40, outer key:tpch.lineitem.l_orderkey, inner key:tpch.lineitem.l_orderkey, other cond:ne(tpch.lineitem.l_suppkey, tpch.lineitem.l_suppkey)
-      ├─IndexHashJoin_90(Build)	9786202.08	root		semi join, inner:IndexLookUp_81, outer key:tpch.lineitem.l_orderkey, inner key:tpch.lineitem.l_orderkey, other cond:ne(tpch.lineitem.l_suppkey, tpch.lineitem.l_suppkey), ne(tpch.lineitem.l_suppkey, tpch.supplier.s_suppkey)
-      │ ├─IndexMergeJoin_102(Build)	12232752.60	root		inner join, inner:TableReader_100, outer key:tpch.lineitem.l_orderkey, inner key:tpch.orders.o_orderkey
-      │ │ ├─HashJoin_108(Build)	12232752.60	root		inner join, equal:[eq(tpch.supplier.s_suppkey, tpch.lineitem.l_suppkey)]
-      │ │ │ ├─HashJoin_121(Build)	20000.00	root		inner join, equal:[eq(tpch.nation.n_nationkey, tpch.supplier.s_nationkey)]
-      │ │ │ │ ├─TableReader_126(Build)	1.00	root		data:Selection_125
-      │ │ │ │ │ └─Selection_125	1.00	cop[tikv]		eq(tpch.nation.n_name, "EGYPT")
-      │ │ │ │ │   └─TableFullScan_124	25.00	cop[tikv]	table:nation	keep order:false
-      │ │ │ │ └─TableReader_123(Probe)	500000.00	root		data:TableFullScan_122
-      │ │ │ │   └─TableFullScan_122	500000.00	cop[tikv]	table:supplier	keep order:false
-      │ │ │ └─TableReader_129(Probe)	240004648.80	root		data:Selection_128
-      │ │ │   └─Selection_128	240004648.80	cop[tikv]		gt(tpch.lineitem.l_receiptdate, tpch.lineitem.l_commitdate)
-      │ │ │     └─TableFullScan_127	300005811.00	cop[tikv]	table:l1	keep order:false
-      │ │ └─TableReader_100(Probe)	0.49	root		data:Selection_99
-      │ │   └─Selection_99	0.49	cop[tikv]		eq(tpch.orders.o_orderstatus, "F")
-      │ │     └─TableRangeScan_98	1.00	cop[tikv]	table:orders	range: decided by [tpch.lineitem.l_orderkey], keep order:true
-      │ └─IndexLookUp_81(Probe)	4.05	root		
-      │   ├─IndexRangeScan_79(Build)	4.05	cop[tikv]	table:l2, index:PRIMARY(L_ORDERKEY, L_LINENUMBER)	range: decided by [eq(tpch.lineitem.l_orderkey, tpch.lineitem.l_orderkey)], keep order:false
-      │   └─TableRowIDScan_80(Probe)	4.05	cop[tikv]	table:l2	keep order:false
-      └─IndexLookUp_40(Probe)	4.05	root		
-        ├─IndexRangeScan_37(Build)	5.06	cop[tikv]	table:l3, index:PRIMARY(L_ORDERKEY, L_LINENUMBER)	range: decided by [eq(tpch.lineitem.l_orderkey, tpch.lineitem.l_orderkey)], keep order:false
-        └─Selection_39(Probe)	4.05	cop[tikv]		gt(tpch.lineitem.l_receiptdate, tpch.lineitem.l_commitdate)
-          └─TableRowIDScan_38	5.06	cop[tikv]	table:l3	keep order:false
-=======
-Projection_25	100.00	root		tpch.supplier.s_name, Column#72
-└─TopN_28	100.00	root		Column#72:desc, tpch.supplier.s_name, offset:0, count:100
-  └─HashAgg_32	12800.00	root		group by:tpch.supplier.s_name, funcs:count(1)->Column#72, funcs:firstrow(tpch.supplier.s_name)->tpch.supplier.s_name
-    └─IndexHashJoin_40	7828961.66	root		anti semi join, inner:IndexLookUp_37, outer key:tpch.lineitem.l_orderkey, inner key:tpch.lineitem.l_orderkey, equal cond:eq(tpch.lineitem.l_orderkey, tpch.lineitem.l_orderkey), other cond:ne(tpch.lineitem.l_suppkey, tpch.lineitem.l_suppkey)
-      ├─IndexHashJoin_80(Build)	9786202.08	root		semi join, inner:IndexLookUp_77, outer key:tpch.lineitem.l_orderkey, inner key:tpch.lineitem.l_orderkey, equal cond:eq(tpch.lineitem.l_orderkey, tpch.lineitem.l_orderkey), other cond:ne(tpch.lineitem.l_suppkey, tpch.lineitem.l_suppkey), ne(tpch.lineitem.l_suppkey, tpch.supplier.s_suppkey)
-      │ ├─IndexJoin_95(Build)	12232752.60	root		inner join, inner:TableReader_91, outer key:tpch.lineitem.l_orderkey, inner key:tpch.orders.o_orderkey, equal cond:eq(tpch.lineitem.l_orderkey, tpch.orders.o_orderkey)
-      │ │ ├─HashJoin_103(Build)	12232752.60	root		inner join, equal:[eq(tpch.supplier.s_suppkey, tpch.lineitem.l_suppkey)]
-      │ │ │ ├─HashJoin_116(Build)	20000.00	root		inner join, equal:[eq(tpch.nation.n_nationkey, tpch.supplier.s_nationkey)]
-      │ │ │ │ ├─TableReader_121(Build)	1.00	root		data:Selection_120
-      │ │ │ │ │ └─Selection_120	1.00	cop[tikv]		eq(tpch.nation.n_name, "EGYPT")
-      │ │ │ │ │   └─TableFullScan_119	25.00	cop[tikv]	table:nation	keep order:false
-      │ │ │ │ └─TableReader_118(Probe)	500000.00	root		data:TableFullScan_117
-      │ │ │ │   └─TableFullScan_117	500000.00	cop[tikv]	table:supplier	keep order:false
-      │ │ │ └─TableReader_124(Probe)	240004648.80	root		data:Selection_123
-      │ │ │   └─Selection_123	240004648.80	cop[tikv]		gt(tpch.lineitem.l_receiptdate, tpch.lineitem.l_commitdate)
-      │ │ │     └─TableFullScan_122	300005811.00	cop[tikv]	table:l1	keep order:false
-      │ │ └─TableReader_91(Probe)	0.49	root		data:Selection_90
-      │ │   └─Selection_90	0.49	cop[tikv]		eq(tpch.orders.o_orderstatus, "F")
-      │ │     └─TableRangeScan_89	1.00	cop[tikv]	table:orders	range: decided by [tpch.lineitem.l_orderkey], keep order:false
-      │ └─IndexLookUp_77(Probe)	4.05	root		
-      │   ├─IndexRangeScan_75(Build)	4.05	cop[tikv]	table:l2, index:PRIMARY(L_ORDERKEY, L_LINENUMBER)	range: decided by [eq(tpch.lineitem.l_orderkey, tpch.lineitem.l_orderkey)], keep order:false
-      │   └─TableRowIDScan_76(Probe)	4.05	cop[tikv]	table:l2	keep order:false
-      └─IndexLookUp_37(Probe)	4.05	root		
-        ├─IndexRangeScan_34(Build)	5.06	cop[tikv]	table:l3, index:PRIMARY(L_ORDERKEY, L_LINENUMBER)	range: decided by [eq(tpch.lineitem.l_orderkey, tpch.lineitem.l_orderkey)], keep order:false
-        └─Selection_36(Probe)	4.05	cop[tikv]		gt(tpch.lineitem.l_receiptdate, tpch.lineitem.l_commitdate)
-          └─TableRowIDScan_35	5.06	cop[tikv]	table:l3	keep order:false
->>>>>>> 795e88ae
+└─TopN_29	100.00	root		Column#72:desc, tpch.supplier.s_name, offset:0, count:100
+  └─HashAgg_33	12800.00	root		group by:tpch.supplier.s_name, funcs:count(1)->Column#72, funcs:firstrow(tpch.supplier.s_name)->tpch.supplier.s_name
+    └─IndexHashJoin_41	7828961.66	root		anti semi join, inner:IndexLookUp_38, outer key:tpch.lineitem.l_orderkey, inner key:tpch.lineitem.l_orderkey, equal cond:eq(tpch.lineitem.l_orderkey, tpch.lineitem.l_orderkey), other cond:ne(tpch.lineitem.l_suppkey, tpch.lineitem.l_suppkey)
+      ├─IndexHashJoin_82(Build)	9786202.08	root		semi join, inner:IndexLookUp_79, outer key:tpch.lineitem.l_orderkey, inner key:tpch.lineitem.l_orderkey, equal cond:eq(tpch.lineitem.l_orderkey, tpch.lineitem.l_orderkey), other cond:ne(tpch.lineitem.l_suppkey, tpch.lineitem.l_suppkey), ne(tpch.lineitem.l_suppkey, tpch.supplier.s_suppkey)
+      │ ├─IndexJoin_98(Build)	12232752.60	root		inner join, inner:TableReader_94, outer key:tpch.lineitem.l_orderkey, inner key:tpch.orders.o_orderkey, equal cond:eq(tpch.lineitem.l_orderkey, tpch.orders.o_orderkey)
+      │ │ ├─HashJoin_106(Build)	12232752.60	root		inner join, equal:[eq(tpch.supplier.s_suppkey, tpch.lineitem.l_suppkey)]
+      │ │ │ ├─HashJoin_119(Build)	20000.00	root		inner join, equal:[eq(tpch.nation.n_nationkey, tpch.supplier.s_nationkey)]
+      │ │ │ │ ├─TableReader_124(Build)	1.00	root		data:Selection_123
+      │ │ │ │ │ └─Selection_123	1.00	cop[tikv]		eq(tpch.nation.n_name, "EGYPT")
+      │ │ │ │ │   └─TableFullScan_122	25.00	cop[tikv]	table:nation	keep order:false
+      │ │ │ │ └─TableReader_121(Probe)	500000.00	root		data:TableFullScan_120
+      │ │ │ │   └─TableFullScan_120	500000.00	cop[tikv]	table:supplier	keep order:false
+      │ │ │ └─TableReader_127(Probe)	240004648.80	root		data:Selection_126
+      │ │ │   └─Selection_126	240004648.80	cop[tikv]		gt(tpch.lineitem.l_receiptdate, tpch.lineitem.l_commitdate)
+      │ │ │     └─TableFullScan_125	300005811.00	cop[tikv]	table:l1	keep order:false
+      │ │ └─TableReader_94(Probe)	0.49	root		data:Selection_93
+      │ │   └─Selection_93	0.49	cop[tikv]		eq(tpch.orders.o_orderstatus, "F")
+      │ │     └─TableRangeScan_92	1.00	cop[tikv]	table:orders	range: decided by [tpch.lineitem.l_orderkey], keep order:false
+      │ └─IndexLookUp_79(Probe)	4.05	root		
+      │   ├─IndexRangeScan_77(Build)	4.05	cop[tikv]	table:l2, index:PRIMARY(L_ORDERKEY, L_LINENUMBER)	range: decided by [eq(tpch.lineitem.l_orderkey, tpch.lineitem.l_orderkey)], keep order:false
+      │   └─TableRowIDScan_78(Probe)	4.05	cop[tikv]	table:l2	keep order:false
+      └─IndexLookUp_38(Probe)	4.05	root		
+        ├─IndexRangeScan_35(Build)	5.06	cop[tikv]	table:l3, index:PRIMARY(L_ORDERKEY, L_LINENUMBER)	range: decided by [eq(tpch.lineitem.l_orderkey, tpch.lineitem.l_orderkey)], keep order:false
+        └─Selection_37(Probe)	4.05	cop[tikv]		gt(tpch.lineitem.l_receiptdate, tpch.lineitem.l_commitdate)
+          └─TableRowIDScan_36	5.06	cop[tikv]	table:l3	keep order:false
 /*
 Q22 Global Sales Opportunity Query
 The Global Sales Opportunity Query identifies geographies where there are customers who may be likely to make a
