CREATE DATABASE IF NOT EXISTS TPCH;
USE TPCH;
CREATE TABLE IF NOT EXISTS nation  ( N_NATIONKEY  INTEGER NOT NULL,
N_NAME       CHAR(25) NOT NULL,
N_REGIONKEY  INTEGER NOT NULL,
N_COMMENT    VARCHAR(152),
PRIMARY KEY (N_NATIONKEY));
CREATE TABLE IF NOT EXISTS region  ( R_REGIONKEY  INTEGER NOT NULL,
R_NAME       CHAR(25) NOT NULL,
R_COMMENT    VARCHAR(152),
PRIMARY KEY (R_REGIONKEY));
CREATE TABLE IF NOT EXISTS part  ( P_PARTKEY     INTEGER NOT NULL,
P_NAME        VARCHAR(55) NOT NULL,
P_MFGR        CHAR(25) NOT NULL,
P_BRAND       CHAR(10) NOT NULL,
P_TYPE        VARCHAR(25) NOT NULL,
P_SIZE        INTEGER NOT NULL,
P_CONTAINER   CHAR(10) NOT NULL,
P_RETAILPRICE DECIMAL(15,2) NOT NULL,
P_COMMENT     VARCHAR(23) NOT NULL,
PRIMARY KEY (P_PARTKEY));
CREATE TABLE IF NOT EXISTS supplier  ( S_SUPPKEY     INTEGER NOT NULL,
S_NAME        CHAR(25) NOT NULL,
S_ADDRESS     VARCHAR(40) NOT NULL,
S_NATIONKEY   INTEGER NOT NULL,
S_PHONE       CHAR(15) NOT NULL,
S_ACCTBAL     DECIMAL(15,2) NOT NULL,
S_COMMENT     VARCHAR(101) NOT NULL,
PRIMARY KEY (S_SUPPKEY),
CONSTRAINT FOREIGN KEY SUPPLIER_FK1 (S_NATIONKEY) references nation(N_NATIONKEY));
CREATE TABLE IF NOT EXISTS partsupp ( PS_PARTKEY     INTEGER NOT NULL,
PS_SUPPKEY     INTEGER NOT NULL,
PS_AVAILQTY    INTEGER NOT NULL,
PS_SUPPLYCOST  DECIMAL(15,2)  NOT NULL,
PS_COMMENT     VARCHAR(199) NOT NULL,
PRIMARY KEY (PS_PARTKEY,PS_SUPPKEY),
CONSTRAINT FOREIGN KEY PARTSUPP_FK1 (PS_SUPPKEY) references supplier(S_SUPPKEY),
CONSTRAINT FOREIGN KEY PARTSUPP_FK2 (PS_PARTKEY) references part(P_PARTKEY));
CREATE TABLE IF NOT EXISTS customer  ( C_CUSTKEY     INTEGER NOT NULL,
C_NAME        VARCHAR(25) NOT NULL,
C_ADDRESS     VARCHAR(40) NOT NULL,
C_NATIONKEY   INTEGER NOT NULL,
C_PHONE       CHAR(15) NOT NULL,
C_ACCTBAL     DECIMAL(15,2)   NOT NULL,
C_MKTSEGMENT  CHAR(10) NOT NULL,
C_COMMENT     VARCHAR(117) NOT NULL,
PRIMARY KEY (C_CUSTKEY),
CONSTRAINT FOREIGN KEY CUSTOMER_FK1 (C_NATIONKEY) references nation(N_NATIONKEY));
CREATE TABLE IF NOT EXISTS orders  ( O_ORDERKEY       INTEGER NOT NULL,
O_CUSTKEY        INTEGER NOT NULL,
O_ORDERSTATUS    CHAR(1) NOT NULL,
O_TOTALPRICE     DECIMAL(15,2) NOT NULL,
O_ORDERDATE      DATE NOT NULL,
O_ORDERPRIORITY  CHAR(15) NOT NULL,
O_CLERK          CHAR(15) NOT NULL,
O_SHIPPRIORITY   INTEGER NOT NULL,
O_COMMENT        VARCHAR(79) NOT NULL,
PRIMARY KEY (O_ORDERKEY),
CONSTRAINT FOREIGN KEY ORDERS_FK1 (O_CUSTKEY) references customer(C_CUSTKEY));
CREATE TABLE IF NOT EXISTS lineitem ( L_ORDERKEY    INTEGER NOT NULL,
L_PARTKEY     INTEGER NOT NULL,
L_SUPPKEY     INTEGER NOT NULL,
L_LINENUMBER  INTEGER NOT NULL,
L_QUANTITY    DECIMAL(15,2) NOT NULL,
L_EXTENDEDPRICE  DECIMAL(15,2) NOT NULL,
L_DISCOUNT    DECIMAL(15,2) NOT NULL,
L_TAX         DECIMAL(15,2) NOT NULL,
L_RETURNFLAG  CHAR(1) NOT NULL,
L_LINESTATUS  CHAR(1) NOT NULL,
L_SHIPDATE    DATE NOT NULL,
L_COMMITDATE  DATE NOT NULL,
L_RECEIPTDATE DATE NOT NULL,
L_SHIPINSTRUCT CHAR(25) NOT NULL,
L_SHIPMODE     CHAR(10) NOT NULL,
L_COMMENT      VARCHAR(44) NOT NULL,
PRIMARY KEY (L_ORDERKEY,L_LINENUMBER),
CONSTRAINT FOREIGN KEY LINEITEM_FK1 (L_ORDERKEY)  references orders(O_ORDERKEY),
CONSTRAINT FOREIGN KEY LINEITEM_FK2 (L_PARTKEY,L_SUPPKEY) references partsupp(PS_PARTKEY, PS_SUPPKEY));
load stats 's/tpch_stats/nation.json';
load stats 's/tpch_stats/region.json';
load stats 's/tpch_stats/part.json';
load stats 's/tpch_stats/supplier.json';
load stats 's/tpch_stats/partsupp.json';
load stats 's/tpch_stats/customer.json';
load stats 's/tpch_stats/orders.json';
load stats 's/tpch_stats/lineitem.json';
set @@session.tidb_opt_agg_push_down = 0;
/*
Q1 Pricing Summary Report
This query reports the amount of business that was billed, shipped, and returned.
The Pricing Summary Report Query provides a summary pricing report for all lineitems shipped as of a given date.
The date is within 60 - 120 days of the greatest ship date contained in the database. The query lists totals for
extended price, discounted extended price, discounted extended price plus tax, average quantity, average extended
price, and average discount. These aggregates are grouped by RETURNFLAG and LINESTATUS, and listed in
ascending order of RETURNFLAG and LINESTATUS. A count of the number of lineitems in each group is
included.
Planner enhancement: none.
*/
explain format = 'brief'
select
l_returnflag,
l_linestatus,
sum(l_quantity) as sum_qty,
sum(l_extendedprice) as sum_base_price,
sum(l_extendedprice * (1 - l_discount)) as sum_disc_price,
sum(l_extendedprice * (1 - l_discount) * (1 + l_tax)) as sum_charge,
avg(l_quantity) as avg_qty,
avg(l_extendedprice) as avg_price,
avg(l_discount) as avg_disc,
count(*) as count_order
from
lineitem
where
l_shipdate <= date_sub('1998-12-01', interval 108 day)
group by
l_returnflag,
l_linestatus
order by
l_returnflag,
l_linestatus;
id	estRows	task	access object	operator info
<<<<<<< HEAD
Sort_6	2.94	root		schema:[tpch.lineitem.l_returnflag tpch.lineitem.l_linestatus Column#18 Column#19 Column#20 Column#21 Column#22 Column#23 Column#24 Column#25], items:tpch.lineitem.l_returnflag, tpch.lineitem.l_linestatus
└─Projection_8	2.94	root		tpch.lineitem.l_returnflag, tpch.lineitem.l_linestatus, Column#18, Column#19, Column#20, Column#21, Column#22, Column#23, Column#24, Column#25
  └─HashAgg_14	2.94	root		group by:tpch.lineitem.l_linestatus, tpch.lineitem.l_returnflag, funcs:sum(Column#26)->Column#18, funcs:sum(Column#27)->Column#19, funcs:sum(Column#28)->Column#20, funcs:sum(Column#29)->Column#21, funcs:avg(Column#30, Column#31)->Column#22, funcs:avg(Column#32, Column#33)->Column#23, funcs:avg(Column#34, Column#35)->Column#24, funcs:count(Column#36)->Column#25, funcs:firstrow(tpch.lineitem.l_returnflag)->tpch.lineitem.l_returnflag, funcs:firstrow(tpch.lineitem.l_linestatus)->tpch.lineitem.l_linestatus
    └─TableReader_15	2.94	root		data:HashAgg_9
      └─HashAgg_9	2.94	cop[tikv]		group by:tpch.lineitem.l_linestatus, tpch.lineitem.l_returnflag, funcs:sum(tpch.lineitem.l_quantity)->Column#26, funcs:sum(tpch.lineitem.l_extendedprice)->Column#27, funcs:sum(mul(tpch.lineitem.l_extendedprice, minus(1, tpch.lineitem.l_discount)))->Column#28, funcs:sum(mul(mul(tpch.lineitem.l_extendedprice, minus(1, tpch.lineitem.l_discount)), plus(1, tpch.lineitem.l_tax)))->Column#29, funcs:count(tpch.lineitem.l_quantity)->Column#30, funcs:sum(tpch.lineitem.l_quantity)->Column#31, funcs:count(tpch.lineitem.l_extendedprice)->Column#32, funcs:sum(tpch.lineitem.l_extendedprice)->Column#33, funcs:count(tpch.lineitem.l_discount)->Column#34, funcs:sum(tpch.lineitem.l_discount)->Column#35, funcs:count(1)->Column#36
        └─Selection_13	293795345.00	cop[tikv]		le(tpch.lineitem.l_shipdate, 1998-08-15)
          └─TableFullScan_12	300005811.00	cop[tikv]	table:lineitem	keep order:false
=======
Sort	2.94	root		tpch.lineitem.l_returnflag, tpch.lineitem.l_linestatus
└─Projection	2.94	root		tpch.lineitem.l_returnflag, tpch.lineitem.l_linestatus, Column#18, Column#19, Column#20, Column#21, Column#22, Column#23, Column#24, Column#25
  └─HashAgg	2.94	root		group by:tpch.lineitem.l_linestatus, tpch.lineitem.l_returnflag, funcs:sum(Column#26)->Column#18, funcs:sum(Column#27)->Column#19, funcs:sum(Column#28)->Column#20, funcs:sum(Column#29)->Column#21, funcs:avg(Column#30, Column#31)->Column#22, funcs:avg(Column#32, Column#33)->Column#23, funcs:avg(Column#34, Column#35)->Column#24, funcs:count(Column#36)->Column#25, funcs:firstrow(tpch.lineitem.l_returnflag)->tpch.lineitem.l_returnflag, funcs:firstrow(tpch.lineitem.l_linestatus)->tpch.lineitem.l_linestatus
    └─TableReader	2.94	root		data:HashAgg
      └─HashAgg	2.94	cop[tikv]		group by:tpch.lineitem.l_linestatus, tpch.lineitem.l_returnflag, funcs:sum(tpch.lineitem.l_quantity)->Column#26, funcs:sum(tpch.lineitem.l_extendedprice)->Column#27, funcs:sum(mul(tpch.lineitem.l_extendedprice, minus(1, tpch.lineitem.l_discount)))->Column#28, funcs:sum(mul(mul(tpch.lineitem.l_extendedprice, minus(1, tpch.lineitem.l_discount)), plus(1, tpch.lineitem.l_tax)))->Column#29, funcs:count(tpch.lineitem.l_quantity)->Column#30, funcs:sum(tpch.lineitem.l_quantity)->Column#31, funcs:count(tpch.lineitem.l_extendedprice)->Column#32, funcs:sum(tpch.lineitem.l_extendedprice)->Column#33, funcs:count(tpch.lineitem.l_discount)->Column#34, funcs:sum(tpch.lineitem.l_discount)->Column#35, funcs:count(1)->Column#36
        └─Selection	293795345.00	cop[tikv]		le(tpch.lineitem.l_shipdate, 1998-08-15)
          └─TableFullScan	300005811.00	cop[tikv]	table:lineitem	keep order:false
>>>>>>> 339bc46f
/*
Q2 Minimum Cost Supplier Query
This query finds which supplier should be selected to place an order for a given part in a given region.
The Minimum Cost Supplier Query finds, in a given region, for each part of a certain type and size, the supplier who
can supply it at minimum cost. If several suppliers in that region offer the desired part type and size at the same
(minimum) cost, the query lists the parts from suppliers with the 100 highest account balances. For each supplier,
the query lists the supplier's account balance, name and nation; the part's number and manufacturer; the supplier's
address, phone number and comment information.
Planner enhancement: join reorder.
*/
explain format = 'brief'
select
s_acctbal,
s_name,
n_name,
p_partkey,
p_mfgr,
s_address,
s_phone,
s_comment
from
part,
supplier,
partsupp,
nation,
region
where
p_partkey = ps_partkey
and s_suppkey = ps_suppkey
and p_size = 30
and p_type like '%STEEL'
and s_nationkey = n_nationkey
and n_regionkey = r_regionkey
and r_name = 'ASIA'
and ps_supplycost = (
select
min(ps_supplycost)
from
partsupp,
supplier,
nation,
region
where
p_partkey = ps_partkey
and s_suppkey = ps_suppkey
and s_nationkey = n_nationkey
and n_regionkey = r_regionkey
and r_name = 'ASIA'
)
order by
s_acctbal desc,
n_name,
s_name,
p_partkey
limit 100;
id	estRows	task	access object	operator info
<<<<<<< HEAD
Projection_37	100.00	root		tpch.supplier.s_acctbal, tpch.supplier.s_name, tpch.nation.n_name, tpch.part.p_partkey, tpch.part.p_mfgr, tpch.supplier.s_address, tpch.supplier.s_phone, tpch.supplier.s_comment
└─TopN_40	100.00	root		schema:[tpch.nation.n_name tpch.supplier.s_name tpch.supplier.s_address tpch.supplier.s_phone tpch.supplier.s_acctbal tpch.supplier.s_comment tpch.part.p_partkey tpch.part.p_mfgr], items:tpch.supplier.s_acctbal:desc, tpch.nation.n_name, tpch.supplier.s_name, tpch.part.p_partkey, offset:0, count:100
  └─HashJoin_45	155496.00	root		inner join, equal:[eq(tpch.part.p_partkey, tpch.partsupp.ps_partkey) eq(tpch.partsupp.ps_supplycost, Column#50)]
    ├─HashJoin_58(Build)	155496.00	root		inner join, equal:[eq(tpch.partsupp.ps_partkey, tpch.part.p_partkey)]
    │ ├─TableReader_88(Build)	155496.00	root		data:Selection_87
    │ │ └─Selection_87	155496.00	cop[tikv]		eq(tpch.part.p_size, 30), like(tpch.part.p_type, "%STEEL", 92)
    │ │   └─TableFullScan_86	10000000.00	cop[tikv]	table:part	keep order:false
    │ └─HashJoin_61(Probe)	8155010.44	root		inner join, equal:[eq(tpch.supplier.s_suppkey, tpch.partsupp.ps_suppkey)]
    │   ├─HashJoin_63(Build)	100000.00	root		inner join, equal:[eq(tpch.nation.n_nationkey, tpch.supplier.s_nationkey)]
    │   │ ├─HashJoin_76(Build)	5.00	root		inner join, equal:[eq(tpch.region.r_regionkey, tpch.nation.n_regionkey)]
    │   │ │ ├─TableReader_81(Build)	1.00	root		data:Selection_80
    │   │ │ │ └─Selection_80	1.00	cop[tikv]		eq(tpch.region.r_name, "ASIA")
    │   │ │ │   └─TableFullScan_79	5.00	cop[tikv]	table:region	keep order:false
    │   │ │ └─TableReader_78(Probe)	25.00	root		data:TableFullScan_77
    │   │ │   └─TableFullScan_77	25.00	cop[tikv]	table:nation	keep order:false
    │   │ └─TableReader_83(Probe)	500000.00	root		data:TableFullScan_82
    │   │   └─TableFullScan_82	500000.00	cop[tikv]	table:supplier	keep order:false
    │   └─TableReader_85(Probe)	40000000.00	root		data:TableFullScan_84
    │     └─TableFullScan_84	40000000.00	cop[tikv]	table:partsupp	keep order:false
    └─Selection_89(Probe)	6524008.35	root		not(isnull(Column#50))
      └─HashAgg_92	8155010.44	root		group by:tpch.partsupp.ps_partkey, funcs:min(tpch.partsupp.ps_supplycost)->Column#50, funcs:firstrow(tpch.partsupp.ps_partkey)->tpch.partsupp.ps_partkey
        └─HashJoin_96	8155010.44	root		inner join, equal:[eq(tpch.supplier.s_suppkey, tpch.partsupp.ps_suppkey)]
          ├─HashJoin_98(Build)	100000.00	root		inner join, equal:[eq(tpch.nation.n_nationkey, tpch.supplier.s_nationkey)]
          │ ├─HashJoin_111(Build)	5.00	root		inner join, equal:[eq(tpch.region.r_regionkey, tpch.nation.n_regionkey)]
          │ │ ├─TableReader_116(Build)	1.00	root		data:Selection_115
          │ │ │ └─Selection_115	1.00	cop[tikv]		eq(tpch.region.r_name, "ASIA")
          │ │ │   └─TableFullScan_114	5.00	cop[tikv]	table:region	keep order:false
          │ │ └─TableReader_113(Probe)	25.00	root		data:TableFullScan_112
          │ │   └─TableFullScan_112	25.00	cop[tikv]	table:nation	keep order:false
          │ └─TableReader_118(Probe)	500000.00	root		data:TableFullScan_117
          │   └─TableFullScan_117	500000.00	cop[tikv]	table:supplier	keep order:false
          └─TableReader_120(Probe)	40000000.00	root		data:TableFullScan_119
            └─TableFullScan_119	40000000.00	cop[tikv]	table:partsupp	keep order:false
=======
Projection	100.00	root		tpch.supplier.s_acctbal, tpch.supplier.s_name, tpch.nation.n_name, tpch.part.p_partkey, tpch.part.p_mfgr, tpch.supplier.s_address, tpch.supplier.s_phone, tpch.supplier.s_comment
└─TopN	100.00	root		tpch.supplier.s_acctbal:desc, tpch.nation.n_name, tpch.supplier.s_name, tpch.part.p_partkey, offset:0, count:100
  └─Projection	155496.00	root		tpch.part.p_partkey, tpch.part.p_mfgr, tpch.supplier.s_name, tpch.supplier.s_address, tpch.supplier.s_phone, tpch.supplier.s_acctbal, tpch.supplier.s_comment, tpch.nation.n_name
    └─HashJoin	155496.00	root		inner join, equal:[eq(tpch.part.p_partkey, tpch.partsupp.ps_partkey) eq(tpch.partsupp.ps_supplycost, Column#50)]
      ├─HashJoin(Build)	155496.00	root		inner join, equal:[eq(tpch.partsupp.ps_partkey, tpch.part.p_partkey)]
      │ ├─TableReader(Build)	155496.00	root		data:Selection
      │ │ └─Selection	155496.00	cop[tikv]		eq(tpch.part.p_size, 30), like(tpch.part.p_type, "%STEEL", 92)
      │ │   └─TableFullScan	10000000.00	cop[tikv]	table:part	keep order:false
      │ └─HashJoin(Probe)	8155010.44	root		inner join, equal:[eq(tpch.supplier.s_suppkey, tpch.partsupp.ps_suppkey)]
      │   ├─HashJoin(Build)	100000.00	root		inner join, equal:[eq(tpch.nation.n_nationkey, tpch.supplier.s_nationkey)]
      │   │ ├─HashJoin(Build)	5.00	root		inner join, equal:[eq(tpch.region.r_regionkey, tpch.nation.n_regionkey)]
      │   │ │ ├─TableReader(Build)	1.00	root		data:Selection
      │   │ │ │ └─Selection	1.00	cop[tikv]		eq(tpch.region.r_name, "ASIA")
      │   │ │ │   └─TableFullScan	5.00	cop[tikv]	table:region	keep order:false
      │   │ │ └─TableReader(Probe)	25.00	root		data:TableFullScan
      │   │ │   └─TableFullScan	25.00	cop[tikv]	table:nation	keep order:false
      │   │ └─TableReader(Probe)	500000.00	root		data:TableFullScan
      │   │   └─TableFullScan	500000.00	cop[tikv]	table:supplier	keep order:false
      │   └─TableReader(Probe)	40000000.00	root		data:TableFullScan
      │     └─TableFullScan	40000000.00	cop[tikv]	table:partsupp	keep order:false
      └─Selection(Probe)	6524008.35	root		not(isnull(Column#50))
        └─HashAgg	8155010.44	root		group by:tpch.partsupp.ps_partkey, funcs:min(tpch.partsupp.ps_supplycost)->Column#50, funcs:firstrow(tpch.partsupp.ps_partkey)->tpch.partsupp.ps_partkey
          └─HashJoin	8155010.44	root		inner join, equal:[eq(tpch.supplier.s_suppkey, tpch.partsupp.ps_suppkey)]
            ├─HashJoin(Build)	100000.00	root		inner join, equal:[eq(tpch.nation.n_nationkey, tpch.supplier.s_nationkey)]
            │ ├─HashJoin(Build)	5.00	root		inner join, equal:[eq(tpch.region.r_regionkey, tpch.nation.n_regionkey)]
            │ │ ├─TableReader(Build)	1.00	root		data:Selection
            │ │ │ └─Selection	1.00	cop[tikv]		eq(tpch.region.r_name, "ASIA")
            │ │ │   └─TableFullScan	5.00	cop[tikv]	table:region	keep order:false
            │ │ └─TableReader(Probe)	25.00	root		data:TableFullScan
            │ │   └─TableFullScan	25.00	cop[tikv]	table:nation	keep order:false
            │ └─TableReader(Probe)	500000.00	root		data:TableFullScan
            │   └─TableFullScan	500000.00	cop[tikv]	table:supplier	keep order:false
            └─TableReader(Probe)	40000000.00	root		data:TableFullScan
              └─TableFullScan	40000000.00	cop[tikv]	table:partsupp	keep order:false
>>>>>>> 339bc46f
/*
Q3 Shipping Priority Query
This query retrieves the 10 unshipped orders with the highest value.
The Shipping Priority Query retrieves the shipping priority and potential revenue, defined as the sum of
l_extendedprice * (1-l_discount), of the orders having the largest revenue among those that had not been shipped as
of a given date. Orders are listed in decreasing order of revenue. If more than 10 unshipped orders exist, only the 10
orders with the largest revenue are listed.
planner enhancement: if group-by item have primary key, non-priamry key is useless.
*/
explain format = 'brief'
select
l_orderkey,
sum(l_extendedprice * (1 - l_discount)) as revenue,
o_orderdate,
o_shippriority
from
customer,
orders,
lineitem
where
c_mktsegment = 'AUTOMOBILE'
and c_custkey = o_custkey
and l_orderkey = o_orderkey
and o_orderdate < '1995-03-13'
and l_shipdate > '1995-03-13'
group by
l_orderkey,
o_orderdate,
o_shippriority
order by
revenue desc,
o_orderdate
limit 10;
id	estRows	task	access object	operator info
<<<<<<< HEAD
Projection_14	10.00	root		tpch.lineitem.l_orderkey, Column#35, tpch.orders.o_orderdate, tpch.orders.o_shippriority
└─TopN_17	10.00	root		schema:[Column#35 tpch.orders.o_orderdate tpch.orders.o_shippriority tpch.lineitem.l_orderkey], items:Column#35:desc, tpch.orders.o_orderdate, offset:0, count:10
  └─HashAgg_23	40252367.98	root		group by:Column#48, Column#49, Column#50, funcs:sum(Column#44)->Column#35, funcs:firstrow(Column#45)->tpch.orders.o_orderdate, funcs:firstrow(Column#46)->tpch.orders.o_shippriority, funcs:firstrow(Column#47)->tpch.lineitem.l_orderkey
    └─Projection_81	91515927.49	root		mul(tpch.lineitem.l_extendedprice, minus(1, tpch.lineitem.l_discount))->Column#44, tpch.orders.o_orderdate, tpch.orders.o_shippriority, tpch.lineitem.l_orderkey, tpch.lineitem.l_orderkey, tpch.orders.o_orderdate, tpch.orders.o_shippriority
      └─HashJoin_40	91515927.49	root		inner join, equal:[eq(tpch.orders.o_orderkey, tpch.lineitem.l_orderkey)]
        ├─HashJoin_71(Build)	22592975.51	root		inner join, equal:[eq(tpch.customer.c_custkey, tpch.orders.o_custkey)]
        │ ├─TableReader_77(Build)	1498236.00	root		data:Selection_76
        │ │ └─Selection_76	1498236.00	cop[tikv]		eq(tpch.customer.c_mktsegment, "AUTOMOBILE")
        │ │   └─TableFullScan_75	7500000.00	cop[tikv]	table:customer	keep order:false
        │ └─TableReader_74(Probe)	36870000.00	root		data:Selection_73
        │   └─Selection_73	36870000.00	cop[tikv]		lt(tpch.orders.o_orderdate, 1995-03-13 00:00:00.000000)
        │     └─TableFullScan_72	75000000.00	cop[tikv]	table:orders	keep order:false
        └─TableReader_80(Probe)	163047704.27	root		data:Selection_79
          └─Selection_79	163047704.27	cop[tikv]		gt(tpch.lineitem.l_shipdate, 1995-03-13 00:00:00.000000)
            └─TableFullScan_78	300005811.00	cop[tikv]	table:lineitem	keep order:false
=======
Projection	10.00	root		tpch.lineitem.l_orderkey, Column#35, tpch.orders.o_orderdate, tpch.orders.o_shippriority
└─TopN	10.00	root		Column#35:desc, tpch.orders.o_orderdate, offset:0, count:10
  └─HashAgg	40252367.98	root		group by:Column#48, Column#49, Column#50, funcs:sum(Column#44)->Column#35, funcs:firstrow(Column#45)->tpch.orders.o_orderdate, funcs:firstrow(Column#46)->tpch.orders.o_shippriority, funcs:firstrow(Column#47)->tpch.lineitem.l_orderkey
    └─Projection	91515927.49	root		mul(tpch.lineitem.l_extendedprice, minus(1, tpch.lineitem.l_discount))->Column#44, tpch.orders.o_orderdate, tpch.orders.o_shippriority, tpch.lineitem.l_orderkey, tpch.lineitem.l_orderkey, tpch.orders.o_orderdate, tpch.orders.o_shippriority
      └─HashJoin	91515927.49	root		inner join, equal:[eq(tpch.orders.o_orderkey, tpch.lineitem.l_orderkey)]
        ├─HashJoin(Build)	22592975.51	root		inner join, equal:[eq(tpch.customer.c_custkey, tpch.orders.o_custkey)]
        │ ├─TableReader(Build)	1498236.00	root		data:Selection
        │ │ └─Selection	1498236.00	cop[tikv]		eq(tpch.customer.c_mktsegment, "AUTOMOBILE")
        │ │   └─TableFullScan	7500000.00	cop[tikv]	table:customer	keep order:false
        │ └─TableReader(Probe)	36870000.00	root		data:Selection
        │   └─Selection	36870000.00	cop[tikv]		lt(tpch.orders.o_orderdate, 1995-03-13 00:00:00.000000)
        │     └─TableFullScan	75000000.00	cop[tikv]	table:orders	keep order:false
        └─TableReader(Probe)	163047704.27	root		data:Selection
          └─Selection	163047704.27	cop[tikv]		gt(tpch.lineitem.l_shipdate, 1995-03-13 00:00:00.000000)
            └─TableFullScan	300005811.00	cop[tikv]	table:lineitem	keep order:false
>>>>>>> 339bc46f
/*
Q4 Order Priority Checking Query
This query determines how well the order priority system is working and gives an assessment of customer satisfaction.
The Order Priority Checking Query counts the number of orders ordered in a given quarter of a given year in which
at least one lineitem was received by the customer later than its committed date. The query lists the count of such
orders for each order priority sorted in ascending priority order.
*/
explain format = 'brief'
select
o_orderpriority,
count(*) as order_count
from
orders
where
o_orderdate >= '1995-01-01'
and o_orderdate < date_add('1995-01-01', interval '3' month)
and exists (
select
*
from
lineitem
where
l_orderkey = o_orderkey
and l_commitdate < l_receiptdate
)
group by
o_orderpriority
order by
o_orderpriority;
id	estRows	task	access object	operator info
<<<<<<< HEAD
Sort_10	1.00	root		schema:[tpch.orders.o_orderpriority Column#27], items:tpch.orders.o_orderpriority
└─Projection_12	1.00	root		tpch.orders.o_orderpriority, Column#27
  └─HashAgg_15	1.00	root		group by:tpch.orders.o_orderpriority, funcs:count(1)->Column#27, funcs:firstrow(tpch.orders.o_orderpriority)->tpch.orders.o_orderpriority
    └─IndexHashJoin_23	2340750.00	root		semi join, inner:IndexLookUp_20, outer key:tpch.orders.o_orderkey, inner key:tpch.lineitem.l_orderkey, equal cond:eq(tpch.orders.o_orderkey, tpch.lineitem.l_orderkey)
      ├─TableReader_42(Build)	2925937.50	root		data:Selection_41
      │ └─Selection_41	2925937.50	cop[tikv]		ge(tpch.orders.o_orderdate, 1995-01-01 00:00:00.000000), lt(tpch.orders.o_orderdate, 1995-04-01)
      │   └─TableFullScan_40	75000000.00	cop[tikv]	table:orders	keep order:false
      └─IndexLookUp_20(Probe)	4.05	root		
        ├─IndexRangeScan_17(Build)	5.06	cop[tikv]	table:lineitem, index:PRIMARY(L_ORDERKEY, L_LINENUMBER)	range: decided by [eq(tpch.lineitem.l_orderkey, tpch.orders.o_orderkey)], keep order:false
        └─Selection_19(Probe)	4.05	cop[tikv]		lt(tpch.lineitem.l_commitdate, tpch.lineitem.l_receiptdate)
          └─TableRowIDScan_18	5.06	cop[tikv]	table:lineitem	keep order:false
=======
Sort	1.00	root		tpch.orders.o_orderpriority
└─Projection	1.00	root		tpch.orders.o_orderpriority, Column#27
  └─HashAgg	1.00	root		group by:tpch.orders.o_orderpriority, funcs:count(1)->Column#27, funcs:firstrow(tpch.orders.o_orderpriority)->tpch.orders.o_orderpriority
    └─IndexHashJoin	2340750.00	root		semi join, inner:IndexLookUp, outer key:tpch.orders.o_orderkey, inner key:tpch.lineitem.l_orderkey, equal cond:eq(tpch.orders.o_orderkey, tpch.lineitem.l_orderkey)
      ├─TableReader(Build)	2925937.50	root		data:Selection
      │ └─Selection	2925937.50	cop[tikv]		ge(tpch.orders.o_orderdate, 1995-01-01 00:00:00.000000), lt(tpch.orders.o_orderdate, 1995-04-01)
      │   └─TableFullScan	75000000.00	cop[tikv]	table:orders	keep order:false
      └─IndexLookUp(Probe)	4.05	root		
        ├─IndexRangeScan(Build)	5.06	cop[tikv]	table:lineitem, index:PRIMARY(L_ORDERKEY, L_LINENUMBER)	range: decided by [eq(tpch.lineitem.l_orderkey, tpch.orders.o_orderkey)], keep order:false
        └─Selection(Probe)	4.05	cop[tikv]		lt(tpch.lineitem.l_commitdate, tpch.lineitem.l_receiptdate)
          └─TableRowIDScan	5.06	cop[tikv]	table:lineitem	keep order:false
>>>>>>> 339bc46f
/*
Q5 Local Supplier Volume Query
This query lists the revenue volume done through local suppliers.
The Local Supplier Volume Query lists for each nation in a region the revenue volume that resulted from lineitem
transactions in which the customer ordering parts and the supplier filling them were both within that nation. The
query is run in order to determine whether to institute local distribution centers in a given region. The query considers
only parts ordered in a given year. The query displays the nations and revenue volume in descending order by
revenue. Revenue volume for all qualifying lineitems in a particular nation is defined as sum(l_extendedprice * (1 -
l_discount)).
Planner enhancement: join reorder.
*/
explain format = 'brief'
select
n_name,
sum(l_extendedprice * (1 - l_discount)) as revenue
from
customer,
orders,
lineitem,
supplier,
nation,
region
where
c_custkey = o_custkey
and l_orderkey = o_orderkey
and l_suppkey = s_suppkey
and c_nationkey = s_nationkey
and s_nationkey = n_nationkey
and n_regionkey = r_regionkey
and r_name = 'MIDDLE EAST'
and o_orderdate >= '1994-01-01'
and o_orderdate < date_add('1994-01-01', interval '1' year)
group by
n_name
order by
revenue desc;
id	estRows	task	access object	operator info
<<<<<<< HEAD
Sort_23	5.00	root		schema:[tpch.nation.n_name Column#49], items:Column#49:desc
└─Projection_25	5.00	root		tpch.nation.n_name, Column#49
  └─HashAgg_28	5.00	root		group by:Column#52, funcs:sum(Column#50)->Column#49, funcs:firstrow(Column#51)->tpch.nation.n_name
    └─Projection_85	11822812.50	root		mul(tpch.lineitem.l_extendedprice, minus(1, tpch.lineitem.l_discount))->Column#50, tpch.nation.n_name, tpch.nation.n_name
      └─HashJoin_37	11822812.50	root		inner join, equal:[eq(tpch.supplier.s_nationkey, tpch.customer.c_nationkey) eq(tpch.orders.o_custkey, tpch.customer.c_custkey)]
        ├─TableReader_83(Build)	7500000.00	root		data:TableFullScan_82
        │ └─TableFullScan_82	7500000.00	cop[tikv]	table:customer	keep order:false
        └─HashJoin_51(Probe)	11822812.50	root		inner join, equal:[eq(tpch.lineitem.l_orderkey, tpch.orders.o_orderkey)]
          ├─TableReader_81(Build)	11822812.50	root		data:Selection_80
          │ └─Selection_80	11822812.50	cop[tikv]		ge(tpch.orders.o_orderdate, 1994-01-01 00:00:00.000000), lt(tpch.orders.o_orderdate, 1995-01-01)
          │   └─TableFullScan_79	75000000.00	cop[tikv]	table:orders	keep order:false
          └─HashJoin_54(Probe)	61163763.01	root		inner join, equal:[eq(tpch.supplier.s_suppkey, tpch.lineitem.l_suppkey)]
            ├─HashJoin_56(Build)	100000.00	root		inner join, equal:[eq(tpch.nation.n_nationkey, tpch.supplier.s_nationkey)]
            │ ├─HashJoin_69(Build)	5.00	root		inner join, equal:[eq(tpch.region.r_regionkey, tpch.nation.n_regionkey)]
            │ │ ├─TableReader_74(Build)	1.00	root		data:Selection_73
            │ │ │ └─Selection_73	1.00	cop[tikv]		eq(tpch.region.r_name, "MIDDLE EAST")
            │ │ │   └─TableFullScan_72	5.00	cop[tikv]	table:region	keep order:false
            │ │ └─TableReader_71(Probe)	25.00	root		data:TableFullScan_70
            │ │   └─TableFullScan_70	25.00	cop[tikv]	table:nation	keep order:false
            │ └─TableReader_76(Probe)	500000.00	root		data:TableFullScan_75
            │   └─TableFullScan_75	500000.00	cop[tikv]	table:supplier	keep order:false
            └─TableReader_78(Probe)	300005811.00	root		data:TableFullScan_77
              └─TableFullScan_77	300005811.00	cop[tikv]	table:lineitem	keep order:false
=======
Sort	5.00	root		Column#49:desc
└─Projection	5.00	root		tpch.nation.n_name, Column#49
  └─HashAgg	5.00	root		group by:Column#52, funcs:sum(Column#50)->Column#49, funcs:firstrow(Column#51)->tpch.nation.n_name
    └─Projection	11822812.50	root		mul(tpch.lineitem.l_extendedprice, minus(1, tpch.lineitem.l_discount))->Column#50, tpch.nation.n_name, tpch.nation.n_name
      └─Projection	11822812.50	root		tpch.lineitem.l_extendedprice, tpch.lineitem.l_discount, tpch.nation.n_name
        └─HashJoin	11822812.50	root		inner join, equal:[eq(tpch.supplier.s_nationkey, tpch.customer.c_nationkey) eq(tpch.orders.o_custkey, tpch.customer.c_custkey)]
          ├─TableReader(Build)	7500000.00	root		data:TableFullScan
          │ └─TableFullScan	7500000.00	cop[tikv]	table:customer	keep order:false
          └─HashJoin(Probe)	11822812.50	root		inner join, equal:[eq(tpch.lineitem.l_orderkey, tpch.orders.o_orderkey)]
            ├─TableReader(Build)	11822812.50	root		data:Selection
            │ └─Selection	11822812.50	cop[tikv]		ge(tpch.orders.o_orderdate, 1994-01-01 00:00:00.000000), lt(tpch.orders.o_orderdate, 1995-01-01)
            │   └─TableFullScan	75000000.00	cop[tikv]	table:orders	keep order:false
            └─HashJoin(Probe)	61163763.01	root		inner join, equal:[eq(tpch.supplier.s_suppkey, tpch.lineitem.l_suppkey)]
              ├─HashJoin(Build)	100000.00	root		inner join, equal:[eq(tpch.nation.n_nationkey, tpch.supplier.s_nationkey)]
              │ ├─HashJoin(Build)	5.00	root		inner join, equal:[eq(tpch.region.r_regionkey, tpch.nation.n_regionkey)]
              │ │ ├─TableReader(Build)	1.00	root		data:Selection
              │ │ │ └─Selection	1.00	cop[tikv]		eq(tpch.region.r_name, "MIDDLE EAST")
              │ │ │   └─TableFullScan	5.00	cop[tikv]	table:region	keep order:false
              │ │ └─TableReader(Probe)	25.00	root		data:TableFullScan
              │ │   └─TableFullScan	25.00	cop[tikv]	table:nation	keep order:false
              │ └─TableReader(Probe)	500000.00	root		data:TableFullScan
              │   └─TableFullScan	500000.00	cop[tikv]	table:supplier	keep order:false
              └─TableReader(Probe)	300005811.00	root		data:TableFullScan
                └─TableFullScan	300005811.00	cop[tikv]	table:lineitem	keep order:false
>>>>>>> 339bc46f
/*
Q6 Forecasting Revenue Change Query
This query quantifies the amount of revenue increase that would have resulted from eliminating certain companywide
discounts in a given percentage range in a given year. Asking this type of "what if" query can be used to look
for ways to increase revenues.
The Forecasting Revenue Change Query considers all the lineitems shipped in a given year with discounts between
DISCOUNT-0.01 and DISCOUNT+0.01. The query lists the amount by which the total revenue would have
increased if these discounts had been eliminated for lineitems with l_quantity less than quantity. Note that the
potential revenue increase is equal to the sum of [l_extendedprice * l_discount] for all lineitems with discounts and
quantities in the qualifying range.
*/
explain format = 'brief'
select
sum(l_extendedprice * l_discount) as revenue
from
lineitem
where
l_shipdate >= '1994-01-01'
and l_shipdate < date_add('1994-01-01', interval '1' year)
and l_discount between 0.06 - 0.01 and 0.06 + 0.01
and l_quantity < 24;
id	estRows	task	access object	operator info
StreamAgg	1.00	root		funcs:sum(Column#20)->Column#18
└─TableReader	1.00	root		data:StreamAgg
  └─StreamAgg	1.00	cop[tikv]		funcs:sum(mul(tpch.lineitem.l_extendedprice, tpch.lineitem.l_discount))->Column#20
    └─Selection	3713857.91	cop[tikv]		ge(tpch.lineitem.l_discount, 0.05), ge(tpch.lineitem.l_shipdate, 1994-01-01 00:00:00.000000), le(tpch.lineitem.l_discount, 0.07), lt(tpch.lineitem.l_quantity, 24), lt(tpch.lineitem.l_shipdate, 1995-01-01)
      └─TableFullScan	300005811.00	cop[tikv]	table:lineitem	keep order:false
/*
Q7 Volume Shipping Query
This query determines the value of goods shipped between certain nations to help in the re-negotiation of shipping
contracts.
The Volume Shipping Query finds, for two given nations, the gross discounted revenues derived from lineitems in
which parts were shipped from a supplier in either nation to a customer in the other nation during 1995 and 1996.
The query lists the supplier nation, the customer nation, the year, and the revenue from shipments that took place in
that year. The query orders the answer by Supplier nation, Customer nation, and year (all ascending).
Planner enahancement: join reorder.
*/
explain format = 'brief'
select
supp_nation,
cust_nation,
l_year,
sum(volume) as revenue
from
(
select
n1.n_name as supp_nation,
n2.n_name as cust_nation,
extract(year from l_shipdate) as l_year,
l_extendedprice * (1 - l_discount) as volume
from
supplier,
lineitem,
orders,
customer,
nation n1,
nation n2
where
s_suppkey = l_suppkey
and o_orderkey = l_orderkey
and c_custkey = o_custkey
and s_nationkey = n1.n_nationkey
and c_nationkey = n2.n_nationkey
and (
(n1.n_name = 'JAPAN' and n2.n_name = 'INDIA')
or (n1.n_name = 'INDIA' and n2.n_name = 'JAPAN')
)
and l_shipdate between '1995-01-01' and '1996-12-31'
) as shipping
group by
supp_nation,
cust_nation,
l_year
order by
supp_nation,
cust_nation,
l_year;
id	estRows	task	access object	operator info
<<<<<<< HEAD
Sort_22	769.96	root		schema:[tpch.nation.n_name tpch.nation.n_name Column#50 Column#52], items:tpch.nation.n_name, tpch.nation.n_name, Column#50
└─Projection_24	769.96	root		tpch.nation.n_name, tpch.nation.n_name, Column#50, Column#52
  └─HashAgg_27	769.96	root		group by:Column#50, tpch.nation.n_name, tpch.nation.n_name, funcs:sum(Column#51)->Column#52, funcs:firstrow(tpch.nation.n_name)->tpch.nation.n_name, funcs:firstrow(tpch.nation.n_name)->tpch.nation.n_name, funcs:firstrow(Column#50)->Column#50
    └─Projection_28	1957240.42	root		tpch.nation.n_name, tpch.nation.n_name, extract(YEAR, cast(tpch.lineitem.l_shipdate, var_string(10)))->Column#50, mul(tpch.lineitem.l_extendedprice, minus(1, tpch.lineitem.l_discount))->Column#51
      └─HashJoin_40	1957240.42	root		inner join, equal:[eq(tpch.customer.c_nationkey, tpch.nation.n_nationkey)], other cond:or(and(eq(tpch.nation.n_name, "JAPAN"), eq(tpch.nation.n_name, "INDIA")), and(eq(tpch.nation.n_name, "INDIA"), eq(tpch.nation.n_name, "JAPAN")))
        ├─TableReader_94(Build)	2.00	root		data:Selection_93
        │ └─Selection_93	2.00	cop[tikv]		or(eq(tpch.nation.n_name, "INDIA"), eq(tpch.nation.n_name, "JAPAN"))
        │   └─TableFullScan_92	25.00	cop[tikv]	table:n2	keep order:false
        └─HashJoin_51(Probe)	24465505.20	root		inner join, equal:[eq(tpch.orders.o_custkey, tpch.customer.c_custkey)]
          ├─TableReader_91(Build)	7500000.00	root		data:TableFullScan_90
          │ └─TableFullScan_90	7500000.00	cop[tikv]	table:customer	keep order:false
          └─IndexMergeJoin_62(Probe)	24465505.20	root		inner join, inner:TableReader_57, outer key:tpch.lineitem.l_orderkey, inner key:tpch.orders.o_orderkey
            ├─HashJoin_66(Build)	24465505.20	root		inner join, equal:[eq(tpch.supplier.s_suppkey, tpch.lineitem.l_suppkey)]
            │ ├─HashJoin_79(Build)	40000.00	root		inner join, equal:[eq(tpch.nation.n_nationkey, tpch.supplier.s_nationkey)]
            │ │ ├─TableReader_84(Build)	2.00	root		data:Selection_83
            │ │ │ └─Selection_83	2.00	cop[tikv]		or(eq(tpch.nation.n_name, "JAPAN"), eq(tpch.nation.n_name, "INDIA"))
            │ │ │   └─TableFullScan_82	25.00	cop[tikv]	table:n1	keep order:false
            │ │ └─TableReader_81(Probe)	500000.00	root		data:TableFullScan_80
            │ │   └─TableFullScan_80	500000.00	cop[tikv]	table:supplier	keep order:false
            │ └─TableReader_87(Probe)	91446230.29	root		data:Selection_86
            │   └─Selection_86	91446230.29	cop[tikv]		ge(tpch.lineitem.l_shipdate, 1995-01-01 00:00:00.000000), le(tpch.lineitem.l_shipdate, 1996-12-31 00:00:00.000000)
            │     └─TableFullScan_85	300005811.00	cop[tikv]	table:lineitem	keep order:false
            └─TableReader_57(Probe)	1.00	root		data:TableRangeScan_56
              └─TableRangeScan_56	1.00	cop[tikv]	table:orders	range: decided by [tpch.lineitem.l_orderkey], keep order:true
=======
Sort	769.96	root		tpch.nation.n_name, tpch.nation.n_name, Column#50
└─Projection	769.96	root		tpch.nation.n_name, tpch.nation.n_name, Column#50, Column#52
  └─HashAgg	769.96	root		group by:Column#50, tpch.nation.n_name, tpch.nation.n_name, funcs:sum(Column#51)->Column#52, funcs:firstrow(tpch.nation.n_name)->tpch.nation.n_name, funcs:firstrow(tpch.nation.n_name)->tpch.nation.n_name, funcs:firstrow(Column#50)->Column#50
    └─Projection	1957240.42	root		tpch.nation.n_name, tpch.nation.n_name, extract(YEAR, tpch.lineitem.l_shipdate)->Column#50, mul(tpch.lineitem.l_extendedprice, minus(1, tpch.lineitem.l_discount))->Column#51
      └─Projection	1957240.42	root		tpch.lineitem.l_extendedprice, tpch.lineitem.l_discount, tpch.lineitem.l_shipdate, tpch.nation.n_name, tpch.nation.n_name
        └─HashJoin	1957240.42	root		inner join, equal:[eq(tpch.customer.c_nationkey, tpch.nation.n_nationkey)], other cond:or(and(eq(tpch.nation.n_name, "JAPAN"), eq(tpch.nation.n_name, "INDIA")), and(eq(tpch.nation.n_name, "INDIA"), eq(tpch.nation.n_name, "JAPAN")))
          ├─TableReader(Build)	2.00	root		data:Selection
          │ └─Selection	2.00	cop[tikv]		or(eq(tpch.nation.n_name, "INDIA"), eq(tpch.nation.n_name, "JAPAN"))
          │   └─TableFullScan	25.00	cop[tikv]	table:n2	keep order:false
          └─HashJoin(Probe)	24465505.20	root		inner join, equal:[eq(tpch.orders.o_custkey, tpch.customer.c_custkey)]
            ├─TableReader(Build)	7500000.00	root		data:TableFullScan
            │ └─TableFullScan	7500000.00	cop[tikv]	table:customer	keep order:false
            └─IndexJoin(Probe)	24465505.20	root		inner join, inner:TableReader, outer key:tpch.lineitem.l_orderkey, inner key:tpch.orders.o_orderkey, equal cond:eq(tpch.lineitem.l_orderkey, tpch.orders.o_orderkey)
              ├─HashJoin(Build)	24465505.20	root		inner join, equal:[eq(tpch.supplier.s_suppkey, tpch.lineitem.l_suppkey)]
              │ ├─HashJoin(Build)	40000.00	root		inner join, equal:[eq(tpch.nation.n_nationkey, tpch.supplier.s_nationkey)]
              │ │ ├─TableReader(Build)	2.00	root		data:Selection
              │ │ │ └─Selection	2.00	cop[tikv]		or(eq(tpch.nation.n_name, "JAPAN"), eq(tpch.nation.n_name, "INDIA"))
              │ │ │   └─TableFullScan	25.00	cop[tikv]	table:n1	keep order:false
              │ │ └─TableReader(Probe)	500000.00	root		data:TableFullScan
              │ │   └─TableFullScan	500000.00	cop[tikv]	table:supplier	keep order:false
              │ └─TableReader(Probe)	91446230.29	root		data:Selection
              │   └─Selection	91446230.29	cop[tikv]		ge(tpch.lineitem.l_shipdate, 1995-01-01 00:00:00.000000), le(tpch.lineitem.l_shipdate, 1996-12-31 00:00:00.000000)
              │     └─TableFullScan	300005811.00	cop[tikv]	table:lineitem	keep order:false
              └─TableReader(Probe)	1.00	root		data:TableRangeScan
                └─TableRangeScan	1.00	cop[tikv]	table:orders	range: decided by [tpch.lineitem.l_orderkey], keep order:false
>>>>>>> 339bc46f
/*
Q8 National Market Share Query
This query determines how the market share of a given nation within a given region has changed over two years for
a given part type.
The market share for a given nation within a given region is defined as the fraction of the revenue, the sum of
[l_extendedprice * (1-l_discount)], from the products of a specified type in that region that was supplied by suppliers
from the given nation. The query determines this for the years 1995 and 1996 presented in this order.
Planner enhancement: join reorder.
*/
explain format = 'brief'
select
o_year,
sum(case
when nation = 'INDIA' then volume
else 0
end) / sum(volume) as mkt_share
from
(
select
extract(year from o_orderdate) as o_year,
l_extendedprice * (1 - l_discount) as volume,
n2.n_name as nation
from
part,
supplier,
lineitem,
orders,
customer,
nation n1,
nation n2,
region
where
p_partkey = l_partkey
and s_suppkey = l_suppkey
and l_orderkey = o_orderkey
and o_custkey = c_custkey
and c_nationkey = n1.n_nationkey
and n1.n_regionkey = r_regionkey
and r_name = 'ASIA'
and s_nationkey = n2.n_nationkey
and o_orderdate between '1995-01-01' and '1996-12-31'
and p_type = 'SMALL PLATED COPPER'
) as all_nations
group by
o_year
order by
o_year;
id	estRows	task	access object	operator info
<<<<<<< HEAD
Sort_29	719.02	root		schema:[Column#62 Column#66], items:Column#62
└─Projection_31	719.02	root		Column#62, div(Column#64, Column#65)->Column#66
  └─HashAgg_34	719.02	root		group by:Column#78, funcs:sum(Column#75)->Column#64, funcs:sum(Column#76)->Column#65, funcs:firstrow(Column#77)->Column#62
    └─Projection_123	563136.02	root		case(eq(tpch.nation.n_name, INDIA), Column#63, 0)->Column#75, Column#63, Column#62, Column#62
      └─Projection_35	563136.02	root		extract(YEAR, cast(tpch.orders.o_orderdate, var_string(10)))->Column#62, mul(tpch.lineitem.l_extendedprice, minus(1, tpch.lineitem.l_discount))->Column#63, tpch.nation.n_name
        └─HashJoin_45	563136.02	root		inner join, equal:[eq(tpch.supplier.s_nationkey, tpch.nation.n_nationkey)]
          ├─TableReader_121(Build)	25.00	root		data:TableFullScan_120
          │ └─TableFullScan_120	25.00	cop[tikv]	table:n2	keep order:false
          └─HashJoin_56(Probe)	563136.02	root		inner join, equal:[eq(tpch.lineitem.l_suppkey, tpch.supplier.s_suppkey)]
            ├─TableReader_119(Build)	500000.00	root		data:TableFullScan_118
            │ └─TableFullScan_118	500000.00	cop[tikv]	table:supplier	keep order:false
            └─HashJoin_69(Probe)	563136.02	root		inner join, equal:[eq(tpch.lineitem.l_partkey, tpch.part.p_partkey)]
              ├─TableReader_117(Build)	61674.00	root		data:Selection_116
              │ └─Selection_116	61674.00	cop[tikv]		eq(tpch.part.p_type, "SMALL PLATED COPPER")
              │   └─TableFullScan_115	10000000.00	cop[tikv]	table:part	keep order:false
              └─IndexHashJoin_77(Probe)	90788402.51	root		inner join, inner:IndexLookUp_74, outer key:tpch.orders.o_orderkey, inner key:tpch.lineitem.l_orderkey, equal cond:eq(tpch.orders.o_orderkey, tpch.lineitem.l_orderkey)
                ├─HashJoin_87(Build)	22413367.93	root		inner join, equal:[eq(tpch.customer.c_custkey, tpch.orders.o_custkey)]
                │ ├─HashJoin_89(Build)	1500000.00	root		inner join, equal:[eq(tpch.nation.n_nationkey, tpch.customer.c_nationkey)]
                │ │ ├─HashJoin_102(Build)	5.00	root		inner join, equal:[eq(tpch.region.r_regionkey, tpch.nation.n_regionkey)]
                │ │ │ ├─TableReader_107(Build)	1.00	root		data:Selection_106
                │ │ │ │ └─Selection_106	1.00	cop[tikv]		eq(tpch.region.r_name, "ASIA")
                │ │ │ │   └─TableFullScan_105	5.00	cop[tikv]	table:region	keep order:false
                │ │ │ └─TableReader_104(Probe)	25.00	root		data:TableFullScan_103
                │ │ │   └─TableFullScan_103	25.00	cop[tikv]	table:n1	keep order:false
                │ │ └─TableReader_109(Probe)	7500000.00	root		data:TableFullScan_108
                │ │   └─TableFullScan_108	7500000.00	cop[tikv]	table:customer	keep order:false
                │ └─TableReader_112(Probe)	22413367.93	root		data:Selection_111
                │   └─Selection_111	22413367.93	cop[tikv]		ge(tpch.orders.o_orderdate, 1995-01-01 00:00:00.000000), le(tpch.orders.o_orderdate, 1996-12-31 00:00:00.000000)
                │     └─TableFullScan_110	75000000.00	cop[tikv]	table:orders	keep order:false
                └─IndexLookUp_74(Probe)	4.05	root		
                  ├─IndexRangeScan_72(Build)	4.05	cop[tikv]	table:lineitem, index:PRIMARY(L_ORDERKEY, L_LINENUMBER)	range: decided by [eq(tpch.lineitem.l_orderkey, tpch.orders.o_orderkey)], keep order:false
                  └─TableRowIDScan_73(Probe)	4.05	cop[tikv]	table:lineitem	keep order:false
=======
Sort	719.02	root		Column#62
└─Projection	719.02	root		Column#62, div(Column#64, Column#65)->Column#66
  └─HashAgg	719.02	root		group by:Column#78, funcs:sum(Column#75)->Column#64, funcs:sum(Column#76)->Column#65, funcs:firstrow(Column#77)->Column#62
    └─Projection	563136.02	root		case(eq(tpch.nation.n_name, INDIA), Column#63, 0)->Column#75, Column#63, Column#62, Column#62
      └─Projection	563136.02	root		extract(YEAR, tpch.orders.o_orderdate)->Column#62, mul(tpch.lineitem.l_extendedprice, minus(1, tpch.lineitem.l_discount))->Column#63, tpch.nation.n_name
        └─Projection	563136.02	root		tpch.lineitem.l_extendedprice, tpch.lineitem.l_discount, tpch.orders.o_orderdate, tpch.nation.n_name
          └─HashJoin	563136.02	root		inner join, equal:[eq(tpch.supplier.s_nationkey, tpch.nation.n_nationkey)]
            ├─TableReader(Build)	25.00	root		data:TableFullScan
            │ └─TableFullScan	25.00	cop[tikv]	table:n2	keep order:false
            └─HashJoin(Probe)	563136.02	root		inner join, equal:[eq(tpch.lineitem.l_suppkey, tpch.supplier.s_suppkey)]
              ├─TableReader(Build)	500000.00	root		data:TableFullScan
              │ └─TableFullScan	500000.00	cop[tikv]	table:supplier	keep order:false
              └─HashJoin(Probe)	563136.02	root		inner join, equal:[eq(tpch.lineitem.l_partkey, tpch.part.p_partkey)]
                ├─TableReader(Build)	61674.00	root		data:Selection
                │ └─Selection	61674.00	cop[tikv]		eq(tpch.part.p_type, "SMALL PLATED COPPER")
                │   └─TableFullScan	10000000.00	cop[tikv]	table:part	keep order:false
                └─IndexHashJoin(Probe)	90788402.51	root		inner join, inner:IndexLookUp, outer key:tpch.orders.o_orderkey, inner key:tpch.lineitem.l_orderkey, equal cond:eq(tpch.orders.o_orderkey, tpch.lineitem.l_orderkey)
                  ├─HashJoin(Build)	22413367.93	root		inner join, equal:[eq(tpch.customer.c_custkey, tpch.orders.o_custkey)]
                  │ ├─HashJoin(Build)	1500000.00	root		inner join, equal:[eq(tpch.nation.n_nationkey, tpch.customer.c_nationkey)]
                  │ │ ├─HashJoin(Build)	5.00	root		inner join, equal:[eq(tpch.region.r_regionkey, tpch.nation.n_regionkey)]
                  │ │ │ ├─TableReader(Build)	1.00	root		data:Selection
                  │ │ │ │ └─Selection	1.00	cop[tikv]		eq(tpch.region.r_name, "ASIA")
                  │ │ │ │   └─TableFullScan	5.00	cop[tikv]	table:region	keep order:false
                  │ │ │ └─TableReader(Probe)	25.00	root		data:TableFullScan
                  │ │ │   └─TableFullScan	25.00	cop[tikv]	table:n1	keep order:false
                  │ │ └─TableReader(Probe)	7500000.00	root		data:TableFullScan
                  │ │   └─TableFullScan	7500000.00	cop[tikv]	table:customer	keep order:false
                  │ └─TableReader(Probe)	22413367.93	root		data:Selection
                  │   └─Selection	22413367.93	cop[tikv]		ge(tpch.orders.o_orderdate, 1995-01-01 00:00:00.000000), le(tpch.orders.o_orderdate, 1996-12-31 00:00:00.000000)
                  │     └─TableFullScan	75000000.00	cop[tikv]	table:orders	keep order:false
                  └─IndexLookUp(Probe)	4.05	root		
                    ├─IndexRangeScan(Build)	4.05	cop[tikv]	table:lineitem, index:PRIMARY(L_ORDERKEY, L_LINENUMBER)	range: decided by [eq(tpch.lineitem.l_orderkey, tpch.orders.o_orderkey)], keep order:false
                    └─TableRowIDScan(Probe)	4.05	cop[tikv]	table:lineitem	keep order:false
>>>>>>> 339bc46f
/*
Q9 Product Type Profit Measure Query
This query determines how much profit is made on a given line of parts, broken out by supplier nation and year.
The Product Type Profit Measure Query finds, for each nation and each year, the profit for all parts ordered in that
year that contain a specified substring in their names and that were filled by a supplier in that nation. The profit is
defined as the sum of [(l_extendedprice*(1-l_discount)) - (ps_supplycost * l_quantity)] for all lineitems describing
parts in the specified line. The query lists the nations in ascending alphabetical order and, for each nation, the year
and profit in descending order by year (most recent first).
Planner enhancement: join reorder.
*/
explain format = 'brief'
select
nation,
o_year,
sum(amount) as sum_profit
from
(
select
n_name as nation,
extract(year from o_orderdate) as o_year,
l_extendedprice * (1 - l_discount) - ps_supplycost * l_quantity as amount
from
part,
supplier,
lineitem,
partsupp,
orders,
nation
where
s_suppkey = l_suppkey
and ps_suppkey = l_suppkey
and ps_partkey = l_partkey
and p_partkey = l_partkey
and o_orderkey = l_orderkey
and s_nationkey = n_nationkey
and p_name like '%dim%'
) as profit
group by
nation,
o_year
order by
nation,
o_year desc;
id	estRows	task	access object	operator info
<<<<<<< HEAD
Sort_25	2406.00	root		schema:[tpch.nation.n_name Column#53 Column#55], items:tpch.nation.n_name, Column#53:desc
└─Projection_27	2406.00	root		tpch.nation.n_name, Column#53, Column#55
  └─HashAgg_30	2406.00	root		group by:Column#53, tpch.nation.n_name, funcs:sum(Column#54)->Column#55, funcs:firstrow(tpch.nation.n_name)->tpch.nation.n_name, funcs:firstrow(Column#53)->Column#53
    └─Projection_31	241379546.70	root		tpch.nation.n_name, extract(YEAR, cast(tpch.orders.o_orderdate, var_string(10)))->Column#53, minus(mul(tpch.lineitem.l_extendedprice, minus(1, tpch.lineitem.l_discount)), mul(tpch.partsupp.ps_supplycost, tpch.lineitem.l_quantity))->Column#54
      └─HashJoin_42	241379546.70	root		inner join, equal:[eq(tpch.lineitem.l_orderkey, tpch.orders.o_orderkey)]
        ├─TableReader_117(Build)	75000000.00	root		data:TableFullScan_116
        │ └─TableFullScan_116	75000000.00	cop[tikv]	table:orders	keep order:false
        └─HashJoin_77(Probe)	241379546.70	root		inner join, equal:[eq(tpch.lineitem.l_suppkey, tpch.partsupp.ps_suppkey) eq(tpch.lineitem.l_partkey, tpch.partsupp.ps_partkey)]
          ├─TableReader_115(Build)	40000000.00	root		data:TableFullScan_114
          │ └─TableFullScan_114	40000000.00	cop[tikv]	table:partsupp	keep order:false
          └─HashJoin_90(Probe)	241379546.70	root		inner join, equal:[eq(tpch.lineitem.l_partkey, tpch.part.p_partkey)]
            ├─TableReader_113(Build)	8000000.00	root		data:Selection_112
            │ └─Selection_112	8000000.00	cop[tikv]		like(tpch.part.p_name, "%dim%", 92)
            │   └─TableFullScan_111	10000000.00	cop[tikv]	table:part	keep order:false
            └─HashJoin_93(Probe)	300005811.00	root		inner join, equal:[eq(tpch.supplier.s_suppkey, tpch.lineitem.l_suppkey)]
              ├─HashJoin_104(Build)	500000.00	root		inner join, equal:[eq(tpch.nation.n_nationkey, tpch.supplier.s_nationkey)]
              │ ├─TableReader_108(Build)	25.00	root		data:TableFullScan_107
              │ │ └─TableFullScan_107	25.00	cop[tikv]	table:nation	keep order:false
              │ └─TableReader_106(Probe)	500000.00	root		data:TableFullScan_105
              │   └─TableFullScan_105	500000.00	cop[tikv]	table:supplier	keep order:false
              └─TableReader_110(Probe)	300005811.00	root		data:TableFullScan_109
                └─TableFullScan_109	300005811.00	cop[tikv]	table:lineitem	keep order:false
=======
Sort	2406.00	root		tpch.nation.n_name, Column#53:desc
└─Projection	2406.00	root		tpch.nation.n_name, Column#53, Column#55
  └─HashAgg	2406.00	root		group by:Column#53, tpch.nation.n_name, funcs:sum(Column#54)->Column#55, funcs:firstrow(tpch.nation.n_name)->tpch.nation.n_name, funcs:firstrow(Column#53)->Column#53
    └─Projection	241379546.70	root		tpch.nation.n_name, extract(YEAR, tpch.orders.o_orderdate)->Column#53, minus(mul(tpch.lineitem.l_extendedprice, minus(1, tpch.lineitem.l_discount)), mul(tpch.partsupp.ps_supplycost, tpch.lineitem.l_quantity))->Column#54
      └─Projection	241379546.70	root		tpch.lineitem.l_quantity, tpch.lineitem.l_extendedprice, tpch.lineitem.l_discount, tpch.partsupp.ps_supplycost, tpch.orders.o_orderdate, tpch.nation.n_name
        └─HashJoin	241379546.70	root		inner join, equal:[eq(tpch.lineitem.l_orderkey, tpch.orders.o_orderkey)]
          ├─TableReader(Build)	75000000.00	root		data:TableFullScan
          │ └─TableFullScan	75000000.00	cop[tikv]	table:orders	keep order:false
          └─HashJoin(Probe)	241379546.70	root		inner join, equal:[eq(tpch.lineitem.l_suppkey, tpch.partsupp.ps_suppkey) eq(tpch.lineitem.l_partkey, tpch.partsupp.ps_partkey)]
            ├─TableReader(Build)	40000000.00	root		data:TableFullScan
            │ └─TableFullScan	40000000.00	cop[tikv]	table:partsupp	keep order:false
            └─HashJoin(Probe)	241379546.70	root		inner join, equal:[eq(tpch.lineitem.l_partkey, tpch.part.p_partkey)]
              ├─TableReader(Build)	8000000.00	root		data:Selection
              │ └─Selection	8000000.00	cop[tikv]		like(tpch.part.p_name, "%dim%", 92)
              │   └─TableFullScan	10000000.00	cop[tikv]	table:part	keep order:false
              └─HashJoin(Probe)	300005811.00	root		inner join, equal:[eq(tpch.supplier.s_suppkey, tpch.lineitem.l_suppkey)]
                ├─HashJoin(Build)	500000.00	root		inner join, equal:[eq(tpch.nation.n_nationkey, tpch.supplier.s_nationkey)]
                │ ├─TableReader(Build)	25.00	root		data:TableFullScan
                │ │ └─TableFullScan	25.00	cop[tikv]	table:nation	keep order:false
                │ └─TableReader(Probe)	500000.00	root		data:TableFullScan
                │   └─TableFullScan	500000.00	cop[tikv]	table:supplier	keep order:false
                └─TableReader(Probe)	300005811.00	root		data:TableFullScan
                  └─TableFullScan	300005811.00	cop[tikv]	table:lineitem	keep order:false
>>>>>>> 339bc46f
/*
Q10 Returned Item Reporting Query
The query identifies customers who might be having problems with the parts that are shipped to them.
The Returned Item Reporting Query finds the top 20 customers, in terms of their effect on lost revenue for a given
quarter, who have returned parts. The query considers only parts that were ordered in the specified quarter. The
query lists the customer's name, address, nation, phone number, account balance, comment information and revenue
lost. The customers are listed in descending order of lost revenue. Revenue lost is defined as
sum(l_extendedprice*(1-l_discount)) for all qualifying lineitems.
Planner enhancement: join reorder, if group-by item have primary key, non-priamry key is useless.
*/
explain format = 'brief'
select
c_custkey,
c_name,
sum(l_extendedprice * (1 - l_discount)) as revenue,
c_acctbal,
n_name,
c_address,
c_phone,
c_comment
from
customer,
orders,
lineitem,
nation
where
c_custkey = o_custkey
and l_orderkey = o_orderkey
and o_orderdate >= '1993-08-01'
and o_orderdate < date_add('1993-08-01', interval '3' month)
and l_returnflag = 'R'
and c_nationkey = n_nationkey
group by
c_custkey,
c_name,
c_acctbal,
c_phone,
n_name,
c_address,
c_comment
order by
revenue desc
limit 20;
id	estRows	task	access object	operator info
<<<<<<< HEAD
Projection_17	20.00	root		tpch.customer.c_custkey, tpch.customer.c_name, Column#39, tpch.customer.c_acctbal, tpch.nation.n_name, tpch.customer.c_address, tpch.customer.c_phone, tpch.customer.c_comment
└─TopN_20	20.00	root		schema:[Column#39 tpch.customer.c_custkey tpch.customer.c_name tpch.customer.c_address tpch.customer.c_phone tpch.customer.c_acctbal tpch.customer.c_comment tpch.nation.n_name], items:Column#39:desc, offset:0, count:20
  └─HashAgg_26	3017307.69	root		group by:Column#53, Column#54, Column#55, Column#56, Column#57, Column#58, Column#59, funcs:sum(Column#45)->Column#39, funcs:firstrow(Column#46)->tpch.customer.c_custkey, funcs:firstrow(Column#47)->tpch.customer.c_name, funcs:firstrow(Column#48)->tpch.customer.c_address, funcs:firstrow(Column#49)->tpch.customer.c_phone, funcs:firstrow(Column#50)->tpch.customer.c_acctbal, funcs:firstrow(Column#51)->tpch.customer.c_comment, funcs:firstrow(Column#52)->tpch.nation.n_name
    └─Projection_67	12222016.17	root		mul(tpch.lineitem.l_extendedprice, minus(1, tpch.lineitem.l_discount))->Column#45, tpch.customer.c_custkey, tpch.customer.c_name, tpch.customer.c_address, tpch.customer.c_phone, tpch.customer.c_acctbal, tpch.customer.c_comment, tpch.nation.n_name, tpch.customer.c_custkey, tpch.customer.c_name, tpch.customer.c_acctbal, tpch.customer.c_phone, tpch.nation.n_name, tpch.customer.c_address, tpch.customer.c_comment
      └─IndexHashJoin_34	12222016.17	root		inner join, inner:IndexLookUp_31, outer key:tpch.orders.o_orderkey, inner key:tpch.lineitem.l_orderkey, equal cond:eq(tpch.orders.o_orderkey, tpch.lineitem.l_orderkey)
        ├─HashJoin_44(Build)	3017307.69	root		inner join, equal:[eq(tpch.customer.c_custkey, tpch.orders.o_custkey)]
        │ ├─TableReader_63(Build)	3017307.69	root		data:Selection_62
        │ │ └─Selection_62	3017307.69	cop[tikv]		ge(tpch.orders.o_orderdate, 1993-08-01 00:00:00.000000), lt(tpch.orders.o_orderdate, 1993-11-01)
        │ │   └─TableFullScan_61	75000000.00	cop[tikv]	table:orders	keep order:false
        │ └─HashJoin_56(Probe)	7500000.00	root		inner join, equal:[eq(tpch.nation.n_nationkey, tpch.customer.c_nationkey)]
        │   ├─TableReader_60(Build)	25.00	root		data:TableFullScan_59
        │   │ └─TableFullScan_59	25.00	cop[tikv]	table:nation	keep order:false
        │   └─TableReader_58(Probe)	7500000.00	root		data:TableFullScan_57
        │     └─TableFullScan_57	7500000.00	cop[tikv]	table:customer	keep order:false
        └─IndexLookUp_31(Probe)	4.05	root		
          ├─IndexRangeScan_28(Build)	16.44	cop[tikv]	table:lineitem, index:PRIMARY(L_ORDERKEY, L_LINENUMBER)	range: decided by [eq(tpch.lineitem.l_orderkey, tpch.orders.o_orderkey)], keep order:false
          └─Selection_30(Probe)	4.05	cop[tikv]		eq(tpch.lineitem.l_returnflag, "R")
            └─TableRowIDScan_29	16.44	cop[tikv]	table:lineitem	keep order:false
=======
Projection	20.00	root		tpch.customer.c_custkey, tpch.customer.c_name, Column#39, tpch.customer.c_acctbal, tpch.nation.n_name, tpch.customer.c_address, tpch.customer.c_phone, tpch.customer.c_comment
└─TopN	20.00	root		Column#39:desc, offset:0, count:20
  └─HashAgg	3017307.69	root		group by:Column#53, Column#54, Column#55, Column#56, Column#57, Column#58, Column#59, funcs:sum(Column#45)->Column#39, funcs:firstrow(Column#46)->tpch.customer.c_custkey, funcs:firstrow(Column#47)->tpch.customer.c_name, funcs:firstrow(Column#48)->tpch.customer.c_address, funcs:firstrow(Column#49)->tpch.customer.c_phone, funcs:firstrow(Column#50)->tpch.customer.c_acctbal, funcs:firstrow(Column#51)->tpch.customer.c_comment, funcs:firstrow(Column#52)->tpch.nation.n_name
    └─Projection	12222016.17	root		mul(tpch.lineitem.l_extendedprice, minus(1, tpch.lineitem.l_discount))->Column#45, tpch.customer.c_custkey, tpch.customer.c_name, tpch.customer.c_address, tpch.customer.c_phone, tpch.customer.c_acctbal, tpch.customer.c_comment, tpch.nation.n_name, tpch.customer.c_custkey, tpch.customer.c_name, tpch.customer.c_acctbal, tpch.customer.c_phone, tpch.nation.n_name, tpch.customer.c_address, tpch.customer.c_comment
      └─Projection	12222016.17	root		tpch.customer.c_custkey, tpch.customer.c_name, tpch.customer.c_address, tpch.customer.c_phone, tpch.customer.c_acctbal, tpch.customer.c_comment, tpch.lineitem.l_extendedprice, tpch.lineitem.l_discount, tpch.nation.n_name
        └─IndexHashJoin	12222016.17	root		inner join, inner:IndexLookUp, outer key:tpch.orders.o_orderkey, inner key:tpch.lineitem.l_orderkey, equal cond:eq(tpch.orders.o_orderkey, tpch.lineitem.l_orderkey)
          ├─HashJoin(Build)	3017307.69	root		inner join, equal:[eq(tpch.customer.c_custkey, tpch.orders.o_custkey)]
          │ ├─TableReader(Build)	3017307.69	root		data:Selection
          │ │ └─Selection	3017307.69	cop[tikv]		ge(tpch.orders.o_orderdate, 1993-08-01 00:00:00.000000), lt(tpch.orders.o_orderdate, 1993-11-01)
          │ │   └─TableFullScan	75000000.00	cop[tikv]	table:orders	keep order:false
          │ └─HashJoin(Probe)	7500000.00	root		inner join, equal:[eq(tpch.nation.n_nationkey, tpch.customer.c_nationkey)]
          │   ├─TableReader(Build)	25.00	root		data:TableFullScan
          │   │ └─TableFullScan	25.00	cop[tikv]	table:nation	keep order:false
          │   └─TableReader(Probe)	7500000.00	root		data:TableFullScan
          │     └─TableFullScan	7500000.00	cop[tikv]	table:customer	keep order:false
          └─IndexLookUp(Probe)	4.05	root		
            ├─IndexRangeScan(Build)	16.44	cop[tikv]	table:lineitem, index:PRIMARY(L_ORDERKEY, L_LINENUMBER)	range: decided by [eq(tpch.lineitem.l_orderkey, tpch.orders.o_orderkey)], keep order:false
            └─Selection(Probe)	4.05	cop[tikv]		eq(tpch.lineitem.l_returnflag, "R")
              └─TableRowIDScan	16.44	cop[tikv]	table:lineitem	keep order:false
>>>>>>> 339bc46f
/*
Q11 Important Stock Identification Query
This query finds the most important subset of suppliers' stock in a given nation.
The Important Stock Identification Query finds, from scanning the available stock of suppliers in a given nation, all
the parts that represent a significant percentage of the total value of all available parts. The query displays the part
number and the value of those parts in descending order of value.
*/
explain format = 'brief'
select
ps_partkey,
sum(ps_supplycost * ps_availqty) as value
from
partsupp,
supplier,
nation
where
ps_suppkey = s_suppkey
and s_nationkey = n_nationkey
and n_name = 'MOZAMBIQUE'
group by
ps_partkey having
sum(ps_supplycost * ps_availqty) > (
select
sum(ps_supplycost * ps_availqty) * 0.0001000000
from
partsupp,
supplier,
nation
where
ps_suppkey = s_suppkey
and s_nationkey = n_nationkey
and n_name = 'MOZAMBIQUE'
)
order by
value desc;
id	estRows	task	access object	operator info
<<<<<<< HEAD
Projection_57	1304801.67	root		tpch.partsupp.ps_partkey, Column#18
└─Sort_58	1304801.67	root		schema:[tpch.partsupp.ps_partkey Column#18 Column#18], items:Column#18:desc
  └─Selection_60	1304801.67	root		gt(Column#18, NULL)
    └─HashAgg_63	1631002.09	root		group by:Column#44, funcs:sum(Column#42)->Column#18, funcs:firstrow(Column#43)->tpch.partsupp.ps_partkey
      └─Projection_89	1631002.09	root		mul(tpch.partsupp.ps_supplycost, cast(tpch.partsupp.ps_availqty, decimal(20,0) BINARY))->Column#42, tpch.partsupp.ps_partkey, tpch.partsupp.ps_partkey
        └─HashJoin_67	1631002.09	root		inner join, equal:[eq(tpch.supplier.s_suppkey, tpch.partsupp.ps_suppkey)]
          ├─HashJoin_80(Build)	20000.00	root		inner join, equal:[eq(tpch.nation.n_nationkey, tpch.supplier.s_nationkey)]
          │ ├─TableReader_85(Build)	1.00	root		data:Selection_84
          │ │ └─Selection_84	1.00	cop[tikv]		eq(tpch.nation.n_name, "MOZAMBIQUE")
          │ │   └─TableFullScan_83	25.00	cop[tikv]	table:nation	keep order:false
          │ └─TableReader_82(Probe)	500000.00	root		data:TableFullScan_81
          │   └─TableFullScan_81	500000.00	cop[tikv]	table:supplier	keep order:false
          └─TableReader_87(Probe)	40000000.00	root		data:TableFullScan_86
            └─TableFullScan_86	40000000.00	cop[tikv]	table:partsupp	keep order:false
=======
Projection	1304801.67	root		tpch.partsupp.ps_partkey, Column#35
└─Sort	1304801.67	root		Column#35:desc
  └─Selection	1304801.67	root		gt(Column#35, NULL)
    └─HashAgg	1631002.09	root		group by:Column#44, funcs:sum(Column#42)->Column#35, funcs:firstrow(Column#43)->tpch.partsupp.ps_partkey
      └─Projection	1631002.09	root		mul(tpch.partsupp.ps_supplycost, cast(tpch.partsupp.ps_availqty, decimal(20,0) BINARY))->Column#42, tpch.partsupp.ps_partkey, tpch.partsupp.ps_partkey
        └─HashJoin	1631002.09	root		inner join, equal:[eq(tpch.supplier.s_suppkey, tpch.partsupp.ps_suppkey)]
          ├─HashJoin(Build)	20000.00	root		inner join, equal:[eq(tpch.nation.n_nationkey, tpch.supplier.s_nationkey)]
          │ ├─TableReader(Build)	1.00	root		data:Selection
          │ │ └─Selection	1.00	cop[tikv]		eq(tpch.nation.n_name, "MOZAMBIQUE")
          │ │   └─TableFullScan	25.00	cop[tikv]	table:nation	keep order:false
          │ └─TableReader(Probe)	500000.00	root		data:TableFullScan
          │   └─TableFullScan	500000.00	cop[tikv]	table:supplier	keep order:false
          └─TableReader(Probe)	40000000.00	root		data:TableFullScan
            └─TableFullScan	40000000.00	cop[tikv]	table:partsupp	keep order:false
>>>>>>> 339bc46f
/*
Q12 Shipping Modes and Order Priority Query
This query determines whether selecting less expensive modes of shipping is negatively affecting the critical-priority
orders by causing more parts to be received by customers after the committed date.
The Shipping Modes and Order Priority Query counts, by ship mode, for lineitems actually received by customers in
a given year, the number of lineitems belonging to orders for which the l_receiptdate exceeds the l_commitdate for
two different specified ship modes. Only lineitems that were actually shipped before the l_commitdate are considered.
The late lineitems are partitioned into two groups, those with priority URGENT or HIGH, and those with a
priority other than URGENT or HIGH.
*/
explain format = 'brief'
select
l_shipmode,
sum(case
when o_orderpriority = '1-URGENT'
or o_orderpriority = '2-HIGH'
then 1
else 0
end) as high_line_count,
sum(case
when o_orderpriority <> '1-URGENT'
and o_orderpriority <> '2-HIGH'
then 1
else 0
end) as low_line_count
from
orders,
lineitem
where
o_orderkey = l_orderkey
and l_shipmode in ('RAIL', 'FOB')
and l_commitdate < l_receiptdate
and l_shipdate < l_commitdate
and l_receiptdate >= '1997-01-01'
and l_receiptdate < date_add('1997-01-01', interval '1' year)
group by
l_shipmode
order by
l_shipmode;
id	estRows	task	access object	operator info
<<<<<<< HEAD
Sort_9	1.00	root		schema:[tpch.lineitem.l_shipmode Column#27 Column#28], items:tpch.lineitem.l_shipmode
└─Projection_11	1.00	root		tpch.lineitem.l_shipmode, Column#27, Column#28
  └─HashAgg_14	1.00	root		group by:Column#40, funcs:sum(Column#37)->Column#27, funcs:sum(Column#38)->Column#28, funcs:firstrow(Column#39)->tpch.lineitem.l_shipmode
    └─Projection_54	10023369.01	root		cast(case(or(eq(tpch.orders.o_orderpriority, 1-URGENT), eq(tpch.orders.o_orderpriority, 2-HIGH)), 1, 0), decimal(22,0) BINARY)->Column#37, cast(case(and(ne(tpch.orders.o_orderpriority, 1-URGENT), ne(tpch.orders.o_orderpriority, 2-HIGH)), 1, 0), decimal(22,0) BINARY)->Column#38, tpch.lineitem.l_shipmode, tpch.lineitem.l_shipmode
      └─IndexMergeJoin_24	10023369.01	root		inner join, inner:TableReader_19, outer key:tpch.lineitem.l_orderkey, inner key:tpch.orders.o_orderkey
        ├─TableReader_50(Build)	10023369.01	root		data:Selection_49
        │ └─Selection_49	10023369.01	cop[tikv]		ge(tpch.lineitem.l_receiptdate, 1997-01-01 00:00:00.000000), in(tpch.lineitem.l_shipmode, "RAIL", "FOB"), lt(tpch.lineitem.l_commitdate, tpch.lineitem.l_receiptdate), lt(tpch.lineitem.l_receiptdate, 1998-01-01), lt(tpch.lineitem.l_shipdate, tpch.lineitem.l_commitdate)
        │   └─TableFullScan_48	300005811.00	cop[tikv]	table:lineitem	keep order:false
        └─TableReader_19(Probe)	1.00	root		data:TableRangeScan_18
          └─TableRangeScan_18	1.00	cop[tikv]	table:orders	range: decided by [tpch.lineitem.l_orderkey], keep order:true
=======
Sort	1.00	root		tpch.lineitem.l_shipmode
└─Projection	1.00	root		tpch.lineitem.l_shipmode, Column#27, Column#28
  └─HashAgg	1.00	root		group by:Column#40, funcs:sum(Column#37)->Column#27, funcs:sum(Column#38)->Column#28, funcs:firstrow(Column#39)->tpch.lineitem.l_shipmode
    └─Projection	10023369.01	root		cast(case(or(eq(tpch.orders.o_orderpriority, 1-URGENT), eq(tpch.orders.o_orderpriority, 2-HIGH)), 1, 0), decimal(22,0) BINARY)->Column#37, cast(case(and(ne(tpch.orders.o_orderpriority, 1-URGENT), ne(tpch.orders.o_orderpriority, 2-HIGH)), 1, 0), decimal(22,0) BINARY)->Column#38, tpch.lineitem.l_shipmode, tpch.lineitem.l_shipmode
      └─Projection	10023369.01	root		tpch.orders.o_orderpriority, tpch.lineitem.l_shipmode
        └─IndexJoin	10023369.01	root		inner join, inner:TableReader, outer key:tpch.lineitem.l_orderkey, inner key:tpch.orders.o_orderkey, equal cond:eq(tpch.lineitem.l_orderkey, tpch.orders.o_orderkey)
          ├─TableReader(Build)	10023369.01	root		data:Selection
          │ └─Selection	10023369.01	cop[tikv]		ge(tpch.lineitem.l_receiptdate, 1997-01-01 00:00:00.000000), in(tpch.lineitem.l_shipmode, "RAIL", "FOB"), lt(tpch.lineitem.l_commitdate, tpch.lineitem.l_receiptdate), lt(tpch.lineitem.l_receiptdate, 1998-01-01), lt(tpch.lineitem.l_shipdate, tpch.lineitem.l_commitdate)
          │   └─TableFullScan	300005811.00	cop[tikv]	table:lineitem	keep order:false
          └─TableReader(Probe)	1.00	root		data:TableRangeScan
            └─TableRangeScan	1.00	cop[tikv]	table:orders	range: decided by [tpch.lineitem.l_orderkey], keep order:false
>>>>>>> 339bc46f
/*
Q13 Customer Distribution Query
This query seeks relationships between customers and the size of their orders.
This query determines the distribution of customers by the number of orders they have made, including customers
who have no record of orders, past or present. It counts and reports how many customers have no orders, how many
have 1, 2, 3, etc. A check is made to ensure that the orders counted do not fall into one of several special categories
of orders. Special categories are identified in the order comment column by looking for a particular pattern.
*/
explain format = 'brief'
select
c_count,
count(*) as custdist
from
(
select
c_custkey,
count(o_orderkey) as c_count
from
customer left outer join orders on
c_custkey = o_custkey
and o_comment not like '%pending%deposits%'
group by
c_custkey
) c_orders
group by
c_count
order by
custdist desc,
c_count desc;
id	estRows	task	access object	operator info
<<<<<<< HEAD
Sort_9	7500000.00	root		schema:[Column#18 Column#19], items:Column#19:desc, Column#18:desc
└─Projection_11	7500000.00	root		Column#18, Column#19
  └─HashAgg_14	7500000.00	root		group by:Column#18, funcs:count(1)->Column#19, funcs:firstrow(Column#18)->Column#18
    └─HashAgg_17	7500000.00	root		group by:tpch.customer.c_custkey, funcs:count(tpch.orders.o_orderkey)->Column#18
      └─HashJoin_21	60000000.00	root		left outer join, equal:[eq(tpch.customer.c_custkey, tpch.orders.o_custkey)]
        ├─TableReader_23(Build)	7500000.00	root		data:TableFullScan_22
        │ └─TableFullScan_22	7500000.00	cop[tikv]	table:customer	keep order:false
        └─TableReader_26(Probe)	60000000.00	root		data:Selection_25
          └─Selection_25	60000000.00	cop[tikv]		not(like(tpch.orders.o_comment, "%pending%deposits%", 92))
            └─TableFullScan_24	75000000.00	cop[tikv]	table:orders	keep order:false
=======
Sort	7500000.00	root		Column#19:desc, Column#18:desc
└─Projection	7500000.00	root		Column#18, Column#19
  └─HashAgg	7500000.00	root		group by:Column#18, funcs:count(1)->Column#19, funcs:firstrow(Column#18)->Column#18
    └─HashAgg	7500000.00	root		group by:tpch.customer.c_custkey, funcs:count(tpch.orders.o_orderkey)->Column#18
      └─HashJoin	60000000.00	root		left outer join, equal:[eq(tpch.customer.c_custkey, tpch.orders.o_custkey)]
        ├─TableReader(Build)	7500000.00	root		data:TableFullScan
        │ └─TableFullScan	7500000.00	cop[tikv]	table:customer	keep order:false
        └─TableReader(Probe)	60000000.00	root		data:Selection
          └─Selection	60000000.00	cop[tikv]		not(like(tpch.orders.o_comment, "%pending%deposits%", 92))
            └─TableFullScan	75000000.00	cop[tikv]	table:orders	keep order:false
>>>>>>> 339bc46f
/*
Q14 Promotion Effect Query
This query monitors the market response to a promotion such as TV advertisements or a special campaign.
The Promotion Effect Query determines what percentage of the revenue in a given year and month was derived from
promotional parts. The query considers only parts actually shipped in that month and gives the percentage. Revenue
is defined as (l_extendedprice * (1-l_discount)).
*/
explain format = 'brief'
select
100.00 * sum(case
when p_type like 'PROMO%'
then l_extendedprice * (1 - l_discount)
else 0
end) / sum(l_extendedprice * (1 - l_discount)) as promo_revenue
from
lineitem,
part
where
l_partkey = p_partkey
and l_shipdate >= '1996-12-01'
and l_shipdate < date_add('1996-12-01', interval '1' month);
id	estRows	task	access object	operator info
Projection	1.00	root		div(mul(100.00, Column#27), Column#28)->Column#29
└─StreamAgg	1.00	root		funcs:sum(Column#31)->Column#27, funcs:sum(Column#32)->Column#28
  └─Projection	4121984.49	root		case(like(tpch.part.p_type, PROMO%, 92), mul(tpch.lineitem.l_extendedprice, minus(1, tpch.lineitem.l_discount)), 0)->Column#31, mul(tpch.lineitem.l_extendedprice, minus(1, tpch.lineitem.l_discount))->Column#32
    └─IndexJoin	4121984.49	root		inner join, inner:TableReader, outer key:tpch.lineitem.l_partkey, inner key:tpch.part.p_partkey, equal cond:eq(tpch.lineitem.l_partkey, tpch.part.p_partkey)
      ├─TableReader(Build)	4121984.49	root		data:Selection
      │ └─Selection	4121984.49	cop[tikv]		ge(tpch.lineitem.l_shipdate, 1996-12-01 00:00:00.000000), lt(tpch.lineitem.l_shipdate, 1997-01-01)
      │   └─TableFullScan	300005811.00	cop[tikv]	table:lineitem	keep order:false
      └─TableReader(Probe)	1.00	root		data:TableRangeScan
        └─TableRangeScan	1.00	cop[tikv]	table:part	range: decided by [tpch.lineitem.l_partkey], keep order:false
/*
Q15 Top Supplier Query
This query determines the top supplier so it can be rewarded, given more business, or identified for special recognition.
The Top Supplier Query finds the supplier who contributed the most to the overall revenue for parts shipped during
a given quarter of a given year. In case of a tie, the query lists all suppliers whose contribution was equal to the
maximum, presented in supplier number order.
Planner enhancement: support view.
create view revenue0 (supplier_no, total_revenue) as
select
l_suppkey,
sum(l_extendedprice * (1 - l_discount))
from
lineitem
where
l_shipdate >= '1997-07-01'
and l_shipdate < date_add('1997-07-01', interval '3' month)
group by
l_suppkey
select
s_suppkey,
s_name,
s_address,
s_phone,
total_revenue
from
supplier,
revenue0
where
s_suppkey = supplier_no
and total_revenue = (
select
max(total_revenue)
from
revenue0
)
order by
s_suppkey
drop view revenue0
*/
/*
Q16 Parts/Supplier Relationship Query
This query finds out how many suppliers can supply parts with given attributes. It might be used, for example, to
determine whether there is a sufficient number of suppliers for heavily ordered parts.
The Parts/Supplier Relationship Query counts the number of suppliers who can supply parts that satisfy a particular
customer's requirements. The customer is interested in parts of eight different sizes as long as they are not of a given
type, not of a given brand, and not from a supplier who has had complaints registered at the Better Business Bureau.
Results must be presented in descending count and ascending brand, type, and size.
*/
explain format = 'brief'
select
p_brand,
p_type,
p_size,
count(distinct ps_suppkey) as supplier_cnt
from
partsupp,
part
where
p_partkey = ps_partkey
and p_brand <> 'Brand#34'
and p_type not like 'LARGE BRUSHED%'
and p_size in (48, 19, 12, 4, 41, 7, 21, 39)
and ps_suppkey not in (
select
s_suppkey
from
supplier
where
s_comment like '%Customer%Complaints%'
)
group by
p_brand,
p_type,
p_size
order by
supplier_cnt desc,
p_brand,
p_type,
p_size;
id	estRows	task	access object	operator info
<<<<<<< HEAD
Sort_13	14.41	root		schema:[tpch.part.p_brand tpch.part.p_type tpch.part.p_size Column#23], items:Column#23:desc, tpch.part.p_brand, tpch.part.p_type, tpch.part.p_size
└─Projection_15	14.41	root		tpch.part.p_brand, tpch.part.p_type, tpch.part.p_size, Column#23
  └─HashAgg_16	14.41	root		group by:tpch.part.p_brand, tpch.part.p_size, tpch.part.p_type, funcs:count(distinct tpch.partsupp.ps_suppkey)->Column#23, funcs:firstrow(tpch.part.p_brand)->tpch.part.p_brand, funcs:firstrow(tpch.part.p_type)->tpch.part.p_type, funcs:firstrow(tpch.part.p_size)->tpch.part.p_size
    └─HashJoin_28	3863988.24	root		anti semi join, equal:[eq(tpch.partsupp.ps_suppkey, tpch.supplier.s_suppkey)]
      ├─TableReader_66(Build)	400000.00	root		data:Selection_65
      │ └─Selection_65	400000.00	cop[tikv]		like(tpch.supplier.s_comment, "%Customer%Complaints%", 92)
      │   └─TableFullScan_64	500000.00	cop[tikv]	table:supplier	keep order:false
      └─IndexMergeJoin_38(Probe)	4829985.30	root		inner join, inner:IndexReader_36, outer key:tpch.part.p_partkey, inner key:tpch.partsupp.ps_partkey
        ├─TableReader_59(Build)	1200618.43	root		data:Selection_58
        │ └─Selection_58	1200618.43	cop[tikv]		in(tpch.part.p_size, 48, 19, 12, 4, 41, 7, 21, 39), ne(tpch.part.p_brand, "Brand#34"), not(like(tpch.part.p_type, "LARGE BRUSHED%", 92))
        │   └─TableFullScan_57	10000000.00	cop[tikv]	table:part	keep order:false
        └─IndexReader_36(Probe)	4.02	root		index:IndexRangeScan_35
          └─IndexRangeScan_35	4.02	cop[tikv]	table:partsupp, index:PRIMARY(PS_PARTKEY, PS_SUPPKEY)	range: decided by [eq(tpch.partsupp.ps_partkey, tpch.part.p_partkey)], keep order:true
=======
Sort	14.41	root		Column#23:desc, tpch.part.p_brand, tpch.part.p_type, tpch.part.p_size
└─Projection	14.41	root		tpch.part.p_brand, tpch.part.p_type, tpch.part.p_size, Column#23
  └─HashAgg	14.41	root		group by:tpch.part.p_brand, tpch.part.p_size, tpch.part.p_type, funcs:count(distinct tpch.partsupp.ps_suppkey)->Column#23, funcs:firstrow(tpch.part.p_brand)->tpch.part.p_brand, funcs:firstrow(tpch.part.p_type)->tpch.part.p_type, funcs:firstrow(tpch.part.p_size)->tpch.part.p_size
    └─HashJoin	3863988.24	root		anti semi join, equal:[eq(tpch.partsupp.ps_suppkey, tpch.supplier.s_suppkey)]
      ├─TableReader(Build)	400000.00	root		data:Selection
      │ └─Selection	400000.00	cop[tikv]		like(tpch.supplier.s_comment, "%Customer%Complaints%", 92)
      │   └─TableFullScan	500000.00	cop[tikv]	table:supplier	keep order:false
      └─Projection(Probe)	4829985.30	root		tpch.partsupp.ps_suppkey, tpch.part.p_brand, tpch.part.p_type, tpch.part.p_size
        └─IndexHashJoin	4829985.30	root		inner join, inner:IndexReader, outer key:tpch.part.p_partkey, inner key:tpch.partsupp.ps_partkey, equal cond:eq(tpch.part.p_partkey, tpch.partsupp.ps_partkey)
          ├─TableReader(Build)	1200618.43	root		data:Selection
          │ └─Selection	1200618.43	cop[tikv]		in(tpch.part.p_size, 48, 19, 12, 4, 41, 7, 21, 39), ne(tpch.part.p_brand, "Brand#34"), not(like(tpch.part.p_type, "LARGE BRUSHED%", 92))
          │   └─TableFullScan	10000000.00	cop[tikv]	table:part	keep order:false
          └─IndexReader(Probe)	4.02	root		index:IndexRangeScan
            └─IndexRangeScan	4.02	cop[tikv]	table:partsupp, index:PRIMARY(PS_PARTKEY, PS_SUPPKEY)	range: decided by [eq(tpch.partsupp.ps_partkey, tpch.part.p_partkey)], keep order:false
>>>>>>> 339bc46f
/*
Q17 Small-Quantity-Order Revenue Query
This query determines how much average yearly revenue would be lost if orders were no longer filled for small
quantities of certain parts. This may reduce overhead expenses by concentrating sales on larger shipments.
The Small-Quantity-Order Revenue Query considers parts of a given brand and with a given container type and
determines the average lineitem quantity of such parts ordered for all orders (past and pending) in the 7-year database.
What would be the average yearly gross (undiscounted) loss in revenue if orders for these parts with a quantity
of less than 20% of this average were no longer taken?
Planner enahancement: aggregation pull up through join.
*/
explain format = 'brief'
select
sum(l_extendedprice) / 7.0 as avg_yearly
from
lineitem,
part
where
p_partkey = l_partkey
and p_brand = 'Brand#44'
and p_container = 'WRAP PKG'
and l_quantity < (
select
0.2 * avg(l_quantity)
from
lineitem
where
l_partkey = p_partkey
);
id	estRows	task	access object	operator info
Projection	1.00	root		div(Column#46, 7.0)->Column#47
└─StreamAgg	1.00	root		funcs:sum(tpch.lineitem.l_extendedprice)->Column#46
  └─HashJoin	293773.83	root		inner join, equal:[eq(tpch.part.p_partkey, tpch.lineitem.l_partkey)], other cond:lt(tpch.lineitem.l_quantity, mul(0.2, Column#44))
    ├─HashJoin(Build)	293773.83	root		inner join, equal:[eq(tpch.part.p_partkey, tpch.lineitem.l_partkey)]
    │ ├─TableReader(Build)	9736.49	root		data:Selection
    │ │ └─Selection	9736.49	cop[tikv]		eq(tpch.part.p_brand, "Brand#44"), eq(tpch.part.p_container, "WRAP PKG")
    │ │   └─TableFullScan	10000000.00	cop[tikv]	table:part	keep order:false
    │ └─TableReader(Probe)	300005811.00	root		data:TableFullScan
    │   └─TableFullScan	300005811.00	cop[tikv]	table:lineitem	keep order:false
    └─HashAgg(Probe)	9943040.00	root		group by:tpch.lineitem.l_partkey, funcs:avg(Column#50, Column#51)->Column#44, funcs:firstrow(tpch.lineitem.l_partkey)->tpch.lineitem.l_partkey
      └─TableReader	9943040.00	root		data:HashAgg
        └─HashAgg	9943040.00	cop[tikv]		group by:tpch.lineitem.l_partkey, funcs:count(tpch.lineitem.l_quantity)->Column#50, funcs:sum(tpch.lineitem.l_quantity)->Column#51
          └─TableFullScan	300005811.00	cop[tikv]	table:lineitem	keep order:false
/*
Q18 Large Volume Customer Query
The Large Volume Customer Query ranks customers based on their having placed a large quantity order. Large
quantity orders are defined as those orders whose total quantity is above a certain level.
The Large Volume Customer Query finds a list of the top 100 customers who have ever placed large quantity orders.
The query lists the customer name, customer key, the order key, date and total price and the quantity for the order.
Planner enhancement: cost estimation is not so good, join reorder. The inner subquery's result is only 300+ rows.
*/
explain format = 'brief'
select
c_name,
c_custkey,
o_orderkey,
o_orderdate,
o_totalprice,
sum(l_quantity)
from
customer,
orders,
lineitem
where
o_orderkey in (
select
l_orderkey
from
lineitem
group by
l_orderkey having
sum(l_quantity) > 314
)
and c_custkey = o_custkey
and o_orderkey = l_orderkey
group by
c_name,
c_custkey,
o_orderkey,
o_orderdate,
o_totalprice
order by
o_totalprice desc,
o_orderdate
limit 100;
id	estRows	task	access object	operator info
<<<<<<< HEAD
Projection_24	100.00	root		tpch.customer.c_name, tpch.customer.c_custkey, tpch.orders.o_orderkey, tpch.orders.o_orderdate, tpch.orders.o_totalprice, Column#54
└─TopN_27	100.00	root		schema:[Column#54 tpch.customer.c_custkey tpch.customer.c_name tpch.orders.o_orderkey tpch.orders.o_totalprice tpch.orders.o_orderdate], items:tpch.orders.o_totalprice:desc, tpch.orders.o_orderdate, offset:0, count:100
  └─HashAgg_33	59251097.60	root		group by:tpch.customer.c_custkey, tpch.customer.c_name, tpch.orders.o_orderdate, tpch.orders.o_orderkey, tpch.orders.o_totalprice, funcs:sum(tpch.lineitem.l_quantity)->Column#54, funcs:firstrow(tpch.customer.c_custkey)->tpch.customer.c_custkey, funcs:firstrow(tpch.customer.c_name)->tpch.customer.c_name, funcs:firstrow(tpch.orders.o_orderkey)->tpch.orders.o_orderkey, funcs:firstrow(tpch.orders.o_totalprice)->tpch.orders.o_totalprice, funcs:firstrow(tpch.orders.o_orderdate)->tpch.orders.o_orderdate
    └─HashJoin_48	240004648.80	root		inner join, equal:[eq(tpch.orders.o_orderkey, tpch.lineitem.l_orderkey)]
      ├─HashJoin_72(Build)	59251097.60	root		inner join, equal:[eq(tpch.orders.o_orderkey, tpch.lineitem.l_orderkey)]
      │ ├─Selection_89(Build)	59251097.60	root		gt(Column#52, 314)
      │ │ └─HashAgg_96	74063872.00	root		group by:tpch.lineitem.l_orderkey, funcs:sum(Column#66)->Column#52, funcs:firstrow(tpch.lineitem.l_orderkey)->tpch.lineitem.l_orderkey
      │ │   └─TableReader_97	74063872.00	root		data:HashAgg_90
      │ │     └─HashAgg_90	74063872.00	cop[tikv]		group by:tpch.lineitem.l_orderkey, funcs:sum(tpch.lineitem.l_quantity)->Column#66
      │ │       └─TableFullScan_95	300005811.00	cop[tikv]	table:lineitem	keep order:false
      │ └─HashJoin_84(Probe)	75000000.00	root		inner join, equal:[eq(tpch.customer.c_custkey, tpch.orders.o_custkey)]
      │   ├─TableReader_88(Build)	7500000.00	root		data:TableFullScan_87
      │   │ └─TableFullScan_87	7500000.00	cop[tikv]	table:customer	keep order:false
      │   └─TableReader_86(Probe)	75000000.00	root		data:TableFullScan_85
      │     └─TableFullScan_85	75000000.00	cop[tikv]	table:orders	keep order:false
      └─TableReader_101(Probe)	300005811.00	root		data:TableFullScan_100
        └─TableFullScan_100	300005811.00	cop[tikv]	table:lineitem	keep order:false
=======
Projection	100.00	root		tpch.customer.c_name, tpch.customer.c_custkey, tpch.orders.o_orderkey, tpch.orders.o_orderdate, tpch.orders.o_totalprice, Column#54
└─TopN	100.00	root		tpch.orders.o_totalprice:desc, tpch.orders.o_orderdate, offset:0, count:100
  └─HashAgg	59251097.60	root		group by:tpch.customer.c_custkey, tpch.customer.c_name, tpch.orders.o_orderdate, tpch.orders.o_orderkey, tpch.orders.o_totalprice, funcs:sum(tpch.lineitem.l_quantity)->Column#54, funcs:firstrow(tpch.customer.c_custkey)->tpch.customer.c_custkey, funcs:firstrow(tpch.customer.c_name)->tpch.customer.c_name, funcs:firstrow(tpch.orders.o_orderkey)->tpch.orders.o_orderkey, funcs:firstrow(tpch.orders.o_totalprice)->tpch.orders.o_totalprice, funcs:firstrow(tpch.orders.o_orderdate)->tpch.orders.o_orderdate
    └─HashJoin	240004648.80	root		inner join, equal:[eq(tpch.orders.o_orderkey, tpch.lineitem.l_orderkey)]
      ├─HashJoin(Build)	59251097.60	root		inner join, equal:[eq(tpch.orders.o_orderkey, tpch.lineitem.l_orderkey)]
      │ ├─Selection(Build)	59251097.60	root		gt(Column#52, 314)
      │ │ └─HashAgg	74063872.00	root		group by:tpch.lineitem.l_orderkey, funcs:sum(Column#66)->Column#52, funcs:firstrow(tpch.lineitem.l_orderkey)->tpch.lineitem.l_orderkey
      │ │   └─TableReader	74063872.00	root		data:HashAgg
      │ │     └─HashAgg	74063872.00	cop[tikv]		group by:tpch.lineitem.l_orderkey, funcs:sum(tpch.lineitem.l_quantity)->Column#66
      │ │       └─TableFullScan	300005811.00	cop[tikv]	table:lineitem	keep order:false
      │ └─HashJoin(Probe)	75000000.00	root		inner join, equal:[eq(tpch.customer.c_custkey, tpch.orders.o_custkey)]
      │   ├─TableReader(Build)	7500000.00	root		data:TableFullScan
      │   │ └─TableFullScan	7500000.00	cop[tikv]	table:customer	keep order:false
      │   └─TableReader(Probe)	75000000.00	root		data:TableFullScan
      │     └─TableFullScan	75000000.00	cop[tikv]	table:orders	keep order:false
      └─TableReader(Probe)	300005811.00	root		data:TableFullScan
        └─TableFullScan	300005811.00	cop[tikv]	table:lineitem	keep order:false
>>>>>>> 339bc46f
/*
Q19 Discounted Revenue Query
The Discounted Revenue Query reports the gross discounted revenue attributed to the sale of selected parts handled
in a particular manner. This query is an example of code such as might be produced programmatically by a data
mining tool.
The Discounted Revenue query finds the gross discounted revenue for all orders for three different types of parts
that were shipped by air and delivered in person. Parts are selected based on the combination of specific brands, a
list of containers, and a range of sizes.
*/
explain format = 'brief'
select
sum(l_extendedprice* (1 - l_discount)) as revenue
from
lineitem,
part
where
(
p_partkey = l_partkey
and p_brand = 'Brand#52'
and p_container in ('SM CASE', 'SM BOX', 'SM PACK', 'SM PKG')
and l_quantity >= 4 and l_quantity <= 4 + 10
and p_size between 1 and 5
and l_shipmode in ('AIR', 'AIR REG')
and l_shipinstruct = 'DELIVER IN PERSON'
)
or
(
p_partkey = l_partkey
and p_brand = 'Brand#11'
and p_container in ('MED BAG', 'MED BOX', 'MED PKG', 'MED PACK')
and l_quantity >= 18 and l_quantity <= 18 + 10
and p_size between 1 and 10
and l_shipmode in ('AIR', 'AIR REG')
and l_shipinstruct = 'DELIVER IN PERSON'
)
or
(
p_partkey = l_partkey
and p_brand = 'Brand#51'
and p_container in ('LG CASE', 'LG BOX', 'LG PACK', 'LG PKG')
and l_quantity >= 29 and l_quantity <= 29 + 10
and p_size between 1 and 15
and l_shipmode in ('AIR', 'AIR REG')
and l_shipinstruct = 'DELIVER IN PERSON'
);
id	estRows	task	access object	operator info
StreamAgg	1.00	root		funcs:sum(Column#28)->Column#27
└─Projection	733887.82	root		mul(tpch.lineitem.l_extendedprice, minus(1, tpch.lineitem.l_discount))->Column#28
  └─HashJoin	733887.82	root		inner join, equal:[eq(tpch.part.p_partkey, tpch.lineitem.l_partkey)], other cond:or(and(and(eq(tpch.part.p_brand, "Brand#52"), in(tpch.part.p_container, "SM CASE", "SM BOX", "SM PACK", "SM PKG")), and(ge(tpch.lineitem.l_quantity, 4), and(le(tpch.lineitem.l_quantity, 14), le(tpch.part.p_size, 5)))), or(and(and(eq(tpch.part.p_brand, "Brand#11"), in(tpch.part.p_container, "MED BAG", "MED BOX", "MED PKG", "MED PACK")), and(ge(tpch.lineitem.l_quantity, 18), and(le(tpch.lineitem.l_quantity, 28), le(tpch.part.p_size, 10)))), and(and(eq(tpch.part.p_brand, "Brand#51"), in(tpch.part.p_container, "LG CASE", "LG BOX", "LG PACK", "LG PKG")), and(ge(tpch.lineitem.l_quantity, 29), and(le(tpch.lineitem.l_quantity, 39), le(tpch.part.p_size, 15))))))
    ├─TableReader(Build)	24323.12	root		data:Selection
    │ └─Selection	24323.12	cop[tikv]		ge(tpch.part.p_size, 1), or(and(eq(tpch.part.p_brand, "Brand#52"), and(in(tpch.part.p_container, "SM CASE", "SM BOX", "SM PACK", "SM PKG"), le(tpch.part.p_size, 5))), or(and(eq(tpch.part.p_brand, "Brand#11"), and(in(tpch.part.p_container, "MED BAG", "MED BOX", "MED PKG", "MED PACK"), le(tpch.part.p_size, 10))), and(eq(tpch.part.p_brand, "Brand#51"), and(in(tpch.part.p_container, "LG CASE", "LG BOX", "LG PACK", "LG PKG"), le(tpch.part.p_size, 15)))))
    │   └─TableFullScan	10000000.00	cop[tikv]	table:part	keep order:false
    └─TableReader(Probe)	6286493.79	root		data:Selection
      └─Selection	6286493.79	cop[tikv]		eq(tpch.lineitem.l_shipinstruct, "DELIVER IN PERSON"), in(tpch.lineitem.l_shipmode, "AIR", "AIR REG"), or(and(ge(tpch.lineitem.l_quantity, 4), le(tpch.lineitem.l_quantity, 14)), or(and(ge(tpch.lineitem.l_quantity, 18), le(tpch.lineitem.l_quantity, 28)), and(ge(tpch.lineitem.l_quantity, 29), le(tpch.lineitem.l_quantity, 39))))
        └─TableFullScan	300005811.00	cop[tikv]	table:lineitem	keep order:false
/*
Q20 Potential Part Promotion Query
The Potential Part Promotion Query identifies suppliers in a particular nation having selected parts that may be candidates
for a promotional offer.
The Potential Part Promotion query identifies suppliers who have an excess of a given part available; an excess is
defined to be more than 50% of the parts like the given part that the supplier shipped in a given year for a given
nation. Only parts whose names share a certain naming convention are considered.
*/
explain format = 'brief'
select
s_name,
s_address
from
supplier,
nation
where
s_suppkey in (
select
ps_suppkey
from
partsupp
where
ps_partkey in (
select
p_partkey
from
part
where
p_name like 'green%'
)
and ps_availqty > (
select
0.5 * sum(l_quantity)
from
lineitem
where
l_partkey = ps_partkey
and l_suppkey = ps_suppkey
and l_shipdate >= '1993-01-01'
and l_shipdate < date_add('1993-01-01', interval '1' year)
)
)
and s_nationkey = n_nationkey
and n_name = 'ALGERIA'
order by
s_name;
id	estRows	task	access object	operator info
<<<<<<< HEAD
Sort_28	20000.00	root		schema:[tpch.supplier.s_name tpch.supplier.s_address], items:tpch.supplier.s_name
└─HashJoin_32	20000.00	root		inner join, equal:[eq(tpch.supplier.s_suppkey, tpch.partsupp.ps_suppkey)]
  ├─HashJoin_45(Build)	20000.00	root		inner join, equal:[eq(tpch.nation.n_nationkey, tpch.supplier.s_nationkey)]
  │ ├─TableReader_50(Build)	1.00	root		data:Selection_49
  │ │ └─Selection_49	1.00	cop[tikv]		eq(tpch.nation.n_name, "ALGERIA")
  │ │   └─TableFullScan_48	25.00	cop[tikv]	table:nation	keep order:false
  │ └─TableReader_47(Probe)	500000.00	root		data:TableFullScan_46
  │   └─TableFullScan_46	500000.00	cop[tikv]	table:supplier	keep order:false
  └─HashAgg_53(Probe)	257492.04	root		group by:tpch.partsupp.ps_suppkey, funcs:firstrow(tpch.partsupp.ps_suppkey)->tpch.partsupp.ps_suppkey
    └─Projection_54	257492.04	root		tpch.partsupp.ps_suppkey
      └─Selection_55	257492.04	root		gt(cast(tpch.partsupp.ps_availqty), mul(0.5, Column#44))
        └─HashAgg_58	321865.05	root		group by:tpch.partsupp.ps_partkey, tpch.partsupp.ps_suppkey, funcs:firstrow(tpch.partsupp.ps_suppkey)->tpch.partsupp.ps_suppkey, funcs:firstrow(tpch.partsupp.ps_availqty)->tpch.partsupp.ps_availqty, funcs:sum(tpch.lineitem.l_quantity)->Column#44
          └─HashJoin_62	9711455.06	root		left outer join, equal:[eq(tpch.partsupp.ps_partkey, tpch.lineitem.l_partkey) eq(tpch.partsupp.ps_suppkey, tpch.lineitem.l_suppkey)]
            ├─IndexHashJoin_69(Build)	321865.05	root		inner join, inner:IndexLookUp_66, outer key:tpch.part.p_partkey, inner key:tpch.partsupp.ps_partkey, equal cond:eq(tpch.part.p_partkey, tpch.partsupp.ps_partkey)
            │ ├─TableReader_98(Build)	80007.93	root		data:Selection_97
            │ │ └─Selection_97	80007.93	cop[tikv]		like(tpch.part.p_name, "green%", 92)
            │ │   └─TableFullScan_96	10000000.00	cop[tikv]	table:part	keep order:false
            │ └─IndexLookUp_66(Probe)	4.02	root		
            │   ├─IndexRangeScan_64(Build)	4.02	cop[tikv]	table:partsupp, index:PRIMARY(PS_PARTKEY, PS_SUPPKEY)	range: decided by [eq(tpch.partsupp.ps_partkey, tpch.part.p_partkey)], keep order:false
            │   └─TableRowIDScan_65(Probe)	4.02	cop[tikv]	table:partsupp	keep order:false
            └─TableReader_103(Probe)	44189356.65	root		data:Selection_102
              └─Selection_102	44189356.65	cop[tikv]		ge(tpch.lineitem.l_shipdate, 1993-01-01 00:00:00.000000), lt(tpch.lineitem.l_shipdate, 1994-01-01)
                └─TableFullScan_101	300005811.00	cop[tikv]	table:lineitem	keep order:false
=======
Sort	20000.00	root		tpch.supplier.s_name
└─HashJoin	20000.00	root		inner join, equal:[eq(tpch.supplier.s_suppkey, tpch.partsupp.ps_suppkey)]
  ├─HashJoin(Build)	20000.00	root		inner join, equal:[eq(tpch.nation.n_nationkey, tpch.supplier.s_nationkey)]
  │ ├─TableReader(Build)	1.00	root		data:Selection
  │ │ └─Selection	1.00	cop[tikv]		eq(tpch.nation.n_name, "ALGERIA")
  │ │   └─TableFullScan	25.00	cop[tikv]	table:nation	keep order:false
  │ └─TableReader(Probe)	500000.00	root		data:TableFullScan
  │   └─TableFullScan	500000.00	cop[tikv]	table:supplier	keep order:false
  └─HashAgg(Probe)	257492.04	root		group by:tpch.partsupp.ps_suppkey, funcs:firstrow(tpch.partsupp.ps_suppkey)->tpch.partsupp.ps_suppkey
    └─Projection	257492.04	root		tpch.partsupp.ps_suppkey
      └─Selection	257492.04	root		gt(cast(tpch.partsupp.ps_availqty), mul(0.5, Column#44))
        └─HashAgg	321865.05	root		group by:tpch.partsupp.ps_partkey, tpch.partsupp.ps_suppkey, funcs:firstrow(tpch.partsupp.ps_suppkey)->tpch.partsupp.ps_suppkey, funcs:firstrow(tpch.partsupp.ps_availqty)->tpch.partsupp.ps_availqty, funcs:sum(tpch.lineitem.l_quantity)->Column#44
          └─HashJoin	9711455.06	root		left outer join, equal:[eq(tpch.partsupp.ps_partkey, tpch.lineitem.l_partkey) eq(tpch.partsupp.ps_suppkey, tpch.lineitem.l_suppkey)]
            ├─IndexHashJoin(Build)	321865.05	root		inner join, inner:IndexLookUp, outer key:tpch.part.p_partkey, inner key:tpch.partsupp.ps_partkey, equal cond:eq(tpch.part.p_partkey, tpch.partsupp.ps_partkey)
            │ ├─TableReader(Build)	80007.93	root		data:Selection
            │ │ └─Selection	80007.93	cop[tikv]		like(tpch.part.p_name, "green%", 92)
            │ │   └─TableFullScan	10000000.00	cop[tikv]	table:part	keep order:false
            │ └─IndexLookUp(Probe)	4.02	root		
            │   ├─IndexRangeScan(Build)	4.02	cop[tikv]	table:partsupp, index:PRIMARY(PS_PARTKEY, PS_SUPPKEY)	range: decided by [eq(tpch.partsupp.ps_partkey, tpch.part.p_partkey)], keep order:false
            │   └─TableRowIDScan(Probe)	4.02	cop[tikv]	table:partsupp	keep order:false
            └─TableReader(Probe)	44189356.65	root		data:Selection
              └─Selection	44189356.65	cop[tikv]		ge(tpch.lineitem.l_shipdate, 1993-01-01 00:00:00.000000), lt(tpch.lineitem.l_shipdate, 1994-01-01)
                └─TableFullScan	300005811.00	cop[tikv]	table:lineitem	keep order:false
>>>>>>> 339bc46f
/*
Q21 Suppliers Who Kept Orders Waiting Query
This query identifies certain suppliers who were not able to ship required parts in a timely manner.
The Suppliers Who Kept Orders Waiting query identifies suppliers, for a given nation, whose product was part of a
multi-supplier order (with current status of 'F') where they were the only supplier who failed to meet the committed
delivery date.
*/
explain format = 'brief'
select
s_name,
count(*) as numwait
from
supplier,
lineitem l1,
orders,
nation
where
s_suppkey = l1.l_suppkey
and o_orderkey = l1.l_orderkey
and o_orderstatus = 'F'
and l1.l_receiptdate > l1.l_commitdate
and exists (
select
*
from
lineitem l2
where
l2.l_orderkey = l1.l_orderkey
and l2.l_suppkey <> l1.l_suppkey
)
and not exists (
select
*
from
lineitem l3
where
l3.l_orderkey = l1.l_orderkey
and l3.l_suppkey <> l1.l_suppkey
and l3.l_receiptdate > l3.l_commitdate
)
and s_nationkey = n_nationkey
and n_name = 'EGYPT'
group by
s_name
order by
numwait desc,
s_name
limit 100;
id	estRows	task	access object	operator info
<<<<<<< HEAD
Projection_25	100.00	root		tpch.supplier.s_name, Column#72
└─TopN_28	100.00	root		schema:[Column#72 tpch.supplier.s_name], items:Column#72:desc, tpch.supplier.s_name, offset:0, count:100
  └─HashAgg_34	12800.00	root		group by:tpch.supplier.s_name, funcs:count(1)->Column#72, funcs:firstrow(tpch.supplier.s_name)->tpch.supplier.s_name
    └─IndexHashJoin_42	7828961.66	root		anti semi join, inner:IndexLookUp_39, outer key:tpch.lineitem.l_orderkey, inner key:tpch.lineitem.l_orderkey, equal cond:eq(tpch.lineitem.l_orderkey, tpch.lineitem.l_orderkey), other cond:ne(tpch.lineitem.l_suppkey, tpch.lineitem.l_suppkey)
      ├─IndexHashJoin_82(Build)	9786202.08	root		semi join, inner:IndexLookUp_79, outer key:tpch.lineitem.l_orderkey, inner key:tpch.lineitem.l_orderkey, equal cond:eq(tpch.lineitem.l_orderkey, tpch.lineitem.l_orderkey), other cond:ne(tpch.lineitem.l_suppkey, tpch.lineitem.l_suppkey), ne(tpch.lineitem.l_suppkey, tpch.supplier.s_suppkey)
      │ ├─IndexMergeJoin_101(Build)	12232752.60	root		inner join, inner:TableReader_96, outer key:tpch.lineitem.l_orderkey, inner key:tpch.orders.o_orderkey
      │ │ ├─HashJoin_105(Build)	12232752.60	root		inner join, equal:[eq(tpch.supplier.s_suppkey, tpch.lineitem.l_suppkey)]
      │ │ │ ├─HashJoin_118(Build)	20000.00	root		inner join, equal:[eq(tpch.nation.n_nationkey, tpch.supplier.s_nationkey)]
      │ │ │ │ ├─TableReader_123(Build)	1.00	root		data:Selection_122
      │ │ │ │ │ └─Selection_122	1.00	cop[tikv]		eq(tpch.nation.n_name, "EGYPT")
      │ │ │ │ │   └─TableFullScan_121	25.00	cop[tikv]	table:nation	keep order:false
      │ │ │ │ └─TableReader_120(Probe)	500000.00	root		data:TableFullScan_119
      │ │ │ │   └─TableFullScan_119	500000.00	cop[tikv]	table:supplier	keep order:false
      │ │ │ └─TableReader_126(Probe)	240004648.80	root		data:Selection_125
      │ │ │   └─Selection_125	240004648.80	cop[tikv]		gt(tpch.lineitem.l_receiptdate, tpch.lineitem.l_commitdate)
      │ │ │     └─TableFullScan_124	300005811.00	cop[tikv]	table:l1	keep order:false
      │ │ └─TableReader_96(Probe)	0.49	root		data:Selection_95
      │ │   └─Selection_95	0.49	cop[tikv]		eq(tpch.orders.o_orderstatus, "F")
      │ │     └─TableRangeScan_94	1.00	cop[tikv]	table:orders	range: decided by [tpch.lineitem.l_orderkey], keep order:true
      │ └─IndexLookUp_79(Probe)	4.05	root		
      │   ├─IndexRangeScan_77(Build)	4.05	cop[tikv]	table:l2, index:PRIMARY(L_ORDERKEY, L_LINENUMBER)	range: decided by [eq(tpch.lineitem.l_orderkey, tpch.lineitem.l_orderkey)], keep order:false
      │   └─TableRowIDScan_78(Probe)	4.05	cop[tikv]	table:l2	keep order:false
      └─IndexLookUp_39(Probe)	4.05	root		
        ├─IndexRangeScan_36(Build)	5.06	cop[tikv]	table:l3, index:PRIMARY(L_ORDERKEY, L_LINENUMBER)	range: decided by [eq(tpch.lineitem.l_orderkey, tpch.lineitem.l_orderkey)], keep order:false
        └─Selection_38(Probe)	4.05	cop[tikv]		gt(tpch.lineitem.l_receiptdate, tpch.lineitem.l_commitdate)
          └─TableRowIDScan_37	5.06	cop[tikv]	table:l3	keep order:false
=======
Projection	100.00	root		tpch.supplier.s_name, Column#72
└─TopN	100.00	root		Column#72:desc, tpch.supplier.s_name, offset:0, count:100
  └─HashAgg	12800.00	root		group by:tpch.supplier.s_name, funcs:count(1)->Column#72, funcs:firstrow(tpch.supplier.s_name)->tpch.supplier.s_name
    └─IndexHashJoin	7828961.66	root		anti semi join, inner:IndexLookUp, outer key:tpch.lineitem.l_orderkey, inner key:tpch.lineitem.l_orderkey, equal cond:eq(tpch.lineitem.l_orderkey, tpch.lineitem.l_orderkey), other cond:ne(tpch.lineitem.l_suppkey, tpch.lineitem.l_suppkey)
      ├─IndexHashJoin(Build)	9786202.08	root		semi join, inner:IndexLookUp, outer key:tpch.lineitem.l_orderkey, inner key:tpch.lineitem.l_orderkey, equal cond:eq(tpch.lineitem.l_orderkey, tpch.lineitem.l_orderkey), other cond:ne(tpch.lineitem.l_suppkey, tpch.lineitem.l_suppkey), ne(tpch.lineitem.l_suppkey, tpch.supplier.s_suppkey)
      │ ├─IndexJoin(Build)	12232752.60	root		inner join, inner:TableReader, outer key:tpch.lineitem.l_orderkey, inner key:tpch.orders.o_orderkey, equal cond:eq(tpch.lineitem.l_orderkey, tpch.orders.o_orderkey)
      │ │ ├─HashJoin(Build)	12232752.60	root		inner join, equal:[eq(tpch.supplier.s_suppkey, tpch.lineitem.l_suppkey)]
      │ │ │ ├─HashJoin(Build)	20000.00	root		inner join, equal:[eq(tpch.nation.n_nationkey, tpch.supplier.s_nationkey)]
      │ │ │ │ ├─TableReader(Build)	1.00	root		data:Selection
      │ │ │ │ │ └─Selection	1.00	cop[tikv]		eq(tpch.nation.n_name, "EGYPT")
      │ │ │ │ │   └─TableFullScan	25.00	cop[tikv]	table:nation	keep order:false
      │ │ │ │ └─TableReader(Probe)	500000.00	root		data:TableFullScan
      │ │ │ │   └─TableFullScan	500000.00	cop[tikv]	table:supplier	keep order:false
      │ │ │ └─TableReader(Probe)	240004648.80	root		data:Selection
      │ │ │   └─Selection	240004648.80	cop[tikv]		gt(tpch.lineitem.l_receiptdate, tpch.lineitem.l_commitdate)
      │ │ │     └─TableFullScan	300005811.00	cop[tikv]	table:l1	keep order:false
      │ │ └─TableReader(Probe)	0.49	root		data:Selection
      │ │   └─Selection	0.49	cop[tikv]		eq(tpch.orders.o_orderstatus, "F")
      │ │     └─TableRangeScan	1.00	cop[tikv]	table:orders	range: decided by [tpch.lineitem.l_orderkey], keep order:false
      │ └─IndexLookUp(Probe)	4.05	root		
      │   ├─IndexRangeScan(Build)	4.05	cop[tikv]	table:l2, index:PRIMARY(L_ORDERKEY, L_LINENUMBER)	range: decided by [eq(tpch.lineitem.l_orderkey, tpch.lineitem.l_orderkey)], keep order:false
      │   └─TableRowIDScan(Probe)	4.05	cop[tikv]	table:l2	keep order:false
      └─IndexLookUp(Probe)	4.05	root		
        ├─IndexRangeScan(Build)	5.06	cop[tikv]	table:l3, index:PRIMARY(L_ORDERKEY, L_LINENUMBER)	range: decided by [eq(tpch.lineitem.l_orderkey, tpch.lineitem.l_orderkey)], keep order:false
        └─Selection(Probe)	4.05	cop[tikv]		gt(tpch.lineitem.l_receiptdate, tpch.lineitem.l_commitdate)
          └─TableRowIDScan	5.06	cop[tikv]	table:l3	keep order:false
>>>>>>> 339bc46f
/*
Q22 Global Sales Opportunity Query
The Global Sales Opportunity Query identifies geographies where there are customers who may be likely to make a
purchase.
This query counts how many customers within a specific range of country codes have not placed orders for 7 years
but who have a greater than average “positive” account balance. It also reflects the magnitude of that balance.
Country code is defined as the first two characters of c_phone.
*/
explain format = 'brief'
select
cntrycode,
count(*) as numcust,
sum(c_acctbal) as totacctbal
from
(
select
substring(c_phone from 1 for 2) as cntrycode,
c_acctbal
from
customer
where
substring(c_phone from 1 for 2) in
('20', '40', '22', '30', '39', '42', '21')
and c_acctbal > (
select
avg(c_acctbal)
from
customer
where
c_acctbal > 0.00
and substring(c_phone from 1 for 2) in
('20', '40', '22', '30', '39', '42', '21')
)
and not exists (
select
*
from
orders
where
o_custkey = c_custkey
)
) as custsale
group by
cntrycode
order by
cntrycode;
id	estRows	task	access object	operator info
<<<<<<< HEAD
Sort_39	1.00	root		schema:[Column#27 Column#28 Column#29], items:Column#27
└─Projection_41	1.00	root		Column#27, Column#28, Column#29
  └─HashAgg_44	1.00	root		group by:Column#27, funcs:count(1)->Column#28, funcs:sum(tpch.customer.c_acctbal)->Column#29, funcs:firstrow(Column#27)->Column#27
    └─Projection_45	0.00	root		substring(tpch.customer.c_phone, 1, 2)->Column#27, tpch.customer.c_acctbal
      └─HashJoin_46	0.00	root		anti semi join, equal:[eq(tpch.customer.c_custkey, tpch.orders.o_custkey)]
        ├─TableReader_52(Build)	75000000.00	root		data:TableFullScan_51
        │ └─TableFullScan_51	75000000.00	cop[tikv]	table:orders	keep order:false
        └─Selection_50(Probe)	0.00	root		in(substring(tpch.customer.c_phone, 1, 2), "20", "40", "22", "30", "39", "42", "21")
          └─TableReader_49	0.00	root		data:Selection_48
            └─Selection_48	0.00	cop[tikv]		gt(tpch.customer.c_acctbal, NULL)
              └─TableFullScan_47	7500000.00	cop[tikv]	table:customer	keep order:false
=======
Sort	1.00	root		Column#27
└─Projection	1.00	root		Column#27, Column#28, Column#29
  └─HashAgg	1.00	root		group by:Column#27, funcs:count(1)->Column#28, funcs:sum(tpch.customer.c_acctbal)->Column#29, funcs:firstrow(Column#27)->Column#27
    └─Projection	0.00	root		substring(tpch.customer.c_phone, 1, 2)->Column#27, tpch.customer.c_acctbal
      └─HashJoin	0.00	root		anti semi join, equal:[eq(tpch.customer.c_custkey, tpch.orders.o_custkey)]
        ├─TableReader(Build)	75000000.00	root		data:TableFullScan
        │ └─TableFullScan	75000000.00	cop[tikv]	table:orders	keep order:false
        └─Selection(Probe)	0.00	root		in(substring(tpch.customer.c_phone, 1, 2), "20", "40", "22", "30", "39", "42", "21")
          └─TableReader	0.00	root		data:Selection
            └─Selection	0.00	cop[tikv]		gt(tpch.customer.c_acctbal, NULL)
              └─TableFullScan	7500000.00	cop[tikv]	table:customer	keep order:false
>>>>>>> 339bc46f
<|MERGE_RESOLUTION|>--- conflicted
+++ resolved
@@ -119,23 +119,13 @@
 l_returnflag,
 l_linestatus;
 id	estRows	task	access object	operator info
-<<<<<<< HEAD
-Sort_6	2.94	root		schema:[tpch.lineitem.l_returnflag tpch.lineitem.l_linestatus Column#18 Column#19 Column#20 Column#21 Column#22 Column#23 Column#24 Column#25], items:tpch.lineitem.l_returnflag, tpch.lineitem.l_linestatus
-└─Projection_8	2.94	root		tpch.lineitem.l_returnflag, tpch.lineitem.l_linestatus, Column#18, Column#19, Column#20, Column#21, Column#22, Column#23, Column#24, Column#25
-  └─HashAgg_14	2.94	root		group by:tpch.lineitem.l_linestatus, tpch.lineitem.l_returnflag, funcs:sum(Column#26)->Column#18, funcs:sum(Column#27)->Column#19, funcs:sum(Column#28)->Column#20, funcs:sum(Column#29)->Column#21, funcs:avg(Column#30, Column#31)->Column#22, funcs:avg(Column#32, Column#33)->Column#23, funcs:avg(Column#34, Column#35)->Column#24, funcs:count(Column#36)->Column#25, funcs:firstrow(tpch.lineitem.l_returnflag)->tpch.lineitem.l_returnflag, funcs:firstrow(tpch.lineitem.l_linestatus)->tpch.lineitem.l_linestatus
-    └─TableReader_15	2.94	root		data:HashAgg_9
-      └─HashAgg_9	2.94	cop[tikv]		group by:tpch.lineitem.l_linestatus, tpch.lineitem.l_returnflag, funcs:sum(tpch.lineitem.l_quantity)->Column#26, funcs:sum(tpch.lineitem.l_extendedprice)->Column#27, funcs:sum(mul(tpch.lineitem.l_extendedprice, minus(1, tpch.lineitem.l_discount)))->Column#28, funcs:sum(mul(mul(tpch.lineitem.l_extendedprice, minus(1, tpch.lineitem.l_discount)), plus(1, tpch.lineitem.l_tax)))->Column#29, funcs:count(tpch.lineitem.l_quantity)->Column#30, funcs:sum(tpch.lineitem.l_quantity)->Column#31, funcs:count(tpch.lineitem.l_extendedprice)->Column#32, funcs:sum(tpch.lineitem.l_extendedprice)->Column#33, funcs:count(tpch.lineitem.l_discount)->Column#34, funcs:sum(tpch.lineitem.l_discount)->Column#35, funcs:count(1)->Column#36
-        └─Selection_13	293795345.00	cop[tikv]		le(tpch.lineitem.l_shipdate, 1998-08-15)
-          └─TableFullScan_12	300005811.00	cop[tikv]	table:lineitem	keep order:false
-=======
-Sort	2.94	root		tpch.lineitem.l_returnflag, tpch.lineitem.l_linestatus
+Sort	2.94	root		schema:[tpch.lineitem.l_returnflag tpch.lineitem.l_linestatus Column#18 Column#19 Column#20 Column#21 Column#22 Column#23 Column#24 Column#25], items:tpch.lineitem.l_returnflag, tpch.lineitem.l_linestatus
 └─Projection	2.94	root		tpch.lineitem.l_returnflag, tpch.lineitem.l_linestatus, Column#18, Column#19, Column#20, Column#21, Column#22, Column#23, Column#24, Column#25
   └─HashAgg	2.94	root		group by:tpch.lineitem.l_linestatus, tpch.lineitem.l_returnflag, funcs:sum(Column#26)->Column#18, funcs:sum(Column#27)->Column#19, funcs:sum(Column#28)->Column#20, funcs:sum(Column#29)->Column#21, funcs:avg(Column#30, Column#31)->Column#22, funcs:avg(Column#32, Column#33)->Column#23, funcs:avg(Column#34, Column#35)->Column#24, funcs:count(Column#36)->Column#25, funcs:firstrow(tpch.lineitem.l_returnflag)->tpch.lineitem.l_returnflag, funcs:firstrow(tpch.lineitem.l_linestatus)->tpch.lineitem.l_linestatus
     └─TableReader	2.94	root		data:HashAgg
       └─HashAgg	2.94	cop[tikv]		group by:tpch.lineitem.l_linestatus, tpch.lineitem.l_returnflag, funcs:sum(tpch.lineitem.l_quantity)->Column#26, funcs:sum(tpch.lineitem.l_extendedprice)->Column#27, funcs:sum(mul(tpch.lineitem.l_extendedprice, minus(1, tpch.lineitem.l_discount)))->Column#28, funcs:sum(mul(mul(tpch.lineitem.l_extendedprice, minus(1, tpch.lineitem.l_discount)), plus(1, tpch.lineitem.l_tax)))->Column#29, funcs:count(tpch.lineitem.l_quantity)->Column#30, funcs:sum(tpch.lineitem.l_quantity)->Column#31, funcs:count(tpch.lineitem.l_extendedprice)->Column#32, funcs:sum(tpch.lineitem.l_extendedprice)->Column#33, funcs:count(tpch.lineitem.l_discount)->Column#34, funcs:sum(tpch.lineitem.l_discount)->Column#35, funcs:count(1)->Column#36
         └─Selection	293795345.00	cop[tikv]		le(tpch.lineitem.l_shipdate, 1998-08-15)
           └─TableFullScan	300005811.00	cop[tikv]	table:lineitem	keep order:false
->>>>>>> 339bc46f
 /*
 Q2 Minimum Cost Supplier Query
 This query finds which supplier should be selected to place an order for a given part in a given region.
@@ -192,43 +182,8 @@
 p_partkey
 limit 100;
 id	estRows	task	access object	operator info
-<<<<<<< HEAD
-Projection_37	100.00	root		tpch.supplier.s_acctbal, tpch.supplier.s_name, tpch.nation.n_name, tpch.part.p_partkey, tpch.part.p_mfgr, tpch.supplier.s_address, tpch.supplier.s_phone, tpch.supplier.s_comment
-└─TopN_40	100.00	root		schema:[tpch.nation.n_name tpch.supplier.s_name tpch.supplier.s_address tpch.supplier.s_phone tpch.supplier.s_acctbal tpch.supplier.s_comment tpch.part.p_partkey tpch.part.p_mfgr], items:tpch.supplier.s_acctbal:desc, tpch.nation.n_name, tpch.supplier.s_name, tpch.part.p_partkey, offset:0, count:100
-  └─HashJoin_45	155496.00	root		inner join, equal:[eq(tpch.part.p_partkey, tpch.partsupp.ps_partkey) eq(tpch.partsupp.ps_supplycost, Column#50)]
-    ├─HashJoin_58(Build)	155496.00	root		inner join, equal:[eq(tpch.partsupp.ps_partkey, tpch.part.p_partkey)]
-    │ ├─TableReader_88(Build)	155496.00	root		data:Selection_87
-    │ │ └─Selection_87	155496.00	cop[tikv]		eq(tpch.part.p_size, 30), like(tpch.part.p_type, "%STEEL", 92)
-    │ │   └─TableFullScan_86	10000000.00	cop[tikv]	table:part	keep order:false
-    │ └─HashJoin_61(Probe)	8155010.44	root		inner join, equal:[eq(tpch.supplier.s_suppkey, tpch.partsupp.ps_suppkey)]
-    │   ├─HashJoin_63(Build)	100000.00	root		inner join, equal:[eq(tpch.nation.n_nationkey, tpch.supplier.s_nationkey)]
-    │   │ ├─HashJoin_76(Build)	5.00	root		inner join, equal:[eq(tpch.region.r_regionkey, tpch.nation.n_regionkey)]
-    │   │ │ ├─TableReader_81(Build)	1.00	root		data:Selection_80
-    │   │ │ │ └─Selection_80	1.00	cop[tikv]		eq(tpch.region.r_name, "ASIA")
-    │   │ │ │   └─TableFullScan_79	5.00	cop[tikv]	table:region	keep order:false
-    │   │ │ └─TableReader_78(Probe)	25.00	root		data:TableFullScan_77
-    │   │ │   └─TableFullScan_77	25.00	cop[tikv]	table:nation	keep order:false
-    │   │ └─TableReader_83(Probe)	500000.00	root		data:TableFullScan_82
-    │   │   └─TableFullScan_82	500000.00	cop[tikv]	table:supplier	keep order:false
-    │   └─TableReader_85(Probe)	40000000.00	root		data:TableFullScan_84
-    │     └─TableFullScan_84	40000000.00	cop[tikv]	table:partsupp	keep order:false
-    └─Selection_89(Probe)	6524008.35	root		not(isnull(Column#50))
-      └─HashAgg_92	8155010.44	root		group by:tpch.partsupp.ps_partkey, funcs:min(tpch.partsupp.ps_supplycost)->Column#50, funcs:firstrow(tpch.partsupp.ps_partkey)->tpch.partsupp.ps_partkey
-        └─HashJoin_96	8155010.44	root		inner join, equal:[eq(tpch.supplier.s_suppkey, tpch.partsupp.ps_suppkey)]
-          ├─HashJoin_98(Build)	100000.00	root		inner join, equal:[eq(tpch.nation.n_nationkey, tpch.supplier.s_nationkey)]
-          │ ├─HashJoin_111(Build)	5.00	root		inner join, equal:[eq(tpch.region.r_regionkey, tpch.nation.n_regionkey)]
-          │ │ ├─TableReader_116(Build)	1.00	root		data:Selection_115
-          │ │ │ └─Selection_115	1.00	cop[tikv]		eq(tpch.region.r_name, "ASIA")
-          │ │ │   └─TableFullScan_114	5.00	cop[tikv]	table:region	keep order:false
-          │ │ └─TableReader_113(Probe)	25.00	root		data:TableFullScan_112
-          │ │   └─TableFullScan_112	25.00	cop[tikv]	table:nation	keep order:false
-          │ └─TableReader_118(Probe)	500000.00	root		data:TableFullScan_117
-          │   └─TableFullScan_117	500000.00	cop[tikv]	table:supplier	keep order:false
-          └─TableReader_120(Probe)	40000000.00	root		data:TableFullScan_119
-            └─TableFullScan_119	40000000.00	cop[tikv]	table:partsupp	keep order:false
-=======
 Projection	100.00	root		tpch.supplier.s_acctbal, tpch.supplier.s_name, tpch.nation.n_name, tpch.part.p_partkey, tpch.part.p_mfgr, tpch.supplier.s_address, tpch.supplier.s_phone, tpch.supplier.s_comment
-└─TopN	100.00	root		tpch.supplier.s_acctbal:desc, tpch.nation.n_name, tpch.supplier.s_name, tpch.part.p_partkey, offset:0, count:100
+└─TopN	100.00	root		schema:[tpch.part.p_partkey tpch.part.p_mfgr tpch.supplier.s_name tpch.supplier.s_address tpch.supplier.s_phone tpch.supplier.s_acctbal tpch.supplier.s_comment tpch.nation.n_name], items:tpch.supplier.s_acctbal:desc, tpch.nation.n_name, tpch.supplier.s_name, tpch.part.p_partkey, offset:0, count:100
   └─Projection	155496.00	root		tpch.part.p_partkey, tpch.part.p_mfgr, tpch.supplier.s_name, tpch.supplier.s_address, tpch.supplier.s_phone, tpch.supplier.s_acctbal, tpch.supplier.s_comment, tpch.nation.n_name
     └─HashJoin	155496.00	root		inner join, equal:[eq(tpch.part.p_partkey, tpch.partsupp.ps_partkey) eq(tpch.partsupp.ps_supplycost, Column#50)]
       ├─HashJoin(Build)	155496.00	root		inner join, equal:[eq(tpch.partsupp.ps_partkey, tpch.part.p_partkey)]
@@ -261,7 +216,6 @@
             │   └─TableFullScan	500000.00	cop[tikv]	table:supplier	keep order:false
             └─TableReader(Probe)	40000000.00	root		data:TableFullScan
               └─TableFullScan	40000000.00	cop[tikv]	table:partsupp	keep order:false
->>>>>>> 339bc46f
 /*
 Q3 Shipping Priority Query
 This query retrieves the 10 unshipped orders with the highest value.
@@ -296,25 +250,8 @@
 o_orderdate
 limit 10;
 id	estRows	task	access object	operator info
-<<<<<<< HEAD
-Projection_14	10.00	root		tpch.lineitem.l_orderkey, Column#35, tpch.orders.o_orderdate, tpch.orders.o_shippriority
-└─TopN_17	10.00	root		schema:[Column#35 tpch.orders.o_orderdate tpch.orders.o_shippriority tpch.lineitem.l_orderkey], items:Column#35:desc, tpch.orders.o_orderdate, offset:0, count:10
-  └─HashAgg_23	40252367.98	root		group by:Column#48, Column#49, Column#50, funcs:sum(Column#44)->Column#35, funcs:firstrow(Column#45)->tpch.orders.o_orderdate, funcs:firstrow(Column#46)->tpch.orders.o_shippriority, funcs:firstrow(Column#47)->tpch.lineitem.l_orderkey
-    └─Projection_81	91515927.49	root		mul(tpch.lineitem.l_extendedprice, minus(1, tpch.lineitem.l_discount))->Column#44, tpch.orders.o_orderdate, tpch.orders.o_shippriority, tpch.lineitem.l_orderkey, tpch.lineitem.l_orderkey, tpch.orders.o_orderdate, tpch.orders.o_shippriority
-      └─HashJoin_40	91515927.49	root		inner join, equal:[eq(tpch.orders.o_orderkey, tpch.lineitem.l_orderkey)]
-        ├─HashJoin_71(Build)	22592975.51	root		inner join, equal:[eq(tpch.customer.c_custkey, tpch.orders.o_custkey)]
-        │ ├─TableReader_77(Build)	1498236.00	root		data:Selection_76
-        │ │ └─Selection_76	1498236.00	cop[tikv]		eq(tpch.customer.c_mktsegment, "AUTOMOBILE")
-        │ │   └─TableFullScan_75	7500000.00	cop[tikv]	table:customer	keep order:false
-        │ └─TableReader_74(Probe)	36870000.00	root		data:Selection_73
-        │   └─Selection_73	36870000.00	cop[tikv]		lt(tpch.orders.o_orderdate, 1995-03-13 00:00:00.000000)
-        │     └─TableFullScan_72	75000000.00	cop[tikv]	table:orders	keep order:false
-        └─TableReader_80(Probe)	163047704.27	root		data:Selection_79
-          └─Selection_79	163047704.27	cop[tikv]		gt(tpch.lineitem.l_shipdate, 1995-03-13 00:00:00.000000)
-            └─TableFullScan_78	300005811.00	cop[tikv]	table:lineitem	keep order:false
-=======
 Projection	10.00	root		tpch.lineitem.l_orderkey, Column#35, tpch.orders.o_orderdate, tpch.orders.o_shippriority
-└─TopN	10.00	root		Column#35:desc, tpch.orders.o_orderdate, offset:0, count:10
+└─TopN	10.00	root		schema:[Column#35 tpch.orders.o_orderdate tpch.orders.o_shippriority tpch.lineitem.l_orderkey], items:Column#35:desc, tpch.orders.o_orderdate, offset:0, count:10
   └─HashAgg	40252367.98	root		group by:Column#48, Column#49, Column#50, funcs:sum(Column#44)->Column#35, funcs:firstrow(Column#45)->tpch.orders.o_orderdate, funcs:firstrow(Column#46)->tpch.orders.o_shippriority, funcs:firstrow(Column#47)->tpch.lineitem.l_orderkey
     └─Projection	91515927.49	root		mul(tpch.lineitem.l_extendedprice, minus(1, tpch.lineitem.l_discount))->Column#44, tpch.orders.o_orderdate, tpch.orders.o_shippriority, tpch.lineitem.l_orderkey, tpch.lineitem.l_orderkey, tpch.orders.o_orderdate, tpch.orders.o_shippriority
       └─HashJoin	91515927.49	root		inner join, equal:[eq(tpch.orders.o_orderkey, tpch.lineitem.l_orderkey)]
@@ -328,7 +265,6 @@
         └─TableReader(Probe)	163047704.27	root		data:Selection
           └─Selection	163047704.27	cop[tikv]		gt(tpch.lineitem.l_shipdate, 1995-03-13 00:00:00.000000)
             └─TableFullScan	300005811.00	cop[tikv]	table:lineitem	keep order:false
->>>>>>> 339bc46f
 /*
 Q4 Order Priority Checking Query
 This query determines how well the order priority system is working and gives an assessment of customer satisfaction.
@@ -359,20 +295,7 @@
 order by
 o_orderpriority;
 id	estRows	task	access object	operator info
-<<<<<<< HEAD
-Sort_10	1.00	root		schema:[tpch.orders.o_orderpriority Column#27], items:tpch.orders.o_orderpriority
-└─Projection_12	1.00	root		tpch.orders.o_orderpriority, Column#27
-  └─HashAgg_15	1.00	root		group by:tpch.orders.o_orderpriority, funcs:count(1)->Column#27, funcs:firstrow(tpch.orders.o_orderpriority)->tpch.orders.o_orderpriority
-    └─IndexHashJoin_23	2340750.00	root		semi join, inner:IndexLookUp_20, outer key:tpch.orders.o_orderkey, inner key:tpch.lineitem.l_orderkey, equal cond:eq(tpch.orders.o_orderkey, tpch.lineitem.l_orderkey)
-      ├─TableReader_42(Build)	2925937.50	root		data:Selection_41
-      │ └─Selection_41	2925937.50	cop[tikv]		ge(tpch.orders.o_orderdate, 1995-01-01 00:00:00.000000), lt(tpch.orders.o_orderdate, 1995-04-01)
-      │   └─TableFullScan_40	75000000.00	cop[tikv]	table:orders	keep order:false
-      └─IndexLookUp_20(Probe)	4.05	root		
-        ├─IndexRangeScan_17(Build)	5.06	cop[tikv]	table:lineitem, index:PRIMARY(L_ORDERKEY, L_LINENUMBER)	range: decided by [eq(tpch.lineitem.l_orderkey, tpch.orders.o_orderkey)], keep order:false
-        └─Selection_19(Probe)	4.05	cop[tikv]		lt(tpch.lineitem.l_commitdate, tpch.lineitem.l_receiptdate)
-          └─TableRowIDScan_18	5.06	cop[tikv]	table:lineitem	keep order:false
-=======
-Sort	1.00	root		tpch.orders.o_orderpriority
+Sort	1.00	root		schema:[tpch.orders.o_orderpriority Column#27], items:tpch.orders.o_orderpriority
 └─Projection	1.00	root		tpch.orders.o_orderpriority, Column#27
   └─HashAgg	1.00	root		group by:tpch.orders.o_orderpriority, funcs:count(1)->Column#27, funcs:firstrow(tpch.orders.o_orderpriority)->tpch.orders.o_orderpriority
     └─IndexHashJoin	2340750.00	root		semi join, inner:IndexLookUp, outer key:tpch.orders.o_orderkey, inner key:tpch.lineitem.l_orderkey, equal cond:eq(tpch.orders.o_orderkey, tpch.lineitem.l_orderkey)
@@ -383,7 +306,6 @@
         ├─IndexRangeScan(Build)	5.06	cop[tikv]	table:lineitem, index:PRIMARY(L_ORDERKEY, L_LINENUMBER)	range: decided by [eq(tpch.lineitem.l_orderkey, tpch.orders.o_orderkey)], keep order:false
         └─Selection(Probe)	4.05	cop[tikv]		lt(tpch.lineitem.l_commitdate, tpch.lineitem.l_receiptdate)
           └─TableRowIDScan	5.06	cop[tikv]	table:lineitem	keep order:false
->>>>>>> 339bc46f
 /*
 Q5 Local Supplier Volume Query
 This query lists the revenue volume done through local suppliers.
@@ -421,32 +343,7 @@
 order by
 revenue desc;
 id	estRows	task	access object	operator info
-<<<<<<< HEAD
-Sort_23	5.00	root		schema:[tpch.nation.n_name Column#49], items:Column#49:desc
-└─Projection_25	5.00	root		tpch.nation.n_name, Column#49
-  └─HashAgg_28	5.00	root		group by:Column#52, funcs:sum(Column#50)->Column#49, funcs:firstrow(Column#51)->tpch.nation.n_name
-    └─Projection_85	11822812.50	root		mul(tpch.lineitem.l_extendedprice, minus(1, tpch.lineitem.l_discount))->Column#50, tpch.nation.n_name, tpch.nation.n_name
-      └─HashJoin_37	11822812.50	root		inner join, equal:[eq(tpch.supplier.s_nationkey, tpch.customer.c_nationkey) eq(tpch.orders.o_custkey, tpch.customer.c_custkey)]
-        ├─TableReader_83(Build)	7500000.00	root		data:TableFullScan_82
-        │ └─TableFullScan_82	7500000.00	cop[tikv]	table:customer	keep order:false
-        └─HashJoin_51(Probe)	11822812.50	root		inner join, equal:[eq(tpch.lineitem.l_orderkey, tpch.orders.o_orderkey)]
-          ├─TableReader_81(Build)	11822812.50	root		data:Selection_80
-          │ └─Selection_80	11822812.50	cop[tikv]		ge(tpch.orders.o_orderdate, 1994-01-01 00:00:00.000000), lt(tpch.orders.o_orderdate, 1995-01-01)
-          │   └─TableFullScan_79	75000000.00	cop[tikv]	table:orders	keep order:false
-          └─HashJoin_54(Probe)	61163763.01	root		inner join, equal:[eq(tpch.supplier.s_suppkey, tpch.lineitem.l_suppkey)]
-            ├─HashJoin_56(Build)	100000.00	root		inner join, equal:[eq(tpch.nation.n_nationkey, tpch.supplier.s_nationkey)]
-            │ ├─HashJoin_69(Build)	5.00	root		inner join, equal:[eq(tpch.region.r_regionkey, tpch.nation.n_regionkey)]
-            │ │ ├─TableReader_74(Build)	1.00	root		data:Selection_73
-            │ │ │ └─Selection_73	1.00	cop[tikv]		eq(tpch.region.r_name, "MIDDLE EAST")
-            │ │ │   └─TableFullScan_72	5.00	cop[tikv]	table:region	keep order:false
-            │ │ └─TableReader_71(Probe)	25.00	root		data:TableFullScan_70
-            │ │   └─TableFullScan_70	25.00	cop[tikv]	table:nation	keep order:false
-            │ └─TableReader_76(Probe)	500000.00	root		data:TableFullScan_75
-            │   └─TableFullScan_75	500000.00	cop[tikv]	table:supplier	keep order:false
-            └─TableReader_78(Probe)	300005811.00	root		data:TableFullScan_77
-              └─TableFullScan_77	300005811.00	cop[tikv]	table:lineitem	keep order:false
-=======
-Sort	5.00	root		Column#49:desc
+Sort	5.00	root		schema:[tpch.nation.n_name Column#49], items:Column#49:desc
 └─Projection	5.00	root		tpch.nation.n_name, Column#49
   └─HashAgg	5.00	root		group by:Column#52, funcs:sum(Column#50)->Column#49, funcs:firstrow(Column#51)->tpch.nation.n_name
     └─Projection	11822812.50	root		mul(tpch.lineitem.l_extendedprice, minus(1, tpch.lineitem.l_discount))->Column#50, tpch.nation.n_name, tpch.nation.n_name
@@ -470,7 +367,6 @@
               │   └─TableFullScan	500000.00	cop[tikv]	table:supplier	keep order:false
               └─TableReader(Probe)	300005811.00	root		data:TableFullScan
                 └─TableFullScan	300005811.00	cop[tikv]	table:lineitem	keep order:false
->>>>>>> 339bc46f
 /*
 Q6 Forecasting Revenue Change Query
 This query quantifies the amount of revenue increase that would have resulted from eliminating certain companywide
@@ -549,33 +445,7 @@
 cust_nation,
 l_year;
 id	estRows	task	access object	operator info
-<<<<<<< HEAD
-Sort_22	769.96	root		schema:[tpch.nation.n_name tpch.nation.n_name Column#50 Column#52], items:tpch.nation.n_name, tpch.nation.n_name, Column#50
-└─Projection_24	769.96	root		tpch.nation.n_name, tpch.nation.n_name, Column#50, Column#52
-  └─HashAgg_27	769.96	root		group by:Column#50, tpch.nation.n_name, tpch.nation.n_name, funcs:sum(Column#51)->Column#52, funcs:firstrow(tpch.nation.n_name)->tpch.nation.n_name, funcs:firstrow(tpch.nation.n_name)->tpch.nation.n_name, funcs:firstrow(Column#50)->Column#50
-    └─Projection_28	1957240.42	root		tpch.nation.n_name, tpch.nation.n_name, extract(YEAR, cast(tpch.lineitem.l_shipdate, var_string(10)))->Column#50, mul(tpch.lineitem.l_extendedprice, minus(1, tpch.lineitem.l_discount))->Column#51
-      └─HashJoin_40	1957240.42	root		inner join, equal:[eq(tpch.customer.c_nationkey, tpch.nation.n_nationkey)], other cond:or(and(eq(tpch.nation.n_name, "JAPAN"), eq(tpch.nation.n_name, "INDIA")), and(eq(tpch.nation.n_name, "INDIA"), eq(tpch.nation.n_name, "JAPAN")))
-        ├─TableReader_94(Build)	2.00	root		data:Selection_93
-        │ └─Selection_93	2.00	cop[tikv]		or(eq(tpch.nation.n_name, "INDIA"), eq(tpch.nation.n_name, "JAPAN"))
-        │   └─TableFullScan_92	25.00	cop[tikv]	table:n2	keep order:false
-        └─HashJoin_51(Probe)	24465505.20	root		inner join, equal:[eq(tpch.orders.o_custkey, tpch.customer.c_custkey)]
-          ├─TableReader_91(Build)	7500000.00	root		data:TableFullScan_90
-          │ └─TableFullScan_90	7500000.00	cop[tikv]	table:customer	keep order:false
-          └─IndexMergeJoin_62(Probe)	24465505.20	root		inner join, inner:TableReader_57, outer key:tpch.lineitem.l_orderkey, inner key:tpch.orders.o_orderkey
-            ├─HashJoin_66(Build)	24465505.20	root		inner join, equal:[eq(tpch.supplier.s_suppkey, tpch.lineitem.l_suppkey)]
-            │ ├─HashJoin_79(Build)	40000.00	root		inner join, equal:[eq(tpch.nation.n_nationkey, tpch.supplier.s_nationkey)]
-            │ │ ├─TableReader_84(Build)	2.00	root		data:Selection_83
-            │ │ │ └─Selection_83	2.00	cop[tikv]		or(eq(tpch.nation.n_name, "JAPAN"), eq(tpch.nation.n_name, "INDIA"))
-            │ │ │   └─TableFullScan_82	25.00	cop[tikv]	table:n1	keep order:false
-            │ │ └─TableReader_81(Probe)	500000.00	root		data:TableFullScan_80
-            │ │   └─TableFullScan_80	500000.00	cop[tikv]	table:supplier	keep order:false
-            │ └─TableReader_87(Probe)	91446230.29	root		data:Selection_86
-            │   └─Selection_86	91446230.29	cop[tikv]		ge(tpch.lineitem.l_shipdate, 1995-01-01 00:00:00.000000), le(tpch.lineitem.l_shipdate, 1996-12-31 00:00:00.000000)
-            │     └─TableFullScan_85	300005811.00	cop[tikv]	table:lineitem	keep order:false
-            └─TableReader_57(Probe)	1.00	root		data:TableRangeScan_56
-              └─TableRangeScan_56	1.00	cop[tikv]	table:orders	range: decided by [tpch.lineitem.l_orderkey], keep order:true
-=======
-Sort	769.96	root		tpch.nation.n_name, tpch.nation.n_name, Column#50
+Sort	769.96	root		schema:[tpch.nation.n_name tpch.nation.n_name Column#50 Column#52], items:tpch.nation.n_name, tpch.nation.n_name, Column#50
 └─Projection	769.96	root		tpch.nation.n_name, tpch.nation.n_name, Column#50, Column#52
   └─HashAgg	769.96	root		group by:Column#50, tpch.nation.n_name, tpch.nation.n_name, funcs:sum(Column#51)->Column#52, funcs:firstrow(tpch.nation.n_name)->tpch.nation.n_name, funcs:firstrow(tpch.nation.n_name)->tpch.nation.n_name, funcs:firstrow(Column#50)->Column#50
     └─Projection	1957240.42	root		tpch.nation.n_name, tpch.nation.n_name, extract(YEAR, tpch.lineitem.l_shipdate)->Column#50, mul(tpch.lineitem.l_extendedprice, minus(1, tpch.lineitem.l_discount))->Column#51
@@ -600,7 +470,6 @@
               │     └─TableFullScan	300005811.00	cop[tikv]	table:lineitem	keep order:false
               └─TableReader(Probe)	1.00	root		data:TableRangeScan
                 └─TableRangeScan	1.00	cop[tikv]	table:orders	range: decided by [tpch.lineitem.l_orderkey], keep order:false
->>>>>>> 339bc46f
 /*
 Q8 National Market Share Query
 This query determines how the market share of a given nation within a given region has changed over two years for
@@ -649,41 +518,7 @@
 order by
 o_year;
 id	estRows	task	access object	operator info
-<<<<<<< HEAD
-Sort_29	719.02	root		schema:[Column#62 Column#66], items:Column#62
-└─Projection_31	719.02	root		Column#62, div(Column#64, Column#65)->Column#66
-  └─HashAgg_34	719.02	root		group by:Column#78, funcs:sum(Column#75)->Column#64, funcs:sum(Column#76)->Column#65, funcs:firstrow(Column#77)->Column#62
-    └─Projection_123	563136.02	root		case(eq(tpch.nation.n_name, INDIA), Column#63, 0)->Column#75, Column#63, Column#62, Column#62
-      └─Projection_35	563136.02	root		extract(YEAR, cast(tpch.orders.o_orderdate, var_string(10)))->Column#62, mul(tpch.lineitem.l_extendedprice, minus(1, tpch.lineitem.l_discount))->Column#63, tpch.nation.n_name
-        └─HashJoin_45	563136.02	root		inner join, equal:[eq(tpch.supplier.s_nationkey, tpch.nation.n_nationkey)]
-          ├─TableReader_121(Build)	25.00	root		data:TableFullScan_120
-          │ └─TableFullScan_120	25.00	cop[tikv]	table:n2	keep order:false
-          └─HashJoin_56(Probe)	563136.02	root		inner join, equal:[eq(tpch.lineitem.l_suppkey, tpch.supplier.s_suppkey)]
-            ├─TableReader_119(Build)	500000.00	root		data:TableFullScan_118
-            │ └─TableFullScan_118	500000.00	cop[tikv]	table:supplier	keep order:false
-            └─HashJoin_69(Probe)	563136.02	root		inner join, equal:[eq(tpch.lineitem.l_partkey, tpch.part.p_partkey)]
-              ├─TableReader_117(Build)	61674.00	root		data:Selection_116
-              │ └─Selection_116	61674.00	cop[tikv]		eq(tpch.part.p_type, "SMALL PLATED COPPER")
-              │   └─TableFullScan_115	10000000.00	cop[tikv]	table:part	keep order:false
-              └─IndexHashJoin_77(Probe)	90788402.51	root		inner join, inner:IndexLookUp_74, outer key:tpch.orders.o_orderkey, inner key:tpch.lineitem.l_orderkey, equal cond:eq(tpch.orders.o_orderkey, tpch.lineitem.l_orderkey)
-                ├─HashJoin_87(Build)	22413367.93	root		inner join, equal:[eq(tpch.customer.c_custkey, tpch.orders.o_custkey)]
-                │ ├─HashJoin_89(Build)	1500000.00	root		inner join, equal:[eq(tpch.nation.n_nationkey, tpch.customer.c_nationkey)]
-                │ │ ├─HashJoin_102(Build)	5.00	root		inner join, equal:[eq(tpch.region.r_regionkey, tpch.nation.n_regionkey)]
-                │ │ │ ├─TableReader_107(Build)	1.00	root		data:Selection_106
-                │ │ │ │ └─Selection_106	1.00	cop[tikv]		eq(tpch.region.r_name, "ASIA")
-                │ │ │ │   └─TableFullScan_105	5.00	cop[tikv]	table:region	keep order:false
-                │ │ │ └─TableReader_104(Probe)	25.00	root		data:TableFullScan_103
-                │ │ │   └─TableFullScan_103	25.00	cop[tikv]	table:n1	keep order:false
-                │ │ └─TableReader_109(Probe)	7500000.00	root		data:TableFullScan_108
-                │ │   └─TableFullScan_108	7500000.00	cop[tikv]	table:customer	keep order:false
-                │ └─TableReader_112(Probe)	22413367.93	root		data:Selection_111
-                │   └─Selection_111	22413367.93	cop[tikv]		ge(tpch.orders.o_orderdate, 1995-01-01 00:00:00.000000), le(tpch.orders.o_orderdate, 1996-12-31 00:00:00.000000)
-                │     └─TableFullScan_110	75000000.00	cop[tikv]	table:orders	keep order:false
-                └─IndexLookUp_74(Probe)	4.05	root		
-                  ├─IndexRangeScan_72(Build)	4.05	cop[tikv]	table:lineitem, index:PRIMARY(L_ORDERKEY, L_LINENUMBER)	range: decided by [eq(tpch.lineitem.l_orderkey, tpch.orders.o_orderkey)], keep order:false
-                  └─TableRowIDScan_73(Probe)	4.05	cop[tikv]	table:lineitem	keep order:false
-=======
-Sort	719.02	root		Column#62
+Sort	719.02	root		schema:[Column#62 Column#66], items:Column#62
 └─Projection	719.02	root		Column#62, div(Column#64, Column#65)->Column#66
   └─HashAgg	719.02	root		group by:Column#78, funcs:sum(Column#75)->Column#64, funcs:sum(Column#76)->Column#65, funcs:firstrow(Column#77)->Column#62
     └─Projection	563136.02	root		case(eq(tpch.nation.n_name, INDIA), Column#63, 0)->Column#75, Column#63, Column#62, Column#62
@@ -716,7 +551,6 @@
                   └─IndexLookUp(Probe)	4.05	root		
                     ├─IndexRangeScan(Build)	4.05	cop[tikv]	table:lineitem, index:PRIMARY(L_ORDERKEY, L_LINENUMBER)	range: decided by [eq(tpch.lineitem.l_orderkey, tpch.orders.o_orderkey)], keep order:false
                     └─TableRowIDScan(Probe)	4.05	cop[tikv]	table:lineitem	keep order:false
->>>>>>> 339bc46f
 /*
 Q9 Product Type Profit Measure Query
 This query determines how much profit is made on a given line of parts, broken out by supplier nation and year.
@@ -761,31 +595,7 @@
 nation,
 o_year desc;
 id	estRows	task	access object	operator info
-<<<<<<< HEAD
-Sort_25	2406.00	root		schema:[tpch.nation.n_name Column#53 Column#55], items:tpch.nation.n_name, Column#53:desc
-└─Projection_27	2406.00	root		tpch.nation.n_name, Column#53, Column#55
-  └─HashAgg_30	2406.00	root		group by:Column#53, tpch.nation.n_name, funcs:sum(Column#54)->Column#55, funcs:firstrow(tpch.nation.n_name)->tpch.nation.n_name, funcs:firstrow(Column#53)->Column#53
-    └─Projection_31	241379546.70	root		tpch.nation.n_name, extract(YEAR, cast(tpch.orders.o_orderdate, var_string(10)))->Column#53, minus(mul(tpch.lineitem.l_extendedprice, minus(1, tpch.lineitem.l_discount)), mul(tpch.partsupp.ps_supplycost, tpch.lineitem.l_quantity))->Column#54
-      └─HashJoin_42	241379546.70	root		inner join, equal:[eq(tpch.lineitem.l_orderkey, tpch.orders.o_orderkey)]
-        ├─TableReader_117(Build)	75000000.00	root		data:TableFullScan_116
-        │ └─TableFullScan_116	75000000.00	cop[tikv]	table:orders	keep order:false
-        └─HashJoin_77(Probe)	241379546.70	root		inner join, equal:[eq(tpch.lineitem.l_suppkey, tpch.partsupp.ps_suppkey) eq(tpch.lineitem.l_partkey, tpch.partsupp.ps_partkey)]
-          ├─TableReader_115(Build)	40000000.00	root		data:TableFullScan_114
-          │ └─TableFullScan_114	40000000.00	cop[tikv]	table:partsupp	keep order:false
-          └─HashJoin_90(Probe)	241379546.70	root		inner join, equal:[eq(tpch.lineitem.l_partkey, tpch.part.p_partkey)]
-            ├─TableReader_113(Build)	8000000.00	root		data:Selection_112
-            │ └─Selection_112	8000000.00	cop[tikv]		like(tpch.part.p_name, "%dim%", 92)
-            │   └─TableFullScan_111	10000000.00	cop[tikv]	table:part	keep order:false
-            └─HashJoin_93(Probe)	300005811.00	root		inner join, equal:[eq(tpch.supplier.s_suppkey, tpch.lineitem.l_suppkey)]
-              ├─HashJoin_104(Build)	500000.00	root		inner join, equal:[eq(tpch.nation.n_nationkey, tpch.supplier.s_nationkey)]
-              │ ├─TableReader_108(Build)	25.00	root		data:TableFullScan_107
-              │ │ └─TableFullScan_107	25.00	cop[tikv]	table:nation	keep order:false
-              │ └─TableReader_106(Probe)	500000.00	root		data:TableFullScan_105
-              │   └─TableFullScan_105	500000.00	cop[tikv]	table:supplier	keep order:false
-              └─TableReader_110(Probe)	300005811.00	root		data:TableFullScan_109
-                └─TableFullScan_109	300005811.00	cop[tikv]	table:lineitem	keep order:false
-=======
-Sort	2406.00	root		tpch.nation.n_name, Column#53:desc
+Sort	2406.00	root		schema:[tpch.nation.n_name Column#53 Column#55], items:tpch.nation.n_name, Column#53:desc
 └─Projection	2406.00	root		tpch.nation.n_name, Column#53, Column#55
   └─HashAgg	2406.00	root		group by:Column#53, tpch.nation.n_name, funcs:sum(Column#54)->Column#55, funcs:firstrow(tpch.nation.n_name)->tpch.nation.n_name, funcs:firstrow(Column#53)->Column#53
     └─Projection	241379546.70	root		tpch.nation.n_name, extract(YEAR, tpch.orders.o_orderdate)->Column#53, minus(mul(tpch.lineitem.l_extendedprice, minus(1, tpch.lineitem.l_discount)), mul(tpch.partsupp.ps_supplycost, tpch.lineitem.l_quantity))->Column#54
@@ -808,7 +618,6 @@
                 │   └─TableFullScan	500000.00	cop[tikv]	table:supplier	keep order:false
                 └─TableReader(Probe)	300005811.00	root		data:TableFullScan
                   └─TableFullScan	300005811.00	cop[tikv]	table:lineitem	keep order:false
->>>>>>> 339bc46f
 /*
 Q10 Returned Item Reporting Query
 The query identifies customers who might be having problems with the parts that are shipped to them.
@@ -853,28 +662,8 @@
 revenue desc
 limit 20;
 id	estRows	task	access object	operator info
-<<<<<<< HEAD
-Projection_17	20.00	root		tpch.customer.c_custkey, tpch.customer.c_name, Column#39, tpch.customer.c_acctbal, tpch.nation.n_name, tpch.customer.c_address, tpch.customer.c_phone, tpch.customer.c_comment
-└─TopN_20	20.00	root		schema:[Column#39 tpch.customer.c_custkey tpch.customer.c_name tpch.customer.c_address tpch.customer.c_phone tpch.customer.c_acctbal tpch.customer.c_comment tpch.nation.n_name], items:Column#39:desc, offset:0, count:20
-  └─HashAgg_26	3017307.69	root		group by:Column#53, Column#54, Column#55, Column#56, Column#57, Column#58, Column#59, funcs:sum(Column#45)->Column#39, funcs:firstrow(Column#46)->tpch.customer.c_custkey, funcs:firstrow(Column#47)->tpch.customer.c_name, funcs:firstrow(Column#48)->tpch.customer.c_address, funcs:firstrow(Column#49)->tpch.customer.c_phone, funcs:firstrow(Column#50)->tpch.customer.c_acctbal, funcs:firstrow(Column#51)->tpch.customer.c_comment, funcs:firstrow(Column#52)->tpch.nation.n_name
-    └─Projection_67	12222016.17	root		mul(tpch.lineitem.l_extendedprice, minus(1, tpch.lineitem.l_discount))->Column#45, tpch.customer.c_custkey, tpch.customer.c_name, tpch.customer.c_address, tpch.customer.c_phone, tpch.customer.c_acctbal, tpch.customer.c_comment, tpch.nation.n_name, tpch.customer.c_custkey, tpch.customer.c_name, tpch.customer.c_acctbal, tpch.customer.c_phone, tpch.nation.n_name, tpch.customer.c_address, tpch.customer.c_comment
-      └─IndexHashJoin_34	12222016.17	root		inner join, inner:IndexLookUp_31, outer key:tpch.orders.o_orderkey, inner key:tpch.lineitem.l_orderkey, equal cond:eq(tpch.orders.o_orderkey, tpch.lineitem.l_orderkey)
-        ├─HashJoin_44(Build)	3017307.69	root		inner join, equal:[eq(tpch.customer.c_custkey, tpch.orders.o_custkey)]
-        │ ├─TableReader_63(Build)	3017307.69	root		data:Selection_62
-        │ │ └─Selection_62	3017307.69	cop[tikv]		ge(tpch.orders.o_orderdate, 1993-08-01 00:00:00.000000), lt(tpch.orders.o_orderdate, 1993-11-01)
-        │ │   └─TableFullScan_61	75000000.00	cop[tikv]	table:orders	keep order:false
-        │ └─HashJoin_56(Probe)	7500000.00	root		inner join, equal:[eq(tpch.nation.n_nationkey, tpch.customer.c_nationkey)]
-        │   ├─TableReader_60(Build)	25.00	root		data:TableFullScan_59
-        │   │ └─TableFullScan_59	25.00	cop[tikv]	table:nation	keep order:false
-        │   └─TableReader_58(Probe)	7500000.00	root		data:TableFullScan_57
-        │     └─TableFullScan_57	7500000.00	cop[tikv]	table:customer	keep order:false
-        └─IndexLookUp_31(Probe)	4.05	root		
-          ├─IndexRangeScan_28(Build)	16.44	cop[tikv]	table:lineitem, index:PRIMARY(L_ORDERKEY, L_LINENUMBER)	range: decided by [eq(tpch.lineitem.l_orderkey, tpch.orders.o_orderkey)], keep order:false
-          └─Selection_30(Probe)	4.05	cop[tikv]		eq(tpch.lineitem.l_returnflag, "R")
-            └─TableRowIDScan_29	16.44	cop[tikv]	table:lineitem	keep order:false
-=======
 Projection	20.00	root		tpch.customer.c_custkey, tpch.customer.c_name, Column#39, tpch.customer.c_acctbal, tpch.nation.n_name, tpch.customer.c_address, tpch.customer.c_phone, tpch.customer.c_comment
-└─TopN	20.00	root		Column#39:desc, offset:0, count:20
+└─TopN	20.00	root		schema:[Column#39 tpch.customer.c_custkey tpch.customer.c_name tpch.customer.c_address tpch.customer.c_phone tpch.customer.c_acctbal tpch.customer.c_comment tpch.nation.n_name], items:Column#39:desc, offset:0, count:20
   └─HashAgg	3017307.69	root		group by:Column#53, Column#54, Column#55, Column#56, Column#57, Column#58, Column#59, funcs:sum(Column#45)->Column#39, funcs:firstrow(Column#46)->tpch.customer.c_custkey, funcs:firstrow(Column#47)->tpch.customer.c_name, funcs:firstrow(Column#48)->tpch.customer.c_address, funcs:firstrow(Column#49)->tpch.customer.c_phone, funcs:firstrow(Column#50)->tpch.customer.c_acctbal, funcs:firstrow(Column#51)->tpch.customer.c_comment, funcs:firstrow(Column#52)->tpch.nation.n_name
     └─Projection	12222016.17	root		mul(tpch.lineitem.l_extendedprice, minus(1, tpch.lineitem.l_discount))->Column#45, tpch.customer.c_custkey, tpch.customer.c_name, tpch.customer.c_address, tpch.customer.c_phone, tpch.customer.c_acctbal, tpch.customer.c_comment, tpch.nation.n_name, tpch.customer.c_custkey, tpch.customer.c_name, tpch.customer.c_acctbal, tpch.customer.c_phone, tpch.nation.n_name, tpch.customer.c_address, tpch.customer.c_comment
       └─Projection	12222016.17	root		tpch.customer.c_custkey, tpch.customer.c_name, tpch.customer.c_address, tpch.customer.c_phone, tpch.customer.c_acctbal, tpch.customer.c_comment, tpch.lineitem.l_extendedprice, tpch.lineitem.l_discount, tpch.nation.n_name
@@ -892,7 +681,6 @@
             ├─IndexRangeScan(Build)	16.44	cop[tikv]	table:lineitem, index:PRIMARY(L_ORDERKEY, L_LINENUMBER)	range: decided by [eq(tpch.lineitem.l_orderkey, tpch.orders.o_orderkey)], keep order:false
             └─Selection(Probe)	4.05	cop[tikv]		eq(tpch.lineitem.l_returnflag, "R")
               └─TableRowIDScan	16.44	cop[tikv]	table:lineitem	keep order:false
->>>>>>> 339bc46f
 /*
 Q11 Important Stock Identification Query
 This query finds the most important subset of suppliers' stock in a given nation.
@@ -929,24 +717,8 @@
 order by
 value desc;
 id	estRows	task	access object	operator info
-<<<<<<< HEAD
-Projection_57	1304801.67	root		tpch.partsupp.ps_partkey, Column#18
-└─Sort_58	1304801.67	root		schema:[tpch.partsupp.ps_partkey Column#18 Column#18], items:Column#18:desc
-  └─Selection_60	1304801.67	root		gt(Column#18, NULL)
-    └─HashAgg_63	1631002.09	root		group by:Column#44, funcs:sum(Column#42)->Column#18, funcs:firstrow(Column#43)->tpch.partsupp.ps_partkey
-      └─Projection_89	1631002.09	root		mul(tpch.partsupp.ps_supplycost, cast(tpch.partsupp.ps_availqty, decimal(20,0) BINARY))->Column#42, tpch.partsupp.ps_partkey, tpch.partsupp.ps_partkey
-        └─HashJoin_67	1631002.09	root		inner join, equal:[eq(tpch.supplier.s_suppkey, tpch.partsupp.ps_suppkey)]
-          ├─HashJoin_80(Build)	20000.00	root		inner join, equal:[eq(tpch.nation.n_nationkey, tpch.supplier.s_nationkey)]
-          │ ├─TableReader_85(Build)	1.00	root		data:Selection_84
-          │ │ └─Selection_84	1.00	cop[tikv]		eq(tpch.nation.n_name, "MOZAMBIQUE")
-          │ │   └─TableFullScan_83	25.00	cop[tikv]	table:nation	keep order:false
-          │ └─TableReader_82(Probe)	500000.00	root		data:TableFullScan_81
-          │   └─TableFullScan_81	500000.00	cop[tikv]	table:supplier	keep order:false
-          └─TableReader_87(Probe)	40000000.00	root		data:TableFullScan_86
-            └─TableFullScan_86	40000000.00	cop[tikv]	table:partsupp	keep order:false
-=======
 Projection	1304801.67	root		tpch.partsupp.ps_partkey, Column#35
-└─Sort	1304801.67	root		Column#35:desc
+└─Sort	1304801.67	root		schema:[tpch.partsupp.ps_partkey Column#35 Column#35], items:Column#35:desc
   └─Selection	1304801.67	root		gt(Column#35, NULL)
     └─HashAgg	1631002.09	root		group by:Column#44, funcs:sum(Column#42)->Column#35, funcs:firstrow(Column#43)->tpch.partsupp.ps_partkey
       └─Projection	1631002.09	root		mul(tpch.partsupp.ps_supplycost, cast(tpch.partsupp.ps_availqty, decimal(20,0) BINARY))->Column#42, tpch.partsupp.ps_partkey, tpch.partsupp.ps_partkey
@@ -959,7 +731,6 @@
           │   └─TableFullScan	500000.00	cop[tikv]	table:supplier	keep order:false
           └─TableReader(Probe)	40000000.00	root		data:TableFullScan
             └─TableFullScan	40000000.00	cop[tikv]	table:partsupp	keep order:false
->>>>>>> 339bc46f
 /*
 Q12 Shipping Modes and Order Priority Query
 This query determines whether selecting less expensive modes of shipping is negatively affecting the critical-priority
@@ -1000,19 +771,7 @@
 order by
 l_shipmode;
 id	estRows	task	access object	operator info
-<<<<<<< HEAD
-Sort_9	1.00	root		schema:[tpch.lineitem.l_shipmode Column#27 Column#28], items:tpch.lineitem.l_shipmode
-└─Projection_11	1.00	root		tpch.lineitem.l_shipmode, Column#27, Column#28
-  └─HashAgg_14	1.00	root		group by:Column#40, funcs:sum(Column#37)->Column#27, funcs:sum(Column#38)->Column#28, funcs:firstrow(Column#39)->tpch.lineitem.l_shipmode
-    └─Projection_54	10023369.01	root		cast(case(or(eq(tpch.orders.o_orderpriority, 1-URGENT), eq(tpch.orders.o_orderpriority, 2-HIGH)), 1, 0), decimal(22,0) BINARY)->Column#37, cast(case(and(ne(tpch.orders.o_orderpriority, 1-URGENT), ne(tpch.orders.o_orderpriority, 2-HIGH)), 1, 0), decimal(22,0) BINARY)->Column#38, tpch.lineitem.l_shipmode, tpch.lineitem.l_shipmode
-      └─IndexMergeJoin_24	10023369.01	root		inner join, inner:TableReader_19, outer key:tpch.lineitem.l_orderkey, inner key:tpch.orders.o_orderkey
-        ├─TableReader_50(Build)	10023369.01	root		data:Selection_49
-        │ └─Selection_49	10023369.01	cop[tikv]		ge(tpch.lineitem.l_receiptdate, 1997-01-01 00:00:00.000000), in(tpch.lineitem.l_shipmode, "RAIL", "FOB"), lt(tpch.lineitem.l_commitdate, tpch.lineitem.l_receiptdate), lt(tpch.lineitem.l_receiptdate, 1998-01-01), lt(tpch.lineitem.l_shipdate, tpch.lineitem.l_commitdate)
-        │   └─TableFullScan_48	300005811.00	cop[tikv]	table:lineitem	keep order:false
-        └─TableReader_19(Probe)	1.00	root		data:TableRangeScan_18
-          └─TableRangeScan_18	1.00	cop[tikv]	table:orders	range: decided by [tpch.lineitem.l_orderkey], keep order:true
-=======
-Sort	1.00	root		tpch.lineitem.l_shipmode
+Sort	1.00	root		schema:[tpch.lineitem.l_shipmode Column#27 Column#28], items:tpch.lineitem.l_shipmode
 └─Projection	1.00	root		tpch.lineitem.l_shipmode, Column#27, Column#28
   └─HashAgg	1.00	root		group by:Column#40, funcs:sum(Column#37)->Column#27, funcs:sum(Column#38)->Column#28, funcs:firstrow(Column#39)->tpch.lineitem.l_shipmode
     └─Projection	10023369.01	root		cast(case(or(eq(tpch.orders.o_orderpriority, 1-URGENT), eq(tpch.orders.o_orderpriority, 2-HIGH)), 1, 0), decimal(22,0) BINARY)->Column#37, cast(case(and(ne(tpch.orders.o_orderpriority, 1-URGENT), ne(tpch.orders.o_orderpriority, 2-HIGH)), 1, 0), decimal(22,0) BINARY)->Column#38, tpch.lineitem.l_shipmode, tpch.lineitem.l_shipmode
@@ -1023,7 +782,6 @@
           │   └─TableFullScan	300005811.00	cop[tikv]	table:lineitem	keep order:false
           └─TableReader(Probe)	1.00	root		data:TableRangeScan
             └─TableRangeScan	1.00	cop[tikv]	table:orders	range: decided by [tpch.lineitem.l_orderkey], keep order:false
->>>>>>> 339bc46f
 /*
 Q13 Customer Distribution Query
 This query seeks relationships between customers and the size of their orders.
@@ -1054,19 +812,7 @@
 custdist desc,
 c_count desc;
 id	estRows	task	access object	operator info
-<<<<<<< HEAD
-Sort_9	7500000.00	root		schema:[Column#18 Column#19], items:Column#19:desc, Column#18:desc
-└─Projection_11	7500000.00	root		Column#18, Column#19
-  └─HashAgg_14	7500000.00	root		group by:Column#18, funcs:count(1)->Column#19, funcs:firstrow(Column#18)->Column#18
-    └─HashAgg_17	7500000.00	root		group by:tpch.customer.c_custkey, funcs:count(tpch.orders.o_orderkey)->Column#18
-      └─HashJoin_21	60000000.00	root		left outer join, equal:[eq(tpch.customer.c_custkey, tpch.orders.o_custkey)]
-        ├─TableReader_23(Build)	7500000.00	root		data:TableFullScan_22
-        │ └─TableFullScan_22	7500000.00	cop[tikv]	table:customer	keep order:false
-        └─TableReader_26(Probe)	60000000.00	root		data:Selection_25
-          └─Selection_25	60000000.00	cop[tikv]		not(like(tpch.orders.o_comment, "%pending%deposits%", 92))
-            └─TableFullScan_24	75000000.00	cop[tikv]	table:orders	keep order:false
-=======
-Sort	7500000.00	root		Column#19:desc, Column#18:desc
+Sort	7500000.00	root		schema:[Column#18 Column#19], items:Column#19:desc, Column#18:desc
 └─Projection	7500000.00	root		Column#18, Column#19
   └─HashAgg	7500000.00	root		group by:Column#18, funcs:count(1)->Column#19, funcs:firstrow(Column#18)->Column#18
     └─HashAgg	7500000.00	root		group by:tpch.customer.c_custkey, funcs:count(tpch.orders.o_orderkey)->Column#18
@@ -1076,7 +822,6 @@
         └─TableReader(Probe)	60000000.00	root		data:Selection
           └─Selection	60000000.00	cop[tikv]		not(like(tpch.orders.o_comment, "%pending%deposits%", 92))
             └─TableFullScan	75000000.00	cop[tikv]	table:orders	keep order:false
->>>>>>> 339bc46f
 /*
 Q14 Promotion Effect Query
 This query monitors the market response to a promotion such as TV advertisements or a special campaign.
@@ -1188,22 +933,7 @@
 p_type,
 p_size;
 id	estRows	task	access object	operator info
-<<<<<<< HEAD
-Sort_13	14.41	root		schema:[tpch.part.p_brand tpch.part.p_type tpch.part.p_size Column#23], items:Column#23:desc, tpch.part.p_brand, tpch.part.p_type, tpch.part.p_size
-└─Projection_15	14.41	root		tpch.part.p_brand, tpch.part.p_type, tpch.part.p_size, Column#23
-  └─HashAgg_16	14.41	root		group by:tpch.part.p_brand, tpch.part.p_size, tpch.part.p_type, funcs:count(distinct tpch.partsupp.ps_suppkey)->Column#23, funcs:firstrow(tpch.part.p_brand)->tpch.part.p_brand, funcs:firstrow(tpch.part.p_type)->tpch.part.p_type, funcs:firstrow(tpch.part.p_size)->tpch.part.p_size
-    └─HashJoin_28	3863988.24	root		anti semi join, equal:[eq(tpch.partsupp.ps_suppkey, tpch.supplier.s_suppkey)]
-      ├─TableReader_66(Build)	400000.00	root		data:Selection_65
-      │ └─Selection_65	400000.00	cop[tikv]		like(tpch.supplier.s_comment, "%Customer%Complaints%", 92)
-      │   └─TableFullScan_64	500000.00	cop[tikv]	table:supplier	keep order:false
-      └─IndexMergeJoin_38(Probe)	4829985.30	root		inner join, inner:IndexReader_36, outer key:tpch.part.p_partkey, inner key:tpch.partsupp.ps_partkey
-        ├─TableReader_59(Build)	1200618.43	root		data:Selection_58
-        │ └─Selection_58	1200618.43	cop[tikv]		in(tpch.part.p_size, 48, 19, 12, 4, 41, 7, 21, 39), ne(tpch.part.p_brand, "Brand#34"), not(like(tpch.part.p_type, "LARGE BRUSHED%", 92))
-        │   └─TableFullScan_57	10000000.00	cop[tikv]	table:part	keep order:false
-        └─IndexReader_36(Probe)	4.02	root		index:IndexRangeScan_35
-          └─IndexRangeScan_35	4.02	cop[tikv]	table:partsupp, index:PRIMARY(PS_PARTKEY, PS_SUPPKEY)	range: decided by [eq(tpch.partsupp.ps_partkey, tpch.part.p_partkey)], keep order:true
-=======
-Sort	14.41	root		Column#23:desc, tpch.part.p_brand, tpch.part.p_type, tpch.part.p_size
+Sort	14.41	root		schema:[tpch.part.p_brand tpch.part.p_type tpch.part.p_size Column#23], items:Column#23:desc, tpch.part.p_brand, tpch.part.p_type, tpch.part.p_size
 └─Projection	14.41	root		tpch.part.p_brand, tpch.part.p_type, tpch.part.p_size, Column#23
   └─HashAgg	14.41	root		group by:tpch.part.p_brand, tpch.part.p_size, tpch.part.p_type, funcs:count(distinct tpch.partsupp.ps_suppkey)->Column#23, funcs:firstrow(tpch.part.p_brand)->tpch.part.p_brand, funcs:firstrow(tpch.part.p_type)->tpch.part.p_type, funcs:firstrow(tpch.part.p_size)->tpch.part.p_size
     └─HashJoin	3863988.24	root		anti semi join, equal:[eq(tpch.partsupp.ps_suppkey, tpch.supplier.s_suppkey)]
@@ -1217,7 +947,6 @@
           │   └─TableFullScan	10000000.00	cop[tikv]	table:part	keep order:false
           └─IndexReader(Probe)	4.02	root		index:IndexRangeScan
             └─IndexRangeScan	4.02	cop[tikv]	table:partsupp, index:PRIMARY(PS_PARTKEY, PS_SUPPKEY)	range: decided by [eq(tpch.partsupp.ps_partkey, tpch.part.p_partkey)], keep order:false
->>>>>>> 339bc46f
 /*
 Q17 Small-Quantity-Order Revenue Query
 This query determines how much average yearly revenue would be lost if orders were no longer filled for small
@@ -1303,27 +1032,8 @@
 o_orderdate
 limit 100;
 id	estRows	task	access object	operator info
-<<<<<<< HEAD
-Projection_24	100.00	root		tpch.customer.c_name, tpch.customer.c_custkey, tpch.orders.o_orderkey, tpch.orders.o_orderdate, tpch.orders.o_totalprice, Column#54
-└─TopN_27	100.00	root		schema:[Column#54 tpch.customer.c_custkey tpch.customer.c_name tpch.orders.o_orderkey tpch.orders.o_totalprice tpch.orders.o_orderdate], items:tpch.orders.o_totalprice:desc, tpch.orders.o_orderdate, offset:0, count:100
-  └─HashAgg_33	59251097.60	root		group by:tpch.customer.c_custkey, tpch.customer.c_name, tpch.orders.o_orderdate, tpch.orders.o_orderkey, tpch.orders.o_totalprice, funcs:sum(tpch.lineitem.l_quantity)->Column#54, funcs:firstrow(tpch.customer.c_custkey)->tpch.customer.c_custkey, funcs:firstrow(tpch.customer.c_name)->tpch.customer.c_name, funcs:firstrow(tpch.orders.o_orderkey)->tpch.orders.o_orderkey, funcs:firstrow(tpch.orders.o_totalprice)->tpch.orders.o_totalprice, funcs:firstrow(tpch.orders.o_orderdate)->tpch.orders.o_orderdate
-    └─HashJoin_48	240004648.80	root		inner join, equal:[eq(tpch.orders.o_orderkey, tpch.lineitem.l_orderkey)]
-      ├─HashJoin_72(Build)	59251097.60	root		inner join, equal:[eq(tpch.orders.o_orderkey, tpch.lineitem.l_orderkey)]
-      │ ├─Selection_89(Build)	59251097.60	root		gt(Column#52, 314)
-      │ │ └─HashAgg_96	74063872.00	root		group by:tpch.lineitem.l_orderkey, funcs:sum(Column#66)->Column#52, funcs:firstrow(tpch.lineitem.l_orderkey)->tpch.lineitem.l_orderkey
-      │ │   └─TableReader_97	74063872.00	root		data:HashAgg_90
-      │ │     └─HashAgg_90	74063872.00	cop[tikv]		group by:tpch.lineitem.l_orderkey, funcs:sum(tpch.lineitem.l_quantity)->Column#66
-      │ │       └─TableFullScan_95	300005811.00	cop[tikv]	table:lineitem	keep order:false
-      │ └─HashJoin_84(Probe)	75000000.00	root		inner join, equal:[eq(tpch.customer.c_custkey, tpch.orders.o_custkey)]
-      │   ├─TableReader_88(Build)	7500000.00	root		data:TableFullScan_87
-      │   │ └─TableFullScan_87	7500000.00	cop[tikv]	table:customer	keep order:false
-      │   └─TableReader_86(Probe)	75000000.00	root		data:TableFullScan_85
-      │     └─TableFullScan_85	75000000.00	cop[tikv]	table:orders	keep order:false
-      └─TableReader_101(Probe)	300005811.00	root		data:TableFullScan_100
-        └─TableFullScan_100	300005811.00	cop[tikv]	table:lineitem	keep order:false
-=======
 Projection	100.00	root		tpch.customer.c_name, tpch.customer.c_custkey, tpch.orders.o_orderkey, tpch.orders.o_orderdate, tpch.orders.o_totalprice, Column#54
-└─TopN	100.00	root		tpch.orders.o_totalprice:desc, tpch.orders.o_orderdate, offset:0, count:100
+└─TopN	100.00	root		schema:[Column#54 tpch.customer.c_custkey tpch.customer.c_name tpch.orders.o_orderkey tpch.orders.o_totalprice tpch.orders.o_orderdate], items:tpch.orders.o_totalprice:desc, tpch.orders.o_orderdate, offset:0, count:100
   └─HashAgg	59251097.60	root		group by:tpch.customer.c_custkey, tpch.customer.c_name, tpch.orders.o_orderdate, tpch.orders.o_orderkey, tpch.orders.o_totalprice, funcs:sum(tpch.lineitem.l_quantity)->Column#54, funcs:firstrow(tpch.customer.c_custkey)->tpch.customer.c_custkey, funcs:firstrow(tpch.customer.c_name)->tpch.customer.c_name, funcs:firstrow(tpch.orders.o_orderkey)->tpch.orders.o_orderkey, funcs:firstrow(tpch.orders.o_totalprice)->tpch.orders.o_totalprice, funcs:firstrow(tpch.orders.o_orderdate)->tpch.orders.o_orderdate
     └─HashJoin	240004648.80	root		inner join, equal:[eq(tpch.orders.o_orderkey, tpch.lineitem.l_orderkey)]
       ├─HashJoin(Build)	59251097.60	root		inner join, equal:[eq(tpch.orders.o_orderkey, tpch.lineitem.l_orderkey)]
@@ -1339,7 +1049,6 @@
       │     └─TableFullScan	75000000.00	cop[tikv]	table:orders	keep order:false
       └─TableReader(Probe)	300005811.00	root		data:TableFullScan
         └─TableFullScan	300005811.00	cop[tikv]	table:lineitem	keep order:false
->>>>>>> 339bc46f
 /*
 Q19 Discounted Revenue Query
 The Discounted Revenue Query reports the gross discounted revenue attributed to the sale of selected parts handled
@@ -1442,32 +1151,7 @@
 order by
 s_name;
 id	estRows	task	access object	operator info
-<<<<<<< HEAD
-Sort_28	20000.00	root		schema:[tpch.supplier.s_name tpch.supplier.s_address], items:tpch.supplier.s_name
-└─HashJoin_32	20000.00	root		inner join, equal:[eq(tpch.supplier.s_suppkey, tpch.partsupp.ps_suppkey)]
-  ├─HashJoin_45(Build)	20000.00	root		inner join, equal:[eq(tpch.nation.n_nationkey, tpch.supplier.s_nationkey)]
-  │ ├─TableReader_50(Build)	1.00	root		data:Selection_49
-  │ │ └─Selection_49	1.00	cop[tikv]		eq(tpch.nation.n_name, "ALGERIA")
-  │ │   └─TableFullScan_48	25.00	cop[tikv]	table:nation	keep order:false
-  │ └─TableReader_47(Probe)	500000.00	root		data:TableFullScan_46
-  │   └─TableFullScan_46	500000.00	cop[tikv]	table:supplier	keep order:false
-  └─HashAgg_53(Probe)	257492.04	root		group by:tpch.partsupp.ps_suppkey, funcs:firstrow(tpch.partsupp.ps_suppkey)->tpch.partsupp.ps_suppkey
-    └─Projection_54	257492.04	root		tpch.partsupp.ps_suppkey
-      └─Selection_55	257492.04	root		gt(cast(tpch.partsupp.ps_availqty), mul(0.5, Column#44))
-        └─HashAgg_58	321865.05	root		group by:tpch.partsupp.ps_partkey, tpch.partsupp.ps_suppkey, funcs:firstrow(tpch.partsupp.ps_suppkey)->tpch.partsupp.ps_suppkey, funcs:firstrow(tpch.partsupp.ps_availqty)->tpch.partsupp.ps_availqty, funcs:sum(tpch.lineitem.l_quantity)->Column#44
-          └─HashJoin_62	9711455.06	root		left outer join, equal:[eq(tpch.partsupp.ps_partkey, tpch.lineitem.l_partkey) eq(tpch.partsupp.ps_suppkey, tpch.lineitem.l_suppkey)]
-            ├─IndexHashJoin_69(Build)	321865.05	root		inner join, inner:IndexLookUp_66, outer key:tpch.part.p_partkey, inner key:tpch.partsupp.ps_partkey, equal cond:eq(tpch.part.p_partkey, tpch.partsupp.ps_partkey)
-            │ ├─TableReader_98(Build)	80007.93	root		data:Selection_97
-            │ │ └─Selection_97	80007.93	cop[tikv]		like(tpch.part.p_name, "green%", 92)
-            │ │   └─TableFullScan_96	10000000.00	cop[tikv]	table:part	keep order:false
-            │ └─IndexLookUp_66(Probe)	4.02	root		
-            │   ├─IndexRangeScan_64(Build)	4.02	cop[tikv]	table:partsupp, index:PRIMARY(PS_PARTKEY, PS_SUPPKEY)	range: decided by [eq(tpch.partsupp.ps_partkey, tpch.part.p_partkey)], keep order:false
-            │   └─TableRowIDScan_65(Probe)	4.02	cop[tikv]	table:partsupp	keep order:false
-            └─TableReader_103(Probe)	44189356.65	root		data:Selection_102
-              └─Selection_102	44189356.65	cop[tikv]		ge(tpch.lineitem.l_shipdate, 1993-01-01 00:00:00.000000), lt(tpch.lineitem.l_shipdate, 1994-01-01)
-                └─TableFullScan_101	300005811.00	cop[tikv]	table:lineitem	keep order:false
-=======
-Sort	20000.00	root		tpch.supplier.s_name
+Sort	20000.00	root		schema:[tpch.supplier.s_name tpch.supplier.s_address], items:tpch.supplier.s_name
 └─HashJoin	20000.00	root		inner join, equal:[eq(tpch.supplier.s_suppkey, tpch.partsupp.ps_suppkey)]
   ├─HashJoin(Build)	20000.00	root		inner join, equal:[eq(tpch.nation.n_nationkey, tpch.supplier.s_nationkey)]
   │ ├─TableReader(Build)	1.00	root		data:Selection
@@ -1490,7 +1174,6 @@
             └─TableReader(Probe)	44189356.65	root		data:Selection
               └─Selection	44189356.65	cop[tikv]		ge(tpch.lineitem.l_shipdate, 1993-01-01 00:00:00.000000), lt(tpch.lineitem.l_shipdate, 1994-01-01)
                 └─TableFullScan	300005811.00	cop[tikv]	table:lineitem	keep order:false
->>>>>>> 339bc46f
 /*
 Q21 Suppliers Who Kept Orders Waiting Query
 This query identifies certain suppliers who were not able to ship required parts in a timely manner.
@@ -1540,36 +1223,8 @@
 s_name
 limit 100;
 id	estRows	task	access object	operator info
-<<<<<<< HEAD
-Projection_25	100.00	root		tpch.supplier.s_name, Column#72
-└─TopN_28	100.00	root		schema:[Column#72 tpch.supplier.s_name], items:Column#72:desc, tpch.supplier.s_name, offset:0, count:100
-  └─HashAgg_34	12800.00	root		group by:tpch.supplier.s_name, funcs:count(1)->Column#72, funcs:firstrow(tpch.supplier.s_name)->tpch.supplier.s_name
-    └─IndexHashJoin_42	7828961.66	root		anti semi join, inner:IndexLookUp_39, outer key:tpch.lineitem.l_orderkey, inner key:tpch.lineitem.l_orderkey, equal cond:eq(tpch.lineitem.l_orderkey, tpch.lineitem.l_orderkey), other cond:ne(tpch.lineitem.l_suppkey, tpch.lineitem.l_suppkey)
-      ├─IndexHashJoin_82(Build)	9786202.08	root		semi join, inner:IndexLookUp_79, outer key:tpch.lineitem.l_orderkey, inner key:tpch.lineitem.l_orderkey, equal cond:eq(tpch.lineitem.l_orderkey, tpch.lineitem.l_orderkey), other cond:ne(tpch.lineitem.l_suppkey, tpch.lineitem.l_suppkey), ne(tpch.lineitem.l_suppkey, tpch.supplier.s_suppkey)
-      │ ├─IndexMergeJoin_101(Build)	12232752.60	root		inner join, inner:TableReader_96, outer key:tpch.lineitem.l_orderkey, inner key:tpch.orders.o_orderkey
-      │ │ ├─HashJoin_105(Build)	12232752.60	root		inner join, equal:[eq(tpch.supplier.s_suppkey, tpch.lineitem.l_suppkey)]
-      │ │ │ ├─HashJoin_118(Build)	20000.00	root		inner join, equal:[eq(tpch.nation.n_nationkey, tpch.supplier.s_nationkey)]
-      │ │ │ │ ├─TableReader_123(Build)	1.00	root		data:Selection_122
-      │ │ │ │ │ └─Selection_122	1.00	cop[tikv]		eq(tpch.nation.n_name, "EGYPT")
-      │ │ │ │ │   └─TableFullScan_121	25.00	cop[tikv]	table:nation	keep order:false
-      │ │ │ │ └─TableReader_120(Probe)	500000.00	root		data:TableFullScan_119
-      │ │ │ │   └─TableFullScan_119	500000.00	cop[tikv]	table:supplier	keep order:false
-      │ │ │ └─TableReader_126(Probe)	240004648.80	root		data:Selection_125
-      │ │ │   └─Selection_125	240004648.80	cop[tikv]		gt(tpch.lineitem.l_receiptdate, tpch.lineitem.l_commitdate)
-      │ │ │     └─TableFullScan_124	300005811.00	cop[tikv]	table:l1	keep order:false
-      │ │ └─TableReader_96(Probe)	0.49	root		data:Selection_95
-      │ │   └─Selection_95	0.49	cop[tikv]		eq(tpch.orders.o_orderstatus, "F")
-      │ │     └─TableRangeScan_94	1.00	cop[tikv]	table:orders	range: decided by [tpch.lineitem.l_orderkey], keep order:true
-      │ └─IndexLookUp_79(Probe)	4.05	root		
-      │   ├─IndexRangeScan_77(Build)	4.05	cop[tikv]	table:l2, index:PRIMARY(L_ORDERKEY, L_LINENUMBER)	range: decided by [eq(tpch.lineitem.l_orderkey, tpch.lineitem.l_orderkey)], keep order:false
-      │   └─TableRowIDScan_78(Probe)	4.05	cop[tikv]	table:l2	keep order:false
-      └─IndexLookUp_39(Probe)	4.05	root		
-        ├─IndexRangeScan_36(Build)	5.06	cop[tikv]	table:l3, index:PRIMARY(L_ORDERKEY, L_LINENUMBER)	range: decided by [eq(tpch.lineitem.l_orderkey, tpch.lineitem.l_orderkey)], keep order:false
-        └─Selection_38(Probe)	4.05	cop[tikv]		gt(tpch.lineitem.l_receiptdate, tpch.lineitem.l_commitdate)
-          └─TableRowIDScan_37	5.06	cop[tikv]	table:l3	keep order:false
-=======
 Projection	100.00	root		tpch.supplier.s_name, Column#72
-└─TopN	100.00	root		Column#72:desc, tpch.supplier.s_name, offset:0, count:100
+└─TopN	100.00	root		schema:[Column#72 tpch.supplier.s_name], items:Column#72:desc, tpch.supplier.s_name, offset:0, count:100
   └─HashAgg	12800.00	root		group by:tpch.supplier.s_name, funcs:count(1)->Column#72, funcs:firstrow(tpch.supplier.s_name)->tpch.supplier.s_name
     └─IndexHashJoin	7828961.66	root		anti semi join, inner:IndexLookUp, outer key:tpch.lineitem.l_orderkey, inner key:tpch.lineitem.l_orderkey, equal cond:eq(tpch.lineitem.l_orderkey, tpch.lineitem.l_orderkey), other cond:ne(tpch.lineitem.l_suppkey, tpch.lineitem.l_suppkey)
       ├─IndexHashJoin(Build)	9786202.08	root		semi join, inner:IndexLookUp, outer key:tpch.lineitem.l_orderkey, inner key:tpch.lineitem.l_orderkey, equal cond:eq(tpch.lineitem.l_orderkey, tpch.lineitem.l_orderkey), other cond:ne(tpch.lineitem.l_suppkey, tpch.lineitem.l_suppkey), ne(tpch.lineitem.l_suppkey, tpch.supplier.s_suppkey)
@@ -1594,7 +1249,6 @@
         ├─IndexRangeScan(Build)	5.06	cop[tikv]	table:l3, index:PRIMARY(L_ORDERKEY, L_LINENUMBER)	range: decided by [eq(tpch.lineitem.l_orderkey, tpch.lineitem.l_orderkey)], keep order:false
         └─Selection(Probe)	4.05	cop[tikv]		gt(tpch.lineitem.l_receiptdate, tpch.lineitem.l_commitdate)
           └─TableRowIDScan	5.06	cop[tikv]	table:l3	keep order:false
->>>>>>> 339bc46f
 /*
 Q22 Global Sales Opportunity Query
 The Global Sales Opportunity Query identifies geographies where there are customers who may be likely to make a
@@ -1642,20 +1296,7 @@
 order by
 cntrycode;
 id	estRows	task	access object	operator info
-<<<<<<< HEAD
-Sort_39	1.00	root		schema:[Column#27 Column#28 Column#29], items:Column#27
-└─Projection_41	1.00	root		Column#27, Column#28, Column#29
-  └─HashAgg_44	1.00	root		group by:Column#27, funcs:count(1)->Column#28, funcs:sum(tpch.customer.c_acctbal)->Column#29, funcs:firstrow(Column#27)->Column#27
-    └─Projection_45	0.00	root		substring(tpch.customer.c_phone, 1, 2)->Column#27, tpch.customer.c_acctbal
-      └─HashJoin_46	0.00	root		anti semi join, equal:[eq(tpch.customer.c_custkey, tpch.orders.o_custkey)]
-        ├─TableReader_52(Build)	75000000.00	root		data:TableFullScan_51
-        │ └─TableFullScan_51	75000000.00	cop[tikv]	table:orders	keep order:false
-        └─Selection_50(Probe)	0.00	root		in(substring(tpch.customer.c_phone, 1, 2), "20", "40", "22", "30", "39", "42", "21")
-          └─TableReader_49	0.00	root		data:Selection_48
-            └─Selection_48	0.00	cop[tikv]		gt(tpch.customer.c_acctbal, NULL)
-              └─TableFullScan_47	7500000.00	cop[tikv]	table:customer	keep order:false
-=======
-Sort	1.00	root		Column#27
+Sort	1.00	root		schema:[Column#27 Column#28 Column#29], items:Column#27
 └─Projection	1.00	root		Column#27, Column#28, Column#29
   └─HashAgg	1.00	root		group by:Column#27, funcs:count(1)->Column#28, funcs:sum(tpch.customer.c_acctbal)->Column#29, funcs:firstrow(Column#27)->Column#27
     └─Projection	0.00	root		substring(tpch.customer.c_phone, 1, 2)->Column#27, tpch.customer.c_acctbal
@@ -1665,5 +1306,4 @@
         └─Selection(Probe)	0.00	root		in(substring(tpch.customer.c_phone, 1, 2), "20", "40", "22", "30", "39", "42", "21")
           └─TableReader	0.00	root		data:Selection
             └─Selection	0.00	cop[tikv]		gt(tpch.customer.c_acctbal, NULL)
-              └─TableFullScan	7500000.00	cop[tikv]	table:customer	keep order:false
->>>>>>> 339bc46f
+              └─TableFullScan	7500000.00	cop[tikv]	table:customer	keep order:false