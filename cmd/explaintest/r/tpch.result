CREATE DATABASE IF NOT EXISTS TPCH;
USE TPCH;
CREATE TABLE IF NOT EXISTS nation  ( N_NATIONKEY  INTEGER NOT NULL,
N_NAME       CHAR(25) NOT NULL,
N_REGIONKEY  INTEGER NOT NULL,
N_COMMENT    VARCHAR(152),
PRIMARY KEY (N_NATIONKEY));
CREATE TABLE IF NOT EXISTS region  ( R_REGIONKEY  INTEGER NOT NULL,
R_NAME       CHAR(25) NOT NULL,
R_COMMENT    VARCHAR(152),
PRIMARY KEY (R_REGIONKEY));
CREATE TABLE IF NOT EXISTS part  ( P_PARTKEY     INTEGER NOT NULL,
P_NAME        VARCHAR(55) NOT NULL,
P_MFGR        CHAR(25) NOT NULL,
P_BRAND       CHAR(10) NOT NULL,
P_TYPE        VARCHAR(25) NOT NULL,
P_SIZE        INTEGER NOT NULL,
P_CONTAINER   CHAR(10) NOT NULL,
P_RETAILPRICE DECIMAL(15,2) NOT NULL,
P_COMMENT     VARCHAR(23) NOT NULL,
PRIMARY KEY (P_PARTKEY));
CREATE TABLE IF NOT EXISTS supplier  ( S_SUPPKEY     INTEGER NOT NULL,
S_NAME        CHAR(25) NOT NULL,
S_ADDRESS     VARCHAR(40) NOT NULL,
S_NATIONKEY   INTEGER NOT NULL,
S_PHONE       CHAR(15) NOT NULL,
S_ACCTBAL     DECIMAL(15,2) NOT NULL,
S_COMMENT     VARCHAR(101) NOT NULL,
PRIMARY KEY (S_SUPPKEY),
CONSTRAINT FOREIGN KEY SUPPLIER_FK1 (S_NATIONKEY) references nation(N_NATIONKEY));
CREATE TABLE IF NOT EXISTS partsupp ( PS_PARTKEY     INTEGER NOT NULL,
PS_SUPPKEY     INTEGER NOT NULL,
PS_AVAILQTY    INTEGER NOT NULL,
PS_SUPPLYCOST  DECIMAL(15,2)  NOT NULL,
PS_COMMENT     VARCHAR(199) NOT NULL,
PRIMARY KEY (PS_PARTKEY,PS_SUPPKEY),
CONSTRAINT FOREIGN KEY PARTSUPP_FK1 (PS_SUPPKEY) references supplier(S_SUPPKEY),
CONSTRAINT FOREIGN KEY PARTSUPP_FK2 (PS_PARTKEY) references part(P_PARTKEY));
CREATE TABLE IF NOT EXISTS customer  ( C_CUSTKEY     INTEGER NOT NULL,
C_NAME        VARCHAR(25) NOT NULL,
C_ADDRESS     VARCHAR(40) NOT NULL,
C_NATIONKEY   INTEGER NOT NULL,
C_PHONE       CHAR(15) NOT NULL,
C_ACCTBAL     DECIMAL(15,2)   NOT NULL,
C_MKTSEGMENT  CHAR(10) NOT NULL,
C_COMMENT     VARCHAR(117) NOT NULL,
PRIMARY KEY (C_CUSTKEY),
CONSTRAINT FOREIGN KEY CUSTOMER_FK1 (C_NATIONKEY) references nation(N_NATIONKEY));
CREATE TABLE IF NOT EXISTS orders  ( O_ORDERKEY       INTEGER NOT NULL,
O_CUSTKEY        INTEGER NOT NULL,
O_ORDERSTATUS    CHAR(1) NOT NULL,
O_TOTALPRICE     DECIMAL(15,2) NOT NULL,
O_ORDERDATE      DATE NOT NULL,
O_ORDERPRIORITY  CHAR(15) NOT NULL,
O_CLERK          CHAR(15) NOT NULL,
O_SHIPPRIORITY   INTEGER NOT NULL,
O_COMMENT        VARCHAR(79) NOT NULL,
PRIMARY KEY (O_ORDERKEY),
CONSTRAINT FOREIGN KEY ORDERS_FK1 (O_CUSTKEY) references customer(C_CUSTKEY));
CREATE TABLE IF NOT EXISTS lineitem ( L_ORDERKEY    INTEGER NOT NULL,
L_PARTKEY     INTEGER NOT NULL,
L_SUPPKEY     INTEGER NOT NULL,
L_LINENUMBER  INTEGER NOT NULL,
L_QUANTITY    DECIMAL(15,2) NOT NULL,
L_EXTENDEDPRICE  DECIMAL(15,2) NOT NULL,
L_DISCOUNT    DECIMAL(15,2) NOT NULL,
L_TAX         DECIMAL(15,2) NOT NULL,
L_RETURNFLAG  CHAR(1) NOT NULL,
L_LINESTATUS  CHAR(1) NOT NULL,
L_SHIPDATE    DATE NOT NULL,
L_COMMITDATE  DATE NOT NULL,
L_RECEIPTDATE DATE NOT NULL,
L_SHIPINSTRUCT CHAR(25) NOT NULL,
L_SHIPMODE     CHAR(10) NOT NULL,
L_COMMENT      VARCHAR(44) NOT NULL,
PRIMARY KEY (L_ORDERKEY,L_LINENUMBER),
CONSTRAINT FOREIGN KEY LINEITEM_FK1 (L_ORDERKEY)  references orders(O_ORDERKEY),
CONSTRAINT FOREIGN KEY LINEITEM_FK2 (L_PARTKEY,L_SUPPKEY) references partsupp(PS_PARTKEY, PS_SUPPKEY));
load stats 's/tpch_stats/nation.json';
load stats 's/tpch_stats/region.json';
load stats 's/tpch_stats/part.json';
load stats 's/tpch_stats/supplier.json';
load stats 's/tpch_stats/partsupp.json';
load stats 's/tpch_stats/customer.json';
load stats 's/tpch_stats/orders.json';
load stats 's/tpch_stats/lineitem.json';
set @@session.tidb_opt_agg_push_down = 0;
/*
Q1 Pricing Summary Report
This query reports the amount of business that was billed, shipped, and returned.
The Pricing Summary Report Query provides a summary pricing report for all lineitems shipped as of a given date.
The date is within 60 - 120 days of the greatest ship date contained in the database. The query lists totals for
extended price, discounted extended price, discounted extended price plus tax, average quantity, average extended
price, and average discount. These aggregates are grouped by RETURNFLAG and LINESTATUS, and listed in
ascending order of RETURNFLAG and LINESTATUS. A count of the number of lineitems in each group is
included.
Planner enhancement: none.
*/
explain
select
l_returnflag,
l_linestatus,
sum(l_quantity) as sum_qty,
sum(l_extendedprice) as sum_base_price,
sum(l_extendedprice * (1 - l_discount)) as sum_disc_price,
sum(l_extendedprice * (1 - l_discount) * (1 + l_tax)) as sum_charge,
avg(l_quantity) as avg_qty,
avg(l_extendedprice) as avg_price,
avg(l_discount) as avg_disc,
count(*) as count_order
from
lineitem
where
l_shipdate <= date_sub('1998-12-01', interval 108 day)
group by
l_returnflag,
l_linestatus
order by
l_returnflag,
l_linestatus;
id	count	task	operator info
Sort_6	2.94	root	Column#26:asc, Column#27:asc
└─Projection_8	2.94	root	Column#9, Column#10, Column#18, Column#19, Column#20, Column#21, Column#22, Column#23, Column#24, Column#25
  └─HashAgg_14	2.94	root	group by:Column#49, Column#50, funcs:sum(Column#36), sum(Column#37), sum(Column#38), sum(Column#39), avg(Column#40, Column#41), avg(Column#42, Column#43), avg(Column#44, Column#45), count(Column#46), firstrow(Column#49), firstrow(Column#50)
    └─TableReader_15	2.94	root	data:HashAgg_9
      └─HashAgg_9	2.94	cop[tikv]	group by:Column#10, Column#9, funcs:sum(Column#5), sum(Column#6), sum(mul(Column#6, minus(1, Column#7))), sum(mul(mul(Column#6, minus(1, Column#7)), plus(1, Column#8))), count(Column#5), sum(Column#5), count(Column#6), sum(Column#6), count(Column#7), sum(Column#7), count(1)
        └─Selection_13	293795345.00	cop[tikv]	le(Column#11, 1998-08-15)
          └─TableScan_12	300005811.00	cop[tikv]	table:lineitem, range:[-inf,+inf], keep order:false
/*
Q2 Minimum Cost Supplier Query
This query finds which supplier should be selected to place an order for a given part in a given region.
The Minimum Cost Supplier Query finds, in a given region, for each part of a certain type and size, the supplier who
can supply it at minimum cost. If several suppliers in that region offer the desired part type and size at the same
(minimum) cost, the query lists the parts from suppliers with the 100 highest account balances. For each supplier,
the query lists the supplier's account balance, name and nation; the part's number and manufacturer; the supplier's
address, phone number and comment information.
Planner enhancement: join reorder.
*/
explain
select
s_acctbal,
s_name,
n_name,
p_partkey,
p_mfgr,
s_address,
s_phone,
s_comment
from
part,
supplier,
partsupp,
nation,
region
where
p_partkey = ps_partkey
and s_suppkey = ps_suppkey
and p_size = 30
and p_type like '%STEEL'
and s_nationkey = n_nationkey
and n_regionkey = r_regionkey
and r_name = 'ASIA'
and ps_supplycost = (
select
min(ps_supplycost)
from
partsupp,
supplier,
nation,
region
where
p_partkey = ps_partkey
and s_suppkey = ps_suppkey
and s_nationkey = n_nationkey
and n_regionkey = r_regionkey
and r_name = 'ASIA'
)
order by
s_acctbal desc,
n_name,
s_name,
p_partkey
limit 100;
id	count	task	operator info
Projection_37	100.00	root	Column#15, Column#11, Column#24, Column#1, Column#3, Column#12, Column#14, Column#16
└─TopN_40	100.00	root	Column#15:desc, Column#24:asc, Column#11:asc, Column#1:asc, offset:0, count:100
  └─HashRightJoin_45	155496.00	root	inner join, inner:IndexMergeJoin_55, equal:[eq(Column#1, Column#30) eq(Column#20, Column#50)]
    ├─IndexMergeJoin_55	155496.00	root	inner join, inner:TableReader_53, outer key:Column#17, inner key:Column#1
    │ ├─HashRightJoin_61	8155010.44	root	inner join, inner:HashRightJoin_63, equal:[eq(Column#10, Column#18)]
    │ │ ├─HashRightJoin_63	100000.00	root	inner join, inner:HashRightJoin_76, equal:[eq(Column#23, Column#13)]
    │ │ │ ├─HashRightJoin_76	5.00	root	inner join, inner:TableReader_81, equal:[eq(Column#27, Column#25)]
    │ │ │ │ ├─TableReader_81	1.00	root	data:Selection_80
    │ │ │ │ │ └─Selection_80	1.00	cop[tikv]	eq(Column#28, "ASIA")
    │ │ │ │ │   └─TableScan_79	5.00	cop[tikv]	table:region, range:[-inf,+inf], keep order:false
    │ │ │ │ └─TableReader_78	25.00	root	data:TableScan_77
    │ │ │ │   └─TableScan_77	25.00	cop[tikv]	table:nation, range:[-inf,+inf], keep order:false
    │ │ │ └─TableReader_83	500000.00	root	data:TableScan_82
    │ │ │   └─TableScan_82	500000.00	cop[tikv]	table:supplier, range:[-inf,+inf], keep order:false
    │ │ └─TableReader_85	40000000.00	root	data:TableScan_84
    │ │   └─TableScan_84	40000000.00	cop[tikv]	table:partsupp, range:[-inf,+inf], keep order:false
    │ └─TableReader_53	0.02	root	data:Selection_52
    │   └─Selection_52	0.02	cop[tikv]	eq(Column#6, 30), like(Column#5, "%STEEL", 92)
    │     └─TableScan_51	0.02	cop[tikv]	table:part, range: decided by [Column#17], keep order:true
    └─Selection_89	6524008.35	root	not(isnull(Column#50))
      └─HashAgg_92	8155010.44	root	group by:Column#30, funcs:min(Column#33), firstrow(Column#30)
        └─HashRightJoin_96	8155010.44	root	inner join, inner:HashRightJoin_98, equal:[eq(Column#36, Column#31)]
          ├─HashRightJoin_98	100000.00	root	inner join, inner:HashRightJoin_111, equal:[eq(Column#43, Column#39)]
          │ ├─HashRightJoin_111	5.00	root	inner join, inner:TableReader_116, equal:[eq(Column#47, Column#45)]
          │ │ ├─TableReader_116	1.00	root	data:Selection_115
          │ │ │ └─Selection_115	1.00	cop[tikv]	eq(Column#48, "ASIA")
          │ │ │   └─TableScan_114	5.00	cop[tikv]	table:region, range:[-inf,+inf], keep order:false
          │ │ └─TableReader_113	25.00	root	data:TableScan_112
          │ │   └─TableScan_112	25.00	cop[tikv]	table:nation, range:[-inf,+inf], keep order:false
          │ └─TableReader_118	500000.00	root	data:TableScan_117
          │   └─TableScan_117	500000.00	cop[tikv]	table:supplier, range:[-inf,+inf], keep order:false
          └─TableReader_120	40000000.00	root	data:TableScan_119
            └─TableScan_119	40000000.00	cop[tikv]	table:partsupp, range:[-inf,+inf], keep order:false
/*
Q3 Shipping Priority Query
This query retrieves the 10 unshipped orders with the highest value.
The Shipping Priority Query retrieves the shipping priority and potential revenue, defined as the sum of
l_extendedprice * (1-l_discount), of the orders having the largest revenue among those that had not been shipped as
of a given date. Orders are listed in decreasing order of revenue. If more than 10 unshipped orders exist, only the 10
orders with the largest revenue are listed.
planner enhancement: if group-by item have primary key, non-priamry key is useless.
*/
explain
select
l_orderkey,
sum(l_extendedprice * (1 - l_discount)) as revenue,
o_orderdate,
o_shippriority
from
customer,
orders,
lineitem
where
c_mktsegment = 'AUTOMOBILE'
and c_custkey = o_custkey
and l_orderkey = o_orderkey
and o_orderdate < '1995-03-13'
and l_shipdate > '1995-03-13'
group by
l_orderkey,
o_orderdate,
o_shippriority
order by
revenue desc,
o_orderdate
limit 10;
id	count	task	operator info
Projection_14	10.00	root	Column#18, Column#35, Column#13, Column#16
└─TopN_17	10.00	root	Column#35:desc, Column#13:asc, offset:0, count:10
<<<<<<< HEAD
  └─HashAgg_23	40252367.98	root	group by:Column#44, Column#45, Column#46, funcs:sum(Column#0), firstrow(Column#0), firstrow(Column#0), firstrow(Column#0)
    └─Projection_78	91515927.49	root	mul(Column#23, minus(1, Column#24)), Column#13, Column#16, Column#18, Column#18, Column#13, Column#16
      └─IndexHashJoin_37	91515927.49	root	inner join, inner:IndexLookUp_28, outer key:Column#9, inner key:Column#18
        ├─HashRightJoin_68	22592975.51	root	inner join, inner:TableReader_74, equal:[eq(Column#1, Column#10)]
        │ ├─TableReader_74	1498236.00	root	data:Selection_73
        │ │ └─Selection_73	1498236.00	cop[tikv]	eq(Column#7, "AUTOMOBILE")
        │ │   └─TableScan_72	7500000.00	cop[tikv]	table:customer, range:[-inf,+inf], keep order:false
        │ └─TableReader_71	36870000.00	root	data:Selection_70
        │   └─Selection_70	36870000.00	cop[tikv]	lt(Column#13, 1995-03-13 00:00:00.000000)
        │     └─TableScan_69	75000000.00	cop[tikv]	table:orders, range:[-inf,+inf], keep order:false
=======
  └─HashAgg_23	40252367.98	root	group by:Column#45, Column#46, Column#47, funcs:sum(Column#0), firstrow(Column#0), firstrow(Column#0), firstrow(Column#0)
    └─Projection_79	91515927.49	root	mul(Column#23, minus(1, Column#24)), Column#13, Column#16, Column#18, Column#18, Column#13, Column#16
      └─IndexHashJoin_38	91515927.49	root	inner join, inner:IndexLookUp_28, outer key:Column#9, inner key:Column#18
        ├─HashRightJoin_69	22592975.51	root	inner join, inner:TableReader_75, equal:[eq(Column#1, Column#10)]
        │ ├─TableReader_75	1498236.00	root	data:Selection_74
        │ │ └─Selection_74	1498236.00	cop	eq(Column#7, "AUTOMOBILE")
        │ │   └─TableScan_73	7500000.00	cop	table:customer, range:[-inf,+inf], keep order:false
        │ └─TableReader_72	36870000.00	root	data:Selection_71
        │   └─Selection_71	36870000.00	cop	lt(Column#13, 1995-03-13 00:00:00.000000)
        │     └─TableScan_70	75000000.00	cop	table:orders, range:[-inf,+inf], keep order:false
>>>>>>> 003a7dfb
        └─IndexLookUp_28	2.20	root	
          ├─IndexScan_25	4.05	cop[tikv]	table:lineitem, index:L_ORDERKEY, L_LINENUMBER, range: decided by [eq(Column#18, Column#9)], keep order:false
          └─Selection_27	2.20	cop[tikv]	gt(Column#28, 1995-03-13 00:00:00.000000)
            └─TableScan_26	4.05	cop[tikv]	table:lineitem, keep order:false
/*
Q4 Order Priority Checking Query
This query determines how well the order priority system is working and gives an assessment of customer satisfaction.
The Order Priority Checking Query counts the number of orders ordered in a given quarter of a given year in which
at least one lineitem was received by the customer later than its committed date. The query lists the count of such
orders for each order priority sorted in ascending priority order.
*/
explain
select
o_orderpriority,
count(*) as order_count
from
orders
where
o_orderdate >= '1995-01-01'
and o_orderdate < date_add('1995-01-01', interval '3' month)
and exists (
select
*
from
lineitem
where
l_orderkey = o_orderkey
and l_commitdate < l_receiptdate
)
group by
o_orderpriority
order by
o_orderpriority;
id	count	task	operator info
Sort_10	1.00	root	Column#44:asc
└─Projection_12	1.00	root	Column#6, Column#43
  └─HashAgg_15	1.00	root	group by:Column#6, funcs:count(1), firstrow(Column#6)
<<<<<<< HEAD
    └─IndexHashJoin_29	2340750.00	root	semi join, inner:IndexLookUp_20, outer key:Column#1, inner key:Column#10
      ├─TableReader_41	2925937.50	root	data:Selection_40
      │ └─Selection_40	2925937.50	cop[tikv]	ge(Column#5, 1995-01-01 00:00:00.000000), lt(Column#5, 1995-04-01)
      │   └─TableScan_39	75000000.00	cop[tikv]	table:orders, range:[-inf,+inf], keep order:false
=======
    └─IndexHashJoin_30	2340750.00	root	semi join, inner:IndexLookUp_20, outer key:Column#1, inner key:Column#10
      ├─TableReader_42	2925937.50	root	data:Selection_41
      │ └─Selection_41	2925937.50	cop	ge(Column#5, 1995-01-01 00:00:00.000000), lt(Column#5, 1995-04-01)
      │   └─TableScan_40	75000000.00	cop	table:orders, range:[-inf,+inf], keep order:false
>>>>>>> 003a7dfb
      └─IndexLookUp_20	3.24	root	
        ├─IndexScan_17	4.05	cop[tikv]	table:lineitem, index:L_ORDERKEY, L_LINENUMBER, range: decided by [eq(Column#10, Column#1)], keep order:false
        └─Selection_19	3.24	cop[tikv]	lt(Column#21, Column#22)
          └─TableScan_18	4.05	cop[tikv]	table:lineitem, keep order:false
/*
Q5 Local Supplier Volume Query
This query lists the revenue volume done through local suppliers.
The Local Supplier Volume Query lists for each nation in a region the revenue volume that resulted from lineitem
transactions in which the customer ordering parts and the supplier filling them were both within that nation. The
query is run in order to determine whether to institute local distribution centers in a given region. The query considers
only parts ordered in a given year. The query displays the nations and revenue volume in descending order by
revenue. Revenue volume for all qualifying lineitems in a particular nation is defined as sum(l_extendedprice * (1 -
l_discount)).
Planner enhancement: join reorder.
*/
explain
select
n_name,
sum(l_extendedprice * (1 - l_discount)) as revenue
from
customer,
orders,
lineitem,
supplier,
nation,
region
where
c_custkey = o_custkey
and l_orderkey = o_orderkey
and l_suppkey = s_suppkey
and c_nationkey = s_nationkey
and s_nationkey = n_nationkey
and n_regionkey = r_regionkey
and r_name = 'MIDDLE EAST'
and o_orderdate >= '1994-01-01'
and o_orderdate < date_add('1994-01-01', interval '1' year)
group by
n_name
order by
revenue desc;
id	count	task	operator info
Sort_23	5.00	root	Column#51:desc
└─Projection_25	5.00	root	Column#43, Column#49
  └─HashAgg_28	5.00	root	group by:Column#52, funcs:sum(Column#0), firstrow(Column#0)
    └─Projection_86	11822812.50	root	mul(Column#23, minus(1, Column#24)), Column#43, Column#43
      └─HashLeftJoin_38	11822812.50	root	inner join, inner:TableReader_84, equal:[eq(Column#38, Column#4) eq(Column#10, Column#1)]
        ├─IndexMergeJoin_49	11822812.50	root	inner join, inner:TableReader_47, outer key:Column#18, inner key:Column#9
        │ ├─HashRightJoin_55	61163763.01	root	inner join, inner:HashRightJoin_57, equal:[eq(Column#35, Column#20)]
        │ │ ├─HashRightJoin_57	100000.00	root	inner join, inner:HashRightJoin_70, equal:[eq(Column#42, Column#38)]
        │ │ │ ├─HashRightJoin_70	5.00	root	inner join, inner:TableReader_75, equal:[eq(Column#46, Column#44)]
        │ │ │ │ ├─TableReader_75	1.00	root	data:Selection_74
        │ │ │ │ │ └─Selection_74	1.00	cop[tikv]	eq(Column#47, "MIDDLE EAST")
        │ │ │ │ │   └─TableScan_73	5.00	cop[tikv]	table:region, range:[-inf,+inf], keep order:false
        │ │ │ │ └─TableReader_72	25.00	root	data:TableScan_71
        │ │ │ │   └─TableScan_71	25.00	cop[tikv]	table:nation, range:[-inf,+inf], keep order:false
        │ │ │ └─TableReader_77	500000.00	root	data:TableScan_76
        │ │ │   └─TableScan_76	500000.00	cop[tikv]	table:supplier, range:[-inf,+inf], keep order:false
        │ │ └─TableReader_79	300005811.00	root	data:TableScan_78
        │ │   └─TableScan_78	300005811.00	cop[tikv]	table:lineitem, range:[-inf,+inf], keep order:false
        │ └─TableReader_47	0.15	root	data:Selection_46
        │   └─Selection_46	0.15	cop[tikv]	ge(Column#13, 1994-01-01 00:00:00.000000), lt(Column#13, 1995-01-01)
        │     └─TableScan_45	0.19	cop[tikv]	table:orders, range: decided by [Column#18], keep order:true
        └─TableReader_84	7500000.00	root	data:TableScan_83
          └─TableScan_83	7500000.00	cop[tikv]	table:customer, range:[-inf,+inf], keep order:false
/*
Q6 Forecasting Revenue Change Query
This query quantifies the amount of revenue increase that would have resulted from eliminating certain companywide
discounts in a given percentage range in a given year. Asking this type of "what if" query can be used to look
for ways to increase revenues.
The Forecasting Revenue Change Query considers all the lineitems shipped in a given year with discounts between
DISCOUNT-0.01 and DISCOUNT+0.01. The query lists the amount by which the total revenue would have
increased if these discounts had been eliminated for lineitems with l_quantity less than quantity. Note that the
potential revenue increase is equal to the sum of [l_extendedprice * l_discount] for all lineitems with discounts and
quantities in the qualifying range.
*/
explain
select
sum(l_extendedprice * l_discount) as revenue
from
lineitem
where
l_shipdate >= '1994-01-01'
and l_shipdate < date_add('1994-01-01', interval '1' year)
and l_discount between 0.06 - 0.01 and 0.06 + 0.01
and l_quantity < 24;
id	count	task	operator info
StreamAgg_20	1.00	root	funcs:sum(Column#21)
└─TableReader_21	1.00	root	data:StreamAgg_9
  └─StreamAgg_9	1.00	cop[tikv]	funcs:sum(mul(Column#6, Column#7))
    └─Selection_19	3713857.91	cop[tikv]	ge(Column#11, 1994-01-01 00:00:00.000000), ge(Column#7, 0.05), le(Column#7, 0.07), lt(Column#11, 1995-01-01), lt(Column#5, 24)
      └─TableScan_18	300005811.00	cop[tikv]	table:lineitem, range:[-inf,+inf], keep order:false
/*
Q7 Volume Shipping Query
This query determines the value of goods shipped between certain nations to help in the re-negotiation of shipping
contracts.
The Volume Shipping Query finds, for two given nations, the gross discounted revenues derived from lineitems in
which parts were shipped from a supplier in either nation to a customer in the other nation during 1995 and 1996.
The query lists the supplier nation, the customer nation, the year, and the revenue from shipments that took place in
that year. The query orders the answer by Supplier nation, Customer nation, and year (all ascending).
Planner enahancement: join reorder.
*/
explain
select
supp_nation,
cust_nation,
l_year,
sum(volume) as revenue
from
(
select
n1.n_name as supp_nation,
n2.n_name as cust_nation,
extract(year from l_shipdate) as l_year,
l_extendedprice * (1 - l_discount) as volume
from
supplier,
lineitem,
orders,
customer,
nation n1,
nation n2
where
s_suppkey = l_suppkey
and o_orderkey = l_orderkey
and c_custkey = o_custkey
and s_nationkey = n1.n_nationkey
and c_nationkey = n2.n_nationkey
and (
(n1.n_name = 'JAPAN' and n2.n_name = 'INDIA')
or (n1.n_name = 'INDIA' and n2.n_name = 'JAPAN')
)
and l_shipdate between '1995-01-01' and '1996-12-31'
) as shipping
group by
supp_nation,
cust_nation,
l_year
order by
supp_nation,
cust_nation,
l_year;
id	count	task	operator info
Sort_22	769.96	root	Column#55:asc, Column#56:asc, Column#57:asc
└─Projection_24	769.96	root	Column#50, Column#51, Column#52, Column#54
  └─HashAgg_27	769.96	root	group by:Column#50, Column#51, Column#52, funcs:sum(Column#53), firstrow(Column#50), firstrow(Column#51), firstrow(Column#52)
    └─Projection_28	1957240.42	root	Column#43, Column#47, extract("YEAR", Column#18), mul(Column#13, minus(1, Column#14))
      └─HashLeftJoin_40	1957240.42	root	inner join, inner:TableReader_94, equal:[eq(Column#37, Column#46)], other cond:or(and(eq(Column#43, "JAPAN"), eq(Column#47, "INDIA")), and(eq(Column#43, "INDIA"), eq(Column#47, "JAPAN")))
        ├─HashLeftJoin_51	24465505.20	root	inner join, inner:TableReader_91, equal:[eq(Column#26, Column#34)]
        │ ├─IndexMergeJoin_60	24465505.20	root	inner join, inner:TableReader_58, outer key:Column#8, inner key:Column#25
        │ │ ├─HashRightJoin_66	24465505.20	root	inner join, inner:HashRightJoin_79, equal:[eq(Column#1, Column#10)]
        │ │ │ ├─HashRightJoin_79	40000.00	root	inner join, inner:TableReader_84, equal:[eq(Column#42, Column#4)]
        │ │ │ │ ├─TableReader_84	2.00	root	data:Selection_83
        │ │ │ │ │ └─Selection_83	2.00	cop[tikv]	or(eq(Column#43, "JAPAN"), eq(Column#43, "INDIA"))
        │ │ │ │ │   └─TableScan_82	25.00	cop[tikv]	table:n1, range:[-inf,+inf], keep order:false
        │ │ │ │ └─TableReader_81	500000.00	root	data:TableScan_80
        │ │ │ │   └─TableScan_80	500000.00	cop[tikv]	table:supplier, range:[-inf,+inf], keep order:false
        │ │ │ └─TableReader_87	91446230.29	root	data:Selection_86
        │ │ │   └─Selection_86	91446230.29	cop[tikv]	ge(Column#18, 1995-01-01 00:00:00.000000), le(Column#18, 1996-12-31 00:00:00.000000)
        │ │ │     └─TableScan_85	300005811.00	cop[tikv]	table:lineitem, range:[-inf,+inf], keep order:false
        │ │ └─TableReader_58	1.00	root	data:TableScan_57
        │ │   └─TableScan_57	1.00	cop[tikv]	table:orders, range: decided by [Column#8], keep order:true
        │ └─TableReader_91	7500000.00	root	data:TableScan_90
        │   └─TableScan_90	7500000.00	cop[tikv]	table:customer, range:[-inf,+inf], keep order:false
        └─TableReader_94	2.00	root	data:Selection_93
          └─Selection_93	2.00	cop[tikv]	or(eq(Column#47, "INDIA"), eq(Column#47, "JAPAN"))
            └─TableScan_92	25.00	cop[tikv]	table:n2, range:[-inf,+inf], keep order:false
/*
Q8 National Market Share Query
This query determines how the market share of a given nation within a given region has changed over two years for
a given part type.
The market share for a given nation within a given region is defined as the fraction of the revenue, the sum of
[l_extendedprice * (1-l_discount)], from the products of a specified type in that region that was supplied by suppliers
from the given nation. The query determines this for the years 1995 and 1996 presented in this order.
Planner enhancement: join reorder.
*/
explain
select
o_year,
sum(case
when nation = 'INDIA' then volume
else 0
end) / sum(volume) as mkt_share
from
(
select
extract(year from o_orderdate) as o_year,
l_extendedprice * (1 - l_discount) as volume,
n2.n_name as nation
from
part,
supplier,
lineitem,
orders,
customer,
nation n1,
nation n2,
region
where
p_partkey = l_partkey
and s_suppkey = l_suppkey
and l_orderkey = o_orderkey
and o_custkey = c_custkey
and c_nationkey = n1.n_nationkey
and n1.n_regionkey = r_regionkey
and r_name = 'ASIA'
and s_nationkey = n2.n_nationkey
and o_orderdate between '1995-01-01' and '1996-12-31'
and p_type = 'SMALL PLATED COPPER'
) as all_nations
group by
o_year
order by
o_year;
id	count	task	operator info
Sort_29	719.02	root	Column#67:asc
└─Projection_31	719.02	root	Column#62, div(Column#65, Column#66)
  └─HashAgg_34	719.02	root	group by:Column#75, funcs:sum(Column#0), sum(Column#0), firstrow(Column#0)
    └─Projection_123	563136.02	root	case(eq(Column#64, "INDIA"), Column#63, 0), Column#63, Column#62, Column#62
      └─Projection_35	563136.02	root	extract("YEAR", Column#38), mul(Column#22, minus(1, Column#23)), Column#56
<<<<<<< HEAD
        └─HashLeftJoin_45	563136.02	root	inner join, inner:TableReader_120, equal:[eq(Column#13, Column#55)]
          ├─HashLeftJoin_56	563136.02	root	inner join, inner:TableReader_118, equal:[eq(Column#19, Column#10)]
          │ ├─HashLeftJoin_69	563136.02	root	inner join, inner:TableReader_116, equal:[eq(Column#18, Column#1)]
          │ │ ├─IndexHashJoin_82	90788402.51	root	inner join, inner:IndexLookUp_74, outer key:Column#34, inner key:Column#17
          │ │ │ ├─HashRightJoin_86	22413367.93	root	inner join, inner:HashRightJoin_88, equal:[eq(Column#43, Column#35)]
          │ │ │ │ ├─HashRightJoin_88	1500000.00	root	inner join, inner:HashRightJoin_101, equal:[eq(Column#51, Column#46)]
          │ │ │ │ │ ├─HashRightJoin_101	5.00	root	inner join, inner:TableReader_106, equal:[eq(Column#59, Column#53)]
          │ │ │ │ │ │ ├─TableReader_106	1.00	root	data:Selection_105
          │ │ │ │ │ │ │ └─Selection_105	1.00	cop[tikv]	eq(Column#60, "ASIA")
          │ │ │ │ │ │ │   └─TableScan_104	5.00	cop[tikv]	table:region, range:[-inf,+inf], keep order:false
          │ │ │ │ │ │ └─TableReader_103	25.00	root	data:TableScan_102
          │ │ │ │ │ │   └─TableScan_102	25.00	cop[tikv]	table:n1, range:[-inf,+inf], keep order:false
          │ │ │ │ │ └─TableReader_108	7500000.00	root	data:TableScan_107
          │ │ │ │ │   └─TableScan_107	7500000.00	cop[tikv]	table:customer, range:[-inf,+inf], keep order:false
          │ │ │ │ └─TableReader_111	22413367.93	root	data:Selection_110
          │ │ │ │   └─Selection_110	22413367.93	cop[tikv]	ge(Column#38, 1995-01-01 00:00:00.000000), le(Column#38, 1996-12-31 00:00:00.000000)
          │ │ │ │     └─TableScan_109	75000000.00	cop[tikv]	table:orders, range:[-inf,+inf], keep order:false
          │ │ │ └─IndexLookUp_74	4.05	root	
          │ │ │   ├─IndexScan_72	4.05	cop[tikv]	table:lineitem, index:L_ORDERKEY, L_LINENUMBER, range: decided by [eq(Column#17, Column#34)], keep order:false
          │ │ │   └─TableScan_73	4.05	cop[tikv]	table:lineitem, keep order:false
          │ │ └─TableReader_116	61674.00	root	data:Selection_115
          │ │   └─Selection_115	61674.00	cop[tikv]	eq(Column#5, "SMALL PLATED COPPER")
          │ │     └─TableScan_114	10000000.00	cop[tikv]	table:part, range:[-inf,+inf], keep order:false
          │ └─TableReader_118	500000.00	root	data:TableScan_117
          │   └─TableScan_117	500000.00	cop[tikv]	table:supplier, range:[-inf,+inf], keep order:false
          └─TableReader_120	25.00	root	data:TableScan_119
            └─TableScan_119	25.00	cop[tikv]	table:n2, range:[-inf,+inf], keep order:false
=======
        └─HashLeftJoin_45	563136.02	root	inner join, inner:TableReader_121, equal:[eq(Column#13, Column#55)]
          ├─HashLeftJoin_56	563136.02	root	inner join, inner:TableReader_119, equal:[eq(Column#19, Column#10)]
          │ ├─HashLeftJoin_69	563136.02	root	inner join, inner:TableReader_117, equal:[eq(Column#18, Column#1)]
          │ │ ├─IndexHashJoin_83	90788402.51	root	inner join, inner:IndexLookUp_74, outer key:Column#34, inner key:Column#17
          │ │ │ ├─HashRightJoin_87	22413367.93	root	inner join, inner:HashRightJoin_89, equal:[eq(Column#43, Column#35)]
          │ │ │ │ ├─HashRightJoin_89	1500000.00	root	inner join, inner:HashRightJoin_102, equal:[eq(Column#51, Column#46)]
          │ │ │ │ │ ├─HashRightJoin_102	5.00	root	inner join, inner:TableReader_107, equal:[eq(Column#59, Column#53)]
          │ │ │ │ │ │ ├─TableReader_107	1.00	root	data:Selection_106
          │ │ │ │ │ │ │ └─Selection_106	1.00	cop	eq(Column#60, "ASIA")
          │ │ │ │ │ │ │   └─TableScan_105	5.00	cop	table:region, range:[-inf,+inf], keep order:false
          │ │ │ │ │ │ └─TableReader_104	25.00	root	data:TableScan_103
          │ │ │ │ │ │   └─TableScan_103	25.00	cop	table:n1, range:[-inf,+inf], keep order:false
          │ │ │ │ │ └─TableReader_109	7500000.00	root	data:TableScan_108
          │ │ │ │ │   └─TableScan_108	7500000.00	cop	table:customer, range:[-inf,+inf], keep order:false
          │ │ │ │ └─TableReader_112	22413367.93	root	data:Selection_111
          │ │ │ │   └─Selection_111	22413367.93	cop	ge(Column#38, 1995-01-01 00:00:00.000000), le(Column#38, 1996-12-31 00:00:00.000000)
          │ │ │ │     └─TableScan_110	75000000.00	cop	table:orders, range:[-inf,+inf], keep order:false
          │ │ │ └─IndexLookUp_74	4.05	root	
          │ │ │   ├─IndexScan_72	4.05	cop	table:lineitem, index:L_ORDERKEY, L_LINENUMBER, range: decided by [eq(Column#17, Column#34)], keep order:false
          │ │ │   └─TableScan_73	4.05	cop	table:lineitem, keep order:false
          │ │ └─TableReader_117	61674.00	root	data:Selection_116
          │ │   └─Selection_116	61674.00	cop	eq(Column#5, "SMALL PLATED COPPER")
          │ │     └─TableScan_115	10000000.00	cop	table:part, range:[-inf,+inf], keep order:false
          │ └─TableReader_119	500000.00	root	data:TableScan_118
          │   └─TableScan_118	500000.00	cop	table:supplier, range:[-inf,+inf], keep order:false
          └─TableReader_121	25.00	root	data:TableScan_120
            └─TableScan_120	25.00	cop	table:n2, range:[-inf,+inf], keep order:false
>>>>>>> 003a7dfb
/*
Q9 Product Type Profit Measure Query
This query determines how much profit is made on a given line of parts, broken out by supplier nation and year.
The Product Type Profit Measure Query finds, for each nation and each year, the profit for all parts ordered in that
year that contain a specified substring in their names and that were filled by a supplier in that nation. The profit is
defined as the sum of [(l_extendedprice*(1-l_discount)) - (ps_supplycost * l_quantity)] for all lineitems describing
parts in the specified line. The query lists the nations in ascending alphabetical order and, for each nation, the year
and profit in descending order by year (most recent first).
Planner enhancement: join reorder.
*/
explain
select
nation,
o_year,
sum(amount) as sum_profit
from
(
select
n_name as nation,
extract(year from o_orderdate) as o_year,
l_extendedprice * (1 - l_discount) - ps_supplycost * l_quantity as amount
from
part,
supplier,
lineitem,
partsupp,
orders,
nation
where
s_suppkey = l_suppkey
and ps_suppkey = l_suppkey
and ps_partkey = l_partkey
and p_partkey = l_partkey
and o_orderkey = l_orderkey
and s_nationkey = n_nationkey
and p_name like '%dim%'
) as profit
group by
nation,
o_year
order by
nation,
o_year desc;
id	count	task	operator info
Sort_25	2406.00	root	Column#57:asc, Column#58:desc
└─Projection_27	2406.00	root	Column#53, Column#54, Column#56
  └─HashAgg_30	2406.00	root	group by:Column#53, Column#54, funcs:sum(Column#55), firstrow(Column#53), firstrow(Column#54)
    └─Projection_31	971049283.51	root	Column#50, extract("YEAR", Column#44), minus(mul(Column#22, minus(1, Column#23)), mul(Column#37, Column#21))
<<<<<<< HEAD
      └─HashLeftJoin_43	971049283.51	root	inner join, inner:TableReader_103, equal:[eq(Column#19, Column#35) eq(Column#18, Column#34)]
        ├─HashLeftJoin_55	241379546.70	root	inner join, inner:TableReader_101, equal:[eq(Column#17, Column#40)]
        │ ├─HashLeftJoin_76	241379546.70	root	inner join, inner:TableReader_99, equal:[eq(Column#18, Column#1)]
        │ │ ├─HashRightJoin_79	300005811.00	root	inner join, inner:HashRightJoin_90, equal:[eq(Column#10, Column#19)]
        │ │ │ ├─HashRightJoin_90	500000.00	root	inner join, inner:TableReader_94, equal:[eq(Column#49, Column#13)]
        │ │ │ │ ├─TableReader_94	25.00	root	data:TableScan_93
        │ │ │ │ │ └─TableScan_93	25.00	cop[tikv]	table:nation, range:[-inf,+inf], keep order:false
        │ │ │ │ └─TableReader_92	500000.00	root	data:TableScan_91
        │ │ │ │   └─TableScan_91	500000.00	cop[tikv]	table:supplier, range:[-inf,+inf], keep order:false
        │ │ │ └─TableReader_96	300005811.00	root	data:TableScan_95
        │ │ │   └─TableScan_95	300005811.00	cop[tikv]	table:lineitem, range:[-inf,+inf], keep order:false
        │ │ └─TableReader_99	8000000.00	root	data:Selection_98
        │ │   └─Selection_98	8000000.00	cop[tikv]	like(Column#2, "%dim%", 92)
        │ │     └─TableScan_97	10000000.00	cop[tikv]	table:part, range:[-inf,+inf], keep order:false
        │ └─TableReader_101	75000000.00	root	data:TableScan_100
        │   └─TableScan_100	75000000.00	cop[tikv]	table:orders, range:[-inf,+inf], keep order:false
        └─TableReader_103	40000000.00	root	data:TableScan_102
          └─TableScan_102	40000000.00	cop[tikv]	table:partsupp, range:[-inf,+inf], keep order:false
=======
      └─HashLeftJoin_44	971049283.51	root	inner join, inner:TableReader_104, equal:[eq(Column#19, Column#35) eq(Column#18, Column#34)]
        ├─HashLeftJoin_56	241379546.70	root	inner join, inner:TableReader_102, equal:[eq(Column#17, Column#40)]
        │ ├─HashLeftJoin_77	241379546.70	root	inner join, inner:TableReader_100, equal:[eq(Column#18, Column#1)]
        │ │ ├─HashRightJoin_80	300005811.00	root	inner join, inner:HashRightJoin_91, equal:[eq(Column#10, Column#19)]
        │ │ │ ├─HashRightJoin_91	500000.00	root	inner join, inner:TableReader_95, equal:[eq(Column#49, Column#13)]
        │ │ │ │ ├─TableReader_95	25.00	root	data:TableScan_94
        │ │ │ │ │ └─TableScan_94	25.00	cop	table:nation, range:[-inf,+inf], keep order:false
        │ │ │ │ └─TableReader_93	500000.00	root	data:TableScan_92
        │ │ │ │   └─TableScan_92	500000.00	cop	table:supplier, range:[-inf,+inf], keep order:false
        │ │ │ └─TableReader_97	300005811.00	root	data:TableScan_96
        │ │ │   └─TableScan_96	300005811.00	cop	table:lineitem, range:[-inf,+inf], keep order:false
        │ │ └─TableReader_100	8000000.00	root	data:Selection_99
        │ │   └─Selection_99	8000000.00	cop	like(Column#2, "%dim%", 92)
        │ │     └─TableScan_98	10000000.00	cop	table:part, range:[-inf,+inf], keep order:false
        │ └─TableReader_102	75000000.00	root	data:TableScan_101
        │   └─TableScan_101	75000000.00	cop	table:orders, range:[-inf,+inf], keep order:false
        └─TableReader_104	40000000.00	root	data:TableScan_103
          └─TableScan_103	40000000.00	cop	table:partsupp, range:[-inf,+inf], keep order:false
>>>>>>> 003a7dfb
/*
Q10 Returned Item Reporting Query
The query identifies customers who might be having problems with the parts that are shipped to them.
The Returned Item Reporting Query finds the top 20 customers, in terms of their effect on lost revenue for a given
quarter, who have returned parts. The query considers only parts that were ordered in the specified quarter. The
query lists the customer's name, address, nation, phone number, account balance, comment information and revenue
lost. The customers are listed in descending order of lost revenue. Revenue lost is defined as
sum(l_extendedprice*(1-l_discount)) for all qualifying lineitems.
Planner enhancement: join reorder, if group-by item have primary key, non-priamry key is useless.
*/
explain
select
c_custkey,
c_name,
sum(l_extendedprice * (1 - l_discount)) as revenue,
c_acctbal,
n_name,
c_address,
c_phone,
c_comment
from
customer,
orders,
lineitem,
nation
where
c_custkey = o_custkey
and l_orderkey = o_orderkey
and o_orderdate >= '1993-08-01'
and o_orderdate < date_add('1993-08-01', interval '3' month)
and l_returnflag = 'R'
and c_nationkey = n_nationkey
group by
c_custkey,
c_name,
c_acctbal,
c_phone,
n_name,
c_address,
c_comment
order by
revenue desc
limit 20;
id	count	task	operator info
Projection_17	20.00	root	Column#1, Column#2, Column#39, Column#6, Column#36, Column#3, Column#5, Column#8
└─TopN_20	20.00	root	Column#39:desc, offset:0, count:20
<<<<<<< HEAD
  └─HashAgg_26	3017307.69	root	group by:Column#50, Column#51, Column#52, Column#53, Column#54, Column#55, Column#56, funcs:sum(Column#0), firstrow(Column#0), firstrow(Column#0), firstrow(Column#0), firstrow(Column#0), firstrow(Column#0), firstrow(Column#0), firstrow(Column#0)
    └─Projection_66	12222016.17	root	mul(Column#23, minus(1, Column#24)), Column#1, Column#2, Column#3, Column#5, Column#6, Column#8, Column#36, Column#1, Column#2, Column#6, Column#5, Column#36, Column#3, Column#8
      └─IndexMergeJoin_38	12222016.17	root	inner join, inner:IndexLookUp_36, outer key:Column#9, inner key:Column#18
        ├─HashLeftJoin_43	3017307.69	root	inner join, inner:TableReader_62, equal:[eq(Column#1, Column#10)]
        │ ├─HashRightJoin_55	7500000.00	root	inner join, inner:TableReader_59, equal:[eq(Column#35, Column#4)]
        │ │ ├─TableReader_59	25.00	root	data:TableScan_58
        │ │ │ └─TableScan_58	25.00	cop[tikv]	table:nation, range:[-inf,+inf], keep order:false
        │ │ └─TableReader_57	7500000.00	root	data:TableScan_56
        │ │   └─TableScan_56	7500000.00	cop[tikv]	table:customer, range:[-inf,+inf], keep order:false
        │ └─TableReader_62	3017307.69	root	data:Selection_61
        │   └─Selection_61	3017307.69	cop[tikv]	ge(Column#13, 1993-08-01 00:00:00.000000), lt(Column#13, 1993-11-01)
        │     └─TableScan_60	75000000.00	cop[tikv]	table:orders, range:[-inf,+inf], keep order:false
        └─IndexLookUp_36	1.00	root	
          ├─IndexScan_33	4.05	cop[tikv]	table:lineitem, index:L_ORDERKEY, L_LINENUMBER, range: decided by [eq(Column#18, Column#9)], keep order:true
          └─Selection_35	1.00	cop[tikv]	eq(Column#26, "R")
            └─TableScan_34	4.05	cop[tikv]	table:lineitem, keep order:false
=======
  └─HashAgg_26	3017307.69	root	group by:Column#51, Column#52, Column#53, Column#54, Column#55, Column#56, Column#57, funcs:sum(Column#0), firstrow(Column#0), firstrow(Column#0), firstrow(Column#0), firstrow(Column#0), firstrow(Column#0), firstrow(Column#0), firstrow(Column#0)
    └─Projection_67	12222016.17	root	mul(Column#23, minus(1, Column#24)), Column#1, Column#2, Column#3, Column#5, Column#6, Column#8, Column#36, Column#1, Column#2, Column#6, Column#5, Column#36, Column#3, Column#8
      └─IndexMergeJoin_39	12222016.17	root	inner join, inner:Projection_37, outer key:Column#9, inner key:Column#18
        ├─HashLeftJoin_44	3017307.69	root	inner join, inner:TableReader_63, equal:[eq(Column#1, Column#10)]
        │ ├─HashRightJoin_56	7500000.00	root	inner join, inner:TableReader_60, equal:[eq(Column#35, Column#4)]
        │ │ ├─TableReader_60	25.00	root	data:TableScan_59
        │ │ │ └─TableScan_59	25.00	cop	table:nation, range:[-inf,+inf], keep order:false
        │ │ └─TableReader_58	7500000.00	root	data:TableScan_57
        │ │   └─TableScan_57	7500000.00	cop	table:customer, range:[-inf,+inf], keep order:false
        │ └─TableReader_63	3017307.69	root	data:Selection_62
        │   └─Selection_62	3017307.69	cop	ge(Column#13, 1993-08-01 00:00:00.000000), lt(Column#13, 1993-11-01)
        │     └─TableScan_61	75000000.00	cop	table:orders, range:[-inf,+inf], keep order:false
        └─Projection_37	1.00	root	Column#18, Column#23, Column#24, Column#26
          └─IndexLookUp_36	1.00	root	
            ├─IndexScan_33	4.05	cop	table:lineitem, index:L_ORDERKEY, L_LINENUMBER, range: decided by [eq(Column#18, Column#9)], keep order:true
            └─Selection_35	1.00	cop	eq(Column#26, "R")
              └─TableScan_34	4.05	cop	table:lineitem, keep order:false
>>>>>>> 003a7dfb
/*
Q11 Important Stock Identification Query
This query finds the most important subset of suppliers' stock in a given nation.
The Important Stock Identification Query finds, from scanning the available stock of suppliers in a given nation, all
the parts that represent a significant percentage of the total value of all available parts. The query displays the part
number and the value of those parts in descending order of value.
*/
explain
select
ps_partkey,
sum(ps_supplycost * ps_availqty) as value
from
partsupp,
supplier,
nation
where
ps_suppkey = s_suppkey
and s_nationkey = n_nationkey
and n_name = 'MOZAMBIQUE'
group by
ps_partkey having
sum(ps_supplycost * ps_availqty) > (
select
sum(ps_supplycost * ps_availqty) * 0.0001000000
from
partsupp,
supplier,
nation
where
ps_suppkey = s_suppkey
and s_nationkey = n_nationkey
and n_name = 'MOZAMBIQUE'
)
order by
value desc;
id	count	task	operator info
Projection_57	1304801.67	root	Column#1, Column#18
└─Sort_58	1304801.67	root	Column#18:desc
  └─Selection_60	1304801.67	root	gt(Column#18, NULL)
    └─HashAgg_63	1631002.09	root	group by:Column#46, funcs:sum(Column#0), firstrow(Column#0)
      └─Projection_89	1631002.09	root	mul(Column#4, cast(Column#3)), Column#1, Column#1
        └─HashRightJoin_67	1631002.09	root	inner join, inner:HashRightJoin_80, equal:[eq(Column#7, Column#2)]
          ├─HashRightJoin_80	20000.00	root	inner join, inner:TableReader_85, equal:[eq(Column#14, Column#10)]
          │ ├─TableReader_85	1.00	root	data:Selection_84
          │ │ └─Selection_84	1.00	cop[tikv]	eq(Column#15, "MOZAMBIQUE")
          │ │   └─TableScan_83	25.00	cop[tikv]	table:nation, range:[-inf,+inf], keep order:false
          │ └─TableReader_82	500000.00	root	data:TableScan_81
          │   └─TableScan_81	500000.00	cop[tikv]	table:supplier, range:[-inf,+inf], keep order:false
          └─TableReader_87	40000000.00	root	data:TableScan_86
            └─TableScan_86	40000000.00	cop[tikv]	table:partsupp, range:[-inf,+inf], keep order:false
/*
Q12 Shipping Modes and Order Priority Query
This query determines whether selecting less expensive modes of shipping is negatively affecting the critical-priority
orders by causing more parts to be received by customers after the committed date.
The Shipping Modes and Order Priority Query counts, by ship mode, for lineitems actually received by customers in
a given year, the number of lineitems belonging to orders for which the l_receiptdate exceeds the l_commitdate for
two different specified ship modes. Only lineitems that were actually shipped before the l_commitdate are considered.
The late lineitems are partitioned into two groups, those with priority URGENT or HIGH, and those with a
priority other than URGENT or HIGH.
*/
explain
select
l_shipmode,
sum(case
when o_orderpriority = '1-URGENT'
or o_orderpriority = '2-HIGH'
then 1
else 0
end) as high_line_count,
sum(case
when o_orderpriority <> '1-URGENT'
and o_orderpriority <> '2-HIGH'
then 1
else 0
end) as low_line_count
from
orders,
lineitem
where
o_orderkey = l_orderkey
and l_shipmode in ('RAIL', 'FOB')
and l_commitdate < l_receiptdate
and l_shipdate < l_commitdate
and l_receiptdate >= '1997-01-01'
and l_receiptdate < date_add('1997-01-01', interval '1' year)
group by
l_shipmode
order by
l_shipmode;
id	count	task	operator info
Sort_9	1.00	root	Column#29:asc
└─Projection_11	1.00	root	Column#24, Column#27, Column#28
  └─HashAgg_14	1.00	root	group by:Column#34, funcs:sum(Column#0), sum(Column#0), firstrow(Column#0)
    └─Projection_40	10023369.01	root	cast(case(or(eq(Column#6, "1-URGENT"), eq(Column#6, "2-HIGH")), 1, 0)), cast(case(and(ne(Column#6, "1-URGENT"), ne(Column#6, "2-HIGH")), 1, 0)), Column#24, Column#24
      └─IndexMergeJoin_22	10023369.01	root	inner join, inner:TableReader_20, outer key:Column#10, inner key:Column#1
        ├─TableReader_36	10023369.01	root	data:Selection_35
        │ └─Selection_35	10023369.01	cop[tikv]	ge(Column#22, 1997-01-01 00:00:00.000000), in(Column#24, "RAIL", "FOB"), lt(Column#20, Column#21), lt(Column#21, Column#22), lt(Column#22, 1998-01-01)
        │   └─TableScan_34	300005811.00	cop[tikv]	table:lineitem, range:[-inf,+inf], keep order:false
        └─TableReader_20	1.00	root	data:TableScan_19
          └─TableScan_19	1.00	cop[tikv]	table:orders, range: decided by [Column#10], keep order:true
/*
Q13 Customer Distribution Query
This query seeks relationships between customers and the size of their orders.
This query determines the distribution of customers by the number of orders they have made, including customers
who have no record of orders, past or present. It counts and reports how many customers have no orders, how many
have 1, 2, 3, etc. A check is made to ensure that the orders counted do not fall into one of several special categories
of orders. Special categories are identified in the order comment column by looking for a particular pattern.
*/
explain
select
c_count,
count(*) as custdist
from
(
select
c_custkey,
count(o_orderkey) as c_count
from
customer left outer join orders on
c_custkey = o_custkey
and o_comment not like '%pending%deposits%'
group by
c_custkey
) c_orders
group by
c_count
order by
custdist desc,
c_count desc;
id	count	task	operator info
Sort_9	7500000.00	root	Column#23:desc, Column#22:desc
└─Projection_11	7500000.00	root	Column#18, Column#21
  └─HashAgg_14	7500000.00	root	group by:Column#18, funcs:count(1), firstrow(Column#18)
    └─HashAgg_17	7500000.00	root	group by:Column#1, funcs:count(Column#9)
      └─HashLeftJoin_20	60000000.00	root	left outer join, inner:TableReader_25, equal:[eq(Column#1, Column#10)]
        ├─TableReader_22	7500000.00	root	data:TableScan_21
        │ └─TableScan_21	7500000.00	cop[tikv]	table:customer, range:[-inf,+inf], keep order:false
        └─TableReader_25	60000000.00	root	data:Selection_24
          └─Selection_24	60000000.00	cop[tikv]	not(like(Column#17, "%pending%deposits%", 92))
            └─TableScan_23	75000000.00	cop[tikv]	table:orders, range:[-inf,+inf], keep order:false
/*
Q14 Promotion Effect Query
This query monitors the market response to a promotion such as TV advertisements or a special campaign.
The Promotion Effect Query determines what percentage of the revenue in a given year and month was derived from
promotional parts. The query considers only parts actually shipped in that month and gives the percentage. Revenue
is defined as (l_extendedprice * (1-l_discount)).
*/
explain
select
100.00 * sum(case
when p_type like 'PROMO%'
then l_extendedprice * (1 - l_discount)
else 0
end) / sum(l_extendedprice * (1 - l_discount)) as promo_revenue
from
lineitem,
part
where
l_partkey = p_partkey
and l_shipdate >= '1996-12-01'
and l_shipdate < date_add('1996-12-01', interval '1' month);
id	count	task	operator info
Projection_8	1.00	root	div(mul(100.00, Column#27), Column#28)
└─StreamAgg_13	1.00	root	funcs:sum(Column#0), sum(Column#0)
  └─Projection_41	4121984.49	root	case(like(Column#22, "PROMO%", 92), mul(Column#6, minus(1, Column#7)), 0), mul(Column#6, minus(1, Column#7))
    └─IndexMergeJoin_36	4121984.49	root	inner join, inner:TableReader_34, outer key:Column#2, inner key:Column#18
      ├─TableReader_27	4121984.49	root	data:Selection_26
      │ └─Selection_26	4121984.49	cop[tikv]	ge(Column#11, 1996-12-01 00:00:00.000000), lt(Column#11, 1997-01-01)
      │   └─TableScan_25	300005811.00	cop[tikv]	table:lineitem, range:[-inf,+inf], keep order:false
      └─TableReader_34	1.00	root	data:TableScan_33
        └─TableScan_33	1.00	cop[tikv]	table:part, range: decided by [Column#2], keep order:true
/*
Q15 Top Supplier Query
This query determines the top supplier so it can be rewarded, given more business, or identified for special recognition.
The Top Supplier Query finds the supplier who contributed the most to the overall revenue for parts shipped during
a given quarter of a given year. In case of a tie, the query lists all suppliers whose contribution was equal to the
maximum, presented in supplier number order.
Planner enhancement: support view.
create view revenue0 (supplier_no, total_revenue) as
select
l_suppkey,
sum(l_extendedprice * (1 - l_discount))
from
lineitem
where
l_shipdate >= '1997-07-01'
and l_shipdate < date_add('1997-07-01', interval '3' month)
group by
l_suppkey
select
s_suppkey,
s_name,
s_address,
s_phone,
total_revenue
from
supplier,
revenue0
where
s_suppkey = supplier_no
and total_revenue = (
select
max(total_revenue)
from
revenue0
)
order by
s_suppkey
drop view revenue0
*/
/*
Q16 Parts/Supplier Relationship Query
This query finds out how many suppliers can supply parts with given attributes. It might be used, for example, to
determine whether there is a sufficient number of suppliers for heavily ordered parts.
The Parts/Supplier Relationship Query counts the number of suppliers who can supply parts that satisfy a particular
customer's requirements. The customer is interested in parts of eight different sizes as long as they are not of a given
type, not of a given brand, and not from a supplier who has had complaints registered at the Better Business Bureau.
Results must be presented in descending count and ascending brand, type, and size.
*/
explain
select
p_brand,
p_type,
p_size,
count(distinct ps_suppkey) as supplier_cnt
from
partsupp,
part
where
p_partkey = ps_partkey
and p_brand <> 'Brand#34'
and p_type not like 'LARGE BRUSHED%'
and p_size in (48, 19, 12, 4, 41, 7, 21, 39)
and ps_suppkey not in (
select
s_suppkey
from
supplier
where
s_comment like '%Customer%Complaints%'
)
group by
p_brand,
p_type,
p_size
order by
supplier_cnt desc,
p_brand,
p_type,
p_size;
id	count	task	operator info
Sort_13	3863988.24	root	Column#28:desc, Column#25:asc, Column#26:asc, Column#27:asc
└─Projection_15	3863988.24	root	Column#10, Column#11, Column#12, Column#24
  └─HashAgg_18	3863988.24	root	group by:Column#10, Column#11, Column#12, funcs:count(distinct Column#2), firstrow(Column#10), firstrow(Column#11), firstrow(Column#12)
    └─HashLeftJoin_30	3863988.24	root	anti semi join, inner:TableReader_57, equal:[eq(Column#2, Column#16)]
      ├─IndexMergeJoin_38	4829985.30	root	inner join, inner:IndexReader_36, outer key:Column#7, inner key:Column#1
      │ ├─TableReader_50	1200618.43	root	data:Selection_49
      │ │ └─Selection_49	1200618.43	cop[tikv]	in(Column#12, 48, 19, 12, 4, 41, 7, 21, 39), ne(Column#10, "Brand#34"), not(like(Column#11, "LARGE BRUSHED%", 92))
      │ │   └─TableScan_48	10000000.00	cop[tikv]	table:part, range:[-inf,+inf], keep order:false
      │ └─IndexReader_36	4.02	root	index:IndexScan_35
      │   └─IndexScan_35	4.02	cop[tikv]	table:partsupp, index:PS_PARTKEY, PS_SUPPKEY, range: decided by [eq(Column#1, Column#7)], keep order:true
      └─TableReader_57	400000.00	root	data:Selection_56
        └─Selection_56	400000.00	cop[tikv]	like(Column#22, "%Customer%Complaints%", 92)
          └─TableScan_55	500000.00	cop[tikv]	table:supplier, range:[-inf,+inf], keep order:false
/*
Q17 Small-Quantity-Order Revenue Query
This query determines how much average yearly revenue would be lost if orders were no longer filled for small
quantities of certain parts. This may reduce overhead expenses by concentrating sales on larger shipments.
The Small-Quantity-Order Revenue Query considers parts of a given brand and with a given container type and
determines the average lineitem quantity of such parts ordered for all orders (past and pending) in the 7-year database.
What would be the average yearly gross (undiscounted) loss in revenue if orders for these parts with a quantity
of less than 20% of this average were no longer taken?
Planner enahancement: aggregation pull up through join.
*/
explain
select
sum(l_extendedprice) / 7.0 as avg_yearly
from
lineitem,
part
where
p_partkey = l_partkey
and p_brand = 'Brand#44'
and p_container = 'WRAP PKG'
and l_quantity < (
select
0.2 * avg(l_quantity)
from
lineitem
where
l_partkey = p_partkey
);
id	count	task	operator info
Projection_16	1.00	root	div(Column#46, 7.0)
└─StreamAgg_21	1.00	root	funcs:sum(Column#6)
  └─Projection_51	293773.83	root	Column#2, Column#5, Column#6, Column#18, Column#21, Column#24, mul(0.2, Column#44)
    └─HashRightJoin_53	293773.83	root	inner join, inner:HashRightJoin_37, equal:[eq(Column#18, Column#28)], other cond:lt(Column#5, mul(0.2, Column#44))
      ├─HashRightJoin_37	293773.83	root	inner join, inner:TableReader_42, equal:[eq(Column#18, Column#2)]
      │ ├─TableReader_42	9736.49	root	data:Selection_41
      │ │ └─Selection_41	9736.49	cop[tikv]	eq(Column#21, "Brand#44"), eq(Column#24, "WRAP PKG")
      │ │   └─TableScan_40	10000000.00	cop[tikv]	table:part, range:[-inf,+inf], keep order:false
      │ └─TableReader_39	300005811.00	root	data:TableScan_38
      │   └─TableScan_38	300005811.00	cop[tikv]	table:lineitem, range:[-inf,+inf], keep order:false
      └─HashAgg_47	9943040.00	root	group by:Column#53, funcs:avg(Column#50, Column#51), firstrow(Column#53)
        └─TableReader_48	9943040.00	root	data:HashAgg_43
          └─HashAgg_43	9943040.00	cop[tikv]	group by:Column#28, funcs:count(Column#31), sum(Column#31)
            └─TableScan_46	300005811.00	cop[tikv]	table:lineitem, range:[-inf,+inf], keep order:false
/*
Q18 Large Volume Customer Query
The Large Volume Customer Query ranks customers based on their having placed a large quantity order. Large
quantity orders are defined as those orders whose total quantity is above a certain level.
The Large Volume Customer Query finds a list of the top 100 customers who have ever placed large quantity orders.
The query lists the customer name, customer key, the order key, date and total price and the quantity for the order.
Planner enhancement: cost estimation is not so good, join reorder. The inner subquery's result is only 300+ rows.
*/
explain
select
c_name,
c_custkey,
o_orderkey,
o_orderdate,
o_totalprice,
sum(l_quantity)
from
customer,
orders,
lineitem
where
o_orderkey in (
select
l_orderkey
from
lineitem
group by
l_orderkey having
sum(l_quantity) > 314
)
and c_custkey = o_custkey
and o_orderkey = l_orderkey
group by
c_name,
c_custkey,
o_orderkey,
o_orderdate,
o_totalprice
order by
o_totalprice desc,
o_orderdate
limit 100;
id	count	task	operator info
Projection_24	100.00	root	Column#2, Column#1, Column#9, Column#13, Column#12, Column#57
└─TopN_27	100.00	root	Column#12:desc, Column#13:asc, offset:0, count:100
  └─HashAgg_33	59251097.60	root	group by:Column#1, Column#12, Column#13, Column#2, Column#9, funcs:sum(Column#22), firstrow(Column#1), firstrow(Column#2), firstrow(Column#9), firstrow(Column#12), firstrow(Column#13)
<<<<<<< HEAD
    └─HashRightJoin_47	240004648.80	root	inner join, inner:HashLeftJoin_48, equal:[eq(Column#9, Column#18)]
      ├─HashLeftJoin_48	59251097.60	root	inner join, inner:Selection_65, equal:[eq(Column#9, Column#35)]
      │ ├─HashRightJoin_60	75000000.00	root	inner join, inner:TableReader_64, equal:[eq(Column#1, Column#10)]
      │ │ ├─TableReader_64	7500000.00	root	data:TableScan_63
      │ │ │ └─TableScan_63	7500000.00	cop[tikv]	table:customer, range:[-inf,+inf], keep order:false
      │ │ └─TableReader_62	75000000.00	root	data:TableScan_61
      │ │   └─TableScan_61	75000000.00	cop[tikv]	table:orders, range:[-inf,+inf], keep order:false
      │ └─Selection_65	59251097.60	root	gt(Column#52, 314)
      │   └─HashAgg_72	74063872.00	root	group by:Column#68, funcs:sum(Column#66), firstrow(Column#68)
      │     └─TableReader_73	74063872.00	root	data:HashAgg_66
      │       └─HashAgg_66	74063872.00	cop[tikv]	group by:Column#35, funcs:sum(Column#39)
      │         └─TableScan_71	300005811.00	cop[tikv]	table:lineitem, range:[-inf,+inf], keep order:false
      └─TableReader_81	300005811.00	root	data:TableScan_80
        └─TableScan_80	300005811.00	cop[tikv]	table:lineitem, range:[-inf,+inf], keep order:false
=======
    └─HashRightJoin_48	240004648.80	root	inner join, inner:HashLeftJoin_49, equal:[eq(Column#9, Column#18)]
      ├─HashLeftJoin_49	59251097.60	root	inner join, inner:Selection_66, equal:[eq(Column#9, Column#35)]
      │ ├─HashRightJoin_61	75000000.00	root	inner join, inner:TableReader_65, equal:[eq(Column#1, Column#10)]
      │ │ ├─TableReader_65	7500000.00	root	data:TableScan_64
      │ │ │ └─TableScan_64	7500000.00	cop	table:customer, range:[-inf,+inf], keep order:false
      │ │ └─TableReader_63	75000000.00	root	data:TableScan_62
      │ │   └─TableScan_62	75000000.00	cop	table:orders, range:[-inf,+inf], keep order:false
      │ └─Selection_66	59251097.60	root	gt(Column#52, 314)
      │   └─HashAgg_73	74063872.00	root	group by:Column#69, funcs:sum(Column#67), firstrow(Column#69)
      │     └─TableReader_74	74063872.00	root	data:HashAgg_67
      │       └─HashAgg_67	74063872.00	cop	group by:Column#35, funcs:sum(Column#39)
      │         └─TableScan_72	300005811.00	cop	table:lineitem, range:[-inf,+inf], keep order:false
      └─TableReader_82	300005811.00	root	data:TableScan_81
        └─TableScan_81	300005811.00	cop	table:lineitem, range:[-inf,+inf], keep order:false
>>>>>>> 003a7dfb
/*
Q19 Discounted Revenue Query
The Discounted Revenue Query reports the gross discounted revenue attributed to the sale of selected parts handled
in a particular manner. This query is an example of code such as might be produced programmatically by a data
mining tool.
The Discounted Revenue query finds the gross discounted revenue for all orders for three different types of parts
that were shipped by air and delivered in person. Parts are selected based on the combination of specific brands, a
list of containers, and a range of sizes.
*/
explain
select
sum(l_extendedprice* (1 - l_discount)) as revenue
from
lineitem,
part
where
(
p_partkey = l_partkey
and p_brand = 'Brand#52'
and p_container in ('SM CASE', 'SM BOX', 'SM PACK', 'SM PKG')
and l_quantity >= 4 and l_quantity <= 4 + 10
and p_size between 1 and 5
and l_shipmode in ('AIR', 'AIR REG')
and l_shipinstruct = 'DELIVER IN PERSON'
)
or
(
p_partkey = l_partkey
and p_brand = 'Brand#11'
and p_container in ('MED BAG', 'MED BOX', 'MED PKG', 'MED PACK')
and l_quantity >= 18 and l_quantity <= 18 + 10
and p_size between 1 and 10
and l_shipmode in ('AIR', 'AIR REG')
and l_shipinstruct = 'DELIVER IN PERSON'
)
or
(
p_partkey = l_partkey
and p_brand = 'Brand#51'
and p_container in ('LG CASE', 'LG BOX', 'LG PACK', 'LG PKG')
and l_quantity >= 29 and l_quantity <= 29 + 10
and p_size between 1 and 15
and l_shipmode in ('AIR', 'AIR REG')
and l_shipinstruct = 'DELIVER IN PERSON'
);
id	count	task	operator info
StreamAgg_13	1.00	root	funcs:sum(Column#0)
└─Projection_46	6286493.79	root	mul(Column#6, minus(1, Column#7))
  └─IndexMergeJoin_41	6286493.79	root	inner join, inner:TableReader_39, outer key:Column#2, inner key:Column#18, other cond:or(and(and(eq(Column#21, "Brand#52"), in(Column#24, "SM CASE", "SM BOX", "SM PACK", "SM PKG")), and(ge(Column#5, 4), and(le(Column#5, 14), le(Column#23, 5)))), or(and(and(eq(Column#21, "Brand#11"), in(Column#24, "MED BAG", "MED BOX", "MED PKG", "MED PACK")), and(ge(Column#5, 18), and(le(Column#5, 28), le(Column#23, 10)))), and(and(eq(Column#21, "Brand#51"), in(Column#24, "LG CASE", "LG BOX", "LG PACK", "LG PKG")), and(ge(Column#5, 29), and(le(Column#5, 39), le(Column#23, 15))))))
    ├─TableReader_29	6286493.79	root	data:Selection_28
    │ └─Selection_28	6286493.79	cop[tikv]	eq(Column#14, "DELIVER IN PERSON"), in(Column#15, "AIR", "AIR REG"), or(and(ge(Column#5, 4), le(Column#5, 14)), or(and(ge(Column#5, 18), le(Column#5, 28)), and(ge(Column#5, 29), le(Column#5, 39))))
    │   └─TableScan_27	300005811.00	cop[tikv]	table:lineitem, range:[-inf,+inf], keep order:false
    └─TableReader_39	0.80	root	data:Selection_38
      └─Selection_38	0.80	cop[tikv]	ge(Column#23, 1), or(and(eq(Column#21, "Brand#52"), and(in(Column#24, "SM CASE", "SM BOX", "SM PACK", "SM PKG"), le(Column#23, 5))), or(and(eq(Column#21, "Brand#11"), and(in(Column#24, "MED BAG", "MED BOX", "MED PKG", "MED PACK"), le(Column#23, 10))), and(eq(Column#21, "Brand#51"), and(in(Column#24, "LG CASE", "LG BOX", "LG PACK", "LG PKG"), le(Column#23, 15)))))
        └─TableScan_37	1.00	cop[tikv]	table:part, range: decided by [Column#2], keep order:true
/*
Q20 Potential Part Promotion Query
The Potential Part Promotion Query identifies suppliers in a particular nation having selected parts that may be candidates
for a promotional offer.
The Potential Part Promotion query identifies suppliers who have an excess of a given part available; an excess is
defined to be more than 50% of the parts like the given part that the supplier shipped in a given year for a given
nation. Only parts whose names share a certain naming convention are considered.
*/
explain
select
s_name,
s_address
from
supplier,
nation
where
s_suppkey in (
select
ps_suppkey
from
partsupp
where
ps_partkey in (
select
p_partkey
from
part
where
p_name like 'green%'
)
and ps_availqty > (
select
0.5 * sum(l_quantity)
from
lineitem
where
l_partkey = ps_partkey
and l_suppkey = ps_suppkey
and l_shipdate >= '1993-01-01'
and l_shipdate < date_add('1993-01-01', interval '1' year)
)
)
and s_nationkey = n_nationkey
and n_name = 'ALGERIA'
order by
s_name;
id	count	task	operator info
Sort_28	20000.00	root	Column#48:asc
└─Projection_30	20000.00	root	Column#2, Column#3
  └─HashRightJoin_32	20000.00	root	inner join, inner:HashRightJoin_45, equal:[eq(Column#1, Column#13)]
    ├─HashRightJoin_45	20000.00	root	inner join, inner:TableReader_50, equal:[eq(Column#8, Column#4)]
    │ ├─TableReader_50	1.00	root	data:Selection_49
    │ │ └─Selection_49	1.00	cop[tikv]	eq(Column#9, "ALGERIA")
    │ │   └─TableScan_48	25.00	cop[tikv]	table:nation, range:[-inf,+inf], keep order:false
    │ └─TableReader_47	500000.00	root	data:TableScan_46
    │   └─TableScan_46	500000.00	cop[tikv]	table:supplier, range:[-inf,+inf], keep order:false
    └─HashAgg_53	64006.34	root	group by:Column#13, funcs:firstrow(Column#13)
      └─Projection_54	64006.34	root	Column#12, Column#13, Column#14, Column#18, mul(0.5, Column#45)
        └─Selection_55	64006.34	root	gt(cast(Column#14), mul(0.5, Column#45))
          └─HashAgg_58	80007.93	root	group by:Column#12, Column#13, funcs:firstrow(Column#12), firstrow(Column#13), firstrow(Column#14), firstrow(Column#18), sum(Column#32)
<<<<<<< HEAD
            └─HashLeftJoin_61	9711455.06	root	left outer join, inner:TableReader_90, equal:[eq(Column#12, Column#29) eq(Column#13, Column#30)]
              ├─IndexHashJoin_73	321865.05	root	inner join, inner:IndexLookUp_65, outer key:Column#18, inner key:Column#12
              │ ├─TableReader_85	80007.93	root	data:Selection_84
              │ │ └─Selection_84	80007.93	cop[tikv]	like(Column#19, "green%", 92)
              │ │   └─TableScan_83	10000000.00	cop[tikv]	table:part, range:[-inf,+inf], keep order:false
              │ └─IndexLookUp_65	4.02	root	
              │   ├─IndexScan_63	4.02	cop[tikv]	table:partsupp, index:PS_PARTKEY, PS_SUPPKEY, range: decided by [eq(Column#12, Column#18)], keep order:false
              │   └─TableScan_64	4.02	cop[tikv]	table:partsupp, keep order:false
              └─TableReader_90	44189356.65	root	data:Selection_89
                └─Selection_89	44189356.65	cop[tikv]	ge(Column#38, 1993-01-01 00:00:00.000000), lt(Column#38, 1994-01-01)
                  └─TableScan_88	300005811.00	cop[tikv]	table:lineitem, range:[-inf,+inf], keep order:false
=======
            └─HashLeftJoin_61	9711455.06	root	left outer join, inner:TableReader_91, equal:[eq(Column#12, Column#29) eq(Column#13, Column#30)]
              ├─IndexHashJoin_74	321865.05	root	inner join, inner:IndexLookUp_65, outer key:Column#18, inner key:Column#12
              │ ├─TableReader_86	80007.93	root	data:Selection_85
              │ │ └─Selection_85	80007.93	cop	like(Column#19, "green%", 92)
              │ │   └─TableScan_84	10000000.00	cop	table:part, range:[-inf,+inf], keep order:false
              │ └─IndexLookUp_65	4.02	root	
              │   ├─IndexScan_63	4.02	cop	table:partsupp, index:PS_PARTKEY, PS_SUPPKEY, range: decided by [eq(Column#12, Column#18)], keep order:false
              │   └─TableScan_64	4.02	cop	table:partsupp, keep order:false
              └─TableReader_91	44189356.65	root	data:Selection_90
                └─Selection_90	44189356.65	cop	ge(Column#38, 1993-01-01 00:00:00.000000), lt(Column#38, 1994-01-01)
                  └─TableScan_89	300005811.00	cop	table:lineitem, range:[-inf,+inf], keep order:false
>>>>>>> 003a7dfb
/*
Q21 Suppliers Who Kept Orders Waiting Query
This query identifies certain suppliers who were not able to ship required parts in a timely manner.
The Suppliers Who Kept Orders Waiting query identifies suppliers, for a given nation, whose product was part of a
multi-supplier order (with current status of 'F') where they were the only supplier who failed to meet the committed
delivery date.
*/
explain
select
s_name,
count(*) as numwait
from
supplier,
lineitem l1,
orders,
nation
where
s_suppkey = l1.l_suppkey
and o_orderkey = l1.l_orderkey
and o_orderstatus = 'F'
and l1.l_receiptdate > l1.l_commitdate
and exists (
select
*
from
lineitem l2
where
l2.l_orderkey = l1.l_orderkey
and l2.l_suppkey <> l1.l_suppkey
)
and not exists (
select
*
from
lineitem l3
where
l3.l_orderkey = l1.l_orderkey
and l3.l_suppkey <> l1.l_suppkey
and l3.l_receiptdate > l3.l_commitdate
)
and s_nationkey = n_nationkey
and n_name = 'EGYPT'
group by
s_name
order by
numwait desc,
s_name
limit 100;
id	count	task	operator info
Projection_25	1.00	root	Column#2, Column#104
└─TopN_28	1.00	root	Column#104:desc, Column#2:asc, offset:0, count:100
  └─HashAgg_34	1.00	root	group by:Column#2, funcs:count(1), firstrow(Column#2)
<<<<<<< HEAD
    └─IndexHashJoin_48	7828961.66	root	anti semi join, inner:IndexLookUp_39, outer key:Column#8, inner key:Column#71, other cond:ne(Column#73, Column#1), ne(Column#73, Column#10)
      ├─IndexHashJoin_81	9786202.08	root	semi join, inner:IndexLookUp_73, outer key:Column#8, inner key:Column#38, other cond:ne(Column#40, Column#1), ne(Column#40, Column#10)
      │ ├─IndexMergeJoin_92	12232752.60	root	inner join, inner:TableReader_90, outer key:Column#8, inner key:Column#25
      │ │ ├─HashRightJoin_98	12232752.60	root	inner join, inner:HashRightJoin_111, equal:[eq(Column#1, Column#10)]
      │ │ │ ├─HashRightJoin_111	20000.00	root	inner join, inner:TableReader_116, equal:[eq(Column#34, Column#4)]
      │ │ │ │ ├─TableReader_116	1.00	root	data:Selection_115
      │ │ │ │ │ └─Selection_115	1.00	cop[tikv]	eq(Column#35, "EGYPT")
      │ │ │ │ │   └─TableScan_114	25.00	cop[tikv]	table:nation, range:[-inf,+inf], keep order:false
      │ │ │ │ └─TableReader_113	500000.00	root	data:TableScan_112
      │ │ │ │   └─TableScan_112	500000.00	cop[tikv]	table:supplier, range:[-inf,+inf], keep order:false
      │ │ │ └─TableReader_119	240004648.80	root	data:Selection_118
      │ │ │   └─Selection_118	240004648.80	cop[tikv]	gt(Column#20, Column#19)
      │ │ │     └─TableScan_117	300005811.00	cop[tikv]	table:l1, range:[-inf,+inf], keep order:false
      │ │ └─TableReader_90	0.80	root	data:Selection_89
      │ │   └─Selection_89	0.80	cop[tikv]	eq(Column#27, "F")
      │ │     └─TableScan_88	1.00	cop[tikv]	table:orders, range: decided by [Column#8], keep order:true
      │ └─IndexLookUp_73	4.05	root	
      │   ├─IndexScan_71	4.05	cop[tikv]	table:l2, index:L_ORDERKEY, L_LINENUMBER, range: decided by [eq(Column#38, Column#8)], keep order:false
      │   └─TableScan_72	4.05	cop[tikv]	table:l2, keep order:false
=======
    └─IndexHashJoin_49	7828961.66	root	anti semi join, inner:IndexLookUp_39, outer key:Column#8, inner key:Column#71, other cond:ne(Column#73, Column#1), ne(Column#73, Column#10)
      ├─IndexHashJoin_84	9786202.08	root	semi join, inner:IndexLookUp_75, outer key:Column#8, inner key:Column#38, other cond:ne(Column#40, Column#1), ne(Column#40, Column#10)
      │ ├─IndexMergeJoin_95	12232752.60	root	inner join, inner:TableReader_93, outer key:Column#8, inner key:Column#25
      │ │ ├─HashRightJoin_101	12232752.60	root	inner join, inner:HashRightJoin_114, equal:[eq(Column#1, Column#10)]
      │ │ │ ├─HashRightJoin_114	20000.00	root	inner join, inner:TableReader_119, equal:[eq(Column#34, Column#4)]
      │ │ │ │ ├─TableReader_119	1.00	root	data:Selection_118
      │ │ │ │ │ └─Selection_118	1.00	cop	eq(Column#35, "EGYPT")
      │ │ │ │ │   └─TableScan_117	25.00	cop	table:nation, range:[-inf,+inf], keep order:false
      │ │ │ │ └─TableReader_116	500000.00	root	data:TableScan_115
      │ │ │ │   └─TableScan_115	500000.00	cop	table:supplier, range:[-inf,+inf], keep order:false
      │ │ │ └─TableReader_122	240004648.80	root	data:Selection_121
      │ │ │   └─Selection_121	240004648.80	cop	gt(Column#20, Column#19)
      │ │ │     └─TableScan_120	300005811.00	cop	table:l1, range:[-inf,+inf], keep order:false
      │ │ └─TableReader_93	0.80	root	data:Selection_92
      │ │   └─Selection_92	0.80	cop	eq(Column#27, "F")
      │ │     └─TableScan_91	1.00	cop	table:orders, range: decided by [Column#8], keep order:true
      │ └─IndexLookUp_75	4.05	root	
      │   ├─IndexScan_73	4.05	cop	table:l2, index:L_ORDERKEY, L_LINENUMBER, range: decided by [eq(Column#38, Column#8)], keep order:false
      │   └─TableScan_74	4.05	cop	table:l2, keep order:false
>>>>>>> 003a7dfb
      └─IndexLookUp_39	3.24	root	
        ├─IndexScan_36	4.05	cop[tikv]	table:l3, index:L_ORDERKEY, L_LINENUMBER, range: decided by [eq(Column#71, Column#8)], keep order:false
        └─Selection_38	3.24	cop[tikv]	gt(Column#83, Column#82)
          └─TableScan_37	4.05	cop[tikv]	table:l3, keep order:false
/*
Q22 Global Sales Opportunity Query
The Global Sales Opportunity Query identifies geographies where there are customers who may be likely to make a
purchase.
This query counts how many customers within a specific range of country codes have not placed orders for 7 years
but who have a greater than average “positive” account balance. It also reflects the magnitude of that balance.
Country code is defined as the first two characters of c_phone.
*/
explain
select
cntrycode,
count(*) as numcust,
sum(c_acctbal) as totacctbal
from
(
select
substring(c_phone from 1 for 2) as cntrycode,
c_acctbal
from
customer
where
substring(c_phone from 1 for 2) in
('20', '40', '22', '30', '39', '42', '21')
and c_acctbal > (
select
avg(c_acctbal)
from
customer
where
c_acctbal > 0.00
and substring(c_phone from 1 for 2) in
('20', '40', '22', '30', '39', '42', '21')
)
and not exists (
select
*
from
orders
where
o_custkey = c_custkey
)
) as custsale
group by
cntrycode
order by
cntrycode;
id	count	task	operator info
Sort_32	1.00	root	Column#41:asc
└─Projection_34	1.00	root	Column#37, Column#39, Column#40
  └─HashAgg_37	1.00	root	group by:Column#37, funcs:count(1), sum(Column#38), firstrow(Column#37)
    └─Projection_38	0.00	root	substring(Column#5, 1, 2), Column#6
      └─HashLeftJoin_39	0.00	root	anti semi join, inner:TableReader_45, equal:[eq(Column#1, Column#20)]
        ├─Selection_40	0.00	root	in(substring(Column#5, 1, 2), "20", "40", "22", "30", "39", "42", "21")
        │ └─TableReader_43	0.00	root	data:Selection_42
        │   └─Selection_42	0.00	cop[tikv]	gt(Column#6, NULL)
        │     └─TableScan_41	7500000.00	cop[tikv]	table:customer, range:[-inf,+inf], keep order:false
        └─TableReader_45	75000000.00	root	data:TableScan_44
          └─TableScan_44	75000000.00	cop[tikv]	table:orders, range:[-inf,+inf], keep order:false<|MERGE_RESOLUTION|>--- conflicted
+++ resolved
@@ -251,29 +251,16 @@
 id	count	task	operator info
 Projection_14	10.00	root	Column#18, Column#35, Column#13, Column#16
 └─TopN_17	10.00	root	Column#35:desc, Column#13:asc, offset:0, count:10
-<<<<<<< HEAD
-  └─HashAgg_23	40252367.98	root	group by:Column#44, Column#45, Column#46, funcs:sum(Column#0), firstrow(Column#0), firstrow(Column#0), firstrow(Column#0)
-    └─Projection_78	91515927.49	root	mul(Column#23, minus(1, Column#24)), Column#13, Column#16, Column#18, Column#18, Column#13, Column#16
-      └─IndexHashJoin_37	91515927.49	root	inner join, inner:IndexLookUp_28, outer key:Column#9, inner key:Column#18
-        ├─HashRightJoin_68	22592975.51	root	inner join, inner:TableReader_74, equal:[eq(Column#1, Column#10)]
-        │ ├─TableReader_74	1498236.00	root	data:Selection_73
-        │ │ └─Selection_73	1498236.00	cop[tikv]	eq(Column#7, "AUTOMOBILE")
-        │ │   └─TableScan_72	7500000.00	cop[tikv]	table:customer, range:[-inf,+inf], keep order:false
-        │ └─TableReader_71	36870000.00	root	data:Selection_70
-        │   └─Selection_70	36870000.00	cop[tikv]	lt(Column#13, 1995-03-13 00:00:00.000000)
-        │     └─TableScan_69	75000000.00	cop[tikv]	table:orders, range:[-inf,+inf], keep order:false
-=======
   └─HashAgg_23	40252367.98	root	group by:Column#45, Column#46, Column#47, funcs:sum(Column#0), firstrow(Column#0), firstrow(Column#0), firstrow(Column#0)
     └─Projection_79	91515927.49	root	mul(Column#23, minus(1, Column#24)), Column#13, Column#16, Column#18, Column#18, Column#13, Column#16
       └─IndexHashJoin_38	91515927.49	root	inner join, inner:IndexLookUp_28, outer key:Column#9, inner key:Column#18
         ├─HashRightJoin_69	22592975.51	root	inner join, inner:TableReader_75, equal:[eq(Column#1, Column#10)]
         │ ├─TableReader_75	1498236.00	root	data:Selection_74
-        │ │ └─Selection_74	1498236.00	cop	eq(Column#7, "AUTOMOBILE")
-        │ │   └─TableScan_73	7500000.00	cop	table:customer, range:[-inf,+inf], keep order:false
+        │ │ └─Selection_74	1498236.00	cop[tikv]	eq(Column#7, "AUTOMOBILE")
+        │ │   └─TableScan_73	7500000.00	cop[tikv]	table:customer, range:[-inf,+inf], keep order:false
         │ └─TableReader_72	36870000.00	root	data:Selection_71
-        │   └─Selection_71	36870000.00	cop	lt(Column#13, 1995-03-13 00:00:00.000000)
-        │     └─TableScan_70	75000000.00	cop	table:orders, range:[-inf,+inf], keep order:false
->>>>>>> 003a7dfb
+        │   └─Selection_71	36870000.00	cop[tikv]	lt(Column#13, 1995-03-13 00:00:00.000000)
+        │     └─TableScan_70	75000000.00	cop[tikv]	table:orders, range:[-inf,+inf], keep order:false
         └─IndexLookUp_28	2.20	root	
           ├─IndexScan_25	4.05	cop[tikv]	table:lineitem, index:L_ORDERKEY, L_LINENUMBER, range: decided by [eq(Column#18, Column#9)], keep order:false
           └─Selection_27	2.20	cop[tikv]	gt(Column#28, 1995-03-13 00:00:00.000000)
@@ -311,17 +298,10 @@
 Sort_10	1.00	root	Column#44:asc
 └─Projection_12	1.00	root	Column#6, Column#43
   └─HashAgg_15	1.00	root	group by:Column#6, funcs:count(1), firstrow(Column#6)
-<<<<<<< HEAD
-    └─IndexHashJoin_29	2340750.00	root	semi join, inner:IndexLookUp_20, outer key:Column#1, inner key:Column#10
-      ├─TableReader_41	2925937.50	root	data:Selection_40
-      │ └─Selection_40	2925937.50	cop[tikv]	ge(Column#5, 1995-01-01 00:00:00.000000), lt(Column#5, 1995-04-01)
-      │   └─TableScan_39	75000000.00	cop[tikv]	table:orders, range:[-inf,+inf], keep order:false
-=======
     └─IndexHashJoin_30	2340750.00	root	semi join, inner:IndexLookUp_20, outer key:Column#1, inner key:Column#10
       ├─TableReader_42	2925937.50	root	data:Selection_41
-      │ └─Selection_41	2925937.50	cop	ge(Column#5, 1995-01-01 00:00:00.000000), lt(Column#5, 1995-04-01)
-      │   └─TableScan_40	75000000.00	cop	table:orders, range:[-inf,+inf], keep order:false
->>>>>>> 003a7dfb
+      │ └─Selection_41	2925937.50	cop[tikv]	ge(Column#5, 1995-01-01 00:00:00.000000), lt(Column#5, 1995-04-01)
+      │   └─TableScan_40	75000000.00	cop[tikv]	table:orders, range:[-inf,+inf], keep order:false
       └─IndexLookUp_20	3.24	root	
         ├─IndexScan_17	4.05	cop[tikv]	table:lineitem, index:L_ORDERKEY, L_LINENUMBER, range: decided by [eq(Column#10, Column#1)], keep order:false
         └─Selection_19	3.24	cop[tikv]	lt(Column#21, Column#22)
@@ -541,35 +521,6 @@
   └─HashAgg_34	719.02	root	group by:Column#75, funcs:sum(Column#0), sum(Column#0), firstrow(Column#0)
     └─Projection_123	563136.02	root	case(eq(Column#64, "INDIA"), Column#63, 0), Column#63, Column#62, Column#62
       └─Projection_35	563136.02	root	extract("YEAR", Column#38), mul(Column#22, minus(1, Column#23)), Column#56
-<<<<<<< HEAD
-        └─HashLeftJoin_45	563136.02	root	inner join, inner:TableReader_120, equal:[eq(Column#13, Column#55)]
-          ├─HashLeftJoin_56	563136.02	root	inner join, inner:TableReader_118, equal:[eq(Column#19, Column#10)]
-          │ ├─HashLeftJoin_69	563136.02	root	inner join, inner:TableReader_116, equal:[eq(Column#18, Column#1)]
-          │ │ ├─IndexHashJoin_82	90788402.51	root	inner join, inner:IndexLookUp_74, outer key:Column#34, inner key:Column#17
-          │ │ │ ├─HashRightJoin_86	22413367.93	root	inner join, inner:HashRightJoin_88, equal:[eq(Column#43, Column#35)]
-          │ │ │ │ ├─HashRightJoin_88	1500000.00	root	inner join, inner:HashRightJoin_101, equal:[eq(Column#51, Column#46)]
-          │ │ │ │ │ ├─HashRightJoin_101	5.00	root	inner join, inner:TableReader_106, equal:[eq(Column#59, Column#53)]
-          │ │ │ │ │ │ ├─TableReader_106	1.00	root	data:Selection_105
-          │ │ │ │ │ │ │ └─Selection_105	1.00	cop[tikv]	eq(Column#60, "ASIA")
-          │ │ │ │ │ │ │   └─TableScan_104	5.00	cop[tikv]	table:region, range:[-inf,+inf], keep order:false
-          │ │ │ │ │ │ └─TableReader_103	25.00	root	data:TableScan_102
-          │ │ │ │ │ │   └─TableScan_102	25.00	cop[tikv]	table:n1, range:[-inf,+inf], keep order:false
-          │ │ │ │ │ └─TableReader_108	7500000.00	root	data:TableScan_107
-          │ │ │ │ │   └─TableScan_107	7500000.00	cop[tikv]	table:customer, range:[-inf,+inf], keep order:false
-          │ │ │ │ └─TableReader_111	22413367.93	root	data:Selection_110
-          │ │ │ │   └─Selection_110	22413367.93	cop[tikv]	ge(Column#38, 1995-01-01 00:00:00.000000), le(Column#38, 1996-12-31 00:00:00.000000)
-          │ │ │ │     └─TableScan_109	75000000.00	cop[tikv]	table:orders, range:[-inf,+inf], keep order:false
-          │ │ │ └─IndexLookUp_74	4.05	root	
-          │ │ │   ├─IndexScan_72	4.05	cop[tikv]	table:lineitem, index:L_ORDERKEY, L_LINENUMBER, range: decided by [eq(Column#17, Column#34)], keep order:false
-          │ │ │   └─TableScan_73	4.05	cop[tikv]	table:lineitem, keep order:false
-          │ │ └─TableReader_116	61674.00	root	data:Selection_115
-          │ │   └─Selection_115	61674.00	cop[tikv]	eq(Column#5, "SMALL PLATED COPPER")
-          │ │     └─TableScan_114	10000000.00	cop[tikv]	table:part, range:[-inf,+inf], keep order:false
-          │ └─TableReader_118	500000.00	root	data:TableScan_117
-          │   └─TableScan_117	500000.00	cop[tikv]	table:supplier, range:[-inf,+inf], keep order:false
-          └─TableReader_120	25.00	root	data:TableScan_119
-            └─TableScan_119	25.00	cop[tikv]	table:n2, range:[-inf,+inf], keep order:false
-=======
         └─HashLeftJoin_45	563136.02	root	inner join, inner:TableReader_121, equal:[eq(Column#13, Column#55)]
           ├─HashLeftJoin_56	563136.02	root	inner join, inner:TableReader_119, equal:[eq(Column#19, Column#10)]
           │ ├─HashLeftJoin_69	563136.02	root	inner join, inner:TableReader_117, equal:[eq(Column#18, Column#1)]
@@ -578,26 +529,25 @@
           │ │ │ │ ├─HashRightJoin_89	1500000.00	root	inner join, inner:HashRightJoin_102, equal:[eq(Column#51, Column#46)]
           │ │ │ │ │ ├─HashRightJoin_102	5.00	root	inner join, inner:TableReader_107, equal:[eq(Column#59, Column#53)]
           │ │ │ │ │ │ ├─TableReader_107	1.00	root	data:Selection_106
-          │ │ │ │ │ │ │ └─Selection_106	1.00	cop	eq(Column#60, "ASIA")
-          │ │ │ │ │ │ │   └─TableScan_105	5.00	cop	table:region, range:[-inf,+inf], keep order:false
+          │ │ │ │ │ │ │ └─Selection_106	1.00	cop[tikv]	eq(Column#60, "ASIA")
+          │ │ │ │ │ │ │   └─TableScan_105	5.00	cop[tikv]	table:region, range:[-inf,+inf], keep order:false
           │ │ │ │ │ │ └─TableReader_104	25.00	root	data:TableScan_103
-          │ │ │ │ │ │   └─TableScan_103	25.00	cop	table:n1, range:[-inf,+inf], keep order:false
+          │ │ │ │ │ │   └─TableScan_103	25.00	cop[tikv]	table:n1, range:[-inf,+inf], keep order:false
           │ │ │ │ │ └─TableReader_109	7500000.00	root	data:TableScan_108
-          │ │ │ │ │   └─TableScan_108	7500000.00	cop	table:customer, range:[-inf,+inf], keep order:false
+          │ │ │ │ │   └─TableScan_108	7500000.00	cop[tikv]	table:customer, range:[-inf,+inf], keep order:false
           │ │ │ │ └─TableReader_112	22413367.93	root	data:Selection_111
-          │ │ │ │   └─Selection_111	22413367.93	cop	ge(Column#38, 1995-01-01 00:00:00.000000), le(Column#38, 1996-12-31 00:00:00.000000)
-          │ │ │ │     └─TableScan_110	75000000.00	cop	table:orders, range:[-inf,+inf], keep order:false
+          │ │ │ │   └─Selection_111	22413367.93	cop[tikv]	ge(Column#38, 1995-01-01 00:00:00.000000), le(Column#38, 1996-12-31 00:00:00.000000)
+          │ │ │ │     └─TableScan_110	75000000.00	cop[tikv]	table:orders, range:[-inf,+inf], keep order:false
           │ │ │ └─IndexLookUp_74	4.05	root	
-          │ │ │   ├─IndexScan_72	4.05	cop	table:lineitem, index:L_ORDERKEY, L_LINENUMBER, range: decided by [eq(Column#17, Column#34)], keep order:false
-          │ │ │   └─TableScan_73	4.05	cop	table:lineitem, keep order:false
+          │ │ │   ├─IndexScan_72	4.05	cop[tikv]	table:lineitem, index:L_ORDERKEY, L_LINENUMBER, range: decided by [eq(Column#17, Column#34)], keep order:false
+          │ │ │   └─TableScan_73	4.05	cop[tikv]	table:lineitem, keep order:false
           │ │ └─TableReader_117	61674.00	root	data:Selection_116
-          │ │   └─Selection_116	61674.00	cop	eq(Column#5, "SMALL PLATED COPPER")
-          │ │     └─TableScan_115	10000000.00	cop	table:part, range:[-inf,+inf], keep order:false
+          │ │   └─Selection_116	61674.00	cop[tikv]	eq(Column#5, "SMALL PLATED COPPER")
+          │ │     └─TableScan_115	10000000.00	cop[tikv]	table:part, range:[-inf,+inf], keep order:false
           │ └─TableReader_119	500000.00	root	data:TableScan_118
-          │   └─TableScan_118	500000.00	cop	table:supplier, range:[-inf,+inf], keep order:false
+          │   └─TableScan_118	500000.00	cop[tikv]	table:supplier, range:[-inf,+inf], keep order:false
           └─TableReader_121	25.00	root	data:TableScan_120
-            └─TableScan_120	25.00	cop	table:n2, range:[-inf,+inf], keep order:false
->>>>>>> 003a7dfb
+            └─TableScan_120	25.00	cop[tikv]	table:n2, range:[-inf,+inf], keep order:false
 /*
 Q9 Product Type Profit Measure Query
 This query determines how much profit is made on a given line of parts, broken out by supplier nation and year.
@@ -646,45 +596,24 @@
 └─Projection_27	2406.00	root	Column#53, Column#54, Column#56
   └─HashAgg_30	2406.00	root	group by:Column#53, Column#54, funcs:sum(Column#55), firstrow(Column#53), firstrow(Column#54)
     └─Projection_31	971049283.51	root	Column#50, extract("YEAR", Column#44), minus(mul(Column#22, minus(1, Column#23)), mul(Column#37, Column#21))
-<<<<<<< HEAD
-      └─HashLeftJoin_43	971049283.51	root	inner join, inner:TableReader_103, equal:[eq(Column#19, Column#35) eq(Column#18, Column#34)]
-        ├─HashLeftJoin_55	241379546.70	root	inner join, inner:TableReader_101, equal:[eq(Column#17, Column#40)]
-        │ ├─HashLeftJoin_76	241379546.70	root	inner join, inner:TableReader_99, equal:[eq(Column#18, Column#1)]
-        │ │ ├─HashRightJoin_79	300005811.00	root	inner join, inner:HashRightJoin_90, equal:[eq(Column#10, Column#19)]
-        │ │ │ ├─HashRightJoin_90	500000.00	root	inner join, inner:TableReader_94, equal:[eq(Column#49, Column#13)]
-        │ │ │ │ ├─TableReader_94	25.00	root	data:TableScan_93
-        │ │ │ │ │ └─TableScan_93	25.00	cop[tikv]	table:nation, range:[-inf,+inf], keep order:false
-        │ │ │ │ └─TableReader_92	500000.00	root	data:TableScan_91
-        │ │ │ │   └─TableScan_91	500000.00	cop[tikv]	table:supplier, range:[-inf,+inf], keep order:false
-        │ │ │ └─TableReader_96	300005811.00	root	data:TableScan_95
-        │ │ │   └─TableScan_95	300005811.00	cop[tikv]	table:lineitem, range:[-inf,+inf], keep order:false
-        │ │ └─TableReader_99	8000000.00	root	data:Selection_98
-        │ │   └─Selection_98	8000000.00	cop[tikv]	like(Column#2, "%dim%", 92)
-        │ │     └─TableScan_97	10000000.00	cop[tikv]	table:part, range:[-inf,+inf], keep order:false
-        │ └─TableReader_101	75000000.00	root	data:TableScan_100
-        │   └─TableScan_100	75000000.00	cop[tikv]	table:orders, range:[-inf,+inf], keep order:false
-        └─TableReader_103	40000000.00	root	data:TableScan_102
-          └─TableScan_102	40000000.00	cop[tikv]	table:partsupp, range:[-inf,+inf], keep order:false
-=======
       └─HashLeftJoin_44	971049283.51	root	inner join, inner:TableReader_104, equal:[eq(Column#19, Column#35) eq(Column#18, Column#34)]
         ├─HashLeftJoin_56	241379546.70	root	inner join, inner:TableReader_102, equal:[eq(Column#17, Column#40)]
         │ ├─HashLeftJoin_77	241379546.70	root	inner join, inner:TableReader_100, equal:[eq(Column#18, Column#1)]
         │ │ ├─HashRightJoin_80	300005811.00	root	inner join, inner:HashRightJoin_91, equal:[eq(Column#10, Column#19)]
         │ │ │ ├─HashRightJoin_91	500000.00	root	inner join, inner:TableReader_95, equal:[eq(Column#49, Column#13)]
         │ │ │ │ ├─TableReader_95	25.00	root	data:TableScan_94
-        │ │ │ │ │ └─TableScan_94	25.00	cop	table:nation, range:[-inf,+inf], keep order:false
+        │ │ │ │ │ └─TableScan_94	25.00	cop[tikv]	table:nation, range:[-inf,+inf], keep order:false
         │ │ │ │ └─TableReader_93	500000.00	root	data:TableScan_92
-        │ │ │ │   └─TableScan_92	500000.00	cop	table:supplier, range:[-inf,+inf], keep order:false
+        │ │ │ │   └─TableScan_92	500000.00	cop[tikv]	table:supplier, range:[-inf,+inf], keep order:false
         │ │ │ └─TableReader_97	300005811.00	root	data:TableScan_96
-        │ │ │   └─TableScan_96	300005811.00	cop	table:lineitem, range:[-inf,+inf], keep order:false
+        │ │ │   └─TableScan_96	300005811.00	cop[tikv]	table:lineitem, range:[-inf,+inf], keep order:false
         │ │ └─TableReader_100	8000000.00	root	data:Selection_99
-        │ │   └─Selection_99	8000000.00	cop	like(Column#2, "%dim%", 92)
-        │ │     └─TableScan_98	10000000.00	cop	table:part, range:[-inf,+inf], keep order:false
+        │ │   └─Selection_99	8000000.00	cop[tikv]	like(Column#2, "%dim%", 92)
+        │ │     └─TableScan_98	10000000.00	cop[tikv]	table:part, range:[-inf,+inf], keep order:false
         │ └─TableReader_102	75000000.00	root	data:TableScan_101
-        │   └─TableScan_101	75000000.00	cop	table:orders, range:[-inf,+inf], keep order:false
+        │   └─TableScan_101	75000000.00	cop[tikv]	table:orders, range:[-inf,+inf], keep order:false
         └─TableReader_104	40000000.00	root	data:TableScan_103
-          └─TableScan_103	40000000.00	cop	table:partsupp, range:[-inf,+inf], keep order:false
->>>>>>> 003a7dfb
+          └─TableScan_103	40000000.00	cop[tikv]	table:partsupp, range:[-inf,+inf], keep order:false
 /*
 Q10 Returned Item Reporting Query
 The query identifies customers who might be having problems with the parts that are shipped to them.
@@ -731,42 +660,23 @@
 id	count	task	operator info
 Projection_17	20.00	root	Column#1, Column#2, Column#39, Column#6, Column#36, Column#3, Column#5, Column#8
 └─TopN_20	20.00	root	Column#39:desc, offset:0, count:20
-<<<<<<< HEAD
-  └─HashAgg_26	3017307.69	root	group by:Column#50, Column#51, Column#52, Column#53, Column#54, Column#55, Column#56, funcs:sum(Column#0), firstrow(Column#0), firstrow(Column#0), firstrow(Column#0), firstrow(Column#0), firstrow(Column#0), firstrow(Column#0), firstrow(Column#0)
-    └─Projection_66	12222016.17	root	mul(Column#23, minus(1, Column#24)), Column#1, Column#2, Column#3, Column#5, Column#6, Column#8, Column#36, Column#1, Column#2, Column#6, Column#5, Column#36, Column#3, Column#8
-      └─IndexMergeJoin_38	12222016.17	root	inner join, inner:IndexLookUp_36, outer key:Column#9, inner key:Column#18
-        ├─HashLeftJoin_43	3017307.69	root	inner join, inner:TableReader_62, equal:[eq(Column#1, Column#10)]
-        │ ├─HashRightJoin_55	7500000.00	root	inner join, inner:TableReader_59, equal:[eq(Column#35, Column#4)]
-        │ │ ├─TableReader_59	25.00	root	data:TableScan_58
-        │ │ │ └─TableScan_58	25.00	cop[tikv]	table:nation, range:[-inf,+inf], keep order:false
-        │ │ └─TableReader_57	7500000.00	root	data:TableScan_56
-        │ │   └─TableScan_56	7500000.00	cop[tikv]	table:customer, range:[-inf,+inf], keep order:false
-        │ └─TableReader_62	3017307.69	root	data:Selection_61
-        │   └─Selection_61	3017307.69	cop[tikv]	ge(Column#13, 1993-08-01 00:00:00.000000), lt(Column#13, 1993-11-01)
-        │     └─TableScan_60	75000000.00	cop[tikv]	table:orders, range:[-inf,+inf], keep order:false
-        └─IndexLookUp_36	1.00	root	
-          ├─IndexScan_33	4.05	cop[tikv]	table:lineitem, index:L_ORDERKEY, L_LINENUMBER, range: decided by [eq(Column#18, Column#9)], keep order:true
-          └─Selection_35	1.00	cop[tikv]	eq(Column#26, "R")
-            └─TableScan_34	4.05	cop[tikv]	table:lineitem, keep order:false
-=======
   └─HashAgg_26	3017307.69	root	group by:Column#51, Column#52, Column#53, Column#54, Column#55, Column#56, Column#57, funcs:sum(Column#0), firstrow(Column#0), firstrow(Column#0), firstrow(Column#0), firstrow(Column#0), firstrow(Column#0), firstrow(Column#0), firstrow(Column#0)
     └─Projection_67	12222016.17	root	mul(Column#23, minus(1, Column#24)), Column#1, Column#2, Column#3, Column#5, Column#6, Column#8, Column#36, Column#1, Column#2, Column#6, Column#5, Column#36, Column#3, Column#8
       └─IndexMergeJoin_39	12222016.17	root	inner join, inner:Projection_37, outer key:Column#9, inner key:Column#18
         ├─HashLeftJoin_44	3017307.69	root	inner join, inner:TableReader_63, equal:[eq(Column#1, Column#10)]
         │ ├─HashRightJoin_56	7500000.00	root	inner join, inner:TableReader_60, equal:[eq(Column#35, Column#4)]
         │ │ ├─TableReader_60	25.00	root	data:TableScan_59
-        │ │ │ └─TableScan_59	25.00	cop	table:nation, range:[-inf,+inf], keep order:false
+        │ │ │ └─TableScan_59	25.00	cop[tikv]	table:nation, range:[-inf,+inf], keep order:false
         │ │ └─TableReader_58	7500000.00	root	data:TableScan_57
-        │ │   └─TableScan_57	7500000.00	cop	table:customer, range:[-inf,+inf], keep order:false
+        │ │   └─TableScan_57	7500000.00	cop[tikv]	table:customer, range:[-inf,+inf], keep order:false
         │ └─TableReader_63	3017307.69	root	data:Selection_62
-        │   └─Selection_62	3017307.69	cop	ge(Column#13, 1993-08-01 00:00:00.000000), lt(Column#13, 1993-11-01)
-        │     └─TableScan_61	75000000.00	cop	table:orders, range:[-inf,+inf], keep order:false
+        │   └─Selection_62	3017307.69	cop[tikv]	ge(Column#13, 1993-08-01 00:00:00.000000), lt(Column#13, 1993-11-01)
+        │     └─TableScan_61	75000000.00	cop[tikv]	table:orders, range:[-inf,+inf], keep order:false
         └─Projection_37	1.00	root	Column#18, Column#23, Column#24, Column#26
           └─IndexLookUp_36	1.00	root	
-            ├─IndexScan_33	4.05	cop	table:lineitem, index:L_ORDERKEY, L_LINENUMBER, range: decided by [eq(Column#18, Column#9)], keep order:true
-            └─Selection_35	1.00	cop	eq(Column#26, "R")
-              └─TableScan_34	4.05	cop	table:lineitem, keep order:false
->>>>>>> 003a7dfb
+            ├─IndexScan_33	4.05	cop[tikv]	table:lineitem, index:L_ORDERKEY, L_LINENUMBER, range: decided by [eq(Column#18, Column#9)], keep order:true
+            └─Selection_35	1.00	cop[tikv]	eq(Column#26, "R")
+              └─TableScan_34	4.05	cop[tikv]	table:lineitem, keep order:false
 /*
 Q11 Important Stock Identification Query
 This query finds the most important subset of suppliers' stock in a given nation.
@@ -1120,37 +1030,20 @@
 Projection_24	100.00	root	Column#2, Column#1, Column#9, Column#13, Column#12, Column#57
 └─TopN_27	100.00	root	Column#12:desc, Column#13:asc, offset:0, count:100
   └─HashAgg_33	59251097.60	root	group by:Column#1, Column#12, Column#13, Column#2, Column#9, funcs:sum(Column#22), firstrow(Column#1), firstrow(Column#2), firstrow(Column#9), firstrow(Column#12), firstrow(Column#13)
-<<<<<<< HEAD
-    └─HashRightJoin_47	240004648.80	root	inner join, inner:HashLeftJoin_48, equal:[eq(Column#9, Column#18)]
-      ├─HashLeftJoin_48	59251097.60	root	inner join, inner:Selection_65, equal:[eq(Column#9, Column#35)]
-      │ ├─HashRightJoin_60	75000000.00	root	inner join, inner:TableReader_64, equal:[eq(Column#1, Column#10)]
-      │ │ ├─TableReader_64	7500000.00	root	data:TableScan_63
-      │ │ │ └─TableScan_63	7500000.00	cop[tikv]	table:customer, range:[-inf,+inf], keep order:false
-      │ │ └─TableReader_62	75000000.00	root	data:TableScan_61
-      │ │   └─TableScan_61	75000000.00	cop[tikv]	table:orders, range:[-inf,+inf], keep order:false
-      │ └─Selection_65	59251097.60	root	gt(Column#52, 314)
-      │   └─HashAgg_72	74063872.00	root	group by:Column#68, funcs:sum(Column#66), firstrow(Column#68)
-      │     └─TableReader_73	74063872.00	root	data:HashAgg_66
-      │       └─HashAgg_66	74063872.00	cop[tikv]	group by:Column#35, funcs:sum(Column#39)
-      │         └─TableScan_71	300005811.00	cop[tikv]	table:lineitem, range:[-inf,+inf], keep order:false
-      └─TableReader_81	300005811.00	root	data:TableScan_80
-        └─TableScan_80	300005811.00	cop[tikv]	table:lineitem, range:[-inf,+inf], keep order:false
-=======
     └─HashRightJoin_48	240004648.80	root	inner join, inner:HashLeftJoin_49, equal:[eq(Column#9, Column#18)]
       ├─HashLeftJoin_49	59251097.60	root	inner join, inner:Selection_66, equal:[eq(Column#9, Column#35)]
       │ ├─HashRightJoin_61	75000000.00	root	inner join, inner:TableReader_65, equal:[eq(Column#1, Column#10)]
       │ │ ├─TableReader_65	7500000.00	root	data:TableScan_64
-      │ │ │ └─TableScan_64	7500000.00	cop	table:customer, range:[-inf,+inf], keep order:false
+      │ │ │ └─TableScan_64	7500000.00	cop[tikv]	table:customer, range:[-inf,+inf], keep order:false
       │ │ └─TableReader_63	75000000.00	root	data:TableScan_62
-      │ │   └─TableScan_62	75000000.00	cop	table:orders, range:[-inf,+inf], keep order:false
+      │ │   └─TableScan_62	75000000.00	cop[tikv]	table:orders, range:[-inf,+inf], keep order:false
       │ └─Selection_66	59251097.60	root	gt(Column#52, 314)
       │   └─HashAgg_73	74063872.00	root	group by:Column#69, funcs:sum(Column#67), firstrow(Column#69)
       │     └─TableReader_74	74063872.00	root	data:HashAgg_67
-      │       └─HashAgg_67	74063872.00	cop	group by:Column#35, funcs:sum(Column#39)
-      │         └─TableScan_72	300005811.00	cop	table:lineitem, range:[-inf,+inf], keep order:false
+      │       └─HashAgg_67	74063872.00	cop[tikv]	group by:Column#35, funcs:sum(Column#39)
+      │         └─TableScan_72	300005811.00	cop[tikv]	table:lineitem, range:[-inf,+inf], keep order:false
       └─TableReader_82	300005811.00	root	data:TableScan_81
-        └─TableScan_81	300005811.00	cop	table:lineitem, range:[-inf,+inf], keep order:false
->>>>>>> 003a7dfb
+        └─TableScan_81	300005811.00	cop[tikv]	table:lineitem, range:[-inf,+inf], keep order:false
 /*
 Q19 Discounted Revenue Query
 The Discounted Revenue Query reports the gross discounted revenue attributed to the sale of selected parts handled
@@ -1266,31 +1159,17 @@
       └─Projection_54	64006.34	root	Column#12, Column#13, Column#14, Column#18, mul(0.5, Column#45)
         └─Selection_55	64006.34	root	gt(cast(Column#14), mul(0.5, Column#45))
           └─HashAgg_58	80007.93	root	group by:Column#12, Column#13, funcs:firstrow(Column#12), firstrow(Column#13), firstrow(Column#14), firstrow(Column#18), sum(Column#32)
-<<<<<<< HEAD
-            └─HashLeftJoin_61	9711455.06	root	left outer join, inner:TableReader_90, equal:[eq(Column#12, Column#29) eq(Column#13, Column#30)]
-              ├─IndexHashJoin_73	321865.05	root	inner join, inner:IndexLookUp_65, outer key:Column#18, inner key:Column#12
-              │ ├─TableReader_85	80007.93	root	data:Selection_84
-              │ │ └─Selection_84	80007.93	cop[tikv]	like(Column#19, "green%", 92)
-              │ │   └─TableScan_83	10000000.00	cop[tikv]	table:part, range:[-inf,+inf], keep order:false
+            └─HashLeftJoin_61	9711455.06	root	left outer join, inner:TableReader_91, equal:[eq(Column#12, Column#29) eq(Column#13, Column#30)]
+              ├─IndexHashJoin_74	321865.05	root	inner join, inner:IndexLookUp_65, outer key:Column#18, inner key:Column#12
+              │ ├─TableReader_86	80007.93	root	data:Selection_85
+              │ │ └─Selection_85	80007.93	cop[tikv]	like(Column#19, "green%", 92)
+              │ │   └─TableScan_84	10000000.00	cop[tikv]	table:part, range:[-inf,+inf], keep order:false
               │ └─IndexLookUp_65	4.02	root	
               │   ├─IndexScan_63	4.02	cop[tikv]	table:partsupp, index:PS_PARTKEY, PS_SUPPKEY, range: decided by [eq(Column#12, Column#18)], keep order:false
               │   └─TableScan_64	4.02	cop[tikv]	table:partsupp, keep order:false
-              └─TableReader_90	44189356.65	root	data:Selection_89
-                └─Selection_89	44189356.65	cop[tikv]	ge(Column#38, 1993-01-01 00:00:00.000000), lt(Column#38, 1994-01-01)
-                  └─TableScan_88	300005811.00	cop[tikv]	table:lineitem, range:[-inf,+inf], keep order:false
-=======
-            └─HashLeftJoin_61	9711455.06	root	left outer join, inner:TableReader_91, equal:[eq(Column#12, Column#29) eq(Column#13, Column#30)]
-              ├─IndexHashJoin_74	321865.05	root	inner join, inner:IndexLookUp_65, outer key:Column#18, inner key:Column#12
-              │ ├─TableReader_86	80007.93	root	data:Selection_85
-              │ │ └─Selection_85	80007.93	cop	like(Column#19, "green%", 92)
-              │ │   └─TableScan_84	10000000.00	cop	table:part, range:[-inf,+inf], keep order:false
-              │ └─IndexLookUp_65	4.02	root	
-              │   ├─IndexScan_63	4.02	cop	table:partsupp, index:PS_PARTKEY, PS_SUPPKEY, range: decided by [eq(Column#12, Column#18)], keep order:false
-              │   └─TableScan_64	4.02	cop	table:partsupp, keep order:false
               └─TableReader_91	44189356.65	root	data:Selection_90
-                └─Selection_90	44189356.65	cop	ge(Column#38, 1993-01-01 00:00:00.000000), lt(Column#38, 1994-01-01)
-                  └─TableScan_89	300005811.00	cop	table:lineitem, range:[-inf,+inf], keep order:false
->>>>>>> 003a7dfb
+                └─Selection_90	44189356.65	cop[tikv]	ge(Column#38, 1993-01-01 00:00:00.000000), lt(Column#38, 1994-01-01)
+                  └─TableScan_89	300005811.00	cop[tikv]	table:lineitem, range:[-inf,+inf], keep order:false
 /*
 Q21 Suppliers Who Kept Orders Waiting Query
 This query identifies certain suppliers who were not able to ship required parts in a timely manner.
@@ -1343,47 +1222,25 @@
 Projection_25	1.00	root	Column#2, Column#104
 └─TopN_28	1.00	root	Column#104:desc, Column#2:asc, offset:0, count:100
   └─HashAgg_34	1.00	root	group by:Column#2, funcs:count(1), firstrow(Column#2)
-<<<<<<< HEAD
-    └─IndexHashJoin_48	7828961.66	root	anti semi join, inner:IndexLookUp_39, outer key:Column#8, inner key:Column#71, other cond:ne(Column#73, Column#1), ne(Column#73, Column#10)
-      ├─IndexHashJoin_81	9786202.08	root	semi join, inner:IndexLookUp_73, outer key:Column#8, inner key:Column#38, other cond:ne(Column#40, Column#1), ne(Column#40, Column#10)
-      │ ├─IndexMergeJoin_92	12232752.60	root	inner join, inner:TableReader_90, outer key:Column#8, inner key:Column#25
-      │ │ ├─HashRightJoin_98	12232752.60	root	inner join, inner:HashRightJoin_111, equal:[eq(Column#1, Column#10)]
-      │ │ │ ├─HashRightJoin_111	20000.00	root	inner join, inner:TableReader_116, equal:[eq(Column#34, Column#4)]
-      │ │ │ │ ├─TableReader_116	1.00	root	data:Selection_115
-      │ │ │ │ │ └─Selection_115	1.00	cop[tikv]	eq(Column#35, "EGYPT")
-      │ │ │ │ │   └─TableScan_114	25.00	cop[tikv]	table:nation, range:[-inf,+inf], keep order:false
-      │ │ │ │ └─TableReader_113	500000.00	root	data:TableScan_112
-      │ │ │ │   └─TableScan_112	500000.00	cop[tikv]	table:supplier, range:[-inf,+inf], keep order:false
-      │ │ │ └─TableReader_119	240004648.80	root	data:Selection_118
-      │ │ │   └─Selection_118	240004648.80	cop[tikv]	gt(Column#20, Column#19)
-      │ │ │     └─TableScan_117	300005811.00	cop[tikv]	table:l1, range:[-inf,+inf], keep order:false
-      │ │ └─TableReader_90	0.80	root	data:Selection_89
-      │ │   └─Selection_89	0.80	cop[tikv]	eq(Column#27, "F")
-      │ │     └─TableScan_88	1.00	cop[tikv]	table:orders, range: decided by [Column#8], keep order:true
-      │ └─IndexLookUp_73	4.05	root	
-      │   ├─IndexScan_71	4.05	cop[tikv]	table:l2, index:L_ORDERKEY, L_LINENUMBER, range: decided by [eq(Column#38, Column#8)], keep order:false
-      │   └─TableScan_72	4.05	cop[tikv]	table:l2, keep order:false
-=======
     └─IndexHashJoin_49	7828961.66	root	anti semi join, inner:IndexLookUp_39, outer key:Column#8, inner key:Column#71, other cond:ne(Column#73, Column#1), ne(Column#73, Column#10)
       ├─IndexHashJoin_84	9786202.08	root	semi join, inner:IndexLookUp_75, outer key:Column#8, inner key:Column#38, other cond:ne(Column#40, Column#1), ne(Column#40, Column#10)
       │ ├─IndexMergeJoin_95	12232752.60	root	inner join, inner:TableReader_93, outer key:Column#8, inner key:Column#25
       │ │ ├─HashRightJoin_101	12232752.60	root	inner join, inner:HashRightJoin_114, equal:[eq(Column#1, Column#10)]
       │ │ │ ├─HashRightJoin_114	20000.00	root	inner join, inner:TableReader_119, equal:[eq(Column#34, Column#4)]
       │ │ │ │ ├─TableReader_119	1.00	root	data:Selection_118
-      │ │ │ │ │ └─Selection_118	1.00	cop	eq(Column#35, "EGYPT")
-      │ │ │ │ │   └─TableScan_117	25.00	cop	table:nation, range:[-inf,+inf], keep order:false
+      │ │ │ │ │ └─Selection_118	1.00	cop[tikv]	eq(Column#35, "EGYPT")
+      │ │ │ │ │   └─TableScan_117	25.00	cop[tikv]	table:nation, range:[-inf,+inf], keep order:false
       │ │ │ │ └─TableReader_116	500000.00	root	data:TableScan_115
-      │ │ │ │   └─TableScan_115	500000.00	cop	table:supplier, range:[-inf,+inf], keep order:false
+      │ │ │ │   └─TableScan_115	500000.00	cop[tikv]	table:supplier, range:[-inf,+inf], keep order:false
       │ │ │ └─TableReader_122	240004648.80	root	data:Selection_121
-      │ │ │   └─Selection_121	240004648.80	cop	gt(Column#20, Column#19)
-      │ │ │     └─TableScan_120	300005811.00	cop	table:l1, range:[-inf,+inf], keep order:false
+      │ │ │   └─Selection_121	240004648.80	cop[tikv]	gt(Column#20, Column#19)
+      │ │ │     └─TableScan_120	300005811.00	cop[tikv]	table:l1, range:[-inf,+inf], keep order:false
       │ │ └─TableReader_93	0.80	root	data:Selection_92
-      │ │   └─Selection_92	0.80	cop	eq(Column#27, "F")
-      │ │     └─TableScan_91	1.00	cop	table:orders, range: decided by [Column#8], keep order:true
+      │ │   └─Selection_92	0.80	cop[tikv]	eq(Column#27, "F")
+      │ │     └─TableScan_91	1.00	cop[tikv]	table:orders, range: decided by [Column#8], keep order:true
       │ └─IndexLookUp_75	4.05	root	
-      │   ├─IndexScan_73	4.05	cop	table:l2, index:L_ORDERKEY, L_LINENUMBER, range: decided by [eq(Column#38, Column#8)], keep order:false
-      │   └─TableScan_74	4.05	cop	table:l2, keep order:false
->>>>>>> 003a7dfb
+      │   ├─IndexScan_73	4.05	cop[tikv]	table:l2, index:L_ORDERKEY, L_LINENUMBER, range: decided by [eq(Column#38, Column#8)], keep order:false
+      │   └─TableScan_74	4.05	cop[tikv]	table:l2, keep order:false
       └─IndexLookUp_39	3.24	root	
         ├─IndexScan_36	4.05	cop[tikv]	table:l3, index:L_ORDERKEY, L_LINENUMBER, range: decided by [eq(Column#71, Column#8)], keep order:false
         └─Selection_38	3.24	cop[tikv]	gt(Column#83, Column#82)
