--- conflicted
+++ resolved
@@ -445,58 +445,31 @@
 cust_nation,
 l_year;
 id	estRows	task	access object	operator info
-<<<<<<< HEAD
-Sort_22	769.96	root		tpch.nation.n_name, tpch.nation.n_name, Column#50
-└─Projection_24	769.96	root		tpch.nation.n_name, tpch.nation.n_name, Column#50, Column#52
-  └─HashAgg_25	769.96	root		group by:Column#59, Column#60, Column#61, funcs:sum(Column#55)->Column#52, funcs:firstrow(Column#56)->tpch.nation.n_name, funcs:firstrow(Column#57)->tpch.nation.n_name, funcs:firstrow(Column#58)->Column#50
-    └─Projection_93	1957240.42	root		mul(tpch.lineitem.l_extendedprice, minus(1, tpch.lineitem.l_discount))->Column#55, tpch.nation.n_name, tpch.nation.n_name, extract(YEAR, cast(tpch.lineitem.l_shipdate, var_string(10)))->Column#58, tpch.nation.n_name, tpch.nation.n_name, extract(YEAR, cast(tpch.lineitem.l_shipdate, var_string(10)))->Column#61
-      └─HashJoin_37	1957240.42	root		inner join, equal:[eq(tpch.customer.c_nationkey, tpch.nation.n_nationkey)], other cond:or(and(eq(tpch.nation.n_name, "JAPAN"), eq(tpch.nation.n_name, "INDIA")), and(eq(tpch.nation.n_name, "INDIA"), eq(tpch.nation.n_name, "JAPAN")))
-        ├─TableReader_91(Build)	2.00	root		data:Selection_90
-        │ └─Selection_90	2.00	cop[tikv]		or(eq(tpch.nation.n_name, "INDIA"), eq(tpch.nation.n_name, "JAPAN"))
-        │   └─TableFullScan_89	25.00	cop[tikv]	table:n2	keep order:false
-        └─HashJoin_48(Probe)	24465505.20	root		inner join, equal:[eq(tpch.orders.o_custkey, tpch.customer.c_custkey)]
-          ├─TableReader_88(Build)	7500000.00	root		data:TableFullScan_87
-          │ └─TableFullScan_87	7500000.00	cop[tikv]	table:customer	keep order:false
-          └─IndexJoin_55(Probe)	24465505.20	root		inner join, inner:TableReader_52, outer key:tpch.lineitem.l_orderkey, inner key:tpch.orders.o_orderkey, equal cond:eq(tpch.lineitem.l_orderkey, tpch.orders.o_orderkey)
-            ├─HashJoin_63(Build)	24465505.20	root		inner join, equal:[eq(tpch.supplier.s_suppkey, tpch.lineitem.l_suppkey)]
-            │ ├─HashJoin_76(Build)	40000.00	root		inner join, equal:[eq(tpch.nation.n_nationkey, tpch.supplier.s_nationkey)]
-            │ │ ├─TableReader_81(Build)	2.00	root		data:Selection_80
-            │ │ │ └─Selection_80	2.00	cop[tikv]		or(eq(tpch.nation.n_name, "JAPAN"), eq(tpch.nation.n_name, "INDIA"))
-            │ │ │   └─TableFullScan_79	25.00	cop[tikv]	table:n1	keep order:false
-            │ │ └─TableReader_78(Probe)	500000.00	root		data:TableFullScan_77
-            │ │   └─TableFullScan_77	500000.00	cop[tikv]	table:supplier	keep order:false
-            │ └─TableReader_84(Probe)	91446230.29	root		data:Selection_83
-            │   └─Selection_83	91446230.29	cop[tikv]		ge(tpch.lineitem.l_shipdate, 1995-01-01 00:00:00.000000), le(tpch.lineitem.l_shipdate, 1996-12-31 00:00:00.000000)
-            │     └─TableFullScan_82	300005811.00	cop[tikv]	table:lineitem	keep order:false
-            └─TableReader_52(Probe)	1.00	root		data:TableRangeScan_51
-              └─TableRangeScan_51	1.00	cop[tikv]	table:orders	range: decided by [tpch.lineitem.l_orderkey], keep order:false
-=======
 Sort_23	769.96	root		tpch.nation.n_name, tpch.nation.n_name, Column#50
 └─Projection_25	769.96	root		tpch.nation.n_name, tpch.nation.n_name, Column#50, Column#52
-  └─HashAgg_26	769.96	root		group by:Column#50, tpch.nation.n_name, tpch.nation.n_name, funcs:sum(Column#51)->Column#52, funcs:firstrow(tpch.nation.n_name)->tpch.nation.n_name, funcs:firstrow(tpch.nation.n_name)->tpch.nation.n_name, funcs:firstrow(Column#50)->Column#50
-    └─Projection_27	1957240.42	root		tpch.nation.n_name, tpch.nation.n_name, extract(YEAR, cast(tpch.lineitem.l_shipdate, var_string(10)))->Column#50, mul(tpch.lineitem.l_extendedprice, minus(1, tpch.lineitem.l_discount))->Column#51
-      └─Projection_28	1957240.42	root		tpch.lineitem.l_extendedprice, tpch.lineitem.l_discount, tpch.lineitem.l_shipdate, tpch.nation.n_name, tpch.nation.n_name
-        └─HashJoin_40	1957240.42	root		inner join, equal:[eq(tpch.customer.c_nationkey, tpch.nation.n_nationkey)], other cond:or(and(eq(tpch.nation.n_name, "JAPAN"), eq(tpch.nation.n_name, "INDIA")), and(eq(tpch.nation.n_name, "INDIA"), eq(tpch.nation.n_name, "JAPAN")))
-          ├─TableReader_94(Build)	2.00	root		data:Selection_93
-          │ └─Selection_93	2.00	cop[tikv]		or(eq(tpch.nation.n_name, "INDIA"), eq(tpch.nation.n_name, "JAPAN"))
-          │   └─TableFullScan_92	25.00	cop[tikv]	table:n2	keep order:false
-          └─HashJoin_51(Probe)	24465505.20	root		inner join, equal:[eq(tpch.orders.o_custkey, tpch.customer.c_custkey)]
-            ├─TableReader_91(Build)	7500000.00	root		data:TableFullScan_90
-            │ └─TableFullScan_90	7500000.00	cop[tikv]	table:customer	keep order:false
-            └─IndexJoin_58(Probe)	24465505.20	root		inner join, inner:TableReader_55, outer key:tpch.lineitem.l_orderkey, inner key:tpch.orders.o_orderkey, equal cond:eq(tpch.lineitem.l_orderkey, tpch.orders.o_orderkey)
-              ├─HashJoin_66(Build)	24465505.20	root		inner join, equal:[eq(tpch.supplier.s_suppkey, tpch.lineitem.l_suppkey)]
-              │ ├─HashJoin_79(Build)	40000.00	root		inner join, equal:[eq(tpch.nation.n_nationkey, tpch.supplier.s_nationkey)]
-              │ │ ├─TableReader_84(Build)	2.00	root		data:Selection_83
-              │ │ │ └─Selection_83	2.00	cop[tikv]		or(eq(tpch.nation.n_name, "JAPAN"), eq(tpch.nation.n_name, "INDIA"))
-              │ │ │   └─TableFullScan_82	25.00	cop[tikv]	table:n1	keep order:false
-              │ │ └─TableReader_81(Probe)	500000.00	root		data:TableFullScan_80
-              │ │   └─TableFullScan_80	500000.00	cop[tikv]	table:supplier	keep order:false
-              │ └─TableReader_87(Probe)	91446230.29	root		data:Selection_86
-              │   └─Selection_86	91446230.29	cop[tikv]		ge(tpch.lineitem.l_shipdate, 1995-01-01 00:00:00.000000), le(tpch.lineitem.l_shipdate, 1996-12-31 00:00:00.000000)
-              │     └─TableFullScan_85	300005811.00	cop[tikv]	table:lineitem	keep order:false
-              └─TableReader_55(Probe)	1.00	root		data:TableRangeScan_54
-                └─TableRangeScan_54	1.00	cop[tikv]	table:orders	range: decided by [tpch.lineitem.l_orderkey], keep order:false
->>>>>>> 4071a72b
+  └─HashAgg_26	769.96	root		group by:Column#59, Column#60, Column#61, funcs:sum(Column#55)->Column#52, funcs:firstrow(Column#56)->tpch.nation.n_name, funcs:firstrow(Column#57)->tpch.nation.n_name, funcs:firstrow(Column#58)->Column#50
+    └─Projection_95	1957240.42	root		mul(tpch.lineitem.l_extendedprice, minus(1, tpch.lineitem.l_discount))->Column#55, tpch.nation.n_name, tpch.nation.n_name, extract(YEAR, cast(tpch.lineitem.l_shipdate, var_string(10)))->Column#58, tpch.nation.n_name, tpch.nation.n_name, extract(YEAR, cast(tpch.lineitem.l_shipdate, var_string(10)))->Column#61
+      └─Projection_27	1957240.42	root		tpch.lineitem.l_extendedprice, tpch.lineitem.l_discount, tpch.lineitem.l_shipdate, tpch.nation.n_name, tpch.nation.n_name
+        └─HashJoin_39	1957240.42	root		inner join, equal:[eq(tpch.customer.c_nationkey, tpch.nation.n_nationkey)], other cond:or(and(eq(tpch.nation.n_name, "JAPAN"), eq(tpch.nation.n_name, "INDIA")), and(eq(tpch.nation.n_name, "INDIA"), eq(tpch.nation.n_name, "JAPAN")))
+          ├─TableReader_93(Build)	2.00	root		data:Selection_92
+          │ └─Selection_92	2.00	cop[tikv]		or(eq(tpch.nation.n_name, "INDIA"), eq(tpch.nation.n_name, "JAPAN"))
+          │   └─TableFullScan_91	25.00	cop[tikv]	table:n2	keep order:false
+          └─HashJoin_50(Probe)	24465505.20	root		inner join, equal:[eq(tpch.orders.o_custkey, tpch.customer.c_custkey)]
+            ├─TableReader_90(Build)	7500000.00	root		data:TableFullScan_89
+            │ └─TableFullScan_89	7500000.00	cop[tikv]	table:customer	keep order:false
+            └─IndexJoin_57(Probe)	24465505.20	root		inner join, inner:TableReader_54, outer key:tpch.lineitem.l_orderkey, inner key:tpch.orders.o_orderkey, equal cond:eq(tpch.lineitem.l_orderkey, tpch.orders.o_orderkey)
+              ├─HashJoin_65(Build)	24465505.20	root		inner join, equal:[eq(tpch.supplier.s_suppkey, tpch.lineitem.l_suppkey)]
+              │ ├─HashJoin_78(Build)	40000.00	root		inner join, equal:[eq(tpch.nation.n_nationkey, tpch.supplier.s_nationkey)]
+              │ │ ├─TableReader_83(Build)	2.00	root		data:Selection_82
+              │ │ │ └─Selection_82	2.00	cop[tikv]		or(eq(tpch.nation.n_name, "JAPAN"), eq(tpch.nation.n_name, "INDIA"))
+              │ │ │   └─TableFullScan_81	25.00	cop[tikv]	table:n1	keep order:false
+              │ │ └─TableReader_80(Probe)	500000.00	root		data:TableFullScan_79
+              │ │   └─TableFullScan_79	500000.00	cop[tikv]	table:supplier	keep order:false
+              │ └─TableReader_86(Probe)	91446230.29	root		data:Selection_85
+              │   └─Selection_85	91446230.29	cop[tikv]		ge(tpch.lineitem.l_shipdate, 1995-01-01 00:00:00.000000), le(tpch.lineitem.l_shipdate, 1996-12-31 00:00:00.000000)
+              │     └─TableFullScan_84	300005811.00	cop[tikv]	table:lineitem	keep order:false
+              └─TableReader_54(Probe)	1.00	root		data:TableRangeScan_53
+                └─TableRangeScan_53	1.00	cop[tikv]	table:orders	range: decided by [tpch.lineitem.l_orderkey], keep order:false
 /*
 Q8 National Market Share Query
 This query determines how the market share of a given nation within a given region has changed over two years for
@@ -545,73 +518,38 @@
 order by
 o_year;
 id	estRows	task	access object	operator info
-<<<<<<< HEAD
-Sort_29	719.02	root		Column#62
-└─Projection_31	719.02	root		Column#62, div(Column#64, Column#65)->Column#66
-  └─HashAgg_32	719.02	root		group by:Column#78, funcs:sum(Column#75)->Column#64, funcs:sum(Column#76)->Column#65, funcs:firstrow(Column#77)->Column#62
-    └─Projection_120	563136.02	root		case(eq(tpch.nation.n_name, INDIA), mul(tpch.lineitem.l_extendedprice, minus(1, tpch.lineitem.l_discount)), 0)->Column#75, mul(tpch.lineitem.l_extendedprice, minus(1, tpch.lineitem.l_discount))->Column#76, extract(YEAR, cast(tpch.orders.o_orderdate, var_string(10)))->Column#77, extract(YEAR, cast(tpch.orders.o_orderdate, var_string(10)))->Column#78
-      └─HashJoin_42	563136.02	root		inner join, equal:[eq(tpch.supplier.s_nationkey, tpch.nation.n_nationkey)]
-        ├─TableReader_118(Build)	25.00	root		data:TableFullScan_117
-        │ └─TableFullScan_117	25.00	cop[tikv]	table:n2	keep order:false
-        └─HashJoin_53(Probe)	563136.02	root		inner join, equal:[eq(tpch.lineitem.l_suppkey, tpch.supplier.s_suppkey)]
-          ├─TableReader_116(Build)	500000.00	root		data:TableFullScan_115
-          │ └─TableFullScan_115	500000.00	cop[tikv]	table:supplier	keep order:false
-          └─HashJoin_66(Probe)	563136.02	root		inner join, equal:[eq(tpch.lineitem.l_partkey, tpch.part.p_partkey)]
-            ├─TableReader_114(Build)	61674.00	root		data:Selection_113
-            │ └─Selection_113	61674.00	cop[tikv]		eq(tpch.part.p_type, "SMALL PLATED COPPER")
-            │   └─TableFullScan_112	10000000.00	cop[tikv]	table:part	keep order:false
-            └─IndexHashJoin_74(Probe)	90788402.51	root		inner join, inner:IndexLookUp_71, outer key:tpch.orders.o_orderkey, inner key:tpch.lineitem.l_orderkey, equal cond:eq(tpch.orders.o_orderkey, tpch.lineitem.l_orderkey)
-              ├─HashJoin_84(Build)	22413367.93	root		inner join, equal:[eq(tpch.customer.c_custkey, tpch.orders.o_custkey)]
-              │ ├─HashJoin_86(Build)	1500000.00	root		inner join, equal:[eq(tpch.nation.n_nationkey, tpch.customer.c_nationkey)]
-              │ │ ├─HashJoin_99(Build)	5.00	root		inner join, equal:[eq(tpch.region.r_regionkey, tpch.nation.n_regionkey)]
-              │ │ │ ├─TableReader_104(Build)	1.00	root		data:Selection_103
-              │ │ │ │ └─Selection_103	1.00	cop[tikv]		eq(tpch.region.r_name, "ASIA")
-              │ │ │ │   └─TableFullScan_102	5.00	cop[tikv]	table:region	keep order:false
-              │ │ │ └─TableReader_101(Probe)	25.00	root		data:TableFullScan_100
-              │ │ │   └─TableFullScan_100	25.00	cop[tikv]	table:n1	keep order:false
-              │ │ └─TableReader_106(Probe)	7500000.00	root		data:TableFullScan_105
-              │ │   └─TableFullScan_105	7500000.00	cop[tikv]	table:customer	keep order:false
-              │ └─TableReader_109(Probe)	22413367.93	root		data:Selection_108
-              │   └─Selection_108	22413367.93	cop[tikv]		ge(tpch.orders.o_orderdate, 1995-01-01 00:00:00.000000), le(tpch.orders.o_orderdate, 1996-12-31 00:00:00.000000)
-              │     └─TableFullScan_107	75000000.00	cop[tikv]	table:orders	keep order:false
-              └─IndexLookUp_71(Probe)	4.05	root		
-                ├─IndexRangeScan_69(Build)	4.05	cop[tikv]	table:lineitem, index:PRIMARY(L_ORDERKEY, L_LINENUMBER)	range: decided by [eq(tpch.lineitem.l_orderkey, tpch.orders.o_orderkey)], keep order:false
-                └─TableRowIDScan_70(Probe)	4.05	cop[tikv]	table:lineitem	keep order:false
-=======
 Sort_30	719.02	root		Column#62
 └─Projection_32	719.02	root		Column#62, div(Column#64, Column#65)->Column#66
   └─HashAgg_33	719.02	root		group by:Column#78, funcs:sum(Column#75)->Column#64, funcs:sum(Column#76)->Column#65, funcs:firstrow(Column#77)->Column#62
-    └─Projection_123	563136.02	root		case(eq(tpch.nation.n_name, INDIA), Column#63, 0)->Column#75, Column#63, Column#62, Column#62
-      └─Projection_34	563136.02	root		extract(YEAR, cast(tpch.orders.o_orderdate, var_string(10)))->Column#62, mul(tpch.lineitem.l_extendedprice, minus(1, tpch.lineitem.l_discount))->Column#63, tpch.nation.n_name
-        └─Projection_35	563136.02	root		tpch.lineitem.l_extendedprice, tpch.lineitem.l_discount, tpch.orders.o_orderdate, tpch.nation.n_name
-          └─HashJoin_45	563136.02	root		inner join, equal:[eq(tpch.supplier.s_nationkey, tpch.nation.n_nationkey)]
-            ├─TableReader_121(Build)	25.00	root		data:TableFullScan_120
-            │ └─TableFullScan_120	25.00	cop[tikv]	table:n2	keep order:false
-            └─HashJoin_56(Probe)	563136.02	root		inner join, equal:[eq(tpch.lineitem.l_suppkey, tpch.supplier.s_suppkey)]
-              ├─TableReader_119(Build)	500000.00	root		data:TableFullScan_118
-              │ └─TableFullScan_118	500000.00	cop[tikv]	table:supplier	keep order:false
-              └─HashJoin_69(Probe)	563136.02	root		inner join, equal:[eq(tpch.lineitem.l_partkey, tpch.part.p_partkey)]
-                ├─TableReader_117(Build)	61674.00	root		data:Selection_116
-                │ └─Selection_116	61674.00	cop[tikv]		eq(tpch.part.p_type, "SMALL PLATED COPPER")
-                │   └─TableFullScan_115	10000000.00	cop[tikv]	table:part	keep order:false
-                └─IndexHashJoin_77(Probe)	90788402.51	root		inner join, inner:IndexLookUp_74, outer key:tpch.orders.o_orderkey, inner key:tpch.lineitem.l_orderkey, equal cond:eq(tpch.orders.o_orderkey, tpch.lineitem.l_orderkey)
-                  ├─HashJoin_87(Build)	22413367.93	root		inner join, equal:[eq(tpch.customer.c_custkey, tpch.orders.o_custkey)]
-                  │ ├─HashJoin_89(Build)	1500000.00	root		inner join, equal:[eq(tpch.nation.n_nationkey, tpch.customer.c_nationkey)]
-                  │ │ ├─HashJoin_102(Build)	5.00	root		inner join, equal:[eq(tpch.region.r_regionkey, tpch.nation.n_regionkey)]
-                  │ │ │ ├─TableReader_107(Build)	1.00	root		data:Selection_106
-                  │ │ │ │ └─Selection_106	1.00	cop[tikv]		eq(tpch.region.r_name, "ASIA")
-                  │ │ │ │   └─TableFullScan_105	5.00	cop[tikv]	table:region	keep order:false
-                  │ │ │ └─TableReader_104(Probe)	25.00	root		data:TableFullScan_103
-                  │ │ │   └─TableFullScan_103	25.00	cop[tikv]	table:n1	keep order:false
-                  │ │ └─TableReader_109(Probe)	7500000.00	root		data:TableFullScan_108
-                  │ │   └─TableFullScan_108	7500000.00	cop[tikv]	table:customer	keep order:false
-                  │ └─TableReader_112(Probe)	22413367.93	root		data:Selection_111
-                  │   └─Selection_111	22413367.93	cop[tikv]		ge(tpch.orders.o_orderdate, 1995-01-01 00:00:00.000000), le(tpch.orders.o_orderdate, 1996-12-31 00:00:00.000000)
-                  │     └─TableFullScan_110	75000000.00	cop[tikv]	table:orders	keep order:false
-                  └─IndexLookUp_74(Probe)	4.05	root		
-                    ├─IndexRangeScan_72(Build)	4.05	cop[tikv]	table:lineitem, index:PRIMARY(L_ORDERKEY, L_LINENUMBER)	range: decided by [eq(tpch.lineitem.l_orderkey, tpch.orders.o_orderkey)], keep order:false
-                    └─TableRowIDScan_73(Probe)	4.05	cop[tikv]	table:lineitem	keep order:false
->>>>>>> 4071a72b
+    └─Projection_122	563136.02	root		case(eq(tpch.nation.n_name, INDIA), mul(tpch.lineitem.l_extendedprice, minus(1, tpch.lineitem.l_discount)), 0)->Column#75, mul(tpch.lineitem.l_extendedprice, minus(1, tpch.lineitem.l_discount))->Column#76, extract(YEAR, cast(tpch.orders.o_orderdate, var_string(10)))->Column#77, extract(YEAR, cast(tpch.orders.o_orderdate, var_string(10)))->Column#78
+      └─Projection_34	563136.02	root		tpch.lineitem.l_extendedprice, tpch.lineitem.l_discount, tpch.orders.o_orderdate, tpch.nation.n_name
+        └─HashJoin_44	563136.02	root		inner join, equal:[eq(tpch.supplier.s_nationkey, tpch.nation.n_nationkey)]
+          ├─TableReader_120(Build)	25.00	root		data:TableFullScan_119
+          │ └─TableFullScan_119	25.00	cop[tikv]	table:n2	keep order:false
+          └─HashJoin_55(Probe)	563136.02	root		inner join, equal:[eq(tpch.lineitem.l_suppkey, tpch.supplier.s_suppkey)]
+            ├─TableReader_118(Build)	500000.00	root		data:TableFullScan_117
+            │ └─TableFullScan_117	500000.00	cop[tikv]	table:supplier	keep order:false
+            └─HashJoin_68(Probe)	563136.02	root		inner join, equal:[eq(tpch.lineitem.l_partkey, tpch.part.p_partkey)]
+              ├─TableReader_116(Build)	61674.00	root		data:Selection_115
+              │ └─Selection_115	61674.00	cop[tikv]		eq(tpch.part.p_type, "SMALL PLATED COPPER")
+              │   └─TableFullScan_114	10000000.00	cop[tikv]	table:part	keep order:false
+              └─IndexHashJoin_76(Probe)	90788402.51	root		inner join, inner:IndexLookUp_73, outer key:tpch.orders.o_orderkey, inner key:tpch.lineitem.l_orderkey, equal cond:eq(tpch.orders.o_orderkey, tpch.lineitem.l_orderkey)
+                ├─HashJoin_86(Build)	22413367.93	root		inner join, equal:[eq(tpch.customer.c_custkey, tpch.orders.o_custkey)]
+                │ ├─HashJoin_88(Build)	1500000.00	root		inner join, equal:[eq(tpch.nation.n_nationkey, tpch.customer.c_nationkey)]
+                │ │ ├─HashJoin_101(Build)	5.00	root		inner join, equal:[eq(tpch.region.r_regionkey, tpch.nation.n_regionkey)]
+                │ │ │ ├─TableReader_106(Build)	1.00	root		data:Selection_105
+                │ │ │ │ └─Selection_105	1.00	cop[tikv]		eq(tpch.region.r_name, "ASIA")
+                │ │ │ │   └─TableFullScan_104	5.00	cop[tikv]	table:region	keep order:false
+                │ │ │ └─TableReader_103(Probe)	25.00	root		data:TableFullScan_102
+                │ │ │   └─TableFullScan_102	25.00	cop[tikv]	table:n1	keep order:false
+                │ │ └─TableReader_108(Probe)	7500000.00	root		data:TableFullScan_107
+                │ │   └─TableFullScan_107	7500000.00	cop[tikv]	table:customer	keep order:false
+                │ └─TableReader_111(Probe)	22413367.93	root		data:Selection_110
+                │   └─Selection_110	22413367.93	cop[tikv]		ge(tpch.orders.o_orderdate, 1995-01-01 00:00:00.000000), le(tpch.orders.o_orderdate, 1996-12-31 00:00:00.000000)
+                │     └─TableFullScan_109	75000000.00	cop[tikv]	table:orders	keep order:false
+                └─IndexLookUp_73(Probe)	4.05	root		
+                  ├─IndexRangeScan_71(Build)	4.05	cop[tikv]	table:lineitem, index:PRIMARY(L_ORDERKEY, L_LINENUMBER)	range: decided by [eq(tpch.lineitem.l_orderkey, tpch.orders.o_orderkey)], keep order:false
+                  └─TableRowIDScan_72(Probe)	4.05	cop[tikv]	table:lineitem	keep order:false
 /*
 Q9 Product Type Profit Measure Query
 This query determines how much profit is made on a given line of parts, broken out by supplier nation and year.
@@ -656,54 +594,29 @@
 nation,
 o_year desc;
 id	estRows	task	access object	operator info
-<<<<<<< HEAD
-Sort_25	2406.00	root		tpch.nation.n_name, Column#53:desc
-└─Projection_27	2406.00	root		tpch.nation.n_name, Column#53, Column#55
-  └─HashAgg_28	2406.00	root		group by:Column#67, Column#68, funcs:sum(Column#64)->Column#55, funcs:firstrow(Column#65)->tpch.nation.n_name, funcs:firstrow(Column#66)->Column#53
-    └─Projection_116	241379546.70	root		minus(mul(tpch.lineitem.l_extendedprice, minus(1, tpch.lineitem.l_discount)), mul(tpch.partsupp.ps_supplycost, tpch.lineitem.l_quantity))->Column#64, tpch.nation.n_name, extract(YEAR, cast(tpch.orders.o_orderdate, var_string(10)))->Column#66, tpch.nation.n_name, extract(YEAR, cast(tpch.orders.o_orderdate, var_string(10)))->Column#68
-      └─HashJoin_39	241379546.70	root		inner join, equal:[eq(tpch.lineitem.l_orderkey, tpch.orders.o_orderkey)]
-        ├─TableReader_114(Build)	75000000.00	root		data:TableFullScan_113
-        │ └─TableFullScan_113	75000000.00	cop[tikv]	table:orders	keep order:false
-        └─HashJoin_74(Probe)	241379546.70	root		inner join, equal:[eq(tpch.lineitem.l_suppkey, tpch.partsupp.ps_suppkey) eq(tpch.lineitem.l_partkey, tpch.partsupp.ps_partkey)]
-          ├─TableReader_112(Build)	40000000.00	root		data:TableFullScan_111
-          │ └─TableFullScan_111	40000000.00	cop[tikv]	table:partsupp	keep order:false
-          └─HashJoin_87(Probe)	241379546.70	root		inner join, equal:[eq(tpch.lineitem.l_partkey, tpch.part.p_partkey)]
-            ├─TableReader_110(Build)	8000000.00	root		data:Selection_109
-            │ └─Selection_109	8000000.00	cop[tikv]		like(tpch.part.p_name, "%dim%", 92)
-            │   └─TableFullScan_108	10000000.00	cop[tikv]	table:part	keep order:false
-            └─HashJoin_90(Probe)	300005811.00	root		inner join, equal:[eq(tpch.supplier.s_suppkey, tpch.lineitem.l_suppkey)]
-              ├─HashJoin_101(Build)	500000.00	root		inner join, equal:[eq(tpch.nation.n_nationkey, tpch.supplier.s_nationkey)]
-              │ ├─TableReader_105(Build)	25.00	root		data:TableFullScan_104
-              │ │ └─TableFullScan_104	25.00	cop[tikv]	table:nation	keep order:false
-              │ └─TableReader_103(Probe)	500000.00	root		data:TableFullScan_102
-              │   └─TableFullScan_102	500000.00	cop[tikv]	table:supplier	keep order:false
-              └─TableReader_107(Probe)	300005811.00	root		data:TableFullScan_106
-                └─TableFullScan_106	300005811.00	cop[tikv]	table:lineitem	keep order:false
-=======
 Sort_26	2406.00	root		tpch.nation.n_name, Column#53:desc
 └─Projection_28	2406.00	root		tpch.nation.n_name, Column#53, Column#55
-  └─HashAgg_29	2406.00	root		group by:Column#53, tpch.nation.n_name, funcs:sum(Column#54)->Column#55, funcs:firstrow(tpch.nation.n_name)->tpch.nation.n_name, funcs:firstrow(Column#53)->Column#53
-    └─Projection_30	241379546.70	root		tpch.nation.n_name, extract(YEAR, cast(tpch.orders.o_orderdate, var_string(10)))->Column#53, minus(mul(tpch.lineitem.l_extendedprice, minus(1, tpch.lineitem.l_discount)), mul(tpch.partsupp.ps_supplycost, tpch.lineitem.l_quantity))->Column#54
-      └─Projection_31	241379546.70	root		tpch.lineitem.l_quantity, tpch.lineitem.l_extendedprice, tpch.lineitem.l_discount, tpch.partsupp.ps_supplycost, tpch.orders.o_orderdate, tpch.nation.n_name
-        └─HashJoin_42	241379546.70	root		inner join, equal:[eq(tpch.lineitem.l_orderkey, tpch.orders.o_orderkey)]
-          ├─TableReader_117(Build)	75000000.00	root		data:TableFullScan_116
-          │ └─TableFullScan_116	75000000.00	cop[tikv]	table:orders	keep order:false
-          └─HashJoin_77(Probe)	241379546.70	root		inner join, equal:[eq(tpch.lineitem.l_suppkey, tpch.partsupp.ps_suppkey) eq(tpch.lineitem.l_partkey, tpch.partsupp.ps_partkey)]
-            ├─TableReader_115(Build)	40000000.00	root		data:TableFullScan_114
-            │ └─TableFullScan_114	40000000.00	cop[tikv]	table:partsupp	keep order:false
-            └─HashJoin_90(Probe)	241379546.70	root		inner join, equal:[eq(tpch.lineitem.l_partkey, tpch.part.p_partkey)]
-              ├─TableReader_113(Build)	8000000.00	root		data:Selection_112
-              │ └─Selection_112	8000000.00	cop[tikv]		like(tpch.part.p_name, "%dim%", 92)
-              │   └─TableFullScan_111	10000000.00	cop[tikv]	table:part	keep order:false
-              └─HashJoin_93(Probe)	300005811.00	root		inner join, equal:[eq(tpch.supplier.s_suppkey, tpch.lineitem.l_suppkey)]
-                ├─HashJoin_104(Build)	500000.00	root		inner join, equal:[eq(tpch.nation.n_nationkey, tpch.supplier.s_nationkey)]
-                │ ├─TableReader_108(Build)	25.00	root		data:TableFullScan_107
-                │ │ └─TableFullScan_107	25.00	cop[tikv]	table:nation	keep order:false
-                │ └─TableReader_106(Probe)	500000.00	root		data:TableFullScan_105
-                │   └─TableFullScan_105	500000.00	cop[tikv]	table:supplier	keep order:false
-                └─TableReader_110(Probe)	300005811.00	root		data:TableFullScan_109
-                  └─TableFullScan_109	300005811.00	cop[tikv]	table:lineitem	keep order:false
->>>>>>> 4071a72b
+  └─HashAgg_29	2406.00	root		group by:Column#67, Column#68, funcs:sum(Column#64)->Column#55, funcs:firstrow(Column#65)->tpch.nation.n_name, funcs:firstrow(Column#66)->Column#53
+    └─Projection_118	241379546.70	root		minus(mul(tpch.lineitem.l_extendedprice, minus(1, tpch.lineitem.l_discount)), mul(tpch.partsupp.ps_supplycost, tpch.lineitem.l_quantity))->Column#64, tpch.nation.n_name, extract(YEAR, cast(tpch.orders.o_orderdate, var_string(10)))->Column#66, tpch.nation.n_name, extract(YEAR, cast(tpch.orders.o_orderdate, var_string(10)))->Column#68
+      └─Projection_30	241379546.70	root		tpch.lineitem.l_quantity, tpch.lineitem.l_extendedprice, tpch.lineitem.l_discount, tpch.partsupp.ps_supplycost, tpch.orders.o_orderdate, tpch.nation.n_name
+        └─HashJoin_41	241379546.70	root		inner join, equal:[eq(tpch.lineitem.l_orderkey, tpch.orders.o_orderkey)]
+          ├─TableReader_116(Build)	75000000.00	root		data:TableFullScan_115
+          │ └─TableFullScan_115	75000000.00	cop[tikv]	table:orders	keep order:false
+          └─HashJoin_76(Probe)	241379546.70	root		inner join, equal:[eq(tpch.lineitem.l_suppkey, tpch.partsupp.ps_suppkey) eq(tpch.lineitem.l_partkey, tpch.partsupp.ps_partkey)]
+            ├─TableReader_114(Build)	40000000.00	root		data:TableFullScan_113
+            │ └─TableFullScan_113	40000000.00	cop[tikv]	table:partsupp	keep order:false
+            └─HashJoin_89(Probe)	241379546.70	root		inner join, equal:[eq(tpch.lineitem.l_partkey, tpch.part.p_partkey)]
+              ├─TableReader_112(Build)	8000000.00	root		data:Selection_111
+              │ └─Selection_111	8000000.00	cop[tikv]		like(tpch.part.p_name, "%dim%", 92)
+              │   └─TableFullScan_110	10000000.00	cop[tikv]	table:part	keep order:false
+              └─HashJoin_92(Probe)	300005811.00	root		inner join, equal:[eq(tpch.supplier.s_suppkey, tpch.lineitem.l_suppkey)]
+                ├─HashJoin_103(Build)	500000.00	root		inner join, equal:[eq(tpch.nation.n_nationkey, tpch.supplier.s_nationkey)]
+                │ ├─TableReader_107(Build)	25.00	root		data:TableFullScan_106
+                │ │ └─TableFullScan_106	25.00	cop[tikv]	table:nation	keep order:false
+                │ └─TableReader_105(Probe)	500000.00	root		data:TableFullScan_104
+                │   └─TableFullScan_104	500000.00	cop[tikv]	table:supplier	keep order:false
+                └─TableReader_109(Probe)	300005811.00	root		data:TableFullScan_108
+                  └─TableFullScan_108	300005811.00	cop[tikv]	table:lineitem	keep order:false
 /*
 Q10 Returned Item Reporting Query
 The query identifies customers who might be having problems with the parts that are shipped to them.
@@ -1062,35 +975,19 @@
 l_partkey = p_partkey
 );
 id	estRows	task	access object	operator info
-<<<<<<< HEAD
-Projection_16	1.00	root		div(Column#46, 7.0)->Column#47
-└─StreamAgg_18	1.00	root		funcs:sum(tpch.lineitem.l_extendedprice)->Column#46
-  └─HashJoin_48	293773.83	root		inner join, equal:[eq(tpch.part.p_partkey, tpch.lineitem.l_partkey)], other cond:lt(tpch.lineitem.l_quantity, mul(0.2, Column#44))
-    ├─HashJoin_33(Build)	293773.83	root		inner join, equal:[eq(tpch.part.p_partkey, tpch.lineitem.l_partkey)]
-    │ ├─TableReader_38(Build)	9736.49	root		data:Selection_37
-    │ │ └─Selection_37	9736.49	cop[tikv]		eq(tpch.part.p_brand, "Brand#44"), eq(tpch.part.p_container, "WRAP PKG")
-    │ │   └─TableFullScan_36	10000000.00	cop[tikv]	table:part	keep order:false
-    │ └─TableReader_35(Probe)	300005811.00	root		data:TableFullScan_34
-    │   └─TableFullScan_34	300005811.00	cop[tikv]	table:lineitem	keep order:false
-    └─HashAgg_43(Probe)	9943040.00	root		group by:tpch.lineitem.l_partkey, funcs:avg(Column#50, Column#51)->Column#44, funcs:firstrow(tpch.lineitem.l_partkey)->tpch.lineitem.l_partkey
-      └─TableReader_44	9943040.00	root		data:HashAgg_39
-        └─HashAgg_39	9943040.00	cop[tikv]		group by:tpch.lineitem.l_partkey, funcs:count(tpch.lineitem.l_quantity)->Column#50, funcs:sum(tpch.lineitem.l_quantity)->Column#51
-          └─TableFullScan_42	300005811.00	cop[tikv]	table:lineitem	keep order:false
-=======
 Projection_17	1.00	root		div(Column#46, 7.0)->Column#47
 └─StreamAgg_19	1.00	root		funcs:sum(tpch.lineitem.l_extendedprice)->Column#46
-  └─HashJoin_53	293773.83	root		inner join, equal:[eq(tpch.part.p_partkey, tpch.lineitem.l_partkey)], other cond:lt(tpch.lineitem.l_quantity, mul(0.2, Column#44))
-    ├─HashJoin_36(Build)	293773.83	root		inner join, equal:[eq(tpch.part.p_partkey, tpch.lineitem.l_partkey)]
-    │ ├─TableReader_41(Build)	9736.49	root		data:Selection_40
-    │ │ └─Selection_40	9736.49	cop[tikv]		eq(tpch.part.p_brand, "Brand#44"), eq(tpch.part.p_container, "WRAP PKG")
-    │ │   └─TableFullScan_39	10000000.00	cop[tikv]	table:part	keep order:false
-    │ └─TableReader_38(Probe)	300005811.00	root		data:TableFullScan_37
-    │   └─TableFullScan_37	300005811.00	cop[tikv]	table:lineitem	keep order:false
-    └─HashAgg_46(Probe)	9943040.00	root		group by:tpch.lineitem.l_partkey, funcs:avg(Column#50, Column#51)->Column#44, funcs:firstrow(tpch.lineitem.l_partkey)->tpch.lineitem.l_partkey
-      └─TableReader_47	9943040.00	root		data:HashAgg_42
-        └─HashAgg_42	9943040.00	cop[tikv]		group by:tpch.lineitem.l_partkey, funcs:count(tpch.lineitem.l_quantity)->Column#50, funcs:sum(tpch.lineitem.l_quantity)->Column#51
-          └─TableFullScan_45	300005811.00	cop[tikv]	table:lineitem	keep order:false
->>>>>>> 4071a72b
+  └─HashJoin_51	293773.83	root		inner join, equal:[eq(tpch.part.p_partkey, tpch.lineitem.l_partkey)], other cond:lt(tpch.lineitem.l_quantity, mul(0.2, Column#44))
+    ├─HashJoin_35(Build)	293773.83	root		inner join, equal:[eq(tpch.part.p_partkey, tpch.lineitem.l_partkey)]
+    │ ├─TableReader_40(Build)	9736.49	root		data:Selection_39
+    │ │ └─Selection_39	9736.49	cop[tikv]		eq(tpch.part.p_brand, "Brand#44"), eq(tpch.part.p_container, "WRAP PKG")
+    │ │   └─TableFullScan_38	10000000.00	cop[tikv]	table:part	keep order:false
+    │ └─TableReader_37(Probe)	300005811.00	root		data:TableFullScan_36
+    │   └─TableFullScan_36	300005811.00	cop[tikv]	table:lineitem	keep order:false
+    └─HashAgg_45(Probe)	9943040.00	root		group by:tpch.lineitem.l_partkey, funcs:avg(Column#50, Column#51)->Column#44, funcs:firstrow(tpch.lineitem.l_partkey)->tpch.lineitem.l_partkey
+      └─TableReader_46	9943040.00	root		data:HashAgg_41
+        └─HashAgg_41	9943040.00	cop[tikv]		group by:tpch.lineitem.l_partkey, funcs:count(tpch.lineitem.l_quantity)->Column#50, funcs:sum(tpch.lineitem.l_quantity)->Column#51
+          └─TableFullScan_44	300005811.00	cop[tikv]	table:lineitem	keep order:false
 /*
 Q18 Large Volume Customer Query
 The Large Volume Customer Query ranks customers based on their having placed a large quantity order. Large
@@ -1253,30 +1150,6 @@
 order by
 s_name;
 id	estRows	task	access object	operator info
-<<<<<<< HEAD
-Sort_28	20000.00	root		tpch.supplier.s_name
-└─HashJoin_32	20000.00	root		inner join, equal:[eq(tpch.supplier.s_suppkey, tpch.partsupp.ps_suppkey)]
-  ├─HashJoin_45(Build)	20000.00	root		inner join, equal:[eq(tpch.nation.n_nationkey, tpch.supplier.s_nationkey)]
-  │ ├─TableReader_50(Build)	1.00	root		data:Selection_49
-  │ │ └─Selection_49	1.00	cop[tikv]		eq(tpch.nation.n_name, "ALGERIA")
-  │ │   └─TableFullScan_48	25.00	cop[tikv]	table:nation	keep order:false
-  │ └─TableReader_47(Probe)	500000.00	root		data:TableFullScan_46
-  │   └─TableFullScan_46	500000.00	cop[tikv]	table:supplier	keep order:false
-  └─HashAgg_51(Probe)	257492.04	root		group by:tpch.partsupp.ps_suppkey, funcs:firstrow(tpch.partsupp.ps_suppkey)->tpch.partsupp.ps_suppkey
-    └─Selection_52	257492.04	root		gt(cast(tpch.partsupp.ps_availqty), mul(0.5, Column#44))
-      └─HashAgg_53	321865.05	root		group by:tpch.partsupp.ps_partkey, tpch.partsupp.ps_suppkey, funcs:firstrow(tpch.partsupp.ps_suppkey)->tpch.partsupp.ps_suppkey, funcs:firstrow(tpch.partsupp.ps_availqty)->tpch.partsupp.ps_availqty, funcs:sum(tpch.lineitem.l_quantity)->Column#44
-        └─HashJoin_56	9711455.06	root		left outer join, equal:[eq(tpch.partsupp.ps_partkey, tpch.lineitem.l_partkey) eq(tpch.partsupp.ps_suppkey, tpch.lineitem.l_suppkey)]
-          ├─IndexHashJoin_63(Build)	321865.05	root		inner join, inner:IndexLookUp_60, outer key:tpch.part.p_partkey, inner key:tpch.partsupp.ps_partkey, equal cond:eq(tpch.part.p_partkey, tpch.partsupp.ps_partkey)
-          │ ├─TableReader_92(Build)	80007.93	root		data:Selection_91
-          │ │ └─Selection_91	80007.93	cop[tikv]		like(tpch.part.p_name, "green%", 92)
-          │ │   └─TableFullScan_90	10000000.00	cop[tikv]	table:part	keep order:false
-          │ └─IndexLookUp_60(Probe)	4.02	root		
-          │   ├─IndexRangeScan_58(Build)	4.02	cop[tikv]	table:partsupp, index:PRIMARY(PS_PARTKEY, PS_SUPPKEY)	range: decided by [eq(tpch.partsupp.ps_partkey, tpch.part.p_partkey)], keep order:false
-          │   └─TableRowIDScan_59(Probe)	4.02	cop[tikv]	table:partsupp	keep order:false
-          └─TableReader_97(Probe)	44189356.65	root		data:Selection_96
-            └─Selection_96	44189356.65	cop[tikv]		ge(tpch.lineitem.l_shipdate, 1993-01-01 00:00:00.000000), lt(tpch.lineitem.l_shipdate, 1994-01-01)
-              └─TableFullScan_95	300005811.00	cop[tikv]	table:lineitem	keep order:false
-=======
 Sort_30	20000.00	root		tpch.supplier.s_name
 └─HashJoin_35	20000.00	root		inner join, equal:[eq(tpch.supplier.s_suppkey, tpch.partsupp.ps_suppkey)]
   ├─HashJoin_48(Build)	20000.00	root		inner join, equal:[eq(tpch.nation.n_nationkey, tpch.supplier.s_nationkey)]
@@ -1286,21 +1159,19 @@
   │ └─TableReader_50(Probe)	500000.00	root		data:TableFullScan_49
   │   └─TableFullScan_49	500000.00	cop[tikv]	table:supplier	keep order:false
   └─HashAgg_54(Probe)	257492.04	root		group by:tpch.partsupp.ps_suppkey, funcs:firstrow(tpch.partsupp.ps_suppkey)->tpch.partsupp.ps_suppkey
-    └─Projection_55	257492.04	root		tpch.partsupp.ps_suppkey
-      └─Selection_56	257492.04	root		gt(cast(tpch.partsupp.ps_availqty), mul(0.5, Column#44))
-        └─HashAgg_57	321865.05	root		group by:tpch.partsupp.ps_partkey, tpch.partsupp.ps_suppkey, funcs:firstrow(tpch.partsupp.ps_suppkey)->tpch.partsupp.ps_suppkey, funcs:firstrow(tpch.partsupp.ps_availqty)->tpch.partsupp.ps_availqty, funcs:sum(tpch.lineitem.l_quantity)->Column#44
-          └─HashJoin_60	9711455.06	root		left outer join, equal:[eq(tpch.partsupp.ps_partkey, tpch.lineitem.l_partkey) eq(tpch.partsupp.ps_suppkey, tpch.lineitem.l_suppkey)]
-            ├─IndexHashJoin_68(Build)	321865.05	root		inner join, inner:IndexLookUp_65, outer key:tpch.part.p_partkey, inner key:tpch.partsupp.ps_partkey, equal cond:eq(tpch.part.p_partkey, tpch.partsupp.ps_partkey)
-            │ ├─TableReader_97(Build)	80007.93	root		data:Selection_96
-            │ │ └─Selection_96	80007.93	cop[tikv]		like(tpch.part.p_name, "green%", 92)
-            │ │   └─TableFullScan_95	10000000.00	cop[tikv]	table:part	keep order:false
-            │ └─IndexLookUp_65(Probe)	4.02	root		
-            │   ├─IndexRangeScan_63(Build)	4.02	cop[tikv]	table:partsupp, index:PRIMARY(PS_PARTKEY, PS_SUPPKEY)	range: decided by [eq(tpch.partsupp.ps_partkey, tpch.part.p_partkey)], keep order:false
-            │   └─TableRowIDScan_64(Probe)	4.02	cop[tikv]	table:partsupp	keep order:false
-            └─TableReader_102(Probe)	44189356.65	root		data:Selection_101
-              └─Selection_101	44189356.65	cop[tikv]		ge(tpch.lineitem.l_shipdate, 1993-01-01 00:00:00.000000), lt(tpch.lineitem.l_shipdate, 1994-01-01)
-                └─TableFullScan_100	300005811.00	cop[tikv]	table:lineitem	keep order:false
->>>>>>> 4071a72b
+    └─Selection_55	257492.04	root		gt(cast(tpch.partsupp.ps_availqty), mul(0.5, Column#44))
+      └─HashAgg_56	321865.05	root		group by:tpch.partsupp.ps_partkey, tpch.partsupp.ps_suppkey, funcs:firstrow(tpch.partsupp.ps_suppkey)->tpch.partsupp.ps_suppkey, funcs:firstrow(tpch.partsupp.ps_availqty)->tpch.partsupp.ps_availqty, funcs:sum(tpch.lineitem.l_quantity)->Column#44
+        └─HashJoin_59	9711455.06	root		left outer join, equal:[eq(tpch.partsupp.ps_partkey, tpch.lineitem.l_partkey) eq(tpch.partsupp.ps_suppkey, tpch.lineitem.l_suppkey)]
+          ├─IndexHashJoin_67(Build)	321865.05	root		inner join, inner:IndexLookUp_64, outer key:tpch.part.p_partkey, inner key:tpch.partsupp.ps_partkey, equal cond:eq(tpch.part.p_partkey, tpch.partsupp.ps_partkey)
+          │ ├─TableReader_96(Build)	80007.93	root		data:Selection_95
+          │ │ └─Selection_95	80007.93	cop[tikv]		like(tpch.part.p_name, "green%", 92)
+          │ │   └─TableFullScan_94	10000000.00	cop[tikv]	table:part	keep order:false
+          │ └─IndexLookUp_64(Probe)	4.02	root		
+          │   ├─IndexRangeScan_62(Build)	4.02	cop[tikv]	table:partsupp, index:PRIMARY(PS_PARTKEY, PS_SUPPKEY)	range: decided by [eq(tpch.partsupp.ps_partkey, tpch.part.p_partkey)], keep order:false
+          │   └─TableRowIDScan_63(Probe)	4.02	cop[tikv]	table:partsupp	keep order:false
+          └─TableReader_101(Probe)	44189356.65	root		data:Selection_100
+            └─Selection_100	44189356.65	cop[tikv]		ge(tpch.lineitem.l_shipdate, 1993-01-01 00:00:00.000000), lt(tpch.lineitem.l_shipdate, 1994-01-01)
+              └─TableFullScan_99	300005811.00	cop[tikv]	table:lineitem	keep order:false
 /*
 Q21 Suppliers Who Kept Orders Waiting Query
 This query identifies certain suppliers who were not able to ship required parts in a timely manner.
