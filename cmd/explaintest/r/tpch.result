--- conflicted
+++ resolved
@@ -1150,23 +1150,13 @@
     ├─HashRightJoin_45	20000.00	root	inner join, inner:TableReader_50, equal:[eq(tpch.nation.n_nationkey, tpch.supplier.s_nationkey)]
     │ ├─TableReader_50	1.00	root	data:Selection_49
     │ │ └─Selection_49	1.00	cop[tikv]	eq(tpch.nation.n_name, "ALGERIA")
-<<<<<<< HEAD
     │ │   └─TableFullScan_48	25.00	cop[tikv]	table:nation, keep order:false
     │ └─TableReader_47	500000.00	root	data:TableFullScan_46
     │   └─TableFullScan_46	500000.00	cop[tikv]	table:supplier, keep order:false
-    └─HashAgg_53	64006.34	root	group by:tpch.partsupp.ps_suppkey, funcs:firstrow(tpch.partsupp.ps_suppkey)->tpch.partsupp.ps_suppkey
-      └─Projection_54	64006.34	root	tpch.partsupp.ps_suppkey
-        └─Selection_55	64006.34	root	gt(cast(tpch.partsupp.ps_availqty), mul(0.5, Column#44))
-          └─HashAgg_58	80007.93	root	group by:tpch.partsupp.ps_partkey, tpch.partsupp.ps_suppkey, funcs:firstrow(tpch.partsupp.ps_suppkey)->tpch.partsupp.ps_suppkey, funcs:firstrow(tpch.partsupp.ps_availqty)->tpch.partsupp.ps_availqty, funcs:sum(tpch.lineitem.l_quantity)->Column#44
-=======
-    │ │   └─TableScan_48	25.00	cop[tikv]	table:nation, range:[-inf,+inf], keep order:false
-    │ └─TableReader_47	500000.00	root	data:TableScan_46
-    │   └─TableScan_46	500000.00	cop[tikv]	table:supplier, range:[-inf,+inf], keep order:false
     └─HashAgg_53	257492.04	root	group by:tpch.partsupp.ps_suppkey, funcs:firstrow(tpch.partsupp.ps_suppkey)->tpch.partsupp.ps_suppkey
       └─Projection_54	257492.04	root	tpch.partsupp.ps_suppkey
         └─Selection_55	257492.04	root	gt(cast(tpch.partsupp.ps_availqty), mul(0.5, Column#44))
           └─HashAgg_58	321865.05	root	group by:tpch.partsupp.ps_partkey, tpch.partsupp.ps_suppkey, funcs:firstrow(tpch.partsupp.ps_suppkey)->tpch.partsupp.ps_suppkey, funcs:firstrow(tpch.partsupp.ps_availqty)->tpch.partsupp.ps_availqty, funcs:sum(tpch.lineitem.l_quantity)->Column#44
->>>>>>> aedea3ec
             └─HashLeftJoin_62	9711455.06	root	left outer join, inner:IndexHashJoin_75 (REVERSED), equal:[eq(tpch.partsupp.ps_partkey, tpch.lineitem.l_partkey) eq(tpch.partsupp.ps_suppkey, tpch.lineitem.l_suppkey)]
               ├─IndexHashJoin_75	321865.05	root	inner join, inner:IndexLookUp_66, outer key:tpch.part.p_partkey, inner key:tpch.partsupp.ps_partkey
               │ ├─TableReader_98	80007.93	root	data:Selection_97
