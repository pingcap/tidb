--- conflicted
+++ resolved
@@ -183,73 +183,38 @@
 limit 100;
 id	estRows	task	access object	operator info
 Projection_37	100.00	root		tpch.supplier.s_acctbal, tpch.supplier.s_name, tpch.nation.n_name, tpch.part.p_partkey, tpch.part.p_mfgr, tpch.supplier.s_address, tpch.supplier.s_phone, tpch.supplier.s_comment
-<<<<<<< HEAD
 └─TopN_40	100.00	root		tpch.supplier.s_acctbal:desc, tpch.nation.n_name:asc, tpch.supplier.s_name:asc, tpch.part.p_partkey:asc, offset:0, count:100
-  └─HashJoin_46	155496.00	root		inner join, equal:[eq(tpch.part.p_partkey, tpch.partsupp.ps_partkey) eq(tpch.partsupp.ps_supplycost, Column#50)]
-    ├─HashJoin_55(Build)	155496.00	root		inner join, equal:[eq(tpch.partsupp.ps_partkey, tpch.part.p_partkey)]
-    │ ├─TableReader_80(Build)	155496.00	root		data:Selection_79
-    │ │ └─Selection_79	155496.00	cop[tikv]		eq(tpch.part.p_size, 30), like(tpch.part.p_type, "%STEEL", 92)
-    │ │   └─TableFullScan_78	10000000.00	cop[tikv]	table:part	keep order:false
-    │ └─HashJoin_58(Probe)	8155010.44	root		inner join, equal:[eq(tpch.supplier.s_suppkey, tpch.partsupp.ps_suppkey)]
-    │   ├─HashJoin_60(Build)	100000.00	root		inner join, equal:[eq(tpch.nation.n_nationkey, tpch.supplier.s_nationkey)]
-    │   │ ├─HashJoin_68(Build)	5.00	root		inner join, equal:[eq(tpch.region.r_regionkey, tpch.nation.n_regionkey)]
-    │   │ │ ├─TableReader_73(Build)	1.00	root		data:Selection_72
-    │   │ │ │ └─Selection_72	1.00	cop[tikv]		eq(tpch.region.r_name, "ASIA")
-    │   │ │ │   └─TableFullScan_71	5.00	cop[tikv]	table:region	keep order:false
-    │   │ │ └─TableReader_70(Probe)	25.00	root		data:TableFullScan_69
-    │   │ │   └─TableFullScan_69	25.00	cop[tikv]	table:nation	keep order:false
-    │   │ └─TableReader_75(Probe)	500000.00	root		data:TableFullScan_74
-    │   │   └─TableFullScan_74	500000.00	cop[tikv]	table:supplier	keep order:false
-    │   └─TableReader_77(Probe)	40000000.00	root		data:TableFullScan_76
-    │     └─TableFullScan_76	40000000.00	cop[tikv]	table:partsupp	keep order:false
-    └─Selection_81(Probe)	6524008.35	root		not(isnull(Column#50))
-      └─HashAgg_84	8155010.44	root		group by:tpch.partsupp.ps_partkey, funcs:min(tpch.partsupp.ps_supplycost)->Column#50, funcs:firstrow(tpch.partsupp.ps_partkey)->tpch.partsupp.ps_partkey
-        └─HashJoin_88	8155010.44	root		inner join, equal:[eq(tpch.supplier.s_suppkey, tpch.partsupp.ps_suppkey)]
-          ├─HashJoin_90(Build)	100000.00	root		inner join, equal:[eq(tpch.nation.n_nationkey, tpch.supplier.s_nationkey)]
-          │ ├─HashJoin_98(Build)	5.00	root		inner join, equal:[eq(tpch.region.r_regionkey, tpch.nation.n_regionkey)]
-          │ │ ├─TableReader_103(Build)	1.00	root		data:Selection_102
-          │ │ │ └─Selection_102	1.00	cop[tikv]		eq(tpch.region.r_name, "ASIA")
-          │ │ │   └─TableFullScan_101	5.00	cop[tikv]	table:region	keep order:false
-          │ │ └─TableReader_100(Probe)	25.00	root		data:TableFullScan_99
-          │ │   └─TableFullScan_99	25.00	cop[tikv]	table:nation	keep order:false
-          │ └─TableReader_105(Probe)	500000.00	root		data:TableFullScan_104
-          │   └─TableFullScan_104	500000.00	cop[tikv]	table:supplier	keep order:false
-          └─TableReader_107(Probe)	40000000.00	root		data:TableFullScan_106
-            └─TableFullScan_106	40000000.00	cop[tikv]	table:partsupp	keep order:false
-=======
-└─TopN_40	100.00	root		tpch.supplier.s_acctbal:desc, tpch.nation.n_name, tpch.supplier.s_name, tpch.part.p_partkey, offset:0, count:100
   └─HashJoin_45	155496.00	root		inner join, equal:[eq(tpch.part.p_partkey, tpch.partsupp.ps_partkey) eq(tpch.partsupp.ps_supplycost, Column#50)]
-    ├─HashJoin_58(Build)	155496.00	root		inner join, equal:[eq(tpch.partsupp.ps_partkey, tpch.part.p_partkey)]
-    │ ├─TableReader_88(Build)	155496.00	root		data:Selection_87
-    │ │ └─Selection_87	155496.00	cop[tikv]		eq(tpch.part.p_size, 30), like(tpch.part.p_type, "%STEEL", 92)
-    │ │   └─TableFullScan_86	10000000.00	cop[tikv]	table:part	keep order:false
-    │ └─HashJoin_61(Probe)	8155010.44	root		inner join, equal:[eq(tpch.supplier.s_suppkey, tpch.partsupp.ps_suppkey)]
-    │   ├─HashJoin_63(Build)	100000.00	root		inner join, equal:[eq(tpch.nation.n_nationkey, tpch.supplier.s_nationkey)]
-    │   │ ├─HashJoin_76(Build)	5.00	root		inner join, equal:[eq(tpch.region.r_regionkey, tpch.nation.n_regionkey)]
-    │   │ │ ├─TableReader_81(Build)	1.00	root		data:Selection_80
-    │   │ │ │ └─Selection_80	1.00	cop[tikv]		eq(tpch.region.r_name, "ASIA")
-    │   │ │ │   └─TableFullScan_79	5.00	cop[tikv]	table:region	keep order:false
-    │   │ │ └─TableReader_78(Probe)	25.00	root		data:TableFullScan_77
-    │   │ │   └─TableFullScan_77	25.00	cop[tikv]	table:nation	keep order:false
-    │   │ └─TableReader_83(Probe)	500000.00	root		data:TableFullScan_82
-    │   │   └─TableFullScan_82	500000.00	cop[tikv]	table:supplier	keep order:false
-    │   └─TableReader_85(Probe)	40000000.00	root		data:TableFullScan_84
-    │     └─TableFullScan_84	40000000.00	cop[tikv]	table:partsupp	keep order:false
-    └─Selection_89(Probe)	6524008.35	root		not(isnull(Column#50))
-      └─HashAgg_92	8155010.44	root		group by:tpch.partsupp.ps_partkey, funcs:min(tpch.partsupp.ps_supplycost)->Column#50, funcs:firstrow(tpch.partsupp.ps_partkey)->tpch.partsupp.ps_partkey
-        └─HashJoin_96	8155010.44	root		inner join, equal:[eq(tpch.supplier.s_suppkey, tpch.partsupp.ps_suppkey)]
-          ├─HashJoin_98(Build)	100000.00	root		inner join, equal:[eq(tpch.nation.n_nationkey, tpch.supplier.s_nationkey)]
-          │ ├─HashJoin_111(Build)	5.00	root		inner join, equal:[eq(tpch.region.r_regionkey, tpch.nation.n_regionkey)]
-          │ │ ├─TableReader_116(Build)	1.00	root		data:Selection_115
-          │ │ │ └─Selection_115	1.00	cop[tikv]		eq(tpch.region.r_name, "ASIA")
-          │ │ │   └─TableFullScan_114	5.00	cop[tikv]	table:region	keep order:false
-          │ │ └─TableReader_113(Probe)	25.00	root		data:TableFullScan_112
-          │ │   └─TableFullScan_112	25.00	cop[tikv]	table:nation	keep order:false
-          │ └─TableReader_118(Probe)	500000.00	root		data:TableFullScan_117
-          │   └─TableFullScan_117	500000.00	cop[tikv]	table:supplier	keep order:false
-          └─TableReader_120(Probe)	40000000.00	root		data:TableFullScan_119
-            └─TableFullScan_119	40000000.00	cop[tikv]	table:partsupp	keep order:false
->>>>>>> 38bbb0dd2... planner: ban (index) merge join heuristically when convert eq cond to other cond (#21138)
+    ├─HashJoin_53(Build)	155496.00	root		inner join, equal:[eq(tpch.partsupp.ps_partkey, tpch.part.p_partkey)]
+    │ ├─TableReader_78(Build)	155496.00	root		data:Selection_77
+    │ │ └─Selection_77	155496.00	cop[tikv]		eq(tpch.part.p_size, 30), like(tpch.part.p_type, "%STEEL", 92)
+    │ │   └─TableFullScan_76	10000000.00	cop[tikv]	table:part	keep order:false
+    │ └─HashJoin_56(Probe)	8155010.44	root		inner join, equal:[eq(tpch.supplier.s_suppkey, tpch.partsupp.ps_suppkey)]
+    │   ├─HashJoin_58(Build)	100000.00	root		inner join, equal:[eq(tpch.nation.n_nationkey, tpch.supplier.s_nationkey)]
+    │   │ ├─HashJoin_66(Build)	5.00	root		inner join, equal:[eq(tpch.region.r_regionkey, tpch.nation.n_regionkey)]
+    │   │ │ ├─TableReader_71(Build)	1.00	root		data:Selection_70
+    │   │ │ │ └─Selection_70	1.00	cop[tikv]		eq(tpch.region.r_name, "ASIA")
+    │   │ │ │   └─TableFullScan_69	5.00	cop[tikv]	table:region	keep order:false
+    │   │ │ └─TableReader_68(Probe)	25.00	root		data:TableFullScan_67
+    │   │ │   └─TableFullScan_67	25.00	cop[tikv]	table:nation	keep order:false
+    │   │ └─TableReader_73(Probe)	500000.00	root		data:TableFullScan_72
+    │   │   └─TableFullScan_72	500000.00	cop[tikv]	table:supplier	keep order:false
+    │   └─TableReader_75(Probe)	40000000.00	root		data:TableFullScan_74
+    │     └─TableFullScan_74	40000000.00	cop[tikv]	table:partsupp	keep order:false
+    └─Selection_79(Probe)	6524008.35	root		not(isnull(Column#50))
+      └─HashAgg_82	8155010.44	root		group by:tpch.partsupp.ps_partkey, funcs:min(tpch.partsupp.ps_supplycost)->Column#50, funcs:firstrow(tpch.partsupp.ps_partkey)->tpch.partsupp.ps_partkey
+        └─HashJoin_86	8155010.44	root		inner join, equal:[eq(tpch.supplier.s_suppkey, tpch.partsupp.ps_suppkey)]
+          ├─HashJoin_88(Build)	100000.00	root		inner join, equal:[eq(tpch.nation.n_nationkey, tpch.supplier.s_nationkey)]
+          │ ├─HashJoin_96(Build)	5.00	root		inner join, equal:[eq(tpch.region.r_regionkey, tpch.nation.n_regionkey)]
+          │ │ ├─TableReader_101(Build)	1.00	root		data:Selection_100
+          │ │ │ └─Selection_100	1.00	cop[tikv]		eq(tpch.region.r_name, "ASIA")
+          │ │ │   └─TableFullScan_99	5.00	cop[tikv]	table:region	keep order:false
+          │ │ └─TableReader_98(Probe)	25.00	root		data:TableFullScan_97
+          │ │   └─TableFullScan_97	25.00	cop[tikv]	table:nation	keep order:false
+          │ └─TableReader_103(Probe)	500000.00	root		data:TableFullScan_102
+          │   └─TableFullScan_102	500000.00	cop[tikv]	table:supplier	keep order:false
+          └─TableReader_105(Probe)	40000000.00	root		data:TableFullScan_104
+            └─TableFullScan_104	40000000.00	cop[tikv]	table:partsupp	keep order:false
 /*
 Q3 Shipping Priority Query
 This query retrieves the 10 unshipped orders with the highest value.
@@ -380,7 +345,6 @@
 Sort_23	5.00	root		Column#49:desc
 └─Projection_25	5.00	root		tpch.nation.n_name, Column#49
   └─HashAgg_28	5.00	root		group by:Column#52, funcs:sum(Column#50)->Column#49, funcs:firstrow(Column#51)->tpch.nation.n_name
-<<<<<<< HEAD
     └─Projection_72	11822812.50	root		mul(tpch.lineitem.l_extendedprice, minus(1, tpch.lineitem.l_discount))->Column#50, tpch.nation.n_name, tpch.nation.n_name
       └─HashJoin_34	11822812.50	root		inner join, equal:[eq(tpch.supplier.s_nationkey, tpch.customer.c_nationkey) eq(tpch.orders.o_custkey, tpch.customer.c_custkey)]
         ├─TableReader_70(Build)	7500000.00	root		data:TableFullScan_69
@@ -401,28 +365,6 @@
             │   └─TableFullScan_62	500000.00	cop[tikv]	table:supplier	keep order:false
             └─TableReader_65(Probe)	300005811.00	root		data:TableFullScan_64
               └─TableFullScan_64	300005811.00	cop[tikv]	table:lineitem	keep order:false
-=======
-    └─Projection_85	11822812.50	root		mul(tpch.lineitem.l_extendedprice, minus(1, tpch.lineitem.l_discount))->Column#50, tpch.nation.n_name, tpch.nation.n_name
-      └─HashJoin_37	11822812.50	root		inner join, equal:[eq(tpch.supplier.s_nationkey, tpch.customer.c_nationkey) eq(tpch.orders.o_custkey, tpch.customer.c_custkey)]
-        ├─TableReader_83(Build)	7500000.00	root		data:TableFullScan_82
-        │ └─TableFullScan_82	7500000.00	cop[tikv]	table:customer	keep order:false
-        └─HashJoin_51(Probe)	11822812.50	root		inner join, equal:[eq(tpch.lineitem.l_orderkey, tpch.orders.o_orderkey)]
-          ├─TableReader_81(Build)	11822812.50	root		data:Selection_80
-          │ └─Selection_80	11822812.50	cop[tikv]		ge(tpch.orders.o_orderdate, 1994-01-01 00:00:00.000000), lt(tpch.orders.o_orderdate, 1995-01-01)
-          │   └─TableFullScan_79	75000000.00	cop[tikv]	table:orders	keep order:false
-          └─HashJoin_54(Probe)	61163763.01	root		inner join, equal:[eq(tpch.supplier.s_suppkey, tpch.lineitem.l_suppkey)]
-            ├─HashJoin_56(Build)	100000.00	root		inner join, equal:[eq(tpch.nation.n_nationkey, tpch.supplier.s_nationkey)]
-            │ ├─HashJoin_69(Build)	5.00	root		inner join, equal:[eq(tpch.region.r_regionkey, tpch.nation.n_regionkey)]
-            │ │ ├─TableReader_74(Build)	1.00	root		data:Selection_73
-            │ │ │ └─Selection_73	1.00	cop[tikv]		eq(tpch.region.r_name, "MIDDLE EAST")
-            │ │ │   └─TableFullScan_72	5.00	cop[tikv]	table:region	keep order:false
-            │ │ └─TableReader_71(Probe)	25.00	root		data:TableFullScan_70
-            │ │   └─TableFullScan_70	25.00	cop[tikv]	table:nation	keep order:false
-            │ └─TableReader_76(Probe)	500000.00	root		data:TableFullScan_75
-            │   └─TableFullScan_75	500000.00	cop[tikv]	table:supplier	keep order:false
-            └─TableReader_78(Probe)	300005811.00	root		data:TableFullScan_77
-              └─TableFullScan_77	300005811.00	cop[tikv]	table:lineitem	keep order:false
->>>>>>> 38bbb0dd2... planner: ban (index) merge join heuristically when convert eq cond to other cond (#21138)
 /*
 Q6 Forecasting Revenue Change Query
 This query quantifies the amount of revenue increase that would have resulted from eliminating certain companywide
