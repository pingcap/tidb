--- conflicted
+++ resolved
@@ -1239,19 +1239,11 @@
       │ │   └─Selection_60	0.80	cop	eq(tpch.orders.o_orderstatus, "F")
       │ │     └─TableScan_59	1.00	cop	table:orders, range: decided by [tpch.l1.l_orderkey], keep order:false
       │ └─IndexLookUp_55	1.00	root	
-<<<<<<< HEAD
-      │   ├─IndexScan_53	1.00	cop	table:l2, index:L_ORDERKEY, L_LINENUMBER, range: decided by [tpch.l1.l_orderkey], keep order:false
+      │   ├─IndexScan_53	1.00	cop	table:l2, index:L_ORDERKEY, L_LINENUMBER, range: decided by [eq(tpch.l2.l_orderkey, tpch.l1.l_orderkey)], keep order:false
       │   └─TableScan_54	1.00	cop	table:lineitem, keep order:false
       └─IndexLookUp_39	240004648.80	root	
-        ├─IndexScan_36	1.00	cop	table:l3, index:L_ORDERKEY, L_LINENUMBER, range: decided by [tpch.l1.l_orderkey], keep order:false
+        ├─IndexScan_36	1.00	cop	table:l3, index:L_ORDERKEY, L_LINENUMBER, range: decided by [eq(tpch.l3.l_orderkey, tpch.l1.l_orderkey)], keep order:false
         └─Selection_38	240004648.80	cop	gt(tpch.l3.l_receiptdate, tpch.l3.l_commitdate)
-=======
-      │   ├─IndexScan_53	1.00	cop	table:l2, index:L_ORDERKEY, L_LINENUMBER, range: decided by [eq(l2.l_orderkey, l1.l_orderkey)], keep order:false
-      │   └─TableScan_54	1.00	cop	table:lineitem, keep order:false
-      └─IndexLookUp_39	240004648.80	root	
-        ├─IndexScan_36	1.00	cop	table:l3, index:L_ORDERKEY, L_LINENUMBER, range: decided by [eq(l3.l_orderkey, l1.l_orderkey)], keep order:false
-        └─Selection_38	240004648.80	cop	gt(l3.l_receiptdate, l3.l_commitdate)
->>>>>>> e96190bc
           └─TableScan_37	1.00	cop	table:lineitem, keep order:false
 /*
 Q22 Global Sales Opportunity Query
