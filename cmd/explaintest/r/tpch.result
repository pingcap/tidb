--- conflicted
+++ resolved
@@ -971,7 +971,6 @@
 id	count	task	operator info
 Projection_16	1.00	root	div(11_col_0, 7.0)
 └─StreamAgg_21	1.00	root	funcs:sum(tpch.lineitem.l_extendedprice)
-<<<<<<< HEAD
   └─Projection_49	293773.83	root	tpch.lineitem.l_partkey, tpch.lineitem.l_quantity, tpch.lineitem.l_extendedprice, tpch.part.p_partkey, tpch.part.p_brand, tpch.part.p_container, mul(0.2, 7_col_0)
     └─HashRightJoin_51	293773.83	root	inner join, inner:HashRightJoin_35, equal:[eq(tpch.part.p_partkey, tpch.lineitem.l_partkey)], other cond:lt(tpch.lineitem.l_quantity, mul(0.2, 7_col_0))
       ├─HashRightJoin_35	293773.83	root	inner join, inner:TableReader_40, equal:[eq(tpch.part.p_partkey, tpch.lineitem.l_partkey)]
@@ -982,22 +981,8 @@
       │   └─TableScan_36	300005811.00	cop	table:lineitem, range:[-inf,+inf], keep order:false
       └─HashAgg_45	9943040.00	root	group by:col_3, funcs:avg(col_0, col_1), firstrow(col_3)
         └─TableReader_46	9943040.00	root	data:HashAgg_41
-          └─HashAgg_41	9943040.00	cop	group by:tpch.lineitem.l_partkey, funcs:avg(tpch.lineitem.l_quantity)
+          └─HashAgg_41	9943040.00	cop	group by:tpch.lineitem.l_partkey, funcs:count(tpch.lineitem.l_quantity), sum(tpch.lineitem.l_quantity)
             └─TableScan_44	300005811.00	cop	table:lineitem, range:[-inf,+inf], keep order:false
-=======
-  └─Projection_44	293773.83	root	tpch.lineitem.l_partkey, tpch.lineitem.l_quantity, tpch.lineitem.l_extendedprice, tpch.part.p_partkey, tpch.part.p_brand, tpch.part.p_container, mul(0.2, 7_col_0)
-    └─HashRightJoin_46	293773.83	root	inner join, inner:HashRightJoin_30, equal:[eq(tpch.part.p_partkey, tpch.lineitem.l_partkey)], other cond:lt(tpch.lineitem.l_quantity, mul(0.2, 7_col_0))
-      ├─HashRightJoin_30	293773.83	root	inner join, inner:TableReader_35, equal:[eq(tpch.part.p_partkey, tpch.lineitem.l_partkey)]
-      │ ├─TableReader_35	9736.49	root	data:Selection_34
-      │ │ └─Selection_34	9736.49	cop	eq(tpch.part.p_brand, "Brand#44"), eq(tpch.part.p_container, "WRAP PKG")
-      │ │   └─TableScan_33	10000000.00	cop	table:part, range:[-inf,+inf], keep order:false
-      │ └─TableReader_32	300005811.00	root	data:TableScan_31
-      │   └─TableScan_31	300005811.00	cop	table:lineitem, range:[-inf,+inf], keep order:false
-      └─HashAgg_40	9943040.00	root	group by:col_3, funcs:avg(col_0, col_1), firstrow(col_3)
-        └─TableReader_41	9943040.00	root	data:HashAgg_36
-          └─HashAgg_36	9943040.00	cop	group by:tpch.lineitem.l_partkey, funcs:count(tpch.lineitem.l_quantity), sum(tpch.lineitem.l_quantity)
-            └─TableScan_39	300005811.00	cop	table:lineitem, range:[-inf,+inf], keep order:false
->>>>>>> 7267ca30
 /*
 Q18 Large Volume Customer Query
 The Large Volume Customer Query ranks customers based on their having placed a large quantity order. Large
