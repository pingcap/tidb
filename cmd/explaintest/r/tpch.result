--- conflicted
+++ resolved
@@ -1222,7 +1222,6 @@
 Projection_25	1.00	root	tpch.supplier.s_name, 17_col_0
 └─TopN_28	1.00	root	17_col_0:desc, tpch.supplier.s_name:asc, offset:0, count:100
   └─HashAgg_34	1.00	root	group by:tpch.supplier.s_name, funcs:count(1), firstrow(tpch.supplier.s_name)
-<<<<<<< HEAD
     └─IndexMergeJoin_46	7828961.66	root	anti semi join, inner:IndexLookUp_44, outer key:tpch.l1.l_orderkey, inner key:tpch.l3.l_orderkey, other cond:ne(tpch.l3.l_suppkey, tpch.l1.l_suppkey), ne(tpch.l3.l_suppkey, tpch.supplier.s_suppkey)
       ├─IndexMergeJoin_69	9786202.08	root	semi join, inner:IndexLookUp_67, outer key:tpch.l1.l_orderkey, inner key:tpch.l2.l_orderkey, other cond:ne(tpch.l2.l_suppkey, tpch.l1.l_suppkey), ne(tpch.l2.l_suppkey, tpch.supplier.s_suppkey)
       │ ├─IndexMergeJoin_80	12232752.60	root	inner join, inner:TableReader_78, outer key:tpch.l1.l_orderkey, inner key:tpch.orders.o_orderkey
@@ -1241,36 +1240,11 @@
       │ │     └─TableScan_76	1.00	cop	table:orders, range: decided by [tpch.l1.l_orderkey], keep order:true
       │ └─IndexLookUp_67	1.00	root	
       │   ├─IndexScan_65	1.00	cop	table:l2, index:L_ORDERKEY, L_LINENUMBER, range: decided by [eq(tpch.l2.l_orderkey, tpch.l1.l_orderkey)], keep order:true
-      │   └─TableScan_66	1.00	cop	table:lineitem, keep order:true
+      │   └─TableScan_66	1.00	cop	table:l2, keep order:true
       └─IndexLookUp_44	0.80	root	
         ├─IndexScan_41	1.00	cop	table:l3, index:L_ORDERKEY, L_LINENUMBER, range: decided by [eq(tpch.l3.l_orderkey, tpch.l1.l_orderkey)], keep order:true
         └─Selection_43	0.80	cop	gt(tpch.l3.l_receiptdate, tpch.l3.l_commitdate)
-          └─TableScan_42	1.00	cop	table:lineitem, keep order:true
-=======
-    └─IndexJoin_40	7828961.66	root	anti semi join, inner:IndexLookUp_39, outer key:tpch.l1.l_orderkey, inner key:tpch.l3.l_orderkey, other cond:ne(tpch.l3.l_suppkey, tpch.l1.l_suppkey), ne(tpch.l3.l_suppkey, tpch.supplier.s_suppkey)
-      ├─IndexJoin_56	9786202.08	root	semi join, inner:IndexLookUp_55, outer key:tpch.l1.l_orderkey, inner key:tpch.l2.l_orderkey, other cond:ne(tpch.l2.l_suppkey, tpch.l1.l_suppkey), ne(tpch.l2.l_suppkey, tpch.supplier.s_suppkey)
-      │ ├─IndexJoin_62	12232752.60	root	inner join, inner:TableReader_61, outer key:tpch.l1.l_orderkey, inner key:tpch.orders.o_orderkey
-      │ │ ├─HashRightJoin_66	12232752.60	root	inner join, inner:HashRightJoin_72, equal:[eq(tpch.supplier.s_suppkey, tpch.l1.l_suppkey)]
-      │ │ │ ├─HashRightJoin_72	20000.00	root	inner join, inner:TableReader_77, equal:[eq(tpch.nation.n_nationkey, tpch.supplier.s_nationkey)]
-      │ │ │ │ ├─TableReader_77	1.00	root	data:Selection_76
-      │ │ │ │ │ └─Selection_76	1.00	cop	eq(tpch.nation.n_name, "EGYPT")
-      │ │ │ │ │   └─TableScan_75	25.00	cop	table:nation, range:[-inf,+inf], keep order:false
-      │ │ │ │ └─TableReader_74	500000.00	root	data:TableScan_73
-      │ │ │ │   └─TableScan_73	500000.00	cop	table:supplier, range:[-inf,+inf], keep order:false
-      │ │ │ └─TableReader_80	240004648.80	root	data:Selection_79
-      │ │ │   └─Selection_79	240004648.80	cop	gt(tpch.l1.l_receiptdate, tpch.l1.l_commitdate)
-      │ │ │     └─TableScan_78	300005811.00	cop	table:l1, range:[-inf,+inf], keep order:false
-      │ │ └─TableReader_61	0.80	root	data:Selection_60
-      │ │   └─Selection_60	0.80	cop	eq(tpch.orders.o_orderstatus, "F")
-      │ │     └─TableScan_59	1.00	cop	table:orders, range: decided by [tpch.l1.l_orderkey], keep order:false
-      │ └─IndexLookUp_55	1.00	root	
-      │   ├─IndexScan_53	1.00	cop	table:l2, index:L_ORDERKEY, L_LINENUMBER, range: decided by [eq(tpch.l2.l_orderkey, tpch.l1.l_orderkey)], keep order:false
-      │   └─TableScan_54	1.00	cop	table:l2, keep order:false
-      └─IndexLookUp_39	0.80	root	
-        ├─IndexScan_36	1.00	cop	table:l3, index:L_ORDERKEY, L_LINENUMBER, range: decided by [eq(tpch.l3.l_orderkey, tpch.l1.l_orderkey)], keep order:false
-        └─Selection_38	0.80	cop	gt(tpch.l3.l_receiptdate, tpch.l3.l_commitdate)
-          └─TableScan_37	1.00	cop	table:l3, keep order:false
->>>>>>> 9d71884e
+          └─TableScan_42	1.00	cop	table:l3, keep order:true
 /*
 Q22 Global Sales Opportunity Query
 The Global Sales Opportunity Query identifies geographies where there are customers who may be likely to make a
