--- conflicted
+++ resolved
@@ -1147,30 +1147,6 @@
 id	count	task	operator info
 Sort_28	20000.00	root	Column#48:asc
 └─Projection_30	20000.00	root	Column#2, Column#3
-<<<<<<< HEAD
-  └─HashRightJoin_32	20000.00	root	inner join, inner:HashRightJoin_43, equal:[eq(Column#1, Column#13)]
-    ├─HashRightJoin_43	20000.00	root	inner join, inner:TableReader_48, equal:[eq(Column#8, Column#4)]
-    │ ├─TableReader_48	1.00	root	data:Selection_47
-    │ │ └─Selection_47	1.00	cop	eq(Column#9, "ALGERIA")
-    │ │   └─TableScan_46	25.00	cop	table:nation, range:[-inf,+inf], keep order:false
-    │ └─TableReader_45	500000.00	root	data:TableScan_44
-    │   └─TableScan_44	500000.00	cop	table:supplier, range:[-inf,+inf], keep order:false
-    └─HashAgg_51	64006.34	root	group by:Column#13, funcs:firstrow(Column#13)
-      └─Projection_52	64006.34	root	Column#12, Column#13, Column#14, Column#18, mul(0.5, Column#45)
-        └─Selection_53	64006.34	root	gt(cast(Column#14), mul(0.5, Column#45))
-          └─HashAgg_56	80007.93	root	group by:Column#12, Column#13, funcs:firstrow(Column#12), firstrow(Column#13), firstrow(Column#14), firstrow(Column#18), sum(Column#32)
-            └─HashLeftJoin_60	9711455.06	root	left outer join, inner:IndexMergeJoin_70 (REVERSED), equal:[eq(Column#12, Column#29) eq(Column#13, Column#30)]
-              ├─IndexMergeJoin_70	321865.05	root	inner join, inner:IndexLookUp_68, outer key:Column#18, inner key:Column#12
-              │ ├─TableReader_82	80007.93	root	data:Selection_81
-              │ │ └─Selection_81	80007.93	cop	like(Column#19, "green%", 92)
-              │ │   └─TableScan_80	10000000.00	cop	table:part, range:[-inf,+inf], keep order:false
-              │ └─IndexLookUp_68	4.02	root	
-              │   ├─IndexScan_66	4.02	cop	table:partsupp, index:PS_PARTKEY, PS_SUPPKEY, range: decided by [eq(Column#12, Column#18)], keep order:true
-              │   └─TableScan_67	4.02	cop	table:partsupp, keep order:false
-              └─TableReader_87	44189356.65	root	data:Selection_86
-                └─Selection_86	44189356.65	cop	ge(Column#38, 1993-01-01 00:00:00.000000), lt(Column#38, 1994-01-01)
-                  └─TableScan_85	300005811.00	cop	table:lineitem, range:[-inf,+inf], keep order:false
-=======
   └─HashRightJoin_32	20000.00	root	inner join, inner:HashRightJoin_45, equal:[eq(Column#1, Column#13)]
     ├─HashRightJoin_45	20000.00	root	inner join, inner:TableReader_50, equal:[eq(Column#8, Column#4)]
     │ ├─TableReader_50	1.00	root	data:Selection_49
@@ -1182,18 +1158,17 @@
       └─Projection_54	64006.34	root	Column#12, Column#13, Column#14, Column#18, mul(0.5, Column#45)
         └─Selection_55	64006.34	root	gt(cast(Column#14), mul(0.5, Column#45))
           └─HashAgg_58	80007.93	root	group by:Column#12, Column#13, funcs:firstrow(Column#12), firstrow(Column#13), firstrow(Column#14), firstrow(Column#18), sum(Column#32)
-            └─HashLeftJoin_61	9711455.06	root	left outer join, inner:TableReader_90, equal:[eq(Column#12, Column#29) eq(Column#13, Column#30)]
-              ├─IndexHashJoin_73	321865.05	root	inner join, inner:IndexLookUp_65, outer key:Column#18, inner key:Column#12
-              │ ├─TableReader_85	80007.93	root	data:Selection_84
-              │ │ └─Selection_84	80007.93	cop	like(Column#19, "green%", 92)
-              │ │   └─TableScan_83	10000000.00	cop	table:part, range:[-inf,+inf], keep order:false
-              │ └─IndexLookUp_65	4.02	root	
-              │   ├─IndexScan_63	4.02	cop	table:partsupp, index:PS_PARTKEY, PS_SUPPKEY, range: decided by [eq(Column#12, Column#18)], keep order:false
-              │   └─TableScan_64	4.02	cop	table:partsupp, keep order:false
-              └─TableReader_90	44189356.65	root	data:Selection_89
-                └─Selection_89	44189356.65	cop	ge(Column#38, 1993-01-01 00:00:00.000000), lt(Column#38, 1994-01-01)
-                  └─TableScan_88	300005811.00	cop	table:lineitem, range:[-inf,+inf], keep order:false
->>>>>>> 2d3dfac0
+            └─HashLeftJoin_62	9711455.06	root	left outer join, inner:IndexHashJoin_74 (REVERSED), equal:[eq(Column#12, Column#29) eq(Column#13, Column#30)]
+              ├─IndexHashJoin_74	321865.05	root	inner join, inner:IndexLookUp_66, outer key:Column#18, inner key:Column#12
+              │ ├─TableReader_86	80007.93	root	data:Selection_85
+              │ │ └─Selection_85	80007.93	cop	like(Column#19, "green%", 92)
+              │ │   └─TableScan_84	10000000.00	cop	table:part, range:[-inf,+inf], keep order:false
+              │ └─IndexLookUp_66	4.02	root	
+              │   ├─IndexScan_64	4.02	cop	table:partsupp, index:PS_PARTKEY, PS_SUPPKEY, range: decided by [eq(Column#12, Column#18)], keep order:false
+              │   └─TableScan_65	4.02	cop	table:partsupp, keep order:false
+              └─TableReader_91	44189356.65	root	data:Selection_90
+                └─Selection_90	44189356.65	cop	ge(Column#38, 1993-01-01 00:00:00.000000), lt(Column#38, 1994-01-01)
+                  └─TableScan_89	300005811.00	cop	table:lineitem, range:[-inf,+inf], keep order:false
 /*
 Q21 Suppliers Who Kept Orders Waiting Query
 This query identifies certain suppliers who were not able to ship required parts in a timely manner.
