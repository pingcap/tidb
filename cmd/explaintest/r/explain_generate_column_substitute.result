use test;
drop table if exists t;
create table t(a int, b real, c bigint as ((a+1)) virtual, e real as ((b+a)));
insert into t values (1, 2.0, default, default), (2, 2.1, default, default), (5, 3.0, default, default),
(5, -1.0, default, default), (0, 0.0, default, default), (-1, -2.0, default, default), (0, 0, default, default);
alter table t add index idx_c(c);
alter table t add index idx_e(e);
set @@sql_mode="";
desc select * from t where a+1=3;
id	estRows	task	access object	operator info
IndexLookUp_10	10.00	root		
├─IndexRangeScan_8(Build)	10.00	cop[tikv]	table:t, index:idx_c(c)	range:[3,3], keep order:false, stats:pseudo
└─TableRowIDScan_9(Probe)	10.00	cop[tikv]	table:t	keep order:false, stats:pseudo
select * from t where a+1=3;
a	b	c	e
2	2.1	3	4.1
desc select a+1 from t where a+1=3;
id	estRows	task	access object	operator info
IndexReader_6	10.00	root		index:IndexRangeScan_5
└─IndexRangeScan_5	10.00	cop[tikv]	table:t, index:idx_c(c)	range:[3,3], keep order:false, stats:pseudo
select a+1 from t where a+1=3;
a+1
3
desc select c from t where a+1=3;
id	estRows	task	access object	operator info
IndexReader_6	10.00	root		index:IndexRangeScan_5
└─IndexRangeScan_5	10.00	cop[tikv]	table:t, index:idx_c(c)	range:[3,3], keep order:false, stats:pseudo
select c from t where a+1=3;
c
3
desc select * from t where b+a=3;
id	estRows	task	access object	operator info
IndexLookUp_10	10.00	root		
├─IndexRangeScan_8(Build)	10.00	cop[tikv]	table:t, index:idx_e(e)	range:[3,3], keep order:false, stats:pseudo
└─TableRowIDScan_9(Probe)	10.00	cop[tikv]	table:t	keep order:false, stats:pseudo
select * from t where b+a=3;
a	b	c	e
1	2	2	3
desc select b+a from t where b+a=3;
id	estRows	task	access object	operator info
IndexReader_6	10.00	root		index:IndexRangeScan_5
└─IndexRangeScan_5	10.00	cop[tikv]	table:t, index:idx_e(e)	range:[3,3], keep order:false, stats:pseudo
select b+a from t where b+a=3;
b+a
3
desc select e from t where b+a=3;
id	estRows	task	access object	operator info
IndexReader_6	10.00	root		index:IndexRangeScan_5
└─IndexRangeScan_5	10.00	cop[tikv]	table:t, index:idx_e(e)	range:[3,3], keep order:false, stats:pseudo
select e from t where b+a=3;
e
3
desc select a+1 from t where a+1 in (1, 2, 3);
id	estRows	task	access object	operator info
IndexReader_6	30.00	root		index:IndexRangeScan_5
└─IndexRangeScan_5	30.00	cop[tikv]	table:t, index:idx_c(c)	range:[1,1], [2,2], [3,3], keep order:false, stats:pseudo
select a+1 from t where a+1 in (1, 2, 3);
a+1
1
1
2
3
desc select * from t where a+1 in (1, 2, 3);
id	estRows	task	access object	operator info
IndexLookUp_10	30.00	root		
├─IndexRangeScan_8(Build)	30.00	cop[tikv]	table:t, index:idx_c(c)	range:[1,1], [2,2], [3,3], keep order:false, stats:pseudo
└─TableRowIDScan_9(Probe)	30.00	cop[tikv]	table:t	keep order:false, stats:pseudo
select * from t where a+1 in (1, 2, 3);
a	b	c	e
1	2	2	3
2	2.1	3	4.1
0	0	1	0
0	0	1	0
desc select a+1 from t where a+1 between 1 and 4;
id	estRows	task	access object	operator info
IndexReader_6	250.00	root		index:IndexRangeScan_5
└─IndexRangeScan_5	250.00	cop[tikv]	table:t, index:idx_c(c)	range:[1,4], keep order:false, stats:pseudo
select a+1 from t where a+1 between 1 and 4;
a+1
1
1
2
3
desc select * from t where a+1 between 1 and 4;
id	estRows	task	access object	operator info
IndexLookUp_10	250.00	root		
├─IndexRangeScan_8(Build)	250.00	cop[tikv]	table:t, index:idx_c(c)	range:[1,4], keep order:false, stats:pseudo
└─TableRowIDScan_9(Probe)	250.00	cop[tikv]	table:t	keep order:false, stats:pseudo
select * from t where a+1 between 1 and 4;
a	b	c	e
1	2	2	3
2	2.1	3	4.1
0	0	1	0
0	0	1	0
desc select * from t order by a+1;
id	estRows	task	access object	operator info
Projection_13	10000.00	root		test.t.a, test.t.b, test.t.c, test.t.e
└─IndexLookUp_12	10000.00	root		
  ├─IndexFullScan_10(Build)	10000.00	cop[tikv]	table:t, index:idx_c(c)	keep order:true, stats:pseudo
  └─TableRowIDScan_11(Probe)	10000.00	cop[tikv]	table:t	keep order:false, stats:pseudo
select * from t order by a+1;
a	b	c	e
-1	-2	0	-3
0	0	1	0
0	0	1	0
1	2	2	3
2	2.1	3	4.1
5	3	6	8
5	-1	6	4
desc select a+1 from t order by a+1;
id	estRows	task	access object	operator info
IndexReader_14	10000.00	root		index:IndexFullScan_13
└─IndexFullScan_13	10000.00	cop[tikv]	table:t, index:idx_c(c)	keep order:true, stats:pseudo
select a+1 from t order by a+1;
a+1
0
1
1
2
3
6
6
desc select b+a from t order by b+a;
id	estRows	task	access object	operator info
IndexReader_14	10000.00	root		index:IndexFullScan_13
└─IndexFullScan_13	10000.00	cop[tikv]	table:t, index:idx_e(e)	keep order:true, stats:pseudo
select b+a from t order by b+a;
b+a
-3
0
0
3
4
4.1
8
desc update t set a=1 where a+1 = 3;
id	estRows	task	access object	operator info
Update_4	N/A	root		N/A
└─IndexLookUp_11	10.00	root		
  ├─IndexRangeScan_9(Build)	10.00	cop[tikv]	table:t, index:idx_c(c)	range:[3,3], keep order:false, stats:pseudo
  └─TableRowIDScan_10(Probe)	10.00	cop[tikv]	table:t	keep order:false, stats:pseudo
desc update t set a=2, b = 3 where b+a = 3;
id	estRows	task	access object	operator info
Update_4	N/A	root		N/A
└─IndexLookUp_11	10.00	root		
  ├─IndexRangeScan_9(Build)	10.00	cop[tikv]	table:t, index:idx_e(e)	range:[3,3], keep order:false, stats:pseudo
  └─TableRowIDScan_10(Probe)	10.00	cop[tikv]	table:t	keep order:false, stats:pseudo
desc delete from t where a+1 = 3;
id	estRows	task	access object	operator info
Delete_4	N/A	root		N/A
└─IndexLookUp_11	10.00	root		
  ├─IndexRangeScan_9(Build)	10.00	cop[tikv]	table:t, index:idx_c(c)	range:[3,3], keep order:false, stats:pseudo
  └─TableRowIDScan_10(Probe)	10.00	cop[tikv]	table:t	keep order:false, stats:pseudo
desc delete from t where b+a = 0;
id	estRows	task	access object	operator info
Delete_4	N/A	root		N/A
└─IndexLookUp_11	10.00	root		
  ├─IndexRangeScan_9(Build)	10.00	cop[tikv]	table:t, index:idx_e(e)	range:[0,0], keep order:false, stats:pseudo
  └─TableRowIDScan_10(Probe)	10.00	cop[tikv]	table:t	keep order:false, stats:pseudo
alter table t drop index idx_c;
alter table t drop index idx_e;
alter table t add index expr_idx_c((a+1));
alter table t add index expr_idx_e((b+a));
truncate table t;
insert into t values (1, 2.0, default, default), (2, 2.1, default, default), (5, 3.0, default, default),
(5, -1.0, default, default), (0, 0.0, default, default), (-1, -2.0, default, default), (0, 0, default, default);
desc select * from t where a+1=3;
id	estRows	task	access object	operator info
Projection_4	10.00	root		test.t.a, test.t.b, test.t.c, test.t.e
└─IndexLookUp_10	10.00	root		
  ├─IndexRangeScan_8(Build)	10.00	cop[tikv]	table:t, index:expr_idx_c(`a` + 1)	range:[3,3], keep order:false, stats:pseudo
  └─TableRowIDScan_9(Probe)	10.00	cop[tikv]	table:t	keep order:false, stats:pseudo
select * from t where a+1=3;
a	b	c	e
2	2.1	3	4.1
desc select a+1 from t where a+1=3;
id	estRows	task	access object	operator info
Projection_4	10.00	root		plus(test.t.a, 1)
└─IndexReader_6	10.00	root		index:IndexRangeScan_5
  └─IndexRangeScan_5	10.00	cop[tikv]	table:t, index:expr_idx_c(`a` + 1)	range:[3,3], keep order:false, stats:pseudo
select a+1 from t where a+1=3;
a+1
3
desc select c from t where a+1=3;
id	estRows	task	access object	operator info
Projection_4	10.00	root		test.t.c
└─IndexReader_6	10.00	root		index:IndexRangeScan_5
  └─IndexRangeScan_5	10.00	cop[tikv]	table:t, index:expr_idx_c(`a` + 1)	range:[3,3], keep order:false, stats:pseudo
select c from t where a+1=3;
c
3
desc select * from t where b+a=3;
id	estRows	task	access object	operator info
Projection_4	10.00	root		test.t.a, test.t.b, test.t.c, test.t.e
└─IndexLookUp_10	10.00	root		
  ├─IndexRangeScan_8(Build)	10.00	cop[tikv]	table:t, index:expr_idx_e(`b` + `a`)	range:[3,3], keep order:false, stats:pseudo
  └─TableRowIDScan_9(Probe)	10.00	cop[tikv]	table:t	keep order:false, stats:pseudo
select * from t where b+a=3;
a	b	c	e
1	2	2	3
desc select b+a from t where b+a=3;
id	estRows	task	access object	operator info
Projection_4	10.00	root		plus(test.t.b, cast(test.t.a, double BINARY))
└─IndexReader_6	10.00	root		index:IndexRangeScan_5
  └─IndexRangeScan_5	10.00	cop[tikv]	table:t, index:expr_idx_e(`b` + `a`)	range:[3,3], keep order:false, stats:pseudo
select b+a from t where b+a=3;
b+a
3
desc select e from t where b+a=3;
id	estRows	task	access object	operator info
Projection_4	10.00	root		test.t.e
└─IndexReader_6	10.00	root		index:IndexRangeScan_5
  └─IndexRangeScan_5	10.00	cop[tikv]	table:t, index:expr_idx_e(`b` + `a`)	range:[3,3], keep order:false, stats:pseudo
select e from t where b+a=3;
e
3
desc select a+1 from t where a+1 in (1, 2, 3);
id	estRows	task	access object	operator info
Projection_4	30.00	root		plus(test.t.a, 1)
└─IndexReader_6	30.00	root		index:IndexRangeScan_5
  └─IndexRangeScan_5	30.00	cop[tikv]	table:t, index:expr_idx_c(`a` + 1)	range:[1,1], [2,2], [3,3], keep order:false, stats:pseudo
select a+1 from t where a+1 in (1, 2, 3);
a+1
1
1
2
3
desc select * from t where a+1 in (1, 2, 3);
id	estRows	task	access object	operator info
Projection_4	30.00	root		test.t.a, test.t.b, test.t.c, test.t.e
└─IndexLookUp_10	30.00	root		
  ├─IndexRangeScan_8(Build)	30.00	cop[tikv]	table:t, index:expr_idx_c(`a` + 1)	range:[1,1], [2,2], [3,3], keep order:false, stats:pseudo
  └─TableRowIDScan_9(Probe)	30.00	cop[tikv]	table:t	keep order:false, stats:pseudo
select * from t where a+1 in (1, 2, 3);
a	b	c	e
1	2	2	3
2	2.1	3	4.1
0	0	1	0
0	0	1	0
desc select a+1 from t where a+1 between 1 and 4;
id	estRows	task	access object	operator info
Projection_4	250.00	root		plus(test.t.a, 1)
└─IndexReader_6	250.00	root		index:IndexRangeScan_5
  └─IndexRangeScan_5	250.00	cop[tikv]	table:t, index:expr_idx_c(`a` + 1)	range:[1,4], keep order:false, stats:pseudo
select a+1 from t where a+1 between 1 and 4;
a+1
1
1
2
3
desc select * from t where a+1 between 1 and 4;
id	estRows	task	access object	operator info
Projection_4	250.00	root		test.t.a, test.t.b, test.t.c, test.t.e
└─IndexLookUp_10	250.00	root		
  ├─IndexRangeScan_8(Build)	250.00	cop[tikv]	table:t, index:expr_idx_c(`a` + 1)	range:[1,4], keep order:false, stats:pseudo
  └─TableRowIDScan_9(Probe)	250.00	cop[tikv]	table:t	keep order:false, stats:pseudo
select * from t where a+1 between 1 and 4;
a	b	c	e
1	2	2	3
2	2.1	3	4.1
0	0	1	0
0	0	1	0
desc select * from t order by a+1;
id	estRows	task	access object	operator info
Projection_5	10000.00	root		test.t.a, test.t.b, test.t.c, test.t.e
└─Projection_13	10000.00	root		test.t.a, test.t.b, test.t.c, test.t.e, plus(test.t.a, 1), plus(test.t.b, cast(test.t.a, double BINARY))
  └─IndexLookUp_12	10000.00	root		
    ├─IndexFullScan_10(Build)	10000.00	cop[tikv]	table:t, index:expr_idx_c(`a` + 1)	keep order:true, stats:pseudo
    └─TableRowIDScan_11(Probe)	10000.00	cop[tikv]	table:t	keep order:false, stats:pseudo
select * from t order by a+1;
a	b	c	e
-1	-2	0	-3
0	0	1	0
0	0	1	0
1	2	2	3
2	2.1	3	4.1
5	3	6	8
5	-1	6	4
desc select a+1 from t order by a+1;
id	estRows	task	access object	operator info
Projection_5	10000.00	root		plus(test.t.a, 1)
└─IndexReader_14	10000.00	root		index:IndexFullScan_13
  └─IndexFullScan_13	10000.00	cop[tikv]	table:t, index:expr_idx_c(`a` + 1)	keep order:true, stats:pseudo
select a+1 from t order by a+1;
a+1
0
1
1
2
3
6
6
desc select b+a from t order by b+a;
id	estRows	task	access object	operator info
Projection_5	10000.00	root		plus(test.t.b, cast(test.t.a, double BINARY))
└─IndexReader_14	10000.00	root		index:IndexFullScan_13
  └─IndexFullScan_13	10000.00	cop[tikv]	table:t, index:expr_idx_e(`b` + `a`)	keep order:true, stats:pseudo
select b+a from t order by b+a;
b+a
-3
0
0
3
4
4.1
8
desc update t set a=1 where a+1 = 3;
id	estRows	task	access object	operator info
Update_4	N/A	root		N/A
└─IndexLookUp_11	10.00	root		
  ├─IndexRangeScan_9(Build)	10.00	cop[tikv]	table:t, index:expr_idx_c(`a` + 1)	range:[3,3], keep order:false, stats:pseudo
  └─TableRowIDScan_10(Probe)	10.00	cop[tikv]	table:t	keep order:false, stats:pseudo
desc update t set a=2, b = 3 where b+a = 3;
id	estRows	task	access object	operator info
Update_4	N/A	root		N/A
└─IndexLookUp_11	10.00	root		
  ├─IndexRangeScan_9(Build)	10.00	cop[tikv]	table:t, index:expr_idx_e(`b` + `a`)	range:[3,3], keep order:false, stats:pseudo
  └─TableRowIDScan_10(Probe)	10.00	cop[tikv]	table:t	keep order:false, stats:pseudo
desc delete from t where a+1 = 3;
id	estRows	task	access object	operator info
Delete_4	N/A	root		N/A
└─IndexLookUp_11	10.00	root		
  ├─IndexRangeScan_9(Build)	10.00	cop[tikv]	table:t, index:expr_idx_c(`a` + 1)	range:[3,3], keep order:false, stats:pseudo
  └─TableRowIDScan_10(Probe)	10.00	cop[tikv]	table:t	keep order:false, stats:pseudo
desc delete from t where b+a = 0;
id	estRows	task	access object	operator info
Delete_4	N/A	root		N/A
└─IndexLookUp_11	10.00	root		
  ├─IndexRangeScan_9(Build)	10.00	cop[tikv]	table:t, index:expr_idx_e(`b` + `a`)	range:[0,0], keep order:false, stats:pseudo
  └─TableRowIDScan_10(Probe)	10.00	cop[tikv]	table:t	keep order:false, stats:pseudo
alter table t drop index expr_idx_c;
alter table t drop index expr_idx_e;
truncate table t;
alter table t add UNIQUE expr_idx_c((a+1));
alter table t add UNIQUE expr_idx_e((b+a));
insert into t values (2, 2.1, default, default);
desc select * from t where a+1 = 3;
id	estRows	task	access object	operator info
Projection_4	1.00	root		test.t.a, test.t.b, test.t.c, test.t.e
└─Point_Get_5	1.00	root	table:t, index:expr_idx_c(`a` + 1)	
drop table if exists t0;
create table t0(c0 float(24), c1 double as (c0) unique);
explain format = 'brief' select c0 from t0;
id	estRows	task	access object	operator info
TableReader	10000.00	root		data:TableFullScan
└─TableFullScan	10000.00	cop[tikv]	table:t0	keep order:false, stats:pseudo
 -- TableRead
drop table if exists t0;
create table t0(c0 float(25), c1 double as (c0) unique);
explain format = 'brief' select c0 from t0;
id	estRows	task	access object	operator info
IndexReader	10000.00	root		index:IndexFullScan
└─IndexFullScan	10000.00	cop[tikv]	table:t0, index:c1(c1)	keep order:false, stats:pseudo
 -- IndexRead
drop table if exists t0;
create table t0(c0 double, c1 double as (c0) unique);
explain format = 'brief' select c0 from t0;
id	estRows	task	access object	operator info
IndexReader	10000.00	root		index:IndexFullScan
└─IndexFullScan	10000.00	cop[tikv]	table:t0, index:c1(c1)	keep order:false, stats:pseudo
 -- IndexRead
drop table if exists t0;
create table t0(c0 double, c1 double as (c0) unique);
explain format = 'brief' select c0 from t0;
id	estRows	task	access object	operator info
IndexReader	10000.00	root		index:IndexFullScan
└─IndexFullScan	10000.00	cop[tikv]	table:t0, index:c1(c1)	keep order:false, stats:pseudo
 -- IndexRead
drop table if exists t0;
create table t0(c0 float(24), c1 float as (c0) unique);
explain format = 'brief' select c0 from t0;
id	estRows	task	access object	operator info
IndexReader	10000.00	root		index:IndexFullScan
└─IndexFullScan	10000.00	cop[tikv]	table:t0, index:c1(c1)	keep order:false, stats:pseudo
 -- IndexRead
drop table if exists t0;
create table t0(c0 float(25), c1 float as (c0) unique);
explain format = 'brief' select c0 from t0;
id	estRows	task	access object	operator info
TableReader	10000.00	root		data:TableFullScan
└─TableFullScan	10000.00	cop[tikv]	table:t0	keep order:false, stats:pseudo
 -- TableRead
drop table if exists t0;
create table t0(c0 double, c1 float as (c0) unique);
explain format = 'brief' select c0 from t0;
id	estRows	task	access object	operator info
TableReader	10000.00	root		data:TableFullScan
└─TableFullScan	10000.00	cop[tikv]	table:t0	keep order:false, stats:pseudo
 -- TableRead
drop table if exists t0;
create table t0(c0 double, c1 float as (c0) unique);
explain format = 'brief' select c0 from t0;
id	estRows	task	access object	operator info
TableReader	10000.00	root		data:TableFullScan
└─TableFullScan	10000.00	cop[tikv]	table:t0	keep order:false, stats:pseudo
 -- TableRead
drop table if exists tbl1;
create table tbl1 (id int unsigned not null auto_increment primary key, s int, index((md5(s))));
insert into tbl1 (id) select null;
 insert into tbl1 (id) select null from tbl1;
 insert into tbl1 (id) select null from tbl1;
 insert into tbl1 (id) select null from tbl1;
 insert into tbl1 (id) select null from tbl1;
 insert into tbl1 (id) select null from tbl1;
 insert into tbl1 (id) select null from tbl1;
 insert into tbl1 (id) select null from tbl1;
 insert into tbl1 (id) select null from tbl1;
 insert into tbl1 (id) select null from tbl1;
 insert into tbl1 (id) select null from tbl1;
 insert into tbl1 (id) select null from tbl1;
update tbl1 set s=id%32;
explain format = 'brief' select count(*) from tbl1 where md5(s) like '02e74f10e0327ad868d138f2b4fdd6f%';
id	estRows	task	access object	operator info
StreamAgg	1.00	root		funcs:count(Column#6)->Column#4
└─IndexReader	1.00	root		index:StreamAgg
  └─StreamAgg	1.00	cop[tikv]		funcs:count(1)->Column#6
    └─IndexRangeScan	250.00	cop[tikv]	table:tbl1, index:expression_index(md5(`s`))	range:["02e74f10e0327ad868d138f2b4fdd6f","02e74f10e0327ad868d138f2b4fdd6g"), keep order:false, stats:pseudo
select count(*) from tbl1 use index() where md5(s) like '02e74f10e0327ad868d138f2b4fdd6f%';
count(*)
64
drop table if exists t;
create table t(a int, b varchar(10), key((lower(b)), (a+1)), key((upper(b))));
insert into t values (1, "A"), (2, "B"), (3, "C"), (4, "D"), (5, "E"), (6, "F");
analyze table t;
desc format = 'brief' select * from t where (lower(b) = "a" and a+1 = 2) or (lower(b) = "b" and a+1 = 5);
id	estRows	task	access object	operator info
Projection	1.00	root		test.t.a, test.t.b
└─IndexLookUp	1.00	root		
  ├─IndexRangeScan(Build)	1.00	cop[tikv]	table:t, index:expression_index(lower(`b`), `a` + 1)	range:["a" 2,"a" 2], ["b" 5,"b" 5], keep order:false
  └─TableRowIDScan(Probe)	1.00	cop[tikv]	table:t	keep order:false
desc format = 'brief' select * from t where not (lower(b) >= "a");
id	estRows	task	access object	operator info
Projection	0.00	root		test.t.a, test.t.b
└─IndexLookUp	0.00	root		
  ├─IndexRangeScan(Build)	0.00	cop[tikv]	table:t, index:expression_index(lower(`b`), `a` + 1)	range:[-inf,"a"), keep order:false
  └─TableRowIDScan(Probe)	0.00	cop[tikv]	table:t	keep order:false
desc format = 'brief' select count(upper(b)) from t group by upper(b);
id	estRows	task	access object	operator info
StreamAgg	4.80	root		group by:upper(test.t.b), funcs:count(upper(test.t.b))->Column#7
└─IndexReader	6.00	root		index:IndexFullScan
  └─IndexFullScan	6.00	cop[tikv]	table:t, index:expression_index_2(upper(`b`))	keep order:true
desc format = 'brief' select max(upper(b)) from t group by upper(b);
id	estRows	task	access object	operator info
StreamAgg	4.80	root		group by:upper(test.t.b), funcs:max(upper(test.t.b))->Column#7
└─IndexReader	6.00	root		index:IndexFullScan
  └─IndexFullScan	6.00	cop[tikv]	table:t, index:expression_index_2(upper(`b`))	keep order:true
desc format = 'brief' select count(upper(b)) from t use index() group by upper(b);
id	estRows	task	access object	operator info
HashAgg	6.00	root		group by:Column#9, funcs:count(Column#8)->Column#7
└─Projection	6.00	root		upper(test.t.b)->Column#8, upper(test.t.b)->Column#9
  └─TableReader	6.00	root		data:TableFullScan
    └─TableFullScan	6.00	cop[tikv]	table:t	keep order:false
desc format = 'brief' select max(upper(b)) from t use index() group by upper(b);
id	estRows	task	access object	operator info
HashAgg	6.00	root		group by:Column#9, funcs:max(Column#8)->Column#7
└─Projection	6.00	root		upper(test.t.b)->Column#8, upper(test.t.b)->Column#9
  └─TableReader	6.00	root		data:TableFullScan
    └─TableFullScan	6.00	cop[tikv]	table:t	keep order:false
drop table if exists t;
CREATE TABLE t (
`a` date DEFAULT NULL,
`b` datetime DEFAULT NULL,
`c` time DEFAULT NULL,
`d` timestamp NULL DEFAULT NULL,
`e` year(4) DEFAULT NULL,
KEY `expression_index` ((adddate(`a`, interval 10 microsecond))),
KEY `expression_index2` ((timediff(`b`, '2021-03-30 08:10:00.000001'))),
KEY `expression_index3` ((`d`+ timestamp'0000-00-00 00:00:00.00001'))
);
insert into t values ('2021-01-02', '2021-03-30 08:10:00', '12:01:03', '2021-08-13 04:10:44', 2021);
select * from t use index(expression_index) where ADDDATE(a, interval 10 MICROSECOND) = ADDDATE('2021-01-02', interval 10 MICROSECOND);
a	b	c	d	e
2021-01-02	2021-03-30 08:10:00	12:01:03	2021-08-13 04:10:44	2021
select * from t ignore index(expression_index) where ADDDATE(a, interval 10 MICROSECOND) = ADDDATE('2021-01-02', interval 10 MICROSECOND);
a	b	c	d	e
2021-01-02	2021-03-30 08:10:00	12:01:03	2021-08-13 04:10:44	2021
select * from t use index(expression_index2) where timediff(`b`, '2021-03-30 08:10:00.000001') = timediff('2021-03-30 08:10:00', '2021-03-30 08:10:00.000001');
a	b	c	d	e
2021-01-02	2021-03-30 08:10:00	12:01:03	2021-08-13 04:10:44	2021
select * from t ignore index(expression_index2) where timediff(`b`, '2021-03-30 08:10:00.000001') = timediff('2021-03-30 08:10:00', '2021-03-30 08:10:00.000001');
a	b	c	d	e
2021-01-02	2021-03-30 08:10:00	12:01:03	2021-08-13 04:10:44	2021
select * from t use index(expression_index3) where d+ timestamp'0000-00-00 00:00:00.00001' = timestamp'2021-08-13 04:10:44'+ timestamp'0000-00-00 00:00:00.00001';
a	b	c	d	e
2021-01-02	2021-03-30 08:10:00	12:01:03	2021-08-13 04:10:44	2021
select * from t ignore index(expression_index3) where d+ timestamp'0000-00-00 00:00:00.00001' = timestamp'2021-08-13 04:10:44'+ timestamp'0000-00-00 00:00:00.00001';
a	b	c	d	e
2021-01-02	2021-03-30 08:10:00	12:01:03	2021-08-13 04:10:44	2021
drop table if exists t;
create table t(a int, b int as (a+1), key((a+1)), key(b));
desc format = 'brief' select a+1 from t;
id	estRows	task	access object	operator info
IndexReader	10000.00	root		index:IndexFullScan
└─IndexFullScan	10000.00	cop[tikv]	table:t, index:expression_index(`a` + 1)	keep order:false, stats:pseudo
desc format = 'brief' select b from t;
id	estRows	task	access object	operator info
IndexReader	10000.00	root		index:IndexFullScan
└─IndexFullScan	10000.00	cop[tikv]	table:t, index:b(b)	keep order:false, stats:pseudo
<<<<<<< HEAD
create table t01(a varchar(20));
insert into t01 values ("齆斮聒蚆髙锐潊贩哨啅捸爖斥圱犳飁綴纜牖蚙");
alter table t01 add index eidx ((concat_ws('expression_index', a, 'test')));
select * from t01 use index (eidx)  where (concat_ws('expression_index', a, 'test')) not like (concat_ws('expression_index', "齆斮聒蚆髙锐潊贩哨啅捸爖斥圱犳飁綴纜牖蚙", 'test'));
a
insert into t01 values ("齆斮聒蚆髙锐潊贩哨啅捸爖斥圱犳飁綴纜牖蚙");
select * from t01 use index (eidx)  where (concat_ws('expression_index', a, 'test')) like (concat_ws('expression_index', "齆斮聒蚆髙锐潊贩哨啅捸爖斥圱犳飁綴纜牖蚙", 'test'));
a
齆斮聒蚆髙锐潊贩哨啅捸爖斥圱犳飁綴纜牖蚙
齆斮聒蚆髙锐潊贩哨啅捸爖斥圱犳飁綴纜牖蚙
drop table if exists t1;
create table t1(a char, b varchar(20), c char, d varchar(20));
alter table t1 add index eidx ((export_set(3, a, c, ',', 5)));
=======
create table t02 (a varchar(20));
insert into t02 values ('a'), ('b'), ('c');
select * from t02 where lower(a) < 'c';
a
a
b
create index eidx on t02 ((lower(a)));
select * from t02 use index(eidx) where lower(a) < 'c';
a
a
b
>>>>>>> dfe9acfa
<|MERGE_RESOLUTION|>--- conflicted
+++ resolved
@@ -496,7 +496,6 @@
 id	estRows	task	access object	operator info
 IndexReader	10000.00	root		index:IndexFullScan
 └─IndexFullScan	10000.00	cop[tikv]	table:t, index:b(b)	keep order:false, stats:pseudo
-<<<<<<< HEAD
 create table t01(a varchar(20));
 insert into t01 values ("齆斮聒蚆髙锐潊贩哨啅捸爖斥圱犳飁綴纜牖蚙");
 alter table t01 add index eidx ((concat_ws('expression_index', a, 'test')));
@@ -510,7 +509,6 @@
 drop table if exists t1;
 create table t1(a char, b varchar(20), c char, d varchar(20));
 alter table t1 add index eidx ((export_set(3, a, c, ',', 5)));
-=======
 create table t02 (a varchar(20));
 insert into t02 values ('a'), ('b'), ('c');
 select * from t02 where lower(a) < 'c';
@@ -521,5 +519,4 @@
 select * from t02 use index(eidx) where lower(a) < 'c';
 a
 a
-b
->>>>>>> dfe9acfa
+b