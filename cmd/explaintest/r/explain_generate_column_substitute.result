--- conflicted
+++ resolved
@@ -134,59 +134,29 @@
 4.1
 8
 desc update t set a=1 where a+1 = 3;
-<<<<<<< HEAD
-id	estRows	task	access object	operator info
-Update_5	N/A	root		N/A
-└─SelectLock_7	10.00	root		for update
-  └─IndexLookUp_13	10.00	root		
-    ├─IndexRangeScan_11(Build)	10.00	cop[tikv]	table:t, index:idx_c(c)	range:[3,3], keep order:false, stats:pseudo
-    └─TableRowIDScan_12(Probe)	10.00	cop[tikv]	table:t	keep order:false, stats:pseudo
+id	estRows	task	access object	operator info
+Update_4	N/A	root		N/A
+└─IndexLookUp_11	10.00	root		
+  ├─IndexRangeScan_9(Build)	10.00	cop[tikv]	table:t, index:c	range:[3,3], keep order:false, stats:pseudo
+  └─TableRowIDScan_10(Probe)	10.00	cop[tikv]	table:t	keep order:false, stats:pseudo
 desc update t set a=2, b = 3 where b+a = 3;
 id	estRows	task	access object	operator info
-Update_5	N/A	root		N/A
-└─SelectLock_7	10.00	root		for update
-  └─IndexLookUp_13	10.00	root		
-    ├─IndexRangeScan_11(Build)	10.00	cop[tikv]	table:t, index:idx_e(e)	range:[3,3], keep order:false, stats:pseudo
-    └─TableRowIDScan_12(Probe)	10.00	cop[tikv]	table:t	keep order:false, stats:pseudo
+Update_4	N/A	root		N/A
+└─IndexLookUp_11	10.00	root		
+  ├─IndexRangeScan_9(Build)	10.00	cop[tikv]	table:t, index:e	range:[3,3], keep order:false, stats:pseudo
+  └─TableRowIDScan_10(Probe)	10.00	cop[tikv]	table:t	keep order:false, stats:pseudo
 desc delete from t where a+1 = 3;
 id	estRows	task	access object	operator info
-Delete_5	N/A	root		N/A
-└─SelectLock_7	10.00	root		for update
-  └─IndexLookUp_13	10.00	root		
-    ├─IndexRangeScan_11(Build)	10.00	cop[tikv]	table:t, index:idx_c(c)	range:[3,3], keep order:false, stats:pseudo
-    └─TableRowIDScan_12(Probe)	10.00	cop[tikv]	table:t	keep order:false, stats:pseudo
+Delete_4	N/A	root		N/A
+└─IndexLookUp_11	10.00	root		
+  ├─IndexRangeScan_9(Build)	10.00	cop[tikv]	table:t, index:c	range:[3,3], keep order:false, stats:pseudo
+  └─TableRowIDScan_10(Probe)	10.00	cop[tikv]	table:t	keep order:false, stats:pseudo
 desc delete from t where b+a = 0;
 id	estRows	task	access object	operator info
-Delete_5	N/A	root		N/A
-└─SelectLock_7	10.00	root		for update
-  └─IndexLookUp_13	10.00	root		
-    ├─IndexRangeScan_11(Build)	10.00	cop[tikv]	table:t, index:idx_e(e)	range:[0,0], keep order:false, stats:pseudo
-    └─TableRowIDScan_12(Probe)	10.00	cop[tikv]	table:t	keep order:false, stats:pseudo
-=======
-id	estRows	task	operator info
-Update_4	N/A	root	N/A
-└─IndexLookUp_11	10.00	root	
-  ├─IndexRangeScan_9(Build)	10.00	cop[tikv]	table:t, index:c, range:[3,3], keep order:false, stats:pseudo
-  └─TableRowIDScan_10(Probe)	10.00	cop[tikv]	table:t, keep order:false, stats:pseudo
-desc update t set a=2, b = 3 where b+a = 3;
-id	estRows	task	operator info
-Update_4	N/A	root	N/A
-└─IndexLookUp_11	10.00	root	
-  ├─IndexRangeScan_9(Build)	10.00	cop[tikv]	table:t, index:e, range:[3,3], keep order:false, stats:pseudo
-  └─TableRowIDScan_10(Probe)	10.00	cop[tikv]	table:t, keep order:false, stats:pseudo
-desc delete from t where a+1 = 3;
-id	estRows	task	operator info
-Delete_4	N/A	root	N/A
-└─IndexLookUp_11	10.00	root	
-  ├─IndexRangeScan_9(Build)	10.00	cop[tikv]	table:t, index:c, range:[3,3], keep order:false, stats:pseudo
-  └─TableRowIDScan_10(Probe)	10.00	cop[tikv]	table:t, keep order:false, stats:pseudo
-desc delete from t where b+a = 0;
-id	estRows	task	operator info
-Delete_4	N/A	root	N/A
-└─IndexLookUp_11	10.00	root	
-  ├─IndexRangeScan_9(Build)	10.00	cop[tikv]	table:t, index:e, range:[0,0], keep order:false, stats:pseudo
-  └─TableRowIDScan_10(Probe)	10.00	cop[tikv]	table:t, keep order:false, stats:pseudo
->>>>>>> d60567f7
+Delete_4	N/A	root		N/A
+└─IndexLookUp_11	10.00	root		
+  ├─IndexRangeScan_9(Build)	10.00	cop[tikv]	table:t, index:e	range:[0,0], keep order:false, stats:pseudo
+  └─TableRowIDScan_10(Probe)	10.00	cop[tikv]	table:t	keep order:false, stats:pseudo
 alter table t drop index idx_c;
 alter table t drop index idx_e;
 alter table t add index expr_idx_c((a+1));
@@ -331,56 +301,26 @@
 4.1
 8
 desc update t set a=1 where a+1 = 3;
-<<<<<<< HEAD
-id	estRows	task	access object	operator info
-Update_5	N/A	root		N/A
-└─SelectLock_7	10.00	root		for update
-  └─IndexLookUp_13	10.00	root		
-    ├─IndexRangeScan_11(Build)	10.00	cop[tikv]	table:t, index:expr_idx_c(_V$_expr_idx_c_0)	range:[3,3], keep order:false, stats:pseudo
-    └─TableRowIDScan_12(Probe)	10.00	cop[tikv]	table:t	keep order:false, stats:pseudo
+id	estRows	task	access object	operator info
+Update_4	N/A	root		N/A
+└─IndexLookUp_11	10.00	root		
+  ├─IndexRangeScan_9(Build)	10.00	cop[tikv]	table:t, index:_V$_expr_idx_c_0	range:[3,3], keep order:false, stats:pseudo
+  └─TableRowIDScan_10(Probe)	10.00	cop[tikv]	table:t	keep order:false, stats:pseudo
 desc update t set a=2, b = 3 where b+a = 3;
 id	estRows	task	access object	operator info
-Update_5	N/A	root		N/A
-└─SelectLock_7	10.00	root		for update
-  └─IndexLookUp_13	10.00	root		
-    ├─IndexRangeScan_11(Build)	10.00	cop[tikv]	table:t, index:expr_idx_e(_V$_expr_idx_e_0)	range:[3,3], keep order:false, stats:pseudo
-    └─TableRowIDScan_12(Probe)	10.00	cop[tikv]	table:t	keep order:false, stats:pseudo
+Update_4	N/A	root		N/A
+└─IndexLookUp_11	10.00	root		
+  ├─IndexRangeScan_9(Build)	10.00	cop[tikv]	table:t, index:_V$_expr_idx_e_0	range:[3,3], keep order:false, stats:pseudo
+  └─TableRowIDScan_10(Probe)	10.00	cop[tikv]	table:t	keep order:false, stats:pseudo
 desc delete from t where a+1 = 3;
 id	estRows	task	access object	operator info
-Delete_5	N/A	root		N/A
-└─SelectLock_7	10.00	root		for update
-  └─IndexLookUp_13	10.00	root		
-    ├─IndexRangeScan_11(Build)	10.00	cop[tikv]	table:t, index:expr_idx_c(_V$_expr_idx_c_0)	range:[3,3], keep order:false, stats:pseudo
-    └─TableRowIDScan_12(Probe)	10.00	cop[tikv]	table:t	keep order:false, stats:pseudo
+Delete_4	N/A	root		N/A
+└─IndexLookUp_11	10.00	root		
+  ├─IndexRangeScan_9(Build)	10.00	cop[tikv]	table:t, index:_V$_expr_idx_c_0	range:[3,3], keep order:false, stats:pseudo
+  └─TableRowIDScan_10(Probe)	10.00	cop[tikv]	table:t	keep order:false, stats:pseudo
 desc delete from t where b+a = 0;
 id	estRows	task	access object	operator info
-Delete_5	N/A	root		N/A
-└─SelectLock_7	10.00	root		for update
-  └─IndexLookUp_13	10.00	root		
-    ├─IndexRangeScan_11(Build)	10.00	cop[tikv]	table:t, index:expr_idx_e(_V$_expr_idx_e_0)	range:[0,0], keep order:false, stats:pseudo
-    └─TableRowIDScan_12(Probe)	10.00	cop[tikv]	table:t	keep order:false, stats:pseudo
-=======
-id	estRows	task	operator info
-Update_4	N/A	root	N/A
-└─IndexLookUp_11	10.00	root	
-  ├─IndexRangeScan_9(Build)	10.00	cop[tikv]	table:t, index:_V$_expr_idx_c_0, range:[3,3], keep order:false, stats:pseudo
-  └─TableRowIDScan_10(Probe)	10.00	cop[tikv]	table:t, keep order:false, stats:pseudo
-desc update t set a=2, b = 3 where b+a = 3;
-id	estRows	task	operator info
-Update_4	N/A	root	N/A
-└─IndexLookUp_11	10.00	root	
-  ├─IndexRangeScan_9(Build)	10.00	cop[tikv]	table:t, index:_V$_expr_idx_e_0, range:[3,3], keep order:false, stats:pseudo
-  └─TableRowIDScan_10(Probe)	10.00	cop[tikv]	table:t, keep order:false, stats:pseudo
-desc delete from t where a+1 = 3;
-id	estRows	task	operator info
-Delete_4	N/A	root	N/A
-└─IndexLookUp_11	10.00	root	
-  ├─IndexRangeScan_9(Build)	10.00	cop[tikv]	table:t, index:_V$_expr_idx_c_0, range:[3,3], keep order:false, stats:pseudo
-  └─TableRowIDScan_10(Probe)	10.00	cop[tikv]	table:t, keep order:false, stats:pseudo
-desc delete from t where b+a = 0;
-id	estRows	task	operator info
-Delete_4	N/A	root	N/A
-└─IndexLookUp_11	10.00	root	
-  ├─IndexRangeScan_9(Build)	10.00	cop[tikv]	table:t, index:_V$_expr_idx_e_0, range:[0,0], keep order:false, stats:pseudo
-  └─TableRowIDScan_10(Probe)	10.00	cop[tikv]	table:t, keep order:false, stats:pseudo
->>>>>>> d60567f7
+Delete_4	N/A	root		N/A
+└─IndexLookUp_11	10.00	root		
+  ├─IndexRangeScan_9(Build)	10.00	cop[tikv]	table:t, index:_V$_expr_idx_e_0	range:[0,0], keep order:false, stats:pseudo
+  └─TableRowIDScan_10(Probe)	10.00	cop[tikv]	table:t	keep order:false, stats:pseudo