--- conflicted
+++ resolved
@@ -24,7 +24,7 @@
   └─StreamAgg_22	1.00	root	funcs:count(1)->Column#13
     └─IndexMergeJoin_29	0.50	root	inner join, inner:TableReader_27, outer key:Column#5, inner key:Column#9
       ├─IndexReader_35	1.00	root	index:IndexScan_34
-      │ └─IndexScan_34	1.00	cop[tikv]	table:s, b->#6,c->#7,d->#8,a->#5, index:b, c, d, range: decided by [eq(Column#6, 1) eq(Column#7, 1) eq(Column#8, Column#1)], keep order:false
+      │ └─IndexScan_34	1.00	cop[tikv]	table:s, mapping:b->#6,c->#7,d->#8,a->#5, index:b, c, d, range: decided by [eq(Column#6, 1) eq(Column#7, 1) eq(Column#8, Column#1)], keep order:false
       └─TableReader_27	1.00	root	data:TableScan_26
         └─TableScan_26	1.00	cop[tikv]	table:t1, mapping:a->#9, range: decided by [Column#5], keep order:true
 drop table if exists t;
@@ -37,12 +37,8 @@
   │ └─Selection_15	9970.03	cop[tikv]	not(isnull(Column#1)), not(isnull(Column#2)), not(isnull(Column#3))
   │   └─TableScan_14	10000.00	cop[tikv]	table:t1, mapping:a->#1,b->#2,c->#3, range:[-inf,+inf], keep order:false, stats:pseudo
   └─Selection_17	6393.60	root	not(isnull(Column#9))
-<<<<<<< HEAD
-    └─HashAgg_23	7992.00	root	group by:Column#14, funcs:max(Column#12)->Column#9, funcs:firstrow(Column#14)->Column#6
-=======
-    └─HashAgg_23	7992.00	root	group by:Column#12, funcs:max(Column#10), firstrow(Column#12)
->>>>>>> 889ad618
+    └─HashAgg_23	7992.00	root	group by:Column#12, funcs:max(Column#10)->Column#9, funcs:firstrow(Column#12)->Column#6
       └─TableReader_24	7992.00	root	data:HashAgg_18
-        └─HashAgg_18	7992.00	cop[tikv]	group by:Column#6, funcs:max(Column#5)->Column#12
+        └─HashAgg_18	7992.00	cop[tikv]	group by:Column#6, funcs:max(Column#5)->Column#10
           └─Selection_22	9990.00	cop[tikv]	not(isnull(Column#6))
             └─TableScan_21	10000.00	cop[tikv]	table:t2, mapping:a->#5,b->#6, range:[-inf,+inf], keep order:false, stats:pseudo