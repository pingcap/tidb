drop table if exists t1;
drop table if exists t2;
create table t1(a bigint, b bigint);
create table t2(a bigint, b bigint);
set session tidb_hashagg_partial_concurrency = 1;
set session tidb_hashagg_final_concurrency = 1;
explain select * from t1 where t1.a in (select t1.b + t2.b from t2);
id	count	task	operator info
HashLeftJoin_8	8000.00	root	CARTESIAN semi join, inner:TableReader_12, other cond:eq(Column#1, plus(Column#2, Column#5))
├─TableReader_10	10000.00	root	data:TableScan_9
│ └─TableScan_9	10000.00	cop	table:t1, range:[-inf,+inf], keep order:false, stats:pseudo
└─TableReader_12	10000.00	root	data:TableScan_11
  └─TableScan_11	10000.00	cop	table:t2, range:[-inf,+inf], keep order:false, stats:pseudo
drop table if exists t;
create table t(a int primary key, b int, c int, d int, index idx(b,c,d));
insert into t values(1,1,1,1),(2,2,2,2),(3,2,2,2),(4,2,2,2),(5,2,2,2);
analyze table t;
explain select t.c in (select count(*) from t s use index(idx), t t1 where s.b = 1 and s.c = 1 and s.d = t.a and s.a = t1.a) from t;
id	count	task	operator info
<<<<<<< HEAD
Projection_11	5.00	root	Column#15
└─Apply_13	5.00	root	CARTESIAN left outer semi join, inner:StreamAgg_20, other cond:eq(Column#3, Column#13)
  ├─TableReader_15	5.00	root	data:TableScan_14
  │ └─TableScan_14	5.00	cop	table:t, range:[-inf,+inf], keep order:false
  └─StreamAgg_20	1.00	root	funcs:count(1)
    └─IndexMergeJoin_27	0.50	root	inner join, inner:TableReader_25, outer key:Column#5, inner key:Column#9
      ├─IndexReader_31	1.00	root	index:IndexScan_30
      │ └─IndexScan_30	1.00	cop	table:s, index:b, c, d, range: decided by [eq(Column#6, 1) eq(Column#7, 1) eq(Column#8, Column#1)], keep order:false
      └─TableReader_25	1.00	root	data:TableScan_24
        └─TableScan_24	1.00	cop	table:t1, range: decided by [Column#5], keep order:true
=======
Projection_11	5.00	root	9_aux_0
└─Apply_13	5.00	root	CARTESIAN left outer semi join, inner:StreamAgg_22, other cond:eq(test.t.c, 7_col_0)
  ├─TableReader_15	5.00	root	data:TableScan_14
  │ └─TableScan_14	5.00	cop	table:t, range:[-inf,+inf], keep order:false
  └─StreamAgg_22	1.00	root	funcs:count(1)
    └─IndexMergeJoin_29	0.50	root	inner join, inner:TableReader_27, outer key:test.s.a, inner key:test.t1.a
      ├─IndexReader_33	1.00	root	index:IndexScan_32
      │ └─IndexScan_32	1.00	cop	table:s, index:b, c, d, range: decided by [eq(test.s.b, 1) eq(test.s.c, 1) eq(test.s.d, test.t.a)], keep order:false
      └─TableReader_27	1.00	root	data:TableScan_26
        └─TableScan_26	1.00	cop	table:t1, range: decided by [test.s.a], keep order:true
>>>>>>> 64298f02
<|MERGE_RESOLUTION|>--- conflicted
+++ resolved
@@ -17,26 +17,13 @@
 analyze table t;
 explain select t.c in (select count(*) from t s use index(idx), t t1 where s.b = 1 and s.c = 1 and s.d = t.a and s.a = t1.a) from t;
 id	count	task	operator info
-<<<<<<< HEAD
 Projection_11	5.00	root	Column#15
-└─Apply_13	5.00	root	CARTESIAN left outer semi join, inner:StreamAgg_20, other cond:eq(Column#3, Column#13)
-  ├─TableReader_15	5.00	root	data:TableScan_14
-  │ └─TableScan_14	5.00	cop	table:t, range:[-inf,+inf], keep order:false
-  └─StreamAgg_20	1.00	root	funcs:count(1)
-    └─IndexMergeJoin_27	0.50	root	inner join, inner:TableReader_25, outer key:Column#5, inner key:Column#9
-      ├─IndexReader_31	1.00	root	index:IndexScan_30
-      │ └─IndexScan_30	1.00	cop	table:s, index:b, c, d, range: decided by [eq(Column#6, 1) eq(Column#7, 1) eq(Column#8, Column#1)], keep order:false
-      └─TableReader_25	1.00	root	data:TableScan_24
-        └─TableScan_24	1.00	cop	table:t1, range: decided by [Column#5], keep order:true
-=======
-Projection_11	5.00	root	9_aux_0
-└─Apply_13	5.00	root	CARTESIAN left outer semi join, inner:StreamAgg_22, other cond:eq(test.t.c, 7_col_0)
+└─Apply_13	5.00	root	CARTESIAN left outer semi join, inner:StreamAgg_22, other cond:eq(Column#3, Column#13)
   ├─TableReader_15	5.00	root	data:TableScan_14
   │ └─TableScan_14	5.00	cop	table:t, range:[-inf,+inf], keep order:false
   └─StreamAgg_22	1.00	root	funcs:count(1)
-    └─IndexMergeJoin_29	0.50	root	inner join, inner:TableReader_27, outer key:test.s.a, inner key:test.t1.a
+    └─IndexMergeJoin_29	0.50	root	inner join, inner:TableReader_27, outer key:Column#5, inner key:Column#9
       ├─IndexReader_33	1.00	root	index:IndexScan_32
-      │ └─IndexScan_32	1.00	cop	table:s, index:b, c, d, range: decided by [eq(test.s.b, 1) eq(test.s.c, 1) eq(test.s.d, test.t.a)], keep order:false
+      │ └─IndexScan_32	1.00	cop	table:s, index:b, c, d, range: decided by [eq(Column#6, 1) eq(Column#7, 1) eq(Column#8, Column#1)], keep order:false
       └─TableReader_27	1.00	root	data:TableScan_26
-        └─TableScan_26	1.00	cop	table:t1, range: decided by [test.s.a], keep order:true
->>>>>>> 64298f02
+        └─TableScan_26	1.00	cop	table:t1, range: decided by [Column#5], keep order:true