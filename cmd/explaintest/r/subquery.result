--- conflicted
+++ resolved
@@ -30,21 +30,7 @@
 drop table if exists t;
 create table t(a int, b int, c int);
 explain select a from t t1 where t1.a = (select max(t2.a) from t t2 where t1.b=t2.b and t1.c=t2.b);
-<<<<<<< HEAD
 id	estRows	task	operator info
-Projection_11	7992.00	root	test.t.a
-└─HashLeftJoin_12	7992.00	root	inner join, inner:Selection_17, equal:[eq(test.t.b, test.t.b) eq(test.t.c, test.t.b) eq(test.t.a, Column#9)]
-  ├─Selection_17(Build)	6393.60	root	not(isnull(Column#9))
-  │ └─HashAgg_23	7992.00	root	group by:test.t.b, funcs:max(Column#10)->Column#9, funcs:firstrow(test.t.b)->test.t.b
-  │   └─TableReader_24	7992.00	root	data:HashAgg_18
-  │     └─HashAgg_18	7992.00	cop[tikv]	group by:test.t.b, funcs:max(test.t.a)->Column#10
-  │       └─Selection_22	9990.00	cop[tikv]	not(isnull(test.t.b))
-  │         └─TableFullScan_21	10000.00	cop[tikv]	table:t2, keep order:false, stats:pseudo
-  └─TableReader_16(Probe)	9970.03	root	data:Selection_15
-    └─Selection_15	9970.03	cop[tikv]	not(isnull(test.t.a)), not(isnull(test.t.b)), not(isnull(test.t.c))
-      └─TableFullScan_14	10000.00	cop[tikv]	table:t1, keep order:false, stats:pseudo
-=======
-id	count	task	operator info
 HashLeftJoin_12	7992.00	root	inner join, inner:Selection_17, equal:[eq(test.t.b, test.t.b) eq(test.t.c, test.t.b) eq(test.t.a, Column#9)]
 ├─Selection_17(Build)	6393.60	root	not(isnull(Column#9))
 │ └─HashAgg_23	7992.00	root	group by:test.t.b, funcs:max(Column#10)->Column#9, funcs:firstrow(test.t.b)->test.t.b
@@ -54,5 +40,4 @@
 │         └─TableFullScan_21	10000.00	cop[tikv]	table:t2, keep order:false, stats:pseudo
 └─TableReader_16(Probe)	9970.03	root	data:Selection_15
   └─Selection_15	9970.03	cop[tikv]	not(isnull(test.t.a)), not(isnull(test.t.b)), not(isnull(test.t.c))
-    └─TableFullScan_14	10000.00	cop[tikv]	table:t1, keep order:false, stats:pseudo
->>>>>>> 0f1974eb
+    └─TableFullScan_14	10000.00	cop[tikv]	table:t1, keep order:false, stats:pseudo