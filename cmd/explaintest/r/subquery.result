drop table if exists t1;
drop table if exists t2;
create table t1(a bigint, b bigint);
create table t2(a bigint, b bigint);
set session tidb_hashagg_partial_concurrency = 1;
set session tidb_hashagg_final_concurrency = 1;
explain select * from t1 where t1.a in (select t1.b + t2.b from t2);
id	count	task	operator info
HashLeftJoin_8	8000.00	root	CARTESIAN semi join, inner:TableReader_12, other cond:eq(Column#1, plus(Column#2, Column#5))
├─TableReader_10	10000.00	root	data:TableScan_9
│ └─TableScan_9	10000.00	cop[tikv]	table:t1, mapping:a->#1,b->#2, range:[-inf,+inf], keep order:false, stats:pseudo
└─TableReader_12	10000.00	root	data:TableScan_11
  └─TableScan_11	10000.00	cop[tikv]	table:t2, mapping:b->#5, range:[-inf,+inf], keep order:false, stats:pseudo
drop table if exists t;
create table t(a int primary key, b int, c int, d int, index idx(b,c,d));
insert into t values(1,1,1,1),(2,2,2,2),(3,2,2,2),(4,2,2,2),(5,2,2,2);
analyze table t;
explain select t.c in (select count(*) from t s use index(idx), t t1 where s.b = 1 and s.c = 1 and s.d = t.a and s.a = t1.a) from t;
id	count	task	operator info
Projection_11	5.00	root	Column#14
└─Apply_13	5.00	root	CARTESIAN left outer semi join, inner:StreamAgg_22, other cond:eq(Column#3, Column#13)
  ├─TableReader_15	5.00	root	data:TableScan_14
  │ └─TableScan_14	5.00	cop[tikv]	table:t, mapping:a->#1,c->#3, range:[-inf,+inf], keep order:false
  └─StreamAgg_22	1.00	root	funcs:count(1)->Column#13
    └─IndexMergeJoin_29	0.50	root	inner join, inner:TableReader_27, outer key:Column#5, inner key:Column#9
      ├─IndexReader_35	1.00	root	index:IndexScan_34
      │ └─IndexScan_34	1.00	cop[tikv]	table:s, mapping:b->#6,c->#7,d->#8,a->#5, index:b, c, d, range: decided by [eq(Column#6, 1) eq(Column#7, 1) eq(Column#8, Column#1)], keep order:false
      └─TableReader_27	1.00	root	data:TableScan_26
        └─TableScan_26	1.00	cop[tikv]	table:t1, mapping:a->#9, range: decided by [Column#5], keep order:true
drop table if exists t;
create table t(a int, b int, c int);
explain select a from t t1 where t1.a = (select max(t2.a) from t t2 where t1.b=t2.b and t1.c=t2.b);
id	count	task	operator info
Projection_11	7992.00	root	Column#1
└─HashLeftJoin_12	7992.00	root	inner join, inner:Selection_17, equal:[eq(Column#2, Column#6) eq(Column#3, Column#6) eq(Column#1, Column#9)]
  ├─TableReader_16	9970.03	root	data:Selection_15
  │ └─Selection_15	9970.03	cop[tikv]	not(isnull(Column#1)), not(isnull(Column#2)), not(isnull(Column#3))
  │   └─TableScan_14	10000.00	cop[tikv]	table:t1, mapping:a->#1,b->#2,c->#3, range:[-inf,+inf], keep order:false, stats:pseudo
  └─Selection_17	6393.60	root	not(isnull(Column#9))
<<<<<<< HEAD
    └─HashAgg_23	7992.00	root	group by:Column#12, funcs:max(Column#10)->Column#9, funcs:firstrow(Column#12)->Column#6
=======
    └─HashAgg_23	7992.00	root	group by:Column#6, funcs:max(Column#10), firstrow(Column#6)
>>>>>>> 96069cd7
      └─TableReader_24	7992.00	root	data:HashAgg_18
        └─HashAgg_18	7992.00	cop[tikv]	group by:Column#6, funcs:max(Column#5)->Column#10
          └─Selection_22	9990.00	cop[tikv]	not(isnull(Column#6))
            └─TableScan_21	10000.00	cop[tikv]	table:t2, mapping:a->#5,b->#6, range:[-inf,+inf], keep order:false, stats:pseudo<|MERGE_RESOLUTION|>--- conflicted
+++ resolved
@@ -37,11 +37,7 @@
   │ └─Selection_15	9970.03	cop[tikv]	not(isnull(Column#1)), not(isnull(Column#2)), not(isnull(Column#3))
   │   └─TableScan_14	10000.00	cop[tikv]	table:t1, mapping:a->#1,b->#2,c->#3, range:[-inf,+inf], keep order:false, stats:pseudo
   └─Selection_17	6393.60	root	not(isnull(Column#9))
-<<<<<<< HEAD
-    └─HashAgg_23	7992.00	root	group by:Column#12, funcs:max(Column#10)->Column#9, funcs:firstrow(Column#12)->Column#6
-=======
-    └─HashAgg_23	7992.00	root	group by:Column#6, funcs:max(Column#10), firstrow(Column#6)
->>>>>>> 96069cd7
+    └─HashAgg_23	7992.00	root	group by:Column#6, funcs:max(Column#10)->Column#9, funcs:firstrow(Column#6)->Column#6
       └─TableReader_24	7992.00	root	data:HashAgg_18
         └─HashAgg_18	7992.00	cop[tikv]	group by:Column#6, funcs:max(Column#5)->Column#10
           └─Selection_22	9990.00	cop[tikv]	not(isnull(Column#6))
