--- conflicted
+++ resolved
@@ -23,17 +23,10 @@
   │ └─TableFullScan_14	5.00	cop[tikv]	table:t, keep order:false
   └─StreamAgg_22	1.00	root	funcs:count(1)->Column#13
     └─IndexMergeJoin_29	0.50	root	inner join, inner:TableReader_27, outer key:test.t.a, inner key:test.t.a
-<<<<<<< HEAD
-      ├─IndexReader_36	1.00	root	index:IndexScan_35
-      │ └─IndexScan_35	1.00	cop[tikv]	table:s, index:b, c, d, range: decided by [eq(test.t.b, 1) eq(test.t.c, 1) eq(test.t.d, test.t.a)], keep order:false
-      └─TableReader_27	1.00	root	data:TableScan_26
-        └─TableScan_26	1.00	cop[tikv]	table:t1, range: decided by [test.t.a], keep order:true
-=======
-      ├─IndexReader_35	1.00	root	index:IndexRangeScan_34
-      │ └─IndexRangeScan_34	1.00	cop[tikv]	table:s, index:b, c, d, range: decided by [eq(test.t.b, 1) eq(test.t.c, 1) eq(test.t.d, test.t.a)], keep order:false
+      ├─IndexReader_36	1.00	root	index:IndexRangeScan_35
+      │ └─IndexRangeScan_35	1.00	cop[tikv]	table:s, index:b, c, d, range: decided by [eq(test.t.b, 1) eq(test.t.c, 1) eq(test.t.d, test.t.a)], keep order:false
       └─TableReader_27	1.00	root	data:TableRangeScan_26
         └─TableRangeScan_26	1.00	cop[tikv]	table:t1, range: decided by [test.t.a], keep order:true
->>>>>>> 6e542096
 drop table if exists t;
 create table t(a int, b int, c int);
 explain select a from t t1 where t1.a = (select max(t2.a) from t t2 where t1.b=t2.b and t1.c=t2.b);
