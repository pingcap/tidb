--- conflicted
+++ resolved
@@ -97,61 +97,6 @@
 }
 
 set session tidb_enable_index_merge = off;
-<<<<<<< HEAD
-explain select /*+ use_index_merge(t, primary, tb, tc) */ * from t where a <= 500000 or b <= 1000000 or c <= 3000000;
-id	estRows	task	access object	operator info
-IndexMerge_9	3560000.00	root		
-├─TableRangeScan_5(Build)	500000.00	cop[tikv]	table:t	range:[-inf,500000], keep order:false
-├─IndexRangeScan_6(Build)	1000000.00	cop[tikv]	table:t, index:tb(b)	range:[-inf,1000000], keep order:false
-├─IndexRangeScan_7(Build)	3000000.00	cop[tikv]	table:t, index:tc(c)	range:[-inf,3000000], keep order:false
-└─TableRowIDScan_8(Probe)	3560000.00	cop[tikv]	table:t	keep order:false
-explain select /*+ use_index_merge(t, tb, tc) */ * from t where b < 50 or c < 5000000;
-id	estRows	task	access object	operator info
-IndexMerge_8	4999999.00	root		
-├─IndexRangeScan_5(Build)	49.00	cop[tikv]	table:t, index:tb(b)	range:[-inf,50), keep order:false
-├─IndexRangeScan_6(Build)	4999999.00	cop[tikv]	table:t, index:tc(c)	range:[-inf,5000000), keep order:false
-└─TableRowIDScan_7(Probe)	4999999.00	cop[tikv]	table:t	keep order:false
-explain select /*+ use_index_merge(t, tb, tc) */ * from t where (b < 10000 or c < 10000) and (a < 10 or d < 10) and f < 10;
-id	estRows	task	access object	operator info
-IndexMerge_9	0.00	root		
-├─IndexRangeScan_5(Build)	9999.00	cop[tikv]	table:t, index:tb(b)	range:[-inf,10000), keep order:false
-├─IndexRangeScan_6(Build)	9999.00	cop[tikv]	table:t, index:tc(c)	range:[-inf,10000), keep order:false
-└─Selection_8(Probe)	0.00	cop[tikv]		lt(test.t.f, 10), or(lt(test.t.a, 10), lt(test.t.d, 10))
-  └─TableRowIDScan_7	19978.00	cop[tikv]	table:t	keep order:false
-explain select /*+ use_index_merge(t, tb) */ * from t where b < 50 or c < 5000000;
-id	estRows	task	access object	operator info
-TableReader_7	4999999.00	root		data:Selection_6
-└─Selection_6	4999999.00	cop[tikv]		or(lt(test.t.b, 50), lt(test.t.c, 5000000))
-  └─TableFullScan_5	5000000.00	cop[tikv]	table:t	keep order:false
-explain select /*+ no_index_merge(), use_index_merge(t, tb, tc) */ * from t where b < 50 or c < 5000000;
-id	estRows	task	access object	operator info
-TableReader_7	4999999.00	root		data:Selection_6
-└─Selection_6	4999999.00	cop[tikv]		or(lt(test.t.b, 50), lt(test.t.c, 5000000))
-  └─TableFullScan_5	5000000.00	cop[tikv]	table:t	keep order:false
-explain select /*+ use_index_merge(t, primary, tb) */ * from t where a < 50 or b < 5000000;
-id	estRows	task	access object	operator info
-IndexMerge_8	4999999.00	root		
-├─TableRangeScan_5(Build)	49.00	cop[tikv]	table:t	range:[-inf,50), keep order:false
-├─IndexRangeScan_6(Build)	4999999.00	cop[tikv]	table:t, index:tb(b)	range:[-inf,5000000), keep order:false
-└─TableRowIDScan_7(Probe)	4999999.00	cop[tikv]	table:t	keep order:false
-set session tidb_enable_index_merge = on;
-drop table if exists t;
-CREATE TABLE t (
-`id` int(11) NOT NULL,
-`aid` bigint,
-`c1` varchar(255) DEFAULT NULL,
-`c2` varchar(255) DEFAULT NULL,
-PRIMARY KEY (`id`),
-KEY `aid_c1` (`aid`,`c1`),
-KEY `aid_c2` (`aid`,`c2`)
-);
-desc select /*+ USE_INDEX_MERGE(t, aid_c1, aid_c2) */ * from t where (aid = 1 and c1='aaa') or (aid = 2 and c2='bbb');
-id	estRows	task	access object	operator info
-IndexMerge_8	269.49	root		
-├─IndexRangeScan_5(Build)	0.10	cop[tikv]	table:t, index:aid_c1(aid, c1)	range:[1 "aaa",1 "aaa"], keep order:false, stats:pseudo
-├─IndexRangeScan_6(Build)	0.10	cop[tikv]	table:t, index:aid_c2(aid, c2)	range:[2 "bbb",2 "bbb"], keep order:false, stats:pseudo
-└─TableRowIDScan_7(Probe)	269.49	cop[tikv]	table:t	keep order:false, stats:pseudo
-=======
 explain format = 'brief' select /*+ use_index_merge(t, primary, tb, tc) */ * from t where a <= 500000 or b <= 1000000 or c <= 3000000;
 id	estRows	task	access object	operator info
 IndexMerge	3560000.00	root		
@@ -188,4 +133,20 @@
 ├─TableRangeScan(Build)	49.00	cop[tikv]	table:t	range:[-inf,50), keep order:false
 ├─IndexRangeScan(Build)	4999999.00	cop[tikv]	table:t, index:tb(b)	range:[-inf,5000000), keep order:false
 └─TableRowIDScan(Probe)	4999999.00	cop[tikv]	table:t	keep order:false
->>>>>>> 2d48f957
+set session tidb_enable_index_merge = on;
+drop table if exists t;
+CREATE TABLE t (
+`id` int(11) NOT NULL,
+`aid` bigint,
+`c1` varchar(255) DEFAULT NULL,
+`c2` varchar(255) DEFAULT NULL,
+PRIMARY KEY (`id`),
+KEY `aid_c1` (`aid`,`c1`),
+KEY `aid_c2` (`aid`,`c2`)
+);
+desc select /*+ USE_INDEX_MERGE(t, aid_c1, aid_c2) */ * from t where (aid = 1 and c1='aaa') or (aid = 2 and c2='bbb');
+id	estRows	task	access object	operator info
+IndexMerge_8	269.49	root		
+├─IndexRangeScan_5(Build)	0.10	cop[tikv]	table:t, index:aid_c1(aid, c1)	range:[1 "aaa",1 "aaa"], keep order:false, stats:pseudo
+├─IndexRangeScan_6(Build)	0.10	cop[tikv]	table:t, index:aid_c2(aid, c2)	range:[2 "bbb",2 "bbb"], keep order:false, stats:pseudo
+└─TableRowIDScan_7(Probe)	269.49	cop[tikv]	table:t	keep order:false, stats:pseudo