drop table if exists t;
create table t (id int, c1 timestamp);
show columns from t;
Field	Type	Null	Key	Default	Extra
id	int(11)	YES		NULL	
c1	timestamp	YES		NULL	
explain t;
Field	Type	Null	Key	Default	Extra
id	int(11)	YES		NULL	
c1	timestamp	YES		NULL	
describe t;
Field	Type	Null	Key	Default	Extra
id	int(11)	YES		NULL	
c1	timestamp	YES		NULL	
desc t;
Field	Type	Null	Key	Default	Extra
id	int(11)	YES		NULL	
c1	timestamp	YES		NULL	
desc t c1;
Field	Type	Null	Key	Default	Extra
c1	timestamp	YES		NULL	
desc t id;
Field	Type	Null	Key	Default	Extra
id	int(11)	YES		NULL	
drop table if exists t;
create table t(id int primary key, a int, b int);
set session tidb_hashagg_partial_concurrency = 1;
set session tidb_hashagg_final_concurrency = 1;
explain select group_concat(a) from t group by id;
id	count	task	operator info
StreamAgg_8	8000.00	root	group by:Column#6, funcs:group_concat(Column#5, ",")->Column#4
<<<<<<< HEAD
└─Projection_19	10000.00	root	cast(test.t.a)->Column#5, test.t.id
  └─TableReader_16	10000.00	root	data:TableFullScan_15
    └─TableFullScan_15	10000.00	cop[tikv]	table:t, keep order:true, stats:pseudo
explain select group_concat(a, b) from t group by id;
id	count	task	operator info
StreamAgg_8	8000.00	root	group by:Column#7, funcs:group_concat(Column#5, Column#6, ",")->Column#4
└─Projection_19	10000.00	root	cast(test.t.a)->Column#5, cast(test.t.b)->Column#6, test.t.id
  └─TableReader_16	10000.00	root	data:TableFullScan_15
    └─TableFullScan_15	10000.00	cop[tikv]	table:t, keep order:true, stats:pseudo
=======
└─Projection_18	10000.00	root	cast(test.t.a, var_string(20))->Column#5, test.t.id
  └─TableReader_15	10000.00	root	data:TableFullScan_14
    └─TableFullScan_14	10000.00	cop[tikv]	table:t, keep order:true, stats:pseudo
explain select group_concat(a, b) from t group by id;
id	count	task	operator info
StreamAgg_8	8000.00	root	group by:Column#7, funcs:group_concat(Column#5, Column#6, ",")->Column#4
└─Projection_18	10000.00	root	cast(test.t.a, var_string(20))->Column#5, cast(test.t.b, var_string(20))->Column#6, test.t.id
  └─TableReader_15	10000.00	root	data:TableFullScan_14
    └─TableFullScan_14	10000.00	cop[tikv]	table:t, keep order:true, stats:pseudo
>>>>>>> 3b0fbc67
drop table t;<|MERGE_RESOLUTION|>--- conflicted
+++ resolved
@@ -29,17 +29,6 @@
 explain select group_concat(a) from t group by id;
 id	count	task	operator info
 StreamAgg_8	8000.00	root	group by:Column#6, funcs:group_concat(Column#5, ",")->Column#4
-<<<<<<< HEAD
-└─Projection_19	10000.00	root	cast(test.t.a)->Column#5, test.t.id
-  └─TableReader_16	10000.00	root	data:TableFullScan_15
-    └─TableFullScan_15	10000.00	cop[tikv]	table:t, keep order:true, stats:pseudo
-explain select group_concat(a, b) from t group by id;
-id	count	task	operator info
-StreamAgg_8	8000.00	root	group by:Column#7, funcs:group_concat(Column#5, Column#6, ",")->Column#4
-└─Projection_19	10000.00	root	cast(test.t.a)->Column#5, cast(test.t.b)->Column#6, test.t.id
-  └─TableReader_16	10000.00	root	data:TableFullScan_15
-    └─TableFullScan_15	10000.00	cop[tikv]	table:t, keep order:true, stats:pseudo
-=======
 └─Projection_18	10000.00	root	cast(test.t.a, var_string(20))->Column#5, test.t.id
   └─TableReader_15	10000.00	root	data:TableFullScan_14
     └─TableFullScan_14	10000.00	cop[tikv]	table:t, keep order:true, stats:pseudo
@@ -49,5 +38,4 @@
 └─Projection_18	10000.00	root	cast(test.t.a, var_string(20))->Column#5, cast(test.t.b, var_string(20))->Column#6, test.t.id
   └─TableReader_15	10000.00	root	data:TableFullScan_14
     └─TableFullScan_14	10000.00	cop[tikv]	table:t, keep order:true, stats:pseudo
->>>>>>> 3b0fbc67
 drop table t;