--- conflicted
+++ resolved
@@ -128,25 +128,6 @@
 Projection_13	424.00	root		test.st.id, test.dd.id, test.st.aid, test.st.cm, test.dd.dic, test.dd.ip, test.dd.t, test.st.p1, test.st.p2, test.st.p3, test.st.p4, test.st.p5, test.st.p6_md5, test.st.p7_md5, test.st.ext, test.st.t
 └─Limit_16	424.00	root		offset:0, count:2500
   └─HashAgg_19	424.00	root		group by:test.dd.dic, test.st.aid, funcs:firstrow(test.st.id)->test.st.id, funcs:firstrow(test.st.aid)->test.st.aid, funcs:firstrow(test.st.cm)->test.st.cm, funcs:firstrow(test.st.p1)->test.st.p1, funcs:firstrow(test.st.p2)->test.st.p2, funcs:firstrow(test.st.p3)->test.st.p3, funcs:firstrow(test.st.p4)->test.st.p4, funcs:firstrow(test.st.p5)->test.st.p5, funcs:firstrow(test.st.p6_md5)->test.st.p6_md5, funcs:firstrow(test.st.p7_md5)->test.st.p7_md5, funcs:firstrow(test.st.ext)->test.st.ext, funcs:firstrow(test.st.t)->test.st.t, funcs:firstrow(test.dd.id)->test.dd.id, funcs:firstrow(test.dd.dic)->test.dd.dic, funcs:firstrow(test.dd.ip)->test.dd.ip, funcs:firstrow(test.dd.t)->test.dd.t
-<<<<<<< HEAD
-<<<<<<< HEAD
-    └─HashJoin_28	424.00	root		inner join, equal:[eq(test.st.aid, test.dd.aid) eq(test.st.ip, test.dd.ip)], other cond:gt(test.dd.t, test.st.t)
-      ├─TableReader_31(Build)	424.00	root		data:Selection_30
-      │ └─Selection_30	424.00	cop[tikv]		eq(test.st.bm, 0), eq(test.st.pt, "android"), gt(test.st.t, 1478143908), not(isnull(test.st.ip))
-      │   └─TableRangeScan_29	1999.00	cop[tikv]	table:gad	range:[0,+inf], keep order:false
-      └─TableReader_38(Probe)	455.80	root		data:Selection_37
-        └─Selection_37	455.80	cop[tikv]		eq(test.dd.bm, 0), eq(test.dd.pt, "android"), gt(test.dd.t, 1478143908), not(isnull(test.dd.ip)), not(isnull(test.dd.t))
-          └─TableRangeScan_36	2000.00	cop[tikv]	table:dd	range:[0,+inf], keep order:false
-=======
-    └─HashJoin_33	424.00	root		inner join, equal:[eq(test.st.aid, test.dd.aid) eq(test.st.ip, test.dd.ip)], other cond:gt(test.dd.t, test.st.t)
-      ├─TableReader_36(Build)	424.00	root		data:Selection_35
-      │ └─Selection_35	424.00	cop[tikv]		eq(test.st.bm, 0), eq(test.st.pt, "android"), gt(test.st.t, 1478143908), not(isnull(test.st.ip))
-      │   └─TableRangeScan_34	1999.00	cop[tikv]	table:gad	range:[0,+inf], keep order:false
-      └─TableReader_43(Probe)	455.80	root		data:Selection_42
-        └─Selection_42	455.80	cop[tikv]		eq(test.dd.bm, 0), eq(test.dd.pt, "android"), gt(test.dd.t, 1478143908), not(isnull(test.dd.ip)), not(isnull(test.dd.t))
-          └─TableRangeScan_41	2000.00	cop[tikv]	table:dd	range:[0,+inf], keep order:false
->>>>>>> 38bbb0dd2... planner: ban (index) merge join heuristically when convert eq cond to other cond (#21138)
-=======
     └─HashJoin_30	424.00	root		inner join, equal:[eq(test.st.aid, test.dd.aid) eq(test.st.ip, test.dd.ip)], other cond:gt(test.dd.t, test.st.t)
       ├─TableReader_33(Build)	424.00	root		data:Selection_32
       │ └─Selection_32	424.00	cop[tikv]		eq(test.st.bm, 0), eq(test.st.pt, "android"), gt(test.st.t, 1478143908), not(isnull(test.st.ip))
@@ -154,29 +135,14 @@
       └─TableReader_40(Probe)	455.80	root		data:Selection_39
         └─Selection_39	455.80	cop[tikv]		eq(test.dd.bm, 0), eq(test.dd.pt, "android"), gt(test.dd.t, 1478143908), not(isnull(test.dd.ip)), not(isnull(test.dd.t))
           └─TableRangeScan_38	2000.00	cop[tikv]	table:dd	range:[0,+inf], keep order:false
->>>>>>> 6b938b8f
 explain select gad.id as gid,sdk.id as sid,gad.aid as aid,gad.cm as cm,sdk.dic as dic,sdk.ip as ip, sdk.t as t, gad.p1 as p1, gad.p2 as p2, gad.p3 as p3, gad.p4 as p4, gad.p5 as p5, gad.p6_md5 as p6, gad.p7_md5 as p7, gad.ext as ext from st gad join dd sdk on gad.aid = sdk.aid and gad.dic = sdk.mac and gad.t < sdk.t where gad.t > 1477971479 and gad.bm = 0 and gad.pt = 'ios' and gad.dit = 'mac' and sdk.t > 1477971479 and sdk.bm = 0 and sdk.pt = 'ios' limit 3000;
 id	estRows	task	access object	operator info
 Projection_10	170.34	root		test.st.id, test.dd.id, test.st.aid, test.st.cm, test.dd.dic, test.dd.ip, test.dd.t, test.st.p1, test.st.p2, test.st.p3, test.st.p4, test.st.p5, test.st.p6_md5, test.st.p7_md5, test.st.ext
 └─Limit_13	170.34	root		offset:0, count:3000
-<<<<<<< HEAD
-<<<<<<< HEAD
-  └─IndexJoin_18	170.34	root		inner join, inner:IndexLookUp_17, outer key:test.st.aid, inner key:test.dd.aid, other cond:eq(test.st.dic, test.dd.mac), lt(test.st.t, test.dd.t)
-    ├─TableReader_25(Build)	170.34	root		data:Selection_24
-    │ └─Selection_24	170.34	cop[tikv]		eq(test.st.bm, 0), eq(test.st.dit, "mac"), eq(test.st.pt, "ios"), gt(test.st.t, 1477971479), not(isnull(test.st.dic))
-    │   └─TableRangeScan_23	1999.00	cop[tikv]	table:gad	range:[0,+inf], keep order:false
-=======
-  └─IndexJoin_18	170.34	root		inner join, inner:IndexLookUp_17, outer key:test.st.aid, inner key:test.dd.aid, equal cond:eq(test.st.aid, test.dd.aid), eq(test.st.dic, test.dd.mac), other cond:lt(test.st.t, test.dd.t)
-    ├─TableReader_30(Build)	170.34	root		data:Selection_29
-    │ └─Selection_29	170.34	cop[tikv]		eq(test.st.bm, 0), eq(test.st.dit, "mac"), eq(test.st.pt, "ios"), gt(test.st.t, 1477971479), not(isnull(test.st.dic))
-    │   └─TableRangeScan_28	1999.00	cop[tikv]	table:gad	range:[0,+inf], keep order:false
->>>>>>> 38bbb0dd2... planner: ban (index) merge join heuristically when convert eq cond to other cond (#21138)
-=======
   └─IndexJoin_18	170.34	root		inner join, inner:IndexLookUp_17, outer key:test.st.aid, inner key:test.dd.aid, equal cond:eq(test.st.aid, test.dd.aid), eq(test.st.dic, test.dd.mac), other cond:lt(test.st.t, test.dd.t)
     ├─TableReader_27(Build)	170.34	root		data:Selection_26
     │ └─Selection_26	170.34	cop[tikv]		eq(test.st.bm, 0), eq(test.st.dit, "mac"), eq(test.st.pt, "ios"), gt(test.st.t, 1477971479), not(isnull(test.st.dic))
     │   └─TableRangeScan_25	1999.00	cop[tikv]	table:gad	range:[0,+inf], keep order:false
->>>>>>> 6b938b8f
     └─IndexLookUp_17(Probe)	1.00	root		
       ├─IndexRangeScan_14(Build)	3.93	cop[tikv]	table:sdk, index:aid(aid, dic)	range: decided by [eq(test.dd.aid, test.st.aid)], keep order:false
       └─Selection_16(Probe)	1.00	cop[tikv]		eq(test.dd.bm, 0), eq(test.dd.pt, "ios"), gt(test.dd.t, 1477971479), not(isnull(test.dd.mac)), not(isnull(test.dd.t))
