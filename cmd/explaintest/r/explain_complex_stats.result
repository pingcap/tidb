--- conflicted
+++ resolved
@@ -127,26 +127,26 @@
 Projection_13	424.00	root	test.gad.id, test.dd.id, test.gad.aid, test.gad.cm, test.dd.dic, test.dd.ip, test.dd.t, test.gad.p1, test.gad.p2, test.gad.p3, test.gad.p4, test.gad.p5, test.gad.p6_md5, test.gad.p7_md5, test.gad.ext, test.gad.t
 └─Limit_16	424.00	root	offset:0, count:2500
   └─HashAgg_19	424.00	root	group by:test.dd.dic, test.gad.aid, funcs:firstrow(test.gad.id), firstrow(test.gad.aid), firstrow(test.gad.cm), firstrow(test.gad.p1), firstrow(test.gad.p2), firstrow(test.gad.p3), firstrow(test.gad.p4), firstrow(test.gad.p5), firstrow(test.gad.p6_md5), firstrow(test.gad.p7_md5), firstrow(test.gad.ext), firstrow(test.gad.t), firstrow(test.dd.id), firstrow(test.dd.dic), firstrow(test.dd.ip), firstrow(test.dd.t)
-    └─IndexJoin_24	424.00	root	inner join, inner:IndexLookUp_23, outer key:test.gad.aid, inner key:test.dd.aid, other cond:eq(test.gad.ip, test.dd.ip), gt(test.dd.t, test.gad.t)
+    └─IndexMergeJoin_30	424.00	root	inner join, inner:IndexLookUp_28, outer key:test.gad.aid, inner key:test.dd.aid, other cond:eq(test.gad.ip, test.dd.ip), gt(test.dd.t, test.gad.t)
       ├─TableReader_35	424.00	root	data:Selection_34
       │ └─Selection_34	424.00	cop	eq(test.gad.bm, 0), eq(test.gad.pt, "android"), gt(test.gad.t, 1478143908), not(isnull(test.gad.ip))
       │   └─TableScan_33	1999.00	cop	table:gad, range:[0,+inf], keep order:false
-      └─IndexLookUp_23	0.23	root	
-        ├─IndexScan_20	1.00	cop	table:dd, index:aid, dic, range: decided by [eq(test.dd.aid, test.gad.aid)], keep order:false
-        └─Selection_22	0.23	cop	eq(test.dd.bm, 0), eq(test.dd.pt, "android"), gt(test.dd.t, 1478143908), not(isnull(test.dd.ip)), not(isnull(test.dd.t))
-          └─TableScan_21	1.00	cop	table:dd, keep order:false
+      └─IndexLookUp_28	0.23	root	
+        ├─IndexScan_25	1.00	cop	table:dd, index:aid, dic, range: decided by [eq(test.dd.aid, test.gad.aid)], keep order:true
+        └─Selection_27	0.23	cop	eq(test.dd.bm, 0), eq(test.dd.pt, "android"), gt(test.dd.t, 1478143908), not(isnull(test.dd.ip)), not(isnull(test.dd.t))
+          └─TableScan_26	1.00	cop	table:dd, keep order:true
 explain select gad.id as gid,sdk.id as sid,gad.aid as aid,gad.cm as cm,sdk.dic as dic,sdk.ip as ip, sdk.t as t, gad.p1 as p1, gad.p2 as p2, gad.p3 as p3, gad.p4 as p4, gad.p5 as p5, gad.p6_md5 as p6, gad.p7_md5 as p7, gad.ext as ext from st gad join dd sdk on gad.aid = sdk.aid and gad.dic = sdk.mac and gad.t < sdk.t where gad.t > 1477971479 and gad.bm = 0 and gad.pt = 'ios' and gad.dit = 'mac' and sdk.t > 1477971479 and sdk.bm = 0 and sdk.pt = 'ios' limit 3000;
 id	count	task	operator info
 Projection_10	170.34	root	test.gad.id, test.sdk.id, test.gad.aid, test.gad.cm, test.sdk.dic, test.sdk.ip, test.sdk.t, test.gad.p1, test.gad.p2, test.gad.p3, test.gad.p4, test.gad.p5, test.gad.p6_md5, test.gad.p7_md5, test.gad.ext
 └─Limit_13	170.34	root	offset:0, count:3000
-  └─IndexJoin_18	170.34	root	inner join, inner:IndexLookUp_17, outer key:test.gad.aid, inner key:test.sdk.aid, other cond:eq(test.gad.dic, test.sdk.mac), lt(test.gad.t, test.sdk.t)
+  └─IndexMergeJoin_24	170.34	root	inner join, inner:IndexLookUp_22, outer key:test.gad.aid, inner key:test.sdk.aid, other cond:eq(test.gad.dic, test.sdk.mac), lt(test.gad.t, test.sdk.t)
     ├─TableReader_29	170.34	root	data:Selection_28
     │ └─Selection_28	170.34	cop	eq(test.gad.bm, 0), eq(test.gad.dit, "mac"), eq(test.gad.pt, "ios"), gt(test.gad.t, 1477971479), not(isnull(test.gad.dic))
     │   └─TableScan_27	1999.00	cop	table:gad, range:[0,+inf], keep order:false
-    └─IndexLookUp_17	0.25	root	
-      ├─IndexScan_14	1.00	cop	table:sdk, index:aid, dic, range: decided by [eq(test.sdk.aid, test.gad.aid)], keep order:false
-      └─Selection_16	0.25	cop	eq(test.sdk.bm, 0), eq(test.sdk.pt, "ios"), gt(test.sdk.t, 1477971479), not(isnull(test.sdk.mac)), not(isnull(test.sdk.t))
-        └─TableScan_15	1.00	cop	table:sdk, keep order:false
+    └─IndexLookUp_22	0.25	root	
+      ├─IndexScan_19	1.00	cop	table:sdk, index:aid, dic, range: decided by [eq(test.sdk.aid, test.gad.aid)], keep order:true
+      └─Selection_21	0.25	cop	eq(test.sdk.bm, 0), eq(test.sdk.pt, "ios"), gt(test.sdk.t, 1477971479), not(isnull(test.sdk.mac)), not(isnull(test.sdk.t))
+        └─TableScan_20	1.00	cop	table:sdk, keep order:true
 explain SELECT cm, p1, p2, p3, p4, p5, p6_md5, p7_md5, count(1) as click_pv, count(DISTINCT ip) as click_ip FROM st WHERE (t between 1478188800 and 1478275200) and aid='cn.sbkcq' and pt='android' GROUP BY cm, p1, p2, p3, p4, p5, p6_md5, p7_md5;
 id	count	task	operator info
 Projection_5	39.28	root	test.st.cm, test.st.p1, test.st.p2, test.st.p3, test.st.p4, test.st.p5, test.st.p6_md5, test.st.p7_md5, 3_col_0, 3_col_1
@@ -159,20 +159,14 @@
 id	count	task	operator info
 Projection_10	428.32	root	test.dt.id, test.dt.aid, test.dt.pt, test.dt.dic, test.dt.cm, test.rr.gid, test.rr.acd, test.rr.t, test.dt.p1, test.dt.p2, test.dt.p3, test.dt.p4, test.dt.p5, test.dt.p6_md5, test.dt.p7_md5
 └─Limit_13	428.32	root	offset:0, count:2000
-  └─IndexJoin_19	428.32	root	inner join, inner:IndexLookUp_18, outer key:test.dt.aid, test.dt.dic, inner key:test.rr.aid, test.rr.dic
-<<<<<<< HEAD
-    ├─TableReader_54	428.32	root	data:Selection_53
-    │ └─Selection_53	428.32	cop	eq(test.dt.bm, 0), eq(test.dt.pt, "ios"), gt(test.dt.t, 1478185592), not(isnull(test.dt.dic))
-    │   └─TableScan_52	2000.00	cop	table:dt, range:[0,+inf], keep order:false
-=======
-    ├─TableReader_40	428.32	root	data:Selection_39
-    │ └─Selection_39	428.32	cop	eq(test.dt.bm, 0), eq(test.dt.pt, "ios"), gt(test.dt.t, 1478185592), not(isnull(test.dt.dic))
-    │   └─TableScan_38	2000.00	cop	table:dt, range:[0,+inf], keep order:false
->>>>>>> 9d71884e
-    └─IndexLookUp_18	0.48	root	
-      ├─IndexScan_15	1.00	cop	table:rr, index:aid, dic, range: decided by [eq(test.rr.aid, test.dt.aid) eq(test.rr.dic, test.dt.dic)], keep order:false
-      └─Selection_17	0.48	cop	eq(test.rr.pt, "ios"), gt(test.rr.t, 1478185592)
-        └─TableScan_16	1.00	cop	table:rr, keep order:false
+  └─IndexMergeJoin_25	428.32	root	inner join, inner:IndexLookUp_23, outer key:test.dt.aid, test.dt.dic, inner key:test.rr.aid, test.rr.dic
+    ├─TableReader_53	428.32	root	data:Selection_52
+    │ └─Selection_52	428.32	cop	eq(test.dt.bm, 0), eq(test.dt.pt, "ios"), gt(test.dt.t, 1478185592), not(isnull(test.dt.dic))
+    │   └─TableScan_51	2000.00	cop	table:dt, range:[0,+inf], keep order:false
+    └─IndexLookUp_23	0.48	root	
+      ├─IndexScan_20	1.00	cop	table:rr, index:aid, dic, range: decided by [eq(test.rr.aid, test.dt.aid) eq(test.rr.dic, test.dt.dic)], keep order:true
+      └─Selection_22	0.48	cop	eq(test.rr.pt, "ios"), gt(test.rr.t, 1478185592)
+        └─TableScan_21	1.00	cop	table:rr, keep order:true
 explain select pc,cr,count(DISTINCT uid) as pay_users,count(oid) as pay_times,sum(am) as am from pp where ps=2  and ppt>=1478188800 and ppt<1478275200  and pi in ('510017','520017') and uid in ('18089709','18090780') group by pc,cr;
 id	count	task	operator info
 Projection_5	207.86	root	test.pp.pc, test.pp.cr, 3_col_0, 3_col_1, 3_col_2
