--- conflicted
+++ resolved
@@ -160,25 +160,14 @@
 id	count	task	operator info
 Projection_10	428.32	root	Column#1, Column#2, Column#4, Column#5, Column#3, Column#24, Column#25, Column#26, Column#11, Column#12, Column#13, Column#14, Column#15, Column#16, Column#17
 └─Limit_13	428.32	root	offset:0, count:2000
-<<<<<<< HEAD
-  └─IndexMergeJoin_25	428.32	root	inner join, inner:IndexLookUp_23, outer key:Column#2, Column#5, inner key:Column#21, Column#23
-    ├─TableReader_42	428.32	root	data:Selection_41
-    │ └─Selection_41	428.32	cop[tikv]	eq(Column#18, 0), eq(Column#4, "ios"), gt(Column#9, 1478185592), not(isnull(Column#5))
-    │   └─TableScan_40	2000.00	cop[tikv]	table:dt, range:[0,+inf], keep order:false
-    └─IndexLookUp_23	0.48	root	
-      ├─IndexScan_20	1.00	cop[tikv]	table:rr, index:aid, dic, range: decided by [eq(Column#21, Column#2) eq(Column#23, Column#5)], keep order:true
-      └─Selection_22	0.48	cop[tikv]	eq(Column#22, "ios"), gt(Column#26, 1478185592)
-        └─TableScan_21	1.00	cop[tikv]	table:rr, keep order:false
-=======
   └─IndexJoin_19	428.32	root	inner join, inner:IndexLookUp_18, outer key:Column#2, Column#5, inner key:Column#21, Column#23
     ├─TableReader_43	428.32	root	data:Selection_42
-    │ └─Selection_42	428.32	cop	eq(Column#18, 0), eq(Column#4, "ios"), gt(Column#9, 1478185592), not(isnull(Column#5))
-    │   └─TableScan_41	2000.00	cop	table:dt, range:[0,+inf], keep order:false
+    │ └─Selection_42	428.32	cop[tikv]	eq(Column#18, 0), eq(Column#4, "ios"), gt(Column#9, 1478185592), not(isnull(Column#5))
+    │   └─TableScan_41	2000.00	cop[tikv]	table:dt, range:[0,+inf], keep order:false
     └─IndexLookUp_18	0.48	root	
-      ├─IndexScan_15	1.00	cop	table:rr, index:aid, dic, range: decided by [eq(Column#21, Column#2) eq(Column#23, Column#5)], keep order:false
-      └─Selection_17	0.48	cop	eq(Column#22, "ios"), gt(Column#26, 1478185592)
-        └─TableScan_16	1.00	cop	table:rr, keep order:false
->>>>>>> 003a7dfb
+      ├─IndexScan_15	1.00	cop[tikv]	table:rr, index:aid, dic, range: decided by [eq(Column#21, Column#2) eq(Column#23, Column#5)], keep order:false
+      └─Selection_17	0.48	cop[tikv]	eq(Column#22, "ios"), gt(Column#26, 1478185592)
+        └─TableScan_16	1.00	cop[tikv]	table:rr, keep order:false
 explain select pc,cr,count(DISTINCT uid) as pay_users,count(oid) as pay_times,sum(am) as am from pp where ps=2  and ppt>=1478188800 and ppt<1478275200  and pi in ('510017','520017') and uid in ('18089709','18090780') group by pc,cr;
 id	count	task	operator info
 Projection_5	207.86	root	Column#14, Column#16, Column#22, Column#23, Column#24
