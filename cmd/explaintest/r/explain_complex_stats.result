drop table if exists dt;
CREATE TABLE dt (
id int(11) unsigned NOT NULL,
aid varchar(32) NOT NULL comment '[[set=cn.sbkcq,us.sbkcq]]',
cm int(10) unsigned NOT NULL comment '[[range=1000,5000]]',
pt varchar(10) NOT NULL comment '[[set=android,ios]]',
dic varchar(64) DEFAULT NULL,
ip varchar(15) DEFAULT NULL,
ds date DEFAULT NULL comment '[[range=2016-01-01,2016-12-31]]',
ds2 varchar(13) DEFAULT NULL ,
t int(13) DEFAULT NULL comment '[[range=1477971470,1480000000]]',
ext varchar(550) DEFAULT NULL,
p1 varchar(64) DEFAULT NULL ,
p2 varchar(64) DEFAULT NULL,
p3 varchar(64) DEFAULT NULL,
p4 varchar(64) DEFAULT NULL,
p5 varchar(64) DEFAULT NULL,
p6_md5 varchar(32) DEFAULT NULL,
p7_md5 varchar(32) DEFAULT NULL,
bm tinyint(1) DEFAULT '0' comment '[[set=0,1]]',
bgm tinyint(1) DEFAULT '0' comment '[[set=0,1]]',
insert_date timestamp NOT NULL DEFAULT CURRENT_TIMESTAMP,
PRIMARY KEY (id),
UNIQUE KEY aid (aid,dic),
KEY ip (ip),
KEY cm (cm)
);
load stats 's/explain_complex_stats_dt.json';
drop table if exists st;
CREATE TABLE st (
id int(11) UNSIGNED NOT NULL,
pt varchar(10) NOT NULL comment '[[set=android,ios]]',
aid varchar(35) NOT NULL comment '[[set=cn.sbkcq,us.sbkcq]]',
cm int(10) NOT NULL comment '[[range=1000,5000]]',
ip varchar(15) DEFAULT NULL ,
dic varchar(64) DEFAULT NULL ,
dit varchar(5) DEFAULT NULL comment '[[set=win,mac,linux]]',
p1 varchar(64) DEFAULT NULL ,
p2 varchar(64) DEFAULT NULL,
p3 varchar(64) DEFAULT NULL,
p4 varchar(64) DEFAULT NULL,
p5 varchar(64) DEFAULT NULL,
p6_md5 varchar(32) DEFAULT NULL,
p7_md5 varchar(32) DEFAULT NULL,
ext varchar(550) DEFAULT NULL,
bm tinyint(1) DEFAULT '0' comment '[[set=0,1]]',
ds date NOT NULL ,
ds2 varchar(13) DEFAULT NULL ,
t int(13) NOT NULL comment '[[range=1477971470,1479144000]]',
PRIMARY KEY (id),
KEY t (t),
KEY icd (cm,ds)
);
load stats 's/explain_complex_stats_st.json';
drop table if exists dd;
CREATE TABLE dd (
id int(11) UNSIGNED NOT NULL,
aid varchar(35) NOT NULL comment '[[set=cn.sbkcq,us.sbkcq]]',
pt varchar(10) NOT NULL comment '[[set=android,ios]]',
dic varchar(64) NOT NULL,
dim varchar(32) NOT NULL ,
mac varchar(32) DEFAULT NULL ,
ip varchar(15) DEFAULT NULL ,
t int(13) DEFAULT NULL comment '[[range=1478143900,1478144000]]',
bm tinyint(1) DEFAULT '0' comment '[[set=0,1]]',
PRIMARY KEY (id),
UNIQUE KEY aid (aid,dic),
KEY ip (ip),
KEY pi (aid,dim),
KEY t (t)
);
load stats 's/explain_complex_stats_dd.json';
drop table if exists pp;
CREATE TABLE pp (
oid varchar(20) NOT NULL,
uid bigint(20) unsigned NOT NULL comment '[[set=18089709,18089710,18090780,18090781]]',
cid int(11) unsigned NOT NULL,
ppt int(11) NOT NULL DEFAULT '0' comment '[[range=1478188700,1478275300]]',
pdt int(11) DEFAULT '0',
am decimal(10,2) unsigned NOT NULL DEFAULT '0.00',
cc decimal(10,2) NOT NULL DEFAULT '0.00',
ps tinyint(1) NOT NULL comment '[[set=0,1,2]]',
tid varchar(200) DEFAULT NULL,
ppf varchar(50) NOT NULL comment '[[set=android,ios]]',
bs tinyint(1) NOT NULL DEFAULT '0' comment '[[set=0,1]]',
bex tinyint(1) NOT NULL DEFAULT '0' comment '[[set=0,1]]',
bu int(11) NOT NULL DEFAULT '0' comment '[[set=0,1]]',
pc char(10) NOT NULL DEFAULT 'CNY',
ui int(16) NOT NULL DEFAULT '1',
cr decimal(10,4) unsigned NOT NULL DEFAULT '1.0000',
pi int(11) unsigned NOT NULL comment '[[set=510017,520017,530017]]',
si int(11) unsigned NOT NULL,
bcc int(11) NOT NULL DEFAULT '0',
acc int(11) NOT NULL DEFAULT '0',
KEY oid (oid),
KEY uid (uid),
KEY ppt (ppt),
KEY pdt (pdt),
KEY cid (cid),
KEY ps (ps),
KEY sp (uid,pi)
);
load stats 's/explain_complex_stats_pp.json';
drop table if exists rr;
CREATE TABLE rr (
aid varchar(35) NOT NULL comment '[[set=cn.sbkcq,us.sbkcq]]',
pt varchar(10) NOT NULL comment '[[set=android,ios]]',
dic varchar(64) NOT NULL ,
gid varchar(42) NOT NULL ,
acd varchar(32) NOT NULL ,
t int(13) DEFAULT NULL comment '[[range=1478180000,1480275300]]',
bm tinyint(1) DEFAULT '0' comment '[[set=0,1]]',
PRIMARY KEY (aid,dic)
);
load stats 's/explain_complex_stats_rr.json';
explain SELECT ds, p1, p2, p3, p4, p5, p6_md5, p7_md5, count(dic) as install_device FROM dt use index (cm) WHERE (ds >= '2016-09-01') AND (ds <= '2016-11-03') AND (cm IN ('1062', '1086', '1423', '1424', '1425', '1426', '1427', '1428', '1429', '1430', '1431', '1432', '1433', '1434', '1435', '1436', '1437', '1438', '1439', '1440', '1441', '1442', '1443', '1444', '1445', '1446', '1447', '1448', '1449', '1450', '1451', '1452', '1488', '1489', '1490', '1491', '1492', '1493', '1494', '1495', '1496', '1497', '1550', '1551', '1552', '1553', '1554', '1555', '1556', '1557', '1558', '1559', '1597', '1598', '1599', '1600', '1601', '1602', '1603', '1604', '1605', '1606', '1607', '1608', '1609', '1610', '1611', '1612', '1613', '1614', '1615', '1616', '1623', '1624', '1625', '1626', '1627', '1628', '1629', '1630', '1631', '1632', '1709', '1719', '1720', '1843', '2813', '2814', '2815', '2816', '2817', '2818', '2819', '2820', '2821', '2822', '2823', '2824', '2825', '2826', '2827', '2828', '2829', '2830', '2831', '2832', '2833', '2834', '2835', '2836', '2837', '2838', '2839', '2840', '2841', '2842', '2843', '2844', '2845', '2846', '2847', '2848', '2849', '2850', '2851', '2852', '2853', '2854', '2855', '2856', '2857', '2858', '2859', '2860', '2861', '2862', '2863', '2864', '2865', '2866', '2867', '2868', '2869', '2870', '2871', '2872', '3139', '3140', '3141', '3142', '3143', '3144', '3145', '3146', '3147', '3148', '3149', '3150', '3151', '3152', '3153', '3154', '3155', '3156', '3157', '3158', '3386', '3387', '3388', '3389', '3390', '3391', '3392', '3393', '3394', '3395', '3664', '3665', '3666', '3667', '3668', '3670', '3671', '3672', '3673', '3674', '3676', '3677', '3678', '3679', '3680', '3681', '3682', '3683', '3684', '3685', '3686', '3687', '3688', '3689', '3690', '3691', '3692', '3693', '3694', '3695', '3696', '3697', '3698', '3699', '3700', '3701', '3702', '3703', '3704', '3705', '3706', '3707', '3708', '3709', '3710', '3711', '3712', '3713', '3714', '3715', '3960', '3961', '3962', '3963', '3964', '3965', '3966', '3967', '3968', '3978', '3979', '3980', '3981', '3982', '3983', '3984', '3985', '3986', '3987', '4208', '4209', '4210', '4211', '4212', '4304', '4305', '4306', '4307', '4308', '4866', '4867', '4868', '4869', '4870', '4871', '4872', '4873', '4874', '4875')) GROUP BY ds, p1, p2, p3, p4, p5, p6_md5, p7_md5 ORDER BY ds2 DESC;
id	count	task	operator info
Projection_7	21.40	root	test.dt.ds, test.dt.p1, test.dt.p2, test.dt.p3, test.dt.p4, test.dt.p5, test.dt.p6_md5, test.dt.p7_md5, install_device
└─Sort_8	21.40	root	test.dt.ds2:desc
  └─HashAgg_17	21.40	root	group by:col_10, col_11, col_12, col_13, col_14, col_15, col_16, col_17, funcs:count(col_0), firstrow(col_1), firstrow(col_2), firstrow(col_3), firstrow(col_4), firstrow(col_5), firstrow(col_6), firstrow(col_7), firstrow(col_8), firstrow(col_9)
    └─IndexLookUp_18	21.40	root	
      ├─IndexScan_14	128.32	cop	table:dt, index:cm, range:[1062,1062], [1086,1086], [1423,1423], [1424,1424], [1425,1425], [1426,1426], [1427,1427], [1428,1428], [1429,1429], [1430,1430], [1431,1431], [1432,1432], [1433,1433], [1434,1434], [1435,1435], [1436,1436], [1437,1437], [1438,1438], [1439,1439], [1440,1440], [1441,1441], [1442,1442], [1443,1443], [1444,1444], [1445,1445], [1446,1446], [1447,1447], [1448,1448], [1449,1449], [1450,1450], [1451,1451], [1452,1452], [1488,1488], [1489,1489], [1490,1490], [1491,1491], [1492,1492], [1493,1493], [1494,1494], [1495,1495], [1496,1496], [1497,1497], [1550,1550], [1551,1551], [1552,1552], [1553,1553], [1554,1554], [1555,1555], [1556,1556], [1557,1557], [1558,1558], [1559,1559], [1597,1597], [1598,1598], [1599,1599], [1600,1600], [1601,1601], [1602,1602], [1603,1603], [1604,1604], [1605,1605], [1606,1606], [1607,1607], [1608,1608], [1609,1609], [1610,1610], [1611,1611], [1612,1612], [1613,1613], [1614,1614], [1615,1615], [1616,1616], [1623,1623], [1624,1624], [1625,1625], [1626,1626], [1627,1627], [1628,1628], [1629,1629], [1630,1630], [1631,1631], [1632,1632], [1709,1709], [1719,1719], [1720,1720], [1843,1843], [2813,2813], [2814,2814], [2815,2815], [2816,2816], [2817,2817], [2818,2818], [2819,2819], [2820,2820], [2821,2821], [2822,2822], [2823,2823], [2824,2824], [2825,2825], [2826,2826], [2827,2827], [2828,2828], [2829,2829], [2830,2830], [2831,2831], [2832,2832], [2833,2833], [2834,2834], [2835,2835], [2836,2836], [2837,2837], [2838,2838], [2839,2839], [2840,2840], [2841,2841], [2842,2842], [2843,2843], [2844,2844], [2845,2845], [2846,2846], [2847,2847], [2848,2848], [2849,2849], [2850,2850], [2851,2851], [2852,2852], [2853,2853], [2854,2854], [2855,2855], [2856,2856], [2857,2857], [2858,2858], [2859,2859], [2860,2860], [2861,2861], [2862,2862], [2863,2863], [2864,2864], [2865,2865], [2866,2866], [2867,2867], [2868,2868], [2869,2869], [2870,2870], [2871,2871], [2872,2872], [3139,3139], [3140,3140], [3141,3141], [3142,3142], [3143,3143], [3144,3144], [3145,3145], [3146,3146], [3147,3147], [3148,3148], [3149,3149], [3150,3150], [3151,3151], [3152,3152], [3153,3153], [3154,3154], [3155,3155], [3156,3156], [3157,3157], [3158,3158], [3386,3386], [3387,3387], [3388,3388], [3389,3389], [3390,3390], [3391,3391], [3392,3392], [3393,3393], [3394,3394], [3395,3395], [3664,3664], [3665,3665], [3666,3666], [3667,3667], [3668,3668], [3670,3670], [3671,3671], [3672,3672], [3673,3673], [3674,3674], [3676,3676], [3677,3677], [3678,3678], [3679,3679], [3680,3680], [3681,3681], [3682,3682], [3683,3683], [3684,3684], [3685,3685], [3686,3686], [3687,3687], [3688,3688], [3689,3689], [3690,3690], [3691,3691], [3692,3692], [3693,3693], [3694,3694], [3695,3695], [3696,3696], [3697,3697], [3698,3698], [3699,3699], [3700,3700], [3701,3701], [3702,3702], [3703,3703], [3704,3704], [3705,3705], [3706,3706], [3707,3707], [3708,3708], [3709,3709], [3710,3710], [3711,3711], [3712,3712], [3713,3713], [3714,3714], [3715,3715], [3960,3960], [3961,3961], [3962,3962], [3963,3963], [3964,3964], [3965,3965], [3966,3966], [3967,3967], [3968,3968], [3978,3978], [3979,3979], [3980,3980], [3981,3981], [3982,3982], [3983,3983], [3984,3984], [3985,3985], [3986,3986], [3987,3987], [4208,4208], [4209,4209], [4210,4210], [4211,4211], [4212,4212], [4304,4304], [4305,4305], [4306,4306], [4307,4307], [4308,4308], [4866,4866], [4867,4867], [4868,4868], [4869,4869], [4870,4870], [4871,4871], [4872,4872], [4873,4873], [4874,4874], [4875,4875], keep order:false
      └─HashAgg_11	21.40	cop	group by:test.dt.ds, test.dt.p1, test.dt.p2, test.dt.p3, test.dt.p4, test.dt.p5, test.dt.p6_md5, test.dt.p7_md5, funcs:count(test.dt.dic), firstrow(test.dt.ds), firstrow(test.dt.ds2), firstrow(test.dt.p1), firstrow(test.dt.p2), firstrow(test.dt.p3), firstrow(test.dt.p4), firstrow(test.dt.p5), firstrow(test.dt.p6_md5), firstrow(test.dt.p7_md5)
        └─Selection_16	21.43	cop	ge(test.dt.ds, 2016-09-01 00:00:00.000000), le(test.dt.ds, 2016-11-03 00:00:00.000000)
          └─TableScan_15	128.32	cop	table:dt, keep order:false
explain select gad.id as gid,sdk.id as sid,gad.aid as aid,gad.cm as cm,sdk.dic as dic,sdk.ip as ip, sdk.t as t, gad.p1 as p1, gad.p2 as p2, gad.p3 as p3, gad.p4 as p4, gad.p5 as p5, gad.p6_md5 as p6, gad.p7_md5 as p7, gad.ext as ext, gad.t as gtime from st gad join (select id, aid, pt, dic, ip, t from dd where pt = 'android' and bm = 0 and t > 1478143908) sdk on  gad.aid = sdk.aid and gad.ip = sdk.ip and sdk.t > gad.t where gad.t > 1478143908 and gad.bm = 0 and gad.pt = 'android' group by gad.aid, sdk.dic limit 2500;
id	count	task	operator info
Projection_12	424.00	root	gad.id, test.dd.id, gad.aid, gad.cm, test.dd.dic, test.dd.ip, test.dd.t, gad.p1, gad.p2, gad.p3, gad.p4, gad.p5, gad.p6_md5, gad.p7_md5, gad.ext, gad.t
└─Limit_15	424.00	root	offset:0, count:2500
  └─HashAgg_18	424.00	root	group by:gad.aid, test.dd.dic, funcs:firstrow(gad.id), firstrow(gad.aid), firstrow(gad.cm), firstrow(gad.p1), firstrow(gad.p2), firstrow(gad.p3), firstrow(gad.p4), firstrow(gad.p5), firstrow(gad.p6_md5), firstrow(gad.p7_md5), firstrow(gad.ext), firstrow(gad.t), firstrow(test.dd.id), firstrow(test.dd.dic), firstrow(test.dd.ip), firstrow(test.dd.t)
    └─IndexJoin_23	424.00	root	inner join, inner:IndexLookUp_22, outer key:gad.aid, inner key:test.dd.aid, other cond:eq(gad.ip, test.dd.ip), gt(test.dd.t, gad.t)
      ├─TableReader_28	424.00	root	data:Selection_27
      │ └─Selection_27	424.00	cop	eq(gad.bm, 0), eq(gad.pt, "android"), gt(gad.t, 1478143908)
      │   └─TableScan_26	1999.00	cop	table:gad, range:[0,+inf], keep order:false
      └─IndexLookUp_22	455.80	root	
        ├─IndexScan_19	1.00	cop	table:dd, index:aid, dic, range: decided by [gad.aid gad.ip], keep order:false
        └─Selection_21	455.80	cop	eq(test.dd.bm, 0), eq(test.dd.pt, "android"), gt(test.dd.t, 1478143908)
          └─TableScan_20	1.00	cop	table:dd, keep order:false
explain select gad.id as gid,sdk.id as sid,gad.aid as aid,gad.cm as cm,sdk.dic as dic,sdk.ip as ip, sdk.t as t, gad.p1 as p1, gad.p2 as p2, gad.p3 as p3, gad.p4 as p4, gad.p5 as p5, gad.p6_md5 as p6, gad.p7_md5 as p7, gad.ext as ext from st gad join dd sdk on gad.aid = sdk.aid and gad.dic = sdk.mac and gad.t < sdk.t where gad.t > 1477971479 and gad.bm = 0 and gad.pt = 'ios' and gad.dit = 'mac' and sdk.t > 1477971479 and sdk.bm = 0 and sdk.pt = 'ios' limit 3000;
id	count	task	operator info
Projection_9	170.34	root	gad.id, sdk.id, gad.aid, gad.cm, sdk.dic, sdk.ip, sdk.t, gad.p1, gad.p2, gad.p3, gad.p4, gad.p5, gad.p6_md5, gad.p7_md5, gad.ext
└─Limit_12	170.34	root	offset:0, count:3000
  └─IndexJoin_17	170.34	root	inner join, inner:IndexLookUp_16, outer key:gad.aid, inner key:sdk.aid, other cond:eq(gad.dic, sdk.mac), lt(gad.t, sdk.t)
    ├─TableReader_22	170.34	root	data:Selection_21
    │ └─Selection_21	170.34	cop	eq(gad.bm, 0), eq(gad.dit, "mac"), eq(gad.pt, "ios"), gt(gad.t, 1477971479)
    │   └─TableScan_20	1999.00	cop	table:gad, range:[0,+inf], keep order:false
    └─IndexLookUp_16	509.04	root	
      ├─IndexScan_13	1.00	cop	table:sdk, index:aid, dic, range: decided by [gad.aid gad.dic], keep order:false
      └─Selection_15	509.04	cop	eq(sdk.bm, 0), eq(sdk.pt, "ios"), gt(sdk.t, 1477971479)
        └─TableScan_14	1.00	cop	table:dd, keep order:false
explain SELECT cm, p1, p2, p3, p4, p5, p6_md5, p7_md5, count(1) as click_pv, count(DISTINCT ip) as click_ip FROM st WHERE (t between 1478188800 and 1478275200) and aid='cn.sbkcq' and pt='android' GROUP BY cm, p1, p2, p3, p4, p5, p6_md5, p7_md5;
id	count	task	operator info
Projection_5	39.28	root	test.st.cm, test.st.p1, test.st.p2, test.st.p3, test.st.p4, test.st.p5, test.st.p6_md5, test.st.p7_md5, 3_col_0, 3_col_1
└─HashAgg_7	39.28	root	group by:test.st.cm, test.st.p1, test.st.p2, test.st.p3, test.st.p4, test.st.p5, test.st.p6_md5, test.st.p7_md5, funcs:count(1), count(distinct test.st.ip), firstrow(test.st.cm), firstrow(test.st.p1), firstrow(test.st.p2), firstrow(test.st.p3), firstrow(test.st.p4), firstrow(test.st.p5), firstrow(test.st.p6_md5), firstrow(test.st.p7_md5)
  └─IndexLookUp_16	39.38	root	
    ├─IndexScan_13	160.23	cop	table:st, index:t, range:[1478188800,1478275200], keep order:false
    └─Selection_15	39.38	cop	eq(test.st.aid, "cn.sbkcq"), eq(test.st.pt, "android")
      └─TableScan_14	160.23	cop	table:st, keep order:false
explain select dt.id as id, dt.aid as aid, dt.pt as pt, dt.dic as dic, dt.cm as cm, rr.gid as gid, rr.acd as acd, rr.t as t,dt.p1 as p1, dt.p2 as p2, dt.p3 as p3, dt.p4 as p4, dt.p5 as p5, dt.p6_md5 as p6, dt.p7_md5 as p7 from dt dt join rr rr on (rr.pt = 'ios' and rr.t > 1478185592 and dt.aid = rr.aid and dt.dic = rr.dic) where dt.pt = 'ios' and dt.t > 1478185592 and dt.bm = 0 limit 2000;
id	count	task	operator info
<<<<<<< HEAD
Projection_9	428.32	root	dt.id, dt.aid, dt.pt, dt.dic, dt.cm, rr.gid, rr.acd, rr.t, dt.p1, dt.p2, dt.p3, dt.p4, dt.p5, dt.p6_md5, dt.p7_md5
└─Limit_12	428.32	root	offset:0, count:2000
  └─IndexJoin_18	428.32	root	inner join, inner:IndexLookUp_17, outer key:dt.aid, dt.dic, inner key:rr.aid, rr.dic
    ├─TableReader_42	428.32	root	data:Selection_41
    │ └─Selection_41	428.32	cop	eq(dt.bm, 0), eq(dt.pt, "ios"), gt(dt.t, 1478185592)
=======
Projection_9	428.55	root	dt.id, dt.aid, dt.pt, dt.dic, dt.cm, rr.gid, rr.acd, rr.t, dt.p1, dt.p2, dt.p3, dt.p4, dt.p5, dt.p6_md5, dt.p7_md5
└─Limit_12	428.55	root	offset:0, count:2000
  └─IndexJoin_18	428.55	root	inner join, inner:IndexLookUp_17, outer key:dt.aid, dt.dic, inner key:rr.aid, rr.dic
    ├─TableReader_42	428.55	root	data:Selection_41
    │ └─Selection_41	428.55	cop	eq(dt.pt, "ios"), gt(dt.t, 1478185592), eq(dt.bm, 0)
>>>>>>> 0fa27a46
    │   └─TableScan_40	2000.00	cop	table:dt, range:[0,+inf], keep order:false
    └─IndexLookUp_17	970.00	root	
      ├─IndexScan_14	1.00	cop	table:rr, index:aid, dic, range: decided by [dt.aid dt.dic], keep order:false
      └─Selection_16	970.00	cop	eq(rr.pt, "ios"), gt(rr.t, 1478185592)
        └─TableScan_15	1.00	cop	table:rr, keep order:false
explain select pc,cr,count(DISTINCT uid) as pay_users,count(oid) as pay_times,sum(am) as am from pp where ps=2  and ppt>=1478188800 and ppt<1478275200  and pi in ('510017','520017') and uid in ('18089709','18090780') group by pc,cr;
id	count	task	operator info
Projection_5	207.86	root	test.pp.pc, test.pp.cr, 3_col_0, 3_col_1, 3_col_2
└─HashAgg_7	207.86	root	group by:test.pp.cr, test.pp.pc, funcs:count(distinct test.pp.uid), count(test.pp.oid), sum(test.pp.am), firstrow(test.pp.pc), firstrow(test.pp.cr)
  └─IndexLookUp_28	207.86	root	
    ├─IndexScan_22	627.00	cop	table:pp, index:ps, range:[2,2], keep order:false
    └─Selection_24	207.86	cop	ge(test.pp.ppt, 1478188800), in(test.pp.pi, 510017, 520017), in(test.pp.uid, 18089709, 18090780), lt(test.pp.ppt, 1478275200)
      └─TableScan_23	627.00	cop	table:pp, keep order:false
drop table if exists tbl_001;
CREATE TABLE tbl_001 (a int, b int);
load stats 's/explain_complex_stats_tbl_001.json';
drop table if exists tbl_002;
CREATE TABLE tbl_002 (a int, b int);
load stats 's/explain_complex_stats_tbl_002.json';
drop table if exists tbl_003;
CREATE TABLE tbl_003 (a int, b int);
load stats 's/explain_complex_stats_tbl_003.json';
drop table if exists tbl_004;
CREATE TABLE tbl_004 (a int, b int);
load stats 's/explain_complex_stats_tbl_004.json';
drop table if exists tbl_005;
CREATE TABLE tbl_005 (a int, b int);
load stats 's/explain_complex_stats_tbl_005.json';
drop table if exists tbl_006;
CREATE TABLE tbl_006 (a int, b int);
load stats 's/explain_complex_stats_tbl_006.json';
drop table if exists tbl_007;
CREATE TABLE tbl_007 (a int, b int);
load stats 's/explain_complex_stats_tbl_007.json';
drop table if exists tbl_008;
CREATE TABLE tbl_008 (a int, b int);
load stats 's/explain_complex_stats_tbl_008.json';
drop table if exists tbl_009;
CREATE TABLE tbl_009 (a int, b int);
load stats 's/explain_complex_stats_tbl_009.json';
explain select sum(a) from (select * from tbl_001 union all select * from tbl_002 union all select * from tbl_003 union all select * from tbl_004 union all select * from tbl_005 union all select * from tbl_006 union all select * from tbl_007 union all select * from tbl_008 union all select * from tbl_009) x group by b;
id	count	task	operator info
HashAgg_25	18000.00	root	group by:x.b, funcs:sum(x.a)
└─Union_26	18000.00	root	
  ├─TableReader_29	2000.00	root	data:TableScan_28
  │ └─TableScan_28	2000.00	cop	table:tbl_001, range:[-inf,+inf], keep order:false
  ├─TableReader_32	2000.00	root	data:TableScan_31
  │ └─TableScan_31	2000.00	cop	table:tbl_002, range:[-inf,+inf], keep order:false
  ├─TableReader_35	2000.00	root	data:TableScan_34
  │ └─TableScan_34	2000.00	cop	table:tbl_003, range:[-inf,+inf], keep order:false
  ├─TableReader_38	2000.00	root	data:TableScan_37
  │ └─TableScan_37	2000.00	cop	table:tbl_004, range:[-inf,+inf], keep order:false
  ├─TableReader_41	2000.00	root	data:TableScan_40
  │ └─TableScan_40	2000.00	cop	table:tbl_005, range:[-inf,+inf], keep order:false
  ├─TableReader_44	2000.00	root	data:TableScan_43
  │ └─TableScan_43	2000.00	cop	table:tbl_006, range:[-inf,+inf], keep order:false
  ├─TableReader_47	2000.00	root	data:TableScan_46
  │ └─TableScan_46	2000.00	cop	table:tbl_007, range:[-inf,+inf], keep order:false
  ├─TableReader_50	2000.00	root	data:TableScan_49
  │ └─TableScan_49	2000.00	cop	table:tbl_008, range:[-inf,+inf], keep order:false
  └─TableReader_53	2000.00	root	data:TableScan_52
    └─TableScan_52	2000.00	cop	table:tbl_009, range:[-inf,+inf], keep order:false<|MERGE_RESOLUTION|>--- conflicted
+++ resolved
@@ -158,19 +158,11 @@
       └─TableScan_14	160.23	cop	table:st, keep order:false
 explain select dt.id as id, dt.aid as aid, dt.pt as pt, dt.dic as dic, dt.cm as cm, rr.gid as gid, rr.acd as acd, rr.t as t,dt.p1 as p1, dt.p2 as p2, dt.p3 as p3, dt.p4 as p4, dt.p5 as p5, dt.p6_md5 as p6, dt.p7_md5 as p7 from dt dt join rr rr on (rr.pt = 'ios' and rr.t > 1478185592 and dt.aid = rr.aid and dt.dic = rr.dic) where dt.pt = 'ios' and dt.t > 1478185592 and dt.bm = 0 limit 2000;
 id	count	task	operator info
-<<<<<<< HEAD
-Projection_9	428.32	root	dt.id, dt.aid, dt.pt, dt.dic, dt.cm, rr.gid, rr.acd, rr.t, dt.p1, dt.p2, dt.p3, dt.p4, dt.p5, dt.p6_md5, dt.p7_md5
-└─Limit_12	428.32	root	offset:0, count:2000
-  └─IndexJoin_18	428.32	root	inner join, inner:IndexLookUp_17, outer key:dt.aid, dt.dic, inner key:rr.aid, rr.dic
-    ├─TableReader_42	428.32	root	data:Selection_41
-    │ └─Selection_41	428.32	cop	eq(dt.bm, 0), eq(dt.pt, "ios"), gt(dt.t, 1478185592)
-=======
 Projection_9	428.55	root	dt.id, dt.aid, dt.pt, dt.dic, dt.cm, rr.gid, rr.acd, rr.t, dt.p1, dt.p2, dt.p3, dt.p4, dt.p5, dt.p6_md5, dt.p7_md5
 └─Limit_12	428.55	root	offset:0, count:2000
   └─IndexJoin_18	428.55	root	inner join, inner:IndexLookUp_17, outer key:dt.aid, dt.dic, inner key:rr.aid, rr.dic
     ├─TableReader_42	428.55	root	data:Selection_41
-    │ └─Selection_41	428.55	cop	eq(dt.pt, "ios"), gt(dt.t, 1478185592), eq(dt.bm, 0)
->>>>>>> 0fa27a46
+    │ └─Selection_41	428.55	cop	eq(dt.bm, 0), eq(dt.pt, "ios"), gt(dt.t, 1478185592)
     │   └─TableScan_40	2000.00	cop	table:dt, range:[0,+inf], keep order:false
     └─IndexLookUp_17	970.00	root	
       ├─IndexScan_14	1.00	cop	table:rr, index:aid, dic, range: decided by [dt.aid dt.dic], keep order:false
