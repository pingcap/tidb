drop table if exists dt;
CREATE TABLE dt (
id int(11) unsigned NOT NULL,
aid varchar(32) NOT NULL comment '[[set=cn.sbkcq,us.sbkcq]]',
cm int(10) unsigned NOT NULL comment '[[range=1000,5000]]',
pt varchar(10) NOT NULL comment '[[set=android,ios]]',
dic varchar(64) DEFAULT NULL,
ip varchar(15) DEFAULT NULL,
ds date DEFAULT NULL comment '[[range=2016-01-01,2016-12-31]]',
ds2 varchar(13) DEFAULT NULL ,
t int(13) DEFAULT NULL comment '[[range=1477971470,1480000000]]',
ext varchar(550) DEFAULT NULL,
p1 varchar(64) DEFAULT NULL ,
p2 varchar(64) DEFAULT NULL,
p3 varchar(64) DEFAULT NULL,
p4 varchar(64) DEFAULT NULL,
p5 varchar(64) DEFAULT NULL,
p6_md5 varchar(32) DEFAULT NULL,
p7_md5 varchar(32) DEFAULT NULL,
bm tinyint(1) DEFAULT '0' comment '[[set=0,1]]',
bgm tinyint(1) DEFAULT '0' comment '[[set=0,1]]',
insert_date timestamp NOT NULL DEFAULT CURRENT_TIMESTAMP,
PRIMARY KEY (id),
UNIQUE KEY aid (aid,dic),
KEY ip (ip),
KEY cm (cm)
);
load stats 's/explain_complex_stats_dt.json';
drop table if exists st;
CREATE TABLE st (
id int(11) UNSIGNED NOT NULL,
pt varchar(10) NOT NULL comment '[[set=android,ios]]',
aid varchar(35) NOT NULL comment '[[set=cn.sbkcq,us.sbkcq]]',
cm int(10) NOT NULL comment '[[range=1000,5000]]',
ip varchar(15) DEFAULT NULL ,
dic varchar(64) DEFAULT NULL ,
dit varchar(5) DEFAULT NULL comment '[[set=win,mac,linux]]',
p1 varchar(64) DEFAULT NULL ,
p2 varchar(64) DEFAULT NULL,
p3 varchar(64) DEFAULT NULL,
p4 varchar(64) DEFAULT NULL,
p5 varchar(64) DEFAULT NULL,
p6_md5 varchar(32) DEFAULT NULL,
p7_md5 varchar(32) DEFAULT NULL,
ext varchar(550) DEFAULT NULL,
bm tinyint(1) DEFAULT '0' comment '[[set=0,1]]',
ds date NOT NULL ,
ds2 varchar(13) DEFAULT NULL ,
t int(13) NOT NULL comment '[[range=1477971470,1479144000]]',
PRIMARY KEY (id),
KEY t (t),
KEY icd (cm,ds)
);
load stats 's/explain_complex_stats_st.json';
drop table if exists dd;
CREATE TABLE dd (
id int(11) UNSIGNED NOT NULL,
aid varchar(35) NOT NULL comment '[[set=cn.sbkcq,us.sbkcq]]',
pt varchar(10) NOT NULL comment '[[set=android,ios]]',
dic varchar(64) NOT NULL,
dim varchar(32) NOT NULL ,
mac varchar(32) DEFAULT NULL ,
ip varchar(15) DEFAULT NULL ,
t int(13) DEFAULT NULL comment '[[range=1478143900,1478144000]]',
bm tinyint(1) DEFAULT '0' comment '[[set=0,1]]',
PRIMARY KEY (id),
UNIQUE KEY aid (aid,dic),
KEY ip (ip),
KEY pi (aid,dim),
KEY t (t)
);
load stats 's/explain_complex_stats_dd.json';
drop table if exists pp;
CREATE TABLE pp (
oid varchar(20) NOT NULL,
uid bigint(20) unsigned NOT NULL comment '[[set=18089709,18089710,18090780,18090781]]',
cid int(11) unsigned NOT NULL,
ppt int(11) NOT NULL DEFAULT '0' comment '[[range=1478188700,1478275300]]',
pdt int(11) DEFAULT '0',
am decimal(10,2) unsigned NOT NULL DEFAULT '0.00',
cc decimal(10,2) NOT NULL DEFAULT '0.00',
ps tinyint(1) NOT NULL comment '[[set=0,1,2]]',
tid varchar(200) DEFAULT NULL,
ppf varchar(50) NOT NULL comment '[[set=android,ios]]',
bs tinyint(1) NOT NULL DEFAULT '0' comment '[[set=0,1]]',
bex tinyint(1) NOT NULL DEFAULT '0' comment '[[set=0,1]]',
bu int(11) NOT NULL DEFAULT '0' comment '[[set=0,1]]',
pc char(10) NOT NULL DEFAULT 'CNY',
ui int(16) NOT NULL DEFAULT '1',
cr decimal(10,4) unsigned NOT NULL DEFAULT '1.0000',
pi int(11) unsigned NOT NULL comment '[[set=510017,520017,530017]]',
si int(11) unsigned NOT NULL,
bcc int(11) NOT NULL DEFAULT '0',
acc int(11) NOT NULL DEFAULT '0',
KEY oid (oid),
KEY uid (uid),
KEY ppt (ppt),
KEY pdt (pdt),
KEY cid (cid),
KEY ps (ps),
KEY sp (uid,pi)
);
load stats 's/explain_complex_stats_pp.json';
drop table if exists rr;
CREATE TABLE rr (
aid varchar(35) NOT NULL comment '[[set=cn.sbkcq,us.sbkcq]]',
pt varchar(10) NOT NULL comment '[[set=android,ios]]',
dic varchar(64) NOT NULL ,
gid varchar(42) NOT NULL ,
acd varchar(32) NOT NULL ,
t int(13) DEFAULT NULL comment '[[range=1478180000,1480275300]]',
bm tinyint(1) DEFAULT '0' comment '[[set=0,1]]',
PRIMARY KEY (aid,dic)
);
load stats 's/explain_complex_stats_rr.json';
explain SELECT ds, p1, p2, p3, p4, p5, p6_md5, p7_md5, count(dic) as install_device FROM dt use index (cm) WHERE (ds >= '2016-09-01') AND (ds <= '2016-11-03') AND (cm IN ('1062', '1086', '1423', '1424', '1425', '1426', '1427', '1428', '1429', '1430', '1431', '1432', '1433', '1434', '1435', '1436', '1437', '1438', '1439', '1440', '1441', '1442', '1443', '1444', '1445', '1446', '1447', '1448', '1449', '1450', '1451', '1452', '1488', '1489', '1490', '1491', '1492', '1493', '1494', '1495', '1496', '1497', '1550', '1551', '1552', '1553', '1554', '1555', '1556', '1557', '1558', '1559', '1597', '1598', '1599', '1600', '1601', '1602', '1603', '1604', '1605', '1606', '1607', '1608', '1609', '1610', '1611', '1612', '1613', '1614', '1615', '1616', '1623', '1624', '1625', '1626', '1627', '1628', '1629', '1630', '1631', '1632', '1709', '1719', '1720', '1843', '2813', '2814', '2815', '2816', '2817', '2818', '2819', '2820', '2821', '2822', '2823', '2824', '2825', '2826', '2827', '2828', '2829', '2830', '2831', '2832', '2833', '2834', '2835', '2836', '2837', '2838', '2839', '2840', '2841', '2842', '2843', '2844', '2845', '2846', '2847', '2848', '2849', '2850', '2851', '2852', '2853', '2854', '2855', '2856', '2857', '2858', '2859', '2860', '2861', '2862', '2863', '2864', '2865', '2866', '2867', '2868', '2869', '2870', '2871', '2872', '3139', '3140', '3141', '3142', '3143', '3144', '3145', '3146', '3147', '3148', '3149', '3150', '3151', '3152', '3153', '3154', '3155', '3156', '3157', '3158', '3386', '3387', '3388', '3389', '3390', '3391', '3392', '3393', '3394', '3395', '3664', '3665', '3666', '3667', '3668', '3670', '3671', '3672', '3673', '3674', '3676', '3677', '3678', '3679', '3680', '3681', '3682', '3683', '3684', '3685', '3686', '3687', '3688', '3689', '3690', '3691', '3692', '3693', '3694', '3695', '3696', '3697', '3698', '3699', '3700', '3701', '3702', '3703', '3704', '3705', '3706', '3707', '3708', '3709', '3710', '3711', '3712', '3713', '3714', '3715', '3960', '3961', '3962', '3963', '3964', '3965', '3966', '3967', '3968', '3978', '3979', '3980', '3981', '3982', '3983', '3984', '3985', '3986', '3987', '4208', '4209', '4210', '4211', '4212', '4304', '4305', '4306', '4307', '4308', '4866', '4867', '4868', '4869', '4870', '4871', '4872', '4873', '4874', '4875')) GROUP BY ds, p1, p2, p3, p4, p5, p6_md5, p7_md5 ORDER BY ds2 DESC;
id	count	task	operator info
Projection_7	21.53	root	test.dt.ds, test.dt.p1, test.dt.p2, test.dt.p3, test.dt.p4, test.dt.p5, test.dt.p6_md5, test.dt.p7_md5, Column#21
└─Sort_8	21.53	root	test.dt.ds2:desc
  └─HashAgg_16	21.53	root	group by:test.dt.ds, test.dt.p1, test.dt.p2, test.dt.p3, test.dt.p4, test.dt.p5, test.dt.p6_md5, test.dt.p7_md5, funcs:count(Column#32)->Column#21, funcs:firstrow(test.dt.ds)->test.dt.ds, funcs:firstrow(Column#34)->test.dt.ds2, funcs:firstrow(test.dt.p1)->test.dt.p1, funcs:firstrow(test.dt.p2)->test.dt.p2, funcs:firstrow(test.dt.p3)->test.dt.p3, funcs:firstrow(test.dt.p4)->test.dt.p4, funcs:firstrow(test.dt.p5)->test.dt.p5, funcs:firstrow(test.dt.p6_md5)->test.dt.p6_md5, funcs:firstrow(test.dt.p7_md5)->test.dt.p7_md5
    └─IndexLookUp_17	21.53	root	
      ├─IndexScan_13	128.32	cop[tikv]	table:dt, index:cm, range:[1062,1062], [1086,1086], [1423,1423], [1424,1424], [1425,1425], [1426,1426], [1427,1427], [1428,1428], [1429,1429], [1430,1430], [1431,1431], [1432,1432], [1433,1433], [1434,1434], [1435,1435], [1436,1436], [1437,1437], [1438,1438], [1439,1439], [1440,1440], [1441,1441], [1442,1442], [1443,1443], [1444,1444], [1445,1445], [1446,1446], [1447,1447], [1448,1448], [1449,1449], [1450,1450], [1451,1451], [1452,1452], [1488,1488], [1489,1489], [1490,1490], [1491,1491], [1492,1492], [1493,1493], [1494,1494], [1495,1495], [1496,1496], [1497,1497], [1550,1550], [1551,1551], [1552,1552], [1553,1553], [1554,1554], [1555,1555], [1556,1556], [1557,1557], [1558,1558], [1559,1559], [1597,1597], [1598,1598], [1599,1599], [1600,1600], [1601,1601], [1602,1602], [1603,1603], [1604,1604], [1605,1605], [1606,1606], [1607,1607], [1608,1608], [1609,1609], [1610,1610], [1611,1611], [1612,1612], [1613,1613], [1614,1614], [1615,1615], [1616,1616], [1623,1623], [1624,1624], [1625,1625], [1626,1626], [1627,1627], [1628,1628], [1629,1629], [1630,1630], [1631,1631], [1632,1632], [1709,1709], [1719,1719], [1720,1720], [1843,1843], [2813,2813], [2814,2814], [2815,2815], [2816,2816], [2817,2817], [2818,2818], [2819,2819], [2820,2820], [2821,2821], [2822,2822], [2823,2823], [2824,2824], [2825,2825], [2826,2826], [2827,2827], [2828,2828], [2829,2829], [2830,2830], [2831,2831], [2832,2832], [2833,2833], [2834,2834], [2835,2835], [2836,2836], [2837,2837], [2838,2838], [2839,2839], [2840,2840], [2841,2841], [2842,2842], [2843,2843], [2844,2844], [2845,2845], [2846,2846], [2847,2847], [2848,2848], [2849,2849], [2850,2850], [2851,2851], [2852,2852], [2853,2853], [2854,2854], [2855,2855], [2856,2856], [2857,2857], [2858,2858], [2859,2859], [2860,2860], [2861,2861], [2862,2862], [2863,2863], [2864,2864], [2865,2865], [2866,2866], [2867,2867], [2868,2868], [2869,2869], [2870,2870], [2871,2871], [2872,2872], [3139,3139], [3140,3140], [3141,3141], [3142,3142], [3143,3143], [3144,3144], [3145,3145], [3146,3146], [3147,3147], [3148,3148], [3149,3149], [3150,3150], [3151,3151], [3152,3152], [3153,3153], [3154,3154], [3155,3155], [3156,3156], [3157,3157], [3158,3158], [3386,3386], [3387,3387], [3388,3388], [3389,3389], [3390,3390], [3391,3391], [3392,3392], [3393,3393], [3394,3394], [3395,3395], [3664,3664], [3665,3665], [3666,3666], [3667,3667], [3668,3668], [3670,3670], [3671,3671], [3672,3672], [3673,3673], [3674,3674], [3676,3676], [3677,3677], [3678,3678], [3679,3679], [3680,3680], [3681,3681], [3682,3682], [3683,3683], [3684,3684], [3685,3685], [3686,3686], [3687,3687], [3688,3688], [3689,3689], [3690,3690], [3691,3691], [3692,3692], [3693,3693], [3694,3694], [3695,3695], [3696,3696], [3697,3697], [3698,3698], [3699,3699], [3700,3700], [3701,3701], [3702,3702], [3703,3703], [3704,3704], [3705,3705], [3706,3706], [3707,3707], [3708,3708], [3709,3709], [3710,3710], [3711,3711], [3712,3712], [3713,3713], [3714,3714], [3715,3715], [3960,3960], [3961,3961], [3962,3962], [3963,3963], [3964,3964], [3965,3965], [3966,3966], [3967,3967], [3968,3968], [3978,3978], [3979,3979], [3980,3980], [3981,3981], [3982,3982], [3983,3983], [3984,3984], [3985,3985], [3986,3986], [3987,3987], [4208,4208], [4209,4209], [4210,4210], [4211,4211], [4212,4212], [4304,4304], [4305,4305], [4306,4306], [4307,4307], [4308,4308], [4866,4866], [4867,4867], [4868,4868], [4869,4869], [4870,4870], [4871,4871], [4872,4872], [4873,4873], [4874,4874], [4875,4875], keep order:false
      └─HashAgg_11	21.53	cop[tikv]	group by:test.dt.ds, test.dt.p1, test.dt.p2, test.dt.p3, test.dt.p4, test.dt.p5, test.dt.p6_md5, test.dt.p7_md5, funcs:count(test.dt.dic)->Column#32, funcs:firstrow(test.dt.ds2)->Column#34
        └─Selection_15	21.56	cop[tikv]	ge(test.dt.ds, 2016-09-01 00:00:00.000000), le(test.dt.ds, 2016-11-03 00:00:00.000000)
          └─TableScan_14	128.32	cop[tikv]	table:dt, keep order:false
explain select gad.id as gid,sdk.id as sid,gad.aid as aid,gad.cm as cm,sdk.dic as dic,sdk.ip as ip, sdk.t as t, gad.p1 as p1, gad.p2 as p2, gad.p3 as p3, gad.p4 as p4, gad.p5 as p5, gad.p6_md5 as p6, gad.p7_md5 as p7, gad.ext as ext, gad.t as gtime from st gad join (select id, aid, pt, dic, ip, t from dd where pt = 'android' and bm = 0 and t > 1478143908) sdk on  gad.aid = sdk.aid and gad.ip = sdk.ip and sdk.t > gad.t where gad.t > 1478143908 and gad.bm = 0 and gad.pt = 'android' group by gad.aid, sdk.dic limit 2500;
id	count	task	operator info
Projection_13	424.00	root	test.st.id, test.dd.id, test.st.aid, test.st.cm, test.dd.dic, test.dd.ip, test.dd.t, test.st.p1, test.st.p2, test.st.p3, test.st.p4, test.st.p5, test.st.p6_md5, test.st.p7_md5, test.st.ext, test.st.t
└─Limit_16	424.00	root	offset:0, count:2500
  └─HashAgg_19	424.00	root	group by:test.dd.dic, test.st.aid, funcs:firstrow(test.st.id)->test.st.id, funcs:firstrow(test.st.aid)->test.st.aid, funcs:firstrow(test.st.cm)->test.st.cm, funcs:firstrow(test.st.p1)->test.st.p1, funcs:firstrow(test.st.p2)->test.st.p2, funcs:firstrow(test.st.p3)->test.st.p3, funcs:firstrow(test.st.p4)->test.st.p4, funcs:firstrow(test.st.p5)->test.st.p5, funcs:firstrow(test.st.p6_md5)->test.st.p6_md5, funcs:firstrow(test.st.p7_md5)->test.st.p7_md5, funcs:firstrow(test.st.ext)->test.st.ext, funcs:firstrow(test.st.t)->test.st.t, funcs:firstrow(test.dd.id)->test.dd.id, funcs:firstrow(test.dd.dic)->test.dd.dic, funcs:firstrow(test.dd.ip)->test.dd.ip, funcs:firstrow(test.dd.t)->test.dd.t
    └─IndexMergeJoin_30	424.00	root	inner join, inner:IndexLookUp_28, outer key:test.st.aid, inner key:test.dd.aid, other cond:eq(test.st.ip, test.dd.ip), gt(test.dd.t, test.st.t)
      ├─TableReader_37	424.00	root	data:Selection_36
      │ └─Selection_36	424.00	cop[tikv]	eq(test.st.bm, 0), eq(test.st.pt, "android"), gt(test.st.t, 1478143908), not(isnull(test.st.ip))
      │   └─TableScan_35	1999.00	cop[tikv]	table:gad, range:[0,+inf], keep order:false
      └─IndexLookUp_28	1.00	root	
        ├─IndexScan_25	1.00	cop[tikv]	table:dd, index:aid, dic, range: decided by [eq(test.dd.aid, test.st.aid)], keep order:true
        └─Selection_27	1.00	cop[tikv]	eq(test.dd.bm, 0), eq(test.dd.pt, "android"), gt(test.dd.t, 1478143908), not(isnull(test.dd.ip)), not(isnull(test.dd.t))
          └─TableScan_26	1.00	cop[tikv]	table:dd, keep order:false
explain select gad.id as gid,sdk.id as sid,gad.aid as aid,gad.cm as cm,sdk.dic as dic,sdk.ip as ip, sdk.t as t, gad.p1 as p1, gad.p2 as p2, gad.p3 as p3, gad.p4 as p4, gad.p5 as p5, gad.p6_md5 as p6, gad.p7_md5 as p7, gad.ext as ext from st gad join dd sdk on gad.aid = sdk.aid and gad.dic = sdk.mac and gad.t < sdk.t where gad.t > 1477971479 and gad.bm = 0 and gad.pt = 'ios' and gad.dit = 'mac' and sdk.t > 1477971479 and sdk.bm = 0 and sdk.pt = 'ios' limit 3000;
id	count	task	operator info
Projection_10	170.34	root	test.st.id, test.dd.id, test.st.aid, test.st.cm, test.dd.dic, test.dd.ip, test.dd.t, test.st.p1, test.st.p2, test.st.p3, test.st.p4, test.st.p5, test.st.p6_md5, test.st.p7_md5, test.st.ext
└─Limit_13	170.34	root	offset:0, count:3000
  └─IndexMergeJoin_24	170.34	root	inner join, inner:IndexLookUp_22, outer key:test.st.aid, inner key:test.dd.aid, other cond:eq(test.st.dic, test.dd.mac), lt(test.st.t, test.dd.t)
    ├─TableReader_31	170.34	root	data:Selection_30
    │ └─Selection_30	170.34	cop[tikv]	eq(test.st.bm, 0), eq(test.st.dit, "mac"), eq(test.st.pt, "ios"), gt(test.st.t, 1477971479), not(isnull(test.st.dic))
    │   └─TableScan_29	1999.00	cop[tikv]	table:gad, range:[0,+inf], keep order:false
    └─IndexLookUp_22	1.00	root	
      ├─IndexScan_19	1.00	cop[tikv]	table:sdk, index:aid, dic, range: decided by [eq(test.dd.aid, test.st.aid)], keep order:true
      └─Selection_21	1.00	cop[tikv]	eq(test.dd.bm, 0), eq(test.dd.pt, "ios"), gt(test.dd.t, 1477971479), not(isnull(test.dd.mac)), not(isnull(test.dd.t))
        └─TableScan_20	1.00	cop[tikv]	table:sdk, keep order:false
explain SELECT cm, p1, p2, p3, p4, p5, p6_md5, p7_md5, count(1) as click_pv, count(DISTINCT ip) as click_ip FROM st WHERE (t between 1478188800 and 1478275200) and aid='cn.sbkcq' and pt='android' GROUP BY cm, p1, p2, p3, p4, p5, p6_md5, p7_md5;
id	count	task	operator info
Projection_5	39.28	root	test.st.cm, test.st.p1, test.st.p2, test.st.p3, test.st.p4, test.st.p5, test.st.p6_md5, test.st.p7_md5, Column#20, Column#21
└─HashAgg_7	39.28	root	group by:test.st.cm, test.st.p1, test.st.p2, test.st.p3, test.st.p4, test.st.p5, test.st.p6_md5, test.st.p7_md5, funcs:count(1)->Column#20, funcs:count(distinct test.st.ip)->Column#21, funcs:firstrow(test.st.cm)->test.st.cm, funcs:firstrow(test.st.p1)->test.st.p1, funcs:firstrow(test.st.p2)->test.st.p2, funcs:firstrow(test.st.p3)->test.st.p3, funcs:firstrow(test.st.p4)->test.st.p4, funcs:firstrow(test.st.p5)->test.st.p5, funcs:firstrow(test.st.p6_md5)->test.st.p6_md5, funcs:firstrow(test.st.p7_md5)->test.st.p7_md5
  └─IndexLookUp_15	39.38	root	
    ├─IndexScan_12	160.23	cop[tikv]	table:st, index:t, range:[1478188800,1478275200], keep order:false
    └─Selection_14	39.38	cop[tikv]	eq(test.st.aid, "cn.sbkcq"), eq(test.st.pt, "android")
      └─TableScan_13	160.23	cop[tikv]	table:st, keep order:false
explain select dt.id as id, dt.aid as aid, dt.pt as pt, dt.dic as dic, dt.cm as cm, rr.gid as gid, rr.acd as acd, rr.t as t,dt.p1 as p1, dt.p2 as p2, dt.p3 as p3, dt.p4 as p4, dt.p5 as p5, dt.p6_md5 as p6, dt.p7_md5 as p7 from dt dt join rr rr on (rr.pt = 'ios' and rr.t > 1478185592 and dt.aid = rr.aid and dt.dic = rr.dic) where dt.pt = 'ios' and dt.t > 1478185592 and dt.bm = 0 limit 2000;
id	count	task	operator info
Projection_10	428.32	root	test.dt.id, test.dt.aid, test.dt.pt, test.dt.dic, test.dt.cm, test.rr.gid, test.rr.acd, test.rr.t, test.dt.p1, test.dt.p2, test.dt.p3, test.dt.p4, test.dt.p5, test.dt.p6_md5, test.dt.p7_md5
└─Limit_13	428.32	root	offset:0, count:2000
<<<<<<< HEAD
  └─IndexMergeJoin_26	428.32	root	inner join, inner:Projection_24, outer key:test.dt.aid, test.dt.dic, inner key:test.rr.aid, test.rr.dic
    ├─TableReader_43	428.32	root	data:Selection_42
    │ └─Selection_42	428.32	cop[tikv]	eq(test.dt.bm, 0), eq(test.dt.pt, "ios"), gt(test.dt.t, 1478185592), not(isnull(test.dt.dic))
    │   └─TableScan_41	2000.00	cop[tikv]	table:dt, range:[0,+inf], keep order:false
    └─Projection_24	1.00	root	test.rr.aid, test.rr.pt, test.rr.dic, test.rr.gid, test.rr.acd, test.rr.t
      └─IndexLookUp_23	1.00	root	
        ├─IndexScan_20	1.00	cop[tikv]	table:rr, index:aid, dic, range: decided by [eq(test.rr.aid, test.dt.aid) eq(test.rr.dic, test.dt.dic)], keep order:true
        └─Selection_22	1.00	cop[tikv]	eq(test.rr.pt, "ios"), gt(test.rr.t, 1478185592)
          └─TableScan_21	1.00	cop[tikv]	table:rr, keep order:false
=======
  └─IndexJoin_19	428.32	root	inner join, inner:IndexLookUp_18, outer key:test.dt.aid, test.dt.dic, inner key:test.rr.aid, test.rr.dic
    ├─TableReader_58	428.32	root	data:Selection_57
    │ └─Selection_57	428.32	cop[tikv]	eq(test.dt.bm, 0), eq(test.dt.pt, "ios"), gt(test.dt.t, 1478185592), not(isnull(test.dt.dic))
    │   └─TableScan_56	2000.00	cop[tikv]	table:dt, range:[0,+inf], keep order:false
    └─IndexLookUp_18	1.00	root	
      ├─IndexScan_15	1.00	cop[tikv]	table:rr, index:aid, dic, range: decided by [eq(test.rr.aid, test.dt.aid) eq(test.rr.dic, test.dt.dic)], keep order:false
      └─Selection_17	1.00	cop[tikv]	eq(test.rr.pt, "ios"), gt(test.rr.t, 1478185592)
        └─TableScan_16	1.00	cop[tikv]	table:rr, keep order:false
>>>>>>> fc603b63
explain select pc,cr,count(DISTINCT uid) as pay_users,count(oid) as pay_times,sum(am) as am from pp where ps=2  and ppt>=1478188800 and ppt<1478275200  and pi in ('510017','520017') and uid in ('18089709','18090780') group by pc,cr;
id	count	task	operator info
Projection_5	207.86	root	test.pp.pc, test.pp.cr, Column#22, Column#23, Column#24
└─HashAgg_7	207.86	root	group by:test.pp.cr, test.pp.pc, funcs:count(distinct test.pp.uid)->Column#22, funcs:count(test.pp.oid)->Column#23, funcs:sum(test.pp.am)->Column#24, funcs:firstrow(test.pp.pc)->test.pp.pc, funcs:firstrow(test.pp.cr)->test.pp.cr
  └─IndexLookUp_21	207.86	root	
    ├─IndexScan_15	627.00	cop[tikv]	table:pp, index:ps, range:[2,2], keep order:false
    └─Selection_17	207.86	cop[tikv]	ge(test.pp.ppt, 1478188800), in(test.pp.pi, 510017, 520017), in(test.pp.uid, 18089709, 18090780), lt(test.pp.ppt, 1478275200)
      └─TableScan_16	627.00	cop[tikv]	table:pp, keep order:false
drop table if exists tbl_001;
CREATE TABLE tbl_001 (a int, b int);
load stats 's/explain_complex_stats_tbl_001.json';
drop table if exists tbl_002;
CREATE TABLE tbl_002 (a int, b int);
load stats 's/explain_complex_stats_tbl_002.json';
drop table if exists tbl_003;
CREATE TABLE tbl_003 (a int, b int);
load stats 's/explain_complex_stats_tbl_003.json';
drop table if exists tbl_004;
CREATE TABLE tbl_004 (a int, b int);
load stats 's/explain_complex_stats_tbl_004.json';
drop table if exists tbl_005;
CREATE TABLE tbl_005 (a int, b int);
load stats 's/explain_complex_stats_tbl_005.json';
drop table if exists tbl_006;
CREATE TABLE tbl_006 (a int, b int);
load stats 's/explain_complex_stats_tbl_006.json';
drop table if exists tbl_007;
CREATE TABLE tbl_007 (a int, b int);
load stats 's/explain_complex_stats_tbl_007.json';
drop table if exists tbl_008;
CREATE TABLE tbl_008 (a int, b int);
load stats 's/explain_complex_stats_tbl_008.json';
drop table if exists tbl_009;
CREATE TABLE tbl_009 (a int, b int);
load stats 's/explain_complex_stats_tbl_009.json';
explain select sum(a) from (select * from tbl_001 union all select * from tbl_002 union all select * from tbl_003 union all select * from tbl_004 union all select * from tbl_005 union all select * from tbl_006 union all select * from tbl_007 union all select * from tbl_008 union all select * from tbl_009) x group by b;
id	count	task	operator info
HashAgg_34	18000.00	root	group by:Column#32, funcs:sum(Column#31)->Column#30
└─Projection_63	18000.00	root	cast(Column#28)->Column#31, Column#29
  └─Union_35	18000.00	root	
    ├─TableReader_38	2000.00	root	data:TableScan_37
    │ └─TableScan_37	2000.00	cop[tikv]	table:tbl_001, range:[-inf,+inf], keep order:false
    ├─TableReader_41	2000.00	root	data:TableScan_40
    │ └─TableScan_40	2000.00	cop[tikv]	table:tbl_002, range:[-inf,+inf], keep order:false
    ├─TableReader_44	2000.00	root	data:TableScan_43
    │ └─TableScan_43	2000.00	cop[tikv]	table:tbl_003, range:[-inf,+inf], keep order:false
    ├─TableReader_47	2000.00	root	data:TableScan_46
    │ └─TableScan_46	2000.00	cop[tikv]	table:tbl_004, range:[-inf,+inf], keep order:false
    ├─TableReader_50	2000.00	root	data:TableScan_49
    │ └─TableScan_49	2000.00	cop[tikv]	table:tbl_005, range:[-inf,+inf], keep order:false
    ├─TableReader_53	2000.00	root	data:TableScan_52
    │ └─TableScan_52	2000.00	cop[tikv]	table:tbl_006, range:[-inf,+inf], keep order:false
    ├─TableReader_56	2000.00	root	data:TableScan_55
    │ └─TableScan_55	2000.00	cop[tikv]	table:tbl_007, range:[-inf,+inf], keep order:false
    ├─TableReader_59	2000.00	root	data:TableScan_58
    │ └─TableScan_58	2000.00	cop[tikv]	table:tbl_008, range:[-inf,+inf], keep order:false
    └─TableReader_62	2000.00	root	data:TableScan_61
      └─TableScan_61	2000.00	cop[tikv]	table:tbl_009, range:[-inf,+inf], keep order:false<|MERGE_RESOLUTION|>--- conflicted
+++ resolved
@@ -160,26 +160,15 @@
 id	count	task	operator info
 Projection_10	428.32	root	test.dt.id, test.dt.aid, test.dt.pt, test.dt.dic, test.dt.cm, test.rr.gid, test.rr.acd, test.rr.t, test.dt.p1, test.dt.p2, test.dt.p3, test.dt.p4, test.dt.p5, test.dt.p6_md5, test.dt.p7_md5
 └─Limit_13	428.32	root	offset:0, count:2000
-<<<<<<< HEAD
   └─IndexMergeJoin_26	428.32	root	inner join, inner:Projection_24, outer key:test.dt.aid, test.dt.dic, inner key:test.rr.aid, test.rr.dic
-    ├─TableReader_43	428.32	root	data:Selection_42
-    │ └─Selection_42	428.32	cop[tikv]	eq(test.dt.bm, 0), eq(test.dt.pt, "ios"), gt(test.dt.t, 1478185592), not(isnull(test.dt.dic))
-    │   └─TableScan_41	2000.00	cop[tikv]	table:dt, range:[0,+inf], keep order:false
+    ├─TableReader_58	428.32	root	data:Selection_57
+    │ └─Selection_57	428.32	cop[tikv]	eq(test.dt.bm, 0), eq(test.dt.pt, "ios"), gt(test.dt.t, 1478185592), not(isnull(test.dt.dic))
+    │   └─TableScan_56	2000.00	cop[tikv]	table:dt, range:[0,+inf], keep order:false
     └─Projection_24	1.00	root	test.rr.aid, test.rr.pt, test.rr.dic, test.rr.gid, test.rr.acd, test.rr.t
       └─IndexLookUp_23	1.00	root	
         ├─IndexScan_20	1.00	cop[tikv]	table:rr, index:aid, dic, range: decided by [eq(test.rr.aid, test.dt.aid) eq(test.rr.dic, test.dt.dic)], keep order:true
         └─Selection_22	1.00	cop[tikv]	eq(test.rr.pt, "ios"), gt(test.rr.t, 1478185592)
           └─TableScan_21	1.00	cop[tikv]	table:rr, keep order:false
-=======
-  └─IndexJoin_19	428.32	root	inner join, inner:IndexLookUp_18, outer key:test.dt.aid, test.dt.dic, inner key:test.rr.aid, test.rr.dic
-    ├─TableReader_58	428.32	root	data:Selection_57
-    │ └─Selection_57	428.32	cop[tikv]	eq(test.dt.bm, 0), eq(test.dt.pt, "ios"), gt(test.dt.t, 1478185592), not(isnull(test.dt.dic))
-    │   └─TableScan_56	2000.00	cop[tikv]	table:dt, range:[0,+inf], keep order:false
-    └─IndexLookUp_18	1.00	root	
-      ├─IndexScan_15	1.00	cop[tikv]	table:rr, index:aid, dic, range: decided by [eq(test.rr.aid, test.dt.aid) eq(test.rr.dic, test.dt.dic)], keep order:false
-      └─Selection_17	1.00	cop[tikv]	eq(test.rr.pt, "ios"), gt(test.rr.t, 1478185592)
-        └─TableScan_16	1.00	cop[tikv]	table:rr, keep order:false
->>>>>>> fc603b63
 explain select pc,cr,count(DISTINCT uid) as pay_users,count(oid) as pay_times,sum(am) as am from pp where ps=2  and ppt>=1478188800 and ppt<1478275200  and pi in ('510017','520017') and uid in ('18089709','18090780') group by pc,cr;
 id	count	task	operator info
 Projection_5	207.86	root	test.pp.pc, test.pp.cr, Column#22, Column#23, Column#24
