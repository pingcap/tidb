--- conflicted
+++ resolved
@@ -24,15 +24,9 @@
     └─TableReader_15	2000.00	root	data:TableFullScan_14
       └─TableFullScan_14	2000.00	cop[tikv]	table:t3, keep order:false
 explain select * from t1;
-<<<<<<< HEAD
-id	EstRows	task	operator info
-TableReader_5	1999.00	root	data:TableScan_4
-└─TableScan_4	1999.00	cop[tikv]	table:t1, range:[-inf,+inf], keep order:false
-=======
 id	count	task	operator info
 TableReader_5	1999.00	root	data:TableFullScan_4
 └─TableFullScan_4	1999.00	cop[tikv]	table:t1, keep order:false
->>>>>>> 1fab467a
 explain select * from t1 order by c2;
 id	EstRows	task	operator info
 IndexLookUp_12	1999.00	root	
@@ -44,15 +38,6 @@
 └─TableReader_8	1985.00	root	data:TableFullScan_7
   └─TableFullScan_7	1985.00	cop[tikv]	table:t2, keep order:false
 explain select * from t1 where t1.c1 > 0;
-<<<<<<< HEAD
-id	EstRows	task	operator info
-TableReader_6	1999.00	root	data:TableScan_5
-└─TableScan_5	1999.00	cop[tikv]	table:t1, range:(0,+inf], keep order:false
-explain select t1.c1, t1.c2 from t1 where t1.c2 = 1;
-id	EstRows	task	operator info
-IndexReader_6	0.00	root	index:IndexScan_5
-└─IndexScan_5	0.00	cop[tikv]	table:t1, index:c2, range:[1,1], keep order:false
-=======
 id	count	task	operator info
 TableReader_6	1999.00	root	data:TableRangeScan_5
 └─TableRangeScan_5	1999.00	cop[tikv]	table:t1, range:(0,+inf], keep order:false
@@ -60,7 +45,6 @@
 id	count	task	operator info
 IndexReader_6	0.00	root	index:IndexRangeScan_5
 └─IndexRangeScan_5	0.00	cop[tikv]	table:t1, index:c2, range:[1,1], keep order:false
->>>>>>> 1fab467a
 explain select * from t1 left join t2 on t1.c2 = t2.c1 where t1.c1 > 1;
 id	EstRows	task	operator info
 HashLeftJoin_22	2481.25	root	left outer join, inner:TableReader_36, equal:[eq(test.t1.c2, test.t2.c1)]
@@ -80,13 +64,8 @@
   ├─IndexRangeScan_9(Build)	0.00	cop[tikv]	table:t1, index:c2, range:[1,1], keep order:false
   └─TableRowIDScan_10(Probe)	0.00	cop[tikv]	table:t1, keep order:false
 explain select count(b.c2) from t1 a, t2 b where a.c1 = b.c2 group by a.c1;
-<<<<<<< HEAD
-id	EstRows	task	operator info
-Projection_11	1985.00	root	cast(Column#8)->Column#7
-=======
 id	count	task	operator info
 Projection_11	1985.00	root	cast(Column#8, bigint(21) BINARY)->Column#7
->>>>>>> 1fab467a
 └─HashLeftJoin_21	1985.00	root	inner join, inner:HashAgg_25, equal:[eq(test.t1.c1, test.t2.c2)]
   ├─HashAgg_25(Build)	1985.00	root	group by:test.t2.c2, funcs:count(test.t2.c2)->Column#8, funcs:firstrow(test.t2.c2)->test.t2.c2
   │ └─TableReader_32	1985.00	root	data:Selection_31
@@ -215,12 +194,6 @@
 create table tbl(column1 int, column2 int, index idx(column1, column2));
 load stats 's/explain_easy_stats_tbl_dnf.json';
 explain select * from tbl where (column1=0 and column2=1) or (column1=1 and column2=3) or (column1=2 and column2=5);
-<<<<<<< HEAD
-id	EstRows	task	operator info
-IndexReader_6	3.00	root	index:IndexScan_5
-└─IndexScan_5	3.00	cop[tikv]	table:tbl, index:column1, column2, range:[0 1,0 1], [1 3,1 3], [2 5,2 5], keep order:false
-=======
 id	count	task	operator info
 IndexReader_6	3.00	root	index:IndexRangeScan_5
-└─IndexRangeScan_5	3.00	cop[tikv]	table:tbl, index:column1, column2, range:[0 1,0 1], [1 3,1 3], [2 5,2 5], keep order:false
->>>>>>> 1fab467a
+└─IndexRangeScan_5	3.00	cop[tikv]	table:tbl, index:column1, column2, range:[0 1,0 1], [1 3,1 3], [2 5,2 5], keep order:false