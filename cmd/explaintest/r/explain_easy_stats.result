use test;
drop table if exists t1, t2, t3;
create table t1 (c1 int primary key, c2 int, c3 int, index c2 (c2));
load stats 's/explain_easy_stats_t1.json';
create table t2 (c1 int unique, c2 int);
load stats 's/explain_easy_stats_t2.json';
create table t3 (a bigint, b bigint, c bigint, d bigint);
load stats 's/explain_easy_stats_t3.json';
create table index_prune(a bigint(20) NOT NULL, b bigint(20) NOT NULL, c tinyint(4) NOT NULL, primary key(a, b), index idx_b_c_a(b, c, a));
load stats 's/explain_easy_stats_index_prune.json';
set @@session.tidb_opt_agg_push_down = 1;
set @@session.tidb_opt_insubq_to_join_and_agg=1;
set @@session.tidb_hashagg_partial_concurrency = 1;
set @@session.tidb_hashagg_final_concurrency = 1;
explain select * from t3 where exists (select s.a from t3 s having sum(s.a) = t3.a );
id	count	task	operator info
Projection_12	1600.00	root	test.t3.a, test.t3.b, test.t3.c, test.t3.d
└─HashLeftJoin_13	1600.00	root	semi join, inner:StreamAgg_29, equal:[eq(cast(test.t3.a), sel_agg_1)]
  ├─Projection_14	2000.00	root	test.t3.a, test.t3.b, test.t3.c, test.t3.d, cast(test.t3.a)
  │ └─TableReader_16	2000.00	root	data:TableScan_15
  │   └─TableScan_15	2000.00	cop	table:t3, range:[-inf,+inf], keep order:false
  └─StreamAgg_29	1.00	root	funcs:sum(col_0)
    └─TableReader_30	1.00	root	data:StreamAgg_21
      └─StreamAgg_21	1.00	cop	funcs:sum(test.s.a)
        └─TableScan_28	2000.00	cop	table:s, range:[-inf,+inf], keep order:false
explain select * from t1;
id	count	task	operator info
TableReader_5	1999.00	root	data:TableScan_4
└─TableScan_4	1999.00	cop	table:t1, range:[-inf,+inf], keep order:false
explain select * from t1 order by c2;
id	count	task	operator info
IndexLookUp_12	1999.00	root	
├─IndexScan_10	1999.00	cop	table:t1, index:c2, range:[NULL,+inf], keep order:true
└─TableScan_11	1999.00	cop	table:t1, keep order:false
explain select * from t2 order by c2;
id	count	task	operator info
Sort_4	1985.00	root	test.t2.c2:asc
└─TableReader_8	1985.00	root	data:TableScan_7
  └─TableScan_7	1985.00	cop	table:t2, range:[-inf,+inf], keep order:false
explain select * from t1 where t1.c1 > 0;
id	count	task	operator info
TableReader_6	1999.00	root	data:TableScan_5
└─TableScan_5	1999.00	cop	table:t1, range:(0,+inf], keep order:false
explain select t1.c1, t1.c2 from t1 where t1.c2 = 1;
id	count	task	operator info
IndexReader_6	0.00	root	index:IndexScan_5
└─IndexScan_5	0.00	cop	table:t1, index:c2, range:[1,1], keep order:false
explain select * from t1 left join t2 on t1.c2 = t2.c1 where t1.c1 > 1;
id	count	task	operator info
<<<<<<< HEAD
MergeJoin_7	2481.25	root	left outer join, left key:test.t1.c2, right key:test.t2.c1
├─IndexLookUp_17	1998.00	root	
│ ├─Selection_16	1998.00	cop	gt(test.t1.c1, 1)
│ │ └─IndexScan_14	1999.00	cop	table:t1, index:c2, range:[NULL,+inf], keep order:true
│ └─TableScan_15	1998.00	cop	table:t1, keep order:false, stats:pseudo
└─Projection_21	1985.00	root	test.t2.c1, test.t2.c2
  └─IndexLookUp_20	1985.00	root	
    ├─IndexScan_18	1985.00	cop	table:t2, index:c1, range:[-inf,+inf], keep order:true
    └─TableScan_19	1985.00	cop	table:t2, keep order:false
=======
HashLeftJoin_13	2481.25	root	left outer join, inner:TableReader_27, equal:[eq(test.t1.c2, test.t2.c1)]
├─TableReader_24	1998.00	root	data:TableScan_23
│ └─TableScan_23	1998.00	cop	table:t1, range:(1,+inf], keep order:false
└─TableReader_27	1985.00	root	data:Selection_26
  └─Selection_26	1985.00	cop	not(isnull(test.t2.c1))
    └─TableScan_25	1985.00	cop	table:t2, range:[-inf,+inf], keep order:false
>>>>>>> 922f5691
explain update t1 set t1.c2 = 2 where t1.c1 = 1;
id	count	task	operator info
Point_Get_1	1.00	root	table:t1, handle:1
explain delete from t1 where t1.c2 = 1;
id	count	task	operator info
IndexLookUp_9	0.00	root	
├─IndexScan_7	0.00	cop	table:t1, index:c2, range:[1,1], keep order:false
└─TableScan_8	0.00	cop	table:t1, keep order:false
explain select count(b.c2) from t1 a, t2 b where a.c1 = b.c2 group by a.c1;
id	count	task	operator info
Projection_11	1985.00	root	cast(join_agg_0)
└─HashLeftJoin_15	1985.00	root	inner join, inner:HashAgg_19, equal:[eq(test.a.c1, test.b.c2)]
  ├─TableReader_28	1999.00	root	data:TableScan_27
  │ └─TableScan_27	1999.00	cop	table:a, range:[-inf,+inf], keep order:false
  └─HashAgg_19	1985.00	root	group by:test.b.c2, funcs:count(test.b.c2), firstrow(test.b.c2)
    └─TableReader_26	1985.00	root	data:Selection_25
      └─Selection_25	1985.00	cop	not(isnull(test.b.c2))
        └─TableScan_24	1985.00	cop	table:b, range:[-inf,+inf], keep order:false
explain select * from t2 order by t2.c2 limit 0, 1;
id	count	task	operator info
TopN_7	1.00	root	test.t2.c2:asc, offset:0, count:1
└─TableReader_15	1.00	root	data:TopN_14
  └─TopN_14	1.00	cop	test.t2.c2:asc, offset:0, count:1
    └─TableScan_13	1985.00	cop	table:t2, range:[-inf,+inf], keep order:false
explain select * from t1 where c1 > 1 and c2 = 1 and c3 < 1;
id	count	task	operator info
IndexLookUp_11	0.00	root	
├─IndexScan_8	0.00	cop	table:t1, index:c2, range:(1 1,1 +inf], keep order:false
└─Selection_10	0.00	cop	lt(test.t1.c3, 1)
  └─TableScan_9	0.00	cop	table:t1, keep order:false
explain select * from t1 where c1 = 1 and c2 > 1;
id	count	task	operator info
TableReader_7	0.50	root	data:Selection_6
└─Selection_6	0.50	cop	gt(test.t1.c2, 1)
  └─TableScan_5	1.00	cop	table:t1, range:[1,1], keep order:false
explain select c1 from t1 where c1 in (select c2 from t2);
id	count	task	operator info
Projection_9	1985.00	root	test.t1.c1
└─HashLeftJoin_13	1985.00	root	inner join, inner:HashAgg_17, equal:[eq(test.t1.c1, test.t2.c2)]
  ├─TableReader_26	1999.00	root	data:TableScan_25
  │ └─TableScan_25	1999.00	cop	table:t1, range:[-inf,+inf], keep order:false
  └─HashAgg_17	1985.00	root	group by:test.t2.c2, funcs:firstrow(test.t2.c2)
    └─TableReader_24	1985.00	root	data:Selection_23
      └─Selection_23	1985.00	cop	not(isnull(test.t2.c2))
        └─TableScan_22	1985.00	cop	table:t2, range:[-inf,+inf], keep order:false
explain select * from information_schema.columns;
id	count	task	operator info
MemTableScan_4	10000.00	root	
explain select c2 = (select c2 from t2 where t1.c1 = t2.c1 order by c1 limit 1) from t1;
id	count	task	operator info
Projection_12	1999.00	root	eq(test.t1.c2, test.t2.c2)
└─Apply_14	1999.00	root	CARTESIAN left outer join, inner:Limit_21
  ├─TableReader_16	1999.00	root	data:TableScan_15
  │ └─TableScan_15	1999.00	cop	table:t1, range:[-inf,+inf], keep order:false
  └─Limit_21	1.00	root	offset:0, count:1
    └─Projection_41	1.00	root	test.t2.c1, test.t2.c2
      └─IndexLookUp_40	1.00	root	
        ├─Limit_39	1.00	cop	offset:0, count:1
        │ └─IndexScan_37	1.25	cop	table:t2, index:c1, range: decided by [eq(test.t1.c1, test.t2.c1)], keep order:true
        └─TableScan_38	1.00	cop	table:t2, keep order:false, stats:pseudo
explain select * from t1 order by c1 desc limit 1;
id	count	task	operator info
Limit_10	1.00	root	offset:0, count:1
└─TableReader_20	1.00	root	data:Limit_19
  └─Limit_19	1.00	cop	offset:0, count:1
    └─TableScan_18	1.00	cop	table:t1, range:[-inf,+inf], keep order:true, desc
set @@session.tidb_opt_insubq_to_join_and_agg=0;
explain select 1 in (select c2 from t2) from t1;
id	count	task	operator info
Projection_6	1999.00	root	5_aux_0
└─HashLeftJoin_7	1999.00	root	CARTESIAN left outer semi join, inner:TableReader_12
  ├─TableReader_9	1999.00	root	data:TableScan_8
  │ └─TableScan_8	1999.00	cop	table:t1, range:[-inf,+inf], keep order:false
  └─TableReader_12	0.00	root	data:Selection_11
    └─Selection_11	0.00	cop	eq(1, test.t2.c2)
      └─TableScan_10	1985.00	cop	table:t2, range:[-inf,+inf], keep order:false
explain format="dot" select 1 in (select c2 from t2) from t1;
dot contents

digraph Projection_6 {
subgraph cluster6{
node [style=filled, color=lightgrey]
color=black
label = "root"
"Projection_6" -> "HashLeftJoin_7"
"HashLeftJoin_7" -> "TableReader_9"
"HashLeftJoin_7" -> "TableReader_12"
}
subgraph cluster8{
node [style=filled, color=lightgrey]
color=black
label = "cop"
"TableScan_8"
}
subgraph cluster11{
node [style=filled, color=lightgrey]
color=black
label = "cop"
"Selection_11" -> "TableScan_10"
}
"TableReader_9" -> "TableScan_8"
"TableReader_12" -> "Selection_11"
}

explain select * from index_prune WHERE a = 1010010404050976781 AND b = 26467085526790 LIMIT 1;
id	count	task	operator info
Point_Get_1	1.00	root	table:index_prune, index:a b
explain select * from index_prune WHERE a = 1010010404050976781 AND b = 26467085526790 LIMIT 0;
id	count	task	operator info
TableDual_5	0.00	root	rows:0
explain select * from index_prune WHERE a = 1010010404050976781 AND b = 26467085526790 LIMIT 1, 1;
id	count	task	operator info
Limit_9	1.00	root	offset:1, count:1
└─IndexLookUp_14	1.00	root	
  ├─Limit_13	1.00	cop	offset:0, count:2
  │ └─IndexScan_11	1.00	cop	table:index_prune, index:a, b, range:[1010010404050976781 26467085526790,1010010404050976781 26467085526790], keep order:false
  └─TableScan_12	1.00	cop	table:index_prune, keep order:false, stats:pseudo
explain select * from index_prune WHERE a = 1010010404050976781 AND b = 26467085526790 LIMIT 1, 0;
id	count	task	operator info
Limit_9	0.00	root	offset:1, count:0
└─IndexLookUp_14	1.00	root	
  ├─Limit_13	1.00	cop	offset:0, count:1
  │ └─IndexScan_11	1.00	cop	table:index_prune, index:a, b, range:[1010010404050976781 26467085526790,1010010404050976781 26467085526790], keep order:false
  └─TableScan_12	1.00	cop	table:index_prune, keep order:false, stats:pseudo
explain select * from index_prune WHERE a = 1010010404050976781 AND b = 26467085526790 LIMIT 0, 1;
id	count	task	operator info
Point_Get_1	1.00	root	table:index_prune, index:a b
explain select * from index_prune WHERE a = 1010010404050976781 AND b = 26467085526790 ORDER BY a;
id	count	task	operator info
Point_Get_1	1.00	root	table:index_prune, index:a b
explain select * from index_prune WHERE a = 1010010404050976781 AND b = 26467085526790 GROUP BY b;
id	count	task	operator info
Point_Get_1	1.00	root	table:index_prune, index:a b
explain select * from index_prune WHERE a = 1010010404050976781 AND b = 26467085526790 GROUP BY b ORDER BY a limit 1;
id	count	task	operator info
Point_Get_1	1.00	root	table:index_prune, index:a b
drop table if exists t1, t2, t3, index_prune;
set @@session.tidb_opt_insubq_to_join_and_agg=1;
drop table if exists tbl;
create table tbl(column1 int, column2 int, index idx(column1, column2));
load stats 's/explain_easy_stats_tbl_dnf.json';
explain select * from tbl where (column1=0 and column2=1) or (column1=1 and column2=3) or (column1=2 and column2=5);
id	count	task	operator info
IndexReader_6	3.00	root	index:IndexScan_5
└─IndexScan_5	3.00	cop	table:tbl, index:column1, column2, range:[0 1,0 1], [1 3,1 3], [2 5,2 5], keep order:false<|MERGE_RESOLUTION|>--- conflicted
+++ resolved
@@ -47,24 +47,12 @@
 └─IndexScan_5	0.00	cop	table:t1, index:c2, range:[1,1], keep order:false
 explain select * from t1 left join t2 on t1.c2 = t2.c1 where t1.c1 > 1;
 id	count	task	operator info
-<<<<<<< HEAD
-MergeJoin_7	2481.25	root	left outer join, left key:test.t1.c2, right key:test.t2.c1
-├─IndexLookUp_17	1998.00	root	
-│ ├─Selection_16	1998.00	cop	gt(test.t1.c1, 1)
-│ │ └─IndexScan_14	1999.00	cop	table:t1, index:c2, range:[NULL,+inf], keep order:true
-│ └─TableScan_15	1998.00	cop	table:t1, keep order:false, stats:pseudo
-└─Projection_21	1985.00	root	test.t2.c1, test.t2.c2
-  └─IndexLookUp_20	1985.00	root	
-    ├─IndexScan_18	1985.00	cop	table:t2, index:c1, range:[-inf,+inf], keep order:true
-    └─TableScan_19	1985.00	cop	table:t2, keep order:false
-=======
-HashLeftJoin_13	2481.25	root	left outer join, inner:TableReader_27, equal:[eq(test.t1.c2, test.t2.c1)]
-├─TableReader_24	1998.00	root	data:TableScan_23
-│ └─TableScan_23	1998.00	cop	table:t1, range:(1,+inf], keep order:false
-└─TableReader_27	1985.00	root	data:Selection_26
-  └─Selection_26	1985.00	cop	not(isnull(test.t2.c1))
-    └─TableScan_25	1985.00	cop	table:t2, range:[-inf,+inf], keep order:false
->>>>>>> 922f5691
+HashLeftJoin_13	2481.25	root	left outer join, inner:TableReader_26, equal:[eq(test.t1.c2, test.t2.c1)]
+├─TableReader_23	1998.00	root	data:TableScan_22
+│ └─TableScan_22	1998.00	cop	table:t1, range:(1,+inf], keep order:false
+└─TableReader_26	1985.00	root	data:Selection_25
+  └─Selection_25	1985.00	cop	not(isnull(test.t2.c1))
+    └─TableScan_24	1985.00	cop	table:t2, range:[-inf,+inf], keep order:false
 explain update t1 set t1.c2 = 2 where t1.c1 = 1;
 id	count	task	operator info
 Point_Get_1	1.00	root	table:t1, handle:1
