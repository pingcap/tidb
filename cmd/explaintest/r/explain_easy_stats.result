--- conflicted
+++ resolved
@@ -15,11 +15,11 @@
 explain select * from t3 where exists (select s.a from t3 s having sum(s.a) = t3.a );
 id	count	task	operator info
 Projection_11	1600.00	root	Column#1, Column#2, Column#3, Column#4
-└─HashLeftJoin_12	1600.00	root	semi join, inner:StreamAgg_27, equal:[eq(Column#13, Column#11)]
+└─HashLeftJoin_12	1600.00	root	semi join, inner:StreamAgg_27, equal:[eq(Column#19, Column#11)]
   ├─Projection_13	2000.00	root	Column#1, Column#2, Column#3, Column#4, cast(Column#1)
   │ └─TableReader_15	2000.00	root	data:TableScan_14
   │   └─TableScan_14	2000.00	cop[tikv]	table:t3, range:[-inf,+inf], keep order:false
-  └─StreamAgg_27	1.00	root	funcs:sum(Column#16)
+  └─StreamAgg_27	1.00	root	funcs:sum(Column#22)
     └─TableReader_28	1.00	root	data:StreamAgg_19
       └─StreamAgg_19	1.00	cop[tikv]	funcs:sum(Column#6)
         └─TableScan_26	2000.00	cop[tikv]	table:s, range:[-inf,+inf], keep order:false
@@ -34,7 +34,7 @@
 └─TableScan_11	1999.00	cop[tikv]	table:t1, keep order:false
 explain select * from t2 order by c2;
 id	count	task	operator info
-Sort_4	1985.00	root	Column#2:asc
+Sort_4	1985.00	root	Column#5:asc
 └─TableReader_8	1985.00	root	data:TableScan_7
   └─TableScan_7	1985.00	cop[tikv]	table:t2, range:[-inf,+inf], keep order:false
 explain select * from t1 where t1.c1 > 0;
@@ -65,7 +65,7 @@
   └─TableScan_10	0.00	cop[tikv]	table:t1, keep order:false
 explain select count(b.c2) from t1 a, t2 b where a.c1 = b.c2 group by a.c1;
 id	count	task	operator info
-Projection_11	1985.00	root	cast(Column#8)
+Projection_11	1985.00	root	cast(Column#9)
 └─HashLeftJoin_21	1985.00	root	inner join, inner:HashAgg_25, equal:[eq(Column#1, Column#5)]
   ├─TableReader_34	1999.00	root	data:TableScan_33
   │ └─TableScan_33	1999.00	cop[tikv]	table:a, range:[-inf,+inf], keep order:false
@@ -123,17 +123,13 @@
 set @@session.tidb_opt_insubq_to_join_and_agg=0;
 explain select 1 in (select c2 from t2) from t1;
 id	count	task	operator info
-<<<<<<< HEAD
 Projection_6	1999.00	root	Column#8
-└─HashLeftJoin_7	1999.00	root	CARTESIAN left outer semi join, inner:TableReader_13, other cond:eq(1, Column#5)
-=======
-Projection_6	1999.00	root	Column#7
 └─HashLeftJoin_7	1999.00	root	CARTESIAN left outer semi join, inner:TableReader_14
->>>>>>> 17ffc803
   ├─TableReader_9	1999.00	root	data:TableScan_8
   │ └─TableScan_8	1999.00	cop[tikv]	table:t1, range:[-inf,+inf], keep order:false
-  └─TableReader_13	1985.00	root	data:TableScan_12
-    └─TableScan_12	1985.00	cop[tikv]	table:t2, range:[-inf,+inf], keep order:false
+  └─TableReader_14	0.00	root	data:Selection_13
+    └─Selection_13	0.00	cop[tikv]	eq(1, Column#5)
+      └─TableScan_12	1985.00	cop[tikv]	table:t2, range:[-inf,+inf], keep order:false
 explain format="dot" select 1 in (select c2 from t2) from t1;
 dot contents
 
@@ -144,7 +140,7 @@
 label = "root"
 "Projection_6" -> "HashLeftJoin_7"
 "HashLeftJoin_7" -> "TableReader_9"
-"HashLeftJoin_7" -> "TableReader_13"
+"HashLeftJoin_7" -> "TableReader_14"
 }
 subgraph cluster8{
 node [style=filled, color=lightgrey]
@@ -152,14 +148,14 @@
 label = "cop"
 "TableScan_8"
 }
-subgraph cluster12{
+subgraph cluster13{
 node [style=filled, color=lightgrey]
 color=black
 label = "cop"
-"TableScan_12"
+"Selection_13" -> "TableScan_12"
 }
 "TableReader_9" -> "TableScan_8"
-"TableReader_13" -> "TableScan_12"
+"TableReader_14" -> "Selection_13"
 }
 
 explain select * from index_prune WHERE a = 1010010404050976781 AND b = 26467085526790 LIMIT 1;
