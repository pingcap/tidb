--- conflicted
+++ resolved
@@ -91,7 +91,6 @@
   └─TableScan_5	1.00	cop	table:t1, range:[1,1], keep order:false
 explain select c1 from t1 where c1 in (select c2 from t2);
 id	count	task	operator info
-<<<<<<< HEAD
 Projection_8	1985.00	root	test.t1.c1
 └─IndexJoin_11	1985.00	root	inner join, inner:TableReader_10, outer key:test.t2.c2, inner key:test.t1.c1
   ├─TableReader_10	1.00	root	data:TableScan_9
@@ -100,9 +99,6 @@
     └─TableReader_19	1985.00	root	data:HashAgg_14
       └─HashAgg_14	1985.00	cop	group by:test.t2.c2, funcs:firstrow(test.t2.c2)
         └─TableScan_17	1985.00	cop	table:t2, range:[-inf,+inf], keep order:false
-=======
-TableDual_11	0.00	root	rows:0
->>>>>>> 78303cbb
 explain select * from information_schema.columns;
 id	count	task	operator info
 MemTableScan_4	10000.00	root	
