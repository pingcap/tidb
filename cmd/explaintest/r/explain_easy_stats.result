use test;
drop table if exists t1, t2, t3;
create table t1 (c1 int primary key, c2 int, c3 int, index c2 (c2));
load stats 's/explain_easy_stats_t1.json';
create table t2 (c1 int unique, c2 int);
load stats 's/explain_easy_stats_t2.json';
create table t3 (a bigint, b bigint, c bigint, d bigint);
load stats 's/explain_easy_stats_t3.json';
create table index_prune(a bigint(20) NOT NULL, b bigint(20) NOT NULL, c tinyint(4) NOT NULL, primary key(a, b), index idx_b_c_a(b, c, a));
load stats 's/explain_easy_stats_index_prune.json';
set @@session.tidb_opt_agg_push_down = 1;
set @@session.tidb_opt_insubq_to_join_and_agg=1;
set @@session.tidb_hashagg_partial_concurrency = 1;
set @@session.tidb_hashagg_final_concurrency = 1;
explain select * from t3 where exists (select s.a from t3 s having sum(s.a) = t3.a );
id	count	task	operator info
Projection_11	1600.00	root	Column#1, Column#2, Column#3, Column#4
<<<<<<< HEAD
└─HashLeftJoin_12	1600.00	root	semi join, inner:StreamAgg_27, equal:[eq(Column#19, Column#11)]
  ├─Projection_13	2000.00	root	Column#1, Column#2, Column#3, Column#4, cast(Column#1)->Column#19
  │ └─TableReader_15	2000.00	root	data:TableScan_14
  │   └─TableScan_14	2000.00	cop[tikv]	table:t3, mapping:a->#1,b->#2,c->#3,d->#4, range:[-inf,+inf], keep order:false
  └─StreamAgg_27	1.00	root	funcs:sum(Column#22)->Column#11
=======
└─HashLeftJoin_12	1600.00	root	semi join, inner:StreamAgg_27, equal:[eq(Column#13, Column#11)]
  ├─Projection_13	2000.00	root	Column#1, Column#2, Column#3, Column#4, cast(Column#1)
  │ └─TableReader_15	2000.00	root	data:TableScan_14
  │   └─TableScan_14	2000.00	cop[tikv]	table:t3, range:[-inf,+inf], keep order:false
  └─StreamAgg_27	1.00	root	funcs:sum(Column#16)
>>>>>>> 889ad618
    └─TableReader_28	1.00	root	data:StreamAgg_19
      └─StreamAgg_19	1.00	cop[tikv]	funcs:sum(Column#6)->Column#22
        └─TableScan_26	2000.00	cop[tikv]	table:s, mapping:a->#6, range:[-inf,+inf], keep order:false
explain select * from t1;
id	count	task	operator info
TableReader_5	1999.00	root	data:TableScan_4
└─TableScan_4	1999.00	cop[tikv]	table:t1, mapping:c1->#1,c2->#2,c3->#3, range:[-inf,+inf], keep order:false
explain select * from t1 order by c2;
id	count	task	operator info
IndexLookUp_12	1999.00	root	
├─IndexScan_10	1999.00	cop[tikv]	table:t1, c2->#2,c1->#1, index:c2, range:[NULL,+inf], keep order:true
└─TableScan_11	1999.00	cop[tikv]	table:t1, mapping:c1->#1,c2->#2,c3->#3, keep order:false
explain select * from t2 order by c2;
id	count	task	operator info
Sort_4	1985.00	root	Column#2:asc
└─TableReader_8	1985.00	root	data:TableScan_7
  └─TableScan_7	1985.00	cop[tikv]	table:t2, mapping:c1->#1,c2->#2, range:[-inf,+inf], keep order:false
explain select * from t1 where t1.c1 > 0;
id	count	task	operator info
TableReader_6	1999.00	root	data:TableScan_5
└─TableScan_5	1999.00	cop[tikv]	table:t1, mapping:c1->#1,c2->#2,c3->#3, range:(0,+inf], keep order:false
explain select t1.c1, t1.c2 from t1 where t1.c2 = 1;
id	count	task	operator info
IndexReader_6	0.00	root	index:IndexScan_5
└─IndexScan_5	0.00	cop[tikv]	table:t1, c2->#2,c1->#1, index:c2, range:[1,1], keep order:false
explain select * from t1 left join t2 on t1.c2 = t2.c1 where t1.c1 > 1;
id	count	task	operator info
HashLeftJoin_22	2481.25	root	left outer join, inner:TableReader_36, equal:[eq(Column#2, Column#4)]
├─TableReader_33	1998.00	root	data:TableScan_32
│ └─TableScan_32	1998.00	cop[tikv]	table:t1, mapping:c1->#1,c2->#2,c3->#3, range:(1,+inf], keep order:false
└─TableReader_36	1985.00	root	data:Selection_35
  └─Selection_35	1985.00	cop[tikv]	not(isnull(Column#4))
    └─TableScan_34	1985.00	cop[tikv]	table:t2, mapping:c1->#4,c2->#5, range:[-inf,+inf], keep order:false
explain update t1 set t1.c2 = 2 where t1.c1 = 1;
id	count	task	operator info
Update_2	N/A	root	N/A
└─Point_Get_1	1.00	root	table:t1, handle:1
explain delete from t1 where t1.c2 = 1;
id	count	task	operator info
Delete_4	N/A	root	N/A
└─IndexLookUp_11	0.00	root	
  ├─IndexScan_9	0.00	cop[tikv]	table:t1, c2->#2,c1->#1, index:c2, range:[1,1], keep order:false
  └─TableScan_10	0.00	cop[tikv]	table:t1, mapping:c1->#1,c2->#2,c3->#3, keep order:false
explain select count(b.c2) from t1 a, t2 b where a.c1 = b.c2 group by a.c1;
id	count	task	operator info
<<<<<<< HEAD
Projection_11	1985.00	root	cast(Column#9)->Column#7
=======
Projection_11	1985.00	root	cast(Column#8)
>>>>>>> 889ad618
└─HashLeftJoin_21	1985.00	root	inner join, inner:HashAgg_25, equal:[eq(Column#1, Column#5)]
  ├─TableReader_34	1999.00	root	data:TableScan_33
  │ └─TableScan_33	1999.00	cop[tikv]	table:a, mapping:c1->#1, range:[-inf,+inf], keep order:false
  └─HashAgg_25	1985.00	root	group by:Column#5, funcs:count(Column#5)->Column#9, funcs:firstrow(Column#5)->Column#5
    └─TableReader_32	1985.00	root	data:Selection_31
      └─Selection_31	1985.00	cop[tikv]	not(isnull(Column#5))
        └─TableScan_30	1985.00	cop[tikv]	table:b, mapping:c2->#5, range:[-inf,+inf], keep order:false
explain select * from t2 order by t2.c2 limit 0, 1;
id	count	task	operator info
TopN_7	1.00	root	Column#2:asc, offset:0, count:1
└─TableReader_15	1.00	root	data:TopN_14
  └─TopN_14	1.00	cop[tikv]	Column#2:asc, offset:0, count:1
    └─TableScan_13	1985.00	cop[tikv]	table:t2, mapping:c1->#1,c2->#2, range:[-inf,+inf], keep order:false
explain select * from t1 where c1 > 1 and c2 = 1 and c3 < 1;
id	count	task	operator info
IndexLookUp_11	0.00	root	
├─IndexScan_8	0.00	cop[tikv]	table:t1, c2->#2,c1->#1, index:c2, range:(1 1,1 +inf], keep order:false
└─Selection_10	0.00	cop[tikv]	lt(Column#3, 1)
  └─TableScan_9	0.00	cop[tikv]	table:t1, mapping:c1->#1,c2->#2,c3->#3, keep order:false
explain select * from t1 where c1 = 1 and c2 > 1;
id	count	task	operator info
TableReader_7	0.50	root	data:Selection_6
└─Selection_6	0.50	cop[tikv]	gt(Column#2, 1)
  └─TableScan_5	1.00	cop[tikv]	table:t1, mapping:c1->#1,c2->#2,c3->#3, range:[1,1], keep order:false
explain select c1 from t1 where c1 in (select c2 from t2);
id	count	task	operator info
Projection_9	1985.00	root	Column#1
└─HashLeftJoin_19	1985.00	root	inner join, inner:HashAgg_23, equal:[eq(Column#1, Column#5)]
  ├─TableReader_32	1999.00	root	data:TableScan_31
  │ └─TableScan_31	1999.00	cop[tikv]	table:t1, mapping:c1->#1, range:[-inf,+inf], keep order:false
  └─HashAgg_23	1985.00	root	group by:Column#5, funcs:firstrow(Column#5)->Column#5
    └─TableReader_30	1985.00	root	data:Selection_29
      └─Selection_29	1985.00	cop[tikv]	not(isnull(Column#5))
        └─TableScan_28	1985.00	cop[tikv]	table:t2, mapping:c2->#5, range:[-inf,+inf], keep order:false
explain select * from information_schema.columns;
id	count	task	operator info
MemTableScan_4	10000.00	root	
explain select c2 = (select c2 from t2 where t1.c1 = t2.c1 order by c1 limit 1) from t1;
id	count	task	operator info
Projection_12	1999.00	root	eq(Column#2, Column#5)->Column#10
└─Apply_14	1999.00	root	CARTESIAN left outer join, inner:Projection_43
  ├─TableReader_16	1999.00	root	data:TableScan_15
  │ └─TableScan_15	1999.00	cop[tikv]	table:t1, mapping:c1->#1,c2->#2, range:[-inf,+inf], keep order:false
  └─Projection_43	1.00	root	Column#4, Column#5
    └─IndexLookUp_42	1.00	root	limit embedded(offset:0, count:1)
      ├─Limit_41	1.00	cop[tikv]	offset:0, count:1
      │ └─IndexScan_39	1.25	cop[tikv]	table:t2, c1->#4,_tidb_rowid->#14, index:c1, range: decided by [eq(Column#1, Column#4)], keep order:true
      └─TableScan_40	1.00	cop[tikv]	table:t2, mapping:c1->#4,c2->#5,_tidb_rowid->#15, keep order:false, stats:pseudo
explain select * from t1 order by c1 desc limit 1;
id	count	task	operator info
Limit_10	1.00	root	offset:0, count:1
└─TableReader_20	1.00	root	data:Limit_19
  └─Limit_19	1.00	cop[tikv]	offset:0, count:1
    └─TableScan_18	1.00	cop[tikv]	table:t1, mapping:c1->#1,c2->#2,c3->#3, range:[-inf,+inf], keep order:true, desc
set @@session.tidb_opt_insubq_to_join_and_agg=0;
explain select 1 in (select c2 from t2) from t1;
id	count	task	operator info
Projection_6	1999.00	root	Column#7
└─HashLeftJoin_7	1999.00	root	CARTESIAN left outer semi join, inner:TableReader_14
  ├─TableReader_9	1999.00	root	data:TableScan_8
  │ └─TableScan_8	1999.00	cop[tikv]	table:t1, mapping:c1->#1, range:[-inf,+inf], keep order:false
  └─TableReader_14	0.00	root	data:Selection_13
    └─Selection_13	0.00	cop[tikv]	eq(1, Column#5)
      └─TableScan_12	1985.00	cop[tikv]	table:t2, mapping:c2->#5, range:[-inf,+inf], keep order:false
explain format="dot" select 1 in (select c2 from t2) from t1;
dot contents

digraph Projection_6 {
subgraph cluster6{
node [style=filled, color=lightgrey]
color=black
label = "root"
"Projection_6" -> "HashLeftJoin_7"
"HashLeftJoin_7" -> "TableReader_9"
"HashLeftJoin_7" -> "TableReader_14"
}
subgraph cluster8{
node [style=filled, color=lightgrey]
color=black
label = "cop"
"TableScan_8"
}
subgraph cluster13{
node [style=filled, color=lightgrey]
color=black
label = "cop"
"Selection_13" -> "TableScan_12"
}
"TableReader_9" -> "TableScan_8"
"TableReader_14" -> "Selection_13"
}

explain select * from index_prune WHERE a = 1010010404050976781 AND b = 26467085526790 LIMIT 1;
id	count	task	operator info
Point_Get_1	1.00	root	table:index_prune, index:a b
explain select * from index_prune WHERE a = 1010010404050976781 AND b = 26467085526790 LIMIT 0;
id	count	task	operator info
TableDual_5	0.00	root	rows:0
explain select * from index_prune WHERE a = 1010010404050976781 AND b = 26467085526790 LIMIT 1, 1;
id	count	task	operator info
IndexLookUp_14	1.00	root	limit embedded(offset:1, count:1)
├─Limit_13	1.00	cop[tikv]	offset:0, count:2
│ └─IndexScan_11	1.00	cop[tikv]	table:index_prune, a->#1,b->#2,_tidb_rowid->#8, index:a, b, range:[1010010404050976781 26467085526790,1010010404050976781 26467085526790], keep order:false
└─TableScan_12	1.00	cop[tikv]	table:index_prune, mapping:a->#1,b->#2,c->#3, keep order:false, stats:pseudo
explain select * from index_prune WHERE a = 1010010404050976781 AND b = 26467085526790 LIMIT 1, 0;
id	count	task	operator info
IndexLookUp_14	0.00	root	limit embedded(offset:1, count:0)
├─Limit_13	1.00	cop[tikv]	offset:0, count:1
│ └─IndexScan_11	1.00	cop[tikv]	table:index_prune, a->#1,b->#2,_tidb_rowid->#8, index:a, b, range:[1010010404050976781 26467085526790,1010010404050976781 26467085526790], keep order:false
└─TableScan_12	0.00	cop[tikv]	table:index_prune, mapping:a->#1,b->#2,c->#3, keep order:false, stats:pseudo
explain select * from index_prune WHERE a = 1010010404050976781 AND b = 26467085526790 LIMIT 0, 1;
id	count	task	operator info
Point_Get_1	1.00	root	table:index_prune, index:a b
explain select * from index_prune WHERE a = 1010010404050976781 AND b = 26467085526790 ORDER BY a;
id	count	task	operator info
Point_Get_1	1.00	root	table:index_prune, index:a b
explain select * from index_prune WHERE a = 1010010404050976781 AND b = 26467085526790 GROUP BY b;
id	count	task	operator info
Point_Get_1	1.00	root	table:index_prune, index:a b
explain select * from index_prune WHERE a = 1010010404050976781 AND b = 26467085526790 GROUP BY b ORDER BY a limit 1;
id	count	task	operator info
Point_Get_1	1.00	root	table:index_prune, index:a b
drop table if exists t1, t2, t3, index_prune;
set @@session.tidb_opt_insubq_to_join_and_agg=1;
drop table if exists tbl;
create table tbl(column1 int, column2 int, index idx(column1, column2));
load stats 's/explain_easy_stats_tbl_dnf.json';
explain select * from tbl where (column1=0 and column2=1) or (column1=1 and column2=3) or (column1=2 and column2=5);
id	count	task	operator info
IndexReader_6	3.00	root	index:IndexScan_5
└─IndexScan_5	3.00	cop[tikv]	table:tbl, column1->#1,column2->#2, index:column1, column2, range:[0 1,0 1], [1 3,1 3], [2 5,2 5], keep order:false<|MERGE_RESOLUTION|>--- conflicted
+++ resolved
@@ -15,21 +15,13 @@
 explain select * from t3 where exists (select s.a from t3 s having sum(s.a) = t3.a );
 id	count	task	operator info
 Projection_11	1600.00	root	Column#1, Column#2, Column#3, Column#4
-<<<<<<< HEAD
-└─HashLeftJoin_12	1600.00	root	semi join, inner:StreamAgg_27, equal:[eq(Column#19, Column#11)]
-  ├─Projection_13	2000.00	root	Column#1, Column#2, Column#3, Column#4, cast(Column#1)->Column#19
+└─HashLeftJoin_12	1600.00	root	semi join, inner:StreamAgg_27, equal:[eq(Column#13, Column#11)]
+  ├─Projection_13	2000.00	root	Column#1, Column#2, Column#3, Column#4, cast(Column#1)->Column#13
   │ └─TableReader_15	2000.00	root	data:TableScan_14
   │   └─TableScan_14	2000.00	cop[tikv]	table:t3, mapping:a->#1,b->#2,c->#3,d->#4, range:[-inf,+inf], keep order:false
-  └─StreamAgg_27	1.00	root	funcs:sum(Column#22)->Column#11
-=======
-└─HashLeftJoin_12	1600.00	root	semi join, inner:StreamAgg_27, equal:[eq(Column#13, Column#11)]
-  ├─Projection_13	2000.00	root	Column#1, Column#2, Column#3, Column#4, cast(Column#1)
-  │ └─TableReader_15	2000.00	root	data:TableScan_14
-  │   └─TableScan_14	2000.00	cop[tikv]	table:t3, range:[-inf,+inf], keep order:false
-  └─StreamAgg_27	1.00	root	funcs:sum(Column#16)
->>>>>>> 889ad618
+  └─StreamAgg_27	1.00	root	funcs:sum(Column#16)->Column#11
     └─TableReader_28	1.00	root	data:StreamAgg_19
-      └─StreamAgg_19	1.00	cop[tikv]	funcs:sum(Column#6)->Column#22
+      └─StreamAgg_19	1.00	cop[tikv]	funcs:sum(Column#6)->Column#16
         └─TableScan_26	2000.00	cop[tikv]	table:s, mapping:a->#6, range:[-inf,+inf], keep order:false
 explain select * from t1;
 id	count	task	operator info
@@ -38,7 +30,7 @@
 explain select * from t1 order by c2;
 id	count	task	operator info
 IndexLookUp_12	1999.00	root	
-├─IndexScan_10	1999.00	cop[tikv]	table:t1, c2->#2,c1->#1, index:c2, range:[NULL,+inf], keep order:true
+├─IndexScan_10	1999.00	cop[tikv]	table:t1, mapping:c2->#2,c1->#1, index:c2, range:[NULL,+inf], keep order:true
 └─TableScan_11	1999.00	cop[tikv]	table:t1, mapping:c1->#1,c2->#2,c3->#3, keep order:false
 explain select * from t2 order by c2;
 id	count	task	operator info
@@ -52,7 +44,7 @@
 explain select t1.c1, t1.c2 from t1 where t1.c2 = 1;
 id	count	task	operator info
 IndexReader_6	0.00	root	index:IndexScan_5
-└─IndexScan_5	0.00	cop[tikv]	table:t1, c2->#2,c1->#1, index:c2, range:[1,1], keep order:false
+└─IndexScan_5	0.00	cop[tikv]	table:t1, mapping:c2->#2,c1->#1, index:c2, range:[1,1], keep order:false
 explain select * from t1 left join t2 on t1.c2 = t2.c1 where t1.c1 > 1;
 id	count	task	operator info
 HashLeftJoin_22	2481.25	root	left outer join, inner:TableReader_36, equal:[eq(Column#2, Column#4)]
@@ -69,19 +61,15 @@
 id	count	task	operator info
 Delete_4	N/A	root	N/A
 └─IndexLookUp_11	0.00	root	
-  ├─IndexScan_9	0.00	cop[tikv]	table:t1, c2->#2,c1->#1, index:c2, range:[1,1], keep order:false
+  ├─IndexScan_9	0.00	cop[tikv]	table:t1, mapping:c2->#2,c1->#1, index:c2, range:[1,1], keep order:false
   └─TableScan_10	0.00	cop[tikv]	table:t1, mapping:c1->#1,c2->#2,c3->#3, keep order:false
 explain select count(b.c2) from t1 a, t2 b where a.c1 = b.c2 group by a.c1;
 id	count	task	operator info
-<<<<<<< HEAD
-Projection_11	1985.00	root	cast(Column#9)->Column#7
-=======
-Projection_11	1985.00	root	cast(Column#8)
->>>>>>> 889ad618
+Projection_11	1985.00	root	cast(Column#8)->Column#7
 └─HashLeftJoin_21	1985.00	root	inner join, inner:HashAgg_25, equal:[eq(Column#1, Column#5)]
   ├─TableReader_34	1999.00	root	data:TableScan_33
   │ └─TableScan_33	1999.00	cop[tikv]	table:a, mapping:c1->#1, range:[-inf,+inf], keep order:false
-  └─HashAgg_25	1985.00	root	group by:Column#5, funcs:count(Column#5)->Column#9, funcs:firstrow(Column#5)->Column#5
+  └─HashAgg_25	1985.00	root	group by:Column#5, funcs:count(Column#5)->Column#8, funcs:firstrow(Column#5)->Column#5
     └─TableReader_32	1985.00	root	data:Selection_31
       └─Selection_31	1985.00	cop[tikv]	not(isnull(Column#5))
         └─TableScan_30	1985.00	cop[tikv]	table:b, mapping:c2->#5, range:[-inf,+inf], keep order:false
@@ -94,7 +82,7 @@
 explain select * from t1 where c1 > 1 and c2 = 1 and c3 < 1;
 id	count	task	operator info
 IndexLookUp_11	0.00	root	
-├─IndexScan_8	0.00	cop[tikv]	table:t1, c2->#2,c1->#1, index:c2, range:(1 1,1 +inf], keep order:false
+├─IndexScan_8	0.00	cop[tikv]	table:t1, mapping:c2->#2,c1->#1, index:c2, range:(1 1,1 +inf], keep order:false
 └─Selection_10	0.00	cop[tikv]	lt(Column#3, 1)
   └─TableScan_9	0.00	cop[tikv]	table:t1, mapping:c1->#1,c2->#2,c3->#3, keep order:false
 explain select * from t1 where c1 = 1 and c2 > 1;
@@ -117,15 +105,15 @@
 MemTableScan_4	10000.00	root	
 explain select c2 = (select c2 from t2 where t1.c1 = t2.c1 order by c1 limit 1) from t1;
 id	count	task	operator info
-Projection_12	1999.00	root	eq(Column#2, Column#5)->Column#10
+Projection_12	1999.00	root	eq(Column#2, Column#5)->Column#8
 └─Apply_14	1999.00	root	CARTESIAN left outer join, inner:Projection_43
   ├─TableReader_16	1999.00	root	data:TableScan_15
   │ └─TableScan_15	1999.00	cop[tikv]	table:t1, mapping:c1->#1,c2->#2, range:[-inf,+inf], keep order:false
   └─Projection_43	1.00	root	Column#4, Column#5
     └─IndexLookUp_42	1.00	root	limit embedded(offset:0, count:1)
       ├─Limit_41	1.00	cop[tikv]	offset:0, count:1
-      │ └─IndexScan_39	1.25	cop[tikv]	table:t2, c1->#4,_tidb_rowid->#14, index:c1, range: decided by [eq(Column#1, Column#4)], keep order:true
-      └─TableScan_40	1.00	cop[tikv]	table:t2, mapping:c1->#4,c2->#5,_tidb_rowid->#15, keep order:false, stats:pseudo
+      │ └─IndexScan_39	1.25	cop[tikv]	table:t2, mapping:c1->#4,_tidb_rowid->#12, index:c1, range: decided by [eq(Column#1, Column#4)], keep order:true
+      └─TableScan_40	1.00	cop[tikv]	table:t2, mapping:c1->#4,c2->#5,_tidb_rowid->#13, keep order:false, stats:pseudo
 explain select * from t1 order by c1 desc limit 1;
 id	count	task	operator info
 Limit_10	1.00	root	offset:0, count:1
@@ -180,13 +168,13 @@
 id	count	task	operator info
 IndexLookUp_14	1.00	root	limit embedded(offset:1, count:1)
 ├─Limit_13	1.00	cop[tikv]	offset:0, count:2
-│ └─IndexScan_11	1.00	cop[tikv]	table:index_prune, a->#1,b->#2,_tidb_rowid->#8, index:a, b, range:[1010010404050976781 26467085526790,1010010404050976781 26467085526790], keep order:false
+│ └─IndexScan_11	1.00	cop[tikv]	table:index_prune, mapping:a->#1,b->#2,_tidb_rowid->#5, index:a, b, range:[1010010404050976781 26467085526790,1010010404050976781 26467085526790], keep order:false
 └─TableScan_12	1.00	cop[tikv]	table:index_prune, mapping:a->#1,b->#2,c->#3, keep order:false, stats:pseudo
 explain select * from index_prune WHERE a = 1010010404050976781 AND b = 26467085526790 LIMIT 1, 0;
 id	count	task	operator info
 IndexLookUp_14	0.00	root	limit embedded(offset:1, count:0)
 ├─Limit_13	1.00	cop[tikv]	offset:0, count:1
-│ └─IndexScan_11	1.00	cop[tikv]	table:index_prune, a->#1,b->#2,_tidb_rowid->#8, index:a, b, range:[1010010404050976781 26467085526790,1010010404050976781 26467085526790], keep order:false
+│ └─IndexScan_11	1.00	cop[tikv]	table:index_prune, mapping:a->#1,b->#2,_tidb_rowid->#5, index:a, b, range:[1010010404050976781 26467085526790,1010010404050976781 26467085526790], keep order:false
 └─TableScan_12	0.00	cop[tikv]	table:index_prune, mapping:a->#1,b->#2,c->#3, keep order:false, stats:pseudo
 explain select * from index_prune WHERE a = 1010010404050976781 AND b = 26467085526790 LIMIT 0, 1;
 id	count	task	operator info
@@ -208,4 +196,4 @@
 explain select * from tbl where (column1=0 and column2=1) or (column1=1 and column2=3) or (column1=2 and column2=5);
 id	count	task	operator info
 IndexReader_6	3.00	root	index:IndexScan_5
-└─IndexScan_5	3.00	cop[tikv]	table:tbl, column1->#1,column2->#2, index:column1, column2, range:[0 1,0 1], [1 3,1 3], [2 5,2 5], keep order:false+└─IndexScan_5	3.00	cop[tikv]	table:tbl, mapping:column1->#1,column2->#2, index:column1, column2, range:[0 1,0 1], [1 3,1 3], [2 5,2 5], keep order:false