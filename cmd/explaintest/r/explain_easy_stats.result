--- conflicted
+++ resolved
@@ -16,23 +16,13 @@
 id	count	task	operator info
 Projection_11	1600.00	root	test.t3.a, test.t3.b, test.t3.c, test.t3.d
 └─HashLeftJoin_12	1600.00	root	semi join, inner:StreamAgg_27, equal:[eq(Column#13, Column#11)]
-<<<<<<< HEAD
   ├─StreamAgg_27(Build)	1.00	root	funcs:sum(Column#16)->Column#11
   │ └─TableReader_28	1.00	root	data:StreamAgg_19
   │   └─StreamAgg_19	1.00	cop[tikv]	funcs:sum(test.t3.a)->Column#16
   │     └─TableFullScan_26	2000.00	cop[tikv]	table:s, keep order:false
-  └─Projection_13(Probe)	2000.00	root	test.t3.a, test.t3.b, test.t3.c, test.t3.d, cast(test.t3.a)->Column#13
+  └─Projection_13(Probe)	2000.00	root	test.t3.a, test.t3.b, test.t3.c, test.t3.d, cast(test.t3.a, decimal(20,0) BINARY)->Column#13
     └─TableReader_15	2000.00	root	data:TableFullScan_14
       └─TableFullScan_14	2000.00	cop[tikv]	table:t3, keep order:false
-=======
-  ├─Projection_13	2000.00	root	test.t3.a, test.t3.b, test.t3.c, test.t3.d, cast(test.t3.a, decimal(20,0) BINARY)->Column#13
-  │ └─TableReader_15	2000.00	root	data:TableFullScan_14
-  │   └─TableFullScan_14	2000.00	cop[tikv]	table:t3, keep order:false
-  └─StreamAgg_27	1.00	root	funcs:sum(Column#16)->Column#11
-    └─TableReader_28	1.00	root	data:StreamAgg_19
-      └─StreamAgg_19	1.00	cop[tikv]	funcs:sum(test.t3.a)->Column#16
-        └─TableFullScan_26	2000.00	cop[tikv]	table:s, keep order:false
->>>>>>> c380cee2
 explain select * from t1;
 id	count	task	operator info
 TableReader_5	1999.00	root	data:TableFullScan_4
