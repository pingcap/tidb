use test;
drop table if exists t1, t2, t3;
create table t1 (c1 int primary key, c2 int, c3 int, index c2 (c2));
load stats 's/explain_easy_stats_t1.json';
create table t2 (c1 int unique, c2 int);
load stats 's/explain_easy_stats_t2.json';
create table t3 (a bigint, b bigint, c bigint, d bigint);
load stats 's/explain_easy_stats_t3.json';
create table index_prune(a bigint(20) NOT NULL, b bigint(20) NOT NULL, c tinyint(4) NOT NULL, primary key(a, b), index idx_b_c_a(b, c, a));
load stats 's/explain_easy_stats_index_prune.json';
set @@session.tidb_opt_agg_push_down = 1;
set @@session.tidb_opt_insubq_to_join_and_agg=1;
set @@session.tidb_hashagg_partial_concurrency = 1;
set @@session.tidb_hashagg_final_concurrency = 1;
explain select * from t3 where exists (select s.a from t3 s having sum(s.a) = t3.a );
id	count	task	operator info
Projection_11	1600.00	root	test.t3.a, test.t3.b, test.t3.c, test.t3.d
└─HashLeftJoin_12	1600.00	root	semi join, inner:StreamAgg_27, equal:[eq(cast(test.t3.a), sel_agg_1)]
  ├─Projection_13	2000.00	root	test.t3.a, test.t3.b, test.t3.c, test.t3.d, cast(test.t3.a)
  │ └─TableReader_15	2000.00	root	data:TableScan_14
  │   └─TableScan_14	2000.00	cop	table:t3, range:[-inf,+inf], keep order:false
  └─StreamAgg_27	1.00	root	funcs:sum(col_0)
    └─TableReader_28	1.00	root	data:StreamAgg_19
      └─StreamAgg_19	1.00	cop	funcs:sum(test.s.a)
        └─TableScan_26	2000.00	cop	table:s, range:[-inf,+inf], keep order:false
explain select * from t1;
id	count	task	operator info
TableReader_5	1999.00	root	data:TableScan_4
└─TableScan_4	1999.00	cop	table:t1, range:[-inf,+inf], keep order:false
explain select * from t1 order by c2;
id	count	task	operator info
IndexLookUp_12	1999.00	root	
├─IndexScan_10	1999.00	cop	table:t1, index:c2, range:[NULL,+inf], keep order:true
└─TableScan_11	1999.00	cop	table:t1, keep order:false
explain select * from t2 order by c2;
id	count	task	operator info
Sort_4	1985.00	root	test.t2.c2:asc
└─TableReader_8	1985.00	root	data:TableScan_7
  └─TableScan_7	1985.00	cop	table:t2, range:[-inf,+inf], keep order:false
explain select * from t1 where t1.c1 > 0;
id	count	task	operator info
TableReader_6	1999.00	root	data:TableScan_5
└─TableScan_5	1999.00	cop	table:t1, range:(0,+inf], keep order:false
explain select t1.c1, t1.c2 from t1 where t1.c2 = 1;
id	count	task	operator info
IndexReader_6	0.00	root	index:IndexScan_5
└─IndexScan_5	0.00	cop	table:t1, index:c2, range:[1,1], keep order:false
explain select * from t1 left join t2 on t1.c2 = t2.c1 where t1.c1 > 1;
id	count	task	operator info
HashLeftJoin_19	2481.25	root	left outer join, inner:TableReader_32, equal:[eq(test.t1.c2, test.t2.c1)]
├─TableReader_29	1998.00	root	data:TableScan_28
│ └─TableScan_28	1998.00	cop	table:t1, range:(1,+inf], keep order:false
└─TableReader_32	1985.00	root	data:Selection_31
  └─Selection_31	1985.00	cop	not(isnull(test.t2.c1))
    └─TableScan_30	1985.00	cop	table:t2, range:[-inf,+inf], keep order:false
explain update t1 set t1.c2 = 2 where t1.c1 = 1;
id	count	task	operator info
Point_Get_1	1.00	root	table:t1, handle:1
explain delete from t1 where t1.c2 = 1;
id	count	task	operator info
IndexLookUp_9	0.00	root	
├─IndexScan_7	0.00	cop	table:t1, index:c2, range:[1,1], keep order:false
└─TableScan_8	0.00	cop	table:t1, keep order:false
explain select count(b.c2) from t1 a, t2 b where a.c1 = b.c2 group by a.c1;
id	count	task	operator info
Projection_11	1985.00	root	cast(join_agg_0)
<<<<<<< HEAD
└─HashLeftJoin_19	1985.00	root	inner join, inner:HashAgg_23, equal:[eq(test.a.c1, test.b.c2)]
  ├─TableReader_32	1999.00	root	data:TableScan_31
  │ └─TableScan_31	1999.00	cop	table:a, range:[-inf,+inf], keep order:false
  └─HashAgg_23	1985.00	root	group by:test.b.c2, funcs:count(test.b.c2), firstrow(test.b.c2)
    └─TableReader_30	1985.00	root	data:Selection_29
      └─Selection_29	1985.00	cop	not(isnull(test.b.c2))
        └─TableScan_28	1985.00	cop	table:b, range:[-inf,+inf], keep order:false
=======
└─HashLeftJoin_15	1985.00	root	inner join, inner:HashAgg_22, equal:[eq(test.a.c1, test.b.c2)]
  ├─TableReader_28	1999.00	root	data:TableScan_27
  │ └─TableScan_27	1999.00	cop	table:a, range:[-inf,+inf], keep order:false
  └─HashAgg_22	1985.00	root	group by:col_2, funcs:count(col_0), firstrow(col_2)
    └─TableReader_23	1985.00	root	data:HashAgg_17
      └─HashAgg_17	1985.00	cop	group by:test.b.c2, funcs:count(test.b.c2)
        └─Selection_21	1985.00	cop	not(isnull(test.b.c2))
          └─TableScan_20	1985.00	cop	table:b, range:[-inf,+inf], keep order:false
>>>>>>> c07fcc4a
explain select * from t2 order by t2.c2 limit 0, 1;
id	count	task	operator info
TopN_7	1.00	root	test.t2.c2:asc, offset:0, count:1
└─TableReader_15	1.00	root	data:TopN_14
  └─TopN_14	1.00	cop	test.t2.c2:asc, offset:0, count:1
    └─TableScan_13	1985.00	cop	table:t2, range:[-inf,+inf], keep order:false
explain select * from t1 where c1 > 1 and c2 = 1 and c3 < 1;
id	count	task	operator info
IndexLookUp_11	0.00	root	
├─IndexScan_8	0.00	cop	table:t1, index:c2, range:(1 1,1 +inf], keep order:false
└─Selection_10	0.00	cop	lt(test.t1.c3, 1)
  └─TableScan_9	0.00	cop	table:t1, keep order:false
explain select * from t1 where c1 = 1 and c2 > 1;
id	count	task	operator info
TableReader_7	0.50	root	data:Selection_6
└─Selection_6	0.50	cop	gt(test.t1.c2, 1)
  └─TableScan_5	1.00	cop	table:t1, range:[1,1], keep order:false
explain select c1 from t1 where c1 in (select c2 from t2);
id	count	task	operator info
Projection_9	1985.00	root	test.t1.c1
└─HashLeftJoin_17	1985.00	root	inner join, inner:HashAgg_21, equal:[eq(test.t1.c1, test.t2.c2)]
  ├─TableReader_30	1999.00	root	data:TableScan_29
  │ └─TableScan_29	1999.00	cop	table:t1, range:[-inf,+inf], keep order:false
  └─HashAgg_21	1985.00	root	group by:test.t2.c2, funcs:firstrow(test.t2.c2)
    └─TableReader_28	1985.00	root	data:Selection_27
      └─Selection_27	1985.00	cop	not(isnull(test.t2.c2))
        └─TableScan_26	1985.00	cop	table:t2, range:[-inf,+inf], keep order:false
explain select * from information_schema.columns;
id	count	task	operator info
MemTableScan_4	10000.00	root	
explain select c2 = (select c2 from t2 where t1.c1 = t2.c1 order by c1 limit 1) from t1;
id	count	task	operator info
Projection_12	1999.00	root	eq(test.t1.c2, test.t2.c2)
└─Apply_14	1999.00	root	CARTESIAN left outer join, inner:Limit_21
  ├─TableReader_16	1999.00	root	data:TableScan_15
  │ └─TableScan_15	1999.00	cop	table:t1, range:[-inf,+inf], keep order:false
  └─Limit_21	1.00	root	offset:0, count:1
    └─Projection_41	1.00	root	test.t2.c1, test.t2.c2
      └─IndexLookUp_40	1.00	root	
        ├─Limit_39	1.00	cop	offset:0, count:1
        │ └─IndexScan_37	1.25	cop	table:t2, index:c1, range: decided by [eq(test.t1.c1, test.t2.c1)], keep order:true
        └─TableScan_38	1.00	cop	table:t2, keep order:false, stats:pseudo
explain select * from t1 order by c1 desc limit 1;
id	count	task	operator info
Limit_10	1.00	root	offset:0, count:1
└─TableReader_20	1.00	root	data:Limit_19
  └─Limit_19	1.00	cop	offset:0, count:1
    └─TableScan_18	1.00	cop	table:t1, range:[-inf,+inf], keep order:true, desc
set @@session.tidb_opt_insubq_to_join_and_agg=0;
explain select 1 in (select c2 from t2) from t1;
id	count	task	operator info
Projection_6	1999.00	root	5_aux_0
└─HashLeftJoin_7	1999.00	root	CARTESIAN left outer semi join, inner:TableReader_12
  ├─TableReader_9	1999.00	root	data:TableScan_8
  │ └─TableScan_8	1999.00	cop	table:t1, range:[-inf,+inf], keep order:false
  └─TableReader_12	0.00	root	data:Selection_11
    └─Selection_11	0.00	cop	eq(1, test.t2.c2)
      └─TableScan_10	1985.00	cop	table:t2, range:[-inf,+inf], keep order:false
explain format="dot" select 1 in (select c2 from t2) from t1;
dot contents

digraph Projection_6 {
subgraph cluster6{
node [style=filled, color=lightgrey]
color=black
label = "root"
"Projection_6" -> "HashLeftJoin_7"
"HashLeftJoin_7" -> "TableReader_9"
"HashLeftJoin_7" -> "TableReader_12"
}
subgraph cluster8{
node [style=filled, color=lightgrey]
color=black
label = "cop"
"TableScan_8"
}
subgraph cluster11{
node [style=filled, color=lightgrey]
color=black
label = "cop"
"Selection_11" -> "TableScan_10"
}
"TableReader_9" -> "TableScan_8"
"TableReader_12" -> "Selection_11"
}

explain select * from index_prune WHERE a = 1010010404050976781 AND b = 26467085526790 LIMIT 1;
id	count	task	operator info
Point_Get_1	1.00	root	table:index_prune, index:a b
explain select * from index_prune WHERE a = 1010010404050976781 AND b = 26467085526790 LIMIT 0;
id	count	task	operator info
TableDual_5	0.00	root	rows:0
explain select * from index_prune WHERE a = 1010010404050976781 AND b = 26467085526790 LIMIT 1, 1;
id	count	task	operator info
Limit_9	1.00	root	offset:1, count:1
└─IndexLookUp_14	1.00	root	
  ├─Limit_13	1.00	cop	offset:0, count:2
  │ └─IndexScan_11	1.00	cop	table:index_prune, index:a, b, range:[1010010404050976781 26467085526790,1010010404050976781 26467085526790], keep order:false
  └─TableScan_12	1.00	cop	table:index_prune, keep order:false, stats:pseudo
explain select * from index_prune WHERE a = 1010010404050976781 AND b = 26467085526790 LIMIT 1, 0;
id	count	task	operator info
Limit_9	0.00	root	offset:1, count:0
└─IndexLookUp_14	1.00	root	
  ├─Limit_13	1.00	cop	offset:0, count:1
  │ └─IndexScan_11	1.00	cop	table:index_prune, index:a, b, range:[1010010404050976781 26467085526790,1010010404050976781 26467085526790], keep order:false
  └─TableScan_12	1.00	cop	table:index_prune, keep order:false, stats:pseudo
explain select * from index_prune WHERE a = 1010010404050976781 AND b = 26467085526790 LIMIT 0, 1;
id	count	task	operator info
Point_Get_1	1.00	root	table:index_prune, index:a b
explain select * from index_prune WHERE a = 1010010404050976781 AND b = 26467085526790 ORDER BY a;
id	count	task	operator info
Point_Get_1	1.00	root	table:index_prune, index:a b
explain select * from index_prune WHERE a = 1010010404050976781 AND b = 26467085526790 GROUP BY b;
id	count	task	operator info
Point_Get_1	1.00	root	table:index_prune, index:a b
explain select * from index_prune WHERE a = 1010010404050976781 AND b = 26467085526790 GROUP BY b ORDER BY a limit 1;
id	count	task	operator info
Point_Get_1	1.00	root	table:index_prune, index:a b
drop table if exists t1, t2, t3, index_prune;
set @@session.tidb_opt_insubq_to_join_and_agg=1;
drop table if exists tbl;
create table tbl(column1 int, column2 int, index idx(column1, column2));
load stats 's/explain_easy_stats_tbl_dnf.json';
explain select * from tbl where (column1=0 and column2=1) or (column1=1 and column2=3) or (column1=2 and column2=5);
id	count	task	operator info
IndexReader_6	3.00	root	index:IndexScan_5
└─IndexScan_5	3.00	cop	table:tbl, index:column1, column2, range:[0 1,0 1], [1 3,1 3], [2 5,2 5], keep order:false<|MERGE_RESOLUTION|>--- conflicted
+++ resolved
@@ -64,24 +64,14 @@
 explain select count(b.c2) from t1 a, t2 b where a.c1 = b.c2 group by a.c1;
 id	count	task	operator info
 Projection_11	1985.00	root	cast(join_agg_0)
-<<<<<<< HEAD
-└─HashLeftJoin_19	1985.00	root	inner join, inner:HashAgg_23, equal:[eq(test.a.c1, test.b.c2)]
+└─HashLeftJoin_19	1985.00	root	inner join, inner:HashAgg_26, equal:[eq(test.a.c1, test.b.c2)]
   ├─TableReader_32	1999.00	root	data:TableScan_31
   │ └─TableScan_31	1999.00	cop	table:a, range:[-inf,+inf], keep order:false
-  └─HashAgg_23	1985.00	root	group by:test.b.c2, funcs:count(test.b.c2), firstrow(test.b.c2)
-    └─TableReader_30	1985.00	root	data:Selection_29
-      └─Selection_29	1985.00	cop	not(isnull(test.b.c2))
-        └─TableScan_28	1985.00	cop	table:b, range:[-inf,+inf], keep order:false
-=======
-└─HashLeftJoin_15	1985.00	root	inner join, inner:HashAgg_22, equal:[eq(test.a.c1, test.b.c2)]
-  ├─TableReader_28	1999.00	root	data:TableScan_27
-  │ └─TableScan_27	1999.00	cop	table:a, range:[-inf,+inf], keep order:false
-  └─HashAgg_22	1985.00	root	group by:col_2, funcs:count(col_0), firstrow(col_2)
-    └─TableReader_23	1985.00	root	data:HashAgg_17
-      └─HashAgg_17	1985.00	cop	group by:test.b.c2, funcs:count(test.b.c2)
-        └─Selection_21	1985.00	cop	not(isnull(test.b.c2))
-          └─TableScan_20	1985.00	cop	table:b, range:[-inf,+inf], keep order:false
->>>>>>> c07fcc4a
+  └─HashAgg_26	1985.00	root	group by:col_2, funcs:count(col_0), firstrow(col_2)
+    └─TableReader_27	1985.00	root	data:HashAgg_21
+      └─HashAgg_21	1985.00	cop	group by:test.b.c2, funcs:count(test.b.c2)
+        └─Selection_25	1985.00	cop	not(isnull(test.b.c2))
+          └─TableScan_24	1985.00	cop	table:b, range:[-inf,+inf], keep order:false
 explain select * from t2 order by t2.c2 limit 0, 1;
 id	count	task	operator info
 TopN_7	1.00	root	test.t2.c2:asc, offset:0, count:1
