use test;
drop table if exists t1, t2, t3;
create table t1 (c1 int primary key, c2 int, c3 int, index c2 (c2));
load stats 's/explain_easy_stats_t1.json';
create table t2 (c1 int unique, c2 int);
load stats 's/explain_easy_stats_t2.json';
create table t3 (a bigint, b bigint, c bigint, d bigint);
load stats 's/explain_easy_stats_t3.json';
create table index_prune(a bigint(20) NOT NULL, b bigint(20) NOT NULL, c tinyint(4) NOT NULL, primary key(a, b), index idx_b_c_a(b, c, a));
load stats 's/explain_easy_stats_index_prune.json';
set @@session.tidb_opt_agg_push_down = 1;
set @@session.tidb_opt_insubq_to_join_and_agg=1;
set @@session.tidb_hashagg_partial_concurrency = 1;
set @@session.tidb_hashagg_final_concurrency = 1;
explain select * from t3 where exists (select s.a from t3 s having sum(s.a) = t3.a );
id	count	task	operator info
Projection_11	1600.00	root	Column#1, Column#2, Column#3, Column#4
└─HashLeftJoin_12	1600.00	root	semi join, inner:StreamAgg_27, equal:[eq(Column#19, Column#11)]
  ├─Projection_13	2000.00	root	Column#1, Column#2, Column#3, Column#4, cast(Column#1)
  │ └─TableReader_15	2000.00	root	data:TableScan_14
  │   └─TableScan_14	2000.00	cop	table:t3, range:[-inf,+inf], keep order:false
  └─StreamAgg_27	1.00	root	funcs:sum(Column#22)
    └─TableReader_28	1.00	root	data:StreamAgg_19
      └─StreamAgg_19	1.00	cop	funcs:sum(Column#6)
        └─TableScan_26	2000.00	cop	table:s, range:[-inf,+inf], keep order:false
explain select * from t1;
id	count	task	operator info
TableReader_5	1999.00	root	data:TableScan_4
└─TableScan_4	1999.00	cop	table:t1, range:[-inf,+inf], keep order:false
explain select * from t1 order by c2;
id	count	task	operator info
IndexLookUp_12	1999.00	root	
├─IndexScan_10	1999.00	cop	table:t1, index:c2, range:[NULL,+inf], keep order:true
└─TableScan_11	1999.00	cop	table:t1, keep order:false
explain select * from t2 order by c2;
id	count	task	operator info
Sort_4	1985.00	root	Column#5:asc
└─TableReader_8	1985.00	root	data:TableScan_7
  └─TableScan_7	1985.00	cop	table:t2, range:[-inf,+inf], keep order:false
explain select * from t1 where t1.c1 > 0;
id	count	task	operator info
TableReader_6	1999.00	root	data:TableScan_5
└─TableScan_5	1999.00	cop	table:t1, range:(0,+inf], keep order:false
explain select t1.c1, t1.c2 from t1 where t1.c2 = 1;
id	count	task	operator info
IndexReader_6	0.00	root	index:IndexScan_5
└─IndexScan_5	0.00	cop	table:t1, index:c2, range:[1,1], keep order:false
explain select * from t1 left join t2 on t1.c2 = t2.c1 where t1.c1 > 1;
id	count	task	operator info
HashLeftJoin_19	2481.25	root	left outer join, inner:TableReader_32, equal:[eq(Column#2, Column#4)]
├─TableReader_29	1998.00	root	data:TableScan_28
│ └─TableScan_28	1998.00	cop	table:t1, range:(1,+inf], keep order:false
└─TableReader_32	1985.00	root	data:Selection_31
  └─Selection_31	1985.00	cop	not(isnull(Column#4))
    └─TableScan_30	1985.00	cop	table:t2, range:[-inf,+inf], keep order:false
explain update t1 set t1.c2 = 2 where t1.c1 = 1;
id	count	task	operator info
Point_Get_1	1.00	root	table:t1, handle:1
explain delete from t1 where t1.c2 = 1;
id	count	task	operator info
IndexLookUp_9	0.00	root	
├─IndexScan_7	0.00	cop	table:t1, index:c2, range:[1,1], keep order:false
└─TableScan_8	0.00	cop	table:t1, keep order:false
explain select count(b.c2) from t1 a, t2 b where a.c1 = b.c2 group by a.c1;
id	count	task	operator info
<<<<<<< HEAD
Projection_11	1985.00	root	cast(Column#9)
└─HashLeftJoin_19	1985.00	root	inner join, inner:HashAgg_26, equal:[eq(Column#1, Column#5)]
  ├─TableReader_32	1999.00	root	data:TableScan_31
  │ └─TableScan_31	1999.00	cop	table:a, range:[-inf,+inf], keep order:false
  └─HashAgg_26	1985.00	root	group by:Column#12, funcs:count(Column#10), firstrow(Column#12)
    └─TableReader_27	1985.00	root	data:HashAgg_21
      └─HashAgg_21	1985.00	cop	group by:Column#5, funcs:count(Column#5)
        └─Selection_25	1985.00	cop	not(isnull(Column#5))
          └─TableScan_24	1985.00	cop	table:b, range:[-inf,+inf], keep order:false
=======
Projection_11	1985.00	root	cast(join_agg_0)
└─HashLeftJoin_19	1985.00	root	inner join, inner:HashAgg_23, equal:[eq(test.a.c1, test.b.c2)]
  ├─IndexReader_34	1999.00	root	index:IndexScan_33
  │ └─IndexScan_33	1999.00	cop	table:a, index:c2, range:[NULL,+inf], keep order:false
  └─HashAgg_23	1985.00	root	group by:test.b.c2, funcs:count(test.b.c2), firstrow(test.b.c2)
    └─TableReader_30	1985.00	root	data:Selection_29
      └─Selection_29	1985.00	cop	not(isnull(test.b.c2))
        └─TableScan_28	1985.00	cop	table:b, range:[-inf,+inf], keep order:false
>>>>>>> 64298f02
explain select * from t2 order by t2.c2 limit 0, 1;
id	count	task	operator info
TopN_7	1.00	root	Column#2:asc, offset:0, count:1
└─TableReader_15	1.00	root	data:TopN_14
  └─TopN_14	1.00	cop	Column#2:asc, offset:0, count:1
    └─TableScan_13	1985.00	cop	table:t2, range:[-inf,+inf], keep order:false
explain select * from t1 where c1 > 1 and c2 = 1 and c3 < 1;
id	count	task	operator info
IndexLookUp_11	0.00	root	
├─IndexScan_8	0.00	cop	table:t1, index:c2, range:(1 1,1 +inf], keep order:false
└─Selection_10	0.00	cop	lt(Column#3, 1)
  └─TableScan_9	0.00	cop	table:t1, keep order:false
explain select * from t1 where c1 = 1 and c2 > 1;
id	count	task	operator info
TableReader_7	0.50	root	data:Selection_6
└─Selection_6	0.50	cop	gt(Column#2, 1)
  └─TableScan_5	1.00	cop	table:t1, range:[1,1], keep order:false
explain select c1 from t1 where c1 in (select c2 from t2);
id	count	task	operator info
<<<<<<< HEAD
Projection_9	1985.00	root	Column#1
└─HashLeftJoin_17	1985.00	root	inner join, inner:HashAgg_21, equal:[eq(Column#1, Column#5)]
  ├─TableReader_30	1999.00	root	data:TableScan_29
  │ └─TableScan_29	1999.00	cop	table:t1, range:[-inf,+inf], keep order:false
  └─HashAgg_21	1985.00	root	group by:Column#5, funcs:firstrow(Column#5)
=======
Projection_9	1985.00	root	test.t1.c1
└─HashLeftJoin_17	1985.00	root	inner join, inner:HashAgg_21, equal:[eq(test.t1.c1, test.t2.c2)]
  ├─IndexReader_32	1999.00	root	index:IndexScan_31
  │ └─IndexScan_31	1999.00	cop	table:t1, index:c2, range:[NULL,+inf], keep order:false
  └─HashAgg_21	1985.00	root	group by:test.t2.c2, funcs:firstrow(test.t2.c2)
>>>>>>> 64298f02
    └─TableReader_28	1985.00	root	data:Selection_27
      └─Selection_27	1985.00	cop	not(isnull(Column#5))
        └─TableScan_26	1985.00	cop	table:t2, range:[-inf,+inf], keep order:false
explain select * from information_schema.columns;
id	count	task	operator info
MemTableScan_4	10000.00	root	
explain select c2 = (select c2 from t2 where t1.c1 = t2.c1 order by c1 limit 1) from t1;
id	count	task	operator info
<<<<<<< HEAD
Projection_12	1999.00	root	eq(Column#2, Column#5)
└─Apply_14	1999.00	root	CARTESIAN left outer join, inner:Limit_21
  ├─TableReader_16	1999.00	root	data:TableScan_15
  │ └─TableScan_15	1999.00	cop	table:t1, range:[-inf,+inf], keep order:false
  └─Limit_21	1.00	root	offset:0, count:1
    └─Projection_41	1.00	root	Column#4, Column#5
      └─IndexLookUp_40	1.00	root	
        ├─Limit_39	1.00	cop	offset:0, count:1
        │ └─IndexScan_37	1.25	cop	table:t2, index:c1, range: decided by [eq(Column#1, Column#4)], keep order:true
        └─TableScan_38	1.00	cop	table:t2, keep order:false, stats:pseudo
=======
Projection_12	1999.00	root	eq(test.t1.c2, test.t2.c2)
└─Apply_14	1999.00	root	CARTESIAN left outer join, inner:Limit_23
  ├─IndexReader_18	1999.00	root	index:IndexScan_17
  │ └─IndexScan_17	1999.00	cop	table:t1, index:c2, range:[NULL,+inf], keep order:false
  └─Limit_23	1.00	root	offset:0, count:1
    └─Projection_43	1.00	root	test.t2.c1, test.t2.c2
      └─IndexLookUp_42	1.00	root	
        ├─Limit_41	1.00	cop	offset:0, count:1
        │ └─IndexScan_39	1.25	cop	table:t2, index:c1, range: decided by [eq(test.t1.c1, test.t2.c1)], keep order:true
        └─TableScan_40	1.00	cop	table:t2, keep order:false, stats:pseudo
>>>>>>> 64298f02
explain select * from t1 order by c1 desc limit 1;
id	count	task	operator info
Limit_10	1.00	root	offset:0, count:1
└─TableReader_20	1.00	root	data:Limit_19
  └─Limit_19	1.00	cop	offset:0, count:1
    └─TableScan_18	1.00	cop	table:t1, range:[-inf,+inf], keep order:true, desc
set @@session.tidb_opt_insubq_to_join_and_agg=0;
explain select 1 in (select c2 from t2) from t1;
id	count	task	operator info
<<<<<<< HEAD
Projection_6	1999.00	root	Column#8
└─HashLeftJoin_7	1999.00	root	CARTESIAN left outer semi join, inner:TableReader_12
  ├─TableReader_9	1999.00	root	data:TableScan_8
  │ └─TableScan_8	1999.00	cop	table:t1, range:[-inf,+inf], keep order:false
  └─TableReader_12	0.00	root	data:Selection_11
    └─Selection_11	0.00	cop	eq(1, Column#5)
      └─TableScan_10	1985.00	cop	table:t2, range:[-inf,+inf], keep order:false
=======
Projection_6	1999.00	root	5_aux_0
└─HashLeftJoin_7	1999.00	root	CARTESIAN left outer semi join, inner:TableReader_14
  ├─IndexReader_11	1999.00	root	index:IndexScan_10
  │ └─IndexScan_10	1999.00	cop	table:t1, index:c2, range:[NULL,+inf], keep order:false
  └─TableReader_14	0.00	root	data:Selection_13
    └─Selection_13	0.00	cop	eq(1, test.t2.c2)
      └─TableScan_12	1985.00	cop	table:t2, range:[-inf,+inf], keep order:false
>>>>>>> 64298f02
explain format="dot" select 1 in (select c2 from t2) from t1;
dot contents

digraph Projection_6 {
subgraph cluster6{
node [style=filled, color=lightgrey]
color=black
label = "root"
"Projection_6" -> "HashLeftJoin_7"
"HashLeftJoin_7" -> "IndexReader_11"
"HashLeftJoin_7" -> "TableReader_14"
}
subgraph cluster10{
node [style=filled, color=lightgrey]
color=black
label = "cop"
"IndexScan_10"
}
subgraph cluster13{
node [style=filled, color=lightgrey]
color=black
label = "cop"
"Selection_13" -> "TableScan_12"
}
"IndexReader_11" -> "IndexScan_10"
"TableReader_14" -> "Selection_13"
}

explain select * from index_prune WHERE a = 1010010404050976781 AND b = 26467085526790 LIMIT 1;
id	count	task	operator info
Point_Get_1	1.00	root	table:index_prune, index:a b
explain select * from index_prune WHERE a = 1010010404050976781 AND b = 26467085526790 LIMIT 0;
id	count	task	operator info
TableDual_5	0.00	root	rows:0
explain select * from index_prune WHERE a = 1010010404050976781 AND b = 26467085526790 LIMIT 1, 1;
id	count	task	operator info
Limit_9	1.00	root	offset:1, count:1
└─IndexLookUp_14	1.00	root	
  ├─Limit_13	1.00	cop	offset:0, count:2
  │ └─IndexScan_11	1.00	cop	table:index_prune, index:a, b, range:[1010010404050976781 26467085526790,1010010404050976781 26467085526790], keep order:false
  └─TableScan_12	1.00	cop	table:index_prune, keep order:false, stats:pseudo
explain select * from index_prune WHERE a = 1010010404050976781 AND b = 26467085526790 LIMIT 1, 0;
id	count	task	operator info
Limit_9	0.00	root	offset:1, count:0
└─IndexLookUp_14	1.00	root	
  ├─Limit_13	1.00	cop	offset:0, count:1
  │ └─IndexScan_11	1.00	cop	table:index_prune, index:a, b, range:[1010010404050976781 26467085526790,1010010404050976781 26467085526790], keep order:false
  └─TableScan_12	1.00	cop	table:index_prune, keep order:false, stats:pseudo
explain select * from index_prune WHERE a = 1010010404050976781 AND b = 26467085526790 LIMIT 0, 1;
id	count	task	operator info
Point_Get_1	1.00	root	table:index_prune, index:a b
explain select * from index_prune WHERE a = 1010010404050976781 AND b = 26467085526790 ORDER BY a;
id	count	task	operator info
Point_Get_1	1.00	root	table:index_prune, index:a b
explain select * from index_prune WHERE a = 1010010404050976781 AND b = 26467085526790 GROUP BY b;
id	count	task	operator info
Point_Get_1	1.00	root	table:index_prune, index:a b
explain select * from index_prune WHERE a = 1010010404050976781 AND b = 26467085526790 GROUP BY b ORDER BY a limit 1;
id	count	task	operator info
Point_Get_1	1.00	root	table:index_prune, index:a b
drop table if exists t1, t2, t3, index_prune;
set @@session.tidb_opt_insubq_to_join_and_agg=1;
drop table if exists tbl;
create table tbl(column1 int, column2 int, index idx(column1, column2));
load stats 's/explain_easy_stats_tbl_dnf.json';
explain select * from tbl where (column1=0 and column2=1) or (column1=1 and column2=3) or (column1=2 and column2=5);
id	count	task	operator info
IndexReader_6	3.00	root	index:IndexScan_5
└─IndexScan_5	3.00	cop	table:tbl, index:column1, column2, range:[0 1,0 1], [1 3,1 3], [2 5,2 5], keep order:false<|MERGE_RESOLUTION|>--- conflicted
+++ resolved
@@ -63,26 +63,14 @@
 └─TableScan_8	0.00	cop	table:t1, keep order:false
 explain select count(b.c2) from t1 a, t2 b where a.c1 = b.c2 group by a.c1;
 id	count	task	operator info
-<<<<<<< HEAD
 Projection_11	1985.00	root	cast(Column#9)
-└─HashLeftJoin_19	1985.00	root	inner join, inner:HashAgg_26, equal:[eq(Column#1, Column#5)]
-  ├─TableReader_32	1999.00	root	data:TableScan_31
-  │ └─TableScan_31	1999.00	cop	table:a, range:[-inf,+inf], keep order:false
-  └─HashAgg_26	1985.00	root	group by:Column#12, funcs:count(Column#10), firstrow(Column#12)
-    └─TableReader_27	1985.00	root	data:HashAgg_21
-      └─HashAgg_21	1985.00	cop	group by:Column#5, funcs:count(Column#5)
-        └─Selection_25	1985.00	cop	not(isnull(Column#5))
-          └─TableScan_24	1985.00	cop	table:b, range:[-inf,+inf], keep order:false
-=======
-Projection_11	1985.00	root	cast(join_agg_0)
-└─HashLeftJoin_19	1985.00	root	inner join, inner:HashAgg_23, equal:[eq(test.a.c1, test.b.c2)]
+└─HashLeftJoin_19	1985.00	root	inner join, inner:HashAgg_23, equal:[eq(Column#1, Column#5)]
   ├─IndexReader_34	1999.00	root	index:IndexScan_33
   │ └─IndexScan_33	1999.00	cop	table:a, index:c2, range:[NULL,+inf], keep order:false
-  └─HashAgg_23	1985.00	root	group by:test.b.c2, funcs:count(test.b.c2), firstrow(test.b.c2)
+  └─HashAgg_23	1985.00	root	group by:Column#5, funcs:count(Column#5), firstrow(Column#5)
     └─TableReader_30	1985.00	root	data:Selection_29
-      └─Selection_29	1985.00	cop	not(isnull(test.b.c2))
+      └─Selection_29	1985.00	cop	not(isnull(Column#5))
         └─TableScan_28	1985.00	cop	table:b, range:[-inf,+inf], keep order:false
->>>>>>> 64298f02
 explain select * from t2 order by t2.c2 limit 0, 1;
 id	count	task	operator info
 TopN_7	1.00	root	Column#2:asc, offset:0, count:1
@@ -102,19 +90,11 @@
   └─TableScan_5	1.00	cop	table:t1, range:[1,1], keep order:false
 explain select c1 from t1 where c1 in (select c2 from t2);
 id	count	task	operator info
-<<<<<<< HEAD
 Projection_9	1985.00	root	Column#1
 └─HashLeftJoin_17	1985.00	root	inner join, inner:HashAgg_21, equal:[eq(Column#1, Column#5)]
-  ├─TableReader_30	1999.00	root	data:TableScan_29
-  │ └─TableScan_29	1999.00	cop	table:t1, range:[-inf,+inf], keep order:false
-  └─HashAgg_21	1985.00	root	group by:Column#5, funcs:firstrow(Column#5)
-=======
-Projection_9	1985.00	root	test.t1.c1
-└─HashLeftJoin_17	1985.00	root	inner join, inner:HashAgg_21, equal:[eq(test.t1.c1, test.t2.c2)]
   ├─IndexReader_32	1999.00	root	index:IndexScan_31
   │ └─IndexScan_31	1999.00	cop	table:t1, index:c2, range:[NULL,+inf], keep order:false
-  └─HashAgg_21	1985.00	root	group by:test.t2.c2, funcs:firstrow(test.t2.c2)
->>>>>>> 64298f02
+  └─HashAgg_21	1985.00	root	group by:Column#5, funcs:firstrow(Column#5)
     └─TableReader_28	1985.00	root	data:Selection_27
       └─Selection_27	1985.00	cop	not(isnull(Column#5))
         └─TableScan_26	1985.00	cop	table:t2, range:[-inf,+inf], keep order:false
@@ -123,29 +103,16 @@
 MemTableScan_4	10000.00	root	
 explain select c2 = (select c2 from t2 where t1.c1 = t2.c1 order by c1 limit 1) from t1;
 id	count	task	operator info
-<<<<<<< HEAD
 Projection_12	1999.00	root	eq(Column#2, Column#5)
-└─Apply_14	1999.00	root	CARTESIAN left outer join, inner:Limit_21
-  ├─TableReader_16	1999.00	root	data:TableScan_15
-  │ └─TableScan_15	1999.00	cop	table:t1, range:[-inf,+inf], keep order:false
-  └─Limit_21	1.00	root	offset:0, count:1
-    └─Projection_41	1.00	root	Column#4, Column#5
-      └─IndexLookUp_40	1.00	root	
-        ├─Limit_39	1.00	cop	offset:0, count:1
-        │ └─IndexScan_37	1.25	cop	table:t2, index:c1, range: decided by [eq(Column#1, Column#4)], keep order:true
-        └─TableScan_38	1.00	cop	table:t2, keep order:false, stats:pseudo
-=======
-Projection_12	1999.00	root	eq(test.t1.c2, test.t2.c2)
 └─Apply_14	1999.00	root	CARTESIAN left outer join, inner:Limit_23
   ├─IndexReader_18	1999.00	root	index:IndexScan_17
   │ └─IndexScan_17	1999.00	cop	table:t1, index:c2, range:[NULL,+inf], keep order:false
   └─Limit_23	1.00	root	offset:0, count:1
-    └─Projection_43	1.00	root	test.t2.c1, test.t2.c2
+    └─Projection_43	1.00	root	Column#4, Column#5
       └─IndexLookUp_42	1.00	root	
         ├─Limit_41	1.00	cop	offset:0, count:1
-        │ └─IndexScan_39	1.25	cop	table:t2, index:c1, range: decided by [eq(test.t1.c1, test.t2.c1)], keep order:true
+        │ └─IndexScan_39	1.25	cop	table:t2, index:c1, range: decided by [eq(Column#1, Column#4)], keep order:true
         └─TableScan_40	1.00	cop	table:t2, keep order:false, stats:pseudo
->>>>>>> 64298f02
 explain select * from t1 order by c1 desc limit 1;
 id	count	task	operator info
 Limit_10	1.00	root	offset:0, count:1
@@ -155,23 +122,13 @@
 set @@session.tidb_opt_insubq_to_join_and_agg=0;
 explain select 1 in (select c2 from t2) from t1;
 id	count	task	operator info
-<<<<<<< HEAD
 Projection_6	1999.00	root	Column#8
-└─HashLeftJoin_7	1999.00	root	CARTESIAN left outer semi join, inner:TableReader_12
-  ├─TableReader_9	1999.00	root	data:TableScan_8
-  │ └─TableScan_8	1999.00	cop	table:t1, range:[-inf,+inf], keep order:false
-  └─TableReader_12	0.00	root	data:Selection_11
-    └─Selection_11	0.00	cop	eq(1, Column#5)
-      └─TableScan_10	1985.00	cop	table:t2, range:[-inf,+inf], keep order:false
-=======
-Projection_6	1999.00	root	5_aux_0
 └─HashLeftJoin_7	1999.00	root	CARTESIAN left outer semi join, inner:TableReader_14
   ├─IndexReader_11	1999.00	root	index:IndexScan_10
   │ └─IndexScan_10	1999.00	cop	table:t1, index:c2, range:[NULL,+inf], keep order:false
   └─TableReader_14	0.00	root	data:Selection_13
-    └─Selection_13	0.00	cop	eq(1, test.t2.c2)
+    └─Selection_13	0.00	cop	eq(1, Column#5)
       └─TableScan_12	1985.00	cop	table:t2, range:[-inf,+inf], keep order:false
->>>>>>> 64298f02
 explain format="dot" select 1 in (select c2 from t2) from t1;
 dot contents
 
