--- conflicted
+++ resolved
@@ -68,18 +68,11 @@
 └─IndexJoin_14	1985.00	root	inner join, inner:TableReader_13, outer key:b.c2, inner key:a.c1
   ├─TableReader_13	1.00	root	data:TableScan_12
   │ └─TableScan_12	1.00	cop	table:a, range: decided by [b.c2], keep order:false
-<<<<<<< HEAD
-  └─HashAgg_21	1985.00	root	group by:col_2, funcs:count(col_0), firstrow(col_1)
-    └─TableReader_22	1985.00	root	data:HashAgg_17
-      └─HashAgg_17	1985.00	cop	group by:b.c2, funcs:count(b.c2), firstrow(b.c2)
-        └─TableScan_20	1985.00	cop	table:b, range:[-inf,+inf], keep order:false
-=======
   └─HashAgg_22	1985.00	root	group by:col_2, funcs:count(col_0), firstrow(col_1)
     └─TableReader_23	1985.00	root	data:HashAgg_17
       └─HashAgg_17	1985.00	cop	group by:b.c2, funcs:count(b.c2), firstrow(b.c2)
         └─Selection_21	1985.00	cop	not(isnull(b.c2))
           └─TableScan_20	1985.00	cop	table:b, range:[-inf,+inf], keep order:false
->>>>>>> 266ff4b6
 explain select * from t2 order by t2.c2 limit 0, 1;
 id	count	task	operator info
 TopN_7	1.00	root	test.t2.c2:asc, offset:0, count:1
@@ -104,18 +97,11 @@
 └─IndexJoin_12	1985.00	root	inner join, inner:TableReader_11, outer key:test.t2.c2, inner key:test.t1.c1
   ├─TableReader_11	1.00	root	data:TableScan_10
   │ └─TableScan_10	1.00	cop	table:t1, range: decided by [test.t2.c2], keep order:false
-<<<<<<< HEAD
-  └─HashAgg_19	1985.00	root	group by:col_1, funcs:firstrow(col_0)
-    └─TableReader_20	1985.00	root	data:HashAgg_15
-      └─HashAgg_15	1985.00	cop	group by:test.t2.c2, funcs:firstrow(test.t2.c2)
-        └─TableScan_18	1985.00	cop	table:t2, range:[-inf,+inf], keep order:false
-=======
   └─HashAgg_20	1985.00	root	group by:col_1, funcs:firstrow(col_0)
     └─TableReader_21	1985.00	root	data:HashAgg_15
       └─HashAgg_15	1985.00	cop	group by:test.t2.c2, funcs:firstrow(test.t2.c2)
         └─Selection_19	1985.00	cop	not(isnull(test.t2.c2))
           └─TableScan_18	1985.00	cop	table:t2, range:[-inf,+inf], keep order:false
->>>>>>> 266ff4b6
 explain select * from information_schema.columns;
 id	count	task	operator info
 MemTableScan_4	10000.00	root	
