use test;
drop table if exists t1, t2, t3;
create table t1 (c1 int primary key, c2 int, c3 int, index c2 (c2));
load stats 's/explain_easy_stats_t1.json';
create table t2 (c1 int unique, c2 int);
load stats 's/explain_easy_stats_t2.json';
create table t3 (a bigint, b bigint, c bigint, d bigint);
load stats 's/explain_easy_stats_t3.json';
create table index_prune(a bigint(20) NOT NULL, b bigint(20) NOT NULL, c tinyint(4) NOT NULL, primary key(a, b), index idx_b_c_a(b, c, a));
load stats 's/explain_easy_stats_index_prune.json';
set @@session.tidb_opt_agg_push_down = 1;
set @@session.tidb_opt_insubq_to_join_and_agg=1;
set @@session.tidb_hashagg_partial_concurrency = 1;
set @@session.tidb_hashagg_final_concurrency = 1;
explain select * from t3 where exists (select s.a from t3 s having sum(s.a) = t3.a );
id	count	task	operator info
Projection_11	1600.00	root	test.t3.a, test.t3.b, test.t3.c, test.t3.d
└─HashLeftJoin_12	1600.00	root	semi join, inner:StreamAgg_27, equal:[eq(Column#13, Column#11)]
  ├─Projection_13	2000.00	root	test.t3.a, test.t3.b, test.t3.c, test.t3.d, cast(test.t3.a)->Column#13
  │ └─TableReader_15	2000.00	root	data:TableFullScan_14
  │   └─TableFullScan_14	2000.00	cop[tikv]	table:t3, keep order:false
  └─StreamAgg_27	1.00	root	funcs:sum(Column#16)->Column#11
    └─TableReader_28	1.00	root	data:StreamAgg_19
      └─StreamAgg_19	1.00	cop[tikv]	funcs:sum(test.t3.a)->Column#16
        └─TableFullScan_26	2000.00	cop[tikv]	table:s, keep order:false
explain select * from t1;
id	count	task	operator info
TableReader_5	1999.00	root	data:TableFullScan_4
└─TableFullScan_4	1999.00	cop[tikv]	table:t1, keep order:false
explain select * from t1 order by c2;
id	count	task	operator info
IndexLookUp_12	1999.00	root	
├─IndexFullScan_10	1999.00	cop[tikv]	table:t1, index:c2, keep order:true
└─TableRowIDScan_11	1999.00	cop[tikv]	table:t1, keep order:false
explain select * from t2 order by c2;
id	count	task	operator info
Sort_4	1985.00	root	test.t2.c2:asc
└─TableReader_8	1985.00	root	data:TableFullScan_7
  └─TableFullScan_7	1985.00	cop[tikv]	table:t2, keep order:false
explain select * from t1 where t1.c1 > 0;
id	count	task	operator info
TableReader_6	1999.00	root	data:TableRangeScan_5
└─TableRangeScan_5	1999.00	cop[tikv]	table:t1, range:(0,+inf], keep order:false
explain select t1.c1, t1.c2 from t1 where t1.c2 = 1;
id	count	task	operator info
<<<<<<< HEAD
IndexReader_7	0.00	root	index:IndexScan_6
└─IndexScan_6	0.00	cop[tikv]	table:t1, index:c2, range:[1,1], keep order:false
=======
IndexReader_6	0.00	root	index:IndexRangeScan_5
└─IndexRangeScan_5	0.00	cop[tikv]	table:t1, index:c2, range:[1,1], keep order:false
>>>>>>> 6e542096
explain select * from t1 left join t2 on t1.c2 = t2.c1 where t1.c1 > 1;
id	count	task	operator info
HashLeftJoin_22	2481.25	root	left outer join, inner:TableReader_36, equal:[eq(test.t1.c2, test.t2.c1)]
├─TableReader_33	1998.00	root	data:TableRangeScan_32
│ └─TableRangeScan_32	1998.00	cop[tikv]	table:t1, range:(1,+inf], keep order:false
└─TableReader_36	1985.00	root	data:Selection_35
  └─Selection_35	1985.00	cop[tikv]	not(isnull(test.t2.c1))
    └─TableFullScan_34	1985.00	cop[tikv]	table:t2, keep order:false
explain update t1 set t1.c2 = 2 where t1.c1 = 1;
id	count	task	operator info
Update_2	N/A	root	N/A
└─Point_Get_1	1.00	root	table:t1, handle:1
explain delete from t1 where t1.c2 = 1;
id	count	task	operator info
Delete_4	N/A	root	N/A
<<<<<<< HEAD
└─IndexLookUp_12	0.00	root	
  ├─IndexScan_10	0.00	cop[tikv]	table:t1, index:c2, range:[1,1], keep order:false
  └─TableScan_11	0.00	cop[tikv]	table:t1, keep order:false
=======
└─IndexLookUp_11	0.00	root	
  ├─IndexRangeScan_9	0.00	cop[tikv]	table:t1, index:c2, range:[1,1], keep order:false
  └─TableRowIDScan_10	0.00	cop[tikv]	table:t1, keep order:false
>>>>>>> 6e542096
explain select count(b.c2) from t1 a, t2 b where a.c1 = b.c2 group by a.c1;
id	count	task	operator info
Projection_11	1985.00	root	cast(Column#8)->Column#7
└─HashLeftJoin_21	1985.00	root	inner join, inner:HashAgg_25, equal:[eq(test.t1.c1, test.t2.c2)]
  ├─TableReader_34	1999.00	root	data:TableFullScan_33
  │ └─TableFullScan_33	1999.00	cop[tikv]	table:a, keep order:false
  └─HashAgg_25	1985.00	root	group by:test.t2.c2, funcs:count(test.t2.c2)->Column#8, funcs:firstrow(test.t2.c2)->test.t2.c2
    └─TableReader_32	1985.00	root	data:Selection_31
      └─Selection_31	1985.00	cop[tikv]	not(isnull(test.t2.c2))
        └─TableFullScan_30	1985.00	cop[tikv]	table:b, keep order:false
explain select * from t2 order by t2.c2 limit 0, 1;
id	count	task	operator info
TopN_7	1.00	root	test.t2.c2:asc, offset:0, count:1
└─TableReader_15	1.00	root	data:TopN_14
  └─TopN_14	1.00	cop[tikv]	test.t2.c2:asc, offset:0, count:1
    └─TableFullScan_13	1985.00	cop[tikv]	table:t2, keep order:false
explain select * from t1 where c1 > 1 and c2 = 1 and c3 < 1;
id	count	task	operator info
IndexLookUp_11	0.00	root	
├─IndexRangeScan_8	0.00	cop[tikv]	table:t1, index:c2, range:(1 1,1 +inf], keep order:false
└─Selection_10	0.00	cop[tikv]	lt(test.t1.c3, 1)
  └─TableRowIDScan_9	0.00	cop[tikv]	table:t1, keep order:false
explain select * from t1 where c1 = 1 and c2 > 1;
id	count	task	operator info
<<<<<<< HEAD
Selection_6	0.50	root	gt(test.t1.c2, 1)
└─Point_Get_5	1.00	root	table:t1, handle:1
=======
TableReader_7	0.50	root	data:Selection_6
└─Selection_6	0.50	cop[tikv]	gt(test.t1.c2, 1)
  └─TableRangeScan_5	1.00	cop[tikv]	table:t1, range:[1,1], keep order:false
>>>>>>> 6e542096
explain select c1 from t1 where c1 in (select c2 from t2);
id	count	task	operator info
Projection_9	1985.00	root	test.t1.c1
└─HashLeftJoin_19	1985.00	root	inner join, inner:HashAgg_23, equal:[eq(test.t1.c1, test.t2.c2)]
  ├─TableReader_32	1999.00	root	data:TableFullScan_31
  │ └─TableFullScan_31	1999.00	cop[tikv]	table:t1, keep order:false
  └─HashAgg_23	1985.00	root	group by:test.t2.c2, funcs:firstrow(test.t2.c2)->test.t2.c2
    └─TableReader_30	1985.00	root	data:Selection_29
      └─Selection_29	1985.00	cop[tikv]	not(isnull(test.t2.c2))
        └─TableFullScan_28	1985.00	cop[tikv]	table:t2, keep order:false
explain select * from information_schema.columns;
id	count	task	operator info
MemTableScan_4	10000.00	root	
explain select c2 = (select c2 from t2 where t1.c1 = t2.c1 order by c1 limit 1) from t1;
id	count	task	operator info
Projection_12	1999.00	root	eq(test.t1.c2, test.t2.c2)->Column#8
└─Apply_14	1999.00	root	CARTESIAN left outer join, inner:Projection_43
  ├─TableReader_16	1999.00	root	data:TableFullScan_15
  │ └─TableFullScan_15	1999.00	cop[tikv]	table:t1, keep order:false
  └─Projection_43	1.00	root	test.t2.c1, test.t2.c2
    └─IndexLookUp_42	1.00	root	limit embedded(offset:0, count:1)
      ├─Limit_41	1.00	cop[tikv]	offset:0, count:1
      │ └─IndexRangeScan_39	1.25	cop[tikv]	table:t2, index:c1, range: decided by [eq(test.t1.c1, test.t2.c1)], keep order:true
      └─TableRowIDScan_40	1.00	cop[tikv]	table:t2, keep order:false, stats:pseudo
explain select * from t1 order by c1 desc limit 1;
id	count	task	operator info
Limit_10	1.00	root	offset:0, count:1
└─TableReader_20	1.00	root	data:Limit_19
  └─Limit_19	1.00	cop[tikv]	offset:0, count:1
    └─TableFullScan_18	1.00	cop[tikv]	table:t1, keep order:true, desc
set @@session.tidb_opt_insubq_to_join_and_agg=0;
explain select 1 in (select c2 from t2) from t1;
id	count	task	operator info
Projection_6	1999.00	root	Column#7
└─HashLeftJoin_7	1999.00	root	CARTESIAN left outer semi join, inner:TableReader_14
  ├─TableReader_9	1999.00	root	data:TableFullScan_8
  │ └─TableFullScan_8	1999.00	cop[tikv]	table:t1, keep order:false
  └─TableReader_14	0.00	root	data:Selection_13
    └─Selection_13	0.00	cop[tikv]	eq(1, test.t2.c2)
      └─TableFullScan_12	1985.00	cop[tikv]	table:t2, keep order:false
explain format="dot" select 1 in (select c2 from t2) from t1;
dot contents

digraph Projection_6 {
subgraph cluster6{
node [style=filled, color=lightgrey]
color=black
label = "root"
"Projection_6" -> "HashLeftJoin_7"
"HashLeftJoin_7" -> "TableReader_9"
"HashLeftJoin_7" -> "TableReader_14"
}
subgraph cluster8{
node [style=filled, color=lightgrey]
color=black
label = "cop"
"TableFullScan_8"
}
subgraph cluster13{
node [style=filled, color=lightgrey]
color=black
label = "cop"
"Selection_13" -> "TableFullScan_12"
}
"TableReader_9" -> "TableFullScan_8"
"TableReader_14" -> "Selection_13"
}

explain select * from index_prune WHERE a = 1010010404050976781 AND b = 26467085526790 LIMIT 1;
id	count	task	operator info
Point_Get_1	1.00	root	table:index_prune, index:a b
explain select * from index_prune WHERE a = 1010010404050976781 AND b = 26467085526790 LIMIT 0;
id	count	task	operator info
TableDual_5	0.00	root	rows:0
explain select * from index_prune WHERE a = 1010010404050976781 AND b = 26467085526790 LIMIT 1, 1;
id	count	task	operator info
<<<<<<< HEAD
Limit_9	1.00	root	offset:1, count:1
└─Point_Get_11	1.00	root	table:index_prune, index:a b
explain select * from index_prune WHERE a = 1010010404050976781 AND b = 26467085526790 LIMIT 1, 0;
id	count	task	operator info
Limit_9	0.00	root	offset:1, count:0
└─Point_Get_11	1.00	root	table:index_prune, index:a b
=======
IndexLookUp_14	1.00	root	limit embedded(offset:1, count:1)
├─Limit_13	1.00	cop[tikv]	offset:0, count:2
│ └─IndexRangeScan_11	1.00	cop[tikv]	table:index_prune, index:a, b, range:[1010010404050976781 26467085526790,1010010404050976781 26467085526790], keep order:false
└─TableRowIDScan_12	1.00	cop[tikv]	table:index_prune, keep order:false, stats:pseudo
explain select * from index_prune WHERE a = 1010010404050976781 AND b = 26467085526790 LIMIT 1, 0;
id	count	task	operator info
IndexLookUp_14	0.00	root	limit embedded(offset:1, count:0)
├─Limit_13	1.00	cop[tikv]	offset:0, count:1
│ └─IndexRangeScan_11	1.00	cop[tikv]	table:index_prune, index:a, b, range:[1010010404050976781 26467085526790,1010010404050976781 26467085526790], keep order:false
└─TableRowIDScan_12	0.00	cop[tikv]	table:index_prune, keep order:false, stats:pseudo
>>>>>>> 6e542096
explain select * from index_prune WHERE a = 1010010404050976781 AND b = 26467085526790 LIMIT 0, 1;
id	count	task	operator info
Point_Get_1	1.00	root	table:index_prune, index:a b
explain select * from index_prune WHERE a = 1010010404050976781 AND b = 26467085526790 ORDER BY a;
id	count	task	operator info
Point_Get_1	1.00	root	table:index_prune, index:a b
explain select * from index_prune WHERE a = 1010010404050976781 AND b = 26467085526790 GROUP BY b;
id	count	task	operator info
Point_Get_1	1.00	root	table:index_prune, index:a b
explain select * from index_prune WHERE a = 1010010404050976781 AND b = 26467085526790 GROUP BY b ORDER BY a limit 1;
id	count	task	operator info
Point_Get_1	1.00	root	table:index_prune, index:a b
drop table if exists t1, t2, t3, index_prune;
set @@session.tidb_opt_insubq_to_join_and_agg=1;
drop table if exists tbl;
create table tbl(column1 int, column2 int, index idx(column1, column2));
load stats 's/explain_easy_stats_tbl_dnf.json';
explain select * from tbl where (column1=0 and column2=1) or (column1=1 and column2=3) or (column1=2 and column2=5);
id	count	task	operator info
<<<<<<< HEAD
IndexReader_7	3.00	root	index:IndexScan_6
└─IndexScan_6	3.00	cop[tikv]	table:tbl, index:column1, column2, range:[0 1,0 1], [1 3,1 3], [2 5,2 5], keep order:false
=======
IndexReader_6	3.00	root	index:IndexRangeScan_5
└─IndexRangeScan_5	3.00	cop[tikv]	table:tbl, index:column1, column2, range:[0 1,0 1], [1 3,1 3], [2 5,2 5], keep order:false
>>>>>>> 6e542096
<|MERGE_RESOLUTION|>--- conflicted
+++ resolved
@@ -43,13 +43,8 @@
 └─TableRangeScan_5	1999.00	cop[tikv]	table:t1, range:(0,+inf], keep order:false
 explain select t1.c1, t1.c2 from t1 where t1.c2 = 1;
 id	count	task	operator info
-<<<<<<< HEAD
-IndexReader_7	0.00	root	index:IndexScan_6
-└─IndexScan_6	0.00	cop[tikv]	table:t1, index:c2, range:[1,1], keep order:false
-=======
-IndexReader_6	0.00	root	index:IndexRangeScan_5
-└─IndexRangeScan_5	0.00	cop[tikv]	table:t1, index:c2, range:[1,1], keep order:false
->>>>>>> 6e542096
+IndexReader_7	0.00	root	index:IndexRangeScan_6
+└─IndexRangeScan_6	0.00	cop[tikv]	table:t1, index:c2, range:[1,1], keep order:false
 explain select * from t1 left join t2 on t1.c2 = t2.c1 where t1.c1 > 1;
 id	count	task	operator info
 HashLeftJoin_22	2481.25	root	left outer join, inner:TableReader_36, equal:[eq(test.t1.c2, test.t2.c1)]
@@ -65,15 +60,9 @@
 explain delete from t1 where t1.c2 = 1;
 id	count	task	operator info
 Delete_4	N/A	root	N/A
-<<<<<<< HEAD
 └─IndexLookUp_12	0.00	root	
-  ├─IndexScan_10	0.00	cop[tikv]	table:t1, index:c2, range:[1,1], keep order:false
-  └─TableScan_11	0.00	cop[tikv]	table:t1, keep order:false
-=======
-└─IndexLookUp_11	0.00	root	
-  ├─IndexRangeScan_9	0.00	cop[tikv]	table:t1, index:c2, range:[1,1], keep order:false
-  └─TableRowIDScan_10	0.00	cop[tikv]	table:t1, keep order:false
->>>>>>> 6e542096
+  ├─IndexRangeScan_10	0.00	cop[tikv]	table:t1, index:c2, range:[1,1], keep order:false
+  └─TableRowIDScan_11	0.00	cop[tikv]	table:t1, keep order:false
 explain select count(b.c2) from t1 a, t2 b where a.c1 = b.c2 group by a.c1;
 id	count	task	operator info
 Projection_11	1985.00	root	cast(Column#8)->Column#7
@@ -98,14 +87,8 @@
   └─TableRowIDScan_9	0.00	cop[tikv]	table:t1, keep order:false
 explain select * from t1 where c1 = 1 and c2 > 1;
 id	count	task	operator info
-<<<<<<< HEAD
 Selection_6	0.50	root	gt(test.t1.c2, 1)
 └─Point_Get_5	1.00	root	table:t1, handle:1
-=======
-TableReader_7	0.50	root	data:Selection_6
-└─Selection_6	0.50	cop[tikv]	gt(test.t1.c2, 1)
-  └─TableRangeScan_5	1.00	cop[tikv]	table:t1, range:[1,1], keep order:false
->>>>>>> 6e542096
 explain select c1 from t1 where c1 in (select c2 from t2);
 id	count	task	operator info
 Projection_9	1985.00	root	test.t1.c1
@@ -182,25 +165,12 @@
 TableDual_5	0.00	root	rows:0
 explain select * from index_prune WHERE a = 1010010404050976781 AND b = 26467085526790 LIMIT 1, 1;
 id	count	task	operator info
-<<<<<<< HEAD
 Limit_9	1.00	root	offset:1, count:1
 └─Point_Get_11	1.00	root	table:index_prune, index:a b
 explain select * from index_prune WHERE a = 1010010404050976781 AND b = 26467085526790 LIMIT 1, 0;
 id	count	task	operator info
 Limit_9	0.00	root	offset:1, count:0
 └─Point_Get_11	1.00	root	table:index_prune, index:a b
-=======
-IndexLookUp_14	1.00	root	limit embedded(offset:1, count:1)
-├─Limit_13	1.00	cop[tikv]	offset:0, count:2
-│ └─IndexRangeScan_11	1.00	cop[tikv]	table:index_prune, index:a, b, range:[1010010404050976781 26467085526790,1010010404050976781 26467085526790], keep order:false
-└─TableRowIDScan_12	1.00	cop[tikv]	table:index_prune, keep order:false, stats:pseudo
-explain select * from index_prune WHERE a = 1010010404050976781 AND b = 26467085526790 LIMIT 1, 0;
-id	count	task	operator info
-IndexLookUp_14	0.00	root	limit embedded(offset:1, count:0)
-├─Limit_13	1.00	cop[tikv]	offset:0, count:1
-│ └─IndexRangeScan_11	1.00	cop[tikv]	table:index_prune, index:a, b, range:[1010010404050976781 26467085526790,1010010404050976781 26467085526790], keep order:false
-└─TableRowIDScan_12	0.00	cop[tikv]	table:index_prune, keep order:false, stats:pseudo
->>>>>>> 6e542096
 explain select * from index_prune WHERE a = 1010010404050976781 AND b = 26467085526790 LIMIT 0, 1;
 id	count	task	operator info
 Point_Get_1	1.00	root	table:index_prune, index:a b
@@ -220,10 +190,5 @@
 load stats 's/explain_easy_stats_tbl_dnf.json';
 explain select * from tbl where (column1=0 and column2=1) or (column1=1 and column2=3) or (column1=2 and column2=5);
 id	count	task	operator info
-<<<<<<< HEAD
-IndexReader_7	3.00	root	index:IndexScan_6
-└─IndexScan_6	3.00	cop[tikv]	table:tbl, index:column1, column2, range:[0 1,0 1], [1 3,1 3], [2 5,2 5], keep order:false
-=======
-IndexReader_6	3.00	root	index:IndexRangeScan_5
-└─IndexRangeScan_5	3.00	cop[tikv]	table:tbl, index:column1, column2, range:[0 1,0 1], [1 3,1 3], [2 5,2 5], keep order:false
->>>>>>> 6e542096
+IndexReader_7	3.00	root	index:IndexRangeScan_6
+└─IndexRangeScan_6	3.00	cop[tikv]	table:tbl, index:column1, column2, range:[0 1,0 1], [1 3,1 3], [2 5,2 5], keep order:false