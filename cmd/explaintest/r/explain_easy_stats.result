--- conflicted
+++ resolved
@@ -97,29 +97,15 @@
 id	task	operator info	count
 MemTableScan_4	root		10000.00
 explain select c2 = (select c2 from t2 where t1.c1 = t2.c1 order by c1 limit 1) from t1;
-<<<<<<< HEAD
-id	parents	children	task	operator info	count
-TableScan_15			cop	table:t1, range:[-inf,+inf], keep order:false	1999.00
-TableReader_16	Apply_14		root	data:TableScan_15	1999.00
-IndexScan_45			cop	table:t2, index:c1, range: decided by [eq(test.t1.c1, test.t2.c1)], keep order:true	0.00
-TableScan_46			cop	table:t2, keep order:false	0.00
-IndexLookUp_47	Limit_22		root	index:IndexScan_45, table:TableScan_46	0.00
-Limit_22	Apply_14	IndexLookUp_47	root	offset:0, count:1	1.00
-Apply_14	Projection_12	TableReader_16,Limit_22	root	left outer join, inner:Limit_22	1999.00
-Projection_12		Apply_14	root	eq(test.t1.c2, test.t2.c2)	1999.00
-=======
 id	task	operator info	count
 Projection_12	root	eq(test.t1.c2, test.t2.c2)	1999.00
-└─Apply_14	root	left outer join, inner:Limit_21	1999.00
+└─Apply_14	root	left outer join, inner:Limit_22	1999.00
   ├─TableReader_16	root	data:TableScan_15	1999.00
   │ └─TableScan_15	cop	table:t1, range:[-inf,+inf], keep order:false	1999.00
-  └─Limit_21	root	offset:0, count:1	1.00
-    └─IndexLookUp_36	root	index:Limit_35, table:TableScan_33	1.00
-      ├─Limit_35	cop	offset:0, count:1	1.00
-      │ └─Selection_34	cop	eq(test.t1.c1, test.t2.c1)	1.00
-      │   └─IndexScan_32	cop	table:t2, index:c1, range:[<nil>,+inf], keep order:true	1.25
-      └─TableScan_33	cop	table:t2, keep order:false	1.00
->>>>>>> e837e4b8
+  └─Limit_22	root	offset:0, count:1	1.00
+    └─IndexLookUp_47	root	index:IndexScan_45, table:TableScan_46	0.00
+      ├─IndexScan_45	cop	table:t2, index:c1, range: decided by [eq(test.t1.c1, test.t2.c1)], keep order:true	0.00
+      └─TableScan_46	cop	table:t2, keep order:false	0.00
 explain select * from t1 order by c1 desc limit 1;
 id	task	operator info	count
 Limit_10	root	offset:0, count:1	1.00
