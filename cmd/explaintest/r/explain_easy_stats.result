--- conflicted
+++ resolved
@@ -47,21 +47,12 @@
 └─IndexScan_5	0.00	cop	table:t1, index:c2, range:[1,1], keep order:false
 explain select * from t1 left join t2 on t1.c2 = t2.c1 where t1.c1 > 1;
 id	count	task	operator info
-<<<<<<< HEAD
-HashLeftJoin_19	2481.25	root	left outer join, inner:TableReader_33, equal:[eq(test.t1.c2, test.t2.c1)]
-├─TableReader_30	1998.00	root	data:TableScan_29
-│ └─TableScan_29	1998.00	cop	table:t1, range:(1,+inf], keep order:false
-└─TableReader_33	1985.00	root	data:Selection_32
-  └─Selection_32	1985.00	cop	not(isnull(test.t2.c1))
-    └─TableScan_31	1985.00	cop	table:t2, range:[-inf,+inf], keep order:false
-=======
-HashLeftJoin_13	2481.25	root	left outer join, inner:TableReader_26, equal:[eq(test.t1.c2, test.t2.c1)]
-├─TableReader_23	1998.00	root	data:TableScan_22
-│ └─TableScan_22	1998.00	cop	table:t1, range:(1,+inf], keep order:false
-└─TableReader_26	1985.00	root	data:Selection_25
-  └─Selection_25	1985.00	cop	not(isnull(test.t2.c1))
-    └─TableScan_24	1985.00	cop	table:t2, range:[-inf,+inf], keep order:false
->>>>>>> 9d71884e
+HashLeftJoin_19	2481.25	root	left outer join, inner:TableReader_32, equal:[eq(test.t1.c2, test.t2.c1)]
+├─TableReader_29	1998.00	root	data:TableScan_28
+│ └─TableScan_28	1998.00	cop	table:t1, range:(1,+inf], keep order:false
+└─TableReader_32	1985.00	root	data:Selection_31
+  └─Selection_31	1985.00	cop	not(isnull(test.t2.c1))
+    └─TableScan_30	1985.00	cop	table:t2, range:[-inf,+inf], keep order:false
 explain update t1 set t1.c2 = 2 where t1.c1 = 1;
 id	count	task	operator info
 Point_Get_1	1.00	root	table:t1, handle:1
