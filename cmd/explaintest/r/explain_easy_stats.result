--- conflicted
+++ resolved
@@ -47,21 +47,12 @@
 └─IndexScan_5	0.00	cop	table:t1, index:c2, range:[1,1], keep order:false
 explain select * from t1 left join t2 on t1.c2 = t2.c1 where t1.c1 > 1;
 id	count	task	operator info
-<<<<<<< HEAD
-HashLeftJoin_19	2481.25	root	left outer join, inner:TableReader_33, equal:[eq(Column#2, Column#4)]
-├─TableReader_30	1998.00	root	data:TableScan_29
-│ └─TableScan_29	1998.00	cop	table:t1, range:(1,+inf], keep order:false
-└─TableReader_33	1985.00	root	data:Selection_32
-  └─Selection_32	1985.00	cop	not(isnull(Column#4))
-    └─TableScan_31	1985.00	cop	table:t2, range:[-inf,+inf], keep order:false
-=======
-HashLeftJoin_21	2481.25	root	left outer join, inner:TableReader_34, equal:[eq(Column#2, Column#4)]
-├─TableReader_31	1998.00	root	data:TableScan_30
-│ └─TableScan_30	1998.00	cop	table:t1, range:(1,+inf], keep order:false
-└─TableReader_34	1985.00	root	data:Selection_33
-  └─Selection_33	1985.00	cop	not(isnull(Column#4))
-    └─TableScan_32	1985.00	cop	table:t2, range:[-inf,+inf], keep order:false
->>>>>>> 2d3dfac0
+HashLeftJoin_21	2481.25	root	left outer join, inner:TableReader_35, equal:[eq(Column#2, Column#4)]
+├─TableReader_32	1998.00	root	data:TableScan_31
+│ └─TableScan_31	1998.00	cop	table:t1, range:(1,+inf], keep order:false
+└─TableReader_35	1985.00	root	data:Selection_34
+  └─Selection_34	1985.00	cop	not(isnull(Column#4))
+    └─TableScan_33	1985.00	cop	table:t2, range:[-inf,+inf], keep order:false
 explain update t1 set t1.c2 = 2 where t1.c1 = 1;
 id	count	task	operator info
 Update_2	N/A	root	N/A
