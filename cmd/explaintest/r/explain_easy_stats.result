--- conflicted
+++ resolved
@@ -64,16 +64,6 @@
 explain select count(b.c2) from t1 a, t2 b where a.c1 = b.c2 group by a.c1;
 id	count	task	operator info
 Projection_11	1985.00	root	cast(join_agg_0)
-<<<<<<< HEAD
-└─HashLeftJoin_15	1985.00	root	inner join, inner:HashAgg_22, equal:[eq(test.a.c1, test.b.c2)]
-  ├─IndexReader_30	1999.00	root	index:IndexScan_29
-  │ └─IndexScan_29	1999.00	cop	table:a, index:c2, range:[NULL,+inf], keep order:false
-  └─HashAgg_22	1985.00	root	group by:col_2, funcs:count(col_0), firstrow(col_2)
-    └─TableReader_23	1985.00	root	data:HashAgg_17
-      └─HashAgg_17	1985.00	cop	group by:test.b.c2, funcs:count(test.b.c2)
-        └─Selection_21	1985.00	cop	not(isnull(test.b.c2))
-          └─TableScan_20	1985.00	cop	table:b, range:[-inf,+inf], keep order:false
-=======
 └─HashLeftJoin_19	1985.00	root	inner join, inner:HashAgg_26, equal:[eq(test.a.c1, test.b.c2)]
   ├─TableReader_32	1999.00	root	data:TableScan_31
   │ └─TableScan_31	1999.00	cop	table:a, range:[-inf,+inf], keep order:false
@@ -82,7 +72,6 @@
       └─HashAgg_21	1985.00	cop	group by:test.b.c2, funcs:count(test.b.c2)
         └─Selection_25	1985.00	cop	not(isnull(test.b.c2))
           └─TableScan_24	1985.00	cop	table:b, range:[-inf,+inf], keep order:false
->>>>>>> 84506135
 explain select * from t2 order by t2.c2 limit 0, 1;
 id	count	task	operator info
 TopN_7	1.00	root	test.t2.c2:asc, offset:0, count:1
@@ -103,15 +92,6 @@
 explain select c1 from t1 where c1 in (select c2 from t2);
 id	count	task	operator info
 Projection_9	1985.00	root	test.t1.c1
-<<<<<<< HEAD
-└─HashLeftJoin_13	1985.00	root	inner join, inner:HashAgg_17, equal:[eq(test.t1.c1, test.t2.c2)]
-  ├─IndexReader_28	1999.00	root	index:IndexScan_27
-  │ └─IndexScan_27	1999.00	cop	table:t1, index:c2, range:[NULL,+inf], keep order:false
-  └─HashAgg_17	1985.00	root	group by:test.t2.c2, funcs:firstrow(test.t2.c2)
-    └─TableReader_24	1985.00	root	data:Selection_23
-      └─Selection_23	1985.00	cop	not(isnull(test.t2.c2))
-        └─TableScan_22	1985.00	cop	table:t2, range:[-inf,+inf], keep order:false
-=======
 └─HashLeftJoin_17	1985.00	root	inner join, inner:HashAgg_21, equal:[eq(test.t1.c1, test.t2.c2)]
   ├─TableReader_30	1999.00	root	data:TableScan_29
   │ └─TableScan_29	1999.00	cop	table:t1, range:[-inf,+inf], keep order:false
@@ -119,7 +99,6 @@
     └─TableReader_28	1985.00	root	data:Selection_27
       └─Selection_27	1985.00	cop	not(isnull(test.t2.c2))
         └─TableScan_26	1985.00	cop	table:t2, range:[-inf,+inf], keep order:false
->>>>>>> 84506135
 explain select * from information_schema.columns;
 id	count	task	operator info
 MemTableScan_4	10000.00	root	
