use test;
drop table if exists t1, t2, t3;
create table t1 (c1 int primary key, c2 int, c3 int, index c2 (c2));
load stats 's/explain_easy_stats_t1.json';
create table t2 (c1 int unique, c2 int);
load stats 's/explain_easy_stats_t2.json';
create table t3 (a bigint, b bigint, c bigint, d bigint);
load stats 's/explain_easy_stats_t3.json';
create table index_prune(a bigint(20) NOT NULL, b bigint(20) NOT NULL, c tinyint(4) NOT NULL, primary key(a, b), index idx_b_c_a(b, c, a));
load stats 's/explain_easy_stats_index_prune.json';
set @@session.tidb_opt_agg_push_down = 1;
set @@session.tidb_opt_insubq_to_join_and_agg=1;
set @@session.tidb_hashagg_partial_concurrency = 1;
set @@session.tidb_hashagg_final_concurrency = 1;
explain select * from t3 where exists (select s.a from t3 s having sum(s.a) = t3.a );
id	estRows	task	access object	operator info
HashJoin_12	1600.00	root		semi join, equal:[eq(Column#13, Column#11)]
├─StreamAgg_27(Build)	1.00	root		funcs:sum(Column#16)->Column#11
│ └─TableReader_28	1.00	root		data:StreamAgg_19
│   └─StreamAgg_19	1.00	cop[tikv]		funcs:sum(test.t3.a)->Column#16
│     └─TableFullScan_26	2000.00	cop[tikv]	table:s	keep order:false
└─Projection_13(Probe)	2000.00	root		test.t3.a, test.t3.b, test.t3.c, test.t3.d, cast(test.t3.a, decimal(20,0) BINARY)->Column#13
  └─TableReader_15	2000.00	root		data:TableFullScan_14
    └─TableFullScan_14	2000.00	cop[tikv]	table:t3	keep order:false
explain select * from t1;
id	estRows	task	access object	operator info
TableReader_5	1999.00	root		data:TableFullScan_4
└─TableFullScan_4	1999.00	cop[tikv]	table:t1	keep order:false
explain select * from t1 order by c2;
id	estRows	task	access object	operator info
IndexLookUp_12	1999.00	root		
├─IndexFullScan_10(Build)	1999.00	cop[tikv]	table:t1, index:c2(c2)	keep order:true
└─TableRowIDScan_11(Probe)	1999.00	cop[tikv]	table:t1	keep order:false
explain select * from t2 order by c2;
id	estRows	task	access object	operator info
Sort_4	1985.00	root		test.t2.c2:asc
└─TableReader_8	1985.00	root		data:TableFullScan_7
  └─TableFullScan_7	1985.00	cop[tikv]	table:t2	keep order:false
explain select * from t1 where t1.c1 > 0;
id	estRows	task	access object	operator info
TableReader_6	1999.00	root		data:TableRangeScan_5
└─TableRangeScan_5	1999.00	cop[tikv]	table:t1	range:(0,+inf], keep order:false
explain select t1.c1, t1.c2 from t1 where t1.c2 = 1;
id	estRows	task	access object	operator info
IndexReader_6	0.00	root		index:IndexRangeScan_5
└─IndexRangeScan_5	0.00	cop[tikv]	table:t1, index:c2(c2)	range:[1,1], keep order:false
explain select * from t1 left join t2 on t1.c2 = t2.c1 where t1.c1 > 1;
id	estRows	task	access object	operator info
HashJoin_22	2481.25	root		left outer join, equal:[eq(test.t1.c2, test.t2.c1)]
├─TableReader_36(Build)	1985.00	root		data:Selection_35
│ └─Selection_35	1985.00	cop[tikv]		not(isnull(test.t2.c1))
│   └─TableFullScan_34	1985.00	cop[tikv]	table:t2	keep order:false
└─TableReader_33(Probe)	1998.00	root		data:TableRangeScan_32
  └─TableRangeScan_32	1998.00	cop[tikv]	table:t1	range:(1,+inf], keep order:false
explain update t1 set t1.c2 = 2 where t1.c1 = 1;
id	estRows	task	access object	operator info
Update_2	N/A	root		N/A
└─Point_Get_1	1.00	root	table:t1	handle:1
explain delete from t1 where t1.c2 = 1;
<<<<<<< HEAD
id	estRows	task	access object	operator info
Delete_5	N/A	root		N/A
└─SelectLock_7	0.00	root		for update
  └─IndexLookUp_13	0.00	root		
    ├─IndexRangeScan_11(Build)	0.00	cop[tikv]	table:t1, index:c2(c2)	range:[1,1], keep order:false
    └─TableRowIDScan_12(Probe)	0.00	cop[tikv]	table:t1	keep order:false
=======
id	estRows	task	operator info
Delete_4	N/A	root	N/A
└─IndexLookUp_11	0.00	root	
  ├─IndexRangeScan_9(Build)	0.00	cop[tikv]	table:t1, index:c2, range:[1,1], keep order:false
  └─TableRowIDScan_10(Probe)	0.00	cop[tikv]	table:t1, keep order:false
>>>>>>> d60567f7
explain select count(b.c2) from t1 a, t2 b where a.c1 = b.c2 group by a.c1;
id	estRows	task	access object	operator info
Projection_11	1985.00	root		cast(Column#8, bigint(21) BINARY)->Column#7
└─HashJoin_21	1985.00	root		inner join, equal:[eq(test.t1.c1, test.t2.c2)]
  ├─HashAgg_25(Build)	1985.00	root		group by:test.t2.c2, funcs:count(test.t2.c2)->Column#8, funcs:firstrow(test.t2.c2)->test.t2.c2
  │ └─TableReader_32	1985.00	root		data:Selection_31
  │   └─Selection_31	1985.00	cop[tikv]		not(isnull(test.t2.c2))
  │     └─TableFullScan_30	1985.00	cop[tikv]	table:b	keep order:false
  └─TableReader_34(Probe)	1999.00	root		data:TableFullScan_33
    └─TableFullScan_33	1999.00	cop[tikv]	table:a	keep order:false
explain select * from t2 order by t2.c2 limit 0, 1;
id	estRows	task	access object	operator info
TopN_7	1.00	root		test.t2.c2:asc, offset:0, count:1
└─TableReader_15	1.00	root		data:TopN_14
  └─TopN_14	1.00	cop[tikv]		test.t2.c2:asc, offset:0, count:1
    └─TableFullScan_13	1985.00	cop[tikv]	table:t2	keep order:false
explain select * from t1 where c1 > 1 and c2 = 1 and c3 < 1;
id	estRows	task	access object	operator info
IndexLookUp_11	0.00	root		
├─IndexRangeScan_8(Build)	0.00	cop[tikv]	table:t1, index:c2(c2)	range:(1 1,1 +inf], keep order:false
└─Selection_10(Probe)	0.00	cop[tikv]		lt(test.t1.c3, 1)
  └─TableRowIDScan_9	0.00	cop[tikv]	table:t1	keep order:false
explain select * from t1 where c1 = 1 and c2 > 1;
id	estRows	task	access object	operator info
Selection_6	0.50	root		gt(test.t1.c2, 1)
└─Point_Get_5	1.00	root	table:t1	handle:1
explain select c1 from t1 where c1 in (select c2 from t2);
id	estRows	task	access object	operator info
HashJoin_19	1985.00	root		inner join, equal:[eq(test.t1.c1, test.t2.c2)]
├─HashAgg_23(Build)	1985.00	root		group by:test.t2.c2, funcs:firstrow(test.t2.c2)->test.t2.c2
│ └─TableReader_30	1985.00	root		data:Selection_29
│   └─Selection_29	1985.00	cop[tikv]		not(isnull(test.t2.c2))
│     └─TableFullScan_28	1985.00	cop[tikv]	table:t2	keep order:false
└─TableReader_32(Probe)	1999.00	root		data:TableFullScan_31
  └─TableFullScan_31	1999.00	cop[tikv]	table:t1	keep order:false
explain select * from information_schema.columns;
id	estRows	task	access object	operator info
MemTableScan_4	10000.00	root	table:COLUMNS	
explain select c2 = (select c2 from t2 where t1.c1 = t2.c1 order by c1 limit 1) from t1;
id	estRows	task	access object	operator info
Projection_12	1999.00	root		eq(test.t1.c2, test.t2.c2)->Column#8
└─Apply_14	1999.00	root		CARTESIAN left outer join
  ├─TableReader_16(Build)	1999.00	root		data:TableFullScan_15
  │ └─TableFullScan_15	1999.00	cop[tikv]	table:t1	keep order:false
  └─Projection_43(Probe)	1.00	root		test.t2.c1, test.t2.c2
    └─IndexLookUp_42	1.00	root		limit embedded(offset:0, count:1)
      ├─Limit_41(Build)	1.00	cop[tikv]		offset:0, count:1
      │ └─IndexRangeScan_39	1.25	cop[tikv]	table:t2, index:c1(c1)	range: decided by [eq(test.t1.c1, test.t2.c1)], keep order:true
      └─TableRowIDScan_40(Probe)	1.00	cop[tikv]	table:t2	keep order:false, stats:pseudo
explain select * from t1 order by c1 desc limit 1;
id	estRows	task	access object	operator info
Limit_10	1.00	root		offset:0, count:1
└─TableReader_20	1.00	root		data:Limit_19
  └─Limit_19	1.00	cop[tikv]		offset:0, count:1
    └─TableFullScan_18	1.00	cop[tikv]	table:t1	keep order:true, desc
set @@session.tidb_opt_insubq_to_join_and_agg=0;
explain select 1 in (select c2 from t2) from t1;
id	estRows	task	access object	operator info
HashJoin_7	1999.00	root		CARTESIAN left outer semi join
├─TableReader_14(Build)	0.00	root		data:Selection_13
│ └─Selection_13	0.00	cop[tikv]		eq(1, test.t2.c2)
│   └─TableFullScan_12	1985.00	cop[tikv]	table:t2	keep order:false
└─TableReader_9(Probe)	1999.00	root		data:TableFullScan_8
  └─TableFullScan_8	1999.00	cop[tikv]	table:t1	keep order:false
explain format="dot" select 1 in (select c2 from t2) from t1;
dot contents

digraph HashJoin_7 {
subgraph cluster7{
node [style=filled, color=lightgrey]
color=black
label = "root"
"HashJoin_7" -> "TableReader_9"
"HashJoin_7" -> "TableReader_14"
}
subgraph cluster8{
node [style=filled, color=lightgrey]
color=black
label = "cop"
"TableFullScan_8"
}
subgraph cluster13{
node [style=filled, color=lightgrey]
color=black
label = "cop"
"Selection_13" -> "TableFullScan_12"
}
"TableReader_9" -> "TableFullScan_8"
"TableReader_14" -> "Selection_13"
}

explain select * from index_prune WHERE a = 1010010404050976781 AND b = 26467085526790 LIMIT 1;
id	estRows	task	access object	operator info
Point_Get_1	1.00	root	table:index_prune, index:PRIMARY(a, b)	
explain select * from index_prune WHERE a = 1010010404050976781 AND b = 26467085526790 LIMIT 0;
id	estRows	task	access object	operator info
TableDual_5	0.00	root		rows:0
explain select * from index_prune WHERE a = 1010010404050976781 AND b = 26467085526790 LIMIT 1, 1;
id	estRows	task	access object	operator info
Limit_9	1.00	root		offset:1, count:1
└─Point_Get_11	1.00	root	table:index_prune, index:PRIMARY(a, b)	
explain select * from index_prune WHERE a = 1010010404050976781 AND b = 26467085526790 LIMIT 1, 0;
id	estRows	task	access object	operator info
Limit_9	0.00	root		offset:1, count:0
└─Point_Get_11	1.00	root	table:index_prune, index:PRIMARY(a, b)	
explain select * from index_prune WHERE a = 1010010404050976781 AND b = 26467085526790 LIMIT 0, 1;
id	estRows	task	access object	operator info
Point_Get_1	1.00	root	table:index_prune, index:PRIMARY(a, b)	
explain select * from index_prune WHERE a = 1010010404050976781 AND b = 26467085526790 ORDER BY a;
id	estRows	task	access object	operator info
Point_Get_1	1.00	root	table:index_prune, index:PRIMARY(a, b)	
explain select * from index_prune WHERE a = 1010010404050976781 AND b = 26467085526790 GROUP BY b;
id	estRows	task	access object	operator info
Point_Get_1	1.00	root	table:index_prune, index:PRIMARY(a, b)	
explain select * from index_prune WHERE a = 1010010404050976781 AND b = 26467085526790 GROUP BY b ORDER BY a limit 1;
id	estRows	task	access object	operator info
Point_Get_1	1.00	root	table:index_prune, index:PRIMARY(a, b)	
drop table if exists t1, t2, t3, index_prune;
set @@session.tidb_opt_insubq_to_join_and_agg=1;
drop table if exists tbl;
create table tbl(column1 int, column2 int, index idx(column1, column2));
load stats 's/explain_easy_stats_tbl_dnf.json';
explain select * from tbl where (column1=0 and column2=1) or (column1=1 and column2=3) or (column1=2 and column2=5);
id	estRows	task	access object	operator info
IndexReader_6	3.00	root		index:IndexRangeScan_5
└─IndexRangeScan_5	3.00	cop[tikv]	table:tbl, index:idx(column1, column2)	range:[0 1,0 1], [1 3,1 3], [2 5,2 5], keep order:false<|MERGE_RESOLUTION|>--- conflicted
+++ resolved
@@ -57,20 +57,11 @@
 Update_2	N/A	root		N/A
 └─Point_Get_1	1.00	root	table:t1	handle:1
 explain delete from t1 where t1.c2 = 1;
-<<<<<<< HEAD
 id	estRows	task	access object	operator info
-Delete_5	N/A	root		N/A
-└─SelectLock_7	0.00	root		for update
-  └─IndexLookUp_13	0.00	root		
-    ├─IndexRangeScan_11(Build)	0.00	cop[tikv]	table:t1, index:c2(c2)	range:[1,1], keep order:false
-    └─TableRowIDScan_12(Probe)	0.00	cop[tikv]	table:t1	keep order:false
-=======
-id	estRows	task	operator info
-Delete_4	N/A	root	N/A
-└─IndexLookUp_11	0.00	root	
-  ├─IndexRangeScan_9(Build)	0.00	cop[tikv]	table:t1, index:c2, range:[1,1], keep order:false
-  └─TableRowIDScan_10(Probe)	0.00	cop[tikv]	table:t1, keep order:false
->>>>>>> d60567f7
+Delete_4	N/A	root		N/A
+└─IndexLookUp_11	0.00	root		
+  ├─IndexRangeScan_9(Build)	0.00	cop[tikv]	table:t1, index:c2	range:[1,1], keep order:false
+  └─TableRowIDScan_10(Probe)	0.00	cop[tikv]	table:t1	keep order:false
 explain select count(b.c2) from t1 a, t2 b where a.c1 = b.c2 group by a.c1;
 id	estRows	task	access object	operator info
 Projection_11	1985.00	root		cast(Column#8, bigint(21) BINARY)->Column#7
