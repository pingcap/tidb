use test;
drop table if exists t;
create table t (a int, b int, c timestamp, index idx(a));
set @@tidb_enable_window_function = 1;
set @@session.tidb_window_concurrency = 1;
<<<<<<< HEAD
explain select sum(a) over() from t;
id	estRows	task	access object	operator info
Projection_7	10000.00	root		Column#6
└─Window_8	10000.00	root		sum(cast(test.t.a, decimal(32,0) BINARY))->Column#6 over()
  └─IndexReader_12	10000.00	root		index:IndexFullScan_11
    └─IndexFullScan_11	10000.00	cop[tikv]	table:t, index:idx(a)	keep order:false, stats:pseudo
explain select sum(a) over(partition by a) from t;
id	estRows	task	access object	operator info
Projection_7	10000.00	root		Column#6
└─Window_8	10000.00	root		sum(cast(test.t.a, decimal(32,0) BINARY))->Column#6 over(partition by test.t.a)
  └─IndexReader_10	10000.00	root		index:IndexFullScan_9
    └─IndexFullScan_9	10000.00	cop[tikv]	table:t, index:idx(a)	keep order:true, stats:pseudo
explain select sum(a) over(partition by a order by b) from t;
id	estRows	task	access object	operator info
Projection_7	10000.00	root		Column#6
└─Window_8	10000.00	root		sum(cast(test.t.a, decimal(32,0) BINARY))->Column#6 over(partition by test.t.a order by test.t.b range between unbounded preceding and current row)
  └─Sort_11	10000.00	root		schema:[test.t.a test.t.b], items:test.t.a, test.t.b
    └─TableReader_10	10000.00	root		data:TableFullScan_9
      └─TableFullScan_9	10000.00	cop[tikv]	table:t	keep order:false, stats:pseudo
explain select sum(a) over(partition by a order by b rows unbounded preceding) from t;
id	estRows	task	access object	operator info
Projection_7	10000.00	root		Column#6
└─Window_8	10000.00	root		sum(cast(test.t.a, decimal(32,0) BINARY))->Column#6 over(partition by test.t.a order by test.t.b rows between unbounded preceding and current row)
  └─Sort_11	10000.00	root		schema:[test.t.a test.t.b], items:test.t.a, test.t.b
    └─TableReader_10	10000.00	root		data:TableFullScan_9
      └─TableFullScan_9	10000.00	cop[tikv]	table:t	keep order:false, stats:pseudo
explain select sum(a) over(partition by a order by b rows between 1 preceding and 1 following) from t;
id	estRows	task	access object	operator info
Projection_7	10000.00	root		Column#6
└─Window_8	10000.00	root		sum(cast(test.t.a, decimal(32,0) BINARY))->Column#6 over(partition by test.t.a order by test.t.b rows between 1 preceding and 1 following)
  └─Sort_11	10000.00	root		schema:[test.t.a test.t.b], items:test.t.a, test.t.b
    └─TableReader_10	10000.00	root		data:TableFullScan_9
      └─TableFullScan_9	10000.00	cop[tikv]	table:t	keep order:false, stats:pseudo
explain select sum(a) over(partition by a order by b range between 1 preceding and 1 following) from t;
id	estRows	task	access object	operator info
Projection_7	10000.00	root		Column#6
└─Window_8	10000.00	root		sum(cast(test.t.a, decimal(32,0) BINARY))->Column#6 over(partition by test.t.a order by test.t.b range between 1 preceding and 1 following)
  └─Sort_11	10000.00	root		schema:[test.t.a test.t.b], items:test.t.a, test.t.b
    └─TableReader_10	10000.00	root		data:TableFullScan_9
      └─TableFullScan_9	10000.00	cop[tikv]	table:t	keep order:false, stats:pseudo
explain select sum(a) over(partition by a order by c range between interval '2:30' minute_second preceding and interval '2:30' minute_second following) from t;
id	estRows	task	access object	operator info
Projection_7	10000.00	root		Column#6
└─Window_8	10000.00	root		sum(cast(test.t.a, decimal(32,0) BINARY))->Column#6 over(partition by test.t.a order by test.t.c range between interval "2:30" "MINUTE_SECOND" preceding and interval "2:30" "MINUTE_SECOND" following)
  └─Sort_11	10000.00	root		schema:[test.t.a test.t.c], items:test.t.a, test.t.c
    └─TableReader_10	10000.00	root		data:TableFullScan_9
      └─TableFullScan_9	10000.00	cop[tikv]	table:t	keep order:false, stats:pseudo
set @@session.tidb_window_concurrency = 4;
explain select sum(a) over() from t;
id	estRows	task	access object	operator info
Projection_7	10000.00	root		Column#6
└─Window_8	10000.00	root		sum(cast(test.t.a, decimal(32,0) BINARY))->Column#6 over()
  └─IndexReader_12	10000.00	root		index:IndexFullScan_11
    └─IndexFullScan_11	10000.00	cop[tikv]	table:t, index:idx(a)	keep order:false, stats:pseudo
explain select sum(a) over(partition by a) from t;
id	estRows	task	access object	operator info
Projection_7	10000.00	root		Column#6
└─Window_8	10000.00	root		sum(cast(test.t.a, decimal(32,0) BINARY))->Column#6 over(partition by test.t.a)
  └─IndexReader_10	10000.00	root		index:IndexFullScan_9
    └─IndexFullScan_9	10000.00	cop[tikv]	table:t, index:idx(a)	keep order:true, stats:pseudo
explain select sum(a) over(partition by a order by b) from t;
id	estRows	task	access object	operator info
Projection_7	10000.00	root		Column#6
└─Shuffle_12	10000.00	root		execution info: concurrency:4, data sources:[TableReader_10]
  └─Window_8	10000.00	root		sum(cast(test.t.a, decimal(32,0) BINARY))->Column#6 over(partition by test.t.a order by test.t.b range between unbounded preceding and current row)
    └─Sort_11	10000.00	root		schema:[test.t.a test.t.b], items:test.t.a, test.t.b
      └─TableReader_10	10000.00	root		data:TableFullScan_9
        └─TableFullScan_9	10000.00	cop[tikv]	table:t	keep order:false, stats:pseudo
explain select sum(a) over(partition by a order by b rows unbounded preceding) from t;
id	estRows	task	access object	operator info
Projection_7	10000.00	root		Column#6
└─Shuffle_12	10000.00	root		execution info: concurrency:4, data sources:[TableReader_10]
  └─Window_8	10000.00	root		sum(cast(test.t.a, decimal(32,0) BINARY))->Column#6 over(partition by test.t.a order by test.t.b rows between unbounded preceding and current row)
    └─Sort_11	10000.00	root		schema:[test.t.a test.t.b], items:test.t.a, test.t.b
      └─TableReader_10	10000.00	root		data:TableFullScan_9
        └─TableFullScan_9	10000.00	cop[tikv]	table:t	keep order:false, stats:pseudo
explain select sum(a) over(partition by a order by b rows between 1 preceding and 1 following) from t;
id	estRows	task	access object	operator info
Projection_7	10000.00	root		Column#6
└─Shuffle_12	10000.00	root		execution info: concurrency:4, data sources:[TableReader_10]
  └─Window_8	10000.00	root		sum(cast(test.t.a, decimal(32,0) BINARY))->Column#6 over(partition by test.t.a order by test.t.b rows between 1 preceding and 1 following)
    └─Sort_11	10000.00	root		schema:[test.t.a test.t.b], items:test.t.a, test.t.b
      └─TableReader_10	10000.00	root		data:TableFullScan_9
        └─TableFullScan_9	10000.00	cop[tikv]	table:t	keep order:false, stats:pseudo
explain select sum(a) over(partition by a order by b range between 1 preceding and 1 following) from t;
id	estRows	task	access object	operator info
Projection_7	10000.00	root		Column#6
└─Shuffle_12	10000.00	root		execution info: concurrency:4, data sources:[TableReader_10]
  └─Window_8	10000.00	root		sum(cast(test.t.a, decimal(32,0) BINARY))->Column#6 over(partition by test.t.a order by test.t.b range between 1 preceding and 1 following)
    └─Sort_11	10000.00	root		schema:[test.t.a test.t.b], items:test.t.a, test.t.b
      └─TableReader_10	10000.00	root		data:TableFullScan_9
        └─TableFullScan_9	10000.00	cop[tikv]	table:t	keep order:false, stats:pseudo
explain select sum(a) over(partition by a order by c range between interval '2:30' minute_second preceding and interval '2:30' minute_second following) from t;
id	estRows	task	access object	operator info
Projection_7	10000.00	root		Column#6
└─Shuffle_12	10000.00	root		execution info: concurrency:4, data sources:[TableReader_10]
  └─Window_8	10000.00	root		sum(cast(test.t.a, decimal(32,0) BINARY))->Column#6 over(partition by test.t.a order by test.t.c range between interval "2:30" "MINUTE_SECOND" preceding and interval "2:30" "MINUTE_SECOND" following)
    └─Sort_11	10000.00	root		schema:[test.t.a test.t.c], items:test.t.a, test.t.c
      └─TableReader_10	10000.00	root		data:TableFullScan_9
        └─TableFullScan_9	10000.00	cop[tikv]	table:t	keep order:false, stats:pseudo
=======
explain format = 'brief' select sum(a) over() from t;
id	estRows	task	access object	operator info
Projection	10000.00	root		Column#6
└─Window	10000.00	root		sum(cast(test.t.a, decimal(32,0) BINARY))->Column#6 over()
  └─IndexReader	10000.00	root		index:IndexFullScan
    └─IndexFullScan	10000.00	cop[tikv]	table:t, index:idx(a)	keep order:false, stats:pseudo
explain format = 'brief' select sum(a) over(partition by a) from t;
id	estRows	task	access object	operator info
Projection	10000.00	root		Column#6
└─Window	10000.00	root		sum(cast(test.t.a, decimal(32,0) BINARY))->Column#6 over(partition by test.t.a)
  └─IndexReader	10000.00	root		index:IndexFullScan
    └─IndexFullScan	10000.00	cop[tikv]	table:t, index:idx(a)	keep order:true, stats:pseudo
explain format = 'brief' select sum(a) over(partition by a order by b) from t;
id	estRows	task	access object	operator info
Projection	10000.00	root		Column#6
└─Window	10000.00	root		sum(cast(test.t.a, decimal(32,0) BINARY))->Column#6 over(partition by test.t.a order by test.t.b range between unbounded preceding and current row)
  └─Sort	10000.00	root		test.t.a, test.t.b
    └─TableReader	10000.00	root		data:TableFullScan
      └─TableFullScan	10000.00	cop[tikv]	table:t	keep order:false, stats:pseudo
explain format = 'brief' select sum(a) over(partition by a order by b rows unbounded preceding) from t;
id	estRows	task	access object	operator info
Projection	10000.00	root		Column#6
└─Window	10000.00	root		sum(cast(test.t.a, decimal(32,0) BINARY))->Column#6 over(partition by test.t.a order by test.t.b rows between unbounded preceding and current row)
  └─Sort	10000.00	root		test.t.a, test.t.b
    └─TableReader	10000.00	root		data:TableFullScan
      └─TableFullScan	10000.00	cop[tikv]	table:t	keep order:false, stats:pseudo
explain format = 'brief' select sum(a) over(partition by a order by b rows between 1 preceding and 1 following) from t;
id	estRows	task	access object	operator info
Projection	10000.00	root		Column#6
└─Window	10000.00	root		sum(cast(test.t.a, decimal(32,0) BINARY))->Column#6 over(partition by test.t.a order by test.t.b rows between 1 preceding and 1 following)
  └─Sort	10000.00	root		test.t.a, test.t.b
    └─TableReader	10000.00	root		data:TableFullScan
      └─TableFullScan	10000.00	cop[tikv]	table:t	keep order:false, stats:pseudo
explain format = 'brief' select sum(a) over(partition by a order by b range between 1 preceding and 1 following) from t;
id	estRows	task	access object	operator info
Projection	10000.00	root		Column#6
└─Window	10000.00	root		sum(cast(test.t.a, decimal(32,0) BINARY))->Column#6 over(partition by test.t.a order by test.t.b range between 1 preceding and 1 following)
  └─Sort	10000.00	root		test.t.a, test.t.b
    └─TableReader	10000.00	root		data:TableFullScan
      └─TableFullScan	10000.00	cop[tikv]	table:t	keep order:false, stats:pseudo
explain format = 'brief' select sum(a) over(partition by a order by c range between interval '2:30' minute_second preceding and interval '2:30' minute_second following) from t;
id	estRows	task	access object	operator info
Projection	10000.00	root		Column#6
└─Window	10000.00	root		sum(cast(test.t.a, decimal(32,0) BINARY))->Column#6 over(partition by test.t.a order by test.t.c range between interval "2:30" "MINUTE_SECOND" preceding and interval "2:30" "MINUTE_SECOND" following)
  └─Sort	10000.00	root		test.t.a, test.t.c
    └─TableReader	10000.00	root		data:TableFullScan
      └─TableFullScan	10000.00	cop[tikv]	table:t	keep order:false, stats:pseudo
set @@session.tidb_window_concurrency = 4;
explain format = 'brief' select sum(a) over() from t;
id	estRows	task	access object	operator info
Projection	10000.00	root		Column#6
└─Window	10000.00	root		sum(cast(test.t.a, decimal(32,0) BINARY))->Column#6 over()
  └─IndexReader	10000.00	root		index:IndexFullScan
    └─IndexFullScan	10000.00	cop[tikv]	table:t, index:idx(a)	keep order:false, stats:pseudo
explain format = 'brief' select sum(a) over(partition by a) from t;
id	estRows	task	access object	operator info
Projection	10000.00	root		Column#6
└─Window	10000.00	root		sum(cast(test.t.a, decimal(32,0) BINARY))->Column#6 over(partition by test.t.a)
  └─IndexReader	10000.00	root		index:IndexFullScan
    └─IndexFullScan	10000.00	cop[tikv]	table:t, index:idx(a)	keep order:true, stats:pseudo
explain format = 'brief' select sum(a) over(partition by a order by b) from t;
id	estRows	task	access object	operator info
Projection	10000.00	root		Column#6
└─Shuffle	10000.00	root		execution info: concurrency:4, data sources:[TableReader]
  └─Window	10000.00	root		sum(cast(test.t.a, decimal(32,0) BINARY))->Column#6 over(partition by test.t.a order by test.t.b range between unbounded preceding and current row)
    └─Sort	10000.00	root		test.t.a, test.t.b
      └─TableReader	10000.00	root		data:TableFullScan
        └─TableFullScan	10000.00	cop[tikv]	table:t	keep order:false, stats:pseudo
explain format = 'brief' select sum(a) over(partition by a order by b rows unbounded preceding) from t;
id	estRows	task	access object	operator info
Projection	10000.00	root		Column#6
└─Shuffle	10000.00	root		execution info: concurrency:4, data sources:[TableReader]
  └─Window	10000.00	root		sum(cast(test.t.a, decimal(32,0) BINARY))->Column#6 over(partition by test.t.a order by test.t.b rows between unbounded preceding and current row)
    └─Sort	10000.00	root		test.t.a, test.t.b
      └─TableReader	10000.00	root		data:TableFullScan
        └─TableFullScan	10000.00	cop[tikv]	table:t	keep order:false, stats:pseudo
explain format = 'brief' select sum(a) over(partition by a order by b rows between 1 preceding and 1 following) from t;
id	estRows	task	access object	operator info
Projection	10000.00	root		Column#6
└─Shuffle	10000.00	root		execution info: concurrency:4, data sources:[TableReader]
  └─Window	10000.00	root		sum(cast(test.t.a, decimal(32,0) BINARY))->Column#6 over(partition by test.t.a order by test.t.b rows between 1 preceding and 1 following)
    └─Sort	10000.00	root		test.t.a, test.t.b
      └─TableReader	10000.00	root		data:TableFullScan
        └─TableFullScan	10000.00	cop[tikv]	table:t	keep order:false, stats:pseudo
explain format = 'brief' select sum(a) over(partition by a order by b range between 1 preceding and 1 following) from t;
id	estRows	task	access object	operator info
Projection	10000.00	root		Column#6
└─Shuffle	10000.00	root		execution info: concurrency:4, data sources:[TableReader]
  └─Window	10000.00	root		sum(cast(test.t.a, decimal(32,0) BINARY))->Column#6 over(partition by test.t.a order by test.t.b range between 1 preceding and 1 following)
    └─Sort	10000.00	root		test.t.a, test.t.b
      └─TableReader	10000.00	root		data:TableFullScan
        └─TableFullScan	10000.00	cop[tikv]	table:t	keep order:false, stats:pseudo
explain format = 'brief' select sum(a) over(partition by a order by c range between interval '2:30' minute_second preceding and interval '2:30' minute_second following) from t;
id	estRows	task	access object	operator info
Projection	10000.00	root		Column#6
└─Shuffle	10000.00	root		execution info: concurrency:4, data sources:[TableReader]
  └─Window	10000.00	root		sum(cast(test.t.a, decimal(32,0) BINARY))->Column#6 over(partition by test.t.a order by test.t.c range between interval "2:30" "MINUTE_SECOND" preceding and interval "2:30" "MINUTE_SECOND" following)
    └─Sort	10000.00	root		test.t.a, test.t.c
      └─TableReader	10000.00	root		data:TableFullScan
        └─TableFullScan	10000.00	cop[tikv]	table:t	keep order:false, stats:pseudo
>>>>>>> 339bc46f
drop table if exists t1;
create table t1(a int primary key, b int);
insert into t1 values(1, 1), (2, 1);
analyze table t1;
explain format = 'brief' select sum(a) over(partition by b) from t1;
id	estRows	task	access object	operator info
<<<<<<< HEAD
Projection_7	2.00	root		Column#4
└─Window_8	2.00	root		sum(cast(test.t1.a, decimal(32,0) BINARY))->Column#4 over(partition by test.t1.b)
  └─Sort_11	2.00	root		schema:[test.t1.a test.t1.b], items:test.t1.b
    └─TableReader_10	2.00	root		data:TableFullScan_9
      └─TableFullScan_9	2.00	cop[tikv]	table:t1	keep order:false
insert into t1 values(3, 3);
analyze table t1;
explain select sum(a) over(partition by b) from t1;
id	estRows	task	access object	operator info
Projection_7	3.00	root		Column#4
└─Shuffle_12	3.00	root		execution info: concurrency:2, data sources:[TableReader_10]
  └─Window_8	3.00	root		sum(cast(test.t1.a, decimal(32,0) BINARY))->Column#4 over(partition by test.t1.b)
    └─Sort_11	3.00	root		schema:[test.t1.a test.t1.b], items:test.t1.b
      └─TableReader_10	3.00	root		data:TableFullScan_9
        └─TableFullScan_9	3.00	cop[tikv]	table:t1	keep order:false
=======
Projection	2.00	root		Column#4
└─Window	2.00	root		sum(cast(test.t1.a, decimal(32,0) BINARY))->Column#4 over(partition by test.t1.b)
  └─Sort	2.00	root		test.t1.b
    └─TableReader	2.00	root		data:TableFullScan
      └─TableFullScan	2.00	cop[tikv]	table:t1	keep order:false
insert into t1 values(3, 3);
analyze table t1;
explain format = 'brief' select sum(a) over(partition by b) from t1;
id	estRows	task	access object	operator info
Projection	3.00	root		Column#4
└─Shuffle	3.00	root		execution info: concurrency:2, data sources:[TableReader]
  └─Window	3.00	root		sum(cast(test.t1.a, decimal(32,0) BINARY))->Column#4 over(partition by test.t1.b)
    └─Sort	3.00	root		test.t1.b
      └─TableReader	3.00	root		data:TableFullScan
        └─TableFullScan	3.00	cop[tikv]	table:t1	keep order:false
>>>>>>> 339bc46f
<|MERGE_RESOLUTION|>--- conflicted
+++ resolved
@@ -3,108 +3,6 @@
 create table t (a int, b int, c timestamp, index idx(a));
 set @@tidb_enable_window_function = 1;
 set @@session.tidb_window_concurrency = 1;
-<<<<<<< HEAD
-explain select sum(a) over() from t;
-id	estRows	task	access object	operator info
-Projection_7	10000.00	root		Column#6
-└─Window_8	10000.00	root		sum(cast(test.t.a, decimal(32,0) BINARY))->Column#6 over()
-  └─IndexReader_12	10000.00	root		index:IndexFullScan_11
-    └─IndexFullScan_11	10000.00	cop[tikv]	table:t, index:idx(a)	keep order:false, stats:pseudo
-explain select sum(a) over(partition by a) from t;
-id	estRows	task	access object	operator info
-Projection_7	10000.00	root		Column#6
-└─Window_8	10000.00	root		sum(cast(test.t.a, decimal(32,0) BINARY))->Column#6 over(partition by test.t.a)
-  └─IndexReader_10	10000.00	root		index:IndexFullScan_9
-    └─IndexFullScan_9	10000.00	cop[tikv]	table:t, index:idx(a)	keep order:true, stats:pseudo
-explain select sum(a) over(partition by a order by b) from t;
-id	estRows	task	access object	operator info
-Projection_7	10000.00	root		Column#6
-└─Window_8	10000.00	root		sum(cast(test.t.a, decimal(32,0) BINARY))->Column#6 over(partition by test.t.a order by test.t.b range between unbounded preceding and current row)
-  └─Sort_11	10000.00	root		schema:[test.t.a test.t.b], items:test.t.a, test.t.b
-    └─TableReader_10	10000.00	root		data:TableFullScan_9
-      └─TableFullScan_9	10000.00	cop[tikv]	table:t	keep order:false, stats:pseudo
-explain select sum(a) over(partition by a order by b rows unbounded preceding) from t;
-id	estRows	task	access object	operator info
-Projection_7	10000.00	root		Column#6
-└─Window_8	10000.00	root		sum(cast(test.t.a, decimal(32,0) BINARY))->Column#6 over(partition by test.t.a order by test.t.b rows between unbounded preceding and current row)
-  └─Sort_11	10000.00	root		schema:[test.t.a test.t.b], items:test.t.a, test.t.b
-    └─TableReader_10	10000.00	root		data:TableFullScan_9
-      └─TableFullScan_9	10000.00	cop[tikv]	table:t	keep order:false, stats:pseudo
-explain select sum(a) over(partition by a order by b rows between 1 preceding and 1 following) from t;
-id	estRows	task	access object	operator info
-Projection_7	10000.00	root		Column#6
-└─Window_8	10000.00	root		sum(cast(test.t.a, decimal(32,0) BINARY))->Column#6 over(partition by test.t.a order by test.t.b rows between 1 preceding and 1 following)
-  └─Sort_11	10000.00	root		schema:[test.t.a test.t.b], items:test.t.a, test.t.b
-    └─TableReader_10	10000.00	root		data:TableFullScan_9
-      └─TableFullScan_9	10000.00	cop[tikv]	table:t	keep order:false, stats:pseudo
-explain select sum(a) over(partition by a order by b range between 1 preceding and 1 following) from t;
-id	estRows	task	access object	operator info
-Projection_7	10000.00	root		Column#6
-└─Window_8	10000.00	root		sum(cast(test.t.a, decimal(32,0) BINARY))->Column#6 over(partition by test.t.a order by test.t.b range between 1 preceding and 1 following)
-  └─Sort_11	10000.00	root		schema:[test.t.a test.t.b], items:test.t.a, test.t.b
-    └─TableReader_10	10000.00	root		data:TableFullScan_9
-      └─TableFullScan_9	10000.00	cop[tikv]	table:t	keep order:false, stats:pseudo
-explain select sum(a) over(partition by a order by c range between interval '2:30' minute_second preceding and interval '2:30' minute_second following) from t;
-id	estRows	task	access object	operator info
-Projection_7	10000.00	root		Column#6
-└─Window_8	10000.00	root		sum(cast(test.t.a, decimal(32,0) BINARY))->Column#6 over(partition by test.t.a order by test.t.c range between interval "2:30" "MINUTE_SECOND" preceding and interval "2:30" "MINUTE_SECOND" following)
-  └─Sort_11	10000.00	root		schema:[test.t.a test.t.c], items:test.t.a, test.t.c
-    └─TableReader_10	10000.00	root		data:TableFullScan_9
-      └─TableFullScan_9	10000.00	cop[tikv]	table:t	keep order:false, stats:pseudo
-set @@session.tidb_window_concurrency = 4;
-explain select sum(a) over() from t;
-id	estRows	task	access object	operator info
-Projection_7	10000.00	root		Column#6
-└─Window_8	10000.00	root		sum(cast(test.t.a, decimal(32,0) BINARY))->Column#6 over()
-  └─IndexReader_12	10000.00	root		index:IndexFullScan_11
-    └─IndexFullScan_11	10000.00	cop[tikv]	table:t, index:idx(a)	keep order:false, stats:pseudo
-explain select sum(a) over(partition by a) from t;
-id	estRows	task	access object	operator info
-Projection_7	10000.00	root		Column#6
-└─Window_8	10000.00	root		sum(cast(test.t.a, decimal(32,0) BINARY))->Column#6 over(partition by test.t.a)
-  └─IndexReader_10	10000.00	root		index:IndexFullScan_9
-    └─IndexFullScan_9	10000.00	cop[tikv]	table:t, index:idx(a)	keep order:true, stats:pseudo
-explain select sum(a) over(partition by a order by b) from t;
-id	estRows	task	access object	operator info
-Projection_7	10000.00	root		Column#6
-└─Shuffle_12	10000.00	root		execution info: concurrency:4, data sources:[TableReader_10]
-  └─Window_8	10000.00	root		sum(cast(test.t.a, decimal(32,0) BINARY))->Column#6 over(partition by test.t.a order by test.t.b range between unbounded preceding and current row)
-    └─Sort_11	10000.00	root		schema:[test.t.a test.t.b], items:test.t.a, test.t.b
-      └─TableReader_10	10000.00	root		data:TableFullScan_9
-        └─TableFullScan_9	10000.00	cop[tikv]	table:t	keep order:false, stats:pseudo
-explain select sum(a) over(partition by a order by b rows unbounded preceding) from t;
-id	estRows	task	access object	operator info
-Projection_7	10000.00	root		Column#6
-└─Shuffle_12	10000.00	root		execution info: concurrency:4, data sources:[TableReader_10]
-  └─Window_8	10000.00	root		sum(cast(test.t.a, decimal(32,0) BINARY))->Column#6 over(partition by test.t.a order by test.t.b rows between unbounded preceding and current row)
-    └─Sort_11	10000.00	root		schema:[test.t.a test.t.b], items:test.t.a, test.t.b
-      └─TableReader_10	10000.00	root		data:TableFullScan_9
-        └─TableFullScan_9	10000.00	cop[tikv]	table:t	keep order:false, stats:pseudo
-explain select sum(a) over(partition by a order by b rows between 1 preceding and 1 following) from t;
-id	estRows	task	access object	operator info
-Projection_7	10000.00	root		Column#6
-└─Shuffle_12	10000.00	root		execution info: concurrency:4, data sources:[TableReader_10]
-  └─Window_8	10000.00	root		sum(cast(test.t.a, decimal(32,0) BINARY))->Column#6 over(partition by test.t.a order by test.t.b rows between 1 preceding and 1 following)
-    └─Sort_11	10000.00	root		schema:[test.t.a test.t.b], items:test.t.a, test.t.b
-      └─TableReader_10	10000.00	root		data:TableFullScan_9
-        └─TableFullScan_9	10000.00	cop[tikv]	table:t	keep order:false, stats:pseudo
-explain select sum(a) over(partition by a order by b range between 1 preceding and 1 following) from t;
-id	estRows	task	access object	operator info
-Projection_7	10000.00	root		Column#6
-└─Shuffle_12	10000.00	root		execution info: concurrency:4, data sources:[TableReader_10]
-  └─Window_8	10000.00	root		sum(cast(test.t.a, decimal(32,0) BINARY))->Column#6 over(partition by test.t.a order by test.t.b range between 1 preceding and 1 following)
-    └─Sort_11	10000.00	root		schema:[test.t.a test.t.b], items:test.t.a, test.t.b
-      └─TableReader_10	10000.00	root		data:TableFullScan_9
-        └─TableFullScan_9	10000.00	cop[tikv]	table:t	keep order:false, stats:pseudo
-explain select sum(a) over(partition by a order by c range between interval '2:30' minute_second preceding and interval '2:30' minute_second following) from t;
-id	estRows	task	access object	operator info
-Projection_7	10000.00	root		Column#6
-└─Shuffle_12	10000.00	root		execution info: concurrency:4, data sources:[TableReader_10]
-  └─Window_8	10000.00	root		sum(cast(test.t.a, decimal(32,0) BINARY))->Column#6 over(partition by test.t.a order by test.t.c range between interval "2:30" "MINUTE_SECOND" preceding and interval "2:30" "MINUTE_SECOND" following)
-    └─Sort_11	10000.00	root		schema:[test.t.a test.t.c], items:test.t.a, test.t.c
-      └─TableReader_10	10000.00	root		data:TableFullScan_9
-        └─TableFullScan_9	10000.00	cop[tikv]	table:t	keep order:false, stats:pseudo
-=======
 explain format = 'brief' select sum(a) over() from t;
 id	estRows	task	access object	operator info
 Projection	10000.00	root		Column#6
@@ -121,35 +19,35 @@
 id	estRows	task	access object	operator info
 Projection	10000.00	root		Column#6
 └─Window	10000.00	root		sum(cast(test.t.a, decimal(32,0) BINARY))->Column#6 over(partition by test.t.a order by test.t.b range between unbounded preceding and current row)
-  └─Sort	10000.00	root		test.t.a, test.t.b
+  └─Sort	10000.00	root		schema:[test.t.a test.t.b], items:test.t.a, test.t.b
     └─TableReader	10000.00	root		data:TableFullScan
       └─TableFullScan	10000.00	cop[tikv]	table:t	keep order:false, stats:pseudo
 explain format = 'brief' select sum(a) over(partition by a order by b rows unbounded preceding) from t;
 id	estRows	task	access object	operator info
 Projection	10000.00	root		Column#6
 └─Window	10000.00	root		sum(cast(test.t.a, decimal(32,0) BINARY))->Column#6 over(partition by test.t.a order by test.t.b rows between unbounded preceding and current row)
-  └─Sort	10000.00	root		test.t.a, test.t.b
+  └─Sort	10000.00	root		schema:[test.t.a test.t.b], items:test.t.a, test.t.b
     └─TableReader	10000.00	root		data:TableFullScan
       └─TableFullScan	10000.00	cop[tikv]	table:t	keep order:false, stats:pseudo
 explain format = 'brief' select sum(a) over(partition by a order by b rows between 1 preceding and 1 following) from t;
 id	estRows	task	access object	operator info
 Projection	10000.00	root		Column#6
 └─Window	10000.00	root		sum(cast(test.t.a, decimal(32,0) BINARY))->Column#6 over(partition by test.t.a order by test.t.b rows between 1 preceding and 1 following)
-  └─Sort	10000.00	root		test.t.a, test.t.b
+  └─Sort	10000.00	root		schema:[test.t.a test.t.b], items:test.t.a, test.t.b
     └─TableReader	10000.00	root		data:TableFullScan
       └─TableFullScan	10000.00	cop[tikv]	table:t	keep order:false, stats:pseudo
 explain format = 'brief' select sum(a) over(partition by a order by b range between 1 preceding and 1 following) from t;
 id	estRows	task	access object	operator info
 Projection	10000.00	root		Column#6
 └─Window	10000.00	root		sum(cast(test.t.a, decimal(32,0) BINARY))->Column#6 over(partition by test.t.a order by test.t.b range between 1 preceding and 1 following)
-  └─Sort	10000.00	root		test.t.a, test.t.b
+  └─Sort	10000.00	root		schema:[test.t.a test.t.b], items:test.t.a, test.t.b
     └─TableReader	10000.00	root		data:TableFullScan
       └─TableFullScan	10000.00	cop[tikv]	table:t	keep order:false, stats:pseudo
 explain format = 'brief' select sum(a) over(partition by a order by c range between interval '2:30' minute_second preceding and interval '2:30' minute_second following) from t;
 id	estRows	task	access object	operator info
 Projection	10000.00	root		Column#6
 └─Window	10000.00	root		sum(cast(test.t.a, decimal(32,0) BINARY))->Column#6 over(partition by test.t.a order by test.t.c range between interval "2:30" "MINUTE_SECOND" preceding and interval "2:30" "MINUTE_SECOND" following)
-  └─Sort	10000.00	root		test.t.a, test.t.c
+  └─Sort	10000.00	root		schema:[test.t.a test.t.c], items:test.t.a, test.t.c
     └─TableReader	10000.00	root		data:TableFullScan
       └─TableFullScan	10000.00	cop[tikv]	table:t	keep order:false, stats:pseudo
 set @@session.tidb_window_concurrency = 4;
@@ -170,7 +68,7 @@
 Projection	10000.00	root		Column#6
 └─Shuffle	10000.00	root		execution info: concurrency:4, data sources:[TableReader]
   └─Window	10000.00	root		sum(cast(test.t.a, decimal(32,0) BINARY))->Column#6 over(partition by test.t.a order by test.t.b range between unbounded preceding and current row)
-    └─Sort	10000.00	root		test.t.a, test.t.b
+    └─Sort	10000.00	root		schema:[test.t.a test.t.b], items:test.t.a, test.t.b
       └─TableReader	10000.00	root		data:TableFullScan
         └─TableFullScan	10000.00	cop[tikv]	table:t	keep order:false, stats:pseudo
 explain format = 'brief' select sum(a) over(partition by a order by b rows unbounded preceding) from t;
@@ -178,7 +76,7 @@
 Projection	10000.00	root		Column#6
 └─Shuffle	10000.00	root		execution info: concurrency:4, data sources:[TableReader]
   └─Window	10000.00	root		sum(cast(test.t.a, decimal(32,0) BINARY))->Column#6 over(partition by test.t.a order by test.t.b rows between unbounded preceding and current row)
-    └─Sort	10000.00	root		test.t.a, test.t.b
+    └─Sort	10000.00	root		schema:[test.t.a test.t.b], items:test.t.a, test.t.b
       └─TableReader	10000.00	root		data:TableFullScan
         └─TableFullScan	10000.00	cop[tikv]	table:t	keep order:false, stats:pseudo
 explain format = 'brief' select sum(a) over(partition by a order by b rows between 1 preceding and 1 following) from t;
@@ -186,7 +84,7 @@
 Projection	10000.00	root		Column#6
 └─Shuffle	10000.00	root		execution info: concurrency:4, data sources:[TableReader]
   └─Window	10000.00	root		sum(cast(test.t.a, decimal(32,0) BINARY))->Column#6 over(partition by test.t.a order by test.t.b rows between 1 preceding and 1 following)
-    └─Sort	10000.00	root		test.t.a, test.t.b
+    └─Sort	10000.00	root		schema:[test.t.a test.t.b], items:test.t.a, test.t.b
       └─TableReader	10000.00	root		data:TableFullScan
         └─TableFullScan	10000.00	cop[tikv]	table:t	keep order:false, stats:pseudo
 explain format = 'brief' select sum(a) over(partition by a order by b range between 1 preceding and 1 following) from t;
@@ -194,7 +92,7 @@
 Projection	10000.00	root		Column#6
 └─Shuffle	10000.00	root		execution info: concurrency:4, data sources:[TableReader]
   └─Window	10000.00	root		sum(cast(test.t.a, decimal(32,0) BINARY))->Column#6 over(partition by test.t.a order by test.t.b range between 1 preceding and 1 following)
-    └─Sort	10000.00	root		test.t.a, test.t.b
+    └─Sort	10000.00	root		schema:[test.t.a test.t.b], items:test.t.a, test.t.b
       └─TableReader	10000.00	root		data:TableFullScan
         └─TableFullScan	10000.00	cop[tikv]	table:t	keep order:false, stats:pseudo
 explain format = 'brief' select sum(a) over(partition by a order by c range between interval '2:30' minute_second preceding and interval '2:30' minute_second following) from t;
@@ -202,36 +100,18 @@
 Projection	10000.00	root		Column#6
 └─Shuffle	10000.00	root		execution info: concurrency:4, data sources:[TableReader]
   └─Window	10000.00	root		sum(cast(test.t.a, decimal(32,0) BINARY))->Column#6 over(partition by test.t.a order by test.t.c range between interval "2:30" "MINUTE_SECOND" preceding and interval "2:30" "MINUTE_SECOND" following)
-    └─Sort	10000.00	root		test.t.a, test.t.c
+    └─Sort	10000.00	root		schema:[test.t.a test.t.c], items:test.t.a, test.t.c
       └─TableReader	10000.00	root		data:TableFullScan
         └─TableFullScan	10000.00	cop[tikv]	table:t	keep order:false, stats:pseudo
->>>>>>> 339bc46f
 drop table if exists t1;
 create table t1(a int primary key, b int);
 insert into t1 values(1, 1), (2, 1);
 analyze table t1;
 explain format = 'brief' select sum(a) over(partition by b) from t1;
 id	estRows	task	access object	operator info
-<<<<<<< HEAD
-Projection_7	2.00	root		Column#4
-└─Window_8	2.00	root		sum(cast(test.t1.a, decimal(32,0) BINARY))->Column#4 over(partition by test.t1.b)
-  └─Sort_11	2.00	root		schema:[test.t1.a test.t1.b], items:test.t1.b
-    └─TableReader_10	2.00	root		data:TableFullScan_9
-      └─TableFullScan_9	2.00	cop[tikv]	table:t1	keep order:false
-insert into t1 values(3, 3);
-analyze table t1;
-explain select sum(a) over(partition by b) from t1;
-id	estRows	task	access object	operator info
-Projection_7	3.00	root		Column#4
-└─Shuffle_12	3.00	root		execution info: concurrency:2, data sources:[TableReader_10]
-  └─Window_8	3.00	root		sum(cast(test.t1.a, decimal(32,0) BINARY))->Column#4 over(partition by test.t1.b)
-    └─Sort_11	3.00	root		schema:[test.t1.a test.t1.b], items:test.t1.b
-      └─TableReader_10	3.00	root		data:TableFullScan_9
-        └─TableFullScan_9	3.00	cop[tikv]	table:t1	keep order:false
-=======
 Projection	2.00	root		Column#4
 └─Window	2.00	root		sum(cast(test.t1.a, decimal(32,0) BINARY))->Column#4 over(partition by test.t1.b)
-  └─Sort	2.00	root		test.t1.b
+  └─Sort	2.00	root		schema:[test.t1.a test.t1.b], items:test.t1.b
     └─TableReader	2.00	root		data:TableFullScan
       └─TableFullScan	2.00	cop[tikv]	table:t1	keep order:false
 insert into t1 values(3, 3);
@@ -241,7 +121,6 @@
 Projection	3.00	root		Column#4
 └─Shuffle	3.00	root		execution info: concurrency:2, data sources:[TableReader]
   └─Window	3.00	root		sum(cast(test.t1.a, decimal(32,0) BINARY))->Column#4 over(partition by test.t1.b)
-    └─Sort	3.00	root		test.t1.b
+    └─Sort	3.00	root		schema:[test.t1.a test.t1.b], items:test.t1.b
       └─TableReader	3.00	root		data:TableFullScan
-        └─TableFullScan	3.00	cop[tikv]	table:t1	keep order:false
->>>>>>> 339bc46f
+        └─TableFullScan	3.00	cop[tikv]	table:t1	keep order:false