use test;
drop table if exists t;
create table t (a int, b int, c timestamp, index idx(a));
set @@tidb_enable_window_function = 1;
set @@session.tidb_window_concurrency = 1;
set @@session.tidb_executors_concurrency = 1;
explain select sum(a) over() from t;
id	count	task	operator info
Projection_7	10000.00	root	Column#6
└─Window_8	10000.00	root	sum(cast(test.t.a, decimal(65,0) BINARY))->Column#6 over()
  └─IndexReader_12	10000.00	root	index:IndexFullScan_11
    └─IndexFullScan_11	10000.00	cop[tikv]	table:t, index:a, keep order:false, stats:pseudo
explain select sum(a) over(partition by a) from t;
id	count	task	operator info
Projection_7	10000.00	root	Column#6
└─Window_8	10000.00	root	sum(cast(test.t.a, decimal(65,0) BINARY))->Column#6 over(partition by test.t.a)
  └─IndexReader_10	10000.00	root	index:IndexFullScan_9
    └─IndexFullScan_9	10000.00	cop[tikv]	table:t, index:a, keep order:true, stats:pseudo
explain select sum(a) over(partition by a order by b) from t;
id	count	task	operator info
Projection_7	10000.00	root	Column#6
└─Window_8	10000.00	root	sum(cast(test.t.a, decimal(65,0) BINARY))->Column#6 over(partition by test.t.a order by test.t.b asc range between unbounded preceding and current row)
  └─Sort_11	10000.00	root	test.t.a:asc, test.t.b:asc
    └─TableReader_10	10000.00	root	data:TableFullScan_9
      └─TableFullScan_9	10000.00	cop[tikv]	table:t, keep order:false, stats:pseudo
explain select sum(a) over(partition by a order by b rows unbounded preceding) from t;
id	count	task	operator info
Projection_7	10000.00	root	Column#6
└─Window_8	10000.00	root	sum(cast(test.t.a, decimal(65,0) BINARY))->Column#6 over(partition by test.t.a order by test.t.b asc rows between unbounded preceding and current row)
  └─Sort_11	10000.00	root	test.t.a:asc, test.t.b:asc
    └─TableReader_10	10000.00	root	data:TableFullScan_9
      └─TableFullScan_9	10000.00	cop[tikv]	table:t, keep order:false, stats:pseudo
explain select sum(a) over(partition by a order by b rows between 1 preceding and 1 following) from t;
id	count	task	operator info
Projection_7	10000.00	root	Column#6
└─Window_8	10000.00	root	sum(cast(test.t.a, decimal(65,0) BINARY))->Column#6 over(partition by test.t.a order by test.t.b asc rows between 1 preceding and 1 following)
  └─Sort_11	10000.00	root	test.t.a:asc, test.t.b:asc
    └─TableReader_10	10000.00	root	data:TableFullScan_9
      └─TableFullScan_9	10000.00	cop[tikv]	table:t, keep order:false, stats:pseudo
explain select sum(a) over(partition by a order by b range between 1 preceding and 1 following) from t;
id	count	task	operator info
Projection_7	10000.00	root	Column#6
└─Window_8	10000.00	root	sum(cast(test.t.a, decimal(65,0) BINARY))->Column#6 over(partition by test.t.a order by test.t.b asc range between 1 preceding and 1 following)
  └─Sort_11	10000.00	root	test.t.a:asc, test.t.b:asc
    └─TableReader_10	10000.00	root	data:TableFullScan_9
      └─TableFullScan_9	10000.00	cop[tikv]	table:t, keep order:false, stats:pseudo
explain select sum(a) over(partition by a order by c range between interval '2:30' minute_second preceding and interval '2:30' minute_second following) from t;
id	count	task	operator info
Projection_7	10000.00	root	Column#6
└─Window_8	10000.00	root	sum(cast(test.t.a, decimal(65,0) BINARY))->Column#6 over(partition by test.t.a order by test.t.c asc range between interval "2:30" "MINUTE_SECOND" preceding and interval "2:30" "MINUTE_SECOND" following)
  └─Sort_11	10000.00	root	test.t.a:asc, test.t.c:asc
    └─TableReader_10	10000.00	root	data:TableFullScan_9
      └─TableFullScan_9	10000.00	cop[tikv]	table:t, keep order:false, stats:pseudo
set @@session.tidb_window_concurrency = 4;
set @@session.tidb_executors_concurrency = 4;
explain select sum(a) over() from t;
id	count	task	operator info
Projection_7	10000.00	root	Column#6
└─Window_8	10000.00	root	sum(cast(test.t.a, decimal(65,0) BINARY))->Column#6 over()
  └─IndexReader_12	10000.00	root	index:IndexFullScan_11
    └─IndexFullScan_11	10000.00	cop[tikv]	table:t, index:a, keep order:false, stats:pseudo
explain select sum(a) over(partition by a) from t;
id	count	task	operator info
Projection_7	10000.00	root	Column#6
<<<<<<< HEAD
└─Window_8	10000.00	root	sum(cast(test.t.a))->Column#6 over(partition by test.t.a)
  └─IndexReader_11	10000.00	root	index:IndexFullScan_10
    └─IndexFullScan_10	10000.00	cop[tikv]	table:t, index:a, keep order:true, stats:pseudo
explain select sum(a) over(partition by a order by b) from t;
id	count	task	operator info
Projection_7	10000.00	root	Column#6
└─Shuffle_17	10000.00	root	execution info: concurrency:4, fan out:1, child:Shuffle_15, splitter:none, merger:random
  └─Window_9	10000.00	root	sum(cast(test.t.a))->Column#6 over(partition by test.t.a order by test.t.b asc range between unbounded preceding and current row)
    └─Sort_16	10000.00	root	test.t.a:asc, test.t.b:asc
      └─Shuffle_15	10000.00	root	execution info: concurrency:1, fan out:4, splitter:hash(test.t.a), merger:none
        └─TableReader_14	10000.00	root	data:TableFullScan_13
          └─TableFullScan_13	10000.00	cop[tikv]	table:t, keep order:false, stats:pseudo
explain select sum(a) over(partition by a order by b rows unbounded preceding) from t;
id	count	task	operator info
Projection_7	10000.00	root	Column#6
└─Shuffle_17	10000.00	root	execution info: concurrency:4, fan out:1, child:Shuffle_15, splitter:none, merger:random
  └─Window_9	10000.00	root	sum(cast(test.t.a))->Column#6 over(partition by test.t.a order by test.t.b asc rows between unbounded preceding and current row)
    └─Sort_16	10000.00	root	test.t.a:asc, test.t.b:asc
      └─Shuffle_15	10000.00	root	execution info: concurrency:1, fan out:4, splitter:hash(test.t.a), merger:none
        └─TableReader_14	10000.00	root	data:TableFullScan_13
          └─TableFullScan_13	10000.00	cop[tikv]	table:t, keep order:false, stats:pseudo
explain select sum(a) over(partition by a order by b rows between 1 preceding and 1 following) from t;
id	count	task	operator info
Projection_7	10000.00	root	Column#6
└─Shuffle_17	10000.00	root	execution info: concurrency:4, fan out:1, child:Shuffle_15, splitter:none, merger:random
  └─Window_9	10000.00	root	sum(cast(test.t.a))->Column#6 over(partition by test.t.a order by test.t.b asc rows between 1 preceding and 1 following)
    └─Sort_16	10000.00	root	test.t.a:asc, test.t.b:asc
      └─Shuffle_15	10000.00	root	execution info: concurrency:1, fan out:4, splitter:hash(test.t.a), merger:none
        └─TableReader_14	10000.00	root	data:TableFullScan_13
          └─TableFullScan_13	10000.00	cop[tikv]	table:t, keep order:false, stats:pseudo
explain select sum(a) over(partition by a order by b range between 1 preceding and 1 following) from t;
id	count	task	operator info
Projection_7	10000.00	root	Column#6
└─Shuffle_17	10000.00	root	execution info: concurrency:4, fan out:1, child:Shuffle_15, splitter:none, merger:random
  └─Window_9	10000.00	root	sum(cast(test.t.a))->Column#6 over(partition by test.t.a order by test.t.b asc range between 1 preceding and 1 following)
    └─Sort_16	10000.00	root	test.t.a:asc, test.t.b:asc
      └─Shuffle_15	10000.00	root	execution info: concurrency:1, fan out:4, splitter:hash(test.t.a), merger:none
        └─TableReader_14	10000.00	root	data:TableFullScan_13
          └─TableFullScan_13	10000.00	cop[tikv]	table:t, keep order:false, stats:pseudo
explain select sum(a) over(partition by a order by c range between interval '2:30' minute_second preceding and interval '2:30' minute_second following) from t;
id	count	task	operator info
Projection_7	10000.00	root	Column#6
└─Shuffle_17	10000.00	root	execution info: concurrency:4, fan out:1, child:Shuffle_15, splitter:none, merger:random
  └─Window_9	10000.00	root	sum(cast(test.t.a))->Column#6 over(partition by test.t.a order by test.t.c asc range between interval "2:30" "MINUTE_SECOND" preceding and interval "2:30" "MINUTE_SECOND" following)
    └─Sort_16	10000.00	root	test.t.a:asc, test.t.c:asc
      └─Shuffle_15	10000.00	root	execution info: concurrency:1, fan out:4, splitter:hash(test.t.a), merger:none
        └─TableReader_14	10000.00	root	data:TableFullScan_13
          └─TableFullScan_13	10000.00	cop[tikv]	table:t, keep order:false, stats:pseudo
explain select sum(a) over(partition by a order by b), avg(a) over(partition by a+1 order by b) from t;
id	count	task	operator info
Projection_9	10000.00	root	Column#9, Column#8
└─Shuffle_30	10000.00	root	execution info: concurrency:4, fan out:1, child:Shuffle_28, splitter:none, merger:random
  └─Window_11	10000.00	root	sum(cast(test.t.a))->Column#9 over(partition by test.t.a order by test.t.b asc range between unbounded preceding and current row)
    └─Sort_29	10000.00	root	test.t.a:asc, test.t.b:asc
      └─Shuffle_28	10000.00	root	execution info: concurrency:4, fan out:4, child:Shuffle_20, splitter:hash(test.t.a), merger:merge-sort(Column#7,test.t.b)
        └─Window_25	10000.00	root	avg(cast(test.t.a))->Column#8 over(partition by Column#7 order by test.t.b asc range between unbounded preceding and current row)
          └─Sort_21	10000.00	root	Column#7:asc, test.t.b:asc
            └─Shuffle_20	10000.00	root	execution info: concurrency:1, fan out:4, splitter:hash(Column#7), merger:none
              └─Projection_19	10000.00	root	test.t.a, test.t.b, plus(test.t.a, 1)->Column#7
                └─TableReader_16	10000.00	root	data:TableFullScan_15
                  └─TableFullScan_15	10000.00	cop[tikv]	table:t, keep order:false, stats:pseudo
explain select sum(a) over(partition by b order by c) from t;
id	count	task	operator info
Projection_7	10000.00	root	Column#6
└─Shuffle_17	10000.00	root	execution info: concurrency:4, fan out:1, child:Shuffle_15, splitter:none, merger:random
  └─Window_9	10000.00	root	sum(cast(test.t.a))->Column#6 over(partition by test.t.b order by test.t.c asc range between unbounded preceding and current row)
    └─Sort_16	10000.00	root	test.t.b:asc, test.t.c:asc
      └─Shuffle_15	10000.00	root	execution info: concurrency:1, fan out:4, splitter:hash(test.t.b), merger:none
        └─TableReader_14	10000.00	root	data:TableFullScan_13
          └─TableFullScan_13	10000.00	cop[tikv]	table:t, keep order:false, stats:pseudo
explain select sum(a) over(partition by b order by c) from t order by b, c;
id	count	task	operator info
Projection_8	10000.00	root	Column#6
└─Shuffle_25	10000.00	root	execution info: concurrency:4, fan out:1, child:Shuffle_20, splitter:none, merger:merge-sort(test.t.b,test.t.c)
  └─Window_24	10000.00	root	sum(cast(test.t.a))->Column#6 over(partition by test.t.b order by test.t.c asc range between unbounded preceding and current row)
    └─Sort_21	10000.00	root	test.t.b:asc, test.t.c:asc
      └─Shuffle_20	10000.00	root	execution info: concurrency:1, fan out:4, splitter:hash(test.t.b), merger:none
        └─TableReader_19	10000.00	root	data:TableFullScan_18
          └─TableFullScan_18	10000.00	cop[tikv]	table:t, keep order:false, stats:pseudo
=======
└─Window_8	10000.00	root	sum(cast(test.t.a, decimal(65,0) BINARY))->Column#6 over(partition by test.t.a)
  └─IndexReader_10	10000.00	root	index:IndexFullScan_9
    └─IndexFullScan_9	10000.00	cop[tikv]	table:t, index:a, keep order:true, stats:pseudo
explain select sum(a) over(partition by a order by b) from t;
id	count	task	operator info
Projection_7	10000.00	root	Column#6
└─Shuffle_12	10000.00	root	execution info: concurrency:4, data source:TableReader_10
  └─Window_8	10000.00	root	sum(cast(test.t.a, decimal(65,0) BINARY))->Column#6 over(partition by test.t.a order by test.t.b asc range between unbounded preceding and current row)
    └─Sort_11	10000.00	root	test.t.a:asc, test.t.b:asc
      └─TableReader_10	10000.00	root	data:TableFullScan_9
        └─TableFullScan_9	10000.00	cop[tikv]	table:t, keep order:false, stats:pseudo
explain select sum(a) over(partition by a order by b rows unbounded preceding) from t;
id	count	task	operator info
Projection_7	10000.00	root	Column#6
└─Shuffle_12	10000.00	root	execution info: concurrency:4, data source:TableReader_10
  └─Window_8	10000.00	root	sum(cast(test.t.a, decimal(65,0) BINARY))->Column#6 over(partition by test.t.a order by test.t.b asc rows between unbounded preceding and current row)
    └─Sort_11	10000.00	root	test.t.a:asc, test.t.b:asc
      └─TableReader_10	10000.00	root	data:TableFullScan_9
        └─TableFullScan_9	10000.00	cop[tikv]	table:t, keep order:false, stats:pseudo
explain select sum(a) over(partition by a order by b rows between 1 preceding and 1 following) from t;
id	count	task	operator info
Projection_7	10000.00	root	Column#6
└─Shuffle_12	10000.00	root	execution info: concurrency:4, data source:TableReader_10
  └─Window_8	10000.00	root	sum(cast(test.t.a, decimal(65,0) BINARY))->Column#6 over(partition by test.t.a order by test.t.b asc rows between 1 preceding and 1 following)
    └─Sort_11	10000.00	root	test.t.a:asc, test.t.b:asc
      └─TableReader_10	10000.00	root	data:TableFullScan_9
        └─TableFullScan_9	10000.00	cop[tikv]	table:t, keep order:false, stats:pseudo
explain select sum(a) over(partition by a order by b range between 1 preceding and 1 following) from t;
id	count	task	operator info
Projection_7	10000.00	root	Column#6
└─Shuffle_12	10000.00	root	execution info: concurrency:4, data source:TableReader_10
  └─Window_8	10000.00	root	sum(cast(test.t.a, decimal(65,0) BINARY))->Column#6 over(partition by test.t.a order by test.t.b asc range between 1 preceding and 1 following)
    └─Sort_11	10000.00	root	test.t.a:asc, test.t.b:asc
      └─TableReader_10	10000.00	root	data:TableFullScan_9
        └─TableFullScan_9	10000.00	cop[tikv]	table:t, keep order:false, stats:pseudo
explain select sum(a) over(partition by a order by c range between interval '2:30' minute_second preceding and interval '2:30' minute_second following) from t;
id	count	task	operator info
Projection_7	10000.00	root	Column#6
└─Shuffle_12	10000.00	root	execution info: concurrency:4, data source:TableReader_10
  └─Window_8	10000.00	root	sum(cast(test.t.a, decimal(65,0) BINARY))->Column#6 over(partition by test.t.a order by test.t.c asc range between interval "2:30" "MINUTE_SECOND" preceding and interval "2:30" "MINUTE_SECOND" following)
    └─Sort_11	10000.00	root	test.t.a:asc, test.t.c:asc
      └─TableReader_10	10000.00	root	data:TableFullScan_9
        └─TableFullScan_9	10000.00	cop[tikv]	table:t, keep order:false, stats:pseudo
>>>>>>> 3b0fbc67
drop table if exists t1;
create table t1(a int primary key, b int);
insert into t1 values(1, 1), (2, 1), (3, 1), (4, 1);
analyze table t1;
explain select sum(a) over(partition by b) from t1;
id	count	task	operator info
<<<<<<< HEAD
Projection_7	4.00	root	Column#4
└─Window_8	4.00	root	sum(cast(test.t1.a))->Column#4 over(partition by test.t1.b)
  └─Sort_12	4.00	root	test.t1.b:asc
    └─TableReader_11	4.00	root	data:TableFullScan_10
      └─TableFullScan_10	4.00	cop[tikv]	table:t1, keep order:false
insert into t1 values(11, 2), (12, 2), (13, 2), (14, 2);
analyze table t1;
explain select sum(a) over(partition by b) from t1;
id	count	task	operator info
Projection_7	8.00	root	Column#4
└─Shuffle_17	8.00	root	execution info: concurrency:4, fan out:1, child:Shuffle_15, splitter:none, merger:random
  └─Window_9	8.00	root	sum(cast(test.t1.a))->Column#4 over(partition by test.t1.b)
    └─Sort_16	8.00	root	test.t1.b:asc
      └─Shuffle_15	8.00	root	execution info: concurrency:1, fan out:4, splitter:hash(test.t1.b), merger:none
        └─TableReader_14	8.00	root	data:TableFullScan_13
          └─TableFullScan_13	8.00	cop[tikv]	table:t1, keep order:false
=======
Projection_7	2.00	root	Column#4
└─Window_8	2.00	root	sum(cast(test.t1.a, decimal(65,0) BINARY))->Column#4 over(partition by test.t1.b)
  └─Sort_11	2.00	root	test.t1.b:asc
    └─TableReader_10	2.00	root	data:TableFullScan_9
      └─TableFullScan_9	2.00	cop[tikv]	table:t1, keep order:false
insert into t1 values(3, 3);
analyze table t1;
explain select sum(a) over(partition by b) from t1;
id	count	task	operator info
Projection_7	3.00	root	Column#4
└─Shuffle_12	3.00	root	execution info: concurrency:2, data source:TableReader_10
  └─Window_8	3.00	root	sum(cast(test.t1.a, decimal(65,0) BINARY))->Column#4 over(partition by test.t1.b)
    └─Sort_11	3.00	root	test.t1.b:asc
      └─TableReader_10	3.00	root	data:TableFullScan_9
        └─TableFullScan_9	3.00	cop[tikv]	table:t1, keep order:false
>>>>>>> 3b0fbc67
<|MERGE_RESOLUTION|>--- conflicted
+++ resolved
@@ -62,87 +62,6 @@
 explain select sum(a) over(partition by a) from t;
 id	count	task	operator info
 Projection_7	10000.00	root	Column#6
-<<<<<<< HEAD
-└─Window_8	10000.00	root	sum(cast(test.t.a))->Column#6 over(partition by test.t.a)
-  └─IndexReader_11	10000.00	root	index:IndexFullScan_10
-    └─IndexFullScan_10	10000.00	cop[tikv]	table:t, index:a, keep order:true, stats:pseudo
-explain select sum(a) over(partition by a order by b) from t;
-id	count	task	operator info
-Projection_7	10000.00	root	Column#6
-└─Shuffle_17	10000.00	root	execution info: concurrency:4, fan out:1, child:Shuffle_15, splitter:none, merger:random
-  └─Window_9	10000.00	root	sum(cast(test.t.a))->Column#6 over(partition by test.t.a order by test.t.b asc range between unbounded preceding and current row)
-    └─Sort_16	10000.00	root	test.t.a:asc, test.t.b:asc
-      └─Shuffle_15	10000.00	root	execution info: concurrency:1, fan out:4, splitter:hash(test.t.a), merger:none
-        └─TableReader_14	10000.00	root	data:TableFullScan_13
-          └─TableFullScan_13	10000.00	cop[tikv]	table:t, keep order:false, stats:pseudo
-explain select sum(a) over(partition by a order by b rows unbounded preceding) from t;
-id	count	task	operator info
-Projection_7	10000.00	root	Column#6
-└─Shuffle_17	10000.00	root	execution info: concurrency:4, fan out:1, child:Shuffle_15, splitter:none, merger:random
-  └─Window_9	10000.00	root	sum(cast(test.t.a))->Column#6 over(partition by test.t.a order by test.t.b asc rows between unbounded preceding and current row)
-    └─Sort_16	10000.00	root	test.t.a:asc, test.t.b:asc
-      └─Shuffle_15	10000.00	root	execution info: concurrency:1, fan out:4, splitter:hash(test.t.a), merger:none
-        └─TableReader_14	10000.00	root	data:TableFullScan_13
-          └─TableFullScan_13	10000.00	cop[tikv]	table:t, keep order:false, stats:pseudo
-explain select sum(a) over(partition by a order by b rows between 1 preceding and 1 following) from t;
-id	count	task	operator info
-Projection_7	10000.00	root	Column#6
-└─Shuffle_17	10000.00	root	execution info: concurrency:4, fan out:1, child:Shuffle_15, splitter:none, merger:random
-  └─Window_9	10000.00	root	sum(cast(test.t.a))->Column#6 over(partition by test.t.a order by test.t.b asc rows between 1 preceding and 1 following)
-    └─Sort_16	10000.00	root	test.t.a:asc, test.t.b:asc
-      └─Shuffle_15	10000.00	root	execution info: concurrency:1, fan out:4, splitter:hash(test.t.a), merger:none
-        └─TableReader_14	10000.00	root	data:TableFullScan_13
-          └─TableFullScan_13	10000.00	cop[tikv]	table:t, keep order:false, stats:pseudo
-explain select sum(a) over(partition by a order by b range between 1 preceding and 1 following) from t;
-id	count	task	operator info
-Projection_7	10000.00	root	Column#6
-└─Shuffle_17	10000.00	root	execution info: concurrency:4, fan out:1, child:Shuffle_15, splitter:none, merger:random
-  └─Window_9	10000.00	root	sum(cast(test.t.a))->Column#6 over(partition by test.t.a order by test.t.b asc range between 1 preceding and 1 following)
-    └─Sort_16	10000.00	root	test.t.a:asc, test.t.b:asc
-      └─Shuffle_15	10000.00	root	execution info: concurrency:1, fan out:4, splitter:hash(test.t.a), merger:none
-        └─TableReader_14	10000.00	root	data:TableFullScan_13
-          └─TableFullScan_13	10000.00	cop[tikv]	table:t, keep order:false, stats:pseudo
-explain select sum(a) over(partition by a order by c range between interval '2:30' minute_second preceding and interval '2:30' minute_second following) from t;
-id	count	task	operator info
-Projection_7	10000.00	root	Column#6
-└─Shuffle_17	10000.00	root	execution info: concurrency:4, fan out:1, child:Shuffle_15, splitter:none, merger:random
-  └─Window_9	10000.00	root	sum(cast(test.t.a))->Column#6 over(partition by test.t.a order by test.t.c asc range between interval "2:30" "MINUTE_SECOND" preceding and interval "2:30" "MINUTE_SECOND" following)
-    └─Sort_16	10000.00	root	test.t.a:asc, test.t.c:asc
-      └─Shuffle_15	10000.00	root	execution info: concurrency:1, fan out:4, splitter:hash(test.t.a), merger:none
-        └─TableReader_14	10000.00	root	data:TableFullScan_13
-          └─TableFullScan_13	10000.00	cop[tikv]	table:t, keep order:false, stats:pseudo
-explain select sum(a) over(partition by a order by b), avg(a) over(partition by a+1 order by b) from t;
-id	count	task	operator info
-Projection_9	10000.00	root	Column#9, Column#8
-└─Shuffle_30	10000.00	root	execution info: concurrency:4, fan out:1, child:Shuffle_28, splitter:none, merger:random
-  └─Window_11	10000.00	root	sum(cast(test.t.a))->Column#9 over(partition by test.t.a order by test.t.b asc range between unbounded preceding and current row)
-    └─Sort_29	10000.00	root	test.t.a:asc, test.t.b:asc
-      └─Shuffle_28	10000.00	root	execution info: concurrency:4, fan out:4, child:Shuffle_20, splitter:hash(test.t.a), merger:merge-sort(Column#7,test.t.b)
-        └─Window_25	10000.00	root	avg(cast(test.t.a))->Column#8 over(partition by Column#7 order by test.t.b asc range between unbounded preceding and current row)
-          └─Sort_21	10000.00	root	Column#7:asc, test.t.b:asc
-            └─Shuffle_20	10000.00	root	execution info: concurrency:1, fan out:4, splitter:hash(Column#7), merger:none
-              └─Projection_19	10000.00	root	test.t.a, test.t.b, plus(test.t.a, 1)->Column#7
-                └─TableReader_16	10000.00	root	data:TableFullScan_15
-                  └─TableFullScan_15	10000.00	cop[tikv]	table:t, keep order:false, stats:pseudo
-explain select sum(a) over(partition by b order by c) from t;
-id	count	task	operator info
-Projection_7	10000.00	root	Column#6
-└─Shuffle_17	10000.00	root	execution info: concurrency:4, fan out:1, child:Shuffle_15, splitter:none, merger:random
-  └─Window_9	10000.00	root	sum(cast(test.t.a))->Column#6 over(partition by test.t.b order by test.t.c asc range between unbounded preceding and current row)
-    └─Sort_16	10000.00	root	test.t.b:asc, test.t.c:asc
-      └─Shuffle_15	10000.00	root	execution info: concurrency:1, fan out:4, splitter:hash(test.t.b), merger:none
-        └─TableReader_14	10000.00	root	data:TableFullScan_13
-          └─TableFullScan_13	10000.00	cop[tikv]	table:t, keep order:false, stats:pseudo
-explain select sum(a) over(partition by b order by c) from t order by b, c;
-id	count	task	operator info
-Projection_8	10000.00	root	Column#6
-└─Shuffle_25	10000.00	root	execution info: concurrency:4, fan out:1, child:Shuffle_20, splitter:none, merger:merge-sort(test.t.b,test.t.c)
-  └─Window_24	10000.00	root	sum(cast(test.t.a))->Column#6 over(partition by test.t.b order by test.t.c asc range between unbounded preceding and current row)
-    └─Sort_21	10000.00	root	test.t.b:asc, test.t.c:asc
-      └─Shuffle_20	10000.00	root	execution info: concurrency:1, fan out:4, splitter:hash(test.t.b), merger:none
-        └─TableReader_19	10000.00	root	data:TableFullScan_18
-          └─TableFullScan_18	10000.00	cop[tikv]	table:t, keep order:false, stats:pseudo
-=======
 └─Window_8	10000.00	root	sum(cast(test.t.a, decimal(65,0) BINARY))->Column#6 over(partition by test.t.a)
   └─IndexReader_10	10000.00	root	index:IndexFullScan_9
     └─IndexFullScan_9	10000.00	cop[tikv]	table:t, index:a, keep order:true, stats:pseudo
@@ -186,31 +105,12 @@
     └─Sort_11	10000.00	root	test.t.a:asc, test.t.c:asc
       └─TableReader_10	10000.00	root	data:TableFullScan_9
         └─TableFullScan_9	10000.00	cop[tikv]	table:t, keep order:false, stats:pseudo
->>>>>>> 3b0fbc67
 drop table if exists t1;
 create table t1(a int primary key, b int);
 insert into t1 values(1, 1), (2, 1), (3, 1), (4, 1);
 analyze table t1;
 explain select sum(a) over(partition by b) from t1;
 id	count	task	operator info
-<<<<<<< HEAD
-Projection_7	4.00	root	Column#4
-└─Window_8	4.00	root	sum(cast(test.t1.a))->Column#4 over(partition by test.t1.b)
-  └─Sort_12	4.00	root	test.t1.b:asc
-    └─TableReader_11	4.00	root	data:TableFullScan_10
-      └─TableFullScan_10	4.00	cop[tikv]	table:t1, keep order:false
-insert into t1 values(11, 2), (12, 2), (13, 2), (14, 2);
-analyze table t1;
-explain select sum(a) over(partition by b) from t1;
-id	count	task	operator info
-Projection_7	8.00	root	Column#4
-└─Shuffle_17	8.00	root	execution info: concurrency:4, fan out:1, child:Shuffle_15, splitter:none, merger:random
-  └─Window_9	8.00	root	sum(cast(test.t1.a))->Column#4 over(partition by test.t1.b)
-    └─Sort_16	8.00	root	test.t1.b:asc
-      └─Shuffle_15	8.00	root	execution info: concurrency:1, fan out:4, splitter:hash(test.t1.b), merger:none
-        └─TableReader_14	8.00	root	data:TableFullScan_13
-          └─TableFullScan_13	8.00	cop[tikv]	table:t1, keep order:false
-=======
 Projection_7	2.00	root	Column#4
 └─Window_8	2.00	root	sum(cast(test.t1.a, decimal(65,0) BINARY))->Column#4 over(partition by test.t1.b)
   └─Sort_11	2.00	root	test.t1.b:asc
@@ -225,5 +125,4 @@
   └─Window_8	3.00	root	sum(cast(test.t1.a, decimal(65,0) BINARY))->Column#4 over(partition by test.t1.b)
     └─Sort_11	3.00	root	test.t1.b:asc
       └─TableReader_10	3.00	root	data:TableFullScan_9
-        └─TableFullScan_9	3.00	cop[tikv]	table:t1, keep order:false
->>>>>>> 3b0fbc67
+        └─TableFullScan_9	3.00	cop[tikv]	table:t1, keep order:false