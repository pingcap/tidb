CREATE TABLE `tr` (
`id` bigint(20) NOT NULL,
`biz_date` date NOT NULL,
`domain_type` tinyint(4) NOT NULL,
`business_type` tinyint(4) NOT NULL,
`trade_type` tinyint(4) NOT NULL DEFAULT '1',
`trade_time` timestamp(3) NOT NULL DEFAULT CURRENT_TIMESTAMP(3),
`trade_status` tinyint(4) NOT NULL DEFAULT '0',
`trade_pay_status` tinyint(4) NOT NULL DEFAULT '0',
`delivery_type` tinyint(4) NOT NULL DEFAULT '0',
`source` tinyint(4) NOT NULL,
`source_child` mediumint(9) DEFAULT NULL,
`trade_no` varchar(26) NOT NULL,
`sku_kind_count` int(11) NOT NULL,
`sale_amount` decimal(10,2) NOT NULL DEFAULT '0.00',
`privilege_amount` decimal(10,2) NOT NULL DEFAULT '0.00',
`trade_amount` decimal(10,2) NOT NULL DEFAULT '0.00',
`trade_amount_before` decimal(10,2) NOT NULL DEFAULT '0.00',
`trade_memo` varchar(100) DEFAULT NULL,
`relate_trade_id` bigint(20) DEFAULT NULL,
`relate_trade_uuid` varchar(32) DEFAULT NULL,
`brand_identy` bigint(20) NOT NULL,
`shop_identy` bigint(20) NOT NULL,
`device_identy` varchar(36) NOT NULL,
`uuid` varchar(32) NOT NULL,
`status_flag` tinyint(4) NOT NULL,
`client_create_time` timestamp(3) NOT NULL DEFAULT CURRENT_TIMESTAMP(3),
`client_update_time` timestamp(3) NULL DEFAULT NULL,
`server_create_time` timestamp(3) NOT NULL DEFAULT CURRENT_TIMESTAMP(3),
`server_update_time` timestamp(3) DEFAULT CURRENT_TIMESTAMP(3) ON UPDATE CURRENT_TIMESTAMP(3),
`creator_id` bigint(20) DEFAULT NULL,
`creator_name` varchar(32) DEFAULT NULL,
`updator_id` bigint(20) DEFAULT NULL,
`updator_name` varchar(32) DEFAULT NULL,
`trade_people_count` int(4) DEFAULT NULL,
`trade_pay_form` tinyint(4) NOT NULL DEFAULT '1',
`print_time` timestamp(3) NULL DEFAULT NULL,
`action_type` tinyint(4) NOT NULL DEFAULT '1',
`recycle_status` tinyint(1) NOT NULL DEFAULT '1',
`rds_source_calm` varchar(100) DEFAULT NULL,
PRIMARY KEY (`id`),
UNIQUE KEY `uuid` (`uuid`),
KEY `idx_server_update_time` (`shop_identy`,`server_update_time`),
KEY `idx_server_create_time` (`server_create_time`),
KEY `idx_trade_no` (`trade_no`),
KEY `idx_relate_trade_id` (`relate_trade_id`),
KEY `idx_brand_identy_biz_date` (`brand_identy`,`biz_date`),
KEY `idx_trade_status_server_create_time` (`trade_status`,`server_create_time`),
KEY `idx_shop_identy_biz_date` (`shop_identy`,`biz_date`),
KEY `idx_shop_identy_server_create_time` (`shop_identy`,`server_create_time`),
KEY `idx_shop_identy_trade_status_business_type` (`shop_identy`,`trade_status`,`business_type`,`trade_pay_status`,`trade_type`,`delivery_type`,`source`,`biz_date`)
) ENGINE=InnoDB DEFAULT CHARSET=utf8 COLLATE=utf8_bin COMMENT='';
CREATE TABLE `p` (
`id` bigint(20) NOT NULL,
`biz_date` date NOT NULL,
`payment_time` timestamp NOT NULL DEFAULT CURRENT_TIMESTAMP,
`payment_type` int(11) NOT NULL,
`relate_id` bigint(20) DEFAULT NULL,
`relate_uuid` varchar(32) DEFAULT NULL,
`receivable_amount` decimal(10,2) NOT NULL DEFAULT '0.00',
`exempt_amount` decimal(10,2) NOT NULL DEFAULT '0.00',
`actual_amount` decimal(10,2) NOT NULL DEFAULT '0.00',
`handover_uuid` varchar(32) DEFAULT NULL,
`brand_identy` bigint(20) NOT NULL,
`shop_identy` bigint(20) NOT NULL,
`device_identy` varchar(36) NOT NULL,
`uuid` varchar(32) NOT NULL,
`status_flag` tinyint(4) NOT NULL DEFAULT '1',
`client_create_time` timestamp(3) NOT NULL DEFAULT CURRENT_TIMESTAMP(3),
`client_update_time` timestamp(3) NULL DEFAULT NULL,
`server_create_time` timestamp(3) NOT NULL DEFAULT CURRENT_TIMESTAMP(3),
`server_update_time` timestamp(3) DEFAULT CURRENT_TIMESTAMP(3) ON UPDATE CURRENT_TIMESTAMP(3),
`creator_id` bigint(20) DEFAULT NULL,
`creator_name` varchar(32) DEFAULT NULL,
`updator_id` bigint(20) DEFAULT NULL,
`updator_name` varchar(32) DEFAULT NULL,
`is_paid` tinyint(4) DEFAULT '1',
`memo` varchar(100) DEFAULT NULL,
`recycle_status` tinyint(1) NOT NULL DEFAULT '1',
`shop_actual_amount` decimal(10,2) NOT NULL DEFAULT '0.00',
`rds_source_calm` varchar(100) DEFAULT NULL,
PRIMARY KEY (`id`),
UNIQUE KEY `uuid` (`uuid`),
KEY `payment_relate_id` (`relate_id`),
KEY `idx_shop_identy_biz_date` (`shop_identy`,`biz_date`),
KEY `idx_relate_uuid` (`relate_uuid`(8)),
KEY `idx_shop_identy_server_update_time` (`shop_identy`,`server_update_time`),
KEY `idx_shop_identy_server_create_time` (`shop_identy`,`server_create_time`),
KEY `idx_server_create_time` (`server_create_time`),
KEY `idx_brand_identy_shop_identy_payment_time` (`brand_identy`,`shop_identy`,`payment_time`),
KEY `idx_handover_uuid` (`handover_uuid`(8)),
KEY `idx_shop_identy_handover_uuid_payment_time` (`shop_identy`,`handover_uuid`(1),`payment_time`)
) ENGINE=InnoDB DEFAULT CHARSET=utf8 COLLATE=utf8_bin COMMENT='';
CREATE TABLE `te` (
`id` bigint(20) NOT NULL,
`trade_id` bigint(20) NOT NULL,
`trade_uuid` varchar(32) NOT NULL,
`number_plate` varchar(32) DEFAULT NULL,
`fix_type` tinyint(4) DEFAULT NULL,
`called` tinyint(4) DEFAULT NULL,
`invoice_title` varchar(64) DEFAULT NULL,
`expect_time` timestamp NULL DEFAULT NULL,
`receiver_phone` varchar(16) DEFAULT NULL,
`receiver_name` varchar(32) DEFAULT NULL,
`receiver_sex` tinyint(4) DEFAULT NULL,
`delivery_address_id` bigint(20) DEFAULT NULL,
`delivery_address` varchar(500) DEFAULT NULL,
`received_time` timestamp NULL DEFAULT NULL,
`delivery_fee` decimal(10,2) DEFAULT NULL,
`device_platform` varchar(20) DEFAULT NULL,
`device_token` varchar(128) DEFAULT NULL,
`open_identy` varchar(100) DEFAULT NULL,
`user_identy` bigint(20) DEFAULT NULL,
`third_tran_no` varchar(100) DEFAULT NULL,
`brand_identy` bigint(20) NOT NULL,
`shop_identy` bigint(20) NOT NULL,
`device_identy` varchar(36) NOT NULL,
`uuid` varchar(32) NOT NULL,
`status_flag` tinyint(4) NOT NULL,
`client_create_time` timestamp(3) NOT NULL DEFAULT CURRENT_TIMESTAMP(3),
`client_update_time` timestamp(3) NULL DEFAULT NULL,
`server_create_time` timestamp(3) NOT NULL DEFAULT CURRENT_TIMESTAMP(3),
`server_update_time` timestamp(3) DEFAULT CURRENT_TIMESTAMP(3) ON UPDATE CURRENT_TIMESTAMP(3),
`creator_id` bigint(20) DEFAULT NULL,
`creator_name` varchar(32) DEFAULT NULL,
`updator_id` bigint(20) DEFAULT NULL,
`updator_name` varchar(32) DEFAULT NULL,
`call_dish_status` tinyint(4) NOT NULL DEFAULT '0',
`delivery_man` varchar(50) DEFAULT NULL,
`delivery_status` tinyint(4) NOT NULL DEFAULT '0',
`delivery_user_id` varchar(50) DEFAULT NULL,
`delivery_real_time` timestamp NULL DEFAULT NULL,
`send_area_id` bigint(20) DEFAULT NULL,
`order_tip` tinyint(4) NOT NULL DEFAULT '0',
`binding_delivery_user_time` timestamp(3) NULL DEFAULT NULL,
`square_up_time` timestamp(3) NULL DEFAULT NULL,
`is_sub_mch` tinyint(1) DEFAULT '0',
`serial_number` varchar(50) NOT NULL DEFAULT '',
`recycle_status` tinyint(1) NOT NULL DEFAULT '1',
`delivery_platform` bigint(20) NOT NULL DEFAULT '1',
`is_printed` tinyint(4) NOT NULL DEFAULT '1',
`third_serial_no` varchar(50) DEFAULT NULL,
`has_serving` tinyint(4) NOT NULL DEFAULT '1',
`device_no` varchar(6) DEFAULT NULL,
`third_service_charge` decimal(10,2) DEFAULT '0.00',
`third_subsidies` decimal(10,2) DEFAULT '0.00',
`rds_source_calm` varchar(100) DEFAULT NULL,
PRIMARY KEY (`id`),
UNIQUE KEY `uuid` (`uuid`),
KEY `idx_trade_id` (`trade_id`),
KEY `idx_server_update_time` (`shop_identy`,`server_update_time`),
KEY `idx_receiver_phone` (`receiver_phone`(11)),
KEY `idx_delivery_status_delivery_user_id` (`delivery_status`,`delivery_user_id`(10)),
KEY `idx_trade_uuid` (`trade_uuid`(10)),
KEY `idx_third_tran_no` (`third_tran_no`(10))
) ENGINE=InnoDB DEFAULT CHARSET=utf8 COLLATE=utf8_bin COMMENT='';
EXPLAIN SELECT te.expect_time AS expected_time FROM
tr tr inner JOIN te te ON te.trade_id = tr.id
left JOIN p p ON p.relate_id = tr.id
WHERE
tr.brand_identy = 32314 AND
tr.shop_identy = 810094178 AND
tr.domain_type = 2 AND
tr.business_type = 18 AND
tr.trade_type IN (1) AND
te.expect_time BETWEEN '2018-04-23 00:00:00.0' AND '2018-04-23 23:59:59.0'
ORDER BY te.expect_time asc
LIMIT 0, 5;
id	count	task	operator info
Projection_13	0.00	root	test.te.expect_time
<<<<<<< HEAD
└─TopN_16	0.00	root	test.te.expect_time:asc, offset:0, count:5
  └─IndexMergeJoin_28	0.00	root	left outer join, inner:IndexReader_26, outer key:test.tr.id, inner key:test.p.relate_id
    ├─TopN_32	0.00	root	test.te.expect_time:asc, offset:0, count:5
    │ └─IndexMergeJoin_47	0.00	root	inner join, inner:IndexLookUp_45, outer key:test.tr.id, inner key:test.te.trade_id
    │   ├─IndexLookUp_90	0.00	root	
    │   │ ├─Selection_88	0.00	cop	eq(test.tr.business_type, 18), in(test.tr.trade_type, 1)
    │   │ │ └─IndexScan_86	10.00	cop	table:tr, index:shop_identy, trade_status, business_type, trade_pay_status, trade_type, delivery_type, source, biz_date, range:[810094178,810094178], keep order:false, stats:pseudo
    │   │ └─Selection_89	0.00	cop	eq(test.tr.brand_identy, 32314), eq(test.tr.domain_type, 2)
    │   │   └─TableScan_87	0.00	cop	table:tr, keep order:false, stats:pseudo
    │   └─IndexLookUp_45	0.25	root	
    │     ├─IndexScan_42	10.00	cop	table:te, index:trade_id, range: decided by [eq(test.te.trade_id, test.tr.id)], keep order:true, stats:pseudo
    │     └─Selection_44	0.25	cop	ge(test.te.expect_time, 2018-04-23 00:00:00.000000), le(test.te.expect_time, 2018-04-23 23:59:59.000000)
    │       └─TableScan_43	10.00	cop	table:te, keep order:true, stats:pseudo
    └─IndexReader_26	9.99	root	index:Selection_25
      └─Selection_25	9.99	cop	not(isnull(test.p.relate_id))
        └─IndexScan_24	10.00	cop	table:p, index:relate_id, range: decided by [eq(test.p.relate_id, test.tr.id)], keep order:true, stats:pseudo
=======
└─Limit_19	0.00	root	offset:0, count:5
  └─IndexJoin_92	0.00	root	left outer join, inner:IndexReader_91, outer key:test.tr.id, inner key:test.p.relate_id
    ├─TopN_95	0.00	root	test.te.expect_time:asc, offset:0, count:5
    │ └─IndexJoin_36	0.00	root	inner join, inner:IndexLookUp_35, outer key:test.tr.id, inner key:test.te.trade_id
    │   ├─IndexLookUp_74	0.00	root	
    │   │ ├─Selection_72	0.00	cop	eq(test.tr.business_type, 18), eq(test.tr.trade_type, 1)
    │   │ │ └─IndexScan_70	10.00	cop	table:tr, index:shop_identy, trade_status, business_type, trade_pay_status, trade_type, delivery_type, source, biz_date, range:[810094178,810094178], keep order:false, stats:pseudo
    │   │ └─Selection_73	0.00	cop	eq(test.tr.brand_identy, 32314), eq(test.tr.domain_type, 2)
    │   │   └─TableScan_71	0.00	cop	table:tr, keep order:false, stats:pseudo
    │   └─IndexLookUp_35	0.25	root	
    │     ├─IndexScan_32	10.00	cop	table:te, index:trade_id, range: decided by [eq(test.te.trade_id, test.tr.id)], keep order:false, stats:pseudo
    │     └─Selection_34	0.25	cop	ge(test.te.expect_time, 2018-04-23 00:00:00.000000), le(test.te.expect_time, 2018-04-23 23:59:59.000000)
    │       └─TableScan_33	10.00	cop	table:te, keep order:false, stats:pseudo
    └─IndexReader_91	9.99	root	index:Selection_90
      └─Selection_90	9.99	cop	not(isnull(test.p.relate_id))
        └─IndexScan_89	10.00	cop	table:p, index:relate_id, range: decided by [eq(test.p.relate_id, test.tr.id)], keep order:false, stats:pseudo
>>>>>>> 9d71884e
desc select 1 as a from dual order by a limit 1;
id	count	task	operator info
Projection_6	1.00	root	1
└─TableDual_7	1.00	root	rows:1
drop table if exists t1;
drop table if exists t2;
create table t1(a bigint, b bigint);
create table t2(a bigint, b bigint);
desc select * from t1 where t1.a in (select t2.a as a from t2 where t2.b > t1.b order by t1.b limit 1);
id	count	task	operator info
Apply_15	9990.00	root	semi join, inner:Selection_19, equal:[eq(test.t1.a, test.t2.a)]
├─TableReader_18	9990.00	root	data:Selection_17
│ └─Selection_17	9990.00	cop	not(isnull(test.t1.a))
│   └─TableScan_16	10000.00	cop	table:t1, range:[-inf,+inf], keep order:false, stats:pseudo
└─Selection_19	0.80	root	not(isnull(test.t2.a))
  └─Limit_20	1.00	root	offset:0, count:1
    └─TableReader_26	1.00	root	data:Limit_25
      └─Limit_25	1.00	cop	offset:0, count:1
        └─Selection_24	1.00	cop	gt(test.t2.b, test.t1.b)
          └─TableScan_23	1.25	cop	table:t2, range:[-inf,+inf], keep order:false, stats:pseudo
desc select * from t1 where t1.a in (select a from (select t2.a as a, t1.b as b from t2 where t2.b > t1.b) x order by b limit 1);
id	count	task	operator info
Apply_17	9990.00	root	semi join, inner:Selection_21, equal:[eq(test.t1.a, test.x.a)]
├─TableReader_20	9990.00	root	data:Selection_19
│ └─Selection_19	9990.00	cop	not(isnull(test.t1.a))
│   └─TableScan_18	10000.00	cop	table:t1, range:[-inf,+inf], keep order:false, stats:pseudo
└─Selection_21	0.80	root	not(isnull(test.x.a))
  └─Projection_22	1.00	root	test.t2.a, test.t1.b
    └─Limit_23	1.00	root	offset:0, count:1
      └─TableReader_29	1.00	root	data:Limit_28
        └─Limit_28	1.00	cop	offset:0, count:1
          └─Selection_27	1.00	cop	gt(test.t2.b, test.t1.b)
            └─TableScan_26	1.25	cop	table:t2, range:[-inf,+inf], keep order:false, stats:pseudo
drop table if exists t;
create table t(a int not null, index idx(a));
explain select /*+ TIDB_INLJ(t2) */ * from t t1 join t t2 on t1.a = t2.a limit 5;
id	count	task	operator info
Limit_11	5.00	root	offset:0, count:5
└─IndexJoin_15	5.00	root	inner join, inner:IndexReader_14, outer key:test.t1.a, inner key:test.t2.a
  ├─TableReader_21	4.00	root	data:TableScan_20
  │ └─TableScan_20	4.00	cop	table:t1, range:[-inf,+inf], keep order:false, stats:pseudo
  └─IndexReader_14	10.00	root	index:IndexScan_13
    └─IndexScan_13	10.00	cop	table:t2, index:a, range: decided by [eq(test.t2.a, test.t1.a)], keep order:false, stats:pseudo
explain select /*+ TIDB_INLJ(t2) */ * from t t1 left join t t2 on t1.a = t2.a where t2.a is null limit 5;
id	count	task	operator info
Limit_12	5.00	root	offset:0, count:5
└─Selection_13	5.00	root	isnull(test.t2.a)
  └─IndexJoin_17	5.00	root	left outer join, inner:IndexReader_16, outer key:test.t1.a, inner key:test.t2.a
    ├─TableReader_23	4.00	root	data:TableScan_22
    │ └─TableScan_22	4.00	cop	table:t1, range:[-inf,+inf], keep order:false, stats:pseudo
    └─IndexReader_16	10.00	root	index:IndexScan_15
      └─IndexScan_15	10.00	cop	table:t2, index:a, range: decided by [eq(test.t2.a, test.t1.a)], keep order:false, stats:pseudo
explain select /*+ TIDB_SMJ(t1, t2) */ * from t t1 join t t2 on t1.a = t2.a limit 5;
id	count	task	operator info
Limit_11	5.00	root	offset:0, count:5
└─MergeJoin_12	5.00	root	inner join, left key:test.t1.a, right key:test.t2.a
  ├─IndexReader_15	4.00	root	index:IndexScan_14
  │ └─IndexScan_14	4.00	cop	table:t1, index:a, range:[NULL,+inf], keep order:true, stats:pseudo
  └─IndexReader_17	4.00	root	index:IndexScan_16
    └─IndexScan_16	4.00	cop	table:t2, index:a, range:[NULL,+inf], keep order:true, stats:pseudo
explain select /*+ TIDB_SMJ(t1, t2) */ * from t t1 left join t t2 on t1.a = t2.a where t2.a is null limit 5;
id	count	task	operator info
Limit_12	5.00	root	offset:0, count:5
└─Selection_13	5.00	root	isnull(test.t2.a)
  └─MergeJoin_14	5.00	root	left outer join, left key:test.t1.a, right key:test.t2.a
    ├─IndexReader_17	4.00	root	index:IndexScan_16
    │ └─IndexScan_16	4.00	cop	table:t1, index:a, range:[NULL,+inf], keep order:true, stats:pseudo
    └─IndexReader_19	4.00	root	index:IndexScan_18
      └─IndexScan_18	4.00	cop	table:t2, index:a, range:[NULL,+inf], keep order:true, stats:pseudo
explain select /*+ TIDB_HJ(t1, t2) */ * from t t1 join t t2 on t1.a = t2.a limit 5;
id	count	task	operator info
Limit_11	5.00	root	offset:0, count:5
└─HashLeftJoin_27	5.00	root	inner join, inner:TableReader_32, equal:[eq(test.t1.a, test.t2.a)]
  ├─TableReader_30	4.00	root	data:TableScan_29
  │ └─TableScan_29	4.00	cop	table:t1, range:[-inf,+inf], keep order:false, stats:pseudo
  └─TableReader_32	10000.00	root	data:TableScan_31
    └─TableScan_31	10000.00	cop	table:t2, range:[-inf,+inf], keep order:false, stats:pseudo
explain select /*+ TIDB_HJ(t1, t2) */ * from t t1 left join t t2 on t1.a = t2.a where t2.a is null limit 5;
id	count	task	operator info
Limit_12	5.00	root	offset:0, count:5
└─Selection_13	5.00	root	isnull(test.t2.a)
  └─HashLeftJoin_22	5.00	root	left outer join, inner:TableReader_26, equal:[eq(test.t1.a, test.t2.a)]
    ├─TableReader_24	4.00	root	data:TableScan_23
    │ └─TableScan_23	4.00	cop	table:t1, range:[-inf,+inf], keep order:false, stats:pseudo
    └─TableReader_26	10000.00	root	data:TableScan_25
      └─TableScan_25	10000.00	cop	table:t2, range:[-inf,+inf], keep order:false, stats:pseudo<|MERGE_RESOLUTION|>--- conflicted
+++ resolved
@@ -168,13 +168,12 @@
 LIMIT 0, 5;
 id	count	task	operator info
 Projection_13	0.00	root	test.te.expect_time
-<<<<<<< HEAD
 └─TopN_16	0.00	root	test.te.expect_time:asc, offset:0, count:5
   └─IndexMergeJoin_28	0.00	root	left outer join, inner:IndexReader_26, outer key:test.tr.id, inner key:test.p.relate_id
     ├─TopN_32	0.00	root	test.te.expect_time:asc, offset:0, count:5
     │ └─IndexMergeJoin_47	0.00	root	inner join, inner:IndexLookUp_45, outer key:test.tr.id, inner key:test.te.trade_id
     │   ├─IndexLookUp_90	0.00	root	
-    │   │ ├─Selection_88	0.00	cop	eq(test.tr.business_type, 18), in(test.tr.trade_type, 1)
+    │   │ ├─Selection_88	0.00	cop	eq(test.tr.business_type, 18), eq(test.tr.trade_type, 1)
     │   │ │ └─IndexScan_86	10.00	cop	table:tr, index:shop_identy, trade_status, business_type, trade_pay_status, trade_type, delivery_type, source, biz_date, range:[810094178,810094178], keep order:false, stats:pseudo
     │   │ └─Selection_89	0.00	cop	eq(test.tr.brand_identy, 32314), eq(test.tr.domain_type, 2)
     │   │   └─TableScan_87	0.00	cop	table:tr, keep order:false, stats:pseudo
@@ -185,24 +184,6 @@
     └─IndexReader_26	9.99	root	index:Selection_25
       └─Selection_25	9.99	cop	not(isnull(test.p.relate_id))
         └─IndexScan_24	10.00	cop	table:p, index:relate_id, range: decided by [eq(test.p.relate_id, test.tr.id)], keep order:true, stats:pseudo
-=======
-└─Limit_19	0.00	root	offset:0, count:5
-  └─IndexJoin_92	0.00	root	left outer join, inner:IndexReader_91, outer key:test.tr.id, inner key:test.p.relate_id
-    ├─TopN_95	0.00	root	test.te.expect_time:asc, offset:0, count:5
-    │ └─IndexJoin_36	0.00	root	inner join, inner:IndexLookUp_35, outer key:test.tr.id, inner key:test.te.trade_id
-    │   ├─IndexLookUp_74	0.00	root	
-    │   │ ├─Selection_72	0.00	cop	eq(test.tr.business_type, 18), eq(test.tr.trade_type, 1)
-    │   │ │ └─IndexScan_70	10.00	cop	table:tr, index:shop_identy, trade_status, business_type, trade_pay_status, trade_type, delivery_type, source, biz_date, range:[810094178,810094178], keep order:false, stats:pseudo
-    │   │ └─Selection_73	0.00	cop	eq(test.tr.brand_identy, 32314), eq(test.tr.domain_type, 2)
-    │   │   └─TableScan_71	0.00	cop	table:tr, keep order:false, stats:pseudo
-    │   └─IndexLookUp_35	0.25	root	
-    │     ├─IndexScan_32	10.00	cop	table:te, index:trade_id, range: decided by [eq(test.te.trade_id, test.tr.id)], keep order:false, stats:pseudo
-    │     └─Selection_34	0.25	cop	ge(test.te.expect_time, 2018-04-23 00:00:00.000000), le(test.te.expect_time, 2018-04-23 23:59:59.000000)
-    │       └─TableScan_33	10.00	cop	table:te, keep order:false, stats:pseudo
-    └─IndexReader_91	9.99	root	index:Selection_90
-      └─Selection_90	9.99	cop	not(isnull(test.p.relate_id))
-        └─IndexScan_89	10.00	cop	table:p, index:relate_id, range: decided by [eq(test.p.relate_id, test.tr.id)], keep order:false, stats:pseudo
->>>>>>> 9d71884e
 desc select 1 as a from dual order by a limit 1;
 id	count	task	operator info
 Projection_6	1.00	root	1
@@ -241,20 +222,20 @@
 explain select /*+ TIDB_INLJ(t2) */ * from t t1 join t t2 on t1.a = t2.a limit 5;
 id	count	task	operator info
 Limit_11	5.00	root	offset:0, count:5
-└─IndexJoin_15	5.00	root	inner join, inner:IndexReader_14, outer key:test.t1.a, inner key:test.t2.a
+└─IndexMergeJoin_19	5.00	root	inner join, inner:IndexReader_17, outer key:test.t1.a, inner key:test.t2.a
   ├─TableReader_21	4.00	root	data:TableScan_20
   │ └─TableScan_20	4.00	cop	table:t1, range:[-inf,+inf], keep order:false, stats:pseudo
-  └─IndexReader_14	10.00	root	index:IndexScan_13
-    └─IndexScan_13	10.00	cop	table:t2, index:a, range: decided by [eq(test.t2.a, test.t1.a)], keep order:false, stats:pseudo
+  └─IndexReader_17	10.00	root	index:IndexScan_16
+    └─IndexScan_16	10.00	cop	table:t2, index:a, range: decided by [eq(test.t2.a, test.t1.a)], keep order:true, stats:pseudo
 explain select /*+ TIDB_INLJ(t2) */ * from t t1 left join t t2 on t1.a = t2.a where t2.a is null limit 5;
 id	count	task	operator info
 Limit_12	5.00	root	offset:0, count:5
 └─Selection_13	5.00	root	isnull(test.t2.a)
-  └─IndexJoin_17	5.00	root	left outer join, inner:IndexReader_16, outer key:test.t1.a, inner key:test.t2.a
+  └─IndexMergeJoin_21	5.00	root	left outer join, inner:IndexReader_19, outer key:test.t1.a, inner key:test.t2.a
     ├─TableReader_23	4.00	root	data:TableScan_22
     │ └─TableScan_22	4.00	cop	table:t1, range:[-inf,+inf], keep order:false, stats:pseudo
-    └─IndexReader_16	10.00	root	index:IndexScan_15
-      └─IndexScan_15	10.00	cop	table:t2, index:a, range: decided by [eq(test.t2.a, test.t1.a)], keep order:false, stats:pseudo
+    └─IndexReader_19	10.00	root	index:IndexScan_18
+      └─IndexScan_18	10.00	cop	table:t2, index:a, range: decided by [eq(test.t2.a, test.t1.a)], keep order:true, stats:pseudo
 explain select /*+ TIDB_SMJ(t1, t2) */ * from t t1 join t t2 on t1.a = t2.a limit 5;
 id	count	task	operator info
 Limit_11	5.00	root	offset:0, count:5
