--- conflicted
+++ resolved
@@ -169,39 +169,21 @@
 id	count	task	operator info
 Projection_13	0.00	root	Column#47
 └─Limit_19	0.00	root	offset:0, count:5
-<<<<<<< HEAD
-  └─IndexJoin_104	0.00	root	left outer join, inner:IndexReader_103, outer key:Column#1, inner key:Column#97
-    ├─TopN_111	0.00	root	Column#47:asc, offset:0, count:5
-    │ └─IndexMergeJoin_50	0.00	root	inner join, inner:IndexLookUp_48, outer key:Column#1, inner key:Column#41
-    │   ├─IndexLookUp_86	0.00	root	
-    │   │ ├─Selection_84	0.00	cop	eq(Column#4, 18), eq(Column#5, 1)
-    │   │ │ └─IndexScan_82	10.00	cop	table:tr, index:shop_identy, trade_status, business_type, trade_pay_status, trade_type, delivery_type, source, biz_date, range:[810094178,810094178], keep order:false, stats:pseudo
-    │   │ └─Selection_85	0.00	cop	eq(Column#21, 32314), eq(Column#3, 2)
-    │   │   └─TableScan_83	0.00	cop	table:tr, keep order:false, stats:pseudo
-    │   └─IndexLookUp_48	0.03	root	
-    │     ├─IndexScan_45	1.25	cop	table:te, index:trade_id, range: decided by [eq(Column#41, Column#1)], keep order:true, stats:pseudo
-    │     └─Selection_47	0.03	cop	ge(Column#47, 2018-04-23 00:00:00.000000), le(Column#47, 2018-04-23 23:59:59.000000)
-    │       └─TableScan_46	1.25	cop	table:te, keep order:false, stats:pseudo
-    └─IndexReader_103	1.25	root	index:Selection_102
-      └─Selection_102	1.25	cop	not(isnull(Column#97))
-        └─IndexScan_101	1.25	cop	table:p, index:relate_id, range: decided by [eq(Column#97, Column#1)], keep order:false, stats:pseudo
-=======
-  └─IndexJoin_106	0.00	root	left outer join, inner:IndexReader_105, outer key:Column#1, inner key:Column#97
-    ├─TopN_115	0.00	root	Column#47:asc, offset:0, count:5
-    │ └─IndexJoin_43	0.00	root	inner join, inner:IndexLookUp_42, outer key:Column#1, inner key:Column#41
-    │   ├─IndexLookUp_86	0.00	root	
-    │   │ ├─Selection_84	0.00	cop[tikv]	eq(Column#4, 18), eq(Column#5, 1)
-    │   │ │ └─IndexScan_82	10.00	cop[tikv]	table:tr, index:shop_identy, trade_status, business_type, trade_pay_status, trade_type, delivery_type, source, biz_date, range:[810094178,810094178], keep order:false, stats:pseudo
-    │   │ └─Selection_85	0.00	cop[tikv]	eq(Column#21, 32314), eq(Column#3, 2)
-    │   │   └─TableScan_83	0.00	cop[tikv]	table:tr, keep order:false, stats:pseudo
-    │   └─IndexLookUp_42	0.03	root	
-    │     ├─IndexScan_39	1.25	cop[tikv]	table:te, index:trade_id, range: decided by [eq(Column#41, Column#1)], keep order:false, stats:pseudo
-    │     └─Selection_41	0.03	cop[tikv]	ge(Column#47, 2018-04-23 00:00:00.000000), le(Column#47, 2018-04-23 23:59:59.000000)
-    │       └─TableScan_40	1.25	cop[tikv]	table:te, keep order:false, stats:pseudo
-    └─IndexReader_105	1.25	root	index:Selection_104
-      └─Selection_104	1.25	cop[tikv]	not(isnull(Column#97))
-        └─IndexScan_103	1.25	cop[tikv]	table:p, index:relate_id, range: decided by [eq(Column#97, Column#1)], keep order:false, stats:pseudo
->>>>>>> 05d0ad0b
+  └─IndexJoin_107	0.00	root	left outer join, inner:IndexReader_106, outer key:Column#1, inner key:Column#97
+    ├─TopN_116	0.00	root	Column#47:asc, offset:0, count:5
+    │ └─IndexJoin_44	0.00	root	inner join, inner:IndexLookUp_43, outer key:Column#1, inner key:Column#41
+    │   ├─IndexLookUp_87	0.00	root	
+    │   │ ├─Selection_85	0.00	cop[tikv]	eq(Column#4, 18), eq(Column#5, 1)
+    │   │ │ └─IndexScan_83	10.00	cop[tikv]	table:tr, index:shop_identy, trade_status, business_type, trade_pay_status, trade_type, delivery_type, source, biz_date, range:[810094178,810094178], keep order:false, stats:pseudo
+    │   │ └─Selection_86	0.00	cop[tikv]	eq(Column#21, 32314), eq(Column#3, 2)
+    │   │   └─TableScan_84	0.00	cop[tikv]	table:tr, keep order:false, stats:pseudo
+    │   └─IndexLookUp_43	0.03	root	
+    │     ├─IndexScan_40	1.25	cop[tikv]	table:te, index:trade_id, range: decided by [eq(Column#41, Column#1)], keep order:false, stats:pseudo
+    │     └─Selection_42	0.03	cop[tikv]	ge(Column#47, 2018-04-23 00:00:00.000000), le(Column#47, 2018-04-23 23:59:59.000000)
+    │       └─TableScan_41	1.25	cop[tikv]	table:te, keep order:false, stats:pseudo
+    └─IndexReader_106	1.25	root	index:Selection_105
+      └─Selection_105	1.25	cop[tikv]	not(isnull(Column#97))
+        └─IndexScan_104	1.25	cop[tikv]	table:p, index:relate_id, range: decided by [eq(Column#97, Column#1)], keep order:false, stats:pseudo
 desc select 1 as a from dual order by a limit 1;
 id	count	task	operator info
 Projection_6	1.00	root	1
@@ -283,16 +265,8 @@
 id	count	task	operator info
 Limit_12	5.00	root	offset:0, count:5
 └─Selection_13	5.00	root	isnull(Column#3)
-<<<<<<< HEAD
   └─HashLeftJoin_25	5.00	root	left outer join, inner:IndexReader_29 (REVERSED), equal:[eq(Column#1, Column#3)]
     ├─IndexReader_29	4.00	root	index:IndexScan_28
-    │ └─IndexScan_28	4.00	cop	table:t1, index:a, range:[NULL,+inf], keep order:false, stats:pseudo
+    │ └─IndexScan_28	4.00	cop[tikv]	table:t1, index:a, range:[NULL,+inf], keep order:false, stats:pseudo
     └─IndexReader_33	10000.00	root	index:IndexScan_32
-      └─IndexScan_32	10000.00	cop	table:t2, index:a, range:[NULL,+inf], keep order:false, stats:pseudo
-=======
-  └─HashLeftJoin_24	5.00	root	left outer join, inner:IndexReader_32, equal:[eq(Column#1, Column#3)]
-    ├─IndexReader_28	4.00	root	index:IndexScan_27
-    │ └─IndexScan_27	4.00	cop[tikv]	table:t1, index:a, range:[NULL,+inf], keep order:false, stats:pseudo
-    └─IndexReader_32	10000.00	root	index:IndexScan_31
-      └─IndexScan_31	10000.00	cop[tikv]	table:t2, index:a, range:[NULL,+inf], keep order:false, stats:pseudo
->>>>>>> 05d0ad0b
+      └─IndexScan_32	10000.00	cop[tikv]	table:t2, index:a, range:[NULL,+inf], keep order:false, stats:pseudo