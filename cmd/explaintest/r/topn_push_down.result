CREATE TABLE `tr` (
`id` bigint(20) NOT NULL,
`biz_date` date NOT NULL,
`domain_type` tinyint(4) NOT NULL,
`business_type` tinyint(4) NOT NULL,
`trade_type` tinyint(4) NOT NULL DEFAULT '1',
`trade_time` timestamp(3) NOT NULL DEFAULT CURRENT_TIMESTAMP(3),
`trade_status` tinyint(4) NOT NULL DEFAULT '0',
`trade_pay_status` tinyint(4) NOT NULL DEFAULT '0',
`delivery_type` tinyint(4) NOT NULL DEFAULT '0',
`source` tinyint(4) NOT NULL,
`source_child` mediumint(9) DEFAULT NULL,
`trade_no` varchar(26) NOT NULL,
`sku_kind_count` int(11) NOT NULL,
`sale_amount` decimal(10,2) NOT NULL DEFAULT '0.00',
`privilege_amount` decimal(10,2) NOT NULL DEFAULT '0.00',
`trade_amount` decimal(10,2) NOT NULL DEFAULT '0.00',
`trade_amount_before` decimal(10,2) NOT NULL DEFAULT '0.00',
`trade_memo` varchar(100) DEFAULT NULL,
`relate_trade_id` bigint(20) DEFAULT NULL,
`relate_trade_uuid` varchar(32) DEFAULT NULL,
`brand_identy` bigint(20) NOT NULL,
`shop_identy` bigint(20) NOT NULL,
`device_identy` varchar(36) NOT NULL,
`uuid` varchar(32) NOT NULL,
`status_flag` tinyint(4) NOT NULL,
`client_create_time` timestamp(3) NOT NULL DEFAULT CURRENT_TIMESTAMP(3),
`client_update_time` timestamp(3) NULL DEFAULT NULL,
`server_create_time` timestamp(3) NOT NULL DEFAULT CURRENT_TIMESTAMP(3),
`server_update_time` timestamp(3) DEFAULT CURRENT_TIMESTAMP(3) ON UPDATE CURRENT_TIMESTAMP(3),
`creator_id` bigint(20) DEFAULT NULL,
`creator_name` varchar(32) DEFAULT NULL,
`updator_id` bigint(20) DEFAULT NULL,
`updator_name` varchar(32) DEFAULT NULL,
`trade_people_count` int(4) DEFAULT NULL,
`trade_pay_form` tinyint(4) NOT NULL DEFAULT '1',
`print_time` timestamp(3) NULL DEFAULT NULL,
`action_type` tinyint(4) NOT NULL DEFAULT '1',
`recycle_status` tinyint(1) NOT NULL DEFAULT '1',
`rds_source_calm` varchar(100) DEFAULT NULL,
PRIMARY KEY (`id`),
UNIQUE KEY `uuid` (`uuid`),
KEY `idx_server_update_time` (`shop_identy`,`server_update_time`),
KEY `idx_server_create_time` (`server_create_time`),
KEY `idx_trade_no` (`trade_no`),
KEY `idx_relate_trade_id` (`relate_trade_id`),
KEY `idx_brand_identy_biz_date` (`brand_identy`,`biz_date`),
KEY `idx_trade_status_server_create_time` (`trade_status`,`server_create_time`),
KEY `idx_shop_identy_biz_date` (`shop_identy`,`biz_date`),
KEY `idx_shop_identy_server_create_time` (`shop_identy`,`server_create_time`),
KEY `idx_shop_identy_trade_status_business_type` (`shop_identy`,`trade_status`,`business_type`,`trade_pay_status`,`trade_type`,`delivery_type`,`source`,`biz_date`)
) ENGINE=InnoDB DEFAULT CHARSET=utf8 COLLATE=utf8_bin COMMENT='';
CREATE TABLE `p` (
`id` bigint(20) NOT NULL,
`biz_date` date NOT NULL,
`payment_time` timestamp NOT NULL DEFAULT CURRENT_TIMESTAMP,
`payment_type` int(11) NOT NULL,
`relate_id` bigint(20) DEFAULT NULL,
`relate_uuid` varchar(32) DEFAULT NULL,
`receivable_amount` decimal(10,2) NOT NULL DEFAULT '0.00',
`exempt_amount` decimal(10,2) NOT NULL DEFAULT '0.00',
`actual_amount` decimal(10,2) NOT NULL DEFAULT '0.00',
`handover_uuid` varchar(32) DEFAULT NULL,
`brand_identy` bigint(20) NOT NULL,
`shop_identy` bigint(20) NOT NULL,
`device_identy` varchar(36) NOT NULL,
`uuid` varchar(32) NOT NULL,
`status_flag` tinyint(4) NOT NULL DEFAULT '1',
`client_create_time` timestamp(3) NOT NULL DEFAULT CURRENT_TIMESTAMP(3),
`client_update_time` timestamp(3) NULL DEFAULT NULL,
`server_create_time` timestamp(3) NOT NULL DEFAULT CURRENT_TIMESTAMP(3),
`server_update_time` timestamp(3) DEFAULT CURRENT_TIMESTAMP(3) ON UPDATE CURRENT_TIMESTAMP(3),
`creator_id` bigint(20) DEFAULT NULL,
`creator_name` varchar(32) DEFAULT NULL,
`updator_id` bigint(20) DEFAULT NULL,
`updator_name` varchar(32) DEFAULT NULL,
`is_paid` tinyint(4) DEFAULT '1',
`memo` varchar(100) DEFAULT NULL,
`recycle_status` tinyint(1) NOT NULL DEFAULT '1',
`shop_actual_amount` decimal(10,2) NOT NULL DEFAULT '0.00',
`rds_source_calm` varchar(100) DEFAULT NULL,
PRIMARY KEY (`id`),
UNIQUE KEY `uuid` (`uuid`),
KEY `payment_relate_id` (`relate_id`),
KEY `idx_shop_identy_biz_date` (`shop_identy`,`biz_date`),
KEY `idx_relate_uuid` (`relate_uuid`(8)),
KEY `idx_shop_identy_server_update_time` (`shop_identy`,`server_update_time`),
KEY `idx_shop_identy_server_create_time` (`shop_identy`,`server_create_time`),
KEY `idx_server_create_time` (`server_create_time`),
KEY `idx_brand_identy_shop_identy_payment_time` (`brand_identy`,`shop_identy`,`payment_time`),
KEY `idx_handover_uuid` (`handover_uuid`(8)),
KEY `idx_shop_identy_handover_uuid_payment_time` (`shop_identy`,`handover_uuid`(1),`payment_time`)
) ENGINE=InnoDB DEFAULT CHARSET=utf8 COLLATE=utf8_bin COMMENT='';
CREATE TABLE `te` (
`id` bigint(20) NOT NULL,
`trade_id` bigint(20) NOT NULL,
`trade_uuid` varchar(32) NOT NULL,
`number_plate` varchar(32) DEFAULT NULL,
`fix_type` tinyint(4) DEFAULT NULL,
`called` tinyint(4) DEFAULT NULL,
`invoice_title` varchar(64) DEFAULT NULL,
`expect_time` timestamp NULL DEFAULT NULL,
`receiver_phone` varchar(16) DEFAULT NULL,
`receiver_name` varchar(32) DEFAULT NULL,
`receiver_sex` tinyint(4) DEFAULT NULL,
`delivery_address_id` bigint(20) DEFAULT NULL,
`delivery_address` varchar(500) DEFAULT NULL,
`received_time` timestamp NULL DEFAULT NULL,
`delivery_fee` decimal(10,2) DEFAULT NULL,
`device_platform` varchar(20) DEFAULT NULL,
`device_token` varchar(128) DEFAULT NULL,
`open_identy` varchar(100) DEFAULT NULL,
`user_identy` bigint(20) DEFAULT NULL,
`third_tran_no` varchar(100) DEFAULT NULL,
`brand_identy` bigint(20) NOT NULL,
`shop_identy` bigint(20) NOT NULL,
`device_identy` varchar(36) NOT NULL,
`uuid` varchar(32) NOT NULL,
`status_flag` tinyint(4) NOT NULL,
`client_create_time` timestamp(3) NOT NULL DEFAULT CURRENT_TIMESTAMP(3),
`client_update_time` timestamp(3) NULL DEFAULT NULL,
`server_create_time` timestamp(3) NOT NULL DEFAULT CURRENT_TIMESTAMP(3),
`server_update_time` timestamp(3) DEFAULT CURRENT_TIMESTAMP(3) ON UPDATE CURRENT_TIMESTAMP(3),
`creator_id` bigint(20) DEFAULT NULL,
`creator_name` varchar(32) DEFAULT NULL,
`updator_id` bigint(20) DEFAULT NULL,
`updator_name` varchar(32) DEFAULT NULL,
`call_dish_status` tinyint(4) NOT NULL DEFAULT '0',
`delivery_man` varchar(50) DEFAULT NULL,
`delivery_status` tinyint(4) NOT NULL DEFAULT '0',
`delivery_user_id` varchar(50) DEFAULT NULL,
`delivery_real_time` timestamp NULL DEFAULT NULL,
`send_area_id` bigint(20) DEFAULT NULL,
`order_tip` tinyint(4) NOT NULL DEFAULT '0',
`binding_delivery_user_time` timestamp(3) NULL DEFAULT NULL,
`square_up_time` timestamp(3) NULL DEFAULT NULL,
`is_sub_mch` tinyint(1) DEFAULT '0',
`serial_number` varchar(50) NOT NULL DEFAULT '',
`recycle_status` tinyint(1) NOT NULL DEFAULT '1',
`delivery_platform` bigint(20) NOT NULL DEFAULT '1',
`is_printed` tinyint(4) NOT NULL DEFAULT '1',
`third_serial_no` varchar(50) DEFAULT NULL,
`has_serving` tinyint(4) NOT NULL DEFAULT '1',
`device_no` varchar(6) DEFAULT NULL,
`third_service_charge` decimal(10,2) DEFAULT '0.00',
`third_subsidies` decimal(10,2) DEFAULT '0.00',
`rds_source_calm` varchar(100) DEFAULT NULL,
PRIMARY KEY (`id`),
UNIQUE KEY `uuid` (`uuid`),
KEY `idx_trade_id` (`trade_id`),
KEY `idx_server_update_time` (`shop_identy`,`server_update_time`),
KEY `idx_receiver_phone` (`receiver_phone`(11)),
KEY `idx_delivery_status_delivery_user_id` (`delivery_status`,`delivery_user_id`(10)),
KEY `idx_trade_uuid` (`trade_uuid`(10)),
KEY `idx_third_tran_no` (`third_tran_no`(10))
) ENGINE=InnoDB DEFAULT CHARSET=utf8 COLLATE=utf8_bin COMMENT='';
EXPLAIN SELECT te.expect_time AS expected_time FROM
tr tr inner JOIN te te ON te.trade_id = tr.id
left JOIN p p ON p.relate_id = tr.id
WHERE
tr.brand_identy = 32314 AND
tr.shop_identy = 810094178 AND
tr.domain_type = 2 AND
tr.business_type = 18 AND
tr.trade_type IN (1) AND
te.expect_time BETWEEN '2018-04-23 00:00:00.0' AND '2018-04-23 23:59:59.0'
ORDER BY te.expect_time asc
LIMIT 0, 5;
id	count	task	operator info
Projection_12	0.00	root	test.te.expect_time
└─TopN_15	0.00	root	test.te.expect_time:asc, offset:0, count:5
  └─IndexMergeJoin_31	0.00	root	inner join, inner:Projection_29, outer key:test.tr.id, inner key:test.te.trade_id
<<<<<<< HEAD
    ├─IndexLookUp_83	0.00	root	
    │ ├─Selection_81	0.00	cop[tikv]	eq(test.tr.business_type, 18), eq(test.tr.trade_type, 1)
    │ │ └─IndexScan_79	10.00	cop[tikv]	table:tr, index:shop_identy, trade_status, business_type, trade_pay_status, trade_type, delivery_type, source, biz_date, range:[810094178,810094178], keep order:false, stats:pseudo
    │ └─Selection_82	0.00	cop[tikv]	eq(test.tr.brand_identy, 32314), eq(test.tr.domain_type, 2)
    │   └─TableScan_80	0.00	cop[tikv]	table:tr, keep order:false, stats:pseudo
=======
    ├─IndexLookUp_78	0.00	root	
    │ ├─Selection_76	0.00	cop[tikv]	eq(test.tr.business_type, 18), eq(test.tr.trade_type, 1)
    │ │ └─IndexRangeScan_74	10.00	cop[tikv]	table:tr, index:shop_identy, trade_status, business_type, trade_pay_status, trade_type, delivery_type, source, biz_date, range:[810094178,810094178], keep order:false, stats:pseudo
    │ └─Selection_77	0.00	cop[tikv]	eq(test.tr.brand_identy, 32314), eq(test.tr.domain_type, 2)
    │   └─TableRowIDScan_75	0.00	cop[tikv]	table:tr, keep order:false, stats:pseudo
>>>>>>> 6e542096
    └─Projection_29	1.25	root	test.te.trade_id, test.te.expect_time
      └─IndexLookUp_28	1.25	root	
        ├─IndexRangeScan_25	50.00	cop[tikv]	table:te, index:trade_id, range: decided by [eq(test.te.trade_id, test.tr.id)], keep order:true, stats:pseudo
        └─Selection_27	1.25	cop[tikv]	ge(test.te.expect_time, 2018-04-23 00:00:00.000000), le(test.te.expect_time, 2018-04-23 23:59:59.000000)
          └─TableRowIDScan_26	50.00	cop[tikv]	table:te, keep order:false, stats:pseudo
desc select 1 as a from dual order by a limit 1;
id	count	task	operator info
Projection_6	1.00	root	1->Column#1
└─TableDual_7	1.00	root	rows:1
drop table if exists t1;
drop table if exists t2;
create table t1(a bigint, b bigint);
create table t2(a bigint, b bigint);
desc select * from t1 where t1.a in (select t2.a as a from t2 where t2.b > t1.b order by t1.b limit 1);
id	count	task	operator info
Apply_15	9990.00	root	semi join, inner:Selection_19, equal:[eq(test.t1.a, test.t2.a)]
├─TableReader_18	9990.00	root	data:Selection_17
│ └─Selection_17	9990.00	cop[tikv]	not(isnull(test.t1.a))
│   └─TableFullScan_16	10000.00	cop[tikv]	table:t1, keep order:false, stats:pseudo
└─Selection_19	0.80	root	not(isnull(test.t2.a))
  └─Limit_20	1.00	root	offset:0, count:1
    └─TableReader_26	1.00	root	data:Limit_25
      └─Limit_25	1.00	cop[tikv]	offset:0, count:1
        └─Selection_24	1.00	cop[tikv]	gt(test.t2.b, test.t1.b)
          └─TableFullScan_23	1.25	cop[tikv]	table:t2, keep order:false, stats:pseudo
desc select * from t1 where t1.a in (select a from (select t2.a as a, t1.b as b from t2 where t2.b > t1.b) x order by b limit 1);
id	count	task	operator info
Apply_17	9990.00	root	semi join, inner:Selection_21, equal:[eq(test.t1.a, test.t2.a)]
├─TableReader_20	9990.00	root	data:Selection_19
│ └─Selection_19	9990.00	cop[tikv]	not(isnull(test.t1.a))
│   └─TableFullScan_18	10000.00	cop[tikv]	table:t1, keep order:false, stats:pseudo
└─Selection_21	0.80	root	not(isnull(test.t2.a))
  └─Projection_22	1.00	root	test.t2.a
    └─Limit_23	1.00	root	offset:0, count:1
      └─TableReader_29	1.00	root	data:Limit_28
        └─Limit_28	1.00	cop[tikv]	offset:0, count:1
          └─Selection_27	1.00	cop[tikv]	gt(test.t2.b, test.t1.b)
            └─TableFullScan_26	1.25	cop[tikv]	table:t2, keep order:false, stats:pseudo
drop table if exists t;
create table t(a int not null, index idx(a));
explain select /*+ TIDB_INLJ(t2) */ * from t t1 join t t2 on t1.a = t2.a limit 5;
id	count	task	operator info
Limit_11	5.00	root	offset:0, count:5
└─IndexJoin_15	5.00	root	inner join, inner:IndexReader_14, outer key:test.t.a, inner key:test.t.a
  ├─TableReader_23	4.00	root	data:TableFullScan_22
  │ └─TableFullScan_22	4.00	cop[tikv]	table:t1, keep order:false, stats:pseudo
  └─IndexReader_14	1.25	root	index:IndexRangeScan_13
    └─IndexRangeScan_13	1.25	cop[tikv]	table:t2, index:a, range: decided by [eq(test.t.a, test.t.a)], keep order:false, stats:pseudo
explain select /*+ TIDB_INLJ(t2) */ * from t t1 left join t t2 on t1.a = t2.a where t2.a is null limit 5;
id	count	task	operator info
Limit_12	5.00	root	offset:0, count:5
└─Selection_13	5.00	root	isnull(test.t.a)
  └─IndexJoin_17	5.00	root	left outer join, inner:IndexReader_16, outer key:test.t.a, inner key:test.t.a
    ├─TableReader_25	4.00	root	data:TableFullScan_24
    │ └─TableFullScan_24	4.00	cop[tikv]	table:t1, keep order:false, stats:pseudo
    └─IndexReader_16	1.25	root	index:IndexRangeScan_15
      └─IndexRangeScan_15	1.25	cop[tikv]	table:t2, index:a, range: decided by [eq(test.t.a, test.t.a)], keep order:false, stats:pseudo
explain select /*+ TIDB_SMJ(t1, t2) */ * from t t1 join t t2 on t1.a = t2.a limit 5;
id	count	task	operator info
Limit_11	5.00	root	offset:0, count:5
└─MergeJoin_12	5.00	root	inner join, left key:test.t.a, right key:test.t.a
  ├─IndexReader_15	4.00	root	index:IndexFullScan_14
  │ └─IndexFullScan_14	4.00	cop[tikv]	table:t1, index:a, keep order:true, stats:pseudo
  └─IndexReader_17	4.00	root	index:IndexFullScan_16
    └─IndexFullScan_16	4.00	cop[tikv]	table:t2, index:a, keep order:true, stats:pseudo
explain select /*+ TIDB_SMJ(t1, t2) */ * from t t1 left join t t2 on t1.a = t2.a where t2.a is null limit 5;
id	count	task	operator info
Limit_12	5.00	root	offset:0, count:5
└─Selection_13	5.00	root	isnull(test.t.a)
  └─MergeJoin_14	5.00	root	left outer join, left key:test.t.a, right key:test.t.a
    ├─IndexReader_17	4.00	root	index:IndexFullScan_16
    │ └─IndexFullScan_16	4.00	cop[tikv]	table:t1, index:a, keep order:true, stats:pseudo
    └─IndexReader_19	4.00	root	index:IndexFullScan_18
      └─IndexFullScan_18	4.00	cop[tikv]	table:t2, index:a, keep order:true, stats:pseudo
explain select /*+ TIDB_HJ(t1, t2) */ * from t t1 join t t2 on t1.a = t2.a limit 5;
id	count	task	operator info
Limit_11	5.00	root	offset:0, count:5
└─HashLeftJoin_31	5.00	root	inner join, inner:TableReader_38, equal:[eq(test.t.a, test.t.a)]
  ├─TableReader_34	4.00	root	data:TableFullScan_33
  │ └─TableFullScan_33	4.00	cop[tikv]	table:t1, keep order:false, stats:pseudo
  └─TableReader_38	10000.00	root	data:TableFullScan_37
    └─TableFullScan_37	10000.00	cop[tikv]	table:t2, keep order:false, stats:pseudo
explain select /*+ TIDB_HJ(t1, t2) */ * from t t1 left join t t2 on t1.a = t2.a where t2.a is null limit 5;
id	count	task	operator info
Limit_12	5.00	root	offset:0, count:5
└─Selection_13	5.00	root	isnull(test.t.a)
  └─HashLeftJoin_25	5.00	root	left outer join, inner:TableReader_27 (REVERSED), equal:[eq(test.t.a, test.t.a)]
    ├─TableReader_27	4.00	root	data:TableFullScan_26
    │ └─TableFullScan_26	4.00	cop[tikv]	table:t1, keep order:false, stats:pseudo
    └─TableReader_31	10000.00	root	data:TableFullScan_30
      └─TableFullScan_30	10000.00	cop[tikv]	table:t2, keep order:false, stats:pseudo<|MERGE_RESOLUTION|>--- conflicted
+++ resolved
@@ -170,19 +170,11 @@
 Projection_12	0.00	root	test.te.expect_time
 └─TopN_15	0.00	root	test.te.expect_time:asc, offset:0, count:5
   └─IndexMergeJoin_31	0.00	root	inner join, inner:Projection_29, outer key:test.tr.id, inner key:test.te.trade_id
-<<<<<<< HEAD
     ├─IndexLookUp_83	0.00	root	
     │ ├─Selection_81	0.00	cop[tikv]	eq(test.tr.business_type, 18), eq(test.tr.trade_type, 1)
-    │ │ └─IndexScan_79	10.00	cop[tikv]	table:tr, index:shop_identy, trade_status, business_type, trade_pay_status, trade_type, delivery_type, source, biz_date, range:[810094178,810094178], keep order:false, stats:pseudo
+    │ │ └─IndexRangeScan_79	10.00	cop[tikv]	table:tr, index:shop_identy, trade_status, business_type, trade_pay_status, trade_type, delivery_type, source, biz_date, range:[810094178,810094178], keep order:false, stats:pseudo
     │ └─Selection_82	0.00	cop[tikv]	eq(test.tr.brand_identy, 32314), eq(test.tr.domain_type, 2)
-    │   └─TableScan_80	0.00	cop[tikv]	table:tr, keep order:false, stats:pseudo
-=======
-    ├─IndexLookUp_78	0.00	root	
-    │ ├─Selection_76	0.00	cop[tikv]	eq(test.tr.business_type, 18), eq(test.tr.trade_type, 1)
-    │ │ └─IndexRangeScan_74	10.00	cop[tikv]	table:tr, index:shop_identy, trade_status, business_type, trade_pay_status, trade_type, delivery_type, source, biz_date, range:[810094178,810094178], keep order:false, stats:pseudo
-    │ └─Selection_77	0.00	cop[tikv]	eq(test.tr.brand_identy, 32314), eq(test.tr.domain_type, 2)
-    │   └─TableRowIDScan_75	0.00	cop[tikv]	table:tr, keep order:false, stats:pseudo
->>>>>>> 6e542096
+    │   └─TableRowIDScan_80	0.00	cop[tikv]	table:tr, keep order:false, stats:pseudo
     └─Projection_29	1.25	root	test.te.trade_id, test.te.expect_time
       └─IndexLookUp_28	1.25	root	
         ├─IndexRangeScan_25	50.00	cop[tikv]	table:te, index:trade_id, range: decided by [eq(test.te.trade_id, test.tr.id)], keep order:true, stats:pseudo
