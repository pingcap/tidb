--- conflicted
+++ resolved
@@ -177,23 +177,13 @@
     │   │ │ └─IndexScan_86	10.00	cop	table:tr, index:shop_identy, trade_status, business_type, trade_pay_status, trade_type, delivery_type, source, biz_date, range:[810094178,810094178], keep order:false, stats:pseudo
     │   │ └─Selection_89	0.00	cop	eq(Column#21, 32314), eq(Column#3, 2)
     │   │   └─TableScan_87	0.00	cop	table:tr, keep order:false, stats:pseudo
-<<<<<<< HEAD
-    │   └─IndexLookUp_45	0.25	root	
-    │     ├─IndexScan_42	10.00	cop	table:te, index:trade_id, range: decided by [eq(Column#41, Column#1)], keep order:true, stats:pseudo
-    │     └─Selection_44	0.25	cop	ge(Column#47, 2018-04-23 00:00:00.000000), le(Column#47, 2018-04-23 23:59:59.000000)
-    │       └─TableScan_43	10.00	cop	table:te, keep order:false, stats:pseudo
-    └─IndexReader_115	9.99	root	index:Selection_114
-      └─Selection_114	9.99	cop	not(isnull(Column#97))
-        └─IndexScan_113	10.00	cop	table:p, index:relate_id, range: decided by [eq(Column#97, Column#1)], keep order:false, stats:pseudo
-=======
     │   └─IndexLookUp_45	0.03	root	
-    │     ├─IndexScan_42	1.25	cop	table:te, index:trade_id, range: decided by [eq(test.te.trade_id, test.tr.id)], keep order:true, stats:pseudo
-    │     └─Selection_44	0.03	cop	ge(test.te.expect_time, 2018-04-23 00:00:00.000000), le(test.te.expect_time, 2018-04-23 23:59:59.000000)
+    │     ├─IndexScan_42	1.25	cop	table:te, index:trade_id, range: decided by [eq(Column#41, Column#1)], keep order:true, stats:pseudo
+    │     └─Selection_44	0.03	cop	ge(Column#47, 2018-04-23 00:00:00.000000), le(Column#47, 2018-04-23 23:59:59.000000)
     │       └─TableScan_43	1.25	cop	table:te, keep order:false, stats:pseudo
     └─IndexReader_115	1.25	root	index:Selection_114
-      └─Selection_114	1.25	cop	not(isnull(test.p.relate_id))
-        └─IndexScan_113	1.25	cop	table:p, index:relate_id, range: decided by [eq(test.p.relate_id, test.tr.id)], keep order:false, stats:pseudo
->>>>>>> 836d5f7b
+      └─Selection_114	1.25	cop	not(isnull(Column#97))
+        └─IndexScan_113	1.25	cop	table:p, index:relate_id, range: decided by [eq(Column#97, Column#1)], keep order:false, stats:pseudo
 desc select 1 as a from dual order by a limit 1;
 id	count	task	operator info
 Projection_6	1.00	root	1
@@ -235,13 +225,8 @@
 └─IndexMergeJoin_19	5.00	root	inner join, inner:IndexReader_17, outer key:Column#1, inner key:Column#3
   ├─IndexReader_23	4.00	root	index:IndexScan_22
   │ └─IndexScan_22	4.00	cop	table:t1, index:a, range:[NULL,+inf], keep order:false, stats:pseudo
-<<<<<<< HEAD
-  └─IndexReader_17	10.00	root	index:IndexScan_16
-    └─IndexScan_16	10.00	cop	table:t2, index:a, range: decided by [eq(Column#3, Column#1)], keep order:true, stats:pseudo
-=======
   └─IndexReader_17	1.25	root	index:IndexScan_16
-    └─IndexScan_16	1.25	cop	table:t2, index:a, range: decided by [eq(test.t2.a, test.t1.a)], keep order:true, stats:pseudo
->>>>>>> 836d5f7b
+    └─IndexScan_16	1.25	cop	table:t2, index:a, range: decided by [eq(Column#3, Column#1)], keep order:true, stats:pseudo
 explain select /*+ TIDB_INLJ(t2) */ * from t t1 left join t t2 on t1.a = t2.a where t2.a is null limit 5;
 id	count	task	operator info
 Limit_12	5.00	root	offset:0, count:5
@@ -249,13 +234,8 @@
   └─IndexMergeJoin_21	5.00	root	left outer join, inner:IndexReader_19, outer key:Column#1, inner key:Column#3
     ├─IndexReader_25	4.00	root	index:IndexScan_24
     │ └─IndexScan_24	4.00	cop	table:t1, index:a, range:[NULL,+inf], keep order:false, stats:pseudo
-<<<<<<< HEAD
-    └─IndexReader_19	10.00	root	index:IndexScan_18
-      └─IndexScan_18	10.00	cop	table:t2, index:a, range: decided by [eq(Column#3, Column#1)], keep order:true, stats:pseudo
-=======
     └─IndexReader_19	1.25	root	index:IndexScan_18
-      └─IndexScan_18	1.25	cop	table:t2, index:a, range: decided by [eq(test.t2.a, test.t1.a)], keep order:true, stats:pseudo
->>>>>>> 836d5f7b
+      └─IndexScan_18	1.25	cop	table:t2, index:a, range: decided by [eq(Column#3, Column#1)], keep order:true, stats:pseudo
 explain select /*+ TIDB_SMJ(t1, t2) */ * from t t1 join t t2 on t1.a = t2.a limit 5;
 id	count	task	operator info
 Limit_11	5.00	root	offset:0, count:5
