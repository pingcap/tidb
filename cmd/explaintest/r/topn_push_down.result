CREATE TABLE `tr` (
`id` bigint(20) NOT NULL,
`biz_date` date NOT NULL,
`domain_type` tinyint(4) NOT NULL,
`business_type` tinyint(4) NOT NULL,
`trade_type` tinyint(4) NOT NULL DEFAULT '1',
`trade_time` timestamp(3) NOT NULL DEFAULT CURRENT_TIMESTAMP(3),
`trade_status` tinyint(4) NOT NULL DEFAULT '0',
`trade_pay_status` tinyint(4) NOT NULL DEFAULT '0',
`delivery_type` tinyint(4) NOT NULL DEFAULT '0',
`source` tinyint(4) NOT NULL,
`source_child` mediumint(9) DEFAULT NULL,
`trade_no` varchar(26) NOT NULL,
`sku_kind_count` int(11) NOT NULL,
`sale_amount` decimal(10,2) NOT NULL DEFAULT '0.00',
`privilege_amount` decimal(10,2) NOT NULL DEFAULT '0.00',
`trade_amount` decimal(10,2) NOT NULL DEFAULT '0.00',
`trade_amount_before` decimal(10,2) NOT NULL DEFAULT '0.00',
`trade_memo` varchar(100) DEFAULT NULL,
`relate_trade_id` bigint(20) DEFAULT NULL,
`relate_trade_uuid` varchar(32) DEFAULT NULL,
`brand_identy` bigint(20) NOT NULL,
`shop_identy` bigint(20) NOT NULL,
`device_identy` varchar(36) NOT NULL,
`uuid` varchar(32) NOT NULL,
`status_flag` tinyint(4) NOT NULL,
`client_create_time` timestamp(3) NOT NULL DEFAULT CURRENT_TIMESTAMP(3),
`client_update_time` timestamp(3) NULL DEFAULT NULL,
`server_create_time` timestamp(3) NOT NULL DEFAULT CURRENT_TIMESTAMP(3),
`server_update_time` timestamp(3) DEFAULT CURRENT_TIMESTAMP(3) ON UPDATE CURRENT_TIMESTAMP(3),
`creator_id` bigint(20) DEFAULT NULL,
`creator_name` varchar(32) DEFAULT NULL,
`updator_id` bigint(20) DEFAULT NULL,
`updator_name` varchar(32) DEFAULT NULL,
`trade_people_count` int(4) DEFAULT NULL,
`trade_pay_form` tinyint(4) NOT NULL DEFAULT '1',
`print_time` timestamp(3) NULL DEFAULT NULL,
`action_type` tinyint(4) NOT NULL DEFAULT '1',
`recycle_status` tinyint(1) NOT NULL DEFAULT '1',
`rds_source_calm` varchar(100) DEFAULT NULL,
PRIMARY KEY (`id`),
UNIQUE KEY `uuid` (`uuid`),
KEY `idx_server_update_time` (`shop_identy`,`server_update_time`),
KEY `idx_server_create_time` (`server_create_time`),
KEY `idx_trade_no` (`trade_no`),
KEY `idx_relate_trade_id` (`relate_trade_id`),
KEY `idx_brand_identy_biz_date` (`brand_identy`,`biz_date`),
KEY `idx_trade_status_server_create_time` (`trade_status`,`server_create_time`),
KEY `idx_shop_identy_biz_date` (`shop_identy`,`biz_date`),
KEY `idx_shop_identy_server_create_time` (`shop_identy`,`server_create_time`),
KEY `idx_shop_identy_trade_status_business_type` (`shop_identy`,`trade_status`,`business_type`,`trade_pay_status`,`trade_type`,`delivery_type`,`source`,`biz_date`)
) ENGINE=InnoDB DEFAULT CHARSET=utf8 COLLATE=utf8_bin COMMENT='';
CREATE TABLE `p` (
`id` bigint(20) NOT NULL,
`biz_date` date NOT NULL,
`payment_time` timestamp NOT NULL DEFAULT CURRENT_TIMESTAMP,
`payment_type` int(11) NOT NULL,
`relate_id` bigint(20) DEFAULT NULL,
`relate_uuid` varchar(32) DEFAULT NULL,
`receivable_amount` decimal(10,2) NOT NULL DEFAULT '0.00',
`exempt_amount` decimal(10,2) NOT NULL DEFAULT '0.00',
`actual_amount` decimal(10,2) NOT NULL DEFAULT '0.00',
`handover_uuid` varchar(32) DEFAULT NULL,
`brand_identy` bigint(20) NOT NULL,
`shop_identy` bigint(20) NOT NULL,
`device_identy` varchar(36) NOT NULL,
`uuid` varchar(32) NOT NULL,
`status_flag` tinyint(4) NOT NULL DEFAULT '1',
`client_create_time` timestamp(3) NOT NULL DEFAULT CURRENT_TIMESTAMP(3),
`client_update_time` timestamp(3) NULL DEFAULT NULL,
`server_create_time` timestamp(3) NOT NULL DEFAULT CURRENT_TIMESTAMP(3),
`server_update_time` timestamp(3) DEFAULT CURRENT_TIMESTAMP(3) ON UPDATE CURRENT_TIMESTAMP(3),
`creator_id` bigint(20) DEFAULT NULL,
`creator_name` varchar(32) DEFAULT NULL,
`updator_id` bigint(20) DEFAULT NULL,
`updator_name` varchar(32) DEFAULT NULL,
`is_paid` tinyint(4) DEFAULT '1',
`memo` varchar(100) DEFAULT NULL,
`recycle_status` tinyint(1) NOT NULL DEFAULT '1',
`shop_actual_amount` decimal(10,2) NOT NULL DEFAULT '0.00',
`rds_source_calm` varchar(100) DEFAULT NULL,
PRIMARY KEY (`id`),
UNIQUE KEY `uuid` (`uuid`),
KEY `payment_relate_id` (`relate_id`),
KEY `idx_shop_identy_biz_date` (`shop_identy`,`biz_date`),
KEY `idx_relate_uuid` (`relate_uuid`(8)),
KEY `idx_shop_identy_server_update_time` (`shop_identy`,`server_update_time`),
KEY `idx_shop_identy_server_create_time` (`shop_identy`,`server_create_time`),
KEY `idx_server_create_time` (`server_create_time`),
KEY `idx_brand_identy_shop_identy_payment_time` (`brand_identy`,`shop_identy`,`payment_time`),
KEY `idx_handover_uuid` (`handover_uuid`(8)),
KEY `idx_shop_identy_handover_uuid_payment_time` (`shop_identy`,`handover_uuid`(1),`payment_time`)
) ENGINE=InnoDB DEFAULT CHARSET=utf8 COLLATE=utf8_bin COMMENT='';
CREATE TABLE `te` (
`id` bigint(20) NOT NULL,
`trade_id` bigint(20) NOT NULL,
`trade_uuid` varchar(32) NOT NULL,
`number_plate` varchar(32) DEFAULT NULL,
`fix_type` tinyint(4) DEFAULT NULL,
`called` tinyint(4) DEFAULT NULL,
`invoice_title` varchar(64) DEFAULT NULL,
`expect_time` timestamp NULL DEFAULT NULL,
`receiver_phone` varchar(16) DEFAULT NULL,
`receiver_name` varchar(32) DEFAULT NULL,
`receiver_sex` tinyint(4) DEFAULT NULL,
`delivery_address_id` bigint(20) DEFAULT NULL,
`delivery_address` varchar(500) DEFAULT NULL,
`received_time` timestamp NULL DEFAULT NULL,
`delivery_fee` decimal(10,2) DEFAULT NULL,
`device_platform` varchar(20) DEFAULT NULL,
`device_token` varchar(128) DEFAULT NULL,
`open_identy` varchar(100) DEFAULT NULL,
`user_identy` bigint(20) DEFAULT NULL,
`third_tran_no` varchar(100) DEFAULT NULL,
`brand_identy` bigint(20) NOT NULL,
`shop_identy` bigint(20) NOT NULL,
`device_identy` varchar(36) NOT NULL,
`uuid` varchar(32) NOT NULL,
`status_flag` tinyint(4) NOT NULL,
`client_create_time` timestamp(3) NOT NULL DEFAULT CURRENT_TIMESTAMP(3),
`client_update_time` timestamp(3) NULL DEFAULT NULL,
`server_create_time` timestamp(3) NOT NULL DEFAULT CURRENT_TIMESTAMP(3),
`server_update_time` timestamp(3) DEFAULT CURRENT_TIMESTAMP(3) ON UPDATE CURRENT_TIMESTAMP(3),
`creator_id` bigint(20) DEFAULT NULL,
`creator_name` varchar(32) DEFAULT NULL,
`updator_id` bigint(20) DEFAULT NULL,
`updator_name` varchar(32) DEFAULT NULL,
`call_dish_status` tinyint(4) NOT NULL DEFAULT '0',
`delivery_man` varchar(50) DEFAULT NULL,
`delivery_status` tinyint(4) NOT NULL DEFAULT '0',
`delivery_user_id` varchar(50) DEFAULT NULL,
`delivery_real_time` timestamp NULL DEFAULT NULL,
`send_area_id` bigint(20) DEFAULT NULL,
`order_tip` tinyint(4) NOT NULL DEFAULT '0',
`binding_delivery_user_time` timestamp(3) NULL DEFAULT NULL,
`square_up_time` timestamp(3) NULL DEFAULT NULL,
`is_sub_mch` tinyint(1) DEFAULT '0',
`serial_number` varchar(50) NOT NULL DEFAULT '',
`recycle_status` tinyint(1) NOT NULL DEFAULT '1',
`delivery_platform` bigint(20) NOT NULL DEFAULT '1',
`is_printed` tinyint(4) NOT NULL DEFAULT '1',
`third_serial_no` varchar(50) DEFAULT NULL,
`has_serving` tinyint(4) NOT NULL DEFAULT '1',
`device_no` varchar(6) DEFAULT NULL,
`third_service_charge` decimal(10,2) DEFAULT '0.00',
`third_subsidies` decimal(10,2) DEFAULT '0.00',
`rds_source_calm` varchar(100) DEFAULT NULL,
PRIMARY KEY (`id`),
UNIQUE KEY `uuid` (`uuid`),
KEY `idx_trade_id` (`trade_id`),
KEY `idx_server_update_time` (`shop_identy`,`server_update_time`),
KEY `idx_receiver_phone` (`receiver_phone`(11)),
KEY `idx_delivery_status_delivery_user_id` (`delivery_status`,`delivery_user_id`(10)),
KEY `idx_trade_uuid` (`trade_uuid`(10)),
KEY `idx_third_tran_no` (`third_tran_no`(10))
) ENGINE=InnoDB DEFAULT CHARSET=utf8 COLLATE=utf8_bin COMMENT='';
EXPLAIN SELECT te.expect_time AS expected_time FROM
tr tr inner JOIN te te ON te.trade_id = tr.id
left JOIN p p ON p.relate_id = tr.id
WHERE
tr.brand_identy = 32314 AND
tr.shop_identy = 810094178 AND
tr.domain_type = 2 AND
tr.business_type = 18 AND
tr.trade_type IN (1) AND
te.expect_time BETWEEN '2018-04-23 00:00:00.0' AND '2018-04-23 23:59:59.0'
ORDER BY te.expect_time asc
LIMIT 0, 5;
id	count	task	operator info
<<<<<<< HEAD
Projection_12	0.00	root	Column#47
└─TopN_15	0.00	root	Column#47:asc, offset:0, count:5
  └─IndexMergeJoin_30	0.00	root	inner join, inner:IndexLookUp_28, outer key:Column#1, inner key:Column#41
    ├─IndexLookUp_66	0.00	root	
    │ ├─Selection_64	0.00	cop	eq(Column#4, 18), eq(Column#5, 1)
    │ │ └─IndexScan_62	10.00	cop	table:tr, index:shop_identy, trade_status, business_type, trade_pay_status, trade_type, delivery_type, source, biz_date, range:[810094178,810094178], keep order:false, stats:pseudo
    │ └─Selection_65	0.00	cop	eq(Column#21, 32314), eq(Column#3, 2)
    │   └─TableScan_63	0.00	cop	table:tr, keep order:false, stats:pseudo
    └─IndexLookUp_28	0.03	root	
      ├─IndexScan_25	1.25	cop	table:te, index:trade_id, range: decided by [eq(Column#41, Column#1)], keep order:true, stats:pseudo
      └─Selection_27	0.03	cop	ge(Column#47, 2018-04-23 00:00:00.000000), le(Column#47, 2018-04-23 23:59:59.000000)
        └─TableScan_26	1.25	cop	table:te, keep order:false, stats:pseudo
=======
Projection_13	0.00	root	Column#47
└─Limit_19	0.00	root	offset:0, count:5
  └─IndexJoin_104	0.00	root	left outer join, inner:IndexReader_103, outer key:Column#1, inner key:Column#97
    ├─TopN_111	0.00	root	Column#47:asc, offset:0, count:5
    │ └─IndexJoin_43	0.00	root	inner join, inner:IndexLookUp_42, outer key:Column#1, inner key:Column#41
    │   ├─IndexLookUp_86	0.00	root	
    │   │ ├─Selection_84	0.00	cop	eq(Column#4, 18), eq(Column#5, 1)
    │   │ │ └─IndexScan_82	10.00	cop	table:tr, index:shop_identy, trade_status, business_type, trade_pay_status, trade_type, delivery_type, source, biz_date, range:[810094178,810094178], keep order:false, stats:pseudo
    │   │ └─Selection_85	0.00	cop	eq(Column#21, 32314), eq(Column#3, 2)
    │   │   └─TableScan_83	0.00	cop	table:tr, keep order:false, stats:pseudo
    │   └─IndexLookUp_42	0.03	root	
    │     ├─IndexScan_39	1.25	cop	table:te, index:trade_id, range: decided by [eq(Column#41, Column#1)], keep order:false, stats:pseudo
    │     └─Selection_41	0.03	cop	ge(Column#47, 2018-04-23 00:00:00.000000), le(Column#47, 2018-04-23 23:59:59.000000)
    │       └─TableScan_40	1.25	cop	table:te, keep order:false, stats:pseudo
    └─IndexReader_103	1.25	root	index:Selection_102
      └─Selection_102	1.25	cop	not(isnull(Column#97))
        └─IndexScan_101	1.25	cop	table:p, index:relate_id, range: decided by [eq(Column#97, Column#1)], keep order:false, stats:pseudo
>>>>>>> 394505b5
desc select 1 as a from dual order by a limit 1;
id	count	task	operator info
Projection_6	1.00	root	1
└─TableDual_7	1.00	root	rows:1
drop table if exists t1;
drop table if exists t2;
create table t1(a bigint, b bigint);
create table t2(a bigint, b bigint);
desc select * from t1 where t1.a in (select t2.a as a from t2 where t2.b > t1.b order by t1.b limit 1);
id	count	task	operator info
Apply_15	9990.00	root	semi join, inner:Selection_19, equal:[eq(Column#1, Column#4)]
├─TableReader_18	9990.00	root	data:Selection_17
│ └─Selection_17	9990.00	cop	not(isnull(Column#1))
│   └─TableScan_16	10000.00	cop	table:t1, range:[-inf,+inf], keep order:false, stats:pseudo
└─Selection_19	0.80	root	not(isnull(Column#4))
  └─Limit_20	1.00	root	offset:0, count:1
    └─TableReader_26	1.00	root	data:Limit_25
      └─Limit_25	1.00	cop	offset:0, count:1
        └─Selection_24	1.00	cop	gt(Column#5, Column#2)
          └─TableScan_23	1.25	cop	table:t2, range:[-inf,+inf], keep order:false, stats:pseudo
desc select * from t1 where t1.a in (select a from (select t2.a as a, t1.b as b from t2 where t2.b > t1.b) x order by b limit 1);
id	count	task	operator info
Apply_17	9990.00	root	semi join, inner:Selection_21, equal:[eq(Column#1, Column#9)]
├─TableReader_20	9990.00	root	data:Selection_19
│ └─Selection_19	9990.00	cop	not(isnull(Column#1))
│   └─TableScan_18	10000.00	cop	table:t1, range:[-inf,+inf], keep order:false, stats:pseudo
└─Selection_21	0.80	root	not(isnull(Column#9))
  └─Projection_22	1.00	root	Column#4, Column#2
    └─Limit_23	1.00	root	offset:0, count:1
      └─TableReader_29	1.00	root	data:Limit_28
        └─Limit_28	1.00	cop	offset:0, count:1
          └─Selection_27	1.00	cop	gt(Column#5, Column#2)
            └─TableScan_26	1.25	cop	table:t2, range:[-inf,+inf], keep order:false, stats:pseudo
drop table if exists t;
create table t(a int not null, index idx(a));
explain select /*+ TIDB_INLJ(t2) */ * from t t1 join t t2 on t1.a = t2.a limit 5;
id	count	task	operator info
Limit_11	5.00	root	offset:0, count:5
└─IndexMergeJoin_19	5.00	root	inner join, inner:IndexReader_17, outer key:Column#1, inner key:Column#3
  ├─IndexReader_25	4.00	root	index:IndexScan_24
  │ └─IndexScan_24	4.00	cop	table:t1, index:a, range:[NULL,+inf], keep order:false, stats:pseudo
  └─IndexReader_17	1.25	root	index:IndexScan_16
    └─IndexScan_16	1.25	cop	table:t2, index:a, range: decided by [eq(Column#3, Column#1)], keep order:true, stats:pseudo
explain select /*+ TIDB_INLJ(t2) */ * from t t1 left join t t2 on t1.a = t2.a where t2.a is null limit 5;
id	count	task	operator info
Limit_12	5.00	root	offset:0, count:5
└─Selection_13	5.00	root	isnull(Column#3)
  └─IndexMergeJoin_21	5.00	root	left outer join, inner:IndexReader_19, outer key:Column#1, inner key:Column#3
    ├─IndexReader_27	4.00	root	index:IndexScan_26
    │ └─IndexScan_26	4.00	cop	table:t1, index:a, range:[NULL,+inf], keep order:false, stats:pseudo
    └─IndexReader_19	1.25	root	index:IndexScan_18
      └─IndexScan_18	1.25	cop	table:t2, index:a, range: decided by [eq(Column#3, Column#1)], keep order:true, stats:pseudo
explain select /*+ TIDB_SMJ(t1, t2) */ * from t t1 join t t2 on t1.a = t2.a limit 5;
id	count	task	operator info
Limit_11	5.00	root	offset:0, count:5
└─MergeJoin_12	5.00	root	inner join, left key:Column#1, right key:Column#3
  ├─IndexReader_15	4.00	root	index:IndexScan_14
  │ └─IndexScan_14	4.00	cop	table:t1, index:a, range:[NULL,+inf], keep order:true, stats:pseudo
  └─IndexReader_17	4.00	root	index:IndexScan_16
    └─IndexScan_16	4.00	cop	table:t2, index:a, range:[NULL,+inf], keep order:true, stats:pseudo
explain select /*+ TIDB_SMJ(t1, t2) */ * from t t1 left join t t2 on t1.a = t2.a where t2.a is null limit 5;
id	count	task	operator info
Limit_12	5.00	root	offset:0, count:5
└─Selection_13	5.00	root	isnull(Column#3)
  └─MergeJoin_14	5.00	root	left outer join, left key:Column#1, right key:Column#3
    ├─IndexReader_17	4.00	root	index:IndexScan_16
    │ └─IndexScan_16	4.00	cop	table:t1, index:a, range:[NULL,+inf], keep order:true, stats:pseudo
    └─IndexReader_19	4.00	root	index:IndexScan_18
      └─IndexScan_18	4.00	cop	table:t2, index:a, range:[NULL,+inf], keep order:true, stats:pseudo
explain select /*+ TIDB_HJ(t1, t2) */ * from t t1 join t t2 on t1.a = t2.a limit 5;
id	count	task	operator info
Limit_11	5.00	root	offset:0, count:5
└─HashLeftJoin_31	5.00	root	inner join, inner:IndexReader_40, equal:[eq(Column#1, Column#3)]
  ├─IndexReader_36	4.00	root	index:IndexScan_35
  │ └─IndexScan_35	4.00	cop	table:t1, index:a, range:[NULL,+inf], keep order:false, stats:pseudo
  └─IndexReader_40	10000.00	root	index:IndexScan_39
    └─IndexScan_39	10000.00	cop	table:t2, index:a, range:[NULL,+inf], keep order:false, stats:pseudo
explain select /*+ TIDB_HJ(t1, t2) */ * from t t1 left join t t2 on t1.a = t2.a where t2.a is null limit 5;
id	count	task	operator info
Limit_12	5.00	root	offset:0, count:5
└─Selection_13	5.00	root	isnull(Column#3)
  └─HashLeftJoin_24	5.00	root	left outer join, inner:IndexReader_32, equal:[eq(Column#1, Column#3)]
    ├─IndexReader_28	4.00	root	index:IndexScan_27
    │ └─IndexScan_27	4.00	cop	table:t1, index:a, range:[NULL,+inf], keep order:false, stats:pseudo
    └─IndexReader_32	10000.00	root	index:IndexScan_31
      └─IndexScan_31	10000.00	cop	table:t2, index:a, range:[NULL,+inf], keep order:false, stats:pseudo<|MERGE_RESOLUTION|>--- conflicted
+++ resolved
@@ -167,38 +167,18 @@
 ORDER BY te.expect_time asc
 LIMIT 0, 5;
 id	count	task	operator info
-<<<<<<< HEAD
 Projection_12	0.00	root	Column#47
 └─TopN_15	0.00	root	Column#47:asc, offset:0, count:5
-  └─IndexMergeJoin_30	0.00	root	inner join, inner:IndexLookUp_28, outer key:Column#1, inner key:Column#41
-    ├─IndexLookUp_66	0.00	root	
-    │ ├─Selection_64	0.00	cop	eq(Column#4, 18), eq(Column#5, 1)
-    │ │ └─IndexScan_62	10.00	cop	table:tr, index:shop_identy, trade_status, business_type, trade_pay_status, trade_type, delivery_type, source, biz_date, range:[810094178,810094178], keep order:false, stats:pseudo
-    │ └─Selection_65	0.00	cop	eq(Column#21, 32314), eq(Column#3, 2)
-    │   └─TableScan_63	0.00	cop	table:tr, keep order:false, stats:pseudo
-    └─IndexLookUp_28	0.03	root	
-      ├─IndexScan_25	1.25	cop	table:te, index:trade_id, range: decided by [eq(Column#41, Column#1)], keep order:true, stats:pseudo
-      └─Selection_27	0.03	cop	ge(Column#47, 2018-04-23 00:00:00.000000), le(Column#47, 2018-04-23 23:59:59.000000)
-        └─TableScan_26	1.25	cop	table:te, keep order:false, stats:pseudo
-=======
-Projection_13	0.00	root	Column#47
-└─Limit_19	0.00	root	offset:0, count:5
-  └─IndexJoin_104	0.00	root	left outer join, inner:IndexReader_103, outer key:Column#1, inner key:Column#97
-    ├─TopN_111	0.00	root	Column#47:asc, offset:0, count:5
-    │ └─IndexJoin_43	0.00	root	inner join, inner:IndexLookUp_42, outer key:Column#1, inner key:Column#41
-    │   ├─IndexLookUp_86	0.00	root	
-    │   │ ├─Selection_84	0.00	cop	eq(Column#4, 18), eq(Column#5, 1)
-    │   │ │ └─IndexScan_82	10.00	cop	table:tr, index:shop_identy, trade_status, business_type, trade_pay_status, trade_type, delivery_type, source, biz_date, range:[810094178,810094178], keep order:false, stats:pseudo
-    │   │ └─Selection_85	0.00	cop	eq(Column#21, 32314), eq(Column#3, 2)
-    │   │   └─TableScan_83	0.00	cop	table:tr, keep order:false, stats:pseudo
-    │   └─IndexLookUp_42	0.03	root	
-    │     ├─IndexScan_39	1.25	cop	table:te, index:trade_id, range: decided by [eq(Column#41, Column#1)], keep order:false, stats:pseudo
-    │     └─Selection_41	0.03	cop	ge(Column#47, 2018-04-23 00:00:00.000000), le(Column#47, 2018-04-23 23:59:59.000000)
-    │       └─TableScan_40	1.25	cop	table:te, keep order:false, stats:pseudo
-    └─IndexReader_103	1.25	root	index:Selection_102
-      └─Selection_102	1.25	cop	not(isnull(Column#97))
-        └─IndexScan_101	1.25	cop	table:p, index:relate_id, range: decided by [eq(Column#97, Column#1)], keep order:false, stats:pseudo
->>>>>>> 394505b5
+  └─IndexJoin_24	0.00	root	inner join, inner:IndexLookUp_23, outer key:Column#1, inner key:Column#41
+    ├─IndexLookUp_67	0.00	root	
+    │ ├─Selection_65	0.00	cop	eq(Column#4, 18), eq(Column#5, 1)
+    │ │ └─IndexScan_63	10.00	cop	table:tr, index:shop_identy, trade_status, business_type, trade_pay_status, trade_type, delivery_type, source, biz_date, range:[810094178,810094178], keep order:false, stats:pseudo
+    │ └─Selection_66	0.00	cop	eq(Column#21, 32314), eq(Column#3, 2)
+    │   └─TableScan_64	0.00	cop	table:tr, keep order:false, stats:pseudo
+    └─IndexLookUp_23	0.03	root	
+      ├─IndexScan_20	1.25	cop	table:te, index:trade_id, range: decided by [eq(Column#41, Column#1)], keep order:false, stats:pseudo
+      └─Selection_22	0.03	cop	ge(Column#47, 2018-04-23 00:00:00.000000), le(Column#47, 2018-04-23 23:59:59.000000)
+        └─TableScan_21	1.25	cop	table:te, keep order:false, stats:pseudo
 desc select 1 as a from dual order by a limit 1;
 id	count	task	operator info
 Projection_6	1.00	root	1
