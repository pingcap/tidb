CREATE TABLE `tr` (
`id` bigint(20) NOT NULL,
`biz_date` date NOT NULL,
`domain_type` tinyint(4) NOT NULL,
`business_type` tinyint(4) NOT NULL,
`trade_type` tinyint(4) NOT NULL DEFAULT '1',
`trade_time` timestamp(3) NOT NULL DEFAULT CURRENT_TIMESTAMP(3),
`trade_status` tinyint(4) NOT NULL DEFAULT '0',
`trade_pay_status` tinyint(4) NOT NULL DEFAULT '0',
`delivery_type` tinyint(4) NOT NULL DEFAULT '0',
`source` tinyint(4) NOT NULL,
`source_child` mediumint(9) DEFAULT NULL,
`trade_no` varchar(26) NOT NULL,
`sku_kind_count` int(11) NOT NULL,
`sale_amount` decimal(10,2) NOT NULL DEFAULT '0.00',
`privilege_amount` decimal(10,2) NOT NULL DEFAULT '0.00',
`trade_amount` decimal(10,2) NOT NULL DEFAULT '0.00',
`trade_amount_before` decimal(10,2) NOT NULL DEFAULT '0.00',
`trade_memo` varchar(100) DEFAULT NULL,
`relate_trade_id` bigint(20) DEFAULT NULL,
`relate_trade_uuid` varchar(32) DEFAULT NULL,
`brand_identy` bigint(20) NOT NULL,
`shop_identy` bigint(20) NOT NULL,
`device_identy` varchar(36) NOT NULL,
`uuid` varchar(32) NOT NULL,
`status_flag` tinyint(4) NOT NULL,
`client_create_time` timestamp(3) NOT NULL DEFAULT CURRENT_TIMESTAMP(3),
`client_update_time` timestamp(3) NULL DEFAULT NULL,
`server_create_time` timestamp(3) NOT NULL DEFAULT CURRENT_TIMESTAMP(3),
`server_update_time` timestamp(3) DEFAULT CURRENT_TIMESTAMP(3) ON UPDATE CURRENT_TIMESTAMP(3),
`creator_id` bigint(20) DEFAULT NULL,
`creator_name` varchar(32) DEFAULT NULL,
`updator_id` bigint(20) DEFAULT NULL,
`updator_name` varchar(32) DEFAULT NULL,
`trade_people_count` int(4) DEFAULT NULL,
`trade_pay_form` tinyint(4) NOT NULL DEFAULT '1',
`print_time` timestamp(3) NULL DEFAULT NULL,
`action_type` tinyint(4) NOT NULL DEFAULT '1',
`recycle_status` tinyint(1) NOT NULL DEFAULT '1',
`rds_source_calm` varchar(100) DEFAULT NULL,
PRIMARY KEY (`id`),
UNIQUE KEY `uuid` (`uuid`),
KEY `idx_server_update_time` (`shop_identy`,`server_update_time`),
KEY `idx_server_create_time` (`server_create_time`),
KEY `idx_trade_no` (`trade_no`),
KEY `idx_relate_trade_id` (`relate_trade_id`),
KEY `idx_brand_identy_biz_date` (`brand_identy`,`biz_date`),
KEY `idx_trade_status_server_create_time` (`trade_status`,`server_create_time`),
KEY `idx_shop_identy_biz_date` (`shop_identy`,`biz_date`),
KEY `idx_shop_identy_server_create_time` (`shop_identy`,`server_create_time`),
KEY `idx_shop_identy_trade_status_business_type` (`shop_identy`,`trade_status`,`business_type`,`trade_pay_status`,`trade_type`,`delivery_type`,`source`,`biz_date`)
) ENGINE=InnoDB DEFAULT CHARSET=utf8 COLLATE=utf8_bin COMMENT='';
CREATE TABLE `p` (
`id` bigint(20) NOT NULL,
`biz_date` date NOT NULL,
`payment_time` timestamp NOT NULL DEFAULT CURRENT_TIMESTAMP,
`payment_type` int(11) NOT NULL,
`relate_id` bigint(20) DEFAULT NULL,
`relate_uuid` varchar(32) DEFAULT NULL,
`receivable_amount` decimal(10,2) NOT NULL DEFAULT '0.00',
`exempt_amount` decimal(10,2) NOT NULL DEFAULT '0.00',
`actual_amount` decimal(10,2) NOT NULL DEFAULT '0.00',
`handover_uuid` varchar(32) DEFAULT NULL,
`brand_identy` bigint(20) NOT NULL,
`shop_identy` bigint(20) NOT NULL,
`device_identy` varchar(36) NOT NULL,
`uuid` varchar(32) NOT NULL,
`status_flag` tinyint(4) NOT NULL DEFAULT '1',
`client_create_time` timestamp(3) NOT NULL DEFAULT CURRENT_TIMESTAMP(3),
`client_update_time` timestamp(3) NULL DEFAULT NULL,
`server_create_time` timestamp(3) NOT NULL DEFAULT CURRENT_TIMESTAMP(3),
`server_update_time` timestamp(3) DEFAULT CURRENT_TIMESTAMP(3) ON UPDATE CURRENT_TIMESTAMP(3),
`creator_id` bigint(20) DEFAULT NULL,
`creator_name` varchar(32) DEFAULT NULL,
`updator_id` bigint(20) DEFAULT NULL,
`updator_name` varchar(32) DEFAULT NULL,
`is_paid` tinyint(4) DEFAULT '1',
`memo` varchar(100) DEFAULT NULL,
`recycle_status` tinyint(1) NOT NULL DEFAULT '1',
`shop_actual_amount` decimal(10,2) NOT NULL DEFAULT '0.00',
`rds_source_calm` varchar(100) DEFAULT NULL,
PRIMARY KEY (`id`),
UNIQUE KEY `uuid` (`uuid`),
KEY `payment_relate_id` (`relate_id`),
KEY `idx_shop_identy_biz_date` (`shop_identy`,`biz_date`),
KEY `idx_relate_uuid` (`relate_uuid`(8)),
KEY `idx_shop_identy_server_update_time` (`shop_identy`,`server_update_time`),
KEY `idx_shop_identy_server_create_time` (`shop_identy`,`server_create_time`),
KEY `idx_server_create_time` (`server_create_time`),
KEY `idx_brand_identy_shop_identy_payment_time` (`brand_identy`,`shop_identy`,`payment_time`),
KEY `idx_handover_uuid` (`handover_uuid`(8)),
KEY `idx_shop_identy_handover_uuid_payment_time` (`shop_identy`,`handover_uuid`(1),`payment_time`)
) ENGINE=InnoDB DEFAULT CHARSET=utf8 COLLATE=utf8_bin COMMENT='';
CREATE TABLE `te` (
`id` bigint(20) NOT NULL,
`trade_id` bigint(20) NOT NULL,
`trade_uuid` varchar(32) NOT NULL,
`number_plate` varchar(32) DEFAULT NULL,
`fix_type` tinyint(4) DEFAULT NULL,
`called` tinyint(4) DEFAULT NULL,
`invoice_title` varchar(64) DEFAULT NULL,
`expect_time` timestamp NULL DEFAULT NULL,
`receiver_phone` varchar(16) DEFAULT NULL,
`receiver_name` varchar(32) DEFAULT NULL,
`receiver_sex` tinyint(4) DEFAULT NULL,
`delivery_address_id` bigint(20) DEFAULT NULL,
`delivery_address` varchar(500) DEFAULT NULL,
`received_time` timestamp NULL DEFAULT NULL,
`delivery_fee` decimal(10,2) DEFAULT NULL,
`device_platform` varchar(20) DEFAULT NULL,
`device_token` varchar(128) DEFAULT NULL,
`open_identy` varchar(100) DEFAULT NULL,
`user_identy` bigint(20) DEFAULT NULL,
`third_tran_no` varchar(100) DEFAULT NULL,
`brand_identy` bigint(20) NOT NULL,
`shop_identy` bigint(20) NOT NULL,
`device_identy` varchar(36) NOT NULL,
`uuid` varchar(32) NOT NULL,
`status_flag` tinyint(4) NOT NULL,
`client_create_time` timestamp(3) NOT NULL DEFAULT CURRENT_TIMESTAMP(3),
`client_update_time` timestamp(3) NULL DEFAULT NULL,
`server_create_time` timestamp(3) NOT NULL DEFAULT CURRENT_TIMESTAMP(3),
`server_update_time` timestamp(3) DEFAULT CURRENT_TIMESTAMP(3) ON UPDATE CURRENT_TIMESTAMP(3),
`creator_id` bigint(20) DEFAULT NULL,
`creator_name` varchar(32) DEFAULT NULL,
`updator_id` bigint(20) DEFAULT NULL,
`updator_name` varchar(32) DEFAULT NULL,
`call_dish_status` tinyint(4) NOT NULL DEFAULT '0',
`delivery_man` varchar(50) DEFAULT NULL,
`delivery_status` tinyint(4) NOT NULL DEFAULT '0',
`delivery_user_id` varchar(50) DEFAULT NULL,
`delivery_real_time` timestamp NULL DEFAULT NULL,
`send_area_id` bigint(20) DEFAULT NULL,
`order_tip` tinyint(4) NOT NULL DEFAULT '0',
`binding_delivery_user_time` timestamp(3) NULL DEFAULT NULL,
`square_up_time` timestamp(3) NULL DEFAULT NULL,
`is_sub_mch` tinyint(1) DEFAULT '0',
`serial_number` varchar(50) NOT NULL DEFAULT '',
`recycle_status` tinyint(1) NOT NULL DEFAULT '1',
`delivery_platform` bigint(20) NOT NULL DEFAULT '1',
`is_printed` tinyint(4) NOT NULL DEFAULT '1',
`third_serial_no` varchar(50) DEFAULT NULL,
`has_serving` tinyint(4) NOT NULL DEFAULT '1',
`device_no` varchar(6) DEFAULT NULL,
`third_service_charge` decimal(10,2) DEFAULT '0.00',
`third_subsidies` decimal(10,2) DEFAULT '0.00',
`rds_source_calm` varchar(100) DEFAULT NULL,
PRIMARY KEY (`id`),
UNIQUE KEY `uuid` (`uuid`),
KEY `idx_trade_id` (`trade_id`),
KEY `idx_server_update_time` (`shop_identy`,`server_update_time`),
KEY `idx_receiver_phone` (`receiver_phone`(11)),
KEY `idx_delivery_status_delivery_user_id` (`delivery_status`,`delivery_user_id`(10)),
KEY `idx_trade_uuid` (`trade_uuid`(10)),
KEY `idx_third_tran_no` (`third_tran_no`(10))
) ENGINE=InnoDB DEFAULT CHARSET=utf8 COLLATE=utf8_bin COMMENT='';
EXPLAIN SELECT te.expect_time AS expected_time FROM
tr tr inner JOIN te te ON te.trade_id = tr.id
left JOIN p p ON p.relate_id = tr.id
WHERE
tr.brand_identy = 32314 AND
tr.shop_identy = 810094178 AND
tr.domain_type = 2 AND
tr.business_type = 18 AND
tr.trade_type IN (1) AND
te.expect_time BETWEEN '2018-04-23 00:00:00.0' AND '2018-04-23 23:59:59.0'
ORDER BY te.expect_time asc
LIMIT 0, 5;
id	count	task	operator info
Projection_12	0.00	root	test.te.expect_time
└─TopN_15	0.00	root	test.te.expect_time:asc, offset:0, count:5
<<<<<<< HEAD
  └─IndexMergeJoin_31	0.00	root	inner join, inner:Projection_29, outer key:test.tr.id, inner key:test.te.trade_id
    ├─IndexLookUp_67	0.00	root	
    │ ├─Selection_65	0.00	cop[tikv]	eq(test.tr.business_type, 18), eq(test.tr.trade_type, 1)
    │ │ └─IndexScan_63	10.00	cop[tikv]	table:tr, index:shop_identy, trade_status, business_type, trade_pay_status, trade_type, delivery_type, source, biz_date, range:[810094178,810094178], keep order:false, stats:pseudo
    │ └─Selection_66	0.00	cop[tikv]	eq(test.tr.brand_identy, 32314), eq(test.tr.domain_type, 2)
    │   └─TableScan_64	0.00	cop[tikv]	table:tr, keep order:false, stats:pseudo
    └─Projection_29	1.25	root	test.te.trade_id, test.te.expect_time
      └─IndexLookUp_28	1.25	root	
        ├─IndexScan_25	50.00	cop[tikv]	table:te, index:trade_id, range: decided by [eq(test.te.trade_id, test.tr.id)], keep order:true, stats:pseudo
        └─Selection_27	1.25	cop[tikv]	ge(test.te.expect_time, 2018-04-23 00:00:00.000000), le(test.te.expect_time, 2018-04-23 23:59:59.000000)
          └─TableScan_26	50.00	cop[tikv]	table:te, keep order:false, stats:pseudo
=======
  └─IndexJoin_24	0.00	root	inner join, inner:IndexLookUp_23, outer key:test.tr.id, inner key:test.te.trade_id
    ├─IndexLookUp_78	0.00	root	
    │ ├─Selection_76	0.00	cop[tikv]	eq(test.tr.business_type, 18), eq(test.tr.trade_type, 1)
    │ │ └─IndexScan_74	10.00	cop[tikv]	table:tr, index:shop_identy, trade_status, business_type, trade_pay_status, trade_type, delivery_type, source, biz_date, range:[810094178,810094178], keep order:false, stats:pseudo
    │ └─Selection_77	0.00	cop[tikv]	eq(test.tr.brand_identy, 32314), eq(test.tr.domain_type, 2)
    │   └─TableScan_75	0.00	cop[tikv]	table:tr, keep order:false, stats:pseudo
    └─IndexLookUp_23	1.25	root	
      ├─IndexScan_20	50.00	cop[tikv]	table:te, index:trade_id, range: decided by [eq(test.te.trade_id, test.tr.id)], keep order:false, stats:pseudo
      └─Selection_22	1.25	cop[tikv]	ge(test.te.expect_time, 2018-04-23 00:00:00.000000), le(test.te.expect_time, 2018-04-23 23:59:59.000000)
        └─TableScan_21	50.00	cop[tikv]	table:te, keep order:false, stats:pseudo
>>>>>>> fc603b63
desc select 1 as a from dual order by a limit 1;
id	count	task	operator info
Projection_6	1.00	root	1->Column#1
└─TableDual_7	1.00	root	rows:1
drop table if exists t1;
drop table if exists t2;
create table t1(a bigint, b bigint);
create table t2(a bigint, b bigint);
desc select * from t1 where t1.a in (select t2.a as a from t2 where t2.b > t1.b order by t1.b limit 1);
id	count	task	operator info
Apply_15	9990.00	root	semi join, inner:Selection_19, equal:[eq(test.t1.a, test.t2.a)]
├─TableReader_18	9990.00	root	data:Selection_17
│ └─Selection_17	9990.00	cop[tikv]	not(isnull(test.t1.a))
│   └─TableScan_16	10000.00	cop[tikv]	table:t1, range:[-inf,+inf], keep order:false, stats:pseudo
└─Selection_19	0.80	root	not(isnull(test.t2.a))
  └─Limit_20	1.00	root	offset:0, count:1
    └─TableReader_26	1.00	root	data:Limit_25
      └─Limit_25	1.00	cop[tikv]	offset:0, count:1
        └─Selection_24	1.00	cop[tikv]	gt(test.t2.b, test.t1.b)
          └─TableScan_23	1.25	cop[tikv]	table:t2, range:[-inf,+inf], keep order:false, stats:pseudo
desc select * from t1 where t1.a in (select a from (select t2.a as a, t1.b as b from t2 where t2.b > t1.b) x order by b limit 1);
id	count	task	operator info
Apply_17	9990.00	root	semi join, inner:Selection_21, equal:[eq(test.t1.a, test.t2.a)]
├─TableReader_20	9990.00	root	data:Selection_19
│ └─Selection_19	9990.00	cop[tikv]	not(isnull(test.t1.a))
│   └─TableScan_18	10000.00	cop[tikv]	table:t1, range:[-inf,+inf], keep order:false, stats:pseudo
└─Selection_21	0.80	root	not(isnull(test.t2.a))
  └─Projection_22	1.00	root	test.t2.a, test.t1.b
    └─Limit_23	1.00	root	offset:0, count:1
      └─TableReader_29	1.00	root	data:Limit_28
        └─Limit_28	1.00	cop[tikv]	offset:0, count:1
          └─Selection_27	1.00	cop[tikv]	gt(test.t2.b, test.t1.b)
            └─TableScan_26	1.25	cop[tikv]	table:t2, range:[-inf,+inf], keep order:false, stats:pseudo
drop table if exists t;
create table t(a int not null, index idx(a));
explain select /*+ TIDB_INLJ(t2) */ * from t t1 join t t2 on t1.a = t2.a limit 5;
id	count	task	operator info
Limit_11	5.00	root	offset:0, count:5
└─IndexJoin_15	5.00	root	inner join, inner:IndexReader_14, outer key:test.t.a, inner key:test.t.a
  ├─TableReader_23	4.00	root	data:TableScan_22
  │ └─TableScan_22	4.00	cop[tikv]	table:t1, range:[-inf,+inf], keep order:false, stats:pseudo
  └─IndexReader_14	1.25	root	index:IndexScan_13
    └─IndexScan_13	1.25	cop[tikv]	table:t2, index:a, range: decided by [eq(test.t.a, test.t.a)], keep order:false, stats:pseudo
explain select /*+ TIDB_INLJ(t2) */ * from t t1 left join t t2 on t1.a = t2.a where t2.a is null limit 5;
id	count	task	operator info
Limit_12	5.00	root	offset:0, count:5
└─Selection_13	5.00	root	isnull(test.t.a)
  └─IndexJoin_17	5.00	root	left outer join, inner:IndexReader_16, outer key:test.t.a, inner key:test.t.a
    ├─TableReader_25	4.00	root	data:TableScan_24
    │ └─TableScan_24	4.00	cop[tikv]	table:t1, range:[-inf,+inf], keep order:false, stats:pseudo
    └─IndexReader_16	1.25	root	index:IndexScan_15
      └─IndexScan_15	1.25	cop[tikv]	table:t2, index:a, range: decided by [eq(test.t.a, test.t.a)], keep order:false, stats:pseudo
explain select /*+ TIDB_SMJ(t1, t2) */ * from t t1 join t t2 on t1.a = t2.a limit 5;
id	count	task	operator info
Limit_11	5.00	root	offset:0, count:5
└─MergeJoin_12	5.00	root	inner join, left key:test.t.a, right key:test.t.a
  ├─IndexReader_15	4.00	root	index:IndexScan_14
  │ └─IndexScan_14	4.00	cop[tikv]	table:t1, index:a, range:[NULL,+inf], keep order:true, stats:pseudo
  └─IndexReader_17	4.00	root	index:IndexScan_16
    └─IndexScan_16	4.00	cop[tikv]	table:t2, index:a, range:[NULL,+inf], keep order:true, stats:pseudo
explain select /*+ TIDB_SMJ(t1, t2) */ * from t t1 left join t t2 on t1.a = t2.a where t2.a is null limit 5;
id	count	task	operator info
Limit_12	5.00	root	offset:0, count:5
└─Selection_13	5.00	root	isnull(test.t.a)
  └─MergeJoin_14	5.00	root	left outer join, left key:test.t.a, right key:test.t.a
    ├─IndexReader_17	4.00	root	index:IndexScan_16
    │ └─IndexScan_16	4.00	cop[tikv]	table:t1, index:a, range:[NULL,+inf], keep order:true, stats:pseudo
    └─IndexReader_19	4.00	root	index:IndexScan_18
      └─IndexScan_18	4.00	cop[tikv]	table:t2, index:a, range:[NULL,+inf], keep order:true, stats:pseudo
explain select /*+ TIDB_HJ(t1, t2) */ * from t t1 join t t2 on t1.a = t2.a limit 5;
id	count	task	operator info
Limit_11	5.00	root	offset:0, count:5
└─HashLeftJoin_31	5.00	root	inner join, inner:TableReader_38, equal:[eq(test.t.a, test.t.a)]
  ├─TableReader_34	4.00	root	data:TableScan_33
  │ └─TableScan_33	4.00	cop[tikv]	table:t1, range:[-inf,+inf], keep order:false, stats:pseudo
  └─TableReader_38	10000.00	root	data:TableScan_37
    └─TableScan_37	10000.00	cop[tikv]	table:t2, range:[-inf,+inf], keep order:false, stats:pseudo
explain select /*+ TIDB_HJ(t1, t2) */ * from t t1 left join t t2 on t1.a = t2.a where t2.a is null limit 5;
id	count	task	operator info
Limit_12	5.00	root	offset:0, count:5
└─Selection_13	5.00	root	isnull(test.t.a)
  └─HashLeftJoin_25	5.00	root	left outer join, inner:TableReader_27 (REVERSED), equal:[eq(test.t.a, test.t.a)]
    ├─TableReader_27	4.00	root	data:TableScan_26
    │ └─TableScan_26	4.00	cop[tikv]	table:t1, range:[-inf,+inf], keep order:false, stats:pseudo
    └─TableReader_31	10000.00	root	data:TableScan_30
      └─TableScan_30	10000.00	cop[tikv]	table:t2, range:[-inf,+inf], keep order:false, stats:pseudo<|MERGE_RESOLUTION|>--- conflicted
+++ resolved
@@ -169,30 +169,17 @@
 id	count	task	operator info
 Projection_12	0.00	root	test.te.expect_time
 └─TopN_15	0.00	root	test.te.expect_time:asc, offset:0, count:5
-<<<<<<< HEAD
   └─IndexMergeJoin_31	0.00	root	inner join, inner:Projection_29, outer key:test.tr.id, inner key:test.te.trade_id
-    ├─IndexLookUp_67	0.00	root	
-    │ ├─Selection_65	0.00	cop[tikv]	eq(test.tr.business_type, 18), eq(test.tr.trade_type, 1)
-    │ │ └─IndexScan_63	10.00	cop[tikv]	table:tr, index:shop_identy, trade_status, business_type, trade_pay_status, trade_type, delivery_type, source, biz_date, range:[810094178,810094178], keep order:false, stats:pseudo
-    │ └─Selection_66	0.00	cop[tikv]	eq(test.tr.brand_identy, 32314), eq(test.tr.domain_type, 2)
-    │   └─TableScan_64	0.00	cop[tikv]	table:tr, keep order:false, stats:pseudo
+    ├─IndexLookUp_78	0.00	root	
+    │ ├─Selection_76	0.00	cop[tikv]	eq(test.tr.business_type, 18), eq(test.tr.trade_type, 1)
+    │ │ └─IndexScan_74	10.00	cop[tikv]	table:tr, index:shop_identy, trade_status, business_type, trade_pay_status, trade_type, delivery_type, source, biz_date, range:[810094178,810094178], keep order:false, stats:pseudo
+    │ └─Selection_77	0.00	cop[tikv]	eq(test.tr.brand_identy, 32314), eq(test.tr.domain_type, 2)
+    │   └─TableScan_75	0.00	cop[tikv]	table:tr, keep order:false, stats:pseudo
     └─Projection_29	1.25	root	test.te.trade_id, test.te.expect_time
       └─IndexLookUp_28	1.25	root	
         ├─IndexScan_25	50.00	cop[tikv]	table:te, index:trade_id, range: decided by [eq(test.te.trade_id, test.tr.id)], keep order:true, stats:pseudo
         └─Selection_27	1.25	cop[tikv]	ge(test.te.expect_time, 2018-04-23 00:00:00.000000), le(test.te.expect_time, 2018-04-23 23:59:59.000000)
           └─TableScan_26	50.00	cop[tikv]	table:te, keep order:false, stats:pseudo
-=======
-  └─IndexJoin_24	0.00	root	inner join, inner:IndexLookUp_23, outer key:test.tr.id, inner key:test.te.trade_id
-    ├─IndexLookUp_78	0.00	root	
-    │ ├─Selection_76	0.00	cop[tikv]	eq(test.tr.business_type, 18), eq(test.tr.trade_type, 1)
-    │ │ └─IndexScan_74	10.00	cop[tikv]	table:tr, index:shop_identy, trade_status, business_type, trade_pay_status, trade_type, delivery_type, source, biz_date, range:[810094178,810094178], keep order:false, stats:pseudo
-    │ └─Selection_77	0.00	cop[tikv]	eq(test.tr.brand_identy, 32314), eq(test.tr.domain_type, 2)
-    │   └─TableScan_75	0.00	cop[tikv]	table:tr, keep order:false, stats:pseudo
-    └─IndexLookUp_23	1.25	root	
-      ├─IndexScan_20	50.00	cop[tikv]	table:te, index:trade_id, range: decided by [eq(test.te.trade_id, test.tr.id)], keep order:false, stats:pseudo
-      └─Selection_22	1.25	cop[tikv]	ge(test.te.expect_time, 2018-04-23 00:00:00.000000), le(test.te.expect_time, 2018-04-23 23:59:59.000000)
-        └─TableScan_21	50.00	cop[tikv]	table:te, keep order:false, stats:pseudo
->>>>>>> fc603b63
 desc select 1 as a from dual order by a limit 1;
 id	count	task	operator info
 Projection_6	1.00	root	1->Column#1
