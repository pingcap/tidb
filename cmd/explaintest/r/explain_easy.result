--- conflicted
+++ resolved
@@ -12,19 +12,7 @@
 set @@session.tidb_hashagg_final_concurrency = 1;
 set @@session.tidb_window_concurrency = 1;
 explain select * from t3 where exists (select s.a from t3 s having sum(s.a) = t3.a );
-<<<<<<< HEAD
-id	estRows	task	operator info
-Projection_11	8000.00	root	test.t3.a, test.t3.b, test.t3.c, test.t3.d
-└─HashLeftJoin_12	8000.00	root	semi join, inner:StreamAgg_27, equal:[eq(Column#13, Column#11)]
-  ├─StreamAgg_27(Build)	1.00	root	funcs:sum(Column#16)->Column#11
-  │ └─TableReader_28	1.00	root	data:StreamAgg_19
-  │   └─StreamAgg_19	1.00	cop[tikv]	funcs:sum(test.t3.a)->Column#16
-  │     └─TableFullScan_26	10000.00	cop[tikv]	table:s, keep order:false, stats:pseudo
-  └─Projection_13(Probe)	10000.00	root	test.t3.a, test.t3.b, test.t3.c, test.t3.d, cast(test.t3.a, decimal(20,0) BINARY)->Column#13
-    └─TableReader_15	10000.00	root	data:TableFullScan_14
-      └─TableFullScan_14	10000.00	cop[tikv]	table:t3, keep order:false, stats:pseudo
-=======
-id	count	task	operator info
+id	estRows	task	operator info
 HashLeftJoin_12	8000.00	root	semi join, inner:StreamAgg_27, equal:[eq(Column#13, Column#11)]
 ├─StreamAgg_27(Build)	1.00	root	funcs:sum(Column#16)->Column#11
 │ └─TableReader_28	1.00	root	data:StreamAgg_19
@@ -33,7 +21,6 @@
 └─Projection_13(Probe)	10000.00	root	test.t3.a, test.t3.b, test.t3.c, test.t3.d, cast(test.t3.a, decimal(20,0) BINARY)->Column#13
   └─TableReader_15	10000.00	root	data:TableFullScan_14
     └─TableFullScan_14	10000.00	cop[tikv]	table:t3, keep order:false, stats:pseudo
->>>>>>> 0f1974eb
 explain select * from t1;
 id	estRows	task	operator info
 TableReader_5	10000.00	root	data:TableFullScan_4
@@ -112,18 +99,7 @@
     └─TableReader_15(Probe)	10000.00	root	data:TableFullScan_14
       └─TableFullScan_14	10000.00	cop[tikv]	table:t1, keep order:false, stats:pseudo
 explain select c1 from t1 where c1 in (select c2 from t2);
-<<<<<<< HEAD
-id	estRows	task	operator info
-Projection_9	9990.00	root	test.t1.c1
-└─HashLeftJoin_19	9990.00	root	inner join, inner:HashAgg_23, equal:[eq(test.t1.c1, test.t2.c2)]
-  ├─HashAgg_23(Build)	7992.00	root	group by:test.t2.c2, funcs:firstrow(test.t2.c2)->test.t2.c2
-  │ └─TableReader_30	9990.00	root	data:Selection_29
-  │   └─Selection_29	9990.00	cop[tikv]	not(isnull(test.t2.c2))
-  │     └─TableFullScan_28	10000.00	cop[tikv]	table:t2, keep order:false, stats:pseudo
-  └─TableReader_32(Probe)	10000.00	root	data:TableFullScan_31
-    └─TableFullScan_31	10000.00	cop[tikv]	table:t1, keep order:false, stats:pseudo
-=======
-id	count	task	operator info
+id	estRows	task	operator info
 HashLeftJoin_19	9990.00	root	inner join, inner:HashAgg_23, equal:[eq(test.t1.c1, test.t2.c2)]
 ├─HashAgg_23(Build)	7992.00	root	group by:test.t2.c2, funcs:firstrow(test.t2.c2)->test.t2.c2
 │ └─TableReader_30	9990.00	root	data:Selection_29
@@ -131,7 +107,6 @@
 │     └─TableFullScan_28	10000.00	cop[tikv]	table:t2, keep order:false, stats:pseudo
 └─TableReader_32(Probe)	10000.00	root	data:TableFullScan_31
   └─TableFullScan_31	10000.00	cop[tikv]	table:t1, keep order:false, stats:pseudo
->>>>>>> 0f1974eb
 explain select (select count(1) k from t1 s where s.c1 = t1.c1 having k != 0) from t1;
 id	estRows	task	operator info
 Projection_12	10000.00	root	ifnull(Column#7, 0)->Column#7
@@ -255,25 +230,13 @@
     │ └─IndexFullScan_20	10000.00	cop[tikv]	table:t2, index:c1, keep order:false, stats:pseudo
     └─TableReader_15(Probe)	10000.00	root	data:TableFullScan_14
       └─TableFullScan_14	10000.00	cop[tikv]	table:t1, keep order:false, stats:pseudo
-explain select 1 in (select c2 from t2) from t1;
-<<<<<<< HEAD
-id	estRows	task	operator info
-Projection_6	10000.00	root	Column#7
-└─HashLeftJoin_7	10000.00	root	CARTESIAN left outer semi join, inner:TableReader_14
-  ├─TableReader_14(Build)	10.00	root	data:Selection_13
-  │ └─Selection_13	10.00	cop[tikv]	eq(1, test.t2.c2)
-  │   └─TableFullScan_12	10000.00	cop[tikv]	table:t2, keep order:false, stats:pseudo
-  └─TableReader_9(Probe)	10000.00	root	data:TableFullScan_8
-    └─TableFullScan_8	10000.00	cop[tikv]	table:t1, keep order:false, stats:pseudo
-=======
-id	count	task	operator info
+id	estRows	task	operator info
 HashLeftJoin_7	10000.00	root	CARTESIAN left outer semi join, inner:TableReader_14
 ├─TableReader_14(Build)	10.00	root	data:Selection_13
 │ └─Selection_13	10.00	cop[tikv]	eq(1, test.t2.c2)
 │   └─TableFullScan_12	10000.00	cop[tikv]	table:t2, keep order:false, stats:pseudo
 └─TableReader_9(Probe)	10000.00	root	data:TableFullScan_8
   └─TableFullScan_8	10000.00	cop[tikv]	table:t1, keep order:false, stats:pseudo
->>>>>>> 0f1974eb
 explain select sum(6 in (select c2 from t2)) from t1;
 id	estRows	task	operator info
 StreamAgg_12	1.00	root	funcs:sum(Column#10)->Column#8
@@ -732,20 +695,7 @@
 begin;
 insert into t values (1);
 explain select * from t left outer join t t1 on t.a = t1.a where t.a not between 1 and 2;
-<<<<<<< HEAD
-id	estRows	task	operator info
-Projection_8	8320.83	root	test.t.a, test.t.a
-└─HashLeftJoin_9	8320.83	root	left outer join, inner:UnionScan_15, equal:[eq(test.t.a, test.t.a)]
-  ├─UnionScan_15(Build)	6656.67	root	not(and(ge(test.t.a, 1), le(test.t.a, 2))), not(isnull(test.t.a))
-  │ └─TableReader_18	6656.67	root	data:Selection_17
-  │   └─Selection_17	6656.67	cop[tikv]	not(isnull(test.t.a)), or(lt(test.t.a, 1), gt(test.t.a, 2))
-  │     └─TableFullScan_16	10000.00	cop[tikv]	table:t1, keep order:false, stats:pseudo
-  └─UnionScan_11(Probe)	6656.67	root	not(and(ge(test.t.a, 1), le(test.t.a, 2)))
-    └─TableReader_14	6656.67	root	data:Selection_13
-      └─Selection_13	6656.67	cop[tikv]	or(lt(test.t.a, 1), gt(test.t.a, 2))
-        └─TableFullScan_12	10000.00	cop[tikv]	table:t, keep order:false, stats:pseudo
-=======
-id	count	task	operator info
+id	estRows	task	operator info
 HashLeftJoin_9	8320.83	root	left outer join, inner:UnionScan_15, equal:[eq(test.t.a, test.t.a)]
 ├─UnionScan_15(Build)	6656.67	root	not(and(ge(test.t.a, 1), le(test.t.a, 2))), not(isnull(test.t.a))
 │ └─TableReader_18	6656.67	root	data:Selection_17
@@ -755,7 +705,6 @@
   └─TableReader_14	6656.67	root	data:Selection_13
     └─Selection_13	6656.67	cop[tikv]	or(lt(test.t.a, 1), gt(test.t.a, 2))
       └─TableFullScan_12	10000.00	cop[tikv]	table:t, keep order:false, stats:pseudo
->>>>>>> 0f1974eb
 rollback;
 drop table if exists t;
 create table t(a time, b date);
