use test;
drop table if exists t1, t2, t3, t4;
create table t1 (c1 int primary key, c2 int, c3 int, index c2 (c2));
create table t2 (c1 int unique, c2 int);
insert into t2 values(1, 0), (2, 1);
create table t3 (a bigint, b bigint, c bigint, d bigint);
create table t4 (a int, b int, c int, index idx(a, b), primary key(a));
set @@session.tidb_opt_agg_push_down = 1;
set @@session.tidb_opt_insubq_to_join_and_agg=1;
set @@session.tidb_hashagg_partial_concurrency = 1;
set @@session.tidb_hashagg_final_concurrency = 1;
explain select * from t3 where exists (select s.a from t3 s having sum(s.a) = t3.a );
id	count	task	operator info
Projection_12	8000.00	root	test.t3.a, test.t3.b, test.t3.c, test.t3.d
└─HashLeftJoin_13	8000.00	root	semi join, inner:StreamAgg_29, equal:[eq(cast(test.t3.a), sel_agg_1)]
  ├─Projection_14	10000.00	root	test.t3.a, test.t3.b, test.t3.c, test.t3.d, cast(test.t3.a)
  │ └─TableReader_16	10000.00	root	data:TableScan_15
  │   └─TableScan_15	10000.00	cop[tikv]	table:t3, range:[-inf,+inf], keep order:false, stats:pseudo
  └─StreamAgg_29	1.00	root	funcs:sum(col_0)
    └─TableReader_30	1.00	root	data:StreamAgg_21
      └─StreamAgg_21	1.00	cop[tikv]	funcs:sum(test.s.a)
        └─TableScan_28	10000.00	cop[tikv]	table:s, range:[-inf,+inf], keep order:false, stats:pseudo
explain select * from t1;
id	count	task	operator info
TableReader_5	10000.00	root	data:TableScan_4
└─TableScan_4	10000.00	cop[tikv]	table:t1, range:[-inf,+inf], keep order:false, stats:pseudo
explain select * from t1 order by c2;
id	count	task	operator info
IndexLookUp_12	10000.00	root	
├─IndexScan_10	10000.00	cop[tikv]	table:t1, index:c2, range:[NULL,+inf], keep order:true, stats:pseudo
└─TableScan_11	10000.00	cop[tikv]	table:t1, keep order:false, stats:pseudo
explain select * from t2 order by c2;
id	count	task	operator info
Sort_4	10000.00	root	test.t2.c2:asc
└─TableReader_8	10000.00	root	data:TableScan_7
  └─TableScan_7	10000.00	cop[tikv]	table:t2, range:[-inf,+inf], keep order:false, stats:pseudo
explain select * from t1 where t1.c1 > 0;
id	count	task	operator info
TableReader_6	3333.33	root	data:TableScan_5
└─TableScan_5	3333.33	cop[tikv]	table:t1, range:(0,+inf], keep order:false, stats:pseudo
explain select t1.c1, t1.c2 from t1 where t1.c2 = 1;
id	count	task	operator info
IndexReader_6	10.00	root	index:IndexScan_5
└─IndexScan_5	10.00	cop[tikv]	table:t1, index:c2, range:[1,1], keep order:false, stats:pseudo
explain select * from t1 left join t2 on t1.c2 = t2.c1 where t1.c1 > 1;
id	count	task	operator info
HashLeftJoin_13	4166.67	root	left outer join, inner:TableReader_27, equal:[eq(test.t1.c2, test.t2.c1)]
├─TableReader_24	3333.33	root	data:TableScan_23
│ └─TableScan_23	3333.33	cop[tikv]	table:t1, range:(1,+inf], keep order:false, stats:pseudo
└─TableReader_27	9990.00	root	data:Selection_26
  └─Selection_26	9990.00	cop[tikv]	not(isnull(test.t2.c1))
    └─TableScan_25	10000.00	cop[tikv]	table:t2, range:[-inf,+inf], keep order:false, stats:pseudo
explain update t1 set t1.c2 = 2 where t1.c1 = 1;
id	count	task	operator info
Point_Get_1	1.00	root	table:t1, handle:1
explain delete from t1 where t1.c2 = 1;
id	count	task	operator info
IndexLookUp_9	10.00	root	
├─IndexScan_7	10.00	cop[tikv]	table:t1, index:c2, range:[1,1], keep order:false, stats:pseudo
└─TableScan_8	10.00	cop[tikv]	table:t1, keep order:false, stats:pseudo
explain select count(b.c2) from t1 a, t2 b where a.c1 = b.c2 group by a.c1;
id	count	task	operator info
Projection_11	9990.00	root	cast(join_agg_0)
└─HashLeftJoin_15	9990.00	root	inner join, inner:HashAgg_19, equal:[eq(test.a.c1, test.b.c2)]
  ├─IndexReader_28	10000.00	root	index:IndexScan_27
  │ └─IndexScan_27	10000.00	cop[tikv]	table:a, index:c2, range:[NULL,+inf], keep order:false, stats:pseudo
  └─HashAgg_19	7992.00	root	group by:test.b.c2, funcs:count(test.b.c2), firstrow(test.b.c2)
    └─TableReader_26	9990.00	root	data:Selection_25
      └─Selection_25	9990.00	cop[tikv]	not(isnull(test.b.c2))
        └─TableScan_24	10000.00	cop[tikv]	table:b, range:[-inf,+inf], keep order:false, stats:pseudo
explain select * from t2 order by t2.c2 limit 0, 1;
id	count	task	operator info
TopN_7	1.00	root	test.t2.c2:asc, offset:0, count:1
└─TableReader_15	1.00	root	data:TopN_14
  └─TopN_14	1.00	cop[tikv]	test.t2.c2:asc, offset:0, count:1
    └─TableScan_13	10000.00	cop[tikv]	table:t2, range:[-inf,+inf], keep order:false, stats:pseudo
explain select * from t1 where c1 > 1 and c2 = 1 and c3 < 1;
id	count	task	operator info
IndexLookUp_12	1.11	root	
├─Selection_10	3.33	cop[tikv]	gt(test.t1.c1, 1)
│ └─IndexScan_8	10.00	cop[tikv]	table:t1, index:c2, range:[1,1], keep order:false, stats:pseudo
└─Selection_11	1.11	cop[tikv]	lt(test.t1.c3, 1)
  └─TableScan_9	3.33	cop[tikv]	table:t1, keep order:false, stats:pseudo
explain select * from t1 where c1 = 1 and c2 > 1;
id	count	task	operator info
TableReader_7	0.33	root	data:Selection_6
└─Selection_6	0.33	cop[tikv]	gt(test.t1.c2, 1)
  └─TableScan_5	1.00	cop[tikv]	table:t1, range:[1,1], keep order:false, stats:pseudo
explain select sum(t1.c1 in (select c1 from t2)) from t1;
id	count	task	operator info
StreamAgg_12	1.00	root	funcs:sum(col_0)
└─Projection_19	10000.00	root	cast(5_aux_0)
  └─HashLeftJoin_18	10000.00	root	CARTESIAN left outer semi join, inner:IndexReader_17, other cond:eq(test.t1.c1, test.t2.c1)
    ├─IndexReader_15	10000.00	root	index:IndexScan_14
    │ └─IndexScan_14	10000.00	cop[tikv]	table:t1, index:c2, range:[NULL,+inf], keep order:false, stats:pseudo
    └─IndexReader_17	10000.00	root	index:IndexScan_16
      └─IndexScan_16	10000.00	cop[tikv]	table:t2, index:c1, range:[NULL,+inf], keep order:false, stats:pseudo
explain select c1 from t1 where c1 in (select c2 from t2);
id	count	task	operator info
Projection_9	9990.00	root	test.t1.c1
└─HashLeftJoin_13	9990.00	root	inner join, inner:HashAgg_20, equal:[eq(test.t1.c1, test.t2.c2)]
  ├─IndexReader_26	10000.00	root	index:IndexScan_25
  │ └─IndexScan_25	10000.00	cop[tikv]	table:t1, index:c2, range:[NULL,+inf], keep order:false, stats:pseudo
  └─HashAgg_20	7992.00	root	group by:col_1, funcs:firstrow(col_0)
    └─TableReader_21	7992.00	root	data:HashAgg_15
      └─HashAgg_15	7992.00	cop[tikv]	group by:test.t2.c2, funcs:firstrow(test.t2.c2)
        └─Selection_19	9990.00	cop[tikv]	not(isnull(test.t2.c2))
          └─TableScan_18	10000.00	cop[tikv]	table:t2, range:[-inf,+inf], keep order:false, stats:pseudo
explain select (select count(1) k from t1 s where s.c1 = t1.c1 having k != 0) from t1;
id	count	task	operator info
Projection_12	10000.00	root	k
└─Projection_13	10000.00	root	test.t1.c1, ifnull(5_col_0, 0)
  └─MergeJoin_14	10000.00	root	left outer join, left key:test.t1.c1, right key:test.s.c1
    ├─TableReader_17	10000.00	root	data:TableScan_16
    │ └─TableScan_16	10000.00	cop[tikv]	table:t1, range:[-inf,+inf], keep order:true, stats:pseudo
    └─Projection_18	8000.00	root	1, test.s.c1
      └─TableReader_20	10000.00	root	data:TableScan_19
        └─TableScan_19	10000.00	cop[tikv]	table:s, range:[-inf,+inf], keep order:true, stats:pseudo
explain select * from information_schema.columns;
id	count	task	operator info
MemTableScan_4	10000.00	root	
explain select c2 = (select c2 from t2 where t1.c1 = t2.c1 order by c1 limit 1) from t1;
id	count	task	operator info
Projection_12	10000.00	root	eq(test.t1.c2, test.t2.c2)
└─Apply_14	10000.00	root	CARTESIAN left outer join, inner:Projection_41
  ├─IndexReader_16	10000.00	root	index:IndexScan_15
  │ └─IndexScan_15	10000.00	cop[tikv]	table:t1, index:c2, range:[NULL,+inf], keep order:false, stats:pseudo
  └─Projection_41	1.00	root	test.t2.c1, test.t2.c2
    └─IndexLookUp_40	1.00	root	limit embedded(offset:0, count:1)
      ├─Limit_39	1.00	cop[tikv]	offset:0, count:1
      │ └─IndexScan_37	1.00	cop[tikv]	table:t2, index:c1, range: decided by [eq(test.t1.c1, test.t2.c1)], keep order:true, stats:pseudo
      └─TableScan_38	1.00	cop[tikv]	table:t2, keep order:false, stats:pseudo
explain select * from t1 order by c1 desc limit 1;
id	count	task	operator info
Limit_10	1.00	root	offset:0, count:1
└─TableReader_20	1.00	root	data:Limit_19
  └─Limit_19	1.00	cop[tikv]	offset:0, count:1
    └─TableScan_18	1.00	cop[tikv]	table:t1, range:[-inf,+inf], keep order:true, desc, stats:pseudo
explain select * from t4 use index(idx) where a > 1 and b > 1 and c > 1 limit 1;
id	count	task	operator info
Limit_9	1.00	root	offset:0, count:1
└─IndexLookUp_16	1.00	root	
  ├─Selection_13	3.00	cop[tikv]	gt(test.t4.b, 1)
  │ └─IndexScan_11	9.00	cop[tikv]	table:t4, index:a, b, range:(1,+inf], keep order:false, stats:pseudo
  └─Limit_15	1.00	cop[tikv]	offset:0, count:1
    └─Selection_14	1.00	cop[tikv]	gt(test.t4.c, 1)
      └─TableScan_12	3.00	cop[tikv]	table:t4, keep order:false, stats:pseudo
explain select * from t4 where a > 1 and c > 1 limit 1;
id	count	task	operator info
Limit_8	1.00	root	offset:0, count:1
└─TableReader_14	1.00	root	data:Limit_13
  └─Limit_13	1.00	cop[tikv]	offset:0, count:1
    └─Selection_12	1.00	cop[tikv]	gt(test.t4.c, 1)
      └─TableScan_11	3.00	cop[tikv]	table:t4, range:(1,+inf], keep order:false, stats:pseudo
explain select ifnull(null, t1.c1) from t1;
id	count	task	operator info
IndexReader_5	10000.00	root	index:IndexScan_4
└─IndexScan_4	10000.00	cop[tikv]	table:t1, index:c2, range:[NULL,+inf], keep order:false, stats:pseudo
explain select if(10, t1.c1, t1.c2) from t1;
id	count	task	operator info
IndexReader_5	10000.00	root	index:IndexScan_4
└─IndexScan_4	10000.00	cop[tikv]	table:t1, index:c2, range:[NULL,+inf], keep order:false, stats:pseudo
explain select c1 from t2 union select c1 from t2 union all select c1 from t2;
id	count	task	operator info
Union_17	26000.00	root	
├─HashAgg_21	16000.00	root	group by:c1, funcs:firstrow(join_agg_0)
│ └─Union_22	16000.00	root	
│   ├─StreamAgg_27	8000.00	root	group by:test.t2.c1, funcs:firstrow(test.t2.c1), firstrow(test.t2.c1)
│   │ └─IndexReader_37	10000.00	root	index:IndexScan_36
│   │   └─IndexScan_36	10000.00	cop[tikv]	table:t2, index:c1, range:[NULL,+inf], keep order:true, stats:pseudo
│   └─StreamAgg_42	8000.00	root	group by:test.t2.c1, funcs:firstrow(test.t2.c1), firstrow(test.t2.c1)
│     └─IndexReader_52	10000.00	root	index:IndexScan_51
│       └─IndexScan_51	10000.00	cop[tikv]	table:t2, index:c1, range:[NULL,+inf], keep order:true, stats:pseudo
└─IndexReader_55	10000.00	root	index:IndexScan_54
  └─IndexScan_54	10000.00	cop[tikv]	table:t2, index:c1, range:[NULL,+inf], keep order:false, stats:pseudo
explain select c1 from t2 union all select c1 from t2 union select c1 from t2;
id	count	task	operator info
HashAgg_18	24000.00	root	group by:c1, funcs:firstrow(join_agg_0)
└─Union_19	24000.00	root	
  ├─StreamAgg_24	8000.00	root	group by:test.t2.c1, funcs:firstrow(test.t2.c1), firstrow(test.t2.c1)
  │ └─IndexReader_34	10000.00	root	index:IndexScan_33
  │   └─IndexScan_33	10000.00	cop[tikv]	table:t2, index:c1, range:[NULL,+inf], keep order:true, stats:pseudo
  ├─StreamAgg_39	8000.00	root	group by:test.t2.c1, funcs:firstrow(test.t2.c1), firstrow(test.t2.c1)
  │ └─IndexReader_49	10000.00	root	index:IndexScan_48
  │   └─IndexScan_48	10000.00	cop[tikv]	table:t2, index:c1, range:[NULL,+inf], keep order:true, stats:pseudo
  └─StreamAgg_54	8000.00	root	group by:test.t2.c1, funcs:firstrow(test.t2.c1), firstrow(test.t2.c1)
    └─IndexReader_64	10000.00	root	index:IndexScan_63
      └─IndexScan_63	10000.00	cop[tikv]	table:t2, index:c1, range:[NULL,+inf], keep order:true, stats:pseudo
explain select count(1) from (select count(1) from (select * from t1 where c3 = 100) k) k2;
id	count	task	operator info
StreamAgg_13	1.00	root	funcs:count(1)
└─StreamAgg_28	1.00	root	funcs:firstrow(col_0)
  └─TableReader_29	1.00	root	data:StreamAgg_17
    └─StreamAgg_17	1.00	cop[tikv]	funcs:firstrow(1)
      └─Selection_27	10.00	cop[tikv]	eq(test.t1.c3, 100)
        └─TableScan_26	10000.00	cop[tikv]	table:t1, range:[-inf,+inf], keep order:false, stats:pseudo
explain select 1 from (select count(c2), count(c3) from t1) k;
id	count	task	operator info
Projection_5	1.00	root	1
└─StreamAgg_17	1.00	root	funcs:firstrow(col_0)
  └─IndexReader_18	1.00	root	index:StreamAgg_9
    └─StreamAgg_9	1.00	cop[tikv]	funcs:firstrow(1)
      └─IndexScan_16	10000.00	cop[tikv]	table:t1, index:c2, range:[NULL,+inf], keep order:false, stats:pseudo
explain select count(1) from (select max(c2), count(c3) as m from t1) k;
id	count	task	operator info
StreamAgg_11	1.00	root	funcs:count(1)
└─StreamAgg_23	1.00	root	funcs:firstrow(col_0)
  └─IndexReader_24	1.00	root	index:StreamAgg_15
    └─StreamAgg_15	1.00	cop[tikv]	funcs:firstrow(1)
      └─IndexScan_22	10000.00	cop[tikv]	table:t1, index:c2, range:[NULL,+inf], keep order:false, stats:pseudo
explain select count(1) from (select count(c2) from t1 group by c3) k;
id	count	task	operator info
StreamAgg_11	1.00	root	funcs:count(1)
└─HashAgg_23	8000.00	root	group by:col_1, funcs:firstrow(col_0)
  └─TableReader_24	8000.00	root	data:HashAgg_20
    └─HashAgg_20	8000.00	cop[tikv]	group by:test.t1.c3, funcs:firstrow(1)
      └─TableScan_15	10000.00	cop[tikv]	table:t1, range:[-inf,+inf], keep order:false, stats:pseudo
set @@session.tidb_opt_insubq_to_join_and_agg=0;
explain select sum(t1.c1 in (select c1 from t2)) from t1;
id	count	task	operator info
StreamAgg_12	1.00	root	funcs:sum(col_0)
└─Projection_19	10000.00	root	cast(5_aux_0)
  └─HashLeftJoin_18	10000.00	root	CARTESIAN left outer semi join, inner:IndexReader_17, other cond:eq(test.t1.c1, test.t2.c1)
    ├─IndexReader_15	10000.00	root	index:IndexScan_14
    │ └─IndexScan_14	10000.00	cop[tikv]	table:t1, index:c2, range:[NULL,+inf], keep order:false, stats:pseudo
    └─IndexReader_17	10000.00	root	index:IndexScan_16
      └─IndexScan_16	10000.00	cop[tikv]	table:t2, index:c1, range:[NULL,+inf], keep order:false, stats:pseudo
explain select 1 in (select c2 from t2) from t1;
id	count	task	operator info
Projection_6	10000.00	root	5_aux_0
└─HashLeftJoin_7	10000.00	root	CARTESIAN left outer semi join, inner:TableReader_12
  ├─IndexReader_9	10000.00	root	index:IndexScan_8
  │ └─IndexScan_8	10000.00	cop[tikv]	table:t1, index:c2, range:[NULL,+inf], keep order:false, stats:pseudo
  └─TableReader_12	10.00	root	data:Selection_11
    └─Selection_11	10.00	cop[tikv]	eq(1, test.t2.c2)
      └─TableScan_10	10000.00	cop[tikv]	table:t2, range:[-inf,+inf], keep order:false, stats:pseudo
explain select sum(6 in (select c2 from t2)) from t1;
id	count	task	operator info
StreamAgg_12	1.00	root	funcs:sum(col_0)
└─Projection_20	10000.00	root	cast(5_aux_0)
  └─HashLeftJoin_19	10000.00	root	CARTESIAN left outer semi join, inner:TableReader_18
    ├─IndexReader_15	10000.00	root	index:IndexScan_14
    │ └─IndexScan_14	10000.00	cop[tikv]	table:t1, index:c2, range:[NULL,+inf], keep order:false, stats:pseudo
    └─TableReader_18	10.00	root	data:Selection_17
      └─Selection_17	10.00	cop[tikv]	eq(6, test.t2.c2)
        └─TableScan_16	10000.00	cop[tikv]	table:t2, range:[-inf,+inf], keep order:false, stats:pseudo
explain format="dot" select sum(t1.c1 in (select c1 from t2)) from t1;
dot contents

digraph StreamAgg_12 {
subgraph cluster12{
node [style=filled, color=lightgrey]
color=black
label = "root"
"StreamAgg_12" -> "Projection_19"
"Projection_19" -> "HashLeftJoin_18"
"HashLeftJoin_18" -> "IndexReader_15"
"HashLeftJoin_18" -> "IndexReader_17"
}
subgraph cluster14{
node [style=filled, color=lightgrey]
color=black
label = "cop"
"IndexScan_14"
}
subgraph cluster16{
node [style=filled, color=lightgrey]
color=black
label = "cop"
"IndexScan_16"
}
"IndexReader_15" -> "IndexScan_14"
"IndexReader_17" -> "IndexScan_16"
}

explain format="dot" select 1 in (select c2 from t2) from t1;
dot contents

digraph Projection_6 {
subgraph cluster6{
node [style=filled, color=lightgrey]
color=black
label = "root"
"Projection_6" -> "HashLeftJoin_7"
"HashLeftJoin_7" -> "IndexReader_9"
"HashLeftJoin_7" -> "TableReader_12"
}
subgraph cluster8{
node [style=filled, color=lightgrey]
color=black
label = "cop"
"IndexScan_8"
}
subgraph cluster11{
node [style=filled, color=lightgrey]
color=black
label = "cop"
"Selection_11" -> "TableScan_10"
}
"IndexReader_9" -> "IndexScan_8"
"TableReader_12" -> "Selection_11"
}

drop table if exists t1, t2, t3, t4;
drop table if exists t;
create table t(a int primary key, b int, c int, index idx(b));
explain select t.c in (select count(*) from t s ignore index(idx), t t1 where s.a = t.a and s.a = t1.a) from t;
id	count	task	operator info
Projection_11	10000.00	root	9_aux_0
└─Apply_13	10000.00	root	CARTESIAN left outer semi join, inner:StreamAgg_20, other cond:eq(test.t.c, 7_col_0)
  ├─TableReader_15	10000.00	root	data:TableScan_14
  │ └─TableScan_14	10000.00	cop[tikv]	table:t, range:[-inf,+inf], keep order:false, stats:pseudo
  └─StreamAgg_20	1.00	root	funcs:count(1)
    └─MergeJoin_40	12.50	root	inner join, left key:test.s.a, right key:test.t1.a
      ├─TableReader_33	1.00	root	data:TableScan_32
      │ └─TableScan_32	1.00	cop[tikv]	table:s, range: decided by [eq(test.s.a, test.t.a)], keep order:true, stats:pseudo
      └─TableReader_35	1.00	root	data:TableScan_34
        └─TableScan_34	1.00	cop[tikv]	table:t1, range: decided by [eq(test.t1.a, test.t.a)], keep order:true, stats:pseudo
explain select t.c in (select count(*) from t s use index(idx), t t1 where s.b = t.a and s.a = t1.a) from t;
id	count	task	operator info
Projection_11	10000.00	root	9_aux_0
└─Apply_13	10000.00	root	CARTESIAN left outer semi join, inner:StreamAgg_20, other cond:eq(test.t.c, 7_col_0)
  ├─TableReader_15	10000.00	root	data:TableScan_14
  │ └─TableScan_14	10000.00	cop[tikv]	table:t, range:[-inf,+inf], keep order:false, stats:pseudo
  └─StreamAgg_20	1.00	root	funcs:count(1)
    └─IndexJoin_32	12.50	root	inner join, inner:TableReader_31, outer key:test.s.a, inner key:test.t1.a
      ├─IndexReader_27	10.00	root	index:IndexScan_26
      │ └─IndexScan_26	10.00	cop[tikv]	table:s, index:b, range: decided by [eq(test.s.b, test.t.a)], keep order:false, stats:pseudo
      └─TableReader_31	1.00	root	data:TableScan_30
        └─TableScan_30	1.00	cop[tikv]	table:t1, range: decided by [test.s.a], keep order:false, stats:pseudo
explain select t.c in (select count(*) from t s use index(idx), t t1 where s.b = t.a and s.c = t1.a) from t;
id	count	task	operator info
Projection_11	10000.00	root	9_aux_0
└─Apply_13	10000.00	root	CARTESIAN left outer semi join, inner:StreamAgg_20, other cond:eq(test.t.c, 7_col_0)
  ├─TableReader_15	10000.00	root	data:TableScan_14
  │ └─TableScan_14	10000.00	cop[tikv]	table:t, range:[-inf,+inf], keep order:false, stats:pseudo
  └─StreamAgg_20	1.00	root	funcs:count(1)
    └─IndexJoin_34	12.49	root	inner join, inner:TableReader_33, outer key:test.s.c, inner key:test.t1.a
      ├─IndexLookUp_29	9.99	root	
      │ ├─IndexScan_26	10.00	cop[tikv]	table:s, index:b, range: decided by [eq(test.s.b, test.t.a)], keep order:false, stats:pseudo
      │ └─Selection_28	9.99	cop[tikv]	not(isnull(test.s.c))
      │   └─TableScan_27	10.00	cop[tikv]	table:s, keep order:false, stats:pseudo
      └─TableReader_33	1.00	root	data:TableScan_32
        └─TableScan_32	1.00	cop[tikv]	table:t1, range: decided by [test.s.c], keep order:false, stats:pseudo
insert into t values(1, 1, 1), (2, 2 ,2), (3, 3, 3), (4, 3, 4),(5,3,5);
analyze table t;
explain select t.c in (select count(*) from t s, t t1 where s.b = t.a and s.b = 3 and s.a = t1.a) from t;
id	count	task	operator info
Projection_11	5.00	root	9_aux_0
└─Apply_13	5.00	root	CARTESIAN left outer semi join, inner:StreamAgg_20, other cond:eq(test.t.c, 7_col_0)
  ├─TableReader_15	5.00	root	data:TableScan_14
  │ └─TableScan_14	5.00	cop[tikv]	table:t, range:[-inf,+inf], keep order:false
  └─StreamAgg_20	1.00	root	funcs:count(1)
    └─IndexJoin_48	2.40	root	inner join, inner:TableReader_47, outer key:test.s.a, inner key:test.t1.a
      ├─IndexReader_40	2.40	root	index:Selection_39
      │ └─Selection_39	2.40	cop[tikv]	eq(3, test.t.a)
      │   └─IndexScan_38	3.00	cop[tikv]	table:s, index:b, range:[3,3], keep order:false
      └─TableReader_47	0.80	root	data:Selection_46
        └─Selection_46	0.80	cop[tikv]	eq(3, test.t.a)
          └─TableScan_45	1.00	cop[tikv]	table:t1, range: decided by [test.s.a], keep order:false
explain select t.c in (select count(*) from t s left join t t1 on s.a = t1.a where 3 = t.a and s.b = 3) from t;
id	count	task	operator info
Projection_10	5.00	root	9_aux_0
└─Apply_12	5.00	root	CARTESIAN left outer semi join, inner:StreamAgg_19, other cond:eq(test.t.c, 7_col_0)
  ├─TableReader_14	5.00	root	data:TableScan_13
  │ └─TableScan_13	5.00	cop[tikv]	table:t, range:[-inf,+inf], keep order:false
  └─StreamAgg_19	1.00	root	funcs:count(1)
    └─MergeJoin_38	2.40	root	left outer join, left key:test.s.a, right key:test.t1.a
      ├─TableReader_28	2.40	root	data:Selection_27
      │ └─Selection_27	2.40	cop[tikv]	eq(3, test.t.a), eq(test.s.b, 3)
      │   └─TableScan_26	5.00	cop[tikv]	table:s, range:[-inf,+inf], keep order:true
      └─TableReader_31	4.00	root	data:Selection_30
        └─Selection_30	4.00	cop[tikv]	eq(3, test.t.a)
          └─TableScan_29	5.00	cop[tikv]	table:t1, range:[-inf,+inf], keep order:true
explain select t.c in (select count(*) from t s right join t t1 on s.a = t1.a where 3 = t.a and t1.b = 3) from t;
id	count	task	operator info
Projection_10	5.00	root	9_aux_0
└─Apply_12	5.00	root	CARTESIAN left outer semi join, inner:StreamAgg_19, other cond:eq(test.t.c, 7_col_0)
  ├─TableReader_14	5.00	root	data:TableScan_13
  │ └─TableScan_13	5.00	cop[tikv]	table:t, range:[-inf,+inf], keep order:false
  └─StreamAgg_19	1.00	root	funcs:count(1)
    └─MergeJoin_38	2.40	root	right outer join, left key:test.s.a, right key:test.t1.a
      ├─TableReader_28	4.00	root	data:Selection_27
      │ └─Selection_27	4.00	cop[tikv]	eq(3, test.t.a)
      │   └─TableScan_26	5.00	cop[tikv]	table:s, range:[-inf,+inf], keep order:true
      └─TableReader_31	2.40	root	data:Selection_30
        └─Selection_30	2.40	cop[tikv]	eq(3, test.t.a), eq(test.t1.b, 3)
          └─TableScan_29	5.00	cop[tikv]	table:t1, range:[-inf,+inf], keep order:true
drop table if exists t;
create table t(a int unsigned);
explain select t.a = '123455' from t;
id	count	task	operator info
Projection_3	10000.00	root	eq(test.t.a, 123455)
└─TableReader_5	10000.00	root	data:TableScan_4
  └─TableScan_4	10000.00	cop[tikv]	table:t, range:[-inf,+inf], keep order:false, stats:pseudo
explain select t.a > '123455' from t;
id	count	task	operator info
Projection_3	10000.00	root	gt(test.t.a, 123455)
└─TableReader_5	10000.00	root	data:TableScan_4
  └─TableScan_4	10000.00	cop[tikv]	table:t, range:[-inf,+inf], keep order:false, stats:pseudo
explain select t.a != '123455' from t;
id	count	task	operator info
Projection_3	10000.00	root	ne(test.t.a, 123455)
└─TableReader_5	10000.00	root	data:TableScan_4
  └─TableScan_4	10000.00	cop[tikv]	table:t, range:[-inf,+inf], keep order:false, stats:pseudo
explain select t.a = 12345678912345678998789678687678.111 from t;
id	count	task	operator info
Projection_3	10000.00	root	0
└─TableReader_5	10000.00	root	data:TableScan_4
  └─TableScan_4	10000.00	cop[tikv]	table:t, range:[-inf,+inf], keep order:false, stats:pseudo
drop table if exists t;
create table t(a bigint, b bigint, index idx(a, b));
explain select * from t where a in (1, 2) and a in (1, 3);
id	count	task	operator info
IndexReader_6	10.00	root	index:IndexScan_5
└─IndexScan_5	10.00	cop[tikv]	table:t, index:a, b, range:[1,1], keep order:false, stats:pseudo
explain select * from t where b in (1, 2) and b in (1, 3);
id	count	task	operator info
IndexReader_7	10.00	root	index:Selection_6
└─Selection_6	10.00	cop[tikv]	eq(test.t.b, 1)
  └─IndexScan_5	10000.00	cop[tikv]	table:t, index:a, b, range:[NULL,+inf], keep order:false, stats:pseudo
explain select * from t where a = 1 and a = 1;
id	count	task	operator info
IndexReader_6	10.00	root	index:IndexScan_5
└─IndexScan_5	10.00	cop[tikv]	table:t, index:a, b, range:[1,1], keep order:false, stats:pseudo
explain select * from t where a = 1 and a = 2;
id	count	task	operator info
TableDual_5	0.00	root	rows:0
explain select * from t where b = 1 and b = 2;
id	count	task	operator info
TableDual_5	0.00	root	rows:0
explain select * from t t1 join t t2 where t1.b = t2.b and t2.b is null;
id	count	task	operator info
Projection_7	0.00	root	test.t1.a, test.t1.b, test.t2.a, test.t2.b
└─HashRightJoin_9	0.00	root	inner join, inner:IndexReader_12, equal:[eq(test.t2.b, test.t1.b)]
  ├─IndexReader_12	0.00	root	index:Selection_11
  │ └─Selection_11	0.00	cop[tikv]	isnull(test.t2.b), not(isnull(test.t2.b))
  │   └─IndexScan_10	10000.00	cop[tikv]	table:t2, index:a, b, range:[NULL,+inf], keep order:false, stats:pseudo
  └─IndexReader_15	9990.00	root	index:Selection_14
    └─Selection_14	9990.00	cop[tikv]	not(isnull(test.t1.b))
      └─IndexScan_13	10000.00	cop[tikv]	table:t1, index:a, b, range:[NULL,+inf], keep order:false, stats:pseudo
explain select * from t t1 where not exists (select * from t t2 where t1.b = t2.b);
id	count	task	operator info
HashLeftJoin_9	8000.00	root	anti semi join, inner:IndexReader_13, equal:[eq(test.t1.b, test.t2.b)]
├─IndexReader_11	10000.00	root	index:IndexScan_10
│ └─IndexScan_10	10000.00	cop[tikv]	table:t1, index:a, b, range:[NULL,+inf], keep order:false, stats:pseudo
└─IndexReader_13	10000.00	root	index:IndexScan_12
  └─IndexScan_12	10000.00	cop[tikv]	table:t2, index:a, b, range:[NULL,+inf], keep order:false, stats:pseudo
drop table if exists t;
create table t(a bigint primary key);
explain select * from t where a = 1 and a = 2;
id	count	task	operator info
TableDual_5	0.00	root	rows:0
explain select null or a > 1 from t;
id	count	task	operator info
Projection_3	10000.00	root	or(NULL, gt(test.t.a, 1))
└─TableReader_5	10000.00	root	data:TableScan_4
  └─TableScan_4	10000.00	cop[tikv]	table:t, range:[-inf,+inf], keep order:false, stats:pseudo
explain select * from t where a = 1 for update;
id	count	task	operator info
Point_Get_1	1.00	root	table:t, handle:1, lock
drop table if exists ta, tb;
create table ta (a varchar(20));
create table tb (a varchar(20));
begin;
insert tb values ('1');
explain select * from ta where a = 1;
id	count	task	operator info
<<<<<<< HEAD
Selection_5	8000.00	root	eq(cast(test.ta.a), 1)
└─TableReader_7	10000.00	root	data:TableScan_6
  └─TableScan_6	10000.00	cop	table:ta, range:[-inf,+inf], keep order:false, stats:pseudo
=======
Projection_5	8000.00	root	test.ta.a
└─Selection_6	8000.00	root	eq(cast(test.ta.a), 1)
  └─UnionScan_7	10000.00	root	eq(cast(test.ta.a), 1)
    └─TableReader_9	10000.00	root	data:TableScan_8
      └─TableScan_8	10000.00	cop[tikv]	table:ta, range:[-inf,+inf], keep order:false, stats:pseudo
>>>>>>> 1bea8eee
rollback;
drop table if exists t1, t2;
create table t1(a int, b int, c int, primary key(a, b));
create table t2(a int, b int, c int, primary key(a));
explain select t1.a, t1.b from t1 left outer join t2 on t1.a = t2.a;
id	count	task	operator info
IndexReader_7	10000.00	root	index:IndexScan_6
└─IndexScan_6	10000.00	cop[tikv]	table:t1, index:a, b, range:[NULL,+inf], keep order:false, stats:pseudo
explain select distinct t1.a, t1.b from t1 left outer join t2 on t1.a = t2.a;
id	count	task	operator info
IndexReader_9	10000.00	root	index:IndexScan_8
└─IndexScan_8	10000.00	cop[tikv]	table:t1, index:a, b, range:[NULL,+inf], keep order:false, stats:pseudo
CREATE TABLE `test01` (
`id` bigint(20) NOT NULL AUTO_INCREMENT,
`stat_date` int(11) NOT NULL DEFAULT '0',
`show_date` varchar(20) NOT NULL DEFAULT '',
`region_id` bigint(20) unsigned NOT NULL DEFAULT '0',
`period` tinyint(3) unsigned NOT NULL DEFAULT '0',
`registration_num` bigint(20) unsigned NOT NULL DEFAULT '0',
PRIMARY KEY (`id`)
) ENGINE=InnoDB DEFAULT CHARSET=utf8mb4 COLLATE=utf8mb4_bin;
CREATE TABLE `test02` (
`id` bigint(20) NOT NULL AUTO_INCREMENT,
`region_name` varchar(128) DEFAULT NULL,
PRIMARY KEY (`id`)
) ENGINE=InnoDB DEFAULT CHARSET=utf8mb4 COLLATE=utf8mb4_bin;
EXPLAIN SELECT COUNT(1) FROM (SELECT COALESCE(b.region_name, '不详') region_name, SUM(a.registration_num) registration_num FROM (SELECT stat_date, show_date, region_id, 0 registration_num FROM test01 WHERE period = 1 AND stat_date >= 20191202 AND stat_date <= 20191202 UNION ALL SELECT stat_date, show_date, region_id, registration_num registration_num FROM test01 WHERE period = 1 AND stat_date >= 20191202 AND stat_date <= 20191202) a LEFT JOIN test02 b ON a.region_id = b.id WHERE registration_num > 0 AND a.stat_date >= '20191202' AND a.stat_date <= '20191202' GROUP BY a.stat_date , a.show_date , COALESCE(b.region_name, '不详') ) JLS;
id	count	task	operator info
StreamAgg_22	1.00	root	funcs:count(1)
└─HashAgg_25	1.00	root	group by:col_0, col_1, col_2, funcs:firstrow(1)
  └─Projection_41	0.01	root	a.stat_date, a.show_date, coalesce(test.b.region_name, "不详")
    └─IndexJoin_28	0.01	root	left outer join, inner:TableReader_27, outer key:a.region_id, inner key:test.b.id
      ├─Union_30	0.01	root	
      │ ├─Projection_31	0.00	root	test.test01.stat_date, test.test01.show_date, test.test01.region_id, cast(registration_num)
      │ │ └─Projection_32	0.00	root	test.test01.stat_date, test.test01.show_date, test.test01.region_id, 0
      │ │   └─TableDual_33	0.00	root	rows:0
      │ └─Projection_34	0.01	root	test.test01.stat_date, test.test01.show_date, test.test01.region_id, cast(test.test01.registration_num)
      │   └─Selection_35	0.01	root	gt(cast(test.test01.registration_num), 0)
      │     └─TableReader_38	0.01	root	data:Selection_37
      │       └─Selection_37	0.01	cop[tikv]	eq(test.test01.period, 1), ge(test.test01.stat_date, 20191202), ge(test.test01.stat_date, 20191202), le(test.test01.stat_date, 20191202), le(test.test01.stat_date, 20191202)
      │         └─TableScan_36	10000.00	cop[tikv]	table:test01, range:[-inf,+inf], keep order:false, stats:pseudo
      └─TableReader_27	1.00	root	data:TableScan_26
        └─TableScan_26	1.00	cop[tikv]	table:b, range: decided by [a.region_id], keep order:false, stats:pseudo
drop table if exists t;
create table t(a int, nb int not null, nc int not null);
explain select ifnull(a, 0) from t;
id	count	task	operator info
Projection_3	10000.00	root	ifnull(test.t.a, 0)
└─TableReader_5	10000.00	root	data:TableScan_4
  └─TableScan_4	10000.00	cop[tikv]	table:t, range:[-inf,+inf], keep order:false, stats:pseudo
explain select ifnull(nb, 0) from t;
id	count	task	operator info
TableReader_5	10000.00	root	data:TableScan_4
└─TableScan_4	10000.00	cop[tikv]	table:t, range:[-inf,+inf], keep order:false, stats:pseudo
explain select ifnull(nb, 0), ifnull(nc, 0) from t;
id	count	task	operator info
TableReader_5	10000.00	root	data:TableScan_4
└─TableScan_4	10000.00	cop[tikv]	table:t, range:[-inf,+inf], keep order:false, stats:pseudo
explain select ifnull(a, 0), ifnull(nb, 0) from t;
id	count	task	operator info
Projection_3	10000.00	root	ifnull(test.t.a, 0), test.t.nb
└─TableReader_5	10000.00	root	data:TableScan_4
  └─TableScan_4	10000.00	cop[tikv]	table:t, range:[-inf,+inf], keep order:false, stats:pseudo
explain select ifnull(nb, 0), ifnull(nb, 0) from t;
id	count	task	operator info
Projection_3	10000.00	root	test.t.nb, test.t.nb
└─TableReader_5	10000.00	root	data:TableScan_4
  └─TableScan_4	10000.00	cop[tikv]	table:t, range:[-inf,+inf], keep order:false, stats:pseudo
explain select 1+ifnull(nb, 0) from t;
id	count	task	operator info
Projection_3	10000.00	root	plus(1, test.t.nb)
└─TableReader_5	10000.00	root	data:TableScan_4
  └─TableScan_4	10000.00	cop[tikv]	table:t, range:[-inf,+inf], keep order:false, stats:pseudo
explain select 1+ifnull(a, 0) from t;
id	count	task	operator info
Projection_3	10000.00	root	plus(1, ifnull(test.t.a, 0))
└─TableReader_5	10000.00	root	data:TableScan_4
  └─TableScan_4	10000.00	cop[tikv]	table:t, range:[-inf,+inf], keep order:false, stats:pseudo
explain select 1+ifnull(nb, 0) from t where nb=1;
id	count	task	operator info
Projection_4	10.00	root	plus(1, test.t.nb)
└─TableReader_7	10.00	root	data:Selection_6
  └─Selection_6	10.00	cop[tikv]	eq(test.t.nb, 1)
    └─TableScan_5	10000.00	cop[tikv]	table:t, range:[-inf,+inf], keep order:false, stats:pseudo
explain select * from t ta left outer join t tb on ta.nb = tb.nb and ta.a > 1 where ifnull(ta.nb, 1) or ta.nb is null;
id	count	task	operator info
HashLeftJoin_7	8320.83	root	left outer join, inner:TableReader_12, equal:[eq(test.ta.nb, test.tb.nb)], left cond:[gt(test.ta.a, 1)]
├─TableReader_10	6656.67	root	data:Selection_9
│ └─Selection_9	6656.67	cop[tikv]	or(test.ta.nb, isnull(test.ta.nb))
│   └─TableScan_8	10000.00	cop[tikv]	table:ta, range:[-inf,+inf], keep order:false, stats:pseudo
└─TableReader_12	10000.00	root	data:TableScan_11
  └─TableScan_11	10000.00	cop[tikv]	table:tb, range:[-inf,+inf], keep order:false, stats:pseudo
explain select * from t ta right outer join t tb on ta.nb = tb.nb and ta.a > 1 where ifnull(tb.nb, 1) or tb.nb is null;
id	count	task	operator info
HashRightJoin_7	6656.67	root	right outer join, inner:TableReader_10, equal:[eq(test.ta.nb, test.tb.nb)]
├─TableReader_10	3333.33	root	data:Selection_9
│ └─Selection_9	3333.33	cop[tikv]	gt(test.ta.a, 1)
│   └─TableScan_8	10000.00	cop[tikv]	table:ta, range:[-inf,+inf], keep order:false, stats:pseudo
└─TableReader_13	6656.67	root	data:Selection_12
  └─Selection_12	6656.67	cop[tikv]	or(test.tb.nb, isnull(test.tb.nb))
    └─TableScan_11	10000.00	cop[tikv]	table:tb, range:[-inf,+inf], keep order:false, stats:pseudo
explain select * from t ta inner join t tb on ta.nb = tb.nb and ta.a > 1 where ifnull(tb.nb, 1) or tb.nb is null;
id	count	task	operator info
HashRightJoin_9	4166.67	root	inner join, inner:TableReader_12, equal:[eq(test.ta.nb, test.tb.nb)]
├─TableReader_12	3333.33	root	data:Selection_11
│ └─Selection_11	3333.33	cop[tikv]	gt(test.ta.a, 1)
│   └─TableScan_10	10000.00	cop[tikv]	table:ta, range:[-inf,+inf], keep order:false, stats:pseudo
└─TableReader_15	6656.67	root	data:Selection_14
  └─Selection_14	6656.67	cop[tikv]	or(test.tb.nb, isnull(test.tb.nb))
    └─TableScan_13	10000.00	cop[tikv]	table:tb, range:[-inf,+inf], keep order:false, stats:pseudo
explain select ifnull(t.nc, 1) in (select count(*) from t s , t t1 where s.a = t.a and s.a = t1.a) from t;
id	count	task	operator info
Projection_12	10000.00	root	9_aux_0
└─Apply_14	10000.00	root	CARTESIAN left outer semi join, inner:HashAgg_19, other cond:eq(test.t.nc, 7_col_0)
  ├─TableReader_16	10000.00	root	data:TableScan_15
  │ └─TableScan_15	10000.00	cop[tikv]	table:t, range:[-inf,+inf], keep order:false, stats:pseudo
  └─HashAgg_19	1.00	root	funcs:count(join_agg_0)
    └─HashLeftJoin_20	9.99	root	inner join, inner:HashAgg_27, equal:[eq(test.s.a, test.t1.a)]
      ├─TableReader_24	9.99	root	data:Selection_23
      │ └─Selection_23	9.99	cop[tikv]	eq(test.s.a, test.t.a), not(isnull(test.s.a))
      │   └─TableScan_22	10000.00	cop[tikv]	table:s, range:[-inf,+inf], keep order:false, stats:pseudo
      └─HashAgg_27	7.99	root	group by:test.t1.a, funcs:count(1), firstrow(test.t1.a)
        └─TableReader_34	9.99	root	data:Selection_33
          └─Selection_33	9.99	cop[tikv]	eq(test.t1.a, test.t.a), not(isnull(test.t1.a))
            └─TableScan_32	10000.00	cop[tikv]	table:t1, range:[-inf,+inf], keep order:false, stats:pseudo
explain select * from t ta left outer join t tb on ta.nb = tb.nb and ta.a > 1 where ifnull(tb.a, 1) or tb.a is null;
id	count	task	operator info
Selection_7	10000.00	root	or(ifnull(test.tb.a, 1), isnull(test.tb.a))
└─HashLeftJoin_8	12500.00	root	left outer join, inner:TableReader_12, equal:[eq(test.ta.nb, test.tb.nb)], left cond:[gt(test.ta.a, 1)]
  ├─TableReader_10	10000.00	root	data:TableScan_9
  │ └─TableScan_9	10000.00	cop[tikv]	table:ta, range:[-inf,+inf], keep order:false, stats:pseudo
  └─TableReader_12	10000.00	root	data:TableScan_11
    └─TableScan_11	10000.00	cop[tikv]	table:tb, range:[-inf,+inf], keep order:false, stats:pseudo
explain select * from t ta right outer join t tb on ta.nb = tb.nb and ta.a > 1 where ifnull(tb.a, 1) or tb.a is null;
id	count	task	operator info
HashRightJoin_7	8000.00	root	right outer join, inner:TableReader_10, equal:[eq(test.ta.nb, test.tb.nb)]
├─TableReader_10	3333.33	root	data:Selection_9
│ └─Selection_9	3333.33	cop[tikv]	gt(test.ta.a, 1)
│   └─TableScan_8	10000.00	cop[tikv]	table:ta, range:[-inf,+inf], keep order:false, stats:pseudo
└─TableReader_13	8000.00	root	data:Selection_12
  └─Selection_12	8000.00	cop[tikv]	or(ifnull(test.tb.a, 1), isnull(test.tb.a))
    └─TableScan_11	10000.00	cop[tikv]	table:tb, range:[-inf,+inf], keep order:false, stats:pseudo
explain select ifnull(t.a, 1) in (select count(*) from t s , t t1 where s.a = t.a and s.a = t1.a) from t;
id	count	task	operator info
Projection_12	10000.00	root	9_aux_0
└─Apply_14	10000.00	root	CARTESIAN left outer semi join, inner:HashAgg_19, other cond:eq(ifnull(test.t.a, 1), 7_col_0)
  ├─TableReader_16	10000.00	root	data:TableScan_15
  │ └─TableScan_15	10000.00	cop[tikv]	table:t, range:[-inf,+inf], keep order:false, stats:pseudo
  └─HashAgg_19	1.00	root	funcs:count(join_agg_0)
    └─HashLeftJoin_20	9.99	root	inner join, inner:HashAgg_27, equal:[eq(test.s.a, test.t1.a)]
      ├─TableReader_24	9.99	root	data:Selection_23
      │ └─Selection_23	9.99	cop[tikv]	eq(test.s.a, test.t.a), not(isnull(test.s.a))
      │   └─TableScan_22	10000.00	cop[tikv]	table:s, range:[-inf,+inf], keep order:false, stats:pseudo
      └─HashAgg_27	7.99	root	group by:test.t1.a, funcs:count(1), firstrow(test.t1.a)
        └─TableReader_34	9.99	root	data:Selection_33
          └─Selection_33	9.99	cop[tikv]	eq(test.t1.a, test.t.a), not(isnull(test.t1.a))
            └─TableScan_32	10000.00	cop[tikv]	table:t1, range:[-inf,+inf], keep order:false, stats:pseudo
drop table if exists t;
create table t(a int);
explain select * from t where _tidb_rowid = 0;
id	count	task	operator info
Point_Get_1	1.00	root	table:t, handle:0
explain select * from t where _tidb_rowid > 0;
id	count	task	operator info
Projection_4	8000.00	root	test.t.a
└─TableReader_6	10000.00	root	data:TableScan_5
  └─TableScan_5	10000.00	cop[tikv]	table:t, range:(0,+inf], keep order:false, stats:pseudo
explain select a, _tidb_rowid from t where a > 0;
id	count	task	operator info
TableReader_7	3333.33	root	data:Selection_6
└─Selection_6	3333.33	cop[tikv]	gt(test.t.a, 0)
  └─TableScan_5	10000.00	cop[tikv]	table:t, range:[-inf,+inf], keep order:false, stats:pseudo
explain select * from t where _tidb_rowid > 0 and a > 0;
id	count	task	operator info
Projection_4	2666.67	root	test.t.a
└─TableReader_7	2666.67	root	data:Selection_6
  └─Selection_6	2666.67	cop[tikv]	gt(test.t.a, 0)
    └─TableScan_5	3333.33	cop[tikv]	table:t, range:(0,+inf], keep order:false, stats:pseudo
drop table if exists t;
create table t(a int, b int, c int);
explain select * from (select * from t order by (select 2)) t order by a, b;
id	count	task	operator info
Sort_12	10000.00	root	test.t.a:asc, test.t.b:asc
└─TableReader_18	10000.00	root	data:TableScan_17
  └─TableScan_17	10000.00	cop[tikv]	table:t, range:[-inf,+inf], keep order:false, stats:pseudo
explain select * from (select * from t order by c) t order by a, b;
id	count	task	operator info
Sort_6	10000.00	root	test.t.a:asc, test.t.b:asc
└─Sort_9	10000.00	root	test.t.c:asc
  └─TableReader_12	10000.00	root	data:TableScan_11
    └─TableScan_11	10000.00	cop[tikv]	table:t, range:[-inf,+inf], keep order:false, stats:pseudo
drop table if exists t;
set @@session.tidb_opt_insubq_to_join_and_agg=1;
explain SELECT 0 AS a FROM dual UNION SELECT 1 AS a FROM dual ORDER BY a;
id	count	task	operator info
Sort_13	2.00	root	a:asc
└─HashAgg_17	2.00	root	group by:a, funcs:firstrow(join_agg_0)
  └─Union_18	2.00	root	
    ├─HashAgg_21	1.00	root	group by:a, funcs:firstrow(a), firstrow(a)
    │ └─Projection_22	1.00	root	0
    │   └─TableDual_23	1.00	root	rows:1
    └─HashAgg_26	1.00	root	group by:a, funcs:firstrow(a), firstrow(a)
      └─Projection_27	1.00	root	1
        └─TableDual_28	1.00	root	rows:1
explain SELECT 0 AS a FROM dual UNION (SELECT 1 AS a FROM dual ORDER BY a);
id	count	task	operator info
HashAgg_15	2.00	root	group by:a, funcs:firstrow(join_agg_0)
└─Union_16	2.00	root	
  ├─HashAgg_19	1.00	root	group by:a, funcs:firstrow(a), firstrow(a)
  │ └─Projection_20	1.00	root	0
  │   └─TableDual_21	1.00	root	rows:1
  └─StreamAgg_26	1.00	root	group by:a, funcs:firstrow(a), firstrow(a)
    └─Projection_31	1.00	root	1
      └─TableDual_32	1.00	root	rows:1
create table t (i int key, j int, unique key (i, j));
begin;
insert into t values (1, 1);
explain update t set j = -j where i = 1 and j = 1;
id	count	task	operator info
Point_Get_1	1.00	root	table:t, index:i j
rollback;
drop table if exists t;
create table t(a int);
begin;
insert into t values (1);
explain select * from t left outer join t t1 on t.a = t1.a where t.a not between 1 and 2;
id	count	task	operator info
Projection_8	8320.83	root	test.t.a, test.t1.a
└─HashLeftJoin_9	8320.83	root	left outer join, inner:UnionScan_14, equal:[eq(test.t.a, test.t1.a)]
  ├─UnionScan_10	6656.67	root	not(and(ge(test.t.a, 1), le(test.t.a, 2)))
  │ └─TableReader_13	6656.67	root	data:Selection_12
  │   └─Selection_12	6656.67	cop[tikv]	or(lt(test.t.a, 1), gt(test.t.a, 2))
  │     └─TableScan_11	10000.00	cop[tikv]	table:t, range:[-inf,+inf], keep order:false, stats:pseudo
  └─UnionScan_14	6656.67	root	not(and(ge(test.t1.a, 1), le(test.t1.a, 2))), not(isnull(test.t1.a))
    └─TableReader_17	6656.67	root	data:Selection_16
      └─Selection_16	6656.67	cop[tikv]	not(isnull(test.t1.a)), or(lt(test.t1.a, 1), gt(test.t1.a, 2))
        └─TableScan_15	10000.00	cop[tikv]	table:t1, range:[-inf,+inf], keep order:false, stats:pseudo
rollback;
drop table if exists t;
create table t(a time, b date);
insert into t values (1, "1000-01-01"), (2, "1000-01-02"), (3, "1000-01-03");
analyze table t;
explain select * from t where a = 1;
id	count	task	operator info
TableReader_7	1.00	root	data:Selection_6
└─Selection_6	1.00	cop[tikv]	eq(test.t.a, 00:00:01.000000)
  └─TableScan_5	3.00	cop[tikv]	table:t, range:[-inf,+inf], keep order:false
explain select * from t where b = "1000-01-01";
id	count	task	operator info
TableReader_7	1.00	root	data:Selection_6
└─Selection_6	1.00	cop[tikv]	eq(test.t.b, 1000-01-01 00:00:00.000000)
  └─TableScan_5	3.00	cop[tikv]	table:t, range:[-inf,+inf], keep order:false
drop table t;<|MERGE_RESOLUTION|>--- conflicted
+++ resolved
@@ -466,17 +466,9 @@
 insert tb values ('1');
 explain select * from ta where a = 1;
 id	count	task	operator info
-<<<<<<< HEAD
 Selection_5	8000.00	root	eq(cast(test.ta.a), 1)
 └─TableReader_7	10000.00	root	data:TableScan_6
-  └─TableScan_6	10000.00	cop	table:ta, range:[-inf,+inf], keep order:false, stats:pseudo
-=======
-Projection_5	8000.00	root	test.ta.a
-└─Selection_6	8000.00	root	eq(cast(test.ta.a), 1)
-  └─UnionScan_7	10000.00	root	eq(cast(test.ta.a), 1)
-    └─TableReader_9	10000.00	root	data:TableScan_8
-      └─TableScan_8	10000.00	cop[tikv]	table:ta, range:[-inf,+inf], keep order:false, stats:pseudo
->>>>>>> 1bea8eee
+  └─TableScan_6	10000.00	cop[tikv]	table:ta, range:[-inf,+inf], keep order:false, stats:pseudo
 rollback;
 drop table if exists t1, t2;
 create table t1(a int, b int, c int, primary key(a, b));
