use test;
drop table if exists t1, t2, t3, t4;
create table t1 (c1 int primary key, c2 int, c3 int, index c2 (c2));
create table t2 (c1 int unique, c2 int);
insert into t2 values(1, 0), (2, 1);
create table t3 (a bigint, b bigint, c bigint, d bigint);
create table t4 (a int, b int, c int, index idx(a, b), primary key(a));
set @@session.tidb_opt_agg_push_down = 1;
set @@session.tidb_opt_insubq_to_join_and_agg=1;
set @@session.tidb_hashagg_partial_concurrency = 1;
set @@session.tidb_hashagg_final_concurrency = 1;
explain select * from t3 where exists (select s.a from t3 s having sum(s.a) = t3.a );
id	count	task	operator info
Projection_11	8000.00	root	test.t3.a, test.t3.b, test.t3.c, test.t3.d
└─HashLeftJoin_12	8000.00	root	semi join, inner:StreamAgg_27, equal:[eq(Column#13, Column#11)]
  ├─Projection_13	10000.00	root	test.t3.a, test.t3.b, test.t3.c, test.t3.d, cast(test.t3.a)->Column#13
  │ └─TableReader_15	10000.00	root	data:TableScan_14
  │   └─TableScan_14	10000.00	cop[tikv]	table:t3, range:[-inf,+inf], keep order:false, stats:pseudo
  └─StreamAgg_27	1.00	root	funcs:sum(Column#16)->Column#11
    └─TableReader_28	1.00	root	data:StreamAgg_19
      └─StreamAgg_19	1.00	cop[tikv]	funcs:sum(test.t3.a)->Column#16
        └─TableScan_26	10000.00	cop[tikv]	table:s, range:[-inf,+inf], keep order:false, stats:pseudo
explain select * from t1;
id	count	task	operator info
TableReader_5	10000.00	root	data:TableScan_4
└─TableScan_4	10000.00	cop[tikv]	table:t1, range:[-inf,+inf], keep order:false, stats:pseudo
explain select * from t1 order by c2;
id	count	task	operator info
IndexLookUp_12	10000.00	root	
├─IndexScan_10	10000.00	cop[tikv]	table:t1, index:c2, range:[NULL,+inf], keep order:true, stats:pseudo
└─TableScan_11	10000.00	cop[tikv]	table:t1, keep order:false, stats:pseudo
explain select * from t2 order by c2;
id	count	task	operator info
Sort_4	10000.00	root	test.t2.c2:asc
└─TableReader_8	10000.00	root	data:TableScan_7
  └─TableScan_7	10000.00	cop[tikv]	table:t2, range:[-inf,+inf], keep order:false, stats:pseudo
explain select * from t1 where t1.c1 > 0;
id	count	task	operator info
TableReader_6	3333.33	root	data:TableScan_5
└─TableScan_5	3333.33	cop[tikv]	table:t1, range:(0,+inf], keep order:false, stats:pseudo
explain select t1.c1, t1.c2 from t1 where t1.c2 = 1;
id	count	task	operator info
IndexReader_6	10.00	root	index:IndexScan_5
└─IndexScan_5	10.00	cop[tikv]	table:t1, index:c2, range:[1,1], keep order:false, stats:pseudo
explain select * from t1 left join t2 on t1.c2 = t2.c1 where t1.c1 > 1;
id	count	task	operator info
HashLeftJoin_23	4166.67	root	left outer join, inner:TableReader_33 (REVERSED), equal:[eq(test.t1.c2, test.t2.c1)]
├─TableReader_33	3333.33	root	data:TableScan_32
│ └─TableScan_32	3333.33	cop[tikv]	table:t1, range:(1,+inf], keep order:false, stats:pseudo
└─TableReader_36	9990.00	root	data:Selection_35
  └─Selection_35	9990.00	cop[tikv]	not(isnull(test.t2.c1))
    └─TableScan_34	10000.00	cop[tikv]	table:t2, range:[-inf,+inf], keep order:false, stats:pseudo
explain update t1 set t1.c2 = 2 where t1.c1 = 1;
id	count	task	operator info
Update_2	N/A	root	N/A
└─Point_Get_1	1.00	root	table:t1, handle:1
explain delete from t1 where t1.c2 = 1;
id	count	task	operator info
Delete_4	N/A	root	N/A
└─IndexLookUp_11	10.00	root	
  ├─IndexScan_9	10.00	cop[tikv]	table:t1, index:c2, range:[1,1], keep order:false, stats:pseudo
  └─TableScan_10	10.00	cop[tikv]	table:t1, keep order:false, stats:pseudo
explain select count(b.c2) from t1 a, t2 b where a.c1 = b.c2 group by a.c1;
id	count	task	operator info
Projection_11	9990.00	root	cast(Column#8)->Column#7
└─HashLeftJoin_21	9990.00	root	inner join, inner:HashAgg_28, equal:[eq(test.t1.c1, test.t2.c2)]
  ├─TableReader_34	10000.00	root	data:TableScan_33
  │ └─TableScan_33	10000.00	cop[tikv]	table:a, range:[-inf,+inf], keep order:false, stats:pseudo
  └─HashAgg_28	7992.00	root	group by:test.t2.c2, funcs:count(Column#9)->Column#8, funcs:firstrow(test.t2.c2)->test.t2.c2
    └─TableReader_29	7992.00	root	data:HashAgg_23
      └─HashAgg_23	7992.00	cop[tikv]	group by:test.t2.c2, funcs:count(test.t2.c2)->Column#9
        └─Selection_27	9990.00	cop[tikv]	not(isnull(test.t2.c2))
          └─TableScan_26	10000.00	cop[tikv]	table:b, range:[-inf,+inf], keep order:false, stats:pseudo
explain select * from t2 order by t2.c2 limit 0, 1;
id	count	task	operator info
TopN_7	1.00	root	test.t2.c2:asc, offset:0, count:1
└─TableReader_15	1.00	root	data:TopN_14
  └─TopN_14	1.00	cop[tikv]	test.t2.c2:asc, offset:0, count:1
    └─TableScan_13	10000.00	cop[tikv]	table:t2, range:[-inf,+inf], keep order:false, stats:pseudo
explain select * from t1 where c1 > 1 and c2 = 1 and c3 < 1;
id	count	task	operator info
IndexLookUp_11	11.08	root	
├─IndexScan_8	33.33	cop[tikv]	table:t1, index:c2, range:(1 1,1 +inf], keep order:false, stats:pseudo
<<<<<<< HEAD
└─Selection_10	11.08	cop[tikv]	lt(Column#3, 1)
=======
└─Selection_10	1.11	cop[tikv]	lt(test.t1.c3, 1)
>>>>>>> 7ccbdc12
  └─TableScan_9	33.33	cop[tikv]	table:t1, keep order:false, stats:pseudo
explain select * from t1 where c1 = 1 and c2 > 1;
id	count	task	operator info
TableReader_7	0.33	root	data:Selection_6
└─Selection_6	0.33	cop[tikv]	gt(test.t1.c2, 1)
  └─TableScan_5	1.00	cop[tikv]	table:t1, range:[1,1], keep order:false, stats:pseudo
explain select sum(t1.c1 in (select c1 from t2)) from t1;
id	count	task	operator info
StreamAgg_12	1.00	root	funcs:sum(Column#10)->Column#8
└─Projection_23	10000.00	root	cast(Column#7)->Column#10
  └─HashLeftJoin_22	10000.00	root	CARTESIAN left outer semi join, inner:IndexReader_21, other cond:eq(test.t1.c1, test.t2.c1)
    ├─TableReader_15	10000.00	root	data:TableScan_14
    │ └─TableScan_14	10000.00	cop[tikv]	table:t1, range:[-inf,+inf], keep order:false, stats:pseudo
    └─IndexReader_21	10000.00	root	index:IndexScan_20
      └─IndexScan_20	10000.00	cop[tikv]	table:t2, index:c1, range:[NULL,+inf], keep order:false, stats:pseudo
explain select c1 from t1 where c1 in (select c2 from t2);
id	count	task	operator info
Projection_9	9990.00	root	test.t1.c1
└─HashLeftJoin_19	9990.00	root	inner join, inner:HashAgg_23, equal:[eq(test.t1.c1, test.t2.c2)]
  ├─TableReader_32	10000.00	root	data:TableScan_31
  │ └─TableScan_31	10000.00	cop[tikv]	table:t1, range:[-inf,+inf], keep order:false, stats:pseudo
  └─HashAgg_23	7992.00	root	group by:test.t2.c2, funcs:firstrow(test.t2.c2)->test.t2.c2
    └─TableReader_30	9990.00	root	data:Selection_29
      └─Selection_29	9990.00	cop[tikv]	not(isnull(test.t2.c2))
        └─TableScan_28	10000.00	cop[tikv]	table:t2, range:[-inf,+inf], keep order:false, stats:pseudo
explain select (select count(1) k from t1 s where s.c1 = t1.c1 having k != 0) from t1;
id	count	task	operator info
Projection_12	10000.00	root	ifnull(Column#7, 0)->Column#7
└─MergeJoin_13	10000.00	root	left outer join, left key:test.t1.c1, right key:test.t1.c1
  ├─TableReader_17	10000.00	root	data:TableScan_16
  │ └─TableScan_16	10000.00	cop[tikv]	table:t1, range:[-inf,+inf], keep order:true, stats:pseudo
  └─Projection_18	8000.00	root	1->Column#7, test.t1.c1
    └─TableReader_20	10000.00	root	data:TableScan_19
      └─TableScan_19	10000.00	cop[tikv]	table:s, range:[-inf,+inf], keep order:true, stats:pseudo
explain select * from information_schema.columns;
id	count	task	operator info
MemTableScan_4	10000.00	root	
explain select c2 = (select c2 from t2 where t1.c1 = t2.c1 order by c1 limit 1) from t1;
id	count	task	operator info
Projection_12	10000.00	root	eq(test.t1.c2, test.t2.c2)->Column#8
└─Apply_14	10000.00	root	CARTESIAN left outer join, inner:Projection_43
  ├─TableReader_16	10000.00	root	data:TableScan_15
  │ └─TableScan_15	10000.00	cop[tikv]	table:t1, range:[-inf,+inf], keep order:false, stats:pseudo
  └─Projection_43	1.00	root	test.t2.c1, test.t2.c2
    └─IndexLookUp_42	1.00	root	limit embedded(offset:0, count:1)
      ├─Limit_41	1.00	cop[tikv]	offset:0, count:1
      │ └─IndexScan_39	1.00	cop[tikv]	table:t2, index:c1, range: decided by [eq(test.t1.c1, test.t2.c1)], keep order:true, stats:pseudo
      └─TableScan_40	1.00	cop[tikv]	table:t2, keep order:false, stats:pseudo
explain select * from t1 order by c1 desc limit 1;
id	count	task	operator info
Limit_10	1.00	root	offset:0, count:1
└─TableReader_20	1.00	root	data:Limit_19
  └─Limit_19	1.00	cop[tikv]	offset:0, count:1
    └─TableScan_18	1.00	cop[tikv]	table:t1, range:[-inf,+inf], keep order:true, desc, stats:pseudo
explain select * from t4 use index(idx) where a > 1 and b > 1 and c > 1 limit 1;
id	count	task	operator info
Limit_9	1.00	root	offset:0, count:1
└─IndexLookUp_16	1.00	root	
  ├─Selection_13	3.00	cop[tikv]	gt(test.t4.b, 1)
  │ └─IndexScan_11	9.00	cop[tikv]	table:t4, index:a, b, range:(1,+inf], keep order:false, stats:pseudo
  └─Limit_15	1.00	cop[tikv]	offset:0, count:1
    └─Selection_14	1.00	cop[tikv]	gt(test.t4.c, 1)
      └─TableScan_12	3.00	cop[tikv]	table:t4, keep order:false, stats:pseudo
explain select * from t4 where a > 1 and c > 1 limit 1;
id	count	task	operator info
Limit_8	1.00	root	offset:0, count:1
└─TableReader_14	1.00	root	data:Limit_13
  └─Limit_13	1.00	cop[tikv]	offset:0, count:1
    └─Selection_12	1.00	cop[tikv]	gt(test.t4.c, 1)
      └─TableScan_11	3.00	cop[tikv]	table:t4, range:(1,+inf], keep order:false, stats:pseudo
explain select ifnull(null, t1.c1) from t1;
id	count	task	operator info
TableReader_5	10000.00	root	data:TableScan_4
└─TableScan_4	10000.00	cop[tikv]	table:t1, range:[-inf,+inf], keep order:false, stats:pseudo
explain select if(10, t1.c1, t1.c2) from t1;
id	count	task	operator info
TableReader_5	10000.00	root	data:TableScan_4
└─TableScan_4	10000.00	cop[tikv]	table:t1, range:[-inf,+inf], keep order:false, stats:pseudo
explain select c1 from t2 union select c1 from t2 union all select c1 from t2;
id	count	task	operator info
Union_17	26000.00	root	
├─HashAgg_21	16000.00	root	group by:Column#10, funcs:firstrow(Column#12)->Column#10
│ └─Union_22	16000.00	root	
│   ├─StreamAgg_27	8000.00	root	group by:test.t2.c1, funcs:firstrow(test.t2.c1)->Column#12, funcs:firstrow(test.t2.c1)->Column#10
│   │ └─IndexReader_40	10000.00	root	index:IndexScan_39
│   │   └─IndexScan_39	10000.00	cop[tikv]	table:t2, index:c1, range:[NULL,+inf], keep order:true, stats:pseudo
│   └─StreamAgg_45	8000.00	root	group by:test.t2.c1, funcs:firstrow(test.t2.c1)->Column#12, funcs:firstrow(test.t2.c1)->Column#10
│     └─IndexReader_58	10000.00	root	index:IndexScan_57
│       └─IndexScan_57	10000.00	cop[tikv]	table:t2, index:c1, range:[NULL,+inf], keep order:true, stats:pseudo
└─IndexReader_63	10000.00	root	index:IndexScan_62
  └─IndexScan_62	10000.00	cop[tikv]	table:t2, index:c1, range:[NULL,+inf], keep order:false, stats:pseudo
explain select c1 from t2 union all select c1 from t2 union select c1 from t2;
id	count	task	operator info
HashAgg_18	24000.00	root	group by:Column#10, funcs:firstrow(Column#11)->Column#10
└─Union_19	24000.00	root	
  ├─StreamAgg_24	8000.00	root	group by:test.t2.c1, funcs:firstrow(test.t2.c1)->Column#11, funcs:firstrow(test.t2.c1)->Column#10
  │ └─IndexReader_37	10000.00	root	index:IndexScan_36
  │   └─IndexScan_36	10000.00	cop[tikv]	table:t2, index:c1, range:[NULL,+inf], keep order:true, stats:pseudo
  ├─StreamAgg_42	8000.00	root	group by:test.t2.c1, funcs:firstrow(test.t2.c1)->Column#11, funcs:firstrow(test.t2.c1)->Column#10
  │ └─IndexReader_55	10000.00	root	index:IndexScan_54
  │   └─IndexScan_54	10000.00	cop[tikv]	table:t2, index:c1, range:[NULL,+inf], keep order:true, stats:pseudo
  └─StreamAgg_60	8000.00	root	group by:test.t2.c1, funcs:firstrow(test.t2.c1)->Column#11, funcs:firstrow(test.t2.c1)->Column#10
    └─IndexReader_73	10000.00	root	index:IndexScan_72
      └─IndexScan_72	10000.00	cop[tikv]	table:t2, index:c1, range:[NULL,+inf], keep order:true, stats:pseudo
explain select count(1) from (select count(1) from (select * from t1 where c3 = 100) k) k2;
id	count	task	operator info
StreamAgg_13	1.00	root	funcs:count(1)->Column#5
└─StreamAgg_28	1.00	root	funcs:firstrow(Column#8)->Column#6
  └─TableReader_29	1.00	root	data:StreamAgg_17
    └─StreamAgg_17	1.00	cop[tikv]	funcs:firstrow(1)->Column#8
      └─Selection_27	10.00	cop[tikv]	eq(test.t1.c3, 100)
        └─TableScan_26	10000.00	cop[tikv]	table:t1, range:[-inf,+inf], keep order:false, stats:pseudo
explain select 1 from (select count(c2), count(c3) from t1) k;
id	count	task	operator info
Projection_5	1.00	root	1->Column#6
└─StreamAgg_21	1.00	root	funcs:firstrow(Column#13)->Column#7
  └─TableReader_22	1.00	root	data:StreamAgg_9
    └─StreamAgg_9	1.00	cop[tikv]	funcs:firstrow(1)->Column#13
      └─TableScan_19	10000.00	cop[tikv]	table:t1, range:[-inf,+inf], keep order:false, stats:pseudo
explain select count(1) from (select max(c2), count(c3) as m from t1) k;
id	count	task	operator info
StreamAgg_11	1.00	root	funcs:count(1)->Column#6
└─StreamAgg_27	1.00	root	funcs:firstrow(Column#12)->Column#7
  └─TableReader_28	1.00	root	data:StreamAgg_15
    └─StreamAgg_15	1.00	cop[tikv]	funcs:firstrow(1)->Column#12
      └─TableScan_25	10000.00	cop[tikv]	table:t1, range:[-inf,+inf], keep order:false, stats:pseudo
explain select count(1) from (select count(c2) from t1 group by c3) k;
id	count	task	operator info
StreamAgg_11	1.00	root	funcs:count(1)->Column#5
└─HashAgg_22	8000.00	root	group by:test.t1.c3, funcs:firstrow(1)->Column#6
  └─TableReader_19	10000.00	root	data:TableScan_18
    └─TableScan_18	10000.00	cop[tikv]	table:t1, range:[-inf,+inf], keep order:false, stats:pseudo
set @@session.tidb_opt_insubq_to_join_and_agg=0;
explain select sum(t1.c1 in (select c1 from t2)) from t1;
id	count	task	operator info
StreamAgg_12	1.00	root	funcs:sum(Column#10)->Column#8
└─Projection_23	10000.00	root	cast(Column#7)->Column#10
  └─HashLeftJoin_22	10000.00	root	CARTESIAN left outer semi join, inner:IndexReader_21, other cond:eq(test.t1.c1, test.t2.c1)
    ├─TableReader_15	10000.00	root	data:TableScan_14
    │ └─TableScan_14	10000.00	cop[tikv]	table:t1, range:[-inf,+inf], keep order:false, stats:pseudo
    └─IndexReader_21	10000.00	root	index:IndexScan_20
      └─IndexScan_20	10000.00	cop[tikv]	table:t2, index:c1, range:[NULL,+inf], keep order:false, stats:pseudo
explain select 1 in (select c2 from t2) from t1;
id	count	task	operator info
Projection_6	10000.00	root	Column#7
└─HashLeftJoin_7	10000.00	root	CARTESIAN left outer semi join, inner:TableReader_14
  ├─TableReader_9	10000.00	root	data:TableScan_8
  │ └─TableScan_8	10000.00	cop[tikv]	table:t1, range:[-inf,+inf], keep order:false, stats:pseudo
  └─TableReader_14	10.00	root	data:Selection_13
    └─Selection_13	10.00	cop[tikv]	eq(1, test.t2.c2)
      └─TableScan_12	10000.00	cop[tikv]	table:t2, range:[-inf,+inf], keep order:false, stats:pseudo
explain select sum(6 in (select c2 from t2)) from t1;
id	count	task	operator info
StreamAgg_12	1.00	root	funcs:sum(Column#10)->Column#8
└─Projection_22	10000.00	root	cast(Column#7)->Column#10
  └─HashLeftJoin_21	10000.00	root	CARTESIAN left outer semi join, inner:TableReader_20
    ├─TableReader_15	10000.00	root	data:TableScan_14
    │ └─TableScan_14	10000.00	cop[tikv]	table:t1, range:[-inf,+inf], keep order:false, stats:pseudo
    └─TableReader_20	10.00	root	data:Selection_19
      └─Selection_19	10.00	cop[tikv]	eq(6, test.t2.c2)
        └─TableScan_18	10000.00	cop[tikv]	table:t2, range:[-inf,+inf], keep order:false, stats:pseudo
explain format="dot" select sum(t1.c1 in (select c1 from t2)) from t1;
dot contents

digraph StreamAgg_12 {
subgraph cluster12{
node [style=filled, color=lightgrey]
color=black
label = "root"
"StreamAgg_12" -> "Projection_23"
"Projection_23" -> "HashLeftJoin_22"
"HashLeftJoin_22" -> "TableReader_15"
"HashLeftJoin_22" -> "IndexReader_21"
}
subgraph cluster14{
node [style=filled, color=lightgrey]
color=black
label = "cop"
"TableScan_14"
}
subgraph cluster20{
node [style=filled, color=lightgrey]
color=black
label = "cop"
"IndexScan_20"
}
"TableReader_15" -> "TableScan_14"
"IndexReader_21" -> "IndexScan_20"
}

explain format="dot" select 1 in (select c2 from t2) from t1;
dot contents

digraph Projection_6 {
subgraph cluster6{
node [style=filled, color=lightgrey]
color=black
label = "root"
"Projection_6" -> "HashLeftJoin_7"
"HashLeftJoin_7" -> "TableReader_9"
"HashLeftJoin_7" -> "TableReader_14"
}
subgraph cluster8{
node [style=filled, color=lightgrey]
color=black
label = "cop"
"TableScan_8"
}
subgraph cluster13{
node [style=filled, color=lightgrey]
color=black
label = "cop"
"Selection_13" -> "TableScan_12"
}
"TableReader_9" -> "TableScan_8"
"TableReader_14" -> "Selection_13"
}

drop table if exists t1, t2, t3, t4;
drop table if exists t;
create table t(a int primary key, b int, c int, index idx(b));
explain select t.c in (select count(*) from t s ignore index(idx), t t1 where s.a = t.a and s.a = t1.a) from t;
id	count	task	operator info
Projection_11	10000.00	root	Column#11
└─Apply_13	10000.00	root	CARTESIAN left outer semi join, inner:StreamAgg_20, other cond:eq(test.t.c, Column#10)
  ├─TableReader_15	10000.00	root	data:TableScan_14
  │ └─TableScan_14	10000.00	cop[tikv]	table:t, range:[-inf,+inf], keep order:false, stats:pseudo
  └─StreamAgg_20	1.00	root	funcs:count(1)->Column#10
    └─MergeJoin_54	12.50	root	inner join, left key:test.t.a, right key:test.t.a
      ├─TableReader_47	1.00	root	data:TableScan_46
      │ └─TableScan_46	1.00	cop[tikv]	table:s, range: decided by [eq(test.t.a, test.t.a)], keep order:true, stats:pseudo
      └─TableReader_49	1.00	root	data:TableScan_48
        └─TableScan_48	1.00	cop[tikv]	table:t1, range: decided by [eq(test.t.a, test.t.a)], keep order:true, stats:pseudo
explain select t.c in (select count(*) from t s use index(idx), t t1 where s.b = t.a and s.a = t1.a) from t;
id	count	task	operator info
Projection_11	10000.00	root	Column#11
└─Apply_13	10000.00	root	CARTESIAN left outer semi join, inner:StreamAgg_20, other cond:eq(test.t.c, Column#10)
  ├─TableReader_15	10000.00	root	data:TableScan_14
  │ └─TableScan_14	10000.00	cop[tikv]	table:t, range:[-inf,+inf], keep order:false, stats:pseudo
  └─StreamAgg_20	1.00	root	funcs:count(1)->Column#10
    └─IndexMergeJoin_44	12.50	root	inner join, inner:TableReader_42, outer key:test.t.a, inner key:test.t.a
      ├─IndexReader_33	10.00	root	index:IndexScan_32
      │ └─IndexScan_32	10.00	cop[tikv]	table:s, index:b, range: decided by [eq(test.t.b, test.t.a)], keep order:false, stats:pseudo
      └─TableReader_42	1.00	root	data:TableScan_41
        └─TableScan_41	1.00	cop[tikv]	table:t1, range: decided by [test.t.a], keep order:true, stats:pseudo
explain select t.c in (select count(*) from t s use index(idx), t t1 where s.b = t.a and s.c = t1.a) from t;
id	count	task	operator info
Projection_11	10000.00	root	Column#11
└─Apply_13	10000.00	root	CARTESIAN left outer semi join, inner:StreamAgg_20, other cond:eq(test.t.c, Column#10)
  ├─TableReader_15	10000.00	root	data:TableScan_14
  │ └─TableScan_14	10000.00	cop[tikv]	table:t, range:[-inf,+inf], keep order:false, stats:pseudo
  └─StreamAgg_20	1.00	root	funcs:count(1)->Column#10
    └─IndexMergeJoin_46	12.49	root	inner join, inner:TableReader_44, outer key:test.t.c, inner key:test.t.a
      ├─IndexLookUp_35	9.99	root	
      │ ├─IndexScan_32	10.00	cop[tikv]	table:s, index:b, range: decided by [eq(test.t.b, test.t.a)], keep order:false, stats:pseudo
      │ └─Selection_34	9.99	cop[tikv]	not(isnull(test.t.c))
      │   └─TableScan_33	10.00	cop[tikv]	table:s, keep order:false, stats:pseudo
      └─TableReader_44	1.00	root	data:TableScan_43
        └─TableScan_43	1.00	cop[tikv]	table:t1, range: decided by [test.t.c], keep order:true, stats:pseudo
insert into t values(1, 1, 1), (2, 2 ,2), (3, 3, 3), (4, 3, 4),(5,3,5);
analyze table t;
explain select t.c in (select count(*) from t s, t t1 where s.b = t.a and s.b = 3 and s.a = t1.a) from t;
id	count	task	operator info
Projection_11	5.00	root	Column#11
└─Apply_13	5.00	root	CARTESIAN left outer semi join, inner:StreamAgg_20, other cond:eq(test.t.c, Column#10)
  ├─TableReader_15	5.00	root	data:TableScan_14
  │ └─TableScan_14	5.00	cop[tikv]	table:t, range:[-inf,+inf], keep order:false
  └─StreamAgg_20	1.00	root	funcs:count(1)->Column#10
    └─MergeJoin_51	2.40	root	inner join, left key:test.t.a, right key:test.t.a
      ├─IndexReader_38	2.40	root	index:Selection_37
      │ └─Selection_37	2.40	cop[tikv]	eq(3, test.t.a)
      │   └─IndexScan_36	3.00	cop[tikv]	table:s, index:b, range:[3,3], keep order:true
      └─TableReader_41	4.00	root	data:Selection_40
        └─Selection_40	4.00	cop[tikv]	eq(3, test.t.a)
          └─TableScan_39	5.00	cop[tikv]	table:t1, range:[-inf,+inf], keep order:true
explain select t.c in (select count(*) from t s left join t t1 on s.a = t1.a where 3 = t.a and s.b = 3) from t;
id	count	task	operator info
Projection_10	5.00	root	Column#11
└─Apply_12	5.00	root	CARTESIAN left outer semi join, inner:StreamAgg_19, other cond:eq(test.t.c, Column#10)
  ├─TableReader_14	5.00	root	data:TableScan_13
  │ └─TableScan_13	5.00	cop[tikv]	table:t, range:[-inf,+inf], keep order:false
  └─StreamAgg_19	1.00	root	funcs:count(1)->Column#10
    └─MergeJoin_50	2.40	root	left outer join, left key:test.t.a, right key:test.t.a
      ├─IndexReader_37	2.40	root	index:Selection_36
      │ └─Selection_36	2.40	cop[tikv]	eq(3, test.t.a)
      │   └─IndexScan_35	3.00	cop[tikv]	table:s, index:b, range:[3,3], keep order:true
      └─TableReader_40	4.00	root	data:Selection_39
        └─Selection_39	4.00	cop[tikv]	eq(3, test.t.a)
          └─TableScan_38	5.00	cop[tikv]	table:t1, range:[-inf,+inf], keep order:true
explain select t.c in (select count(*) from t s right join t t1 on s.a = t1.a where 3 = t.a and t1.b = 3) from t;
id	count	task	operator info
Projection_10	5.00	root	Column#11
└─Apply_12	5.00	root	CARTESIAN left outer semi join, inner:StreamAgg_19, other cond:eq(test.t.c, Column#10)
  ├─TableReader_14	5.00	root	data:TableScan_13
  │ └─TableScan_13	5.00	cop[tikv]	table:t, range:[-inf,+inf], keep order:false
  └─StreamAgg_19	1.00	root	funcs:count(1)->Column#10
    └─MergeJoin_49	2.40	root	right outer join, left key:test.t.a, right key:test.t.a
      ├─TableReader_36	4.00	root	data:Selection_35
      │ └─Selection_35	4.00	cop[tikv]	eq(3, test.t.a)
      │   └─TableScan_34	5.00	cop[tikv]	table:s, range:[-inf,+inf], keep order:true
      └─IndexReader_39	2.40	root	index:Selection_38
        └─Selection_38	2.40	cop[tikv]	eq(3, test.t.a)
          └─IndexScan_37	3.00	cop[tikv]	table:t1, index:b, range:[3,3], keep order:true
drop table if exists t;
create table t(a int unsigned);
explain select t.a = '123455' from t;
id	count	task	operator info
Projection_3	10000.00	root	eq(test.t.a, 123455)->Column#3
└─TableReader_5	10000.00	root	data:TableScan_4
  └─TableScan_4	10000.00	cop[tikv]	table:t, range:[-inf,+inf], keep order:false, stats:pseudo
explain select t.a > '123455' from t;
id	count	task	operator info
Projection_3	10000.00	root	gt(test.t.a, 123455)->Column#3
└─TableReader_5	10000.00	root	data:TableScan_4
  └─TableScan_4	10000.00	cop[tikv]	table:t, range:[-inf,+inf], keep order:false, stats:pseudo
explain select t.a != '123455' from t;
id	count	task	operator info
Projection_3	10000.00	root	ne(test.t.a, 123455)->Column#3
└─TableReader_5	10000.00	root	data:TableScan_4
  └─TableScan_4	10000.00	cop[tikv]	table:t, range:[-inf,+inf], keep order:false, stats:pseudo
explain select t.a = 12345678912345678998789678687678.111 from t;
id	count	task	operator info
Projection_3	10000.00	root	0->Column#3
└─TableReader_5	10000.00	root	data:TableScan_4
  └─TableScan_4	10000.00	cop[tikv]	table:t, range:[-inf,+inf], keep order:false, stats:pseudo
drop table if exists t;
create table t(a bigint, b bigint, index idx(a, b));
explain select * from t where a in (1, 2) and a in (1, 3);
id	count	task	operator info
IndexReader_6	10.00	root	index:IndexScan_5
└─IndexScan_5	10.00	cop[tikv]	table:t, index:a, b, range:[1,1], keep order:false, stats:pseudo
explain select * from t where b in (1, 2) and b in (1, 3);
id	count	task	operator info
TableReader_7	10.00	root	data:Selection_6
└─Selection_6	10.00	cop[tikv]	in(test.t.b, 1, 2), in(test.t.b, 1, 3)
  └─TableScan_5	10000.00	cop[tikv]	table:t, range:[-inf,+inf], keep order:false, stats:pseudo
explain select * from t where a = 1 and a = 1;
id	count	task	operator info
IndexReader_6	10.00	root	index:IndexScan_5
└─IndexScan_5	10.00	cop[tikv]	table:t, index:a, b, range:[1,1], keep order:false, stats:pseudo
explain select * from t where a = 1 and a = 2;
id	count	task	operator info
TableDual_5	0.00	root	rows:0
explain select * from t where b = 1 and b = 2;
id	count	task	operator info
TableDual_5	0.00	root	rows:0
explain select * from t t1 join t t2 where t1.b = t2.b and t2.b is null;
id	count	task	operator info
Projection_7	0.00	root	test.t.a, test.t.b, test.t.a, test.t.b
└─HashRightJoin_9	0.00	root	inner join, inner:TableReader_12, equal:[eq(test.t.b, test.t.b)]
  ├─TableReader_12	0.00	root	data:Selection_11
  │ └─Selection_11	0.00	cop[tikv]	isnull(test.t.b), not(isnull(test.t.b))
  │   └─TableScan_10	10000.00	cop[tikv]	table:t2, range:[-inf,+inf], keep order:false, stats:pseudo
  └─TableReader_18	9990.00	root	data:Selection_17
    └─Selection_17	9990.00	cop[tikv]	not(isnull(test.t.b))
      └─TableScan_16	10000.00	cop[tikv]	table:t1, range:[-inf,+inf], keep order:false, stats:pseudo
explain select * from t t1 where not exists (select * from t t2 where t1.b = t2.b);
id	count	task	operator info
HashLeftJoin_9	8000.00	root	anti semi join, inner:TableReader_15, equal:[eq(test.t.b, test.t.b)]
├─TableReader_11	10000.00	root	data:TableScan_10
│ └─TableScan_10	10000.00	cop[tikv]	table:t1, range:[-inf,+inf], keep order:false, stats:pseudo
└─TableReader_15	10000.00	root	data:TableScan_14
  └─TableScan_14	10000.00	cop[tikv]	table:t2, range:[-inf,+inf], keep order:false, stats:pseudo
drop table if exists t;
create table t(a bigint primary key);
explain select * from t where a = 1 and a = 2;
id	count	task	operator info
TableDual_5	0.00	root	rows:0
explain select null or a > 1 from t;
id	count	task	operator info
Projection_3	10000.00	root	or(<nil>, gt(test.t.a, 1))->Column#2
└─TableReader_5	10000.00	root	data:TableScan_4
  └─TableScan_4	10000.00	cop[tikv]	table:t, range:[-inf,+inf], keep order:false, stats:pseudo
explain select * from t where a = 1 for update;
id	count	task	operator info
Point_Get_1	1.00	root	table:t, handle:1, lock
drop table if exists ta, tb;
create table ta (a varchar(20));
create table tb (a varchar(20));
begin;
insert tb values ('1');
explain select * from ta where a = 1;
id	count	task	operator info
Projection_5	8000.00	root	test.ta.a
└─Selection_6	8000.00	root	eq(cast(test.ta.a), 1)
  └─UnionScan_7	10000.00	root	eq(cast(test.ta.a), 1)
    └─TableReader_9	10000.00	root	data:TableScan_8
      └─TableScan_8	10000.00	cop[tikv]	table:ta, range:[-inf,+inf], keep order:false, stats:pseudo
rollback;
drop table if exists t1, t2;
create table t1(a int, b int, c int, primary key(a, b));
create table t2(a int, b int, c int, primary key(a));
explain select t1.a, t1.b from t1 left outer join t2 on t1.a = t2.a;
id	count	task	operator info
IndexReader_9	10000.00	root	index:IndexScan_8
└─IndexScan_8	10000.00	cop[tikv]	table:t1, index:a, b, range:[NULL,+inf], keep order:false, stats:pseudo
explain select distinct t1.a, t1.b from t1 left outer join t2 on t1.a = t2.a;
id	count	task	operator info
IndexReader_11	10000.00	root	index:IndexScan_10
└─IndexScan_10	10000.00	cop[tikv]	table:t1, index:a, b, range:[NULL,+inf], keep order:false, stats:pseudo
drop table if exists t;
create table t(a int, nb int not null, nc int not null);
explain select ifnull(a, 0) from t;
id	count	task	operator info
Projection_3	10000.00	root	ifnull(test.t.a, 0)->Column#5
└─TableReader_5	10000.00	root	data:TableScan_4
  └─TableScan_4	10000.00	cop[tikv]	table:t, range:[-inf,+inf], keep order:false, stats:pseudo
explain select ifnull(nb, 0) from t;
id	count	task	operator info
TableReader_5	10000.00	root	data:TableScan_4
└─TableScan_4	10000.00	cop[tikv]	table:t, range:[-inf,+inf], keep order:false, stats:pseudo
explain select ifnull(nb, 0), ifnull(nc, 0) from t;
id	count	task	operator info
TableReader_5	10000.00	root	data:TableScan_4
└─TableScan_4	10000.00	cop[tikv]	table:t, range:[-inf,+inf], keep order:false, stats:pseudo
explain select ifnull(a, 0), ifnull(nb, 0) from t;
id	count	task	operator info
Projection_3	10000.00	root	ifnull(test.t.a, 0)->Column#5, test.t.nb
└─TableReader_5	10000.00	root	data:TableScan_4
  └─TableScan_4	10000.00	cop[tikv]	table:t, range:[-inf,+inf], keep order:false, stats:pseudo
explain select ifnull(nb, 0), ifnull(nb, 0) from t;
id	count	task	operator info
Projection_3	10000.00	root	test.t.nb, test.t.nb
└─TableReader_5	10000.00	root	data:TableScan_4
  └─TableScan_4	10000.00	cop[tikv]	table:t, range:[-inf,+inf], keep order:false, stats:pseudo
explain select 1+ifnull(nb, 0) from t;
id	count	task	operator info
Projection_3	10000.00	root	plus(1, test.t.nb)->Column#5
└─TableReader_5	10000.00	root	data:TableScan_4
  └─TableScan_4	10000.00	cop[tikv]	table:t, range:[-inf,+inf], keep order:false, stats:pseudo
explain select 1+ifnull(a, 0) from t;
id	count	task	operator info
Projection_3	10000.00	root	plus(1, ifnull(test.t.a, 0))->Column#5
└─TableReader_5	10000.00	root	data:TableScan_4
  └─TableScan_4	10000.00	cop[tikv]	table:t, range:[-inf,+inf], keep order:false, stats:pseudo
explain select 1+ifnull(nb, 0) from t where nb=1;
id	count	task	operator info
Projection_4	10.00	root	plus(1, test.t.nb)->Column#5
└─TableReader_7	10.00	root	data:Selection_6
  └─Selection_6	10.00	cop[tikv]	eq(test.t.nb, 1)
    └─TableScan_5	10000.00	cop[tikv]	table:t, range:[-inf,+inf], keep order:false, stats:pseudo
explain select * from t ta left outer join t tb on ta.nb = tb.nb and ta.a > 1 where ifnull(ta.nb, 1) or ta.nb is null;
id	count	task	operator info
HashLeftJoin_7	8320.83	root	left outer join, inner:TableReader_13, equal:[eq(test.t.nb, test.t.nb)], left cond:[gt(test.t.a, 1)]
├─TableReader_11	6656.67	root	data:Selection_10
│ └─Selection_10	6656.67	cop[tikv]	or(test.t.nb, isnull(test.t.nb))
│   └─TableScan_9	10000.00	cop[tikv]	table:ta, range:[-inf,+inf], keep order:false, stats:pseudo
└─TableReader_13	10000.00	root	data:TableScan_12
  └─TableScan_12	10000.00	cop[tikv]	table:tb, range:[-inf,+inf], keep order:false, stats:pseudo
explain select * from t ta right outer join t tb on ta.nb = tb.nb and ta.a > 1 where ifnull(tb.nb, 1) or tb.nb is null;
id	count	task	operator info
HashRightJoin_7	6656.67	root	right outer join, inner:TableReader_11, equal:[eq(test.t.nb, test.t.nb)]
├─TableReader_11	3333.33	root	data:Selection_10
│ └─Selection_10	3333.33	cop[tikv]	gt(test.t.a, 1)
│   └─TableScan_9	10000.00	cop[tikv]	table:ta, range:[-inf,+inf], keep order:false, stats:pseudo
└─TableReader_14	6656.67	root	data:Selection_13
  └─Selection_13	6656.67	cop[tikv]	or(test.t.nb, isnull(test.t.nb))
    └─TableScan_12	10000.00	cop[tikv]	table:tb, range:[-inf,+inf], keep order:false, stats:pseudo
explain select * from t ta inner join t tb on ta.nb = tb.nb and ta.a > 1 where ifnull(tb.nb, 1) or tb.nb is null;
id	count	task	operator info
HashRightJoin_9	4166.67	root	inner join, inner:TableReader_12, equal:[eq(test.t.nb, test.t.nb)]
├─TableReader_12	3333.33	root	data:Selection_11
│ └─Selection_11	3333.33	cop[tikv]	gt(test.t.a, 1)
│   └─TableScan_10	10000.00	cop[tikv]	table:ta, range:[-inf,+inf], keep order:false, stats:pseudo
└─TableReader_15	6656.67	root	data:Selection_14
  └─Selection_14	6656.67	cop[tikv]	or(test.t.nb, isnull(test.t.nb))
    └─TableScan_13	10000.00	cop[tikv]	table:tb, range:[-inf,+inf], keep order:false, stats:pseudo
explain select ifnull(t.nc, 1) in (select count(*) from t s , t t1 where s.a = t.a and s.a = t1.a) from t;
id	count	task	operator info
Projection_12	10000.00	root	Column#14
└─Apply_14	10000.00	root	CARTESIAN left outer semi join, inner:HashAgg_19, other cond:eq(test.t.nc, Column#13)
  ├─TableReader_16	10000.00	root	data:TableScan_15
  │ └─TableScan_15	10000.00	cop[tikv]	table:t, range:[-inf,+inf], keep order:false, stats:pseudo
  └─HashAgg_19	1.00	root	funcs:count(Column#15)->Column#13
    └─HashLeftJoin_20	9.99	root	inner join, inner:HashAgg_30, equal:[eq(test.t.a, test.t.a)]
      ├─TableReader_24	9.99	root	data:Selection_23
      │ └─Selection_23	9.99	cop[tikv]	eq(test.t.a, test.t.a), not(isnull(test.t.a))
      │   └─TableScan_22	10000.00	cop[tikv]	table:s, range:[-inf,+inf], keep order:false, stats:pseudo
      └─HashAgg_30	7.99	root	group by:test.t.a, funcs:count(Column#16)->Column#15, funcs:firstrow(test.t.a)->test.t.a
        └─TableReader_31	7.99	root	data:HashAgg_25
          └─HashAgg_25	7.99	cop[tikv]	group by:test.t.a, funcs:count(1)->Column#16
            └─Selection_29	9.99	cop[tikv]	eq(test.t.a, test.t.a), not(isnull(test.t.a))
              └─TableScan_28	10000.00	cop[tikv]	table:t1, range:[-inf,+inf], keep order:false, stats:pseudo
explain select * from t ta left outer join t tb on ta.nb = tb.nb and ta.a > 1 where ifnull(tb.a, 1) or tb.a is null;
id	count	task	operator info
Selection_7	10000.00	root	or(ifnull(test.t.a, 1), isnull(test.t.a))
└─HashLeftJoin_8	12500.00	root	left outer join, inner:TableReader_13, equal:[eq(test.t.nb, test.t.nb)], left cond:[gt(test.t.a, 1)]
  ├─TableReader_11	10000.00	root	data:TableScan_10
  │ └─TableScan_10	10000.00	cop[tikv]	table:ta, range:[-inf,+inf], keep order:false, stats:pseudo
  └─TableReader_13	10000.00	root	data:TableScan_12
    └─TableScan_12	10000.00	cop[tikv]	table:tb, range:[-inf,+inf], keep order:false, stats:pseudo
explain select * from t ta right outer join t tb on ta.nb = tb.nb and ta.a > 1 where ifnull(tb.a, 1) or tb.a is null;
id	count	task	operator info
HashRightJoin_7	8000.00	root	right outer join, inner:TableReader_11, equal:[eq(test.t.nb, test.t.nb)]
├─TableReader_11	3333.33	root	data:Selection_10
│ └─Selection_10	3333.33	cop[tikv]	gt(test.t.a, 1)
│   └─TableScan_9	10000.00	cop[tikv]	table:ta, range:[-inf,+inf], keep order:false, stats:pseudo
└─TableReader_14	8000.00	root	data:Selection_13
  └─Selection_13	8000.00	cop[tikv]	or(ifnull(test.t.a, 1), isnull(test.t.a))
    └─TableScan_12	10000.00	cop[tikv]	table:tb, range:[-inf,+inf], keep order:false, stats:pseudo
explain select ifnull(t.a, 1) in (select count(*) from t s , t t1 where s.a = t.a and s.a = t1.a) from t;
id	count	task	operator info
Projection_12	10000.00	root	Column#14
└─Apply_14	10000.00	root	CARTESIAN left outer semi join, inner:HashAgg_19, other cond:eq(ifnull(test.t.a, 1), Column#13)
  ├─TableReader_16	10000.00	root	data:TableScan_15
  │ └─TableScan_15	10000.00	cop[tikv]	table:t, range:[-inf,+inf], keep order:false, stats:pseudo
  └─HashAgg_19	1.00	root	funcs:count(Column#15)->Column#13
    └─HashLeftJoin_20	9.99	root	inner join, inner:HashAgg_30, equal:[eq(test.t.a, test.t.a)]
      ├─TableReader_24	9.99	root	data:Selection_23
      │ └─Selection_23	9.99	cop[tikv]	eq(test.t.a, test.t.a), not(isnull(test.t.a))
      │   └─TableScan_22	10000.00	cop[tikv]	table:s, range:[-inf,+inf], keep order:false, stats:pseudo
      └─HashAgg_30	7.99	root	group by:test.t.a, funcs:count(Column#16)->Column#15, funcs:firstrow(test.t.a)->test.t.a
        └─TableReader_31	7.99	root	data:HashAgg_25
          └─HashAgg_25	7.99	cop[tikv]	group by:test.t.a, funcs:count(1)->Column#16
            └─Selection_29	9.99	cop[tikv]	eq(test.t.a, test.t.a), not(isnull(test.t.a))
              └─TableScan_28	10000.00	cop[tikv]	table:t1, range:[-inf,+inf], keep order:false, stats:pseudo
drop table if exists t;
create table t(a int);
explain select * from t where _tidb_rowid = 0;
id	count	task	operator info
Point_Get_1	1.00	root	table:t, handle:0
explain select * from t where _tidb_rowid > 0;
id	count	task	operator info
Projection_4	8000.00	root	test.t.a
└─TableReader_6	10000.00	root	data:TableScan_5
  └─TableScan_5	10000.00	cop[tikv]	table:t, range:(0,+inf], keep order:false, stats:pseudo
explain select a, _tidb_rowid from t where a > 0;
id	count	task	operator info
TableReader_7	3333.33	root	data:Selection_6
└─Selection_6	3333.33	cop[tikv]	gt(test.t.a, 0)
  └─TableScan_5	10000.00	cop[tikv]	table:t, range:[-inf,+inf], keep order:false, stats:pseudo
explain select * from t where _tidb_rowid > 0 and a > 0;
id	count	task	operator info
Projection_4	2666.67	root	test.t.a
└─TableReader_7	2666.67	root	data:Selection_6
  └─Selection_6	2666.67	cop[tikv]	gt(test.t.a, 0)
    └─TableScan_5	3333.33	cop[tikv]	table:t, range:(0,+inf], keep order:false, stats:pseudo
drop table if exists t;
create table t(a int, b int, c int);
explain select * from (select * from t order by (select 2)) t order by a, b;
id	count	task	operator info
Sort_12	10000.00	root	test.t.a:asc, test.t.b:asc
└─TableReader_18	10000.00	root	data:TableScan_17
  └─TableScan_17	10000.00	cop[tikv]	table:t, range:[-inf,+inf], keep order:false, stats:pseudo
explain select * from (select * from t order by c) t order by a, b;
id	count	task	operator info
Sort_6	10000.00	root	test.t.a:asc, test.t.b:asc
└─Sort_9	10000.00	root	test.t.c:asc
  └─TableReader_12	10000.00	root	data:TableScan_11
    └─TableScan_11	10000.00	cop[tikv]	table:t, range:[-inf,+inf], keep order:false, stats:pseudo
drop table if exists t;
set @@session.tidb_opt_insubq_to_join_and_agg=1;
explain SELECT 0 AS a FROM dual UNION SELECT 1 AS a FROM dual ORDER BY a;
id	count	task	operator info
Sort_13	2.00	root	Column#3:asc
└─HashAgg_17	2.00	root	group by:Column#3, funcs:firstrow(Column#6)->Column#3
  └─Union_18	2.00	root	
    ├─HashAgg_19	1.00	root	group by:0, funcs:firstrow(0)->Column#6, funcs:firstrow(0)->Column#3
    │ └─TableDual_22	1.00	root	rows:1
    └─HashAgg_25	1.00	root	group by:1, funcs:firstrow(1)->Column#6, funcs:firstrow(1)->Column#3
      └─TableDual_28	1.00	root	rows:1
explain SELECT 0 AS a FROM dual UNION (SELECT 1 AS a FROM dual ORDER BY a);
id	count	task	operator info
HashAgg_15	2.00	root	group by:Column#3, funcs:firstrow(Column#6)->Column#3
└─Union_16	2.00	root	
  ├─HashAgg_17	1.00	root	group by:0, funcs:firstrow(0)->Column#6, funcs:firstrow(0)->Column#3
  │ └─TableDual_20	1.00	root	rows:1
  └─StreamAgg_27	1.00	root	group by:Column#1, funcs:firstrow(Column#1)->Column#6, funcs:firstrow(Column#1)->Column#3
    └─Projection_32	1.00	root	1->Column#1
      └─TableDual_33	1.00	root	rows:1
create table t (i int key, j int, unique key (i, j));
begin;
insert into t values (1, 1);
explain update t set j = -j where i = 1 and j = 1;
id	count	task	operator info
Update_2	N/A	root	N/A
└─Point_Get_1	1.00	root	table:t, index:i j
rollback;
drop table if exists t;
create table t(a int);
begin;
insert into t values (1);
explain select * from t left outer join t t1 on t.a = t1.a where t.a not between 1 and 2;
id	count	task	operator info
Projection_8	8320.83	root	test.t.a, test.t.a
└─HashLeftJoin_9	8320.83	root	left outer join, inner:UnionScan_15, equal:[eq(test.t.a, test.t.a)]
  ├─UnionScan_11	6656.67	root	not(and(ge(test.t.a, 1), le(test.t.a, 2)))
  │ └─TableReader_14	6656.67	root	data:Selection_13
  │   └─Selection_13	6656.67	cop[tikv]	or(lt(test.t.a, 1), gt(test.t.a, 2))
  │     └─TableScan_12	10000.00	cop[tikv]	table:t, range:[-inf,+inf], keep order:false, stats:pseudo
  └─UnionScan_15	6656.67	root	not(and(ge(test.t.a, 1), le(test.t.a, 2))), not(isnull(test.t.a))
    └─TableReader_18	6656.67	root	data:Selection_17
      └─Selection_17	6656.67	cop[tikv]	not(isnull(test.t.a)), or(lt(test.t.a, 1), gt(test.t.a, 2))
        └─TableScan_16	10000.00	cop[tikv]	table:t1, range:[-inf,+inf], keep order:false, stats:pseudo
rollback;
drop table if exists t;
create table t(a time, b date);
insert into t values (1, "1000-01-01"), (2, "1000-01-02"), (3, "1000-01-03");
analyze table t;
explain select * from t where a = 1;
id	count	task	operator info
TableReader_7	1.00	root	data:Selection_6
└─Selection_6	1.00	cop[tikv]	eq(test.t.a, 00:00:01.000000)
  └─TableScan_5	3.00	cop[tikv]	table:t, range:[-inf,+inf], keep order:false
explain select * from t where b = "1000-01-01";
id	count	task	operator info
TableReader_7	1.00	root	data:Selection_6
└─Selection_6	1.00	cop[tikv]	eq(test.t.b, 1000-01-01 00:00:00.000000)
  └─TableScan_5	3.00	cop[tikv]	table:t, range:[-inf,+inf], keep order:false
drop table t;
create table t(a int);
insert into t values (1),(2),(2),(2),(9),(9),(9),(10);
analyze table t with 1 buckets;
explain select * from t where a >= 3 and a <= 8;
id	count	task	operator info
TableReader_7	0.00	root	data:Selection_6
└─Selection_6	0.00	cop[tikv]	ge(test.t.a, 3), le(test.t.a, 8)
  └─TableScan_5	8.00	cop[tikv]	table:t, range:[-inf,+inf], keep order:false
drop table t;
create table t(a int, b int, index idx_ab(a, b));
explain select a, b from t where a in (1) order by b;
id	count	task	operator info
IndexReader_12	10.00	root	index:IndexScan_11
└─IndexScan_11	10.00	cop[tikv]	table:t, index:a, b, range:[1,1], keep order:true, stats:pseudo
explain select a, b from t where a = 1 order by b;
id	count	task	operator info
IndexReader_12	10.00	root	index:IndexScan_11
└─IndexScan_11	10.00	cop[tikv]	table:t, index:a, b, range:[1,1], keep order:true, stats:pseudo
drop table if exists t;
create table t(a int, b int);
explain select a, b from (select a, b, avg(b) over (partition by a)as avg_b from t) as tt where a > 10 and b < 10 and a > avg_b;
id	count	task	operator info
Projection_8	2666.67	root	test.t.a, test.t.b
└─Selection_9	2666.67	root	gt(cast(test.t.a), Column#5), lt(test.t.b, 10)
  └─Window_10	3333.33	root	avg(cast(test.t.b))->Column#5 over(partition by test.t.a)
    └─Sort_14	3333.33	root	test.t.a:asc
      └─TableReader_13	3333.33	root	data:Selection_12
        └─Selection_12	3333.33	cop[tikv]	gt(test.t.a, 10)
          └─TableScan_11	10000.00	cop[tikv]	table:t, range:[-inf,+inf], keep order:false, stats:pseudo
drop table if exists t;
create table t(a int, b int);
explain format="dot" select * from t where a < 2;
dot contents

digraph TableReader_7 {
subgraph cluster7{
node [style=filled, color=lightgrey]
color=black
label = "root"
"TableReader_7"
}
subgraph cluster6{
node [style=filled, color=lightgrey]
color=black
label = "cop"
"Selection_6" -> "TableScan_5"
}
"TableReader_7" -> "Selection_6"
}

drop table if exists t;<|MERGE_RESOLUTION|>--- conflicted
+++ resolved
@@ -81,11 +81,7 @@
 id	count	task	operator info
 IndexLookUp_11	11.08	root	
 ├─IndexScan_8	33.33	cop[tikv]	table:t1, index:c2, range:(1 1,1 +inf], keep order:false, stats:pseudo
-<<<<<<< HEAD
-└─Selection_10	11.08	cop[tikv]	lt(Column#3, 1)
-=======
-└─Selection_10	1.11	cop[tikv]	lt(test.t1.c3, 1)
->>>>>>> 7ccbdc12
+└─Selection_10	11.08	cop[tikv]	lt(test.t1.c3, 1)
   └─TableScan_9	33.33	cop[tikv]	table:t1, keep order:false, stats:pseudo
 explain select * from t1 where c1 = 1 and c2 > 1;
 id	count	task	operator info
