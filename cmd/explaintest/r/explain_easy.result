use test;
drop table if exists t1, t2, t3, t4;
create table t1 (c1 int primary key, c2 int, c3 int, index c2 (c2));
create table t2 (c1 int unique, c2 int);
insert into t2 values(1, 0), (2, 1);
create table t3 (a bigint, b bigint, c bigint, d bigint);
create table t4 (a int, b int, c int, index idx(a, b), primary key(a));
create index expr_idx on t4((a+b+1));
set @@session.tidb_opt_agg_push_down = 1;
set @@session.tidb_opt_insubq_to_join_and_agg=1;
set @@session.tidb_hashagg_partial_concurrency = 1;
set @@session.tidb_hashagg_final_concurrency = 1;
set @@session.tidb_window_concurrency = 1;
explain select * from t3 where exists (select s.a from t3 s having sum(s.a) = t3.a );
id	estRows	task	access object	operator info
HashJoin_12	8000.00	root		semi join, equal:[eq(Column#13, Column#11)]
├─StreamAgg_27(Build)	1.00	root		funcs:sum(Column#16)->Column#11
│ └─TableReader_28	1.00	root		data:StreamAgg_19
│   └─StreamAgg_19	1.00	cop[tikv]		funcs:sum(test.t3.a)->Column#16
│     └─TableFullScan_26	10000.00	cop[tikv]	table:s	keep order:false, stats:pseudo
└─Projection_13(Probe)	10000.00	root		test.t3.a, test.t3.b, test.t3.c, test.t3.d, cast(test.t3.a, decimal(20,0) BINARY)->Column#13
  └─TableReader_15	10000.00	root		data:TableFullScan_14
    └─TableFullScan_14	10000.00	cop[tikv]	table:t3	keep order:false, stats:pseudo
explain select * from t1;
id	estRows	task	access object	operator info
TableReader_5	10000.00	root		data:TableFullScan_4
└─TableFullScan_4	10000.00	cop[tikv]	table:t1	keep order:false, stats:pseudo
explain select * from t1 order by c2;
id	estRows	task	access object	operator info
IndexLookUp_12	10000.00	root		
├─IndexFullScan_10(Build)	10000.00	cop[tikv]	table:t1, index:c2(c2)	keep order:true, stats:pseudo
└─TableRowIDScan_11(Probe)	10000.00	cop[tikv]	table:t1	keep order:false, stats:pseudo
explain select * from t2 order by c2;
id	estRows	task	access object	operator info
Sort_4	10000.00	root		test.t2.c2:asc
└─TableReader_8	10000.00	root		data:TableFullScan_7
  └─TableFullScan_7	10000.00	cop[tikv]	table:t2	keep order:false, stats:pseudo
explain select * from t1 where t1.c1 > 0;
id	estRows	task	access object	operator info
TableReader_6	3333.33	root		data:TableRangeScan_5
└─TableRangeScan_5	3333.33	cop[tikv]	table:t1	range:(0,+inf], keep order:false, stats:pseudo
explain select t1.c1, t1.c2 from t1 where t1.c2 = 1;
id	estRows	task	access object	operator info
IndexReader_6	10.00	root		index:IndexRangeScan_5
└─IndexRangeScan_5	10.00	cop[tikv]	table:t1, index:c2(c2)	range:[1,1], keep order:false, stats:pseudo
explain select * from t1 left join t2 on t1.c2 = t2.c1 where t1.c1 > 1;
id	estRows	task	access object	operator info
HashJoin_23	4166.67	root		left outer join, equal:[eq(test.t1.c2, test.t2.c1)]
├─TableReader_33(Build)	3333.33	root		data:TableRangeScan_32
│ └─TableRangeScan_32	3333.33	cop[tikv]	table:t1	range:(1,+inf], keep order:false, stats:pseudo
└─TableReader_36(Probe)	9990.00	root		data:Selection_35
  └─Selection_35	9990.00	cop[tikv]		not(isnull(test.t2.c1))
    └─TableFullScan_34	10000.00	cop[tikv]	table:t2	keep order:false, stats:pseudo
explain update t1 set t1.c2 = 2 where t1.c1 = 1;
id	estRows	task	access object	operator info
Update_2	N/A	root		N/A
└─Point_Get_1	1.00	root	table:t1	handle:1
explain delete from t1 where t1.c2 = 1;
<<<<<<< HEAD
id	estRows	task	access object	operator info
Delete_5	N/A	root		N/A
└─SelectLock_7	10.00	root		for update
  └─IndexLookUp_13	10.00	root		
    ├─IndexRangeScan_11(Build)	10.00	cop[tikv]	table:t1, index:c2(c2)	range:[1,1], keep order:false, stats:pseudo
    └─TableRowIDScan_12(Probe)	10.00	cop[tikv]	table:t1	keep order:false, stats:pseudo
=======
id	estRows	task	operator info
Delete_4	N/A	root	N/A
└─IndexLookUp_11	10.00	root	
  ├─IndexRangeScan_9(Build)	10.00	cop[tikv]	table:t1, index:c2, range:[1,1], keep order:false, stats:pseudo
  └─TableRowIDScan_10(Probe)	10.00	cop[tikv]	table:t1, keep order:false, stats:pseudo
>>>>>>> d60567f7
explain select count(b.c2) from t1 a, t2 b where a.c1 = b.c2 group by a.c1;
id	estRows	task	access object	operator info
Projection_11	9990.00	root		cast(Column#8, bigint(21) BINARY)->Column#7
└─HashJoin_21	9990.00	root		inner join, equal:[eq(test.t1.c1, test.t2.c2)]
  ├─HashAgg_28(Build)	7992.00	root		group by:test.t2.c2, funcs:count(Column#9)->Column#8, funcs:firstrow(test.t2.c2)->test.t2.c2
  │ └─TableReader_29	7992.00	root		data:HashAgg_23
  │   └─HashAgg_23	7992.00	cop[tikv]		group by:test.t2.c2, funcs:count(test.t2.c2)->Column#9
  │     └─Selection_27	9990.00	cop[tikv]		not(isnull(test.t2.c2))
  │       └─TableFullScan_26	10000.00	cop[tikv]	table:b	keep order:false, stats:pseudo
  └─TableReader_34(Probe)	10000.00	root		data:TableFullScan_33
    └─TableFullScan_33	10000.00	cop[tikv]	table:a	keep order:false, stats:pseudo
explain select * from t2 order by t2.c2 limit 0, 1;
id	estRows	task	access object	operator info
TopN_7	1.00	root		test.t2.c2:asc, offset:0, count:1
└─TableReader_15	1.00	root		data:TopN_14
  └─TopN_14	1.00	cop[tikv]		test.t2.c2:asc, offset:0, count:1
    └─TableFullScan_13	10000.00	cop[tikv]	table:t2	keep order:false, stats:pseudo
explain select * from t1 where c1 > 1 and c2 = 1 and c3 < 1;
id	estRows	task	access object	operator info
IndexLookUp_11	11.08	root		
├─IndexRangeScan_8(Build)	33.33	cop[tikv]	table:t1, index:c2(c2)	range:(1 1,1 +inf], keep order:false, stats:pseudo
└─Selection_10(Probe)	11.08	cop[tikv]		lt(test.t1.c3, 1)
  └─TableRowIDScan_9	33.33	cop[tikv]	table:t1	keep order:false, stats:pseudo
explain select * from t1 where c1 = 1 and c2 > 1;
id	estRows	task	access object	operator info
Selection_6	0.33	root		gt(test.t1.c2, 1)
└─Point_Get_5	1.00	root	table:t1	handle:1
explain select sum(t1.c1 in (select c1 from t2)) from t1;
id	estRows	task	access object	operator info
StreamAgg_12	1.00	root		funcs:sum(Column#10)->Column#8
└─Projection_23	10000.00	root		cast(Column#7, decimal(65,0) BINARY)->Column#10
  └─HashJoin_22	10000.00	root		CARTESIAN left outer semi join, other cond:eq(test.t1.c1, test.t2.c1)
    ├─IndexReader_21(Build)	10000.00	root		index:IndexFullScan_20
    │ └─IndexFullScan_20	10000.00	cop[tikv]	table:t2, index:c1(c1)	keep order:false, stats:pseudo
    └─TableReader_15(Probe)	10000.00	root		data:TableFullScan_14
      └─TableFullScan_14	10000.00	cop[tikv]	table:t1	keep order:false, stats:pseudo
explain select c1 from t1 where c1 in (select c2 from t2);
id	estRows	task	access object	operator info
HashJoin_19	9990.00	root		inner join, equal:[eq(test.t1.c1, test.t2.c2)]
├─HashAgg_23(Build)	7992.00	root		group by:test.t2.c2, funcs:firstrow(test.t2.c2)->test.t2.c2
│ └─TableReader_30	9990.00	root		data:Selection_29
│   └─Selection_29	9990.00	cop[tikv]		not(isnull(test.t2.c2))
│     └─TableFullScan_28	10000.00	cop[tikv]	table:t2	keep order:false, stats:pseudo
└─TableReader_32(Probe)	10000.00	root		data:TableFullScan_31
  └─TableFullScan_31	10000.00	cop[tikv]	table:t1	keep order:false, stats:pseudo
explain select (select count(1) k from t1 s where s.c1 = t1.c1 having k != 0) from t1;
id	estRows	task	access object	operator info
Projection_12	10000.00	root		ifnull(Column#7, 0)->Column#7
└─MergeJoin_13	10000.00	root		left outer join, left key:test.t1.c1, right key:test.t1.c1
  ├─Projection_18(Build)	8000.00	root		1->Column#7, test.t1.c1
  │ └─TableReader_20	10000.00	root		data:TableFullScan_19
  │   └─TableFullScan_19	10000.00	cop[tikv]	table:s	keep order:true, stats:pseudo
  └─TableReader_17(Probe)	10000.00	root		data:TableFullScan_16
    └─TableFullScan_16	10000.00	cop[tikv]	table:t1	keep order:true, stats:pseudo
explain select * from information_schema.columns;
id	estRows	task	access object	operator info
MemTableScan_4	10000.00	root	table:COLUMNS	
explain select c2 = (select c2 from t2 where t1.c1 = t2.c1 order by c1 limit 1) from t1;
id	estRows	task	access object	operator info
Projection_12	10000.00	root		eq(test.t1.c2, test.t2.c2)->Column#8
└─Apply_14	10000.00	root		CARTESIAN left outer join
  ├─TableReader_16(Build)	10000.00	root		data:TableFullScan_15
  │ └─TableFullScan_15	10000.00	cop[tikv]	table:t1	keep order:false, stats:pseudo
  └─Projection_43(Probe)	1.00	root		test.t2.c1, test.t2.c2
    └─IndexLookUp_42	1.00	root		limit embedded(offset:0, count:1)
      ├─Limit_41(Build)	1.00	cop[tikv]		offset:0, count:1
      │ └─IndexRangeScan_39	1.00	cop[tikv]	table:t2, index:c1(c1)	range: decided by [eq(test.t1.c1, test.t2.c1)], keep order:true, stats:pseudo
      └─TableRowIDScan_40(Probe)	1.00	cop[tikv]	table:t2	keep order:false, stats:pseudo
explain select * from t1 order by c1 desc limit 1;
id	estRows	task	access object	operator info
Limit_10	1.00	root		offset:0, count:1
└─TableReader_20	1.00	root		data:Limit_19
  └─Limit_19	1.00	cop[tikv]		offset:0, count:1
    └─TableFullScan_18	1.00	cop[tikv]	table:t1	keep order:true, desc, stats:pseudo
explain select * from t4 use index(idx) where a > 1 and b > 1 and c > 1 limit 1;
id	estRows	task	access object	operator info
Limit_9	1.00	root		offset:0, count:1
└─IndexLookUp_16	1.00	root		
  ├─Selection_13(Build)	3.00	cop[tikv]		gt(test.t4.b, 1)
  │ └─IndexRangeScan_11	9.00	cop[tikv]	table:t4, index:idx(a, b)	range:(1,+inf], keep order:false, stats:pseudo
  └─Limit_15(Probe)	1.00	cop[tikv]		offset:0, count:1
    └─Selection_14	1.00	cop[tikv]		gt(test.t4.c, 1)
      └─TableRowIDScan_12	3.00	cop[tikv]	table:t4	keep order:false, stats:pseudo
explain select * from t4 where a > 1 and c > 1 limit 1;
id	estRows	task	access object	operator info
Limit_8	1.00	root		offset:0, count:1
└─TableReader_14	1.00	root		data:Limit_13
  └─Limit_13	1.00	cop[tikv]		offset:0, count:1
    └─Selection_12	1.00	cop[tikv]		gt(test.t4.c, 1)
      └─TableRangeScan_11	3.00	cop[tikv]	table:t4	range:(1,+inf], keep order:false, stats:pseudo
explain select ifnull(null, t1.c1) from t1;
id	estRows	task	access object	operator info
TableReader_5	10000.00	root		data:TableFullScan_4
└─TableFullScan_4	10000.00	cop[tikv]	table:t1	keep order:false, stats:pseudo
explain select if(10, t1.c1, t1.c2) from t1;
id	estRows	task	access object	operator info
TableReader_5	10000.00	root		data:TableFullScan_4
└─TableFullScan_4	10000.00	cop[tikv]	table:t1	keep order:false, stats:pseudo
explain select c1 from t2 union select c1 from t2 union all select c1 from t2;
id	estRows	task	access object	operator info
Union_17	26000.00	root		
├─HashAgg_21	16000.00	root		group by:Column#10, funcs:firstrow(Column#12)->Column#10
│ └─Union_22	16000.00	root		
│   ├─StreamAgg_27	8000.00	root		group by:test.t2.c1, funcs:firstrow(test.t2.c1)->Column#12, funcs:firstrow(test.t2.c1)->Column#10
│   │ └─IndexReader_40	10000.00	root		index:IndexFullScan_39
│   │   └─IndexFullScan_39	10000.00	cop[tikv]	table:t2, index:c1(c1)	keep order:true, stats:pseudo
│   └─StreamAgg_45	8000.00	root		group by:test.t2.c1, funcs:firstrow(test.t2.c1)->Column#12, funcs:firstrow(test.t2.c1)->Column#10
│     └─IndexReader_58	10000.00	root		index:IndexFullScan_57
│       └─IndexFullScan_57	10000.00	cop[tikv]	table:t2, index:c1(c1)	keep order:true, stats:pseudo
└─IndexReader_63	10000.00	root		index:IndexFullScan_62
  └─IndexFullScan_62	10000.00	cop[tikv]	table:t2, index:c1(c1)	keep order:false, stats:pseudo
explain select c1 from t2 union all select c1 from t2 union select c1 from t2;
id	estRows	task	access object	operator info
HashAgg_18	24000.00	root		group by:Column#10, funcs:firstrow(Column#11)->Column#10
└─Union_19	24000.00	root		
  ├─StreamAgg_24	8000.00	root		group by:test.t2.c1, funcs:firstrow(test.t2.c1)->Column#11, funcs:firstrow(test.t2.c1)->Column#10
  │ └─IndexReader_37	10000.00	root		index:IndexFullScan_36
  │   └─IndexFullScan_36	10000.00	cop[tikv]	table:t2, index:c1(c1)	keep order:true, stats:pseudo
  ├─StreamAgg_42	8000.00	root		group by:test.t2.c1, funcs:firstrow(test.t2.c1)->Column#11, funcs:firstrow(test.t2.c1)->Column#10
  │ └─IndexReader_55	10000.00	root		index:IndexFullScan_54
  │   └─IndexFullScan_54	10000.00	cop[tikv]	table:t2, index:c1(c1)	keep order:true, stats:pseudo
  └─StreamAgg_60	8000.00	root		group by:test.t2.c1, funcs:firstrow(test.t2.c1)->Column#11, funcs:firstrow(test.t2.c1)->Column#10
    └─IndexReader_73	10000.00	root		index:IndexFullScan_72
      └─IndexFullScan_72	10000.00	cop[tikv]	table:t2, index:c1(c1)	keep order:true, stats:pseudo
select * from information_schema.tidb_indexes where table_name='t4';
TABLE_SCHEMA	TABLE_NAME	NON_UNIQUE	KEY_NAME	SEQ_IN_INDEX	COLUMN_NAME	SUB_PART	INDEX_COMMENT	Expression	INDEX_ID
test	t4	0	PRIMARY	1	a	NULL		NULL	0
test	t4	1	idx	1	a	NULL		NULL	1
test	t4	1	idx	2	b	NULL		NULL	1
test	t4	1	expr_idx	1	NULL	NULL		(`a` + `b` + 1)	2
explain select count(1) from (select count(1) from (select * from t1 where c3 = 100) k) k2;
id	estRows	task	access object	operator info
StreamAgg_13	1.00	root		funcs:count(1)->Column#5
└─StreamAgg_28	1.00	root		funcs:firstrow(Column#9)->Column#7
  └─TableReader_29	1.00	root		data:StreamAgg_17
    └─StreamAgg_17	1.00	cop[tikv]		funcs:firstrow(1)->Column#9
      └─Selection_27	10.00	cop[tikv]		eq(test.t1.c3, 100)
        └─TableFullScan_26	10000.00	cop[tikv]	table:t1	keep order:false, stats:pseudo
explain select 1 from (select count(c2), count(c3) from t1) k;
id	estRows	task	access object	operator info
Projection_5	1.00	root		1->Column#6
└─StreamAgg_21	1.00	root		funcs:firstrow(Column#14)->Column#9
  └─TableReader_22	1.00	root		data:StreamAgg_9
    └─StreamAgg_9	1.00	cop[tikv]		funcs:firstrow(1)->Column#14
      └─TableFullScan_19	10000.00	cop[tikv]	table:t1	keep order:false, stats:pseudo
explain select count(1) from (select max(c2), count(c3) as m from t1) k;
id	estRows	task	access object	operator info
StreamAgg_11	1.00	root		funcs:count(1)->Column#6
└─StreamAgg_27	1.00	root		funcs:firstrow(Column#13)->Column#8
  └─TableReader_28	1.00	root		data:StreamAgg_15
    └─StreamAgg_15	1.00	cop[tikv]		funcs:firstrow(1)->Column#13
      └─TableFullScan_25	10000.00	cop[tikv]	table:t1	keep order:false, stats:pseudo
explain select count(1) from (select count(c2) from t1 group by c3) k;
id	estRows	task	access object	operator info
StreamAgg_11	1.00	root		funcs:count(1)->Column#5
└─HashAgg_22	8000.00	root		group by:test.t1.c3, funcs:firstrow(1)->Column#7
  └─TableReader_19	10000.00	root		data:TableFullScan_18
    └─TableFullScan_18	10000.00	cop[tikv]	table:t1	keep order:false, stats:pseudo
set @@session.tidb_opt_insubq_to_join_and_agg=0;
explain select sum(t1.c1 in (select c1 from t2)) from t1;
id	estRows	task	access object	operator info
StreamAgg_12	1.00	root		funcs:sum(Column#10)->Column#8
└─Projection_23	10000.00	root		cast(Column#7, decimal(65,0) BINARY)->Column#10
  └─HashJoin_22	10000.00	root		CARTESIAN left outer semi join, other cond:eq(test.t1.c1, test.t2.c1)
    ├─IndexReader_21(Build)	10000.00	root		index:IndexFullScan_20
    │ └─IndexFullScan_20	10000.00	cop[tikv]	table:t2, index:c1(c1)	keep order:false, stats:pseudo
    └─TableReader_15(Probe)	10000.00	root		data:TableFullScan_14
      └─TableFullScan_14	10000.00	cop[tikv]	table:t1	keep order:false, stats:pseudo
explain select 1 in (select c2 from t2) from t1;
id	estRows	task	access object	operator info
HashJoin_7	10000.00	root		CARTESIAN left outer semi join
├─TableReader_14(Build)	10.00	root		data:Selection_13
│ └─Selection_13	10.00	cop[tikv]		eq(1, test.t2.c2)
│   └─TableFullScan_12	10000.00	cop[tikv]	table:t2	keep order:false, stats:pseudo
└─TableReader_9(Probe)	10000.00	root		data:TableFullScan_8
  └─TableFullScan_8	10000.00	cop[tikv]	table:t1	keep order:false, stats:pseudo
explain select sum(6 in (select c2 from t2)) from t1;
id	estRows	task	access object	operator info
StreamAgg_12	1.00	root		funcs:sum(Column#10)->Column#8
└─Projection_22	10000.00	root		cast(Column#7, decimal(65,0) BINARY)->Column#10
  └─HashJoin_21	10000.00	root		CARTESIAN left outer semi join
    ├─TableReader_20(Build)	10.00	root		data:Selection_19
    │ └─Selection_19	10.00	cop[tikv]		eq(6, test.t2.c2)
    │   └─TableFullScan_18	10000.00	cop[tikv]	table:t2	keep order:false, stats:pseudo
    └─TableReader_15(Probe)	10000.00	root		data:TableFullScan_14
      └─TableFullScan_14	10000.00	cop[tikv]	table:t1	keep order:false, stats:pseudo
explain format="dot" select sum(t1.c1 in (select c1 from t2)) from t1;
dot contents

digraph StreamAgg_12 {
subgraph cluster12{
node [style=filled, color=lightgrey]
color=black
label = "root"
"StreamAgg_12" -> "Projection_23"
"Projection_23" -> "HashJoin_22"
"HashJoin_22" -> "TableReader_15"
"HashJoin_22" -> "IndexReader_21"
}
subgraph cluster14{
node [style=filled, color=lightgrey]
color=black
label = "cop"
"TableFullScan_14"
}
subgraph cluster20{
node [style=filled, color=lightgrey]
color=black
label = "cop"
"IndexFullScan_20"
}
"TableReader_15" -> "TableFullScan_14"
"IndexReader_21" -> "IndexFullScan_20"
}

explain format="dot" select 1 in (select c2 from t2) from t1;
dot contents

digraph HashJoin_7 {
subgraph cluster7{
node [style=filled, color=lightgrey]
color=black
label = "root"
"HashJoin_7" -> "TableReader_9"
"HashJoin_7" -> "TableReader_14"
}
subgraph cluster8{
node [style=filled, color=lightgrey]
color=black
label = "cop"
"TableFullScan_8"
}
subgraph cluster13{
node [style=filled, color=lightgrey]
color=black
label = "cop"
"Selection_13" -> "TableFullScan_12"
}
"TableReader_9" -> "TableFullScan_8"
"TableReader_14" -> "Selection_13"
}

drop table if exists t1, t2, t3, t4;
drop table if exists t;
create table t(a int primary key, b int, c int, index idx(b));
explain select t.c in (select count(*) from t s ignore index(idx), t t1 where s.a = t.a and s.a = t1.a) from t;
id	estRows	task	access object	operator info
Projection_11	10000.00	root		Column#11
└─Apply_13	10000.00	root		CARTESIAN left outer semi join, other cond:eq(test.t.c, Column#10)
  ├─TableReader_15(Build)	10000.00	root		data:TableFullScan_14
  │ └─TableFullScan_14	10000.00	cop[tikv]	table:t	keep order:false, stats:pseudo
  └─StreamAgg_20(Probe)	1.00	root		funcs:count(1)->Column#10
    └─MergeJoin_54	12.50	root		inner join, left key:test.t.a, right key:test.t.a
      ├─TableReader_49(Build)	1.00	root		data:TableRangeScan_48
      │ └─TableRangeScan_48	1.00	cop[tikv]	table:t1	range: decided by [eq(test.t.a, test.t.a)], keep order:true, stats:pseudo
      └─TableReader_47(Probe)	1.00	root		data:TableRangeScan_46
        └─TableRangeScan_46	1.00	cop[tikv]	table:s	range: decided by [eq(test.t.a, test.t.a)], keep order:true, stats:pseudo
explain select t.c in (select count(*) from t s use index(idx), t t1 where s.b = t.a and s.a = t1.a) from t;
id	estRows	task	access object	operator info
Projection_11	10000.00	root		Column#11
└─Apply_13	10000.00	root		CARTESIAN left outer semi join, other cond:eq(test.t.c, Column#10)
  ├─TableReader_15(Build)	10000.00	root		data:TableFullScan_14
  │ └─TableFullScan_14	10000.00	cop[tikv]	table:t	keep order:false, stats:pseudo
  └─StreamAgg_20(Probe)	1.00	root		funcs:count(1)->Column#10
    └─IndexMergeJoin_44	12.50	root		inner join, inner:TableReader_42, outer key:test.t.a, inner key:test.t.a
      ├─IndexReader_33(Build)	10.00	root		index:IndexRangeScan_32
      │ └─IndexRangeScan_32	10.00	cop[tikv]	table:s, index:idx(b)	range: decided by [eq(test.t.b, test.t.a)], keep order:false, stats:pseudo
      └─TableReader_42(Probe)	1.00	root		data:TableRangeScan_41
        └─TableRangeScan_41	1.00	cop[tikv]	table:t1	range: decided by [test.t.a], keep order:true, stats:pseudo
explain select t.c in (select count(*) from t s use index(idx), t t1 where s.b = t.a and s.c = t1.a) from t;
id	estRows	task	access object	operator info
Projection_11	10000.00	root		Column#11
└─Apply_13	10000.00	root		CARTESIAN left outer semi join, other cond:eq(test.t.c, Column#10)
  ├─TableReader_15(Build)	10000.00	root		data:TableFullScan_14
  │ └─TableFullScan_14	10000.00	cop[tikv]	table:t	keep order:false, stats:pseudo
  └─StreamAgg_20(Probe)	1.00	root		funcs:count(1)->Column#10
    └─IndexMergeJoin_46	12.49	root		inner join, inner:TableReader_44, outer key:test.t.c, inner key:test.t.a
      ├─IndexLookUp_35(Build)	9.99	root		
      │ ├─IndexRangeScan_32(Build)	10.00	cop[tikv]	table:s, index:idx(b)	range: decided by [eq(test.t.b, test.t.a)], keep order:false, stats:pseudo
      │ └─Selection_34(Probe)	9.99	cop[tikv]		not(isnull(test.t.c))
      │   └─TableRowIDScan_33	10.00	cop[tikv]	table:s	keep order:false, stats:pseudo
      └─TableReader_44(Probe)	1.00	root		data:TableRangeScan_43
        └─TableRangeScan_43	1.00	cop[tikv]	table:t1	range: decided by [test.t.c], keep order:true, stats:pseudo
insert into t values(1, 1, 1), (2, 2 ,2), (3, 3, 3), (4, 3, 4),(5,3,5);
analyze table t;
explain select t.c in (select count(*) from t s, t t1 where s.b = t.a and s.b = 3 and s.a = t1.a) from t;
id	estRows	task	access object	operator info
Projection_11	5.00	root		Column#11
└─Apply_13	5.00	root		CARTESIAN left outer semi join, other cond:eq(test.t.c, Column#10)
  ├─TableReader_15(Build)	5.00	root		data:TableFullScan_14
  │ └─TableFullScan_14	5.00	cop[tikv]	table:t	keep order:false
  └─StreamAgg_20(Probe)	1.00	root		funcs:count(1)->Column#10
    └─MergeJoin_62	2.40	root		inner join, left key:test.t.a, right key:test.t.a
      ├─TableReader_52(Build)	4.00	root		data:Selection_51
      │ └─Selection_51	4.00	cop[tikv]		eq(3, test.t.a)
      │   └─TableFullScan_50	5.00	cop[tikv]	table:t1	keep order:true
      └─IndexReader_49(Probe)	2.40	root		index:Selection_48
        └─Selection_48	2.40	cop[tikv]		eq(3, test.t.a)
          └─IndexRangeScan_47	3.00	cop[tikv]	table:s, index:idx(b)	range:[3,3], keep order:true
explain select t.c in (select count(*) from t s left join t t1 on s.a = t1.a where 3 = t.a and s.b = 3) from t;
id	estRows	task	access object	operator info
Projection_10	5.00	root		Column#11
└─Apply_12	5.00	root		CARTESIAN left outer semi join, other cond:eq(test.t.c, Column#10)
  ├─TableReader_14(Build)	5.00	root		data:TableFullScan_13
  │ └─TableFullScan_13	5.00	cop[tikv]	table:t	keep order:false
  └─StreamAgg_19(Probe)	1.00	root		funcs:count(1)->Column#10
    └─MergeJoin_50	2.40	root		left outer join, left key:test.t.a, right key:test.t.a
      ├─TableReader_40(Build)	4.00	root		data:Selection_39
      │ └─Selection_39	4.00	cop[tikv]		eq(3, test.t.a)
      │   └─TableFullScan_38	5.00	cop[tikv]	table:t1	keep order:true
      └─IndexReader_37(Probe)	2.40	root		index:Selection_36
        └─Selection_36	2.40	cop[tikv]		eq(3, test.t.a)
          └─IndexRangeScan_35	3.00	cop[tikv]	table:s, index:idx(b)	range:[3,3], keep order:true
explain select t.c in (select count(*) from t s right join t t1 on s.a = t1.a where 3 = t.a and t1.b = 3) from t;
id	estRows	task	access object	operator info
Projection_10	5.00	root		Column#11
└─Apply_12	5.00	root		CARTESIAN left outer semi join, other cond:eq(test.t.c, Column#10)
  ├─TableReader_14(Build)	5.00	root		data:TableFullScan_13
  │ └─TableFullScan_13	5.00	cop[tikv]	table:t	keep order:false
  └─StreamAgg_19(Probe)	1.00	root		funcs:count(1)->Column#10
    └─MergeJoin_49	2.40	root		right outer join, left key:test.t.a, right key:test.t.a
      ├─TableReader_36(Build)	4.00	root		data:Selection_35
      │ └─Selection_35	4.00	cop[tikv]		eq(3, test.t.a)
      │   └─TableFullScan_34	5.00	cop[tikv]	table:s	keep order:true
      └─IndexReader_39(Probe)	2.40	root		index:Selection_38
        └─Selection_38	2.40	cop[tikv]		eq(3, test.t.a)
          └─IndexRangeScan_37	3.00	cop[tikv]	table:t1, index:idx(b)	range:[3,3], keep order:true
drop table if exists t;
create table t(a int unsigned);
explain select t.a = '123455' from t;
id	estRows	task	access object	operator info
Projection_3	10000.00	root		eq(test.t.a, 123455)->Column#3
└─TableReader_5	10000.00	root		data:TableFullScan_4
  └─TableFullScan_4	10000.00	cop[tikv]	table:t	keep order:false, stats:pseudo
explain select t.a > '123455' from t;
id	estRows	task	access object	operator info
Projection_3	10000.00	root		gt(test.t.a, 123455)->Column#3
└─TableReader_5	10000.00	root		data:TableFullScan_4
  └─TableFullScan_4	10000.00	cop[tikv]	table:t	keep order:false, stats:pseudo
explain select t.a != '123455' from t;
id	estRows	task	access object	operator info
Projection_3	10000.00	root		ne(test.t.a, 123455)->Column#3
└─TableReader_5	10000.00	root		data:TableFullScan_4
  └─TableFullScan_4	10000.00	cop[tikv]	table:t	keep order:false, stats:pseudo
explain select t.a = 12345678912345678998789678687678.111 from t;
id	estRows	task	access object	operator info
Projection_3	10000.00	root		0->Column#3
└─TableReader_5	10000.00	root		data:TableFullScan_4
  └─TableFullScan_4	10000.00	cop[tikv]	table:t	keep order:false, stats:pseudo
drop table if exists t;
create table t(a bigint, b bigint, index idx(a, b));
explain select * from t where a in (1, 2) and a in (1, 3);
id	estRows	task	access object	operator info
IndexReader_6	10.00	root		index:IndexRangeScan_5
└─IndexRangeScan_5	10.00	cop[tikv]	table:t, index:idx(a, b)	range:[1,1], keep order:false, stats:pseudo
explain select * from t where b in (1, 2) and b in (1, 3);
id	estRows	task	access object	operator info
TableReader_7	10.00	root		data:Selection_6
└─Selection_6	10.00	cop[tikv]		in(test.t.b, 1, 2), in(test.t.b, 1, 3)
  └─TableFullScan_5	10000.00	cop[tikv]	table:t	keep order:false, stats:pseudo
explain select * from t where a = 1 and a = 1;
id	estRows	task	access object	operator info
IndexReader_6	10.00	root		index:IndexRangeScan_5
└─IndexRangeScan_5	10.00	cop[tikv]	table:t, index:idx(a, b)	range:[1,1], keep order:false, stats:pseudo
explain select * from t where a = 1 and a = 2;
id	estRows	task	access object	operator info
TableDual_5	0.00	root		rows:0
explain select * from t where b = 1 and b = 2;
id	estRows	task	access object	operator info
TableDual_5	0.00	root		rows:0
explain select * from t t1 join t t2 where t1.b = t2.b and t2.b is null;
id	estRows	task	access object	operator info
Projection_7	0.00	root		test.t.a, test.t.b, test.t.a, test.t.b
└─HashJoin_9	0.00	root		inner join, equal:[eq(test.t.b, test.t.b)]
  ├─TableReader_12(Build)	0.00	root		data:Selection_11
  │ └─Selection_11	0.00	cop[tikv]		isnull(test.t.b), not(isnull(test.t.b))
  │   └─TableFullScan_10	10000.00	cop[tikv]	table:t2	keep order:false, stats:pseudo
  └─TableReader_18(Probe)	9990.00	root		data:Selection_17
    └─Selection_17	9990.00	cop[tikv]		not(isnull(test.t.b))
      └─TableFullScan_16	10000.00	cop[tikv]	table:t1	keep order:false, stats:pseudo
explain select * from t t1 where not exists (select * from t t2 where t1.b = t2.b);
id	estRows	task	access object	operator info
HashJoin_9	8000.00	root		anti semi join, equal:[eq(test.t.b, test.t.b)]
├─TableReader_15(Build)	10000.00	root		data:TableFullScan_14
│ └─TableFullScan_14	10000.00	cop[tikv]	table:t2	keep order:false, stats:pseudo
└─TableReader_11(Probe)	10000.00	root		data:TableFullScan_10
  └─TableFullScan_10	10000.00	cop[tikv]	table:t1	keep order:false, stats:pseudo
drop table if exists t;
create table t(a bigint primary key);
explain select * from t where a = 1 and a = 2;
id	estRows	task	access object	operator info
TableDual_5	0.00	root		rows:0
explain select null or a > 1 from t;
id	estRows	task	access object	operator info
Projection_3	10000.00	root		or(<nil>, gt(test.t.a, 1))->Column#2
└─TableReader_5	10000.00	root		data:TableFullScan_4
  └─TableFullScan_4	10000.00	cop[tikv]	table:t	keep order:false, stats:pseudo
explain select * from t where a = 1 for update;
id	estRows	task	access object	operator info
Point_Get_1	1.00	root	table:t	handle:1, lock
drop table if exists ta, tb;
create table ta (a varchar(20));
create table tb (a varchar(20));
begin;
insert tb values ('1');
explain select * from ta where a = 1;
id	estRows	task	access object	operator info
TableReader_7	8000.00	root		data:Selection_6
└─Selection_6	8000.00	cop[tikv]		eq(cast(test.ta.a), 1)
  └─TableFullScan_5	10000.00	cop[tikv]	table:ta	keep order:false, stats:pseudo
rollback;
drop table if exists t1, t2;
create table t1(a int, b int, c int, primary key(a, b));
create table t2(a int, b int, c int, primary key(a));
explain select t1.a, t1.b from t1 left outer join t2 on t1.a = t2.a;
id	estRows	task	access object	operator info
IndexReader_9	10000.00	root		index:IndexFullScan_8
└─IndexFullScan_8	10000.00	cop[tikv]	table:t1, index:PRIMARY(a, b)	keep order:false, stats:pseudo
explain select distinct t1.a, t1.b from t1 left outer join t2 on t1.a = t2.a;
id	estRows	task	access object	operator info
IndexReader_11	10000.00	root		index:IndexFullScan_10
└─IndexFullScan_10	10000.00	cop[tikv]	table:t1, index:PRIMARY(a, b)	keep order:false, stats:pseudo
CREATE TABLE `test01` (
`id` bigint(20) NOT NULL AUTO_INCREMENT,
`stat_date` int(11) NOT NULL DEFAULT '0',
`show_date` varchar(20) NOT NULL DEFAULT '',
`region_id` bigint(20) unsigned NOT NULL DEFAULT '0',
`period` tinyint(3) unsigned NOT NULL DEFAULT '0',
`registration_num` bigint(20) unsigned NOT NULL DEFAULT '0',
PRIMARY KEY (`id`)
) ENGINE=InnoDB DEFAULT CHARSET=utf8mb4 COLLATE=utf8mb4_bin;
CREATE TABLE `test02` (
`id` bigint(20) NOT NULL AUTO_INCREMENT,
`region_name` varchar(128) DEFAULT NULL,
PRIMARY KEY (`id`)
) ENGINE=InnoDB DEFAULT CHARSET=utf8mb4 COLLATE=utf8mb4_bin;
EXPLAIN SELECT COUNT(1) FROM (SELECT COALESCE(b.region_name, '不详') region_name, SUM(a.registration_num) registration_num FROM (SELECT stat_date, show_date, region_id, 0 registration_num FROM test01 WHERE period = 1 AND stat_date >= 20191202 AND stat_date <= 20191202 UNION ALL SELECT stat_date, show_date, region_id, registration_num registration_num FROM test01 WHERE period = 1 AND stat_date >= 20191202 AND stat_date <= 20191202) a LEFT JOIN test02 b ON a.region_id = b.id WHERE registration_num > 0 AND a.stat_date >= '20191202' AND a.stat_date <= '20191202' GROUP BY a.stat_date , a.show_date , COALESCE(b.region_name, '不详') ) JLS;
id	estRows	task	access object	operator info
StreamAgg_22	1.00	root		funcs:count(1)->Column#22
└─HashAgg_25	1.00	root		group by:Column#32, Column#33, Column#34, funcs:firstrow(1)->Column#31
  └─Projection_46	0.01	root		Column#14, Column#15, coalesce(test.test02.region_name, 不详)->Column#34
    └─IndexMergeJoin_32	0.01	root		left outer join, inner:TableReader_30, outer key:Column#16, inner key:test.test02.id
      ├─Union_37(Build)	0.01	root		
      │ ├─Projection_38	0.00	root		test.test01.stat_date, test.test01.show_date, test.test01.region_id
      │ │ └─TableDual_39	0.00	root		rows:0
      │ └─Projection_40	0.01	root		test.test01.stat_date, test.test01.show_date, test.test01.region_id
      │   └─TableReader_43	0.01	root		data:Selection_42
      │     └─Selection_42	0.01	cop[tikv]		eq(test.test01.period, 1), ge(test.test01.stat_date, 20191202), ge(test.test01.stat_date, 20191202), gt(cast(test.test01.registration_num), 0), le(test.test01.stat_date, 20191202), le(test.test01.stat_date, 20191202)
      │       └─TableFullScan_41	10000.00	cop[tikv]	table:test01	keep order:false, stats:pseudo
      └─TableReader_30(Probe)	1.00	root		data:TableRangeScan_29
        └─TableRangeScan_29	1.00	cop[tikv]	table:b	range: decided by [Column#16], keep order:true, stats:pseudo
drop table if exists t;
create table t(a int, nb int not null, nc int not null);
explain select ifnull(a, 0) from t;
id	estRows	task	access object	operator info
Projection_3	10000.00	root		ifnull(test.t.a, 0)->Column#5
└─TableReader_5	10000.00	root		data:TableFullScan_4
  └─TableFullScan_4	10000.00	cop[tikv]	table:t	keep order:false, stats:pseudo
explain select ifnull(nb, 0) from t;
id	estRows	task	access object	operator info
TableReader_5	10000.00	root		data:TableFullScan_4
└─TableFullScan_4	10000.00	cop[tikv]	table:t	keep order:false, stats:pseudo
explain select ifnull(nb, 0), ifnull(nc, 0) from t;
id	estRows	task	access object	operator info
TableReader_5	10000.00	root		data:TableFullScan_4
└─TableFullScan_4	10000.00	cop[tikv]	table:t	keep order:false, stats:pseudo
explain select ifnull(a, 0), ifnull(nb, 0) from t;
id	estRows	task	access object	operator info
Projection_3	10000.00	root		ifnull(test.t.a, 0)->Column#5, test.t.nb
└─TableReader_5	10000.00	root		data:TableFullScan_4
  └─TableFullScan_4	10000.00	cop[tikv]	table:t	keep order:false, stats:pseudo
explain select ifnull(nb, 0), ifnull(nb, 0) from t;
id	estRows	task	access object	operator info
Projection_3	10000.00	root		test.t.nb, test.t.nb
└─TableReader_5	10000.00	root		data:TableFullScan_4
  └─TableFullScan_4	10000.00	cop[tikv]	table:t	keep order:false, stats:pseudo
explain select 1+ifnull(nb, 0) from t;
id	estRows	task	access object	operator info
Projection_3	10000.00	root		plus(1, test.t.nb)->Column#5
└─TableReader_5	10000.00	root		data:TableFullScan_4
  └─TableFullScan_4	10000.00	cop[tikv]	table:t	keep order:false, stats:pseudo
explain select 1+ifnull(a, 0) from t;
id	estRows	task	access object	operator info
Projection_3	10000.00	root		plus(1, ifnull(test.t.a, 0))->Column#5
└─TableReader_5	10000.00	root		data:TableFullScan_4
  └─TableFullScan_4	10000.00	cop[tikv]	table:t	keep order:false, stats:pseudo
explain select 1+ifnull(nb, 0) from t where nb=1;
id	estRows	task	access object	operator info
Projection_4	10.00	root		plus(1, test.t.nb)->Column#5
└─TableReader_7	10.00	root		data:Selection_6
  └─Selection_6	10.00	cop[tikv]		eq(test.t.nb, 1)
    └─TableFullScan_5	10000.00	cop[tikv]	table:t	keep order:false, stats:pseudo
explain select * from t ta left outer join t tb on ta.nb = tb.nb and ta.a > 1 where ifnull(ta.nb, 1) or ta.nb is null;
id	estRows	task	access object	operator info
HashJoin_7	8320.83	root		left outer join, equal:[eq(test.t.nb, test.t.nb)], left cond:[gt(test.t.a, 1)]
├─TableReader_13(Build)	10000.00	root		data:TableFullScan_12
│ └─TableFullScan_12	10000.00	cop[tikv]	table:tb	keep order:false, stats:pseudo
└─TableReader_11(Probe)	6656.67	root		data:Selection_10
  └─Selection_10	6656.67	cop[tikv]		or(test.t.nb, isnull(test.t.nb))
    └─TableFullScan_9	10000.00	cop[tikv]	table:ta	keep order:false, stats:pseudo
explain select * from t ta right outer join t tb on ta.nb = tb.nb and ta.a > 1 where ifnull(tb.nb, 1) or tb.nb is null;
id	estRows	task	access object	operator info
HashJoin_7	6656.67	root		right outer join, equal:[eq(test.t.nb, test.t.nb)]
├─TableReader_11(Build)	3333.33	root		data:Selection_10
│ └─Selection_10	3333.33	cop[tikv]		gt(test.t.a, 1)
│   └─TableFullScan_9	10000.00	cop[tikv]	table:ta	keep order:false, stats:pseudo
└─TableReader_14(Probe)	6656.67	root		data:Selection_13
  └─Selection_13	6656.67	cop[tikv]		or(test.t.nb, isnull(test.t.nb))
    └─TableFullScan_12	10000.00	cop[tikv]	table:tb	keep order:false, stats:pseudo
explain select * from t ta inner join t tb on ta.nb = tb.nb and ta.a > 1 where ifnull(tb.nb, 1) or tb.nb is null;
id	estRows	task	access object	operator info
HashJoin_9	4166.67	root		inner join, equal:[eq(test.t.nb, test.t.nb)]
├─TableReader_12(Build)	3333.33	root		data:Selection_11
│ └─Selection_11	3333.33	cop[tikv]		gt(test.t.a, 1)
│   └─TableFullScan_10	10000.00	cop[tikv]	table:ta	keep order:false, stats:pseudo
└─TableReader_15(Probe)	6656.67	root		data:Selection_14
  └─Selection_14	6656.67	cop[tikv]		or(test.t.nb, isnull(test.t.nb))
    └─TableFullScan_13	10000.00	cop[tikv]	table:tb	keep order:false, stats:pseudo
explain select ifnull(t.nc, 1) in (select count(*) from t s , t t1 where s.a = t.a and s.a = t1.a) from t;
id	estRows	task	access object	operator info
Projection_12	10000.00	root		Column#14
└─Apply_14	10000.00	root		CARTESIAN left outer semi join, other cond:eq(test.t.nc, Column#13)
  ├─TableReader_16(Build)	10000.00	root		data:TableFullScan_15
  │ └─TableFullScan_15	10000.00	cop[tikv]	table:t	keep order:false, stats:pseudo
  └─HashAgg_19(Probe)	1.00	root		funcs:count(Column#15)->Column#13
    └─HashJoin_20	9.99	root		inner join, equal:[eq(test.t.a, test.t.a)]
      ├─HashAgg_30(Build)	7.99	root		group by:test.t.a, funcs:count(Column#16)->Column#15, funcs:firstrow(test.t.a)->test.t.a
      │ └─TableReader_31	7.99	root		data:HashAgg_25
      │   └─HashAgg_25	7.99	cop[tikv]		group by:test.t.a, funcs:count(1)->Column#16
      │     └─Selection_29	9.99	cop[tikv]		eq(test.t.a, test.t.a), not(isnull(test.t.a))
      │       └─TableFullScan_28	10000.00	cop[tikv]	table:t1	keep order:false, stats:pseudo
      └─TableReader_24(Probe)	9.99	root		data:Selection_23
        └─Selection_23	9.99	cop[tikv]		eq(test.t.a, test.t.a), not(isnull(test.t.a))
          └─TableFullScan_22	10000.00	cop[tikv]	table:s	keep order:false, stats:pseudo
explain select * from t ta left outer join t tb on ta.nb = tb.nb and ta.a > 1 where ifnull(tb.a, 1) or tb.a is null;
id	estRows	task	access object	operator info
Selection_7	10000.00	root		or(ifnull(test.t.a, 1), isnull(test.t.a))
└─HashJoin_8	12500.00	root		left outer join, equal:[eq(test.t.nb, test.t.nb)], left cond:[gt(test.t.a, 1)]
  ├─TableReader_13(Build)	10000.00	root		data:TableFullScan_12
  │ └─TableFullScan_12	10000.00	cop[tikv]	table:tb	keep order:false, stats:pseudo
  └─TableReader_11(Probe)	10000.00	root		data:TableFullScan_10
    └─TableFullScan_10	10000.00	cop[tikv]	table:ta	keep order:false, stats:pseudo
explain select * from t ta right outer join t tb on ta.nb = tb.nb and ta.a > 1 where ifnull(tb.a, 1) or tb.a is null;
id	estRows	task	access object	operator info
HashJoin_7	8000.00	root		right outer join, equal:[eq(test.t.nb, test.t.nb)]
├─TableReader_11(Build)	3333.33	root		data:Selection_10
│ └─Selection_10	3333.33	cop[tikv]		gt(test.t.a, 1)
│   └─TableFullScan_9	10000.00	cop[tikv]	table:ta	keep order:false, stats:pseudo
└─TableReader_14(Probe)	8000.00	root		data:Selection_13
  └─Selection_13	8000.00	cop[tikv]		or(ifnull(test.t.a, 1), isnull(test.t.a))
    └─TableFullScan_12	10000.00	cop[tikv]	table:tb	keep order:false, stats:pseudo
explain select ifnull(t.a, 1) in (select count(*) from t s , t t1 where s.a = t.a and s.a = t1.a) from t;
id	estRows	task	access object	operator info
Projection_12	10000.00	root		Column#14
└─Apply_14	10000.00	root		CARTESIAN left outer semi join, other cond:eq(ifnull(test.t.a, 1), Column#13)
  ├─TableReader_16(Build)	10000.00	root		data:TableFullScan_15
  │ └─TableFullScan_15	10000.00	cop[tikv]	table:t	keep order:false, stats:pseudo
  └─HashAgg_19(Probe)	1.00	root		funcs:count(Column#15)->Column#13
    └─HashJoin_20	9.99	root		inner join, equal:[eq(test.t.a, test.t.a)]
      ├─HashAgg_30(Build)	7.99	root		group by:test.t.a, funcs:count(Column#16)->Column#15, funcs:firstrow(test.t.a)->test.t.a
      │ └─TableReader_31	7.99	root		data:HashAgg_25
      │   └─HashAgg_25	7.99	cop[tikv]		group by:test.t.a, funcs:count(1)->Column#16
      │     └─Selection_29	9.99	cop[tikv]		eq(test.t.a, test.t.a), not(isnull(test.t.a))
      │       └─TableFullScan_28	10000.00	cop[tikv]	table:t1	keep order:false, stats:pseudo
      └─TableReader_24(Probe)	9.99	root		data:Selection_23
        └─Selection_23	9.99	cop[tikv]		eq(test.t.a, test.t.a), not(isnull(test.t.a))
          └─TableFullScan_22	10000.00	cop[tikv]	table:s	keep order:false, stats:pseudo
drop table if exists t;
create table t(a int);
explain select * from t where _tidb_rowid = 0;
id	estRows	task	access object	operator info
Point_Get_1	1.00	root	table:t	handle:0
explain select * from t where _tidb_rowid > 0;
id	estRows	task	access object	operator info
Projection_4	8000.00	root		test.t.a
└─TableReader_6	10000.00	root		data:TableRangeScan_5
  └─TableRangeScan_5	10000.00	cop[tikv]	table:t	range:(0,+inf], keep order:false, stats:pseudo
explain select a, _tidb_rowid from t where a > 0;
id	estRows	task	access object	operator info
TableReader_7	3333.33	root		data:Selection_6
└─Selection_6	3333.33	cop[tikv]		gt(test.t.a, 0)
  └─TableFullScan_5	10000.00	cop[tikv]	table:t	keep order:false, stats:pseudo
explain select * from t where _tidb_rowid > 0 and a > 0;
id	estRows	task	access object	operator info
Projection_4	2666.67	root		test.t.a
└─TableReader_7	2666.67	root		data:Selection_6
  └─Selection_6	2666.67	cop[tikv]		gt(test.t.a, 0)
    └─TableRangeScan_5	3333.33	cop[tikv]	table:t	range:(0,+inf], keep order:false, stats:pseudo
drop table if exists t;
create table t(a int, b int, c int);
explain select * from (select * from t order by (select 2)) t order by a, b;
id	estRows	task	access object	operator info
Sort_12	10000.00	root		test.t.a:asc, test.t.b:asc
└─TableReader_18	10000.00	root		data:TableFullScan_17
  └─TableFullScan_17	10000.00	cop[tikv]	table:t	keep order:false, stats:pseudo
explain select * from (select * from t order by c) t order by a, b;
id	estRows	task	access object	operator info
Sort_6	10000.00	root		test.t.a:asc, test.t.b:asc
└─Sort_9	10000.00	root		test.t.c:asc
  └─TableReader_12	10000.00	root		data:TableFullScan_11
    └─TableFullScan_11	10000.00	cop[tikv]	table:t	keep order:false, stats:pseudo
drop table if exists t;
set @@session.tidb_opt_insubq_to_join_and_agg=1;
explain SELECT 0 AS a FROM dual UNION SELECT 1 AS a FROM dual ORDER BY a;
id	estRows	task	access object	operator info
Sort_13	2.00	root		Column#3:asc
└─HashAgg_17	2.00	root		group by:Column#3, funcs:firstrow(Column#6)->Column#3
  └─Union_18	2.00	root		
    ├─HashAgg_19	1.00	root		group by:1, funcs:firstrow(0)->Column#6, funcs:firstrow(0)->Column#3
    │ └─TableDual_22	1.00	root		rows:1
    └─HashAgg_25	1.00	root		group by:1, funcs:firstrow(1)->Column#6, funcs:firstrow(1)->Column#3
      └─TableDual_28	1.00	root		rows:1
explain SELECT 0 AS a FROM dual UNION (SELECT 1 AS a FROM dual ORDER BY a);
id	estRows	task	access object	operator info
HashAgg_15	2.00	root		group by:Column#3, funcs:firstrow(Column#6)->Column#3
└─Union_16	2.00	root		
  ├─HashAgg_17	1.00	root		group by:1, funcs:firstrow(0)->Column#6, funcs:firstrow(0)->Column#3
  │ └─TableDual_20	1.00	root		rows:1
  └─StreamAgg_27	1.00	root		group by:Column#1, funcs:firstrow(Column#1)->Column#6, funcs:firstrow(Column#1)->Column#3
    └─Projection_32	1.00	root		1->Column#1
      └─TableDual_33	1.00	root		rows:1
create table t (i int key, j int, unique key (i, j));
begin;
insert into t values (1, 1);
explain update t set j = -j where i = 1 and j = 1;
id	estRows	task	access object	operator info
Update_2	N/A	root		N/A
└─Point_Get_1	1.00	root	table:t, index:i(i, j)	
rollback;
drop table if exists t;
create table t(a int);
begin;
insert into t values (1);
explain select * from t left outer join t t1 on t.a = t1.a where t.a not between 1 and 2;
id	estRows	task	access object	operator info
HashJoin_9	8320.83	root		left outer join, equal:[eq(test.t.a, test.t.a)]
├─UnionScan_15(Build)	6656.67	root		not(and(ge(test.t.a, 1), le(test.t.a, 2))), not(isnull(test.t.a))
│ └─TableReader_18	6656.67	root		data:Selection_17
│   └─Selection_17	6656.67	cop[tikv]		not(isnull(test.t.a)), or(lt(test.t.a, 1), gt(test.t.a, 2))
│     └─TableFullScan_16	10000.00	cop[tikv]	table:t1	keep order:false, stats:pseudo
└─UnionScan_11(Probe)	6656.67	root		not(and(ge(test.t.a, 1), le(test.t.a, 2)))
  └─TableReader_14	6656.67	root		data:Selection_13
    └─Selection_13	6656.67	cop[tikv]		or(lt(test.t.a, 1), gt(test.t.a, 2))
      └─TableFullScan_12	10000.00	cop[tikv]	table:t	keep order:false, stats:pseudo
rollback;
drop table if exists t;
create table t(a time, b date);
insert into t values (1, "1000-01-01"), (2, "1000-01-02"), (3, "1000-01-03");
analyze table t;
explain select * from t where a = 1;
id	estRows	task	access object	operator info
TableReader_7	1.00	root		data:Selection_6
└─Selection_6	1.00	cop[tikv]		eq(test.t.a, 00:00:01.000000)
  └─TableFullScan_5	3.00	cop[tikv]	table:t	keep order:false
explain select * from t where b = "1000-01-01";
id	estRows	task	access object	operator info
TableReader_7	1.00	root		data:Selection_6
└─Selection_6	1.00	cop[tikv]		eq(test.t.b, 1000-01-01 00:00:00.000000)
  └─TableFullScan_5	3.00	cop[tikv]	table:t	keep order:false
drop table t;
create table t(a int);
insert into t values (1),(2),(2),(2),(9),(9),(9),(10);
analyze table t with 1 buckets;
explain select * from t where a >= 3 and a <= 8;
id	estRows	task	access object	operator info
TableReader_7	0.00	root		data:Selection_6
└─Selection_6	0.00	cop[tikv]		ge(test.t.a, 3), le(test.t.a, 8)
  └─TableFullScan_5	8.00	cop[tikv]	table:t	keep order:false
drop table t;
create table t(a int, b int, index idx_ab(a, b));
explain select a, b from t where a in (1) order by b;
id	estRows	task	access object	operator info
IndexReader_12	10.00	root		index:IndexRangeScan_11
└─IndexRangeScan_11	10.00	cop[tikv]	table:t, index:idx_ab(a, b)	range:[1,1], keep order:true, stats:pseudo
explain select a, b from t where a = 1 order by b;
id	estRows	task	access object	operator info
IndexReader_12	10.00	root		index:IndexRangeScan_11
└─IndexRangeScan_11	10.00	cop[tikv]	table:t, index:idx_ab(a, b)	range:[1,1], keep order:true, stats:pseudo
drop table if exists t;
create table t(a int, b int);
explain select a, b from (select a, b, avg(b) over (partition by a)as avg_b from t) as tt where a > 10 and b < 10 and a > avg_b;
id	estRows	task	access object	operator info
Projection_8	2666.67	root		test.t.a, test.t.b
└─Selection_9	2666.67	root		gt(cast(test.t.a), Column#5), lt(test.t.b, 10)
  └─Window_10	3333.33	root		avg(cast(test.t.b, decimal(65,4) BINARY))->Column#5 over(partition by test.t.a)
    └─Sort_14	3333.33	root		test.t.a:asc
      └─TableReader_13	3333.33	root		data:Selection_12
        └─Selection_12	3333.33	cop[tikv]		gt(test.t.a, 10)
          └─TableFullScan_11	10000.00	cop[tikv]	table:t	keep order:false, stats:pseudo
drop table if exists t;
create table t(a int, b int);
explain format="dot" select * from t where a < 2;
dot contents

digraph TableReader_7 {
subgraph cluster7{
node [style=filled, color=lightgrey]
color=black
label = "root"
"TableReader_7"
}
subgraph cluster6{
node [style=filled, color=lightgrey]
color=black
label = "cop"
"Selection_6" -> "TableFullScan_5"
}
"TableReader_7" -> "Selection_6"
}

drop table if exists t;<|MERGE_RESOLUTION|>--- conflicted
+++ resolved
@@ -56,20 +56,11 @@
 Update_2	N/A	root		N/A
 └─Point_Get_1	1.00	root	table:t1	handle:1
 explain delete from t1 where t1.c2 = 1;
-<<<<<<< HEAD
-id	estRows	task	access object	operator info
-Delete_5	N/A	root		N/A
-└─SelectLock_7	10.00	root		for update
-  └─IndexLookUp_13	10.00	root		
-    ├─IndexRangeScan_11(Build)	10.00	cop[tikv]	table:t1, index:c2(c2)	range:[1,1], keep order:false, stats:pseudo
-    └─TableRowIDScan_12(Probe)	10.00	cop[tikv]	table:t1	keep order:false, stats:pseudo
-=======
-id	estRows	task	operator info
-Delete_4	N/A	root	N/A
-└─IndexLookUp_11	10.00	root	
-  ├─IndexRangeScan_9(Build)	10.00	cop[tikv]	table:t1, index:c2, range:[1,1], keep order:false, stats:pseudo
-  └─TableRowIDScan_10(Probe)	10.00	cop[tikv]	table:t1, keep order:false, stats:pseudo
->>>>>>> d60567f7
+id	estRows	task	access object	operator info
+Delete_4	N/A	root		N/A
+└─IndexLookUp_11	10.00	root		
+  ├─IndexRangeScan_9(Build)	10.00	cop[tikv]	table:t1, index:c2	range:[1,1], keep order:false, stats:pseudo
+  └─TableRowIDScan_10(Probe)	10.00	cop[tikv]	table:t1	keep order:false, stats:pseudo
 explain select count(b.c2) from t1 a, t2 b where a.c1 = b.c2 group by a.c1;
 id	estRows	task	access object	operator info
 Projection_11	9990.00	root		cast(Column#8, bigint(21) BINARY)->Column#7
