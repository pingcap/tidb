use test;
drop table if exists t1, t2, t3, t4;
create table t1 (c1 int primary key, c2 int, c3 int, index c2 (c2));
create table t2 (c1 int unique, c2 int);
insert into t2 values(1, 0), (2, 1);
create table t3 (a bigint, b bigint, c bigint, d bigint);
create table t4 (a int, b int, c int, index idx(a, b), primary key(a));
set @@session.tidb_opt_agg_push_down = 1;
set @@session.tidb_opt_insubq_to_join_and_agg=1;
explain select * from t3 where exists (select s.a from t3 s having sum(s.a) = t3.a );
id	count	task	operator info
Projection_12	8000.00	root	test.t3.a, test.t3.b, test.t3.c, test.t3.d
└─HashLeftJoin_13	8000.00	root	semi join, inner:StreamAgg_29, equal:[eq(cast(test.t3.a), sel_agg_1)]
  ├─Projection_14	10000.00	root	test.t3.a, test.t3.b, test.t3.c, test.t3.d, cast(test.t3.a)
  │ └─TableReader_16	10000.00	root	data:TableScan_15
  │   └─TableScan_15	10000.00	cop	table:t3, range:[-inf,+inf], keep order:false, stats:pseudo
  └─StreamAgg_29	1.00	root	funcs:sum(col_0)
    └─TableReader_30	1.00	root	data:StreamAgg_21
      └─StreamAgg_21	1.00	cop	funcs:sum(s.a)
        └─TableScan_28	10000.00	cop	table:s, range:[-inf,+inf], keep order:false, stats:pseudo
explain select * from t1;
id	count	task	operator info
TableReader_5	10000.00	root	data:TableScan_4
└─TableScan_4	10000.00	cop	table:t1, range:[-inf,+inf], keep order:false, stats:pseudo
explain select * from t1 order by c2;
id	count	task	operator info
IndexLookUp_13	10000.00	root	
├─IndexScan_11	10000.00	cop	table:t1, index:c2, range:[NULL,+inf], keep order:true, stats:pseudo
└─TableScan_12	10000.00	cop	table:t1, keep order:false, stats:pseudo
explain select * from t2 order by c2;
id	count	task	operator info
Sort_4	10000.00	root	test.t2.c2:asc
└─TableReader_8	10000.00	root	data:TableScan_7
  └─TableScan_7	10000.00	cop	table:t2, range:[-inf,+inf], keep order:false, stats:pseudo
explain select * from t1 where t1.c1 > 0;
id	count	task	operator info
TableReader_6	3333.33	root	data:TableScan_5
└─TableScan_5	3333.33	cop	table:t1, range:(0,+inf], keep order:false, stats:pseudo
explain select t1.c1, t1.c2 from t1 where t1.c2 = 1;
id	count	task	operator info
IndexReader_6	10.00	root	index:IndexScan_5
└─IndexScan_5	10.00	cop	table:t1, index:c2, range:[1,1], keep order:false, stats:pseudo
explain select * from t1 left join t2 on t1.c2 = t2.c1 where t1.c1 > 1;
id	count	task	operator info
IndexJoin_12	4166.67	root	left outer join, inner:IndexLookUp_11, outer key:test.t1.c2, inner key:test.t2.c1
├─TableReader_26	3333.33	root	data:TableScan_25
│ └─TableScan_25	3333.33	cop	table:t1, range:(1,+inf], keep order:false, stats:pseudo
└─IndexLookUp_11	0.00	root	
  ├─Selection_10	0.00	cop	not(isnull(test.t2.c1))
  │ └─IndexScan_8	10.00	cop	table:t2, index:c1, range: decided by [test.t1.c2], keep order:false, stats:pseudo
  └─TableScan_9	0.00	cop	table:t2, keep order:false
explain update t1 set t1.c2 = 2 where t1.c1 = 1;
id	count	task	operator info
Point_Get_1	1.00	root	table:t1, handle:1
explain delete from t1 where t1.c2 = 1;
id	count	task	operator info
IndexLookUp_9	10.00	root	
├─IndexScan_7	10.00	cop	table:t1, index:c2, range:[1,1], keep order:false, stats:pseudo
└─TableScan_8	10.00	cop	table:t1, keep order:false, stats:pseudo
explain select count(b.c2) from t1 a, t2 b where a.c1 = b.c2 group by a.c1;
id	count	task	operator info
<<<<<<< HEAD
Projection_11	10000.00	root	cast(join_agg_0)
└─IndexJoin_14	10000.00	root	inner join, inner:TableReader_13, outer key:b.c2, inner key:a.c1
  ├─TableReader_13	10.00	root	data:TableScan_12
  │ └─TableScan_12	10.00	cop	table:a, range: decided by [b.c2], keep order:false, stats:pseudo
  └─HashAgg_21	8000.00	root	group by:col_2, funcs:count(col_0), firstrow(col_1)
    └─TableReader_22	8000.00	root	data:HashAgg_17
      └─HashAgg_17	8000.00	cop	group by:b.c2, funcs:count(b.c2), firstrow(b.c2)
        └─TableScan_20	10000.00	cop	table:b, range:[-inf,+inf], keep order:false, stats:pseudo
=======
Projection_11	9990.00	root	cast(join_agg_0)
└─IndexJoin_14	9990.00	root	inner join, inner:TableReader_13, outer key:b.c2, inner key:a.c1
  ├─TableReader_13	10.00	root	data:TableScan_12
  │ └─TableScan_12	10.00	cop	table:a, range: decided by [b.c2], keep order:false, stats:pseudo
  └─HashAgg_22	7992.00	root	group by:col_2, funcs:count(col_0), firstrow(col_1)
    └─TableReader_23	7992.00	root	data:HashAgg_17
      └─HashAgg_17	7992.00	cop	group by:b.c2, funcs:count(b.c2), firstrow(b.c2)
        └─Selection_21	9990.00	cop	not(isnull(b.c2))
          └─TableScan_20	10000.00	cop	table:b, range:[-inf,+inf], keep order:false, stats:pseudo
>>>>>>> 266ff4b6
explain select * from t2 order by t2.c2 limit 0, 1;
id	count	task	operator info
TopN_7	1.00	root	test.t2.c2:asc, offset:0, count:1
└─TableReader_15	1.00	root	data:TopN_14
  └─TopN_14	1.00	cop	test.t2.c2:asc, offset:0, count:1
    └─TableScan_13	10000.00	cop	table:t2, range:[-inf,+inf], keep order:false, stats:pseudo
explain select * from t1 where c1 > 1 and c2 = 1 and c3 < 1;
id	count	task	operator info
IndexLookUp_12	1.11	root	
├─Selection_10	3.33	cop	gt(test.t1.c1, 1)
│ └─IndexScan_8	10.00	cop	table:t1, index:c2, range:[1,1], keep order:false, stats:pseudo
└─Selection_11	1.11	cop	lt(test.t1.c3, 1)
  └─TableScan_9	3.33	cop	table:t1, keep order:false
explain select * from t1 where c1 = 1 and c2 > 1;
id	count	task	operator info
TableReader_7	0.33	root	data:Selection_6
└─Selection_6	0.33	cop	gt(test.t1.c2, 1)
  └─TableScan_5	1.00	cop	table:t1, range:[1,1], keep order:false, stats:pseudo
explain select sum(t1.c1 in (select c1 from t2)) from t1;
id	count	task	operator info
StreamAgg_12	1.00	root	funcs:sum(col_0)
└─Projection_33	10000.00	root	cast(5_aux_0)
  └─MergeJoin_26	10000.00	root	left outer semi join, left key:test.t1.c1, right key:test.t2.c1
    ├─TableReader_19	10000.00	root	data:TableScan_18
    │ └─TableScan_18	10000.00	cop	table:t1, range:[-inf,+inf], keep order:true, stats:pseudo
    └─IndexReader_21	10000.00	root	index:IndexScan_20
      └─IndexScan_20	10000.00	cop	table:t2, index:c1, range:[NULL,+inf], keep order:true, stats:pseudo
explain select c1 from t1 where c1 in (select c2 from t2);
id	count	task	operator info
<<<<<<< HEAD
Projection_9	10000.00	root	test.t1.c1
└─IndexJoin_12	10000.00	root	inner join, inner:TableReader_11, outer key:test.t2.c2, inner key:test.t1.c1
  ├─TableReader_11	10.00	root	data:TableScan_10
  │ └─TableScan_10	10.00	cop	table:t1, range: decided by [test.t2.c2], keep order:false, stats:pseudo
  └─HashAgg_19	8000.00	root	group by:col_1, funcs:firstrow(col_0)
    └─TableReader_20	8000.00	root	data:HashAgg_15
      └─HashAgg_15	8000.00	cop	group by:test.t2.c2, funcs:firstrow(test.t2.c2)
        └─TableScan_18	10000.00	cop	table:t2, range:[-inf,+inf], keep order:false, stats:pseudo
=======
Projection_9	9990.00	root	test.t1.c1
└─IndexJoin_12	9990.00	root	inner join, inner:TableReader_11, outer key:test.t2.c2, inner key:test.t1.c1
  ├─TableReader_11	10.00	root	data:TableScan_10
  │ └─TableScan_10	10.00	cop	table:t1, range: decided by [test.t2.c2], keep order:false, stats:pseudo
  └─HashAgg_20	7992.00	root	group by:col_1, funcs:firstrow(col_0)
    └─TableReader_21	7992.00	root	data:HashAgg_15
      └─HashAgg_15	7992.00	cop	group by:test.t2.c2, funcs:firstrow(test.t2.c2)
        └─Selection_19	9990.00	cop	not(isnull(test.t2.c2))
          └─TableScan_18	10000.00	cop	table:t2, range:[-inf,+inf], keep order:false, stats:pseudo
>>>>>>> 266ff4b6
explain select (select count(1) k from t1 s where s.c1 = t1.c1 having k != 0) from t1;
id	count	task	operator info
Projection_12	10000.00	root	k
└─Projection_13	10000.00	root	test.t1.c1, ifnull(5_col_0, 0)
  └─MergeJoin_14	10000.00	root	left outer join, left key:test.t1.c1, right key:s.c1
    ├─TableReader_17	10000.00	root	data:TableScan_16
    │ └─TableScan_16	10000.00	cop	table:t1, range:[-inf,+inf], keep order:true, stats:pseudo
    └─Projection_18	8000.00	root	1, s.c1
      └─TableReader_20	10000.00	root	data:TableScan_19
        └─TableScan_19	10000.00	cop	table:s, range:[-inf,+inf], keep order:true, stats:pseudo
explain select * from information_schema.columns;
id	count	task	operator info
MemTableScan_4	10000.00	root	
explain select c2 = (select c2 from t2 where t1.c1 = t2.c1 order by c1 limit 1) from t1;
id	count	task	operator info
Projection_12	10000.00	root	eq(test.t1.c2, test.t2.c2)
└─Apply_14	10000.00	root	left outer join, inner:Limit_21
  ├─TableReader_16	10000.00	root	data:TableScan_15
  │ └─TableScan_15	10000.00	cop	table:t1, range:[-inf,+inf], keep order:false, stats:pseudo
  └─Limit_21	1.00	root	offset:0, count:1
    └─Projection_44	1.00	root	test.t2.c1, test.t2.c2
      └─IndexLookUp_43	1.00	root	
        ├─Limit_42	1.00	cop	offset:0, count:1
        │ └─IndexScan_40	1.00	cop	table:t2, index:c1, range: decided by [eq(test.t1.c1, test.t2.c1)], keep order:true, stats:pseudo
        └─TableScan_41	1.00	cop	table:t2, keep order:false
explain select * from t1 order by c1 desc limit 1;
id	count	task	operator info
Limit_10	1.00	root	offset:0, count:1
└─TableReader_20	1.00	root	data:Limit_19
  └─Limit_19	1.00	cop	offset:0, count:1
    └─TableScan_18	1.00	cop	table:t1, range:[-inf,+inf], keep order:true, desc, stats:pseudo
explain select * from t4 use index(idx) where a > 1 and b > 1 and c > 1 limit 1;
id	count	task	operator info
Limit_9	1.00	root	offset:0, count:1
└─IndexLookUp_17	1.00	root	
  ├─Selection_14	3.00	cop	gt(test.t4.b, 1)
  │ └─IndexScan_12	9.00	cop	table:t4, index:a, b, range:(1,+inf], keep order:false, stats:pseudo
  └─Limit_16	1.00	cop	offset:0, count:1
    └─Selection_15	1.00	cop	gt(test.t4.c, 1)
      └─TableScan_13	3.00	cop	table:t4, keep order:false
explain select * from t4 where a > 1 and c > 1 limit 1;
id	count	task	operator info
Limit_8	1.00	root	offset:0, count:1
└─TableReader_14	1.00	root	data:Limit_13
  └─Limit_13	1.00	cop	offset:0, count:1
    └─Selection_12	1.00	cop	gt(test.t4.c, 1)
      └─TableScan_11	3.00	cop	table:t4, range:(1,+inf], keep order:false, stats:pseudo
explain select ifnull(null, t1.c1) from t1;
id	count	task	operator info
TableReader_5	10000.00	root	data:TableScan_4
└─TableScan_4	10000.00	cop	table:t1, range:[-inf,+inf], keep order:false, stats:pseudo
explain select if(10, t1.c1, t1.c2) from t1;
id	count	task	operator info
TableReader_5	10000.00	root	data:TableScan_4
└─TableScan_4	10000.00	cop	table:t1, range:[-inf,+inf], keep order:false, stats:pseudo
explain select c1 from t2 union select c1 from t2 union all select c1 from t2;
id	count	task	operator info
Union_17	26000.00	root	
├─HashAgg_21	16000.00	root	group by:c1, funcs:firstrow(join_agg_0)
│ └─Union_22	16000.00	root	
│   ├─StreamAgg_34	8000.00	root	group by:col_2, funcs:firstrow(col_0), firstrow(col_1)
│   │ └─IndexReader_35	8000.00	root	index:StreamAgg_26
│   │   └─StreamAgg_26	8000.00	cop	group by:test.t2.c1, funcs:firstrow(test.t2.c1), firstrow(test.t2.c1)
│   │     └─IndexScan_33	10000.00	cop	table:t2, index:c1, range:[NULL,+inf], keep order:true, stats:pseudo
│   └─StreamAgg_49	8000.00	root	group by:col_2, funcs:firstrow(col_0), firstrow(col_1)
│     └─IndexReader_50	8000.00	root	index:StreamAgg_41
│       └─StreamAgg_41	8000.00	cop	group by:test.t2.c1, funcs:firstrow(test.t2.c1), firstrow(test.t2.c1)
│         └─IndexScan_48	10000.00	cop	table:t2, index:c1, range:[NULL,+inf], keep order:true, stats:pseudo
└─TableReader_55	10000.00	root	data:TableScan_54
  └─TableScan_54	10000.00	cop	table:t2, range:[-inf,+inf], keep order:false, stats:pseudo
explain select c1 from t2 union all select c1 from t2 union select c1 from t2;
id	count	task	operator info
HashAgg_18	24000.00	root	group by:c1, funcs:firstrow(join_agg_0)
└─Union_19	24000.00	root	
  ├─StreamAgg_31	8000.00	root	group by:col_2, funcs:firstrow(col_0), firstrow(col_1)
  │ └─IndexReader_32	8000.00	root	index:StreamAgg_23
  │   └─StreamAgg_23	8000.00	cop	group by:test.t2.c1, funcs:firstrow(test.t2.c1), firstrow(test.t2.c1)
  │     └─IndexScan_30	10000.00	cop	table:t2, index:c1, range:[NULL,+inf], keep order:true, stats:pseudo
  ├─StreamAgg_46	8000.00	root	group by:col_2, funcs:firstrow(col_0), firstrow(col_1)
  │ └─IndexReader_47	8000.00	root	index:StreamAgg_38
  │   └─StreamAgg_38	8000.00	cop	group by:test.t2.c1, funcs:firstrow(test.t2.c1), firstrow(test.t2.c1)
  │     └─IndexScan_45	10000.00	cop	table:t2, index:c1, range:[NULL,+inf], keep order:true, stats:pseudo
  └─StreamAgg_61	8000.00	root	group by:col_2, funcs:firstrow(col_0), firstrow(col_1)
    └─IndexReader_62	8000.00	root	index:StreamAgg_53
      └─StreamAgg_53	8000.00	cop	group by:test.t2.c1, funcs:firstrow(test.t2.c1), firstrow(test.t2.c1)
        └─IndexScan_60	10000.00	cop	table:t2, index:c1, range:[NULL,+inf], keep order:true, stats:pseudo
set @@session.tidb_opt_insubq_to_join_and_agg=0;
explain select sum(t1.c1 in (select c1 from t2)) from t1;
id	count	task	operator info
StreamAgg_12	1.00	root	funcs:sum(col_0)
└─Projection_33	10000.00	root	cast(5_aux_0)
  └─MergeJoin_26	10000.00	root	left outer semi join, left key:test.t1.c1, right key:test.t2.c1
    ├─TableReader_19	10000.00	root	data:TableScan_18
    │ └─TableScan_18	10000.00	cop	table:t1, range:[-inf,+inf], keep order:true, stats:pseudo
    └─IndexReader_21	10000.00	root	index:IndexScan_20
      └─IndexScan_20	10000.00	cop	table:t2, index:c1, range:[NULL,+inf], keep order:true, stats:pseudo
explain select 1 in (select c2 from t2) from t1;
id	count	task	operator info
Projection_6	10000.00	root	5_aux_0
└─HashLeftJoin_7	10000.00	root	left outer semi join, inner:TableReader_12
  ├─TableReader_9	10000.00	root	data:TableScan_8
  │ └─TableScan_8	10000.00	cop	table:t1, range:[-inf,+inf], keep order:false, stats:pseudo
  └─TableReader_12	10.00	root	data:Selection_11
    └─Selection_11	10.00	cop	eq(1, test.t2.c2)
      └─TableScan_10	10000.00	cop	table:t2, range:[-inf,+inf], keep order:false, stats:pseudo
explain select sum(6 in (select c2 from t2)) from t1;
id	count	task	operator info
StreamAgg_12	1.00	root	funcs:sum(col_0)
└─Projection_22	10000.00	root	cast(5_aux_0)
  └─HashLeftJoin_19	10000.00	root	left outer semi join, inner:TableReader_18
    ├─TableReader_21	10000.00	root	data:TableScan_20
    │ └─TableScan_20	10000.00	cop	table:t1, range:[-inf,+inf], keep order:false, stats:pseudo
    └─TableReader_18	10.00	root	data:Selection_17
      └─Selection_17	10.00	cop	eq(6, test.t2.c2)
        └─TableScan_16	10000.00	cop	table:t2, range:[-inf,+inf], keep order:false, stats:pseudo
explain format="dot" select sum(t1.c1 in (select c1 from t2)) from t1;
dot contents

digraph StreamAgg_12 {
subgraph cluster12{
node [style=filled, color=lightgrey]
color=black
label = "root"
"StreamAgg_12" -> "Projection_33"
"Projection_33" -> "MergeJoin_26"
"MergeJoin_26" -> "TableReader_19"
"MergeJoin_26" -> "IndexReader_21"
}
subgraph cluster18{
node [style=filled, color=lightgrey]
color=black
label = "cop"
"TableScan_18"
}
subgraph cluster20{
node [style=filled, color=lightgrey]
color=black
label = "cop"
"IndexScan_20"
}
"TableReader_19" -> "TableScan_18"
"IndexReader_21" -> "IndexScan_20"
}

explain format="dot" select 1 in (select c2 from t2) from t1;
dot contents

digraph Projection_6 {
subgraph cluster6{
node [style=filled, color=lightgrey]
color=black
label = "root"
"Projection_6" -> "HashLeftJoin_7"
"HashLeftJoin_7" -> "TableReader_9"
"HashLeftJoin_7" -> "TableReader_12"
}
subgraph cluster8{
node [style=filled, color=lightgrey]
color=black
label = "cop"
"TableScan_8"
}
subgraph cluster11{
node [style=filled, color=lightgrey]
color=black
label = "cop"
"Selection_11" -> "TableScan_10"
}
"TableReader_9" -> "TableScan_8"
"TableReader_12" -> "Selection_11"
}

drop table if exists t1, t2, t3, t4;
drop table if exists t;
create table t(a int primary key, b int, c int, index idx(b));
explain select t.c in (select count(*) from t s ignore index(idx), t t1 where s.a = t.a and s.a = t1.a) from t;
id	count	task	operator info
Projection_11	10000.00	root	9_aux_0
└─Apply_13	10000.00	root	left outer semi join, inner:StreamAgg_20, equal:[eq(test.t.c, 7_col_0)]
  ├─TableReader_15	10000.00	root	data:TableScan_14
  │ └─TableScan_14	10000.00	cop	table:t, range:[-inf,+inf], keep order:false, stats:pseudo
  └─StreamAgg_20	1.00	root	funcs:count(1)
    └─IndexJoin_44	12.50	root	inner join, inner:TableReader_43, outer key:s.a, inner key:t1.a
      ├─TableReader_52	1.00	root	data:TableScan_51
      │ └─TableScan_51	1.00	cop	table:s, range: decided by [eq(s.a, test.t.a)], keep order:false, stats:pseudo
      └─TableReader_43	10.00	root	data:Selection_42
        └─Selection_42	10.00	cop	eq(t1.a, test.t.a)
          └─TableScan_41	10.00	cop	table:t1, range: decided by [s.a], keep order:false, stats:pseudo
explain select t.c in (select count(*) from t s use index(idx), t t1 where s.b = t.a and s.a = t1.a) from t;
id	count	task	operator info
Projection_11	10000.00	root	9_aux_0
└─Apply_13	10000.00	root	left outer semi join, inner:StreamAgg_20, equal:[eq(test.t.c, 7_col_0)]
  ├─TableReader_15	10000.00	root	data:TableScan_14
  │ └─TableScan_14	10000.00	cop	table:t, range:[-inf,+inf], keep order:false, stats:pseudo
  └─StreamAgg_20	1.00	root	funcs:count(1)
    └─IndexJoin_32	12.50	root	inner join, inner:TableReader_31, outer key:s.a, inner key:t1.a
      ├─IndexReader_36	10.00	root	index:IndexScan_35
      │ └─IndexScan_35	10.00	cop	table:s, index:b, range: decided by [eq(s.b, test.t.a)], keep order:false, stats:pseudo
      └─TableReader_31	10.00	root	data:TableScan_30
        └─TableScan_30	10.00	cop	table:t1, range: decided by [s.a], keep order:false, stats:pseudo
explain select t.c in (select count(*) from t s use index(idx), t t1 where s.b = t.a and s.c = t1.a) from t;
id	count	task	operator info
Projection_11	10000.00	root	9_aux_0
└─Apply_13	10000.00	root	left outer semi join, inner:StreamAgg_20, equal:[eq(test.t.c, 7_col_0)]
  ├─TableReader_15	10000.00	root	data:TableScan_14
  │ └─TableScan_14	10000.00	cop	table:t, range:[-inf,+inf], keep order:false, stats:pseudo
  └─StreamAgg_20	1.00	root	funcs:count(1)
    └─IndexJoin_34	12.49	root	inner join, inner:TableReader_33, outer key:s.c, inner key:t1.a
      ├─IndexLookUp_40	9.99	root	
      │ ├─IndexScan_37	10.00	cop	table:s, index:b, range: decided by [eq(s.b, test.t.a)], keep order:false, stats:pseudo
      │ └─Selection_39	9.99	cop	not(isnull(s.c))
      │   └─TableScan_38	10.00	cop	table:t, keep order:false, stats:pseudo
      └─TableReader_33	10.00	root	data:TableScan_32
        └─TableScan_32	10.00	cop	table:t1, range: decided by [s.c], keep order:false, stats:pseudo
drop table if exists t;
create table t(a int unsigned);
explain select t.a = '123455' from t;
id	count	task	operator info
Projection_3	10000.00	root	eq(test.t.a, 123455)
└─TableReader_5	10000.00	root	data:TableScan_4
  └─TableScan_4	10000.00	cop	table:t, range:[-inf,+inf], keep order:false, stats:pseudo
explain select t.a > '123455' from t;
id	count	task	operator info
Projection_3	10000.00	root	gt(test.t.a, 123455)
└─TableReader_5	10000.00	root	data:TableScan_4
  └─TableScan_4	10000.00	cop	table:t, range:[-inf,+inf], keep order:false, stats:pseudo
explain select t.a != '123455' from t;
id	count	task	operator info
Projection_3	10000.00	root	ne(test.t.a, 123455)
└─TableReader_5	10000.00	root	data:TableScan_4
  └─TableScan_4	10000.00	cop	table:t, range:[-inf,+inf], keep order:false, stats:pseudo
explain select t.a = 12345678912345678998789678687678.111 from t;
id	count	task	operator info
Projection_3	10000.00	root	0
└─TableReader_5	10000.00	root	data:TableScan_4
  └─TableScan_4	10000.00	cop	table:t, range:[-inf,+inf], keep order:false, stats:pseudo
drop table if exists t;
create table t(a bigint, b bigint, index idx(a, b));
explain select * from t where a in (1, 2) and a in (1, 3);
id	count	task	operator info
IndexReader_6	10.00	root	index:IndexScan_5
└─IndexScan_5	10.00	cop	table:t, index:a, b, range:[1,1], keep order:false, stats:pseudo
explain select * from t where b in (1, 2) and b in (1, 3);
id	count	task	operator info
TableReader_7	10.00	root	data:Selection_6
└─Selection_6	10.00	cop	in(test.t.b, 1, 2), in(test.t.b, 1, 3)
  └─TableScan_5	10000.00	cop	table:t, range:[-inf,+inf], keep order:false, stats:pseudo
explain select * from t where a = 1 and a = 1;
id	count	task	operator info
IndexReader_6	10.00	root	index:IndexScan_5
└─IndexScan_5	10.00	cop	table:t, index:a, b, range:[1,1], keep order:false, stats:pseudo
explain select * from t where a = 1 and a = 2;
id	count	task	operator info
TableDual_5	0.00	root	rows:0
explain select * from t where b = 1 and b = 2;
id	count	task	operator info
TableDual_5	0.00	root	rows:0
explain select * from t t1 join t t2 where t1.b = t2.b and t2.b is null;
id	count	task	operator info
<<<<<<< HEAD
HashLeftJoin_8	12.50	root	inner join, inner:TableReader_14, equal:[eq(t1.b, t2.b)]
├─TableReader_11	10000.00	root	data:TableScan_10
│ └─TableScan_10	10000.00	cop	table:t1, range:[-inf,+inf], keep order:false, stats:pseudo
└─TableReader_14	10.00	root	data:Selection_13
  └─Selection_13	10.00	cop	isnull(t2.b)
    └─TableScan_12	10000.00	cop	table:t2, range:[-inf,+inf], keep order:false, stats:pseudo
=======
Projection_7	0.00	root	t1.a, t1.b, t2.a, t2.b
└─HashRightJoin_9	0.00	root	inner join, inner:TableReader_12, equal:[eq(t2.b, t1.b)]
  ├─TableReader_12	0.00	root	data:Selection_11
  │ └─Selection_11	0.00	cop	isnull(t2.b), not(isnull(t2.b))
  │   └─TableScan_10	10000.00	cop	table:t2, range:[-inf,+inf], keep order:false, stats:pseudo
  └─TableReader_15	9990.00	root	data:Selection_14
    └─Selection_14	9990.00	cop	not(isnull(t1.b))
      └─TableScan_13	10000.00	cop	table:t1, range:[-inf,+inf], keep order:false, stats:pseudo
>>>>>>> 266ff4b6
explain select * from t t1 where not exists (select * from t t2 where t1.b = t2.b);
id	count	task	operator info
HashLeftJoin_9	8000.00	root	anti semi join, inner:TableReader_13, equal:[eq(t1.b, t2.b)]
├─TableReader_11	10000.00	root	data:TableScan_10
│ └─TableScan_10	10000.00	cop	table:t1, range:[-inf,+inf], keep order:false, stats:pseudo
└─TableReader_13	10000.00	root	data:TableScan_12
  └─TableScan_12	10000.00	cop	table:t2, range:[-inf,+inf], keep order:false, stats:pseudo
drop table if exists t;
create table t(a bigint primary key);
explain select * from t where a = 1 and a = 2;
id	count	task	operator info
TableDual_5	0.00	root	rows:0
explain select null or a > 1 from t;
id	count	task	operator info
Projection_3	10000.00	root	or(NULL, gt(test.t.a, 1))
└─TableReader_5	10000.00	root	data:TableScan_4
  └─TableScan_4	10000.00	cop	table:t, range:[-inf,+inf], keep order:false, stats:pseudo
drop table if exists ta, tb;
create table ta (a varchar(20));
create table tb (a varchar(20));
begin;
insert tb values ('1');
explain select * from ta where a = 1;
id	count	task	operator info
Projection_5	8000.00	root	test.ta.a
└─Selection_6	8000.00	root	eq(cast(test.ta.a), 1)
  └─UnionScan_7	10000.00	root	eq(cast(test.ta.a), 1)
    └─TableReader_9	10000.00	root	data:TableScan_8
      └─TableScan_8	10000.00	cop	table:ta, range:[-inf,+inf], keep order:false, stats:pseudo
rollback;
drop table if exists t1, t2;
create table t1(a int, b int, c int, primary key(a, b));
create table t2(a int, b int, c int, primary key(a));
explain select t1.a, t1.b from t1 left outer join t2 on t1.a = t2.a;
id	count	task	operator info
TableReader_7	10000.00	root	data:TableScan_6
└─TableScan_6	10000.00	cop	table:t1, range:[-inf,+inf], keep order:false, stats:pseudo
explain select distinct t1.a, t1.b from t1 left outer join t2 on t1.a = t2.a;
id	count	task	operator info
StreamAgg_18	8000.00	root	group by:col_2, col_3, funcs:firstrow(col_0), firstrow(col_1)
└─IndexReader_19	8000.00	root	index:StreamAgg_10
  └─StreamAgg_10	8000.00	cop	group by:test.t1.a, test.t1.b, funcs:firstrow(test.t1.a), firstrow(test.t1.b)
    └─IndexScan_17	10000.00	cop	table:t1, index:a, b, range:[NULL,+inf], keep order:true, stats:pseudo
drop table if exists t;
create table t(a int, nb int not null, nc int not null);
explain select ifnull(a, 0) from t;
id	count	task	operator info
Projection_3	10000.00	root	ifnull(test.t.a, 0)
└─TableReader_5	10000.00	root	data:TableScan_4
  └─TableScan_4	10000.00	cop	table:t, range:[-inf,+inf], keep order:false, stats:pseudo
explain select ifnull(nb, 0) from t;
id	count	task	operator info
TableReader_5	10000.00	root	data:TableScan_4
└─TableScan_4	10000.00	cop	table:t, range:[-inf,+inf], keep order:false, stats:pseudo
explain select ifnull(nb, 0), ifnull(nc, 0) from t;
id	count	task	operator info
TableReader_5	10000.00	root	data:TableScan_4
└─TableScan_4	10000.00	cop	table:t, range:[-inf,+inf], keep order:false, stats:pseudo
explain select ifnull(a, 0), ifnull(nb, 0) from t;
id	count	task	operator info
Projection_3	10000.00	root	ifnull(test.t.a, 0), test.t.nb
└─TableReader_5	10000.00	root	data:TableScan_4
  └─TableScan_4	10000.00	cop	table:t, range:[-inf,+inf], keep order:false, stats:pseudo
explain select ifnull(nb, 0), ifnull(nb, 0) from t;
id	count	task	operator info
Projection_3	10000.00	root	test.t.nb, test.t.nb
└─TableReader_5	10000.00	root	data:TableScan_4
  └─TableScan_4	10000.00	cop	table:t, range:[-inf,+inf], keep order:false, stats:pseudo
explain select 1+ifnull(nb, 0) from t;
id	count	task	operator info
Projection_3	10000.00	root	plus(1, test.t.nb)
└─TableReader_5	10000.00	root	data:TableScan_4
  └─TableScan_4	10000.00	cop	table:t, range:[-inf,+inf], keep order:false, stats:pseudo
explain select 1+ifnull(a, 0) from t;
id	count	task	operator info
Projection_3	10000.00	root	plus(1, ifnull(test.t.a, 0))
└─TableReader_5	10000.00	root	data:TableScan_4
  └─TableScan_4	10000.00	cop	table:t, range:[-inf,+inf], keep order:false, stats:pseudo
explain select 1+ifnull(nb, 0) from t where nb=1;
id	count	task	operator info
Projection_4	10.00	root	plus(1, test.t.nb)
└─TableReader_7	10.00	root	data:Selection_6
  └─Selection_6	10.00	cop	eq(test.t.nb, 1)
    └─TableScan_5	10000.00	cop	table:t, range:[-inf,+inf], keep order:false, stats:pseudo
explain select * from t ta left outer join t tb on ta.nb = tb.nb and ta.a > 1 where ifnull(ta.nb, 1) or ta.nb is null;
id	count	task	operator info
HashLeftJoin_7	8320.83	root	left outer join, inner:TableReader_12, equal:[eq(ta.nb, tb.nb)], left cond:[gt(ta.a, 1)]
├─TableReader_10	6656.67	root	data:Selection_9
│ └─Selection_9	6656.67	cop	or(ta.nb, isnull(ta.nb))
│   └─TableScan_8	10000.00	cop	table:ta, range:[-inf,+inf], keep order:false, stats:pseudo
└─TableReader_12	10000.00	root	data:TableScan_11
  └─TableScan_11	10000.00	cop	table:tb, range:[-inf,+inf], keep order:false, stats:pseudo
explain select * from t ta right outer join t tb on ta.nb = tb.nb and ta.a > 1 where ifnull(tb.nb, 1) or tb.nb is null;
id	count	task	operator info
HashRightJoin_7	6656.67	root	right outer join, inner:TableReader_10, equal:[eq(ta.nb, tb.nb)]
├─TableReader_10	3333.33	root	data:Selection_9
│ └─Selection_9	3333.33	cop	gt(ta.a, 1)
│   └─TableScan_8	10000.00	cop	table:ta, range:[-inf,+inf], keep order:false, stats:pseudo
└─TableReader_13	6656.67	root	data:Selection_12
  └─Selection_12	6656.67	cop	or(tb.nb, isnull(tb.nb))
    └─TableScan_11	10000.00	cop	table:tb, range:[-inf,+inf], keep order:false, stats:pseudo
explain select * from t ta inner join t tb on ta.nb = tb.nb and ta.a > 1 where ifnull(tb.nb, 1) or tb.nb is null;
id	count	task	operator info
HashRightJoin_9	4166.67	root	inner join, inner:TableReader_12, equal:[eq(ta.nb, tb.nb)]
├─TableReader_12	3333.33	root	data:Selection_11
│ └─Selection_11	3333.33	cop	gt(ta.a, 1)
│   └─TableScan_10	10000.00	cop	table:ta, range:[-inf,+inf], keep order:false, stats:pseudo
└─TableReader_15	6656.67	root	data:Selection_14
  └─Selection_14	6656.67	cop	or(tb.nb, isnull(tb.nb))
    └─TableScan_13	10000.00	cop	table:tb, range:[-inf,+inf], keep order:false, stats:pseudo
explain select ifnull(t.nc, 1) in (select count(*) from t s , t t1 where s.a = t.a and s.a = t1.a) from t;
id	count	task	operator info
Projection_12	10000.00	root	9_aux_0
└─Apply_14	10000.00	root	left outer semi join, inner:HashAgg_19, equal:[eq(test.t.nc, 7_col_0)]
  ├─TableReader_16	10000.00	root	data:TableScan_15
  │ └─TableScan_15	10000.00	cop	table:t, range:[-inf,+inf], keep order:false, stats:pseudo
  └─HashAgg_19	1.00	root	funcs:count(join_agg_0)
<<<<<<< HEAD
    └─HashLeftJoin_20	10.00	root	inner join, inner:HashAgg_30, equal:[eq(s.a, t1.a)]
      ├─TableReader_24	10.00	root	data:Selection_23
      │ └─Selection_23	10.00	cop	eq(s.a, test.t.a)
      │   └─TableScan_22	10000.00	cop	table:s, range:[-inf,+inf], keep order:false, stats:pseudo
      └─HashAgg_30	8.00	root	group by:col_2, funcs:count(col_0), firstrow(col_1)
        └─TableReader_31	8.00	root	data:HashAgg_25
          └─HashAgg_25	8.00	cop	group by:t1.a, funcs:count(1), firstrow(t1.a)
            └─Selection_29	10.00	cop	eq(t1.a, test.t.a)
=======
    └─HashLeftJoin_20	9.99	root	inner join, inner:HashAgg_30, equal:[eq(s.a, t1.a)]
      ├─TableReader_24	9.99	root	data:Selection_23
      │ └─Selection_23	9.99	cop	eq(s.a, test.t.a), not(isnull(s.a))
      │   └─TableScan_22	10000.00	cop	table:s, range:[-inf,+inf], keep order:false, stats:pseudo
      └─HashAgg_30	7.99	root	group by:col_2, funcs:count(col_0), firstrow(col_1)
        └─TableReader_31	7.99	root	data:HashAgg_25
          └─HashAgg_25	7.99	cop	group by:t1.a, funcs:count(1), firstrow(t1.a)
            └─Selection_29	9.99	cop	eq(t1.a, test.t.a), not(isnull(t1.a))
>>>>>>> 266ff4b6
              └─TableScan_28	10000.00	cop	table:t1, range:[-inf,+inf], keep order:false, stats:pseudo
explain select * from t ta left outer join t tb on ta.nb = tb.nb and ta.a > 1 where ifnull(tb.a, 1) or tb.a is null;
id	count	task	operator info
Selection_7	10000.00	root	or(ifnull(tb.a, 1), isnull(tb.a))
└─HashLeftJoin_8	12500.00	root	left outer join, inner:TableReader_12, equal:[eq(ta.nb, tb.nb)], left cond:[gt(ta.a, 1)]
  ├─TableReader_10	10000.00	root	data:TableScan_9
  │ └─TableScan_9	10000.00	cop	table:ta, range:[-inf,+inf], keep order:false, stats:pseudo
  └─TableReader_12	10000.00	root	data:TableScan_11
    └─TableScan_11	10000.00	cop	table:tb, range:[-inf,+inf], keep order:false, stats:pseudo
explain select * from t ta right outer join t tb on ta.nb = tb.nb and ta.a > 1 where ifnull(tb.a, 1) or tb.a is null;
id	count	task	operator info
HashRightJoin_7	8000.00	root	right outer join, inner:TableReader_10, equal:[eq(ta.nb, tb.nb)]
├─TableReader_10	3333.33	root	data:Selection_9
│ └─Selection_9	3333.33	cop	gt(ta.a, 1)
│   └─TableScan_8	10000.00	cop	table:ta, range:[-inf,+inf], keep order:false, stats:pseudo
└─TableReader_13	8000.00	root	data:Selection_12
  └─Selection_12	8000.00	cop	or(ifnull(tb.a, 1), isnull(tb.a))
    └─TableScan_11	10000.00	cop	table:tb, range:[-inf,+inf], keep order:false, stats:pseudo
explain select ifnull(t.a, 1) in (select count(*) from t s , t t1 where s.a = t.a and s.a = t1.a) from t;
id	count	task	operator info
Projection_14	10000.00	root	9_aux_0
└─Apply_16	10000.00	root	left outer semi join, inner:Projection_20, equal:[eq(ifnull(test.t.a, 1), 7_col_0)]
  ├─Projection_17	10000.00	root	test.t.a, ifnull(test.t.a, 1)
  │ └─TableReader_19	10000.00	root	data:TableScan_18
  │   └─TableScan_18	10000.00	cop	table:t, range:[-inf,+inf], keep order:false, stats:pseudo
  └─HashAgg_23	1.00	root	funcs:count(join_agg_0)
<<<<<<< HEAD
    └─HashLeftJoin_24	10.00	root	inner join, inner:HashAgg_34, equal:[eq(s.a, t1.a)]
      ├─TableReader_28	10.00	root	data:Selection_27
      │ └─Selection_27	10.00	cop	eq(s.a, test.t.a)
      │   └─TableScan_26	10000.00	cop	table:s, range:[-inf,+inf], keep order:false, stats:pseudo
      └─HashAgg_34	8.00	root	group by:col_2, funcs:count(col_0), firstrow(col_1)
        └─TableReader_35	8.00	root	data:HashAgg_29
          └─HashAgg_29	8.00	cop	group by:t1.a, funcs:count(1), firstrow(t1.a)
            └─Selection_33	10.00	cop	eq(t1.a, test.t.a)
=======
    └─HashLeftJoin_24	9.99	root	inner join, inner:HashAgg_34, equal:[eq(s.a, t1.a)]
      ├─TableReader_28	9.99	root	data:Selection_27
      │ └─Selection_27	9.99	cop	eq(s.a, test.t.a), not(isnull(s.a))
      │   └─TableScan_26	10000.00	cop	table:s, range:[-inf,+inf], keep order:false, stats:pseudo
      └─HashAgg_34	7.99	root	group by:col_2, funcs:count(col_0), firstrow(col_1)
        └─TableReader_35	7.99	root	data:HashAgg_29
          └─HashAgg_29	7.99	cop	group by:t1.a, funcs:count(1), firstrow(t1.a)
            └─Selection_33	9.99	cop	eq(t1.a, test.t.a), not(isnull(t1.a))
>>>>>>> 266ff4b6
              └─TableScan_32	10000.00	cop	table:t1, range:[-inf,+inf], keep order:false, stats:pseudo
drop table if exists t;
create table t(a int);
explain select * from t where _tidb_rowid = 0;
id	count	task	operator info
Projection_4	8000.00	root	test.t.a
└─TableReader_6	10000.00	root	data:TableScan_5
  └─TableScan_5	10000.00	cop	table:t, range:[0,0], keep order:false, stats:pseudo
explain select * from t where _tidb_rowid > 0;
id	count	task	operator info
Projection_4	8000.00	root	test.t.a
└─TableReader_6	10000.00	root	data:TableScan_5
  └─TableScan_5	10000.00	cop	table:t, range:(0,+inf], keep order:false, stats:pseudo
explain select a, _tidb_rowid from t where a > 0;
id	count	task	operator info
TableReader_7	3333.33	root	data:Selection_6
└─Selection_6	3333.33	cop	gt(test.t.a, 0)
  └─TableScan_5	10000.00	cop	table:t, range:[-inf,+inf], keep order:false, stats:pseudo
explain select * from t where _tidb_rowid > 0 and a > 0;
id	count	task	operator info
Projection_4	2666.67	root	test.t.a
└─TableReader_7	2666.67	root	data:Selection_6
  └─Selection_6	2666.67	cop	gt(test.t.a, 0)
    └─TableScan_5	3333.33	cop	table:t, range:(0,+inf], keep order:false, stats:pseudo
drop table if exists t;
create table t(a int, b int, c int);
explain select * from (select * from t order by (select 2)) t order by a, b;
id	count	task	operator info
Sort_12	10000.00	root	t.a:asc, t.b:asc
└─TableReader_18	10000.00	root	data:TableScan_17
  └─TableScan_17	10000.00	cop	table:t, range:[-inf,+inf], keep order:false, stats:pseudo
explain select * from (select * from t order by c) t order by a, b;
id	count	task	operator info
Sort_6	10000.00	root	t.a:asc, t.b:asc
└─Sort_9	10000.00	root	test.t.c:asc
  └─TableReader_12	10000.00	root	data:TableScan_11
    └─TableScan_11	10000.00	cop	table:t, range:[-inf,+inf], keep order:false, stats:pseudo
drop table if exists t;
set @@session.tidb_opt_insubq_to_join_and_agg=1;
explain SELECT 0 AS a FROM dual UNION SELECT 1 AS a FROM dual ORDER BY a;
id	count	task	operator info
Sort_13	2.00	root	a:asc
└─HashAgg_17	2.00	root	group by:a, funcs:firstrow(join_agg_0)
  └─Union_18	2.00	root	
    ├─HashAgg_21	1.00	root	group by:a, funcs:firstrow(a), firstrow(a)
    │ └─Projection_22	1.00	root	0
    │   └─TableDual_23	1.00	root	rows:1
    └─HashAgg_26	1.00	root	group by:a, funcs:firstrow(a), firstrow(a)
      └─Projection_27	1.00	root	1
        └─TableDual_28	1.00	root	rows:1
explain SELECT 0 AS a FROM dual UNION (SELECT 1 AS a FROM dual ORDER BY a)
id	count	task	operator info
HashAgg_15	2.00	root	group by:a, funcs:firstrow(join_agg_0)
└─Union_16	2.00	root	
  ├─HashAgg_19	1.00	root	group by:a, funcs:firstrow(a), firstrow(a)
  │ └─Projection_20	1.00	root	0
  │   └─TableDual_21	1.00	root	rows:1
  └─StreamAgg_26	1.00	root	group by:a, funcs:firstrow(a), firstrow(a)
    └─Projection_31	1.00	root	1
      └─TableDual_32	1.00	root	rows:1<|MERGE_RESOLUTION|>--- conflicted
+++ resolved
@@ -59,16 +59,6 @@
 └─TableScan_8	10.00	cop	table:t1, keep order:false, stats:pseudo
 explain select count(b.c2) from t1 a, t2 b where a.c1 = b.c2 group by a.c1;
 id	count	task	operator info
-<<<<<<< HEAD
-Projection_11	10000.00	root	cast(join_agg_0)
-└─IndexJoin_14	10000.00	root	inner join, inner:TableReader_13, outer key:b.c2, inner key:a.c1
-  ├─TableReader_13	10.00	root	data:TableScan_12
-  │ └─TableScan_12	10.00	cop	table:a, range: decided by [b.c2], keep order:false, stats:pseudo
-  └─HashAgg_21	8000.00	root	group by:col_2, funcs:count(col_0), firstrow(col_1)
-    └─TableReader_22	8000.00	root	data:HashAgg_17
-      └─HashAgg_17	8000.00	cop	group by:b.c2, funcs:count(b.c2), firstrow(b.c2)
-        └─TableScan_20	10000.00	cop	table:b, range:[-inf,+inf], keep order:false, stats:pseudo
-=======
 Projection_11	9990.00	root	cast(join_agg_0)
 └─IndexJoin_14	9990.00	root	inner join, inner:TableReader_13, outer key:b.c2, inner key:a.c1
   ├─TableReader_13	10.00	root	data:TableScan_12
@@ -78,7 +68,6 @@
       └─HashAgg_17	7992.00	cop	group by:b.c2, funcs:count(b.c2), firstrow(b.c2)
         └─Selection_21	9990.00	cop	not(isnull(b.c2))
           └─TableScan_20	10000.00	cop	table:b, range:[-inf,+inf], keep order:false, stats:pseudo
->>>>>>> 266ff4b6
 explain select * from t2 order by t2.c2 limit 0, 1;
 id	count	task	operator info
 TopN_7	1.00	root	test.t2.c2:asc, offset:0, count:1
@@ -108,16 +97,6 @@
       └─IndexScan_20	10000.00	cop	table:t2, index:c1, range:[NULL,+inf], keep order:true, stats:pseudo
 explain select c1 from t1 where c1 in (select c2 from t2);
 id	count	task	operator info
-<<<<<<< HEAD
-Projection_9	10000.00	root	test.t1.c1
-└─IndexJoin_12	10000.00	root	inner join, inner:TableReader_11, outer key:test.t2.c2, inner key:test.t1.c1
-  ├─TableReader_11	10.00	root	data:TableScan_10
-  │ └─TableScan_10	10.00	cop	table:t1, range: decided by [test.t2.c2], keep order:false, stats:pseudo
-  └─HashAgg_19	8000.00	root	group by:col_1, funcs:firstrow(col_0)
-    └─TableReader_20	8000.00	root	data:HashAgg_15
-      └─HashAgg_15	8000.00	cop	group by:test.t2.c2, funcs:firstrow(test.t2.c2)
-        └─TableScan_18	10000.00	cop	table:t2, range:[-inf,+inf], keep order:false, stats:pseudo
-=======
 Projection_9	9990.00	root	test.t1.c1
 └─IndexJoin_12	9990.00	root	inner join, inner:TableReader_11, outer key:test.t2.c2, inner key:test.t1.c1
   ├─TableReader_11	10.00	root	data:TableScan_10
@@ -127,7 +106,6 @@
       └─HashAgg_15	7992.00	cop	group by:test.t2.c2, funcs:firstrow(test.t2.c2)
         └─Selection_19	9990.00	cop	not(isnull(test.t2.c2))
           └─TableScan_18	10000.00	cop	table:t2, range:[-inf,+inf], keep order:false, stats:pseudo
->>>>>>> 266ff4b6
 explain select (select count(1) k from t1 s where s.c1 = t1.c1 having k != 0) from t1;
 id	count	task	operator info
 Projection_12	10000.00	root	k
@@ -387,23 +365,13 @@
 TableDual_5	0.00	root	rows:0
 explain select * from t t1 join t t2 where t1.b = t2.b and t2.b is null;
 id	count	task	operator info
-<<<<<<< HEAD
-HashLeftJoin_8	12.50	root	inner join, inner:TableReader_14, equal:[eq(t1.b, t2.b)]
-├─TableReader_11	10000.00	root	data:TableScan_10
-│ └─TableScan_10	10000.00	cop	table:t1, range:[-inf,+inf], keep order:false, stats:pseudo
-└─TableReader_14	10.00	root	data:Selection_13
-  └─Selection_13	10.00	cop	isnull(t2.b)
-    └─TableScan_12	10000.00	cop	table:t2, range:[-inf,+inf], keep order:false, stats:pseudo
-=======
-Projection_7	0.00	root	t1.a, t1.b, t2.a, t2.b
-└─HashRightJoin_9	0.00	root	inner join, inner:TableReader_12, equal:[eq(t2.b, t1.b)]
-  ├─TableReader_12	0.00	root	data:Selection_11
-  │ └─Selection_11	0.00	cop	isnull(t2.b), not(isnull(t2.b))
-  │   └─TableScan_10	10000.00	cop	table:t2, range:[-inf,+inf], keep order:false, stats:pseudo
-  └─TableReader_15	9990.00	root	data:Selection_14
-    └─Selection_14	9990.00	cop	not(isnull(t1.b))
-      └─TableScan_13	10000.00	cop	table:t1, range:[-inf,+inf], keep order:false, stats:pseudo
->>>>>>> 266ff4b6
+HashLeftJoin_8	0.00	root	inner join, inner:TableReader_15, equal:[eq(t1.b, t2.b)]
+├─TableReader_12	9990.00	root	data:Selection_11
+│ └─Selection_11	9990.00	cop	not(isnull(t1.b))
+│   └─TableScan_10	10000.00	cop	table:t1, range:[-inf,+inf], keep order:false, stats:pseudo
+└─TableReader_15	0.00	root	data:Selection_14
+  └─Selection_14	0.00	cop	isnull(t2.b), not(isnull(t2.b))
+    └─TableScan_13	10000.00	cop	table:t2, range:[-inf,+inf], keep order:false, stats:pseudo
 explain select * from t t1 where not exists (select * from t t2 where t1.b = t2.b);
 id	count	task	operator info
 HashLeftJoin_9	8000.00	root	anti semi join, inner:TableReader_13, equal:[eq(t1.b, t2.b)]
@@ -521,16 +489,6 @@
   ├─TableReader_16	10000.00	root	data:TableScan_15
   │ └─TableScan_15	10000.00	cop	table:t, range:[-inf,+inf], keep order:false, stats:pseudo
   └─HashAgg_19	1.00	root	funcs:count(join_agg_0)
-<<<<<<< HEAD
-    └─HashLeftJoin_20	10.00	root	inner join, inner:HashAgg_30, equal:[eq(s.a, t1.a)]
-      ├─TableReader_24	10.00	root	data:Selection_23
-      │ └─Selection_23	10.00	cop	eq(s.a, test.t.a)
-      │   └─TableScan_22	10000.00	cop	table:s, range:[-inf,+inf], keep order:false, stats:pseudo
-      └─HashAgg_30	8.00	root	group by:col_2, funcs:count(col_0), firstrow(col_1)
-        └─TableReader_31	8.00	root	data:HashAgg_25
-          └─HashAgg_25	8.00	cop	group by:t1.a, funcs:count(1), firstrow(t1.a)
-            └─Selection_29	10.00	cop	eq(t1.a, test.t.a)
-=======
     └─HashLeftJoin_20	9.99	root	inner join, inner:HashAgg_30, equal:[eq(s.a, t1.a)]
       ├─TableReader_24	9.99	root	data:Selection_23
       │ └─Selection_23	9.99	cop	eq(s.a, test.t.a), not(isnull(s.a))
@@ -539,7 +497,6 @@
         └─TableReader_31	7.99	root	data:HashAgg_25
           └─HashAgg_25	7.99	cop	group by:t1.a, funcs:count(1), firstrow(t1.a)
             └─Selection_29	9.99	cop	eq(t1.a, test.t.a), not(isnull(t1.a))
->>>>>>> 266ff4b6
               └─TableScan_28	10000.00	cop	table:t1, range:[-inf,+inf], keep order:false, stats:pseudo
 explain select * from t ta left outer join t tb on ta.nb = tb.nb and ta.a > 1 where ifnull(tb.a, 1) or tb.a is null;
 id	count	task	operator info
@@ -566,16 +523,6 @@
   │ └─TableReader_19	10000.00	root	data:TableScan_18
   │   └─TableScan_18	10000.00	cop	table:t, range:[-inf,+inf], keep order:false, stats:pseudo
   └─HashAgg_23	1.00	root	funcs:count(join_agg_0)
-<<<<<<< HEAD
-    └─HashLeftJoin_24	10.00	root	inner join, inner:HashAgg_34, equal:[eq(s.a, t1.a)]
-      ├─TableReader_28	10.00	root	data:Selection_27
-      │ └─Selection_27	10.00	cop	eq(s.a, test.t.a)
-      │   └─TableScan_26	10000.00	cop	table:s, range:[-inf,+inf], keep order:false, stats:pseudo
-      └─HashAgg_34	8.00	root	group by:col_2, funcs:count(col_0), firstrow(col_1)
-        └─TableReader_35	8.00	root	data:HashAgg_29
-          └─HashAgg_29	8.00	cop	group by:t1.a, funcs:count(1), firstrow(t1.a)
-            └─Selection_33	10.00	cop	eq(t1.a, test.t.a)
-=======
     └─HashLeftJoin_24	9.99	root	inner join, inner:HashAgg_34, equal:[eq(s.a, t1.a)]
       ├─TableReader_28	9.99	root	data:Selection_27
       │ └─Selection_27	9.99	cop	eq(s.a, test.t.a), not(isnull(s.a))
@@ -584,7 +531,6 @@
         └─TableReader_35	7.99	root	data:HashAgg_29
           └─HashAgg_29	7.99	cop	group by:t1.a, funcs:count(1), firstrow(t1.a)
             └─Selection_33	9.99	cop	eq(t1.a, test.t.a), not(isnull(t1.a))
->>>>>>> 266ff4b6
               └─TableScan_32	10000.00	cop	table:t1, range:[-inf,+inf], keep order:false, stats:pseudo
 drop table if exists t;
 create table t(a int);
