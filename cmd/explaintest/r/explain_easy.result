use test;
drop table if exists t1, t2, t3, t4;
create table t1 (c1 int primary key, c2 int, c3 int, index c2 (c2));
create table t2 (c1 int unique, c2 int);
insert into t2 values(1, 0), (2, 1);
create table t3 (a bigint, b bigint, c bigint, d bigint);
create table t4 (a int, b int, c int, index idx(a, b), primary key(a));
set @@session.tidb_opt_insubquery_unfold = 1;
set @@session.tidb_opt_agg_push_down = 1;
explain select * from t3 where exists (select s.a from t3 s having sum(s.a) = t3.a );
id	count	task	operator info
Projection_12	8000.00	root	test.t3.a, test.t3.b, test.t3.c, test.t3.d
└─HashLeftJoin_13	8000.00	root	semi join, inner:StreamAgg_29, equal:[eq(cast(test.t3.a), sel_agg_1)]
  ├─Projection_14	10000.00	root	test.t3.a, test.t3.b, test.t3.c, test.t3.d, cast(test.t3.a)
  │ └─TableReader_16	10000.00	root	data:TableScan_15
  │   └─TableScan_15	10000.00	cop	table:t3, range:[-inf,+inf], keep order:false, stats:pseudo
  └─StreamAgg_29	1.00	root	funcs:sum(col_0)
    └─TableReader_30	1.00	root	data:StreamAgg_21
      └─StreamAgg_21	1.00	cop	funcs:sum(s.a)
        └─TableScan_28	10000.00	cop	table:s, range:[-inf,+inf], keep order:false, stats:pseudo
explain select * from t1;
id	count	task	operator info
TableReader_5	10000.00	root	data:TableScan_4
└─TableScan_4	10000.00	cop	table:t1, range:[-inf,+inf], keep order:false, stats:pseudo
explain select * from t1 order by c2;
id	count	task	operator info
IndexLookUp_13	10000.00	root	
├─IndexScan_11	10000.00	cop	table:t1, index:c2, range:[NULL,+inf], keep order:true, stats:pseudo
└─TableScan_12	10000.00	cop	table:t1, keep order:false, stats:pseudo
explain select * from t2 order by c2;
id	count	task	operator info
Sort_4	10000.00	root	test.t2.c2:asc
└─TableReader_8	10000.00	root	data:TableScan_7
  └─TableScan_7	10000.00	cop	table:t2, range:[-inf,+inf], keep order:false, stats:pseudo
explain select * from t1 where t1.c1 > 0;
id	count	task	operator info
TableReader_6	3333.33	root	data:TableScan_5
└─TableScan_5	3333.33	cop	table:t1, range:(0,+inf], keep order:false, stats:pseudo
explain select t1.c1, t1.c2 from t1 where t1.c2 = 1;
id	count	task	operator info
IndexReader_9	10.00	root	index:IndexScan_8
└─IndexScan_8	10.00	cop	table:t1, index:c2, range:[1,1], keep order:false, stats:pseudo
explain select * from t1 left join t2 on t1.c2 = t2.c1 where t1.c1 > 1;
id	count	task	operator info
IndexJoin_11	4166.67	root	left outer join, inner:IndexLookUp_10, outer key:test.t1.c2, inner key:test.t2.c1
├─TableReader_23	3333.33	root	data:TableScan_22
│ └─TableScan_22	3333.33	cop	table:t1, range:(1,+inf], keep order:false, stats:pseudo
└─IndexLookUp_10	10.00	root	
  ├─IndexScan_8	10.00	cop	table:t2, index:c1, range: decided by [test.t1.c2], keep order:false, stats:pseudo
  └─TableScan_9	10.00	cop	table:t2, keep order:false, stats:pseudo
explain update t1 set t1.c2 = 2 where t1.c1 = 1;
id	count	task	operator info
Point_Get_1	1.00	root	table:t1, handle:1
explain delete from t1 where t1.c2 = 1;
id	count	task	operator info
IndexLookUp_9	10.00	root	
├─IndexScan_7	10.00	cop	table:t1, index:c2, range:[1,1], keep order:false, stats:pseudo
└─TableScan_8	10.00	cop	table:t1, keep order:false, stats:pseudo
explain select count(b.c2) from t1 a, t2 b where a.c1 = b.c2 group by a.c1;
id	count	task	operator info
Projection_11	10000.00	root	cast(join_agg_0)
└─IndexJoin_14	10000.00	root	inner join, inner:TableReader_13, outer key:b.c2, inner key:a.c1
  ├─TableReader_13	10.00	root	data:TableScan_12
  │ └─TableScan_12	10.00	cop	table:a, range: decided by [b.c2], keep order:false, stats:pseudo
  └─HashAgg_21	8000.00	root	group by:col_2, funcs:count(col_0), firstrow(col_1)
    └─TableReader_22	8000.00	root	data:HashAgg_17
      └─HashAgg_17	8000.00	cop	group by:b.c2, funcs:count(b.c2), firstrow(b.c2)
        └─TableScan_20	10000.00	cop	table:b, range:[-inf,+inf], keep order:false, stats:pseudo
explain select * from t2 order by t2.c2 limit 0, 1;
id	count	task	operator info
TopN_7	1.00	root	test.t2.c2:asc, offset:0, count:1
└─TableReader_15	1.00	root	data:TopN_14
  └─TopN_14	1.00	cop	test.t2.c2:asc, offset:0, count:1
    └─TableScan_13	10000.00	cop	table:t2, range:[-inf,+inf], keep order:false, stats:pseudo
explain select * from t1 where c1 > 1 and c2 = 1 and c3 < 1;
id	count	task	operator info
IndexLookUp_12	1.11	root	
├─Selection_10	3.33	cop	gt(test.t1.c1, 1)
│ └─IndexScan_8	10.00	cop	table:t1, index:c2, range:[1,1], keep order:false, stats:pseudo
└─Selection_11	1.11	cop	lt(test.t1.c3, 1)
  └─TableScan_9	3.33	cop	table:t1, keep order:false
explain select * from t1 where c1 = 1 and c2 > 1;
id	count	task	operator info
TableReader_7	0.33	root	data:Selection_6
└─Selection_6	0.33	cop	gt(test.t1.c2, 1)
  └─TableScan_5	1.00	cop	table:t1, range:[1,1], keep order:false, stats:pseudo
explain select sum(t1.c1 in (select c1 from t2)) from t1;
id	count	task	operator info
StreamAgg_21	1.00	root	funcs:sum(col_0)
└─TableReader_22	1.00	root	data:StreamAgg_13
  └─StreamAgg_13	1.00	cop	funcs:sum(in(test.t1.c1, 1, 2))
    └─TableScan_20	10000.00	cop	table:t1, range:[-inf,+inf], keep order:false, stats:pseudo
explain select c1 from t1 where c1 in (select c2 from t2);
id	count	task	operator info
TableReader_11	2.00	root	data:TableScan_10
└─TableScan_10	2.00	cop	table:t1, range:[0,0], [1,1], keep order:false, stats:pseudo
explain select (select count(1) k from t1 s where s.c1 = t1.c1 having k != 0) from t1;
id	count	task	operator info
Projection_12	10000.00	root	k
└─Projection_13	10000.00	root	test.t1.c1, ifnull(5_col_0, 0)
  └─MergeJoin_14	10000.00	root	left outer join, left key:test.t1.c1, right key:s.c1
    ├─TableReader_17	10000.00	root	data:TableScan_16
    │ └─TableScan_16	10000.00	cop	table:t1, range:[-inf,+inf], keep order:true, stats:pseudo
    └─Projection_19	8000.00	root	1, s.c1
      └─TableReader_21	10000.00	root	data:TableScan_20
        └─TableScan_20	10000.00	cop	table:s, range:[-inf,+inf], keep order:true, stats:pseudo
explain select * from information_schema.columns;
id	count	task	operator info
MemTableScan_4	10000.00	root	
explain select c2 = (select c2 from t2 where t1.c1 = t2.c1 order by c1 limit 1) from t1;
id	count	task	operator info
Projection_12	10000.00	root	eq(test.t1.c2, test.t2.c2)
└─Apply_14	10000.00	root	left outer join, inner:Limit_21
  ├─TableReader_16	10000.00	root	data:TableScan_15
  │ └─TableScan_15	10000.00	cop	table:t1, range:[-inf,+inf], keep order:false, stats:pseudo
  └─Limit_21	1.00	root	offset:0, count:1
    └─IndexLookUp_43	1.00	root	
      ├─Limit_42	1.00	cop	offset:0, count:1
      │ └─IndexScan_40	1.25	cop	table:t2, index:c1, range: decided by [eq(test.t1.c1, test.t2.c1)], keep order:true, stats:pseudo
      └─TableScan_41	1.00	cop	table:t2, keep order:false
explain select * from t1 order by c1 desc limit 1;
id	count	task	operator info
Limit_10	1.00	root	offset:0, count:1
└─TableReader_21	1.00	root	data:Limit_20
  └─Limit_20	1.00	cop	offset:0, count:1
    └─TableScan_18	1.00	cop	table:t1, range:[-inf,+inf], keep order:true, desc, stats:pseudo
explain select * from t4 use index(idx) where a > 1 and b > 1 and c > 1 limit 1;
id	count	task	operator info
Limit_9	1.00	root	offset:0, count:1
└─IndexLookUp_17	1.00	root	
  ├─Selection_14	3.00	cop	gt(test.t4.b, 1)
  │ └─IndexScan_12	9.00	cop	table:t4, index:a, b, range:(1 +inf,+inf +inf], keep order:false, stats:pseudo
  └─Limit_16	1.00	cop	offset:0, count:1
    └─Selection_15	1.00	cop	gt(test.t4.c, 1)
      └─TableScan_13	3.00	cop	table:t4, keep order:false
explain select * from t4 where a > 1 and c > 1 limit 1;
id	count	task	operator info
Limit_8	1.00	root	offset:0, count:1
└─TableReader_15	1.00	root	data:Limit_14
  └─Limit_14	1.00	cop	offset:0, count:1
    └─Selection_12	1.00	cop	gt(test.t4.c, 1)
      └─TableScan_11	3.00	cop	table:t4, range:(1,+inf], keep order:false, stats:pseudo
explain select ifnull(null, t1.c1) from t1;
id	count	task	operator info
TableReader_5	10000.00	root	data:TableScan_4
└─TableScan_4	10000.00	cop	table:t1, range:[-inf,+inf], keep order:false, stats:pseudo
explain select if(10, t1.c1, t1.c2) from t1;
id	count	task	operator info
TableReader_5	10000.00	root	data:TableScan_4
└─TableScan_4	10000.00	cop	table:t1, range:[-inf,+inf], keep order:false, stats:pseudo
explain select c1 from t2 union select c1 from t2 union all select c1 from t2;
id	count	task	operator info
Union_17	26000.00	root	
├─TableReader_20	10000.00	root	data:TableScan_19
│ └─TableScan_19	10000.00	cop	table:t2, range:[-inf,+inf], keep order:false, stats:pseudo
└─HashAgg_24	16000.00	root	group by:t2.c1, funcs:firstrow(join_agg_0)
  └─Union_25	16000.00	root	
    ├─StreamAgg_38	8000.00	root	group by:col_2, funcs:firstrow(col_0), firstrow(col_1)
    │ └─IndexReader_39	8000.00	root	index:StreamAgg_29
    │   └─StreamAgg_29	8000.00	cop	group by:test.t2.c1, funcs:firstrow(test.t2.c1), firstrow(test.t2.c1)
    │     └─IndexScan_37	10000.00	cop	table:t2, index:c1, range:[NULL,+inf], keep order:true, stats:pseudo
    └─StreamAgg_55	8000.00	root	group by:col_2, funcs:firstrow(col_0), firstrow(col_1)
      └─IndexReader_56	8000.00	root	index:StreamAgg_46
        └─StreamAgg_46	8000.00	cop	group by:test.t2.c1, funcs:firstrow(test.t2.c1), firstrow(test.t2.c1)
          └─IndexScan_54	10000.00	cop	table:t2, index:c1, range:[NULL,+inf], keep order:true, stats:pseudo
explain select c1 from t2 union all select c1 from t2 union select c1 from t2;
id	count	task	operator info
HashAgg_18	24000.00	root	group by:t2.c1, funcs:firstrow(join_agg_0)
└─Union_19	24000.00	root	
  ├─StreamAgg_32	8000.00	root	group by:col_2, funcs:firstrow(col_0), firstrow(col_1)
  │ └─IndexReader_33	8000.00	root	index:StreamAgg_23
  │   └─StreamAgg_23	8000.00	cop	group by:test.t2.c1, funcs:firstrow(test.t2.c1), firstrow(test.t2.c1)
  │     └─IndexScan_31	10000.00	cop	table:t2, index:c1, range:[NULL,+inf], keep order:true, stats:pseudo
  ├─StreamAgg_49	8000.00	root	group by:col_2, funcs:firstrow(col_0), firstrow(col_1)
  │ └─IndexReader_50	8000.00	root	index:StreamAgg_40
  │   └─StreamAgg_40	8000.00	cop	group by:test.t2.c1, funcs:firstrow(test.t2.c1), firstrow(test.t2.c1)
  │     └─IndexScan_48	10000.00	cop	table:t2, index:c1, range:[NULL,+inf], keep order:true, stats:pseudo
  └─StreamAgg_66	8000.00	root	group by:col_2, funcs:firstrow(col_0), firstrow(col_1)
    └─IndexReader_67	8000.00	root	index:StreamAgg_57
      └─StreamAgg_57	8000.00	cop	group by:test.t2.c1, funcs:firstrow(test.t2.c1), firstrow(test.t2.c1)
        └─IndexScan_65	10000.00	cop	table:t2, index:c1, range:[NULL,+inf], keep order:true, stats:pseudo
set @@session.tidb_opt_insubquery_unfold = 0;
explain select sum(t1.c1 in (select c1 from t2)) from t1;
id	count	task	operator info
StreamAgg_12	1.00	root	funcs:sum(5_aux_0)
└─MergeJoin_28	10000.00	root	left outer semi join, left key:test.t1.c1, right key:test.t2.c1
  ├─TableReader_19	10000.00	root	data:TableScan_18
  │ └─TableScan_18	10000.00	cop	table:t1, range:[-inf,+inf], keep order:true, stats:pseudo
  └─IndexReader_23	10000.00	root	index:IndexScan_22
    └─IndexScan_22	10000.00	cop	table:t2, index:c1, range:[NULL,+inf], keep order:true, stats:pseudo
explain select 1 in (select c2 from t2) from t1;
id	count	task	operator info
Projection_6	10000.00	root	5_aux_0
└─HashLeftJoin_7	10000.00	root	left outer semi join, inner:TableReader_12
  ├─TableReader_9	10000.00	root	data:TableScan_8
  │ └─TableScan_8	10000.00	cop	table:t1, range:[-inf,+inf], keep order:false, stats:pseudo
  └─TableReader_12	10.00	root	data:Selection_11
    └─Selection_11	10.00	cop	eq(1, test.t2.c2)
      └─TableScan_10	10000.00	cop	table:t2, range:[-inf,+inf], keep order:false, stats:pseudo
explain select sum(6 in (select c2 from t2)) from t1;
id	count	task	operator info
StreamAgg_12	1.00	root	funcs:sum(5_aux_0)
└─HashLeftJoin_19	10000.00	root	left outer semi join, inner:TableReader_18
  ├─TableReader_21	10000.00	root	data:TableScan_20
  │ └─TableScan_20	10000.00	cop	table:t1, range:[-inf,+inf], keep order:false, stats:pseudo
  └─TableReader_18	10.00	root	data:Selection_17
    └─Selection_17	10.00	cop	eq(6, test.t2.c2)
      └─TableScan_16	10000.00	cop	table:t2, range:[-inf,+inf], keep order:false, stats:pseudo
explain format="dot" select sum(t1.c1 in (select c1 from t2)) from t1;
dot contents

digraph StreamAgg_12 {
subgraph cluster12{
node [style=filled, color=lightgrey]
color=black
label = "root"
"StreamAgg_12" -> "MergeJoin_28"
"MergeJoin_28" -> "TableReader_19"
"MergeJoin_28" -> "IndexReader_23"
}
subgraph cluster18{
node [style=filled, color=lightgrey]
color=black
label = "cop"
"TableScan_18"
}
subgraph cluster22{
node [style=filled, color=lightgrey]
color=black
label = "cop"
"IndexScan_22"
}
"TableReader_19" -> "TableScan_18"
"IndexReader_23" -> "IndexScan_22"
}

explain format="dot" select 1 in (select c2 from t2) from t1;
dot contents

digraph Projection_6 {
subgraph cluster6{
node [style=filled, color=lightgrey]
color=black
label = "root"
"Projection_6" -> "HashLeftJoin_7"
"HashLeftJoin_7" -> "TableReader_9"
"HashLeftJoin_7" -> "TableReader_12"
}
subgraph cluster8{
node [style=filled, color=lightgrey]
color=black
label = "cop"
"TableScan_8"
}
subgraph cluster11{
node [style=filled, color=lightgrey]
color=black
label = "cop"
"Selection_11" -> "TableScan_10"
}
"TableReader_9" -> "TableScan_8"
"TableReader_12" -> "Selection_11"
}

drop table if exists t1, t2, t3, t4;
drop table if exists t;
create table t(a int primary key, b int, c int, index idx(b));
explain select t.c in (select count(*) from t s ignore index(idx), t t1 where s.a = t.a and s.a = t1.a) from t;
id	count	task	operator info
Projection_11	10000.00	root	9_aux_0
└─Apply_13	10000.00	root	left outer semi join, inner:StreamAgg_20, equal:[eq(test.t.c, 7_col_0)]
  ├─TableReader_15	10000.00	root	data:TableScan_14
  │ └─TableScan_14	10000.00	cop	table:t, range:[-inf,+inf], keep order:false, stats:pseudo
  └─StreamAgg_20	1.00	root	funcs:count(1)
    └─IndexJoin_44	10000.00	root	inner join, inner:TableReader_43, outer key:s.a, inner key:t1.a
      ├─TableReader_52	1.00	root	data:TableScan_51
      │ └─TableScan_51	1.00	cop	table:s, range: decided by [eq(s.a, test.t.a)], keep order:false, stats:pseudo
      └─TableReader_43	8000.00	root	data:Selection_42
        └─Selection_42	8000.00	cop	eq(t1.a, test.t.a)
          └─TableScan_41	10.00	cop	table:t1, range: decided by [s.a], keep order:false, stats:pseudo
explain select t.c in (select count(*) from t s use index(idx), t t1 where s.b = t.a and s.a = t1.a) from t;
id	count	task	operator info
Projection_11	10000.00	root	9_aux_0
└─Apply_13	10000.00	root	left outer semi join, inner:StreamAgg_20, equal:[eq(test.t.c, 7_col_0)]
  ├─TableReader_15	10000.00	root	data:TableScan_14
  │ └─TableScan_14	10000.00	cop	table:t, range:[-inf,+inf], keep order:false, stats:pseudo
  └─StreamAgg_20	1.00	root	funcs:count(1)
    └─IndexJoin_32	10000.00	root	inner join, inner:TableReader_31, outer key:s.a, inner key:t1.a
      ├─IndexReader_36	10000.00	root	index:IndexScan_35
      │ └─IndexScan_35	10000.00	cop	table:s, index:b, range: decided by [eq(s.b, test.t.a)], keep order:false, stats:pseudo
      └─TableReader_31	10.00	root	data:TableScan_30
        └─TableScan_30	10.00	cop	table:t1, range: decided by [s.a], keep order:false, stats:pseudo
explain select t.c in (select count(*) from t s use index(idx), t t1 where s.b = t.a and s.c = t1.a) from t;
id	count	task	operator info
Projection_11	10000.00	root	9_aux_0
└─Apply_13	10000.00	root	left outer semi join, inner:StreamAgg_20, equal:[eq(test.t.c, 7_col_0)]
  ├─TableReader_15	10000.00	root	data:TableScan_14
  │ └─TableScan_14	10000.00	cop	table:t, range:[-inf,+inf], keep order:false, stats:pseudo
  └─StreamAgg_20	1.00	root	funcs:count(1)
    └─IndexJoin_33	10000.00	root	inner join, inner:TableReader_32, outer key:s.c, inner key:t1.a
      ├─IndexLookUp_38	10000.00	root	
      │ ├─IndexScan_36	10000.00	cop	table:s, index:b, range: decided by [eq(s.b, test.t.a)], keep order:false, stats:pseudo
      │ └─TableScan_37	10000.00	cop	table:t, keep order:false, stats:pseudo
      └─TableReader_32	10.00	root	data:TableScan_31
        └─TableScan_31	10.00	cop	table:t1, range: decided by [s.c], keep order:false, stats:pseudo
drop table if exists t;
create table t(a int unsigned);
explain select t.a = '123455' from t;
id	count	task	operator info
Projection_3	10000.00	root	eq(test.t.a, 123455)
└─TableReader_5	10000.00	root	data:TableScan_4
  └─TableScan_4	10000.00	cop	table:t, range:[-inf,+inf], keep order:false, stats:pseudo
explain select t.a > '123455' from t;
id	count	task	operator info
Projection_3	10000.00	root	gt(test.t.a, 123455)
└─TableReader_5	10000.00	root	data:TableScan_4
  └─TableScan_4	10000.00	cop	table:t, range:[-inf,+inf], keep order:false, stats:pseudo
explain select t.a != '123455' from t;
id	count	task	operator info
Projection_3	10000.00	root	ne(test.t.a, 123455)
└─TableReader_5	10000.00	root	data:TableScan_4
  └─TableScan_4	10000.00	cop	table:t, range:[-inf,+inf], keep order:false, stats:pseudo
explain select t.a = 12345678912345678998789678687678.111 from t;
id	count	task	operator info
Projection_3	10000.00	root	0
└─TableReader_5	10000.00	root	data:TableScan_4
  └─TableScan_4	10000.00	cop	table:t, range:[-inf,+inf], keep order:false, stats:pseudo
drop table if exists t;
create table t(a bigint, b bigint, index idx(a, b));
explain select * from t where a in (1, 2) and a in (1, 3);
id	count	task	operator info
IndexReader_9	10.00	root	index:IndexScan_8
└─IndexScan_8	10.00	cop	table:t, index:a, b, range:[1,1], keep order:false, stats:pseudo
explain select * from t where b in (1, 2) and b in (1, 3);
id	count	task	operator info
TableReader_7	10.00	root	data:Selection_6
└─Selection_6	10.00	cop	in(test.t.b, 1, 2), in(test.t.b, 1, 3)
  └─TableScan_5	10000.00	cop	table:t, range:[-inf,+inf], keep order:false, stats:pseudo
explain select * from t where a = 1 and a = 1;
id	count	task	operator info
IndexReader_9	10.00	root	index:IndexScan_8
└─IndexScan_8	10.00	cop	table:t, index:a, b, range:[1,1], keep order:false, stats:pseudo
explain select * from t where a = 1 and a = 2;
id	count	task	operator info
TableDual_5	0.00	root	rows:0
explain select * from t where b = 1 and b = 2;
id	count	task	operator info
TableDual_5	0.00	root	rows:0
explain select * from t t1 join t t2 where t1.b = t2.b and t2.b is null;
id	count	task	operator info
Projection_7	12.50	root	t1.a, t1.b, t2.a, t2.b
└─HashRightJoin_9	12.50	root	inner join, inner:TableReader_12, equal:[eq(t2.b, t1.b)]
  ├─TableReader_12	10.00	root	data:Selection_11
  │ └─Selection_11	10.00	cop	isnull(t2.b)
  │   └─TableScan_10	10000.00	cop	table:t2, range:[-inf,+inf], keep order:false, stats:pseudo
  └─TableReader_14	10000.00	root	data:TableScan_13
    └─TableScan_13	10000.00	cop	table:t1, range:[-inf,+inf], keep order:false, stats:pseudo
explain select * from t t1 where not exists (select * from t t2 where t1.b = t2.b);
id	count	task	operator info
HashLeftJoin_9	8000.00	root	anti semi join, inner:TableReader_13, equal:[eq(t1.b, t2.b)]
├─TableReader_11	10000.00	root	data:TableScan_10
│ └─TableScan_10	10000.00	cop	table:t1, range:[-inf,+inf], keep order:false, stats:pseudo
└─TableReader_13	10000.00	root	data:TableScan_12
  └─TableScan_12	10000.00	cop	table:t2, range:[-inf,+inf], keep order:false, stats:pseudo
drop table if exists t;
create table t(a bigint primary key);
explain select * from t where a = 1 and a = 2;
id	count	task	operator info
TableDual_5	0.00	root	rows:0
explain select null or a > 1 from t;
id	count	task	operator info
Projection_3	10000.00	root	or(NULL, gt(test.t.a, 1))
└─TableReader_5	10000.00	root	data:TableScan_4
  └─TableScan_4	10000.00	cop	table:t, range:[-inf,+inf], keep order:false, stats:pseudo
drop table if exists ta, tb;
create table ta (a varchar(20));
create table tb (a varchar(20));
begin;
insert tb values ('1');
explain select * from ta where a = 1;
id	count	task	operator info
Projection_5	8000.00	root	test.ta.a
└─Selection_6	8000.00	root	eq(cast(test.ta.a), 1)
  └─UnionScan_7	10000.00	root	eq(cast(test.ta.a), 1)
    └─TableReader_9	10000.00	root	data:TableScan_8
      └─TableScan_8	10000.00	cop	table:ta, range:[-inf,+inf], keep order:false, stats:pseudo
rollback;
<<<<<<< HEAD
drop table if exists t1, t2;
create table t1(a int, b int, c int, primary key(a, b));
create table t2(a int, b int, c int, primary key(a));
explain select t1.a, t1.b from t1 left outer join t2 on t1.a = t2.a;
id	count	task	operator info
TableReader_7	10000.00	root	data:TableScan_6
└─TableScan_6	10000.00	cop	table:t1, range:[-inf,+inf], keep order:false, stats:pseudo
explain select distinct t1.a, t1.b from t1 left outer join t2 on t1.a = t2.a;
id	count	task	operator info
StreamAgg_19	8000.00	root	group by:col_2, col_3, funcs:firstrow(col_0), firstrow(col_1)
└─IndexReader_20	8000.00	root	index:StreamAgg_10
  └─StreamAgg_10	8000.00	cop	group by:test.t1.a, test.t1.b, funcs:firstrow(test.t1.a), firstrow(test.t1.b)
    └─IndexScan_18	10000.00	cop	table:t1, index:a, b, range:[NULL,+inf], keep order:true, stats:pseudo
=======
drop table if exists t;
create table t(a int, nb int not null, nc int not null);
explain select ifnull(a, 0) from t;
id	count	task	operator info
Projection_3	10000.00	root	ifnull(test.t.a, 0)
└─TableReader_5	10000.00	root	data:TableScan_4
  └─TableScan_4	10000.00	cop	table:t, range:[-inf,+inf], keep order:false, stats:pseudo
explain select ifnull(nb, 0) from t;
id	count	task	operator info
TableReader_5	10000.00	root	data:TableScan_4
└─TableScan_4	10000.00	cop	table:t, range:[-inf,+inf], keep order:false, stats:pseudo
explain select ifnull(nb, 0), ifnull(nc, 0) from t;
id	count	task	operator info
TableReader_5	10000.00	root	data:TableScan_4
└─TableScan_4	10000.00	cop	table:t, range:[-inf,+inf], keep order:false, stats:pseudo
explain select ifnull(a, 0), ifnull(nb, 0) from t;
id	count	task	operator info
Projection_3	10000.00	root	ifnull(test.t.a, 0), test.t.nb
└─TableReader_5	10000.00	root	data:TableScan_4
  └─TableScan_4	10000.00	cop	table:t, range:[-inf,+inf], keep order:false, stats:pseudo
explain select ifnull(nb, 0), ifnull(nb, 0) from t;
id	count	task	operator info
Projection_3	10000.00	root	test.t.nb, test.t.nb
└─TableReader_5	10000.00	root	data:TableScan_4
  └─TableScan_4	10000.00	cop	table:t, range:[-inf,+inf], keep order:false, stats:pseudo
explain select 1+ifnull(nb, 0) from t;
id	count	task	operator info
Projection_3	10000.00	root	plus(1, test.t.nb)
└─TableReader_5	10000.00	root	data:TableScan_4
  └─TableScan_4	10000.00	cop	table:t, range:[-inf,+inf], keep order:false, stats:pseudo
explain select 1+ifnull(a, 0) from t;
id	count	task	operator info
Projection_3	10000.00	root	plus(1, ifnull(test.t.a, 0))
└─TableReader_5	10000.00	root	data:TableScan_4
  └─TableScan_4	10000.00	cop	table:t, range:[-inf,+inf], keep order:false, stats:pseudo
drop table if exists t;
drop table if exists t;
>>>>>>> d65ce865
<|MERGE_RESOLUTION|>--- conflicted
+++ resolved
@@ -385,7 +385,6 @@
     └─TableReader_9	10000.00	root	data:TableScan_8
       └─TableScan_8	10000.00	cop	table:ta, range:[-inf,+inf], keep order:false, stats:pseudo
 rollback;
-<<<<<<< HEAD
 drop table if exists t1, t2;
 create table t1(a int, b int, c int, primary key(a, b));
 create table t2(a int, b int, c int, primary key(a));
@@ -399,7 +398,6 @@
 └─IndexReader_20	8000.00	root	index:StreamAgg_10
   └─StreamAgg_10	8000.00	cop	group by:test.t1.a, test.t1.b, funcs:firstrow(test.t1.a), firstrow(test.t1.b)
     └─IndexScan_18	10000.00	cop	table:t1, index:a, b, range:[NULL,+inf], keep order:true, stats:pseudo
-=======
 drop table if exists t;
 create table t(a int, nb int not null, nc int not null);
 explain select ifnull(a, 0) from t;
@@ -436,5 +434,4 @@
 └─TableReader_5	10000.00	root	data:TableScan_4
   └─TableScan_4	10000.00	cop	table:t, range:[-inf,+inf], keep order:false, stats:pseudo
 drop table if exists t;
-drop table if exists t;
->>>>>>> d65ce865
+drop table if exists t;