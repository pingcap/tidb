--- conflicted
+++ resolved
@@ -44,21 +44,12 @@
 └─IndexScan_5	10.00	cop[tikv]	table:t1, index:c2, range:[1,1], keep order:false, stats:pseudo
 explain select * from t1 left join t2 on t1.c2 = t2.c1 where t1.c1 > 1;
 id	count	task	operator info
-<<<<<<< HEAD
-HashLeftJoin_22	4166.67	root	left outer join, inner:TableReader_32 (REVERSED), equal:[eq(Column#2, Column#4)]
-├─TableReader_32	3333.33	root	data:TableScan_31
-│ └─TableScan_31	3333.33	cop	table:t1, range:(1,+inf], keep order:false, stats:pseudo
-└─TableReader_35	9990.00	root	data:Selection_34
-  └─Selection_34	9990.00	cop	not(isnull(Column#4))
-    └─TableScan_33	10000.00	cop	table:t2, range:[-inf,+inf], keep order:false, stats:pseudo
-=======
-HashLeftJoin_22	4166.67	root	left outer join, inner:TableReader_35, equal:[eq(Column#2, Column#4)]
-├─TableReader_32	3333.33	root	data:TableScan_31
-│ └─TableScan_31	3333.33	cop[tikv]	table:t1, range:(1,+inf], keep order:false, stats:pseudo
-└─TableReader_35	9990.00	root	data:Selection_34
-  └─Selection_34	9990.00	cop[tikv]	not(isnull(Column#4))
-    └─TableScan_33	10000.00	cop[tikv]	table:t2, range:[-inf,+inf], keep order:false, stats:pseudo
->>>>>>> 05d0ad0b
+HashLeftJoin_23	4166.67	root	left outer join, inner:TableReader_33 (REVERSED), equal:[eq(Column#2, Column#4)]
+├─TableReader_33	3333.33	root	data:TableScan_32
+│ └─TableScan_32	3333.33	cop[tikv]	table:t1, range:(1,+inf], keep order:false, stats:pseudo
+└─TableReader_36	9990.00	root	data:Selection_35
+  └─Selection_35	9990.00	cop[tikv]	not(isnull(Column#4))
+    └─TableScan_34	10000.00	cop[tikv]	table:t2, range:[-inf,+inf], keep order:false, stats:pseudo
 explain update t1 set t1.c2 = 2 where t1.c1 = 1;
 id	count	task	operator info
 Update_2	N/A	root	N/A
@@ -120,19 +111,11 @@
 id	count	task	operator info
 Projection_12	10000.00	root	ifnull(Column#7, 0)
 └─MergeJoin_13	10000.00	root	left outer join, left key:Column#1, right key:Column#4
-<<<<<<< HEAD
   ├─TableReader_17	10000.00	root	data:TableScan_16
-  │ └─TableScan_16	10000.00	cop	table:t1, range:[-inf,+inf], keep order:true, stats:pseudo
+  │ └─TableScan_16	10000.00	cop[tikv]	table:t1, range:[-inf,+inf], keep order:true, stats:pseudo
   └─Projection_18	8000.00	root	1, Column#4
     └─TableReader_20	10000.00	root	data:TableScan_19
-      └─TableScan_19	10000.00	cop	table:s, range:[-inf,+inf], keep order:true, stats:pseudo
-=======
-  ├─TableReader_16	10000.00	root	data:TableScan_15
-  │ └─TableScan_15	10000.00	cop[tikv]	table:t1, range:[-inf,+inf], keep order:true, stats:pseudo
-  └─Projection_17	8000.00	root	1, Column#4
-    └─TableReader_19	10000.00	root	data:TableScan_18
-      └─TableScan_18	10000.00	cop[tikv]	table:s, range:[-inf,+inf], keep order:true, stats:pseudo
->>>>>>> 05d0ad0b
+      └─TableScan_19	10000.00	cop[tikv]	table:s, range:[-inf,+inf], keep order:true, stats:pseudo
 explain select * from information_schema.columns;
 id	count	task	operator info
 MemTableScan_4	10000.00	root	
@@ -381,23 +364,13 @@
   ├─TableReader_14	5.00	root	data:TableScan_13
   │ └─TableScan_13	5.00	cop[tikv]	table:t, range:[-inf,+inf], keep order:false
   └─StreamAgg_19	1.00	root	funcs:count(1)
-<<<<<<< HEAD
     └─MergeJoin_50	2.40	root	left outer join, left key:Column#4, right key:Column#7
       ├─IndexReader_37	2.40	root	index:Selection_36
-      │ └─Selection_36	2.40	cop	eq(3, Column#1)
-      │   └─IndexScan_35	3.00	cop	table:s, index:b, range:[3,3], keep order:true
+      │ └─Selection_36	2.40	cop[tikv]	eq(3, Column#1)
+      │   └─IndexScan_35	3.00	cop[tikv]	table:s, index:b, range:[3,3], keep order:true
       └─TableReader_40	4.00	root	data:Selection_39
-        └─Selection_39	4.00	cop	eq(3, Column#1)
-          └─TableScan_38	5.00	cop	table:t1, range:[-inf,+inf], keep order:true
-=======
-    └─MergeJoin_49	2.40	root	left outer join, left key:Column#4, right key:Column#7
-      ├─IndexReader_36	2.40	root	index:Selection_35
-      │ └─Selection_35	2.40	cop[tikv]	eq(3, Column#1)
-      │   └─IndexScan_34	3.00	cop[tikv]	table:s, index:b, range:[3,3], keep order:true
-      └─TableReader_39	4.00	root	data:Selection_38
-        └─Selection_38	4.00	cop[tikv]	eq(3, Column#1)
-          └─TableScan_37	5.00	cop[tikv]	table:t1, range:[-inf,+inf], keep order:true
->>>>>>> 05d0ad0b
+        └─Selection_39	4.00	cop[tikv]	eq(3, Column#1)
+          └─TableScan_38	5.00	cop[tikv]	table:t1, range:[-inf,+inf], keep order:true
 explain select t.c in (select count(*) from t s right join t t1 on s.a = t1.a where 3 = t.a and t1.b = 3) from t;
 id	count	task	operator info
 Projection_10	5.00	root	Column#12
@@ -405,23 +378,13 @@
   ├─TableReader_14	5.00	root	data:TableScan_13
   │ └─TableScan_13	5.00	cop[tikv]	table:t, range:[-inf,+inf], keep order:false
   └─StreamAgg_19	1.00	root	funcs:count(1)
-<<<<<<< HEAD
     └─MergeJoin_49	2.40	root	right outer join, left key:Column#4, right key:Column#7
       ├─TableReader_36	4.00	root	data:Selection_35
-      │ └─Selection_35	4.00	cop	eq(3, Column#1)
-      │   └─TableScan_34	5.00	cop	table:s, range:[-inf,+inf], keep order:true
+      │ └─Selection_35	4.00	cop[tikv]	eq(3, Column#1)
+      │   └─TableScan_34	5.00	cop[tikv]	table:s, range:[-inf,+inf], keep order:true
       └─IndexReader_39	2.40	root	index:Selection_38
-        └─Selection_38	2.40	cop	eq(3, Column#1)
-          └─IndexScan_37	3.00	cop	table:t1, index:b, range:[3,3], keep order:true
-=======
-    └─MergeJoin_48	2.40	root	right outer join, left key:Column#4, right key:Column#7
-      ├─TableReader_35	4.00	root	data:Selection_34
-      │ └─Selection_34	4.00	cop[tikv]	eq(3, Column#1)
-      │   └─TableScan_33	5.00	cop[tikv]	table:s, range:[-inf,+inf], keep order:true
-      └─IndexReader_38	2.40	root	index:Selection_37
-        └─Selection_37	2.40	cop[tikv]	eq(3, Column#1)
-          └─IndexScan_36	3.00	cop[tikv]	table:t1, index:b, range:[3,3], keep order:true
->>>>>>> 05d0ad0b
+        └─Selection_38	2.40	cop[tikv]	eq(3, Column#1)
+          └─IndexScan_37	3.00	cop[tikv]	table:t1, index:b, range:[3,3], keep order:true
 drop table if exists t;
 create table t(a int unsigned);
 explain select t.a = '123455' from t;
@@ -562,39 +525,21 @@
     └─TableScan_5	10000.00	cop[tikv]	table:t, range:[-inf,+inf], keep order:false, stats:pseudo
 explain select * from t ta left outer join t tb on ta.nb = tb.nb and ta.a > 1 where ifnull(ta.nb, 1) or ta.nb is null;
 id	count	task	operator info
-<<<<<<< HEAD
 HashLeftJoin_7	8320.83	root	left outer join, inner:TableReader_13, equal:[eq(Column#2, Column#6)], left cond:[gt(Column#1, 1)]
 ├─TableReader_11	6656.67	root	data:Selection_10
-│ └─Selection_10	6656.67	cop	or(Column#2, isnull(Column#2))
-│   └─TableScan_9	10000.00	cop	table:ta, range:[-inf,+inf], keep order:false, stats:pseudo
+│ └─Selection_10	6656.67	cop[tikv]	or(Column#2, isnull(Column#2))
+│   └─TableScan_9	10000.00	cop[tikv]	table:ta, range:[-inf,+inf], keep order:false, stats:pseudo
 └─TableReader_13	10000.00	root	data:TableScan_12
-  └─TableScan_12	10000.00	cop	table:tb, range:[-inf,+inf], keep order:false, stats:pseudo
+  └─TableScan_12	10000.00	cop[tikv]	table:tb, range:[-inf,+inf], keep order:false, stats:pseudo
 explain select * from t ta right outer join t tb on ta.nb = tb.nb and ta.a > 1 where ifnull(tb.nb, 1) or tb.nb is null;
 id	count	task	operator info
 HashRightJoin_7	6656.67	root	right outer join, inner:TableReader_11, equal:[eq(Column#2, Column#6)]
 ├─TableReader_11	3333.33	root	data:Selection_10
-│ └─Selection_10	3333.33	cop	gt(Column#1, 1)
-│   └─TableScan_9	10000.00	cop	table:ta, range:[-inf,+inf], keep order:false, stats:pseudo
+│ └─Selection_10	3333.33	cop[tikv]	gt(Column#1, 1)
+│   └─TableScan_9	10000.00	cop[tikv]	table:ta, range:[-inf,+inf], keep order:false, stats:pseudo
 └─TableReader_14	6656.67	root	data:Selection_13
-  └─Selection_13	6656.67	cop	or(Column#6, isnull(Column#6))
-    └─TableScan_12	10000.00	cop	table:tb, range:[-inf,+inf], keep order:false, stats:pseudo
-=======
-HashLeftJoin_7	8320.83	root	left outer join, inner:TableReader_12, equal:[eq(Column#2, Column#6)], left cond:[gt(Column#1, 1)]
-├─TableReader_10	6656.67	root	data:Selection_9
-│ └─Selection_9	6656.67	cop[tikv]	or(Column#2, isnull(Column#2))
-│   └─TableScan_8	10000.00	cop[tikv]	table:ta, range:[-inf,+inf], keep order:false, stats:pseudo
-└─TableReader_12	10000.00	root	data:TableScan_11
-  └─TableScan_11	10000.00	cop[tikv]	table:tb, range:[-inf,+inf], keep order:false, stats:pseudo
-explain select * from t ta right outer join t tb on ta.nb = tb.nb and ta.a > 1 where ifnull(tb.nb, 1) or tb.nb is null;
-id	count	task	operator info
-HashRightJoin_7	6656.67	root	right outer join, inner:TableReader_10, equal:[eq(Column#2, Column#6)]
-├─TableReader_10	3333.33	root	data:Selection_9
-│ └─Selection_9	3333.33	cop[tikv]	gt(Column#1, 1)
-│   └─TableScan_8	10000.00	cop[tikv]	table:ta, range:[-inf,+inf], keep order:false, stats:pseudo
-└─TableReader_13	6656.67	root	data:Selection_12
-  └─Selection_12	6656.67	cop[tikv]	or(Column#6, isnull(Column#6))
-    └─TableScan_11	10000.00	cop[tikv]	table:tb, range:[-inf,+inf], keep order:false, stats:pseudo
->>>>>>> 05d0ad0b
+  └─Selection_13	6656.67	cop[tikv]	or(Column#6, isnull(Column#6))
+    └─TableScan_12	10000.00	cop[tikv]	table:tb, range:[-inf,+inf], keep order:false, stats:pseudo
 explain select * from t ta inner join t tb on ta.nb = tb.nb and ta.a > 1 where ifnull(tb.nb, 1) or tb.nb is null;
 id	count	task	operator info
 HashRightJoin_9	4166.67	root	inner join, inner:TableReader_12, equal:[eq(Column#2, Column#6)]
@@ -623,37 +568,20 @@
 explain select * from t ta left outer join t tb on ta.nb = tb.nb and ta.a > 1 where ifnull(tb.a, 1) or tb.a is null;
 id	count	task	operator info
 Selection_7	10000.00	root	or(ifnull(Column#5, 1), isnull(Column#5))
-<<<<<<< HEAD
 └─HashLeftJoin_8	12500.00	root	left outer join, inner:TableReader_13, equal:[eq(Column#2, Column#6)], left cond:[gt(Column#1, 1)]
   ├─TableReader_11	10000.00	root	data:TableScan_10
-  │ └─TableScan_10	10000.00	cop	table:ta, range:[-inf,+inf], keep order:false, stats:pseudo
+  │ └─TableScan_10	10000.00	cop[tikv]	table:ta, range:[-inf,+inf], keep order:false, stats:pseudo
   └─TableReader_13	10000.00	root	data:TableScan_12
-    └─TableScan_12	10000.00	cop	table:tb, range:[-inf,+inf], keep order:false, stats:pseudo
+    └─TableScan_12	10000.00	cop[tikv]	table:tb, range:[-inf,+inf], keep order:false, stats:pseudo
 explain select * from t ta right outer join t tb on ta.nb = tb.nb and ta.a > 1 where ifnull(tb.a, 1) or tb.a is null;
 id	count	task	operator info
 HashRightJoin_7	8000.00	root	right outer join, inner:TableReader_11, equal:[eq(Column#2, Column#6)]
 ├─TableReader_11	3333.33	root	data:Selection_10
-│ └─Selection_10	3333.33	cop	gt(Column#1, 1)
-│   └─TableScan_9	10000.00	cop	table:ta, range:[-inf,+inf], keep order:false, stats:pseudo
+│ └─Selection_10	3333.33	cop[tikv]	gt(Column#1, 1)
+│   └─TableScan_9	10000.00	cop[tikv]	table:ta, range:[-inf,+inf], keep order:false, stats:pseudo
 └─TableReader_14	8000.00	root	data:Selection_13
-  └─Selection_13	8000.00	cop	or(ifnull(Column#5, 1), isnull(Column#5))
-    └─TableScan_12	10000.00	cop	table:tb, range:[-inf,+inf], keep order:false, stats:pseudo
-=======
-└─HashLeftJoin_8	12500.00	root	left outer join, inner:TableReader_12, equal:[eq(Column#2, Column#6)], left cond:[gt(Column#1, 1)]
-  ├─TableReader_10	10000.00	root	data:TableScan_9
-  │ └─TableScan_9	10000.00	cop[tikv]	table:ta, range:[-inf,+inf], keep order:false, stats:pseudo
-  └─TableReader_12	10000.00	root	data:TableScan_11
-    └─TableScan_11	10000.00	cop[tikv]	table:tb, range:[-inf,+inf], keep order:false, stats:pseudo
-explain select * from t ta right outer join t tb on ta.nb = tb.nb and ta.a > 1 where ifnull(tb.a, 1) or tb.a is null;
-id	count	task	operator info
-HashRightJoin_7	8000.00	root	right outer join, inner:TableReader_10, equal:[eq(Column#2, Column#6)]
-├─TableReader_10	3333.33	root	data:Selection_9
-│ └─Selection_9	3333.33	cop[tikv]	gt(Column#1, 1)
-│   └─TableScan_8	10000.00	cop[tikv]	table:ta, range:[-inf,+inf], keep order:false, stats:pseudo
-└─TableReader_13	8000.00	root	data:Selection_12
-  └─Selection_12	8000.00	cop[tikv]	or(ifnull(Column#5, 1), isnull(Column#5))
-    └─TableScan_11	10000.00	cop[tikv]	table:tb, range:[-inf,+inf], keep order:false, stats:pseudo
->>>>>>> 05d0ad0b
+  └─Selection_13	8000.00	cop[tikv]	or(ifnull(Column#5, 1), isnull(Column#5))
+    └─TableScan_12	10000.00	cop[tikv]	table:tb, range:[-inf,+inf], keep order:false, stats:pseudo
 explain select ifnull(t.a, 1) in (select count(*) from t s , t t1 where s.a = t.a and s.a = t1.a) from t;
 id	count	task	operator info
 Projection_12	10000.00	root	Column#15
@@ -741,27 +669,15 @@
 explain select * from t left outer join t t1 on t.a = t1.a where t.a not between 1 and 2;
 id	count	task	operator info
 Projection_8	8320.83	root	Column#1, Column#3
-<<<<<<< HEAD
 └─HashLeftJoin_9	8320.83	root	left outer join, inner:UnionScan_15, equal:[eq(Column#1, Column#3)]
   ├─UnionScan_11	6656.67	root	not(and(ge(Column#1, 1), le(Column#1, 2)))
   │ └─TableReader_14	6656.67	root	data:Selection_13
-  │   └─Selection_13	6656.67	cop	or(lt(Column#1, 1), gt(Column#1, 2))
-  │     └─TableScan_12	10000.00	cop	table:t, range:[-inf,+inf], keep order:false, stats:pseudo
+  │   └─Selection_13	6656.67	cop[tikv]	or(lt(Column#1, 1), gt(Column#1, 2))
+  │     └─TableScan_12	10000.00	cop[tikv]	table:t, range:[-inf,+inf], keep order:false, stats:pseudo
   └─UnionScan_15	6656.67	root	not(and(ge(Column#3, 1), le(Column#3, 2))), not(isnull(Column#3))
     └─TableReader_18	6656.67	root	data:Selection_17
-      └─Selection_17	6656.67	cop	not(isnull(Column#3)), or(lt(Column#3, 1), gt(Column#3, 2))
-        └─TableScan_16	10000.00	cop	table:t1, range:[-inf,+inf], keep order:false, stats:pseudo
-=======
-└─HashLeftJoin_9	8320.83	root	left outer join, inner:UnionScan_14, equal:[eq(Column#1, Column#3)]
-  ├─UnionScan_10	6656.67	root	not(and(ge(Column#1, 1), le(Column#1, 2)))
-  │ └─TableReader_13	6656.67	root	data:Selection_12
-  │   └─Selection_12	6656.67	cop[tikv]	or(lt(Column#1, 1), gt(Column#1, 2))
-  │     └─TableScan_11	10000.00	cop[tikv]	table:t, range:[-inf,+inf], keep order:false, stats:pseudo
-  └─UnionScan_14	6656.67	root	not(and(ge(Column#3, 1), le(Column#3, 2))), not(isnull(Column#3))
-    └─TableReader_17	6656.67	root	data:Selection_16
-      └─Selection_16	6656.67	cop[tikv]	not(isnull(Column#3)), or(lt(Column#3, 1), gt(Column#3, 2))
-        └─TableScan_15	10000.00	cop[tikv]	table:t1, range:[-inf,+inf], keep order:false, stats:pseudo
->>>>>>> 05d0ad0b
+      └─Selection_17	6656.67	cop[tikv]	not(isnull(Column#3)), or(lt(Column#3, 1), gt(Column#3, 2))
+        └─TableScan_16	10000.00	cop[tikv]	table:t1, range:[-inf,+inf], keep order:false, stats:pseudo
 rollback;
 drop table if exists t;
 create table t(a time, b date);
