--- conflicted
+++ resolved
@@ -98,16 +98,6 @@
 explain select c1 from t1 where c1 in (select c2 from t2);
 id	count	task	operator info
 Projection_9	9990.00	root	test.t1.c1
-<<<<<<< HEAD
-└─HashLeftJoin_17	9990.00	root	inner join, inner:HashAgg_24, equal:[eq(test.t1.c1, test.t2.c2)]
-  ├─IndexReader_32	10000.00	root	index:IndexScan_31
-  │ └─IndexScan_31	10000.00	cop	table:t1, index:c2, range:[NULL,+inf], keep order:false, stats:pseudo
-  └─HashAgg_24	7992.00	root	group by:col_1, funcs:firstrow(col_1)
-    └─TableReader_25	7992.00	root	data:HashAgg_19
-      └─HashAgg_19	7992.00	cop	group by:test.t2.c2, 
-        └─Selection_23	9990.00	cop	not(isnull(test.t2.c2))
-          └─TableScan_22	10000.00	cop	table:t2, range:[-inf,+inf], keep order:false, stats:pseudo
-=======
 └─HashLeftJoin_17	9990.00	root	inner join, inner:HashAgg_21, equal:[eq(test.t1.c1, test.t2.c2)]
   ├─TableReader_30	10000.00	root	data:TableScan_29
   │ └─TableScan_29	10000.00	cop	table:t1, range:[-inf,+inf], keep order:false, stats:pseudo
@@ -115,7 +105,6 @@
     └─TableReader_28	9990.00	root	data:Selection_27
       └─Selection_27	9990.00	cop	not(isnull(test.t2.c2))
         └─TableScan_26	10000.00	cop	table:t2, range:[-inf,+inf], keep order:false, stats:pseudo
->>>>>>> 1ef81a86
 explain select (select count(1) k from t1 s where s.c1 = t1.c1 having k != 0) from t1;
 id	count	task	operator info
 Projection_12	10000.00	root	ifnull(5_col_0, 0)
@@ -175,18 +164,6 @@
 Union_17	26000.00	root	
 ├─HashAgg_21	16000.00	root	group by:c1, funcs:firstrow(join_agg_0)
 │ └─Union_22	16000.00	root	
-<<<<<<< HEAD
-│   ├─StreamAgg_37	8000.00	root	group by:col_2, funcs:firstrow(col_2), firstrow(col_2)
-│   │ └─IndexReader_38	8000.00	root	index:StreamAgg_26
-│   │   └─StreamAgg_26	8000.00	cop	group by:test.t2.c1, 
-│   │     └─IndexScan_36	10000.00	cop	table:t2, index:c1, range:[NULL,+inf], keep order:true, stats:pseudo
-│   └─StreamAgg_55	8000.00	root	group by:col_2, funcs:firstrow(col_2), firstrow(col_2)
-│     └─IndexReader_56	8000.00	root	index:StreamAgg_44
-│       └─StreamAgg_44	8000.00	cop	group by:test.t2.c1, 
-│         └─IndexScan_54	10000.00	cop	table:t2, index:c1, range:[NULL,+inf], keep order:true, stats:pseudo
-└─IndexReader_63	10000.00	root	index:IndexScan_62
-  └─IndexScan_62	10000.00	cop	table:t2, index:c1, range:[NULL,+inf], keep order:false, stats:pseudo
-=======
 │   ├─StreamAgg_27	8000.00	root	group by:test.t2.c1, funcs:firstrow(test.t2.c1), firstrow(test.t2.c1)
 │   │ └─IndexReader_37	10000.00	root	index:IndexScan_36
 │   │   └─IndexScan_36	10000.00	cop	table:t2, index:c1, range:[NULL,+inf], keep order:true, stats:pseudo
@@ -195,25 +172,10 @@
 │       └─IndexScan_51	10000.00	cop	table:t2, index:c1, range:[NULL,+inf], keep order:true, stats:pseudo
 └─TableReader_55	10000.00	root	data:TableScan_54
   └─TableScan_54	10000.00	cop	table:t2, range:[-inf,+inf], keep order:false, stats:pseudo
->>>>>>> 1ef81a86
 explain select c1 from t2 union all select c1 from t2 union select c1 from t2;
 id	count	task	operator info
 HashAgg_18	24000.00	root	group by:c1, funcs:firstrow(join_agg_0)
 └─Union_19	24000.00	root	
-<<<<<<< HEAD
-  ├─StreamAgg_34	8000.00	root	group by:col_2, funcs:firstrow(col_2), firstrow(col_2)
-  │ └─IndexReader_35	8000.00	root	index:StreamAgg_23
-  │   └─StreamAgg_23	8000.00	cop	group by:test.t2.c1, 
-  │     └─IndexScan_33	10000.00	cop	table:t2, index:c1, range:[NULL,+inf], keep order:true, stats:pseudo
-  ├─StreamAgg_52	8000.00	root	group by:col_2, funcs:firstrow(col_2), firstrow(col_2)
-  │ └─IndexReader_53	8000.00	root	index:StreamAgg_41
-  │   └─StreamAgg_41	8000.00	cop	group by:test.t2.c1, 
-  │     └─IndexScan_51	10000.00	cop	table:t2, index:c1, range:[NULL,+inf], keep order:true, stats:pseudo
-  └─StreamAgg_70	8000.00	root	group by:col_2, funcs:firstrow(col_2), firstrow(col_2)
-    └─IndexReader_71	8000.00	root	index:StreamAgg_59
-      └─StreamAgg_59	8000.00	cop	group by:test.t2.c1, 
-        └─IndexScan_69	10000.00	cop	table:t2, index:c1, range:[NULL,+inf], keep order:true, stats:pseudo
-=======
   ├─StreamAgg_24	8000.00	root	group by:test.t2.c1, funcs:firstrow(test.t2.c1), firstrow(test.t2.c1)
   │ └─IndexReader_34	10000.00	root	index:IndexScan_33
   │   └─IndexScan_33	10000.00	cop	table:t2, index:c1, range:[NULL,+inf], keep order:true, stats:pseudo
@@ -223,7 +185,6 @@
   └─StreamAgg_54	8000.00	root	group by:test.t2.c1, funcs:firstrow(test.t2.c1), firstrow(test.t2.c1)
     └─IndexReader_64	10000.00	root	index:IndexScan_63
       └─IndexScan_63	10000.00	cop	table:t2, index:c1, range:[NULL,+inf], keep order:true, stats:pseudo
->>>>>>> 1ef81a86
 explain select count(1) from (select count(1) from (select * from t1 where c3 = 100) k) k2;
 id	count	task	operator info
 StreamAgg_13	1.00	root	funcs:count(1)
