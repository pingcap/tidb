use test;
drop table if exists t1, t2, t3, t4;
create table t1 (c1 int primary key, c2 int, c3 int, index c2 (c2));
create table t2 (c1 int unique, c2 int);
insert into t2 values(1, 0), (2, 1);
create table t3 (a bigint, b bigint, c bigint, d bigint);
create table t4 (a int, b int, c int, index idx(a, b), primary key(a));
set @@session.tidb_opt_agg_push_down = 1;
explain select * from t3 where exists (select s.a from t3 s having sum(s.a) = t3.a );
id	count	task	operator info
Projection_12	8000.00	root	test.t3.a, test.t3.b, test.t3.c, test.t3.d
└─HashLeftJoin_13	8000.00	root	semi join, inner:StreamAgg_29, equal:[eq(cast(test.t3.a), sel_agg_1)]
  ├─Projection_14	10000.00	root	test.t3.a, test.t3.b, test.t3.c, test.t3.d, cast(test.t3.a)
  │ └─TableReader_16	10000.00	root	data:TableScan_15
  │   └─TableScan_15	10000.00	cop	table:t3, range:[-inf,+inf], keep order:false, stats:pseudo
  └─StreamAgg_29	1.00	root	funcs:sum(col_0)
    └─TableReader_30	1.00	root	data:StreamAgg_21
      └─StreamAgg_21	1.00	cop	funcs:sum(s.a)
        └─TableScan_28	10000.00	cop	table:s, range:[-inf,+inf], keep order:false, stats:pseudo
explain select * from t1;
id	count	task	operator info
TableReader_5	10000.00	root	data:TableScan_4
└─TableScan_4	10000.00	cop	table:t1, range:[-inf,+inf], keep order:false, stats:pseudo
explain select * from t1 order by c2;
id	count	task	operator info
IndexLookUp_13	10000.00	root	
├─IndexScan_11	10000.00	cop	table:t1, index:c2, range:[NULL,+inf], keep order:true, stats:pseudo
└─TableScan_12	10000.00	cop	table:t1, keep order:false, stats:pseudo
explain select * from t2 order by c2;
id	count	task	operator info
Sort_4	10000.00	root	test.t2.c2:asc
└─TableReader_8	10000.00	root	data:TableScan_7
  └─TableScan_7	10000.00	cop	table:t2, range:[-inf,+inf], keep order:false, stats:pseudo
explain select * from t1 where t1.c1 > 0;
id	count	task	operator info
TableReader_6	3333.33	root	data:TableScan_5
└─TableScan_5	3333.33	cop	table:t1, range:(0,+inf], keep order:false, stats:pseudo
explain select t1.c1, t1.c2 from t1 where t1.c2 = 1;
id	count	task	operator info
IndexReader_9	10.00	root	index:IndexScan_8
└─IndexScan_8	10.00	cop	table:t1, index:c2, range:[1,1], keep order:false, stats:pseudo
explain select * from t1 left join t2 on t1.c2 = t2.c1 where t1.c1 > 1;
id	count	task	operator info
IndexJoin_11	4166.67	root	left outer join, inner:IndexLookUp_10, outer key:test.t1.c2, inner key:test.t2.c1
├─TableReader_23	3333.33	root	data:TableScan_22
│ └─TableScan_22	3333.33	cop	table:t1, range:(1,+inf], keep order:false, stats:pseudo
└─IndexLookUp_10	10.00	root	
  ├─IndexScan_8	10.00	cop	table:t2, index:c1, range: decided by [test.t1.c2], keep order:false, stats:pseudo
  └─TableScan_9	10.00	cop	table:t2, keep order:false, stats:pseudo
explain update t1 set t1.c2 = 2 where t1.c1 = 1;
id	count	task	operator info
Point_Get_1	1.00	root	table:t1, handle:1
explain delete from t1 where t1.c2 = 1;
id	count	task	operator info
IndexLookUp_9	10.00	root	
├─IndexScan_7	10.00	cop	table:t1, index:c2, range:[1,1], keep order:false, stats:pseudo
└─TableScan_8	10.00	cop	table:t1, keep order:false, stats:pseudo
explain select count(b.c2) from t1 a, t2 b where a.c1 = b.c2 group by a.c1;
id	count	task	operator info
Projection_11	10000.00	root	cast(join_agg_0)
└─IndexJoin_14	10000.00	root	inner join, inner:TableReader_13, outer key:b.c2, inner key:a.c1
  ├─TableReader_13	10.00	root	data:TableScan_12
  │ └─TableScan_12	10.00	cop	table:a, range: decided by [b.c2], keep order:false, stats:pseudo
  └─HashAgg_21	8000.00	root	group by:col_2, funcs:count(col_0), firstrow(col_1)
    └─TableReader_22	8000.00	root	data:HashAgg_17
      └─HashAgg_17	8000.00	cop	group by:b.c2, funcs:count(b.c2), firstrow(b.c2)
        └─TableScan_20	10000.00	cop	table:b, range:[-inf,+inf], keep order:false, stats:pseudo
explain select * from t2 order by t2.c2 limit 0, 1;
id	count	task	operator info
TopN_7	1.00	root	test.t2.c2:asc, offset:0, count:1
└─TableReader_15	1.00	root	data:TopN_14
  └─TopN_14	1.00	cop	test.t2.c2:asc, offset:0, count:1
    └─TableScan_13	10000.00	cop	table:t2, range:[-inf,+inf], keep order:false, stats:pseudo
explain select * from t1 where c1 > 1 and c2 = 1 and c3 < 1;
id	count	task	operator info
IndexLookUp_12	1.11	root	
├─Selection_10	3.33	cop	gt(test.t1.c1, 1)
│ └─IndexScan_8	10.00	cop	table:t1, index:c2, range:[1,1], keep order:false, stats:pseudo
└─Selection_11	1.11	cop	lt(test.t1.c3, 1)
  └─TableScan_9	3.33	cop	table:t1, keep order:false
explain select * from t1 where c1 = 1 and c2 > 1;
id	count	task	operator info
TableReader_7	0.33	root	data:Selection_6
└─Selection_6	0.33	cop	gt(test.t1.c2, 1)
  └─TableScan_5	1.00	cop	table:t1, range:[1,1], keep order:false, stats:pseudo
explain select sum(t1.c1 in (select c1 from t2)) from t1;
id	count	task	operator info
StreamAgg_12	1.00	root	funcs:sum(5_aux_0)
└─MergeJoin_28	10000.00	root	left outer semi join, left key:test.t1.c1, right key:test.t2.c1
  ├─TableReader_19	10000.00	root	data:TableScan_18
  │ └─TableScan_18	10000.00	cop	table:t1, range:[-inf,+inf], keep order:true, stats:pseudo
  └─IndexReader_23	10000.00	root	index:IndexScan_22
    └─IndexScan_22	10000.00	cop	table:t2, index:c1, range:[NULL,+inf], keep order:true, stats:pseudo
explain select c1 from t1 where c1 in (select c2 from t2);
id	count	task	operator info
Projection_8	10000.00	root	test.t1.c1
└─IndexJoin_11	10000.00	root	inner join, inner:TableReader_10, outer key:test.t2.c2, inner key:test.t1.c1
  ├─TableReader_10	10.00	root	data:TableScan_9
  │ └─TableScan_9	10.00	cop	table:t1, range: decided by [test.t2.c2], keep order:false, stats:pseudo
  └─HashAgg_18	8000.00	root	group by:col_1, funcs:firstrow(col_0)
    └─TableReader_19	8000.00	root	data:HashAgg_14
      └─HashAgg_14	8000.00	cop	group by:test.t2.c2, funcs:firstrow(test.t2.c2)
        └─TableScan_17	10000.00	cop	table:t2, range:[-inf,+inf], keep order:false, stats:pseudo
explain select (select count(1) k from t1 s where s.c1 = t1.c1 having k != 0) from t1;
id	count	task	operator info
Projection_12	10000.00	root	k
└─Projection_13	10000.00	root	test.t1.c1, ifnull(5_col_0, 0)
  └─MergeJoin_14	10000.00	root	left outer join, left key:test.t1.c1, right key:s.c1
    ├─TableReader_17	10000.00	root	data:TableScan_16
    │ └─TableScan_16	10000.00	cop	table:t1, range:[-inf,+inf], keep order:true, stats:pseudo
    └─Projection_19	8000.00	root	1, s.c1
      └─TableReader_21	10000.00	root	data:TableScan_20
        └─TableScan_20	10000.00	cop	table:s, range:[-inf,+inf], keep order:true, stats:pseudo
explain select * from information_schema.columns;
id	count	task	operator info
MemTableScan_4	10000.00	root	
explain select c2 = (select c2 from t2 where t1.c1 = t2.c1 order by c1 limit 1) from t1;
id	count	task	operator info
Projection_12	10000.00	root	eq(test.t1.c2, test.t2.c2)
└─Apply_14	10000.00	root	left outer join, inner:Limit_21
  ├─TableReader_16	10000.00	root	data:TableScan_15
  │ └─TableScan_15	10000.00	cop	table:t1, range:[-inf,+inf], keep order:false, stats:pseudo
  └─Limit_21	1.00	root	offset:0, count:1
    └─IndexLookUp_43	1.00	root	
      ├─Limit_42	1.00	cop	offset:0, count:1
      │ └─IndexScan_40	1.25	cop	table:t2, index:c1, range: decided by [eq(test.t1.c1, test.t2.c1)], keep order:true, stats:pseudo
      └─TableScan_41	1.00	cop	table:t2, keep order:false
explain select * from t1 order by c1 desc limit 1;
id	count	task	operator info
Limit_10	1.00	root	offset:0, count:1
└─TableReader_21	1.00	root	data:Limit_20
  └─Limit_20	1.00	cop	offset:0, count:1
    └─TableScan_18	1.00	cop	table:t1, range:[-inf,+inf], keep order:true, desc, stats:pseudo
explain select * from t4 use index(idx) where a > 1 and b > 1 and c > 1 limit 1;
id	count	task	operator info
Limit_9	1.00	root	offset:0, count:1
└─IndexLookUp_17	1.00	root	
  ├─Selection_14	3.00	cop	gt(test.t4.b, 1)
  │ └─IndexScan_12	9.00	cop	table:t4, index:a, b, range:(1 +inf,+inf +inf], keep order:false, stats:pseudo
  └─Limit_16	1.00	cop	offset:0, count:1
    └─Selection_15	1.00	cop	gt(test.t4.c, 1)
      └─TableScan_13	3.00	cop	table:t4, keep order:false
explain select * from t4 where a > 1 and c > 1 limit 1;
id	count	task	operator info
Limit_8	1.00	root	offset:0, count:1
└─TableReader_15	1.00	root	data:Limit_14
  └─Limit_14	1.00	cop	offset:0, count:1
    └─Selection_12	1.00	cop	gt(test.t4.c, 1)
      └─TableScan_11	3.00	cop	table:t4, range:(1,+inf], keep order:false, stats:pseudo
explain select ifnull(null, t1.c1) from t1;
id	count	task	operator info
TableReader_5	10000.00	root	data:TableScan_4
└─TableScan_4	10000.00	cop	table:t1, range:[-inf,+inf], keep order:false, stats:pseudo
explain select if(10, t1.c1, t1.c2) from t1;
id	count	task	operator info
TableReader_5	10000.00	root	data:TableScan_4
└─TableScan_4	10000.00	cop	table:t1, range:[-inf,+inf], keep order:false, stats:pseudo
explain select c1 from t2 union select c1 from t2 union all select c1 from t2;
id	count	task	operator info
Union_17	26000.00	root	
├─TableReader_20	10000.00	root	data:TableScan_19
│ └─TableScan_19	10000.00	cop	table:t2, range:[-inf,+inf], keep order:false, stats:pseudo
└─HashAgg_24	16000.00	root	group by:t2.c1, funcs:firstrow(join_agg_0)
  └─Union_25	16000.00	root	
    ├─StreamAgg_38	8000.00	root	group by:col_2, funcs:firstrow(col_0), firstrow(col_1)
    │ └─IndexReader_39	8000.00	root	index:StreamAgg_29
    │   └─StreamAgg_29	8000.00	cop	group by:test.t2.c1, funcs:firstrow(test.t2.c1), firstrow(test.t2.c1)
    │     └─IndexScan_37	10000.00	cop	table:t2, index:c1, range:[NULL,+inf], keep order:true, stats:pseudo
    └─StreamAgg_55	8000.00	root	group by:col_2, funcs:firstrow(col_0), firstrow(col_1)
      └─IndexReader_56	8000.00	root	index:StreamAgg_46
        └─StreamAgg_46	8000.00	cop	group by:test.t2.c1, funcs:firstrow(test.t2.c1), firstrow(test.t2.c1)
          └─IndexScan_54	10000.00	cop	table:t2, index:c1, range:[NULL,+inf], keep order:true, stats:pseudo
explain select c1 from t2 union all select c1 from t2 union select c1 from t2;
id	count	task	operator info
HashAgg_18	24000.00	root	group by:t2.c1, funcs:firstrow(join_agg_0)
└─Union_19	24000.00	root	
  ├─StreamAgg_32	8000.00	root	group by:col_2, funcs:firstrow(col_0), firstrow(col_1)
  │ └─IndexReader_33	8000.00	root	index:StreamAgg_23
  │   └─StreamAgg_23	8000.00	cop	group by:test.t2.c1, funcs:firstrow(test.t2.c1), firstrow(test.t2.c1)
  │     └─IndexScan_31	10000.00	cop	table:t2, index:c1, range:[NULL,+inf], keep order:true, stats:pseudo
  ├─StreamAgg_49	8000.00	root	group by:col_2, funcs:firstrow(col_0), firstrow(col_1)
  │ └─IndexReader_50	8000.00	root	index:StreamAgg_40
  │   └─StreamAgg_40	8000.00	cop	group by:test.t2.c1, funcs:firstrow(test.t2.c1), firstrow(test.t2.c1)
  │     └─IndexScan_48	10000.00	cop	table:t2, index:c1, range:[NULL,+inf], keep order:true, stats:pseudo
  └─StreamAgg_66	8000.00	root	group by:col_2, funcs:firstrow(col_0), firstrow(col_1)
    └─IndexReader_67	8000.00	root	index:StreamAgg_57
      └─StreamAgg_57	8000.00	cop	group by:test.t2.c1, funcs:firstrow(test.t2.c1), firstrow(test.t2.c1)
        └─IndexScan_65	10000.00	cop	table:t2, index:c1, range:[NULL,+inf], keep order:true, stats:pseudo
explain select sum(t1.c1 in (select c1 from t2)) from t1;
id	count	task	operator info
StreamAgg_12	1.00	root	funcs:sum(5_aux_0)
└─MergeJoin_28	10000.00	root	left outer semi join, left key:test.t1.c1, right key:test.t2.c1
  ├─TableReader_19	10000.00	root	data:TableScan_18
  │ └─TableScan_18	10000.00	cop	table:t1, range:[-inf,+inf], keep order:true, stats:pseudo
  └─IndexReader_23	10000.00	root	index:IndexScan_22
    └─IndexScan_22	10000.00	cop	table:t2, index:c1, range:[NULL,+inf], keep order:true, stats:pseudo
explain select 1 in (select c2 from t2) from t1;
id	count	task	operator info
Projection_6	10000.00	root	5_aux_0
└─HashLeftJoin_7	10000.00	root	left outer semi join, inner:TableReader_12
  ├─TableReader_9	10000.00	root	data:TableScan_8
  │ └─TableScan_8	10000.00	cop	table:t1, range:[-inf,+inf], keep order:false, stats:pseudo
  └─TableReader_12	10.00	root	data:Selection_11
    └─Selection_11	10.00	cop	eq(1, test.t2.c2)
      └─TableScan_10	10000.00	cop	table:t2, range:[-inf,+inf], keep order:false, stats:pseudo
explain select sum(6 in (select c2 from t2)) from t1;
id	count	task	operator info
StreamAgg_12	1.00	root	funcs:sum(5_aux_0)
└─HashLeftJoin_19	10000.00	root	left outer semi join, inner:TableReader_18
  ├─TableReader_21	10000.00	root	data:TableScan_20
  │ └─TableScan_20	10000.00	cop	table:t1, range:[-inf,+inf], keep order:false, stats:pseudo
  └─TableReader_18	10.00	root	data:Selection_17
    └─Selection_17	10.00	cop	eq(6, test.t2.c2)
      └─TableScan_16	10000.00	cop	table:t2, range:[-inf,+inf], keep order:false, stats:pseudo
explain format="dot" select sum(t1.c1 in (select c1 from t2)) from t1;
dot contents

digraph StreamAgg_12 {
subgraph cluster12{
node [style=filled, color=lightgrey]
color=black
label = "root"
"StreamAgg_12" -> "MergeJoin_28"
"MergeJoin_28" -> "TableReader_19"
"MergeJoin_28" -> "IndexReader_23"
}
subgraph cluster18{
node [style=filled, color=lightgrey]
color=black
label = "cop"
"TableScan_18"
}
subgraph cluster22{
node [style=filled, color=lightgrey]
color=black
label = "cop"
"IndexScan_22"
}
"TableReader_19" -> "TableScan_18"
"IndexReader_23" -> "IndexScan_22"
}

explain format="dot" select 1 in (select c2 from t2) from t1;
dot contents

digraph Projection_6 {
subgraph cluster6{
node [style=filled, color=lightgrey]
color=black
label = "root"
"Projection_6" -> "HashLeftJoin_7"
"HashLeftJoin_7" -> "TableReader_9"
"HashLeftJoin_7" -> "TableReader_12"
}
subgraph cluster8{
node [style=filled, color=lightgrey]
color=black
label = "cop"
"TableScan_8"
}
subgraph cluster11{
node [style=filled, color=lightgrey]
color=black
label = "cop"
"Selection_11" -> "TableScan_10"
}
"TableReader_9" -> "TableScan_8"
"TableReader_12" -> "Selection_11"
}

drop table if exists t1, t2, t3, t4;
drop table if exists t;
create table t(a int primary key, b int, c int, index idx(b));
explain select t.c in (select count(*) from t s ignore index(idx), t t1 where s.a = t.a and s.a = t1.a) from t;
id	count	task	operator info
Projection_11	10000.00	root	9_aux_0
└─Apply_13	10000.00	root	left outer semi join, inner:StreamAgg_20, equal:[eq(test.t.c, 7_col_0)]
  ├─TableReader_15	10000.00	root	data:TableScan_14
  │ └─TableScan_14	10000.00	cop	table:t, range:[-inf,+inf], keep order:false, stats:pseudo
  └─StreamAgg_20	1.00	root	funcs:count(1)
    └─IndexJoin_44	10000.00	root	inner join, inner:TableReader_43, outer key:s.a, inner key:t1.a
      ├─TableReader_52	1.00	root	data:TableScan_51
      │ └─TableScan_51	1.00	cop	table:s, range: decided by [eq(s.a, test.t.a)], keep order:false, stats:pseudo
      └─TableReader_43	8000.00	root	data:Selection_42
        └─Selection_42	8000.00	cop	eq(t1.a, test.t.a)
          └─TableScan_41	10.00	cop	table:t1, range: decided by [s.a], keep order:false, stats:pseudo
explain select t.c in (select count(*) from t s use index(idx), t t1 where s.b = t.a and s.a = t1.a) from t;
id	count	task	operator info
Projection_11	10000.00	root	9_aux_0
└─Apply_13	10000.00	root	left outer semi join, inner:StreamAgg_20, equal:[eq(test.t.c, 7_col_0)]
  ├─TableReader_15	10000.00	root	data:TableScan_14
  │ └─TableScan_14	10000.00	cop	table:t, range:[-inf,+inf], keep order:false, stats:pseudo
  └─StreamAgg_20	1.00	root	funcs:count(1)
    └─IndexJoin_32	10000.00	root	inner join, inner:TableReader_31, outer key:s.a, inner key:t1.a
      ├─IndexReader_36	10000.00	root	index:IndexScan_35
      │ └─IndexScan_35	10000.00	cop	table:s, index:b, range: decided by [eq(s.b, test.t.a)], keep order:false, stats:pseudo
      └─TableReader_31	10.00	root	data:TableScan_30
        └─TableScan_30	10.00	cop	table:t1, range: decided by [s.a], keep order:false, stats:pseudo
explain select t.c in (select count(*) from t s use index(idx), t t1 where s.b = t.a and s.c = t1.a) from t;
id	count	task	operator info
Projection_11	10000.00	root	9_aux_0
└─Apply_13	10000.00	root	left outer semi join, inner:StreamAgg_20, equal:[eq(test.t.c, 7_col_0)]
  ├─TableReader_15	10000.00	root	data:TableScan_14
  │ └─TableScan_14	10000.00	cop	table:t, range:[-inf,+inf], keep order:false, stats:pseudo
  └─StreamAgg_20	1.00	root	funcs:count(1)
    └─IndexJoin_33	10000.00	root	inner join, inner:TableReader_32, outer key:s.c, inner key:t1.a
      ├─IndexLookUp_38	10000.00	root	
      │ ├─IndexScan_36	10000.00	cop	table:s, index:b, range: decided by [eq(s.b, test.t.a)], keep order:false, stats:pseudo
      │ └─TableScan_37	10000.00	cop	table:t, keep order:false, stats:pseudo
      └─TableReader_32	10.00	root	data:TableScan_31
        └─TableScan_31	10.00	cop	table:t1, range: decided by [s.c], keep order:false, stats:pseudo
drop table if exists t;
create table t(a int unsigned);
explain select t.a = '123455' from t;
id	count	task	operator info
Projection_3	10000.00	root	eq(test.t.a, 123455)
└─TableReader_5	10000.00	root	data:TableScan_4
  └─TableScan_4	10000.00	cop	table:t, range:[-inf,+inf], keep order:false, stats:pseudo
explain select t.a > '123455' from t;
id	count	task	operator info
Projection_3	10000.00	root	gt(test.t.a, 123455)
└─TableReader_5	10000.00	root	data:TableScan_4
  └─TableScan_4	10000.00	cop	table:t, range:[-inf,+inf], keep order:false, stats:pseudo
explain select t.a != '123455' from t;
id	count	task	operator info
Projection_3	10000.00	root	ne(test.t.a, 123455)
└─TableReader_5	10000.00	root	data:TableScan_4
  └─TableScan_4	10000.00	cop	table:t, range:[-inf,+inf], keep order:false, stats:pseudo
explain select t.a = 12345678912345678998789678687678.111 from t;
id	count	task	operator info
Projection_3	10000.00	root	0
└─TableReader_5	10000.00	root	data:TableScan_4
  └─TableScan_4	10000.00	cop	table:t, range:[-inf,+inf], keep order:false, stats:pseudo
drop table if exists t;
create table t(a bigint, b bigint, index idx(a, b));
explain select * from t where a in (1, 2) and a in (1, 3);
id	count	task	operator info
IndexReader_9	10.00	root	index:IndexScan_8
└─IndexScan_8	10.00	cop	table:t, index:a, b, range:[1,1], keep order:false, stats:pseudo
explain select * from t where b in (1, 2) and b in (1, 3);
id	count	task	operator info
TableReader_7	10.00	root	data:Selection_6
└─Selection_6	10.00	cop	in(test.t.b, 1, 2), in(test.t.b, 1, 3)
  └─TableScan_5	10000.00	cop	table:t, range:[-inf,+inf], keep order:false, stats:pseudo
explain select * from t where a = 1 and a = 1;
id	count	task	operator info
IndexReader_9	10.00	root	index:IndexScan_8
└─IndexScan_8	10.00	cop	table:t, index:a, b, range:[1,1], keep order:false, stats:pseudo
explain select * from t where a = 1 and a = 2;
id	count	task	operator info
TableDual_5	0.00	root	rows:0
explain select * from t where b = 1 and b = 2;
id	count	task	operator info
TableDual_5	0.00	root	rows:0
explain select * from t t1 join t t2 where t1.b = t2.b and t2.b is null;
id	count	task	operator info
Projection_7	12.50	root	t1.a, t1.b, t2.a, t2.b
└─HashRightJoin_9	12.50	root	inner join, inner:TableReader_12, equal:[eq(t2.b, t1.b)]
  ├─TableReader_12	10.00	root	data:Selection_11
  │ └─Selection_11	10.00	cop	isnull(t2.b)
  │   └─TableScan_10	10000.00	cop	table:t2, range:[-inf,+inf], keep order:false, stats:pseudo
  └─TableReader_14	10000.00	root	data:TableScan_13
    └─TableScan_13	10000.00	cop	table:t1, range:[-inf,+inf], keep order:false, stats:pseudo
explain select * from t t1 where not exists (select * from t t2 where t1.b = t2.b);
id	count	task	operator info
HashLeftJoin_9	8000.00	root	anti semi join, inner:TableReader_13, equal:[eq(t1.b, t2.b)]
├─TableReader_11	10000.00	root	data:TableScan_10
│ └─TableScan_10	10000.00	cop	table:t1, range:[-inf,+inf], keep order:false, stats:pseudo
└─TableReader_13	10000.00	root	data:TableScan_12
  └─TableScan_12	10000.00	cop	table:t2, range:[-inf,+inf], keep order:false, stats:pseudo
drop table if exists t;
create table t(a bigint primary key);
explain select * from t where a = 1 and a = 2;
id	count	task	operator info
TableDual_5	0.00	root	rows:0
explain select null or a > 1 from t;
id	count	task	operator info
Projection_3	10000.00	root	or(NULL, gt(test.t.a, 1))
└─TableReader_5	10000.00	root	data:TableScan_4
  └─TableScan_4	10000.00	cop	table:t, range:[-inf,+inf], keep order:false, stats:pseudo
drop table if exists ta, tb;
create table ta (a varchar(20));
create table tb (a varchar(20));
begin;
insert tb values ('1');
explain select * from ta where a = 1;
id	count	task	operator info
Projection_5	8000.00	root	test.ta.a
└─Selection_6	8000.00	root	eq(cast(test.ta.a), 1)
  └─UnionScan_7	10000.00	root	eq(cast(test.ta.a), 1)
    └─TableReader_9	10000.00	root	data:TableScan_8
      └─TableScan_8	10000.00	cop	table:ta, range:[-inf,+inf], keep order:false, stats:pseudo
rollback;
drop table if exists t;
create table t(a int, nb int not null, nc int not null);
explain select ifnull(a, 0) from t;
id	count	task	operator info
Projection_3	10000.00	root	ifnull(test.t.a, 0)
└─TableReader_5	10000.00	root	data:TableScan_4
  └─TableScan_4	10000.00	cop	table:t, range:[-inf,+inf], keep order:false, stats:pseudo
explain select ifnull(nb, 0) from t;
id	count	task	operator info
TableReader_5	10000.00	root	data:TableScan_4
└─TableScan_4	10000.00	cop	table:t, range:[-inf,+inf], keep order:false, stats:pseudo
explain select ifnull(nb, 0), ifnull(nc, 0) from t;
id	count	task	operator info
TableReader_5	10000.00	root	data:TableScan_4
└─TableScan_4	10000.00	cop	table:t, range:[-inf,+inf], keep order:false, stats:pseudo
explain select ifnull(a, 0), ifnull(nb, 0) from t;
id	count	task	operator info
Projection_3	10000.00	root	ifnull(test.t.a, 0), test.t.nb
└─TableReader_5	10000.00	root	data:TableScan_4
  └─TableScan_4	10000.00	cop	table:t, range:[-inf,+inf], keep order:false, stats:pseudo
explain select ifnull(nb, 0), ifnull(nb, 0) from t;
id	count	task	operator info
Projection_3	10000.00	root	test.t.nb, test.t.nb
└─TableReader_5	10000.00	root	data:TableScan_4
  └─TableScan_4	10000.00	cop	table:t, range:[-inf,+inf], keep order:false, stats:pseudo
explain select 1+ifnull(nb, 0) from t;
id	count	task	operator info
Projection_3	10000.00	root	plus(1, test.t.nb)
└─TableReader_5	10000.00	root	data:TableScan_4
  └─TableScan_4	10000.00	cop	table:t, range:[-inf,+inf], keep order:false, stats:pseudo
explain select 1+ifnull(a, 0) from t;
id	count	task	operator info
Projection_3	10000.00	root	plus(1, ifnull(test.t.a, 0))
└─TableReader_5	10000.00	root	data:TableScan_4
  └─TableScan_4	10000.00	cop	table:t, range:[-inf,+inf], keep order:false, stats:pseudo
<<<<<<< HEAD
=======
drop table if exists t;
drop table if exists t;
create table t(a int);
explain select * from t where _tidb_rowid = 0;
id	count	task	operator info
Projection_4	8000.00	root	test.t.a
└─TableReader_6	10000.00	root	data:TableScan_5
  └─TableScan_5	10000.00	cop	table:t, range:[0,0], keep order:false, stats:pseudo
explain select * from t where _tidb_rowid > 0;
id	count	task	operator info
Projection_4	8000.00	root	test.t.a
└─TableReader_6	10000.00	root	data:TableScan_5
  └─TableScan_5	10000.00	cop	table:t, range:(0,+inf], keep order:false, stats:pseudo
explain select a, _tidb_rowid from t where a > 0;
id	count	task	operator info
TableReader_7	3333.33	root	data:Selection_6
└─Selection_6	3333.33	cop	gt(test.t.a, 0)
  └─TableScan_5	10000.00	cop	table:t, range:[-inf,+inf], keep order:false, stats:pseudo
explain select * from t where _tidb_rowid > 0 and a > 0;
id	count	task	operator info
Projection_4	2666.67	root	test.t.a
└─TableReader_7	2666.67	root	data:Selection_6
  └─Selection_6	2666.67	cop	gt(test.t.a, 0)
    └─TableScan_5	3333.33	cop	table:t, range:(0,+inf], keep order:false, stats:pseudo
>>>>>>> a37417e7
drop table if exists t;<|MERGE_RESOLUTION|>--- conflicted
+++ resolved
@@ -426,8 +426,6 @@
 Projection_3	10000.00	root	plus(1, ifnull(test.t.a, 0))
 └─TableReader_5	10000.00	root	data:TableScan_4
   └─TableScan_4	10000.00	cop	table:t, range:[-inf,+inf], keep order:false, stats:pseudo
-<<<<<<< HEAD
-=======
 drop table if exists t;
 drop table if exists t;
 create table t(a int);
@@ -452,5 +450,4 @@
 └─TableReader_7	2666.67	root	data:Selection_6
   └─Selection_6	2666.67	cop	gt(test.t.a, 0)
     └─TableScan_5	3333.33	cop	table:t, range:(0,+inf], keep order:false, stats:pseudo
->>>>>>> a37417e7
 drop table if exists t;