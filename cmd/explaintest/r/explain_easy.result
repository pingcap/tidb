use test;
drop table if exists t1, t2, t3, t4;
create table t1 (c1 int primary key, c2 int, c3 int, index c2 (c2));
create table t2 (c1 int unique, c2 int);
insert into t2 values(1, 0), (2, 1);
create table t3 (a bigint, b bigint, c bigint, d bigint);
create table t4 (a int, b int, c int, index idx(a, b), primary key(a));
set @@session.tidb_opt_agg_push_down = 1;
set @@session.tidb_opt_insubq_to_join_and_agg=1;
set @@session.tidb_hashagg_partial_concurrency = 1;
set @@session.tidb_hashagg_final_concurrency = 1;
explain select * from t3 where exists (select s.a from t3 s having sum(s.a) = t3.a );
id	count	task	operator info
Projection_11	8000.00	root	Column#1, Column#2, Column#3, Column#4
└─HashLeftJoin_12	8000.00	root	semi join, inner:StreamAgg_27, equal:[eq(Column#13, Column#11)]
  ├─Projection_13	10000.00	root	Column#1, Column#2, Column#3, Column#4, cast(Column#1)->Column#13
  │ └─TableReader_15	10000.00	root	data:TableScan_14
  │   └─TableScan_14	10000.00	cop[tikv]	table:t3, mapping:a->#1,b->#2,c->#3,d->#4, range:[-inf,+inf], keep order:false, stats:pseudo
  └─StreamAgg_27	1.00	root	funcs:sum(Column#16)->Column#11
    └─TableReader_28	1.00	root	data:StreamAgg_19
      └─StreamAgg_19	1.00	cop[tikv]	funcs:sum(Column#6)->Column#16
        └─TableScan_26	10000.00	cop[tikv]	table:s, mapping:a->#6, range:[-inf,+inf], keep order:false, stats:pseudo
explain select * from t1;
id	count	task	operator info
TableReader_5	10000.00	root	data:TableScan_4
└─TableScan_4	10000.00	cop[tikv]	table:t1, mapping:c1->#1,c2->#2,c3->#3, range:[-inf,+inf], keep order:false, stats:pseudo
explain select * from t1 order by c2;
id	count	task	operator info
IndexLookUp_12	10000.00	root	
├─IndexScan_10	10000.00	cop[tikv]	table:t1, mapping:c2->#2,c1->#1, index:c2, range:[NULL,+inf], keep order:true, stats:pseudo
└─TableScan_11	10000.00	cop[tikv]	table:t1, mapping:c1->#1,c2->#2,c3->#3, keep order:false, stats:pseudo
explain select * from t2 order by c2;
id	count	task	operator info
Sort_4	10000.00	root	Column#2:asc
└─TableReader_8	10000.00	root	data:TableScan_7
  └─TableScan_7	10000.00	cop[tikv]	table:t2, mapping:c1->#1,c2->#2, range:[-inf,+inf], keep order:false, stats:pseudo
explain select * from t1 where t1.c1 > 0;
id	count	task	operator info
TableReader_6	3333.33	root	data:TableScan_5
└─TableScan_5	3333.33	cop[tikv]	table:t1, mapping:c1->#1,c2->#2,c3->#3, range:(0,+inf], keep order:false, stats:pseudo
explain select t1.c1, t1.c2 from t1 where t1.c2 = 1;
id	count	task	operator info
IndexReader_6	10.00	root	index:IndexScan_5
└─IndexScan_5	10.00	cop[tikv]	table:t1, mapping:c2->#2,c1->#1, index:c2, range:[1,1], keep order:false, stats:pseudo
explain select * from t1 left join t2 on t1.c2 = t2.c1 where t1.c1 > 1;
id	count	task	operator info
HashLeftJoin_23	4166.67	root	left outer join, inner:TableReader_33 (REVERSED), equal:[eq(Column#2, Column#4)]
├─TableReader_33	3333.33	root	data:TableScan_32
│ └─TableScan_32	3333.33	cop[tikv]	table:t1, mapping:c1->#1,c2->#2,c3->#3, range:(1,+inf], keep order:false, stats:pseudo
└─TableReader_36	9990.00	root	data:Selection_35
  └─Selection_35	9990.00	cop[tikv]	not(isnull(Column#4))
    └─TableScan_34	10000.00	cop[tikv]	table:t2, mapping:c1->#4,c2->#5, range:[-inf,+inf], keep order:false, stats:pseudo
explain update t1 set t1.c2 = 2 where t1.c1 = 1;
id	count	task	operator info
Update_2	N/A	root	N/A
└─Point_Get_1	1.00	root	table:t1, handle:1
explain delete from t1 where t1.c2 = 1;
id	count	task	operator info
Delete_4	N/A	root	N/A
└─IndexLookUp_11	10.00	root	
  ├─IndexScan_9	10.00	cop[tikv]	table:t1, mapping:c2->#2,c1->#1, index:c2, range:[1,1], keep order:false, stats:pseudo
  └─TableScan_10	10.00	cop[tikv]	table:t1, mapping:c1->#1,c2->#2,c3->#3, keep order:false, stats:pseudo
explain select count(b.c2) from t1 a, t2 b where a.c1 = b.c2 group by a.c1;
id	count	task	operator info
Projection_11	9990.00	root	cast(Column#8)->Column#7
└─HashLeftJoin_21	9990.00	root	inner join, inner:HashAgg_28, equal:[eq(Column#1, Column#5)]
  ├─TableReader_34	10000.00	root	data:TableScan_33
<<<<<<< HEAD
  │ └─TableScan_33	10000.00	cop[tikv]	table:a, mapping:c1->#1, range:[-inf,+inf], keep order:false, stats:pseudo
  └─HashAgg_28	7992.00	root	group by:Column#11, funcs:count(Column#9)->Column#8, funcs:firstrow(Column#11)->Column#5
=======
  │ └─TableScan_33	10000.00	cop[tikv]	table:a, range:[-inf,+inf], keep order:false, stats:pseudo
  └─HashAgg_28	7992.00	root	group by:Column#5, funcs:count(Column#9), firstrow(Column#5)
>>>>>>> 96069cd7
    └─TableReader_29	7992.00	root	data:HashAgg_23
      └─HashAgg_23	7992.00	cop[tikv]	group by:Column#5, funcs:count(Column#5)->Column#9
        └─Selection_27	9990.00	cop[tikv]	not(isnull(Column#5))
          └─TableScan_26	10000.00	cop[tikv]	table:b, mapping:c2->#5, range:[-inf,+inf], keep order:false, stats:pseudo
explain select * from t2 order by t2.c2 limit 0, 1;
id	count	task	operator info
TopN_7	1.00	root	Column#2:asc, offset:0, count:1
└─TableReader_15	1.00	root	data:TopN_14
  └─TopN_14	1.00	cop[tikv]	Column#2:asc, offset:0, count:1
    └─TableScan_13	10000.00	cop[tikv]	table:t2, mapping:c1->#1,c2->#2, range:[-inf,+inf], keep order:false, stats:pseudo
explain select * from t1 where c1 > 1 and c2 = 1 and c3 < 1;
id	count	task	operator info
IndexLookUp_11	1.11	root	
├─IndexScan_8	33.33	cop[tikv]	table:t1, mapping:c2->#2,c1->#1, index:c2, range:(1 1,1 +inf], keep order:false, stats:pseudo
└─Selection_10	1.11	cop[tikv]	lt(Column#3, 1)
  └─TableScan_9	33.33	cop[tikv]	table:t1, mapping:c1->#1,c2->#2,c3->#3, keep order:false, stats:pseudo
explain select * from t1 where c1 = 1 and c2 > 1;
id	count	task	operator info
TableReader_7	0.33	root	data:Selection_6
└─Selection_6	0.33	cop[tikv]	gt(Column#2, 1)
  └─TableScan_5	1.00	cop[tikv]	table:t1, mapping:c1->#1,c2->#2,c3->#3, range:[1,1], keep order:false, stats:pseudo
explain select sum(t1.c1 in (select c1 from t2)) from t1;
id	count	task	operator info
StreamAgg_12	1.00	root	funcs:sum(Column#10)->Column#8
└─Projection_23	10000.00	root	cast(Column#7)->Column#10
  └─HashLeftJoin_22	10000.00	root	CARTESIAN left outer semi join, inner:IndexReader_21, other cond:eq(Column#1, Column#4)
    ├─TableReader_15	10000.00	root	data:TableScan_14
    │ └─TableScan_14	10000.00	cop[tikv]	table:t1, mapping:c1->#1, range:[-inf,+inf], keep order:false, stats:pseudo
    └─IndexReader_21	10000.00	root	index:IndexScan_20
      └─IndexScan_20	10000.00	cop[tikv]	table:t2, mapping:c1->#4, index:c1, range:[NULL,+inf], keep order:false, stats:pseudo
explain select c1 from t1 where c1 in (select c2 from t2);
id	count	task	operator info
Projection_9	9990.00	root	Column#1
└─HashLeftJoin_19	9990.00	root	inner join, inner:HashAgg_23, equal:[eq(Column#1, Column#5)]
  ├─TableReader_32	10000.00	root	data:TableScan_31
  │ └─TableScan_31	10000.00	cop[tikv]	table:t1, mapping:c1->#1, range:[-inf,+inf], keep order:false, stats:pseudo
  └─HashAgg_23	7992.00	root	group by:Column#5, funcs:firstrow(Column#5)->Column#5
    └─TableReader_30	9990.00	root	data:Selection_29
      └─Selection_29	9990.00	cop[tikv]	not(isnull(Column#5))
        └─TableScan_28	10000.00	cop[tikv]	table:t2, mapping:c2->#5, range:[-inf,+inf], keep order:false, stats:pseudo
explain select (select count(1) k from t1 s where s.c1 = t1.c1 having k != 0) from t1;
id	count	task	operator info
Projection_12	10000.00	root	ifnull(Column#7, 0)->Column#7
└─MergeJoin_13	10000.00	root	left outer join, left key:Column#1, right key:Column#4
  ├─TableReader_17	10000.00	root	data:TableScan_16
  │ └─TableScan_16	10000.00	cop[tikv]	table:t1, mapping:c1->#1, range:[-inf,+inf], keep order:true, stats:pseudo
  └─Projection_18	8000.00	root	1->Column#7, Column#4
    └─TableReader_20	10000.00	root	data:TableScan_19
      └─TableScan_19	10000.00	cop[tikv]	table:s, mapping:c1->#4, range:[-inf,+inf], keep order:true, stats:pseudo
explain select * from information_schema.columns;
id	count	task	operator info
MemTableScan_4	10000.00	root	
explain select c2 = (select c2 from t2 where t1.c1 = t2.c1 order by c1 limit 1) from t1;
id	count	task	operator info
Projection_12	10000.00	root	eq(Column#2, Column#5)->Column#8
└─Apply_14	10000.00	root	CARTESIAN left outer join, inner:Projection_43
  ├─TableReader_16	10000.00	root	data:TableScan_15
  │ └─TableScan_15	10000.00	cop[tikv]	table:t1, mapping:c1->#1,c2->#2, range:[-inf,+inf], keep order:false, stats:pseudo
  └─Projection_43	1.00	root	Column#4, Column#5
    └─IndexLookUp_42	1.00	root	limit embedded(offset:0, count:1)
      ├─Limit_41	1.00	cop[tikv]	offset:0, count:1
      │ └─IndexScan_39	1.00	cop[tikv]	table:t2, mapping:c1->#4,_tidb_rowid->#12, index:c1, range: decided by [eq(Column#1, Column#4)], keep order:true, stats:pseudo
      └─TableScan_40	1.00	cop[tikv]	table:t2, mapping:c1->#4,c2->#5,_tidb_rowid->#13, keep order:false, stats:pseudo
explain select * from t1 order by c1 desc limit 1;
id	count	task	operator info
Limit_10	1.00	root	offset:0, count:1
└─TableReader_20	1.00	root	data:Limit_19
  └─Limit_19	1.00	cop[tikv]	offset:0, count:1
    └─TableScan_18	1.00	cop[tikv]	table:t1, mapping:c1->#1,c2->#2,c3->#3, range:[-inf,+inf], keep order:true, desc, stats:pseudo
explain select * from t4 use index(idx) where a > 1 and b > 1 and c > 1 limit 1;
id	count	task	operator info
Limit_9	1.00	root	offset:0, count:1
└─IndexLookUp_16	1.00	root	
  ├─Selection_13	3.00	cop[tikv]	gt(Column#2, 1)
  │ └─IndexScan_11	9.00	cop[tikv]	table:t4, mapping:a->#1,b->#2,a->#1, index:a, b, range:(1,+inf], keep order:false, stats:pseudo
  └─Limit_15	1.00	cop[tikv]	offset:0, count:1
    └─Selection_14	1.00	cop[tikv]	gt(Column#3, 1)
      └─TableScan_12	3.00	cop[tikv]	table:t4, mapping:a->#1,b->#2,c->#3, keep order:false, stats:pseudo
explain select * from t4 where a > 1 and c > 1 limit 1;
id	count	task	operator info
Limit_8	1.00	root	offset:0, count:1
└─TableReader_14	1.00	root	data:Limit_13
  └─Limit_13	1.00	cop[tikv]	offset:0, count:1
    └─Selection_12	1.00	cop[tikv]	gt(Column#3, 1)
      └─TableScan_11	3.00	cop[tikv]	table:t4, mapping:a->#1,b->#2,c->#3, range:(1,+inf], keep order:false, stats:pseudo
explain select ifnull(null, t1.c1) from t1;
id	count	task	operator info
TableReader_5	10000.00	root	data:TableScan_4
└─TableScan_4	10000.00	cop[tikv]	table:t1, mapping:c1->#1, range:[-inf,+inf], keep order:false, stats:pseudo
explain select if(10, t1.c1, t1.c2) from t1;
id	count	task	operator info
TableReader_5	10000.00	root	data:TableScan_4
└─TableScan_4	10000.00	cop[tikv]	table:t1, mapping:c1->#1, range:[-inf,+inf], keep order:false, stats:pseudo
explain select c1 from t2 union select c1 from t2 union all select c1 from t2;
id	count	task	operator info
Union_17	26000.00	root	
├─HashAgg_21	16000.00	root	group by:Column#10, funcs:firstrow(Column#12)->Column#10
│ └─Union_22	16000.00	root	
│   ├─StreamAgg_27	8000.00	root	group by:Column#7, funcs:firstrow(Column#7)->Column#12, funcs:firstrow(Column#7)->Column#10
│   │ └─IndexReader_40	10000.00	root	index:IndexScan_39
│   │   └─IndexScan_39	10000.00	cop[tikv]	table:t2, mapping:c1->#7, index:c1, range:[NULL,+inf], keep order:true, stats:pseudo
│   └─StreamAgg_45	8000.00	root	group by:Column#4, funcs:firstrow(Column#4)->Column#12, funcs:firstrow(Column#4)->Column#10
│     └─IndexReader_58	10000.00	root	index:IndexScan_57
│       └─IndexScan_57	10000.00	cop[tikv]	table:t2, mapping:c1->#4, index:c1, range:[NULL,+inf], keep order:true, stats:pseudo
└─IndexReader_63	10000.00	root	index:IndexScan_62
  └─IndexScan_62	10000.00	cop[tikv]	table:t2, mapping:c1->#1, index:c1, range:[NULL,+inf], keep order:false, stats:pseudo
explain select c1 from t2 union all select c1 from t2 union select c1 from t2;
id	count	task	operator info
HashAgg_18	24000.00	root	group by:Column#10, funcs:firstrow(Column#11)->Column#10
└─Union_19	24000.00	root	
  ├─StreamAgg_24	8000.00	root	group by:Column#7, funcs:firstrow(Column#7)->Column#11, funcs:firstrow(Column#7)->Column#10
  │ └─IndexReader_37	10000.00	root	index:IndexScan_36
  │   └─IndexScan_36	10000.00	cop[tikv]	table:t2, mapping:c1->#7, index:c1, range:[NULL,+inf], keep order:true, stats:pseudo
  ├─StreamAgg_42	8000.00	root	group by:Column#4, funcs:firstrow(Column#4)->Column#11, funcs:firstrow(Column#4)->Column#10
  │ └─IndexReader_55	10000.00	root	index:IndexScan_54
  │   └─IndexScan_54	10000.00	cop[tikv]	table:t2, mapping:c1->#4, index:c1, range:[NULL,+inf], keep order:true, stats:pseudo
  └─StreamAgg_60	8000.00	root	group by:Column#1, funcs:firstrow(Column#1)->Column#11, funcs:firstrow(Column#1)->Column#10
    └─IndexReader_73	10000.00	root	index:IndexScan_72
      └─IndexScan_72	10000.00	cop[tikv]	table:t2, mapping:c1->#1, index:c1, range:[NULL,+inf], keep order:true, stats:pseudo
explain select count(1) from (select count(1) from (select * from t1 where c3 = 100) k) k2;
id	count	task	operator info
StreamAgg_13	1.00	root	funcs:count(1)->Column#5
└─StreamAgg_28	1.00	root	funcs:firstrow(Column#8)->Column#6
  └─TableReader_29	1.00	root	data:StreamAgg_17
    └─StreamAgg_17	1.00	cop[tikv]	funcs:firstrow(1)->Column#8
      └─Selection_27	10.00	cop[tikv]	eq(Column#3, 100)
        └─TableScan_26	10000.00	cop[tikv]	table:t1, mapping:c3->#3, range:[-inf,+inf], keep order:false, stats:pseudo
explain select 1 from (select count(c2), count(c3) from t1) k;
id	count	task	operator info
Projection_5	1.00	root	1->Column#6
└─StreamAgg_21	1.00	root	funcs:firstrow(Column#13)->Column#7
  └─TableReader_22	1.00	root	data:StreamAgg_9
    └─StreamAgg_9	1.00	cop[tikv]	funcs:firstrow(1)->Column#13
      └─TableScan_19	10000.00	cop[tikv]	table:t1, mapping:c1->#1, range:[-inf,+inf], keep order:false, stats:pseudo
explain select count(1) from (select max(c2), count(c3) as m from t1) k;
id	count	task	operator info
StreamAgg_11	1.00	root	funcs:count(1)->Column#6
└─StreamAgg_27	1.00	root	funcs:firstrow(Column#12)->Column#7
  └─TableReader_28	1.00	root	data:StreamAgg_15
    └─StreamAgg_15	1.00	cop[tikv]	funcs:firstrow(1)->Column#12
      └─TableScan_25	10000.00	cop[tikv]	table:t1, mapping:c1->#1, range:[-inf,+inf], keep order:false, stats:pseudo
explain select count(1) from (select count(c2) from t1 group by c3) k;
id	count	task	operator info
StreamAgg_11	1.00	root	funcs:count(1)->Column#5
└─HashAgg_22	8000.00	root	group by:Column#3, funcs:firstrow(1)->Column#6
  └─TableReader_19	10000.00	root	data:TableScan_18
    └─TableScan_18	10000.00	cop[tikv]	table:t1, mapping:c3->#3, range:[-inf,+inf], keep order:false, stats:pseudo
set @@session.tidb_opt_insubq_to_join_and_agg=0;
explain select sum(t1.c1 in (select c1 from t2)) from t1;
id	count	task	operator info
StreamAgg_12	1.00	root	funcs:sum(Column#10)->Column#8
└─Projection_23	10000.00	root	cast(Column#7)->Column#10
  └─HashLeftJoin_22	10000.00	root	CARTESIAN left outer semi join, inner:IndexReader_21, other cond:eq(Column#1, Column#4)
    ├─TableReader_15	10000.00	root	data:TableScan_14
    │ └─TableScan_14	10000.00	cop[tikv]	table:t1, mapping:c1->#1, range:[-inf,+inf], keep order:false, stats:pseudo
    └─IndexReader_21	10000.00	root	index:IndexScan_20
      └─IndexScan_20	10000.00	cop[tikv]	table:t2, mapping:c1->#4, index:c1, range:[NULL,+inf], keep order:false, stats:pseudo
explain select 1 in (select c2 from t2) from t1;
id	count	task	operator info
Projection_6	10000.00	root	Column#7
└─HashLeftJoin_7	10000.00	root	CARTESIAN left outer semi join, inner:TableReader_14
  ├─TableReader_9	10000.00	root	data:TableScan_8
  │ └─TableScan_8	10000.00	cop[tikv]	table:t1, mapping:c1->#1, range:[-inf,+inf], keep order:false, stats:pseudo
  └─TableReader_14	10.00	root	data:Selection_13
    └─Selection_13	10.00	cop[tikv]	eq(1, Column#5)
      └─TableScan_12	10000.00	cop[tikv]	table:t2, mapping:c2->#5, range:[-inf,+inf], keep order:false, stats:pseudo
explain select sum(6 in (select c2 from t2)) from t1;
id	count	task	operator info
StreamAgg_12	1.00	root	funcs:sum(Column#10)->Column#8
└─Projection_22	10000.00	root	cast(Column#7)->Column#10
  └─HashLeftJoin_21	10000.00	root	CARTESIAN left outer semi join, inner:TableReader_20
    ├─TableReader_15	10000.00	root	data:TableScan_14
    │ └─TableScan_14	10000.00	cop[tikv]	table:t1, mapping:c1->#1, range:[-inf,+inf], keep order:false, stats:pseudo
    └─TableReader_20	10.00	root	data:Selection_19
      └─Selection_19	10.00	cop[tikv]	eq(6, Column#5)
        └─TableScan_18	10000.00	cop[tikv]	table:t2, mapping:c2->#5, range:[-inf,+inf], keep order:false, stats:pseudo
explain format="dot" select sum(t1.c1 in (select c1 from t2)) from t1;
dot contents

digraph StreamAgg_12 {
subgraph cluster12{
node [style=filled, color=lightgrey]
color=black
label = "root"
"StreamAgg_12" -> "Projection_23"
"Projection_23" -> "HashLeftJoin_22"
"HashLeftJoin_22" -> "TableReader_15"
"HashLeftJoin_22" -> "IndexReader_21"
}
subgraph cluster14{
node [style=filled, color=lightgrey]
color=black
label = "cop"
"TableScan_14"
}
subgraph cluster20{
node [style=filled, color=lightgrey]
color=black
label = "cop"
"IndexScan_20"
}
"TableReader_15" -> "TableScan_14"
"IndexReader_21" -> "IndexScan_20"
}

explain format="dot" select 1 in (select c2 from t2) from t1;
dot contents

digraph Projection_6 {
subgraph cluster6{
node [style=filled, color=lightgrey]
color=black
label = "root"
"Projection_6" -> "HashLeftJoin_7"
"HashLeftJoin_7" -> "TableReader_9"
"HashLeftJoin_7" -> "TableReader_14"
}
subgraph cluster8{
node [style=filled, color=lightgrey]
color=black
label = "cop"
"TableScan_8"
}
subgraph cluster13{
node [style=filled, color=lightgrey]
color=black
label = "cop"
"Selection_13" -> "TableScan_12"
}
"TableReader_9" -> "TableScan_8"
"TableReader_14" -> "Selection_13"
}

drop table if exists t1, t2, t3, t4;
drop table if exists t;
create table t(a int primary key, b int, c int, index idx(b));
explain select t.c in (select count(*) from t s ignore index(idx), t t1 where s.a = t.a and s.a = t1.a) from t;
id	count	task	operator info
Projection_11	10000.00	root	Column#11
└─Apply_13	10000.00	root	CARTESIAN left outer semi join, inner:StreamAgg_20, other cond:eq(Column#3, Column#10)
  ├─TableReader_15	10000.00	root	data:TableScan_14
  │ └─TableScan_14	10000.00	cop[tikv]	table:t, mapping:a->#1,c->#3, range:[-inf,+inf], keep order:false, stats:pseudo
  └─StreamAgg_20	1.00	root	funcs:count(1)->Column#10
    └─MergeJoin_54	12.50	root	inner join, left key:Column#4, right key:Column#7
      ├─TableReader_47	1.00	root	data:TableScan_46
      │ └─TableScan_46	1.00	cop[tikv]	table:s, mapping:a->#4, range: decided by [eq(Column#4, Column#1)], keep order:true, stats:pseudo
      └─TableReader_49	1.00	root	data:TableScan_48
        └─TableScan_48	1.00	cop[tikv]	table:t1, mapping:a->#7, range: decided by [eq(Column#7, Column#1)], keep order:true, stats:pseudo
explain select t.c in (select count(*) from t s use index(idx), t t1 where s.b = t.a and s.a = t1.a) from t;
id	count	task	operator info
Projection_11	10000.00	root	Column#11
└─Apply_13	10000.00	root	CARTESIAN left outer semi join, inner:StreamAgg_20, other cond:eq(Column#3, Column#10)
  ├─TableReader_15	10000.00	root	data:TableScan_14
  │ └─TableScan_14	10000.00	cop[tikv]	table:t, mapping:a->#1,c->#3, range:[-inf,+inf], keep order:false, stats:pseudo
  └─StreamAgg_20	1.00	root	funcs:count(1)->Column#10
    └─IndexMergeJoin_44	12.50	root	inner join, inner:TableReader_42, outer key:Column#4, inner key:Column#7
      ├─IndexReader_33	10.00	root	index:IndexScan_32
      │ └─IndexScan_32	10.00	cop[tikv]	table:s, mapping:b->#5,a->#4, index:b, range: decided by [eq(Column#5, Column#1)], keep order:false, stats:pseudo
      └─TableReader_42	1.00	root	data:TableScan_41
        └─TableScan_41	1.00	cop[tikv]	table:t1, mapping:a->#7, range: decided by [Column#4], keep order:true, stats:pseudo
explain select t.c in (select count(*) from t s use index(idx), t t1 where s.b = t.a and s.c = t1.a) from t;
id	count	task	operator info
Projection_11	10000.00	root	Column#11
└─Apply_13	10000.00	root	CARTESIAN left outer semi join, inner:StreamAgg_20, other cond:eq(Column#3, Column#10)
  ├─TableReader_15	10000.00	root	data:TableScan_14
  │ └─TableScan_14	10000.00	cop[tikv]	table:t, mapping:a->#1,c->#3, range:[-inf,+inf], keep order:false, stats:pseudo
  └─StreamAgg_20	1.00	root	funcs:count(1)->Column#10
    └─IndexMergeJoin_46	12.49	root	inner join, inner:TableReader_44, outer key:Column#6, inner key:Column#7
      ├─IndexLookUp_35	9.99	root	
      │ ├─IndexScan_32	10.00	cop[tikv]	table:s, mapping:b->#5,_tidb_rowid->#12, index:b, range: decided by [eq(Column#5, Column#1)], keep order:false, stats:pseudo
      │ └─Selection_34	9.99	cop[tikv]	not(isnull(Column#6))
      │   └─TableScan_33	10.00	cop[tikv]	table:s, mapping:b->#5,c->#6, keep order:false, stats:pseudo
      └─TableReader_44	1.00	root	data:TableScan_43
        └─TableScan_43	1.00	cop[tikv]	table:t1, mapping:a->#7, range: decided by [Column#6], keep order:true, stats:pseudo
insert into t values(1, 1, 1), (2, 2 ,2), (3, 3, 3), (4, 3, 4),(5,3,5);
analyze table t;
explain select t.c in (select count(*) from t s, t t1 where s.b = t.a and s.b = 3 and s.a = t1.a) from t;
id	count	task	operator info
Projection_11	5.00	root	Column#11
└─Apply_13	5.00	root	CARTESIAN left outer semi join, inner:StreamAgg_20, other cond:eq(Column#3, Column#10)
  ├─TableReader_15	5.00	root	data:TableScan_14
  │ └─TableScan_14	5.00	cop[tikv]	table:t, mapping:a->#1,c->#3, range:[-inf,+inf], keep order:false
  └─StreamAgg_20	1.00	root	funcs:count(1)->Column#10
    └─MergeJoin_51	2.40	root	inner join, left key:Column#4, right key:Column#7
      ├─IndexReader_38	2.40	root	index:Selection_37
      │ └─Selection_37	2.40	cop[tikv]	eq(3, Column#1)
      │   └─IndexScan_36	3.00	cop[tikv]	table:s, mapping:b->#5,a->#4, index:b, range:[3,3], keep order:true
      └─TableReader_41	4.00	root	data:Selection_40
        └─Selection_40	4.00	cop[tikv]	eq(3, Column#1)
          └─TableScan_39	5.00	cop[tikv]	table:t1, mapping:a->#7, range:[-inf,+inf], keep order:true
explain select t.c in (select count(*) from t s left join t t1 on s.a = t1.a where 3 = t.a and s.b = 3) from t;
id	count	task	operator info
Projection_10	5.00	root	Column#11
└─Apply_12	5.00	root	CARTESIAN left outer semi join, inner:StreamAgg_19, other cond:eq(Column#3, Column#10)
  ├─TableReader_14	5.00	root	data:TableScan_13
  │ └─TableScan_13	5.00	cop[tikv]	table:t, mapping:a->#1,c->#3, range:[-inf,+inf], keep order:false
  └─StreamAgg_19	1.00	root	funcs:count(1)->Column#10
    └─MergeJoin_50	2.40	root	left outer join, left key:Column#4, right key:Column#7
      ├─IndexReader_37	2.40	root	index:Selection_36
      │ └─Selection_36	2.40	cop[tikv]	eq(3, Column#1)
      │   └─IndexScan_35	3.00	cop[tikv]	table:s, mapping:b->#5,a->#4, index:b, range:[3,3], keep order:true
      └─TableReader_40	4.00	root	data:Selection_39
        └─Selection_39	4.00	cop[tikv]	eq(3, Column#1)
          └─TableScan_38	5.00	cop[tikv]	table:t1, mapping:a->#7, range:[-inf,+inf], keep order:true
explain select t.c in (select count(*) from t s right join t t1 on s.a = t1.a where 3 = t.a and t1.b = 3) from t;
id	count	task	operator info
Projection_10	5.00	root	Column#11
└─Apply_12	5.00	root	CARTESIAN left outer semi join, inner:StreamAgg_19, other cond:eq(Column#3, Column#10)
  ├─TableReader_14	5.00	root	data:TableScan_13
  │ └─TableScan_13	5.00	cop[tikv]	table:t, mapping:a->#1,c->#3, range:[-inf,+inf], keep order:false
  └─StreamAgg_19	1.00	root	funcs:count(1)->Column#10
    └─MergeJoin_49	2.40	root	right outer join, left key:Column#4, right key:Column#7
      ├─TableReader_36	4.00	root	data:Selection_35
      │ └─Selection_35	4.00	cop[tikv]	eq(3, Column#1)
      │   └─TableScan_34	5.00	cop[tikv]	table:s, mapping:a->#4, range:[-inf,+inf], keep order:true
      └─IndexReader_39	2.40	root	index:Selection_38
        └─Selection_38	2.40	cop[tikv]	eq(3, Column#1)
          └─IndexScan_37	3.00	cop[tikv]	table:t1, mapping:b->#8,a->#7, index:b, range:[3,3], keep order:true
drop table if exists t;
create table t(a int unsigned);
explain select t.a = '123455' from t;
id	count	task	operator info
Projection_3	10000.00	root	eq(Column#1, 123455)->Column#3
└─TableReader_5	10000.00	root	data:TableScan_4
  └─TableScan_4	10000.00	cop[tikv]	table:t, mapping:a->#1, range:[-inf,+inf], keep order:false, stats:pseudo
explain select t.a > '123455' from t;
id	count	task	operator info
Projection_3	10000.00	root	gt(Column#1, 123455)->Column#3
└─TableReader_5	10000.00	root	data:TableScan_4
  └─TableScan_4	10000.00	cop[tikv]	table:t, mapping:a->#1, range:[-inf,+inf], keep order:false, stats:pseudo
explain select t.a != '123455' from t;
id	count	task	operator info
Projection_3	10000.00	root	ne(Column#1, 123455)->Column#3
└─TableReader_5	10000.00	root	data:TableScan_4
  └─TableScan_4	10000.00	cop[tikv]	table:t, mapping:a->#1, range:[-inf,+inf], keep order:false, stats:pseudo
explain select t.a = 12345678912345678998789678687678.111 from t;
id	count	task	operator info
Projection_3	10000.00	root	0->Column#3
└─TableReader_5	10000.00	root	data:TableScan_4
  └─TableScan_4	10000.00	cop[tikv]	table:t, mapping:_tidb_rowid->#2, range:[-inf,+inf], keep order:false, stats:pseudo
drop table if exists t;
create table t(a bigint, b bigint, index idx(a, b));
explain select * from t where a in (1, 2) and a in (1, 3);
id	count	task	operator info
IndexReader_6	10.00	root	index:IndexScan_5
└─IndexScan_5	10.00	cop[tikv]	table:t, mapping:a->#1,b->#2, index:a, b, range:[1,1], keep order:false, stats:pseudo
explain select * from t where b in (1, 2) and b in (1, 3);
id	count	task	operator info
TableReader_7	10.00	root	data:Selection_6
└─Selection_6	10.00	cop[tikv]	in(Column#2, 1, 2), in(Column#2, 1, 3)
  └─TableScan_5	10000.00	cop[tikv]	table:t, mapping:a->#1,b->#2, range:[-inf,+inf], keep order:false, stats:pseudo
explain select * from t where a = 1 and a = 1;
id	count	task	operator info
IndexReader_6	10.00	root	index:IndexScan_5
└─IndexScan_5	10.00	cop[tikv]	table:t, mapping:a->#1,b->#2, index:a, b, range:[1,1], keep order:false, stats:pseudo
explain select * from t where a = 1 and a = 2;
id	count	task	operator info
TableDual_5	0.00	root	rows:0
explain select * from t where b = 1 and b = 2;
id	count	task	operator info
TableDual_5	0.00	root	rows:0
explain select * from t t1 join t t2 where t1.b = t2.b and t2.b is null;
id	count	task	operator info
Projection_7	0.00	root	Column#1, Column#2, Column#4, Column#5
└─HashRightJoin_9	0.00	root	inner join, inner:TableReader_12, equal:[eq(Column#5, Column#2)]
  ├─TableReader_12	0.00	root	data:Selection_11
  │ └─Selection_11	0.00	cop[tikv]	isnull(Column#5), not(isnull(Column#5))
  │   └─TableScan_10	10000.00	cop[tikv]	table:t2, mapping:a->#4,b->#5, range:[-inf,+inf], keep order:false, stats:pseudo
  └─TableReader_18	9990.00	root	data:Selection_17
    └─Selection_17	9990.00	cop[tikv]	not(isnull(Column#2))
      └─TableScan_16	10000.00	cop[tikv]	table:t1, mapping:a->#1,b->#2, range:[-inf,+inf], keep order:false, stats:pseudo
explain select * from t t1 where not exists (select * from t t2 where t1.b = t2.b);
id	count	task	operator info
HashLeftJoin_9	8000.00	root	anti semi join, inner:TableReader_15, equal:[eq(Column#2, Column#5)]
├─TableReader_11	10000.00	root	data:TableScan_10
│ └─TableScan_10	10000.00	cop[tikv]	table:t1, mapping:a->#1,b->#2, range:[-inf,+inf], keep order:false, stats:pseudo
└─TableReader_15	10000.00	root	data:TableScan_14
  └─TableScan_14	10000.00	cop[tikv]	table:t2, mapping:b->#5, range:[-inf,+inf], keep order:false, stats:pseudo
drop table if exists t;
create table t(a bigint primary key);
explain select * from t where a = 1 and a = 2;
id	count	task	operator info
TableDual_5	0.00	root	rows:0
explain select null or a > 1 from t;
id	count	task	operator info
Projection_3	10000.00	root	or(<nil>, gt(Column#1, 1))->Column#2
└─TableReader_5	10000.00	root	data:TableScan_4
  └─TableScan_4	10000.00	cop[tikv]	table:t, mapping:a->#1, range:[-inf,+inf], keep order:false, stats:pseudo
explain select * from t where a = 1 for update;
id	count	task	operator info
Point_Get_1	1.00	root	table:t, handle:1, lock
drop table if exists ta, tb;
create table ta (a varchar(20));
create table tb (a varchar(20));
begin;
insert tb values ('1');
explain select * from ta where a = 1;
id	count	task	operator info
Projection_5	8000.00	root	Column#1
└─Selection_6	8000.00	root	eq(cast(Column#1), 1)
  └─UnionScan_7	10000.00	root	eq(cast(Column#1), 1)
    └─TableReader_9	10000.00	root	data:TableScan_8
      └─TableScan_8	10000.00	cop[tikv]	table:ta, mapping:a->#1,_tidb_rowid->#2, range:[-inf,+inf], keep order:false, stats:pseudo
rollback;
drop table if exists t1, t2;
create table t1(a int, b int, c int, primary key(a, b));
create table t2(a int, b int, c int, primary key(a));
explain select t1.a, t1.b from t1 left outer join t2 on t1.a = t2.a;
id	count	task	operator info
IndexReader_9	10000.00	root	index:IndexScan_8
└─IndexScan_8	10000.00	cop[tikv]	table:t1, mapping:a->#1,b->#2, index:a, b, range:[NULL,+inf], keep order:false, stats:pseudo
explain select distinct t1.a, t1.b from t1 left outer join t2 on t1.a = t2.a;
id	count	task	operator info
IndexReader_11	10000.00	root	index:IndexScan_10
└─IndexScan_10	10000.00	cop[tikv]	table:t1, mapping:a->#1,b->#2, index:a, b, range:[NULL,+inf], keep order:false, stats:pseudo
drop table if exists t;
create table t(a int, nb int not null, nc int not null);
explain select ifnull(a, 0) from t;
id	count	task	operator info
Projection_3	10000.00	root	ifnull(Column#1, 0)->Column#5
└─TableReader_5	10000.00	root	data:TableScan_4
  └─TableScan_4	10000.00	cop[tikv]	table:t, mapping:a->#1, range:[-inf,+inf], keep order:false, stats:pseudo
explain select ifnull(nb, 0) from t;
id	count	task	operator info
TableReader_5	10000.00	root	data:TableScan_4
└─TableScan_4	10000.00	cop[tikv]	table:t, mapping:nb->#2, range:[-inf,+inf], keep order:false, stats:pseudo
explain select ifnull(nb, 0), ifnull(nc, 0) from t;
id	count	task	operator info
TableReader_5	10000.00	root	data:TableScan_4
└─TableScan_4	10000.00	cop[tikv]	table:t, mapping:nb->#2,nc->#3, range:[-inf,+inf], keep order:false, stats:pseudo
explain select ifnull(a, 0), ifnull(nb, 0) from t;
id	count	task	operator info
Projection_3	10000.00	root	ifnull(Column#1, 0)->Column#5, Column#2
└─TableReader_5	10000.00	root	data:TableScan_4
  └─TableScan_4	10000.00	cop[tikv]	table:t, mapping:a->#1,nb->#2, range:[-inf,+inf], keep order:false, stats:pseudo
explain select ifnull(nb, 0), ifnull(nb, 0) from t;
id	count	task	operator info
Projection_3	10000.00	root	Column#2, Column#2
└─TableReader_5	10000.00	root	data:TableScan_4
  └─TableScan_4	10000.00	cop[tikv]	table:t, mapping:nb->#2, range:[-inf,+inf], keep order:false, stats:pseudo
explain select 1+ifnull(nb, 0) from t;
id	count	task	operator info
Projection_3	10000.00	root	plus(1, Column#2)->Column#5
└─TableReader_5	10000.00	root	data:TableScan_4
  └─TableScan_4	10000.00	cop[tikv]	table:t, mapping:nb->#2, range:[-inf,+inf], keep order:false, stats:pseudo
explain select 1+ifnull(a, 0) from t;
id	count	task	operator info
Projection_3	10000.00	root	plus(1, ifnull(Column#1, 0))->Column#5
└─TableReader_5	10000.00	root	data:TableScan_4
  └─TableScan_4	10000.00	cop[tikv]	table:t, mapping:a->#1, range:[-inf,+inf], keep order:false, stats:pseudo
explain select 1+ifnull(nb, 0) from t where nb=1;
id	count	task	operator info
Projection_4	10.00	root	plus(1, Column#2)->Column#5
└─TableReader_7	10.00	root	data:Selection_6
  └─Selection_6	10.00	cop[tikv]	eq(Column#2, 1)
    └─TableScan_5	10000.00	cop[tikv]	table:t, mapping:nb->#2, range:[-inf,+inf], keep order:false, stats:pseudo
explain select * from t ta left outer join t tb on ta.nb = tb.nb and ta.a > 1 where ifnull(ta.nb, 1) or ta.nb is null;
id	count	task	operator info
HashLeftJoin_7	8320.83	root	left outer join, inner:TableReader_13, equal:[eq(Column#2, Column#6)], left cond:[gt(Column#1, 1)]
├─TableReader_11	6656.67	root	data:Selection_10
│ └─Selection_10	6656.67	cop[tikv]	or(Column#2, isnull(Column#2))
│   └─TableScan_9	10000.00	cop[tikv]	table:ta, mapping:a->#1,nb->#2,nc->#3, range:[-inf,+inf], keep order:false, stats:pseudo
└─TableReader_13	10000.00	root	data:TableScan_12
  └─TableScan_12	10000.00	cop[tikv]	table:tb, mapping:a->#5,nb->#6,nc->#7, range:[-inf,+inf], keep order:false, stats:pseudo
explain select * from t ta right outer join t tb on ta.nb = tb.nb and ta.a > 1 where ifnull(tb.nb, 1) or tb.nb is null;
id	count	task	operator info
HashRightJoin_7	6656.67	root	right outer join, inner:TableReader_11, equal:[eq(Column#2, Column#6)]
├─TableReader_11	3333.33	root	data:Selection_10
│ └─Selection_10	3333.33	cop[tikv]	gt(Column#1, 1)
│   └─TableScan_9	10000.00	cop[tikv]	table:ta, mapping:a->#1,nb->#2,nc->#3, range:[-inf,+inf], keep order:false, stats:pseudo
└─TableReader_14	6656.67	root	data:Selection_13
  └─Selection_13	6656.67	cop[tikv]	or(Column#6, isnull(Column#6))
    └─TableScan_12	10000.00	cop[tikv]	table:tb, mapping:a->#5,nb->#6,nc->#7, range:[-inf,+inf], keep order:false, stats:pseudo
explain select * from t ta inner join t tb on ta.nb = tb.nb and ta.a > 1 where ifnull(tb.nb, 1) or tb.nb is null;
id	count	task	operator info
HashRightJoin_9	4166.67	root	inner join, inner:TableReader_12, equal:[eq(Column#2, Column#6)]
├─TableReader_12	3333.33	root	data:Selection_11
│ └─Selection_11	3333.33	cop[tikv]	gt(Column#1, 1)
│   └─TableScan_10	10000.00	cop[tikv]	table:ta, mapping:a->#1,nb->#2,nc->#3, range:[-inf,+inf], keep order:false, stats:pseudo
└─TableReader_15	6656.67	root	data:Selection_14
  └─Selection_14	6656.67	cop[tikv]	or(Column#6, isnull(Column#6))
    └─TableScan_13	10000.00	cop[tikv]	table:tb, mapping:a->#5,nb->#6,nc->#7, range:[-inf,+inf], keep order:false, stats:pseudo
explain select ifnull(t.nc, 1) in (select count(*) from t s , t t1 where s.a = t.a and s.a = t1.a) from t;
id	count	task	operator info
Projection_12	10000.00	root	Column#14
└─Apply_14	10000.00	root	CARTESIAN left outer semi join, inner:HashAgg_19, other cond:eq(Column#3, Column#13)
  ├─TableReader_16	10000.00	root	data:TableScan_15
  │ └─TableScan_15	10000.00	cop[tikv]	table:t, mapping:a->#1,nc->#3, range:[-inf,+inf], keep order:false, stats:pseudo
  └─HashAgg_19	1.00	root	funcs:count(Column#15)->Column#13
    └─HashLeftJoin_20	9.99	root	inner join, inner:HashAgg_30, equal:[eq(Column#5, Column#9)]
      ├─TableReader_24	9.99	root	data:Selection_23
      │ └─Selection_23	9.99	cop[tikv]	eq(Column#5, Column#1), not(isnull(Column#5))
<<<<<<< HEAD
      │   └─TableScan_22	10000.00	cop[tikv]	table:s, mapping:a->#5, range:[-inf,+inf], keep order:false, stats:pseudo
      └─HashAgg_30	7.99	root	group by:Column#18, funcs:count(Column#16)->Column#15, funcs:firstrow(Column#18)->Column#9
=======
      │   └─TableScan_22	10000.00	cop[tikv]	table:s, range:[-inf,+inf], keep order:false, stats:pseudo
      └─HashAgg_30	7.99	root	group by:Column#9, funcs:count(Column#16), firstrow(Column#9)
>>>>>>> 96069cd7
        └─TableReader_31	7.99	root	data:HashAgg_25
          └─HashAgg_25	7.99	cop[tikv]	group by:Column#9, funcs:count(1)->Column#16
            └─Selection_29	9.99	cop[tikv]	eq(Column#9, Column#1), not(isnull(Column#9))
              └─TableScan_28	10000.00	cop[tikv]	table:t1, mapping:a->#9, range:[-inf,+inf], keep order:false, stats:pseudo
explain select * from t ta left outer join t tb on ta.nb = tb.nb and ta.a > 1 where ifnull(tb.a, 1) or tb.a is null;
id	count	task	operator info
Selection_7	10000.00	root	or(ifnull(Column#5, 1), isnull(Column#5))
└─HashLeftJoin_8	12500.00	root	left outer join, inner:TableReader_13, equal:[eq(Column#2, Column#6)], left cond:[gt(Column#1, 1)]
  ├─TableReader_11	10000.00	root	data:TableScan_10
  │ └─TableScan_10	10000.00	cop[tikv]	table:ta, mapping:a->#1,nb->#2,nc->#3, range:[-inf,+inf], keep order:false, stats:pseudo
  └─TableReader_13	10000.00	root	data:TableScan_12
    └─TableScan_12	10000.00	cop[tikv]	table:tb, mapping:a->#5,nb->#6,nc->#7, range:[-inf,+inf], keep order:false, stats:pseudo
explain select * from t ta right outer join t tb on ta.nb = tb.nb and ta.a > 1 where ifnull(tb.a, 1) or tb.a is null;
id	count	task	operator info
HashRightJoin_7	8000.00	root	right outer join, inner:TableReader_11, equal:[eq(Column#2, Column#6)]
├─TableReader_11	3333.33	root	data:Selection_10
│ └─Selection_10	3333.33	cop[tikv]	gt(Column#1, 1)
│   └─TableScan_9	10000.00	cop[tikv]	table:ta, mapping:a->#1,nb->#2,nc->#3, range:[-inf,+inf], keep order:false, stats:pseudo
└─TableReader_14	8000.00	root	data:Selection_13
  └─Selection_13	8000.00	cop[tikv]	or(ifnull(Column#5, 1), isnull(Column#5))
    └─TableScan_12	10000.00	cop[tikv]	table:tb, mapping:a->#5,nb->#6,nc->#7, range:[-inf,+inf], keep order:false, stats:pseudo
explain select ifnull(t.a, 1) in (select count(*) from t s , t t1 where s.a = t.a and s.a = t1.a) from t;
id	count	task	operator info
Projection_12	10000.00	root	Column#14
└─Apply_14	10000.00	root	CARTESIAN left outer semi join, inner:HashAgg_19, other cond:eq(ifnull(Column#1, 1), Column#13)
  ├─TableReader_16	10000.00	root	data:TableScan_15
  │ └─TableScan_15	10000.00	cop[tikv]	table:t, mapping:a->#1, range:[-inf,+inf], keep order:false, stats:pseudo
  └─HashAgg_19	1.00	root	funcs:count(Column#15)->Column#13
    └─HashLeftJoin_20	9.99	root	inner join, inner:HashAgg_30, equal:[eq(Column#5, Column#9)]
      ├─TableReader_24	9.99	root	data:Selection_23
      │ └─Selection_23	9.99	cop[tikv]	eq(Column#5, Column#1), not(isnull(Column#5))
<<<<<<< HEAD
      │   └─TableScan_22	10000.00	cop[tikv]	table:s, mapping:a->#5, range:[-inf,+inf], keep order:false, stats:pseudo
      └─HashAgg_30	7.99	root	group by:Column#18, funcs:count(Column#16)->Column#15, funcs:firstrow(Column#18)->Column#9
=======
      │   └─TableScan_22	10000.00	cop[tikv]	table:s, range:[-inf,+inf], keep order:false, stats:pseudo
      └─HashAgg_30	7.99	root	group by:Column#9, funcs:count(Column#16), firstrow(Column#9)
>>>>>>> 96069cd7
        └─TableReader_31	7.99	root	data:HashAgg_25
          └─HashAgg_25	7.99	cop[tikv]	group by:Column#9, funcs:count(1)->Column#16
            └─Selection_29	9.99	cop[tikv]	eq(Column#9, Column#1), not(isnull(Column#9))
              └─TableScan_28	10000.00	cop[tikv]	table:t1, mapping:a->#9, range:[-inf,+inf], keep order:false, stats:pseudo
drop table if exists t;
create table t(a int);
explain select * from t where _tidb_rowid = 0;
id	count	task	operator info
Point_Get_1	1.00	root	table:t, handle:0
explain select * from t where _tidb_rowid > 0;
id	count	task	operator info
Projection_4	8000.00	root	Column#1
└─TableReader_6	10000.00	root	data:TableScan_5
  └─TableScan_5	10000.00	cop[tikv]	table:t, mapping:a->#1,_tidb_rowid->#2, range:(0,+inf], keep order:false, stats:pseudo
explain select a, _tidb_rowid from t where a > 0;
id	count	task	operator info
TableReader_7	3333.33	root	data:Selection_6
└─Selection_6	3333.33	cop[tikv]	gt(Column#1, 0)
  └─TableScan_5	10000.00	cop[tikv]	table:t, mapping:a->#1,_tidb_rowid->#2, range:[-inf,+inf], keep order:false, stats:pseudo
explain select * from t where _tidb_rowid > 0 and a > 0;
id	count	task	operator info
Projection_4	2666.67	root	Column#1
└─TableReader_7	2666.67	root	data:Selection_6
  └─Selection_6	2666.67	cop[tikv]	gt(Column#1, 0)
    └─TableScan_5	3333.33	cop[tikv]	table:t, mapping:a->#1,_tidb_rowid->#2, range:(0,+inf], keep order:false, stats:pseudo
drop table if exists t;
create table t(a int, b int, c int);
explain select * from (select * from t order by (select 2)) t order by a, b;
id	count	task	operator info
Sort_12	10000.00	root	Column#1:asc, Column#2:asc
└─TableReader_18	10000.00	root	data:TableScan_17
  └─TableScan_17	10000.00	cop[tikv]	table:t, mapping:a->#1,b->#2,c->#3, range:[-inf,+inf], keep order:false, stats:pseudo
explain select * from (select * from t order by c) t order by a, b;
id	count	task	operator info
Sort_6	10000.00	root	Column#1:asc, Column#2:asc
└─Sort_9	10000.00	root	Column#3:asc
  └─TableReader_12	10000.00	root	data:TableScan_11
    └─TableScan_11	10000.00	cop[tikv]	table:t, mapping:a->#1,b->#2,c->#3, range:[-inf,+inf], keep order:false, stats:pseudo
drop table if exists t;
set @@session.tidb_opt_insubq_to_join_and_agg=1;
explain SELECT 0 AS a FROM dual UNION SELECT 1 AS a FROM dual ORDER BY a;
id	count	task	operator info
Sort_13	2.00	root	Column#3:asc
└─HashAgg_17	2.00	root	group by:Column#3, funcs:firstrow(Column#6)->Column#3
  └─Union_18	2.00	root	
    ├─HashAgg_19	1.00	root	group by:0, funcs:firstrow(0)->Column#6, funcs:firstrow(0)->Column#3
    │ └─TableDual_22	1.00	root	rows:1
    └─HashAgg_25	1.00	root	group by:1, funcs:firstrow(1)->Column#6, funcs:firstrow(1)->Column#3
      └─TableDual_28	1.00	root	rows:1
explain SELECT 0 AS a FROM dual UNION (SELECT 1 AS a FROM dual ORDER BY a);
id	count	task	operator info
HashAgg_15	2.00	root	group by:Column#3, funcs:firstrow(Column#6)->Column#3
└─Union_16	2.00	root	
  ├─HashAgg_17	1.00	root	group by:0, funcs:firstrow(0)->Column#6, funcs:firstrow(0)->Column#3
  │ └─TableDual_20	1.00	root	rows:1
  └─StreamAgg_27	1.00	root	group by:Column#1, funcs:firstrow(Column#1)->Column#6, funcs:firstrow(Column#1)->Column#3
    └─Projection_32	1.00	root	1->Column#1
      └─TableDual_33	1.00	root	rows:1
create table t (i int key, j int, unique key (i, j));
begin;
insert into t values (1, 1);
explain update t set j = -j where i = 1 and j = 1;
id	count	task	operator info
Update_2	N/A	root	N/A
└─Point_Get_1	1.00	root	table:t, index:i j
rollback;
drop table if exists t;
create table t(a int);
begin;
insert into t values (1);
explain select * from t left outer join t t1 on t.a = t1.a where t.a not between 1 and 2;
id	count	task	operator info
Projection_8	8320.83	root	Column#1, Column#3
└─HashLeftJoin_9	8320.83	root	left outer join, inner:UnionScan_15, equal:[eq(Column#1, Column#3)]
  ├─UnionScan_11	6656.67	root	not(and(ge(Column#1, 1), le(Column#1, 2)))
  │ └─TableReader_14	6656.67	root	data:Selection_13
  │   └─Selection_13	6656.67	cop[tikv]	or(lt(Column#1, 1), gt(Column#1, 2))
  │     └─TableScan_12	10000.00	cop[tikv]	table:t, mapping:a->#1,_tidb_rowid->#2, range:[-inf,+inf], keep order:false, stats:pseudo
  └─UnionScan_15	6656.67	root	not(and(ge(Column#3, 1), le(Column#3, 2))), not(isnull(Column#3))
    └─TableReader_18	6656.67	root	data:Selection_17
      └─Selection_17	6656.67	cop[tikv]	not(isnull(Column#3)), or(lt(Column#3, 1), gt(Column#3, 2))
        └─TableScan_16	10000.00	cop[tikv]	table:t1, mapping:a->#3,_tidb_rowid->#4, range:[-inf,+inf], keep order:false, stats:pseudo
rollback;
drop table if exists t;
create table t(a time, b date);
insert into t values (1, "1000-01-01"), (2, "1000-01-02"), (3, "1000-01-03");
analyze table t;
explain select * from t where a = 1;
id	count	task	operator info
TableReader_7	1.00	root	data:Selection_6
└─Selection_6	1.00	cop[tikv]	eq(Column#1, 00:00:01.000000)
  └─TableScan_5	3.00	cop[tikv]	table:t, mapping:a->#1,b->#2, range:[-inf,+inf], keep order:false
explain select * from t where b = "1000-01-01";
id	count	task	operator info
TableReader_7	1.00	root	data:Selection_6
└─Selection_6	1.00	cop[tikv]	eq(Column#2, 1000-01-01 00:00:00.000000)
  └─TableScan_5	3.00	cop[tikv]	table:t, mapping:a->#1,b->#2, range:[-inf,+inf], keep order:false
drop table t;
create table t(a int);
insert into t values (1),(2),(2),(2),(9),(9),(9),(10);
analyze table t with 1 buckets;
explain select * from t where a >= 3 and a <= 8;
id	count	task	operator info
TableReader_7	0.00	root	data:Selection_6
└─Selection_6	0.00	cop[tikv]	ge(Column#1, 3), le(Column#1, 8)
  └─TableScan_5	8.00	cop[tikv]	table:t, mapping:a->#1, range:[-inf,+inf], keep order:false
drop table t;
create table t(a int, b int, index idx_ab(a, b));
explain select a, b from t where a in (1) order by b;
id	count	task	operator info
IndexReader_12	10.00	root	index:IndexScan_11
└─IndexScan_11	10.00	cop[tikv]	table:t, mapping:a->#1,b->#2, index:a, b, range:[1,1], keep order:true, stats:pseudo
explain select a, b from t where a = 1 order by b;
id	count	task	operator info
IndexReader_12	10.00	root	index:IndexScan_11
└─IndexScan_11	10.00	cop[tikv]	table:t, mapping:a->#1,b->#2, index:a, b, range:[1,1], keep order:true, stats:pseudo
drop table if exists t;
create table t(a int, b int);
explain select a, b from (select a, b, avg(b) over (partition by a)as avg_b from t) as tt where a > 10 and b < 10 and a > avg_b;
id	count	task	operator info
Projection_8	2666.67	root	Column#1, Column#2
└─Selection_9	2666.67	root	gt(cast(Column#1), Column#5), lt(Column#2, 10)
  └─Window_10	3333.33	root	avg(cast(Column#2))->Column#5 over(partition by Column#1)
    └─Sort_14	3333.33	root	Column#1:asc
      └─TableReader_13	3333.33	root	data:Selection_12
        └─Selection_12	3333.33	cop[tikv]	gt(Column#1, 10)
          └─TableScan_11	10000.00	cop[tikv]	table:t, mapping:a->#1,b->#2, range:[-inf,+inf], keep order:false, stats:pseudo
drop table if exists t;
create table t(a int, b int);
explain format="dot" select * from t where a < 2;
dot contents

digraph TableReader_7 {
subgraph cluster7{
node [style=filled, color=lightgrey]
color=black
label = "root"
"TableReader_7"
}
subgraph cluster6{
node [style=filled, color=lightgrey]
color=black
label = "cop"
"Selection_6" -> "TableScan_5"
}
"TableReader_7" -> "Selection_6"
}

drop table if exists t;<|MERGE_RESOLUTION|>--- conflicted
+++ resolved
@@ -65,13 +65,8 @@
 Projection_11	9990.00	root	cast(Column#8)->Column#7
 └─HashLeftJoin_21	9990.00	root	inner join, inner:HashAgg_28, equal:[eq(Column#1, Column#5)]
   ├─TableReader_34	10000.00	root	data:TableScan_33
-<<<<<<< HEAD
   │ └─TableScan_33	10000.00	cop[tikv]	table:a, mapping:c1->#1, range:[-inf,+inf], keep order:false, stats:pseudo
-  └─HashAgg_28	7992.00	root	group by:Column#11, funcs:count(Column#9)->Column#8, funcs:firstrow(Column#11)->Column#5
-=======
-  │ └─TableScan_33	10000.00	cop[tikv]	table:a, range:[-inf,+inf], keep order:false, stats:pseudo
-  └─HashAgg_28	7992.00	root	group by:Column#5, funcs:count(Column#9), firstrow(Column#5)
->>>>>>> 96069cd7
+  └─HashAgg_28	7992.00	root	group by:Column#5, funcs:count(Column#9)->Column#8, funcs:firstrow(Column#5)->Column#5
     └─TableReader_29	7992.00	root	data:HashAgg_23
       └─HashAgg_23	7992.00	cop[tikv]	group by:Column#5, funcs:count(Column#5)->Column#9
         └─Selection_27	9990.00	cop[tikv]	not(isnull(Column#5))
@@ -564,13 +559,8 @@
     └─HashLeftJoin_20	9.99	root	inner join, inner:HashAgg_30, equal:[eq(Column#5, Column#9)]
       ├─TableReader_24	9.99	root	data:Selection_23
       │ └─Selection_23	9.99	cop[tikv]	eq(Column#5, Column#1), not(isnull(Column#5))
-<<<<<<< HEAD
       │   └─TableScan_22	10000.00	cop[tikv]	table:s, mapping:a->#5, range:[-inf,+inf], keep order:false, stats:pseudo
-      └─HashAgg_30	7.99	root	group by:Column#18, funcs:count(Column#16)->Column#15, funcs:firstrow(Column#18)->Column#9
-=======
-      │   └─TableScan_22	10000.00	cop[tikv]	table:s, range:[-inf,+inf], keep order:false, stats:pseudo
-      └─HashAgg_30	7.99	root	group by:Column#9, funcs:count(Column#16), firstrow(Column#9)
->>>>>>> 96069cd7
+      └─HashAgg_30	7.99	root	group by:Column#9, funcs:count(Column#16)->Column#15, funcs:firstrow(Column#9)->Column#9
         └─TableReader_31	7.99	root	data:HashAgg_25
           └─HashAgg_25	7.99	cop[tikv]	group by:Column#9, funcs:count(1)->Column#16
             └─Selection_29	9.99	cop[tikv]	eq(Column#9, Column#1), not(isnull(Column#9))
@@ -602,13 +592,8 @@
     └─HashLeftJoin_20	9.99	root	inner join, inner:HashAgg_30, equal:[eq(Column#5, Column#9)]
       ├─TableReader_24	9.99	root	data:Selection_23
       │ └─Selection_23	9.99	cop[tikv]	eq(Column#5, Column#1), not(isnull(Column#5))
-<<<<<<< HEAD
       │   └─TableScan_22	10000.00	cop[tikv]	table:s, mapping:a->#5, range:[-inf,+inf], keep order:false, stats:pseudo
-      └─HashAgg_30	7.99	root	group by:Column#18, funcs:count(Column#16)->Column#15, funcs:firstrow(Column#18)->Column#9
-=======
-      │   └─TableScan_22	10000.00	cop[tikv]	table:s, range:[-inf,+inf], keep order:false, stats:pseudo
-      └─HashAgg_30	7.99	root	group by:Column#9, funcs:count(Column#16), firstrow(Column#9)
->>>>>>> 96069cd7
+      └─HashAgg_30	7.99	root	group by:Column#9, funcs:count(Column#16)->Column#15, funcs:firstrow(Column#9)->Column#9
         └─TableReader_31	7.99	root	data:HashAgg_25
           └─HashAgg_25	7.99	cop[tikv]	group by:Column#9, funcs:count(1)->Column#16
             └─Selection_29	9.99	cop[tikv]	eq(Column#9, Column#1), not(isnull(Column#9))
