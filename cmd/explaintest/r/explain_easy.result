--- conflicted
+++ resolved
@@ -42,13 +42,8 @@
 └─TableRangeScan_5	3333.33	cop[tikv]	table:t1, range:(0,+inf], keep order:false, stats:pseudo
 explain select t1.c1, t1.c2 from t1 where t1.c2 = 1;
 id	count	task	operator info
-<<<<<<< HEAD
-IndexReader_7	10.00	root	index:IndexScan_6
-└─IndexScan_6	10.00	cop[tikv]	table:t1, index:c2, range:[1,1], keep order:false, stats:pseudo
-=======
-IndexReader_6	10.00	root	index:IndexRangeScan_5
-└─IndexRangeScan_5	10.00	cop[tikv]	table:t1, index:c2, range:[1,1], keep order:false, stats:pseudo
->>>>>>> 6e542096
+IndexReader_7	10.00	root	index:IndexRangeScan_6
+└─IndexRangeScan_6	10.00	cop[tikv]	table:t1, index:c2, range:[1,1], keep order:false, stats:pseudo
 explain select * from t1 left join t2 on t1.c2 = t2.c1 where t1.c1 > 1;
 id	count	task	operator info
 HashLeftJoin_23	4166.67	root	left outer join, inner:TableReader_33 (REVERSED), equal:[eq(test.t1.c2, test.t2.c1)]
@@ -64,15 +59,9 @@
 explain delete from t1 where t1.c2 = 1;
 id	count	task	operator info
 Delete_4	N/A	root	N/A
-<<<<<<< HEAD
 └─IndexLookUp_12	10.00	root	
-  ├─IndexScan_10	10.00	cop[tikv]	table:t1, index:c2, range:[1,1], keep order:false, stats:pseudo
-  └─TableScan_11	10.00	cop[tikv]	table:t1, keep order:false, stats:pseudo
-=======
-└─IndexLookUp_11	10.00	root	
-  ├─IndexRangeScan_9	10.00	cop[tikv]	table:t1, index:c2, range:[1,1], keep order:false, stats:pseudo
-  └─TableRowIDScan_10	10.00	cop[tikv]	table:t1, keep order:false, stats:pseudo
->>>>>>> 6e542096
+  ├─IndexRangeScan_10	10.00	cop[tikv]	table:t1, index:c2, range:[1,1], keep order:false, stats:pseudo
+  └─TableRowIDScan_11	10.00	cop[tikv]	table:t1, keep order:false, stats:pseudo
 explain select count(b.c2) from t1 a, t2 b where a.c1 = b.c2 group by a.c1;
 id	count	task	operator info
 Projection_11	9990.00	root	cast(Column#8)->Column#7
@@ -98,14 +87,8 @@
   └─TableRowIDScan_9	33.33	cop[tikv]	table:t1, keep order:false, stats:pseudo
 explain select * from t1 where c1 = 1 and c2 > 1;
 id	count	task	operator info
-<<<<<<< HEAD
 Selection_6	0.33	root	gt(test.t1.c2, 1)
 └─Point_Get_5	1.00	root	table:t1, handle:1
-=======
-TableReader_7	0.33	root	data:Selection_6
-└─Selection_6	0.33	cop[tikv]	gt(test.t1.c2, 1)
-  └─TableRangeScan_5	1.00	cop[tikv]	table:t1, range:[1,1], keep order:false, stats:pseudo
->>>>>>> 6e542096
 explain select sum(t1.c1 in (select c1 from t2)) from t1;
 id	count	task	operator info
 StreamAgg_12	1.00	root	funcs:sum(Column#10)->Column#8
@@ -374,23 +357,13 @@
   ├─TableReader_15	5.00	root	data:TableFullScan_14
   │ └─TableFullScan_14	5.00	cop[tikv]	table:t, keep order:false
   └─StreamAgg_20	1.00	root	funcs:count(1)->Column#10
-<<<<<<< HEAD
     └─MergeJoin_64	2.40	root	inner join, left key:test.t.a, right key:test.t.a
       ├─IndexReader_50	2.40	root	index:Selection_49
       │ └─Selection_49	2.40	cop[tikv]	eq(3, test.t.a)
-      │   └─IndexScan_48	3.00	cop[tikv]	table:s, index:b, range:[3,3], keep order:true
+      │   └─IndexRangeScan_48	3.00	cop[tikv]	table:s, index:b, range:[3,3], keep order:true
       └─TableReader_53	4.00	root	data:Selection_52
         └─Selection_52	4.00	cop[tikv]	eq(3, test.t.a)
-          └─TableScan_51	5.00	cop[tikv]	table:t1, range:[-inf,+inf], keep order:true
-=======
-    └─MergeJoin_62	2.40	root	inner join, left key:test.t.a, right key:test.t.a
-      ├─IndexReader_49	2.40	root	index:Selection_48
-      │ └─Selection_48	2.40	cop[tikv]	eq(3, test.t.a)
-      │   └─IndexRangeScan_47	3.00	cop[tikv]	table:s, index:b, range:[3,3], keep order:true
-      └─TableReader_52	4.00	root	data:Selection_51
-        └─Selection_51	4.00	cop[tikv]	eq(3, test.t.a)
-          └─TableFullScan_50	5.00	cop[tikv]	table:t1, keep order:true
->>>>>>> 6e542096
+          └─TableFullScan_51	5.00	cop[tikv]	table:t1, keep order:true
 explain select t.c in (select count(*) from t s left join t t1 on s.a = t1.a where 3 = t.a and s.b = 3) from t;
 id	count	task	operator info
 Projection_10	5.00	root	Column#11
@@ -398,23 +371,13 @@
   ├─TableReader_14	5.00	root	data:TableFullScan_13
   │ └─TableFullScan_13	5.00	cop[tikv]	table:t, keep order:false
   └─StreamAgg_19	1.00	root	funcs:count(1)->Column#10
-<<<<<<< HEAD
     └─MergeJoin_52	2.40	root	left outer join, left key:test.t.a, right key:test.t.a
       ├─IndexReader_38	2.40	root	index:Selection_37
       │ └─Selection_37	2.40	cop[tikv]	eq(3, test.t.a)
-      │   └─IndexScan_36	3.00	cop[tikv]	table:s, index:b, range:[3,3], keep order:true
+      │   └─IndexRangeScan_36	3.00	cop[tikv]	table:s, index:b, range:[3,3], keep order:true
       └─TableReader_41	4.00	root	data:Selection_40
         └─Selection_40	4.00	cop[tikv]	eq(3, test.t.a)
-          └─TableScan_39	5.00	cop[tikv]	table:t1, range:[-inf,+inf], keep order:true
-=======
-    └─MergeJoin_50	2.40	root	left outer join, left key:test.t.a, right key:test.t.a
-      ├─IndexReader_37	2.40	root	index:Selection_36
-      │ └─Selection_36	2.40	cop[tikv]	eq(3, test.t.a)
-      │   └─IndexRangeScan_35	3.00	cop[tikv]	table:s, index:b, range:[3,3], keep order:true
-      └─TableReader_40	4.00	root	data:Selection_39
-        └─Selection_39	4.00	cop[tikv]	eq(3, test.t.a)
-          └─TableFullScan_38	5.00	cop[tikv]	table:t1, keep order:true
->>>>>>> 6e542096
+          └─TableFullScan_39	5.00	cop[tikv]	table:t1, keep order:true
 explain select t.c in (select count(*) from t s right join t t1 on s.a = t1.a where 3 = t.a and t1.b = 3) from t;
 id	count	task	operator info
 Projection_10	5.00	root	Column#11
@@ -425,17 +388,10 @@
     └─MergeJoin_51	2.40	root	right outer join, left key:test.t.a, right key:test.t.a
       ├─TableReader_36	4.00	root	data:Selection_35
       │ └─Selection_35	4.00	cop[tikv]	eq(3, test.t.a)
-<<<<<<< HEAD
-      │   └─TableScan_34	5.00	cop[tikv]	table:s, range:[-inf,+inf], keep order:true
+      │   └─TableFullScan_34	5.00	cop[tikv]	table:s, keep order:true
       └─IndexReader_40	2.40	root	index:Selection_39
         └─Selection_39	2.40	cop[tikv]	eq(3, test.t.a)
-          └─IndexScan_38	3.00	cop[tikv]	table:t1, index:b, range:[3,3], keep order:true
-=======
-      │   └─TableFullScan_34	5.00	cop[tikv]	table:s, keep order:true
-      └─IndexReader_39	2.40	root	index:Selection_38
-        └─Selection_38	2.40	cop[tikv]	eq(3, test.t.a)
-          └─IndexRangeScan_37	3.00	cop[tikv]	table:t1, index:b, range:[3,3], keep order:true
->>>>>>> 6e542096
+          └─IndexRangeScan_38	3.00	cop[tikv]	table:t1, index:b, range:[3,3], keep order:true
 drop table if exists t;
 create table t(a int unsigned);
 explain select t.a = '123455' from t;
@@ -462,13 +418,8 @@
 create table t(a bigint, b bigint, index idx(a, b));
 explain select * from t where a in (1, 2) and a in (1, 3);
 id	count	task	operator info
-<<<<<<< HEAD
-IndexReader_7	10.00	root	index:IndexScan_6
-└─IndexScan_6	10.00	cop[tikv]	table:t, index:a, b, range:[1,1], keep order:false, stats:pseudo
-=======
-IndexReader_6	10.00	root	index:IndexRangeScan_5
-└─IndexRangeScan_5	10.00	cop[tikv]	table:t, index:a, b, range:[1,1], keep order:false, stats:pseudo
->>>>>>> 6e542096
+IndexReader_7	10.00	root	index:IndexRangeScan_6
+└─IndexRangeScan_6	10.00	cop[tikv]	table:t, index:a, b, range:[1,1], keep order:false, stats:pseudo
 explain select * from t where b in (1, 2) and b in (1, 3);
 id	count	task	operator info
 TableReader_7	10.00	root	data:Selection_6
@@ -476,13 +427,8 @@
   └─TableFullScan_5	10000.00	cop[tikv]	table:t, keep order:false, stats:pseudo
 explain select * from t where a = 1 and a = 1;
 id	count	task	operator info
-<<<<<<< HEAD
-IndexReader_7	10.00	root	index:IndexScan_6
-└─IndexScan_6	10.00	cop[tikv]	table:t, index:a, b, range:[1,1], keep order:false, stats:pseudo
-=======
-IndexReader_6	10.00	root	index:IndexRangeScan_5
-└─IndexRangeScan_5	10.00	cop[tikv]	table:t, index:a, b, range:[1,1], keep order:false, stats:pseudo
->>>>>>> 6e542096
+IndexReader_7	10.00	root	index:IndexRangeScan_6
+└─IndexRangeScan_6	10.00	cop[tikv]	table:t, index:a, b, range:[1,1], keep order:false, stats:pseudo
 explain select * from t where a = 1 and a = 2;
 id	count	task	operator info
 TableDual_5	0.00	root	rows:0
@@ -792,21 +738,12 @@
 create table t(a int, b int, index idx_ab(a, b));
 explain select a, b from t where a in (1) order by b;
 id	count	task	operator info
-<<<<<<< HEAD
-IndexReader_14	10.00	root	index:IndexScan_13
-└─IndexScan_13	10.00	cop[tikv]	table:t, index:a, b, range:[1,1], keep order:true, stats:pseudo
+IndexReader_14	10.00	root	index:IndexRangeScan_13
+└─IndexRangeScan_13	10.00	cop[tikv]	table:t, index:a, b, range:[1,1], keep order:true, stats:pseudo
 explain select a, b from t where a = 1 order by b;
 id	count	task	operator info
-IndexReader_14	10.00	root	index:IndexScan_13
-└─IndexScan_13	10.00	cop[tikv]	table:t, index:a, b, range:[1,1], keep order:true, stats:pseudo
-=======
-IndexReader_12	10.00	root	index:IndexRangeScan_11
-└─IndexRangeScan_11	10.00	cop[tikv]	table:t, index:a, b, range:[1,1], keep order:true, stats:pseudo
-explain select a, b from t where a = 1 order by b;
-id	count	task	operator info
-IndexReader_12	10.00	root	index:IndexRangeScan_11
-└─IndexRangeScan_11	10.00	cop[tikv]	table:t, index:a, b, range:[1,1], keep order:true, stats:pseudo
->>>>>>> 6e542096
+IndexReader_14	10.00	root	index:IndexRangeScan_13
+└─IndexRangeScan_13	10.00	cop[tikv]	table:t, index:a, b, range:[1,1], keep order:true, stats:pseudo
 drop table if exists t;
 create table t(a int, b int);
 explain select a, b from (select a, b, avg(b) over (partition by a)as avg_b from t) as tt where a > 10 and b < 10 and a > avg_b;
