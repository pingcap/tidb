--- conflicted
+++ resolved
@@ -76,17 +76,10 @@
 explain select * from t1 where c1 > 1 and c2 = 1 and c3 < 1;
 id	parents	children	task	operator info	count
 IndexScan_8	Selection_10		cop	table:t1, index:c2, range:[1,1], keep order:false	10.00
-<<<<<<< HEAD
-Selection_10		IndexScan_8	cop	gt(test.t1.c1, 1)	0.08
-TableScan_9	Selection_11		cop	table:t1, keep order:false	0.08
-Selection_11		TableScan_9	cop	lt(test.t1.c3, 1)	0.08
-IndexLookUp_12			root	index:Selection_10, table:Selection_11	0.08
-=======
-Selection_10		IndexScan_8	cop	gt(test.t1.c1, 1)	3.33
-TableScan_9	Selection_11		cop	table:t1, keep order:false	3.33
+Selection_10		IndexScan_8	cop	gt(test.t1.c1, 1)	1.11
+TableScan_9	Selection_11		cop	table:t1, keep order:false	1.11
 Selection_11		TableScan_9	cop	lt(test.t1.c3, 1)	1.11
 IndexLookUp_12			root	index:Selection_10, table:Selection_11	1.11
->>>>>>> cf47199a
 explain select * from t1 where c1 = 1 and c2 > 1;
 id	parents	children	task	operator info	count
 TableScan_5	Selection_6		cop	table:t1, range:[1,1], keep order:false	1.00
@@ -120,22 +113,12 @@
 id	parents	children	task	operator info	count
 TableScan_15			cop	table:t1, range:[-inf,+inf], keep order:false	10000.00
 TableReader_16	Apply_14		root	data:TableScan_15	10000.00
-<<<<<<< HEAD
 IndexScan_40	Limit_42		cop	table:t2, index:c1, range: decided by [eq(test.t1.c1, test.t2.c1)], keep order:true	1.25
 Limit_42		IndexScan_40	cop	offset:0, count:1	1.00
 TableScan_41			cop	table:t2, keep order:false	1.00
 IndexLookUp_43	Limit_21		root	index:Limit_42, table:TableScan_41	1.00
 Limit_21	Apply_14	IndexLookUp_43	root	offset:0, count:1	1.00
-Apply_14	Projection_12	TableReader_16,Limit_21	root	left outer join, inner:Limit_21, right:Limit_21	10000.00
-=======
-IndexScan_32	Selection_34		cop	table:t2, index:c1, range:[<nil>,+inf], keep order:true	1.25
-Selection_34	Limit_35	IndexScan_32	cop	eq(test.t1.c1, test.t2.c1)	1.00
-Limit_35		Selection_34	cop	offset:0, count:1	1.00
-TableScan_33			cop	table:t2, keep order:false	1.00
-IndexLookUp_36	Limit_21		root	index:Limit_35, table:TableScan_33	1.00
-Limit_21	Apply_14	IndexLookUp_36	root	offset:0, count:1	1.00
 Apply_14	Projection_12	TableReader_16,Limit_21	root	left outer join, inner:Limit_21	10000.00
->>>>>>> cf47199a
 Projection_12		Apply_14	root	eq(test.t1.c2, test.t2.c2)	10000.00
 explain select * from t1 order by c1 desc limit 1;
 id	parents	children	task	operator info	count
@@ -145,15 +128,9 @@
 Limit_10		TableReader_21	root	offset:0, count:1	1.00
 explain select * from t4 use index(idx) where a > 1 and b > 1 and c > 1 limit 1;
 id	parents	children	task	operator info	count
-<<<<<<< HEAD
-IndexScan_12	Selection_14		cop	table:t4, index:a, b, range:(1 +inf,+inf +inf], keep order:false	16.67
+IndexScan_12	Selection_14		cop	table:t4, index:a, b, range:(1 +inf,+inf +inf], keep order:false	9.00
 Selection_14		IndexScan_12	cop	gt(test.t4.b, 1)	1.00
 TableScan_13	Selection_15		cop	table:t4, keep order:false	1.00
-=======
-IndexScan_12	Selection_14		cop	table:t4, index:a, b, range:(1 +inf,+inf +inf], keep order:false	9.00
-Selection_14		IndexScan_12	cop	gt(test.t4.b, 1)	3.00
-TableScan_13	Selection_15		cop	table:t4, keep order:false	3.00
->>>>>>> cf47199a
 Selection_15	Limit_16	TableScan_13	cop	gt(test.t4.c, 1)	1.00
 Limit_16		Selection_15	cop	offset:0, count:1	1.00
 IndexLookUp_17	Limit_9		root	index:Selection_14, table:Limit_16	1.00
@@ -298,9 +275,9 @@
 TableReader_32	MergeJoin_40		root	data:TableScan_31	10000.00
 TableScan_33			cop	table:t1, range:[-inf,+inf], keep order:true	10000.00
 TableReader_34	MergeJoin_40		root	data:TableScan_33	10000.00
-MergeJoin_40	StreamAgg_20	TableReader_32,TableReader_34	root	inner join, equal:[eq(s.a, t1.a)], left key:s.a, right key:t1.a	10000.00
-StreamAgg_20	Apply_13	MergeJoin_40	root	, funcs:count(1)	1.00
-Apply_13	Projection_11	TableReader_15,StreamAgg_20	root	left outer semi join, inner:StreamAgg_20, equal:[eq(test.t.c, count(*))], right:StreamAgg_20	10000.00
+MergeJoin_40	StreamAgg_20	TableReader_32,TableReader_34	root	inner join, left key:s.a, right key:t1.a	10000.00
+StreamAgg_20	Apply_13	MergeJoin_40	root	funcs:count(1)	1.00
+Apply_13	Projection_11	TableReader_15,StreamAgg_20	root	left outer semi join, inner:StreamAgg_20, equal:[eq(test.t.c, count(*))]	10000.00
 Projection_11		Apply_13	root	9_aux_0	10000.00
 explain select t.c in (select count(*) from t s use index(idx), t t1 where s.b = t.a and s.a = t1.a) from t;
 id	parents	children	task	operator info	count
@@ -310,9 +287,9 @@
 IndexReader_36	IndexJoin_32		root	index:IndexScan_35	10000.00
 TableScan_30			cop	table:t1, range:[-inf,+inf], keep order:false	10000.00
 TableReader_31	IndexJoin_32		root	data:TableScan_30	10000.00
-IndexJoin_32	StreamAgg_20	IndexReader_36,TableReader_31	root	outer:IndexReader_36, inner join, outer key:s.a, inner key:t1.a	10000.00
-StreamAgg_20	Apply_13	IndexJoin_32	root	, funcs:count(1)	1.00
-Apply_13	Projection_11	TableReader_15,StreamAgg_20	root	left outer semi join, inner:StreamAgg_20, equal:[eq(test.t.c, count(*))], right:StreamAgg_20	10000.00
+IndexJoin_32	StreamAgg_20	IndexReader_36,TableReader_31	root	inner join, inner:TableReader_31, outer key:s.a, inner key:t1.a	10000.00
+StreamAgg_20	Apply_13	IndexJoin_32	root	funcs:count(1)	1.00
+Apply_13	Projection_11	TableReader_15,StreamAgg_20	root	left outer semi join, inner:StreamAgg_20, equal:[eq(test.t.c, count(*))]	10000.00
 Projection_11		Apply_13	root	9_aux_0	10000.00
 explain select t.c in (select count(*) from t s use index(idx), t t1 where s.b = t.a and s.c = t1.a) from t;
 id	parents	children	task	operator info	count
@@ -323,7 +300,7 @@
 IndexLookUp_38	IndexJoin_33		root	index:IndexScan_36, table:TableScan_37	10000.00
 TableScan_31			cop	table:t1, range:[-inf,+inf], keep order:false	10000.00
 TableReader_32	IndexJoin_33		root	data:TableScan_31	10000.00
-IndexJoin_33	StreamAgg_20	IndexLookUp_38,TableReader_32	root	outer:IndexLookUp_38, inner join, outer key:s.c, inner key:t1.a	10000.00
-StreamAgg_20	Apply_13	IndexJoin_33	root	, funcs:count(1)	1.00
-Apply_13	Projection_11	TableReader_15,StreamAgg_20	root	left outer semi join, inner:StreamAgg_20, equal:[eq(test.t.c, count(*))], right:StreamAgg_20	10000.00
+IndexJoin_33	StreamAgg_20	IndexLookUp_38,TableReader_32	root	inner join, inner:TableReader_32, outer key:s.c, inner key:t1.a	10000.00
+StreamAgg_20	Apply_13	IndexJoin_33	root	funcs:count(1)	1.00
+Apply_13	Projection_11	TableReader_15,StreamAgg_20	root	left outer semi join, inner:StreamAgg_20, equal:[eq(test.t.c, count(*))]	10000.00
 Projection_11		Apply_13	root	9_aux_0	10000.00