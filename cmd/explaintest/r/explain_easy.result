use test;
drop table if exists t1, t2, t3, t4;
create table t1 (c1 int primary key, c2 int, c3 int, index c2 (c2));
create table t2 (c1 int unique, c2 int);
insert into t2 values(1, 0), (2, 1);
create table t3 (a bigint, b bigint, c bigint, d bigint);
create table t4 (a int, b int, c int, index idx(a, b), primary key(a));
set @@session.tidb_opt_insubquery_unfold = 1;
set @@session.tidb_opt_agg_push_down = 1;
explain select * from t3 where exists (select s.a from t3 s having sum(s.a) = t3.a );
id	task	operator info	count
Projection_13	root	test.t3.a, test.t3.b, test.t3.c, test.t3.d	8000.00
└─HashLeftJoin_14	root	semi join, inner:StreamAgg_30, equal:[eq(cast(test.t3.a), sel_agg_1)]	8000.00
  ├─Projection_15	root	test.t3.a, test.t3.b, test.t3.c, test.t3.d, cast(test.t3.a)	10000.00
  │ └─TableReader_17	root	data:TableScan_16	10000.00
  │   └─TableScan_16	cop	table:t3, range:[-inf,+inf], keep order:false	10000.00
  └─StreamAgg_30	root	funcs:sum(col_0)	1.00
    └─TableReader_31	root	data:StreamAgg_22	1.00
      └─StreamAgg_22	cop	funcs:sum(s.a)	1.00
        └─TableScan_29	cop	table:s, range:[-inf,+inf], keep order:false	10000.00
explain select * from t1;
id	task	operator info	count
TableReader_5	root	data:TableScan_4	10000.00
└─TableScan_4	cop	table:t1, range:[-inf,+inf], keep order:false	10000.00
explain select * from t1 order by c2;
id	task	operator info	count
IndexLookUp_13	root	index:IndexScan_11, table:TableScan_12	10000.00
├─IndexScan_11	cop	table:t1, index:c2, range:[<nil>,+inf], keep order:true	10000.00
└─TableScan_12	cop	table:t1, keep order:false	10000.00
explain select * from t2 order by c2;
id	task	operator info	count
Sort_4	root	test.t2.c2:asc	10000.00
└─TableReader_8	root	data:TableScan_7	10000.00
  └─TableScan_7	cop	table:t2, range:[-inf,+inf], keep order:false	10000.00
explain select * from t1 where t1.c1 > 0;
id	task	operator info	count
TableReader_6	root	data:TableScan_5	3333.33
└─TableScan_5	cop	table:t1, range:(0,+inf], keep order:false	3333.33
explain select t1.c1, t1.c2 from t1 where t1.c2 = 1;
id	task	operator info	count
IndexReader_9	root	index:IndexScan_8	10.00
└─IndexScan_8	cop	table:t1, index:c2, range:[1,1], keep order:false	10.00
explain select * from t1 left join t2 on t1.c2 = t2.c1 where t1.c1 > 1;
id	task	operator info	count
IndexJoin_11	root	left outer join, inner:IndexLookUp_10, outer key:test.t1.c2, inner key:test.t2.c1	4166.67
├─TableReader_23	root	data:TableScan_22	3333.33
│ └─TableScan_22	cop	table:t1, range:(1,+inf], keep order:false	3333.33
└─IndexLookUp_10	root	index:IndexScan_8, table:TableScan_9	10000.00
  ├─IndexScan_8	cop	table:t2, index:c1, range:[<nil>,+inf], keep order:false	10000.00
  └─TableScan_9	cop	table:t2, keep order:false	10000.00
explain update t1 set t1.c2 = 2 where t1.c1 = 1;
id	task	operator info	count
TableReader_5	root	data:TableScan_4	1.00
└─TableScan_4	cop	table:t1, range:[1,1], keep order:false	1.00
explain delete from t1 where t1.c2 = 1;
id	task	operator info	count
IndexLookUp_9	root	index:IndexScan_7, table:TableScan_8	10.00
├─IndexScan_7	cop	table:t1, index:c2, range:[1,1], keep order:false	10.00
└─TableScan_8	cop	table:t1, keep order:false	10.00
explain select count(b.c2) from t1 a, t2 b where a.c1 = b.c2 group by a.c1;
id	task	operator info	count
Projection_11	root	cast(join_agg_0)	10000.00
└─IndexJoin_14	root	inner join, inner:TableReader_13, outer key:b.c2, inner key:a.c1	10000.00
  ├─TableReader_13	root	data:TableScan_12	10000.00
  │ └─TableScan_12	cop	table:a, range:[-inf,+inf], keep order:false	10000.00
  └─HashAgg_21	root	group by:col_2, funcs:count(col_0), firstrow(col_1)	8000.00
    └─TableReader_22	root	data:HashAgg_17	8000.00
      └─HashAgg_17	cop	group by:b.c2, funcs:count(b.c2), firstrow(b.c2)	8000.00
        └─TableScan_20	cop	table:b, range:[-inf,+inf], keep order:false	10000.00
explain select * from t2 order by t2.c2 limit 0, 1;
id	task	operator info	count
TopN_7	root	test.t2.c2:asc, offset:0, count:1	1.00
└─TableReader_15	root	data:TopN_14	1.00
  └─TopN_14	cop	test.t2.c2:asc, offset:0, count:1	1.00
    └─TableScan_13	cop	table:t2, range:[-inf,+inf], keep order:false	10000.00
explain select * from t1 where c1 > 1 and c2 = 1 and c3 < 1;
id	task	operator info	count
IndexLookUp_12	root	index:Selection_10, table:Selection_11	1.11
├─Selection_10	cop	gt(test.t1.c1, 1)	3.33
│ └─IndexScan_8	cop	table:t1, index:c2, range:[1,1], keep order:false	10.00
└─Selection_11	cop	lt(test.t1.c3, 1)	1.11
  └─TableScan_9	cop	table:t1, keep order:false	3.33
explain select * from t1 where c1 = 1 and c2 > 1;
id	task	operator info	count
TableReader_7	root	data:Selection_6	0.33
└─Selection_6	cop	gt(test.t1.c2, 1)	0.33
  └─TableScan_5	cop	table:t1, range:[1,1], keep order:false	1.00
explain select sum(t1.c1 in (select c1 from t2)) from t1;
id	task	operator info	count
StreamAgg_21	root	funcs:sum(col_0)	1.00
└─TableReader_22	root	data:StreamAgg_13	1.00
  └─StreamAgg_13	cop	funcs:sum(in(test.t1.c1, 1, 2))	1.00
    └─TableScan_20	cop	table:t1, range:[-inf,+inf], keep order:false	10000.00
explain select c1 from t1 where c1 in (select c2 from t2);
id	task	operator info	count
TableReader_11	root	data:TableScan_10	2.00
└─TableScan_10	cop	table:t1, range:[0,0], [1,1], keep order:false	2.00
explain select (select count(1) k from t1 s where s.c1 = t1.c1 having k != 0) from t1;
id	task	operator info	count
Projection_13	root	k	10000.00
└─Projection_14	root	test.t1.c1, ifnull(5_col_0, 0)	10000.00
  └─MergeJoin_15	root	left outer join, left key:test.t1.c1, right key:s.c1	10000.00
    ├─TableReader_18	root	data:TableScan_17	10000.00
    │ └─TableScan_17	cop	table:t1, range:[-inf,+inf], keep order:true	10000.00
    └─Selection_20	root	ne(k, 0)	8000.00
      └─Projection_21	root	1, s.c1	10000.00
        └─TableReader_23	root	data:TableScan_22	10000.00
          └─TableScan_22	cop	table:s, range:[-inf,+inf], keep order:true	10000.00
explain select * from information_schema.columns;
id	task	operator info	count
MemTableScan_4	root		10000.00
explain select c2 = (select c2 from t2 where t1.c1 = t2.c1 order by c1 limit 1) from t1;
<<<<<<< HEAD
id	parents	children	task	operator info	count
TableScan_15			cop	table:t1, range:[-inf,+inf], keep order:false	10000.00
TableReader_16	Apply_14		root	data:TableScan_15	10000.00
IndexScan_45			cop	table:t2, index:c1, range: decided by [eq(test.t1.c1, test.t2.c1)], keep order:true	0.00
TableScan_46			cop	table:t2, keep order:false	0.00
IndexLookUp_47	Limit_22		root	index:IndexScan_45, table:TableScan_46	0.00
Limit_22	Apply_14	IndexLookUp_47	root	offset:0, count:1	1.00
Apply_14	Projection_12	TableReader_16,Limit_22	root	left outer join, inner:Limit_22	10000.00
Projection_12		Apply_14	root	eq(test.t1.c2, test.t2.c2)	10000.00
=======
id	task	operator info	count
Projection_12	root	eq(test.t1.c2, test.t2.c2)	10000.00
└─Apply_14	root	left outer join, inner:Limit_21	10000.00
  ├─TableReader_16	root	data:TableScan_15	10000.00
  │ └─TableScan_15	cop	table:t1, range:[-inf,+inf], keep order:false	10000.00
  └─Limit_21	root	offset:0, count:1	1.00
    └─IndexLookUp_36	root	index:Limit_35, table:TableScan_33	1.00
      ├─Limit_35	cop	offset:0, count:1	1.00
      │ └─Selection_34	cop	eq(test.t1.c1, test.t2.c1)	1.00
      │   └─IndexScan_32	cop	table:t2, index:c1, range:[<nil>,+inf], keep order:true	1.25
      └─TableScan_33	cop	table:t2, keep order:false	1.00
>>>>>>> e837e4b8
explain select * from t1 order by c1 desc limit 1;
id	task	operator info	count
Limit_10	root	offset:0, count:1	1.00
└─TableReader_21	root	data:Limit_20	1.00
  └─Limit_20	cop	offset:0, count:1	1.00
    └─TableScan_18	cop	table:t1, range:[-inf,+inf], keep order:true, desc	1.00
explain select * from t4 use index(idx) where a > 1 and b > 1 and c > 1 limit 1;
id	task	operator info	count
Limit_9	root	offset:0, count:1	1.00
└─IndexLookUp_17	root	index:Selection_14, table:Limit_16	1.00
  ├─Selection_14	cop	gt(test.t4.b, 1)	3.00
  │ └─IndexScan_12	cop	table:t4, index:a, b, range:(1 +inf,+inf +inf], keep order:false	9.00
  └─Limit_16	cop	offset:0, count:1	1.00
    └─Selection_15	cop	gt(test.t4.c, 1)	1.00
      └─TableScan_13	cop	table:t4, keep order:false	3.00
explain select * from t4 where a > 1 and c > 1 limit 1;
id	task	operator info	count
Limit_8	root	offset:0, count:1	1.00
└─TableReader_15	root	data:Limit_14	1.00
  └─Limit_14	cop	offset:0, count:1	1.00
    └─Selection_12	cop	gt(test.t4.c, 1)	1.00
      └─TableScan_11	cop	table:t4, range:(1,+inf], keep order:false	3.00
explain select ifnull(null, t1.c1) from t1;
id	task	operator info	count
TableReader_5	root	data:TableScan_4	10000.00
└─TableScan_4	cop	table:t1, range:[-inf,+inf], keep order:false	10000.00
explain select if(10, t1.c1, t1.c2) from t1;
id	task	operator info	count
TableReader_5	root	data:TableScan_4	10000.00
└─TableScan_4	cop	table:t1, range:[-inf,+inf], keep order:false	10000.00
explain select c1 from t2 union select c1 from t2 union all select c1 from t2;
id	task	operator info	count
Union_14	root		26000.00
├─TableReader_17	root	data:TableScan_16	10000.00
│ └─TableScan_16	cop	table:t2, range:[-inf,+inf], keep order:false	10000.00
└─HashAgg_21	root	group by:t2.c1, funcs:firstrow(join_agg_0)	16000.00
  └─Union_22	root		16000.00
    ├─StreamAgg_35	root	group by:col_2, funcs:firstrow(col_0), firstrow(col_1)	8000.00
    │ └─IndexReader_36	root	index:StreamAgg_26	8000.00
    │   └─StreamAgg_26	cop	group by:test.t2.c1, funcs:firstrow(test.t2.c1), firstrow(test.t2.c1)	8000.00
    │     └─IndexScan_34	cop	table:t2, index:c1, range:[<nil>,+inf], keep order:true	10000.00
    └─StreamAgg_52	root	group by:col_2, funcs:firstrow(col_0), firstrow(col_1)	8000.00
      └─IndexReader_53	root	index:StreamAgg_43	8000.00
        └─StreamAgg_43	cop	group by:test.t2.c1, funcs:firstrow(test.t2.c1), firstrow(test.t2.c1)	8000.00
          └─IndexScan_51	cop	table:t2, index:c1, range:[<nil>,+inf], keep order:true	10000.00
explain select c1 from t2 union all select c1 from t2 union select c1 from t2;
id	task	operator info	count
HashAgg_15	root	group by:t2.c1, funcs:firstrow(join_agg_0)	24000.00
└─Union_16	root		24000.00
  ├─StreamAgg_29	root	group by:col_2, funcs:firstrow(col_0), firstrow(col_1)	8000.00
  │ └─IndexReader_30	root	index:StreamAgg_20	8000.00
  │   └─StreamAgg_20	cop	group by:test.t2.c1, funcs:firstrow(test.t2.c1), firstrow(test.t2.c1)	8000.00
  │     └─IndexScan_28	cop	table:t2, index:c1, range:[<nil>,+inf], keep order:true	10000.00
  ├─StreamAgg_46	root	group by:col_2, funcs:firstrow(col_0), firstrow(col_1)	8000.00
  │ └─IndexReader_47	root	index:StreamAgg_37	8000.00
  │   └─StreamAgg_37	cop	group by:test.t2.c1, funcs:firstrow(test.t2.c1), firstrow(test.t2.c1)	8000.00
  │     └─IndexScan_45	cop	table:t2, index:c1, range:[<nil>,+inf], keep order:true	10000.00
  └─StreamAgg_63	root	group by:col_2, funcs:firstrow(col_0), firstrow(col_1)	8000.00
    └─IndexReader_64	root	index:StreamAgg_54	8000.00
      └─StreamAgg_54	cop	group by:test.t2.c1, funcs:firstrow(test.t2.c1), firstrow(test.t2.c1)	8000.00
        └─IndexScan_62	cop	table:t2, index:c1, range:[<nil>,+inf], keep order:true	10000.00
set @@session.tidb_opt_insubquery_unfold = 0;
explain select sum(t1.c1 in (select c1 from t2)) from t1;
id	task	operator info	count
StreamAgg_12	root	funcs:sum(5_aux_0)	1.00
└─MergeJoin_28	root	left outer semi join, left key:test.t1.c1, right key:test.t2.c1	10000.00
  ├─TableReader_19	root	data:TableScan_18	10000.00
  │ └─TableScan_18	cop	table:t1, range:[-inf,+inf], keep order:true	10000.00
  └─IndexReader_23	root	index:IndexScan_22	10000.00
    └─IndexScan_22	cop	table:t2, index:c1, range:[<nil>,+inf], keep order:true	10000.00
explain select 1 in (select c2 from t2) from t1;
id	task	operator info	count
Projection_6	root	5_aux_0	10000.00
└─HashLeftJoin_7	root	left outer semi join, inner:TableReader_12	10000.00
  ├─TableReader_9	root	data:TableScan_8	10000.00
  │ └─TableScan_8	cop	table:t1, range:[-inf,+inf], keep order:false	10000.00
  └─TableReader_12	root	data:Selection_11	10.00
    └─Selection_11	cop	eq(1, test.t2.c2)	10.00
      └─TableScan_10	cop	table:t2, range:[-inf,+inf], keep order:false	10000.00
explain select sum(6 in (select c2 from t2)) from t1;
id	task	operator info	count
StreamAgg_12	root	funcs:sum(5_aux_0)	1.00
└─HashLeftJoin_19	root	left outer semi join, inner:TableReader_18	10000.00
  ├─TableReader_21	root	data:TableScan_20	10000.00
  │ └─TableScan_20	cop	table:t1, range:[-inf,+inf], keep order:false	10000.00
  └─TableReader_18	root	data:Selection_17	10.00
    └─Selection_17	cop	eq(6, test.t2.c2)	10.00
      └─TableScan_16	cop	table:t2, range:[-inf,+inf], keep order:false	10000.00
explain format="dot" select sum(t1.c1 in (select c1 from t2)) from t1;
dot contents

digraph StreamAgg_12 {
subgraph cluster12{
node [style=filled, color=lightgrey]
color=black
label = "root"
"StreamAgg_12" -> "MergeJoin_28"
"MergeJoin_28" -> "TableReader_19"
"MergeJoin_28" -> "IndexReader_23"
}
subgraph cluster18{
node [style=filled, color=lightgrey]
color=black
label = "cop"
"TableScan_18"
}
subgraph cluster22{
node [style=filled, color=lightgrey]
color=black
label = "cop"
"IndexScan_22"
}
"TableReader_19" -> "TableScan_18"
"IndexReader_23" -> "IndexScan_22"
}

explain format="dot" select 1 in (select c2 from t2) from t1;
dot contents

digraph Projection_6 {
subgraph cluster6{
node [style=filled, color=lightgrey]
color=black
label = "root"
"Projection_6" -> "HashLeftJoin_7"
"HashLeftJoin_7" -> "TableReader_9"
"HashLeftJoin_7" -> "TableReader_12"
}
subgraph cluster8{
node [style=filled, color=lightgrey]
color=black
label = "cop"
"TableScan_8"
}
subgraph cluster11{
node [style=filled, color=lightgrey]
color=black
label = "cop"
"Selection_11" -> "TableScan_10"
}
"TableReader_9" -> "TableScan_8"
"TableReader_12" -> "Selection_11"
}

drop table if exists t1, t2, t3, t4;
drop table if exists t;
create table t(a int primary key, b int, c int, index idx(b));
explain select t.c in (select count(*) from t s ignore index(idx), t t1 where s.a = t.a and s.a = t1.a) from t;
id	parents	children	task	operator info	count
TableScan_14			cop	table:t, range:[-inf,+inf], keep order:false	10000.00
TableReader_15	Apply_13		root	data:TableScan_14	10000.00
TableScan_50			cop	table:s, range: decided by [eq(s.a, test.t.a)], keep order:false	1.00
TableReader_51	IndexJoin_43		root	data:TableScan_50	1.00
TableScan_41			cop	table:t1, range:[-inf,+inf], keep order:false	10000.00
TableReader_42	IndexJoin_43		root	data:TableScan_41	10000.00
IndexJoin_43	StreamAgg_20	TableReader_51,TableReader_42	root	inner join, inner:TableReader_42, outer key:s.a, inner key:t1.a	10000.00
StreamAgg_20	Apply_13	IndexJoin_43	root	funcs:count(1)	1.00
Apply_13	Projection_11	TableReader_15,StreamAgg_20	root	left outer semi join, inner:StreamAgg_20, equal:[eq(test.t.c, count(*))]	10000.00
Projection_11		Apply_13	root	9_aux_0	10000.00
explain select t.c in (select count(*) from t s use index(idx), t t1 where s.b = t.a and s.a = t1.a) from t;
id	parents	children	task	operator info	count
TableScan_14			cop	table:t, range:[-inf,+inf], keep order:false	10000.00
TableReader_15	Apply_13		root	data:TableScan_14	10000.00
IndexScan_35			cop	table:s, index:b, range: decided by [eq(s.b, test.t.a)], keep order:false	10.00
IndexReader_36	IndexJoin_32		root	index:IndexScan_35	10.00
TableScan_30			cop	table:t1, range:[-inf,+inf], keep order:false	10000.00
TableReader_31	IndexJoin_32		root	data:TableScan_30	10000.00
IndexJoin_32	StreamAgg_20	IndexReader_36,TableReader_31	root	inner join, inner:TableReader_31, outer key:s.a, inner key:t1.a	10000.00
StreamAgg_20	Apply_13	IndexJoin_32	root	funcs:count(1)	1.00
Apply_13	Projection_11	TableReader_15,StreamAgg_20	root	left outer semi join, inner:StreamAgg_20, equal:[eq(test.t.c, count(*))]	10000.00
Projection_11		Apply_13	root	9_aux_0	10000.00
explain select t.c in (select count(*) from t s use index(idx), t t1 where s.b = t.a and s.c = t1.a) from t;
id	parents	children	task	operator info	count
TableScan_14			cop	table:t, range:[-inf,+inf], keep order:false	10000.00
TableReader_15	Apply_13		root	data:TableScan_14	10000.00
IndexScan_36			cop	table:s, index:b, range: decided by [eq(s.b, test.t.a)], keep order:false	10.00
TableScan_37			cop	table:t, keep order:false	10.00
IndexLookUp_38	IndexJoin_33		root	index:IndexScan_36, table:TableScan_37	10.00
TableScan_31			cop	table:t1, range:[-inf,+inf], keep order:false	10000.00
TableReader_32	IndexJoin_33		root	data:TableScan_31	10000.00
IndexJoin_33	StreamAgg_20	IndexLookUp_38,TableReader_32	root	inner join, inner:TableReader_32, outer key:s.c, inner key:t1.a	10000.00
StreamAgg_20	Apply_13	IndexJoin_33	root	funcs:count(1)	1.00
Apply_13	Projection_11	TableReader_15,StreamAgg_20	root	left outer semi join, inner:StreamAgg_20, equal:[eq(test.t.c, count(*))]	10000.00
Projection_11		Apply_13	root	9_aux_0	10000.00<|MERGE_RESOLUTION|>--- conflicted
+++ resolved
@@ -110,29 +110,15 @@
 id	task	operator info	count
 MemTableScan_4	root		10000.00
 explain select c2 = (select c2 from t2 where t1.c1 = t2.c1 order by c1 limit 1) from t1;
-<<<<<<< HEAD
-id	parents	children	task	operator info	count
-TableScan_15			cop	table:t1, range:[-inf,+inf], keep order:false	10000.00
-TableReader_16	Apply_14		root	data:TableScan_15	10000.00
-IndexScan_45			cop	table:t2, index:c1, range: decided by [eq(test.t1.c1, test.t2.c1)], keep order:true	0.00
-TableScan_46			cop	table:t2, keep order:false	0.00
-IndexLookUp_47	Limit_22		root	index:IndexScan_45, table:TableScan_46	0.00
-Limit_22	Apply_14	IndexLookUp_47	root	offset:0, count:1	1.00
-Apply_14	Projection_12	TableReader_16,Limit_22	root	left outer join, inner:Limit_22	10000.00
-Projection_12		Apply_14	root	eq(test.t1.c2, test.t2.c2)	10000.00
-=======
 id	task	operator info	count
 Projection_12	root	eq(test.t1.c2, test.t2.c2)	10000.00
-└─Apply_14	root	left outer join, inner:Limit_21	10000.00
+└─Apply_14	root	left outer join, inner:Limit_22	10000.00
   ├─TableReader_16	root	data:TableScan_15	10000.00
   │ └─TableScan_15	cop	table:t1, range:[-inf,+inf], keep order:false	10000.00
-  └─Limit_21	root	offset:0, count:1	1.00
-    └─IndexLookUp_36	root	index:Limit_35, table:TableScan_33	1.00
-      ├─Limit_35	cop	offset:0, count:1	1.00
-      │ └─Selection_34	cop	eq(test.t1.c1, test.t2.c1)	1.00
-      │   └─IndexScan_32	cop	table:t2, index:c1, range:[<nil>,+inf], keep order:true	1.25
-      └─TableScan_33	cop	table:t2, keep order:false	1.00
->>>>>>> e837e4b8
+  └─Limit_22	root	offset:0, count:1	1.00
+    └─IndexLookUp_47	root	index:IndexScan_45, table:TableScan_46	0.00
+      ├─IndexScan_45	cop	table:t2, index:c1, range: decided by [eq(test.t1.c1, test.t2.c1)], keep order:true	0.00
+      └─TableScan_46	cop	table:t2, keep order:false	0.00
 explain select * from t1 order by c1 desc limit 1;
 id	task	operator info	count
 Limit_10	root	offset:0, count:1	1.00
@@ -281,39 +267,39 @@
 drop table if exists t;
 create table t(a int primary key, b int, c int, index idx(b));
 explain select t.c in (select count(*) from t s ignore index(idx), t t1 where s.a = t.a and s.a = t1.a) from t;
-id	parents	children	task	operator info	count
-TableScan_14			cop	table:t, range:[-inf,+inf], keep order:false	10000.00
-TableReader_15	Apply_13		root	data:TableScan_14	10000.00
-TableScan_50			cop	table:s, range: decided by [eq(s.a, test.t.a)], keep order:false	1.00
-TableReader_51	IndexJoin_43		root	data:TableScan_50	1.00
-TableScan_41			cop	table:t1, range:[-inf,+inf], keep order:false	10000.00
-TableReader_42	IndexJoin_43		root	data:TableScan_41	10000.00
-IndexJoin_43	StreamAgg_20	TableReader_51,TableReader_42	root	inner join, inner:TableReader_42, outer key:s.a, inner key:t1.a	10000.00
-StreamAgg_20	Apply_13	IndexJoin_43	root	funcs:count(1)	1.00
-Apply_13	Projection_11	TableReader_15,StreamAgg_20	root	left outer semi join, inner:StreamAgg_20, equal:[eq(test.t.c, count(*))]	10000.00
-Projection_11		Apply_13	root	9_aux_0	10000.00
+id	task	operator info	count
+Projection_11	root	9_aux_0	10000.00
+└─Apply_13	root	left outer semi join, inner:StreamAgg_20, equal:[eq(test.t.c, count(*))]	10000.00
+  ├─TableReader_15	root	data:TableScan_14	10000.00
+  │ └─TableScan_14	cop	table:t, range:[-inf,+inf], keep order:false	10000.00
+  └─StreamAgg_20	root	funcs:count(1)	1.00
+    └─IndexJoin_43	root	inner join, inner:TableReader_42, outer key:s.a, inner key:t1.a	10000.00
+      ├─TableReader_51	root	data:TableScan_50	1.00
+      │ └─TableScan_50	cop	table:s, range: decided by [eq(s.a, test.t.a)], keep order:false	1.00
+      └─TableReader_42	root	data:TableScan_41	10000.00
+        └─TableScan_41	cop	table:t1, range:[-inf,+inf], keep order:false	10000.00
 explain select t.c in (select count(*) from t s use index(idx), t t1 where s.b = t.a and s.a = t1.a) from t;
-id	parents	children	task	operator info	count
-TableScan_14			cop	table:t, range:[-inf,+inf], keep order:false	10000.00
-TableReader_15	Apply_13		root	data:TableScan_14	10000.00
-IndexScan_35			cop	table:s, index:b, range: decided by [eq(s.b, test.t.a)], keep order:false	10.00
-IndexReader_36	IndexJoin_32		root	index:IndexScan_35	10.00
-TableScan_30			cop	table:t1, range:[-inf,+inf], keep order:false	10000.00
-TableReader_31	IndexJoin_32		root	data:TableScan_30	10000.00
-IndexJoin_32	StreamAgg_20	IndexReader_36,TableReader_31	root	inner join, inner:TableReader_31, outer key:s.a, inner key:t1.a	10000.00
-StreamAgg_20	Apply_13	IndexJoin_32	root	funcs:count(1)	1.00
-Apply_13	Projection_11	TableReader_15,StreamAgg_20	root	left outer semi join, inner:StreamAgg_20, equal:[eq(test.t.c, count(*))]	10000.00
-Projection_11		Apply_13	root	9_aux_0	10000.00
+id	task	operator info	count
+Projection_11	root	9_aux_0	10000.00
+└─Apply_13	root	left outer semi join, inner:StreamAgg_20, equal:[eq(test.t.c, count(*))]	10000.00
+  ├─TableReader_15	root	data:TableScan_14	10000.00
+  │ └─TableScan_14	cop	table:t, range:[-inf,+inf], keep order:false	10000.00
+  └─StreamAgg_20	root	funcs:count(1)	1.00
+    └─IndexJoin_32	root	inner join, inner:TableReader_31, outer key:s.a, inner key:t1.a	10000.00
+      ├─IndexReader_36	root	index:IndexScan_35	10.00
+      │ └─IndexScan_35	cop	table:s, index:b, range: decided by [eq(s.b, test.t.a)], keep order:false	10.00
+      └─TableReader_31	root	data:TableScan_30	10000.00
+        └─TableScan_30	cop	table:t1, range:[-inf,+inf], keep order:false	10000.00
 explain select t.c in (select count(*) from t s use index(idx), t t1 where s.b = t.a and s.c = t1.a) from t;
-id	parents	children	task	operator info	count
-TableScan_14			cop	table:t, range:[-inf,+inf], keep order:false	10000.00
-TableReader_15	Apply_13		root	data:TableScan_14	10000.00
-IndexScan_36			cop	table:s, index:b, range: decided by [eq(s.b, test.t.a)], keep order:false	10.00
-TableScan_37			cop	table:t, keep order:false	10.00
-IndexLookUp_38	IndexJoin_33		root	index:IndexScan_36, table:TableScan_37	10.00
-TableScan_31			cop	table:t1, range:[-inf,+inf], keep order:false	10000.00
-TableReader_32	IndexJoin_33		root	data:TableScan_31	10000.00
-IndexJoin_33	StreamAgg_20	IndexLookUp_38,TableReader_32	root	inner join, inner:TableReader_32, outer key:s.c, inner key:t1.a	10000.00
-StreamAgg_20	Apply_13	IndexJoin_33	root	funcs:count(1)	1.00
-Apply_13	Projection_11	TableReader_15,StreamAgg_20	root	left outer semi join, inner:StreamAgg_20, equal:[eq(test.t.c, count(*))]	10000.00
-Projection_11		Apply_13	root	9_aux_0	10000.00+id	task	operator info	count
+Projection_11	root	9_aux_0	10000.00
+└─Apply_13	root	left outer semi join, inner:StreamAgg_20, equal:[eq(test.t.c, count(*))]	10000.00
+  ├─TableReader_15	root	data:TableScan_14	10000.00
+  │ └─TableScan_14	cop	table:t, range:[-inf,+inf], keep order:false	10000.00
+  └─StreamAgg_20	root	funcs:count(1)	1.00
+    └─IndexJoin_33	root	inner join, inner:TableReader_32, outer key:s.c, inner key:t1.a	10000.00
+      ├─IndexLookUp_38	root	index:IndexScan_36, table:TableScan_37	10.00
+      │ ├─IndexScan_36	cop	table:s, index:b, range: decided by [eq(s.b, test.t.a)], keep order:false	10.00
+      │ └─TableScan_37	cop	table:t, keep order:false	10.00
+      └─TableReader_32	root	data:TableScan_31	10000.00
+        └─TableScan_31	cop	table:t1, range:[-inf,+inf], keep order:false	10000.00