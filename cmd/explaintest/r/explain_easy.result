use test;
drop table if exists t1, t2, t3, t4;
create table t1 (c1 int primary key, c2 int, c3 int, index c2 (c2));
create table t2 (c1 int unique, c2 int);
insert into t2 values(1, 0), (2, 1);
create table t3 (a bigint, b bigint, c bigint, d bigint);
create table t4 (a int, b int, c int, index idx(a, b), primary key(a));
set @@session.tidb_opt_agg_push_down = 1;
explain select * from t3 where exists (select s.a from t3 s having sum(s.a) = t3.a );
id	count	task	operator info
Projection_12	8000.00	root	test.t3.a, test.t3.b, test.t3.c, test.t3.d
└─HashLeftJoin_13	8000.00	root	semi join, inner:StreamAgg_29, equal:[eq(cast(test.t3.a), sel_agg_1)]
  ├─Projection_14	10000.00	root	test.t3.a, test.t3.b, test.t3.c, test.t3.d, cast(test.t3.a)
  │ └─TableReader_16	10000.00	root	data:TableScan_15
  │   └─TableScan_15	10000.00	cop	table:t3, range:[-inf,+inf], keep order:false, stats:pseudo
  └─StreamAgg_29	1.00	root	funcs:sum(col_0)
    └─TableReader_30	1.00	root	data:StreamAgg_21
      └─StreamAgg_21	1.00	cop	funcs:sum(s.a)
        └─TableScan_28	10000.00	cop	table:s, range:[-inf,+inf], keep order:false, stats:pseudo
explain select * from t1;
id	count	task	operator info
TableReader_5	10000.00	root	data:TableScan_4
└─TableScan_4	10000.00	cop	table:t1, range:[-inf,+inf], keep order:false, stats:pseudo
explain select * from t1 order by c2;
id	count	task	operator info
IndexLookUp_13	10000.00	root	
├─IndexScan_11	10000.00	cop	table:t1, index:c2, range:[NULL,+inf], keep order:true, stats:pseudo
└─TableScan_12	10000.00	cop	table:t1, keep order:false, stats:pseudo
explain select * from t2 order by c2;
id	count	task	operator info
Sort_4	10000.00	root	test.t2.c2:asc
└─TableReader_8	10000.00	root	data:TableScan_7
  └─TableScan_7	10000.00	cop	table:t2, range:[-inf,+inf], keep order:false, stats:pseudo
explain select * from t1 where t1.c1 > 0;
id	count	task	operator info
TableReader_6	3333.33	root	data:TableScan_5
└─TableScan_5	3333.33	cop	table:t1, range:(0,+inf], keep order:false, stats:pseudo
explain select t1.c1, t1.c2 from t1 where t1.c2 = 1;
id	count	task	operator info
IndexReader_9	10.00	root	index:IndexScan_8
└─IndexScan_8	10.00	cop	table:t1, index:c2, range:[1,1], keep order:false, stats:pseudo
explain select * from t1 left join t2 on t1.c2 = t2.c1 where t1.c1 > 1;
id	count	task	operator info
IndexJoin_11	4166.67	root	left outer join, inner:IndexLookUp_10, outer key:test.t1.c2, inner key:test.t2.c1
├─TableReader_23	3333.33	root	data:TableScan_22
│ └─TableScan_22	3333.33	cop	table:t1, range:(1,+inf], keep order:false, stats:pseudo
└─IndexLookUp_10	10.00	root	
  ├─IndexScan_8	10.00	cop	table:t2, index:c1, range: decided by [test.t1.c2], keep order:false, stats:pseudo
  └─TableScan_9	10.00	cop	table:t2, keep order:false, stats:pseudo
explain update t1 set t1.c2 = 2 where t1.c1 = 1;
id	count	task	operator info
Point_Get_1	1.00	root	table:t1, handle:1
explain delete from t1 where t1.c2 = 1;
id	count	task	operator info
IndexLookUp_9	10.00	root	
├─IndexScan_7	10.00	cop	table:t1, index:c2, range:[1,1], keep order:false, stats:pseudo
└─TableScan_8	10.00	cop	table:t1, keep order:false, stats:pseudo
explain select count(b.c2) from t1 a, t2 b where a.c1 = b.c2 group by a.c1;
id	count	task	operator info
Projection_11	10000.00	root	cast(join_agg_0)
└─IndexJoin_14	10000.00	root	inner join, inner:TableReader_13, outer key:b.c2, inner key:a.c1
  ├─TableReader_13	10.00	root	data:TableScan_12
  │ └─TableScan_12	10.00	cop	table:a, range: decided by [b.c2], keep order:false, stats:pseudo
  └─HashAgg_21	8000.00	root	group by:col_2, funcs:count(col_0), firstrow(col_1)
    └─TableReader_22	8000.00	root	data:HashAgg_17
      └─HashAgg_17	8000.00	cop	group by:b.c2, funcs:count(b.c2), firstrow(b.c2)
        └─TableScan_20	10000.00	cop	table:b, range:[-inf,+inf], keep order:false, stats:pseudo
explain select * from t2 order by t2.c2 limit 0, 1;
id	count	task	operator info
TopN_7	1.00	root	test.t2.c2:asc, offset:0, count:1
└─TableReader_15	1.00	root	data:TopN_14
  └─TopN_14	1.00	cop	test.t2.c2:asc, offset:0, count:1
    └─TableScan_13	10000.00	cop	table:t2, range:[-inf,+inf], keep order:false, stats:pseudo
explain select * from t1 where c1 > 1 and c2 = 1 and c3 < 1;
id	count	task	operator info
IndexLookUp_12	1.11	root	
├─Selection_10	3.33	cop	gt(test.t1.c1, 1)
│ └─IndexScan_8	10.00	cop	table:t1, index:c2, range:[1,1], keep order:false, stats:pseudo
└─Selection_11	1.11	cop	lt(test.t1.c3, 1)
  └─TableScan_9	3.33	cop	table:t1, keep order:false
explain select * from t1 where c1 = 1 and c2 > 1;
id	count	task	operator info
TableReader_7	0.33	root	data:Selection_6
└─Selection_6	0.33	cop	gt(test.t1.c2, 1)
  └─TableScan_5	1.00	cop	table:t1, range:[1,1], keep order:false, stats:pseudo
explain select sum(t1.c1 in (select c1 from t2)) from t1;
id	count	task	operator info
StreamAgg_12	1.00	root	funcs:sum(5_aux_0)
└─MergeJoin_28	10000.00	root	left outer semi join, left key:test.t1.c1, right key:test.t2.c1
  ├─TableReader_19	10000.00	root	data:TableScan_18
  │ └─TableScan_18	10000.00	cop	table:t1, range:[-inf,+inf], keep order:true, stats:pseudo
  └─IndexReader_23	10000.00	root	index:IndexScan_22
    └─IndexScan_22	10000.00	cop	table:t2, index:c1, range:[NULL,+inf], keep order:true, stats:pseudo
explain select c1 from t1 where c1 in (select c2 from t2);
id	count	task	operator info
Projection_8	10000.00	root	test.t1.c1
└─IndexJoin_11	10000.00	root	inner join, inner:TableReader_10, outer key:test.t2.c2, inner key:test.t1.c1
  ├─TableReader_10	10.00	root	data:TableScan_9
  │ └─TableScan_9	10.00	cop	table:t1, range: decided by [test.t2.c2], keep order:false, stats:pseudo
  └─HashAgg_18	8000.00	root	group by:col_1, funcs:firstrow(col_0)
    └─TableReader_19	8000.00	root	data:HashAgg_14
      └─HashAgg_14	8000.00	cop	group by:test.t2.c2, funcs:firstrow(test.t2.c2)
        └─TableScan_17	10000.00	cop	table:t2, range:[-inf,+inf], keep order:false, stats:pseudo
explain select (select count(1) k from t1 s where s.c1 = t1.c1 having k != 0) from t1;
id	count	task	operator info
Projection_12	10000.00	root	k
└─Projection_13	10000.00	root	test.t1.c1, ifnull(5_col_0, 0)
  └─MergeJoin_14	10000.00	root	left outer join, left key:test.t1.c1, right key:s.c1
    ├─TableReader_17	10000.00	root	data:TableScan_16
    │ └─TableScan_16	10000.00	cop	table:t1, range:[-inf,+inf], keep order:true, stats:pseudo
    └─Projection_19	8000.00	root	1, s.c1
      └─TableReader_21	10000.00	root	data:TableScan_20
        └─TableScan_20	10000.00	cop	table:s, range:[-inf,+inf], keep order:true, stats:pseudo
explain select * from information_schema.columns;
id	count	task	operator info
MemTableScan_4	10000.00	root	
explain select c2 = (select c2 from t2 where t1.c1 = t2.c1 order by c1 limit 1) from t1;
id	count	task	operator info
Projection_12	10000.00	root	eq(test.t1.c2, test.t2.c2)
└─Apply_14	10000.00	root	left outer join, inner:Limit_21
  ├─TableReader_16	10000.00	root	data:TableScan_15
  │ └─TableScan_15	10000.00	cop	table:t1, range:[-inf,+inf], keep order:false, stats:pseudo
  └─Limit_21	1.00	root	offset:0, count:1
    └─IndexLookUp_43	1.00	root	
      ├─Limit_42	1.00	cop	offset:0, count:1
      │ └─IndexScan_40	1.25	cop	table:t2, index:c1, range: decided by [eq(test.t1.c1, test.t2.c1)], keep order:true, stats:pseudo
      └─TableScan_41	1.00	cop	table:t2, keep order:false
explain select * from t1 order by c1 desc limit 1;
id	count	task	operator info
Limit_10	1.00	root	offset:0, count:1
└─TableReader_21	1.00	root	data:Limit_20
  └─Limit_20	1.00	cop	offset:0, count:1
    └─TableScan_18	1.00	cop	table:t1, range:[-inf,+inf], keep order:true, desc, stats:pseudo
explain select * from t4 use index(idx) where a > 1 and b > 1 and c > 1 limit 1;
id	count	task	operator info
Limit_9	1.00	root	offset:0, count:1
└─IndexLookUp_17	1.00	root	
  ├─Selection_14	3.00	cop	gt(test.t4.b, 1)
  │ └─IndexScan_12	9.00	cop	table:t4, index:a, b, range:(1 +inf,+inf +inf], keep order:false, stats:pseudo
  └─Limit_16	1.00	cop	offset:0, count:1
    └─Selection_15	1.00	cop	gt(test.t4.c, 1)
      └─TableScan_13	3.00	cop	table:t4, keep order:false
explain select * from t4 where a > 1 and c > 1 limit 1;
id	count	task	operator info
Limit_8	1.00	root	offset:0, count:1
└─TableReader_15	1.00	root	data:Limit_14
  └─Limit_14	1.00	cop	offset:0, count:1
    └─Selection_12	1.00	cop	gt(test.t4.c, 1)
      └─TableScan_11	3.00	cop	table:t4, range:(1,+inf], keep order:false, stats:pseudo
explain select ifnull(null, t1.c1) from t1;
id	count	task	operator info
TableReader_5	10000.00	root	data:TableScan_4
└─TableScan_4	10000.00	cop	table:t1, range:[-inf,+inf], keep order:false, stats:pseudo
explain select if(10, t1.c1, t1.c2) from t1;
id	count	task	operator info
TableReader_5	10000.00	root	data:TableScan_4
└─TableScan_4	10000.00	cop	table:t1, range:[-inf,+inf], keep order:false, stats:pseudo
explain select c1 from t2 union select c1 from t2 union all select c1 from t2;
id	count	task	operator info
Union_17	26000.00	root	
├─TableReader_20	10000.00	root	data:TableScan_19
│ └─TableScan_19	10000.00	cop	table:t2, range:[-inf,+inf], keep order:false, stats:pseudo
└─HashAgg_24	16000.00	root	group by:t2.c1, funcs:firstrow(join_agg_0)
  └─Union_25	16000.00	root	
    ├─StreamAgg_38	8000.00	root	group by:col_2, funcs:firstrow(col_0), firstrow(col_1)
    │ └─IndexReader_39	8000.00	root	index:StreamAgg_29
    │   └─StreamAgg_29	8000.00	cop	group by:test.t2.c1, funcs:firstrow(test.t2.c1), firstrow(test.t2.c1)
    │     └─IndexScan_37	10000.00	cop	table:t2, index:c1, range:[NULL,+inf], keep order:true, stats:pseudo
    └─StreamAgg_55	8000.00	root	group by:col_2, funcs:firstrow(col_0), firstrow(col_1)
      └─IndexReader_56	8000.00	root	index:StreamAgg_46
        └─StreamAgg_46	8000.00	cop	group by:test.t2.c1, funcs:firstrow(test.t2.c1), firstrow(test.t2.c1)
          └─IndexScan_54	10000.00	cop	table:t2, index:c1, range:[NULL,+inf], keep order:true, stats:pseudo
explain select c1 from t2 union all select c1 from t2 union select c1 from t2;
id	count	task	operator info
<<<<<<< HEAD
HashAgg_15	24000.00	root	group by:t2.c1, funcs:firstrow(join_agg_0)
└─Union_16	24000.00	root	
  ├─StreamAgg_29	8000.00	root	group by:col_2, funcs:firstrow(col_0), firstrow(col_1)
  │ └─IndexReader_30	8000.00	root	index:StreamAgg_20
  │   └─StreamAgg_20	8000.00	cop	group by:test.t2.c1, funcs:firstrow(test.t2.c1), firstrow(test.t2.c1)
  │     └─IndexScan_28	10000.00	cop	table:t2, index:c1, range:[NULL,+inf], keep order:true, stats:pseudo
  ├─StreamAgg_46	8000.00	root	group by:col_2, funcs:firstrow(col_0), firstrow(col_1)
  │ └─IndexReader_47	8000.00	root	index:StreamAgg_37
  │   └─StreamAgg_37	8000.00	cop	group by:test.t2.c1, funcs:firstrow(test.t2.c1), firstrow(test.t2.c1)
  │     └─IndexScan_45	10000.00	cop	table:t2, index:c1, range:[NULL,+inf], keep order:true, stats:pseudo
  └─StreamAgg_63	8000.00	root	group by:col_2, funcs:firstrow(col_0), firstrow(col_1)
    └─IndexReader_64	8000.00	root	index:StreamAgg_54
      └─StreamAgg_54	8000.00	cop	group by:test.t2.c1, funcs:firstrow(test.t2.c1), firstrow(test.t2.c1)
        └─IndexScan_62	10000.00	cop	table:t2, index:c1, range:[NULL,+inf], keep order:true, stats:pseudo
=======
HashAgg_18	24000.00	root	group by:t2.c1, funcs:firstrow(join_agg_0)
└─Union_19	24000.00	root	
  ├─StreamAgg_32	8000.00	root	group by:col_2, funcs:firstrow(col_0), firstrow(col_1)
  │ └─IndexReader_33	8000.00	root	index:StreamAgg_23
  │   └─StreamAgg_23	8000.00	cop	group by:test.t2.c1, funcs:firstrow(test.t2.c1), firstrow(test.t2.c1)
  │     └─IndexScan_31	10000.00	cop	table:t2, index:c1, range:[NULL,+inf], keep order:true, stats:pseudo
  ├─StreamAgg_49	8000.00	root	group by:col_2, funcs:firstrow(col_0), firstrow(col_1)
  │ └─IndexReader_50	8000.00	root	index:StreamAgg_40
  │   └─StreamAgg_40	8000.00	cop	group by:test.t2.c1, funcs:firstrow(test.t2.c1), firstrow(test.t2.c1)
  │     └─IndexScan_48	10000.00	cop	table:t2, index:c1, range:[NULL,+inf], keep order:true, stats:pseudo
  └─StreamAgg_66	8000.00	root	group by:col_2, funcs:firstrow(col_0), firstrow(col_1)
    └─IndexReader_67	8000.00	root	index:StreamAgg_57
      └─StreamAgg_57	8000.00	cop	group by:test.t2.c1, funcs:firstrow(test.t2.c1), firstrow(test.t2.c1)
        └─IndexScan_65	10000.00	cop	table:t2, index:c1, range:[NULL,+inf], keep order:true, stats:pseudo
set @@session.tidb_opt_insubquery_unfold = 0;
>>>>>>> 78303cbb
explain select sum(t1.c1 in (select c1 from t2)) from t1;
id	count	task	operator info
StreamAgg_12	1.00	root	funcs:sum(5_aux_0)
└─MergeJoin_28	10000.00	root	left outer semi join, left key:test.t1.c1, right key:test.t2.c1
  ├─TableReader_19	10000.00	root	data:TableScan_18
  │ └─TableScan_18	10000.00	cop	table:t1, range:[-inf,+inf], keep order:true, stats:pseudo
  └─IndexReader_23	10000.00	root	index:IndexScan_22
    └─IndexScan_22	10000.00	cop	table:t2, index:c1, range:[NULL,+inf], keep order:true, stats:pseudo
explain select 1 in (select c2 from t2) from t1;
id	count	task	operator info
Projection_6	10000.00	root	5_aux_0
└─HashLeftJoin_7	10000.00	root	left outer semi join, inner:TableReader_12
  ├─TableReader_9	10000.00	root	data:TableScan_8
  │ └─TableScan_8	10000.00	cop	table:t1, range:[-inf,+inf], keep order:false, stats:pseudo
  └─TableReader_12	10.00	root	data:Selection_11
    └─Selection_11	10.00	cop	eq(1, test.t2.c2)
      └─TableScan_10	10000.00	cop	table:t2, range:[-inf,+inf], keep order:false, stats:pseudo
explain select sum(6 in (select c2 from t2)) from t1;
id	count	task	operator info
StreamAgg_12	1.00	root	funcs:sum(5_aux_0)
└─HashLeftJoin_19	10000.00	root	left outer semi join, inner:TableReader_18
  ├─TableReader_21	10000.00	root	data:TableScan_20
  │ └─TableScan_20	10000.00	cop	table:t1, range:[-inf,+inf], keep order:false, stats:pseudo
  └─TableReader_18	10.00	root	data:Selection_17
    └─Selection_17	10.00	cop	eq(6, test.t2.c2)
      └─TableScan_16	10000.00	cop	table:t2, range:[-inf,+inf], keep order:false, stats:pseudo
explain format="dot" select sum(t1.c1 in (select c1 from t2)) from t1;
dot contents

digraph StreamAgg_12 {
subgraph cluster12{
node [style=filled, color=lightgrey]
color=black
label = "root"
"StreamAgg_12" -> "MergeJoin_28"
"MergeJoin_28" -> "TableReader_19"
"MergeJoin_28" -> "IndexReader_23"
}
subgraph cluster18{
node [style=filled, color=lightgrey]
color=black
label = "cop"
"TableScan_18"
}
subgraph cluster22{
node [style=filled, color=lightgrey]
color=black
label = "cop"
"IndexScan_22"
}
"TableReader_19" -> "TableScan_18"
"IndexReader_23" -> "IndexScan_22"
}

explain format="dot" select 1 in (select c2 from t2) from t1;
dot contents

digraph Projection_6 {
subgraph cluster6{
node [style=filled, color=lightgrey]
color=black
label = "root"
"Projection_6" -> "HashLeftJoin_7"
"HashLeftJoin_7" -> "TableReader_9"
"HashLeftJoin_7" -> "TableReader_12"
}
subgraph cluster8{
node [style=filled, color=lightgrey]
color=black
label = "cop"
"TableScan_8"
}
subgraph cluster11{
node [style=filled, color=lightgrey]
color=black
label = "cop"
"Selection_11" -> "TableScan_10"
}
"TableReader_9" -> "TableScan_8"
"TableReader_12" -> "Selection_11"
}

drop table if exists t1, t2, t3, t4;
drop table if exists t;
create table t(a int primary key, b int, c int, index idx(b));
explain select t.c in (select count(*) from t s ignore index(idx), t t1 where s.a = t.a and s.a = t1.a) from t;
id	count	task	operator info
Projection_11	10000.00	root	9_aux_0
└─Apply_13	10000.00	root	left outer semi join, inner:StreamAgg_20, equal:[eq(test.t.c, count(*))]
  ├─TableReader_15	10000.00	root	data:TableScan_14
  │ └─TableScan_14	10000.00	cop	table:t, range:[-inf,+inf], keep order:false, stats:pseudo
  └─StreamAgg_20	1.00	root	funcs:count(1)
    └─IndexJoin_44	10000.00	root	inner join, inner:TableReader_43, outer key:s.a, inner key:t1.a
      ├─TableReader_52	1.00	root	data:TableScan_51
      │ └─TableScan_51	1.00	cop	table:s, range: decided by [eq(s.a, test.t.a)], keep order:false, stats:pseudo
      └─TableReader_43	8000.00	root	data:Selection_42
        └─Selection_42	8000.00	cop	eq(t1.a, test.t.a)
          └─TableScan_41	10.00	cop	table:t1, range: decided by [s.a], keep order:false, stats:pseudo
explain select t.c in (select count(*) from t s use index(idx), t t1 where s.b = t.a and s.a = t1.a) from t;
id	count	task	operator info
Projection_11	10000.00	root	9_aux_0
└─Apply_13	10000.00	root	left outer semi join, inner:StreamAgg_20, equal:[eq(test.t.c, count(*))]
  ├─TableReader_15	10000.00	root	data:TableScan_14
  │ └─TableScan_14	10000.00	cop	table:t, range:[-inf,+inf], keep order:false, stats:pseudo
  └─StreamAgg_20	1.00	root	funcs:count(1)
    └─IndexJoin_32	10000.00	root	inner join, inner:TableReader_31, outer key:s.a, inner key:t1.a
      ├─IndexReader_36	10000.00	root	index:IndexScan_35
      │ └─IndexScan_35	10000.00	cop	table:s, index:b, range: decided by [eq(s.b, test.t.a)], keep order:false, stats:pseudo
      └─TableReader_31	10.00	root	data:TableScan_30
        └─TableScan_30	10.00	cop	table:t1, range: decided by [s.a], keep order:false, stats:pseudo
explain select t.c in (select count(*) from t s use index(idx), t t1 where s.b = t.a and s.c = t1.a) from t;
id	count	task	operator info
Projection_11	10000.00	root	9_aux_0
└─Apply_13	10000.00	root	left outer semi join, inner:StreamAgg_20, equal:[eq(test.t.c, count(*))]
  ├─TableReader_15	10000.00	root	data:TableScan_14
  │ └─TableScan_14	10000.00	cop	table:t, range:[-inf,+inf], keep order:false, stats:pseudo
  └─StreamAgg_20	1.00	root	funcs:count(1)
    └─IndexJoin_33	10000.00	root	inner join, inner:TableReader_32, outer key:s.c, inner key:t1.a
      ├─IndexLookUp_38	10000.00	root	
      │ ├─IndexScan_36	10000.00	cop	table:s, index:b, range: decided by [eq(s.b, test.t.a)], keep order:false, stats:pseudo
      │ └─TableScan_37	10000.00	cop	table:t, keep order:false, stats:pseudo
      └─TableReader_32	10.00	root	data:TableScan_31
        └─TableScan_31	10.00	cop	table:t1, range: decided by [s.c], keep order:false, stats:pseudo
drop table if exists t;
create table t(a int unsigned);
explain select t.a = '123455' from t;
id	count	task	operator info
Projection_3	10000.00	root	eq(test.t.a, 123455)
└─TableReader_5	10000.00	root	data:TableScan_4
  └─TableScan_4	10000.00	cop	table:t, range:[-inf,+inf], keep order:false, stats:pseudo
explain select t.a > '123455' from t;
id	count	task	operator info
Projection_3	10000.00	root	gt(test.t.a, 123455)
└─TableReader_5	10000.00	root	data:TableScan_4
  └─TableScan_4	10000.00	cop	table:t, range:[-inf,+inf], keep order:false, stats:pseudo
explain select t.a != '123455' from t;
id	count	task	operator info
Projection_3	10000.00	root	ne(test.t.a, 123455)
└─TableReader_5	10000.00	root	data:TableScan_4
  └─TableScan_4	10000.00	cop	table:t, range:[-inf,+inf], keep order:false, stats:pseudo
explain select t.a = 12345678912345678998789678687678.111 from t;
id	count	task	operator info
Projection_3	10000.00	root	0
└─TableReader_5	10000.00	root	data:TableScan_4
  └─TableScan_4	10000.00	cop	table:t, range:[-inf,+inf], keep order:false, stats:pseudo
drop table if exists t;
create table t(a bigint, b bigint, index idx(a, b));
explain select * from t where a in (1, 2) and a in (1, 3);
id	count	task	operator info
IndexReader_9	10.00	root	index:IndexScan_8
└─IndexScan_8	10.00	cop	table:t, index:a, b, range:[1,1], keep order:false, stats:pseudo
explain select * from t where b in (1, 2) and b in (1, 3);
id	count	task	operator info
TableReader_7	10.00	root	data:Selection_6
└─Selection_6	10.00	cop	in(test.t.b, 1, 2), in(test.t.b, 1, 3)
  └─TableScan_5	10000.00	cop	table:t, range:[-inf,+inf], keep order:false, stats:pseudo
explain select * from t where a = 1 and a = 1;
id	count	task	operator info
IndexReader_9	10.00	root	index:IndexScan_8
└─IndexScan_8	10.00	cop	table:t, index:a, b, range:[1,1], keep order:false, stats:pseudo
explain select * from t where a = 1 and a = 2;
id	count	task	operator info
TableDual_5	0.00	root	rows:0
explain select * from t where b = 1 and b = 2;
id	count	task	operator info
TableDual_5	0.00	root	rows:0
explain select * from t t1 join t t2 where t1.b = t2.b and t2.b is null;
id	count	task	operator info
Projection_7	12.50	root	t1.a, t1.b, t2.a, t2.b
└─HashRightJoin_9	12.50	root	inner join, inner:TableReader_12, equal:[eq(t2.b, t1.b)]
  ├─TableReader_12	10.00	root	data:Selection_11
  │ └─Selection_11	10.00	cop	isnull(t2.b)
  │   └─TableScan_10	10000.00	cop	table:t2, range:[-inf,+inf], keep order:false, stats:pseudo
  └─TableReader_14	10000.00	root	data:TableScan_13
    └─TableScan_13	10000.00	cop	table:t1, range:[-inf,+inf], keep order:false, stats:pseudo
drop table if exists t;
create table t(a bigint primary key);
explain select * from t where a = 1 and a = 2;
id	count	task	operator info
TableDual_5	0.00	root	rows:0
explain select null or a > 1 from t;
id	count	task	operator info
Projection_3	10000.00	root	or(NULL, gt(test.t.a, 1))
└─TableReader_5	10000.00	root	data:TableScan_4
  └─TableScan_4	10000.00	cop	table:t, range:[-inf,+inf], keep order:false, stats:pseudo
drop table if exists ta, tb;
create table ta (a varchar(20));
create table tb (a varchar(20));
begin;
insert tb values ('1');
explain select * from ta where a = 1;
id	count	task	operator info
Projection_5	8000.00	root	test.ta.a
└─Selection_6	8000.00	root	eq(cast(test.ta.a), 1)
  └─UnionScan_7	10000.00	root	eq(cast(test.ta.a), 1)
    └─TableReader_9	10000.00	root	data:TableScan_8
      └─TableScan_8	10000.00	cop	table:ta, range:[-inf,+inf], keep order:false, stats:pseudo
rollback;<|MERGE_RESOLUTION|>--- conflicted
+++ resolved
@@ -172,22 +172,6 @@
           └─IndexScan_54	10000.00	cop	table:t2, index:c1, range:[NULL,+inf], keep order:true, stats:pseudo
 explain select c1 from t2 union all select c1 from t2 union select c1 from t2;
 id	count	task	operator info
-<<<<<<< HEAD
-HashAgg_15	24000.00	root	group by:t2.c1, funcs:firstrow(join_agg_0)
-└─Union_16	24000.00	root	
-  ├─StreamAgg_29	8000.00	root	group by:col_2, funcs:firstrow(col_0), firstrow(col_1)
-  │ └─IndexReader_30	8000.00	root	index:StreamAgg_20
-  │   └─StreamAgg_20	8000.00	cop	group by:test.t2.c1, funcs:firstrow(test.t2.c1), firstrow(test.t2.c1)
-  │     └─IndexScan_28	10000.00	cop	table:t2, index:c1, range:[NULL,+inf], keep order:true, stats:pseudo
-  ├─StreamAgg_46	8000.00	root	group by:col_2, funcs:firstrow(col_0), firstrow(col_1)
-  │ └─IndexReader_47	8000.00	root	index:StreamAgg_37
-  │   └─StreamAgg_37	8000.00	cop	group by:test.t2.c1, funcs:firstrow(test.t2.c1), firstrow(test.t2.c1)
-  │     └─IndexScan_45	10000.00	cop	table:t2, index:c1, range:[NULL,+inf], keep order:true, stats:pseudo
-  └─StreamAgg_63	8000.00	root	group by:col_2, funcs:firstrow(col_0), firstrow(col_1)
-    └─IndexReader_64	8000.00	root	index:StreamAgg_54
-      └─StreamAgg_54	8000.00	cop	group by:test.t2.c1, funcs:firstrow(test.t2.c1), firstrow(test.t2.c1)
-        └─IndexScan_62	10000.00	cop	table:t2, index:c1, range:[NULL,+inf], keep order:true, stats:pseudo
-=======
 HashAgg_18	24000.00	root	group by:t2.c1, funcs:firstrow(join_agg_0)
 └─Union_19	24000.00	root	
   ├─StreamAgg_32	8000.00	root	group by:col_2, funcs:firstrow(col_0), firstrow(col_1)
@@ -202,8 +186,6 @@
     └─IndexReader_67	8000.00	root	index:StreamAgg_57
       └─StreamAgg_57	8000.00	cop	group by:test.t2.c1, funcs:firstrow(test.t2.c1), firstrow(test.t2.c1)
         └─IndexScan_65	10000.00	cop	table:t2, index:c1, range:[NULL,+inf], keep order:true, stats:pseudo
-set @@session.tidb_opt_insubquery_unfold = 0;
->>>>>>> 78303cbb
 explain select sum(t1.c1 in (select c1 from t2)) from t1;
 id	count	task	operator info
 StreamAgg_12	1.00	root	funcs:sum(5_aux_0)
