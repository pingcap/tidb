use test;
drop table if exists t1, t2, t3, t4;
create table t1 (c1 int primary key, c2 int, c3 int, index c2 (c2));
create table t2 (c1 int unique, c2 int);
insert into t2 values(1, 0), (2, 1);
create table t3 (a bigint, b bigint, c bigint, d bigint);
create table t4 (a int, b int, c int, index idx(a, b), primary key(a));
set @@session.tidb_opt_agg_push_down = 1;
set @@session.tidb_opt_insubq_to_join_and_agg=1;
set @@session.tidb_hashagg_partial_concurrency = 1;
set @@session.tidb_hashagg_final_concurrency = 1;
explain select * from t3 where exists (select s.a from t3 s having sum(s.a) = t3.a );
id	count	task	operator info
Projection_11	8000.00	root	test.t3.a, test.t3.b, test.t3.c, test.t3.d
└─HashLeftJoin_12	8000.00	root	semi join, inner:StreamAgg_27, equal:[eq(Column#13, Column#11)]
  ├─Projection_13	10000.00	root	test.t3.a, test.t3.b, test.t3.c, test.t3.d, cast(test.t3.a)->Column#13
  │ └─TableReader_15	10000.00	root	data:TableScan_14
  │   └─TableScan_14	10000.00	cop[tikv]	table:t3, range:[-inf,+inf], keep order:false, stats:pseudo
  └─StreamAgg_27	1.00	root	funcs:sum(Column#16)->Column#11
    └─TableReader_28	1.00	root	data:StreamAgg_19
      └─StreamAgg_19	1.00	cop[tikv]	funcs:sum(test.t3.a)->Column#16
        └─TableScan_26	10000.00	cop[tikv]	table:s, range:[-inf,+inf], keep order:false, stats:pseudo
explain select * from t1;
id	count	task	operator info
TableReader_5	10000.00	root	data:TableScan_4
└─TableScan_4	10000.00	cop[tikv]	table:t1, range:[-inf,+inf], keep order:false, stats:pseudo
explain select * from t1 order by c2;
id	count	task	operator info
IndexLookUp_12	10000.00	root	
├─IndexScan_10	10000.00	cop[tikv]	table:t1, index:c2, range:[NULL,+inf], keep order:true, stats:pseudo
└─TableScan_11	10000.00	cop[tikv]	table:t1, keep order:false, stats:pseudo
explain select * from t2 order by c2;
id	count	task	operator info
Sort_4	10000.00	root	test.t2.c2:asc
└─TableReader_8	10000.00	root	data:TableScan_7
  └─TableScan_7	10000.00	cop[tikv]	table:t2, range:[-inf,+inf], keep order:false, stats:pseudo
explain select * from t1 where t1.c1 > 0;
id	count	task	operator info
TableReader_6	3333.33	root	data:TableScan_5
└─TableScan_5	3333.33	cop[tikv]	table:t1, range:(0,+inf], keep order:false, stats:pseudo
explain select t1.c1, t1.c2 from t1 where t1.c2 = 1;
id	count	task	operator info
IndexReader_6	10.00	root	index:IndexScan_5
└─IndexScan_5	10.00	cop[tikv]	table:t1, index:c2, range:[1,1], keep order:false, stats:pseudo
explain select * from t1 left join t2 on t1.c2 = t2.c1 where t1.c1 > 1;
id	count	task	operator info
HashLeftJoin_23	4166.67	root	left outer join, inner:TableReader_33 (REVERSED), equal:[eq(test.t1.c2, test.t2.c1)]
├─TableReader_33	3333.33	root	data:TableScan_32
│ └─TableScan_32	3333.33	cop[tikv]	table:t1, range:(1,+inf], keep order:false, stats:pseudo
└─TableReader_36	9990.00	root	data:Selection_35
  └─Selection_35	9990.00	cop[tikv]	not(isnull(test.t2.c1))
    └─TableScan_34	10000.00	cop[tikv]	table:t2, range:[-inf,+inf], keep order:false, stats:pseudo
explain update t1 set t1.c2 = 2 where t1.c1 = 1;
id	count	task	operator info
Update_2	N/A	root	N/A
└─Point_Get_1	1.00	root	table:t1, handle:1
explain delete from t1 where t1.c2 = 1;
id	count	task	operator info
Delete_4	N/A	root	N/A
└─IndexLookUp_11	10.00	root	
  ├─IndexScan_9	10.00	cop[tikv]	table:t1, index:c2, range:[1,1], keep order:false, stats:pseudo
  └─TableScan_10	10.00	cop[tikv]	table:t1, keep order:false, stats:pseudo
explain select count(b.c2) from t1 a, t2 b where a.c1 = b.c2 group by a.c1;
id	count	task	operator info
Projection_11	9990.00	root	cast(Column#8)->Column#7
└─HashLeftJoin_21	9990.00	root	inner join, inner:HashAgg_28, equal:[eq(test.t1.c1, test.t2.c2)]
  ├─TableReader_34	10000.00	root	data:TableScan_33
  │ └─TableScan_33	10000.00	cop[tikv]	table:a, range:[-inf,+inf], keep order:false, stats:pseudo
  └─HashAgg_28	7992.00	root	group by:test.t2.c2, funcs:count(Column#9)->Column#8, funcs:firstrow(test.t2.c2)->test.t2.c2
    └─TableReader_29	7992.00	root	data:HashAgg_23
      └─HashAgg_23	7992.00	cop[tikv]	group by:test.t2.c2, funcs:count(test.t2.c2)->Column#9
        └─Selection_27	9990.00	cop[tikv]	not(isnull(test.t2.c2))
          └─TableScan_26	10000.00	cop[tikv]	table:b, range:[-inf,+inf], keep order:false, stats:pseudo
explain select * from t2 order by t2.c2 limit 0, 1;
id	count	task	operator info
TopN_7	1.00	root	test.t2.c2:asc, offset:0, count:1
└─TableReader_15	1.00	root	data:TopN_14
  └─TopN_14	1.00	cop[tikv]	test.t2.c2:asc, offset:0, count:1
    └─TableScan_13	10000.00	cop[tikv]	table:t2, range:[-inf,+inf], keep order:false, stats:pseudo
explain select * from t1 where c1 > 1 and c2 = 1 and c3 < 1;
id	count	task	operator info
IndexLookUp_11	1.11	root	
├─IndexScan_8	33.33	cop[tikv]	table:t1, index:c2, range:(1 1,1 +inf], keep order:false, stats:pseudo
└─Selection_10	1.11	cop[tikv]	lt(test.t1.c3, 1)
  └─TableScan_9	33.33	cop[tikv]	table:t1, keep order:false, stats:pseudo
explain select * from t1 where c1 = 1 and c2 > 1;
id	count	task	operator info
TableReader_7	0.33	root	data:Selection_6
└─Selection_6	0.33	cop[tikv]	gt(test.t1.c2, 1)
  └─TableScan_5	1.00	cop[tikv]	table:t1, range:[1,1], keep order:false, stats:pseudo
explain select sum(t1.c1 in (select c1 from t2)) from t1;
id	count	task	operator info
StreamAgg_12	1.00	root	funcs:sum(Column#10)->Column#8
└─Projection_23	10000.00	root	cast(Column#7)->Column#10
  └─HashLeftJoin_22	10000.00	root	CARTESIAN left outer semi join, inner:IndexReader_21, other cond:eq(test.t1.c1, test.t2.c1)
    ├─TableReader_15	10000.00	root	data:TableScan_14
    │ └─TableScan_14	10000.00	cop[tikv]	table:t1, range:[-inf,+inf], keep order:false, stats:pseudo
    └─IndexReader_21	10000.00	root	index:IndexScan_20
      └─IndexScan_20	10000.00	cop[tikv]	table:t2, index:c1, range:[NULL,+inf], keep order:false, stats:pseudo
explain select c1 from t1 where c1 in (select c2 from t2);
id	count	task	operator info
Projection_9	9990.00	root	test.t1.c1
└─HashLeftJoin_19	9990.00	root	inner join, inner:HashAgg_23, equal:[eq(test.t1.c1, test.t2.c2)]
  ├─TableReader_32	10000.00	root	data:TableScan_31
  │ └─TableScan_31	10000.00	cop[tikv]	table:t1, range:[-inf,+inf], keep order:false, stats:pseudo
  └─HashAgg_23	7992.00	root	group by:test.t2.c2, funcs:firstrow(test.t2.c2)->test.t2.c2
    └─TableReader_30	9990.00	root	data:Selection_29
      └─Selection_29	9990.00	cop[tikv]	not(isnull(test.t2.c2))
        └─TableScan_28	10000.00	cop[tikv]	table:t2, range:[-inf,+inf], keep order:false, stats:pseudo
explain select (select count(1) k from t1 s where s.c1 = t1.c1 having k != 0) from t1;
id	count	task	operator info
<<<<<<< HEAD
Projection_12	10000.00	root	ifnull(Column#7, 0)
└─MergeJoin_13	10000.00	root	left outer join, left key:Column#1, right key:Column#4
  ├─TableReader_24	10000.00	root	data:TableScan_23
  │ └─TableScan_23	10000.00	cop[tikv]	table:t1, range:[-inf,+inf], keep order:true, stats:pseudo
  └─Projection_25	8000.00	root	1, Column#4
    └─TableReader_27	10000.00	root	data:TableScan_26
      └─TableScan_26	10000.00	cop[tikv]	table:s, range:[-inf,+inf], keep order:true, stats:pseudo
=======
Projection_12	10000.00	root	ifnull(Column#7, 0)->Column#7
└─MergeJoin_13	10000.00	root	left outer join, left key:test.t1.c1, right key:test.t1.c1
  ├─TableReader_17	10000.00	root	data:TableScan_16
  │ └─TableScan_16	10000.00	cop[tikv]	table:t1, range:[-inf,+inf], keep order:true, stats:pseudo
  └─Projection_18	8000.00	root	1->Column#7, test.t1.c1
    └─TableReader_20	10000.00	root	data:TableScan_19
      └─TableScan_19	10000.00	cop[tikv]	table:s, range:[-inf,+inf], keep order:true, stats:pseudo
>>>>>>> 6a595575
explain select * from information_schema.columns;
id	count	task	operator info
MemTableScan_4	10000.00	root	
explain select c2 = (select c2 from t2 where t1.c1 = t2.c1 order by c1 limit 1) from t1;
id	count	task	operator info
Projection_12	10000.00	root	eq(test.t1.c2, test.t2.c2)->Column#8
└─Apply_14	10000.00	root	CARTESIAN left outer join, inner:Projection_43
  ├─TableReader_16	10000.00	root	data:TableScan_15
  │ └─TableScan_15	10000.00	cop[tikv]	table:t1, range:[-inf,+inf], keep order:false, stats:pseudo
  └─Projection_43	1.00	root	test.t2.c1, test.t2.c2
    └─IndexLookUp_42	1.00	root	limit embedded(offset:0, count:1)
      ├─Limit_41	1.00	cop[tikv]	offset:0, count:1
      │ └─IndexScan_39	1.00	cop[tikv]	table:t2, index:c1, range: decided by [eq(test.t1.c1, test.t2.c1)], keep order:true, stats:pseudo
      └─TableScan_40	1.00	cop[tikv]	table:t2, keep order:false, stats:pseudo
explain select * from t1 order by c1 desc limit 1;
id	count	task	operator info
Limit_10	1.00	root	offset:0, count:1
└─TableReader_20	1.00	root	data:Limit_19
  └─Limit_19	1.00	cop[tikv]	offset:0, count:1
    └─TableScan_18	1.00	cop[tikv]	table:t1, range:[-inf,+inf], keep order:true, desc, stats:pseudo
explain select * from t4 use index(idx) where a > 1 and b > 1 and c > 1 limit 1;
id	count	task	operator info
Limit_9	1.00	root	offset:0, count:1
└─IndexLookUp_16	1.00	root	
  ├─Selection_13	3.00	cop[tikv]	gt(test.t4.b, 1)
  │ └─IndexScan_11	9.00	cop[tikv]	table:t4, index:a, b, range:(1,+inf], keep order:false, stats:pseudo
  └─Limit_15	1.00	cop[tikv]	offset:0, count:1
    └─Selection_14	1.00	cop[tikv]	gt(test.t4.c, 1)
      └─TableScan_12	3.00	cop[tikv]	table:t4, keep order:false, stats:pseudo
explain select * from t4 where a > 1 and c > 1 limit 1;
id	count	task	operator info
Limit_8	1.00	root	offset:0, count:1
└─TableReader_14	1.00	root	data:Limit_13
  └─Limit_13	1.00	cop[tikv]	offset:0, count:1
    └─Selection_12	1.00	cop[tikv]	gt(test.t4.c, 1)
      └─TableScan_11	3.00	cop[tikv]	table:t4, range:(1,+inf], keep order:false, stats:pseudo
explain select ifnull(null, t1.c1) from t1;
id	count	task	operator info
TableReader_5	10000.00	root	data:TableScan_4
└─TableScan_4	10000.00	cop[tikv]	table:t1, range:[-inf,+inf], keep order:false, stats:pseudo
explain select if(10, t1.c1, t1.c2) from t1;
id	count	task	operator info
TableReader_5	10000.00	root	data:TableScan_4
└─TableScan_4	10000.00	cop[tikv]	table:t1, range:[-inf,+inf], keep order:false, stats:pseudo
explain select c1 from t2 union select c1 from t2 union all select c1 from t2;
id	count	task	operator info
Union_17	26000.00	root	
├─HashAgg_21	16000.00	root	group by:Column#10, funcs:firstrow(Column#12)->Column#10
│ └─Union_22	16000.00	root	
│   ├─StreamAgg_27	8000.00	root	group by:test.t2.c1, funcs:firstrow(test.t2.c1)->Column#12, funcs:firstrow(test.t2.c1)->Column#10
│   │ └─IndexReader_40	10000.00	root	index:IndexScan_39
│   │   └─IndexScan_39	10000.00	cop[tikv]	table:t2, index:c1, range:[NULL,+inf], keep order:true, stats:pseudo
│   └─StreamAgg_45	8000.00	root	group by:test.t2.c1, funcs:firstrow(test.t2.c1)->Column#12, funcs:firstrow(test.t2.c1)->Column#10
│     └─IndexReader_58	10000.00	root	index:IndexScan_57
│       └─IndexScan_57	10000.00	cop[tikv]	table:t2, index:c1, range:[NULL,+inf], keep order:true, stats:pseudo
└─IndexReader_63	10000.00	root	index:IndexScan_62
  └─IndexScan_62	10000.00	cop[tikv]	table:t2, index:c1, range:[NULL,+inf], keep order:false, stats:pseudo
explain select c1 from t2 union all select c1 from t2 union select c1 from t2;
id	count	task	operator info
HashAgg_18	24000.00	root	group by:Column#10, funcs:firstrow(Column#11)->Column#10
└─Union_19	24000.00	root	
  ├─StreamAgg_24	8000.00	root	group by:test.t2.c1, funcs:firstrow(test.t2.c1)->Column#11, funcs:firstrow(test.t2.c1)->Column#10
  │ └─IndexReader_37	10000.00	root	index:IndexScan_36
  │   └─IndexScan_36	10000.00	cop[tikv]	table:t2, index:c1, range:[NULL,+inf], keep order:true, stats:pseudo
  ├─StreamAgg_42	8000.00	root	group by:test.t2.c1, funcs:firstrow(test.t2.c1)->Column#11, funcs:firstrow(test.t2.c1)->Column#10
  │ └─IndexReader_55	10000.00	root	index:IndexScan_54
  │   └─IndexScan_54	10000.00	cop[tikv]	table:t2, index:c1, range:[NULL,+inf], keep order:true, stats:pseudo
  └─StreamAgg_60	8000.00	root	group by:test.t2.c1, funcs:firstrow(test.t2.c1)->Column#11, funcs:firstrow(test.t2.c1)->Column#10
    └─IndexReader_73	10000.00	root	index:IndexScan_72
      └─IndexScan_72	10000.00	cop[tikv]	table:t2, index:c1, range:[NULL,+inf], keep order:true, stats:pseudo
explain select count(1) from (select count(1) from (select * from t1 where c3 = 100) k) k2;
id	count	task	operator info
StreamAgg_13	1.00	root	funcs:count(1)->Column#5
└─StreamAgg_28	1.00	root	funcs:firstrow(Column#8)->Column#6
  └─TableReader_29	1.00	root	data:StreamAgg_17
    └─StreamAgg_17	1.00	cop[tikv]	funcs:firstrow(1)->Column#8
      └─Selection_27	10.00	cop[tikv]	eq(test.t1.c3, 100)
        └─TableScan_26	10000.00	cop[tikv]	table:t1, range:[-inf,+inf], keep order:false, stats:pseudo
explain select 1 from (select count(c2), count(c3) from t1) k;
id	count	task	operator info
Projection_5	1.00	root	1->Column#6
└─StreamAgg_21	1.00	root	funcs:firstrow(Column#13)->Column#7
  └─TableReader_22	1.00	root	data:StreamAgg_9
    └─StreamAgg_9	1.00	cop[tikv]	funcs:firstrow(1)->Column#13
      └─TableScan_19	10000.00	cop[tikv]	table:t1, range:[-inf,+inf], keep order:false, stats:pseudo
explain select count(1) from (select max(c2), count(c3) as m from t1) k;
id	count	task	operator info
StreamAgg_11	1.00	root	funcs:count(1)->Column#6
└─StreamAgg_27	1.00	root	funcs:firstrow(Column#12)->Column#7
  └─TableReader_28	1.00	root	data:StreamAgg_15
    └─StreamAgg_15	1.00	cop[tikv]	funcs:firstrow(1)->Column#12
      └─TableScan_25	10000.00	cop[tikv]	table:t1, range:[-inf,+inf], keep order:false, stats:pseudo
explain select count(1) from (select count(c2) from t1 group by c3) k;
id	count	task	operator info
StreamAgg_11	1.00	root	funcs:count(1)->Column#5
└─HashAgg_22	8000.00	root	group by:test.t1.c3, funcs:firstrow(1)->Column#6
  └─TableReader_19	10000.00	root	data:TableScan_18
    └─TableScan_18	10000.00	cop[tikv]	table:t1, range:[-inf,+inf], keep order:false, stats:pseudo
set @@session.tidb_opt_insubq_to_join_and_agg=0;
explain select sum(t1.c1 in (select c1 from t2)) from t1;
id	count	task	operator info
StreamAgg_12	1.00	root	funcs:sum(Column#10)->Column#8
└─Projection_23	10000.00	root	cast(Column#7)->Column#10
  └─HashLeftJoin_22	10000.00	root	CARTESIAN left outer semi join, inner:IndexReader_21, other cond:eq(test.t1.c1, test.t2.c1)
    ├─TableReader_15	10000.00	root	data:TableScan_14
    │ └─TableScan_14	10000.00	cop[tikv]	table:t1, range:[-inf,+inf], keep order:false, stats:pseudo
    └─IndexReader_21	10000.00	root	index:IndexScan_20
      └─IndexScan_20	10000.00	cop[tikv]	table:t2, index:c1, range:[NULL,+inf], keep order:false, stats:pseudo
explain select 1 in (select c2 from t2) from t1;
id	count	task	operator info
Projection_6	10000.00	root	Column#7
└─HashLeftJoin_7	10000.00	root	CARTESIAN left outer semi join, inner:TableReader_14
  ├─TableReader_9	10000.00	root	data:TableScan_8
  │ └─TableScan_8	10000.00	cop[tikv]	table:t1, range:[-inf,+inf], keep order:false, stats:pseudo
  └─TableReader_14	10.00	root	data:Selection_13
    └─Selection_13	10.00	cop[tikv]	eq(1, test.t2.c2)
      └─TableScan_12	10000.00	cop[tikv]	table:t2, range:[-inf,+inf], keep order:false, stats:pseudo
explain select sum(6 in (select c2 from t2)) from t1;
id	count	task	operator info
StreamAgg_12	1.00	root	funcs:sum(Column#10)->Column#8
└─Projection_22	10000.00	root	cast(Column#7)->Column#10
  └─HashLeftJoin_21	10000.00	root	CARTESIAN left outer semi join, inner:TableReader_20
    ├─TableReader_15	10000.00	root	data:TableScan_14
    │ └─TableScan_14	10000.00	cop[tikv]	table:t1, range:[-inf,+inf], keep order:false, stats:pseudo
    └─TableReader_20	10.00	root	data:Selection_19
      └─Selection_19	10.00	cop[tikv]	eq(6, test.t2.c2)
        └─TableScan_18	10000.00	cop[tikv]	table:t2, range:[-inf,+inf], keep order:false, stats:pseudo
explain format="dot" select sum(t1.c1 in (select c1 from t2)) from t1;
dot contents

digraph StreamAgg_12 {
subgraph cluster12{
node [style=filled, color=lightgrey]
color=black
label = "root"
"StreamAgg_12" -> "Projection_23"
"Projection_23" -> "HashLeftJoin_22"
"HashLeftJoin_22" -> "TableReader_15"
"HashLeftJoin_22" -> "IndexReader_21"
}
subgraph cluster14{
node [style=filled, color=lightgrey]
color=black
label = "cop"
"TableScan_14"
}
subgraph cluster20{
node [style=filled, color=lightgrey]
color=black
label = "cop"
"IndexScan_20"
}
"TableReader_15" -> "TableScan_14"
"IndexReader_21" -> "IndexScan_20"
}

explain format="dot" select 1 in (select c2 from t2) from t1;
dot contents

digraph Projection_6 {
subgraph cluster6{
node [style=filled, color=lightgrey]
color=black
label = "root"
"Projection_6" -> "HashLeftJoin_7"
"HashLeftJoin_7" -> "TableReader_9"
"HashLeftJoin_7" -> "TableReader_14"
}
subgraph cluster8{
node [style=filled, color=lightgrey]
color=black
label = "cop"
"TableScan_8"
}
subgraph cluster13{
node [style=filled, color=lightgrey]
color=black
label = "cop"
"Selection_13" -> "TableScan_12"
}
"TableReader_9" -> "TableScan_8"
"TableReader_14" -> "Selection_13"
}

drop table if exists t1, t2, t3, t4;
drop table if exists t;
create table t(a int primary key, b int, c int, index idx(b));
explain select t.c in (select count(*) from t s ignore index(idx), t t1 where s.a = t.a and s.a = t1.a) from t;
id	count	task	operator info
Projection_11	10000.00	root	Column#11
└─Apply_13	10000.00	root	CARTESIAN left outer semi join, inner:StreamAgg_20, other cond:eq(test.t.c, Column#10)
  ├─TableReader_15	10000.00	root	data:TableScan_14
  │ └─TableScan_14	10000.00	cop[tikv]	table:t, range:[-inf,+inf], keep order:false, stats:pseudo
  └─StreamAgg_20	1.00	root	funcs:count(1)->Column#10
    └─MergeJoin_54	12.50	root	inner join, left key:test.t.a, right key:test.t.a
      ├─TableReader_47	1.00	root	data:TableScan_46
      │ └─TableScan_46	1.00	cop[tikv]	table:s, range: decided by [eq(test.t.a, test.t.a)], keep order:true, stats:pseudo
      └─TableReader_49	1.00	root	data:TableScan_48
        └─TableScan_48	1.00	cop[tikv]	table:t1, range: decided by [eq(test.t.a, test.t.a)], keep order:true, stats:pseudo
explain select t.c in (select count(*) from t s use index(idx), t t1 where s.b = t.a and s.a = t1.a) from t;
id	count	task	operator info
Projection_11	10000.00	root	Column#11
└─Apply_13	10000.00	root	CARTESIAN left outer semi join, inner:StreamAgg_20, other cond:eq(test.t.c, Column#10)
  ├─TableReader_15	10000.00	root	data:TableScan_14
  │ └─TableScan_14	10000.00	cop[tikv]	table:t, range:[-inf,+inf], keep order:false, stats:pseudo
  └─StreamAgg_20	1.00	root	funcs:count(1)->Column#10
    └─IndexMergeJoin_44	12.50	root	inner join, inner:TableReader_42, outer key:test.t.a, inner key:test.t.a
      ├─IndexReader_33	10.00	root	index:IndexScan_32
      │ └─IndexScan_32	10.00	cop[tikv]	table:s, index:b, range: decided by [eq(test.t.b, test.t.a)], keep order:false, stats:pseudo
      └─TableReader_42	1.00	root	data:TableScan_41
        └─TableScan_41	1.00	cop[tikv]	table:t1, range: decided by [test.t.a], keep order:true, stats:pseudo
explain select t.c in (select count(*) from t s use index(idx), t t1 where s.b = t.a and s.c = t1.a) from t;
id	count	task	operator info
Projection_11	10000.00	root	Column#11
└─Apply_13	10000.00	root	CARTESIAN left outer semi join, inner:StreamAgg_20, other cond:eq(test.t.c, Column#10)
  ├─TableReader_15	10000.00	root	data:TableScan_14
  │ └─TableScan_14	10000.00	cop[tikv]	table:t, range:[-inf,+inf], keep order:false, stats:pseudo
  └─StreamAgg_20	1.00	root	funcs:count(1)->Column#10
    └─IndexMergeJoin_46	12.49	root	inner join, inner:TableReader_44, outer key:test.t.c, inner key:test.t.a
      ├─IndexLookUp_35	9.99	root	
      │ ├─IndexScan_32	10.00	cop[tikv]	table:s, index:b, range: decided by [eq(test.t.b, test.t.a)], keep order:false, stats:pseudo
      │ └─Selection_34	9.99	cop[tikv]	not(isnull(test.t.c))
      │   └─TableScan_33	10.00	cop[tikv]	table:s, keep order:false, stats:pseudo
      └─TableReader_44	1.00	root	data:TableScan_43
        └─TableScan_43	1.00	cop[tikv]	table:t1, range: decided by [test.t.c], keep order:true, stats:pseudo
insert into t values(1, 1, 1), (2, 2 ,2), (3, 3, 3), (4, 3, 4),(5,3,5);
analyze table t;
explain select t.c in (select count(*) from t s, t t1 where s.b = t.a and s.b = 3 and s.a = t1.a) from t;
id	count	task	operator info
Projection_11	5.00	root	Column#11
└─Apply_13	5.00	root	CARTESIAN left outer semi join, inner:StreamAgg_20, other cond:eq(test.t.c, Column#10)
  ├─TableReader_15	5.00	root	data:TableScan_14
  │ └─TableScan_14	5.00	cop[tikv]	table:t, range:[-inf,+inf], keep order:false
  └─StreamAgg_20	1.00	root	funcs:count(1)->Column#10
    └─MergeJoin_51	2.40	root	inner join, left key:test.t.a, right key:test.t.a
      ├─IndexReader_38	2.40	root	index:Selection_37
      │ └─Selection_37	2.40	cop[tikv]	eq(3, test.t.a)
      │   └─IndexScan_36	3.00	cop[tikv]	table:s, index:b, range:[3,3], keep order:true
      └─TableReader_41	4.00	root	data:Selection_40
        └─Selection_40	4.00	cop[tikv]	eq(3, test.t.a)
          └─TableScan_39	5.00	cop[tikv]	table:t1, range:[-inf,+inf], keep order:true
explain select t.c in (select count(*) from t s left join t t1 on s.a = t1.a where 3 = t.a and s.b = 3) from t;
id	count	task	operator info
Projection_10	5.00	root	Column#11
└─Apply_12	5.00	root	CARTESIAN left outer semi join, inner:StreamAgg_19, other cond:eq(test.t.c, Column#10)
  ├─TableReader_14	5.00	root	data:TableScan_13
  │ └─TableScan_13	5.00	cop[tikv]	table:t, range:[-inf,+inf], keep order:false
  └─StreamAgg_19	1.00	root	funcs:count(1)->Column#10
    └─MergeJoin_50	2.40	root	left outer join, left key:test.t.a, right key:test.t.a
      ├─IndexReader_37	2.40	root	index:Selection_36
      │ └─Selection_36	2.40	cop[tikv]	eq(3, test.t.a)
      │   └─IndexScan_35	3.00	cop[tikv]	table:s, index:b, range:[3,3], keep order:true
      └─TableReader_40	4.00	root	data:Selection_39
        └─Selection_39	4.00	cop[tikv]	eq(3, test.t.a)
          └─TableScan_38	5.00	cop[tikv]	table:t1, range:[-inf,+inf], keep order:true
explain select t.c in (select count(*) from t s right join t t1 on s.a = t1.a where 3 = t.a and t1.b = 3) from t;
id	count	task	operator info
Projection_10	5.00	root	Column#11
└─Apply_12	5.00	root	CARTESIAN left outer semi join, inner:StreamAgg_19, other cond:eq(test.t.c, Column#10)
  ├─TableReader_14	5.00	root	data:TableScan_13
  │ └─TableScan_13	5.00	cop[tikv]	table:t, range:[-inf,+inf], keep order:false
  └─StreamAgg_19	1.00	root	funcs:count(1)->Column#10
    └─MergeJoin_49	2.40	root	right outer join, left key:test.t.a, right key:test.t.a
      ├─TableReader_36	4.00	root	data:Selection_35
      │ └─Selection_35	4.00	cop[tikv]	eq(3, test.t.a)
      │   └─TableScan_34	5.00	cop[tikv]	table:s, range:[-inf,+inf], keep order:true
      └─IndexReader_39	2.40	root	index:Selection_38
        └─Selection_38	2.40	cop[tikv]	eq(3, test.t.a)
          └─IndexScan_37	3.00	cop[tikv]	table:t1, index:b, range:[3,3], keep order:true
drop table if exists t;
create table t(a int unsigned);
explain select t.a = '123455' from t;
id	count	task	operator info
Projection_3	10000.00	root	eq(test.t.a, 123455)->Column#3
└─TableReader_5	10000.00	root	data:TableScan_4
  └─TableScan_4	10000.00	cop[tikv]	table:t, range:[-inf,+inf], keep order:false, stats:pseudo
explain select t.a > '123455' from t;
id	count	task	operator info
Projection_3	10000.00	root	gt(test.t.a, 123455)->Column#3
└─TableReader_5	10000.00	root	data:TableScan_4
  └─TableScan_4	10000.00	cop[tikv]	table:t, range:[-inf,+inf], keep order:false, stats:pseudo
explain select t.a != '123455' from t;
id	count	task	operator info
Projection_3	10000.00	root	ne(test.t.a, 123455)->Column#3
└─TableReader_5	10000.00	root	data:TableScan_4
  └─TableScan_4	10000.00	cop[tikv]	table:t, range:[-inf,+inf], keep order:false, stats:pseudo
explain select t.a = 12345678912345678998789678687678.111 from t;
id	count	task	operator info
Projection_3	10000.00	root	0->Column#3
└─TableReader_5	10000.00	root	data:TableScan_4
  └─TableScan_4	10000.00	cop[tikv]	table:t, range:[-inf,+inf], keep order:false, stats:pseudo
drop table if exists t;
create table t(a bigint, b bigint, index idx(a, b));
explain select * from t where a in (1, 2) and a in (1, 3);
id	count	task	operator info
IndexReader_6	10.00	root	index:IndexScan_5
└─IndexScan_5	10.00	cop[tikv]	table:t, index:a, b, range:[1,1], keep order:false, stats:pseudo
explain select * from t where b in (1, 2) and b in (1, 3);
id	count	task	operator info
TableReader_7	10.00	root	data:Selection_6
└─Selection_6	10.00	cop[tikv]	in(test.t.b, 1, 2), in(test.t.b, 1, 3)
  └─TableScan_5	10000.00	cop[tikv]	table:t, range:[-inf,+inf], keep order:false, stats:pseudo
explain select * from t where a = 1 and a = 1;
id	count	task	operator info
IndexReader_6	10.00	root	index:IndexScan_5
└─IndexScan_5	10.00	cop[tikv]	table:t, index:a, b, range:[1,1], keep order:false, stats:pseudo
explain select * from t where a = 1 and a = 2;
id	count	task	operator info
TableDual_5	0.00	root	rows:0
explain select * from t where b = 1 and b = 2;
id	count	task	operator info
TableDual_5	0.00	root	rows:0
explain select * from t t1 join t t2 where t1.b = t2.b and t2.b is null;
id	count	task	operator info
Projection_7	0.00	root	test.t.a, test.t.b, test.t.a, test.t.b
└─HashRightJoin_9	0.00	root	inner join, inner:TableReader_12, equal:[eq(test.t.b, test.t.b)]
  ├─TableReader_12	0.00	root	data:Selection_11
  │ └─Selection_11	0.00	cop[tikv]	isnull(test.t.b), not(isnull(test.t.b))
  │   └─TableScan_10	10000.00	cop[tikv]	table:t2, range:[-inf,+inf], keep order:false, stats:pseudo
  └─TableReader_18	9990.00	root	data:Selection_17
    └─Selection_17	9990.00	cop[tikv]	not(isnull(test.t.b))
      └─TableScan_16	10000.00	cop[tikv]	table:t1, range:[-inf,+inf], keep order:false, stats:pseudo
explain select * from t t1 where not exists (select * from t t2 where t1.b = t2.b);
id	count	task	operator info
HashLeftJoin_9	8000.00	root	anti semi join, inner:TableReader_15, equal:[eq(test.t.b, test.t.b)]
├─TableReader_11	10000.00	root	data:TableScan_10
│ └─TableScan_10	10000.00	cop[tikv]	table:t1, range:[-inf,+inf], keep order:false, stats:pseudo
└─TableReader_15	10000.00	root	data:TableScan_14
  └─TableScan_14	10000.00	cop[tikv]	table:t2, range:[-inf,+inf], keep order:false, stats:pseudo
drop table if exists t;
create table t(a bigint primary key);
explain select * from t where a = 1 and a = 2;
id	count	task	operator info
TableDual_5	0.00	root	rows:0
explain select null or a > 1 from t;
id	count	task	operator info
Projection_3	10000.00	root	or(<nil>, gt(test.t.a, 1))->Column#2
└─TableReader_5	10000.00	root	data:TableScan_4
  └─TableScan_4	10000.00	cop[tikv]	table:t, range:[-inf,+inf], keep order:false, stats:pseudo
explain select * from t where a = 1 for update;
id	count	task	operator info
Point_Get_1	1.00	root	table:t, handle:1, lock
drop table if exists ta, tb;
create table ta (a varchar(20));
create table tb (a varchar(20));
begin;
insert tb values ('1');
explain select * from ta where a = 1;
id	count	task	operator info
Projection_5	8000.00	root	test.ta.a
└─Selection_6	8000.00	root	eq(cast(test.ta.a), 1)
  └─UnionScan_7	10000.00	root	eq(cast(test.ta.a), 1)
    └─TableReader_9	10000.00	root	data:TableScan_8
      └─TableScan_8	10000.00	cop[tikv]	table:ta, range:[-inf,+inf], keep order:false, stats:pseudo
rollback;
drop table if exists t1, t2;
create table t1(a int, b int, c int, primary key(a, b));
create table t2(a int, b int, c int, primary key(a));
explain select t1.a, t1.b from t1 left outer join t2 on t1.a = t2.a;
id	count	task	operator info
IndexReader_9	10000.00	root	index:IndexScan_8
└─IndexScan_8	10000.00	cop[tikv]	table:t1, index:a, b, range:[NULL,+inf], keep order:false, stats:pseudo
explain select distinct t1.a, t1.b from t1 left outer join t2 on t1.a = t2.a;
id	count	task	operator info
IndexReader_11	10000.00	root	index:IndexScan_10
└─IndexScan_10	10000.00	cop[tikv]	table:t1, index:a, b, range:[NULL,+inf], keep order:false, stats:pseudo
drop table if exists t;
create table t(a int, nb int not null, nc int not null);
explain select ifnull(a, 0) from t;
id	count	task	operator info
Projection_3	10000.00	root	ifnull(test.t.a, 0)->Column#5
└─TableReader_5	10000.00	root	data:TableScan_4
  └─TableScan_4	10000.00	cop[tikv]	table:t, range:[-inf,+inf], keep order:false, stats:pseudo
explain select ifnull(nb, 0) from t;
id	count	task	operator info
TableReader_5	10000.00	root	data:TableScan_4
└─TableScan_4	10000.00	cop[tikv]	table:t, range:[-inf,+inf], keep order:false, stats:pseudo
explain select ifnull(nb, 0), ifnull(nc, 0) from t;
id	count	task	operator info
TableReader_5	10000.00	root	data:TableScan_4
└─TableScan_4	10000.00	cop[tikv]	table:t, range:[-inf,+inf], keep order:false, stats:pseudo
explain select ifnull(a, 0), ifnull(nb, 0) from t;
id	count	task	operator info
Projection_3	10000.00	root	ifnull(test.t.a, 0)->Column#5, test.t.nb
└─TableReader_5	10000.00	root	data:TableScan_4
  └─TableScan_4	10000.00	cop[tikv]	table:t, range:[-inf,+inf], keep order:false, stats:pseudo
explain select ifnull(nb, 0), ifnull(nb, 0) from t;
id	count	task	operator info
Projection_3	10000.00	root	test.t.nb, test.t.nb
└─TableReader_5	10000.00	root	data:TableScan_4
  └─TableScan_4	10000.00	cop[tikv]	table:t, range:[-inf,+inf], keep order:false, stats:pseudo
explain select 1+ifnull(nb, 0) from t;
id	count	task	operator info
Projection_3	10000.00	root	plus(1, test.t.nb)->Column#5
└─TableReader_5	10000.00	root	data:TableScan_4
  └─TableScan_4	10000.00	cop[tikv]	table:t, range:[-inf,+inf], keep order:false, stats:pseudo
explain select 1+ifnull(a, 0) from t;
id	count	task	operator info
Projection_3	10000.00	root	plus(1, ifnull(test.t.a, 0))->Column#5
└─TableReader_5	10000.00	root	data:TableScan_4
  └─TableScan_4	10000.00	cop[tikv]	table:t, range:[-inf,+inf], keep order:false, stats:pseudo
explain select 1+ifnull(nb, 0) from t where nb=1;
id	count	task	operator info
Projection_4	10.00	root	plus(1, test.t.nb)->Column#5
└─TableReader_7	10.00	root	data:Selection_6
  └─Selection_6	10.00	cop[tikv]	eq(test.t.nb, 1)
    └─TableScan_5	10000.00	cop[tikv]	table:t, range:[-inf,+inf], keep order:false, stats:pseudo
explain select * from t ta left outer join t tb on ta.nb = tb.nb and ta.a > 1 where ifnull(ta.nb, 1) or ta.nb is null;
id	count	task	operator info
HashLeftJoin_7	8320.83	root	left outer join, inner:TableReader_13, equal:[eq(test.t.nb, test.t.nb)], left cond:[gt(test.t.a, 1)]
├─TableReader_11	6656.67	root	data:Selection_10
│ └─Selection_10	6656.67	cop[tikv]	or(test.t.nb, isnull(test.t.nb))
│   └─TableScan_9	10000.00	cop[tikv]	table:ta, range:[-inf,+inf], keep order:false, stats:pseudo
└─TableReader_13	10000.00	root	data:TableScan_12
  └─TableScan_12	10000.00	cop[tikv]	table:tb, range:[-inf,+inf], keep order:false, stats:pseudo
explain select * from t ta right outer join t tb on ta.nb = tb.nb and ta.a > 1 where ifnull(tb.nb, 1) or tb.nb is null;
id	count	task	operator info
HashRightJoin_7	6656.67	root	right outer join, inner:TableReader_11, equal:[eq(test.t.nb, test.t.nb)]
├─TableReader_11	3333.33	root	data:Selection_10
│ └─Selection_10	3333.33	cop[tikv]	gt(test.t.a, 1)
│   └─TableScan_9	10000.00	cop[tikv]	table:ta, range:[-inf,+inf], keep order:false, stats:pseudo
└─TableReader_14	6656.67	root	data:Selection_13
  └─Selection_13	6656.67	cop[tikv]	or(test.t.nb, isnull(test.t.nb))
    └─TableScan_12	10000.00	cop[tikv]	table:tb, range:[-inf,+inf], keep order:false, stats:pseudo
explain select * from t ta inner join t tb on ta.nb = tb.nb and ta.a > 1 where ifnull(tb.nb, 1) or tb.nb is null;
id	count	task	operator info
HashRightJoin_9	4166.67	root	inner join, inner:TableReader_12, equal:[eq(test.t.nb, test.t.nb)]
├─TableReader_12	3333.33	root	data:Selection_11
│ └─Selection_11	3333.33	cop[tikv]	gt(test.t.a, 1)
│   └─TableScan_10	10000.00	cop[tikv]	table:ta, range:[-inf,+inf], keep order:false, stats:pseudo
└─TableReader_15	6656.67	root	data:Selection_14
  └─Selection_14	6656.67	cop[tikv]	or(test.t.nb, isnull(test.t.nb))
    └─TableScan_13	10000.00	cop[tikv]	table:tb, range:[-inf,+inf], keep order:false, stats:pseudo
explain select ifnull(t.nc, 1) in (select count(*) from t s , t t1 where s.a = t.a and s.a = t1.a) from t;
id	count	task	operator info
Projection_12	10000.00	root	Column#14
└─Apply_14	10000.00	root	CARTESIAN left outer semi join, inner:HashAgg_19, other cond:eq(test.t.nc, Column#13)
  ├─TableReader_16	10000.00	root	data:TableScan_15
  │ └─TableScan_15	10000.00	cop[tikv]	table:t, range:[-inf,+inf], keep order:false, stats:pseudo
  └─HashAgg_19	1.00	root	funcs:count(Column#15)->Column#13
    └─HashLeftJoin_20	9.99	root	inner join, inner:HashAgg_30, equal:[eq(test.t.a, test.t.a)]
      ├─TableReader_24	9.99	root	data:Selection_23
      │ └─Selection_23	9.99	cop[tikv]	eq(test.t.a, test.t.a), not(isnull(test.t.a))
      │   └─TableScan_22	10000.00	cop[tikv]	table:s, range:[-inf,+inf], keep order:false, stats:pseudo
      └─HashAgg_30	7.99	root	group by:test.t.a, funcs:count(Column#16)->Column#15, funcs:firstrow(test.t.a)->test.t.a
        └─TableReader_31	7.99	root	data:HashAgg_25
          └─HashAgg_25	7.99	cop[tikv]	group by:test.t.a, funcs:count(1)->Column#16
            └─Selection_29	9.99	cop[tikv]	eq(test.t.a, test.t.a), not(isnull(test.t.a))
              └─TableScan_28	10000.00	cop[tikv]	table:t1, range:[-inf,+inf], keep order:false, stats:pseudo
explain select * from t ta left outer join t tb on ta.nb = tb.nb and ta.a > 1 where ifnull(tb.a, 1) or tb.a is null;
id	count	task	operator info
Selection_7	10000.00	root	or(ifnull(test.t.a, 1), isnull(test.t.a))
└─HashLeftJoin_8	12500.00	root	left outer join, inner:TableReader_13, equal:[eq(test.t.nb, test.t.nb)], left cond:[gt(test.t.a, 1)]
  ├─TableReader_11	10000.00	root	data:TableScan_10
  │ └─TableScan_10	10000.00	cop[tikv]	table:ta, range:[-inf,+inf], keep order:false, stats:pseudo
  └─TableReader_13	10000.00	root	data:TableScan_12
    └─TableScan_12	10000.00	cop[tikv]	table:tb, range:[-inf,+inf], keep order:false, stats:pseudo
explain select * from t ta right outer join t tb on ta.nb = tb.nb and ta.a > 1 where ifnull(tb.a, 1) or tb.a is null;
id	count	task	operator info
HashRightJoin_7	8000.00	root	right outer join, inner:TableReader_11, equal:[eq(test.t.nb, test.t.nb)]
├─TableReader_11	3333.33	root	data:Selection_10
│ └─Selection_10	3333.33	cop[tikv]	gt(test.t.a, 1)
│   └─TableScan_9	10000.00	cop[tikv]	table:ta, range:[-inf,+inf], keep order:false, stats:pseudo
└─TableReader_14	8000.00	root	data:Selection_13
  └─Selection_13	8000.00	cop[tikv]	or(ifnull(test.t.a, 1), isnull(test.t.a))
    └─TableScan_12	10000.00	cop[tikv]	table:tb, range:[-inf,+inf], keep order:false, stats:pseudo
explain select ifnull(t.a, 1) in (select count(*) from t s , t t1 where s.a = t.a and s.a = t1.a) from t;
id	count	task	operator info
Projection_12	10000.00	root	Column#14
└─Apply_14	10000.00	root	CARTESIAN left outer semi join, inner:HashAgg_19, other cond:eq(ifnull(test.t.a, 1), Column#13)
  ├─TableReader_16	10000.00	root	data:TableScan_15
  │ └─TableScan_15	10000.00	cop[tikv]	table:t, range:[-inf,+inf], keep order:false, stats:pseudo
  └─HashAgg_19	1.00	root	funcs:count(Column#15)->Column#13
    └─HashLeftJoin_20	9.99	root	inner join, inner:HashAgg_30, equal:[eq(test.t.a, test.t.a)]
      ├─TableReader_24	9.99	root	data:Selection_23
      │ └─Selection_23	9.99	cop[tikv]	eq(test.t.a, test.t.a), not(isnull(test.t.a))
      │   └─TableScan_22	10000.00	cop[tikv]	table:s, range:[-inf,+inf], keep order:false, stats:pseudo
      └─HashAgg_30	7.99	root	group by:test.t.a, funcs:count(Column#16)->Column#15, funcs:firstrow(test.t.a)->test.t.a
        └─TableReader_31	7.99	root	data:HashAgg_25
          └─HashAgg_25	7.99	cop[tikv]	group by:test.t.a, funcs:count(1)->Column#16
            └─Selection_29	9.99	cop[tikv]	eq(test.t.a, test.t.a), not(isnull(test.t.a))
              └─TableScan_28	10000.00	cop[tikv]	table:t1, range:[-inf,+inf], keep order:false, stats:pseudo
drop table if exists t;
create table t(a int);
explain select * from t where _tidb_rowid = 0;
id	count	task	operator info
Point_Get_1	1.00	root	table:t, handle:0
explain select * from t where _tidb_rowid > 0;
id	count	task	operator info
Projection_4	8000.00	root	test.t.a
└─TableReader_6	10000.00	root	data:TableScan_5
  └─TableScan_5	10000.00	cop[tikv]	table:t, range:(0,+inf], keep order:false, stats:pseudo
explain select a, _tidb_rowid from t where a > 0;
id	count	task	operator info
TableReader_7	3333.33	root	data:Selection_6
└─Selection_6	3333.33	cop[tikv]	gt(test.t.a, 0)
  └─TableScan_5	10000.00	cop[tikv]	table:t, range:[-inf,+inf], keep order:false, stats:pseudo
explain select * from t where _tidb_rowid > 0 and a > 0;
id	count	task	operator info
Projection_4	2666.67	root	test.t.a
└─TableReader_7	2666.67	root	data:Selection_6
  └─Selection_6	2666.67	cop[tikv]	gt(test.t.a, 0)
    └─TableScan_5	3333.33	cop[tikv]	table:t, range:(0,+inf], keep order:false, stats:pseudo
drop table if exists t;
create table t(a int, b int, c int);
explain select * from (select * from t order by (select 2)) t order by a, b;
id	count	task	operator info
Sort_12	10000.00	root	test.t.a:asc, test.t.b:asc
└─TableReader_18	10000.00	root	data:TableScan_17
  └─TableScan_17	10000.00	cop[tikv]	table:t, range:[-inf,+inf], keep order:false, stats:pseudo
explain select * from (select * from t order by c) t order by a, b;
id	count	task	operator info
Sort_6	10000.00	root	test.t.a:asc, test.t.b:asc
└─Sort_9	10000.00	root	test.t.c:asc
  └─TableReader_12	10000.00	root	data:TableScan_11
    └─TableScan_11	10000.00	cop[tikv]	table:t, range:[-inf,+inf], keep order:false, stats:pseudo
drop table if exists t;
set @@session.tidb_opt_insubq_to_join_and_agg=1;
explain SELECT 0 AS a FROM dual UNION SELECT 1 AS a FROM dual ORDER BY a;
id	count	task	operator info
Sort_13	2.00	root	Column#3:asc
└─HashAgg_17	2.00	root	group by:Column#3, funcs:firstrow(Column#6)->Column#3
  └─Union_18	2.00	root	
    ├─HashAgg_19	1.00	root	group by:0, funcs:firstrow(0)->Column#6, funcs:firstrow(0)->Column#3
    │ └─TableDual_22	1.00	root	rows:1
    └─HashAgg_25	1.00	root	group by:1, funcs:firstrow(1)->Column#6, funcs:firstrow(1)->Column#3
      └─TableDual_28	1.00	root	rows:1
explain SELECT 0 AS a FROM dual UNION (SELECT 1 AS a FROM dual ORDER BY a);
id	count	task	operator info
HashAgg_15	2.00	root	group by:Column#3, funcs:firstrow(Column#6)->Column#3
└─Union_16	2.00	root	
  ├─HashAgg_17	1.00	root	group by:0, funcs:firstrow(0)->Column#6, funcs:firstrow(0)->Column#3
  │ └─TableDual_20	1.00	root	rows:1
  └─StreamAgg_27	1.00	root	group by:Column#1, funcs:firstrow(Column#1)->Column#6, funcs:firstrow(Column#1)->Column#3
    └─Projection_32	1.00	root	1->Column#1
      └─TableDual_33	1.00	root	rows:1
create table t (i int key, j int, unique key (i, j));
begin;
insert into t values (1, 1);
explain update t set j = -j where i = 1 and j = 1;
id	count	task	operator info
Update_2	N/A	root	N/A
└─Point_Get_1	1.00	root	table:t, index:i j
rollback;
drop table if exists t;
create table t(a int);
begin;
insert into t values (1);
explain select * from t left outer join t t1 on t.a = t1.a where t.a not between 1 and 2;
id	count	task	operator info
Projection_8	8320.83	root	test.t.a, test.t.a
└─HashLeftJoin_9	8320.83	root	left outer join, inner:UnionScan_15, equal:[eq(test.t.a, test.t.a)]
  ├─UnionScan_11	6656.67	root	not(and(ge(test.t.a, 1), le(test.t.a, 2)))
  │ └─TableReader_14	6656.67	root	data:Selection_13
  │   └─Selection_13	6656.67	cop[tikv]	or(lt(test.t.a, 1), gt(test.t.a, 2))
  │     └─TableScan_12	10000.00	cop[tikv]	table:t, range:[-inf,+inf], keep order:false, stats:pseudo
  └─UnionScan_15	6656.67	root	not(and(ge(test.t.a, 1), le(test.t.a, 2))), not(isnull(test.t.a))
    └─TableReader_18	6656.67	root	data:Selection_17
      └─Selection_17	6656.67	cop[tikv]	not(isnull(test.t.a)), or(lt(test.t.a, 1), gt(test.t.a, 2))
        └─TableScan_16	10000.00	cop[tikv]	table:t1, range:[-inf,+inf], keep order:false, stats:pseudo
rollback;
drop table if exists t;
create table t(a time, b date);
insert into t values (1, "1000-01-01"), (2, "1000-01-02"), (3, "1000-01-03");
analyze table t;
explain select * from t where a = 1;
id	count	task	operator info
TableReader_7	1.00	root	data:Selection_6
└─Selection_6	1.00	cop[tikv]	eq(test.t.a, 00:00:01.000000)
  └─TableScan_5	3.00	cop[tikv]	table:t, range:[-inf,+inf], keep order:false
explain select * from t where b = "1000-01-01";
id	count	task	operator info
TableReader_7	1.00	root	data:Selection_6
└─Selection_6	1.00	cop[tikv]	eq(test.t.b, 1000-01-01 00:00:00.000000)
  └─TableScan_5	3.00	cop[tikv]	table:t, range:[-inf,+inf], keep order:false
drop table t;
create table t(a int);
insert into t values (1),(2),(2),(2),(9),(9),(9),(10);
analyze table t with 1 buckets;
explain select * from t where a >= 3 and a <= 8;
id	count	task	operator info
TableReader_7	0.00	root	data:Selection_6
└─Selection_6	0.00	cop[tikv]	ge(test.t.a, 3), le(test.t.a, 8)
  └─TableScan_5	8.00	cop[tikv]	table:t, range:[-inf,+inf], keep order:false
drop table t;
create table t(a int, b int, index idx_ab(a, b));
explain select a, b from t where a in (1) order by b;
id	count	task	operator info
IndexReader_12	10.00	root	index:IndexScan_11
└─IndexScan_11	10.00	cop[tikv]	table:t, index:a, b, range:[1,1], keep order:true, stats:pseudo
explain select a, b from t where a = 1 order by b;
id	count	task	operator info
IndexReader_12	10.00	root	index:IndexScan_11
└─IndexScan_11	10.00	cop[tikv]	table:t, index:a, b, range:[1,1], keep order:true, stats:pseudo
drop table if exists t;
create table t(a int, b int);
explain select a, b from (select a, b, avg(b) over (partition by a)as avg_b from t) as tt where a > 10 and b < 10 and a > avg_b;
id	count	task	operator info
Projection_8	2666.67	root	test.t.a, test.t.b
└─Selection_9	2666.67	root	gt(cast(test.t.a), Column#5), lt(test.t.b, 10)
  └─Window_10	3333.33	root	avg(cast(test.t.b))->Column#5 over(partition by test.t.a)
    └─Sort_14	3333.33	root	test.t.a:asc
      └─TableReader_13	3333.33	root	data:Selection_12
        └─Selection_12	3333.33	cop[tikv]	gt(test.t.a, 10)
          └─TableScan_11	10000.00	cop[tikv]	table:t, range:[-inf,+inf], keep order:false, stats:pseudo
drop table if exists t;
create table t(a int, b int);
explain format="dot" select * from t where a < 2;
dot contents

digraph TableReader_7 {
subgraph cluster7{
node [style=filled, color=lightgrey]
color=black
label = "root"
"TableReader_7"
}
subgraph cluster6{
node [style=filled, color=lightgrey]
color=black
label = "cop"
"Selection_6" -> "TableScan_5"
}
"TableReader_7" -> "Selection_6"
}

drop table if exists t;<|MERGE_RESOLUTION|>--- conflicted
+++ resolved
@@ -109,23 +109,13 @@
         └─TableScan_28	10000.00	cop[tikv]	table:t2, range:[-inf,+inf], keep order:false, stats:pseudo
 explain select (select count(1) k from t1 s where s.c1 = t1.c1 having k != 0) from t1;
 id	count	task	operator info
-<<<<<<< HEAD
-Projection_12	10000.00	root	ifnull(Column#7, 0)
-└─MergeJoin_13	10000.00	root	left outer join, left key:Column#1, right key:Column#4
+Projection_12	10000.00	root	ifnull(Column#7, 0)->Column#7
+└─MergeJoin_13	10000.00	root	left outer join, left key:test.t1.c1, right key:test.t1.c1
   ├─TableReader_24	10000.00	root	data:TableScan_23
   │ └─TableScan_23	10000.00	cop[tikv]	table:t1, range:[-inf,+inf], keep order:true, stats:pseudo
-  └─Projection_25	8000.00	root	1, Column#4
+  └─Projection_25	8000.00	root	1->Column#7, test.t1.c1
     └─TableReader_27	10000.00	root	data:TableScan_26
       └─TableScan_26	10000.00	cop[tikv]	table:s, range:[-inf,+inf], keep order:true, stats:pseudo
-=======
-Projection_12	10000.00	root	ifnull(Column#7, 0)->Column#7
-└─MergeJoin_13	10000.00	root	left outer join, left key:test.t1.c1, right key:test.t1.c1
-  ├─TableReader_17	10000.00	root	data:TableScan_16
-  │ └─TableScan_16	10000.00	cop[tikv]	table:t1, range:[-inf,+inf], keep order:true, stats:pseudo
-  └─Projection_18	8000.00	root	1->Column#7, test.t1.c1
-    └─TableReader_20	10000.00	root	data:TableScan_19
-      └─TableScan_19	10000.00	cop[tikv]	table:s, range:[-inf,+inf], keep order:true, stats:pseudo
->>>>>>> 6a595575
 explain select * from information_schema.columns;
 id	count	task	operator info
 MemTableScan_4	10000.00	root	
