use test;
drop table if exists t1, t2, t3, t4;
create table t1 (c1 int primary key, c2 int, c3 int, index c2 (c2));
create table t2 (c1 int unique, c2 int);
insert into t2 values(1, 0), (2, 1);
create table t3 (a bigint, b bigint, c bigint, d bigint);
create table t4 (a int, b int, c int, index idx(a, b), primary key(a));
set @@session.tidb_opt_agg_push_down = 1;
set @@session.tidb_opt_insubq_to_join_and_agg=1;
explain select * from t3 where exists (select s.a from t3 s having sum(s.a) = t3.a );
id	count	task	operator info
Projection_12	8000.00	root	test.t3.a, test.t3.b, test.t3.c, test.t3.d
└─HashLeftJoin_13	8000.00	root	semi join, inner:StreamAgg_29, equal:[eq(cast(test.t3.a), sel_agg_1)]
  ├─Projection_14	10000.00	root	test.t3.a, test.t3.b, test.t3.c, test.t3.d, cast(test.t3.a)
  │ └─TableReader_16	10000.00	root	data:TableScan_15
  │   └─TableScan_15	10000.00	cop	table:t3, range:[-inf,+inf], keep order:false, stats:pseudo
  └─StreamAgg_29	1.00	root	funcs:sum(col_0)
    └─TableReader_30	1.00	root	data:StreamAgg_21
      └─StreamAgg_21	1.00	cop	funcs:sum(s.a)
        └─TableScan_28	10000.00	cop	table:s, range:[-inf,+inf], keep order:false, stats:pseudo
explain select * from t1;
id	count	task	operator info
TableReader_5	10000.00	root	data:TableScan_4
└─TableScan_4	10000.00	cop	table:t1, range:[-inf,+inf], keep order:false, stats:pseudo
explain select * from t1 order by c2;
id	count	task	operator info
IndexLookUp_12	10000.00	root	
├─IndexScan_10	10000.00	cop	table:t1, index:c2, range:[NULL,+inf], keep order:true, stats:pseudo
└─TableScan_11	10000.00	cop	table:t1, keep order:false, stats:pseudo
explain select * from t2 order by c2;
id	count	task	operator info
Sort_4	10000.00	root	test.t2.c2:asc
└─TableReader_8	10000.00	root	data:TableScan_7
  └─TableScan_7	10000.00	cop	table:t2, range:[-inf,+inf], keep order:false, stats:pseudo
explain select * from t1 where t1.c1 > 0;
id	count	task	operator info
TableReader_6	3333.33	root	data:TableScan_5
└─TableScan_5	3333.33	cop	table:t1, range:(0,+inf], keep order:false, stats:pseudo
explain select t1.c1, t1.c2 from t1 where t1.c2 = 1;
id	count	task	operator info
IndexReader_6	10.00	root	index:IndexScan_5
└─IndexScan_5	10.00	cop	table:t1, index:c2, range:[1,1], keep order:false, stats:pseudo
explain select * from t1 left join t2 on t1.c2 = t2.c1 where t1.c1 > 1;
id	count	task	operator info
IndexJoin_12	4166.67	root	left outer join, inner:IndexLookUp_11, outer key:test.t1.c2, inner key:test.t2.c1
├─TableReader_24	3333.33	root	data:TableScan_23
│ └─TableScan_23	3333.33	cop	table:t1, range:(1,+inf], keep order:false, stats:pseudo
└─IndexLookUp_11	0.00	root	
  ├─Selection_10	0.00	cop	not(isnull(test.t2.c1))
<<<<<<< HEAD
  │ └─IndexScan_8	10.00	cop	table:t2, index:c1, range: decided by [eq(test.t2.c1, test.t1.c2)], keep order:false, stats:pseudo
  └─TableScan_9	0.00	cop	table:t2, keep order:false
=======
  │ └─IndexScan_8	10.00	cop	table:t2, index:c1, range: decided by [test.t1.c2], keep order:false, stats:pseudo
  └─TableScan_9	0.00	cop	table:t2, keep order:false, stats:pseudo
>>>>>>> 8d8bfcce
explain update t1 set t1.c2 = 2 where t1.c1 = 1;
id	count	task	operator info
Point_Get_1	1.00	root	table:t1, handle:1
explain delete from t1 where t1.c2 = 1;
id	count	task	operator info
IndexLookUp_9	10.00	root	
├─IndexScan_7	10.00	cop	table:t1, index:c2, range:[1,1], keep order:false, stats:pseudo
└─TableScan_8	10.00	cop	table:t1, keep order:false, stats:pseudo
explain select count(b.c2) from t1 a, t2 b where a.c1 = b.c2 group by a.c1;
id	count	task	operator info
Projection_11	9990.00	root	cast(join_agg_0)
└─IndexJoin_14	9990.00	root	inner join, inner:TableReader_13, outer key:b.c2, inner key:a.c1
  ├─TableReader_13	1.00	root	data:TableScan_12
  │ └─TableScan_12	1.00	cop	table:a, range: decided by [b.c2], keep order:false, stats:pseudo
  └─HashAgg_22	7992.00	root	group by:col_2, funcs:count(col_0), firstrow(col_1)
    └─TableReader_23	7992.00	root	data:HashAgg_17
      └─HashAgg_17	7992.00	cop	group by:b.c2, funcs:count(b.c2), firstrow(b.c2)
        └─Selection_21	9990.00	cop	not(isnull(b.c2))
          └─TableScan_20	10000.00	cop	table:b, range:[-inf,+inf], keep order:false, stats:pseudo
explain select * from t2 order by t2.c2 limit 0, 1;
id	count	task	operator info
TopN_7	1.00	root	test.t2.c2:asc, offset:0, count:1
└─TableReader_15	1.00	root	data:TopN_14
  └─TopN_14	1.00	cop	test.t2.c2:asc, offset:0, count:1
    └─TableScan_13	10000.00	cop	table:t2, range:[-inf,+inf], keep order:false, stats:pseudo
explain select * from t1 where c1 > 1 and c2 = 1 and c3 < 1;
id	count	task	operator info
IndexLookUp_12	1.11	root	
├─Selection_10	3.33	cop	gt(test.t1.c1, 1)
│ └─IndexScan_8	10.00	cop	table:t1, index:c2, range:[1,1], keep order:false, stats:pseudo
└─Selection_11	1.11	cop	lt(test.t1.c3, 1)
  └─TableScan_9	3.33	cop	table:t1, keep order:false, stats:pseudo
explain select * from t1 where c1 = 1 and c2 > 1;
id	count	task	operator info
TableReader_7	0.33	root	data:Selection_6
└─Selection_6	0.33	cop	gt(test.t1.c2, 1)
  └─TableScan_5	1.00	cop	table:t1, range:[1,1], keep order:false, stats:pseudo
explain select sum(t1.c1 in (select c1 from t2)) from t1;
id	count	task	operator info
StreamAgg_12	1.00	root	funcs:sum(col_0)
└─Projection_19	10000.00	root	cast(5_aux_0)
  └─HashLeftJoin_18	10000.00	root	left outer semi join, inner:TableReader_17, other cond:eq(test.t1.c1, test.t2.c1)
    ├─TableReader_15	10000.00	root	data:TableScan_14
    │ └─TableScan_14	10000.00	cop	table:t1, range:[-inf,+inf], keep order:false, stats:pseudo
    └─TableReader_17	10000.00	root	data:TableScan_16
      └─TableScan_16	10000.00	cop	table:t2, range:[-inf,+inf], keep order:false, stats:pseudo
explain select c1 from t1 where c1 in (select c2 from t2);
id	count	task	operator info
Projection_9	9990.00	root	test.t1.c1
└─IndexJoin_12	9990.00	root	inner join, inner:TableReader_11, outer key:test.t2.c2, inner key:test.t1.c1
  ├─TableReader_11	1.00	root	data:TableScan_10
  │ └─TableScan_10	1.00	cop	table:t1, range: decided by [test.t2.c2], keep order:false, stats:pseudo
  └─HashAgg_20	7992.00	root	group by:col_1, funcs:firstrow(col_0)
    └─TableReader_21	7992.00	root	data:HashAgg_15
      └─HashAgg_15	7992.00	cop	group by:test.t2.c2, funcs:firstrow(test.t2.c2)
        └─Selection_19	9990.00	cop	not(isnull(test.t2.c2))
          └─TableScan_18	10000.00	cop	table:t2, range:[-inf,+inf], keep order:false, stats:pseudo
explain select (select count(1) k from t1 s where s.c1 = t1.c1 having k != 0) from t1;
id	count	task	operator info
Projection_12	10000.00	root	k
└─Projection_13	10000.00	root	test.t1.c1, ifnull(5_col_0, 0)
  └─MergeJoin_14	10000.00	root	left outer join, left key:test.t1.c1, right key:s.c1
    ├─TableReader_17	10000.00	root	data:TableScan_16
    │ └─TableScan_16	10000.00	cop	table:t1, range:[-inf,+inf], keep order:true, stats:pseudo
    └─Projection_18	8000.00	root	1, s.c1
      └─TableReader_20	10000.00	root	data:TableScan_19
        └─TableScan_19	10000.00	cop	table:s, range:[-inf,+inf], keep order:true, stats:pseudo
explain select * from information_schema.columns;
id	count	task	operator info
MemTableScan_4	10000.00	root	
explain select c2 = (select c2 from t2 where t1.c1 = t2.c1 order by c1 limit 1) from t1;
id	count	task	operator info
Projection_12	10000.00	root	eq(test.t1.c2, test.t2.c2)
└─Apply_14	10000.00	root	left outer join, inner:Limit_21
  ├─TableReader_16	10000.00	root	data:TableScan_15
  │ └─TableScan_15	10000.00	cop	table:t1, range:[-inf,+inf], keep order:false, stats:pseudo
  └─Limit_21	1.00	root	offset:0, count:1
    └─Projection_41	1.00	root	test.t2.c1, test.t2.c2
      └─IndexLookUp_40	1.00	root	
        ├─Limit_39	1.00	cop	offset:0, count:1
        │ └─IndexScan_37	1.00	cop	table:t2, index:c1, range: decided by [eq(test.t1.c1, test.t2.c1)], keep order:true, stats:pseudo
        └─TableScan_38	1.00	cop	table:t2, keep order:false, stats:pseudo
explain select * from t1 order by c1 desc limit 1;
id	count	task	operator info
Limit_10	1.00	root	offset:0, count:1
└─TableReader_20	1.00	root	data:Limit_19
  └─Limit_19	1.00	cop	offset:0, count:1
    └─TableScan_18	1.00	cop	table:t1, range:[-inf,+inf], keep order:true, desc, stats:pseudo
explain select * from t4 use index(idx) where a > 1 and b > 1 and c > 1 limit 1;
id	count	task	operator info
Limit_9	1.00	root	offset:0, count:1
└─IndexLookUp_16	1.00	root	
  ├─Selection_13	3.00	cop	gt(test.t4.b, 1)
  │ └─IndexScan_11	9.00	cop	table:t4, index:a, b, range:(1,+inf], keep order:false, stats:pseudo
  └─Limit_15	1.00	cop	offset:0, count:1
    └─Selection_14	1.00	cop	gt(test.t4.c, 1)
      └─TableScan_12	3.00	cop	table:t4, keep order:false, stats:pseudo
explain select * from t4 where a > 1 and c > 1 limit 1;
id	count	task	operator info
Limit_8	1.00	root	offset:0, count:1
└─TableReader_14	1.00	root	data:Limit_13
  └─Limit_13	1.00	cop	offset:0, count:1
    └─Selection_12	1.00	cop	gt(test.t4.c, 1)
      └─TableScan_11	3.00	cop	table:t4, range:(1,+inf], keep order:false, stats:pseudo
explain select ifnull(null, t1.c1) from t1;
id	count	task	operator info
TableReader_5	10000.00	root	data:TableScan_4
└─TableScan_4	10000.00	cop	table:t1, range:[-inf,+inf], keep order:false, stats:pseudo
explain select if(10, t1.c1, t1.c2) from t1;
id	count	task	operator info
TableReader_5	10000.00	root	data:TableScan_4
└─TableScan_4	10000.00	cop	table:t1, range:[-inf,+inf], keep order:false, stats:pseudo
explain select c1 from t2 union select c1 from t2 union all select c1 from t2;
id	count	task	operator info
Union_17	26000.00	root	
├─HashAgg_21	16000.00	root	group by:c1, funcs:firstrow(join_agg_0)
│ └─Union_22	16000.00	root	
│   ├─StreamAgg_34	8000.00	root	group by:col_2, funcs:firstrow(col_0), firstrow(col_1)
│   │ └─IndexReader_35	8000.00	root	index:StreamAgg_26
│   │   └─StreamAgg_26	8000.00	cop	group by:test.t2.c1, funcs:firstrow(test.t2.c1), firstrow(test.t2.c1)
│   │     └─IndexScan_33	10000.00	cop	table:t2, index:c1, range:[NULL,+inf], keep order:true, stats:pseudo
│   └─StreamAgg_49	8000.00	root	group by:col_2, funcs:firstrow(col_0), firstrow(col_1)
│     └─IndexReader_50	8000.00	root	index:StreamAgg_41
│       └─StreamAgg_41	8000.00	cop	group by:test.t2.c1, funcs:firstrow(test.t2.c1), firstrow(test.t2.c1)
│         └─IndexScan_48	10000.00	cop	table:t2, index:c1, range:[NULL,+inf], keep order:true, stats:pseudo
└─TableReader_55	10000.00	root	data:TableScan_54
  └─TableScan_54	10000.00	cop	table:t2, range:[-inf,+inf], keep order:false, stats:pseudo
explain select c1 from t2 union all select c1 from t2 union select c1 from t2;
id	count	task	operator info
HashAgg_18	24000.00	root	group by:c1, funcs:firstrow(join_agg_0)
└─Union_19	24000.00	root	
  ├─StreamAgg_31	8000.00	root	group by:col_2, funcs:firstrow(col_0), firstrow(col_1)
  │ └─IndexReader_32	8000.00	root	index:StreamAgg_23
  │   └─StreamAgg_23	8000.00	cop	group by:test.t2.c1, funcs:firstrow(test.t2.c1), firstrow(test.t2.c1)
  │     └─IndexScan_30	10000.00	cop	table:t2, index:c1, range:[NULL,+inf], keep order:true, stats:pseudo
  ├─StreamAgg_46	8000.00	root	group by:col_2, funcs:firstrow(col_0), firstrow(col_1)
  │ └─IndexReader_47	8000.00	root	index:StreamAgg_38
  │   └─StreamAgg_38	8000.00	cop	group by:test.t2.c1, funcs:firstrow(test.t2.c1), firstrow(test.t2.c1)
  │     └─IndexScan_45	10000.00	cop	table:t2, index:c1, range:[NULL,+inf], keep order:true, stats:pseudo
  └─StreamAgg_61	8000.00	root	group by:col_2, funcs:firstrow(col_0), firstrow(col_1)
    └─IndexReader_62	8000.00	root	index:StreamAgg_53
      └─StreamAgg_53	8000.00	cop	group by:test.t2.c1, funcs:firstrow(test.t2.c1), firstrow(test.t2.c1)
        └─IndexScan_60	10000.00	cop	table:t2, index:c1, range:[NULL,+inf], keep order:true, stats:pseudo
set @@session.tidb_opt_insubq_to_join_and_agg=0;
explain select sum(t1.c1 in (select c1 from t2)) from t1;
id	count	task	operator info
StreamAgg_12	1.00	root	funcs:sum(col_0)
└─Projection_19	10000.00	root	cast(5_aux_0)
  └─HashLeftJoin_18	10000.00	root	left outer semi join, inner:TableReader_17, other cond:eq(test.t1.c1, test.t2.c1)
    ├─TableReader_15	10000.00	root	data:TableScan_14
    │ └─TableScan_14	10000.00	cop	table:t1, range:[-inf,+inf], keep order:false, stats:pseudo
    └─TableReader_17	10000.00	root	data:TableScan_16
      └─TableScan_16	10000.00	cop	table:t2, range:[-inf,+inf], keep order:false, stats:pseudo
explain select 1 in (select c2 from t2) from t1;
id	count	task	operator info
Projection_6	10000.00	root	5_aux_0
└─HashLeftJoin_7	10000.00	root	left outer semi join, inner:TableReader_12
  ├─TableReader_9	10000.00	root	data:TableScan_8
  │ └─TableScan_8	10000.00	cop	table:t1, range:[-inf,+inf], keep order:false, stats:pseudo
  └─TableReader_12	10.00	root	data:Selection_11
    └─Selection_11	10.00	cop	eq(1, test.t2.c2)
      └─TableScan_10	10000.00	cop	table:t2, range:[-inf,+inf], keep order:false, stats:pseudo
explain select sum(6 in (select c2 from t2)) from t1;
id	count	task	operator info
StreamAgg_12	1.00	root	funcs:sum(col_0)
└─Projection_20	10000.00	root	cast(5_aux_0)
  └─HashLeftJoin_19	10000.00	root	left outer semi join, inner:TableReader_18
    ├─TableReader_15	10000.00	root	data:TableScan_14
    │ └─TableScan_14	10000.00	cop	table:t1, range:[-inf,+inf], keep order:false, stats:pseudo
    └─TableReader_18	10.00	root	data:Selection_17
      └─Selection_17	10.00	cop	eq(6, test.t2.c2)
        └─TableScan_16	10000.00	cop	table:t2, range:[-inf,+inf], keep order:false, stats:pseudo
explain format="dot" select sum(t1.c1 in (select c1 from t2)) from t1;
dot contents

digraph StreamAgg_12 {
subgraph cluster12{
node [style=filled, color=lightgrey]
color=black
label = "root"
"StreamAgg_12" -> "Projection_19"
"Projection_19" -> "HashLeftJoin_18"
"HashLeftJoin_18" -> "TableReader_15"
"HashLeftJoin_18" -> "TableReader_17"
}
subgraph cluster14{
node [style=filled, color=lightgrey]
color=black
label = "cop"
"TableScan_14"
}
subgraph cluster16{
node [style=filled, color=lightgrey]
color=black
label = "cop"
"TableScan_16"
}
"TableReader_15" -> "TableScan_14"
"TableReader_17" -> "TableScan_16"
}

explain format="dot" select 1 in (select c2 from t2) from t1;
dot contents

digraph Projection_6 {
subgraph cluster6{
node [style=filled, color=lightgrey]
color=black
label = "root"
"Projection_6" -> "HashLeftJoin_7"
"HashLeftJoin_7" -> "TableReader_9"
"HashLeftJoin_7" -> "TableReader_12"
}
subgraph cluster8{
node [style=filled, color=lightgrey]
color=black
label = "cop"
"TableScan_8"
}
subgraph cluster11{
node [style=filled, color=lightgrey]
color=black
label = "cop"
"Selection_11" -> "TableScan_10"
}
"TableReader_9" -> "TableScan_8"
"TableReader_12" -> "Selection_11"
}

drop table if exists t1, t2, t3, t4;
drop table if exists t;
create table t(a int primary key, b int, c int, index idx(b));
explain select t.c in (select count(*) from t s ignore index(idx), t t1 where s.a = t.a and s.a = t1.a) from t;
id	count	task	operator info
Projection_11	10000.00	root	9_aux_0
└─Apply_13	10000.00	root	left outer semi join, inner:StreamAgg_20, other cond:eq(test.t.c, 7_col_0)
  ├─TableReader_15	10000.00	root	data:TableScan_14
  │ └─TableScan_14	10000.00	cop	table:t, range:[-inf,+inf], keep order:false, stats:pseudo
  └─StreamAgg_20	1.00	root	funcs:count(1)
    └─IndexJoin_44	12.50	root	inner join, inner:TableReader_43, outer key:s.a, inner key:t1.a
      ├─TableReader_37	1.00	root	data:TableScan_36
      │ └─TableScan_36	1.00	cop	table:s, range: decided by [eq(s.a, test.t.a)], keep order:false, stats:pseudo
      └─TableReader_43	0.80	root	data:Selection_42
        └─Selection_42	0.80	cop	eq(t1.a, test.t.a)
          └─TableScan_41	1.00	cop	table:t1, range: decided by [s.a], keep order:false, stats:pseudo
explain select t.c in (select count(*) from t s use index(idx), t t1 where s.b = t.a and s.a = t1.a) from t;
id	count	task	operator info
Projection_11	10000.00	root	9_aux_0
└─Apply_13	10000.00	root	left outer semi join, inner:StreamAgg_20, other cond:eq(test.t.c, 7_col_0)
  ├─TableReader_15	10000.00	root	data:TableScan_14
  │ └─TableScan_14	10000.00	cop	table:t, range:[-inf,+inf], keep order:false, stats:pseudo
  └─StreamAgg_20	1.00	root	funcs:count(1)
    └─IndexJoin_32	12.50	root	inner join, inner:TableReader_31, outer key:s.a, inner key:t1.a
      ├─IndexReader_27	10.00	root	index:IndexScan_26
      │ └─IndexScan_26	10.00	cop	table:s, index:b, range: decided by [eq(s.b, test.t.a)], keep order:false, stats:pseudo
      └─TableReader_31	1.00	root	data:TableScan_30
        └─TableScan_30	1.00	cop	table:t1, range: decided by [s.a], keep order:false, stats:pseudo
explain select t.c in (select count(*) from t s use index(idx), t t1 where s.b = t.a and s.c = t1.a) from t;
id	count	task	operator info
Projection_11	10000.00	root	9_aux_0
└─Apply_13	10000.00	root	left outer semi join, inner:StreamAgg_20, other cond:eq(test.t.c, 7_col_0)
  ├─TableReader_15	10000.00	root	data:TableScan_14
  │ └─TableScan_14	10000.00	cop	table:t, range:[-inf,+inf], keep order:false, stats:pseudo
  └─StreamAgg_20	1.00	root	funcs:count(1)
    └─IndexJoin_34	12.49	root	inner join, inner:TableReader_33, outer key:s.c, inner key:t1.a
      ├─IndexLookUp_29	9.99	root	
      │ ├─IndexScan_26	10.00	cop	table:s, index:b, range: decided by [eq(s.b, test.t.a)], keep order:false, stats:pseudo
      │ └─Selection_28	9.99	cop	not(isnull(s.c))
      │   └─TableScan_27	10.00	cop	table:t, keep order:false, stats:pseudo
      └─TableReader_33	1.00	root	data:TableScan_32
        └─TableScan_32	1.00	cop	table:t1, range: decided by [s.c], keep order:false, stats:pseudo
insert into t values(1, 1, 1), (2, 2 ,2), (3, 3, 3), (4, 3, 4),(5,3,5);
analyze table t;
explain select t.c in (select count(*) from t s, t t1 where s.b = t.a and s.b = 3 and s.a = t1.a) from t;
id	count	task	operator info
Projection_11	5.00	root	9_aux_0
└─Apply_13	5.00	root	left outer semi join, inner:StreamAgg_20, other cond:eq(test.t.c, 7_col_0)
  ├─TableReader_15	5.00	root	data:TableScan_14
  │ └─TableScan_14	5.00	cop	table:t, range:[-inf,+inf], keep order:false
  └─StreamAgg_20	1.00	root	funcs:count(1)
    └─IndexJoin_48	2.40	root	inner join, inner:TableReader_47, outer key:s.a, inner key:t1.a
      ├─IndexReader_40	2.40	root	index:Selection_39
      │ └─Selection_39	2.40	cop	eq(3, test.t.a)
      │   └─IndexScan_38	3.00	cop	table:s, index:b, range:[3,3], keep order:false
      └─TableReader_47	0.80	root	data:Selection_46
        └─Selection_46	0.80	cop	eq(3, test.t.a)
          └─TableScan_45	1.00	cop	table:t1, range: decided by [s.a], keep order:false
explain select t.c in (select count(*) from t s left join t t1 on s.a = t1.a where 3 = t.a and s.b = 3) from t;
id	count	task	operator info
Projection_10	5.00	root	9_aux_0
└─Apply_12	5.00	root	left outer semi join, inner:StreamAgg_19, other cond:eq(test.t.c, 7_col_0)
  ├─TableReader_14	5.00	root	data:TableScan_13
  │ └─TableScan_13	5.00	cop	table:t, range:[-inf,+inf], keep order:false
  └─StreamAgg_19	1.00	root	funcs:count(1)
    └─IndexJoin_42	2.40	root	left outer join, inner:TableReader_41, outer key:s.a, inner key:t1.a
      ├─IndexReader_34	2.40	root	index:Selection_33
      │ └─Selection_33	2.40	cop	eq(3, test.t.a)
      │   └─IndexScan_32	3.00	cop	table:s, index:b, range:[3,3], keep order:false
      └─TableReader_41	0.80	root	data:Selection_40
        └─Selection_40	0.80	cop	eq(3, test.t.a)
          └─TableScan_39	1.00	cop	table:t1, range: decided by [s.a], keep order:false
explain select t.c in (select count(*) from t s right join t t1 on s.a = t1.a where 3 = t.a and t1.b = 3) from t;
id	count	task	operator info
Projection_10	5.00	root	9_aux_0
└─Apply_12	5.00	root	left outer semi join, inner:StreamAgg_19, other cond:eq(test.t.c, 7_col_0)
  ├─TableReader_14	5.00	root	data:TableScan_13
  │ └─TableScan_13	5.00	cop	table:t, range:[-inf,+inf], keep order:false
  └─StreamAgg_19	1.00	root	funcs:count(1)
    └─IndexJoin_42	2.40	root	right outer join, inner:TableReader_41, outer key:t1.a, inner key:s.a
      ├─TableReader_41	0.80	root	data:Selection_40
      │ └─Selection_40	0.80	cop	eq(3, test.t.a)
      │   └─TableScan_39	1.00	cop	table:s, range: decided by [t1.a], keep order:false
      └─IndexReader_34	2.40	root	index:Selection_33
        └─Selection_33	2.40	cop	eq(3, test.t.a)
          └─IndexScan_32	3.00	cop	table:t1, index:b, range:[3,3], keep order:false
drop table if exists t;
create table t(a int unsigned);
explain select t.a = '123455' from t;
id	count	task	operator info
Projection_3	10000.00	root	eq(test.t.a, 123455)
└─TableReader_5	10000.00	root	data:TableScan_4
  └─TableScan_4	10000.00	cop	table:t, range:[-inf,+inf], keep order:false, stats:pseudo
explain select t.a > '123455' from t;
id	count	task	operator info
Projection_3	10000.00	root	gt(test.t.a, 123455)
└─TableReader_5	10000.00	root	data:TableScan_4
  └─TableScan_4	10000.00	cop	table:t, range:[-inf,+inf], keep order:false, stats:pseudo
explain select t.a != '123455' from t;
id	count	task	operator info
Projection_3	10000.00	root	ne(test.t.a, 123455)
└─TableReader_5	10000.00	root	data:TableScan_4
  └─TableScan_4	10000.00	cop	table:t, range:[-inf,+inf], keep order:false, stats:pseudo
explain select t.a = 12345678912345678998789678687678.111 from t;
id	count	task	operator info
Projection_3	10000.00	root	0
└─TableReader_5	10000.00	root	data:TableScan_4
  └─TableScan_4	10000.00	cop	table:t, range:[-inf,+inf], keep order:false, stats:pseudo
drop table if exists t;
create table t(a bigint, b bigint, index idx(a, b));
explain select * from t where a in (1, 2) and a in (1, 3);
id	count	task	operator info
IndexReader_6	10.00	root	index:IndexScan_5
└─IndexScan_5	10.00	cop	table:t, index:a, b, range:[1,1], keep order:false, stats:pseudo
explain select * from t where b in (1, 2) and b in (1, 3);
id	count	task	operator info
TableReader_7	10.00	root	data:Selection_6
└─Selection_6	10.00	cop	in(test.t.b, 1, 2), in(test.t.b, 1, 3)
  └─TableScan_5	10000.00	cop	table:t, range:[-inf,+inf], keep order:false, stats:pseudo
explain select * from t where a = 1 and a = 1;
id	count	task	operator info
IndexReader_6	10.00	root	index:IndexScan_5
└─IndexScan_5	10.00	cop	table:t, index:a, b, range:[1,1], keep order:false, stats:pseudo
explain select * from t where a = 1 and a = 2;
id	count	task	operator info
TableDual_5	0.00	root	rows:0
explain select * from t where b = 1 and b = 2;
id	count	task	operator info
TableDual_5	0.00	root	rows:0
explain select * from t t1 join t t2 where t1.b = t2.b and t2.b is null;
id	count	task	operator info
Projection_7	0.00	root	t1.a, t1.b, t2.a, t2.b
└─HashRightJoin_9	0.00	root	inner join, inner:TableReader_12, equal:[eq(t2.b, t1.b)]
  ├─TableReader_12	0.00	root	data:Selection_11
  │ └─Selection_11	0.00	cop	isnull(t2.b), not(isnull(t2.b))
  │   └─TableScan_10	10000.00	cop	table:t2, range:[-inf,+inf], keep order:false, stats:pseudo
  └─TableReader_15	9990.00	root	data:Selection_14
    └─Selection_14	9990.00	cop	not(isnull(t1.b))
      └─TableScan_13	10000.00	cop	table:t1, range:[-inf,+inf], keep order:false, stats:pseudo
explain select * from t t1 where not exists (select * from t t2 where t1.b = t2.b);
id	count	task	operator info
HashLeftJoin_9	8000.00	root	anti semi join, inner:TableReader_13, equal:[eq(t1.b, t2.b)]
├─TableReader_11	10000.00	root	data:TableScan_10
│ └─TableScan_10	10000.00	cop	table:t1, range:[-inf,+inf], keep order:false, stats:pseudo
└─TableReader_13	10000.00	root	data:TableScan_12
  └─TableScan_12	10000.00	cop	table:t2, range:[-inf,+inf], keep order:false, stats:pseudo
drop table if exists t;
create table t(a bigint primary key);
explain select * from t where a = 1 and a = 2;
id	count	task	operator info
TableDual_5	0.00	root	rows:0
explain select null or a > 1 from t;
id	count	task	operator info
Projection_3	10000.00	root	or(NULL, gt(test.t.a, 1))
└─TableReader_5	10000.00	root	data:TableScan_4
  └─TableScan_4	10000.00	cop	table:t, range:[-inf,+inf], keep order:false, stats:pseudo
drop table if exists ta, tb;
create table ta (a varchar(20));
create table tb (a varchar(20));
begin;
insert tb values ('1');
explain select * from ta where a = 1;
id	count	task	operator info
Projection_5	8000.00	root	test.ta.a
└─Selection_6	8000.00	root	eq(cast(test.ta.a), 1)
  └─UnionScan_7	10000.00	root	eq(cast(test.ta.a), 1)
    └─TableReader_9	10000.00	root	data:TableScan_8
      └─TableScan_8	10000.00	cop	table:ta, range:[-inf,+inf], keep order:false, stats:pseudo
rollback;
drop table if exists t1, t2;
create table t1(a int, b int, c int, primary key(a, b));
create table t2(a int, b int, c int, primary key(a));
explain select t1.a, t1.b from t1 left outer join t2 on t1.a = t2.a;
id	count	task	operator info
TableReader_7	10000.00	root	data:TableScan_6
└─TableScan_6	10000.00	cop	table:t1, range:[-inf,+inf], keep order:false, stats:pseudo
explain select distinct t1.a, t1.b from t1 left outer join t2 on t1.a = t2.a;
id	count	task	operator info
StreamAgg_18	8000.00	root	group by:col_2, col_3, funcs:firstrow(col_0), firstrow(col_1)
└─IndexReader_19	8000.00	root	index:StreamAgg_10
  └─StreamAgg_10	8000.00	cop	group by:test.t1.a, test.t1.b, funcs:firstrow(test.t1.a), firstrow(test.t1.b)
    └─IndexScan_17	10000.00	cop	table:t1, index:a, b, range:[NULL,+inf], keep order:true, stats:pseudo
drop table if exists t;
create table t(a int, nb int not null, nc int not null);
explain select ifnull(a, 0) from t;
id	count	task	operator info
Projection_3	10000.00	root	ifnull(test.t.a, 0)
└─TableReader_5	10000.00	root	data:TableScan_4
  └─TableScan_4	10000.00	cop	table:t, range:[-inf,+inf], keep order:false, stats:pseudo
explain select ifnull(nb, 0) from t;
id	count	task	operator info
TableReader_5	10000.00	root	data:TableScan_4
└─TableScan_4	10000.00	cop	table:t, range:[-inf,+inf], keep order:false, stats:pseudo
explain select ifnull(nb, 0), ifnull(nc, 0) from t;
id	count	task	operator info
TableReader_5	10000.00	root	data:TableScan_4
└─TableScan_4	10000.00	cop	table:t, range:[-inf,+inf], keep order:false, stats:pseudo
explain select ifnull(a, 0), ifnull(nb, 0) from t;
id	count	task	operator info
Projection_3	10000.00	root	ifnull(test.t.a, 0), test.t.nb
└─TableReader_5	10000.00	root	data:TableScan_4
  └─TableScan_4	10000.00	cop	table:t, range:[-inf,+inf], keep order:false, stats:pseudo
explain select ifnull(nb, 0), ifnull(nb, 0) from t;
id	count	task	operator info
Projection_3	10000.00	root	test.t.nb, test.t.nb
└─TableReader_5	10000.00	root	data:TableScan_4
  └─TableScan_4	10000.00	cop	table:t, range:[-inf,+inf], keep order:false, stats:pseudo
explain select 1+ifnull(nb, 0) from t;
id	count	task	operator info
Projection_3	10000.00	root	plus(1, test.t.nb)
└─TableReader_5	10000.00	root	data:TableScan_4
  └─TableScan_4	10000.00	cop	table:t, range:[-inf,+inf], keep order:false, stats:pseudo
explain select 1+ifnull(a, 0) from t;
id	count	task	operator info
Projection_3	10000.00	root	plus(1, ifnull(test.t.a, 0))
└─TableReader_5	10000.00	root	data:TableScan_4
  └─TableScan_4	10000.00	cop	table:t, range:[-inf,+inf], keep order:false, stats:pseudo
explain select 1+ifnull(nb, 0) from t where nb=1;
id	count	task	operator info
Projection_4	10.00	root	plus(1, test.t.nb)
└─TableReader_7	10.00	root	data:Selection_6
  └─Selection_6	10.00	cop	eq(test.t.nb, 1)
    └─TableScan_5	10000.00	cop	table:t, range:[-inf,+inf], keep order:false, stats:pseudo
explain select * from t ta left outer join t tb on ta.nb = tb.nb and ta.a > 1 where ifnull(ta.nb, 1) or ta.nb is null;
id	count	task	operator info
HashLeftJoin_7	8320.83	root	left outer join, inner:TableReader_12, equal:[eq(ta.nb, tb.nb)], left cond:[gt(ta.a, 1)]
├─TableReader_10	6656.67	root	data:Selection_9
│ └─Selection_9	6656.67	cop	or(ta.nb, isnull(ta.nb))
│   └─TableScan_8	10000.00	cop	table:ta, range:[-inf,+inf], keep order:false, stats:pseudo
└─TableReader_12	10000.00	root	data:TableScan_11
  └─TableScan_11	10000.00	cop	table:tb, range:[-inf,+inf], keep order:false, stats:pseudo
explain select * from t ta right outer join t tb on ta.nb = tb.nb and ta.a > 1 where ifnull(tb.nb, 1) or tb.nb is null;
id	count	task	operator info
HashRightJoin_7	6656.67	root	right outer join, inner:TableReader_10, equal:[eq(ta.nb, tb.nb)]
├─TableReader_10	3333.33	root	data:Selection_9
│ └─Selection_9	3333.33	cop	gt(ta.a, 1)
│   └─TableScan_8	10000.00	cop	table:ta, range:[-inf,+inf], keep order:false, stats:pseudo
└─TableReader_13	6656.67	root	data:Selection_12
  └─Selection_12	6656.67	cop	or(tb.nb, isnull(tb.nb))
    └─TableScan_11	10000.00	cop	table:tb, range:[-inf,+inf], keep order:false, stats:pseudo
explain select * from t ta inner join t tb on ta.nb = tb.nb and ta.a > 1 where ifnull(tb.nb, 1) or tb.nb is null;
id	count	task	operator info
HashRightJoin_9	4166.67	root	inner join, inner:TableReader_12, equal:[eq(ta.nb, tb.nb)]
├─TableReader_12	3333.33	root	data:Selection_11
│ └─Selection_11	3333.33	cop	gt(ta.a, 1)
│   └─TableScan_10	10000.00	cop	table:ta, range:[-inf,+inf], keep order:false, stats:pseudo
└─TableReader_15	6656.67	root	data:Selection_14
  └─Selection_14	6656.67	cop	or(tb.nb, isnull(tb.nb))
    └─TableScan_13	10000.00	cop	table:tb, range:[-inf,+inf], keep order:false, stats:pseudo
explain select ifnull(t.nc, 1) in (select count(*) from t s , t t1 where s.a = t.a and s.a = t1.a) from t;
id	count	task	operator info
Projection_12	10000.00	root	9_aux_0
└─Apply_14	10000.00	root	left outer semi join, inner:HashAgg_19, other cond:eq(test.t.nc, 7_col_0)
  ├─TableReader_16	10000.00	root	data:TableScan_15
  │ └─TableScan_15	10000.00	cop	table:t, range:[-inf,+inf], keep order:false, stats:pseudo
  └─HashAgg_19	1.00	root	funcs:count(join_agg_0)
    └─HashLeftJoin_20	9.99	root	inner join, inner:HashAgg_30, equal:[eq(s.a, t1.a)]
      ├─TableReader_24	9.99	root	data:Selection_23
      │ └─Selection_23	9.99	cop	eq(s.a, test.t.a), not(isnull(s.a))
      │   └─TableScan_22	10000.00	cop	table:s, range:[-inf,+inf], keep order:false, stats:pseudo
      └─HashAgg_30	7.99	root	group by:col_2, funcs:count(col_0), firstrow(col_1)
        └─TableReader_31	7.99	root	data:HashAgg_25
          └─HashAgg_25	7.99	cop	group by:t1.a, funcs:count(1), firstrow(t1.a)
            └─Selection_29	9.99	cop	eq(t1.a, test.t.a), not(isnull(t1.a))
              └─TableScan_28	10000.00	cop	table:t1, range:[-inf,+inf], keep order:false, stats:pseudo
explain select * from t ta left outer join t tb on ta.nb = tb.nb and ta.a > 1 where ifnull(tb.a, 1) or tb.a is null;
id	count	task	operator info
Selection_7	10000.00	root	or(ifnull(tb.a, 1), isnull(tb.a))
└─HashLeftJoin_8	12500.00	root	left outer join, inner:TableReader_12, equal:[eq(ta.nb, tb.nb)], left cond:[gt(ta.a, 1)]
  ├─TableReader_10	10000.00	root	data:TableScan_9
  │ └─TableScan_9	10000.00	cop	table:ta, range:[-inf,+inf], keep order:false, stats:pseudo
  └─TableReader_12	10000.00	root	data:TableScan_11
    └─TableScan_11	10000.00	cop	table:tb, range:[-inf,+inf], keep order:false, stats:pseudo
explain select * from t ta right outer join t tb on ta.nb = tb.nb and ta.a > 1 where ifnull(tb.a, 1) or tb.a is null;
id	count	task	operator info
HashRightJoin_7	8000.00	root	right outer join, inner:TableReader_10, equal:[eq(ta.nb, tb.nb)]
├─TableReader_10	3333.33	root	data:Selection_9
│ └─Selection_9	3333.33	cop	gt(ta.a, 1)
│   └─TableScan_8	10000.00	cop	table:ta, range:[-inf,+inf], keep order:false, stats:pseudo
└─TableReader_13	8000.00	root	data:Selection_12
  └─Selection_12	8000.00	cop	or(ifnull(tb.a, 1), isnull(tb.a))
    └─TableScan_11	10000.00	cop	table:tb, range:[-inf,+inf], keep order:false, stats:pseudo
explain select ifnull(t.a, 1) in (select count(*) from t s , t t1 where s.a = t.a and s.a = t1.a) from t;
id	count	task	operator info
Projection_12	10000.00	root	9_aux_0
└─Apply_14	10000.00	root	left outer semi join, inner:HashAgg_19, other cond:eq(ifnull(test.t.a, 1), 7_col_0)
  ├─TableReader_16	10000.00	root	data:TableScan_15
  │ └─TableScan_15	10000.00	cop	table:t, range:[-inf,+inf], keep order:false, stats:pseudo
  └─HashAgg_19	1.00	root	funcs:count(join_agg_0)
    └─HashLeftJoin_20	9.99	root	inner join, inner:HashAgg_30, equal:[eq(s.a, t1.a)]
      ├─TableReader_24	9.99	root	data:Selection_23
      │ └─Selection_23	9.99	cop	eq(s.a, test.t.a), not(isnull(s.a))
      │   └─TableScan_22	10000.00	cop	table:s, range:[-inf,+inf], keep order:false, stats:pseudo
      └─HashAgg_30	7.99	root	group by:col_2, funcs:count(col_0), firstrow(col_1)
        └─TableReader_31	7.99	root	data:HashAgg_25
          └─HashAgg_25	7.99	cop	group by:t1.a, funcs:count(1), firstrow(t1.a)
            └─Selection_29	9.99	cop	eq(t1.a, test.t.a), not(isnull(t1.a))
              └─TableScan_28	10000.00	cop	table:t1, range:[-inf,+inf], keep order:false, stats:pseudo
drop table if exists t;
create table t(a int);
explain select * from t where _tidb_rowid = 0;
id	count	task	operator info
Projection_4	8000.00	root	test.t.a
└─TableReader_6	10000.00	root	data:TableScan_5
  └─TableScan_5	10000.00	cop	table:t, range:[0,0], keep order:false, stats:pseudo
explain select * from t where _tidb_rowid > 0;
id	count	task	operator info
Projection_4	8000.00	root	test.t.a
└─TableReader_6	10000.00	root	data:TableScan_5
  └─TableScan_5	10000.00	cop	table:t, range:(0,+inf], keep order:false, stats:pseudo
explain select a, _tidb_rowid from t where a > 0;
id	count	task	operator info
TableReader_7	3333.33	root	data:Selection_6
└─Selection_6	3333.33	cop	gt(test.t.a, 0)
  └─TableScan_5	10000.00	cop	table:t, range:[-inf,+inf], keep order:false, stats:pseudo
explain select * from t where _tidb_rowid > 0 and a > 0;
id	count	task	operator info
Projection_4	2666.67	root	test.t.a
└─TableReader_7	2666.67	root	data:Selection_6
  └─Selection_6	2666.67	cop	gt(test.t.a, 0)
    └─TableScan_5	3333.33	cop	table:t, range:(0,+inf], keep order:false, stats:pseudo
drop table if exists t;
create table t(a int, b int, c int);
explain select * from (select * from t order by (select 2)) t order by a, b;
id	count	task	operator info
Sort_12	10000.00	root	t.a:asc, t.b:asc
└─TableReader_18	10000.00	root	data:TableScan_17
  └─TableScan_17	10000.00	cop	table:t, range:[-inf,+inf], keep order:false, stats:pseudo
explain select * from (select * from t order by c) t order by a, b;
id	count	task	operator info
Sort_6	10000.00	root	t.a:asc, t.b:asc
└─Sort_9	10000.00	root	test.t.c:asc
  └─TableReader_12	10000.00	root	data:TableScan_11
    └─TableScan_11	10000.00	cop	table:t, range:[-inf,+inf], keep order:false, stats:pseudo
drop table if exists t;
set @@session.tidb_opt_insubq_to_join_and_agg=1;
explain SELECT 0 AS a FROM dual UNION SELECT 1 AS a FROM dual ORDER BY a;
id	count	task	operator info
Sort_13	2.00	root	a:asc
└─HashAgg_17	2.00	root	group by:a, funcs:firstrow(join_agg_0)
  └─Union_18	2.00	root	
    ├─HashAgg_21	1.00	root	group by:a, funcs:firstrow(a), firstrow(a)
    │ └─Projection_22	1.00	root	0
    │   └─TableDual_23	1.00	root	rows:1
    └─HashAgg_26	1.00	root	group by:a, funcs:firstrow(a), firstrow(a)
      └─Projection_27	1.00	root	1
        └─TableDual_28	1.00	root	rows:1
explain SELECT 0 AS a FROM dual UNION (SELECT 1 AS a FROM dual ORDER BY a);
id	count	task	operator info
HashAgg_15	2.00	root	group by:a, funcs:firstrow(join_agg_0)
└─Union_16	2.00	root	
  ├─HashAgg_19	1.00	root	group by:a, funcs:firstrow(a), firstrow(a)
  │ └─Projection_20	1.00	root	0
  │   └─TableDual_21	1.00	root	rows:1
  └─StreamAgg_26	1.00	root	group by:a, funcs:firstrow(a), firstrow(a)
    └─Projection_31	1.00	root	1
      └─TableDual_32	1.00	root	rows:1
create table t (i int key, j int, unique key (i, j));
begin;
insert into t values (1, 1);
explain update t set j = -j where i = 1 and j = 1;
id	count	task	operator info
Point_Get_1	1.00	root	table:t, index:i j
rollback;
drop table if exists t;<|MERGE_RESOLUTION|>--- conflicted
+++ resolved
@@ -24,9 +24,9 @@
 └─TableScan_4	10000.00	cop	table:t1, range:[-inf,+inf], keep order:false, stats:pseudo
 explain select * from t1 order by c2;
 id	count	task	operator info
-IndexLookUp_12	10000.00	root	
-├─IndexScan_10	10000.00	cop	table:t1, index:c2, range:[NULL,+inf], keep order:true, stats:pseudo
-└─TableScan_11	10000.00	cop	table:t1, keep order:false, stats:pseudo
+IndexLookUp_13	10000.00	root	
+├─IndexScan_11	10000.00	cop	table:t1, index:c2, range:[NULL,+inf], keep order:true, stats:pseudo
+└─TableScan_12	10000.00	cop	table:t1, keep order:false, stats:pseudo
 explain select * from t2 order by c2;
 id	count	task	operator info
 Sort_4	10000.00	root	test.t2.c2:asc
@@ -43,17 +43,12 @@
 explain select * from t1 left join t2 on t1.c2 = t2.c1 where t1.c1 > 1;
 id	count	task	operator info
 IndexJoin_12	4166.67	root	left outer join, inner:IndexLookUp_11, outer key:test.t1.c2, inner key:test.t2.c1
-├─TableReader_24	3333.33	root	data:TableScan_23
-│ └─TableScan_23	3333.33	cop	table:t1, range:(1,+inf], keep order:false, stats:pseudo
+├─TableReader_26	3333.33	root	data:TableScan_25
+│ └─TableScan_25	3333.33	cop	table:t1, range:(1,+inf], keep order:false, stats:pseudo
 └─IndexLookUp_11	0.00	root	
   ├─Selection_10	0.00	cop	not(isnull(test.t2.c1))
-<<<<<<< HEAD
-  │ └─IndexScan_8	10.00	cop	table:t2, index:c1, range: decided by [eq(test.t2.c1, test.t1.c2)], keep order:false, stats:pseudo
+  │ └─IndexScan_8	10.00	cop	table:t2, index:c1, range: decided by [test.t1.c2], keep order:false, stats:pseudo
   └─TableScan_9	0.00	cop	table:t2, keep order:false
-=======
-  │ └─IndexScan_8	10.00	cop	table:t2, index:c1, range: decided by [test.t1.c2], keep order:false, stats:pseudo
-  └─TableScan_9	0.00	cop	table:t2, keep order:false, stats:pseudo
->>>>>>> 8d8bfcce
 explain update t1 set t1.c2 = 2 where t1.c1 = 1;
 id	count	task	operator info
 Point_Get_1	1.00	root	table:t1, handle:1
@@ -66,8 +61,8 @@
 id	count	task	operator info
 Projection_11	9990.00	root	cast(join_agg_0)
 └─IndexJoin_14	9990.00	root	inner join, inner:TableReader_13, outer key:b.c2, inner key:a.c1
-  ├─TableReader_13	1.00	root	data:TableScan_12
-  │ └─TableScan_12	1.00	cop	table:a, range: decided by [b.c2], keep order:false, stats:pseudo
+  ├─TableReader_13	10.00	root	data:TableScan_12
+  │ └─TableScan_12	10.00	cop	table:a, range: decided by [b.c2], keep order:false, stats:pseudo
   └─HashAgg_22	7992.00	root	group by:col_2, funcs:count(col_0), firstrow(col_1)
     └─TableReader_23	7992.00	root	data:HashAgg_17
       └─HashAgg_17	7992.00	cop	group by:b.c2, funcs:count(b.c2), firstrow(b.c2)
@@ -85,7 +80,7 @@
 ├─Selection_10	3.33	cop	gt(test.t1.c1, 1)
 │ └─IndexScan_8	10.00	cop	table:t1, index:c2, range:[1,1], keep order:false, stats:pseudo
 └─Selection_11	1.11	cop	lt(test.t1.c3, 1)
-  └─TableScan_9	3.33	cop	table:t1, keep order:false, stats:pseudo
+  └─TableScan_9	3.33	cop	table:t1, keep order:false
 explain select * from t1 where c1 = 1 and c2 > 1;
 id	count	task	operator info
 TableReader_7	0.33	root	data:Selection_6
@@ -104,8 +99,8 @@
 id	count	task	operator info
 Projection_9	9990.00	root	test.t1.c1
 └─IndexJoin_12	9990.00	root	inner join, inner:TableReader_11, outer key:test.t2.c2, inner key:test.t1.c1
-  ├─TableReader_11	1.00	root	data:TableScan_10
-  │ └─TableScan_10	1.00	cop	table:t1, range: decided by [test.t2.c2], keep order:false, stats:pseudo
+  ├─TableReader_11	10.00	root	data:TableScan_10
+  │ └─TableScan_10	10.00	cop	table:t1, range: decided by [test.t2.c2], keep order:false, stats:pseudo
   └─HashAgg_20	7992.00	root	group by:col_1, funcs:firstrow(col_0)
     └─TableReader_21	7992.00	root	data:HashAgg_15
       └─HashAgg_15	7992.00	cop	group by:test.t2.c2, funcs:firstrow(test.t2.c2)
@@ -131,11 +126,11 @@
   ├─TableReader_16	10000.00	root	data:TableScan_15
   │ └─TableScan_15	10000.00	cop	table:t1, range:[-inf,+inf], keep order:false, stats:pseudo
   └─Limit_21	1.00	root	offset:0, count:1
-    └─Projection_41	1.00	root	test.t2.c1, test.t2.c2
-      └─IndexLookUp_40	1.00	root	
-        ├─Limit_39	1.00	cop	offset:0, count:1
-        │ └─IndexScan_37	1.00	cop	table:t2, index:c1, range: decided by [eq(test.t1.c1, test.t2.c1)], keep order:true, stats:pseudo
-        └─TableScan_38	1.00	cop	table:t2, keep order:false, stats:pseudo
+    └─Projection_44	1.00	root	test.t2.c1, test.t2.c2
+      └─IndexLookUp_43	1.00	root	
+        ├─Limit_42	1.00	cop	offset:0, count:1
+        │ └─IndexScan_40	1.00	cop	table:t2, index:c1, range: decided by [eq(test.t1.c1, test.t2.c1)], keep order:true, stats:pseudo
+        └─TableScan_41	1.00	cop	table:t2, keep order:false
 explain select * from t1 order by c1 desc limit 1;
 id	count	task	operator info
 Limit_10	1.00	root	offset:0, count:1
@@ -145,12 +140,12 @@
 explain select * from t4 use index(idx) where a > 1 and b > 1 and c > 1 limit 1;
 id	count	task	operator info
 Limit_9	1.00	root	offset:0, count:1
-└─IndexLookUp_16	1.00	root	
-  ├─Selection_13	3.00	cop	gt(test.t4.b, 1)
-  │ └─IndexScan_11	9.00	cop	table:t4, index:a, b, range:(1,+inf], keep order:false, stats:pseudo
-  └─Limit_15	1.00	cop	offset:0, count:1
-    └─Selection_14	1.00	cop	gt(test.t4.c, 1)
-      └─TableScan_12	3.00	cop	table:t4, keep order:false, stats:pseudo
+└─IndexLookUp_17	1.00	root	
+  ├─Selection_14	3.00	cop	gt(test.t4.b, 1)
+  │ └─IndexScan_12	9.00	cop	table:t4, index:a, b, range:(1,+inf], keep order:false, stats:pseudo
+  └─Limit_16	1.00	cop	offset:0, count:1
+    └─Selection_15	1.00	cop	gt(test.t4.c, 1)
+      └─TableScan_13	3.00	cop	table:t4, keep order:false
 explain select * from t4 where a > 1 and c > 1 limit 1;
 id	count	task	operator info
 Limit_8	1.00	root	offset:0, count:1
@@ -296,9 +291,9 @@
     └─IndexJoin_44	12.50	root	inner join, inner:TableReader_43, outer key:s.a, inner key:t1.a
       ├─TableReader_37	1.00	root	data:TableScan_36
       │ └─TableScan_36	1.00	cop	table:s, range: decided by [eq(s.a, test.t.a)], keep order:false, stats:pseudo
-      └─TableReader_43	0.80	root	data:Selection_42
-        └─Selection_42	0.80	cop	eq(t1.a, test.t.a)
-          └─TableScan_41	1.00	cop	table:t1, range: decided by [s.a], keep order:false, stats:pseudo
+      └─TableReader_43	10.00	root	data:Selection_42
+        └─Selection_42	10.00	cop	eq(t1.a, test.t.a)
+          └─TableScan_41	10.00	cop	table:t1, range: decided by [s.a], keep order:false, stats:pseudo
 explain select t.c in (select count(*) from t s use index(idx), t t1 where s.b = t.a and s.a = t1.a) from t;
 id	count	task	operator info
 Projection_11	10000.00	root	9_aux_0
@@ -309,8 +304,8 @@
     └─IndexJoin_32	12.50	root	inner join, inner:TableReader_31, outer key:s.a, inner key:t1.a
       ├─IndexReader_27	10.00	root	index:IndexScan_26
       │ └─IndexScan_26	10.00	cop	table:s, index:b, range: decided by [eq(s.b, test.t.a)], keep order:false, stats:pseudo
-      └─TableReader_31	1.00	root	data:TableScan_30
-        └─TableScan_30	1.00	cop	table:t1, range: decided by [s.a], keep order:false, stats:pseudo
+      └─TableReader_31	10.00	root	data:TableScan_30
+        └─TableScan_30	10.00	cop	table:t1, range: decided by [s.a], keep order:false, stats:pseudo
 explain select t.c in (select count(*) from t s use index(idx), t t1 where s.b = t.a and s.c = t1.a) from t;
 id	count	task	operator info
 Projection_11	10000.00	root	9_aux_0
@@ -323,8 +318,8 @@
       │ ├─IndexScan_26	10.00	cop	table:s, index:b, range: decided by [eq(s.b, test.t.a)], keep order:false, stats:pseudo
       │ └─Selection_28	9.99	cop	not(isnull(s.c))
       │   └─TableScan_27	10.00	cop	table:t, keep order:false, stats:pseudo
-      └─TableReader_33	1.00	root	data:TableScan_32
-        └─TableScan_32	1.00	cop	table:t1, range: decided by [s.c], keep order:false, stats:pseudo
+      └─TableReader_33	10.00	root	data:TableScan_32
+        └─TableScan_32	10.00	cop	table:t1, range: decided by [s.c], keep order:false, stats:pseudo
 insert into t values(1, 1, 1), (2, 2 ,2), (3, 3, 3), (4, 3, 4),(5,3,5);
 analyze table t;
 explain select t.c in (select count(*) from t s, t t1 where s.b = t.a and s.b = 3 and s.a = t1.a) from t;
@@ -334,12 +329,11 @@
   ├─TableReader_15	5.00	root	data:TableScan_14
   │ └─TableScan_14	5.00	cop	table:t, range:[-inf,+inf], keep order:false
   └─StreamAgg_20	1.00	root	funcs:count(1)
-    └─IndexJoin_48	2.40	root	inner join, inner:TableReader_47, outer key:s.a, inner key:t1.a
-      ├─IndexReader_40	2.40	root	index:Selection_39
-      │ └─Selection_39	2.40	cop	eq(3, test.t.a)
-      │   └─IndexScan_38	3.00	cop	table:s, index:b, range:[3,3], keep order:false
-      └─TableReader_47	0.80	root	data:Selection_46
-        └─Selection_46	0.80	cop	eq(3, test.t.a)
+    └─IndexJoin_48	3.00	root	inner join, inner:TableReader_47, outer key:s.a, inner key:t1.a
+      ├─IndexReader_40	3.00	root	index:IndexScan_39
+      │ └─IndexScan_39	3.00	cop	table:s, index:b, range:[3,3], keep order:false
+      └─TableReader_47	4.00	root	data:Selection_46
+        └─Selection_46	4.00	cop	eq(3, test.t.a)
           └─TableScan_45	1.00	cop	table:t1, range: decided by [s.a], keep order:false
 explain select t.c in (select count(*) from t s left join t t1 on s.a = t1.a where 3 = t.a and s.b = 3) from t;
 id	count	task	operator info
@@ -348,13 +342,12 @@
   ├─TableReader_14	5.00	root	data:TableScan_13
   │ └─TableScan_13	5.00	cop	table:t, range:[-inf,+inf], keep order:false
   └─StreamAgg_19	1.00	root	funcs:count(1)
-    └─IndexJoin_42	2.40	root	left outer join, inner:TableReader_41, outer key:s.a, inner key:t1.a
-      ├─IndexReader_34	2.40	root	index:Selection_33
-      │ └─Selection_33	2.40	cop	eq(3, test.t.a)
-      │   └─IndexScan_32	3.00	cop	table:s, index:b, range:[3,3], keep order:false
-      └─TableReader_41	0.80	root	data:Selection_40
-        └─Selection_40	0.80	cop	eq(3, test.t.a)
-          └─TableScan_39	1.00	cop	table:t1, range: decided by [s.a], keep order:false
+    └─Selection_36	2.40	root	eq(3, test.t.a)
+      └─IndexJoin_40	3.00	root	left outer join, inner:TableReader_39, outer key:s.a, inner key:t1.a
+        ├─IndexReader_33	3.00	root	index:IndexScan_32
+        │ └─IndexScan_32	3.00	cop	table:s, index:b, range:[3,3], keep order:false
+        └─TableReader_39	1.00	root	data:TableScan_38
+          └─TableScan_38	1.00	cop	table:t1, range: decided by [s.a], keep order:false
 explain select t.c in (select count(*) from t s right join t t1 on s.a = t1.a where 3 = t.a and t1.b = 3) from t;
 id	count	task	operator info
 Projection_10	5.00	root	9_aux_0
@@ -362,13 +355,12 @@
   ├─TableReader_14	5.00	root	data:TableScan_13
   │ └─TableScan_13	5.00	cop	table:t, range:[-inf,+inf], keep order:false
   └─StreamAgg_19	1.00	root	funcs:count(1)
-    └─IndexJoin_42	2.40	root	right outer join, inner:TableReader_41, outer key:t1.a, inner key:s.a
-      ├─TableReader_41	0.80	root	data:Selection_40
-      │ └─Selection_40	0.80	cop	eq(3, test.t.a)
-      │   └─TableScan_39	1.00	cop	table:s, range: decided by [t1.a], keep order:false
-      └─IndexReader_34	2.40	root	index:Selection_33
-        └─Selection_33	2.40	cop	eq(3, test.t.a)
-          └─IndexScan_32	3.00	cop	table:t1, index:b, range:[3,3], keep order:false
+    └─IndexJoin_39	2.40	root	right outer join, inner:TableReader_38, outer key:t1.a, inner key:s.a
+      ├─TableReader_38	1.00	root	data:TableScan_37
+      │ └─TableScan_37	1.00	cop	table:s, range: decided by [t1.a], keep order:false
+      └─IndexReader_33	2.40	root	index:Selection_32
+        └─Selection_32	2.40	cop	eq(3, test.t.a)
+          └─IndexScan_31	3.00	cop	table:t1, index:b, range:[3,3], keep order:false
 drop table if exists t;
 create table t(a int unsigned);
 explain select t.a = '123455' from t;
