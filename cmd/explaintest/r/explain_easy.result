use test;
drop table if exists t1, t2, t3, t4;
create table t1 (c1 int primary key, c2 int, c3 int, index c2 (c2));
create table t2 (c1 int unique, c2 int);
insert into t2 values(1, 0), (2, 1);
create table t3 (a bigint, b bigint, c bigint, d bigint);
create table t4 (a int, b int, c int, index idx(a, b), primary key(a));
set @@session.tidb_opt_agg_push_down = 1;
set @@session.tidb_opt_insubq_to_join_and_agg=1;
set @@session.tidb_hashagg_partial_concurrency = 1;
set @@session.tidb_hashagg_final_concurrency = 1;
set @@session.tidb_window_concurrency = 1;
explain select * from t3 where exists (select s.a from t3 s having sum(s.a) = t3.a );
id	count	task	operator info
Projection_11	8000.00	root	test.t3.a, test.t3.b, test.t3.c, test.t3.d
└─HashLeftJoin_12	8000.00	root	semi join, inner:StreamAgg_27, equal:[eq(Column#13, Column#11)]
  ├─Projection_13	10000.00	root	test.t3.a, test.t3.b, test.t3.c, test.t3.d, cast(test.t3.a)->Column#13
  │ └─TableReader_15	10000.00	root	data:TableFullScan_14
  │   └─TableFullScan_14	10000.00	cop[tikv]	table:t3, keep order:false, stats:pseudo
  └─StreamAgg_27	1.00	root	funcs:sum(Column#16)->Column#11
    └─TableReader_28	1.00	root	data:StreamAgg_19
      └─StreamAgg_19	1.00	cop[tikv]	funcs:sum(test.t3.a)->Column#16
        └─TableFullScan_26	10000.00	cop[tikv]	table:s, keep order:false, stats:pseudo
explain select * from t1;
id	count	task	operator info
TableReader_5	10000.00	root	data:TableFullScan_4
└─TableFullScan_4	10000.00	cop[tikv]	table:t1, keep order:false, stats:pseudo
explain select * from t1 order by c2;
id	count	task	operator info
IndexLookUp_12	10000.00	root	
├─IndexFullScan_10	10000.00	cop[tikv]	table:t1, index:c2, keep order:true, stats:pseudo
└─TableRowIDScan_11	10000.00	cop[tikv]	table:t1, keep order:false, stats:pseudo
explain select * from t2 order by c2;
id	count	task	operator info
Sort_4	10000.00	root	test.t2.c2:asc
└─TableReader_8	10000.00	root	data:TableFullScan_7
  └─TableFullScan_7	10000.00	cop[tikv]	table:t2, keep order:false, stats:pseudo
explain select * from t1 where t1.c1 > 0;
id	count	task	operator info
TableReader_6	3333.33	root	data:TableRangeScan_5
└─TableRangeScan_5	3333.33	cop[tikv]	table:t1, range:(0,+inf], keep order:false, stats:pseudo
explain select t1.c1, t1.c2 from t1 where t1.c2 = 1;
id	count	task	operator info
IndexReader_6	10.00	root	index:IndexRangeScan_5
└─IndexRangeScan_5	10.00	cop[tikv]	table:t1, index:c2, range:[1,1], keep order:false, stats:pseudo
explain select * from t1 left join t2 on t1.c2 = t2.c1 where t1.c1 > 1;
id	count	task	operator info
HashLeftJoin_23	4166.67	root	left outer join, inner:TableReader_33 (REVERSED), equal:[eq(test.t1.c2, test.t2.c1)]
├─TableReader_33	3333.33	root	data:TableRangeScan_32
│ └─TableRangeScan_32	3333.33	cop[tikv]	table:t1, range:(1,+inf], keep order:false, stats:pseudo
└─TableReader_36	9990.00	root	data:Selection_35
  └─Selection_35	9990.00	cop[tikv]	not(isnull(test.t2.c1))
    └─TableFullScan_34	10000.00	cop[tikv]	table:t2, keep order:false, stats:pseudo
explain update t1 set t1.c2 = 2 where t1.c1 = 1;
id	count	task	operator info
Update_2	N/A	root	N/A
└─Point_Get_1	1.00	root	table:t1, handle:1
explain delete from t1 where t1.c2 = 1;
id	count	task	operator info
Delete_4	N/A	root	N/A
└─IndexLookUp_11	10.00	root	
  ├─IndexRangeScan_9	10.00	cop[tikv]	table:t1, index:c2, range:[1,1], keep order:false, stats:pseudo
  └─TableRowIDScan_10	10.00	cop[tikv]	table:t1, keep order:false, stats:pseudo
explain select count(b.c2) from t1 a, t2 b where a.c1 = b.c2 group by a.c1;
id	count	task	operator info
Projection_11	9990.00	root	cast(Column#8)->Column#7
└─HashLeftJoin_21	9990.00	root	inner join, inner:HashAgg_28, equal:[eq(test.t1.c1, test.t2.c2)]
  ├─TableReader_34	10000.00	root	data:TableFullScan_33
  │ └─TableFullScan_33	10000.00	cop[tikv]	table:a, keep order:false, stats:pseudo
  └─HashAgg_28	7992.00	root	group by:test.t2.c2, funcs:count(Column#9)->Column#8, funcs:firstrow(test.t2.c2)->test.t2.c2
    └─TableReader_29	7992.00	root	data:HashAgg_23
      └─HashAgg_23	7992.00	cop[tikv]	group by:test.t2.c2, funcs:count(test.t2.c2)->Column#9
        └─Selection_27	9990.00	cop[tikv]	not(isnull(test.t2.c2))
          └─TableFullScan_26	10000.00	cop[tikv]	table:b, keep order:false, stats:pseudo
explain select * from t2 order by t2.c2 limit 0, 1;
id	count	task	operator info
TopN_7	1.00	root	test.t2.c2:asc, offset:0, count:1
└─TableReader_15	1.00	root	data:TopN_14
  └─TopN_14	1.00	cop[tikv]	test.t2.c2:asc, offset:0, count:1
    └─TableFullScan_13	10000.00	cop[tikv]	table:t2, keep order:false, stats:pseudo
explain select * from t1 where c1 > 1 and c2 = 1 and c3 < 1;
id	count	task	operator info
IndexLookUp_11	11.08	root	
├─IndexRangeScan_8	33.33	cop[tikv]	table:t1, index:c2, range:(1 1,1 +inf], keep order:false, stats:pseudo
└─Selection_10	11.08	cop[tikv]	lt(test.t1.c3, 1)
  └─TableRowIDScan_9	33.33	cop[tikv]	table:t1, keep order:false, stats:pseudo
explain select * from t1 where c1 = 1 and c2 > 1;
id	count	task	operator info
TableReader_7	0.33	root	data:Selection_6
└─Selection_6	0.33	cop[tikv]	gt(test.t1.c2, 1)
  └─TableRangeScan_5	1.00	cop[tikv]	table:t1, range:[1,1], keep order:false, stats:pseudo
explain select sum(t1.c1 in (select c1 from t2)) from t1;
id	count	task	operator info
StreamAgg_12	1.00	root	funcs:sum(Column#10)->Column#8
└─Projection_23	10000.00	root	cast(Column#7)->Column#10
  └─HashLeftJoin_22	10000.00	root	CARTESIAN left outer semi join, inner:IndexReader_21, other cond:eq(test.t1.c1, test.t2.c1)
    ├─TableReader_15	10000.00	root	data:TableFullScan_14
    │ └─TableFullScan_14	10000.00	cop[tikv]	table:t1, keep order:false, stats:pseudo
    └─IndexReader_21	10000.00	root	index:IndexFullScan_20
      └─IndexFullScan_20	10000.00	cop[tikv]	table:t2, index:c1, keep order:false, stats:pseudo
explain select c1 from t1 where c1 in (select c2 from t2);
id	count	task	operator info
Projection_9	9990.00	root	test.t1.c1
└─HashLeftJoin_19	9990.00	root	inner join, inner:HashAgg_23, equal:[eq(test.t1.c1, test.t2.c2)]
  ├─TableReader_32	10000.00	root	data:TableFullScan_31
  │ └─TableFullScan_31	10000.00	cop[tikv]	table:t1, keep order:false, stats:pseudo
  └─HashAgg_23	7992.00	root	group by:test.t2.c2, funcs:firstrow(test.t2.c2)->test.t2.c2
    └─TableReader_30	9990.00	root	data:Selection_29
      └─Selection_29	9990.00	cop[tikv]	not(isnull(test.t2.c2))
        └─TableFullScan_28	10000.00	cop[tikv]	table:t2, keep order:false, stats:pseudo
explain select (select count(1) k from t1 s where s.c1 = t1.c1 having k != 0) from t1;
id	count	task	operator info
Projection_12	10000.00	root	ifnull(Column#7, 0)->Column#7
└─MergeJoin_13	10000.00	root	left outer join, left key:test.t1.c1, right key:test.t1.c1
  ├─TableReader_17	10000.00	root	data:TableFullScan_16
  │ └─TableFullScan_16	10000.00	cop[tikv]	table:t1, keep order:true, stats:pseudo
  └─Projection_18	8000.00	root	1->Column#7, test.t1.c1
    └─TableReader_20	10000.00	root	data:TableFullScan_19
      └─TableFullScan_19	10000.00	cop[tikv]	table:s, keep order:true, stats:pseudo
explain select * from information_schema.columns;
id	count	task	operator info
MemTableScan_4	10000.00	root	
explain select c2 = (select c2 from t2 where t1.c1 = t2.c1 order by c1 limit 1) from t1;
id	count	task	operator info
Projection_12	10000.00	root	eq(test.t1.c2, test.t2.c2)->Column#8
└─Apply_14	10000.00	root	CARTESIAN left outer join, inner:Projection_43
  ├─TableReader_16	10000.00	root	data:TableFullScan_15
  │ └─TableFullScan_15	10000.00	cop[tikv]	table:t1, keep order:false, stats:pseudo
  └─Projection_43	1.00	root	test.t2.c1, test.t2.c2
    └─IndexLookUp_42	1.00	root	limit embedded(offset:0, count:1)
      ├─Limit_41	1.00	cop[tikv]	offset:0, count:1
      │ └─IndexRangeScan_39	1.00	cop[tikv]	table:t2, index:c1, range: decided by [eq(test.t1.c1, test.t2.c1)], keep order:true, stats:pseudo
      └─TableRowIDScan_40	1.00	cop[tikv]	table:t2, keep order:false, stats:pseudo
explain select * from t1 order by c1 desc limit 1;
id	count	task	operator info
Limit_10	1.00	root	offset:0, count:1
└─TableReader_20	1.00	root	data:Limit_19
  └─Limit_19	1.00	cop[tikv]	offset:0, count:1
    └─TableFullScan_18	1.00	cop[tikv]	table:t1, keep order:true, desc, stats:pseudo
explain select * from t4 use index(idx) where a > 1 and b > 1 and c > 1 limit 1;
id	count	task	operator info
Limit_9	1.00	root	offset:0, count:1
└─IndexLookUp_16	1.00	root	
  ├─Selection_13	3.00	cop[tikv]	gt(test.t4.b, 1)
  │ └─IndexRangeScan_11	9.00	cop[tikv]	table:t4, index:a, b, range:(1,+inf], keep order:false, stats:pseudo
  └─Limit_15	1.00	cop[tikv]	offset:0, count:1
    └─Selection_14	1.00	cop[tikv]	gt(test.t4.c, 1)
      └─TableRowIDScan_12	3.00	cop[tikv]	table:t4, keep order:false, stats:pseudo
explain select * from t4 where a > 1 and c > 1 limit 1;
id	count	task	operator info
Limit_8	1.00	root	offset:0, count:1
└─TableReader_14	1.00	root	data:Limit_13
  └─Limit_13	1.00	cop[tikv]	offset:0, count:1
    └─Selection_12	1.00	cop[tikv]	gt(test.t4.c, 1)
      └─TableRangeScan_11	3.00	cop[tikv]	table:t4, range:(1,+inf], keep order:false, stats:pseudo
explain select ifnull(null, t1.c1) from t1;
id	count	task	operator info
TableReader_5	10000.00	root	data:TableFullScan_4
└─TableFullScan_4	10000.00	cop[tikv]	table:t1, keep order:false, stats:pseudo
explain select if(10, t1.c1, t1.c2) from t1;
id	count	task	operator info
TableReader_5	10000.00	root	data:TableFullScan_4
└─TableFullScan_4	10000.00	cop[tikv]	table:t1, keep order:false, stats:pseudo
explain select c1 from t2 union select c1 from t2 union all select c1 from t2;
id	count	task	operator info
Union_17	26000.00	root	
├─HashAgg_21	16000.00	root	group by:Column#10, funcs:firstrow(Column#12)->Column#10
│ └─Union_22	16000.00	root	
│   ├─StreamAgg_27	8000.00	root	group by:test.t2.c1, funcs:firstrow(test.t2.c1)->Column#12, funcs:firstrow(test.t2.c1)->Column#10
│   │ └─IndexReader_40	10000.00	root	index:IndexFullScan_39
│   │   └─IndexFullScan_39	10000.00	cop[tikv]	table:t2, index:c1, keep order:true, stats:pseudo
│   └─StreamAgg_45	8000.00	root	group by:test.t2.c1, funcs:firstrow(test.t2.c1)->Column#12, funcs:firstrow(test.t2.c1)->Column#10
│     └─IndexReader_58	10000.00	root	index:IndexFullScan_57
│       └─IndexFullScan_57	10000.00	cop[tikv]	table:t2, index:c1, keep order:true, stats:pseudo
└─IndexReader_63	10000.00	root	index:IndexFullScan_62
  └─IndexFullScan_62	10000.00	cop[tikv]	table:t2, index:c1, keep order:false, stats:pseudo
explain select c1 from t2 union all select c1 from t2 union select c1 from t2;
id	count	task	operator info
HashAgg_18	24000.00	root	group by:Column#10, funcs:firstrow(Column#11)->Column#10
└─Union_19	24000.00	root	
  ├─StreamAgg_24	8000.00	root	group by:test.t2.c1, funcs:firstrow(test.t2.c1)->Column#11, funcs:firstrow(test.t2.c1)->Column#10
  │ └─IndexReader_37	10000.00	root	index:IndexFullScan_36
  │   └─IndexFullScan_36	10000.00	cop[tikv]	table:t2, index:c1, keep order:true, stats:pseudo
  ├─StreamAgg_42	8000.00	root	group by:test.t2.c1, funcs:firstrow(test.t2.c1)->Column#11, funcs:firstrow(test.t2.c1)->Column#10
  │ └─IndexReader_55	10000.00	root	index:IndexFullScan_54
  │   └─IndexFullScan_54	10000.00	cop[tikv]	table:t2, index:c1, keep order:true, stats:pseudo
  └─StreamAgg_60	8000.00	root	group by:test.t2.c1, funcs:firstrow(test.t2.c1)->Column#11, funcs:firstrow(test.t2.c1)->Column#10
    └─IndexReader_73	10000.00	root	index:IndexFullScan_72
      └─IndexFullScan_72	10000.00	cop[tikv]	table:t2, index:c1, keep order:true, stats:pseudo
explain select count(1) from (select count(1) from (select * from t1 where c3 = 100) k) k2;
id	count	task	operator info
StreamAgg_13	1.00	root	funcs:count(1)->Column#5
└─StreamAgg_28	1.00	root	funcs:firstrow(Column#9)->Column#7
  └─TableReader_29	1.00	root	data:StreamAgg_17
    └─StreamAgg_17	1.00	cop[tikv]	funcs:firstrow(1)->Column#9
      └─Selection_27	10.00	cop[tikv]	eq(test.t1.c3, 100)
        └─TableFullScan_26	10000.00	cop[tikv]	table:t1, keep order:false, stats:pseudo
explain select 1 from (select count(c2), count(c3) from t1) k;
id	count	task	operator info
Projection_5	1.00	root	1->Column#6
└─StreamAgg_21	1.00	root	funcs:firstrow(Column#14)->Column#9
  └─TableReader_22	1.00	root	data:StreamAgg_9
<<<<<<< HEAD
    └─StreamAgg_9	1.00	cop[tikv]	funcs:firstrow(1)->Column#13
      └─TableFullScan_19	10000.00	cop[tikv]	table:t1, keep order:false, stats:pseudo
=======
    └─StreamAgg_9	1.00	cop[tikv]	funcs:firstrow(1)->Column#14
      └─TableScan_19	10000.00	cop[tikv]	table:t1, range:[-inf,+inf], keep order:false, stats:pseudo
>>>>>>> 114405e1
explain select count(1) from (select max(c2), count(c3) as m from t1) k;
id	count	task	operator info
StreamAgg_11	1.00	root	funcs:count(1)->Column#6
└─StreamAgg_27	1.00	root	funcs:firstrow(Column#13)->Column#8
  └─TableReader_28	1.00	root	data:StreamAgg_15
<<<<<<< HEAD
    └─StreamAgg_15	1.00	cop[tikv]	funcs:firstrow(1)->Column#12
      └─TableFullScan_25	10000.00	cop[tikv]	table:t1, keep order:false, stats:pseudo
explain select count(1) from (select count(c2) from t1 group by c3) k;
id	count	task	operator info
StreamAgg_11	1.00	root	funcs:count(1)->Column#5
└─HashAgg_22	8000.00	root	group by:test.t1.c3, funcs:firstrow(1)->Column#6
  └─TableReader_19	10000.00	root	data:TableFullScan_18
    └─TableFullScan_18	10000.00	cop[tikv]	table:t1, keep order:false, stats:pseudo
=======
    └─StreamAgg_15	1.00	cop[tikv]	funcs:firstrow(1)->Column#13
      └─TableScan_25	10000.00	cop[tikv]	table:t1, range:[-inf,+inf], keep order:false, stats:pseudo
explain select count(1) from (select count(c2) from t1 group by c3) k;
id	count	task	operator info
StreamAgg_11	1.00	root	funcs:count(1)->Column#5
└─HashAgg_22	8000.00	root	group by:test.t1.c3, funcs:firstrow(1)->Column#7
  └─TableReader_19	10000.00	root	data:TableScan_18
    └─TableScan_18	10000.00	cop[tikv]	table:t1, range:[-inf,+inf], keep order:false, stats:pseudo
>>>>>>> 114405e1
set @@session.tidb_opt_insubq_to_join_and_agg=0;
explain select sum(t1.c1 in (select c1 from t2)) from t1;
id	count	task	operator info
StreamAgg_12	1.00	root	funcs:sum(Column#10)->Column#8
└─Projection_23	10000.00	root	cast(Column#7)->Column#10
  └─HashLeftJoin_22	10000.00	root	CARTESIAN left outer semi join, inner:IndexReader_21, other cond:eq(test.t1.c1, test.t2.c1)
    ├─TableReader_15	10000.00	root	data:TableFullScan_14
    │ └─TableFullScan_14	10000.00	cop[tikv]	table:t1, keep order:false, stats:pseudo
    └─IndexReader_21	10000.00	root	index:IndexFullScan_20
      └─IndexFullScan_20	10000.00	cop[tikv]	table:t2, index:c1, keep order:false, stats:pseudo
explain select 1 in (select c2 from t2) from t1;
id	count	task	operator info
Projection_6	10000.00	root	Column#7
└─HashLeftJoin_7	10000.00	root	CARTESIAN left outer semi join, inner:TableReader_14
  ├─TableReader_9	10000.00	root	data:TableFullScan_8
  │ └─TableFullScan_8	10000.00	cop[tikv]	table:t1, keep order:false, stats:pseudo
  └─TableReader_14	10.00	root	data:Selection_13
    └─Selection_13	10.00	cop[tikv]	eq(1, test.t2.c2)
      └─TableFullScan_12	10000.00	cop[tikv]	table:t2, keep order:false, stats:pseudo
explain select sum(6 in (select c2 from t2)) from t1;
id	count	task	operator info
StreamAgg_12	1.00	root	funcs:sum(Column#10)->Column#8
└─Projection_22	10000.00	root	cast(Column#7)->Column#10
  └─HashLeftJoin_21	10000.00	root	CARTESIAN left outer semi join, inner:TableReader_20
    ├─TableReader_15	10000.00	root	data:TableFullScan_14
    │ └─TableFullScan_14	10000.00	cop[tikv]	table:t1, keep order:false, stats:pseudo
    └─TableReader_20	10.00	root	data:Selection_19
      └─Selection_19	10.00	cop[tikv]	eq(6, test.t2.c2)
        └─TableFullScan_18	10000.00	cop[tikv]	table:t2, keep order:false, stats:pseudo
explain format="dot" select sum(t1.c1 in (select c1 from t2)) from t1;
dot contents

digraph StreamAgg_12 {
subgraph cluster12{
node [style=filled, color=lightgrey]
color=black
label = "root"
"StreamAgg_12" -> "Projection_23"
"Projection_23" -> "HashLeftJoin_22"
"HashLeftJoin_22" -> "TableReader_15"
"HashLeftJoin_22" -> "IndexReader_21"
}
subgraph cluster14{
node [style=filled, color=lightgrey]
color=black
label = "cop"
"TableFullScan_14"
}
subgraph cluster20{
node [style=filled, color=lightgrey]
color=black
label = "cop"
"IndexFullScan_20"
}
"TableReader_15" -> "TableFullScan_14"
"IndexReader_21" -> "IndexFullScan_20"
}

explain format="dot" select 1 in (select c2 from t2) from t1;
dot contents

digraph Projection_6 {
subgraph cluster6{
node [style=filled, color=lightgrey]
color=black
label = "root"
"Projection_6" -> "HashLeftJoin_7"
"HashLeftJoin_7" -> "TableReader_9"
"HashLeftJoin_7" -> "TableReader_14"
}
subgraph cluster8{
node [style=filled, color=lightgrey]
color=black
label = "cop"
"TableFullScan_8"
}
subgraph cluster13{
node [style=filled, color=lightgrey]
color=black
label = "cop"
"Selection_13" -> "TableFullScan_12"
}
"TableReader_9" -> "TableFullScan_8"
"TableReader_14" -> "Selection_13"
}

drop table if exists t1, t2, t3, t4;
drop table if exists t;
create table t(a int primary key, b int, c int, index idx(b));
explain select t.c in (select count(*) from t s ignore index(idx), t t1 where s.a = t.a and s.a = t1.a) from t;
id	count	task	operator info
Projection_11	10000.00	root	Column#11
└─Apply_13	10000.00	root	CARTESIAN left outer semi join, inner:StreamAgg_20, other cond:eq(test.t.c, Column#10)
  ├─TableReader_15	10000.00	root	data:TableFullScan_14
  │ └─TableFullScan_14	10000.00	cop[tikv]	table:t, keep order:false, stats:pseudo
  └─StreamAgg_20	1.00	root	funcs:count(1)->Column#10
    └─MergeJoin_54	12.50	root	inner join, left key:test.t.a, right key:test.t.a
      ├─TableReader_47	1.00	root	data:TableRangeScan_46
      │ └─TableRangeScan_46	1.00	cop[tikv]	table:s, range: decided by [eq(test.t.a, test.t.a)], keep order:true, stats:pseudo
      └─TableReader_49	1.00	root	data:TableRangeScan_48
        └─TableRangeScan_48	1.00	cop[tikv]	table:t1, range: decided by [eq(test.t.a, test.t.a)], keep order:true, stats:pseudo
explain select t.c in (select count(*) from t s use index(idx), t t1 where s.b = t.a and s.a = t1.a) from t;
id	count	task	operator info
Projection_11	10000.00	root	Column#11
└─Apply_13	10000.00	root	CARTESIAN left outer semi join, inner:StreamAgg_20, other cond:eq(test.t.c, Column#10)
  ├─TableReader_15	10000.00	root	data:TableFullScan_14
  │ └─TableFullScan_14	10000.00	cop[tikv]	table:t, keep order:false, stats:pseudo
  └─StreamAgg_20	1.00	root	funcs:count(1)->Column#10
    └─IndexMergeJoin_44	12.50	root	inner join, inner:TableReader_42, outer key:test.t.a, inner key:test.t.a
      ├─IndexReader_33	10.00	root	index:IndexRangeScan_32
      │ └─IndexRangeScan_32	10.00	cop[tikv]	table:s, index:b, range: decided by [eq(test.t.b, test.t.a)], keep order:false, stats:pseudo
      └─TableReader_42	1.00	root	data:TableRangeScan_41
        └─TableRangeScan_41	1.00	cop[tikv]	table:t1, range: decided by [test.t.a], keep order:true, stats:pseudo
explain select t.c in (select count(*) from t s use index(idx), t t1 where s.b = t.a and s.c = t1.a) from t;
id	count	task	operator info
Projection_11	10000.00	root	Column#11
└─Apply_13	10000.00	root	CARTESIAN left outer semi join, inner:StreamAgg_20, other cond:eq(test.t.c, Column#10)
  ├─TableReader_15	10000.00	root	data:TableFullScan_14
  │ └─TableFullScan_14	10000.00	cop[tikv]	table:t, keep order:false, stats:pseudo
  └─StreamAgg_20	1.00	root	funcs:count(1)->Column#10
    └─IndexMergeJoin_46	12.49	root	inner join, inner:TableReader_44, outer key:test.t.c, inner key:test.t.a
      ├─IndexLookUp_35	9.99	root	
      │ ├─IndexRangeScan_32	10.00	cop[tikv]	table:s, index:b, range: decided by [eq(test.t.b, test.t.a)], keep order:false, stats:pseudo
      │ └─Selection_34	9.99	cop[tikv]	not(isnull(test.t.c))
      │   └─TableRowIDScan_33	10.00	cop[tikv]	table:s, keep order:false, stats:pseudo
      └─TableReader_44	1.00	root	data:TableRangeScan_43
        └─TableRangeScan_43	1.00	cop[tikv]	table:t1, range: decided by [test.t.c], keep order:true, stats:pseudo
insert into t values(1, 1, 1), (2, 2 ,2), (3, 3, 3), (4, 3, 4),(5,3,5);
analyze table t;
explain select t.c in (select count(*) from t s, t t1 where s.b = t.a and s.b = 3 and s.a = t1.a) from t;
id	count	task	operator info
Projection_11	5.00	root	Column#11
└─Apply_13	5.00	root	CARTESIAN left outer semi join, inner:StreamAgg_20, other cond:eq(test.t.c, Column#10)
  ├─TableReader_15	5.00	root	data:TableFullScan_14
  │ └─TableFullScan_14	5.00	cop[tikv]	table:t, keep order:false
  └─StreamAgg_20	1.00	root	funcs:count(1)->Column#10
    └─MergeJoin_62	2.40	root	inner join, left key:test.t.a, right key:test.t.a
      ├─IndexReader_49	2.40	root	index:Selection_48
      │ └─Selection_48	2.40	cop[tikv]	eq(3, test.t.a)
      │   └─IndexRangeScan_47	3.00	cop[tikv]	table:s, index:b, range:[3,3], keep order:true
      └─TableReader_52	4.00	root	data:Selection_51
        └─Selection_51	4.00	cop[tikv]	eq(3, test.t.a)
          └─TableFullScan_50	5.00	cop[tikv]	table:t1, keep order:true
explain select t.c in (select count(*) from t s left join t t1 on s.a = t1.a where 3 = t.a and s.b = 3) from t;
id	count	task	operator info
Projection_10	5.00	root	Column#11
└─Apply_12	5.00	root	CARTESIAN left outer semi join, inner:StreamAgg_19, other cond:eq(test.t.c, Column#10)
  ├─TableReader_14	5.00	root	data:TableFullScan_13
  │ └─TableFullScan_13	5.00	cop[tikv]	table:t, keep order:false
  └─StreamAgg_19	1.00	root	funcs:count(1)->Column#10
    └─MergeJoin_50	2.40	root	left outer join, left key:test.t.a, right key:test.t.a
      ├─IndexReader_37	2.40	root	index:Selection_36
      │ └─Selection_36	2.40	cop[tikv]	eq(3, test.t.a)
      │   └─IndexRangeScan_35	3.00	cop[tikv]	table:s, index:b, range:[3,3], keep order:true
      └─TableReader_40	4.00	root	data:Selection_39
        └─Selection_39	4.00	cop[tikv]	eq(3, test.t.a)
          └─TableFullScan_38	5.00	cop[tikv]	table:t1, keep order:true
explain select t.c in (select count(*) from t s right join t t1 on s.a = t1.a where 3 = t.a and t1.b = 3) from t;
id	count	task	operator info
Projection_10	5.00	root	Column#11
└─Apply_12	5.00	root	CARTESIAN left outer semi join, inner:StreamAgg_19, other cond:eq(test.t.c, Column#10)
  ├─TableReader_14	5.00	root	data:TableFullScan_13
  │ └─TableFullScan_13	5.00	cop[tikv]	table:t, keep order:false
  └─StreamAgg_19	1.00	root	funcs:count(1)->Column#10
    └─MergeJoin_49	2.40	root	right outer join, left key:test.t.a, right key:test.t.a
      ├─TableReader_36	4.00	root	data:Selection_35
      │ └─Selection_35	4.00	cop[tikv]	eq(3, test.t.a)
      │   └─TableFullScan_34	5.00	cop[tikv]	table:s, keep order:true
      └─IndexReader_39	2.40	root	index:Selection_38
        └─Selection_38	2.40	cop[tikv]	eq(3, test.t.a)
          └─IndexRangeScan_37	3.00	cop[tikv]	table:t1, index:b, range:[3,3], keep order:true
drop table if exists t;
create table t(a int unsigned);
explain select t.a = '123455' from t;
id	count	task	operator info
Projection_3	10000.00	root	eq(test.t.a, 123455)->Column#3
└─TableReader_5	10000.00	root	data:TableFullScan_4
  └─TableFullScan_4	10000.00	cop[tikv]	table:t, keep order:false, stats:pseudo
explain select t.a > '123455' from t;
id	count	task	operator info
Projection_3	10000.00	root	gt(test.t.a, 123455)->Column#3
└─TableReader_5	10000.00	root	data:TableFullScan_4
  └─TableFullScan_4	10000.00	cop[tikv]	table:t, keep order:false, stats:pseudo
explain select t.a != '123455' from t;
id	count	task	operator info
Projection_3	10000.00	root	ne(test.t.a, 123455)->Column#3
└─TableReader_5	10000.00	root	data:TableFullScan_4
  └─TableFullScan_4	10000.00	cop[tikv]	table:t, keep order:false, stats:pseudo
explain select t.a = 12345678912345678998789678687678.111 from t;
id	count	task	operator info
Projection_3	10000.00	root	0->Column#3
└─TableReader_5	10000.00	root	data:TableFullScan_4
  └─TableFullScan_4	10000.00	cop[tikv]	table:t, keep order:false, stats:pseudo
drop table if exists t;
create table t(a bigint, b bigint, index idx(a, b));
explain select * from t where a in (1, 2) and a in (1, 3);
id	count	task	operator info
IndexReader_6	10.00	root	index:IndexRangeScan_5
└─IndexRangeScan_5	10.00	cop[tikv]	table:t, index:a, b, range:[1,1], keep order:false, stats:pseudo
explain select * from t where b in (1, 2) and b in (1, 3);
id	count	task	operator info
TableReader_7	10.00	root	data:Selection_6
└─Selection_6	10.00	cop[tikv]	in(test.t.b, 1, 2), in(test.t.b, 1, 3)
  └─TableFullScan_5	10000.00	cop[tikv]	table:t, keep order:false, stats:pseudo
explain select * from t where a = 1 and a = 1;
id	count	task	operator info
IndexReader_6	10.00	root	index:IndexRangeScan_5
└─IndexRangeScan_5	10.00	cop[tikv]	table:t, index:a, b, range:[1,1], keep order:false, stats:pseudo
explain select * from t where a = 1 and a = 2;
id	count	task	operator info
TableDual_5	0.00	root	rows:0
explain select * from t where b = 1 and b = 2;
id	count	task	operator info
TableDual_5	0.00	root	rows:0
explain select * from t t1 join t t2 where t1.b = t2.b and t2.b is null;
id	count	task	operator info
Projection_7	0.00	root	test.t.a, test.t.b, test.t.a, test.t.b
└─HashRightJoin_9	0.00	root	inner join, inner:TableReader_12, equal:[eq(test.t.b, test.t.b)]
  ├─TableReader_12	0.00	root	data:Selection_11
  │ └─Selection_11	0.00	cop[tikv]	isnull(test.t.b), not(isnull(test.t.b))
  │   └─TableFullScan_10	10000.00	cop[tikv]	table:t2, keep order:false, stats:pseudo
  └─TableReader_18	9990.00	root	data:Selection_17
    └─Selection_17	9990.00	cop[tikv]	not(isnull(test.t.b))
      └─TableFullScan_16	10000.00	cop[tikv]	table:t1, keep order:false, stats:pseudo
explain select * from t t1 where not exists (select * from t t2 where t1.b = t2.b);
id	count	task	operator info
HashLeftJoin_9	8000.00	root	anti semi join, inner:TableReader_15, equal:[eq(test.t.b, test.t.b)]
├─TableReader_11	10000.00	root	data:TableFullScan_10
│ └─TableFullScan_10	10000.00	cop[tikv]	table:t1, keep order:false, stats:pseudo
└─TableReader_15	10000.00	root	data:TableFullScan_14
  └─TableFullScan_14	10000.00	cop[tikv]	table:t2, keep order:false, stats:pseudo
drop table if exists t;
create table t(a bigint primary key);
explain select * from t where a = 1 and a = 2;
id	count	task	operator info
TableDual_5	0.00	root	rows:0
explain select null or a > 1 from t;
id	count	task	operator info
Projection_3	10000.00	root	or(<nil>, gt(test.t.a, 1))->Column#2
└─TableReader_5	10000.00	root	data:TableFullScan_4
  └─TableFullScan_4	10000.00	cop[tikv]	table:t, keep order:false, stats:pseudo
explain select * from t where a = 1 for update;
id	count	task	operator info
Point_Get_1	1.00	root	table:t, handle:1, lock
drop table if exists ta, tb;
create table ta (a varchar(20));
create table tb (a varchar(20));
begin;
insert tb values ('1');
explain select * from ta where a = 1;
id	count	task	operator info
TableReader_7	8000.00	root	data:Selection_6
└─Selection_6	8000.00	cop[tikv]	eq(cast(test.ta.a), 1)
  └─TableFullScan_5	10000.00	cop[tikv]	table:ta, keep order:false, stats:pseudo
rollback;
drop table if exists t1, t2;
create table t1(a int, b int, c int, primary key(a, b));
create table t2(a int, b int, c int, primary key(a));
explain select t1.a, t1.b from t1 left outer join t2 on t1.a = t2.a;
id	count	task	operator info
IndexReader_9	10000.00	root	index:IndexFullScan_8
└─IndexFullScan_8	10000.00	cop[tikv]	table:t1, index:a, b, keep order:false, stats:pseudo
explain select distinct t1.a, t1.b from t1 left outer join t2 on t1.a = t2.a;
id	count	task	operator info
IndexReader_11	10000.00	root	index:IndexFullScan_10
└─IndexFullScan_10	10000.00	cop[tikv]	table:t1, index:a, b, keep order:false, stats:pseudo
CREATE TABLE `test01` (
`id` bigint(20) NOT NULL AUTO_INCREMENT,
`stat_date` int(11) NOT NULL DEFAULT '0',
`show_date` varchar(20) NOT NULL DEFAULT '',
`region_id` bigint(20) unsigned NOT NULL DEFAULT '0',
`period` tinyint(3) unsigned NOT NULL DEFAULT '0',
`registration_num` bigint(20) unsigned NOT NULL DEFAULT '0',
PRIMARY KEY (`id`)
) ENGINE=InnoDB DEFAULT CHARSET=utf8mb4 COLLATE=utf8mb4_bin;
CREATE TABLE `test02` (
`id` bigint(20) NOT NULL AUTO_INCREMENT,
`region_name` varchar(128) DEFAULT NULL,
PRIMARY KEY (`id`)
) ENGINE=InnoDB DEFAULT CHARSET=utf8mb4 COLLATE=utf8mb4_bin;
EXPLAIN SELECT COUNT(1) FROM (SELECT COALESCE(b.region_name, '不详') region_name, SUM(a.registration_num) registration_num FROM (SELECT stat_date, show_date, region_id, 0 registration_num FROM test01 WHERE period = 1 AND stat_date >= 20191202 AND stat_date <= 20191202 UNION ALL SELECT stat_date, show_date, region_id, registration_num registration_num FROM test01 WHERE period = 1 AND stat_date >= 20191202 AND stat_date <= 20191202) a LEFT JOIN test02 b ON a.region_id = b.id WHERE registration_num > 0 AND a.stat_date >= '20191202' AND a.stat_date <= '20191202' GROUP BY a.stat_date , a.show_date , COALESCE(b.region_name, '不详') ) JLS;
id	count	task	operator info
StreamAgg_22	1.00	root	funcs:count(1)->Column#22
└─HashAgg_25	1.00	root	group by:Column#30, Column#31, Column#32, funcs:firstrow(1)->Column#29
  └─Projection_48	0.02	root	Column#14, Column#15, coalesce(test.test02.region_name, 不详)->Column#32
    └─IndexMergeJoin_32	0.02	root	left outer join, inner:TableReader_30, outer key:Column#16, inner key:test.test02.id
      ├─Union_37	0.02	root	
      │ ├─Projection_38	0.01	root	test.test01.stat_date, test.test01.show_date, test.test01.region_id
      │ │ └─TableReader_41	0.01	root	data:Selection_40
      │ │   └─Selection_40	0.01	cop[tikv]	eq(test.test01.period, 1), ge(test.test01.stat_date, 20191202), ge(test.test01.stat_date, 20191202), gt(cast(0), 0), le(test.test01.stat_date, 20191202), le(test.test01.stat_date, 20191202)
<<<<<<< HEAD
      │ │     └─TableFullScan_39	10000.00	cop[tikv]	table:test01, keep order:false, stats:pseudo
      │ └─Projection_42	0.01	root	test.test01.stat_date, test.test01.show_date, test.test01.region_id, cast(test.test01.registration_num)->Column#17
=======
      │ │     └─TableScan_39	10000.00	cop[tikv]	table:test01, range:[-inf,+inf], keep order:false, stats:pseudo
      │ └─Projection_42	0.01	root	test.test01.stat_date, test.test01.show_date, test.test01.region_id
>>>>>>> 114405e1
      │   └─TableReader_45	0.01	root	data:Selection_44
      │     └─Selection_44	0.01	cop[tikv]	eq(test.test01.period, 1), ge(test.test01.stat_date, 20191202), ge(test.test01.stat_date, 20191202), gt(cast(test.test01.registration_num), 0), le(test.test01.stat_date, 20191202), le(test.test01.stat_date, 20191202)
      │       └─TableFullScan_43	10000.00	cop[tikv]	table:test01, keep order:false, stats:pseudo
      └─TableReader_30	1.00	root	data:TableRangeScan_29
        └─TableRangeScan_29	1.00	cop[tikv]	table:b, range: decided by [Column#16], keep order:true, stats:pseudo
drop table if exists t;
create table t(a int, nb int not null, nc int not null);
explain select ifnull(a, 0) from t;
id	count	task	operator info
Projection_3	10000.00	root	ifnull(test.t.a, 0)->Column#5
└─TableReader_5	10000.00	root	data:TableFullScan_4
  └─TableFullScan_4	10000.00	cop[tikv]	table:t, keep order:false, stats:pseudo
explain select ifnull(nb, 0) from t;
id	count	task	operator info
TableReader_5	10000.00	root	data:TableFullScan_4
└─TableFullScan_4	10000.00	cop[tikv]	table:t, keep order:false, stats:pseudo
explain select ifnull(nb, 0), ifnull(nc, 0) from t;
id	count	task	operator info
TableReader_5	10000.00	root	data:TableFullScan_4
└─TableFullScan_4	10000.00	cop[tikv]	table:t, keep order:false, stats:pseudo
explain select ifnull(a, 0), ifnull(nb, 0) from t;
id	count	task	operator info
Projection_3	10000.00	root	ifnull(test.t.a, 0)->Column#5, test.t.nb
└─TableReader_5	10000.00	root	data:TableFullScan_4
  └─TableFullScan_4	10000.00	cop[tikv]	table:t, keep order:false, stats:pseudo
explain select ifnull(nb, 0), ifnull(nb, 0) from t;
id	count	task	operator info
Projection_3	10000.00	root	test.t.nb, test.t.nb
└─TableReader_5	10000.00	root	data:TableFullScan_4
  └─TableFullScan_4	10000.00	cop[tikv]	table:t, keep order:false, stats:pseudo
explain select 1+ifnull(nb, 0) from t;
id	count	task	operator info
Projection_3	10000.00	root	plus(1, test.t.nb)->Column#5
└─TableReader_5	10000.00	root	data:TableFullScan_4
  └─TableFullScan_4	10000.00	cop[tikv]	table:t, keep order:false, stats:pseudo
explain select 1+ifnull(a, 0) from t;
id	count	task	operator info
Projection_3	10000.00	root	plus(1, ifnull(test.t.a, 0))->Column#5
└─TableReader_5	10000.00	root	data:TableFullScan_4
  └─TableFullScan_4	10000.00	cop[tikv]	table:t, keep order:false, stats:pseudo
explain select 1+ifnull(nb, 0) from t where nb=1;
id	count	task	operator info
Projection_4	10.00	root	plus(1, test.t.nb)->Column#5
└─TableReader_7	10.00	root	data:Selection_6
  └─Selection_6	10.00	cop[tikv]	eq(test.t.nb, 1)
    └─TableFullScan_5	10000.00	cop[tikv]	table:t, keep order:false, stats:pseudo
explain select * from t ta left outer join t tb on ta.nb = tb.nb and ta.a > 1 where ifnull(ta.nb, 1) or ta.nb is null;
id	count	task	operator info
HashLeftJoin_7	8320.83	root	left outer join, inner:TableReader_13, equal:[eq(test.t.nb, test.t.nb)], left cond:[gt(test.t.a, 1)]
├─TableReader_11	6656.67	root	data:Selection_10
│ └─Selection_10	6656.67	cop[tikv]	or(test.t.nb, isnull(test.t.nb))
│   └─TableFullScan_9	10000.00	cop[tikv]	table:ta, keep order:false, stats:pseudo
└─TableReader_13	10000.00	root	data:TableFullScan_12
  └─TableFullScan_12	10000.00	cop[tikv]	table:tb, keep order:false, stats:pseudo
explain select * from t ta right outer join t tb on ta.nb = tb.nb and ta.a > 1 where ifnull(tb.nb, 1) or tb.nb is null;
id	count	task	operator info
HashRightJoin_7	6656.67	root	right outer join, inner:TableReader_11, equal:[eq(test.t.nb, test.t.nb)]
├─TableReader_11	3333.33	root	data:Selection_10
│ └─Selection_10	3333.33	cop[tikv]	gt(test.t.a, 1)
│   └─TableFullScan_9	10000.00	cop[tikv]	table:ta, keep order:false, stats:pseudo
└─TableReader_14	6656.67	root	data:Selection_13
  └─Selection_13	6656.67	cop[tikv]	or(test.t.nb, isnull(test.t.nb))
    └─TableFullScan_12	10000.00	cop[tikv]	table:tb, keep order:false, stats:pseudo
explain select * from t ta inner join t tb on ta.nb = tb.nb and ta.a > 1 where ifnull(tb.nb, 1) or tb.nb is null;
id	count	task	operator info
HashRightJoin_9	4166.67	root	inner join, inner:TableReader_12, equal:[eq(test.t.nb, test.t.nb)]
├─TableReader_12	3333.33	root	data:Selection_11
│ └─Selection_11	3333.33	cop[tikv]	gt(test.t.a, 1)
│   └─TableFullScan_10	10000.00	cop[tikv]	table:ta, keep order:false, stats:pseudo
└─TableReader_15	6656.67	root	data:Selection_14
  └─Selection_14	6656.67	cop[tikv]	or(test.t.nb, isnull(test.t.nb))
    └─TableFullScan_13	10000.00	cop[tikv]	table:tb, keep order:false, stats:pseudo
explain select ifnull(t.nc, 1) in (select count(*) from t s , t t1 where s.a = t.a and s.a = t1.a) from t;
id	count	task	operator info
Projection_12	10000.00	root	Column#14
└─Apply_14	10000.00	root	CARTESIAN left outer semi join, inner:HashAgg_19, other cond:eq(test.t.nc, Column#13)
  ├─TableReader_16	10000.00	root	data:TableFullScan_15
  │ └─TableFullScan_15	10000.00	cop[tikv]	table:t, keep order:false, stats:pseudo
  └─HashAgg_19	1.00	root	funcs:count(Column#15)->Column#13
    └─HashLeftJoin_20	9.99	root	inner join, inner:HashAgg_30, equal:[eq(test.t.a, test.t.a)]
      ├─TableReader_24	9.99	root	data:Selection_23
      │ └─Selection_23	9.99	cop[tikv]	eq(test.t.a, test.t.a), not(isnull(test.t.a))
      │   └─TableFullScan_22	10000.00	cop[tikv]	table:s, keep order:false, stats:pseudo
      └─HashAgg_30	7.99	root	group by:test.t.a, funcs:count(Column#16)->Column#15, funcs:firstrow(test.t.a)->test.t.a
        └─TableReader_31	7.99	root	data:HashAgg_25
          └─HashAgg_25	7.99	cop[tikv]	group by:test.t.a, funcs:count(1)->Column#16
            └─Selection_29	9.99	cop[tikv]	eq(test.t.a, test.t.a), not(isnull(test.t.a))
              └─TableFullScan_28	10000.00	cop[tikv]	table:t1, keep order:false, stats:pseudo
explain select * from t ta left outer join t tb on ta.nb = tb.nb and ta.a > 1 where ifnull(tb.a, 1) or tb.a is null;
id	count	task	operator info
Selection_7	10000.00	root	or(ifnull(test.t.a, 1), isnull(test.t.a))
└─HashLeftJoin_8	12500.00	root	left outer join, inner:TableReader_13, equal:[eq(test.t.nb, test.t.nb)], left cond:[gt(test.t.a, 1)]
  ├─TableReader_11	10000.00	root	data:TableFullScan_10
  │ └─TableFullScan_10	10000.00	cop[tikv]	table:ta, keep order:false, stats:pseudo
  └─TableReader_13	10000.00	root	data:TableFullScan_12
    └─TableFullScan_12	10000.00	cop[tikv]	table:tb, keep order:false, stats:pseudo
explain select * from t ta right outer join t tb on ta.nb = tb.nb and ta.a > 1 where ifnull(tb.a, 1) or tb.a is null;
id	count	task	operator info
HashRightJoin_7	8000.00	root	right outer join, inner:TableReader_11, equal:[eq(test.t.nb, test.t.nb)]
├─TableReader_11	3333.33	root	data:Selection_10
│ └─Selection_10	3333.33	cop[tikv]	gt(test.t.a, 1)
│   └─TableFullScan_9	10000.00	cop[tikv]	table:ta, keep order:false, stats:pseudo
└─TableReader_14	8000.00	root	data:Selection_13
  └─Selection_13	8000.00	cop[tikv]	or(ifnull(test.t.a, 1), isnull(test.t.a))
    └─TableFullScan_12	10000.00	cop[tikv]	table:tb, keep order:false, stats:pseudo
explain select ifnull(t.a, 1) in (select count(*) from t s , t t1 where s.a = t.a and s.a = t1.a) from t;
id	count	task	operator info
Projection_12	10000.00	root	Column#14
└─Apply_14	10000.00	root	CARTESIAN left outer semi join, inner:HashAgg_19, other cond:eq(ifnull(test.t.a, 1), Column#13)
  ├─TableReader_16	10000.00	root	data:TableFullScan_15
  │ └─TableFullScan_15	10000.00	cop[tikv]	table:t, keep order:false, stats:pseudo
  └─HashAgg_19	1.00	root	funcs:count(Column#15)->Column#13
    └─HashLeftJoin_20	9.99	root	inner join, inner:HashAgg_30, equal:[eq(test.t.a, test.t.a)]
      ├─TableReader_24	9.99	root	data:Selection_23
      │ └─Selection_23	9.99	cop[tikv]	eq(test.t.a, test.t.a), not(isnull(test.t.a))
      │   └─TableFullScan_22	10000.00	cop[tikv]	table:s, keep order:false, stats:pseudo
      └─HashAgg_30	7.99	root	group by:test.t.a, funcs:count(Column#16)->Column#15, funcs:firstrow(test.t.a)->test.t.a
        └─TableReader_31	7.99	root	data:HashAgg_25
          └─HashAgg_25	7.99	cop[tikv]	group by:test.t.a, funcs:count(1)->Column#16
            └─Selection_29	9.99	cop[tikv]	eq(test.t.a, test.t.a), not(isnull(test.t.a))
              └─TableFullScan_28	10000.00	cop[tikv]	table:t1, keep order:false, stats:pseudo
drop table if exists t;
create table t(a int);
explain select * from t where _tidb_rowid = 0;
id	count	task	operator info
Point_Get_1	1.00	root	table:t, handle:0
explain select * from t where _tidb_rowid > 0;
id	count	task	operator info
Projection_4	8000.00	root	test.t.a
└─TableReader_6	10000.00	root	data:TableRangeScan_5
  └─TableRangeScan_5	10000.00	cop[tikv]	table:t, range:(0,+inf], keep order:false, stats:pseudo
explain select a, _tidb_rowid from t where a > 0;
id	count	task	operator info
TableReader_7	3333.33	root	data:Selection_6
└─Selection_6	3333.33	cop[tikv]	gt(test.t.a, 0)
  └─TableFullScan_5	10000.00	cop[tikv]	table:t, keep order:false, stats:pseudo
explain select * from t where _tidb_rowid > 0 and a > 0;
id	count	task	operator info
Projection_4	2666.67	root	test.t.a
└─TableReader_7	2666.67	root	data:Selection_6
  └─Selection_6	2666.67	cop[tikv]	gt(test.t.a, 0)
    └─TableRangeScan_5	3333.33	cop[tikv]	table:t, range:(0,+inf], keep order:false, stats:pseudo
drop table if exists t;
create table t(a int, b int, c int);
explain select * from (select * from t order by (select 2)) t order by a, b;
id	count	task	operator info
Sort_12	10000.00	root	test.t.a:asc, test.t.b:asc
└─TableReader_18	10000.00	root	data:TableFullScan_17
  └─TableFullScan_17	10000.00	cop[tikv]	table:t, keep order:false, stats:pseudo
explain select * from (select * from t order by c) t order by a, b;
id	count	task	operator info
Sort_6	10000.00	root	test.t.a:asc, test.t.b:asc
└─Sort_9	10000.00	root	test.t.c:asc
  └─TableReader_12	10000.00	root	data:TableFullScan_11
    └─TableFullScan_11	10000.00	cop[tikv]	table:t, keep order:false, stats:pseudo
drop table if exists t;
set @@session.tidb_opt_insubq_to_join_and_agg=1;
explain SELECT 0 AS a FROM dual UNION SELECT 1 AS a FROM dual ORDER BY a;
id	count	task	operator info
Sort_13	2.00	root	Column#3:asc
└─HashAgg_17	2.00	root	group by:Column#3, funcs:firstrow(Column#6)->Column#3
  └─Union_18	2.00	root	
    ├─HashAgg_19	1.00	root	group by:0, funcs:firstrow(0)->Column#6, funcs:firstrow(0)->Column#3
    │ └─TableDual_22	1.00	root	rows:1
    └─HashAgg_25	1.00	root	group by:1, funcs:firstrow(1)->Column#6, funcs:firstrow(1)->Column#3
      └─TableDual_28	1.00	root	rows:1
explain SELECT 0 AS a FROM dual UNION (SELECT 1 AS a FROM dual ORDER BY a);
id	count	task	operator info
HashAgg_15	2.00	root	group by:Column#3, funcs:firstrow(Column#6)->Column#3
└─Union_16	2.00	root	
  ├─HashAgg_17	1.00	root	group by:0, funcs:firstrow(0)->Column#6, funcs:firstrow(0)->Column#3
  │ └─TableDual_20	1.00	root	rows:1
  └─StreamAgg_27	1.00	root	group by:Column#1, funcs:firstrow(Column#1)->Column#6, funcs:firstrow(Column#1)->Column#3
    └─Projection_32	1.00	root	1->Column#1
      └─TableDual_33	1.00	root	rows:1
create table t (i int key, j int, unique key (i, j));
begin;
insert into t values (1, 1);
explain update t set j = -j where i = 1 and j = 1;
id	count	task	operator info
Update_2	N/A	root	N/A
└─Point_Get_1	1.00	root	table:t, index:i j
rollback;
drop table if exists t;
create table t(a int);
begin;
insert into t values (1);
explain select * from t left outer join t t1 on t.a = t1.a where t.a not between 1 and 2;
id	count	task	operator info
Projection_8	8320.83	root	test.t.a, test.t.a
└─HashLeftJoin_9	8320.83	root	left outer join, inner:UnionScan_15, equal:[eq(test.t.a, test.t.a)]
  ├─UnionScan_11	6656.67	root	not(and(ge(test.t.a, 1), le(test.t.a, 2)))
  │ └─TableReader_14	6656.67	root	data:Selection_13
  │   └─Selection_13	6656.67	cop[tikv]	or(lt(test.t.a, 1), gt(test.t.a, 2))
  │     └─TableFullScan_12	10000.00	cop[tikv]	table:t, keep order:false, stats:pseudo
  └─UnionScan_15	6656.67	root	not(and(ge(test.t.a, 1), le(test.t.a, 2))), not(isnull(test.t.a))
    └─TableReader_18	6656.67	root	data:Selection_17
      └─Selection_17	6656.67	cop[tikv]	not(isnull(test.t.a)), or(lt(test.t.a, 1), gt(test.t.a, 2))
        └─TableFullScan_16	10000.00	cop[tikv]	table:t1, keep order:false, stats:pseudo
rollback;
drop table if exists t;
create table t(a time, b date);
insert into t values (1, "1000-01-01"), (2, "1000-01-02"), (3, "1000-01-03");
analyze table t;
explain select * from t where a = 1;
id	count	task	operator info
TableReader_7	1.00	root	data:Selection_6
└─Selection_6	1.00	cop[tikv]	eq(test.t.a, 00:00:01.000000)
  └─TableFullScan_5	3.00	cop[tikv]	table:t, keep order:false
explain select * from t where b = "1000-01-01";
id	count	task	operator info
TableReader_7	1.00	root	data:Selection_6
└─Selection_6	1.00	cop[tikv]	eq(test.t.b, 1000-01-01 00:00:00.000000)
  └─TableFullScan_5	3.00	cop[tikv]	table:t, keep order:false
drop table t;
create table t(a int);
insert into t values (1),(2),(2),(2),(9),(9),(9),(10);
analyze table t with 1 buckets;
explain select * from t where a >= 3 and a <= 8;
id	count	task	operator info
TableReader_7	0.00	root	data:Selection_6
└─Selection_6	0.00	cop[tikv]	ge(test.t.a, 3), le(test.t.a, 8)
  └─TableFullScan_5	8.00	cop[tikv]	table:t, keep order:false
drop table t;
create table t(a int, b int, index idx_ab(a, b));
explain select a, b from t where a in (1) order by b;
id	count	task	operator info
IndexReader_12	10.00	root	index:IndexRangeScan_11
└─IndexRangeScan_11	10.00	cop[tikv]	table:t, index:a, b, range:[1,1], keep order:true, stats:pseudo
explain select a, b from t where a = 1 order by b;
id	count	task	operator info
IndexReader_12	10.00	root	index:IndexRangeScan_11
└─IndexRangeScan_11	10.00	cop[tikv]	table:t, index:a, b, range:[1,1], keep order:true, stats:pseudo
drop table if exists t;
create table t(a int, b int);
explain select a, b from (select a, b, avg(b) over (partition by a)as avg_b from t) as tt where a > 10 and b < 10 and a > avg_b;
id	count	task	operator info
Projection_8	2666.67	root	test.t.a, test.t.b
└─Selection_9	2666.67	root	gt(cast(test.t.a), Column#5), lt(test.t.b, 10)
  └─Window_10	3333.33	root	avg(cast(test.t.b))->Column#5 over(partition by test.t.a)
    └─Sort_14	3333.33	root	test.t.a:asc
      └─TableReader_13	3333.33	root	data:Selection_12
        └─Selection_12	3333.33	cop[tikv]	gt(test.t.a, 10)
          └─TableFullScan_11	10000.00	cop[tikv]	table:t, keep order:false, stats:pseudo
drop table if exists t;
create table t(a int, b int);
explain format="dot" select * from t where a < 2;
dot contents

digraph TableReader_7 {
subgraph cluster7{
node [style=filled, color=lightgrey]
color=black
label = "root"
"TableReader_7"
}
subgraph cluster6{
node [style=filled, color=lightgrey]
color=black
label = "cop"
"Selection_6" -> "TableFullScan_5"
}
"TableReader_7" -> "Selection_6"
}

drop table if exists t;<|MERGE_RESOLUTION|>--- conflicted
+++ resolved
@@ -200,37 +200,21 @@
 Projection_5	1.00	root	1->Column#6
 └─StreamAgg_21	1.00	root	funcs:firstrow(Column#14)->Column#9
   └─TableReader_22	1.00	root	data:StreamAgg_9
-<<<<<<< HEAD
-    └─StreamAgg_9	1.00	cop[tikv]	funcs:firstrow(1)->Column#13
+    └─StreamAgg_9	1.00	cop[tikv]	funcs:firstrow(1)->Column#14
       └─TableFullScan_19	10000.00	cop[tikv]	table:t1, keep order:false, stats:pseudo
-=======
-    └─StreamAgg_9	1.00	cop[tikv]	funcs:firstrow(1)->Column#14
-      └─TableScan_19	10000.00	cop[tikv]	table:t1, range:[-inf,+inf], keep order:false, stats:pseudo
->>>>>>> 114405e1
 explain select count(1) from (select max(c2), count(c3) as m from t1) k;
 id	count	task	operator info
 StreamAgg_11	1.00	root	funcs:count(1)->Column#6
 └─StreamAgg_27	1.00	root	funcs:firstrow(Column#13)->Column#8
   └─TableReader_28	1.00	root	data:StreamAgg_15
-<<<<<<< HEAD
-    └─StreamAgg_15	1.00	cop[tikv]	funcs:firstrow(1)->Column#12
+    └─StreamAgg_15	1.00	cop[tikv]	funcs:firstrow(1)->Column#13
       └─TableFullScan_25	10000.00	cop[tikv]	table:t1, keep order:false, stats:pseudo
 explain select count(1) from (select count(c2) from t1 group by c3) k;
 id	count	task	operator info
 StreamAgg_11	1.00	root	funcs:count(1)->Column#5
-└─HashAgg_22	8000.00	root	group by:test.t1.c3, funcs:firstrow(1)->Column#6
+└─HashAgg_22	8000.00	root	group by:test.t1.c3, funcs:firstrow(1)->Column#7
   └─TableReader_19	10000.00	root	data:TableFullScan_18
     └─TableFullScan_18	10000.00	cop[tikv]	table:t1, keep order:false, stats:pseudo
-=======
-    └─StreamAgg_15	1.00	cop[tikv]	funcs:firstrow(1)->Column#13
-      └─TableScan_25	10000.00	cop[tikv]	table:t1, range:[-inf,+inf], keep order:false, stats:pseudo
-explain select count(1) from (select count(c2) from t1 group by c3) k;
-id	count	task	operator info
-StreamAgg_11	1.00	root	funcs:count(1)->Column#5
-└─HashAgg_22	8000.00	root	group by:test.t1.c3, funcs:firstrow(1)->Column#7
-  └─TableReader_19	10000.00	root	data:TableScan_18
-    └─TableScan_18	10000.00	cop[tikv]	table:t1, range:[-inf,+inf], keep order:false, stats:pseudo
->>>>>>> 114405e1
 set @@session.tidb_opt_insubq_to_join_and_agg=0;
 explain select sum(t1.c1 in (select c1 from t2)) from t1;
 id	count	task	operator info
@@ -521,13 +505,8 @@
       │ ├─Projection_38	0.01	root	test.test01.stat_date, test.test01.show_date, test.test01.region_id
       │ │ └─TableReader_41	0.01	root	data:Selection_40
       │ │   └─Selection_40	0.01	cop[tikv]	eq(test.test01.period, 1), ge(test.test01.stat_date, 20191202), ge(test.test01.stat_date, 20191202), gt(cast(0), 0), le(test.test01.stat_date, 20191202), le(test.test01.stat_date, 20191202)
-<<<<<<< HEAD
       │ │     └─TableFullScan_39	10000.00	cop[tikv]	table:test01, keep order:false, stats:pseudo
-      │ └─Projection_42	0.01	root	test.test01.stat_date, test.test01.show_date, test.test01.region_id, cast(test.test01.registration_num)->Column#17
-=======
-      │ │     └─TableScan_39	10000.00	cop[tikv]	table:test01, range:[-inf,+inf], keep order:false, stats:pseudo
       │ └─Projection_42	0.01	root	test.test01.stat_date, test.test01.show_date, test.test01.region_id
->>>>>>> 114405e1
       │   └─TableReader_45	0.01	root	data:Selection_44
       │     └─Selection_44	0.01	cop[tikv]	eq(test.test01.period, 1), ge(test.test01.stat_date, 20191202), ge(test.test01.stat_date, 20191202), gt(cast(test.test01.registration_num), 0), le(test.test01.stat_date, 20191202), le(test.test01.stat_date, 20191202)
       │       └─TableFullScan_43	10000.00	cop[tikv]	table:test01, keep order:false, stats:pseudo
