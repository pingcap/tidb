DROP TABLE IF EXISTS person;
CREATE TABLE person (
id INT NOT NULL AUTO_INCREMENT PRIMARY KEY,
name VARCHAR(255) NOT NULL,
address_info JSON,
city VARCHAR(64) AS (JSON_UNQUOTE(JSON_EXTRACT(address_info, '$.city'))) STORED,
KEY (city)
);
EXPLAIN SELECT name, id FROM person WHERE city = 'Beijing';
id	EstRows	task	operator info
Projection_4	10.00	root	test.person.name, test.person.id
└─IndexLookUp_10	10.00	root	
  ├─IndexRangeScan_8(Build)	10.00	cop[tikv]	table:person, index:city, range:["Beijing","Beijing"], keep order:false, stats:pseudo
  └─TableRowIDScan_9(Probe)	10.00	cop[tikv]	table:person, keep order:false, stats:pseudo
DROP TABLE IF EXISTS `sgc`;
CREATE TABLE `sgc` (
`j1` JSON DEFAULT NULL,
`j2` JSON DEFAULT NULL,
`a` int(11) GENERATED ALWAYS AS (JSON_EXTRACT(`j1`, "$.a")) STORED,
`b` int(2) GENERATED ALWAYS AS (JSON_CONTAINS(j2, '1')) STORED,
KEY `idx_a` (`a`),
KEY `idx_b` (`b`),
KEY `idx_a_b` (`a`,`b`)
);
EXPLAIN SELECT a FROM sgc where a < 3;
<<<<<<< HEAD
id	EstRows	task	operator info
IndexReader_6	3323.33	root	index:IndexScan_5
└─IndexScan_5	3323.33	cop[tikv]	table:sgc, index:a, range:[-inf,3), keep order:false, stats:pseudo
EXPLAIN SELECT a, b FROM sgc where a < 3;
id	EstRows	task	operator info
IndexReader_6	3323.33	root	index:IndexScan_5
└─IndexScan_5	3323.33	cop[tikv]	table:sgc, index:a, b, range:[-inf,3), keep order:false, stats:pseudo
=======
id	count	task	operator info
IndexReader_6	3323.33	root	index:IndexRangeScan_5
└─IndexRangeScan_5	3323.33	cop[tikv]	table:sgc, index:a, range:[-inf,3), keep order:false, stats:pseudo
EXPLAIN SELECT a, b FROM sgc where a < 3;
id	count	task	operator info
IndexReader_6	3323.33	root	index:IndexRangeScan_5
└─IndexRangeScan_5	3323.33	cop[tikv]	table:sgc, index:a, b, range:[-inf,3), keep order:false, stats:pseudo
>>>>>>> 1fab467a
EXPLAIN SELECT a, b from sgc where b < 3;
id	EstRows	task	operator info
IndexReader_13	3323.33	root	index:Selection_12
└─Selection_12	3323.33	cop[tikv]	lt(test.sgc.b, 3)
  └─IndexFullScan_11	10000.00	cop[tikv]	table:sgc, index:a, b, keep order:false, stats:pseudo
EXPLAIN SELECT a, b from sgc where a < 3 and b < 3;
id	EstRows	task	operator info
IndexReader_11	1104.45	root	index:Selection_10
└─Selection_10	1104.45	cop[tikv]	lt(test.sgc.b, 3)
  └─IndexRangeScan_9	3323.33	cop[tikv]	table:sgc, index:a, b, range:[-inf,3), keep order:false, stats:pseudo
DROP TABLE IF EXISTS sgc1,
sgc2;
CREATE TABLE `sgc1` (
`j1` JSON,
`j2` JSON,
`a` INT AS (JSON_EXTRACT(j1, "$.a")) STORED,
`b` VARCHAR(20) AS (JSON_KEYS(j2)) STORED,
KEY `idx_a` (`a`),
KEY `idx_b` (`b`),
KEY `idx_a_b` (`a`, `b`)
);
CREATE TABLE `sgc2` (
`j1` JSON,
`j2` JSON,
`a` INT AS (JSON_EXTRACT(j1, "$.a")) STORED,
`b` VARCHAR(20) AS (JSON_KEYS(j2)) STORED,
KEY `idx_a` (`a`),
KEY `idx_b` (`b`),
KEY `idx_a_b` (`a`, `b`)
);
INSERT INTO sgc1(j1, j2)
VALUES ('{"a": 1}', '{"1": "1"}'),
('{"a": 1}', '{"1": "1"}'),
('{"a": 1}', '{"1": "1"}'),
('{"a": 1}', '{"1": "1"}'),
('{"a": 1}', '{"1": "1"}');
INSERT INTO sgc2(j1, j2)
VALUES ('{"a": 1}', '{"1": "1"}');
ANALYZE TABLE sgc1, sgc2;
EXPLAIN SELECT /*+ TIDB_INLJ(sgc1, sgc2) */ * from sgc1 join sgc2 on sgc1.a=sgc2.a;
id	EstRows	task	operator info
IndexJoin_26	5.00	root	inner join, inner:IndexLookUp_25, outer key:test.sgc2.a, inner key:test.sgc1.a
├─TableReader_47(Build)	1.00	root	data:Selection_46
│ └─Selection_46	1.00	cop[tikv]	not(isnull(test.sgc2.a))
│   └─TableFullScan_45	1.00	cop[tikv]	table:sgc2, keep order:false
└─IndexLookUp_25(Probe)	5.00	root	
  ├─Selection_24(Build)	5.00	cop[tikv]	not(isnull(test.sgc1.a))
  │ └─IndexRangeScan_22	5.00	cop[tikv]	table:sgc1, index:a, range: decided by [eq(test.sgc1.a, test.sgc2.a)], keep order:false
  └─TableRowIDScan_23(Probe)	5.00	cop[tikv]	table:sgc1, keep order:false
EXPLAIN SELECT * from sgc1 join sgc2 on sgc1.a=sgc2.a;
id	EstRows	task	operator info
Projection_6	5.00	root	test.sgc1.j1, test.sgc1.j2, test.sgc1.a, test.sgc1.b, test.sgc2.j1, test.sgc2.j2, test.sgc2.a, test.sgc2.b
└─HashRightJoin_38	5.00	root	inner join, inner:TableReader_57, equal:[eq(test.sgc2.a, test.sgc1.a)]
  ├─TableReader_57(Build)	1.00	root	data:Selection_56
  │ └─Selection_56	1.00	cop[tikv]	not(isnull(test.sgc2.a))
  │   └─TableFullScan_55	1.00	cop[tikv]	table:sgc2, keep order:false
  └─TableReader_66(Probe)	5.00	root	data:Selection_65
    └─Selection_65	5.00	cop[tikv]	not(isnull(test.sgc1.a))
      └─TableFullScan_64	5.00	cop[tikv]	table:sgc1, keep order:false
DROP TABLE IF EXISTS sgc3;
CREATE TABLE sgc3 (
j JSON,
a INT AS (JSON_EXTRACT(j, "$.a")) STORED
)
PARTITION BY RANGE (a) (
PARTITION p0 VALUES LESS THAN (1),
PARTITION p1 VALUES LESS THAN (2),
PARTITION p2 VALUES LESS THAN (3),
PARTITION p3 VALUES LESS THAN (4),
PARTITION p4 VALUES LESS THAN (5),
PARTITION p5 VALUES LESS THAN (6),
PARTITION max VALUES LESS THAN MAXVALUE);
EXPLAIN SELECT * FROM sgc3 WHERE a <= 1;
id	EstRows	task	operator info
Union_8	6646.67	root	
├─TableReader_11	3323.33	root	data:Selection_10
│ └─Selection_10	3323.33	cop[tikv]	le(test.sgc3.a, 1)
│   └─TableFullScan_9	10000.00	cop[tikv]	table:sgc3, partition:p0, keep order:false, stats:pseudo
└─TableReader_14	3323.33	root	data:Selection_13
  └─Selection_13	3323.33	cop[tikv]	le(test.sgc3.a, 1)
    └─TableFullScan_12	10000.00	cop[tikv]	table:sgc3, partition:p1, keep order:false, stats:pseudo
EXPLAIN SELECT * FROM sgc3 WHERE a < 7;
id	EstRows	task	operator info
Union_13	23263.33	root	
├─TableReader_16	3323.33	root	data:Selection_15
│ └─Selection_15	3323.33	cop[tikv]	lt(test.sgc3.a, 7)
│   └─TableFullScan_14	10000.00	cop[tikv]	table:sgc3, partition:p0, keep order:false, stats:pseudo
├─TableReader_19	3323.33	root	data:Selection_18
│ └─Selection_18	3323.33	cop[tikv]	lt(test.sgc3.a, 7)
│   └─TableFullScan_17	10000.00	cop[tikv]	table:sgc3, partition:p1, keep order:false, stats:pseudo
├─TableReader_22	3323.33	root	data:Selection_21
│ └─Selection_21	3323.33	cop[tikv]	lt(test.sgc3.a, 7)
│   └─TableFullScan_20	10000.00	cop[tikv]	table:sgc3, partition:p2, keep order:false, stats:pseudo
├─TableReader_25	3323.33	root	data:Selection_24
│ └─Selection_24	3323.33	cop[tikv]	lt(test.sgc3.a, 7)
│   └─TableFullScan_23	10000.00	cop[tikv]	table:sgc3, partition:p3, keep order:false, stats:pseudo
├─TableReader_28	3323.33	root	data:Selection_27
│ └─Selection_27	3323.33	cop[tikv]	lt(test.sgc3.a, 7)
│   └─TableFullScan_26	10000.00	cop[tikv]	table:sgc3, partition:p4, keep order:false, stats:pseudo
├─TableReader_31	3323.33	root	data:Selection_30
│ └─Selection_30	3323.33	cop[tikv]	lt(test.sgc3.a, 7)
│   └─TableFullScan_29	10000.00	cop[tikv]	table:sgc3, partition:p5, keep order:false, stats:pseudo
└─TableReader_34	3323.33	root	data:Selection_33
  └─Selection_33	3323.33	cop[tikv]	lt(test.sgc3.a, 7)
    └─TableFullScan_32	10000.00	cop[tikv]	table:sgc3, partition:max, keep order:false, stats:pseudo
DROP TABLE IF EXISTS t1;
CREATE TABLE t1(a INT, b INT AS (a+1) VIRTUAL, c INT AS (b+1) VIRTUAL, d INT AS (c+1) VIRTUAL, KEY(b), INDEX IDX(c, d));
INSERT INTO t1 (a) VALUES (0);
EXPLAIN SELECT b FROM t1 WHERE b=1;
<<<<<<< HEAD
id	EstRows	task	operator info
IndexReader_6	10.00	root	index:IndexScan_5
└─IndexScan_5	10.00	cop[tikv]	table:t1, index:b, range:[1,1], keep order:false, stats:pseudo
=======
id	count	task	operator info
IndexReader_6	10.00	root	index:IndexRangeScan_5
└─IndexRangeScan_5	10.00	cop[tikv]	table:t1, index:b, range:[1,1], keep order:false, stats:pseudo
>>>>>>> 1fab467a
EXPLAIN SELECT b, c, d FROM t1 WHERE b=1;
id	EstRows	task	operator info
Projection_4	10.00	root	test.t1.b, test.t1.c, test.t1.d
└─IndexLookUp_10	10.00	root	
  ├─IndexRangeScan_8(Build)	10.00	cop[tikv]	table:t1, index:b, range:[1,1], keep order:false, stats:pseudo
  └─TableRowIDScan_9(Probe)	10.00	cop[tikv]	table:t1, keep order:false, stats:pseudo
EXPLAIN SELECT * FROM t1 WHERE b=1;
id	EstRows	task	operator info
IndexLookUp_10	10.00	root	
├─IndexRangeScan_8(Build)	10.00	cop[tikv]	table:t1, index:b, range:[1,1], keep order:false, stats:pseudo
└─TableRowIDScan_9(Probe)	10.00	cop[tikv]	table:t1, keep order:false, stats:pseudo
EXPLAIN SELECT c FROM t1 WHERE c=2 AND d=3;
id	EstRows	task	operator info
Projection_4	0.10	root	test.t1.c
└─IndexReader_6	0.10	root	index:IndexRangeScan_5
  └─IndexRangeScan_5	0.10	cop[tikv]	table:t1, index:c, d, range:[2 3,2 3], keep order:false, stats:pseudo
DROP TABLE IF EXISTS person;
CREATE TABLE person (
id INT NOT NULL AUTO_INCREMENT PRIMARY KEY,
name VARCHAR(255) NOT NULL,
address_info JSON,
city_no INT AS (JSON_EXTRACT(address_info, '$.city_no')) VIRTUAL,
KEY(city_no));
INSERT INTO person (name, address_info) VALUES ("John", CAST('{"city_no": 1}' AS JSON));
EXPLAIN SELECT name FROM person where city_no=1;
id	EstRows	task	operator info
Projection_4	10.00	root	test.person.name
└─IndexLookUp_10	10.00	root	
  ├─IndexRangeScan_8(Build)	10.00	cop[tikv]	table:person, index:city_no, range:[1,1], keep order:false, stats:pseudo
  └─TableRowIDScan_9(Probe)	10.00	cop[tikv]	table:person, keep order:false, stats:pseudo
DROP TABLE IF EXISTS t1;
CREATE TABLE t1 (a INT,
b INT GENERATED ALWAYS AS (-a) VIRTUAL,
c INT GENERATED ALWAYS AS (-a) STORED,
index (c));
INSERT INTO t1 (a) VALUES (2), (1), (1), (3), (NULL);
EXPLAIN SELECT sum(a) FROM t1 GROUP BY b;
id	EstRows	task	operator info
HashAgg_5	8000.00	root	group by:Column#7, funcs:sum(Column#6)->Column#5
└─Projection_12	10000.00	root	cast(test.t1.a, decimal(65,0) BINARY)->Column#6, test.t1.b
  └─TableReader_9	10000.00	root	data:TableFullScan_8
    └─TableFullScan_8	10000.00	cop[tikv]	table:t1, keep order:false, stats:pseudo
EXPLAIN SELECT sum(a) FROM t1 GROUP BY c;
id	EstRows	task	operator info
HashAgg_11	8000.00	root	group by:test.t1.c, funcs:sum(Column#6)->Column#5
└─TableReader_12	8000.00	root	data:HashAgg_5
  └─HashAgg_5	8000.00	cop[tikv]	group by:test.t1.c, funcs:sum(test.t1.a)->Column#6
    └─TableFullScan_10	10000.00	cop[tikv]	table:t1, keep order:false, stats:pseudo
EXPLAIN SELECT sum(b) FROM t1 GROUP BY a;
id	EstRows	task	operator info
HashAgg_5	8000.00	root	group by:Column#7, funcs:sum(Column#6)->Column#5
└─Projection_12	10000.00	root	cast(test.t1.b, decimal(65,0) BINARY)->Column#6, test.t1.a
  └─TableReader_9	10000.00	root	data:TableFullScan_8
    └─TableFullScan_8	10000.00	cop[tikv]	table:t1, keep order:false, stats:pseudo
EXPLAIN SELECT sum(b) FROM t1 GROUP BY c;
id	EstRows	task	operator info
HashAgg_5	8000.00	root	group by:Column#9, funcs:sum(Column#8)->Column#5
└─Projection_18	10000.00	root	cast(test.t1.b, decimal(65,0) BINARY)->Column#8, test.t1.c
  └─TableReader_11	10000.00	root	data:TableFullScan_10
    └─TableFullScan_10	10000.00	cop[tikv]	table:t1, keep order:false, stats:pseudo
EXPLAIN SELECT sum(c) FROM t1 GROUP BY a;
id	EstRows	task	operator info
HashAgg_9	8000.00	root	group by:test.t1.a, funcs:sum(Column#6)->Column#5
└─TableReader_10	8000.00	root	data:HashAgg_5
  └─HashAgg_5	8000.00	cop[tikv]	group by:test.t1.a, funcs:sum(test.t1.c)->Column#6
    └─TableFullScan_8	10000.00	cop[tikv]	table:t1, keep order:false, stats:pseudo
EXPLAIN SELECT sum(c) FROM t1 GROUP BY b;
id	EstRows	task	operator info
HashAgg_5	8000.00	root	group by:Column#7, funcs:sum(Column#6)->Column#5
└─Projection_12	10000.00	root	cast(test.t1.c, decimal(65,0) BINARY)->Column#6, test.t1.b
  └─TableReader_9	10000.00	root	data:TableFullScan_8
    └─TableFullScan_8	10000.00	cop[tikv]	table:t1, keep order:false, stats:pseudo<|MERGE_RESOLUTION|>--- conflicted
+++ resolved
@@ -23,15 +23,6 @@
 KEY `idx_a_b` (`a`,`b`)
 );
 EXPLAIN SELECT a FROM sgc where a < 3;
-<<<<<<< HEAD
-id	EstRows	task	operator info
-IndexReader_6	3323.33	root	index:IndexScan_5
-└─IndexScan_5	3323.33	cop[tikv]	table:sgc, index:a, range:[-inf,3), keep order:false, stats:pseudo
-EXPLAIN SELECT a, b FROM sgc where a < 3;
-id	EstRows	task	operator info
-IndexReader_6	3323.33	root	index:IndexScan_5
-└─IndexScan_5	3323.33	cop[tikv]	table:sgc, index:a, b, range:[-inf,3), keep order:false, stats:pseudo
-=======
 id	count	task	operator info
 IndexReader_6	3323.33	root	index:IndexRangeScan_5
 └─IndexRangeScan_5	3323.33	cop[tikv]	table:sgc, index:a, range:[-inf,3), keep order:false, stats:pseudo
@@ -39,7 +30,6 @@
 id	count	task	operator info
 IndexReader_6	3323.33	root	index:IndexRangeScan_5
 └─IndexRangeScan_5	3323.33	cop[tikv]	table:sgc, index:a, b, range:[-inf,3), keep order:false, stats:pseudo
->>>>>>> 1fab467a
 EXPLAIN SELECT a, b from sgc where b < 3;
 id	EstRows	task	operator info
 IndexReader_13	3323.33	root	index:Selection_12
@@ -149,15 +139,9 @@
 CREATE TABLE t1(a INT, b INT AS (a+1) VIRTUAL, c INT AS (b+1) VIRTUAL, d INT AS (c+1) VIRTUAL, KEY(b), INDEX IDX(c, d));
 INSERT INTO t1 (a) VALUES (0);
 EXPLAIN SELECT b FROM t1 WHERE b=1;
-<<<<<<< HEAD
-id	EstRows	task	operator info
-IndexReader_6	10.00	root	index:IndexScan_5
-└─IndexScan_5	10.00	cop[tikv]	table:t1, index:b, range:[1,1], keep order:false, stats:pseudo
-=======
 id	count	task	operator info
 IndexReader_6	10.00	root	index:IndexRangeScan_5
 └─IndexRangeScan_5	10.00	cop[tikv]	table:t1, index:b, range:[1,1], keep order:false, stats:pseudo
->>>>>>> 1fab467a
 EXPLAIN SELECT b, c, d FROM t1 WHERE b=1;
 id	EstRows	task	operator info
 Projection_4	10.00	root	test.t1.b, test.t1.c, test.t1.d
