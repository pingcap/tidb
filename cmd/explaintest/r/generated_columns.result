DROP TABLE IF EXISTS person;
CREATE TABLE person (
id INT NOT NULL AUTO_INCREMENT PRIMARY KEY,
name VARCHAR(255) NOT NULL,
address_info JSON,
city VARCHAR(64) AS (JSON_UNQUOTE(JSON_EXTRACT(address_info, '$.city'))) STORED,
KEY (city)
);
EXPLAIN SELECT name, id FROM person WHERE city = 'Beijing';
id	count	task	operator info
Projection_4	10.00	root	test.person.name, test.person.id
<<<<<<< HEAD
└─IndexLookUp_11	10.00	root	
  ├─IndexScan_9	10.00	cop[tikv]	table:person, index:city, range:["Beijing","Beijing"], keep order:false, stats:pseudo
  └─TableScan_10	10.00	cop[tikv]	table:person, keep order:false, stats:pseudo
=======
└─IndexLookUp_10	10.00	root	
  ├─IndexRangeScan_8	10.00	cop[tikv]	table:person, index:city, range:["Beijing","Beijing"], keep order:false, stats:pseudo
  └─TableRowIDScan_9	10.00	cop[tikv]	table:person, keep order:false, stats:pseudo
>>>>>>> 6e542096
DROP TABLE IF EXISTS `sgc`;
CREATE TABLE `sgc` (
`j1` JSON DEFAULT NULL,
`j2` JSON DEFAULT NULL,
`a` int(11) GENERATED ALWAYS AS (JSON_EXTRACT(`j1`, "$.a")) STORED,
`b` int(2) GENERATED ALWAYS AS (JSON_CONTAINS(j2, '1')) STORED,
KEY `idx_a` (`a`),
KEY `idx_b` (`b`),
KEY `idx_a_b` (`a`,`b`)
);
EXPLAIN SELECT a FROM sgc where a < 3;
id	count	task	operator info
IndexReader_6	3323.33	root	index:IndexRangeScan_5
└─IndexRangeScan_5	3323.33	cop[tikv]	table:sgc, index:a, range:[-inf,3), keep order:false, stats:pseudo
EXPLAIN SELECT a, b FROM sgc where a < 3;
id	count	task	operator info
IndexReader_6	3323.33	root	index:IndexRangeScan_5
└─IndexRangeScan_5	3323.33	cop[tikv]	table:sgc, index:a, b, range:[-inf,3), keep order:false, stats:pseudo
EXPLAIN SELECT a, b from sgc where b < 3;
id	count	task	operator info
IndexReader_13	3323.33	root	index:Selection_12
└─Selection_12	3323.33	cop[tikv]	lt(test.sgc.b, 3)
  └─IndexFullScan_11	10000.00	cop[tikv]	table:sgc, index:a, b, keep order:false, stats:pseudo
EXPLAIN SELECT a, b from sgc where a < 3 and b < 3;
id	count	task	operator info
IndexReader_11	1104.45	root	index:Selection_10
└─Selection_10	1104.45	cop[tikv]	lt(test.sgc.b, 3)
  └─IndexRangeScan_9	3323.33	cop[tikv]	table:sgc, index:a, b, range:[-inf,3), keep order:false, stats:pseudo
DROP TABLE IF EXISTS sgc1,
sgc2;
CREATE TABLE `sgc1` (
`j1` JSON,
`j2` JSON,
`a` INT AS (JSON_EXTRACT(j1, "$.a")) STORED,
`b` VARCHAR(20) AS (JSON_KEYS(j2)) STORED,
KEY `idx_a` (`a`),
KEY `idx_b` (`b`),
KEY `idx_a_b` (`a`, `b`)
);
CREATE TABLE `sgc2` (
`j1` JSON,
`j2` JSON,
`a` INT AS (JSON_EXTRACT(j1, "$.a")) STORED,
`b` VARCHAR(20) AS (JSON_KEYS(j2)) STORED,
KEY `idx_a` (`a`),
KEY `idx_b` (`b`),
KEY `idx_a_b` (`a`, `b`)
);
INSERT INTO sgc1(j1, j2)
VALUES ('{"a": 1}', '{"1": "1"}'),
('{"a": 1}', '{"1": "1"}'),
('{"a": 1}', '{"1": "1"}'),
('{"a": 1}', '{"1": "1"}'),
('{"a": 1}', '{"1": "1"}');
INSERT INTO sgc2(j1, j2)
VALUES ('{"a": 1}', '{"1": "1"}');
ANALYZE TABLE sgc1, sgc2;
EXPLAIN SELECT /*+ TIDB_INLJ(sgc1, sgc2) */ * from sgc1 join sgc2 on sgc1.a=sgc2.a;
id	count	task	operator info
IndexJoin_26	5.00	root	inner join, inner:IndexLookUp_25, outer key:test.sgc2.a, inner key:test.sgc1.a
├─IndexLookUp_25	5.00	root	
│ ├─Selection_24	5.00	cop[tikv]	not(isnull(test.sgc1.a))
│ │ └─IndexRangeScan_22	5.00	cop[tikv]	table:sgc1, index:a, range: decided by [eq(test.sgc1.a, test.sgc2.a)], keep order:false
│ └─TableRowIDScan_23	5.00	cop[tikv]	table:sgc1, keep order:false
└─TableReader_47	1.00	root	data:Selection_46
  └─Selection_46	1.00	cop[tikv]	not(isnull(test.sgc2.a))
    └─TableFullScan_45	1.00	cop[tikv]	table:sgc2, keep order:false
EXPLAIN SELECT * from sgc1 join sgc2 on sgc1.a=sgc2.a;
id	count	task	operator info
Projection_6	5.00	root	test.sgc1.j1, test.sgc1.j2, test.sgc1.a, test.sgc1.b, test.sgc2.j1, test.sgc2.j2, test.sgc2.a, test.sgc2.b
└─HashRightJoin_38	5.00	root	inner join, inner:TableReader_57, equal:[eq(test.sgc2.a, test.sgc1.a)]
  ├─TableReader_57	1.00	root	data:Selection_56
  │ └─Selection_56	1.00	cop[tikv]	not(isnull(test.sgc2.a))
  │   └─TableFullScan_55	1.00	cop[tikv]	table:sgc2, keep order:false
  └─TableReader_66	5.00	root	data:Selection_65
    └─Selection_65	5.00	cop[tikv]	not(isnull(test.sgc1.a))
      └─TableFullScan_64	5.00	cop[tikv]	table:sgc1, keep order:false
DROP TABLE IF EXISTS sgc3;
CREATE TABLE sgc3 (
j JSON,
a INT AS (JSON_EXTRACT(j, "$.a")) STORED
)
PARTITION BY RANGE (a) (
PARTITION p0 VALUES LESS THAN (1),
PARTITION p1 VALUES LESS THAN (2),
PARTITION p2 VALUES LESS THAN (3),
PARTITION p3 VALUES LESS THAN (4),
PARTITION p4 VALUES LESS THAN (5),
PARTITION p5 VALUES LESS THAN (6),
PARTITION max VALUES LESS THAN MAXVALUE);
EXPLAIN SELECT * FROM sgc3 WHERE a <= 1;
id	count	task	operator info
Union_8	6646.67	root	
├─TableReader_11	3323.33	root	data:Selection_10
│ └─Selection_10	3323.33	cop[tikv]	le(test.sgc3.a, 1)
│   └─TableFullScan_9	10000.00	cop[tikv]	table:sgc3, partition:p0, keep order:false, stats:pseudo
└─TableReader_14	3323.33	root	data:Selection_13
  └─Selection_13	3323.33	cop[tikv]	le(test.sgc3.a, 1)
    └─TableFullScan_12	10000.00	cop[tikv]	table:sgc3, partition:p1, keep order:false, stats:pseudo
EXPLAIN SELECT * FROM sgc3 WHERE a < 7;
id	count	task	operator info
Union_13	23263.33	root	
├─TableReader_16	3323.33	root	data:Selection_15
│ └─Selection_15	3323.33	cop[tikv]	lt(test.sgc3.a, 7)
│   └─TableFullScan_14	10000.00	cop[tikv]	table:sgc3, partition:p0, keep order:false, stats:pseudo
├─TableReader_19	3323.33	root	data:Selection_18
│ └─Selection_18	3323.33	cop[tikv]	lt(test.sgc3.a, 7)
│   └─TableFullScan_17	10000.00	cop[tikv]	table:sgc3, partition:p1, keep order:false, stats:pseudo
├─TableReader_22	3323.33	root	data:Selection_21
│ └─Selection_21	3323.33	cop[tikv]	lt(test.sgc3.a, 7)
│   └─TableFullScan_20	10000.00	cop[tikv]	table:sgc3, partition:p2, keep order:false, stats:pseudo
├─TableReader_25	3323.33	root	data:Selection_24
│ └─Selection_24	3323.33	cop[tikv]	lt(test.sgc3.a, 7)
│   └─TableFullScan_23	10000.00	cop[tikv]	table:sgc3, partition:p3, keep order:false, stats:pseudo
├─TableReader_28	3323.33	root	data:Selection_27
│ └─Selection_27	3323.33	cop[tikv]	lt(test.sgc3.a, 7)
│   └─TableFullScan_26	10000.00	cop[tikv]	table:sgc3, partition:p4, keep order:false, stats:pseudo
├─TableReader_31	3323.33	root	data:Selection_30
│ └─Selection_30	3323.33	cop[tikv]	lt(test.sgc3.a, 7)
│   └─TableFullScan_29	10000.00	cop[tikv]	table:sgc3, partition:p5, keep order:false, stats:pseudo
└─TableReader_34	3323.33	root	data:Selection_33
  └─Selection_33	3323.33	cop[tikv]	lt(test.sgc3.a, 7)
    └─TableFullScan_32	10000.00	cop[tikv]	table:sgc3, partition:max, keep order:false, stats:pseudo
DROP TABLE IF EXISTS t1;
CREATE TABLE t1(a INT, b INT AS (a+1) VIRTUAL, c INT AS (b+1) VIRTUAL, d INT AS (c+1) VIRTUAL, KEY(b), INDEX IDX(c, d));
INSERT INTO t1 (a) VALUES (0);
EXPLAIN SELECT b FROM t1 WHERE b=1;
id	count	task	operator info
<<<<<<< HEAD
IndexReader_7	10.00	root	index:IndexScan_6
└─IndexScan_6	10.00	cop[tikv]	table:t1, index:b, range:[1,1], keep order:false, stats:pseudo
EXPLAIN SELECT b, c, d FROM t1 WHERE b=1;
id	count	task	operator info
Projection_4	10.00	root	test.t1.b, test.t1.c, test.t1.d
└─IndexLookUp_11	10.00	root	
  ├─IndexScan_9	10.00	cop[tikv]	table:t1, index:b, range:[1,1], keep order:false, stats:pseudo
  └─TableScan_10	10.00	cop[tikv]	table:t1, keep order:false, stats:pseudo
EXPLAIN SELECT * FROM t1 WHERE b=1;
id	count	task	operator info
IndexLookUp_11	10.00	root	
├─IndexScan_9	10.00	cop[tikv]	table:t1, index:b, range:[1,1], keep order:false, stats:pseudo
└─TableScan_10	10.00	cop[tikv]	table:t1, keep order:false, stats:pseudo
EXPLAIN SELECT c FROM t1 WHERE c=2 AND d=3;
id	count	task	operator info
Projection_4	0.10	root	test.t1.c
└─IndexReader_7	0.10	root	index:IndexScan_6
  └─IndexScan_6	0.10	cop[tikv]	table:t1, index:c, d, range:[2 3,2 3], keep order:false, stats:pseudo
=======
IndexReader_6	10.00	root	index:IndexRangeScan_5
└─IndexRangeScan_5	10.00	cop[tikv]	table:t1, index:b, range:[1,1], keep order:false, stats:pseudo
EXPLAIN SELECT b, c, d FROM t1 WHERE b=1;
id	count	task	operator info
Projection_4	10.00	root	test.t1.b, test.t1.c, test.t1.d
└─IndexLookUp_10	10.00	root	
  ├─IndexRangeScan_8	10.00	cop[tikv]	table:t1, index:b, range:[1,1], keep order:false, stats:pseudo
  └─TableRowIDScan_9	10.00	cop[tikv]	table:t1, keep order:false, stats:pseudo
EXPLAIN SELECT * FROM t1 WHERE b=1;
id	count	task	operator info
IndexLookUp_10	10.00	root	
├─IndexRangeScan_8	10.00	cop[tikv]	table:t1, index:b, range:[1,1], keep order:false, stats:pseudo
└─TableRowIDScan_9	10.00	cop[tikv]	table:t1, keep order:false, stats:pseudo
EXPLAIN SELECT c FROM t1 WHERE c=2 AND d=3;
id	count	task	operator info
Projection_4	0.10	root	test.t1.c
└─IndexReader_6	0.10	root	index:IndexRangeScan_5
  └─IndexRangeScan_5	0.10	cop[tikv]	table:t1, index:c, d, range:[2 3,2 3], keep order:false, stats:pseudo
>>>>>>> 6e542096
DROP TABLE IF EXISTS person;
CREATE TABLE person (
id INT NOT NULL AUTO_INCREMENT PRIMARY KEY,
name VARCHAR(255) NOT NULL,
address_info JSON,
city_no INT AS (JSON_EXTRACT(address_info, '$.city_no')) VIRTUAL,
KEY(city_no));
INSERT INTO person (name, address_info) VALUES ("John", CAST('{"city_no": 1}' AS JSON));
EXPLAIN SELECT name FROM person where city_no=1;
id	count	task	operator info
Projection_4	10.00	root	test.person.name
<<<<<<< HEAD
└─IndexLookUp_11	10.00	root	
  ├─IndexScan_9	10.00	cop[tikv]	table:person, index:city_no, range:[1,1], keep order:false, stats:pseudo
  └─TableScan_10	10.00	cop[tikv]	table:person, keep order:false, stats:pseudo
=======
└─IndexLookUp_10	10.00	root	
  ├─IndexRangeScan_8	10.00	cop[tikv]	table:person, index:city_no, range:[1,1], keep order:false, stats:pseudo
  └─TableRowIDScan_9	10.00	cop[tikv]	table:person, keep order:false, stats:pseudo
>>>>>>> 6e542096
DROP TABLE IF EXISTS t1;
CREATE TABLE t1 (a INT,
b INT GENERATED ALWAYS AS (-a) VIRTUAL,
c INT GENERATED ALWAYS AS (-a) STORED,
index (c));
INSERT INTO t1 (a) VALUES (2), (1), (1), (3), (NULL);
EXPLAIN SELECT sum(a) FROM t1 GROUP BY b;
id	count	task	operator info
HashAgg_5	8000.00	root	group by:Column#7, funcs:sum(Column#6)->Column#5
└─Projection_12	10000.00	root	cast(test.t1.a)->Column#6, test.t1.b
  └─TableReader_9	10000.00	root	data:TableFullScan_8
    └─TableFullScan_8	10000.00	cop[tikv]	table:t1, keep order:false, stats:pseudo
EXPLAIN SELECT sum(a) FROM t1 GROUP BY c;
id	count	task	operator info
HashAgg_11	8000.00	root	group by:test.t1.c, funcs:sum(Column#6)->Column#5
└─TableReader_12	8000.00	root	data:HashAgg_5
  └─HashAgg_5	8000.00	cop[tikv]	group by:test.t1.c, funcs:sum(test.t1.a)->Column#6
    └─TableFullScan_10	10000.00	cop[tikv]	table:t1, keep order:false, stats:pseudo
EXPLAIN SELECT sum(b) FROM t1 GROUP BY a;
id	count	task	operator info
HashAgg_5	8000.00	root	group by:Column#7, funcs:sum(Column#6)->Column#5
└─Projection_12	10000.00	root	cast(test.t1.b)->Column#6, test.t1.a
  └─TableReader_9	10000.00	root	data:TableFullScan_8
    └─TableFullScan_8	10000.00	cop[tikv]	table:t1, keep order:false, stats:pseudo
EXPLAIN SELECT sum(b) FROM t1 GROUP BY c;
id	count	task	operator info
HashAgg_5	8000.00	root	group by:Column#9, funcs:sum(Column#8)->Column#5
└─Projection_18	10000.00	root	cast(test.t1.b)->Column#8, test.t1.c
  └─TableReader_11	10000.00	root	data:TableFullScan_10
    └─TableFullScan_10	10000.00	cop[tikv]	table:t1, keep order:false, stats:pseudo
EXPLAIN SELECT sum(c) FROM t1 GROUP BY a;
id	count	task	operator info
HashAgg_9	8000.00	root	group by:test.t1.a, funcs:sum(Column#6)->Column#5
└─TableReader_10	8000.00	root	data:HashAgg_5
  └─HashAgg_5	8000.00	cop[tikv]	group by:test.t1.a, funcs:sum(test.t1.c)->Column#6
    └─TableFullScan_8	10000.00	cop[tikv]	table:t1, keep order:false, stats:pseudo
EXPLAIN SELECT sum(c) FROM t1 GROUP BY b;
id	count	task	operator info
HashAgg_5	8000.00	root	group by:Column#7, funcs:sum(Column#6)->Column#5
└─Projection_12	10000.00	root	cast(test.t1.c)->Column#6, test.t1.b
  └─TableReader_9	10000.00	root	data:TableFullScan_8
    └─TableFullScan_8	10000.00	cop[tikv]	table:t1, keep order:false, stats:pseudo<|MERGE_RESOLUTION|>--- conflicted
+++ resolved
@@ -9,15 +9,9 @@
 EXPLAIN SELECT name, id FROM person WHERE city = 'Beijing';
 id	count	task	operator info
 Projection_4	10.00	root	test.person.name, test.person.id
-<<<<<<< HEAD
 └─IndexLookUp_11	10.00	root	
-  ├─IndexScan_9	10.00	cop[tikv]	table:person, index:city, range:["Beijing","Beijing"], keep order:false, stats:pseudo
-  └─TableScan_10	10.00	cop[tikv]	table:person, keep order:false, stats:pseudo
-=======
-└─IndexLookUp_10	10.00	root	
-  ├─IndexRangeScan_8	10.00	cop[tikv]	table:person, index:city, range:["Beijing","Beijing"], keep order:false, stats:pseudo
-  └─TableRowIDScan_9	10.00	cop[tikv]	table:person, keep order:false, stats:pseudo
->>>>>>> 6e542096
+  ├─IndexRangeScan_9	10.00	cop[tikv]	table:person, index:city, range:["Beijing","Beijing"], keep order:false, stats:pseudo
+  └─TableRowIDScan_10	10.00	cop[tikv]	table:person, keep order:false, stats:pseudo
 DROP TABLE IF EXISTS `sgc`;
 CREATE TABLE `sgc` (
 `j1` JSON DEFAULT NULL,
@@ -146,45 +140,24 @@
 INSERT INTO t1 (a) VALUES (0);
 EXPLAIN SELECT b FROM t1 WHERE b=1;
 id	count	task	operator info
-<<<<<<< HEAD
-IndexReader_7	10.00	root	index:IndexScan_6
-└─IndexScan_6	10.00	cop[tikv]	table:t1, index:b, range:[1,1], keep order:false, stats:pseudo
+IndexReader_7	10.00	root	index:IndexRangeScan_6
+└─IndexRangeScan_6	10.00	cop[tikv]	table:t1, index:b, range:[1,1], keep order:false, stats:pseudo
 EXPLAIN SELECT b, c, d FROM t1 WHERE b=1;
 id	count	task	operator info
 Projection_4	10.00	root	test.t1.b, test.t1.c, test.t1.d
 └─IndexLookUp_11	10.00	root	
-  ├─IndexScan_9	10.00	cop[tikv]	table:t1, index:b, range:[1,1], keep order:false, stats:pseudo
-  └─TableScan_10	10.00	cop[tikv]	table:t1, keep order:false, stats:pseudo
+  ├─IndexRangeScan_9	10.00	cop[tikv]	table:t1, index:b, range:[1,1], keep order:false, stats:pseudo
+  └─TableRowIDScan_10	10.00	cop[tikv]	table:t1, keep order:false, stats:pseudo
 EXPLAIN SELECT * FROM t1 WHERE b=1;
 id	count	task	operator info
 IndexLookUp_11	10.00	root	
-├─IndexScan_9	10.00	cop[tikv]	table:t1, index:b, range:[1,1], keep order:false, stats:pseudo
-└─TableScan_10	10.00	cop[tikv]	table:t1, keep order:false, stats:pseudo
+├─IndexRangeScan_9	10.00	cop[tikv]	table:t1, index:b, range:[1,1], keep order:false, stats:pseudo
+└─TableRowIDScan_10	10.00	cop[tikv]	table:t1, keep order:false, stats:pseudo
 EXPLAIN SELECT c FROM t1 WHERE c=2 AND d=3;
 id	count	task	operator info
 Projection_4	0.10	root	test.t1.c
-└─IndexReader_7	0.10	root	index:IndexScan_6
-  └─IndexScan_6	0.10	cop[tikv]	table:t1, index:c, d, range:[2 3,2 3], keep order:false, stats:pseudo
-=======
-IndexReader_6	10.00	root	index:IndexRangeScan_5
-└─IndexRangeScan_5	10.00	cop[tikv]	table:t1, index:b, range:[1,1], keep order:false, stats:pseudo
-EXPLAIN SELECT b, c, d FROM t1 WHERE b=1;
-id	count	task	operator info
-Projection_4	10.00	root	test.t1.b, test.t1.c, test.t1.d
-└─IndexLookUp_10	10.00	root	
-  ├─IndexRangeScan_8	10.00	cop[tikv]	table:t1, index:b, range:[1,1], keep order:false, stats:pseudo
-  └─TableRowIDScan_9	10.00	cop[tikv]	table:t1, keep order:false, stats:pseudo
-EXPLAIN SELECT * FROM t1 WHERE b=1;
-id	count	task	operator info
-IndexLookUp_10	10.00	root	
-├─IndexRangeScan_8	10.00	cop[tikv]	table:t1, index:b, range:[1,1], keep order:false, stats:pseudo
-└─TableRowIDScan_9	10.00	cop[tikv]	table:t1, keep order:false, stats:pseudo
-EXPLAIN SELECT c FROM t1 WHERE c=2 AND d=3;
-id	count	task	operator info
-Projection_4	0.10	root	test.t1.c
-└─IndexReader_6	0.10	root	index:IndexRangeScan_5
-  └─IndexRangeScan_5	0.10	cop[tikv]	table:t1, index:c, d, range:[2 3,2 3], keep order:false, stats:pseudo
->>>>>>> 6e542096
+└─IndexReader_7	0.10	root	index:IndexRangeScan_6
+  └─IndexRangeScan_6	0.10	cop[tikv]	table:t1, index:c, d, range:[2 3,2 3], keep order:false, stats:pseudo
 DROP TABLE IF EXISTS person;
 CREATE TABLE person (
 id INT NOT NULL AUTO_INCREMENT PRIMARY KEY,
@@ -196,15 +169,9 @@
 EXPLAIN SELECT name FROM person where city_no=1;
 id	count	task	operator info
 Projection_4	10.00	root	test.person.name
-<<<<<<< HEAD
 └─IndexLookUp_11	10.00	root	
-  ├─IndexScan_9	10.00	cop[tikv]	table:person, index:city_no, range:[1,1], keep order:false, stats:pseudo
-  └─TableScan_10	10.00	cop[tikv]	table:person, keep order:false, stats:pseudo
-=======
-└─IndexLookUp_10	10.00	root	
-  ├─IndexRangeScan_8	10.00	cop[tikv]	table:person, index:city_no, range:[1,1], keep order:false, stats:pseudo
-  └─TableRowIDScan_9	10.00	cop[tikv]	table:person, keep order:false, stats:pseudo
->>>>>>> 6e542096
+  ├─IndexRangeScan_9	10.00	cop[tikv]	table:person, index:city_no, range:[1,1], keep order:false, stats:pseudo
+  └─TableRowIDScan_10	10.00	cop[tikv]	table:person, keep order:false, stats:pseudo
 DROP TABLE IF EXISTS t1;
 CREATE TABLE t1 (a INT,
 b INT GENERATED ALWAYS AS (-a) VIRTUAL,
