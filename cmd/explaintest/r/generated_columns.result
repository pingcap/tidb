--- conflicted
+++ resolved
@@ -177,16 +177,10 @@
 EXPLAIN SELECT sum(b) FROM t1 GROUP BY c;
 id	estRows	task	access object	operator info
 HashAgg_5	8000.00	root		group by:Column#9, funcs:sum(Column#8)->Column#5
-<<<<<<< HEAD
-└─Projection_20	10000.00	root		cast(test.t1.b, decimal(65,0) BINARY)->Column#8, test.t1.c
+└─Projection_20	10000.00	root		cast(test.t1.b, decimal(32,0) BINARY)->Column#8, test.t1.c
   └─Projection_12	10000.00	root		test.t1.b, test.t1.c
     └─TableReader_11	10000.00	root		data:TableFullScan_10
       └─TableFullScan_10	10000.00	cop[tikv]	table:t1	keep order:false, stats:pseudo
-=======
-└─Projection_18	10000.00	root		cast(test.t1.b, decimal(32,0) BINARY)->Column#8, test.t1.c
-  └─TableReader_11	10000.00	root		data:TableFullScan_10
-    └─TableFullScan_10	10000.00	cop[tikv]	table:t1	keep order:false, stats:pseudo
->>>>>>> d084651f
 EXPLAIN SELECT sum(c) FROM t1 GROUP BY a;
 id	estRows	task	access object	operator info
 HashAgg_9	8000.00	root		group by:test.t1.a, funcs:sum(Column#6)->Column#5
@@ -196,16 +190,10 @@
 EXPLAIN SELECT sum(c) FROM t1 GROUP BY b;
 id	estRows	task	access object	operator info
 HashAgg_5	8000.00	root		group by:Column#7, funcs:sum(Column#6)->Column#5
-<<<<<<< HEAD
-└─Projection_14	10000.00	root		cast(test.t1.c, decimal(65,0) BINARY)->Column#6, test.t1.b
+└─Projection_14	10000.00	root		cast(test.t1.c, decimal(32,0) BINARY)->Column#6, test.t1.b
   └─Projection_10	10000.00	root		test.t1.b, test.t1.c
     └─TableReader_9	10000.00	root		data:TableFullScan_8
       └─TableFullScan_8	10000.00	cop[tikv]	table:t1	keep order:false, stats:pseudo
-=======
-└─Projection_12	10000.00	root		cast(test.t1.c, decimal(32,0) BINARY)->Column#6, test.t1.b
-  └─TableReader_9	10000.00	root		data:TableFullScan_8
-    └─TableFullScan_8	10000.00	cop[tikv]	table:t1	keep order:false, stats:pseudo
->>>>>>> d084651f
 DROP TABLE IF EXISTS tu;
 CREATE TABLE tu (a INT, b INT, c INT GENERATED ALWAYS AS (a + b) VIRTUAL, primary key (a), unique key uk(c));
 INSERT INTO tu(a, b) VALUES(1, 2);
