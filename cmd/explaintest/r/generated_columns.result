--- conflicted
+++ resolved
@@ -209,33 +209,25 @@
   └─HashAgg_5	8000.00	cop[tikv]		group by:test.t1.a, funcs:sum(test.t1.c)->Column#6
     └─TableFullScan_8	10000.00	cop[tikv]	table:t1	keep order:false, stats:pseudo
 EXPLAIN SELECT sum(c) FROM t1 GROUP BY b;
-<<<<<<< HEAD
 id	estRows	task	access object	operator info
 HashAgg_5	8000.00	root		group by:Column#7, funcs:sum(Column#6)->Column#5
 └─Projection_12	10000.00	root		cast(test.t1.c, decimal(65,0) BINARY)->Column#6, test.t1.b
   └─TableReader_9	10000.00	root		data:TableFullScan_8
     └─TableFullScan_8	10000.00	cop[tikv]	table:t1	keep order:false, stats:pseudo
-=======
-id	estRows	task	operator info
-HashAgg_5	8000.00	root	group by:Column#7, funcs:sum(Column#6)->Column#5
-└─Projection_12	10000.00	root	cast(test.t1.c, decimal(65,0) BINARY)->Column#6, test.t1.b
-  └─TableReader_9	10000.00	root	data:TableFullScan_8
-    └─TableFullScan_8	10000.00	cop[tikv]	table:t1, keep order:false, stats:pseudo
 DROP TABLE IF EXISTS tu;
 CREATE TABLE tu (a INT, b INT, c INT GENERATED ALWAYS AS (a + b) VIRTUAL, primary key (a), unique key uk(c));
 INSERT INTO tu(a, b) VALUES(1, 2);
 EXPLAIN SELECT * FROM tu WHERE c = 1;
-id	estRows	task	operator info
-Point_Get_5	1.00	root	table:tu, index:c
+id	estRows	task	access object	operator info
+Point_Get_5	1.00	root	table:tu, index:c	
 EXPLAIN SELECT a, c FROM tu WHERE c = 1;
-id	estRows	task	operator info
-Projection_4	1.00	root	test.tu.a, test.tu.c
-└─Point_Get_5	1.00	root	table:tu, index:c
+id	estRows	task	access object	operator info
+Projection_4	1.00	root		test.tu.a, test.tu.c
+└─Point_Get_5	1.00	root	table:tu, index:c	
 EXPLAIN SELECT * FROM tu WHERE c in(1, 2, 3);
-id	estRows	task	operator info
-Batch_Point_Get_5	3.00	root	table:tu, index:c, keep order:false, desc:false
+id	estRows	task	access object	operator info
+Batch_Point_Get_5	3.00	root	table:tu, index:c	keep order:false, desc:false
 EXPLAIN SELECT c, a FROM tu WHERE c in(1, 2, 3);
-id	estRows	task	operator info
-Projection_4	3.00	root	test.tu.c, test.tu.a
-└─Batch_Point_Get_5	3.00	root	table:tu, index:c, keep order:false, desc:false
->>>>>>> 8f380b5b
+id	estRows	task	access object	operator info
+Projection_4	3.00	root		test.tu.c, test.tu.a
+└─Batch_Point_Get_5	3.00	root	table:tu, index:c	keep order:false, desc:false