DROP TABLE IF EXISTS person;
CREATE TABLE person (
id INT NOT NULL AUTO_INCREMENT PRIMARY KEY,
name VARCHAR(255) NOT NULL,
address_info JSON,
city VARCHAR(64) AS (JSON_UNQUOTE(JSON_EXTRACT(address_info, '$.city'))) STORED,
KEY (city)
);
EXPLAIN SELECT name, id FROM person WHERE city = 'Beijing';
id	count	task	operator info
Projection_4	10.00	root	Column#2, Column#1
└─IndexLookUp_10	10.00	root	
  ├─IndexScan_8	10.00	cop[tikv]	table:person, index:city, range:["Beijing","Beijing"], keep order:false, stats:pseudo
  └─TableScan_9	10.00	cop[tikv]	table:person, keep order:false, stats:pseudo
DROP TABLE IF EXISTS `sgc`;
CREATE TABLE `sgc` (
`j1` JSON DEFAULT NULL,
`j2` JSON DEFAULT NULL,
`a` int(11) GENERATED ALWAYS AS (JSON_EXTRACT(`j1`, "$.a")) STORED,
`b` int(2) GENERATED ALWAYS AS (JSON_CONTAINS(j2, '1')) STORED,
KEY `idx_a` (`a`),
KEY `idx_b` (`b`),
KEY `idx_a_b` (`a`,`b`)
);
EXPLAIN SELECT a FROM sgc where a < 3;
id	count	task	operator info
IndexReader_6	3323.33	root	index:IndexScan_5
└─IndexScan_5	3323.33	cop[tikv]	table:sgc, index:a, range:[-inf,3), keep order:false, stats:pseudo
EXPLAIN SELECT a, b FROM sgc where a < 3;
id	count	task	operator info
IndexReader_6	3323.33	root	index:IndexScan_5
└─IndexScan_5	3323.33	cop[tikv]	table:sgc, index:a, b, range:[-inf,3), keep order:false, stats:pseudo
EXPLAIN SELECT a, b from sgc where b < 3;
id	count	task	operator info
IndexReader_13	3323.33	root	index:Selection_12
└─Selection_12	3323.33	cop[tikv]	lt(Column#4, 3)
  └─IndexScan_11	10000.00	cop[tikv]	table:sgc, index:a, b, range:[NULL,+inf], keep order:false, stats:pseudo
EXPLAIN SELECT a, b from sgc where a < 3 and b < 3;
id	count	task	operator info
IndexReader_11	1104.45	root	index:Selection_10
└─Selection_10	1104.45	cop[tikv]	lt(Column#4, 3)
  └─IndexScan_9	3323.33	cop[tikv]	table:sgc, index:a, b, range:[-inf,3), keep order:false, stats:pseudo
DROP TABLE IF EXISTS sgc1,
sgc2;
CREATE TABLE `sgc1` (
`j1` JSON,
`j2` JSON,
`a` INT AS (JSON_EXTRACT(j1, "$.a")) STORED,
`b` VARCHAR(20) AS (JSON_KEYS(j2)) STORED,
KEY `idx_a` (`a`),
KEY `idx_b` (`b`),
KEY `idx_a_b` (`a`, `b`)
);
CREATE TABLE `sgc2` (
`j1` JSON,
`j2` JSON,
`a` INT AS (JSON_EXTRACT(j1, "$.a")) STORED,
`b` VARCHAR(20) AS (JSON_KEYS(j2)) STORED,
KEY `idx_a` (`a`),
KEY `idx_b` (`b`),
KEY `idx_a_b` (`a`, `b`)
);
INSERT INTO sgc1(j1, j2)
VALUES ('{"a": 1}', '{"1": "1"}'),
('{"a": 1}', '{"1": "1"}'),
('{"a": 1}', '{"1": "1"}'),
('{"a": 1}', '{"1": "1"}'),
('{"a": 1}', '{"1": "1"}');
INSERT INTO sgc2(j1, j2)
VALUES ('{"a": 1}', '{"1": "1"}');
ANALYZE TABLE sgc1, sgc2;
EXPLAIN SELECT /*+ TIDB_INLJ(sgc1, sgc2) */ * from sgc1 join sgc2 on sgc1.a=sgc2.a;
id	count	task	operator info
<<<<<<< HEAD
IndexHashJoin_33	5.00	root	inner join, inner:IndexLookUp_24, outer key:Column#8, inner key:Column#3
├─IndexLookUp_24	5.00	root	
│ ├─Selection_23	5.00	cop[tikv]	not(isnull(Column#3))
│ │ └─IndexScan_21	5.00	cop[tikv]	table:sgc1, index:a, range: decided by [eq(Column#3, Column#8)], keep order:false
│ └─TableScan_22	5.00	cop[tikv]	table:sgc1, keep order:false
└─TableReader_36	1.00	root	data:Selection_35
  └─Selection_35	1.00	cop[tikv]	not(isnull(Column#8))
    └─TableScan_34	1.00	cop[tikv]	table:sgc2, range:[-inf,+inf], keep order:false
EXPLAIN SELECT * from sgc1 join sgc2 on sgc1.a=sgc2.a;
id	count	task	operator info
Projection_6	5.00	root	Column#1, Column#2, Column#3, Column#4, Column#6, Column#7, Column#8, Column#9
└─HashRightJoin_23	5.00	root	inner join, inner:TableReader_42, equal:[eq(Column#8, Column#3)]
  ├─TableReader_42	1.00	root	data:Selection_41
  │ └─Selection_41	1.00	cop[tikv]	not(isnull(Column#8))
  │   └─TableScan_40	1.00	cop[tikv]	table:sgc2, range:[-inf,+inf], keep order:false
  └─TableReader_51	5.00	root	data:Selection_50
    └─Selection_50	5.00	cop[tikv]	not(isnull(Column#3))
      └─TableScan_49	5.00	cop[tikv]	table:sgc1, range:[-inf,+inf], keep order:false
=======
IndexHashJoin_35	5.00	root	inner join, inner:IndexLookUp_25, outer key:Column#8, inner key:Column#3
├─IndexLookUp_25	5.00	root	
│ ├─Selection_24	5.00	cop	not(isnull(Column#3))
│ │ └─IndexScan_22	5.00	cop	table:sgc1, index:a, range: decided by [eq(Column#3, Column#8)], keep order:false
│ └─TableScan_23	5.00	cop	table:sgc1, keep order:false
└─TableReader_38	1.00	root	data:Selection_37
  └─Selection_37	1.00	cop	not(isnull(Column#8))
    └─TableScan_36	1.00	cop	table:sgc2, range:[-inf,+inf], keep order:false
EXPLAIN SELECT * from sgc1 join sgc2 on sgc1.a=sgc2.a;
id	count	task	operator info
Projection_6	5.00	root	Column#1, Column#2, Column#3, Column#4, Column#6, Column#7, Column#8, Column#9
└─HashRightJoin_24	5.00	root	inner join, inner:TableReader_43, equal:[eq(Column#8, Column#3)]
  ├─TableReader_43	1.00	root	data:Selection_42
  │ └─Selection_42	1.00	cop	not(isnull(Column#8))
  │   └─TableScan_41	1.00	cop	table:sgc2, range:[-inf,+inf], keep order:false
  └─TableReader_52	5.00	root	data:Selection_51
    └─Selection_51	5.00	cop	not(isnull(Column#3))
      └─TableScan_50	5.00	cop	table:sgc1, range:[-inf,+inf], keep order:false
>>>>>>> 003a7dfb
DROP TABLE IF EXISTS sgc3;
CREATE TABLE sgc3 (
j JSON,
a INT AS (JSON_EXTRACT(j, "$.a")) STORED
)
PARTITION BY RANGE (a) (
PARTITION p0 VALUES LESS THAN (1),
PARTITION p1 VALUES LESS THAN (2),
PARTITION p2 VALUES LESS THAN (3),
PARTITION p3 VALUES LESS THAN (4),
PARTITION p4 VALUES LESS THAN (5),
PARTITION p5 VALUES LESS THAN (6),
PARTITION max VALUES LESS THAN MAXVALUE);
EXPLAIN SELECT * FROM sgc3 WHERE a <= 1;
id	count	task	operator info
Union_8	6646.67	root	
├─TableReader_11	3323.33	root	data:Selection_10
│ └─Selection_10	3323.33	cop[tikv]	le(Column#2, 1)
│   └─TableScan_9	10000.00	cop[tikv]	table:sgc3, partition:p0, range:[-inf,+inf], keep order:false, stats:pseudo
└─TableReader_14	3323.33	root	data:Selection_13
  └─Selection_13	3323.33	cop[tikv]	le(Column#2, 1)
    └─TableScan_12	10000.00	cop[tikv]	table:sgc3, partition:p1, range:[-inf,+inf], keep order:false, stats:pseudo
EXPLAIN SELECT * FROM sgc3 WHERE a < 7;
id	count	task	operator info
Union_13	23263.33	root	
├─TableReader_16	3323.33	root	data:Selection_15
│ └─Selection_15	3323.33	cop[tikv]	lt(Column#2, 7)
│   └─TableScan_14	10000.00	cop[tikv]	table:sgc3, partition:p0, range:[-inf,+inf], keep order:false, stats:pseudo
├─TableReader_19	3323.33	root	data:Selection_18
│ └─Selection_18	3323.33	cop[tikv]	lt(Column#2, 7)
│   └─TableScan_17	10000.00	cop[tikv]	table:sgc3, partition:p1, range:[-inf,+inf], keep order:false, stats:pseudo
├─TableReader_22	3323.33	root	data:Selection_21
│ └─Selection_21	3323.33	cop[tikv]	lt(Column#2, 7)
│   └─TableScan_20	10000.00	cop[tikv]	table:sgc3, partition:p2, range:[-inf,+inf], keep order:false, stats:pseudo
├─TableReader_25	3323.33	root	data:Selection_24
│ └─Selection_24	3323.33	cop[tikv]	lt(Column#2, 7)
│   └─TableScan_23	10000.00	cop[tikv]	table:sgc3, partition:p3, range:[-inf,+inf], keep order:false, stats:pseudo
├─TableReader_28	3323.33	root	data:Selection_27
│ └─Selection_27	3323.33	cop[tikv]	lt(Column#2, 7)
│   └─TableScan_26	10000.00	cop[tikv]	table:sgc3, partition:p4, range:[-inf,+inf], keep order:false, stats:pseudo
├─TableReader_31	3323.33	root	data:Selection_30
│ └─Selection_30	3323.33	cop[tikv]	lt(Column#2, 7)
│   └─TableScan_29	10000.00	cop[tikv]	table:sgc3, partition:p5, range:[-inf,+inf], keep order:false, stats:pseudo
└─TableReader_34	3323.33	root	data:Selection_33
  └─Selection_33	3323.33	cop[tikv]	lt(Column#2, 7)
    └─TableScan_32	10000.00	cop[tikv]	table:sgc3, partition:max, range:[-inf,+inf], keep order:false, stats:pseudo<|MERGE_RESOLUTION|>--- conflicted
+++ resolved
@@ -71,45 +71,24 @@
 ANALYZE TABLE sgc1, sgc2;
 EXPLAIN SELECT /*+ TIDB_INLJ(sgc1, sgc2) */ * from sgc1 join sgc2 on sgc1.a=sgc2.a;
 id	count	task	operator info
-<<<<<<< HEAD
-IndexHashJoin_33	5.00	root	inner join, inner:IndexLookUp_24, outer key:Column#8, inner key:Column#3
-├─IndexLookUp_24	5.00	root	
-│ ├─Selection_23	5.00	cop[tikv]	not(isnull(Column#3))
-│ │ └─IndexScan_21	5.00	cop[tikv]	table:sgc1, index:a, range: decided by [eq(Column#3, Column#8)], keep order:false
-│ └─TableScan_22	5.00	cop[tikv]	table:sgc1, keep order:false
-└─TableReader_36	1.00	root	data:Selection_35
-  └─Selection_35	1.00	cop[tikv]	not(isnull(Column#8))
-    └─TableScan_34	1.00	cop[tikv]	table:sgc2, range:[-inf,+inf], keep order:false
-EXPLAIN SELECT * from sgc1 join sgc2 on sgc1.a=sgc2.a;
-id	count	task	operator info
-Projection_6	5.00	root	Column#1, Column#2, Column#3, Column#4, Column#6, Column#7, Column#8, Column#9
-└─HashRightJoin_23	5.00	root	inner join, inner:TableReader_42, equal:[eq(Column#8, Column#3)]
-  ├─TableReader_42	1.00	root	data:Selection_41
-  │ └─Selection_41	1.00	cop[tikv]	not(isnull(Column#8))
-  │   └─TableScan_40	1.00	cop[tikv]	table:sgc2, range:[-inf,+inf], keep order:false
-  └─TableReader_51	5.00	root	data:Selection_50
-    └─Selection_50	5.00	cop[tikv]	not(isnull(Column#3))
-      └─TableScan_49	5.00	cop[tikv]	table:sgc1, range:[-inf,+inf], keep order:false
-=======
 IndexHashJoin_35	5.00	root	inner join, inner:IndexLookUp_25, outer key:Column#8, inner key:Column#3
 ├─IndexLookUp_25	5.00	root	
-│ ├─Selection_24	5.00	cop	not(isnull(Column#3))
-│ │ └─IndexScan_22	5.00	cop	table:sgc1, index:a, range: decided by [eq(Column#3, Column#8)], keep order:false
-│ └─TableScan_23	5.00	cop	table:sgc1, keep order:false
+│ ├─Selection_24	5.00	cop[tikv]	not(isnull(Column#3))
+│ │ └─IndexScan_22	5.00	cop[tikv]	table:sgc1, index:a, range: decided by [eq(Column#3, Column#8)], keep order:false
+│ └─TableScan_23	5.00	cop[tikv]	table:sgc1, keep order:false
 └─TableReader_38	1.00	root	data:Selection_37
-  └─Selection_37	1.00	cop	not(isnull(Column#8))
-    └─TableScan_36	1.00	cop	table:sgc2, range:[-inf,+inf], keep order:false
+  └─Selection_37	1.00	cop[tikv]	not(isnull(Column#8))
+    └─TableScan_36	1.00	cop[tikv]	table:sgc2, range:[-inf,+inf], keep order:false
 EXPLAIN SELECT * from sgc1 join sgc2 on sgc1.a=sgc2.a;
 id	count	task	operator info
 Projection_6	5.00	root	Column#1, Column#2, Column#3, Column#4, Column#6, Column#7, Column#8, Column#9
 └─HashRightJoin_24	5.00	root	inner join, inner:TableReader_43, equal:[eq(Column#8, Column#3)]
   ├─TableReader_43	1.00	root	data:Selection_42
-  │ └─Selection_42	1.00	cop	not(isnull(Column#8))
-  │   └─TableScan_41	1.00	cop	table:sgc2, range:[-inf,+inf], keep order:false
+  │ └─Selection_42	1.00	cop[tikv]	not(isnull(Column#8))
+  │   └─TableScan_41	1.00	cop[tikv]	table:sgc2, range:[-inf,+inf], keep order:false
   └─TableReader_52	5.00	root	data:Selection_51
-    └─Selection_51	5.00	cop	not(isnull(Column#3))
-      └─TableScan_50	5.00	cop	table:sgc1, range:[-inf,+inf], keep order:false
->>>>>>> 003a7dfb
+    └─Selection_51	5.00	cop[tikv]	not(isnull(Column#3))
+      └─TableScan_50	5.00	cop[tikv]	table:sgc1, range:[-inf,+inf], keep order:false
 DROP TABLE IF EXISTS sgc3;
 CREATE TABLE sgc3 (
 j JSON,
