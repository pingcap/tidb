--- conflicted
+++ resolved
@@ -203,30 +203,29 @@
 drop table t;
 create table t(a int not null, b int);
 explain select a in (select a from t t2 where t2.b = t1.b) from t t1;
-<<<<<<< HEAD
+
+# test sleep in subquery
+explain select 1 from (select sleep(1)) t;
+
+# test order by rand()
+drop table if exists t;
+create table t(a int, b int);
+explain select a from t order by rand();
+explain select a, b from t order by abs(2);
+explain select a from t order by abs(rand())+1;
+
+# test order by correlated column
+drop table if exists t1;
+create table t1(a int, b int);
+drop table if exists t2;
+create table t2(a int, b int);
+explain select * from t1 where t1.a in (select t2.a as a from t2 where t2.b > t1.b order by t1.b);
+
+# test fields with windows function
 drop table t;
 CREATE TABLE t (id int(10) unsigned NOT NULL AUTO_INCREMENT,
     i int(10) unsigned DEFAULT NULL,
     x int(10) unsigned DEFAULT 0,
     PRIMARY KEY (`id`)
 );
-explain select row_number() over( partition by i ) - x as rnk from t;
-=======
-
-# test sleep in subquery
-explain select 1 from (select sleep(1)) t;
-
-# test order by rand()
-drop table if exists t;
-create table t(a int, b int);
-explain select a from t order by rand();
-explain select a, b from t order by abs(2);
-explain select a from t order by abs(rand())+1;
-
-# test order by correlated column
-drop table if exists t1;
-create table t1(a int, b int);
-drop table if exists t2;
-create table t2(a int, b int);
-explain select * from t1 where t1.a in (select t2.a as a from t2 where t2.b > t1.b order by t1.b);
->>>>>>> 2a14cba6
+explain select row_number() over( partition by i ) - x as rnk from t;