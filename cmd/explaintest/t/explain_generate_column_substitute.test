--- conflicted
+++ resolved
@@ -194,11 +194,6 @@
 desc format = 'brief' select max(upper(b)) from t use index() group by upper(b);
 
 drop table if exists t;
-<<<<<<< HEAD
-create table t(a int, b int as (a+1), key((a+1)), key(b));
-desc format = 'brief' select a+1 from t;
-desc format = 'brief' select b from t;
-=======
 CREATE TABLE t (
   `a` date DEFAULT NULL,
   `b` datetime DEFAULT NULL,
@@ -209,7 +204,6 @@
   KEY `expression_index2` ((timediff(`b`, '2021-03-30 08:10:00.000001'))),
   KEY `expression_index3` ((`d`+ timestamp'0000-00-00 00:00:00.00001'))
 );
-
 insert into t values ('2021-01-02', '2021-03-30 08:10:00', '12:01:03', '2021-08-13 04:10:44', 2021);
 select * from t use index(expression_index) where ADDDATE(a, interval 10 MICROSECOND) = ADDDATE('2021-01-02', interval 10 MICROSECOND);
 select * from t ignore index(expression_index) where ADDDATE(a, interval 10 MICROSECOND) = ADDDATE('2021-01-02', interval 10 MICROSECOND);
@@ -217,4 +211,8 @@
 select * from t ignore index(expression_index2) where timediff(`b`, '2021-03-30 08:10:00.000001') = timediff('2021-03-30 08:10:00', '2021-03-30 08:10:00.000001');
 select * from t use index(expression_index3) where d+ timestamp'0000-00-00 00:00:00.00001' = timestamp'2021-08-13 04:10:44'+ timestamp'0000-00-00 00:00:00.00001';
 select * from t ignore index(expression_index3) where d+ timestamp'0000-00-00 00:00:00.00001' = timestamp'2021-08-13 04:10:44'+ timestamp'0000-00-00 00:00:00.00001';
->>>>>>> caba86a2
+
+drop table if exists t;
+create table t(a int, b int as (a+1), key((a+1)), key(b));
+desc format = 'brief' select a+1 from t;
+desc format = 'brief' select b from t;