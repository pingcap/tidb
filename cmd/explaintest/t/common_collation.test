--disable_warnings
drop table if exists t;
--enable_warnings
create table t(a char(10) collate utf8mb4_unicode_ci, b char(10) collate utf8mb4_general_ci);
insert into t values ('啊', '撒旦');
select coercibility(concat(a, b)) from t;
select coercibility(convert(concat(a, b) using utf8mb4) collate utf8mb4_general_ci) from t;
select coercibility(convert('a' using utf8mb4));
select coercibility(convert('a' using utf8mb4) collate utf8mb4_general_ci);

<<<<<<< HEAD
-- test for coercibility and collation with json type
-- see details from https://github.com/pingcap/tidb/issues/31541 and https://github.com/pingcap/tidb/issues/31320#issuecomment-1010599311
--disable_warnings
drop table if exists t;
--enable_warnings
create table t (a char(20), b blob(100), c text, d json, e timestamp, f set('a一','b二','c三','d四'), g text, h enum('a一','b二','c三','d四') default 'c三');
insert into t values ('你好', '你好', '你好', '{\"测试\": \"你好\"}', '2018-10-13', 1, '你好', 'a一');
select coercibility(a), coercibility(b), coercibility(c), coercibility(d), coercibility(e), coercibility(f), coercibility(g), coercibility(h) from t;
select collation(d), collation(upper(d)), collation(elt(1, d, 0x12)), collation(elt(1, elt(1, d, 0x12), 0x12)), collation(elt(1, d, b)) from t;
=======
# test greatest and least function with collation.
DROP TABLE IF EXISTS t2;
CREATE TABLE t2 (
    id INT NOT NULL PRIMARY KEY auto_increment,
  `col_91` char(47) CHARACTER SET utf8 COLLATE utf8_bin NOT NULL,
  `col_92` int(10) unsigned DEFAULT '2478966067',
  `col_97` char(32) COLLATE utf8mb4_bin NOT NULL
) collate utf8mb4_general_ci;

INSERT INTO `t2` VALUES (17,'UUtJeaV',497551109,'snRXXCZHBPW');

SET names utf8mb4 collate utf8mb4_bin;
SELECT greatest( col_91 , col_97 ) as expr1 FROM t2 ORDER BY id;
SELECT least( col_91 , col_97 ) as expr1 FROM t2 ORDER BY id;
SET names utf8mb4 collate utf8mb4_general_ci;
SELECT greatest( col_91 , col_97 ) as expr1 FROM t2 ORDER BY id;
SELECT least( col_91 , col_97 ) as expr1 FROM t2 ORDER BY id;
>>>>>>> ad1c5b50
<|MERGE_RESOLUTION|>--- conflicted
+++ resolved
@@ -8,9 +8,8 @@
 select coercibility(convert('a' using utf8mb4));
 select coercibility(convert('a' using utf8mb4) collate utf8mb4_general_ci);
 
-<<<<<<< HEAD
--- test for coercibility and collation with json type
--- see details from https://github.com/pingcap/tidb/issues/31541 and https://github.com/pingcap/tidb/issues/31320#issuecomment-1010599311
+# test for coercibility and collation with json type
+# see details from https://github.com/pingcap/tidb/issues/31541 and https://github.com/pingcap/tidb/issues/31320#issuecomment-1010599311
 --disable_warnings
 drop table if exists t;
 --enable_warnings
@@ -18,7 +17,7 @@
 insert into t values ('你好', '你好', '你好', '{\"测试\": \"你好\"}', '2018-10-13', 1, '你好', 'a一');
 select coercibility(a), coercibility(b), coercibility(c), coercibility(d), coercibility(e), coercibility(f), coercibility(g), coercibility(h) from t;
 select collation(d), collation(upper(d)), collation(elt(1, d, 0x12)), collation(elt(1, elt(1, d, 0x12), 0x12)), collation(elt(1, d, b)) from t;
-=======
+
 # test greatest and least function with collation.
 DROP TABLE IF EXISTS t2;
 CREATE TABLE t2 (
@@ -35,5 +34,4 @@
 SELECT least( col_91 , col_97 ) as expr1 FROM t2 ORDER BY id;
 SET names utf8mb4 collate utf8mb4_general_ci;
 SELECT greatest( col_91 , col_97 ) as expr1 FROM t2 ORDER BY id;
-SELECT least( col_91 , col_97 ) as expr1 FROM t2 ORDER BY id;
->>>>>>> ad1c5b50
+SELECT least( col_91 , col_97 ) as expr1 FROM t2 ORDER BY id;