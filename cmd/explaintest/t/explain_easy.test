use test;
drop table if exists t1, t2, t3, t4;
create table t1 (c1 int primary key, c2 int, c3 int, index c2 (c2));
create table t2 (c1 int unique, c2 int);
insert into t2 values(1, 0), (2, 1);
create table t3 (a bigint, b bigint, c bigint, d bigint);
create table t4 (a int, b int, c int, index idx(a, b), primary key(a));

set @@session.tidb_opt_agg_push_down = 1;
set @@session.tidb_opt_insubq_to_join_and_agg=1;

explain select * from t3 where exists (select s.a from t3 s having sum(s.a) = t3.a );
explain select * from t1;
explain select * from t1 order by c2;
explain select * from t2 order by c2;
explain select * from t1 where t1.c1 > 0;
explain select t1.c1, t1.c2 from t1 where t1.c2 = 1;
explain select * from t1 left join t2 on t1.c2 = t2.c1 where t1.c1 > 1;
explain update t1 set t1.c2 = 2 where t1.c1 = 1;
explain delete from t1 where t1.c2 = 1;
explain select count(b.c2) from t1 a, t2 b where a.c1 = b.c2 group by a.c1;
explain select * from t2 order by t2.c2 limit 0, 1;
explain select * from t1 where c1 > 1 and c2 = 1 and c3 < 1;
explain select * from t1 where c1 = 1 and c2 > 1;
explain select sum(t1.c1 in (select c1 from t2)) from t1;
explain select c1 from t1 where c1 in (select c2 from t2);
explain select (select count(1) k from t1 s where s.c1 = t1.c1 having k != 0) from t1;
explain select * from information_schema.columns;
explain select c2 = (select c2 from t2 where t1.c1 = t2.c1 order by c1 limit 1) from t1;
explain select * from t1 order by c1 desc limit 1;
explain select * from t4 use index(idx) where a > 1 and b > 1 and c > 1 limit 1;
explain select * from t4 where a > 1 and c > 1 limit 1;
explain select ifnull(null, t1.c1) from t1;
explain select if(10, t1.c1, t1.c2) from t1;
explain select c1 from t2 union select c1 from t2 union all select c1 from t2;
explain select c1 from t2 union all select c1 from t2 union select c1 from t2;

set @@session.tidb_opt_insubq_to_join_and_agg=0;

explain select sum(t1.c1 in (select c1 from t2)) from t1;
explain select 1 in (select c2 from t2) from t1;
explain select sum(6 in (select c2 from t2)) from t1;

explain format="dot" select sum(t1.c1 in (select c1 from t2)) from t1;
explain format="dot" select 1 in (select c2 from t2) from t1;

drop table if exists t1, t2, t3, t4;

drop table if exists t;
create table t(a int primary key, b int, c int, index idx(b));
explain select t.c in (select count(*) from t s ignore index(idx), t t1 where s.a = t.a and s.a = t1.a) from t;
explain select t.c in (select count(*) from t s use index(idx), t t1 where s.b = t.a and s.a = t1.a) from t;
explain select t.c in (select count(*) from t s use index(idx), t t1 where s.b = t.a and s.c = t1.a) from t;

drop table if exists t;
create table t(a int unsigned);
explain select t.a = '123455' from t;
explain select t.a > '123455' from t;
explain select t.a != '123455' from t;
explain select t.a = 12345678912345678998789678687678.111 from t;

drop table if exists t;
create table t(a bigint, b bigint, index idx(a, b));
explain select * from t where a in (1, 2) and a in (1, 3);
explain select * from t where b in (1, 2) and b in (1, 3);
explain select * from t where a = 1 and a = 1;
explain select * from t where a = 1 and a = 2;
explain select * from t where b = 1 and b = 2;
explain select * from t t1 join t t2 where t1.b = t2.b and t2.b is null;
explain select * from t t1 where not exists (select * from t t2 where t1.b = t2.b);

drop table if exists t;
create table t(a bigint primary key);
explain select * from t where a = 1 and a = 2;
explain select null or a > 1 from t;

drop table if exists ta, tb;
create table ta (a varchar(20));
create table tb (a varchar(20));
begin;
insert tb values ('1');
explain select * from ta where a = 1;
rollback;

# outer join elimination
drop table if exists t1, t2;
create table t1(a int, b int, c int, primary key(a, b));
create table t2(a int, b int, c int, primary key(a));
explain select t1.a, t1.b from t1 left outer join t2 on t1.a = t2.a;
explain select distinct t1.a, t1.b from t1 left outer join t2 on t1.a = t2.a;

# https://github.com/pingcap/tidb/issues/7918
drop table if exists t;
create table t(a int, nb int not null, nc int not null);
explain select ifnull(a, 0) from t;
explain select ifnull(nb, 0) from t;
explain select ifnull(nb, 0), ifnull(nc, 0) from t;
explain select ifnull(a, 0), ifnull(nb, 0) from t;
explain select ifnull(nb, 0), ifnull(nb, 0) from t;
explain select 1+ifnull(nb, 0) from t;
explain select 1+ifnull(a, 0) from t;
explain select 1+ifnull(nb, 0) from t where nb=1;
# ifnull can be eliminated
explain select * from t ta left outer join t tb on ta.nb = tb.nb and ta.a > 1 where ifnull(ta.nb, 1) or ta.nb is null;
explain select * from t ta right outer join t tb on ta.nb = tb.nb and ta.a > 1 where ifnull(tb.nb, 1) or tb.nb is null;
explain select * from t ta inner join t tb on ta.nb = tb.nb and ta.a > 1 where ifnull(tb.nb, 1) or tb.nb is null;
explain select ifnull(t.nc, 1) in (select count(*) from t s , t t1 where s.a = t.a and s.a = t1.a) from t;
# ifnull cannot be eliminated
explain select * from t ta left outer join t tb on ta.nb = tb.nb and ta.a > 1 where ifnull(tb.a, 1) or tb.a is null;
explain select * from t ta right outer join t tb on ta.nb = tb.nb and ta.a > 1 where ifnull(tb.a, 1) or tb.a is null;
# when it comes to inner join case, ifnull can always be eliminated on not null column
explain select ifnull(t.a, 1) in (select count(*) from t s , t t1 where s.a = t.a and s.a = t1.a) from t;
drop table if exists t;
create table t(a int);
explain select * from t where _tidb_rowid = 0;
explain select * from t where _tidb_rowid > 0;
explain select a, _tidb_rowid from t where a > 0;
explain select * from t where _tidb_rowid > 0 and a > 0;
drop table if exists t;
<<<<<<< HEAD
set @@session.tidb_opt_insubq_to_join_and_agg=1;
explain SELECT 0 AS a FROM dual UNION SELECT 1 AS a FROM dual ORDER BY a;
explain SELECT 0 AS a FROM dual UNION (SELECT 1 AS a FROM dual ORDER BY a)
=======
create table t(a int, b int, c int);
explain select * from (select * from t order by (select 2)) t order by a, b;
explain select * from (select * from t order by c) t order by a, b;
drop table if exists t;
set @@session.tidb_opt_insubq_to_join_and_agg=1;
>>>>>>> 679d2e55
<|MERGE_RESOLUTION|>--- conflicted
+++ resolved
@@ -117,14 +117,10 @@
 explain select a, _tidb_rowid from t where a > 0;
 explain select * from t where _tidb_rowid > 0 and a > 0;
 drop table if exists t;
-<<<<<<< HEAD
-set @@session.tidb_opt_insubq_to_join_and_agg=1;
-explain SELECT 0 AS a FROM dual UNION SELECT 1 AS a FROM dual ORDER BY a;
-explain SELECT 0 AS a FROM dual UNION (SELECT 1 AS a FROM dual ORDER BY a)
-=======
 create table t(a int, b int, c int);
 explain select * from (select * from t order by (select 2)) t order by a, b;
 explain select * from (select * from t order by c) t order by a, b;
 drop table if exists t;
 set @@session.tidb_opt_insubq_to_join_and_agg=1;
->>>>>>> 679d2e55
+explain SELECT 0 AS a FROM dual UNION SELECT 1 AS a FROM dual ORDER BY a;
+explain SELECT 0 AS a FROM dual UNION (SELECT 1 AS a FROM dual ORDER BY a)