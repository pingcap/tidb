use test;
drop table if exists t1, t2, t3, t4;
create table t1 (c1 int primary key, c2 int, c3 int, index c2 (c2));
create table t2 (c1 int unique, c2 int);
insert into t2 values(1, 0), (2, 1);
create table t3 (a bigint, b bigint, c bigint, d bigint);
create table t4 (a int, b int, c int, index idx(a, b), primary key(a));

set @@session.tidb_opt_insubquery_unfold = 1;
set @@session.tidb_opt_agg_push_down = 1;

explain select * from t3 where exists (select s.a from t3 s having sum(s.a) = t3.a );
explain select * from t1;
explain select * from t1 order by c2;
explain select * from t2 order by c2;
explain select * from t1 where t1.c1 > 0;
explain select t1.c1, t1.c2 from t1 where t1.c2 = 1;
explain select * from t1 left join t2 on t1.c2 = t2.c1 where t1.c1 > 1;
explain update t1 set t1.c2 = 2 where t1.c1 = 1;
explain delete from t1 where t1.c2 = 1;
explain select count(b.c2) from t1 a, t2 b where a.c1 = b.c2 group by a.c1;
explain select * from t2 order by t2.c2 limit 0, 1;
explain select * from t1 where c1 > 1 and c2 = 1 and c3 < 1;
explain select * from t1 where c1 = 1 and c2 > 1;
explain select sum(t1.c1 in (select c1 from t2)) from t1;
explain select c1 from t1 where c1 in (select c2 from t2);
explain select (select count(1) k from t1 s where s.c1 = t1.c1 having k != 0) from t1;
explain select * from information_schema.columns;
explain select c2 = (select c2 from t2 where t1.c1 = t2.c1 order by c1 limit 1) from t1;
explain select * from t1 order by c1 desc limit 1;
explain select * from t4 use index(idx) where a > 1 and b > 1 and c > 1 limit 1;
explain select * from t4 where a > 1 and c > 1 limit 1;
explain select ifnull(null, t1.c1) from t1;
explain select if(10, t1.c1, t1.c2) from t1;
explain select c1 from t2 union select c1 from t2 union all select c1 from t2;
explain select c1 from t2 union all select c1 from t2 union select c1 from t2;

set @@session.tidb_opt_insubquery_unfold = 0;

explain select sum(t1.c1 in (select c1 from t2)) from t1;
explain select 1 in (select c2 from t2) from t1;
explain select sum(6 in (select c2 from t2)) from t1;

explain format="dot" select sum(t1.c1 in (select c1 from t2)) from t1;
explain format="dot" select 1 in (select c2 from t2) from t1;

drop table if exists t1, t2, t3, t4;

drop table if exists t;
create table t(a int primary key, b int, c int, index idx(b));
explain select t.c in (select count(*) from t s ignore index(idx), t t1 where s.a = t.a and s.a = t1.a) from t;
explain select t.c in (select count(*) from t s use index(idx), t t1 where s.b = t.a and s.a = t1.a) from t;
explain select t.c in (select count(*) from t s use index(idx), t t1 where s.b = t.a and s.c = t1.a) from t;

drop table if exists t;
create table t(a int unsigned);
explain select t.a = '123455' from t;
explain select t.a > '123455' from t;
explain select t.a != '123455' from t;
explain select t.a = 12345678912345678998789678687678.111 from t;

drop table if exists t;
create table t(a bigint, b bigint, index idx(a, b));
explain select * from t where a in (1, 2) and a in (1, 3);
explain select * from t where b in (1, 2) and b in (1, 3);
explain select * from t where a = 1 and a = 1;
explain select * from t where a = 1 and a = 2;
explain select * from t where b = 1 and b = 2;
explain select * from t t1 join t t2 where t1.b = t2.b and t2.b is null;
explain select * from t t1 where not exists (select * from t t2 where t1.b = t2.b);

drop table if exists t;
create table t(a bigint primary key);
explain select * from t where a = 1 and a = 2;
explain select null or a > 1 from t;

drop table if exists ta, tb;
create table ta (a varchar(20));
create table tb (a varchar(20));
begin;
insert tb values ('1');
explain select * from ta where a = 1;
rollback;

<<<<<<< HEAD
drop table if exists t1, t2;
create table t1(a int, b int, c int, primary key(a, b));
create table t2(a int, b int, c int, primary key(a));
explain select t1.a, t1.b from t1 left outer join t2 on t1.a = t2.a;
explain select distinct t1.a, t1.b from t1 left outer join t2 on t1.a = t2.a;
=======
# https://github.com/pingcap/tidb/issues/7918
drop table if exists t;
create table t(a int, nb int not null, nc int not null);
explain select ifnull(a, 0) from t;
explain select ifnull(nb, 0) from t;
explain select ifnull(nb, 0), ifnull(nc, 0) from t;
explain select ifnull(a, 0), ifnull(nb, 0) from t;
explain select ifnull(nb, 0), ifnull(nb, 0) from t;
explain select 1+ifnull(nb, 0) from t;
explain select 1+ifnull(a, 0) from t;
drop table if exists t;
>>>>>>> d65ce865
<|MERGE_RESOLUTION|>--- conflicted
+++ resolved
@@ -82,13 +82,13 @@
 explain select * from ta where a = 1;
 rollback;
 
-<<<<<<< HEAD
+# outer join elimination
 drop table if exists t1, t2;
 create table t1(a int, b int, c int, primary key(a, b));
 create table t2(a int, b int, c int, primary key(a));
 explain select t1.a, t1.b from t1 left outer join t2 on t1.a = t2.a;
 explain select distinct t1.a, t1.b from t1 left outer join t2 on t1.a = t2.a;
-=======
+
 # https://github.com/pingcap/tidb/issues/7918
 drop table if exists t;
 create table t(a int, nb int not null, nc int not null);
@@ -99,5 +99,4 @@
 explain select ifnull(nb, 0), ifnull(nb, 0) from t;
 explain select 1+ifnull(nb, 0) from t;
 explain select 1+ifnull(a, 0) from t;
-drop table if exists t;
->>>>>>> d65ce865
+drop table if exists t;