# https://github.com/pingcap/tidb/issues/48983
drop table if exists t1, t2;
create table t1(a varchar(20) collate utf8mb4_bin, index ia(a));
insert into t1 value('测试'),('测试  '),('xxx ');
explain format = brief select *,length(a) from t1 where a like '测试 %';
explain format = brief select *,length(a) from t1 where a like '测试';
select *,length(a) from t1 where a like '测试 %';
select *,length(a) from t1 where a like '测试';
explain format = brief select * from t1 use index (ia) where a like 'xxx_';
select * from t1 use index (ia) where a like 'xxx_';

# https://github.com/pingcap/tidb/issues/52687
CREATE TABLE `t_o9_7_f` (
  `c_ob5k0` int(11) NOT NULL,
  `c_r5axbk` tinyint(4) DEFAULT NULL,
  `c_fulsthp7e` text DEFAULT NULL,
  `c_nylhnz` double DEFAULT NULL,
  `c_fd7zeyfs49` int(11) NOT NULL,
  `c_wpmmiv` tinyint(4) DEFAULT NULL,
  PRIMARY KEY (`c_fd7zeyfs49`) /*T![clustered_index] CLUSTERED */,
  UNIQUE KEY `c_ob5k0` (`c_ob5k0`)
) ENGINE=InnoDB DEFAULT CHARSET=utf8mb4 COLLATE=utf8mb4_bin;

CREATE TABLE `t_q1` (
  `c__c_r38murv` int(11) NOT NULL,
  `c_i93u7f2yma` double NOT NULL,
  `c_v5mf4` double DEFAULT NULL,
  `c_gprkp` int(11) DEFAULT NULL,
  `c_ru` text NOT NULL,
  `c_nml` tinyint(4) DEFAULT NULL,
  `c_z` text DEFAULT NULL,
  `c_ok` double DEFAULT NULL,
  PRIMARY KEY (`c__c_r38murv`) /*T![clustered_index] CLUSTERED */,
  UNIQUE KEY `c__c_r38murv_2` (`c__c_r38murv`),
  UNIQUE KEY `c_nml` (`c_nml`)
) ENGINE=InnoDB DEFAULT CHARSET=utf8mb4 COLLATE=utf8mb4_bin;

CREATE TABLE `t_yzyyqbo2u` (
  `c_c4l` int(11) DEFAULT NULL,
  `c_yb_` text DEFAULT NULL,
  `c_pq4c1la6cv` int(11) NOT NULL,
  `c_kbcid` int(11) DEFAULT NULL,
  `c_um` double DEFAULT NULL,
  `c_zjmgh995_6` text DEFAULT NULL,
  `c_fujjmh8m2` double NOT NULL,
  `c_qkf4n` double DEFAULT NULL,
  `c__x9cqrnb0` double NOT NULL,
  `c_b5qjz_jj0` double DEFAULT NULL,
  PRIMARY KEY (`c_pq4c1la6cv`) /*T![clustered_index] NONCLUSTERED */,
  UNIQUE KEY `c__x9cqrnb0` (`c__x9cqrnb0`),
  UNIQUE KEY `c_b5qjz_jj0` (`c_b5qjz_jj0`)
) ENGINE=InnoDB DEFAULT CHARSET=utf8mb4 COLLATE=utf8mb4_bin /*T! SHARD_ROW_ID_BITS=4 PRE_SPLIT_REGIONS=2 */;

CREATE TABLE `t_kg74` (
  `c_a1tv2` int(11) NOT NULL,
  `c_eobbbypzbu` tinyint(4) DEFAULT NULL,
  `c_g` double NOT NULL,
  `c_ixy` tinyint(4) DEFAULT NULL,
  `c_if` text NOT NULL,
  `c_obnq8s7_s2` double DEFAULT NULL,
  `c_xrgd2snrop` tinyint(4) DEFAULT NULL,
  `c_vqafa6o6` text DEFAULT NULL,
  `c_ku44klry7o` double NOT NULL,
  `c_js835qkmjz` tinyint(4) DEFAULT NULL,
  PRIMARY KEY (`c_a1tv2`));

update t_kg74 set
  c_eobbbypzbu = (t_kg74.c_js835qkmjz in (
    select
          (ref_0.c_yb_ <> 'mlp40j') as c0
        from
          t_yzyyqbo2u as ref_0
        where (89.25 && ref_0.c_pq4c1la6cv)
      union
      (select
          ((cast(null as double) != 1382756095))
            and ((1=1 <> (EXISTS (
                  select distinct
                      ref_2.c_zjmgh995_6 as c0,
                      ref_2.c_zjmgh995_6 as c1,
                      ref_2.c_kbcid as c2,
                      ref_1.c_r5axbk as c3,
                      -633150135 as c4,
                      ref_2.c_c4l as c5,
                      ref_1.c_fd7zeyfs49 as c6,
                      ref_1.c_nylhnz as c7,
                      ref_2.c_um as c8,
                      ref_2.c_c4l as c9
                    from
                      t_yzyyqbo2u as ref_2
                    where ((ref_1.c_ob5k0 <= ref_2.c_qkf4n))
                      and ((EXISTS (
                        select
                            ref_3.c_qkf4n as c0,
                            ref_3.c_kbcid as c1,
                            ref_3.c_qkf4n as c2,
                            ref_1.c_wpmmiv as c3,
                            ref_1.c_fd7zeyfs49 as c4,
                            ref_3.c_c4l as c5,
                            ref_1.c_r5axbk as c6,
                            ref_3.c_kbcid as c7
                          from
                            t_yzyyqbo2u as ref_3
                          where ((ref_2.c_qkf4n >= (
                              select distinct
                                    ref_4.c_b5qjz_jj0 as c0
                                  from
                                    t_yzyyqbo2u as ref_4
                                  where (ref_3.c__x9cqrnb0 not in (
                                    select
                                          ref_5.c_ok as c0
                                        from
                                          t_q1 as ref_5
                                        where 1=1
                                      union
                                      (select
                                          ref_6.c_b5qjz_jj0 as c0
                                        from
                                          t_yzyyqbo2u as ref_6
                                        where (ref_6.c_qkf4n not in (
                                          select
                                                ref_7.c_um as c0
                                              from
                                                t_yzyyqbo2u as ref_7
                                              where 1=1
                                            union
                                            (select
                                                ref_8.c_b5qjz_jj0 as c0
                                              from
                                                t_yzyyqbo2u as ref_8
                                              where (ref_8.c_yb_ not like 'nrry%m')))))))
                                union
                                (select
                                    ref_2.c_fujjmh8m2 as c0
                                  from
                                    t_q1 as ref_9
                                  where (ref_2.c_zjmgh995_6 like 'v8%3xn%_uc'))
                                order by c0 limit 1)))
                            or ((ref_1.c_fulsthp7e in (
                              select
                                    ref_10.c_ru as c0
                                  from
                                    t_q1 as ref_10
                                  where (55.34 >= 1580576276)
                                union
                                (select
                                    ref_11.c_ru as c0
                                  from
                                    t_q1 as ref_11
                                  where (ref_11.c_ru in (
                                    select distinct
                                          ref_12.c_zjmgh995_6 as c0
                                        from
                                          t_yzyyqbo2u as ref_12
                                        where 0<>0
                                      union
                                      (select
                                          ref_13.c_zjmgh995_6 as c0
                                        from
                                          t_yzyyqbo2u as ref_13
                                        where ('q2chm8gfsa' = ref_13.c_yb_))))))))))))))) as c0
        from
          t_o9_7_f as ref_1
        where (-9186514464458010455 <> 62.67)))),
  c_if = 'u1ah7',
  c_vqafa6o6 = (t_kg74.c_a1tv2 + (((t_kg74.c_a1tv2 between t_kg74.c_a1tv2 and t_kg74.c_a1tv2))
        or (1=1))
      and ((1288561802 <= t_kg74.c_a1tv2))),
  c_js835qkmjz = (t_kg74.c_vqafa6o6 in (
    select
        ref_14.c_z as c0
      from
        t_q1 as ref_14
      where (ref_14.c_z like 'o%fiah')))
where (t_kg74.c_obnq8s7_s2 = case when (t_kg74.c_a1tv2 is NULL) then t_kg74.c_g else t_kg74.c_obnq8s7_s2 end
      );

<<<<<<< HEAD
# https://github.com/pingcap/tidb/issues/49109
drop table if exists t0, t1;
CREATE TABLE t0(c0 NUMERIC);
CREATE TABLE t1(c0 NUMERIC);
INSERT INTO t0 VALUES (0), (NULL), (1), (2);
INSERT INTO t1(c0) VALUES (NULL), (3), (4), (5);
drop view if exists v0;
CREATE VIEW v0(c0) AS SELECT t0.c0 FROM t0;

SELECT t0.c0 FROM v0, t0 LEFT JOIN t1 ON t0.c0 WHERE ((INET_ATON('5V')) IS NULL)
=======
# https://github.com/pingcap/tidb/issues/53236
drop table if exists t1, t2;
create table t1(id int primary key, a varchar(128));
create table t2(id int primary key, b varchar(128), c varchar(128));
UPDATE
    t1
SET
    t1.a = IFNULL(
            (
                SELECT
                    t2.c
                FROM
                    t2
                WHERE
                    t2.b = t1.a
                ORDER BY
                    t2.b DESC,
                    t2.c DESC
                LIMIT
                    1
            ), ''
        )
WHERE
    t1.id = 1;
>>>>>>> 956e83d6
<|MERGE_RESOLUTION|>--- conflicted
+++ resolved
@@ -175,7 +175,6 @@
 where (t_kg74.c_obnq8s7_s2 = case when (t_kg74.c_a1tv2 is NULL) then t_kg74.c_g else t_kg74.c_obnq8s7_s2 end
       );
 
-<<<<<<< HEAD
 # https://github.com/pingcap/tidb/issues/49109
 drop table if exists t0, t1;
 CREATE TABLE t0(c0 NUMERIC);
@@ -186,7 +185,7 @@
 CREATE VIEW v0(c0) AS SELECT t0.c0 FROM t0;
 
 SELECT t0.c0 FROM v0, t0 LEFT JOIN t1 ON t0.c0 WHERE ((INET_ATON('5V')) IS NULL)
-=======
+
 # https://github.com/pingcap/tidb/issues/53236
 drop table if exists t1, t2;
 create table t1(id int primary key, a varchar(128));
@@ -210,5 +209,4 @@
             ), ''
         )
 WHERE
-    t1.id = 1;
->>>>>>> 956e83d6
+    t1.id = 1;