--- conflicted
+++ resolved
@@ -978,11 +978,6 @@
 
 desc select * from t where a = 11 and b = 1 or a = 12 and b = 1;
 
-<<<<<<< HEAD
-drop table if exists t;
-create table t (id int, name varchar(20)) partition by hash(id) partitions 128;
-explain SELECT * FROM t partition (p1) where name = '1';
-=======
 #
 # MySQL doesn't support partition pruning for 'floor(unix_timestamp(ts))' but it works on TiDB
 # https://github.com/pingcap/tidb/issues/16354
@@ -1016,4 +1011,7 @@
 explain select * from t where ts <= '2020-04-25 00:00:00' -- p0,p1,p2;
 explain select * from t where ts > '2020-04-25 00:00:00' or ts < '2020-01-02 00:00:00' -- p0;
 explain select * from t where ts > '2020-04-02 00:00:00' and ts < '2020-04-07 00:00:00' -- p0,p1;
->>>>>>> 23af4b9b
+
+drop table if exists t;
+create table t (id int, name varchar(20)) partition by hash(id) partitions 128;
+explain SELECT * FROM t partition (p1) where name = '1';