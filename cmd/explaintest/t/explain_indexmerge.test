drop table if exists t;
create table t (a int primary key, b int, c int, d int, e int, f int);
create index tb on t (b);
create index tc on t (c);
create index td on t (d);
# generate a, b, c, d, e, f from 0 to 5000000 and a = b = c = d = e = f
load stats 's/explain_indexmerge_stats_t.json';
explain format = 'brief' select * from t where a < 50 or b < 50;
explain format = 'brief' select * from t where (a < 50 or b < 50) and f > 100;
explain format = 'brief' select * from t where b < 50 or c < 50;
set session tidb_enable_index_merge = on;
# choose the best plan based on cost
explain format = 'brief' select * from t where a < 50 or b < 50;
explain format = 'brief' select * from t where (a < 50 or b < 50) and f > 100;
explain format = 'brief' select * from t where a < 50 or b < 5000000;
explain format = 'brief' select * from t where b < 50 or c < 50;
explain format = 'brief' select * from t where b < 50 or c < 5000000;
explain format = 'brief' select * from t where a < 50 or b < 50 or c < 50;
explain format = 'brief' select * from t where (b < 10000 or c < 10000) and (a < 10 or d < 10) and f < 10;
explain format="dot" select * from t where (a < 50 or b < 50) and f > 100;
set session tidb_enable_index_merge = off;
# be forced to use IndexMerge
explain format = 'brief' select /*+ use_index_merge(t, primary, tb, tc) */ * from t where a <= 500000 or b <= 1000000 or c <= 3000000;
explain format = 'brief' select /*+ use_index_merge(t, tb, tc) */ * from t where b < 50 or c < 5000000;
explain format = 'brief' select /*+ use_index_merge(t, tb, tc) */ * from t where (b < 10000 or c < 10000) and (a < 10 or d < 10) and f < 10;
explain format = 'brief' select /*+ use_index_merge(t, tb) */ * from t where b < 50 or c < 5000000;
# no_index_merge hint
explain format = 'brief' select /*+ no_index_merge(), use_index_merge(t, tb, tc) */ * from t where b < 50 or c < 5000000;
# tableScan can be a partial path to fetch handle
<<<<<<< HEAD
explain select /*+ use_index_merge(t, primary, tb) */ * from t where a < 50 or b < 5000000;
# composed index
set session tidb_enable_index_merge = on;
drop table if exists t;
CREATE TABLE t (
  `id` int(11) NOT NULL,
  `aid` bigint,
  `c1` varchar(255) DEFAULT NULL,
  `c2` varchar(255) DEFAULT NULL,
  PRIMARY KEY (`id`),
  KEY `aid_c1` (`aid`,`c1`),
  KEY `aid_c2` (`aid`,`c2`)
);
desc select /*+ USE_INDEX_MERGE(t, aid_c1, aid_c2) */ * from t where (aid = 1 and c1='aaa') or (aid = 2 and c2='bbb');
=======
explain format = 'brief' select /*+ use_index_merge(t, primary, tb) */ * from t where a < 50 or b < 5000000;
>>>>>>> 2d48f957
<|MERGE_RESOLUTION|>--- conflicted
+++ resolved
@@ -27,8 +27,7 @@
 # no_index_merge hint
 explain format = 'brief' select /*+ no_index_merge(), use_index_merge(t, tb, tc) */ * from t where b < 50 or c < 5000000;
 # tableScan can be a partial path to fetch handle
-<<<<<<< HEAD
-explain select /*+ use_index_merge(t, primary, tb) */ * from t where a < 50 or b < 5000000;
+explain format = 'brief' select /*+ use_index_merge(t, primary, tb) */ * from t where a < 50 or b < 5000000;
 # composed index
 set session tidb_enable_index_merge = on;
 drop table if exists t;
@@ -41,7 +40,4 @@
   KEY `aid_c1` (`aid`,`c1`),
   KEY `aid_c2` (`aid`,`c2`)
 );
-desc select /*+ USE_INDEX_MERGE(t, aid_c1, aid_c2) */ * from t where (aid = 1 and c1='aaa') or (aid = 2 and c2='bbb');
-=======
-explain format = 'brief' select /*+ use_index_merge(t, primary, tb) */ * from t where a < 50 or b < 5000000;
->>>>>>> 2d48f957
+desc select /*+ USE_INDEX_MERGE(t, aid_c1, aid_c2) */ * from t where (aid = 1 and c1='aaa') or (aid = 2 and c2='bbb');