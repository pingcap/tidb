// Copyright 2013 The ql Authors. All rights reserved.
// Use of this source code is governed by a BSD-style
// license that can be found in the LICENSES/QL-LICENSE file.

// Copyright 2015 PingCAP, Inc.
//
// Licensed under the Apache License, Version 2.0 (the "License");
// you may not use this file except in compliance with the License.
// You may obtain a copy of the License at
//
//     http://www.apache.org/licenses/LICENSE-2.0
//
// Unless required by applicable law or agreed to in writing, software
// distributed under the License is distributed on an "AS IS" BASIS,
// See the License for the specific language governing permissions and
// limitations under the License.

package tidb

import (
	"net/url"
	"strings"
	"sync"
	"time"

	"github.com/juju/errors"
	"github.com/opentracing/opentracing-go"
	"github.com/pingcap/tidb/ast"
	"github.com/pingcap/tidb/config"
	"github.com/pingcap/tidb/domain"
	"github.com/pingcap/tidb/executor"
	"github.com/pingcap/tidb/kv"
	"github.com/pingcap/tidb/parser"
	"github.com/pingcap/tidb/sessionctx"
	"github.com/pingcap/tidb/terror"
	"github.com/pingcap/tidb/types"
	"github.com/pingcap/tidb/util"
	"github.com/pingcap/tidb/util/chunk"
	log "github.com/sirupsen/logrus"
	"golang.org/x/net/context"
	"google.golang.org/grpc"
	"google.golang.org/grpc/credentials"
)

type domainMap struct {
	domains map[string]*domain.Domain
	mu      sync.Mutex
}

func (dm *domainMap) Get(store kv.Storage) (d *domain.Domain, err error) {
	key := store.UUID()
	dm.mu.Lock()
	defer dm.mu.Unlock()
	d = dm.domains[key]
	if d != nil {
		return
	}

	ddlLease := time.Duration(0)
	statisticLease := time.Duration(0)
	ddlLease = schemaLease
	statisticLease = statsLease
	err = util.RunWithRetry(util.DefaultMaxRetries, util.RetryInterval, func() (retry bool, err1 error) {
		log.Infof("store %v new domain, ddl lease %v, stats lease %d", store.UUID(), ddlLease, statisticLease)
		factory := createSessionFunc(store)
		sysFactory := createSessionWithDomainFunc(store)
		d = domain.NewDomain(store, ddlLease, statisticLease, factory)
		err1 = d.Init(ddlLease, sysFactory)
		if err1 != nil {
			// If we don't clean it, there are some dirty data when retrying the function of Init.
			d.Close()
			log.Errorf("[ddl] init domain failed %v", errors.ErrorStack(errors.Trace(err1)))
		}
		return true, errors.Trace(err1)
	})
	if err != nil {
		return nil, errors.Trace(err)
	}
	dm.domains[key] = d

	return
}

func (dm *domainMap) Delete(store kv.Storage) {
	dm.mu.Lock()
	delete(dm.domains, store.UUID())
	dm.mu.Unlock()
}

var (
	domap = &domainMap{
		domains: map[string]*domain.Domain{},
	}
	stores = make(map[string]kv.Driver)
	// store.UUID()-> IfBootstrapped
	storeBootstrapped     = make(map[string]bool)
	storeBootstrappedLock sync.Mutex

	// schemaLease is the time for re-updating remote schema.
	// In online DDL, we must wait 2 * SchemaLease time to guarantee
	// all servers get the neweset schema.
	// Default schema lease time is 1 second, you can change it with a proper time,
	// but you must know that too little may cause badly performance degradation.
	// For production, you should set a big schema lease, like 300s+.
	schemaLease = 1 * time.Second

	// statsLease is the time for reload stats table.
	statsLease = 3 * time.Second

	// The maximum number of retries to recover from retryable errors.
	commitRetryLimit uint = 10
)

// SetSchemaLease changes the default schema lease time for DDL.
// This function is very dangerous, don't use it if you really know what you do.
// SetSchemaLease only affects not local storage after bootstrapped.
func SetSchemaLease(lease time.Duration) {
	schemaLease = lease
}

// SetStatsLease changes the default stats lease time for loading stats info.
func SetStatsLease(lease time.Duration) {
	statsLease = lease
}

// SetCommitRetryLimit setups the maximum number of retries when trying to recover
// from retryable errors.
// Retryable errors are generally refer to temporary errors that are expected to be
// reinstated by retry, including network interruption, transaction conflicts, and
// so on.
func SetCommitRetryLimit(limit uint) {
	commitRetryLimit = limit
}

// Parse parses a query string to raw ast.StmtNode.
func Parse(ctx sessionctx.Context, src string) ([]ast.StmtNode, error) {
	log.Debug("compiling", src)
	charset, collation := ctx.GetSessionVars().GetCharsetInfo()
	p := parser.New()
	p.SetSQLMode(ctx.GetSessionVars().SQLMode)
	stmts, err := p.Parse(src, charset, collation)
	if err != nil {
		log.Warnf("compiling %s, error: %v", src, err)
		return nil, errors.Trace(err)
	}
	return stmts, nil
}

// Compile is safe for concurrent use by multiple goroutines.
func Compile(ctx context.Context, sctx sessionctx.Context, stmtNode ast.StmtNode) (ast.Statement, error) {
	compiler := executor.Compiler{Ctx: sctx}
	stmt, err := compiler.Compile(ctx, stmtNode)
	return stmt, errors.Trace(err)
}

// runStmt executes the ast.Statement and commit or rollback the current transaction.
func runStmt(ctx context.Context, sctx sessionctx.Context, s ast.Statement) (ast.RecordSet, error) {
	span, ctx1 := opentracing.StartSpanFromContext(ctx, "runStmt")
	span.LogKV("sql", s.OriginText())
	defer span.Finish()

	var err error
	var rs ast.RecordSet
	se := sctx.(*session)
	rs, err = s.Exec(ctx)
	span.SetTag("txn.id", se.sessionVars.TxnCtx.StartTS)
	// All the history should be added here.
	se.GetSessionVars().TxnCtx.StatementCount++
	if !s.IsReadOnly() {
		if err == nil {
			GetHistory(sctx).Add(0, s, se.sessionVars.StmtCtx)
		}
		if sctx.Txn() != nil {
			if err != nil {
				sctx.StmtRollback()
			} else {
				sctx.StmtCommit()
			}
		}
	}
	if !se.sessionVars.InTxn() {
		if err != nil {
			log.Info("RollbackTxn for ddl/autocommit error.")
			err1 := se.RollbackTxn(ctx1)
			terror.Log(errors.Trace(err1))
		} else {
			err = se.CommitTxn(ctx1)
		}
	} else {
		// If the user insert, insert, insert ... but never commit, TiDB would OOM.
		// So we limit the statement count in a transaction here.
<<<<<<< HEAD
		history := GetHistory(ctx)
		if history.Count() > int(config.GetGlobalConfig().Performance.StmtCountLimit) {
=======
		history := GetHistory(sctx)
		if history.Count() > config.GetGlobalConfig().Performance.StmtCountLimit {
>>>>>>> fb69fa9a
			err1 := se.RollbackTxn(ctx1)
			terror.Log(errors.Trace(err1))
			return rs, errors.Errorf("statement count %d exceeds the transaction limitation, autocommit = %t",
				history.Count(), sctx.GetSessionVars().IsAutocommit())
		}
	}
	return rs, errors.Trace(err)
}

// GetHistory get all stmtHistory in current txn. Exported only for test.
func GetHistory(ctx sessionctx.Context) *StmtHistory {
	hist, ok := ctx.GetSessionVars().TxnCtx.Histroy.(*StmtHistory)
	if ok {
		return hist
	}
	hist = new(StmtHistory)
	ctx.GetSessionVars().TxnCtx.Histroy = hist
	return hist
}

// GetRows4Test gets all the rows from a RecordSet, only used for test.
func GetRows4Test(ctx context.Context, sctx sessionctx.Context, rs ast.RecordSet) ([]types.Row, error) {
	if rs == nil {
		return nil, nil
	}
	var rows []types.Row
	if sctx.GetSessionVars().EnableChunk && rs.SupportChunk() {
		for {
			// Since we collect all the rows, we can not reuse the chunk.
			chk := rs.NewChunk()
			iter := chunk.NewIterator4Chunk(chk)

			err := rs.NextChunk(ctx, chk)
			if err != nil {
				return nil, errors.Trace(err)
			}
			if chk.NumRows() == 0 {
				break
			}

			for row := iter.Begin(); row != iter.End(); row = iter.Next() {
				rows = append(rows, row)
			}
		}
	} else {
		for {
			row, err := rs.Next(ctx)
			if err != nil {
				return nil, errors.Trace(err)
			}
			if row == nil {
				break
			}
			rows = append(rows, row)
		}
	}
	return rows, nil
}

// RegisterStore registers a kv storage with unique name and its associated Driver.
func RegisterStore(name string, driver kv.Driver) error {
	name = strings.ToLower(name)

	if _, ok := stores[name]; ok {
		return errors.Errorf("%s is already registered", name)
	}

	stores[name] = driver
	return nil
}

// NewStore creates a kv Storage with path.
//
// The path must be a URL format 'engine://path?params' like the one for
// tidb.Open() but with the dbname cut off.
// Examples:
//    goleveldb://relative/path
//    boltdb:///absolute/path
//
// The engine should be registered before creating storage.
func NewStore(path string) (kv.Storage, error) {
	return newStoreWithRetry(path, util.DefaultMaxRetries)
}

func newStoreWithRetry(path string, maxRetries int) (kv.Storage, error) {
	storeURL, err := url.Parse(path)
	if err != nil {
		return nil, errors.Trace(err)
	}

	name := strings.ToLower(storeURL.Scheme)
	d, ok := stores[name]
	if !ok {
		return nil, errors.Errorf("invalid uri format, storage %s is not registered", name)
	}

	var s kv.Storage
	err = util.RunWithRetry(maxRetries, util.RetryInterval, func() (bool, error) {
		log.Infof("new store")
		s, err = d.Open(path)
		return kv.IsRetryableError(err), err
	})
	return s, errors.Trace(err)
}

// DialPumpClientWithRetry tries to dial to binlogSocket,
// if any error happens, it will try to re-dial,
// or return this error when timeout.
func DialPumpClientWithRetry(binlogSocket string, maxRetries int, dialerOpt grpc.DialOption) (*grpc.ClientConn, error) {
	var clientCon *grpc.ClientConn
	err := util.RunWithRetry(maxRetries, util.RetryInterval, func() (bool, error) {
		log.Infof("setup binlog client")
		var err error
		tlsConfig, err := config.GetGlobalConfig().Security.ToTLSConfig()
		if err != nil {
			log.Infof("error happen when setting binlog client: %s", errors.ErrorStack(err))
		}

		if tlsConfig != nil {
			clientCon, err = grpc.Dial(binlogSocket, grpc.WithTransportCredentials(credentials.NewTLS(tlsConfig)), dialerOpt)
		} else {
			clientCon, err = grpc.Dial(binlogSocket, grpc.WithInsecure(), dialerOpt)
		}

		if err != nil {
			log.Infof("error happen when setting binlog client: %s", errors.ErrorStack(err))
		}
		return true, errors.Trace(err)
	})
	return clientCon, errors.Trace(err)
}

var queryStmtTable = []string{"explain", "select", "show", "execute", "describe", "desc", "admin"}

func trimSQL(sql string) string {
	// Trim space.
	sql = strings.TrimSpace(sql)
	// Trim leading /*comment*/
	// There may be multiple comments
	for strings.HasPrefix(sql, "/*") {
		i := strings.Index(sql, "*/")
		if i != -1 && i < len(sql)+1 {
			sql = sql[i+2:]
			sql = strings.TrimSpace(sql)
			continue
		}
		break
	}
	// Trim leading '('. For `(select 1);` is also a query.
	return strings.TrimLeft(sql, "( ")
}

// IsQuery checks if a sql statement is a query statement.
func IsQuery(sql string) bool {
	sqlText := strings.ToLower(trimSQL(sql))
	for _, key := range queryStmtTable {
		if strings.HasPrefix(sqlText, key) {
			return true
		}
	}

	return false
}

func init() {
}<|MERGE_RESOLUTION|>--- conflicted
+++ resolved
@@ -189,13 +189,8 @@
 	} else {
 		// If the user insert, insert, insert ... but never commit, TiDB would OOM.
 		// So we limit the statement count in a transaction here.
-<<<<<<< HEAD
-		history := GetHistory(ctx)
+		history := GetHistory(sctx)
 		if history.Count() > int(config.GetGlobalConfig().Performance.StmtCountLimit) {
-=======
-		history := GetHistory(sctx)
-		if history.Count() > config.GetGlobalConfig().Performance.StmtCountLimit {
->>>>>>> fb69fa9a
 			err1 := se.RollbackTxn(ctx1)
 			terror.Log(errors.Trace(err1))
 			return rs, errors.Errorf("statement count %d exceeds the transaction limitation, autocommit = %t",
