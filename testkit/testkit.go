// Copyright 2021 PingCAP, Inc.
//
// Licensed under the Apache License, Version 2.0 (the "License");
// you may not use this file except in compliance with the License.
// You may obtain a copy of the License at
//
//     http://www.apache.org/licenses/LICENSE-2.0
//
// Unless required by applicable law or agreed to in writing, software
// distributed under the License is distributed on an "AS IS" BASIS,
// WITHOUT WARRANTIES OR CONDITIONS OF ANY KIND, either express or implied.
// See the License for the specific language governing permissions and
// limitations under the License.

//go:build !codes
// +build !codes

package testkit

import (
	"context"
	"fmt"
	"strings"
	"testing"

	"github.com/pingcap/errors"
	"github.com/pingcap/tidb/kv"
	"github.com/pingcap/tidb/parser/terror"
	"github.com/pingcap/tidb/session"
	"github.com/pingcap/tidb/sessionctx/variable"
	"github.com/pingcap/tidb/types"
	"github.com/pingcap/tidb/util/sqlexec"
	"github.com/stretchr/testify/assert"
	"github.com/stretchr/testify/require"
	"go.uber.org/atomic"
)

var testKitIDGenerator atomic.Uint64

// TestKit is a utility to run sql test.
type TestKit struct {
	require *require.Assertions
	assert  *assert.Assertions
	t       testing.TB
	store   kv.Storage
	session session.Session
}

// NewTestKit returns a new *TestKit.
<<<<<<< HEAD
func NewTestKit(t *testing.T, store kv.Storage) *TestKit {
	variable.ProcessGeneralLog.Store(false)
=======
func NewTestKit(t testing.TB, store kv.Storage) *TestKit {
>>>>>>> b6267452
	return &TestKit{
		require: require.New(t),
		assert:  assert.New(t),
		t:       t,
		store:   store,
		session: newSession(t, store),
	}
}

// RefreshSession set a new session for the testkit
func (tk *TestKit) RefreshSession() {
	tk.session = newSession(tk.t, tk.store)
}

// SetSession set the session of testkit
func (tk *TestKit) SetSession(session session.Session) {
	tk.session = session
}

// Session return the session associated with the testkit
func (tk *TestKit) Session() session.Session {
	return tk.session
}

// MustExec executes a sql statement and asserts nil error.
func (tk *TestKit) MustExec(sql string, args ...interface{}) {
	res, err := tk.Exec(sql, args...)
	comment := fmt.Sprintf("sql:%s, %v, error stack %v", sql, args, errors.ErrorStack(err))
	tk.require.NoError(err, comment)

	if res != nil {
		tk.require.NoError(res.Close())
	}
}

// MustQuery query the statements and returns result rows.
// If expected result is set it asserts the query result equals expected result.
func (tk *TestKit) MustQuery(sql string, args ...interface{}) *Result {
	comment := fmt.Sprintf("sql:%s, args:%v", sql, args)
	rs, err := tk.Exec(sql, args...)
	tk.require.NoError(err, comment)
	tk.require.NotNil(rs, comment)
	return tk.ResultSetToResult(rs, comment)
}

// QueryToErr executes a sql statement and discard results.
func (tk *TestKit) QueryToErr(sql string, args ...interface{}) error {
	comment := fmt.Sprintf("sql:%s, args:%v", sql, args)
	res, err := tk.Exec(sql, args...)
	tk.require.NoError(err, comment)
	tk.require.NotNil(res, comment)
	_, resErr := session.GetRows4Test(context.Background(), tk.session, res)
	tk.require.NoError(res.Close())
	return resErr
}

// ResultSetToResult converts sqlexec.RecordSet to testkit.Result.
// It is used to check results of execute statement in binary mode.
func (tk *TestKit) ResultSetToResult(rs sqlexec.RecordSet, comment string) *Result {
	return tk.ResultSetToResultWithCtx(context.Background(), rs, comment)
}

// ResultSetToResultWithCtx converts sqlexec.RecordSet to testkit.Result.
func (tk *TestKit) ResultSetToResultWithCtx(ctx context.Context, rs sqlexec.RecordSet, comment string) *Result {
	rows, err := session.ResultSetToStringSlice(ctx, tk.session, rs)
	tk.require.NoError(err, comment)
	return &Result{rows: rows, comment: comment, assert: tk.assert, require: tk.require}
}

// HasPlan checks if the result execution plan contains specific plan.
func (tk *TestKit) HasPlan(sql string, plan string, args ...interface{}) bool {
	rs := tk.MustQuery("explain "+sql, args...)
	for i := range rs.rows {
		if strings.Contains(rs.rows[i][0], plan) {
			return true
		}
	}
	return false
}

// Exec executes a sql statement using the prepared stmt API
func (tk *TestKit) Exec(sql string, args ...interface{}) (sqlexec.RecordSet, error) {
	ctx := context.Background()
	if len(args) == 0 {
		sc := tk.session.GetSessionVars().StmtCtx
		prevWarns := sc.GetWarnings()
		stmts, err := tk.session.Parse(ctx, sql)
		if err != nil {
			return nil, errors.Trace(err)
		}
		warns := sc.GetWarnings()
		parserWarns := warns[len(prevWarns):]
		var rs0 sqlexec.RecordSet
		for i, stmt := range stmts {
			rs, err := tk.session.ExecuteStmt(ctx, stmt)
			if i == 0 {
				rs0 = rs
			}
			if err != nil {
				tk.session.GetSessionVars().StmtCtx.AppendError(err)
				return nil, errors.Trace(err)
			}
		}
		if len(parserWarns) > 0 {
			tk.session.GetSessionVars().StmtCtx.AppendWarnings(parserWarns)
		}
		return rs0, nil
	}

	stmtID, _, _, err := tk.session.PrepareStmt(sql)
	if err != nil {
		return nil, errors.Trace(err)
	}
	params := make([]types.Datum, len(args))
	for i := 0; i < len(params); i++ {
		params[i] = types.NewDatum(args[i])
	}
	rs, err := tk.session.ExecutePreparedStmt(ctx, stmtID, params)
	if err != nil {
		return nil, errors.Trace(err)
	}
	err = tk.session.DropPreparedStmt(stmtID)
	if err != nil {
		return nil, errors.Trace(err)
	}
	return rs, nil
}

// ExecToErr executes a sql statement and discard results.
func (tk *TestKit) ExecToErr(sql string, args ...interface{}) error {
	res, err := tk.Exec(sql, args...)
	if res != nil {
		tk.require.NoError(res.Close())
	}
	return err
}

func newSession(t testing.TB, store kv.Storage) session.Session {
	se, err := session.CreateSession4Test(store)
	require.NoError(t, err)
	se.SetConnectionID(testKitIDGenerator.Inc())
	return se
}

// RefreshConnectionID refresh the connection ID for session of the testkit
func (tk *TestKit) RefreshConnectionID() {
	if tk.session != nil {
		tk.session.SetConnectionID(testKitIDGenerator.Inc())
	}
}

// MustGetErrCode executes a sql statement and assert it's error code.
func (tk *TestKit) MustGetErrCode(sql string, errCode int) {
	_, err := tk.Exec(sql)
	tk.require.Error(err)
	originErr := errors.Cause(err)
	tErr, ok := originErr.(*terror.Error)
	tk.require.Truef(ok, "expect type 'terror.Error', but obtain '%T': %v", originErr, originErr)
	sqlErr := terror.ToSQLError(tErr)
	tk.require.Equalf(errCode, int(sqlErr.Code), "Assertion failed, origin err:\n  %v", sqlErr)
}

// MustGetErrMsg executes a sql statement and assert it's error message.
func (tk *TestKit) MustGetErrMsg(sql string, errStr string) {
	err := tk.ExecToErr(sql)
	tk.require.Error(err)
	tk.require.Equal(errStr, err.Error())
}

// MustUseIndex checks if the result execution plan contains specific index(es).
func (tk *TestKit) MustUseIndex(sql string, index string, args ...interface{}) bool {
	rs := tk.MustQuery("explain "+sql, args...)
	for i := range rs.rows {
		if strings.Contains(rs.rows[i][3], "index:"+index) {
			return true
		}
	}
	return false
}

// CheckExecResult checks the affected rows and the insert id after executing MustExec.
func (tk *TestKit) CheckExecResult(affectedRows, insertID int64) {
	tk.require.Equal(int64(tk.Session().AffectedRows()), affectedRows)
	tk.require.Equal(int64(tk.Session().LastInsertID()), insertID)
}

// WithPruneMode run test case under prune mode.
func WithPruneMode(tk *TestKit, mode variable.PartitionPruneMode, f func()) {
	tk.MustExec("set @@tidb_partition_prune_mode=`" + string(mode) + "`")
	tk.MustExec("set global tidb_partition_prune_mode=`" + string(mode) + "`")
	f()
}<|MERGE_RESOLUTION|>--- conflicted
+++ resolved
@@ -47,12 +47,8 @@
 }
 
 // NewTestKit returns a new *TestKit.
-<<<<<<< HEAD
-func NewTestKit(t *testing.T, store kv.Storage) *TestKit {
-	variable.ProcessGeneralLog.Store(false)
-=======
 func NewTestKit(t testing.TB, store kv.Storage) *TestKit {
->>>>>>> b6267452
+  variable.ProcessGeneralLog.Store(false)
 	return &TestKit{
 		require: require.New(t),
 		assert:  assert.New(t),
