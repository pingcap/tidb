--- conflicted
+++ resolved
@@ -50,12 +50,8 @@
 	}
 }
 
-<<<<<<< HEAD
-// Se get session.
-func (tk *TestKit) Se() session.Session {
-=======
+// Session return a session
 func (tk *TestKit) Session() session.Session {
->>>>>>> eb35f5c9
 	return tk.session
 }
 
