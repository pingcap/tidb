--- conflicted
+++ resolved
@@ -21,12 +21,9 @@
 	"sync"
 	"time"
 
-<<<<<<< HEAD
-	"github.com/pingcap/failpoint"
-=======
 	dmysql "github.com/go-sql-driver/mysql"
 	"github.com/pingcap/errors"
->>>>>>> 6ba05018
+	"github.com/pingcap/failpoint"
 	"github.com/pingcap/tidb/br/pkg/lightning/backend/kv"
 	"github.com/pingcap/tidb/br/pkg/lightning/checkpoints"
 	"github.com/pingcap/tidb/br/pkg/lightning/common"
@@ -92,6 +89,9 @@
 		if err := preProcess(ctx, handle, gTask, taskMeta, logger); err != nil {
 			return nil, err
 		}
+		if err = startJob(ctx, taskMeta); err != nil {
+			return nil, err
+		}
 		subtaskMetas, err := generateSubtaskMetas(ctx, taskMeta)
 		if err != nil {
 			return nil, err
@@ -120,50 +120,19 @@
 			}
 		}()
 		h.switchTiKV2NormalMode(ctx, logutil.BgLogger())
-<<<<<<< HEAD
-		subtaskMetas, err2 := postProcess(ctx, handle, gTask, logger)
+		subtaskMetas, err2 := postProcess(ctx, handle, gTask, taskMeta, logger)
 		if err2 != nil {
 			return nil, err2
 		}
 		updateResult(taskMeta, subtaskMetas, logger)
 		if err2 = updateMeta(gTask, taskMeta); err2 != nil {
 			return nil, err2
-=======
-		if err := postProcess(ctx, handle, gTask, taskMeta, logger); err != nil {
-			return nil, err
->>>>>>> 6ba05018
 		}
 		gTask.State = proto.TaskStateSucceed
 		return nil, nil
 	default:
 		return nil, errors.Errorf("unknown step %d", gTask.Step)
 	}
-<<<<<<< HEAD
-
-	//	schedulers, err := dispatch.GetAllSchedulerIDs(ctx, gTask.ID)
-	//	if err != nil {
-	//		return nil, err
-	//	}
-	if err = startJob(ctx, taskMeta); err != nil {
-		return nil, err
-	}
-	subtaskMetas, err := generateSubtaskMetas(ctx, taskMeta)
-	if err != nil {
-		return nil, err
-	}
-	logger.Info("generate subtasks", zap.Any("subtask_metas", subtaskMetas))
-	metaBytes := make([][]byte, 0, len(subtaskMetas))
-	for _, subtaskMeta := range subtaskMetas {
-		bs, err := json.Marshal(subtaskMeta)
-		if err != nil {
-			return nil, err
-		}
-		metaBytes = append(metaBytes, bs)
-	}
-	gTask.Step = Import
-	return metaBytes, nil
-=======
->>>>>>> 6ba05018
 }
 
 func (h *flowHandle) ProcessErrFlow(ctx context.Context, handle dispatcher.TaskHandle, gTask *proto.Task, receiveErr [][]byte) ([]byte, error) {
@@ -195,7 +164,7 @@
 		return nil, nil
 	}
 
-	err := rollback(ctx, handle, gTask, logger)
+	err = rollback(ctx, handle, gTask, logger)
 	if err != nil {
 		// TODO: add error code according to spec.
 		gTask.Error = []byte(errStr + ", " + err.Error())
@@ -235,18 +204,6 @@
 	h.lastSwitchTime.Store(time.Time{})
 }
 
-<<<<<<< HEAD
-// postProcess does the post-processing for the task.
-func postProcess(ctx context.Context, handle dispatcher.TaskHandle, gTask *proto.Task, logger *zap.Logger) ([]*SubtaskMeta, error) {
-	taskMeta := &TaskMeta{}
-	err := json.Unmarshal(gTask.Meta, taskMeta)
-	if err != nil {
-		return nil, err
-	}
-	if err = job2Step(ctx, taskMeta, importer.JobStepValidating); err != nil {
-		return nil, err
-	}
-=======
 // preProcess does the pre processing for the task.
 func preProcess(ctx context.Context, handle dispatcher.TaskHandle, gTask *proto.Task, taskMeta *TaskMeta, logger *zap.Logger) error {
 	logger.Info("pre process", zap.Any("table_info", taskMeta.Plan.TableInfo))
@@ -256,14 +213,16 @@
 	return updateMeta(gTask, taskMeta)
 }
 
-// postProcess does the post processing for the task.
-func postProcess(ctx context.Context, handle dispatcher.TaskHandle, gTask *proto.Task, taskMeta *TaskMeta, logger *zap.Logger) (err error) {
+// postProcess does the post-processing for the task.
+func postProcess(ctx context.Context, handle dispatcher.TaskHandle, gTask *proto.Task, taskMeta *TaskMeta, logger *zap.Logger) (_ []*SubtaskMeta, err error) {
 	// create table indexes even if the post process is failed.
 	defer func() {
 		err2 := createTableIndexes(ctx, handle, taskMeta, logger)
 		err = multierr.Append(err, err2)
 	}()
->>>>>>> 6ba05018
+	if err = job2Step(ctx, taskMeta, importer.JobStepValidating); err != nil {
+		return nil, err
+	}
 
 	controller, err := buildController(taskMeta)
 	if err != nil {
@@ -452,7 +411,6 @@
 	return subtaskMetas, nil
 }
 
-<<<<<<< HEAD
 func startJob(ctx context.Context, taskMeta *TaskMeta) error {
 	failpoint.Inject("syncBeforeJobStarted", func() {
 		TestSyncChan <- struct{}{}
@@ -503,7 +461,8 @@
 		exec := se.(sqlexec.SQLExecutor)
 		return importer.FailJob(ctx, exec, taskMeta.JobID, errorMsg)
 	})
-=======
+}
+
 // isResumableErr checks whether it's possible to rely on checkpoint to re-import data after the error has been fixed.
 func isResumableErr(string) bool {
 	// TODO: add more cases
@@ -528,7 +487,6 @@
 	tableName := common.UniqueTable(taskMeta.Plan.DBName, taskMeta.Plan.TableInfo.Name.L)
 	// truncate the table
 	return executeSQL(ctx, handle, logger, "TRUNCATE "+tableName)
->>>>>>> 6ba05018
 }
 
 func init() {
