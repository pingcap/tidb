--- conflicted
+++ resolved
@@ -35,7 +35,7 @@
 type FlowHandle struct{}
 
 // ProcessNormalFlow implements dispatcher.TaskFlowHandle interface.
-func (*FlowHandle) ProcessNormalFlow(ctx context.Context, _ dispatcher.TaskHandle, gTask *proto.Task) ([][]byte, error) {
+func (h *FlowHandle) ProcessNormalFlow(ctx context.Context, handle dispatcher.TaskHandle, gTask *proto.Task) ([][]byte, error) {
 	taskMeta := &TaskMeta{}
 	err := json.Unmarshal(gTask.Meta, taskMeta)
 	if err != nil {
@@ -45,6 +45,9 @@
 
 	switch gTask.Step {
 	case Import:
+		if err := h.postProcess(ctx, handle, gTask); err != nil {
+			return nil, err
+		}
 		gTask.State = proto.TaskStateSucceed
 		return nil, nil
 	default:
@@ -71,19 +74,6 @@
 	return metaBytes, nil
 }
 
-<<<<<<< HEAD
-// ProcessFinishFlow implements dispatcher.ProcessFinishFlow interface.
-func (h *FlowHandle) ProcessFinishFlow(ctx context.Context, _ dispatcher.TaskHandle, gTask *proto.Task, previousSubtaskMetas [][]byte) error {
-	switch gTask.Step {
-	case Import:
-		return h.postProcess(ctx, gTask, previousSubtaskMetas)
-	default:
-		return nil
-	}
-}
-
-=======
->>>>>>> e67e230e
 // ProcessErrFlow implements dispatcher.ProcessErrFlow interface.
 func (*FlowHandle) ProcessErrFlow(_ context.Context, _ dispatcher.TaskHandle, gTask *proto.Task, receiveErr [][]byte) ([]byte, error) {
 	logutil.BgLogger().Info("process error flow", zap.ByteStrings("error message", receiveErr))
@@ -92,7 +82,7 @@
 }
 
 // postProcess does the post processing for the task.
-func (*FlowHandle) postProcess(ctx context.Context, gTask *proto.Task, metas [][]byte) error {
+func (*FlowHandle) postProcess(ctx context.Context, handle dispatcher.TaskHandle, gTask *proto.Task) error {
 	taskMeta := &TaskMeta{}
 	err := json.Unmarshal(gTask.Meta, taskMeta)
 	if err != nil {
@@ -109,6 +99,11 @@
 		}
 	}()
 
+	metas, err := handle.GetPreviousSubtaskMetas(ctx, gTask.ID, gTask.Step)
+	if err != nil {
+		return err
+	}
+
 	subtaskMetas := make([]*SubtaskMeta, 0, len(metas))
 	for _, bs := range metas {
 		var subtaskMeta SubtaskMeta
@@ -117,6 +112,8 @@
 		}
 		subtaskMetas = append(subtaskMetas, &subtaskMeta)
 	}
+
+	logutil.BgLogger().Info("post process", zap.Any("task_meta", taskMeta), zap.Any("subtask_metas", subtaskMetas))
 
 	return verifyChecksum(ctx, tableImporter, subtaskMetas)
 }
