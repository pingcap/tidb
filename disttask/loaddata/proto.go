--- conflicted
+++ resolved
@@ -20,11 +20,8 @@
 	"github.com/pingcap/tidb/br/pkg/lightning/backend"
 	"github.com/pingcap/tidb/br/pkg/lightning/mydump"
 	"github.com/pingcap/tidb/br/pkg/lightning/verification"
-<<<<<<< HEAD
 	"github.com/pingcap/tidb/domain/infosync"
-=======
 	"github.com/pingcap/tidb/executor/asyncloaddata"
->>>>>>> 4fc5aab3
 	"github.com/pingcap/tidb/executor/importer"
 )
 
@@ -36,21 +33,14 @@
 // TaskMeta is the task of LoadData.
 // All the field should be serializable.
 type TaskMeta struct {
-<<<<<<< HEAD
-	Plan  importer.Plan
-	JobID int64
-	Stmt  string
-
+	Plan   importer.Plan
+	JobID  int64
+	Stmt   string
+	Result Result
 	// eligible instances to run this task, we run on all instances if it's empty.
 	// we only need this when run LOAD DATA without distributed option now, i.e.
 	// running on the instance that initiate the LOAD DATA.
 	EligibleInstances []*infosync.ServerInfo
-=======
-	Plan   importer.Plan
-	JobID  int64
-	Stmt   string
-	Result Result
->>>>>>> 4fc5aab3
 }
 
 // SubtaskMeta is the subtask of LoadData.
