// Copyright 2023 PingCAP, Inc.
//
// Licensed under the Apache License, Version 2.0 (the "License");
// you may not use this file except in compliance with the License.
// You may obtain a copy of the License at
//
//     http://www.apache.org/licenses/LICENSE-2.0
//
// Unless required by applicable law or agreed to in writing, software
// distributed under the License is distributed on an "AS IS" BASIS,
// WITHOUT WARRANTIES OR CONDITIONS OF ANY KIND, either express or implied.
// See the License for the specific language governing permissions and
// limitations under the License.

package loaddata

import (
	"context"
	"encoding/json"
	"fmt"
	"time"

	"github.com/pingcap/errors"
	"github.com/pingcap/tidb/disttask/framework/proto"
	"github.com/pingcap/tidb/disttask/framework/storage"
	"github.com/pingcap/tidb/domain/infosync"
	"github.com/pingcap/tidb/executor/importer"
	"github.com/pingcap/tidb/parser/mysql"
	"github.com/pingcap/tidb/util/logutil"
	"go.uber.org/zap"
)

var (
	checkTaskFinishInterval = 300 * time.Millisecond
)

// DistImporter is a JobImporter for distributed load data.
type DistImporter struct {
	*importer.JobImportParam
<<<<<<< HEAD
	plan *importer.Plan
	stmt string
	// the instance to import data, used for single-node import, nil means import data on all instances.
	instance *infosync.ServerInfo
=======
	plan   *importer.Plan
	stmt   string
	logger *zap.Logger
>>>>>>> 4fc5aab3
}

var _ importer.JobImporter = &DistImporter{}

// NewDistImporter creates a new DistImporter.
func NewDistImporter(param *importer.JobImportParam, plan *importer.Plan, stmt string) (*DistImporter, error) {
	return &DistImporter{
		JobImportParam: param,
		plan:           plan,
		stmt:           stmt,
		logger:         logutil.BgLogger().With(zap.String("component", "distribute importer"), zap.Int("id", int(param.Job.ID))),
	}, nil
}

// NewDistImporterCurrNode creates a new DistImporter to import data on current node.
func NewDistImporterCurrNode(param *importer.JobImportParam, plan *importer.Plan, stmt string) (*DistImporter, error) {
	serverInfo, err := infosync.GetServerInfo()
	if err != nil {
		return nil, err
	}
	return &DistImporter{
		JobImportParam: param,
		plan:           plan,
		stmt:           stmt,
		instance:       serverInfo,
	}, nil
}

// Param implements JobImporter.Param.
func (ti *DistImporter) Param() *importer.JobImportParam {
	return ti.JobImportParam
}

// Import implements JobImporter.Import.
func (ti *DistImporter) Import() {
	ti.logger.Info("start distribute load data")
	ti.Group.Go(func() error {
		defer close(ti.Done)
		return ti.doImport(ti.GroupCtx)
	})
}

// Result implements JobImporter.Result.
func (ti *DistImporter) Result() importer.JobImportResult {
	var result importer.JobImportResult
	taskMeta, err := ti.getTaskMeta()
	if err != nil {
		result.Msg = err.Error()
		return result
	}

	ti.logger.Info("finish distribute load data", zap.Any("task meta", taskMeta))
	var (
		numWarnings uint64
		numRecords  uint64
		numDeletes  uint64
		numSkipped  uint64
	)
	numRecords = taskMeta.Result.ReadRowCnt
	// todo: we don't have a strict REPLACE or IGNORE mode in physical mode, so we can't get the numDeletes/numSkipped.
	// we can have it when there's duplicate detection.
	msg := fmt.Sprintf(mysql.MySQLErrName[mysql.ErrLoadInfo].Raw, numRecords, numDeletes, numSkipped, numWarnings)
	return importer.JobImportResult{
		Msg:      msg,
		Affected: taskMeta.Result.ReadRowCnt,
	}
}

// Close implements the io.Closer interface.
func (*DistImporter) Close() error {
	return nil
}

// submitGlobalTaskAndRun submits a global task and returns a channel that will be closed when the task is done.
// TODO: move to handle, see https://github.com/pingcap/tidb/pull/43066
func submitGlobalTaskAndRun(ctx context.Context, taskKey, taskType string, concurrency int, taskMeta []byte) error {
	globalTaskManager, err := storage.GetTaskManager()
	if err != nil {
		return err
	}
	globalTask, err := globalTaskManager.GetGlobalTaskByKey(taskKey)
	if err != nil {
		return err
	}

	if globalTask == nil {
		taskID, err := globalTaskManager.AddNewGlobalTask(taskKey, taskType, concurrency, taskMeta)
		if err != nil {
			return err
		}

		globalTask, err = globalTaskManager.GetGlobalTaskByID(taskID)
		if err != nil {
			return err
		}

		if globalTask == nil {
			return errors.Errorf("cannot find global task with ID %d", taskID)
		}
	}

	ticker := time.NewTicker(checkTaskFinishInterval)
	defer ticker.Stop()

	for {
		select {
		case <-ctx.Done():
			logutil.BgLogger().Warn("context done", zap.Error(ctx.Err()))
			return ctx.Err()
		case <-ticker.C:
			found, err := globalTaskManager.GetGlobalTaskByID(globalTask.ID)
			if err != nil {
				logutil.BgLogger().Info("get global task error", zap.Int64("taskID", globalTask.ID), zap.Error(err))
				continue
			}

			if found == nil {
				return errors.Errorf("cannot find global task with ID %d", globalTask.ID)
			}

			if found.State == proto.TaskStateSucceed {
				return nil
			}

			// TODO: get the original error message.
			if found.State == proto.TaskStateFailed || found.State == proto.TaskStateCanceled || found.State == proto.TaskStateReverted {
				return errors.Errorf("task stopped with state %s", found.State)
			}
		}
	}
}

func (ti *DistImporter) doImport(ctx context.Context) error {
	var instances []*infosync.ServerInfo
	if ti.instance != nil {
		instances = append(instances, ti.instance)
	}
	task := TaskMeta{
		Plan:              *ti.plan,
		JobID:             ti.Job.ID,
		Stmt:              ti.stmt,
		EligibleInstances: instances,
	}
	taskMeta, err := json.Marshal(task)
	if err != nil {
		return err
	}
	return submitGlobalTaskAndRun(ctx, ti.taskKey(), proto.LoadData, distLoadDataConcurrency, taskMeta)
}

func (ti *DistImporter) taskKey() string {
	return fmt.Sprintf("ddl/%s/%d", proto.LoadData, ti.Job.ID)
}

<<<<<<< HEAD
	return submitGlobalTaskAndRun(ctx, taskKey, taskType, int(ti.plan.ThreadCnt), taskMeta)
=======
func (ti *DistImporter) getTaskMeta() (*TaskMeta, error) {
	globalTaskManager, err := storage.GetTaskManager()
	if err != nil {
		return nil, err
	}
	taskKey := ti.taskKey()
	globalTask, err := globalTaskManager.GetGlobalTaskByKey(taskKey)
	if err != nil {
		return nil, err
	}
	if globalTask == nil {
		return nil, errors.Errorf("cannot find global task with key %s", taskKey)
	}
	var taskMeta TaskMeta
	if err := json.Unmarshal(globalTask.Meta, &taskMeta); err != nil {
		return nil, err
	}
	return &taskMeta, nil
>>>>>>> 4fc5aab3
}<|MERGE_RESOLUTION|>--- conflicted
+++ resolved
@@ -37,16 +37,11 @@
 // DistImporter is a JobImporter for distributed load data.
 type DistImporter struct {
 	*importer.JobImportParam
-<<<<<<< HEAD
-	plan *importer.Plan
-	stmt string
-	// the instance to import data, used for single-node import, nil means import data on all instances.
-	instance *infosync.ServerInfo
-=======
 	plan   *importer.Plan
 	stmt   string
 	logger *zap.Logger
->>>>>>> 4fc5aab3
+	// the instance to import data, used for single-node import, nil means import data on all instances.
+	instance *infosync.ServerInfo
 }
 
 var _ importer.JobImporter = &DistImporter{}
@@ -194,16 +189,13 @@
 	if err != nil {
 		return err
 	}
-	return submitGlobalTaskAndRun(ctx, ti.taskKey(), proto.LoadData, distLoadDataConcurrency, taskMeta)
+	return submitGlobalTaskAndRun(ctx, ti.taskKey(), proto.LoadData, int(ti.plan.ThreadCnt), taskMeta)
 }
 
 func (ti *DistImporter) taskKey() string {
 	return fmt.Sprintf("ddl/%s/%d", proto.LoadData, ti.Job.ID)
 }
 
-<<<<<<< HEAD
-	return submitGlobalTaskAndRun(ctx, taskKey, taskType, int(ti.plan.ThreadCnt), taskMeta)
-=======
 func (ti *DistImporter) getTaskMeta() (*TaskMeta, error) {
 	globalTaskManager, err := storage.GetTaskManager()
 	if err != nil {
@@ -222,5 +214,4 @@
 		return nil, err
 	}
 	return &taskMeta, nil
->>>>>>> 4fc5aab3
 }