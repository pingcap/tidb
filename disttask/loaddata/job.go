--- conflicted
+++ resolved
@@ -190,17 +190,12 @@
 	if err != nil {
 		return err
 	}
-<<<<<<< HEAD
-	taskType := proto.LoadData
+	return submitGlobalTaskAndRun(ctx, ti.taskKey(), proto.LoadData, int(ti.plan.ThreadCnt), taskMeta)
+}
+
+func (ti *DistImporter) taskKey() string {
 	// task key is meaningless to IMPORT INTO, so we use a random uuid.
-	taskKey := fmt.Sprintf("%s/%s", taskType, uuid.New().String())
-=======
-	return submitGlobalTaskAndRun(ctx, ti.taskKey(), proto.LoadData, int(ti.plan.ThreadCnt), taskMeta)
-}
->>>>>>> fc99198e
-
-func (ti *DistImporter) taskKey() string {
-	return fmt.Sprintf("ddl/%s/%d", proto.LoadData, ti.Job.ID)
+	return fmt.Sprintf("%s/%s", proto.LoadData, uuid.New().String())
 }
 
 func (ti *DistImporter) getTaskMeta() (*TaskMeta, error) {
