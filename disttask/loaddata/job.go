--- conflicted
+++ resolved
@@ -17,7 +17,6 @@
 import (
 	"encoding/json"
 	"fmt"
-	"time"
 
 	"github.com/google/uuid"
 	"github.com/pingcap/errors"
@@ -29,10 +28,6 @@
 	"github.com/pingcap/tidb/parser/mysql"
 	"github.com/pingcap/tidb/util/logutil"
 	"go.uber.org/zap"
-)
-
-var (
-	checkTaskFinishInterval = 300 * time.Millisecond
 )
 
 // DistImporter is a JobImporter for distributed load data.
@@ -53,11 +48,7 @@
 		JobImportParam: param,
 		plan:           plan,
 		stmt:           stmt,
-<<<<<<< HEAD
-		logger:         logutil.BgLogger().With(zap.String("component", "importer"), zap.Int("id", int(param.Job.ID))),
-=======
 		logger:         logutil.BgLogger().With(zap.String("component", "importer")),
->>>>>>> c8caa483
 	}, nil
 }
 
@@ -73,7 +64,6 @@
 		stmt:           stmt,
 		logger:         logutil.BgLogger().With(zap.String("component", "importer")),
 		instance:       serverInfo,
-		logger:         logutil.BgLogger().With(zap.String("component", "importer"), zap.Int("id", int(param.Job.ID))),
 	}, nil
 }
 
