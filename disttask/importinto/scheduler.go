--- conflicted
+++ resolved
@@ -78,13 +78,9 @@
 	}
 	s.tableImporter = tableImporter
 
-<<<<<<< HEAD
-	// we need this sub context since CleanupSubtaskExecEnv is called before parent context is canceled
-	// in normal flow
+	// we need this sub context since CleanupSubtaskExecEnv which wait on this routine is called
+	// before parent context is canceled in normal flow.
 	s.importCtx, s.importCancel = context.WithCancel(ctx)
-=======
-	s.importCtx, s.importCancel = context.WithCancel(context.Background())
->>>>>>> 4fdae0b3
 	s.wg.Add(1)
 	go func() {
 		defer s.wg.Done()
