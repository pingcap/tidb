--- conflicted
+++ resolved
@@ -91,12 +91,8 @@
 	return nil
 }
 
-<<<<<<< HEAD
-func (s *importStepExecutor) SplitSubtask(ctx context.Context, bs []byte) ([]proto.MinimalTask, error) {
-=======
-func (s *importStepScheduler) SplitSubtask(ctx context.Context, subtask *proto.Subtask) ([]proto.MinimalTask, error) {
+func (s *importStepExecutor) SplitSubtask(ctx context.Context, subtask *proto.Subtask) ([]proto.MinimalTask, error) {
 	bs := subtask.Meta
->>>>>>> 2fbf4cf0
 	var subtaskMeta ImportStepMeta
 	err := json.Unmarshal(bs, &subtaskMeta)
 	if err != nil {
@@ -214,11 +210,7 @@
 
 var _ execute.SubtaskExecutor = &postStepExecutor{}
 
-<<<<<<< HEAD
-func (p *postStepExecutor) SplitSubtask(_ context.Context, metaBytes []byte) ([]proto.MinimalTask, error) {
-=======
-func (p *postStepScheduler) SplitSubtask(_ context.Context, subtask *proto.Subtask) ([]proto.MinimalTask, error) {
->>>>>>> 2fbf4cf0
+func (p *postStepExecutor) SplitSubtask(_ context.Context, subtask *proto.Subtask) ([]proto.MinimalTask, error) {
 	mTask := &postProcessStepMinimalTask{
 		taskMeta: p.taskMeta,
 		logger:   p.logger,
@@ -242,12 +234,11 @@
 	return s
 }
 
-func (s *importScheduler) GetSubtaskExecutor(ctx context.Context, task *proto.Task) (execute.SubtaskExecutor, error) {
+func (*importScheduler) GetSubtaskExecutor(_ context.Context, task *proto.Task, _ *scheduler.Summary) (execute.SubtaskExecutor, error) {
 	taskMeta := TaskMeta{}
 	if err := json.Unmarshal(task.Meta, &taskMeta); err != nil {
 		return nil, err
 	}
-<<<<<<< HEAD
 	logger := logutil.BgLogger().With(
 		zap.String("type", proto.ImportInto),
 		zap.Int64("task-id", task.ID),
@@ -273,7 +264,7 @@
 	}
 }
 
-func (s *importScheduler) GetMiniTaskExecutor(minimalTask proto.MinimalTask, _ string, step int64) (execute.MiniTaskExecutor, error) {
+func (*importScheduler) GetMiniTaskExecutor(minimalTask proto.MinimalTask, _ string, step int64) (execute.MiniTaskExecutor, error) {
 	switch step {
 	case StepImport:
 		task, ok := minimalTask.(*importStepMinimalTask)
@@ -296,35 +287,5 @@
 func init() {
 	scheduler.RegisterTaskType(proto.ImportInto, newImportScheduler,
 		scheduler.WithPoolSize(int32(runtime.GOMAXPROCS(0))),
-=======
-	scheduler.RegisterTaskType(proto.ImportInto, scheduler.WithPoolSize(int32(runtime.GOMAXPROCS(0))))
-	scheduler.RegisterSchedulerConstructor(proto.ImportInto, StepImport,
-		func(_ context.Context, task *proto.Task, _ *scheduler.Summary) (scheduler.Scheduler, error) {
-			// TODO(tangenta): use context for lifetime control.
-			taskMeta, logger, err := prepareFn(task.ID, task.Meta, task.Step)
-			if err != nil {
-				return nil, err
-			}
-			return &importStepScheduler{
-				taskID:   task.ID,
-				taskMeta: taskMeta,
-				logger:   logger,
-			}, nil
-		},
-	)
-	scheduler.RegisterSchedulerConstructor(proto.ImportInto, StepPostProcess,
-		func(_ context.Context, task *proto.Task, _ *scheduler.Summary) (scheduler.Scheduler, error) {
-			// TODO(tangenta): use context for lifetime control.
-			taskMeta, logger, err := prepareFn(task.ID, task.Meta, task.Step)
-			if err != nil {
-				return nil, err
-			}
-			return &postStepScheduler{
-				taskID:   task.ID,
-				taskMeta: taskMeta,
-				logger:   logger,
-			}, nil
-		},
->>>>>>> 2fbf4cf0
 	)
 }