--- conflicted
+++ resolved
@@ -68,31 +68,21 @@
     timeout = "short",
     srcs = [
         "dispatcher_test.go",
-<<<<<<< HEAD
         "encode_and_sort_operator_test.go",
-=======
         "planner_test.go",
->>>>>>> 777e6da4
         "subtask_executor_test.go",
         "wrapper_test.go",
     ],
     embed = [":importinto"],
     flaky = True,
     race = "on",
-<<<<<<< HEAD
-    shard_count = 3,
-=======
-    shard_count = 5,
->>>>>>> 777e6da4
+    shard_count = 6,
     deps = [
         "//br/pkg/lightning/checkpoints",
         "//br/pkg/lightning/mydump",
         "//br/pkg/lightning/verification",
-<<<<<<< HEAD
         "//disttask/framework/mock",
-=======
         "//disttask/framework/planner",
->>>>>>> 777e6da4
         "//disttask/framework/proto",
         "//disttask/framework/scheduler",
         "//disttask/framework/storage",
