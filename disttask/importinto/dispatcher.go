// Copyright 2023 PingCAP, Inc.
//
// Licensed under the Apache License, Version 2.0 (the "License");
// you may not use this file except in compliance with the License.
// You may obtain a copy of the License at
//
//     http://www.apache.org/licenses/LICENSE-2.0
//
// Unless required by applicable law or agreed to in writing, software
// distributed under the License is distributed on an "AS IS" BASIS,
// WITHOUT WARRANTIES OR CONDITIONS OF ANY KIND, either express or implied.
// See the License for the specific language governing permissions and
// limitations under the License.

package importinto

import (
	"context"
	"encoding/json"
	"strconv"
	"strings"
	"sync"
	"time"

	dmysql "github.com/go-sql-driver/mysql"
	"github.com/pingcap/errors"
	"github.com/pingcap/failpoint"
	"github.com/pingcap/tidb/br/pkg/lightning/checkpoints"
	"github.com/pingcap/tidb/br/pkg/lightning/common"
	"github.com/pingcap/tidb/br/pkg/lightning/config"
	"github.com/pingcap/tidb/br/pkg/utils"
	"github.com/pingcap/tidb/disttask/framework/dispatcher"
	"github.com/pingcap/tidb/disttask/framework/handle"
	"github.com/pingcap/tidb/disttask/framework/planner"
	"github.com/pingcap/tidb/disttask/framework/proto"
	"github.com/pingcap/tidb/disttask/framework/storage"
	"github.com/pingcap/tidb/domain/infosync"
	"github.com/pingcap/tidb/errno"
	"github.com/pingcap/tidb/executor/importer"
	"github.com/pingcap/tidb/parser/ast"
	"github.com/pingcap/tidb/sessionctx"
	"github.com/pingcap/tidb/util/backoff"
	"github.com/pingcap/tidb/util/etcd"
	"github.com/pingcap/tidb/util/logutil"
	"github.com/pingcap/tidb/util/sqlexec"
	"go.uber.org/atomic"
	"go.uber.org/zap"
)

const (
	registerTaskTTL        = 10 * time.Minute
	refreshTaskTTLInterval = 3 * time.Minute
	registerTimeout        = 5 * time.Second
	retrySQLTimes          = 5
)

// NewTaskRegisterWithTTL is the ctor for TaskRegister.
// It is exported for testing.
var NewTaskRegisterWithTTL = utils.NewTaskRegisterWithTTL

type taskInfo struct {
	taskID int64

	// operation on taskInfo is run inside detect-task goroutine, so no need to synchronize.
	lastRegisterTime time.Time

	// initialized lazily in register()
	etcdClient   *etcd.Client
	taskRegister utils.TaskRegister
}

func (t *taskInfo) register(ctx context.Context) {
	if time.Since(t.lastRegisterTime) < refreshTaskTTLInterval {
		return
	}

	if time.Since(t.lastRegisterTime) < refreshTaskTTLInterval {
		return
	}
	logger := logutil.BgLogger().With(zap.Int64("task-id", t.taskID))
	if t.taskRegister == nil {
		client, err := importer.GetEtcdClient()
		if err != nil {
			logger.Warn("get etcd client failed", zap.Error(err))
			return
		}
		t.etcdClient = client
		t.taskRegister = NewTaskRegisterWithTTL(client.GetClient(), registerTaskTTL,
			utils.RegisterImportInto, strconv.FormatInt(t.taskID, 10))
	}
	timeoutCtx, cancel := context.WithTimeout(ctx, registerTimeout)
	defer cancel()
	if err := t.taskRegister.RegisterTaskOnce(timeoutCtx); err != nil {
		logger.Warn("register task failed", zap.Error(err))
	} else {
		logger.Info("register task to pd or refresh lease success")
	}
	// we set it even if register failed, TTL is 10min, refresh interval is 3min,
	// we can try 2 times before the lease is expired.
	t.lastRegisterTime = time.Now()
}

func (t *taskInfo) close(ctx context.Context) {
	logger := logutil.BgLogger().With(zap.Int64("task-id", t.taskID))
	if t.taskRegister != nil {
		timeoutCtx, cancel := context.WithTimeout(ctx, registerTimeout)
		defer cancel()
		if err := t.taskRegister.Close(timeoutCtx); err != nil {
			logger.Warn("unregister task failed", zap.Error(err))
		} else {
			logger.Info("unregister task success")
		}
		t.taskRegister = nil
	}
	if t.etcdClient != nil {
		if err := t.etcdClient.Close(); err != nil {
			logger.Warn("close etcd client failed", zap.Error(err))
		}
		t.etcdClient = nil
	}
}

// ImportDispatcherExt is an extension of ImportDispatcher, exported for test.
type ImportDispatcherExt struct {
	mu sync.RWMutex
	// NOTE: there's no need to sync for below 2 fields actually, since we add a restriction that only one
	// task can be running at a time. but we might support task queuing in the future, leave it for now.
	// the last time we switch TiKV into IMPORT mode, this is a global operation, do it for one task makes
	// no difference to do it for all tasks. So we do not need to record the switch time for each task.
	lastSwitchTime atomic.Time
	// taskInfoMap is a map from taskID to taskInfo
	taskInfoMap sync.Map

	// currTaskID is the taskID of the current running task.
	// It may be changed when we switch to a new task or switch to a new owner.
	currTaskID            atomic.Int64
	disableTiKVImportMode atomic.Bool
}

var _ dispatcher.Extension = (*ImportDispatcherExt)(nil)

// OnTick implements dispatcher.Extension interface.
func (dsp *ImportDispatcherExt) OnTick(ctx context.Context, task *proto.Task) {
	// only switch TiKV mode or register task when task is running
	if task.State != proto.TaskStateRunning {
		return
	}
	dsp.switchTiKVMode(ctx, task)
	dsp.registerTask(ctx, task)
}

func (dsp *ImportDispatcherExt) switchTiKVMode(ctx context.Context, task *proto.Task) {
	dsp.updateCurrentTask(task)
	// only import step need to switch to IMPORT mode,
	// If TiKV is in IMPORT mode during checksum, coprocessor will time out.
	if dsp.disableTiKVImportMode.Load() || task.Step != StepImport {
		return
	}

	if time.Since(dsp.lastSwitchTime.Load()) < config.DefaultSwitchTiKVModeInterval {
		return
	}

	dsp.mu.Lock()
	defer dsp.mu.Unlock()
	if time.Since(dsp.lastSwitchTime.Load()) < config.DefaultSwitchTiKVModeInterval {
		return
	}

	logger := logutil.BgLogger().With(zap.Int64("task-id", task.ID))
	pdCli, switcher, err := importer.GetTiKVModeSwitcherWithPDClient(ctx, logger)
	if err != nil {
		logger.Warn("get tikv mode switcher failed", zap.Error(err))
		return
	}
	switcher.ToImportMode(ctx)
	pdCli.Close()
	dsp.lastSwitchTime.Store(time.Now())
}

func (dsp *ImportDispatcherExt) registerTask(ctx context.Context, task *proto.Task) {
	val, _ := dsp.taskInfoMap.LoadOrStore(task.ID, &taskInfo{taskID: task.ID})
	info := val.(*taskInfo)
	info.register(ctx)
}

func (dsp *ImportDispatcherExt) unregisterTask(ctx context.Context, task *proto.Task) {
	if val, loaded := dsp.taskInfoMap.LoadAndDelete(task.ID); loaded {
		info := val.(*taskInfo)
		info.close(ctx)
	}
}

<<<<<<< HEAD
func (dsp *importDispatcherExt) OnNextSubtasksBatch(ctx context.Context, handle dispatcher.TaskHandle, gTask *proto.Task) (
=======
// OnNextStage implements dispatcher.Extension interface.
func (dsp *ImportDispatcherExt) OnNextStage(ctx context.Context, handle dispatcher.TaskHandle, gTask *proto.Task) (
>>>>>>> ae442add
	resSubtaskMeta [][]byte, err error) {
	logger := logutil.BgLogger().With(
		zap.String("type", gTask.Type),
		zap.Int64("task-id", gTask.ID),
		zap.String("step", stepStr(gTask.Step)),
	)
	taskMeta := &TaskMeta{}
	err = json.Unmarshal(gTask.Meta, taskMeta)
	if err != nil {
		return nil, err
	}
	logger.Info("on next subtasks batch")

	defer func() {
		// currently, framework will take the task as finished when err is not nil or resSubtaskMeta is empty.
		taskFinished := err == nil && len(resSubtaskMeta) == 0
		if taskFinished {
			// todo: we're not running in a transaction with task update
			if err2 := dsp.finishJob(ctx, logger, handle, gTask, taskMeta); err2 != nil {
				err = err2
			}
		} else if err != nil && !dsp.IsRetryableErr(err) {
			if err2 := dsp.failJob(ctx, handle, gTask, taskMeta, logger, err.Error()); err2 != nil {
				// todo: we're not running in a transaction with task update, there might be case
				// failJob return error, but task update succeed.
				logger.Error("call failJob failed", zap.Error(err2))
			}
		}
	}()

	switch gTask.Step {
	case StepImport:
		if err := preProcess(ctx, handle, gTask, taskMeta, logger); err != nil {
			return nil, err
		}
		if err = startJob(ctx, logger, handle, taskMeta); err != nil {
			return nil, err
		}
	case StepPostProcess:
		dsp.switchTiKV2NormalMode(ctx, gTask, logger)
		failpoint.Inject("clearLastSwitchTime", func() {
			dsp.lastSwitchTime.Store(time.Time{})
		})
		if err = job2Step(ctx, logger, taskMeta, importer.JobStepValidating); err != nil {
			return nil, err
		}
		failpoint.Inject("failWhenDispatchPostProcessSubtask", func() {
			failpoint.Return(nil, errors.New("injected error after StepImport"))
		})
		if err := updateResult(handle, gTask, taskMeta); err != nil {
			return nil, err
		}
		if err := handle.UpdateTask(gTask.State, nil, retrySQLTimes); err != nil {
			return nil, err
		}
		logger.Info("move to post-process step ", zap.Any("result", taskMeta.Result))
	case StepPostProcess + 1:
		return nil, nil
	default:
		return nil, errors.Errorf("unknown step %d", gTask.Step)
	}

	previousSubtaskMetas, err := handle.GetPreviousSubtaskMetas(gTask.ID, gTask.Step-1)
	if err != nil {
		return nil, err
	}
	planCtx := planner.PlanCtx{Ctx: ctx, PreviousSubtaskMetas: previousSubtaskMetas}
	logicalPlan := &LogicalPlan{}
	if err := logicalPlan.FromTaskMeta(gTask.Meta); err != nil {
		return nil, err
	}
	physicalPlan, err := logicalPlan.ToPhysicalPlan(planCtx)
	if err != nil {
		return nil, err
	}
	metaBytes, err := physicalPlan.ToSubtaskMetas(planCtx, gTask.Step)
	if err != nil {
		return nil, err
	}
	logger.Info("generate subtasks", zap.Int("subtask-count", len(metaBytes)))
	return metaBytes, nil
}

// OnErrStage implements dispatcher.Extension interface.
func (dsp *ImportDispatcherExt) OnErrStage(ctx context.Context, handle dispatcher.TaskHandle, gTask *proto.Task, receiveErrs []error) ([]byte, error) {
	logger := logutil.BgLogger().With(
		zap.String("type", gTask.Type),
		zap.Int64("task-id", gTask.ID),
		zap.String("step", stepStr(gTask.Step)),
	)
	logger.Info("on error stage", zap.Errors("errors", receiveErrs))
	taskMeta := &TaskMeta{}
	err := json.Unmarshal(gTask.Meta, taskMeta)
	if err != nil {
		return nil, err
	}
	errStrs := make([]string, 0, len(receiveErrs))
	for _, receiveErr := range receiveErrs {
		errStrs = append(errStrs, receiveErr.Error())
	}
	if err = dsp.failJob(ctx, handle, gTask, taskMeta, logger, strings.Join(errStrs, "; ")); err != nil {
		return nil, err
	}

	gTask.Error = receiveErrs[0]

	errStr := receiveErrs[0].Error()
	// do nothing if the error is resumable
	if isResumableErr(errStr) {
		return nil, nil
	}

	if gTask.Step == StepImport {
		err = rollback(ctx, handle, gTask, logger)
		if err != nil {
			// TODO: add error code according to spec.
			gTask.Error = errors.New(errStr + ", " + err.Error())
		}
	}
	return nil, err
}

// GetEligibleInstances implements dispatcher.Extension interface.
func (*ImportDispatcherExt) GetEligibleInstances(ctx context.Context, gTask *proto.Task) ([]*infosync.ServerInfo, error) {
	taskMeta := &TaskMeta{}
	err := json.Unmarshal(gTask.Meta, taskMeta)
	if err != nil {
		return nil, err
	}
	if len(taskMeta.EligibleInstances) > 0 {
		return taskMeta.EligibleInstances, nil
	}
	return dispatcher.GenerateSchedulerNodes(ctx)
}

// IsRetryableErr implements dispatcher.Extension interface.
func (*ImportDispatcherExt) IsRetryableErr(error) bool {
	// TODO: check whether the error is retryable.
	return false
}

<<<<<<< HEAD
func (*importDispatcherExt) StageFinished(_ *proto.Task) bool {
	return true
}

func (*importDispatcherExt) Finished(task *proto.Task) bool {
	return task.Step == StepPostProcess+1
}

func (dsp *importDispatcherExt) switchTiKV2NormalMode(ctx context.Context, task *proto.Task, logger *zap.Logger) {
=======
func (dsp *ImportDispatcherExt) switchTiKV2NormalMode(ctx context.Context, task *proto.Task, logger *zap.Logger) {
>>>>>>> ae442add
	dsp.updateCurrentTask(task)
	if dsp.disableTiKVImportMode.Load() {
		return
	}

	dsp.mu.Lock()
	defer dsp.mu.Unlock()

	pdCli, switcher, err := importer.GetTiKVModeSwitcherWithPDClient(ctx, logger)
	if err != nil {
		logger.Warn("get tikv mode switcher failed", zap.Error(err))
		return
	}
	switcher.ToNormalMode(ctx)
	pdCli.Close()

	// clear it, so next task can switch TiKV mode again.
	dsp.lastSwitchTime.Store(time.Time{})
}

func (dsp *ImportDispatcherExt) updateCurrentTask(task *proto.Task) {
	if dsp.currTaskID.Swap(task.ID) != task.ID {
		taskMeta := &TaskMeta{}
		if err := json.Unmarshal(task.Meta, taskMeta); err == nil {
			// for raftkv2, switch mode in local backend
			dsp.disableTiKVImportMode.Store(taskMeta.Plan.DisableTiKVImportMode || taskMeta.Plan.IsRaftKV2)
		}
	}
}

type importDispatcher struct {
	*dispatcher.BaseDispatcher
}

func newImportDispatcher(ctx context.Context, taskMgr *storage.TaskManager,
	serverID string, task *proto.Task) dispatcher.Dispatcher {
	dis := importDispatcher{
		BaseDispatcher: dispatcher.NewBaseDispatcher(ctx, taskMgr, serverID, task),
	}
	dis.BaseDispatcher.Extension = &ImportDispatcherExt{}
	return &dis
}

// preProcess does the pre-processing for the task.
func preProcess(_ context.Context, _ dispatcher.TaskHandle, gTask *proto.Task, taskMeta *TaskMeta, logger *zap.Logger) error {
	logger.Info("pre process")
	// TODO: drop table indexes depends on the option.
	// if err := dropTableIndexes(ctx, handle, taskMeta, logger); err != nil {
	// 	return err
	// }
	return updateMeta(gTask, taskMeta)
}

// nolint:deadcode
func dropTableIndexes(ctx context.Context, handle dispatcher.TaskHandle, taskMeta *TaskMeta, logger *zap.Logger) error {
	tblInfo := taskMeta.Plan.TableInfo
	tableName := common.UniqueTable(taskMeta.Plan.DBName, tblInfo.Name.L)

	remainIndexes, dropIndexes := common.GetDropIndexInfos(tblInfo)
	for _, idxInfo := range dropIndexes {
		sqlStr := common.BuildDropIndexSQL(tableName, idxInfo)
		if err := executeSQL(ctx, handle, logger, sqlStr); err != nil {
			if merr, ok := errors.Cause(err).(*dmysql.MySQLError); ok {
				switch merr.Number {
				case errno.ErrCantDropFieldOrKey, errno.ErrDropIndexNeededInForeignKey:
					remainIndexes = append(remainIndexes, idxInfo)
					logger.Warn("can't drop index, skip", zap.String("index", idxInfo.Name.O), zap.Error(err))
					continue
				}
			}
			return err
		}
	}
	if len(remainIndexes) < len(tblInfo.Indices) {
		taskMeta.Plan.TableInfo = taskMeta.Plan.TableInfo.Clone()
		taskMeta.Plan.TableInfo.Indices = remainIndexes
	}
	return nil
}

// nolint:deadcode
func createTableIndexes(ctx context.Context, executor storage.SessionExecutor, taskMeta *TaskMeta, logger *zap.Logger) error {
	tableName := common.UniqueTable(taskMeta.Plan.DBName, taskMeta.Plan.TableInfo.Name.L)
	singleSQL, multiSQLs := common.BuildAddIndexSQL(tableName, taskMeta.Plan.TableInfo, taskMeta.Plan.DesiredTableInfo)
	logger.Info("build add index sql", zap.String("singleSQL", singleSQL), zap.Strings("multiSQLs", multiSQLs))
	if len(multiSQLs) == 0 {
		return nil
	}

	err := executeSQL(ctx, executor, logger, singleSQL)
	if err == nil {
		return nil
	}
	if !common.IsDupKeyError(err) {
		// TODO: refine err msg and error code according to spec.
		return errors.Errorf("Failed to create index: %v, please execute the SQL manually, sql: %s", err, singleSQL)
	}
	if len(multiSQLs) == 1 {
		return nil
	}
	logger.Warn("cannot add all indexes in one statement, try to add them one by one", zap.Strings("sqls", multiSQLs), zap.Error(err))

	for i, ddl := range multiSQLs {
		err := executeSQL(ctx, executor, logger, ddl)
		if err != nil && !common.IsDupKeyError(err) {
			// TODO: refine err msg and error code according to spec.
			return errors.Errorf("Failed to create index: %v, please execute the SQLs manually, sqls: %s", err, strings.Join(multiSQLs[i:], ";"))
		}
	}
	return nil
}

// TODO: return the result of sql.
func executeSQL(ctx context.Context, executor storage.SessionExecutor, logger *zap.Logger, sql string, args ...interface{}) (err error) {
	logger.Info("execute sql", zap.String("sql", sql), zap.Any("args", args))
	return executor.WithNewSession(func(se sessionctx.Context) error {
		_, err := se.(sqlexec.SQLExecutor).ExecuteInternal(ctx, sql, args...)
		return err
	})
}

func updateMeta(gTask *proto.Task, taskMeta *TaskMeta) error {
	bs, err := json.Marshal(taskMeta)
	if err != nil {
		return err
	}
	gTask.Meta = bs

	return nil
}

// todo: converting back and forth, we should unify struct and remove this function later.
func toChunkMap(engineCheckpoints map[int32]*checkpoints.EngineCheckpoint) map[int32][]Chunk {
	chunkMap := make(map[int32][]Chunk, len(engineCheckpoints))
	for id, ecp := range engineCheckpoints {
		chunkMap[id] = make([]Chunk, 0, len(ecp.Chunks))
		for _, chunkCheckpoint := range ecp.Chunks {
			chunkMap[id] = append(chunkMap[id], toChunk(*chunkCheckpoint))
		}
	}
	return chunkMap
}

// we will update taskMeta in place and make gTask.Meta point to the new taskMeta.
func updateResult(handle dispatcher.TaskHandle, gTask *proto.Task, taskMeta *TaskMeta) error {
	metas, err := handle.GetPreviousSubtaskMetas(gTask.ID, gTask.Step-1)
	if err != nil {
		return err
	}

	subtaskMetas := make([]*ImportStepMeta, 0, len(metas))
	for _, bs := range metas {
		var subtaskMeta ImportStepMeta
		if err := json.Unmarshal(bs, &subtaskMeta); err != nil {
			return err
		}
		subtaskMetas = append(subtaskMetas, &subtaskMeta)
	}
	columnSizeMap := make(map[int64]int64)
	for _, subtaskMeta := range subtaskMetas {
		taskMeta.Result.ReadRowCnt += subtaskMeta.Result.ReadRowCnt
		taskMeta.Result.LoadedRowCnt += subtaskMeta.Result.LoadedRowCnt
		for key, val := range subtaskMeta.Result.ColSizeMap {
			columnSizeMap[key] += val
		}
	}
	taskMeta.Result.ColSizeMap = columnSizeMap
	return updateMeta(gTask, taskMeta)
}

func startJob(ctx context.Context, logger *zap.Logger, taskHandle dispatcher.TaskHandle, taskMeta *TaskMeta) error {
	failpoint.Inject("syncBeforeJobStarted", func() {
		TestSyncChan <- struct{}{}
		<-TestSyncChan
	})
	// retry for 3+6+12+24+(30-4)*30 ~= 825s ~= 14 minutes
	// we consider all errors as retryable errors, except context done.
	// the errors include errors happened when communicate with PD and TiKV.
	// we didn't consider system corrupt cases like system table dropped/altered.
	backoffer := backoff.NewExponential(dispatcher.RetrySQLInterval, 2, dispatcher.RetrySQLMaxInterval)
	err := handle.RunWithRetry(ctx, dispatcher.RetrySQLTimes, backoffer, logger,
		func(ctx context.Context) (bool, error) {
			return true, taskHandle.WithNewSession(func(se sessionctx.Context) error {
				exec := se.(sqlexec.SQLExecutor)
				return importer.StartJob(ctx, exec, taskMeta.JobID)
			})
		},
	)
	failpoint.Inject("syncAfterJobStarted", func() {
		TestSyncChan <- struct{}{}
	})
	return err
}

func job2Step(ctx context.Context, logger *zap.Logger, taskMeta *TaskMeta, step string) error {
	globalTaskManager, err := storage.GetTaskManager()
	if err != nil {
		return err
	}
	// todo: use dispatcher.TaskHandle
	// we might call this in scheduler later, there's no dispatcher.TaskHandle, so we use globalTaskManager here.
	// retry for 3+6+12+24+(30-4)*30 ~= 825s ~= 14 minutes
	backoffer := backoff.NewExponential(dispatcher.RetrySQLInterval, 2, dispatcher.RetrySQLMaxInterval)
	return handle.RunWithRetry(ctx, dispatcher.RetrySQLTimes, backoffer, logger,
		func(ctx context.Context) (bool, error) {
			return true, globalTaskManager.WithNewSession(func(se sessionctx.Context) error {
				exec := se.(sqlexec.SQLExecutor)
				return importer.Job2Step(ctx, exec, taskMeta.JobID, step)
			})
		},
	)
}

func (dsp *ImportDispatcherExt) finishJob(ctx context.Context, logger *zap.Logger,
	taskHandle dispatcher.TaskHandle, gTask *proto.Task, taskMeta *TaskMeta) error {
	dsp.unregisterTask(ctx, gTask)
	redactSensitiveInfo(gTask, taskMeta)
	if err := handle.UpdateTask(gTask.State, nil, retrySQLTimes); err != nil {
		return err
	}
	summary := &importer.JobSummary{ImportedRows: taskMeta.Result.LoadedRowCnt}
	// retry for 3+6+12+24+(30-4)*30 ~= 825s ~= 14 minutes
	backoffer := backoff.NewExponential(dispatcher.RetrySQLInterval, 2, dispatcher.RetrySQLMaxInterval)
	return handle.RunWithRetry(ctx, dispatcher.RetrySQLTimes, backoffer, logger,
		func(ctx context.Context) (bool, error) {
			return true, taskHandle.WithNewSession(func(se sessionctx.Context) error {
				exec := se.(sqlexec.SQLExecutor)
				return importer.FinishJob(ctx, exec, taskMeta.JobID, summary)
			})
		},
	)
}

func (dsp *ImportDispatcherExt) failJob(ctx context.Context, taskHandle dispatcher.TaskHandle, gTask *proto.Task,
	taskMeta *TaskMeta, logger *zap.Logger, errorMsg string) error {
	dsp.switchTiKV2NormalMode(ctx, gTask, logger)
	dsp.unregisterTask(ctx, gTask)
	redactSensitiveInfo(gTask, taskMeta)
<<<<<<< HEAD
	if err := handle.UpdateTask(gTask.State, nil, retrySQLTimes); err != nil {
		return err
	}
	return handle.WithNewSession(func(se sessionctx.Context) error {
		exec := se.(sqlexec.SQLExecutor)
		return importer.FailJob(ctx, exec, taskMeta.JobID, errorMsg)
	})
=======
	// retry for 3+6+12+24+(30-4)*30 ~= 825s ~= 14 minutes
	backoffer := backoff.NewExponential(dispatcher.RetrySQLInterval, 2, dispatcher.RetrySQLMaxInterval)
	return handle.RunWithRetry(ctx, dispatcher.RetrySQLTimes, backoffer, logger,
		func(ctx context.Context) (bool, error) {
			return true, taskHandle.WithNewSession(func(se sessionctx.Context) error {
				exec := se.(sqlexec.SQLExecutor)
				return importer.FailJob(ctx, exec, taskMeta.JobID, errorMsg)
			})
		},
	)
>>>>>>> ae442add
}

func redactSensitiveInfo(gTask *proto.Task, taskMeta *TaskMeta) {
	taskMeta.Stmt = ""
	taskMeta.Plan.Path = ast.RedactURL(taskMeta.Plan.Path)
	if err := updateMeta(gTask, taskMeta); err != nil {
		// marshal failed, should not happen
		logutil.BgLogger().Warn("failed to update task meta", zap.Error(err))
	}
}

// isResumableErr checks whether it's possible to rely on checkpoint to re-import data after the error has been fixed.
func isResumableErr(string) bool {
	// TODO: add more cases
	return false
}

func rollback(ctx context.Context, handle dispatcher.TaskHandle, gTask *proto.Task, logger *zap.Logger) (err error) {
	taskMeta := &TaskMeta{}
	err = json.Unmarshal(gTask.Meta, taskMeta)
	if err != nil {
		return err
	}

	logger.Info("rollback")

	//	// TODO: create table indexes depends on the option.
	//	// create table indexes even if the rollback is failed.
	//	defer func() {
	//		err2 := createTableIndexes(ctx, handle, taskMeta, logger)
	//		err = multierr.Append(err, err2)
	//	}()

	tableName := common.UniqueTable(taskMeta.Plan.DBName, taskMeta.Plan.TableInfo.Name.L)
	// truncate the table
	return executeSQL(ctx, handle, logger, "TRUNCATE "+tableName)
}

func stepStr(step int64) string {
	switch step {
	case StepImport:
		return "import"
	case StepPostProcess:
		return "postprocess"
	default:
		return "unknown"
	}
}

func init() {
	dispatcher.RegisterDispatcherFactory(proto.ImportInto, newImportDispatcher)
}<|MERGE_RESOLUTION|>--- conflicted
+++ resolved
@@ -51,7 +51,6 @@
 	registerTaskTTL        = 10 * time.Minute
 	refreshTaskTTLInterval = 3 * time.Minute
 	registerTimeout        = 5 * time.Second
-	retrySQLTimes          = 5
 )
 
 // NewTaskRegisterWithTTL is the ctor for TaskRegister.
@@ -191,12 +190,7 @@
 	}
 }
 
-<<<<<<< HEAD
-func (dsp *importDispatcherExt) OnNextSubtasksBatch(ctx context.Context, handle dispatcher.TaskHandle, gTask *proto.Task) (
-=======
-// OnNextStage implements dispatcher.Extension interface.
-func (dsp *ImportDispatcherExt) OnNextStage(ctx context.Context, handle dispatcher.TaskHandle, gTask *proto.Task) (
->>>>>>> ae442add
+func (dsp *ImportDispatcherExt) OnNextSubtasksBatch(ctx context.Context, taskHandle dispatcher.TaskHandle, gTask *proto.Task) (
 	resSubtaskMeta [][]byte, err error) {
 	logger := logutil.BgLogger().With(
 		zap.String("type", gTask.Type),
@@ -215,11 +209,11 @@
 		taskFinished := err == nil && len(resSubtaskMeta) == 0
 		if taskFinished {
 			// todo: we're not running in a transaction with task update
-			if err2 := dsp.finishJob(ctx, logger, handle, gTask, taskMeta); err2 != nil {
+			if err2 := dsp.finishJob(ctx, logger, taskHandle, gTask, taskMeta); err2 != nil {
 				err = err2
 			}
 		} else if err != nil && !dsp.IsRetryableErr(err) {
-			if err2 := dsp.failJob(ctx, handle, gTask, taskMeta, logger, err.Error()); err2 != nil {
+			if err2 := dsp.failJob(ctx, taskHandle, gTask, taskMeta, logger, err.Error()); err2 != nil {
 				// todo: we're not running in a transaction with task update, there might be case
 				// failJob return error, but task update succeed.
 				logger.Error("call failJob failed", zap.Error(err2))
@@ -229,10 +223,10 @@
 
 	switch gTask.Step {
 	case StepImport:
-		if err := preProcess(ctx, handle, gTask, taskMeta, logger); err != nil {
+		if err := preProcess(ctx, taskHandle, gTask, taskMeta, logger); err != nil {
 			return nil, err
 		}
-		if err = startJob(ctx, logger, handle, taskMeta); err != nil {
+		if err = startJob(ctx, logger, taskHandle, taskMeta); err != nil {
 			return nil, err
 		}
 	case StepPostProcess:
@@ -246,10 +240,10 @@
 		failpoint.Inject("failWhenDispatchPostProcessSubtask", func() {
 			failpoint.Return(nil, errors.New("injected error after StepImport"))
 		})
-		if err := updateResult(handle, gTask, taskMeta); err != nil {
+		if err := updateResult(taskHandle, gTask, taskMeta); err != nil {
 			return nil, err
 		}
-		if err := handle.UpdateTask(gTask.State, nil, retrySQLTimes); err != nil {
+		if err := taskHandle.UpdateTask(gTask.State, nil, dispatcher.RetrySQLTimes); err != nil {
 			return nil, err
 		}
 		logger.Info("move to post-process step ", zap.Any("result", taskMeta.Result))
@@ -259,7 +253,7 @@
 		return nil, errors.Errorf("unknown step %d", gTask.Step)
 	}
 
-	previousSubtaskMetas, err := handle.GetPreviousSubtaskMetas(gTask.ID, gTask.Step-1)
+	previousSubtaskMetas, err := taskHandle.GetPreviousSubtaskMetas(gTask.ID, gTask.Step-1)
 	if err != nil {
 		return nil, err
 	}
@@ -338,19 +332,15 @@
 	return false
 }
 
-<<<<<<< HEAD
-func (*importDispatcherExt) StageFinished(_ *proto.Task) bool {
+func (*ImportDispatcherExt) StageFinished(_ *proto.Task) bool {
 	return true
 }
 
-func (*importDispatcherExt) Finished(task *proto.Task) bool {
+func (*ImportDispatcherExt) Finished(task *proto.Task) bool {
 	return task.Step == StepPostProcess+1
 }
 
-func (dsp *importDispatcherExt) switchTiKV2NormalMode(ctx context.Context, task *proto.Task, logger *zap.Logger) {
-=======
 func (dsp *ImportDispatcherExt) switchTiKV2NormalMode(ctx context.Context, task *proto.Task, logger *zap.Logger) {
->>>>>>> ae442add
 	dsp.updateCurrentTask(task)
 	if dsp.disableTiKVImportMode.Load() {
 		return
@@ -568,7 +558,7 @@
 	taskHandle dispatcher.TaskHandle, gTask *proto.Task, taskMeta *TaskMeta) error {
 	dsp.unregisterTask(ctx, gTask)
 	redactSensitiveInfo(gTask, taskMeta)
-	if err := handle.UpdateTask(gTask.State, nil, retrySQLTimes); err != nil {
+	if err := taskHandle.UpdateTask(gTask.State, nil, dispatcher.RetrySQLTimes); err != nil {
 		return err
 	}
 	summary := &importer.JobSummary{ImportedRows: taskMeta.Result.LoadedRowCnt}
@@ -589,15 +579,10 @@
 	dsp.switchTiKV2NormalMode(ctx, gTask, logger)
 	dsp.unregisterTask(ctx, gTask)
 	redactSensitiveInfo(gTask, taskMeta)
-<<<<<<< HEAD
-	if err := handle.UpdateTask(gTask.State, nil, retrySQLTimes); err != nil {
+	if err := taskHandle.UpdateTask(gTask.State, nil, dispatcher.RetrySQLTimes); err != nil {
 		return err
 	}
-	return handle.WithNewSession(func(se sessionctx.Context) error {
-		exec := se.(sqlexec.SQLExecutor)
-		return importer.FailJob(ctx, exec, taskMeta.JobID, errorMsg)
-	})
-=======
+
 	// retry for 3+6+12+24+(30-4)*30 ~= 825s ~= 14 minutes
 	backoffer := backoff.NewExponential(dispatcher.RetrySQLInterval, 2, dispatcher.RetrySQLMaxInterval)
 	return handle.RunWithRetry(ctx, dispatcher.RetrySQLTimes, backoffer, logger,
@@ -608,7 +593,6 @@
 			})
 		},
 	)
->>>>>>> ae442add
 }
 
 func redactSensitiveInfo(gTask *proto.Task, taskMeta *TaskMeta) {
