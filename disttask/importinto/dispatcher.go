// Copyright 2023 PingCAP, Inc.
//
// Licensed under the Apache License, Version 2.0 (the "License");
// you may not use this file except in compliance with the License.
// You may obtain a copy of the License at
//
//     http://www.apache.org/licenses/LICENSE-2.0
//
// Unless required by applicable law or agreed to in writing, software
// distributed under the License is distributed on an "AS IS" BASIS,
// WITHOUT WARRANTIES OR CONDITIONS OF ANY KIND, either express or implied.
// See the License for the specific language governing permissions and
// limitations under the License.

package importinto

import (
	"context"
	"encoding/json"
	"strconv"
	"strings"
	"sync"
	"time"

	dmysql "github.com/go-sql-driver/mysql"
	"github.com/pingcap/errors"
	"github.com/pingcap/failpoint"
	"github.com/pingcap/tidb/br/pkg/lightning/checkpoints"
	"github.com/pingcap/tidb/br/pkg/lightning/common"
	"github.com/pingcap/tidb/br/pkg/lightning/config"
	"github.com/pingcap/tidb/br/pkg/utils"
	"github.com/pingcap/tidb/disttask/framework/dispatcher"
	"github.com/pingcap/tidb/disttask/framework/planner"
	"github.com/pingcap/tidb/disttask/framework/proto"
	"github.com/pingcap/tidb/disttask/framework/storage"
	"github.com/pingcap/tidb/domain/infosync"
	"github.com/pingcap/tidb/errno"
	"github.com/pingcap/tidb/executor/importer"
	"github.com/pingcap/tidb/parser/ast"
	"github.com/pingcap/tidb/sessionctx"
	"github.com/pingcap/tidb/util/etcd"
	"github.com/pingcap/tidb/util/logutil"
	"github.com/pingcap/tidb/util/sqlexec"
	"go.uber.org/atomic"
	"go.uber.org/zap"
)

const (
	registerTaskTTL        = 10 * time.Minute
	refreshTaskTTLInterval = 3 * time.Minute
	registerTimeout        = 5 * time.Second
)

// NewTaskRegisterWithTTL is the ctor for TaskRegister.
// It is exported for testing.
var NewTaskRegisterWithTTL = utils.NewTaskRegisterWithTTL

type taskInfo struct {
	taskID int64

	// operation on taskInfo is run inside detect-task goroutine, so no need to synchronize.
	lastRegisterTime time.Time

	// initialized lazily in register()
	etcdClient   *etcd.Client
	taskRegister utils.TaskRegister
}

func (t *taskInfo) register(ctx context.Context) {
	if time.Since(t.lastRegisterTime) < refreshTaskTTLInterval {
		return
	}

	if time.Since(t.lastRegisterTime) < refreshTaskTTLInterval {
		return
	}
	logger := logutil.BgLogger().With(zap.Int64("task-id", t.taskID))
	if t.taskRegister == nil {
		client, err := importer.GetEtcdClient()
		if err != nil {
			logger.Warn("get etcd client failed", zap.Error(err))
			return
		}
		t.etcdClient = client
		t.taskRegister = NewTaskRegisterWithTTL(client.GetClient(), registerTaskTTL,
			utils.RegisterImportInto, strconv.FormatInt(t.taskID, 10))
	}
	timeoutCtx, cancel := context.WithTimeout(ctx, registerTimeout)
	defer cancel()
	if err := t.taskRegister.RegisterTaskOnce(timeoutCtx); err != nil {
		logger.Warn("register task failed", zap.Error(err))
	} else {
		logger.Info("register task to pd or refresh lease success")
	}
	// we set it even if register failed, TTL is 10min, refresh interval is 3min,
	// we can try 2 times before the lease is expired.
	t.lastRegisterTime = time.Now()
}

func (t *taskInfo) close(ctx context.Context) {
	logger := logutil.BgLogger().With(zap.Int64("task-id", t.taskID))
	if t.taskRegister != nil {
		timeoutCtx, cancel := context.WithTimeout(ctx, registerTimeout)
		defer cancel()
		if err := t.taskRegister.Close(timeoutCtx); err != nil {
			logger.Warn("unregister task failed", zap.Error(err))
		} else {
			logger.Info("unregister task success")
		}
		t.taskRegister = nil
	}
	if t.etcdClient != nil {
		if err := t.etcdClient.Close(); err != nil {
			logger.Warn("close etcd client failed", zap.Error(err))
		}
		t.etcdClient = nil
	}
}

type importDispatcherExt struct {
	mu sync.RWMutex
	// NOTE: there's no need to sync for below 2 fields actually, since we add a restriction that only one
	// task can be running at a time. but we might support task queuing in the future, leave it for now.
	// the last time we switch TiKV into IMPORT mode, this is a global operation, do it for one task makes
	// no difference to do it for all tasks. So we do not need to record the switch time for each task.
	lastSwitchTime atomic.Time
	// taskInfoMap is a map from taskID to taskInfo
	taskInfoMap sync.Map

	// currTaskID is the taskID of the current running task.
	// It may be changed when we switch to a new task or switch to a new owner.
	currTaskID            atomic.Int64
	disableTiKVImportMode atomic.Bool
}

var _ dispatcher.Extension = (*importDispatcherExt)(nil)

func (dsp *importDispatcherExt) OnTick(ctx context.Context, task *proto.Task) {
	// only switch TiKV mode or register task when task is running
	if task.State != proto.TaskStateRunning {
		return
	}
	dsp.switchTiKVMode(ctx, task)
	dsp.registerTask(ctx, task)
}

func (dsp *importDispatcherExt) switchTiKVMode(ctx context.Context, task *proto.Task) {
	dsp.updateCurrentTask(task)
	// only import step need to switch to IMPORT mode,
	// If TiKV is in IMPORT mode during checksum, coprocessor will time out.
	if dsp.disableTiKVImportMode.Load() || task.Step != StepImport {
		return
	}

	if time.Since(dsp.lastSwitchTime.Load()) < config.DefaultSwitchTiKVModeInterval {
		return
	}

	dsp.mu.Lock()
	defer dsp.mu.Unlock()
	if time.Since(dsp.lastSwitchTime.Load()) < config.DefaultSwitchTiKVModeInterval {
		return
	}

	logger := logutil.BgLogger().With(zap.Int64("task-id", task.ID))
	pdCli, switcher, err := importer.GetTiKVModeSwitcherWithPDClient(ctx, logger)
	if err != nil {
		logger.Warn("get tikv mode switcher failed", zap.Error(err))
		return
	}
	switcher.ToImportMode(ctx)
	pdCli.Close()
	dsp.lastSwitchTime.Store(time.Now())
}

func (dsp *importDispatcherExt) registerTask(ctx context.Context, task *proto.Task) {
	val, _ := dsp.taskInfoMap.LoadOrStore(task.ID, &taskInfo{taskID: task.ID})
	info := val.(*taskInfo)
	info.register(ctx)
}

func (dsp *importDispatcherExt) unregisterTask(ctx context.Context, task *proto.Task) {
	if val, loaded := dsp.taskInfoMap.LoadAndDelete(task.ID); loaded {
		info := val.(*taskInfo)
		info.close(ctx)
	}
}

func (dsp *importDispatcherExt) OnNextStage(ctx context.Context, handle dispatcher.TaskHandle, gTask *proto.Task) (
	resSubtaskMeta [][]byte, err error) {
	logger := logutil.BgLogger().With(
		zap.String("type", gTask.Type),
		zap.Int64("task-id", gTask.ID),
		zap.String("step", stepStr(gTask.Step)),
	)
	taskMeta := &TaskMeta{}
	err = json.Unmarshal(gTask.Meta, taskMeta)
	if err != nil {
		return nil, err
	}
	logger.Info("on next stage")

	defer func() {
		// currently, framework will take the task as finished when err is not nil or resSubtaskMeta is empty.
		taskFinished := err == nil && len(resSubtaskMeta) == 0
		if taskFinished {
			// todo: we're not running in a transaction with task update
			if err2 := dsp.finishJob(ctx, handle, gTask, taskMeta); err2 != nil {
				err = err2
			}
		} else if err != nil && !dsp.IsRetryableErr(err) {
			if err2 := dsp.failJob(ctx, handle, gTask, taskMeta, logger, err.Error()); err2 != nil {
				// todo: we're not running in a transaction with task update, there might be case
				// failJob return error, but task update succeed.
				logger.Error("call failJob failed", zap.Error(err2))
			}
		}
	}()

	var nextStep int64
	switch gTask.Step {
	case proto.StepInit:
		if err := preProcess(ctx, handle, gTask, taskMeta, logger); err != nil {
			return nil, err
		}
		if err = startJob(ctx, handle, taskMeta); err != nil {
			return nil, err
		}
		logger.Info("move to import step")
		nextStep = StepImport
	case StepImport:
		dsp.switchTiKV2NormalMode(ctx, gTask, logger)
		failpoint.Inject("clearLastSwitchTime", func() {
			dsp.lastSwitchTime.Store(time.Time{})
		})
		if err = job2Step(ctx, taskMeta, importer.JobStepValidating); err != nil {
			return nil, err
		}
		failpoint.Inject("failWhenDispatchPostProcessSubtask", func() {
			failpoint.Return(nil, errors.New("injected error after StepImport"))
		})
		if err := updateResult(handle, gTask, taskMeta); err != nil {
			return nil, err
		}
		logger.Info("move to post-process step ", zap.Any("result", taskMeta.Result))
		nextStep = StepPostProcess
	case StepPostProcess:
		return nil, nil
	default:
		return nil, errors.Errorf("unknown step %d", gTask.Step)
	}

	previousSubtaskMetas, err := handle.GetPreviousSubtaskMetas(gTask.ID, gTask.Step)
	if err != nil {
		return nil, err
	}
	planCtx := planner.PlanCtx{Ctx: ctx, PreviousSubtaskMetas: previousSubtaskMetas}
	logicalPlan := &LogicalPlan{}
	if err := logicalPlan.FromTaskMeta(gTask.Meta); err != nil {
		return nil, err
	}
	physicalPlan, err := logicalPlan.ToPhysicalPlan(planCtx)
	if err != nil {
		return nil, err
	}
	metaBytes, err := physicalPlan.ToSubtaskMetas(planCtx, nextStep)
	if err != nil {
		return nil, err
	}
	gTask.Step = nextStep
	logger.Info("generate subtasks", zap.Int64("step", nextStep), zap.Int("subtask-count", len(metaBytes)))
	return metaBytes, nil
}

<<<<<<< HEAD
func (*importDispatcher) OnNextStageBatch(_ context.Context, _ dispatcher.TaskHandle, _ *proto.Task) (subtaskMetas [][]byte, err error) {
	return nil, nil
}

func (dsp *importDispatcher) OnErrStage(ctx context.Context, handle dispatcher.TaskHandle, gTask *proto.Task, receiveErrs []error) ([]byte, error) {
=======
func (dsp *importDispatcherExt) OnErrStage(ctx context.Context, handle dispatcher.TaskHandle, gTask *proto.Task, receiveErrs []error) ([]byte, error) {
>>>>>>> 5dd42968
	logger := logutil.BgLogger().With(
		zap.String("type", gTask.Type),
		zap.Int64("task-id", gTask.ID),
		zap.String("step", stepStr(gTask.Step)),
	)
	logger.Info("on error stage", zap.Errors("errors", receiveErrs))
	taskMeta := &TaskMeta{}
	err := json.Unmarshal(gTask.Meta, taskMeta)
	if err != nil {
		return nil, err
	}
	errStrs := make([]string, 0, len(receiveErrs))
	for _, receiveErr := range receiveErrs {
		errStrs = append(errStrs, receiveErr.Error())
	}
	if err = dsp.failJob(ctx, handle, gTask, taskMeta, logger, strings.Join(errStrs, "; ")); err != nil {
		return nil, err
	}

	gTask.Error = receiveErrs[0]

	errStr := receiveErrs[0].Error()
	// do nothing if the error is resumable
	if isResumableErr(errStr) {
		return nil, nil
	}

	if gTask.Step == StepImport {
		err = rollback(ctx, handle, gTask, logger)
		if err != nil {
			// TODO: add error code according to spec.
			gTask.Error = errors.New(errStr + ", " + err.Error())
		}
	}
	return nil, err
}

func (*importDispatcherExt) GetEligibleInstances(ctx context.Context, gTask *proto.Task) ([]*infosync.ServerInfo, error) {
	taskMeta := &TaskMeta{}
	err := json.Unmarshal(gTask.Meta, taskMeta)
	if err != nil {
		return nil, err
	}
	if len(taskMeta.EligibleInstances) > 0 {
		return taskMeta.EligibleInstances, nil
	}
	return dispatcher.GenerateSchedulerNodes(ctx)
}

func (*importDispatcherExt) IsRetryableErr(error) bool {
	// TODO: check whether the error is retryable.
	return false
}

<<<<<<< HEAD
func (dsp *importDispatcher) AllDispatched(task *proto.Task) bool {
	return true
}

func (dsp *importDispatcher) Finished(task *proto.Task) bool {
	if task.Step == StepPostProcess {
		return true
	}
	return false
}

func (dsp *importDispatcher) switchTiKV2NormalMode(ctx context.Context, task *proto.Task, logger *zap.Logger) {
=======
func (dsp *importDispatcherExt) switchTiKV2NormalMode(ctx context.Context, task *proto.Task, logger *zap.Logger) {
>>>>>>> 5dd42968
	dsp.updateCurrentTask(task)
	if dsp.disableTiKVImportMode.Load() {
		return
	}

	dsp.mu.Lock()
	defer dsp.mu.Unlock()

	pdCli, switcher, err := importer.GetTiKVModeSwitcherWithPDClient(ctx, logger)
	if err != nil {
		logger.Warn("get tikv mode switcher failed", zap.Error(err))
		return
	}
	switcher.ToNormalMode(ctx)
	pdCli.Close()

	// clear it, so next task can switch TiKV mode again.
	dsp.lastSwitchTime.Store(time.Time{})
}

func (dsp *importDispatcherExt) updateCurrentTask(task *proto.Task) {
	if dsp.currTaskID.Swap(task.ID) != task.ID {
		taskMeta := &TaskMeta{}
		if err := json.Unmarshal(task.Meta, taskMeta); err == nil {
			// for raftkv2, switch mode in local backend
			dsp.disableTiKVImportMode.Store(taskMeta.Plan.DisableTiKVImportMode || taskMeta.Plan.IsRaftKV2)
		}
	}
}

type importDispatcher struct {
	*dispatcher.BaseDispatcher
}

func newImportDispatcher(ctx context.Context, taskMgr *storage.TaskManager,
	serverID string, task *proto.Task) dispatcher.Dispatcher {
	dis := importDispatcher{
		BaseDispatcher: dispatcher.NewBaseDispatcher(ctx, taskMgr, serverID, task),
	}
	dis.BaseDispatcher.Extension = &importDispatcherExt{}
	return &dis
}

// preProcess does the pre-processing for the task.
func preProcess(_ context.Context, _ dispatcher.TaskHandle, gTask *proto.Task, taskMeta *TaskMeta, logger *zap.Logger) error {
	logger.Info("pre process")
	// TODO: drop table indexes depends on the option.
	// if err := dropTableIndexes(ctx, handle, taskMeta, logger); err != nil {
	// 	return err
	// }
	return updateMeta(gTask, taskMeta)
}

// nolint:deadcode
func dropTableIndexes(ctx context.Context, handle dispatcher.TaskHandle, taskMeta *TaskMeta, logger *zap.Logger) error {
	tblInfo := taskMeta.Plan.TableInfo
	tableName := common.UniqueTable(taskMeta.Plan.DBName, tblInfo.Name.L)

	remainIndexes, dropIndexes := common.GetDropIndexInfos(tblInfo)
	for _, idxInfo := range dropIndexes {
		sqlStr := common.BuildDropIndexSQL(tableName, idxInfo)
		if err := executeSQL(ctx, handle, logger, sqlStr); err != nil {
			if merr, ok := errors.Cause(err).(*dmysql.MySQLError); ok {
				switch merr.Number {
				case errno.ErrCantDropFieldOrKey, errno.ErrDropIndexNeededInForeignKey:
					remainIndexes = append(remainIndexes, idxInfo)
					logger.Warn("can't drop index, skip", zap.String("index", idxInfo.Name.O), zap.Error(err))
					continue
				}
			}
			return err
		}
	}
	if len(remainIndexes) < len(tblInfo.Indices) {
		taskMeta.Plan.TableInfo = taskMeta.Plan.TableInfo.Clone()
		taskMeta.Plan.TableInfo.Indices = remainIndexes
	}
	return nil
}

// nolint:deadcode
func createTableIndexes(ctx context.Context, executor storage.SessionExecutor, taskMeta *TaskMeta, logger *zap.Logger) error {
	tableName := common.UniqueTable(taskMeta.Plan.DBName, taskMeta.Plan.TableInfo.Name.L)
	singleSQL, multiSQLs := common.BuildAddIndexSQL(tableName, taskMeta.Plan.TableInfo, taskMeta.Plan.DesiredTableInfo)
	logger.Info("build add index sql", zap.String("singleSQL", singleSQL), zap.Strings("multiSQLs", multiSQLs))
	if len(multiSQLs) == 0 {
		return nil
	}

	err := executeSQL(ctx, executor, logger, singleSQL)
	if err == nil {
		return nil
	}
	if !common.IsDupKeyError(err) {
		// TODO: refine err msg and error code according to spec.
		return errors.Errorf("Failed to create index: %v, please execute the SQL manually, sql: %s", err, singleSQL)
	}
	if len(multiSQLs) == 1 {
		return nil
	}
	logger.Warn("cannot add all indexes in one statement, try to add them one by one", zap.Strings("sqls", multiSQLs), zap.Error(err))

	for i, ddl := range multiSQLs {
		err := executeSQL(ctx, executor, logger, ddl)
		if err != nil && !common.IsDupKeyError(err) {
			// TODO: refine err msg and error code according to spec.
			return errors.Errorf("Failed to create index: %v, please execute the SQLs manually, sqls: %s", err, strings.Join(multiSQLs[i:], ";"))
		}
	}
	return nil
}

// TODO: return the result of sql.
func executeSQL(ctx context.Context, executor storage.SessionExecutor, logger *zap.Logger, sql string, args ...interface{}) (err error) {
	logger.Info("execute sql", zap.String("sql", sql), zap.Any("args", args))
	return executor.WithNewSession(func(se sessionctx.Context) error {
		_, err := se.(sqlexec.SQLExecutor).ExecuteInternal(ctx, sql, args...)
		return err
	})
}

func updateMeta(gTask *proto.Task, taskMeta *TaskMeta) error {
	bs, err := json.Marshal(taskMeta)
	if err != nil {
		return err
	}
	gTask.Meta = bs
	return nil
}

// todo: converting back and forth, we should unify struct and remove this function later.
func toChunkMap(engineCheckpoints map[int32]*checkpoints.EngineCheckpoint) map[int32][]Chunk {
	chunkMap := make(map[int32][]Chunk, len(engineCheckpoints))
	for id, ecp := range engineCheckpoints {
		chunkMap[id] = make([]Chunk, 0, len(ecp.Chunks))
		for _, chunkCheckpoint := range ecp.Chunks {
			chunkMap[id] = append(chunkMap[id], toChunk(*chunkCheckpoint))
		}
	}
	return chunkMap
}

// we will update taskMeta in place and make gTask.Meta point to the new taskMeta.
func updateResult(handle dispatcher.TaskHandle, gTask *proto.Task, taskMeta *TaskMeta) error {
	metas, err := handle.GetPreviousSubtaskMetas(gTask.ID, gTask.Step)
	if err != nil {
		return err
	}

	subtaskMetas := make([]*ImportStepMeta, 0, len(metas))
	for _, bs := range metas {
		var subtaskMeta ImportStepMeta
		if err := json.Unmarshal(bs, &subtaskMeta); err != nil {
			return err
		}
		subtaskMetas = append(subtaskMetas, &subtaskMeta)
	}
	columnSizeMap := make(map[int64]int64)
	for _, subtaskMeta := range subtaskMetas {
		taskMeta.Result.ReadRowCnt += subtaskMeta.Result.ReadRowCnt
		taskMeta.Result.LoadedRowCnt += subtaskMeta.Result.LoadedRowCnt
		for key, val := range subtaskMeta.Result.ColSizeMap {
			columnSizeMap[key] += val
		}
	}
	taskMeta.Result.ColSizeMap = columnSizeMap
	return updateMeta(gTask, taskMeta)
}

func startJob(ctx context.Context, handle dispatcher.TaskHandle, taskMeta *TaskMeta) error {
	failpoint.Inject("syncBeforeJobStarted", func() {
		TestSyncChan <- struct{}{}
		<-TestSyncChan
	})
	err := handle.WithNewSession(func(se sessionctx.Context) error {
		exec := se.(sqlexec.SQLExecutor)
		return importer.StartJob(ctx, exec, taskMeta.JobID)
	})
	failpoint.Inject("syncAfterJobStarted", func() {
		TestSyncChan <- struct{}{}
	})
	return err
}

func job2Step(ctx context.Context, taskMeta *TaskMeta, step string) error {
	globalTaskManager, err := storage.GetTaskManager()
	if err != nil {
		return err
	}
	// todo: use dispatcher.TaskHandle
	// we might call this in scheduler later, there's no dispatcher.TaskHandle, so we use globalTaskManager here.
	return globalTaskManager.WithNewSession(func(se sessionctx.Context) error {
		exec := se.(sqlexec.SQLExecutor)
		return importer.Job2Step(ctx, exec, taskMeta.JobID, step)
	})
}

func (dsp *importDispatcherExt) finishJob(ctx context.Context, handle dispatcher.TaskHandle, gTask *proto.Task, taskMeta *TaskMeta) error {
	dsp.unregisterTask(ctx, gTask)
	redactSensitiveInfo(gTask, taskMeta)
	summary := &importer.JobSummary{ImportedRows: taskMeta.Result.LoadedRowCnt}
	return handle.WithNewSession(func(se sessionctx.Context) error {
		exec := se.(sqlexec.SQLExecutor)
		return importer.FinishJob(ctx, exec, taskMeta.JobID, summary)
	})
}

func (dsp *importDispatcherExt) failJob(ctx context.Context, handle dispatcher.TaskHandle, gTask *proto.Task,
	taskMeta *TaskMeta, logger *zap.Logger, errorMsg string) error {
	dsp.switchTiKV2NormalMode(ctx, gTask, logger)
	dsp.unregisterTask(ctx, gTask)
	redactSensitiveInfo(gTask, taskMeta)
	return handle.WithNewSession(func(se sessionctx.Context) error {
		exec := se.(sqlexec.SQLExecutor)
		return importer.FailJob(ctx, exec, taskMeta.JobID, errorMsg)
	})
}

func redactSensitiveInfo(gTask *proto.Task, taskMeta *TaskMeta) {
	taskMeta.Stmt = ""
	taskMeta.Plan.Path = ast.RedactURL(taskMeta.Plan.Path)
	if err := updateMeta(gTask, taskMeta); err != nil {
		// marshal failed, should not happen
		logutil.BgLogger().Warn("failed to update task meta", zap.Error(err))
	}
}

// isResumableErr checks whether it's possible to rely on checkpoint to re-import data after the error has been fixed.
func isResumableErr(string) bool {
	// TODO: add more cases
	return false
}

func rollback(ctx context.Context, handle dispatcher.TaskHandle, gTask *proto.Task, logger *zap.Logger) (err error) {
	taskMeta := &TaskMeta{}
	err = json.Unmarshal(gTask.Meta, taskMeta)
	if err != nil {
		return err
	}

	logger.Info("rollback")

	//	// TODO: create table indexes depends on the option.
	//	// create table indexes even if the rollback is failed.
	//	defer func() {
	//		err2 := createTableIndexes(ctx, handle, taskMeta, logger)
	//		err = multierr.Append(err, err2)
	//	}()

	tableName := common.UniqueTable(taskMeta.Plan.DBName, taskMeta.Plan.TableInfo.Name.L)
	// truncate the table
	return executeSQL(ctx, handle, logger, "TRUNCATE "+tableName)
}

func stepStr(step int64) string {
	switch step {
	case proto.StepInit:
		return "init"
	case StepImport:
		return "import"
	case StepPostProcess:
		return "postprocess"
	default:
		return "unknown"
	}
}

func init() {
	dispatcher.RegisterDispatcherFactory(proto.ImportInto, newImportDispatcher)
}<|MERGE_RESOLUTION|>--- conflicted
+++ resolved
@@ -272,15 +272,7 @@
 	return metaBytes, nil
 }
 
-<<<<<<< HEAD
-func (*importDispatcher) OnNextStageBatch(_ context.Context, _ dispatcher.TaskHandle, _ *proto.Task) (subtaskMetas [][]byte, err error) {
-	return nil, nil
-}
-
-func (dsp *importDispatcher) OnErrStage(ctx context.Context, handle dispatcher.TaskHandle, gTask *proto.Task, receiveErrs []error) ([]byte, error) {
-=======
 func (dsp *importDispatcherExt) OnErrStage(ctx context.Context, handle dispatcher.TaskHandle, gTask *proto.Task, receiveErrs []error) ([]byte, error) {
->>>>>>> 5dd42968
 	logger := logutil.BgLogger().With(
 		zap.String("type", gTask.Type),
 		zap.Int64("task-id", gTask.ID),
@@ -335,22 +327,18 @@
 	return false
 }
 
-<<<<<<< HEAD
-func (dsp *importDispatcher) AllDispatched(task *proto.Task) bool {
+func (dsp *importDispatcherExt) AllDispatched(task *proto.Task) bool {
 	return true
 }
 
-func (dsp *importDispatcher) Finished(task *proto.Task) bool {
+func (dsp *importDispatcherExt) Finished(task *proto.Task) bool {
 	if task.Step == StepPostProcess {
 		return true
 	}
 	return false
 }
 
-func (dsp *importDispatcher) switchTiKV2NormalMode(ctx context.Context, task *proto.Task, logger *zap.Logger) {
-=======
 func (dsp *importDispatcherExt) switchTiKV2NormalMode(ctx context.Context, task *proto.Task, logger *zap.Logger) {
->>>>>>> 5dd42968
 	dsp.updateCurrentTask(task)
 	if dsp.disableTiKVImportMode.Load() {
 		return
