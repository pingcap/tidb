// Copyright 2023 PingCAP, Inc.
//
// Licensed under the Apache License, Version 2.0 (the "License");
// you may not use this file except in compliance with the License.
// You may obtain a copy of the License at
//
//     http://www.apache.org/licenses/LICENSE-2.0
//
// Unless required by applicable law or agreed to in writing, software
// distributed under the License is distributed on an "AS IS" BASIS,
// WITHOUT WARRANTIES OR CONDITIONS OF ANY KIND, either express or implied.
// See the License for the specific language governing permissions and
// limitations under the License.

package framework_test

import (
	"context"
	"sync"
	"sync/atomic"
	"testing"

	"github.com/pingcap/failpoint"
	"github.com/pingcap/tidb/disttask/framework/dispatcher"
	"github.com/pingcap/tidb/disttask/framework/proto"
	"github.com/pingcap/tidb/disttask/framework/scheduler"
	"github.com/pingcap/tidb/disttask/framework/storage"
	"github.com/pingcap/tidb/domain/infosync"
	"github.com/pingcap/tidb/testkit"
	"github.com/stretchr/testify/require"
)

<<<<<<< HEAD
type rollbackDispatcher struct {
	cnt int
}
=======
type rollbackDispatcherExt struct{}
>>>>>>> 5dd42968

var _ dispatcher.Extension = (*rollbackDispatcherExt)(nil)
var rollbackCnt atomic.Int32

func (*rollbackDispatcherExt) OnTick(_ context.Context, _ *proto.Task) {
}

<<<<<<< HEAD
func (dsp *rollbackDispatcher) OnNextStage(_ context.Context, _ dispatcher.TaskHandle, gTask *proto.Task) (metas [][]byte, err error) {
=======
func (*rollbackDispatcherExt) OnNextStage(_ context.Context, _ dispatcher.TaskHandle, gTask *proto.Task) (metas [][]byte, err error) {
>>>>>>> 5dd42968
	if gTask.State == proto.TaskStatePending {
		gTask.Step = proto.StepOne
		dsp.cnt = 3
		return [][]byte{
			[]byte("task1"),
			[]byte("task2"),
			[]byte("task3"),
		}, nil
	}
	return nil, nil
}

func (*rollbackDispatcherExt) OnErrStage(_ context.Context, _ dispatcher.TaskHandle, _ *proto.Task, _ []error) (meta []byte, err error) {
	return []byte("rollbacktask1"), nil
}

func (*rollbackDispatcherExt) GetEligibleInstances(_ context.Context, _ *proto.Task) ([]*infosync.ServerInfo, error) {
	return generateSchedulerNodes4Test()
}

func (*rollbackDispatcherExt) IsRetryableErr(error) bool {
	return true
}

func (dsp *rollbackDispatcher) AllDispatched(task *proto.Task) bool {
	if task.Step == proto.StepInit {
		return true
	}
	if task.Step == proto.StepOne && dsp.cnt == 3 {
		return true
	}
	return false
}

func (dsp *rollbackDispatcher) Finished(task *proto.Task) bool {
	if task.Step == proto.StepOne && dsp.cnt == 3 {
		return true
	}
	return false
}

type testRollbackMiniTask struct{}

func (testRollbackMiniTask) IsMinimalTask() {}

func (testRollbackMiniTask) String() string {
	return ""
}

type rollbackScheduler struct {
	m *sync.Map
}

func (*rollbackScheduler) InitSubtaskExecEnv(_ context.Context) error { return nil }

func (t *rollbackScheduler) CleanupSubtaskExecEnv(_ context.Context) error { return nil }

func (t *rollbackScheduler) Rollback(_ context.Context) error {
	t.m = &sync.Map{}
	rollbackCnt.Add(1)
	return nil
}

func (t *rollbackScheduler) SplitSubtask(_ context.Context, _ []byte) ([]proto.MinimalTask, error) {
	return []proto.MinimalTask{
		testRollbackMiniTask{},
		testRollbackMiniTask{},
		testRollbackMiniTask{},
	}, nil
}

func (t *rollbackScheduler) OnSubtaskFinished(_ context.Context, meta []byte) ([]byte, error) {
	return meta, nil
}

type rollbackSubtaskExecutor struct {
	m *sync.Map
}

func (e *rollbackSubtaskExecutor) Run(_ context.Context) error {
	e.m.Store("1", "1")
	return nil
}

func RegisterRollbackTaskMeta(m *sync.Map) {
	dispatcher.ClearDispatcherFactory()
	dispatcher.RegisterDispatcherFactory(proto.TaskTypeExample,
		func(ctx context.Context, taskMgr *storage.TaskManager, serverID string, task *proto.Task) dispatcher.Dispatcher {
			baseDispatcher := dispatcher.NewBaseDispatcher(ctx, taskMgr, serverID, task)
			baseDispatcher.Extension = &rollbackDispatcherExt{}
			return baseDispatcher
		})
	scheduler.ClearSchedulers()
	scheduler.RegisterTaskType(proto.TaskTypeExample)
	scheduler.RegisterSchedulerConstructor(proto.TaskTypeExample, proto.StepOne, func(_ context.Context, _ int64, _ []byte, _ int64) (scheduler.Scheduler, error) {
		return &rollbackScheduler{m: m}, nil
	})
	scheduler.RegisterSubtaskExectorConstructor(proto.TaskTypeExample, proto.StepOne, func(_ proto.MinimalTask, _ int64) (scheduler.SubtaskExecutor, error) {
		return &rollbackSubtaskExecutor{m: m}, nil
	})
	rollbackCnt.Store(0)
}

func TestFrameworkRollback(t *testing.T) {
	defer dispatcher.ClearDispatcherFactory()
	defer scheduler.ClearSchedulers()
	m := sync.Map{}

	RegisterRollbackTaskMeta(&m)
	distContext := testkit.NewDistExecutionContext(t, 2)
	require.NoError(t, failpoint.Enable("github.com/pingcap/tidb/disttask/framework/dispatcher/cancelTaskAfterRefreshTask", "2*return(true)"))
	defer func() {
		require.NoError(t, failpoint.Disable("github.com/pingcap/tidb/disttask/framework/dispatcher/cancelTaskAfterRefreshTask"))
	}()

	DispatchTaskAndCheckState("key2", t, &m, proto.TaskStateReverted)
	require.Equal(t, int32(2), rollbackCnt.Load())
	rollbackCnt.Store(0)
	distContext.Close()
}<|MERGE_RESOLUTION|>--- conflicted
+++ resolved
@@ -30,13 +30,9 @@
 	"github.com/stretchr/testify/require"
 )
 
-<<<<<<< HEAD
-type rollbackDispatcher struct {
+type rollbackDispatcherExt struct {
 	cnt int
 }
-=======
-type rollbackDispatcherExt struct{}
->>>>>>> 5dd42968
 
 var _ dispatcher.Extension = (*rollbackDispatcherExt)(nil)
 var rollbackCnt atomic.Int32
@@ -44,11 +40,7 @@
 func (*rollbackDispatcherExt) OnTick(_ context.Context, _ *proto.Task) {
 }
 
-<<<<<<< HEAD
-func (dsp *rollbackDispatcher) OnNextStage(_ context.Context, _ dispatcher.TaskHandle, gTask *proto.Task) (metas [][]byte, err error) {
-=======
-func (*rollbackDispatcherExt) OnNextStage(_ context.Context, _ dispatcher.TaskHandle, gTask *proto.Task) (metas [][]byte, err error) {
->>>>>>> 5dd42968
+func (dsp *rollbackDispatcherExt) OnNextStage(_ context.Context, _ dispatcher.TaskHandle, gTask *proto.Task) (metas [][]byte, err error) {
 	if gTask.State == proto.TaskStatePending {
 		gTask.Step = proto.StepOne
 		dsp.cnt = 3
@@ -73,7 +65,7 @@
 	return true
 }
 
-func (dsp *rollbackDispatcher) AllDispatched(task *proto.Task) bool {
+func (dsp *rollbackDispatcherExt) AllDispatched(task *proto.Task) bool {
 	if task.Step == proto.StepInit {
 		return true
 	}
@@ -83,7 +75,7 @@
 	return false
 }
 
-func (dsp *rollbackDispatcher) Finished(task *proto.Task) bool {
+func (dsp *rollbackDispatcherExt) Finished(task *proto.Task) bool {
 	if task.Step == proto.StepOne && dsp.cnt == 3 {
 		return true
 	}
