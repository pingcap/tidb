load("@io_bazel_rules_go//go:def.bzl", "go_test")

go_test(
    name = "framework_test",
    timeout = "short",
    srcs = [
        "framework_dynamic_dispatch_test.go",
        "framework_err_handling_test.go",
        "framework_ha_test.go",
        "framework_rollback_test.go",
        "framework_test.go",
    ],
    flaky = True,
<<<<<<< HEAD
    race = "on",
    shard_count = 24,
=======
    race = "off",
    shard_count = 22,
>>>>>>> 5dd42968
    deps = [
        "//disttask/framework/dispatcher",
        "//disttask/framework/proto",
        "//disttask/framework/scheduler",
        "//disttask/framework/storage",
        "//domain/infosync",
        "//testkit",
        "//util/logutil",
        "@com_github_pingcap_failpoint//:failpoint",
        "@com_github_stretchr_testify//require",
        "@org_uber_go_zap//:zap",
    ],
)<|MERGE_RESOLUTION|>--- conflicted
+++ resolved
@@ -11,13 +11,8 @@
         "framework_test.go",
     ],
     flaky = True,
-<<<<<<< HEAD
-    race = "on",
-    shard_count = 24,
-=======
     race = "off",
     shard_count = 22,
->>>>>>> 5dd42968
     deps = [
         "//disttask/framework/dispatcher",
         "//disttask/framework/proto",
