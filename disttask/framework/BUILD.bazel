--- conflicted
+++ resolved
@@ -11,11 +11,7 @@
     ],
     flaky = True,
     race = "on",
-<<<<<<< HEAD
-    shard_count = 15,
-=======
     shard_count = 22,
->>>>>>> 1901239f
     deps = [
         "//disttask/framework/dispatcher",
         "//disttask/framework/proto",
