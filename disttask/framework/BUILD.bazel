--- conflicted
+++ resolved
@@ -9,11 +9,7 @@
     ],
     flaky = True,
     race = "on",
-<<<<<<< HEAD
-    shard_count = 12,
-=======
     shard_count = 11,
->>>>>>> 9b7c1e22
     deps = [
         "//disttask/framework/dispatcher",
         "//disttask/framework/proto",
