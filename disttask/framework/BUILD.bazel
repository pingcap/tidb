load("@io_bazel_rules_go//go:def.bzl", "go_test")

go_test(
    name = "framework_test",
    timeout = "short",
    srcs = [
        "framework_dynamic_dispatch_test.go",
        "framework_err_handling_test.go",
        "framework_ha_test.go",
        "framework_rollback_test.go",
        "framework_test.go",
    ],
    flaky = True,
    race = "on",
<<<<<<< HEAD
    shard_count = 16,
=======
    shard_count = 22,
>>>>>>> 1901239f
    deps = [
        "//disttask/framework/dispatcher",
        "//disttask/framework/proto",
        "//disttask/framework/scheduler",
        "//disttask/framework/storage",
        "//domain/infosync",
        "//testkit",
        "@com_github_pingcap_failpoint//:failpoint",
        "@com_github_stretchr_testify//require",
    ],
)<|MERGE_RESOLUTION|>--- conflicted
+++ resolved
@@ -12,11 +12,7 @@
     ],
     flaky = True,
     race = "on",
-<<<<<<< HEAD
-    shard_count = 16,
-=======
     shard_count = 22,
->>>>>>> 1901239f
     deps = [
         "//disttask/framework/dispatcher",
         "//disttask/framework/proto",
