--- conflicted
+++ resolved
@@ -518,9 +518,6 @@
 	return instanceIDs, nil
 }
 
-<<<<<<< HEAD
-// UpdateGlobalTaskAndAddSubTasks update the global task and add new subtasks.
-=======
 // IsSchedulerCanceled checks if subtask 'execID' of task 'taskID' has been canceled somehow.
 func (stm *TaskManager) IsSchedulerCanceled(taskID int64, execID string) (bool, error) {
 	rs, err := stm.executeSQLWithNewSession(stm.ctx, "select 1 from mysql.tidb_background_subtask where task_key = %? and exec_id = %?", taskID, execID)
@@ -570,7 +567,6 @@
 }
 
 // UpdateGlobalTaskAndAddSubTasks update the global task and add new subtasks
->>>>>>> 1901239f
 func (stm *TaskManager) UpdateGlobalTaskAndAddSubTasks(gTask *proto.Task, subtasks []*proto.Subtask, prevState string) (bool, error) {
 	retryable := true
 	err := stm.WithNewTxn(stm.ctx, func(se sessionctx.Context) error {
