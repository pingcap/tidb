// Copyright 2023 PingCAP, Inc.
//
// Licensed under the Apache License, Version 2.0 (the "License");
// you may not use this file except in compliance with the License.
// You may obtain a copy of the License at
//
//     http://www.apache.org/licenses/LICENSE-2.0
//
// Unless required by applicable law or agreed to in writing, software
// distributed under the License is distributed on an "AS IS" BASIS,
// WITHOUT WARRANTIES OR CONDITIONS OF ANY KIND, either express or implied.
// See the License for the specific language governing permissions and
// limitations under the License.

package storage

import (
	"context"
	"fmt"
	"strconv"
	"strings"
	"sync/atomic"
	"time"

	"github.com/ngaut/pools"
	"github.com/pingcap/errors"
	"github.com/pingcap/failpoint"
	"github.com/pingcap/log"
	"github.com/pingcap/tidb/disttask/framework/proto"
	"github.com/pingcap/tidb/kv"
	"github.com/pingcap/tidb/parser/terror"
	"github.com/pingcap/tidb/sessionctx"
	"github.com/pingcap/tidb/util/chunk"
	"github.com/pingcap/tidb/util/logutil"
	"github.com/pingcap/tidb/util/sqlexec"
	"github.com/tikv/client-go/v2/util"
	"go.uber.org/zap"
)

const defaultSubtaskKeepDays = 14

// SessionExecutor defines the interface for executing SQLs in a session.
type SessionExecutor interface {
	// WithNewSession executes the function with a new session.
	WithNewSession(fn func(se sessionctx.Context) error) error
	// WithNewTxn executes the fn in a new transaction.
	WithNewTxn(ctx context.Context, fn func(se sessionctx.Context) error) error
}

// TaskManager is the manager of global/sub task.
type TaskManager struct {
	ctx    context.Context
	sePool sessionPool
}

type sessionPool interface {
	Get() (pools.Resource, error)
	Put(resource pools.Resource)
}

var _ SessionExecutor = &TaskManager{}

var taskManagerInstance atomic.Pointer[TaskManager]

var (
	// TestLastTaskID is used for test to set the last task ID.
	TestLastTaskID atomic.Int64
)

// NewTaskManager creates a new task manager.
func NewTaskManager(ctx context.Context, sePool sessionPool) *TaskManager {
	ctx = util.WithInternalSourceType(ctx, kv.InternalDistTask)
	return &TaskManager{
		ctx:    ctx,
		sePool: sePool,
	}
}

// GetTaskManager gets the task manager.
func GetTaskManager() (*TaskManager, error) {
	v := taskManagerInstance.Load()
	if v == nil {
		return nil, errors.New("global task manager is not initialized")
	}
	return v, nil
}

// SetTaskManager sets the task manager.
func SetTaskManager(is *TaskManager) {
	taskManagerInstance.Store(is)
}

// ExecSQL executes the sql and returns the result.
// TODO: consider retry.
func ExecSQL(ctx context.Context, se sessionctx.Context, sql string, args ...interface{}) ([]chunk.Row, error) {
	rs, err := se.(sqlexec.SQLExecutor).ExecuteInternal(ctx, sql, args...)
	if err != nil {
		return nil, err
	}
	if rs != nil {
		defer terror.Call(rs.Close)
		return sqlexec.DrainRecordSet(ctx, rs, 1024)
	}
	return nil, nil
}

// row2GlobeTask converts a row to a global task.
func row2GlobeTask(r chunk.Row) *proto.Task {
	task := &proto.Task{
		ID:           r.GetInt64(0),
		Key:          r.GetString(1),
		Type:         r.GetString(2),
		DispatcherID: r.GetString(3),
		State:        r.GetString(4),
		Meta:         r.GetBytes(7),
		Concurrency:  uint64(r.GetInt64(8)),
		Step:         r.GetInt64(9),
	}
	if !r.IsNull(10) {
		errBytes := r.GetBytes(10)
		stdErr := errors.Normalize("")
		err := stdErr.UnmarshalJSON(errBytes)
		if err != nil {
			logutil.BgLogger().Error("unmarshal error", zap.Error(err))
			task.Error = err
		} else {
			task.Error = stdErr
		}
	}
	// TODO: convert to local time.
	task.StartTime, _ = r.GetTime(5).GoTime(time.UTC)
	task.StateUpdateTime, _ = r.GetTime(6).GoTime(time.UTC)
	return task
}

// WithNewSession executes the function with a new session.
func (stm *TaskManager) WithNewSession(fn func(se sessionctx.Context) error) error {
	se, err := stm.sePool.Get()
	if err != nil {
		return err
	}
	defer stm.sePool.Put(se)
	return fn(se.(sessionctx.Context))
}

// WithNewTxn executes the fn in a new transaction.
func (stm *TaskManager) WithNewTxn(ctx context.Context, fn func(se sessionctx.Context) error) error {
	ctx = util.WithInternalSourceType(ctx, kv.InternalDistTask)
	return stm.WithNewSession(func(se sessionctx.Context) (err error) {
		_, err = ExecSQL(ctx, se, "begin")
		if err != nil {
			return err
		}

		success := false
		defer func() {
			sql := "rollback"
			if success {
				sql = "commit"
			}
			_, commitErr := ExecSQL(ctx, se, sql)
			if err == nil && commitErr != nil {
				err = commitErr
			}
		}()

		if err = fn(se); err != nil {
			return err
		}

		success = true
		return nil
	})
}

func (stm *TaskManager) executeSQLWithNewSession(ctx context.Context, sql string, args ...interface{}) (rs []chunk.Row, err error) {
	err = stm.WithNewSession(func(se sessionctx.Context) error {
		rs, err = ExecSQL(ctx, se, sql, args...)
		return err
	})

	if err != nil {
		return nil, err
	}

	return
}

// AddNewGlobalTask adds a new task to global task table.
func (stm *TaskManager) AddNewGlobalTask(key, tp string, concurrency int, meta []byte) (taskID int64, err error) {
	err = stm.WithNewSession(func(se sessionctx.Context) error {
		var err2 error
		taskID, err2 = stm.AddGlobalTaskWithSession(se, key, tp, concurrency, meta)
		return err2
	})
	return
}

// AddGlobalTaskWithSession adds a new task to global task table with session.
func (stm *TaskManager) AddGlobalTaskWithSession(se sessionctx.Context, key, tp string, concurrency int, meta []byte) (taskID int64, err error) {
	_, err = ExecSQL(stm.ctx, se,
		`insert into mysql.tidb_global_task(task_key, type, state, concurrency, step, meta, state_update_time)
		values (%?, %?, %?, %?, %?, %?, %?)`,
		key, tp, proto.TaskStatePending, concurrency, proto.StepInit, meta, time.Now().UTC().String())
	if err != nil {
		return 0, err
	}

	rs, err := ExecSQL(stm.ctx, se, "select @@last_insert_id")
	if err != nil {
		return 0, err
	}

	taskID = int64(rs[0].GetUint64(0))
	failpoint.Inject("testSetLastTaskID", func() { TestLastTaskID.Store(taskID) })

	return taskID, nil
}

// GetNewGlobalTask get a new task from global task table, it's used by dispatcher only.
func (stm *TaskManager) GetNewGlobalTask() (task *proto.Task, err error) {
	rs, err := stm.executeSQLWithNewSession(stm.ctx, "select id, task_key, type, dispatcher_id, state, start_time, state_update_time, meta, concurrency, step, error from mysql.tidb_global_task where state = %? limit 1", proto.TaskStatePending)
	if err != nil {
		return task, err
	}

	if len(rs) == 0 {
		return nil, nil
	}

	return row2GlobeTask(rs[0]), nil
}

// GetGlobalTasksInStates gets the tasks in the states.
func (stm *TaskManager) GetGlobalTasksInStates(states ...interface{}) (task []*proto.Task, err error) {
	if len(states) == 0 {
		return task, nil
	}

	rs, err := stm.executeSQLWithNewSession(stm.ctx, "select id, task_key, type, dispatcher_id, state, start_time, state_update_time, meta, concurrency, step, error from mysql.tidb_global_task where state in ("+strings.Repeat("%?,", len(states)-1)+"%?)", states...)
	if err != nil {
		return task, err
	}

	for _, r := range rs {
		task = append(task, row2GlobeTask(r))
	}
	return task, nil
}

// GetGlobalTaskByID gets the task by the global task ID.
func (stm *TaskManager) GetGlobalTaskByID(taskID int64) (task *proto.Task, err error) {
	rs, err := stm.executeSQLWithNewSession(stm.ctx, "select id, task_key, type, dispatcher_id, state, start_time, state_update_time, meta, concurrency, step, error from mysql.tidb_global_task where id = %?", taskID)
	if err != nil {
		return task, err
	}
	if len(rs) == 0 {
		return nil, nil
	}

	return row2GlobeTask(rs[0]), nil
}

// GetGlobalTaskByKey gets the task by the task key
func (stm *TaskManager) GetGlobalTaskByKey(key string) (task *proto.Task, err error) {
	rs, err := stm.executeSQLWithNewSession(stm.ctx, "select id, task_key, type, dispatcher_id, state, start_time, state_update_time, meta, concurrency, step, error from mysql.tidb_global_task where task_key = %?", key)
	if err != nil {
		return task, err
	}
	if len(rs) == 0 {
		return nil, nil
	}

	return row2GlobeTask(rs[0]), nil
}

// row2SubTask converts a row to a subtask.
func row2SubTask(r chunk.Row) *proto.Subtask {
	// subtask defines start/update time as bigint, to ensure backward compatible,
	// we keep it that way, and we convert it here.
	var startTime, updateTime time.Time
	if !r.IsNull(10) {
		ts := r.GetInt64(10)
		startTime = time.Unix(ts, 0)
	}
	if !r.IsNull(11) {
		ts := r.GetInt64(11)
		updateTime = time.Unix(ts, 0)
	}
	task := &proto.Subtask{
		ID:          r.GetInt64(0),
		Step:        r.GetInt64(1),
		Type:        proto.Int2Type(int(r.GetInt64(5))),
		SchedulerID: r.GetString(6),
		State:       r.GetString(8),
		Meta:        r.GetBytes(12),
		Summary:     r.GetString(14),
		StartTime:   startTime,
		UpdateTime:  updateTime,
	}
	tid, err := strconv.Atoi(r.GetString(3))
	if err != nil {
		logutil.BgLogger().Warn("unexpected task ID", zap.String("task ID", r.GetString(3)))
	}
	task.TaskID = int64(tid)
	return task
}

// AddNewSubTask adds a new task to subtask table.
func (stm *TaskManager) AddNewSubTask(globalTaskID int64, step int64, designatedTiDBID string, meta []byte, tp string, isRevert bool) error {
	st := proto.TaskStatePending
	if isRevert {
		st = proto.TaskStateRevertPending
	}

	_, err := stm.executeSQLWithNewSession(stm.ctx, `insert into mysql.tidb_background_subtask
		(task_key, step, exec_id, meta, state, type, checkpoint, summary)
		values (%?, %?, %?, %?, %?, %?, %?, %?)`,
		globalTaskID, step, designatedTiDBID, meta, st, proto.Type2Int(tp), []byte{}, "{}")
	if err != nil {
		return err
	}

	return nil
}

// GetSubtaskInStates gets the subtask in the states.
func (stm *TaskManager) GetSubtaskInStates(tidbID string, taskID int64, step int64, states ...interface{}) (*proto.Subtask, error) {
	args := []interface{}{tidbID, taskID, step}
	args = append(args, states...)
	rs, err := stm.executeSQLWithNewSession(stm.ctx, `select * from mysql.tidb_background_subtask
		where exec_id = %? and task_key = %? and step = %?
		and state in (`+strings.Repeat("%?,", len(states)-1)+"%?)", args...)
	if err != nil {
		return nil, err
	}
	if len(rs) == 0 {
		return nil, nil
	}
	return row2SubTask(rs[0]), nil
}

// UpdateErrorToSubtask updates the error to subtask.
func (stm *TaskManager) UpdateErrorToSubtask(tidbID string, taskID int64, err error) error {
	if err == nil {
		return nil
	}
	_, err1 := stm.executeSQLWithNewSession(stm.ctx, `update mysql.tidb_background_subtask
		set state = %?, error = %?, start_time = unix_timestamp(), state_update_time = unix_timestamp()
<<<<<<< HEAD
		where exec_id = %?, task_key = %? and state = %? limit 1;`,
=======
		where exec_id = %? and task_key = %? and state = %? limit 1;`,
>>>>>>> 09a83b8a
		proto.TaskStateFailed, serializeErr(err), tidbID, taskID, proto.TaskStatePending)
	return err1
}

// PrintSubtaskInfo log the subtask info by taskKey.
func (stm *TaskManager) PrintSubtaskInfo(taskKey int) {
	rs, _ := stm.executeSQLWithNewSession(stm.ctx,
		"select * from mysql.tidb_background_subtask where task_key = %?", taskKey)

	for _, r := range rs {
		errBytes := r.GetBytes(13)
		var err error
		if len(errBytes) > 0 {
			stdErr := errors.Normalize("")
			err1 := stdErr.UnmarshalJSON(errBytes)
			if err1 != nil {
				err = err1
			} else {
				err = stdErr
			}
		}
		logutil.BgLogger().Info(fmt.Sprintf("subTask: %v\n", row2SubTask(r)), zap.Error(err))
	}
}

// GetSucceedSubtasksByStep gets the subtask in the success state.
func (stm *TaskManager) GetSucceedSubtasksByStep(taskID int64, step int64) ([]*proto.Subtask, error) {
	rs, err := stm.executeSQLWithNewSession(stm.ctx, `select * from mysql.tidb_background_subtask
		where task_key = %? and state = %? and step = %?`,
		taskID, proto.TaskStateSucceed, step)
	if err != nil {
		return nil, err
	}
	if len(rs) == 0 {
		return nil, nil
	}
	subtasks := make([]*proto.Subtask, 0, len(rs))
	for _, r := range rs {
		subtasks = append(subtasks, row2SubTask(r))
	}
	return subtasks, nil
}

// GetSubtaskRowCount gets the subtask row count.
func (stm *TaskManager) GetSubtaskRowCount(taskID int64, step int64) (int64, error) {
	rs, err := stm.executeSQLWithNewSession(stm.ctx, `select
    	cast(sum(json_extract(summary, '$.row_count')) as signed) as row_count
		from mysql.tidb_background_subtask where task_key = %? and step = %?`,
		taskID, step)
	if err != nil {
		return 0, err
	}
	if len(rs) == 0 {
		return 0, nil
	}
	return rs[0].GetInt64(0), nil
}

// UpdateSubtaskRowCount updates the subtask row count.
func (stm *TaskManager) UpdateSubtaskRowCount(subtaskID int64, rowCount int64) error {
	_, err := stm.executeSQLWithNewSession(stm.ctx, `update mysql.tidb_background_subtask
		set summary = json_set(summary, '$.row_count', %?) where id = %?`,
		rowCount, subtaskID)
	return err
}

// GetSubtaskInStatesCnt gets the subtask count in the states.
func (stm *TaskManager) GetSubtaskInStatesCnt(taskID int64, states ...interface{}) (int64, error) {
	args := []interface{}{taskID}
	args = append(args, states...)
	rs, err := stm.executeSQLWithNewSession(stm.ctx, `select count(*) from mysql.tidb_background_subtask
		where task_key = %? and state in (`+strings.Repeat("%?,", len(states)-1)+"%?)", args...)
	if err != nil {
		return 0, err
	}

	return rs[0].GetInt64(0), nil
}

// CollectSubTaskError collects the subtask error.
func (stm *TaskManager) CollectSubTaskError(taskID int64) ([]error, error) {
	rs, err := stm.executeSQLWithNewSession(stm.ctx, `select error from mysql.tidb_background_subtask
             where task_key = %? AND state = %?`, taskID, proto.TaskStateFailed)
	if err != nil {
		return nil, err
	}

	subTaskErrors := make([]error, 0, len(rs))
	for _, row := range rs {
		if row.IsNull(0) {
			subTaskErrors = append(subTaskErrors, nil)
			continue
		}
		errBytes := row.GetBytes(0)
		if len(errBytes) == 0 {
			subTaskErrors = append(subTaskErrors, nil)
			continue
		}
		stdErr := errors.Normalize("")
		err := stdErr.UnmarshalJSON(errBytes)
		if err != nil {
			return nil, err
		}
		subTaskErrors = append(subTaskErrors, stdErr)
	}

	return subTaskErrors, nil
}

// HasSubtasksInStates checks if there are subtasks in the states.
func (stm *TaskManager) HasSubtasksInStates(tidbID string, taskID int64, step int64, states ...interface{}) (bool, error) {
	args := []interface{}{tidbID, taskID, step}
	args = append(args, states...)
	rs, err := stm.executeSQLWithNewSession(stm.ctx, `select 1 from mysql.tidb_background_subtask
		where exec_id = %? and task_key = %? and step = %?
			and state in (`+strings.Repeat("%?,", len(states)-1)+"%?) limit 1", args...)
	if err != nil {
		return false, err
	}

	return len(rs) > 0, nil
}

// StartSubtask updates the subtask state to running.
func (stm *TaskManager) StartSubtask(subtaskID int64) error {
	_, err := stm.executeSQLWithNewSession(stm.ctx, `update mysql.tidb_background_subtask
		set state = %?, start_time = unix_timestamp(), state_update_time = unix_timestamp()
		where id = %?`,
		proto.TaskStateRunning, subtaskID)
	return err
}

// UpdateSubtaskStateAndError updates the subtask state.
func (stm *TaskManager) UpdateSubtaskStateAndError(id int64, state string, subTaskErr error) error {
	_, err := stm.executeSQLWithNewSession(stm.ctx, `update mysql.tidb_background_subtask
		set state = %?, error = %?, state_update_time = unix_timestamp() where id = %?`,
		state, serializeErr(subTaskErr), id)
	return err
}

// FinishSubtask updates the subtask meta and mark state to succeed.
func (stm *TaskManager) FinishSubtask(id int64, meta []byte) error {
	_, err := stm.executeSQLWithNewSession(stm.ctx, `update mysql.tidb_background_subtask
		set meta = %?, state = %?, state_update_time = unix_timestamp() where id = %?`,
		meta, proto.TaskStateSucceed, id)
	return err
}

// UpdateSubtaskHeartbeat updates the heartbeat of the subtask.
// not used now.
// TODO: not sure whether we really need this method, don't update state_update_time now,
func (stm *TaskManager) UpdateSubtaskHeartbeat(instanceID string, taskID int64, heartbeat time.Time) error {
	_, err := stm.executeSQLWithNewSession(stm.ctx, `update mysql.tidb_background_subtask
		set exec_expired = %? where exec_id = %? and task_key = %?`,
		heartbeat.String(), instanceID, taskID)
	return err
}

// DeleteSubtasksByTaskID deletes the subtask of the given global task ID.
func (stm *TaskManager) DeleteSubtasksByTaskID(taskID int64) error {
	_, err := stm.executeSQLWithNewSession(stm.ctx, `delete from mysql.tidb_background_subtask
		where task_key = %?`, taskID)
	if err != nil {
		return err
	}

	return nil
}

// GetSchedulerIDsByTaskID gets the scheduler IDs of the given global task ID.
func (stm *TaskManager) GetSchedulerIDsByTaskID(taskID int64) ([]string, error) {
	rs, err := stm.executeSQLWithNewSession(stm.ctx, `select distinct(exec_id) from mysql.tidb_background_subtask
		where task_key = %?`, taskID)
	if err != nil {
		return nil, err
	}
	if len(rs) == 0 {
		return nil, nil
	}

	instanceIDs := make([]string, 0, len(rs))
	for _, r := range rs {
		id := r.GetString(0)
		instanceIDs = append(instanceIDs, id)
	}

	return instanceIDs, nil
}

// GetSchedulerIDsByTaskIDAndStep gets the scheduler IDs of the given global task ID and step.
func (stm *TaskManager) GetSchedulerIDsByTaskIDAndStep(taskID int64, step int64) ([]string, error) {
	rs, err := stm.executeSQLWithNewSession(stm.ctx, `select distinct(exec_id) from mysql.tidb_background_subtask
		where task_key = %? and step = %?`, taskID, step)
	if err != nil {
		return nil, err
	}
	if len(rs) == 0 {
		return nil, nil
	}

	instanceIDs := make([]string, 0, len(rs))
	for _, r := range rs {
		id := r.GetString(0)
		instanceIDs = append(instanceIDs, id)
	}

	return instanceIDs, nil
}

// IsSchedulerCanceled checks if subtask 'execID' of task 'taskID' has been canceled somehow.
func (stm *TaskManager) IsSchedulerCanceled(taskID int64, execID string) (bool, error) {
	rs, err := stm.executeSQLWithNewSession(stm.ctx, "select 1 from mysql.tidb_background_subtask where task_key = %? and exec_id = %?", taskID, execID)
	if err != nil {
		return false, err
	}
	return len(rs) == 0, nil
}

// UpdateFailedSchedulerIDs replace failed scheduler nodes with alive nodes.
func (stm *TaskManager) UpdateFailedSchedulerIDs(taskID int64, replaceNodes map[string]string) error {
	// skip
	if len(replaceNodes) == 0 {
		return nil
	}

	sql := new(strings.Builder)
	if err := sqlexec.FormatSQL(sql, "update mysql.tidb_background_subtask set state = %? ,exec_id = (case ", proto.TaskStatePending); err != nil {
		return err
	}
	for k, v := range replaceNodes {
		if err := sqlexec.FormatSQL(sql, "when exec_id = %? then %? ", k, v); err != nil {
			return err
		}
	}
	if err := sqlexec.FormatSQL(sql, " end) where task_key = %? and state != \"succeed\" and exec_id in (", taskID); err != nil {
		return err
	}
	i := 0
	for k := range replaceNodes {
		if i != 0 {
			if err := sqlexec.FormatSQL(sql, ","); err != nil {
				return err
			}
		}
		if err := sqlexec.FormatSQL(sql, "%?", k); err != nil {
			return err
		}
		i++
	}
	if err := sqlexec.FormatSQL(sql, ")"); err != nil {
		return err
	}

	_, err := stm.executeSQLWithNewSession(stm.ctx, sql.String())
	return err
}

// UpdateGlobalTaskAndAddSubTasks update the global task and add new subtasks
func (stm *TaskManager) UpdateGlobalTaskAndAddSubTasks(gTask *proto.Task, subtasks []*proto.Subtask, prevState string) (bool, error) {
	retryable := true
	err := stm.WithNewTxn(stm.ctx, func(se sessionctx.Context) error {
		_, err := ExecSQL(stm.ctx, se, "update mysql.tidb_global_task set state = %?, dispatcher_id = %?, step = %?, state_update_time = %?, concurrency = %?, meta = %?, error = %? where id = %? and state = %?",
			gTask.State, gTask.DispatcherID, gTask.Step, gTask.StateUpdateTime.UTC().String(), gTask.Concurrency, gTask.Meta, serializeErr(gTask.Error), gTask.ID, prevState)
		if err != nil {
			return err
		}

		if se.GetSessionVars().StmtCtx.AffectedRows() == 0 {
			retryable = false
			return errors.New("invalid task state transform, state already changed")
		}

		failpoint.Inject("MockUpdateTaskErr", func(val failpoint.Value) {
			if val.(bool) {
				failpoint.Return(errors.New("updateTaskErr"))
			}
		})

		subtaskState := proto.TaskStatePending
		if gTask.State == proto.TaskStateReverting {
			subtaskState = proto.TaskStateRevertPending
		}

		for _, subtask := range subtasks {
			// TODO: insert subtasks in batch
			_, err = ExecSQL(stm.ctx, se, `insert into mysql.tidb_background_subtask
					(step, task_key, exec_id, meta, state, type, checkpoint, summary)
					values (%?, %?, %?, %?, %?, %?, %?, %?)`,
				gTask.Step, gTask.ID, subtask.SchedulerID, subtask.Meta, subtaskState, proto.Type2Int(subtask.Type), []byte{}, "{}")
			if err != nil {
				return err
			}
		}

		return nil
	})

	return retryable, err
}

func serializeErr(err error) []byte {
	if err == nil {
		return nil
	}
	originErr := errors.Cause(err)
	tErr, ok := originErr.(*errors.Error)
	if !ok {
		tErr = errors.Normalize(originErr.Error())
	}
	errBytes, err := tErr.MarshalJSON()
	if err != nil {
		return nil
	}
	return errBytes
}

// CancelGlobalTask cancels global task
func (stm *TaskManager) CancelGlobalTask(taskID int64) error {
	_, err := stm.executeSQLWithNewSession(stm.ctx, "update mysql.tidb_global_task set state=%? where id=%? and state in (%?, %?)",
		proto.TaskStateCancelling, taskID, proto.TaskStatePending, proto.TaskStateRunning,
	)
	return err
}

// CancelGlobalTaskByKeySession cancels global task by key using input session
func (stm *TaskManager) CancelGlobalTaskByKeySession(se sessionctx.Context, taskKey string) error {
	_, err := ExecSQL(stm.ctx, se, "update mysql.tidb_global_task set state=%? where task_key=%? and state in (%?, %?)",
		proto.TaskStateCancelling, taskKey, proto.TaskStatePending, proto.TaskStateRunning)
	return err
}

// IsGlobalTaskCancelling checks whether the task state is cancelling
func (stm *TaskManager) IsGlobalTaskCancelling(taskID int64) (bool, error) {
	rs, err := stm.executeSQLWithNewSession(stm.ctx, "select 1 from mysql.tidb_global_task where id=%? and state = %?",
		taskID, proto.TaskStateCancelling,
	)

	if err != nil {
		return false, err
	}

	return len(rs) > 0, nil
}

// GetSubtasksByStep gets subtasks of global task by step
func (stm *TaskManager) GetSubtasksByStep(taskID, step int64) ([]*proto.Subtask, error) {
	rs, err := stm.executeSQLWithNewSession(stm.ctx,
		"select * from mysql.tidb_background_subtask where task_key = %? and step = %?",
		taskID, step)
	if err != nil {
		return nil, err
	}
	if len(rs) == 0 {
		return nil, nil
	}
	subtasks := make([]*proto.Subtask, 0, len(rs))
	for _, r := range rs {
		subtasks = append(subtasks, row2SubTask(r))
	}
	return subtasks, nil
}

// TransferSubTasks2History move all the finished subTask to tidb_background_subtask_history by taskID
func (stm *TaskManager) TransferSubTasks2History(taskID int64) error {
	return stm.WithNewTxn(stm.ctx, func(se sessionctx.Context) error {
		rs, err := ExecSQL(stm.ctx, se, "select * from mysql.tidb_background_subtask where task_key = %?", taskID)
		if err != nil {
			return err
		}
		if len(rs) == 0 {
			return nil
		}

		// delete taskID subtask
		_, err = ExecSQL(stm.ctx, se, "delete from mysql.tidb_background_subtask where task_key = %?", taskID)
		if err != nil {
			return err
		}

		// build sql
		args := make([]string, 0, rs[0].Len())
		for i := 0; i < rs[0].Len(); i++ {
			args = append(args, "%?")
		}
		argsStr := fmt.Sprintf("(%s)", strings.Join(args, ","))
		args = make([]string, 0, len(rs))
		for i := 0; i < len(rs); i++ {
			args = append(args, argsStr)
		}

		sql := fmt.Sprintf("insert into mysql.tidb_background_subtask_history values %s", strings.Join(args, ","))
		realArgs := make([]any, 0, len(rs)*rs[0].Len())
		for _, r := range rs {
			realArgs = append(realArgs, r.GetInt64(0))
			realArgs = append(realArgs, r.GetInt64(1))
			realArgs = append(realArgs, r.GetString(2))
			realArgs = append(realArgs, r.GetString(3))
			realArgs = append(realArgs, r.GetInt64(4))
			realArgs = append(realArgs, r.GetInt64(5))
			realArgs = append(realArgs, r.GetString(6))
			if !r.IsNull(6) {
				realArgs = append(realArgs, nil)
			} else {
				realArgs = append(realArgs, r.GetTime(7).String())
			}
			realArgs = append(realArgs, r.GetString(8))
			realArgs = append(realArgs, r.GetBytes(9))
			realArgs = append(realArgs, r.GetInt64(10))
			realArgs = append(realArgs, r.GetInt64(11))
			realArgs = append(realArgs, r.GetBytes(12))
			realArgs = append(realArgs, r.GetBytes(13))
			realArgs = append(realArgs, r.GetJSON(14).String())
		}
		log.Info("test", zap.Any("sql", sql), zap.Any("args", realArgs))
		_, err = ExecSQL(stm.ctx, se, sql, realArgs...)
		return err
	})
}

func (stm *TaskManager) GC() error {
	subtaskHistoryKeepDays := defaultSubtaskKeepDays
	failpoint.Inject("SubtaskHistoryKeepDays", func() {
		subtaskHistoryKeepDays = 0
	})
	_, err := stm.executeSQLWithNewSession(
		stm.ctx,
		fmt.Sprintf("DELETE FROM mysql.tidb_background_subtask_history WHERE state_update_time < UNIX_TIMESTAMP() - %d * 24 * 60 * 60;", subtaskHistoryKeepDays),
	)
	return err
}

// GetSubtasksFromHistoryForTest get the subtasks from tidb_background_subtask_history for test
func GetSubtasksFromHistoryForTest(stm *TaskManager) (int, error) {
	rs, err := stm.executeSQLWithNewSession(stm.ctx,
		"select * from mysql.tidb_background_subtask_history")
	if err != nil {
		return 0, err
	}
	return len(rs), nil
}<|MERGE_RESOLUTION|>--- conflicted
+++ resolved
@@ -347,11 +347,7 @@
 	}
 	_, err1 := stm.executeSQLWithNewSession(stm.ctx, `update mysql.tidb_background_subtask
 		set state = %?, error = %?, start_time = unix_timestamp(), state_update_time = unix_timestamp()
-<<<<<<< HEAD
-		where exec_id = %?, task_key = %? and state = %? limit 1;`,
-=======
 		where exec_id = %? and task_key = %? and state = %? limit 1;`,
->>>>>>> 09a83b8a
 		proto.TaskStateFailed, serializeErr(err), tidbID, taskID, proto.TaskStatePending)
 	return err1
 }
