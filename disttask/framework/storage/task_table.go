// Copyright 2023 PingCAP, Inc.
//
// Licensed under the Apache License, Version 2.0 (the "License");
// you may not use this file except in compliance with the License.
// You may obtain a copy of the License at
//
//     http://www.apache.org/licenses/LICENSE-2.0
//
// Unless required by applicable law or agreed to in writing, software
// distributed under the License is distributed on an "AS IS" BASIS,
// WITHOUT WARRANTIES OR CONDITIONS OF ANY KIND, either express or implied.
// See the License for the specific language governing permissions and
// limitations under the License.

package storage

import (
	"context"
	"fmt"
	"strconv"
	"strings"
	"sync/atomic"
	"time"

	"github.com/ngaut/pools"
	"github.com/pingcap/errors"
	"github.com/pingcap/failpoint"
	"github.com/pingcap/tidb/disttask/framework/proto"
	"github.com/pingcap/tidb/kv"
	"github.com/pingcap/tidb/parser/terror"
	"github.com/pingcap/tidb/sessionctx"
	"github.com/pingcap/tidb/util/chunk"
	"github.com/pingcap/tidb/util/logutil"
	"github.com/pingcap/tidb/util/sqlexec"
	"github.com/tikv/client-go/v2/util"
	"go.uber.org/zap"
)

// SessionExecutor defines the interface for executing SQLs in a session.
type SessionExecutor interface {
	// WithNewSession executes the function with a new session.
	WithNewSession(fn func(se sessionctx.Context) error) error
	// WithNewTxn executes the fn in a new transaction.
	WithNewTxn(ctx context.Context, fn func(se sessionctx.Context) error) error
}

// TaskManager is the manager of global/sub task.
type TaskManager struct {
	ctx    context.Context
	sePool sessionPool
}

type sessionPool interface {
	Get() (pools.Resource, error)
	Put(resource pools.Resource)
}

var _ SessionExecutor = &TaskManager{}

var taskManagerInstance atomic.Pointer[TaskManager]

var (
	// TestLastTaskID is used for test to set the last task ID.
	TestLastTaskID atomic.Int64
)

// NewTaskManager creates a new task manager.
func NewTaskManager(ctx context.Context, sePool sessionPool) *TaskManager {
	ctx = util.WithInternalSourceType(ctx, kv.InternalDistTask)
	return &TaskManager{
		ctx:    ctx,
		sePool: sePool,
	}
}

// GetTaskManager gets the task manager.
func GetTaskManager() (*TaskManager, error) {
	v := taskManagerInstance.Load()
	if v == nil {
		return nil, errors.New("global task manager is not initialized")
	}
	return v, nil
}

// SetTaskManager sets the task manager.
func SetTaskManager(is *TaskManager) {
	taskManagerInstance.Store(is)
}

// ExecSQL executes the sql and returns the result.
// TODO: consider retry.
func ExecSQL(ctx context.Context, se sessionctx.Context, sql string, args ...interface{}) ([]chunk.Row, error) {
	rs, err := se.(sqlexec.SQLExecutor).ExecuteInternal(ctx, sql, args...)
	if err != nil {
		return nil, err
	}
	if rs != nil {
		defer terror.Call(rs.Close)
		return sqlexec.DrainRecordSet(ctx, rs, 1024)
	}
	return nil, nil
}

// row2GlobeTask converts a row to a global task.
func row2GlobeTask(r chunk.Row) *proto.Task {
	task := &proto.Task{
		ID:           r.GetInt64(0),
		Key:          r.GetString(1),
		Type:         r.GetString(2),
		DispatcherID: r.GetString(3),
		State:        r.GetString(4),
		Meta:         r.GetBytes(7),
		Concurrency:  uint64(r.GetInt64(8)),
		Step:         r.GetInt64(9),
		Flag:         r.GetString(11),
	}
	if !r.IsNull(10) {
		errBytes := r.GetBytes(10)
		stdErr := errors.Normalize("")
		err := stdErr.UnmarshalJSON(errBytes)
		if err != nil {
			logutil.BgLogger().Error("unmarshal error", zap.Error(err))
			task.Error = err
		} else {
			task.Error = stdErr
		}
	}
	// TODO: convert to local time.
	task.StartTime, _ = r.GetTime(5).GoTime(time.UTC)
	task.StateUpdateTime, _ = r.GetTime(6).GoTime(time.UTC)
	return task
}

// WithNewSession executes the function with a new session.
func (stm *TaskManager) WithNewSession(fn func(se sessionctx.Context) error) error {
	se, err := stm.sePool.Get()
	if err != nil {
		return err
	}
	defer stm.sePool.Put(se)
	return fn(se.(sessionctx.Context))
}

// WithNewTxn executes the fn in a new transaction.
func (stm *TaskManager) WithNewTxn(ctx context.Context, fn func(se sessionctx.Context) error) error {
	ctx = util.WithInternalSourceType(ctx, kv.InternalDistTask)
	return stm.WithNewSession(func(se sessionctx.Context) (err error) {
		_, err = ExecSQL(ctx, se, "begin")
		if err != nil {
			return err
		}

		success := false
		defer func() {
			sql := "rollback"
			if success {
				sql = "commit"
			}
			_, commitErr := ExecSQL(ctx, se, sql)
			if err == nil && commitErr != nil {
				err = commitErr
			}
		}()

		if err = fn(se); err != nil {
			return err
		}

		success = true
		return nil
	})
}

func (stm *TaskManager) executeSQLWithNewSession(ctx context.Context, sql string, args ...interface{}) (rs []chunk.Row, err error) {
	err = stm.WithNewSession(func(se sessionctx.Context) error {
		rs, err = ExecSQL(ctx, se, sql, args...)
		return err
	})

	if err != nil {
		return nil, err
	}

	return
}

// AddNewGlobalTask adds a new task to global task table.
func (stm *TaskManager) AddNewGlobalTask(key, tp string, concurrency int, meta []byte) (taskID int64, err error) {
	err = stm.WithNewSession(func(se sessionctx.Context) error {
		var err2 error
		taskID, err2 = stm.AddGlobalTaskWithSession(se, key, tp, concurrency, meta)
		return err2
	})
	return
}

// AddGlobalTaskWithSession adds a new task to global task table with session.
func (stm *TaskManager) AddGlobalTaskWithSession(se sessionctx.Context, key, tp string, concurrency int, meta []byte) (taskID int64, err error) {
	_, err = ExecSQL(stm.ctx, se,
		`insert into mysql.tidb_global_task(task_key, type, state, concurrency, step, meta, state_update_time)
		values (%?, %?, %?, %?, %?, %?, %?)`,
		key, tp, proto.TaskStatePending, concurrency, proto.StepInit, meta, time.Now().UTC().String())
	if err != nil {
		return 0, err
	}

	rs, err := ExecSQL(stm.ctx, se, "select @@last_insert_id")
	if err != nil {
		return 0, err
	}

	taskID = int64(rs[0].GetUint64(0))
	failpoint.Inject("testSetLastTaskID", func() { TestLastTaskID.Store(taskID) })

	return taskID, nil
}

// GetNewGlobalTask get a new task from global task table, it's used by dispatcher only.
func (stm *TaskManager) GetNewGlobalTask() (task *proto.Task, err error) {
	rs, err := stm.executeSQLWithNewSession(stm.ctx, "select id, task_key, type, dispatcher_id, state, start_time, state_update_time, meta, concurrency, step, error, flag from mysql.tidb_global_task where state = %? limit 1", proto.TaskStatePending)
	if err != nil {
		return task, err
	}

	if len(rs) == 0 {
		return nil, nil
	}

	return row2GlobeTask(rs[0]), nil
}

// GetGlobalTasksInStates gets the tasks in the states.
func (stm *TaskManager) GetGlobalTasksInStates(states ...interface{}) (task []*proto.Task, err error) {
	if len(states) == 0 {
		return task, nil
	}

	rs, err := stm.executeSQLWithNewSession(stm.ctx, "select id, task_key, type, dispatcher_id, state, start_time, state_update_time, meta, concurrency, step, error, flag from mysql.tidb_global_task where state in ("+strings.Repeat("%?,", len(states)-1)+"%?)", states...)
	if err != nil {
		return task, err
	}

	for _, r := range rs {
		task = append(task, row2GlobeTask(r))
	}
	return task, nil
}

// GetGlobalTaskByID gets the task by the global task ID.
func (stm *TaskManager) GetGlobalTaskByID(taskID int64) (task *proto.Task, err error) {
	rs, err := stm.executeSQLWithNewSession(stm.ctx, "select id, task_key, type, dispatcher_id, state, start_time, state_update_time, meta, concurrency, step, error, flag from mysql.tidb_global_task where id = %?", taskID)
	if err != nil {
		return task, err
	}
	if len(rs) == 0 {
		return nil, nil
	}

	return row2GlobeTask(rs[0]), nil
}

// GetGlobalTaskByKey gets the task by the task key.
func (stm *TaskManager) GetGlobalTaskByKey(key string) (task *proto.Task, err error) {
	rs, err := stm.executeSQLWithNewSession(stm.ctx, "select id, task_key, type, dispatcher_id, state, start_time, state_update_time, meta, concurrency, step, error, flag from mysql.tidb_global_task where task_key = %?", key)
	if err != nil {
		return task, err
	}
	if len(rs) == 0 {
		return nil, nil
	}

	return row2GlobeTask(rs[0]), nil
}

// row2SubTask converts a row to a subtask.
func row2SubTask(r chunk.Row) *proto.Subtask {
	task := &proto.Subtask{
		ID:          r.GetInt64(0),
		Step:        r.GetInt64(1),
		Type:        proto.Int2Type(int(r.GetInt64(5))),
		SchedulerID: r.GetString(6),
		State:       r.GetString(8),
		Meta:        r.GetBytes(12),
		StartTime:   r.GetUint64(10),
	}
	tid, err := strconv.Atoi(r.GetString(3))
	if err != nil {
		logutil.BgLogger().Warn("unexpected task ID", zap.String("task ID", r.GetString(3)))
	}
	task.TaskID = int64(tid)
	return task
}

// AddNewSubTask adds a new task to subtask table.
func (stm *TaskManager) AddNewSubTask(globalTaskID int64, step int64, designatedTiDBID string, meta []byte, tp string, isRevert bool) error {
	st := proto.TaskStatePending
	if isRevert {
		st = proto.TaskStateRevertPending
	}

	_, err := stm.executeSQLWithNewSession(stm.ctx, "insert into mysql.tidb_background_subtask(task_key, step, exec_id, meta, state, type, checkpoint) values (%?, %?, %?, %?, %?, %?, %?)", globalTaskID, step, designatedTiDBID, meta, st, proto.Type2Int(tp), []byte{})
	if err != nil {
		return err
	}

	return nil
}

// GetSubtaskInStates gets the subtask in the states.
func (stm *TaskManager) GetSubtaskInStates(tidbID string, taskID int64, states ...interface{}) (*proto.Subtask, error) {
	args := []interface{}{tidbID, taskID}
	args = append(args, states...)
	rs, err := stm.executeSQLWithNewSession(stm.ctx, "select * from mysql.tidb_background_subtask where exec_id = %? and task_key = %? and state in ("+strings.Repeat("%?,", len(states)-1)+"%?)", args...)
	if err != nil {
		return nil, err
	}
	if len(rs) == 0 {
		return nil, nil
	}
	return row2SubTask(rs[0]), nil
}

// UpdateErrorToSubtask updates the error to subtask.
func (stm *TaskManager) UpdateErrorToSubtask(tidbID string, err error) error {
	if err == nil {
		return nil
	}
	_, err1 := stm.executeSQLWithNewSession(stm.ctx,
		"update mysql.tidb_background_subtask set state = %?, error = %? where exec_id = %? and state = %? limit 1;",
		proto.TaskStateFailed, serializeErr(err), tidbID, proto.TaskStatePending)
	return err1
}

// PrintSubtaskInfo log the subtask info by taskKey.
func (stm *TaskManager) PrintSubtaskInfo(taskKey int) {
	rs, _ := stm.executeSQLWithNewSession(stm.ctx,
		"select * from mysql.tidb_background_subtask where task_key = %?", taskKey)

	for _, r := range rs {
		errBytes := r.GetBytes(13)
		var err error
		if len(errBytes) > 0 {
			stdErr := errors.Normalize("")
			err1 := stdErr.UnmarshalJSON(errBytes)
			if err1 != nil {
				err = err1
			} else {
				err = stdErr
			}
		}
		logutil.BgLogger().Info(fmt.Sprintf("subTask: %v\n", row2SubTask(r)), zap.Error(err))
	}
}

// GetSucceedSubtasksByStep gets the subtask in the success state.
func (stm *TaskManager) GetSucceedSubtasksByStep(taskID int64, step int64) ([]*proto.Subtask, error) {
	rs, err := stm.executeSQLWithNewSession(stm.ctx, "select * from mysql.tidb_background_subtask where task_key = %? and state = %? and step = %?", taskID, proto.TaskStateSucceed, step)
	if err != nil {
		return nil, err
	}
	if len(rs) == 0 {
		return nil, nil
	}
	subtasks := make([]*proto.Subtask, 0, len(rs))
	for _, r := range rs {
		subtasks = append(subtasks, row2SubTask(r))
	}
	return subtasks, nil
}

// GetSubtaskInStatesCnt gets the subtask count in the states.
func (stm *TaskManager) GetSubtaskInStatesCnt(taskID int64, states ...interface{}) (int64, error) {
	args := []interface{}{taskID}
	args = append(args, states...)
	rs, err := stm.executeSQLWithNewSession(stm.ctx, "select count(*) from mysql.tidb_background_subtask where task_key = %? and state in ("+strings.Repeat("%?,", len(states)-1)+"%?)", args...)
	if err != nil {
		return 0, err
	}

	return rs[0].GetInt64(0), nil
}

// CollectSubTaskError collects the subtask error.
func (stm *TaskManager) CollectSubTaskError(taskID int64) ([]error, error) {
	rs, err := stm.executeSQLWithNewSession(stm.ctx, "select error from mysql.tidb_background_subtask where task_key = %? AND state = %?", taskID, proto.TaskStateFailed)
	if err != nil {
		return nil, err
	}

	subTaskErrors := make([]error, 0, len(rs))
	for _, row := range rs {
		if row.IsNull(0) {
			subTaskErrors = append(subTaskErrors, nil)
			continue
		}
		errBytes := row.GetBytes(0)
		if len(errBytes) == 0 {
			subTaskErrors = append(subTaskErrors, nil)
			continue
		}
		stdErr := errors.Normalize("")
		err := stdErr.UnmarshalJSON(errBytes)
		if err != nil {
			return nil, err
		}
		subTaskErrors = append(subTaskErrors, stdErr)
	}

	return subTaskErrors, nil
}

// HasSubtasksInStates checks if there are subtasks in the states.
func (stm *TaskManager) HasSubtasksInStates(tidbID string, taskID int64, states ...interface{}) (bool, error) {
	args := []interface{}{tidbID, taskID}
	args = append(args, states...)
	rs, err := stm.executeSQLWithNewSession(stm.ctx, "select 1 from mysql.tidb_background_subtask where exec_id = %? and task_key = %? and state in ("+strings.Repeat("%?,", len(states)-1)+"%?) limit 1", args...)
	if err != nil {
		return false, err
	}

	return len(rs) > 0, nil
}

// UpdateSubtaskStateAndError updates the subtask state.
func (stm *TaskManager) UpdateSubtaskStateAndError(id int64, state string, subTaskErr error) error {
	_, err := stm.executeSQLWithNewSession(stm.ctx, "update mysql.tidb_background_subtask set state = %?, error = %? where id = %?", state, serializeErr(subTaskErr), id)
	return err
}

// FinishSubtask updates the subtask meta and mark state to succeed.
func (stm *TaskManager) FinishSubtask(id int64, meta []byte) error {
	_, err := stm.executeSQLWithNewSession(stm.ctx, "update mysql.tidb_background_subtask set meta = %?, state = %? where id = %?", meta, proto.TaskStateSucceed, id)
	return err
}

// UpdateSubtaskHeartbeat updates the heartbeat of the subtask.
func (stm *TaskManager) UpdateSubtaskHeartbeat(instanceID string, taskID int64, heartbeat time.Time) error {
	_, err := stm.executeSQLWithNewSession(stm.ctx, "update mysql.tidb_background_subtask set exec_expired = %? where exec_id = %? and task_key = %?", heartbeat.String(), instanceID, taskID)
	return err
}

// DeleteSubtasksByTaskID deletes the subtask of the given global task ID.
func (stm *TaskManager) DeleteSubtasksByTaskID(taskID int64) error {
	_, err := stm.executeSQLWithNewSession(stm.ctx, "delete from mysql.tidb_background_subtask where task_key = %?", taskID)
	if err != nil {
		return err
	}

	return nil
}

// GetSchedulerIDsByTaskID gets the scheduler IDs of the given global task ID.
func (stm *TaskManager) GetSchedulerIDsByTaskID(taskID int64) ([]string, error) {
	rs, err := stm.executeSQLWithNewSession(stm.ctx, "select distinct(exec_id) from mysql.tidb_background_subtask where task_key = %?", taskID)
	if err != nil {
		return nil, err
	}
	if len(rs) == 0 {
		return nil, nil
	}

	instanceIDs := make([]string, 0, len(rs))
	for _, r := range rs {
		id := r.GetString(0)
		instanceIDs = append(instanceIDs, id)
	}

	return instanceIDs, nil
}

<<<<<<< HEAD
// UpdateGlobalTask update the global task to storage.
func (stm *TaskManager) UpdateGlobalTask(gTask *proto.Task) error {
	gTask.StateUpdateTime = time.Now().UTC()
	return stm.WithNewTxn(stm.ctx, func(se sessionctx.Context) error {
		_, err := ExecSQL(stm.ctx, se, "update mysql.tidb_global_task set state = %?, dispatcher_id = %?, step = %?, state_update_time = %?, concurrency = %?, meta = %?, error = %?, flag = %? where id = %?",
			gTask.State, gTask.DispatcherID, gTask.Step, gTask.StateUpdateTime.UTC().String(), gTask.Concurrency, gTask.Meta, serializeErr(gTask.Error), gTask.Flag, gTask.ID)
		if err != nil {
			return err
		}
		return nil
	})
}

// AddSubTasks add new subtasks.
func (stm *TaskManager) AddSubTasks(gTask *proto.Task, subtasks []*proto.Subtask, isSubtaskRevert bool) (err error) {
	return stm.WithNewTxn(stm.ctx, func(se sessionctx.Context) error {
		subtaskState := proto.TaskStatePending
		if isSubtaskRevert {
			subtaskState = proto.TaskStateRevertPending
		}

		for _, subtask := range subtasks {
			_, err = ExecSQL(stm.ctx, se, "insert into mysql.tidb_background_subtask(step, task_key, exec_id, meta, state, type, checkpoint) values (%?, %?, %?, %?, %?, %?, %?)",
				gTask.Step, gTask.ID, subtask.SchedulerID, subtask.Meta, subtaskState, proto.Type2Int(subtask.Type), []byte{})
			if err != nil {
				return err
			}
		}

		return nil
	})
}

// UpdateGlobalTaskAndAddSubTasks update the global task and add new subtasks.
func (stm *TaskManager) UpdateGlobalTaskAndAddSubTasks(gTask *proto.Task, subtasks []*proto.Subtask, isSubtaskRevert bool) error {
=======
// UpdateGlobalTaskAndAddSubTasks update the global task and add new subtasks
func (stm *TaskManager) UpdateGlobalTaskAndAddSubTasks(gTask *proto.Task, subtasks []*proto.Subtask) error {
>>>>>>> c44ba1c1
	return stm.WithNewTxn(stm.ctx, func(se sessionctx.Context) error {
		_, err := ExecSQL(stm.ctx, se, "update mysql.tidb_global_task set state = %?, dispatcher_id = %?, step = %?, state_update_time = %?, concurrency = %?, meta = %?, error = %? where id = %?",
			gTask.State, gTask.DispatcherID, gTask.Step, gTask.StateUpdateTime.UTC().String(), gTask.Concurrency, gTask.Meta, serializeErr(gTask.Error), gTask.ID)
		if err != nil {
			return err
		}

		failpoint.Inject("MockUpdateTaskErr", func(val failpoint.Value) {
			if val.(bool) {
				failpoint.Return(errors.New("updateTaskErr"))
			}
		})

		subtaskState := proto.TaskStatePending
		if gTask.State == proto.TaskStateReverting {
			subtaskState = proto.TaskStateRevertPending
		}

		for _, subtask := range subtasks {
			// TODO: insert subtasks in batch.
			_, err = ExecSQL(stm.ctx, se, "insert into mysql.tidb_background_subtask(step, task_key, exec_id, meta, state, type, checkpoint) values (%?, %?, %?, %?, %?, %?, %?)",
				gTask.Step, gTask.ID, subtask.SchedulerID, subtask.Meta, subtaskState, proto.Type2Int(subtask.Type), []byte{})
			if err != nil {
				return err
			}
		}

		return nil
	})
}

func serializeErr(err error) []byte {
	if err == nil {
		return nil
	}
	originErr := errors.Cause(err)
	tErr, ok := originErr.(*errors.Error)
	if !ok {
		tErr = errors.Normalize(originErr.Error())
	}
	errBytes, err := tErr.MarshalJSON()
	if err != nil {
		return nil
	}
	return errBytes
}

// CancelGlobalTask cancels global task
func (stm *TaskManager) CancelGlobalTask(taskID int64) error {
	_, err := stm.executeSQLWithNewSession(stm.ctx, "update mysql.tidb_global_task set state=%? where id=%? and state in (%?, %?)",
		proto.TaskStateCancelling, taskID, proto.TaskStatePending, proto.TaskStateRunning,
	)
	return err
}

// CancelGlobalTaskByKeySession cancels global task by key using input session.
func (stm *TaskManager) CancelGlobalTaskByKeySession(se sessionctx.Context, taskKey string) error {
	_, err := ExecSQL(stm.ctx, se, "update mysql.tidb_global_task set state=%? where task_key=%? and state in (%?, %?)",
		proto.TaskStateCancelling, taskKey, proto.TaskStatePending, proto.TaskStateRunning)
	return err
}

// IsGlobalTaskCancelling checks whether the task state is cancelling.
func (stm *TaskManager) IsGlobalTaskCancelling(taskID int64) (bool, error) {
	rs, err := stm.executeSQLWithNewSession(stm.ctx, "select 1 from mysql.tidb_global_task where id=%? and state = %?",
		taskID, proto.TaskStateCancelling,
	)

	if err != nil {
		return false, err
	}

	return len(rs) > 0, nil
}

// GetSubtasksByStep gets subtasks of global task by step.
func (stm *TaskManager) GetSubtasksByStep(taskID, step int64) ([]*proto.Subtask, error) {
	rs, err := stm.executeSQLWithNewSession(stm.ctx,
		"select * from mysql.tidb_background_subtask where task_key = %? and step = %?",
		taskID, step)
	if err != nil {
		return nil, err
	}
	if len(rs) == 0 {
		return nil, nil
	}
	subtasks := make([]*proto.Subtask, 0, len(rs))
	for _, r := range rs {
		subtasks = append(subtasks, row2SubTask(r))
	}
	return subtasks, nil
}<|MERGE_RESOLUTION|>--- conflicted
+++ resolved
@@ -468,7 +468,6 @@
 	return instanceIDs, nil
 }
 
-<<<<<<< HEAD
 // UpdateGlobalTask update the global task to storage.
 func (stm *TaskManager) UpdateGlobalTask(gTask *proto.Task) error {
 	gTask.StateUpdateTime = time.Now().UTC()
@@ -504,10 +503,6 @@
 
 // UpdateGlobalTaskAndAddSubTasks update the global task and add new subtasks.
 func (stm *TaskManager) UpdateGlobalTaskAndAddSubTasks(gTask *proto.Task, subtasks []*proto.Subtask, isSubtaskRevert bool) error {
-=======
-// UpdateGlobalTaskAndAddSubTasks update the global task and add new subtasks
-func (stm *TaskManager) UpdateGlobalTaskAndAddSubTasks(gTask *proto.Task, subtasks []*proto.Subtask) error {
->>>>>>> c44ba1c1
 	return stm.WithNewTxn(stm.ctx, func(se sessionctx.Context) error {
 		_, err := ExecSQL(stm.ctx, se, "update mysql.tidb_global_task set state = %?, dispatcher_id = %?, step = %?, state_update_time = %?, concurrency = %?, meta = %?, error = %? where id = %?",
 			gTask.State, gTask.DispatcherID, gTask.Step, gTask.StateUpdateTime.UTC().String(), gTask.Concurrency, gTask.Meta, serializeErr(gTask.Error), gTask.ID)
