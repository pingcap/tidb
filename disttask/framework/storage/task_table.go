--- conflicted
+++ resolved
@@ -104,11 +104,7 @@
 	return task
 }
 
-<<<<<<< HEAD
-// WithNewSession executes the fn in a new session.
-=======
 // WithNewSession executes the function with a new session.
->>>>>>> 6ba05018
 func (stm *TaskManager) WithNewSession(fn func(se sessionctx.Context) error) error {
 	se, err := stm.sePool.Get()
 	if err != nil {
@@ -118,12 +114,8 @@
 	return fn(se.(sessionctx.Context))
 }
 
-<<<<<<< HEAD
 // WithNewTxn executes the fn in a new transaction.
 func (stm *TaskManager) WithNewTxn(fn func(se sessionctx.Context) error) error {
-=======
-func (stm *TaskManager) withNewTxn(fn func(se sessionctx.Context) error) error {
->>>>>>> 6ba05018
 	return stm.WithNewSession(func(se sessionctx.Context) (err error) {
 		_, err = execSQL(stm.ctx, se, "begin")
 		if err != nil {
@@ -167,24 +159,12 @@
 // AddNewGlobalTask adds a new task to global task table.
 func (stm *TaskManager) AddNewGlobalTask(key, tp string, concurrency int, meta []byte) (taskID int64, err error) {
 	err = stm.WithNewSession(func(se sessionctx.Context) error {
-<<<<<<< HEAD
 		var err2 error
 		taskID, err2 = stm.AddGlobalTaskWithSession(se, key, tp, concurrency, meta)
 		return err2
 	})
 	return
 }
-=======
-		_, err = execSQL(stm.ctx, se, "insert into mysql.tidb_global_task(task_key, type, state, concurrency, step, meta, state_update_time) values (%?, %?, %?, %?, %?, %?, %?)", key, tp, proto.TaskStatePending, concurrency, proto.StepInit, meta, time.Now().UTC().String())
-		if err != nil {
-			return err
-		}
-
-		rs, err := execSQL(stm.ctx, se, "select @@last_insert_id")
-		if err != nil {
-			return err
-		}
->>>>>>> 6ba05018
 
 // AddGlobalTaskWithSession adds a new task to global task table with session.
 func (stm *TaskManager) AddGlobalTaskWithSession(se sessionctx.Context, key, tp string, concurrency int, meta []byte) (taskID int64, err error) {
