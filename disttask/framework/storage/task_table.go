--- conflicted
+++ resolved
@@ -166,7 +166,6 @@
 	return
 }
 
-<<<<<<< HEAD
 // AddGlobalTaskWithSession adds a new task to global task table with session.
 func (stm *TaskManager) AddGlobalTaskWithSession(se sessionctx.Context, key, tp string, concurrency int, meta []byte) (taskID int64, err error) {
 	_, err = execSQL(stm.ctx, se,
@@ -176,20 +175,13 @@
 	if err != nil {
 		return 0, err
 	}
-=======
-		taskID = int64(rs[0].GetUint64(0))
-		failpoint.Inject("testSetLastTaskID", func() { TestLastTaskID.Store(taskID) })
->>>>>>> 5b54baaf
 
 	rs, err := execSQL(stm.ctx, se, "select @@last_insert_id")
 	if err != nil {
 		return 0, err
 	}
 
-	taskID, err = strconv.ParseInt(rs[0].GetString(0), 10, 64)
-	if err != nil {
-		return 0, err
-	}
+	taskID = int64(rs[0].GetUint64(0))
 	failpoint.Inject("testSetLastTaskID", func() { TestLastTaskID.Store(taskID) })
 
 	return taskID, nil
