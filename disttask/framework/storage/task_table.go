// Copyright 2023 PingCAP, Inc.
//
// Licensed under the Apache License, Version 2.0 (the "License");
// you may not use this file except in compliance with the License.
// You may obtain a copy of the License at
//
//     http://www.apache.org/licenses/LICENSE-2.0
//
// Unless required by applicable law or agreed to in writing, software
// distributed under the License is distributed on an "AS IS" BASIS,
// WITHOUT WARRANTIES OR CONDITIONS OF ANY KIND, either express or implied.
// See the License for the specific language governing permissions and
// limitations under the License.

package storage

import (
	"context"
	"fmt"
	"strconv"
	"strings"
	"sync/atomic"
	"time"

	"github.com/ngaut/pools"
	"github.com/pingcap/errors"
	"github.com/pingcap/failpoint"
	"github.com/pingcap/tidb/disttask/framework/proto"
	"github.com/pingcap/tidb/kv"
	"github.com/pingcap/tidb/parser/terror"
	"github.com/pingcap/tidb/sessionctx"
	"github.com/pingcap/tidb/util/chunk"
	"github.com/pingcap/tidb/util/logutil"
	"github.com/pingcap/tidb/util/sqlexec"
	"github.com/tikv/client-go/v2/util"
	"go.uber.org/zap"
)

// SessionExecutor defines the interface for executing SQLs in a session.
type SessionExecutor interface {
	// WithNewSession executes the function with a new session.
	WithNewSession(fn func(se sessionctx.Context) error) error
	// WithNewTxn executes the fn in a new transaction.
	WithNewTxn(ctx context.Context, fn func(se sessionctx.Context) error) error
}

// TaskManager is the manager of global/sub task.
type TaskManager struct {
	ctx    context.Context
	sePool sessionPool
}

type sessionPool interface {
	Get() (pools.Resource, error)
	Put(resource pools.Resource)
}

var _ SessionExecutor = &TaskManager{}

var taskManagerInstance atomic.Pointer[TaskManager]

var (
	// TestLastTaskID is used for test to set the last task ID.
	TestLastTaskID atomic.Int64
)

// NewTaskManager creates a new task manager.
func NewTaskManager(ctx context.Context, sePool sessionPool) *TaskManager {
	ctx = util.WithInternalSourceType(ctx, kv.InternalDistTask)
	return &TaskManager{
		ctx:    ctx,
		sePool: sePool,
	}
}

// GetTaskManager gets the task manager.
func GetTaskManager() (*TaskManager, error) {
	v := taskManagerInstance.Load()
	if v == nil {
		return nil, errors.New("global task manager is not initialized")
	}
	return v, nil
}

// SetTaskManager sets the task manager.
func SetTaskManager(is *TaskManager) {
	taskManagerInstance.Store(is)
}

// ExecSQL executes the sql and returns the result.
// TODO: consider retry.
func ExecSQL(ctx context.Context, se sessionctx.Context, sql string, args ...interface{}) ([]chunk.Row, error) {
	rs, err := se.(sqlexec.SQLExecutor).ExecuteInternal(ctx, sql, args...)
	if err != nil {
		return nil, err
	}
	if rs != nil {
		defer terror.Call(rs.Close)
		return sqlexec.DrainRecordSet(ctx, rs, 1024)
	}
	return nil, nil
}

// row2GlobeTask converts a row to a global task.
func row2GlobeTask(r chunk.Row) *proto.Task {
	task := &proto.Task{
		ID:           r.GetInt64(0),
		Key:          r.GetString(1),
		Type:         r.GetString(2),
		DispatcherID: r.GetString(3),
		State:        r.GetString(4),
		Meta:         r.GetBytes(7),
		Concurrency:  uint64(r.GetInt64(8)),
		Step:         r.GetInt64(9),
	}
	if !r.IsNull(10) {
		errBytes := r.GetBytes(10)
		stdErr := errors.Normalize("")
		err := stdErr.UnmarshalJSON(errBytes)
		if err != nil {
			logutil.BgLogger().Error("unmarshal error", zap.Error(err))
			task.Error = err
		} else {
			task.Error = stdErr
		}
	}
	// TODO: convert to local time.
	task.StartTime, _ = r.GetTime(5).GoTime(time.UTC)
	task.StateUpdateTime, _ = r.GetTime(6).GoTime(time.UTC)
	return task
}

// WithNewSession executes the function with a new session.
func (stm *TaskManager) WithNewSession(fn func(se sessionctx.Context) error) error {
	se, err := stm.sePool.Get()
	if err != nil {
		return err
	}
	defer stm.sePool.Put(se)
	return fn(se.(sessionctx.Context))
}

// WithNewTxn executes the fn in a new transaction.
func (stm *TaskManager) WithNewTxn(ctx context.Context, fn func(se sessionctx.Context) error) error {
	ctx = util.WithInternalSourceType(ctx, kv.InternalDistTask)
	return stm.WithNewSession(func(se sessionctx.Context) (err error) {
		_, err = ExecSQL(ctx, se, "begin")
		if err != nil {
			return err
		}

		success := false
		defer func() {
			sql := "rollback"
			if success {
				sql = "commit"
			}
			_, commitErr := ExecSQL(ctx, se, sql)
			if err == nil && commitErr != nil {
				err = commitErr
			}
		}()

		if err = fn(se); err != nil {
			return err
		}

		success = true
		return nil
	})
}

func (stm *TaskManager) executeSQLWithNewSession(ctx context.Context, sql string, args ...interface{}) (rs []chunk.Row, err error) {
	err = stm.WithNewSession(func(se sessionctx.Context) error {
		rs, err = ExecSQL(ctx, se, sql, args...)
		return err
	})

	if err != nil {
		return nil, err
	}

	return
}

// AddNewGlobalTask adds a new task to global task table.
func (stm *TaskManager) AddNewGlobalTask(key, tp string, concurrency int, meta []byte) (taskID int64, err error) {
	err = stm.WithNewSession(func(se sessionctx.Context) error {
		var err2 error
		taskID, err2 = stm.AddGlobalTaskWithSession(se, key, tp, concurrency, meta)
		return err2
	})
	return
}

// AddGlobalTaskWithSession adds a new task to global task table with session.
func (stm *TaskManager) AddGlobalTaskWithSession(se sessionctx.Context, key, tp string, concurrency int, meta []byte) (taskID int64, err error) {
	_, err = ExecSQL(stm.ctx, se,
		`insert into mysql.tidb_global_task(task_key, type, state, concurrency, step, meta, state_update_time)
		values (%?, %?, %?, %?, %?, %?, %?)`,
		key, tp, proto.TaskStatePending, concurrency, proto.StepInit, meta, time.Now().UTC().String())
	if err != nil {
		return 0, err
	}

	rs, err := ExecSQL(stm.ctx, se, "select @@last_insert_id")
	if err != nil {
		return 0, err
	}

	taskID = int64(rs[0].GetUint64(0))
	failpoint.Inject("testSetLastTaskID", func() { TestLastTaskID.Store(taskID) })

	return taskID, nil
}

// GetNewGlobalTask get a new task from global task table, it's used by dispatcher only.
func (stm *TaskManager) GetNewGlobalTask() (task *proto.Task, err error) {
	rs, err := stm.executeSQLWithNewSession(stm.ctx, "select id, task_key, type, dispatcher_id, state, start_time, state_update_time, meta, concurrency, step, error from mysql.tidb_global_task where state = %? limit 1", proto.TaskStatePending)
	if err != nil {
		return task, err
	}

	if len(rs) == 0 {
		return nil, nil
	}

	return row2GlobeTask(rs[0]), nil
}

// GetGlobalTasksInStates gets the tasks in the states.
func (stm *TaskManager) GetGlobalTasksInStates(states ...interface{}) (task []*proto.Task, err error) {
	if len(states) == 0 {
		return task, nil
	}

	rs, err := stm.executeSQLWithNewSession(stm.ctx, "select id, task_key, type, dispatcher_id, state, start_time, state_update_time, meta, concurrency, step, error from mysql.tidb_global_task where state in ("+strings.Repeat("%?,", len(states)-1)+"%?)", states...)
	if err != nil {
		return task, err
	}

	for _, r := range rs {
		task = append(task, row2GlobeTask(r))
	}
	return task, nil
}

// GetGlobalTaskByID gets the task by the global task ID.
func (stm *TaskManager) GetGlobalTaskByID(taskID int64) (task *proto.Task, err error) {
	rs, err := stm.executeSQLWithNewSession(stm.ctx, "select id, task_key, type, dispatcher_id, state, start_time, state_update_time, meta, concurrency, step, error from mysql.tidb_global_task where id = %?", taskID)
	if err != nil {
		return task, err
	}
	if len(rs) == 0 {
		return nil, nil
	}

	return row2GlobeTask(rs[0]), nil
}

// GetGlobalTaskByKey gets the task by the task key
func (stm *TaskManager) GetGlobalTaskByKey(key string) (task *proto.Task, err error) {
	rs, err := stm.executeSQLWithNewSession(stm.ctx, "select id, task_key, type, dispatcher_id, state, start_time, state_update_time, meta, concurrency, step, error from mysql.tidb_global_task where task_key = %?", key)
	if err != nil {
		return task, err
	}
	if len(rs) == 0 {
		return nil, nil
	}

	return row2GlobeTask(rs[0]), nil
}

// row2SubTask converts a row to a subtask.
func row2SubTask(r chunk.Row) *proto.Subtask {
	// subtask defines start/update time as bigint, to ensure backward compatible,
	// we keep it that way, and we convert it here.
	var startTime, updateTime time.Time
	if !r.IsNull(10) {
		ts := r.GetInt64(10)
		startTime = time.Unix(ts, 0)
	}
	if !r.IsNull(11) {
		ts := r.GetInt64(11)
		updateTime = time.Unix(ts, 0)
	}
	task := &proto.Subtask{
		ID:          r.GetInt64(0),
		Step:        r.GetInt64(1),
		Type:        proto.Int2Type(int(r.GetInt64(5))),
		SchedulerID: r.GetString(6),
		State:       r.GetString(8),
		Meta:        r.GetBytes(12),
		Summary:     r.GetString(14),
		StartTime:   startTime,
		UpdateTime:  updateTime,
	}
	tid, err := strconv.Atoi(r.GetString(3))
	if err != nil {
		logutil.BgLogger().Warn("unexpected task ID", zap.String("task ID", r.GetString(3)))
	}
	task.TaskID = int64(tid)
	return task
}

// AddNewSubTask adds a new task to subtask table.
func (stm *TaskManager) AddNewSubTask(globalTaskID int64, step int64, designatedTiDBID string, meta []byte, tp string, isRevert bool) error {
	st := proto.TaskStatePending
	if isRevert {
		st = proto.TaskStateRevertPending
	}

	_, err := stm.executeSQLWithNewSession(stm.ctx, `insert into mysql.tidb_background_subtask
		(task_key, step, exec_id, meta, state, type, checkpoint, summary)
		values (%?, %?, %?, %?, %?, %?, %?, %?)`,
		globalTaskID, step, designatedTiDBID, meta, st, proto.Type2Int(tp), []byte{}, "{}")
	if err != nil {
		return err
	}

	return nil
}

// GetSubtaskInStates gets the subtask in the states.
func (stm *TaskManager) GetSubtaskInStates(tidbID string, taskID int64, step int64, states ...interface{}) (*proto.Subtask, error) {
	args := []interface{}{tidbID, taskID, step}
	args = append(args, states...)
	rs, err := stm.executeSQLWithNewSession(stm.ctx, `select * from mysql.tidb_background_subtask
		where exec_id = %? and task_key = %? and step = %?
		and state in (`+strings.Repeat("%?,", len(states)-1)+"%?)", args...)
	if err != nil {
		return nil, err
	}
	if len(rs) == 0 {
		return nil, nil
	}
	return row2SubTask(rs[0]), nil
}

// UpdateErrorToSubtask updates the error to subtask.
func (stm *TaskManager) UpdateErrorToSubtask(tidbID string, err error) error {
	if err == nil {
		return nil
	}
	_, err1 := stm.executeSQLWithNewSession(stm.ctx, `update mysql.tidb_background_subtask
		set state = %?, error = %?, start_time = unix_timestamp(), state_update_time = unix_timestamp()
		where exec_id = %? and state = %? limit 1;`,
		proto.TaskStateFailed, serializeErr(err), tidbID, proto.TaskStatePending)
	return err1
}

// PrintSubtaskInfo log the subtask info by taskKey.
func (stm *TaskManager) PrintSubtaskInfo(taskKey int) {
	rs, _ := stm.executeSQLWithNewSession(stm.ctx,
		"select * from mysql.tidb_background_subtask where task_key = %?", taskKey)

	for _, r := range rs {
		errBytes := r.GetBytes(13)
		var err error
		if len(errBytes) > 0 {
			stdErr := errors.Normalize("")
			err1 := stdErr.UnmarshalJSON(errBytes)
			if err1 != nil {
				err = err1
			} else {
				err = stdErr
			}
		}
		logutil.BgLogger().Info(fmt.Sprintf("subTask: %v\n", row2SubTask(r)), zap.Error(err))
	}
}

// GetSucceedSubtasksByStep gets the subtask in the success state.
func (stm *TaskManager) GetSucceedSubtasksByStep(taskID int64, step int64) ([]*proto.Subtask, error) {
	rs, err := stm.executeSQLWithNewSession(stm.ctx, `select * from mysql.tidb_background_subtask
		where task_key = %? and state = %? and step = %?`,
		taskID, proto.TaskStateSucceed, step)
	if err != nil {
		return nil, err
	}
	if len(rs) == 0 {
		return nil, nil
	}
	subtasks := make([]*proto.Subtask, 0, len(rs))
	for _, r := range rs {
		subtasks = append(subtasks, row2SubTask(r))
	}
	return subtasks, nil
}

// GetSubtaskInStatesCnt gets the subtask count in the states.
func (stm *TaskManager) GetSubtaskInStatesCnt(taskID int64, states ...interface{}) (int64, error) {
	args := []interface{}{taskID}
	args = append(args, states...)
	rs, err := stm.executeSQLWithNewSession(stm.ctx, `select count(*) from mysql.tidb_background_subtask
		where task_key = %? and state in (`+strings.Repeat("%?,", len(states)-1)+"%?)", args...)
	if err != nil {
		return 0, err
	}

	return rs[0].GetInt64(0), nil
}

// CollectSubTaskError collects the subtask error.
func (stm *TaskManager) CollectSubTaskError(taskID int64) ([]error, error) {
	rs, err := stm.executeSQLWithNewSession(stm.ctx, `select error from mysql.tidb_background_subtask
             where task_key = %? AND state = %?`, taskID, proto.TaskStateFailed)
	if err != nil {
		return nil, err
	}

	subTaskErrors := make([]error, 0, len(rs))
	for _, row := range rs {
		if row.IsNull(0) {
			subTaskErrors = append(subTaskErrors, nil)
			continue
		}
		errBytes := row.GetBytes(0)
		if len(errBytes) == 0 {
			subTaskErrors = append(subTaskErrors, nil)
			continue
		}
		stdErr := errors.Normalize("")
		err := stdErr.UnmarshalJSON(errBytes)
		if err != nil {
			return nil, err
		}
		subTaskErrors = append(subTaskErrors, stdErr)
	}

	return subTaskErrors, nil
}

// HasSubtasksInStates checks if there are subtasks in the states.
func (stm *TaskManager) HasSubtasksInStates(tidbID string, taskID int64, step int64, states ...interface{}) (bool, error) {
	args := []interface{}{tidbID, taskID, step}
	args = append(args, states...)
	rs, err := stm.executeSQLWithNewSession(stm.ctx, `select 1 from mysql.tidb_background_subtask
		where exec_id = %? and task_key = %? and step = %?
			and state in (`+strings.Repeat("%?,", len(states)-1)+"%?) limit 1", args...)
	if err != nil {
		return false, err
	}

	return len(rs) > 0, nil
}

// StartSubtask updates the subtask state to running.
func (stm *TaskManager) StartSubtask(id int64) error {
	_, err := stm.executeSQLWithNewSession(stm.ctx, `update mysql.tidb_background_subtask
		set state = %?, start_time = unix_timestamp(), state_update_time = unix_timestamp()
		where id = %?`,
		proto.TaskStateRunning, id)
	return err
}

// UpdateSubtaskStateAndError updates the subtask state.
func (stm *TaskManager) UpdateSubtaskStateAndError(id int64, state string, subTaskErr error) error {
	_, err := stm.executeSQLWithNewSession(stm.ctx, `update mysql.tidb_background_subtask
		set state = %?, error = %?, state_update_time = unix_timestamp() where id = %?`,
		state, serializeErr(subTaskErr), id)
	return err
}

// FinishSubtask updates the subtask meta and mark state to succeed.
func (stm *TaskManager) FinishSubtask(id int64, meta []byte) error {
	_, err := stm.executeSQLWithNewSession(stm.ctx, `update mysql.tidb_background_subtask
		set meta = %?, state = %?, state_update_time = unix_timestamp() where id = %?`,
		meta, proto.TaskStateSucceed, id)
	return err
}

// UpdateSubtaskHeartbeat updates the heartbeat of the subtask.
// not used now.
// TODO: not sure whether we really need this method, don't update state_update_time now,
func (stm *TaskManager) UpdateSubtaskHeartbeat(instanceID string, taskID int64, heartbeat time.Time) error {
	_, err := stm.executeSQLWithNewSession(stm.ctx, `update mysql.tidb_background_subtask
		set exec_expired = %? where exec_id = %? and task_key = %?`,
		heartbeat.String(), instanceID, taskID)
	return err
}

// DeleteSubtasksByTaskID deletes the subtask of the given global task ID.
func (stm *TaskManager) DeleteSubtasksByTaskID(taskID int64) error {
	_, err := stm.executeSQLWithNewSession(stm.ctx, `delete from mysql.tidb_background_subtask
		where task_key = %?`, taskID)
	if err != nil {
		return err
	}

	return nil
}

// GetSchedulerIDsByTaskID gets the scheduler IDs of the given global task ID.
func (stm *TaskManager) GetSchedulerIDsByTaskID(taskID int64) ([]string, error) {
	rs, err := stm.executeSQLWithNewSession(stm.ctx, `select distinct(exec_id) from mysql.tidb_background_subtask
		where task_key = %?`, taskID)
	if err != nil {
		return nil, err
	}
	if len(rs) == 0 {
		return nil, nil
	}

	instanceIDs := make([]string, 0, len(rs))
	for _, r := range rs {
		id := r.GetString(0)
		instanceIDs = append(instanceIDs, id)
	}

	return instanceIDs, nil
}

<<<<<<< HEAD
// GetSchedulerIDsByTaskIDAndStep gets the scheduler IDs of the given global task ID and step.
func (stm *TaskManager) GetSchedulerIDsByTaskIDAndStep(taskID int64, step int64) ([]string, error) {
	rs, err := stm.executeSQLWithNewSession(stm.ctx, `select distinct(exec_id) from mysql.tidb_background_subtask
		where task_key = %? and step = %?`, taskID, step)
	if err != nil {
		return nil, err
	}
	if len(rs) == 0 {
		return nil, nil
	}

	instanceIDs := make([]string, 0, len(rs))
	for _, r := range rs {
		id := r.GetString(0)
		instanceIDs = append(instanceIDs, id)
	}

	return instanceIDs, nil
=======
// IsSchedulerCanceled checks if subtask 'execID' of task 'taskID' has been canceled somehow.
func (stm *TaskManager) IsSchedulerCanceled(taskID int64, execID string) (bool, error) {
	rs, err := stm.executeSQLWithNewSession(stm.ctx, "select 1 from mysql.tidb_background_subtask where task_key = %? and exec_id = %?", taskID, execID)
	if err != nil {
		return false, err
	}
	return len(rs) == 0, nil
}

// UpdateFailedSchedulerIDs replace failed scheduler nodes with alive nodes.
func (stm *TaskManager) UpdateFailedSchedulerIDs(taskID int64, replaceNodes map[string]string) error {
	// skip
	if len(replaceNodes) == 0 {
		return nil
	}

	sql := new(strings.Builder)
	if err := sqlexec.FormatSQL(sql, "update mysql.tidb_background_subtask set state = %? ,exec_id = (case ", proto.TaskStatePending); err != nil {
		return err
	}
	for k, v := range replaceNodes {
		if err := sqlexec.FormatSQL(sql, "when exec_id = %? then %? ", k, v); err != nil {
			return err
		}
	}
	if err := sqlexec.FormatSQL(sql, " end) where task_key = %? and state != \"succeed\" and exec_id in (", taskID); err != nil {
		return err
	}
	i := 0
	for k := range replaceNodes {
		if i != 0 {
			if err := sqlexec.FormatSQL(sql, ","); err != nil {
				return err
			}
		}
		if err := sqlexec.FormatSQL(sql, "%?", k); err != nil {
			return err
		}
		i++
	}
	if err := sqlexec.FormatSQL(sql, ")"); err != nil {
		return err
	}

	_, err := stm.executeSQLWithNewSession(stm.ctx, sql.String())
	return err
>>>>>>> 5cbcc86e
}

// UpdateGlobalTaskAndAddSubTasks update the global task and add new subtasks
func (stm *TaskManager) UpdateGlobalTaskAndAddSubTasks(gTask *proto.Task, subtasks []*proto.Subtask, prevState string) (bool, error) {
	retryable := true
	err := stm.WithNewTxn(stm.ctx, func(se sessionctx.Context) error {
		_, err := ExecSQL(stm.ctx, se, "update mysql.tidb_global_task set state = %?, dispatcher_id = %?, step = %?, state_update_time = %?, concurrency = %?, meta = %?, error = %? where id = %? and state = %?",
			gTask.State, gTask.DispatcherID, gTask.Step, gTask.StateUpdateTime.UTC().String(), gTask.Concurrency, gTask.Meta, serializeErr(gTask.Error), gTask.ID, prevState)
		if err != nil {
			return err
		}

		if se.GetSessionVars().StmtCtx.AffectedRows() == 0 {
			retryable = false
			return errors.New("invalid task state transform, state already changed")
		}

		failpoint.Inject("MockUpdateTaskErr", func(val failpoint.Value) {
			if val.(bool) {
				failpoint.Return(errors.New("updateTaskErr"))
			}
		})

		subtaskState := proto.TaskStatePending
		if gTask.State == proto.TaskStateReverting {
			subtaskState = proto.TaskStateRevertPending
		}

		for _, subtask := range subtasks {
			// TODO: insert subtasks in batch
			_, err = ExecSQL(stm.ctx, se, `insert into mysql.tidb_background_subtask
					(step, task_key, exec_id, meta, state, type, checkpoint, summary)
					values (%?, %?, %?, %?, %?, %?, %?, %?)`,
				gTask.Step, gTask.ID, subtask.SchedulerID, subtask.Meta, subtaskState, proto.Type2Int(subtask.Type), []byte{}, "{}")
			if err != nil {
				return err
			}
		}

		return nil
	})

	return retryable, err
}

func serializeErr(err error) []byte {
	if err == nil {
		return nil
	}
	originErr := errors.Cause(err)
	tErr, ok := originErr.(*errors.Error)
	if !ok {
		tErr = errors.Normalize(originErr.Error())
	}
	errBytes, err := tErr.MarshalJSON()
	if err != nil {
		return nil
	}
	return errBytes
}

// CancelGlobalTask cancels global task
func (stm *TaskManager) CancelGlobalTask(taskID int64) error {
	_, err := stm.executeSQLWithNewSession(stm.ctx, "update mysql.tidb_global_task set state=%? where id=%? and state in (%?, %?)",
		proto.TaskStateCancelling, taskID, proto.TaskStatePending, proto.TaskStateRunning,
	)
	return err
}

// CancelGlobalTaskByKeySession cancels global task by key using input session
func (stm *TaskManager) CancelGlobalTaskByKeySession(se sessionctx.Context, taskKey string) error {
	_, err := ExecSQL(stm.ctx, se, "update mysql.tidb_global_task set state=%? where task_key=%? and state in (%?, %?)",
		proto.TaskStateCancelling, taskKey, proto.TaskStatePending, proto.TaskStateRunning)
	return err
}

// IsGlobalTaskCancelling checks whether the task state is cancelling
func (stm *TaskManager) IsGlobalTaskCancelling(taskID int64) (bool, error) {
	rs, err := stm.executeSQLWithNewSession(stm.ctx, "select 1 from mysql.tidb_global_task where id=%? and state = %?",
		taskID, proto.TaskStateCancelling,
	)

	if err != nil {
		return false, err
	}

	return len(rs) > 0, nil
}

// GetSubtasksByStep gets subtasks of global task by step
func (stm *TaskManager) GetSubtasksByStep(taskID, step int64) ([]*proto.Subtask, error) {
	rs, err := stm.executeSQLWithNewSession(stm.ctx,
		"select * from mysql.tidb_background_subtask where task_key = %? and step = %?",
		taskID, step)
	if err != nil {
		return nil, err
	}
	if len(rs) == 0 {
		return nil, nil
	}
	subtasks := make([]*proto.Subtask, 0, len(rs))
	for _, r := range rs {
		subtasks = append(subtasks, row2SubTask(r))
	}
	return subtasks, nil
}<|MERGE_RESOLUTION|>--- conflicted
+++ resolved
@@ -511,7 +511,6 @@
 	return instanceIDs, nil
 }
 
-<<<<<<< HEAD
 // GetSchedulerIDsByTaskIDAndStep gets the scheduler IDs of the given global task ID and step.
 func (stm *TaskManager) GetSchedulerIDsByTaskIDAndStep(taskID int64, step int64) ([]string, error) {
 	rs, err := stm.executeSQLWithNewSession(stm.ctx, `select distinct(exec_id) from mysql.tidb_background_subtask
@@ -530,7 +529,8 @@
 	}
 
 	return instanceIDs, nil
-=======
+}
+
 // IsSchedulerCanceled checks if subtask 'execID' of task 'taskID' has been canceled somehow.
 func (stm *TaskManager) IsSchedulerCanceled(taskID int64, execID string) (bool, error) {
 	rs, err := stm.executeSQLWithNewSession(stm.ctx, "select 1 from mysql.tidb_background_subtask where task_key = %? and exec_id = %?", taskID, execID)
@@ -577,7 +577,6 @@
 
 	_, err := stm.executeSQLWithNewSession(stm.ctx, sql.String())
 	return err
->>>>>>> 5cbcc86e
 }
 
 // UpdateGlobalTaskAndAddSubTasks update the global task and add new subtasks
