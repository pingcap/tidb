--- conflicted
+++ resolved
@@ -402,15 +402,8 @@
 
 // CollectSubTaskError collects the subtask error.
 func (stm *TaskManager) CollectSubTaskError(taskID int64) ([]error, error) {
-<<<<<<< HEAD
-	rs, err := stm.executeSQLWithNewSession(
-		stm.ctx,
-		"select error from mysql.tidb_background_subtask where task_key = %? AND state in (%?, %?)",
-		taskID, proto.TaskStateFailed, proto.TaskStateCanceled)
-=======
 	rs, err := stm.executeSQLWithNewSession(stm.ctx, `select error from mysql.tidb_background_subtask
              where task_key = %? AND state = %?`, taskID, proto.TaskStateFailed)
->>>>>>> 9b7c1e22
 	if err != nil {
 		return nil, err
 	}
