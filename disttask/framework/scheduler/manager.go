// Copyright 2023 PingCAP, Inc.
//
// Licensed under the Apache License, Version 2.0 (the "License");
// you may not use this file except in compliance with the License.
// You may obtain a copy of the License at
//
//     http://www.apache.org/licenses/LICENSE-2.0
//
// Unless required by applicable law or agreed to in writing, software
// distributed under the License is distributed on an "AS IS" BASIS,
// WITHOUT WARRANTIES OR CONDITIONS OF ANY KIND, either express or implied.
// See the License for the specific language governing permissions and
// limitations under the License.

package scheduler

import (
	"context"
	"sync"
	"sync/atomic"
	"time"

	"github.com/pingcap/errors"
	"github.com/pingcap/failpoint"
	"github.com/pingcap/tidb/config"
	"github.com/pingcap/tidb/disttask/framework/proto"
	"github.com/pingcap/tidb/domain/infosync"
	"github.com/pingcap/tidb/resourcemanager/pool/spool"
	"github.com/pingcap/tidb/resourcemanager/util"
	"github.com/pingcap/tidb/util/logutil"
	"go.uber.org/zap"
)

var (
	schedulerPoolSize int32 = 4
	// same as dispatcher
	checkTime        = 300 * time.Millisecond
	retrySQLTimes    = 3
	retrySQLInterval = 500 * time.Millisecond
)

// ManagerBuilder is used to build a Manager.
type ManagerBuilder struct {
	newPool func(name string, size int32, component util.Component, options ...spool.Option) (Pool, error)
}

// NewManagerBuilder creates a new ManagerBuilder.
func NewManagerBuilder() *ManagerBuilder {
	return &ManagerBuilder{
		newPool: func(name string, size int32, component util.Component, options ...spool.Option) (Pool, error) {
			return spool.NewPool(name, size, component, options...)
		},
	}
}

// setPoolFactory sets the poolFactory to mock the Pool in unit test.
func (b *ManagerBuilder) setPoolFactory(poolFactory func(name string, size int32, component util.Component, options ...spool.Option) (Pool, error)) {
	b.newPool = poolFactory
}

// Manager monitors the global task table and manages the schedulers.
type Manager struct {
	taskTable     TaskTable
	schedulerPool Pool
	mu            struct {
		sync.RWMutex
		// taskID -> cancelFunc.
		// cancelFunc is used to fast cancel the scheduler.Run.
		handlingTasks map[int64]context.CancelCauseFunc
	}
	// id, it's the same as server id now, i.e. host:port.
	id      string
	wg      sync.WaitGroup
	ctx     context.Context
	cancel  context.CancelFunc
	logCtx  context.Context
	newPool func(name string, size int32, component util.Component, options ...spool.Option) (Pool, error)
}

// BuildManager builds a Manager.
func (b *ManagerBuilder) BuildManager(ctx context.Context, id string, taskTable TaskTable) (*Manager, error) {
	m := &Manager{
		id:        id,
		taskTable: taskTable,
		logCtx:    logutil.WithFields(context.Background()),
		newPool:   b.newPool,
	}
	m.ctx, m.cancel = context.WithCancel(ctx)
	m.mu.handlingTasks = make(map[int64]context.CancelCauseFunc)

	schedulerPool, err := m.newPool("scheduler_pool", schedulerPoolSize, util.DistTask)
	if err != nil {
		return nil, err
	}
	m.schedulerPool = schedulerPool

	return m, nil
}

// Start starts the Manager.
func (m *Manager) Start() error {
	logutil.Logger(m.logCtx).Debug("manager start")
	var err error
	for i := 0; i < retrySQLTimes; i++ {
		err = m.taskTable.StartManager(m.id, config.GetGlobalConfig().Instance.TiDBServiceScope)
		if err == nil {
			break
		}
		if i%10 == 0 {
			logutil.Logger(m.logCtx).Warn("start manager failed", zap.String("scope", config.GetGlobalConfig().Instance.TiDBServiceScope),
				zap.Int("retry times", retrySQLTimes), zap.Error(err))
		}
		time.Sleep(retrySQLInterval)
	}
	if err != nil {
		return err
	}

	m.wg.Add(1)
	go func() {
		defer m.wg.Done()
		m.fetchAndHandleRunnableTasks(m.ctx)
	}()

	m.wg.Add(1)
	go func() {
		defer m.wg.Done()
		m.fetchAndFastCancelTasks(m.ctx)
	}()
	return nil
}

// Stop stops the Manager.
func (m *Manager) Stop() {
	m.cancel()
	m.schedulerPool.ReleaseAndWait()
	m.wg.Wait()
}

// fetchAndHandleRunnableTasks fetches the runnable tasks from the global task table and handles them.
func (m *Manager) fetchAndHandleRunnableTasks(ctx context.Context) {
	ticker := time.NewTicker(checkTime)
	for {
		select {
		case <-ctx.Done():
			logutil.Logger(m.logCtx).Info("fetchAndHandleRunnableTasks done")
			return
		case <-ticker.C:
			tasks, err := m.taskTable.GetGlobalTasksInStates(proto.TaskStateRunning, proto.TaskStateReverting)
			if err != nil {
				m.logErr(err)
				continue
			}
			m.onRunnableTasks(ctx, tasks)
		}
	}
}

// fetchAndFastCancelTasks fetches the reverting/pausing tasks from the global task table and fast cancels them.
func (m *Manager) fetchAndFastCancelTasks(ctx context.Context) {
	ticker := time.NewTicker(checkTime)
	for {
		select {
		case <-ctx.Done():
			m.cancelAllRunningTasks()
			logutil.Logger(m.logCtx).Info("fetchAndFastCancelTasks done")
			return
		case <-ticker.C:
			tasks, err := m.taskTable.GetGlobalTasksInStates(proto.TaskStateReverting)
			if err != nil {
				m.logErr(err)
				continue
			}
			m.onCanceledTasks(ctx, tasks)

			// cancel pending/running subtasks, and mark them as paused.
			pausingTasks, err := m.taskTable.GetGlobalTasksInStates(proto.TaskStatePausing)
			if err != nil {
				m.logErr(err)
				continue
			}
			if err := m.onPausingTasks(pausingTasks); err != nil {
				m.logErr(err)
				continue
			}
		}
	}
}

// onRunnableTasks handles runnable tasks.
func (m *Manager) onRunnableTasks(ctx context.Context, tasks []*proto.Task) {
	tasks = m.filterAlreadyHandlingTasks(tasks)
	for _, task := range tasks {
		exist, err := m.taskTable.HasSubtasksInStates(m.id, task.ID, task.Step,
			proto.TaskStatePending, proto.TaskStateRevertPending,
			// for the case that the tidb is restarted when the subtask is running.
			proto.TaskStateRunning, proto.TaskStateReverting)
		if err != nil {
			logutil.Logger(m.logCtx).Error("check subtask exist failed", zap.Error(err))
			m.logErr(err)
			continue
		}
		if !exist {
			continue
		}
		logutil.Logger(m.logCtx).Info("detect new subtask", zap.Int64("task-id", task.ID))
		m.addHandlingTask(task.ID)
		t := task
		err = m.schedulerPool.Run(func() {
			m.onRunnableTask(ctx, t)
			m.removeHandlingTask(t.ID)
		})
		// pool closed.
		if err != nil {
			m.removeHandlingTask(task.ID)
			m.logErr(err)
			return
		}
	}
}

// onCanceledTasks cancels the running subtasks.
func (m *Manager) onCanceledTasks(_ context.Context, tasks []*proto.Task) {
	m.mu.RLock()
	defer m.mu.RUnlock()
	for _, task := range tasks {
		logutil.Logger(m.logCtx).Info("onCanceledTasks", zap.Int64("task-id", task.ID))
		if cancel, ok := m.mu.handlingTasks[task.ID]; ok && cancel != nil {
			cancel(ErrCancelSubtask)
		}
	}
}

// onPausingTasks pauses/cancels the pending/running subtasks.
func (m *Manager) onPausingTasks(tasks []*proto.Task) error {
	m.mu.RLock()
	defer m.mu.RUnlock()
	for _, task := range tasks {
		logutil.Logger(m.logCtx).Info("onPausingTasks", zap.Any("task_id", task.ID))
		if cancel, ok := m.mu.handlingTasks[task.ID]; ok && cancel != nil {
			cancel(ErrCancelSubtask)
		}
		if err := m.taskTable.PauseSubtasks(m.id, task.ID); err != nil {
			return err
		}
	}
	return nil
}

// cancelAllRunningTasks cancels all running tasks.
func (m *Manager) cancelAllRunningTasks() {
	m.mu.RLock()
	defer m.mu.RUnlock()
	for id, cancel := range m.mu.handlingTasks {
		logutil.Logger(m.logCtx).Info("cancelAllRunningTasks", zap.Int64("task-id", id))
		if cancel != nil {
			cancel(ErrCancelSubtask)
		}
	}
}

// filterAlreadyHandlingTasks filters the tasks that are already handled.
func (m *Manager) filterAlreadyHandlingTasks(tasks []*proto.Task) []*proto.Task {
	m.mu.RLock()
	defer m.mu.RUnlock()

	var i int
	for _, task := range tasks {
		if _, ok := m.mu.handlingTasks[task.ID]; !ok {
			tasks[i] = task
			i++
		}
	}
	return tasks[:i]
}

// TestContext only used in tests.
type TestContext struct {
	TestSyncSubtaskRun chan struct{}
	mockDown           atomic.Bool
}

var testContexts sync.Map

// onRunnableTask handles a runnable task.
func (m *Manager) onRunnableTask(ctx context.Context, task *proto.Task) {
	logutil.Logger(m.logCtx).Info("onRunnableTask", zap.Int64("task-id", task.ID), zap.String("type", task.Type))
	// runCtx only used in scheduler.Run, cancel in m.fetchAndFastCancelTasks.
	factory := getSchedulerFactory(task.Type)
	if factory == nil {
		err := errors.Errorf("task type %s not found", task.Type)
		m.logErrAndPersist(err, task.ID)
		return
	}
	scheduler := factory(ctx, m.id, task, m.taskTable)
	err := scheduler.Init(ctx)
	if err != nil {
		m.logErrAndPersist(err, task.ID)
		return
	}
	defer scheduler.Close()
	for {
		select {
		case <-ctx.Done():
			return
		case <-time.After(checkTime):
		}
		failpoint.Inject("mockStopManager", func() {
			testContexts.Store(m.id, &TestContext{make(chan struct{}), atomic.Bool{}})
			go func() {
				v, ok := testContexts.Load(m.id)
				if ok {
					<-v.(*TestContext).TestSyncSubtaskRun
					_ = infosync.MockGlobalServerInfoManagerEntry.DeleteByID(m.id)
					m.Stop()
				}
			}()
		})
		task, err := m.taskTable.GetGlobalTaskByID(task.ID)
		if err != nil {
			m.logErr(err)
			return
		}
		if task.State != proto.TaskStateRunning && task.State != proto.TaskStateReverting {
			logutil.Logger(m.logCtx).Info("onRunnableTask exit",
				zap.Int64("task-id", task.ID), zap.Int64("step", task.Step), zap.String("state", task.State))
			return
		}
		if exist, err := m.taskTable.HasSubtasksInStates(m.id, task.ID, task.Step,
			proto.TaskStatePending, proto.TaskStateRevertPending,
			// for the case that the tidb is restarted when the subtask is running.
			proto.TaskStateRunning, proto.TaskStateReverting); err != nil {
			m.logErr(err)
			return
		} else if !exist {
			continue
		}
		switch task.State {
		case proto.TaskStateRunning:
			runCtx, runCancel := context.WithCancelCause(ctx)
			m.registerCancelFunc(task.ID, runCancel)
			err = scheduler.Run(runCtx, task)
			runCancel(ErrCancelSubtask)
		case proto.TaskStatePausing:
			err = scheduler.Pause(ctx, task)
		case proto.TaskStateReverting:
			err = scheduler.Rollback(ctx, task)
		}
		if err != nil {
			logutil.Logger(m.logCtx).Error("failed to handle task", zap.Error(err))
		}
	}
}

// addHandlingTask adds a task to the handling task set.
func (m *Manager) addHandlingTask(id int64) {
	m.mu.Lock()
	defer m.mu.Unlock()
	m.mu.handlingTasks[id] = nil
}

// registerCancelFunc registers a cancel function for a task.
func (m *Manager) registerCancelFunc(id int64, cancel context.CancelCauseFunc) {
	m.mu.Lock()
	defer m.mu.Unlock()
	m.mu.handlingTasks[id] = cancel
}

// removeHandlingTask removes a task from the handling task set.
func (m *Manager) removeHandlingTask(id int64) {
	m.mu.Lock()
	defer m.mu.Unlock()
	delete(m.mu.handlingTasks, id)
}

<<<<<<< HEAD
// onError handles the error.
func (m *Manager) onError(err error) {
	if err == nil {
		return
	}
	err = errors.Trace(err)
	logutil.Logger(m.logCtx).Error("task manager error", zap.Error(err))
=======
func (m *Manager) logErr(err error) {
	logutil.Logger(m.logCtx).Error("task manager error", zap.Error(err), zap.Stack("stack"))
}

func (m *Manager) logErrAndPersist(err error, taskID int64) {
	m.logErr(err)
	err1 := m.taskTable.UpdateErrorToSubtask(m.id, taskID, err)
	if err1 != nil {
		logutil.Logger(m.logCtx).Error("update to subtask failed", zap.Error(err1), zap.Stack("stack"))
	}
>>>>>>> 85eaf965
}<|MERGE_RESOLUTION|>--- conflicted
+++ resolved
@@ -373,15 +373,6 @@
 	delete(m.mu.handlingTasks, id)
 }
 
-<<<<<<< HEAD
-// onError handles the error.
-func (m *Manager) onError(err error) {
-	if err == nil {
-		return
-	}
-	err = errors.Trace(err)
-	logutil.Logger(m.logCtx).Error("task manager error", zap.Error(err))
-=======
 func (m *Manager) logErr(err error) {
 	logutil.Logger(m.logCtx).Error("task manager error", zap.Error(err), zap.Stack("stack"))
 }
@@ -392,5 +383,4 @@
 	if err1 != nil {
 		logutil.Logger(m.logCtx).Error("update to subtask failed", zap.Error(err1), zap.Stack("stack"))
 	}
->>>>>>> 85eaf965
 }