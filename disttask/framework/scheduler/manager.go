--- conflicted
+++ resolved
@@ -242,7 +242,8 @@
 	for _, task := range tasks {
 		logutil.Logger(m.logCtx).Info("onPausingTasks", zap.Any("task_id", task.ID))
 		if cancel, ok := m.mu.handlingTasks[task.ID]; ok && cancel != nil {
-			cancel()
+			// ywq todo
+			cancel(errors.New("pause"))
 		}
 		if err := m.taskTable.PauseSubtasks(m.id, task.ID); err != nil {
 			return err
@@ -344,13 +345,9 @@
 			runCtx, runCancel := context.WithCancelCause(ctx)
 			m.registerCancelFunc(task.ID, runCancel)
 			err = scheduler.Run(runCtx, task)
-<<<<<<< HEAD
 			runCancel(errors.New("scheduler exits"))
-=======
-			runCancel()
 		case proto.TaskStatePausing:
 			err = scheduler.Pause(ctx, task)
->>>>>>> 516542be
 		case proto.TaskStateReverting:
 			err = scheduler.Rollback(ctx, task)
 		}
