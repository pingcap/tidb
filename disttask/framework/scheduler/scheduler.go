// Copyright 2023 PingCAP, Inc.
//
// Licensed under the Apache License, Version 2.0 (the "License");
// you may not use this file except in compliance with the License.
// You may obtain a copy of the License at
//
//     http://www.apache.org/licenses/LICENSE-2.0
//
// Unless required by applicable law or agreed to in writing, software
// distributed under the License is distributed on an "AS IS" BASIS,
// WITHOUT WARRANTIES OR CONDITIONS OF ANY KIND, either express or implied.
// See the License for the specific language governing permissions and
// limitations under the License.

package scheduler

import (
	"context"
	"fmt"
	"sync"
	"time"

	"github.com/pingcap/errors"
	"github.com/pingcap/failpoint"
	"github.com/pingcap/tidb/disttask/framework/proto"
	"github.com/pingcap/tidb/disttask/framework/scheduler/execute"
	"github.com/pingcap/tidb/disttask/framework/storage"
	"github.com/pingcap/tidb/domain/infosync"
	"github.com/pingcap/tidb/util/logutil"
	"go.uber.org/zap"
)

const (
	// DefaultCheckSubtaskCanceledInterval is the default check interval for cancel cancelled subtasks.
	DefaultCheckSubtaskCanceledInterval = 2 * time.Second
)

// TestSyncChan is used to sync the test.
var TestSyncChan = make(chan struct{})

// BaseScheduler is the base implementation of Scheduler.
type BaseScheduler struct {
	// id, it's the same as server id now, i.e. host:port.
	id        string
	taskID    int64
	taskTable TaskTable
	pool      Pool
	logCtx    context.Context
	Extension

	mu struct {
		sync.RWMutex
		err error
		// handled indicates whether the error has been updated to one of the subtask.
		handled bool
		// runtimeCancel is used to cancel the Run/Rollback when error occurs.
		runtimeCancel context.CancelFunc
	}
}

// NewBaseScheduler creates a new BaseScheduler.
func NewBaseScheduler(_ context.Context, id string, taskID int64, taskTable TaskTable, pool Pool) *BaseScheduler {
	logPrefix := fmt.Sprintf("id: %s, task_id: %d", id, taskID)
	schedulerImpl := &BaseScheduler{
		id:        id,
		taskID:    taskID,
		taskTable: taskTable,
		pool:      pool,
		logCtx:    logutil.WithKeyValue(context.Background(), "scheduler", logPrefix),
	}
	return schedulerImpl
}

func (s *BaseScheduler) startCancelCheck(ctx context.Context, wg *sync.WaitGroup, cancelFn context.CancelFunc) {
	wg.Add(1)
	go func() {
		defer wg.Done()
		ticker := time.NewTicker(DefaultCheckSubtaskCanceledInterval)
		defer ticker.Stop()
		for {
			select {
			case <-ctx.Done():
				logutil.Logger(s.logCtx).Info("scheduler exits", zap.Error(ctx.Err()))
				return
			case <-ticker.C:
				canceled, err := s.taskTable.IsSchedulerCanceled(s.taskID, s.id)
				logutil.Logger(s.logCtx).Info("scheduler before canceled")
				if err != nil {
					continue
				}
				if canceled {
					logutil.Logger(s.logCtx).Info("scheduler canceled")
					if cancelFn != nil {
						cancelFn()
					}
				}
			}
		}
	}()
}

// Run runs the scheduler task.
func (s *BaseScheduler) Run(ctx context.Context, task *proto.Task) error {
	err := s.run(ctx, task)
	if s.mu.handled {
		return err
	}
	return s.taskTable.UpdateErrorToSubtask(s.id, err)
}

func (s *BaseScheduler) run(ctx context.Context, task *proto.Task) error {
	if ctx.Err() != nil {
		s.onError(ctx.Err())
		return s.getError()
	}
	runCtx, runCancel := context.WithCancel(ctx)
	defer runCancel()
	s.registerCancelFunc(runCancel)
	s.resetError()
	logutil.Logger(s.logCtx).Info("scheduler run a step", zap.Any("step", task.Step), zap.Any("concurrency", task.Concurrency))
<<<<<<< HEAD
	executor, err := s.GetSubtaskExecutor(ctx, task)
=======

	summary, cleanup, err := runSummaryCollectLoop(ctx, task, s.taskTable)
	if err != nil {
		s.onError(err)
		return s.getError()
	}
	defer cleanup()

	scheduler, err := createScheduler(ctx, task, summary)
>>>>>>> 2fbf4cf0
	if err != nil {
		s.onError(err)
		return s.getError()
	}

	failpoint.Inject("mockExecSubtaskInitEnvErr", func() {
		failpoint.Return(errors.New("mockExecSubtaskInitEnvErr"))
	})
	if err := executor.Init(runCtx); err != nil {
		s.onError(err)
		return s.getError()
	}

	var wg sync.WaitGroup
	cancelCtx, checkCancel := context.WithCancel(ctx)
	s.startCancelCheck(cancelCtx, &wg, runCancel)

	defer func() {
		err := executor.Cleanup(runCtx)
		if err != nil {
			logutil.Logger(s.logCtx).Error("cleanup subtask exec env failed", zap.Error(err))
		}
		checkCancel()
		wg.Wait()
	}()

	minimalTaskCh := make(chan func(), task.Concurrency)
	defer close(minimalTaskCh)

	err = s.pool.RunWithConcurrency(minimalTaskCh, uint32(task.Concurrency))
	if err != nil {
		s.onError(err)
		return s.getError()
	}

	for {
		// check if any error occurs.
		if err := s.getError(); err != nil {
			break
		}

		subtask, err := s.taskTable.GetSubtaskInStates(s.id, task.ID, task.Step, proto.TaskStatePending)
		if err != nil {
			s.onError(err)
			break
		}
		if subtask == nil {
			break
		}
		s.startSubtask(subtask.ID)
		if err := s.getError(); err != nil {
			break
		}
		failpoint.Inject("mockCleanScheduler", func() {
			v, ok := testContexts.Load(s.id)
			if ok {
				if v.(*TestContext).mockDown.Load() {
					failpoint.Break()
				}
			}
		})

		s.runSubtask(runCtx, executor, subtask, minimalTaskCh)
	}
	return s.getError()
}

<<<<<<< HEAD
func (s *BaseScheduler) runSubtask(ctx context.Context, scheduler execute.SubtaskExecutor, subtask *proto.Subtask, minimalTaskCh chan func()) {
	minimalTasks, err := scheduler.SplitSubtask(ctx, subtask.Meta)
=======
func (s *InternalSchedulerImpl) runSubtask(ctx context.Context, scheduler Scheduler, subtask *proto.Subtask, minimalTaskCh chan func()) {
	minimalTasks, err := scheduler.SplitSubtask(ctx, subtask)
>>>>>>> 2fbf4cf0
	if err != nil {
		s.onError(err)
		if errors.Cause(err) == context.Canceled {
			s.updateSubtaskStateAndError(subtask.ID, proto.TaskStateCanceled, nil)
		} else {
			s.updateSubtaskStateAndError(subtask.ID, proto.TaskStateFailed, s.getError())
		}
		s.markErrorHandled()
		return
	}
	if ctx.Err() != nil {
		s.onError(ctx.Err())
		return
	}
	logutil.Logger(s.logCtx).Info("split subTask",
		zap.Int("cnt", len(minimalTasks)),
		zap.Int64("subtask_id", subtask.ID),
		zap.Int64("subtask_step", subtask.Step))

	failpoint.Inject("mockTiDBDown", func(val failpoint.Value) {
		if s.id == val.(string) || s.id == ":4001" || s.id == ":4002" {
			v, ok := testContexts.Load(s.id)
			if ok {
				v.(*TestContext).TestSyncSubtaskRun <- struct{}{}
				v.(*TestContext).mockDown.Store(true)
				time.Sleep(2 * time.Second)
				failpoint.Return()
			}
		}
	})
	failpoint.Inject("mockTiDBDown2", func() {
		if s.id == ":4003" && subtask.Step == proto.StepTwo {
			v, ok := testContexts.Load(s.id)
			if ok {
				v.(*TestContext).TestSyncSubtaskRun <- struct{}{}
				v.(*TestContext).mockDown.Store(true)
				time.Sleep(2 * time.Second)
				return
			}
		}
	})

	failpoint.Inject("mockTiDBPartitionThenResume", func(val failpoint.Value) {
		if val.(bool) && (s.id == ":4000" || s.id == ":4001" || s.id == ":4002") {
			_ = infosync.MockGlobalServerInfoManagerEntry.DeleteByID(s.id)
			time.Sleep(20 * time.Second)
		}
	})

	var minimalTaskWg sync.WaitGroup
	for _, minimalTask := range minimalTasks {
		minimalTaskWg.Add(1)
		j := minimalTask
		minimalTaskCh <- func() {
			s.runMinimalTask(ctx, j, subtask.Type, subtask.Step)
			minimalTaskWg.Done()
		}
	}
	failpoint.Inject("waitUntilError", func() {
		for i := 0; i < 10; i++ {
			if s.getError() != nil {
				break
			}
			time.Sleep(500 * time.Millisecond)
		}
	})
	minimalTaskWg.Wait()
	s.onSubtaskFinished(ctx, scheduler, subtask)
}

func (s *BaseScheduler) onSubtaskFinished(ctx context.Context, scheduler execute.SubtaskExecutor, subtask *proto.Subtask) {
	var subtaskMeta []byte
	if err := s.getError(); err == nil {
		if subtaskMeta, err = scheduler.OnFinished(ctx, subtask.Meta); err != nil {
			s.onError(err)
		}
	}
	if err := s.getError(); err != nil {
		if errors.Cause(err) == context.Canceled {
			s.updateSubtaskStateAndError(subtask.ID, proto.TaskStateCanceled, nil)
		} else {
			s.updateSubtaskStateAndError(subtask.ID, proto.TaskStateFailed, s.getError())
		}
		s.markErrorHandled()
		return
	}
	if err := s.taskTable.FinishSubtask(subtask.ID, subtaskMeta); err != nil {
		s.onError(err)
	}
	failpoint.Inject("syncAfterSubtaskFinish", func() {
		TestSyncChan <- struct{}{}
		<-TestSyncChan
	})
}

func (s *BaseScheduler) runMinimalTask(minimalTaskCtx context.Context, minimalTask proto.MinimalTask, tp string, step int64) {
	select {
	case <-minimalTaskCtx.Done():
		s.onError(minimalTaskCtx.Err())
		return
	default:
	}
	if s.getError() != nil {
		return
	}
	logutil.Logger(s.logCtx).Info("scheduler run a minimalTask", zap.Any("step", step), zap.Stringer("minimal_task", minimalTask))
	executor, err := s.GetMiniTaskExecutor(minimalTask, tp, step)
	if err != nil {
		s.onError(err)
		return
	}

	failpoint.Inject("MockExecutorRunErr", func(val failpoint.Value) {
		if val.(bool) {
			s.onError(errors.New("MockExecutorRunErr"))
		}
	})
	failpoint.Inject("MockExecutorRunCancel", func(val failpoint.Value) {
		if taskID, ok := val.(int); ok {
			mgr, err := storage.GetTaskManager()
			if err != nil {
				logutil.BgLogger().Error("get task manager failed", zap.Error(err))
			} else {
				err = mgr.CancelGlobalTask(int64(taskID))
				if err != nil {
					logutil.BgLogger().Error("cancel global task failed", zap.Error(err))
				}
			}
		}
	})
	if err = executor.Run(minimalTaskCtx); err != nil {
		s.onError(err)
	}
	logutil.Logger(s.logCtx).Info("minimal task done", zap.Stringer("minimal_task", minimalTask))
}

// Rollback rollbacks the scheduler task.
func (s *BaseScheduler) Rollback(ctx context.Context, task *proto.Task) error {
	rollbackCtx, rollbackCancel := context.WithCancel(ctx)
	defer rollbackCancel()
	s.registerCancelFunc(rollbackCancel)

	s.resetError()
	logutil.Logger(s.logCtx).Info("scheduler rollback a step", zap.Any("step", task.Step))

	// We should cancel all subtasks before rolling back
	for {
		subtask, err := s.taskTable.GetSubtaskInStates(s.id, task.ID, task.Step, proto.TaskStatePending, proto.TaskStateRunning)
		if err != nil {
			s.onError(err)
			return s.getError()
		}

		if subtask == nil {
			break
		}

		s.updateSubtaskStateAndError(subtask.ID, proto.TaskStateCanceled, nil)
		if err = s.getError(); err != nil {
			return err
		}
	}

<<<<<<< HEAD
	executor, err := s.GetSubtaskExecutor(ctx, task)
=======
	scheduler, err := createScheduler(ctx, task, nil)
>>>>>>> 2fbf4cf0
	if err != nil {
		s.onError(err)
		return s.getError()
	}
	subtask, err := s.taskTable.GetSubtaskInStates(s.id, task.ID, task.Step, proto.TaskStateRevertPending)
	if err != nil {
		s.onError(err)
		return s.getError()
	}
	if subtask == nil {
		logutil.BgLogger().Warn("scheduler rollback a step, but no subtask in revert_pending state", zap.Any("step", task.Step))
		return nil
	}
	s.updateSubtaskStateAndError(subtask.ID, proto.TaskStateReverting, nil)
	if err := s.getError(); err != nil {
		return err
	}

	err = executor.Rollback(rollbackCtx)
	if err != nil {
		s.updateSubtaskStateAndError(subtask.ID, proto.TaskStateRevertFailed, nil)
		s.onError(err)
	} else {
		s.updateSubtaskStateAndError(subtask.ID, proto.TaskStateReverted, nil)
	}
	return s.getError()
}

<<<<<<< HEAD
func (s *BaseScheduler) registerCancelFunc(cancel context.CancelFunc) {
=======
func createScheduler(ctx context.Context, task *proto.Task, summary *Summary) (Scheduler, error) {
	key := getKey(task.Type, task.Step)
	constructor, ok := schedulerConstructors[key]
	if !ok {
		return nil, errors.Errorf("constructor of scheduler for key %s not found", key)
	}
	return constructor(ctx, task, summary)
}

func runSummaryCollectLoop(
	ctx context.Context,
	task *proto.Task,
	taskTable TaskTable,
) (summary *Summary, cleanup func(), err error) {
	taskMgr, ok := taskTable.(*storage.TaskManager)
	if !ok {
		return nil, func() {}, nil
	}
	key := getKey(task.Type, task.Step)
	opt, ok := schedulerOptions[key]
	if !ok {
		return nil, func() {}, errors.Errorf("scheduler option for key %s not found", key)
	}
	if opt.Summary != nil {
		go opt.Summary.UpdateRowCountLoop(ctx, taskMgr)
		return opt.Summary, func() {
			opt.Summary.PersistRowCount(ctx, taskMgr)
		}, nil
	}
	return nil, func() {}, nil
}

func createSubtaskExecutor(minimalTask proto.MinimalTask, tp string, step int64) (SubtaskExecutor, error) {
	key := getKey(tp, step)
	constructor, ok := subtaskExecutorConstructors[key]
	if !ok {
		return nil, errors.Errorf("constructor of subtask executor for key %s not found", key)
	}
	return constructor(minimalTask, step)
}

func (s *InternalSchedulerImpl) registerCancelFunc(cancel context.CancelFunc) {
>>>>>>> 2fbf4cf0
	s.mu.Lock()
	defer s.mu.Unlock()
	s.mu.runtimeCancel = cancel
}

func (s *BaseScheduler) onError(err error) {
	if err == nil {
		return
	}

	s.mu.Lock()
	defer s.mu.Unlock()

	if s.mu.err == nil {
		s.mu.err = err
		logutil.Logger(s.logCtx).Error("scheduler error", zap.Error(err))
	}

	if s.mu.runtimeCancel != nil {
		s.mu.runtimeCancel()
	}
}

func (s *BaseScheduler) markErrorHandled() {
	s.mu.Lock()
	defer s.mu.Unlock()
	s.mu.handled = true
}

func (s *BaseScheduler) getError() error {
	s.mu.RLock()
	defer s.mu.RUnlock()
	return s.mu.err
}

func (s *BaseScheduler) resetError() {
	s.mu.Lock()
	defer s.mu.Unlock()
	s.mu.err = nil
	s.mu.handled = false
}

func (s *BaseScheduler) startSubtask(id int64) {
	err := s.taskTable.StartSubtask(id)
	if err != nil {
		s.onError(err)
	}
}

func (s *BaseScheduler) updateSubtaskStateAndError(id int64, state string, subTaskErr error) {
	err := s.taskTable.UpdateSubtaskStateAndError(id, state, subTaskErr)
	if err != nil {
		s.onError(err)
	}
}<|MERGE_RESOLUTION|>--- conflicted
+++ resolved
@@ -118,9 +118,6 @@
 	s.registerCancelFunc(runCancel)
 	s.resetError()
 	logutil.Logger(s.logCtx).Info("scheduler run a step", zap.Any("step", task.Step), zap.Any("concurrency", task.Concurrency))
-<<<<<<< HEAD
-	executor, err := s.GetSubtaskExecutor(ctx, task)
-=======
 
 	summary, cleanup, err := runSummaryCollectLoop(ctx, task, s.taskTable)
 	if err != nil {
@@ -129,8 +126,7 @@
 	}
 	defer cleanup()
 
-	scheduler, err := createScheduler(ctx, task, summary)
->>>>>>> 2fbf4cf0
+	executor, err := s.GetSubtaskExecutor(ctx, task, summary)
 	if err != nil {
 		s.onError(err)
 		return s.getError()
@@ -198,13 +194,8 @@
 	return s.getError()
 }
 
-<<<<<<< HEAD
 func (s *BaseScheduler) runSubtask(ctx context.Context, scheduler execute.SubtaskExecutor, subtask *proto.Subtask, minimalTaskCh chan func()) {
-	minimalTasks, err := scheduler.SplitSubtask(ctx, subtask.Meta)
-=======
-func (s *InternalSchedulerImpl) runSubtask(ctx context.Context, scheduler Scheduler, subtask *proto.Subtask, minimalTaskCh chan func()) {
 	minimalTasks, err := scheduler.SplitSubtask(ctx, subtask)
->>>>>>> 2fbf4cf0
 	if err != nil {
 		s.onError(err)
 		if errors.Cause(err) == context.Canceled {
@@ -368,11 +359,7 @@
 		}
 	}
 
-<<<<<<< HEAD
-	executor, err := s.GetSubtaskExecutor(ctx, task)
-=======
-	scheduler, err := createScheduler(ctx, task, nil)
->>>>>>> 2fbf4cf0
+	executor, err := s.GetSubtaskExecutor(ctx, task, nil)
 	if err != nil {
 		s.onError(err)
 		return s.getError()
@@ -399,18 +386,6 @@
 		s.updateSubtaskStateAndError(subtask.ID, proto.TaskStateReverted, nil)
 	}
 	return s.getError()
-}
-
-<<<<<<< HEAD
-func (s *BaseScheduler) registerCancelFunc(cancel context.CancelFunc) {
-=======
-func createScheduler(ctx context.Context, task *proto.Task, summary *Summary) (Scheduler, error) {
-	key := getKey(task.Type, task.Step)
-	constructor, ok := schedulerConstructors[key]
-	if !ok {
-		return nil, errors.Errorf("constructor of scheduler for key %s not found", key)
-	}
-	return constructor(ctx, task, summary)
 }
 
 func runSummaryCollectLoop(
@@ -422,10 +397,9 @@
 	if !ok {
 		return nil, func() {}, nil
 	}
-	key := getKey(task.Type, task.Step)
-	opt, ok := schedulerOptions[key]
+	opt, ok := taskTypes[task.Type]
 	if !ok {
-		return nil, func() {}, errors.Errorf("scheduler option for key %s not found", key)
+		return nil, func() {}, errors.Errorf("scheduler option for type %s not found", task.Type)
 	}
 	if opt.Summary != nil {
 		go opt.Summary.UpdateRowCountLoop(ctx, taskMgr)
@@ -436,17 +410,7 @@
 	return nil, func() {}, nil
 }
 
-func createSubtaskExecutor(minimalTask proto.MinimalTask, tp string, step int64) (SubtaskExecutor, error) {
-	key := getKey(tp, step)
-	constructor, ok := subtaskExecutorConstructors[key]
-	if !ok {
-		return nil, errors.Errorf("constructor of subtask executor for key %s not found", key)
-	}
-	return constructor(minimalTask, step)
-}
-
-func (s *InternalSchedulerImpl) registerCancelFunc(cancel context.CancelFunc) {
->>>>>>> 2fbf4cf0
+func (s *BaseScheduler) registerCancelFunc(cancel context.CancelFunc) {
 	s.mu.Lock()
 	defer s.mu.Unlock()
 	s.mu.runtimeCancel = cancel
