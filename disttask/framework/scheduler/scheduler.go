// Copyright 2023 PingCAP, Inc.
//
// Licensed under the Apache License, Version 2.0 (the "License");
// you may not use this file except in compliance with the License.
// You may obtain a copy of the License at
//
//     http://www.apache.org/licenses/LICENSE-2.0
//
// Unless required by applicable law or agreed to in writing, software
// distributed under the License is distributed on an "AS IS" BASIS,
// WITHOUT WARRANTIES OR CONDITIONS OF ANY KIND, either express or implied.
// See the License for the specific language governing permissions and
// limitations under the License.

package scheduler

import (
	"context"
	"sync"
	"time"

	"github.com/pingcap/errors"
	"github.com/pingcap/failpoint"
	"github.com/pingcap/tidb/disttask/framework/dispatcher"
	"github.com/pingcap/tidb/disttask/framework/handle"
	"github.com/pingcap/tidb/disttask/framework/proto"
	"github.com/pingcap/tidb/disttask/framework/scheduler/execute"
	"github.com/pingcap/tidb/disttask/framework/storage"
	"github.com/pingcap/tidb/domain/infosync"
	"github.com/pingcap/tidb/metrics"
	"github.com/pingcap/tidb/util/backoff"
	"github.com/pingcap/tidb/util/intest"
	"github.com/pingcap/tidb/util/logutil"
	"go.uber.org/zap"
)

const (
	// DefaultCheckSubtaskCanceledInterval is the default check interval for cancel cancelled subtasks.
	DefaultCheckSubtaskCanceledInterval = 2 * time.Second
)

// TestSyncChan is used to sync the test.
var TestSyncChan = make(chan struct{})

// BaseScheduler is the base implementation of Scheduler.
type BaseScheduler struct {
	// id, it's the same as server id now, i.e. host:port.
	id        string
	taskID    int64
	taskTable TaskTable
	logCtx    context.Context
	Extension

	mu struct {
		sync.RWMutex
		err error
		// handled indicates whether the error has been updated to one of the subtask.
		handled bool
		// runtimeCancel is used to cancel the Run/Rollback when error occurs.
		runtimeCancel context.CancelFunc
	}
}

// NewBaseScheduler creates a new BaseScheduler.
func NewBaseScheduler(_ context.Context, id string, taskID int64, taskTable TaskTable) *BaseScheduler {
	schedulerImpl := &BaseScheduler{
		id:        id,
		taskID:    taskID,
		taskTable: taskTable,
		logCtx:    logutil.WithFields(context.Background(), zap.Int64("task-id", taskID)),
	}
	return schedulerImpl
}

func (s *BaseScheduler) startCancelCheck(ctx context.Context, wg *sync.WaitGroup, cancelFn context.CancelFunc) {
	wg.Add(1)
	go func() {
		defer wg.Done()
		ticker := time.NewTicker(DefaultCheckSubtaskCanceledInterval)
		defer ticker.Stop()
		for {
			select {
			case <-ctx.Done():
				logutil.Logger(s.logCtx).Info("scheduler exits", zap.Error(ctx.Err()))
				return
			case <-ticker.C:
				canceled, err := s.taskTable.IsSchedulerCanceled(s.id, s.taskID)
				if err != nil {
					continue
				}
				if canceled {
					logutil.Logger(s.logCtx).Info("scheduler canceled")
					if cancelFn != nil {
						cancelFn()
					}
				}
			}
		}
	}()
}

// Init implements the Scheduler interface.
func (*BaseScheduler) Init(_ context.Context) error {
	return nil
}

// Run runs the scheduler task.
func (s *BaseScheduler) Run(ctx context.Context, task *proto.Task) (err error) {
	defer func() {
		if r := recover(); r != nil {
			logutil.Logger(ctx).Error("BaseScheduler panicked", zap.Any("recover", r), zap.Stack("stack"))
			err4Panic := errors.Errorf("%v", r)
			err1 := s.updateErrorToSubtask(ctx, task.ID, err4Panic)
			if err == nil {
				err = err1
			}
		}
	}()
	err = s.run(ctx, task)
	if s.mu.handled {
		return err
	}
	return s.updateErrorToSubtask(ctx, task.ID, err)
}

func (s *BaseScheduler) run(ctx context.Context, task *proto.Task) error {
	if ctx.Err() != nil {
		s.onError(ctx.Err())
		return s.getError()
	}
	runCtx, runCancel := context.WithCancel(ctx)
	defer runCancel()

	s.registerCancelFunc(runCancel)
	s.resetError()
	logutil.Logger(s.logCtx).Info("scheduler run a step", zap.Any("step", task.Step), zap.Any("concurrency", task.Concurrency))

	summary, cleanup, err := runSummaryCollectLoop(ctx, task, s.taskTable)
	if err != nil {
		s.onError(err)
		return s.getError()
	}
	defer cleanup()

	executor, err := s.GetSubtaskExecutor(ctx, task, summary)
	if err != nil {
		s.onError(err)
		return s.getError()
	}

	failpoint.Inject("mockExecSubtaskInitEnvErr", func() {
		failpoint.Return(errors.New("mockExecSubtaskInitEnvErr"))
	})
	if err := executor.Init(runCtx); err != nil {
		s.onError(err)
		return s.getError()
	}

	var wg sync.WaitGroup
	cancelCtx, checkCancel := context.WithCancel(ctx)
	s.startCancelCheck(cancelCtx, &wg, runCancel)

	defer func() {
		err := executor.Cleanup(runCtx)
		if err != nil {
			logutil.Logger(s.logCtx).Error("cleanup subtask exec env failed", zap.Error(err))
		}
		checkCancel()
		wg.Wait()
	}()

	subtasks, err := s.taskTable.GetSubtasksInStates(s.id, task.ID, task.Step,
		proto.TaskStatePending, proto.TaskStateRunning)
	if err != nil {
		s.onError(err)
		return s.getError()
	}
	for _, subtask := range subtasks {
		metrics.IncDistTaskSubTaskCnt(subtask)
		metrics.StartDistTaskSubTask(subtask)
	}

	for {
		// check if any error occurs.
		if err := s.getError(); err != nil {
			break
		}

		subtask, err := s.taskTable.GetFirstSubtaskInStates(s.id, task.ID, task.Step,
			proto.TaskStatePending, proto.TaskStateRunning)
		if err != nil {
			logutil.Logger(s.logCtx).Warn("GetFirstSubtaskInStates meets error", zap.Error(err))
			continue
		}
		if subtask == nil {
			newTask, err := s.taskTable.GetGlobalTaskByID(task.ID)
			if err != nil {
				logutil.Logger(s.logCtx).Warn("GetGlobalTaskByID meets error", zap.Error(err))
				continue
			}
			// When the task move to next step or task state changes, the scheduler should exit.
			if newTask.Step != task.Step || newTask.State != task.State {
				break
			}
			continue
		}

<<<<<<< HEAD
		s.startSubtaskAndUpdateState(subtask)
		if err := s.getError(); err != nil {
			logutil.Logger(s.logCtx).Warn("startSubtaskAndUpdateState meets error", zap.Error(err))
			s.resetError()
			continue
=======
		if subtask.State == proto.TaskStateRunning {
			if !s.IsIdempotent(subtask) {
				logutil.Logger(s.logCtx).Info("subtask in running state and is not idempotent, fail it",
					zap.Int64("subtask-id", subtask.ID))
				subtaskErr := errors.New("subtask in running state and is not idempotent")
				s.onError(subtaskErr)
				s.updateSubtaskStateAndError(subtask, proto.TaskStateFailed, subtaskErr)
				s.markErrorHandled()
				break
			}
		} else {
			// subtask.State == proto.TaskStatePending
			s.startSubtaskAndUpdateState(subtask)
			if err := s.getError(); err != nil {
				logutil.Logger(s.logCtx).Warn("startSubtaskAndUpdateState meets error", zap.Error(err))
				continue
			}
>>>>>>> 38023987
		}

		failpoint.Inject("mockCleanScheduler", func() {
			v, ok := testContexts.Load(s.id)
			if ok {
				if v.(*TestContext).mockDown.Load() {
					failpoint.Break()
				}
			}
		})

		s.runSubtask(runCtx, executor, subtask)
	}
	return s.getError()
}

func (s *BaseScheduler) runSubtask(ctx context.Context, executor execute.SubtaskExecutor, subtask *proto.Subtask) {
	err := executor.RunSubtask(ctx, subtask)
	failpoint.Inject("MockRunSubtaskCancel", func(val failpoint.Value) {
		if val.(bool) {
			err = context.Canceled
		}
	})
	if err != nil {
		s.onError(err)
	}

	finished := s.markTaskCancelOrFailed(subtask)
	if finished {
		return
	}

	if ctx.Err() != nil {
		s.onError(ctx.Err())
		return
	}
	failpoint.Inject("mockTiDBDown", func(val failpoint.Value) {
		logutil.Logger(s.logCtx).Info("trigger mockTiDBDown")
		if s.id == val.(string) || s.id == ":4001" || s.id == ":4002" {
			v, ok := testContexts.Load(s.id)
			if ok {
				v.(*TestContext).TestSyncSubtaskRun <- struct{}{}
				v.(*TestContext).mockDown.Store(true)
				logutil.Logger(s.logCtx).Info("mockTiDBDown")
				time.Sleep(2 * time.Second)
				failpoint.Return()
			}
		}
	})
	failpoint.Inject("mockTiDBDown2", func() {
		if s.id == ":4003" && subtask.Step == proto.StepTwo {
			v, ok := testContexts.Load(s.id)
			if ok {
				v.(*TestContext).TestSyncSubtaskRun <- struct{}{}
				v.(*TestContext).mockDown.Store(true)
				time.Sleep(2 * time.Second)
				return
			}
		}
	})

	failpoint.Inject("mockTiDBPartitionThenResume", func(val failpoint.Value) {
		if val.(bool) && (s.id == ":4000" || s.id == ":4001" || s.id == ":4002") {
			_ = infosync.MockGlobalServerInfoManagerEntry.DeleteByID(s.id)
			time.Sleep(20 * time.Second)
		}
	})

	failpoint.Inject("MockExecutorRunErr", func(val failpoint.Value) {
		if val.(bool) {
			s.onError(errors.New("MockExecutorRunErr"))
		}
	})
	failpoint.Inject("MockExecutorRunCancel", func(val failpoint.Value) {
		if taskID, ok := val.(int); ok {
			mgr, err := storage.GetTaskManager()
			if err != nil {
				logutil.BgLogger().Error("get task manager failed", zap.Error(err))
			} else {
				err = mgr.CancelGlobalTask(int64(taskID))
				if err != nil {
					logutil.BgLogger().Error("cancel global task failed", zap.Error(err))
				}
			}
		}
	})
	s.onSubtaskFinished(ctx, executor, subtask)
}

func (s *BaseScheduler) onSubtaskFinished(ctx context.Context, executor execute.SubtaskExecutor, subtask *proto.Subtask) {
	if err := s.getError(); err == nil {
		if err = executor.OnFinished(ctx, subtask); err != nil {
			s.onError(err)
		}
	}
	failpoint.Inject("MockSubtaskFinishedCancel", func(val failpoint.Value) {
		if val.(bool) {
			s.onError(context.Canceled)
		}
	})

	finished := s.markTaskCancelOrFailed(subtask)
	if finished {
		return
	}

	s.finishSubtaskAndUpdateState(ctx, subtask)

	finished = s.markTaskCancelOrFailed(subtask)
	if finished {
		return
	}

	failpoint.Inject("syncAfterSubtaskFinish", func() {
		TestSyncChan <- struct{}{}
		<-TestSyncChan
	})
}

// Rollback rollbacks the scheduler task.
func (s *BaseScheduler) Rollback(ctx context.Context, task *proto.Task) error {
	rollbackCtx, rollbackCancel := context.WithCancel(ctx)
	defer rollbackCancel()
	s.registerCancelFunc(rollbackCancel)

	s.resetError()
	logutil.Logger(s.logCtx).Info("scheduler rollback a step", zap.Any("step", task.Step))

	// We should cancel all subtasks before rolling back
	for {
		subtask, err := s.taskTable.GetFirstSubtaskInStates(s.id, task.ID, task.Step,
			proto.TaskStatePending, proto.TaskStateRunning)
		if err != nil {
			s.onError(err)
			return s.getError()
		}

		if subtask == nil {
			break
		}

		s.updateSubtaskStateAndError(subtask, proto.TaskStateCanceled, nil)
		if err = s.getError(); err != nil {
			return err
		}
	}

	executor, err := s.GetSubtaskExecutor(ctx, task, nil)
	if err != nil {
		s.onError(err)
		return s.getError()
	}
	subtask, err := s.taskTable.GetFirstSubtaskInStates(s.id, task.ID, task.Step,
		proto.TaskStateRevertPending, proto.TaskStateReverting)
	if err != nil {
		s.onError(err)
		return s.getError()
	}
	if subtask == nil {
		logutil.BgLogger().Warn("scheduler rollback a step, but no subtask in revert_pending state", zap.Any("step", task.Step))
		return nil
	}
	if subtask.State == proto.TaskStateRevertPending {
		s.updateSubtaskStateAndError(subtask, proto.TaskStateReverting, nil)
	}
	if err := s.getError(); err != nil {
		return err
	}

	// right now all impl of Rollback is empty, so we don't check idempotent here.
	// will try to remove this rollback completely in the future.
	err = executor.Rollback(rollbackCtx)
	if err != nil {
		s.updateSubtaskStateAndError(subtask, proto.TaskStateRevertFailed, nil)
		s.onError(err)
	} else {
		s.updateSubtaskStateAndError(subtask, proto.TaskStateReverted, nil)
	}
	return s.getError()
}

// Pause pause the scheduler task.
func (s *BaseScheduler) Pause(_ context.Context, task *proto.Task) error {
	logutil.Logger(s.logCtx).Info("scheduler pause subtasks")
	// pause all running subtasks.
	if err := s.taskTable.PauseSubtasks(s.id, task.ID); err != nil {
		s.onError(err)
		return s.getError()
	}
	return nil
}

// Close closes the scheduler when all the subtasks are complete.
func (*BaseScheduler) Close() {
}

func runSummaryCollectLoop(
	ctx context.Context,
	task *proto.Task,
	taskTable TaskTable,
) (summary *execute.Summary, cleanup func(), err error) {
	taskMgr, ok := taskTable.(*storage.TaskManager)
	if !ok {
		return nil, func() {}, nil
	}
	opt, ok := taskTypes[task.Type]
	if !ok {
		return nil, func() {}, errors.Errorf("scheduler option for type %s not found", task.Type)
	}
	if opt.Summary != nil {
		go opt.Summary.UpdateRowCountLoop(ctx, taskMgr)
		return opt.Summary, func() {
			opt.Summary.PersistRowCount(ctx, taskMgr)
		}, nil
	}
	return nil, func() {}, nil
}

func (s *BaseScheduler) registerCancelFunc(cancel context.CancelFunc) {
	s.mu.Lock()
	defer s.mu.Unlock()
	s.mu.runtimeCancel = cancel
}

func (s *BaseScheduler) onError(err error) {
	if err == nil {
		return
	}
	err = errors.Trace(err)
	logutil.Logger(s.logCtx).Error("onError", zap.Error(err))
	s.mu.Lock()
	defer s.mu.Unlock()

	if s.mu.err == nil {
		s.mu.err = err
		logutil.Logger(s.logCtx).Error("scheduler error", zap.Error(err))
	}

	if s.mu.runtimeCancel != nil {
		s.mu.runtimeCancel()
	}
}

func (s *BaseScheduler) markErrorHandled() {
	s.mu.Lock()
	defer s.mu.Unlock()
	s.mu.handled = true
}

// func (s *BaseScheduler)

func (s *BaseScheduler) getError() error {
	s.mu.RLock()
	defer s.mu.RUnlock()
	return s.mu.err
}

func (s *BaseScheduler) resetError() {
	s.mu.Lock()
	defer s.mu.Unlock()
	s.mu.err = nil
	s.mu.handled = false
}

func (s *BaseScheduler) startSubtaskAndUpdateState(subtask *proto.Subtask) {
	metrics.DecDistTaskSubTaskCnt(subtask)
	metrics.EndDistTaskSubTask(subtask)
	err := s.taskTable.StartSubtask(subtask.ID)
	if err != nil {
		s.onError(err)
	}
	subtask.State = proto.TaskStateRunning
	metrics.IncDistTaskSubTaskCnt(subtask)
	metrics.StartDistTaskSubTask(subtask)
}

func (s *BaseScheduler) updateSubtaskStateAndErrorImpl(subtaskID int64, state string, subTaskErr error) {
	// retry for 3+6+12+24+(30-4)*30 ~= 825s ~= 14 minutes
	logger := logutil.Logger(s.logCtx)
	backoffer := backoff.NewExponential(dispatcher.RetrySQLInterval, 2, dispatcher.RetrySQLMaxInterval)
	retryTimes := dispatcher.RetrySQLTimes
	if intest.InTest {
		retryTimes = 2
	}
	ctx := context.Background()
	err := handle.RunWithRetry(ctx, retryTimes, backoffer, logger,
		func(ctx context.Context) (bool, error) {
			return true, s.taskTable.UpdateSubtaskStateAndError(subtaskID, state, subTaskErr)
		},
	)
	if err != nil {
		s.onError(err)
	}
}

func (s *BaseScheduler) finishSubtask(ctx context.Context, subtask *proto.Subtask) error {
	logger := logutil.Logger(s.logCtx)
	backoffer := backoff.NewExponential(dispatcher.RetrySQLInterval, 2, dispatcher.RetrySQLMaxInterval)
	err := handle.RunWithRetry(ctx, dispatcher.RetrySQLTimes, backoffer, logger,
		func(ctx context.Context) (bool, error) {
			return true, s.taskTable.FinishSubtask(subtask.ID, subtask.Meta)
		},
	)
	return err
}

func (s *BaseScheduler) updateSubtaskStateAndError(subtask *proto.Subtask, state string, subTaskErr error) {
	metrics.DecDistTaskSubTaskCnt(subtask)
	metrics.EndDistTaskSubTask(subtask)
	s.updateSubtaskStateAndErrorImpl(subtask.ID, state, subTaskErr)
	subtask.State = state
	metrics.IncDistTaskSubTaskCnt(subtask)
	if !subtask.IsFinished() {
		metrics.StartDistTaskSubTask(subtask)
	}
}

func (s *BaseScheduler) finishSubtaskAndUpdateState(ctx context.Context, subtask *proto.Subtask) {
	metrics.DecDistTaskSubTaskCnt(subtask)
	metrics.EndDistTaskSubTask(subtask)
	s.finishSubtask(ctx, subtask)
	subtask.State = proto.TaskStateSucceed
	metrics.IncDistTaskSubTaskCnt(subtask)
}

func (s *BaseScheduler) markTaskCancelOrFailed(subtask *proto.Subtask) bool {
	if err := s.getError(); err != nil {
		if errors.Cause(err) == context.Canceled {
			s.updateSubtaskStateAndError(subtask, proto.TaskStateCanceled, nil)
		} else {
			s.updateSubtaskStateAndError(subtask, proto.TaskStateFailed, s.getError())
		}
		s.markErrorHandled()
		return true
	}
	return false
}

func (s *BaseScheduler) updateErrorToSubtask(ctx context.Context, taskID int64, err error) error {
	logger := logutil.Logger(s.logCtx)
	backoffer := backoff.NewExponential(dispatcher.RetrySQLInterval, 2, dispatcher.RetrySQLMaxInterval)
	err1 := handle.RunWithRetry(ctx, dispatcher.RetrySQLTimes, backoffer, logger,
		func(ctx context.Context) (bool, error) {
			return true, s.taskTable.UpdateErrorToSubtask(s.id, taskID, err)
		},
	)
	return err1
}<|MERGE_RESOLUTION|>--- conflicted
+++ resolved
@@ -205,13 +205,6 @@
 			continue
 		}
 
-<<<<<<< HEAD
-		s.startSubtaskAndUpdateState(subtask)
-		if err := s.getError(); err != nil {
-			logutil.Logger(s.logCtx).Warn("startSubtaskAndUpdateState meets error", zap.Error(err))
-			s.resetError()
-			continue
-=======
 		if subtask.State == proto.TaskStateRunning {
 			if !s.IsIdempotent(subtask) {
 				logutil.Logger(s.logCtx).Info("subtask in running state and is not idempotent, fail it",
@@ -229,7 +222,6 @@
 				logutil.Logger(s.logCtx).Warn("startSubtaskAndUpdateState meets error", zap.Error(err))
 				continue
 			}
->>>>>>> 38023987
 		}
 
 		failpoint.Inject("mockCleanScheduler", func() {
