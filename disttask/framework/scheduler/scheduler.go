--- conflicted
+++ resolved
@@ -460,13 +460,8 @@
 	}
 }
 
-<<<<<<< HEAD
-func (s *BaseScheduler) updateSubtaskStateAndError(id int64, state string, subTaskErr error) {
-	err := s.taskTable.UpdateSubtaskStateAndError(id, state, subTaskErr)
-=======
-func (s *InternalSchedulerImpl) updateSubtaskStateAndError(subtaskID int64, state string, subTaskErr error) {
+func (s *BaseScheduler) updateSubtaskStateAndError(subtaskID int64, state string, subTaskErr error) {
 	err := s.taskTable.UpdateSubtaskStateAndError(subtaskID, state, subTaskErr)
->>>>>>> ca696229
 	if err != nil {
 		s.onError(err)
 	}
