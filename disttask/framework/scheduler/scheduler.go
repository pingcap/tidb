// Copyright 2023 PingCAP, Inc.
//
// Licensed under the Apache License, Version 2.0 (the "License");
// you may not use this file except in compliance with the License.
// You may obtain a copy of the License at
//
//     http://www.apache.org/licenses/LICENSE-2.0
//
// Unless required by applicable law or agreed to in writing, software
// distributed under the License is distributed on an "AS IS" BASIS,
// WITHOUT WARRANTIES OR CONDITIONS OF ANY KIND, either express or implied.
// See the License for the specific language governing permissions and
// limitations under the License.

package scheduler

import (
	"context"
	"fmt"
	"sync"
	"time"

	"github.com/pingcap/errors"
	"github.com/pingcap/failpoint"
	"github.com/pingcap/tidb/disttask/framework/proto"
	"github.com/pingcap/tidb/util/logutil"
	"go.uber.org/zap"
)

// TestSyncChan is used to sync the test.
var TestSyncChan = make(chan struct{})

// InternalSchedulerImpl is the implementation of InternalScheduler.
type InternalSchedulerImpl struct {
	ctx       context.Context
	cancel    context.CancelFunc
	id        string
	taskID    int64
	taskTable TaskTable
	pool      Pool
	wg        sync.WaitGroup
	subtaskWg sync.WaitGroup
	logCtx    context.Context

	mu struct {
		sync.RWMutex
		err error
		// runtimeCancel is used to cancel the Run/Rollback when error occurs.
		runtimeCancel context.CancelFunc
	}
}

// NewInternalScheduler creates a new InternalScheduler.
func NewInternalScheduler(ctx context.Context, id string, taskID int64, taskTable TaskTable, pool Pool) InternalScheduler {
	logPrefix := fmt.Sprintf("id: %s, task_id: %d", id, taskID)
	schedulerImpl := &InternalSchedulerImpl{
		id:        id,
		taskID:    taskID,
		taskTable: taskTable,
		pool:      pool,
		logCtx:    logutil.WithKeyValue(context.Background(), "scheduler", logPrefix),
	}
	schedulerImpl.ctx, schedulerImpl.cancel = context.WithCancel(ctx)

	return schedulerImpl
}

// Start starts the scheduler.
func (*InternalSchedulerImpl) Start() {
	//	s.wg.Add(1)
	//	go func() {
	//		defer s.wg.Done()
	//		s.heartbeat()
	//	}()
}

// Stop stops the scheduler.
func (s *InternalSchedulerImpl) Stop() {
	s.cancel()
	s.subtaskWg.Wait()
	s.wg.Wait()
}

//	func (s *InternalSchedulerImpl) heartbeat() {
//		ticker := time.NewTicker(proto.HeartbeatInterval)
//		for {
//			select {
//			case <-s.ctx.Done():
//				return
//			case <-ticker.C:
//				if err := s.subtaskTable.UpdateHeartbeat(s.id, s.taskID, time.Now()); err != nil {
//					s.onError(err)
//					return
//				}
//			}
//		}
//	}

// Run runs the scheduler task.
func (s *InternalSchedulerImpl) Run(ctx context.Context, task *proto.Task) error {
	runCtx, runCancel := context.WithCancel(ctx)
	defer runCancel()
	s.registerCancelFunc(runCancel)

	s.resetError()
	logutil.Logger(s.logCtx).Info("scheduler run a step", zap.Any("step", task.Step), zap.Any("concurrency", task.Concurrency))
	scheduler, err := createScheduler(task)
	if err != nil {
		s.onError(err)
		return s.getError()
	}

	if err := scheduler.InitSubtaskExecEnv(runCtx); err != nil {
		s.onError(err)
		return s.getError()
	}
	defer func() {
		logutil.Logger(s.logCtx).Info("ywq test cleanup")

		err := scheduler.CleanupSubtaskExecEnv(runCtx)
		if err != nil {
			logutil.Logger(s.logCtx).Error("cleanup subtask exec env failed", zap.Error(err))
		}
	}()

	minimalTaskCh := make(chan func(), task.Concurrency)
	defer close(minimalTaskCh)

	err = s.pool.RunWithConcurrency(minimalTaskCh, uint32(task.Concurrency))
	if err != nil {
		s.onError(err)
		return s.getError()
	}

	concurrentSubtask := false
	key := getKey(task.Type, task.Step)
	if opts, ok := schedulerOptions[key]; ok && opts.ConcurrentSubtask {
		concurrentSubtask = true
	}
	for {
		// check if any error occurs
		logutil.Logger(s.logCtx).Info("ywq test check err", zap.Bool("concurrentSubtask", concurrentSubtask))
		if err := s.getError(); err != nil {
			break
		}

		subtask, err := s.taskTable.GetSubtaskInStates(s.id, task.ID, proto.TaskStatePending)
		if err != nil {
			s.onError(err)
			break
		}
		if subtask == nil {
			break
		}
		s.updateSubtaskStateAndError(subtask.ID, proto.TaskStateRunning, "")
		if err := s.getError(); err != nil {
			break
		}
		s.subtaskWg.Add(1)
		s.runSubtask(runCtx, scheduler, subtask, task.Step, minimalTaskCh)
		if !concurrentSubtask {
			s.subtaskWg.Wait()
		}
	}
	s.subtaskWg.Wait()
	return s.getError()
}

func (s *InternalSchedulerImpl) runSubtask(ctx context.Context, scheduler Scheduler, subtask *proto.Subtask, step int64, minimalTaskCh chan func()) {
	minimalTasks, err := scheduler.SplitSubtask(ctx, subtask.Meta)
	if err != nil {
		s.onError(err)
		if errors.Cause(err) == context.Canceled {
			s.updateSubtaskStateAndError(subtask.ID, proto.TaskStateCanceled, "")
		} else {
			s.updateSubtaskStateAndError(subtask.ID, proto.TaskStateFailed, s.getError().Error())
		}
		s.subtaskWg.Done()
		return
	}
	logutil.Logger(s.logCtx).Info("split subTask", zap.Int("cnt", len(minimalTasks)), zap.Int64("subtask-id", subtask.ID))

	// fast path for ADD INDEX.
	// ADD INDEX is a special case now, no minimal tasks will be generated.
	// run it synchronously now.
	if len(minimalTasks) == 0 {
		s.onSubtaskFinished(ctx, scheduler, subtask)
		s.subtaskWg.Done()
		return
	}

	var mu sync.Mutex
	var cnt int
	for _, minimalTask := range minimalTasks {
		j := minimalTask
		minimalTaskCh <- func() {
			defer func() {
				mu.Lock()
				defer mu.Unlock()
				cnt++
				// last minimal task should mark subtask as finished
				if cnt == len(minimalTasks) {
<<<<<<< HEAD
					logutil.BgLogger().Info("ywq test onsubtask")
=======
>>>>>>> bcad5b8d
					s.onSubtaskFinished(ctx, scheduler, subtask)
					s.subtaskWg.Done()
				}
			}()
<<<<<<< HEAD

=======
>>>>>>> bcad5b8d
			s.runMinimalTask(ctx, j, subtask.Type, step)
		}
	}
	failpoint.Inject("waitUntilError", func() {
		for i := 0; i < 10; i++ {
			if s.getError() != nil {
				break
			}
			time.Sleep(500 * time.Millisecond)
		}
	})
}

func (s *InternalSchedulerImpl) onSubtaskFinished(ctx context.Context, scheduler Scheduler, subtask *proto.Subtask) {
	var subtaskMeta []byte
	if err := s.getError(); err == nil {
		if subtaskMeta, err = scheduler.OnSubtaskFinished(ctx, subtask.Meta); err != nil {
			s.onError(err)
		}
	}
	if err := s.getError(); err != nil {
		logutil.BgLogger().Info("ywq test update subtask")

		if errors.Cause(err) == context.Canceled {
			logutil.BgLogger().Info("ywq test update cancel")
			s.updateSubtaskStateAndError(subtask.ID, proto.TaskStateCanceled, "")
		} else {
			s.updateSubtaskStateAndError(subtask.ID, proto.TaskStateFailed, s.getError().Error())
		}
		return
	}
	if err := s.taskTable.FinishSubtask(subtask.ID, subtaskMeta); err != nil {
		s.onError(err)
	}
	failpoint.Inject("syncAfterSubtaskFinish", func() {
		TestSyncChan <- struct{}{}
		<-TestSyncChan
	})
}

func (s *InternalSchedulerImpl) runMinimalTask(minimalTaskCtx context.Context, minimalTask proto.MinimalTask, tp string, step int64) {
	logutil.Logger(s.logCtx).Info("scheduler run a minimalTask", zap.Any("step", step), zap.Stringer("minimal-task", minimalTask))
	select {
	case <-minimalTaskCtx.Done():
		s.onError(minimalTaskCtx.Err())
		return
	default:
	}
	if s.getError() != nil {
		return
	}

	executor, err := createSubtaskExecutor(minimalTask, tp, step)
	if err != nil {
		s.onError(err)
		return
	}
	logutil.Logger(s.logCtx).Info("ywq test run minimal task ")
	failpoint.Inject("MockExecutorRunErr", func(val failpoint.Value) {
		if val.(bool) {
			s.onError(errors.New("MockExecutorRunErr"))
		}
	})
	if err = executor.Run(minimalTaskCtx); err != nil {
		s.onError(err)
	}
}

// Rollback rollbacks the scheduler task.
func (s *InternalSchedulerImpl) Rollback(ctx context.Context, task *proto.Task) error {
	rollbackCtx, rollbackCancel := context.WithCancel(ctx)
	defer rollbackCancel()
	s.registerCancelFunc(rollbackCancel)

	s.resetError()
	logutil.Logger(s.logCtx).Info("scheduler rollback a step", zap.Any("step", task.Step))

	// We should cancel all subtasks before rolling back
	for {
		subtask, err := s.taskTable.GetSubtaskInStates(s.id, task.ID, proto.TaskStatePending, proto.TaskStateRunning)
		if err != nil {
			s.onError(err)
			return s.getError()
		}

		if subtask == nil {
			break
		}

		s.updateSubtaskStateAndError(subtask.ID, proto.TaskStateCanceled, "")
		if err = s.getError(); err != nil {
			return err
		}
	}

	scheduler, err := createScheduler(task)
	if err != nil {
		s.onError(err)
		return s.getError()
	}
	subtask, err := s.taskTable.GetSubtaskInStates(s.id, task.ID, proto.TaskStateRevertPending)
	if err != nil {
		s.onError(err)
		return s.getError()
	}
	if subtask == nil {
		logutil.BgLogger().Warn("scheduler rollback a step, but no subtask in revert_pending state", zap.Any("step", task.Step))
		return nil
	}
	s.updateSubtaskStateAndError(subtask.ID, proto.TaskStateReverting, "")
	if err := s.getError(); err != nil {
		return err
	}

	err = scheduler.Rollback(rollbackCtx)
	if err != nil {
		s.updateSubtaskStateAndError(subtask.ID, proto.TaskStateRevertFailed, "")
		s.onError(err)
	} else {
		s.updateSubtaskStateAndError(subtask.ID, proto.TaskStateReverted, "")
	}
	return s.getError()
}

func createScheduler(task *proto.Task) (Scheduler, error) {
	key := getKey(task.Type, task.Step)
	constructor, ok := schedulerConstructors[key]
	if !ok {
		return nil, errors.Errorf("constructor of scheduler for key %s not found", key)
	}
	return constructor(task.ID, task.Meta, task.Step)
}

func createSubtaskExecutor(minimalTask proto.MinimalTask, tp string, step int64) (SubtaskExecutor, error) {
	key := getKey(tp, step)
	constructor, ok := subtaskExecutorConstructors[key]
	if !ok {
		return nil, errors.Errorf("constructor of subtask executor for key %s not found", key)
	}
	return constructor(minimalTask, step)
}

func (s *InternalSchedulerImpl) registerCancelFunc(cancel context.CancelFunc) {
	s.mu.Lock()
	defer s.mu.Unlock()
	s.mu.runtimeCancel = cancel
}

func (s *InternalSchedulerImpl) onError(err error) {
	if err == nil {
		return
	}

	s.mu.Lock()
	defer s.mu.Unlock()

	if s.mu.err == nil {
		s.mu.err = err
		logutil.Logger(s.logCtx).Error("scheduler error", zap.Error(err))
	}

	if s.mu.runtimeCancel != nil {
		s.mu.runtimeCancel()
	}
}

func (s *InternalSchedulerImpl) getError() error {
	s.mu.RLock()
	defer s.mu.RUnlock()
	return s.mu.err
}

func (s *InternalSchedulerImpl) resetError() {
	s.mu.Lock()
	defer s.mu.Unlock()
	s.mu.err = nil
}

func (s *InternalSchedulerImpl) updateSubtaskStateAndError(id int64, state string, subTaskErr string) {
	err := s.taskTable.UpdateSubtaskStateAndError(id, state, subTaskErr)
	if err != nil {
		s.onError(err)
	}
}<|MERGE_RESOLUTION|>--- conflicted
+++ resolved
@@ -200,18 +200,10 @@
 				cnt++
 				// last minimal task should mark subtask as finished
 				if cnt == len(minimalTasks) {
-<<<<<<< HEAD
-					logutil.BgLogger().Info("ywq test onsubtask")
-=======
->>>>>>> bcad5b8d
 					s.onSubtaskFinished(ctx, scheduler, subtask)
 					s.subtaskWg.Done()
 				}
 			}()
-<<<<<<< HEAD
-
-=======
->>>>>>> bcad5b8d
 			s.runMinimalTask(ctx, j, subtask.Type, step)
 		}
 	}
