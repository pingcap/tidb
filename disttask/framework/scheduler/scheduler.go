// Copyright 2023 PingCAP, Inc.
//
// Licensed under the Apache License, Version 2.0 (the "License");
// you may not use this file except in compliance with the License.
// You may obtain a copy of the License at
//
//     http://www.apache.org/licenses/LICENSE-2.0
//
// Unless required by applicable law or agreed to in writing, software
// distributed under the License is distributed on an "AS IS" BASIS,
// WITHOUT WARRANTIES OR CONDITIONS OF ANY KIND, either express or implied.
// See the License for the specific language governing permissions and
// limitations under the License.

package scheduler

import (
	"context"
	"fmt"
	"sync"
	"time"

	"github.com/pingcap/errors"
	"github.com/pingcap/failpoint"
	"github.com/pingcap/tidb/disttask/framework/proto"
	"github.com/pingcap/tidb/disttask/framework/scheduler/execute"
	"github.com/pingcap/tidb/disttask/framework/storage"
	"github.com/pingcap/tidb/domain/infosync"
	"github.com/pingcap/tidb/metrics"
	"github.com/pingcap/tidb/util/logutil"
	"go.uber.org/zap"
)

const (
	// DefaultCheckSubtaskCanceledInterval is the default check interval for cancel cancelled subtasks.
	DefaultCheckSubtaskCanceledInterval = 2 * time.Second
)

// TestSyncChan is used to sync the test.
var TestSyncChan = make(chan struct{})

// BaseScheduler is the base implementation of Scheduler.
type BaseScheduler struct {
	// id, it's the same as server id now, i.e. host:port.
	id        string
	taskID    int64
	taskTable TaskTable
	logCtx    context.Context
	Extension

	mu struct {
		sync.RWMutex
		err error
		// handled indicates whether the error has been updated to one of the subtask.
		handled bool
		// runtimeCancel is used to cancel the Run/Rollback when error occurs.
		runtimeCancel context.CancelFunc
	}
}

// NewBaseScheduler creates a new BaseScheduler.
func NewBaseScheduler(_ context.Context, id string, taskID int64, taskTable TaskTable) *BaseScheduler {
	logPrefix := fmt.Sprintf("id: %s, task_id: %d", id, taskID)
	schedulerImpl := &BaseScheduler{
		id:        id,
		taskID:    taskID,
		taskTable: taskTable,
		logCtx:    logutil.WithKeyValue(context.Background(), "scheduler", logPrefix),
	}
	return schedulerImpl
}

func (s *BaseScheduler) startCancelCheck(ctx context.Context, wg *sync.WaitGroup, cancelFn context.CancelFunc) {
	wg.Add(1)
	go func() {
		defer wg.Done()
		ticker := time.NewTicker(DefaultCheckSubtaskCanceledInterval)
		defer ticker.Stop()
		for {
			select {
			case <-ctx.Done():
				logutil.Logger(s.logCtx).Info("scheduler exits", zap.Error(ctx.Err()))
				return
			case <-ticker.C:
				canceled, err := s.taskTable.IsSchedulerCanceled(s.id, s.taskID)
				if err != nil {
					continue
				}
				if canceled {
					logutil.Logger(s.logCtx).Info("scheduler canceled")
					if cancelFn != nil {
						cancelFn()
					}
				}
			}
		}
	}()
}

// Init implements the Scheduler interface.
func (*BaseScheduler) Init(_ context.Context) error {
	return nil
}

// Run runs the scheduler task.
func (s *BaseScheduler) Run(ctx context.Context, task *proto.Task) (err error) {
	defer func() {
		if r := recover(); r != nil {
			logutil.Logger(ctx).Error("BaseScheduler panicked", zap.Any("recover", r), zap.Stack("stack"))
			err4Panic := errors.Errorf("%v", r)
			err1 := s.taskTable.UpdateErrorToSubtask(s.id, task.ID, err4Panic)
			if err == nil {
				err = err1
			}
		}
	}()
	err = s.run(ctx, task)
	if s.mu.handled {
		return err
	}
	return s.taskTable.UpdateErrorToSubtask(s.id, task.ID, err)
}

func (s *BaseScheduler) run(ctx context.Context, task *proto.Task) error {
	if ctx.Err() != nil {
		s.onError(ctx.Err())
		return s.getError()
	}
	runCtx, runCancel := context.WithCancel(ctx)
	defer runCancel()
	s.registerCancelFunc(runCancel)
	s.resetError()
	logutil.Logger(s.logCtx).Info("scheduler run a step", zap.Any("step", task.Step), zap.Any("concurrency", task.Concurrency))

	summary, cleanup, err := runSummaryCollectLoop(ctx, task, s.taskTable)
	if err != nil {
		s.onError(err)
		return s.getError()
	}
	defer cleanup()

	executor, err := s.GetSubtaskExecutor(ctx, task, summary)
	if err != nil {
		s.onError(err)
		return s.getError()
	}

	failpoint.Inject("mockExecSubtaskInitEnvErr", func() {
		failpoint.Return(errors.New("mockExecSubtaskInitEnvErr"))
	})
	if err := executor.Init(runCtx); err != nil {
		s.onError(err)
		return s.getError()
	}

	var wg sync.WaitGroup
	cancelCtx, checkCancel := context.WithCancel(ctx)
	s.startCancelCheck(cancelCtx, &wg, runCancel)

	defer func() {
		err := executor.Cleanup(runCtx)
		if err != nil {
			logutil.Logger(s.logCtx).Error("cleanup subtask exec env failed", zap.Error(err))
		}
		checkCancel()
		wg.Wait()
	}()

	subtasks, err := s.taskTable.GetSubtasksInStates(s.id, task.ID, task.Step, proto.TaskStatePending)
	if err != nil {
		s.onError(err)
		return s.getError()
	}
	for _, subtask := range subtasks {
		metrics.IncDistTaskSubTaskCnt(subtask)
		metrics.StartDistTaskSubTask(subtask)
	}

	for {
		// check if any error occurs.
		if err := s.getError(); err != nil {
			break
		}
<<<<<<< HEAD
		// Considering manager restart scene, scheduler needs to handle running subtasks.
		subtask, err := s.taskTable.GetSubtaskInStates(
			s.id, task.ID, task.Step,
			proto.TaskStatePending, proto.TaskStateRunning)
=======

		subtask, err := s.taskTable.GetFirstSubtaskInStates(s.id, task.ID, task.Step, proto.TaskStatePending)
>>>>>>> 516542be
		if err != nil {
			logutil.Logger(s.logCtx).Warn("GetFirstSubtaskInStates meets error", zap.Error(err))
			continue
		}
		if subtask == nil {
			newTask, err := s.taskTable.GetGlobalTaskByID(task.ID)
			if err != nil {
				logutil.Logger(s.logCtx).Warn("GetGlobalTaskByID meets error", zap.Error(err))
				continue
			}
			// When the task move to next step or task state changes, the scheduler should exit.
			if newTask.Step != task.Step || newTask.State != task.State {
				break
			}
			continue
		}

		s.startSubtaskAndUpdateState(subtask)
		if err := s.getError(); err != nil {
			logutil.Logger(s.logCtx).Warn("startSubtaskAndUpdateState meets error", zap.Error(err))
			continue
		}

		failpoint.Inject("mockCleanScheduler", func() {
			v, ok := testContexts.Load(s.id)
			if ok {
				if v.(*TestContext).mockDown.Load() {
					failpoint.Break()
				}
			}
		})

		s.runSubtask(runCtx, executor, subtask)
	}
	return s.getError()
}

func (s *BaseScheduler) runSubtask(ctx context.Context, scheduler execute.SubtaskExecutor, subtask *proto.Subtask) {
	err := scheduler.RunSubtask(ctx, subtask)
	failpoint.Inject("MockRunSubtaskCancel", func(val failpoint.Value) {
		if val.(bool) {
			err = context.Canceled
		}
	})
	if err != nil {
		s.onError(err)
<<<<<<< HEAD
		if ctx.Err() != nil && context.Cause(ctx).Error() == "cancel subtasks" {
			s.updateSubtaskStateAndError(subtask.ID, proto.TaskStateCanceled, s.getError())
		} else if errors.Cause(err) != context.Canceled {
			s.updateSubtaskStateAndError(subtask.ID, proto.TaskStateFailed, s.getError())
=======
		if errors.Cause(err) == context.Canceled {
			s.updateSubtaskStateAndError(subtask, proto.TaskStateCanceled, s.getError())
		} else {
			s.updateSubtaskStateAndError(subtask, proto.TaskStateFailed, s.getError())
>>>>>>> 516542be
		}
		s.markErrorHandled()
		return
	}
	if ctx.Err() != nil {
		s.onError(ctx.Err())
		return
	}
	failpoint.Inject("mockTiDBDown", func(val failpoint.Value) {
		logutil.Logger(s.logCtx).Info("trigger mockTiDBDown")
		if s.id == val.(string) || s.id == ":4001" || s.id == ":4002" {
			v, ok := testContexts.Load(s.id)
			if ok {
				v.(*TestContext).TestSyncSubtaskRun <- struct{}{}
				v.(*TestContext).mockDown.Store(true)
				logutil.Logger(s.logCtx).Info("mockTiDBDown")
				time.Sleep(2 * time.Second)
				failpoint.Return()
			}
		}
	})
	failpoint.Inject("mockTiDBDown2", func() {
		if s.id == ":4003" && subtask.Step == proto.StepTwo {
			v, ok := testContexts.Load(s.id)
			if ok {
				v.(*TestContext).TestSyncSubtaskRun <- struct{}{}
				v.(*TestContext).mockDown.Store(true)
				time.Sleep(2 * time.Second)
				return
			}
		}
	})

	failpoint.Inject("mockTiDBPartitionThenResume", func(val failpoint.Value) {
		if val.(bool) && (s.id == ":4000" || s.id == ":4001" || s.id == ":4002") {
			_ = infosync.MockGlobalServerInfoManagerEntry.DeleteByID(s.id)
			time.Sleep(20 * time.Second)
		}
	})

	failpoint.Inject("MockExecutorRunErr", func(val failpoint.Value) {
		if val.(bool) {
			s.onError(errors.New("MockExecutorRunErr"))
		}
	})
	failpoint.Inject("MockExecutorRunCancel", func(val failpoint.Value) {
		if taskID, ok := val.(int); ok {
			mgr, err := storage.GetTaskManager()
			if err != nil {
				logutil.BgLogger().Error("get task manager failed", zap.Error(err))
			} else {
				err = mgr.CancelGlobalTask(int64(taskID))
				if err != nil {
					logutil.BgLogger().Error("cancel global task failed", zap.Error(err))
				}
			}
		}
	})
	s.onSubtaskFinished(ctx, scheduler, subtask)
}

func (s *BaseScheduler) onSubtaskFinished(ctx context.Context, scheduler execute.SubtaskExecutor, subtask *proto.Subtask) {
	if err := s.getError(); err == nil {
		if err = scheduler.OnFinished(ctx, subtask); err != nil {
			s.onError(err)
		}
	}
	failpoint.Inject("MockSubtaskFinishedCancel", func(val failpoint.Value) {
		if val.(bool) {
			s.onError(context.Canceled)
		}
	})
	if err := s.getError(); err != nil {
<<<<<<< HEAD
		if ctx.Err() != nil && context.Cause(ctx).Error() == "cancel subtasks" {
			s.updateSubtaskStateAndError(subtask.ID, proto.TaskStateCanceled, s.getError())
		} else if errors.Cause(err) != context.Canceled {
			s.updateSubtaskStateAndError(subtask.ID, proto.TaskStateFailed, s.getError())
=======
		if errors.Cause(err) == context.Canceled {
			s.updateSubtaskStateAndError(subtask, proto.TaskStateCanceled, nil)
		} else {
			s.updateSubtaskStateAndError(subtask, proto.TaskStateFailed, s.getError())
>>>>>>> 516542be
		}
		s.markErrorHandled()
		return
	}
	s.finishSubtaskAndUpdateState(subtask)
	failpoint.Inject("syncAfterSubtaskFinish", func() {
		TestSyncChan <- struct{}{}
		<-TestSyncChan
	})
}

// Rollback rollbacks the scheduler task.
func (s *BaseScheduler) Rollback(ctx context.Context, task *proto.Task) error {
	rollbackCtx, rollbackCancel := context.WithCancel(ctx)
	defer rollbackCancel()
	s.registerCancelFunc(rollbackCancel)

	s.resetError()
	logutil.Logger(s.logCtx).Info("scheduler rollback a step", zap.Any("step", task.Step))

	// We should cancel all subtasks before rolling back
	for {
		subtask, err := s.taskTable.GetFirstSubtaskInStates(s.id, task.ID, task.Step, proto.TaskStatePending, proto.TaskStateRunning)
		if err != nil {
			s.onError(err)
			return s.getError()
		}

		if subtask == nil {
			break
		}

		s.updateSubtaskStateAndError(subtask, proto.TaskStateCanceled, nil)
		if err = s.getError(); err != nil {
			return err
		}
	}

	executor, err := s.GetSubtaskExecutor(ctx, task, nil)
	if err != nil {
		s.onError(err)
		return s.getError()
	}
	subtask, err := s.taskTable.GetFirstSubtaskInStates(s.id, task.ID, task.Step, proto.TaskStateRevertPending)
	if err != nil {
		s.onError(err)
		return s.getError()
	}
	if subtask == nil {
		logutil.BgLogger().Warn("scheduler rollback a step, but no subtask in revert_pending state", zap.Any("step", task.Step))
		return nil
	}
	s.updateSubtaskStateAndError(subtask, proto.TaskStateReverting, nil)
	if err := s.getError(); err != nil {
		return err
	}

	err = executor.Rollback(rollbackCtx)
	if err != nil {
		s.updateSubtaskStateAndError(subtask, proto.TaskStateRevertFailed, nil)
		s.onError(err)
	} else {
		s.updateSubtaskStateAndError(subtask, proto.TaskStateReverted, nil)
	}
	return s.getError()
}

// Pause pause the scheduler task.
func (s *BaseScheduler) Pause(_ context.Context, task *proto.Task) error {
	logutil.Logger(s.logCtx).Info("scheduler pause subtasks")
	// pause all running subtasks.
	if err := s.taskTable.PauseSubtasks(s.id, task.ID); err != nil {
		s.onError(err)
		return s.getError()
	}
	return nil
}

// Close closes the scheduler when all the subtasks are complete.
func (*BaseScheduler) Close() {
}

func runSummaryCollectLoop(
	ctx context.Context,
	task *proto.Task,
	taskTable TaskTable,
) (summary *execute.Summary, cleanup func(), err error) {
	taskMgr, ok := taskTable.(*storage.TaskManager)
	if !ok {
		return nil, func() {}, nil
	}
	opt, ok := taskTypes[task.Type]
	if !ok {
		return nil, func() {}, errors.Errorf("scheduler option for type %s not found", task.Type)
	}
	if opt.Summary != nil {
		go opt.Summary.UpdateRowCountLoop(ctx, taskMgr)
		return opt.Summary, func() {
			opt.Summary.PersistRowCount(ctx, taskMgr)
		}, nil
	}
	return nil, func() {}, nil
}

func (s *BaseScheduler) registerCancelFunc(cancel context.CancelFunc) {
	s.mu.Lock()
	defer s.mu.Unlock()
	s.mu.runtimeCancel = cancel
}

func (s *BaseScheduler) onError(err error) {
	if err == nil {
		return
	}
	err = errors.WithStack(err)
	logutil.Logger(s.logCtx).Error("onError", zap.Error(err))
	s.mu.Lock()
	defer s.mu.Unlock()

	if s.mu.err == nil {
		s.mu.err = err
		logutil.Logger(s.logCtx).Error("scheduler error", zap.Error(err))
	}

	if s.mu.runtimeCancel != nil {
		s.mu.runtimeCancel()
	}
}

func (s *BaseScheduler) markErrorHandled() {
	s.mu.Lock()
	defer s.mu.Unlock()
	s.mu.handled = true
}

func (s *BaseScheduler) getError() error {
	s.mu.RLock()
	defer s.mu.RUnlock()
	return s.mu.err
}

func (s *BaseScheduler) resetError() {
	s.mu.Lock()
	defer s.mu.Unlock()
	s.mu.err = nil
	s.mu.handled = false
}

func (s *BaseScheduler) startSubtaskAndUpdateState(subtask *proto.Subtask) {
	metrics.DecDistTaskSubTaskCnt(subtask)
	metrics.EndDistTaskSubTask(subtask)
	err := s.taskTable.StartSubtask(subtask.ID)
	if err != nil {
		s.onError(err)
	}
	subtask.State = proto.TaskStateRunning
	metrics.IncDistTaskSubTaskCnt(subtask)
	metrics.StartDistTaskSubTask(subtask)
}

func (s *BaseScheduler) updateSubtaskStateAndError(subtask *proto.Subtask, state string, subTaskErr error) {
	metrics.DecDistTaskSubTaskCnt(subtask)
	metrics.EndDistTaskSubTask(subtask)
	err := s.taskTable.UpdateSubtaskStateAndError(subtask.ID, state, subTaskErr)
	if err != nil {
		s.onError(err)
	}
	subtask.State = state
	metrics.IncDistTaskSubTaskCnt(subtask)
	if !subtask.IsFinished() {
		metrics.StartDistTaskSubTask(subtask)
	}
}

func (s *BaseScheduler) finishSubtaskAndUpdateState(subtask *proto.Subtask) {
	metrics.DecDistTaskSubTaskCnt(subtask)
	metrics.EndDistTaskSubTask(subtask)
	if err := s.taskTable.FinishSubtask(subtask.ID, subtask.Meta); err != nil {
		s.onError(err)
	}
	subtask.State = proto.TaskStateSucceed
	metrics.IncDistTaskSubTaskCnt(subtask)
}<|MERGE_RESOLUTION|>--- conflicted
+++ resolved
@@ -181,15 +181,7 @@
 		if err := s.getError(); err != nil {
 			break
 		}
-<<<<<<< HEAD
-		// Considering manager restart scene, scheduler needs to handle running subtasks.
-		subtask, err := s.taskTable.GetSubtaskInStates(
-			s.id, task.ID, task.Step,
-			proto.TaskStatePending, proto.TaskStateRunning)
-=======
-
 		subtask, err := s.taskTable.GetFirstSubtaskInStates(s.id, task.ID, task.Step, proto.TaskStatePending)
->>>>>>> 516542be
 		if err != nil {
 			logutil.Logger(s.logCtx).Warn("GetFirstSubtaskInStates meets error", zap.Error(err))
 			continue
@@ -236,17 +228,10 @@
 	})
 	if err != nil {
 		s.onError(err)
-<<<<<<< HEAD
 		if ctx.Err() != nil && context.Cause(ctx).Error() == "cancel subtasks" {
-			s.updateSubtaskStateAndError(subtask.ID, proto.TaskStateCanceled, s.getError())
+			s.updateSubtaskStateAndError(subtask, proto.TaskStateCanceled, s.getError())
 		} else if errors.Cause(err) != context.Canceled {
-			s.updateSubtaskStateAndError(subtask.ID, proto.TaskStateFailed, s.getError())
-=======
-		if errors.Cause(err) == context.Canceled {
-			s.updateSubtaskStateAndError(subtask, proto.TaskStateCanceled, s.getError())
-		} else {
 			s.updateSubtaskStateAndError(subtask, proto.TaskStateFailed, s.getError())
->>>>>>> 516542be
 		}
 		s.markErrorHandled()
 		return
@@ -320,17 +305,10 @@
 		}
 	})
 	if err := s.getError(); err != nil {
-<<<<<<< HEAD
 		if ctx.Err() != nil && context.Cause(ctx).Error() == "cancel subtasks" {
-			s.updateSubtaskStateAndError(subtask.ID, proto.TaskStateCanceled, s.getError())
+			s.updateSubtaskStateAndError(subtask, proto.TaskStateCanceled, s.getError())
 		} else if errors.Cause(err) != context.Canceled {
-			s.updateSubtaskStateAndError(subtask.ID, proto.TaskStateFailed, s.getError())
-=======
-		if errors.Cause(err) == context.Canceled {
-			s.updateSubtaskStateAndError(subtask, proto.TaskStateCanceled, nil)
-		} else {
 			s.updateSubtaskStateAndError(subtask, proto.TaskStateFailed, s.getError())
->>>>>>> 516542be
 		}
 		s.markErrorHandled()
 		return
