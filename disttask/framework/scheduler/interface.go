// Copyright 2023 PingCAP, Inc.
//
// Licensed under the Apache License, Version 2.0 (the "License");
// you may not use this file except in compliance with the License.
// You may obtain a copy of the License at
//
//     http://www.apache.org/licenses/LICENSE-2.0
//
// Unless required by applicable law or agreed to in writing, software
// distributed under the License is distributed on an "AS IS" BASIS,
// WITHOUT WARRANTIES OR CONDITIONS OF ANY KIND, either express or implied.
// See the License for the specific language governing permissions and
// limitations under the License.

package scheduler

import (
	"context"

	"github.com/pingcap/tidb/disttask/framework/proto"
	"github.com/pingcap/tidb/disttask/framework/scheduler/execute"
)

// TaskTable defines the interface to access task table.
type TaskTable interface {
	GetGlobalTasksInStates(states ...interface{}) (task []*proto.Task, err error)
	GetGlobalTaskByID(taskID int64) (task *proto.Task, err error)

<<<<<<< HEAD
	GetSubtasksInStates(tidbID string, taskID int64, step int64, states ...interface{}) ([]*proto.Subtask, error)
	GetFirstSubtaskInStates(instanceID string, taskID int64, step int64, states ...interface{}) (*proto.Subtask, error)
=======
	GetSubtaskInStates(tidbID string, taskID int64, step int64, states ...interface{}) (*proto.Subtask, error)
>>>>>>> 34438f84
	StartManager(tidbID string, role string) error
	StartSubtask(subtaskID int64) error
	UpdateSubtaskStateAndError(subtaskID int64, state string, err error) error
	FinishSubtask(subtaskID int64, meta []byte) error

	HasSubtasksInStates(tidbID string, taskID int64, step int64, states ...interface{}) (bool, error)
	UpdateErrorToSubtask(tidbID string, taskID int64, err error) error
	IsSchedulerCanceled(tidbID string, taskID int64) (bool, error)
	PauseSubtasks(tidbID string, taskID int64) error
}

// Pool defines the interface of a pool.
type Pool interface {
	Run(func()) error
	RunWithConcurrency(chan func(), uint32) error
	ReleaseAndWait()
}

// Scheduler is the subtask scheduler for a task.
// Each task type should implement this interface.
type Scheduler interface {
	Init(context.Context) error
	Run(context.Context, *proto.Task) error
	Rollback(context.Context, *proto.Task) error
	Pause(context.Context, *proto.Task) error
	Close()
}

// Extension extends the scheduler.
// each task type should implement this interface.
type Extension interface {
	// GetSubtaskExecutor returns the subtask executor for the subtask.
	// Note: summary is the summary manager of all subtask of the same type now.
	GetSubtaskExecutor(ctx context.Context, task *proto.Task, summary *execute.Summary) (execute.SubtaskExecutor, error)
}

// EmptySubtaskExecutor is an empty scheduler.
// it can be used for the task that does not need to split into subtasks.
type EmptySubtaskExecutor struct {
}

var _ execute.SubtaskExecutor = &EmptySubtaskExecutor{}

// Init implements the SubtaskExecutor interface.
func (*EmptySubtaskExecutor) Init(context.Context) error {
	return nil
}

// RunSubtask implements the SubtaskExecutor interface.
func (*EmptySubtaskExecutor) RunSubtask(context.Context, *proto.Subtask) error {
	return nil
}

// Cleanup implements the SubtaskExecutor interface.
func (*EmptySubtaskExecutor) Cleanup(context.Context) error {
	return nil
}

// OnFinished implements the SubtaskExecutor interface.
func (*EmptySubtaskExecutor) OnFinished(_ context.Context, _ *proto.Subtask) error {
	return nil
}

// Rollback implements the SubtaskExecutor interface.
func (*EmptySubtaskExecutor) Rollback(context.Context) error {
	return nil
}<|MERGE_RESOLUTION|>--- conflicted
+++ resolved
@@ -26,12 +26,8 @@
 	GetGlobalTasksInStates(states ...interface{}) (task []*proto.Task, err error)
 	GetGlobalTaskByID(taskID int64) (task *proto.Task, err error)
 
-<<<<<<< HEAD
 	GetSubtasksInStates(tidbID string, taskID int64, step int64, states ...interface{}) ([]*proto.Subtask, error)
 	GetFirstSubtaskInStates(instanceID string, taskID int64, step int64, states ...interface{}) (*proto.Subtask, error)
-=======
-	GetSubtaskInStates(tidbID string, taskID int64, step int64, states ...interface{}) (*proto.Subtask, error)
->>>>>>> 34438f84
 	StartManager(tidbID string, role string) error
 	StartSubtask(subtaskID int64) error
 	UpdateSubtaskStateAndError(subtaskID int64, state string, err error) error
