--- conflicted
+++ resolved
@@ -30,14 +30,8 @@
 	UpdateSubtaskStateAndError(subtaskID int64, state string, err error) error
 	FinishSubtask(subtaskID int64, meta []byte) error
 	HasSubtasksInStates(instanceID string, taskID int64, step int64, states ...interface{}) (bool, error)
-<<<<<<< HEAD
-	UpdateErrorToSubtask(tidbID string, err error) error
-	IsSchedulerCanceled(taskID int64, execID string) (bool, error)
-	PrintSubtaskInfo(taskKey int64)
-=======
 	UpdateErrorToSubtask(instanceID string, taskID int64, err error) error
 	IsSchedulerCanceled(taskID int64, instanceID string) (bool, error)
->>>>>>> ca696229
 }
 
 // Pool defines the interface of a pool.
