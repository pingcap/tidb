// Copyright 2023 PingCAP, Inc.
//
// Licensed under the Apache License, Version 2.0 (the "License");
// you may not use this file except in compliance with the License.
// You may obtain a copy of the License at
//
//     http://www.apache.org/licenses/LICENSE-2.0
//
// Unless required by applicable law or agreed to in writing, software
// distributed under the License is distributed on an "AS IS" BASIS,
// WITHOUT WARRANTIES OR CONDITIONS OF ANY KIND, either express or implied.
// See the License for the specific language governing permissions and
// limitations under the License.

package scheduler

import (
	"context"

	"github.com/pingcap/tidb/disttask/framework/proto"
)

// TaskTable defines the interface to access task table.
type TaskTable interface {
	GetGlobalTasksInStates(states ...interface{}) (task []*proto.Task, err error)
	GetGlobalTaskByID(taskID int64) (task *proto.Task, err error)

	GetSubtaskInStates(instanceID string, taskID int64, step int64, states ...interface{}) (*proto.Subtask, error)
	StartSubtask(subtaskID int64) error
	UpdateSubtaskStateAndError(subtaskID int64, state string, err error) error
	FinishSubtask(subtaskID int64, meta []byte) error
	HasSubtasksInStates(instanceID string, taskID int64, step int64, states ...interface{}) (bool, error)
<<<<<<< HEAD
	UpdateErrorToSubtask(tidbID string, taskID int64, err error) error
	IsSchedulerCanceled(taskID int64, execID string) (bool, error)
=======
	UpdateErrorToSubtask(instanceID string, taskID int64, err error) error
	IsSchedulerCanceled(taskID int64, instanceID string) (bool, error)
>>>>>>> 09a83b8a
}

// Pool defines the interface of a pool.
type Pool interface {
	Run(func()) error
	RunWithConcurrency(chan func(), uint32) error
	ReleaseAndWait()
}

// InternalScheduler defines the interface of an internal scheduler.
type InternalScheduler interface {
	Run(context.Context, *proto.Task) error
	Rollback(context.Context, *proto.Task) error
}

// Scheduler defines the interface of a scheduler.
// User should implement this interface to define their own scheduler.
type Scheduler interface {
	// InitSubtaskExecEnv is used to initialize the environment for the subtask executor.
	InitSubtaskExecEnv(context.Context) error
	// SplitSubtask is used to split the subtask into multiple minimal tasks.
	SplitSubtask(ctx context.Context, subtask *proto.Subtask) ([]proto.MinimalTask, error)
	// CleanupSubtaskExecEnv is used to clean up the environment for the subtask executor.
	CleanupSubtaskExecEnv(context.Context) error
	// OnSubtaskFinished is used to handle the subtask when it is finished.
	// return the result of the subtask.
	// MUST return subtask meta back on success.
	OnSubtaskFinished(ctx context.Context, subtask []byte) ([]byte, error)
	// Rollback is used to rollback all subtasks.
	Rollback(context.Context) error
}

// SubtaskExecutor defines the interface of a subtask executor.
// User should implement this interface to define their own subtask executor.
// TODO: Rename to minimal task executor.
type SubtaskExecutor interface {
	Run(ctx context.Context) error
}

// EmptyScheduler is an empty scheduler.
// it can be used for the task that does not need to split into subtasks.
type EmptyScheduler struct {
}

var _ Scheduler = &EmptyScheduler{}

// InitSubtaskExecEnv implements the Scheduler interface.
func (*EmptyScheduler) InitSubtaskExecEnv(context.Context) error {
	return nil
}

// SplitSubtask implements the Scheduler interface.
func (*EmptyScheduler) SplitSubtask(context.Context, *proto.Subtask) ([]proto.MinimalTask, error) {
	return nil, nil
}

// CleanupSubtaskExecEnv implements the Scheduler interface.
func (*EmptyScheduler) CleanupSubtaskExecEnv(context.Context) error {
	return nil
}

// OnSubtaskFinished implements the Scheduler interface.
func (*EmptyScheduler) OnSubtaskFinished(_ context.Context, metaBytes []byte) ([]byte, error) {
	return metaBytes, nil
}

// Rollback implements the Scheduler interface.
func (*EmptyScheduler) Rollback(context.Context) error {
	return nil
}

// EmptyExecutor is an empty minimal task executor.
// it can be used for the task that does not need to split into minimal tasks.
type EmptyExecutor struct {
}

var _ SubtaskExecutor = &EmptyExecutor{}

// Run implements the SubtaskExecutor interface.
func (*EmptyExecutor) Run(context.Context) error {
	return nil
}<|MERGE_RESOLUTION|>--- conflicted
+++ resolved
@@ -30,13 +30,8 @@
 	UpdateSubtaskStateAndError(subtaskID int64, state string, err error) error
 	FinishSubtask(subtaskID int64, meta []byte) error
 	HasSubtasksInStates(instanceID string, taskID int64, step int64, states ...interface{}) (bool, error)
-<<<<<<< HEAD
-	UpdateErrorToSubtask(tidbID string, taskID int64, err error) error
-	IsSchedulerCanceled(taskID int64, execID string) (bool, error)
-=======
 	UpdateErrorToSubtask(instanceID string, taskID int64, err error) error
 	IsSchedulerCanceled(taskID int64, instanceID string) (bool, error)
->>>>>>> 09a83b8a
 }
 
 // Pool defines the interface of a pool.
