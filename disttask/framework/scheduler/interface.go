--- conflicted
+++ resolved
@@ -31,11 +31,8 @@
 	FinishSubtask(id int64, meta []byte) error
 	HasSubtasksInStates(instanceID string, taskID int64, step int64, states ...interface{}) (bool, error)
 	UpdateErrorToSubtask(tidbID string, err error) error
-<<<<<<< HEAD
+	IsSchedulerCanceled(taskID int64, execID string) (bool, error)
 	PrintSubtaskInfo(taskKey int64)
-=======
-	IsSchedulerCanceled(taskID int64, execID string) (bool, error)
->>>>>>> 1901239f
 }
 
 // Pool defines the interface of a pool.
