// Copyright 2023 PingCAP, Inc.
//
// Licensed under the Apache License, Version 2.0 (the "License");
// you may not use this file except in compliance with the License.
// You may obtain a copy of the License at
//
//     http://www.apache.org/licenses/LICENSE-2.0
//
// Unless required by applicable law or agreed to in writing, software
// distributed under the License is distributed on an "AS IS" BASIS,
// WITHOUT WARRANTIES OR CONDITIONS OF ANY KIND, either express or implied.
// See the License for the specific language governing permissions and
// limitations under the License.

package framework_test

import (
	"context"
	"errors"
	"sync"
	"testing"

	"github.com/pingcap/tidb/disttask/framework/dispatcher"
	"github.com/pingcap/tidb/disttask/framework/proto"
	"github.com/pingcap/tidb/domain/infosync"
	"github.com/pingcap/tidb/testkit"
	"go.uber.org/mock/gomock"
)

type planErrDispatcherExt struct {
	callTime int
}

var (
	_ dispatcher.Extension = (*planErrDispatcherExt)(nil)
	_ dispatcher.Extension = (*planNotRetryableErrDispatcherExt)(nil)
)

func (*planErrDispatcherExt) OnTick(_ context.Context, _ *proto.Task) {
}

func (p *planErrDispatcherExt) OnNextStage(_ context.Context, _ dispatcher.TaskHandle, gTask *proto.Task) (metas [][]byte, err error) {
	if gTask.State == proto.TaskStatePending {
		if p.callTime == 0 {
			p.callTime++
			return nil, errors.New("retryable err")
		}
		gTask.Step = proto.StepOne
		return [][]byte{
			[]byte("task1"),
			[]byte("task2"),
			[]byte("task3"),
		}, nil
	}
	if gTask.Step == proto.StepOne {
		gTask.Step = proto.StepTwo
		return [][]byte{
			[]byte("task4"),
		}, nil
	}
	return nil, nil
}

func (p *planErrDispatcherExt) OnErrStage(_ context.Context, _ dispatcher.TaskHandle, _ *proto.Task, _ []error) (meta []byte, err error) {
	if p.callTime == 1 {
		p.callTime++
		return nil, errors.New("not retryable err")
	}
	return []byte("planErrTask"), nil
}

func (*planErrDispatcherExt) GetEligibleInstances(_ context.Context, _ *proto.Task) ([]*infosync.ServerInfo, error) {
	return generateSchedulerNodes4Test()
}

func (*planErrDispatcherExt) IsRetryableErr(error) bool {
	return true
}

type planNotRetryableErrDispatcherExt struct {
}

func (*planNotRetryableErrDispatcherExt) OnTick(_ context.Context, _ *proto.Task) {
}

func (p *planNotRetryableErrDispatcherExt) OnNextStage(_ context.Context, _ dispatcher.TaskHandle, gTask *proto.Task) (metas [][]byte, err error) {
	return nil, errors.New("not retryable err")
}

func (*planNotRetryableErrDispatcherExt) OnErrStage(_ context.Context, _ dispatcher.TaskHandle, _ *proto.Task, _ []error) (meta []byte, err error) {
	return nil, errors.New("not retryable err")
}

func (*planNotRetryableErrDispatcherExt) GetEligibleInstances(_ context.Context, _ *proto.Task) ([]*infosync.ServerInfo, error) {
	return generateSchedulerNodes4Test()
}

func (*planNotRetryableErrDispatcherExt) IsRetryableErr(error) bool {
	return false
}

func TestPlanErr(t *testing.T) {
<<<<<<< HEAD
	m := sync.Map{}

	ctrl := gomock.NewController(t)
	defer ctrl.Finish()
	RegisterTaskMeta(t, ctrl, &m, &planErrDispatcher{0})
=======
	defer dispatcher.ClearDispatcherFactory()
	defer scheduler.ClearSchedulers()
	m := sync.Map{}

	RegisterTaskMeta(&m, &planErrDispatcherExt{0})
>>>>>>> 2fbf4cf0
	distContext := testkit.NewDistExecutionContext(t, 2)
	DispatchTaskAndCheckSuccess("key1", t, &m)
	distContext.Close()
}

func TestRevertPlanErr(t *testing.T) {
<<<<<<< HEAD
	m := sync.Map{}

	ctrl := gomock.NewController(t)
	defer ctrl.Finish()
	RegisterTaskMeta(t, ctrl, &m, &planErrDispatcher{0})
=======
	defer dispatcher.ClearDispatcherFactory()
	defer scheduler.ClearSchedulers()
	m := sync.Map{}

	RegisterTaskMeta(&m, &planErrDispatcherExt{0})
>>>>>>> 2fbf4cf0
	distContext := testkit.NewDistExecutionContext(t, 2)
	DispatchTaskAndCheckSuccess("key1", t, &m)
	distContext.Close()
}

func TestPlanNotRetryableErr(t *testing.T) {
<<<<<<< HEAD
	m := sync.Map{}

	ctrl := gomock.NewController(t)
	defer ctrl.Finish()
	RegisterTaskMeta(t, ctrl, &m, &planNotRetryableErrDispatcher{})
=======
	defer dispatcher.ClearDispatcherFactory()
	defer scheduler.ClearSchedulers()
	m := sync.Map{}

	RegisterTaskMeta(&m, &planNotRetryableErrDispatcherExt{})
>>>>>>> 2fbf4cf0
	distContext := testkit.NewDistExecutionContext(t, 2)
	DispatchTaskAndCheckState("key1", t, &m, proto.TaskStateFailed)
	distContext.Close()
}<|MERGE_RESOLUTION|>--- conflicted
+++ resolved
@@ -100,57 +100,33 @@
 }
 
 func TestPlanErr(t *testing.T) {
-<<<<<<< HEAD
 	m := sync.Map{}
 
 	ctrl := gomock.NewController(t)
 	defer ctrl.Finish()
-	RegisterTaskMeta(t, ctrl, &m, &planErrDispatcher{0})
-=======
-	defer dispatcher.ClearDispatcherFactory()
-	defer scheduler.ClearSchedulers()
-	m := sync.Map{}
-
-	RegisterTaskMeta(&m, &planErrDispatcherExt{0})
->>>>>>> 2fbf4cf0
+	RegisterTaskMeta(t, ctrl, &m, &planErrDispatcherExt{0})
 	distContext := testkit.NewDistExecutionContext(t, 2)
 	DispatchTaskAndCheckSuccess("key1", t, &m)
 	distContext.Close()
 }
 
 func TestRevertPlanErr(t *testing.T) {
-<<<<<<< HEAD
 	m := sync.Map{}
 
 	ctrl := gomock.NewController(t)
 	defer ctrl.Finish()
-	RegisterTaskMeta(t, ctrl, &m, &planErrDispatcher{0})
-=======
-	defer dispatcher.ClearDispatcherFactory()
-	defer scheduler.ClearSchedulers()
-	m := sync.Map{}
-
-	RegisterTaskMeta(&m, &planErrDispatcherExt{0})
->>>>>>> 2fbf4cf0
+	RegisterTaskMeta(t, ctrl, &m, &planErrDispatcherExt{0})
 	distContext := testkit.NewDistExecutionContext(t, 2)
 	DispatchTaskAndCheckSuccess("key1", t, &m)
 	distContext.Close()
 }
 
 func TestPlanNotRetryableErr(t *testing.T) {
-<<<<<<< HEAD
 	m := sync.Map{}
 
 	ctrl := gomock.NewController(t)
 	defer ctrl.Finish()
-	RegisterTaskMeta(t, ctrl, &m, &planNotRetryableErrDispatcher{})
-=======
-	defer dispatcher.ClearDispatcherFactory()
-	defer scheduler.ClearSchedulers()
-	m := sync.Map{}
-
-	RegisterTaskMeta(&m, &planNotRetryableErrDispatcherExt{})
->>>>>>> 2fbf4cf0
+	RegisterTaskMeta(t, ctrl, &m, &planNotRetryableErrDispatcherExt{})
 	distContext := testkit.NewDistExecutionContext(t, 2)
 	DispatchTaskAndCheckState("key1", t, &m, proto.TaskStateFailed)
 	distContext.Close()
