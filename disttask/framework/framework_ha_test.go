// Copyright 2023 PingCAP, Inc.
//
// Licensed under the Apache License, Version 2.0 (the "License");
// you may not use this file except in compliance with the License.
// You may obtain a copy of the License at
//
//     http://www.apache.org/licenses/LICENSE-2.0
//
// Unless required by applicable law or agreed to in writing, software
// distributed under the License is distributed on an "AS IS" BASIS,
// WITHOUT WARRANTIES OR CONDITIONS OF ANY KIND, either express or implied.
// See the License for the specific language governing permissions and
// limitations under the License.

package framework_test

import (
	"context"
	"sync"
	"testing"

	"github.com/pingcap/failpoint"
	"github.com/pingcap/tidb/disttask/framework/dispatcher"
	"github.com/pingcap/tidb/disttask/framework/proto"
<<<<<<< HEAD
=======
	"github.com/pingcap/tidb/disttask/framework/scheduler"
	"github.com/pingcap/tidb/disttask/framework/storage"
>>>>>>> 2fbf4cf0
	"github.com/pingcap/tidb/domain/infosync"
	"github.com/pingcap/tidb/testkit"
	"github.com/stretchr/testify/require"
	"go.uber.org/mock/gomock"
)

type haTestFlowHandle struct{}

var _ dispatcher.Extension = (*haTestFlowHandle)(nil)

func (*haTestFlowHandle) OnTick(_ context.Context, _ *proto.Task) {
}

func (*haTestFlowHandle) OnNextStage(_ context.Context, _ dispatcher.TaskHandle, gTask *proto.Task) (metas [][]byte, err error) {
	if gTask.State == proto.TaskStatePending {
		gTask.Step = proto.StepOne
		return [][]byte{
			[]byte("task1"),
			[]byte("task2"),
			[]byte("task3"),
			[]byte("task4"),
			[]byte("task5"),
			[]byte("task6"),
			[]byte("task7"),
			[]byte("task8"),
			[]byte("task9"),
			[]byte("task10"),
		}, nil
	}
	if gTask.Step == proto.StepOne {
		gTask.Step = proto.StepTwo
		return [][]byte{
			[]byte("task11"),
			[]byte("task12"),
			[]byte("task13"),
			[]byte("task14"),
			[]byte("task15"),
		}, nil
	}
	return nil, nil
}

func (*haTestFlowHandle) OnErrStage(ctx context.Context, h dispatcher.TaskHandle, gTask *proto.Task, receiveErr []error) (subtaskMeta []byte, err error) {
	return nil, nil
}

func (*haTestFlowHandle) GetEligibleInstances(_ context.Context, _ *proto.Task) ([]*infosync.ServerInfo, error) {
	return generateSchedulerNodes4Test()
}

func (*haTestFlowHandle) IsRetryableErr(error) bool {
	return true
}

<<<<<<< HEAD
func TestHABasic(t *testing.T) {
=======
func RegisterHATaskMeta(m *sync.Map) {
	dispatcher.ClearDispatcherFactory()
	dispatcher.RegisterDispatcherFactory(proto.TaskTypeExample,
		func(ctx context.Context, taskMgr *storage.TaskManager, serverID string, task *proto.Task) dispatcher.Dispatcher {
			baseDispatcher := dispatcher.NewBaseDispatcher(ctx, taskMgr, serverID, task)
			baseDispatcher.Extension = &haTestFlowHandle{}
			return baseDispatcher
		})
	scheduler.ClearSchedulers()
	scheduler.RegisterTaskType(proto.TaskTypeExample)
	scheduler.RegisterSchedulerConstructor(proto.TaskTypeExample, proto.StepOne, func(_ context.Context, _ *proto.Task, _ *scheduler.Summary) (scheduler.Scheduler, error) {
		return &testScheduler{}, nil
	})
	scheduler.RegisterSchedulerConstructor(proto.TaskTypeExample, proto.StepTwo, func(_ context.Context, _ *proto.Task, _ *scheduler.Summary) (scheduler.Scheduler, error) {
		return &testScheduler{}, nil
	})
	scheduler.RegisterSubtaskExectorConstructor(proto.TaskTypeExample, proto.StepOne, func(_ proto.MinimalTask, _ int64) (scheduler.SubtaskExecutor, error) {
		return &testSubtaskExecutor{m: m}, nil
	})
	scheduler.RegisterSubtaskExectorConstructor(proto.TaskTypeExample, proto.StepTwo, func(_ proto.MinimalTask, _ int64) (scheduler.SubtaskExecutor, error) {
		return &testSubtaskExecutor1{m: m}, nil
	})
}

func TestHABasic(t *testing.T) {
	defer dispatcher.ClearDispatcherFactory()
	defer scheduler.ClearSchedulers()
>>>>>>> 2fbf4cf0
	var m sync.Map
	ctrl := gomock.NewController(t)
	defer ctrl.Finish()
	RegisterTaskMeta(t, ctrl, &m, &haTestFlowHandle{})
	distContext := testkit.NewDistExecutionContext(t, 4)
	require.NoError(t, failpoint.Enable("github.com/pingcap/tidb/disttask/framework/scheduler/mockCleanScheduler", "return()"))
	require.NoError(t, failpoint.Enable("github.com/pingcap/tidb/disttask/framework/scheduler/mockStopManager", "4*return()"))
	require.NoError(t, failpoint.Enable("github.com/pingcap/tidb/disttask/framework/scheduler/mockTiDBDown", "return(\":4000\")"))
	DispatchTaskAndCheckSuccess("😊", t, &m)
	require.NoError(t, failpoint.Disable("github.com/pingcap/tidb/disttask/framework/scheduler/mockTiDBDown"))
	require.NoError(t, failpoint.Disable("github.com/pingcap/tidb/disttask/framework/scheduler/mockStopManager"))
	require.NoError(t, failpoint.Disable("github.com/pingcap/tidb/disttask/framework/scheduler/mockCleanScheduler"))
	distContext.Close()
}

func TestHAManyNodes(t *testing.T) {
<<<<<<< HEAD
=======
	defer dispatcher.ClearDispatcherFactory()
	defer scheduler.ClearSchedulers()
>>>>>>> 2fbf4cf0
	var m sync.Map

	ctrl := gomock.NewController(t)
	defer ctrl.Finish()
	RegisterTaskMeta(t, ctrl, &m, &haTestFlowHandle{})
	distContext := testkit.NewDistExecutionContext(t, 30)
	require.NoError(t, failpoint.Enable("github.com/pingcap/tidb/disttask/framework/scheduler/mockCleanScheduler", "return()"))
	require.NoError(t, failpoint.Enable("github.com/pingcap/tidb/disttask/framework/scheduler/mockStopManager", "30*return()"))
	require.NoError(t, failpoint.Enable("github.com/pingcap/tidb/disttask/framework/scheduler/mockTiDBDown", "return(\":4000\")"))
	DispatchTaskAndCheckSuccess("😊", t, &m)
	require.NoError(t, failpoint.Disable("github.com/pingcap/tidb/disttask/framework/scheduler/mockTiDBDown"))
	require.NoError(t, failpoint.Disable("github.com/pingcap/tidb/disttask/framework/scheduler/mockStopManager"))
	require.NoError(t, failpoint.Disable("github.com/pingcap/tidb/disttask/framework/scheduler/mockCleanScheduler"))
	distContext.Close()
}

func TestHAFailInDifferentStage(t *testing.T) {
<<<<<<< HEAD
=======
	defer dispatcher.ClearDispatcherFactory()
	defer scheduler.ClearSchedulers()
>>>>>>> 2fbf4cf0
	var m sync.Map

	ctrl := gomock.NewController(t)
	defer ctrl.Finish()
	RegisterTaskMeta(t, ctrl, &m, &haTestFlowHandle{})
	distContext := testkit.NewDistExecutionContext(t, 6)
	// stage1 : server num from 6 to 3.
	// stage2 : server num from 3 to 2.
	require.NoError(t, failpoint.Enable("github.com/pingcap/tidb/disttask/framework/scheduler/mockCleanScheduler", "return()"))
	require.NoError(t, failpoint.Enable("github.com/pingcap/tidb/disttask/framework/scheduler/mockStopManager", "6*return()"))
	require.NoError(t, failpoint.Enable("github.com/pingcap/tidb/disttask/framework/scheduler/mockTiDBDown", "return(\":4000\")"))
	require.NoError(t, failpoint.Enable("github.com/pingcap/tidb/disttask/framework/scheduler/mockTiDBDown2", "return()"))

	DispatchTaskAndCheckSuccess("😊", t, &m)
	require.NoError(t, failpoint.Disable("github.com/pingcap/tidb/disttask/framework/scheduler/mockTiDBDown"))
	require.NoError(t, failpoint.Disable("github.com/pingcap/tidb/disttask/framework/scheduler/mockTiDBDown2"))
	require.NoError(t, failpoint.Disable("github.com/pingcap/tidb/disttask/framework/scheduler/mockStopManager"))
	require.NoError(t, failpoint.Disable("github.com/pingcap/tidb/disttask/framework/scheduler/mockCleanScheduler"))
	distContext.Close()
}

func TestHAFailInDifferentStageManyNodes(t *testing.T) {
<<<<<<< HEAD
=======
	defer dispatcher.ClearDispatcherFactory()
	defer scheduler.ClearSchedulers()
>>>>>>> 2fbf4cf0
	var m sync.Map

	ctrl := gomock.NewController(t)
	defer ctrl.Finish()
	RegisterTaskMeta(t, ctrl, &m, &haTestFlowHandle{})
	distContext := testkit.NewDistExecutionContext(t, 30)
	// stage1 : server num from 30 to 27.
	// stage2 : server num from 27 to 26.
	require.NoError(t, failpoint.Enable("github.com/pingcap/tidb/disttask/framework/scheduler/mockCleanScheduler", "return()"))
	require.NoError(t, failpoint.Enable("github.com/pingcap/tidb/disttask/framework/scheduler/mockStopManager", "30*return()"))
	require.NoError(t, failpoint.Enable("github.com/pingcap/tidb/disttask/framework/scheduler/mockTiDBDown", "return(\":4000\")"))
	require.NoError(t, failpoint.Enable("github.com/pingcap/tidb/disttask/framework/scheduler/mockTiDBDown2", "return()"))

	DispatchTaskAndCheckSuccess("😊", t, &m)
	require.NoError(t, failpoint.Disable("github.com/pingcap/tidb/disttask/framework/scheduler/mockTiDBDown"))
	require.NoError(t, failpoint.Disable("github.com/pingcap/tidb/disttask/framework/scheduler/mockTiDBDown2"))
	require.NoError(t, failpoint.Disable("github.com/pingcap/tidb/disttask/framework/scheduler/mockStopManager"))
	require.NoError(t, failpoint.Disable("github.com/pingcap/tidb/disttask/framework/scheduler/mockCleanScheduler"))
	distContext.Close()
}

func TestHAReplacedButRunning(t *testing.T) {
<<<<<<< HEAD
=======
	defer dispatcher.ClearDispatcherFactory()
	defer scheduler.ClearSchedulers()
>>>>>>> 2fbf4cf0
	var m sync.Map

	ctrl := gomock.NewController(t)
	defer ctrl.Finish()
	RegisterTaskMeta(t, ctrl, &m, &haTestFlowHandle{})
	distContext := testkit.NewDistExecutionContext(t, 4)
	require.NoError(t, failpoint.Enable("github.com/pingcap/tidb/disttask/framework/scheduler/mockTiDBPartitionThenResume", "10*return(true)"))
	DispatchTaskAndCheckSuccess("😊", t, &m)
	require.NoError(t, failpoint.Disable("github.com/pingcap/tidb/disttask/framework/scheduler/mockTiDBPartitionThenResume"))
	distContext.Close()
}

func TestHAReplacedButRunningManyNodes(t *testing.T) {
<<<<<<< HEAD
=======
	defer dispatcher.ClearDispatcherFactory()
	defer scheduler.ClearSchedulers()
>>>>>>> 2fbf4cf0
	var m sync.Map

	ctrl := gomock.NewController(t)
	defer ctrl.Finish()
	RegisterTaskMeta(t, ctrl, &m, &haTestFlowHandle{})
	distContext := testkit.NewDistExecutionContext(t, 30)
	require.NoError(t, failpoint.Enable("github.com/pingcap/tidb/disttask/framework/scheduler/mockTiDBPartitionThenResume", "30*return(true)"))
	DispatchTaskAndCheckSuccess("😊", t, &m)
	require.NoError(t, failpoint.Disable("github.com/pingcap/tidb/disttask/framework/scheduler/mockTiDBPartitionThenResume"))
	distContext.Close()
}<|MERGE_RESOLUTION|>--- conflicted
+++ resolved
@@ -22,11 +22,6 @@
 	"github.com/pingcap/failpoint"
 	"github.com/pingcap/tidb/disttask/framework/dispatcher"
 	"github.com/pingcap/tidb/disttask/framework/proto"
-<<<<<<< HEAD
-=======
-	"github.com/pingcap/tidb/disttask/framework/scheduler"
-	"github.com/pingcap/tidb/disttask/framework/storage"
->>>>>>> 2fbf4cf0
 	"github.com/pingcap/tidb/domain/infosync"
 	"github.com/pingcap/tidb/testkit"
 	"github.com/stretchr/testify/require"
@@ -81,37 +76,7 @@
 	return true
 }
 
-<<<<<<< HEAD
 func TestHABasic(t *testing.T) {
-=======
-func RegisterHATaskMeta(m *sync.Map) {
-	dispatcher.ClearDispatcherFactory()
-	dispatcher.RegisterDispatcherFactory(proto.TaskTypeExample,
-		func(ctx context.Context, taskMgr *storage.TaskManager, serverID string, task *proto.Task) dispatcher.Dispatcher {
-			baseDispatcher := dispatcher.NewBaseDispatcher(ctx, taskMgr, serverID, task)
-			baseDispatcher.Extension = &haTestFlowHandle{}
-			return baseDispatcher
-		})
-	scheduler.ClearSchedulers()
-	scheduler.RegisterTaskType(proto.TaskTypeExample)
-	scheduler.RegisterSchedulerConstructor(proto.TaskTypeExample, proto.StepOne, func(_ context.Context, _ *proto.Task, _ *scheduler.Summary) (scheduler.Scheduler, error) {
-		return &testScheduler{}, nil
-	})
-	scheduler.RegisterSchedulerConstructor(proto.TaskTypeExample, proto.StepTwo, func(_ context.Context, _ *proto.Task, _ *scheduler.Summary) (scheduler.Scheduler, error) {
-		return &testScheduler{}, nil
-	})
-	scheduler.RegisterSubtaskExectorConstructor(proto.TaskTypeExample, proto.StepOne, func(_ proto.MinimalTask, _ int64) (scheduler.SubtaskExecutor, error) {
-		return &testSubtaskExecutor{m: m}, nil
-	})
-	scheduler.RegisterSubtaskExectorConstructor(proto.TaskTypeExample, proto.StepTwo, func(_ proto.MinimalTask, _ int64) (scheduler.SubtaskExecutor, error) {
-		return &testSubtaskExecutor1{m: m}, nil
-	})
-}
-
-func TestHABasic(t *testing.T) {
-	defer dispatcher.ClearDispatcherFactory()
-	defer scheduler.ClearSchedulers()
->>>>>>> 2fbf4cf0
 	var m sync.Map
 	ctrl := gomock.NewController(t)
 	defer ctrl.Finish()
@@ -128,11 +93,6 @@
 }
 
 func TestHAManyNodes(t *testing.T) {
-<<<<<<< HEAD
-=======
-	defer dispatcher.ClearDispatcherFactory()
-	defer scheduler.ClearSchedulers()
->>>>>>> 2fbf4cf0
 	var m sync.Map
 
 	ctrl := gomock.NewController(t)
@@ -150,11 +110,6 @@
 }
 
 func TestHAFailInDifferentStage(t *testing.T) {
-<<<<<<< HEAD
-=======
-	defer dispatcher.ClearDispatcherFactory()
-	defer scheduler.ClearSchedulers()
->>>>>>> 2fbf4cf0
 	var m sync.Map
 
 	ctrl := gomock.NewController(t)
@@ -177,11 +132,6 @@
 }
 
 func TestHAFailInDifferentStageManyNodes(t *testing.T) {
-<<<<<<< HEAD
-=======
-	defer dispatcher.ClearDispatcherFactory()
-	defer scheduler.ClearSchedulers()
->>>>>>> 2fbf4cf0
 	var m sync.Map
 
 	ctrl := gomock.NewController(t)
@@ -204,11 +154,6 @@
 }
 
 func TestHAReplacedButRunning(t *testing.T) {
-<<<<<<< HEAD
-=======
-	defer dispatcher.ClearDispatcherFactory()
-	defer scheduler.ClearSchedulers()
->>>>>>> 2fbf4cf0
 	var m sync.Map
 
 	ctrl := gomock.NewController(t)
@@ -222,11 +167,6 @@
 }
 
 func TestHAReplacedButRunningManyNodes(t *testing.T) {
-<<<<<<< HEAD
-=======
-	defer dispatcher.ClearDispatcherFactory()
-	defer scheduler.ClearSchedulers()
->>>>>>> 2fbf4cf0
 	var m sync.Map
 
 	ctrl := gomock.NewController(t)
