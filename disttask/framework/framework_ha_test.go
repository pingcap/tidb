--- conflicted
+++ resolved
@@ -29,20 +29,16 @@
 	"github.com/stretchr/testify/require"
 )
 
-type haTestDispatcher struct {
+type haTestDispatcherExt struct {
 	cnt int
 }
 
-<<<<<<< HEAD
-var _ dispatcher.Dispatcher = (*haTestDispatcher)(nil)
-=======
-var _ dispatcher.Extension = (*haTestFlowHandle)(nil)
->>>>>>> 5dd42968
-
-func (*haTestDispatcher) OnTick(_ context.Context, _ *proto.Task) {
-}
-
-func (dsp *haTestDispatcher) OnNextStage(_ context.Context, _ dispatcher.TaskHandle, gTask *proto.Task) (metas [][]byte, err error) {
+var _ dispatcher.Extension = (*haTestDispatcherExt)(nil)
+
+func (*haTestDispatcherExt) OnTick(_ context.Context, _ *proto.Task) {
+}
+
+func (dsp *haTestDispatcherExt) OnNextStage(_ context.Context, _ dispatcher.TaskHandle, gTask *proto.Task) (metas [][]byte, err error) {
 	if gTask.State == proto.TaskStatePending {
 		gTask.Step = proto.StepOne
 		dsp.cnt = 10
@@ -73,19 +69,19 @@
 	return nil, nil
 }
 
-func (*haTestDispatcher) OnErrStage(ctx context.Context, h dispatcher.TaskHandle, gTask *proto.Task, receiveErr []error) (subtaskMeta []byte, err error) {
+func (*haTestDispatcherExt) OnErrStage(ctx context.Context, h dispatcher.TaskHandle, gTask *proto.Task, receiveErr []error) (subtaskMeta []byte, err error) {
 	return nil, nil
 }
 
-func (*haTestDispatcher) GetEligibleInstances(_ context.Context, _ *proto.Task) ([]*infosync.ServerInfo, error) {
+func (*haTestDispatcherExt) GetEligibleInstances(_ context.Context, _ *proto.Task) ([]*infosync.ServerInfo, error) {
 	return generateSchedulerNodes4Test()
 }
 
-func (*haTestDispatcher) IsRetryableErr(error) bool {
+func (*haTestDispatcherExt) IsRetryableErr(error) bool {
 	return true
 }
 
-func (dsp *haTestDispatcher) AllDispatched(task *proto.Task) bool {
+func (dsp *haTestDispatcherExt) AllDispatched(task *proto.Task) bool {
 	if task.Step == proto.StepInit {
 		return true
 	}
@@ -98,7 +94,7 @@
 	return false
 }
 
-func (dsp *haTestDispatcher) Finished(task *proto.Task) bool {
+func (dsp *haTestDispatcherExt) Finished(task *proto.Task) bool {
 	if task.Step == proto.StepTwo && dsp.cnt == 15 {
 		return true
 	}
@@ -106,18 +102,14 @@
 }
 
 func RegisterHATaskMeta(m *sync.Map) {
-<<<<<<< HEAD
-	dispatcher.ClearTaskDispatcher()
-	dispatcher.RegisterTaskDispatcher(proto.TaskTypeExample, &haTestDispatcher{})
-=======
 	dispatcher.ClearDispatcherFactory()
 	dispatcher.RegisterDispatcherFactory(proto.TaskTypeExample,
 		func(ctx context.Context, taskMgr *storage.TaskManager, serverID string, task *proto.Task) dispatcher.Dispatcher {
 			baseDispatcher := dispatcher.NewBaseDispatcher(ctx, taskMgr, serverID, task)
-			baseDispatcher.Extension = &haTestFlowHandle{}
+			baseDispatcher.Extension = &haTestDispatcherExt{}
 			return baseDispatcher
 		})
->>>>>>> 5dd42968
+
 	scheduler.ClearSchedulers()
 	scheduler.RegisterTaskType(proto.TaskTypeExample)
 	scheduler.RegisterSchedulerConstructor(proto.TaskTypeExample, proto.StepOne, func(_ context.Context, _ int64, _ []byte, _ int64) (scheduler.Scheduler, error) {
