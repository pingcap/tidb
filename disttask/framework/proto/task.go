// Copyright 2023 PingCAP, Inc.
//
// Licensed under the Apache License, Version 2.0 (the "License");
// you may not use this file except in compliance with the License.
// You may obtain a copy of the License at
//
//     http://www.apache.org/licenses/LICENSE-2.0
//
// Unless required by applicable law or agreed to in writing, software
// distributed under the License is distributed on an "AS IS" BASIS,
// WITHOUT WARRANTIES OR CONDITIONS OF ANY KIND, either express or implied.
// See the License for the specific language governing permissions and
// limitations under the License.

package proto

import (
	"time"
)

// task state machine
//  1. succeed:			pending -> running -> succeed
//  2. failed:			pending -> running -> reverting -> reverted/revert_failed
//  3. canceled:		pending -> running -> cancelling -> reverting -> reverted/revert_failed
//  3. pause/resume:	pending -> running -> pausing -> paused -> running
//
// subtask state machine
//  1. succeed/failed:	pending -> running -> succeed/failed
//  2. canceled:		pending -> running -> canceled
//  3. rollback:		revert_pending -> reverting -> reverted/revert_failed
//  4. pause/resume:	pending -> running -> paused -> running
const (
	TaskStatePending       = "pending"
	TaskStateRunning       = "running"
	TaskStateSucceed       = "succeed"
	TaskStateReverting     = "reverting"
	TaskStateFailed        = "failed"
	TaskStateRevertFailed  = "revert_failed"
	TaskStateCancelling    = "cancelling"
	TaskStateCanceled      = "canceled"
	TaskStatePausing       = "pausing"
	TaskStatePaused        = "paused"
	TaskStateRevertPending = "revert_pending"
	TaskStateReverted      = "reverted"
)

// TaskStep is the step of task.
const (
	StepInit int64 = -1
	StepOne  int64 = 1
	StepTwo  int64 = 2
)

// Task represents the task of distribute framework.
type Task struct {
	ID    int64
	Key   string
	Type  string
	State string
	Step  int64
	// not used now.
	DispatcherID    string
	Concurrency     uint64
	StartTime       time.Time
	StateUpdateTime time.Time
	Meta            []byte
	Error           []byte
}

// IsFinished checks if the task is finished.
func (t *Task) IsFinished() bool {
	return t.State == TaskStateSucceed || t.State == TaskStateReverted
}

// Subtask represents the subtask of distribute framework.
// Each task is divided into multiple subtasks by dispatcher.
type Subtask struct {
<<<<<<< HEAD
	ID   int64
	Type string
	// taken from task_key of the subtask table
	TaskID int64
	State  string
	// SchedulerID is the ID of scheduler, right now it's the same as instance_id, exec_id, and ID in ServerInfo.
	// ID in ServerInfo is a UUID generated on startup, so it changes every time the server restarts.
=======
	ID          int64
	Step        int64
	Type        string
	TaskID      int64
	State       string
>>>>>>> 757aab47
	SchedulerID string
	StartTime   uint64
	EndTime     time.Time
	Meta        []byte
}

// NewSubtask create a new subtask.
func NewSubtask(taskID int64, tp, schedulerID string, meta []byte) *Subtask {
	return &Subtask{
		Type:        tp,
		TaskID:      taskID,
		SchedulerID: schedulerID,
		Meta:        meta,
	}
}

// MinimalTask is the minimal task of distribute framework.
// Each subtask is divided into multiple minimal tasks by scheduler.
type MinimalTask interface {
	// IsMinimalTask is a marker to check if it is a minimal task for compiler.
	IsMinimalTask()
}

const (
	// TaskTypeExample is TaskType of Example.
	TaskTypeExample = "Example"
	// LoadData is TaskType of LoadData.
	LoadData = "LoadData"
)

// Type2Int converts task type to int.
func Type2Int(t string) int {
	switch t {
	case TaskTypeExample:
		return 1
	case LoadData:
		return 2
	default:
		return 0
	}
}

// Int2Type converts int to task type.
func Int2Type(i int) string {
	switch i {
	case 1:
		return TaskTypeExample
	case 2:
		return LoadData
	default:
		return ""
	}
}<|MERGE_RESOLUTION|>--- conflicted
+++ resolved
@@ -75,21 +75,14 @@
 // Subtask represents the subtask of distribute framework.
 // Each task is divided into multiple subtasks by dispatcher.
 type Subtask struct {
-<<<<<<< HEAD
 	ID   int64
+	Step int64
 	Type string
 	// taken from task_key of the subtask table
 	TaskID int64
 	State  string
 	// SchedulerID is the ID of scheduler, right now it's the same as instance_id, exec_id, and ID in ServerInfo.
 	// ID in ServerInfo is a UUID generated on startup, so it changes every time the server restarts.
-=======
-	ID          int64
-	Step        int64
-	Type        string
-	TaskID      int64
-	State       string
->>>>>>> 757aab47
 	SchedulerID string
 	StartTime   uint64
 	EndTime     time.Time
