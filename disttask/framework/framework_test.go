// Copyright 2023 PingCAP, Inc.
//
// Licensed under the Apache License, Version 2.0 (the "License");
// you may not use this file except in compliance with the License.
// You may obtain a copy of the License at
//
//     http://www.apache.org/licenses/LICENSE-2.0
//
// Unless required by applicable law or agreed to in writing, software
// distributed under the License is distributed on an "AS IS" BASIS,
// WITHOUT WARRANTIES OR CONDITIONS OF ANY KIND, either express or implied.
// See the License for the specific language governing permissions and
// limitations under the License.

package framework_test

import (
	"context"
	"errors"
	"sync"
	"testing"
	"time"

	"github.com/pingcap/failpoint"
	"github.com/pingcap/tidb/disttask/framework/dispatcher"
	"github.com/pingcap/tidb/disttask/framework/mock"
	"github.com/pingcap/tidb/disttask/framework/proto"
	"github.com/pingcap/tidb/disttask/framework/scheduler"
	"github.com/pingcap/tidb/disttask/framework/scheduler/execute"
	"github.com/pingcap/tidb/disttask/framework/storage"
	"github.com/pingcap/tidb/domain/infosync"
	"github.com/pingcap/tidb/testkit"
	"github.com/stretchr/testify/require"
	"go.uber.org/mock/gomock"
)

type testDispatcherExt struct{}

var _ dispatcher.Extension = (*testDispatcherExt)(nil)

func (*testDispatcherExt) OnTick(_ context.Context, _ *proto.Task) {
}

func (*testDispatcherExt) OnNextStage(_ context.Context, _ dispatcher.TaskHandle, gTask *proto.Task) (metas [][]byte, err error) {
	if gTask.State == proto.TaskStatePending {
		gTask.Step = proto.StepOne
		return [][]byte{
			[]byte("task1"),
			[]byte("task2"),
			[]byte("task3"),
		}, nil
	}
	if gTask.Step == proto.StepOne {
		gTask.Step = proto.StepTwo
		return [][]byte{
			[]byte("task4"),
		}, nil
	}
	return nil, nil
}

func (*testDispatcherExt) OnErrStage(_ context.Context, _ dispatcher.TaskHandle, _ *proto.Task, _ []error) (meta []byte, err error) {
	return nil, nil
}

func generateSchedulerNodes4Test() ([]*infosync.ServerInfo, error) {
	serverInfos := infosync.MockGlobalServerInfoManagerEntry.GetAllServerInfo()
	if len(serverInfos) == 0 {
		return nil, errors.New("not found instance")
	}

	serverNodes := make([]*infosync.ServerInfo, 0, len(serverInfos))
	for _, serverInfo := range serverInfos {
		serverNodes = append(serverNodes, serverInfo)
	}
	return serverNodes, nil
}

func (*testDispatcherExt) GetEligibleInstances(_ context.Context, _ *proto.Task) ([]*infosync.ServerInfo, error) {
	return generateSchedulerNodes4Test()
}

func (*testDispatcherExt) IsRetryableErr(error) bool {
	return true
}

type testMiniTask struct{}

func (testMiniTask) IsMinimalTask() {}

func (testMiniTask) String() string {
	return "testMiniTask"
}

type testScheduler struct{}

func (*testScheduler) Init(_ context.Context) error { return nil }

func (t *testScheduler) Cleanup(_ context.Context) error { return nil }

func (t *testScheduler) Rollback(_ context.Context) error { return nil }

func (t *testScheduler) SplitSubtask(_ context.Context, _ *proto.Subtask) ([]proto.MinimalTask, error) {
	return []proto.MinimalTask{
		testMiniTask{},
		testMiniTask{},
		testMiniTask{},
	}, nil
}

func (t *testScheduler) OnFinished(_ context.Context, meta []byte) ([]byte, error) {
	return meta, nil
}

// Note: the subtask must be Reentrant.
type testSubtaskExecutor struct {
	m *sync.Map
}

func (e *testSubtaskExecutor) Run(_ context.Context) error {
	e.m.Store("0", "0")
	return nil
}

type testSubtaskExecutor1 struct {
	m *sync.Map
}

func (e *testSubtaskExecutor1) Run(_ context.Context) error {
	e.m.Store("1", "1")
	return nil
}

<<<<<<< HEAD
func RegisterTaskMeta(t *testing.T, ctrl *gomock.Controller, m *sync.Map, dispatcherHandle dispatcher.Dispatcher) {
	mockExtension := mock.NewMockExtension(ctrl)
	mockExtension.EXPECT().GetSubtaskExecutor(gomock.Any(), gomock.Any()).Return(&testScheduler{}, nil).AnyTimes()
	mockExtension.EXPECT().GetMiniTaskExecutor(gomock.Any(), gomock.Any(), gomock.Any()).DoAndReturn(
		func(minimalTask proto.MinimalTask, tp string, step int64) (execute.MiniTaskExecutor, error) {
			switch step {
			case proto.StepOne:
				return &testSubtaskExecutor{m: m}, nil
			case proto.StepTwo:
				return &testSubtaskExecutor1{m: m}, nil
			}
			panic("invalid step")
		}).AnyTimes()
	registerTaskMetaInner(t, mockExtension, dispatcherHandle)
}

func registerTaskMetaInner(t *testing.T, mockExtension scheduler.Extension, dispatcherHandle dispatcher.Dispatcher) {
	t.Cleanup(func() {
		dispatcher.ClearTaskDispatcher()
		scheduler.ClearSchedulers()
	})
	dispatcher.ClearTaskDispatcher()
	dispatcher.RegisterTaskDispatcher(proto.TaskTypeExample, dispatcherHandle)
	scheduler.ClearSchedulers()
	scheduler.RegisterTaskType(proto.TaskTypeExample,
		func(ctx context.Context, id string, taskID int64, taskTable scheduler.TaskTable, pool scheduler.Pool) scheduler.Scheduler {
			s := scheduler.NewBaseScheduler(ctx, id, taskID, taskTable, pool)
			s.Extension = mockExtension
			return s
		},
	)
=======
func RegisterTaskMeta(m *sync.Map, dispatcherHandle dispatcher.Extension) {
	dispatcher.ClearDispatcherFactory()
	dispatcher.RegisterDispatcherFactory(proto.TaskTypeExample,
		func(ctx context.Context, taskMgr *storage.TaskManager, serverID string, task *proto.Task) dispatcher.Dispatcher {
			baseDispatcher := dispatcher.NewBaseDispatcher(ctx, taskMgr, serverID, task)
			baseDispatcher.Extension = dispatcherHandle
			return baseDispatcher
		})
	scheduler.ClearSchedulers()
	scheduler.RegisterTaskType(proto.TaskTypeExample)
	scheduler.RegisterSchedulerConstructor(proto.TaskTypeExample, proto.StepOne, func(_ context.Context, _ *proto.Task, _ *scheduler.Summary) (scheduler.Scheduler, error) {
		return &testScheduler{}, nil
	})
	scheduler.RegisterSchedulerConstructor(proto.TaskTypeExample, proto.StepTwo, func(_ context.Context, _ *proto.Task, _ *scheduler.Summary) (scheduler.Scheduler, error) {
		return &testScheduler{}, nil
	})
	scheduler.RegisterSubtaskExectorConstructor(proto.TaskTypeExample, proto.StepOne, func(_ proto.MinimalTask, _ int64) (scheduler.SubtaskExecutor, error) {
		return &testSubtaskExecutor{m: m}, nil
	})
	scheduler.RegisterSubtaskExectorConstructor(proto.TaskTypeExample, proto.StepTwo, func(_ proto.MinimalTask, _ int64) (scheduler.SubtaskExecutor, error) {
		return &testSubtaskExecutor1{m: m}, nil
	})
>>>>>>> 2fbf4cf0
}

func DispatchTask(taskKey string, t *testing.T) *proto.Task {
	mgr, err := storage.GetTaskManager()
	require.NoError(t, err)
	taskID, err := mgr.AddNewGlobalTask(taskKey, proto.TaskTypeExample, 8, nil)
	require.NoError(t, err)
	start := time.Now()

	var task *proto.Task
	for {
		if time.Since(start) > 10*time.Minute {
			require.FailNow(t, "timeout")
		}

		time.Sleep(time.Second)
		task, err = mgr.GetGlobalTaskByID(taskID)

		require.NoError(t, err)
		require.NotNil(t, task)
		if task.State != proto.TaskStatePending && task.State != proto.TaskStateRunning && task.State != proto.TaskStateCancelling && task.State != proto.TaskStateReverting {
			break
		}
	}
	return task
}

func DispatchTaskAndCheckSuccess(taskKey string, t *testing.T, m *sync.Map) {
	task := DispatchTask(taskKey, t)
	require.Equal(t, proto.TaskStateSucceed, task.State)
	v, ok := m.Load("1")
	require.Equal(t, true, ok)
	require.Equal(t, "1", v)
	v, ok = m.Load("0")
	require.Equal(t, true, ok)
	require.Equal(t, "0", v)
	m = &sync.Map{}
}

func DispatchAndCancelTask(taskKey string, t *testing.T, m *sync.Map) {
	require.NoError(t, failpoint.Enable("github.com/pingcap/tidb/disttask/framework/scheduler/MockExecutorRunCancel", "1*return(1)"))
	defer func() {
		require.NoError(t, failpoint.Disable("github.com/pingcap/tidb/disttask/framework/scheduler/MockExecutorRunCancel"))
	}()
	task := DispatchTask(taskKey, t)
	require.Equal(t, proto.TaskStateReverted, task.State)
	m.Range(func(key, value interface{}) bool {
		m.Delete(key)
		return true
	})
}

func DispatchTaskAndCheckState(taskKey string, t *testing.T, m *sync.Map, state string) {
	task := DispatchTask(taskKey, t)
	require.Equal(t, state, task.State)
	m.Range(func(key, value interface{}) bool {
		m.Delete(key)
		return true
	})
}

func TestFrameworkBasic(t *testing.T) {
<<<<<<< HEAD
	var m sync.Map
	ctrl := gomock.NewController(t)
	defer ctrl.Finish()
	RegisterTaskMeta(t, ctrl, &m, &testDispatcher{})
=======
	defer dispatcher.ClearDispatcherFactory()
	defer scheduler.ClearSchedulers()
	var m sync.Map
	RegisterTaskMeta(&m, &testDispatcherExt{})
>>>>>>> 2fbf4cf0
	distContext := testkit.NewDistExecutionContext(t, 2)
	DispatchTaskAndCheckSuccess("key1", t, &m)
	DispatchTaskAndCheckSuccess("key2", t, &m)
	distContext.SetOwner(0)
	time.Sleep(2 * time.Second) // make sure owner changed
	DispatchTaskAndCheckSuccess("key3", t, &m)
	DispatchTaskAndCheckSuccess("key4", t, &m)
	distContext.SetOwner(1)
	time.Sleep(2 * time.Second) // make sure owner changed
	DispatchTaskAndCheckSuccess("key5", t, &m)
	distContext.Close()
}

func TestFramework3Server(t *testing.T) {
<<<<<<< HEAD
	var m sync.Map
	ctrl := gomock.NewController(t)
	defer ctrl.Finish()
	RegisterTaskMeta(t, ctrl, &m, &testDispatcher{})
=======
	defer dispatcher.ClearDispatcherFactory()
	defer scheduler.ClearSchedulers()
	var m sync.Map
	RegisterTaskMeta(&m, &testDispatcherExt{})
>>>>>>> 2fbf4cf0
	distContext := testkit.NewDistExecutionContext(t, 3)
	DispatchTaskAndCheckSuccess("key1", t, &m)
	DispatchTaskAndCheckSuccess("key2", t, &m)
	distContext.SetOwner(0)
	time.Sleep(2 * time.Second) // make sure owner changed
	DispatchTaskAndCheckSuccess("key3", t, &m)
	DispatchTaskAndCheckSuccess("key4", t, &m)
	distContext.Close()
}

func TestFrameworkAddDomain(t *testing.T) {
<<<<<<< HEAD
	var m sync.Map

	ctrl := gomock.NewController(t)
	defer ctrl.Finish()
	RegisterTaskMeta(t, ctrl, &m, &testDispatcher{})
=======
	defer dispatcher.ClearDispatcherFactory()
	defer scheduler.ClearSchedulers()
	var m sync.Map
	RegisterTaskMeta(&m, &testDispatcherExt{})
>>>>>>> 2fbf4cf0
	distContext := testkit.NewDistExecutionContext(t, 2)
	DispatchTaskAndCheckSuccess("key1", t, &m)
	distContext.AddDomain()
	DispatchTaskAndCheckSuccess("key2", t, &m)
	distContext.SetOwner(1)
	time.Sleep(2 * time.Second) // make sure owner changed
	DispatchTaskAndCheckSuccess("key3", t, &m)
	distContext.Close()
	distContext.AddDomain()
	DispatchTaskAndCheckSuccess("key4", t, &m)
}

func TestFrameworkDeleteDomain(t *testing.T) {
<<<<<<< HEAD
	var m sync.Map

	ctrl := gomock.NewController(t)
	defer ctrl.Finish()
	RegisterTaskMeta(t, ctrl, &m, &testDispatcher{})
=======
	defer dispatcher.ClearDispatcherFactory()
	defer scheduler.ClearSchedulers()
	var m sync.Map
	RegisterTaskMeta(&m, &testDispatcherExt{})
>>>>>>> 2fbf4cf0
	distContext := testkit.NewDistExecutionContext(t, 2)
	DispatchTaskAndCheckSuccess("key1", t, &m)
	distContext.DeleteDomain(1)
	time.Sleep(2 * time.Second) // make sure the owner changed
	DispatchTaskAndCheckSuccess("key2", t, &m)
	distContext.Close()
}

func TestFrameworkWithQuery(t *testing.T) {
<<<<<<< HEAD
	var m sync.Map

	ctrl := gomock.NewController(t)
	defer ctrl.Finish()
	RegisterTaskMeta(t, ctrl, &m, &testDispatcher{})
=======
	defer dispatcher.ClearDispatcherFactory()
	defer scheduler.ClearSchedulers()
	var m sync.Map
	RegisterTaskMeta(&m, &testDispatcherExt{})
>>>>>>> 2fbf4cf0
	distContext := testkit.NewDistExecutionContext(t, 2)
	DispatchTaskAndCheckSuccess("key1", t, &m)

	tk := testkit.NewTestKit(t, distContext.Store)

	tk.MustExec("use test")
	tk.MustExec("drop table if exists t")
	tk.MustExec("create table t(a int not null, b int not null)")
	rs, err := tk.Exec("select ifnull(a,b) from t")
	require.NoError(t, err)
	fields := rs.Fields()
	require.Greater(t, len(fields), 0)
	require.Equal(t, "ifnull(a,b)", rs.Fields()[0].Column.Name.L)
	require.NoError(t, rs.Close())
	distContext.Close()
}

func TestFrameworkCancelGTask(t *testing.T) {
<<<<<<< HEAD
	var m sync.Map

	ctrl := gomock.NewController(t)
	defer ctrl.Finish()
	RegisterTaskMeta(t, ctrl, &m, &testDispatcher{})
=======
	defer dispatcher.ClearDispatcherFactory()
	defer scheduler.ClearSchedulers()
	var m sync.Map
	RegisterTaskMeta(&m, &testDispatcherExt{})
>>>>>>> 2fbf4cf0
	distContext := testkit.NewDistExecutionContext(t, 2)
	DispatchAndCancelTask("key1", t, &m)
	distContext.Close()
}

func TestFrameworkSubTaskFailed(t *testing.T) {
<<<<<<< HEAD
	var m sync.Map

	ctrl := gomock.NewController(t)
	defer ctrl.Finish()
	RegisterTaskMeta(t, ctrl, &m, &testDispatcher{})
=======
	defer dispatcher.ClearDispatcherFactory()
	defer scheduler.ClearSchedulers()

	var m sync.Map
	RegisterTaskMeta(&m, &testDispatcherExt{})
>>>>>>> 2fbf4cf0
	distContext := testkit.NewDistExecutionContext(t, 1)
	require.NoError(t, failpoint.Enable("github.com/pingcap/tidb/disttask/framework/scheduler/MockExecutorRunErr", "1*return(true)"))
	defer func() {
		require.NoError(t, failpoint.Disable("github.com/pingcap/tidb/disttask/framework/scheduler/MockExecutorRunErr"))
	}()
	DispatchTaskAndCheckState("key1", t, &m, proto.TaskStateReverted)
	distContext.Close()
}

func TestFrameworkSubTaskInitEnvFailed(t *testing.T) {
<<<<<<< HEAD
	var m sync.Map

	ctrl := gomock.NewController(t)
	defer ctrl.Finish()
	RegisterTaskMeta(t, ctrl, &m, &testDispatcher{})
=======
	defer dispatcher.ClearDispatcherFactory()
	defer scheduler.ClearSchedulers()

	var m sync.Map
	RegisterTaskMeta(&m, &testDispatcherExt{})
>>>>>>> 2fbf4cf0
	distContext := testkit.NewDistExecutionContext(t, 1)
	require.NoError(t, failpoint.Enable("github.com/pingcap/tidb/disttask/framework/scheduler/mockExecSubtaskInitEnvErr", "return()"))
	defer func() {
		require.NoError(t, failpoint.Disable("github.com/pingcap/tidb/disttask/framework/scheduler/mockExecSubtaskInitEnvErr"))
	}()
	DispatchTaskAndCheckState("key1", t, &m, proto.TaskStateReverted)
	distContext.Close()
}

func TestOwnerChange(t *testing.T) {
<<<<<<< HEAD
	var m sync.Map

	ctrl := gomock.NewController(t)
	defer ctrl.Finish()
	RegisterTaskMeta(t, ctrl, &m, &testDispatcher{})
=======
	defer dispatcher.ClearDispatcherFactory()
	defer scheduler.ClearSchedulers()
	var m sync.Map
	RegisterTaskMeta(&m, &testDispatcherExt{})
>>>>>>> 2fbf4cf0

	distContext := testkit.NewDistExecutionContext(t, 3)
	dispatcher.MockOwnerChange = func() {
		distContext.SetOwner(0)
	}
	require.NoError(t, failpoint.Enable("github.com/pingcap/tidb/disttask/framework/dispatcher/mockOwnerChange", "1*return(true)"))
	DispatchTaskAndCheckSuccess("😊", t, &m)
	require.NoError(t, failpoint.Disable("github.com/pingcap/tidb/disttask/framework/dispatcher/mockOwnerChange"))
	distContext.Close()
}

func TestFrameworkCancelThenSubmitSubTask(t *testing.T) {
<<<<<<< HEAD
	var m sync.Map

	ctrl := gomock.NewController(t)
	defer ctrl.Finish()
	RegisterTaskMeta(t, ctrl, &m, &testDispatcher{})
=======
	defer dispatcher.ClearDispatcherFactory()
	defer scheduler.ClearSchedulers()
	var m sync.Map
	RegisterTaskMeta(&m, &testDispatcherExt{})
>>>>>>> 2fbf4cf0
	distContext := testkit.NewDistExecutionContext(t, 3)
	require.NoError(t, failpoint.Enable("github.com/pingcap/tidb/disttask/framework/dispatcher/cancelBeforeUpdate", "return()"))
	DispatchTaskAndCheckState("😊", t, &m, proto.TaskStateReverted)
	require.NoError(t, failpoint.Disable("github.com/pingcap/tidb/disttask/framework/dispatcher/cancelBeforeUpdate"))
	distContext.Close()
}

func TestSchedulerDownBasic(t *testing.T) {
<<<<<<< HEAD
	var m sync.Map

	ctrl := gomock.NewController(t)
	defer ctrl.Finish()
	RegisterTaskMeta(t, ctrl, &m, &testDispatcher{})
=======
	defer dispatcher.ClearDispatcherFactory()
	defer scheduler.ClearSchedulers()
	var m sync.Map
	RegisterTaskMeta(&m, &testDispatcherExt{})
>>>>>>> 2fbf4cf0

	distContext := testkit.NewDistExecutionContext(t, 4)
	require.NoError(t, failpoint.Enable("github.com/pingcap/tidb/disttask/framework/scheduler/mockCleanScheduler", "return()"))
	require.NoError(t, failpoint.Enable("github.com/pingcap/tidb/disttask/framework/scheduler/mockStopManager", "4*return(\":4000\")"))
	require.NoError(t, failpoint.Enable("github.com/pingcap/tidb/disttask/framework/scheduler/mockTiDBDown", "return(\":4000\")"))
	DispatchTaskAndCheckSuccess("😊", t, &m)
	require.NoError(t, failpoint.Disable("github.com/pingcap/tidb/disttask/framework/scheduler/mockCleanScheduler"))
	require.NoError(t, failpoint.Disable("github.com/pingcap/tidb/disttask/framework/scheduler/mockTiDBDown"))
	require.NoError(t, failpoint.Disable("github.com/pingcap/tidb/disttask/framework/scheduler/mockStopManager"))

	distContext.Close()
}

func TestSchedulerDownManyNodes(t *testing.T) {
<<<<<<< HEAD
	var m sync.Map

	ctrl := gomock.NewController(t)
	defer ctrl.Finish()
	RegisterTaskMeta(t, ctrl, &m, &testDispatcher{})
=======
	defer dispatcher.ClearDispatcherFactory()
	defer scheduler.ClearSchedulers()
	var m sync.Map
	RegisterTaskMeta(&m, &testDispatcherExt{})
>>>>>>> 2fbf4cf0

	distContext := testkit.NewDistExecutionContext(t, 30)
	require.NoError(t, failpoint.Enable("github.com/pingcap/tidb/disttask/framework/scheduler/mockCleanScheduler", "return()"))
	require.NoError(t, failpoint.Enable("github.com/pingcap/tidb/disttask/framework/scheduler/mockStopManager", "30*return(\":4000\")"))
	require.NoError(t, failpoint.Enable("github.com/pingcap/tidb/disttask/framework/scheduler/mockTiDBDown", "return(\":4000\")"))
	DispatchTaskAndCheckSuccess("😊", t, &m)
	require.NoError(t, failpoint.Disable("github.com/pingcap/tidb/disttask/framework/scheduler/mockCleanScheduler"))
	require.NoError(t, failpoint.Disable("github.com/pingcap/tidb/disttask/framework/scheduler/mockTiDBDown"))
	require.NoError(t, failpoint.Disable("github.com/pingcap/tidb/disttask/framework/scheduler/mockStopManager"))

	distContext.Close()
}<|MERGE_RESOLUTION|>--- conflicted
+++ resolved
@@ -131,10 +131,9 @@
 	return nil
 }
 
-<<<<<<< HEAD
-func RegisterTaskMeta(t *testing.T, ctrl *gomock.Controller, m *sync.Map, dispatcherHandle dispatcher.Dispatcher) {
+func RegisterTaskMeta(t *testing.T, ctrl *gomock.Controller, m *sync.Map, dispatcherHandle dispatcher.Extension) {
 	mockExtension := mock.NewMockExtension(ctrl)
-	mockExtension.EXPECT().GetSubtaskExecutor(gomock.Any(), gomock.Any()).Return(&testScheduler{}, nil).AnyTimes()
+	mockExtension.EXPECT().GetSubtaskExecutor(gomock.Any(), gomock.Any(), gomock.Any()).Return(&testScheduler{}, nil).AnyTimes()
 	mockExtension.EXPECT().GetMiniTaskExecutor(gomock.Any(), gomock.Any(), gomock.Any()).DoAndReturn(
 		func(minimalTask proto.MinimalTask, tp string, step int64) (execute.MiniTaskExecutor, error) {
 			switch step {
@@ -148,13 +147,18 @@
 	registerTaskMetaInner(t, mockExtension, dispatcherHandle)
 }
 
-func registerTaskMetaInner(t *testing.T, mockExtension scheduler.Extension, dispatcherHandle dispatcher.Dispatcher) {
+func registerTaskMetaInner(t *testing.T, mockExtension scheduler.Extension, dispatcherHandle dispatcher.Extension) {
 	t.Cleanup(func() {
-		dispatcher.ClearTaskDispatcher()
+		dispatcher.ClearDispatcherFactory()
 		scheduler.ClearSchedulers()
 	})
-	dispatcher.ClearTaskDispatcher()
-	dispatcher.RegisterTaskDispatcher(proto.TaskTypeExample, dispatcherHandle)
+	dispatcher.ClearDispatcherFactory()
+	dispatcher.RegisterDispatcherFactory(proto.TaskTypeExample,
+		func(ctx context.Context, taskMgr *storage.TaskManager, serverID string, task *proto.Task) dispatcher.Dispatcher {
+			baseDispatcher := dispatcher.NewBaseDispatcher(ctx, taskMgr, serverID, task)
+			baseDispatcher.Extension = dispatcherHandle
+			return baseDispatcher
+		})
 	scheduler.ClearSchedulers()
 	scheduler.RegisterTaskType(proto.TaskTypeExample,
 		func(ctx context.Context, id string, taskID int64, taskTable scheduler.TaskTable, pool scheduler.Pool) scheduler.Scheduler {
@@ -163,30 +167,6 @@
 			return s
 		},
 	)
-=======
-func RegisterTaskMeta(m *sync.Map, dispatcherHandle dispatcher.Extension) {
-	dispatcher.ClearDispatcherFactory()
-	dispatcher.RegisterDispatcherFactory(proto.TaskTypeExample,
-		func(ctx context.Context, taskMgr *storage.TaskManager, serverID string, task *proto.Task) dispatcher.Dispatcher {
-			baseDispatcher := dispatcher.NewBaseDispatcher(ctx, taskMgr, serverID, task)
-			baseDispatcher.Extension = dispatcherHandle
-			return baseDispatcher
-		})
-	scheduler.ClearSchedulers()
-	scheduler.RegisterTaskType(proto.TaskTypeExample)
-	scheduler.RegisterSchedulerConstructor(proto.TaskTypeExample, proto.StepOne, func(_ context.Context, _ *proto.Task, _ *scheduler.Summary) (scheduler.Scheduler, error) {
-		return &testScheduler{}, nil
-	})
-	scheduler.RegisterSchedulerConstructor(proto.TaskTypeExample, proto.StepTwo, func(_ context.Context, _ *proto.Task, _ *scheduler.Summary) (scheduler.Scheduler, error) {
-		return &testScheduler{}, nil
-	})
-	scheduler.RegisterSubtaskExectorConstructor(proto.TaskTypeExample, proto.StepOne, func(_ proto.MinimalTask, _ int64) (scheduler.SubtaskExecutor, error) {
-		return &testSubtaskExecutor{m: m}, nil
-	})
-	scheduler.RegisterSubtaskExectorConstructor(proto.TaskTypeExample, proto.StepTwo, func(_ proto.MinimalTask, _ int64) (scheduler.SubtaskExecutor, error) {
-		return &testSubtaskExecutor1{m: m}, nil
-	})
->>>>>>> 2fbf4cf0
 }
 
 func DispatchTask(taskKey string, t *testing.T) *proto.Task {
@@ -249,17 +229,10 @@
 }
 
 func TestFrameworkBasic(t *testing.T) {
-<<<<<<< HEAD
-	var m sync.Map
-	ctrl := gomock.NewController(t)
-	defer ctrl.Finish()
-	RegisterTaskMeta(t, ctrl, &m, &testDispatcher{})
-=======
-	defer dispatcher.ClearDispatcherFactory()
-	defer scheduler.ClearSchedulers()
-	var m sync.Map
-	RegisterTaskMeta(&m, &testDispatcherExt{})
->>>>>>> 2fbf4cf0
+	var m sync.Map
+	ctrl := gomock.NewController(t)
+	defer ctrl.Finish()
+	RegisterTaskMeta(t, ctrl, &m, &testDispatcherExt{})
 	distContext := testkit.NewDistExecutionContext(t, 2)
 	DispatchTaskAndCheckSuccess("key1", t, &m)
 	DispatchTaskAndCheckSuccess("key2", t, &m)
@@ -274,17 +247,10 @@
 }
 
 func TestFramework3Server(t *testing.T) {
-<<<<<<< HEAD
-	var m sync.Map
-	ctrl := gomock.NewController(t)
-	defer ctrl.Finish()
-	RegisterTaskMeta(t, ctrl, &m, &testDispatcher{})
-=======
-	defer dispatcher.ClearDispatcherFactory()
-	defer scheduler.ClearSchedulers()
-	var m sync.Map
-	RegisterTaskMeta(&m, &testDispatcherExt{})
->>>>>>> 2fbf4cf0
+	var m sync.Map
+	ctrl := gomock.NewController(t)
+	defer ctrl.Finish()
+	RegisterTaskMeta(t, ctrl, &m, &testDispatcherExt{})
 	distContext := testkit.NewDistExecutionContext(t, 3)
 	DispatchTaskAndCheckSuccess("key1", t, &m)
 	DispatchTaskAndCheckSuccess("key2", t, &m)
@@ -296,18 +262,11 @@
 }
 
 func TestFrameworkAddDomain(t *testing.T) {
-<<<<<<< HEAD
-	var m sync.Map
-
-	ctrl := gomock.NewController(t)
-	defer ctrl.Finish()
-	RegisterTaskMeta(t, ctrl, &m, &testDispatcher{})
-=======
-	defer dispatcher.ClearDispatcherFactory()
-	defer scheduler.ClearSchedulers()
-	var m sync.Map
-	RegisterTaskMeta(&m, &testDispatcherExt{})
->>>>>>> 2fbf4cf0
+	var m sync.Map
+
+	ctrl := gomock.NewController(t)
+	defer ctrl.Finish()
+	RegisterTaskMeta(t, ctrl, &m, &testDispatcherExt{})
 	distContext := testkit.NewDistExecutionContext(t, 2)
 	DispatchTaskAndCheckSuccess("key1", t, &m)
 	distContext.AddDomain()
@@ -321,18 +280,11 @@
 }
 
 func TestFrameworkDeleteDomain(t *testing.T) {
-<<<<<<< HEAD
-	var m sync.Map
-
-	ctrl := gomock.NewController(t)
-	defer ctrl.Finish()
-	RegisterTaskMeta(t, ctrl, &m, &testDispatcher{})
-=======
-	defer dispatcher.ClearDispatcherFactory()
-	defer scheduler.ClearSchedulers()
-	var m sync.Map
-	RegisterTaskMeta(&m, &testDispatcherExt{})
->>>>>>> 2fbf4cf0
+	var m sync.Map
+
+	ctrl := gomock.NewController(t)
+	defer ctrl.Finish()
+	RegisterTaskMeta(t, ctrl, &m, &testDispatcherExt{})
 	distContext := testkit.NewDistExecutionContext(t, 2)
 	DispatchTaskAndCheckSuccess("key1", t, &m)
 	distContext.DeleteDomain(1)
@@ -342,18 +294,11 @@
 }
 
 func TestFrameworkWithQuery(t *testing.T) {
-<<<<<<< HEAD
-	var m sync.Map
-
-	ctrl := gomock.NewController(t)
-	defer ctrl.Finish()
-	RegisterTaskMeta(t, ctrl, &m, &testDispatcher{})
-=======
-	defer dispatcher.ClearDispatcherFactory()
-	defer scheduler.ClearSchedulers()
-	var m sync.Map
-	RegisterTaskMeta(&m, &testDispatcherExt{})
->>>>>>> 2fbf4cf0
+	var m sync.Map
+
+	ctrl := gomock.NewController(t)
+	defer ctrl.Finish()
+	RegisterTaskMeta(t, ctrl, &m, &testDispatcherExt{})
 	distContext := testkit.NewDistExecutionContext(t, 2)
 	DispatchTaskAndCheckSuccess("key1", t, &m)
 
@@ -372,37 +317,22 @@
 }
 
 func TestFrameworkCancelGTask(t *testing.T) {
-<<<<<<< HEAD
-	var m sync.Map
-
-	ctrl := gomock.NewController(t)
-	defer ctrl.Finish()
-	RegisterTaskMeta(t, ctrl, &m, &testDispatcher{})
-=======
-	defer dispatcher.ClearDispatcherFactory()
-	defer scheduler.ClearSchedulers()
-	var m sync.Map
-	RegisterTaskMeta(&m, &testDispatcherExt{})
->>>>>>> 2fbf4cf0
+	var m sync.Map
+
+	ctrl := gomock.NewController(t)
+	defer ctrl.Finish()
+	RegisterTaskMeta(t, ctrl, &m, &testDispatcherExt{})
 	distContext := testkit.NewDistExecutionContext(t, 2)
 	DispatchAndCancelTask("key1", t, &m)
 	distContext.Close()
 }
 
 func TestFrameworkSubTaskFailed(t *testing.T) {
-<<<<<<< HEAD
-	var m sync.Map
-
-	ctrl := gomock.NewController(t)
-	defer ctrl.Finish()
-	RegisterTaskMeta(t, ctrl, &m, &testDispatcher{})
-=======
-	defer dispatcher.ClearDispatcherFactory()
-	defer scheduler.ClearSchedulers()
-
-	var m sync.Map
-	RegisterTaskMeta(&m, &testDispatcherExt{})
->>>>>>> 2fbf4cf0
+	var m sync.Map
+
+	ctrl := gomock.NewController(t)
+	defer ctrl.Finish()
+	RegisterTaskMeta(t, ctrl, &m, &testDispatcherExt{})
 	distContext := testkit.NewDistExecutionContext(t, 1)
 	require.NoError(t, failpoint.Enable("github.com/pingcap/tidb/disttask/framework/scheduler/MockExecutorRunErr", "1*return(true)"))
 	defer func() {
@@ -413,19 +343,11 @@
 }
 
 func TestFrameworkSubTaskInitEnvFailed(t *testing.T) {
-<<<<<<< HEAD
-	var m sync.Map
-
-	ctrl := gomock.NewController(t)
-	defer ctrl.Finish()
-	RegisterTaskMeta(t, ctrl, &m, &testDispatcher{})
-=======
-	defer dispatcher.ClearDispatcherFactory()
-	defer scheduler.ClearSchedulers()
-
-	var m sync.Map
-	RegisterTaskMeta(&m, &testDispatcherExt{})
->>>>>>> 2fbf4cf0
+	var m sync.Map
+
+	ctrl := gomock.NewController(t)
+	defer ctrl.Finish()
+	RegisterTaskMeta(t, ctrl, &m, &testDispatcherExt{})
 	distContext := testkit.NewDistExecutionContext(t, 1)
 	require.NoError(t, failpoint.Enable("github.com/pingcap/tidb/disttask/framework/scheduler/mockExecSubtaskInitEnvErr", "return()"))
 	defer func() {
@@ -436,18 +358,11 @@
 }
 
 func TestOwnerChange(t *testing.T) {
-<<<<<<< HEAD
-	var m sync.Map
-
-	ctrl := gomock.NewController(t)
-	defer ctrl.Finish()
-	RegisterTaskMeta(t, ctrl, &m, &testDispatcher{})
-=======
-	defer dispatcher.ClearDispatcherFactory()
-	defer scheduler.ClearSchedulers()
-	var m sync.Map
-	RegisterTaskMeta(&m, &testDispatcherExt{})
->>>>>>> 2fbf4cf0
+	var m sync.Map
+
+	ctrl := gomock.NewController(t)
+	defer ctrl.Finish()
+	RegisterTaskMeta(t, ctrl, &m, &testDispatcherExt{})
 
 	distContext := testkit.NewDistExecutionContext(t, 3)
 	dispatcher.MockOwnerChange = func() {
@@ -460,18 +375,11 @@
 }
 
 func TestFrameworkCancelThenSubmitSubTask(t *testing.T) {
-<<<<<<< HEAD
-	var m sync.Map
-
-	ctrl := gomock.NewController(t)
-	defer ctrl.Finish()
-	RegisterTaskMeta(t, ctrl, &m, &testDispatcher{})
-=======
-	defer dispatcher.ClearDispatcherFactory()
-	defer scheduler.ClearSchedulers()
-	var m sync.Map
-	RegisterTaskMeta(&m, &testDispatcherExt{})
->>>>>>> 2fbf4cf0
+	var m sync.Map
+
+	ctrl := gomock.NewController(t)
+	defer ctrl.Finish()
+	RegisterTaskMeta(t, ctrl, &m, &testDispatcherExt{})
 	distContext := testkit.NewDistExecutionContext(t, 3)
 	require.NoError(t, failpoint.Enable("github.com/pingcap/tidb/disttask/framework/dispatcher/cancelBeforeUpdate", "return()"))
 	DispatchTaskAndCheckState("😊", t, &m, proto.TaskStateReverted)
@@ -480,18 +388,11 @@
 }
 
 func TestSchedulerDownBasic(t *testing.T) {
-<<<<<<< HEAD
-	var m sync.Map
-
-	ctrl := gomock.NewController(t)
-	defer ctrl.Finish()
-	RegisterTaskMeta(t, ctrl, &m, &testDispatcher{})
-=======
-	defer dispatcher.ClearDispatcherFactory()
-	defer scheduler.ClearSchedulers()
-	var m sync.Map
-	RegisterTaskMeta(&m, &testDispatcherExt{})
->>>>>>> 2fbf4cf0
+	var m sync.Map
+
+	ctrl := gomock.NewController(t)
+	defer ctrl.Finish()
+	RegisterTaskMeta(t, ctrl, &m, &testDispatcherExt{})
 
 	distContext := testkit.NewDistExecutionContext(t, 4)
 	require.NoError(t, failpoint.Enable("github.com/pingcap/tidb/disttask/framework/scheduler/mockCleanScheduler", "return()"))
@@ -506,18 +407,11 @@
 }
 
 func TestSchedulerDownManyNodes(t *testing.T) {
-<<<<<<< HEAD
-	var m sync.Map
-
-	ctrl := gomock.NewController(t)
-	defer ctrl.Finish()
-	RegisterTaskMeta(t, ctrl, &m, &testDispatcher{})
-=======
-	defer dispatcher.ClearDispatcherFactory()
-	defer scheduler.ClearSchedulers()
-	var m sync.Map
-	RegisterTaskMeta(&m, &testDispatcherExt{})
->>>>>>> 2fbf4cf0
+	var m sync.Map
+
+	ctrl := gomock.NewController(t)
+	defer ctrl.Finish()
+	RegisterTaskMeta(t, ctrl, &m, &testDispatcherExt{})
 
 	distContext := testkit.NewDistExecutionContext(t, 30)
 	require.NoError(t, failpoint.Enable("github.com/pingcap/tidb/disttask/framework/scheduler/mockCleanScheduler", "return()"))
