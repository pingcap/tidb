--- conflicted
+++ resolved
@@ -48,13 +48,12 @@
 	return nil, nil
 }
 
-<<<<<<< HEAD
 func (*testFlowHandle) GetEligibleInstances(ctx context.Context, _ *proto.Task) ([]*infosync.ServerInfo, error) {
 	return dispatcher.GenerateSchedulerNodes(ctx)
-=======
+}
+
 func (*testFlowHandle) IsRetryableErr(error) bool {
 	return true
->>>>>>> 6e5604f0
 }
 
 type testMiniTask struct{}
