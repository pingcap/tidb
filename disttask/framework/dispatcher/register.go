--- conflicted
+++ resolved
@@ -27,13 +27,10 @@
 type TaskFlowHandle interface {
 	ProcessNormalFlow(ctx context.Context, h TaskHandle, gTask *proto.Task) (subtaskMetas [][]byte, err error)
 	ProcessErrFlow(ctx context.Context, h TaskHandle, gTask *proto.Task, receiveErr [][]byte) (subtaskMeta []byte, err error)
-<<<<<<< HEAD
 	// GetEligibleInstances is used to get the eligible instances for the global task.
 	// on certain condition we may want to use some instances to do the task, such as instances with more disk.
 	GetEligibleInstances(ctx context.Context, gTask *proto.Task) ([]*infosync.ServerInfo, error)
-=======
 	IsRetryableErr(err error) bool
->>>>>>> 6e5604f0
 }
 
 var taskFlowHandleMap struct {
