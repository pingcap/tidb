--- conflicted
+++ resolved
@@ -52,15 +52,7 @@
 	return nil, nil
 }
 
-<<<<<<< HEAD
-func (*testDispatcher) OnNextStageBatch(_ context.Context, _ dispatcher.TaskHandle, _ *proto.Task) (subtaskMetas [][]byte, err error) {
-	return nil, nil
-}
-
-func (*testDispatcher) OnErrStage(_ context.Context, _ dispatcher.TaskHandle, _ *proto.Task, _ []error) (meta []byte, err error) {
-=======
 func (*testDispatcherExt) OnErrStage(_ context.Context, _ dispatcher.TaskHandle, _ *proto.Task, _ []error) (meta []byte, err error) {
->>>>>>> 5dd42968
 	return nil, nil
 }
 
@@ -74,19 +66,15 @@
 	return true
 }
 
-<<<<<<< HEAD
-func (dsp *testDispatcher) AllDispatched(task *proto.Task) bool {
+func (dsp *testDispatcherExt) AllDispatched(task *proto.Task) bool {
 	return true
 }
 
-func (dsp *testDispatcher) Finished(task *proto.Task) bool {
+func (dsp *testDispatcherExt) Finished(task *proto.Task) bool {
 	return false
 }
 
-type numberExampleDispatcher struct{}
-=======
 type numberExampleDispatcherExt struct{}
->>>>>>> 5dd42968
 
 func (*numberExampleDispatcherExt) OnTick(_ context.Context, _ *proto.Task) {
 }
@@ -112,15 +100,7 @@
 	return metas, nil
 }
 
-<<<<<<< HEAD
-func (*numberExampleDispatcher) OnNextStageBatch(_ context.Context, _ dispatcher.TaskHandle, _ *proto.Task) (subtaskMetas [][]byte, err error) {
-	return nil, nil
-}
-
-func (n *numberExampleDispatcher) OnErrStage(_ context.Context, _ dispatcher.TaskHandle, _ *proto.Task, _ []error) (meta []byte, err error) {
-=======
 func (n *numberExampleDispatcherExt) OnErrStage(_ context.Context, _ dispatcher.TaskHandle, _ *proto.Task, _ []error) (meta []byte, err error) {
->>>>>>> 5dd42968
 	// Don't handle not.
 	return nil, nil
 }
@@ -133,11 +113,11 @@
 	return true
 }
 
-func (dsp *numberExampleDispatcher) AllDispatched(task *proto.Task) bool {
+func (dsp *numberExampleDispatcherExt) AllDispatched(task *proto.Task) bool {
 	return true
 }
 
-func (dsp *numberExampleDispatcher) Finished(task *proto.Task) bool {
+func (dsp *numberExampleDispatcherExt) Finished(task *proto.Task) bool {
 	if task.Step == proto.StepTwo {
 		return true
 	}
