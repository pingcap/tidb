--- conflicted
+++ resolved
@@ -317,11 +317,10 @@
 	return nil, nil
 }
 
-<<<<<<< HEAD
 func (NumberExampleHandle) GetEligibleInstances(ctx context.Context, _ *proto.Task) ([]*infosync.ServerInfo, error) {
 	return dispatcher.GenerateSchedulerNodes(ctx)
-=======
+}
+
 func (NumberExampleHandle) IsRetryableErr(error) bool {
 	return true
->>>>>>> 6e5604f0
 }