--- conflicted
+++ resolved
@@ -55,13 +55,8 @@
 // TaskHandle provides the interface for operations needed by Dispatcher.
 // Then we can use dispatcher's function in Dispatcher interface.
 type TaskHandle interface {
-<<<<<<< HEAD
-	// GetAllSchedulerIDs gets handles the task's all scheduler instances.
-	GetAllSchedulerIDs(ctx context.Context, handle TaskFlowHandle, task *proto.Task) ([]string, error)
 	// GetPreviousSchedulerIDs gets previous scheduler IDs.
-	GetPreviousSchedulerIDs(ctx context.Context, taskID int64, step int64) ([]string, error)
-=======
->>>>>>> 5cbcc86e
+	GetPreviousSchedulerIDs(_ context.Context, taskID int64, step int64) ([]string, error)
 	// GetPreviousSubtaskMetas gets previous subtask metas.
 	GetPreviousSubtaskMetas(taskID int64, step int64) ([][]byte, error)
 	storage.SessionExecutor
@@ -501,7 +496,7 @@
 }
 
 // GetPreviousSchedulerIDs gets scheduler IDs that run previous step.
-func (d *dispatcher) GetPreviousSchedulerIDs(_ context.Context, taskID int64, step int64) ([]string, error) {
+func (d *BaseDispatcher) GetPreviousSchedulerIDs(_ context.Context, taskID int64, step int64) ([]string, error) {
 	return d.taskMgr.GetSchedulerIDsByTaskIDAndStep(taskID, step)
 }
 
