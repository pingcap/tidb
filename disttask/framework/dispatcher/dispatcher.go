--- conflicted
+++ resolved
@@ -357,11 +357,10 @@
 	return d.updateTask(proto.TaskStateReverting, subTasks, retrySQLTimes)
 }
 
-<<<<<<< HEAD
-func (d *dispatcher) onNextStage() error {
+func (d *BaseDispatcher) onNextStage() error {
 	/// dynamic dispatch subtasks.
 	// all subtasks dispatched and processed, mark task as succeed.
-	if d.impl.Finished(d.task) {
+	if d.Finished(d.task) {
 		d.task.StateUpdateTime = time.Now().UTC()
 		logutil.Logger(d.logCtx).Info("finish the task")
 		err := d.updateTask(proto.TaskStateSucceed, nil, retrySQLTimes)
@@ -374,7 +373,7 @@
 
 	for {
 		// 1. generate a batch of subtasks.
-		metas, err := d.impl.OnNextStage(d.ctx, d, d.task)
+		metas, err := d.OnNextStage(d.ctx, d, d.task)
 		if err != nil {
 			logutil.Logger(d.logCtx).Warn("generate part of subtasks failed", zap.Error(err))
 			return d.handlePlanErr(err)
@@ -388,16 +387,9 @@
 			failpoint.Return(errors.New("mockDynamicDispatchErr"))
 		})
 		// 3. check current stage all subtasks dispatched.
-		if d.impl.AllDispatched(d.task) {
+		if d.AllDispatched(d.task) {
 			return nil
 		}
-=======
-func (d *BaseDispatcher) onNextStage() error {
-	// 1. generate the needed global task meta and subTask meta (dist-plan).
-	metas, err := d.OnNextStage(d.ctx, d, d.task)
-	if err != nil {
-		return d.handlePlanErr(err)
->>>>>>> 5dd42968
 	}
 }
 
