--- conflicted
+++ resolved
@@ -325,11 +325,7 @@
 	prevState := gTask.State
 	gTask.State = gTaskState
 	for i := 0; i < retryTimes; i++ {
-<<<<<<< HEAD
 		err = d.taskMgr.UpdateGlobalTask(gTask)
-=======
-		err = d.taskMgr.UpdateGlobalTaskAndAddSubTasks(gTask, newSubTasks)
->>>>>>> c44ba1c1
 		if err == nil {
 			break
 		}
