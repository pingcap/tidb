// Copyright 2023 PingCAP, Inc.
//
// Licensed under the Apache License, Version 2.0 (the "License");
// you may not use this file except in compliance with the License.
// You may obtain a copy of the License at
//
//     http://www.apache.org/licenses/LICENSE-2.0
//
// Unless required by applicable law or agreed to in writing, software
// distributed under the License is distributed on an "AS IS" BASIS,
// WITHOUT WARRANTIES OR CONDITIONS OF ANY KIND, either express or implied.
// See the License for the specific language governing permissions and
// limitations under the License.

package dispatcher

import (
	"context"
	"fmt"
	"time"

	"github.com/pingcap/errors"
	"github.com/pingcap/tidb/disttask/framework/proto"
	"github.com/pingcap/tidb/disttask/framework/storage"
	"github.com/pingcap/tidb/domain/infosync"
	"github.com/pingcap/tidb/resourcemanager/pool/spool"
	"github.com/pingcap/tidb/resourcemanager/util"
	"github.com/pingcap/tidb/sessionctx/variable"
	tidbutil "github.com/pingcap/tidb/util"
	disttaskutil "github.com/pingcap/tidb/util/disttask"
	"github.com/pingcap/tidb/util/logutil"
	"github.com/pingcap/tidb/util/syncutil"
	"go.uber.org/zap"
)

const (
	// DefaultSubtaskConcurrency is the default concurrency for handling subtask.
	DefaultSubtaskConcurrency = 16
	// MaxSubtaskConcurrency is the maximum concurrency for handling subtask.
	MaxSubtaskConcurrency = 256
)

var (
	// DefaultDispatchConcurrency is the default concurrency for handling global task.
	DefaultDispatchConcurrency = 4
	checkTaskFinishedInterval  = 500 * time.Millisecond
	checkTaskRunningInterval   = 300 * time.Millisecond
	nonRetrySQLTime            = 1
	retrySQLTimes              = variable.DefTiDBDDLErrorCountLimit
	retrySQLInterval           = 500 * time.Millisecond
)

// Dispatch defines the interface for operations inside a dispatcher.
type Dispatch interface {
	// Start enables dispatching and monitoring mechanisms.
	Start()
	// GetAllSchedulerIDs gets handles the task's all available instances.
	GetAllSchedulerIDs(ctx context.Context, gTaskID int64) ([]string, error)
	// Stop stops the dispatcher.
	Stop()
}

// TaskHandle provides the interface for operations needed by task flow handles.
type TaskHandle interface {
	// GetAllSchedulerIDs gets handles the task's all scheduler instances.
	GetAllSchedulerIDs(ctx context.Context, gTaskID int64) ([]string, error)
	// GetPreviousSubtaskMetas gets previous subtask metas.
	GetPreviousSubtaskMetas(gTaskID int64, step int64) ([][]byte, error)
}

func (d *dispatcher) getRunningGTaskCnt() int {
	d.runningGTasks.RLock()
	defer d.runningGTasks.RUnlock()
	return len(d.runningGTasks.taskIDs)
}

func (d *dispatcher) setRunningGTask(gTask *proto.Task) {
	d.runningGTasks.Lock()
	d.runningGTasks.taskIDs[gTask.ID] = struct{}{}
	d.runningGTasks.Unlock()
	d.detectPendingGTaskCh <- gTask
}

func (d *dispatcher) isRunningGTask(globalTaskID int64) bool {
	d.runningGTasks.Lock()
	defer d.runningGTasks.Unlock()
	_, ok := d.runningGTasks.taskIDs[globalTaskID]
	return ok
}

func (d *dispatcher) delRunningGTask(globalTaskID int64) {
	d.runningGTasks.Lock()
	defer d.runningGTasks.Unlock()
	delete(d.runningGTasks.taskIDs, globalTaskID)
}

type dispatcher struct {
	ctx     context.Context
	cancel  context.CancelFunc
	taskMgr *storage.TaskManager
	wg      tidbutil.WaitGroupWrapper
	gPool   *spool.Pool

	runningGTasks struct {
		syncutil.RWMutex
		taskIDs map[int64]struct{}
	}
	detectPendingGTaskCh chan *proto.Task
}

// NewDispatcher creates a dispatcher struct.
func NewDispatcher(ctx context.Context, taskTable *storage.TaskManager) (Dispatch, error) {
	dispatcher := &dispatcher{
		taskMgr:              taskTable,
		detectPendingGTaskCh: make(chan *proto.Task, DefaultDispatchConcurrency),
	}
	pool, err := spool.NewPool("dispatch_pool", int32(DefaultDispatchConcurrency), util.DistTask, spool.WithBlocking(true))
	if err != nil {
		return nil, err
	}
	dispatcher.gPool = pool
	dispatcher.ctx, dispatcher.cancel = context.WithCancel(ctx)
	dispatcher.runningGTasks.taskIDs = make(map[int64]struct{})

	return dispatcher, nil
}

// Start implements Dispatch.Start interface.
func (d *dispatcher) Start() {
	d.wg.Run(d.DispatchTaskLoop)
	d.wg.Run(d.DetectTaskLoop)
}

// Stop implements Dispatch.Stop interface.
func (d *dispatcher) Stop() {
	d.cancel()
	d.gPool.ReleaseAndWait()
	d.wg.Wait()
}

// DispatchTaskLoop dispatches the global tasks.
func (d *dispatcher) DispatchTaskLoop() {
	logutil.BgLogger().Info("dispatch task loop start")
	ticker := time.NewTicker(checkTaskRunningInterval)
	defer ticker.Stop()
	for {
		select {
		case <-d.ctx.Done():
			logutil.BgLogger().Info("dispatch task loop exits", zap.Error(d.ctx.Err()), zap.Int64("interval", int64(checkTaskRunningInterval)/1000000))
			return
		case <-ticker.C:
			cnt := d.getRunningGTaskCnt()
			if cnt >= DefaultDispatchConcurrency {
				logutil.BgLogger().Info("dispatch task loop, running GTask cnt is more than concurrency",
					zap.Int("running cnt", cnt), zap.Int("concurrency", DefaultDispatchConcurrency))
				break
			}

			// TODO: Consider getting these tasks, in addition to the task being worked on..
			gTasks, err := d.taskMgr.GetGlobalTasksInStates(proto.TaskStatePending, proto.TaskStateRunning, proto.TaskStateReverting, proto.TaskStateCancelling)
			if err != nil {
				logutil.BgLogger().Warn("get unfinished(pending, running or reverting) tasks failed", zap.Error(err))
				break
			}

			// There are currently no global tasks to work on.
			if len(gTasks) == 0 {
				break
			}
			for _, gTask := range gTasks {
				// This global task is running, so no need to reprocess it.
				if d.isRunningGTask(gTask.ID) {
					continue
				}
				if gTask.State == proto.TaskStateRunning || gTask.State == proto.TaskStateReverting || gTask.State == proto.TaskStateCancelling {
					d.setRunningGTask(gTask)
					cnt++
					continue
				}
				if cnt >= DefaultDispatchConcurrency {
					logutil.BgLogger().Info("dispatch task loop, running GTask cnt is more than concurrency", zap.Int64("current task ID", gTask.ID),
						zap.Int("running cnt", cnt), zap.Int("concurrency", DefaultDispatchConcurrency))
					break
				}

				err = d.processNormalFlow(gTask)
				logutil.BgLogger().Info("dispatch task loop", zap.Int64("task ID", gTask.ID),
					zap.String("state", gTask.State), zap.Uint64("concurrency", gTask.Concurrency), zap.Error(err))
				if err != nil || gTask.IsFinished() {
					continue
				}
				d.setRunningGTask(gTask)
				cnt++
			}
		}
	}
}

func (d *dispatcher) probeTask(gTask *proto.Task) (isFinished bool, subTaskErr [][]byte) {
	// TODO: Consider putting the following operations into a transaction.
	// TODO: Consider collect some information about the tasks.
	if gTask.State != proto.TaskStateReverting {
		cancelling, err := d.taskMgr.IsGlobalTaskCancelling(gTask.ID)
		if err != nil {
			logutil.BgLogger().Warn("check task cancelling failed", zap.Int64("task ID", gTask.ID), zap.Error(err))
			return false, nil
		}

		if cancelling {
			return false, [][]byte{[]byte("cancel")}
		}

		cnt, err := d.taskMgr.GetSubtaskInStatesCnt(gTask.ID, proto.TaskStateFailed)
		if err != nil {
			logutil.BgLogger().Warn("check task failed", zap.Int64("task ID", gTask.ID), zap.Error(err))
			return false, nil
		}
		if cnt > 0 {
			subTaskErr, err = d.taskMgr.CollectSubTaskError(gTask.ID)
			if err != nil {
				logutil.BgLogger().Warn("collate subtask error failed", zap.Int64("task ID", gTask.ID), zap.Error(err))
				return false, nil
			}
			return false, subTaskErr
		}

		cnt, err = d.taskMgr.GetSubtaskInStatesCnt(gTask.ID, proto.TaskStatePending, proto.TaskStateRunning)
		if err != nil {
			logutil.BgLogger().Warn("check task failed", zap.Int64("task ID", gTask.ID), zap.Error(err))
			return false, nil
		}
		if cnt > 0 {
			logutil.BgLogger().Info("check task, subtasks aren't finished", zap.Int64("task ID", gTask.ID), zap.Int64("cnt", cnt))
			return false, nil
		}
		return true, nil
	}

	cnt, err := d.taskMgr.GetSubtaskInStatesCnt(gTask.ID, proto.TaskStateRevertPending, proto.TaskStateReverting)
	if err != nil {
		logutil.BgLogger().Warn("check task failed", zap.Int64("task ID", gTask.ID), zap.Error(err))
		return false, nil
	}
	if cnt > 0 {
		return false, nil
	}
	return true, nil
}

// DetectTaskLoop monitors the status of the subtasks and processes them.
func (d *dispatcher) DetectTaskLoop() {
	logutil.BgLogger().Info("detect task loop start")
	for {
		select {
		case <-d.ctx.Done():
			logutil.BgLogger().Info("detect task loop exits", zap.Error(d.ctx.Err()))
			return
		case task := <-d.detectPendingGTaskCh:
			// Using the pool with block, so it wouldn't return an error.
			_ = d.gPool.Run(func() { d.detectTask(task) })
		}
	}
}

func (d *dispatcher) detectTask(gTask *proto.Task) {
	ticker := time.NewTicker(checkTaskFinishedInterval)
	defer ticker.Stop()

	for {
		select {
		case <-d.ctx.Done():
			logutil.BgLogger().Info("detect task exits", zap.Int64("task ID", gTask.ID), zap.Error(d.ctx.Err()))
			return
		case <-ticker.C:
			// TODO: Consider actively obtaining information about task completion.
			stepIsFinished, errStr := d.probeTask(gTask)
			// The global task isn't finished and failed.
			if !stepIsFinished && len(errStr) == 0 {
				logutil.BgLogger().Debug("detect task, this task keeps current state",
					zap.Int64("taskID", gTask.ID), zap.String("state", gTask.State))
				break
			}

			if isFinished := d.processFlow(gTask, errStr); isFinished {
				logutil.BgLogger().Info("detect task, this task is finished",
					zap.Int64("taskID", gTask.ID), zap.String("state", gTask.State))
				return
			}
			if !d.isRunningGTask(gTask.ID) {
				logutil.BgLogger().Info("detect task, this task can't run",
					zap.Int64("taskID", gTask.ID), zap.String("state", gTask.State))
			}
		}
	}
}

func (d *dispatcher) processFlow(gTask *proto.Task, errStr [][]byte) bool {
	var err error
	if len(errStr) > 0 {
		// Found an error when task is running.
		logutil.BgLogger().Info("process flow, handle an error", zap.Int64("taskID", gTask.ID), zap.Any("err msg", errStr))
		err = d.processErrFlow(gTask, errStr)
	} else {
		if gTask.State == proto.TaskStateReverting {
			// Finish the rollback step.
			logutil.BgLogger().Info("process flow, update the task to reverted", zap.Int64("taskID", gTask.ID))
			err = d.updateTask(gTask, proto.TaskStateReverted, nil, retrySQLTimes)
		} else {
			// Finish the normal step.
			logutil.BgLogger().Info("process flow, process normal", zap.Int64("taskID", gTask.ID))
			err = d.processNormalFlow(gTask)
		}
	}

	if err == nil && gTask.IsFinished() {
		logutil.BgLogger().Info("process flow, task is finished", zap.Int64("taskID", gTask.ID))
		d.delRunningGTask(gTask.ID)
		return true
	}

	return false
}

func (d *dispatcher) updateTask(gTask *proto.Task, gTaskState string, newSubTasks []*proto.Subtask, retryTimes int) (err error) {
	prevState := gTask.State
	gTask.State = gTaskState
	for i := 0; i < retryTimes; i++ {
		err = d.taskMgr.UpdateGlobalTaskAndAddSubTasks(gTask, newSubTasks, gTaskState == proto.TaskStateReverting)
		if err == nil {
			break
		}
		if i%10 == 0 {
			logutil.BgLogger().Warn("updateTask first failed", zap.Int64("taskID", gTask.ID),
				zap.String("previous state", prevState), zap.String("curr state", gTask.State),
				zap.Int("retry times", retryTimes), zap.Error(err))
		}
		time.Sleep(retrySQLInterval)
	}
	if err != nil && retryTimes != nonRetrySQLTime {
		logutil.BgLogger().Warn("updateTask failed and delete running task info", zap.Int64("taskID", gTask.ID),
			zap.String("previous state", prevState), zap.String("curr state", gTask.State), zap.Int("retry times", retryTimes), zap.Error(err))
		d.delRunningGTask(gTask.ID)
	}
	return err
}

func (d *dispatcher) processErrFlow(gTask *proto.Task, receiveErr [][]byte) error {
	// TODO: Maybe it gets GetTaskFlowHandle fails when rolling upgrades.
	meta, err := GetTaskFlowHandle(gTask.Type).ProcessErrFlow(d.ctx, d, gTask, receiveErr)
	if err != nil {
		logutil.BgLogger().Warn("handle error failed", zap.Error(err))
		return err
	}

	instanceIDs, err := d.GetAllSchedulerIDs(d.ctx, gTask.ID)
	if err != nil {
		logutil.BgLogger().Warn("get global task's all instances failed", zap.Error(err))
		return err
	}

	if len(instanceIDs) == 0 {
		return d.updateTask(gTask, proto.TaskStateReverted, nil, retrySQLTimes)
	}

	subTasks := make([]*proto.Subtask, 0, len(instanceIDs))
	for _, id := range instanceIDs {
		subTasks = append(subTasks, proto.NewSubtask(gTask.ID, gTask.Type, id, meta))
	}
	return d.updateTask(gTask, proto.TaskStateReverting, subTasks, retrySQLTimes)
}

func (d *dispatcher) processNormalFlow(gTask *proto.Task) (err error) {
	// Generate the needed global task meta and subTask meta.
	handle := GetTaskFlowHandle(gTask.Type)
	if handle == nil {
		logutil.BgLogger().Warn("gen gTask flow handle failed, this type handle doesn't register", zap.Int64("ID", gTask.ID), zap.String("type", gTask.Type))
		return d.updateTask(gTask, proto.TaskStateReverted, nil, retrySQLTimes)
	}
	metas, err := handle.ProcessNormalFlow(d.ctx, d, gTask)
	if err != nil {
		logutil.BgLogger().Warn("gen dist-plan failed", zap.Error(err))
		return err
	}
	logutil.BgLogger().Info("process normal flow", zap.Int64("task ID", gTask.ID),
		zap.String("state", gTask.State), zap.Uint64("concurrency", gTask.Concurrency), zap.Int("subtasks", len(metas)))

	// Adjust the global task's concurrency.
	if gTask.Concurrency == 0 {
		gTask.Concurrency = DefaultSubtaskConcurrency
	}
	if gTask.Concurrency > MaxSubtaskConcurrency {
		gTask.Concurrency = MaxSubtaskConcurrency
	}

	retryTimes := retrySQLTimes
	// Special handling for the new tasks.
	if gTask.State == proto.TaskStatePending {
		// TODO: Consider using TS.
		nowTime := time.Now().UTC()
		gTask.StartTime = nowTime
		gTask.State = proto.TaskStateRunning
		gTask.StateUpdateTime = nowTime
		retryTimes = nonRetrySQLTime
	}

	if len(metas) == 0 {
		gTask.StateUpdateTime = time.Now().UTC()
		// Write the global task meta into the storage.
		err = d.updateTask(gTask, proto.TaskStateSucceed, nil, retryTimes)
		if err != nil {
			logutil.BgLogger().Warn("update global task failed", zap.Error(err))
			return err
		}
		return nil
	}

	// Generate all available TiDB nodes for this global tasks.
	serverNodes, err1 := GenerateSchedulerNodes(d.ctx)
	if err1 != nil {
		return err1
	}
	subTasks := make([]*proto.Subtask, 0, len(metas))
	for i, meta := range metas {
		instanceID, err := GetEligibleInstance(serverNodes, i)
		if err != nil {
			logutil.BgLogger().Warn("get a eligible instance failed", zap.Int64("gTask ID", gTask.ID), zap.Error(err))
			return err
		}
		subTasks = append(subTasks, proto.NewSubtask(gTask.ID, gTask.Type, instanceID, meta))
	}
	return d.updateTask(gTask, gTask.State, subTasks, retrySQLTimes)
}

// GetEligibleInstance gets an eligible instance.
func GetEligibleInstance(serverNodes []*infosync.ServerInfo, pos int) (string, error) {
	if pos >= len(serverNodes) && pos < 0 {
		errMsg := fmt.Sprintf("available TiDB nodes range is 0 to %d, but request position: %d", len(serverNodes)-1, pos)
		return "", errors.New(errMsg)
	}
	if len(serverNodes) == 0 {
		return "", errors.New("no available TiDB node")
	}
	pos = pos % len(serverNodes)
	serverID := disttaskutil.GenerateExecID(serverNodes[pos].IP, serverNodes[pos].Port)
	return serverID, nil
}

// GenerateSchedulerNodes generate a eligible TiDB nodes.
func GenerateSchedulerNodes(ctx context.Context) ([]*infosync.ServerInfo, error) {
	serverInfos, err := infosync.GetAllServerInfo(ctx)
	if err != nil {
		return nil, err
	}
	if len(serverInfos) == 0 {
		return nil, errors.New("not found instance")
	}

	serverNodes := make([]*infosync.ServerInfo, 0, len(serverInfos))
	for _, serverInfo := range serverInfos {
		serverNodes = append(serverNodes, serverInfo)
	}
	return serverNodes, nil
}

// GetAllSchedulerIDs gets all the scheduler IDs.
func (d *dispatcher) GetAllSchedulerIDs(ctx context.Context, gTaskID int64) ([]string, error) {
	serverInfos, err := infosync.GetAllServerInfo(ctx)
	if err != nil {
		return nil, err
	}
	if len(serverInfos) == 0 {
		return nil, nil
	}

	schedulerIDs, err := d.taskMgr.GetSchedulerIDsByTaskID(gTaskID)
	if err != nil {
		return nil, err
	}
	ids := make([]string, 0, len(schedulerIDs))
	for _, id := range schedulerIDs {
		if ok := matchServerInfo(serverInfos, id); ok {
			ids = append(ids, id)
		}
	}
	return ids, nil
}

<<<<<<< HEAD
func matchServerInfo(serverInfos map[string]*infosync.ServerInfo, schedulerID string) bool {
	for _, serverInfo := range serverInfos {
		serverID := disttaskutil.GenerateExecID(serverInfo.IP, serverInfo.Port)
		if serverID == schedulerID {
			return true
		}
	}
	return false
=======
func (d *dispatcher) GetPreviousSubtaskMetas(gTaskID int64, step int64) ([][]byte, error) {
	previousSubtasks, err := d.taskMgr.GetSucceedSubtasksByStep(gTaskID, step)
	if err != nil {
		logutil.BgLogger().Warn("get previous succeed subtask failed", zap.Int64("ID", gTaskID), zap.Int64("step", step))
		return nil, err
	}
	previousSubtaskMetas := make([][]byte, 0, len(previousSubtasks))
	for _, subtask := range previousSubtasks {
		previousSubtaskMetas = append(previousSubtaskMetas, subtask.Meta)
	}
	return previousSubtaskMetas, nil
>>>>>>> 340b73eb
}<|MERGE_RESOLUTION|>--- conflicted
+++ resolved
@@ -485,7 +485,6 @@
 	return ids, nil
 }
 
-<<<<<<< HEAD
 func matchServerInfo(serverInfos map[string]*infosync.ServerInfo, schedulerID string) bool {
 	for _, serverInfo := range serverInfos {
 		serverID := disttaskutil.GenerateExecID(serverInfo.IP, serverInfo.Port)
@@ -494,7 +493,8 @@
 		}
 	}
 	return false
-=======
+}
+
 func (d *dispatcher) GetPreviousSubtaskMetas(gTaskID int64, step int64) ([][]byte, error) {
 	previousSubtasks, err := d.taskMgr.GetSucceedSubtasksByStep(gTaskID, step)
 	if err != nil {
@@ -506,5 +506,4 @@
 		previousSubtaskMetas = append(previousSubtaskMetas, subtask.Meta)
 	}
 	return previousSubtaskMetas, nil
->>>>>>> 340b73eb
 }