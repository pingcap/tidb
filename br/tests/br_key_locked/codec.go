--- conflicted
+++ resolved
@@ -23,10 +23,7 @@
 	"github.com/pingcap/kvproto/pkg/metapb"
 	"github.com/pingcap/tidb/pkg/util/codec"
 	pd "github.com/tikv/pd/client"
-<<<<<<< HEAD
-=======
 	"github.com/tikv/pd/client/clients/router"
->>>>>>> 0dc34e52
 	"github.com/tikv/pd/client/opt"
 )
 
@@ -36,29 +33,21 @@
 
 // GetRegion encodes the key before send requests to pd-server and decodes the
 // returned StartKey && EndKey from pd-server.
-<<<<<<< HEAD
-func (c *codecPDClient) GetRegion(ctx context.Context, key []byte, opts ...opt.GetRegionOption) (*pd.Region, error) {
-=======
 func (c *codecPDClient) GetRegion(
 	ctx context.Context,
 	key []byte,
 	opts ...opt.GetRegionOption,
 ) (*router.Region, error) {
->>>>>>> 0dc34e52
 	encodedKey := codec.EncodeBytes(nil, key)
 	region, err := c.Client.GetRegion(ctx, encodedKey)
 	return processRegionResult(region, err)
 }
 
-<<<<<<< HEAD
-func (c *codecPDClient) GetPrevRegion(ctx context.Context, key []byte, opts ...opt.GetRegionOption) (*pd.Region, error) {
-=======
 func (c *codecPDClient) GetPrevRegion(
 	ctx context.Context,
 	key []byte,
 	opts ...opt.GetRegionOption,
 ) (*router.Region, error) {
->>>>>>> 0dc34e52
 	encodedKey := codec.EncodeBytes(nil, key)
 	region, err := c.Client.GetPrevRegion(ctx, encodedKey)
 	return processRegionResult(region, err)
@@ -67,11 +56,7 @@
 // GetRegionByID encodes the key before send requests to pd-server and decodes the
 // returned StartKey && EndKey from pd-server.
 func (c *codecPDClient) GetRegionByID(ctx context.Context,
-<<<<<<< HEAD
-	regionID uint64, _ ...opt.GetRegionOption) (*pd.Region, error) {
-=======
 	regionID uint64, _ ...opt.GetRegionOption) (*router.Region, error) {
->>>>>>> 0dc34e52
 	region, err := c.Client.GetRegionByID(ctx, regionID)
 	return processRegionResult(region, err)
 }
@@ -82,11 +67,7 @@
 	endKey []byte,
 	limit int,
 	opts ...opt.GetRegionOption,
-<<<<<<< HEAD
-) ([]*pd.Region, error) {
-=======
 ) ([]*router.Region, error) {
->>>>>>> 0dc34e52
 	startKey = codec.EncodeBytes(nil, startKey)
 	if len(endKey) > 0 {
 		endKey = codec.EncodeBytes(nil, endKey)
