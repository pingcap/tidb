--- conflicted
+++ resolved
@@ -99,20 +99,6 @@
 #  - ignore: keep the old record and ignore the new record (i.e. insert rows using "INSERT IGNORE INTO")
 #  - error: produce an error (i.e. insert rows using "INSERT INTO"), which will count towards the max-error limit.
 #on-duplicate = "replace"
-<<<<<<< HEAD
-<<<<<<< HEAD
-# Whether to detect duplicate records (unique key conflict) when the backend is 'local'.
-# If enabled, duplicate records will be written to `lightning_metadata.conflict_error_v1` table on the target TiDB.
-# Enabling duplicate detection will turn off remote checksum computation.
-#duplicate-detection = false
-# Automatically resolve the duplicated entries, if duplicate-detection is true.
-# Currently supports two algorithms:
-#  - unsafe-noop: do nothing, keeping the table in inconsistent state
-#  - delete: remove all duplicated entries, user needs to insert them back manually
-#duplicate-resolution = 'delete'
-=======
-=======
->>>>>>> 9a7bccae
 # Whether to detect and resolve duplicate records (unique key conflict) when the backend is 'local'.
 # Current supports three resolution algorithms:
 #  - record: only records duplicate records to `lightning_task_info.conflict_error_v1` table on the target TiDB. Note that this
@@ -121,12 +107,7 @@
 #    inconsistent data in the target TiDB.
 #  - remove: records all duplicate records like the 'record' algorithm and remove all duplicate records to ensure a consistent
 #    state in the target TiDB.
-<<<<<<< HEAD
 #duplicate-resolution = 'record'
->>>>>>> dc2d5a4f4... lightning: fix duplicate check panic (#29338)
-=======
-#deuplicate-resolution = 'record'
->>>>>>> 9a7bccae
 # Maximum KV size of SST files produced in the 'local' backend. This should be the same as
 # the TiKV region size to avoid further region splitting. The default value is 96 MiB.
 #region-split-size = '96MiB'
