// Copyright 2020 PingCAP, Inc. Licensed under Apache-2.0.

package main

import (
	"fmt"

	"github.com/pingcap/errors"
	"github.com/pingcap/log"
	berrors "github.com/pingcap/tidb/br/pkg/errors"
	"github.com/pingcap/tidb/br/pkg/gluetikv"
	"github.com/pingcap/tidb/br/pkg/summary"
	"github.com/pingcap/tidb/br/pkg/task"
	"github.com/pingcap/tidb/br/pkg/trace"
	"github.com/pingcap/tidb/br/pkg/utils"
	"github.com/pingcap/tidb/br/pkg/version/build"
	"github.com/pingcap/tidb/session"
	"github.com/spf13/cobra"
	"go.uber.org/zap"
	"sourcegraph.com/sourcegraph/appdash"
)

func runRestoreCommand(command *cobra.Command, cmdName string) error {
	cfg := task.RestoreConfig{Config: task.Config{LogProgress: HasLogFile()}}
	if err := cfg.ParseFromFlags(command.Flags()); err != nil {
		command.SilenceUsage = false
		return errors.Trace(err)
	}

	if task.IsStreamRestore(cmdName) {
		if err := cfg.ParseStreamRestoreFlags(command.Flags()); err != nil {
			return errors.Trace(err)
		}
	}

	ctx := GetDefaultContext()
	if cfg.EnableOpenTracing {
		var store *appdash.MemoryStore
		ctx, store = trace.TracerStartSpan(ctx)
		defer trace.TracerFinishSpan(ctx, store)
	}
	if err := task.RunRestore(GetDefaultContext(), tidbGlue, cmdName, &cfg); err != nil {
		log.Error("failed to restore", zap.Error(err))
		printWorkaroundOnFullRestoreError(command, err)
		return errors.Trace(err)
	}
	return nil
}

func runResolveKvDataCommand(command *cobra.Command, cmdName string) error {
	cfg := task.RestoreDataConfig{Config: task.Config{LogProgress: HasLogFile()}}
	if err := cfg.ParseFromFlags(command.Flags()); err != nil {
		command.SilenceUsage = false
		return errors.Trace(err)
	}

	ctx := GetDefaultContext()
	if cfg.EnableOpenTracing {
		var store *appdash.MemoryStore
		ctx, store = trace.TracerStartSpan(ctx)
		defer trace.TracerFinishSpan(ctx, store)
	}
	if err := task.RunResolveKvData(GetDefaultContext(), tidbGlue, cmdName, &cfg); err != nil {
		log.Error("failed to restore data", zap.Error(err))
		return errors.Trace(err)
	}
	return nil
}

// print workaround when we met not fresh or incompatible cluster error on full cluster restore
func printWorkaroundOnFullRestoreError(command *cobra.Command, err error) {
	if !errors.ErrorEqual(err, berrors.ErrRestoreNotFreshCluster) &&
		!errors.ErrorEqual(err, berrors.ErrRestoreIncompatibleSys) {
		return
	}
	fmt.Println("#######################################################################")
	switch {
	case errors.ErrorEqual(err, berrors.ErrRestoreNotFreshCluster):
		fmt.Println("# the target cluster is not fresh, br cannot restore system tables.")
	case errors.ErrorEqual(err, berrors.ErrRestoreIncompatibleSys):
		fmt.Println("# the target cluster is not compatible with the backup data,")
		fmt.Println("# br cannot restore system tables.")
	}
	fmt.Println("# you can remove 'with-sys-table' flag to skip restoring system tables")
	fmt.Println("#######################################################################")
}

func runRestoreRawCommand(command *cobra.Command, cmdName string) error {
	cfg := task.RestoreRawConfig{
		RawKvConfig: task.RawKvConfig{Config: task.Config{LogProgress: HasLogFile()}},
	}
	if err := cfg.ParseFromFlags(command.Flags()); err != nil {
		command.SilenceUsage = false
		return errors.Trace(err)
	}

	ctx := GetDefaultContext()
	if cfg.EnableOpenTracing {
		var store *appdash.MemoryStore
		ctx, store = trace.TracerStartSpan(ctx)
		defer trace.TracerFinishSpan(ctx, store)
	}
	if err := task.RunRestoreRaw(GetDefaultContext(), gluetikv.Glue{}, cmdName, &cfg); err != nil {
		log.Error("failed to restore raw kv", zap.Error(err))
		return errors.Trace(err)
	}
	return nil
}

func runEBSMetaRestoreCommand(command *cobra.Command, cmdName string) error {
	cfg := task.RestoreEBSConfig{}
	if err := cfg.ParseFromFlags(command.Flags()); err != nil {
		command.SilenceUsage = false
		return errors.Trace(err)
	}

	ctx := GetDefaultContext()
	if cfg.EnableOpenTracing {
		var store *appdash.MemoryStore
		ctx, store = trace.TracerStartSpan(ctx)
		defer trace.TracerFinishSpan(ctx, store)
	}
	if err := task.RunRestoreEBSMeta(GetDefaultContext(), gluetikv.Glue{}, cmdName, &cfg); err != nil {
		log.Error("failed to restore EBS meta", zap.Error(err))
		return errors.Trace(err)
	}
	return nil
}

// NewRestoreCommand returns a restore subcommand.
func NewRestoreCommand() *cobra.Command {
	command := &cobra.Command{
		Use:          "restore",
		Short:        "restore a TiDB/TiKV cluster",
		SilenceUsage: true,
		PersistentPreRunE: func(c *cobra.Command, args []string) error {
			if err := Init(c); err != nil {
				return errors.Trace(err)
			}
			build.LogInfo(build.BR)
			utils.LogEnvVariables()
			task.LogArguments(c)
			session.DisableStats4Test()

			summary.SetUnit(summary.RestoreUnit)
			return nil
		},
	}
	command.AddCommand(
		newFullRestoreCommand(),
		newDBRestoreCommand(),
		newTableRestoreCommand(),
		newRawRestoreCommand(),
		newStreamRestoreCommand(),
		newEBSMetaRestoreCommand(),
		newResolveKvDataCommand(),
	)
	task.DefineRestoreFlags(command.PersistentFlags())

	return command
}

func newFullRestoreCommand() *cobra.Command {
	command := &cobra.Command{
		Use:   "full",
		Short: "restore all tables",
		Args:  cobra.NoArgs,
		RunE: func(cmd *cobra.Command, _ []string) error {
			return runRestoreCommand(cmd, task.FullRestoreCmd)
		},
	}
	task.DefineFilterFlags(command, filterOutSysAndMemTables, false)
	return command
}

func newDBRestoreCommand() *cobra.Command {
	command := &cobra.Command{
		Use:   "db",
		Short: "restore tables in a database from the backup data",
		Args:  cobra.NoArgs,
		RunE: func(cmd *cobra.Command, _ []string) error {
			return runRestoreCommand(cmd, task.DBRestoreCmd)
		},
	}
	task.DefineDatabaseFlags(command)
	return command
}

func newTableRestoreCommand() *cobra.Command {
	command := &cobra.Command{
		Use:   "table",
		Short: "restore a table from the backup data",
		Args:  cobra.NoArgs,
		RunE: func(cmd *cobra.Command, _ []string) error {
			return runRestoreCommand(cmd, task.TableRestoreCmd)
		},
	}
	task.DefineTableFlags(command)
	return command
}

func newRawRestoreCommand() *cobra.Command {
	command := &cobra.Command{
		Use:   "raw",
		Short: "(experimental) restore a raw kv range to TiKV cluster",
		Args:  cobra.NoArgs,
		RunE: func(cmd *cobra.Command, _ []string) error {
			return runRestoreRawCommand(cmd, task.RawRestoreCmd)
		},
	}

	task.DefineRawRestoreFlags(command)
	return command
}

func newStreamRestoreCommand() *cobra.Command {
	command := &cobra.Command{
		Use:   "point",
		Short: "restore data from log until specify commit timestamp",
		Args:  cobra.NoArgs,
		RunE: func(command *cobra.Command, _ []string) error {
			return runRestoreCommand(command, task.PointRestoreCmd)
		},
	}
	task.DefineFilterFlags(command, filterOutSysAndMemTables, true)
	task.DefineStreamRestoreFlags(command)
	command.Hidden = true
	return command
}

func newEBSMetaRestoreCommand() *cobra.Command {
	command := &cobra.Command{
		Use:   "ebs",
		Short: "restore volumes and other info during snapshot-based restore",
		Args:  cobra.NoArgs,
		RunE: func(command *cobra.Command, _ []string) error {
			return runEBSMetaRestoreCommand(command, task.EBSMetaRestoreCmd)
		},
	}
	task.DefineRestoreEBSMetaFlags(command)
	command.Hidden = true
	return command
}

func newResolveKvDataCommand() *cobra.Command {
	command := &cobra.Command{
		Use:   "data",
<<<<<<< HEAD
		Short: "restore data from snapshot volume where tikv runing on, it requires command 'restore ebs' run before.",
=======
		Short: "restore data from snapshot volume where tikv running on, it requires command 'restore ebs' run before.",
>>>>>>> a1f9e26c
		Args:  cobra.NoArgs,
		RunE: func(command *cobra.Command, _ []string) error {
			err := runResolveKvDataCommand(command, task.ResolvedKvDataCmd)
			if err != nil {
				summary.SetSuccessStatus(false)
				return errors.Trace(err)
			}
			return nil
		},
	}
	task.DefineRestoreDataFlags(command)
	command.Hidden = true
	return command
}<|MERGE_RESOLUTION|>--- conflicted
+++ resolved
@@ -245,11 +245,7 @@
 func newResolveKvDataCommand() *cobra.Command {
 	command := &cobra.Command{
 		Use:   "data",
-<<<<<<< HEAD
-		Short: "restore data from snapshot volume where tikv runing on, it requires command 'restore ebs' run before.",
-=======
 		Short: "restore data from snapshot volume where tikv running on, it requires command 'restore ebs' run before.",
->>>>>>> a1f9e26c
 		Args:  cobra.NoArgs,
 		RunE: func(command *cobra.Command, _ []string) error {
 			err := runResolveKvDataCommand(command, task.ResolvedKvDataCmd)
