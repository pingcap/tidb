// Copyright 2020 PingCAP, Inc. Licensed under Apache-2.0.

package rtree_test

import (
	"context"
	"fmt"
	"testing"

	backuppb "github.com/pingcap/kvproto/pkg/brpb"
	"github.com/pingcap/kvproto/pkg/kvrpcpb"
	"github.com/pingcap/tidb/br/pkg/metautil"
	"github.com/pingcap/tidb/br/pkg/rtree"
	"github.com/pingcap/tidb/br/pkg/storage"
	"github.com/pingcap/tidb/pkg/kv"
	"github.com/pingcap/tidb/pkg/tablecodec"
	"github.com/stretchr/testify/require"
)

func newRange(start, end []byte) *rtree.Range {
	return &rtree.Range{
		KeyRange: rtree.KeyRange{
			StartKey: start,
			EndKey:   end,
		},
	}
}

func TestRangeTree(t *testing.T) {
	rangeTree := rtree.NewRangeTree()
	rg, _ := rangeTree.Get(newRange([]byte(""), []byte("")))
	require.Nil(t, rg)

	search := func(key []byte) *rtree.Range {
		rg, _ := rangeTree.Get(newRange(key, []byte("")))
		if rg == nil {
			return nil
		}
		return rg
	}
	assertIncomplete := func(startKey, endKey []byte, ranges []rtree.KeyRange) {
		incomplete := rangeTree.GetIncompleteRange(startKey, endKey)
		t.Logf("%#v %#v\n%#v\n%#v\n", startKey, endKey, incomplete, ranges)
		require.Equal(t, len(ranges), len(incomplete))
		for idx, rg := range incomplete {
			require.Equalf(t, ranges[idx].StartKey, rg.StartKey, "idx=%d", idx)
			require.Equalf(t, ranges[idx].EndKey, rg.EndKey, "idx=%d", idx)
		}
	}
	assertAllComplete := func() {
		for s := range 0xfe {
			for e := s + 1; e < 0xff; e++ {
				start := []byte{byte(s)}
				end := []byte{byte(e)}
				assertIncomplete(start, end, []rtree.KeyRange{})
			}
		}
	}

	assertIncomplete([]byte(""), []byte("b"), []rtree.KeyRange{{StartKey: []byte(""), EndKey: []byte("b")}})
	assertIncomplete([]byte(""), []byte(""), []rtree.KeyRange{{StartKey: []byte(""), EndKey: []byte("")}})
	assertIncomplete([]byte("b"), []byte(""), []rtree.KeyRange{{StartKey: []byte("b"), EndKey: []byte("")}})

	range0 := newRange([]byte(""), []byte("a"))
	rangeA := newRange([]byte("a"), []byte("b"))
	rangeB := newRange([]byte("b"), []byte("c"))
	rangeC := newRange([]byte("c"), []byte("d"))
	rangeD := newRange([]byte("d"), []byte(""))

	rangeTree.Update(*rangeA)
	require.Equal(t, 1, rangeTree.Len())
	assertIncomplete([]byte("a"), []byte("b"), []rtree.KeyRange{})
	assertIncomplete([]byte(""), []byte(""),
		[]rtree.KeyRange{
			{StartKey: []byte(""), EndKey: []byte("a")},
			{StartKey: []byte("b"), EndKey: []byte("")},
		})
	assertIncomplete([]byte("b"), []byte(""), []rtree.KeyRange{{StartKey: []byte("b"), EndKey: []byte("")}})

	rangeTree.Update(*rangeC)
	require.Equal(t, 2, rangeTree.Len())
	assertIncomplete([]byte("a"), []byte("c"), []rtree.KeyRange{
		{StartKey: []byte("b"), EndKey: []byte("c")},
	})
	assertIncomplete([]byte("b"), []byte("c"), []rtree.KeyRange{
		{StartKey: []byte("b"), EndKey: []byte("c")},
	})
	assertIncomplete([]byte(""), []byte(""),
		[]rtree.KeyRange{
			{StartKey: []byte(""), EndKey: []byte("a")},
			{StartKey: []byte("b"), EndKey: []byte("c")},
			{StartKey: []byte("d"), EndKey: []byte("")},
		})

	require.Nil(t, search([]byte{}))
	require.Equal(t, rangeA, search([]byte("a")))
	require.Nil(t, search([]byte("b")))
	require.Equal(t, rangeC, search([]byte("c")))
	require.Nil(t, search([]byte("d")))

	rangeTree.Update(*rangeB)
	require.Equal(t, 3, rangeTree.Len())
	require.Equal(t, rangeB, search([]byte("b")))
	assertIncomplete([]byte(""), []byte(""),
		[]rtree.KeyRange{
			{StartKey: []byte(""), EndKey: []byte("a")},
			{StartKey: []byte("d"), EndKey: []byte("")},
		})

	rangeTree.Update(*rangeD)
	require.Equal(t, 4, rangeTree.Len())
	require.Equal(t, rangeD, search([]byte("d")))
	assertIncomplete([]byte(""), []byte(""), []rtree.KeyRange{
		{StartKey: []byte(""), EndKey: []byte("a")},
	})

	// None incomplete for any range after insert range 0
	rangeTree.Update(*range0)
	require.Equal(t, 5, rangeTree.Len())

	// Overwrite range B and C.
	rangeBD := newRange([]byte("b"), []byte("d"))
	rangeTree.Update(*rangeBD)
	require.Equal(t, 4, rangeTree.Len())
	assertAllComplete()

	// Overwrite range BD, c-d should be empty
	rangeTree.Update(*rangeB)
	require.Equal(t, 4, rangeTree.Len())
	assertIncomplete([]byte(""), []byte(""), []rtree.KeyRange{
		{StartKey: []byte("c"), EndKey: []byte("d")},
	})

	rangeTree.Update(*rangeC)
	require.Equal(t, 5, rangeTree.Len())
	assertAllComplete()
}

func TestRangeTreePutForce(t *testing.T) {
	type expectedRange struct {
		startKey []byte
		endKey   []byte
		filename string
	}
	check := func(t *testing.T, rangeTree rtree.RangeTree, expectedRanges []expectedRange) {
		require.Equal(t, rangeTree.Len(), len(expectedRanges))
		i := 0
		rangeTree.Ascend(func(item *rtree.Range) bool {
			require.Equal(t, expectedRanges[i].startKey, item.StartKey)
			require.Equal(t, expectedRanges[i].endKey, item.EndKey)
			require.Equal(t, expectedRanges[i].filename, item.Files[0].Name)
			i += 1
			return true
		})
	}
	rangeTree := rtree.NewRangeTree()
	require.True(t, rangeTree.PutForce([]byte("aa"), []byte("bb"), []*backuppb.File{{Name: "1.sst"}}, true))
	require.True(t, rangeTree.PutForce([]byte("ff"), []byte("hh"), []*backuppb.File{{Name: "2.sst"}}, false))
	check(t, rangeTree, []expectedRange{
		{startKey: []byte("aa"), endKey: []byte("bb"), filename: "1.sst"},
		{startKey: []byte("ff"), endKey: []byte("hh"), filename: "2.sst"},
	})

	// put with force
	require.True(t, rangeTree.PutForce([]byte("a"), []byte("ab"), []*backuppb.File{{Name: "3.sst"}}, true))
	check(t, rangeTree, []expectedRange{
		{startKey: []byte("a"), endKey: []byte("ab"), filename: "3.sst"},
		{startKey: []byte("ff"), endKey: []byte("hh"), filename: "2.sst"},
	})
	require.True(t, rangeTree.PutForce([]byte("aaa"), []byte("abc"), []*backuppb.File{{Name: "4.sst"}}, true))
	check(t, rangeTree, []expectedRange{
		{startKey: []byte("aaa"), endKey: []byte("abc"), filename: "4.sst"},
		{startKey: []byte("ff"), endKey: []byte("hh"), filename: "2.sst"},
	})
	require.True(t, rangeTree.PutForce([]byte("aaaa"), []byte("aaab"), []*backuppb.File{{Name: "5.sst"}}, true))
	check(t, rangeTree, []expectedRange{
		{startKey: []byte("aaaa"), endKey: []byte("aaab"), filename: "5.sst"},
		{startKey: []byte("ff"), endKey: []byte("hh"), filename: "2.sst"},
	})
	require.True(t, rangeTree.PutForce([]byte("aa"), []byte("bb"), []*backuppb.File{{Name: "6.sst"}}, true))
	check(t, rangeTree, []expectedRange{
		{startKey: []byte("aa"), endKey: []byte("bb"), filename: "6.sst"},
		{startKey: []byte("ff"), endKey: []byte("hh"), filename: "2.sst"},
	})

	// put without force
	require.False(t, rangeTree.PutForce([]byte("f"), []byte("fh"), []*backuppb.File{{Name: "7.sst"}}, false))
	check(t, rangeTree, []expectedRange{
		{startKey: []byte("aa"), endKey: []byte("bb"), filename: "6.sst"},
		{startKey: []byte("ff"), endKey: []byte("hh"), filename: "2.sst"},
	})
	require.False(t, rangeTree.PutForce([]byte("fff"), []byte("fhi"), []*backuppb.File{{Name: "8.sst"}}, false))
	check(t, rangeTree, []expectedRange{
		{startKey: []byte("aa"), endKey: []byte("bb"), filename: "6.sst"},
		{startKey: []byte("ff"), endKey: []byte("hh"), filename: "2.sst"},
	})
	require.False(t, rangeTree.PutForce([]byte("ffff"), []byte("fffh"), []*backuppb.File{{Name: "9.sst"}}, false))
	check(t, rangeTree, []expectedRange{
		{startKey: []byte("aa"), endKey: []byte("bb"), filename: "6.sst"},
		{startKey: []byte("ff"), endKey: []byte("hh"), filename: "2.sst"},
	})
	require.False(t, rangeTree.PutForce([]byte("ff"), []byte("hh"), []*backuppb.File{{Name: "10.sst"}}, false))
	check(t, rangeTree, []expectedRange{
		{startKey: []byte("aa"), endKey: []byte("bb"), filename: "6.sst"},
		{startKey: []byte("ff"), endKey: []byte("hh"), filename: "2.sst"},
	})

	// put with force bound
	require.True(t, rangeTree.PutForce([]byte("aa"), []byte("ab"), []*backuppb.File{{Name: "11.sst"}}, true))
	check(t, rangeTree, []expectedRange{
		{startKey: []byte("aa"), endKey: []byte("ab"), filename: "11.sst"},
		{startKey: []byte("ff"), endKey: []byte("hh"), filename: "2.sst"},
	})
	require.True(t, rangeTree.PutForce([]byte("aaa"), []byte("ab"), []*backuppb.File{{Name: "12.sst"}}, true))
	check(t, rangeTree, []expectedRange{
		{startKey: []byte("aaa"), endKey: []byte("ab"), filename: "12.sst"},
		{startKey: []byte("ff"), endKey: []byte("hh"), filename: "2.sst"},
	})

	// put without force bound
	require.False(t, rangeTree.PutForce([]byte("ff"), []byte("fh"), []*backuppb.File{{Name: "13.sst"}}, false))
	check(t, rangeTree, []expectedRange{
		{startKey: []byte("aaa"), endKey: []byte("ab"), filename: "12.sst"},
		{startKey: []byte("ff"), endKey: []byte("hh"), filename: "2.sst"},
	})
	require.False(t, rangeTree.PutForce([]byte("fh"), []byte("hh"), []*backuppb.File{{Name: "14.sst"}}, false))
	check(t, rangeTree, []expectedRange{
		{startKey: []byte("aaa"), endKey: []byte("ab"), filename: "12.sst"},
		{startKey: []byte("ff"), endKey: []byte("hh"), filename: "2.sst"},
	})

	// put outside bound
	require.True(t, rangeTree.PutForce([]byte("ab"), []byte("abc"), []*backuppb.File{{Name: "15.sst"}}, true))
	check(t, rangeTree, []expectedRange{
		{startKey: []byte("aaa"), endKey: []byte("ab"), filename: "12.sst"},
		{startKey: []byte("ab"), endKey: []byte("abc"), filename: "15.sst"},
		{startKey: []byte("ff"), endKey: []byte("hh"), filename: "2.sst"},
	})
	require.True(t, rangeTree.PutForce([]byte("aa"), []byte("aaa"), []*backuppb.File{{Name: "16.sst"}}, true))
	check(t, rangeTree, []expectedRange{
		{startKey: []byte("aa"), endKey: []byte("aaa"), filename: "16.sst"},
		{startKey: []byte("aaa"), endKey: []byte("ab"), filename: "12.sst"},
		{startKey: []byte("ab"), endKey: []byte("abc"), filename: "15.sst"},
		{startKey: []byte("ff"), endKey: []byte("hh"), filename: "2.sst"},
	})
	require.True(t, rangeTree.PutForce([]byte("hh"), []byte("hi"), []*backuppb.File{{Name: "17.sst"}}, false))
	check(t, rangeTree, []expectedRange{
		{startKey: []byte("aa"), endKey: []byte("aaa"), filename: "16.sst"},
		{startKey: []byte("aaa"), endKey: []byte("ab"), filename: "12.sst"},
		{startKey: []byte("ab"), endKey: []byte("abc"), filename: "15.sst"},
		{startKey: []byte("ff"), endKey: []byte("hh"), filename: "2.sst"},
		{startKey: []byte("hh"), endKey: []byte("hi"), filename: "17.sst"},
	})
	require.True(t, rangeTree.PutForce([]byte("ef"), []byte("ff"), []*backuppb.File{{Name: "18.sst"}}, false))
	check(t, rangeTree, []expectedRange{
		{startKey: []byte("aa"), endKey: []byte("aaa"), filename: "16.sst"},
		{startKey: []byte("aaa"), endKey: []byte("ab"), filename: "12.sst"},
		{startKey: []byte("ab"), endKey: []byte("abc"), filename: "15.sst"},
		{startKey: []byte("ef"), endKey: []byte("ff"), filename: "18.sst"},
		{startKey: []byte("ff"), endKey: []byte("hh"), filename: "2.sst"},
		{startKey: []byte("hh"), endKey: []byte("hi"), filename: "17.sst"},
	})
}

func TestRangeIntersect(t *testing.T) {
	rg := newRange([]byte("a"), []byte("c"))

	start, end, isIntersect := rg.Intersect([]byte(""), []byte(""))
	require.True(t, isIntersect)
	require.Equal(t, []byte("a"), start)
	require.Equal(t, []byte("c"), end)

	start, end, isIntersect = rg.Intersect([]byte(""), []byte("a"))
	require.False(t, isIntersect)
	require.Equal(t, []byte(nil), start)
	require.Equal(t, []byte(nil), end)

	start, end, isIntersect = rg.Intersect([]byte(""), []byte("b"))
	require.True(t, isIntersect)
	require.Equal(t, []byte("a"), start)
	require.Equal(t, []byte("b"), end)

	start, end, isIntersect = rg.Intersect([]byte("a"), []byte("b"))
	require.True(t, isIntersect)
	require.Equal(t, []byte("a"), start)
	require.Equal(t, []byte("b"), end)

	start, end, isIntersect = rg.Intersect([]byte("aa"), []byte("b"))
	require.True(t, isIntersect)
	require.Equal(t, []byte("aa"), start)
	require.Equal(t, []byte("b"), end)

	start, end, isIntersect = rg.Intersect([]byte("b"), []byte("c"))
	require.True(t, isIntersect)
	require.Equal(t, []byte("b"), start)
	require.Equal(t, []byte("c"), end)

	start, end, isIntersect = rg.Intersect([]byte(""), []byte{1})
	require.False(t, isIntersect)
	require.Equal(t, []byte(nil), start)
	require.Equal(t, []byte(nil), end)

	start, end, isIntersect = rg.Intersect([]byte("c"), []byte(""))
	require.False(t, isIntersect)
	require.Equal(t, []byte(nil), start)
	require.Equal(t, []byte(nil), end)
}

func BenchmarkRangeTreeUpdate(b *testing.B) {
	rangeTree := rtree.NewRangeTree()
	for i := 0; i < b.N; i++ {
		item := rtree.Range{
<<<<<<< HEAD
			StartKey: fmt.Appendf(nil, "%20d", i),
			EndKey:   fmt.Appendf(nil, "%20d", i+1),
=======
			KeyRange: rtree.KeyRange{
				StartKey: []byte(fmt.Sprintf("%20d", i)),
				EndKey:   []byte(fmt.Sprintf("%20d", i+1)),
			},
>>>>>>> 5a032651
		}
		rangeTree.Update(item)
	}
}

func encodeTableRecord(prefix kv.Key, rowID uint64) []byte {
	return tablecodec.EncodeRecordKey(prefix, kv.IntHandle(rowID))
}

func TestRangeTreeMerge(t *testing.T) {
	rangeTree := rtree.NewRangeStatsTree()
	tablePrefix := tablecodec.GenTableRecordPrefix(1)
	for i := uint64(0); i < 10000; i += 1 {
		rangeTree.InsertRange(&rtree.Range{
			KeyRange: rtree.KeyRange{
				StartKey: encodeTableRecord(tablePrefix, i),
				EndKey:   encodeTableRecord(tablePrefix, i+1),
			},
			Files: []*backuppb.File{
				{
					Name:       fmt.Sprintf("%20d", i),
					TotalKvs:   1,
					TotalBytes: 1,
				},
			},
		}, i, 0)
	}
	sortedRanges := rangeTree.MergedRanges(10, 10)
	require.Equal(t, 1000, len(sortedRanges))
	for i, rg := range sortedRanges {
		require.Equal(t, encodeTableRecord(tablePrefix, uint64(i)*10), rg.StartKey)
		require.Equal(t, encodeTableRecord(tablePrefix, uint64(i+1)*10), rg.EndKey)
		require.Equal(t, uint64(i*10*10+45), rg.Size)
		require.Equal(t, 10, len(rg.Files))
		for j, file := range rg.Files {
			require.Equal(t, fmt.Sprintf("%20d", i*10+j), file.Name)
			require.Equal(t, uint64(1), file.TotalKvs)
			require.Equal(t, uint64(1), file.TotalBytes)
		}
	}
}

func buildProgressRange(startKey, endKey string) *rtree.ProgressRange {
	pr := &rtree.ProgressRange{
		Res: rtree.NewRangeTree(),
		Origin: rtree.KeyRange{
			StartKey: []byte(startKey),
			EndKey:   []byte(endKey),
		},
	}
	return pr
}

func TestProgressRangeTree(t *testing.T) {
	prTree := rtree.NewProgressRangeTree(nil, false)

	require.NoError(t, prTree.Insert(buildProgressRange("aa", "cc")))
	require.Error(t, prTree.Insert(buildProgressRange("bb", "cc")))
	require.Error(t, prTree.Insert(buildProgressRange("bb", "dd")))
	require.NoError(t, prTree.Insert(buildProgressRange("cc", "dd")))
	require.NoError(t, prTree.Insert(buildProgressRange("ee", "ff")))

	ranges, err := prTree.GetIncompleteRanges()
	require.NoError(t, err)
	require.Equal(t, &kvrpcpb.KeyRange{StartKey: []byte("aa"), EndKey: []byte("cc")}, ranges[0])
	require.Equal(t, &kvrpcpb.KeyRange{StartKey: []byte("cc"), EndKey: []byte("dd")}, ranges[1])
	require.Equal(t, &kvrpcpb.KeyRange{StartKey: []byte("ee"), EndKey: []byte("ff")}, ranges[2])

	pr, err := prTree.FindContained([]byte("aaa"), []byte("b"))
	require.NoError(t, err)
	pr.Res.Put([]byte("aaa"), []byte("b"), nil)

	pr, err = prTree.FindContained([]byte("cc"), []byte("dd"))
	require.NoError(t, err)
	pr.Res.Put([]byte("cc"), []byte("dd"), nil)

	ranges, err = prTree.GetIncompleteRanges()
	require.NoError(t, err)
	require.Equal(t, &kvrpcpb.KeyRange{StartKey: []byte("aa"), EndKey: []byte("aaa")}, ranges[0])
	require.Equal(t, &kvrpcpb.KeyRange{StartKey: []byte("b"), EndKey: []byte("cc")}, ranges[1])
	require.Equal(t, &kvrpcpb.KeyRange{StartKey: []byte("ee"), EndKey: []byte("ff")}, ranges[2])

	pr, err = prTree.FindContained([]byte("aa"), []byte("aaa"))
	require.NoError(t, err)
	pr.Res.Put([]byte("aa"), []byte("aaa"), nil)

	pr, err = prTree.FindContained([]byte("b"), []byte("cc"))
	require.NoError(t, err)
	pr.Res.Put([]byte("b"), []byte("cc"), nil)

	pr, err = prTree.FindContained([]byte("ee"), []byte("ff"))
	require.NoError(t, err)
	pr.Res.Put([]byte("ee"), []byte("ff"), nil)

	ranges, err = prTree.GetIncompleteRanges()
	require.NoError(t, err)
	require.Equal(t, 0, len(ranges))
}

func TestProgreeRangeTreeCallBack(t *testing.T) {
	prTree := rtree.NewProgressRangeTree(nil, false)

	require.NoError(t, prTree.Insert(buildProgressRange("a", "b")))
	require.NoError(t, prTree.Insert(buildProgressRange("c", "d")))
	require.NoError(t, prTree.Insert(buildProgressRange("e", "f")))

	completeCount := 0
	prTree.SetCallBack(func() { completeCount += 1 })

	pr, err := prTree.FindContained([]byte("a"), []byte("b"))
	require.NoError(t, err)
	pr.Res.Put([]byte("a"), []byte("aa"), nil)
	ranges, err := prTree.GetIncompleteRanges()
	require.NoError(t, err)
	require.Equal(t, completeCount, 0)
	require.Equal(t, &kvrpcpb.KeyRange{StartKey: []byte("aa"), EndKey: []byte("b")}, ranges[0])
	require.Equal(t, &kvrpcpb.KeyRange{StartKey: []byte("c"), EndKey: []byte("d")}, ranges[1])
	require.Equal(t, &kvrpcpb.KeyRange{StartKey: []byte("e"), EndKey: []byte("f")}, ranges[2])

	pr.Res.Put([]byte("a"), []byte("ab"), nil)
	ranges, err = prTree.GetIncompleteRanges()
	require.NoError(t, err)
	require.Equal(t, completeCount, 0)
	require.Equal(t, &kvrpcpb.KeyRange{StartKey: []byte("ab"), EndKey: []byte("b")}, ranges[0])
	require.Equal(t, &kvrpcpb.KeyRange{StartKey: []byte("c"), EndKey: []byte("d")}, ranges[1])
	require.Equal(t, &kvrpcpb.KeyRange{StartKey: []byte("e"), EndKey: []byte("f")}, ranges[2])

	pr.Res.Put([]byte("ab"), []byte("b"), nil)
	ranges, err = prTree.GetIncompleteRanges()
	require.NoError(t, err)
	require.Equal(t, completeCount, 1)
	require.Equal(t, &kvrpcpb.KeyRange{StartKey: []byte("c"), EndKey: []byte("d")}, ranges[0])
	require.Equal(t, &kvrpcpb.KeyRange{StartKey: []byte("e"), EndKey: []byte("f")}, ranges[1])

	pr.Res.Put([]byte("a"), []byte("abc"), nil)
	ranges, err = prTree.GetIncompleteRanges()
	require.NoError(t, err)
	require.Equal(t, completeCount, 1)
	require.Equal(t, &kvrpcpb.KeyRange{StartKey: []byte("c"), EndKey: []byte("d")}, ranges[0])
	require.Equal(t, &kvrpcpb.KeyRange{StartKey: []byte("e"), EndKey: []byte("f")}, ranges[1])

	pr.Res.Put([]byte("cc"), []byte("cd"), nil)
	ranges, err = prTree.GetIncompleteRanges()
	require.NoError(t, err)
	require.Equal(t, completeCount, 1)
	require.Equal(t, &kvrpcpb.KeyRange{StartKey: []byte("c"), EndKey: []byte("d")}, ranges[0])
	require.Equal(t, &kvrpcpb.KeyRange{StartKey: []byte("e"), EndKey: []byte("f")}, ranges[1])
}

func buildProgressRangeWithPhysicalID(startKey, endKey string, physicalID int64) *rtree.ProgressRange {
	pr := &rtree.ProgressRange{
		Res: rtree.NewRangeTree(),
		Origin: rtree.KeyRange{
			StartKey: []byte(startKey),
			EndKey:   []byte(endKey),
		},
	}
	pr.Res.PhysicalID = physicalID
	return pr
}

func getFiles(startKey, endKey []byte, checksums [][3]uint64) []*backuppb.File {
	files := make([]*backuppb.File, 0, len(checksums))
	for _, checksum := range checksums {
		files = append(files, &backuppb.File{
			StartKey:   startKey,
			EndKey:     endKey,
			Crc64Xor:   checksum[0],
			TotalKvs:   checksum[1],
			TotalBytes: checksum[2],
		})
	}
	return files
}

func TestProgreeRangeTreeCallBack2(t *testing.T) {
	ctx := context.Background()
	base := t.TempDir()
	stg, err := storage.NewLocalStorage(base)
	require.NoError(t, err)
	metawriter := metautil.NewMetaWriter(stg, metautil.MetaFileSize, false, "temp.meta", nil)
	metawriter.StartWriteMetasAsync(ctx, metautil.AppendDataFile)
	defer func() {
		require.NoError(t, metawriter.FinishWriteMetas(ctx, metautil.AppendDataFile))
	}()
	prTree := rtree.NewProgressRangeTree(metawriter, false)

	require.NoError(t, prTree.Insert(buildProgressRangeWithPhysicalID("a", "b", 1)))
	require.NoError(t, prTree.Insert(buildProgressRangeWithPhysicalID("c", "d", 2)))
	require.NoError(t, prTree.Insert(buildProgressRangeWithPhysicalID("e", "f", 3)))

	completeCount := 0
	prTree.SetCallBack(func() { completeCount += 1 })

	pr, err := prTree.FindContained([]byte("a"), []byte("b"))
	require.NoError(t, err)
	pr.Res.Put([]byte("a"), []byte("aa"), getFiles([]byte("a"), []byte("aa"), [][3]uint64{{1, 1, 1}, {2, 2, 2}}))
	ranges, err := prTree.GetIncompleteRanges()
	require.NoError(t, err)
	require.Equal(t, completeCount, 0)
	require.Equal(t, &kvrpcpb.KeyRange{StartKey: []byte("aa"), EndKey: []byte("b")}, ranges[0])
	require.Equal(t, &kvrpcpb.KeyRange{StartKey: []byte("c"), EndKey: []byte("d")}, ranges[1])
	require.Equal(t, &kvrpcpb.KeyRange{StartKey: []byte("e"), EndKey: []byte("f")}, ranges[2])

	pr.Res.Put([]byte("a"), []byte("ab"), getFiles([]byte("a"), []byte("ab"), [][3]uint64{{3, 3, 3}, {4, 4, 4}}))
	ranges, err = prTree.GetIncompleteRanges()
	require.NoError(t, err)
	require.Equal(t, completeCount, 0)
	require.Equal(t, &kvrpcpb.KeyRange{StartKey: []byte("ab"), EndKey: []byte("b")}, ranges[0])
	require.Equal(t, &kvrpcpb.KeyRange{StartKey: []byte("c"), EndKey: []byte("d")}, ranges[1])
	require.Equal(t, &kvrpcpb.KeyRange{StartKey: []byte("e"), EndKey: []byte("f")}, ranges[2])

	pr.Res.Put([]byte("ab"), []byte("b"), getFiles([]byte("ab"), []byte("b"), [][3]uint64{{5, 5, 5}, {6, 6, 6}}))
	ranges, err = prTree.GetIncompleteRanges()
	require.NoError(t, err)
	require.Equal(t, completeCount, 1)
	require.Equal(t, &kvrpcpb.KeyRange{StartKey: []byte("c"), EndKey: []byte("d")}, ranges[0])
	require.Equal(t, &kvrpcpb.KeyRange{StartKey: []byte("e"), EndKey: []byte("f")}, ranges[1])
	cksm := prTree.GetChecksumMap()
	require.Len(t, cksm, 1)
	checksum := cksm[1]
	require.Equal(t, uint64(3^4^5^6), checksum.Crc64Xor)
	require.Equal(t, uint64(3+4+5+6), checksum.TotalKvs)
	require.Equal(t, uint64(3+4+5+6), checksum.TotalBytes)

	pr.Res.Put([]byte("a"), []byte("abc"), nil)
	ranges, err = prTree.GetIncompleteRanges()
	require.NoError(t, err)
	require.Equal(t, completeCount, 1)
	require.Equal(t, &kvrpcpb.KeyRange{StartKey: []byte("c"), EndKey: []byte("d")}, ranges[0])
	require.Equal(t, &kvrpcpb.KeyRange{StartKey: []byte("e"), EndKey: []byte("f")}, ranges[1])

	pr.Res.Put([]byte("cc"), []byte("cd"), nil)
	ranges, err = prTree.GetIncompleteRanges()
	require.NoError(t, err)
	require.Equal(t, completeCount, 1)
	require.Equal(t, &kvrpcpb.KeyRange{StartKey: []byte("c"), EndKey: []byte("d")}, ranges[0])
	require.Equal(t, &kvrpcpb.KeyRange{StartKey: []byte("e"), EndKey: []byte("f")}, ranges[1])
}<|MERGE_RESOLUTION|>--- conflicted
+++ resolved
@@ -308,17 +308,12 @@
 
 func BenchmarkRangeTreeUpdate(b *testing.B) {
 	rangeTree := rtree.NewRangeTree()
-	for i := 0; i < b.N; i++ {
+	for i := range b.N {
 		item := rtree.Range{
-<<<<<<< HEAD
-			StartKey: fmt.Appendf(nil, "%20d", i),
-			EndKey:   fmt.Appendf(nil, "%20d", i+1),
-=======
 			KeyRange: rtree.KeyRange{
-				StartKey: []byte(fmt.Sprintf("%20d", i)),
-				EndKey:   []byte(fmt.Sprintf("%20d", i+1)),
+				StartKey: fmt.Appendf(nil, "%20d", i),
+				EndKey:   fmt.Appendf(nil, "%20d", i+1),
 			},
->>>>>>> 5a032651
 		}
 		rangeTree.Update(item)
 	}
