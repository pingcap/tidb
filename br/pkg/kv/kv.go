// Copyright 2019 PingCAP, Inc.
//
// Licensed under the Apache License, Version 2.0 (the "License");
// you may not use this file except in compliance with the License.
// You may obtain a copy of the License at
//
//     http://www.apache.org/licenses/LICENSE-2.0
//
// Unless required by applicable law or agreed to in writing, software
// distributed under the License is distributed on an "AS IS" BASIS,
// WITHOUT WARRANTIES OR CONDITIONS OF ANY KIND, either express or implied.
// See the License for the specific language governing permissions and
// limitations under the License.

package kv

import (
	"bytes"
	"context"
	"fmt"
	"math"
	"sort"

	"github.com/pingcap/errors"
	sst "github.com/pingcap/kvproto/pkg/import_sstpb"
	"github.com/pingcap/log"
	"github.com/pingcap/parser/model"
	"github.com/pingcap/parser/mysql"
	"github.com/pingcap/tidb/br/pkg/logutil"
	"github.com/pingcap/tidb/br/pkg/redact"
	"github.com/pingcap/tidb/kv"
	"github.com/pingcap/tidb/meta/autoid"
	"github.com/pingcap/tidb/table"
	"github.com/pingcap/tidb/table/tables"
	"github.com/pingcap/tidb/tablecodec"
	"github.com/pingcap/tidb/types"
	"go.uber.org/zap"
)

var extraHandleColumnInfo = model.NewExtraHandleColInfo()

// Iter abstract iterator method for Ingester.
type Iter interface {
	// Seek seek to specify position.
	// if key not found, seeks next key position in iter.
	Seek(key []byte) bool
	// Error return current error on this iter.
	Error() error
	// First moves this iter to the first key.
	First() bool
	// Last moves this iter to the last key.
	Last() bool
	// Valid check this iter reach the end.
	Valid() bool
	// Next moves this iter forward.
	Next() bool
	// Key represents current position pair's key.
	Key() []byte
	// Value represents current position pair's Value.
	Value() []byte
	// Close close this iter.
	Close() error
	// OpType represents operations of pair. currently we have two types.
	// 1. Put
	// 2. Delete
	OpType() sst.Pair_OP
}

// IterProducer produces iterator with given range.
type IterProducer interface {
	// Produce produces iterator with given range [start, end).
	Produce(start []byte, end []byte) Iter
}

// SimpleKVIterProducer represents kv iter producer.
type SimpleKVIterProducer struct {
	pairs Pairs
}

// NewSimpleKVIterProducer creates SimpleKVIterProducer.
func NewSimpleKVIterProducer(pairs Pairs) IterProducer {
	return &SimpleKVIterProducer{
		pairs: pairs,
	}
}

// Produce implements Iter.Producer.Produce.
func (p *SimpleKVIterProducer) Produce(start []byte, end []byte) Iter {
	startIndex := sort.Search(len(p.pairs), func(i int) bool {
		return bytes.Compare(start, p.pairs[i].Key) < 1
	})
	endIndex := sort.Search(len(p.pairs), func(i int) bool {
		return bytes.Compare(end, p.pairs[i].Key) < 1
	})
	if startIndex >= endIndex {
		log.Warn("produce failed due to start key is large than end key",
			zap.Binary("start", start), zap.Binary("end", end))
		return nil
	}
	return newSimpleKVIter(p.pairs[startIndex:endIndex])
}

// SimpleKVIter represents simple pair iterator.
// which is used for log restore.
type SimpleKVIter struct {
	index int
	pairs Pairs
}

// newSimpleKVIter creates SimpleKVIter.
func newSimpleKVIter(pairs Pairs) Iter {
	return &SimpleKVIter{
		index: -1,
		pairs: pairs,
	}
}

// Seek implements Iter.Seek.
func (s *SimpleKVIter) Seek(key []byte) bool {
	s.index = sort.Search(len(s.pairs), func(i int) bool {
		return bytes.Compare(key, s.pairs[i].Key) < 1
	})
	return s.index < len(s.pairs)
}

// Error implements Iter.Error.
func (s *SimpleKVIter) Error() error {
	return nil
}

// First implements Iter.First.
func (s *SimpleKVIter) First() bool {
	if len(s.pairs) == 0 {
		return false
	}
	s.index = 0
	return true
}

// Last implements Iter.Last.
func (s *SimpleKVIter) Last() bool {
	if len(s.pairs) == 0 {
		return false
	}
	s.index = len(s.pairs) - 1
	return true
}

// Valid implements Iter.Valid.
func (s *SimpleKVIter) Valid() bool {
	return s.index >= 0 && s.index < len(s.pairs)
}

// Next implements Iter.Next.
func (s *SimpleKVIter) Next() bool {
	s.index++
	return s.index < len(s.pairs)
}

// Key implements Iter.Key.
func (s *SimpleKVIter) Key() []byte {
	if s.index >= 0 && s.index < len(s.pairs) {
		return s.pairs[s.index].Key
	}
	return nil
}

// Value implements Iter.Value.
func (s *SimpleKVIter) Value() []byte {
	if s.index >= 0 && s.index < len(s.pairs) {
		return s.pairs[s.index].Val
	}
	return nil
}

// Close implements Iter.Close.
func (s *SimpleKVIter) Close() error {
	return nil
}

// OpType implements Iter.KeyIsDelete.
func (s *SimpleKVIter) OpType() sst.Pair_OP {
	if s.Valid() && s.pairs[s.index].IsDelete {
		return sst.Pair_Delete
	}
	return sst.Pair_Put
}

// Encoder encodes a row of SQL values into some opaque type which can be
// consumed by OpenEngine.WriteEncoded.
type Encoder interface {
	// Close the encoder.
	Close()

	// AddRecord encode encodes a row of SQL values into a backend-friendly format.
	AddRecord(
		row []types.Datum,
		rowID int64,
		columnPermutation []int,
	) (Row, int, error)

	// RemoveRecord encode encodes a row of SQL delete values into a backend-friendly format.
	RemoveRecord(
		row []types.Datum,
		rowID int64,
		columnPermutation []int,
	) (Row, int, error)
}

// Row represents a single encoded row.
type Row interface {
	// ClassifyAndAppend separates the data-like and index-like parts of the
	// encoded row, and appends these parts into the existing buffers and
	// checksums.
	ClassifyAndAppend(
		data *Pairs,
		dataChecksum *Checksum,
		indices *Pairs,
		indexChecksum *Checksum,
	)
}

type tableKVEncoder struct {
	tbl         table.Table
	se          *session
	recordCache []types.Datum
}

// NewTableKVEncoder creates the Encoder.
func NewTableKVEncoder(tbl table.Table, options *SessionOptions) Encoder {
	se := newSession(options)
	// Set CommonAddRecordCtx to session to reuse the slices and BufStore in AddRecord
	recordCtx := tables.NewCommonAddRecordCtx(len(tbl.Cols()))
	tables.SetAddRecordCtx(se, recordCtx)
	return &tableKVEncoder{
		tbl: tbl,
		se:  se,
	}
}

var kindStr = [...]string{
	types.KindNull:          "null",
	types.KindInt64:         "int64",
	types.KindUint64:        "uint64",
	types.KindFloat32:       "float32",
	types.KindFloat64:       "float64",
	types.KindString:        "string",
	types.KindBytes:         "bytes",
	types.KindBinaryLiteral: "binary",
	types.KindMysqlDecimal:  "decimal",
	types.KindMysqlDuration: "duration",
	types.KindMysqlEnum:     "enum",
	types.KindMysqlBit:      "bit",
	types.KindMysqlSet:      "set",
	types.KindMysqlTime:     "time",
	types.KindInterface:     "interface",
	types.KindMinNotNull:    "min",
	types.KindMaxValue:      "max",
	types.KindRaw:           "raw",
	types.KindMysqlJSON:     "json",
}

// MarshalLogArray implements the zapcore.ArrayMarshaler interface.
func zapRow(key string, row []types.Datum) zap.Field {
	return logutil.AbbreviatedArray(key, row, func(input interface{}) []string {
		row := input.([]types.Datum)
		vals := make([]string, 0, len(row))
		for _, datum := range row {
			kind := datum.Kind()
			var str string
			var err error
			switch kind {
			case types.KindNull:
				str = "NULL"
			case types.KindMinNotNull:
				str = "-inf"
			case types.KindMaxValue:
				str = "+inf"
			default:
				str, err = datum.ToString()
				if err != nil {
					vals = append(vals, err.Error())
					continue
				}
			}
			vals = append(vals,
				fmt.Sprintf("kind: %s, val: %s", kindStr[kind], redact.String(str)))
		}
		return vals
	})
}

// Pairs represents the slice of Pair.
type Pairs []Pair

// Close ...
func (kvcodec *tableKVEncoder) Close() {
}

// AddRecord encode a row of data into KV pairs.
//
// See comments in `(*TableRestore).initializeColumns` for the meaning of the
// `columnPermutation` parameter.
func (kvcodec *tableKVEncoder) AddRecord(
	row []types.Datum,
	rowID int64,
	columnPermutation []int,
) (Row, int, error) {
	cols := kvcodec.tbl.Cols()

	var value types.Datum
	var err error

	record := kvcodec.recordCache
	if record == nil {
		record = make([]types.Datum, 0, len(cols)+1)
	}

	isAutoRandom := false
	if kvcodec.tbl.Meta().PKIsHandle && kvcodec.tbl.Meta().ContainsAutoRandomBits() {
		isAutoRandom = true
	}

	for i, col := range cols {
		j := columnPermutation[i]
		isAutoIncCol := mysql.HasAutoIncrementFlag(col.Flag)
		isPk := mysql.HasPriKeyFlag(col.Flag)
		switch {
		case j >= 0 && j < len(row):
			value, err = table.CastValue(kvcodec.se, row[j], col.ToInfo(), false, false)
			if err == nil {
				err = col.HandleBadNull(&value, kvcodec.se.vars.StmtCtx)
			}
		case isAutoIncCol:
			// we still need a conversion, e.g. to catch overflow with a TINYINT column.
			value, err = table.CastValue(kvcodec.se, types.NewIntDatum(rowID), col.ToInfo(), false, false)
		default:
			value, err = table.GetColDefaultValue(kvcodec.se, col.ToInfo())
		}
		if err != nil {
			return nil, 0, errors.Trace(err)
		}

		record = append(record, value)

		if isAutoRandom && isPk {
			typeBitsLength := uint64(mysql.DefaultLengthOfMysqlTypes[col.Tp] * 8)
			incrementalBits := typeBitsLength - kvcodec.tbl.Meta().AutoRandomBits
			hasSignBit := !mysql.HasUnsignedFlag(col.Flag)
			if hasSignBit {
				incrementalBits--
			}
			alloc := kvcodec.tbl.Allocators(kvcodec.se).Get(autoid.AutoRandomType)
			_ = alloc.Rebase(context.Background(), value.GetInt64()&((1<<incrementalBits)-1), false)
		}
		if isAutoIncCol {
<<<<<<< HEAD
			alloc := kvcodec.tbl.Allocators(kvcodec.se).Get(autoid.AutoIncrementType)
			_ = alloc.Rebase(getAutoRecordID(value, &col.FieldType), false)
=======
			alloc := kvcodec.tbl.Allocators(kvcodec.se).Get(autoid.RowIDAllocType)
			_ = alloc.Rebase(context.Background(), getAutoRecordID(value, &col.FieldType), false)
>>>>>>> 711e27e9
		}
	}

	if TableHasAutoRowID(kvcodec.tbl.Meta()) {
		j := columnPermutation[len(cols)]
		if j >= 0 && j < len(row) {
			value, err = table.CastValue(kvcodec.se, row[j], extraHandleColumnInfo, false, false)
		} else {
			value, err = types.NewIntDatum(rowID), nil
		}
		if err != nil {
			return nil, 0, errors.Trace(err)
		}
		record = append(record, value)
		alloc := kvcodec.tbl.Allocators(kvcodec.se).Get(autoid.RowIDAllocType)
		_ = alloc.Rebase(context.Background(), value.GetInt64(), false)
	}
	_, err = kvcodec.tbl.AddRecord(kvcodec.se, record)
	if err != nil {
		log.Error("kv add Record failed",
			zapRow("originalRow", row),
			zapRow("convertedRow", record),
			zap.Error(err),
		)
		return nil, 0, errors.Trace(err)
	}

	pairs, size := kvcodec.se.takeKvPairs()
	kvcodec.recordCache = record[:0]
	return Pairs(pairs), size, nil
}

// get record value for auto-increment field
//
// See: https://github.com/pingcap/tidb/blob/47f0f15b14ed54fc2222f3e304e29df7b05e6805/executor/insert_common.go#L781-L852
// TODO: merge this with pkg/lightning/backend/kv/sql2kv.go
func getAutoRecordID(d types.Datum, target *types.FieldType) int64 {
	switch target.Tp {
	case mysql.TypeFloat, mysql.TypeDouble:
		return int64(math.Round(d.GetFloat64()))
	case mysql.TypeTiny, mysql.TypeShort, mysql.TypeInt24, mysql.TypeLong, mysql.TypeLonglong:
		return d.GetInt64()
	default:
		panic(fmt.Sprintf("unsupported auto-increment field type '%d'", target.Tp))
	}
}

// RemoveRecord encode a row of data into KV pairs.
func (kvcodec *tableKVEncoder) RemoveRecord(
	row []types.Datum,
	rowID int64,
	columnPermutation []int,
) (Row, int, error) {
	cols := kvcodec.tbl.Cols()

	var value types.Datum
	var err error

	record := kvcodec.recordCache
	if record == nil {
		record = make([]types.Datum, 0, len(cols)+1)
	}

	for i, col := range cols {
		j := columnPermutation[i]
		isAutoIncCol := mysql.HasAutoIncrementFlag(col.Flag)
		switch {
		case j >= 0 && j < len(row):
			value, err = table.CastValue(kvcodec.se, row[j], col.ToInfo(), false, false)
			if err == nil {
				err = col.HandleBadNull(&value, kvcodec.se.vars.StmtCtx)
			}
		case isAutoIncCol:
			// we still need a conversion, e.g. to catch overflow with a TINYINT column.
			value, err = table.CastValue(kvcodec.se, types.NewIntDatum(rowID), col.ToInfo(), false, false)
		default:
			value, err = table.GetColDefaultValue(kvcodec.se, col.ToInfo())
		}
		if err != nil {
			return nil, 0, errors.Trace(err)
		}
		record = append(record, value)
	}
	err = kvcodec.tbl.RemoveRecord(kvcodec.se, kv.IntHandle(rowID), record)
	if err != nil {
		log.Error("kv remove record failed",
			zapRow("originalRow", row),
			zapRow("convertedRow", record),
			zap.Error(err),
		)
		return nil, 0, errors.Trace(err)
	}

	pairs, size := kvcodec.se.takeKvPairs()
	kvcodec.recordCache = record[:0]
	return Pairs(pairs), size, nil
}

// ClassifyAndAppend split Pairs to data rows and index rows.
func (kvs Pairs) ClassifyAndAppend(
	data *Pairs,
	dataChecksum *Checksum,
	indices *Pairs,
	indexChecksum *Checksum,
) {
	dataKVs := *data
	indexKVs := *indices

	for _, kv := range kvs {
		if kv.Key[tablecodec.TableSplitKeyLen+1] == 'r' {
			dataKVs = append(dataKVs, kv)
			dataChecksum.UpdateOne(kv)
		} else {
			indexKVs = append(indexKVs, kv)
			indexChecksum.UpdateOne(kv)
		}
	}

	*data = dataKVs
	*indices = indexKVs
}

// Clear resets the Pairs.
func (kvs Pairs) Clear() Pairs {
	return kvs[:0]
}

// NextKey return the smallest []byte that is bigger than current bytes.
// special case when key is empty, empty bytes means infinity in our context, so directly return itself.
func NextKey(key []byte) []byte {
	if len(key) == 0 {
		return []byte{}
	}

	// in tikv <= 4.x, tikv will truncate the row key, so we should fetch the next valid row key
	// See: https://github.com/tikv/tikv/blob/f7f22f70e1585d7ca38a59ea30e774949160c3e8/components/raftstore/src/coprocessor/split_observer.rs#L36-L41
	if tablecodec.IsRecordKey(key) {
		tableID, handle, _ := tablecodec.DecodeRecordKey(key)
		return tablecodec.EncodeRowKeyWithHandle(tableID, handle.Next())
	}

	// if key is an index, directly append a 0x00 to the key.
	res := make([]byte, 0, len(key)+1)
	res = append(res, key...)
	res = append(res, 0)
	return res
}<|MERGE_RESOLUTION|>--- conflicted
+++ resolved
@@ -354,13 +354,8 @@
 			_ = alloc.Rebase(context.Background(), value.GetInt64()&((1<<incrementalBits)-1), false)
 		}
 		if isAutoIncCol {
-<<<<<<< HEAD
 			alloc := kvcodec.tbl.Allocators(kvcodec.se).Get(autoid.AutoIncrementType)
-			_ = alloc.Rebase(getAutoRecordID(value, &col.FieldType), false)
-=======
-			alloc := kvcodec.tbl.Allocators(kvcodec.se).Get(autoid.RowIDAllocType)
 			_ = alloc.Rebase(context.Background(), getAutoRecordID(value, &col.FieldType), false)
->>>>>>> 711e27e9
 		}
 	}
 
