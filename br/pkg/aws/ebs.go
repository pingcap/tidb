// Copyright 2022 PingCAP, Inc. Licensed under Apache-2.0.

package aws

import (
	"context"
	"fmt"
	"strings"
	"sync"
	"time"

	"github.com/aws/aws-sdk-go/aws"
	"github.com/aws/aws-sdk-go/aws/awserr"
	"github.com/aws/aws-sdk-go/aws/session"
	"github.com/aws/aws-sdk-go/service/cloudwatch"
	"github.com/aws/aws-sdk-go/service/ec2"
	"github.com/aws/aws-sdk-go/service/ec2/ec2iface"
	"github.com/pingcap/errors"
	"github.com/pingcap/log"
	"github.com/pingcap/tidb/br/pkg/config"
	"github.com/pingcap/tidb/br/pkg/glue"
	"github.com/pingcap/tidb/br/pkg/utils"
	"go.uber.org/atomic"
	"go.uber.org/zap"
	"golang.org/x/sync/errgroup"
)

const (
	pollingPendingSnapshotInterval = 30 * time.Second
	errCodeTooManyPendingSnapshots = "PendingSnapshotLimitExceeded"
	FsrApiSnapshotsThreshold       = 10
)

type EC2Session struct {
	ec2              ec2iface.EC2API
	cloudwatchClient *cloudwatch.CloudWatch
	// aws operation concurrency
	concurrency uint
}

type VolumeAZs map[string]string

func NewEC2Session(concurrency uint, region string) (*EC2Session, error) {
	// aws-sdk has builtin exponential backoff retry mechanism, see:
	// https://github.com/aws/aws-sdk-go/blob/db4388e8b9b19d34dcde76c492b17607cd5651e2/aws/client/default_retryer.go#L12-L16
	// with default retryer & max-retry=9, we will wait for at least 30s in total
	awsConfig := aws.NewConfig().WithMaxRetries(9).WithRegion(region)
	// TiDB Operator need make sure we have the correct permission to call aws api(through aws env variables)
	// we may change this behaviour in the future.
	sessionOptions := session.Options{Config: *awsConfig}
	sess, err := session.NewSessionWithOptions(sessionOptions)
	if err != nil {
		return nil, errors.Trace(err)
	}
	ec2Session := ec2.New(sess)
	cloudwatchClient := cloudwatch.New(sess)
	return &EC2Session{ec2: ec2Session, cloudwatchClient: cloudwatchClient, concurrency: concurrency}, nil
}

// CreateSnapshots is the mainly steps to control the data volume snapshots.
func (e *EC2Session) CreateSnapshots(backupInfo *config.EBSBasedBRMeta) (map[string]string, VolumeAZs, error) {
	snapIDMap := make(map[string]string)
	var volumeIDs []*string

	var mutex sync.Mutex
	eg, _ := errgroup.WithContext(context.Background())
	fillResult := func(createOutput *ec2.CreateSnapshotsOutput) {
		mutex.Lock()
		defer mutex.Unlock()
		for j := range createOutput.Snapshots {
			snapshot := createOutput.Snapshots[j]
			snapIDMap[aws.StringValue(snapshot.VolumeId)] = aws.StringValue(snapshot.SnapshotId)
		}
	}

<<<<<<< HEAD
<<<<<<< HEAD
=======
	tags := []*ec2.Tag{
		ec2Tag("TiDBCluster-BR-Snapshot", "new"),
	}

>>>>>>> b69e5e31083 (ebs br: rename a tag for EBS snapshots (#50870))
=======
	tags := []*ec2.Tag{
		ec2Tag("TiDBCluster-BR", "new"),
	}

>>>>>>> 5eda7a6e
	workerPool := utils.NewWorkerPool(e.concurrency, "create snapshots")
	for i := range backupInfo.TiKVComponent.Stores {
		store := backupInfo.TiKVComponent.Stores[i]
		volumes := store.Volumes
		if len(volumes) >= 1 {
			log.Info("fetch EC2 instance id using first volume")
			var targetVolumeIDs []*string
			for j := range volumes {
				volume := volumes[j]
				targetVolumeIDs = append(targetVolumeIDs, &volume.ID)
				volumeIDs = append(volumeIDs, &volume.ID)
			}

			// determine the ec2 instance id
			resp, err := e.ec2.DescribeVolumes(&ec2.DescribeVolumesInput{VolumeIds: targetVolumeIDs[0:1]})
			if err != nil {
				return snapIDMap, nil, errors.Trace(err)
			}
			if resp.Volumes[0].Attachments[0] == nil || resp.Volumes[0].Attachments[0].InstanceId == nil {
				return snapIDMap, nil, errors.Errorf("specified volume %s is not attached", volumes[0].ID)
			}
			ec2InstanceId := resp.Volumes[0].Attachments[0].InstanceId
			log.Info("EC2 instance id is", zap.Stringp("id", ec2InstanceId))

			// determine the exclude volume list
			var excludedVolumeIDs []*string
			resp1, err := e.ec2.DescribeInstances(&ec2.DescribeInstancesInput{InstanceIds: []*string{ec2InstanceId}})
			if err != nil {
				return snapIDMap, nil, errors.Trace(err)
			}

			for j := range resp1.Reservations[0].Instances[0].BlockDeviceMappings {
				device := resp1.Reservations[0].Instances[0].BlockDeviceMappings[j]
				// skip root volume
				if aws.StringValue(device.DeviceName) == aws.StringValue(resp1.Reservations[0].Instances[0].RootDeviceName) {
					continue
				}
				toInclude := false
				for k := range targetVolumeIDs {
					targetVolumeID := targetVolumeIDs[k]
					if aws.StringValue(targetVolumeID) == aws.StringValue(device.Ebs.VolumeId) {
						toInclude = true
						break
					}
				}
				if !toInclude {
					excludedVolumeIDs = append(excludedVolumeIDs, device.Ebs.VolumeId)
				}
			}

			log.Info("exclude volume list", zap.Stringp("ec2", ec2InstanceId), zap.Any("exclude volume list", excludedVolumeIDs))

			// create snapshots for volumes on this ec2 instance
			workerPool.ApplyOnErrorGroup(eg, func() error {
				// Prepare for aws requests
				instanceSpecification := ec2.InstanceSpecification{}
				createSnapshotInput := ec2.CreateSnapshotsInput{}

				instanceSpecification.SetInstanceId(aws.StringValue(ec2InstanceId)).SetExcludeBootVolume(true).SetExcludeDataVolumeIds(excludedVolumeIDs)

				createSnapshotInput.SetInstanceSpecification(&instanceSpecification)
				// Copy tags from source volume
				createSnapshotInput.SetCopyTagsFromSource("volume")
				createSnapshotInput.SetTagSpecifications([]*ec2.TagSpecification{
					{
						ResourceType: aws.String(ec2.ResourceTypeSnapshot),
						Tags:         tags,
					},
				})
				resp, err := e.createSnapshotsWithRetry(context.TODO(), &createSnapshotInput)

				if err != nil {
					return errors.Trace(err)
				}
				fillResult(resp)
				return nil
			})
		}
	}

	if err := eg.Wait(); err != nil {
		return snapIDMap, nil, err
	}

	volAZs := make(map[string]string)
	resp, err := e.ec2.DescribeVolumes(&ec2.DescribeVolumesInput{VolumeIds: volumeIDs})
	if err != nil {
		return snapIDMap, volAZs, errors.Trace(err)
	}
	for _, vol := range resp.Volumes {
		log.Info("volume information", zap.Stringer("vol", vol))
		volAZs[*vol.VolumeId] = *vol.AvailabilityZone
	}

	return snapIDMap, volAZs, nil
}

func (e *EC2Session) createSnapshotsWithRetry(ctx context.Context, input *ec2.CreateSnapshotsInput) (*ec2.CreateSnapshotsOutput, error) {
	for {
		res, err := e.ec2.CreateSnapshotsWithContext(ctx, input)
		if aerr, ok := err.(awserr.Error); ok && aerr.Code() == errCodeTooManyPendingSnapshots {
			log.Warn("the pending snapshots exceeds the limit. waiting...",
				zap.String("instance", aws.StringValue(input.InstanceSpecification.InstanceId)),
				zap.Strings("volumns", aws.StringValueSlice(input.InstanceSpecification.ExcludeDataVolumeIds)),
			)
			time.Sleep(pollingPendingSnapshotInterval)
			continue
		}
		if err != nil {
			return nil, errors.Annotatef(err, "failed to create snapshot for request %s", input)
		}
		return res, nil
	}
}

func (e *EC2Session) extractSnapProgress(str *string) int64 {
	if str == nil {
		return 0
	}
	var val float64
	// example output from: https://docs.aws.amazon.com/cli/latest/reference/ec2/describe-snapshots.html
	// {
	//   ...
	//   "Progress": "100%",
	//   ...
	// }
	// not sure whether it's always an integer or can be float point, so we scan it as float
	*str = strings.Trim(*str, " ")
	n, err := fmt.Sscanf(*str, "%f%%", &val)
	if err != nil || n != 1 {
		log.Warn("failed to extract aws progress", zap.Stringp("progress-str", str))
		return 0
	}
	if val > 100 {
		// may not happen
		val = 100
	}
	return int64(val)
}

// WaitSnapshotsCreated waits all snapshots finished.
// according to EBS snapshot will do real snapshot background.
// so we'll check whether all snapshots finished.
func (e *EC2Session) WaitSnapshotsCreated(snapIDMap map[string]string, progress glue.Progress) (int64, error) {
	pendingSnapshots := make([]*string, 0, len(snapIDMap))
	for volID := range snapIDMap {
		snapID := snapIDMap[volID]
		pendingSnapshots = append(pendingSnapshots, &snapID)
	}
	totalVolumeSize := int64(0)
	snapProgressMap := make(map[string]int64, len(snapIDMap))

	log.Info("starts check pending snapshots", zap.Any("snapshots", pendingSnapshots))
	for {
		if len(pendingSnapshots) == 0 {
			log.Info("all pending volume snapshots are finished.")
			return totalVolumeSize, nil
		}

		// check pending snapshots every 5 seconds
		time.Sleep(5 * time.Second)
		log.Info("check pending snapshots", zap.Int("count", len(pendingSnapshots)))
		resp, err := e.ec2.DescribeSnapshots(&ec2.DescribeSnapshotsInput{
			SnapshotIds: pendingSnapshots,
		})
		if err != nil {
			return 0, errors.Trace(err)
		}

		var uncompletedSnapshots []*string
		for _, s := range resp.Snapshots {
			if *s.State == ec2.SnapshotStateCompleted {
				log.Info("snapshot completed", zap.String("id", *s.SnapshotId))
				totalVolumeSize += *s.VolumeSize
			} else {
				log.Debug("snapshot creating...", zap.Stringer("snap", s))
				uncompletedSnapshots = append(uncompletedSnapshots, s.SnapshotId)
			}
			currSnapProgress := e.extractSnapProgress(s.Progress)
			if currSnapProgress > snapProgressMap[*s.SnapshotId] {
				progress.IncBy(currSnapProgress - snapProgressMap[*s.SnapshotId])
				snapProgressMap[*s.SnapshotId] = currSnapProgress
			}
		}
		pendingSnapshots = uncompletedSnapshots
	}
}

func (e *EC2Session) DeleteSnapshots(snapIDMap map[string]string) {
	pendingSnaps := make([]*string, 0, len(snapIDMap))
	for volID := range snapIDMap {
		snapID := snapIDMap[volID]
		pendingSnaps = append(pendingSnaps, &snapID)
	}

	var deletedCnt atomic.Int32
	eg, _ := errgroup.WithContext(context.Background())
	workerPool := utils.NewWorkerPool(e.concurrency, "delete snapshot")
	for i := range pendingSnaps {
		snapID := pendingSnaps[i]
		workerPool.ApplyOnErrorGroup(eg, func() error {
			_, err2 := e.ec2.DeleteSnapshot(&ec2.DeleteSnapshotInput{
				SnapshotId: snapID,
			})
			if err2 != nil {
				log.Error("failed to delete snapshot", zap.Error(err2), zap.Stringp("snap-id", snapID))
				// todo: we can only retry for a few times, might fail still, need to handle error from outside.
				// we don't return error if it fails to make sure all snapshot got chance to delete.
			} else {
				deletedCnt.Add(1)
			}
			return nil
		})
	}
	_ = eg.Wait()
	log.Info("delete snapshot end", zap.Int("need-to-del", len(snapIDMap)), zap.Int32("deleted", deletedCnt.Load()))
}

// EnableDataFSR enables FSR for data volume snapshots
func (e *EC2Session) EnableDataFSR(meta *config.EBSBasedBRMeta, targetAZ string) (map[string][]*string, error) {
	snapshotsIDsMap := fetchTargetSnapshots(meta, targetAZ)

	if len(snapshotsIDsMap) == 0 {
		return snapshotsIDsMap, errors.Errorf("empty backup meta")
	}

	eg, _ := errgroup.WithContext(context.Background())

	for availableZone := range snapshotsIDsMap {
		targetAZ := availableZone
		// We have to control the batch size to avoid the error of "parameter SourceSnapshotIds must be less than or equal to 10"
		for i := 0; i < len(snapshotsIDsMap[targetAZ]); i += FsrApiSnapshotsThreshold {
			start := i
			end := i + FsrApiSnapshotsThreshold
			if end > len(snapshotsIDsMap[targetAZ]) {
				end = len(snapshotsIDsMap[targetAZ])
			}
			eg.Go(func() error {
				log.Info("enable fsr for snapshots", zap.String("available zone", targetAZ), zap.Any("snapshots", snapshotsIDsMap[targetAZ][start:end]))
				resp, err := e.ec2.EnableFastSnapshotRestores(&ec2.EnableFastSnapshotRestoresInput{
					AvailabilityZones: []*string{&targetAZ},
					SourceSnapshotIds: snapshotsIDsMap[targetAZ][start:end],
				})

				if err != nil {
					return errors.Trace(err)
				}

				if len(resp.Unsuccessful) > 0 {
					log.Warn("not all snapshots enabled FSR")
					return errors.Errorf("Some snapshot fails to enable FSR for available zone %s, such as %s, error code is %v", targetAZ, *resp.Unsuccessful[0].SnapshotId, resp.Unsuccessful[0].FastSnapshotRestoreStateErrors)
				}

				return e.waitDataFSREnabled(snapshotsIDsMap[targetAZ][start:end], targetAZ)
			})
		}
	}
	return snapshotsIDsMap, eg.Wait()
}

// waitDataFSREnabled waits FSR for data volume snapshots are all enabled and also have enough credit balance
func (e *EC2Session) waitDataFSREnabled(snapShotIDs []*string, targetAZ string) error {
	resp, err := e.ec2.DescribeSnapshots(&ec2.DescribeSnapshotsInput{SnapshotIds: snapShotIDs})
	if err != nil {
		return errors.Trace(err)
	}
	if len(resp.Snapshots) <= 0 {
		return errors.Errorf("specified snapshot [%s] is not found", *snapShotIDs[0])
	}

	// Wait that all snapshot has enough fsr credit balance
	log.Info("Start check and wait all snapshots have enough fsr credit balance")

	startIdx := 0
	retryCount := 0
	for startIdx < len(snapShotIDs) {
		creditBalance, _ := e.getFSRCreditBalance(snapShotIDs[startIdx], targetAZ)
		if creditBalance != nil && *creditBalance >= 1.0 {
			startIdx++
			retryCount = 0
		} else {
			if creditBalance == nil {
				// For invalid calling, retry 3 times
				if retryCount >= 3 {
					return errors.Errorf("cloudwatch metrics for %s operation failed after retrying", *snapShotIDs[startIdx])
				}
				retryCount++
			}
			// Retry for both invalid calling and not enough fsr credit at 3 minute intervals
			time.Sleep(3 * time.Minute)
		}
	}

	// Create a map to store the strings as keys
	pendingSnapshots := make(map[string]struct{})

	// Populate the map with the strings from the array
	for _, str := range snapShotIDs {
		pendingSnapshots[*str] = struct{}{}
	}

	log.Info("starts check fsr pending snapshots", zap.Any("snapshots", pendingSnapshots), zap.String("available zone", targetAZ))
	for {
		if len(pendingSnapshots) == 0 {
			log.Info("all snapshots in current batch fsr enablement is finished", zap.String("available zone", targetAZ), zap.Any("snapshots", snapShotIDs))
			return nil
		}

		// check pending snapshots every 1 minute
		time.Sleep(1 * time.Minute)
		log.Info("check snapshots not fsr enabled", zap.Int("count", len(pendingSnapshots)))
		input := &ec2.DescribeFastSnapshotRestoresInput{
			Filters: []*ec2.Filter{
				{
					Name:   aws.String("state"),
					Values: []*string{aws.String("disabled"), aws.String("disabling"), aws.String("enabling"), aws.String("optimizing")},
				},
				{
					Name:   aws.String("availability-zone"),
					Values: []*string{aws.String(targetAZ)},
				},
			},
		}

		result, err := e.ec2.DescribeFastSnapshotRestores(input)
		if err != nil {
			return errors.Trace(err)
		}

		uncompletedSnapshots := make(map[string]struct{})
		for _, fastRestore := range result.FastSnapshotRestores {
			_, found := pendingSnapshots[*fastRestore.SnapshotId]
			if found {
				// Detect some conflict states
				if strings.EqualFold(*fastRestore.State, "disabled") || strings.EqualFold(*fastRestore.State, "disabling") {
					log.Error("detect conflict status", zap.String("snapshot", *fastRestore.SnapshotId), zap.String("status", *fastRestore.State))
					return errors.Errorf("status of snapshot %s is %s ", *fastRestore.SnapshotId, *fastRestore.State)
				}
				uncompletedSnapshots[*fastRestore.SnapshotId] = struct{}{}
			}
		}
		pendingSnapshots = uncompletedSnapshots
	}
}

// getFSRCreditBalance is used to get maximum fsr credit balance of snapshot for last 5 minutes
func (e *EC2Session) getFSRCreditBalance(snapshotID *string, targetAZ string) (*float64, error) {
	// Set the time range to query for metrics
	startTime := time.Now().Add(-5 * time.Minute)
	endTime := time.Now()

	// Prepare the input for the GetMetricStatisticsWithContext API call
	input := &cloudwatch.GetMetricStatisticsInput{
		StartTime:  aws.Time(startTime),
		EndTime:    aws.Time(endTime),
		Namespace:  aws.String("AWS/EBS"),
		MetricName: aws.String("FastSnapshotRestoreCreditsBalance"),
		Dimensions: []*cloudwatch.Dimension{
			{
				Name:  aws.String("SnapshotId"),
				Value: snapshotID,
			},
			{
				Name:  aws.String("AvailabilityZone"),
				Value: aws.String(targetAZ),
			},
		},
		Period:     aws.Int64(300),
		Statistics: []*string{aws.String("Maximum")},
	}

	log.Info("metrics input", zap.Any("input", input))

	// Call cloudwatchClient API to retrieve the FastSnapshotRestoreCreditsBalance metric data
	resp, err := e.cloudwatchClient.GetMetricStatisticsWithContext(context.Background(), input)
	if err != nil {
		log.Error("GetMetricStatisticsWithContext failed", zap.Error(err))
		return nil, errors.Trace(err)
	}

	// parse the response
	if len(resp.Datapoints) == 0 {
		log.Warn("No result for metric FastSnapshotRestoreCreditsBalance returned", zap.Stringp("snapshot", snapshotID))
		return nil, nil
	}
	result := resp.Datapoints[0]
	log.Info("credit balance", zap.Stringp("snapshot", snapshotID), zap.Float64p("credit", result.Maximum))
	return result.Maximum, nil
}

// DisableDataFSR disables FSR for data volume snapshots
func (e *EC2Session) DisableDataFSR(snapshotsIDsMap map[string][]*string) error {
	if len(snapshotsIDsMap) == 0 {
		return nil
	}

	eg, _ := errgroup.WithContext(context.Background())

	for availableZone := range snapshotsIDsMap {
		targetAZ := availableZone
		// We have to control the batch size to avoid the error of "parameter SourceSnapshotIds must be less than or equal to 10"
		for i := 0; i < len(snapshotsIDsMap[targetAZ]); i += FsrApiSnapshotsThreshold {
			start := i
			end := i + FsrApiSnapshotsThreshold
			if end > len(snapshotsIDsMap[targetAZ]) {
				end = len(snapshotsIDsMap[targetAZ])
			}
			eg.Go(func() error {
				resp, err := e.ec2.DisableFastSnapshotRestores(&ec2.DisableFastSnapshotRestoresInput{
					AvailabilityZones: []*string{&targetAZ},
					SourceSnapshotIds: snapshotsIDsMap[targetAZ][start:end],
				})

				if err != nil {
					return errors.Trace(err)
				}

				if len(resp.Unsuccessful) > 0 {
					log.Warn("not all snapshots disabled FSR", zap.String("available zone", targetAZ))
					return errors.Errorf("Some snapshot fails to disable FSR for available zone %s, such as %s, error code is %v", targetAZ, *resp.Unsuccessful[0].SnapshotId, resp.Unsuccessful[0].FastSnapshotRestoreStateErrors)
				}

				log.Info("Disable FSR issued", zap.String("available zone", targetAZ), zap.Any("snapshots", snapshotsIDsMap[targetAZ][start:end]))

				return nil
			})
		}
	}
	return eg.Wait()
}

func fetchTargetSnapshots(meta *config.EBSBasedBRMeta, specifiedAZ string) map[string][]*string {
	var sourceSnapshotIDs = make(map[string][]*string)

	if len(meta.TiKVComponent.Stores) == 0 {
		return sourceSnapshotIDs
	}

	for i := range meta.TiKVComponent.Stores {
		store := meta.TiKVComponent.Stores[i]
		for j := range store.Volumes {
			oldVol := store.Volumes[j]
			// Handle data volume snapshots only
			if strings.Compare(oldVol.Type, "storage.data-dir") == 0 {
				if specifiedAZ != "" {
					sourceSnapshotIDs[specifiedAZ] = append(sourceSnapshotIDs[specifiedAZ], &oldVol.SnapshotID)
				} else {
					sourceSnapshotIDs[oldVol.VolumeAZ] = append(sourceSnapshotIDs[oldVol.VolumeAZ], &oldVol.SnapshotID)
				}
			}
		}
	}

	return sourceSnapshotIDs
}

// CreateVolumes create volumes from snapshots
// if err happens in the middle, return half-done result
// returned map: store id -> old volume id -> new volume id
func (e *EC2Session) CreateVolumes(meta *config.EBSBasedBRMeta, volumeType string, iops, throughput int64, encrypted bool, targetAZ string) (map[string]string, error) {
	template := ec2.CreateVolumeInput{
		VolumeType: &volumeType,
	}
	if iops > 0 {
		template.SetIops(iops)
	}
	if throughput > 0 {
		template.SetThroughput(throughput)
	}
	template.Encrypted = &encrypted

	newVolumeIDMap := make(map[string]string)
	var mutex sync.Mutex
	eg, _ := errgroup.WithContext(context.Background())
	fillResult := func(newVol *ec2.Volume, oldVol *config.EBSVolume) {
		mutex.Lock()
		defer mutex.Unlock()
		newVolumeIDMap[oldVol.ID] = *newVol.VolumeId
	}

	workerPool := utils.NewWorkerPool(e.concurrency, "create volume")
	for i := range meta.TiKVComponent.Stores {
		store := meta.TiKVComponent.Stores[i]
		for j := range store.Volumes {
			oldVol := store.Volumes[j]
			workerPool.ApplyOnErrorGroup(eg, func() error {
				log.Debug("create volume from snapshot", zap.Any("volume", oldVol))
				req := template

				req.SetSnapshotId(oldVol.SnapshotID)

				// set target AZ
				if targetAZ == "" {
					req.SetAvailabilityZone(oldVol.VolumeAZ)
				} else {
					req.SetAvailabilityZone(targetAZ)
				}

				// Copy interested tags of snapshots to the restored volume
				tags := []*ec2.Tag{
					ec2Tag("TiDBCluster-BR", "new"),
					ec2Tag("ebs.csi.aws.com/cluster", "true"),
					ec2Tag("snapshot/createdFromSnapshotId", oldVol.SnapshotID),
				}
				snapshotIds := make([]*string, 0)

				snapshotIds = append(snapshotIds, &oldVol.SnapshotID)
				resp, err := e.ec2.DescribeSnapshots(&ec2.DescribeSnapshotsInput{SnapshotIds: snapshotIds})
				if err != nil {
					return errors.Trace(err)
				}
				if len(resp.Snapshots) <= 0 {
					return errors.Errorf("specified snapshot [%s] is not found", oldVol.SnapshotID)
				}

				// Copy tags from source snapshots
				for j := range resp.Snapshots[0].Tags {
					tags = append(tags,
						ec2Tag("snapshot/"+aws.StringValue(resp.Snapshots[0].Tags[j].Key), aws.StringValue(resp.Snapshots[0].Tags[j].Value)))
				}

				req.SetTagSpecifications([]*ec2.TagSpecification{
					{
						ResourceType: aws.String(ec2.ResourceTypeVolume),
						Tags:         tags,
					},
				})

				newVol, err := e.ec2.CreateVolume(&req)
				if err != nil {
					return errors.Trace(err)
				}
				log.Info("new volume creating", zap.Stringer("vol", newVol))
				fillResult(newVol, oldVol)
				return nil
			})
		}
	}
	return newVolumeIDMap, eg.Wait()
}

func (e *EC2Session) WaitVolumesCreated(volumeIDMap map[string]string, progress glue.Progress, fsrEnabledRequired bool) (int64, error) {
	pendingVolumes := make([]*string, 0, len(volumeIDMap))
	for oldVolID := range volumeIDMap {
		newVolumeID := volumeIDMap[oldVolID]
		pendingVolumes = append(pendingVolumes, &newVolumeID)
	}
	totalVolumeSize := int64(0)

	log.Info("starts check pending volumes", zap.Any("volumes", pendingVolumes))
	for len(pendingVolumes) > 0 {
		// check every 5 seconds
		time.Sleep(5 * time.Second)
		log.Info("check pending volumes", zap.Int("count", len(pendingVolumes)))
		resp, err := e.ec2.DescribeVolumes(&ec2.DescribeVolumesInput{
			VolumeIds: pendingVolumes,
		})
		if err != nil {
			return 0, errors.Trace(err)
		}

		createdVolumeSize, unfinishedVolumes, err := e.HandleDescribeVolumesResponse(resp, fsrEnabledRequired)
		if err != nil {
			return 0, errors.Trace(err)
		}

		progress.IncBy(int64(len(pendingVolumes) - len(unfinishedVolumes)))
		totalVolumeSize += createdVolumeSize
		pendingVolumes = unfinishedVolumes
	}
	log.Info("all pending volume are created.")
	return totalVolumeSize, nil
}

func (e *EC2Session) DeleteVolumes(volumeIDMap map[string]string) {
	pendingVolumes := make([]*string, 0, len(volumeIDMap))
	for oldVolID := range volumeIDMap {
		volumeID := volumeIDMap[oldVolID]
		pendingVolumes = append(pendingVolumes, &volumeID)
	}

	var deletedCnt atomic.Int32
	eg, _ := errgroup.WithContext(context.Background())
	workerPool := utils.NewWorkerPool(e.concurrency, "delete volume")
	for i := range pendingVolumes {
		volID := pendingVolumes[i]
		workerPool.ApplyOnErrorGroup(eg, func() error {
			_, err2 := e.ec2.DeleteVolume(&ec2.DeleteVolumeInput{
				VolumeId: volID,
			})
			if err2 != nil {
				log.Error("failed to delete volume", zap.Error(err2), zap.Stringp("volume-id", volID))
				// todo: we can only retry for a few times, might fail still, need to handle error from outside.
				// we don't return error if it fails to make sure all volume got chance to delete.
			} else {
				deletedCnt.Add(1)
			}
			return nil
		})
	}
	_ = eg.Wait()
	log.Info("delete volume end", zap.Int("need-to-del", len(volumeIDMap)), zap.Int32("deleted", deletedCnt.Load()))
}

func ec2Tag(key, val string) *ec2.Tag {
	return &ec2.Tag{Key: &key, Value: &val}
}

func (e *EC2Session) HandleDescribeVolumesResponse(resp *ec2.DescribeVolumesOutput, fsrEnabledRequired bool) (int64, []*string, error) {
	totalVolumeSize := int64(0)

	var unfinishedVolumes []*string
	for _, volume := range resp.Volumes {
		if *volume.State == ec2.VolumeStateAvailable {
			if fsrEnabledRequired && volume.FastRestored != nil && !*volume.FastRestored {
				log.Error("snapshot fsr is not enabled for the volume", zap.String("volume", *volume.SnapshotId))
				return 0, nil, errors.Errorf("Snapshot [%s] of volume [%s] is not fsr enabled", *volume.SnapshotId, *volume.VolumeId)
			}
			log.Info("volume is available", zap.String("id", *volume.VolumeId))
			totalVolumeSize += *volume.Size
		} else {
			log.Debug("volume creating...", zap.Stringer("volume", volume))
			unfinishedVolumes = append(unfinishedVolumes, volume.VolumeId)
		}
	}

	return totalVolumeSize, unfinishedVolumes, nil
}<|MERGE_RESOLUTION|>--- conflicted
+++ resolved
@@ -73,20 +73,10 @@
 		}
 	}
 
-<<<<<<< HEAD
-<<<<<<< HEAD
-=======
 	tags := []*ec2.Tag{
 		ec2Tag("TiDBCluster-BR-Snapshot", "new"),
 	}
 
->>>>>>> b69e5e31083 (ebs br: rename a tag for EBS snapshots (#50870))
-=======
-	tags := []*ec2.Tag{
-		ec2Tag("TiDBCluster-BR", "new"),
-	}
-
->>>>>>> 5eda7a6e
 	workerPool := utils.NewWorkerPool(e.concurrency, "create snapshots")
 	for i := range backupInfo.TiKVComponent.Stores {
 		store := backupInfo.TiKVComponent.Stores[i]
