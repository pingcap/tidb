// Copyright 2022 PingCAP, Inc. Licensed under Apache-2.0.

package aws

import (
	"context"
	"fmt"
	"strings"
	"sync"
	"time"

	"github.com/aws/aws-sdk-go/aws"
	"github.com/aws/aws-sdk-go/aws/awserr"
	"github.com/aws/aws-sdk-go/aws/session"
	"github.com/aws/aws-sdk-go/service/cloudwatch"
	"github.com/aws/aws-sdk-go/service/ec2"
	"github.com/aws/aws-sdk-go/service/ec2/ec2iface"
	"github.com/pingcap/errors"
	"github.com/pingcap/log"
	"github.com/pingcap/tidb/br/pkg/config"
	"github.com/pingcap/tidb/br/pkg/glue"
	"github.com/pingcap/tidb/br/pkg/utils"
	"go.uber.org/atomic"
	"go.uber.org/zap"
	"golang.org/x/sync/errgroup"
)

const (
	pollingPendingSnapshotInterval = 30 * time.Second
	errCodeTooManyPendingSnapshots = "PendingSnapshotLimitExceeded"
	FsrApiSnapshotsThreshold       = 10
)

type EC2Session struct {
	ec2              ec2iface.EC2API
	cloudwatchClient *cloudwatch.CloudWatch
	// aws operation concurrency
	concurrency uint
}

type VolumeAZs map[string]string

func NewEC2Session(concurrency uint, region string) (*EC2Session, error) {
	// aws-sdk has builtin exponential backoff retry mechanism, see:
	// https://github.com/aws/aws-sdk-go/blob/db4388e8b9b19d34dcde76c492b17607cd5651e2/aws/client/default_retryer.go#L12-L16
	// with default retryer & max-retry=9, we will wait for at least 30s in total
	awsConfig := aws.NewConfig().WithMaxRetries(9).WithRegion(region)
	// TiDB Operator need make sure we have the correct permission to call aws api(through aws env variables)
	// we may change this behaviour in the future.
	sessionOptions := session.Options{Config: *awsConfig}
	sess, err := session.NewSessionWithOptions(sessionOptions)
	if err != nil {
		return nil, errors.Trace(err)
	}
	ec2Session := ec2.New(sess)
	cloudwatchClient := cloudwatch.New(sess)
	return &EC2Session{ec2: ec2Session, cloudwatchClient: cloudwatchClient, concurrency: concurrency}, nil
}

// CreateSnapshots is the mainly steps to control the data volume snapshots.
func (e *EC2Session) CreateSnapshots(backupInfo *config.EBSBasedBRMeta) (map[string]string, VolumeAZs, error) {
	snapIDMap := make(map[string]string)
	var volumeIDs []*string

	var mutex sync.Mutex
	eg, _ := errgroup.WithContext(context.Background())
	fillResult := func(createOutput *ec2.CreateSnapshotsOutput) {
		mutex.Lock()
		defer mutex.Unlock()
		for j := range createOutput.Snapshots {
			snapshot := createOutput.Snapshots[j]
			snapIDMap[aws.StringValue(snapshot.VolumeId)] = aws.StringValue(snapshot.SnapshotId)
		}
	}

	workerPool := utils.NewWorkerPool(e.concurrency, "create snapshots")
	for i := range backupInfo.TiKVComponent.Stores {
		store := backupInfo.TiKVComponent.Stores[i]
		volumes := store.Volumes
		if len(volumes) >= 1 {
			log.Info("fetch EC2 instance id using first volume")
			var targetVolumeIDs []*string
			for j := range volumes {
				volume := volumes[j]
				targetVolumeIDs = append(targetVolumeIDs, &volume.ID)
				volumeIDs = append(volumeIDs, &volume.ID)
			}

			// determine the ec2 instance id
			resp, err := e.ec2.DescribeVolumes(&ec2.DescribeVolumesInput{VolumeIds: targetVolumeIDs[0:1]})
			if err != nil {
				return snapIDMap, nil, errors.Trace(err)
			}
			if resp.Volumes[0].Attachments[0] == nil || resp.Volumes[0].Attachments[0].InstanceId == nil {
				return snapIDMap, nil, errors.Errorf("specified volume %s is not attached", volumes[0].ID)
			}
			ec2InstanceId := resp.Volumes[0].Attachments[0].InstanceId
			log.Info("EC2 instance id is", zap.Stringp("id", ec2InstanceId))

			// determine the exclude volume list
			var excludedVolumeIDs []*string
			resp1, err := e.ec2.DescribeInstances(&ec2.DescribeInstancesInput{InstanceIds: []*string{ec2InstanceId}})
			if err != nil {
				return snapIDMap, nil, errors.Trace(err)
			}

			for j := range resp1.Reservations[0].Instances[0].BlockDeviceMappings {
				device := resp1.Reservations[0].Instances[0].BlockDeviceMappings[j]
				// skip root volume
				if aws.StringValue(device.DeviceName) == aws.StringValue(resp1.Reservations[0].Instances[0].RootDeviceName) {
					continue
				}
				toInclude := false
				for k := range targetVolumeIDs {
					targetVolumeID := targetVolumeIDs[k]
					if aws.StringValue(targetVolumeID) == aws.StringValue(device.Ebs.VolumeId) {
						toInclude = true
						break
					}
				}
				if !toInclude {
					excludedVolumeIDs = append(excludedVolumeIDs, device.Ebs.VolumeId)
				}
			}

			log.Info("exclude volume list", zap.Stringp("ec2", ec2InstanceId), zap.Any("exclude volume list", excludedVolumeIDs))

			// create snapshots for volumes on this ec2 instance
			workerPool.ApplyOnErrorGroup(eg, func() error {
				// Prepare for aws requests
				instanceSpecification := ec2.InstanceSpecification{}
				createSnapshotInput := ec2.CreateSnapshotsInput{}

				instanceSpecification.SetInstanceId(aws.StringValue(ec2InstanceId)).SetExcludeBootVolume(true).SetExcludeDataVolumeIds(excludedVolumeIDs)

				createSnapshotInput.SetInstanceSpecification(&instanceSpecification)

				// Copy tags from source volume
				createSnapshotInput.SetCopyTagsFromSource("volume")
				resp, err := e.createSnapshotsWithRetry(context.TODO(), &createSnapshotInput)

				if err != nil {
					return errors.Trace(err)
				}
				fillResult(resp)
				return nil
			})
		}
	}

	if err := eg.Wait(); err != nil {
		return snapIDMap, nil, err
	}

	volAZs := make(map[string]string)
	resp, err := e.ec2.DescribeVolumes(&ec2.DescribeVolumesInput{VolumeIds: volumeIDs})
	if err != nil {
		return snapIDMap, volAZs, errors.Trace(err)
	}
	for _, vol := range resp.Volumes {
		log.Info("volume information", zap.Stringer("vol", vol))
		volAZs[*vol.VolumeId] = *vol.AvailabilityZone
	}

	return snapIDMap, volAZs, nil
}

func (e *EC2Session) createSnapshotsWithRetry(ctx context.Context, input *ec2.CreateSnapshotsInput) (*ec2.CreateSnapshotsOutput, error) {
	for {
		res, err := e.ec2.CreateSnapshotsWithContext(ctx, input)
		if aerr, ok := err.(awserr.Error); ok && aerr.Code() == errCodeTooManyPendingSnapshots {
			log.Warn("the pending snapshots exceeds the limit. waiting...",
				zap.String("instance", aws.StringValue(input.InstanceSpecification.InstanceId)),
				zap.Strings("volumns", aws.StringValueSlice(input.InstanceSpecification.ExcludeDataVolumeIds)),
			)
			time.Sleep(pollingPendingSnapshotInterval)
			continue
		}
		if err != nil {
			return nil, errors.Annotatef(err, "failed to create snapshot for request %s", input)
		}
		return res, nil
	}
}

func (e *EC2Session) extractSnapProgress(str *string) int64 {
	if str == nil {
		return 0
	}
	var val float64
	// example output from: https://docs.aws.amazon.com/cli/latest/reference/ec2/describe-snapshots.html
	// {
	//   ...
	//   "Progress": "100%",
	//   ...
	// }
	// not sure whether it's always an integer or can be float point, so we scan it as float
	*str = strings.Trim(*str, " ")
	n, err := fmt.Sscanf(*str, "%f%%", &val)
	if err != nil || n != 1 {
		log.Warn("failed to extract aws progress", zap.Stringp("progress-str", str))
		return 0
	}
	if val > 100 {
		// may not happen
		val = 100
	}
	return int64(val)
}

// WaitSnapshotsCreated waits all snapshots finished.
// according to EBS snapshot will do real snapshot background.
// so we'll check whether all snapshots finished.
func (e *EC2Session) WaitSnapshotsCreated(snapIDMap map[string]string, progress glue.Progress) (int64, error) {
	pendingSnapshots := make([]*string, 0, len(snapIDMap))
	for volID := range snapIDMap {
		snapID := snapIDMap[volID]
		pendingSnapshots = append(pendingSnapshots, &snapID)
	}
	totalVolumeSize := int64(0)
	snapProgressMap := make(map[string]int64, len(snapIDMap))

	log.Info("starts check pending snapshots", zap.Any("snapshots", pendingSnapshots))
	for {
		if len(pendingSnapshots) == 0 {
			log.Info("all pending volume snapshots are finished.")
			return totalVolumeSize, nil
		}

		// check pending snapshots every 5 seconds
		time.Sleep(5 * time.Second)
		log.Info("check pending snapshots", zap.Int("count", len(pendingSnapshots)))
		resp, err := e.ec2.DescribeSnapshots(&ec2.DescribeSnapshotsInput{
			SnapshotIds: pendingSnapshots,
		})
		if err != nil {
			return 0, errors.Trace(err)
		}

		var uncompletedSnapshots []*string
		for _, s := range resp.Snapshots {
			if *s.State == ec2.SnapshotStateCompleted {
				log.Info("snapshot completed", zap.String("id", *s.SnapshotId))
				totalVolumeSize += *s.VolumeSize
			} else {
				log.Debug("snapshot creating...", zap.Stringer("snap", s))
				uncompletedSnapshots = append(uncompletedSnapshots, s.SnapshotId)
			}
			currSnapProgress := e.extractSnapProgress(s.Progress)
			if currSnapProgress > snapProgressMap[*s.SnapshotId] {
				progress.IncBy(currSnapProgress - snapProgressMap[*s.SnapshotId])
				snapProgressMap[*s.SnapshotId] = currSnapProgress
			}
		}
		pendingSnapshots = uncompletedSnapshots
	}
}

func (e *EC2Session) DeleteSnapshots(snapIDMap map[string]string) {
	pendingSnaps := make([]*string, 0, len(snapIDMap))
	for volID := range snapIDMap {
		snapID := snapIDMap[volID]
		pendingSnaps = append(pendingSnaps, &snapID)
	}

	var deletedCnt atomic.Int32
	eg, _ := errgroup.WithContext(context.Background())
	workerPool := utils.NewWorkerPool(e.concurrency, "delete snapshot")
	for i := range pendingSnaps {
		snapID := pendingSnaps[i]
		workerPool.ApplyOnErrorGroup(eg, func() error {
			_, err2 := e.ec2.DeleteSnapshot(&ec2.DeleteSnapshotInput{
				SnapshotId: snapID,
			})
			if err2 != nil {
				log.Error("failed to delete snapshot", zap.Error(err2), zap.Stringp("snap-id", snapID))
				// todo: we can only retry for a few times, might fail still, need to handle error from outside.
				// we don't return error if it fails to make sure all snapshot got chance to delete.
			} else {
				deletedCnt.Add(1)
			}
			return nil
		})
	}
	_ = eg.Wait()
	log.Info("delete snapshot end", zap.Int("need-to-del", len(snapIDMap)), zap.Int32("deleted", deletedCnt.Load()))
}

<<<<<<< HEAD
<<<<<<< HEAD
=======
=======
>>>>>>> eacc4936
// EnableDataFSR enables FSR for data volume snapshots
func (e *EC2Session) EnableDataFSR(meta *config.EBSBasedBRMeta, targetAZ string) (map[string][]*string, error) {
	snapshotsIDsMap := fetchTargetSnapshots(meta, targetAZ)

	if len(snapshotsIDsMap) == 0 {
		return snapshotsIDsMap, errors.Errorf("empty backup meta")
	}

	eg, _ := errgroup.WithContext(context.Background())

	for availableZone := range snapshotsIDsMap {
		targetAZ := availableZone
		// We have to control the batch size to avoid the error of "parameter SourceSnapshotIds must be less than or equal to 10"
		for i := 0; i < len(snapshotsIDsMap[targetAZ]); i += FsrApiSnapshotsThreshold {
			start := i
			end := i + FsrApiSnapshotsThreshold
			if end > len(snapshotsIDsMap[targetAZ]) {
				end = len(snapshotsIDsMap[targetAZ])
			}
			eg.Go(func() error {
				log.Info("enable fsr for snapshots", zap.String("available zone", targetAZ), zap.Any("snapshots", snapshotsIDsMap[targetAZ][start:end]))
				resp, err := e.ec2.EnableFastSnapshotRestores(&ec2.EnableFastSnapshotRestoresInput{
					AvailabilityZones: []*string{&targetAZ},
					SourceSnapshotIds: snapshotsIDsMap[targetAZ][start:end],
				})

				if err != nil {
					return errors.Trace(err)
				}

				if len(resp.Unsuccessful) > 0 {
					log.Warn("not all snapshots enabled FSR")
					return errors.Errorf("Some snapshot fails to enable FSR for available zone %s, such as %s, error code is %v", targetAZ, *resp.Unsuccessful[0].SnapshotId, resp.Unsuccessful[0].FastSnapshotRestoreStateErrors)
				}

				return e.waitDataFSREnabled(snapshotsIDsMap[targetAZ][start:end], targetAZ)
			})
		}
	}
	return snapshotsIDsMap, eg.Wait()
}

<<<<<<< HEAD
// waitDataFSREnabled waits FSR for data volume snapshots are all enabled and also have enough credit balance
func (e *EC2Session) waitDataFSREnabled(snapShotIDs []*string, targetAZ string) error {
	// Record current time
	start := time.Now()

	//  get the maximum size of volumes, in GiB
	var maxVolumeSize int64 = 0
	resp, err := e.ec2.DescribeSnapshots(&ec2.DescribeSnapshotsInput{SnapshotIds: snapShotIDs})
	if err != nil {
		return errors.Trace(err)
	}
	if len(resp.Snapshots) <= 0 {
		return errors.Errorf("specified snapshot [%s] is not found", *snapShotIDs[0])
	}

	for _, s := range resp.Snapshots {
		if *s.VolumeSize > maxVolumeSize {
			maxVolumeSize = *s.VolumeSize
		}
	}

	// Calculate the time in minutes to fill 1.0 credit according to
	// https://docs.aws.amazon.com/AWSEC2/latest/UserGuide/ebs-fast-snapshot-restore.html#volume-creation-credits
	// 5 minutes more is just for safe
	fillElapsedTime := 60.0/(min(10, 1024.0/(float64)(maxVolumeSize))) + 5

	// We have to sleep for at least fillElapsedTime minutes in order to make credits are filled to 1.0
	// Let's heartbeat every 5 minutes
	for time.Since(start) <= time.Duration(fillElapsedTime)*time.Minute {
		log.Info("FSR enablement is ongoing, going to sleep for 5 minutes...")
		time.Sleep(5 * time.Minute)
	}

	// Wait that all snapshot has enough fsr credit balance, it's very likely true since we have wait for long enough
	log.Info("Start check and wait all snapshots have enough fsr credit balance")

	startIdx := 0
	retryCount := 0
	for startIdx < len(snapShotIDs) {
		creditBalance, _ := e.getFSRCreditBalance(snapShotIDs[startIdx], targetAZ)
		if creditBalance != nil && *creditBalance >= 1.0 {
			startIdx++
			retryCount = 0
		} else {
			if creditBalance == nil {
				// For invalid calling, retry 3 times
				if retryCount >= 3 {
					return errors.Errorf("cloudwatch metrics for %s operation failed after retrying", *snapShotIDs[startIdx])
				}
				retryCount++
			}
			// Retry for both invalid calling and not enough fsr credit
			// Cloudwatch by default flushes every 5 seconds. So, 20 seconds wait should be enough
			time.Sleep(20 * time.Second)
		}
	}

=======
// waitDataFSREnabled waits FSR for data volume snapshots are all enabled
func (e *EC2Session) waitDataFSREnabled(snapShotIDs []*string, targetAZ string) error {
>>>>>>> eacc4936
	// Create a map to store the strings as keys
	pendingSnapshots := make(map[string]struct{})

	// Populate the map with the strings from the array
	for _, str := range snapShotIDs {
		pendingSnapshots[*str] = struct{}{}
	}

	log.Info("starts check fsr pending snapshots", zap.Any("snapshots", pendingSnapshots), zap.String("available zone", targetAZ))
	for {
		if len(pendingSnapshots) == 0 {
			log.Info("all snapshots in current batch fsr enablement is finished", zap.String("available zone", targetAZ), zap.Any("snapshots", snapShotIDs))
			return nil
		}

		// check pending snapshots every 1 minute
		time.Sleep(1 * time.Minute)
		log.Info("check snapshots not fsr enabled", zap.Int("count", len(pendingSnapshots)))
		input := &ec2.DescribeFastSnapshotRestoresInput{
			Filters: []*ec2.Filter{
				{
					Name:   aws.String("state"),
					Values: []*string{aws.String("disabled"), aws.String("disabling"), aws.String("enabling"), aws.String("optimizing")},
				},
				{
					Name:   aws.String("availability-zone"),
					Values: []*string{aws.String(targetAZ)},
				},
			},
		}

		result, err := e.ec2.DescribeFastSnapshotRestores(input)
		if err != nil {
			return errors.Trace(err)
		}

		uncompletedSnapshots := make(map[string]struct{})
		for _, fastRestore := range result.FastSnapshotRestores {
			_, found := pendingSnapshots[*fastRestore.SnapshotId]
			if found {
				// Detect some conflict states
				if strings.EqualFold(*fastRestore.State, "disabled") || strings.EqualFold(*fastRestore.State, "disabling") {
					log.Error("detect conflict status", zap.String("snapshot", *fastRestore.SnapshotId), zap.String("status", *fastRestore.State))
					return errors.Errorf("status of snapshot %s is %s ", *fastRestore.SnapshotId, *fastRestore.State)
				}
				uncompletedSnapshots[*fastRestore.SnapshotId] = struct{}{}
			}
		}
		pendingSnapshots = uncompletedSnapshots
	}
}

<<<<<<< HEAD
// getFSRCreditBalance is used to get maximum fsr credit balance of snapshot for last 5 minutes
func (e *EC2Session) getFSRCreditBalance(snapshotID *string, targetAZ string) (*float64, error) {
	// Set the time range to query for metrics
	startTime := time.Now().Add(-5 * time.Minute)
	endTime := time.Now()

	// Prepare the input for the GetMetricStatisticsWithContext API call
	input := &cloudwatch.GetMetricStatisticsInput{
		StartTime:  aws.Time(startTime),
		EndTime:    aws.Time(endTime),
		Namespace:  aws.String("AWS/EBS"),
		MetricName: aws.String("FastSnapshotRestoreCreditsBalance"),
		Dimensions: []*cloudwatch.Dimension{
			{
				Name:  aws.String("SnapshotId"),
				Value: snapshotID,
			},
			{
				Name:  aws.String("AvailabilityZone"),
				Value: aws.String(targetAZ),
			},
		},
		Period:     aws.Int64(300),
		Statistics: []*string{aws.String("Maximum")},
	}

	log.Info("metrics input", zap.Any("input", input))

	// Call cloudwatchClient API to retrieve the FastSnapshotRestoreCreditsBalance metric data
	resp, err := e.cloudwatchClient.GetMetricStatisticsWithContext(context.Background(), input)
	if err != nil {
		log.Error("GetMetricStatisticsWithContext failed", zap.Error(err))
		return nil, errors.Trace(err)
	}

	// parse the response
	if len(resp.Datapoints) == 0 {
		log.Warn("No result for metric FastSnapshotRestoreCreditsBalance returned", zap.Stringp("snapshot", snapshotID))
		return nil, nil
	}
	result := resp.Datapoints[0]
	log.Info("credit balance", zap.Stringp("snapshot", snapshotID), zap.Float64p("credit", result.Maximum))
	return result.Maximum, nil
}

=======
>>>>>>> eacc4936
// DisableDataFSR disables FSR for data volume snapshots
func (e *EC2Session) DisableDataFSR(snapshotsIDsMap map[string][]*string) error {
	if len(snapshotsIDsMap) == 0 {
		return nil
	}

	eg, _ := errgroup.WithContext(context.Background())

	for availableZone := range snapshotsIDsMap {
		targetAZ := availableZone
		// We have to control the batch size to avoid the error of "parameter SourceSnapshotIds must be less than or equal to 10"
		for i := 0; i < len(snapshotsIDsMap[targetAZ]); i += FsrApiSnapshotsThreshold {
			start := i
			end := i + FsrApiSnapshotsThreshold
			if end > len(snapshotsIDsMap[targetAZ]) {
				end = len(snapshotsIDsMap[targetAZ])
			}
			eg.Go(func() error {
				resp, err := e.ec2.DisableFastSnapshotRestores(&ec2.DisableFastSnapshotRestoresInput{
					AvailabilityZones: []*string{&targetAZ},
					SourceSnapshotIds: snapshotsIDsMap[targetAZ][start:end],
				})

				if err != nil {
					return errors.Trace(err)
				}

				if len(resp.Unsuccessful) > 0 {
					log.Warn("not all snapshots disabled FSR", zap.String("available zone", targetAZ))
					return errors.Errorf("Some snapshot fails to disable FSR for available zone %s, such as %s, error code is %v", targetAZ, *resp.Unsuccessful[0].SnapshotId, resp.Unsuccessful[0].FastSnapshotRestoreStateErrors)
				}

				log.Info("Disable FSR issued", zap.String("available zone", targetAZ), zap.Any("snapshots", snapshotsIDsMap[targetAZ][start:end]))

				return nil
			})
		}
	}
	return eg.Wait()
}

func fetchTargetSnapshots(meta *config.EBSBasedBRMeta, specifiedAZ string) map[string][]*string {
	var sourceSnapshotIDs = make(map[string][]*string)

	if len(meta.TiKVComponent.Stores) == 0 {
		return sourceSnapshotIDs
	}

	for i := range meta.TiKVComponent.Stores {
		store := meta.TiKVComponent.Stores[i]
		for j := range store.Volumes {
			oldVol := store.Volumes[j]
			// Handle data volume snapshots only
			if strings.Compare(oldVol.Type, "storage.data-dir") == 0 {
				if specifiedAZ != "" {
					sourceSnapshotIDs[specifiedAZ] = append(sourceSnapshotIDs[specifiedAZ], &oldVol.SnapshotID)
				} else {
					sourceSnapshotIDs[oldVol.VolumeAZ] = append(sourceSnapshotIDs[oldVol.VolumeAZ], &oldVol.SnapshotID)
				}
			}
		}
	}

	return sourceSnapshotIDs
}

<<<<<<< HEAD
>>>>>>> 711e95ff460 (ebs br: make sure fsr credit is full filled (#48627))
=======
>>>>>>> eacc4936
// CreateVolumes create volumes from snapshots
// if err happens in the middle, return half-done result
// returned map: store id -> old volume id -> new volume id
func (e *EC2Session) CreateVolumes(meta *config.EBSBasedBRMeta, volumeType string, iops, throughput int64, encrypted bool, targetAZ string) (map[string]string, error) {
	template := ec2.CreateVolumeInput{
		VolumeType: &volumeType,
	}
	if iops > 0 {
		template.SetIops(iops)
	}
	if throughput > 0 {
		template.SetThroughput(throughput)
	}
	template.Encrypted = &encrypted

	newVolumeIDMap := make(map[string]string)
	var mutex sync.Mutex
	eg, _ := errgroup.WithContext(context.Background())
	fillResult := func(newVol *ec2.Volume, oldVol *config.EBSVolume) {
		mutex.Lock()
		defer mutex.Unlock()
		newVolumeIDMap[oldVol.ID] = *newVol.VolumeId
	}

	workerPool := utils.NewWorkerPool(e.concurrency, "create volume")
	for i := range meta.TiKVComponent.Stores {
		store := meta.TiKVComponent.Stores[i]
		for j := range store.Volumes {
			oldVol := store.Volumes[j]
			workerPool.ApplyOnErrorGroup(eg, func() error {
				log.Debug("create volume from snapshot", zap.Any("volume", oldVol))
				req := template

				req.SetSnapshotId(oldVol.SnapshotID)

				// set target AZ
				if targetAZ == "" {
					req.SetAvailabilityZone(oldVol.VolumeAZ)
				} else {
					req.SetAvailabilityZone(targetAZ)
				}

				// Copy interested tags of snapshots to the restored volume
				tags := []*ec2.Tag{
					ec2Tag("TiDBCluster-BR", "new"),
					ec2Tag("ebs.csi.aws.com/cluster", "true"),
					ec2Tag("snapshot/createdFromSnapshotId", oldVol.SnapshotID),
				}
				snapshotIds := make([]*string, 0)

				snapshotIds = append(snapshotIds, &oldVol.SnapshotID)
				resp, err := e.ec2.DescribeSnapshots(&ec2.DescribeSnapshotsInput{SnapshotIds: snapshotIds})
				if err != nil {
					return errors.Trace(err)
				}
				if len(resp.Snapshots) <= 0 {
					return errors.Errorf("specified snapshot [%s] is not found", oldVol.SnapshotID)
				}

				// Copy tags from source snapshots
				for j := range resp.Snapshots[0].Tags {
					tags = append(tags,
						ec2Tag("snapshot/"+aws.StringValue(resp.Snapshots[0].Tags[j].Key), aws.StringValue(resp.Snapshots[0].Tags[j].Value)))
				}

				req.SetTagSpecifications([]*ec2.TagSpecification{
					{
						ResourceType: aws.String(ec2.ResourceTypeVolume),
						Tags:         tags,
					},
				})

				newVol, err := e.ec2.CreateVolume(&req)
				if err != nil {
					return errors.Trace(err)
				}
				log.Info("new volume creating", zap.Stringer("vol", newVol))
				fillResult(newVol, oldVol)
				return nil
			})
		}
	}
	return newVolumeIDMap, eg.Wait()
}

func (e *EC2Session) WaitVolumesCreated(volumeIDMap map[string]string, progress glue.Progress, fsrEnabledRequired bool) (int64, error) {
	pendingVolumes := make([]*string, 0, len(volumeIDMap))
	for oldVolID := range volumeIDMap {
		newVolumeID := volumeIDMap[oldVolID]
		pendingVolumes = append(pendingVolumes, &newVolumeID)
	}
	totalVolumeSize := int64(0)

	log.Info("starts check pending volumes", zap.Any("volumes", pendingVolumes))
	for len(pendingVolumes) > 0 {
		// check every 5 seconds
		time.Sleep(5 * time.Second)
		log.Info("check pending volumes", zap.Int("count", len(pendingVolumes)))
		resp, err := e.ec2.DescribeVolumes(&ec2.DescribeVolumesInput{
			VolumeIds: pendingVolumes,
		})
		if err != nil {
			return 0, errors.Trace(err)
		}

		createdVolumeSize, unfinishedVolumes, err := e.HandleDescribeVolumesResponse(resp, fsrEnabledRequired)
		if err != nil {
			return 0, errors.Trace(err)
		}

		progress.IncBy(int64(len(pendingVolumes) - len(unfinishedVolumes)))
		totalVolumeSize += createdVolumeSize
		pendingVolumes = unfinishedVolumes
	}
	log.Info("all pending volume are created.")
	return totalVolumeSize, nil
}

func (e *EC2Session) DeleteVolumes(volumeIDMap map[string]string) {
	pendingVolumes := make([]*string, 0, len(volumeIDMap))
	for oldVolID := range volumeIDMap {
		volumeID := volumeIDMap[oldVolID]
		pendingVolumes = append(pendingVolumes, &volumeID)
	}

	var deletedCnt atomic.Int32
	eg, _ := errgroup.WithContext(context.Background())
	workerPool := utils.NewWorkerPool(e.concurrency, "delete volume")
	for i := range pendingVolumes {
		volID := pendingVolumes[i]
		workerPool.ApplyOnErrorGroup(eg, func() error {
			_, err2 := e.ec2.DeleteVolume(&ec2.DeleteVolumeInput{
				VolumeId: volID,
			})
			if err2 != nil {
				log.Error("failed to delete volume", zap.Error(err2), zap.Stringp("volume-id", volID))
				// todo: we can only retry for a few times, might fail still, need to handle error from outside.
				// we don't return error if it fails to make sure all volume got chance to delete.
			} else {
				deletedCnt.Add(1)
			}
			return nil
		})
	}
	_ = eg.Wait()
	log.Info("delete volume end", zap.Int("need-to-del", len(volumeIDMap)), zap.Int32("deleted", deletedCnt.Load()))
}

func ec2Tag(key, val string) *ec2.Tag {
	return &ec2.Tag{Key: &key, Value: &val}
}

func (e *EC2Session) HandleDescribeVolumesResponse(resp *ec2.DescribeVolumesOutput, fsrEnabledRequired bool) (int64, []*string, error) {
	totalVolumeSize := int64(0)

	var unfinishedVolumes []*string
	for _, volume := range resp.Volumes {
		if *volume.State == ec2.VolumeStateAvailable {
			if fsrEnabledRequired && volume.FastRestored != nil && !*volume.FastRestored {
				log.Error("snapshot fsr is not enabled for the volume", zap.String("volume", *volume.SnapshotId))
				return 0, nil, errors.Errorf("Snapshot [%s] of volume [%s] is not fsr enabled", *volume.SnapshotId, *volume.VolumeId)
			}
			log.Info("volume is available", zap.String("id", *volume.VolumeId))
			totalVolumeSize += *volume.Size
		} else {
			log.Debug("volume creating...", zap.Stringer("volume", volume))
			unfinishedVolumes = append(unfinishedVolumes, volume.VolumeId)
		}
	}

	return totalVolumeSize, unfinishedVolumes, nil
}<|MERGE_RESOLUTION|>--- conflicted
+++ resolved
@@ -286,11 +286,6 @@
 	log.Info("delete snapshot end", zap.Int("need-to-del", len(snapIDMap)), zap.Int32("deleted", deletedCnt.Load()))
 }
 
-<<<<<<< HEAD
-<<<<<<< HEAD
-=======
-=======
->>>>>>> eacc4936
 // EnableDataFSR enables FSR for data volume snapshots
 func (e *EC2Session) EnableDataFSR(meta *config.EBSBasedBRMeta, targetAZ string) (map[string][]*string, error) {
 	snapshotsIDsMap := fetchTargetSnapshots(meta, targetAZ)
@@ -333,7 +328,6 @@
 	return snapshotsIDsMap, eg.Wait()
 }
 
-<<<<<<< HEAD
 // waitDataFSREnabled waits FSR for data volume snapshots are all enabled and also have enough credit balance
 func (e *EC2Session) waitDataFSREnabled(snapShotIDs []*string, targetAZ string) error {
 	// Record current time
@@ -391,10 +385,6 @@
 		}
 	}
 
-=======
-// waitDataFSREnabled waits FSR for data volume snapshots are all enabled
-func (e *EC2Session) waitDataFSREnabled(snapShotIDs []*string, targetAZ string) error {
->>>>>>> eacc4936
 	// Create a map to store the strings as keys
 	pendingSnapshots := make(map[string]struct{})
 
@@ -447,7 +437,6 @@
 	}
 }
 
-<<<<<<< HEAD
 // getFSRCreditBalance is used to get maximum fsr credit balance of snapshot for last 5 minutes
 func (e *EC2Session) getFSRCreditBalance(snapshotID *string, targetAZ string) (*float64, error) {
 	// Set the time range to query for metrics
@@ -493,8 +482,6 @@
 	return result.Maximum, nil
 }
 
-=======
->>>>>>> eacc4936
 // DisableDataFSR disables FSR for data volume snapshots
 func (e *EC2Session) DisableDataFSR(snapshotsIDsMap map[string][]*string) error {
 	if len(snapshotsIDsMap) == 0 {
@@ -561,10 +548,6 @@
 	return sourceSnapshotIDs
 }
 
-<<<<<<< HEAD
->>>>>>> 711e95ff460 (ebs br: make sure fsr credit is full filled (#48627))
-=======
->>>>>>> eacc4936
 // CreateVolumes create volumes from snapshots
 // if err happens in the middle, return half-done result
 // returned map: store id -> old volume id -> new volume id
