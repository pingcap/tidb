--- conflicted
+++ resolved
@@ -295,11 +295,6 @@
 	log.Info("delete snapshot end", zap.Int("need-to-del", len(snapIDMap)), zap.Int32("deleted", deletedCnt.Load()))
 }
 
-<<<<<<< HEAD
-<<<<<<< HEAD
-=======
-=======
->>>>>>> b31b3e5e
 // EnableDataFSR enables FSR for data volume snapshots
 func (e *EC2Session) EnableDataFSR(meta *config.EBSBasedBRMeta, targetAZ string) (map[string][]*string, error) {
 	snapshotsIDsMap := fetchTargetSnapshots(meta, targetAZ)
@@ -344,14 +339,6 @@
 
 // waitDataFSREnabled waits FSR for data volume snapshots are all enabled and also have enough credit balance
 func (e *EC2Session) waitDataFSREnabled(snapShotIDs []*string, targetAZ string) error {
-<<<<<<< HEAD
-=======
-	// Record current time
-	start := time.Now()
-
-	//  get the maximum size of volumes, in GiB
-	var maxVolumeSize int64 = 0
->>>>>>> b31b3e5e
 	resp, err := e.ec2.DescribeSnapshots(&ec2.DescribeSnapshotsInput{SnapshotIds: snapShotIDs})
 	if err != nil {
 		return errors.Trace(err)
@@ -360,29 +347,6 @@
 		return errors.Errorf("specified snapshot [%s] is not found", *snapShotIDs[0])
 	}
 
-<<<<<<< HEAD
-	// Wait that all snapshot has enough fsr credit balance
-=======
-	for _, s := range resp.Snapshots {
-		if *s.VolumeSize > maxVolumeSize {
-			maxVolumeSize = *s.VolumeSize
-		}
-	}
-
-	// Calculate the time in minutes to fill 1.0 credit according to
-	// https://docs.aws.amazon.com/AWSEC2/latest/UserGuide/ebs-fast-snapshot-restore.html#volume-creation-credits
-	// 5 minutes more is just for safe
-	fillElapsedTime := 60.0/(min(10, 1024.0/(float64)(maxVolumeSize))) + 5
-
-	// We have to sleep for at least fillElapsedTime minutes in order to make credits are filled to 1.0
-	// Let's heartbeat every 5 minutes
-	for time.Since(start) <= time.Duration(fillElapsedTime)*time.Minute {
-		log.Info("FSR enablement is ongoing, going to sleep for 5 minutes...")
-		time.Sleep(5 * time.Minute)
-	}
-
-	// Wait that all snapshot has enough fsr credit balance, it's very likely true since we have wait for long enough
->>>>>>> b31b3e5e
 	log.Info("Start check and wait all snapshots have enough fsr credit balance")
 
 	startIdx := 0
@@ -400,14 +364,8 @@
 				}
 				retryCount++
 			}
-<<<<<<< HEAD
 			// Retry for both invalid calling and not enough fsr credit at 3 minute intervals
 			time.Sleep(3 * time.Minute)
-=======
-			// Retry for both invalid calling and not enough fsr credit
-			// Cloudwatch by default flushes every 5 seconds. So, 20 seconds wait should be enough
-			time.Sleep(20 * time.Second)
->>>>>>> b31b3e5e
 		}
 	}
 
@@ -574,10 +532,6 @@
 	return sourceSnapshotIDs
 }
 
-<<<<<<< HEAD
->>>>>>> 7ba2330394b (ebs br: new snapshot tagging (#50548))
-=======
->>>>>>> b31b3e5e
 // CreateVolumes create volumes from snapshots
 // if err happens in the middle, return half-done result
 // returned map: store id -> old volume id -> new volume id
