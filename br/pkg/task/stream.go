// Copyright 2022 PingCAP, Inc.
//
// Licensed under the Apache License, Version 2.0 (the "License");
// you may not use this file except in compliance with the License.
// You may obtain a copy of the License at
//
//     http://www.apache.org/licenses/LICENSE-2.0
//
// Unless required by applicable law or agreed to in writing, software
// distributed under the License is distributed on an "AS IS" BASIS,
// WITHOUT WARRANTIES OR CONDITIONS OF ANY KIND, either express or implied.
// See the License for the specific language governing permissions and
// limitations under the License.

package task

import (
	"bytes"
	"context"
	"encoding/binary"
	"fmt"
	"math"
	"net/http"
	"slices"
	"strings"
	"sync"
	"time"

	"github.com/docker/go-units"
	"github.com/fatih/color"
	"github.com/opentracing/opentracing-go"
	"github.com/pingcap/errors"
	"github.com/pingcap/failpoint"
	backuppb "github.com/pingcap/kvproto/pkg/brpb"
	"github.com/pingcap/log"
	"github.com/pingcap/tidb/br/pkg/backup"
	"github.com/pingcap/tidb/br/pkg/checkpoint"
	"github.com/pingcap/tidb/br/pkg/conn"
	"github.com/pingcap/tidb/br/pkg/encryption"
	berrors "github.com/pingcap/tidb/br/pkg/errors"
	"github.com/pingcap/tidb/br/pkg/glue"
	"github.com/pingcap/tidb/br/pkg/httputil"
	"github.com/pingcap/tidb/br/pkg/logutil"
	"github.com/pingcap/tidb/br/pkg/metautil"
	"github.com/pingcap/tidb/br/pkg/restore"
	"github.com/pingcap/tidb/br/pkg/restore/ingestrec"
	logclient "github.com/pingcap/tidb/br/pkg/restore/log_client"
	"github.com/pingcap/tidb/br/pkg/restore/tiflashrec"
	restoreutils "github.com/pingcap/tidb/br/pkg/restore/utils"
	"github.com/pingcap/tidb/br/pkg/storage"
	"github.com/pingcap/tidb/br/pkg/stream"
	"github.com/pingcap/tidb/br/pkg/streamhelper"
	advancercfg "github.com/pingcap/tidb/br/pkg/streamhelper/config"
	"github.com/pingcap/tidb/br/pkg/streamhelper/daemon"
	"github.com/pingcap/tidb/br/pkg/summary"
	"github.com/pingcap/tidb/br/pkg/utils"
	"github.com/pingcap/tidb/pkg/kv"
	"github.com/pingcap/tidb/pkg/meta/model"
	"github.com/pingcap/tidb/pkg/util/cdcutil"
	"github.com/spf13/pflag"
	"github.com/tikv/client-go/v2/oracle"
	clientv3 "go.etcd.io/etcd/client/v3"
	"go.uber.org/zap"
)

const (
	flagYes                = "yes"
	flagCleanUpCompactions = "clean-up-compactions"
	flagUntil              = "until"
	flagStreamJSONOutput   = "json"
	flagStreamTaskName     = "task-name"
	flagStreamStartTS      = "start-ts"
	flagStreamEndTS        = "end-ts"
	flagGCSafePointTTS     = "gc-ttl"

	truncateLockPath   = "truncating.lock"
	hintOnTruncateLock = "There might be another truncate task running, or a truncate task that didn't exit properly. " +
		"You may check the metadata and continue by wait other task finish or manually delete the lock file " + truncateLockPath + " at the external storage."
)

const (
	waitInfoSchemaReloadCheckInterval = 1 * time.Second
	// a million tables should take a few minutes to load all DDL change, making 15 to make sure we don't exit early
	waitInfoSchemaReloadTimeout = 15 * time.Minute
)

var (
	StreamStart    = "log start"
	StreamStop     = "log stop"
	StreamPause    = "log pause"
	StreamResume   = "log resume"
	StreamStatus   = "log status"
	StreamTruncate = "log truncate"
	StreamMetadata = "log metadata"
	StreamCtl      = "log advancer"

	skipSummaryCommandList = map[string]struct{}{
		StreamStatus:   {},
		StreamTruncate: {},
	}

	streamShiftDuration = time.Hour
)

var StreamCommandMap = map[string]func(c context.Context, g glue.Glue, cmdName string, cfg *StreamConfig) error{
	StreamStart:    RunStreamStart,
	StreamStop:     RunStreamStop,
	StreamPause:    RunStreamPause,
	StreamResume:   RunStreamResume,
	StreamStatus:   RunStreamStatus,
	StreamTruncate: RunStreamTruncate,
	StreamMetadata: RunStreamMetadata,
	StreamCtl:      RunStreamAdvancer,
}

// StreamConfig specifies the configure about backup stream
type StreamConfig struct {
	Config

	TaskName string `json:"task-name" toml:"task-name"`

	// StartTS usually equals the tso of full-backup, but user can reset it
	StartTS uint64 `json:"start-ts" toml:"start-ts"`
	EndTS   uint64 `json:"end-ts" toml:"end-ts"`
	// SafePointTTL ensures TiKV can scan entries not being GC at [startTS, currentTS]
	SafePointTTL int64 `json:"safe-point-ttl" toml:"safe-point-ttl"`

	// Spec for the command `truncate`, we should truncate the until when?
	Until              uint64 `json:"until" toml:"until"`
	DryRun             bool   `json:"dry-run" toml:"dry-run"`
	SkipPrompt         bool   `json:"skip-prompt" toml:"skip-prompt"`
	CleanUpCompactions bool   `json:"clean-up-compactions" toml:"clean-up-compactions"`

	// Spec for the command `status`.
	JSONOutput bool `json:"json-output" toml:"json-output"`

	// Spec for the command `advancer`.
	AdvancerCfg advancercfg.Config `json:"advancer-config" toml:"advancer-config"`
}

func (cfg *StreamConfig) makeStorage(ctx context.Context) (storage.ExternalStorage, error) {
	u, err := storage.ParseBackend(cfg.Storage, &cfg.BackendOptions)
	if err != nil {
		return nil, errors.Trace(err)
	}
	opts := getExternalStorageOptions(&cfg.Config, u)
	storage, err := storage.New(ctx, u, &opts)
	if err != nil {
		return nil, errors.Trace(err)
	}
	return storage, nil
}

// DefineStreamStartFlags defines flags used for `stream start`
func DefineStreamStartFlags(flags *pflag.FlagSet) {
	DefineStreamCommonFlags(flags)

	flags.String(flagStreamStartTS, "",
		"usually equals last full backupTS, used for backup log. Default value is current ts.\n"+
			"support TSO or datetime, e.g. '400036290571534337' or '2018-05-11 01:42:23+0800'.")
	// 999999999999999999 means 2090-11-18 22:07:45
	flags.String(flagStreamEndTS, "999999999999999999", "end ts, indicate stopping observe after endTS"+
		"support TSO or datetime")
	_ = flags.MarkHidden(flagStreamEndTS)
	flags.Int64(flagGCSafePointTTS, utils.DefaultStreamStartSafePointTTL,
		"the TTL (in seconds) that PD holds for BR's GC safepoint")
	_ = flags.MarkHidden(flagGCSafePointTTS)
}

func DefineStreamPauseFlags(flags *pflag.FlagSet) {
	DefineStreamCommonFlags(flags)
	flags.Int64(flagGCSafePointTTS, utils.DefaultStreamPauseSafePointTTL,
		"the TTL (in seconds) that PD holds for BR's GC safepoint")
}

// DefineStreamCommonFlags define common flags for `stream task`
func DefineStreamCommonFlags(flags *pflag.FlagSet) {
	flags.String(flagStreamTaskName, "", "The task name for the backup log task.")
}

func DefineStreamStatusCommonFlags(flags *pflag.FlagSet) {
	flags.String(flagStreamTaskName, stream.WildCard,
		"The task name for backup stream log. If default, get status of all of tasks",
	)
	flags.Bool(flagStreamJSONOutput, false,
		"Print JSON as the output.",
	)
}

func DefineStreamTruncateLogFlags(flags *pflag.FlagSet) {
	flags.String(flagUntil, "", "Remove all backup data until this TS."+
		"(support TSO or datetime, e.g. '400036290571534337' or '2018-05-11 01:42:23+0800'.)")
	flags.Bool(flagDryRun, false, "Run the command but don't really delete the files.")
	flags.BoolP(flagYes, "y", false, "Skip all prompts and always execute the command.")
	flags.Bool(flagCleanUpCompactions, false, "Clean up compaction files. Including the compacted log files and expired SST files.")
}

func (cfg *StreamConfig) ParseStreamStatusFromFlags(flags *pflag.FlagSet) error {
	var err error
	cfg.JSONOutput, err = flags.GetBool(flagStreamJSONOutput)
	if err != nil {
		return errors.Trace(err)
	}

	if err = cfg.ParseStreamCommonFromFlags(flags); err != nil {
		return errors.Trace(err)
	}

	return nil
}

func (cfg *StreamConfig) ParseStreamTruncateFromFlags(flags *pflag.FlagSet) error {
	tsString, err := flags.GetString(flagUntil)
	if err != nil {
		return errors.Trace(err)
	}
	if cfg.Until, err = ParseTSString(tsString, true); err != nil {
		return errors.Trace(err)
	}
	if cfg.SkipPrompt, err = flags.GetBool(flagYes); err != nil {
		return errors.Trace(err)
	}
	if cfg.DryRun, err = flags.GetBool(flagDryRun); err != nil {
		return errors.Trace(err)
	}
	if cfg.CleanUpCompactions, err = flags.GetBool(flagCleanUpCompactions); err != nil {
		return errors.Trace(err)
	}
	return nil
}

// ParseStreamStartFromFlags parse parameters for `stream start`
func (cfg *StreamConfig) ParseStreamStartFromFlags(flags *pflag.FlagSet) error {
	err := cfg.ParseStreamCommonFromFlags(flags)
	if err != nil {
		return errors.Trace(err)
	}

	tsString, err := flags.GetString(flagStreamStartTS)
	if err != nil {
		return errors.Trace(err)
	}

	if cfg.StartTS, err = ParseTSString(tsString, true); err != nil {
		return errors.Trace(err)
	}

	tsString, err = flags.GetString(flagStreamEndTS)
	if err != nil {
		return errors.Trace(err)
	}

	if cfg.EndTS, err = ParseTSString(tsString, true); err != nil {
		return errors.Trace(err)
	}

	if cfg.SafePointTTL, err = flags.GetInt64(flagGCSafePointTTS); err != nil {
		return errors.Trace(err)
	}

	if cfg.SafePointTTL <= 0 {
		cfg.SafePointTTL = utils.DefaultStreamStartSafePointTTL
	}

	return nil
}

// ParseStreamPauseFromFlags parse parameters for `stream pause`
func (cfg *StreamConfig) ParseStreamPauseFromFlags(flags *pflag.FlagSet) error {
	err := cfg.ParseStreamCommonFromFlags(flags)
	if err != nil {
		return errors.Trace(err)
	}

	if cfg.SafePointTTL, err = flags.GetInt64(flagGCSafePointTTS); err != nil {
		return errors.Trace(err)
	}
	if cfg.SafePointTTL <= 0 {
		cfg.SafePointTTL = utils.DefaultStreamPauseSafePointTTL
	}
	return nil
}

// ParseStreamCommonFromFlags parse parameters for `stream task`
func (cfg *StreamConfig) ParseStreamCommonFromFlags(flags *pflag.FlagSet) error {
	var err error

	cfg.TaskName, err = flags.GetString(flagStreamTaskName)
	if err != nil {
		return errors.Trace(err)
	}

	if len(cfg.TaskName) <= 0 {
		return errors.Annotate(berrors.ErrInvalidArgument, "Miss parameters task-name")
	}
	return nil
}

type streamMgr struct {
	cfg     *StreamConfig
	mgr     *conn.Mgr
	bc      *backup.Client
	httpCli *http.Client
}

func NewStreamMgr(ctx context.Context, cfg *StreamConfig, g glue.Glue, isStreamStart bool) (*streamMgr, error) {
	mgr, err := NewMgr(ctx, g, cfg.PD, cfg.TLS, GetKeepalive(&cfg.Config),
		cfg.CheckRequirements, false, conn.StreamVersionChecker)
	if err != nil {
		return nil, errors.Trace(err)
	}
	defer func() {
		if err != nil {
			mgr.Close()
		}
	}()

	// only stream start command needs Storage
	streamManager := &streamMgr{
		cfg: cfg,
		mgr: mgr,
	}
	if isStreamStart {
		client := backup.NewBackupClient(ctx, mgr)

		backend, err := storage.ParseBackend(cfg.Storage, &cfg.BackendOptions)
		if err != nil {
			return nil, errors.Trace(err)
		}

		opts := storage.ExternalStorageOptions{
			NoCredentials:            cfg.NoCreds,
			SendCredentials:          cfg.SendCreds,
			CheckS3ObjectLockOptions: true,
		}
		if err = client.SetStorage(ctx, backend, &opts); err != nil {
			return nil, errors.Trace(err)
		}
		streamManager.bc = client

		// create http client to do some requirements check.
		streamManager.httpCli = httputil.NewClient(mgr.GetTLSConfig())
	}
	return streamManager, nil
}

func (s *streamMgr) close() {
	s.mgr.Close()
}

func (s *streamMgr) checkLock(ctx context.Context) (bool, error) {
	return s.bc.GetStorage().FileExists(ctx, metautil.LockFile)
}

func (s *streamMgr) setLock(ctx context.Context) error {
	return s.bc.SetLockFile(ctx)
}

// adjustAndCheckStartTS checks that startTS should be smaller than currentTS,
// and endTS is larger than currentTS.
func (s *streamMgr) adjustAndCheckStartTS(ctx context.Context) error {
	currentTS, err := s.mgr.GetCurrentTsFromPD(ctx)
	if err != nil {
		return errors.Trace(err)
	}
	// set currentTS to startTS as a default value
	if s.cfg.StartTS == 0 {
		s.cfg.StartTS = currentTS
	}

	if currentTS < s.cfg.StartTS {
		return errors.Annotatef(berrors.ErrInvalidArgument,
			"invalid timestamps, startTS %d should be smaller than currentTS %d",
			s.cfg.StartTS, currentTS)
	}
	if s.cfg.EndTS <= currentTS {
		return errors.Annotatef(berrors.ErrInvalidArgument,
			"invalid timestamps, endTS %d should be larger than currentTS %d",
			s.cfg.EndTS, currentTS)
	}

	return nil
}

// checkImportTaskRunning checks whether there is any import task running.
func (s *streamMgr) checkImportTaskRunning(ctx context.Context, etcdCLI *clientv3.Client) error {
	list, err := utils.GetImportTasksFrom(ctx, etcdCLI)
	if err != nil {
		return errors.Trace(err)
	}
	if !list.Empty() {
		return errors.Errorf("There are some lightning/restore tasks running: %s"+
			"please stop or wait finishing at first. "+
			"If the lightning/restore task is forced to terminate by system, "+
			"please wait for ttl to decrease to 0.", list.MessageToUser())
	}
	return nil
}

// setGCSafePoint sets the server safe point to PD.
func (s *streamMgr) setGCSafePoint(ctx context.Context, sp utils.BRServiceSafePoint) error {
	err := utils.CheckGCSafePoint(ctx, s.mgr.GetPDClient(), sp.BackupTS)
	if err != nil {
		return errors.Annotatef(err,
			"failed to check gc safePoint, ts %v", sp.BackupTS)
	}

	err = utils.UpdateServiceSafePoint(ctx, s.mgr.GetPDClient(), sp)
	if err != nil {
		return errors.Trace(err)
	}

	log.Info("set stream safePoint", zap.Object("safePoint", sp))
	return nil
}

func (s *streamMgr) buildObserveRanges() ([]kv.KeyRange, error) {
	dRanges, err := stream.BuildObserveDataRanges(
		s.mgr.GetStorage(),
		s.cfg.FilterStr,
		s.cfg.TableFilter,
		s.cfg.StartTS,
	)
	if err != nil {
		return nil, errors.Trace(err)
	}

	mRange := stream.BuildObserveMetaRange()
	rs := append([]kv.KeyRange{*mRange}, dRanges...)
	slices.SortFunc(rs, func(i, j kv.KeyRange) int {
		return bytes.Compare(i.StartKey, j.StartKey)
	})

	return rs, nil
}

func (s *streamMgr) backupFullSchemas(ctx context.Context) error {
	clusterVersion, err := s.mgr.GetClusterVersion(ctx)
	if err != nil {
		return errors.Trace(err)
	}

	metaWriter := metautil.NewMetaWriter(s.bc.GetStorage(), metautil.MetaFileSize, true, metautil.MetaFile, nil)
	metaWriter.Update(func(m *backuppb.BackupMeta) {
		// save log startTS to backupmeta file
		m.StartVersion = s.cfg.StartTS
		m.ClusterId = s.bc.GetClusterID()
		m.ClusterVersion = clusterVersion
	})

	if err = metaWriter.FlushBackupMeta(ctx); err != nil {
		return errors.Trace(err)
	}
	return nil
}

func (s *streamMgr) checkStreamStartEnable(ctx context.Context) error {
	supportStream, err := s.mgr.IsLogBackupEnabled(ctx, s.httpCli)
	if err != nil {
		return errors.Trace(err)
	}
	if !supportStream {
		return errors.New("Unable to create task about log-backup. " +
			"please set TiKV config `log-backup.enable` to true and restart TiKVs.")
	}

	return nil
}

type RestoreFunc func(string) error

// KeepGcDisabled keeps GC disabled and return a function that used to gc enabled.
// gc.ratio-threshold = "-1.0", which represents disable gc in TiKV.
func KeepGcDisabled(g glue.Glue, store kv.Storage) (RestoreFunc, string, error) {
	se, err := g.CreateSession(store)
	if err != nil {
		return nil, "", errors.Trace(err)
	}

	execCtx := se.GetSessionCtx().GetRestrictedSQLExecutor()
	oldRatio, err := utils.GetGcRatio(execCtx)
	if err != nil {
		return nil, "", errors.Trace(err)
	}

	err = utils.SetGcRatio(execCtx, utils.DisabledGcRatioVal)
	if err != nil {
		return nil, "", errors.Trace(err)
	}

	return func(ratio string) error {
		return utils.SetGcRatio(execCtx, ratio)
	}, oldRatio, nil
}

// RunStreamCommand run all kinds of `stream task`
func RunStreamCommand(
	ctx context.Context,
	g glue.Glue,
	cmdName string,
	cfg *StreamConfig,
) error {
	cfg.Config.adjust()
	defer func() {
		if _, ok := skipSummaryCommandList[cmdName]; !ok {
			summary.Summary(cmdName)
		}
	}()
	commandFn, exist := StreamCommandMap[cmdName]
	if !exist {
		return errors.Annotatef(berrors.ErrInvalidArgument, "invalid command %s", cmdName)
	}

	if err := commandFn(ctx, g, cmdName, cfg); err != nil {
		log.Error("failed to run stream command", zap.String("command", cmdName), zap.Error(err))
		summary.SetSuccessStatus(false)
		summary.CollectFailureUnit(cmdName, err)
		return err
	}
	summary.SetSuccessStatus(true)
	return nil
}

// RunStreamStart specifies starting a stream task
func RunStreamStart(
	c context.Context,
	g glue.Glue,
	cmdName string,
	cfg *StreamConfig,
) error {
	ctx, cancelFn := context.WithCancel(c)
	defer cancelFn()

	if span := opentracing.SpanFromContext(ctx); span != nil && span.Tracer() != nil {
		span1 := span.Tracer().StartSpan("task.RunStreamStart", opentracing.ChildOf(span.Context()))
		defer span1.Finish()
		ctx = opentracing.ContextWithSpan(ctx, span1)
	}

	streamMgr, err := NewStreamMgr(ctx, cfg, g, true)
	if err != nil {
		return errors.Trace(err)
	}
	defer streamMgr.close()

	if err = streamMgr.checkStreamStartEnable(ctx); err != nil {
		return errors.Trace(err)
	}
	if err = streamMgr.adjustAndCheckStartTS(ctx); err != nil {
		return errors.Trace(err)
	}

	etcdCLI, err := dialEtcdWithCfg(ctx, cfg.Config)
	if err != nil {
		return errors.Trace(err)
	}
	cli := streamhelper.NewMetaDataClient(etcdCLI)
	defer func() {
		if closeErr := cli.Close(); closeErr != nil {
			log.Warn("failed to close etcd client", zap.Error(closeErr))
		}
	}()

	// check if any import/restore task is running, it's not allowed to start log backup
	// while restore is ongoing.
	if err = streamMgr.checkImportTaskRunning(ctx, cli.Client); err != nil {
		return errors.Trace(err)
	}

	// It supports single stream log task currently.
	if count, err := cli.GetTaskCount(ctx); err != nil {
		return errors.Trace(err)
	} else if count > 0 {
		return errors.Annotate(berrors.ErrStreamLogTaskExist, "failed to start the log backup, allow only one running task")
	}

	// make sure external file lock is available
	locked, err := streamMgr.checkLock(ctx)
	if err != nil {
		return errors.Trace(err)
	}

	// locked means this is a stream task restart. Or create a new stream task.
	if locked {
		logInfo, err := getLogRange(ctx, &cfg.Config)
		if err != nil {
			return errors.Trace(err)
		}
		if logInfo.clusterID > 0 && logInfo.clusterID != streamMgr.bc.GetClusterID() {
			return errors.Annotatef(berrors.ErrInvalidArgument,
				"the stream log files from cluster ID:%v and current cluster ID:%v ",
				logInfo.clusterID, streamMgr.bc.GetClusterID())
		}

		cfg.StartTS = logInfo.logMaxTS
		if err = streamMgr.setGCSafePoint(
			ctx,
			utils.BRServiceSafePoint{
				ID:       utils.MakeSafePointID(),
				TTL:      cfg.SafePointTTL,
				BackupTS: cfg.StartTS,
			},
		); err != nil {
			return errors.Trace(err)
		}
	} else {
		if err = streamMgr.setGCSafePoint(
			ctx,
			utils.BRServiceSafePoint{
				ID:       utils.MakeSafePointID(),
				TTL:      cfg.SafePointTTL,
				BackupTS: cfg.StartTS,
			},
		); err != nil {
			return errors.Trace(err)
		}
		if err = streamMgr.setLock(ctx); err != nil {
			return errors.Trace(err)
		}
		if err = streamMgr.backupFullSchemas(ctx); err != nil {
			return errors.Trace(err)
		}
	}

	ranges, err := streamMgr.buildObserveRanges()
	if err != nil {
		return errors.Trace(err)
	} else if len(ranges) == 0 {
		// nothing to backup
		pdAddress := strings.Join(cfg.PD, ",")
		log.Warn("Nothing to observe, maybe connected to cluster for restoring",
			zap.String("PD address", pdAddress))
		return errors.Annotate(berrors.ErrInvalidArgument, "nothing need to observe")
	}

	securityConfig := generateSecurityConfig(cfg)
	ti := streamhelper.TaskInfo{
		PBInfo: backuppb.StreamBackupTaskInfo{
			Storage:         streamMgr.bc.GetStorageBackend(),
			StartTs:         cfg.StartTS,
			EndTs:           cfg.EndTS,
			Name:            cfg.TaskName,
			TableFilter:     cfg.FilterStr,
			CompressionType: backuppb.CompressionType_ZSTD,
			SecurityConfig:  &securityConfig,
		},
		Ranges:  ranges,
		Pausing: false,
	}
	if err = cli.PutTask(ctx, ti); err != nil {
		return errors.Trace(err)
	}
	summary.Log(cmdName, ti.ZapTaskInfo()...)
	return nil
}

func generateSecurityConfig(cfg *StreamConfig) backuppb.StreamBackupTaskSecurityConfig {
	if len(cfg.LogBackupCipherInfo.CipherKey) > 0 && utils.IsEffectiveEncryptionMethod(cfg.LogBackupCipherInfo.CipherType) {
		return backuppb.StreamBackupTaskSecurityConfig{
			Encryption: &backuppb.StreamBackupTaskSecurityConfig_PlaintextDataKey{
				PlaintextDataKey: &backuppb.CipherInfo{
					CipherType: cfg.LogBackupCipherInfo.CipherType,
					CipherKey:  cfg.LogBackupCipherInfo.CipherKey,
				},
			},
		}
	}
	if len(cfg.MasterKeyConfig.MasterKeys) > 0 && utils.IsEffectiveEncryptionMethod(cfg.MasterKeyConfig.EncryptionType) {
		return backuppb.StreamBackupTaskSecurityConfig{
			Encryption: &backuppb.StreamBackupTaskSecurityConfig_MasterKeyConfig{
				MasterKeyConfig: &backuppb.MasterKeyConfig{
					EncryptionType: cfg.MasterKeyConfig.EncryptionType,
					MasterKeys:     cfg.MasterKeyConfig.MasterKeys,
				},
			},
		}
	}
	return backuppb.StreamBackupTaskSecurityConfig{}
}

func RunStreamMetadata(
	c context.Context,
	g glue.Glue,
	cmdName string,
	cfg *StreamConfig,
) error {
	ctx, cancelFn := context.WithCancel(c)
	defer cancelFn()

	if span := opentracing.SpanFromContext(ctx); span != nil && span.Tracer() != nil {
		span1 := span.Tracer().StartSpan(
			"task.RunStreamCheckLog",
			opentracing.ChildOf(span.Context()),
		)
		defer span1.Finish()
		ctx = opentracing.ContextWithSpan(ctx, span1)
	}

	logInfo, err := getLogRange(ctx, &cfg.Config)
	if err != nil {
		return errors.Trace(err)
	}

	logMinDate := stream.FormatDate(oracle.GetTimeFromTS(logInfo.logMinTS))
	logMaxDate := stream.FormatDate(oracle.GetTimeFromTS(logInfo.logMaxTS))
	summary.Log(cmdName, zap.Uint64("log-min-ts", logInfo.logMinTS),
		zap.String("log-min-date", logMinDate),
		zap.Uint64("log-max-ts", logInfo.logMaxTS),
		zap.String("log-max-date", logMaxDate),
	)
	return nil
}

// RunStreamStop specifies stoping a stream task
func RunStreamStop(
	c context.Context,
	g glue.Glue,
	cmdName string,
	cfg *StreamConfig,
) error {
	ctx, cancelFn := context.WithCancel(c)
	defer cancelFn()

	if span := opentracing.SpanFromContext(ctx); span != nil && span.Tracer() != nil {
		span1 := span.Tracer().StartSpan(
			"task.RunStreamStop",
			opentracing.ChildOf(span.Context()),
		)
		defer span1.Finish()
		ctx = opentracing.ContextWithSpan(ctx, span1)
	}

	streamMgr, err := NewStreamMgr(ctx, cfg, g, false)
	if err != nil {
		return errors.Trace(err)
	}
	defer streamMgr.close()

	etcdCLI, err := dialEtcdWithCfg(ctx, cfg.Config)
	if err != nil {
		return errors.Trace(err)
	}
	cli := streamhelper.NewMetaDataClient(etcdCLI)
	defer func() {
		if closeErr := cli.Close(); closeErr != nil {
			log.Warn("failed to close etcd client", zap.Error(closeErr))
		}
	}()
	// to add backoff
	ti, err := cli.GetTask(ctx, cfg.TaskName)
	if err != nil {
		return errors.Trace(err)
	}

	if err = cli.DeleteTask(ctx, cfg.TaskName); err != nil {
		return errors.Trace(err)
	}

	if err := streamMgr.setGCSafePoint(ctx,
		utils.BRServiceSafePoint{
			ID:       buildPauseSafePointName(ti.Info.Name),
			TTL:      0, // 0 means remove this service safe point.
			BackupTS: math.MaxUint64,
		},
	); err != nil {
		log.Warn("failed to remove safe point", zap.String("error", err.Error()))
	}

	summary.Log(cmdName, logutil.StreamBackupTaskInfo(&ti.Info))
	return nil
}

// RunStreamPause specifies pausing a stream task.
func RunStreamPause(
	c context.Context,
	g glue.Glue,
	cmdName string,
	cfg *StreamConfig,
) error {
	ctx, cancelFn := context.WithCancel(c)
	defer cancelFn()

	if span := opentracing.SpanFromContext(ctx); span != nil && span.Tracer() != nil {
		span1 := span.Tracer().StartSpan(
			"task.RunStreamPause",
			opentracing.ChildOf(span.Context()),
		)
		defer span1.Finish()
		ctx = opentracing.ContextWithSpan(ctx, span1)
	}

	streamMgr, err := NewStreamMgr(ctx, cfg, g, false)
	if err != nil {
		return errors.Trace(err)
	}
	defer streamMgr.close()

	etcdCLI, err := dialEtcdWithCfg(ctx, cfg.Config)
	if err != nil {
		return errors.Trace(err)
	}
	cli := streamhelper.NewMetaDataClient(etcdCLI)
	defer func() {
		if closeErr := cli.Close(); closeErr != nil {
			log.Warn("failed to close etcd client", zap.Error(closeErr))
		}
	}()
	// to add backoff
	ti, isPaused, err := cli.GetTaskWithPauseStatus(ctx, cfg.TaskName)
	if err != nil {
		return errors.Trace(err)
	} else if isPaused {
		return errors.Annotatef(berrors.ErrKVUnknown, "The task %s is paused already.", cfg.TaskName)
	}

	globalCheckPointTS, err := ti.GetGlobalCheckPointTS(ctx)
	if err != nil {
		return errors.Trace(err)
	}
	if err = streamMgr.setGCSafePoint(
		ctx,
		utils.BRServiceSafePoint{
			ID:       buildPauseSafePointName(ti.Info.Name),
			TTL:      cfg.SafePointTTL,
			BackupTS: globalCheckPointTS,
		},
	); err != nil {
		return errors.Trace(err)
	}

	err = cli.PauseTask(ctx, cfg.TaskName)
	if err != nil {
		return errors.Trace(err)
	}

	summary.Log(cmdName, logutil.StreamBackupTaskInfo(&ti.Info))
	return nil
}

// RunStreamResume specifies resuming a stream task.
func RunStreamResume(
	c context.Context,
	g glue.Glue,
	cmdName string,
	cfg *StreamConfig,
) error {
	ctx, cancelFn := context.WithCancel(c)
	defer cancelFn()

	if span := opentracing.SpanFromContext(ctx); span != nil && span.Tracer() != nil {
		span1 := span.Tracer().StartSpan(
			"task.RunStreamResume",
			opentracing.ChildOf(span.Context()),
		)
		defer span1.Finish()
		ctx = opentracing.ContextWithSpan(ctx, span1)
	}

	streamMgr, err := NewStreamMgr(ctx, cfg, g, false)
	if err != nil {
		return errors.Trace(err)
	}
	defer streamMgr.close()

	etcdCLI, err := dialEtcdWithCfg(ctx, cfg.Config)
	if err != nil {
		return errors.Trace(err)
	}
	cli := streamhelper.NewMetaDataClient(etcdCLI)
	defer func() {
		if closeErr := cli.Close(); closeErr != nil {
			log.Warn("failed to close etcd client", zap.Error(closeErr))
		}
	}()
	// to add backoff
	ti, isPaused, err := cli.GetTaskWithPauseStatus(ctx, cfg.TaskName)
	if err != nil {
		return errors.Trace(err)
	} else if !isPaused {
		return errors.Annotatef(berrors.ErrKVUnknown,
			"The task %s is active already.", cfg.TaskName)
	}

	globalCheckPointTS, err := ti.GetGlobalCheckPointTS(ctx)
	if err != nil {
		return errors.Trace(err)
	}
	err = utils.CheckGCSafePoint(ctx, streamMgr.mgr.GetPDClient(), globalCheckPointTS)
	if err != nil {
		return errors.Annotatef(err, "the global checkpoint ts: %v(%s) has been gc. ",
			globalCheckPointTS, oracle.GetTimeFromTS(globalCheckPointTS))
	}

	err = cli.ResumeTask(ctx, cfg.TaskName)
	if err != nil {
		return errors.Trace(err)
	}

	err = cli.CleanLastErrorOfTask(ctx, cfg.TaskName)
	if err != nil {
		return err
	}

	if err := streamMgr.setGCSafePoint(ctx,
		utils.BRServiceSafePoint{
			ID:       buildPauseSafePointName(ti.Info.Name),
			TTL:      utils.DefaultStreamStartSafePointTTL,
			BackupTS: globalCheckPointTS,
		},
	); err != nil {
		log.Warn("failed to remove safe point",
			zap.Uint64("safe-point", globalCheckPointTS), zap.String("error", err.Error()))
	}

	summary.Log(cmdName, logutil.StreamBackupTaskInfo(&ti.Info))
	return nil
}

func RunStreamAdvancer(c context.Context, g glue.Glue, cmdName string, cfg *StreamConfig) error {
	ctx, cancel := context.WithCancel(c)
	defer cancel()
	mgr, err := NewMgr(ctx, g, cfg.PD, cfg.TLS, GetKeepalive(&cfg.Config),
		cfg.CheckRequirements, false, conn.StreamVersionChecker)
	if err != nil {
		return err
	}

	etcdCLI, err := dialEtcdWithCfg(ctx, cfg.Config)
	if err != nil {
		return err
	}
	env := streamhelper.CliEnv(mgr.StoreManager, mgr.GetStore(), etcdCLI)
	advancer := streamhelper.NewCheckpointAdvancer(env)
	advancer.UpdateConfig(cfg.AdvancerCfg)
	ownerMgr := streamhelper.OwnerManagerForLogBackup(ctx, etcdCLI)
	defer func() {
		ownerMgr.Close()
	}()
	advancerd := daemon.New(advancer, ownerMgr, cfg.AdvancerCfg.TickDuration)
	loop, err := advancerd.Begin(ctx)
	if err != nil {
		return err
	}
	loop()
	return nil
}

func checkConfigForStatus(pd []string) error {
	if len(pd) == 0 {
		return errors.Annotatef(berrors.ErrInvalidArgument,
			"the command needs access to PD, please specify `-u` or `--pd`")
	}

	return nil
}

// makeStatusController makes the status controller via some config.
// this should better be in the `stream` package but it is impossible because of cyclic requirements.
func makeStatusController(ctx context.Context, cfg *StreamConfig, g glue.Glue) (*stream.StatusController, error) {
	console := glue.GetConsole(g)
	etcdCLI, err := dialEtcdWithCfg(ctx, cfg.Config)
	if err != nil {
		return nil, err
	}
	cli := streamhelper.NewMetaDataClient(etcdCLI)
	var printer stream.TaskPrinter
	if !cfg.JSONOutput {
		printer = stream.PrintTaskByTable(console)
	} else {
		printer = stream.PrintTaskWithJSON(console)
	}
	mgr, err := NewMgr(ctx, g, cfg.PD, cfg.TLS, GetKeepalive(&cfg.Config),
		cfg.CheckRequirements, false, conn.StreamVersionChecker)
	if err != nil {
		return nil, err
	}
	return stream.NewStatusController(cli, mgr, printer), nil
}

// RunStreamStatus get status for a specific stream task
func RunStreamStatus(
	c context.Context,
	g glue.Glue,
	cmdName string,
	cfg *StreamConfig,
) error {
	ctx, cancelFn := context.WithCancel(c)
	defer cancelFn()

	if span := opentracing.SpanFromContext(ctx); span != nil && span.Tracer() != nil {
		span1 := span.Tracer().StartSpan(
			"task.RunStreamStatus",
			opentracing.ChildOf(span.Context()),
		)
		defer span1.Finish()
		ctx = opentracing.ContextWithSpan(ctx, span1)
	}

	if err := checkConfigForStatus(cfg.PD); err != nil {
		return err
	}
	ctl, err := makeStatusController(ctx, cfg, g)
	if err != nil {
		return err
	}

	defer func() {
		if closeErr := ctl.Close(); closeErr != nil {
			log.Warn("failed to close etcd client", zap.Error(closeErr))
		}
	}()
	return ctl.PrintStatusOfTask(ctx, cfg.TaskName)
}

// RunStreamTruncate truncates the log that belong to (0, until-ts)
func RunStreamTruncate(c context.Context, g glue.Glue, cmdName string, cfg *StreamConfig) (err error) {
	console := glue.GetConsole(g)
	em := color.New(color.Bold).SprintFunc()
	warn := color.New(color.Bold, color.FgHiRed).SprintFunc()
	formatTS := func(ts uint64) string {
		return oracle.GetTimeFromTS(ts).Format("2006-01-02 15:04:05.0000")
	}
	if cfg.Until == 0 {
		return errors.Annotatef(berrors.ErrInvalidArgument, "please provide the `--until` ts")
	}

	ctx, cancelFn := context.WithCancel(c)
	defer cancelFn()

	extStorage, err := cfg.makeStorage(ctx)
	if err != nil {
		return err
	}
	lock, err := storage.TryLockRemote(ctx, extStorage, truncateLockPath, hintOnTruncateLock)
	if err != nil {
		return err
	}
	defer utils.WithCleanUp(&err, 10*time.Second, func(ctx context.Context) error {
		return lock.Unlock(ctx)
	})

	sp, err := stream.GetTSFromFile(ctx, extStorage, stream.TruncateSafePointFileName)
	if err != nil {
		return err
	}

	if cfg.Until < sp {
		console.Println("According to the log, you have truncated log backup data before", em(formatTS(sp)))
		if !cfg.SkipPrompt && !console.PromptBool("Continue? ") {
			return nil
		}
	}

	if cfg.CleanUpCompactions {
		est := stream.MigerationExtension(extStorage)
		est.Hooks = stream.NewProgressBarHooks(console)
		newSN := math.MaxInt
		optPrompt := stream.MMOptInteractiveCheck(func(ctx context.Context, m *backuppb.Migration) bool {
			console.Println("We are going to do the following: ")
			tbl := console.CreateTable()
			stream.AddMigrationToTable(m, tbl)
			tbl.Print()
			return console.PromptBool("Continue? ")
		})
		optAppend := stream.MMOptAppendPhantomMigration(backuppb.Migration{TruncatedTo: cfg.Until})
		opts := []stream.MergeAndMigrateToOpt{optPrompt, optAppend, stream.MMOptAlwaysRunTruncate()}
		var res stream.MergeAndMigratedTo
		if cfg.DryRun {
			est.DryRun(func(me stream.MigrationExt) {
				res = me.MergeAndMigrateTo(ctx, newSN, opts...)
			})
		} else {
			res = est.MergeAndMigrateTo(ctx, newSN, opts...)
		}
		if len(res.Warnings) > 0 {
			glue.PrintList(console, "the following errors happened", res.Warnings, 10)
		}
		return nil
	}

	readMetaDone := console.ShowTask("Reading Metadata... ", glue.WithTimeCost())
	metas := stream.StreamMetadataSet{
		MetadataDownloadBatchSize: cfg.MetadataDownloadBatchSize,
		Helper:                    stream.NewMetadataHelper(),
		DryRun:                    cfg.DryRun,
	}
	shiftUntilTS, err := metas.LoadUntilAndCalculateShiftTS(ctx, extStorage, cfg.Until)
	if err != nil {
		return err
	}
	readMetaDone()

	var (
		fileCount int    = 0
		kvCount   int64  = 0
		totalSize uint64 = 0
	)

	metas.IterateFilesFullyBefore(shiftUntilTS, func(d *stream.FileGroupInfo) (shouldBreak bool) {
		fileCount++
		totalSize += d.Length
		kvCount += d.KVCount
		return
	})
	console.Printf("We are going to truncate %s files, up to TS %s.\n",
		em(fileCount),
		em(formatTS(cfg.Until)),
	)
	if !cfg.SkipPrompt && !console.PromptBool(warn("Are you sure?")) {
		return nil
	}

	if cfg.Until > sp && !cfg.DryRun {
		if err := stream.SetTSToFile(
			ctx, extStorage, cfg.Until, stream.TruncateSafePointFileName); err != nil {
			return err
		}
	}

	// begin to remove
	p := console.StartProgressBar(
		"Truncating Data Files and Metadata", fileCount,
		glue.WithTimeCost(),
		glue.WithConstExtraField("kv-count", kvCount),
		glue.WithConstExtraField("kv-size", fmt.Sprintf("%d(%s)", totalSize, units.HumanSize(float64(totalSize)))),
	)
	defer p.Close()

	notDeleted, err := metas.RemoveDataFilesAndUpdateMetadataInBatch(ctx, shiftUntilTS, extStorage, p.IncBy)
	if err != nil {
		return err
	}

	if err := p.Wait(ctx); err != nil {
		return err
	}

	if len(notDeleted) > 0 {
		const keepFirstNFailure = 16
		console.Println("Files below are not deleted due to error, you may clear it manually, check log for detail error:")
		console.Println("- Total", em(len(notDeleted)), "items.")
		if len(notDeleted) > keepFirstNFailure {
			console.Println("-", em(len(notDeleted)-keepFirstNFailure), "items omitted.")
			// TODO: maybe don't add them at the very first.
			notDeleted = notDeleted[:keepFirstNFailure]
		}
		for _, f := range notDeleted {
			console.Println(f)
		}
	}

	return nil
}

// checkTaskExists checks whether there is a log backup task running.
// If so, return an error.
func checkTaskExists(ctx context.Context, cfg *RestoreConfig, etcdCLI *clientv3.Client) error {
	if err := checkConfigForStatus(cfg.PD); err != nil {
		return err
	}

	cli := streamhelper.NewMetaDataClient(etcdCLI)
	// check log backup task
	tasks, err := cli.GetAllTasks(ctx)
	if err != nil {
		return err
	}
	if len(tasks) > 0 {
		return errors.Errorf("log backup task is running: %s, "+
			"please stop the task before restore, and after PITR operation finished, "+
			"create log-backup task again and create a full backup on this cluster", tasks[0].Info.Name)
	}

	return nil
}

func checkIncompatibleChangefeed(ctx context.Context, backupTS uint64, etcdCLI *clientv3.Client) error {
	nameSet, err := cdcutil.GetIncompatibleChangefeedsWithSafeTS(ctx, etcdCLI, backupTS)
	if err != nil {
		return err
	}
	if !nameSet.Empty() {
		return errors.Errorf("%splease remove changefeed(s) before restore", nameSet.MessageToUser())
	}
	return nil
}

// RunStreamRestore restores stream log.
func RunStreamRestore(
	c context.Context,
	mgr *conn.Mgr,
	g glue.Glue,
	cfg *RestoreConfig,
) (err error) {
	ctx, cancelFn := context.WithCancel(c)
	defer cancelFn()

	if span := opentracing.SpanFromContext(ctx); span != nil && span.Tracer() != nil {
		span1 := span.Tracer().StartSpan("task.RunStreamRestore", opentracing.ChildOf(span.Context()))
		defer span1.Finish()
		ctx = opentracing.ContextWithSpan(ctx, span1)
	}
	_, s, err := GetStorage(ctx, cfg.Config.Storage, &cfg.Config)
	if err != nil {
		return errors.Trace(err)
	}
	logInfo, err := getLogRangeWithStorage(ctx, s)
	if err != nil {
		return errors.Trace(err)
	}

	// if not set by user, restore to the max TS available
	if cfg.RestoreTS == 0 {
		cfg.RestoreTS = logInfo.logMaxTS
	}
	cfg.upstreamClusterID = logInfo.clusterID

	if len(cfg.FullBackupStorage) > 0 {
		startTS, fullClusterID, err := getFullBackupTS(ctx, cfg)
		if err != nil {
			return errors.Trace(err)
		}
		if logInfo.clusterID > 0 && fullClusterID > 0 && logInfo.clusterID != fullClusterID {
			return errors.Annotatef(berrors.ErrInvalidArgument,
				"the full snapshot(from cluster ID:%v) and log(from cluster ID:%v) come from different cluster.",
				fullClusterID, logInfo.clusterID)
		}

		cfg.StartTS = startTS
		if cfg.StartTS < logInfo.logMinTS {
			return errors.Annotatef(berrors.ErrInvalidArgument,
				"it has gap between full backup ts:%d(%s) and log backup ts:%d(%s). ",
				cfg.StartTS, oracle.GetTimeFromTS(cfg.StartTS),
				logInfo.logMinTS, oracle.GetTimeFromTS(logInfo.logMinTS))
		}
	}

	log.Info("start point in time restore",
		zap.Uint64("restore-from", cfg.StartTS), zap.Uint64("restore-to", cfg.RestoreTS),
		zap.Uint64("log-min-ts", logInfo.logMinTS), zap.Uint64("log-max-ts", logInfo.logMaxTS))
	if err := checkLogRange(cfg.StartTS, cfg.RestoreTS, logInfo.logMinTS, logInfo.logMaxTS); err != nil {
		return errors.Trace(err)
	}

	checkInfo, err := checkPiTRTaskInfo(ctx, mgr, g, cfg)
	if err != nil {
		return errors.Trace(err)
	}

	failpoint.Inject("failed-before-full-restore", func(_ failpoint.Value) {
		failpoint.Return(errors.New("failpoint: failed before full restore"))
	})

	recorder := tiflashrec.New()
	cfg.tiflashRecorder = recorder
	// restore full snapshot.
	if checkInfo.NeedFullRestore {
		logStorage := cfg.Config.Storage
		cfg.Config.Storage = cfg.FullBackupStorage
		// TiFlash replica is restored to down-stream on 'pitr' currently.
		if err = runSnapshotRestore(ctx, mgr, g, FullRestoreCmd, cfg, checkInfo); err != nil {
			return errors.Trace(err)
		}
		cfg.Config.Storage = logStorage
	} else if len(cfg.FullBackupStorage) > 0 {
		skipMsg := []byte(fmt.Sprintf("%s command is skipped due to checkpoint mode for restore\n", FullRestoreCmd))
		if _, err := glue.GetConsole(g).Out().Write(skipMsg); err != nil {
			return errors.Trace(err)
		}
		if checkInfo.CheckpointInfo != nil && checkInfo.CheckpointInfo.Metadata != nil && checkInfo.CheckpointInfo.Metadata.TiFlashItems != nil {
			log.Info("load tiflash records of snapshot restore from checkpoint")
			cfg.tiflashRecorder.Load(checkInfo.CheckpointInfo.Metadata.TiFlashItems)
		}
	}
	// restore log.
	cfg.adjustRestoreConfigForStreamRestore()
	if err := restoreStream(ctx, mgr, g, cfg, checkInfo.CheckpointInfo); err != nil {
		return errors.Trace(err)
	}
	return nil
}

// RunStreamRestore start restore job
func restoreStream(
	c context.Context,
	mgr *conn.Mgr,
	g glue.Glue,
	cfg *RestoreConfig,
	taskInfo *checkpoint.CheckpointTaskInfoForLogRestore,
) (err error) {
	var (
		totalKVCount           uint64
		totalSize              uint64
		checkpointTotalKVCount uint64
		checkpointTotalSize    uint64
		currentTS              uint64
		mu                     sync.Mutex
		startTime              = time.Now()
	)
	defer func() {
		if err != nil {
			summary.Log("restore log failed summary", zap.Error(err))
		} else {
			totalDureTime := time.Since(startTime)
			summary.Log("restore log success summary", zap.Duration("total-take", totalDureTime),
				zap.Uint64("source-start-point", cfg.StartTS),
				zap.Uint64("source-end-point", cfg.RestoreTS),
				zap.Uint64("target-end-point", currentTS),
				zap.String("source-start", stream.FormatDate(oracle.GetTimeFromTS(cfg.StartTS))),
				zap.String("source-end", stream.FormatDate(oracle.GetTimeFromTS(cfg.RestoreTS))),
				zap.String("target-end", stream.FormatDate(oracle.GetTimeFromTS(currentTS))),
				zap.Uint64("total-kv-count", totalKVCount),
				zap.Uint64("skipped-kv-count-by-checkpoint", checkpointTotalKVCount),
				zap.String("total-size", units.HumanSize(float64(totalSize))),
				zap.String("skipped-size-by-checkpoint", units.HumanSize(float64(checkpointTotalSize))),
				zap.String("average-speed", units.HumanSize(float64(totalSize)/totalDureTime.Seconds())+"/s"),
			)
		}
	}()

	ctx, cancelFn := context.WithCancel(c)
	defer cancelFn()

	if span := opentracing.SpanFromContext(ctx); span != nil && span.Tracer() != nil {
		span1 := span.Tracer().StartSpan(
			"restoreStream",
			opentracing.ChildOf(span.Context()),
		)
		defer span1.Finish()
		ctx = opentracing.ContextWithSpan(ctx, span1)
	}

	client, err := createRestoreClient(ctx, g, cfg, mgr)
	if err != nil {
		return errors.Annotate(err, "failed to create restore client")
	}
	defer client.Close(ctx)

	if taskInfo != nil && taskInfo.Metadata != nil {
		// reuse the task's rewrite ts
		log.Info("reuse the task's rewrite ts", zap.Uint64("rewrite-ts", taskInfo.Metadata.RewriteTS))
		currentTS = taskInfo.Metadata.RewriteTS
	} else {
		currentTS, err = restore.GetTSWithRetry(ctx, mgr.GetPDClient())
		if err != nil {
			return errors.Trace(err)
		}
	}
	if err := client.SetCurrentTS(currentTS); err != nil {
		return errors.Trace(err)
	}

	importModeSwitcher := restore.NewImportModeSwitcher(mgr.GetPDClient(), cfg.Config.SwitchModeInterval, mgr.GetTLSConfig())
	restoreSchedulers, _, err := restore.RestorePreWork(ctx, mgr, importModeSwitcher, cfg.Online, false)
	if err != nil {
		return errors.Trace(err)
	}
	// Always run the post-work even on error, so we don't stuck in the import
	// mode or emptied schedulers
	defer restore.RestorePostWork(ctx, importModeSwitcher, restoreSchedulers, cfg.Online)

	// It need disable GC in TiKV when PiTR.
	// because the process of PITR is concurrent and kv events isn't sorted by tso.
	restoreGc, oldRatio, err := KeepGcDisabled(g, mgr.GetStorage())
	if err != nil {
		return errors.Trace(err)
	}
	gcDisabledRestorable := false
	defer func() {
		// don't restore the gc-ratio-threshold if checkpoint mode is used and restored is not finished
		if cfg.UseCheckpoint && !gcDisabledRestorable {
			log.Info("skip restore the gc-ratio-threshold for next retry")
			return
		}

		// If the oldRatio is negative, which is not normal status.
		// It should set default value "1.1" after PiTR finished.
		if strings.HasPrefix(oldRatio, "-") {
			log.Warn("the original gc-ratio is negative, reset by default value 1.1", zap.String("old-gc-ratio", oldRatio))
			oldRatio = utils.DefaultGcRatioVal
		}
		log.Info("start to restore gc", zap.String("ratio", oldRatio))
		if err := restoreGc(oldRatio); err != nil {
			log.Error("failed to set gc enabled", zap.Error(err))
		}
		log.Info("finish restoring gc")
	}()

	var sstCheckpointSets map[string]struct{}
	if cfg.UseCheckpoint {
		oldRatioFromCheckpoint, err := client.InitCheckpointMetadataForLogRestore(ctx, cfg.StartTS, cfg.RestoreTS, oldRatio, cfg.tiflashRecorder)
		if err != nil {
			return errors.Trace(err)
		}
		oldRatio = oldRatioFromCheckpoint
		sstCheckpointSets, err = client.InitCheckpointMetadataForCompactedSstRestore(ctx)
		if err != nil {
			return errors.Trace(err)
		}
	}
	encryptionManager, err := encryption.NewManager(&cfg.LogBackupCipherInfo, &cfg.MasterKeyConfig)
	if err != nil {
		return errors.Annotate(err, "failed to create encryption manager for log restore")
	}
	defer encryptionManager.Close()
	err = client.InstallLogFileManager(ctx, cfg.StartTS, cfg.RestoreTS, cfg.MetadataDownloadBatchSize, encryptionManager)
	if err != nil {
		return err
	}
	migs, err := client.GetMigrations(ctx)
	if err != nil {
		return errors.Trace(err)
	}
	client.BuildMigrations(migs)

	// get full backup meta storage to generate rewrite rules.
	fullBackupStorage, err := parseFullBackupTablesStorage(cfg)
	if err != nil {
		return errors.Trace(err)
	}
	// load the id maps only when the checkpoint mode is used and not the first execution
	currentIdMapSaved := false
	if taskInfo != nil && taskInfo.Progress == checkpoint.InLogRestoreAndIdMapPersist {
		currentIdMapSaved = true
	}

	ddlFiles, err := client.LoadDDLFilesAndCountDMLFiles(ctx)
	if err != nil {
		return err
	}

	// get the schemas ID replace information.
	// since targeted full backup storage, need to use the full backup cipher
	tableMappingManager, err := client.BuildTableMappingManager(ctx, &logclient.BuildTableMappingManagerConfig{
		CurrentIdMapSaved: currentIdMapSaved,
		TableFilter:       cfg.TableFilter,
		FullBackupStorage: fullBackupStorage,
		CipherInfo:        &cfg.Config.CipherInfo,
		Files:             ddlFiles,
	})
	if err != nil {
		return errors.Trace(err)
	}

	schemasReplace := stream.NewSchemasReplace(tableMappingManager.DbReplaceMap, cfg.tiflashRecorder,
		client.CurrentTS(), cfg.TableFilter, client.RecordDeleteRange)
	schemasReplace.AfterTableRewritten = func(deleted bool, tableInfo *model.TableInfo) {
		// When the table replica changed to 0, the tiflash replica might be set to `nil`.
		// We should remove the table if we meet.
		if deleted || tableInfo.TiFlashReplica == nil {
			cfg.tiflashRecorder.DelTable(tableInfo.ID)
			return
		}
		cfg.tiflashRecorder.AddTable(tableInfo.ID, *tableInfo.TiFlashReplica)
		// Remove the replica firstly. Let's restore them at the end.
		tableInfo.TiFlashReplica = nil
	}

	updateStats := func(kvCount uint64, size uint64) {
		mu.Lock()
		defer mu.Unlock()
		totalKVCount += kvCount
		totalSize += size
	}

	pm := g.StartProgress(ctx, "Restore Meta Files", int64(len(ddlFiles)), !cfg.LogProgress)
	if err = withProgress(pm, func(p glue.Progress) error {
		client.RunGCRowsLoader(ctx)
<<<<<<< HEAD
		return client.RestoreAndRewriteMetaKVFiles(ctx, ddlFiles, schemasReplace, updateStats, p.Inc)
=======
		return client.RestoreMetaKVFiles(ctx, ddlFiles, schemasReplace, updateStats, p.Inc, needDiffSchemaReload(cfg))
>>>>>>> 2ecd4d34
	}); err != nil {
		return errors.Annotate(err, "failed to restore meta files")
	}

	rewriteRules := initRewriteRules(schemasReplace)

	ingestRecorder := schemasReplace.GetIngestRecorder()
	if err := rangeFilterFromIngestRecorder(ingestRecorder, rewriteRules); err != nil {
		return errors.Trace(err)
	}

	logFilesIter, err := client.LoadDMLFiles(ctx)
	if err != nil {
		return errors.Trace(err)
	}

	compactionIter := client.LogFileManager.GetCompactionIter(ctx)

	se, err := g.CreateSession(mgr.GetStorage())
	if err != nil {
		return errors.Trace(err)
	}
	execCtx := se.GetSessionCtx().GetRestrictedSQLExecutor()
	splitSize, splitKeys := utils.GetRegionSplitInfo(execCtx)
	log.Info("[Log Restore] get split threshold from tikv config", zap.Uint64("split-size", splitSize), zap.Int64("split-keys", splitKeys))

	pd := g.StartProgress(ctx, "Restore Files(SST + KV)", logclient.TotalEntryCount, !cfg.LogProgress)
	err = withProgress(pd, func(p glue.Progress) (pErr error) {
		updateStatsWithCheckpoint := func(kvCount, size uint64) {
			mu.Lock()
			defer mu.Unlock()
			totalKVCount += kvCount
			totalSize += size
			checkpointTotalKVCount += kvCount
			checkpointTotalSize += size
			// increase the progress
			p.IncBy(int64(kvCount))
		}
		compactedSplitIter, err := client.WrapCompactedFilesIterWithSplitHelper(
			ctx, compactionIter, rewriteRules, sstCheckpointSets,
			updateStatsWithCheckpoint, splitSize, splitKeys,
		)
		if err != nil {
			return errors.Trace(err)
		}

		err = client.RestoreCompactedSstFiles(ctx, compactedSplitIter, rewriteRules, importModeSwitcher, p.IncBy)
		if err != nil {
			return errors.Trace(err)
		}

		logFilesIterWithSplit, err := client.WrapLogFilesIterWithSplitHelper(ctx, logFilesIter, execCtx, rewriteRules, updateStatsWithCheckpoint, splitSize, splitKeys)
		if err != nil {
			return errors.Trace(err)
		}

		if cfg.UseCheckpoint {
			// TODO make a failpoint iter inside the logclient.
			failpoint.Inject("corrupt-files", func(v failpoint.Value) {
				var retErr error
				logFilesIterWithSplit, retErr = logclient.WrapLogFilesIterWithCheckpointFailpoint(v, logFilesIterWithSplit, rewriteRules)
				defer func() { pErr = retErr }()
			})
		}

		return client.RestoreKVFiles(ctx, rewriteRules, logFilesIterWithSplit,
			cfg.PitrBatchCount, cfg.PitrBatchSize, updateStats, p.IncBy, &cfg.LogBackupCipherInfo, cfg.MasterKeyConfig.MasterKeys)
	})
	if err != nil {
		return errors.Annotate(err, "failed to restore kv files")
	}

	// failpoint to stop for a while after restoring kvs
	// this is to mimic the scenario that restore takes long time and the lease in schemaInfo has expired and needs refresh
	failpoint.Inject("post-restore-kv-pending", func(val failpoint.Value) {
		if val.(bool) {
			// not ideal to use sleep but not sure what's the better way right now
			log.Info("sleep after restoring kv")
			time.Sleep(2 * time.Second)
		}
	})

	// make sure schema reload finishes before proceeding
	if err = waitUntilSchemaReload(ctx, client); err != nil {
		return errors.Trace(err)
	}

	if err = client.CleanUpKVFiles(ctx); err != nil {
		return errors.Annotate(err, "failed to clean up")
	}

	if err = client.InsertGCRows(ctx); err != nil {
		return errors.Annotate(err, "failed to insert rows into gc_delete_range")
	}

	if err = client.RepairIngestIndex(ctx, ingestRecorder, g); err != nil {
		return errors.Annotate(err, "failed to repair ingest index")
	}

	if cfg.tiflashRecorder != nil {
		sqls := cfg.tiflashRecorder.GenerateAlterTableDDLs(mgr.GetDomain().InfoSchema())
		log.Info("Generating SQLs for restoring TiFlash Replica",
			zap.Strings("sqls", sqls))
		err = g.UseOneShotSession(mgr.GetStorage(), false, func(se glue.Session) error {
			for _, sql := range sqls {
				if errExec := se.ExecuteInternal(ctx, sql); errExec != nil {
					logutil.WarnTerm("Failed to restore tiflash replica config, you may execute the sql restore it manually.",
						logutil.ShortError(errExec),
						zap.String("sql", sql),
					)
				}
			}
			return nil
		})
		if err != nil {
			return err
		}
	}

	failpoint.Inject("do-checksum-with-rewrite-rules", func(_ failpoint.Value) {
		if err := client.FailpointDoChecksumForLogRestore(ctx, mgr.GetStorage().GetClient(), mgr.GetPDClient(), rewriteRules); err != nil {
			failpoint.Return(errors.Annotate(err, "failed to do checksum"))
		}
	})

	gcDisabledRestorable = true

	return nil
}

func createRestoreClient(ctx context.Context, g glue.Glue, cfg *RestoreConfig, mgr *conn.Mgr) (*logclient.LogClient, error) {
	var err error
	keepaliveCfg := GetKeepalive(&cfg.Config)
	keepaliveCfg.PermitWithoutStream = true
	client := logclient.NewRestoreClient(mgr.GetPDClient(), mgr.GetPDHTTPClient(), mgr.GetTLSConfig(), keepaliveCfg)

	err = client.Init(ctx, g, mgr.GetStorage())
	if err != nil {
		return nil, errors.Trace(err)
	}
	defer func() {
		if err != nil {
			client.Close(ctx)
		}
	}()

	u, err := storage.ParseBackend(cfg.Storage, &cfg.BackendOptions)
	if err != nil {
		return nil, errors.Trace(err)
	}

	opts := getExternalStorageOptions(&cfg.Config, u)
	if err = client.SetStorage(ctx, u, &opts); err != nil {
		return nil, errors.Trace(err)
	}
	client.SetCrypter(&cfg.CipherInfo)
	client.SetUpstreamClusterID(cfg.upstreamClusterID)

	createCheckpointSessionFn := func() (glue.Session, error) {
		// always create a new session for checkpoint runner
		// because session is not thread safe
		if cfg.UseCheckpoint {
			return g.CreateSession(mgr.GetStorage())
		}
		return nil, nil
	}
	err = client.InitClients(ctx, u, createCheckpointSessionFn, uint(cfg.Concurrency), cfg.ConcurrencyPerStore.Value)
	if err != nil {
		return nil, errors.Trace(err)
	}

	err = client.SetRawKVBatchClient(ctx, cfg.PD, cfg.TLS.ToKVSecurity())
	if err != nil {
		return nil, errors.Trace(err)
	}

	return client, nil
}

// rangeFilterFromIngestRecorder rewrites the table id of items in the ingestRecorder
// TODO: need to implement the range filter out feature
func rangeFilterFromIngestRecorder(recorder *ingestrec.IngestRecorder, rewriteRules map[int64]*restoreutils.RewriteRules) error {
	err := recorder.RewriteTableID(func(tableID int64) (int64, bool, error) {
		rewriteRule, exists := rewriteRules[tableID]
		if !exists {
			// since the table's files will be skipped restoring, here also skips.
			return 0, true, nil
		}
		newTableID := restoreutils.GetRewriteTableID(tableID, rewriteRule)
		if newTableID == 0 {
			return 0, false, errors.Errorf("newTableID is 0, tableID: %d", tableID)
		}
		return newTableID, false, nil
	})
	return errors.Trace(err)
}

func getExternalStorageOptions(cfg *Config, u *backuppb.StorageBackend) storage.ExternalStorageOptions {
	var httpClient *http.Client
	if u.GetGcs() == nil {
		httpClient = storage.GetDefaultHttpClient(cfg.MetadataDownloadBatchSize)
	}
	return storage.ExternalStorageOptions{
		NoCredentials:   cfg.NoCreds,
		SendCredentials: cfg.SendCreds,
		HTTPClient:      httpClient,
	}
}

func checkLogRange(restoreFromTS, restoreToTS, logMinTS, logMaxTS uint64) error {
	// several ts constraint：
	// logMinTS <= restoreFromTS <= restoreToTS <= logMaxTS
	if logMinTS > restoreFromTS || restoreFromTS > restoreToTS || restoreToTS > logMaxTS {
		return errors.Annotatef(berrors.ErrInvalidArgument,
			"restore log from %d(%s) to %d(%s), "+
				" but the current existed log from %d(%s) to %d(%s)",
			restoreFromTS, oracle.GetTimeFromTS(restoreFromTS),
			restoreToTS, oracle.GetTimeFromTS(restoreToTS),
			logMinTS, oracle.GetTimeFromTS(logMinTS),
			logMaxTS, oracle.GetTimeFromTS(logMaxTS),
		)
	}
	return nil
}

// withProgress execute some logic with the progress, and close it once the execution done.
func withProgress(p glue.Progress, cc func(p glue.Progress) error) error {
	defer p.Close()
	return cc(p)
}

type backupLogInfo struct {
	logMaxTS  uint64
	logMinTS  uint64
	clusterID uint64
}

// getLogRange gets the log-min-ts and log-max-ts of starting log backup.
func getLogRange(
	ctx context.Context,
	cfg *Config,
) (backupLogInfo, error) {
	_, s, err := GetStorage(ctx, cfg.Storage, cfg)
	if err != nil {
		return backupLogInfo{}, errors.Trace(err)
	}
	return getLogRangeWithStorage(ctx, s)
}

func getLogRangeWithStorage(
	ctx context.Context,
	s storage.ExternalStorage,
) (backupLogInfo, error) {
	// logStartTS: Get log start ts from backupmeta file.
	metaData, err := s.ReadFile(ctx, metautil.MetaFile)
	if err != nil {
		return backupLogInfo{}, errors.Trace(err)
	}
	backupMeta := &backuppb.BackupMeta{}
	if err = backupMeta.Unmarshal(metaData); err != nil {
		return backupLogInfo{}, errors.Trace(err)
	}
	// endVersion > 0 represents that the storage has been used for `br backup`
	if backupMeta.GetEndVersion() > 0 {
		return backupLogInfo{}, errors.Annotate(berrors.ErrStorageUnknown,
			"the storage has been used for full backup")
	}
	logStartTS := backupMeta.GetStartVersion()

	// truncateTS: get log truncate ts from TruncateSafePointFileName.
	// If truncateTS equals 0, which represents the stream log has never been truncated.
	truncateTS, err := stream.GetTSFromFile(ctx, s, stream.TruncateSafePointFileName)
	if err != nil {
		return backupLogInfo{}, errors.Trace(err)
	}
	logMinTS := max(logStartTS, truncateTS)

	// get max global resolved ts from metas.
	logMaxTS, err := getGlobalCheckpointFromStorage(ctx, s)
	if err != nil {
		return backupLogInfo{}, errors.Trace(err)
	}
	logMaxTS = max(logMinTS, logMaxTS)

	return backupLogInfo{
		logMaxTS:  logMaxTS,
		logMinTS:  logMinTS,
		clusterID: backupMeta.ClusterId,
	}, nil
}

func getGlobalCheckpointFromStorage(ctx context.Context, s storage.ExternalStorage) (uint64, error) {
	var globalCheckPointTS uint64 = 0
	opt := storage.WalkOption{SubDir: stream.GetStreamBackupGlobalCheckpointPrefix()}
	err := s.WalkDir(ctx, &opt, func(path string, size int64) error {
		if !strings.HasSuffix(path, ".ts") {
			return nil
		}

		buff, err := s.ReadFile(ctx, path)
		if err != nil {
			return errors.Trace(err)
		}
		ts := binary.LittleEndian.Uint64(buff)
		globalCheckPointTS = max(ts, globalCheckPointTS)
		return nil
	})
	return globalCheckPointTS, errors.Trace(err)
}

// getFullBackupTS gets the snapshot-ts of full backup
func getFullBackupTS(
	ctx context.Context,
	cfg *RestoreConfig,
) (uint64, uint64, error) {
	_, s, err := GetStorage(ctx, cfg.FullBackupStorage, &cfg.Config)
	if err != nil {
		return 0, 0, errors.Trace(err)
	}

	metaData, err := s.ReadFile(ctx, metautil.MetaFile)
	if err != nil {
		return 0, 0, errors.Trace(err)
	}

	decryptedMetaData, err := metautil.DecryptFullBackupMetaIfNeeded(metaData, &cfg.CipherInfo)
	if err != nil {
		return 0, 0, errors.Trace(err)
	}

	backupmeta := &backuppb.BackupMeta{}
	if err = backupmeta.Unmarshal(decryptedMetaData); err != nil {
		return 0, 0, errors.Trace(err)
	}

	// start and end are identical in full backup, pick random one
	return backupmeta.GetEndVersion(), backupmeta.GetClusterId(), nil
}

func parseFullBackupTablesStorage(
	cfg *RestoreConfig,
) (*logclient.FullBackupStorageConfig, error) {
	if len(cfg.FullBackupStorage) == 0 {
		log.Info("the full backup path is not specified, so BR will try to get id maps")
		return nil, nil
	}
	u, err := storage.ParseBackend(cfg.FullBackupStorage, &cfg.BackendOptions)
	if err != nil {
		return nil, errors.Trace(err)
	}
	return &logclient.FullBackupStorageConfig{
		Backend: u,
		Opts:    storageOpts(&cfg.Config),
	}, nil
}

func initRewriteRules(schemasReplace *stream.SchemasReplace) map[int64]*restoreutils.RewriteRules {
	rules := make(map[int64]*restoreutils.RewriteRules)
	filter := schemasReplace.TableFilter

	for _, dbReplace := range schemasReplace.DbMap {
		if utils.IsSysDB(dbReplace.Name) || !filter.MatchSchema(dbReplace.Name) {
			continue
		}

		for oldTableID, tableReplace := range dbReplace.TableMap {
			if !filter.MatchTable(dbReplace.Name, tableReplace.Name) {
				continue
			}

			if _, exist := rules[oldTableID]; !exist {
				log.Info("add rewrite rule",
					zap.String("tableName", dbReplace.Name+"."+tableReplace.Name),
					zap.Int64("oldID", oldTableID), zap.Int64("newID", tableReplace.TableID))
				rules[oldTableID] = restoreutils.GetRewriteRuleOfTable(
					oldTableID, tableReplace.TableID, 0, tableReplace.IndexMap, false)
			}

			for oldID, newID := range tableReplace.PartitionMap {
				if _, exist := rules[oldID]; !exist {
					log.Info("add rewrite rule",
						zap.String("tableName", dbReplace.Name+"."+tableReplace.Name),
						zap.Int64("oldID", oldID), zap.Int64("newID", newID))
					rules[oldID] = restoreutils.GetRewriteRuleOfTable(oldID, newID, 0, tableReplace.IndexMap, false)
				}
			}
		}
	}
	return rules
}

// ShiftTS gets a smaller shiftTS than startTS.
// It has a safe duration between shiftTS and startTS for trasaction.
func ShiftTS(startTS uint64) uint64 {
	physical := oracle.ExtractPhysical(startTS)
	logical := oracle.ExtractLogical(startTS)

	shiftPhysical := physical - streamShiftDuration.Milliseconds()
	if shiftPhysical < 0 {
		return 0
	}
	return oracle.ComposeTS(shiftPhysical, logical)
}

func buildPauseSafePointName(taskName string) string {
	return fmt.Sprintf("%s_pause_safepoint", taskName)
}

func checkPiTRRequirements(mgr *conn.Mgr) error {
	return restore.AssertUserDBsEmpty(mgr.GetDomain())
}

type PiTRTaskInfo struct {
	CheckpointInfo      *checkpoint.CheckpointTaskInfoForLogRestore
	NeedFullRestore     bool
	FullRestoreCheckErr error
}

func checkPiTRTaskInfo(
	ctx context.Context,
	mgr *conn.Mgr,
	g glue.Glue,
	cfg *RestoreConfig,
) (*PiTRTaskInfo, error) {
	var (
		doFullRestore = len(cfg.FullBackupStorage) > 0
		curTaskInfo   *checkpoint.CheckpointTaskInfoForLogRestore
	)
	checkInfo := &PiTRTaskInfo{}

	if cfg.UseCheckpoint {
		se, err := g.CreateSession(mgr.GetStorage())
		if err != nil {
			return nil, errors.Trace(err)
		}

		execCtx := se.GetSessionCtx().GetRestrictedSQLExecutor()
		curTaskInfo, err = checkpoint.TryToGetCheckpointTaskInfo(ctx, mgr.GetDomain(), execCtx)
		if err != nil {
			return checkInfo, errors.Trace(err)
		}
		// the log restore checkpoint metadata is persist, so the PITR is in the log restore stage.
		if curTaskInfo.Metadata != nil {
			// TODO: check whether user has manually modified the cluster(ddl). If so, regard the behavior
			//       as restore from scratch. (update `curTaskInfo.RewriteTs` to 0 as an uninitial value)

			if curTaskInfo.Metadata.UpstreamClusterID != cfg.upstreamClusterID {
				return checkInfo, errors.Errorf(
					"The upstream cluster id[%d] of the current log restore does not match that[%d] recorded in checkpoint. "+
						"Perhaps you should specify the last log backup storage instead, "+
						"or just clean the checkpoint database[%s] if the cluster has been cleaned up.",
					cfg.upstreamClusterID, curTaskInfo.Metadata.UpstreamClusterID, checkpoint.LogRestoreCheckpointDatabaseName)
			}

			if curTaskInfo.Metadata.StartTS != cfg.StartTS || curTaskInfo.Metadata.RestoredTS != cfg.RestoreTS {
				return checkInfo, errors.Errorf(
					"The current log restore want to restore cluster from %d to %d, "+
						"which is different from that from %d to %d recorded in checkpoint. "+
						"Perhaps you should specify the last full backup storage to match the start-ts and "+
						"the parameter --restored-ts to match the restored-ts. "+
						"or just clean the checkpoint database[%s] if the cluster has been cleaned up.",
					cfg.StartTS, cfg.RestoreTS, curTaskInfo.Metadata.StartTS, curTaskInfo.Metadata.RestoredTS, checkpoint.LogRestoreCheckpointDatabaseName,
				)
			}

			log.Info("detect log restore checkpoint. so skip snapshot restore and start log restore from the checkpoint")
			// the same task, skip full restore because it is already in the log restore stage.
			doFullRestore = false
		}
	}
	checkInfo.CheckpointInfo = curTaskInfo
	checkInfo.NeedFullRestore = doFullRestore
	// restore full snapshot precheck.
	if doFullRestore {
		if !(cfg.UseCheckpoint && (curTaskInfo.Metadata != nil || curTaskInfo.HasSnapshotMetadata)) {
			// Only when use checkpoint and not the first execution,
			// skip checking requirements.
			log.Info("check pitr requirements for the first execution")
			if err := checkPiTRRequirements(mgr); err != nil {
				// delay cluster checks after we get the backupmeta.
				// for the case that the restore inc + log backup,
				// we can still restore them.
				checkInfo.FullRestoreCheckErr = err
				return checkInfo, nil
			}
		}
	}

	return checkInfo, nil
}

func waitUntilSchemaReload(ctx context.Context, client *logclient.LogClient) error {
	log.Info("waiting for schema info finishes reloading")
	reloadStart := time.Now()
	conditionFunc := func() bool {
		return !client.GetDomain().IsLeaseExpired()
	}
	if err := utils.WaitUntil(ctx, conditionFunc, waitInfoSchemaReloadCheckInterval, waitInfoSchemaReloadTimeout); err != nil {
		return errors.Annotate(err, "failed to wait until schema reload")
	}
	log.Info("reloading schema finished", zap.Duration("timeTaken", time.Since(reloadStart)))
	return nil
}

func needDiffSchemaReload(cfg *RestoreConfig) bool {
	return cfg.ExplicitFilter
}<|MERGE_RESOLUTION|>--- conflicted
+++ resolved
@@ -1466,11 +1466,7 @@
 	pm := g.StartProgress(ctx, "Restore Meta Files", int64(len(ddlFiles)), !cfg.LogProgress)
 	if err = withProgress(pm, func(p glue.Progress) error {
 		client.RunGCRowsLoader(ctx)
-<<<<<<< HEAD
-		return client.RestoreAndRewriteMetaKVFiles(ctx, ddlFiles, schemasReplace, updateStats, p.Inc)
-=======
-		return client.RestoreMetaKVFiles(ctx, ddlFiles, schemasReplace, updateStats, p.Inc, needDiffSchemaReload(cfg))
->>>>>>> 2ecd4d34
+		return client.RestoreAndRewriteMetaKVFiles(ctx, ddlFiles, schemasReplace, updateStats, p.Inc, needDiffSchemaReload(cfg))
 	}); err != nil {
 		return errors.Annotate(err, "failed to restore meta files")
 	}
