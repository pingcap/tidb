--- conflicted
+++ resolved
@@ -1981,12 +1981,8 @@
 }
 
 type PiTRTaskInfo struct {
-<<<<<<< HEAD
 	CheckpointInfo      *checkpoint.TaskInfoForLogRestore
-=======
-	CheckpointInfo      *checkpoint.CheckpointTaskInfoForLogRestore
 	RestoreTS           uint64
->>>>>>> af93fff5
 	NeedFullRestore     bool
 	FullRestoreCheckErr error
 }
