// Copyright 2022 PingCAP, Inc.
//
// Licensed under the Apache License, Version 2.0 (the "License");
// you may not use this file except in compliance with the License.
// You may obtain a copy of the License at
//
//     http://www.apache.org/licenses/LICENSE-2.0
//
// Unless required by applicable law or agreed to in writing, software
// distributed under the License is distributed on an "AS IS" BASIS,
// WITHOUT WARRANTIES OR CONDITIONS OF ANY KIND, either express or implied.
// See the License for the specific language governing permissions and
// limitations under the License.

package task

import (
	"bytes"
	"context"
	"encoding/binary"
	"fmt"
	"math"
	"net/http"
	"slices"
	"strings"
	"sync"
	"time"

	"github.com/docker/go-units"
	"github.com/fatih/color"
	"github.com/opentracing/opentracing-go"
	"github.com/pingcap/errors"
	"github.com/pingcap/failpoint"
	backuppb "github.com/pingcap/kvproto/pkg/brpb"
	"github.com/pingcap/log"
	"github.com/pingcap/tidb/br/pkg/backup"
	"github.com/pingcap/tidb/br/pkg/checkpoint"
	"github.com/pingcap/tidb/br/pkg/conn"
	berrors "github.com/pingcap/tidb/br/pkg/errors"
	"github.com/pingcap/tidb/br/pkg/glue"
	"github.com/pingcap/tidb/br/pkg/httputil"
	"github.com/pingcap/tidb/br/pkg/logutil"
	"github.com/pingcap/tidb/br/pkg/metautil"
	"github.com/pingcap/tidb/br/pkg/restore"
	"github.com/pingcap/tidb/br/pkg/restore/tiflashrec"
	"github.com/pingcap/tidb/br/pkg/storage"
	"github.com/pingcap/tidb/br/pkg/stream"
	"github.com/pingcap/tidb/br/pkg/streamhelper"
	advancercfg "github.com/pingcap/tidb/br/pkg/streamhelper/config"
	"github.com/pingcap/tidb/br/pkg/streamhelper/daemon"
	"github.com/pingcap/tidb/br/pkg/summary"
	"github.com/pingcap/tidb/br/pkg/utils"
	"github.com/pingcap/tidb/pkg/kv"
	"github.com/pingcap/tidb/pkg/parser/model"
	"github.com/pingcap/tidb/pkg/util/cdcutil"
	"github.com/spf13/pflag"
	"github.com/tikv/client-go/v2/config"
	"github.com/tikv/client-go/v2/oracle"
	clientv3 "go.etcd.io/etcd/client/v3"
	"go.uber.org/zap"
)

const (
	flagYes              = "yes"
	flagUntil            = "until"
	flagStreamJSONOutput = "json"
	flagStreamTaskName   = "task-name"
	flagStreamStartTS    = "start-ts"
	flagStreamEndTS      = "end-ts"
	flagGCSafePointTTS   = "gc-ttl"

	truncateLockPath   = "truncating.lock"
	hintOnTruncateLock = "There might be another truncate task running, or a truncate task that didn't exit properly. " +
		"You may check the metadata and continue by wait other task finish or manually delete the lock file " + truncateLockPath + " at the external storage."
)

var (
	StreamStart    = "log start"
	StreamStop     = "log stop"
	StreamPause    = "log pause"
	StreamResume   = "log resume"
	StreamStatus   = "log status"
	StreamTruncate = "log truncate"
	StreamMetadata = "log metadata"
	StreamCtl      = "log advancer"

	skipSummaryCommandList = map[string]struct{}{
		StreamStatus:   {},
		StreamTruncate: {},
	}

	// rawKVBatchCount specifies the count of entries that the rawkv client puts into TiKV.
	rawKVBatchCount = 64

	streamShiftDuration = time.Hour
)

var StreamCommandMap = map[string]func(c context.Context, g glue.Glue, cmdName string, cfg *StreamConfig) error{
	StreamStart:    RunStreamStart,
	StreamStop:     RunStreamStop,
	StreamPause:    RunStreamPause,
	StreamResume:   RunStreamResume,
	StreamStatus:   RunStreamStatus,
	StreamTruncate: RunStreamTruncate,
	StreamMetadata: RunStreamMetadata,
	StreamCtl:      RunStreamAdvancer,
}

// StreamConfig specifies the configure about backup stream
type StreamConfig struct {
	Config

	TaskName string `json:"task-name" toml:"task-name"`

	// StartTS usually equals the tso of full-backup, but user can reset it
	StartTS uint64 `json:"start-ts" toml:"start-ts"`
	EndTS   uint64 `json:"end-ts" toml:"end-ts"`
	// SafePointTTL ensures TiKV can scan entries not being GC at [startTS, currentTS]
	SafePointTTL int64 `json:"safe-point-ttl" toml:"safe-point-ttl"`

	// Spec for the command `truncate`, we should truncate the until when?
	Until      uint64 `json:"until" toml:"until"`
	DryRun     bool   `json:"dry-run" toml:"dry-run"`
	SkipPrompt bool   `json:"skip-prompt" toml:"skip-prompt"`

	// Spec for the command `status`.
	JSONOutput bool `json:"json-output" toml:"json-output"`

	// Spec for the command `advancer`.
	AdvancerCfg advancercfg.Config `json:"advancer-config" toml:"advancer-config"`
}

func (cfg *StreamConfig) makeStorage(ctx context.Context) (storage.ExternalStorage, error) {
	u, err := storage.ParseBackend(cfg.Storage, &cfg.BackendOptions)
	if err != nil {
		return nil, errors.Trace(err)
	}
	opts := getExternalStorageOptions(&cfg.Config, u)
	storage, err := storage.New(ctx, u, &opts)
	if err != nil {
		return nil, errors.Trace(err)
	}
	return storage, nil
}

// DefineStreamStartFlags defines flags used for `stream start`
func DefineStreamStartFlags(flags *pflag.FlagSet) {
	DefineStreamCommonFlags(flags)

	flags.String(flagStreamStartTS, "",
		"usually equals last full backupTS, used for backup log. Default value is current ts.\n"+
			"support TSO or datetime, e.g. '400036290571534337' or '2018-05-11 01:42:23+0800'.")
	// 999999999999999999 means 2090-11-18 22:07:45
	flags.String(flagStreamEndTS, "999999999999999999", "end ts, indicate stopping observe after endTS"+
		"support TSO or datetime")
	_ = flags.MarkHidden(flagStreamEndTS)
	flags.Int64(flagGCSafePointTTS, utils.DefaultStreamStartSafePointTTL,
		"the TTL (in seconds) that PD holds for BR's GC safepoint")
	_ = flags.MarkHidden(flagGCSafePointTTS)
}

func DefineStreamPauseFlags(flags *pflag.FlagSet) {
	DefineStreamCommonFlags(flags)
	flags.Int64(flagGCSafePointTTS, utils.DefaultStreamPauseSafePointTTL,
		"the TTL (in seconds) that PD holds for BR's GC safepoint")
}

// DefineStreamCommonFlags define common flags for `stream task`
func DefineStreamCommonFlags(flags *pflag.FlagSet) {
	flags.String(flagStreamTaskName, "", "The task name for the backup log task.")
}

func DefineStreamStatusCommonFlags(flags *pflag.FlagSet) {
	flags.String(flagStreamTaskName, stream.WildCard,
		"The task name for backup stream log. If default, get status of all of tasks",
	)
	flags.Bool(flagStreamJSONOutput, false,
		"Print JSON as the output.",
	)
}

func DefineStreamTruncateLogFlags(flags *pflag.FlagSet) {
	flags.String(flagUntil, "", "Remove all backup data until this TS."+
		"(support TSO or datetime, e.g. '400036290571534337' or '2018-05-11 01:42:23+0800'.)")
	flags.Bool(flagDryRun, false, "Run the command but don't really delete the files.")
	flags.BoolP(flagYes, "y", false, "Skip all prompts and always execute the command.")
}

func (cfg *StreamConfig) ParseStreamStatusFromFlags(flags *pflag.FlagSet) error {
	var err error
	cfg.JSONOutput, err = flags.GetBool(flagStreamJSONOutput)
	if err != nil {
		return errors.Trace(err)
	}

	if err = cfg.ParseStreamCommonFromFlags(flags); err != nil {
		return errors.Trace(err)
	}

	return nil
}

func (cfg *StreamConfig) ParseStreamTruncateFromFlags(flags *pflag.FlagSet) error {
	tsString, err := flags.GetString(flagUntil)
	if err != nil {
		return errors.Trace(err)
	}
	if cfg.Until, err = ParseTSString(tsString, true); err != nil {
		return errors.Trace(err)
	}
	if cfg.SkipPrompt, err = flags.GetBool(flagYes); err != nil {
		return errors.Trace(err)
	}
	if cfg.DryRun, err = flags.GetBool(flagDryRun); err != nil {
		return errors.Trace(err)
	}
	return nil
}

// ParseStreamStartFromFlags parse parameters for `stream start`
func (cfg *StreamConfig) ParseStreamStartFromFlags(flags *pflag.FlagSet) error {
	err := cfg.ParseStreamCommonFromFlags(flags)
	if err != nil {
		return errors.Trace(err)
	}

	tsString, err := flags.GetString(flagStreamStartTS)
	if err != nil {
		return errors.Trace(err)
	}

	if cfg.StartTS, err = ParseTSString(tsString, true); err != nil {
		return errors.Trace(err)
	}

	tsString, err = flags.GetString(flagStreamEndTS)
	if err != nil {
		return errors.Trace(err)
	}

	if cfg.EndTS, err = ParseTSString(tsString, true); err != nil {
		return errors.Trace(err)
	}

	if cfg.SafePointTTL, err = flags.GetInt64(flagGCSafePointTTS); err != nil {
		return errors.Trace(err)
	}

	if cfg.SafePointTTL <= 0 {
		cfg.SafePointTTL = utils.DefaultStreamStartSafePointTTL
	}

	return nil
}

// ParseStreamPauseFromFlags parse parameters for `stream pause`
func (cfg *StreamConfig) ParseStreamPauseFromFlags(flags *pflag.FlagSet) error {
	err := cfg.ParseStreamCommonFromFlags(flags)
	if err != nil {
		return errors.Trace(err)
	}

	if cfg.SafePointTTL, err = flags.GetInt64(flagGCSafePointTTS); err != nil {
		return errors.Trace(err)
	}
	if cfg.SafePointTTL <= 0 {
		cfg.SafePointTTL = utils.DefaultStreamPauseSafePointTTL
	}
	return nil
}

// ParseStreamCommonFromFlags parse parameters for `stream task`
func (cfg *StreamConfig) ParseStreamCommonFromFlags(flags *pflag.FlagSet) error {
	var err error

	cfg.TaskName, err = flags.GetString(flagStreamTaskName)
	if err != nil {
		return errors.Trace(err)
	}

	if len(cfg.TaskName) <= 0 {
		return errors.Annotate(berrors.ErrInvalidArgument, "Miss parameters task-name")
	}
	return nil
}

type streamMgr struct {
	cfg     *StreamConfig
	mgr     *conn.Mgr
	bc      *backup.Client
	httpCli *http.Client
}

func NewStreamMgr(ctx context.Context, cfg *StreamConfig, g glue.Glue, isStreamStart bool) (*streamMgr, error) {
	mgr, err := NewMgr(ctx, g, cfg.PD, cfg.TLS, GetKeepalive(&cfg.Config),
		cfg.CheckRequirements, false, conn.StreamVersionChecker)
	if err != nil {
		return nil, errors.Trace(err)
	}
	defer func() {
		if err != nil {
			mgr.Close()
		}
	}()

	// just stream start need Storage
	s := &streamMgr{
		cfg: cfg,
		mgr: mgr,
	}
	if isStreamStart {
		client := backup.NewBackupClient(ctx, mgr)

		backend, err := storage.ParseBackend(cfg.Storage, &cfg.BackendOptions)
		if err != nil {
			return nil, errors.Trace(err)
		}

		opts := storage.ExternalStorageOptions{
			NoCredentials:            cfg.NoCreds,
			SendCredentials:          cfg.SendCreds,
			CheckS3ObjectLockOptions: true,
		}
		if err = client.SetStorage(ctx, backend, &opts); err != nil {
			return nil, errors.Trace(err)
		}
		s.bc = client

		// create http client to do some requirements check.
		s.httpCli = httputil.NewClient(mgr.GetTLSConfig())
	}
	return s, nil
}

func (s *streamMgr) close() {
	s.mgr.Close()
}

func (s *streamMgr) checkLock(ctx context.Context) (bool, error) {
	return s.bc.GetStorage().FileExists(ctx, metautil.LockFile)
}

func (s *streamMgr) setLock(ctx context.Context) error {
	return s.bc.SetLockFile(ctx)
}

// adjustAndCheckStartTS checks that startTS should be smaller than currentTS,
// and endTS is larger than currentTS.
func (s *streamMgr) adjustAndCheckStartTS(ctx context.Context) error {
	currentTS, err := s.mgr.GetTS(ctx)
	if err != nil {
		return errors.Trace(err)
	}
	// set currentTS to startTS as a default value
	if s.cfg.StartTS == 0 {
		s.cfg.StartTS = currentTS
	}

	if currentTS < s.cfg.StartTS {
		return errors.Annotatef(berrors.ErrInvalidArgument,
			"invalid timestamps, startTS %d should be smaller than currentTS %d",
			s.cfg.StartTS, currentTS)
	}
	if s.cfg.EndTS <= currentTS {
		return errors.Annotatef(berrors.ErrInvalidArgument,
			"invalid timestamps, endTS %d should be larger than currentTS %d",
			s.cfg.EndTS, currentTS)
	}

	return nil
}

// checkImportTaskRunning checks whether there is any import task running.
func (s *streamMgr) checkImportTaskRunning(ctx context.Context, etcdCLI *clientv3.Client) error {
	list, err := utils.GetImportTasksFrom(ctx, etcdCLI)
	if err != nil {
		return errors.Trace(err)
	}
	if !list.Empty() {
		return errors.Errorf("There are some lightning/restore tasks running: %s"+
			"please stop or wait finishing at first. "+
			"If the lightning/restore task is forced to terminate by system, "+
			"please wait for ttl to decrease to 0.", list.MessageToUser())
	}
	return nil
}

// setGCSafePoint sets the server safe point to PD.
func (s *streamMgr) setGCSafePoint(ctx context.Context, sp utils.BRServiceSafePoint) error {
	err := utils.CheckGCSafePoint(ctx, s.mgr.GetPDClient(), sp.BackupTS)
	if err != nil {
		return errors.Annotatef(err,
			"failed to check gc safePoint, ts %v", sp.BackupTS)
	}

	err = utils.UpdateServiceSafePoint(ctx, s.mgr.GetPDClient(), sp)
	if err != nil {
		return errors.Trace(err)
	}

	log.Info("set stream safePoint", zap.Object("safePoint", sp))
	return nil
}

func (s *streamMgr) buildObserveRanges() ([]kv.KeyRange, error) {
	dRanges, err := stream.BuildObserveDataRanges(
		s.mgr.GetStorage(),
		s.cfg.FilterStr,
		s.cfg.TableFilter,
		s.cfg.StartTS,
	)
	if err != nil {
		return nil, errors.Trace(err)
	}

	mRange := stream.BuildObserveMetaRange()
	rs := append([]kv.KeyRange{*mRange}, dRanges...)
	slices.SortFunc(rs, func(i, j kv.KeyRange) int {
		return bytes.Compare(i.StartKey, j.StartKey)
	})

	return rs, nil
}

func (s *streamMgr) backupFullSchemas(ctx context.Context) error {
	clusterVersion, err := s.mgr.GetClusterVersion(ctx)
	if err != nil {
		return errors.Trace(err)
	}

	metaWriter := metautil.NewMetaWriter(s.bc.GetStorage(), metautil.MetaFileSize, true, metautil.MetaFile, nil)
	metaWriter.Update(func(m *backuppb.BackupMeta) {
		// save log startTS to backupmeta file
		m.StartVersion = s.cfg.StartTS
		m.ClusterId = s.bc.GetClusterID()
		m.ClusterVersion = clusterVersion
	})

	schemas := backup.NewBackupSchemas(func(storage kv.Storage, fn func(*model.DBInfo, *model.TableInfo)) error {
		return backup.BuildFullSchema(storage, s.cfg.StartTS, func(dbInfo *model.DBInfo, tableInfo *model.TableInfo) {
			fn(dbInfo, tableInfo)
		})
	}, 0)

	err = schemas.BackupSchemas(ctx, metaWriter, nil, s.mgr.GetStorage(), nil,
		s.cfg.StartTS, backup.DefaultSchemaConcurrency, 0, true, nil)
	if err != nil {
		return errors.Trace(err)
	}

	if err = metaWriter.FlushBackupMeta(ctx); err != nil {
		return errors.Trace(err)
	}
	return nil
}

func (s *streamMgr) checkStreamStartEnable(ctx context.Context) error {
	supportStream, err := s.mgr.IsLogBackupEnabled(ctx, s.httpCli)
	if err != nil {
		return errors.Trace(err)
	}
	if !supportStream {
		return errors.New("Unable to create task about log-backup. " +
			"please set TiKV config `log-backup.enable` to true and restart TiKVs.")
	}

	return nil
}

type RestoreFunc func(string) error

// KeepGcDisabled keeps GC disabled and return a function that used to gc enabled.
// gc.ratio-threshold = "-1.0", which represents disable gc in TiKV.
func KeepGcDisabled(g glue.Glue, store kv.Storage) (RestoreFunc, string, error) {
	se, err := g.CreateSession(store)
	if err != nil {
		return nil, "", errors.Trace(err)
	}

	execCtx := se.GetSessionCtx().GetRestrictedSQLExecutor()
	oldRatio, err := utils.GetGcRatio(execCtx)
	if err != nil {
		return nil, "", errors.Trace(err)
	}

	newRatio := "-1.0"
	err = utils.SetGcRatio(execCtx, newRatio)
	if err != nil {
		return nil, "", errors.Trace(err)
	}

	// If the oldRatio is negative, which is not normal status.
	// It should set default value "1.1" after PiTR finished.
	if strings.HasPrefix(oldRatio, "-") {
		oldRatio = utils.DefaultGcRatioVal
	}

	return func(ratio string) error {
		return utils.SetGcRatio(execCtx, ratio)
	}, oldRatio, nil
}

// RunStreamCommand run all kinds of `stream task`
func RunStreamCommand(
	ctx context.Context,
	g glue.Glue,
	cmdName string,
	cfg *StreamConfig,
) error {
	cfg.Config.adjust()
	defer func() {
		if _, ok := skipSummaryCommandList[cmdName]; !ok {
			summary.Summary(cmdName)
		}
	}()
	commandFn, exist := StreamCommandMap[cmdName]
	if !exist {
		return errors.Annotatef(berrors.ErrInvalidArgument, "invalid command %s", cmdName)
	}

	if err := commandFn(ctx, g, cmdName, cfg); err != nil {
		log.Error("failed to stream", zap.String("command", cmdName), zap.Error(err))
		summary.SetSuccessStatus(false)
		summary.CollectFailureUnit(cmdName, err)
		return err
	}
	summary.SetSuccessStatus(true)
	return nil
}

// RunStreamStart specifies starting a stream task
func RunStreamStart(
	c context.Context,
	g glue.Glue,
	cmdName string,
	cfg *StreamConfig,
) error {
	ctx, cancelFn := context.WithCancel(c)
	defer cancelFn()

	if span := opentracing.SpanFromContext(ctx); span != nil && span.Tracer() != nil {
		span1 := span.Tracer().StartSpan("task.RunStreamStart", opentracing.ChildOf(span.Context()))
		defer span1.Finish()
		ctx = opentracing.ContextWithSpan(ctx, span1)
	}

	streamMgr, err := NewStreamMgr(ctx, cfg, g, true)
	if err != nil {
		return errors.Trace(err)
	}
	defer streamMgr.close()

	if err = streamMgr.checkStreamStartEnable(ctx); err != nil {
		return errors.Trace(err)
	}
	if err = streamMgr.adjustAndCheckStartTS(ctx); err != nil {
		return errors.Trace(err)
	}

	etcdCLI, err := dialEtcdWithCfg(ctx, cfg.Config)
	if err != nil {
		return errors.Trace(err)
	}
	cli := streamhelper.NewMetaDataClient(etcdCLI)
	defer func() {
		if closeErr := cli.Close(); closeErr != nil {
			log.Warn("failed to close etcd client", zap.Error(closeErr))
		}
	}()
	if err = streamMgr.checkImportTaskRunning(ctx, cli.Client); err != nil {
		return errors.Trace(err)
	}
	// It supports single stream log task currently.
	if count, err := cli.GetTaskCount(ctx); err != nil {
		return errors.Trace(err)
	} else if count > 0 {
		return errors.Annotate(berrors.ErrStreamLogTaskExist, "It supports single stream log task currently")
	}

	exist, err := streamMgr.checkLock(ctx)
	if err != nil {
		return errors.Trace(err)
	}
	// exist is true, which represents restart a stream task. Or create a new stream task.
	if exist {
		logInfo, err := getLogRange(ctx, &cfg.Config)
		if err != nil {
			return errors.Trace(err)
		}
		if logInfo.clusterID > 0 && logInfo.clusterID != streamMgr.bc.GetClusterID() {
			return errors.Annotatef(berrors.ErrInvalidArgument,
				"the stream log files from cluster ID:%v and current cluster ID:%v ",
				logInfo.clusterID, streamMgr.bc.GetClusterID())
		}

		cfg.StartTS = logInfo.logMaxTS
		if err = streamMgr.setGCSafePoint(
			ctx,
			utils.BRServiceSafePoint{
				ID:       utils.MakeSafePointID(),
				TTL:      cfg.SafePointTTL,
				BackupTS: cfg.StartTS,
			},
		); err != nil {
			return errors.Trace(err)
		}
	} else {
		if err = streamMgr.setGCSafePoint(
			ctx,
			utils.BRServiceSafePoint{
				ID:       utils.MakeSafePointID(),
				TTL:      cfg.SafePointTTL,
				BackupTS: cfg.StartTS,
			},
		); err != nil {
			return errors.Trace(err)
		}
		if err = streamMgr.setLock(ctx); err != nil {
			return errors.Trace(err)
		}
		if err = streamMgr.backupFullSchemas(ctx); err != nil {
			return errors.Trace(err)
		}
	}

	ranges, err := streamMgr.buildObserveRanges()
	if err != nil {
		return errors.Trace(err)
	} else if len(ranges) == 0 {
		// nothing to backup
		pdAddress := strings.Join(cfg.PD, ",")
		log.Warn("Nothing to observe, maybe connected to cluster for restoring",
			zap.String("PD address", pdAddress))
		return errors.Annotate(berrors.ErrInvalidArgument, "nothing need to observe")
	}

	ti := streamhelper.TaskInfo{
		PBInfo: backuppb.StreamBackupTaskInfo{
			Storage:         streamMgr.bc.GetStorageBackend(),
			StartTs:         cfg.StartTS,
			EndTs:           cfg.EndTS,
			Name:            cfg.TaskName,
			TableFilter:     cfg.FilterStr,
			CompressionType: backuppb.CompressionType_ZSTD,
		},
		Ranges:  ranges,
		Pausing: false,
	}
	if err = cli.PutTask(ctx, ti); err != nil {
		return errors.Trace(err)
	}
	summary.Log(cmdName, ti.ZapTaskInfo()...)
	return nil
}

func RunStreamMetadata(
	c context.Context,
	g glue.Glue,
	cmdName string,
	cfg *StreamConfig,
) error {
	ctx, cancelFn := context.WithCancel(c)
	defer cancelFn()

	if span := opentracing.SpanFromContext(ctx); span != nil && span.Tracer() != nil {
		span1 := span.Tracer().StartSpan(
			"task.RunStreamCheckLog",
			opentracing.ChildOf(span.Context()),
		)
		defer span1.Finish()
		ctx = opentracing.ContextWithSpan(ctx, span1)
	}

	logInfo, err := getLogRange(ctx, &cfg.Config)
	if err != nil {
		return errors.Trace(err)
	}

	logMinDate := stream.FormatDate(oracle.GetTimeFromTS(logInfo.logMinTS))
	logMaxDate := stream.FormatDate(oracle.GetTimeFromTS(logInfo.logMaxTS))
	summary.Log(cmdName, zap.Uint64("log-min-ts", logInfo.logMinTS),
		zap.String("log-min-date", logMinDate),
		zap.Uint64("log-max-ts", logInfo.logMaxTS),
		zap.String("log-max-date", logMaxDate),
	)
	return nil
}

// RunStreamStop specifies stoping a stream task
func RunStreamStop(
	c context.Context,
	g glue.Glue,
	cmdName string,
	cfg *StreamConfig,
) error {
	ctx, cancelFn := context.WithCancel(c)
	defer cancelFn()

	if span := opentracing.SpanFromContext(ctx); span != nil && span.Tracer() != nil {
		span1 := span.Tracer().StartSpan(
			"task.RunStreamStop",
			opentracing.ChildOf(span.Context()),
		)
		defer span1.Finish()
		ctx = opentracing.ContextWithSpan(ctx, span1)
	}

	streamMgr, err := NewStreamMgr(ctx, cfg, g, false)
	if err != nil {
		return errors.Trace(err)
	}
	defer streamMgr.close()

	etcdCLI, err := dialEtcdWithCfg(ctx, cfg.Config)
	if err != nil {
		return errors.Trace(err)
	}
	cli := streamhelper.NewMetaDataClient(etcdCLI)
	defer func() {
		if closeErr := cli.Close(); closeErr != nil {
			log.Warn("failed to close etcd client", zap.Error(closeErr))
		}
	}()
	// to add backoff
	ti, err := cli.GetTask(ctx, cfg.TaskName)
	if err != nil {
		return errors.Trace(err)
	}

	if err = cli.DeleteTask(ctx, cfg.TaskName); err != nil {
		return errors.Trace(err)
	}

	if err := streamMgr.setGCSafePoint(ctx,
		utils.BRServiceSafePoint{
			ID:       buildPauseSafePointName(ti.Info.Name),
			TTL:      0, // 0 means remove this service safe point.
			BackupTS: math.MaxUint64,
		},
	); err != nil {
		log.Warn("failed to remove safe point", zap.String("error", err.Error()))
	}

	summary.Log(cmdName, logutil.StreamBackupTaskInfo(&ti.Info))
	return nil
}

// RunStreamPause specifies pausing a stream task.
func RunStreamPause(
	c context.Context,
	g glue.Glue,
	cmdName string,
	cfg *StreamConfig,
) error {
	ctx, cancelFn := context.WithCancel(c)
	defer cancelFn()

	if span := opentracing.SpanFromContext(ctx); span != nil && span.Tracer() != nil {
		span1 := span.Tracer().StartSpan(
			"task.RunStreamPause",
			opentracing.ChildOf(span.Context()),
		)
		defer span1.Finish()
		ctx = opentracing.ContextWithSpan(ctx, span1)
	}

	streamMgr, err := NewStreamMgr(ctx, cfg, g, false)
	if err != nil {
		return errors.Trace(err)
	}
	defer streamMgr.close()

	etcdCLI, err := dialEtcdWithCfg(ctx, cfg.Config)
	if err != nil {
		return errors.Trace(err)
	}
	cli := streamhelper.NewMetaDataClient(etcdCLI)
	defer func() {
		if closeErr := cli.Close(); closeErr != nil {
			log.Warn("failed to close etcd client", zap.Error(closeErr))
		}
	}()
	// to add backoff
	ti, isPaused, err := cli.GetTaskWithPauseStatus(ctx, cfg.TaskName)
	if err != nil {
		return errors.Trace(err)
	} else if isPaused {
		return errors.Annotatef(berrors.ErrKVUnknown, "The task %s is paused already.", cfg.TaskName)
	}

	globalCheckPointTS, err := ti.GetGlobalCheckPointTS(ctx)
	if err != nil {
		return errors.Trace(err)
	}
	if err = streamMgr.setGCSafePoint(
		ctx,
		utils.BRServiceSafePoint{
			ID:       buildPauseSafePointName(ti.Info.Name),
			TTL:      cfg.SafePointTTL,
			BackupTS: globalCheckPointTS,
		},
	); err != nil {
		return errors.Trace(err)
	}

	err = cli.PauseTask(ctx, cfg.TaskName)
	if err != nil {
		return errors.Trace(err)
	}

	summary.Log(cmdName, logutil.StreamBackupTaskInfo(&ti.Info))
	return nil
}

// RunStreamResume specifies resuming a stream task.
func RunStreamResume(
	c context.Context,
	g glue.Glue,
	cmdName string,
	cfg *StreamConfig,
) error {
	ctx, cancelFn := context.WithCancel(c)
	defer cancelFn()

	if span := opentracing.SpanFromContext(ctx); span != nil && span.Tracer() != nil {
		span1 := span.Tracer().StartSpan(
			"task.RunStreamResume",
			opentracing.ChildOf(span.Context()),
		)
		defer span1.Finish()
		ctx = opentracing.ContextWithSpan(ctx, span1)
	}

	streamMgr, err := NewStreamMgr(ctx, cfg, g, false)
	if err != nil {
		return errors.Trace(err)
	}
	defer streamMgr.close()

	etcdCLI, err := dialEtcdWithCfg(ctx, cfg.Config)
	if err != nil {
		return errors.Trace(err)
	}
	cli := streamhelper.NewMetaDataClient(etcdCLI)
	defer func() {
		if closeErr := cli.Close(); closeErr != nil {
			log.Warn("failed to close etcd client", zap.Error(closeErr))
		}
	}()
	// to add backoff
	ti, isPaused, err := cli.GetTaskWithPauseStatus(ctx, cfg.TaskName)
	if err != nil {
		return errors.Trace(err)
	} else if !isPaused {
		return errors.Annotatef(berrors.ErrKVUnknown,
			"The task %s is active already.", cfg.TaskName)
	}

	globalCheckPointTS, err := ti.GetGlobalCheckPointTS(ctx)
	if err != nil {
		return errors.Trace(err)
	}
	err = utils.CheckGCSafePoint(ctx, streamMgr.mgr.GetPDClient(), globalCheckPointTS)
	if err != nil {
		return errors.Annotatef(err, "the global checkpoint ts: %v(%s) has been gc. ",
			globalCheckPointTS, oracle.GetTimeFromTS(globalCheckPointTS))
	}

	err = cli.ResumeTask(ctx, cfg.TaskName)
	if err != nil {
		return errors.Trace(err)
	}

	err = cli.CleanLastErrorOfTask(ctx, cfg.TaskName)
	if err != nil {
		return err
	}

	if err := streamMgr.setGCSafePoint(ctx,
		utils.BRServiceSafePoint{
			ID:       buildPauseSafePointName(ti.Info.Name),
			TTL:      utils.DefaultStreamStartSafePointTTL,
			BackupTS: globalCheckPointTS,
		},
	); err != nil {
		log.Warn("failed to remove safe point",
			zap.Uint64("safe-point", globalCheckPointTS), zap.String("error", err.Error()))
	}

	summary.Log(cmdName, logutil.StreamBackupTaskInfo(&ti.Info))
	return nil
}

func RunStreamAdvancer(c context.Context, g glue.Glue, cmdName string, cfg *StreamConfig) error {
	ctx, cancel := context.WithCancel(c)
	defer cancel()
	mgr, err := NewMgr(ctx, g, cfg.PD, cfg.TLS, GetKeepalive(&cfg.Config),
		cfg.CheckRequirements, false, conn.StreamVersionChecker)
	if err != nil {
		return err
	}

	etcdCLI, err := dialEtcdWithCfg(ctx, cfg.Config)
	if err != nil {
		return err
	}
	env := streamhelper.CliEnv(mgr.StoreManager, mgr.GetStore(), etcdCLI)
	advancer := streamhelper.NewCheckpointAdvancer(env)
	advancer.UpdateConfig(cfg.AdvancerCfg)
	advancerd := daemon.New(advancer, streamhelper.OwnerManagerForLogBackup(ctx, etcdCLI), cfg.AdvancerCfg.TickDuration)
	loop, err := advancerd.Begin(ctx)
	if err != nil {
		return err
	}
	loop()
	return nil
}

func checkConfigForStatus(pd []string) error {
	if len(pd) == 0 {
		return errors.Annotatef(berrors.ErrInvalidArgument,
			"the command needs access to PD, please specify `-u` or `--pd`")
	}

	return nil
}

// makeStatusController makes the status controller via some config.
// this should better be in the `stream` package but it is impossible because of cyclic requirements.
func makeStatusController(ctx context.Context, cfg *StreamConfig, g glue.Glue) (*stream.StatusController, error) {
	console := glue.GetConsole(g)
	etcdCLI, err := dialEtcdWithCfg(ctx, cfg.Config)
	if err != nil {
		return nil, err
	}
	cli := streamhelper.NewMetaDataClient(etcdCLI)
	var printer stream.TaskPrinter
	if !cfg.JSONOutput {
		printer = stream.PrintTaskByTable(console)
	} else {
		printer = stream.PrintTaskWithJSON(console)
	}
	mgr, err := NewMgr(ctx, g, cfg.PD, cfg.TLS, GetKeepalive(&cfg.Config),
		cfg.CheckRequirements, false, conn.StreamVersionChecker)
	if err != nil {
		return nil, err
	}
	return stream.NewStatusController(cli, mgr, printer), nil
}

// RunStreamStatus get status for a specific stream task
func RunStreamStatus(
	c context.Context,
	g glue.Glue,
	cmdName string,
	cfg *StreamConfig,
) error {
	ctx, cancelFn := context.WithCancel(c)
	defer cancelFn()

	if span := opentracing.SpanFromContext(ctx); span != nil && span.Tracer() != nil {
		span1 := span.Tracer().StartSpan(
			"task.RunStreamStatus",
			opentracing.ChildOf(span.Context()),
		)
		defer span1.Finish()
		ctx = opentracing.ContextWithSpan(ctx, span1)
	}

	if err := checkConfigForStatus(cfg.PD); err != nil {
		return err
	}
	ctl, err := makeStatusController(ctx, cfg, g)
	if err != nil {
		return err
	}
<<<<<<< HEAD

	defer ctl.Close()
=======
	defer func() {
		if closeErr := ctl.Close(); closeErr != nil {
			log.Warn("failed to close etcd client", zap.Error(closeErr))
		}
	}()
>>>>>>> 1d698c78
	return ctl.PrintStatusOfTask(ctx, cfg.TaskName)
}

// RunStreamTruncate truncates the log that belong to (0, until-ts)
func RunStreamTruncate(c context.Context, g glue.Glue, cmdName string, cfg *StreamConfig) (err error) {
	console := glue.GetConsole(g)
	em := color.New(color.Bold).SprintFunc()
	warn := color.New(color.Bold, color.FgHiRed).SprintFunc()
	formatTS := func(ts uint64) string {
		return oracle.GetTimeFromTS(ts).Format("2006-01-02 15:04:05.0000")
	}
	if cfg.Until == 0 {
		return errors.Annotatef(berrors.ErrInvalidArgument, "please provide the `--until` ts")
	}

	ctx, cancelFn := context.WithCancel(c)
	defer cancelFn()

	extStorage, err := cfg.makeStorage(ctx)
	if err != nil {
		return err
	}
	if err := storage.TryLockRemote(ctx, extStorage, truncateLockPath, hintOnTruncateLock); err != nil {
		return err
	}
	defer utils.WithCleanUp(&err, 10*time.Second, func(ctx context.Context) error {
		return storage.UnlockRemote(ctx, extStorage, truncateLockPath)
	})

	sp, err := restore.GetTSFromFile(ctx, extStorage, restore.TruncateSafePointFileName)
	if err != nil {
		return err
	}

	if cfg.Until < sp {
		console.Println("According to the log, you have truncated backup data before", em(formatTS(sp)))
		if !cfg.SkipPrompt && !console.PromptBool("Continue? ") {
			return nil
		}
	}

	readMetaDone := console.ShowTask("Reading Metadata... ", glue.WithTimeCost())
	metas := restore.StreamMetadataSet{
		MetadataDownloadBatchSize: cfg.MetadataDownloadBatchSize,
		Helper:                    stream.NewMetadataHelper(),
		DryRun:                    cfg.DryRun,
	}
	shiftUntilTS, err := metas.LoadUntilAndCalculateShiftTS(ctx, extStorage, cfg.Until)
	if err != nil {
		return err
	}
	readMetaDone()

	var (
		fileCount int    = 0
		kvCount   int64  = 0
		totalSize uint64 = 0
	)

	metas.IterateFilesFullyBefore(shiftUntilTS, func(d *restore.FileGroupInfo) (shouldBreak bool) {
		fileCount++
		totalSize += d.Length
		kvCount += d.KVCount
		return
	})
	console.Printf("We are going to remove %s files, until %s.\n",
		em(fileCount),
		em(formatTS(cfg.Until)),
	)
	if !cfg.SkipPrompt && !console.PromptBool(warn("Sure? ")) {
		return nil
	}

	if cfg.Until > sp && !cfg.DryRun {
		if err := restore.SetTSToFile(
			ctx, extStorage, cfg.Until, restore.TruncateSafePointFileName); err != nil {
			return err
		}
	}

	// begin to remove
	p := console.StartProgressBar(
		"Clearing Data Files and Metadata", fileCount,
		glue.WithTimeCost(),
		glue.WithConstExtraField("kv-count", kvCount),
		glue.WithConstExtraField("kv-size", fmt.Sprintf("%d(%s)", totalSize, units.HumanSize(float64(totalSize)))),
	)
	defer p.Close()

	notDeleted, err := metas.RemoveDataFilesAndUpdateMetadataInBatch(ctx, shiftUntilTS, extStorage, p.IncBy)
	if err != nil {
		return err
	}

	if err := p.Wait(ctx); err != nil {
		return err
	}

	if len(notDeleted) > 0 {
		const keepFirstNFailure = 16
		console.Println("Files below are not deleted due to error, you may clear it manually, check log for detail error:")
		console.Println("- Total", em(len(notDeleted)), "items.")
		if len(notDeleted) > keepFirstNFailure {
			console.Println("-", em(len(notDeleted)-keepFirstNFailure), "items omitted.")
			// TODO: maybe don't add them at the very first.
			notDeleted = notDeleted[:keepFirstNFailure]
		}
		for _, f := range notDeleted {
			console.Println(f)
		}
	}

	return nil
}

// checkTaskExists checks whether there is a log backup task running.
// If so, return an error.
func checkTaskExists(ctx context.Context, cfg *RestoreConfig, etcdCLI *clientv3.Client) error {
	if err := checkConfigForStatus(cfg.PD); err != nil {
		return err
	}

	cli := streamhelper.NewMetaDataClient(etcdCLI)
	// check log backup task
	tasks, err := cli.GetAllTasks(ctx)
	if err != nil {
		return err
	}
	if len(tasks) > 0 {
		return errors.Errorf("log backup task is running: %s, "+
			"please stop the task before restore, and after PITR operation finished, "+
			"create log-backup task again and create a full backup on this cluster", tasks[0].Info.Name)
	}

	// check cdc changefeed
	if cfg.CheckRequirements {
		nameSet, err := cdcutil.GetCDCChangefeedNameSet(ctx, etcdCLI)
		if err != nil {
			return err
		}
		if !nameSet.Empty() {
			return errors.Errorf("%splease remove changefeed(s) before restore", nameSet.MessageToUser())
		}
	}
	return nil
}

// RunStreamRestore restores stream log.
func RunStreamRestore(
	c context.Context,
	g glue.Glue,
	cmdName string,
	cfg *RestoreConfig,
) (err error) {
	ctx, cancelFn := context.WithCancel(c)
	defer cancelFn()

	if span := opentracing.SpanFromContext(ctx); span != nil && span.Tracer() != nil {
		span1 := span.Tracer().StartSpan("task.RunStreamRestore", opentracing.ChildOf(span.Context()))
		defer span1.Finish()
		ctx = opentracing.ContextWithSpan(ctx, span1)
	}
	_, s, err := GetStorage(ctx, cfg.Config.Storage, &cfg.Config)
	if err != nil {
		return errors.Trace(err)
	}
	logInfo, err := getLogRangeWithStorage(ctx, s)
	if err != nil {
		return errors.Trace(err)
	}
	if cfg.RestoreTS == 0 {
		cfg.RestoreTS = logInfo.logMaxTS
	}

	if len(cfg.FullBackupStorage) > 0 {
		startTS, fullClusterID, err := getFullBackupTS(ctx, cfg)
		if err != nil {
			return errors.Trace(err)
		}
		if logInfo.clusterID > 0 && fullClusterID > 0 && logInfo.clusterID != fullClusterID {
			return errors.Annotatef(berrors.ErrInvalidArgument,
				"the full snapshot(from cluster ID:%v) and log(from cluster ID:%v) come from different cluster.",
				fullClusterID, logInfo.clusterID)
		}

		cfg.StartTS = startTS
		if cfg.StartTS < logInfo.logMinTS {
			return errors.Annotatef(berrors.ErrInvalidArgument,
				"it has gap between full backup ts:%d(%s) and log backup ts:%d(%s). ",
				cfg.StartTS, oracle.GetTimeFromTS(cfg.StartTS),
				logInfo.logMinTS, oracle.GetTimeFromTS(logInfo.logMinTS))
		}
	}

	log.Info("start restore on point",
		zap.Uint64("restore-from", cfg.StartTS), zap.Uint64("restore-to", cfg.RestoreTS),
		zap.Uint64("log-min-ts", logInfo.logMinTS), zap.Uint64("log-max-ts", logInfo.logMaxTS))
	if err := checkLogRange(cfg.StartTS, cfg.RestoreTS, logInfo.logMinTS, logInfo.logMaxTS); err != nil {
		return errors.Trace(err)
	}

	curTaskInfo, doFullRestore, err := checkPiTRTaskInfo(ctx, g, s, cfg)
	if err != nil {
		return errors.Trace(err)
	}

	failpoint.Inject("failed-before-full-restore", func(_ failpoint.Value) {
		failpoint.Return(errors.New("failpoint: failed before full restore"))
	})

	recorder := tiflashrec.New()
	cfg.tiflashRecorder = recorder
	// restore full snapshot.
	if doFullRestore {
		logStorage := cfg.Config.Storage
		cfg.Config.Storage = cfg.FullBackupStorage
		// TiFlash replica is restored to down-stream on 'pitr' currently.
		if err = runRestore(ctx, g, FullRestoreCmd, cfg); err != nil {
			return errors.Trace(err)
		}
		cfg.Config.Storage = logStorage
	} else if len(cfg.FullBackupStorage) > 0 {
		skipMsg := []byte(fmt.Sprintf("%s command is skipped due to checkpoint mode for restore\n", FullRestoreCmd))
		if _, err := glue.GetConsole(g).Out().Write(skipMsg); err != nil {
			return errors.Trace(err)
		}
		if curTaskInfo != nil && curTaskInfo.TiFlashItems != nil {
			log.Info("load tiflash records of snapshot restore from checkpoint")
			if err != nil {
				return errors.Trace(err)
			}
			cfg.tiflashRecorder.Load(curTaskInfo.TiFlashItems)
		}
	}
	// restore log.
	cfg.adjustRestoreConfigForStreamRestore()
	if err := restoreStream(ctx, g, cfg, curTaskInfo); err != nil {
		return errors.Trace(err)
	}
	return nil
}

// RunStreamRestore start restore job
func restoreStream(
	c context.Context,
	g glue.Glue,
	cfg *RestoreConfig,
	taskInfo *checkpoint.CheckpointTaskInfoForLogRestore,
) (err error) {
	var (
		totalKVCount           uint64
		totalSize              uint64
		checkpointTotalKVCount uint64
		checkpointTotalSize    uint64
		mu                     sync.Mutex
		startTime              = time.Now()
	)
	defer func() {
		if err != nil {
			summary.Log("restore log failed summary", zap.Error(err))
		} else {
			totalDureTime := time.Since(startTime)
			summary.Log("restore log success summary", zap.Duration("total-take", totalDureTime),
				zap.Uint64("restore-from", cfg.StartTS), zap.Uint64("restore-to", cfg.RestoreTS),
				zap.String("restore-from", stream.FormatDate(oracle.GetTimeFromTS(cfg.StartTS))),
				zap.String("restore-to", stream.FormatDate(oracle.GetTimeFromTS(cfg.RestoreTS))),
				zap.Uint64("total-kv-count", totalKVCount),
				zap.Uint64("skipped-kv-count-by-checkpoint", checkpointTotalKVCount),
				zap.String("total-size", units.HumanSize(float64(totalSize))),
				zap.String("skipped-size-by-checkpoint", units.HumanSize(float64(checkpointTotalSize))),
				zap.String("average-speed", units.HumanSize(float64(totalSize)/totalDureTime.Seconds())+"/s"),
			)
		}
	}()

	ctx, cancelFn := context.WithCancel(c)
	defer cancelFn()

	if span := opentracing.SpanFromContext(ctx); span != nil && span.Tracer() != nil {
		span1 := span.Tracer().StartSpan(
			"restoreStream",
			opentracing.ChildOf(span.Context()),
		)
		defer span1.Finish()
		ctx = opentracing.ContextWithSpan(ctx, span1)
	}

	mgr, err := NewMgr(ctx, g, cfg.PD, cfg.TLS, GetKeepalive(&cfg.Config),
		cfg.CheckRequirements, true, conn.StreamVersionChecker)
	if err != nil {
		return errors.Trace(err)
	}
	defer mgr.Close()

	client, err := createRestoreClient(ctx, g, cfg, mgr)
	if err != nil {
		return errors.Annotate(err, "failed to create restore client")
	}
	defer client.Close()

	var currentTS uint64
	if taskInfo != nil && taskInfo.RewriteTS > 0 {
		// reuse the task's rewrite ts
		log.Info("reuse the task's rewrite ts", zap.Uint64("rewrite-ts", taskInfo.RewriteTS))
		currentTS = taskInfo.RewriteTS
	} else {
		currentTS, err = client.GetTSWithRetry(ctx)
		if err != nil {
			return errors.Trace(err)
		}
	}
	client.SetCurrentTS(currentTS)

	restoreSchedulers, _, err := restorePreWork(ctx, client, mgr, false)
	if err != nil {
		return errors.Trace(err)
	}
	// Always run the post-work even on error, so we don't stuck in the import
	// mode or emptied schedulers
	defer restorePostWork(ctx, client, restoreSchedulers)

	// It need disable GC in TiKV when PiTR.
	// because the process of PITR is concurrent and kv events isn't sorted by tso.
	restoreGc, oldRatio, err := KeepGcDisabled(g, mgr.GetStorage())
	if err != nil {
		return errors.Trace(err)
	}
	gcDisabledRestorable := false
	defer func() {
		// don't restore the gc-ratio-threshold if checkpoint mode is used and restored is not finished
		if cfg.UseCheckpoint && !gcDisabledRestorable {
			log.Info("skip restore the gc-ratio-threshold for next retry")
			return
		}

		log.Info("start to restore gc", zap.String("ratio", oldRatio))
		if err := restoreGc(oldRatio); err != nil {
			log.Error("failed to set gc enabled", zap.Error(err))
		}
		log.Info("finish restoring gc")
	}()

	var taskName string
	var checkpointRunner *checkpoint.CheckpointRunner[checkpoint.LogRestoreKeyType, checkpoint.LogRestoreValueType]
	if cfg.UseCheckpoint {
		taskName = cfg.generateLogRestoreTaskName(client.GetClusterID(ctx), cfg.StartTS, cfg.RestoreTS)
		oldRatioFromCheckpoint, err := client.InitCheckpointMetadataForLogRestore(ctx, taskName, oldRatio)
		if err != nil {
			return errors.Trace(err)
		}
		oldRatio = oldRatioFromCheckpoint

		checkpointRunner, err = client.StartCheckpointRunnerForLogRestore(ctx, taskName)
		if err != nil {
			return errors.Trace(err)
		}
		defer func() {
			log.Info("wait for flush checkpoint...")
			checkpointRunner.WaitForFinish(ctx, !gcDisabledRestorable)
		}()
	}

	err = client.InstallLogFileManager(ctx, cfg.StartTS, cfg.RestoreTS, cfg.MetadataDownloadBatchSize)
	if err != nil {
		return err
	}

	// get full backup meta storage to generate rewrite rules.
	fullBackupStorage, err := parseFullBackupTablesStorage(cfg)
	if err != nil {
		return errors.Trace(err)
	}
	// load the id maps only when the checkpoint mode is used and not the first execution
	newTask := true
	if taskInfo != nil && taskInfo.Progress == checkpoint.InLogRestoreAndIdMapPersist {
		newTask = false
	}
	// get the schemas ID replace information.
	schemasReplace, err := client.InitSchemasReplaceForDDL(ctx, &restore.InitSchemaConfig{
		IsNewTask:         newTask,
		HasFullRestore:    len(cfg.FullBackupStorage) > 0,
		TableFilter:       cfg.TableFilter,
		TiFlashRecorder:   cfg.tiflashRecorder,
		FullBackupStorage: fullBackupStorage,
	})
	if err != nil {
		return errors.Trace(err)
	}
	schemasReplace.AfterTableRewritten = func(deleted bool, tableInfo *model.TableInfo) {
		// When the table replica changed to 0, the tiflash replica might be set to `nil`.
		// We should remove the table if we meet.
		if deleted || tableInfo.TiFlashReplica == nil {
			cfg.tiflashRecorder.DelTable(tableInfo.ID)
			return
		}
		cfg.tiflashRecorder.AddTable(tableInfo.ID, *tableInfo.TiFlashReplica)
		// Remove the replica firstly. Let's restore them at the end.
		tableInfo.TiFlashReplica = nil
	}

	updateStats := func(kvCount uint64, size uint64) {
		mu.Lock()
		defer mu.Unlock()
		totalKVCount += kvCount
		totalSize += size
	}
	dataFileCount := 0
	ddlFiles, err := client.LoadDDLFilesAndCountDMLFiles(ctx, &dataFileCount)
	if err != nil {
		return err
	}
	pm := g.StartProgress(ctx, "Restore Meta Files", int64(len(ddlFiles)), !cfg.LogProgress)
	if err = withProgress(pm, func(p glue.Progress) error {
		client.RunGCRowsLoader(ctx)
		return client.RestoreMetaKVFiles(ctx, ddlFiles, schemasReplace, updateStats, p.Inc)
	}); err != nil {
		return errors.Annotate(err, "failed to restore meta files")
	}

	rewriteRules := initRewriteRules(schemasReplace)

	ingestRecorder := schemasReplace.GetIngestRecorder()
	if err := client.RangeFilterFromIngestRecorder(ingestRecorder, rewriteRules); err != nil {
		return errors.Trace(err)
	}

	// generate the upstream->downstream id maps for checkpoint
	idrules := make(map[int64]int64)
	downstreamIdset := make(map[int64]struct{})
	for upstreamId, rule := range rewriteRules {
		downstreamId := restore.GetRewriteTableID(upstreamId, rule)
		idrules[upstreamId] = downstreamId
		downstreamIdset[downstreamId] = struct{}{}
	}

	logFilesIter, err := client.LoadDMLFiles(ctx)
	if err != nil {
		return errors.Trace(err)
	}
	pd := g.StartProgress(ctx, "Restore KV Files", int64(dataFileCount), !cfg.LogProgress)
	err = withProgress(pd, func(p glue.Progress) error {
		if cfg.UseCheckpoint {
			updateStatsWithCheckpoint := func(kvCount, size uint64) {
				mu.Lock()
				defer mu.Unlock()
				totalKVCount += kvCount
				totalSize += size
				checkpointTotalKVCount += kvCount
				checkpointTotalSize += size
			}
			logFilesIter, err = client.WrapLogFilesIterWithCheckpoint(ctx, logFilesIter, downstreamIdset, taskName, updateStatsWithCheckpoint, p.Inc)
			if err != nil {
				return errors.Trace(err)
			}
		}
		logFilesIterWithSplit, err := client.WrapLogFilesIterWithSplitHelper(logFilesIter, rewriteRules, g, mgr.GetStorage())
		if err != nil {
			return errors.Trace(err)
		}

		return client.RestoreKVFiles(ctx, rewriteRules, idrules, logFilesIterWithSplit, checkpointRunner, cfg.PitrBatchCount, cfg.PitrBatchSize, updateStats, p.IncBy)
	})
	if err != nil {
		return errors.Annotate(err, "failed to restore kv files")
	}

	if err = client.CleanUpKVFiles(ctx); err != nil {
		return errors.Annotate(err, "failed to clean up")
	}

	if err = client.InsertGCRows(ctx); err != nil {
		return errors.Annotate(err, "failed to insert rows into gc_delete_range")
	}

	if err = client.RepairIngestIndex(ctx, ingestRecorder, g, mgr.GetStorage(), taskName); err != nil {
		return errors.Annotate(err, "failed to repair ingest index")
	}

	if cfg.tiflashRecorder != nil {
		sqls := cfg.tiflashRecorder.GenerateAlterTableDDLs(mgr.GetDomain().InfoSchema())
		log.Info("Generating SQLs for restoring TiFlash Replica",
			zap.Strings("sqls", sqls))
		err = g.UseOneShotSession(mgr.GetStorage(), false, func(se glue.Session) error {
			for _, sql := range sqls {
				if errExec := se.ExecuteInternal(ctx, sql); errExec != nil {
					logutil.WarnTerm("Failed to restore tiflash replica config, you may execute the sql restore it manually.",
						logutil.ShortError(errExec),
						zap.String("sql", sql),
					)
				}
			}
			return nil
		})
		if err != nil {
			return err
		}
	}

	failpoint.Inject("do-checksum-with-rewrite-rules", func(_ failpoint.Value) {
		if err := client.FailpointDoChecksumForLogRestore(ctx, mgr.GetStorage().GetClient(), mgr.GetPDClient(), idrules, rewriteRules); err != nil {
			failpoint.Return(errors.Annotate(err, "failed to do checksum"))
		}
	})

	gcDisabledRestorable = true

	return nil
}

func createRestoreClient(ctx context.Context, g glue.Glue, cfg *RestoreConfig, mgr *conn.Mgr) (*restore.Client, error) {
	var err error
	keepaliveCfg := GetKeepalive(&cfg.Config)
	keepaliveCfg.PermitWithoutStream = true
	client := restore.NewRestoreClient(mgr.GetPDClient(), mgr.GetPDHTTPClient(), mgr.GetTLSConfig(), keepaliveCfg)
	err = client.Init(g, mgr.GetStorage())
	if err != nil {
		return nil, errors.Trace(err)
	}
	defer func() {
		if err != nil {
			client.Close()
		}
	}()

	u, err := storage.ParseBackend(cfg.Storage, &cfg.BackendOptions)
	if err != nil {
		return nil, errors.Trace(err)
	}

	opts := getExternalStorageOptions(&cfg.Config, u)
	if err = client.SetStorage(ctx, u, &opts); err != nil {
		return nil, errors.Trace(err)
	}
	client.SetRateLimit(cfg.RateLimit)
	client.SetCrypter(&cfg.CipherInfo)
	client.SetConcurrency(uint(cfg.Concurrency))
	client.SetSwitchModeInterval(cfg.SwitchModeInterval)
	client.InitClients(ctx, u, false, false)

	rawKVClient, err := newRawBatchClient(ctx, cfg.PD, cfg.TLS)
	if err != nil {
		return nil, errors.Trace(err)
	}
	client.SetRawKVClient(rawKVClient)

	err = client.LoadRestoreStores(ctx)
	if err != nil {
		return nil, errors.Trace(err)
	}

	return client, nil
}

func getExternalStorageOptions(cfg *Config, u *backuppb.StorageBackend) storage.ExternalStorageOptions {
	var httpClient *http.Client
	if u.GetGcs() == nil {
		httpClient = storage.GetDefaultHttpClient(cfg.MetadataDownloadBatchSize)
	}
	return storage.ExternalStorageOptions{
		NoCredentials:   cfg.NoCreds,
		SendCredentials: cfg.SendCreds,
		HTTPClient:      httpClient,
	}
}

func checkLogRange(restoreFrom, restoreTo, logMinTS, logMaxTS uint64) error {
	// serveral ts constraint：
	// logMinTS <= restoreFrom <= restoreTo <= logMaxTS
	if logMinTS > restoreFrom || restoreFrom > restoreTo || restoreTo > logMaxTS {
		return errors.Annotatef(berrors.ErrInvalidArgument,
			"restore log from %d(%s) to %d(%s), "+
				" but the current existed log from %d(%s) to %d(%s)",
			restoreFrom, oracle.GetTimeFromTS(restoreFrom),
			restoreTo, oracle.GetTimeFromTS(restoreTo),
			logMinTS, oracle.GetTimeFromTS(logMinTS),
			logMaxTS, oracle.GetTimeFromTS(logMaxTS),
		)
	}
	return nil
}

// withProgress execute some logic with the progress, and close it once the execution done.
func withProgress(p glue.Progress, cc func(p glue.Progress) error) error {
	defer p.Close()
	return cc(p)
}

type backupLogInfo struct {
	logMaxTS  uint64
	logMinTS  uint64
	clusterID uint64
}

// getLogRange gets the log-min-ts and log-max-ts of starting log backup.
func getLogRange(
	ctx context.Context,
	cfg *Config,
) (backupLogInfo, error) {
	_, s, err := GetStorage(ctx, cfg.Storage, cfg)
	if err != nil {
		return backupLogInfo{}, errors.Trace(err)
	}
	return getLogRangeWithStorage(ctx, s)
}

func getLogRangeWithStorage(
	ctx context.Context,
	s storage.ExternalStorage,
) (backupLogInfo, error) {
	// logStartTS: Get log start ts from backupmeta file.
	metaData, err := s.ReadFile(ctx, metautil.MetaFile)
	if err != nil {
		return backupLogInfo{}, errors.Trace(err)
	}
	backupMeta := &backuppb.BackupMeta{}
	if err = backupMeta.Unmarshal(metaData); err != nil {
		return backupLogInfo{}, errors.Trace(err)
	}
	// endVersion > 0 represents that the storage has been used for `br backup`
	if backupMeta.GetEndVersion() > 0 {
		return backupLogInfo{}, errors.Annotate(berrors.ErrStorageUnknown,
			"the storage has been used for full backup")
	}
	logStartTS := backupMeta.GetStartVersion()

	// truncateTS: get log truncate ts from TruncateSafePointFileName.
	// If truncateTS equals 0, which represents the stream log has never been truncated.
	truncateTS, err := restore.GetTSFromFile(ctx, s, restore.TruncateSafePointFileName)
	if err != nil {
		return backupLogInfo{}, errors.Trace(err)
	}
	logMinTS := max(logStartTS, truncateTS)

	// get max global resolved ts from metas.
	logMaxTS, err := getGlobalCheckpointFromStorage(ctx, s)
	if err != nil {
		return backupLogInfo{}, errors.Trace(err)
	}
	logMaxTS = max(logMinTS, logMaxTS)

	return backupLogInfo{
		logMaxTS:  logMaxTS,
		logMinTS:  logMinTS,
		clusterID: backupMeta.ClusterId,
	}, nil
}

func getGlobalCheckpointFromStorage(ctx context.Context, s storage.ExternalStorage) (uint64, error) {
	var globalCheckPointTS uint64 = 0
	opt := storage.WalkOption{SubDir: stream.GetStreamBackupGlobalCheckpointPrefix()}
	err := s.WalkDir(ctx, &opt, func(path string, size int64) error {
		if !strings.HasSuffix(path, ".ts") {
			return nil
		}

		buff, err := s.ReadFile(ctx, path)
		if err != nil {
			return errors.Trace(err)
		}
		ts := binary.LittleEndian.Uint64(buff)
		globalCheckPointTS = max(ts, globalCheckPointTS)
		return nil
	})
	return globalCheckPointTS, errors.Trace(err)
}

// getFullBackupTS gets the snapshot-ts of full bakcup
func getFullBackupTS(
	ctx context.Context,
	cfg *RestoreConfig,
) (uint64, uint64, error) {
	_, s, err := GetStorage(ctx, cfg.FullBackupStorage, &cfg.Config)
	if err != nil {
		return 0, 0, errors.Trace(err)
	}

	metaData, err := s.ReadFile(ctx, metautil.MetaFile)
	if err != nil {
		return 0, 0, errors.Trace(err)
	}

	backupmeta := &backuppb.BackupMeta{}
	if err = backupmeta.Unmarshal(metaData); err != nil {
		return 0, 0, errors.Trace(err)
	}

	return backupmeta.GetEndVersion(), backupmeta.GetClusterId(), nil
}

func parseFullBackupTablesStorage(
	cfg *RestoreConfig,
) (*restore.FullBackupStorageConfig, error) {
	var storageName string
	if len(cfg.FullBackupStorage) > 0 {
		storageName = cfg.FullBackupStorage
	} else {
		storageName = cfg.Storage
	}
	u, err := storage.ParseBackend(storageName, &cfg.BackendOptions)
	if err != nil {
		return nil, errors.Trace(err)
	}
	return &restore.FullBackupStorageConfig{
		Backend: u,
		Opts:    storageOpts(&cfg.Config),
	}, nil
}

func initRewriteRules(schemasReplace *stream.SchemasReplace) map[int64]*restore.RewriteRules {
	rules := make(map[int64]*restore.RewriteRules)
	filter := schemasReplace.TableFilter

	for _, dbReplace := range schemasReplace.DbMap {
		if utils.IsSysDB(dbReplace.Name) || !filter.MatchSchema(dbReplace.Name) {
			continue
		}

		for oldTableID, tableReplace := range dbReplace.TableMap {
			if !filter.MatchTable(dbReplace.Name, tableReplace.Name) {
				continue
			}

			if _, exist := rules[oldTableID]; !exist {
				log.Info("add rewrite rule",
					zap.String("tableName", dbReplace.Name+"."+tableReplace.Name),
					zap.Int64("oldID", oldTableID), zap.Int64("newID", tableReplace.TableID))
				rules[oldTableID] = restore.GetRewriteRuleOfTable(
					oldTableID, tableReplace.TableID, 0, tableReplace.IndexMap, false)
			}

			for oldID, newID := range tableReplace.PartitionMap {
				if _, exist := rules[oldID]; !exist {
					log.Info("add rewrite rule",
						zap.String("tableName", dbReplace.Name+"."+tableReplace.Name),
						zap.Int64("oldID", oldID), zap.Int64("newID", newID))
					rules[oldID] = restore.GetRewriteRuleOfTable(oldID, newID, 0, tableReplace.IndexMap, false)
				}
			}
		}
	}
	return rules
}

func newRawBatchClient(
	ctx context.Context,
	pdAddrs []string,
	tlsConfig TLSConfig,
) (*restore.RawKVBatchClient, error) {
	security := config.Security{
		ClusterSSLCA:   tlsConfig.CA,
		ClusterSSLCert: tlsConfig.Cert,
		ClusterSSLKey:  tlsConfig.Key,
	}
	rawkvClient, err := restore.NewRawkvClient(ctx, pdAddrs, security)
	if err != nil {
		return nil, errors.Trace(err)
	}

	return restore.NewRawKVBatchClient(rawkvClient, rawKVBatchCount), nil
}

// ShiftTS gets a smaller shiftTS than startTS.
// It has a safe duration between shiftTS and startTS for trasaction.
func ShiftTS(startTS uint64) uint64 {
	physical := oracle.ExtractPhysical(startTS)
	logical := oracle.ExtractLogical(startTS)

	shiftPhysical := physical - streamShiftDuration.Milliseconds()
	if shiftPhysical < 0 {
		return 0
	}
	return oracle.ComposeTS(shiftPhysical, logical)
}

func buildPauseSafePointName(taskName string) string {
	return fmt.Sprintf("%s_pause_safepoint", taskName)
}

func checkPiTRRequirements(mgr *conn.Mgr) error {
	userDBs := restore.GetExistedUserDBs(mgr.GetDomain())
	if len(userDBs) > 0 {
		userDBNames := make([]string, 0, len(userDBs))
		for _, db := range userDBs {
			userDBNames = append(userDBNames, db.Name.O)
		}
		return errors.Annotatef(berrors.ErrDatabasesAlreadyExisted,
			"databases %s existed in restored cluster, please drop them before execute PiTR",
			strings.Join(userDBNames, ","))
	}

	return nil
}

func checkPiTRTaskInfo(
	ctx context.Context,
	g glue.Glue,
	s storage.ExternalStorage,
	cfg *RestoreConfig,
) (*checkpoint.CheckpointTaskInfoForLogRestore, bool, error) {
	var (
		doFullRestore = (len(cfg.FullBackupStorage) > 0)

		curTaskInfo *checkpoint.CheckpointTaskInfoForLogRestore

		errTaskMsg string
	)
	mgr, err := NewMgr(ctx, g, cfg.PD, cfg.TLS, GetKeepalive(&cfg.Config),
		cfg.CheckRequirements, true, conn.StreamVersionChecker)
	if err != nil {
		return nil, false, errors.Trace(err)
	}
	defer mgr.Close()

	clusterID := mgr.GetPDClient().GetClusterID(ctx)
	if cfg.UseCheckpoint {
		exists, err := checkpoint.ExistsCheckpointTaskInfo(ctx, s, clusterID)
		if err != nil {
			return nil, false, errors.Trace(err)
		}
		if exists {
			curTaskInfo, err = checkpoint.LoadCheckpointTaskInfoForLogRestore(ctx, s, clusterID)
			if err != nil {
				return nil, false, errors.Trace(err)
			}
			// TODO: check whether user has manually modified the cluster(ddl). If so, regard the behavior
			//       as restore from scratch. (update `curTaskInfo.RewriteTs` to 0 as an uninitial value)

			// The task info is written to external storage without status `InSnapshotRestore` only when
			// id-maps is persist into external storage, so there is no need to do snapshot restore again.
			if curTaskInfo.StartTS == cfg.StartTS && curTaskInfo.RestoreTS == cfg.RestoreTS {
				// the same task, check whether skip snapshot restore
				doFullRestore = doFullRestore && (curTaskInfo.Progress == checkpoint.InSnapshotRestore)
				// update the snapshot restore task name to clean up in final
				if !doFullRestore && (len(cfg.FullBackupStorage) > 0) {
					_ = cfg.generateSnapshotRestoreTaskName(clusterID)
				}
				log.Info("the same task", zap.Bool("skip-snapshot-restore", !doFullRestore))
			} else {
				// not the same task, so overwrite the taskInfo with a new task
				log.Info("not the same task, start to restore from scratch")
				errTaskMsg = fmt.Sprintf(
					"a new task [start-ts=%d] [restored-ts=%d] while the last task info: [start-ts=%d] [restored-ts=%d] [skip-snapshot-restore=%t]",
					cfg.StartTS, cfg.RestoreTS, curTaskInfo.StartTS, curTaskInfo.RestoreTS, curTaskInfo.Progress == checkpoint.InLogRestoreAndIdMapPersist)

				curTaskInfo = nil
			}
		}
	}

	// restore full snapshot precheck.
	if doFullRestore {
		if !(cfg.UseCheckpoint && curTaskInfo != nil) {
			// Only when use checkpoint and not the first execution,
			// skip checking requirements.
			log.Info("check pitr requirements for the first execution")
			if err := checkPiTRRequirements(mgr); err != nil {
				if len(errTaskMsg) > 0 {
					err = errors.Annotatef(err, "The current restore task is regarded as %s. "+
						"If you ensure that no changes have been made to the cluster since the last execution, "+
						"you can adjust the `start-ts` or `restored-ts` to continue with the previous execution. "+
						"Otherwise, if you want to restore from scratch, please clean the cluster at first", errTaskMsg)
				}
				return nil, false, errors.Trace(err)
			}
		}
	}

	// persist the new task info
	if cfg.UseCheckpoint && curTaskInfo == nil {
		log.Info("save checkpoint task info with `InSnapshotRestore` status")
		if err := checkpoint.SaveCheckpointTaskInfoForLogRestore(ctx, s, &checkpoint.CheckpointTaskInfoForLogRestore{
			Progress:  checkpoint.InSnapshotRestore,
			StartTS:   cfg.StartTS,
			RestoreTS: cfg.RestoreTS,
			// updated in the stage of `InLogRestoreAndIdMapPersist`
			RewriteTS:    0,
			TiFlashItems: nil,
		}, clusterID); err != nil {
			return nil, false, errors.Trace(err)
		}
	}

	return curTaskInfo, doFullRestore, nil
}<|MERGE_RESOLUTION|>--- conflicted
+++ resolved
@@ -974,16 +974,12 @@
 	if err != nil {
 		return err
 	}
-<<<<<<< HEAD
-
-	defer ctl.Close()
-=======
+  
 	defer func() {
 		if closeErr := ctl.Close(); closeErr != nil {
 			log.Warn("failed to close etcd client", zap.Error(closeErr))
 		}
 	}()
->>>>>>> 1d698c78
 	return ctl.PrintStatusOfTask(ctx, cfg.TaskName)
 }
 
