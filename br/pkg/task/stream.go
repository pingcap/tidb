--- conflicted
+++ resolved
@@ -1118,11 +1118,7 @@
 
 	// check cdc changefeed
 	if cfg.CheckRequirements {
-<<<<<<< HEAD
-		nameSet, err := utils.GetRunningChangefeeds(ctx, etcdCLI)
-=======
-		nameSet, err := cdcutil.GetCDCChangefeedNameSet(ctx, etcdCLI)
->>>>>>> f304f041
+		nameSet, err := cdcutil.GetRunningChangefeeds(ctx, etcdCLI)
 		if err != nil {
 			return err
 		}
