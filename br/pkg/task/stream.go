--- conflicted
+++ resolved
@@ -1757,13 +1757,8 @@
 	return fmt.Sprintf("%s_pause_safepoint", taskName)
 }
 
-<<<<<<< HEAD
-func checkPiTRRequirements(ctx context.Context, g glue.Glue, cfg *RestoreConfig, mgr *conn.Mgr) error {
+func checkPiTRRequirements(mgr *conn.Mgr) error {
 	userDBs, _ := restore.GetExistedUserDBNames(mgr.GetDomain())
-=======
-func checkPiTRRequirements(mgr *conn.Mgr) error {
-	userDBs := restore.GetExistedUserDBs(mgr.GetDomain())
->>>>>>> 896afa74
 	if len(userDBs) > 0 {
 		userDBNames := make([]string, 0, len(userDBs))
 		for _, db := range userDBs {
