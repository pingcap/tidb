--- conflicted
+++ resolved
@@ -918,11 +918,7 @@
 		return nil
 	}
 	// read data file by given ts.
-<<<<<<< HEAD
-	dmlFiles, ddlFiles, err := client.ReadStreamDataFiles(ctx, metas, cfg.RestoreTS)
-=======
-	dFiles, mFiles, err := client.ReadStreamDataFiles(ctx, metas, safepoint, cfg.RestoreTS)
->>>>>>> 05ba1e8e
+	dmlFiles, ddlFiles, err := client.ReadStreamDataFiles(ctx, metas, safepoint, cfg.RestoreTS)
 	if err != nil {
 		return errors.Trace(err)
 	}
