// Copyright 2022 PingCAP, Inc.
//
// Licensed under the Apache License, Version 2.0 (the "License");
// you may not use this file except in compliance with the License.
// You may obtain a copy of the License at
//
//     http://www.apache.org/licenses/LICENSE-2.0
//
// Unless required by applicable law or agreed to in writing, software
// distributed under the License is distributed on an "AS IS" BASIS,
// WITHOUT WARRANTIES OR CONDITIONS OF ANY KIND, either express or implied.
// See the License for the specific language governing permissions and
// limitations under the License.

package task

import (
	"bytes"
	"context"
	"encoding/binary"
	"fmt"
	"math"
	"net/http"
	"slices"
	"strings"
	"sync"
	"time"

	"github.com/docker/go-units"
	"github.com/fatih/color"
	"github.com/opentracing/opentracing-go"
	"github.com/pingcap/errors"
	"github.com/pingcap/failpoint"
	backuppb "github.com/pingcap/kvproto/pkg/brpb"
	"github.com/pingcap/log"
	"github.com/pingcap/tidb/br/pkg/backup"
	"github.com/pingcap/tidb/br/pkg/checkpoint"
	"github.com/pingcap/tidb/br/pkg/conn"
	"github.com/pingcap/tidb/br/pkg/encryption"
	berrors "github.com/pingcap/tidb/br/pkg/errors"
	"github.com/pingcap/tidb/br/pkg/glue"
	"github.com/pingcap/tidb/br/pkg/httputil"
	"github.com/pingcap/tidb/br/pkg/logutil"
	"github.com/pingcap/tidb/br/pkg/metautil"
	"github.com/pingcap/tidb/br/pkg/restore"
	"github.com/pingcap/tidb/br/pkg/restore/ingestrec"
	logclient "github.com/pingcap/tidb/br/pkg/restore/log_client"
	"github.com/pingcap/tidb/br/pkg/restore/tiflashrec"
	restoreutils "github.com/pingcap/tidb/br/pkg/restore/utils"
	"github.com/pingcap/tidb/br/pkg/storage"
	"github.com/pingcap/tidb/br/pkg/stream"
	"github.com/pingcap/tidb/br/pkg/streamhelper"
	advancercfg "github.com/pingcap/tidb/br/pkg/streamhelper/config"
	"github.com/pingcap/tidb/br/pkg/streamhelper/daemon"
	"github.com/pingcap/tidb/br/pkg/summary"
	"github.com/pingcap/tidb/br/pkg/utils"
	"github.com/pingcap/tidb/br/pkg/utils/iter"
	"github.com/pingcap/tidb/pkg/kv"
	"github.com/pingcap/tidb/pkg/meta/model"
	"github.com/pingcap/tidb/pkg/parser/mysql"
	"github.com/pingcap/tidb/pkg/util/cdcutil"
	"github.com/spf13/pflag"
	"github.com/tikv/client-go/v2/oracle"
	clientv3 "go.etcd.io/etcd/client/v3"
	"go.uber.org/multierr"
	"go.uber.org/zap"
	"go.uber.org/zap/zapcore"
)

const (
	flagYes                = "yes"
	flagCleanUpCompactions = "clean-up-compactions"
	flagUntil              = "until"
	flagStreamJSONOutput   = "json"
	flagStreamTaskName     = "task-name"
	flagStreamStartTS      = "start-ts"
	flagStreamEndTS        = "end-ts"
	flagGCSafePointTTS     = "gc-ttl"

	truncateLockPath   = "truncating.lock"
	hintOnTruncateLock = "There might be another truncate task running, or a truncate task that didn't exit properly. " +
		"You may check the metadata and continue by wait other task finish or manually delete the lock file " + truncateLockPath + " at the external storage."
)

const (
	waitInfoSchemaReloadCheckInterval = 1 * time.Second
	// a million tables should take a few minutes to load all DDL change, making 15 to make sure we don't exit early
	waitInfoSchemaReloadTimeout = 15 * time.Minute
)

var (
	StreamStart    = "log start"
	StreamStop     = "log stop"
	StreamPause    = "log pause"
	StreamResume   = "log resume"
	StreamStatus   = "log status"
	StreamTruncate = "log truncate"
	StreamMetadata = "log metadata"
	StreamCtl      = "log advancer"

	skipSummaryCommandList = map[string]struct{}{
		StreamStatus:   {},
		StreamTruncate: {},
	}

	streamShiftDuration = time.Hour
)

var StreamCommandMap = map[string]func(c context.Context, g glue.Glue, cmdName string, cfg *StreamConfig) error{
	StreamStart:    RunStreamStart,
	StreamStop:     RunStreamStop,
	StreamPause:    RunStreamPause,
	StreamResume:   RunStreamResume,
	StreamStatus:   RunStreamStatus,
	StreamTruncate: RunStreamTruncate,
	StreamMetadata: RunStreamMetadata,
	StreamCtl:      RunStreamAdvancer,
}

// StreamConfig specifies the configure about backup stream
type StreamConfig struct {
	Config

	TaskName string `json:"task-name" toml:"task-name"`

	// StartTS usually equals the tso of full-backup, but user can reset it
	StartTS uint64 `json:"start-ts" toml:"start-ts"`
	EndTS   uint64 `json:"end-ts" toml:"end-ts"`
	// SafePointTTL ensures TiKV can scan entries not being GC at [startTS, currentTS]
	SafePointTTL int64 `json:"safe-point-ttl" toml:"safe-point-ttl"`

	// Spec for the command `truncate`, we should truncate the until when?
	Until              uint64 `json:"until" toml:"until"`
	DryRun             bool   `json:"dry-run" toml:"dry-run"`
	SkipPrompt         bool   `json:"skip-prompt" toml:"skip-prompt"`
	CleanUpCompactions bool   `json:"clean-up-compactions" toml:"clean-up-compactions"`

	// Spec for the command `status`.
	JSONOutput bool `json:"json-output" toml:"json-output"`

	// Spec for the command `advancer`.
	AdvancerCfg advancercfg.Config `json:"advancer-config" toml:"advancer-config"`
}

func DefaultStreamConfig(flagsDef func(*pflag.FlagSet)) StreamConfig {
	fs := pflag.NewFlagSet("dummy", pflag.ContinueOnError)
	flagsDef(fs)
	DefineCommonFlags(fs)
	cfg := StreamConfig{}
	err := cfg.ParseFromFlags(fs)
	if err != nil {
		log.Panic("failed to parse backup flags to config", zap.Error(err))
	}
	return cfg
}

func (cfg *StreamConfig) makeStorage(ctx context.Context) (storage.ExternalStorage, error) {
	u, err := storage.ParseBackend(cfg.Storage, &cfg.BackendOptions)
	if err != nil {
		return nil, errors.Trace(err)
	}
	opts := getExternalStorageOptions(&cfg.Config, u)
	storage, err := storage.New(ctx, u, &opts)
	if err != nil {
		return nil, errors.Trace(err)
	}
	return storage, nil
}

// DefineStreamStartFlags defines flags used for `stream start`
func DefineStreamStartFlags(flags *pflag.FlagSet) {
	DefineStreamCommonFlags(flags)

	flags.String(flagStreamStartTS, "",
		"usually equals last full backupTS, used for backup log. Default value is current ts.\n"+
			"support TSO or datetime, e.g. '400036290571534337' or '2018-05-11 01:42:23+0800'.")
	// 999999999999999999 means 2090-11-18 22:07:45
	flags.String(flagStreamEndTS, "999999999999999999", "end ts, indicate stopping observe after endTS"+
		"support TSO or datetime")
	_ = flags.MarkHidden(flagStreamEndTS)
	flags.Int64(flagGCSafePointTTS, utils.DefaultStreamStartSafePointTTL,
		"the TTL (in seconds) that PD holds for BR's GC safepoint")
	_ = flags.MarkHidden(flagGCSafePointTTS)
}

func DefineStreamPauseFlags(flags *pflag.FlagSet) {
	DefineStreamCommonFlags(flags)
	flags.Int64(flagGCSafePointTTS, utils.DefaultStreamPauseSafePointTTL,
		"the TTL (in seconds) that PD holds for BR's GC safepoint")
}

// DefineStreamCommonFlags define common flags for `stream task`
func DefineStreamCommonFlags(flags *pflag.FlagSet) {
	flags.String(flagStreamTaskName, "", "The task name for the backup log task.")
}

func DefineStreamStatusCommonFlags(flags *pflag.FlagSet) {
	flags.String(flagStreamTaskName, stream.WildCard,
		"The task name for backup stream log. If default, get status of all of tasks",
	)
	flags.Bool(flagStreamJSONOutput, false,
		"Print JSON as the output.",
	)
}

func DefineStreamTruncateLogFlags(flags *pflag.FlagSet) {
	flags.String(flagUntil, "", "Remove all backup data until this TS."+
		"(support TSO or datetime, e.g. '400036290571534337' or '2018-05-11 01:42:23+0800'.)")
	flags.Bool(flagDryRun, false, "Run the command but don't really delete the files.")
	flags.BoolP(flagYes, "y", false, "Skip all prompts and always execute the command.")
	flags.Bool(flagCleanUpCompactions, false, "Clean up compaction files. Including the compacted log files and expired SST files.")
}

func (cfg *StreamConfig) ParseStreamStatusFromFlags(flags *pflag.FlagSet) error {
	var err error
	cfg.JSONOutput, err = flags.GetBool(flagStreamJSONOutput)
	if err != nil {
		return errors.Trace(err)
	}

	if err = cfg.ParseStreamCommonFromFlags(flags); err != nil {
		return errors.Trace(err)
	}

	return nil
}

func (cfg *StreamConfig) ParseStreamTruncateFromFlags(flags *pflag.FlagSet) error {
	tsString, err := flags.GetString(flagUntil)
	if err != nil {
		return errors.Trace(err)
	}
	if cfg.Until, err = ParseTSString(tsString, true); err != nil {
		return errors.Trace(err)
	}
	if cfg.SkipPrompt, err = flags.GetBool(flagYes); err != nil {
		return errors.Trace(err)
	}
	if cfg.DryRun, err = flags.GetBool(flagDryRun); err != nil {
		return errors.Trace(err)
	}
	if cfg.CleanUpCompactions, err = flags.GetBool(flagCleanUpCompactions); err != nil {
		return errors.Trace(err)
	}
	return nil
}

// ParseStreamStartFromFlags parse parameters for `stream start`
func (cfg *StreamConfig) ParseStreamStartFromFlags(flags *pflag.FlagSet) error {
	err := cfg.ParseStreamCommonFromFlags(flags)
	if err != nil {
		return errors.Trace(err)
	}

	tsString, err := flags.GetString(flagStreamStartTS)
	if err != nil {
		return errors.Trace(err)
	}

	if cfg.StartTS, err = ParseTSString(tsString, true); err != nil {
		return errors.Trace(err)
	}

	tsString, err = flags.GetString(flagStreamEndTS)
	if err != nil {
		return errors.Trace(err)
	}

	if cfg.EndTS, err = ParseTSString(tsString, true); err != nil {
		return errors.Trace(err)
	}

	if cfg.SafePointTTL, err = flags.GetInt64(flagGCSafePointTTS); err != nil {
		return errors.Trace(err)
	}

	if cfg.SafePointTTL <= 0 {
		cfg.SafePointTTL = utils.DefaultStreamStartSafePointTTL
	}

	return nil
}

// ParseStreamPauseFromFlags parse parameters for `stream pause`
func (cfg *StreamConfig) ParseStreamPauseFromFlags(flags *pflag.FlagSet) error {
	err := cfg.ParseStreamCommonFromFlags(flags)
	if err != nil {
		return errors.Trace(err)
	}

	if cfg.SafePointTTL, err = flags.GetInt64(flagGCSafePointTTS); err != nil {
		return errors.Trace(err)
	}
	if cfg.SafePointTTL <= 0 {
		cfg.SafePointTTL = utils.DefaultStreamPauseSafePointTTL
	}
	return nil
}

// ParseStreamCommonFromFlags parse parameters for `stream task`
func (cfg *StreamConfig) ParseStreamCommonFromFlags(flags *pflag.FlagSet) error {
	var err error

	cfg.TaskName, err = flags.GetString(flagStreamTaskName)
	if err != nil {
		return errors.Trace(err)
	}

	if len(cfg.TaskName) <= 0 {
		return errors.Annotate(berrors.ErrInvalidArgument, "Miss parameters task-name")
	}
	return nil
}

type streamMgr struct {
	cfg     *StreamConfig
	mgr     *conn.Mgr
	bc      *backup.Client
	httpCli *http.Client
}

func NewStreamMgr(ctx context.Context, cfg *StreamConfig, g glue.Glue, isStreamStart bool) (*streamMgr, error) {
	mgr, err := NewMgr(ctx, g, cfg.PD, cfg.TLS, GetKeepalive(&cfg.Config),
		cfg.CheckRequirements, false, conn.StreamVersionChecker)
	if err != nil {
		return nil, errors.Trace(err)
	}
	defer func() {
		if err != nil {
			mgr.Close()
		}
	}()

	// only stream start command needs Storage
	streamManager := &streamMgr{
		cfg: cfg,
		mgr: mgr,
	}
	if isStreamStart {
		client := backup.NewBackupClient(ctx, mgr)

		backend, err := storage.ParseBackend(cfg.Storage, &cfg.BackendOptions)
		if err != nil {
			return nil, errors.Trace(err)
		}

		opts := storage.ExternalStorageOptions{
			NoCredentials:            cfg.NoCreds,
			SendCredentials:          cfg.SendCreds,
			CheckS3ObjectLockOptions: true,
		}
		if err = client.SetStorage(ctx, backend, &opts); err != nil {
			return nil, errors.Trace(err)
		}
		streamManager.bc = client

		// create http client to do some requirements check.
		streamManager.httpCli = httputil.NewClient(mgr.GetTLSConfig())
	}
	return streamManager, nil
}

func (s *streamMgr) close() {
	s.mgr.Close()
}

func (s *streamMgr) checkLock(ctx context.Context) (bool, error) {
	return s.bc.GetStorage().FileExists(ctx, metautil.LockFile)
}

func (s *streamMgr) setLock(ctx context.Context) error {
	return s.bc.SetLockFile(ctx)
}

// adjustAndCheckStartTS checks that startTS should be smaller than currentTS,
// and endTS is larger than currentTS.
func (s *streamMgr) adjustAndCheckStartTS(ctx context.Context) error {
	currentTS, err := s.mgr.GetCurrentTsFromPD(ctx)
	if err != nil {
		return errors.Trace(err)
	}
	// set currentTS to startTS as a default value
	if s.cfg.StartTS == 0 {
		s.cfg.StartTS = currentTS
	}

	if currentTS < s.cfg.StartTS {
		return errors.Annotatef(berrors.ErrInvalidArgument,
			"invalid timestamps, startTS %d should be smaller than currentTS %d",
			s.cfg.StartTS, currentTS)
	}
	if s.cfg.EndTS <= currentTS {
		return errors.Annotatef(berrors.ErrInvalidArgument,
			"invalid timestamps, endTS %d should be larger than currentTS %d",
			s.cfg.EndTS, currentTS)
	}

	return nil
}

// checkImportTaskRunning checks whether there is any import task running.
func (s *streamMgr) checkImportTaskRunning(ctx context.Context, etcdCLI *clientv3.Client) error {
	list, err := utils.GetImportTasksFrom(ctx, etcdCLI)
	if err != nil {
		return errors.Trace(err)
	}
	if !list.Empty() {
		return errors.Errorf("There are some lightning/restore tasks running: %s"+
			"please stop or wait finishing at first. "+
			"If the lightning/restore task is forced to terminate by system, "+
			"please wait for ttl to decrease to 0.", list.MessageToUser())
	}
	return nil
}

// setGCSafePoint sets the server safe point to PD.
func (s *streamMgr) setGCSafePoint(ctx context.Context, sp utils.BRServiceSafePoint) error {
	err := utils.CheckGCSafePoint(ctx, s.mgr.GetPDClient(), sp.BackupTS)
	if err != nil {
		return errors.Annotatef(err,
			"failed to check gc safePoint, ts %v", sp.BackupTS)
	}

	err = utils.UpdateServiceSafePoint(ctx, s.mgr.GetPDClient(), sp)
	if err != nil {
		return errors.Trace(err)
	}

	log.Info("set stream safePoint", zap.Object("safePoint", sp))
	return nil
}

func (s *streamMgr) buildObserveRanges() ([]kv.KeyRange, error) {
	dRanges, err := stream.BuildObserveDataRanges(
		s.mgr.GetStorage(),
		s.cfg.FilterStr,
		s.cfg.TableFilter,
		s.cfg.StartTS,
	)
	if err != nil {
		return nil, errors.Trace(err)
	}

	mRange := stream.BuildObserveMetaRange()
	rs := append([]kv.KeyRange{*mRange}, dRanges...)
	slices.SortFunc(rs, func(i, j kv.KeyRange) int {
		return bytes.Compare(i.StartKey, j.StartKey)
	})

	return rs, nil
}

func (s *streamMgr) backupFullSchemas(ctx context.Context) error {
	clusterVersion, err := s.mgr.GetClusterVersion(ctx)
	if err != nil {
		return errors.Trace(err)
	}

	metaWriter := metautil.NewMetaWriter(s.bc.GetStorage(), metautil.MetaFileSize, true, metautil.MetaFile, nil)
	metaWriter.Update(func(m *backuppb.BackupMeta) {
		// save log startTS to backupmeta file
		m.StartVersion = s.cfg.StartTS
		m.ClusterId = s.bc.GetClusterID()
		m.ClusterVersion = clusterVersion
	})

	if err = metaWriter.FlushBackupMeta(ctx); err != nil {
		return errors.Trace(err)
	}
	return nil
}

func (s *streamMgr) checkStreamStartEnable(ctx context.Context) error {
	supportStream, err := s.mgr.IsLogBackupEnabled(ctx, s.httpCli)
	if err != nil {
		return errors.Trace(err)
	}
	if !supportStream {
		return errors.New("Unable to create task about log-backup. " +
			"please set TiKV config `log-backup.enable` to true and restart TiKVs.")
	}

	return nil
}

type RestoreGCFunc func(string) error

// DisableGC disables and returns a function that can enable gc back.
// gc.ratio-threshold = "-1.0", which represents disable gc in TiKV.
func DisableGC(g glue.Glue, store kv.Storage) (RestoreGCFunc, string, error) {
	se, err := g.CreateSession(store)
	if err != nil {
		return nil, "", errors.Trace(err)
	}

	execCtx := se.GetSessionCtx().GetRestrictedSQLExecutor()
	oldRatio, err := utils.GetGcRatio(execCtx)
	if err != nil {
		return nil, "", errors.Trace(err)
	}

	err = utils.SetGcRatio(execCtx, utils.DisabledGcRatioVal)
	if err != nil {
		return nil, "", errors.Trace(err)
	}

	return func(ratio string) error {
		return utils.SetGcRatio(execCtx, ratio)
	}, oldRatio, nil
}

// RunStreamCommand run all kinds of `stream task`
func RunStreamCommand(
	ctx context.Context,
	g glue.Glue,
	cmdName string,
	cfg *StreamConfig,
) error {
	cfg.Config.adjust()
	defer func() {
		if _, ok := skipSummaryCommandList[cmdName]; !ok {
			summary.Summary(cmdName)
		}
	}()
	commandFn, exist := StreamCommandMap[cmdName]
	if !exist {
		return errors.Annotatef(berrors.ErrInvalidArgument, "invalid command %s", cmdName)
	}

	if err := commandFn(ctx, g, cmdName, cfg); err != nil {
		log.Error("failed to run stream command", zap.String("command", cmdName), zap.Error(err))
		summary.SetSuccessStatus(false)
		summary.CollectFailureUnit(cmdName, err)
		return err
	}
	summary.SetSuccessStatus(true)
	return nil
}

// RunStreamStart specifies starting a stream task
func RunStreamStart(
	c context.Context,
	g glue.Glue,
	cmdName string,
	cfg *StreamConfig,
) error {
	ctx, cancelFn := context.WithCancel(c)
	defer cancelFn()

	if span := opentracing.SpanFromContext(ctx); span != nil && span.Tracer() != nil {
		span1 := span.Tracer().StartSpan("task.RunStreamStart", opentracing.ChildOf(span.Context()))
		defer span1.Finish()
		ctx = opentracing.ContextWithSpan(ctx, span1)
	}

	streamMgr, err := NewStreamMgr(ctx, cfg, g, true)
	if err != nil {
		return errors.Trace(err)
	}
	defer streamMgr.close()

	if err = streamMgr.checkStreamStartEnable(ctx); err != nil {
		return errors.Trace(err)
	}
	if err = streamMgr.adjustAndCheckStartTS(ctx); err != nil {
		return errors.Trace(err)
	}

	etcdCLI, err := dialEtcdWithCfg(ctx, cfg.Config)
	if err != nil {
		return errors.Trace(err)
	}
	cli := streamhelper.NewMetaDataClient(etcdCLI)
	defer func() {
		if closeErr := cli.Close(); closeErr != nil {
			log.Warn("failed to close etcd client", zap.Error(closeErr))
		}
	}()

	// check if any import/restore task is running, it's not allowed to start log backup
	// while restore is ongoing.
	if err = streamMgr.checkImportTaskRunning(ctx, cli.Client); err != nil {
		return errors.Trace(err)
	}

	// It supports single stream log task currently.
	if count, err := cli.GetTaskCount(ctx); err != nil {
		return errors.Trace(err)
	} else if count > 0 {
		return errors.Annotate(berrors.ErrStreamLogTaskExist, "failed to start the log backup, allow only one running task")
	}

	// make sure external file lock is available
	locked, err := streamMgr.checkLock(ctx)
	if err != nil {
		return errors.Trace(err)
	}

	// locked means this is a stream task restart. Or create a new stream task.
	if locked {
		logInfo, err := getLogInfo(ctx, &cfg.Config)
		if err != nil {
			return errors.Trace(err)
		}
		if logInfo.clusterID > 0 && logInfo.clusterID != streamMgr.bc.GetClusterID() {
			return errors.Annotatef(berrors.ErrInvalidArgument,
				"the stream log files from cluster ID:%v and current cluster ID:%v ",
				logInfo.clusterID, streamMgr.bc.GetClusterID())
		}

		cfg.StartTS = logInfo.logMaxTS
		if err = streamMgr.setGCSafePoint(
			ctx,
			utils.BRServiceSafePoint{
				ID:       utils.MakeSafePointID(),
				TTL:      cfg.SafePointTTL,
				BackupTS: cfg.StartTS,
			},
		); err != nil {
			return errors.Trace(err)
		}
	} else {
		if err = streamMgr.setGCSafePoint(
			ctx,
			utils.BRServiceSafePoint{
				ID:       utils.MakeSafePointID(),
				TTL:      cfg.SafePointTTL,
				BackupTS: cfg.StartTS,
			},
		); err != nil {
			return errors.Trace(err)
		}
		if err = streamMgr.setLock(ctx); err != nil {
			return errors.Trace(err)
		}
		if err = streamMgr.backupFullSchemas(ctx); err != nil {
			return errors.Trace(err)
		}
	}

	ranges, err := streamMgr.buildObserveRanges()
	if err != nil {
		return errors.Trace(err)
	} else if len(ranges) == 0 {
		// nothing to backup
		pdAddress := strings.Join(cfg.PD, ",")
		log.Warn("Nothing to observe, maybe connected to cluster for restoring",
			zap.String("PD address", pdAddress))
		return errors.Annotate(berrors.ErrInvalidArgument, "nothing need to observe")
	}

	securityConfig := generateSecurityConfig(cfg)
	ti := streamhelper.TaskInfo{
		PBInfo: backuppb.StreamBackupTaskInfo{
			Storage:         streamMgr.bc.GetStorageBackend(),
			StartTs:         cfg.StartTS,
			EndTs:           cfg.EndTS,
			Name:            cfg.TaskName,
			TableFilter:     cfg.FilterStr,
			CompressionType: backuppb.CompressionType_ZSTD,
			SecurityConfig:  &securityConfig,
		},
		Ranges:  ranges,
		Pausing: false,
	}
	if err = cli.PutTask(ctx, ti); err != nil {
		return errors.Trace(err)
	}
	summary.Log(cmdName, ti.ZapTaskInfo()...)
	return nil
}

func generateSecurityConfig(cfg *StreamConfig) backuppb.StreamBackupTaskSecurityConfig {
	if len(cfg.LogBackupCipherInfo.CipherKey) > 0 && utils.IsEffectiveEncryptionMethod(cfg.LogBackupCipherInfo.CipherType) {
		return backuppb.StreamBackupTaskSecurityConfig{
			Encryption: &backuppb.StreamBackupTaskSecurityConfig_PlaintextDataKey{
				PlaintextDataKey: &backuppb.CipherInfo{
					CipherType: cfg.LogBackupCipherInfo.CipherType,
					CipherKey:  cfg.LogBackupCipherInfo.CipherKey,
				},
			},
		}
	}
	if len(cfg.MasterKeyConfig.MasterKeys) > 0 && utils.IsEffectiveEncryptionMethod(cfg.MasterKeyConfig.EncryptionType) {
		return backuppb.StreamBackupTaskSecurityConfig{
			Encryption: &backuppb.StreamBackupTaskSecurityConfig_MasterKeyConfig{
				MasterKeyConfig: &backuppb.MasterKeyConfig{
					EncryptionType: cfg.MasterKeyConfig.EncryptionType,
					MasterKeys:     cfg.MasterKeyConfig.MasterKeys,
				},
			},
		}
	}
	return backuppb.StreamBackupTaskSecurityConfig{}
}

func RunStreamMetadata(
	c context.Context,
	g glue.Glue,
	cmdName string,
	cfg *StreamConfig,
) error {
	ctx, cancelFn := context.WithCancel(c)
	defer cancelFn()

	if span := opentracing.SpanFromContext(ctx); span != nil && span.Tracer() != nil {
		span1 := span.Tracer().StartSpan(
			"task.RunStreamCheckLog",
			opentracing.ChildOf(span.Context()),
		)
		defer span1.Finish()
		ctx = opentracing.ContextWithSpan(ctx, span1)
	}

	logInfo, err := getLogInfo(ctx, &cfg.Config)
	if err != nil {
		return errors.Trace(err)
	}

	logMinDate := utils.FormatDate(oracle.GetTimeFromTS(logInfo.logMinTS))
	logMaxDate := utils.FormatDate(oracle.GetTimeFromTS(logInfo.logMaxTS))
	summary.Log(cmdName, zap.Uint64("log-min-ts", logInfo.logMinTS),
		zap.String("log-min-date", logMinDate),
		zap.Uint64("log-max-ts", logInfo.logMaxTS),
		zap.String("log-max-date", logMaxDate),
	)
	return nil
}

// RunStreamStop specifies stoping a stream task
func RunStreamStop(
	c context.Context,
	g glue.Glue,
	cmdName string,
	cfg *StreamConfig,
) error {
	ctx, cancelFn := context.WithCancel(c)
	defer cancelFn()

	if span := opentracing.SpanFromContext(ctx); span != nil && span.Tracer() != nil {
		span1 := span.Tracer().StartSpan(
			"task.RunStreamStop",
			opentracing.ChildOf(span.Context()),
		)
		defer span1.Finish()
		ctx = opentracing.ContextWithSpan(ctx, span1)
	}

	streamMgr, err := NewStreamMgr(ctx, cfg, g, false)
	if err != nil {
		return errors.Trace(err)
	}
	defer streamMgr.close()

	etcdCLI, err := dialEtcdWithCfg(ctx, cfg.Config)
	if err != nil {
		return errors.Trace(err)
	}
	cli := streamhelper.NewMetaDataClient(etcdCLI)
	defer func() {
		if closeErr := cli.Close(); closeErr != nil {
			log.Warn("failed to close etcd client", zap.Error(closeErr))
		}
	}()
	// to add backoff
	ti, err := cli.GetTask(ctx, cfg.TaskName)
	if err != nil {
		return errors.Trace(err)
	}

	if err = cli.DeleteTask(ctx, cfg.TaskName); err != nil {
		return errors.Trace(err)
	}

	if err := streamMgr.setGCSafePoint(ctx,
		utils.BRServiceSafePoint{
			ID:       buildPauseSafePointName(ti.Info.Name),
			TTL:      0, // 0 means remove this service safe point.
			BackupTS: math.MaxUint64,
		},
	); err != nil {
		log.Warn("failed to remove safe point", zap.String("error", err.Error()))
	}

	summary.Log(cmdName, logutil.StreamBackupTaskInfo(&ti.Info))
	return nil
}

// RunStreamPause specifies pausing a stream task.
func RunStreamPause(
	c context.Context,
	g glue.Glue,
	cmdName string,
	cfg *StreamConfig,
) error {
	ctx, cancelFn := context.WithCancel(c)
	defer cancelFn()

	if span := opentracing.SpanFromContext(ctx); span != nil && span.Tracer() != nil {
		span1 := span.Tracer().StartSpan(
			"task.RunStreamPause",
			opentracing.ChildOf(span.Context()),
		)
		defer span1.Finish()
		ctx = opentracing.ContextWithSpan(ctx, span1)
	}

	streamMgr, err := NewStreamMgr(ctx, cfg, g, false)
	if err != nil {
		return errors.Trace(err)
	}
	defer streamMgr.close()

	etcdCLI, err := dialEtcdWithCfg(ctx, cfg.Config)
	if err != nil {
		return errors.Trace(err)
	}
	cli := streamhelper.NewMetaDataClient(etcdCLI)
	defer func() {
		if closeErr := cli.Close(); closeErr != nil {
			log.Warn("failed to close etcd client", zap.Error(closeErr))
		}
	}()
	// to add backoff
	ti, isPaused, err := cli.GetTaskWithPauseStatus(ctx, cfg.TaskName)
	if err != nil {
		return errors.Trace(err)
	} else if isPaused {
		return errors.Annotatef(berrors.ErrKVUnknown, "The task %s is paused already.", cfg.TaskName)
	}

	globalCheckPointTS, err := ti.GetGlobalCheckPointTS(ctx)
	if err != nil {
		return errors.Trace(err)
	}
	if err = streamMgr.setGCSafePoint(
		ctx,
		utils.BRServiceSafePoint{
			ID:       buildPauseSafePointName(ti.Info.Name),
			TTL:      cfg.SafePointTTL,
			BackupTS: globalCheckPointTS,
		},
	); err != nil {
		return errors.Trace(err)
	}

	err = cli.PauseTask(ctx, cfg.TaskName)
	if err != nil {
		return errors.Trace(err)
	}

	summary.Log(cmdName, logutil.StreamBackupTaskInfo(&ti.Info))
	return nil
}

// RunStreamResume specifies resuming a stream task.
func RunStreamResume(
	c context.Context,
	g glue.Glue,
	cmdName string,
	cfg *StreamConfig,
) error {
	ctx, cancelFn := context.WithCancel(c)
	defer cancelFn()

	if span := opentracing.SpanFromContext(ctx); span != nil && span.Tracer() != nil {
		span1 := span.Tracer().StartSpan(
			"task.RunStreamResume",
			opentracing.ChildOf(span.Context()),
		)
		defer span1.Finish()
		ctx = opentracing.ContextWithSpan(ctx, span1)
	}

	streamMgr, err := NewStreamMgr(ctx, cfg, g, false)
	if err != nil {
		return errors.Trace(err)
	}
	defer streamMgr.close()

	etcdCLI, err := dialEtcdWithCfg(ctx, cfg.Config)
	if err != nil {
		return errors.Trace(err)
	}
	cli := streamhelper.NewMetaDataClient(etcdCLI)
	defer func() {
		if closeErr := cli.Close(); closeErr != nil {
			log.Warn("failed to close etcd client", zap.Error(closeErr))
		}
	}()
	// to add backoff
	ti, isPaused, err := cli.GetTaskWithPauseStatus(ctx, cfg.TaskName)
	if err != nil {
		return errors.Trace(err)
	} else if !isPaused {
		return errors.Annotatef(berrors.ErrKVUnknown,
			"The task %s is active already.", cfg.TaskName)
	}

	globalCheckPointTS, err := ti.GetGlobalCheckPointTS(ctx)
	if err != nil {
		return errors.Trace(err)
	}
	err = utils.CheckGCSafePoint(ctx, streamMgr.mgr.GetPDClient(), globalCheckPointTS)
	if err != nil {
		return errors.Annotatef(err, "the global checkpoint ts: %v(%s) has been gc. ",
			globalCheckPointTS, oracle.GetTimeFromTS(globalCheckPointTS))
	}

	err = cli.ResumeTask(ctx, cfg.TaskName)
	if err != nil {
		return errors.Trace(err)
	}

	err = cli.CleanLastErrorOfTask(ctx, cfg.TaskName)
	if err != nil {
		return err
	}

	if err := streamMgr.setGCSafePoint(ctx,
		utils.BRServiceSafePoint{
			ID:       buildPauseSafePointName(ti.Info.Name),
			TTL:      utils.DefaultStreamStartSafePointTTL,
			BackupTS: globalCheckPointTS,
		},
	); err != nil {
		log.Warn("failed to remove safe point",
			zap.Uint64("safe-point", globalCheckPointTS), zap.String("error", err.Error()))
	}

	summary.Log(cmdName, logutil.StreamBackupTaskInfo(&ti.Info))
	return nil
}

func RunStreamAdvancer(c context.Context, g glue.Glue, cmdName string, cfg *StreamConfig) error {
	ctx, cancel := context.WithCancel(c)
	defer cancel()
	log.Info("starting", zap.String("cmd", cmdName))

	mgr, err := NewMgr(ctx, g, cfg.PD, cfg.TLS, GetKeepalive(&cfg.Config),
		cfg.CheckRequirements, false, conn.StreamVersionChecker)
	if err != nil {
		return err
	}

	etcdCLI, err := dialEtcdWithCfg(ctx, cfg.Config)
	if err != nil {
		return err
	}
	env := streamhelper.CliEnv(mgr.StoreManager, mgr.GetStore(), etcdCLI)
	advancer := streamhelper.NewCheckpointAdvancer(env)
	advancer.UpdateConfig(cfg.AdvancerCfg)
	ownerMgr := streamhelper.OwnerManagerForLogBackup(ctx, etcdCLI)
	defer func() {
		ownerMgr.Close()
	}()
	advancerd := daemon.New(advancer, ownerMgr, cfg.AdvancerCfg.TickDuration)
	loop, err := advancerd.Begin(ctx)
	if err != nil {
		return err
	}
	if cfg.AdvancerCfg.OwnershipCycleInterval > 0 {
		err = advancerd.ForceToBeOwner(ctx)
		if err != nil {
			return err
		}
		log.Info("command line advancer forced to be the owner")
		go runOwnershipCycle(ctx, advancerd, cfg.AdvancerCfg.OwnershipCycleInterval, true)
	}
	loop()
	return nil
}

// runOwnershipCycle handles the periodic cycling of ownership for the advancer
func runOwnershipCycle(ctx context.Context, advancerd *daemon.OwnerDaemon, cycleDuration time.Duration, isOwner bool) {
	ticker := time.NewTicker(cycleDuration)
	defer ticker.Stop()

	for {
		select {
		case <-ctx.Done():
			return
		case <-ticker.C:
			if !isOwner {
				// try to become owner
				if err := advancerd.ForceToBeOwner(ctx); err != nil {
					log.Error("command line advancer failed to force ownership", zap.Error(err))
					continue
				}
				log.Info("command line advancer forced to be the owner")
				isOwner = true
			} else {
				// retire from being owner
				advancerd.RetireIfOwner()
				log.Info("command line advancer retired from being owner")
				isOwner = false
			}
		}
	}
}

func checkConfigForStatus(pd []string) error {
	if len(pd) == 0 {
		return errors.Annotatef(berrors.ErrInvalidArgument,
			"the command needs access to PD, please specify `-u` or `--pd`")
	}

	return nil
}

// makeStatusController makes the status controller via some config.
// this should better be in the `stream` package but it is impossible because of cyclic requirements.
func makeStatusController(ctx context.Context, cfg *StreamConfig, g glue.Glue) (*stream.StatusController, error) {
	console := glue.GetConsole(g)
	etcdCLI, err := dialEtcdWithCfg(ctx, cfg.Config)
	if err != nil {
		return nil, err
	}
	cli := streamhelper.NewMetaDataClient(etcdCLI)
	var printer stream.TaskPrinter
	if !cfg.JSONOutput {
		printer = stream.PrintTaskByTable(console)
	} else {
		printer = stream.PrintTaskWithJSON(console)
	}
	mgr, err := NewMgr(ctx, g, cfg.PD, cfg.TLS, GetKeepalive(&cfg.Config),
		cfg.CheckRequirements, false, conn.StreamVersionChecker)
	if err != nil {
		return nil, err
	}
	return stream.NewStatusController(cli, mgr, printer), nil
}

// RunStreamStatus get status for a specific stream task
func RunStreamStatus(
	c context.Context,
	g glue.Glue,
	cmdName string,
	cfg *StreamConfig,
) error {
	ctx, cancelFn := context.WithCancel(c)
	defer cancelFn()

	if span := opentracing.SpanFromContext(ctx); span != nil && span.Tracer() != nil {
		span1 := span.Tracer().StartSpan(
			"task.RunStreamStatus",
			opentracing.ChildOf(span.Context()),
		)
		defer span1.Finish()
		ctx = opentracing.ContextWithSpan(ctx, span1)
	}

	if err := checkConfigForStatus(cfg.PD); err != nil {
		return err
	}
	ctl, err := makeStatusController(ctx, cfg, g)
	if err != nil {
		return err
	}

	defer func() {
		if closeErr := ctl.Close(); closeErr != nil {
			log.Warn("failed to close etcd client", zap.Error(closeErr))
		}
	}()
	return ctl.PrintStatusOfTask(ctx, cfg.TaskName)
}

// RunStreamTruncate truncates the log that belong to (0, until-ts)
func RunStreamTruncate(c context.Context, g glue.Glue, cmdName string, cfg *StreamConfig) (err error) {
	console := glue.GetConsole(g)
	em := color.New(color.Bold).SprintFunc()
	warn := color.New(color.Bold, color.FgHiRed).SprintFunc()
	formatTS := func(ts uint64) string {
		return oracle.GetTimeFromTS(ts).Format("2006-01-02 15:04:05.0000")
	}
	if cfg.Until == 0 {
		return errors.Annotatef(berrors.ErrInvalidArgument, "please provide the `--until` ts")
	}

	ctx, cancelFn := context.WithCancel(c)
	defer cancelFn()

	extStorage, err := cfg.makeStorage(ctx)
	if err != nil {
		return err
	}
	lock, err := storage.TryLockRemote(ctx, extStorage, truncateLockPath, hintOnTruncateLock)
	if err != nil {
		return err
	}
	defer utils.WithCleanUp(&err, 10*time.Second, func(ctx context.Context) error {
		return lock.Unlock(ctx)
	})

	sp, err := stream.GetTSFromFile(ctx, extStorage, stream.TruncateSafePointFileName)
	if err != nil {
		return err
	}

	if cfg.Until < sp {
		console.Println("According to the log, you have truncated log backup data before", em(formatTS(sp)))
		if !cfg.SkipPrompt && !console.PromptBool("Continue? ") {
			return nil
		}
	}

	if cfg.CleanUpCompactions {
		est := stream.MigrationExtension(extStorage)
		est.Hooks = stream.NewProgressBarHooks(console)
		newSN := math.MaxInt
		optPrompt := stream.MMOptInteractiveCheck(func(ctx context.Context, m *backuppb.Migration) bool {
			console.Println("We are going to do the following: ")
			tbl := console.CreateTable()
			est.AddMigrationToTable(ctx, m, tbl)
			tbl.Print()
			return console.PromptBool("Continue? ")
		})
		optAppend := stream.MMOptAppendPhantomMigration(backuppb.Migration{TruncatedTo: cfg.Until})
		opts := []stream.MergeAndMigrateToOpt{optPrompt, optAppend, stream.MMOptAlwaysRunTruncate()}
		var res stream.MergeAndMigratedTo
		if cfg.DryRun {
			est.DryRun(func(me stream.MigrationExt) {
				res = me.MergeAndMigrateTo(ctx, newSN, opts...)
			})
		} else {
			res = est.MergeAndMigrateTo(ctx, newSN, opts...)
		}
		if len(res.Warnings) > 0 {
			glue.PrintList(console, "the following errors happened", res.Warnings, 10)
		}
		return nil
	}

	readMetaDone := console.ShowTask("Reading Metadata... ", glue.WithTimeCost())
	metas := stream.StreamMetadataSet{
		MetadataDownloadBatchSize: cfg.MetadataDownloadBatchSize,
		Helper:                    stream.NewMetadataHelper(),
		DryRun:                    cfg.DryRun,
	}
	shiftUntilTS, err := metas.LoadUntilAndCalculateShiftTS(ctx, extStorage, cfg.Until)
	if err != nil {
		return err
	}
	readMetaDone()

	var (
		fileCount int    = 0
		kvCount   int64  = 0
		totalSize uint64 = 0
	)

	metas.IterateFilesFullyBefore(shiftUntilTS, func(d *stream.FileGroupInfo) (shouldBreak bool) {
		fileCount++
		totalSize += d.Length
		kvCount += d.KVCount
		return
	})
	console.Printf("We are going to truncate %s files, up to TS %s.\n",
		em(fileCount),
		em(formatTS(cfg.Until)),
	)
	if !cfg.SkipPrompt && !console.PromptBool(warn("Are you sure?")) {
		return nil
	}

	if cfg.Until > sp && !cfg.DryRun {
		if err := stream.SetTSToFile(
			ctx, extStorage, cfg.Until, stream.TruncateSafePointFileName); err != nil {
			return err
		}
	}

	// begin to remove
	p := console.StartProgressBar(
		"Truncating Data Files and Metadata", fileCount,
		glue.WithTimeCost(),
		glue.WithConstExtraField("kv-count", kvCount),
		glue.WithConstExtraField("kv-size", fmt.Sprintf("%d(%s)", totalSize, units.HumanSize(float64(totalSize)))),
	)
	defer p.Close()

	notDeleted, err := metas.RemoveDataFilesAndUpdateMetadataInBatch(ctx, shiftUntilTS, extStorage, p.IncBy)
	if err != nil {
		return err
	}

	if err := p.Wait(ctx); err != nil {
		return err
	}

	if len(notDeleted) > 0 {
		const keepFirstNFailure = 16
		console.Println("Files below are not deleted due to error, you may clear it manually, check log for detail error:")
		console.Println("- Total", em(len(notDeleted)), "items.")
		if len(notDeleted) > keepFirstNFailure {
			console.Println("-", em(len(notDeleted)-keepFirstNFailure), "items omitted.")
			// TODO: maybe don't add them at the very first.
			notDeleted = notDeleted[:keepFirstNFailure]
		}
		for _, f := range notDeleted {
			console.Println(f)
		}
	}

	return nil
}

// checkConflictingLogBackup checks whether there is a log backup task running.
// If so, return an error.
func checkConflictingLogBackup(ctx context.Context, cfg *RestoreConfig, etcdCLI *clientv3.Client) error {
	if err := checkConfigForStatus(cfg.PD); err != nil {
		return err
	}

	cli := streamhelper.NewMetaDataClient(etcdCLI)
	// check log backup task
	tasks, err := cli.GetAllTasks(ctx)
	if err != nil {
		return err
	}
	for _, task := range tasks {
		if err := checkTaskCompat(cfg, task); err != nil {
			return err
		}
	}

	return nil
}

func checkTaskCompat(cfg *RestoreConfig, task streamhelper.Task) error {
	baseErr := errors.Errorf("log backup task is running: %s, and isn't compatible with your restore."+
		"You may check the extra information to get rid of this. If that doesn't work, you may "+
		"stop the task before restore, and after the restore operation finished, "+
		"create log-backup task again and create a full backup on this cluster.", task.Info.Name)
	if len(cfg.FullBackupStorage) > 0 {
		return errors.Annotate(baseErr, "you want to do point in time restore, which isn't compatible with an enabled log backup task yet")
	}
	if !cfg.UserFiltered() {
		return errors.Annotate(baseErr,
			"you want to restore a whole cluster, you may use `-f` or `restore table|database` to "+
				"specify the tables to restore to continue")
	}
	if cfg.LocalEncryptionEnabled() {
		return errors.Annotate(baseErr, "the data you want to restore is encrypted, they cannot be copied to the log storage")
	}
	if task.Info.GetSecurityConfig().GetEncryption() != nil {
		return errors.Annotate(baseErr, "the running log backup task is encrypted, the data copied to the log storage cannot work")
	}
	return nil
}

func checkIncompatibleChangefeed(ctx context.Context, backupTS uint64, etcdCLI *clientv3.Client) error {
	nameSet, err := cdcutil.GetIncompatibleChangefeedsWithSafeTS(ctx, etcdCLI, backupTS)
	if err != nil {
		return err
	}
	if !nameSet.Empty() {
		return errors.Errorf("%splease remove changefeed(s) before restore", nameSet.MessageToUser())
	}
	return nil
}

// RunStreamRestore is the entry point to do PiTR restore. It can optionally start a full/snapshot restore followed
// by the log restore.
func RunStreamRestore(
	c context.Context,
	mgr *conn.Mgr,
	g glue.Glue,
	cfg *RestoreConfig,
) (err error) {
	ctx, cancelFn := context.WithCancel(c)
	defer cancelFn()

	if span := opentracing.SpanFromContext(ctx); span != nil && span.Tracer() != nil {
		span1 := span.Tracer().StartSpan("task.RunStreamRestore", opentracing.ChildOf(span.Context()))
		defer span1.Finish()
		ctx = opentracing.ContextWithSpan(ctx, span1)
	}
	_, s, err := GetStorage(ctx, cfg.Config.Storage, &cfg.Config)
	if err != nil {
		return errors.Trace(err)
	}
	logInfo, err := getLogInfoFromStorage(ctx, s)
	if err != nil {
		return errors.Trace(err)
	}

	// if not set by user, restore to the max TS available
	if cfg.RestoreTS == 0 {
		cfg.RestoreTS = logInfo.logMaxTS
	}
	cfg.upstreamClusterID = logInfo.clusterID

	if len(cfg.FullBackupStorage) > 0 {
		startTS, fullClusterID, err := getFullBackupTS(ctx, cfg)
		if err != nil {
			return errors.Trace(err)
		}
		if logInfo.clusterID > 0 && fullClusterID > 0 && logInfo.clusterID != fullClusterID {
			return errors.Annotatef(berrors.ErrInvalidArgument,
				"the full snapshot(from cluster ID:%v) and log(from cluster ID:%v) come from different cluster.",
				fullClusterID, logInfo.clusterID)
		}

		cfg.StartTS = startTS
		if cfg.StartTS < logInfo.logMinTS {
			return errors.Annotatef(berrors.ErrInvalidArgument,
				"it has gap between full backup ts:%d(%s) and log backup ts:%d(%s). ",
				cfg.StartTS, oracle.GetTimeFromTS(cfg.StartTS),
				logInfo.logMinTS, oracle.GetTimeFromTS(logInfo.logMinTS))
		}
	}

	log.Info("start point in time restore",
		zap.Uint64("restore-from", cfg.StartTS), zap.Uint64("restore-to", cfg.RestoreTS),
		zap.Uint64("log-min-ts", logInfo.logMinTS), zap.Uint64("log-max-ts", logInfo.logMaxTS))
	if err := checkLogRange(cfg.StartTS, cfg.RestoreTS, logInfo.logMinTS, logInfo.logMaxTS); err != nil {
		return errors.Trace(err)
	}

	taskInfo, err := generatePiTRTaskInfo(ctx, mgr, g, cfg)
	if err != nil {
		return errors.Trace(err)
	}

	failpoint.Inject("failed-before-full-restore", func(_ failpoint.Value) {
		failpoint.Return(errors.New("failpoint: failed before full restore"))
	})

	// restore log.
	cfg.adjustRestoreConfigForStreamRestore()
	cfg.tiflashRecorder = tiflashrec.New()
	logClient, err := createLogClient(ctx, g, cfg, mgr)
	if err != nil {
		return errors.Trace(err)
	}
	defer logClient.Close(ctx)

	ddlFiles, err := logClient.LoadDDLFiles(ctx)
	if err != nil {
		return errors.Trace(err)
	}
	// TODO: pitr filtered restore doesn't support restore system table yet
	if cfg.ExplicitFilter {
		if cfg.TableFilter.MatchSchema(mysql.SystemDB) {
			return errors.Annotatef(berrors.ErrInvalidArgument,
				"PiTR doesn't support custom filter to include system db, consider to exclude system db")
		}
	}
	metaInfoProcessor := logclient.NewMetaKVInfoProcessor(logClient)
	// only doesn't need to build if id map has been saved during log restore
	idMapSaved := isCurrentIdMapSaved(taskInfo.CheckpointInfo)
	if !idMapSaved {
		// we restore additional tables at full snapshot phase when it is renamed into the filter range
		// later in log backup.
		// we also ignore the tables that currently in filter range but later renamed out of the filter.
		log.Info("reading meta kv files to collect table renaming and id mapping information")
		err = metaInfoProcessor.ReadMetaKVFilesAndBuildInfo(ctx, ddlFiles)
		if err != nil {
			return errors.Trace(err)
		}
		dbReplace := metaInfoProcessor.GetTableMappingManager().DBReplaceMap
		stream.LogDBReplaceMap("scanned log meta kv before snapshot restore", dbReplace)
	}

	// restore full snapshot.
	if taskInfo.NeedFullRestore {
		logStorage := cfg.Config.Storage
		cfg.Config.Storage = cfg.FullBackupStorage
		snapshotRestoreConfig := SnapshotRestoreConfig{
			RestoreConfig:          cfg,
			piTRTaskInfo:           taskInfo,
			logTableHistoryManager: metaInfoProcessor.GetTableHistoryManager(),
		}
		// TiFlash replica is restored to down-stream on 'pitr' currently.
		if err = runSnapshotRestore(ctx, mgr, g, FullRestoreCmd, &snapshotRestoreConfig); err != nil {
			return errors.Trace(err)
		}
		cfg.Config.Storage = logStorage
	} else if len(cfg.FullBackupStorage) > 0 {
		if err = WriteStringToConsole(g, fmt.Sprintf("%s is skipped due to checkpoint mode for restore\n", FullRestoreCmd)); err != nil {
			return errors.Trace(err)
		}
		if taskInfo.hasTiFlashItemsInCheckpoint() {
			log.Info("load tiflash records of snapshot restore from checkpoint")
			cfg.tiflashRecorder.Load(taskInfo.CheckpointInfo.Metadata.TiFlashItems)
		}
	}
	logRestoreConfig := &LogRestoreConfig{
		RestoreConfig:       cfg,
		checkpointTaskInfo:  taskInfo.CheckpointInfo,
		tableMappingManager: metaInfoProcessor.GetTableMappingManager(),
		logClient:           logClient,
		ddlFiles:            ddlFiles,
	}
	if err := restoreStream(ctx, mgr, g, logRestoreConfig); err != nil {
		return errors.Trace(err)
	}
	return nil
}

type LogRestoreConfig struct {
	*RestoreConfig
	checkpointTaskInfo  *checkpoint.CheckpointTaskInfoForLogRestore
	tableMappingManager *stream.TableMappingManager
	logClient           *logclient.LogClient
	ddlFiles            []logclient.Log
}

// restoreStream starts the log restore
func restoreStream(
	c context.Context,
	mgr *conn.Mgr,
	g glue.Glue,
<<<<<<< HEAD
	cfg *RestoreConfig,
	taskInfo *checkpoint.TaskInfoForLogRestore,
=======
	cfg *LogRestoreConfig,
>>>>>>> beda9088
) (err error) {
	var (
		totalKVCount           uint64
		totalSize              uint64
		checkpointTotalKVCount uint64
		checkpointTotalSize    uint64
		currentTS              uint64
		extraFields            []zapcore.Field
		mu                     sync.Mutex
		startTime              = time.Now()
	)
	defer func() {
		if err != nil {
			summary.Log("restore log failed summary", zap.Error(err))
		} else {
			totalDureTime := time.Since(startTime)
			summary.Log("restore log success summary",
				append([]zapcore.Field{zap.Duration("total-take", totalDureTime),
					zap.Uint64("source-start-point", cfg.StartTS),
					zap.Uint64("source-end-point", cfg.RestoreTS),
					zap.Uint64("target-end-point", currentTS),
					zap.String("source-start", utils.FormatDate(oracle.GetTimeFromTS(cfg.StartTS))),
					zap.String("source-end", utils.FormatDate(oracle.GetTimeFromTS(cfg.RestoreTS))),
					zap.String("target-end", utils.FormatDate(oracle.GetTimeFromTS(currentTS))),
					zap.Uint64("total-kv-count", totalKVCount),
					zap.Uint64("skipped-kv-count-by-checkpoint", checkpointTotalKVCount),
					zap.String("total-size", units.HumanSize(float64(totalSize))),
					zap.String("skipped-size-by-checkpoint", units.HumanSize(float64(checkpointTotalSize))),
					zap.String("average-speed (log)", units.HumanSize(float64(totalSize)/totalDureTime.Seconds())+"/s")},
					extraFields...)...,
			)
		}
	}()

	ctx, cancelFn := context.WithCancel(c)
	defer cancelFn()

	restoreCfg := tweakLocalConfForRestore()
	defer restoreCfg()

	if span := opentracing.SpanFromContext(ctx); span != nil && span.Tracer() != nil {
		span1 := span.Tracer().StartSpan(
			"restoreStream",
			opentracing.ChildOf(span.Context()),
		)
		defer span1.Finish()
		ctx = opentracing.ContextWithSpan(ctx, span1)
	}

	client := cfg.logClient
	migs, err := client.GetMigrations(ctx)
	if err != nil {
		return errors.Trace(err)
	}
	client.BuildMigrations(migs.Migs)
	defer cleanUpWithRetErr(&err, migs.ReadLock.Unlock)
	defer client.RestoreSSTStatisticFields(&extraFields)

	ddlFiles := cfg.ddlFiles
	tableMappingManager := cfg.tableMappingManager

	currentTS, err = getCurrentTSFromCheckpointOrPD(ctx, mgr, cfg)
	if err != nil {
		return errors.Trace(err)
	}

	if err := client.SetCurrentTS(currentTS); err != nil {
		return errors.Trace(err)
	}

	importModeSwitcher := restore.NewImportModeSwitcher(mgr.GetPDClient(), cfg.Config.SwitchModeInterval, mgr.GetTLSConfig())
	restoreSchedulersFunc, _, err := restore.RestorePreWork(ctx, mgr, importModeSwitcher, cfg.Online, false)
	if err != nil {
		return errors.Trace(err)
	}
	// Always run the post-work even on error, so we don't stuck in the import
	// mode or emptied schedulers
	defer restore.RestorePostWork(ctx, importModeSwitcher, restoreSchedulersFunc, cfg.Online)

	// It need disable GC in TiKV when PiTR.
	// because the process of PITR is concurrent and kv events isn't sorted by tso.
	restoreGCFunc, oldGCRatio, err := DisableGC(g, mgr.GetStorage())
	if err != nil {
		return errors.Trace(err)
	}
	gcDisabledRestorable := false
	defer func() {
		// don't restore the gc-ratio-threshold if checkpoint mode is used and restored is not finished
		if cfg.UseCheckpoint && !gcDisabledRestorable {
			log.Info("skip restore the gc-ratio-threshold for next retry")
			return
		}

		// If the oldGcRatio is negative, which is not normal status.
		// It should set default value "1.1" after PiTR finished.
		if strings.HasPrefix(oldGCRatio, "-") {
			log.Warn("the original gc-ratio is negative, reset by default value 1.1", zap.String("old-gc-ratio", oldGCRatio))
			oldGCRatio = utils.DefaultGcRatioVal
		}
		log.Info("start to restore gc", zap.String("ratio", oldGCRatio))
		if err := restoreGCFunc(oldGCRatio); err != nil {
			log.Error("failed to restore gc", zap.Error(err))
		}
		log.Info("finish restoring gc")
	}()

	var sstCheckpointSets map[string]struct{}
	if cfg.UseCheckpoint {
		gcRatioFromCheckpoint, err := client.LoadOrCreateCheckpointMetadataForLogRestore(ctx, cfg.StartTS, cfg.RestoreTS, oldGCRatio, cfg.tiflashRecorder)
		if err != nil {
			return errors.Trace(err)
		}
		oldGCRatio = gcRatioFromCheckpoint
		sstCheckpointSets, err = client.InitCheckpointMetadataForCompactedSstRestore(ctx)
		if err != nil {
			return errors.Trace(err)
		}
	}

	// build and save id map
	if err := buildAndSaveIDMapIfNeeded(ctx, client, cfg, tableMappingManager); err != nil {
		return errors.Trace(err)
	}
	// build schema replace
	schemasReplace, err := buildSchemaReplace(client, cfg, tableMappingManager)
	if err != nil {
		return errors.Trace(err)
	}

	updateStats := func(kvCount uint64, size uint64) {
		mu.Lock()
		defer mu.Unlock()
		totalKVCount += kvCount
		totalSize += size
	}

	var rp *logclient.RestoreMetaKVProcessor
	if err = glue.WithProgress(ctx, g, "Restore Meta Files", int64(len(ddlFiles)), !cfg.LogProgress, func(p glue.Progress) error {
		rp = logclient.NewRestoreMetaKVProcessor(client, schemasReplace, updateStats, p.Inc)
		return rp.RestoreAndRewriteMetaKVFiles(ctx, ddlFiles)
	}); err != nil {
		return errors.Annotate(err, "failed to restore meta files")
	}
	rewriteRules := buildRewriteRules(schemasReplace)

	ingestRecorder := schemasReplace.GetIngestRecorder()
	if err := rangeFilterFromIngestRecorder(ingestRecorder, rewriteRules); err != nil {
		return errors.Trace(err)
	}

	logFilesIter, err := client.LoadDMLFiles(ctx)
	if err != nil {
		return errors.Trace(err)
	}

	numberOfKVsInSST, err := client.LogFileManager.CountExtraSSTTotalKVs(ctx)
	if err != nil {
		return err
	}

	se, err := g.CreateSession(mgr.GetStorage())
	if err != nil {
		return errors.Trace(err)
	}
	execCtx := se.GetSessionCtx().GetRestrictedSQLExecutor()
	splitSize, splitKeys := utils.GetRegionSplitInfo(execCtx)
	log.Info("[Log Restore] get split threshold from tikv config", zap.Uint64("split-size", splitSize), zap.Int64("split-keys", splitKeys))

	// TODO: need keep the order of ssts for compatible of rewrite rules
	// compacted ssts will set ts range for filter out irrelevant data
	// ingested ssts cannot use this ts range
	addedSSTsIter := client.LogFileManager.GetIngestedSSTs(ctx)
	compactionIter := client.LogFileManager.GetCompactionIter(ctx)
	sstsIter := iter.ConcatAll(addedSSTsIter, compactionIter)

	totalWorkUnits := numberOfKVsInSST + client.Stats.NumEntries
	err = glue.WithProgress(ctx, g, "Restore Files(SST + Log)", totalWorkUnits, !cfg.LogProgress, func(p glue.Progress) (pErr error) {
		updateStatsWithCheckpoint := func(kvCount, size uint64) {
			mu.Lock()
			defer mu.Unlock()
			totalKVCount += kvCount
			totalSize += size
			checkpointTotalKVCount += kvCount
			checkpointTotalSize += size
			// increase the progress
			p.IncBy(int64(kvCount))
		}
		compactedSplitIter, err := client.WrapCompactedFilesIterWithSplitHelper(
			ctx, sstsIter, rewriteRules, sstCheckpointSets,
			updateStatsWithCheckpoint, splitSize, splitKeys,
		)
		if err != nil {
			return errors.Trace(err)
		}

		err = client.RestoreSSTFiles(ctx, compactedSplitIter, rewriteRules, importModeSwitcher, p.IncBy)
		if err != nil {
			return errors.Trace(err)
		}

		logFilesIterWithSplit, err := client.WrapLogFilesIterWithSplitHelper(ctx, logFilesIter, cfg.logCheckpointMetaManager, rewriteRules, updateStatsWithCheckpoint, splitSize, splitKeys)
		if err != nil {
			return errors.Trace(err)
		}

		if cfg.UseCheckpoint {
			// TODO make a failpoint iter inside the logclient.
			failpoint.Inject("corrupt-files", func(v failpoint.Value) {
				var retErr error
				logFilesIterWithSplit, retErr = logclient.WrapLogFilesIterWithCheckpointFailpoint(v, logFilesIterWithSplit, rewriteRules)
				defer func() { pErr = retErr }()
			})
		}

		return client.RestoreKVFiles(ctx, rewriteRules, logFilesIterWithSplit,
			cfg.PitrBatchCount, cfg.PitrBatchSize, updateStats, p.IncBy, &cfg.LogBackupCipherInfo, cfg.MasterKeyConfig.MasterKeys)
	})
	if err != nil {
		return errors.Annotate(err, "failed to restore kv files")
	}

	// failpoint to stop for a while after restoring kvs
	// this is to mimic the scenario that restore takes long time and the lease in schemaInfo has expired and needs refresh
	failpoint.Inject("post-restore-kv-pending", func(val failpoint.Value) {
		if val.(bool) {
			// not ideal to use sleep but not sure what's the better way right now
			log.Info("sleep after restoring kv")
			time.Sleep(2 * time.Second)
		}
	})

	// make sure schema reload finishes before proceeding
	if err = waitUntilSchemaReload(ctx, client); err != nil {
		return errors.Trace(err)
	}

	if err = client.CleanUpKVFiles(ctx); err != nil {
		return errors.Annotate(err, "failed to clean up")
	}

	// to delete range(table, schema) that's dropped during log backup
	if err = client.InsertGCRows(ctx); err != nil {
		return errors.Annotate(err, "failed to insert rows into gc_delete_range")
	}

	// index ingestion is not captured by regular log backup, so we need to manually ingest again
	if err = client.RepairIngestIndex(ctx, ingestRecorder, g); err != nil {
		return errors.Annotate(err, "failed to repair ingest index")
	}

	if cfg.tiflashRecorder != nil {
		sqls := cfg.tiflashRecorder.GenerateAlterTableDDLs(mgr.GetDomain().InfoSchema())
		log.Info("Generating SQLs for restoring TiFlash Replica",
			zap.Strings("sqls", sqls))
		err = g.UseOneShotSession(mgr.GetStorage(), false, func(se glue.Session) error {
			for _, sql := range sqls {
				if errExec := se.ExecuteInternal(ctx, sql); errExec != nil {
					logutil.WarnTerm("Failed to restore tiflash replica config, you may execute the sql restore it manually.",
						logutil.ShortError(errExec),
						zap.String("sql", sql),
					)
				}
			}
			return nil
		})
		if err != nil {
			return err
		}
	}

	failpoint.Inject("do-checksum-with-rewrite-rules", func(_ failpoint.Value) {
		if err := client.FailpointDoChecksumForLogRestore(ctx, mgr.GetStorage().GetClient(), mgr.GetPDClient(), rewriteRules); err != nil {
			failpoint.Return(errors.Annotate(err, "failed to do checksum"))
		}
	})

	gcDisabledRestorable = true

	return nil
}

func createLogClient(ctx context.Context, g glue.Glue, cfg *RestoreConfig, mgr *conn.Mgr) (*logclient.LogClient, error) {
	var err error
	keepaliveCfg := GetKeepalive(&cfg.Config)
	keepaliveCfg.PermitWithoutStream = true
	client := logclient.NewLogClient(mgr.GetPDClient(), mgr.GetPDHTTPClient(), mgr.GetTLSConfig(), keepaliveCfg)

	err = client.Init(ctx, g, mgr.GetStorage())
	if err != nil {
		return nil, errors.Trace(err)
	}
	defer func() {
		if err != nil {
			client.Close(ctx)
		}
	}()

	u, err := storage.ParseBackend(cfg.Storage, &cfg.BackendOptions)
	if err != nil {
		return nil, errors.Trace(err)
	}

	opts := getExternalStorageOptions(&cfg.Config, u)
	if err = client.SetStorage(ctx, u, &opts); err != nil {
		return nil, errors.Trace(err)
	}
	client.SetCrypter(&cfg.CipherInfo)
	client.SetUpstreamClusterID(cfg.upstreamClusterID)

	createCheckpointSessionFn := func() (glue.Session, error) {
		// always create a new session for checkpoint runner
		// because session is not thread safe
		if cfg.UseCheckpoint {
			return g.CreateSession(mgr.GetStorage())
		}
		return nil, nil
	}

	err = client.InitClients(ctx, u, createCheckpointSessionFn, uint(cfg.PitrConcurrency), cfg.ConcurrencyPerStore.Value)
	if err != nil {
		return nil, errors.Trace(err)
	}

	err = client.SetRawKVBatchClient(ctx, cfg.PD, cfg.TLS.ToKVSecurity())
	if err != nil {
		return nil, errors.Trace(err)
	}

	encryptionManager, err := encryption.NewManager(&cfg.LogBackupCipherInfo, &cfg.MasterKeyConfig)
	if err != nil {
		return nil, errors.Annotate(err, "failed to create encryption manager for log restore")
	}
	if err = client.InstallLogFileManager(ctx, cfg.StartTS, cfg.RestoreTS, cfg.MetadataDownloadBatchSize, encryptionManager); err != nil {
		return nil, errors.Trace(err)
	}

	return client, nil
}

// rangeFilterFromIngestRecorder rewrites the table id of items in the ingestRecorder
// TODO: need to implement the range filter out feature
func rangeFilterFromIngestRecorder(recorder *ingestrec.IngestRecorder, rewriteRules map[int64]*restoreutils.RewriteRules) error {
	err := recorder.RewriteTableID(func(tableID int64) (int64, bool, error) {
		rewriteRule, exists := rewriteRules[tableID]
		if !exists {
			// since the table's files will be skipped restoring, here also skips.
			return 0, true, nil
		}
		newTableID := restoreutils.GetRewriteTableID(tableID, rewriteRule)
		if newTableID == 0 {
			return 0, false, errors.Errorf("newTableID is 0, tableID: %d", tableID)
		}
		return newTableID, false, nil
	})
	return errors.Trace(err)
}

func getExternalStorageOptions(cfg *Config, u *backuppb.StorageBackend) storage.ExternalStorageOptions {
	var httpClient *http.Client
	if u.GetGcs() == nil {
		httpClient = storage.GetDefaultHttpClient(cfg.MetadataDownloadBatchSize)
	}
	return storage.ExternalStorageOptions{
		NoCredentials:   cfg.NoCreds,
		SendCredentials: cfg.SendCreds,
		HTTPClient:      httpClient,
	}
}

func checkLogRange(restoreFromTS, restoreToTS, logMinTS, logMaxTS uint64) error {
	// several ts constraint：
	// logMinTS <= restoreFromTS <= restoreToTS <= logMaxTS
	if logMinTS > restoreFromTS || restoreFromTS > restoreToTS || restoreToTS > logMaxTS {
		return errors.Annotatef(berrors.ErrInvalidArgument,
			"restore log from %d(%s) to %d(%s), "+
				" but the current existed log from %d(%s) to %d(%s)",
			restoreFromTS, oracle.GetTimeFromTS(restoreFromTS),
			restoreToTS, oracle.GetTimeFromTS(restoreToTS),
			logMinTS, oracle.GetTimeFromTS(logMinTS),
			logMaxTS, oracle.GetTimeFromTS(logMaxTS),
		)
	}
	return nil
}

type backupLogInfo struct {
	logMaxTS  uint64
	logMinTS  uint64
	clusterID uint64
}

// getLogInfo gets the log-min-ts and log-max-ts of starting log backup.
func getLogInfo(
	ctx context.Context,
	cfg *Config,
) (backupLogInfo, error) {
	_, s, err := GetStorage(ctx, cfg.Storage, cfg)
	if err != nil {
		return backupLogInfo{}, errors.Trace(err)
	}
	return getLogInfoFromStorage(ctx, s)
}

func getLogInfoFromStorage(
	ctx context.Context,
	s storage.ExternalStorage,
) (backupLogInfo, error) {
	// logStartTS: Get log start ts from backupmeta file.
	metaData, err := s.ReadFile(ctx, metautil.MetaFile)
	if err != nil {
		return backupLogInfo{}, errors.Trace(err)
	}
	backupMeta := &backuppb.BackupMeta{}
	if err = backupMeta.Unmarshal(metaData); err != nil {
		return backupLogInfo{}, errors.Trace(err)
	}
	// endVersion > 0 represents that the storage has been used for `br backup`
	if backupMeta.GetEndVersion() > 0 {
		return backupLogInfo{}, errors.Annotate(berrors.ErrStorageUnknown,
			"the storage has been used for full backup")
	}
	logStartTS := backupMeta.GetStartVersion()

	// truncateTS: get log truncate ts from TruncateSafePointFileName.
	// If truncateTS equals 0, which represents the stream log has never been truncated.
	truncateTS, err := stream.GetTSFromFile(ctx, s, stream.TruncateSafePointFileName)
	if err != nil {
		return backupLogInfo{}, errors.Trace(err)
	}
	logMinTS := max(logStartTS, truncateTS)

	// get max global resolved ts from metas.
	logMaxTS, err := getGlobalCheckpointFromStorage(ctx, s)
	if err != nil {
		return backupLogInfo{}, errors.Trace(err)
	}
	logMaxTS = max(logMinTS, logMaxTS)

	return backupLogInfo{
		logMaxTS:  logMaxTS,
		logMinTS:  logMinTS,
		clusterID: backupMeta.ClusterId,
	}, nil
}

func getGlobalCheckpointFromStorage(ctx context.Context, s storage.ExternalStorage) (uint64, error) {
	var globalCheckPointTS uint64 = 0
	opt := storage.WalkOption{SubDir: stream.GetStreamBackupGlobalCheckpointPrefix()}
	err := s.WalkDir(ctx, &opt, func(path string, size int64) error {
		if !strings.HasSuffix(path, ".ts") {
			return nil
		}

		buff, err := s.ReadFile(ctx, path)
		if err != nil {
			return errors.Trace(err)
		}
		ts := binary.LittleEndian.Uint64(buff)
		globalCheckPointTS = max(ts, globalCheckPointTS)
		return nil
	})
	return globalCheckPointTS, errors.Trace(err)
}

// getFullBackupTS gets the snapshot-ts of full backup
func getFullBackupTS(
	ctx context.Context,
	cfg *RestoreConfig,
) (uint64, uint64, error) {
	_, s, err := GetStorage(ctx, cfg.FullBackupStorage, &cfg.Config)
	if err != nil {
		return 0, 0, errors.Trace(err)
	}

	metaData, err := s.ReadFile(ctx, metautil.MetaFile)
	if err != nil {
		return 0, 0, errors.Trace(err)
	}

	decryptedMetaData, err := metautil.DecryptFullBackupMetaIfNeeded(metaData, &cfg.CipherInfo)
	if err != nil {
		return 0, 0, errors.Trace(err)
	}

	backupmeta := &backuppb.BackupMeta{}
	if err = backupmeta.Unmarshal(decryptedMetaData); err != nil {
		return 0, 0, errors.Trace(err)
	}

	// start and end are identical in full backup, pick random one
	return backupmeta.GetEndVersion(), backupmeta.GetClusterId(), nil
}

func parseFullBackupTablesStorage(
	cfg *RestoreConfig,
) (*logclient.FullBackupStorageConfig, error) {
	if len(cfg.FullBackupStorage) == 0 {
		log.Info("the full backup path is not specified, so BR will try to get id maps")
		return nil, nil
	}
	u, err := storage.ParseBackend(cfg.FullBackupStorage, &cfg.BackendOptions)
	if err != nil {
		return nil, errors.Trace(err)
	}
	return &logclient.FullBackupStorageConfig{
		Backend: u,
		Opts:    storageOpts(&cfg.Config),
	}, nil
}

func buildRewriteRules(schemasReplace *stream.SchemasReplace) map[int64]*restoreutils.RewriteRules {
	rules := make(map[int64]*restoreutils.RewriteRules)

	for _, dbReplace := range schemasReplace.DbReplaceMap {
		if dbReplace.FilteredOut {
			continue
		}
		for oldTableID, tableReplace := range dbReplace.TableMap {
			if tableReplace.FilteredOut {
				continue
			}
			if _, exist := rules[oldTableID]; !exist {
				log.Info("add rewrite rule",
					zap.String("tableName", dbReplace.Name+"."+tableReplace.Name),
					zap.Int64("oldID", oldTableID), zap.Int64("newID", tableReplace.TableID))
				rules[oldTableID] = restoreutils.GetRewriteRuleOfTable(
					oldTableID, tableReplace.TableID, tableReplace.IndexMap, false)
			} else {
				log.Info("skip adding table rewrite rule, already exists",
					zap.Int64("oldID", oldTableID),
					zap.Int64("newID", tableReplace.TableID))
			}

			for oldID, newID := range tableReplace.PartitionMap {
				if _, exist := rules[oldID]; !exist {
					log.Info("add rewrite rule",
						zap.String("tableName", dbReplace.Name+"."+tableReplace.Name),
						zap.Int64("oldID", oldID), zap.Int64("newID", newID))
					rules[oldID] = restoreutils.GetRewriteRuleOfTable(oldID, newID, tableReplace.IndexMap, false)
				} else {
					log.Info("skip adding partition rewrite rule, already exists",
						zap.Int64("oldID", oldID),
						zap.Int64("newID", newID))
				}
			}
		}
	}
	return rules
}

// ShiftTS gets a smaller shiftTS than startTS.
// It has a safe duration between shiftTS and startTS for transaction.
func ShiftTS(startTS uint64) uint64 {
	physical := oracle.ExtractPhysical(startTS)
	logical := oracle.ExtractLogical(startTS)

	shiftPhysical := physical - streamShiftDuration.Milliseconds()
	if shiftPhysical < 0 {
		return 0
	}
	return oracle.ComposeTS(shiftPhysical, logical)
}

func buildPauseSafePointName(taskName string) string {
	return fmt.Sprintf("%s_pause_safepoint", taskName)
}

func checkPiTRRequirements(mgr *conn.Mgr) error {
	return restore.AssertUserDBsEmpty(mgr.GetDomain())
}

type PiTRTaskInfo struct {
	CheckpointInfo      *checkpoint.TaskInfoForLogRestore
	NeedFullRestore     bool
	FullRestoreCheckErr error
}

func (p *PiTRTaskInfo) hasTiFlashItemsInCheckpoint() bool {
	return p.CheckpointInfo != nil && p.CheckpointInfo.Metadata != nil && p.CheckpointInfo.Metadata.TiFlashItems != nil
}

func generatePiTRTaskInfo(
	ctx context.Context,
	mgr *conn.Mgr,
	g glue.Glue,
	cfg *RestoreConfig,
) (*PiTRTaskInfo, error) {
	var (
		doFullRestore = len(cfg.FullBackupStorage) > 0
		curTaskInfo   *checkpoint.TaskInfoForLogRestore
		err           error
	)
	checkInfo := &PiTRTaskInfo{}

	if cfg.UseCheckpoint {
		curTaskInfo, err = checkpoint.TryToGetCheckpointTaskInfo(ctx, cfg.snapshotCheckpointMetaManager, cfg.logCheckpointMetaManager)
		if err != nil {
			return checkInfo, errors.Trace(err)
		}
		// the log restore checkpoint metadata is persisted, so the PITR is in the log restore stage.
		if curTaskInfo.Metadata != nil {
			// TODO: check whether user has manually modified the cluster(ddl). If so, regard the behavior
			//       as restore from scratch. (update `curTaskInfo.RewriteTs` to 0 as an uninitial value)

			if curTaskInfo.Metadata.UpstreamClusterID != cfg.upstreamClusterID {
				return checkInfo, errors.Errorf(
					"The upstream cluster id[%d] of the current log restore does not match that[%d] recorded in checkpoint. "+
						"Perhaps you should specify the last log backup storage instead, "+
						"or just clean the checkpoint database[%s] if the cluster has been cleaned up.",
					cfg.upstreamClusterID, curTaskInfo.Metadata.UpstreamClusterID, checkpoint.LogRestoreCheckpointDatabaseName)
			}

			if curTaskInfo.Metadata.StartTS != cfg.StartTS || curTaskInfo.Metadata.RestoredTS != cfg.RestoreTS {
				return checkInfo, errors.Errorf(
					"The current log restore want to restore cluster from %d to %d, "+
						"which is different from that from %d to %d recorded in checkpoint. "+
						"Perhaps you should specify the last full backup storage to match the start-ts and "+
						"the parameter --restored-ts to match the restored-ts. "+
						"or just clean the checkpoint database[%s] if the cluster has been cleaned up.",
					cfg.StartTS, cfg.RestoreTS, curTaskInfo.Metadata.StartTS, curTaskInfo.Metadata.RestoredTS, checkpoint.LogRestoreCheckpointDatabaseName,
				)
			}

			log.Info("detect log restore checkpoint. so skip snapshot restore and start log restore from the checkpoint")
			// the same task, skip full restore because it is already in the log restore stage.
			doFullRestore = false
		}
	}
	checkInfo.CheckpointInfo = curTaskInfo
	checkInfo.NeedFullRestore = doFullRestore
	// restore full snapshot precheck.
	if doFullRestore {
		if !(cfg.UseCheckpoint && (curTaskInfo.Metadata != nil || curTaskInfo.HasSnapshotMetadata)) {
			// Only when use checkpoint and not the first execution,
			// skip checking requirements.
			log.Info("check pitr requirements for the first execution")
			if err := checkPiTRRequirements(mgr); err != nil {
				// delay cluster checks after we get the backupmeta.
				// for the case that the restore inc + log backup,
				// we can still restore them.
				checkInfo.FullRestoreCheckErr = err
				return checkInfo, nil
			}
		}
	}

	return checkInfo, nil
}

func cleanUpWithRetErr(errOut *error, f func(ctx context.Context) error) {
	ctx, cancel := context.WithTimeout(context.Background(), time.Minute)
	defer cancel()
	err := f(ctx)
	if errOut != nil {
		*errOut = multierr.Combine(*errOut, err)
	}
}

func waitUntilSchemaReload(ctx context.Context, client *logclient.LogClient) error {
	log.Info("waiting for schema info finishes reloading")
	reloadStart := time.Now()
	conditionFunc := func() bool {
		return !client.GetDomain().IsLeaseExpired()
	}
	if err := utils.WaitUntil(ctx, conditionFunc, waitInfoSchemaReloadCheckInterval, waitInfoSchemaReloadTimeout); err != nil {
		return errors.Annotate(err, "failed to wait until schema reload")
	}
	log.Info("reloading schema finished", zap.Duration("timeTaken", time.Since(reloadStart)))
	return nil
}

func isCurrentIdMapSaved(checkpointTaskInfo *checkpoint.CheckpointTaskInfoForLogRestore) bool {
	return checkpointTaskInfo != nil && checkpointTaskInfo.Progress == checkpoint.InLogRestoreAndIdMapPersisted
}

func buildSchemaReplace(
	client *logclient.LogClient,
	cfg *LogRestoreConfig,
	tableMappingManager *stream.TableMappingManager) (*stream.SchemasReplace, error) {
	schemasReplace := stream.NewSchemasReplace(tableMappingManager.DBReplaceMap, cfg.tiflashRecorder,
		client.CurrentTS(), client.RecordDeleteRange)
	schemasReplace.AfterTableRewrittenFn = func(deleted bool, tableInfo *model.TableInfo) {
		// When the table replica changed to 0, the tiflash replica might be set to `nil`.
		// We should remove the table if we meet.
		if deleted || tableInfo.TiFlashReplica == nil {
			cfg.tiflashRecorder.DelTable(tableInfo.ID)
			return
		}
		cfg.tiflashRecorder.AddTable(tableInfo.ID, *tableInfo.TiFlashReplica)
		// Remove the replica first and restore them at the end.
		tableInfo.TiFlashReplica = nil
	}
	return schemasReplace, nil
}

func buildAndSaveIDMapIfNeeded(ctx context.Context, client *logclient.LogClient, cfg *LogRestoreConfig,
	tableMappingManager *stream.TableMappingManager) error {
	// get full backup meta storage if needed.
	fullBackupStorageConfig, err := parseFullBackupTablesStorage(cfg.RestoreConfig)
	if err != nil {
		return errors.Trace(err)
	}

	// get the schemas ID replace information.
	saved := isCurrentIdMapSaved(cfg.checkpointTaskInfo)
	dbReplaces, err := client.GetBaseIDMap(ctx, &logclient.GetIDMapConfig{
		LoadSavedIDMap:          saved,
		PiTRTableTracker:        cfg.PiTRTableTracker,
		FullBackupStorageConfig: fullBackupStorageConfig,
		CipherInfo:              &cfg.Config.CipherInfo,
	})
	if err != nil {
		return errors.Trace(err)
	}

	if saved {
		err := tableMappingManager.FromDBReplaceMap(dbReplaces)
		if err != nil {
			return errors.Trace(err)
		}
	} else {
		tableMappingManager.MergeBaseDBReplace(dbReplaces)
		if cfg.PiTRTableTracker != nil {
			tableMappingManager.ApplyFilterToDBReplaceMap(cfg.PiTRTableTracker)
		} else {
			log.Warn("pitr table tracker is nil, base map is not from full backup")
		}
		err = tableMappingManager.ReplaceTemporaryIDs(ctx, client.GenGlobalIDs)
		if err != nil {
			return errors.Trace(err)
		}
		if err = client.SaveIdMapWithFailPoints(ctx, tableMappingManager); err != nil {
			return errors.Trace(err)
		}
	}
	return nil
}

func getCurrentTSFromCheckpointOrPD(ctx context.Context, mgr *conn.Mgr, cfg *LogRestoreConfig) (uint64, error) {
	if cfg.checkpointTaskInfo != nil && cfg.checkpointTaskInfo.Metadata != nil {
		// reuse the checkpoint task's rewrite ts
		rewriteTS := cfg.checkpointTaskInfo.Metadata.RewriteTS
		log.Info("reuse the task's rewrite ts", zap.Uint64("rewrite-ts", rewriteTS))
		return rewriteTS, nil
	}
	currentTS, err := restore.GetTSWithRetry(ctx, mgr.GetPDClient())
	if err != nil {
		return 0, errors.Trace(err)
	}
	return currentTS, nil
}<|MERGE_RESOLUTION|>--- conflicted
+++ resolved
@@ -1402,7 +1402,7 @@
 
 type LogRestoreConfig struct {
 	*RestoreConfig
-	checkpointTaskInfo  *checkpoint.CheckpointTaskInfoForLogRestore
+	checkpointTaskInfo  *checkpoint.TaskInfoForLogRestore
 	tableMappingManager *stream.TableMappingManager
 	logClient           *logclient.LogClient
 	ddlFiles            []logclient.Log
@@ -1413,12 +1413,7 @@
 	c context.Context,
 	mgr *conn.Mgr,
 	g glue.Glue,
-<<<<<<< HEAD
-	cfg *RestoreConfig,
-	taskInfo *checkpoint.TaskInfoForLogRestore,
-=======
 	cfg *LogRestoreConfig,
->>>>>>> beda9088
 ) (err error) {
 	var (
 		totalKVCount           uint64
