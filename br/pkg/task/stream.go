--- conflicted
+++ resolved
@@ -18,11 +18,6 @@
 	"bytes"
 	"context"
 	"encoding/json"
-<<<<<<< HEAD
-	"fmt"
-=======
-	"math"
->>>>>>> 43984d89
 	"net/http"
 	"sort"
 	"strings"
