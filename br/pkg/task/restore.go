// Copyright 2020 PingCAP, Inc. Licensed under Apache-2.0.

package task

import (
	"cmp"
	"context"
	"fmt"
	"slices"
	"strings"
	"sync/atomic"
	"time"

	"github.com/docker/go-units"
	"github.com/google/uuid"
	"github.com/opentracing/opentracing-go"
	"github.com/pingcap/errors"
	backuppb "github.com/pingcap/kvproto/pkg/brpb"
	"github.com/pingcap/log"
	"github.com/pingcap/tidb/br/pkg/checkpoint"
	pconfig "github.com/pingcap/tidb/br/pkg/config"
	"github.com/pingcap/tidb/br/pkg/conn"
	connutil "github.com/pingcap/tidb/br/pkg/conn/util"
	berrors "github.com/pingcap/tidb/br/pkg/errors"
	"github.com/pingcap/tidb/br/pkg/glue"
	"github.com/pingcap/tidb/br/pkg/httputil"
	"github.com/pingcap/tidb/br/pkg/logutil"
	"github.com/pingcap/tidb/br/pkg/metautil"
	"github.com/pingcap/tidb/br/pkg/restore"
	snapclient "github.com/pingcap/tidb/br/pkg/restore/snap_client"
	"github.com/pingcap/tidb/br/pkg/restore/tiflashrec"
	"github.com/pingcap/tidb/br/pkg/summary"
	"github.com/pingcap/tidb/br/pkg/utils"
	"github.com/pingcap/tidb/br/pkg/version"
	"github.com/pingcap/tidb/pkg/config"
	"github.com/pingcap/tidb/pkg/ddl"
	"github.com/pingcap/tidb/pkg/domain"
	"github.com/pingcap/tidb/pkg/infoschema"
	"github.com/pingcap/tidb/pkg/kv"
	"github.com/pingcap/tidb/pkg/meta/model"
	pmodel "github.com/pingcap/tidb/pkg/parser/model"
	"github.com/pingcap/tidb/pkg/util/collate"
	"github.com/pingcap/tidb/pkg/util/engine"
	"github.com/spf13/cobra"
	"github.com/spf13/pflag"
	"github.com/tikv/client-go/v2/tikv"
	pd "github.com/tikv/pd/client"
	"github.com/tikv/pd/client/http"
	clientv3 "go.etcd.io/etcd/client/v3"
	"go.uber.org/multierr"
	"go.uber.org/zap"
)

const (
	flagOnline                   = "online"
	flagNoSchema                 = "no-schema"
	flagLoadStats                = "load-stats"
	flagGranularity              = "granularity"
	flagConcurrencyPerStore      = "tikv-max-restore-concurrency"
	flagAllowPITRFromIncremental = "allow-pitr-from-incremental"

	// FlagMergeRegionSizeBytes is the flag name of merge small regions by size
	FlagMergeRegionSizeBytes = "merge-region-size-bytes"
	// FlagMergeRegionKeyCount is the flag name of merge small regions by key count
	FlagMergeRegionKeyCount = "merge-region-key-count"
	// FlagPDConcurrency controls concurrency pd-relative operations like split & scatter.
	FlagPDConcurrency = "pd-concurrency"
	// FlagStatsConcurrency controls concurrency to restore statistic.
	FlagStatsConcurrency = "stats-concurrency"
	// FlagBatchFlushInterval controls after how long the restore batch would be auto sended.
	FlagBatchFlushInterval = "batch-flush-interval"
	// FlagDdlBatchSize controls batch ddl size to create a batch of tables
	FlagDdlBatchSize = "ddl-batch-size"
	// FlagWithPlacementPolicy corresponds to tidb config with-tidb-placement-mode
	// current only support STRICT or IGNORE, the default is STRICT according to tidb.
	FlagWithPlacementPolicy = "with-tidb-placement-mode"
	// FlagKeyspaceName corresponds to tidb config keyspace-name
	FlagKeyspaceName = "keyspace-name"

	// FlagWaitTiFlashReady represents whether wait tiflash replica ready after table restored and checksumed.
	FlagWaitTiFlashReady = "wait-tiflash-ready"

	// FlagStreamStartTS and FlagStreamRestoreTS is used for log restore timestamp range.
	FlagStreamStartTS   = "start-ts"
	FlagStreamRestoreTS = "restored-ts"
	// FlagStreamFullBackupStorage is used for log restore, represents the full backup storage.
	FlagStreamFullBackupStorage = "full-backup-storage"
	// FlagPiTRBatchCount and FlagPiTRBatchSize are used for restore log with batch method.
	FlagPiTRBatchCount  = "pitr-batch-count"
	FlagPiTRBatchSize   = "pitr-batch-size"
	FlagPiTRConcurrency = "pitr-concurrency"

	FlagResetSysUsers = "reset-sys-users"

	defaultPiTRBatchCount     = 8
	defaultPiTRBatchSize      = 16 * 1024 * 1024
	defaultRestoreConcurrency = 128
	defaultPiTRConcurrency    = 16
	defaultPDConcurrency      = 1
	defaultStatsConcurrency   = 12
	defaultBatchFlushInterval = 16 * time.Second
	defaultFlagDdlBatchSize   = 128
<<<<<<< HEAD
=======
	maxRestoreBatchSizeLimit  = 10240
	pb                        = 1024 * 1024 * 1024 * 1024 * 1024
	resetSpeedLimitRetryTimes = 3
>>>>>>> 3ac2b49b
)

const (
	FullRestoreCmd  = "Full Restore"
	DBRestoreCmd    = "DataBase Restore"
	TableRestoreCmd = "Table Restore"
	PointRestoreCmd = "Point Restore"
	RawRestoreCmd   = "Raw Restore"
	TxnRestoreCmd   = "Txn Restore"
)

// RestoreCommonConfig is the common configuration for all BR restore tasks.
type RestoreCommonConfig struct {
	Online              bool                     `json:"online" toml:"online"`
	Granularity         string                   `json:"granularity" toml:"granularity"`
	ConcurrencyPerStore pconfig.ConfigTerm[uint] `json:"tikv-max-restore-concurrency" toml:"tikv-max-restore-concurrency"`

	// MergeSmallRegionSizeBytes is the threshold of merging small regions (Default 96MB, region split size).
	// MergeSmallRegionKeyCount is the threshold of merging smalle regions (Default 960_000, region split key count).
	// See https://github.com/tikv/tikv/blob/v4.0.8/components/raftstore/src/coprocessor/config.rs#L35-L38
	MergeSmallRegionSizeBytes pconfig.ConfigTerm[uint64] `json:"merge-region-size-bytes" toml:"merge-region-size-bytes"`
	MergeSmallRegionKeyCount  pconfig.ConfigTerm[uint64] `json:"merge-region-key-count" toml:"merge-region-key-count"`

	// determines whether enable restore sys table on default, see fullClusterRestore in restore/client.go
	WithSysTable bool `json:"with-sys-table" toml:"with-sys-table"`

	ResetSysUsers []string `json:"reset-sys-users" toml:"reset-sys-users"`
}

// adjust adjusts the abnormal config value in the current config.
// useful when not starting BR from CLI (e.g. from BRIE in SQL).
func (cfg *RestoreCommonConfig) adjust() {
	if !cfg.MergeSmallRegionKeyCount.Modified {
		cfg.MergeSmallRegionKeyCount.Value = conn.DefaultMergeRegionKeyCount
	}
	if !cfg.MergeSmallRegionSizeBytes.Modified {
		cfg.MergeSmallRegionSizeBytes.Value = conn.DefaultMergeRegionSizeBytes
	}
	if len(cfg.Granularity) == 0 {
		cfg.Granularity = string(restore.CoarseGrained)
	}
	if !cfg.ConcurrencyPerStore.Modified {
		cfg.ConcurrencyPerStore.Value = conn.DefaultImportNumGoroutines
	}
}

// DefineRestoreCommonFlags defines common flags for the restore command.
func DefineRestoreCommonFlags(flags *pflag.FlagSet) {
	// TODO remove experimental tag if it's stable
	flags.Bool(flagOnline, false, "(experimental) Whether online when restore")
	flags.String(flagGranularity, string(restore.CoarseGrained), "(deprecated) Whether split & scatter regions using fine-grained way during restore")
	flags.Uint(flagConcurrencyPerStore, 128, "The size of thread pool on each store that executes tasks")
	flags.Uint32(flagConcurrency, 128, "(deprecated) The size of thread pool on BR that executes tasks, "+
		"where each task restores one SST file to TiKV")
	flags.Uint64(FlagMergeRegionSizeBytes, conn.DefaultMergeRegionSizeBytes,
		"the threshold of merging small regions (Default 96MB, region split size)")
	flags.Uint64(FlagMergeRegionKeyCount, conn.DefaultMergeRegionKeyCount,
		"the threshold of merging small regions (Default 960_000, region split key count)")
	flags.Uint(FlagPDConcurrency, defaultPDConcurrency,
		"(deprecated) concurrency pd-relative operations like split & scatter.")
	flags.Uint(FlagStatsConcurrency, defaultStatsConcurrency,
		"concurrency to restore statistic")
	flags.Duration(FlagBatchFlushInterval, defaultBatchFlushInterval,
		"after how long a restore batch would be auto sent.")
	flags.Uint(FlagDdlBatchSize, defaultFlagDdlBatchSize,
		"batch size for ddl to create a batch of tables once.")
	flags.Bool(flagWithSysTable, true, "whether restore system privilege tables on default setting")
	flags.StringArrayP(FlagResetSysUsers, "", []string{"cloud_admin", "root"}, "whether reset these users after restoration")
	flags.Bool(flagUseFSR, false, "whether enable FSR for AWS snapshots")

	_ = flags.MarkHidden(FlagResetSysUsers)
	_ = flags.MarkHidden(FlagMergeRegionSizeBytes)
	_ = flags.MarkHidden(FlagMergeRegionKeyCount)
	_ = flags.MarkHidden(FlagPDConcurrency)
	_ = flags.MarkHidden(FlagStatsConcurrency)
	_ = flags.MarkHidden(FlagBatchFlushInterval)
	_ = flags.MarkHidden(FlagDdlBatchSize)
	_ = flags.MarkHidden(flagUseFSR)
}

// ParseFromFlags parses the config from the flag set.
func (cfg *RestoreCommonConfig) ParseFromFlags(flags *pflag.FlagSet) error {
	var err error
	cfg.Online, err = flags.GetBool(flagOnline)
	if err != nil {
		return errors.Trace(err)
	}
	cfg.Granularity, err = flags.GetString(flagGranularity)
	if err != nil {
		return errors.Trace(err)
	}
	cfg.ConcurrencyPerStore.Value, err = flags.GetUint(flagConcurrencyPerStore)
	if err != nil {
		return errors.Trace(err)
	}
	cfg.ConcurrencyPerStore.Modified = flags.Changed(flagConcurrencyPerStore)

	cfg.MergeSmallRegionKeyCount.Value, err = flags.GetUint64(FlagMergeRegionKeyCount)
	if err != nil {
		return errors.Trace(err)
	}
	cfg.MergeSmallRegionKeyCount.Modified = flags.Changed(FlagMergeRegionKeyCount)

	cfg.MergeSmallRegionSizeBytes.Value, err = flags.GetUint64(FlagMergeRegionSizeBytes)
	if err != nil {
		return errors.Trace(err)
	}
	cfg.MergeSmallRegionSizeBytes.Modified = flags.Changed(FlagMergeRegionSizeBytes)

	if flags.Lookup(flagWithSysTable) != nil {
		cfg.WithSysTable, err = flags.GetBool(flagWithSysTable)
		if err != nil {
			return errors.Trace(err)
		}
	}
	cfg.ResetSysUsers, err = flags.GetStringArray(FlagResetSysUsers)
	if err != nil {
		return errors.Trace(err)
	}
	return errors.Trace(err)
}

// RestoreConfig is the configuration specific for restore tasks.
type RestoreConfig struct {
	Config
	RestoreCommonConfig

	NoSchema           bool          `json:"no-schema" toml:"no-schema"`
	LoadStats          bool          `json:"load-stats" toml:"load-stats"`
	PDConcurrency      uint          `json:"pd-concurrency" toml:"pd-concurrency"`
	StatsConcurrency   uint          `json:"stats-concurrency" toml:"stats-concurrency"`
	BatchFlushInterval time.Duration `json:"batch-flush-interval" toml:"batch-flush-interval"`
	// DdlBatchSize use to define the size of batch ddl to create tables
	DdlBatchSize uint `json:"ddl-batch-size" toml:"ddl-batch-size"`

	WithPlacementPolicy string `json:"with-tidb-placement-mode" toml:"with-tidb-placement-mode"`

	// FullBackupStorage is used to  run `restore full` before `restore log`.
	// if it is empty, directly take restoring log justly.
	FullBackupStorage string `json:"full-backup-storage" toml:"full-backup-storage"`

	// AllowPITRFromIncremental indicates whether this restore should enter a compatibility mode for incremental restore.
	// In this restore mode, the restore will not perform timestamp rewrite on the incremental data.
	AllowPITRFromIncremental bool `json:"allow-pitr-from-incremental" toml:"allow-pitr-from-incremental"`

	// [startTs, RestoreTS] is used to `restore log` from StartTS to RestoreTS.
	StartTS uint64 `json:"start-ts" toml:"start-ts"`
	// if not specified system will restore to the max TS available
	RestoreTS       uint64                      `json:"restore-ts" toml:"restore-ts"`
	tiflashRecorder *tiflashrec.TiFlashRecorder `json:"-" toml:"-"`
	PitrBatchCount  uint32                      `json:"pitr-batch-count" toml:"pitr-batch-count"`
	PitrBatchSize   uint32                      `json:"pitr-batch-size" toml:"pitr-batch-size"`
	PitrConcurrency uint32                      `json:"-" toml:"-"`

	UseCheckpoint     bool   `json:"use-checkpoint" toml:"use-checkpoint"`
	upstreamClusterID uint64 `json:"-" toml:"-"`
	WaitTiflashReady  bool   `json:"wait-tiflash-ready" toml:"wait-tiflash-ready"`

	// for ebs-based restore
	FullBackupType      FullBackupType        `json:"full-backup-type" toml:"full-backup-type"`
	Prepare             bool                  `json:"prepare" toml:"prepare"`
	OutputFile          string                `json:"output-file" toml:"output-file"`
	SkipAWS             bool                  `json:"skip-aws" toml:"skip-aws"`
	CloudAPIConcurrency uint                  `json:"cloud-api-concurrency" toml:"cloud-api-concurrency"`
	VolumeType          pconfig.EBSVolumeType `json:"volume-type" toml:"volume-type"`
	VolumeIOPS          int64                 `json:"volume-iops" toml:"volume-iops"`
	VolumeThroughput    int64                 `json:"volume-throughput" toml:"volume-throughput"`
	VolumeEncrypted     bool                  `json:"volume-encrypted" toml:"volume-encrypted"`
	ProgressFile        string                `json:"progress-file" toml:"progress-file"`
	TargetAZ            string                `json:"target-az" toml:"target-az"`
	UseFSR              bool                  `json:"use-fsr" toml:"use-fsr"`
}

// DefineRestoreFlags defines common flags for the restore tidb command.
func DefineRestoreFlags(flags *pflag.FlagSet) {
	flags.Bool(flagNoSchema, false, "skip creating schemas and tables, reuse existing empty ones")
	flags.Bool(flagLoadStats, true, "Run load stats at end of snapshot restore task")
	// Do not expose this flag
	_ = flags.MarkHidden(flagNoSchema)
	flags.String(FlagWithPlacementPolicy, "STRICT", "correspond to tidb global/session variable with-tidb-placement-mode")
	flags.String(FlagKeyspaceName, "", "correspond to tidb config keyspace-name")

	flags.Bool(flagUseCheckpoint, true, "use checkpoint mode")
	_ = flags.MarkHidden(flagUseCheckpoint)

	flags.Bool(FlagWaitTiFlashReady, false, "whether wait tiflash replica ready if tiflash exists")
	flags.Bool(flagAllowPITRFromIncremental, true, "whether make incremental restore compatible with later log restore"+
		" default is true, the incremental restore will not perform rewrite on the incremental data"+
		" meanwhile the incremental restore will not allow to restore 3 backfilled type ddl jobs,"+
		" these ddl jobs are Add index, Modify column and Reorganize partition")

	DefineRestoreCommonFlags(flags)
}

// DefineStreamRestoreFlags defines for the restore log command.
func DefineStreamRestoreFlags(command *cobra.Command) {
	command.Flags().String(FlagStreamStartTS, "", "the start timestamp which log restore from.\n"+
		"support TSO or datetime, e.g. '400036290571534337' or '2018-05-11 01:42:23+0800'")
	command.Flags().String(FlagStreamRestoreTS, "", "the point of restore, used for log restore.\n"+
		"support TSO or datetime, e.g. '400036290571534337' or '2018-05-11 01:42:23+0800'")
	command.Flags().String(FlagStreamFullBackupStorage, "", "specify the backup full storage. "+
		"fill it if want restore full backup before restore log.")
	command.Flags().Uint32(FlagPiTRBatchCount, defaultPiTRBatchCount, "specify the batch count to restore log.")
	command.Flags().Uint32(FlagPiTRBatchSize, defaultPiTRBatchSize, "specify the batch size to retore log.")
	command.Flags().Uint32(FlagPiTRConcurrency, defaultPiTRConcurrency, "specify the concurrency to restore log.")
}

// ParseStreamRestoreFlags parses the `restore stream` flags from the flag set.
func (cfg *RestoreConfig) ParseStreamRestoreFlags(flags *pflag.FlagSet) error {
	tsString, err := flags.GetString(FlagStreamStartTS)
	if err != nil {
		return errors.Trace(err)
	}
	if cfg.StartTS, err = ParseTSString(tsString, true); err != nil {
		return errors.Trace(err)
	}
	tsString, err = flags.GetString(FlagStreamRestoreTS)
	if err != nil {
		return errors.Trace(err)
	}
	if cfg.RestoreTS, err = ParseTSString(tsString, true); err != nil {
		return errors.Trace(err)
	}

	if cfg.FullBackupStorage, err = flags.GetString(FlagStreamFullBackupStorage); err != nil {
		return errors.Trace(err)
	}

	if cfg.StartTS > 0 && len(cfg.FullBackupStorage) > 0 {
		return errors.Annotatef(berrors.ErrInvalidArgument, "%v and %v are mutually exclusive",
			FlagStreamStartTS, FlagStreamFullBackupStorage)
	}

	if cfg.PitrBatchCount, err = flags.GetUint32(FlagPiTRBatchCount); err != nil {
		return errors.Trace(err)
	}
	if cfg.PitrBatchSize, err = flags.GetUint32(FlagPiTRBatchSize); err != nil {
		return errors.Trace(err)
	}
	if cfg.PitrConcurrency, err = flags.GetUint32(FlagPiTRConcurrency); err != nil {
		return errors.Trace(err)
	}
	return nil
}

// ParseFromFlags parses the restore-related flags from the flag set.
func (cfg *RestoreConfig) ParseFromFlags(flags *pflag.FlagSet, skipCommonConfig bool) error {
	var err error
	cfg.NoSchema, err = flags.GetBool(flagNoSchema)
	if err != nil {
		return errors.Trace(err)
	}
	cfg.LoadStats, err = flags.GetBool(flagLoadStats)
	if err != nil {
		return errors.Trace(err)
	}

	// parse common config if needed
	if !skipCommonConfig {
		err = cfg.Config.ParseFromFlags(flags)
		if err != nil {
			return errors.Trace(err)
		}
	}

	err = cfg.RestoreCommonConfig.ParseFromFlags(flags)
	if err != nil {
		return errors.Trace(err)
	}
	cfg.Concurrency, err = flags.GetUint32(flagConcurrency)
	if err != nil {
		return errors.Trace(err)
	}
	if cfg.Config.Concurrency == 0 {
		cfg.Config.Concurrency = defaultRestoreConcurrency
	}
	cfg.PDConcurrency, err = flags.GetUint(FlagPDConcurrency)
	if err != nil {
		return errors.Annotatef(err, "failed to get flag %s", FlagPDConcurrency)
	}
	cfg.StatsConcurrency, err = flags.GetUint(FlagStatsConcurrency)
	if err != nil {
		return errors.Annotatef(err, "failed to get flag %s", FlagStatsConcurrency)
	}
	cfg.BatchFlushInterval, err = flags.GetDuration(FlagBatchFlushInterval)
	if err != nil {
		return errors.Annotatef(err, "failed to get flag %s", FlagBatchFlushInterval)
	}

	cfg.DdlBatchSize, err = flags.GetUint(FlagDdlBatchSize)
	if err != nil {
		return errors.Annotatef(err, "failed to get flag %s", FlagDdlBatchSize)
	}
	cfg.WithPlacementPolicy, err = flags.GetString(FlagWithPlacementPolicy)
	if err != nil {
		return errors.Annotatef(err, "failed to get flag %s", FlagWithPlacementPolicy)
	}
	cfg.KeyspaceName, err = flags.GetString(FlagKeyspaceName)
	if err != nil {
		return errors.Annotatef(err, "failed to get flag %s", FlagKeyspaceName)
	}
	cfg.UseCheckpoint, err = flags.GetBool(flagUseCheckpoint)
	if err != nil {
		return errors.Annotatef(err, "failed to get flag %s", flagUseCheckpoint)
	}

	cfg.WaitTiflashReady, err = flags.GetBool(FlagWaitTiFlashReady)
	if err != nil {
		return errors.Annotatef(err, "failed to get flag %s", FlagWaitTiFlashReady)
	}

	cfg.AllowPITRFromIncremental, err = flags.GetBool(flagAllowPITRFromIncremental)
	if err != nil {
		return errors.Annotatef(err, "failed to get flag %s", flagAllowPITRFromIncremental)
	}

	if flags.Lookup(flagFullBackupType) != nil {
		// for restore full only
		fullBackupType, err := flags.GetString(flagFullBackupType)
		if err != nil {
			return errors.Trace(err)
		}
		if !FullBackupType(fullBackupType).Valid() {
			return errors.New("invalid full backup type")
		}
		cfg.FullBackupType = FullBackupType(fullBackupType)
		cfg.Prepare, err = flags.GetBool(flagPrepare)
		if err != nil {
			return errors.Trace(err)
		}
		cfg.SkipAWS, err = flags.GetBool(flagSkipAWS)
		if err != nil {
			return errors.Trace(err)
		}
		cfg.CloudAPIConcurrency, err = flags.GetUint(flagCloudAPIConcurrency)
		if err != nil {
			return errors.Trace(err)
		}
		cfg.OutputFile, err = flags.GetString(flagOutputMetaFile)
		if err != nil {
			return errors.Trace(err)
		}
		volumeType, err := flags.GetString(flagVolumeType)
		if err != nil {
			return errors.Trace(err)
		}
		cfg.VolumeType = pconfig.EBSVolumeType(volumeType)
		if !cfg.VolumeType.Valid() {
			return errors.New("invalid volume type: " + volumeType)
		}
		if cfg.VolumeIOPS, err = flags.GetInt64(flagVolumeIOPS); err != nil {
			return errors.Trace(err)
		}
		if cfg.VolumeThroughput, err = flags.GetInt64(flagVolumeThroughput); err != nil {
			return errors.Trace(err)
		}
		if cfg.VolumeEncrypted, err = flags.GetBool(flagVolumeEncrypted); err != nil {
			return errors.Trace(err)
		}

		cfg.ProgressFile, err = flags.GetString(flagProgressFile)
		if err != nil {
			return errors.Trace(err)
		}

		cfg.TargetAZ, err = flags.GetString(flagTargetAZ)
		if err != nil {
			return errors.Trace(err)
		}

		cfg.UseFSR, err = flags.GetBool(flagUseFSR)
		if err != nil {
			return errors.Trace(err)
		}

		// iops: gp3 [3,000-16,000]; io1/io2 [100-32,000]
		// throughput: gp3 [125, 1000]; io1/io2 cannot set throughput
		// io1 and io2 volumes support up to 64,000 IOPS only on Instances built on the Nitro System.
		// Other instance families support performance up to 32,000 IOPS.
		// https://docs.aws.amazon.com/AWSEC2/latest/APIReference/API_CreateVolume.html
		// todo: check lower/upper bound
	}

	return nil
}

// Adjust is use for BR(binary) and BR in TiDB.
// When new config was added and not included in parser.
// we should set proper value in this function.
// so that both binary and TiDB will use same default value.
func (cfg *RestoreConfig) Adjust() {
	cfg.Config.adjust()
	cfg.RestoreCommonConfig.adjust()

	if cfg.Config.Concurrency == 0 {
		cfg.Config.Concurrency = defaultRestoreConcurrency
	}
	if cfg.Config.SwitchModeInterval == 0 {
		cfg.Config.SwitchModeInterval = defaultSwitchInterval
	}
	if cfg.PDConcurrency == 0 {
		cfg.PDConcurrency = defaultPDConcurrency
	}
	if cfg.StatsConcurrency == 0 {
		cfg.StatsConcurrency = defaultStatsConcurrency
	}
	if cfg.BatchFlushInterval == 0 {
		cfg.BatchFlushInterval = defaultBatchFlushInterval
	}
	if cfg.DdlBatchSize == 0 {
		cfg.DdlBatchSize = defaultFlagDdlBatchSize
	}
	if cfg.CloudAPIConcurrency == 0 {
		cfg.CloudAPIConcurrency = defaultCloudAPIConcurrency
	}
}

func (cfg *RestoreConfig) adjustRestoreConfigForStreamRestore() {
	if cfg.PitrConcurrency == 0 {
		cfg.PitrConcurrency = defaultPiTRConcurrency
	}
	if cfg.PitrBatchCount == 0 {
		cfg.PitrBatchCount = defaultPiTRBatchCount
	}
	if cfg.PitrBatchSize == 0 {
		cfg.PitrBatchSize = defaultPiTRBatchSize
	}
	// another goroutine is used to iterate the backup file
	cfg.PitrConcurrency += 1
	log.Info("set restore kv files concurrency", zap.Int("concurrency", int(cfg.PitrConcurrency)))
	cfg.Config.Concurrency = cfg.PitrConcurrency
	if cfg.ConcurrencyPerStore.Value > 0 {
		log.Info("set restore compacted sst files concurrency per store",
			zap.Int("concurrency", int(cfg.ConcurrencyPerStore.Value)))
	}
}

func configureRestoreClient(ctx context.Context, client *snapclient.SnapClient, cfg *RestoreConfig) error {
	client.SetRateLimit(cfg.RateLimit)
	client.SetCrypter(&cfg.CipherInfo)
	if cfg.NoSchema {
		client.EnableSkipCreateSQL()
	}
	client.SetBatchDdlSize(cfg.DdlBatchSize)
	client.SetPlacementPolicyMode(cfg.WithPlacementPolicy)
	client.SetWithSysTable(cfg.WithSysTable)
	client.SetRewriteMode(ctx)
	return nil
}

func CheckNewCollationEnable(
	backupNewCollationEnable string,
	g glue.Glue,
	storage kv.Storage,
	CheckRequirements bool,
) (bool, error) {
	se, err := g.CreateSession(storage)
	if err != nil {
		return false, errors.Trace(err)
	}

	newCollationEnable, err := se.GetGlobalVariable(utils.GetTidbNewCollationEnabled())
	if err != nil {
		return false, errors.Trace(err)
	}
	// collate.newCollationEnabled is set to 1 when the collate package is initialized,
	// so we need to modify this value according to the config of the cluster
	// before using the collate package.
	enabled := newCollationEnable == "True"
	// modify collate.newCollationEnabled according to the config of the cluster
	collate.SetNewCollationEnabledForTest(enabled)
	log.Info(fmt.Sprintf("set %s", utils.TidbNewCollationEnabled), zap.Bool("new_collation_enabled", enabled))

	if backupNewCollationEnable == "" {
		if CheckRequirements {
			return enabled, errors.Annotatef(berrors.ErrUnknown,
				"the value '%s' not found in backupmeta. "+
					"you can use \"SELECT VARIABLE_VALUE FROM mysql.tidb WHERE VARIABLE_NAME='%s';\" to manually check the config. "+
					"if you ensure the value '%s' in backup cluster is as same as restore cluster, use --check-requirements=false to skip this check",
				utils.TidbNewCollationEnabled, utils.TidbNewCollationEnabled, utils.TidbNewCollationEnabled)
		}
		log.Warn(fmt.Sprintf("the config '%s' is not in backupmeta", utils.TidbNewCollationEnabled))
		return enabled, nil
	}

	if !strings.EqualFold(backupNewCollationEnable, newCollationEnable) {
		return enabled, errors.Annotatef(berrors.ErrUnknown,
			"the config '%s' not match, upstream:%v, downstream: %v",
			utils.TidbNewCollationEnabled, backupNewCollationEnable, newCollationEnable)
	}

	return enabled, nil
}

// CheckRestoreDBAndTable is used to check whether the restore dbs or tables have been backup
func CheckRestoreDBAndTable(schemas []*metautil.Database, cfg *RestoreConfig) error {
	if len(cfg.Schemas) == 0 && len(cfg.Tables) == 0 {
		return nil
	}
	schemasMap := make(map[string]struct{})
	tablesMap := make(map[string]struct{})
	for _, db := range schemas {
		dbName := db.Info.Name.L
		if dbCIStrName, ok := utils.GetSysDBCIStrName(db.Info.Name); utils.IsSysDB(dbCIStrName.O) && ok {
			dbName = dbCIStrName.L
		}
		schemasMap[utils.EncloseName(dbName)] = struct{}{}
		for _, table := range db.Tables {
			if table.Info == nil {
				// we may back up empty database.
				continue
			}
			tablesMap[utils.EncloseDBAndTable(dbName, table.Info.Name.L)] = struct{}{}
		}
	}
	restoreSchemas := cfg.Schemas
	restoreTables := cfg.Tables
	for schema := range restoreSchemas {
		schemaLName := strings.ToLower(schema)
		if _, ok := schemasMap[schemaLName]; !ok {
			return errors.Annotatef(berrors.ErrUndefinedRestoreDbOrTable,
				"[database: %v] has not been backup, please ensure you has input a correct database name", schema)
		}
	}
	for table := range restoreTables {
		tableLName := strings.ToLower(table)
		if _, ok := tablesMap[tableLName]; !ok {
			return errors.Annotatef(berrors.ErrUndefinedRestoreDbOrTable,
				"[table: %v] has not been backup, please ensure you has input a correct table name", table)
		}
	}
	return nil
}

func isFullRestore(cmdName string) bool {
	return cmdName == FullRestoreCmd
}

// IsStreamRestore checks the command is `restore point`
func IsStreamRestore(cmdName string) bool {
	return cmdName == PointRestoreCmd
}

func registerTaskToPD(ctx context.Context, etcdCLI *clientv3.Client) (closeF func(context.Context) error, err error) {
	register := utils.NewTaskRegister(etcdCLI, utils.RegisterRestore, fmt.Sprintf("restore-%s", uuid.New()))
	err = register.RegisterTask(ctx)
	return register.Close, errors.Trace(err)
}

func DefaultRestoreConfig(commonConfig Config) RestoreConfig {
	fs := pflag.NewFlagSet("dummy", pflag.ContinueOnError)
	DefineRestoreFlags(fs)
	cfg := RestoreConfig{}
	err := cfg.ParseFromFlags(fs, true)
	if err != nil {
		log.Panic("failed to parse restore flags to config", zap.Error(err))
	}

	cfg.Config = commonConfig
	return cfg
}

// RunRestore starts a restore task inside the current goroutine.
func RunRestore(c context.Context, g glue.Glue, cmdName string, cfg *RestoreConfig) error {
	etcdCLI, err := dialEtcdWithCfg(c, cfg.Config)
	if err != nil {
		return err
	}
	defer func() {
		if err := etcdCLI.Close(); err != nil {
			log.Error("failed to close the etcd client", zap.Error(err))
		}
	}()
	if err := checkTaskExists(c, cfg, etcdCLI); err != nil {
		return errors.Annotate(err, "failed to check task exists")
	}
	closeF, err := registerTaskToPD(c, etcdCLI)
	if err != nil {
		return errors.Annotate(err, "failed to register task to pd")
	}
	defer func() {
		_ = closeF(c)
	}()

	config.UpdateGlobal(func(conf *config.Config) {
		conf.KeyspaceName = cfg.KeyspaceName
	})

	// TODO: remove version checker from `NewMgr`
	mgr, err := NewMgr(c, g, cfg.PD, cfg.TLS, GetKeepalive(&cfg.Config), cfg.CheckRequirements, true, conn.NormalVersionChecker)
	if err != nil {
		return errors.Trace(err)
	}
	defer mgr.Close()

	var restoreError error
	if IsStreamRestore(cmdName) {
		if err := version.CheckClusterVersion(c, mgr.GetPDClient(), version.CheckVersionForBRPiTR); err != nil {
			return errors.Trace(err)
		}
		restoreError = RunStreamRestore(c, mgr, g, cfg)
	} else {
		if err := version.CheckClusterVersion(c, mgr.GetPDClient(), version.CheckVersionForBR); err != nil {
			return errors.Trace(err)
		}
		restoreError = runSnapshotRestore(c, mgr, g, cmdName, cfg, nil)
	}
	if restoreError != nil {
		return errors.Trace(restoreError)
	}
	// Clear the checkpoint data
	if cfg.UseCheckpoint {
		se, err := g.CreateSession(mgr.GetStorage())
		if err != nil {
			log.Warn("failed to remove checkpoint data", zap.Error(err))
		} else {
			if IsStreamRestore(cmdName) {
				log.Info("start to remove checkpoint data for PITR restore")
				err = checkpoint.RemoveCheckpointDataForLogRestore(c, mgr.GetDomain(), se)
				if err != nil {
					log.Warn("failed to remove checkpoint data for log restore", zap.Error(err))
				}
				err = checkpoint.RemoveCheckpointDataForSstRestore(c, mgr.GetDomain(), se, checkpoint.CustomSSTRestoreCheckpointDatabaseName)
				if err != nil {
					log.Warn("failed to remove checkpoint data for compacted restore", zap.Error(err))
				}
				err = checkpoint.RemoveCheckpointDataForSstRestore(c, mgr.GetDomain(), se, checkpoint.SnapshotRestoreCheckpointDatabaseName)
				if err != nil {
					log.Warn("failed to remove checkpoint data for snapshot restore", zap.Error(err))
				}
			} else {
				err = checkpoint.RemoveCheckpointDataForSstRestore(c, mgr.GetDomain(), se, checkpoint.SnapshotRestoreCheckpointDatabaseName)
				if err != nil {
					log.Warn("failed to remove checkpoint data for snapshot restore", zap.Error(err))
				}
			}
			log.Info("all the checkpoint data is removed.")
		}
	}
	return nil
}

func runSnapshotRestore(c context.Context, mgr *conn.Mgr, g glue.Glue, cmdName string, cfg *RestoreConfig, checkInfo *PiTRTaskInfo) error {
	cfg.Adjust()
	defer summary.Summary(cmdName)
	ctx, cancel := context.WithCancel(c)
	defer cancel()

	log.Info("starting snapshot restore")
	if span := opentracing.SpanFromContext(ctx); span != nil && span.Tracer() != nil {
		span1 := span.Tracer().StartSpan("task.RunRestore", opentracing.ChildOf(span.Context()))
		defer span1.Finish()
		ctx = opentracing.ContextWithSpan(ctx, span1)
	}

	codec := mgr.GetStorage().GetCodec()

	// need retrieve these configs from tikv if not set in command.
	kvConfigs := &pconfig.KVConfig{
		ImportGoroutines:    cfg.ConcurrencyPerStore,
		MergeRegionSize:     cfg.MergeSmallRegionSizeBytes,
		MergeRegionKeyCount: cfg.MergeSmallRegionKeyCount,
	}

	// according to https://github.com/pingcap/tidb/issues/34167.
	// we should get the real config from tikv to adapt the dynamic region.
	httpCli := httputil.NewClient(mgr.GetTLSConfig())
	mgr.ProcessTiKVConfigs(ctx, kvConfigs, httpCli)

	keepaliveCfg := GetKeepalive(&cfg.Config)
	keepaliveCfg.PermitWithoutStream = true
	client := snapclient.NewRestoreClient(mgr.GetPDClient(), mgr.GetPDHTTPClient(), mgr.GetTLSConfig(), keepaliveCfg)
	// set to cfg so that restoreStream can use it.
	cfg.ConcurrencyPerStore = kvConfigs.ImportGoroutines
	// using tikv config to set the concurrency-per-store for client.
	client.SetConcurrencyPerStore(cfg.ConcurrencyPerStore.Value)
	err := configureRestoreClient(ctx, client, cfg)
	if err != nil {
		return errors.Trace(err)
	}
	// Init DB connection sessions
	err = client.Init(g, mgr.GetStorage())
	defer client.Close()

	if err != nil {
		return errors.Trace(err)
	}
	u, s, backupMeta, err := ReadBackupMeta(ctx, metautil.MetaFile, &cfg.Config)
	if err != nil {
		return errors.Trace(err)
	}
	if cfg.CheckRequirements {
		err := checkIncompatibleChangefeed(ctx, backupMeta.EndVersion, mgr.GetDomain().GetEtcdClient())
		log.Info("Checking incompatible TiCDC changefeeds before restoring.",
			logutil.ShortError(err), zap.Uint64("restore-ts", backupMeta.EndVersion))
		if err != nil {
			return errors.Trace(err)
		}
	}

	backupVersion := version.NormalizeBackupVersion(backupMeta.ClusterVersion)
	if cfg.CheckRequirements && backupVersion != nil {
		if versionErr := version.CheckClusterVersion(ctx, mgr.GetPDClient(), version.CheckVersionForBackup(backupVersion)); versionErr != nil {
			return errors.Trace(versionErr)
		}
	}
	if _, err = CheckNewCollationEnable(backupMeta.GetNewCollationsEnabled(), g, mgr.GetStorage(), cfg.CheckRequirements); err != nil {
		return errors.Trace(err)
	}

	reader := metautil.NewMetaReader(backupMeta, s, &cfg.CipherInfo)
	if err = client.LoadSchemaIfNeededAndInitClient(c, backupMeta, u, reader, cfg.LoadStats, nil, nil); err != nil {
		return errors.Trace(err)
	}

	if client.IsRawKvMode() {
		return errors.Annotate(berrors.ErrRestoreModeMismatch, "cannot do transactional restore from raw kv data")
	}
	if client.IsIncremental() {
		// don't support checkpoint for the ddl restore
		log.Info("the incremental snapshot restore doesn't support checkpoint mode, disable checkpoint.")
		cfg.UseCheckpoint = false
	}
	var checkpointFirstRun = true
	if cfg.UseCheckpoint {
		// if the checkpoint metadata exists in the checkpoint storage, the restore is not
		// for the first time.
		existsCheckpointMetadata := checkpoint.ExistsSstRestoreCheckpoint(ctx, mgr.GetDomain(), checkpoint.SnapshotRestoreCheckpointDatabaseName)
		checkpointFirstRun = !existsCheckpointMetadata
	}
	if err = CheckRestoreDBAndTable(client.GetDatabases(), cfg); err != nil {
		return err
	}
	files, tables, dbs := filterRestoreFiles(client, cfg)
	if len(dbs) == 0 && len(tables) != 0 {
		return errors.Annotate(berrors.ErrRestoreInvalidBackup, "contain tables but no databases")
	}

	if cfg.CheckRequirements && checkpointFirstRun {
		if err := checkDiskSpace(ctx, mgr, files, tables); err != nil {
			return errors.Trace(err)
		}
	}

	archiveSize := metautil.ArchiveSize(files)
	g.Record(summary.RestoreDataSize, archiveSize)
	//restore from tidb will fetch a general Size issue https://github.com/pingcap/tidb/issues/27247
	g.Record("Size", archiveSize)
	restoreTS, err := restore.GetTSWithRetry(ctx, mgr.GetPDClient())
	if err != nil {
		return errors.Trace(err)
	}

	// for full + log restore. should check the cluster is empty.
	if client.IsFull() && checkInfo != nil && checkInfo.FullRestoreCheckErr != nil {
		return checkInfo.FullRestoreCheckErr
	}

	importModeSwitcher := restore.NewImportModeSwitcher(mgr.GetPDClient(), cfg.Config.SwitchModeInterval, mgr.GetTLSConfig())
	restoreSchedulers, schedulersConfig, err := restore.RestorePreWork(ctx, mgr, importModeSwitcher, cfg.Online, true)
	if err != nil {
		return errors.Trace(err)
	}

	schedulersRemovable := false
	defer func() {
		// don't reset pd scheduler if checkpoint mode is used and restored is not finished
		if cfg.UseCheckpoint && !schedulersRemovable {
			log.Info("skip removing pd schehduler for next retry")
			return
		}
		log.Info("start to remove the pd scheduler")
		// run the post-work to avoid being stuck in the import
		// mode or emptied schedulers.
		restore.RestorePostWork(ctx, importModeSwitcher, restoreSchedulers, cfg.Online)
		log.Info("finish removing pd scheduler")
	}()

	if isFullRestore(cmdName) {
		if client.NeedCheckFreshCluster(cfg.ExplicitFilter, checkpointFirstRun) {
			if err = client.CheckTargetClusterFresh(ctx); err != nil {
				return errors.Trace(err)
			}
		}
		// todo: move this check into InitFullClusterRestore, we should move restore config into a separate package
		// to avoid import cycle problem which we won't do it in this pr, then refactor this
		//
		// if it's point restore and reached here, then cmdName=FullRestoreCmd and len(cfg.FullBackupStorage) > 0
		if cfg.WithSysTable {
			client.InitFullClusterRestore(cfg.ExplicitFilter)
		}
	} else if client.IsFull() && checkpointFirstRun && cfg.CheckRequirements {
		if err := checkTableExistence(ctx, mgr, tables, g); err != nil {
			schedulersRemovable = true
			return errors.Trace(err)
		}
	}

	if client.IsFullClusterRestore() && client.HasBackedUpSysDB() {
		if err = snapclient.CheckSysTableCompatibility(mgr.GetDomain(), tables); err != nil {
			return errors.Trace(err)
		}
	}

	// preallocate the table id, because any ddl job or database creation(include checkpoint) also allocates the global ID
	err = client.AllocTableIDs(ctx, tables)
	if err != nil {
		return errors.Trace(err)
	}

	// reload or register the checkpoint
	var checkpointSetWithTableID map[int64]map[string]struct{}
	if cfg.UseCheckpoint {
		sets, restoreSchedulersConfigFromCheckpoint, err := client.InitCheckpoint(ctx, g, mgr.GetStorage(), schedulersConfig, checkpointFirstRun)
		if err != nil {
			return errors.Trace(err)
		}
		if restoreSchedulersConfigFromCheckpoint != nil {
			restoreSchedulers = mgr.MakeUndoFunctionByConfig(*restoreSchedulersConfigFromCheckpoint)
		}
		checkpointSetWithTableID = sets

		defer func() {
			// need to flush the whole checkpoint data so that br can quickly jump to
			// the log kv restore step when the next retry.
			log.Info("wait for flush checkpoint...")
			client.WaitForFinishCheckpoint(ctx, len(cfg.FullBackupStorage) > 0 || !schedulersRemovable)
		}()
	}

	sp := utils.BRServiceSafePoint{
		BackupTS: restoreTS,
		TTL:      utils.DefaultBRGCSafePointTTL,
		ID:       utils.MakeSafePointID(),
	}
	g.Record("BackupTS", backupMeta.EndVersion)
	g.Record("RestoreTS", restoreTS)
	cctx, gcSafePointKeeperCancel := context.WithCancel(ctx)
	defer func() {
		log.Info("start to remove gc-safepoint keeper")
		// close the gc safe point keeper at first
		gcSafePointKeeperCancel()
		// set the ttl to 0 to remove the gc-safe-point
		sp.TTL = 0
		if err := utils.UpdateServiceSafePoint(ctx, mgr.GetPDClient(), sp); err != nil {
			log.Warn("failed to update service safe point, backup may fail if gc triggered",
				zap.Error(err),
			)
		}
		log.Info("finish removing gc-safepoint keeper")
	}()
	// restore checksum will check safe point with its start ts, see details at
	// https://github.com/pingcap/tidb/blob/180c02127105bed73712050594da6ead4d70a85f/store/tikv/kv.go#L186-L190
	// so, we should keep the safe point unchangeable. to avoid GC life time is shorter than transaction duration.
	err = utils.StartServiceSafePointKeeper(cctx, mgr.GetPDClient(), sp)
	if err != nil {
		return errors.Trace(err)
	}

	ddlJobs := FilterDDLJobs(client.GetDDLJobs(), tables)
	ddlJobs = FilterDDLJobByRules(ddlJobs, DDLJobBlockListRule)
	if cfg.AllowPITRFromIncremental {
		err = CheckDDLJobByRules(ddlJobs, DDLJobLogIncrementalCompactBlockListRule)
		if err != nil {
			return errors.Trace(err)
		}
	}

	err = PreCheckTableTiFlashReplica(ctx, mgr.GetPDClient(), tables, cfg.tiflashRecorder)
	if err != nil {
		return errors.Trace(err)
	}

	err = PreCheckTableClusterIndex(tables, ddlJobs, mgr.GetDomain())
	if err != nil {
		return errors.Trace(err)
	}

	// pre-set TiDB config for restore
	restoreDBConfig := tweakLocalConfForRestore()
	defer restoreDBConfig()

	if client.GetSupportPolicy() {
		// create policy if backupMeta has policies.
		policies, err := client.GetPlacementPolicies()
		if err != nil {
			return errors.Trace(err)
		}
		if isFullRestore(cmdName) {
			// we should restore all policies during full restoration.
			err = client.CreatePolicies(ctx, policies)
			if err != nil {
				return errors.Trace(err)
			}
		} else {
			client.SetPolicyMap(policies)
		}
	}

	// execute DDL first
	err = client.ExecDDLs(ctx, ddlJobs)
	if err != nil {
		return errors.Trace(err)
	}

	// nothing to restore, maybe only ddl changes in incremental restore
	if len(dbs) == 0 && len(tables) == 0 {
		log.Info("nothing to restore, all databases and tables are filtered out")
		// even nothing to restore, we show a success message since there is no failure.
		summary.SetSuccessStatus(true)
		return nil
	}

	if err = client.CreateDatabases(ctx, dbs); err != nil {
		return errors.Trace(err)
	}

	var newTS uint64
	if client.IsIncremental() {
		if !cfg.AllowPITRFromIncremental {
			// we need to get the new ts after execDDL
			// or backfilled data in upstream may not be covered by
			// the new ts.
			// see https://github.com/pingcap/tidb/issues/54426
			newTS, err = restore.GetTSWithRetry(ctx, mgr.GetPDClient())
			if err != nil {
				return errors.Trace(err)
			}
		}
	}

	createdTables, err := client.CreateTables(ctx, tables, newTS)
	if err != nil {
		return errors.Trace(err)
	}

	if len(files) == 0 {
		log.Info("no files, empty databases and tables are restored")
		summary.SetSuccessStatus(true)
		// don't return immediately, wait all pipeline done.
	} else {
		oldKeyspace, _, err := tikv.DecodeKey(files[0].GetStartKey(), backupMeta.ApiVersion)
		if err != nil {
			return errors.Trace(err)
		}
		newKeyspace := codec.GetKeyspace()

		// If the API V2 data occurs in the restore process, the cluster must
		// support the keyspace rewrite mode.
		if (len(oldKeyspace) > 0 || len(newKeyspace) > 0) && client.GetRewriteMode() == snapclient.RewriteModeLegacy {
			return errors.Annotate(berrors.ErrRestoreModeMismatch, "cluster only supports legacy rewrite mode")
		}

		// Hijack the tableStream and rewrite the rewrite rules.
		for _, createdTable := range createdTables {
			// Set the keyspace info for the checksum requests
			createdTable.RewriteRule.OldKeyspace = oldKeyspace
			createdTable.RewriteRule.NewKeyspace = newKeyspace

			for _, rule := range createdTable.RewriteRule.Data {
				rule.OldKeyPrefix = append(append([]byte{}, oldKeyspace...), rule.OldKeyPrefix...)
				rule.NewKeyPrefix = codec.EncodeKey(rule.NewKeyPrefix)
			}
		}
	}

	if cfg.tiflashRecorder != nil {
		for _, createdTable := range createdTables {
			cfg.tiflashRecorder.Rewrite(createdTable.OldTable.Info.ID, createdTable.Table.ID)
		}
	}

	// Do not reset timestamp if we are doing incremental restore, because
	// we are not allowed to decrease timestamp.
	if !client.IsIncremental() {
		if err = client.ResetTS(ctx, mgr.PdController); err != nil {
			log.Error("reset pd TS failed", zap.Error(err))
			return errors.Trace(err)
		}
	}

<<<<<<< HEAD
	rtCtx := snapclient.RestoreTablesContext{
		LogProgress:    cfg.LogProgress,
		SplitSizeBytes: kvConfigs.MergeRegionSize.Value,
		SplitKeyCount:  kvConfigs.MergeRegionKeyCount.Value,
=======
	// Split/Scatter + Download/Ingest
	progressLen := int64(rangeSize + len(files))
	if cfg.Checksum {
		progressLen += int64(len(tables))
	}
	if cfg.WaitTiflashReady {
		progressLen += int64(len(tables))
	}
	// Redirect to log if there is no log file to avoid unreadable output.
	updateCh := g.StartProgress(ctx, cmdName, progressLen, !cfg.LogProgress)
	defer updateCh.Close()
	placementRuleManager, err := snapclient.NewPlacementRuleManager(ctx, mgr.GetPDClient(), mgr.GetPDHTTPClient(), mgr.GetTLSConfig(), cfg.Online)
	if err != nil {
		return errors.Trace(err)
	}
	onProgress := func(n int64) {
		if n == 0 {
			updateCh.Inc()
			return
		}
		updateCh.IncBy(n)
	}
	if err := client.RestoreTables(ctx, placementRuleManager, createdTables, files, checkpointSetWithTableID,
		kvConfigs.MergeRegionSize.Value, kvConfigs.MergeRegionKeyCount.Value,
>>>>>>> 3ac2b49b
		// If the command is from BR binary, the ddl.EnableSplitTableRegion is always 0,
		// If the command is from BRIE SQL, the ddl.EnableSplitTableRegion is TiDB config split-table.
		// Notice that `split-region-on-table` configure from TiKV split on the region having data, it may trigger after restore done.
		// It's recommended to enable TiDB configure `split-table` instead.
<<<<<<< HEAD
		SplitOnTable: atomic.LoadUint32(&ddl.EnableSplitTableRegion) == 1,
		Online:       cfg.Online,
=======
		atomic.LoadUint32(&ddl.EnableSplitTableRegion) == 1,
		onProgress,
	); err != nil {
		return errors.Trace(err)
	}
>>>>>>> 3ac2b49b

		CreatedTables:            createdTables,
		AllFiles:                 files,
		CheckpointSetWithTableID: checkpointSetWithTableID,

<<<<<<< HEAD
		Glue: g,
=======
	// pipeline checksum only when enabled and is not incremental snapshot repair mode cuz incremental doesn't have
	// enough information in backup meta to validate checksum
	if cfg.Checksum && !client.IsIncremental() {
		postHandleCh = client.GoValidateChecksum(
			ctx, postHandleCh, mgr.GetStorage().GetClient(), errCh, updateCh, cfg.ChecksumConcurrency)
>>>>>>> 3ac2b49b
	}
	if err := client.RestoreTables(ctx, rtCtx); err != nil {
		return errors.Trace(err)
	}

	plCtx := snapclient.PipelineContext{
		Checksum:         cfg.Checksum,
		LoadStats:        cfg.LoadStats,
		WaitTiflashReady: cfg.WaitTiflashReady,

<<<<<<< HEAD
		LogProgress:         cfg.LogProgress,
		ChecksumConcurrency: cfg.ChecksumConcurrency,
		StatsConcurrency:    cfg.StatsConcurrency,

		KvClient:   mgr.GetStorage().GetClient(),
		ExtStorage: s,
		Glue:       g,
=======
	select {
	case err = <-errCh:
		err = multierr.Append(err, multierr.Combine(Exhaust(errCh)...))
	case <-finish:
>>>>>>> 3ac2b49b
	}
	// Do some work in pipeline, such as checkum, load stats and wait tiflash ready.
	if err := client.RestorePipeline(ctx, plCtx, createdTables); err != nil {
		return errors.Trace(err)
	}

	// The cost of rename user table / replace into system table wouldn't be so high.
	// So leave it out of the pipeline for easier implementation.
	err = client.RestoreSystemSchemas(ctx, cfg.TableFilter)
	if err != nil {
		return errors.Trace(err)
	}

	schedulersRemovable = true

	// Set task summary to success status.
	summary.SetSuccessStatus(true)
	return nil
}

func getMaxReplica(ctx context.Context, mgr *conn.Mgr) (cnt uint64, err error) {
	var resp map[string]any
	err = utils.WithRetry(ctx, func() error {
		resp, err = mgr.GetPDHTTPClient().GetReplicateConfig(ctx)
		return err
	}, utils.NewAggressivePDBackoffStrategy())
	if err != nil {
		return 0, errors.Trace(err)
	}

	key := "max-replicas"
	val, ok := resp[key]
	if !ok {
		return 0, errors.Errorf("key %s not found in response %v", key, resp)
	}
	return uint64(val.(float64)), nil
}

func getStores(ctx context.Context, mgr *conn.Mgr) (stores *http.StoresInfo, err error) {
	err = utils.WithRetry(ctx, func() error {
		stores, err = mgr.GetPDHTTPClient().GetStores(ctx)
		return err
	}, utils.NewAggressivePDBackoffStrategy())
	if err != nil {
		return nil, errors.Trace(err)
	}
	return stores, nil
}

func EstimateTikvUsage(files []*backuppb.File, replicaCnt uint64, storeCnt uint64) uint64 {
	if storeCnt == 0 {
		return 0
	}
	if replicaCnt > storeCnt {
		replicaCnt = storeCnt
	}
	totalSize := uint64(0)
	for _, file := range files {
		totalSize += file.GetSize_()
	}
	log.Info("estimate tikv usage", zap.Uint64("total size", totalSize), zap.Uint64("replicaCnt", replicaCnt), zap.Uint64("store count", storeCnt))
	return totalSize * replicaCnt / storeCnt
}

func EstimateTiflashUsage(tables []*metautil.Table, storeCnt uint64) uint64 {
	if storeCnt == 0 {
		return 0
	}
	tiflashTotal := uint64(0)
	for _, table := range tables {
		if table.Info.TiFlashReplica == nil || table.Info.TiFlashReplica.Count <= 0 {
			continue
		}
		tableBytes := uint64(0)
		for _, file := range table.Files {
			tableBytes += file.GetSize_()
		}
		tiflashTotal += tableBytes * table.Info.TiFlashReplica.Count
	}
	log.Info("estimate tiflash usage", zap.Uint64("total size", tiflashTotal), zap.Uint64("store count", storeCnt))
	return tiflashTotal / storeCnt
}

func CheckStoreSpace(necessary uint64, store *http.StoreInfo) error {
	available, err := units.RAMInBytes(store.Status.Available)
	if err != nil {
		return errors.Annotatef(berrors.ErrPDInvalidResponse, "store %d has invalid available space %s", store.Store.ID, store.Status.Available)
	}
	if available <= 0 {
		return errors.Annotatef(berrors.ErrPDInvalidResponse, "store %d has invalid available space %s", store.Store.ID, store.Status.Available)
	}
	if uint64(available) < necessary {
		return errors.Annotatef(berrors.ErrKVDiskFull, "store %d has no space left on device, available %s, necessary %s",
			store.Store.ID, units.BytesSize(float64(available)), units.BytesSize(float64(necessary)))
	}
	return nil
}

func checkDiskSpace(ctx context.Context, mgr *conn.Mgr, files []*backuppb.File, tables []*metautil.Table) error {
	maxReplica, err := getMaxReplica(ctx, mgr)
	if err != nil {
		return errors.Trace(err)
	}
	stores, err := getStores(ctx, mgr)
	if err != nil {
		return errors.Trace(err)
	}

	var tikvCnt, tiflashCnt uint64 = 0, 0
	for i := range stores.Stores {
		store := &stores.Stores[i]
		if engine.IsTiFlashHTTPResp(&store.Store) {
			tiflashCnt += 1
			continue
		}
		tikvCnt += 1
	}

	// We won't need to restore more than 1800 PB data at one time, right?
	preserve := func(base uint64, ratio float32) uint64 {
		if base > 1000*units.PB {
			return base
		}
		return base * uint64(ratio*10) / 10
	}

	// The preserve rate for tikv is quite accurate, while rate for tiflash is a
	// number calculated from tpcc testing with variable data sizes.  1.4 is a
	// relative conservative value.
	tikvUsage := preserve(EstimateTikvUsage(files, maxReplica, tikvCnt), 1.1)
	tiflashUsage := preserve(EstimateTiflashUsage(tables, tiflashCnt), 1.4)
	log.Info("preserved disk space", zap.Uint64("tikv", tikvUsage), zap.Uint64("tiflash", tiflashUsage))

	err = utils.WithRetry(ctx, func() error {
		stores, err = getStores(ctx, mgr)
		if err != nil {
			return errors.Trace(err)
		}
		for _, store := range stores.Stores {
			if engine.IsTiFlashHTTPResp(&store.Store) {
				if err := CheckStoreSpace(tiflashUsage, &store); err != nil {
					return errors.Trace(err)
				}
				continue
			}
			if err := CheckStoreSpace(tikvUsage, &store); err != nil {
				return errors.Trace(err)
			}
		}
		return nil
	}, utils.NewDiskCheckBackoffStrategy())
	if err != nil {
		return errors.Trace(err)
	}
	return nil
}

func checkTableExistence(ctx context.Context, mgr *conn.Mgr, tables []*metautil.Table, g glue.Glue) error {
	message := "table already exists: "
	allUnique := true
	for _, table := range tables {
		_, err := mgr.GetDomain().InfoSchema().TableByName(ctx, table.DB.Name, table.Info.Name)
		if err == nil {
			message += fmt.Sprintf("%s.%s ", table.DB.Name, table.Info.Name)
			allUnique = false
		} else if !infoschema.ErrTableNotExists.Equal(err) {
			return errors.Trace(err)
		}
	}
	if !allUnique {
		return errors.Annotate(berrors.ErrTablesAlreadyExisted, message)
	}
	return nil
}

// filterRestoreFiles filters tables that can't be processed after applying cfg.TableFilter.MatchTable.
// if the db has no table that can be processed, the db will be filtered too.
func filterRestoreFiles(
	client *snapclient.SnapClient,
	cfg *RestoreConfig,
) (files []*backuppb.File, tables []*metautil.Table, dbs []*metautil.Database) {
	for _, db := range client.GetDatabases() {
		dbName := db.Info.Name.O
		if name, ok := utils.GetSysDBName(db.Info.Name); utils.IsSysDB(name) && ok {
			dbName = name
		}
		if checkpoint.IsCheckpointDB(db.Info.Name) {
			continue
		}
		if !cfg.TableFilter.MatchSchema(dbName) {
			continue
		}
		dbs = append(dbs, db)
		for _, table := range db.Tables {
			if table.Info == nil || !cfg.TableFilter.MatchTable(dbName, table.Info.Name.O) {
				continue
			}
			files = append(files, table.Files...)
			tables = append(tables, table)
		}
	}
	return
}

// tweakLocalConfForRestore tweaks some of configs of TiDB to make the restore progress go well.
// return a function that could restore the config to origin.
func tweakLocalConfForRestore() func() {
	restoreConfig := config.RestoreFunc()
	config.UpdateGlobal(func(conf *config.Config) {
		// set max-index-length before execute DDLs and create tables
		// we set this value to max(3072*4), otherwise we might not restore table
		// when upstream and downstream both set this value greater than default(3072)
		conf.MaxIndexLength = config.DefMaxOfMaxIndexLength
		log.Warn("set max-index-length to max(3072*4) to skip check index length in DDL")
		conf.IndexLimit = config.DefMaxOfIndexLimit
		log.Warn("set index-limit to max(64*8) to skip check index count in DDL")
		conf.TableColumnCountLimit = config.DefMaxOfTableColumnCountLimit
		log.Warn("set table-column-count to max(4096) to skip check column count in DDL")
	})
	return restoreConfig
}

func getTiFlashNodeCount(ctx context.Context, pdClient pd.Client) (uint64, error) {
	tiFlashStores, err := conn.GetAllTiKVStoresWithRetry(ctx, pdClient, connutil.TiFlashOnly)
	if err != nil {
		return 0, errors.Trace(err)
	}
	return uint64(len(tiFlashStores)), nil
}

// PreCheckTableTiFlashReplica checks whether TiFlash replica is less than TiFlash node.
func PreCheckTableTiFlashReplica(
	ctx context.Context,
	pdClient pd.Client,
	tables []*metautil.Table,
	recorder *tiflashrec.TiFlashRecorder,
) error {
	tiFlashStoreCount, err := getTiFlashNodeCount(ctx, pdClient)
	if err != nil {
		return err
	}
	for _, table := range tables {
		if table.Info.TiFlashReplica != nil {
			// we should not set available to true. because we cannot guarantee the raft log lag of tiflash when restore finished.
			// just let tiflash ticker set it by checking lag of all related regions.
			table.Info.TiFlashReplica.Available = false
			table.Info.TiFlashReplica.AvailablePartitionIDs = nil
			if recorder != nil {
				recorder.AddTable(table.Info.ID, *table.Info.TiFlashReplica)
				log.Info("record tiflash replica for table, to reset it by ddl later",
					zap.Stringer("db", table.DB.Name),
					zap.Stringer("table", table.Info.Name),
				)
				table.Info.TiFlashReplica = nil
			} else if table.Info.TiFlashReplica.Count > tiFlashStoreCount {
				// we cannot satisfy TiFlash replica in restore cluster. so we should
				// set TiFlashReplica to unavailable in tableInfo, to avoid TiDB cannot sense TiFlash and make plan to TiFlash
				// see details at https://github.com/pingcap/br/issues/931
				// TODO maybe set table.Info.TiFlashReplica.Count to tiFlashStoreCount, but we need more tests about it.
				log.Warn("table does not satisfy tiflash replica requirements, set tiflash replcia to unavailable",
					zap.Stringer("db", table.DB.Name),
					zap.Stringer("table", table.Info.Name),
					zap.Uint64("expect tiflash replica", table.Info.TiFlashReplica.Count),
					zap.Uint64("actual tiflash store", tiFlashStoreCount),
				)
				table.Info.TiFlashReplica = nil
			}
		}
	}
	return nil
}

// PreCheckTableClusterIndex checks whether backup tables and existed tables have different cluster index options。
func PreCheckTableClusterIndex(
	tables []*metautil.Table,
	ddlJobs []*model.Job,
	dom *domain.Domain,
) error {
	for _, table := range tables {
		oldTableInfo, err := restore.GetTableSchema(dom, table.DB.Name, table.Info.Name)
		// table exists in database
		if err == nil {
			if table.Info.IsCommonHandle != oldTableInfo.IsCommonHandle {
				return errors.Annotatef(berrors.ErrRestoreModeMismatch,
					"Clustered index option mismatch. Restored cluster's @@tidb_enable_clustered_index should be %v (backup table = %v, created table = %v).",
					restore.TransferBoolToValue(table.Info.IsCommonHandle),
					table.Info.IsCommonHandle,
					oldTableInfo.IsCommonHandle)
			}
		}
	}
	for _, job := range ddlJobs {
		if job.Type == model.ActionCreateTable {
			tableInfo := job.BinlogInfo.TableInfo
			if tableInfo != nil {
				oldTableInfo, err := restore.GetTableSchema(dom, pmodel.NewCIStr(job.SchemaName), tableInfo.Name)
				// table exists in database
				if err == nil {
					if tableInfo.IsCommonHandle != oldTableInfo.IsCommonHandle {
						return errors.Annotatef(berrors.ErrRestoreModeMismatch,
							"Clustered index option mismatch. Restored cluster's @@tidb_enable_clustered_index should be %v (backup table = %v, created table = %v).",
							restore.TransferBoolToValue(tableInfo.IsCommonHandle),
							tableInfo.IsCommonHandle,
							oldTableInfo.IsCommonHandle)
					}
				}
			}
		}
	}
	return nil
}

func getDatabases(tables []*metautil.Table) (dbs []*model.DBInfo) {
	dbIDs := make(map[int64]bool)
	for _, table := range tables {
		if !dbIDs[table.DB.ID] {
			dbs = append(dbs, table.DB)
			dbIDs[table.DB.ID] = true
		}
	}
	return
}

// FilterDDLJobs filters ddl jobs.
func FilterDDLJobs(allDDLJobs []*model.Job, tables []*metautil.Table) (ddlJobs []*model.Job) {
	// Sort the ddl jobs by schema version in descending order.
	slices.SortFunc(allDDLJobs, func(i, j *model.Job) int {
		return cmp.Compare(j.BinlogInfo.SchemaVersion, i.BinlogInfo.SchemaVersion)
	})
	dbs := getDatabases(tables)
	for _, db := range dbs {
		// These maps is for solving some corner case.
		// e.g. let "t=2" indicates that the id of database "t" is 2, if the ddl execution sequence is:
		// rename "a" to "b"(a=1) -> drop "b"(b=1) -> create "b"(b=2) -> rename "b" to "a"(a=2)
		// Which we cannot find the "create" DDL by name and id directly.
		// To cover †his case, we must find all names and ids the database/table ever had.
		dbIDs := make(map[int64]bool)
		dbIDs[db.ID] = true
		dbNames := make(map[string]bool)
		dbNames[db.Name.String()] = true
		for _, job := range allDDLJobs {
			if job.BinlogInfo.DBInfo != nil {
				if dbIDs[job.SchemaID] || dbNames[job.BinlogInfo.DBInfo.Name.String()] {
					ddlJobs = append(ddlJobs, job)
					// The the jobs executed with the old id, like the step 2 in the example above.
					dbIDs[job.SchemaID] = true
					// For the jobs executed after rename, like the step 3 in the example above.
					dbNames[job.BinlogInfo.DBInfo.Name.String()] = true
				}
			}
		}
	}

	for _, table := range tables {
		tableIDs := make(map[int64]bool)
		tableIDs[table.Info.ID] = true
		tableNames := make(map[restore.UniqueTableName]bool)
		name := restore.UniqueTableName{DB: table.DB.Name.String(), Table: table.Info.Name.String()}
		tableNames[name] = true
		for _, job := range allDDLJobs {
			if job.BinlogInfo.TableInfo != nil {
				name = restore.UniqueTableName{DB: job.SchemaName, Table: job.BinlogInfo.TableInfo.Name.String()}
				if tableIDs[job.TableID] || tableNames[name] {
					ddlJobs = append(ddlJobs, job)
					tableIDs[job.TableID] = true
					// For truncate table, the id may be changed
					tableIDs[job.BinlogInfo.TableInfo.ID] = true
					tableNames[name] = true
				}
			}
		}
	}
	return ddlJobs
}

// CheckDDLJobByRules if one of rules returns true, the job in srcDDLJobs will be filtered.
func CheckDDLJobByRules(srcDDLJobs []*model.Job, rules ...DDLJobFilterRule) error {
	for _, ddlJob := range srcDDLJobs {
		for _, rule := range rules {
			if rule(ddlJob) {
				return errors.Annotatef(berrors.ErrRestoreModeMismatch, "DDL job %s is not allowed in incremental restore"+
					" when --allow-pitr-from-incremental enabled", ddlJob.String())
			}
		}
	}
	return nil
}

// FilterDDLJobByRules if one of rules returns true, the job in srcDDLJobs will be filtered.
func FilterDDLJobByRules(srcDDLJobs []*model.Job, rules ...DDLJobFilterRule) (dstDDLJobs []*model.Job) {
	dstDDLJobs = make([]*model.Job, 0, len(srcDDLJobs))
	for _, ddlJob := range srcDDLJobs {
		passed := true
		for _, rule := range rules {
			if rule(ddlJob) {
				passed = false
				break
			}
		}

		if passed {
			dstDDLJobs = append(dstDDLJobs, ddlJob)
		}
	}

	return
}

type DDLJobFilterRule func(ddlJob *model.Job) bool

var incrementalRestoreActionBlockList = map[model.ActionType]struct{}{
	model.ActionSetTiFlashReplica:          {},
	model.ActionUpdateTiFlashReplicaStatus: {},
	model.ActionLockTable:                  {},
	model.ActionUnlockTable:                {},
}

var logIncrementalRestoreCompactibleBlockList = map[model.ActionType]struct{}{
	model.ActionAddIndex:            {},
	model.ActionModifyColumn:        {},
	model.ActionReorganizePartition: {},
}

// DDLJobBlockListRule rule for filter ddl job with type in block list.
func DDLJobBlockListRule(ddlJob *model.Job) bool {
	return checkIsInActions(ddlJob.Type, incrementalRestoreActionBlockList)
}

func DDLJobLogIncrementalCompactBlockListRule(ddlJob *model.Job) bool {
	return checkIsInActions(ddlJob.Type, logIncrementalRestoreCompactibleBlockList)
}

func checkIsInActions(action model.ActionType, actions map[model.ActionType]struct{}) bool {
	_, ok := actions[action]
	return ok
}<|MERGE_RESOLUTION|>--- conflicted
+++ resolved
@@ -47,7 +47,6 @@
 	pd "github.com/tikv/pd/client"
 	"github.com/tikv/pd/client/http"
 	clientv3 "go.etcd.io/etcd/client/v3"
-	"go.uber.org/multierr"
 	"go.uber.org/zap"
 )
 
@@ -100,12 +99,6 @@
 	defaultStatsConcurrency   = 12
 	defaultBatchFlushInterval = 16 * time.Second
 	defaultFlagDdlBatchSize   = 128
-<<<<<<< HEAD
-=======
-	maxRestoreBatchSizeLimit  = 10240
-	pb                        = 1024 * 1024 * 1024 * 1024 * 1024
-	resetSpeedLimitRetryTimes = 3
->>>>>>> 3ac2b49b
 )
 
 const (
@@ -1087,76 +1080,34 @@
 		}
 	}
 
-<<<<<<< HEAD
 	rtCtx := snapclient.RestoreTablesContext{
 		LogProgress:    cfg.LogProgress,
 		SplitSizeBytes: kvConfigs.MergeRegionSize.Value,
 		SplitKeyCount:  kvConfigs.MergeRegionKeyCount.Value,
-=======
-	// Split/Scatter + Download/Ingest
-	progressLen := int64(rangeSize + len(files))
-	if cfg.Checksum {
-		progressLen += int64(len(tables))
-	}
-	if cfg.WaitTiflashReady {
-		progressLen += int64(len(tables))
-	}
-	// Redirect to log if there is no log file to avoid unreadable output.
-	updateCh := g.StartProgress(ctx, cmdName, progressLen, !cfg.LogProgress)
-	defer updateCh.Close()
-	placementRuleManager, err := snapclient.NewPlacementRuleManager(ctx, mgr.GetPDClient(), mgr.GetPDHTTPClient(), mgr.GetTLSConfig(), cfg.Online)
-	if err != nil {
-		return errors.Trace(err)
-	}
-	onProgress := func(n int64) {
-		if n == 0 {
-			updateCh.Inc()
-			return
-		}
-		updateCh.IncBy(n)
-	}
-	if err := client.RestoreTables(ctx, placementRuleManager, createdTables, files, checkpointSetWithTableID,
-		kvConfigs.MergeRegionSize.Value, kvConfigs.MergeRegionKeyCount.Value,
->>>>>>> 3ac2b49b
 		// If the command is from BR binary, the ddl.EnableSplitTableRegion is always 0,
 		// If the command is from BRIE SQL, the ddl.EnableSplitTableRegion is TiDB config split-table.
 		// Notice that `split-region-on-table` configure from TiKV split on the region having data, it may trigger after restore done.
 		// It's recommended to enable TiDB configure `split-table` instead.
-<<<<<<< HEAD
 		SplitOnTable: atomic.LoadUint32(&ddl.EnableSplitTableRegion) == 1,
 		Online:       cfg.Online,
-=======
-		atomic.LoadUint32(&ddl.EnableSplitTableRegion) == 1,
-		onProgress,
-	); err != nil {
-		return errors.Trace(err)
-	}
->>>>>>> 3ac2b49b
 
 		CreatedTables:            createdTables,
 		AllFiles:                 files,
 		CheckpointSetWithTableID: checkpointSetWithTableID,
 
-<<<<<<< HEAD
 		Glue: g,
-=======
-	// pipeline checksum only when enabled and is not incremental snapshot repair mode cuz incremental doesn't have
-	// enough information in backup meta to validate checksum
-	if cfg.Checksum && !client.IsIncremental() {
-		postHandleCh = client.GoValidateChecksum(
-			ctx, postHandleCh, mgr.GetStorage().GetClient(), errCh, updateCh, cfg.ChecksumConcurrency)
->>>>>>> 3ac2b49b
 	}
 	if err := client.RestoreTables(ctx, rtCtx); err != nil {
 		return errors.Trace(err)
 	}
 
 	plCtx := snapclient.PipelineContext{
-		Checksum:         cfg.Checksum,
+		// pipeline checksum only when enabled and is not incremental snapshot repair mode cuz incremental doesn't have
+		// enough information in backup meta to validate checksum
+		Checksum:         cfg.Checksum && !client.IsIncremental(),
 		LoadStats:        cfg.LoadStats,
 		WaitTiflashReady: cfg.WaitTiflashReady,
 
-<<<<<<< HEAD
 		LogProgress:         cfg.LogProgress,
 		ChecksumConcurrency: cfg.ChecksumConcurrency,
 		StatsConcurrency:    cfg.StatsConcurrency,
@@ -1164,12 +1115,6 @@
 		KvClient:   mgr.GetStorage().GetClient(),
 		ExtStorage: s,
 		Glue:       g,
-=======
-	select {
-	case err = <-errCh:
-		err = multierr.Append(err, multierr.Combine(Exhaust(errCh)...))
-	case <-finish:
->>>>>>> 3ac2b49b
 	}
 	// Do some work in pipeline, such as checkum, load stats and wait tiflash ready.
 	if err := client.RestorePipeline(ctx, plCtx, createdTables); err != nil {
