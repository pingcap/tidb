--- conflicted
+++ resolved
@@ -490,16 +490,13 @@
 
 // RunRestore starts a restore task inside the current goroutine.
 func RunRestore(c context.Context, g glue.Glue, cmdName string, cfg *RestoreConfig) error {
-<<<<<<< HEAD
 	if err := checkTaskExists(c, cfg); err != nil {
 		return errors.Trace(err)
 	}
 
-=======
 	config.UpdateGlobal(func(conf *config.Config) {
 		conf.KeyspaceName = cfg.KeyspaceName
 	})
->>>>>>> 98c22c1e
 	if IsStreamRestore(cmdName) {
 		return RunStreamRestore(c, g, cmdName, cfg)
 	}
