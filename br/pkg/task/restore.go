// Copyright 2020 PingCAP, Inc. Licensed under Apache-2.0.

package task

import (
	"cmp"
	"context"
	"fmt"
	"slices"
	"strings"
	"sync/atomic"
	"time"

	"github.com/docker/go-units"
	"github.com/google/uuid"
	"github.com/opentracing/opentracing-go"
	"github.com/pingcap/errors"
	"github.com/pingcap/failpoint"
	backuppb "github.com/pingcap/kvproto/pkg/brpb"
	"github.com/pingcap/kvproto/pkg/encryptionpb"
	"github.com/pingcap/log"
	"github.com/pingcap/tidb/br/pkg/checkpoint"
	pconfig "github.com/pingcap/tidb/br/pkg/config"
	"github.com/pingcap/tidb/br/pkg/conn"
	connutil "github.com/pingcap/tidb/br/pkg/conn/util"
	berrors "github.com/pingcap/tidb/br/pkg/errors"
	"github.com/pingcap/tidb/br/pkg/glue"
	"github.com/pingcap/tidb/br/pkg/httputil"
	"github.com/pingcap/tidb/br/pkg/logutil"
	"github.com/pingcap/tidb/br/pkg/metautil"
	"github.com/pingcap/tidb/br/pkg/restore"
	snapclient "github.com/pingcap/tidb/br/pkg/restore/snap_client"
	"github.com/pingcap/tidb/br/pkg/restore/tiflashrec"
	"github.com/pingcap/tidb/br/pkg/stream"
	"github.com/pingcap/tidb/br/pkg/summary"
	"github.com/pingcap/tidb/br/pkg/utils"
	"github.com/pingcap/tidb/br/pkg/version"
	"github.com/pingcap/tidb/pkg/config"
	"github.com/pingcap/tidb/pkg/ddl"
	"github.com/pingcap/tidb/pkg/domain"
	"github.com/pingcap/tidb/pkg/infoschema"
	"github.com/pingcap/tidb/pkg/kv"
	"github.com/pingcap/tidb/pkg/meta/model"
	"github.com/pingcap/tidb/pkg/metrics"
	"github.com/pingcap/tidb/pkg/parser/ast"
	"github.com/pingcap/tidb/pkg/util"
	"github.com/pingcap/tidb/pkg/util/collate"
	"github.com/pingcap/tidb/pkg/util/engine"
	"github.com/spf13/cobra"
	"github.com/spf13/pflag"
	"github.com/tikv/client-go/v2/tikv"
	pd "github.com/tikv/pd/client"
	"github.com/tikv/pd/client/http"
	clientv3 "go.etcd.io/etcd/client/v3"
	"go.uber.org/zap"
)

const (
	flagOnline                   = "online"
	flagNoSchema                 = "no-schema"
	flagLoadStats                = "load-stats"
	flagGranularity              = "granularity"
	flagConcurrencyPerStore      = "tikv-max-restore-concurrency"
	flagAllowPITRFromIncremental = "allow-pitr-from-incremental"

	// FlagMergeRegionSizeBytes is the flag name of merge small regions by size
	FlagMergeRegionSizeBytes = "merge-region-size-bytes"
	// FlagMergeRegionKeyCount is the flag name of merge small regions by key count
	FlagMergeRegionKeyCount = "merge-region-key-count"
	// FlagPDConcurrency controls concurrency pd-relative operations like split & scatter.
	FlagPDConcurrency = "pd-concurrency"
	// FlagStatsConcurrency controls concurrency to restore statistic.
	FlagStatsConcurrency = "stats-concurrency"
	// FlagBatchFlushInterval controls after how long the restore batch would be auto sended.
	FlagBatchFlushInterval = "batch-flush-interval"
	// FlagDdlBatchSize controls batch ddl size to create a batch of tables
	FlagDdlBatchSize = "ddl-batch-size"
	// FlagWithPlacementPolicy corresponds to tidb config with-tidb-placement-mode
	// current only support STRICT or IGNORE, the default is STRICT according to tidb.
	FlagWithPlacementPolicy = "with-tidb-placement-mode"
	// FlagKeyspaceName corresponds to tidb config keyspace-name
	FlagKeyspaceName = "keyspace-name"

	// flagCheckpointStorage use
	flagCheckpointStorage = "checkpoint-storage"

	// FlagWaitTiFlashReady represents whether wait tiflash replica ready after table restored and checksumed.
	FlagWaitTiFlashReady = "wait-tiflash-ready"

	// FlagStreamStartTS and FlagStreamRestoreTS is used for log restore timestamp range.
	FlagStreamStartTS   = "start-ts"
	FlagStreamRestoreTS = "restored-ts"
	// FlagStreamFullBackupStorage is used for log restore, represents the full backup storage.
	FlagStreamFullBackupStorage = "full-backup-storage"
	// FlagPiTRBatchCount and FlagPiTRBatchSize are used for restore log with batch method.
	FlagPiTRBatchCount  = "pitr-batch-count"
	FlagPiTRBatchSize   = "pitr-batch-size"
	FlagPiTRConcurrency = "pitr-concurrency"

	FlagResetSysUsers = "reset-sys-users"

	defaultPiTRBatchCount     = 8
	defaultPiTRBatchSize      = 16 * 1024 * 1024
	defaultRestoreConcurrency = 128
	defaultPiTRConcurrency    = 16
	defaultPDConcurrency      = 1
	defaultStatsConcurrency   = 12
	defaultBatchFlushInterval = 16 * time.Second
	defaultFlagDdlBatchSize   = 128
)

const (
	FullRestoreCmd  = "Full Restore"
	DBRestoreCmd    = "DataBase Restore"
	TableRestoreCmd = "Table Restore"
	PointRestoreCmd = "Point Restore"
	RawRestoreCmd   = "Raw Restore"
	TxnRestoreCmd   = "Txn Restore"
)

// RestoreCommonConfig is the common configuration for all BR restore tasks.
type RestoreCommonConfig struct {
	Online              bool                     `json:"online" toml:"online"`
	Granularity         string                   `json:"granularity" toml:"granularity"`
	ConcurrencyPerStore pconfig.ConfigTerm[uint] `json:"tikv-max-restore-concurrency" toml:"tikv-max-restore-concurrency"`

	// MergeSmallRegionSizeBytes is the threshold of merging small regions (Default 96MB, region split size).
	// MergeSmallRegionKeyCount is the threshold of merging smalle regions (Default 960_000, region split key count).
	// See https://github.com/tikv/tikv/blob/v4.0.8/components/raftstore/src/coprocessor/config.rs#L35-L38
	MergeSmallRegionSizeBytes pconfig.ConfigTerm[uint64] `json:"merge-region-size-bytes" toml:"merge-region-size-bytes"`
	MergeSmallRegionKeyCount  pconfig.ConfigTerm[uint64] `json:"merge-region-key-count" toml:"merge-region-key-count"`

	// determines whether enable restore sys table on default, see fullClusterRestore in restore/client.go
	WithSysTable bool `json:"with-sys-table" toml:"with-sys-table"`

	ResetSysUsers []string `json:"reset-sys-users" toml:"reset-sys-users"`
}

// adjust adjusts the abnormal config value in the current config.
// useful when not starting BR from CLI (e.g. from BRIE in SQL).
func (cfg *RestoreCommonConfig) adjust() {
	if !cfg.MergeSmallRegionKeyCount.Modified {
		cfg.MergeSmallRegionKeyCount.Value = conn.DefaultMergeRegionKeyCount
	}
	if !cfg.MergeSmallRegionSizeBytes.Modified {
		cfg.MergeSmallRegionSizeBytes.Value = conn.DefaultMergeRegionSizeBytes
	}
	if len(cfg.Granularity) == 0 {
		cfg.Granularity = string(restore.CoarseGrained)
	}
	if !cfg.ConcurrencyPerStore.Modified {
		cfg.ConcurrencyPerStore.Value = conn.DefaultImportNumGoroutines
	}
}

// DefineRestoreCommonFlags defines common flags for the restore command.
func DefineRestoreCommonFlags(flags *pflag.FlagSet) {
	// TODO remove experimental tag if it's stable
	flags.Bool(flagOnline, false, "(experimental) Whether online when restore")
	flags.String(flagGranularity, string(restore.CoarseGrained), "(deprecated) Whether split & scatter regions using fine-grained way during restore")
	flags.Uint(flagConcurrencyPerStore, 128, "The size of thread pool on each store that executes tasks")
	flags.Uint32(flagConcurrency, 128, "(deprecated) The size of thread pool on BR that executes tasks, "+
		"where each task restores one SST file to TiKV")
	flags.Uint64(FlagMergeRegionSizeBytes, conn.DefaultMergeRegionSizeBytes,
		"the threshold of merging small regions (Default 96MB, region split size)")
	flags.Uint64(FlagMergeRegionKeyCount, conn.DefaultMergeRegionKeyCount,
		"the threshold of merging small regions (Default 960_000, region split key count)")
	flags.Uint(FlagPDConcurrency, defaultPDConcurrency,
		"(deprecated) concurrency pd-relative operations like split & scatter.")
	flags.Uint(FlagStatsConcurrency, defaultStatsConcurrency,
		"concurrency to restore statistic")
	flags.Duration(FlagBatchFlushInterval, defaultBatchFlushInterval,
		"after how long a restore batch would be auto sent.")
	flags.Uint(FlagDdlBatchSize, defaultFlagDdlBatchSize,
		"batch size for ddl to create a batch of tables once.")
	flags.Bool(flagWithSysTable, true, "whether restore system privilege tables on default setting")
	flags.StringArrayP(FlagResetSysUsers, "", []string{"cloud_admin", "root"}, "whether reset these users after restoration")
	flags.Bool(flagUseFSR, false, "whether enable FSR for AWS snapshots")

	_ = flags.MarkHidden(FlagResetSysUsers)
	_ = flags.MarkHidden(FlagMergeRegionSizeBytes)
	_ = flags.MarkHidden(FlagMergeRegionKeyCount)
	_ = flags.MarkHidden(FlagPDConcurrency)
	_ = flags.MarkHidden(FlagStatsConcurrency)
	_ = flags.MarkHidden(FlagBatchFlushInterval)
	_ = flags.MarkHidden(FlagDdlBatchSize)
	_ = flags.MarkHidden(flagUseFSR)
}

// ParseFromFlags parses the config from the flag set.
func (cfg *RestoreCommonConfig) ParseFromFlags(flags *pflag.FlagSet) error {
	var err error
	cfg.Online, err = flags.GetBool(flagOnline)
	if err != nil {
		return errors.Trace(err)
	}
	cfg.Granularity, err = flags.GetString(flagGranularity)
	if err != nil {
		return errors.Trace(err)
	}
	cfg.ConcurrencyPerStore.Value, err = flags.GetUint(flagConcurrencyPerStore)
	if err != nil {
		return errors.Trace(err)
	}
	cfg.ConcurrencyPerStore.Modified = flags.Changed(flagConcurrencyPerStore)

	cfg.MergeSmallRegionKeyCount.Value, err = flags.GetUint64(FlagMergeRegionKeyCount)
	if err != nil {
		return errors.Trace(err)
	}
	cfg.MergeSmallRegionKeyCount.Modified = flags.Changed(FlagMergeRegionKeyCount)

	cfg.MergeSmallRegionSizeBytes.Value, err = flags.GetUint64(FlagMergeRegionSizeBytes)
	if err != nil {
		return errors.Trace(err)
	}
	cfg.MergeSmallRegionSizeBytes.Modified = flags.Changed(FlagMergeRegionSizeBytes)

	if flags.Lookup(flagWithSysTable) != nil {
		cfg.WithSysTable, err = flags.GetBool(flagWithSysTable)
		if err != nil {
			return errors.Trace(err)
		}
	}
	cfg.ResetSysUsers, err = flags.GetStringArray(FlagResetSysUsers)
	if err != nil {
		return errors.Trace(err)
	}
	return errors.Trace(err)
}

// RestoreConfig is the configuration specific for restore tasks.
type RestoreConfig struct {
	Config
	RestoreCommonConfig

	NoSchema           bool          `json:"no-schema" toml:"no-schema"`
	LoadStats          bool          `json:"load-stats" toml:"load-stats"`
	PDConcurrency      uint          `json:"pd-concurrency" toml:"pd-concurrency"`
	StatsConcurrency   uint          `json:"stats-concurrency" toml:"stats-concurrency"`
	BatchFlushInterval time.Duration `json:"batch-flush-interval" toml:"batch-flush-interval"`
	// DdlBatchSize use to define the size of batch ddl to create tables
	DdlBatchSize uint `json:"ddl-batch-size" toml:"ddl-batch-size"`

	WithPlacementPolicy string `json:"with-tidb-placement-mode" toml:"with-tidb-placement-mode"`

	// FullBackupStorage is used to  run `restore full` before `restore log`.
	// if it is empty, directly take restoring log justly.
	FullBackupStorage string `json:"full-backup-storage" toml:"full-backup-storage"`

	// AllowPITRFromIncremental indicates whether this restore should enter a compatibility mode for incremental restore.
	// In this restore mode, the restore will not perform timestamp rewrite on the incremental data.
	AllowPITRFromIncremental bool `json:"allow-pitr-from-incremental" toml:"allow-pitr-from-incremental"`

	// [startTs, RestoreTS] is used to `restore log` from StartTS to RestoreTS.
	StartTS uint64 `json:"start-ts" toml:"start-ts"`
	// if not specified system will restore to the max TS available
	RestoreTS       uint64                      `json:"restore-ts" toml:"restore-ts"`
	tiflashRecorder *tiflashrec.TiFlashRecorder `json:"-" toml:"-"`
	PitrBatchCount  uint32                      `json:"pitr-batch-count" toml:"pitr-batch-count"`
	PitrBatchSize   uint32                      `json:"pitr-batch-size" toml:"pitr-batch-size"`
	PitrConcurrency uint32                      `json:"-" toml:"-"`

	UseCheckpoint                 bool                            `json:"use-checkpoint" toml:"use-checkpoint"`
	CheckpointStorage             string                          `json:"checkpoint-storage" toml:"checkpoint-storage"`
	upstreamClusterID             uint64                          `json:"-" toml:"-"`
	snapshotCheckpointMetaManager checkpoint.SnapshotMetaManagerT `json:"-" toml:"-"`
	logCheckpointMetaManager      checkpoint.LogMetaManagerT      `json:"-" toml:"-"`
	sstCheckpointMetaManager      checkpoint.SnapshotMetaManagerT `json:"-" toml:"-"`

	WaitTiflashReady bool `json:"wait-tiflash-ready" toml:"wait-tiflash-ready"`

	// for ebs-based restore
	FullBackupType      FullBackupType        `json:"full-backup-type" toml:"full-backup-type"`
	Prepare             bool                  `json:"prepare" toml:"prepare"`
	OutputFile          string                `json:"output-file" toml:"output-file"`
	SkipAWS             bool                  `json:"skip-aws" toml:"skip-aws"`
	CloudAPIConcurrency uint                  `json:"cloud-api-concurrency" toml:"cloud-api-concurrency"`
	VolumeType          pconfig.EBSVolumeType `json:"volume-type" toml:"volume-type"`
	VolumeIOPS          int64                 `json:"volume-iops" toml:"volume-iops"`
	VolumeThroughput    int64                 `json:"volume-throughput" toml:"volume-throughput"`
	VolumeEncrypted     bool                  `json:"volume-encrypted" toml:"volume-encrypted"`
	ProgressFile        string                `json:"progress-file" toml:"progress-file"`
	TargetAZ            string                `json:"target-az" toml:"target-az"`
	UseFSR              bool                  `json:"use-fsr" toml:"use-fsr"`
}

func (cfg *RestoreConfig) LocalEncryptionEnabled() bool {
	return cfg.CipherInfo.CipherType != encryptionpb.EncryptionMethod_PLAINTEXT
}

// DefineRestoreFlags defines common flags for the restore tidb command.
func DefineRestoreFlags(flags *pflag.FlagSet) {
	flags.Bool(flagNoSchema, false, "skip creating schemas and tables, reuse existing empty ones")
	flags.Bool(flagLoadStats, true, "Run load stats at end of snapshot restore task")
	// Do not expose this flag
	_ = flags.MarkHidden(flagNoSchema)
	flags.String(FlagWithPlacementPolicy, "STRICT", "correspond to tidb global/session variable with-tidb-placement-mode")
	flags.String(FlagKeyspaceName, "", "correspond to tidb config keyspace-name")

	flags.Bool(flagUseCheckpoint, true, "use checkpoint mode")
	_ = flags.MarkHidden(flagUseCheckpoint)

	flags.String(flagCheckpointStorage, "", "specify the external storage url where checkpoint data is saved, eg, s3://bucket/path/prefix")

	flags.Bool(FlagWaitTiFlashReady, false, "whether wait tiflash replica ready if tiflash exists")
	flags.Bool(flagAllowPITRFromIncremental, true, "whether make incremental restore compatible with later log restore"+
		" default is true, the incremental restore will not perform rewrite on the incremental data"+
		" meanwhile the incremental restore will not allow to restore 3 backfilled type ddl jobs,"+
		" these ddl jobs are Add index, Modify column and Reorganize partition")

	DefineRestoreCommonFlags(flags)
}

// DefineStreamRestoreFlags defines for the restore log command.
func DefineStreamRestoreFlags(command *cobra.Command) {
	command.Flags().String(FlagStreamStartTS, "", "the start timestamp which log restore from.\n"+
		"support TSO or datetime, e.g. '400036290571534337' or '2018-05-11 01:42:23+0800'")
	command.Flags().String(FlagStreamRestoreTS, "", "the point of restore, used for log restore.\n"+
		"support TSO or datetime, e.g. '400036290571534337' or '2018-05-11 01:42:23+0800'")
	command.Flags().String(FlagStreamFullBackupStorage, "", "specify the backup full storage. "+
		"fill it if want restore full backup before restore log.")
	command.Flags().Uint32(FlagPiTRBatchCount, defaultPiTRBatchCount, "specify the batch count to restore log.")
	command.Flags().Uint32(FlagPiTRBatchSize, defaultPiTRBatchSize, "specify the batch size to retore log.")
	command.Flags().Uint32(FlagPiTRConcurrency, defaultPiTRConcurrency, "specify the concurrency to restore log.")
}

// ParseStreamRestoreFlags parses the `restore stream` flags from the flag set.
func (cfg *RestoreConfig) ParseStreamRestoreFlags(flags *pflag.FlagSet) error {
	tsString, err := flags.GetString(FlagStreamStartTS)
	if err != nil {
		return errors.Trace(err)
	}
	if cfg.StartTS, err = ParseTSString(tsString, true); err != nil {
		return errors.Trace(err)
	}
	tsString, err = flags.GetString(FlagStreamRestoreTS)
	if err != nil {
		return errors.Trace(err)
	}
	if cfg.RestoreTS, err = ParseTSString(tsString, true); err != nil {
		return errors.Trace(err)
	}

	if cfg.FullBackupStorage, err = flags.GetString(FlagStreamFullBackupStorage); err != nil {
		return errors.Trace(err)
	}

	if cfg.StartTS > 0 && len(cfg.FullBackupStorage) > 0 {
		return errors.Annotatef(berrors.ErrInvalidArgument, "%v and %v are mutually exclusive",
			FlagStreamStartTS, FlagStreamFullBackupStorage)
	}

	if cfg.PitrBatchCount, err = flags.GetUint32(FlagPiTRBatchCount); err != nil {
		return errors.Trace(err)
	}
	if cfg.PitrBatchSize, err = flags.GetUint32(FlagPiTRBatchSize); err != nil {
		return errors.Trace(err)
	}
	if cfg.PitrConcurrency, err = flags.GetUint32(FlagPiTRConcurrency); err != nil {
		return errors.Trace(err)
	}
	return nil
}

// ParseFromFlags parses the restore-related flags from the flag set.
func (cfg *RestoreConfig) ParseFromFlags(flags *pflag.FlagSet, skipCommonConfig bool) error {
	var err error
	cfg.NoSchema, err = flags.GetBool(flagNoSchema)
	if err != nil {
		return errors.Trace(err)
	}
	cfg.LoadStats, err = flags.GetBool(flagLoadStats)
	if err != nil {
		return errors.Trace(err)
	}

	// parse common config if needed
	if !skipCommonConfig {
		err = cfg.Config.ParseFromFlags(flags)
		if err != nil {
			return errors.Trace(err)
		}
	}

	err = cfg.RestoreCommonConfig.ParseFromFlags(flags)
	if err != nil {
		return errors.Trace(err)
	}
	cfg.Concurrency, err = flags.GetUint32(flagConcurrency)
	if err != nil {
		return errors.Trace(err)
	}
	if cfg.Config.Concurrency == 0 {
		cfg.Config.Concurrency = defaultRestoreConcurrency
	}
	cfg.PDConcurrency, err = flags.GetUint(FlagPDConcurrency)
	if err != nil {
		return errors.Annotatef(err, "failed to get flag %s", FlagPDConcurrency)
	}
	cfg.StatsConcurrency, err = flags.GetUint(FlagStatsConcurrency)
	if err != nil {
		return errors.Annotatef(err, "failed to get flag %s", FlagStatsConcurrency)
	}
	cfg.BatchFlushInterval, err = flags.GetDuration(FlagBatchFlushInterval)
	if err != nil {
		return errors.Annotatef(err, "failed to get flag %s", FlagBatchFlushInterval)
	}

	cfg.DdlBatchSize, err = flags.GetUint(FlagDdlBatchSize)
	if err != nil {
		return errors.Annotatef(err, "failed to get flag %s", FlagDdlBatchSize)
	}
	cfg.WithPlacementPolicy, err = flags.GetString(FlagWithPlacementPolicy)
	if err != nil {
		return errors.Annotatef(err, "failed to get flag %s", FlagWithPlacementPolicy)
	}
	cfg.KeyspaceName, err = flags.GetString(FlagKeyspaceName)
	if err != nil {
		return errors.Annotatef(err, "failed to get flag %s", FlagKeyspaceName)
	}
	cfg.UseCheckpoint, err = flags.GetBool(flagUseCheckpoint)
	if err != nil {
		return errors.Annotatef(err, "failed to get flag %s", flagUseCheckpoint)
	}
	cfg.CheckpointStorage, err = flags.GetString(flagCheckpointStorage)
	if err != nil {
		return errors.Annotatef(err, "failed to get flag %s", flagCheckpointStorage)
	}
	cfg.WaitTiflashReady, err = flags.GetBool(FlagWaitTiFlashReady)
	if err != nil {
		return errors.Annotatef(err, "failed to get flag %s", FlagWaitTiFlashReady)
	}

	cfg.AllowPITRFromIncremental, err = flags.GetBool(flagAllowPITRFromIncremental)
	if err != nil {
		return errors.Annotatef(err, "failed to get flag %s", flagAllowPITRFromIncremental)
	}

	if flags.Lookup(flagFullBackupType) != nil {
		// for restore full only
		fullBackupType, err := flags.GetString(flagFullBackupType)
		if err != nil {
			return errors.Trace(err)
		}
		if !FullBackupType(fullBackupType).Valid() {
			return errors.New("invalid full backup type")
		}
		cfg.FullBackupType = FullBackupType(fullBackupType)
		cfg.Prepare, err = flags.GetBool(flagPrepare)
		if err != nil {
			return errors.Trace(err)
		}
		cfg.SkipAWS, err = flags.GetBool(flagSkipAWS)
		if err != nil {
			return errors.Trace(err)
		}
		cfg.CloudAPIConcurrency, err = flags.GetUint(flagCloudAPIConcurrency)
		if err != nil {
			return errors.Trace(err)
		}
		cfg.OutputFile, err = flags.GetString(flagOutputMetaFile)
		if err != nil {
			return errors.Trace(err)
		}
		volumeType, err := flags.GetString(flagVolumeType)
		if err != nil {
			return errors.Trace(err)
		}
		cfg.VolumeType = pconfig.EBSVolumeType(volumeType)
		if !cfg.VolumeType.Valid() {
			return errors.New("invalid volume type: " + volumeType)
		}
		if cfg.VolumeIOPS, err = flags.GetInt64(flagVolumeIOPS); err != nil {
			return errors.Trace(err)
		}
		if cfg.VolumeThroughput, err = flags.GetInt64(flagVolumeThroughput); err != nil {
			return errors.Trace(err)
		}
		if cfg.VolumeEncrypted, err = flags.GetBool(flagVolumeEncrypted); err != nil {
			return errors.Trace(err)
		}

		cfg.ProgressFile, err = flags.GetString(flagProgressFile)
		if err != nil {
			return errors.Trace(err)
		}

		cfg.TargetAZ, err = flags.GetString(flagTargetAZ)
		if err != nil {
			return errors.Trace(err)
		}

		cfg.UseFSR, err = flags.GetBool(flagUseFSR)
		if err != nil {
			return errors.Trace(err)
		}

		// iops: gp3 [3,000-16,000]; io1/io2 [100-32,000]
		// throughput: gp3 [125, 1000]; io1/io2 cannot set throughput
		// io1 and io2 volumes support up to 64,000 IOPS only on Instances built on the Nitro System.
		// Other instance families support performance up to 32,000 IOPS.
		// https://docs.aws.amazon.com/AWSEC2/latest/APIReference/API_CreateVolume.html
		// todo: check lower/upper bound
	}

	return nil
}

// Adjust is use for BR(binary) and BR in TiDB.
// When new config was added and not included in parser.
// we should set proper value in this function.
// so that both binary and TiDB will use same default value.
func (cfg *RestoreConfig) Adjust() {
	cfg.Config.adjust()
	cfg.RestoreCommonConfig.adjust()

	if cfg.Config.Concurrency == 0 {
		cfg.Config.Concurrency = defaultRestoreConcurrency
	}
	if cfg.Config.SwitchModeInterval == 0 {
		cfg.Config.SwitchModeInterval = defaultSwitchInterval
	}
	if cfg.PDConcurrency == 0 {
		cfg.PDConcurrency = defaultPDConcurrency
	}
	if cfg.StatsConcurrency == 0 {
		cfg.StatsConcurrency = defaultStatsConcurrency
	}
	if cfg.BatchFlushInterval == 0 {
		cfg.BatchFlushInterval = defaultBatchFlushInterval
	}
	if cfg.DdlBatchSize == 0 {
		cfg.DdlBatchSize = defaultFlagDdlBatchSize
	}
	if cfg.CloudAPIConcurrency == 0 {
		cfg.CloudAPIConcurrency = defaultCloudAPIConcurrency
	}
}

func (cfg *RestoreConfig) adjustRestoreConfigForStreamRestore() {
	if cfg.PitrConcurrency == 0 {
		cfg.PitrConcurrency = defaultPiTRConcurrency
	}
	if cfg.PitrBatchCount == 0 {
		cfg.PitrBatchCount = defaultPiTRBatchCount
	}
	if cfg.PitrBatchSize == 0 {
		cfg.PitrBatchSize = defaultPiTRBatchSize
	}
	// another goroutine is used to iterate the backup file
	cfg.PitrConcurrency += 1
	log.Info("set restore kv files concurrency", zap.Int("concurrency", int(cfg.PitrConcurrency)))
	if cfg.ConcurrencyPerStore.Value > 0 {
		log.Info("set restore compacted sst files concurrency per store",
			zap.Int("concurrency", int(cfg.ConcurrencyPerStore.Value)))
	}
}

func (cfg *RestoreConfig) newStorageCheckpointMetaManagerPITR(
	ctx context.Context,
	downstreamClusterID uint64,
) error {
	_, checkpointStorage, err := GetStorage(ctx, cfg.CheckpointStorage, &cfg.Config)
	if err != nil {
		return errors.Trace(err)
	}
	if len(cfg.FullBackupStorage) > 0 {
		cfg.snapshotCheckpointMetaManager = checkpoint.NewSnapshotStorageMetaManager(
			checkpointStorage, &cfg.CipherInfo, downstreamClusterID, "snapshot")
	}
	cfg.logCheckpointMetaManager = checkpoint.NewLogStorageMetaManager(
		checkpointStorage, &cfg.CipherInfo, downstreamClusterID, "log")
	cfg.sstCheckpointMetaManager = checkpoint.NewSnapshotStorageMetaManager(
		checkpointStorage, &cfg.CipherInfo, downstreamClusterID, "sst")
	return nil
}

func (cfg *RestoreConfig) newStorageCheckpointMetaManagerSnapshot(
	ctx context.Context,
	downstreamClusterID uint64,
) error {
	if cfg.snapshotCheckpointMetaManager != nil {
		return nil
	}
	_, checkpointStorage, err := GetStorage(ctx, cfg.CheckpointStorage, &cfg.Config)
	if err != nil {
		return errors.Trace(err)
	}
	cfg.snapshotCheckpointMetaManager = checkpoint.NewSnapshotStorageMetaManager(
		checkpointStorage, &cfg.CipherInfo, downstreamClusterID, "snapshot")
	return nil
}

func (cfg *RestoreConfig) newTableCheckpointMetaManagerPITR(g glue.Glue, dom *domain.Domain) (err error) {
	if len(cfg.FullBackupStorage) > 0 {
		if cfg.snapshotCheckpointMetaManager, err = checkpoint.NewSnapshotTableMetaManager(
			g, dom, checkpoint.SnapshotRestoreCheckpointDatabaseName,
		); err != nil {
			return errors.Trace(err)
		}
	}
	if cfg.logCheckpointMetaManager, err = checkpoint.NewLogTableMetaManager(
		g, dom, checkpoint.LogRestoreCheckpointDatabaseName,
	); err != nil {
		return errors.Trace(err)
	}
	if cfg.sstCheckpointMetaManager, err = checkpoint.NewSnapshotTableMetaManager(
		g, dom, checkpoint.CustomSSTRestoreCheckpointDatabaseName,
	); err != nil {
		return errors.Trace(err)
	}
	return nil
}

func (cfg *RestoreConfig) newTableCheckpointMetaManagerSnapshot(g glue.Glue, dom *domain.Domain) (err error) {
	if cfg.snapshotCheckpointMetaManager != nil {
		return nil
	}
	if cfg.snapshotCheckpointMetaManager, err = checkpoint.NewSnapshotTableMetaManager(
		g, dom, checkpoint.SnapshotRestoreCheckpointDatabaseName,
	); err != nil {
		return errors.Trace(err)
	}
	return nil
}

func (cfg *RestoreConfig) CloseCheckpointMetaManager() {
	if cfg.logCheckpointMetaManager != nil {
		cfg.logCheckpointMetaManager.Close()
	}
	if cfg.snapshotCheckpointMetaManager != nil {
		cfg.snapshotCheckpointMetaManager.Close()
	}
	if cfg.sstCheckpointMetaManager != nil {
		cfg.sstCheckpointMetaManager.Close()
	}
}

func configureRestoreClient(ctx context.Context, client *snapclient.SnapClient, cfg *RestoreConfig) error {
	client.SetRateLimit(cfg.RateLimit)
	client.SetCrypter(&cfg.CipherInfo)
	if cfg.NoSchema {
		client.EnableSkipCreateSQL()
	}
	client.SetBatchDdlSize(cfg.DdlBatchSize)
	client.SetPlacementPolicyMode(cfg.WithPlacementPolicy)
	client.SetWithSysTable(cfg.WithSysTable)
	client.SetRewriteMode(ctx)
	return nil
}

func CheckNewCollationEnable(
	backupNewCollationEnable string,
	g glue.Glue,
	storage kv.Storage,
	CheckRequirements bool,
) (bool, error) {
	se, err := g.CreateSession(storage)
	if err != nil {
		return false, errors.Trace(err)
	}

	newCollationEnable, err := se.GetGlobalVariable(utils.GetTidbNewCollationEnabled())
	if err != nil {
		return false, errors.Trace(err)
	}
	// collate.newCollationEnabled is set to 1 when the collate package is initialized,
	// so we need to modify this value according to the config of the cluster
	// before using the collate package.
	enabled := newCollationEnable == "True"
	// modify collate.newCollationEnabled according to the config of the cluster
	collate.SetNewCollationEnabledForTest(enabled)
	log.Info(fmt.Sprintf("set %s", utils.TidbNewCollationEnabled), zap.Bool("new_collation_enabled", enabled))

	if backupNewCollationEnable == "" {
		if CheckRequirements {
			return enabled, errors.Annotatef(berrors.ErrUnknown,
				"the value '%s' not found in backupmeta. "+
					"you can use \"SELECT VARIABLE_VALUE FROM mysql.tidb WHERE VARIABLE_NAME='%s';\" to manually check the config. "+
					"if you ensure the value '%s' in backup cluster is as same as restore cluster, use --check-requirements=false to skip this check",
				utils.TidbNewCollationEnabled, utils.TidbNewCollationEnabled, utils.TidbNewCollationEnabled)
		}
		log.Warn(fmt.Sprintf("the config '%s' is not in backupmeta", utils.TidbNewCollationEnabled))
		return enabled, nil
	}

	if !strings.EqualFold(backupNewCollationEnable, newCollationEnable) {
		return enabled, errors.Annotatef(berrors.ErrUnknown,
			"the config '%s' not match, upstream:%v, downstream: %v",
			utils.TidbNewCollationEnabled, backupNewCollationEnable, newCollationEnable)
	}

	return enabled, nil
}

// VerifyDBAndTableInBackup is used to check whether the restore dbs or tables have been backup
func VerifyDBAndTableInBackup(schemas []*metautil.Database, cfg *RestoreConfig) error {
	if len(cfg.Schemas) == 0 && len(cfg.Tables) == 0 {
		return nil
	}
	schemasMap := make(map[string]struct{})
	tablesMap := make(map[string]struct{})
	for _, db := range schemas {
		dbName := db.Info.Name.L
		if dbCIStrName, ok := utils.GetSysDBCIStrName(db.Info.Name); utils.IsSysDB(dbCIStrName.O) && ok {
			dbName = dbCIStrName.L
		}
		schemasMap[utils.EncloseName(dbName)] = struct{}{}
		for _, table := range db.Tables {
			if table.Info == nil {
				// we may back up empty database.
				continue
			}
			tablesMap[utils.EncloseDBAndTable(dbName, table.Info.Name.L)] = struct{}{}
		}
	}

	// check on if explicit schema/table filter matches
	restoreSchemas := cfg.Schemas
	restoreTables := cfg.Tables
	for schema := range restoreSchemas {
		schemaLName := strings.ToLower(schema)
		if _, ok := schemasMap[schemaLName]; !ok {
			return errors.Annotatef(berrors.ErrUndefinedRestoreDbOrTable,
				"[database: %v] has not been backup, please ensure you has input a correct database name", schema)
		}
	}
	for table := range restoreTables {
		tableLName := strings.ToLower(table)
		if _, ok := tablesMap[tableLName]; !ok {
			return errors.Annotatef(berrors.ErrUndefinedRestoreDbOrTable,
				"[table: %v] has not been backup, please ensure you has input a correct table name", table)
		}
	}
	return nil
}

func isFullRestore(cmdName string) bool {
	return cmdName == FullRestoreCmd
}

// IsStreamRestore checks the command is `restore point`
func IsStreamRestore(cmdName string) bool {
	return cmdName == PointRestoreCmd
}

func registerTaskToPD(ctx context.Context, etcdCLI *clientv3.Client) (closeF func(context.Context) error, err error) {
	register := utils.NewTaskRegister(etcdCLI, utils.RegisterRestore, fmt.Sprintf("restore-%s", uuid.New()))
	err = register.RegisterTask(ctx)
	return register.Close, errors.Trace(err)
}

func DefaultRestoreConfig(commonConfig Config) RestoreConfig {
	fs := pflag.NewFlagSet("dummy", pflag.ContinueOnError)
	DefineRestoreFlags(fs)
	cfg := RestoreConfig{}
	err := cfg.ParseFromFlags(fs, true)
	if err != nil {
		log.Panic("failed to parse restore flags to config", zap.Error(err))
	}

	cfg.Config = commonConfig
	return cfg
}

func printRestoreMetrics() {
	log.Info("Metric: import_file_seconds", zap.Object("metric", logutil.MarshalHistogram(metrics.RestoreImportFileSeconds)))
	log.Info("Metric: upload_sst_for_pitr_seconds", zap.Object("metric", logutil.MarshalHistogram(metrics.RestoreUploadSSTForPiTRSeconds)))
	log.Info("Metric: upload_sst_meta_for_pitr_seconds", zap.Object("metric", logutil.MarshalHistogram(metrics.RestoreUploadSSTMetaForPiTRSeconds)))
}

// RunRestore starts a restore task inside the current goroutine.
func RunRestore(c context.Context, g glue.Glue, cmdName string, cfg *RestoreConfig) error {
	etcdCLI, err := dialEtcdWithCfg(c, cfg.Config)
	if err != nil {
		return err
	}
	defer func() {
		if err := etcdCLI.Close(); err != nil {
			log.Error("failed to close the etcd client", zap.Error(err))
		}
	}()
	if err := checkConflictingLogBackup(c, cfg, etcdCLI); err != nil {
		return errors.Annotate(err, "failed to check task exists")
	}
	closeF, err := registerTaskToPD(c, etcdCLI)
	if err != nil {
		return errors.Annotate(err, "failed to register task to pd")
	}
	defer func() {
		_ = closeF(c)
	}()

	config.UpdateGlobal(func(conf *config.Config) {
		conf.KeyspaceName = cfg.KeyspaceName
	})

	// TODO: remove version checker from `NewMgr`
	mgr, err := NewMgr(c, g, cfg.PD, cfg.TLS, GetKeepalive(&cfg.Config), cfg.CheckRequirements, true, conn.NormalVersionChecker)
	if err != nil {
		return errors.Trace(err)
	}
	defer mgr.Close()
	defer cfg.CloseCheckpointMetaManager()

	defer printRestoreMetrics()

	var restoreError error
	if IsStreamRestore(cmdName) {
		if err := version.CheckClusterVersion(c, mgr.GetPDClient(), version.CheckVersionForBRPiTR); err != nil {
			return errors.Trace(err)
		}
		restoreError = RunStreamRestore(c, mgr, g, cfg)
	} else {
		if err := version.CheckClusterVersion(c, mgr.GetPDClient(), version.CheckVersionForBR); err != nil {
			return errors.Trace(err)
		}
		snapshotRestoreConfig := SnapshotRestoreConfig{
			RestoreConfig: cfg,
		}
		restoreError = runSnapshotRestore(c, mgr, g, cmdName, &snapshotRestoreConfig)
	}
	if restoreError != nil {
		return errors.Trace(restoreError)
	}
	// Clear the checkpoint data
	if cfg.UseCheckpoint {
		if IsStreamRestore(cmdName) {
			log.Info("start to remove checkpoint data for PITR restore")
			err = cfg.logCheckpointMetaManager.RemoveCheckpointData(c)
			if err != nil {
				log.Warn("failed to remove checkpoint data for log restore", zap.Error(err))
			}
			err = cfg.sstCheckpointMetaManager.RemoveCheckpointData(c)
			if err != nil {
				log.Warn("failed to remove checkpoint data for compacted restore", zap.Error(err))
			}
			err = cfg.snapshotCheckpointMetaManager.RemoveCheckpointData(c)
			if err != nil {
				log.Warn("failed to remove checkpoint data for snapshot restore", zap.Error(err))
			}
		} else {
			err = cfg.snapshotCheckpointMetaManager.RemoveCheckpointData(c)
			if err != nil {
				log.Warn("failed to remove checkpoint data for snapshot restore", zap.Error(err))
			}
		}
		log.Info("all the checkpoint data is removed.")
	}
	return nil
}

type SnapshotRestoreConfig struct {
	*RestoreConfig
	piTRTaskInfo           *PiTRTaskInfo
	logTableHistoryManager *stream.LogBackupTableHistoryManager
}

func runSnapshotRestore(c context.Context, mgr *conn.Mgr, g glue.Glue, cmdName string, cfg *SnapshotRestoreConfig) error {
	cfg.Adjust()
	defer summary.Summary(cmdName)
	ctx, cancel := context.WithCancel(c)
	defer cancel()

	log.Info("starting snapshot restore")
	if span := opentracing.SpanFromContext(ctx); span != nil && span.Tracer() != nil {
		span1 := span.Tracer().StartSpan("task.RunRestore", opentracing.ChildOf(span.Context()))
		defer span1.Finish()
		ctx = opentracing.ContextWithSpan(ctx, span1)
	}

	// reads out information from backup meta file and do requirement checking if needed
	u, s, backupMeta, err := ReadBackupMeta(ctx, metautil.MetaFile, &cfg.Config)
	if err != nil {
		return errors.Trace(err)
	}
	if cfg.CheckRequirements {
		log.Info("Checking incompatible TiCDC changefeeds before restoring.",
			logutil.ShortError(err), zap.Uint64("restore-ts", backupMeta.EndVersion))
		if err := checkIncompatibleChangefeed(ctx, backupMeta.EndVersion, mgr.GetDomain().GetEtcdClient()); err != nil {
			return errors.Trace(err)
		}

		backupVersion := version.NormalizeBackupVersion(backupMeta.ClusterVersion)
		if backupVersion != nil {
			if versionErr := version.CheckClusterVersion(ctx, mgr.GetPDClient(), version.CheckVersionForBackup(backupVersion)); versionErr != nil {
				return errors.Trace(versionErr)
			}
		}
	}
	if _, err = CheckNewCollationEnable(backupMeta.GetNewCollationsEnabled(), g, mgr.GetStorage(), cfg.CheckRequirements); err != nil {
		return errors.Trace(err)
	}

	// build restore client
	// need to retrieve these configs from tikv if not set in command.
	kvConfigs := &pconfig.KVConfig{
		ImportGoroutines:    cfg.ConcurrencyPerStore,
		MergeRegionSize:     cfg.MergeSmallRegionSizeBytes,
		MergeRegionKeyCount: cfg.MergeSmallRegionKeyCount,
	}

	// according to https://github.com/pingcap/tidb/issues/34167.
	// we should get the real config from tikv to adapt the dynamic region.
	httpCli := httputil.NewClient(mgr.GetTLSConfig())
	mgr.ProcessTiKVConfigs(ctx, kvConfigs, httpCli)

	keepaliveCfg := GetKeepalive(&cfg.Config)
	keepaliveCfg.PermitWithoutStream = true
	client := snapclient.NewRestoreClient(mgr.GetPDClient(), mgr.GetPDHTTPClient(), mgr.GetTLSConfig(), keepaliveCfg)
	// set to cfg so that restoreStream can use it.
	cfg.ConcurrencyPerStore = kvConfigs.ImportGoroutines
	// using tikv config to set the concurrency-per-store for client.
	client.SetConcurrencyPerStore(cfg.ConcurrencyPerStore.Value)
	err = configureRestoreClient(ctx, client, cfg.RestoreConfig)
	if err != nil {
		return errors.Trace(err)
	}
	// InitConnections DB connection sessions
	err = client.InitConnections(g, mgr.GetStorage())
	if err != nil {
		return errors.Trace(err)
	}
	defer client.Close()

	metaReader := metautil.NewMetaReader(backupMeta, s, &cfg.CipherInfo)
	if err = client.LoadSchemaIfNeededAndInitClient(ctx, backupMeta, u, metaReader, cfg.LoadStats, nil, nil); err != nil {
		return errors.Trace(err)
	}

	if client.IsRawKvMode() {
		return errors.Annotate(berrors.ErrRestoreModeMismatch, "cannot do transactional restore from raw kv data")
	}
	if client.IsIncremental() {
		// don't support checkpoint for the ddl restore
		log.Info("the incremental snapshot restore doesn't support checkpoint mode, disable checkpoint.")
		cfg.UseCheckpoint = false
	}
	var checkpointFirstRun = true
	if cfg.UseCheckpoint {
		if len(cfg.CheckpointStorage) > 0 {
			clusterID := mgr.PDClient().GetClusterID(ctx)
			if err = cfg.newStorageCheckpointMetaManagerSnapshot(ctx, clusterID); err != nil {
				return errors.Trace(err)
			}
		} else {
			if err = cfg.newTableCheckpointMetaManagerSnapshot(g, mgr.GetDomain()); err != nil {
				return errors.Trace(err)
			}
		}
		// if the checkpoint metadata exists in the checkpoint storage, the restore is not
		// for the first time.
		existsCheckpointMetadata, err := cfg.snapshotCheckpointMetaManager.ExistsCheckpointMetadata(ctx)
		if err != nil {
			return errors.Trace(err)
		}
		checkpointFirstRun = !existsCheckpointMetadata
	}
	if err = VerifyDBAndTableInBackup(client.GetDatabases(), cfg.RestoreConfig); err != nil {
		return err
	}

	// filters out db/table/files using filter
	fileMap, tableMap, dbMap, err := filterRestoreFiles(client, cfg.RestoreConfig)
	if err != nil {
		return errors.Trace(err)
	}
	log.Info("found items to restore after filtering",
		zap.Int("files", len(fileMap)),
		zap.Int("tables", len(tableMap)),
		zap.Int("db", len(dbMap)))

	// only run when this full restore is part of the PiTR
	if cfg.logTableHistoryManager != nil {
		// adjust tables to restore in the snapshot restore phase since it will later be renamed during
		// log restore and will fall into or out of the filter range.
		err = AdjustTablesToRestoreAndCreateTableTracker(
			cfg.logTableHistoryManager,
			cfg.RestoreConfig,
			client.GetDatabaseMap(),
			fileMap,
			tableMap,
			dbMap,
		)
		if err != nil {
			return errors.Trace(err)
		}

		log.Info("adjusted items to restore",
			zap.Int("files", len(fileMap)),
			zap.Int("tables", len(tableMap)),
			zap.Int("db", len(dbMap)))
	}
	files := utils.FlattenValues(fileMap)
	tables := utils.Values(tableMap)
	dbs := utils.Values(dbMap)

	if cfg.CheckRequirements && checkpointFirstRun {
		// after figuring out what files to restore, check if disk has enough space
		if err := checkDiskSpace(ctx, mgr, files, tables); err != nil {
			return errors.Trace(err)
		}
	}

	archiveSize := metautil.ArchiveSize(files)
	g.Record(summary.RestoreDataSize, archiveSize)
	//restore from tidb will fetch a general Size issue https://github.com/pingcap/tidb/issues/27247
	g.Record("Size", archiveSize)
	restoreTS, err := restore.GetTSWithRetry(ctx, mgr.GetPDClient())
	if err != nil {
		return errors.Trace(err)
	}

	// for full + log restore. should check the cluster is empty.
	if client.IsFull() && cfg.piTRTaskInfo != nil && cfg.piTRTaskInfo.FullRestoreCheckErr != nil {
		return cfg.piTRTaskInfo.FullRestoreCheckErr
	}

	importModeSwitcher := restore.NewImportModeSwitcher(mgr.GetPDClient(), cfg.Config.SwitchModeInterval, mgr.GetTLSConfig())
	restoreSchedulersFunc, schedulersConfig, err := restore.RestorePreWork(ctx, mgr, importModeSwitcher, cfg.Online, true)
	if err != nil {
		return errors.Trace(err)
	}

	// need to know whether restore has been completed so can restore schedulers
	canRestoreSchedulers := false
	defer func() {
		// don't reset pd scheduler if checkpoint mode is used and restored is not finished
		if cfg.UseCheckpoint && !canRestoreSchedulers {
			log.Info("skip removing pd scheduler for next retry")
			return
		}
		log.Info("start to restore pd scheduler")
		// run the post-work to avoid being stuck in the import
		// mode or emptied schedulers.
		restore.RestorePostWork(ctx, importModeSwitcher, restoreSchedulersFunc, cfg.Online)
		log.Info("finish restoring pd scheduler")
	}()

	if isFullRestore(cmdName) {
		if client.NeedCheckFreshCluster(cfg.ExplicitFilter, checkpointFirstRun) {
			if err = client.CheckTargetClusterFresh(ctx); err != nil {
				return errors.Trace(err)
			}
		}
		// todo: move this check into InitFullClusterRestore, we should move restore config into a separate package
		// to avoid import cycle problem which we won't do it in this pr, then refactor this
		//
		// if it's point restore and reached here, then cmdName=FullRestoreCmd and len(cfg.FullBackupStorage) > 0
		if cfg.WithSysTable {
			client.InitFullClusterRestore(cfg.ExplicitFilter)
		}
	} else if client.IsFull() && checkpointFirstRun && cfg.CheckRequirements {
		if err := checkTableExistence(ctx, mgr, tables); err != nil {
			canRestoreSchedulers = true
			return errors.Trace(err)
		}
	}

	if client.IsFullClusterRestore() && client.HasBackedUpSysDB() {
		if err = snapclient.CheckSysTableCompatibility(mgr.GetDomain(), tables); err != nil {
			return errors.Trace(err)
		}
	}

	// preallocate the table id, because any ddl job or database creation(include checkpoint) also allocates the global ID
	if err = client.AllocTableIDs(ctx, tables); err != nil {
		return errors.Trace(err)
	}

	// reload or register the checkpoint
	var checkpointSetWithTableID map[int64]map[string]struct{}
	if cfg.UseCheckpoint {
<<<<<<< HEAD
		sets, restoreSchedulersConfigFromCheckpoint, err := client.InitCheckpoint(ctx, cfg.snapshotCheckpointMetaManager, schedulersConfig, checkpointFirstRun)
=======
		logRestoredTS := uint64(0)
		if cfg.piTRTaskInfo != nil {
			logRestoredTS = cfg.piTRTaskInfo.RestoreTS
		}
		sets, restoreSchedulersConfigFromCheckpoint, err := client.InitCheckpoint(
			ctx, g, mgr.GetStorage(), schedulersConfig, logRestoredTS, checkpointFirstRun)
>>>>>>> af93fff5
		if err != nil {
			return errors.Trace(err)
		}
		if restoreSchedulersConfigFromCheckpoint != nil {
			restoreSchedulersFunc = mgr.MakeUndoFunctionByConfig(*restoreSchedulersConfigFromCheckpoint)
		}
		checkpointSetWithTableID = sets

		defer func() {
			// need to flush the whole checkpoint data so that br can quickly jump to
			// the log kv restore step when the next retry.
			log.Info("wait for flush checkpoint...")
			client.WaitForFinishCheckpoint(ctx, len(cfg.FullBackupStorage) > 0 || !canRestoreSchedulers)
		}()
	}

	err = client.InstallPiTRSupport(ctx, snapclient.PiTRCollDep{
		PDCli:   mgr.GetPDClient(),
		EtcdCli: mgr.GetDomain().GetEtcdClient(),
		Storage: util.ProtoV1Clone(u),
	})
	if err != nil {
		return errors.Trace(err)
	}

	sp := utils.BRServiceSafePoint{
		BackupTS: restoreTS,
		TTL:      utils.DefaultBRGCSafePointTTL,
		ID:       utils.MakeSafePointID(),
	}
	g.Record("BackupTS", backupMeta.EndVersion)
	g.Record("RestoreTS", restoreTS)
	cctx, gcSafePointKeeperCancel := context.WithCancel(ctx)
	defer func() {
		log.Info("start to remove gc-safepoint keeper")
		// close the gc safe point keeper at first
		gcSafePointKeeperCancel()
		// set the ttl to 0 to remove the gc-safe-point
		sp.TTL = 0
		if err := utils.UpdateServiceSafePoint(ctx, mgr.GetPDClient(), sp); err != nil {
			log.Warn("failed to update service safe point, backup may fail if gc triggered",
				zap.Error(err),
			)
		}
		log.Info("finish removing gc-safepoint keeper")
	}()
	// restore checksum will check safe point with its start ts, see details at
	// https://github.com/pingcap/tidb/blob/180c02127105bed73712050594da6ead4d70a85f/store/tikv/kv.go#L186-L190
	// so, we should keep the safe point unchangeable. to avoid GC life time is shorter than transaction duration.
	err = utils.StartServiceSafePointKeeper(cctx, mgr.GetPDClient(), sp)
	if err != nil {
		return errors.Trace(err)
	}

	ddlJobs := FilterDDLJobs(client.GetDDLJobs(), tables)
	ddlJobs = FilterDDLJobByRules(ddlJobs, DDLJobBlockListRule)
	if cfg.AllowPITRFromIncremental {
		err = CheckDDLJobByRules(ddlJobs, DDLJobLogIncrementalCompactBlockListRule)
		if err != nil {
			return errors.Trace(err)
		}
	}

	err = PreCheckTableTiFlashReplica(ctx, mgr.GetPDClient(), tables, cfg.tiflashRecorder)
	if err != nil {
		return errors.Trace(err)
	}

	err = PreCheckTableClusterIndex(tables, ddlJobs, mgr.GetDomain())
	if err != nil {
		return errors.Trace(err)
	}

	// pre-set TiDB config for restore
	restoreDBConfig := tweakLocalConfForRestore()
	defer restoreDBConfig()

	if client.GetSupportPolicy() {
		// create policy if backupMeta has policies.
		policies, err := client.GetPlacementPolicies()
		if err != nil {
			return errors.Trace(err)
		}
		if isFullRestore(cmdName) {
			// we should restore all policies during full restoration.
			err = client.CreatePolicies(ctx, policies)
			if err != nil {
				return errors.Trace(err)
			}
		} else {
			client.SetPolicyMap(policies)
		}
	}

	// execute DDL first
	if err = client.ExecDDLs(ctx, ddlJobs); err != nil {
		return errors.Trace(err)
	}

	// nothing to restore, maybe only ddl changes in incremental restore
	if len(dbs) == 0 && len(tables) == 0 {
		log.Info("nothing to restore, all databases and tables are filtered out")
		// even nothing to restore, we show a success message since there is no failure.
	}

	if err = client.CreateDatabases(ctx, dbs); err != nil {
		return errors.Trace(err)
	}

	var newTS uint64
	if client.IsIncremental() {
		if !cfg.AllowPITRFromIncremental {
			// we need to get the new ts after execDDL
			// or backfilled data in upstream may not be covered by
			// the new ts.
			// see https://github.com/pingcap/tidb/issues/54426
			newTS, err = restore.GetTSWithRetry(ctx, mgr.GetPDClient())
			if err != nil {
				return errors.Trace(err)
			}
		}
	}

	createdTables, err := client.CreateTables(ctx, tables, newTS)
	if err != nil {
		return errors.Trace(err)
	}

	codec := mgr.GetStorage().GetCodec()
	if len(files) == 0 {
		log.Info("no files, empty databases and tables are restored")
		summary.SetSuccessStatus(true)
		// don't return immediately, wait all pipeline done.
	} else {
		oldKeyspace, _, err := tikv.DecodeKey(files[0].GetStartKey(), backupMeta.ApiVersion)
		if err != nil {
			return errors.Trace(err)
		}
		newKeyspace := codec.GetKeyspace()

		// If the API V2 data occurs in the restore process, the cluster must
		// support the keyspace rewrite mode.
		if (len(oldKeyspace) > 0 || len(newKeyspace) > 0) && client.GetRewriteMode() == snapclient.RewriteModeLegacy {
			return errors.Annotate(berrors.ErrRestoreModeMismatch, "cluster only supports legacy rewrite mode")
		}

		// Hijack the tableStream and rewrite the rewrite rules.
		for _, createdTable := range createdTables {
			// Set the keyspace info for the checksum requests
			createdTable.RewriteRule.OldKeyspace = oldKeyspace
			createdTable.RewriteRule.NewKeyspace = newKeyspace

			for _, rule := range createdTable.RewriteRule.Data {
				rule.OldKeyPrefix = append(append([]byte{}, oldKeyspace...), rule.OldKeyPrefix...)
				rule.NewKeyPrefix = codec.EncodeKey(rule.NewKeyPrefix)
			}
		}
	}

	if cfg.tiflashRecorder != nil {
		for _, createdTable := range createdTables {
			cfg.tiflashRecorder.Rewrite(createdTable.OldTable.Info.ID, createdTable.Table.ID)
		}
	}

	// Do not reset timestamp if we are doing incremental restore, because
	// we are not allowed to decrease timestamp.
	if !client.IsIncremental() {
		if err = client.ResetTS(ctx, mgr.PdController); err != nil {
			log.Error("reset pd TS failed", zap.Error(err))
			return errors.Trace(err)
		}
	}

	rtCtx := snapclient.RestoreTablesContext{
		LogProgress:    cfg.LogProgress,
		SplitSizeBytes: kvConfigs.MergeRegionSize.Value,
		SplitKeyCount:  kvConfigs.MergeRegionKeyCount.Value,
		// If the command is from BR binary, the ddl.EnableSplitTableRegion is always 0,
		// If the command is from BRIE SQL, the ddl.EnableSplitTableRegion is TiDB config split-table.
		// Notice that `split-region-on-table` configure from TiKV split on the region having data, it may trigger after restore done.
		// It's recommended to enable TiDB configure `split-table` instead.
		SplitOnTable: atomic.LoadUint32(&ddl.EnableSplitTableRegion) == 1,
		Online:       cfg.Online,

		CreatedTables:            createdTables,
		AllFiles:                 files,
		CheckpointSetWithTableID: checkpointSetWithTableID,

		Glue: g,
	}
	if err := client.RestoreTables(ctx, rtCtx); err != nil {
		return errors.Trace(err)
	}

	plCtx := snapclient.PipelineContext{
		// pipeline checksum only when enabled and is not incremental snapshot repair mode cuz incremental doesn't have
		// enough information in backup meta to validate checksum
		Checksum:         cfg.Checksum && !client.IsIncremental(),
		LoadStats:        cfg.LoadStats,
		WaitTiflashReady: cfg.WaitTiflashReady,

		LogProgress:         cfg.LogProgress,
		ChecksumConcurrency: cfg.ChecksumConcurrency,
		StatsConcurrency:    cfg.StatsConcurrency,

		KvClient:   mgr.GetStorage().GetClient(),
		ExtStorage: s,
		Glue:       g,
	}
	// Do some work in pipeline, such as checkum, load stats and wait tiflash ready.
	if err := client.RestorePipeline(ctx, plCtx, createdTables); err != nil {
		return errors.Trace(err)
	}

	// The cost of rename user table / replace into system table wouldn't be so high.
	// So leave it out of the pipeline for easier implementation.
	log.Info("restoring system schemas", zap.Bool("withSys", cfg.WithSysTable),
		zap.Strings("filter", cfg.FilterStr))
	err = client.RestoreSystemSchemas(ctx, cfg.TableFilter)
	if err != nil {
		return errors.Trace(err)
	}

	failpoint.InjectCall("run-snapshot-restore-about-to-finish", &err)
	if err != nil {
		return err
	}

	canRestoreSchedulers = true

	// Set task summary to success status.
	summary.SetSuccessStatus(true)
	return nil
}

func getMaxReplica(ctx context.Context, mgr *conn.Mgr) (cnt uint64, err error) {
	var resp map[string]any
	err = utils.WithRetry(ctx, func() error {
		resp, err = mgr.GetPDHTTPClient().GetReplicateConfig(ctx)
		return err
	}, utils.NewAggressivePDBackoffStrategy())
	if err != nil {
		return 0, errors.Trace(err)
	}

	key := "max-replicas"
	val, ok := resp[key]
	if !ok {
		return 0, errors.Errorf("key %s not found in response %v", key, resp)
	}
	return uint64(val.(float64)), nil
}

func getStores(ctx context.Context, mgr *conn.Mgr) (stores *http.StoresInfo, err error) {
	err = utils.WithRetry(ctx, func() error {
		stores, err = mgr.GetPDHTTPClient().GetStores(ctx)
		return err
	}, utils.NewAggressivePDBackoffStrategy())
	if err != nil {
		return nil, errors.Trace(err)
	}
	return stores, nil
}

func EstimateTikvUsage(files []*backuppb.File, replicaCnt uint64, storeCnt uint64) uint64 {
	if storeCnt == 0 {
		return 0
	}
	if replicaCnt > storeCnt {
		replicaCnt = storeCnt
	}
	totalSize := uint64(0)
	for _, file := range files {
		totalSize += file.GetSize_()
	}
	log.Info("estimate tikv usage", zap.Uint64("total size", totalSize), zap.Uint64("replicaCnt", replicaCnt), zap.Uint64("store count", storeCnt))
	return totalSize * replicaCnt / storeCnt
}

func EstimateTiflashUsage(tables []*metautil.Table, storeCnt uint64) uint64 {
	if storeCnt == 0 {
		return 0
	}
	tiflashTotal := uint64(0)
	for _, table := range tables {
		if table.Info.TiFlashReplica == nil || table.Info.TiFlashReplica.Count <= 0 {
			continue
		}
		tableBytes := uint64(0)
		for _, file := range table.Files {
			tableBytes += file.GetSize_()
		}
		tiflashTotal += tableBytes * table.Info.TiFlashReplica.Count
	}
	log.Info("estimate tiflash usage", zap.Uint64("total size", tiflashTotal), zap.Uint64("store count", storeCnt))
	return tiflashTotal / storeCnt
}

func CheckStoreSpace(necessary uint64, store *http.StoreInfo) error {
	available, err := units.RAMInBytes(store.Status.Available)
	if err != nil {
		return errors.Annotatef(berrors.ErrPDInvalidResponse, "store %d has invalid available space %s", store.Store.ID, store.Status.Available)
	}
	if available <= 0 {
		return errors.Annotatef(berrors.ErrPDInvalidResponse, "store %d has invalid available space %s", store.Store.ID, store.Status.Available)
	}
	if uint64(available) < necessary {
		return errors.Annotatef(berrors.ErrKVDiskFull, "store %d has no space left on device, available %s, necessary %s",
			store.Store.ID, units.BytesSize(float64(available)), units.BytesSize(float64(necessary)))
	}
	return nil
}

func checkDiskSpace(ctx context.Context, mgr *conn.Mgr, files []*backuppb.File, tables []*metautil.Table) error {
	maxReplica, err := getMaxReplica(ctx, mgr)
	if err != nil {
		return errors.Trace(err)
	}
	stores, err := getStores(ctx, mgr)
	if err != nil {
		return errors.Trace(err)
	}

	var tikvCnt, tiflashCnt uint64 = 0, 0
	for i := range stores.Stores {
		store := &stores.Stores[i]
		if engine.IsTiFlashHTTPResp(&store.Store) {
			tiflashCnt += 1
			continue
		}
		tikvCnt += 1
	}

	// We won't need to restore more than 1800 PB data at one time, right?
	preserve := func(base uint64, ratio float32) uint64 {
		if base > 1000*units.PB {
			return base
		}
		return base * uint64(ratio*10) / 10
	}

	// The preserve rate for tikv is quite accurate, while rate for tiflash is a
	// number calculated from tpcc testing with variable data sizes.  1.4 is a
	// relative conservative value.
	tikvUsage := preserve(EstimateTikvUsage(files, maxReplica, tikvCnt), 1.1)
	tiflashUsage := preserve(EstimateTiflashUsage(tables, tiflashCnt), 1.4)
	log.Info("preserved disk space", zap.Uint64("tikv", tikvUsage), zap.Uint64("tiflash", tiflashUsage))

	err = utils.WithRetry(ctx, func() error {
		stores, err = getStores(ctx, mgr)
		if err != nil {
			return errors.Trace(err)
		}
		for _, store := range stores.Stores {
			if engine.IsTiFlashHTTPResp(&store.Store) {
				if err := CheckStoreSpace(tiflashUsage, &store); err != nil {
					return errors.Trace(err)
				}
				continue
			}
			if err := CheckStoreSpace(tikvUsage, &store); err != nil {
				return errors.Trace(err)
			}
		}
		return nil
	}, utils.NewDiskCheckBackoffStrategy())
	if err != nil {
		return errors.Trace(err)
	}
	return nil
}

func checkTableExistence(ctx context.Context, mgr *conn.Mgr, tables []*metautil.Table) error {
	message := "table already exists: "
	allUnique := true
	for _, table := range tables {
		_, err := mgr.GetDomain().InfoSchema().TableByName(ctx, table.DB.Name, table.Info.Name)
		if err == nil {
			message += fmt.Sprintf("%s.%s ", table.DB.Name, table.Info.Name)
			allUnique = false
		} else if !infoschema.ErrTableNotExists.Equal(err) {
			return errors.Trace(err)
		}
	}
	if !allUnique {
		return errors.Annotate(berrors.ErrTablesAlreadyExisted, message)
	}
	return nil
}

// filterRestoreFiles filters out dbs and tables.
func filterRestoreFiles(
	client *snapclient.SnapClient,
	cfg *RestoreConfig,
) (fileMap map[int64][]*backuppb.File, tableMap map[int64]*metautil.Table, dbMap map[int64]*metautil.Database, err error) {
	fileMap = make(map[int64][]*backuppb.File)
	tableMap = make(map[int64]*metautil.Table)
	dbMap = make(map[int64]*metautil.Database)

	for _, db := range client.GetDatabases() {
		dbName := db.Info.Name.O
		if checkpoint.IsCheckpointDB(db.Info.Name) {
			continue
		}
		if !utils.MatchSchema(cfg.TableFilter, dbName, cfg.WithSysTable) {
			continue
		}
		dbMap[db.Info.ID] = db
		for _, table := range db.Tables {
			if table.Info == nil || !utils.MatchTable(cfg.TableFilter, dbName, table.Info.Name.O, cfg.WithSysTable) {
				continue
			}

			// Add table to tableMap using table ID as key
			tableMap[table.Info.ID] = table

			// Add files to fileMap using table ID as key
			fileMap[table.Info.ID] = table.Files
		}
	}

	// sanity check
	if len(dbMap) == 0 && len(tableMap) != 0 {
		err = errors.Annotate(berrors.ErrRestoreInvalidBackup, "contains tables but no databases")
	}
	return
}

// getDBNameFromIDInBackup gets database name from either snapshot or log backup history
func getDBNameFromIDInBackup(
	dbID int64,
	snapshotDBMap map[int64]*metautil.Database,
	logBackupTableHistory *stream.LogBackupTableHistoryManager,
) (dbName string, exists bool) {
	// check in snapshot
	if snapDb, exists := snapshotDBMap[dbID]; exists {
		return snapDb.Info.Name.O, true
	}
	// check during log backup
	if name, exists := logBackupTableHistory.GetDBNameByID(dbID); exists {
		return name, true
	}
	log.Warn("did not find db id in full/log backup, "+
		"likely different filters are specified for full/log backup and restore, ignoring this db",
		zap.Any("dbId", dbID))
	return "", false
}

// handleTableRenames processes table-level operations (renames) and determines which tables need to be restored
func handleTableRenames(
	history *stream.LogBackupTableHistoryManager,
	snapshotDBMap map[int64]*metautil.Database,
	cfg *RestoreConfig,
	existingTableMap map[int64]*metautil.Table,
	existingDBMap map[int64]*metautil.Database,
	existingFileMap map[int64][]*backuppb.File,
	pitrIdTracker *utils.PiTRIdTracker,
) {
	for tableId, dbIDAndTableName := range history.GetTableHistory() {
		start := dbIDAndTableName[0]
		end := dbIDAndTableName[1]

		// skip if it contains partition
		if start.IsPartition || end.IsPartition {
			continue
		}

		startDBName, exists := getDBNameFromIDInBackup(start.DbID, snapshotDBMap, history)
		if !exists {
			continue
		}
		endDBName, exists := getDBNameFromIDInBackup(end.DbID, snapshotDBMap, history)
		if !exists {
			continue
		}

		startMatches := utils.MatchTable(cfg.TableFilter, startDBName, start.TableName, cfg.WithSysTable)
		endMatches := utils.MatchTable(cfg.TableFilter, endDBName, end.TableName, cfg.WithSysTable)

		// if end matches, add to tracker
		if endMatches {
			pitrIdTracker.TrackTableId(end.DbID, tableId)
		}

		// skip if both match or not match, no need to adjust tables
		// it should handle most of the cases
		if startMatches == endMatches {
			continue
		}

		// If end matches but start doesn't -> need to restore (add)
		// If start matches but end doesn't -> need to remove
		if startDB, exists := snapshotDBMap[start.DbID]; exists {
			// Always add DB to map - we want to track it even if it has no tables
			existingDBMap[startDB.Info.ID] = startDB

			for _, table := range startDB.Tables {
				if table.Info != nil && table.Info.ID == tableId {
					if endMatches {
						// need to restore this table
						// track start as well as it might be in different db
						pitrIdTracker.TrackTableId(start.DbID, tableId)
						existingTableMap[table.Info.ID] = table
						existingFileMap[table.Info.ID] = table.Files
					} else {
						// need to remove this table
						delete(existingTableMap, table.Info.ID)
						delete(existingFileMap, table.Info.ID)
					}
					break
				}
			}
		}
	}
}

// shouldRestoreTable checks if a table or partition is being tracked for restore
func shouldRestoreTable(
	dbID int64,
	tableName string,
	isPartition bool,
	parentTableID int64,
	snapshotDBMap map[int64]*metautil.Database,
	history *stream.LogBackupTableHistoryManager,
	cfg *RestoreConfig,
) bool {
	if isPartition {
		return cfg.PiTRTableTracker.ContainsTableId(dbID, parentTableID)
	}
	dbName, exists := getDBNameFromIDInBackup(dbID, snapshotDBMap, history)
	if !exists {
		return false
	}
	return utils.MatchTable(cfg.TableFilter, dbName, tableName, cfg.WithSysTable)
}

// handlePartitionExchanges checks for partition exchanges and returns an error if a partition
// was exchanged between tables where one is in the filter and one is not
func handlePartitionExchanges(
	history *stream.LogBackupTableHistoryManager,
	snapshotDBMap map[int64]*metautil.Database,
	cfg *RestoreConfig,
) error {
	for tableId, dbIDAndTableName := range history.GetTableHistory() {
		start := dbIDAndTableName[0]
		end := dbIDAndTableName[1]

		// skip if both are not partition
		if !start.IsPartition && !end.IsPartition {
			continue
		}

		// skip if parent table id are the same (if it's a table, parent table id will be 0)
		if start.ParentTableID == end.ParentTableID {
			continue
		}

		restoreStart := shouldRestoreTable(start.DbID, start.TableName, start.IsPartition, start.ParentTableID,
			snapshotDBMap, history, cfg)
		restoreEnd := shouldRestoreTable(end.DbID, end.TableName, end.IsPartition, end.ParentTableID,
			snapshotDBMap, history, cfg)

		// error out if partition is exchanged between tables where one should restore and one shouldn't
		if restoreStart != restoreEnd {
			startDBName, exists := getDBNameFromIDInBackup(start.DbID, snapshotDBMap, history)
			if !exists {
				startDBName = fmt.Sprintf("(unknown db name %d)", start.DbID)
			}
			endDBName, exists := getDBNameFromIDInBackup(end.DbID, snapshotDBMap, history)
			if !exists {
				endDBName = fmt.Sprintf("(unknown db name %d)", end.DbID)
			}

			return errors.Annotatef(berrors.ErrRestoreModeMismatch,
				"partition exchange detected: partition ID %d was exchanged from table '%s.%s' (ID: %d) "+
					"eventually to table '%s.%s' (ID: %d), which is not supported in table filter",
				tableId, startDBName, start.TableName, start.ParentTableID,
				endDBName, end.TableName, end.ParentTableID)
		}

		// if we reach here, it will only be both are restore or not restore,
		// if it's table, need to add to table tracker, this is for table created during log backup.
		// if it's table and exist in snapshot, the actual table and files should already been added
		// since matches filter.
		if restoreStart && !start.IsPartition {
			cfg.PiTRTableTracker.TrackTableId(start.DbID, tableId)
		}
		if restoreEnd && !end.IsPartition {
			cfg.PiTRTableTracker.TrackTableId(end.DbID, tableId)
		}
	}
	return nil
}

func AdjustTablesToRestoreAndCreateTableTracker(
	logBackupTableHistory *stream.LogBackupTableHistoryManager,
	cfg *RestoreConfig,
	snapshotDBMap map[int64]*metautil.Database,
	fileMap map[int64][]*backuppb.File,
	tableMap map[int64]*metautil.Table,
	dbMap map[int64]*metautil.Database,
) (err error) {
	// build tracker for pitr restore to use later
	piTRIdTracker := utils.NewPiTRIdTracker()
	cfg.PiTRTableTracker = piTRIdTracker

	// track newly created databases
	newlyCreatedDBs := logBackupTableHistory.GetNewlyCreatedDBHistory()
	for dbId, dbName := range newlyCreatedDBs {
		if utils.MatchSchema(cfg.TableFilter, dbName, cfg.WithSysTable) {
			piTRIdTracker.AddDB(dbId)
		}
	}

	// first handle table renames to determine which tables we need
	handleTableRenames(logBackupTableHistory, snapshotDBMap, cfg, tableMap, dbMap, fileMap, piTRIdTracker)

	// handle partition exchange after all tables are tracked
	if err := handlePartitionExchanges(logBackupTableHistory, snapshotDBMap, cfg); err != nil {
		return err
	}

	// track all snapshot tables that's going to restore in PiTR tracker
	for tableID, table := range tableMap {
		piTRIdTracker.TrackTableId(table.DB.ID, tableID)
	}

	log.Info("pitr table tracker", zap.String("map", piTRIdTracker.String()))
	return nil
}

// tweakLocalConfForRestore tweaks some of configs of TiDB to make the restore progress go well.
// return a function that could restore the config to origin.
func tweakLocalConfForRestore() func() {
	restoreConfig := config.RestoreFunc()
	config.UpdateGlobal(func(conf *config.Config) {
		// set max-index-length before execute DDLs and create tables
		// we set this value to max(3072*4), otherwise we might not restore table
		// when upstream and downstream both set this value greater than default(3072)
		conf.MaxIndexLength = config.DefMaxOfMaxIndexLength
		log.Warn("set max-index-length to max(3072*4) to skip check index length in DDL")
		conf.IndexLimit = config.DefMaxOfIndexLimit
		log.Warn("set index-limit to max(64*8) to skip check index count in DDL")
		conf.TableColumnCountLimit = config.DefMaxOfTableColumnCountLimit
		log.Warn("set table-column-count to max(4096) to skip check column count in DDL")
	})
	return restoreConfig
}

func getTiFlashNodeCount(ctx context.Context, pdClient pd.Client) (uint64, error) {
	tiFlashStores, err := conn.GetAllTiKVStoresWithRetry(ctx, pdClient, connutil.TiFlashOnly)
	if err != nil {
		return 0, errors.Trace(err)
	}
	return uint64(len(tiFlashStores)), nil
}

// PreCheckTableTiFlashReplica checks whether TiFlash replica is less than TiFlash node.
func PreCheckTableTiFlashReplica(
	ctx context.Context,
	pdClient pd.Client,
	tables []*metautil.Table,
	recorder *tiflashrec.TiFlashRecorder,
) error {
	tiFlashStoreCount, err := getTiFlashNodeCount(ctx, pdClient)
	if err != nil {
		return err
	}
	for _, table := range tables {
		if table.Info.TiFlashReplica != nil {
			// we should not set available to true. because we cannot guarantee the raft log lag of tiflash when restore finished.
			// just let tiflash ticker set it by checking lag of all related regions.
			table.Info.TiFlashReplica.Available = false
			table.Info.TiFlashReplica.AvailablePartitionIDs = nil
			if recorder != nil {
				recorder.AddTable(table.Info.ID, *table.Info.TiFlashReplica)
				log.Info("record tiflash replica for table, to reset it by ddl later",
					zap.Stringer("db", table.DB.Name),
					zap.Stringer("table", table.Info.Name),
				)
				table.Info.TiFlashReplica = nil
			} else if table.Info.TiFlashReplica.Count > tiFlashStoreCount {
				// we cannot satisfy TiFlash replica in restore cluster. so we should
				// set TiFlashReplica to unavailable in tableInfo, to avoid TiDB cannot sense TiFlash and make plan to TiFlash
				// see details at https://github.com/pingcap/br/issues/931
				// TODO maybe set table.Info.TiFlashReplica.Count to tiFlashStoreCount, but we need more tests about it.
				log.Warn("table does not satisfy tiflash replica requirements, set tiflash replcia to unavailable",
					zap.Stringer("db", table.DB.Name),
					zap.Stringer("table", table.Info.Name),
					zap.Uint64("expect tiflash replica", table.Info.TiFlashReplica.Count),
					zap.Uint64("actual tiflash store", tiFlashStoreCount),
				)
				table.Info.TiFlashReplica = nil
			}
		}
	}
	return nil
}

// PreCheckTableClusterIndex checks whether backup tables and existed tables have different cluster index options。
func PreCheckTableClusterIndex(
	tables []*metautil.Table,
	ddlJobs []*model.Job,
	dom *domain.Domain,
) error {
	for _, table := range tables {
		oldTableInfo, err := restore.GetTableSchema(dom, table.DB.Name, table.Info.Name)
		// table exists in database
		if err == nil {
			if table.Info.IsCommonHandle != oldTableInfo.IsCommonHandle {
				return errors.Annotatef(berrors.ErrRestoreModeMismatch,
					"Clustered index option mismatch. Restored cluster's @@tidb_enable_clustered_index should be %v (backup table = %v, created table = %v).",
					restore.TransferBoolToValue(table.Info.IsCommonHandle),
					table.Info.IsCommonHandle,
					oldTableInfo.IsCommonHandle)
			}
		}
	}
	for _, job := range ddlJobs {
		if job.Type == model.ActionCreateTable {
			tableInfo := job.BinlogInfo.TableInfo
			if tableInfo != nil {
				oldTableInfo, err := restore.GetTableSchema(dom, ast.NewCIStr(job.SchemaName), tableInfo.Name)
				// table exists in database
				if err == nil {
					if tableInfo.IsCommonHandle != oldTableInfo.IsCommonHandle {
						return errors.Annotatef(berrors.ErrRestoreModeMismatch,
							"Clustered index option mismatch. Restored cluster's @@tidb_enable_clustered_index should be %v (backup table = %v, created table = %v).",
							restore.TransferBoolToValue(tableInfo.IsCommonHandle),
							tableInfo.IsCommonHandle,
							oldTableInfo.IsCommonHandle)
					}
				}
			}
		}
	}
	return nil
}

func getDatabases(tables []*metautil.Table) (dbs []*model.DBInfo) {
	dbIDs := make(map[int64]bool)
	for _, table := range tables {
		if !dbIDs[table.DB.ID] {
			dbs = append(dbs, table.DB)
			dbIDs[table.DB.ID] = true
		}
	}
	return
}

// FilterDDLJobs filters ddl jobs.
func FilterDDLJobs(allDDLJobs []*model.Job, tables []*metautil.Table) (ddlJobs []*model.Job) {
	// Sort the ddl jobs by schema version in descending order.
	slices.SortFunc(allDDLJobs, func(i, j *model.Job) int {
		return cmp.Compare(j.BinlogInfo.SchemaVersion, i.BinlogInfo.SchemaVersion)
	})
	dbs := getDatabases(tables)
	for _, db := range dbs {
		// These maps is for solving some corner case.
		// e.g. let "t=2" indicates that the id of database "t" is 2, if the ddl execution sequence is:
		// rename "a" to "b"(a=1) -> drop "b"(b=1) -> create "b"(b=2) -> rename "b" to "a"(a=2)
		// Which we cannot find the "create" DDL by name and id directly.
		// To cover †his case, we must find all names and ids the database/table ever had.
		dbIDs := make(map[int64]bool)
		dbIDs[db.ID] = true
		dbNames := make(map[string]bool)
		dbNames[db.Name.String()] = true
		for _, job := range allDDLJobs {
			if job.BinlogInfo.DBInfo != nil {
				if dbIDs[job.SchemaID] || dbNames[job.BinlogInfo.DBInfo.Name.String()] {
					ddlJobs = append(ddlJobs, job)
					// The the jobs executed with the old id, like the step 2 in the example above.
					dbIDs[job.SchemaID] = true
					// For the jobs executed after rename, like the step 3 in the example above.
					dbNames[job.BinlogInfo.DBInfo.Name.String()] = true
				}
			}
		}
	}

	for _, table := range tables {
		tableIDs := make(map[int64]bool)
		tableIDs[table.Info.ID] = true
		tableNames := make(map[restore.UniqueTableName]bool)
		name := restore.UniqueTableName{DB: table.DB.Name.String(), Table: table.Info.Name.String()}
		tableNames[name] = true
		for _, job := range allDDLJobs {
			if job.BinlogInfo.TableInfo != nil {
				name = restore.UniqueTableName{DB: job.SchemaName, Table: job.BinlogInfo.TableInfo.Name.String()}
				if tableIDs[job.TableID] || tableNames[name] {
					ddlJobs = append(ddlJobs, job)
					tableIDs[job.TableID] = true
					// For truncate table, the id may be changed
					tableIDs[job.BinlogInfo.TableInfo.ID] = true
					tableNames[name] = true
				}
			}
		}
	}
	return ddlJobs
}

// CheckDDLJobByRules if one of rules returns true, the job in srcDDLJobs will be filtered.
func CheckDDLJobByRules(srcDDLJobs []*model.Job, rules ...DDLJobFilterRule) error {
	for _, ddlJob := range srcDDLJobs {
		for _, rule := range rules {
			if rule(ddlJob) {
				return errors.Annotatef(berrors.ErrRestoreModeMismatch, "DDL job %s is not allowed in incremental restore"+
					" when --allow-pitr-from-incremental enabled", ddlJob.String())
			}
		}
	}
	return nil
}

// FilterDDLJobByRules if one of rules returns true, the job in srcDDLJobs will be filtered.
func FilterDDLJobByRules(srcDDLJobs []*model.Job, rules ...DDLJobFilterRule) (dstDDLJobs []*model.Job) {
	dstDDLJobs = make([]*model.Job, 0, len(srcDDLJobs))
	for _, ddlJob := range srcDDLJobs {
		passed := true
		for _, rule := range rules {
			if rule(ddlJob) {
				passed = false
				break
			}
		}

		if passed {
			dstDDLJobs = append(dstDDLJobs, ddlJob)
		}
	}

	return
}

type DDLJobFilterRule func(ddlJob *model.Job) bool

var incrementalRestoreActionBlockList = map[model.ActionType]struct{}{
	model.ActionSetTiFlashReplica:          {},
	model.ActionUpdateTiFlashReplicaStatus: {},
	model.ActionLockTable:                  {},
	model.ActionUnlockTable:                {},
}

var logIncrementalRestoreCompactibleBlockList = map[model.ActionType]struct{}{
	model.ActionAddIndex:            {},
	model.ActionModifyColumn:        {},
	model.ActionReorganizePartition: {},
}

// DDLJobBlockListRule rule for filter ddl job with type in block list.
func DDLJobBlockListRule(ddlJob *model.Job) bool {
	return checkIsInActions(ddlJob.Type, incrementalRestoreActionBlockList)
}

func DDLJobLogIncrementalCompactBlockListRule(ddlJob *model.Job) bool {
	return checkIsInActions(ddlJob.Type, logIncrementalRestoreCompactibleBlockList)
}

func checkIsInActions(action model.ActionType, actions map[model.ActionType]struct{}) bool {
	_, ok := actions[action]
	return ok
}<|MERGE_RESOLUTION|>--- conflicted
+++ resolved
@@ -1072,16 +1072,12 @@
 	// reload or register the checkpoint
 	var checkpointSetWithTableID map[int64]map[string]struct{}
 	if cfg.UseCheckpoint {
-<<<<<<< HEAD
-		sets, restoreSchedulersConfigFromCheckpoint, err := client.InitCheckpoint(ctx, cfg.snapshotCheckpointMetaManager, schedulersConfig, checkpointFirstRun)
-=======
 		logRestoredTS := uint64(0)
 		if cfg.piTRTaskInfo != nil {
 			logRestoredTS = cfg.piTRTaskInfo.RestoreTS
 		}
 		sets, restoreSchedulersConfigFromCheckpoint, err := client.InitCheckpoint(
-			ctx, g, mgr.GetStorage(), schedulersConfig, logRestoredTS, checkpointFirstRun)
->>>>>>> af93fff5
+			ctx, cfg.snapshotCheckpointMetaManager, schedulersConfig, logRestoredTS, checkpointFirstRun)
 		if err != nil {
 			return errors.Trace(err)
 		}
