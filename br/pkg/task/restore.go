--- conflicted
+++ resolved
@@ -268,11 +268,8 @@
 	StartTS uint64 `json:"start-ts" toml:"start-ts"`
 	// if not specified system will restore to the max TS available
 	RestoreTS uint64 `json:"restore-ts" toml:"restore-ts"`
-<<<<<<< HEAD
 	// whether RestoreTS was explicitly specified by user vs auto-detected
 	IsRestoredTSUserSpecified bool `json:"-" toml:"-"`
-=======
->>>>>>> 4d2856c6
 	// rewriteTS is the rewritten timestamp of meta kvs.
 	RewriteTS       uint64                      `json:"-" toml:"-"`
 	tiflashRecorder *tiflashrec.TiFlashRecorder `json:"-" toml:"-"`
