// Copyright 2020 PingCAP, Inc. Licensed under Apache-2.0.

package task

import (
	"context"
	"fmt"
	"strings"
	"time"

	"github.com/opentracing/opentracing-go"
	"github.com/pingcap/errors"
	"github.com/pingcap/failpoint"
	backuppb "github.com/pingcap/kvproto/pkg/brpb"
	"github.com/pingcap/log"
	pconfig "github.com/pingcap/tidb/br/pkg/config"
	"github.com/pingcap/tidb/br/pkg/conn"
	berrors "github.com/pingcap/tidb/br/pkg/errors"
	"github.com/pingcap/tidb/br/pkg/glue"
	"github.com/pingcap/tidb/br/pkg/httputil"
	"github.com/pingcap/tidb/br/pkg/logutil"
	"github.com/pingcap/tidb/br/pkg/metautil"
	"github.com/pingcap/tidb/br/pkg/pdutil"
	"github.com/pingcap/tidb/br/pkg/restore"
	"github.com/pingcap/tidb/br/pkg/restore/tiflashrec"
	"github.com/pingcap/tidb/br/pkg/summary"
	"github.com/pingcap/tidb/br/pkg/utils"
	"github.com/pingcap/tidb/br/pkg/version"
	"github.com/pingcap/tidb/config"
	"github.com/pingcap/tidb/infoschema"
	"github.com/pingcap/tidb/util"
	"github.com/pingcap/tidb/util/mathutil"
	"github.com/spf13/cobra"
	"github.com/spf13/pflag"
	"go.uber.org/multierr"
	"go.uber.org/zap"
)

const (
	flagOnline   = "online"
	flagNoSchema = "no-schema"

	// FlagMergeRegionSizeBytes is the flag name of merge small regions by size
	FlagMergeRegionSizeBytes = "merge-region-size-bytes"
	// FlagMergeRegionKeyCount is the flag name of merge small regions by key count
	FlagMergeRegionKeyCount = "merge-region-key-count"
	// FlagPDConcurrency controls concurrency pd-relative operations like split & scatter.
	FlagPDConcurrency = "pd-concurrency"
	// FlagBatchFlushInterval controls after how long the restore batch would be auto sended.
	FlagBatchFlushInterval = "batch-flush-interval"
	// FlagDdlBatchSize controls batch ddl size to create a batch of tables
	FlagDdlBatchSize = "ddl-batch-size"
	// FlagWithPlacementPolicy corresponds to tidb config with-tidb-placement-mode
	// current only support STRICT or IGNORE, the default is STRICT according to tidb.
	FlagWithPlacementPolicy = "with-tidb-placement-mode"

	// FlagWaitTiFlashReady represents whether wait tiflash replica ready after table restored and checksumed.
	FlagWaitTiFlashReady = "wait-tiflash-ready"

	// FlagStreamStartTS and FlagStreamRestoreTS is used for log restore timestamp range.
	FlagStreamStartTS   = "start-ts"
	FlagStreamRestoreTS = "restored-ts"
	// FlagStreamFullBackupStorage is used for log restore, represents the full backup storage.
	FlagStreamFullBackupStorage = "full-backup-storage"
	// FlagPiTRBatchCount and FlagPiTRBatchSize are used for restore log with batch method.
	FlagPiTRBatchCount  = "pitr-batch-count"
	FlagPiTRBatchSize   = "pitr-batch-size"
	FlagPiTRConcurrency = "pitr-concurrency"

	FlagResetSysUsers = "reset-sys-users"

	defaultPiTRBatchCount     = 8
	defaultPiTRBatchSize      = 16 * 1024 * 1024
	defaultRestoreConcurrency = 128
	defaultPiTRConcurrency    = 16
	maxRestoreBatchSizeLimit  = 10240
	defaultPDConcurrency      = 1
	defaultBatchFlushInterval = 16 * time.Second
	defaultFlagDdlBatchSize   = 128
	resetSpeedLimitRetryTimes = 3
)

const (
	FullRestoreCmd  = "Full Restore"
	DBRestoreCmd    = "DataBase Restore"
	TableRestoreCmd = "Table Restore"
	PointRestoreCmd = "Point Restore"
	RawRestoreCmd   = "Raw Restore"
)

// RestoreCommonConfig is the common configuration for all BR restore tasks.
type RestoreCommonConfig struct {
	Online bool `json:"online" toml:"online"`

	// MergeSmallRegionSizeBytes is the threshold of merging small regions (Default 96MB, region split size).
	// MergeSmallRegionKeyCount is the threshold of merging smalle regions (Default 960_000, region split key count).
	// See https://github.com/tikv/tikv/blob/v4.0.8/components/raftstore/src/coprocessor/config.rs#L35-L38
	MergeSmallRegionSizeBytes uint64 `json:"merge-region-size-bytes" toml:"merge-region-size-bytes"`
	MergeSmallRegionKeyCount  uint64 `json:"merge-region-key-count" toml:"merge-region-key-count"`

	// determines whether enable restore sys table on default, see fullClusterRestore in restore/client.go
	WithSysTable bool `json:"with-sys-table" toml:"with-sys-table"`

	ResetSysUsers []string `json:"reset-sys-users" toml:"reset-sys-users"`
}

// adjust adjusts the abnormal config value in the current config.
// useful when not starting BR from CLI (e.g. from BRIE in SQL).
func (cfg *RestoreCommonConfig) adjust() {
	if cfg.MergeSmallRegionKeyCount == 0 {
		cfg.MergeSmallRegionKeyCount = conn.DefaultMergeRegionKeyCount
	}
	if cfg.MergeSmallRegionSizeBytes == 0 {
		cfg.MergeSmallRegionSizeBytes = conn.DefaultMergeRegionSizeBytes
	}
}

// DefineRestoreCommonFlags defines common flags for the restore command.
func DefineRestoreCommonFlags(flags *pflag.FlagSet) {
	// TODO remove experimental tag if it's stable
	flags.Bool(flagOnline, false, "(experimental) Whether online when restore")

	flags.Uint64(FlagMergeRegionSizeBytes, conn.DefaultMergeRegionSizeBytes,
		"the threshold of merging small regions (Default 96MB, region split size)")
	flags.Uint64(FlagMergeRegionKeyCount, conn.DefaultMergeRegionKeyCount,
		"the threshold of merging small regions (Default 960_000, region split key count)")
	flags.Uint(FlagPDConcurrency, defaultPDConcurrency,
		"concurrency pd-relative operations like split & scatter.")
	flags.Duration(FlagBatchFlushInterval, defaultBatchFlushInterval,
		"after how long a restore batch would be auto sent.")
	flags.Uint(FlagDdlBatchSize, defaultFlagDdlBatchSize,
		"batch size for ddl to create a batch of tables once.")
	flags.Bool(flagWithSysTable, false, "whether restore system privilege tables on default setting")
	flags.StringArrayP(FlagResetSysUsers, "", []string{"cloud_admin", "root"}, "whether reset these users after restoration")
	flags.Bool(flagUseFSR, false, "whether enable FSR for AWS snapshots")
	_ = flags.MarkHidden(FlagResetSysUsers)
	_ = flags.MarkHidden(FlagMergeRegionSizeBytes)
	_ = flags.MarkHidden(FlagMergeRegionKeyCount)
	_ = flags.MarkHidden(FlagPDConcurrency)
	_ = flags.MarkHidden(FlagBatchFlushInterval)
	_ = flags.MarkHidden(FlagDdlBatchSize)
	_ = flags.MarkHidden(flagUseFSR)
}

// ParseFromFlags parses the config from the flag set.
func (cfg *RestoreCommonConfig) ParseFromFlags(flags *pflag.FlagSet) error {
	var err error
	cfg.Online, err = flags.GetBool(flagOnline)
	if err != nil {
		return errors.Trace(err)
	}
	cfg.MergeSmallRegionKeyCount, err = flags.GetUint64(FlagMergeRegionKeyCount)
	if err != nil {
		return errors.Trace(err)
	}
	cfg.MergeSmallRegionSizeBytes, err = flags.GetUint64(FlagMergeRegionSizeBytes)
	if err != nil {
		return errors.Trace(err)
	}
	if flags.Lookup(flagWithSysTable) != nil {
		cfg.WithSysTable, err = flags.GetBool(flagWithSysTable)
		if err != nil {
			return errors.Trace(err)
		}
	}
	cfg.ResetSysUsers, err = flags.GetStringArray(FlagResetSysUsers)
	if err != nil {
		return errors.Trace(err)
	}
	return errors.Trace(err)
}

// RestoreConfig is the configuration specific for restore tasks.
type RestoreConfig struct {
	Config
	RestoreCommonConfig

	NoSchema           bool          `json:"no-schema" toml:"no-schema"`
	PDConcurrency      uint          `json:"pd-concurrency" toml:"pd-concurrency"`
	BatchFlushInterval time.Duration `json:"batch-flush-interval" toml:"batch-flush-interval"`
	// DdlBatchSize use to define the size of batch ddl to create tables
	DdlBatchSize uint `json:"ddl-batch-size" toml:"ddl-batch-size"`

	WithPlacementPolicy string `json:"with-tidb-placement-mode" toml:"with-tidb-placement-mode"`

	// FullBackupStorage is used to  run `restore full` before `restore log`.
	// if it is empty, directly take restoring log justly.
	FullBackupStorage string `json:"full-backup-storage" toml:"full-backup-storage"`

	// [startTs, RestoreTS] is used to `restore log` from StartTS to RestoreTS.
	StartTS         uint64                      `json:"start-ts" toml:"start-ts"`
	RestoreTS       uint64                      `json:"restore-ts" toml:"restore-ts"`
	tiflashRecorder *tiflashrec.TiFlashRecorder `json:"-" toml:"-"`
	PitrBatchCount  uint32                      `json:"pitr-batch-count" toml:"pitr-batch-count"`
	PitrBatchSize   uint32                      `json:"pitr-batch-size" toml:"pitr-batch-size"`
	PitrConcurrency uint32                      `json:"-" toml:"-"`

	WaitTiflashReady bool `json:"wait-tiflash-ready" toml:"wait-tiflash-ready"`

	// for ebs-based restore
	FullBackupType      FullBackupType        `json:"full-backup-type" toml:"full-backup-type"`
	Prepare             bool                  `json:"prepare" toml:"prepare"`
	OutputFile          string                `json:"output-file" toml:"output-file"`
	SkipAWS             bool                  `json:"skip-aws" toml:"skip-aws"`
	CloudAPIConcurrency uint                  `json:"cloud-api-concurrency" toml:"cloud-api-concurrency"`
	VolumeType          pconfig.EBSVolumeType `json:"volume-type" toml:"volume-type"`
	VolumeIOPS          int64                 `json:"volume-iops" toml:"volume-iops"`
	VolumeThroughput    int64                 `json:"volume-throughput" toml:"volume-throughput"`
	VolumeEncrypted     bool                  `json:"volume-encrypted" toml:"volume-encrypted"`
	ProgressFile        string                `json:"progress-file" toml:"progress-file"`
	TargetAZ            string                `json:"target-az" toml:"target-az"`
	UseFSR              bool                  `json:"use-fsr" toml:"use-fsr"`
}

// DefineRestoreFlags defines common flags for the restore tidb command.
func DefineRestoreFlags(flags *pflag.FlagSet) {
	flags.Bool(flagNoSchema, false, "skip creating schemas and tables, reuse existing empty ones")
	// Do not expose this flag
	_ = flags.MarkHidden(flagNoSchema)
	flags.String(FlagWithPlacementPolicy, "STRICT", "correspond to tidb global/session variable with-tidb-placement-mode")

	flags.Bool(FlagWaitTiFlashReady, false, "whether wait tiflash replica ready if tiflash exists")

	DefineRestoreCommonFlags(flags)
}

// DefineStreamRestoreFlags defines for the restore log command.
func DefineStreamRestoreFlags(command *cobra.Command) {
	command.Flags().String(FlagStreamStartTS, "", "the start timestamp which log restore from.\n"+
		"support TSO or datetime, e.g. '400036290571534337' or '2018-05-11 01:42:23+0800'")
	command.Flags().String(FlagStreamRestoreTS, "", "the point of restore, used for log restore.\n"+
		"support TSO or datetime, e.g. '400036290571534337' or '2018-05-11 01:42:23+0800'")
	command.Flags().String(FlagStreamFullBackupStorage, "", "specify the backup full storage. "+
		"fill it if want restore full backup before restore log.")
	command.Flags().Uint32(FlagPiTRBatchCount, defaultPiTRBatchCount, "specify the batch count to restore log.")
	command.Flags().Uint32(FlagPiTRBatchSize, defaultPiTRBatchSize, "specify the batch size to retore log.")
	command.Flags().Uint32(FlagPiTRConcurrency, defaultPiTRConcurrency, "specify the concurrency to restore log.")
}

// ParseStreamRestoreFlags parses the `restore stream` flags from the flag set.
func (cfg *RestoreConfig) ParseStreamRestoreFlags(flags *pflag.FlagSet) error {
	tsString, err := flags.GetString(FlagStreamStartTS)
	if err != nil {
		return errors.Trace(err)
	}
	if cfg.StartTS, err = ParseTSString(tsString, true); err != nil {
		return errors.Trace(err)
	}
	tsString, err = flags.GetString(FlagStreamRestoreTS)
	if err != nil {
		return errors.Trace(err)
	}
	if cfg.RestoreTS, err = ParseTSString(tsString, true); err != nil {
		return errors.Trace(err)
	}

	if cfg.FullBackupStorage, err = flags.GetString(FlagStreamFullBackupStorage); err != nil {
		return errors.Trace(err)
	}

	if cfg.StartTS > 0 && len(cfg.FullBackupStorage) > 0 {
		return errors.Annotatef(berrors.ErrInvalidArgument, "%v and %v are mutually exclusive",
			FlagStreamStartTS, FlagStreamFullBackupStorage)
	}

	if cfg.PitrBatchCount, err = flags.GetUint32(FlagPiTRBatchCount); err != nil {
		return errors.Trace(err)
	}
	if cfg.PitrBatchSize, err = flags.GetUint32(FlagPiTRBatchSize); err != nil {
		return errors.Trace(err)
	}
	if cfg.PitrConcurrency, err = flags.GetUint32(FlagPiTRConcurrency); err != nil {
		return errors.Trace(err)
	}
	return nil
}

// ParseFromFlags parses the restore-related flags from the flag set.
func (cfg *RestoreConfig) ParseFromFlags(flags *pflag.FlagSet, skipCommonConfig bool) error {
	var err error
	cfg.NoSchema, err = flags.GetBool(flagNoSchema)
	if err != nil {
		return errors.Trace(err)
	}

	// parse common config if needed
	if !skipCommonConfig {
		err = cfg.Config.ParseFromFlags(flags)
		if err != nil {
			return errors.Trace(err)
		}
	}

	err = cfg.RestoreCommonConfig.ParseFromFlags(flags)
	if err != nil {
		return errors.Trace(err)
	}

	if cfg.Config.Concurrency == 0 {
		cfg.Config.Concurrency = defaultRestoreConcurrency
	}
	cfg.PDConcurrency, err = flags.GetUint(FlagPDConcurrency)
	if err != nil {
		return errors.Annotatef(err, "failed to get flag %s", FlagPDConcurrency)
	}
	cfg.BatchFlushInterval, err = flags.GetDuration(FlagBatchFlushInterval)
	if err != nil {
		return errors.Annotatef(err, "failed to get flag %s", FlagBatchFlushInterval)
	}

	cfg.DdlBatchSize, err = flags.GetUint(FlagDdlBatchSize)
	if err != nil {
		return errors.Annotatef(err, "failed to get flag %s", FlagDdlBatchSize)
	}
	cfg.WithPlacementPolicy, err = flags.GetString(FlagWithPlacementPolicy)
	if err != nil {
		return errors.Annotatef(err, "failed to get flag %s", FlagWithPlacementPolicy)
	}

	cfg.WaitTiflashReady, err = flags.GetBool(FlagWaitTiFlashReady)
	if err != nil {
		return errors.Annotatef(err, "failed to get flag %s", FlagWaitTiFlashReady)
	}

	if flags.Lookup(flagFullBackupType) != nil {
		// for restore full only
		fullBackupType, err := flags.GetString(flagFullBackupType)
		if err != nil {
			return errors.Trace(err)
		}
		if !FullBackupType(fullBackupType).Valid() {
			return errors.New("invalid full backup type")
		}
		cfg.FullBackupType = FullBackupType(fullBackupType)
		cfg.Prepare, err = flags.GetBool(flagPrepare)
		if err != nil {
			return errors.Trace(err)
		}
		cfg.SkipAWS, err = flags.GetBool(flagSkipAWS)
		if err != nil {
			return errors.Trace(err)
		}
		cfg.CloudAPIConcurrency, err = flags.GetUint(flagCloudAPIConcurrency)
		if err != nil {
			return errors.Trace(err)
		}
		cfg.OutputFile, err = flags.GetString(flagOutputMetaFile)
		if err != nil {
			return errors.Trace(err)
		}
		volumeType, err := flags.GetString(flagVolumeType)
		if err != nil {
			return errors.Trace(err)
		}
		cfg.VolumeType = pconfig.EBSVolumeType(volumeType)
		if !cfg.VolumeType.Valid() {
			return errors.New("invalid volume type: " + volumeType)
		}
		if cfg.VolumeIOPS, err = flags.GetInt64(flagVolumeIOPS); err != nil {
			return errors.Trace(err)
		}
		if cfg.VolumeThroughput, err = flags.GetInt64(flagVolumeThroughput); err != nil {
			return errors.Trace(err)
		}
		if cfg.VolumeEncrypted, err = flags.GetBool(flagVolumeEncrypted); err != nil {
			return errors.Trace(err)
		}

		cfg.ProgressFile, err = flags.GetString(flagProgressFile)
		if err != nil {
			return errors.Trace(err)
		}

		cfg.TargetAZ, err = flags.GetString(flagTargetAZ)
		if err != nil {
			return errors.Trace(err)
		}

		cfg.UseFSR, err = flags.GetBool(flagUseFSR)
		if err != nil {
			return errors.Trace(err)
		}

		// iops: gp3 [3,000-16,000]; io1/io2 [100-32,000]
		// throughput: gp3 [125, 1000]; io1/io2 cannot set throughput
		// io1 and io2 volumes support up to 64,000 IOPS only on Instances built on the Nitro System.
		// Other instance families support performance up to 32,000 IOPS.
		// https://docs.aws.amazon.com/AWSEC2/latest/APIReference/API_CreateVolume.html
		// todo: check lower/upper bound
	}

	return nil
}

// Adjust is use for BR(binary) and BR in TiDB.
// When new config was added and not included in parser.
// we should set proper value in this function.
// so that both binary and TiDB will use same default value.
func (cfg *RestoreConfig) Adjust() {
	cfg.Config.adjust()
	cfg.RestoreCommonConfig.adjust()

	if cfg.Config.Concurrency == 0 {
		cfg.Config.Concurrency = defaultRestoreConcurrency
	}
	if cfg.Config.SwitchModeInterval == 0 {
		cfg.Config.SwitchModeInterval = defaultSwitchInterval
	}
	if cfg.PDConcurrency == 0 {
		cfg.PDConcurrency = defaultPDConcurrency
	}
	if cfg.BatchFlushInterval == 0 {
		cfg.BatchFlushInterval = defaultBatchFlushInterval
	}
	if cfg.DdlBatchSize == 0 {
		cfg.DdlBatchSize = defaultFlagDdlBatchSize
	}
	if cfg.CloudAPIConcurrency == 0 {
		cfg.CloudAPIConcurrency = defaultCloudAPIConcurrency
	}
}

func (cfg *RestoreConfig) adjustRestoreConfigForStreamRestore() {
	if cfg.PitrConcurrency == 0 {
		cfg.PitrConcurrency = defaultPiTRConcurrency
	}
	if cfg.PitrBatchCount == 0 {
		cfg.PitrBatchCount = defaultPiTRBatchCount
	}
	if cfg.PitrBatchSize == 0 {
		cfg.PitrBatchSize = defaultPiTRBatchSize
	}
	// another goroutine is used to iterate the backup file
	cfg.PitrConcurrency += 1
	log.Info("set restore kv files concurrency", zap.Int("concurrency", int(cfg.PitrConcurrency)))
	cfg.Config.Concurrency = cfg.PitrConcurrency
}

func configureRestoreClient(ctx context.Context, client *restore.Client, cfg *RestoreConfig) error {
	client.SetRateLimit(cfg.RateLimit)
	client.SetCrypter(&cfg.CipherInfo)
	client.SetConcurrency(uint(cfg.Concurrency))
	if cfg.Online {
		client.EnableOnline()
	}
	if cfg.NoSchema {
		client.EnableSkipCreateSQL()
	}
	client.SetSwitchModeInterval(cfg.SwitchModeInterval)
	client.SetBatchDdlSize(cfg.DdlBatchSize)
	client.SetPlacementPolicyMode(cfg.WithPlacementPolicy)
	client.SetWithSysTable(cfg.WithSysTable)

	err := client.LoadRestoreStores(ctx)
	if err != nil {
		return errors.Trace(err)
	}

	return nil
}

// CheckRestoreDBAndTable is used to check whether the restore dbs or tables have been backup
func CheckRestoreDBAndTable(client *restore.Client, cfg *RestoreConfig) error {
	if len(cfg.Schemas) == 0 && len(cfg.Tables) == 0 {
		return nil
	}
	schemas := client.GetDatabases()
	schemasMap := make(map[string]struct{})
	tablesMap := make(map[string]struct{})
	for _, db := range schemas {
		dbName := db.Info.Name.L
		if dbCIStrName, ok := utils.GetSysDBCIStrName(db.Info.Name); utils.IsSysDB(dbCIStrName.O) && ok {
			dbName = dbCIStrName.L
		}
		schemasMap[utils.EncloseName(dbName)] = struct{}{}
		for _, table := range db.Tables {
			if table.Info == nil {
				// we may back up empty database.
				continue
			}
			tablesMap[utils.EncloseDBAndTable(dbName, table.Info.Name.L)] = struct{}{}
		}
	}
	restoreSchemas := cfg.Schemas
	restoreTables := cfg.Tables
	for schema := range restoreSchemas {
		schemaLName := strings.ToLower(schema)
		if _, ok := schemasMap[schemaLName]; !ok {
			return errors.Annotatef(berrors.ErrUndefinedRestoreDbOrTable,
				"[database: %v] has not been backup, please ensure you has input a correct database name", schema)
		}
	}
	for table := range restoreTables {
		tableLName := strings.ToLower(table)
		if _, ok := tablesMap[tableLName]; !ok {
			return errors.Annotatef(berrors.ErrUndefinedRestoreDbOrTable,
				"[table: %v] has not been backup, please ensure you has input a correct table name", table)
		}
	}
	return nil
}

func isFullRestore(cmdName string) bool {
	return cmdName == FullRestoreCmd
}

// IsStreamRestore checks the command is `restore point`
func IsStreamRestore(cmdName string) bool {
	return cmdName == PointRestoreCmd
}

func DefaultRestoreConfig(commonConfig Config) RestoreConfig {
	fs := pflag.NewFlagSet("dummy", pflag.ContinueOnError)
	DefineRestoreFlags(fs)
	cfg := RestoreConfig{}
	err := cfg.ParseFromFlags(fs, true)
	if err != nil {
		log.Panic("failed to parse restore flags to config", zap.Error(err))
	}

	cfg.Config = commonConfig
	return cfg
}

// RunRestore starts a restore task inside the current goroutine.
func RunRestore(c context.Context, g glue.Glue, cmdName string, cfg *RestoreConfig) error {
	if err := checkTaskExists(c, cfg); err != nil {
		return errors.Annotate(err, "failed to check task exits")
	}

	if IsStreamRestore(cmdName) {
		return RunStreamRestore(c, g, cmdName, cfg)
	}
	return runRestore(c, g, cmdName, cfg)
}

func runRestore(c context.Context, g glue.Glue, cmdName string, cfg *RestoreConfig) error {
	cfg.Adjust()
	defer summary.Summary(cmdName)
	ctx, cancel := context.WithCancel(c)
	defer cancel()

	if span := opentracing.SpanFromContext(ctx); span != nil && span.Tracer() != nil {
		span1 := span.Tracer().StartSpan("task.RunRestore", opentracing.ChildOf(span.Context()))
		defer span1.Finish()
		ctx = opentracing.ContextWithSpan(ctx, span1)
	}

	// Restore needs domain to do DDL.
	needDomain := true
	keepaliveCfg := GetKeepalive(&cfg.Config)
	mgr, err := NewMgr(ctx, g, cfg.PD, cfg.TLS, keepaliveCfg, cfg.CheckRequirements, needDomain, conn.NormalVersionChecker)
	if err != nil {
		return errors.Trace(err)
	}
	defer mgr.Close()

	mergeRegionSize := cfg.MergeSmallRegionSizeBytes
	mergeRegionCount := cfg.MergeSmallRegionKeyCount
	if mergeRegionSize == conn.DefaultMergeRegionSizeBytes &&
		mergeRegionCount == conn.DefaultMergeRegionKeyCount {
		// according to https://github.com/pingcap/tidb/issues/34167.
		// we should get the real config from tikv to adapt the dynamic region.
		httpCli := httputil.NewClient(mgr.GetTLSConfig())
		mergeRegionSize, mergeRegionCount = mgr.GetMergeRegionSizeAndCount(ctx, httpCli)
	}

	keepaliveCfg.PermitWithoutStream = true
	client := restore.NewRestoreClient(mgr.GetPDClient(), mgr.GetTLSConfig(), keepaliveCfg, false)
	err = configureRestoreClient(ctx, client, cfg)
	if err != nil {
		return errors.Trace(err)
	}
	// Init DB connection sessions
	err = client.Init(g, mgr.GetStorage())
	defer client.Close()

	if err != nil {
		return errors.Trace(err)
	}
	u, s, backupMeta, err := ReadBackupMeta(ctx, metautil.MetaFile, &cfg.Config)
	if err != nil {
		return errors.Trace(err)
	}
	backupVersion := version.NormalizeBackupVersion(backupMeta.ClusterVersion)
	if cfg.CheckRequirements && backupVersion != nil {
		if versionErr := version.CheckClusterVersion(ctx, mgr.GetPDClient(), version.CheckVersionForBackup(backupVersion)); versionErr != nil {
			return errors.Trace(versionErr)
		}
	}
	if _, err = restore.CheckNewCollationEnable(backupMeta.GetNewCollationsEnabled(), g, mgr.GetStorage(), cfg.CheckRequirements); err != nil {
		return errors.Trace(err)
	}

	reader := metautil.NewMetaReader(backupMeta, s, &cfg.CipherInfo)
	if err = client.LoadSchemaIfNeededAndInitClient(c, backupMeta, u, reader); err != nil {
		return errors.Trace(err)
	}

	if client.IsRawKvMode() {
		return errors.Annotate(berrors.ErrRestoreModeMismatch, "cannot do transactional restore from raw kv data")
	}
	if err = CheckRestoreDBAndTable(client, cfg); err != nil {
		return err
	}
	files, tables, dbs := filterRestoreFiles(client, cfg)
	if len(dbs) == 0 && len(tables) != 0 {
		return errors.Annotate(berrors.ErrRestoreInvalidBackup, "contain tables but no databases")
	}
	archiveSize := metautil.ArchiveSize(files)
	g.Record(summary.RestoreDataSize, archiveSize)
	//restore from tidb will fetch a general Size issue https://github.com/pingcap/tidb/issues/27247
	g.Record("Size", archiveSize)
	restoreTS, err := client.GetTSWithRetry(ctx)
	if err != nil {
		return errors.Trace(err)
	}

	if isFullRestore(cmdName) {
		if client.NeedCheckFreshCluster(cfg.ExplicitFilter) {
			if err = client.CheckTargetClusterFresh(ctx); err != nil {
				return errors.Trace(err)
			}
		}
		// todo: move this check into InitFullClusterRestore, we should move restore config into a separate package
		// to avoid import cycle problem which we won't do it in this pr, then refactor this
		//
		// if it's point restore and reached here, then cmdName=FullRestoreCmd and len(cfg.FullBackupStorage) > 0
		if cfg.WithSysTable {
			client.InitFullClusterRestore(cfg.ExplicitFilter)
		}
	}

	if client.IsFullClusterRestore() && client.HasBackedUpSysDB() {
		if err = client.CheckSysTableCompatibility(mgr.GetDomain(), tables); err != nil {
			return errors.Trace(err)
		}
	} else if !client.IsIncremental() && cfg.CheckRequirements {
		if err = checkTableExistence(ctx, mgr, tables, g); err != nil {
			return errors.Trace(err)
		}
	} else if !client.IsIncremental() && cfg.CheckRequirements {
		if err := checkTableExistence(ctx, mgr, tables, g); err != nil {
			return errors.Trace(err)
		}
	}

	sp := utils.BRServiceSafePoint{
		BackupTS: restoreTS,
		TTL:      utils.DefaultBRGCSafePointTTL,
		ID:       utils.MakeSafePointID(),
	}
	g.Record("BackupTS", backupMeta.EndVersion)
	g.Record("RestoreTS", restoreTS)

	// restore checksum will check safe point with its start ts, see details at
	// https://github.com/pingcap/tidb/blob/180c02127105bed73712050594da6ead4d70a85f/store/tikv/kv.go#L186-L190
	// so, we should keep the safe point unchangeable. to avoid GC life time is shorter than transaction duration.
	err = utils.StartServiceSafePointKeeper(ctx, mgr.GetPDClient(), sp)
	if err != nil {
		return errors.Trace(err)
	}

	ddlJobs := restore.FilterDDLJobs(client.GetDDLJobs(), tables)
	ddlJobs = restore.FilterDDLJobByRules(ddlJobs, restore.DDLJobBlockListRule)

	err = client.PreCheckTableTiFlashReplica(ctx, tables, cfg.tiflashRecorder)
	if err != nil {
		return errors.Trace(err)
	}

	err = client.PreCheckTableClusterIndex(tables, ddlJobs, mgr.GetDomain())
	if err != nil {
		return errors.Trace(err)
	}

	// pre-set TiDB config for restore
	restoreDBConfig := enableTiDBConfig()
	defer restoreDBConfig()

	if client.GetSupportPolicy() {
		// create policy if backupMeta has policies.
		policies, err := client.GetPlacementPolicies()
		if err != nil {
			return errors.Trace(err)
		}
		if isFullRestore(cmdName) {
			// we should restore all policies during full restoration.
			err = client.CreatePolicies(ctx, policies)
			if err != nil {
				return errors.Trace(err)
			}
		} else {
			client.SetPolicyMap(policies)
		}
	}

	// execute DDL first
	err = client.ExecDDLs(ctx, ddlJobs)
	if err != nil {
		return errors.Trace(err)
	}

	// nothing to restore, maybe only ddl changes in incremental restore
	if len(dbs) == 0 && len(tables) == 0 {
		log.Info("nothing to restore, all databases and tables are filtered out")
		// even nothing to restore, we show a success message since there is no failure.
		summary.SetSuccessStatus(true)
		return nil
	}

	for _, db := range dbs {
		err = client.CreateDatabase(ctx, db.Info)
		if err != nil {
			return errors.Trace(err)
		}
	}

	var newTS uint64
	if client.IsIncremental() {
		// we need to get the new ts after execDDL
		// or backfilled data in upstream may not be covered by
		// the new ts.
		// see https://github.com/pingcap/tidb/issues/54426
		newTS, err = client.GetTSWithRetry(ctx)
		if err != nil {
			return errors.Trace(err)
		}
	}
	// We make bigger errCh so we won't block on multi-part failed.
	errCh := make(chan error, 32)

	tableStream := client.GoCreateTables(ctx, mgr.GetDomain(), tables, newTS, errCh)
	if len(files) == 0 {
		log.Info("no files, empty databases and tables are restored")
		summary.SetSuccessStatus(true)
		// don't return immediately, wait all pipeline done.
	}

	if cfg.tiflashRecorder != nil {
		tableStream = util.ChanMap(tableStream, func(t restore.CreatedTable) restore.CreatedTable {
			if cfg.tiflashRecorder != nil {
				cfg.tiflashRecorder.Rewrite(t.OldTable.Info.ID, t.Table.ID)
			}
			return t
		})
	}

	tableFileMap := restore.MapTableToFiles(files)
	log.Debug("mapped table to files", zap.Any("result map", tableFileMap))

	rangeStream := restore.GoValidateFileRanges(
		ctx, tableStream, tableFileMap, mergeRegionSize, mergeRegionCount, errCh)

	rangeSize := restore.EstimateRangeSize(files)
	summary.CollectInt("restore ranges", rangeSize)
	log.Info("range and file prepared", zap.Int("file count", len(files)), zap.Int("range count", rangeSize))

	restoreSchedulers, err := restorePreWork(ctx, client, mgr, true)
	if err != nil {
		return errors.Trace(err)
	}
	// Always run the post-work even on error, so we don't stuck in the import
	// mode or emptied schedulers
	defer restorePostWork(ctx, client, restoreSchedulers)

	// Do not reset timestamp if we are doing incremental restore, because
	// we are not allowed to decrease timestamp.
	if !client.IsIncremental() {
		if err = client.ResetTS(ctx, mgr.PdController); err != nil {
			log.Error("reset pd TS failed", zap.Error(err))
			return errors.Trace(err)
		}
	}

	// Restore sst files in batch.
	batchSize := mathutil.Clamp(int(cfg.Concurrency), defaultRestoreConcurrency, maxRestoreBatchSizeLimit)
	failpoint.Inject("small-batch-size", func(v failpoint.Value) {
		log.Info("failpoint small batch size is on", zap.Int("size", v.(int)))
		batchSize = v.(int)
	})

	// Split/Scatter + Download/Ingest
	progressLen := int64(rangeSize + len(files))
	if cfg.Checksum {
		progressLen += int64(len(tables))
	}
	if cfg.WaitTiflashReady {
		progressLen += int64(len(tables))
	}
	// Redirect to log if there is no log file to avoid unreadable output.
	updateCh := g.StartProgress(
		ctx,
		cmdName,
		progressLen,
		!cfg.LogProgress)
	defer updateCh.Close()
	sender, err := restore.NewTiKVSender(ctx, client, updateCh, cfg.PDConcurrency)
	if err != nil {
		return errors.Trace(err)
	}
	manager := restore.NewBRContextManager(client)
	batcher, afterTableRestoredCh := restore.NewBatcher(ctx, sender, manager, errCh)
	batcher.SetThreshold(batchSize)
	batcher.EnableAutoCommit(ctx, cfg.BatchFlushInterval)
	go restoreTableStream(ctx, rangeStream, batcher, errCh)

	var finish <-chan struct{}
	postHandleCh := afterTableRestoredCh

	// pipeline checksum only when enabled and is not incremental snapshot repair mode cuz incremental doesn't have
	// enough information in backup meta to validate checksum
	if cfg.Checksum && !client.IsIncremental() {
		afterTableCheckesumedCh := client.GoValidateChecksum(
			ctx, afterTableRestoredCh, mgr.GetStorage().GetClient(), errCh, updateCh, cfg.ChecksumConcurrency)
		postHandleCh = client.GoUpdateMetaAndLoadStats(ctx, afterTableCheckesumedCh, errCh)
	}

	// pipeline wait Tiflash synced
	if cfg.WaitTiflashReady {
		postHandleCh = client.GoWaitTiFlashReady(ctx, postHandleCh, updateCh, errCh)
	}

	finish = dropToBlackhole(ctx, postHandleCh, errCh)

	// Reset speed limit. ResetSpeedLimit must be called after client.LoadSchemaIfNeededAndInitClient has been called.
	defer func() {
		var resetErr error
		// In future we may need a mechanism to set speed limit in ttl. like what we do in switchmode. TODO
		for retry := 0; retry < resetSpeedLimitRetryTimes; retry++ {
			resetErr = client.ResetSpeedLimit(ctx)
			if resetErr != nil {
				log.Warn("failed to reset speed limit, retry it",
					zap.Int("retry time", retry), logutil.ShortError(resetErr))
				time.Sleep(time.Duration(retry+3) * time.Second)
				continue
			}
			break
		}
		if resetErr != nil {
			log.Error("failed to reset speed limit", zap.Error(resetErr))
		}
	}()

	select {
	case err = <-errCh:
		err = multierr.Append(err, multierr.Combine(restore.Exhaust(errCh)...))
	case <-finish:
	}

	// If any error happened, return now.
	if err != nil {
		return errors.Trace(err)
	}

	// The cost of rename user table / replace into system table wouldn't be so high.
	// So leave it out of the pipeline for easier implementation.
	client.RestoreSystemSchemas(ctx, cfg.TableFilter)

	// Set task summary to success status.
	summary.SetSuccessStatus(true)
	return nil
}

func checkTableExistence(ctx context.Context, mgr *conn.Mgr, tables []*metautil.Table, g glue.Glue) error {
<<<<<<< HEAD
=======
	// Tasks from br clp client use other checks to validate
	if g.GetClient() != glue.ClientSql {
		return nil
	}
>>>>>>> cd633978
	message := "table already exists: "
	allUnique := true
	for _, table := range tables {
		_, err := mgr.GetDomain().InfoSchema().TableByName(table.DB.Name, table.Info.Name)
		if err == nil {
			message += fmt.Sprintf("%s.%s ", table.DB.Name, table.Info.Name)
			allUnique = false
		} else if !infoschema.ErrTableNotExists.Equal(err) {
			return errors.Trace(err)
		}
	}
	if !allUnique {
<<<<<<< HEAD
		return fmt.Errorf(message)
=======
		return errors.Annotate(berrors.ErrTablesAlreadyExisted, message)
>>>>>>> cd633978
	}
	return nil
}

// dropToBlackhole drop all incoming tables into black hole,
// i.e. don't execute checksum, just increase the process anyhow.
func dropToBlackhole(
	ctx context.Context,
	inCh <-chan *restore.CreatedTable,
	errCh chan<- error,
) <-chan struct{} {
	outCh := make(chan struct{}, 1)
	go func() {
		defer func() {
			close(outCh)
		}()
		for {
			select {
			case <-ctx.Done():
				errCh <- ctx.Err()
				return
			case _, ok := <-inCh:
				if !ok {
					return
				}
			}
		}
	}()
	return outCh
}

// filterRestoreFiles filters tables that can't be processed after applying cfg.TableFilter.MatchTable.
// if the db has no table that can be processed, the db will be filtered too.
func filterRestoreFiles(
	client *restore.Client,
	cfg *RestoreConfig,
) (files []*backuppb.File, tables []*metautil.Table, dbs []*utils.Database) {
	for _, db := range client.GetDatabases() {
		dbName := db.Info.Name.O
		if name, ok := utils.GetSysDBName(db.Info.Name); utils.IsSysDB(name) && ok {
			dbName = name
		}
		if !cfg.TableFilter.MatchSchema(dbName) {
			continue
		}
		dbs = append(dbs, db)
		for _, table := range db.Tables {
			if table.Info == nil || !cfg.TableFilter.MatchTable(dbName, table.Info.Name.O) {
				continue
			}
			files = append(files, table.Files...)
			tables = append(tables, table)
		}
	}
	return
}

// restorePreWork executes some prepare work before restore.
// TODO make this function returns a restore post work.
func restorePreWork(ctx context.Context, client *restore.Client, mgr *conn.Mgr, switchToImport bool) (pdutil.UndoFunc, error) {
	if client.IsOnline() {
		return pdutil.Nop, nil
	}

	if switchToImport {
		// Switch TiKV cluster to import mode (adjust rocksdb configuration).
		client.SwitchToImportMode(ctx)
	}

	return mgr.RemoveSchedulers(ctx)
}

// restorePostWork executes some post work after restore.
// TODO: aggregate all lifetime manage methods into batcher's context manager field.
func restorePostWork(
	ctx context.Context, client *restore.Client, restoreSchedulers pdutil.UndoFunc,
) {
	if ctx.Err() != nil {
		log.Warn("context canceled, try shutdown")
		ctx = context.Background()
	}
	if client.IsOnline() {
		return
	}
	if err := client.SwitchToNormalMode(ctx); err != nil {
		log.Warn("fail to switch to normal mode", zap.Error(err))
	}
	if err := restoreSchedulers(ctx); err != nil {
		log.Warn("failed to restore PD schedulers", zap.Error(err))
	}
}

// enableTiDBConfig tweaks some of configs of TiDB to make the restore progress go well.
// return a function that could restore the config to origin.
func enableTiDBConfig() func() {
	restoreConfig := config.RestoreFunc()
	config.UpdateGlobal(func(conf *config.Config) {
		// set max-index-length before execute DDLs and create tables
		// we set this value to max(3072*4), otherwise we might not restore table
		// when upstream and downstream both set this value greater than default(3072)
		conf.MaxIndexLength = config.DefMaxOfMaxIndexLength
		log.Warn("set max-index-length to max(3072*4) to skip check index length in DDL")
		conf.IndexLimit = config.DefMaxOfIndexLimit
		log.Warn("set index-limit to max(64*8) to skip check index count in DDL")
		conf.TableColumnCountLimit = config.DefMaxOfTableColumnCountLimit
		log.Warn("set table-column-count to max(4096) to skip check column count in DDL")
	})
	return restoreConfig
}

// restoreTableStream blocks current goroutine and restore a stream of tables,
// by send tables to batcher.
func restoreTableStream(
	ctx context.Context,
	inputCh <-chan restore.TableWithRange,
	batcher *restore.Batcher,
	errCh chan<- error,
) {
	// We cache old tables so that we can 'batch' recover TiFlash and tables.
	oldTables := []*metautil.Table{}
	defer func() {
		// when things done, we must clean pending requests.
		batcher.Close()
		log.Info("doing postwork",
			zap.Int("table count", len(oldTables)),
		)
	}()

	for {
		select {
		case <-ctx.Done():
			errCh <- ctx.Err()
			return
		case t, ok := <-inputCh:
			if !ok {
				return
			}
			oldTables = append(oldTables, t.OldTable)

			batcher.Add(t)
		}
	}
}<|MERGE_RESOLUTION|>--- conflicted
+++ resolved
@@ -863,13 +863,6 @@
 }
 
 func checkTableExistence(ctx context.Context, mgr *conn.Mgr, tables []*metautil.Table, g glue.Glue) error {
-<<<<<<< HEAD
-=======
-	// Tasks from br clp client use other checks to validate
-	if g.GetClient() != glue.ClientSql {
-		return nil
-	}
->>>>>>> cd633978
 	message := "table already exists: "
 	allUnique := true
 	for _, table := range tables {
@@ -882,11 +875,7 @@
 		}
 	}
 	if !allUnique {
-<<<<<<< HEAD
-		return fmt.Errorf(message)
-=======
 		return errors.Annotate(berrors.ErrTablesAlreadyExisted, message)
->>>>>>> cd633978
 	}
 	return nil
 }
