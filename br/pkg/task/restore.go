// Copyright 2020 PingCAP, Inc. Licensed under Apache-2.0.

package task

import (
	"context"
	"strings"
	"time"

	"github.com/opentracing/opentracing-go"
	"github.com/pingcap/errors"
	"github.com/pingcap/failpoint"
	backuppb "github.com/pingcap/kvproto/pkg/brpb"
	"github.com/pingcap/log"
	pconfig "github.com/pingcap/tidb/br/pkg/config"
	"github.com/pingcap/tidb/br/pkg/conn"
	berrors "github.com/pingcap/tidb/br/pkg/errors"
	"github.com/pingcap/tidb/br/pkg/glue"
	"github.com/pingcap/tidb/br/pkg/httputil"
	"github.com/pingcap/tidb/br/pkg/logutil"
	"github.com/pingcap/tidb/br/pkg/metautil"
	"github.com/pingcap/tidb/br/pkg/pdutil"
	"github.com/pingcap/tidb/br/pkg/restore"
	"github.com/pingcap/tidb/br/pkg/restore/tiflashrec"
	"github.com/pingcap/tidb/br/pkg/summary"
	"github.com/pingcap/tidb/br/pkg/utils"
	"github.com/pingcap/tidb/br/pkg/version"
	"github.com/pingcap/tidb/config"
	"github.com/pingcap/tidb/util"
	"github.com/pingcap/tidb/util/mathutil"
	"github.com/spf13/cobra"
	"github.com/spf13/pflag"
	"github.com/tikv/client-go/v2/tikv"
	"go.uber.org/multierr"
	"go.uber.org/zap"
)

const (
	flagOnline   = "online"
	flagNoSchema = "no-schema"

	// FlagMergeRegionSizeBytes is the flag name of merge small regions by size
	FlagMergeRegionSizeBytes = "merge-region-size-bytes"
	// FlagMergeRegionKeyCount is the flag name of merge small regions by key count
	FlagMergeRegionKeyCount = "merge-region-key-count"
	// FlagPDConcurrency controls concurrency pd-relative operations like split & scatter.
	FlagPDConcurrency = "pd-concurrency"
	// FlagBatchFlushInterval controls after how long the restore batch would be auto sended.
	FlagBatchFlushInterval = "batch-flush-interval"
	// FlagDdlBatchSize controls batch ddl size to create a batch of tables
	FlagDdlBatchSize = "ddl-batch-size"
	// FlagWithPlacementPolicy corresponds to tidb config with-tidb-placement-mode
	// current only support STRICT or IGNORE, the default is STRICT according to tidb.
	FlagWithPlacementPolicy = "with-tidb-placement-mode"
	// FlagKeyspaceName corresponds to tidb config keyspace-name
	FlagKeyspaceName = "keyspace-name"

	// FlagStreamStartTS and FlagStreamRestoreTS is used for log restore timestamp range.
	FlagStreamStartTS   = "start-ts"
	FlagStreamRestoreTS = "restored-ts"
	// FlagStreamFullBackupStorage is used for log restore, represents the full backup storage.
	FlagStreamFullBackupStorage = "full-backup-storage"
	// FlagPiTRBatchCount and FlagPiTRBatchSize are used for restore log with batch method.
	FlagPiTRBatchCount  = "pitr-batch-count"
	FlagPiTRBatchSize   = "pitr-batch-size"
	FlagPiTRConcurrency = "pitr-concurrency"

	FlagResetSysUsers = "reset-sys-users"

	defaultPiTRBatchCount     = 8
	defaultPiTRBatchSize      = 16 * 1024 * 1024
	defaultRestoreConcurrency = 128
	defaultPiTRConcurrency    = 16
	maxRestoreBatchSizeLimit  = 10240
	defaultPDConcurrency      = 1
	defaultBatchFlushInterval = 16 * time.Second
	defaultFlagDdlBatchSize   = 128
	resetSpeedLimitRetryTimes = 3
)

const (
	FullRestoreCmd  = "Full Restore"
	DBRestoreCmd    = "DataBase Restore"
	TableRestoreCmd = "Table Restore"
	PointRestoreCmd = "Point Restore"
	RawRestoreCmd   = "Raw Restore"
)

// RestoreCommonConfig is the common configuration for all BR restore tasks.
type RestoreCommonConfig struct {
	Online bool `json:"online" toml:"online"`

	// MergeSmallRegionSizeBytes is the threshold of merging small regions (Default 96MB, region split size).
	// MergeSmallRegionKeyCount is the threshold of merging smalle regions (Default 960_000, region split key count).
	// See https://github.com/tikv/tikv/blob/v4.0.8/components/raftstore/src/coprocessor/config.rs#L35-L38
	MergeSmallRegionSizeBytes uint64 `json:"merge-region-size-bytes" toml:"merge-region-size-bytes"`
	MergeSmallRegionKeyCount  uint64 `json:"merge-region-key-count" toml:"merge-region-key-count"`

	// determines whether enable restore sys table on default, see fullClusterRestore in restore/client.go
	WithSysTable bool `json:"with-sys-table" toml:"with-sys-table"`

	ResetSysUsers []string `json:"reset-sys-users" toml:"reset-sys-users"`
}

// adjust adjusts the abnormal config value in the current config.
// useful when not starting BR from CLI (e.g. from BRIE in SQL).
func (cfg *RestoreCommonConfig) adjust() {
	if cfg.MergeSmallRegionKeyCount == 0 {
		cfg.MergeSmallRegionKeyCount = conn.DefaultMergeRegionKeyCount
	}
	if cfg.MergeSmallRegionSizeBytes == 0 {
		cfg.MergeSmallRegionSizeBytes = conn.DefaultMergeRegionSizeBytes
	}
}

// DefineRestoreCommonFlags defines common flags for the restore command.
func DefineRestoreCommonFlags(flags *pflag.FlagSet) {
	// TODO remove experimental tag if it's stable
	flags.Bool(flagOnline, false, "(experimental) Whether online when restore")

<<<<<<< HEAD
	flags.Uint32(flagConcurrency, 128, "The size of thread pool on BR that executes tasks, "+
		"where each task restores one SST file to TiKV")

	flags.Uint64(FlagMergeRegionSizeBytes, restore.DefaultMergeRegionSizeBytes,
=======
	flags.Uint64(FlagMergeRegionSizeBytes, conn.DefaultMergeRegionSizeBytes,
>>>>>>> 41e44fbf
		"the threshold of merging small regions (Default 96MB, region split size)")
	flags.Uint64(FlagMergeRegionKeyCount, conn.DefaultMergeRegionKeyCount,
		"the threshold of merging small regions (Default 960_000, region split key count)")
	flags.Uint(FlagPDConcurrency, defaultPDConcurrency,
		"concurrency pd-relative operations like split & scatter.")
	flags.Duration(FlagBatchFlushInterval, defaultBatchFlushInterval,
		"after how long a restore batch would be auto sent.")
	flags.Uint(FlagDdlBatchSize, defaultFlagDdlBatchSize,
		"batch size for ddl to create a batch of tables once.")
	flags.Bool(flagWithSysTable, false, "whether restore system privilege tables on default setting")
	flags.StringArrayP(FlagResetSysUsers, "", []string{"cloud_admin", "root"}, "whether reset these users after restoration")
	_ = flags.MarkHidden(FlagResetSysUsers)
	_ = flags.MarkHidden(FlagMergeRegionSizeBytes)
	_ = flags.MarkHidden(FlagMergeRegionKeyCount)
	_ = flags.MarkHidden(FlagPDConcurrency)
	_ = flags.MarkHidden(FlagBatchFlushInterval)
	_ = flags.MarkHidden(FlagDdlBatchSize)
}

// ParseFromFlags parses the config from the flag set.
func (cfg *RestoreCommonConfig) ParseFromFlags(flags *pflag.FlagSet) error {
	var err error
	cfg.Online, err = flags.GetBool(flagOnline)
	if err != nil {
		return errors.Trace(err)
	}
	cfg.MergeSmallRegionKeyCount, err = flags.GetUint64(FlagMergeRegionKeyCount)
	if err != nil {
		return errors.Trace(err)
	}
	cfg.MergeSmallRegionSizeBytes, err = flags.GetUint64(FlagMergeRegionSizeBytes)
	if err != nil {
		return errors.Trace(err)
	}
<<<<<<< HEAD

=======
	if flags.Lookup(flagWithSysTable) != nil {
		cfg.WithSysTable, err = flags.GetBool(flagWithSysTable)
		if err != nil {
			return errors.Trace(err)
		}
	}
	cfg.ResetSysUsers, err = flags.GetStringArray(FlagResetSysUsers)
	if err != nil {
		return errors.Trace(err)
	}
>>>>>>> 41e44fbf
	return errors.Trace(err)
}

// RestoreConfig is the configuration specific for restore tasks.
type RestoreConfig struct {
	Config
	RestoreCommonConfig

	NoSchema           bool          `json:"no-schema" toml:"no-schema"`
	PDConcurrency      uint          `json:"pd-concurrency" toml:"pd-concurrency"`
	BatchFlushInterval time.Duration `json:"batch-flush-interval" toml:"batch-flush-interval"`
	// DdlBatchSize use to define the size of batch ddl to create tables
	DdlBatchSize uint `json:"ddl-batch-size" toml:"ddl-batch-size"`

	WithPlacementPolicy string `json:"with-tidb-placement-mode" toml:"with-tidb-placement-mode"`

	// FullBackupStorage is used to  run `restore full` before `restore log`.
	// if it is empty, directly take restoring log justly.
	FullBackupStorage string `json:"full-backup-storage" toml:"full-backup-storage"`

	// [startTs, RestoreTS] is used to `restore log` from StartTS to RestoreTS.
	StartTS         uint64                      `json:"start-ts" toml:"start-ts"`
	RestoreTS       uint64                      `json:"restore-ts" toml:"restore-ts"`
	tiflashRecorder *tiflashrec.TiFlashRecorder `json:"-" toml:"-"`
	PitrBatchCount  uint32                      `json:"pitr-batch-count" toml:"pitr-batch-count"`
	PitrBatchSize   uint32                      `json:"pitr-batch-size" toml:"pitr-batch-size"`
	PitrConcurrency uint32                      `json:"-" toml:"-"`

	// for ebs-based restore
	FullBackupType      FullBackupType        `json:"full-backup-type" toml:"full-backup-type"`
	Prepare             bool                  `json:"prepare" toml:"prepare"`
	OutputFile          string                `json:"output-file" toml:"output-file"`
	SkipAWS             bool                  `json:"skip-aws" toml:"skip-aws"`
	CloudAPIConcurrency uint                  `json:"cloud-api-concurrency" toml:"cloud-api-concurrency"`
	VolumeType          pconfig.EBSVolumeType `json:"volume-type" toml:"volume-type"`
	VolumeIOPS          int64                 `json:"volume-iops" toml:"volume-iops"`
	VolumeThroughput    int64                 `json:"volume-throughput" toml:"volume-throughput"`
	ProgressFile        string                `json:"progress-file" toml:"progress-file"`
}

// DefineRestoreFlags defines common flags for the restore tidb command.
func DefineRestoreFlags(flags *pflag.FlagSet) {
	flags.Bool(flagNoSchema, false, "skip creating schemas and tables, reuse existing empty ones")
	// Do not expose this flag
	_ = flags.MarkHidden(flagNoSchema)
	flags.String(FlagWithPlacementPolicy, "STRICT", "correspond to tidb global/session variable with-tidb-placement-mode")
	flags.String(FlagKeyspaceName, "", "correspond to tidb config keyspace-name")

	DefineRestoreCommonFlags(flags)
}

// DefineStreamRestoreFlags defines for the restore log command.
func DefineStreamRestoreFlags(command *cobra.Command) {
	command.Flags().String(FlagStreamStartTS, "", "the start timestamp which log restore from.\n"+
		"support TSO or datetime, e.g. '400036290571534337' or '2018-05-11 01:42:23+0800'")
	command.Flags().String(FlagStreamRestoreTS, "", "the point of restore, used for log restore.\n"+
		"support TSO or datetime, e.g. '400036290571534337' or '2018-05-11 01:42:23+0800'")
	command.Flags().String(FlagStreamFullBackupStorage, "", "specify the backup full storage. "+
		"fill it if want restore full backup before restore log.")
	command.Flags().Uint32(FlagPiTRBatchCount, defaultPiTRBatchCount, "specify the batch count to restore log.")
	command.Flags().Uint32(FlagPiTRBatchSize, defaultPiTRBatchSize, "specify the batch size to retore log.")
	command.Flags().Uint32(FlagPiTRConcurrency, defaultPiTRConcurrency, "specify the concurrency to restore log.")
}

// ParseStreamRestoreFlags parses the `restore stream` flags from the flag set.
func (cfg *RestoreConfig) ParseStreamRestoreFlags(flags *pflag.FlagSet) error {
	tsString, err := flags.GetString(FlagStreamStartTS)
	if err != nil {
		return errors.Trace(err)
	}
	if cfg.StartTS, err = ParseTSString(tsString, true); err != nil {
		return errors.Trace(err)
	}
	tsString, err = flags.GetString(FlagStreamRestoreTS)
	if err != nil {
		return errors.Trace(err)
	}
	if cfg.RestoreTS, err = ParseTSString(tsString, true); err != nil {
		return errors.Trace(err)
	}

	if cfg.FullBackupStorage, err = flags.GetString(FlagStreamFullBackupStorage); err != nil {
		return errors.Trace(err)
	}

	if cfg.StartTS > 0 && len(cfg.FullBackupStorage) > 0 {
		return errors.Annotatef(berrors.ErrInvalidArgument, "%v and %v are mutually exclusive",
			FlagStreamStartTS, FlagStreamFullBackupStorage)
	}

	if cfg.PitrBatchCount, err = flags.GetUint32(FlagPiTRBatchCount); err != nil {
		return errors.Trace(err)
	}
	if cfg.PitrBatchSize, err = flags.GetUint32(FlagPiTRBatchSize); err != nil {
		return errors.Trace(err)
	}
	if cfg.PitrConcurrency, err = flags.GetUint32(FlagPiTRConcurrency); err != nil {
		return errors.Trace(err)
	}
	return nil
}

// ParseFromFlags parses the restore-related flags from the flag set.
func (cfg *RestoreConfig) ParseFromFlags(flags *pflag.FlagSet) error {
	var err error
	cfg.NoSchema, err = flags.GetBool(flagNoSchema)
	if err != nil {
		return errors.Trace(err)
	}
	err = cfg.Config.ParseFromFlags(flags)
	if err != nil {
		return errors.Trace(err)
	}
	err = cfg.RestoreCommonConfig.ParseFromFlags(flags)
	if err != nil {
		return errors.Trace(err)
	}
	cfg.Concurrency, err = flags.GetUint32(flagConcurrency)
	if err != nil {
		return errors.Trace(err)
	}
	if cfg.Config.Concurrency == 0 {
		cfg.Config.Concurrency = defaultRestoreConcurrency
	}
	cfg.PDConcurrency, err = flags.GetUint(FlagPDConcurrency)
	if err != nil {
		return errors.Annotatef(err, "failed to get flag %s", FlagPDConcurrency)
	}
	cfg.BatchFlushInterval, err = flags.GetDuration(FlagBatchFlushInterval)
	if err != nil {
		return errors.Annotatef(err, "failed to get flag %s", FlagBatchFlushInterval)
	}

	cfg.DdlBatchSize, err = flags.GetUint(FlagDdlBatchSize)
	if err != nil {
		return errors.Annotatef(err, "failed to get flag %s", FlagDdlBatchSize)
	}
	cfg.WithPlacementPolicy, err = flags.GetString(FlagWithPlacementPolicy)
	if err != nil {
		return errors.Annotatef(err, "failed to get flag %s", FlagWithPlacementPolicy)
	}
	cfg.KeyspaceName, err = flags.GetString(FlagKeyspaceName)
	if err != nil {
		return errors.Annotatef(err, "failed to get flag %s", FlagKeyspaceName)
	}

	if flags.Lookup(flagFullBackupType) != nil {
		// for restore full only
		fullBackupType, err := flags.GetString(flagFullBackupType)
		if err != nil {
			return errors.Trace(err)
		}
		if !FullBackupType(fullBackupType).Valid() {
			return errors.New("invalid full backup type")
		}
		cfg.FullBackupType = FullBackupType(fullBackupType)
		cfg.Prepare, err = flags.GetBool(flagPrepare)
		if err != nil {
			return errors.Trace(err)
		}
		cfg.SkipAWS, err = flags.GetBool(flagSkipAWS)
		if err != nil {
			return errors.Trace(err)
		}
		cfg.CloudAPIConcurrency, err = flags.GetUint(flagCloudAPIConcurrency)
		if err != nil {
			return errors.Trace(err)
		}
		cfg.OutputFile, err = flags.GetString(flagOutputMetaFile)
		if err != nil {
			return errors.Trace(err)
		}
		volumeType, err := flags.GetString(flagVolumeType)
		if err != nil {
			return errors.Trace(err)
		}
		cfg.VolumeType = pconfig.EBSVolumeType(volumeType)
		if !cfg.VolumeType.Valid() {
			return errors.New("invalid volume type: " + volumeType)
		}
		if cfg.VolumeIOPS, err = flags.GetInt64(flagVolumeIOPS); err != nil {
			return errors.Trace(err)
		}
		if cfg.VolumeThroughput, err = flags.GetInt64(flagVolumeThroughput); err != nil {
			return errors.Trace(err)
		}

		cfg.ProgressFile, err = flags.GetString(flagProgressFile)
		if err != nil {
			return errors.Trace(err)
		}

		// iops: gp3 [3,000-16,000]; io1/io2 [100-32,000]
		// throughput: gp3 [125, 1000]; io1/io2 cannot set throughput
		// io1 and io2 volumes support up to 64,000 IOPS only on Instances built on the Nitro System.
		// Other instance families support performance up to 32,000 IOPS.
		// https://docs.aws.amazon.com/AWSEC2/latest/APIReference/API_CreateVolume.html
		// todo: check lower/upper bound
	}

	return nil
}

// Adjust is use for BR(binary) and BR in TiDB.
// When new config was added and not included in parser.
// we should set proper value in this function.
// so that both binary and TiDB will use same default value.
func (cfg *RestoreConfig) Adjust() {
	cfg.Config.adjust()
	cfg.RestoreCommonConfig.adjust()

	if cfg.Config.Concurrency == 0 {
		cfg.Config.Concurrency = defaultRestoreConcurrency
	}
	if cfg.Config.SwitchModeInterval == 0 {
		cfg.Config.SwitchModeInterval = defaultSwitchInterval
	}
	if cfg.PDConcurrency == 0 {
		cfg.PDConcurrency = defaultPDConcurrency
	}
	if cfg.BatchFlushInterval == 0 {
		cfg.BatchFlushInterval = defaultBatchFlushInterval
	}
	if cfg.DdlBatchSize == 0 {
		cfg.DdlBatchSize = defaultFlagDdlBatchSize
	}
	if cfg.CloudAPIConcurrency == 0 {
		cfg.CloudAPIConcurrency = defaultCloudAPIConcurrency
	}
}

func (cfg *RestoreConfig) adjustRestoreConfigForStreamRestore() {
	if cfg.PitrConcurrency == 0 {
		cfg.PitrConcurrency = defaultPiTRConcurrency
	}
	if cfg.PitrBatchCount == 0 {
		cfg.PitrBatchCount = defaultPiTRBatchCount
	}
	if cfg.PitrBatchSize == 0 {
		cfg.PitrBatchSize = defaultPiTRBatchSize
	}
	// another goroutine is used to iterate the backup file
	cfg.PitrConcurrency += 1
	log.Info("set restore kv files concurrency", zap.Int("concurrency", int(cfg.PitrConcurrency)))
	cfg.Config.Concurrency = cfg.PitrConcurrency
}

func configureRestoreClient(ctx context.Context, client *restore.Client, cfg *RestoreConfig) error {
	client.SetRateLimit(cfg.RateLimit)
	client.SetCrypter(&cfg.CipherInfo)
	client.SetConcurrency(uint(cfg.Concurrency))
	if cfg.Online {
		client.EnableOnline()
	}
	if cfg.NoSchema {
		client.EnableSkipCreateSQL()
	}
	client.SetSwitchModeInterval(cfg.SwitchModeInterval)
	client.SetBatchDdlSize(cfg.DdlBatchSize)
	client.SetPlacementPolicyMode(cfg.WithPlacementPolicy)
	client.SetWithSysTable(cfg.WithSysTable)

	err := restore.CheckKeyspaceBREnable(ctx, client.GetPDClient())
	if err != nil {
		log.Warn("Keyspace BR is not supported in this cluster, fallback to legacy restore", zap.Error(err))
		client.SetRewriteMode(restore.RewriteModeLegacy)
	} else {
		client.SetRewriteMode(restore.RewriteModeKeyspace)
	}

	err = client.LoadRestoreStores(ctx)
	if err != nil {
		return errors.Trace(err)
	}

	return nil
}

// CheckRestoreDBAndTable is used to check whether the restore dbs or tables have been backup
func CheckRestoreDBAndTable(client *restore.Client, cfg *RestoreConfig) error {
	if len(cfg.Schemas) == 0 && len(cfg.Tables) == 0 {
		return nil
	}
	schemas := client.GetDatabases()
	schemasMap := make(map[string]struct{})
	tablesMap := make(map[string]struct{})
	for _, db := range schemas {
		dbName := db.Info.Name.L
		if dbCIStrName, ok := utils.GetSysDBCIStrName(db.Info.Name); utils.IsSysDB(dbCIStrName.O) && ok {
			dbName = dbCIStrName.L
		}
		schemasMap[utils.EncloseName(dbName)] = struct{}{}
		for _, table := range db.Tables {
			if table.Info == nil {
				// we may back up empty database.
				continue
			}
			tablesMap[utils.EncloseDBAndTable(dbName, table.Info.Name.L)] = struct{}{}
		}
	}
	restoreSchemas := cfg.Schemas
	restoreTables := cfg.Tables
	for schema := range restoreSchemas {
		schemaLName := strings.ToLower(schema)
		if _, ok := schemasMap[schemaLName]; !ok {
			return errors.Annotatef(berrors.ErrUndefinedRestoreDbOrTable,
				"[database: %v] has not been backup, please ensure you has input a correct database name", schema)
		}
	}
	for table := range restoreTables {
		tableLName := strings.ToLower(table)
		if _, ok := tablesMap[tableLName]; !ok {
			return errors.Annotatef(berrors.ErrUndefinedRestoreDbOrTable,
				"[table: %v] has not been backup, please ensure you has input a correct table name", table)
		}
	}
	return nil
}

func isFullRestore(cmdName string) bool {
	return cmdName == FullRestoreCmd
}

// IsStreamRestore checks the command is `restore point`
func IsStreamRestore(cmdName string) bool {
	return cmdName == PointRestoreCmd
}

// RunRestore starts a restore task inside the current goroutine.
func RunRestore(c context.Context, g glue.Glue, cmdName string, cfg *RestoreConfig) error {
	if err := checkTaskExists(c, cfg); err != nil {
		return errors.Annotate(err, "failed to check task exits")
	}

	config.UpdateGlobal(func(conf *config.Config) {
		conf.KeyspaceName = cfg.KeyspaceName
	})
	if IsStreamRestore(cmdName) {
		return RunStreamRestore(c, g, cmdName, cfg)
	}
	return runRestore(c, g, cmdName, cfg)
}

func runRestore(c context.Context, g glue.Glue, cmdName string, cfg *RestoreConfig) error {
	cfg.Adjust()
	defer summary.Summary(cmdName)
	ctx, cancel := context.WithCancel(c)
	defer cancel()

	if span := opentracing.SpanFromContext(ctx); span != nil && span.Tracer() != nil {
		span1 := span.Tracer().StartSpan("task.RunRestore", opentracing.ChildOf(span.Context()))
		defer span1.Finish()
		ctx = opentracing.ContextWithSpan(ctx, span1)
	}

	// Restore needs domain to do DDL.
	needDomain := true
	keepaliveCfg := GetKeepalive(&cfg.Config)
	mgr, err := NewMgr(ctx, g, cfg.PD, cfg.TLS, keepaliveCfg, cfg.CheckRequirements, needDomain, conn.NormalVersionChecker)
	if err != nil {
		return errors.Trace(err)
	}
	defer mgr.Close()
	codec := mgr.GetStorage().GetCodec()

	mergeRegionSize := cfg.MergeSmallRegionSizeBytes
	mergeRegionCount := cfg.MergeSmallRegionKeyCount
	if mergeRegionSize == conn.DefaultMergeRegionSizeBytes &&
		mergeRegionCount == conn.DefaultMergeRegionKeyCount {
		// according to https://github.com/pingcap/tidb/issues/34167.
		// we should get the real config from tikv to adapt the dynamic region.
		httpCli := httputil.NewClient(mgr.GetTLSConfig())
		mergeRegionSize, mergeRegionCount = mgr.GetMergeRegionSizeAndCount(ctx, httpCli)
	}

	keepaliveCfg.PermitWithoutStream = true
	client := restore.NewRestoreClient(mgr.GetPDClient(), mgr.GetTLSConfig(), keepaliveCfg, false)
	err = configureRestoreClient(ctx, client, cfg)
	if err != nil {
		return errors.Trace(err)
	}
	// Init DB connection sessions
	err = client.Init(g, mgr.GetStorage())
	defer client.Close()

	if err != nil {
		return errors.Trace(err)
	}
	u, s, backupMeta, err := ReadBackupMeta(ctx, metautil.MetaFile, &cfg.Config)
	if err != nil {
		return errors.Trace(err)
	}
	backupVersion := version.NormalizeBackupVersion(backupMeta.ClusterVersion)
	if cfg.CheckRequirements && backupVersion != nil {
		if versionErr := version.CheckClusterVersion(ctx, mgr.GetPDClient(), version.CheckVersionForBackup(backupVersion)); versionErr != nil {
			return errors.Trace(versionErr)
		}
	}
	if err = restore.CheckNewCollationEnable(backupMeta.GetNewCollationsEnabled(), g, mgr.GetStorage(), cfg.CheckRequirements); err != nil {
		return errors.Trace(err)
	}

	reader := metautil.NewMetaReader(backupMeta, s, &cfg.CipherInfo)
	if err = client.InitBackupMeta(c, backupMeta, u, reader); err != nil {
		return errors.Trace(err)
	}

	if client.IsRawKvMode() {
		return errors.Annotate(berrors.ErrRestoreModeMismatch, "cannot do transactional restore from raw kv data")
	}
	if err = CheckRestoreDBAndTable(client, cfg); err != nil {
		return err
	}
	files, tables, dbs := filterRestoreFiles(client, cfg)
	if len(dbs) == 0 && len(tables) != 0 {
		return errors.Annotate(berrors.ErrRestoreInvalidBackup, "contain tables but no databases")
	}

	archiveSize := reader.ArchiveSize(ctx, files)
	g.Record(summary.RestoreDataSize, archiveSize)
	//restore from tidb will fetch a general Size issue https://github.com/pingcap/tidb/issues/27247
	g.Record("Size", archiveSize)
	restoreTS, err := client.GetTSWithRetry(ctx)
	if err != nil {
		return errors.Trace(err)
	}

	// todo: move this check into InitFullClusterRestore, we should move restore config into a separate package
	// to avoid import cycle problem which we won't do it in this pr, then refactor this
	//
	// if it's point restore and reached here, then cmdName=FullRestoreCmd and len(cfg.FullBackupStorage) > 0
	if cmdName == FullRestoreCmd && cfg.WithSysTable {
		client.InitFullClusterRestore(cfg.ExplicitFilter)
	}
	if client.IsFullClusterRestore() && client.HasBackedUpSysDB() {
		if err = client.CheckTargetClusterFresh(ctx); err != nil {
			return errors.Trace(err)
		}
		if err = client.CheckSysTableCompatibility(mgr.GetDomain(), tables); err != nil {
			return errors.Trace(err)
		}
	}

	sp := utils.BRServiceSafePoint{
		BackupTS: restoreTS,
		TTL:      utils.DefaultBRGCSafePointTTL,
		ID:       utils.MakeSafePointID(),
	}
	g.Record("BackupTS", backupMeta.EndVersion)
	g.Record("RestoreTS", restoreTS)

	// restore checksum will check safe point with its start ts, see details at
	// https://github.com/pingcap/tidb/blob/180c02127105bed73712050594da6ead4d70a85f/store/tikv/kv.go#L186-L190
	// so, we should keep the safe point unchangeable. to avoid GC life time is shorter than transaction duration.
	err = utils.StartServiceSafePointKeeper(ctx, mgr.GetPDClient(), sp)
	if err != nil {
		return errors.Trace(err)
	}

	var newTS uint64
	if client.IsIncremental() {
		newTS = restoreTS
	}
	ddlJobs := restore.FilterDDLJobs(client.GetDDLJobs(), tables)
	ddlJobs = restore.FilterDDLJobByRules(ddlJobs, restore.DDLJobBlockListRule)

	err = client.PreCheckTableTiFlashReplica(ctx, tables, cfg.tiflashRecorder)
	if err != nil {
		return errors.Trace(err)
	}

	err = client.PreCheckTableClusterIndex(tables, ddlJobs, mgr.GetDomain())
	if err != nil {
		return errors.Trace(err)
	}

	// pre-set TiDB config for restore
	restoreDBConfig := enableTiDBConfig()
	defer restoreDBConfig()

	if client.GetSupportPolicy() {
		// create policy if backupMeta has policies.
		policies, err := client.GetPlacementPolicies()
		if err != nil {
			return errors.Trace(err)
		}
		if isFullRestore(cmdName) {
			// we should restore all policies during full restoration.
			err = client.CreatePolicies(ctx, policies)
			if err != nil {
				return errors.Trace(err)
			}
		} else {
			client.SetPolicyMap(policies)
		}
	}

	// execute DDL first
	err = client.ExecDDLs(ctx, ddlJobs)
	if err != nil {
		return errors.Trace(err)
	}

	// nothing to restore, maybe only ddl changes in incremental restore
	if len(dbs) == 0 && len(tables) == 0 {
		log.Info("nothing to restore, all databases and tables are filtered out")
		// even nothing to restore, we show a success message since there is no failure.
		summary.SetSuccessStatus(true)
		return nil
	}

	for _, db := range dbs {
		err = client.CreateDatabase(ctx, db.Info)
		if err != nil {
			return errors.Trace(err)
		}
	}

	// We make bigger errCh so we won't block on multi-part failed.
	errCh := make(chan error, 32)

	tableStream := client.GoCreateTables(ctx, mgr.GetDomain(), tables, newTS, errCh)

	if len(files) == 0 {
		log.Info("no files, empty databases and tables are restored")
		summary.SetSuccessStatus(true)
		// don't return immediately, wait all pipeline done.
	} else {
		oldKeyspace, _, err := tikv.DecodeKey(files[0].GetStartKey(), backupMeta.ApiVersion)
		if err != nil {
			return errors.Trace(err)
		}
		newKeyspace := codec.GetKeyspace()

		// If the API V2 data occurs in the restore process, the cluster must
		// support the keyspace rewrite mode.
		if (len(oldKeyspace) > 0 || len(newKeyspace) > 0) && client.GetRewriteMode() == restore.RewriteModeLegacy {
			return errors.Annotate(berrors.ErrRestoreModeMismatch, "cluster only supports legacy rewrite mode")
		}

		// Hijack the tableStream and rewrite the rewrite rules.
		tableStream = util.ChanMap(tableStream, func(t restore.CreatedTable) restore.CreatedTable {
			// Set the keyspace info for the checksum requests
			t.RewriteRule.OldKeyspace = oldKeyspace
			t.RewriteRule.NewKeyspace = newKeyspace

			for _, rule := range t.RewriteRule.Data {
				rule.OldKeyPrefix = append(append([]byte{}, oldKeyspace...), rule.OldKeyPrefix...)
				rule.NewKeyPrefix = codec.EncodeKey(rule.NewKeyPrefix)
			}
			return t
		})
	}

	if cfg.tiflashRecorder != nil {
		tableStream = util.ChanMap(tableStream, func(t restore.CreatedTable) restore.CreatedTable {
			if cfg.tiflashRecorder != nil {
				cfg.tiflashRecorder.Rewrite(t.OldTable.Info.ID, t.Table.ID)
			}
			return t
		})
	}

	tableFileMap := restore.MapTableToFiles(files)
	log.Debug("mapped table to files", zap.Any("result map", tableFileMap))

	rangeStream := restore.GoValidateFileRanges(
		ctx, tableStream, tableFileMap, mergeRegionSize, mergeRegionCount, errCh)

	rangeSize := restore.EstimateRangeSize(files)
	summary.CollectInt("restore ranges", rangeSize)
	log.Info("range and file prepared", zap.Int("file count", len(files)), zap.Int("range count", rangeSize))

	restoreSchedulers, err := restorePreWork(ctx, client, mgr, true)
	if err != nil {
		return errors.Trace(err)
	}
	// Always run the post-work even on error, so we don't stuck in the import
	// mode or emptied schedulers
	defer restorePostWork(ctx, client, restoreSchedulers)

	// Do not reset timestamp if we are doing incremental restore, because
	// we are not allowed to decrease timestamp.
	if !client.IsIncremental() {
		if err = client.ResetTS(ctx, mgr.PdController); err != nil {
			log.Error("reset pd TS failed", zap.Error(err))
			return errors.Trace(err)
		}
	}

	// Restore sst files in batch.
	batchSize := mathutil.Clamp(int(cfg.Concurrency), defaultRestoreConcurrency, maxRestoreBatchSizeLimit)
	failpoint.Inject("small-batch-size", func(v failpoint.Value) {
		log.Info("failpoint small batch size is on", zap.Int("size", v.(int)))
		batchSize = v.(int)
	})

	// Redirect to log if there is no log file to avoid unreadable output.
	updateCh := g.StartProgress(
		ctx,
		cmdName,
		// Split/Scatter + Download/Ingest + Checksum
		int64(rangeSize+len(files)+len(tables)),
		!cfg.LogProgress)
	defer updateCh.Close()
	sender, err := restore.NewTiKVSender(ctx, client, updateCh, cfg.PDConcurrency)
	if err != nil {
		return errors.Trace(err)
	}
	manager := restore.NewBRContextManager(client)
	batcher, afterRestoreStream := restore.NewBatcher(ctx, sender, manager, errCh)
	batcher.SetThreshold(batchSize)
	batcher.EnableAutoCommit(ctx, cfg.BatchFlushInterval)
	go restoreTableStream(ctx, rangeStream, batcher, errCh)

	var finish <-chan struct{}
	// Checksum
	if cfg.Checksum {
		finish = client.GoValidateChecksum(
			ctx, afterRestoreStream, mgr.GetStorage().GetClient(), errCh, updateCh, cfg.ChecksumConcurrency)
	} else {
		// when user skip checksum, just collect tables, and drop them.
		finish = dropToBlackhole(ctx, afterRestoreStream, errCh, updateCh)
	}

	// Reset speed limit. ResetSpeedLimit must be called after client.InitBackupMeta has been called.
	defer func() {
		var resetErr error
		// In future we may need a mechanism to set speed limit in ttl. like what we do in switchmode. TODO
		for retry := 0; retry < resetSpeedLimitRetryTimes; retry++ {
			resetErr = client.ResetSpeedLimit(ctx)
			if resetErr != nil {
				log.Warn("failed to reset speed limit, retry it",
					zap.Int("retry time", retry), logutil.ShortError(resetErr))
				time.Sleep(time.Duration(retry+3) * time.Second)
				continue
			}
			break
		}
		if resetErr != nil {
			log.Error("failed to reset speed limit", zap.Error(resetErr))
		}
	}()

	select {
	case err = <-errCh:
		err = multierr.Append(err, multierr.Combine(restore.Exhaust(errCh)...))
	case <-finish:
	}

	// If any error happened, return now.
	if err != nil {
		return errors.Trace(err)
	}

	// The cost of rename user table / replace into system table wouldn't be so high.
	// So leave it out of the pipeline for easier implementation.
	client.RestoreSystemSchemas(ctx, cfg.TableFilter)

	// Set task summary to success status.
	summary.SetSuccessStatus(true)
	return nil
}

// dropToBlackhole drop all incoming tables into black hole,
// i.e. don't execute checksum, just increase the process anyhow.
func dropToBlackhole(
	ctx context.Context,
	tableStream <-chan restore.CreatedTable,
	errCh chan<- error,
	updateCh glue.Progress,
) <-chan struct{} {
	outCh := make(chan struct{}, 1)
	go func() {
		defer func() {
			close(outCh)
		}()
		for {
			select {
			case <-ctx.Done():
				errCh <- ctx.Err()
				return
			case _, ok := <-tableStream:
				if !ok {
					return
				}
				updateCh.Inc()
			}
		}
	}()
	return outCh
}

// filterRestoreFiles filters tables that can't be processed after applying cfg.TableFilter.MatchTable.
// if the db has no table that can be processed, the db will be filtered too.
func filterRestoreFiles(
	client *restore.Client,
	cfg *RestoreConfig,
) (files []*backuppb.File, tables []*metautil.Table, dbs []*utils.Database) {
	for _, db := range client.GetDatabases() {
		dbName := db.Info.Name.O
		if name, ok := utils.GetSysDBName(db.Info.Name); utils.IsSysDB(name) && ok {
			dbName = name
		}
		if !cfg.TableFilter.MatchSchema(dbName) {
			continue
		}
		dbs = append(dbs, db)
		for _, table := range db.Tables {
			if table.Info == nil || !cfg.TableFilter.MatchTable(dbName, table.Info.Name.O) {
				continue
			}
			files = append(files, table.Files...)
			tables = append(tables, table)
		}
	}
	return
}

// restorePreWork executes some prepare work before restore.
// TODO make this function returns a restore post work.
func restorePreWork(ctx context.Context, client *restore.Client, mgr *conn.Mgr, switchToImport bool) (pdutil.UndoFunc, error) {
	if client.IsOnline() {
		return pdutil.Nop, nil
	}

	if switchToImport {
		// Switch TiKV cluster to import mode (adjust rocksdb configuration).
		client.SwitchToImportMode(ctx)
	}

	return mgr.RemoveSchedulers(ctx)
}

// restorePostWork executes some post work after restore.
// TODO: aggregate all lifetime manage methods into batcher's context manager field.
func restorePostWork(
	ctx context.Context, client *restore.Client, restoreSchedulers pdutil.UndoFunc,
) {
	if ctx.Err() != nil {
		log.Warn("context canceled, try shutdown")
		ctx = context.Background()
	}
	if client.IsOnline() {
		return
	}
	if err := client.SwitchToNormalMode(ctx); err != nil {
		log.Warn("fail to switch to normal mode", zap.Error(err))
	}
	if err := restoreSchedulers(ctx); err != nil {
		log.Warn("failed to restore PD schedulers", zap.Error(err))
	}
}

// enableTiDBConfig tweaks some of configs of TiDB to make the restore progress go well.
// return a function that could restore the config to origin.
func enableTiDBConfig() func() {
	restoreConfig := config.RestoreFunc()
	config.UpdateGlobal(func(conf *config.Config) {
		// set max-index-length before execute DDLs and create tables
		// we set this value to max(3072*4), otherwise we might not restore table
		// when upstream and downstream both set this value greater than default(3072)
		conf.MaxIndexLength = config.DefMaxOfMaxIndexLength
		log.Warn("set max-index-length to max(3072*4) to skip check index length in DDL")
	})
	return restoreConfig
}

// restoreTableStream blocks current goroutine and restore a stream of tables,
// by send tables to batcher.
func restoreTableStream(
	ctx context.Context,
	inputCh <-chan restore.TableWithRange,
	batcher *restore.Batcher,
	errCh chan<- error,
) {
	// We cache old tables so that we can 'batch' recover TiFlash and tables.
	oldTables := []*metautil.Table{}
	defer func() {
		// when things done, we must clean pending requests.
		batcher.Close()
		log.Info("doing postwork",
			zap.Int("table count", len(oldTables)),
		)
	}()

	for {
		select {
		case <-ctx.Done():
			errCh <- ctx.Err()
			return
		case t, ok := <-inputCh:
			if !ok {
				return
			}
			oldTables = append(oldTables, t.OldTable)

			batcher.Add(t)
		}
	}
}<|MERGE_RESOLUTION|>--- conflicted
+++ resolved
@@ -117,15 +117,9 @@
 func DefineRestoreCommonFlags(flags *pflag.FlagSet) {
 	// TODO remove experimental tag if it's stable
 	flags.Bool(flagOnline, false, "(experimental) Whether online when restore")
-
-<<<<<<< HEAD
 	flags.Uint32(flagConcurrency, 128, "The size of thread pool on BR that executes tasks, "+
 		"where each task restores one SST file to TiKV")
-
-	flags.Uint64(FlagMergeRegionSizeBytes, restore.DefaultMergeRegionSizeBytes,
-=======
 	flags.Uint64(FlagMergeRegionSizeBytes, conn.DefaultMergeRegionSizeBytes,
->>>>>>> 41e44fbf
 		"the threshold of merging small regions (Default 96MB, region split size)")
 	flags.Uint64(FlagMergeRegionKeyCount, conn.DefaultMergeRegionKeyCount,
 		"the threshold of merging small regions (Default 960_000, region split key count)")
@@ -160,9 +154,7 @@
 	if err != nil {
 		return errors.Trace(err)
 	}
-<<<<<<< HEAD
-
-=======
+
 	if flags.Lookup(flagWithSysTable) != nil {
 		cfg.WithSysTable, err = flags.GetBool(flagWithSysTable)
 		if err != nil {
@@ -173,7 +165,6 @@
 	if err != nil {
 		return errors.Trace(err)
 	}
->>>>>>> 41e44fbf
 	return errors.Trace(err)
 }
 
