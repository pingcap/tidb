--- conflicted
+++ resolved
@@ -1007,25 +1007,21 @@
 		log.Info("the incremental snapshot restore doesn't support checkpoint mode, disable checkpoint.")
 		cfg.UseCheckpoint = false
 	}
-<<<<<<< HEAD
 
 	hash, err := Hash(cmdName, cfg.RestoreConfig)
 	if err != nil {
 		return errors.Trace(err)
 	}
+	cpEnabledAndExists, err := checkpointEnabledAndExists(ctx, g, cfg, mgr)
+	if err != nil {
+		return errors.Trace(err)
+	}
 	reusePreallocID, checkpointFirstRun, err := checkRestorefirstRun(ctx, mgr, g, cfg, hash)
-	if err != nil {
-		return errors.Trace(err)
-	}
-	if err = VerifyDBAndTableInBackup(client.GetDatabases(), cfg.RestoreConfig); err != nil {
-=======
-	cpEnabledAndExists, err := checkpointEnabledAndExists(ctx, g, cfg, mgr)
 	if err != nil {
 		return errors.Trace(err)
 	}
 	log.Info("checkpoint status in restore", zap.Bool("enabled", cfg.UseCheckpoint), zap.Bool("exists", cpEnabledAndExists))
 	if err := checkMandatoryClusterRequirements(client, cfg, cpEnabledAndExists, cmdName); err != nil {
->>>>>>> 8a1ee5d1
 		return errors.Trace(err)
 	}
 
@@ -1132,7 +1128,7 @@
 		}
 		//TODO: (ris)add prealloc info into checkpoint
 		sets, restoreSchedulersConfigFromCheckpoint, err := client.InitCheckpoint(
-			ctx, cfg.snapshotCheckpointMetaManager, schedulersConfig, logRestoredTS, hash, checkpointFirstRun)
+			ctx, cfg.snapshotCheckpointMetaManager, schedulersConfig, logRestoredTS, hash, checkpointFirstRun, cpEnabledAndExists)
 		if err != nil {
 			return errors.Trace(err)
 		}
@@ -1245,31 +1241,6 @@
 		return errors.Trace(err)
 	}
 
-	// update table mapping manager with new table ids if PiTR
-	if isPiTR {
-		if err = cfg.tableMappingManager.UpdateDownstreamIds(dbs, createdTables, client.GetDomain()); err != nil {
-			return errors.Trace(err)
-		}
-<<<<<<< HEAD
-	}
-
-	createdTables, err := client.CreateTables(ctx, tables, newTS)
-	if cfg.UseCheckpoint {
-		checkpointMeta, err := cfg.snapshotCheckpointMetaManager.LoadCheckpointMetadata(ctx)
-		if err != nil {
-			return errors.Trace(err)
-		}
-		checkpointMeta.PreallocIDs = client.CreatePreallocIDCheckpoint()
-		cfg.snapshotCheckpointMetaManager.SaveCheckpointMetadata(ctx, checkpointMeta)
-	}
-	// We need to record the checkpoint even if create table failed
-	if err != nil {
-		return errors.Trace(err)
-=======
-		log.Info("updated table mapping manager after creating tables")
->>>>>>> 8a1ee5d1
-	}
-
 	/* failpoint */
 	failpoint.Inject("sleep_for_check_scheduler_status", func(val failpoint.Value) {
 		fileName, ok := val.(string)
@@ -1295,6 +1266,14 @@
 		}
 	})
 	/* failpoint */
+
+	// update table mapping manager with new table ids if PiTR
+	if isPiTR {
+		if err = cfg.tableMappingManager.UpdateDownstreamIds(dbs, createdTables, client.GetDomain()); err != nil {
+			return errors.Trace(err)
+		}
+		log.Info("updated table mapping manager after creating tables")
+	}
 
 	anyFileKey := getAnyFileKeyFromTables(tables)
 	if len(anyFileKey) == 0 {
@@ -1328,103 +1307,6 @@
 		}
 	}
 
-<<<<<<< HEAD
-=======
-	importModeSwitcher := restore.NewImportModeSwitcher(mgr.GetPDClient(), cfg.Config.SwitchModeInterval, mgr.GetTLSConfig())
-	var restoreSchedulersFunc pdutil.UndoFunc
-	var schedulersConfig *pdutil.ClusterConfig
-	if (isFullRestore(cmdName) && !cfg.ExplicitFilter) || client.IsIncremental() {
-		restoreSchedulersFunc, schedulersConfig, err = restore.RestorePreWork(ctx, mgr, importModeSwitcher, cfg.Online, true)
-	} else {
-		var preAllocRange [2]int64
-		preAllocRange, err = client.GetPreAllocedTableIDRange()
-		if err != nil {
-			return errors.Trace(err)
-		}
-		var tableIDs []int64
-		for _, table := range createdTables {
-			tableIDs = append(tableIDs, table.Table.ID)
-			if table.Table.Partition != nil {
-				for _, p := range table.Table.Partition.Definitions {
-					tableIDs = append(tableIDs, p.ID)
-				}
-			}
-		}
-		keyRange := SortKeyRanges(tableIDs, preAllocRange)
-		restoreSchedulersFunc, schedulersConfig, err = restore.FineGrainedRestorePreWork(ctx, mgr, importModeSwitcher, keyRange, cfg.Online, true)
-	}
-	if err != nil {
-		return errors.Trace(err)
-	}
-
-	// need to know whether restore has been completed so can restore schedulers
-	canRestoreSchedulers := false
-	defer func() {
-		cancel()
-		// don't reset pd scheduler if checkpoint mode is used and restored is not finished
-		if cfg.UseCheckpoint && !canRestoreSchedulers {
-			log.Info("skip removing pd scheduler for next retry")
-			return
-		}
-		log.Info("start to restore pd scheduler")
-		// run the post-work to avoid being stuck in the import
-		// mode or emptied schedulers.
-		restore.RestorePostWork(ctx, importModeSwitcher, restoreSchedulersFunc, cfg.Online)
-		log.Info("finish restoring pd scheduler")
-	}()
-
-	// reload or register the checkpoint
-	var checkpointSetWithTableID map[int64]map[string]struct{}
-	if cfg.UseCheckpoint {
-		logRestoredTS := uint64(0)
-		if cfg.piTRTaskInfo != nil {
-			logRestoredTS = cfg.piTRTaskInfo.RestoreTS
-		}
-		sets, restoreSchedulersConfigFromCheckpoint, err := client.InitCheckpoint(
-			ctx, cfg.snapshotCheckpointMetaManager, schedulersConfig, logRestoredTS, cpEnabledAndExists)
-		if err != nil {
-			return errors.Trace(err)
-		}
-		if restoreSchedulersConfigFromCheckpoint != nil {
-			// The last range rule will be dropped when the last restore quits.
-			restoreSchedulersConfigFromCheckpoint.RuleID = schedulersConfig.RuleID
-			restoreSchedulersFunc = mgr.MakeUndoFunctionByConfig(*restoreSchedulersConfigFromCheckpoint)
-		}
-		checkpointSetWithTableID = sets
-
-		defer func() {
-			// need to flush the whole checkpoint data so that br can quickly jump to
-			// the log kv restore step when the next retry.
-			log.Info("wait for flush checkpoint...")
-			client.WaitForFinishCheckpoint(ctx, len(cfg.FullBackupStorage) > 0 || !canRestoreSchedulers)
-		}()
-	}
-
-	failpoint.Inject("sleep_for_check_scheduler_status", func(val failpoint.Value) {
-		fileName, ok := val.(string)
-		func() {
-			if !ok {
-				return
-			}
-			_, osErr := os.OpenFile(fileName, os.O_CREATE|os.O_WRONLY, os.ModePerm)
-			if osErr != nil {
-				log.Warn("failed to create file", zap.Error(osErr))
-				return
-			}
-		}()
-		for {
-			_, statErr := os.Stat(fileName)
-			if os.IsNotExist(statErr) {
-				break
-			} else if statErr != nil {
-				log.Warn("error checking file", zap.Error(statErr))
-				break
-			}
-			time.Sleep(1 * time.Second)
-		}
-	})
-
->>>>>>> 8a1ee5d1
 	if cfg.tiflashRecorder != nil {
 		for _, createdTable := range createdTables {
 			cfg.tiflashRecorder.Rewrite(createdTable.OldTable.Info.ID, createdTable.Table.ID)
