--- conflicted
+++ resolved
@@ -775,12 +775,7 @@
 	}
 
 	if isFullRestore(cmdName) {
-<<<<<<< HEAD
 		if client.NeedCheckFreshCluster(cfg.ExplicitFilter, checkpointFirstRun) {
-=======
-		// we need check cluster is fresh every time. except restore from a checkpoint.
-		if client.IsFull() && checkpointFirstRun {
->>>>>>> 9df78f1e
 			if err = client.CheckTargetClusterFresh(ctx); err != nil {
 				return errors.Trace(err)
 			}
