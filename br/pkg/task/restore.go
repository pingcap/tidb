--- conflicted
+++ resolved
@@ -376,17 +376,10 @@
 func (cfg *RestoreConfig) adjustRestoreConfigForStreamRestore() {
 	if cfg.PitrConcurrency == 0 {
 		cfg.PitrConcurrency = defaultPiTRConcurrency
-<<<<<<< HEAD
 	}
 	if cfg.PitrBatchCount == 0 {
 		cfg.PitrBatchCount = defaultPiTRBatchCount
 	}
-=======
-	}
-	if cfg.PitrBatchCount == 0 {
-		cfg.PitrBatchCount = defaultPiTRBatchCount
-	}
->>>>>>> f7de8bee
 	if cfg.PitrBatchSize == 0 {
 		cfg.PitrBatchSize = defaultPiTRBatchSize
 	}
