// Copyright 2020 PingCAP, Inc. Licensed under Apache-2.0.

package task_test

import (
	"context"
	"encoding/json"
	"math"
	"strconv"
	"testing"

	"github.com/docker/go-units"
	"github.com/gogo/protobuf/proto"
	backuppb "github.com/pingcap/kvproto/pkg/brpb"
	"github.com/pingcap/kvproto/pkg/encryptionpb"
	"github.com/pingcap/kvproto/pkg/metapb"
	"github.com/pingcap/tidb/br/pkg/backup"
	"github.com/pingcap/tidb/br/pkg/gluetidb"
	gluemock "github.com/pingcap/tidb/br/pkg/gluetidb/mock"
	"github.com/pingcap/tidb/br/pkg/metautil"
	"github.com/pingcap/tidb/br/pkg/mock"
	"github.com/pingcap/tidb/br/pkg/restore/tiflashrec"
	"github.com/pingcap/tidb/br/pkg/task"
	utiltest "github.com/pingcap/tidb/br/pkg/utiltest"
	"github.com/pingcap/tidb/pkg/ddl"
	"github.com/pingcap/tidb/pkg/parser/model"
	"github.com/pingcap/tidb/pkg/parser/mysql"
	"github.com/pingcap/tidb/pkg/testkit"
	"github.com/pingcap/tidb/pkg/types"
	"github.com/stretchr/testify/assert"
	"github.com/stretchr/testify/require"
	"github.com/tikv/client-go/v2/oracle"
	pdhttp "github.com/tikv/pd/client/http"
)

const pb uint64 = units.PB

func TestPreCheckTableTiFlashReplicas(t *testing.T) {
	mockStores := []*metapb.Store{
		{
			Id: 1,
			Labels: []*metapb.StoreLabel{
				{
					Key:   "engine",
					Value: "tiflash",
				},
			},
		},
		{
			Id: 2,
			Labels: []*metapb.StoreLabel{
				{
					Key:   "engine",
					Value: "tiflash",
				},
			},
		},
	}

	pdClient := utiltest.NewFakePDClient(mockStores, false, nil)

	tables := make([]*metautil.Table, 4)
	for i := 0; i < len(tables); i++ {
		tiflashReplica := &model.TiFlashReplicaInfo{
			Count: uint64(i),
		}
		if i == 0 {
			tiflashReplica = nil
		}

		tables[i] = &metautil.Table{
			DB: &model.DBInfo{Name: model.NewCIStr("test")},
			Info: &model.TableInfo{
				ID:             int64(i),
				Name:           model.NewCIStr("test" + strconv.Itoa(i)),
				TiFlashReplica: tiflashReplica,
			},
		}
	}
	ctx := context.Background()
	require.Nil(t, task.PreCheckTableTiFlashReplica(ctx, pdClient, tables, nil))

	for i := 0; i < len(tables); i++ {
		if i == 0 || i > 2 {
			require.Nil(t, tables[i].Info.TiFlashReplica)
		} else {
			require.NotNil(t, tables[i].Info.TiFlashReplica)
			obtainCount := int(tables[i].Info.TiFlashReplica.Count)
			require.Equal(t, i, obtainCount)
		}
	}

	require.Nil(t, task.PreCheckTableTiFlashReplica(ctx, pdClient, tables, tiflashrec.New()))
	for i := 0; i < len(tables); i++ {
		require.Nil(t, tables[i].Info.TiFlashReplica)
	}
}

func TestPreCheckTableClusterIndex(t *testing.T) {
	ctx := context.Background()
	m, err := mock.NewCluster()
	if err != nil {
		panic(err)
	}
	err = m.Start()
	if err != nil {
		panic(err)
	}
	defer m.Stop()
	g := gluetidb.New()
	se, err := g.CreateSession(m.Storage)
	require.NoError(t, err)

	info, err := m.Domain.GetSnapshotInfoSchema(math.MaxUint64)
	require.NoError(t, err)
	dbSchema, isExist := info.SchemaByName(model.NewCIStr("test"))
	require.True(t, isExist)

	tables := make([]*metautil.Table, 4)
	intField := types.NewFieldType(mysql.TypeLong)
	intField.SetCharset("binary")
	for i := len(tables) - 1; i >= 0; i-- {
		tables[i] = &metautil.Table{
			DB: dbSchema,
			Info: &model.TableInfo{
				ID:   int64(i),
				Name: model.NewCIStr("test" + strconv.Itoa(i)),
				Columns: []*model.ColumnInfo{{
					ID:        1,
					Name:      model.NewCIStr("id"),
					FieldType: *intField,
					State:     model.StatePublic,
				}},
				Charset: "utf8mb4",
				Collate: "utf8mb4_bin",
			},
		}
		err = se.CreateTable(ctx, tables[i].DB.Name, tables[i].Info, ddl.WithOnExist(ddl.OnExistIgnore))
		require.NoError(t, err)
	}

	// exist different tables
	tables[1].Info.IsCommonHandle = true
	err = task.PreCheckTableClusterIndex(tables, nil, m.Domain)
	require.Error(t, err)
	require.Regexp(t, `.*@@tidb_enable_clustered_index should be ON \(backup table = true, created table = false\).*`, err.Error())

	// exist different DDLs
	jobs := []*model.Job{{
		ID:         5,
		Type:       model.ActionCreateTable,
		SchemaName: "test",
		Query:      "",
		BinlogInfo: &model.HistoryInfo{
			TableInfo: &model.TableInfo{
				Name:           model.NewCIStr("test1"),
				IsCommonHandle: true,
			},
		},
	}}
	err = task.PreCheckTableClusterIndex(nil, jobs, m.Domain)
	require.Error(t, err)
	require.Regexp(t, `.*@@tidb_enable_clustered_index should be ON \(backup table = true, created table = false\).*`, err.Error())

	// should pass pre-check cluster index
	tables[1].Info.IsCommonHandle = false
	jobs[0].BinlogInfo.TableInfo.IsCommonHandle = false
	require.Nil(t, task.PreCheckTableClusterIndex(tables, jobs, m.Domain))
}

func TestCheckNewCollationEnable(t *testing.T) {
	caseList := []struct {
		backupMeta                  *backuppb.BackupMeta
		newCollationEnableInCluster string
		CheckRequirements           bool
		isErr                       bool
	}{
		{
			backupMeta:                  &backuppb.BackupMeta{NewCollationsEnabled: "True"},
			newCollationEnableInCluster: "True",
			CheckRequirements:           true,
			isErr:                       false,
		},
		{
			backupMeta:                  &backuppb.BackupMeta{NewCollationsEnabled: "True"},
			newCollationEnableInCluster: "False",
			CheckRequirements:           true,
			isErr:                       true,
		},
		{
			backupMeta:                  &backuppb.BackupMeta{NewCollationsEnabled: "False"},
			newCollationEnableInCluster: "True",
			CheckRequirements:           true,
			isErr:                       true,
		},
		{
			backupMeta:                  &backuppb.BackupMeta{NewCollationsEnabled: "False"},
			newCollationEnableInCluster: "false",
			CheckRequirements:           true,
			isErr:                       false,
		},
		{
			backupMeta:                  &backuppb.BackupMeta{NewCollationsEnabled: "False"},
			newCollationEnableInCluster: "True",
			CheckRequirements:           false,
			isErr:                       true,
		},
		{
			backupMeta:                  &backuppb.BackupMeta{NewCollationsEnabled: "True"},
			newCollationEnableInCluster: "False",
			CheckRequirements:           false,
			isErr:                       true,
		},
		{
			backupMeta:                  &backuppb.BackupMeta{NewCollationsEnabled: ""},
			newCollationEnableInCluster: "True",
			CheckRequirements:           false,
			isErr:                       false,
		},
		{
			backupMeta:                  &backuppb.BackupMeta{NewCollationsEnabled: ""},
			newCollationEnableInCluster: "True",
			CheckRequirements:           true,
			isErr:                       true,
		},
		{
			backupMeta:                  &backuppb.BackupMeta{NewCollationsEnabled: ""},
			newCollationEnableInCluster: "False",
			CheckRequirements:           false,
			isErr:                       false,
		},
	}

	for i, ca := range caseList {
		g := &gluemock.MockGlue{
			GlobalVars: map[string]string{"new_collation_enabled": ca.newCollationEnableInCluster},
		}
		enabled, err := task.CheckNewCollationEnable(ca.backupMeta.GetNewCollationsEnabled(), g, nil, ca.CheckRequirements)
		t.Logf("[%d] Got Error: %v\n", i, err)
		if ca.isErr {
			require.Error(t, err)
		} else {
			require.NoError(t, err)
		}
		require.Equal(t, ca.newCollationEnableInCluster == "True", enabled)
	}
}

func TestFilterDDLJobs(t *testing.T) {
	s := utiltest.CreateRestoreSchemaSuite(t)
	tk := testkit.NewTestKit(t, s.Mock.Storage)
	tk.MustExec("CREATE DATABASE IF NOT EXISTS test_db;")
	tk.MustExec("CREATE TABLE IF NOT EXISTS test_db.test_table (c1 INT);")
	lastTS, err := s.Mock.GetOracle().GetTimestamp(context.Background(), &oracle.Option{TxnScope: oracle.GlobalTxnScope})
	require.NoErrorf(t, err, "Error get last ts: %s", err)
	tk.MustExec("RENAME TABLE test_db.test_table to test_db.test_table1;")
	tk.MustExec("DROP TABLE test_db.test_table1;")
	tk.MustExec("DROP DATABASE test_db;")
	tk.MustExec("CREATE DATABASE test_db;")
	tk.MustExec("USE test_db;")
	tk.MustExec("CREATE TABLE test_table1 (c2 CHAR(255));")
	tk.MustExec("RENAME TABLE test_table1 to test_table;")
	tk.MustExec("TRUNCATE TABLE test_table;")

	ts, err := s.Mock.GetOracle().GetTimestamp(context.Background(), &oracle.Option{TxnScope: oracle.GlobalTxnScope})
	require.NoErrorf(t, err, "Error get ts: %s", err)

	cipher := backuppb.CipherInfo{
		CipherType: encryptionpb.EncryptionMethod_PLAINTEXT,
	}

	metaWriter := metautil.NewMetaWriter(s.Storage, metautil.MetaFileSize, false, "", &cipher)
	ctx := context.Background()
	metaWriter.StartWriteMetasAsync(ctx, metautil.AppendDDL)
	s.MockGlue.SetSession(tk.Session())
	err = backup.WriteBackupDDLJobs(metaWriter, s.MockGlue, s.Mock.Storage, lastTS, ts, false)
	require.NoErrorf(t, err, "Error get ddl jobs: %s", err)
	err = metaWriter.FinishWriteMetas(ctx, metautil.AppendDDL)
	require.NoErrorf(t, err, "Flush failed", err)
	err = metaWriter.FlushBackupMeta(ctx)
	require.NoErrorf(t, err, "Finially flush backupmeta failed", err)
	infoSchema, err := s.Mock.Domain.GetSnapshotInfoSchema(ts)
	require.NoErrorf(t, err, "Error get snapshot info schema: %s", err)
	dbInfo, ok := infoSchema.SchemaByName(model.NewCIStr("test_db"))
	require.Truef(t, ok, "DB info not exist")
	tableInfo, err := infoSchema.TableByName(context.Background(), model.NewCIStr("test_db"), model.NewCIStr("test_table"))
	require.NoErrorf(t, err, "Error get table info: %s", err)
	tables := []*metautil.Table{{
		DB:   dbInfo,
		Info: tableInfo.Meta(),
	}}
	metaBytes, err := s.Storage.ReadFile(ctx, metautil.MetaFile)
	require.NoError(t, err)
	mockMeta := &backuppb.BackupMeta{}
	err = proto.Unmarshal(metaBytes, mockMeta)
	require.NoError(t, err)
	// check the schema version
	require.Equal(t, int32(metautil.MetaV1), mockMeta.Version)
	metaReader := metautil.NewMetaReader(mockMeta, s.Storage, &cipher)
	allDDLJobsBytes, err := metaReader.ReadDDLs(ctx)
	require.NoError(t, err)
	var allDDLJobs []*model.Job
	err = json.Unmarshal(allDDLJobsBytes, &allDDLJobs)
	require.NoError(t, err)

	ddlJobs := task.FilterDDLJobs(allDDLJobs, tables)
	for _, job := range ddlJobs {
		t.Logf("get ddl job: %s", job.Query)
	}
	require.Equal(t, 7, len(ddlJobs))
}

func TestFilterDDLJobsV2(t *testing.T) {
	s := utiltest.CreateRestoreSchemaSuite(t)
	tk := testkit.NewTestKit(t, s.Mock.Storage)
	tk.MustExec("CREATE DATABASE IF NOT EXISTS test_db;")
	tk.MustExec("CREATE TABLE IF NOT EXISTS test_db.test_table (c1 INT);")
	lastTS, err := s.Mock.GetOracle().GetTimestamp(context.Background(), &oracle.Option{TxnScope: oracle.GlobalTxnScope})
	require.NoErrorf(t, err, "Error get last ts: %s", err)
	tk.MustExec("RENAME TABLE test_db.test_table to test_db.test_table1;")
	tk.MustExec("DROP TABLE test_db.test_table1;")
	tk.MustExec("DROP DATABASE test_db;")
	tk.MustExec("CREATE DATABASE test_db;")
	tk.MustExec("USE test_db;")
	tk.MustExec("CREATE TABLE test_table1 (c2 CHAR(255));")
	tk.MustExec("RENAME TABLE test_table1 to test_table;")
	tk.MustExec("TRUNCATE TABLE test_table;")

	ts, err := s.Mock.GetOracle().GetTimestamp(context.Background(), &oracle.Option{TxnScope: oracle.GlobalTxnScope})
	require.NoErrorf(t, err, "Error get ts: %s", err)

	cipher := backuppb.CipherInfo{
		CipherType: encryptionpb.EncryptionMethod_PLAINTEXT,
	}

	metaWriter := metautil.NewMetaWriter(s.Storage, metautil.MetaFileSize, true, "", &cipher)
	ctx := context.Background()
	metaWriter.StartWriteMetasAsync(ctx, metautil.AppendDDL)
	s.MockGlue.SetSession(tk.Session())
	err = backup.WriteBackupDDLJobs(metaWriter, s.MockGlue, s.Mock.Storage, lastTS, ts, false)
	require.NoErrorf(t, err, "Error get ddl jobs: %s", err)
	err = metaWriter.FinishWriteMetas(ctx, metautil.AppendDDL)
	require.NoErrorf(t, err, "Flush failed", err)
	err = metaWriter.FlushBackupMeta(ctx)
	require.NoErrorf(t, err, "Flush BackupMeta failed", err)

	infoSchema, err := s.Mock.Domain.GetSnapshotInfoSchema(ts)
	require.NoErrorf(t, err, "Error get snapshot info schema: %s", err)
	dbInfo, ok := infoSchema.SchemaByName(model.NewCIStr("test_db"))
	require.Truef(t, ok, "DB info not exist")
	tableInfo, err := infoSchema.TableByName(context.Background(), model.NewCIStr("test_db"), model.NewCIStr("test_table"))
	require.NoErrorf(t, err, "Error get table info: %s", err)
	tables := []*metautil.Table{{
		DB:   dbInfo,
		Info: tableInfo.Meta(),
	}}
	metaBytes, err := s.Storage.ReadFile(ctx, metautil.MetaFile)
	require.NoError(t, err)
	mockMeta := &backuppb.BackupMeta{}
	err = proto.Unmarshal(metaBytes, mockMeta)
	require.NoError(t, err)
	// check the schema version
	require.Equal(t, int32(metautil.MetaV2), mockMeta.Version)
	metaReader := metautil.NewMetaReader(mockMeta, s.Storage, &cipher)
	allDDLJobsBytes, err := metaReader.ReadDDLs(ctx)
	require.NoError(t, err)
	var allDDLJobs []*model.Job
	err = json.Unmarshal(allDDLJobsBytes, &allDDLJobs)
	require.NoError(t, err)

	ddlJobs := task.FilterDDLJobs(allDDLJobs, tables)
	for _, job := range ddlJobs {
		t.Logf("get ddl job: %s", job.Query)
	}
	require.Equal(t, 7, len(ddlJobs))
}

func TestFilterDDLJobByRules(t *testing.T) {
	ddlJobs := []*model.Job{
		{
			Type: model.ActionSetTiFlashReplica,
		},
		{
			Type: model.ActionAddPrimaryKey,
		},
		{
			Type: model.ActionUpdateTiFlashReplicaStatus,
		},
		{
			Type: model.ActionCreateTable,
		},
		{
			Type: model.ActionLockTable,
		},
		{
			Type: model.ActionAddIndex,
		},
		{
			Type: model.ActionUnlockTable,
		},
		{
			Type: model.ActionCreateSchema,
		},
		{
			Type: model.ActionModifyColumn,
		},
	}

<<<<<<< HEAD
		mockDB := model.DBInfo{
			ID:   dbID,
			Name: dbName,
		}
		mockDB.SetTables(mockTblList)
		dbID++
		dbBytes, err := json.Marshal(mockDB)
		require.NoError(t, err)
=======
	expectedDDLTypes := []model.ActionType{
		model.ActionAddPrimaryKey,
		model.ActionCreateTable,
		model.ActionAddIndex,
		model.ActionCreateSchema,
		model.ActionModifyColumn,
	}
>>>>>>> d0c73aaa

	ddlJobs = task.FilterDDLJobByRules(ddlJobs, task.DDLJobBlockListRule)

	require.Equal(t, len(expectedDDLTypes), len(ddlJobs))
	for i, ddlJob := range ddlJobs {
		assert.Equal(t, expectedDDLTypes[i], ddlJob.Type)
	}
}

func TestCheckDDLJobByRules(t *testing.T) {
	ddlJobs := []*model.Job{
		{
			Type: model.ActionSetTiFlashReplica,
		},
		{
			Type: model.ActionAddPrimaryKey,
		},
		{
			Type: model.ActionUpdateTiFlashReplicaStatus,
		},
		{
			Type: model.ActionCreateTable,
		},
		{
			Type: model.ActionLockTable,
		},
		{
			Type: model.ActionAddIndex,
		},
		{
			Type: model.ActionUnlockTable,
		},
		{
			Type: model.ActionCreateSchema,
		},
		{
			Type: model.ActionModifyColumn,
		},
		{
			Type: model.ActionReorganizePartition,
		},
	}

	filteredDDlJobs := task.FilterDDLJobByRules(ddlJobs, task.DDLJobLogIncrementalCompactBlockListRule)

	expectedDDLTypes := []model.ActionType{
		model.ActionSetTiFlashReplica,
		model.ActionAddPrimaryKey,
		model.ActionUpdateTiFlashReplicaStatus,
		model.ActionCreateTable,
		model.ActionLockTable,
		model.ActionUnlockTable,
		model.ActionCreateSchema,
	}

	require.Equal(t, len(expectedDDLTypes), len(filteredDDlJobs))
	expectedDDLJobs := make([]*model.Job, 0, len(expectedDDLTypes))
	for i, ddlJob := range filteredDDlJobs {
		assert.Equal(t, expectedDDLTypes[i], ddlJob.Type)
		expectedDDLJobs = append(expectedDDLJobs, ddlJob)
	}

	require.NoError(t, task.CheckDDLJobByRules(expectedDDLJobs, task.DDLJobLogIncrementalCompactBlockListRule))
	require.Error(t, task.CheckDDLJobByRules(ddlJobs, task.DDLJobLogIncrementalCompactBlockListRule))
}

// NOTICE: Once there is a new backfilled type ddl, BR needs to ensure that it is correctly cover by the rules:
func TestMonitorTheIncrementalUnsupportDDLType(t *testing.T) {
	require.Equal(t, int(5), ddl.BackupFillerTypeCount())
}

func TestTikvUsage(t *testing.T) {
	files := []*backuppb.File{
		{Name: "F1", Size_: 1 * pb},
		{Name: "F2", Size_: 2 * pb},
		{Name: "F3", Size_: 3 * pb},
		{Name: "F4", Size_: 4 * pb},
		{Name: "F5", Size_: 5 * pb},
	}
	replica := uint64(3)
	storeCnt := uint64(6)
	total := uint64(0)
	for _, f := range files {
		total += f.GetSize_()
	}
	ret := task.EstimateTikvUsage(files, replica, storeCnt)
	require.Equal(t, total*replica/storeCnt, ret)
}

func TestTiflashUsage(t *testing.T) {
	tables := []*metautil.Table{
		{Info: &model.TableInfo{TiFlashReplica: &model.TiFlashReplicaInfo{Count: 0}},
			Files: []*backuppb.File{{Size_: 1 * pb}}},
		{Info: &model.TableInfo{TiFlashReplica: &model.TiFlashReplicaInfo{Count: 1}},
			Files: []*backuppb.File{{Size_: 2 * pb}}},
		{Info: &model.TableInfo{TiFlashReplica: &model.TiFlashReplicaInfo{Count: 2}},
			Files: []*backuppb.File{{Size_: 3 * pb}}},
	}

	var storeCnt uint64 = 3
	ret := task.EstimateTiflashUsage(tables, storeCnt)
	require.Equal(t, 8*pb/3, ret)
}

func TestCheckTikvSpace(t *testing.T) {
	store := pdhttp.StoreInfo{Store: pdhttp.MetaStore{ID: 1}, Status: pdhttp.StoreStatus{Available: "500PB"}}
	require.NoError(t, task.CheckStoreSpace(400*pb, &store))
}<|MERGE_RESOLUTION|>--- conflicted
+++ resolved
@@ -406,16 +406,6 @@
 		},
 	}
 
-<<<<<<< HEAD
-		mockDB := model.DBInfo{
-			ID:   dbID,
-			Name: dbName,
-		}
-		mockDB.SetTables(mockTblList)
-		dbID++
-		dbBytes, err := json.Marshal(mockDB)
-		require.NoError(t, err)
-=======
 	expectedDDLTypes := []model.ActionType{
 		model.ActionAddPrimaryKey,
 		model.ActionCreateTable,
@@ -423,7 +413,6 @@
 		model.ActionCreateSchema,
 		model.ActionModifyColumn,
 	}
->>>>>>> d0c73aaa
 
 	ddlJobs = task.FilterDDLJobByRules(ddlJobs, task.DDLJobBlockListRule)
 
