// Copyright 2022 PingCAP, Inc. Licensed under Apache-2.0.

package task

import (
	"context"
	"time"

	"github.com/opentracing/opentracing-go"
	"github.com/pingcap/errors"
	"github.com/pingcap/kvproto/pkg/metapb"
	"github.com/pingcap/log"
	"github.com/pingcap/tidb/br/pkg/config"
	"github.com/pingcap/tidb/br/pkg/conn"
	"github.com/pingcap/tidb/br/pkg/conn/util"
	berrors "github.com/pingcap/tidb/br/pkg/errors"
	"github.com/pingcap/tidb/br/pkg/glue"
	"github.com/pingcap/tidb/br/pkg/restore"
	"github.com/pingcap/tidb/br/pkg/storage"
	"github.com/pingcap/tidb/br/pkg/summary"
	"github.com/pingcap/tidb/br/pkg/utils"
	"github.com/spf13/cobra"
	"github.com/spf13/pflag"
	"go.uber.org/zap"
)

const (
	ResolvedKvDataCmd = "Restore Data"
)

// DefineRestoreDataFlags defines common flags for the restore command.
func DefineRestoreDataFlags(command *cobra.Command) {
	command.Flags().String(flagVolumeType, string(config.GP3Volume), "volume type: gp3, io1, io2")
	command.Flags().Int64(flagVolumeIOPS, 0, "volume iops(0 means default for that volume type)")
	command.Flags().Int64(flagVolumeThroughput, 0, "volume throughout in MiB/s(0 means default for that volume type)")
	command.Flags().String(flagProgressFile, "progress.txt", "the file name of progress file")
}

type RestoreDataConfig struct {
	Config
	DumpRegionInfo bool `json:"region-info"`
	// TODO: reserved those parameter for performance optimization
	VolumeType       config.EBSVolumeType `json:"volume-type"`
	VolumeIOPS       int64                `json:"volume-iops"`
	VolumeThroughput int64                `json:"volume-throughput"`
	ProgressFile     string               `json:"progress-file"`
}

// ParseFromFlags parses the restore-related flags from the flag set.
func (cfg *RestoreDataConfig) ParseFromFlags(flags *pflag.FlagSet) error {
	var err error
	volumeType, err := flags.GetString(flagVolumeType)
	if err != nil {
		return errors.Trace(err)
	}
	cfg.VolumeType = config.EBSVolumeType(volumeType)
	if !cfg.VolumeType.Valid() {
		return errors.New("invalid volume type: " + volumeType)
	}
	if cfg.VolumeIOPS, err = flags.GetInt64(flagVolumeIOPS); err != nil {
		return errors.Trace(err)
	}
	if cfg.VolumeThroughput, err = flags.GetInt64(flagVolumeThroughput); err != nil {
		return errors.Trace(err)
	}

	cfg.ProgressFile, err = flags.GetString(flagProgressFile)
	if err != nil {
		return errors.Trace(err)
	}

	return cfg.Config.ParseFromFlags(flags)
}

func ReadBackupMetaData(ctx context.Context, s storage.ExternalStorage) (uint64, int, error) {
	metaInfo, err := config.NewMetaFromStorage(ctx, s)
	if err != nil {
		return 0, 0, errors.Trace(err)
	}
	return metaInfo.GetResolvedTS(), metaInfo.TiKVComponent.Replicas, nil
}

// RunResolveKvData starts a restore task inside the current goroutine.
func RunResolveKvData(c context.Context, g glue.Glue, cmdName string, cfg *RestoreDataConfig) error {
	startAll := time.Now()
	defer summary.Summary(cmdName)

	ctx, cancel := context.WithCancel(c)
	defer cancel()

	// genenic work included opentrace, and restore client etc.
	if span := opentracing.SpanFromContext(ctx); span != nil && span.Tracer() != nil {
		span1 := span.Tracer().StartSpan("task.runResolveKvData", opentracing.ChildOf(span.Context()))
		defer span1.Finish()
		ctx = opentracing.ContextWithSpan(ctx, span1)
	}

	keepaliveCfg := GetKeepalive(&cfg.Config)
	mgr, err := NewMgr(ctx, g, cfg.PD, cfg.TLS, keepaliveCfg, cfg.CheckRequirements, false, conn.NormalVersionChecker)
	if err != nil {
		return errors.Trace(err)
	}
	defer mgr.Close()

	keepaliveCfg.PermitWithoutStream = true
	client := restore.NewRestoreClient(mgr.GetPDClient(), mgr.GetTLSConfig(), keepaliveCfg, false)

	// read the backup meta resolved ts and total tikvs from backup storage
	var resolveTs uint64
	_, externStorage, err := GetStorage(ctx, cfg.Config.Storage, &cfg.Config)
	if err != nil {
		return errors.Trace(err)
	}

	resolveTs, numBackupStore, err := ReadBackupMetaData(ctx, externStorage)
	if err != nil {
		return errors.Trace(err)
	}
	summary.CollectUint("resolve-ts", resolveTs)

	restoreTS, err := client.GetTS(ctx)
	if err != nil {
		return errors.Trace(err)
	}

	// stop gc before restore tikv data
	sp := utils.BRServiceSafePoint{
		BackupTS: restoreTS,
		TTL:      utils.DefaultBRGCSafePointTTL,
		ID:       utils.MakeSafePointID(),
	}

	err = utils.StartServiceSafePointKeeper(ctx, mgr.GetPDClient(), sp)
	if err != nil {
		return errors.Trace(err)
	}

	// stop scheduler before recover data
	log.Info("starting to remove some PD schedulers")
	restoreFunc, e := mgr.RemoveAllPDSchedulers(ctx)
	if e != nil {
		return errors.Trace(err)
	}
	defer func() {
		if ctx.Err() != nil {
			log.Warn("context canceled, doing clean work with background context")
			ctx = context.Background()
		}
		if restoreE := restoreFunc(ctx); restoreE != nil {
			log.Warn("failed to restore removed schedulers, you may need to restore them manually", zap.Error(restoreE))
		}
	}()

	var allStores []*metapb.Store
<<<<<<< HEAD
	err = utils.WithRetry(
		ctx,
		func() error {

=======

	var numOnlineStore int
	err = utils.WithRetry(
		ctx,
		func() error {
>>>>>>> e8a4b572
			allStores, err = conn.GetAllTiKVStoresWithRetry(ctx, mgr.GetPDClient(), util.SkipTiFlash)
			if err != nil {
				return errors.Trace(err)
			}
			numOnlineStore := len(allStores)
			// in this version, it suppose to have the same number of tikvs between backup cluster and restore cluster
			if numOnlineStore != numBackupStore {
				log.Warn("the restore meta contains the number of tikvs inconsist with the resore cluster, retry ...", zap.Int("current stores", len(allStores)), zap.Int("backup stores", numBackupStore))
				return errors.Annotatef(berrors.ErrRestoreTotalKVMismatch,
					"number of tikvs mismatch")
			}
			return nil
		},
		utils.NewPDReqBackofferExt(),
	)

	if err != nil {
		return errors.Trace(err)
	}

<<<<<<< HEAD
	log.Debug("total tikv", zap.Int("total", numBackupStore), zap.Int64("int", int64(numBackupStore)), zap.String("progress file", cfg.ProgressFile))
	// progress = read meta + send recovery + iterate tikv + resolve kv data.
	progress := g.StartProgress(ctx, cmdName, int64(numBackupStore*4), !cfg.LogProgress)

	go progressFileWriterRoutine(ctx, progress, int64(numBackupStore*4), cfg.ProgressFile)
=======
	// progress = read meta + send recovery + resolve kv data.
	progress := g.StartProgress(ctx, cmdName, int64(numOnlineStore*3), !cfg.LogProgress)
	go progressFileWriterRoutine(ctx, progress, int64(numOnlineStore*3), cfg.ProgressFile)
>>>>>>> e8a4b572

	// restore tikv data from a snapshot volume
	var totalRegions int

	totalRegions, err = restore.RecoverData(ctx, resolveTs, allStores, mgr, progress)
	if err != nil {
		return errors.Trace(err)
	}

	summary.CollectInt("total regions", totalRegions)
	log.Info("unmark recovering to pd")
	if err := mgr.UnmarkRecovering(ctx); err != nil {
		return errors.Trace(err)
	}

	//TODO: restore volume type into origin type
	//ModifyVolume(*ec2.ModifyVolumeInput) (*ec2.ModifyVolumeOutput, error) by backupmeta

	progress.Close()
	summary.CollectDuration("restore duration", time.Since(startAll))
	summary.SetSuccessStatus(true)
	return nil
}<|MERGE_RESOLUTION|>--- conflicted
+++ resolved
@@ -152,18 +152,9 @@
 	}()
 
 	var allStores []*metapb.Store
-<<<<<<< HEAD
 	err = utils.WithRetry(
 		ctx,
 		func() error {
-
-=======
-
-	var numOnlineStore int
-	err = utils.WithRetry(
-		ctx,
-		func() error {
->>>>>>> e8a4b572
 			allStores, err = conn.GetAllTiKVStoresWithRetry(ctx, mgr.GetPDClient(), util.SkipTiFlash)
 			if err != nil {
 				return errors.Trace(err)
@@ -184,17 +175,10 @@
 		return errors.Trace(err)
 	}
 
-<<<<<<< HEAD
 	log.Debug("total tikv", zap.Int("total", numBackupStore), zap.Int64("int", int64(numBackupStore)), zap.String("progress file", cfg.ProgressFile))
 	// progress = read meta + send recovery + iterate tikv + resolve kv data.
 	progress := g.StartProgress(ctx, cmdName, int64(numBackupStore*4), !cfg.LogProgress)
-
 	go progressFileWriterRoutine(ctx, progress, int64(numBackupStore*4), cfg.ProgressFile)
-=======
-	// progress = read meta + send recovery + resolve kv data.
-	progress := g.StartProgress(ctx, cmdName, int64(numOnlineStore*3), !cfg.LogProgress)
-	go progressFileWriterRoutine(ctx, progress, int64(numOnlineStore*3), cfg.ProgressFile)
->>>>>>> e8a4b572
 
 	// restore tikv data from a snapshot volume
 	var totalRegions int
