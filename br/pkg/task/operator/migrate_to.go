package operator

import (
	"context"

	"github.com/fatih/color"
	"github.com/pingcap/errors"
	backuppb "github.com/pingcap/kvproto/pkg/brpb"
	"github.com/pingcap/tidb/br/pkg/glue"
	"github.com/pingcap/tidb/br/pkg/storage"
	"github.com/pingcap/tidb/br/pkg/stream"
)

func (cfg *MigrateToConfig) getTargetVersion(migs stream.Migrations) (int, bool) {
	if cfg.Recent {
		if len(migs.Layers) == 0 {
			return 0, false
		}
		return migs.Layers[0].SeqNum, true
	}
	if cfg.Base {
		return 0, true
	}
	return cfg.MigrateTo, true
}

type migrateToCtx struct {
	cfg     MigrateToConfig
	console glue.ConsoleOperations
	est     stream.MigrationExt
}

func (cx migrateToCtx) printErr(errs []error, msg string) {
	if len(errs) > 0 {
		cx.console.Println(msg)
		for _, w := range errs {
			cx.console.Printf("- %s\n", color.HiRedString(w.Error()))
		}
	}
}

<<<<<<< HEAD
func (cx migrateToCtx) askForContinue(ctx context.Context, targetMig *backup.Migration) bool {
=======
func (cx migrateToCtx) askForContinue(targetMig *backuppb.Migration) bool {
>>>>>>> cea46f17
	tbl := cx.console.CreateTable()
	cx.est.AddMigrationToTable(ctx, targetMig, tbl)
	cx.console.Println("The migration going to be executed will be like: ")
	tbl.Print()

	return cx.console.PromptBool("Continue? ")
}

func (cx migrateToCtx) dryRun(ctx context.Context, f func(stream.MigrationExt) stream.MergeAndMigratedTo) error {
	var (
		est     = cx.est
		console = cx.console
		estBase stream.MergeAndMigratedTo
		effects []storage.Effect
	)
	effects = est.DryRun(func(me stream.MigrationExt) {
		estBase = f(me)
	})

	tbl := console.CreateTable()
	cx.est.AddMigrationToTable(ctx, estBase.NewBase, tbl)
	console.Println("The new BASE migration will be like: ")
	tbl.Print()
	file, err := storage.SaveJSONEffectsToTmp(effects)
	if err != nil {
		return errors.Trace(err)
	}
	console.Printf("%s effects will happen in the external storage, you may check them in %s\n",
		color.HiRedString("%d", len(effects)),
		color.New(color.Bold).Sprint(file))
	cx.printErr(estBase.Warnings, "The following errors happened during estimating: ")
	return nil
}

func RunMigrateTo(ctx context.Context, cfg MigrateToConfig) error {
	if err := cfg.Verify(); err != nil {
		return err
	}

	backend, err := storage.ParseBackend(cfg.StorageURI, &cfg.BackendOptions)
	if err != nil {
		return err
	}
	st, err := storage.Create(context.Background(), backend, false)
	if err != nil {
		return err
	}

	console := glue.ConsoleOperations{ConsoleGlue: glue.StdIOGlue{}}

	est := stream.MigrationExtension(st)
	est.Hooks = stream.NewProgressBarHooks(console)
	migs, err := est.Load(ctx)
	if err != nil {
		return err
	}

	cx := migrateToCtx{
		cfg:     cfg,
		console: console,
		est:     est,
	}

	targetVersion, ok := cfg.getTargetVersion(migs)
	if !ok {
		console.Printf("No recent migration found. Skipping.")
		return nil
	}

	run := func(f func(stream.MigrationExt) stream.MergeAndMigratedTo) error {
		result := f(est)
		if len(result.Warnings) > 0 {
			console.Printf("The following errors happened, you may re-execute to retry: ")
			for _, w := range result.Warnings {
				console.Printf("- %s\n", color.HiRedString(w.Error()))
			}
		}
		return nil
	}
	if cfg.DryRun {
		run = func(f func(stream.MigrationExt) stream.MergeAndMigratedTo) error {
			return cx.dryRun(ctx, f)
		}
	}

	return run(func(est stream.MigrationExt) stream.MergeAndMigratedTo {
<<<<<<< HEAD
		return est.MergeAndMigrateTo(ctx, targetVersion, stream.MMOptInteractiveCheck(func(ctx context.Context, m *backup.Migration) bool {
			return cfg.Yes || cx.askForContinue(ctx, m)
=======
		return est.MergeAndMigrateTo(ctx, targetVersion, stream.MMOptInteractiveCheck(func(ctx context.Context, m *backuppb.Migration) bool {
			return cfg.Yes || cx.askForContinue(m)
>>>>>>> cea46f17
		}))
	})
}<|MERGE_RESOLUTION|>--- conflicted
+++ resolved
@@ -39,11 +39,7 @@
 	}
 }
 
-<<<<<<< HEAD
 func (cx migrateToCtx) askForContinue(ctx context.Context, targetMig *backup.Migration) bool {
-=======
-func (cx migrateToCtx) askForContinue(targetMig *backuppb.Migration) bool {
->>>>>>> cea46f17
 	tbl := cx.console.CreateTable()
 	cx.est.AddMigrationToTable(ctx, targetMig, tbl)
 	cx.console.Println("The migration going to be executed will be like: ")
@@ -130,13 +126,8 @@
 	}
 
 	return run(func(est stream.MigrationExt) stream.MergeAndMigratedTo {
-<<<<<<< HEAD
 		return est.MergeAndMigrateTo(ctx, targetVersion, stream.MMOptInteractiveCheck(func(ctx context.Context, m *backup.Migration) bool {
 			return cfg.Yes || cx.askForContinue(ctx, m)
-=======
-		return est.MergeAndMigrateTo(ctx, targetVersion, stream.MMOptInteractiveCheck(func(ctx context.Context, m *backuppb.Migration) bool {
-			return cfg.Yes || cx.askForContinue(m)
->>>>>>> cea46f17
 		}))
 	})
 }