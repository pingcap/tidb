// Copyright 2020 PingCAP, Inc. Licensed under Apache-2.0.

package gluetidb

import (
	"bytes"
	"context"
	"strings"

	"github.com/pingcap/errors"
	"github.com/pingcap/log"
	"github.com/pingcap/tidb/br/pkg/glue"
	"github.com/pingcap/tidb/br/pkg/gluetikv"
	"github.com/pingcap/tidb/config"
	"github.com/pingcap/tidb/ddl"
	"github.com/pingcap/tidb/domain"
	"github.com/pingcap/tidb/executor"
	"github.com/pingcap/tidb/kv"
	"github.com/pingcap/tidb/meta/autoid"
	"github.com/pingcap/tidb/parser/model"
	"github.com/pingcap/tidb/parser/mysql"
	"github.com/pingcap/tidb/session"
	"github.com/pingcap/tidb/sessionctx"
	pd "github.com/tikv/pd/client"
	"go.uber.org/zap"
)

const (
	defaultCapOfCreateTable    = 512
	defaultCapOfCreateDatabase = 64
	brComment                  = `/*from(br)*/`
)

// New makes a new tidb glue.
func New() Glue {
	log.Debug("enabling no register config")
	config.UpdateGlobal(func(conf *config.Config) {
		conf.SkipRegisterToDashboard = true
	})
	return Glue{}
}

// Glue is an implementation of glue.Glue using a new TiDB session.
type Glue struct {
	tikvGlue gluetikv.Glue
}

type tidbSession struct {
	se session.Session
}

// GetDomain implements glue.Glue.
func (Glue) GetDomain(store kv.Storage) (*domain.Domain, error) {
	se, err := session.CreateSession(store)
	if err != nil {
		return nil, errors.Trace(err)
	}
	dom, err := session.GetDomain(store)
	if err != nil {
		return nil, errors.Trace(err)
	}
	// create stats handler for backup and restore.
	err = dom.UpdateTableStatsLoop(se)
	if err != nil {
		return nil, errors.Trace(err)
	}
	return dom, nil
}

// CreateSession implements glue.Glue.
func (Glue) CreateSession(store kv.Storage) (glue.Session, error) {
	se, err := session.CreateSession(store)
	if err != nil {
		return nil, errors.Trace(err)
	}
	tiSession := &tidbSession{
		se: se,
	}
	return tiSession, nil
}

// Open implements glue.Glue.
func (g Glue) Open(path string, option pd.SecurityOption) (kv.Storage, error) {
	return g.tikvGlue.Open(path, option)
}

// OwnsStorage implements glue.Glue.
func (Glue) OwnsStorage() bool {
	return true
}

// StartProgress implements glue.Glue.
func (g Glue) StartProgress(ctx context.Context, cmdName string, total int64, redirectLog bool) glue.Progress {
	return g.tikvGlue.StartProgress(ctx, cmdName, total, redirectLog)
}

// Record implements glue.Glue.
func (g Glue) Record(name string, value uint64) {
	g.tikvGlue.Record(name, value)
}

// GetVersion implements glue.Glue.
func (g Glue) GetVersion() string {
	return g.tikvGlue.GetVersion()
}

// Execute implements glue.Session.
func (gs *tidbSession) Execute(ctx context.Context, sql string) error {
	_, err := gs.se.ExecuteInternal(ctx, sql)
	return errors.Trace(err)
}

func (gs *tidbSession) ExecuteInternal(ctx context.Context, sql string, args ...interface{}) error {
	_, err := gs.se.ExecuteInternal(ctx, sql, args...)
	return errors.Trace(err)
}

// CreateDatabase implements glue.Session.
func (gs *tidbSession) CreateDatabase(ctx context.Context, schema *model.DBInfo) error {
	d := domain.GetDomain(gs.se).DDL()
	query, err := gs.showCreateDatabase(schema)
	if err != nil {
		return errors.Trace(err)
	}
	gs.se.SetValue(sessionctx.QueryString, query)
	schema = schema.Clone()
	if len(schema.Charset) == 0 {
		schema.Charset = mysql.DefaultCharset
	}
	return d.CreateSchemaWithInfo(gs.se, schema, ddl.OnExistIgnore, true)
}

// CreateTable implements glue.Session.
func (gs *tidbSession) CreateTables(ctx context.Context, tables map[string][]*model.TableInfo) error {
	d := domain.GetDomain(gs.se).DDL()
<<<<<<< HEAD
	log.Info("tidb start create tables")
=======
	log.Info("tidb start create tables", zap.Uint("batchDdlSize", batchDdlSize))
>>>>>>> fd449399
	var dbName model.CIStr
	cloneTables := make([]*model.TableInfo, 0, len(tables))

	for db, tablesInDB := range tables {
		dbName = model.NewCIStr(db)
		queryBuilder := strings.Builder{}
		for _, table := range tablesInDB {
			query, err := gs.showCreateTable(table)
			if err != nil {
				log.Error("Tidbsession to show create tables failure.")
				return err
			}
			queryBuilder.WriteString(query)
			queryBuilder.WriteString(";")

			table = table.Clone()
			// Clone() does not clone partitions yet :(
			if table.Partition != nil {
				newPartition := *table.Partition
				newPartition.Definitions = append([]model.PartitionDefinition{}, table.Partition.Definitions...)
				table.Partition = &newPartition
			}
			cloneTables = append(cloneTables, table)
		}
		gs.se.SetValue(sessionctx.QueryString, queryBuilder.String())
<<<<<<< HEAD
		err := d.BatchCreateTableWithInfo(gs.se, dbName, cloneTables, ddl.OnExistIgnore)
=======
		err := d.BatchCreateTableWithInfo(gs.se, dbName, cloneTables, ddl.OnExistIgnore, true)
>>>>>>> fd449399
		if err != nil {
			log.Info("Bulk create table from tidb failure, it possible caused by version mismatch with BR.", zap.String("Error", err.Error()))
			return err
		}
		log.Info("BatchCreateTableWithInfo  DONE",
			zap.Stringer("DB", dbName),
			zap.Int("table num", len(cloneTables)))
	}

	return nil
}

// CreateTable implements glue.Session.
func (gs *tidbSession) CreateTable(ctx context.Context, dbName model.CIStr, table *model.TableInfo) error {
	d := domain.GetDomain(gs.se).DDL()
	query, err := gs.showCreateTable(table)
	if err != nil {
		return errors.Trace(err)
	}
	gs.se.SetValue(sessionctx.QueryString, query)
	// Clone() does not clone partitions yet :(
	table = table.Clone()
	if table.Partition != nil {
		newPartition := *table.Partition
		newPartition.Definitions = append([]model.PartitionDefinition{}, table.Partition.Definitions...)
		table.Partition = &newPartition
	}
	return d.CreateTableWithInfo(gs.se, dbName, table, ddl.OnExistIgnore, true)
}

// Close implements glue.Session.
func (gs *tidbSession) Close() {
	gs.se.Close()
}

// showCreateTable shows the result of SHOW CREATE TABLE from a TableInfo.
func (gs *tidbSession) showCreateTable(tbl *model.TableInfo) (string, error) {
	table := tbl.Clone()
	table.AutoIncID = 0
	result := bytes.NewBuffer(make([]byte, 0, defaultCapOfCreateTable))
	// this can never fail.
	_, _ = result.WriteString(brComment)
	if err := executor.ConstructResultOfShowCreateTable(gs.se, tbl, autoid.Allocators{}, result); err != nil {
		return "", errors.Trace(err)
	}
	return result.String(), nil
}

// showCreateDatabase shows the result of SHOW CREATE DATABASE from a dbInfo.
func (gs *tidbSession) showCreateDatabase(db *model.DBInfo) (string, error) {
	result := bytes.NewBuffer(make([]byte, 0, defaultCapOfCreateDatabase))
	// this can never fail.
	_, _ = result.WriteString(brComment)
	if err := executor.ConstructResultOfShowCreateDatabase(gs.se, db, true, result); err != nil {
		return "", errors.Trace(err)
	}
	return result.String(), nil
}<|MERGE_RESOLUTION|>--- conflicted
+++ resolved
@@ -133,11 +133,7 @@
 // CreateTable implements glue.Session.
 func (gs *tidbSession) CreateTables(ctx context.Context, tables map[string][]*model.TableInfo) error {
 	d := domain.GetDomain(gs.se).DDL()
-<<<<<<< HEAD
 	log.Info("tidb start create tables")
-=======
-	log.Info("tidb start create tables", zap.Uint("batchDdlSize", batchDdlSize))
->>>>>>> fd449399
 	var dbName model.CIStr
 	cloneTables := make([]*model.TableInfo, 0, len(tables))
 
@@ -163,11 +159,8 @@
 			cloneTables = append(cloneTables, table)
 		}
 		gs.se.SetValue(sessionctx.QueryString, queryBuilder.String())
-<<<<<<< HEAD
 		err := d.BatchCreateTableWithInfo(gs.se, dbName, cloneTables, ddl.OnExistIgnore)
-=======
-		err := d.BatchCreateTableWithInfo(gs.se, dbName, cloneTables, ddl.OnExistIgnore, true)
->>>>>>> fd449399
+
 		if err != nil {
 			log.Info("Bulk create table from tidb failure, it possible caused by version mismatch with BR.", zap.String("Error", err.Error()))
 			return err
