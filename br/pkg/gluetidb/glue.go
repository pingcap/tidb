// Copyright 2020 PingCAP, Inc. Licensed under Apache-2.0.

package gluetidb

import (
	"bytes"
	"context"
	"strings"

	"github.com/pingcap/errors"
	"github.com/pingcap/log"
	"github.com/pingcap/tidb/br/pkg/glue"
	"github.com/pingcap/tidb/br/pkg/gluetikv"
	"github.com/pingcap/tidb/config"
	"github.com/pingcap/tidb/ddl"
	"github.com/pingcap/tidb/domain"
	"github.com/pingcap/tidb/executor"
	"github.com/pingcap/tidb/kv"
	"github.com/pingcap/tidb/meta/autoid"
	"github.com/pingcap/tidb/parser/model"
	"github.com/pingcap/tidb/parser/mysql"
	"github.com/pingcap/tidb/session"
	"github.com/pingcap/tidb/sessionctx"
	pd "github.com/tikv/pd/client"
	"go.uber.org/zap"
)

const (
	defaultCapOfCreateTable    = 512
	defaultCapOfCreateDatabase = 64
	brComment                  = `/*from(br)*/`
)

// New makes a new tidb glue.
func New() Glue {
	log.Debug("enabling no register config")
	config.UpdateGlobal(func(conf *config.Config) {
		conf.SkipRegisterToDashboard = true
	})
	return Glue{}
}

// Glue is an implementation of glue.Glue using a new TiDB session.
type Glue struct {
	tikvGlue gluetikv.Glue
}

type tidbSession struct {
	se session.Session
}

// GetDomain implements glue.Glue.
func (Glue) GetDomain(store kv.Storage) (*domain.Domain, error) {
	se, err := session.CreateSession(store)
	if err != nil {
		return nil, errors.Trace(err)
	}
	dom, err := session.GetDomain(store)
	if err != nil {
		return nil, errors.Trace(err)
	}
	// create stats handler for backup and restore.
	err = dom.UpdateTableStatsLoop(se)
	if err != nil {
		return nil, errors.Trace(err)
	}
	return dom, nil
}

// CreateSession implements glue.Glue.
func (Glue) CreateSession(store kv.Storage) (glue.Session, error) {
	se, err := session.CreateSession(store)
	if err != nil {
		return nil, errors.Trace(err)
	}
	tiSession := &tidbSession{
		se: se,
	}
	return tiSession, nil
}

// Open implements glue.Glue.
func (g Glue) Open(path string, option pd.SecurityOption) (kv.Storage, error) {
	return g.tikvGlue.Open(path, option)
}

// OwnsStorage implements glue.Glue.
func (Glue) OwnsStorage() bool {
	return true
}

// StartProgress implements glue.Glue.
func (g Glue) StartProgress(ctx context.Context, cmdName string, total int64, redirectLog bool) glue.Progress {
	return g.tikvGlue.StartProgress(ctx, cmdName, total, redirectLog)
}

// Record implements glue.Glue.
func (g Glue) Record(name string, value uint64) {
	g.tikvGlue.Record(name, value)
}

// GetVersion implements glue.Glue.
func (g Glue) GetVersion() string {
	return g.tikvGlue.GetVersion()
}

// Execute implements glue.Session.
func (gs *tidbSession) Execute(ctx context.Context, sql string) error {
	_, err := gs.se.ExecuteInternal(ctx, sql)
	return errors.Trace(err)
}

func (gs *tidbSession) ExecuteInternal(ctx context.Context, sql string, args ...interface{}) error {
	_, err := gs.se.ExecuteInternal(ctx, sql, args...)
	return errors.Trace(err)
}

// CreateDatabase implements glue.Session.
func (gs *tidbSession) CreateDatabase(ctx context.Context, schema *model.DBInfo) error {
	d := domain.GetDomain(gs.se).DDL()
	query, err := gs.showCreateDatabase(schema)
	if err != nil {
		return errors.Trace(err)
	}
	gs.se.SetValue(sessionctx.QueryString, query)
	schema = schema.Clone()
	if len(schema.Charset) == 0 {
		schema.Charset = mysql.DefaultCharset
	}
	return d.CreateSchemaWithInfo(gs.se, schema, ddl.OnExistIgnore)
<<<<<<< HEAD
}

// CreateTables implements glue.BatchCreateTableSession.
func (gs *tidbSession) CreateTables(ctx context.Context, tables map[string][]*model.TableInfo) error {
	d := domain.GetDomain(gs.se).DDL()
	var dbName model.CIStr

	for db, tablesInDB := range tables {
		dbName = model.NewCIStr(db)
		queryBuilder := strings.Builder{}
		cloneTables := make([]*model.TableInfo, 0, len(tablesInDB))
		for _, table := range tablesInDB {
			query, err := gs.showCreateTable(table)
			if err != nil {
				return errors.Trace(err)
			}

			queryBuilder.WriteString(query)
			queryBuilder.WriteString(";")

			table = table.Clone()
			// Clone() does not clone partitions yet :(
			if table.Partition != nil {
				newPartition := *table.Partition
				newPartition.Definitions = append([]model.PartitionDefinition{}, table.Partition.Definitions...)
				table.Partition = &newPartition
			}
			cloneTables = append(cloneTables, table)
		}
		gs.se.SetValue(sessionctx.QueryString, queryBuilder.String())
		err := d.BatchCreateTableWithInfo(gs.se, dbName, cloneTables, ddl.OnExistIgnore)
		if err != nil {
			//It is possible to failure when TiDB does not support model.ActionCreateTables.
			//In this circumstance, BatchCreateTableWithInfo returns errno.ErrInvalidDDLJob,
			//we fall back to old way that creating table one by one
			log.Warn("batch create table from tidb failure", zap.Error(err))
			return err
		}
	}

	return nil
=======
>>>>>>> 4f30a142
}

// CreateTable implements glue.Session.
func (gs *tidbSession) CreateTable(ctx context.Context, dbName model.CIStr, table *model.TableInfo) error {
	d := domain.GetDomain(gs.se).DDL()
	query, err := gs.showCreateTable(table)
	if err != nil {
		return errors.Trace(err)
	}
	gs.se.SetValue(sessionctx.QueryString, query)
	// Clone() does not clone partitions yet :(
	table = table.Clone()
	if table.Partition != nil {
		newPartition := *table.Partition
		newPartition.Definitions = append([]model.PartitionDefinition{}, table.Partition.Definitions...)
		table.Partition = &newPartition
	}
	return d.CreateTableWithInfo(gs.se, dbName, table, ddl.OnExistIgnore)
}

// Close implements glue.Session.
func (gs *tidbSession) Close() {
	gs.se.Close()
}

// showCreateTable shows the result of SHOW CREATE TABLE from a TableInfo.
func (gs *tidbSession) showCreateTable(tbl *model.TableInfo) (string, error) {
	table := tbl.Clone()
	table.AutoIncID = 0
	result := bytes.NewBuffer(make([]byte, 0, defaultCapOfCreateTable))
	// this can never fail.
	_, _ = result.WriteString(brComment)
	if err := executor.ConstructResultOfShowCreateTable(gs.se, tbl, autoid.Allocators{}, result); err != nil {
		return "", errors.Trace(err)
	}
	return result.String(), nil
}

// showCreateDatabase shows the result of SHOW CREATE DATABASE from a dbInfo.
func (gs *tidbSession) showCreateDatabase(db *model.DBInfo) (string, error) {
	result := bytes.NewBuffer(make([]byte, 0, defaultCapOfCreateDatabase))
	// this can never fail.
	_, _ = result.WriteString(brComment)
	if err := executor.ConstructResultOfShowCreateDatabase(gs.se, db, true, result); err != nil {
		return "", errors.Trace(err)
	}
	return result.String(), nil
}<|MERGE_RESOLUTION|>--- conflicted
+++ resolved
@@ -128,7 +128,7 @@
 		schema.Charset = mysql.DefaultCharset
 	}
 	return d.CreateSchemaWithInfo(gs.se, schema, ddl.OnExistIgnore)
-<<<<<<< HEAD
+
 }
 
 // CreateTables implements glue.BatchCreateTableSession.
@@ -170,8 +170,6 @@
 	}
 
 	return nil
-=======
->>>>>>> 4f30a142
 }
 
 // CreateTable implements glue.Session.
