// Copyright 2020 PingCAP, Inc. Licensed under Apache-2.0.

package gluetidb

import (
	"bytes"
	"context"
	"strings"

	"github.com/pingcap/errors"
	"github.com/pingcap/log"
	"github.com/pingcap/tidb/br/pkg/glue"
	"github.com/pingcap/tidb/br/pkg/gluetikv"
	"github.com/pingcap/tidb/br/pkg/logutil"
	"github.com/pingcap/tidb/config"
	"github.com/pingcap/tidb/ddl"
	"github.com/pingcap/tidb/domain"
	"github.com/pingcap/tidb/executor"
	"github.com/pingcap/tidb/kv"
	"github.com/pingcap/tidb/meta/autoid"
	"github.com/pingcap/tidb/parser/model"
	"github.com/pingcap/tidb/parser/mysql"
	"github.com/pingcap/tidb/session"
	"github.com/pingcap/tidb/sessionctx"
	pd "github.com/tikv/pd/client"
	"go.uber.org/zap"
)

// Asserting Glue implements glue.ConsoleGlue and glue.Glue at compile time.
var (
	_ glue.ConsoleGlue = Glue{}
	_ glue.Glue        = Glue{}
)

const (
	defaultCapOfCreateTable    = 512
	defaultCapOfCreateDatabase = 64
	brComment                  = `/*from(br)*/`
)

// New makes a new tidb glue.
func New() Glue {
	log.Debug("enabling no register config")
	config.UpdateGlobal(func(conf *config.Config) {
		conf.SkipRegisterToDashboard = true
		conf.Log.EnableSlowLog.Store(false)
	})
	return Glue{}
}

// Glue is an implementation of glue.Glue using a new TiDB session.
type Glue struct {
	glue.StdIOGlue

	tikvGlue gluetikv.Glue
}

type tidbSession struct {
	se session.Session
}

// GetDomain implements glue.Glue.
func (Glue) GetDomain(store kv.Storage) (*domain.Domain, error) {
	initStatsSe, err := session.CreateSession(store)
	if err != nil {
		return nil, errors.Trace(err)
	}
	se, err := session.CreateSession(store)
	if err != nil {
		return nil, errors.Trace(err)
	}
	dom, err := session.GetDomain(store)
	if err != nil {
		return nil, errors.Trace(err)
	}
	// create stats handler for backup and restore.
	err = dom.UpdateTableStatsLoop(se, initStatsSe)
	if err != nil {
		return nil, errors.Trace(err)
	}
	return dom, nil
}

// CreateSession implements glue.Glue.
func (Glue) CreateSession(store kv.Storage) (glue.Session, error) {
	se, err := session.CreateSession(store)
	if err != nil {
		return nil, errors.Trace(err)
	}
	tiSession := &tidbSession{
		se: se,
	}
	return tiSession, nil
}

// Open implements glue.Glue.
func (g Glue) Open(path string, option pd.SecurityOption) (kv.Storage, error) {
	return g.tikvGlue.Open(path, option)
}

// OwnsStorage implements glue.Glue.
func (Glue) OwnsStorage() bool {
	return true
}

// StartProgress implements glue.Glue.
func (g Glue) StartProgress(ctx context.Context, cmdName string, total int64, redirectLog bool) glue.Progress {
	return g.tikvGlue.StartProgress(ctx, cmdName, total, redirectLog)
}

// Record implements glue.Glue.
func (g Glue) Record(name string, value uint64) {
	g.tikvGlue.Record(name, value)
}

// GetVersion implements glue.Glue.
func (g Glue) GetVersion() string {
	return g.tikvGlue.GetVersion()
}

// UseOneShotSession implements glue.Glue.
func (g Glue) UseOneShotSession(store kv.Storage, closeDomain bool, fn func(glue.Session) error) error {
	se, err := session.CreateSession(store)
	if err != nil {
		return errors.Trace(err)
	}
	glueSession := &tidbSession{
		se: se,
	}
	defer func() {
		se.Close()
		log.Info("one shot session closed")
	}()
	// dom will be created during session.CreateSession.
	dom, err := session.GetDomain(store)
	if err != nil {
		return errors.Trace(err)
	}
	// because domain was created during the whole program exists.
	// and it will register br info to info syncer.
	// we'd better close it as soon as possible.
	if closeDomain {
		defer func() {
			dom.Close()
			log.Info("one shot domain closed")
		}()
	}
	err = fn(glueSession)
	if err != nil {
		return errors.Trace(err)
	}
	return nil
}

// GetSessionCtx implements glue.Glue
func (gs *tidbSession) GetSessionCtx() sessionctx.Context {
	return gs.se
}

// Execute implements glue.Session.
func (gs *tidbSession) Execute(ctx context.Context, sql string) error {
	return gs.ExecuteInternal(ctx, sql)
}

func (gs *tidbSession) ExecuteInternal(ctx context.Context, sql string, args ...interface{}) error {
	ctx = kv.WithInternalSourceType(ctx, kv.InternalTxnBR)
	rs, err := gs.se.ExecuteInternal(ctx, sql, args...)
	if err != nil {
		return errors.Trace(err)
	}
	// Some of SQLs (like ADMIN RECOVER INDEX) may lazily take effect
	// when we polling the result set.
	// At least call `next` once for triggering theirs side effect.
	// (Maybe we'd better drain all returned rows?)
	if rs != nil {
		//nolint: errcheck
		defer rs.Close()
		c := rs.NewChunk(nil)
		if err := rs.Next(ctx, c); err != nil {
			log.Warn("Error during draining result of internal sql.", logutil.Redact(zap.String("sql", sql)), logutil.ShortError(err))
			return nil
		}
	}
	return nil
}

// CreateDatabase implements glue.Session.
func (gs *tidbSession) CreateDatabase(ctx context.Context, schema *model.DBInfo) error {
	d := domain.GetDomain(gs.se).DDL()
	query, err := gs.showCreateDatabase(schema)
	if err != nil {
		return errors.Trace(err)
	}
	gs.se.SetValue(sessionctx.QueryString, query)
	schema = schema.Clone()
	if len(schema.Charset) == 0 {
		schema.Charset = mysql.DefaultCharset
	}
	return d.CreateSchemaWithInfo(gs.se, schema, ddl.OnExistIgnore)
}

// CreatePlacementPolicy implements glue.Session.
func (gs *tidbSession) CreatePlacementPolicy(ctx context.Context, policy *model.PolicyInfo) error {
	d := domain.GetDomain(gs.se).DDL()
	gs.se.SetValue(sessionctx.QueryString, gs.showCreatePlacementPolicy(policy))
	// the default behaviour is ignoring duplicated policy during restore.
	return d.CreatePlacementPolicyWithInfo(gs.se, policy, ddl.OnExistIgnore)
}

<<<<<<< HEAD
<<<<<<< HEAD
=======
// SplitBatchCreateTable provide a way to split batch into small batch when batch size is large than 6 MB.
// The raft entry has limit size of 6 MB, a batch of CreateTables may hit this limitation
// TODO: shall query string be set for each split batch create, it looks does not matter if we set once for all.
func (gs *tidbSession) SplitBatchCreateTable(schema model.CIStr, infos []*model.TableInfo, cs ...ddl.CreateTableWithInfoConfigurier) error {
	var err error
	d := domain.GetDomain(gs.se).DDL()

	if err = d.BatchCreateTableWithInfo(gs.se, schema, infos, append(cs, ddl.OnExistIgnore)...); kv.ErrEntryTooLarge.Equal(err) {
		log.Info("entry too large, split batch create table", zap.Int("num table", len(infos)))
		if len(infos) == 1 {
			return err
		}
		mid := len(infos) / 2
		err = gs.SplitBatchCreateTable(schema, infos[:mid], cs...)
		if err != nil {
			return err
		}
		err = gs.SplitBatchCreateTable(schema, infos[mid:], cs...)
=======
// SplitBatchCreateTable provide a way to split batch into small batch when batch size is large than 6 MB.
// The raft entry has limit size of 6 MB, a batch of CreateTables may hit this limitation
// TODO: shall query string be set for each split batch create, it looks does not matter if we set once for all.
func (gs *tidbSession) SplitBatchCreateTable(schema model.CIStr, info []*model.TableInfo, cs ...ddl.CreateTableWithInfoConfigurier) error {
	var err error
	d := domain.GetDomain(gs.se).DDL()
	if err = d.BatchCreateTableWithInfo(gs.se, schema, info, append(cs, ddl.OnExistIgnore)...); kv.ErrEntryTooLarge.Equal(err) {
		if len(info) == 1 {
			return err
		}
		mid := len(info) / 2
		err = gs.SplitBatchCreateTable(schema, info[:mid])
		if err != nil {
			return err
		}
		err = gs.SplitBatchCreateTable(schema, info[mid:])
>>>>>>> 1e3d9d22
		if err != nil {
			return err
		}
		return nil
	}
	return err
}

<<<<<<< HEAD
>>>>>>> 41c1250c265 (br: reused table id is disabled when restore a brand-new cluster (#41358))
=======
>>>>>>> 1e3d9d22
// CreateTables implements glue.BatchCreateTableSession.
func (gs *tidbSession) CreateTables(ctx context.Context, tables map[string][]*model.TableInfo, cs ...ddl.CreateTableWithInfoConfigurier) error {
	var dbName model.CIStr

	// Disable foreign key check when batch create tables.
	gs.se.GetSessionVars().ForeignKeyChecks = false
	for db, tablesInDB := range tables {
		dbName = model.NewCIStr(db)
		queryBuilder := strings.Builder{}
		cloneTables := make([]*model.TableInfo, 0, len(tablesInDB))
		for _, table := range tablesInDB {
			query, err := gs.showCreateTable(table)
			if err != nil {
				return errors.Trace(err)
			}

			queryBuilder.WriteString(query)
			queryBuilder.WriteString(";")

			table = table.Clone()
			// Clone() does not clone partitions yet :(
			if table.Partition != nil {
				newPartition := *table.Partition
				newPartition.Definitions = append([]model.PartitionDefinition{}, table.Partition.Definitions...)
				table.Partition = &newPartition
			}
			cloneTables = append(cloneTables, table)
		}
		gs.se.SetValue(sessionctx.QueryString, queryBuilder.String())
<<<<<<< HEAD
<<<<<<< HEAD
		err := d.BatchCreateTableWithInfo(gs.se, dbName, cloneTables, append(cs, ddl.OnExistIgnore)...)
		if err != nil {
=======
		if err := gs.SplitBatchCreateTable(dbName, cloneTables, cs...); err != nil {
>>>>>>> 41c1250c265 (br: reused table id is disabled when restore a brand-new cluster (#41358))
=======
		if err := gs.SplitBatchCreateTable(dbName, cloneTables); err != nil {
>>>>>>> 1e3d9d22
			//It is possible to failure when TiDB does not support model.ActionCreateTables.
			//In this circumstance, BatchCreateTableWithInfo returns errno.ErrInvalidDDLJob,
			//we fall back to old way that creating table one by one
			log.Warn("batch create table from tidb failure", zap.Error(err))
			return err
		}
	}

	return nil
}

// CreateTable implements glue.Session.
func (gs *tidbSession) CreateTable(ctx context.Context, dbName model.CIStr, table *model.TableInfo, cs ...ddl.CreateTableWithInfoConfigurier) error {
	d := domain.GetDomain(gs.se).DDL()
	query, err := gs.showCreateTable(table)
	if err != nil {
		return errors.Trace(err)
	}
	gs.se.SetValue(sessionctx.QueryString, query)
	// Clone() does not clone partitions yet :(
	table = table.Clone()
	if table.Partition != nil {
		newPartition := *table.Partition
		newPartition.Definitions = append([]model.PartitionDefinition{}, table.Partition.Definitions...)
		table.Partition = &newPartition
	}

	return d.CreateTableWithInfo(gs.se, dbName, table, append(cs, ddl.OnExistIgnore)...)
}

// Close implements glue.Session.
func (gs *tidbSession) Close() {
	gs.se.Close()
}

// GetGlobalVariables implements glue.Session.
func (gs *tidbSession) GetGlobalVariable(name string) (string, error) {
	return gs.se.GetSessionVars().GlobalVarsAccessor.GetTiDBTableValue(name)
}

// showCreateTable shows the result of SHOW CREATE TABLE from a TableInfo.
func (gs *tidbSession) showCreateTable(tbl *model.TableInfo) (string, error) {
	table := tbl.Clone()
	table.AutoIncID = 0
	result := bytes.NewBuffer(make([]byte, 0, defaultCapOfCreateTable))
	// this can never fail.
	_, _ = result.WriteString(brComment)
	if err := executor.ConstructResultOfShowCreateTable(gs.se, tbl, autoid.Allocators{}, result); err != nil {
		return "", errors.Trace(err)
	}
	return result.String(), nil
}

// showCreateDatabase shows the result of SHOW CREATE DATABASE from a dbInfo.
func (gs *tidbSession) showCreateDatabase(db *model.DBInfo) (string, error) {
	result := bytes.NewBuffer(make([]byte, 0, defaultCapOfCreateDatabase))
	// this can never fail.
	_, _ = result.WriteString(brComment)
	if err := executor.ConstructResultOfShowCreateDatabase(gs.se, db, true, result); err != nil {
		return "", errors.Trace(err)
	}
	return result.String(), nil
}

func (gs *tidbSession) showCreatePlacementPolicy(policy *model.PolicyInfo) string {
	return executor.ConstructResultOfShowCreatePlacementPolicy(policy)
}

// mockSession is used for test.
type mockSession struct {
	se         session.Session
	globalVars map[string]string
}

// GetSessionCtx implements glue.Glue
func (s *mockSession) GetSessionCtx() sessionctx.Context {
	return s.se
}

// Execute implements glue.Session.
func (s *mockSession) Execute(ctx context.Context, sql string) error {
	return s.ExecuteInternal(ctx, sql)
}

func (s *mockSession) ExecuteInternal(ctx context.Context, sql string, args ...interface{}) error {
	ctx = kv.WithInternalSourceType(ctx, kv.InternalTxnBR)
	rs, err := s.se.ExecuteInternal(ctx, sql, args...)
	if err != nil {
		return err
	}
	// Some of SQLs (like ADMIN RECOVER INDEX) may lazily take effect
	// when we polling the result set.
	// At least call `next` once for triggering theirs side effect.
	// (Maybe we'd better drain all returned rows?)
	if rs != nil {
		//nolint: errcheck
		defer rs.Close()
		c := rs.NewChunk(nil)
		if err := rs.Next(ctx, c); err != nil {
			return nil
		}
	}
	return nil
}

// CreateDatabase implements glue.Session.
func (s *mockSession) CreateDatabase(ctx context.Context, schema *model.DBInfo) error {
	log.Fatal("unimplemented CreateDatabase for mock session")
	return nil
}

// CreatePlacementPolicy implements glue.Session.
func (s *mockSession) CreatePlacementPolicy(ctx context.Context, policy *model.PolicyInfo) error {
	log.Fatal("unimplemented CreateDatabase for mock session")
	return nil
}

// CreateTables implements glue.BatchCreateTableSession.
func (s *mockSession) CreateTables(ctx context.Context, tables map[string][]*model.TableInfo, cs ...ddl.CreateTableWithInfoConfigurier) error {
	log.Fatal("unimplemented CreateDatabase for mock session")
	return nil
}

// CreateTable implements glue.Session.
func (s *mockSession) CreateTable(ctx context.Context, dbName model.CIStr, table *model.TableInfo, cs ...ddl.CreateTableWithInfoConfigurier) error {
	log.Fatal("unimplemented CreateDatabase for mock session")
	return nil
}

// Close implements glue.Session.
func (s *mockSession) Close() {
	s.se.Close()
}

// GetGlobalVariables implements glue.Session.
func (s *mockSession) GetGlobalVariable(name string) (string, error) {
	if ret, ok := s.globalVars[name]; ok {
		return ret, nil
	}
	return "True", nil
}

// MockGlue only used for test
type MockGlue struct {
	se         session.Session
	GlobalVars map[string]string
}

func (m *MockGlue) SetSession(se session.Session) {
	m.se = se
}

// GetDomain implements glue.Glue.
func (*MockGlue) GetDomain(store kv.Storage) (*domain.Domain, error) {
	return nil, nil
}

// CreateSession implements glue.Glue.
func (m *MockGlue) CreateSession(store kv.Storage) (glue.Session, error) {
	glueSession := &mockSession{
		se:         m.se,
		globalVars: m.GlobalVars,
	}
	return glueSession, nil
}

// Open implements glue.Glue.
func (*MockGlue) Open(path string, option pd.SecurityOption) (kv.Storage, error) {
	return nil, nil
}

// OwnsStorage implements glue.Glue.
func (*MockGlue) OwnsStorage() bool {
	return true
}

// StartProgress implements glue.Glue.
func (*MockGlue) StartProgress(ctx context.Context, cmdName string, total int64, redirectLog bool) glue.Progress {
	return nil
}

// Record implements glue.Glue.
func (*MockGlue) Record(name string, value uint64) {
}

// GetVersion implements glue.Glue.
func (*MockGlue) GetVersion() string {
	return "mock glue"
}

// UseOneShotSession implements glue.Glue.
func (m *MockGlue) UseOneShotSession(store kv.Storage, closeDomain bool, fn func(glue.Session) error) error {
	glueSession := &mockSession{
		se: m.se,
	}
	return fn(glueSession)
}<|MERGE_RESOLUTION|>--- conflicted
+++ resolved
@@ -207,9 +207,6 @@
 	return d.CreatePlacementPolicyWithInfo(gs.se, policy, ddl.OnExistIgnore)
 }
 
-<<<<<<< HEAD
-<<<<<<< HEAD
-=======
 // SplitBatchCreateTable provide a way to split batch into small batch when batch size is large than 6 MB.
 // The raft entry has limit size of 6 MB, a batch of CreateTables may hit this limitation
 // TODO: shall query string be set for each split batch create, it looks does not matter if we set once for all.
@@ -228,36 +225,14 @@
 			return err
 		}
 		err = gs.SplitBatchCreateTable(schema, infos[mid:], cs...)
-=======
-// SplitBatchCreateTable provide a way to split batch into small batch when batch size is large than 6 MB.
-// The raft entry has limit size of 6 MB, a batch of CreateTables may hit this limitation
-// TODO: shall query string be set for each split batch create, it looks does not matter if we set once for all.
-func (gs *tidbSession) SplitBatchCreateTable(schema model.CIStr, info []*model.TableInfo, cs ...ddl.CreateTableWithInfoConfigurier) error {
-	var err error
-	d := domain.GetDomain(gs.se).DDL()
-	if err = d.BatchCreateTableWithInfo(gs.se, schema, info, append(cs, ddl.OnExistIgnore)...); kv.ErrEntryTooLarge.Equal(err) {
-		if len(info) == 1 {
-			return err
-		}
-		mid := len(info) / 2
-		err = gs.SplitBatchCreateTable(schema, info[:mid])
 		if err != nil {
 			return err
 		}
-		err = gs.SplitBatchCreateTable(schema, info[mid:])
->>>>>>> 1e3d9d22
-		if err != nil {
-			return err
-		}
 		return nil
 	}
 	return err
 }
 
-<<<<<<< HEAD
->>>>>>> 41c1250c265 (br: reused table id is disabled when restore a brand-new cluster (#41358))
-=======
->>>>>>> 1e3d9d22
 // CreateTables implements glue.BatchCreateTableSession.
 func (gs *tidbSession) CreateTables(ctx context.Context, tables map[string][]*model.TableInfo, cs ...ddl.CreateTableWithInfoConfigurier) error {
 	var dbName model.CIStr
@@ -287,16 +262,8 @@
 			cloneTables = append(cloneTables, table)
 		}
 		gs.se.SetValue(sessionctx.QueryString, queryBuilder.String())
-<<<<<<< HEAD
-<<<<<<< HEAD
-		err := d.BatchCreateTableWithInfo(gs.se, dbName, cloneTables, append(cs, ddl.OnExistIgnore)...)
-		if err != nil {
-=======
+
 		if err := gs.SplitBatchCreateTable(dbName, cloneTables, cs...); err != nil {
->>>>>>> 41c1250c265 (br: reused table id is disabled when restore a brand-new cluster (#41358))
-=======
-		if err := gs.SplitBatchCreateTable(dbName, cloneTables); err != nil {
->>>>>>> 1e3d9d22
 			//It is possible to failure when TiDB does not support model.ActionCreateTables.
 			//In this circumstance, BatchCreateTableWithInfo returns errno.ErrInvalidDDLJob,
 			//we fall back to old way that creating table one by one
