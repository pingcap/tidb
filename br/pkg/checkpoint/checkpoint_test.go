// Copyright 2022 PingCAP, Inc.
//
// Licensed under the Apache License, Version 2.0 (the "License");
// you may not use this file except in compliance with the License.
// You may obtain a copy of the License at
//
//     http://www.apache.org/licenses/LICENSE-2.0
//
// Unless required by applicable law or agreed to in writing, software
// distributed under the License is distributed on an "AS IS" BASIS,
// WITHOUT WARRANTIES OR CONDITIONS OF ANY KIND, either express or implied.
// See the License for the specific language governing permissions and
// limitations under the License.

package checkpoint_test

import (
	"context"
	"encoding/json"
	"fmt"
	"os"
	"slices"
	"testing"
	"time"

	"github.com/pingcap/failpoint"
	backuppb "github.com/pingcap/kvproto/pkg/brpb"
	"github.com/pingcap/kvproto/pkg/encryptionpb"
	"github.com/pingcap/tidb/br/pkg/checkpoint"
	"github.com/pingcap/tidb/br/pkg/gluetidb"
	"github.com/pingcap/tidb/br/pkg/pdutil"
	"github.com/pingcap/tidb/br/pkg/storage"
	"github.com/pingcap/tidb/br/pkg/utiltest"
	"github.com/pingcap/tidb/pkg/meta/model"
	"github.com/pingcap/tidb/pkg/parser/ast"
	"github.com/stretchr/testify/require"
	"github.com/tikv/client-go/v2/oracle"
)

func TestCheckpointMetaForBackup(t *testing.T) {
	ctx := context.Background()
	base := t.TempDir()
	s, err := storage.NewLocalStorage(base)
	require.NoError(t, err)

	checkpointMeta := &checkpoint.CheckpointMetadataForBackup{
		ConfigHash: []byte("123456"),
		BackupTS:   123456,
	}

	err = checkpoint.SaveCheckpointMetadata(ctx, s, checkpointMeta)
	require.NoError(t, err)

	checkpointMeta2, err := checkpoint.LoadCheckpointMetadata(ctx, s)
	require.NoError(t, err)
	require.Equal(t, checkpointMeta.ConfigHash, checkpointMeta2.ConfigHash)
	require.Equal(t, checkpointMeta.BackupTS, checkpointMeta2.BackupTS)
}

func TestCheckpointMetaForRestoreOnStorage(t *testing.T) {
	base := t.TempDir()
	s, err := storage.NewLocalStorage(base)
	require.NoError(t, err)
	snapshotMetaManager := checkpoint.NewSnapshotStorageMetaManager(s, nil, 1, "snapshot")
	defer snapshotMetaManager.Close()
	logMetaManager := checkpoint.NewLogStorageMetaManager(s, nil, 1, "log")
	defer logMetaManager.Close()
	testCheckpointMetaForRestore(t, snapshotMetaManager, logMetaManager)
}

func TestCheckpointMetaForRestoreOnTable(t *testing.T) {
	s := utiltest.CreateRestoreSchemaSuite(t)
	g := gluetidb.New()
	snapshotMetaManager, err := checkpoint.NewSnapshotTableMetaManager(g, s.Mock.Domain, checkpoint.SnapshotRestoreCheckpointDatabaseName)
	require.NoError(t, err)
	defer snapshotMetaManager.Close()
	logMetaManager, err := checkpoint.NewLogTableMetaManager(g, s.Mock.Domain, checkpoint.LogRestoreCheckpointDatabaseName)
	require.NoError(t, err)
	defer logMetaManager.Close()
	testCheckpointMetaForRestore(t, snapshotMetaManager, logMetaManager)
}

func testCheckpointMetaForRestore(
	t *testing.T,
	snapshotMetaManager checkpoint.SnapshotMetaManagerT,
	logMetaManager checkpoint.LogMetaManagerT,
) {
	ctx := context.Background()

	checkpointMetaForSnapshotRestore := &checkpoint.CheckpointMetadataForSnapshotRestore{
		UpstreamClusterID: 123,
		RestoredTS:        321,
		SchedulersConfig: &pdutil.ClusterConfig{
			Schedulers: []string{"1", "2"},
			ScheduleCfg: map[string]any{
				"1": "2",
				"2": "1",
			},
		},
	}
	err := snapshotMetaManager.SaveCheckpointMetadata(ctx, checkpointMetaForSnapshotRestore)
	require.NoError(t, err)
	checkpointMetaForSnapshotRestore2, err := snapshotMetaManager.LoadCheckpointMetadata(ctx)
	require.NoError(t, err)
	require.Equal(t, checkpointMetaForSnapshotRestore.SchedulersConfig, checkpointMetaForSnapshotRestore2.SchedulersConfig)
	require.Equal(t, checkpointMetaForSnapshotRestore.UpstreamClusterID, checkpointMetaForSnapshotRestore2.UpstreamClusterID)
	require.Equal(t, checkpointMetaForSnapshotRestore.RestoredTS, checkpointMetaForSnapshotRestore2.RestoredTS)

	checkpointMetaForLogRestore := &checkpoint.CheckpointMetadataForLogRestore{
		UpstreamClusterID: 123,
		RestoredTS:        222,
		StartTS:           111,
		RewriteTS:         333,
		GcRatio:           "1.0",
		TiFlashItems:      map[int64]model.TiFlashReplicaInfo{1: {Count: 1}},
	}

	err = logMetaManager.SaveCheckpointMetadata(ctx, checkpointMetaForLogRestore)
	require.NoError(t, err)
	checkpointMetaForLogRestore2, err := logMetaManager.LoadCheckpointMetadata(ctx)
	require.NoError(t, err)
	require.Equal(t, checkpointMetaForLogRestore.UpstreamClusterID, checkpointMetaForLogRestore2.UpstreamClusterID)
	require.Equal(t, checkpointMetaForLogRestore.RestoredTS, checkpointMetaForLogRestore2.RestoredTS)
	require.Equal(t, checkpointMetaForLogRestore.StartTS, checkpointMetaForLogRestore2.StartTS)
	require.Equal(t, checkpointMetaForLogRestore.RewriteTS, checkpointMetaForLogRestore2.RewriteTS)
	require.Equal(t, checkpointMetaForLogRestore.GcRatio, checkpointMetaForLogRestore2.GcRatio)
	require.Equal(t, checkpointMetaForLogRestore.TiFlashItems, checkpointMetaForLogRestore2.TiFlashItems)

	exists, err := logMetaManager.ExistsCheckpointProgress(ctx)
	require.NoError(t, err)
	require.False(t, exists)
	err = logMetaManager.SaveCheckpointProgress(ctx, &checkpoint.CheckpointProgress{
		Progress: checkpoint.InLogRestoreAndIdMapPersisted,
	})
	require.NoError(t, err)
	progress, err := logMetaManager.LoadCheckpointProgress(ctx)
	require.NoError(t, err)
	require.Equal(t, checkpoint.InLogRestoreAndIdMapPersisted, progress.Progress)

	taskInfo, err := checkpoint.TryToGetCheckpointTaskInfo(ctx, snapshotMetaManager, logMetaManager)
	require.NoError(t, err)
	require.Equal(t, uint64(123), taskInfo.Metadata.UpstreamClusterID)
	require.Equal(t, uint64(222), taskInfo.Metadata.RestoredTS)
	require.Equal(t, uint64(111), taskInfo.Metadata.StartTS)
	require.Equal(t, uint64(333), taskInfo.Metadata.RewriteTS)
	require.Equal(t, "1.0", taskInfo.Metadata.GcRatio)
	require.Equal(t, true, taskInfo.HasSnapshotMetadata)
	require.Equal(t, checkpoint.InLogRestoreAndIdMapPersisted, taskInfo.Progress)

	exists, err = logMetaManager.ExistsCheckpointIngestIndexRepairSQLs(ctx)
	require.NoError(t, err)
	require.False(t, exists)
	err = logMetaManager.SaveCheckpointIngestIndexRepairSQLs(ctx, &checkpoint.CheckpointIngestIndexRepairSQLs{
		SQLs: []checkpoint.CheckpointIngestIndexRepairSQL{
			{
				IndexID:    1,
				SchemaName: ast.NewCIStr("2"),
				TableName:  ast.NewCIStr("3"),
				IndexName:  "4",
				AddSQL:     "5",
				AddArgs:    []any{"6", "7", "8"},
			},
		},
	})
	require.NoError(t, err)
	repairSQLs, err := logMetaManager.LoadCheckpointIngestIndexRepairSQLs(ctx)
	require.NoError(t, err)
	require.Equal(t, repairSQLs.SQLs[0].IndexID, int64(1))
	require.Equal(t, repairSQLs.SQLs[0].SchemaName, ast.NewCIStr("2"))
	require.Equal(t, repairSQLs.SQLs[0].TableName, ast.NewCIStr("3"))
	require.Equal(t, repairSQLs.SQLs[0].IndexName, "4")
	require.Equal(t, repairSQLs.SQLs[0].AddSQL, "5")
	require.Equal(t, repairSQLs.SQLs[0].AddArgs, []any{"6", "7", "8"})
}

type mockTimer struct {
	p int64
	l int64
}

func NewMockTimer(p, l int64) *mockTimer {
	return &mockTimer{p: p, l: l}
}

func (t *mockTimer) GetTS(ctx context.Context) (int64, int64, error) {
	return t.p, t.l, nil
}

func TestCheckpointBackupRunner(t *testing.T) {
	ctx := context.Background()
	base := t.TempDir()
	s, err := storage.NewLocalStorage(base)
	require.NoError(t, err)
	os.MkdirAll(base+checkpoint.CheckpointDataDirForBackup, 0o755)
	os.MkdirAll(base+checkpoint.CheckpointChecksumDirForBackup, 0o755)

	cipher := &backuppb.CipherInfo{
		CipherType: encryptionpb.EncryptionMethod_AES256_CTR,
		CipherKey:  []byte("01234567890123456789012345678901"),
	}
	checkpointRunner, err := checkpoint.StartCheckpointBackupRunnerForTest(
		ctx, s, cipher, 5*time.Second, NewMockTimer(10, 10))
	require.NoError(t, err)

	data := map[string]struct {
		StartKey string
		EndKey   string
		Name     string
		Name2    string
	}{
		"a": {
			StartKey: "a",
			EndKey:   "b",
			Name:     "c",
			Name2:    "d",
		},
		"A": {
			StartKey: "A",
			EndKey:   "B",
			Name:     "C",
			Name2:    "D",
		},
		"1": {
			StartKey: "1",
			EndKey:   "2",
			Name:     "3",
			Name2:    "4",
		},
	}

	data2 := map[string]struct {
		StartKey string
		EndKey   string
		Name     string
		Name2    string
	}{
		"+": {
			StartKey: "+",
			EndKey:   "-",
			Name:     "*",
			Name2:    "/",
		},
	}

	for _, d := range data {
		err = checkpoint.AppendForBackup(ctx, checkpointRunner, []byte(d.StartKey), []byte(d.EndKey), []*backuppb.File{
			{Name: d.Name},
			{Name: d.Name2},
		})
		require.NoError(t, err)
	}

	checkpointRunner.FlushChecksum(ctx, 1, 1, 1, 1)
	checkpointRunner.FlushChecksum(ctx, 2, 2, 2, 2)
	checkpointRunner.FlushChecksum(ctx, 3, 3, 3, 3)
	checkpointRunner.FlushChecksum(ctx, 4, 4, 4, 4)

	for _, d := range data2 {
		err = checkpoint.AppendForBackup(ctx, checkpointRunner, []byte(d.StartKey), []byte(d.EndKey), []*backuppb.File{
			{Name: d.Name},
			{Name: d.Name2},
		})
		require.NoError(t, err)
	}

	checkpointRunner.WaitForFinish(ctx, true)

	checker := func(groupKey string, resp checkpoint.BackupValueType) error {
		require.NotNil(t, resp)
		d, ok := data[string(resp.StartKey)]
		if !ok {
			d, ok = data2[string(resp.StartKey)]
			require.True(t, ok)
		}
		require.Equal(t, d.StartKey, string(resp.StartKey))
		require.Equal(t, d.EndKey, string(resp.EndKey))
		require.Equal(t, d.Name, resp.Files[0].Name)
		require.Equal(t, d.Name2, resp.Files[1].Name)
		return nil
	}

	_, err = checkpoint.WalkCheckpointFileForBackup(ctx, s, cipher, checker)
	require.NoError(t, err)

	checkpointMeta := &checkpoint.CheckpointMetadataForBackup{
		ConfigHash: []byte("123456"),
		BackupTS:   123456,
	}

	err = checkpoint.SaveCheckpointMetadata(ctx, s, checkpointMeta)
	require.NoError(t, err)
	meta, err := checkpoint.LoadCheckpointMetadata(ctx, s)
	require.NoError(t, err)

	var i int64
	for i = 1; i <= 4; i++ {
		require.Equal(t, meta.CheckpointChecksum[i].Crc64xor, uint64(i))
	}
}

func TestCheckpointRestoreRunnerOnStorage(t *testing.T) {
	base := t.TempDir()
	s, err := storage.NewLocalStorage(base)
	require.NoError(t, err)
	snapshotMetaManager := checkpoint.NewSnapshotStorageMetaManager(s, nil, 1, "snapshot")
	defer snapshotMetaManager.Close()
	testCheckpointRestoreRunner(t, snapshotMetaManager)
}

func TestCheckpointRestoreRunnerOnTable(t *testing.T) {
	s := utiltest.CreateRestoreSchemaSuite(t)
	g := gluetidb.New()
	snapshotMetaManager, err := checkpoint.NewSnapshotTableMetaManager(g, s.Mock.Domain, checkpoint.SnapshotRestoreCheckpointDatabaseName)
	require.NoError(t, err)
	defer snapshotMetaManager.Close()
	testCheckpointRestoreRunner(t, snapshotMetaManager)
}

func testCheckpointRestoreRunner(
	t *testing.T,
	snapshotMetaManager checkpoint.SnapshotMetaManagerT,
) {
	ctx := context.Background()

	err := snapshotMetaManager.SaveCheckpointMetadata(ctx, &checkpoint.CheckpointMetadataForSnapshotRestore{})
	require.NoError(t, err)
	checkpointRunner, err := checkpoint.StartCheckpointRestoreRunnerForTest(ctx, 5*time.Second, 3*time.Second, snapshotMetaManager)
	require.NoError(t, err)

	data := map[string]struct {
		RangeKey string
		Name     string
		Name2    string
	}{
		"a": {
			RangeKey: "a",
		},
		"A": {
			RangeKey: "A",
		},
		"1": {
			RangeKey: "1",
		},
	}

	data2 := map[string]struct {
		RangeKey string
		Name     string
		Name2    string
	}{
		"+": {
			RangeKey: "+",
		},
	}

	for _, d := range data {
		err = checkpoint.AppendRangesForRestore(ctx, checkpointRunner, checkpoint.NewCheckpointRangeKeyItem(1, d.RangeKey))
		require.NoError(t, err)
	}

	checkpointRunner.FlushChecksum(ctx, 1, 1, 1, 1)
	checkpointRunner.FlushChecksum(ctx, 2, 2, 2, 2)
	checkpointRunner.FlushChecksum(ctx, 3, 3, 3, 3)
	checkpointRunner.FlushChecksum(ctx, 4, 4, 4, 4)

	for _, d := range data2 {
		err = checkpoint.AppendRangesForRestore(ctx, checkpointRunner, checkpoint.NewCheckpointRangeKeyItem(2, d.RangeKey))
		require.NoError(t, err)
	}

	checkpointRunner.WaitForFinish(ctx, true)

	require.NoError(t, err)
	respCount := 0
	checker := func(tableID int64, resp checkpoint.RestoreValueType) error {
		require.NotNil(t, resp)
		d, ok := data[resp.RangeKey]
		if !ok {
			d, ok = data2[resp.RangeKey]
			require.Equal(t, tableID, int64(2))
			require.True(t, ok)
		} else {
			require.Equal(t, tableID, int64(1))
		}
		require.Equal(t, d.RangeKey, resp.RangeKey)
		respCount += 1
		return nil
	}

	_, err = snapshotMetaManager.LoadCheckpointData(ctx, checker)
	require.NoError(t, err)
	require.Equal(t, 4, respCount)

	checksum, _, err := snapshotMetaManager.LoadCheckpointChecksum(ctx)
	require.NoError(t, err)

	var i int64
	for i = 1; i <= 4; i++ {
		require.Equal(t, checksum[i].Crc64xor, uint64(i))
	}

	err = snapshotMetaManager.RemoveCheckpointData(ctx)
	require.NoError(t, err)

	exists, err := snapshotMetaManager.ExistsCheckpointMetadata(ctx)
	require.NoError(t, err)
	require.False(t, exists)
}

func TestCheckpointRunnerRetryOnStorage(t *testing.T) {
	base := t.TempDir()
	s, err := storage.NewLocalStorage(base)
	require.NoError(t, err)
	snapshotMetaManager := checkpoint.NewSnapshotStorageMetaManager(s, nil, 1, "snapshot")
	defer snapshotMetaManager.Close()
	testCheckpointRunnerRetry(t, snapshotMetaManager)
}

func TestCheckpointRunnerRetryOnTable(t *testing.T) {
	s := utiltest.CreateRestoreSchemaSuite(t)
	g := gluetidb.New()
	snapshotMetaManager, err := checkpoint.NewSnapshotTableMetaManager(g, s.Mock.Domain, checkpoint.SnapshotRestoreCheckpointDatabaseName)
	require.NoError(t, err)
	defer snapshotMetaManager.Close()
	testCheckpointRunnerRetry(t, snapshotMetaManager)
}

func testCheckpointRunnerRetry(
	t *testing.T,
	snapshotMetaManager checkpoint.SnapshotMetaManagerT,
) {
	ctx := context.Background()

	err := snapshotMetaManager.SaveCheckpointMetadata(ctx, &checkpoint.CheckpointMetadataForSnapshotRestore{})
	require.NoError(t, err)
	checkpointRunner, err := checkpoint.StartCheckpointRestoreRunnerForTest(ctx, 100*time.Millisecond, 300*time.Millisecond, snapshotMetaManager)
	require.NoError(t, err)

	err = failpoint.Enable("github.com/pingcap/tidb/br/pkg/checkpoint/failed-after-checkpoint-flushes", "return(true)")
	require.NoError(t, err)
	defer func() {
		err = failpoint.Disable("github.com/pingcap/tidb/br/pkg/checkpoint/failed-after-checkpoint-flushes")
		require.NoError(t, err)
	}()
	err = checkpoint.AppendRangesForRestore(ctx, checkpointRunner, checkpoint.NewCheckpointRangeKeyItem(1, "123"))
	require.NoError(t, err)
	err = checkpoint.AppendRangesForRestore(ctx, checkpointRunner, checkpoint.NewCheckpointRangeKeyItem(2, "456"))
	require.NoError(t, err)
	err = checkpointRunner.FlushChecksum(ctx, 1, 1, 1, 1)
	require.NoError(t, err)
	err = checkpointRunner.FlushChecksum(ctx, 2, 2, 2, 2)
	time.Sleep(time.Second)
	err = failpoint.Disable("github.com/pingcap/tidb/br/pkg/checkpoint/failed-after-checkpoint-flushes")
	require.NoError(t, err)
	err = checkpoint.AppendRangesForRestore(ctx, checkpointRunner, checkpoint.NewCheckpointRangeKeyItem(3, "789"))
	require.NoError(t, err)
	err = checkpointRunner.FlushChecksum(ctx, 3, 3, 3, 3)
	require.NoError(t, err)
	checkpointRunner.WaitForFinish(ctx, true)

	recordSet := make(map[string]int)
	_, err = snapshotMetaManager.LoadCheckpointData(ctx, func(tableID int64, v checkpoint.RestoreValueType) error {
		recordSet[fmt.Sprintf("%d_%s", tableID, v.RangeKey)] += 1
		return nil
	})
	require.NoError(t, err)
	require.LessOrEqual(t, 1, recordSet["1_123"])
	require.LessOrEqual(t, 1, recordSet["2_456"])
	require.LessOrEqual(t, 1, recordSet["3_789"])
	items, _, err := snapshotMetaManager.LoadCheckpointChecksum(ctx)
	require.NoError(t, err)
	require.Equal(t, fmt.Sprintf("%d_%d_%d", items[1].Crc64xor, items[1].TotalBytes, items[1].TotalKvs), "1_1_1")
	require.Equal(t, fmt.Sprintf("%d_%d_%d", items[2].Crc64xor, items[2].TotalBytes, items[2].TotalKvs), "2_2_2")
	require.Equal(t, fmt.Sprintf("%d_%d_%d", items[3].Crc64xor, items[3].TotalBytes, items[3].TotalKvs), "3_3_3")
}

func TestCheckpointRunnerNoRetryOnStorage(t *testing.T) {
	base := t.TempDir()
	s, err := storage.NewLocalStorage(base)
	require.NoError(t, err)
	snapshotMetaManager := checkpoint.NewSnapshotStorageMetaManager(s, nil, 1, "snapshot")
	defer snapshotMetaManager.Close()
	testCheckpointRunnerNoRetry(t, snapshotMetaManager)
}

func TestCheckpointRunnerNoRetryOnTable(t *testing.T) {
	s := utiltest.CreateRestoreSchemaSuite(t)
	g := gluetidb.New()
	snapshotMetaManager, err := checkpoint.NewSnapshotTableMetaManager(g, s.Mock.Domain, checkpoint.SnapshotRestoreCheckpointDatabaseName)
	require.NoError(t, err)
	defer snapshotMetaManager.Close()
	testCheckpointRunnerNoRetry(t, snapshotMetaManager)
}

func testCheckpointRunnerNoRetry(
	t *testing.T,
	snapshotMetaManager checkpoint.SnapshotMetaManagerT,
) {
	ctx := context.Background()

	err := snapshotMetaManager.SaveCheckpointMetadata(ctx, &checkpoint.CheckpointMetadataForSnapshotRestore{})
	require.NoError(t, err)
	checkpointRunner, err := checkpoint.StartCheckpointRestoreRunnerForTest(ctx, 100*time.Millisecond, 300*time.Millisecond, snapshotMetaManager)
	require.NoError(t, err)

	err = checkpoint.AppendRangesForRestore(ctx, checkpointRunner, checkpoint.NewCheckpointRangeKeyItem(1, "123"))
	require.NoError(t, err)
	err = checkpoint.AppendRangesForRestore(ctx, checkpointRunner, checkpoint.NewCheckpointRangeKeyItem(2, "456"))
	require.NoError(t, err)
	err = checkpointRunner.FlushChecksum(ctx, 1, 1, 1, 1)
	require.NoError(t, err)
	err = checkpointRunner.FlushChecksum(ctx, 2, 2, 2, 2)
	require.NoError(t, err)
	time.Sleep(time.Second)
	checkpointRunner.WaitForFinish(ctx, true)

	require.NoError(t, err)
	recordSet := make(map[string]int)
	_, err = snapshotMetaManager.LoadCheckpointData(ctx, func(tableID int64, v checkpoint.RestoreValueType) error {
		recordSet[fmt.Sprintf("%d_%s", tableID, v.RangeKey)] += 1
		return nil
	})
	require.NoError(t, err)
	require.Equal(t, 1, recordSet["1_123"])
	require.Equal(t, 1, recordSet["2_456"])
	items, _, err := snapshotMetaManager.LoadCheckpointChecksum(ctx)
	require.NoError(t, err)
	require.Equal(t, fmt.Sprintf("%d_%d_%d", items[1].Crc64xor, items[1].TotalBytes, items[1].TotalKvs), "1_1_1")
	require.Equal(t, fmt.Sprintf("%d_%d_%d", items[2].Crc64xor, items[2].TotalBytes, items[2].TotalKvs), "2_2_2")
}

func TestCheckpointLogRestoreRunnerOnStorage(t *testing.T) {
	base := t.TempDir()
	s, err := storage.NewLocalStorage(base)
	require.NoError(t, err)
	logMetaManager := checkpoint.NewLogStorageMetaManager(s, nil, 1, "log")
	defer logMetaManager.Close()
	testCheckpointLogRestoreRunner(t, logMetaManager)
}

func TestCheckpointLogRestoreRunnerOnTable(t *testing.T) {
	s := utiltest.CreateRestoreSchemaSuite(t)
	g := gluetidb.New()
	logMetaManager, err := checkpoint.NewLogTableMetaManager(g, s.Mock.Domain, checkpoint.LogRestoreCheckpointDatabaseName)
	require.NoError(t, err)
	defer logMetaManager.Close()
	testCheckpointLogRestoreRunner(t, logMetaManager)
}

func testCheckpointLogRestoreRunner(
	t *testing.T,
	logMetaManager checkpoint.LogMetaManagerT,
) {
	ctx := context.Background()

	err := logMetaManager.SaveCheckpointMetadata(ctx, &checkpoint.CheckpointMetadataForLogRestore{})
	require.NoError(t, err)
	checkpointRunner, err := checkpoint.StartCheckpointLogRestoreRunnerForTest(ctx, 5*time.Second, logMetaManager)
	require.NoError(t, err)

	data := map[string]map[int][]struct {
		table int64
		foff  int
	}{
		"a": {
			0: {{1, 0}, {2, 1}},
			1: {{1, 0}},
		},
		"A": {
			0: {{3, 1}},
		},
	}

	data2 := map[string]map[int][]struct {
		table int64
		foff  int
	}{
		"+": {
			1: {{1, 0}},
		},
	}

	for k, d := range data {
		for g, fs := range d {
			for _, f := range fs {
				err = checkpoint.AppendRangeForLogRestore(ctx, checkpointRunner, k, f.table, g, f.foff)
				require.NoError(t, err)
			}
		}
	}

	for k, d := range data2 {
		for g, fs := range d {
			for _, f := range fs {
				err = checkpoint.AppendRangeForLogRestore(ctx, checkpointRunner, k, f.table, g, f.foff)
				require.NoError(t, err)
			}
		}
	}

	checkpointRunner.WaitForFinish(ctx, true)

	require.NoError(t, err)
	respCount := 0
	checker := func(metaKey string, resp checkpoint.LogRestoreValueMarshaled) error {
		require.NotNil(t, resp)
		d, ok := data[metaKey]
		if !ok {
			d, ok = data2[metaKey]
			require.True(t, ok)
		}
		fs, ok := d[resp.Goff]
		require.True(t, ok)
		for _, f := range fs {
			foffs, exists := resp.Foffs[f.table]
			if !exists {
				continue
			}
<<<<<<< HEAD
			if slices.Contains(foffs, f.foff) {
				respCount += 1
				return
=======
			for _, foff := range foffs {
				if f.foff == foff {
					respCount += 1
					return nil
				}
>>>>>>> 5a032651
			}
		}
		require.FailNow(t, "not found in the original data")
		return nil
	}

	_, err = logMetaManager.LoadCheckpointData(ctx, checker)
	require.NoError(t, err)
	require.Equal(t, 4, respCount)

	err = logMetaManager.RemoveCheckpointData(ctx)
	require.NoError(t, err)

	exists, err := logMetaManager.ExistsCheckpointMetadata(ctx)
	require.NoError(t, err)
	require.False(t, exists)
}

func getLockData(p, l int64) ([]byte, error) {
	lock := checkpoint.CheckpointLock{
		LockId:   oracle.ComposeTS(p, l),
		ExpireAt: p + 10,
	}
	return json.Marshal(lock)
}

func TestCheckpointRunnerLock(t *testing.T) {
	ctx := context.Background()
	base := t.TempDir()
	s, err := storage.NewLocalStorage(base)
	require.NoError(t, err)
	os.MkdirAll(base+checkpoint.CheckpointDataDirForBackup, 0o755)
	os.MkdirAll(base+checkpoint.CheckpointChecksumDirForBackup, 0o755)

	cipher := &backuppb.CipherInfo{
		CipherType: encryptionpb.EncryptionMethod_AES256_CTR,
		CipherKey:  []byte("01234567890123456789012345678901"),
	}

	data, err := getLockData(10, 20)
	require.NoError(t, err)
	err = s.WriteFile(ctx, checkpoint.CheckpointLockPathForBackup, data)
	require.NoError(t, err)

	_, err = checkpoint.StartCheckpointBackupRunnerForTest(ctx, s, cipher, 5*time.Second, NewMockTimer(10, 10))
	require.Error(t, err)

	runner, err := checkpoint.StartCheckpointBackupRunnerForTest(ctx, s, cipher, 5*time.Second, NewMockTimer(30, 10))
	require.NoError(t, err)

	_, err = checkpoint.StartCheckpointBackupRunnerForTest(ctx, s, cipher, 5*time.Second, NewMockTimer(40, 10))
	require.Error(t, err)

	runner.WaitForFinish(ctx, true)
}<|MERGE_RESOLUTION|>--- conflicted
+++ resolved
@@ -616,17 +616,9 @@
 			if !exists {
 				continue
 			}
-<<<<<<< HEAD
 			if slices.Contains(foffs, f.foff) {
 				respCount += 1
-				return
-=======
-			for _, foff := range foffs {
-				if f.foff == foff {
-					respCount += 1
-					return nil
-				}
->>>>>>> 5a032651
+				return nil
 			}
 		}
 		require.FailNow(t, "not found in the original data")
