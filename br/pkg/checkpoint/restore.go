--- conflicted
+++ resolved
@@ -120,12 +120,8 @@
 func LoadCheckpointDataForSstRestore[K KeyType, V ValueType](
 	ctx context.Context,
 	execCtx sqlexec.RestrictedSQLExecutor,
-<<<<<<< HEAD
+	dbName string,
 	fn func(K, V) error,
-=======
-	dbName string,
-	fn func(K, V),
->>>>>>> df0c5d1f
 ) (time.Duration, error) {
 	return selectCheckpointData(ctx, execCtx, dbName, fn)
 }
