// Copyright 2023 PingCAP, Inc.
//
// Licensed under the Apache License, Version 2.0 (the "License");
// you may not use this file except in compliance with the License.
// You may obtain a copy of the License at
//
//     http://www.apache.org/licenses/LICENSE-2.0
//
// Unless required by applicable law or agreed to in writing, software
// distributed under the License is distributed on an "AS IS" BASIS,
// WITHOUT WARRANTIES OR CONDITIONS OF ANY KIND, either express or implied.
// See the License for the specific language governing permissions and
// limitations under the License.

package checkpoint

import (
	"context"
	"encoding/json"
	"time"

	"github.com/pingcap/errors"
	"github.com/pingcap/tidb/br/pkg/glue"
	"github.com/pingcap/tidb/pkg/meta/model"
	"github.com/pingcap/tidb/pkg/parser/ast"
)

type LogRestoreKeyType = string
type LogRestoreValueType struct {
	// downstream table id
	TableID int64
	// group index in the metadata
	Goff int
	// file index in the group
	Foff int
}

type LogRestoreValueMarshaled struct {
	// group index in the metadata
	Goff int `json:"goff"`
	// downstream table id -> file indexes in the group
	Foffs map[int64][]int `json:"foffs"`
}

// valueMarshalerForLogRestore convert the checkpoint data‘s format to an smaller space-used format
// input format :
//
//	"group-key":"...",
//	"groups":[
//	  ["TableId": 1, "Goff": 0, "Foff": 0],
//	  ["TableId": 1, "Goff": 0, "Foff": 1],
//	  ...
//	],
//
// converted format :
//
//	"group-key":"...",
//	"groups":[
//	  ["Goff": 0, "Foffs":{"1", [0, 1]}],
//	  ...
//	],
func valueMarshalerForLogRestore(group *RangeGroup[LogRestoreKeyType, LogRestoreValueType]) ([]byte, error) {
	// goff -> table-id -> []foff
	gMap := make(map[int]map[int64][]int)
	for _, g := range group.Group {
		fMap, exists := gMap[g.Goff]
		if !exists {
			fMap = make(map[int64][]int)
			gMap[g.Goff] = fMap
		}

		fMap[g.TableID] = append(fMap[g.TableID], g.Foff)
	}

	logValues := make([]LogRestoreValueMarshaled, 0, len(gMap))
	for goff, foffs := range gMap {
		logValues = append(logValues, LogRestoreValueMarshaled{
			Goff:  goff,
			Foffs: foffs,
		})
	}

	return json.Marshal(&RangeGroup[LogRestoreKeyType, LogRestoreValueMarshaled]{
		GroupKey: group.GroupKey,
		Group:    logValues,
	})
}

func newTableCheckpointStorage(se glue.Session, checkpointDBName string) *tableCheckpointStorage {
	return &tableCheckpointStorage{
		se:               se,
		checkpointDBName: checkpointDBName,
	}
}

// only for test
func StartCheckpointLogRestoreRunnerForTest(
	ctx context.Context,
	tick time.Duration,
	manager LogMetaManagerT,
) (*CheckpointRunner[LogRestoreKeyType, LogRestoreValueType], error) {
	cfg := DefaultTickDurationConfig()
	cfg.tickDurationForChecksum = tick
	cfg.tickDurationForFlush = tick
	return manager.StartCheckpointRunner(ctx, cfg, valueMarshalerForLogRestore)
}

// Notice that the session is owned by the checkpoint runner, and it will be also closed by it.
func StartCheckpointRunnerForLogRestore(
	ctx context.Context,
	manager LogMetaManagerT,
) (*CheckpointRunner[LogRestoreKeyType, LogRestoreValueType], error) {
	return manager.StartCheckpointRunner(ctx, DefaultTickDurationConfig(), valueMarshalerForLogRestore)
}

func AppendRangeForLogRestore(
	ctx context.Context,
	r *CheckpointRunner[LogRestoreKeyType, LogRestoreValueType],
	groupKey LogRestoreKeyType,
	tableID int64,
	goff int,
	foff int,
) error {
	return r.Append(ctx, &CheckpointMessage[LogRestoreKeyType, LogRestoreValueType]{
		GroupKey: groupKey,
		Group: []LogRestoreValueType{
			{
				TableID: tableID,
				Goff:    goff,
				Foff:    foff,
			},
		},
	})
}

type CheckpointMetadataForLogRestore struct {
	UpstreamClusterID uint64 `json:"upstream-cluster-id"`
	RestoredTS        uint64 `json:"restored-ts"`
	StartTS           uint64 `json:"start-ts"`
	RewriteTS         uint64 `json:"rewrite-ts"`
	GcRatio           string `json:"gc-ratio"`
	// tiflash recorder items with snapshot restore records
	TiFlashItems map[int64]model.TiFlashReplicaInfo `json:"tiflash-recorder,omitempty"`
}

<<<<<<< HEAD
// A progress type for snapshot + log restore.
=======
func LoadCheckpointMetadataForLogRestore(
	ctx context.Context,
	execCtx sqlexec.RestrictedSQLExecutor,
) (*CheckpointMetadataForLogRestore, error) {
	m := &CheckpointMetadataForLogRestore{}
	err := selectCheckpointMeta(ctx, execCtx, LogRestoreCheckpointDatabaseName, checkpointMetaTableName, m)
	return m, err
}

func SaveCheckpointMetadataForLogRestore(
	ctx context.Context,
	se glue.Session,
	meta *CheckpointMetadataForLogRestore,
) error {
	err := initCheckpointTable(ctx, se, LogRestoreCheckpointDatabaseName, []string{checkpointDataTableName})
	if err != nil {
		return errors.Trace(err)
	}
	return insertCheckpointMeta(ctx, se, LogRestoreCheckpointDatabaseName, checkpointMetaTableName, meta)
}

func ExistsLogRestoreCheckpointMetadata(
	ctx context.Context,
	dom *domain.Domain,
) bool {
	return dom.InfoSchema().
		TableExists(ast.NewCIStr(LogRestoreCheckpointDatabaseName), ast.NewCIStr(checkpointMetaTableName))
}

// RestoreProgress is a progress type for snapshot + log restore.
>>>>>>> beda9088
//
// Before the id-maps is persisted into external storage, the snapshot restore and
// id-maps building can be retried. So if the progress is in `InSnapshotRestore`,
// it can retry from snapshot restore.
//
// After the id-maps is persisted into external storage, there are some meta-kvs has
// been restored into the cluster, such as `rename ddl`. A situation could be:
//
// the first execution:
//
//	table A created in snapshot restore is renamed to table B in log restore
//	     table A (id 80)       -------------->        table B (id 80)
//	  ( snapshot restore )                            ( log restore )
//
// the second execution if don't skip snapshot restore:
//
//	table A is created again in snapshot restore, because there is no table named A
//	     table A (id 81)       -------------->   [not in id-maps, so ignored]
//	  ( snapshot restore )                            ( log restore )
//
// Finally, there is a duplicated table A in the cluster.
// Therefore, need to skip snapshot restore when the progress is `InLogRestoreAndIdMapPersist`.
type RestoreProgress int

const (
	InSnapshotRestore RestoreProgress = iota
	// Only when the id-maps is persisted, status turns into it.
	InLogRestoreAndIdMapPersisted
)

type CheckpointProgress struct {
	Progress RestoreProgress `json:"progress"`
}

<<<<<<< HEAD
// CheckpointTaskInfo is unique information within the same cluster id. It represents the last
// restore task executed for this cluster.
type TaskInfoForLogRestore struct {
=======
func LoadCheckpointProgress(
	ctx context.Context,
	execCtx sqlexec.RestrictedSQLExecutor,
) (*CheckpointProgress, error) {
	m := &CheckpointProgress{}
	err := selectCheckpointMeta(ctx, execCtx, LogRestoreCheckpointDatabaseName, checkpointProgressTableName, m)
	return m, errors.Trace(err)
}

func SaveCheckpointProgress(
	ctx context.Context,
	se glue.Session,
	meta *CheckpointProgress,
) error {
	return insertCheckpointMeta(ctx, se, LogRestoreCheckpointDatabaseName, checkpointProgressTableName, meta)
}

func ExistsCheckpointProgress(
	ctx context.Context,
	dom *domain.Domain,
) bool {
	return dom.InfoSchema().
		TableExists(ast.NewCIStr(LogRestoreCheckpointDatabaseName), ast.NewCIStr(checkpointProgressTableName))
}

// CheckpointTaskInfoForLogRestore is tied to a specific cluster.
// It represents the last restore task executed in this cluster.
type CheckpointTaskInfoForLogRestore struct {
>>>>>>> beda9088
	Metadata            *CheckpointMetadataForLogRestore
	HasSnapshotMetadata bool
	// the progress for this task
	Progress RestoreProgress
}

func TryToGetCheckpointTaskInfo(
	ctx context.Context,
	snapshotManager SnapshotMetaManagerT,
	logManager LogMetaManagerT,
) (*TaskInfoForLogRestore, error) {
	var (
		metadata *CheckpointMetadataForLogRestore
		progress RestoreProgress
	)
	// get the progress
	if exists, err := logManager.ExistsCheckpointProgress(ctx); err != nil {
		return nil, errors.Trace(err)
	} else if exists {
		checkpointProgress, err := logManager.LoadCheckpointProgress(ctx)
		if err != nil {
			return nil, errors.Trace(err)
		}
		progress = checkpointProgress.Progress
	}
	// get the checkpoint metadata
	if exists, err := logManager.ExistsCheckpointMetadata(ctx); err != nil {
		return nil, errors.Trace(err)
	} else if exists {
		metadata, err = logManager.LoadCheckpointMetadata(ctx)
		if err != nil {
			return nil, errors.Trace(err)
		}
	}
	hasSnapshotMetadata, err := snapshotManager.ExistsCheckpointMetadata(ctx)
	if err != nil {
		return nil, errors.Trace(err)
	}

	return &TaskInfoForLogRestore{
		Metadata:            metadata,
		HasSnapshotMetadata: hasSnapshotMetadata,
		Progress:            progress,
	}, nil
}

type CheckpointIngestIndexRepairSQL struct {
	IndexID    int64     `json:"index-id"`
	SchemaName ast.CIStr `json:"schema-name"`
	TableName  ast.CIStr `json:"table-name"`
	IndexName  string    `json:"index-name"`
	AddSQL     string    `json:"add-sql"`
	AddArgs    []any     `json:"add-args"`

	OldIndexIDFound bool `json:"-"`
	IndexRepaired   bool `json:"-"`
}

type CheckpointIngestIndexRepairSQLs struct {
	SQLs []CheckpointIngestIndexRepairSQL
}<|MERGE_RESOLUTION|>--- conflicted
+++ resolved
@@ -143,40 +143,7 @@
 	TiFlashItems map[int64]model.TiFlashReplicaInfo `json:"tiflash-recorder,omitempty"`
 }
 
-<<<<<<< HEAD
-// A progress type for snapshot + log restore.
-=======
-func LoadCheckpointMetadataForLogRestore(
-	ctx context.Context,
-	execCtx sqlexec.RestrictedSQLExecutor,
-) (*CheckpointMetadataForLogRestore, error) {
-	m := &CheckpointMetadataForLogRestore{}
-	err := selectCheckpointMeta(ctx, execCtx, LogRestoreCheckpointDatabaseName, checkpointMetaTableName, m)
-	return m, err
-}
-
-func SaveCheckpointMetadataForLogRestore(
-	ctx context.Context,
-	se glue.Session,
-	meta *CheckpointMetadataForLogRestore,
-) error {
-	err := initCheckpointTable(ctx, se, LogRestoreCheckpointDatabaseName, []string{checkpointDataTableName})
-	if err != nil {
-		return errors.Trace(err)
-	}
-	return insertCheckpointMeta(ctx, se, LogRestoreCheckpointDatabaseName, checkpointMetaTableName, meta)
-}
-
-func ExistsLogRestoreCheckpointMetadata(
-	ctx context.Context,
-	dom *domain.Domain,
-) bool {
-	return dom.InfoSchema().
-		TableExists(ast.NewCIStr(LogRestoreCheckpointDatabaseName), ast.NewCIStr(checkpointMetaTableName))
-}
-
 // RestoreProgress is a progress type for snapshot + log restore.
->>>>>>> beda9088
 //
 // Before the id-maps is persisted into external storage, the snapshot restore and
 // id-maps building can be retried. So if the progress is in `InSnapshotRestore`,
@@ -211,40 +178,9 @@
 	Progress RestoreProgress `json:"progress"`
 }
 
-<<<<<<< HEAD
-// CheckpointTaskInfo is unique information within the same cluster id. It represents the last
-// restore task executed for this cluster.
-type TaskInfoForLogRestore struct {
-=======
-func LoadCheckpointProgress(
-	ctx context.Context,
-	execCtx sqlexec.RestrictedSQLExecutor,
-) (*CheckpointProgress, error) {
-	m := &CheckpointProgress{}
-	err := selectCheckpointMeta(ctx, execCtx, LogRestoreCheckpointDatabaseName, checkpointProgressTableName, m)
-	return m, errors.Trace(err)
-}
-
-func SaveCheckpointProgress(
-	ctx context.Context,
-	se glue.Session,
-	meta *CheckpointProgress,
-) error {
-	return insertCheckpointMeta(ctx, se, LogRestoreCheckpointDatabaseName, checkpointProgressTableName, meta)
-}
-
-func ExistsCheckpointProgress(
-	ctx context.Context,
-	dom *domain.Domain,
-) bool {
-	return dom.InfoSchema().
-		TableExists(ast.NewCIStr(LogRestoreCheckpointDatabaseName), ast.NewCIStr(checkpointProgressTableName))
-}
-
 // CheckpointTaskInfoForLogRestore is tied to a specific cluster.
 // It represents the last restore task executed in this cluster.
-type CheckpointTaskInfoForLogRestore struct {
->>>>>>> beda9088
+type TaskInfoForLogRestore struct {
 	Metadata            *CheckpointMetadataForLogRestore
 	HasSnapshotMetadata bool
 	// the progress for this task
