// Copyright 2023 PingCAP, Inc.
//
// Licensed under the Apache License, Version 2.0 (the "License");
// you may not use this file except in compliance with the License.
// You may obtain a copy of the License at
//
//     http://www.apache.org/licenses/LICENSE-2.0
//
// Unless required by applicable law or agreed to in writing, software
// distributed under the License is distributed on an "AS IS" BASIS,
// WITHOUT WARRANTIES OR CONDITIONS OF ANY KIND, either express or implied.
// See the License for the specific language governing permissions and
// limitations under the License.

package ingestrec

import (
	"context"
	"fmt"
	"strings"
	"time"

	"github.com/pingcap/errors"
<<<<<<< HEAD
	infoschema "github.com/pingcap/tidb/pkg/infoschema/context"
=======
	"github.com/pingcap/log"
	"github.com/pingcap/tidb/pkg/infoschema"
>>>>>>> 1acb8f7e
	"github.com/pingcap/tidb/pkg/parser/model"
	"github.com/pingcap/tidb/pkg/types"
	"go.uber.org/zap"
)

// IngestIndexInfo records the information used to generate index drop/re-add SQL.
type IngestIndexInfo struct {
	SchemaName model.CIStr
	TableName  model.CIStr
	ColumnList string
	ColumnArgs []any
	IsPrimary  bool
	IndexInfo  *model.IndexInfo
	Updated    bool
}

// IngestRecorder records the indexes information that use ingest mode to construct kvs.
// Currently log backup cannot backed up these ingest kvs. So need to re-construct them.
type IngestRecorder struct {
	// Table ID -> Index ID -> Index info
	items map[int64]map[int64]*IngestIndexInfo
}

// Return an empty IngestRecorder
func New() *IngestRecorder {
	return &IngestRecorder{
		items: make(map[int64]map[int64]*IngestIndexInfo),
	}
}

func notIngestJob(job *model.Job) bool {
	return job.ReorgMeta == nil ||
		job.ReorgMeta.ReorgTp != model.ReorgTypeLitMerge
}

func notAddIndexJob(job *model.Job) bool {
	/* support new index using accelerated indexing in future:
	 * // 1. skip if the new index didn't generate new kvs
	 * // 2. shall the ReorgTp of ModifyColumnJob be ReorgTypeLitMerge if use accelerated indexing?
	 * if job.RowCount > 0 && notIngestJob(job) {
	 *   // ASSERT: select new indexes, which have the highest IDs in this job's BinlogInfo
	 *   newIndexesInfo := getIndexesWithTheHighestIDs(len(indexIDs))
	 *   for _, newIndexInfo := range newIndexesInfo {
	 *     tableindexes[newIndexInfo.ID] = ...
	 *   }
	 * }
	 */
	return job.Type != model.ActionAddIndex &&
		job.Type != model.ActionAddPrimaryKey
}

// the final state of the sub jobs is done instead of synced.
// +-----+-------------------------------------+--------------+-----+--------+
// | ... | JOB_TYPE                            | SCHEMA_STATE | ... | STATE  |
// +-----+-------------------------------------+--------------+-----+--------+
// | ... | add index /* ingest */              | public       | ... | synced |
// +-----+-------------------------------------+--------------+-----+--------+
// | ... | alter table multi-schema change     | none         | ... | synced |
// +-----+-------------------------------------+--------------+-----+--------+
// | ... | add index /* subjob */ /* ingest */ | public       | ... | done   |
// +-----+-------------------------------------+--------------+-----+--------+
func notSynced(job *model.Job, isSubJob bool) bool {
	return (job.State != model.JobStateSynced) && !(isSubJob && job.State == model.JobStateDone)
}

// TryAddJob firstly filters the ingest index add operation job, and records it into IngestRecorder.
func (i *IngestRecorder) TryAddJob(job *model.Job, isSubJob bool) error {
	if job == nil || notIngestJob(job) || notAddIndexJob(job) || notSynced(job, isSubJob) {
		return nil
	}

	allIndexIDs := make([]int64, 1)
	// The job.Args is either `Multi-index: ([]int64, ...)`,
	// or `Single-index: (int64, ...)`.
	// TODO: it's better to use the public function to parse the
	// job's Args.
	if err := job.DecodeArgs(&allIndexIDs[0]); err != nil {
		if err = job.DecodeArgs(&allIndexIDs); err != nil {
			return errors.Trace(err)
		}
	}

	tableindexes, exists := i.items[job.TableID]
	if !exists {
		tableindexes = make(map[int64]*IngestIndexInfo)
		i.items[job.TableID] = tableindexes
	}

	// the current information of table/index might be modified by other ddl jobs,
	// therefore update the index information at last
	for _, indexID := range allIndexIDs {
		tableindexes[indexID] = &IngestIndexInfo{
			IsPrimary: job.Type == model.ActionAddPrimaryKey,
			Updated:   false,
		}
	}

	return nil
}

// RewriteTableID rewrites the table id of the items in the IngestRecorder
func (i *IngestRecorder) RewriteTableID(rewriteFunc func(tableID int64) (int64, bool, error)) error {
	newItems := make(map[int64]map[int64]*IngestIndexInfo)
	for tableID, item := range i.items {
		newTableID, skip, err := rewriteFunc(tableID)
		if err != nil {
			return errors.Annotatef(err, "failed to rewrite table id: %d", tableID)
		}
		if skip {
			continue
		}
		newItems[newTableID] = item
	}
	i.items = newItems
	return nil
}

// UpdateIndexInfo uses the newest schemas to update the ingest index's information
<<<<<<< HEAD
func (i *IngestRecorder) UpdateIndexInfo(is infoschema.SchemaAndTable) {
	for _, dbInfo := range is.AllSchemas() {
		tblInfos, _ := is.SchemaTableInfos(context.Background(), dbInfo.Name)
		for _, tblInfo := range tblInfos {
			tableindexes, tblexists := i.items[tblInfo.ID]
			if !tblexists {
=======
func (i *IngestRecorder) UpdateIndexInfo(infoSchema infoschema.InfoSchema) error {
	log.Info("start to update index information for ingest index")
	start := time.Now()
	defer func() {
		log.Info("finish updating index information for ingest index", zap.Duration("takes", time.Since(start)))
	}()

	for tableID, tableIndexes := range i.items {
		tblInfo, tblexists := infoSchema.TableInfoByID(tableID)
		if !tblexists || tblInfo == nil {
			log.Info("skip repair ingest index, table is dropped", zap.Int64("table id", tableID))
			continue
		}
		// TODO: here only need an interface function like `SchemaNameByID`
		dbInfo, dbexists := infoSchema.SchemaByID(tblInfo.DBID)
		if !dbexists || dbInfo == nil {
			return errors.Errorf("failed to repair ingest index because table exists but cannot find database."+
				"[table-id:%d][db-id:%d]", tableID, tblInfo.DBID)
		}
		for _, indexInfo := range tblInfo.Indices {
			index, idxexists := tableIndexes[indexInfo.ID]
			if !idxexists {
>>>>>>> 1acb8f7e
				continue
			}
			var columnListBuilder strings.Builder
			var columnListArgs []any = make([]any, 0, len(indexInfo.Columns))
			var isFirst bool = true
			for _, column := range indexInfo.Columns {
				if !isFirst {
					columnListBuilder.WriteByte(',')
				}
				isFirst = false

				// expression / column
				col := tblInfo.Columns[column.Offset]
				if col.Hidden {
					// (expression)
					// the generated expression string can be directly add into sql
					columnListBuilder.WriteByte('(')
					columnListBuilder.WriteString(col.GeneratedExprString)
					columnListBuilder.WriteByte(')')
				} else {
					// columnName
					columnListBuilder.WriteString("%n")
					columnListArgs = append(columnListArgs, column.Name.O)
					if column.Length != types.UnspecifiedLength {
						columnListBuilder.WriteString(fmt.Sprintf("(%d)", column.Length))
					}
				}
			}
			index.ColumnList = columnListBuilder.String()
			index.ColumnArgs = columnListArgs
			index.IndexInfo = indexInfo
			index.SchemaName = dbInfo.Name
			index.TableName = tblInfo.Name
			index.Updated = true
		}
	}
	return nil
}

// Iterate iterates all the ingest index.
func (i *IngestRecorder) Iterate(f func(tableID int64, indexID int64, info *IngestIndexInfo) error) error {
	for tableID, is := range i.items {
		for indexID, info := range is {
			if !info.Updated {
				continue
			}
			if err := f(tableID, indexID, info); err != nil {
				return errors.Trace(err)
			}
		}
	}
	return nil
}<|MERGE_RESOLUTION|>--- conflicted
+++ resolved
@@ -15,18 +15,13 @@
 package ingestrec
 
 import (
-	"context"
 	"fmt"
 	"strings"
 	"time"
 
 	"github.com/pingcap/errors"
-<<<<<<< HEAD
-	infoschema "github.com/pingcap/tidb/pkg/infoschema/context"
-=======
 	"github.com/pingcap/log"
 	"github.com/pingcap/tidb/pkg/infoschema"
->>>>>>> 1acb8f7e
 	"github.com/pingcap/tidb/pkg/parser/model"
 	"github.com/pingcap/tidb/pkg/types"
 	"go.uber.org/zap"
@@ -145,14 +140,6 @@
 }
 
 // UpdateIndexInfo uses the newest schemas to update the ingest index's information
-<<<<<<< HEAD
-func (i *IngestRecorder) UpdateIndexInfo(is infoschema.SchemaAndTable) {
-	for _, dbInfo := range is.AllSchemas() {
-		tblInfos, _ := is.SchemaTableInfos(context.Background(), dbInfo.Name)
-		for _, tblInfo := range tblInfos {
-			tableindexes, tblexists := i.items[tblInfo.ID]
-			if !tblexists {
-=======
 func (i *IngestRecorder) UpdateIndexInfo(infoSchema infoschema.InfoSchema) error {
 	log.Info("start to update index information for ingest index")
 	start := time.Now()
@@ -175,7 +162,6 @@
 		for _, indexInfo := range tblInfo.Indices {
 			index, idxexists := tableIndexes[indexInfo.ID]
 			if !idxexists {
->>>>>>> 1acb8f7e
 				continue
 			}
 			var columnListBuilder strings.Builder
