--- conflicted
+++ resolved
@@ -857,43 +857,7 @@
 // user may have created some users or made other changes.
 func (rc *SnapClient) CheckTargetClusterFresh(ctx context.Context) error {
 	log.Info("checking whether target cluster is fresh")
-<<<<<<< HEAD
-	userDBs := restore.GetExistedUserDBs(rc.dom)
-	if len(userDBs) == 0 {
-		return nil
-	}
-
-	const maxPrintCount = 10
-	userTableOrDBNames := make([]string, 0, maxPrintCount+1)
-	addName := func(name string) bool {
-		if len(userTableOrDBNames) == maxPrintCount {
-			userTableOrDBNames = append(userTableOrDBNames, "...")
-			return false
-		}
-		userTableOrDBNames = append(userTableOrDBNames, name)
-		return true
-	}
-	is := rc.dom.InfoSchema()
-outer:
-	for _, db := range userDBs {
-		if !addName(db.Name.L) {
-			break outer
-		}
-		tblInfos, err := is.SchemaTableInfos(ctx, db.Name)
-		if err != nil {
-			return err
-		}
-		for _, tbl := range tblInfos {
-			if !addName(tbl.Name.L) {
-				break outer
-			}
-		}
-	}
-	log.Error("not fresh cluster", zap.Strings("user tables", userTableOrDBNames))
-	return errors.Annotate(berrors.ErrRestoreNotFreshCluster, "user db/tables: "+strings.Join(userTableOrDBNames, ", "))
-=======
 	return restore.AssertUserDBsEmpty(rc.dom)
->>>>>>> 1acb8f7e
 }
 
 // ExecDDLs executes the queries of the ddl jobs.
