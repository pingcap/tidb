// Copyright 2024 PingCAP, Inc.
//
// Licensed under the Apache License, Version 2.0 (the "License");
// you may not use this file except in compliance with the License.
// You may obtain a copy of the License at
//
//     http://www.apache.org/licenses/LICENSE-2.0
//
// Unless required by applicable law or agreed to in writing, software
// distributed under the License is distributed on an "AS IS" BASIS,
// WITHOUT WARRANTIES OR CONDITIONS OF ANY KIND, either express or implied.
// See the License for the specific language governing permissions and
// limitations under the License.

package snapclient

import (
	"bytes"
	"cmp"
	"context"
	"crypto/tls"
	"encoding/json"
	"slices"
	"strings"
	"sync"
	"time"

	"github.com/opentracing/opentracing-go"
	"github.com/pingcap/errors"
	"github.com/pingcap/failpoint"
	backuppb "github.com/pingcap/kvproto/pkg/brpb"
	"github.com/pingcap/kvproto/pkg/metapb"
	"github.com/pingcap/log"
	"github.com/pingcap/tidb/br/pkg/checkpoint"
	"github.com/pingcap/tidb/br/pkg/checksum"
	"github.com/pingcap/tidb/br/pkg/conn"
	"github.com/pingcap/tidb/br/pkg/conn/util"
	berrors "github.com/pingcap/tidb/br/pkg/errors"
	"github.com/pingcap/tidb/br/pkg/glue"
	"github.com/pingcap/tidb/br/pkg/logutil"
	"github.com/pingcap/tidb/br/pkg/metautil"
	"github.com/pingcap/tidb/br/pkg/pdutil"
	"github.com/pingcap/tidb/br/pkg/restore"
	importclient "github.com/pingcap/tidb/br/pkg/restore/internal/import_client"
	tidallocdb "github.com/pingcap/tidb/br/pkg/restore/internal/prealloc_db"
	tidalloc "github.com/pingcap/tidb/br/pkg/restore/internal/prealloc_table_id"
	"github.com/pingcap/tidb/br/pkg/restore/split"
	restoreutils "github.com/pingcap/tidb/br/pkg/restore/utils"
	"github.com/pingcap/tidb/br/pkg/summary"
	"github.com/pingcap/tidb/br/pkg/utils"
	"github.com/pingcap/tidb/br/pkg/version"
	"github.com/pingcap/tidb/pkg/domain"
	"github.com/pingcap/tidb/pkg/kv"
	"github.com/pingcap/tidb/pkg/meta"
	"github.com/pingcap/tidb/pkg/meta/model"
	tidbutil "github.com/pingcap/tidb/pkg/util"
	"github.com/pingcap/tidb/pkg/util/redact"
	kvutil "github.com/tikv/client-go/v2/util"
	pd "github.com/tikv/pd/client"
	pdhttp "github.com/tikv/pd/client/http"
	"go.uber.org/zap"
	"golang.org/x/sync/errgroup"
	"google.golang.org/grpc/keepalive"
)

const (
	strictPlacementPolicyMode = "STRICT"
	ignorePlacementPolicyMode = "IGNORE"

<<<<<<< HEAD
	resetSpeedLimitRetryTimes = 3
	defaultDDLConcurrency     = 16
	maxSplitKeysOnce          = 10240
=======
	defaultDDLConcurrency = 100
	maxSplitKeysOnce      = 10240
>>>>>>> 4cfe22cf
)

const minBatchDdlSize = 1

type SnapClient struct {
	restorer restore.FileRestorer
	// Tool clients used by SnapClient
	pdClient     pd.Client
	pdHTTPClient pdhttp.Client

	// User configurable parameters
	cipher              *backuppb.CipherInfo
	concurrencyPerStore uint
	keepaliveConf       keepalive.ClientParameters
	rateLimit           uint64
	tlsConf             *tls.Config

	switchCh chan struct{}

	storeCount    int
	supportPolicy bool
	workerPool    *tidbutil.WorkerPool

	noSchema bool

	databases map[string]*metautil.Database
	ddlJobs   []*model.Job

	// store tables need to rebase info like auto id and random id and so on after create table
	rebasedTablesMap map[restore.UniqueTableName]bool

	backupMeta *backuppb.BackupMeta

	// TODO Remove this field or replace it with a []*DB,
	// since https://github.com/pingcap/br/pull/377 needs more DBs to speed up DDL execution.
	// And for now, we must inject a pool of DBs to `Client.GoCreateTables`, otherwise there would be a race condition.
	// This is dirty: why we need DBs from different sources?
	// By replace it with a []*DB, we can remove the dirty parameter of `Client.GoCreateTable`,
	// along with them in some private functions.
	// Before you do it, you can firstly read discussions at
	// https://github.com/pingcap/br/pull/377#discussion_r446594501,
	// this probably isn't as easy as it seems like (however, not hard, too :D)
	db *tidallocdb.DB

	// use db pool to speed up restoration in BR binary mode.
	dbPool []*tidallocdb.DB

	dom *domain.Domain

	// correspond to --tidb-placement-mode config.
	// STRICT(default) means policy related SQL can be executed in tidb.
	// IGNORE means policy related SQL will be ignored.
	policyMode string

	// policy name -> policy info
	policyMap *sync.Map

	batchDdlSize uint

	// if fullClusterRestore = true:
	// - if there's system tables in the backup(backup data since br 5.1.0), the cluster should be a fresh cluster
	//	without user database or table. and system tables about privileges is restored together with user data.
	// - if there no system tables in the backup(backup data from br < 5.1.0), restore all user data just like
	//	previous version did.
	// if fullClusterRestore = false, restore all user data just like previous version did.
	// fullClusterRestore = true when there is no explicit filter setting, and it's full restore or point command
	// 	with a full backup data.
	// todo: maybe change to an enum
	// this feature is controlled by flag with-sys-table
	fullClusterRestore bool

	// see RestoreCommonConfig.WithSysTable
	withSysTable bool

	// the rewrite mode of the downloaded SST files in TiKV.
	rewriteMode RewriteMode

	// checkpoint information for snapshot restore
	checkpointRunner   *checkpoint.CheckpointRunner[checkpoint.RestoreKeyType, checkpoint.RestoreValueType]
	checkpointChecksum map[int64]*checkpoint.ChecksumItem
}

// NewRestoreClient returns a new RestoreClient.
func NewRestoreClient(
	pdClient pd.Client,
	pdHTTPCli pdhttp.Client,
	tlsConf *tls.Config,
	keepaliveConf keepalive.ClientParameters,
) *SnapClient {
	return &SnapClient{
		pdClient:      pdClient,
		pdHTTPClient:  pdHTTPCli,
		tlsConf:       tlsConf,
		keepaliveConf: keepaliveConf,
		switchCh:      make(chan struct{}),
	}
}

func (rc *SnapClient) GetRestorer() restore.FileRestorer {
	return rc.restorer
}

func (rc *SnapClient) closeConn() {
	// rc.db can be nil in raw kv mode.
	if rc.db != nil {
		rc.db.Close()
	}
	for _, db := range rc.dbPool {
		db.Close()
	}
}

// Close a client.
func (rc *SnapClient) Close() {
	// close the connection, and it must be succeed when in SQL mode.
	rc.closeConn()

	if err := rc.restorer.Close(); err != nil {
		log.Warn("failed to close file restorer")
	}

	log.Info("Restore client closed")
}

func (rc *SnapClient) SetRateLimit(rateLimit uint64) {
	rc.rateLimit = rateLimit
}

func (rc *SnapClient) SetCrypter(crypter *backuppb.CipherInfo) {
	rc.cipher = crypter
}

// GetClusterID gets the cluster id from down-stream cluster.
func (rc *SnapClient) GetClusterID(ctx context.Context) uint64 {
	return rc.pdClient.GetClusterID(ctx)
}

func (rc *SnapClient) GetDomain() *domain.Domain {
	return rc.dom
}

// GetTLSConfig returns the tls config.
func (rc *SnapClient) GetTLSConfig() *tls.Config {
	return rc.tlsConf
}

// GetSupportPolicy tells whether target tidb support placement policy.
func (rc *SnapClient) GetSupportPolicy() bool {
	return rc.supportPolicy
}

func (rc *SnapClient) updateConcurrency() {
	// we believe 32 is large enough for download worker pool.
	// it won't reach the limit if sst files distribute evenly.
	// when restore memory usage is still too high, we should reduce concurrencyPerStore
	// to sarifice some speed to reduce memory usage.
	count := uint(rc.storeCount) * rc.concurrencyPerStore * 32
	log.Info("download coarse worker pool", zap.Uint("size", count))
	rc.workerPool = tidbutil.NewWorkerPool(count, "file")
}

// SetConcurrencyPerStore sets the concurrency of download files for each store.
func (rc *SnapClient) SetConcurrencyPerStore(c uint) {
	log.Info("per-store download worker pool", zap.Uint("size", c))
	rc.concurrencyPerStore = c
}

func (rc *SnapClient) SetBatchDdlSize(batchDdlsize uint) {
	rc.batchDdlSize = batchDdlsize
}

func (rc *SnapClient) GetBatchDdlSize() uint {
	return rc.batchDdlSize
}

func (rc *SnapClient) SetWithSysTable(withSysTable bool) {
	rc.withSysTable = withSysTable
}

// TODO: remove this check and return RewriteModeKeyspace
func (rc *SnapClient) SetRewriteMode(ctx context.Context) {
	if err := version.CheckClusterVersion(ctx, rc.pdClient, version.CheckVersionForKeyspaceBR); err != nil {
		log.Warn("Keyspace BR is not supported in this cluster, fallback to legacy restore", zap.Error(err))
		rc.rewriteMode = RewriteModeLegacy
	} else {
		rc.rewriteMode = RewriteModeKeyspace
	}
}

func (rc *SnapClient) GetRewriteMode() RewriteMode {
	return rc.rewriteMode
}

// SetPlacementPolicyMode to policy mode.
func (rc *SnapClient) SetPlacementPolicyMode(withPlacementPolicy string) {
	switch strings.ToUpper(withPlacementPolicy) {
	case strictPlacementPolicyMode:
		rc.policyMode = strictPlacementPolicyMode
	case ignorePlacementPolicyMode:
		rc.policyMode = ignorePlacementPolicyMode
	default:
		rc.policyMode = strictPlacementPolicyMode
	}
	log.Info("set placement policy mode", zap.String("mode", rc.policyMode))
}

// AllocTableIDs would pre-allocate the table's origin ID if exists, so that the TiKV doesn't need to rewrite the key in
// the download stage.
func (rc *SnapClient) AllocTableIDs(ctx context.Context, tables []*metautil.Table) error {
	preallocedTableIDs := tidalloc.New(tables)
	ctx = kv.WithInternalSourceType(ctx, kv.InternalTxnBR)
	err := kv.RunInNewTxn(ctx, rc.GetDomain().Store(), true, func(_ context.Context, txn kv.Transaction) error {
		return preallocedTableIDs.Alloc(meta.NewMutator(txn))
	})
	if err != nil {
		return err
	}

	log.Info("registering the table IDs", zap.Stringer("ids", preallocedTableIDs))
	for i := range rc.dbPool {
		rc.dbPool[i].RegisterPreallocatedIDs(preallocedTableIDs)
	}
	if rc.db != nil {
		rc.db.RegisterPreallocatedIDs(preallocedTableIDs)
	}
	return nil
}

// InitCheckpoint initialize the checkpoint status for the cluster. If the cluster is
// restored for the first time, it will initialize the checkpoint metadata. Otherwrise,
// it will load checkpoint metadata and checkpoint ranges/checksum from the external
// storage.
func (rc *SnapClient) InitCheckpoint(
	ctx context.Context,
	g glue.Glue, store kv.Storage,
	config *pdutil.ClusterConfig,
	checkpointFirstRun bool,
) (checkpointSetWithTableID map[int64]map[string]struct{}, checkpointClusterConfig *pdutil.ClusterConfig, err error) {
	// checkpoint sets distinguished by range key
	checkpointSetWithTableID = make(map[int64]map[string]struct{})

	if !checkpointFirstRun {
		execCtx := rc.db.Session().GetSessionCtx().GetRestrictedSQLExecutor()
		// load the checkpoint since this is not the first time to restore
		meta, err := checkpoint.LoadCheckpointMetadataForSstRestore(ctx, execCtx, checkpoint.SnapshotRestoreCheckpointDatabaseName)
		if err != nil {
			return checkpointSetWithTableID, nil, errors.Trace(err)
		}

		if meta.UpstreamClusterID != rc.backupMeta.ClusterId {
			return checkpointSetWithTableID, nil, errors.Errorf(
				"The upstream cluster id[%d] of the current snapshot restore does not match that[%d] recorded in checkpoint. "+
					"Perhaps you should specify the last full backup storage instead, "+
					"or just clean the checkpoint database[%s] if the cluster has been cleaned up.",
				rc.backupMeta.ClusterId, meta.UpstreamClusterID, checkpoint.SnapshotRestoreCheckpointDatabaseName)
		}

		if meta.RestoredTS != rc.backupMeta.EndVersion {
			return checkpointSetWithTableID, nil, errors.Errorf(
				"The current snapshot restore want to restore cluster to the BackupTS[%d], which is different from that[%d] recorded in checkpoint. "+
					"Perhaps you should specify the last full backup storage instead, "+
					"or just clean the checkpoint database[%s] if the cluster has been cleaned up.",
				rc.backupMeta.EndVersion, meta.RestoredTS, checkpoint.SnapshotRestoreCheckpointDatabaseName,
			)
		}

		// The schedulers config is nil, so the restore-schedulers operation is just nil.
		// Then the undo function would use the result undo of `remove schedulers` operation,
		// instead of that in checkpoint meta.
		if meta.SchedulersConfig != nil {
			checkpointClusterConfig = meta.SchedulersConfig
		}

		// t1 is the latest time the checkpoint ranges persisted to the external storage.
		t1, err := checkpoint.LoadCheckpointDataForSstRestore(ctx, execCtx, checkpoint.SnapshotRestoreCheckpointDatabaseName, func(tableID int64, v checkpoint.RestoreValueType) {
			checkpointSet, exists := checkpointSetWithTableID[tableID]
			if !exists {
				checkpointSet = make(map[string]struct{})
				checkpointSetWithTableID[tableID] = checkpointSet
			}
			checkpointSet[v.RangeKey] = struct{}{}
		})
		if err != nil {
			return checkpointSetWithTableID, nil, errors.Trace(err)
		}
		// t2 is the latest time the checkpoint checksum persisted to the external storage.
		checkpointChecksum, t2, err := checkpoint.LoadCheckpointChecksumForRestore(ctx, execCtx)
		if err != nil {
			return checkpointSetWithTableID, nil, errors.Trace(err)
		}
		rc.checkpointChecksum = checkpointChecksum
		// use the later time to adjust the summary elapsed time.
		if t1 > t2 {
			summary.AdjustStartTimeToEarlierTime(t1)
		} else {
			summary.AdjustStartTimeToEarlierTime(t2)
		}
	} else {
		// initialize the checkpoint metadata since it is the first time to restore.
		meta := &checkpoint.CheckpointMetadataForSnapshotRestore{
			UpstreamClusterID: rc.backupMeta.ClusterId,
			RestoredTS:        rc.backupMeta.EndVersion,
		}
		// a nil config means undo function
		if config != nil {
			meta.SchedulersConfig = &pdutil.ClusterConfig{Schedulers: config.Schedulers, ScheduleCfg: config.ScheduleCfg}
		}
		if err := checkpoint.SaveCheckpointMetadataForSstRestore(ctx, rc.db.Session(), checkpoint.SnapshotRestoreCheckpointDatabaseName, meta); err != nil {
			return checkpointSetWithTableID, nil, errors.Trace(err)
		}
	}

	se, err := g.CreateSession(store)
	if err != nil {
		return checkpointSetWithTableID, nil, errors.Trace(err)
	}
	rc.checkpointRunner, err = checkpoint.StartCheckpointRunnerForRestore(ctx, se, checkpoint.SnapshotRestoreCheckpointDatabaseName)
	return checkpointSetWithTableID, checkpointClusterConfig, errors.Trace(err)
}

func (rc *SnapClient) WaitForFinishCheckpoint(ctx context.Context, flush bool) {
	if rc.checkpointRunner != nil {
		rc.checkpointRunner.WaitForFinish(ctx, flush)
	}
}

// makeDBPool makes a session pool with specficated size by sessionFactory.
func makeDBPool(size uint, dbFactory func() (*tidallocdb.DB, error)) ([]*tidallocdb.DB, error) {
	dbPool := make([]*tidallocdb.DB, 0, size)
	for i := uint(0); i < size; i++ {
		db, e := dbFactory()
		if e != nil {
			return dbPool, e
		}
		if db != nil {
			dbPool = append(dbPool, db)
		}
	}
	return dbPool, nil
}

// Init create db connection and domain for storage.
func (rc *SnapClient) Init(g glue.Glue, store kv.Storage) error {
	// setDB must happen after set PolicyMode.
	// we will use policyMode to set session variables.
	var err error
	rc.db, rc.supportPolicy, err = tidallocdb.NewDB(g, store, rc.policyMode)
	if err != nil {
		return errors.Trace(err)
	}
	rc.dom, err = g.GetDomain(store)
	if err != nil {
		return errors.Trace(err)
	}

	// init backupMeta only for passing unit test
	if rc.backupMeta == nil {
		rc.backupMeta = new(backuppb.BackupMeta)
	}

	// There are different ways to create session between in binary and in SQL.
	//
	// Maybe allow user modify the DDL concurrency isn't necessary,
	// because executing DDL is really I/O bound (or, algorithm bound?),
	// and we cost most of time at waiting DDL jobs be enqueued.
	// So these jobs won't be faster or slower when machine become faster or slower,
	// hence make it a fixed value would be fine.
	rc.dbPool, err = makeDBPool(defaultDDLConcurrency, func() (*tidallocdb.DB, error) {
		db, _, err := tidallocdb.NewDB(g, store, rc.policyMode)
		return db, err
	})
	if err != nil {
		log.Warn("create session pool failed, we will send DDLs only by created sessions",
			zap.Error(err),
			zap.Int("sessionCount", len(rc.dbPool)),
		)
	}
	return errors.Trace(err)
}

func SetSpeedLimitFn(ctx context.Context, stores []*metapb.Store, pool *tidbutil.WorkerPool) func(*SnapFileImporter, uint64) error {
	return func(importer *SnapFileImporter, limit uint64) error {
		eg, ectx := errgroup.WithContext(ctx)
		for _, store := range stores {
			if err := ectx.Err(); err != nil {
				return errors.Trace(err)
			}

			finalStore := store
			pool.ApplyOnErrorGroup(eg,
				func() error {
					err := importer.SetDownloadSpeedLimit(ectx, finalStore.GetId(), limit)
					if err != nil {
						return errors.Trace(err)
					}
					return nil
				})
		}
		return eg.Wait()
	}
}

func (rc *SnapClient) initClients(ctx context.Context, backend *backuppb.StorageBackend, isRawKvMode bool, isTxnKvMode bool,
	RawStartKey, RawEndKey []byte) error {
	stores, err := conn.GetAllTiKVStoresWithRetry(ctx, rc.pdClient, util.SkipTiFlash)
	if err != nil {
		return errors.Annotate(err, "failed to get stores")
	}
	rc.storeCount = len(stores)
	rc.updateConcurrency()

	var createCallBacks []func(*SnapFileImporter) error
	var closeCallBacks []func(*SnapFileImporter) error
	var splitClientOpts []split.ClientOptionalParameter
	if isRawKvMode {
		splitClientOpts = append(splitClientOpts, split.WithRawKV())
		createCallBacks = append(createCallBacks, func(importer *SnapFileImporter) error {
			return importer.SetRawRange(RawStartKey, RawEndKey)
		})
	}
	createCallBacks = append(createCallBacks, func(importer *SnapFileImporter) error {
		return importer.CheckMultiIngestSupport(ctx, stores)
	})
	if rc.rateLimit != 0 {
		setFn := SetSpeedLimitFn(ctx, stores, rc.workerPool)
		createCallBacks = append(createCallBacks, func(importer *SnapFileImporter) error {
			return setFn(importer, rc.rateLimit)
		})
		closeCallBacks = append(closeCallBacks, func(importer *SnapFileImporter) error {
			// In future we may need a mechanism to set speed limit in ttl. like what we do in switchmode. TODO
			var resetErr error
			for retry := 0; retry < resetSpeedLimitRetryTimes; retry++ {
				resetErr = setFn(importer, 0)
				if resetErr != nil {
					log.Warn("failed to reset speed limit, retry it",
						zap.Int("retry time", retry), logutil.ShortError(resetErr))
					time.Sleep(time.Duration(retry+3) * time.Second)
					continue
				}
				break
			}
			if resetErr != nil {
				log.Error("failed to reset speed limit, please reset it manually", zap.Error(resetErr))
			}
			return resetErr
		})
	}

	metaClient := split.NewClient(rc.pdClient, rc.pdHTTPClient, rc.tlsConf, maxSplitKeysOnce, rc.storeCount+1, splitClientOpts...)
	importCli := importclient.NewImportClient(metaClient, rc.tlsConf, rc.keepaliveConf)

	var fileImporter *SnapFileImporter
	if isRawKvMode || isTxnKvMode {
		mode := Raw
		if isTxnKvMode {
			mode = Txn
		}
		// for raw/txn mode. use backupMeta.ApiVersion to create fileImporter
		fileImporter, err = NewSnapFileImporter(
			ctx, rc.cipher, rc.backupMeta.ApiVersion, metaClient,
			importCli, backend, mode, stores, rc.rewriteMode, rc.concurrencyPerStore, createCallBacks, closeCallBacks)
		if err != nil {
			return errors.Trace(err)
		}
		// Raw/Txn restore are not support checkpoint for now
		rc.restorer = restore.NewSimpleFileRestorer(ctx, fileImporter, rc.workerPool, nil)
	} else {
		// or create a fileImporter with the cluster API version
		fileImporter, err = NewSnapFileImporter(
			ctx, rc.cipher, rc.dom.Store().GetCodec().GetAPIVersion(), metaClient,
			importCli, backend, TiDBFull, stores, rc.rewriteMode, rc.concurrencyPerStore, createCallBacks, closeCallBacks)
		if err != nil {
			return errors.Trace(err)
		}
		rc.restorer = restore.NewMultiTablesRestorer(ctx, fileImporter, rc.workerPool, rc.checkpointRunner)
	}
	return nil
}

func (rc *SnapClient) needLoadSchemas(backupMeta *backuppb.BackupMeta) bool {
	return !(backupMeta.IsRawKv || backupMeta.IsTxnKv)
}

// InitBackupMeta loads schemas from BackupMeta to initialize RestoreClient.
func (rc *SnapClient) InitBackupMeta(
	c context.Context,
	backupMeta *backuppb.BackupMeta,
	backend *backuppb.StorageBackend,
	reader *metautil.MetaReader,
	loadStats bool,
	RawStartKey []byte,
	RawEndKey []byte,
) error {
	if rc.needLoadSchemas(backupMeta) {
		databases, err := metautil.LoadBackupTables(c, reader, loadStats)
		if err != nil {
			return errors.Trace(err)
		}
		rc.databases = databases

		var ddlJobs []*model.Job
		// ddls is the bytes of json.Marshal
		ddls, err := reader.ReadDDLs(c)
		if err != nil {
			return errors.Trace(err)
		}
		if len(ddls) != 0 {
			err = json.Unmarshal(ddls, &ddlJobs)
			if err != nil {
				return errors.Trace(err)
			}
		}
		rc.ddlJobs = ddlJobs
	}
	rc.backupMeta = backupMeta
	log.Info("load backupmeta", zap.Int("databases", len(rc.databases)), zap.Int("jobs", len(rc.ddlJobs)))

	return rc.initClients(c, backend, backupMeta.IsRawKv, backupMeta.IsTxnKv, RawStartKey, RawEndKey)
}

// IsRawKvMode checks whether the backup data is in raw kv format, in which case transactional recover is forbidden.
func (rc *SnapClient) IsRawKvMode() bool {
	return rc.backupMeta.IsRawKv
}

// GetFilesInRawRange gets all files that are in the given range or intersects with the given range.
func (rc *SnapClient) GetFilesInRawRange(startKey []byte, endKey []byte, cf string) ([]*backuppb.File, error) {
	if !rc.IsRawKvMode() {
		return nil, errors.Annotate(berrors.ErrRestoreModeMismatch, "the backup data is not in raw kv mode")
	}

	for _, rawRange := range rc.backupMeta.RawRanges {
		// First check whether the given range is backup-ed. If not, we cannot perform the restore.
		if rawRange.Cf != cf {
			continue
		}

		if (len(rawRange.EndKey) > 0 && bytes.Compare(startKey, rawRange.EndKey) >= 0) ||
			(len(endKey) > 0 && bytes.Compare(rawRange.StartKey, endKey) >= 0) {
			// The restoring range is totally out of the current range. Skip it.
			continue
		}

		if bytes.Compare(startKey, rawRange.StartKey) < 0 ||
			utils.CompareEndKey(endKey, rawRange.EndKey) > 0 {
			// Only partial of the restoring range is in the current backup-ed range. So the given range can't be fully
			// restored.
			return nil, errors.Annotatef(berrors.ErrRestoreRangeMismatch,
				"the given range to restore [%s, %s) is not fully covered by the range that was backed up [%s, %s)",
				redact.Key(startKey), redact.Key(endKey), redact.Key(rawRange.StartKey), redact.Key(rawRange.EndKey),
			)
		}

		// We have found the range that contains the given range. Find all necessary files.
		files := make([]*backuppb.File, 0)

		for _, file := range rc.backupMeta.Files {
			if file.Cf != cf {
				continue
			}

			if len(file.EndKey) > 0 && bytes.Compare(file.EndKey, startKey) < 0 {
				// The file is before the range to be restored.
				continue
			}
			if len(endKey) > 0 && bytes.Compare(endKey, file.StartKey) <= 0 {
				// The file is after the range to be restored.
				// The specified endKey is exclusive, so when it equals to a file's startKey, the file is still skipped.
				continue
			}

			files = append(files, file)
		}

		// There should be at most one backed up range that covers the restoring range.
		return files, nil
	}

	return nil, errors.Annotate(berrors.ErrRestoreRangeMismatch, "no backup data in the range")
}

// ResetTS resets the timestamp of PD to a bigger value.
func (rc *SnapClient) ResetTS(ctx context.Context, pdCtrl *pdutil.PdController) error {
	restoreTS := rc.backupMeta.GetEndVersion()
	log.Info("reset pd timestamp", zap.Uint64("ts", restoreTS))
	return utils.WithRetry(ctx, func() error {
		return pdCtrl.ResetTS(ctx, restoreTS)
	}, utils.NewPDReqBackoffer())
}

// GetDatabases returns all databases.
func (rc *SnapClient) GetDatabases() []*metautil.Database {
	dbs := make([]*metautil.Database, 0, len(rc.databases))
	for _, db := range rc.databases {
		dbs = append(dbs, db)
	}
	return dbs
}

// HasBackedUpSysDB whether we have backed up system tables
// br backs system tables up since 5.1.0
func (rc *SnapClient) HasBackedUpSysDB() bool {
	sysDBs := []string{"mysql", "sys"}
	for _, db := range sysDBs {
		temporaryDB := utils.TemporaryDBName(db)
		_, backedUp := rc.databases[temporaryDB.O]
		if backedUp {
			return true
		}
	}
	return false
}

// GetPlacementPolicies returns policies.
func (rc *SnapClient) GetPlacementPolicies() (*sync.Map, error) {
	policies := &sync.Map{}
	for _, p := range rc.backupMeta.Policies {
		policyInfo := &model.PolicyInfo{}
		err := json.Unmarshal(p.Info, policyInfo)
		if err != nil {
			return nil, errors.Trace(err)
		}
		policies.Store(policyInfo.Name.L, policyInfo)
	}
	return policies, nil
}

// GetDDLJobs returns ddl jobs.
func (rc *SnapClient) GetDDLJobs() []*model.Job {
	return rc.ddlJobs
}

// SetPolicyMap set policyMap.
func (rc *SnapClient) SetPolicyMap(p *sync.Map) {
	rc.policyMap = p
}

// CreatePolicies creates all policies in full restore.
func (rc *SnapClient) CreatePolicies(ctx context.Context, policyMap *sync.Map) error {
	var err error
	policyMap.Range(func(key, value any) bool {
		e := rc.db.CreatePlacementPolicy(ctx, value.(*model.PolicyInfo))
		if e != nil {
			err = e
			return false
		}
		return true
	})
	return err
}

// CreateDatabases creates databases. If the client has the db pool, it would create it.
func (rc *SnapClient) CreateDatabases(ctx context.Context, dbs []*metautil.Database) error {
	if rc.IsSkipCreateSQL() {
		log.Info("skip create database")
		return nil
	}

	if len(rc.dbPool) == 0 {
		log.Info("create databases sequentially")
		for _, db := range dbs {
			err := rc.db.CreateDatabase(ctx, db.Info, rc.supportPolicy, rc.policyMap)
			if err != nil {
				return errors.Trace(err)
			}
		}
		return nil
	}

	log.Info("create databases in db pool", zap.Int("pool size", len(rc.dbPool)), zap.Int("number of db", len(dbs)))
	eg, ectx := errgroup.WithContext(ctx)
	workers := tidbutil.NewWorkerPool(uint(len(rc.dbPool)), "DB DDL workers")
	for _, db_ := range dbs {
		db := db_
		workers.ApplyWithIDInErrorGroup(eg, func(id uint64) error {
			conn := rc.dbPool[id%uint64(len(rc.dbPool))]
			return conn.CreateDatabase(ectx, db.Info, rc.supportPolicy, rc.policyMap)
		})
	}
	return eg.Wait()
}

// generateRebasedTables generate a map[UniqueTableName]bool to represent tables that haven't updated table info.
// there are two situations:
// 1. tables that already exists in the restored cluster.
// 2. tables that are created by executing ddl jobs.
// so, only tables in incremental restoration will be added to the map
func (rc *SnapClient) generateRebasedTables(tables []*metautil.Table) {
	if !rc.IsIncremental() {
		// in full restoration, all tables are created by Session.CreateTable, and all tables' info is updated.
		rc.rebasedTablesMap = make(map[restore.UniqueTableName]bool)
		return
	}

	rc.rebasedTablesMap = make(map[restore.UniqueTableName]bool, len(tables))
	for _, table := range tables {
		rc.rebasedTablesMap[restore.UniqueTableName{DB: table.DB.Name.String(), Table: table.Info.Name.String()}] = true
	}
}

// getRebasedTables returns tables that may need to be rebase auto increment id or auto random id
func (rc *SnapClient) getRebasedTables() map[restore.UniqueTableName]bool {
	return rc.rebasedTablesMap
}

// CreateTables create tables, and generate their information.
// this function will use workers as the same number of sessionPool,
// leave sessionPool nil to send DDLs sequential.
func (rc *SnapClient) CreateTables(
	ctx context.Context,
	tables []*metautil.Table,
	newTS uint64,
) ([]*CreatedTable, error) {
	log.Info("start create tables", zap.Int("total count", len(tables)))
	rc.generateRebasedTables(tables)

	// try to restore tables in batch
	if rc.batchDdlSize > minBatchDdlSize && len(rc.dbPool) > 0 {
		tables, err := rc.createTablesBatch(ctx, tables, newTS)
		if err == nil {
			return tables, nil
		} else if !utils.FallBack2CreateTable(err) {
			return nil, errors.Trace(err)
		}
		// fall back to old create table (sequential create table)
		log.Info("fall back to the sequential create table")
	}

	// restore tables in db pool
	if len(rc.dbPool) > 0 {
		return rc.createTablesSingle(ctx, rc.dbPool, tables, newTS)
	}
	// restore tables in one db
	return rc.createTablesSingle(ctx, []*tidallocdb.DB{rc.db}, tables, newTS)
}

func (rc *SnapClient) createTables(
	ctx context.Context,
	db *tidallocdb.DB,
	tables []*metautil.Table,
	newTS uint64,
) ([]*CreatedTable, error) {
	log.Info("client to create tables")
	if rc.IsSkipCreateSQL() {
		log.Info("skip create table and alter autoIncID")
	} else {
		err := db.CreateTables(ctx, tables, rc.getRebasedTables(), rc.supportPolicy, rc.policyMap)
		if err != nil {
			return nil, errors.Trace(err)
		}
	}
	cts := make([]*CreatedTable, 0, len(tables))
	for _, table := range tables {
		newTableInfo, err := restore.GetTableSchema(rc.dom, table.DB.Name, table.Info.Name)
		if err != nil {
			return nil, errors.Trace(err)
		}
		if newTableInfo.IsCommonHandle != table.Info.IsCommonHandle {
			return nil, errors.Annotatef(berrors.ErrRestoreModeMismatch,
				"Clustered index option mismatch. Restored cluster's @@tidb_enable_clustered_index should be %v (backup table = %v, created table = %v).",
				restore.TransferBoolToValue(table.Info.IsCommonHandle),
				table.Info.IsCommonHandle,
				newTableInfo.IsCommonHandle)
		}
		rules := restoreutils.GetRewriteRules(newTableInfo, table.Info, newTS, true)
		ct := &CreatedTable{
			RewriteRule: rules,
			Table:       newTableInfo,
			OldTable:    table,
		}
		log.Debug("new created tables", zap.Any("table", ct))
		cts = append(cts, ct)
	}
	return cts, nil
}

func (rc *SnapClient) createTablesBatch(ctx context.Context, tables []*metautil.Table, newTS uint64) ([]*CreatedTable, error) {
	eg, ectx := errgroup.WithContext(ctx)
	rater := logutil.TraceRateOver(logutil.MetricTableCreatedCounter)
	workers := tidbutil.NewWorkerPool(uint(len(rc.dbPool)), "Create Tables Worker")
	numOfTables := len(tables)
	createdTables := struct {
		sync.Mutex
		tables []*CreatedTable
	}{
		tables: make([]*CreatedTable, 0, len(tables)),
	}

	for lastSent := 0; lastSent < numOfTables; lastSent += int(rc.batchDdlSize) {
		end := min(lastSent+int(rc.batchDdlSize), len(tables))
		log.Info("create tables", zap.Int("table start", lastSent), zap.Int("table end", end))

		tableSlice := tables[lastSent:end]
		workers.ApplyWithIDInErrorGroup(eg, func(id uint64) error {
			db := rc.dbPool[id%uint64(len(rc.dbPool))]
			cts, err := rc.createTables(ectx, db, tableSlice, newTS) // ddl job for [lastSent:i)
			failpoint.Inject("restore-createtables-error", func(val failpoint.Value) {
				if val.(bool) {
					err = errors.New("sample error without extra message")
				}
			})
			if err != nil {
				log.Error("create tables fail", zap.Error(err))
				return err
			}
			rater.Add(float64(len(cts)))
			rater.L().Info("tables created", zap.Int("num", len(cts)))
			createdTables.Lock()
			createdTables.tables = append(createdTables.tables, cts...)
			createdTables.Unlock()
			return err
		})
	}
	if err := eg.Wait(); err != nil {
		return nil, errors.Trace(err)
	}

	return createdTables.tables, nil
}

func (rc *SnapClient) createTable(
	ctx context.Context,
	db *tidallocdb.DB,
	table *metautil.Table,
	newTS uint64,
) (*CreatedTable, error) {
	if rc.IsSkipCreateSQL() {
		log.Info("skip create table and alter autoIncID", zap.Stringer("table", table.Info.Name))
	} else {
		err := db.CreateTable(ctx, table, rc.getRebasedTables(), rc.supportPolicy, rc.policyMap)
		if err != nil {
			return nil, errors.Trace(err)
		}
	}
	newTableInfo, err := restore.GetTableSchema(rc.dom, table.DB.Name, table.Info.Name)
	if err != nil {
		return nil, errors.Trace(err)
	}
	if newTableInfo.IsCommonHandle != table.Info.IsCommonHandle {
		return nil, errors.Annotatef(berrors.ErrRestoreModeMismatch,
			"Clustered index option mismatch. Restored cluster's @@tidb_enable_clustered_index should be %v (backup table = %v, created table = %v).",
			restore.TransferBoolToValue(table.Info.IsCommonHandle),
			table.Info.IsCommonHandle,
			newTableInfo.IsCommonHandle)
	}
	rules := restoreutils.GetRewriteRules(newTableInfo, table.Info, newTS, true)
	et := &CreatedTable{
		RewriteRule: rules,
		Table:       newTableInfo,
		OldTable:    table,
	}
	return et, nil
}

func (rc *SnapClient) createTablesSingle(
	ctx context.Context,
	dbPool []*tidallocdb.DB,
	tables []*metautil.Table,
	newTS uint64,
) ([]*CreatedTable, error) {
	eg, ectx := errgroup.WithContext(ctx)
	workers := tidbutil.NewWorkerPool(uint(len(dbPool)), "DDL workers")
	rater := logutil.TraceRateOver(logutil.MetricTableCreatedCounter)
	createdTables := struct {
		sync.Mutex
		tables []*CreatedTable
	}{
		tables: make([]*CreatedTable, 0, len(tables)),
	}
	for _, tbl := range tables {
		table := tbl
		workers.ApplyWithIDInErrorGroup(eg, func(id uint64) error {
			db := dbPool[id%uint64(len(dbPool))]
			rt, err := rc.createTable(ectx, db, table, newTS)
			if err != nil {
				log.Error("create table failed",
					zap.Error(err),
					zap.Stringer("db", table.DB.Name),
					zap.Stringer("table", table.Info.Name))
				return errors.Trace(err)
			}
			rater.Inc()
			rater.L().Info("table created",
				zap.Stringer("table", table.Info.Name),
				zap.Stringer("database", table.DB.Name))

			createdTables.Lock()
			createdTables.tables = append(createdTables.tables, rt)
			createdTables.Unlock()
			return nil
		})
	}
	if err := eg.Wait(); err != nil {
		return nil, errors.Trace(err)
	}

	return createdTables.tables, nil
}

// InitFullClusterRestore init fullClusterRestore and set SkipGrantTable as needed
func (rc *SnapClient) InitFullClusterRestore(explicitFilter bool) {
	rc.fullClusterRestore = !explicitFilter && rc.IsFull()

	log.Info("full cluster restore", zap.Bool("value", rc.fullClusterRestore))
}

func (rc *SnapClient) IsFullClusterRestore() bool {
	return rc.fullClusterRestore
}

// IsFull returns whether this backup is full.
func (rc *SnapClient) IsFull() bool {
	failpoint.Inject("mock-incr-backup-data", func() {
		failpoint.Return(false)
	})
	return !rc.IsIncremental()
}

// IsIncremental returns whether this backup is incremental.
func (rc *SnapClient) IsIncremental() bool {
	return !(rc.backupMeta.StartVersion == rc.backupMeta.EndVersion ||
		rc.backupMeta.StartVersion == 0)
}

// NeedCheckFreshCluster is every time. except restore from a checkpoint or user has not set filter argument.
func (rc *SnapClient) NeedCheckFreshCluster(ExplicitFilter bool, firstRun bool) bool {
	return rc.IsFull() && !ExplicitFilter && firstRun
}

// EnableSkipCreateSQL sets switch of skip create schema and tables.
func (rc *SnapClient) EnableSkipCreateSQL() {
	rc.noSchema = true
}

// IsSkipCreateSQL returns whether we need skip create schema and tables in restore.
func (rc *SnapClient) IsSkipCreateSQL() bool {
	return rc.noSchema
}

// CheckTargetClusterFresh check whether the target cluster is fresh or not
// if there's no user dbs or tables, we take it as a fresh cluster, although
// user may have created some users or made other changes.
func (rc *SnapClient) CheckTargetClusterFresh(ctx context.Context) error {
	log.Info("checking whether target cluster is fresh")
	return restore.AssertUserDBsEmpty(rc.dom)
}

// ExecDDLs executes the queries of the ddl jobs.
func (rc *SnapClient) ExecDDLs(ctx context.Context, ddlJobs []*model.Job) error {
	// Sort the ddl jobs by schema version in ascending order.
	slices.SortFunc(ddlJobs, func(i, j *model.Job) int {
		return cmp.Compare(i.BinlogInfo.SchemaVersion, j.BinlogInfo.SchemaVersion)
	})

	for _, job := range ddlJobs {
		err := rc.db.ExecDDL(ctx, job)
		if err != nil {
			return errors.Trace(err)
		}
		log.Info("execute ddl query",
			zap.String("db", job.SchemaName),
			zap.String("query", job.Query),
			zap.Int64("historySchemaVersion", job.BinlogInfo.SchemaVersion))
	}
	return nil
}

func (rc *SnapClient) execChecksum(
	ctx context.Context,
	tbl *CreatedTable,
	kvClient kv.Client,
	concurrency uint,
) error {
	logger := log.L().With(
		zap.String("db", tbl.OldTable.DB.Name.O),
		zap.String("table", tbl.OldTable.Info.Name.O),
	)

	if tbl.OldTable.NoChecksum() {
		logger.Warn("table has no checksum, skipping checksum")
		return nil
	}

	if span := opentracing.SpanFromContext(ctx); span != nil && span.Tracer() != nil {
		span1 := span.Tracer().StartSpan("Client.execChecksum", opentracing.ChildOf(span.Context()))
		defer span1.Finish()
		ctx = opentracing.ContextWithSpan(ctx, span1)
	}

	item, exists := rc.checkpointChecksum[tbl.Table.ID]
	if !exists {
		startTS, err := restore.GetTSWithRetry(ctx, rc.pdClient)
		if err != nil {
			return errors.Trace(err)
		}
		exe, err := checksum.NewExecutorBuilder(tbl.Table, startTS).
			SetOldTable(tbl.OldTable).
			SetConcurrency(concurrency).
			SetOldKeyspace(tbl.RewriteRule.OldKeyspace).
			SetNewKeyspace(tbl.RewriteRule.NewKeyspace).
			SetExplicitRequestSourceType(kvutil.ExplicitTypeBR).
			Build()
		if err != nil {
			return errors.Trace(err)
		}
		checksumResp, err := exe.Execute(ctx, kvClient, func() {
			// TODO: update progress here.
		})
		if err != nil {
			return errors.Trace(err)
		}
		item = &checkpoint.ChecksumItem{
			TableID:    tbl.Table.ID,
			Crc64xor:   checksumResp.Checksum,
			TotalKvs:   checksumResp.TotalKvs,
			TotalBytes: checksumResp.TotalBytes,
		}
		if rc.checkpointRunner != nil {
			err = rc.checkpointRunner.FlushChecksumItem(ctx, item)
			if err != nil {
				return errors.Trace(err)
			}
		}
	}
	table := tbl.OldTable
	if item.Crc64xor != table.Crc64Xor ||
		item.TotalKvs != table.TotalKvs ||
		item.TotalBytes != table.TotalBytes {
		logger.Error("failed in validate checksum",
			zap.Uint64("origin tidb crc64", table.Crc64Xor),
			zap.Uint64("calculated crc64", item.Crc64xor),
			zap.Uint64("origin tidb total kvs", table.TotalKvs),
			zap.Uint64("calculated total kvs", item.TotalKvs),
			zap.Uint64("origin tidb total bytes", table.TotalBytes),
			zap.Uint64("calculated total bytes", item.TotalBytes),
		)
		return errors.Annotate(berrors.ErrRestoreChecksumMismatch, "failed to validate checksum")
	}
	logger.Info("success in validate checksum")
	return nil
}<|MERGE_RESOLUTION|>--- conflicted
+++ resolved
@@ -67,14 +67,9 @@
 	strictPlacementPolicyMode = "STRICT"
 	ignorePlacementPolicyMode = "IGNORE"
 
-<<<<<<< HEAD
 	resetSpeedLimitRetryTimes = 3
-	defaultDDLConcurrency     = 16
+	defaultDDLConcurrency     = 100
 	maxSplitKeysOnce          = 10240
-=======
-	defaultDDLConcurrency = 100
-	maxSplitKeysOnce      = 10240
->>>>>>> 4cfe22cf
 )
 
 const minBatchDdlSize = 1
