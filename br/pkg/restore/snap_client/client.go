--- conflicted
+++ resolved
@@ -1040,52 +1040,7 @@
 	return nil
 }
 
-<<<<<<< HEAD
-func (rc *SnapClient) execChecksum(
-=======
-func (rc *SnapClient) ResetSpeedLimit(ctx context.Context) error {
-	rc.hasSpeedLimited = false
-	err := rc.setSpeedLimit(ctx, 0)
-	if err != nil {
-		return errors.Trace(err)
-	}
-	return nil
-}
-
-func (rc *SnapClient) setSpeedLimit(ctx context.Context, rateLimit uint64) error {
-	if !rc.hasSpeedLimited {
-		stores, err := util.GetAllTiKVStores(ctx, rc.pdClient, util.SkipTiFlash)
-		if err != nil {
-			return errors.Trace(err)
-		}
-
-		eg, ectx := errgroup.WithContext(ctx)
-		for _, store := range stores {
-			if err := ectx.Err(); err != nil {
-				return errors.Trace(err)
-			}
-
-			finalStore := store
-			rc.workerPool.ApplyOnErrorGroup(eg,
-				func() error {
-					err := rc.fileImporter.SetDownloadSpeedLimit(ectx, finalStore.GetId(), rateLimit)
-					if err != nil {
-						return errors.Trace(err)
-					}
-					return nil
-				})
-		}
-
-		if err := eg.Wait(); err != nil {
-			return errors.Trace(err)
-		}
-		rc.hasSpeedLimited = true
-	}
-	return nil
-}
-
 func (rc *SnapClient) execAndValidateChecksum(
->>>>>>> d86a3669
 	ctx context.Context,
 	tbl *CreatedTable,
 	kvClient kv.Client,
