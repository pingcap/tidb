// Copyright 2024 PingCAP, Inc.
//
// Licensed under the Apache License, Version 2.0 (the "License");
// you may not use this file except in compliance with the License.
// You may obtain a copy of the License at
//
//     http://www.apache.org/licenses/LICENSE-2.0
//
// Unless required by applicable law or agreed to in writing, software
// distributed under the License is distributed on an "AS IS" BASIS,
// WITHOUT WARRANTIES OR CONDITIONS OF ANY KIND, either express or implied.
// See the License for the specific language governing permissions and
// limitations under the License.

package snapclient

import (
	"context"
	"sync"
	"time"

	"github.com/pingcap/errors"
	backuppb "github.com/pingcap/kvproto/pkg/brpb"
	"github.com/pingcap/log"
	"github.com/pingcap/tidb/br/pkg/glue"
	"github.com/pingcap/tidb/br/pkg/metautil"
	restoreutils "github.com/pingcap/tidb/br/pkg/restore/utils"
	"github.com/pingcap/tidb/br/pkg/storage"
	"github.com/pingcap/tidb/br/pkg/summary"
	"github.com/pingcap/tidb/br/pkg/utils"
	"github.com/pingcap/tidb/pkg/domain/infosync"
	"github.com/pingcap/tidb/pkg/kv"
	"github.com/pingcap/tidb/pkg/statistics/handle"
	statstypes "github.com/pingcap/tidb/pkg/statistics/handle/types"
	"github.com/pingcap/tidb/pkg/tablecodec"
	tidbutil "github.com/pingcap/tidb/pkg/util"
	"github.com/pingcap/tidb/pkg/util/engine"
	pdhttp "github.com/tikv/pd/client/http"
	"go.uber.org/zap"
	"golang.org/x/sync/errgroup"
)

const defaultChannelSize = 1024

// defaultChecksumConcurrency is the default number of the concurrent
// checksum tasks.
const defaultChecksumConcurrency = 64

type PhysicalTable struct {
	NewPhysicalID int64
	OldPhysicalID int64
	RewriteRules  *restoreutils.RewriteRules
	Files         []*backuppb.File
}

func defaultOutputTableChan() chan *restoreutils.CreatedTable {
	return make(chan *restoreutils.CreatedTable, defaultChannelSize)
}

// ExhaustErrors drains all remaining errors in the channel, into a slice of errors.
func ExhaustErrors(ec <-chan error) []error {
	out := make([]error, 0, len(ec))
	for {
		select {
		case err := <-ec:
			out = append(out, err)
		default:
			// errCh will NEVER be closed(ya see, it has multi sender-part),
			// so we just consume the current backlog of this channel, then return.
			return out
		}
	}
}

func (rc *SnapClient) filterAndValidateTemporaryTables(
	ctx context.Context,
	createdTables []*CreatedTable,
	temporaryTablesCheckFn func(string, string) (string, bool),
	kvClient kv.Client,
	checksum bool,
	checksumConcurrency uint,
) (map[string]map[string]struct{}, int, error) {
	renamedTables := make(map[string]map[string]struct{})
	renamedTableCount := 0
	workerpool := tidbutil.NewWorkerPool(defaultChecksumConcurrency, "Restore Statistic Checksum")
	eg, ectx := errgroup.WithContext(ctx)
	for _, createdTable := range createdTables {
		tempSchemaName := createdTable.OldTable.DB.Name.O
		tableName := createdTable.OldTable.Info.Name.O
		if dbName, ok := temporaryTablesCheckFn(tempSchemaName, tableName); ok {
			renamedTableMap, ok := renamedTables[dbName]
			if !ok {
				renamedTableMap = make(map[string]struct{})
				renamedTables[dbName] = renamedTableMap
			}
			renamedTableMap[tableName] = struct{}{}
			if checksum {
				workerpool.ApplyOnErrorGroup(eg, func() error {
					return rc.execAndValidateChecksum(ectx, createdTable, kvClient, checksumConcurrency)
				})
			}
			renamedTableCount += 1
		}
	}
	if err := eg.Wait(); err != nil {
		return nil, 0, errors.Trace(err)
	}
	return renamedTables, renamedTableCount, nil
}

func (rc *SnapClient) moveStatsTable(ctx context.Context, restoreTS uint64, statisticTables map[string]map[string]struct{}) error {
	// the renamed tables will be deleted by DROP DATABASE in the function cleanTemporaryDatabase later
	renameSQL := GenerateMoveStatsTableSQLPair(restoreTS, statisticTables)
	err := rc.db.Session().Execute(ctx, renameSQL)
	return errors.Trace(err)
}

func (rc *SnapClient) replaceTables(
	ctx context.Context,
	createdTables []*CreatedTable,
	schemaVersionPair SchemaVersionPairT,
	restoreTS uint64,
	loadStatsPhysical, loadSysTablePhysical bool,
	kvClient kv.Client,
	checksum bool,
	checksumConcurrency uint,
) (int, error) {
	temporaryTableChecker := &TemporaryTableChecker{
		loadStatsPhysical:    loadStatsPhysical,
		loadSysTablePhysical: loadSysTablePhysical,
	}
	renamedTables, renamedTableCount, err := rc.filterAndValidateTemporaryTables(ctx, createdTables, temporaryTableChecker.CheckTemporaryTables, kvClient, checksum, checksumConcurrency)
	if err != nil {
		return 0, errors.Trace(err)
	}

	if err := rc.moveStatsTable(ctx, restoreTS, renamedTables); err != nil {
		return 0, errors.Trace(err)
	}

	if err := updateStatsTableSchema(ctx, renamedTables, schemaVersionPair, rc.db.Session().Execute); err != nil {
		return 0, errors.Trace(err)
	}

	return renamedTableCount, nil
}

type PipelineContext struct {
	// pipeline item switch
	Checksum             bool
	LoadStats            bool
	LoadStatsPhysical    bool
	LoadSysTablePhysical bool
	WaitTiflashReady     bool

	// pipeline item configuration
	LogProgress         bool
	ChecksumConcurrency uint
	StatsConcurrency    uint
	SchemaVersionPair   SchemaVersionPairT
	RestoreTS           uint64

	// pipeline item tool client
	KvClient   kv.Client
	ExtStorage storage.ExternalStorage
	Glue       glue.Glue
}

// RestorePipeline does checksum, load stats and wait for tiflash to be ready.
func (rc *SnapClient) RestorePipeline(ctx context.Context, plCtx PipelineContext, createdTables []*restoreutils.CreatedTable) (err error) {
	start := time.Now()
	defer func() {
		summary.CollectDuration("restore pipeline", time.Since(start))
	}()
	pipelineNum := 0
	if plCtx.Checksum {
		pipelineNum += 1
	}
	if plCtx.LoadStats && !plCtx.LoadStatsPhysical {
		pipelineNum += 1
	}
	if plCtx.WaitTiflashReady {
		pipelineNum += 1
	}
	progressLen := int64(pipelineNum * len(createdTables))
	if plCtx.LoadStatsPhysical || plCtx.LoadSysTablePhysical {
		renamedTableCount, err := rc.replaceTables(ctx, createdTables, plCtx.SchemaVersionPair, plCtx.RestoreTS, plCtx.LoadStatsPhysical, plCtx.LoadSysTablePhysical, plCtx.KvClient, plCtx.Checksum, plCtx.ChecksumConcurrency)
		if err != nil {
			return errors.Trace(err)
		}
		progressLen -= int64(pipelineNum * renamedTableCount)
	}

	// Redirect to log if there is no log file to avoid unreadable output.
	updateCh := plCtx.Glue.StartProgress(ctx, "Restore Pipeline", progressLen, !plCtx.LogProgress)
	defer updateCh.Close()

	handlerBuilder := &PipelineConcurrentBuilder{loadStatsPhysical: plCtx.LoadStatsPhysical, loadSysTablePhysical: plCtx.LoadSysTablePhysical}
	// pipeline checksum
	if plCtx.Checksum {
		rc.registerValidateChecksum(handlerBuilder, plCtx.KvClient, updateCh, plCtx.ChecksumConcurrency)
	}

	// pipeline update meta and load stats
	if plCtx.LoadStats && !plCtx.LoadStatsPhysical {
		rc.registerUpdateMetaAndLoadStats(handlerBuilder, plCtx.ExtStorage, updateCh, plCtx.StatsConcurrency)
	}

	// pipeline wait Tiflash synced
	if plCtx.WaitTiflashReady {
		if err := rc.registerWaitTiFlashReady(handlerBuilder, updateCh); err != nil {
			return errors.Trace(err)
		}
	}

	return errors.Trace(handlerBuilder.StartPipelineTask(ctx, createdTables))
}

type pipelineFunction struct {
	taskLabel   string
	concurrency uint

	processFn func(context.Context, *restoreutils.CreatedTable) error
	endFn     func(context.Context) error
}

type PipelineConcurrentBuilder struct {
	pipelineFunctions []pipelineFunction

	loadStatsPhysical    bool
	loadSysTablePhysical bool
}

func (builder *PipelineConcurrentBuilder) RegisterPipelineTask(
	taskLabel string,
	concurrency uint,
	processFn func(context.Context, *restoreutils.CreatedTable) error,
	endFn func(context.Context) error,
) {
	builder.pipelineFunctions = append(builder.pipelineFunctions, pipelineFunction{
		taskLabel:   taskLabel,
		concurrency: concurrency,
		processFn:   processFn,
		endFn:       endFn,
	})
}

func (builder *PipelineConcurrentBuilder) StartPipelineTask(ctx context.Context, createdTables []*restoreutils.CreatedTable) error {
	eg, pipelineTaskCtx := errgroup.WithContext(ctx)
	handler := &PipelineConcurrentHandler{
		pipelineTaskCtx: pipelineTaskCtx,
		eg:              eg,
	}

	// the first pipeline task
	postHandleCh := handler.afterTableRestoredCh(createdTables, builder.loadStatsPhysical, builder.loadSysTablePhysical)

	// the middle pipeline tasks
	for _, f := range builder.pipelineFunctions {
		postHandleCh = handler.concurrentHandleTablesCh(postHandleCh, f.concurrency, f.taskLabel, f.processFn, f.endFn)
	}

	// the last pipeline task
	handler.dropToBlackhole(postHandleCh)

	return eg.Wait()
}

type PipelineConcurrentHandler struct {
	pipelineTaskCtx context.Context
	eg              *errgroup.Group
}

<<<<<<< HEAD
func (handler *PipelineConcurrentHandler) afterTableRestoredCh(createdTables []*CreatedTable, loadStatsPhysical, loadSysTablePhysical bool) <-chan *CreatedTable {
	outCh := make(chan *CreatedTable)
=======
func (handler *PipelineConcurrentHandler) afterTableRestoredCh(createdTables []*restoreutils.CreatedTable) <-chan *restoreutils.CreatedTable {
	outCh := make(chan *restoreutils.CreatedTable)
>>>>>>> 8a1ee5d1

	handler.eg.Go(func() error {
		defer close(outCh)

		for _, createdTable := range createdTables {
			if loadStatsPhysical && IsStatsTemporaryTable(createdTable.OldTable.DB.Name.O, createdTable.OldTable.Info.Name.O) {
				continue
			}
			if loadSysTablePhysical && IsRenameableSysTemporaryTable(createdTable.OldTable.DB.Name.O, createdTable.OldTable.Info.Name.O) {
				continue
			}
			select {
			case <-handler.pipelineTaskCtx.Done():
				return handler.pipelineTaskCtx.Err()
			case outCh <- createdTable:
			}
		}

		return nil
	})
	return outCh
}

// dropToBlackhole drop all incoming tables into black hole,
// i.e. don't execute checksum, just increase the process anyhow.
func (handler *PipelineConcurrentHandler) dropToBlackhole(inCh <-chan *restoreutils.CreatedTable) {
	handler.eg.Go(func() error {
		for {
			select {
			case <-handler.pipelineTaskCtx.Done():
				return handler.pipelineTaskCtx.Err()
			case _, ok := <-inCh:
				if !ok {
					return nil
				}
			}
		}
	})
}

func (handler *PipelineConcurrentHandler) concurrentHandleTablesCh(
	inCh <-chan *restoreutils.CreatedTable,
	concurrency uint,
	taskLabel string,
	processFun func(context.Context, *restoreutils.CreatedTable) error,
	endFun func(context.Context) error,
) (outCh chan *restoreutils.CreatedTable) {
	outCh = defaultOutputTableChan()
	handler.eg.Go(func() (pipelineErr error) {
		workers := tidbutil.NewWorkerPool(concurrency, taskLabel)
		eg, ectx := errgroup.WithContext(handler.pipelineTaskCtx)
		defer func() {
			// Note: directly return the error and then the pipelineTaskCtx will be cancelled.
			if err := eg.Wait(); err != nil {
				log.Error("pipeline item execution is failed", zap.String("task", taskLabel), zap.Error(err))
				pipelineErr = errors.Trace(err)
				return
			}
			if handler.pipelineTaskCtx.Err() != nil {
				pipelineErr = handler.pipelineTaskCtx.Err()
				return
			}
			if err := endFun(handler.pipelineTaskCtx); err != nil {
				log.Error("pipeline defer execution is failed", zap.String("task", taskLabel), zap.Error(err))
				pipelineErr = errors.Trace(err)
				return
			}
			// Note: No need to close `outCh` if an error occurs because the `handler.pipelineTaskCtx` will be cancelled
			// and all the pipelines will be returned in time.
			close(outCh)
		}()

		for {
			select {
			// ectx will be cancelled if all the pipelines stop (handler.pipelineTaskCtx is cancelled by another pipeline error)
			// or this pipeline stops (ectx is cancelled by this pipeline error)
			case <-ectx.Done():
				return
			case tbl, ok := <-inCh:
				if !ok {
					return
				}
				if ectx.Err() != nil {
					// ectx is cancelled, return and get the error from error group in defer function
					return
				}
				cloneTable := tbl
				workers.ApplyOnErrorGroup(eg, func() error {
					if err := processFun(ectx, cloneTable); err != nil {
						return err
					}
					select {
					case <-ectx.Done():
						// ectx is cancelled, return and get the error from error group in defer function
					case outCh <- cloneTable:
					}
					return nil
				})
			}
		}
	})
	return outCh
}

// registerValidateChecksum validates checksum after restore.
func (rc *SnapClient) registerValidateChecksum(
	builder *PipelineConcurrentBuilder,
	kvClient kv.Client,
	updateCh glue.Progress,
	concurrency uint,
) {
	builder.RegisterPipelineTask("Restore Checksum", defaultChecksumConcurrency, func(c context.Context, tbl *restoreutils.CreatedTable) error {
		err := rc.execAndValidateChecksum(c, tbl, kvClient, concurrency)
		if err != nil {
			return errors.Trace(err)
		}
		updateCh.Inc()
		return nil
	}, func(context.Context) error {
		log.Info("all checksum ended")
		return nil
	})
}

const statsMetaItemBufferSize = 3000

type statsMetaItemBuffer struct {
	sync.Mutex
	metaUpdates []statstypes.MetaUpdate
}

func NewStatsMetaItemBuffer() *statsMetaItemBuffer {
	return &statsMetaItemBuffer{
		metaUpdates: make([]statstypes.MetaUpdate, 0, statsMetaItemBufferSize),
	}
}

func (buffer *statsMetaItemBuffer) appendItem(item statstypes.MetaUpdate) (metaUpdates []statstypes.MetaUpdate) {
	buffer.Lock()
	defer buffer.Unlock()
	buffer.metaUpdates = append(buffer.metaUpdates, item)
	if len(buffer.metaUpdates) < statsMetaItemBufferSize {
		return
	}
	metaUpdates = buffer.metaUpdates
	buffer.metaUpdates = make([]statstypes.MetaUpdate, 0, statsMetaItemBufferSize)
	return metaUpdates
}

func (buffer *statsMetaItemBuffer) take() (metaUpdates []statstypes.MetaUpdate) {
	buffer.Lock()
	defer buffer.Unlock()
	metaUpdates = buffer.metaUpdates
	buffer.metaUpdates = nil
	return metaUpdates
}

func (buffer *statsMetaItemBuffer) UpdateMetasRest(ctx context.Context, statsHandler *handle.Handle) error {
	metaUpdates := buffer.take()
	if len(metaUpdates) == 0 {
		return nil
	}
	return statsHandler.SaveMetaToStorage("br restore", false, metaUpdates...)
}

func (buffer *statsMetaItemBuffer) TryUpdateMetas(ctx context.Context, statsHandler *handle.Handle, physicalID, count int64) error {
	item := statstypes.MetaUpdate{
		PhysicalID:  physicalID,
		Count:       count,
		ModifyCount: count,
	}
	metaUpdates := buffer.appendItem(item)
	if len(metaUpdates) == 0 {
		return nil
	}
	return statsHandler.SaveMetaToStorage("br restore", false, metaUpdates...)
}

func calculateRowCountForPhysicalTable(files []*backuppb.File) int64 {
	totalKvs := uint64(0)
	for _, file := range files {
		if tablecodec.IsRecordKey(file.StartKey) {
			totalKvs += file.TotalKvs
		}
	}
	return int64(totalKvs)
}

func updateStatsMetaForNonPartitionTable(ctx context.Context, buffer *statsMetaItemBuffer, statsHandler *handle.Handle,
	tbl *restoreutils.CreatedTable) error {
	count := calculateRowCountForPhysicalTable(tbl.OldTable.FilesOfPhysicals[tbl.OldTable.Info.ID])
	if statsErr := buffer.TryUpdateMetas(ctx, statsHandler, tbl.Table.ID, count); statsErr != nil {
		log.Error("update stats meta failed", zap.Error(statsErr))
		return statsErr
	}
	return nil
}

func updateStatsMetaForPartitionTable(ctx context.Context, buffer *statsMetaItemBuffer, statsHandler *handle.Handle,
	tbl *restoreutils.CreatedTable) error {
	totalCount := int64(0)
	physicalRowCountMap := make(map[int64]int64)
	for physicalID, files := range tbl.OldTable.FilesOfPhysicals {
		if physicalID == tbl.OldTable.Info.ID {
			continue
		}
		count := calculateRowCountForPhysicalTable(files)
		totalCount += count
		physicalRowCountMap[physicalID] = count
	}
	for _, oldDef := range tbl.OldTable.Info.Partition.Definitions {
		count := physicalRowCountMap[oldDef.ID]
		if count > 0 {
			newDefID, err := utils.GetPartitionByName(tbl.Table, oldDef.Name)
			if err != nil {
				log.Error("failed to get the partition by name",
					zap.String("db name", tbl.OldTable.DB.Name.O),
					zap.String("table name", tbl.Table.Name.O),
					zap.String("partition name", oldDef.Name.O),
					zap.Int64("downstream table id", tbl.Table.ID),
					zap.Int64("upstream partition id", oldDef.ID),
				)
				return errors.Trace(err)
			}
			if statsErr := buffer.TryUpdateMetas(ctx, statsHandler, newDefID, count); statsErr != nil {
				log.Error("update stats meta failed", zap.Error(statsErr))
				return statsErr
			}
		}
	}
	if statsErr := buffer.TryUpdateMetas(ctx, statsHandler, tbl.Table.ID, totalCount); statsErr != nil {
		log.Error("update stats meta failed", zap.Error(statsErr))
		return statsErr
	}
	return nil
}

func updateStatsMetaForTable(ctx context.Context, buffer *statsMetaItemBuffer, statsHandler *handle.Handle,
	tbl *restoreutils.CreatedTable) error {
	if tbl.OldTable.Info.Partition == nil {
		return updateStatsMetaForNonPartitionTable(ctx, buffer, statsHandler, tbl)
	}
	return updateStatsMetaForPartitionTable(ctx, buffer, statsHandler, tbl)
}

func (rc *SnapClient) registerUpdateMetaAndLoadStats(
	builder *PipelineConcurrentBuilder,
	s storage.ExternalStorage,
	updateCh glue.Progress,
	statsConcurrency uint,
) {
	statsHandler := rc.dom.StatsHandle()
	buffer := NewStatsMetaItemBuffer()

	builder.RegisterPipelineTask("Update Stats", statsConcurrency, func(c context.Context, tbl *restoreutils.CreatedTable) error {
		oldTable := tbl.OldTable
		var statsErr error = nil
		if oldTable.Stats != nil {
			log.Info("start loads analyze after validate checksum",
				zap.Int64("old id", oldTable.Info.ID),
				zap.Int64("new id", tbl.Table.ID),
			)
			start := time.Now()
			// NOTICE: skip updating cache after load stats from json
			if statsErr = statsHandler.LoadStatsFromJSONNoUpdate(c, rc.dom.InfoSchema(), oldTable.Stats, 0); statsErr != nil {
				log.Error("analyze table failed", zap.Any("table", oldTable.Stats), zap.Error(statsErr))
			}
			log.Info("restore stat done",
				zap.Stringer("table", oldTable.Info.Name),
				zap.Stringer("db", oldTable.DB.Name),
				zap.Duration("cost", time.Since(start)))
		} else if len(oldTable.StatsFileIndexes) > 0 {
			log.Info("start to load statistic data for each partition",
				zap.Int64("old id", oldTable.Info.ID),
				zap.Int64("new id", tbl.Table.ID),
			)
			start := time.Now()
			rewriteIDMap := restoreutils.GetTableIDMap(tbl.Table, tbl.OldTable.Info)
			if statsErr = metautil.RestoreStats(c, s, rc.cipher, statsHandler, tbl.Table, oldTable.StatsFileIndexes, rewriteIDMap); statsErr != nil {
				log.Error("analyze table failed", zap.Any("table", oldTable.StatsFileIndexes), zap.Error(statsErr))
			}
			log.Info("restore statistic data done",
				zap.Stringer("table", oldTable.Info.Name),
				zap.Stringer("db", oldTable.DB.Name),
				zap.Duration("cost", time.Since(start)))
		}

		if statsErr != nil || (oldTable.Stats == nil && len(oldTable.StatsFileIndexes) == 0) {
			// Not need to return err when failed because of update analysis-meta
			log.Info("start update metas", zap.Stringer("table", oldTable.Info.Name), zap.Stringer("db", oldTable.DB.Name))
			if statsErr = updateStatsMetaForTable(c, buffer, statsHandler, tbl); statsErr != nil {
				return statsErr
			}
		}
		updateCh.Inc()
		return nil
	}, func(c context.Context) error {
		if statsErr := buffer.UpdateMetasRest(c, statsHandler); statsErr != nil {
			log.Error("update stats meta failed", zap.Error(statsErr))
			return statsErr
		}
		log.Info("all stats updated")
		return nil
	})
}

func (rc *SnapClient) registerWaitTiFlashReady(
	builder *PipelineConcurrentBuilder,
	updateCh glue.Progress,
) error {
	// TODO support tiflash store changes
	tikvStats, err := infosync.GetTiFlashStoresStat(context.Background())
	if err != nil {
		return errors.Trace(err)
	}
	tiFlashStores := make(map[int64]pdhttp.StoreInfo)
	for _, store := range tikvStats.Stores {
		if engine.IsTiFlashHTTPResp(&store.Store) {
			tiFlashStores[store.Store.ID] = store
		}
	}

	builder.RegisterPipelineTask("Wait For Tiflash Ready", 4, func(c context.Context, tbl *restoreutils.CreatedTable) error {
		if tbl.Table != nil && tbl.Table.TiFlashReplica == nil {
			log.Info("table has no tiflash replica",
				zap.Stringer("table", tbl.OldTable.Info.Name),
				zap.Stringer("db", tbl.OldTable.DB.Name))
			updateCh.Inc()
			return nil
		}
		if rc.dom == nil {
			// unreachable, current we have initial domain in mgr.
			log.Fatal("unreachable, domain is nil")
		}
		log.Info("table has tiflash replica, start sync..",
			zap.Stringer("table", tbl.OldTable.Info.Name),
			zap.Stringer("db", tbl.OldTable.DB.Name))
		for {
			var progress float64
			if pi := tbl.Table.GetPartitionInfo(); pi != nil && len(pi.Definitions) > 0 {
				for _, p := range pi.Definitions {
					progressOfPartition, err := infosync.MustGetTiFlashProgress(p.ID, tbl.Table.TiFlashReplica.Count, &tiFlashStores)
					if err != nil {
						log.Warn("failed to get progress for tiflash partition replica, retry it",
							zap.Int64("tableID", tbl.Table.ID), zap.Int64("partitionID", p.ID), zap.Error(err))
						time.Sleep(time.Second)
						continue
					}
					progress += progressOfPartition
				}
				progress = progress / float64(len(pi.Definitions))
			} else {
				var err error
				progress, err = infosync.MustGetTiFlashProgress(tbl.Table.ID, tbl.Table.TiFlashReplica.Count, &tiFlashStores)
				if err != nil {
					log.Warn("failed to get progress for tiflash replica, retry it",
						zap.Int64("tableID", tbl.Table.ID), zap.Error(err))
					time.Sleep(time.Second)
					continue
				}
			}
			// check until progress is 1
			if progress == 1 {
				log.Info("tiflash replica synced",
					zap.Stringer("table", tbl.OldTable.Info.Name),
					zap.Stringer("db", tbl.OldTable.DB.Name))
				break
			}
			// just wait for next check
			// tiflash check the progress every 2s
			// we can wait 2.5x times
			time.Sleep(5 * time.Second)
		}
		updateCh.Inc()
		return nil
	}, func(context.Context) error {
		log.Info("all tiflash replica synced")
		return nil
	})
	return nil
}<|MERGE_RESOLUTION|>--- conflicted
+++ resolved
@@ -74,7 +74,7 @@
 
 func (rc *SnapClient) filterAndValidateTemporaryTables(
 	ctx context.Context,
-	createdTables []*CreatedTable,
+	createdTables []*restoreutils.CreatedTable,
 	temporaryTablesCheckFn func(string, string) (string, bool),
 	kvClient kv.Client,
 	checksum bool,
@@ -117,7 +117,7 @@
 
 func (rc *SnapClient) replaceTables(
 	ctx context.Context,
-	createdTables []*CreatedTable,
+	createdTables []*restoreutils.CreatedTable,
 	schemaVersionPair SchemaVersionPairT,
 	restoreTS uint64,
 	loadStatsPhysical, loadSysTablePhysical bool,
@@ -271,13 +271,8 @@
 	eg              *errgroup.Group
 }
 
-<<<<<<< HEAD
-func (handler *PipelineConcurrentHandler) afterTableRestoredCh(createdTables []*CreatedTable, loadStatsPhysical, loadSysTablePhysical bool) <-chan *CreatedTable {
-	outCh := make(chan *CreatedTable)
-=======
-func (handler *PipelineConcurrentHandler) afterTableRestoredCh(createdTables []*restoreutils.CreatedTable) <-chan *restoreutils.CreatedTable {
+func (handler *PipelineConcurrentHandler) afterTableRestoredCh(createdTables []*restoreutils.CreatedTable, loadStatsPhysical, loadSysTablePhysical bool) <-chan *restoreutils.CreatedTable {
 	outCh := make(chan *restoreutils.CreatedTable)
->>>>>>> 8a1ee5d1
 
 	handler.eg.Go(func() error {
 		defer close(outCh)
