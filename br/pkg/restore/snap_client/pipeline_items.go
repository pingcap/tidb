// Copyright 2024 PingCAP, Inc.
//
// Licensed under the Apache License, Version 2.0 (the "License");
// you may not use this file except in compliance with the License.
// You may obtain a copy of the License at
//
//     http://www.apache.org/licenses/LICENSE-2.0
//
// Unless required by applicable law or agreed to in writing, software
// distributed under the License is distributed on an "AS IS" BASIS,
// WITHOUT WARRANTIES OR CONDITIONS OF ANY KIND, either express or implied.
// See the License for the specific language governing permissions and
// limitations under the License.

package snapclient

import (
	"context"
	"sync"
	"time"

	"github.com/pingcap/errors"
	backuppb "github.com/pingcap/kvproto/pkg/brpb"
	"github.com/pingcap/log"
	"github.com/pingcap/tidb/br/pkg/glue"
	"github.com/pingcap/tidb/br/pkg/metautil"
	restoreutils "github.com/pingcap/tidb/br/pkg/restore/utils"
	"github.com/pingcap/tidb/br/pkg/storage"
	"github.com/pingcap/tidb/br/pkg/summary"
	"github.com/pingcap/tidb/br/pkg/utils"
	"github.com/pingcap/tidb/pkg/domain/infosync"
	"github.com/pingcap/tidb/pkg/kv"
	"github.com/pingcap/tidb/pkg/meta/model"
	"github.com/pingcap/tidb/pkg/statistics/handle"
	statstypes "github.com/pingcap/tidb/pkg/statistics/handle/types"
	tidbutil "github.com/pingcap/tidb/pkg/util"
	"github.com/pingcap/tidb/pkg/util/engine"
	pdhttp "github.com/tikv/pd/client/http"
	"go.uber.org/zap"
	"golang.org/x/sync/errgroup"
)

const defaultChannelSize = 1024

// defaultChecksumConcurrency is the default number of the concurrent
// checksum tasks.
const defaultChecksumConcurrency = 64

// CreatedTable is a table created on restore process,
// but not yet filled with data.
type CreatedTable struct {
	RewriteRule *restoreutils.RewriteRules
	Table       *model.TableInfo
	OldTable    *metautil.Table
}

type PhysicalTable struct {
	NewPhysicalID int64
	OldPhysicalID int64
	RewriteRules  *restoreutils.RewriteRules
	Files         []*backuppb.File
}

func defaultOutputTableChan() chan *CreatedTable {
	return make(chan *CreatedTable, defaultChannelSize)
}

// ExhaustErrors drains all remaining errors in the channel, into a slice of errors.
func ExhaustErrors(ec <-chan error) []error {
	out := make([]error, 0, len(ec))
	for {
		select {
		case err := <-ec:
			out = append(out, err)
		default:
			// errCh will NEVER be closed(ya see, it has multi sender-part),
			// so we just consume the current backlog of this channel, then return.
			return out
		}
	}
}

func (rc *SnapClient) filterAndValidateStatisticTables(
	ctx context.Context,
	createdTables []*CreatedTable,
	kvClient kv.Client,
	checksum bool,
	checksumConcurrency uint,
) (map[string]map[string]struct{}, int, error) {
	statisticTables := make(map[string]map[string]struct{})
	statisticTableCount := 0
	workerpool := tidbutil.NewWorkerPool(defaultChecksumConcurrency, "Restore Statistic Checksum")
	eg, ectx := errgroup.WithContext(ctx)
	for _, createdTable := range createdTables {
		tempSchemaName := createdTable.OldTable.DB.Name.O
		tableName := createdTable.OldTable.Info.Name.O
		if dbName, ok := GetDBNameIfStatsTemporaryTable(tempSchemaName, tableName); ok {
			statisticTableMap, ok := statisticTables[dbName]
			if !ok {
				statisticTableMap = make(map[string]struct{})
				statisticTables[dbName] = statisticTableMap
			}
			statisticTableMap[tableName] = struct{}{}
			if checksum {
				workerpool.ApplyOnErrorGroup(eg, func() error {
					return rc.execAndValidateChecksum(ectx, createdTable, kvClient, checksumConcurrency)
				})
			}
			statisticTableCount += 1
		}
	}
	if err := eg.Wait(); err != nil {
		return nil, 0, errors.Trace(err)
	}
	return statisticTables, statisticTableCount, nil
}

func (rc *SnapClient) moveStatsTable(ctx context.Context, restoreTS uint64, statisticTables map[string]map[string]struct{}) error {
	// the renamed tables will be deleted by DROP DATABASE in the function cleanTemporaryDatabase later
	renameSQL := GenerateMoveStatsTableSQLPair(restoreTS, statisticTables)
	err := rc.db.Session().Execute(ctx, renameSQL)
	return errors.Trace(err)
}

func (rc *SnapClient) replaceTables(
	ctx context.Context,
	createdTables []*CreatedTable,
	schemaVersionPair SchemaVersionPairT,
	restoreTS uint64,
	loadStatsPhysical, loadSysTablePhysical bool,
	kvClient kv.Client,
	checksum bool,
	checksumConcurrency uint,
) (int, error) {
	renameTables := make(map[string]map[string]struct{})
	if loadStatsPhysical {
		statisticTables, statisticTableCount, err := rc.filterAndValidateStatisticTables(ctx, createdTables, kvClient, checksum, checksumConcurrency)
		if err != nil {
			return 0, errors.Trace(err)
		}
	}

	if err := rc.moveStatsTable(ctx, restoreTS, statisticTables); err != nil {
		return 0, errors.Trace(err)
	}

	if err := updateStatsTableSchema(ctx, statisticTables, schemaVersionPair, rc.db.Session().Execute); err != nil {
		return 0, errors.Trace(err)
	}

	return statisticTableCount, nil
}

type PipelineContext struct {
	// pipeline item switch
	Checksum             bool
	LoadStats            bool
	LoadStatsPhysical    bool
	LoadSysTablePhysical bool
	WaitTiflashReady     bool

	// pipeline item configuration
	LogProgress         bool
	ChecksumConcurrency uint
	StatsConcurrency    uint
<<<<<<< HEAD
	AutoAnalyze         bool
	SchemaVersionPair   SchemaVersionPairT
	RestoreTS           uint64
=======
>>>>>>> 41045f18

	// pipeline item tool client
	KvClient   kv.Client
	ExtStorage storage.ExternalStorage
	Glue       glue.Glue
}

// RestorePipeline does checksum, load stats and wait for tiflash to be ready.
func (rc *SnapClient) RestorePipeline(ctx context.Context, plCtx PipelineContext, createdTables []*CreatedTable) error {
	start := time.Now()
	defer func() {
		summary.CollectDuration("restore pipeline", time.Since(start))
	}()
	pipelineNum := 0
	if plCtx.Checksum {
		pipelineNum += 1
	}
<<<<<<< HEAD
	pipelineNum += 1 // for pipeline item - update stats meta
=======
	if plCtx.LoadStats {
		progressLen += int64(len(createdTables))
	}
>>>>>>> 41045f18
	if plCtx.WaitTiflashReady {
		pipelineNum += 1
	}
	progressLen := int64(pipelineNum * len(createdTables))
	if plCtx.LoadStatsPhysical || plCtx.LoadSysTablePhysical {
		statsTableCount, err := rc.replaceTables(ctx, createdTables, plCtx.SchemaVersionPair, plCtx.RestoreTS, plCtx.LoadStatsPhysical, plCtx.LoadSysTablePhysical, plCtx.KvClient, plCtx.Checksum, plCtx.ChecksumConcurrency)
		if err != nil {
			return errors.Trace(err)
		}
		progressLen -= int64(pipelineNum * statsTableCount)
	}

	// Redirect to log if there is no log file to avoid unreadable output.
	updateCh := plCtx.Glue.StartProgress(ctx, "Restore Pipeline", progressLen, !plCtx.LogProgress)
	defer updateCh.Close()

	handlerBuilder := &PipelineConcurrentBuilder{loadStatsPhysical: plCtx.LoadStatsPhysical}
	// pipeline checksum
	if plCtx.Checksum {
		rc.registerValidateChecksum(handlerBuilder, plCtx.KvClient, updateCh, plCtx.ChecksumConcurrency)
	}

	// pipeline update meta and load stats
<<<<<<< HEAD
	rc.registerUpdateMetaAndLoadStats(handlerBuilder, plCtx.ExtStorage, updateCh, plCtx.StatsConcurrency, plCtx.AutoAnalyze, plCtx.LoadStats && !plCtx.LoadStatsPhysical)
=======
	if plCtx.LoadStats {
		rc.registerUpdateMetaAndLoadStats(handlerBuilder, plCtx.ExtStorage, updateCh, plCtx.StatsConcurrency)
	}
>>>>>>> 41045f18

	// pipeline wait Tiflash synced
	if plCtx.WaitTiflashReady {
		if err := rc.registerWaitTiFlashReady(handlerBuilder, updateCh); err != nil {
			return errors.Trace(err)
		}
	}

	return errors.Trace(handlerBuilder.StartPipelineTask(ctx, createdTables))
}

type pipelineFunction struct {
	taskLabel   string
	concurrency uint

	processFn func(context.Context, *CreatedTable) error
	endFn     func(context.Context) error
}

type PipelineConcurrentBuilder struct {
	pipelineFunctions []pipelineFunction

	loadStatsPhysical    bool
	loadSysTablePhysical bool
}

func (builder *PipelineConcurrentBuilder) RegisterPipelineTask(
	taskLabel string,
	concurrency uint,
	processFn func(context.Context, *CreatedTable) error,
	endFn func(context.Context) error,
) {
	builder.pipelineFunctions = append(builder.pipelineFunctions, pipelineFunction{
		taskLabel:   taskLabel,
		concurrency: concurrency,
		processFn:   processFn,
		endFn:       endFn,
	})
}

func (builder *PipelineConcurrentBuilder) StartPipelineTask(ctx context.Context, createdTables []*CreatedTable) error {
	eg, pipelineTaskCtx := errgroup.WithContext(ctx)
	handler := &PipelineConcurrentHandler{
		pipelineTaskCtx: pipelineTaskCtx,
		eg:              eg,
	}

	// the first pipeline task
	postHandleCh := handler.afterTableRestoredCh(createdTables, builder.loadStatsPhysical)

	// the middle pipeline tasks
	for _, f := range builder.pipelineFunctions {
		postHandleCh = handler.concurrentHandleTablesCh(postHandleCh, f.concurrency, f.taskLabel, f.processFn, f.endFn)
	}

	// the last pipeline task
	handler.dropToBlackhole(postHandleCh)

	return eg.Wait()
}

type PipelineConcurrentHandler struct {
	pipelineTaskCtx context.Context
	eg              *errgroup.Group
}

func (handler *PipelineConcurrentHandler) afterTableRestoredCh(createdTables []*CreatedTable, loadStatsPhysical bool) <-chan *CreatedTable {
	outCh := make(chan *CreatedTable)

	handler.eg.Go(func() error {
		defer close(outCh)

		for _, createdTable := range createdTables {
			if loadStatsPhysical && IsStatsTemporaryTable(createdTable.OldTable.DB.Name.O, createdTable.OldTable.Info.Name.O) {
				continue
			}
			select {
			case <-handler.pipelineTaskCtx.Done():
				return handler.pipelineTaskCtx.Err()
			case outCh <- createdTable:
			}
		}

		return nil
	})
	return outCh
}

// dropToBlackhole drop all incoming tables into black hole,
// i.e. don't execute checksum, just increase the process anyhow.
func (handler *PipelineConcurrentHandler) dropToBlackhole(inCh <-chan *CreatedTable) {
	handler.eg.Go(func() error {
		for {
			select {
			case <-handler.pipelineTaskCtx.Done():
				return handler.pipelineTaskCtx.Err()
			case _, ok := <-inCh:
				if !ok {
					return nil
				}
			}
		}
	})
}

func (handler *PipelineConcurrentHandler) concurrentHandleTablesCh(
	inCh <-chan *CreatedTable,
	concurrency uint,
	taskLabel string,
	processFun func(context.Context, *CreatedTable) error,
	endFun func(context.Context) error,
) (outCh chan *CreatedTable) {
	outCh = defaultOutputTableChan()
	handler.eg.Go(func() (pipelineErr error) {
		workers := tidbutil.NewWorkerPool(concurrency, taskLabel)
		eg, ectx := errgroup.WithContext(handler.pipelineTaskCtx)
		defer func() {
			// Note: directly return the error and then the pipelineTaskCtx will be cancelled.
			if err := eg.Wait(); err != nil {
				log.Error("pipeline item execution is failed", zap.String("task", taskLabel), zap.Error(err))
				pipelineErr = errors.Trace(err)
				return
			}
			if handler.pipelineTaskCtx.Err() != nil {
				pipelineErr = handler.pipelineTaskCtx.Err()
				return
			}
			if err := endFun(handler.pipelineTaskCtx); err != nil {
				log.Error("pipeline defer execution is failed", zap.String("task", taskLabel), zap.Error(err))
				pipelineErr = errors.Trace(err)
				return
			}
			// Note: No need to close `outCh` if an error occurs because the `handler.pipelineTaskCtx` will be cancelled
			// and all the pipelines will be returned in time.
			close(outCh)
		}()

		for {
			select {
			// ectx will be cancelled if all the pipelines stop (handler.pipelineTaskCtx is cancelled by another pipeline error)
			// or this pipeline stops (ectx is cancelled by this pipeline error)
			case <-ectx.Done():
				return
			case tbl, ok := <-inCh:
				if !ok {
					return
				}
				if ectx.Err() != nil {
					// ectx is cancelled, return and get the error from error group in defer function
					return
				}
				cloneTable := tbl
				workers.ApplyOnErrorGroup(eg, func() error {
					if err := processFun(ectx, cloneTable); err != nil {
						return err
					}
					select {
					case <-ectx.Done():
						// ectx is cancelled, return and get the error from error group in defer function
					case outCh <- cloneTable:
					}
					return nil
				})
			}
		}
	})
	return outCh
}

// registerValidateChecksum validates checksum after restore.
func (rc *SnapClient) registerValidateChecksum(
	builder *PipelineConcurrentBuilder,
	kvClient kv.Client,
	updateCh glue.Progress,
	concurrency uint,
) {
	builder.RegisterPipelineTask("Restore Checksum", defaultChecksumConcurrency, func(c context.Context, tbl *CreatedTable) error {
		err := rc.execAndValidateChecksum(c, tbl, kvClient, concurrency)
		if err != nil {
			return errors.Trace(err)
		}
		updateCh.Inc()
		return nil
	}, func(context.Context) error {
		log.Info("all checksum ended")
		return nil
	})
}

const statsMetaItemBufferSize = 3000

type statsMetaItemBuffer struct {
	sync.Mutex
	metaUpdates []statstypes.MetaUpdate
}

func NewStatsMetaItemBuffer() *statsMetaItemBuffer {
	return &statsMetaItemBuffer{
		metaUpdates: make([]statstypes.MetaUpdate, 0, statsMetaItemBufferSize),
	}
}

func (buffer *statsMetaItemBuffer) appendItem(item statstypes.MetaUpdate) (metaUpdates []statstypes.MetaUpdate) {
	buffer.Lock()
	defer buffer.Unlock()
	buffer.metaUpdates = append(buffer.metaUpdates, item)
	if len(buffer.metaUpdates) < statsMetaItemBufferSize {
		return
	}
	metaUpdates = buffer.metaUpdates
	buffer.metaUpdates = make([]statstypes.MetaUpdate, 0, statsMetaItemBufferSize)
	return metaUpdates
}

func (buffer *statsMetaItemBuffer) take() (metaUpdates []statstypes.MetaUpdate) {
	buffer.Lock()
	defer buffer.Unlock()
	metaUpdates = buffer.metaUpdates
	buffer.metaUpdates = nil
	return metaUpdates
}

func (buffer *statsMetaItemBuffer) UpdateMetasRest(ctx context.Context, statsHandler *handle.Handle) error {
	metaUpdates := buffer.take()
	if len(metaUpdates) == 0 {
		return nil
	}
	return statsHandler.SaveMetaToStorage("br restore", false, metaUpdates...)
}

func (buffer *statsMetaItemBuffer) TryUpdateMetas(ctx context.Context, statsHandler *handle.Handle, physicalID, count int64) error {
	item := statstypes.MetaUpdate{
		PhysicalID:  physicalID,
		Count:       count,
		ModifyCount: count,
	}
	metaUpdates := buffer.appendItem(item)
	if len(metaUpdates) == 0 {
		return nil
	}
	return statsHandler.SaveMetaToStorage("br restore", false, metaUpdates...)
}

func (rc *SnapClient) registerUpdateMetaAndLoadStats(
	builder *PipelineConcurrentBuilder,
	s storage.ExternalStorage,
	updateCh glue.Progress,
	statsConcurrency uint,
) {
	statsHandler := rc.dom.StatsHandle()
	buffer := NewStatsMetaItemBuffer()

	builder.RegisterPipelineTask("Update Stats", statsConcurrency, func(c context.Context, tbl *CreatedTable) error {
		oldTable := tbl.OldTable
		var statsErr error = nil
		if oldTable.Stats != nil {
			log.Info("start loads analyze after validate checksum",
				zap.Int64("old id", oldTable.Info.ID),
				zap.Int64("new id", tbl.Table.ID),
			)
			start := time.Now()
			// NOTICE: skip updating cache after load stats from json
			if statsErr = statsHandler.LoadStatsFromJSONNoUpdate(c, rc.dom.InfoSchema(), oldTable.Stats, 0); statsErr != nil {
				log.Error("analyze table failed", zap.Any("table", oldTable.Stats), zap.Error(statsErr))
			}
			log.Info("restore stat done",
				zap.Stringer("table", oldTable.Info.Name),
				zap.Stringer("db", oldTable.DB.Name),
				zap.Duration("cost", time.Since(start)))
		} else if len(oldTable.StatsFileIndexes) > 0 {
			log.Info("start to load statistic data for each partition",
				zap.Int64("old id", oldTable.Info.ID),
				zap.Int64("new id", tbl.Table.ID),
			)
			start := time.Now()
			rewriteIDMap := restoreutils.GetTableIDMap(tbl.Table, tbl.OldTable.Info)
			if statsErr = metautil.RestoreStats(c, s, rc.cipher, statsHandler, tbl.Table, oldTable.StatsFileIndexes, rewriteIDMap); statsErr != nil {
				log.Error("analyze table failed", zap.Any("table", oldTable.StatsFileIndexes), zap.Error(statsErr))
			}
			log.Info("restore statistic data done",
				zap.Stringer("table", oldTable.Info.Name),
				zap.Stringer("db", oldTable.DB.Name),
				zap.Duration("cost", time.Since(start)))
		}

		if statsErr != nil || (oldTable.Stats == nil && len(oldTable.StatsFileIndexes) == 0) {
			// Not need to return err when failed because of update analysis-meta
			log.Info("start update metas", zap.Stringer("table", oldTable.Info.Name), zap.Stringer("db", oldTable.DB.Name))
			// get the the number of rows of each partition
			if tbl.OldTable.Info.Partition != nil {
				for _, oldDef := range tbl.OldTable.Info.Partition.Definitions {
					files := tbl.OldTable.FilesOfPhysicals[oldDef.ID]
					if len(files) > 0 {
						totalKvs := uint64(0)
						for _, file := range files {
							totalKvs += file.TotalKvs
						}
						// the total kvs contains the index kvs, but the stats meta needs the count of rows
						count := int64(totalKvs / uint64(len(oldTable.Info.Indices)+1))
						newDefID, err := utils.GetPartitionByName(tbl.Table, oldDef.Name)
						if err != nil {
							log.Error("failed to get the partition by name",
								zap.String("db name", tbl.OldTable.DB.Name.O),
								zap.String("table name", tbl.Table.Name.O),
								zap.String("partition name", oldDef.Name.O),
								zap.Int64("downstream table id", tbl.Table.ID),
								zap.Int64("upstream partition id", oldDef.ID),
							)
							return errors.Trace(err)
						}
						if statsErr = buffer.TryUpdateMetas(c, statsHandler, newDefID, count); statsErr != nil {
							log.Error("update stats meta failed", zap.Error(statsErr))
							return statsErr
						}
					}
				}
			}
			// the total kvs contains the index kvs, but the stats meta needs the count of rows
			count := int64(oldTable.TotalKvs / uint64(len(oldTable.Info.Indices)+1))
			if statsErr = buffer.TryUpdateMetas(c, statsHandler, tbl.Table.ID, count); statsErr != nil {
				log.Error("update stats meta failed", zap.Error(statsErr))
				return statsErr
			}
		}
		updateCh.Inc()
		return nil
	}, func(c context.Context) error {
		if statsErr := buffer.UpdateMetasRest(c, statsHandler); statsErr != nil {
			log.Error("update stats meta failed", zap.Error(statsErr))
			return statsErr
		}
		log.Info("all stats updated")
		return nil
	})
}

func (rc *SnapClient) registerWaitTiFlashReady(
	builder *PipelineConcurrentBuilder,
	updateCh glue.Progress,
) error {
	// TODO support tiflash store changes
	tikvStats, err := infosync.GetTiFlashStoresStat(context.Background())
	if err != nil {
		return errors.Trace(err)
	}
	tiFlashStores := make(map[int64]pdhttp.StoreInfo)
	for _, store := range tikvStats.Stores {
		if engine.IsTiFlashHTTPResp(&store.Store) {
			tiFlashStores[store.Store.ID] = store
		}
	}

	builder.RegisterPipelineTask("Wait For Tiflash Ready", 4, func(c context.Context, tbl *CreatedTable) error {
		if tbl.Table != nil && tbl.Table.TiFlashReplica == nil {
			log.Info("table has no tiflash replica",
				zap.Stringer("table", tbl.OldTable.Info.Name),
				zap.Stringer("db", tbl.OldTable.DB.Name))
			updateCh.Inc()
			return nil
		}
		if rc.dom == nil {
			// unreachable, current we have initial domain in mgr.
			log.Fatal("unreachable, domain is nil")
		}
		log.Info("table has tiflash replica, start sync..",
			zap.Stringer("table", tbl.OldTable.Info.Name),
			zap.Stringer("db", tbl.OldTable.DB.Name))
		for {
			var progress float64
			if pi := tbl.Table.GetPartitionInfo(); pi != nil && len(pi.Definitions) > 0 {
				for _, p := range pi.Definitions {
					progressOfPartition, err := infosync.MustGetTiFlashProgress(p.ID, tbl.Table.TiFlashReplica.Count, &tiFlashStores)
					if err != nil {
						log.Warn("failed to get progress for tiflash partition replica, retry it",
							zap.Int64("tableID", tbl.Table.ID), zap.Int64("partitionID", p.ID), zap.Error(err))
						time.Sleep(time.Second)
						continue
					}
					progress += progressOfPartition
				}
				progress = progress / float64(len(pi.Definitions))
			} else {
				var err error
				progress, err = infosync.MustGetTiFlashProgress(tbl.Table.ID, tbl.Table.TiFlashReplica.Count, &tiFlashStores)
				if err != nil {
					log.Warn("failed to get progress for tiflash replica, retry it",
						zap.Int64("tableID", tbl.Table.ID), zap.Error(err))
					time.Sleep(time.Second)
					continue
				}
			}
			// check until progress is 1
			if progress == 1 {
				log.Info("tiflash replica synced",
					zap.Stringer("table", tbl.OldTable.Info.Name),
					zap.Stringer("db", tbl.OldTable.DB.Name))
				break
			}
			// just wait for next check
			// tiflash check the progress every 2s
			// we can wait 2.5x times
			time.Sleep(5 * time.Second)
		}
		updateCh.Inc()
		return nil
	}, func(context.Context) error {
		log.Info("all tiflash replica synced")
		return nil
	})
	return nil
}<|MERGE_RESOLUTION|>--- conflicted
+++ resolved
@@ -163,12 +163,8 @@
 	LogProgress         bool
 	ChecksumConcurrency uint
 	StatsConcurrency    uint
-<<<<<<< HEAD
-	AutoAnalyze         bool
 	SchemaVersionPair   SchemaVersionPairT
 	RestoreTS           uint64
-=======
->>>>>>> 41045f18
 
 	// pipeline item tool client
 	KvClient   kv.Client
@@ -186,13 +182,9 @@
 	if plCtx.Checksum {
 		pipelineNum += 1
 	}
-<<<<<<< HEAD
-	pipelineNum += 1 // for pipeline item - update stats meta
-=======
-	if plCtx.LoadStats {
-		progressLen += int64(len(createdTables))
-	}
->>>>>>> 41045f18
+	if plCtx.LoadStats && !plCtx.LoadStatsPhysical {
+		pipelineNum += 1
+	}
 	if plCtx.WaitTiflashReady {
 		pipelineNum += 1
 	}
@@ -216,13 +208,9 @@
 	}
 
 	// pipeline update meta and load stats
-<<<<<<< HEAD
-	rc.registerUpdateMetaAndLoadStats(handlerBuilder, plCtx.ExtStorage, updateCh, plCtx.StatsConcurrency, plCtx.AutoAnalyze, plCtx.LoadStats && !plCtx.LoadStatsPhysical)
-=======
-	if plCtx.LoadStats {
+	if plCtx.LoadStats && !plCtx.LoadStatsPhysical {
 		rc.registerUpdateMetaAndLoadStats(handlerBuilder, plCtx.ExtStorage, updateCh, plCtx.StatsConcurrency)
 	}
->>>>>>> 41045f18
 
 	// pipeline wait Tiflash synced
 	if plCtx.WaitTiflashReady {
