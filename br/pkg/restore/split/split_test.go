// Copyright 2022 PingCAP, Inc. Licensed under Apache-2.0.
package split

import (
	"bytes"
	"context"
	goerrors "errors"
	"slices"
	"testing"
	"time"

	"github.com/pingcap/errors"
	"github.com/pingcap/failpoint"
	"github.com/pingcap/kvproto/pkg/kvrpcpb"
	"github.com/pingcap/kvproto/pkg/metapb"
	"github.com/pingcap/kvproto/pkg/pdpb"
	berrors "github.com/pingcap/tidb/br/pkg/errors"
	"github.com/pingcap/tidb/br/pkg/utils"
	"github.com/pingcap/tidb/pkg/kv"
	"github.com/pingcap/tidb/pkg/store/pdtypes"
	"github.com/pingcap/tidb/pkg/tablecodec"
	"github.com/pingcap/tidb/pkg/util/codec"
	"github.com/stretchr/testify/require"
	"google.golang.org/grpc/codes"
	"google.golang.org/grpc/status"
)

func TestScanRegionBackOfferWithSuccess(t *testing.T) {
	var counter int
	bo := NewWaitRegionOnlineBackoffer()

	err := utils.WithRetry(context.Background(), func() error {
		defer func() {
			counter++
		}()

		if counter == 3 {
			return nil
		}
		return berrors.ErrPDBatchScanRegion
	}, bo)
	require.NoError(t, err)
	require.Equal(t, counter, 4)
}

func TestScanRegionBackOfferWithFail(t *testing.T) {
	_ = failpoint.Enable("github.com/pingcap/tidb/br/pkg/restore/split/hint-scan-region-backoff", "return(true)")
	defer func() {
		_ = failpoint.Disable("github.com/pingcap/tidb/br/pkg/restore/split/hint-scan-region-backoff")
	}()

	var counter int
	bo := NewWaitRegionOnlineBackoffer()

	err := utils.WithRetry(context.Background(), func() error {
		defer func() {
			counter++
		}()
		return berrors.ErrPDBatchScanRegion
	}, bo)
	require.Error(t, err)
	require.Equal(t, counter, WaitRegionOnlineAttemptTimes)
}

func TestScanRegionBackOfferWithStopRetry(t *testing.T) {
	_ = failpoint.Enable("github.com/pingcap/tidb/br/pkg/restore/split/hint-scan-region-backoff", "return(true)")
	defer func() {
		_ = failpoint.Disable("github.com/pingcap/tidb/br/pkg/restore/split/hint-scan-region-backoff")
	}()

	var counter int
	bo := NewWaitRegionOnlineBackoffer()

	err := utils.WithRetry(context.Background(), func() error {
		defer func() {
			counter++
		}()

		if counter < 5 {
			return berrors.ErrPDBatchScanRegion
		}
		return berrors.ErrKVUnknown
	}, bo)
	require.Error(t, err)
	require.Equal(t, counter, 6)
}

type recordCntBackoffer struct {
	already int
}

func (b *recordCntBackoffer) NextBackoff(error) time.Duration {
	b.already++
	return 0
}

func (b *recordCntBackoffer) Attempt() int {
	return 100
}

func TestScatterSequentiallyRetryCnt(t *testing.T) {
	mockClient := NewMockPDClientForSplit()
	mockClient.scatterRegion.eachRegionFailBefore = 7
	client := pdClient{
		needScatterVal: true,
		client:         mockClient,
	}
	client.needScatterInit.Do(func() {})

	ctx := context.Background()
	regions := []*RegionInfo{
		{
			Region: &metapb.Region{
				Id: 1,
			},
		},
		{
			Region: &metapb.Region{
				Id: 2,
			},
		},
	}
	backoffer := &recordCntBackoffer{}
	client.scatterRegionsSequentially(
		ctx,
		regions,
		backoffer,
	)
	require.Equal(t, 7, backoffer.already)
}

func TestScatterBackwardCompatibility(t *testing.T) {
	mockClient := NewMockPDClientForSplit()
	mockClient.scatterRegions.notImplemented = true
	client := pdClient{
		needScatterVal: true,
		client:         mockClient,
	}
	client.needScatterInit.Do(func() {})

	ctx := context.Background()
	regions := []*RegionInfo{
		{
			Region: &metapb.Region{
				Id: 1,
			},
		},
		{
			Region: &metapb.Region{
				Id: 2,
			},
		},
	}
	err := client.scatterRegions(ctx, regions)
	require.NoError(t, err)
	require.Equal(t, map[uint64]int{1: 1, 2: 1}, client.client.(*MockPDClientForSplit).scatterRegion.count)
}

func TestWaitForScatterRegions(t *testing.T) {
	mockPDCli := NewMockPDClientForSplit()
	mockPDCli.scatterRegions.notImplemented = true
	client := pdClient{
		needScatterVal: true,
		client:         mockPDCli,
	}
	client.needScatterInit.Do(func() {})
	regionCnt := 6
	checkGetOperatorRespsDrained := func() {
		for i := 1; i <= regionCnt; i++ {
			require.Len(t, mockPDCli.getOperator.responses[uint64(i)], 0)
		}
	}
	checkNoRetry := func() {
		for i := 1; i <= regionCnt; i++ {
			require.Equal(t, 0, mockPDCli.scatterRegion.count[uint64(i)])
		}
	}

	ctx := context.Background()
	regions := make([]*RegionInfo, 0, regionCnt)
	for i := 1; i <= regionCnt; i++ {
		regions = append(regions, &RegionInfo{
			Region: &metapb.Region{
				Id: uint64(i),
			},
		})
	}

	mockPDCli.getOperator.responses = make(map[uint64][]*pdpb.GetOperatorResponse)
	mockPDCli.getOperator.responses[1] = []*pdpb.GetOperatorResponse{
		{Header: &pdpb.ResponseHeader{Error: &pdpb.Error{Type: pdpb.ErrorType_REGION_NOT_FOUND}}},
	}
	mockPDCli.getOperator.responses[2] = []*pdpb.GetOperatorResponse{
		{Desc: []byte("not-scatter-region")},
	}
	mockPDCli.getOperator.responses[3] = []*pdpb.GetOperatorResponse{
		{Desc: []byte("scatter-region"), Status: pdpb.OperatorStatus_SUCCESS},
	}
	mockPDCli.getOperator.responses[4] = []*pdpb.GetOperatorResponse{
		{Desc: []byte("scatter-region"), Status: pdpb.OperatorStatus_RUNNING},
		{Desc: []byte("scatter-region"), Status: pdpb.OperatorStatus_TIMEOUT},
		{Desc: []byte("scatter-region"), Status: pdpb.OperatorStatus_SUCCESS},
	}
	mockPDCli.getOperator.responses[5] = []*pdpb.GetOperatorResponse{
		{Desc: []byte("scatter-region"), Status: pdpb.OperatorStatus_CANCEL},
		{Desc: []byte("scatter-region"), Status: pdpb.OperatorStatus_CANCEL},
		{Desc: []byte("scatter-region"), Status: pdpb.OperatorStatus_CANCEL},
		{Desc: []byte("scatter-region"), Status: pdpb.OperatorStatus_RUNNING},
		{Desc: []byte("scatter-region"), Status: pdpb.OperatorStatus_RUNNING},
		{Desc: []byte("not-scatter-region")},
	}
	// should trigger a retry
	mockPDCli.getOperator.responses[6] = []*pdpb.GetOperatorResponse{
		{Desc: []byte("scatter-region"), Status: pdpb.OperatorStatus_REPLACE},
		{Desc: []byte("scatter-region"), Status: pdpb.OperatorStatus_SUCCESS},
	}

	left, err := client.WaitRegionsScattered(ctx, regions)
	require.NoError(t, err)
	require.Equal(t, 0, left)
	for i := 1; i <= 3; i++ {
		require.Equal(t, 0, mockPDCli.scatterRegion.count[uint64(i)])
	}
	// OperatorStatus_TIMEOUT should trigger rescatter once
	require.Equal(t, 1, mockPDCli.scatterRegion.count[uint64(4)])
	// 3 * OperatorStatus_CANCEL should trigger 3 * rescatter
	require.Equal(t, 3, mockPDCli.scatterRegion.count[uint64(5)])
	// OperatorStatus_REPLACE should trigger rescatter once
	require.Equal(t, 1, mockPDCli.scatterRegion.count[uint64(6)])
	checkGetOperatorRespsDrained()

	// test non-retryable error

	mockPDCli.scatterRegion.count = make(map[uint64]int)
	mockPDCli.getOperator.responses = make(map[uint64][]*pdpb.GetOperatorResponse)
	mockPDCli.getOperator.responses[1] = []*pdpb.GetOperatorResponse{
		{Header: &pdpb.ResponseHeader{Error: &pdpb.Error{Type: pdpb.ErrorType_REGION_NOT_FOUND}}},
	}
	mockPDCli.getOperator.responses[2] = []*pdpb.GetOperatorResponse{
		{Desc: []byte("not-scatter-region")},
	}
	// mimic non-retryable error
	mockPDCli.getOperator.responses[3] = []*pdpb.GetOperatorResponse{
		{Header: &pdpb.ResponseHeader{Error: &pdpb.Error{Type: pdpb.ErrorType_DATA_COMPACTED}}},
	}
	left, err = client.WaitRegionsScattered(ctx, regions)
	require.ErrorContains(t, err, "get operator error: DATA_COMPACTED")
	require.Equal(t, 4, left) // region 3,4,5,6 is not scattered
	checkGetOperatorRespsDrained()
	checkNoRetry()

	// test backoff is timed-out

	backup := WaitRegionOnlineAttemptTimes
	WaitRegionOnlineAttemptTimes = 2
	t.Cleanup(func() {
		WaitRegionOnlineAttemptTimes = backup
	})

	mockPDCli.scatterRegion.count = make(map[uint64]int)
	mockPDCli.getOperator.responses = make(map[uint64][]*pdpb.GetOperatorResponse)
	mockPDCli.getOperator.responses[1] = []*pdpb.GetOperatorResponse{
		{Header: &pdpb.ResponseHeader{Error: &pdpb.Error{Type: pdpb.ErrorType_REGION_NOT_FOUND}}},
	}
	mockPDCli.getOperator.responses[2] = []*pdpb.GetOperatorResponse{
		{Desc: []byte("not-scatter-region")},
	}
	mockPDCli.getOperator.responses[3] = []*pdpb.GetOperatorResponse{
		{Desc: []byte("scatter-region"), Status: pdpb.OperatorStatus_SUCCESS},
	}
	mockPDCli.getOperator.responses[4] = []*pdpb.GetOperatorResponse{
		{Desc: []byte("scatter-region"), Status: pdpb.OperatorStatus_RUNNING},
		{Desc: []byte("scatter-region"), Status: pdpb.OperatorStatus_RUNNING}, // first retry
		{Desc: []byte("scatter-region"), Status: pdpb.OperatorStatus_RUNNING}, // second retry
	}
	mockPDCli.getOperator.responses[5] = []*pdpb.GetOperatorResponse{
		{Desc: []byte("not-scatter-region")},
	}
	mockPDCli.getOperator.responses[6] = []*pdpb.GetOperatorResponse{
		{Desc: []byte("scatter-region"), Status: pdpb.OperatorStatus_SUCCESS},
	}
	left, err = client.WaitRegionsScattered(ctx, regions)
	require.ErrorContains(t, err, "the first unfinished region: id:4")
	require.Equal(t, 1, left)
	checkGetOperatorRespsDrained()
	checkNoRetry()
}

func TestBackoffMayNotCountBackoffer(t *testing.T) {
	b := NewBackoffMayNotCountBackoffer()
	initVal := b.Attempt()

	b.NextBackoff(ErrBackoffAndDontCount)
	require.Equal(t, initVal, b.Attempt())
	// test Annotate, which is the real usage in caller
	b.NextBackoff(errors.Annotate(ErrBackoffAndDontCount, "caller message"))
	require.Equal(t, initVal, b.Attempt())

	b.NextBackoff(ErrBackoff)
	require.Equal(t, initVal-1, b.Attempt())

	b.NextBackoff(goerrors.New("test"))
	require.Equal(t, 0, b.Attempt())
}

func TestSplitCtxCancel(t *testing.T) {
	ctx, cancel := context.WithCancel(context.Background())
	defer cancel()
	mockCli := NewMockPDClientForSplit()
	mockCli.splitRegions.hijacked = func() (bool, *kvrpcpb.SplitRegionResponse, error) {
		cancel()
		resp := &kvrpcpb.SplitRegionResponse{
			Regions: []*metapb.Region{
				{Id: 1},
				{Id: 2},
			},
		}
		return false, resp, nil
	}
	client := pdClient{
		client: mockCli,
	}

	_, err := client.SplitWaitAndScatterOnRegion(ctx, &RegionInfo{}, [][]byte{{1}})
	require.ErrorIs(t, err, context.Canceled)
}

func TestGetSplitKeyPerRegion(t *testing.T) {
	// test case moved from lightning
	tableID := int64(1)
	keys := []int64{1, 10, 100, 1000, 10000, -1}
	sortedRegions := make([]*RegionInfo, 0, len(keys))
	start := tablecodec.EncodeRowKeyWithHandle(tableID, kv.IntHandle(0))
	regionStart := codec.EncodeBytes([]byte{}, start)
	for i, end := range keys {
		var regionEndKey []byte
		if end >= 0 {
			endKey := tablecodec.EncodeRowKeyWithHandle(tableID, kv.IntHandle(end))
			regionEndKey = codec.EncodeBytes([]byte{}, endKey)
		}
		region := &RegionInfo{
			Region: &metapb.Region{
				Id:       uint64(i),
				StartKey: regionStart,
				EndKey:   regionEndKey,
			},
		}
		sortedRegions = append(sortedRegions, region)
		regionStart = regionEndKey
	}

	checkKeys := map[int64]int{
		0:     -1,
		5:     1,
		6:     1,
		7:     1,
		50:    2,
		60:    2,
		70:    2,
		100:   -1,
		50000: 5,
	}
	expected := map[uint64][][]byte{}
	sortedKeys := make([][]byte, 0, len(checkKeys))

	for hdl, idx := range checkKeys {
		key := tablecodec.EncodeRowKeyWithHandle(tableID, kv.IntHandle(hdl))
		sortedKeys = append(sortedKeys, key)
		if idx < 0 {
			continue
		}
		expected[uint64(idx)] = append(expected[uint64(idx)], key)
	}

	slices.SortFunc(sortedKeys, bytes.Compare)
<<<<<<< HEAD
	for i := range expected {
		slices.SortFunc(expected[i], bytes.Compare)
	}

	got := getSplitKeysOfRegions(sortedKeys, sortedRegions, false)
	require.Equal(t, len(expected), len(got))
	for region, gotKeys := range got {
		require.Equal(t, expected[region.Region.GetId()], gotKeys)
	}
=======
	got := GetSplitKeysOfRegions(sortedKeys, sortedRegions, false)
	require.Equal(t, expected, got)
>>>>>>> dfb7955c
}

func checkRegionsBoundaries(t *testing.T, regions []*RegionInfo, expected [][]byte) {
	require.Len(
		t, regions, len(expected)-1,
		"first region start key: %v, last region end key: %v, first expected key: %v, last expected key: %v",
		regions[0].Region.StartKey, regions[len(regions)-1].Region.EndKey,
		expected[0], expected[len(expected)-1],
	)
	for i := 1; i < len(expected); i++ {
		require.Equal(t, expected[i-1], regions[i-1].Region.StartKey)
		require.Equal(t, expected[i], regions[i-1].Region.EndKey)
	}
}

<<<<<<< HEAD
func TestGetSplitKeyPerRegionSkipSmallRegions(t *testing.T) {
	// regions are [a, b), [b, ba), [ba, ca), [ca, da), [da, e)
	// keys are a, b, c, d, e
	// for a, b, e, they are in region boundary, so they should be skipped
	// for c, because [b, c) and [c, d) are already split, so it should be skipped
	// for d, because [c, d) and [d, e) are already split, so it should be skipped
	sortedKeys := [][]byte{
		[]byte("a"),
		[]byte("b"),
		[]byte("c"),
		[]byte("d"),
		[]byte("e"),
	}
	sortedRegions := []*RegionInfo{
		{
			Region: &metapb.Region{
				Id:       1,
				StartKey: []byte("a"),
				EndKey:   []byte("b"),
			},
		},
		{
			Region: &metapb.Region{
				Id:       2,
				StartKey: []byte("b"),
				EndKey:   []byte("ba"),
			},
		},
		{
			Region: &metapb.Region{
				Id:       3,
				StartKey: []byte("ba"),
				EndKey:   []byte("ca"),
			},
		},
		{
			Region: &metapb.Region{
				Id:       4,
				StartKey: []byte("ca"),
				EndKey:   []byte("da"),
			},
		},
		{
			Region: &metapb.Region{
				Id:       5,
				StartKey: []byte("da"),
				EndKey:   []byte("e"),
			},
		},
	}
	result := getSplitKeysOfRegions(sortedKeys, sortedRegions, true)
	require.Len(t, result, 0)
}

=======
>>>>>>> dfb7955c
func TestPaginateScanRegion(t *testing.T) {
	ctx := context.Background()
	mockPDClient := NewMockPDClientForSplit()
	mockClient := &pdClient{
		client: mockPDClient,
	}

	backup := WaitRegionOnlineAttemptTimes
	WaitRegionOnlineAttemptTimes = 3
	t.Cleanup(func() {
		WaitRegionOnlineAttemptTimes = backup
	})

	// no region
	_, err := PaginateScanRegion(ctx, mockClient, []byte{}, []byte{}, 3)
	require.Error(t, err)
	require.True(t, berrors.ErrPDBatchScanRegion.Equal(err))
	require.ErrorContains(t, err, "scan region return empty result")

	// retry on error
	mockPDClient.scanRegions.errors = []error{
		status.Error(codes.Unavailable, "not leader"),
	}
	mockPDClient.SetRegions([][]byte{{}, {}})
	got, err := PaginateScanRegion(ctx, mockClient, []byte{}, []byte{}, 3)
	require.NoError(t, err)
	checkRegionsBoundaries(t, got, [][]byte{{}, {}})

	// test paginate
	boundaries := [][]byte{{}, {1}, {2}, {3}, {4}, {5}, {6}, {7}, {8}, {}}
	mockPDClient.SetRegions(boundaries)
	got, err = PaginateScanRegion(ctx, mockClient, []byte{}, []byte{}, 3)
	require.NoError(t, err)
	checkRegionsBoundaries(t, got, boundaries)
	got, err = PaginateScanRegion(ctx, mockClient, []byte{1}, []byte{}, 3)
	require.NoError(t, err)
	checkRegionsBoundaries(t, got, boundaries[1:])
	got, err = PaginateScanRegion(ctx, mockClient, []byte{}, []byte{2}, 8)
	require.NoError(t, err)
	checkRegionsBoundaries(t, got, boundaries[:3]) // [, 1), [1, 2)
	got, err = PaginateScanRegion(ctx, mockClient, []byte{4}, []byte{5}, 1)
	require.NoError(t, err)
	checkRegionsBoundaries(t, got, [][]byte{{4}, {5}})

	// test start == end
	_, err = PaginateScanRegion(ctx, mockClient, []byte{4}, []byte{4}, 1)
	require.ErrorContains(t, err, "scan region return empty result")

	// test start > end
	_, err = PaginateScanRegion(ctx, mockClient, []byte{5}, []byte{4}, 5)
	require.True(t, berrors.ErrInvalidRange.Equal(err))
	require.ErrorContains(t, err, "startKey > endKey")

	// test retry exhausted
	mockPDClient.scanRegions.errors = []error{
		status.Error(codes.Unavailable, "not leader"),
		status.Error(codes.Unavailable, "not leader"),
		status.Error(codes.Unavailable, "not leader"),
	}
	_, err = PaginateScanRegion(ctx, mockClient, []byte{4}, []byte{5}, 1)
	require.ErrorContains(t, err, "not leader")

	// test region not continuous
	mockPDClient.Regions = &pdtypes.RegionTree{}
	mockPDClient.Regions.SetRegion(&pdtypes.Region{
		Meta: &metapb.Region{
			Id:       1,
			StartKey: []byte{1},
			EndKey:   []byte{2},
		},
	})
	mockPDClient.Regions.SetRegion(&pdtypes.Region{
		Meta: &metapb.Region{
			Id:       4,
			StartKey: []byte{4},
			EndKey:   []byte{5},
		},
	})

	_, err = PaginateScanRegion(ctx, mockClient, []byte{1}, []byte{5}, 3)
	require.True(t, berrors.ErrPDBatchScanRegion.Equal(err))
	require.ErrorContains(t, err, "region 1's endKey not equal to next region 4's startKey")

	// test region becomes continuous slowly
	toAdd := []*pdtypes.Region{
		{
			Meta: &metapb.Region{
				Id:       2,
				StartKey: []byte{2},
				EndKey:   []byte{3},
			},
		},
		{
			Meta: &metapb.Region{
				Id:       3,
				StartKey: []byte{3},
				EndKey:   []byte{4},
			},
		},
	}
	mockPDClient.scanRegions.beforeHook = func() {
		mockPDClient.Regions.SetRegion(toAdd[0])
		toAdd = toAdd[1:]
	}
	got, err = PaginateScanRegion(ctx, mockClient, []byte{1}, []byte{5}, 100)
	require.NoError(t, err)
	checkRegionsBoundaries(t, got, [][]byte{{1}, {2}, {3}, {4}, {5}})
}

func TestRegionConsistency(t *testing.T) {
	cases := []struct {
		startKey []byte
		endKey   []byte
		err      string
		regions  []*RegionInfo
	}{
		{
			codec.EncodeBytes([]byte{}, []byte("a")),
			codec.EncodeBytes([]byte{}, []byte("a")),
			"scan region return empty result, startKey: (.*?), endKey: (.*?)",
			[]*RegionInfo{},
		},
		{
			codec.EncodeBytes([]byte{}, []byte("a")),
			codec.EncodeBytes([]byte{}, []byte("a")),
			"first region 1's startKey(.*?) > startKey(.*?)",
			[]*RegionInfo{
				{
					Region: &metapb.Region{
						Id:       1,
						StartKey: codec.EncodeBytes([]byte{}, []byte("b")),
						EndKey:   codec.EncodeBytes([]byte{}, []byte("d")),
					},
				},
			},
		},
		{
			codec.EncodeBytes([]byte{}, []byte("b")),
			codec.EncodeBytes([]byte{}, []byte("e")),
			"last region 100's endKey(.*?) < endKey(.*?)",
			[]*RegionInfo{
				{
					Region: &metapb.Region{
						Id:       100,
						StartKey: codec.EncodeBytes([]byte{}, []byte("b")),
						EndKey:   codec.EncodeBytes([]byte{}, []byte("d")),
					},
				},
			},
		},
		{
			codec.EncodeBytes([]byte{}, []byte("c")),
			codec.EncodeBytes([]byte{}, []byte("e")),
			"region 6's endKey not equal to next region 8's startKey(.*?)",
			[]*RegionInfo{
				{
					Region: &metapb.Region{
						Id:          6,
						StartKey:    codec.EncodeBytes([]byte{}, []byte("b")),
						EndKey:      codec.EncodeBytes([]byte{}, []byte("d")),
						RegionEpoch: nil,
					},
				},
				{
					Region: &metapb.Region{
						Id:       8,
						StartKey: codec.EncodeBytes([]byte{}, []byte("e")),
						EndKey:   codec.EncodeBytes([]byte{}, []byte("f")),
					},
				},
			},
		},
	}
	for _, ca := range cases {
		err := CheckRegionConsistency(ca.startKey, ca.endKey, ca.regions)
		require.Error(t, err)
		require.Regexp(t, ca.err, err.Error())
	}
}<|MERGE_RESOLUTION|>--- conflicted
+++ resolved
@@ -373,7 +373,6 @@
 	}
 
 	slices.SortFunc(sortedKeys, bytes.Compare)
-<<<<<<< HEAD
 	for i := range expected {
 		slices.SortFunc(expected[i], bytes.Compare)
 	}
@@ -383,10 +382,6 @@
 	for region, gotKeys := range got {
 		require.Equal(t, expected[region.Region.GetId()], gotKeys)
 	}
-=======
-	got := GetSplitKeysOfRegions(sortedKeys, sortedRegions, false)
-	require.Equal(t, expected, got)
->>>>>>> dfb7955c
 }
 
 func checkRegionsBoundaries(t *testing.T, regions []*RegionInfo, expected [][]byte) {
@@ -402,7 +397,6 @@
 	}
 }
 
-<<<<<<< HEAD
 func TestGetSplitKeyPerRegionSkipSmallRegions(t *testing.T) {
 	// regions are [a, b), [b, ba), [ba, ca), [ca, da), [da, e)
 	// keys are a, b, c, d, e
@@ -457,8 +451,6 @@
 	require.Len(t, result, 0)
 }
 
-=======
->>>>>>> dfb7955c
 func TestPaginateScanRegion(t *testing.T) {
 	ctx := context.Background()
 	mockPDClient := NewMockPDClientForSplit()
@@ -637,4 +629,197 @@
 		require.Error(t, err)
 		require.Regexp(t, ca.err, err.Error())
 	}
+}
+
+func checkRegionsBoundaries(t *testing.T, regions []*RegionInfo, expected [][]byte) {
+	require.Len(
+		t, regions, len(expected)-1,
+		"first region start key: %v, last region end key: %v, first expected key: %v, last expected key: %v",
+		regions[0].Region.StartKey, regions[len(regions)-1].Region.EndKey,
+		expected[0], expected[len(expected)-1],
+	)
+	for i := 1; i < len(expected); i++ {
+		require.Equal(t, expected[i-1], regions[i-1].Region.StartKey)
+		require.Equal(t, expected[i], regions[i-1].Region.EndKey)
+	}
+}
+
+func TestPaginateScanRegion(t *testing.T) {
+	ctx := context.Background()
+	mockPDClient := NewMockPDClientForSplit()
+	mockClient := &pdClient{
+		client: mockPDClient,
+	}
+
+	backup := WaitRegionOnlineAttemptTimes
+	WaitRegionOnlineAttemptTimes = 3
+	t.Cleanup(func() {
+		WaitRegionOnlineAttemptTimes = backup
+	})
+
+	// no region
+	_, err := PaginateScanRegion(ctx, mockClient, []byte{}, []byte{}, 3)
+	require.Error(t, err)
+	require.True(t, berrors.ErrPDBatchScanRegion.Equal(err))
+	require.ErrorContains(t, err, "scan region return empty result")
+
+	// retry on error
+	mockPDClient.scanRegions.errors = []error{
+		status.Error(codes.Unavailable, "not leader"),
+	}
+	mockPDClient.SetRegions([][]byte{{}, {}})
+	got, err := PaginateScanRegion(ctx, mockClient, []byte{}, []byte{}, 3)
+	require.NoError(t, err)
+	checkRegionsBoundaries(t, got, [][]byte{{}, {}})
+
+	// test paginate
+	boundaries := [][]byte{{}, {1}, {2}, {3}, {4}, {5}, {6}, {7}, {8}, {}}
+	mockPDClient.SetRegions(boundaries)
+	got, err = PaginateScanRegion(ctx, mockClient, []byte{}, []byte{}, 3)
+	require.NoError(t, err)
+	checkRegionsBoundaries(t, got, boundaries)
+	got, err = PaginateScanRegion(ctx, mockClient, []byte{1}, []byte{}, 3)
+	require.NoError(t, err)
+	checkRegionsBoundaries(t, got, boundaries[1:])
+	got, err = PaginateScanRegion(ctx, mockClient, []byte{}, []byte{2}, 8)
+	require.NoError(t, err)
+	checkRegionsBoundaries(t, got, boundaries[:3]) // [, 1), [1, 2)
+	got, err = PaginateScanRegion(ctx, mockClient, []byte{4}, []byte{5}, 1)
+	require.NoError(t, err)
+	checkRegionsBoundaries(t, got, [][]byte{{4}, {5}})
+
+	// test start == end
+	_, err = PaginateScanRegion(ctx, mockClient, []byte{4}, []byte{4}, 1)
+	require.ErrorContains(t, err, "scan region return empty result")
+
+	// test start > end
+	_, err = PaginateScanRegion(ctx, mockClient, []byte{5}, []byte{4}, 5)
+	require.True(t, berrors.ErrInvalidRange.Equal(err))
+	require.ErrorContains(t, err, "startKey > endKey")
+
+	// test retry exhausted
+	mockPDClient.scanRegions.errors = []error{
+		status.Error(codes.Unavailable, "not leader"),
+		status.Error(codes.Unavailable, "not leader"),
+		status.Error(codes.Unavailable, "not leader"),
+	}
+	_, err = PaginateScanRegion(ctx, mockClient, []byte{4}, []byte{5}, 1)
+	require.ErrorContains(t, err, "not leader")
+
+	// test region not continuous
+	mockPDClient.Regions = &pdtypes.RegionTree{}
+	mockPDClient.Regions.SetRegion(&pdtypes.Region{
+		Meta: &metapb.Region{
+			Id:       1,
+			StartKey: []byte{1},
+			EndKey:   []byte{2},
+		},
+	})
+	mockPDClient.Regions.SetRegion(&pdtypes.Region{
+		Meta: &metapb.Region{
+			Id:       4,
+			StartKey: []byte{4},
+			EndKey:   []byte{5},
+		},
+	})
+
+	_, err = PaginateScanRegion(ctx, mockClient, []byte{1}, []byte{5}, 3)
+	require.True(t, berrors.ErrPDBatchScanRegion.Equal(err))
+	require.ErrorContains(t, err, "region 1's endKey not equal to next region 4's startKey")
+
+	// test region becomes continuous slowly
+	toAdd := []*pdtypes.Region{
+		{
+			Meta: &metapb.Region{
+				Id:       2,
+				StartKey: []byte{2},
+				EndKey:   []byte{3},
+			},
+		},
+		{
+			Meta: &metapb.Region{
+				Id:       3,
+				StartKey: []byte{3},
+				EndKey:   []byte{4},
+			},
+		},
+	}
+	mockPDClient.scanRegions.beforeHook = func() {
+		mockPDClient.Regions.SetRegion(toAdd[0])
+		toAdd = toAdd[1:]
+	}
+	got, err = PaginateScanRegion(ctx, mockClient, []byte{1}, []byte{5}, 100)
+	require.NoError(t, err)
+	checkRegionsBoundaries(t, got, [][]byte{{1}, {2}, {3}, {4}, {5}})
+}
+
+func TestRegionConsistency(t *testing.T) {
+	cases := []struct {
+		startKey []byte
+		endKey   []byte
+		err      string
+		regions  []*RegionInfo
+	}{
+		{
+			codec.EncodeBytes([]byte{}, []byte("a")),
+			codec.EncodeBytes([]byte{}, []byte("a")),
+			"scan region return empty result, startKey: (.*?), endKey: (.*?)",
+			[]*RegionInfo{},
+		},
+		{
+			codec.EncodeBytes([]byte{}, []byte("a")),
+			codec.EncodeBytes([]byte{}, []byte("a")),
+			"first region 1's startKey(.*?) > startKey(.*?)",
+			[]*RegionInfo{
+				{
+					Region: &metapb.Region{
+						Id:       1,
+						StartKey: codec.EncodeBytes([]byte{}, []byte("b")),
+						EndKey:   codec.EncodeBytes([]byte{}, []byte("d")),
+					},
+				},
+			},
+		},
+		{
+			codec.EncodeBytes([]byte{}, []byte("b")),
+			codec.EncodeBytes([]byte{}, []byte("e")),
+			"last region 100's endKey(.*?) < endKey(.*?)",
+			[]*RegionInfo{
+				{
+					Region: &metapb.Region{
+						Id:       100,
+						StartKey: codec.EncodeBytes([]byte{}, []byte("b")),
+						EndKey:   codec.EncodeBytes([]byte{}, []byte("d")),
+					},
+				},
+			},
+		},
+		{
+			codec.EncodeBytes([]byte{}, []byte("c")),
+			codec.EncodeBytes([]byte{}, []byte("e")),
+			"region 6's endKey not equal to next region 8's startKey(.*?)",
+			[]*RegionInfo{
+				{
+					Region: &metapb.Region{
+						Id:          6,
+						StartKey:    codec.EncodeBytes([]byte{}, []byte("b")),
+						EndKey:      codec.EncodeBytes([]byte{}, []byte("d")),
+						RegionEpoch: nil,
+					},
+				},
+				{
+					Region: &metapb.Region{
+						Id:       8,
+						StartKey: codec.EncodeBytes([]byte{}, []byte("e")),
+						EndKey:   codec.EncodeBytes([]byte{}, []byte("f")),
+					},
+				},
+			},
+		},
+	}
+	for _, ca := range cases {
+		err := CheckRegionConsistency(ca.startKey, ca.endKey, ca.regions)
+		require.Error(t, err)
+		require.Regexp(t, ca.err, err.Error())
+	}
 }