--- conflicted
+++ resolved
@@ -583,8 +583,6 @@
 	return nil
 }
 
-<<<<<<< HEAD
-=======
 func (c *pdClient) scatterRegionsSequentially(ctx context.Context, newRegions []*RegionInfo, backoffer utils.Backoffer) {
 	newRegionSet := make(map[uint64]*RegionInfo, len(newRegions))
 	for _, newRegion := range newRegions {
@@ -626,7 +624,6 @@
 	}
 }
 
->>>>>>> 5f25004b
 func (c *pdClient) IsScatterRegionFinished(
 	ctx context.Context,
 	regionID uint64,
