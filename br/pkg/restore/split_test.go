--- conflicted
+++ resolved
@@ -596,14 +596,10 @@
 	return nil
 }
 
-<<<<<<< HEAD
 func (f *fakeRestorer) RestoreSSTFiles(ctx context.Context, files []*backuppb.File, rewriteRules *restore.RewriteRules, updateCh glue.Progress) error {
-=======
-func (f *fakeRestorer) RestoreFiles(ctx context.Context, files []*backuppb.File, rewriteRules *restore.RewriteRules, updateCh glue.Progress) error {
 	f.mu.Lock()
 	defer f.mu.Unlock()
 
->>>>>>> fa5e1901
 	if ctx.Err() != nil {
 		return ctx.Err()
 	}
