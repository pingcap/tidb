// Copyright 2020 PingCAP, Inc. Licensed under Apache-2.0.

package restore

import (
	"bytes"
	"context"
	"fmt"
	"sync"
	"testing"
	"time"

	"github.com/pingcap/errors"
	backuppb "github.com/pingcap/kvproto/pkg/brpb"
	"github.com/pingcap/kvproto/pkg/import_sstpb"
	"github.com/pingcap/kvproto/pkg/metapb"
	"github.com/pingcap/kvproto/pkg/pdpb"
	"github.com/pingcap/log"
	berrors "github.com/pingcap/tidb/br/pkg/errors"
	"github.com/pingcap/tidb/br/pkg/glue"
	"github.com/pingcap/tidb/br/pkg/logutil"
	"github.com/pingcap/tidb/br/pkg/restore/split"
	"github.com/pingcap/tidb/br/pkg/rtree"
	"github.com/pingcap/tidb/br/pkg/utils/iter"
	"github.com/pingcap/tidb/pkg/parser/model"
	"github.com/pingcap/tidb/pkg/store/pdtypes"
	"github.com/pingcap/tidb/pkg/tablecodec"
	"github.com/pingcap/tidb/pkg/util/codec"
	"github.com/stretchr/testify/require"
	"go.uber.org/multierr"
	"google.golang.org/grpc/codes"
	"google.golang.org/grpc/status"
)

type TestClient struct {
	split.SplitClient

<<<<<<< HEAD
	mu                  sync.RWMutex
	stores              map[uint64]*metapb.Store
	regions             map[uint64]*split.RegionInfo
	regionsInfo         *pdtypes.RegionTree // For now it's only used in ScanRegions
	nextRegionID        uint64
	injectInScatter     func(*split.RegionInfo) error
	injectInOperator    func(uint64) (*pdpb.GetOperatorResponse, error)
	supportBatchScatter bool
=======
	mu               sync.RWMutex
	stores           map[uint64]*metapb.Store
	regions          map[uint64]*split.RegionInfo
	regionsInfo      *pdtypes.RegionTree // For now it's only used in ScanRegions
	nextRegionID     uint64
	injectInScatter  func(*split.RegionInfo) error
	injectInOperator func(uint64) (*pdpb.GetOperatorResponse, error)
>>>>>>> 5f25004b

	scattered   map[uint64]bool
	InjectErr   bool
	InjectTimes int32
}

func NewTestClient(
	stores map[uint64]*metapb.Store,
	regions map[uint64]*split.RegionInfo,
	nextRegionID uint64,
) *TestClient {
	regionsInfo := &pdtypes.RegionTree{}
	for _, regionInfo := range regions {
		regionsInfo.SetRegion(pdtypes.NewRegionInfo(regionInfo.Region, regionInfo.Leader))
	}
	return &TestClient{
		stores:          stores,
		regions:         regions,
		regionsInfo:     regionsInfo,
		nextRegionID:    nextRegionID,
		scattered:       map[uint64]bool{},
		injectInScatter: func(*split.RegionInfo) error { return nil },
	}
}

// ScatterRegions scatters regions in a batch.
func (c *TestClient) ScatterRegions(ctx context.Context, regionInfo []*split.RegionInfo) error {
	regions := map[uint64]*split.RegionInfo{}
	for _, region := range regionInfo {
		regions[region.Region.Id] = region
	}
	var err error
	for i := 0; i < 3; i++ {
		if len(regions) == 0 {
			return nil
		}
		for id, region := range regions {
			splitErr := c.ScatterRegion(ctx, region)
			if splitErr == nil {
				delete(regions, id)
			}
			err = multierr.Append(err, splitErr)
		}
	}
	return nil
}

func (c *TestClient) GetAllRegions() map[uint64]*split.RegionInfo {
	c.mu.RLock()
	defer c.mu.RUnlock()
	return c.regions
}

func (c *TestClient) GetStore(ctx context.Context, storeID uint64) (*metapb.Store, error) {
	c.mu.RLock()
	defer c.mu.RUnlock()
	store, ok := c.stores[storeID]
	if !ok {
		return nil, errors.Errorf("store not found")
	}
	return store, nil
}

func (c *TestClient) GetRegion(ctx context.Context, key []byte) (*split.RegionInfo, error) {
	c.mu.RLock()
	defer c.mu.RUnlock()
	for _, region := range c.regions {
		if bytes.Compare(key, region.Region.StartKey) >= 0 &&
			(len(region.Region.EndKey) == 0 || bytes.Compare(key, region.Region.EndKey) < 0) {
			return region, nil
		}
	}
	return nil, errors.Errorf("region not found: key=%s", string(key))
}

func (c *TestClient) GetRegionByID(ctx context.Context, regionID uint64) (*split.RegionInfo, error) {
	c.mu.RLock()
	defer c.mu.RUnlock()
	region, ok := c.regions[regionID]
	if !ok {
		return nil, errors.Errorf("region not found: id=%d", regionID)
	}
	return region, nil
}

func (c *TestClient) SplitRegion(
	ctx context.Context,
	regionInfo *split.RegionInfo,
	key []byte,
) (*split.RegionInfo, error) {
	c.mu.Lock()
	defer c.mu.Unlock()
	var target *split.RegionInfo
	splitKey := codec.EncodeBytes([]byte{}, key)
	for _, region := range c.regions {
		if bytes.Compare(splitKey, region.Region.StartKey) >= 0 &&
			(len(region.Region.EndKey) == 0 || bytes.Compare(splitKey, region.Region.EndKey) < 0) {
			target = region
		}
	}
	if target == nil {
		return nil, errors.Errorf("region not found: key=%s", string(key))
	}
	newRegion := &split.RegionInfo{
		Region: &metapb.Region{
			Peers:    target.Region.Peers,
			Id:       c.nextRegionID,
			StartKey: target.Region.StartKey,
			EndKey:   splitKey,
		},
	}
	c.regions[c.nextRegionID] = newRegion
	c.nextRegionID++
	target.Region.StartKey = splitKey
	c.regions[target.Region.Id] = target
	return newRegion, nil
}

func (c *TestClient) BatchSplitRegionsWithOrigin(
	ctx context.Context, regionInfo *split.RegionInfo, keys [][]byte,
) (*split.RegionInfo, []*split.RegionInfo, error) {
	c.mu.Lock()
	defer c.mu.Unlock()
	newRegions := make([]*split.RegionInfo, 0)
	var region *split.RegionInfo
	for _, key := range keys {
		var target *split.RegionInfo
		splitKey := codec.EncodeBytes([]byte{}, key)
		for _, region := range c.regions {
			if region.ContainsInterior(splitKey) {
				target = region
			}
		}
		if target == nil {
			continue
		}
		newRegion := &split.RegionInfo{
			Region: &metapb.Region{
				Peers:    target.Region.Peers,
				Id:       c.nextRegionID,
				StartKey: target.Region.StartKey,
				EndKey:   splitKey,
			},
		}
		c.regions[c.nextRegionID] = newRegion
		c.nextRegionID++
		target.Region.StartKey = splitKey
		c.regions[target.Region.Id] = target
		region = target
		newRegions = append(newRegions, newRegion)
	}
	return region, newRegions, nil
}

func (c *TestClient) BatchSplitRegions(
	ctx context.Context, regionInfo *split.RegionInfo, keys [][]byte,
) ([]*split.RegionInfo, error) {
	_, newRegions, err := c.BatchSplitRegionsWithOrigin(ctx, regionInfo, keys)
	return newRegions, err
}

func (c *TestClient) ScatterRegion(ctx context.Context, regionInfo *split.RegionInfo) error {
	return c.injectInScatter(regionInfo)
}

func (c *TestClient) GetOperator(ctx context.Context, regionID uint64) (*pdpb.GetOperatorResponse, error) {
	if c.injectInOperator != nil {
		return c.injectInOperator(regionID)
	}
	return &pdpb.GetOperatorResponse{
		Header: new(pdpb.ResponseHeader),
	}, nil
}

func (c *TestClient) ScanRegions(ctx context.Context, key, endKey []byte, limit int) ([]*split.RegionInfo, error) {
	if c.InjectErr && c.InjectTimes > 0 {
		c.InjectTimes -= 1
		return nil, status.Error(codes.Unavailable, "not leader")
	}
	if len(key) != 0 && bytes.Equal(key, endKey) {
		return nil, status.Error(codes.Internal, "key and endKey are the same")
	}

	infos := c.regionsInfo.ScanRange(key, endKey, limit)
	regions := make([]*split.RegionInfo, 0, len(infos))
	for _, info := range infos {
		regions = append(regions, &split.RegionInfo{
			Region: info.Meta,
			Leader: info.Leader,
		})
	}
	return regions, nil
}

func (c *TestClient) IsScatterRegionFinished(
	ctx context.Context,
	regionID uint64,
) (scatterDone bool, needRescatter bool, scatterErr error) {
	resp, _ := c.GetOperator(ctx, regionID)
	return split.IsScatterRegionFinished(resp)
<<<<<<< HEAD
}

type assertRetryLessThanBackoffer struct {
	max     int
	already int
	t       *testing.T
}

func assertRetryLessThan(t *testing.T, times int) utils.Backoffer {
	return &assertRetryLessThanBackoffer{
		max:     times,
		already: 0,
		t:       t,
	}
}

// NextBackoff returns a duration to wait before retrying again
func (b *assertRetryLessThanBackoffer) NextBackoff(err error) time.Duration {
	b.already++
	if b.already >= b.max {
		b.t.Logf("retry more than %d time: test failed", b.max)
		b.t.FailNow()
	}
	return 0
=======
>>>>>>> 5f25004b
}

func TestScanEmptyRegion(t *testing.T) {
	client := initTestClient(false)
	ranges := initRanges()
	// make ranges has only one
	ranges = ranges[0:1]
	rewriteRules := initRewriteRules()
	regionSplitter := NewRegionSplitter(client)

	ctx := context.Background()
	err := regionSplitter.ExecuteSplit(ctx, ranges, rewriteRules, 1, false, func(key [][]byte) {})
	// should not return error with only one range entry
	require.NoError(t, err)
}

<<<<<<< HEAD
func TestScatterFinishInTime(t *testing.T) {
	client := initTestClient(false)
	ranges := initRanges()
	rewriteRules := initRewriteRules()
	regionSplitter := restore.NewRegionSplitter(client)

	ctx := context.Background()
	err := regionSplitter.ExecuteSplit(ctx, ranges, rewriteRules, 1, false, func(key [][]byte) {})
	require.NoError(t, err)
	regions := client.GetAllRegions()
	if !validateRegions(regions) {
		for _, region := range regions {
			t.Logf("region: %v\n", region.Region)
		}
		t.Log("get wrong result")
		t.Fail()
	}

	regionInfos := make([]*split.RegionInfo, 0, len(regions))
	for _, info := range regions {
		regionInfos = append(regionInfos, info)
	}
	failed := map[uint64]int{}
	client.injectInScatter = func(r *split.RegionInfo) error {
		failed[r.Region.Id]++
		if failed[r.Region.Id] > 7 {
			return nil
		}
		return status.Errorf(codes.Unknown, "region %d is not fully replicated", r.Region.Id)
	}

	// When using a exponential backoffer, if we try to backoff more than 40 times in 10 regions,
	// it would cost time unacceptable.
	regionSplitter.ScatterRegionsSequentially(ctx,
		regionInfos,
		assertRetryLessThan(t, 40))
}

=======
>>>>>>> 5f25004b
// region: [, aay), [aay, bba), [bba, bbh), [bbh, cca), [cca, )
// range: [aaa, aae), [aae, aaz), [ccd, ccf), [ccf, ccj)
// rewrite rules: aa -> xx,  cc -> bb
// expected regions after split:
//
//	[, aay), [aay, bba), [bba, bbf), [bbf, bbh), [bbh, bbj),
//	[bbj, cca), [cca, xxe), [xxe, xxz), [xxz, )
func TestSplitAndScatter(t *testing.T) {
	t.Run("BatchScatter", func(t *testing.T) {
		client := initTestClient(false)
		runTestSplitAndScatterWith(t, client)
	})
	t.Run("WaitScatter", func(t *testing.T) {
		client := initTestClient(false)
		runWaitScatter(t, client)
	})
}

// +------------+----------------------------
// |   region   | states
// +------------+----------------------------
// | [   , aay) | SUCCESS
// +------------+----------------------------
// | [aay, bba) | CANCEL, SUCCESS
// +------------+----------------------------
// | [bba, bbh) | RUNNING, TIMEOUT, SUCCESS
// +------------+----------------------------
// | [bbh, cca) | <NOT_SCATTER_OPEARTOR>
// +------------+----------------------------
// | [cca,    ) | CANCEL, RUNNING, SUCCESS
// +------------+----------------------------
// region: [, aay), [aay, bba), [bba, bbh), [bbh, cca), [cca, )
// states:
func runWaitScatter(t *testing.T, client *TestClient) {
	// configuration
	type Operatorstates struct {
		index  int
		status []pdpb.OperatorStatus
	}
	results := map[string]*Operatorstates{
		"": {status: []pdpb.OperatorStatus{pdpb.OperatorStatus_SUCCESS}},
		string(codec.EncodeBytesExt([]byte{}, []byte("aay"), false)): {status: []pdpb.OperatorStatus{pdpb.OperatorStatus_CANCEL, pdpb.OperatorStatus_SUCCESS}},
		string(codec.EncodeBytesExt([]byte{}, []byte("bba"), false)): {status: []pdpb.OperatorStatus{pdpb.OperatorStatus_RUNNING, pdpb.OperatorStatus_TIMEOUT, pdpb.OperatorStatus_SUCCESS}},
		string(codec.EncodeBytesExt([]byte{}, []byte("bbh"), false)): {},
		string(codec.EncodeBytesExt([]byte{}, []byte("cca"), false)): {status: []pdpb.OperatorStatus{pdpb.OperatorStatus_CANCEL, pdpb.OperatorStatus_RUNNING, pdpb.OperatorStatus_SUCCESS}},
	}
	// after test done, the `leftScatterCount` should be empty
	leftScatterCount := map[string]int{
		string(codec.EncodeBytesExt([]byte{}, []byte("aay"), false)): 1,
		string(codec.EncodeBytesExt([]byte{}, []byte("bba"), false)): 1,
		string(codec.EncodeBytesExt([]byte{}, []byte("cca"), false)): 1,
	}
	client.injectInScatter = func(ri *split.RegionInfo) error {
		states, ok := results[string(ri.Region.StartKey)]
		require.True(t, ok)
		require.NotEqual(t, 0, len(states.status))
		require.NotEqual(t, pdpb.OperatorStatus_SUCCESS, states.status[states.index])
		states.index += 1
		cnt, ok := leftScatterCount[string(ri.Region.StartKey)]
		require.True(t, ok)
		if cnt == 1 {
			delete(leftScatterCount, string(ri.Region.StartKey))
		} else {
			leftScatterCount[string(ri.Region.StartKey)] = cnt - 1
		}
		return nil
	}
	regionsMap := client.GetAllRegions()
	leftOperatorCount := map[string]int{
		"": 1,
		string(codec.EncodeBytesExt([]byte{}, []byte("aay"), false)): 2,
		string(codec.EncodeBytesExt([]byte{}, []byte("bba"), false)): 3,
		string(codec.EncodeBytesExt([]byte{}, []byte("bbh"), false)): 1,
		string(codec.EncodeBytesExt([]byte{}, []byte("cca"), false)): 3,
	}
	client.injectInOperator = func(u uint64) (*pdpb.GetOperatorResponse, error) {
		ri := regionsMap[u]
		cnt, ok := leftOperatorCount[string(ri.Region.StartKey)]
		require.True(t, ok)
		if cnt == 1 {
			delete(leftOperatorCount, string(ri.Region.StartKey))
		} else {
			leftOperatorCount[string(ri.Region.StartKey)] = cnt - 1
		}
		states, ok := results[string(ri.Region.StartKey)]
		require.True(t, ok)
		if len(states.status) == 0 {
			return &pdpb.GetOperatorResponse{
				Desc: []byte("other"),
			}, nil
		}
		if states.status[states.index] == pdpb.OperatorStatus_RUNNING {
			states.index += 1
			return &pdpb.GetOperatorResponse{
				Desc:   []byte("scatter-region"),
				Status: states.status[states.index-1],
			}, nil
		}
		return &pdpb.GetOperatorResponse{
			Desc:   []byte("scatter-region"),
			Status: states.status[states.index],
		}, nil
	}

	// begin to test
	ctx := context.Background()
	regions := make([]*split.RegionInfo, 0, len(regionsMap))
	for _, info := range regionsMap {
		regions = append(regions, info)
	}
	regionSplitter := NewRegionSplitter(client)
	leftCnt := regionSplitter.WaitForScatterRegionsTimeout(ctx, regions, 2000*time.Second)
	require.Equal(t, leftCnt, 0)
}

func runTestSplitAndScatterWith(t *testing.T, client *TestClient) {
	ranges := initRanges()
	rewriteRules := initRewriteRules()
	regionSplitter := NewRegionSplitter(client)

	ctx := context.Background()
	err := regionSplitter.ExecuteSplit(ctx, ranges, rewriteRules, 1, false, func(key [][]byte) {})
	require.NoError(t, err)
	regions := client.GetAllRegions()
	if !validateRegions(regions) {
		for _, region := range regions {
			t.Logf("region: %v\n", region.Region)
		}
		t.Log("get wrong result")
		t.Fail()
	}
	regionInfos := make([]*split.RegionInfo, 0, len(regions))
	for _, info := range regions {
		regionInfos = append(regionInfos, info)
	}
	scattered := map[uint64]bool{}
	const alwaysFailedRegionID = 1
	client.injectInScatter = func(regionInfo *split.RegionInfo) error {
		if _, ok := scattered[regionInfo.Region.Id]; !ok || regionInfo.Region.Id == alwaysFailedRegionID {
			scattered[regionInfo.Region.Id] = false
			return status.Errorf(codes.Unknown, "region %d is not fully replicated", regionInfo.Region.Id)
		}
		scattered[regionInfo.Region.Id] = true
		return nil
	}
<<<<<<< HEAD
	regionSplitter.ScatterRegions(ctx, regionInfos)
=======
	err = regionSplitter.client.ScatterRegions(ctx, regionInfos)
	require.NoError(t, err)
>>>>>>> 5f25004b
	for key := range regions {
		if key == alwaysFailedRegionID {
			require.Falsef(t, scattered[key], "always failed region %d was scattered successfully", key)
		} else if !scattered[key] {
			t.Fatalf("region %d has not been scattered: %#v", key, regions[key])
		}
	}
}

func TestRawSplit(t *testing.T) {
	// Fix issue #36490.
	ranges := []rtree.Range{
		{
			StartKey: []byte{0},
			EndKey:   []byte{},
		},
	}
	client := initTestClient(true)
	ctx := context.Background()

<<<<<<< HEAD
	regionSplitter := restore.NewRegionSplitter(client)
=======
	regionSplitter := NewRegionSplitter(client)
>>>>>>> 5f25004b
	err := regionSplitter.ExecuteSplit(ctx, ranges, nil, 1, true, func(key [][]byte) {})
	require.NoError(t, err)
	regions := client.GetAllRegions()
	expectedKeys := []string{"", "aay", "bba", "bbh", "cca", ""}
	if !validateRegionsExt(regions, expectedKeys, true) {
		for _, region := range regions {
			t.Logf("region: %v\n", region.Region)
		}
		t.Log("get wrong result")
		t.Fail()
	}
}

// region: [, aay), [aay, bba), [bba, bbh), [bbh, cca), [cca, )
func initTestClient(isRawKv bool) *TestClient {
	peers := make([]*metapb.Peer, 1)
	peers[0] = &metapb.Peer{
		Id:      1,
		StoreId: 1,
	}
	keys := [6]string{"", "aay", "bba", "bbh", "cca", ""}
	regions := make(map[uint64]*split.RegionInfo)
	for i := uint64(1); i < 6; i++ {
		startKey := []byte(keys[i-1])
		if len(startKey) != 0 {
			startKey = codec.EncodeBytesExt([]byte{}, startKey, isRawKv)
		}
		endKey := []byte(keys[i])
		if len(endKey) != 0 {
			endKey = codec.EncodeBytesExt([]byte{}, endKey, isRawKv)
		}
		regions[i] = &split.RegionInfo{
			Leader: &metapb.Peer{
				Id: i,
			},
			Region: &metapb.Region{
				Id:       i,
				Peers:    peers,
				StartKey: startKey,
				EndKey:   endKey,
			},
		}
	}
	stores := make(map[uint64]*metapb.Store)
	stores[1] = &metapb.Store{
		Id: 1,
	}
	return NewTestClient(stores, regions, 6)
}

// range: [aaa, aae), [aae, aaz), [ccd, ccf), [ccf, ccj)
func initRanges() []rtree.Range {
	var ranges [4]rtree.Range
	ranges[0] = rtree.Range{
		StartKey: []byte("aaa"),
		EndKey:   []byte("aae"),
	}
	ranges[1] = rtree.Range{
		StartKey: []byte("aae"),
		EndKey:   []byte("aaz"),
	}
	ranges[2] = rtree.Range{
		StartKey: []byte("ccd"),
		EndKey:   []byte("ccf"),
	}
	ranges[3] = rtree.Range{
		StartKey: []byte("ccf"),
		EndKey:   []byte("ccj"),
	}
	return ranges[:]
}

func initRewriteRules() *RewriteRules {
	var rules [2]*import_sstpb.RewriteRule
	rules[0] = &import_sstpb.RewriteRule{
		OldKeyPrefix: []byte("aa"),
		NewKeyPrefix: []byte("xx"),
	}
	rules[1] = &import_sstpb.RewriteRule{
		OldKeyPrefix: []byte("cc"),
		NewKeyPrefix: []byte("bb"),
	}
	return &RewriteRules{
		Data: rules[:],
	}
}

// expected regions after split:
//
//	[, aay), [aay, bba), [bba, bbf), [bbf, bbh), [bbh, bbj),
//	[bbj, cca), [cca, xxe), [xxe, xxz), [xxz, )
func validateRegions(regions map[uint64]*split.RegionInfo) bool {
	keys := [...]string{"", "aay", "bba", "bbf", "bbh", "bbj", "cca", "xxe", "xxz", ""}
	return validateRegionsExt(regions, keys[:], false)
}

func validateRegionsExt(regions map[uint64]*split.RegionInfo, expectedKeys []string, isRawKv bool) bool {
	if len(regions) != len(expectedKeys)-1 {
		return false
	}
FindRegion:
	for i := 1; i < len(expectedKeys); i++ {
		for _, region := range regions {
			startKey := []byte(expectedKeys[i-1])
			if len(startKey) != 0 {
				startKey = codec.EncodeBytesExt([]byte{}, startKey, isRawKv)
			}
			endKey := []byte(expectedKeys[i])
			if len(endKey) != 0 {
				endKey = codec.EncodeBytesExt([]byte{}, endKey, isRawKv)
			}
			if bytes.Equal(region.Region.GetStartKey(), startKey) &&
				bytes.Equal(region.Region.GetEndKey(), endKey) {
				continue FindRegion
			}
		}
		return false
	}
	return true
}

func TestRegionConsistency(t *testing.T) {
	cases := []struct {
		startKey []byte
		endKey   []byte
		err      string
		regions  []*split.RegionInfo
	}{
		{
			codec.EncodeBytes([]byte{}, []byte("a")),
			codec.EncodeBytes([]byte{}, []byte("a")),
			"scan region return empty result, startKey: (.*?), endKey: (.*?)",
			[]*split.RegionInfo{},
		},
		{
			codec.EncodeBytes([]byte{}, []byte("a")),
			codec.EncodeBytes([]byte{}, []byte("a")),
			"first region 1's startKey(.*?) > startKey(.*?)",
			[]*split.RegionInfo{
				{
					Region: &metapb.Region{
						Id:       1,
						StartKey: codec.EncodeBytes([]byte{}, []byte("b")),
						EndKey:   codec.EncodeBytes([]byte{}, []byte("d")),
					},
				},
			},
		},
		{
			codec.EncodeBytes([]byte{}, []byte("b")),
			codec.EncodeBytes([]byte{}, []byte("e")),
			"last region 100's endKey(.*?) < endKey(.*?)",
			[]*split.RegionInfo{
				{
					Region: &metapb.Region{
						Id:       100,
						StartKey: codec.EncodeBytes([]byte{}, []byte("b")),
						EndKey:   codec.EncodeBytes([]byte{}, []byte("d")),
					},
				},
			},
		},
		{
			codec.EncodeBytes([]byte{}, []byte("c")),
			codec.EncodeBytes([]byte{}, []byte("e")),
			"region 6's endKey not equal to next region 8's startKey(.*?)",
			[]*split.RegionInfo{
				{
					Region: &metapb.Region{
						Id:          6,
						StartKey:    codec.EncodeBytes([]byte{}, []byte("b")),
						EndKey:      codec.EncodeBytes([]byte{}, []byte("d")),
						RegionEpoch: nil,
					},
				},
				{
					Region: &metapb.Region{
						Id:       8,
						StartKey: codec.EncodeBytes([]byte{}, []byte("e")),
						EndKey:   codec.EncodeBytes([]byte{}, []byte("f")),
					},
				},
			},
		},
	}
	for _, ca := range cases {
		err := split.CheckRegionConsistency(ca.startKey, ca.endKey, ca.regions)
		require.Error(t, err)
		require.Regexp(t, ca.err, err.Error())
	}
}

type fakeRestorer struct {
	mu sync.Mutex

	errorInSplit        bool
	splitRanges         []rtree.Range
	restoredFiles       []*backuppb.File
	tableIDIsInsequence bool
}

func (f *fakeRestorer) SplitRanges(ctx context.Context, ranges []rtree.Range, rewriteRules *RewriteRules, updateCh glue.Progress, isRawKv bool) error {
	f.mu.Lock()
	defer f.mu.Unlock()

	if ctx.Err() != nil {
		return ctx.Err()
	}
	f.splitRanges = append(f.splitRanges, ranges...)
	if f.errorInSplit {
		err := errors.Annotatef(berrors.ErrRestoreSplitFailed,
			"the key space takes many efforts and finally get together, how dare you split them again... :<")
		log.Error("error happens :3", logutil.ShortError(err))
		return err
	}
	return nil
}

func (f *fakeRestorer) RestoreSSTFiles(ctx context.Context, tableIDWithFiles []TableIDWithFiles, rewriteRules *RewriteRules, updateCh glue.Progress) error {
	f.mu.Lock()
	defer f.mu.Unlock()

	if ctx.Err() != nil {
		return ctx.Err()
	}
	for i, tableIDWithFile := range tableIDWithFiles {
		if int64(i) != tableIDWithFile.TableID {
			f.tableIDIsInsequence = false
		}
		f.restoredFiles = append(f.restoredFiles, tableIDWithFile.Files...)
	}
	err := errors.Annotatef(berrors.ErrRestoreWriteAndIngest, "the files to restore are taken by a hijacker, meow :3")
	log.Error("error happens :3", logutil.ShortError(err))
	return err
}

func fakeRanges(keys ...string) (r DrainResult) {
	for i := range keys {
		if i+1 == len(keys) {
			return
		}
		r.Ranges = append(r.Ranges, rtree.Range{
			StartKey: []byte(keys[i]),
			EndKey:   []byte(keys[i+1]),
			Files:    []*backuppb.File{{Name: "fake.sst"}},
		})
		r.TableEndOffsetInRanges = append(r.TableEndOffsetInRanges, len(r.Ranges))
		r.TablesToSend = append(r.TablesToSend, CreatedTable{
			Table: &model.TableInfo{
				ID: int64(i),
			},
		})
	}
	return
}

type errorInTimeSink struct {
	ctx   context.Context
	errCh chan error
	t     *testing.T
}

func (e errorInTimeSink) EmitTables(tables ...CreatedTable) {}

func (e errorInTimeSink) EmitError(err error) {
	e.errCh <- err
}

func (e errorInTimeSink) Close() {}

func (e errorInTimeSink) Wait() {
	select {
	case <-e.ctx.Done():
		e.t.Logf("The context is canceled but no error happen")
		e.t.FailNow()
	case <-e.errCh:
	}
}

func assertErrorEmitInTime(ctx context.Context, t *testing.T) errorInTimeSink {
	errCh := make(chan error, 1)
	return errorInTimeSink{
		ctx:   ctx,
		errCh: errCh,
		t:     t,
	}
}

func TestRestoreFailed(t *testing.T) {
	ranges := []DrainResult{
		fakeRanges("aax", "abx", "abz"),
		fakeRanges("abz", "bbz", "bcy"),
		fakeRanges("bcy", "cad", "xxy"),
	}
	r := &fakeRestorer{
		tableIDIsInsequence: true,
	}
	sender, err := NewTiKVSender(context.TODO(), r, nil, 1, string(FineGrained))
	require.NoError(t, err)
	dctx, cancel := context.WithTimeout(context.Background(), 10*time.Second)
	defer cancel()
	sink := assertErrorEmitInTime(dctx, t)
	sender.PutSink(sink)
	for _, r := range ranges {
		sender.RestoreBatch(r)
	}
	sink.Wait()
	sink.Close()
	sender.Close()
	require.GreaterOrEqual(t, len(r.restoredFiles), 1)
	require.True(t, r.tableIDIsInsequence)
}

func TestSplitFailed(t *testing.T) {
	ranges := []DrainResult{
		fakeRanges("aax", "abx", "abz"),
		fakeRanges("abz", "bbz", "bcy"),
		fakeRanges("bcy", "cad", "xxy"),
	}
	r := &fakeRestorer{errorInSplit: true, tableIDIsInsequence: true}
	sender, err := NewTiKVSender(context.TODO(), r, nil, 1, string(FineGrained))
	require.NoError(t, err)
	dctx, cancel := context.WithTimeout(context.Background(), 10*time.Second)
	defer cancel()
	sink := assertErrorEmitInTime(dctx, t)
	sender.PutSink(sink)
	for _, r := range ranges {
		sender.RestoreBatch(r)
	}
	sink.Wait()
	sender.Close()
	require.GreaterOrEqual(t, len(r.splitRanges), 2)
	require.Len(t, r.restoredFiles, 0)
	require.True(t, r.tableIDIsInsequence)
}

func keyWithTablePrefix(tableID int64, key string) []byte {
	rawKey := append(tablecodec.GenTableRecordPrefix(tableID), []byte(key)...)
	return codec.EncodeBytes([]byte{}, rawKey)
}

func TestSplitPoint(t *testing.T) {
	ctx := context.Background()
	var oldTableID int64 = 50
	var tableID int64 = 100
	rewriteRules := &RewriteRules{
		Data: []*import_sstpb.RewriteRule{
			{
				OldKeyPrefix: tablecodec.EncodeTablePrefix(oldTableID),
				NewKeyPrefix: tablecodec.EncodeTablePrefix(tableID),
			},
		},
	}

	// range:     b   c d   e       g         i
	//            +---+ +---+       +---------+
	//          +-------------+----------+---------+
	// region:  a             f          h         j
	splitHelper := split.NewSplitHelper()
	splitHelper.Merge(split.Valued{Key: split.Span{StartKey: keyWithTablePrefix(oldTableID, "b"), EndKey: keyWithTablePrefix(oldTableID, "c")}, Value: split.Value{Size: 100, Number: 100}})
	splitHelper.Merge(split.Valued{Key: split.Span{StartKey: keyWithTablePrefix(oldTableID, "d"), EndKey: keyWithTablePrefix(oldTableID, "e")}, Value: split.Value{Size: 200, Number: 200}})
	splitHelper.Merge(split.Valued{Key: split.Span{StartKey: keyWithTablePrefix(oldTableID, "g"), EndKey: keyWithTablePrefix(oldTableID, "i")}, Value: split.Value{Size: 300, Number: 300}})
	client := newFakeSplitClient()
	client.AppendRegion(keyWithTablePrefix(tableID, "a"), keyWithTablePrefix(tableID, "f"))
	client.AppendRegion(keyWithTablePrefix(tableID, "f"), keyWithTablePrefix(tableID, "h"))
	client.AppendRegion(keyWithTablePrefix(tableID, "h"), keyWithTablePrefix(tableID, "j"))
	client.AppendRegion(keyWithTablePrefix(tableID, "j"), keyWithTablePrefix(tableID+1, "a"))

	iter := NewSplitHelperIteratorForTest(splitHelper, tableID, rewriteRules)
	err := SplitPoint(ctx, iter, client, func(ctx context.Context, rs *RegionSplitter, u uint64, o int64, ri *split.RegionInfo, v []split.Valued) error {
		require.Equal(t, u, uint64(0))
		require.Equal(t, o, int64(0))
		require.Equal(t, ri.Region.StartKey, keyWithTablePrefix(tableID, "a"))
		require.Equal(t, ri.Region.EndKey, keyWithTablePrefix(tableID, "f"))
		require.EqualValues(t, v[0].Key.StartKey, keyWithTablePrefix(tableID, "b"))
		require.EqualValues(t, v[0].Key.EndKey, keyWithTablePrefix(tableID, "c"))
		require.EqualValues(t, v[1].Key.StartKey, keyWithTablePrefix(tableID, "d"))
		require.EqualValues(t, v[1].Key.EndKey, keyWithTablePrefix(tableID, "e"))
		require.Equal(t, len(v), 2)
		return nil
	})
	require.NoError(t, err)
}

func getCharFromNumber(prefix string, i int) string {
	c := '1' + (i % 10)
	b := '1' + (i%100)/10
	a := '1' + i/100
	return fmt.Sprintf("%s%c%c%c", prefix, a, b, c)
}

func TestSplitPoint2(t *testing.T) {
	ctx := context.Background()
	var oldTableID int64 = 50
	var tableID int64 = 100
	rewriteRules := &RewriteRules{
		Data: []*import_sstpb.RewriteRule{
			{
				OldKeyPrefix: tablecodec.EncodeTablePrefix(oldTableID),
				NewKeyPrefix: tablecodec.EncodeTablePrefix(tableID),
			},
		},
	}

	// range:     b   c d   e f                 i j    k l        n
	//            +---+ +---+ +-----------------+ +----+ +--------+
	//          +---------------+--+.....+----+------------+---------+
	// region:  a               g   >128      h            m         o
	splitHelper := split.NewSplitHelper()
	splitHelper.Merge(split.Valued{Key: split.Span{StartKey: keyWithTablePrefix(oldTableID, "b"), EndKey: keyWithTablePrefix(oldTableID, "c")}, Value: split.Value{Size: 100, Number: 100}})
	splitHelper.Merge(split.Valued{Key: split.Span{StartKey: keyWithTablePrefix(oldTableID, "d"), EndKey: keyWithTablePrefix(oldTableID, "e")}, Value: split.Value{Size: 200, Number: 200}})
	splitHelper.Merge(split.Valued{Key: split.Span{StartKey: keyWithTablePrefix(oldTableID, "f"), EndKey: keyWithTablePrefix(oldTableID, "i")}, Value: split.Value{Size: 300, Number: 300}})
	splitHelper.Merge(split.Valued{Key: split.Span{StartKey: keyWithTablePrefix(oldTableID, "j"), EndKey: keyWithTablePrefix(oldTableID, "k")}, Value: split.Value{Size: 200, Number: 200}})
	splitHelper.Merge(split.Valued{Key: split.Span{StartKey: keyWithTablePrefix(oldTableID, "l"), EndKey: keyWithTablePrefix(oldTableID, "n")}, Value: split.Value{Size: 200, Number: 200}})
	client := newFakeSplitClient()
	client.AppendRegion(keyWithTablePrefix(tableID, "a"), keyWithTablePrefix(tableID, "g"))
	client.AppendRegion(keyWithTablePrefix(tableID, "g"), keyWithTablePrefix(tableID, getCharFromNumber("g", 0)))
	for i := 0; i < 256; i++ {
		client.AppendRegion(keyWithTablePrefix(tableID, getCharFromNumber("g", i)), keyWithTablePrefix(tableID, getCharFromNumber("g", i+1)))
	}
	client.AppendRegion(keyWithTablePrefix(tableID, getCharFromNumber("g", 256)), keyWithTablePrefix(tableID, "h"))
	client.AppendRegion(keyWithTablePrefix(tableID, "h"), keyWithTablePrefix(tableID, "m"))
	client.AppendRegion(keyWithTablePrefix(tableID, "m"), keyWithTablePrefix(tableID, "o"))
	client.AppendRegion(keyWithTablePrefix(tableID, "o"), keyWithTablePrefix(tableID+1, "a"))

	firstSplit := true
	iter := NewSplitHelperIteratorForTest(splitHelper, tableID, rewriteRules)
	err := SplitPoint(ctx, iter, client, func(ctx context.Context, rs *RegionSplitter, u uint64, o int64, ri *split.RegionInfo, v []split.Valued) error {
		if firstSplit {
			require.Equal(t, u, uint64(0))
			require.Equal(t, o, int64(0))
			require.Equal(t, ri.Region.StartKey, keyWithTablePrefix(tableID, "a"))
			require.Equal(t, ri.Region.EndKey, keyWithTablePrefix(tableID, "g"))
			require.EqualValues(t, v[0].Key.StartKey, keyWithTablePrefix(tableID, "b"))
			require.EqualValues(t, v[0].Key.EndKey, keyWithTablePrefix(tableID, "c"))
			require.EqualValues(t, v[1].Key.StartKey, keyWithTablePrefix(tableID, "d"))
			require.EqualValues(t, v[1].Key.EndKey, keyWithTablePrefix(tableID, "e"))
			require.EqualValues(t, v[2].Key.StartKey, keyWithTablePrefix(tableID, "f"))
			require.EqualValues(t, v[2].Key.EndKey, keyWithTablePrefix(tableID, "g"))
			require.Equal(t, v[2].Value.Size, uint64(1))
			require.Equal(t, v[2].Value.Number, int64(1))
			require.Equal(t, len(v), 3)
			firstSplit = false
		} else {
			require.Equal(t, u, uint64(1))
			require.Equal(t, o, int64(1))
			require.Equal(t, ri.Region.StartKey, keyWithTablePrefix(tableID, "h"))
			require.Equal(t, ri.Region.EndKey, keyWithTablePrefix(tableID, "m"))
			require.EqualValues(t, v[0].Key.StartKey, keyWithTablePrefix(tableID, "j"))
			require.EqualValues(t, v[0].Key.EndKey, keyWithTablePrefix(tableID, "k"))
			require.EqualValues(t, v[1].Key.StartKey, keyWithTablePrefix(tableID, "l"))
			require.EqualValues(t, v[1].Key.EndKey, keyWithTablePrefix(tableID, "m"))
			require.Equal(t, v[1].Value.Size, uint64(100))
			require.Equal(t, v[1].Value.Number, int64(100))
			require.Equal(t, len(v), 2)
		}
		return nil
	})
	require.NoError(t, err)
}

type fakeSplitClient struct {
	split.SplitClient
	regions []*split.RegionInfo
}

func newFakeSplitClient() *fakeSplitClient {
	return &fakeSplitClient{
		regions: make([]*split.RegionInfo, 0),
	}
}

func (f *fakeSplitClient) AppendRegion(startKey, endKey []byte) {
	f.regions = append(f.regions, &split.RegionInfo{
		Region: &metapb.Region{
			StartKey: startKey,
			EndKey:   endKey,
		},
	})
}

func (f *fakeSplitClient) ScanRegions(ctx context.Context, startKey, endKey []byte, limit int) ([]*split.RegionInfo, error) {
	result := make([]*split.RegionInfo, 0)
	count := 0
	for _, rng := range f.regions {
		if bytes.Compare(rng.Region.StartKey, endKey) <= 0 && bytes.Compare(rng.Region.EndKey, startKey) > 0 {
			result = append(result, rng)
			count++
		}
		if count >= limit {
			break
		}
	}
	return result, nil
}

func TestGetRewriteTableID(t *testing.T) {
	var tableID int64 = 76
	var oldTableID int64 = 80
	{
		rewriteRules := &RewriteRules{
			Data: []*import_sstpb.RewriteRule{
				{
					OldKeyPrefix: tablecodec.EncodeTablePrefix(oldTableID),
					NewKeyPrefix: tablecodec.EncodeTablePrefix(tableID),
				},
			},
		}

		newTableID := GetRewriteTableID(oldTableID, rewriteRules)
		require.Equal(t, tableID, newTableID)
	}

	{
		rewriteRules := &RewriteRules{
			Data: []*import_sstpb.RewriteRule{
				{
					OldKeyPrefix: tablecodec.GenTableRecordPrefix(oldTableID),
					NewKeyPrefix: tablecodec.GenTableRecordPrefix(tableID),
				},
			},
		}

		newTableID := GetRewriteTableID(oldTableID, rewriteRules)
		require.Equal(t, tableID, newTableID)
	}
}

type mockLogIter struct {
	next int
}

func (m *mockLogIter) TryNext(ctx context.Context) iter.IterResult[*LogDataFileInfo] {
	if m.next > 10000 {
		return iter.Done[*LogDataFileInfo]()
	}
	m.next += 1
	return iter.Emit(&LogDataFileInfo{
		DataFileInfo: &backuppb.DataFileInfo{
			StartKey: []byte(fmt.Sprintf("a%d", m.next)),
			EndKey:   []byte("b"),
			Length:   1024, // 1 KB
		},
	})
}

func TestLogFilesIterWithSplitHelper(t *testing.T) {
	var tableID int64 = 76
	var oldTableID int64 = 80
	rewriteRules := &RewriteRules{
		Data: []*import_sstpb.RewriteRule{
			{
				OldKeyPrefix: tablecodec.EncodeTablePrefix(oldTableID),
				NewKeyPrefix: tablecodec.EncodeTablePrefix(tableID),
			},
		},
	}
	rewriteRulesMap := map[int64]*RewriteRules{
		oldTableID: rewriteRules,
	}
	mockIter := &mockLogIter{}
	ctx := context.Background()
	logIter := NewLogFilesIterWithSplitHelper(mockIter, rewriteRulesMap, newFakeSplitClient(), 144*1024*1024, 1440000)
	next := 0
	for r := logIter.TryNext(ctx); !r.Finished; r = logIter.TryNext(ctx) {
		require.NoError(t, r.Err)
		next += 1
		require.Equal(t, []byte(fmt.Sprintf("a%d", next)), r.Item.StartKey)
	}
}

func regionInfo(startKey, endKey string) *split.RegionInfo {
	return &split.RegionInfo{
		Region: &metapb.Region{
			StartKey: []byte(startKey),
			EndKey:   []byte(endKey),
		},
	}
}

func TestSplitCheckPartRegionConsistency(t *testing.T) {
	var (
		startKey []byte = []byte("a")
		endKey   []byte = []byte("f")
		err      error
	)
	err = split.CheckPartRegionConsistency(startKey, endKey, nil)
	require.Error(t, err)
	err = split.CheckPartRegionConsistency(startKey, endKey, []*split.RegionInfo{
		regionInfo("b", "c"),
	})
	require.Error(t, err)
	err = split.CheckPartRegionConsistency(startKey, endKey, []*split.RegionInfo{
		regionInfo("a", "c"),
		regionInfo("d", "e"),
	})
	require.Error(t, err)
	err = split.CheckPartRegionConsistency(startKey, endKey, []*split.RegionInfo{
		regionInfo("a", "c"),
		regionInfo("c", "d"),
	})
	require.NoError(t, err)
	err = split.CheckPartRegionConsistency(startKey, endKey, []*split.RegionInfo{
		regionInfo("a", "c"),
		regionInfo("c", "d"),
		regionInfo("d", "f"),
	})
	require.NoError(t, err)
	err = split.CheckPartRegionConsistency(startKey, endKey, []*split.RegionInfo{
		regionInfo("a", "c"),
		regionInfo("c", "z"),
	})
	require.NoError(t, err)
}

func TestGetSplitSortedKeysFromSortedRegions(t *testing.T) {
<<<<<<< HEAD
	splitContext := restore.SplitContext{}
=======
	splitContext := SplitContext{}
>>>>>>> 5f25004b
	sortedKeys := [][]byte{
		[]byte("b"),
		[]byte("d"),
		[]byte("g"),
		[]byte("j"),
		[]byte("l"),
	}
	sortedRegions := []*split.RegionInfo{
		{
			Region: &metapb.Region{
				Id:       1,
				StartKey: []byte("a"),
				EndKey:   []byte("g"),
			},
		},
		{
			Region: &metapb.Region{
				Id:       2,
				StartKey: []byte("g"),
				EndKey:   []byte("k"),
			},
		},
		{
			Region: &metapb.Region{
				Id:       3,
				StartKey: []byte("k"),
				EndKey:   []byte("m"),
			},
		},
	}
<<<<<<< HEAD
	result := restore.TestGetSplitSortedKeysFromSortedRegionsTest(splitContext, sortedKeys, sortedRegions)
=======
	result := TestGetSplitSortedKeysFromSortedRegionsTest(splitContext, sortedKeys, sortedRegions)
>>>>>>> 5f25004b
	require.Equal(t, 3, len(result))
	require.Equal(t, [][]byte{[]byte("b"), []byte("d")}, result[1])
	require.Equal(t, [][]byte{[]byte("g"), []byte("j")}, result[2])
	require.Equal(t, [][]byte{[]byte("l")}, result[3])
}<|MERGE_RESOLUTION|>--- conflicted
+++ resolved
@@ -35,16 +35,6 @@
 type TestClient struct {
 	split.SplitClient
 
-<<<<<<< HEAD
-	mu                  sync.RWMutex
-	stores              map[uint64]*metapb.Store
-	regions             map[uint64]*split.RegionInfo
-	regionsInfo         *pdtypes.RegionTree // For now it's only used in ScanRegions
-	nextRegionID        uint64
-	injectInScatter     func(*split.RegionInfo) error
-	injectInOperator    func(uint64) (*pdpb.GetOperatorResponse, error)
-	supportBatchScatter bool
-=======
 	mu               sync.RWMutex
 	stores           map[uint64]*metapb.Store
 	regions          map[uint64]*split.RegionInfo
@@ -52,7 +42,6 @@
 	nextRegionID     uint64
 	injectInScatter  func(*split.RegionInfo) error
 	injectInOperator func(uint64) (*pdpb.GetOperatorResponse, error)
->>>>>>> 5f25004b
 
 	scattered   map[uint64]bool
 	InjectErr   bool
@@ -253,33 +242,6 @@
 ) (scatterDone bool, needRescatter bool, scatterErr error) {
 	resp, _ := c.GetOperator(ctx, regionID)
 	return split.IsScatterRegionFinished(resp)
-<<<<<<< HEAD
-}
-
-type assertRetryLessThanBackoffer struct {
-	max     int
-	already int
-	t       *testing.T
-}
-
-func assertRetryLessThan(t *testing.T, times int) utils.Backoffer {
-	return &assertRetryLessThanBackoffer{
-		max:     times,
-		already: 0,
-		t:       t,
-	}
-}
-
-// NextBackoff returns a duration to wait before retrying again
-func (b *assertRetryLessThanBackoffer) NextBackoff(err error) time.Duration {
-	b.already++
-	if b.already >= b.max {
-		b.t.Logf("retry more than %d time: test failed", b.max)
-		b.t.FailNow()
-	}
-	return 0
-=======
->>>>>>> 5f25004b
 }
 
 func TestScanEmptyRegion(t *testing.T) {
@@ -296,47 +258,6 @@
 	require.NoError(t, err)
 }
 
-<<<<<<< HEAD
-func TestScatterFinishInTime(t *testing.T) {
-	client := initTestClient(false)
-	ranges := initRanges()
-	rewriteRules := initRewriteRules()
-	regionSplitter := restore.NewRegionSplitter(client)
-
-	ctx := context.Background()
-	err := regionSplitter.ExecuteSplit(ctx, ranges, rewriteRules, 1, false, func(key [][]byte) {})
-	require.NoError(t, err)
-	regions := client.GetAllRegions()
-	if !validateRegions(regions) {
-		for _, region := range regions {
-			t.Logf("region: %v\n", region.Region)
-		}
-		t.Log("get wrong result")
-		t.Fail()
-	}
-
-	regionInfos := make([]*split.RegionInfo, 0, len(regions))
-	for _, info := range regions {
-		regionInfos = append(regionInfos, info)
-	}
-	failed := map[uint64]int{}
-	client.injectInScatter = func(r *split.RegionInfo) error {
-		failed[r.Region.Id]++
-		if failed[r.Region.Id] > 7 {
-			return nil
-		}
-		return status.Errorf(codes.Unknown, "region %d is not fully replicated", r.Region.Id)
-	}
-
-	// When using a exponential backoffer, if we try to backoff more than 40 times in 10 regions,
-	// it would cost time unacceptable.
-	regionSplitter.ScatterRegionsSequentially(ctx,
-		regionInfos,
-		assertRetryLessThan(t, 40))
-}
-
-=======
->>>>>>> 5f25004b
 // region: [, aay), [aay, bba), [bba, bbh), [bbh, cca), [cca, )
 // range: [aaa, aae), [aae, aaz), [ccd, ccf), [ccf, ccj)
 // rewrite rules: aa -> xx,  cc -> bb
@@ -482,12 +403,8 @@
 		scattered[regionInfo.Region.Id] = true
 		return nil
 	}
-<<<<<<< HEAD
-	regionSplitter.ScatterRegions(ctx, regionInfos)
-=======
 	err = regionSplitter.client.ScatterRegions(ctx, regionInfos)
 	require.NoError(t, err)
->>>>>>> 5f25004b
 	for key := range regions {
 		if key == alwaysFailedRegionID {
 			require.Falsef(t, scattered[key], "always failed region %d was scattered successfully", key)
@@ -508,11 +425,7 @@
 	client := initTestClient(true)
 	ctx := context.Background()
 
-<<<<<<< HEAD
-	regionSplitter := restore.NewRegionSplitter(client)
-=======
 	regionSplitter := NewRegionSplitter(client)
->>>>>>> 5f25004b
 	err := regionSplitter.ExecuteSplit(ctx, ranges, nil, 1, true, func(key [][]byte) {})
 	require.NoError(t, err)
 	regions := client.GetAllRegions()
@@ -1129,11 +1042,7 @@
 }
 
 func TestGetSplitSortedKeysFromSortedRegions(t *testing.T) {
-<<<<<<< HEAD
-	splitContext := restore.SplitContext{}
-=======
 	splitContext := SplitContext{}
->>>>>>> 5f25004b
 	sortedKeys := [][]byte{
 		[]byte("b"),
 		[]byte("d"),
@@ -1164,11 +1073,7 @@
 			},
 		},
 	}
-<<<<<<< HEAD
-	result := restore.TestGetSplitSortedKeysFromSortedRegionsTest(splitContext, sortedKeys, sortedRegions)
-=======
 	result := TestGetSplitSortedKeysFromSortedRegionsTest(splitContext, sortedKeys, sortedRegions)
->>>>>>> 5f25004b
 	require.Equal(t, 3, len(result))
 	require.Equal(t, [][]byte{[]byte("b"), []byte("d")}, result[1])
 	require.Equal(t, [][]byte{[]byte("g"), []byte("j")}, result[2])
