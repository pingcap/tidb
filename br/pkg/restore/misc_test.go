// Copyright 2024 PingCAP, Inc.
//
// Licensed under the Apache License, Version 2.0 (the "License");
// you may not use this file except in compliance with the License.
// You may obtain a copy of the License at
//
//     http://www.apache.org/licenses/LICENSE-2.0
//
// Unless required by applicable law or agreed to in writing, software
// distributed under the License is distributed on an "AS IS" BASIS,
// WITHOUT WARRANTIES OR CONDITIONS OF ANY KIND, either express or implied.
// See the License for the specific language governing permissions and
// limitations under the License.

package restore_test

import (
	"context"
	"fmt"
	"strings"
	"testing"

	"github.com/pingcap/failpoint"
	"github.com/pingcap/tidb/br/pkg/mock"
	"github.com/pingcap/tidb/br/pkg/restore"
	"github.com/pingcap/tidb/br/pkg/utiltest"
	"github.com/pingcap/tidb/pkg/kv"
	"github.com/pingcap/tidb/pkg/parser/model"
	"github.com/pingcap/tidb/pkg/session"
	"github.com/stretchr/testify/require"
)

func TestTransferBoolToValue(t *testing.T) {
	require.Equal(t, "ON", restore.TransferBoolToValue(true))
	require.Equal(t, "OFF", restore.TransferBoolToValue(false))
}

func TestGetTableSchema(t *testing.T) {
	m, err := mock.NewCluster()
	require.Nil(t, err)
	defer m.Stop()
	dom := m.Domain

	_, err = restore.GetTableSchema(dom, model.NewCIStr("test"), model.NewCIStr("tidb"))
	require.Error(t, err)
	tableInfo, err := restore.GetTableSchema(dom, model.NewCIStr("mysql"), model.NewCIStr("tidb"))
	require.NoError(t, err)
	require.Equal(t, model.NewCIStr("tidb"), tableInfo.Name)
}

func TestAssertUserDBsEmpty(t *testing.T) {
	m, err := mock.NewCluster()
	require.Nil(t, err)
	defer m.Stop()
	dom := m.Domain

	ctx := kv.WithInternalSourceType(context.Background(), kv.InternalTxnBR)
	se, err := session.CreateSession(dom.Store())
	require.Nil(t, err)

	err = restore.AssertUserDBsEmpty(dom)
	require.Nil(t, err)

	_, err = se.ExecuteInternal(ctx, "CREATE DATABASE d1;")
	require.Nil(t, err)
	err = restore.AssertUserDBsEmpty(dom)
	require.Error(t, err)
	require.Contains(t, err.Error(), "d1.")

	_, err = se.ExecuteInternal(ctx, "CREATE TABLE d1.test(id int);")
	require.Nil(t, err)
<<<<<<< HEAD
	dom.MockInfoCacheAndLoadInfoSchema(builder.Build(math.MaxUint64))
	dbs = restore.GetExistedUserDBs(dom)
	require.Equal(t, 1, len(dbs))

	dbInfo := &model.DBInfo{
		Name:  model.NewCIStr("test"),
		State: model.StatePublic,
	}
	dbInfo.Deprecated.Tables = []*model.TableInfo{{ID: 1, Name: model.NewCIStr("t1"), State: model.StatePublic}}
	builder, err = infoschema.NewBuilder(dom, nil, nil).InitWithDBInfos(
		[]*model.DBInfo{
			{Name: model.NewCIStr("mysql")},
			{Name: model.NewCIStr("d1")},
			dbInfo,
		},
		nil, nil, 1)
=======
	err = restore.AssertUserDBsEmpty(dom)
	require.Error(t, err)
	require.Contains(t, err.Error(), "d1.test")

	_, err = se.ExecuteInternal(ctx, "DROP DATABASE d1;")
>>>>>>> 1acb8f7e
	require.Nil(t, err)
	for i := 0; i < 15; i += 1 {
		_, err = se.ExecuteInternal(ctx, fmt.Sprintf("CREATE DATABASE d%d;", i))
		require.Nil(t, err)
	}
	err = restore.AssertUserDBsEmpty(dom)
	require.Error(t, err)
	containCount := 0
	for i := 0; i < 15; i += 1 {
		if strings.Contains(err.Error(), fmt.Sprintf("d%d.", i)) {
			containCount += 1
		}
	}
	require.Equal(t, 10, containCount)

	for i := 0; i < 15; i += 1 {
		_, err = se.ExecuteInternal(ctx, fmt.Sprintf("CREATE TABLE d%d.t1(id int);", i))
		require.Nil(t, err)
	}
	err = restore.AssertUserDBsEmpty(dom)
	require.Error(t, err)
	containCount = 0
	for i := 0; i < 15; i += 1 {
		if strings.Contains(err.Error(), fmt.Sprintf("d%d.t1", i)) {
			containCount += 1
		}
	}
	require.Equal(t, 10, containCount)
}

func TestGetTSWithRetry(t *testing.T) {
	t.Run("PD leader is healthy:", func(t *testing.T) {
		retryTimes := -1000
		pDClient := utiltest.NewFakePDClient(nil, false, &retryTimes)
		_, err := restore.GetTSWithRetry(context.Background(), pDClient)
		require.NoError(t, err)
	})

	t.Run("PD leader failure:", func(t *testing.T) {
		require.NoError(t, failpoint.Enable("github.com/pingcap/tidb/br/pkg/utils/set-attempt-to-one", "1*return(true)"))
		defer func() {
			require.NoError(t, failpoint.Disable("github.com/pingcap/tidb/br/pkg/utils/set-attempt-to-one"))
		}()
		retryTimes := -1000
		pDClient := utiltest.NewFakePDClient(nil, true, &retryTimes)
		_, err := restore.GetTSWithRetry(context.Background(), pDClient)
		require.Error(t, err)
	})

	t.Run("PD leader switch successfully", func(t *testing.T) {
		retryTimes := 0
		pDClient := utiltest.NewFakePDClient(nil, true, &retryTimes)
		_, err := restore.GetTSWithRetry(context.Background(), pDClient)
		require.NoError(t, err)
	})
}<|MERGE_RESOLUTION|>--- conflicted
+++ resolved
@@ -69,30 +69,11 @@
 
 	_, err = se.ExecuteInternal(ctx, "CREATE TABLE d1.test(id int);")
 	require.Nil(t, err)
-<<<<<<< HEAD
-	dom.MockInfoCacheAndLoadInfoSchema(builder.Build(math.MaxUint64))
-	dbs = restore.GetExistedUserDBs(dom)
-	require.Equal(t, 1, len(dbs))
-
-	dbInfo := &model.DBInfo{
-		Name:  model.NewCIStr("test"),
-		State: model.StatePublic,
-	}
-	dbInfo.Deprecated.Tables = []*model.TableInfo{{ID: 1, Name: model.NewCIStr("t1"), State: model.StatePublic}}
-	builder, err = infoschema.NewBuilder(dom, nil, nil).InitWithDBInfos(
-		[]*model.DBInfo{
-			{Name: model.NewCIStr("mysql")},
-			{Name: model.NewCIStr("d1")},
-			dbInfo,
-		},
-		nil, nil, 1)
-=======
 	err = restore.AssertUserDBsEmpty(dom)
 	require.Error(t, err)
 	require.Contains(t, err.Error(), "d1.test")
 
 	_, err = se.ExecuteInternal(ctx, "DROP DATABASE d1;")
->>>>>>> 1acb8f7e
 	require.Nil(t, err)
 	for i := 0; i < 15; i += 1 {
 		_, err = se.ExecuteInternal(ctx, fmt.Sprintf("CREATE DATABASE d%d;", i))
