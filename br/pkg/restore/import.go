--- conflicted
+++ resolved
@@ -438,11 +438,7 @@
 		tctx, cancel := context.WithTimeout(ctx, importScanRegionTime)
 		defer cancel()
 		// Scan regions covered by the file range
-<<<<<<< HEAD
-		regionInfos, errScanRegion := PaginateScanRegion(
-=======
 		regionInfos, errScanRegion := split.PaginateScanRegion(
->>>>>>> 9a16a8dd
 			tctx, importer.metaClient, startKey, endKey, split.ScanRegionPaginationLimit)
 		if errScanRegion != nil {
 			return errors.Trace(errScanRegion)
