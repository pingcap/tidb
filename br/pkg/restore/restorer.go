--- conflicted
+++ resolved
@@ -291,16 +291,11 @@
 			fileStart := time.Now()
 			defer func() {
 				if restoreErr == nil {
-<<<<<<< HEAD
-					log.Info("import files done", zap.Duration("take", time.Since(fileStart)))
+					logutil.CL(cx).Info("import files done", zap.Duration("take", time.Since(fileStart)))
 					for _, fileSet := range filesReplica {
 						fileCount += len(fileSet.SSTFiles)
 					}
 					onProgress(1)
-=======
-					logutil.CL(cx).Info("import files done", zap.Duration("take", time.Since(fileStart)))
-					onProgress(int64(len(filesReplica)))
->>>>>>> 36e8e349
 				}
 			}()
 			if importErr := m.fileImporter.Import(cx, filesReplica...); importErr != nil {
