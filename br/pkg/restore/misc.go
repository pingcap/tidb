// Copyright 2024 PingCAP, Inc.
//
// Licensed under the Apache License, Version 2.0 (the "License");
// you may not use this file except in compliance with the License.
// You may obtain a copy of the License at
//
//     http://www.apache.org/licenses/LICENSE-2.0
//
// Unless required by applicable law or agreed to in writing, software
// distributed under the License is distributed on an "AS IS" BASIS,
// WITHOUT WARRANTIES OR CONDITIONS OF ANY KIND, either express or implied.
// See the License for the specific language governing permissions and
// limitations under the License.

package restore

import (
	"context"
	"fmt"
	"strings"

	"github.com/pingcap/errors"
	"github.com/pingcap/failpoint"
	"github.com/pingcap/log"
	berrors "github.com/pingcap/tidb/br/pkg/errors"
	"github.com/pingcap/tidb/br/pkg/logutil"
	"github.com/pingcap/tidb/br/pkg/utils"
	"github.com/pingcap/tidb/pkg/domain"
	"github.com/pingcap/tidb/pkg/kv"
	"github.com/pingcap/tidb/pkg/meta"
	"github.com/pingcap/tidb/pkg/parser/model"
	tidbutil "github.com/pingcap/tidb/pkg/util"
	"github.com/tikv/client-go/v2/oracle"
	pd "github.com/tikv/pd/client"
	"go.uber.org/zap"
)

// deprecated parameter
type Granularity string

const (
	FineGrained   Granularity = "fine-grained"
	CoarseGrained Granularity = "coarse-grained"
)

type UniqueTableName struct {
	DB    string
	Table string
}

func TransferBoolToValue(enable bool) string {
	if enable {
		return "ON"
	}
	return "OFF"
}

// GetTableSchema returns the schema of a table from TiDB.
func GetTableSchema(
	dom *domain.Domain,
	dbName model.CIStr,
	tableName model.CIStr,
) (*model.TableInfo, error) {
	info := dom.InfoSchema()
	table, err := info.TableByName(context.Background(), dbName, tableName)
	if err != nil {
		return nil, errors.Trace(err)
	}
	return table.Meta(), nil
}

<<<<<<< HEAD
// GetExistedUserDBs get dbs created or modified by users
func GetExistedUserDBs(dom *domain.Domain) []*model.DBInfo {
	is := dom.InfoSchema()
	databases := is.AllSchemas()
	existedDatabases := make([]*model.DBInfo, 0, 16)
=======
const maxUserTablesNum = 10

// AssertUserDBsEmpty check whether user dbs exist in the cluster
func AssertUserDBsEmpty(dom *domain.Domain) error {
	databases := dom.InfoSchema().AllSchemas()
	m := meta.NewSnapshotMeta(dom.Store().GetSnapshot(kv.MaxVersion))
	userTables := make([]string, 0, maxUserTablesNum+1)
	appendTables := func(dbName, tableName string) bool {
		if len(userTables) >= maxUserTablesNum {
			userTables = append(userTables, "...")
			return true
		}
		userTables = append(userTables, fmt.Sprintf("%s.%s", dbName, tableName))
		return false
	}
LISTDBS:
>>>>>>> 1acb8f7e
	for _, db := range databases {
		dbName := db.Name.L
		if tidbutil.IsMemOrSysDB(dbName) {
			continue
<<<<<<< HEAD
		} else if dbName == "test" {
			tblInfos, err := is.SchemaTableInfos(context.Background(), db.Name)
			if err == nil && len(tblInfos) == 0 {
				// tidb create test db on fresh cluster
				// if it's empty we don't take it as user db
				continue
			}
=======
		}
		tables, err := m.ListSimpleTables(db.ID)
		if err != nil {
			return errors.Annotatef(err, "failed to iterator tables of database[id=%d]", db.ID)
		}
		if len(tables) == 0 {
			// tidb create test db on fresh cluster
			// if it's empty we don't take it as user db
			if dbName != "test" {
				if appendTables(db.Name.O, "") {
					break LISTDBS
				}
			}
			continue
>>>>>>> 1acb8f7e
		}
		for _, table := range tables {
			if appendTables(db.Name.O, table.Name.O) {
				break LISTDBS
			}
		}
	}
	if len(userTables) > 0 {
		return errors.Annotate(berrors.ErrRestoreNotFreshCluster,
			"user db/tables: "+strings.Join(userTables, ", "))
	}
	return nil
}

// GetTS gets a new timestamp from PD.
func GetTS(ctx context.Context, pdClient pd.Client) (uint64, error) {
	p, l, err := pdClient.GetTS(ctx)
	if err != nil {
		return 0, errors.Trace(err)
	}
	restoreTS := oracle.ComposeTS(p, l)
	return restoreTS, nil
}

// GetTSWithRetry gets a new timestamp with retry from PD.
func GetTSWithRetry(ctx context.Context, pdClient pd.Client) (uint64, error) {
	var (
		startTS  uint64
		getTSErr error
		retry    uint
	)

	err := utils.WithRetry(ctx, func() error {
		startTS, getTSErr = GetTS(ctx, pdClient)
		failpoint.Inject("get-ts-error", func(val failpoint.Value) {
			if val.(bool) && retry < 3 {
				getTSErr = errors.Errorf("rpc error: code = Unknown desc = [PD:tso:ErrGenerateTimestamp]generate timestamp failed, requested pd is not leader of cluster")
			}
		})

		retry++
		if getTSErr != nil {
			log.Warn("failed to get TS, retry it", zap.Uint("retry time", retry), logutil.ShortError(getTSErr))
		}
		return getTSErr
	}, utils.NewPDReqBackoffer())

	if err != nil {
		log.Error("failed to get TS", zap.Error(err))
	}
	return startTS, errors.Trace(err)
}<|MERGE_RESOLUTION|>--- conflicted
+++ resolved
@@ -69,13 +69,6 @@
 	return table.Meta(), nil
 }
 
-<<<<<<< HEAD
-// GetExistedUserDBs get dbs created or modified by users
-func GetExistedUserDBs(dom *domain.Domain) []*model.DBInfo {
-	is := dom.InfoSchema()
-	databases := is.AllSchemas()
-	existedDatabases := make([]*model.DBInfo, 0, 16)
-=======
 const maxUserTablesNum = 10
 
 // AssertUserDBsEmpty check whether user dbs exist in the cluster
@@ -92,20 +85,10 @@
 		return false
 	}
 LISTDBS:
->>>>>>> 1acb8f7e
 	for _, db := range databases {
 		dbName := db.Name.L
 		if tidbutil.IsMemOrSysDB(dbName) {
 			continue
-<<<<<<< HEAD
-		} else if dbName == "test" {
-			tblInfos, err := is.SchemaTableInfos(context.Background(), db.Name)
-			if err == nil && len(tblInfos) == 0 {
-				// tidb create test db on fresh cluster
-				// if it's empty we don't take it as user db
-				continue
-			}
-=======
 		}
 		tables, err := m.ListSimpleTables(db.ID)
 		if err != nil {
@@ -120,7 +103,6 @@
 				}
 			}
 			continue
->>>>>>> 1acb8f7e
 		}
 		for _, table := range tables {
 			if appendTables(db.Name.O, table.Name.O) {
