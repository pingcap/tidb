// Copyright 2020 PingCAP, Inc. Licensed under Apache-2.0.

package restore

import (
	"context"
	"fmt"
	"sync"

	"github.com/pingcap/errors"
	"github.com/pingcap/log"
	"github.com/pingcap/tidb/br/pkg/glue"
	"github.com/pingcap/tidb/br/pkg/metautil"
	prealloctableid "github.com/pingcap/tidb/br/pkg/restore/prealloc_table_id"
	"github.com/pingcap/tidb/br/pkg/utils"
	"github.com/pingcap/tidb/ddl"
	"github.com/pingcap/tidb/domain"
	"github.com/pingcap/tidb/kv"
	"github.com/pingcap/tidb/parser/model"
	"github.com/pingcap/tidb/parser/mysql"
	"github.com/pingcap/tidb/sessionctx/variable"
	tidbutil "github.com/pingcap/tidb/util"
	"go.uber.org/zap"
	"golang.org/x/exp/slices"
)

// DB is a TiDB instance, not thread-safe.
type DB struct {
	se            glue.Session
	preallocedIDs *prealloctableid.PreallocIDs
}

type UniqueTableName struct {
	DB    string
	Table string
}

type DDLJobFilterRule func(ddlJob *model.Job) bool

var incrementalRestoreActionBlockList = map[model.ActionType]struct{}{
	model.ActionSetTiFlashReplica:          {},
	model.ActionUpdateTiFlashReplicaStatus: {},
	model.ActionLockTable:                  {},
	model.ActionUnlockTable:                {},
}

// NewDB returns a new DB.
func NewDB(g glue.Glue, store kv.Storage, policyMode string) (*DB, bool, error) {
	se, err := g.CreateSession(store)
	if err != nil {
		return nil, false, errors.Trace(err)
	}
	// The session may be nil in raw kv mode
	if se == nil {
		return nil, false, nil
	}
	// Set SQL mode to None for avoiding SQL compatibility problem
	err = se.Execute(context.Background(), "set @@sql_mode=''")
	if err != nil {
		return nil, false, errors.Trace(err)
	}

	supportPolicy := false
	if len(policyMode) != 0 {
		// Set placement mode for handle placement policy.
		err = se.Execute(context.Background(), fmt.Sprintf("set @@tidb_placement_mode='%s';", policyMode))
		if err != nil {
			if variable.ErrUnknownSystemVar.Equal(err) {
				// not support placement policy, just ignore it
				log.Warn("target tidb not support tidb_placement_mode, ignore create policies", zap.Error(err))
			} else {
				return nil, false, errors.Trace(err)
			}
		} else {
			log.Info("set tidb_placement_mode success", zap.String("mode", policyMode))
			supportPolicy = true
		}
	}
	return &DB{
		se: se,
	}, supportPolicy, nil
}

func (db *DB) registerPreallocatedIDs(ids *prealloctableid.PreallocIDs) {
	db.preallocedIDs = ids
}

// ExecDDL executes the query of a ddl job.
func (db *DB) ExecDDL(ctx context.Context, ddlJob *model.Job) error {
	var err error
	tableInfo := ddlJob.BinlogInfo.TableInfo
	dbInfo := ddlJob.BinlogInfo.DBInfo
	switch ddlJob.Type {
	case model.ActionCreateSchema:
		err = db.se.CreateDatabase(ctx, dbInfo)
		if err != nil {
			log.Error("create database failed", zap.Stringer("db", dbInfo.Name), zap.Error(err))
		}
		return errors.Trace(err)
	case model.ActionCreateTable:
		err = db.se.CreateTable(ctx, model.NewCIStr(ddlJob.SchemaName), tableInfo)
		if err != nil {
			log.Error("create table failed",
				zap.Stringer("db", dbInfo.Name),
				zap.Stringer("table", tableInfo.Name),
				zap.Error(err))
		}
		return errors.Trace(err)
	}

	if ddlJob.Query == "" {
		log.Warn("query of ddl job is empty, ignore it",
			zap.Stringer("type", ddlJob.Type),
			zap.String("db", ddlJob.SchemaName))
		return nil
	}

	if tableInfo != nil {
		switchDBSQL := fmt.Sprintf("use %s;", utils.EncloseName(ddlJob.SchemaName))
		err = db.se.Execute(ctx, switchDBSQL)
		if err != nil {
			log.Error("switch db failed",
				zap.String("query", switchDBSQL),
				zap.String("db", ddlJob.SchemaName),
				zap.Error(err))
			return errors.Trace(err)
		}
	}
	err = db.se.Execute(ctx, ddlJob.Query)
	if err != nil {
		log.Error("execute ddl query failed",
			zap.String("query", ddlJob.Query),
			zap.String("db", ddlJob.SchemaName),
			zap.Int64("historySchemaVersion", ddlJob.BinlogInfo.SchemaVersion),
			zap.Error(err))
	}
	return errors.Trace(err)
}

// UpdateStatsMeta update count and snapshot ts in mysql.stats_meta
func (db *DB) UpdateStatsMeta(ctx context.Context, tableID int64, restoreTS uint64, count uint64) error {
	sysDB := mysql.SystemDB
	statsMetaTbl := "stats_meta"

	// set restoreTS to snapshot and version which is used to update stats_meta
	err := db.se.ExecuteInternal(
		ctx,
		"update %n.%n set snapshot = %?, version = %?, count = %? where table_id = %?",
		sysDB,
		statsMetaTbl,
		restoreTS,
		restoreTS,
		count,
		tableID,
	)
	if err != nil {
		log.Error("execute update sql failed", zap.Error(err))
	}
	return nil
}

// CreatePlacementPolicy check whether cluster support policy and create the policy.
func (db *DB) CreatePlacementPolicy(ctx context.Context, policy *model.PolicyInfo) error {
	err := db.se.CreatePlacementPolicy(ctx, policy)
	if err != nil {
		return errors.Trace(err)
	}
	log.Info("create placement policy succeed", zap.Stringer("name", policy.Name))
	return nil
}

// CreateDatabase executes a CREATE DATABASE SQL.
func (db *DB) CreateDatabase(ctx context.Context, schema *model.DBInfo) error {
	err := db.se.CreateDatabase(ctx, schema)
	if err != nil {
		log.Error("create database failed", zap.Stringer("db", schema.Name), zap.Error(err))
	}
	return errors.Trace(err)
}

func (db *DB) restoreSequence(ctx context.Context, table *metautil.Table) error {
	var restoreMetaSQL string
	var err error
	if table.Info.IsSequence() {
		setValFormat := fmt.Sprintf("do setval(%s.%s, %%d);",
			utils.EncloseName(table.DB.Name.O),
			utils.EncloseName(table.Info.Name.O))
		if table.Info.Sequence.Cycle {
			increment := table.Info.Sequence.Increment
			// TiDB sequence's behaviour is designed to keep the same pace
			// among all nodes within the same cluster. so we need restore round.
			// Here is a hack way to trigger sequence cycle round > 0 according to
			// https://github.com/pingcap/br/pull/242#issuecomment-631307978
			// TODO use sql to set cycle round
			nextSeqSQL := fmt.Sprintf("do nextval(%s.%s);",
				utils.EncloseName(table.DB.Name.O),
				utils.EncloseName(table.Info.Name.O))
			var setValSQL string
			if increment < 0 {
				setValSQL = fmt.Sprintf(setValFormat, table.Info.Sequence.MinValue)
			} else {
				setValSQL = fmt.Sprintf(setValFormat, table.Info.Sequence.MaxValue)
			}
			err = db.se.Execute(ctx, setValSQL)
			if err != nil {
				log.Error("restore meta sql failed",
					zap.String("query", setValSQL),
					zap.Stringer("db", table.DB.Name),
					zap.Stringer("table", table.Info.Name),
					zap.Error(err))
				return errors.Trace(err)
			}
			// trigger cycle round > 0
			err = db.se.Execute(ctx, nextSeqSQL)
			if err != nil {
				log.Error("restore meta sql failed",
					zap.String("query", nextSeqSQL),
					zap.Stringer("db", table.DB.Name),
					zap.Stringer("table", table.Info.Name),
					zap.Error(err))
				return errors.Trace(err)
			}
		}
		restoreMetaSQL = fmt.Sprintf(setValFormat, table.Info.AutoIncID)
		err = db.se.Execute(ctx, restoreMetaSQL)
	}
	if err != nil {
		log.Error("restore meta sql failed",
			zap.String("query", restoreMetaSQL),
			zap.Stringer("db", table.DB.Name),
			zap.Stringer("table", table.Info.Name),
			zap.Error(err))
		return errors.Trace(err)
	}
	return errors.Trace(err)
}

func (db *DB) CreateTablePostRestore(ctx context.Context, table *metautil.Table, toBeCorrectedTables map[UniqueTableName]bool) error {
	var restoreMetaSQL string
	var err error
	switch {
	case table.Info.IsView():
		return nil
	case table.Info.IsSequence():
		err = db.restoreSequence(ctx, table)
		if err != nil {
			return errors.Trace(err)
		}
	// only table exists in restored cluster during incremental restoration should do alter after creation.
	case toBeCorrectedTables[UniqueTableName{table.DB.Name.String(), table.Info.Name.String()}]:
		if utils.NeedAutoID(table.Info) {
			restoreMetaSQL = fmt.Sprintf(
				"alter table %s.%s auto_increment = %d;",
				utils.EncloseName(table.DB.Name.O),
				utils.EncloseName(table.Info.Name.O),
				table.Info.AutoIncID)
		} else if table.Info.PKIsHandle && table.Info.ContainsAutoRandomBits() {
			restoreMetaSQL = fmt.Sprintf(
				"alter table %s.%s auto_random_base = %d",
				utils.EncloseName(table.DB.Name.O),
				utils.EncloseName(table.Info.Name.O),
				table.Info.AutoRandID)
		} else {
			log.Info("table exists in incremental ddl jobs, but don't need to be altered",
				zap.Stringer("db", table.DB.Name),
				zap.Stringer("table", table.Info.Name))
			return nil
		}
		err = db.se.Execute(ctx, restoreMetaSQL)
		if err != nil {
			log.Error("restore meta sql failed",
				zap.String("query", restoreMetaSQL),
				zap.Stringer("db", table.DB.Name),
				zap.Stringer("table", table.Info.Name),
				zap.Error(err))
			return errors.Trace(err)
		}
	}
	return nil
}

func (db *DB) tableIDAllocFilter() ddl.AllocTableIDIf {
	return func(ti *model.TableInfo) bool {
		if db.preallocedIDs == nil {
			return true
		}
<<<<<<< HEAD
		prealloced := db.preallocedIDs.Prealloced(ti.ID)
=======
		prealloced := db.preallocedIDs.PreallocedFor(ti)
>>>>>>> f7de8bee
		if prealloced {
			log.Info("reusing table ID", zap.Stringer("table", ti.Name))
		}
		return !prealloced
	}
}

// CreateTables execute a internal CREATE TABLES.
func (db *DB) CreateTables(ctx context.Context, tables []*metautil.Table,
	ddlTables map[UniqueTableName]bool, supportPolicy bool, policyMap *sync.Map) error {
	if batchSession, ok := db.se.(glue.BatchCreateTableSession); ok {
		m := map[string][]*model.TableInfo{}
		for _, table := range tables {
			m[table.DB.Name.L] = append(m[table.DB.Name.L], table.Info)
			if !supportPolicy {
				log.Info("set placementPolicyRef to nil when target tidb not support policy",
					zap.Stringer("table", table.Info.Name), zap.Stringer("db", table.DB.Name))
				table.Info.ClearPlacement()
			} else {
				if err := db.ensureTablePlacementPolicies(ctx, table.Info, policyMap); err != nil {
					return errors.Trace(err)
				}
			}

			if ttlInfo := table.Info.TTLInfo; ttlInfo != nil {
				ttlInfo.Enable = false
			}
		}
		if err := batchSession.CreateTables(ctx, m, db.tableIDAllocFilter()); err != nil {
			return err
		}

		for _, table := range tables {
			err := db.CreateTablePostRestore(ctx, table, ddlTables)
			if err != nil {
				return errors.Trace(err)
			}
		}
	}
	return nil
}

// CreateTable executes a CREATE TABLE SQL.
func (db *DB) CreateTable(ctx context.Context, table *metautil.Table,
	ddlTables map[UniqueTableName]bool, supportPolicy bool, policyMap *sync.Map) error {
	if !supportPolicy {
		log.Info("set placementPolicyRef to nil when target tidb not support policy",
			zap.Stringer("table", table.Info.Name), zap.Stringer("db", table.DB.Name))
		table.Info.ClearPlacement()
	} else {
		if err := db.ensureTablePlacementPolicies(ctx, table.Info, policyMap); err != nil {
			return errors.Trace(err)
		}
	}

<<<<<<< HEAD
=======
	if ttlInfo := table.Info.TTLInfo; ttlInfo != nil {
		ttlInfo.Enable = false
	}

>>>>>>> f7de8bee
	err := db.se.CreateTable(ctx, table.DB.Name, table.Info, db.tableIDAllocFilter())
	if err != nil {
		log.Error("create table failed",
			zap.Stringer("db", table.DB.Name),
			zap.Stringer("table", table.Info.Name),
			zap.Error(err))
		return errors.Trace(err)
	}

	err = db.CreateTablePostRestore(ctx, table, ddlTables)
	if err != nil {
		return errors.Trace(err)
	}

	return err
}

// Close closes the connection.
func (db *DB) Close() {
	db.se.Close()
}

func (db *DB) ensurePlacementPolicy(ctx context.Context, policyName model.CIStr, policies *sync.Map) error {
	if policies == nil {
		return nil
	}

	if policy, ok := policies.LoadAndDelete(policyName.L); ok {
		return db.CreatePlacementPolicy(ctx, policy.(*model.PolicyInfo))
	}

	// This means policy already created
	return nil
}

func (db *DB) ensureTablePlacementPolicies(ctx context.Context, tableInfo *model.TableInfo, policies *sync.Map) error {
	if tableInfo.PlacementPolicyRef != nil {
		if err := db.ensurePlacementPolicy(ctx, tableInfo.PlacementPolicyRef.Name, policies); err != nil {
			return err
		}
	}

	if tableInfo.Partition != nil {
		for _, def := range tableInfo.Partition.Definitions {
			if def.PlacementPolicyRef == nil {
				continue
			}

			if err := db.ensurePlacementPolicy(ctx, def.PlacementPolicyRef.Name, policies); err != nil {
				return err
			}
		}
	}

	return nil
}

// FilterDDLJobs filters ddl jobs.
func FilterDDLJobs(allDDLJobs []*model.Job, tables []*metautil.Table) (ddlJobs []*model.Job) {
	// Sort the ddl jobs by schema version in descending order.
	slices.SortFunc(allDDLJobs, func(i, j *model.Job) bool {
		return i.BinlogInfo.SchemaVersion > j.BinlogInfo.SchemaVersion
	})
	dbs := getDatabases(tables)
	for _, db := range dbs {
		// These maps is for solving some corner case.
		// e.g. let "t=2" indicates that the id of database "t" is 2, if the ddl execution sequence is:
		// rename "a" to "b"(a=1) -> drop "b"(b=1) -> create "b"(b=2) -> rename "b" to "a"(a=2)
		// Which we cannot find the "create" DDL by name and id directly.
		// To cover †his case, we must find all names and ids the database/table ever had.
		dbIDs := make(map[int64]bool)
		dbIDs[db.ID] = true
		dbNames := make(map[string]bool)
		dbNames[db.Name.String()] = true
		for _, job := range allDDLJobs {
			if job.BinlogInfo.DBInfo != nil {
				if dbIDs[job.SchemaID] || dbNames[job.BinlogInfo.DBInfo.Name.String()] {
					ddlJobs = append(ddlJobs, job)
					// The the jobs executed with the old id, like the step 2 in the example above.
					dbIDs[job.SchemaID] = true
					// For the jobs executed after rename, like the step 3 in the example above.
					dbNames[job.BinlogInfo.DBInfo.Name.String()] = true
				}
			}
		}
	}

	for _, table := range tables {
		tableIDs := make(map[int64]bool)
		tableIDs[table.Info.ID] = true
		tableNames := make(map[UniqueTableName]bool)
		name := UniqueTableName{table.DB.Name.String(), table.Info.Name.String()}
		tableNames[name] = true
		for _, job := range allDDLJobs {
			if job.BinlogInfo.TableInfo != nil {
				name = UniqueTableName{job.SchemaName, job.BinlogInfo.TableInfo.Name.String()}
				if tableIDs[job.TableID] || tableNames[name] {
					ddlJobs = append(ddlJobs, job)
					tableIDs[job.TableID] = true
					// For truncate table, the id may be changed
					tableIDs[job.BinlogInfo.TableInfo.ID] = true
					tableNames[name] = true
				}
			}
		}
	}
	return ddlJobs
}

// FilterDDLJobByRules if one of rules returns true, the job in srcDDLJobs will be filtered.
func FilterDDLJobByRules(srcDDLJobs []*model.Job, rules ...DDLJobFilterRule) (dstDDLJobs []*model.Job) {
	dstDDLJobs = make([]*model.Job, 0, len(srcDDLJobs))
	for _, ddlJob := range srcDDLJobs {
		passed := true
		for _, rule := range rules {
			if rule(ddlJob) {
				passed = false
				break
			}
		}

		if passed {
			dstDDLJobs = append(dstDDLJobs, ddlJob)
		}
	}

	return
}

// DDLJobBlockListRule rule for filter ddl job with type in block list.
func DDLJobBlockListRule(ddlJob *model.Job) bool {
	return checkIsInActions(ddlJob.Type, incrementalRestoreActionBlockList)
}

// GetExistedUserDBs get dbs created or modified by users
func GetExistedUserDBs(dom *domain.Domain) []*model.DBInfo {
	databases := dom.InfoSchema().AllSchemas()
	existedDatabases := make([]*model.DBInfo, 0, 16)
	for _, db := range databases {
		dbName := db.Name.L
		if tidbutil.IsMemOrSysDB(dbName) {
			continue
		} else if dbName == "test" && len(db.Tables) == 0 {
			// tidb create test db on fresh cluster
			// if it's empty we don't take it as user db
			continue
		} else {
			existedDatabases = append(existedDatabases, db)
		}
	}

	return existedDatabases
}

func getDatabases(tables []*metautil.Table) (dbs []*model.DBInfo) {
	dbIDs := make(map[int64]bool)
	for _, table := range tables {
		if !dbIDs[table.DB.ID] {
			dbs = append(dbs, table.DB)
			dbIDs[table.DB.ID] = true
		}
	}
	return
}

func checkIsInActions(action model.ActionType, actions map[model.ActionType]struct{}) bool {
	_, ok := actions[action]
	return ok
}<|MERGE_RESOLUTION|>--- conflicted
+++ resolved
@@ -284,11 +284,7 @@
 		if db.preallocedIDs == nil {
 			return true
 		}
-<<<<<<< HEAD
-		prealloced := db.preallocedIDs.Prealloced(ti.ID)
-=======
 		prealloced := db.preallocedIDs.PreallocedFor(ti)
->>>>>>> f7de8bee
 		if prealloced {
 			log.Info("reusing table ID", zap.Stringer("table", ti.Name))
 		}
@@ -344,13 +340,10 @@
 		}
 	}
 
-<<<<<<< HEAD
-=======
 	if ttlInfo := table.Info.TTLInfo; ttlInfo != nil {
 		ttlInfo.Enable = false
 	}
 
->>>>>>> f7de8bee
 	err := db.se.CreateTable(ctx, table.DB.Name, table.Info, db.tableIDAllocFilter())
 	if err != nil {
 		log.Error("create table failed",
