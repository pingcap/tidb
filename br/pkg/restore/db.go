// Copyright 2020 PingCAP, Inc. Licensed under Apache-2.0.

package restore

import (
	"context"
	"fmt"
	"sort"

	"github.com/pingcap/errors"
	"github.com/pingcap/log"
	"github.com/pingcap/tidb/br/pkg/glue"
	"github.com/pingcap/tidb/br/pkg/metautil"
	"github.com/pingcap/tidb/br/pkg/utils"
	"github.com/pingcap/tidb/kv"
	"github.com/pingcap/tidb/parser/model"
	"github.com/pingcap/tidb/parser/mysql"
	"go.uber.org/zap"
)

// DB is a TiDB instance, not thread-safe.
type DB struct {
	se glue.Session
}

type UniqueTableName struct {
	DB    string
	Table string
}

// NewDB returns a new DB.
func NewDB(g glue.Glue, store kv.Storage) (*DB, error) {
	se, err := g.CreateSession(store)
	if err != nil {
		return nil, errors.Trace(err)
	}
	// The session may be nil in raw kv mode
	if se == nil {
		return nil, nil
	}
	// Set SQL mode to None for avoiding SQL compatibility problem
	err = se.Execute(context.Background(), "set @@sql_mode=''")
	if err != nil {
		return nil, errors.Trace(err)
	}
	return &DB{
		se: se,
	}, nil
}

// ExecDDL executes the query of a ddl job.
func (db *DB) ExecDDL(ctx context.Context, ddlJob *model.Job) error {
	var err error
	tableInfo := ddlJob.BinlogInfo.TableInfo
	dbInfo := ddlJob.BinlogInfo.DBInfo
	switch ddlJob.Type {
	case model.ActionCreateSchema:
		err = db.se.CreateDatabase(ctx, dbInfo)
		if err != nil {
			log.Error("create database failed", zap.Stringer("db", dbInfo.Name), zap.Error(err))
		}
		return errors.Trace(err)
	case model.ActionCreateTable:
		err = db.se.CreateTable(ctx, model.NewCIStr(ddlJob.SchemaName), tableInfo)
		if err != nil {
			log.Error("create table failed",
				zap.Stringer("db", dbInfo.Name),
				zap.Stringer("table", tableInfo.Name),
				zap.Error(err))
		}
		return errors.Trace(err)
	}

	if tableInfo != nil {
		switchDBSQL := fmt.Sprintf("use %s;", utils.EncloseName(ddlJob.SchemaName))
		err = db.se.Execute(ctx, switchDBSQL)
		if err != nil {
			log.Error("switch db failed",
				zap.String("query", switchDBSQL),
				zap.String("db", ddlJob.SchemaName),
				zap.Error(err))
			return errors.Trace(err)
		}
	}
	err = db.se.Execute(ctx, ddlJob.Query)
	if err != nil {
		log.Error("execute ddl query failed",
			zap.String("query", ddlJob.Query),
			zap.String("db", ddlJob.SchemaName),
			zap.Int64("historySchemaVersion", ddlJob.BinlogInfo.SchemaVersion),
			zap.Error(err))
	}
	return errors.Trace(err)
}

// UpdateStatsMeta update count and snapshot ts in mysql.stats_meta
func (db *DB) UpdateStatsMeta(ctx context.Context, tableID int64, restoreTS uint64, count uint64) error {
	sysDB := mysql.SystemDB
	statsMetaTbl := "stats_meta"

	// set restoreTS to snapshot and version which is used to update stats_meta
	err := db.se.ExecuteInternal(
		ctx,
		"update %n.%n set snapshot = %?, version = %?, count = %? where table_id = %?",
		sysDB,
		statsMetaTbl,
		restoreTS,
		restoreTS,
		count,
		tableID,
	)
	if err != nil {
		log.Error("execute update sql failed", zap.Error(err))
	}
	return nil
}

// CreateDatabase executes a CREATE DATABASE SQL.
func (db *DB) CreateDatabase(ctx context.Context, schema *model.DBInfo) error {
	err := db.se.CreateDatabase(ctx, schema)
	if err != nil {
		log.Error("create database failed", zap.Stringer("db", schema.Name), zap.Error(err))
	}
	return errors.Trace(err)
}

// CreateTable executes a CREATE TABLE SQL.
<<<<<<< HEAD
func (db *DB) CreateTable(ctx context.Context, table *metautil.Table, ddlTables map[UniqueTableName]bool) error {
=======
func (db *DB) CreateTables(ctx context.Context, tables []*metautil.Table, batchDdlSize uint) error {
	if bse, ok := db.se.(glue.BulkCreateTableSession); ok {
		log.Info("session supports bulk create table.", zap.Uint("batchDdlSize", batchDdlSize), zap.Int("table size", len(tables)))
		m := map[string][]*model.TableInfo{}
		for _, table := range tables {
			m[table.DB.Name.L] = append(m[table.DB.Name.L], table.Info)
		}
		if err := bse.CreateTables(ctx, m, batchDdlSize); err != nil {
			return err
		}
	}

	for _, table := range tables {
		var restoreMetaSQL string
		var err error
		if table.Info.IsSequence() {
			setValFormat := fmt.Sprintf("do setval(%s.%s, %%d);",
				utils.EncloseName(table.DB.Name.O),
				utils.EncloseName(table.Info.Name.O))
			if table.Info.Sequence.Cycle {
				increment := table.Info.Sequence.Increment
				// TiDB sequence's behaviour is designed to keep the same pace
				// among all nodes within the same cluster. so we need restore round.
				// Here is a hack way to trigger sequence cycle round > 0 according to
				// https://github.com/pingcap/br/pull/242#issuecomment-631307978
				// TODO use sql to set cycle round
				nextSeqSQL := fmt.Sprintf("do nextval(%s.%s);",
					utils.EncloseName(table.DB.Name.O),
					utils.EncloseName(table.Info.Name.O))
				var setValSQL string
				if increment < 0 {
					setValSQL = fmt.Sprintf(setValFormat, table.Info.Sequence.MinValue)
				} else {
					setValSQL = fmt.Sprintf(setValFormat, table.Info.Sequence.MaxValue)
				}
				err = db.se.Execute(ctx, setValSQL)
				if err != nil {
					log.Error("restore meta sql failed",
						zap.String("query", setValSQL),
						zap.Stringer("db", table.DB.Name),
						zap.Stringer("table", table.Info.Name),
						zap.Error(err))
					return errors.Trace(err)
				}
				// trigger cycle round > 0
				err = db.se.Execute(ctx, nextSeqSQL)
				if err != nil {
					log.Error("restore meta sql failed",
						zap.String("query", nextSeqSQL),
						zap.Stringer("db", table.DB.Name),
						zap.Stringer("table", table.Info.Name),
						zap.Error(err))
					return errors.Trace(err)
				}
			}
			restoreMetaSQL = fmt.Sprintf(setValFormat, table.Info.AutoIncID)
			err = db.se.Execute(ctx, restoreMetaSQL)
		}
		if err != nil {
			log.Error("restore meta sql failed",
				zap.String("query", restoreMetaSQL),
				zap.Stringer("db", table.DB.Name),
				zap.Stringer("table", table.Info.Name),
				zap.Error(err))
			return errors.Trace(err)
		}
		return errors.Trace(err)
	}
	return nil
}

// CreateTable executes a CREATE TABLE SQL.
func (db *DB) CreateTable(ctx context.Context, table *metautil.Table) error {
>>>>>>> 91ceec5b
	err := db.se.CreateTable(ctx, table.DB.Name, table.Info)
	if err != nil {
		log.Error("create table failed",
			zap.Stringer("db", table.DB.Name),
			zap.Stringer("table", table.Info.Name),
			zap.Error(err))
		return errors.Trace(err)
	}

	var restoreMetaSQL string
	switch {
	case table.Info.IsView():
		return nil
	case table.Info.IsSequence():
		setValFormat := fmt.Sprintf("do setval(%s.%s, %%d);",
			utils.EncloseName(table.DB.Name.O),
			utils.EncloseName(table.Info.Name.O))
		if table.Info.Sequence.Cycle {
			increment := table.Info.Sequence.Increment
			// TiDB sequence's behaviour is designed to keep the same pace
			// among all nodes within the same cluster. so we need restore round.
			// Here is a hack way to trigger sequence cycle round > 0 according to
			// https://github.com/pingcap/br/pull/242#issuecomment-631307978
			// TODO use sql to set cycle round
			nextSeqSQL := fmt.Sprintf("do nextval(%s.%s);",
				utils.EncloseName(table.DB.Name.O),
				utils.EncloseName(table.Info.Name.O))
			var setValSQL string
			if increment < 0 {
				setValSQL = fmt.Sprintf(setValFormat, table.Info.Sequence.MinValue)
			} else {
				setValSQL = fmt.Sprintf(setValFormat, table.Info.Sequence.MaxValue)
			}
			err = db.se.Execute(ctx, setValSQL)
			if err != nil {
				log.Error("restore meta sql failed",
					zap.String("query", setValSQL),
					zap.Stringer("db", table.DB.Name),
					zap.Stringer("table", table.Info.Name),
					zap.Error(err))
				return errors.Trace(err)
			}

			// trigger cycle round > 0
			err = db.se.Execute(ctx, nextSeqSQL)
			if err != nil {
				log.Error("restore meta sql failed",
					zap.String("query", nextSeqSQL),
					zap.Stringer("db", table.DB.Name),
					zap.Stringer("table", table.Info.Name),
					zap.Error(err))
				return errors.Trace(err)
			}
		}
		restoreMetaSQL = fmt.Sprintf(setValFormat, table.Info.AutoIncID)
		err = db.se.Execute(ctx, restoreMetaSQL)
		if err != nil {
			log.Error("restore meta sql failed",
				zap.String("query", restoreMetaSQL),
				zap.Stringer("db", table.DB.Name),
				zap.Stringer("table", table.Info.Name),
				zap.Error(err))
			return errors.Trace(err)
		}
	// only table exists in ddlJobs during incremental restoration should do alter after creation.
	case ddlTables[UniqueTableName{table.DB.Name.String(), table.Info.Name.String()}]:
		if utils.NeedAutoID(table.Info) {
			restoreMetaSQL = fmt.Sprintf(
				"alter table %s.%s auto_increment = %d;",
				utils.EncloseName(table.DB.Name.O),
				utils.EncloseName(table.Info.Name.O),
				table.Info.AutoIncID)
		} else if table.Info.PKIsHandle && table.Info.ContainsAutoRandomBits() {
			restoreMetaSQL = fmt.Sprintf(
				"alter table %s.%s auto_random_base = %d",
				utils.EncloseName(table.DB.Name.O),
				utils.EncloseName(table.Info.Name.O),
				table.Info.AutoRandID)
		} else {
			log.Info("table exists in incremental ddl jobs, but don't need to be altered",
				zap.Stringer("db", table.DB.Name),
				zap.Stringer("table", table.Info.Name))
			return nil
		}
		err = db.se.Execute(ctx, restoreMetaSQL)
		if err != nil {
			log.Error("restore meta sql failed",
				zap.String("query", restoreMetaSQL),
				zap.Stringer("db", table.DB.Name),
				zap.Stringer("table", table.Info.Name),
				zap.Error(err))
			return errors.Trace(err)
		}
	}
	return errors.Trace(err)
}

// Close closes the connection.
func (db *DB) Close() {
	db.se.Close()
}

// FilterDDLJobs filters ddl jobs.
func FilterDDLJobs(allDDLJobs []*model.Job, tables []*metautil.Table) (ddlJobs []*model.Job) {
	// Sort the ddl jobs by schema version in descending order.
	sort.Slice(allDDLJobs, func(i, j int) bool {
		return allDDLJobs[i].BinlogInfo.SchemaVersion > allDDLJobs[j].BinlogInfo.SchemaVersion
	})
	dbs := getDatabases(tables)
	for _, db := range dbs {
		// These maps is for solving some corner case.
		// e.g. let "t=2" indicates that the id of database "t" is 2, if the ddl execution sequence is:
		// rename "a" to "b"(a=1) -> drop "b"(b=1) -> create "b"(b=2) -> rename "b" to "a"(a=2)
		// Which we cannot find the "create" DDL by name and id directly.
		// To cover †his case, we must find all names and ids the database/table ever had.
		dbIDs := make(map[int64]bool)
		dbIDs[db.ID] = true
		dbNames := make(map[string]bool)
		dbNames[db.Name.String()] = true
		for _, job := range allDDLJobs {
			if job.BinlogInfo.DBInfo != nil {
				if dbIDs[job.SchemaID] || dbNames[job.BinlogInfo.DBInfo.Name.String()] {
					ddlJobs = append(ddlJobs, job)
					// The the jobs executed with the old id, like the step 2 in the example above.
					dbIDs[job.SchemaID] = true
					// For the jobs executed after rename, like the step 3 in the example above.
					dbNames[job.BinlogInfo.DBInfo.Name.String()] = true
				}
			}
		}
	}

	for _, table := range tables {
		tableIDs := make(map[int64]bool)
		tableIDs[table.Info.ID] = true
		tableNames := make(map[UniqueTableName]bool)
		name := UniqueTableName{table.DB.Name.String(), table.Info.Name.String()}
		tableNames[name] = true
		for _, job := range allDDLJobs {
			if job.BinlogInfo.TableInfo != nil {
				name = UniqueTableName{job.SchemaName, job.BinlogInfo.TableInfo.Name.String()}
				if tableIDs[job.TableID] || tableNames[name] {
					ddlJobs = append(ddlJobs, job)
					tableIDs[job.TableID] = true
					// For truncate table, the id may be changed
					tableIDs[job.BinlogInfo.TableInfo.ID] = true
					tableNames[name] = true
				}
			}
		}
	}
	return ddlJobs
}

func getDatabases(tables []*metautil.Table) (dbs []*model.DBInfo) {
	dbIDs := make(map[int64]bool)
	for _, table := range tables {
		if !dbIDs[table.DB.ID] {
			dbs = append(dbs, table.DB)
			dbIDs[table.DB.ID] = true
		}
	}
	return
}<|MERGE_RESOLUTION|>--- conflicted
+++ resolved
@@ -125,9 +125,6 @@
 }
 
 // CreateTable executes a CREATE TABLE SQL.
-<<<<<<< HEAD
-func (db *DB) CreateTable(ctx context.Context, table *metautil.Table, ddlTables map[UniqueTableName]bool) error {
-=======
 func (db *DB) CreateTables(ctx context.Context, tables []*metautil.Table, batchDdlSize uint) error {
 	if bse, ok := db.se.(glue.BulkCreateTableSession); ok {
 		log.Info("session supports bulk create table.", zap.Uint("batchDdlSize", batchDdlSize), zap.Int("table size", len(tables)))
@@ -201,7 +198,6 @@
 
 // CreateTable executes a CREATE TABLE SQL.
 func (db *DB) CreateTable(ctx context.Context, table *metautil.Table) error {
->>>>>>> 91ceec5b
 	err := db.se.CreateTable(ctx, table.DB.Name, table.Info)
 	if err != nil {
 		log.Error("create table failed",
