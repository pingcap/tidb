// Copyright 2022 PingCAP, Inc. Licensed under Apache-2.0.
package restore

import (
	"context"
	"io"
	"time"

	"github.com/pingcap/errors"
	"github.com/pingcap/kvproto/pkg/metapb"
	recovpb "github.com/pingcap/kvproto/pkg/recoverdatapb"
	"github.com/pingcap/log"
	"github.com/pingcap/tidb/br/pkg/conn"
<<<<<<< HEAD
=======
	berrors "github.com/pingcap/tidb/br/pkg/errors"
>>>>>>> a1f9e26c
	"github.com/pingcap/tidb/br/pkg/glue"
	"github.com/pingcap/tidb/br/pkg/utils"
	"github.com/pingcap/tidb/util/mathutil"
	"go.uber.org/zap"
	"golang.org/x/sync/errgroup"
	"google.golang.org/grpc"
	"google.golang.org/grpc/backoff"
	"google.golang.org/grpc/credentials"
	"google.golang.org/grpc/keepalive"
)

// in future, num of tikv may extend to a large number, this is limitation of connection pool to tikv
// per our knowledge, in present, 128 may a good enough.
const (
	maxStoreConcurrency = 128
)
<<<<<<< HEAD

// RecoverData recover the tikv cluster
// 1. read all meta data from tikvs
// 2. make recovery plan and then recovery max allocate ID firstly
// 3. send the recover plan and the wait tikv to apply, in waitapply, all assigned region leader will check apply log to the last log
// 4. ensure all region apply to last log
// 5. send the resolvedTs to tikv for deleting data.
func RecoverData(ctx context.Context, resolvedTs uint64, allStores []*metapb.Store, mgr *conn.Mgr, progress glue.Progress) (int, error) {

	var recovery = NewRecovery(allStores, mgr, progress)

=======

// RecoverData recover the tikv cluster
// 1. read all meta data from tikvs
// 2. make recovery plan and then recovery max allocate ID firstly
// 3. send the recover plan and the wait tikv to apply, in waitapply, all assigned region leader will check apply log to the last log
// 4. ensure all region apply to last log
// 5. send the resolvedTs to tikv for deleting data.
func RecoverData(ctx context.Context, resolvedTs uint64, allStores []*metapb.Store, mgr *conn.Mgr, progress glue.Progress) (int, error) {
	var recovery = NewRecovery(allStores, mgr, progress)

>>>>>>> a1f9e26c
	if err := recovery.ReadRegionMeta(ctx); err != nil {
		return 0, errors.Trace(err)
	}

<<<<<<< HEAD
	totalRegions := recovery.GetTotalRegions()

	if err := recovery.MakeRecoveryPlan(); err != nil {
		return totalRegions, errors.Trace(err)
	}

	log.Info("recover the alloc id to pd", zap.Uint64("max alloc id", recovery.MaxAllocID))
	if err := recovery.mgr.RecoverBaseAllocID(ctx, recovery.MaxAllocID); err != nil {
=======
	totalRegions := recovery.getTotalRegions()

	if err := recovery.makeRecoveryPlan(); err != nil {
		return totalRegions, errors.Trace(err)
	}

	log.Info("recover the alloc id to pd", zap.Uint64("max alloc id", recovery.maxAllocID))
	if err := recovery.mgr.RecoverBaseAllocID(ctx, recovery.maxAllocID); err != nil {
>>>>>>> a1f9e26c
		return totalRegions, errors.Trace(err)
	}

	if err := recovery.RecoverRegions(ctx); err != nil {
		return totalRegions, errors.Trace(err)
	}

	if err := recovery.WaitApply(ctx); err != nil {
		return totalRegions, errors.Trace(err)
	}

	if err := recovery.ResolveData(ctx, resolvedTs); err != nil {
		return totalRegions, errors.Trace(err)
	}

	return totalRegions, nil
}

type StoreMeta struct {
<<<<<<< HEAD
	StoreId     uint64
	RegionMetas []*recovpb.RegionMeta
=======
	storeId     uint64
	regionMetas []*recovpb.RegionMeta
>>>>>>> a1f9e26c
}

func NewStoreMeta(storeId uint64) StoreMeta {
	var meta = make([]*recovpb.RegionMeta, 0)
	return StoreMeta{storeId, meta}
}

// for test
type Recovery struct {
	allStores    []*metapb.Store
<<<<<<< HEAD
	StoreMetas   []StoreMeta
	RecoveryPlan map[uint64][]*recovpb.RecoverRegionRequest
	MaxAllocID   uint64
=======
	storeMetas   []StoreMeta
	recoveryPlan map[uint64][]*recovpb.RecoverRegionRequest
	maxAllocID   uint64
>>>>>>> a1f9e26c
	mgr          *conn.Mgr
	progress     glue.Progress
}

func NewRecovery(allStores []*metapb.Store, mgr *conn.Mgr, progress glue.Progress) Recovery {
	totalStores := len(allStores)
<<<<<<< HEAD
	var StoreMetas = make([]StoreMeta, totalStores)
	var regionRecovers = make(map[uint64][]*recovpb.RecoverRegionRequest, totalStores)
	return Recovery{
		allStores:    allStores,
		StoreMetas:   StoreMetas,
		RecoveryPlan: regionRecovers,
		MaxAllocID:   0,
=======
	var storeMetas = make([]StoreMeta, totalStores)
	var regionRecovers = make(map[uint64][]*recovpb.RecoverRegionRequest, totalStores)
	return Recovery{
		allStores:    allStores,
		storeMetas:   storeMetas,
		recoveryPlan: regionRecovers,
		maxAllocID:   0,
>>>>>>> a1f9e26c
		mgr:          mgr,
		progress:     progress}
}

func (recovery *Recovery) newRecoveryClient(ctx context.Context, storeAddr string) (recovpb.RecoverDataClient, *grpc.ClientConn, error) {
	// Connect to the Recovery service on the given TiKV node.
	bfConf := backoff.DefaultConfig
	bfConf.MaxDelay = gRPCBackOffMaxDelay
	opt := grpc.WithInsecure()
	if recovery.mgr.GetTLSConfig() != nil {
		opt = grpc.WithTransportCredentials(credentials.NewTLS(recovery.mgr.GetTLSConfig()))
	}
	//TODO: connection may need some adjust
	//keepaliveConf keepalive.ClientParameters
	conn, err := grpc.DialContext(
		ctx,
		storeAddr,
		opt,
		grpc.WithBlock(),
		grpc.FailOnNonTempDialError(true),
		grpc.WithConnectParams(grpc.ConnectParams{Backoff: bfConf}),
		grpc.WithKeepaliveParams(keepalive.ClientParameters{
			Time:    time.Duration(3) * time.Second,
			Timeout: time.Duration(10) * time.Second,
		}),
	)
	if err != nil {
		return nil, conn, errors.Trace(err)
	}

	client := recovpb.NewRecoverDataClient(conn)

	return client, conn, nil
}

func getStoreAddress(allStores []*metapb.Store, storeId uint64) string {
	var addr string
	for _, store := range allStores {
		if store.GetId() == storeId {
			addr = store.GetAddress()
		}
	}

	if len(addr) == 0 {
		log.Error("there is no tikv has this Id")
	}
	return addr
}

// ReadRegionMeta read all region meta from tikvs
func (recovery *Recovery) ReadRegionMeta(ctx context.Context) error {
	eg, ectx := errgroup.WithContext(ctx)
	totalStores := len(recovery.allStores)
	workers := utils.NewWorkerPool(uint(mathutil.Min(totalStores, maxStoreConcurrency)), "Collect Region Meta") // TODO: int overflow?

	// TODO: optimize the ErroGroup when TiKV is panic
	metaChan := make(chan StoreMeta, 1024)
	defer close(metaChan)

	for i := 0; i < totalStores; i++ {
		i := i
		storeId := recovery.allStores[i].GetId()
		storeAddr := recovery.allStores[i].GetAddress()

		if err := ectx.Err(); err != nil {
			break
		}

		workers.ApplyOnErrorGroup(eg, func() error {
			recoveryClient, conn, err := recovery.newRecoveryClient(ectx, storeAddr)
<<<<<<< HEAD
			if err != nil {
				return errors.Trace(err)
			}
			defer conn.Close()
			log.Info("read meta from tikv", zap.String("tikv address", storeAddr), zap.Uint64("store id", storeId))
			stream, err := recoveryClient.ReadRegionMeta(ectx, &recovpb.ReadRegionMetaRequest{StoreId: storeId})
			if err != nil {
=======
			if err != nil {
				return errors.Trace(err)
			}
			defer conn.Close()
			log.Info("read meta from tikv", zap.String("tikv address", storeAddr), zap.Uint64("store id", storeId))
			stream, err := recoveryClient.ReadRegionMeta(ectx, &recovpb.ReadRegionMetaRequest{StoreId: storeId})
			if err != nil {
>>>>>>> a1f9e26c
				log.Error("read region meta failed", zap.Uint64("store id", storeId))
				return errors.Trace(err)
			}

			storeMeta := NewStoreMeta(storeId)
			// for a TiKV, received the stream
			for {
				var meta *recovpb.RegionMeta
				if meta, err = stream.Recv(); err == nil {
<<<<<<< HEAD
					storeMeta.RegionMetas = append(storeMeta.RegionMetas, meta)
=======
					storeMeta.regionMetas = append(storeMeta.regionMetas, meta)
>>>>>>> a1f9e26c
				} else if err == io.EOF {
					//read to end of stream or server close the connection.
					break
				} else {
					return errors.Trace(err)
				}
			}

			metaChan <- storeMeta
			return nil
		})
	}

	for i := 0; i < totalStores; i++ {
		select {
		case <-ectx.Done(): // err or cancel, eg.wait will catch the error
			break
		case storeMeta := <-metaChan:
<<<<<<< HEAD
			recovery.StoreMetas[i] = storeMeta
			log.Info("received region meta from", zap.Int("store", int(storeMeta.StoreId)))
=======
			recovery.storeMetas[i] = storeMeta
			log.Info("received region meta from", zap.Int("store", int(storeMeta.storeId)))
>>>>>>> a1f9e26c
		}

		recovery.progress.Inc()
	}

	return eg.Wait()
}

// TODO: map may be more suitable for this function
<<<<<<< HEAD
func (recovery *Recovery) GetTotalRegions() int {
	// Group region peer info by region id.
	var regions = make(map[uint64]struct{}, 0)
	for _, v := range recovery.StoreMetas {
		for _, m := range v.RegionMetas {
=======
func (recovery *Recovery) getTotalRegions() int {
	// Group region peer info by region id.
	var regions = make(map[uint64]struct{}, 0)
	for _, v := range recovery.storeMetas {
		for _, m := range v.regionMetas {
>>>>>>> a1f9e26c
			if _, ok := regions[m.RegionId]; !ok {
				regions[m.RegionId] = struct{}{}
			}
		}
	}
	return len(regions)
}

<<<<<<< HEAD
// RecoverRegion send the recovery plan to recovery region (force leader etc)
// only tikvs have regions whose have to recover be sent
func (recovery *Recovery) RecoverRegions(ctx context.Context) (err error) {
	eg, ectx := errgroup.WithContext(ctx)
	totalRecoveredStores := len(recovery.RecoveryPlan)
	workers := utils.NewWorkerPool(uint(mathutil.Min(totalRecoveredStores, maxStoreConcurrency)), "Recover RecoverRegion")

	for storeId, plan := range recovery.RecoveryPlan {
=======
// RecoverRegions send the recovery plan to recovery region (force leader etc)
// only tikvs have regions whose have to recover be sent
func (recovery *Recovery) RecoverRegions(ctx context.Context) (err error) {
	eg, ectx := errgroup.WithContext(ctx)
	totalRecoveredStores := len(recovery.recoveryPlan)
	workers := utils.NewWorkerPool(uint(mathutil.Min(totalRecoveredStores, maxStoreConcurrency)), "Recover Regions")

	for storeId, plan := range recovery.recoveryPlan {
>>>>>>> a1f9e26c
		if err := ectx.Err(); err != nil {
			break
		}

		storeAddr := getStoreAddress(recovery.allStores, storeId)
		recoveryPlan := plan
		recoveryStoreId := storeId
		workers.ApplyOnErrorGroup(eg, func() error {
			recoveryClient, conn, err := recovery.newRecoveryClient(ectx, storeAddr)
			if err != nil {
				log.Error("create tikv client failed", zap.Uint64("store id", recoveryStoreId))
				return errors.Trace(err)
			}
			defer conn.Close()
			log.Info("send recover region to tikv", zap.String("tikv address", storeAddr), zap.Uint64("store id", recoveryStoreId))
			stream, err := recoveryClient.RecoverRegion(ectx)
			if err != nil {
				log.Error("create recover region failed", zap.Uint64("store id", recoveryStoreId))
				return errors.Trace(err)
			}

			// for a TiKV, send the stream
			for _, s := range recoveryPlan {
				if err = stream.Send(s); err != nil {
<<<<<<< HEAD
					log.Error("send recover region failed", zap.Error(err))
=======
					log.Error("send region recovery region failed", zap.Error(err))
>>>>>>> a1f9e26c
					return errors.Trace(err)
				}
			}

			reply, err := stream.CloseAndRecv()
			if err != nil {
				log.Error("close the stream failed")
				return errors.Trace(err)
			}
			recovery.progress.Inc()
<<<<<<< HEAD
			log.Info("recover region execution success", zap.Uint64("store id", reply.GetStoreId()))
=======
			log.Info("recovery region execution success", zap.Uint64("store id", reply.GetStoreId()))
>>>>>>> a1f9e26c
			return nil
		})
	}
	// Wait for all TiKV instances force leader and wait apply to last log.
	return eg.Wait()
}

// WaitApply send wait apply to all tikv ensure all region peer apply log into the last
func (recovery *Recovery) WaitApply(ctx context.Context) (err error) {
	eg, ectx := errgroup.WithContext(ctx)
	totalStores := len(recovery.allStores)
	workers := utils.NewWorkerPool(uint(mathutil.Min(totalStores, maxStoreConcurrency)), "wait apply")

	for _, store := range recovery.allStores {
		if err := ectx.Err(); err != nil {
			break
		}
		storeAddr := getStoreAddress(recovery.allStores, store.Id)
		storeId := store.Id

		workers.ApplyOnErrorGroup(eg, func() error {
			recoveryClient, conn, err := recovery.newRecoveryClient(ectx, storeAddr)
			if err != nil {
				return errors.Trace(err)
			}
			defer conn.Close()
			log.Info("send wait apply to tikv", zap.String("tikv address", storeAddr), zap.Uint64("store id", storeId))
			req := &recovpb.WaitApplyRequest{StoreId: storeId}
			_, err = recoveryClient.WaitApply(ectx, req)
			if err != nil {
				log.Error("wait apply failed", zap.Uint64("store id", storeId))
				return errors.Trace(err)
			}

			recovery.progress.Inc()
<<<<<<< HEAD
			log.Info("wait apply execution success", zap.Uint64("store id", storeId))
			return nil
		})
	}
	// Wait for all TiKV instances force leader and wait apply to last log.
	return eg.Wait()
}

// ResolveData a worker pool to all tikv for execute delete all data whose has ts > resolvedTs
func (recovery *Recovery) ResolveData(ctx context.Context, resolvedTs uint64) (err error) {
	eg, ectx := errgroup.WithContext(ctx)
	totalStores := len(recovery.allStores)
	workers := utils.NewWorkerPool(uint(mathutil.Min(totalStores, maxStoreConcurrency)), "resolve data from tikv")

	// TODO: what if the resolved data take long time take long time?, it look we need some handling here, at least some retry may neccessary
	// TODO: what if the network disturbing, a retry machanism may need here
	for _, store := range recovery.allStores {
		if err := ectx.Err(); err != nil {
			break
		}
		storeAddr := getStoreAddress(recovery.allStores, store.Id)
		storeId := store.Id
		workers.ApplyOnErrorGroup(eg, func() error {
			recoveryClient, conn, err := recovery.newRecoveryClient(ectx, storeAddr)
			if err != nil {
				return errors.Trace(err)
			}
			defer conn.Close()
			log.Info("resolve data to tikv", zap.String("tikv address", storeAddr), zap.Uint64("store id", storeId))
			req := &recovpb.ResolveKvDataRequest{ResolvedTs: resolvedTs}
			stream, err := recoveryClient.ResolveKvData(ectx, req)
			if err != nil {
				log.Error("send the resolve kv data failed", zap.Uint64("store id", storeId))
				return errors.Trace(err)
			}
			// for a TiKV, received the stream
			for {
				var resp *recovpb.ResolveKvDataResponse
				if resp, err = stream.Recv(); err == nil {
					log.Info("current delete key", zap.Uint64("resolved key num", resp.ResolvedKeyCount), zap.Uint64("store id", resp.StoreId))
				} else if err == io.EOF {
					break
				} else if err != nil {
					return errors.Trace(err)
				}
			}
			recovery.progress.Inc()
			log.Info("resolve kv data done", zap.String("tikv address", storeAddr), zap.Uint64("store id", storeId))
=======
			log.Info("recovery wait apply execution success", zap.Uint64("store id", storeId))
>>>>>>> a1f9e26c
			return nil
		})
	}
	// Wait for all TiKV instances force leader and wait apply to last log.
	return eg.Wait()
}

// ResolveData a worker pool to all tikv for execute delete all data whose has ts > resolvedTs
func (recovery *Recovery) ResolveData(ctx context.Context, resolvedTs uint64) (err error) {
	eg, ectx := errgroup.WithContext(ctx)
	totalStores := len(recovery.allStores)
	workers := utils.NewWorkerPool(uint(mathutil.Min(totalStores, maxStoreConcurrency)), "resolve data from tikv")

	// TODO: what if the resolved data take long time take long time?, it look we need some handling here, at least some retry may necessary
	// TODO: what if the network disturbing, a retry machanism may need here
	for _, store := range recovery.allStores {
		if err := ectx.Err(); err != nil {
			break
		}
		storeAddr := getStoreAddress(recovery.allStores, store.Id)
		storeId := store.Id
		workers.ApplyOnErrorGroup(eg, func() error {
			recoveryClient, conn, err := recovery.newRecoveryClient(ectx, storeAddr)
			if err != nil {
				return errors.Trace(err)
			}
			defer conn.Close()
			log.Info("resolved data to tikv", zap.String("tikv address", storeAddr), zap.Uint64("store id", storeId))
			req := &recovpb.ResolveKvDataRequest{ResolvedTs: resolvedTs}
			stream, err := recoveryClient.ResolveKvData(ectx, req)
			if err != nil {
				log.Error("send the resolve kv data failed", zap.Uint64("store id", storeId))
				return errors.Trace(err)
			}
			// for a TiKV, received the stream
			for {
				var resp *recovpb.ResolveKvDataResponse
				if resp, err = stream.Recv(); err == nil {
					log.Info("current delete key", zap.Uint64("resolved key num", resp.ResolvedKeyCount), zap.Uint64("store id", resp.StoreId))
				} else if err == io.EOF {
					break
				} else {
					return errors.Trace(err)
				}
			}
			recovery.progress.Inc()
			log.Info("resolved kv data done", zap.String("tikv address", storeAddr), zap.Uint64("store id", storeId))
			return nil
		})
	}
	// Wait for all TiKV instances finished
	return eg.Wait()
}

type RecoverRegion struct {
	*recovpb.RegionMeta
	StoreId uint64
}

// generate the related the recovery plan to tikvs:
// 1. check overlap the region, make a recovery decision
// 2. build a leader list for all region during the tikv startup
// 3. get max allocate id
<<<<<<< HEAD
func (recovery *Recovery) MakeRecoveryPlan() error {

	// Group region peer info by region id. find the max allocateId
	// region [id] [peer[0-n]]
	var regions = make(map[uint64][]*RecoverRegion, 0)
	for _, v := range recovery.StoreMetas {
		storeId := v.StoreId
		maxId := storeId
		for _, m := range v.RegionMetas {
			if regions[m.RegionId] == nil {
				regions[m.RegionId] = make([]*RecoverRegion, 0, len(recovery.allStores))
			}
			regions[m.RegionId] = append(regions[m.RegionId], &RecoverRegion{m, storeId})
			maxId = mathutil.Max(maxId, mathutil.Max(m.RegionId, m.PeerId))
		}
		recovery.MaxAllocID = mathutil.Max(recovery.MaxAllocID, maxId)
	}

	regionInfos := SortRecoverRegions(regions)

	validPeers, err := CheckConsistencyAndValidPeer(regionInfos)
	if err != nil {
		return errors.Trace(err)
=======
func (recovery *Recovery) makeRecoveryPlan() error {
	// Group region peer info by region id. find the max allcateId
	// region [id] [peer[0-n]]
	var regions = make(map[uint64][]Regions, 0)
	for _, v := range recovery.storeMetas {
		storeId := v.storeId
		maxId := storeId
		for _, m := range v.regionMetas {
			if regions[m.RegionId] == nil {
				regions[m.RegionId] = make([]Regions, 0, len(recovery.allStores))
			}
			regions[m.RegionId] = append(regions[m.RegionId], Regions{m, storeId})
			maxId = mathutil.Max(maxId, mathutil.Max(m.RegionId, m.PeerId))
		}
		recovery.maxAllocID = mathutil.Max(recovery.maxAllocID, maxId)
	}

	// last log term -> last index -> commit index
	cmps := []func(a, b *Regions) int{
		func(a, b *Regions) int {
			return int(a.GetLastLogTerm() - b.GetLastLogTerm())
		},
		func(a, b *Regions) int {
			return int(a.GetLastIndex() - b.GetLastIndex())
		},
		func(a, b *Regions) int {
			return int(a.GetCommitIndex() - b.GetCommitIndex())
		},
	}

	// TODO: the following code may need a refactoring, at least struct Region and RegionEndKey may merge into one struct
	type Region struct {
		regionId      uint64
		regionVersion uint64
	}
	// Sort region peer by last log term -> last index -> commit index, and collect all regions' version.
	var versions = make([]Region, 0, len(regions))
	for regionId, peers := range regions {
		sort.Slice(peers, func(i, j int) bool {
			for _, cmp := range cmps {
				if v := cmp(&peers[i], &peers[j]); v != 0 {
					return v > 0
				}
			}
			return false
		})
		var v = peers[0].Version
		versions = append(versions, Region{regionId, v})
	}

	sort.Slice(versions, func(i, j int) bool { return versions[i].regionVersion > versions[j].regionVersion })

	type RegionEndKey struct {
		endKey []byte
		rid    uint64
	}
	// split and merge in progressing during the backup, there may some overlap region, we have to handle it
	// Resolve version conflicts.
	var topo = treemap.NewWith(keyCmpInterface)
	for _, p := range versions {
		var sk = prefixStartKey(regions[p.regionId][0].StartKey)
		var ek = prefixEndKey(regions[p.regionId][0].EndKey)
		var fk, fv interface{}
		fk, _ = topo.Ceiling(sk)
		// keyspace overlap sk within ceiling - fk
		if fk != nil && (keyEq(fk.([]byte), sk) || keyCmp(fk.([]byte), ek) < 0) {
			continue
		}

		// keyspace overlap sk within floor - fk.end_key
		fk, fv = topo.Floor(sk)
		if fk != nil && keyCmp(fv.(RegionEndKey).endKey, sk) > 0 {
			continue
		}
		topo.Put(sk, RegionEndKey{ek, p.regionId})
	}

	// After resolved, all validPeer regions shouldn't be tombstone.
	// do some sanity check
	var validPeer = make(map[uint64]struct{}, 0)
	var iter = topo.Iterator()
	var prevEndKey = prefixStartKey([]byte{})
	var prevR uint64 = 0
	for iter.Next() {
		v := iter.Value().(RegionEndKey)
		if regions[v.rid][0].Tombstone {
			log.Error("validPeer shouldn't be tombstone", zap.Uint64("regionID", v.rid))
			// TODO, some enhancement may need, a PoC or test may need for decision
			return errors.Annotatef(berrors.ErrRestoreInvalidPeer,
				"Peer shouldn't be tombstone")
		}
		if !keyEq(prevEndKey, iter.Key().([]byte)) {
			log.Error("region doesn't conject to region", zap.Uint64("preRegion", prevR), zap.Uint64("curRegion", v.rid))
			// TODO, some enhancement may need, a PoC or test may need for decision
			return errors.Annotatef(berrors.ErrRestoreInvalidRange,
				"invalid region range")
		}
		prevEndKey = v.endKey
		prevR = v.rid
		validPeer[v.rid] = struct{}{}
>>>>>>> a1f9e26c
	}

	// all plans per region key=StoreId, value=reqs stream
	//regionsPlan := make(map[uint64][]*recovmetapb.RecoveryCmdRequest, 0)
	// Generate recover commands.
	for regionId, peers := range regions {
<<<<<<< HEAD
		if _, ok := validPeers[regionId]; !ok {
			// TODO: Generate a tombstone command.
			// 1, peer is tombstone
			// 2, split region in progressing, old one can be a tombstone
			log.Warn("detected tombstone peer for region", zap.Uint64("region id", regionId))
			for _, peer := range peers {
				plan := &recovpb.RecoverRegionRequest{Tombstone: true, AsLeader: false}
				recovery.RecoveryPlan[peer.StoreId] = append(recovery.RecoveryPlan[peer.StoreId], plan)
			}
		} else {
			// Generate normal commands.
			log.Debug("detected valid peer", zap.Uint64("region id", regionId))
			for i, peer := range peers {
				log.Debug("make plan", zap.Uint64("store id", peer.StoreId), zap.Uint64("region id", peer.RegionId))
				plan := &recovpb.RecoverRegionRequest{RegionId: peer.RegionId, AsLeader: i == 0}
				// sorted by log term -> last index -> commit index in a region
				if plan.AsLeader {
					log.Debug("as leader peer", zap.Uint64("store id", peer.StoreId), zap.Uint64("region id", peer.RegionId))
					recovery.RecoveryPlan[peer.StoreId] = append(recovery.RecoveryPlan[peer.StoreId], plan)
				}
			}
		}
	}
	return nil
=======
		if _, ok := validPeer[regionId]; !ok {
			// TODO: Generate a tombstone command.
			// 1, peer is tomebstone
			// 2, split region in progressing, old one can be a tomebstone
			for _, peer := range peers {
				plan := &recovpb.RecoverRegionRequest{Tombstone: true, AsLeader: false}
				recovery.recoveryPlan[peer.storeId] = append(recovery.recoveryPlan[peer.storeId], plan)
			}
		} else {
			// Generate normal commands.
			log.Debug("valid peer", zap.Uint64("peer", regionId))
			for i, peer := range peers {
				log.Debug("make plan", zap.Uint64("storeid", peer.storeId), zap.Uint64("regionid", peer.RegionId))
				plan := &recovpb.RecoverRegionRequest{RegionId: peer.RegionId, AsLeader: (i == 0)}
				// sorted by log term -> last index -> commit index in a region
				if plan.AsLeader {
					log.Debug("as leader peer", zap.Uint64("storeid", peer.storeId), zap.Uint64("regionid", peer.RegionId))
					recovery.recoveryPlan[peer.storeId] = append(recovery.recoveryPlan[peer.storeId], plan)
				}
			}
		}
	}

	return nil
}

func prefixStartKey(key []byte) []byte {
	var sk = make([]byte, 0, len(key)+1)
	sk = append(sk, 'z')
	sk = append(sk, key...)
	return sk
}

func prefixEndKey(key []byte) []byte {
	if len(key) == 0 {
		return []byte{'z' + 1}
	}
	return prefixStartKey(key)
}

func keyEq(a, b []byte) bool {
	if len(a) != len(b) {
		return false
	}
	for i := 0; i < len(a); i++ {
		if a[i] != b[i] {
			return false
		}
	}
	return true
}

func keyCmp(a, b []byte) int {
	var length, chosen int
	if len(a) < len(b) {
		length = len(a)
		chosen = -1
	} else if len(a) == len(b) {
		length = len(a)
		chosen = 0
	} else {
		length = len(b)
		chosen = 1
	}
	for i := 0; i < length; i++ {
		if a[i] < b[i] {
			return -1
		} else if a[i] > b[i] {
			return 1
		}
	}
	return chosen
}

func keyCmpInterface(a, b interface{}) int {
	return keyCmp(a.([]byte), b.([]byte))
>>>>>>> a1f9e26c
}<|MERGE_RESOLUTION|>--- conflicted
+++ resolved
@@ -11,10 +11,7 @@
 	recovpb "github.com/pingcap/kvproto/pkg/recoverdatapb"
 	"github.com/pingcap/log"
 	"github.com/pingcap/tidb/br/pkg/conn"
-<<<<<<< HEAD
-=======
 	berrors "github.com/pingcap/tidb/br/pkg/errors"
->>>>>>> a1f9e26c
 	"github.com/pingcap/tidb/br/pkg/glue"
 	"github.com/pingcap/tidb/br/pkg/utils"
 	"github.com/pingcap/tidb/util/mathutil"
@@ -31,7 +28,6 @@
 const (
 	maxStoreConcurrency = 128
 )
-<<<<<<< HEAD
 
 // RecoverData recover the tikv cluster
 // 1. read all meta data from tikvs
@@ -42,24 +38,10 @@
 func RecoverData(ctx context.Context, resolvedTs uint64, allStores []*metapb.Store, mgr *conn.Mgr, progress glue.Progress) (int, error) {
 
 	var recovery = NewRecovery(allStores, mgr, progress)
-
-=======
-
-// RecoverData recover the tikv cluster
-// 1. read all meta data from tikvs
-// 2. make recovery plan and then recovery max allocate ID firstly
-// 3. send the recover plan and the wait tikv to apply, in waitapply, all assigned region leader will check apply log to the last log
-// 4. ensure all region apply to last log
-// 5. send the resolvedTs to tikv for deleting data.
-func RecoverData(ctx context.Context, resolvedTs uint64, allStores []*metapb.Store, mgr *conn.Mgr, progress glue.Progress) (int, error) {
-	var recovery = NewRecovery(allStores, mgr, progress)
-
->>>>>>> a1f9e26c
 	if err := recovery.ReadRegionMeta(ctx); err != nil {
 		return 0, errors.Trace(err)
 	}
 
-<<<<<<< HEAD
 	totalRegions := recovery.GetTotalRegions()
 
 	if err := recovery.MakeRecoveryPlan(); err != nil {
@@ -68,16 +50,6 @@
 
 	log.Info("recover the alloc id to pd", zap.Uint64("max alloc id", recovery.MaxAllocID))
 	if err := recovery.mgr.RecoverBaseAllocID(ctx, recovery.MaxAllocID); err != nil {
-=======
-	totalRegions := recovery.getTotalRegions()
-
-	if err := recovery.makeRecoveryPlan(); err != nil {
-		return totalRegions, errors.Trace(err)
-	}
-
-	log.Info("recover the alloc id to pd", zap.Uint64("max alloc id", recovery.maxAllocID))
-	if err := recovery.mgr.RecoverBaseAllocID(ctx, recovery.maxAllocID); err != nil {
->>>>>>> a1f9e26c
 		return totalRegions, errors.Trace(err)
 	}
 
@@ -97,13 +69,8 @@
 }
 
 type StoreMeta struct {
-<<<<<<< HEAD
 	StoreId     uint64
 	RegionMetas []*recovpb.RegionMeta
-=======
-	storeId     uint64
-	regionMetas []*recovpb.RegionMeta
->>>>>>> a1f9e26c
 }
 
 func NewStoreMeta(storeId uint64) StoreMeta {
@@ -114,22 +81,15 @@
 // for test
 type Recovery struct {
 	allStores    []*metapb.Store
-<<<<<<< HEAD
 	StoreMetas   []StoreMeta
 	RecoveryPlan map[uint64][]*recovpb.RecoverRegionRequest
 	MaxAllocID   uint64
-=======
-	storeMetas   []StoreMeta
-	recoveryPlan map[uint64][]*recovpb.RecoverRegionRequest
-	maxAllocID   uint64
->>>>>>> a1f9e26c
 	mgr          *conn.Mgr
 	progress     glue.Progress
 }
 
 func NewRecovery(allStores []*metapb.Store, mgr *conn.Mgr, progress glue.Progress) Recovery {
 	totalStores := len(allStores)
-<<<<<<< HEAD
 	var StoreMetas = make([]StoreMeta, totalStores)
 	var regionRecovers = make(map[uint64][]*recovpb.RecoverRegionRequest, totalStores)
 	return Recovery{
@@ -137,15 +97,6 @@
 		StoreMetas:   StoreMetas,
 		RecoveryPlan: regionRecovers,
 		MaxAllocID:   0,
-=======
-	var storeMetas = make([]StoreMeta, totalStores)
-	var regionRecovers = make(map[uint64][]*recovpb.RecoverRegionRequest, totalStores)
-	return Recovery{
-		allStores:    allStores,
-		storeMetas:   storeMetas,
-		recoveryPlan: regionRecovers,
-		maxAllocID:   0,
->>>>>>> a1f9e26c
 		mgr:          mgr,
 		progress:     progress}
 }
@@ -216,7 +167,6 @@
 
 		workers.ApplyOnErrorGroup(eg, func() error {
 			recoveryClient, conn, err := recovery.newRecoveryClient(ectx, storeAddr)
-<<<<<<< HEAD
 			if err != nil {
 				return errors.Trace(err)
 			}
@@ -224,15 +174,6 @@
 			log.Info("read meta from tikv", zap.String("tikv address", storeAddr), zap.Uint64("store id", storeId))
 			stream, err := recoveryClient.ReadRegionMeta(ectx, &recovpb.ReadRegionMetaRequest{StoreId: storeId})
 			if err != nil {
-=======
-			if err != nil {
-				return errors.Trace(err)
-			}
-			defer conn.Close()
-			log.Info("read meta from tikv", zap.String("tikv address", storeAddr), zap.Uint64("store id", storeId))
-			stream, err := recoveryClient.ReadRegionMeta(ectx, &recovpb.ReadRegionMetaRequest{StoreId: storeId})
-			if err != nil {
->>>>>>> a1f9e26c
 				log.Error("read region meta failed", zap.Uint64("store id", storeId))
 				return errors.Trace(err)
 			}
@@ -242,11 +183,7 @@
 			for {
 				var meta *recovpb.RegionMeta
 				if meta, err = stream.Recv(); err == nil {
-<<<<<<< HEAD
 					storeMeta.RegionMetas = append(storeMeta.RegionMetas, meta)
-=======
-					storeMeta.regionMetas = append(storeMeta.regionMetas, meta)
->>>>>>> a1f9e26c
 				} else if err == io.EOF {
 					//read to end of stream or server close the connection.
 					break
@@ -265,13 +202,8 @@
 		case <-ectx.Done(): // err or cancel, eg.wait will catch the error
 			break
 		case storeMeta := <-metaChan:
-<<<<<<< HEAD
 			recovery.StoreMetas[i] = storeMeta
 			log.Info("received region meta from", zap.Int("store", int(storeMeta.StoreId)))
-=======
-			recovery.storeMetas[i] = storeMeta
-			log.Info("received region meta from", zap.Int("store", int(storeMeta.storeId)))
->>>>>>> a1f9e26c
 		}
 
 		recovery.progress.Inc()
@@ -281,19 +213,12 @@
 }
 
 // TODO: map may be more suitable for this function
-<<<<<<< HEAD
+
 func (recovery *Recovery) GetTotalRegions() int {
 	// Group region peer info by region id.
 	var regions = make(map[uint64]struct{}, 0)
 	for _, v := range recovery.StoreMetas {
 		for _, m := range v.RegionMetas {
-=======
-func (recovery *Recovery) getTotalRegions() int {
-	// Group region peer info by region id.
-	var regions = make(map[uint64]struct{}, 0)
-	for _, v := range recovery.storeMetas {
-		for _, m := range v.regionMetas {
->>>>>>> a1f9e26c
 			if _, ok := regions[m.RegionId]; !ok {
 				regions[m.RegionId] = struct{}{}
 			}
@@ -302,7 +227,6 @@
 	return len(regions)
 }
 
-<<<<<<< HEAD
 // RecoverRegion send the recovery plan to recovery region (force leader etc)
 // only tikvs have regions whose have to recover be sent
 func (recovery *Recovery) RecoverRegions(ctx context.Context) (err error) {
@@ -311,16 +235,6 @@
 	workers := utils.NewWorkerPool(uint(mathutil.Min(totalRecoveredStores, maxStoreConcurrency)), "Recover RecoverRegion")
 
 	for storeId, plan := range recovery.RecoveryPlan {
-=======
-// RecoverRegions send the recovery plan to recovery region (force leader etc)
-// only tikvs have regions whose have to recover be sent
-func (recovery *Recovery) RecoverRegions(ctx context.Context) (err error) {
-	eg, ectx := errgroup.WithContext(ctx)
-	totalRecoveredStores := len(recovery.recoveryPlan)
-	workers := utils.NewWorkerPool(uint(mathutil.Min(totalRecoveredStores, maxStoreConcurrency)), "Recover Regions")
-
-	for storeId, plan := range recovery.recoveryPlan {
->>>>>>> a1f9e26c
 		if err := ectx.Err(); err != nil {
 			break
 		}
@@ -345,11 +259,7 @@
 			// for a TiKV, send the stream
 			for _, s := range recoveryPlan {
 				if err = stream.Send(s); err != nil {
-<<<<<<< HEAD
 					log.Error("send recover region failed", zap.Error(err))
-=======
-					log.Error("send region recovery region failed", zap.Error(err))
->>>>>>> a1f9e26c
 					return errors.Trace(err)
 				}
 			}
@@ -360,11 +270,7 @@
 				return errors.Trace(err)
 			}
 			recovery.progress.Inc()
-<<<<<<< HEAD
 			log.Info("recover region execution success", zap.Uint64("store id", reply.GetStoreId()))
-=======
-			log.Info("recovery region execution success", zap.Uint64("store id", reply.GetStoreId()))
->>>>>>> a1f9e26c
 			return nil
 		})
 	}
@@ -400,7 +306,6 @@
 			}
 
 			recovery.progress.Inc()
-<<<<<<< HEAD
 			log.Info("wait apply execution success", zap.Uint64("store id", storeId))
 			return nil
 		})
@@ -449,9 +354,6 @@
 			}
 			recovery.progress.Inc()
 			log.Info("resolve kv data done", zap.String("tikv address", storeAddr), zap.Uint64("store id", storeId))
-=======
-			log.Info("recovery wait apply execution success", zap.Uint64("store id", storeId))
->>>>>>> a1f9e26c
 			return nil
 		})
 	}
@@ -515,7 +417,6 @@
 // 1. check overlap the region, make a recovery decision
 // 2. build a leader list for all region during the tikv startup
 // 3. get max allocate id
-<<<<<<< HEAD
 func (recovery *Recovery) MakeRecoveryPlan() error {
 
 	// Group region peer info by region id. find the max allocateId
@@ -539,115 +440,12 @@
 	validPeers, err := CheckConsistencyAndValidPeer(regionInfos)
 	if err != nil {
 		return errors.Trace(err)
-=======
-func (recovery *Recovery) makeRecoveryPlan() error {
-	// Group region peer info by region id. find the max allcateId
-	// region [id] [peer[0-n]]
-	var regions = make(map[uint64][]Regions, 0)
-	for _, v := range recovery.storeMetas {
-		storeId := v.storeId
-		maxId := storeId
-		for _, m := range v.regionMetas {
-			if regions[m.RegionId] == nil {
-				regions[m.RegionId] = make([]Regions, 0, len(recovery.allStores))
-			}
-			regions[m.RegionId] = append(regions[m.RegionId], Regions{m, storeId})
-			maxId = mathutil.Max(maxId, mathutil.Max(m.RegionId, m.PeerId))
-		}
-		recovery.maxAllocID = mathutil.Max(recovery.maxAllocID, maxId)
-	}
-
-	// last log term -> last index -> commit index
-	cmps := []func(a, b *Regions) int{
-		func(a, b *Regions) int {
-			return int(a.GetLastLogTerm() - b.GetLastLogTerm())
-		},
-		func(a, b *Regions) int {
-			return int(a.GetLastIndex() - b.GetLastIndex())
-		},
-		func(a, b *Regions) int {
-			return int(a.GetCommitIndex() - b.GetCommitIndex())
-		},
-	}
-
-	// TODO: the following code may need a refactoring, at least struct Region and RegionEndKey may merge into one struct
-	type Region struct {
-		regionId      uint64
-		regionVersion uint64
-	}
-	// Sort region peer by last log term -> last index -> commit index, and collect all regions' version.
-	var versions = make([]Region, 0, len(regions))
-	for regionId, peers := range regions {
-		sort.Slice(peers, func(i, j int) bool {
-			for _, cmp := range cmps {
-				if v := cmp(&peers[i], &peers[j]); v != 0 {
-					return v > 0
-				}
-			}
-			return false
-		})
-		var v = peers[0].Version
-		versions = append(versions, Region{regionId, v})
-	}
-
-	sort.Slice(versions, func(i, j int) bool { return versions[i].regionVersion > versions[j].regionVersion })
-
-	type RegionEndKey struct {
-		endKey []byte
-		rid    uint64
-	}
-	// split and merge in progressing during the backup, there may some overlap region, we have to handle it
-	// Resolve version conflicts.
-	var topo = treemap.NewWith(keyCmpInterface)
-	for _, p := range versions {
-		var sk = prefixStartKey(regions[p.regionId][0].StartKey)
-		var ek = prefixEndKey(regions[p.regionId][0].EndKey)
-		var fk, fv interface{}
-		fk, _ = topo.Ceiling(sk)
-		// keyspace overlap sk within ceiling - fk
-		if fk != nil && (keyEq(fk.([]byte), sk) || keyCmp(fk.([]byte), ek) < 0) {
-			continue
-		}
-
-		// keyspace overlap sk within floor - fk.end_key
-		fk, fv = topo.Floor(sk)
-		if fk != nil && keyCmp(fv.(RegionEndKey).endKey, sk) > 0 {
-			continue
-		}
-		topo.Put(sk, RegionEndKey{ek, p.regionId})
-	}
-
-	// After resolved, all validPeer regions shouldn't be tombstone.
-	// do some sanity check
-	var validPeer = make(map[uint64]struct{}, 0)
-	var iter = topo.Iterator()
-	var prevEndKey = prefixStartKey([]byte{})
-	var prevR uint64 = 0
-	for iter.Next() {
-		v := iter.Value().(RegionEndKey)
-		if regions[v.rid][0].Tombstone {
-			log.Error("validPeer shouldn't be tombstone", zap.Uint64("regionID", v.rid))
-			// TODO, some enhancement may need, a PoC or test may need for decision
-			return errors.Annotatef(berrors.ErrRestoreInvalidPeer,
-				"Peer shouldn't be tombstone")
-		}
-		if !keyEq(prevEndKey, iter.Key().([]byte)) {
-			log.Error("region doesn't conject to region", zap.Uint64("preRegion", prevR), zap.Uint64("curRegion", v.rid))
-			// TODO, some enhancement may need, a PoC or test may need for decision
-			return errors.Annotatef(berrors.ErrRestoreInvalidRange,
-				"invalid region range")
-		}
-		prevEndKey = v.endKey
-		prevR = v.rid
-		validPeer[v.rid] = struct{}{}
->>>>>>> a1f9e26c
 	}
 
 	// all plans per region key=StoreId, value=reqs stream
 	//regionsPlan := make(map[uint64][]*recovmetapb.RecoveryCmdRequest, 0)
 	// Generate recover commands.
 	for regionId, peers := range regions {
-<<<<<<< HEAD
 		if _, ok := validPeers[regionId]; !ok {
 			// TODO: Generate a tombstone command.
 			// 1, peer is tombstone
@@ -672,82 +470,4 @@
 		}
 	}
 	return nil
-=======
-		if _, ok := validPeer[regionId]; !ok {
-			// TODO: Generate a tombstone command.
-			// 1, peer is tomebstone
-			// 2, split region in progressing, old one can be a tomebstone
-			for _, peer := range peers {
-				plan := &recovpb.RecoverRegionRequest{Tombstone: true, AsLeader: false}
-				recovery.recoveryPlan[peer.storeId] = append(recovery.recoveryPlan[peer.storeId], plan)
-			}
-		} else {
-			// Generate normal commands.
-			log.Debug("valid peer", zap.Uint64("peer", regionId))
-			for i, peer := range peers {
-				log.Debug("make plan", zap.Uint64("storeid", peer.storeId), zap.Uint64("regionid", peer.RegionId))
-				plan := &recovpb.RecoverRegionRequest{RegionId: peer.RegionId, AsLeader: (i == 0)}
-				// sorted by log term -> last index -> commit index in a region
-				if plan.AsLeader {
-					log.Debug("as leader peer", zap.Uint64("storeid", peer.storeId), zap.Uint64("regionid", peer.RegionId))
-					recovery.recoveryPlan[peer.storeId] = append(recovery.recoveryPlan[peer.storeId], plan)
-				}
-			}
-		}
-	}
-
-	return nil
-}
-
-func prefixStartKey(key []byte) []byte {
-	var sk = make([]byte, 0, len(key)+1)
-	sk = append(sk, 'z')
-	sk = append(sk, key...)
-	return sk
-}
-
-func prefixEndKey(key []byte) []byte {
-	if len(key) == 0 {
-		return []byte{'z' + 1}
-	}
-	return prefixStartKey(key)
-}
-
-func keyEq(a, b []byte) bool {
-	if len(a) != len(b) {
-		return false
-	}
-	for i := 0; i < len(a); i++ {
-		if a[i] != b[i] {
-			return false
-		}
-	}
-	return true
-}
-
-func keyCmp(a, b []byte) int {
-	var length, chosen int
-	if len(a) < len(b) {
-		length = len(a)
-		chosen = -1
-	} else if len(a) == len(b) {
-		length = len(a)
-		chosen = 0
-	} else {
-		length = len(b)
-		chosen = 1
-	}
-	for i := 0; i < length; i++ {
-		if a[i] < b[i] {
-			return -1
-		} else if a[i] > b[i] {
-			return 1
-		}
-	}
-	return chosen
-}
-
-func keyCmpInterface(a, b interface{}) int {
-	return keyCmp(a.([]byte), b.([]byte))
->>>>>>> a1f9e26c
 }