--- conflicted
+++ resolved
@@ -1809,13 +1809,8 @@
 	filesInWriteCF := make([]*backuppb.DataFileInfo, 0, len(files))
 
 	// The k-v events in default CF should be restored firstly. The reason is that:
-<<<<<<< HEAD
-	// The error of transactions of meta will happen,
-	// if restore default CF events successfully, but failed to restore write CF events.
-=======
 	// The error of transactions of meta could happen if restore write CF events successfully,
 	// but failed to restore default CF events.
->>>>>>> cbe66a20
 	for _, f := range files {
 		if f.Cf == stream.WriteCF {
 			filesInWriteCF = append(filesInWriteCF, f)
@@ -1829,11 +1824,7 @@
 			continue
 		}
 
-<<<<<<< HEAD
-		err := rc.RestoreMetaKVFile(ctx, f, schemasReplace)
-=======
 		kvCount, size, err := rc.RestoreMetaKVFile(ctx, f, schemasReplace)
->>>>>>> cbe66a20
 		if err != nil {
 			return errors.Trace(err)
 		}
