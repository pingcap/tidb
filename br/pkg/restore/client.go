// Copyright 2020 PingCAP, Inc. Licensed under Apache-2.0.

package restore

import (
	"bytes"
	"context"
	"crypto/sha256"
	"crypto/tls"
	"encoding/hex"
	"encoding/json"
	"fmt"
	"math"
	"strconv"
	"strings"
	"sync"
	"time"

	"github.com/klauspost/compress/zstd"
	"github.com/opentracing/opentracing-go"
	"github.com/pingcap/errors"
	"github.com/pingcap/failpoint"
	backuppb "github.com/pingcap/kvproto/pkg/brpb"
	"github.com/pingcap/kvproto/pkg/import_sstpb"
	"github.com/pingcap/kvproto/pkg/metapb"
	"github.com/pingcap/log"
	"github.com/pingcap/tidb/br/pkg/backup"
	"github.com/pingcap/tidb/br/pkg/checksum"
	"github.com/pingcap/tidb/br/pkg/conn/util"
	berrors "github.com/pingcap/tidb/br/pkg/errors"
	"github.com/pingcap/tidb/br/pkg/glue"
	"github.com/pingcap/tidb/br/pkg/logutil"
	"github.com/pingcap/tidb/br/pkg/metautil"
	"github.com/pingcap/tidb/br/pkg/pdutil"
	"github.com/pingcap/tidb/br/pkg/redact"
	"github.com/pingcap/tidb/br/pkg/restore/split"
	"github.com/pingcap/tidb/br/pkg/rtree"
	"github.com/pingcap/tidb/br/pkg/storage"
	"github.com/pingcap/tidb/br/pkg/stream"
	"github.com/pingcap/tidb/br/pkg/summary"
	"github.com/pingcap/tidb/br/pkg/utils"
	"github.com/pingcap/tidb/config"
	ddlutil "github.com/pingcap/tidb/ddl/util"
	"github.com/pingcap/tidb/domain"
	"github.com/pingcap/tidb/kv"
	"github.com/pingcap/tidb/meta"
	"github.com/pingcap/tidb/parser/model"
	"github.com/pingcap/tidb/parser/mysql"
	"github.com/pingcap/tidb/statistics/handle"
	"github.com/pingcap/tidb/store/pdtypes"
	"github.com/pingcap/tidb/tablecodec"
	"github.com/pingcap/tidb/util/codec"
	"github.com/pingcap/tidb/util/mathutil"
	filter "github.com/pingcap/tidb/util/table-filter"
	"github.com/tikv/client-go/v2/oracle"
	pd "github.com/tikv/pd/client"
	"go.uber.org/zap"
	"go.uber.org/zap/zapcore"
	"golang.org/x/exp/slices"
	"golang.org/x/sync/errgroup"
	"google.golang.org/grpc"
	"google.golang.org/grpc/backoff"
	"google.golang.org/grpc/credentials"
	"google.golang.org/grpc/keepalive"
)

// defaultChecksumConcurrency is the default number of the concurrent
// checksum tasks.
const defaultChecksumConcurrency = 64
const defaultDDLConcurrency = 16
const minBatchDdlSize = 1

const (
	strictPlacementPolicyMode = "STRICT"
	ignorePlacementPolicyMode = "IGNORE"
)

type MetaFilesCache interface {
	Drain(ctx context.Context, path string, offset uint64, storage storage.ExternalStorage) ([]byte, error)
}

type MetaFilesCacheV1 struct {
}

func (m *MetaFilesCacheV1) Drain(ctx context.Context, path string, offset uint64, storage storage.ExternalStorage) ([]byte, error) {
	return storage.ReadFile(ctx, path)
}

// cache the data in partition of data-files from merge-files
//  data <- cache[path][offset]
type MetaFilesCacheV2 struct {
	metaFilesCache map[string]map[uint64]*segmentDataMap
	decoder        *zstd.Decoder
}

type segmentDataMap struct {
	metaDataCache []byte
	end           uint64
}

func NewMetaFilesCacheV2(MetaFilesCache map[string]map[uint64]*segmentDataMap) *MetaFilesCacheV2 {
	decoder, _ := zstd.NewReader(nil)
	return &MetaFilesCacheV2{
		metaFilesCache: MetaFilesCache,
		decoder:        decoder,
	}
}

func (m *MetaFilesCacheV2) Drain(ctx context.Context, path string, offset uint64, storage storage.ExternalStorage) ([]byte, error) {
	metaFileCache, ok := m.metaFilesCache[path]
	if !ok {
		return nil, errors.Errorf("data in MetaFilesCache is lost")
	}
	seg, ok := metaFileCache[offset]
	if !ok {
		return nil, errors.Errorf("data in MetaFilesCache is lost")
	}
	if seg.metaDataCache == nil {
		data, err := storage.ReadFile(ctx, path)
		if err != nil {
			return nil, errors.Trace(err)
		}
		for off, segp := range metaFileCache {
			buf, err := m.decoder.DecodeAll(data[off:segp.end], nil)
			if err != nil {
				return nil, errors.Trace(err)
			}
			segp.metaDataCache = buf
		}
	}

	delete(metaFileCache, offset)
	return seg.metaDataCache, nil
}

type CostAnalyzer struct {
	baselines map[string]uint64
}

func (ca *CostAnalyzer) usePartDownload(path string) bool {
	// 10000 GET operations = 1 GB data download
	// Given three variables N, P and K.
	// N means the size of the merged file.
	// P means the number of small files which the merged file is merged from
	// K means the number of TiKV need the merged file.
	// For
	return false
}

type StreamFilesLoader interface {
	// GetShiftTS get shift-ts from metadata
	GetShiftTS(ctx context.Context, startTS uint64, restoreTS uint64) (uint64, error)
	// ReadStreamMetaByTS is used for streaming task. collect all meta file by TS.
	LoadStreamMetaByTS(ctx context.Context, shiftedStartTS uint64, restoreTS uint64) (int, error)
	// LoadStreamDataFiles is used for streaming task. collect all meta file by TS.
	LoadStreamDataFiles(ctx context.Context, shiftStartTS uint64, startTS uint64, restoreTS uint64) (dataFiles, metaFiles []*backuppb.DataFileInfo, metaFilesCache MetaFilesCache, err error)
}

type StreamFilesLoaderV1 struct {
	metas   []*backuppb.Metadata
	storage storage.ExternalStorage
}

func (s *StreamFilesLoaderV1) GetShiftTS(ctx context.Context, startTS uint64, restoreTS uint64) (uint64, error) {
	shiftTS := struct {
		sync.Mutex
		value  uint64
		exists bool
	}{}
	err := stream.FastUnmarshalMetaData(ctx, s.storage, func(path string, m *backuppb.Metadata) error {
		shiftTS.Lock()
		defer shiftTS.Unlock()

		ts, ok := UpdateShiftTS(m, startTS, restoreTS)
		if ok && (!shiftTS.exists || shiftTS.value > ts) {
			shiftTS.value = ts
			shiftTS.exists = true
		}
		return nil
	})
	if err != nil {
		return 0, err
	}
	if !shiftTS.exists {
		return startTS, nil
	}
	return shiftTS.value, nil
}

// ReadStreamMetaByTS is used for streaming task. collect all meta file by TS.
func (s *StreamFilesLoaderV1) LoadStreamMetaByTS(ctx context.Context, shiftedStartTS uint64, restoreTS uint64) (int, error) {
	streamBackupMetaFiles := struct {
		sync.Mutex
		metas []*backuppb.Metadata
	}{}
	streamBackupMetaFiles.metas = make([]*backuppb.Metadata, 0, 128)

	err := stream.FastUnmarshalMetaData(ctx, s.storage, func(path string, metadata *backuppb.Metadata) error {
		streamBackupMetaFiles.Lock()
		if restoreTS >= metadata.MinTs && metadata.MaxTs >= shiftedStartTS {
			streamBackupMetaFiles.metas = append(streamBackupMetaFiles.metas, metadata)
		}
		streamBackupMetaFiles.Unlock()
		return nil
	})
	if err != nil {
		return 0, errors.Trace(err)
	}
	s.metas = streamBackupMetaFiles.metas
	return len(s.metas), nil
}

// LoaddStreamDataFiles is used for streaming task. collect all meta file by TS.
func (s *StreamFilesLoaderV1) LoadStreamDataFiles(
	ctx context.Context,
	shiftStartTS uint64,
	startTS uint64,
	restoreTS uint64,
) (dataFiles, metaFiles []*backuppb.DataFileInfo, metaFilesCache MetaFilesCache, err error) {
	dFiles := make([]*backuppb.DataFileInfo, 0)
	mFiles := make([]*backuppb.DataFileInfo, 0)

	for _, m := range s.metas {
		for _, d := range m.Files {
			if d.MinTs > restoreTS {
				continue
			} else if d.Cf == stream.WriteCF && d.MaxTs < startTS {
				continue
			} else if d.Cf == stream.DefaultCF && d.MaxTs < shiftStartTS {
				continue
			}

			if d.IsMeta {
				mFiles = append(mFiles, d)
			} else {
				dFiles = append(dFiles, d)
			}
			log.Debug("backup stream collect data file", zap.String("file", d.Path))
		}
	}

	// sort files firstly.
	slices.SortFunc(mFiles, func(i, j *backuppb.DataFileInfo) bool {
		if i.ResolvedTs > 0 && j.ResolvedTs > 0 {
			return i.ResolvedTs < j.ResolvedTs
		} else {
			return i.MaxTs < j.MaxTs
		}
	})

	return dFiles, mFiles, &MetaFilesCacheV1{}, nil
}

type StreamFilesLoaderV2 struct {
	metas    []*backuppb.MetadataV2
	dataFile []*backuppb.DataFileInfo
	metaFile []*backuppb.DataFileInfo
	storage  storage.ExternalStorage
}

func (s *StreamFilesLoaderV2) GetShiftTS(ctx context.Context, startTS uint64, restoreTS uint64) (uint64, error) {
	shiftTS := struct {
		sync.Mutex
		value  uint64
		exists bool
	}{}
	err := stream.FastUnmarshalMetaDataV2(ctx, s.storage, func(path string, m *backuppb.MetadataV2) error {
		shiftTS.Lock()
		defer shiftTS.Unlock()

		ts, ok := UpdateShiftTSV2(m, startTS, restoreTS)
		if ok && (!shiftTS.exists || shiftTS.value > ts) {
			shiftTS.value = ts
			shiftTS.exists = true
		}
		return nil
	})
	if err != nil {
		return 0, err
	}
	if !shiftTS.exists {
		return startTS, nil
	}
	return shiftTS.value, nil
}

// ReadStreamMetaByTS is used for streaming task. collect all meta file by TS.
func (s *StreamFilesLoaderV2) LoadStreamMetaByTS(ctx context.Context, shiftedStartTS uint64, restoreTS uint64) (int, error) {
	streamBackupMetaFiles := struct {
		sync.Mutex
		metas []*backuppb.MetadataV2
	}{}
	streamBackupMetaFiles.metas = make([]*backuppb.MetadataV2, 0, 128)

	err := stream.FastUnmarshalMetaDataV2(ctx, s.storage, func(path string, metadata *backuppb.MetadataV2) error {
		streamBackupMetaFiles.Lock()
		if restoreTS >= metadata.MinTs && metadata.MaxTs >= shiftedStartTS {
			streamBackupMetaFiles.metas = append(streamBackupMetaFiles.metas, metadata)
		}
		streamBackupMetaFiles.Unlock()
		return nil
	})
	if err != nil {
		return 0, errors.Trace(err)
	}
	s.metas = streamBackupMetaFiles.metas
	return len(s.metas), nil
}

// ReadStreamDataFiles is used for streaming task. collect all meta file by TS.
func (s *StreamFilesLoaderV2) LoadStreamDataFiles(
	ctx context.Context,
	shiftStartTS uint64,
	startTS uint64,
	restoreTS uint64,
) (dataFiles, metaFiles []*backuppb.DataFileInfo, metaFilesCache MetaFilesCache, err error) {
	dFiles := make([]*backuppb.DataFileInfo, 0)
	mFiles := make([]*backuppb.DataFileInfo, 0)

	placeholder := make(map[string]map[uint64]*segmentDataMap)

	for _, m := range s.metas {
		for _, ds := range m.FileGroups {
			log.Debug("backup stream collect data file", zap.String("file", ds.Path))
			holder := make(map[uint64]*segmentDataMap)
			for _, d := range ds.DataFilesInfo {
				if d.MinTs > restoreTS {
					continue
				} else if d.Cf == stream.WriteCF && d.MaxTs < startTS {
					continue
				} else if d.Cf == stream.DefaultCF && d.MaxTs < shiftStartTS {
					continue
				}

				d.Path = ds.Path
				if d.IsMeta {
					// just a placeholder. So the data read from external storage can be split into these segment.
					holder[d.Offset] = &segmentDataMap{
						metaDataCache: nil,
						end:           d.CompressLength + d.Offset,
					}
					mFiles = append(mFiles, d)
				} else {
					dFiles = append(dFiles, d)
				}
				log.Debug("backup stream collect data partition", zap.Uint64("offset", d.Offset), zap.Uint64("length", d.Length))
			}
			placeholder[ds.Path] = holder
		}
	}

	// sort files firstly.
	slices.SortFunc(mFiles, func(i, j *backuppb.DataFileInfo) bool {
		if i.ResolvedTs > 0 && j.ResolvedTs > 0 {
			return i.ResolvedTs < j.ResolvedTs
		} else {
			return i.MaxTs < j.MaxTs
		}
	})

	return dFiles, mFiles, NewMetaFilesCacheV2(placeholder), nil
}

// Client sends requests to restore files.
type Client struct {
	pdClient      pd.Client
	toolClient    split.SplitClient
	fileImporter  FileImporter
	rawKVClient   *RawKVBatchClient
	workerPool    *utils.WorkerPool
	tlsConf       *tls.Config
	keepaliveConf keepalive.ClientParameters

	databases map[string]*utils.Database
	ddlJobs   []*model.Job

	// store tables need to rebase info like auto id and random id and so on after create table
	rebasedTablesMap map[UniqueTableName]bool

	backupMeta *backuppb.BackupMeta
	// TODO Remove this field or replace it with a []*DB,
	// since https://github.com/pingcap/br/pull/377 needs more DBs to speed up DDL execution.
	// And for now, we must inject a pool of DBs to `Client.GoCreateTables`, otherwise there would be a race condition.
	// This is dirty: why we need DBs from different sources?
	// By replace it with a []*DB, we can remove the dirty parameter of `Client.GoCreateTable`,
	// along with them in some private functions.
	// Before you do it, you can firstly read discussions at
	// https://github.com/pingcap/br/pull/377#discussion_r446594501,
	// this probably isn't as easy as it seems like (however, not hard, too :D)
	db *DB

	// use db pool to speed up restoration in BR binary mode.
	dbPool          []*DB
	rateLimit       uint64
	isOnline        bool
	noSchema        bool
	hasSpeedLimited bool

	restoreStores []uint64

	cipher             *backuppb.CipherInfo
	switchModeInterval time.Duration
	switchCh           chan struct{}

	// statHandler and dom are used for analyze table after restore.
	// it will backup stats with #dump.DumpStatsToJSON
	// and restore stats with #dump.LoadStatsFromJSON
	statsHandler *handle.Handle
	dom          *domain.Domain

	batchDdlSize uint

	// correspond to --tidb-placement-mode config.
	// STRICT(default) means policy related SQL can be executed in tidb.
	// IGNORE means policy related SQL will be ignored.
	policyMode string

	// policy name -> policy info
	policyMap *sync.Map

	supportPolicy bool

	// startTS and restoreTS are used for kv file restore.
	// TiKV will filter the key space that don't belong to [startTS, restoreTS].
	startTS   uint64
	restoreTS uint64

	// If the commitTS of txn-entry belong to [startTS, restoreTS],
	// the startTS of txn-entry may be smaller than startTS.
	// We need maintain and restore more entries in default cf
	// (the startTS in these entries belong to [shiftStartTS, startTS]).
	shiftStartTS uint64

	// currentTS is used for rewrite meta kv when restore stream.
	// Can not use `restoreTS` directly, because schema created in `full backup` maybe is new than `restoreTS`.
	currentTS uint64

	storage storage.ExternalStorage

	// if fullClusterRestore = true:
	// - if there's system tables in the backup(backup data since br 5.1.0), the cluster should be a fresh cluster
	//	without user database or table. and system tables about privileges is restored together with user data.
	// - if there no system tables in the backup(backup data from br < 5.1.0), restore all user data just like
	//	previous version did.
	// if fullClusterRestore = false, restore all user data just like previous version did.
	// fullClusterRestore = true when there is no explicit filter setting, and it's full restore or point command
	// 	with a full backup data.
	// todo: maybe change to an enum
	// this feature is controlled by flag with-sys-table
	fullClusterRestore bool
	// the query to insert rows into table `gc_delete_range`, lack of ts.
	deleteRangeQuery          []string
	deleteRangeQueryCh        chan string
	deleteRangeQueryWaitGroup sync.WaitGroup

	// see RestoreCommonConfig.WithSysTable
	withSysTable bool
}

// NewRestoreClient returns a new RestoreClient.
func NewRestoreClient(
	pdClient pd.Client,
	tlsConf *tls.Config,
	keepaliveConf keepalive.ClientParameters,
	isRawKv bool,
) *Client {
	return &Client{
		pdClient:           pdClient,
		toolClient:         split.NewSplitClient(pdClient, tlsConf, isRawKv),
		tlsConf:            tlsConf,
		keepaliveConf:      keepaliveConf,
		switchCh:           make(chan struct{}),
		deleteRangeQuery:   make([]string, 0),
		deleteRangeQueryCh: make(chan string, 10),
	}
}

// Init create db connection and domain for storage.
func (rc *Client) Init(g glue.Glue, store kv.Storage) error {
	// setDB must happen after set PolicyMode.
	// we will use policyMode to set session variables.
	var err error
	rc.db, rc.supportPolicy, err = NewDB(g, store, rc.policyMode)
	if err != nil {
		return errors.Trace(err)
	}
	rc.dom, err = g.GetDomain(store)
	if err != nil {
		return errors.Trace(err)
	}
	// tikv.Glue will return nil, tidb.Glue will return available domain
	if rc.dom != nil {
		rc.statsHandler = rc.dom.StatsHandle()
	}
	// init backupMeta only for passing unit test
	if rc.backupMeta == nil {
		rc.backupMeta = new(backuppb.BackupMeta)
	}

	// Only in binary we can use multi-thread sessions to create tables.
	// so use OwnStorage() to tell whether we are use binary or SQL.
	if g.OwnsStorage() {
		// Maybe allow user modify the DDL concurrency isn't necessary,
		// because executing DDL is really I/O bound (or, algorithm bound?),
		// and we cost most of time at waiting DDL jobs be enqueued.
		// So these jobs won't be faster or slower when machine become faster or slower,
		// hence make it a fixed value would be fine.
		rc.dbPool, err = makeDBPool(defaultDDLConcurrency, func() (*DB, error) {
			db, _, err := NewDB(g, store, rc.policyMode)
			return db, err
		})
		if err != nil {
			log.Warn("create session pool failed, we will send DDLs only by created sessions",
				zap.Error(err),
				zap.Int("sessionCount", len(rc.dbPool)),
			)
		}
	}
	return errors.Trace(err)
}

// SetPlacementPolicyMode to policy mode.
func (rc *Client) SetPlacementPolicyMode(withPlacementPolicy string) {
	switch strings.ToUpper(withPlacementPolicy) {
	case strictPlacementPolicyMode:
		rc.policyMode = strictPlacementPolicyMode
	case ignorePlacementPolicyMode:
		rc.policyMode = ignorePlacementPolicyMode
	default:
		rc.policyMode = strictPlacementPolicyMode
	}
	log.Info("set placement policy mode", zap.String("mode", rc.policyMode))
}

// SetRateLimit to set rateLimit.
func (rc *Client) SetRateLimit(rateLimit uint64) {
	rc.rateLimit = rateLimit
}

func (rc *Client) SetCrypter(crypter *backuppb.CipherInfo) {
	rc.cipher = crypter
}

// SetPolicyMap set policyMap.
func (rc *Client) SetPolicyMap(p *sync.Map) {
	rc.policyMap = p
}

// GetPolicyMap set policyMap.
func (rc *Client) GetPolicyMap() *sync.Map {
	return rc.policyMap
}

// GetSupportPolicy tells whether target tidb support placement policy.
func (rc *Client) GetSupportPolicy() bool {
	return rc.supportPolicy
}

// GetTruncateSafepoint read the truncate checkpoint from the storage bind to the client.
func (rc *Client) GetTruncateSafepoint(ctx context.Context) (uint64, error) {
	ts, err := GetTSFromFile(ctx, rc.storage, TruncateSafePointFileName)
	if err != nil {
		log.Warn("failed to get truncate safepoint, using 0", logutil.ShortError(err))
	}
	return ts, err
}

func (rc *Client) GetDomain() *domain.Domain {
	return rc.dom
}

// GetPDClient returns a pd client.
func (rc *Client) GetPDClient() pd.Client {
	return rc.pdClient
}

// IsOnline tells if it's a online restore.
func (rc *Client) IsOnline() bool {
	return rc.isOnline
}

// SetSwitchModeInterval set switch mode interval for client.
func (rc *Client) SetSwitchModeInterval(interval time.Duration) {
	rc.switchModeInterval = interval
}

func (rc *Client) SetBatchDdlSize(batchDdlsize uint) {
	rc.batchDdlSize = batchDdlsize
}

func (rc *Client) GetBatchDdlSize() uint {
	return rc.batchDdlSize
}

// Close a client.
func (rc *Client) Close() {
	// rc.db can be nil in raw kv mode.
	if rc.db != nil {
		rc.db.Close()
	}
	if rc.rawKVClient != nil {
		rc.rawKVClient.Close()
	}

	log.Info("Restore client closed")
}

func (rc *Client) SetRestoreRangeTS(startTs, restoreTS, shiftStartTS uint64) {
	rc.startTS = startTs
	rc.restoreTS = restoreTS
	rc.shiftStartTS = shiftStartTS
	log.Info("set restore range ts", zap.Uint64("shift-start-ts", shiftStartTS),
		zap.Uint64("start-ts", startTs), zap.Uint64("restored-ts", restoreTS))
}

func (rc *Client) SetCurrentTS(ts uint64) {
	rc.currentTS = ts
}

func (rc *Client) SetStorage(ctx context.Context, backend *backuppb.StorageBackend, opts *storage.ExternalStorageOptions) error {
	var err error
	rc.storage, err = storage.New(ctx, backend, opts)
	if err != nil {
		return errors.Trace(err)
	}
	return nil
}

func (rc *Client) InitClients(backend *backuppb.StorageBackend, isRawKvMode bool) {
	metaClient := split.NewSplitClient(rc.pdClient, rc.tlsConf, isRawKvMode)
	importCli := NewImportClient(metaClient, rc.tlsConf, rc.keepaliveConf)
	rc.fileImporter = NewFileImporter(metaClient, importCli, backend, isRawKvMode)
}

func (rc *Client) SetRawKVClient(c *RawKVBatchClient) {
	rc.rawKVClient = c
}

// InitBackupMeta loads schemas from BackupMeta to initialize RestoreClient.
func (rc *Client) InitBackupMeta(
	c context.Context,
	backupMeta *backuppb.BackupMeta,
	backend *backuppb.StorageBackend,
	reader *metautil.MetaReader) error {
	if !backupMeta.IsRawKv {
		databases, err := utils.LoadBackupTables(c, reader)
		if err != nil {
			return errors.Trace(err)
		}
		rc.databases = databases

		var ddlJobs []*model.Job
		// ddls is the bytes of json.Marshal
		ddls, err := reader.ReadDDLs(c)
		if err != nil {
			return errors.Trace(err)
		}
		if len(ddls) != 0 {
			err = json.Unmarshal(ddls, &ddlJobs)
			if err != nil {
				return errors.Trace(err)
			}
		}
		rc.ddlJobs = ddlJobs
	}
	rc.backupMeta = backupMeta

	rc.InitClients(backend, backupMeta.IsRawKv)
	log.Info("load backupmeta", zap.Int("databases", len(rc.databases)), zap.Int("jobs", len(rc.ddlJobs)))
	return rc.fileImporter.CheckMultiIngestSupport(c, rc.pdClient)
}

// IsRawKvMode checks whether the backup data is in raw kv format, in which case transactional recover is forbidden.
func (rc *Client) IsRawKvMode() bool {
	return rc.backupMeta.IsRawKv
}

func (rc *Client) GetStreamFilesLoader(useV2 bool) StreamFilesLoader {
	if useV2 {
		return &StreamFilesLoaderV2{storage: rc.storage}
	}
	return &StreamFilesLoaderV1{storage: rc.storage}
}

// GetFilesInRawRange gets all files that are in the given range or intersects with the given range.
func (rc *Client) GetFilesInRawRange(startKey []byte, endKey []byte, cf string) ([]*backuppb.File, error) {
	if !rc.IsRawKvMode() {
		return nil, errors.Annotate(berrors.ErrRestoreModeMismatch, "the backup data is not in raw kv mode")
	}

	for _, rawRange := range rc.backupMeta.RawRanges {
		// First check whether the given range is backup-ed. If not, we cannot perform the restore.
		if rawRange.Cf != cf {
			continue
		}

		if (len(rawRange.EndKey) > 0 && bytes.Compare(startKey, rawRange.EndKey) >= 0) ||
			(len(endKey) > 0 && bytes.Compare(rawRange.StartKey, endKey) >= 0) {
			// The restoring range is totally out of the current range. Skip it.
			continue
		}

		if bytes.Compare(startKey, rawRange.StartKey) < 0 ||
			utils.CompareEndKey(endKey, rawRange.EndKey) > 0 {
			// Only partial of the restoring range is in the current backup-ed range. So the given range can't be fully
			// restored.
			return nil, errors.Annotatef(berrors.ErrRestoreRangeMismatch,
				"the given range to restore [%s, %s) is not fully covered by the range that was backed up [%s, %s)",
				redact.Key(startKey), redact.Key(endKey), redact.Key(rawRange.StartKey), redact.Key(rawRange.EndKey),
			)
		}

		// We have found the range that contains the given range. Find all necessary files.
		files := make([]*backuppb.File, 0)

		for _, file := range rc.backupMeta.Files {
			if file.Cf != cf {
				continue
			}

			if len(file.EndKey) > 0 && bytes.Compare(file.EndKey, startKey) < 0 {
				// The file is before the range to be restored.
				continue
			}
			if len(endKey) > 0 && bytes.Compare(endKey, file.StartKey) <= 0 {
				// The file is after the range to be restored.
				// The specified endKey is exclusive, so when it equals to a file's startKey, the file is still skipped.
				continue
			}

			files = append(files, file)
		}

		// There should be at most one backed up range that covers the restoring range.
		return files, nil
	}

	return nil, errors.Annotate(berrors.ErrRestoreRangeMismatch, "no backup data in the range")
}

// SetConcurrency sets the concurrency of dbs tables files.
func (rc *Client) SetConcurrency(c uint) {
	log.Debug("new worker pool", zap.Uint("currency-count", c))
	rc.workerPool = utils.NewWorkerPool(c, "file")
}

// EnableOnline sets the mode of restore to online.
func (rc *Client) EnableOnline() {
	rc.isOnline = true
}

// GetTLSConfig returns the tls config.
func (rc *Client) GetTLSConfig() *tls.Config {
	return rc.tlsConf
}

// GetTS gets a new timestamp from PD.
func (rc *Client) GetTS(ctx context.Context) (uint64, error) {
	p, l, err := rc.pdClient.GetTS(ctx)
	if err != nil {
		return 0, errors.Trace(err)
	}
	restoreTS := oracle.ComposeTS(p, l)
	return restoreTS, nil
}

// ResetTS resets the timestamp of PD to a bigger value.
func (rc *Client) ResetTS(ctx context.Context, pdAddrs []string) error {
	restoreTS := rc.backupMeta.GetEndVersion()
	log.Info("reset pd timestamp", zap.Uint64("ts", restoreTS))
	i := 0
	return utils.WithRetry(ctx, func() error {
		idx := i % len(pdAddrs)
		i++
		return pdutil.ResetTS(ctx, pdAddrs[idx], restoreTS, rc.tlsConf)
	}, utils.NewPDReqBackoffer())
}

// GetPlacementRules return the current placement rules.
func (rc *Client) GetPlacementRules(ctx context.Context, pdAddrs []string) ([]pdtypes.Rule, error) {
	var placementRules []pdtypes.Rule
	i := 0
	errRetry := utils.WithRetry(ctx, func() error {
		var err error
		idx := i % len(pdAddrs)
		i++
		placementRules, err = pdutil.GetPlacementRules(ctx, pdAddrs[idx], rc.tlsConf)
		return errors.Trace(err)
	}, utils.NewPDReqBackoffer())
	return placementRules, errors.Trace(errRetry)
}

// GetDatabases returns all databases.
func (rc *Client) GetDatabases() []*utils.Database {
	dbs := make([]*utils.Database, 0, len(rc.databases))
	for _, db := range rc.databases {
		dbs = append(dbs, db)
	}
	return dbs
}

// GetDatabase returns a database by name.
func (rc *Client) GetDatabase(name string) *utils.Database {
	return rc.databases[name]
}

// HasBackedUpSysDB whether we have backed up system tables
// br backs system tables up since 5.1.0
func (rc *Client) HasBackedUpSysDB() bool {
	temporaryDB := utils.TemporaryDBName(mysql.SystemDB)
	_, backedUp := rc.databases[temporaryDB.O]
	return backedUp
}

// GetPlacementPolicies returns policies.
func (rc *Client) GetPlacementPolicies() (*sync.Map, error) {
	policies := &sync.Map{}
	for _, p := range rc.backupMeta.Policies {
		policyInfo := &model.PolicyInfo{}
		err := json.Unmarshal(p.Info, policyInfo)
		if err != nil {
			return nil, errors.Trace(err)
		}
		policies.Store(policyInfo.Name.L, policyInfo)
	}
	return policies, nil
}

// GetDDLJobs returns ddl jobs.
func (rc *Client) GetDDLJobs() []*model.Job {
	return rc.ddlJobs
}

// GetTableSchema returns the schema of a table from TiDB.
func (rc *Client) GetTableSchema(
	dom *domain.Domain,
	dbName model.CIStr,
	tableName model.CIStr,
) (*model.TableInfo, error) {
	info := dom.InfoSchema()
	table, err := info.TableByName(dbName, tableName)
	if err != nil {
		return nil, errors.Trace(err)
	}
	return table.Meta(), nil
}

// CreatePolicies creates all policies in full restore.
func (rc *Client) CreatePolicies(ctx context.Context, policyMap *sync.Map) error {
	var err error
	policyMap.Range(func(key, value interface{}) bool {
		e := rc.db.CreatePlacementPolicy(ctx, value.(*model.PolicyInfo))
		if e != nil {
			err = e
			return false
		}
		return true
	})
	return err
}

// GetDBSchema gets the schema of a db from TiDB cluster
func (rc *Client) GetDBSchema(dom *domain.Domain, dbName model.CIStr) (*model.DBInfo, bool) {
	info := dom.InfoSchema()
	return info.SchemaByName(dbName)
}

// CreateDatabase creates a database.
func (rc *Client) CreateDatabase(ctx context.Context, db *model.DBInfo) error {
	if rc.IsSkipCreateSQL() {
		log.Info("skip create database", zap.Stringer("name", db.Name))
		return nil
	}

	log.Info("create database", zap.Stringer("name", db.Name))

	if !rc.supportPolicy {
		log.Info("set placementPolicyRef to nil when target tidb not support policy",
			zap.Stringer("database", db.Name))
		db.PlacementPolicyRef = nil
	}

	if db.PlacementPolicyRef != nil {
		if err := rc.db.ensurePlacementPolicy(ctx, db.PlacementPolicyRef.Name, rc.policyMap); err != nil {
			return errors.Trace(err)
		}
	}

	return rc.db.CreateDatabase(ctx, db)
}

// CreateTables creates multiple tables, and returns their rewrite rules.
func (rc *Client) CreateTables(
	dom *domain.Domain,
	tables []*metautil.Table,
	newTS uint64,
) (*RewriteRules, []*model.TableInfo, error) {
	rewriteRules := &RewriteRules{
		Data: make([]*import_sstpb.RewriteRule, 0),
	}
	newTables := make([]*model.TableInfo, 0, len(tables))
	errCh := make(chan error, 1)
	tbMapping := map[string]int{}
	for i, t := range tables {
		tbMapping[t.Info.Name.String()] = i
	}
	dataCh := rc.GoCreateTables(context.TODO(), dom, tables, newTS, errCh)
	for et := range dataCh {
		rules := et.RewriteRule
		rewriteRules.Data = append(rewriteRules.Data, rules.Data...)
		newTables = append(newTables, et.Table)
	}
	// Let's ensure that it won't break the original order.
	slices.SortFunc(newTables, func(i, j *model.TableInfo) bool {
		return tbMapping[i.Name.String()] < tbMapping[j.Name.String()]
	})

	select {
	case err, ok := <-errCh:
		if ok {
			return nil, nil, errors.Trace(err)
		}
	default:
	}
	return rewriteRules, newTables, nil
}
func (rc *Client) createTables(
	ctx context.Context,
	db *DB,
	dom *domain.Domain,
	tables []*metautil.Table,
	newTS uint64,
) ([]CreatedTable, error) {
	log.Info("client to create tables")
	if rc.IsSkipCreateSQL() {
		log.Info("skip create table and alter autoIncID")
	} else {
		err := db.CreateTables(ctx, tables, rc.GetRebasedTables(), rc.GetSupportPolicy(), rc.GetPolicyMap())
		if err != nil {
			return nil, errors.Trace(err)
		}
	}
	cts := make([]CreatedTable, 0, len(tables))
	for _, table := range tables {
		newTableInfo, err := rc.GetTableSchema(dom, table.DB.Name, table.Info.Name)
		if err != nil {
			return nil, errors.Trace(err)
		}
		if newTableInfo.IsCommonHandle != table.Info.IsCommonHandle {
			return nil, errors.Annotatef(berrors.ErrRestoreModeMismatch,
				"Clustered index option mismatch. Restored cluster's @@tidb_enable_clustered_index should be %v (backup table = %v, created table = %v).",
				transferBoolToValue(table.Info.IsCommonHandle),
				table.Info.IsCommonHandle,
				newTableInfo.IsCommonHandle)
		}
		rules := GetRewriteRules(newTableInfo, table.Info, newTS, true)
		ct := CreatedTable{
			RewriteRule: rules,
			Table:       newTableInfo,
			OldTable:    table,
		}
		log.Debug("new created tables", zap.Any("table", ct))
		cts = append(cts, ct)
	}
	return cts, nil
}

func (rc *Client) createTable(
	ctx context.Context,
	db *DB,
	dom *domain.Domain,
	table *metautil.Table,
	newTS uint64,
) (CreatedTable, error) {
	if rc.IsSkipCreateSQL() {
		log.Info("skip create table and alter autoIncID", zap.Stringer("table", table.Info.Name))
	} else {
		err := db.CreateTable(ctx, table, rc.GetRebasedTables(), rc.GetSupportPolicy(), rc.GetPolicyMap())
		if err != nil {
			return CreatedTable{}, errors.Trace(err)
		}
	}
	newTableInfo, err := rc.GetTableSchema(dom, table.DB.Name, table.Info.Name)
	if err != nil {
		return CreatedTable{}, errors.Trace(err)
	}
	if newTableInfo.IsCommonHandle != table.Info.IsCommonHandle {
		return CreatedTable{}, errors.Annotatef(berrors.ErrRestoreModeMismatch,
			"Clustered index option mismatch. Restored cluster's @@tidb_enable_clustered_index should be %v (backup table = %v, created table = %v).",
			transferBoolToValue(table.Info.IsCommonHandle),
			table.Info.IsCommonHandle,
			newTableInfo.IsCommonHandle)
	}
	rules := GetRewriteRules(newTableInfo, table.Info, newTS, true)
	et := CreatedTable{
		RewriteRule: rules,
		Table:       newTableInfo,
		OldTable:    table,
	}
	return et, nil
}

// GoCreateTables create tables, and generate their information.
// this function will use workers as the same number of sessionPool,
// leave sessionPool nil to send DDLs sequential.
func (rc *Client) GoCreateTables(
	ctx context.Context,
	dom *domain.Domain,
	tables []*metautil.Table,
	newTS uint64,
	errCh chan<- error,
) <-chan CreatedTable {
	// Could we have a smaller size of tables?
	log.Info("start create tables")

	rc.GenerateRebasedTables(tables)
	if span := opentracing.SpanFromContext(ctx); span != nil && span.Tracer() != nil {
		span1 := span.Tracer().StartSpan("Client.GoCreateTables", opentracing.ChildOf(span.Context()))
		defer span1.Finish()
		ctx = opentracing.ContextWithSpan(ctx, span1)
	}
	outCh := make(chan CreatedTable, len(tables))
	rater := logutil.TraceRateOver(logutil.MetricTableCreatedCounter)

	var err error

	if rc.batchDdlSize > minBatchDdlSize && len(rc.dbPool) > 0 {
		err = rc.createTablesInWorkerPool(ctx, dom, tables, newTS, outCh)

		if err == nil {
			defer log.Debug("all tables are created")
			close(outCh)
			return outCh
		} else if utils.FallBack2CreateTable(err) {
			// fall back to old create table (sequential create table)
			log.Info("fall back to the sequential create table")
		} else {
			errCh <- err
			close(outCh)
			return outCh
		}
	}

	createOneTable := func(c context.Context, db *DB, t *metautil.Table) error {
		select {
		case <-c.Done():
			return c.Err()
		default:
		}
		rt, err := rc.createTable(c, db, dom, t, newTS)
		if err != nil {
			log.Error("create table failed",
				zap.Error(err),
				zap.Stringer("db", t.DB.Name),
				zap.Stringer("table", t.Info.Name))
			return errors.Trace(err)
		}
		log.Debug("table created and send to next",
			zap.Int("output chan size", len(outCh)),
			zap.Stringer("table", t.Info.Name),
			zap.Stringer("database", t.DB.Name))
		outCh <- rt
		rater.Inc()
		rater.L().Info("table created",
			zap.Stringer("table", t.Info.Name),
			zap.Stringer("database", t.DB.Name))
		return nil
	}
	go func() {
		defer close(outCh)
		defer log.Debug("all tables are created")
		var err error
		if len(rc.dbPool) > 0 {
			err = rc.createTablesWithDBPool(ctx, createOneTable, tables)
		} else {
			err = rc.createTablesWithSoleDB(ctx, createOneTable, tables)
		}
		if err != nil {
			errCh <- err
		}
	}()

	return outCh
}

func (rc *Client) createTablesWithSoleDB(ctx context.Context,
	createOneTable func(ctx context.Context, db *DB, t *metautil.Table) error,
	tables []*metautil.Table) error {
	for _, t := range tables {
		if err := createOneTable(ctx, rc.db, t); err != nil {
			return errors.Trace(err)
		}
	}
	return nil
}

func (rc *Client) createTablesWithDBPool(ctx context.Context,
	createOneTable func(ctx context.Context, db *DB, t *metautil.Table) error,
	tables []*metautil.Table) error {
	eg, ectx := errgroup.WithContext(ctx)
	workers := utils.NewWorkerPool(uint(len(rc.dbPool)), "DDL workers")
	for _, t := range tables {
		table := t
		workers.ApplyWithIDInErrorGroup(eg, func(id uint64) error {
			db := rc.dbPool[id%uint64(len(rc.dbPool))]
			return createOneTable(ectx, db, table)
		})
	}
	return eg.Wait()
}

func (rc *Client) createTablesInWorkerPool(ctx context.Context, dom *domain.Domain, tables []*metautil.Table, newTS uint64, outCh chan<- CreatedTable) error {
	eg, ectx := errgroup.WithContext(ctx)
	rater := logutil.TraceRateOver(logutil.MetricTableCreatedCounter)
	workers := utils.NewWorkerPool(uint(len(rc.dbPool)), "Create Tables Worker")
	numOfTables := len(tables)

	for lastSent := 0; lastSent < numOfTables; lastSent += int(rc.batchDdlSize) {
		end := mathutil.Min(lastSent+int(rc.batchDdlSize), len(tables))
		log.Info("create tables", zap.Int("table start", lastSent), zap.Int("table end", end))

		tableSlice := tables[lastSent:end]
		workers.ApplyWithIDInErrorGroup(eg, func(id uint64) error {
			db := rc.dbPool[id%uint64(len(rc.dbPool))]
			cts, err := rc.createTables(ectx, db, dom, tableSlice, newTS) // ddl job for [lastSent:i)
			failpoint.Inject("restore-createtables-error", func(val failpoint.Value) {
				if val.(bool) {
					err = errors.New("sample error without extra message")
				}
			})
			if err != nil {
				log.Error("create tables fail")
				return err
			}
			for _, ct := range cts {
				log.Debug("table created and send to next",
					zap.Int("output chan size", len(outCh)),
					zap.Stringer("table", ct.OldTable.Info.Name),
					zap.Stringer("database", ct.OldTable.DB.Name))
				outCh <- ct
				rater.Inc()
				rater.L().Info("table created",
					zap.Stringer("table", ct.OldTable.Info.Name),
					zap.Stringer("database", ct.OldTable.DB.Name))
			}
			return err
		})
	}
	return eg.Wait()
}

// CheckTargetClusterFresh check whether the target cluster is fresh or not
// if there's no user dbs or tables, we take it as a fresh cluster, although
// user may have created some users or made other changes.
func (rc *Client) CheckTargetClusterFresh(ctx context.Context) error {
	log.Info("checking whether target cluster is fresh")
	userDBs := GetExistedUserDBs(rc.dom)
	if len(userDBs) == 0 {
		return nil
	}

	const maxPrintCount = 10
	userTableOrDBNames := make([]string, 0, maxPrintCount+1)
	addName := func(name string) bool {
		if len(userTableOrDBNames) == maxPrintCount {
			userTableOrDBNames = append(userTableOrDBNames, "...")
			return false
		}
		userTableOrDBNames = append(userTableOrDBNames, name)
		return true
	}
outer:
	for _, db := range userDBs {
		if !addName(db.Name.L) {
			break outer
		}
		for _, tbl := range db.Tables {
			if !addName(tbl.Name.L) {
				break outer
			}
		}
	}
	log.Error("not fresh cluster", zap.Strings("user tables", userTableOrDBNames))
	return errors.Annotate(berrors.ErrRestoreNotFreshCluster, "user db/tables: "+strings.Join(userTableOrDBNames, ", "))
}

func (rc *Client) CheckSysTableCompatibility(dom *domain.Domain, tables []*metautil.Table) error {
	log.Info("checking target cluster system table compatibility with backed up data")
	privilegeTablesInBackup := make([]*metautil.Table, 0)
	for _, table := range tables {
		decodedSysDBName, ok := utils.GetSysDBCIStrName(table.DB.Name)
		if ok && utils.IsSysDB(decodedSysDBName.L) && sysPrivilegeTableMap[table.Info.Name.L] != "" {
			privilegeTablesInBackup = append(privilegeTablesInBackup, table)
		}
	}
	sysDB := model.NewCIStr(mysql.SystemDB)
	for _, table := range privilegeTablesInBackup {
		ti, err := rc.GetTableSchema(dom, sysDB, table.Info.Name)
		if err != nil {
			log.Error("missing table on target cluster", zap.Stringer("table", table.Info.Name))
			return errors.Annotate(berrors.ErrRestoreIncompatibleSys, "missed system table: "+table.Info.Name.O)
		}
		backupTi := table.Info
		if len(ti.Columns) != len(backupTi.Columns) {
			log.Error("column count mismatch",
				zap.Stringer("table", table.Info.Name),
				zap.Int("col in cluster", len(ti.Columns)),
				zap.Int("col in backup", len(backupTi.Columns)))
			return errors.Annotatef(berrors.ErrRestoreIncompatibleSys,
				"column count mismatch, table: %s, col in cluster: %d, col in backup: %d",
				table.Info.Name.O, len(ti.Columns), len(backupTi.Columns))
		}
		backupColMap := make(map[string]*model.ColumnInfo)
		for i := range backupTi.Columns {
			col := backupTi.Columns[i]
			backupColMap[col.Name.L] = col
		}
		// order can be different but type must compatible
		for i := range ti.Columns {
			col := ti.Columns[i]
			backupCol := backupColMap[col.Name.L]
			if backupCol == nil {
				log.Error("missing column in backup data",
					zap.Stringer("table", table.Info.Name),
					zap.String("col", fmt.Sprintf("%s %s", col.Name, col.FieldType.String())))
				return errors.Annotatef(berrors.ErrRestoreIncompatibleSys,
					"missing column in backup data, table: %s, col: %s %s",
					table.Info.Name.O,
					col.Name, col.FieldType.String())
			}
			if !utils.IsTypeCompatible(backupCol.FieldType, col.FieldType) {
				log.Error("incompatible column",
					zap.Stringer("table", table.Info.Name),
					zap.String("col in cluster", fmt.Sprintf("%s %s", col.Name, col.FieldType.String())),
					zap.String("col in backup", fmt.Sprintf("%s %s", backupCol.Name, backupCol.FieldType.String())))
				return errors.Annotatef(berrors.ErrRestoreIncompatibleSys,
					"incompatible column, table: %s, col in cluster: %s %s, col in backup: %s %s",
					table.Info.Name.O,
					col.Name, col.FieldType.String(),
					backupCol.Name, backupCol.FieldType.String())
			}
		}
	}
	return nil
}

// ExecDDLs executes the queries of the ddl jobs.
func (rc *Client) ExecDDLs(ctx context.Context, ddlJobs []*model.Job) error {
	// Sort the ddl jobs by schema version in ascending order.
	slices.SortFunc(ddlJobs, func(i, j *model.Job) bool {
		return i.BinlogInfo.SchemaVersion < j.BinlogInfo.SchemaVersion
	})

	for _, job := range ddlJobs {
		err := rc.db.ExecDDL(ctx, job)
		if err != nil {
			return errors.Trace(err)
		}
		log.Info("execute ddl query",
			zap.String("db", job.SchemaName),
			zap.String("query", job.Query),
			zap.Int64("historySchemaVersion", job.BinlogInfo.SchemaVersion))
	}
	return nil
}

// Mock the call of setSpeedLimit function
func MockCallSetSpeedLimit(ctx context.Context, fakeImportClient ImporterClient, rc *Client, concurrency uint) error {
	rc.SetRateLimit(42)
	rc.SetConcurrency(concurrency)
	rc.hasSpeedLimited = false
	rc.fileImporter = NewFileImporter(nil, fakeImportClient, nil, false)
	return rc.setSpeedLimit(ctx, rc.rateLimit)
}

func (rc *Client) ResetSpeedLimit(ctx context.Context) error {
	rc.hasSpeedLimited = false
	err := rc.setSpeedLimit(ctx, 0)
	if err != nil {
		return errors.Trace(err)
	}
	return nil
}

func (rc *Client) setSpeedLimit(ctx context.Context, rateLimit uint64) error {
	if !rc.hasSpeedLimited {
		stores, err := util.GetAllTiKVStores(ctx, rc.pdClient, util.SkipTiFlash)
		if err != nil {
			return errors.Trace(err)
		}

		eg, ectx := errgroup.WithContext(ctx)
		for _, store := range stores {
			if err := ectx.Err(); err != nil {
				return errors.Trace(err)
			}

			finalStore := store
			rc.workerPool.ApplyOnErrorGroup(eg,
				func() error {
					err = rc.fileImporter.setDownloadSpeedLimit(ectx, finalStore.GetId(), rateLimit)
					if err != nil {
						return errors.Trace(err)
					}
					return nil
				})
		}

		if err := eg.Wait(); err != nil {
			return errors.Trace(err)
		}
		rc.hasSpeedLimited = true
	}
	return nil
}

// isFilesBelongToSameRange check whether two files are belong to the same range with different cf.
func isFilesBelongToSameRange(f1, f2 string) bool {
	// the backup date file pattern is `{store_id}_{region_id}_{epoch_version}_{key}_{ts}_{cf}.sst`
	// so we need to compare with out the `_{cf}.sst` suffix
	idx1 := strings.LastIndex(f1, "_")
	idx2 := strings.LastIndex(f2, "_")

	if idx1 < 0 || idx2 < 0 {
		panic(fmt.Sprintf("invalid backup data file name: '%s', '%s'", f1, f2))
	}

	return f1[:idx1] == f2[:idx2]
}

func drainFilesByRange(files []*backuppb.File, supportMulti bool) ([]*backuppb.File, []*backuppb.File) {
	if len(files) == 0 {
		return nil, nil
	}
	if !supportMulti {
		return files[:1], files[1:]
	}
	idx := 1
	for idx < len(files) {
		if !isFilesBelongToSameRange(files[idx-1].Name, files[idx].Name) {
			break
		}
		idx++
	}

	return files[:idx], files[idx:]
}

// SplitRanges implements TiKVRestorer.
func (rc *Client) SplitRanges(ctx context.Context,
	ranges []rtree.Range,
	rewriteRules *RewriteRules,
	updateCh glue.Progress,
	isRawKv bool) error {
	return SplitRanges(ctx, rc, ranges, rewriteRules, updateCh, isRawKv)
}

// RestoreSSTFiles tries to restore the files.
func (rc *Client) RestoreSSTFiles(
	ctx context.Context,
	files []*backuppb.File,
	rewriteRules *RewriteRules,
	updateCh glue.Progress,
) (err error) {
	start := time.Now()
	defer func() {
		elapsed := time.Since(start)
		if err == nil {
			log.Info("Restore files", zap.Duration("take", elapsed), logutil.Files(files))
			summary.CollectSuccessUnit("files", len(files), elapsed)
		}
	}()

	log.Debug("start to restore files", zap.Int("files", len(files)))

	if span := opentracing.SpanFromContext(ctx); span != nil && span.Tracer() != nil {
		span1 := span.Tracer().StartSpan("Client.RestoreSSTFiles", opentracing.ChildOf(span.Context()))
		defer span1.Finish()
		ctx = opentracing.ContextWithSpan(ctx, span1)
	}

	eg, ectx := errgroup.WithContext(ctx)
	err = rc.setSpeedLimit(ctx, rc.rateLimit)
	if err != nil {
		return errors.Trace(err)
	}

	var rangeFiles []*backuppb.File
	var leftFiles []*backuppb.File
	for rangeFiles, leftFiles = drainFilesByRange(files, rc.fileImporter.supportMultiIngest); len(rangeFiles) != 0; rangeFiles, leftFiles = drainFilesByRange(leftFiles, rc.fileImporter.supportMultiIngest) {
		filesReplica := rangeFiles
		rc.workerPool.ApplyOnErrorGroup(eg,
			func() error {
				fileStart := time.Now()
				defer func() {
					log.Info("import files done", logutil.Files(filesReplica),
						zap.Duration("take", time.Since(fileStart)))
					updateCh.Inc()
				}()
				return rc.fileImporter.ImportSSTFiles(ectx, filesReplica, rewriteRules, rc.cipher, rc.backupMeta.ApiVersion)
			})
	}

	if err := eg.Wait(); err != nil {
		summary.CollectFailureUnit("file", err)
		log.Error(
			"restore files failed",
			zap.Error(err),
		)
		return errors.Trace(err)
	}
	return nil
}

// RestoreRaw tries to restore raw keys in the specified range.
func (rc *Client) RestoreRaw(
	ctx context.Context, startKey []byte, endKey []byte, files []*backuppb.File, updateCh glue.Progress,
) error {
	start := time.Now()
	defer func() {
		elapsed := time.Since(start)
		log.Info("Restore Raw",
			logutil.Key("startKey", startKey),
			logutil.Key("endKey", endKey),
			zap.Duration("take", elapsed))
	}()
	errCh := make(chan error, len(files))
	eg, ectx := errgroup.WithContext(ctx)
	defer close(errCh)

	err := rc.fileImporter.SetRawRange(startKey, endKey)
	if err != nil {
		return errors.Trace(err)
	}

	for _, file := range files {
		fileReplica := file
		rc.workerPool.ApplyOnErrorGroup(eg,
			func() error {
				defer updateCh.Inc()
				return rc.fileImporter.ImportSSTFiles(ectx, []*backuppb.File{fileReplica}, EmptyRewriteRule(), rc.cipher, rc.backupMeta.ApiVersion)
			})
	}
	if err := eg.Wait(); err != nil {
		log.Error(
			"restore raw range failed",
			logutil.Key("startKey", startKey),
			logutil.Key("endKey", endKey),
			zap.Error(err),
		)
		return errors.Trace(err)
	}
	log.Info(
		"finish to restore raw range",
		logutil.Key("startKey", startKey),
		logutil.Key("endKey", endKey),
	)
	return nil
}

// SwitchToImportMode switch tikv cluster to import mode.
func (rc *Client) SwitchToImportMode(ctx context.Context) {
	// tikv automatically switch to normal mode in every 10 minutes
	// so we need ping tikv in less than 10 minute
	go func() {
		tick := time.NewTicker(rc.switchModeInterval)
		defer tick.Stop()

		// [important!] switch tikv mode into import at the beginning
		log.Info("switch to import mode at beginning")
		err := rc.switchTiKVMode(ctx, import_sstpb.SwitchMode_Import)
		if err != nil {
			log.Warn("switch to import mode failed", zap.Error(err))
		}

		for {
			select {
			case <-ctx.Done():
				return
			case <-tick.C:
				log.Info("switch to import mode")
				err := rc.switchTiKVMode(ctx, import_sstpb.SwitchMode_Import)
				if err != nil {
					log.Warn("switch to import mode failed", zap.Error(err))
				}
			case <-rc.switchCh:
				log.Info("stop automatic switch to import mode")
				return
			}
		}
	}()
}

// SwitchToNormalMode switch tikv cluster to normal mode.
func (rc *Client) SwitchToNormalMode(ctx context.Context) error {
	close(rc.switchCh)
	return rc.switchTiKVMode(ctx, import_sstpb.SwitchMode_Normal)
}

func (rc *Client) switchTiKVMode(ctx context.Context, mode import_sstpb.SwitchMode) error {
	stores, err := util.GetAllTiKVStores(ctx, rc.pdClient, util.SkipTiFlash)
	if err != nil {
		return errors.Trace(err)
	}
	bfConf := backoff.DefaultConfig
	bfConf.MaxDelay = time.Second * 3

	eg, ectx := errgroup.WithContext(ctx)
	for _, store := range stores {
		if err := ectx.Err(); err != nil {
			return errors.Trace(err)
		}

		finalStore := store
		rc.workerPool.ApplyOnErrorGroup(eg,
			func() error {
				opt := grpc.WithInsecure()
				if rc.tlsConf != nil {
					opt = grpc.WithTransportCredentials(credentials.NewTLS(rc.tlsConf))
				}
				gctx, cancel := context.WithTimeout(ectx, time.Second*5)
				connection, err := grpc.DialContext(
					gctx,
					finalStore.GetAddress(),
					opt,
					grpc.WithBlock(),
					grpc.FailOnNonTempDialError(true),
					grpc.WithConnectParams(grpc.ConnectParams{Backoff: bfConf}),
					// we don't need to set keepalive timeout here, because the connection lives
					// at most 5s. (shorter than minimal value for keepalive time!)
				)
				cancel()
				if err != nil {
					return errors.Trace(err)
				}
				client := import_sstpb.NewImportSSTClient(connection)
				_, err = client.SwitchMode(ctx, &import_sstpb.SwitchModeRequest{
					Mode: mode,
				})
				if err != nil {
					return errors.Trace(err)
				}
				err = connection.Close()
				if err != nil {
					log.Error("close grpc connection failed in switch mode", zap.Error(err))
				}
				return nil
			})
	}

	if err = eg.Wait(); err != nil {
		return errors.Trace(err)
	}
	return nil
}

// GoValidateChecksum forks a goroutine to validate checksum after restore.
// it returns a channel fires a struct{} when all things get done.
func (rc *Client) GoValidateChecksum(
	ctx context.Context,
	tableStream <-chan CreatedTable,
	kvClient kv.Client,
	errCh chan<- error,
	updateCh glue.Progress,
	concurrency uint,
) <-chan struct{} {
	log.Info("Start to validate checksum")
	outCh := make(chan struct{}, 1)
	wg := new(sync.WaitGroup)
	wg.Add(2)
	loadStatCh := make(chan *CreatedTable, 1024)
	// run the stat loader
	go func() {
		defer wg.Done()
		rc.updateMetaAndLoadStats(ctx, loadStatCh)
	}()
	workers := utils.NewWorkerPool(defaultChecksumConcurrency, "RestoreChecksum")
	go func() {
		eg, ectx := errgroup.WithContext(ctx)
		defer func() {
			if err := eg.Wait(); err != nil {
				errCh <- err
			}
			close(loadStatCh)
			wg.Done()
		}()

		for {
			select {
			// if we use ectx here, maybe canceled will mask real error.
			case <-ctx.Done():
				errCh <- ctx.Err()
			case tbl, ok := <-tableStream:
				if !ok {
					return
				}

				workers.ApplyOnErrorGroup(eg, func() error {
					start := time.Now()
					defer func() {
						elapsed := time.Since(start)
						summary.CollectSuccessUnit("table checksum", 1, elapsed)
					}()
					err := rc.execChecksum(ectx, tbl, kvClient, concurrency, loadStatCh)
					if err != nil {
						return errors.Trace(err)
					}
					updateCh.Inc()
					return nil
				})
			}
		}
	}()
	go func() {
		wg.Wait()
		log.Info("all checksum ended")
		close(outCh)
	}()
	return outCh
}

func (rc *Client) execChecksum(
	ctx context.Context,
	tbl CreatedTable,
	kvClient kv.Client,
	concurrency uint,
	loadStatCh chan<- *CreatedTable,
) error {
	logger := log.With(
		zap.String("db", tbl.OldTable.DB.Name.O),
		zap.String("table", tbl.OldTable.Info.Name.O),
	)

	if tbl.OldTable.NoChecksum() {
		logger.Warn("table has no checksum, skipping checksum")
		return nil
	}

	if span := opentracing.SpanFromContext(ctx); span != nil && span.Tracer() != nil {
		span1 := span.Tracer().StartSpan("Client.execChecksum", opentracing.ChildOf(span.Context()))
		defer span1.Finish()
		ctx = opentracing.ContextWithSpan(ctx, span1)
	}

	startTS, err := rc.GetTS(ctx)
	if err != nil {
		return errors.Trace(err)
	}
	exe, err := checksum.NewExecutorBuilder(tbl.Table, startTS).
		SetOldTable(tbl.OldTable).
		SetConcurrency(concurrency).
		Build()
	if err != nil {
		return errors.Trace(err)
	}
	checksumResp, err := exe.Execute(ctx, kvClient, func() {
		// TODO: update progress here.
	})
	if err != nil {
		return errors.Trace(err)
	}

	table := tbl.OldTable
	if checksumResp.Checksum != table.Crc64Xor ||
		checksumResp.TotalKvs != table.TotalKvs ||
		checksumResp.TotalBytes != table.TotalBytes {
		logger.Error("failed in validate checksum",
			zap.Uint64("origin tidb crc64", table.Crc64Xor),
			zap.Uint64("calculated crc64", checksumResp.Checksum),
			zap.Uint64("origin tidb total kvs", table.TotalKvs),
			zap.Uint64("calculated total kvs", checksumResp.TotalKvs),
			zap.Uint64("origin tidb total bytes", table.TotalBytes),
			zap.Uint64("calculated total bytes", checksumResp.TotalBytes),
		)
		return errors.Annotate(berrors.ErrRestoreChecksumMismatch, "failed to validate checksum")
	}

	loadStatCh <- &tbl
	return nil
}

func (rc *Client) updateMetaAndLoadStats(ctx context.Context, input <-chan *CreatedTable) {
	for {
		select {
		case <-ctx.Done():
			return
		case tbl, ok := <-input:
			if !ok {
				return
			}

			// Not need to return err when failed because of update analysis-meta
			restoreTS, err := rc.GetTS(ctx)
			if err != nil {
				log.Error("getTS failed", zap.Error(err))
			} else {
				err = rc.db.UpdateStatsMeta(ctx, tbl.Table.ID, restoreTS, tbl.OldTable.TotalKvs)
				if err != nil {
					log.Error("update stats meta failed", zap.Any("table", tbl.Table), zap.Error(err))
				}
			}

			table := tbl.OldTable
			if table.Stats != nil {
				log.Info("start loads analyze after validate checksum",
					zap.Int64("old id", tbl.OldTable.Info.ID),
					zap.Int64("new id", tbl.Table.ID),
				)
				start := time.Now()
				if err := rc.statsHandler.LoadStatsFromJSON(rc.dom.InfoSchema(), table.Stats); err != nil {
					log.Error("analyze table failed", zap.Any("table", table.Stats), zap.Error(err))
				}
				log.Info("restore stat done",
					zap.String("table", table.Info.Name.L),
					zap.String("db", table.DB.Name.L),
					zap.Duration("cost", time.Since(start)))
			}
		}
	}
}

const (
	restoreLabelKey   = "exclusive"
	restoreLabelValue = "restore"
)

// LoadRestoreStores loads the stores used to restore data.
func (rc *Client) LoadRestoreStores(ctx context.Context) error {
	if !rc.isOnline {
		return nil
	}
	if span := opentracing.SpanFromContext(ctx); span != nil && span.Tracer() != nil {
		span1 := span.Tracer().StartSpan("Client.LoadRestoreStores", opentracing.ChildOf(span.Context()))
		defer span1.Finish()
		ctx = opentracing.ContextWithSpan(ctx, span1)
	}

	stores, err := rc.pdClient.GetAllStores(ctx)
	if err != nil {
		return errors.Trace(err)
	}
	for _, s := range stores {
		if s.GetState() != metapb.StoreState_Up {
			continue
		}
		for _, l := range s.GetLabels() {
			if l.GetKey() == restoreLabelKey && l.GetValue() == restoreLabelValue {
				rc.restoreStores = append(rc.restoreStores, s.GetId())
				break
			}
		}
	}
	log.Info("load restore stores", zap.Uint64s("store-ids", rc.restoreStores))
	return nil
}

// ResetRestoreLabels removes the exclusive labels of the restore stores.
func (rc *Client) ResetRestoreLabels(ctx context.Context) error {
	if !rc.isOnline {
		return nil
	}
	log.Info("start reseting store labels")
	return rc.toolClient.SetStoresLabel(ctx, rc.restoreStores, restoreLabelKey, "")
}

// SetupPlacementRules sets rules for the tables' regions.
func (rc *Client) SetupPlacementRules(ctx context.Context, tables []*model.TableInfo) error {
	if !rc.isOnline || len(rc.restoreStores) == 0 {
		return nil
	}
	log.Info("start setting placement rules")
	rule, err := rc.toolClient.GetPlacementRule(ctx, "pd", "default")
	if err != nil {
		return errors.Trace(err)
	}
	rule.Index = 100
	rule.Override = true
	rule.LabelConstraints = append(rule.LabelConstraints, pdtypes.LabelConstraint{
		Key:    restoreLabelKey,
		Op:     "in",
		Values: []string{restoreLabelValue},
	})
	for _, t := range tables {
		rule.ID = rc.getRuleID(t.ID)
		rule.StartKeyHex = hex.EncodeToString(codec.EncodeBytes([]byte{}, tablecodec.EncodeTablePrefix(t.ID)))
		rule.EndKeyHex = hex.EncodeToString(codec.EncodeBytes([]byte{}, tablecodec.EncodeTablePrefix(t.ID+1)))
		err = rc.toolClient.SetPlacementRule(ctx, rule)
		if err != nil {
			return errors.Trace(err)
		}
	}
	log.Info("finish setting placement rules")
	return nil
}

// WaitPlacementSchedule waits PD to move tables to restore stores.
func (rc *Client) WaitPlacementSchedule(ctx context.Context, tables []*model.TableInfo) error {
	if !rc.isOnline || len(rc.restoreStores) == 0 {
		return nil
	}
	log.Info("start waiting placement schedule")
	ticker := time.NewTicker(time.Second * 10)
	defer ticker.Stop()
	for {
		select {
		case <-ticker.C:
			ok, progress, err := rc.checkRegions(ctx, tables)
			if err != nil {
				return errors.Trace(err)
			}
			if ok {
				log.Info("finish waiting placement schedule")
				return nil
			}
			log.Info("placement schedule progress: " + progress)
		case <-ctx.Done():
			return ctx.Err()
		}
	}
}

func (rc *Client) checkRegions(ctx context.Context, tables []*model.TableInfo) (bool, string, error) {
	for i, t := range tables {
		start := codec.EncodeBytes([]byte{}, tablecodec.EncodeTablePrefix(t.ID))
		end := codec.EncodeBytes([]byte{}, tablecodec.EncodeTablePrefix(t.ID+1))
		ok, regionProgress, err := rc.checkRange(ctx, start, end)
		if err != nil {
			return false, "", errors.Trace(err)
		}
		if !ok {
			return false, fmt.Sprintf("table %v/%v, %s", i, len(tables), regionProgress), nil
		}
	}
	return true, "", nil
}

func (rc *Client) checkRange(ctx context.Context, start, end []byte) (bool, string, error) {
	regions, err := rc.toolClient.ScanRegions(ctx, start, end, -1)
	if err != nil {
		return false, "", errors.Trace(err)
	}
	for i, r := range regions {
	NEXT_PEER:
		for _, p := range r.Region.GetPeers() {
			for _, storeID := range rc.restoreStores {
				if p.GetStoreId() == storeID {
					continue NEXT_PEER
				}
			}
			return false, fmt.Sprintf("region %v/%v", i, len(regions)), nil
		}
	}
	return true, "", nil
}

// ResetPlacementRules removes placement rules for tables.
func (rc *Client) ResetPlacementRules(ctx context.Context, tables []*model.TableInfo) error {
	if !rc.isOnline || len(rc.restoreStores) == 0 {
		return nil
	}
	log.Info("start reseting placement rules")
	var failedTables []int64
	for _, t := range tables {
		err := rc.toolClient.DeletePlacementRule(ctx, "pd", rc.getRuleID(t.ID))
		if err != nil {
			log.Info("failed to delete placement rule for table", zap.Int64("table-id", t.ID))
			failedTables = append(failedTables, t.ID)
		}
	}
	if len(failedTables) > 0 {
		return errors.Annotatef(berrors.ErrPDInvalidResponse, "failed to delete placement rules for tables %v", failedTables)
	}
	return nil
}

func (rc *Client) getRuleID(tableID int64) string {
	return "restore-t" + strconv.FormatInt(tableID, 10)
}

// IsFull returns whether this backup is full.
func (rc *Client) IsFull() bool {
	failpoint.Inject("mock-incr-backup-data", func() {
		failpoint.Return(false)
	})
	return !rc.IsIncremental()
}

// IsIncremental returns whether this backup is incremental.
func (rc *Client) IsIncremental() bool {
	return !(rc.backupMeta.StartVersion == rc.backupMeta.EndVersion ||
		rc.backupMeta.StartVersion == 0)
}

// EnableSkipCreateSQL sets switch of skip create schema and tables.
func (rc *Client) EnableSkipCreateSQL() {
	rc.noSchema = true
}

// IsSkipCreateSQL returns whether we need skip create schema and tables in restore.
func (rc *Client) IsSkipCreateSQL() bool {
	return rc.noSchema
}

// GenerateRebasedTables generate a map[UniqueTableName]bool to represent tables that haven't updated table info.
// there are two situations:
// 1. tables that already exists in the restored cluster.
// 2. tables that are created by executing ddl jobs.
// so, only tables in incremental restoration will be added to the map
func (rc *Client) GenerateRebasedTables(tables []*metautil.Table) {
	if !rc.IsIncremental() {
		// in full restoration, all tables are created by Session.CreateTable, and all tables' info is updated.
		rc.rebasedTablesMap = make(map[UniqueTableName]bool)
		return
	}

	rc.rebasedTablesMap = make(map[UniqueTableName]bool, len(tables))
	for _, table := range tables {
		rc.rebasedTablesMap[UniqueTableName{DB: table.DB.Name.String(), Table: table.Info.Name.String()}] = true
	}
}

// GetRebasedTables returns tables that may need to be rebase auto increment id or auto random id
func (rc *Client) GetRebasedTables() map[UniqueTableName]bool {
	return rc.rebasedTablesMap
}

// PreCheckTableTiFlashReplica checks whether TiFlash replica is less than TiFlash node.
func (rc *Client) PreCheckTableTiFlashReplica(
	ctx context.Context,
	tables []*metautil.Table,
	skipTiflash bool,
) error {
	tiFlashStores, err := util.GetAllTiKVStores(ctx, rc.pdClient, util.TiFlashOnly)
	if err != nil {
		return errors.Trace(err)
	}
	tiFlashStoreCount := len(tiFlashStores)
	for _, table := range tables {
		if skipTiflash ||
			(table.Info.TiFlashReplica != nil && table.Info.TiFlashReplica.Count > uint64(tiFlashStoreCount)) {
			// we cannot satisfy TiFlash replica in restore cluster. so we should
			// set TiFlashReplica to unavailable in tableInfo, to avoid TiDB cannot sense TiFlash and make plan to TiFlash
			// see details at https://github.com/pingcap/br/issues/931
			table.Info.TiFlashReplica = nil
		}
	}
	return nil
}

// PreCheckTableClusterIndex checks whether backup tables and existed tables have different cluster index options。
func (rc *Client) PreCheckTableClusterIndex(
	tables []*metautil.Table,
	ddlJobs []*model.Job,
	dom *domain.Domain,
) error {
	for _, table := range tables {
		oldTableInfo, err := rc.GetTableSchema(dom, table.DB.Name, table.Info.Name)
		// table exists in database
		if err == nil {
			if table.Info.IsCommonHandle != oldTableInfo.IsCommonHandle {
				return errors.Annotatef(berrors.ErrRestoreModeMismatch,
					"Clustered index option mismatch. Restored cluster's @@tidb_enable_clustered_index should be %v (backup table = %v, created table = %v).",
					transferBoolToValue(table.Info.IsCommonHandle),
					table.Info.IsCommonHandle,
					oldTableInfo.IsCommonHandle)
			}
		}
	}
	for _, job := range ddlJobs {
		if job.Type == model.ActionCreateTable {
			tableInfo := job.BinlogInfo.TableInfo
			if tableInfo != nil {
				oldTableInfo, err := rc.GetTableSchema(dom, model.NewCIStr(job.SchemaName), tableInfo.Name)
				// table exists in database
				if err == nil {
					if tableInfo.IsCommonHandle != oldTableInfo.IsCommonHandle {
						return errors.Annotatef(berrors.ErrRestoreModeMismatch,
							"Clustered index option mismatch. Restored cluster's @@tidb_enable_clustered_index should be %v (backup table = %v, created table = %v).",
							transferBoolToValue(tableInfo.IsCommonHandle),
							tableInfo.IsCommonHandle,
							oldTableInfo.IsCommonHandle)
					}
				}
			}
		}
	}
	return nil
}

<<<<<<< HEAD
=======
func (rc *Client) GetShiftTS(ctx context.Context, startTS uint64, restoreTS uint64) (uint64, error) {
	shiftTS := struct {
		sync.Mutex
		value  uint64
		exists bool
	}{}
	err := stream.FastUnmarshalMetaData(ctx, rc.storage, func(path string, m *backuppb.Metadata) error {
		shiftTS.Lock()
		defer shiftTS.Unlock()

		ts, ok := UpdateShiftTS(m, startTS, restoreTS)
		if ok && (!shiftTS.exists || shiftTS.value > ts) {
			shiftTS.value = ts
			shiftTS.exists = true
		}
		return nil
	})
	if err != nil {
		return 0, err
	}
	if !shiftTS.exists {
		return startTS, nil
	}
	return shiftTS.value, nil
}

// ReadStreamMetaByTS is used for streaming task. collect all meta file by TS.
func (rc *Client) ReadStreamMetaByTS(ctx context.Context, shiftedStartTS uint64, restoreTS uint64) ([]*backuppb.Metadata, error) {
	streamBackupMetaFiles := struct {
		sync.Mutex
		metas []*backuppb.Metadata
	}{}
	streamBackupMetaFiles.metas = make([]*backuppb.Metadata, 0, 128)

	err := stream.FastUnmarshalMetaData(ctx, rc.storage, func(path string, metadata *backuppb.Metadata) error {
		streamBackupMetaFiles.Lock()
		if restoreTS >= metadata.MinTs && metadata.MaxTs >= shiftedStartTS {
			streamBackupMetaFiles.metas = append(streamBackupMetaFiles.metas, metadata)
		}
		streamBackupMetaFiles.Unlock()
		return nil
	})
	if err != nil {
		return nil, errors.Trace(err)
	}
	return streamBackupMetaFiles.metas, nil
}

// ReadStreamDataFiles is used for streaming task. collect all meta file by TS.
func (rc *Client) ReadStreamDataFiles(
	ctx context.Context,
	metas []*backuppb.Metadata,
) (dataFile, metaFile []*backuppb.DataFileInfo, err error) {
	dFiles := make([]*backuppb.DataFileInfo, 0)
	mFiles := make([]*backuppb.DataFileInfo, 0)

	for _, m := range metas {
		for _, d := range m.Files {
			if d.MinTs > rc.restoreTS {
				continue
			} else if d.Cf == stream.WriteCF && d.MaxTs < rc.startTS {
				continue
			} else if d.Cf == stream.DefaultCF && d.MaxTs < rc.shiftStartTS {
				continue
			}

			if d.IsMeta {
				mFiles = append(mFiles, d)
			} else {
				dFiles = append(dFiles, d)
			}
			log.Debug("backup stream collect data file", zap.String("file", d.Path))
		}
	}

	// sort files firstly.
	slices.SortFunc(mFiles, func(i, j *backuppb.DataFileInfo) bool {
		if i.ResolvedTs > 0 && j.ResolvedTs > 0 {
			return i.ResolvedTs < j.ResolvedTs
		}
		return i.MaxTs < j.MaxTs
	})
	return dFiles, mFiles, nil
}

>>>>>>> 2e16291b
// FixIndex tries to fix a single index.
func (rc *Client) FixIndex(ctx context.Context, schema, table, index string) error {
	if span := opentracing.SpanFromContext(ctx); span != nil && span.Tracer() != nil {
		span1 := span.Tracer().StartSpan(fmt.Sprintf("Client.LoadRestoreStores index: %s.%s:%s",
			schema, table, index), opentracing.ChildOf(span.Context()))
		defer span1.Finish()
		ctx = opentracing.ContextWithSpan(ctx, span1)
	}

	sql := fmt.Sprintf("ADMIN RECOVER INDEX %s %s;",
		utils.EncloseDBAndTable(schema, table),
		utils.EncloseName(index))
	log.Debug("Executing fix index sql.", zap.String("sql", sql))
	err := rc.db.se.Execute(ctx, sql)
	if err != nil {
		return errors.Annotatef(err, "failed to execute %s", sql)
	}
	return nil
}

// FixIndicesOfTables tries to fix the indices of the tables via `ADMIN RECOVERY INDEX`.
func (rc *Client) FixIndicesOfTables(
	ctx context.Context,
	fullBackupTables map[int64]*metautil.Table,
	onProgress func(),
) error {
	for _, table := range fullBackupTables {
		if name, ok := utils.GetSysDBName(table.DB.Name); utils.IsSysDB(name) && ok {
			// skip system table for now
			onProgress()
			continue
		}

		if err := rc.FixIndicesOfTable(ctx, table.DB.Name.L, table.Info); err != nil {
			return errors.Annotatef(err, "failed to fix index for table %s.%s", table.DB.Name, table.Info.Name)
		}
		onProgress()
	}

	return nil
}

// FixIndicdesOfTable tries to fix the indices of the table via `ADMIN RECOVERY INDEX`.
func (rc *Client) FixIndicesOfTable(ctx context.Context, schema string, table *model.TableInfo) error {
	tableName := table.Name.L
	// NOTE: Maybe we can create multi sessions and restore indices concurrently?
	for _, index := range table.Indices {
		start := time.Now()
		if err := rc.FixIndex(ctx, schema, tableName, index.Name.L); err != nil {
			return errors.Annotatef(err, "failed to fix index %s", index.Name)
		}

		log.Info("Fix index done.", zap.Stringer("take", time.Since(start)),
			zap.String("table", schema+"."+tableName),
			zap.Stringer("index", index.Name))
	}
	return nil
}

func (rc *Client) RestoreKVFiles(
	ctx context.Context,
	rules map[int64]*RewriteRules,
	files []*backuppb.DataFileInfo,
	updateStats func(kvCount uint64, size uint64),
	onProgress func(),
) error {
	var err error
	start := time.Now()
	defer func() {
		elapsed := time.Since(start)
		if err == nil {
			log.Info("Restore KV files", zap.Duration("take", elapsed))
			summary.CollectSuccessUnit("files", len(files), elapsed)
		}
	}()

	log.Debug("start to restore files", zap.Int("files", len(files)))

	if span := opentracing.SpanFromContext(ctx); span != nil && span.Tracer() != nil {
		span1 := span.Tracer().StartSpan("Client.RestoreKVFiles", opentracing.ChildOf(span.Context()))
		defer span1.Finish()
		ctx = opentracing.ContextWithSpan(ctx, span1)
	}

	eg, ectx := errgroup.WithContext(ctx)
	skipFile := 0
	deleteFiles := make([]*backuppb.DataFileInfo, 0)

	applyFunc := func(file *backuppb.DataFileInfo) {
		// get rewrite rule from table id
		rule, ok := rules[file.TableId]
		if !ok {
			// TODO handle new created table
			// For this version we do not handle new created table after full backup.
			// in next version we will perform rewrite and restore meta key to restore new created tables.
			// so we can simply skip the file that doesn't have the rule here.
			onProgress()
			summary.CollectInt("FileSkip", 1)
			log.Debug("skip file due to table id not matched", zap.String("file", file.Path), zap.Int64("tableId", file.TableId))
			skipFile++
		} else {
			rc.workerPool.ApplyOnErrorGroup(eg, func() error {
				fileStart := time.Now()
				defer func() {
					onProgress()
					updateStats(uint64(file.NumberOfEntries), file.Length)
					summary.CollectInt("File", 1)
					log.Info("import files done", zap.String("name", file.Path), zap.Duration("take", time.Since(fileStart)))
				}()
				startTS := rc.startTS
				if file.Cf == stream.DefaultCF {
					startTS = rc.shiftStartTS
				}
				return rc.fileImporter.ImportKVFiles(ectx, file, rule, startTS, rc.restoreTS)
			})
		}
	}
	for _, file := range files {
		if file.Type == backuppb.FileType_Delete {
			// collect delete type file and apply it later.
			deleteFiles = append(deleteFiles, file)
			continue
		}
		fileReplica := file
		applyFunc(fileReplica)
	}
	if len(deleteFiles) > 0 {
		log.Info("restore delete files", zap.Int("count", len(deleteFiles)))
	}
	for _, file := range deleteFiles {
		fileReplica := file
		applyFunc(fileReplica)
	}
	log.Info("total skip files due to table id not matched", zap.Int("count", skipFile))
	if skipFile > 0 {
		log.Debug("table id in full backup storage", zap.Any("tables", rules))
	}

	if err = eg.Wait(); err != nil {
		summary.CollectFailureUnit("file", err)
		log.Error(
			"restore files failed",
			zap.Error(err),
		)
		return errors.Trace(err)
	}
	return nil
}

func (rc *Client) CleanUpKVFiles(
	ctx context.Context,
) error {
	// Current we only have v1 prefix.
	// In the future, we can add more operation for this interface.
	return rc.fileImporter.ClearFiles(ctx, rc.pdClient, "v1")
}

// InitSchemasReplaceForDDL gets schemas information Mapping from old schemas to new schemas.
// It is used to rewrite meta kv-event.
func (rc *Client) InitSchemasReplaceForDDL(
	tables *map[int64]*metautil.Table,
	tableFilter filter.Filter,
) (*stream.SchemasReplace, error) {
	dbMap := make(map[stream.OldID]*stream.DBReplace)

	for _, t := range *tables {
		name, _ := utils.GetSysDBName(t.DB.Name)
		dbName := model.NewCIStr(name)
		newDBInfo, exist := rc.GetDBSchema(rc.GetDomain(), dbName)
		if !exist {
			log.Info("db not existed", zap.String("dbname", dbName.String()))
			continue
		}

		dbReplace, exist := dbMap[t.DB.ID]
		if !exist {
			dbReplace = stream.NewDBReplace(t.DB, newDBInfo.ID)
			dbMap[t.DB.ID] = dbReplace
		}

		if t.Info == nil {
			// If the db is empty, skip it.
			continue
		}
		newTableInfo, err := rc.GetTableSchema(rc.GetDomain(), dbName, t.Info.Name)
		if err != nil {
			log.Info("table not existed", zap.String("tablename", dbName.String()+"."+t.Info.Name.String()))
			continue
		}

		dbReplace.TableMap[t.Info.ID] = &stream.TableReplace{
			OldTableInfo: t.Info,
			NewTableID:   newTableInfo.ID,
			PartitionMap: getTableIDMap(newTableInfo, t.Info),
			IndexMap:     getIndexIDMap(newTableInfo, t.Info),
		}
	}

	for oldDBID, dbReplace := range dbMap {
		log.Info("replace info", func() []zapcore.Field {
			fields := make([]zapcore.Field, 0, (len(dbReplace.TableMap)+1)*3)
			fields = append(fields,
				zap.String("dbName", dbReplace.OldDBInfo.Name.O),
				zap.Int64("oldID", oldDBID),
				zap.Int64("newID", dbReplace.NewDBID))
			for oldTableID, tableReplace := range dbReplace.TableMap {
				fields = append(fields,
					zap.String("table", tableReplace.OldTableInfo.Name.String()),
					zap.Int64("oldID", oldTableID),
					zap.Int64("newID", tableReplace.NewTableID))
			}
			return fields
		}()...)
	}

	return stream.NewSchemasReplace(dbMap, rc.currentTS, tableFilter, rc.GenGlobalID, rc.GenGlobalIDs, rc.InsertDeleteRangeForTable, rc.InsertDeleteRangeForIndex), nil
}

// RestoreMetaKVFiles tries to restore files about meta kv-event from stream-backup.
func (rc *Client) RestoreMetaKVFiles(
	ctx context.Context,
	files []*backuppb.DataFileInfo,
	metaFilesCache MetaFilesCache,
	schemasReplace *stream.SchemasReplace,
	updateStats func(kvCount uint64, size uint64),
	progressInc func(),
) error {
	filesInWriteCF := make([]*backuppb.DataFileInfo, 0, len(files))
	// The k-v events in default CF should be restored firstly. The reason is that:
	// The error of transactions of meta could happen if restore write CF events successfully,
	// but failed to restore default CF events.
	for _, f := range files {
		if f.Cf == stream.WriteCF {
			filesInWriteCF = append(filesInWriteCF, f)
			continue
		}

		if f.Type == backuppb.FileType_Delete {
			// this should happen abnormally.
			// only do some preventive checks here.
			log.Warn("detected delete file of meta key, skip it", zap.Any("file", f))
			continue
		}

		kvCount, size, err := rc.RestoreMetaKVFile(ctx, f, metaFilesCache, schemasReplace)
		if err != nil {
			return errors.Trace(err)
		}
		updateStats(kvCount, size)
		progressInc()
	}

	// Restore files in write CF.
	for _, f := range filesInWriteCF {
		kvCount, size, err := rc.RestoreMetaKVFile(ctx, f, metaFilesCache, schemasReplace)
		if err != nil {
			return errors.Trace(err)
		}
		updateStats(kvCount, size)
		progressInc()
	}

	// Update global schema version and report all of TiDBs.
	if err := rc.UpdateSchemaVersion(ctx); err != nil {
		return errors.Trace(err)
	}
	return nil
}

// RestoreMetaKVFile tries to restore a file about meta kv-event from stream-backup.
func (rc *Client) RestoreMetaKVFile(
	ctx context.Context,
	file *backuppb.DataFileInfo,
	metaFilesCache MetaFilesCache,
	sr *stream.SchemasReplace,
) (uint64, uint64, error) {
	var (
		kvCount uint64
		size    uint64

		buff []byte
		err  error
	)
	log.Info("restore meta kv events", zap.String("file", file.Path),
		zap.Uint64("offset", file.Offset), zap.Uint64("length", file.CompressLength),
		zap.String("cf", file.Cf), zap.Int64("kv-count", file.NumberOfEntries),
		zap.Uint64("min-ts", file.MinTs), zap.Uint64("max-ts", file.MaxTs))

	rc.rawKVClient.SetColumnFamily(file.GetCf())

	buff, err = metaFilesCache.Drain(ctx, file.Path, file.Offset, rc.storage)

	if err != nil {
		return 0, 0, errors.Trace(err)
	}

	if checksum := sha256.Sum256(buff); !bytes.Equal(checksum[:], file.GetSha256()) {
		return 0, 0, errors.Annotatef(berrors.ErrInvalidMetaFile,
			"checksum mismatch expect %x, got %x", file.GetSha256(), checksum[:])
	}

	iter := stream.NewEventIterator(buff)
	for iter.Valid() {
		iter.Next()
		if iter.GetError() != nil {
			return 0, 0, errors.Trace(iter.GetError())
		}

		txnEntry := kv.Entry{Key: iter.Key(), Value: iter.Value()}
		ts, err := GetKeyTS(txnEntry.Key)
		if err != nil {
			return 0, 0, errors.Trace(err)
		}

		// The commitTs in write CF need be limited on [startTs, restoreTs].
		// We can restore more key-value in default CF.
		if ts > rc.restoreTS {
			continue
		} else if file.Cf == stream.WriteCF && ts < rc.startTS {
			continue
		} else if file.Cf == stream.DefaultCF && ts < rc.shiftStartTS {
			continue
		}
		if len(txnEntry.Value) == 0 {
			// we might record duplicated prewrite keys in some conor cases.
			// the first prewrite key has the value but the second don't.
			// so we can ignore the empty value key.
			// see details at https://github.com/pingcap/tiflow/issues/5468.
			log.Warn("txn entry is null", zap.Uint64("key-ts", ts), zap.ByteString("tnxKey", txnEntry.Key))
			continue
		}
		log.Debug("txn entry", zap.Uint64("key-ts", ts), zap.Int("txnKey-len", len(txnEntry.Key)),
			zap.Int("txnValue-len", len(txnEntry.Value)), zap.ByteString("txnKey", txnEntry.Key))
		newEntry, err := sr.RewriteKvEntry(&txnEntry, file.Cf)
		if err != nil {
			log.Error("rewrite txn entry failed", zap.Int("klen", len(txnEntry.Key)),
				logutil.Key("txn-key", txnEntry.Key))
			return 0, 0, errors.Trace(err)
		} else if newEntry == nil {
			continue
		}
		log.Debug("rewrite txn entry", zap.Int("newKey-len", len(newEntry.Key)),
			zap.Int("newValue-len", len(txnEntry.Value)), zap.ByteString("newkey", newEntry.Key))

		if err := rc.rawKVClient.Put(ctx, newEntry.Key, newEntry.Value, ts); err != nil {
			return 0, 0, errors.Trace(err)
		}

		kvCount++
		size += uint64(len(newEntry.Key) + len(newEntry.Value))
	}

	return kvCount, size, rc.rawKVClient.PutRest(ctx)
}

func transferBoolToValue(enable bool) string {
	if enable {
		return "ON"
	}
	return "OFF"
}

// GenGlobalID generates a global id by transaction way.
func (rc *Client) GenGlobalID(ctx context.Context) (int64, error) {
	var id int64
	storage := rc.GetDomain().Store()

	ctx = kv.WithInternalSourceType(ctx, kv.InternalTxnBR)
	err := kv.RunInNewTxn(
		ctx,
		storage,
		true,
		func(ctx context.Context, txn kv.Transaction) error {
			var e error
			t := meta.NewMeta(txn)
			id, e = t.GenGlobalID()
			return e
		})

	return id, err
}

// GenGlobalIDs generates several global ids by transaction way.
func (rc *Client) GenGlobalIDs(ctx context.Context, n int) ([]int64, error) {
	ids := make([]int64, 0)
	storage := rc.GetDomain().Store()

	ctx = kv.WithInternalSourceType(ctx, kv.InternalTxnBR)
	err := kv.RunInNewTxn(
		ctx,
		storage,
		true,
		func(ctx context.Context, txn kv.Transaction) error {
			var e error
			t := meta.NewMeta(txn)
			ids, e = t.GenGlobalIDs(n)
			return e
		})

	return ids, err
}

// UpdateSchemaVersion updates schema version by transaction way.
func (rc *Client) UpdateSchemaVersion(ctx context.Context) error {
	storage := rc.GetDomain().Store()
	var schemaVersion int64

	ctx = kv.WithInternalSourceType(ctx, kv.InternalTxnBR)
	if err := kv.RunInNewTxn(
		ctx,
		storage,
		true,
		func(ctx context.Context, txn kv.Transaction) error {
			t := meta.NewMeta(txn)
			var e error
			schemaVersion, e = t.GenSchemaVersions(128)
			return e
		},
	); err != nil {
		return errors.Trace(err)
	}

	log.Info("update global schema version", zap.Int64("global-schema-version", schemaVersion))

	ver := strconv.FormatInt(schemaVersion, 10)
	if err := ddlutil.PutKVToEtcd(
		ctx,
		rc.GetDomain().GetEtcdClient(),
		math.MaxInt,
		ddlutil.DDLGlobalSchemaVersion,
		ver,
	); err != nil {
		return errors.Annotatef(err, "failed to put global schema verson %v to etcd", ver)
	}

	return nil
}

const (
	insertDeleteRangeSQLPrefix = `INSERT IGNORE INTO mysql.gc_delete_range VALUES `
	insertDeleteRangeSQLValue  = "(%d, %d, '%s', '%s', %%[1]d)"

	batchInsertDeleteRangeSize = 256
)

// InsertDeleteRangeForTable generates query to insert table delete job into table `gc_delete_range`.
func (rc *Client) InsertDeleteRangeForTable(jobID int64, tableIDs []int64) {
	var elementID int64 = 1
	var tableID int64
	for i := 0; i < len(tableIDs); i += batchInsertDeleteRangeSize {
		batchEnd := len(tableIDs)
		if batchEnd > i+batchInsertDeleteRangeSize {
			batchEnd = i + batchInsertDeleteRangeSize
		}

		var buf strings.Builder
		buf.WriteString(insertDeleteRangeSQLPrefix)
		for j := i; j < batchEnd; j++ {
			tableID = tableIDs[j]
			startKey := tablecodec.EncodeTablePrefix(tableID)
			endKey := tablecodec.EncodeTablePrefix(tableID + 1)
			startKeyEncoded := hex.EncodeToString(startKey)
			endKeyEncoded := hex.EncodeToString(endKey)
			buf.WriteString(fmt.Sprintf(insertDeleteRangeSQLValue, jobID, elementID, startKeyEncoded, endKeyEncoded))
			if j != batchEnd-1 {
				buf.WriteString(",")
			}
			elementID += 1
		}
		rc.deleteRangeQueryCh <- buf.String()
	}
}

// InsertDeleteRangeForIndex generates query to insert index delete job into table `gc_delete_range`.
func (rc *Client) InsertDeleteRangeForIndex(jobID int64, elementID *int64, tableID int64, indexIDs []int64) {
	var indexID int64
	for i := 0; i < len(indexIDs); i += batchInsertDeleteRangeSize {
		batchEnd := len(indexIDs)
		if batchEnd > i+batchInsertDeleteRangeSize {
			batchEnd = i + batchInsertDeleteRangeSize
		}

		var buf strings.Builder
		buf.WriteString(insertDeleteRangeSQLPrefix)
		for j := i; j < batchEnd; j++ {
			indexID = indexIDs[j]
			startKey := tablecodec.EncodeTableIndexPrefix(tableID, indexID)
			endKey := tablecodec.EncodeTableIndexPrefix(tableID, indexID+1)
			startKeyEncoded := hex.EncodeToString(startKey)
			endKeyEncoded := hex.EncodeToString(endKey)
			buf.WriteString(fmt.Sprintf(insertDeleteRangeSQLValue, jobID, *elementID, startKeyEncoded, endKeyEncoded))
			if j != batchEnd-1 {
				buf.WriteString(",")
			}
			*elementID += 1
		}
		rc.deleteRangeQueryCh <- buf.String()
	}
}

// use channel to save the delete-range query to make it thread-safety.
func (rc *Client) RunGCRowsLoader(ctx context.Context) {
	rc.deleteRangeQueryWaitGroup.Add(1)

	go func() {
		defer rc.deleteRangeQueryWaitGroup.Done()
		for {
			select {
			case <-ctx.Done():
				return
			case query, ok := <-rc.deleteRangeQueryCh:
				if !ok {
					return
				}
				rc.deleteRangeQuery = append(rc.deleteRangeQuery, query)
			}
		}
	}()
}

// InsertGCRows insert the querys into table `gc_delete_range`
func (rc *Client) InsertGCRows(ctx context.Context) error {
	close(rc.deleteRangeQueryCh)
	rc.deleteRangeQueryWaitGroup.Wait()
	ts, err := rc.GetTS(ctx)
	if err != nil {
		return errors.Trace(err)
	}
	for _, query := range rc.deleteRangeQuery {
		if err := rc.db.se.ExecuteInternal(ctx, fmt.Sprintf(query, ts)); err != nil {
			return errors.Trace(err)
		}
	}
	return nil
}

// only for unit test
func (rc *Client) GetGCRows() []string {
	close(rc.deleteRangeQueryCh)
	rc.deleteRangeQueryWaitGroup.Wait()
	return rc.deleteRangeQuery
}

func (rc *Client) SaveSchemas(
	ctx context.Context,
	sr *stream.SchemasReplace,
	logStartTS uint64,
	restoreTS uint64,
) error {
	metaFileName := metautil.CreateMetaFileName(restoreTS)
	metaWriter := metautil.NewMetaWriter(rc.storage, metautil.MetaFileSize, false, metaFileName, nil)
	metaWriter.Update(func(m *backuppb.BackupMeta) {
		// save log startTS to backupmeta file
		m.StartVersion = logStartTS
	})

	schemas := TidyOldSchemas(sr)
	schemasConcurrency := uint(mathutil.Min(64, schemas.Len()))
	err := schemas.BackupSchemas(ctx, metaWriter, nil, nil, rc.restoreTS, schemasConcurrency, 0, true, nil)
	if err != nil {
		return errors.Trace(err)
	}

	if err = metaWriter.FlushBackupMeta(ctx); err != nil {
		return errors.Trace(err)
	}
	return nil
}

// InitFullClusterRestore init fullClusterRestore and set SkipGrantTable as needed
func (rc *Client) InitFullClusterRestore(explicitFilter bool) {
	rc.fullClusterRestore = !explicitFilter && rc.IsFull()

	log.Info("full cluster restore", zap.Bool("value", rc.fullClusterRestore))

	if rc.fullClusterRestore {
		// have to skip grant table, in order to NotifyUpdatePrivilege
		config.GetGlobalConfig().Security.SkipGrantTable = true
	}
}

func (rc *Client) IsFullClusterRestore() bool {
	return rc.fullClusterRestore
}

func (rc *Client) SetWithSysTable(withSysTable bool) {
	rc.withSysTable = withSysTable
}

// MockClient create a fake client used to test.
func MockClient(dbs map[string]*utils.Database) *Client {
	return &Client{databases: dbs}
}

// TidyOldSchemas produces schemas information.
func TidyOldSchemas(sr *stream.SchemasReplace) *backup.Schemas {
	var schemaIsEmpty bool
	schemas := backup.NewBackupSchemas()

	for _, dr := range sr.DbMap {
		if dr.OldDBInfo == nil {
			continue
		}

		schemaIsEmpty = true
		for _, tr := range dr.TableMap {
			if tr.OldTableInfo == nil {
				continue
			}
			schemas.AddSchema(dr.OldDBInfo, tr.OldTableInfo)
			schemaIsEmpty = false
		}

		// backup this empty schema if it has nothing table.
		if schemaIsEmpty {
			schemas.AddSchema(dr.OldDBInfo, nil)
		}
	}
	return schemas
}<|MERGE_RESOLUTION|>--- conflicted
+++ resolved
@@ -243,9 +243,8 @@
 	slices.SortFunc(mFiles, func(i, j *backuppb.DataFileInfo) bool {
 		if i.ResolvedTs > 0 && j.ResolvedTs > 0 {
 			return i.ResolvedTs < j.ResolvedTs
-		} else {
-			return i.MaxTs < j.MaxTs
-		}
+		}
+		return i.MaxTs < j.MaxTs
 	})
 
 	return dFiles, mFiles, &MetaFilesCacheV1{}, nil
@@ -353,9 +352,8 @@
 	slices.SortFunc(mFiles, func(i, j *backuppb.DataFileInfo) bool {
 		if i.ResolvedTs > 0 && j.ResolvedTs > 0 {
 			return i.ResolvedTs < j.ResolvedTs
-		} else {
-			return i.MaxTs < j.MaxTs
-		}
+		}
+		return i.MaxTs < j.MaxTs
 	})
 
 	return dFiles, mFiles, NewMetaFilesCacheV2(placeholder), nil
@@ -1987,94 +1985,6 @@
 	return nil
 }
 
-<<<<<<< HEAD
-=======
-func (rc *Client) GetShiftTS(ctx context.Context, startTS uint64, restoreTS uint64) (uint64, error) {
-	shiftTS := struct {
-		sync.Mutex
-		value  uint64
-		exists bool
-	}{}
-	err := stream.FastUnmarshalMetaData(ctx, rc.storage, func(path string, m *backuppb.Metadata) error {
-		shiftTS.Lock()
-		defer shiftTS.Unlock()
-
-		ts, ok := UpdateShiftTS(m, startTS, restoreTS)
-		if ok && (!shiftTS.exists || shiftTS.value > ts) {
-			shiftTS.value = ts
-			shiftTS.exists = true
-		}
-		return nil
-	})
-	if err != nil {
-		return 0, err
-	}
-	if !shiftTS.exists {
-		return startTS, nil
-	}
-	return shiftTS.value, nil
-}
-
-// ReadStreamMetaByTS is used for streaming task. collect all meta file by TS.
-func (rc *Client) ReadStreamMetaByTS(ctx context.Context, shiftedStartTS uint64, restoreTS uint64) ([]*backuppb.Metadata, error) {
-	streamBackupMetaFiles := struct {
-		sync.Mutex
-		metas []*backuppb.Metadata
-	}{}
-	streamBackupMetaFiles.metas = make([]*backuppb.Metadata, 0, 128)
-
-	err := stream.FastUnmarshalMetaData(ctx, rc.storage, func(path string, metadata *backuppb.Metadata) error {
-		streamBackupMetaFiles.Lock()
-		if restoreTS >= metadata.MinTs && metadata.MaxTs >= shiftedStartTS {
-			streamBackupMetaFiles.metas = append(streamBackupMetaFiles.metas, metadata)
-		}
-		streamBackupMetaFiles.Unlock()
-		return nil
-	})
-	if err != nil {
-		return nil, errors.Trace(err)
-	}
-	return streamBackupMetaFiles.metas, nil
-}
-
-// ReadStreamDataFiles is used for streaming task. collect all meta file by TS.
-func (rc *Client) ReadStreamDataFiles(
-	ctx context.Context,
-	metas []*backuppb.Metadata,
-) (dataFile, metaFile []*backuppb.DataFileInfo, err error) {
-	dFiles := make([]*backuppb.DataFileInfo, 0)
-	mFiles := make([]*backuppb.DataFileInfo, 0)
-
-	for _, m := range metas {
-		for _, d := range m.Files {
-			if d.MinTs > rc.restoreTS {
-				continue
-			} else if d.Cf == stream.WriteCF && d.MaxTs < rc.startTS {
-				continue
-			} else if d.Cf == stream.DefaultCF && d.MaxTs < rc.shiftStartTS {
-				continue
-			}
-
-			if d.IsMeta {
-				mFiles = append(mFiles, d)
-			} else {
-				dFiles = append(dFiles, d)
-			}
-			log.Debug("backup stream collect data file", zap.String("file", d.Path))
-		}
-	}
-
-	// sort files firstly.
-	slices.SortFunc(mFiles, func(i, j *backuppb.DataFileInfo) bool {
-		if i.ResolvedTs > 0 && j.ResolvedTs > 0 {
-			return i.ResolvedTs < j.ResolvedTs
-		}
-		return i.MaxTs < j.MaxTs
-	})
-	return dFiles, mFiles, nil
-}
-
->>>>>>> 2e16291b
 // FixIndex tries to fix a single index.
 func (rc *Client) FixIndex(ctx context.Context, schema, table, index string) error {
 	if span := opentracing.SpanFromContext(ctx); span != nil && span.Tracer() != nil {
