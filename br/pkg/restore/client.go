--- conflicted
+++ resolved
@@ -98,14 +98,9 @@
 	tlsConf       *tls.Config
 	keepaliveConf keepalive.ClientParameters
 
-<<<<<<< HEAD
-	databases map[string]*metautil.Database
-	ddlJobs   []*model.Job
-=======
 	concurrencyPerStore uint
-	databases           map[string]*utils.Database
+	databases           map[string]*metautil.Database
 	ddlJobs             []*model.Job
->>>>>>> 5cc32b67
 
 	// store tables need to rebase info like auto id and random id and so on after create table
 	rebasedTablesMap map[UniqueTableName]bool
