// Copyright 2020 PingCAP, Inc. Licensed under Apache-2.0.

package restore

import (
	"bytes"
	"context"
	"crypto/tls"
	"encoding/hex"
	"encoding/json"
	"fmt"
	"sort"
	"strconv"
	"strings"
	"sync"
	"time"

	"github.com/opentracing/opentracing-go"
	"github.com/pingcap/errors"
	backuppb "github.com/pingcap/kvproto/pkg/brpb"
	"github.com/pingcap/kvproto/pkg/import_sstpb"
	"github.com/pingcap/kvproto/pkg/metapb"
	"github.com/pingcap/log"
	"github.com/pingcap/tidb/br/pkg/checksum"
	"github.com/pingcap/tidb/br/pkg/conn"
	berrors "github.com/pingcap/tidb/br/pkg/errors"
	"github.com/pingcap/tidb/br/pkg/glue"
	"github.com/pingcap/tidb/br/pkg/logutil"
	"github.com/pingcap/tidb/br/pkg/metautil"
	"github.com/pingcap/tidb/br/pkg/pdutil"
	"github.com/pingcap/tidb/br/pkg/redact"
	"github.com/pingcap/tidb/br/pkg/storage"
	"github.com/pingcap/tidb/br/pkg/summary"
	"github.com/pingcap/tidb/br/pkg/utils"
	"github.com/pingcap/tidb/domain"
	"github.com/pingcap/tidb/kv"
	"github.com/pingcap/tidb/parser/model"
	"github.com/pingcap/tidb/statistics/handle"
	"github.com/pingcap/tidb/tablecodec"
	"github.com/pingcap/tidb/util/codec"
	"github.com/tikv/client-go/v2/oracle"
	pd "github.com/tikv/pd/client"
	"github.com/tikv/pd/server/schedule/placement"
	"go.uber.org/zap"
	"golang.org/x/sync/errgroup"
	"google.golang.org/grpc"
	"google.golang.org/grpc/backoff"
	"google.golang.org/grpc/credentials"
	"google.golang.org/grpc/keepalive"
)

// defaultChecksumConcurrency is the default number of the concurrent
// checksum tasks.
const defaultChecksumConcurrency = 64

// Client sends requests to restore files.
type Client struct {
	pdClient      pd.Client
	toolClient    SplitClient
	fileImporter  FileImporter
	workerPool    *utils.WorkerPool
	tlsConf       *tls.Config
	keepaliveConf keepalive.ClientParameters

	databases  map[string]*utils.Database
	ddlJobs    []*model.Job
	backupMeta *backuppb.BackupMeta
	// TODO Remove this field or replace it with a []*DB,
	// since https://github.com/pingcap/br/pull/377 needs more DBs to speed up DDL execution.
	// And for now, we must inject a pool of DBs to `Client.GoCreateTables`, otherwise there would be a race condition.
	// This is dirty: why we need DBs from different sources?
	// By replace it with a []*DB, we can remove the dirty parameter of `Client.GoCreateTable`,
	// along with them in some private functions.
	// Before you do it, you can firstly read discussions at
	// https://github.com/pingcap/br/pull/377#discussion_r446594501,
	// this probably isn't as easy as it seems like (however, not hard, too :D)
	db              *DB
	rateLimit       uint64
	isOnline        bool
	noSchema        bool
	hasSpeedLimited bool

	restoreStores []uint64

	cipher             *backuppb.CipherInfo
	storage            storage.ExternalStorage
	backend            *backuppb.StorageBackend
	switchModeInterval time.Duration
	switchCh           chan struct{}

	// statHandler and dom are used for analyze table after restore.
	// it will backup stats with #dump.DumpStatsToJSON
	// and restore stats with #dump.LoadStatsFromJSON
	statsHandler *handle.Handle
	dom          *domain.Domain

	batchDllSize uint
}

// NewRestoreClient returns a new RestoreClient.
func NewRestoreClient(
	g glue.Glue,
	pdClient pd.Client,
	store kv.Storage,
	tlsConf *tls.Config,
	keepaliveConf keepalive.ClientParameters,
) (*Client, error) {
	db, err := NewDB(g, store)
	if err != nil {
		return nil, errors.Trace(err)
	}
	dom, err := g.GetDomain(store)
	if err != nil {
		return nil, errors.Trace(err)
	}

	var statsHandle *handle.Handle
	// tikv.Glue will return nil, tidb.Glue will return available domain
	if dom != nil {
		statsHandle = dom.StatsHandle()
	}

	return &Client{
		pdClient:      pdClient,
		toolClient:    NewSplitClient(pdClient, tlsConf),
		db:            db,
		tlsConf:       tlsConf,
		keepaliveConf: keepaliveConf,
		switchCh:      make(chan struct{}),
		dom:           dom,
		statsHandler:  statsHandle,
	}, nil
}

// SetRateLimit to set rateLimit.
func (rc *Client) SetRateLimit(rateLimit uint64) {
	rc.rateLimit = rateLimit
}

func (rc *Client) SetCrypter(crypter *backuppb.CipherInfo) {
	rc.cipher = crypter
}

// SetStorage set ExternalStorage for client.
func (rc *Client) SetStorage(ctx context.Context, backend *backuppb.StorageBackend, opts *storage.ExternalStorageOptions) error {
	var err error
	rc.storage, err = storage.New(ctx, backend, opts)
	if err != nil {
		return errors.Trace(err)
	}
	rc.backend = backend
	return nil
}

// GetPDClient returns a pd client.
func (rc *Client) GetPDClient() pd.Client {
	return rc.pdClient
}

// IsOnline tells if it's a online restore.
func (rc *Client) IsOnline() bool {
	return rc.isOnline
}

// SetSwitchModeInterval set switch mode interval for client.
func (rc *Client) SetSwitchModeInterval(interval time.Duration) {
	rc.switchModeInterval = interval
}

func (rc *Client) SetBatchDdlSize(batchDdlsize uint) {
	rc.batchDllSize = batchDdlsize
}

func (rc *Client) GetBatchDdlSize() uint {
	return rc.batchDllSize
}

// Close a client.
func (rc *Client) Close() {
	// rc.db can be nil in raw kv mode.
	if rc.db != nil {
		rc.db.Close()
	}
	log.Info("Restore client closed")
}

// InitBackupMeta loads schemas from BackupMeta to initialize RestoreClient.
func (rc *Client) InitBackupMeta(
	c context.Context,
	backupMeta *backuppb.BackupMeta,
	backend *backuppb.StorageBackend,
	externalStorage storage.ExternalStorage,
	reader *metautil.MetaReader) error {
	if !backupMeta.IsRawKv {
		databases, err := utils.LoadBackupTables(c, reader)
		if err != nil {
			return errors.Trace(err)
		}
		rc.databases = databases

		var ddlJobs []*model.Job
		// ddls is the bytes of json.Marshal
		ddls, err := reader.ReadDDLs(c)
		if err != nil {
			return errors.Trace(err)
		}
		if len(ddls) != 0 {
			err = json.Unmarshal(ddls, &ddlJobs)
			if err != nil {
				return errors.Trace(err)
			}
		}
		rc.ddlJobs = ddlJobs
	}
	rc.backupMeta = backupMeta
	log.Info("load backupmeta", zap.Int("databases", len(rc.databases)), zap.Int("jobs", len(rc.ddlJobs)))

	metaClient := NewSplitClient(rc.pdClient, rc.tlsConf)
	importCli := NewImportClient(metaClient, rc.tlsConf, rc.keepaliveConf)
	rc.fileImporter = NewFileImporter(metaClient, importCli, backend, rc.backupMeta.IsRawKv, rc.rateLimit)
	return rc.fileImporter.CheckMultiIngestSupport(c, rc.pdClient)
}

// IsRawKvMode checks whether the backup data is in raw kv format, in which case transactional recover is forbidden.
func (rc *Client) IsRawKvMode() bool {
	return rc.backupMeta.IsRawKv
}

// GetFilesInRawRange gets all files that are in the given range or intersects with the given range.
func (rc *Client) GetFilesInRawRange(startKey []byte, endKey []byte, cf string) ([]*backuppb.File, error) {
	if !rc.IsRawKvMode() {
		return nil, errors.Annotate(berrors.ErrRestoreModeMismatch, "the backup data is not in raw kv mode")
	}

	for _, rawRange := range rc.backupMeta.RawRanges {
		// First check whether the given range is backup-ed. If not, we cannot perform the restore.
		if rawRange.Cf != cf {
			continue
		}

		if (len(rawRange.EndKey) > 0 && bytes.Compare(startKey, rawRange.EndKey) >= 0) ||
			(len(endKey) > 0 && bytes.Compare(rawRange.StartKey, endKey) >= 0) {
			// The restoring range is totally out of the current range. Skip it.
			continue
		}

		if bytes.Compare(startKey, rawRange.StartKey) < 0 ||
			utils.CompareEndKey(endKey, rawRange.EndKey) > 0 {
			// Only partial of the restoring range is in the current backup-ed range. So the given range can't be fully
			// restored.
			return nil, errors.Annotatef(berrors.ErrRestoreRangeMismatch,
				"the given range to restore [%s, %s) is not fully covered by the range that was backed up [%s, %s)",
				redact.Key(startKey), redact.Key(endKey), redact.Key(rawRange.StartKey), redact.Key(rawRange.EndKey),
			)
		}

		// We have found the range that contains the given range. Find all necessary files.
		files := make([]*backuppb.File, 0)

		for _, file := range rc.backupMeta.Files {
			if file.Cf != cf {
				continue
			}

			if len(file.EndKey) > 0 && bytes.Compare(file.EndKey, startKey) < 0 {
				// The file is before the range to be restored.
				continue
			}
			if len(endKey) > 0 && bytes.Compare(endKey, file.StartKey) <= 0 {
				// The file is after the range to be restored.
				// The specified endKey is exclusive, so when it equals to a file's startKey, the file is still skipped.
				continue
			}

			files = append(files, file)
		}

		// There should be at most one backed up range that covers the restoring range.
		return files, nil
	}

	return nil, errors.Annotate(berrors.ErrRestoreRangeMismatch, "no backup data in the range")
}

// SetConcurrency sets the concurrency of dbs tables files.
func (rc *Client) SetConcurrency(c uint) {
	rc.workerPool = utils.NewWorkerPool(c, "file")
}

// EnableOnline sets the mode of restore to online.
func (rc *Client) EnableOnline() {
	rc.isOnline = true
}

// GetTLSConfig returns the tls config.
func (rc *Client) GetTLSConfig() *tls.Config {
	return rc.tlsConf
}

// GetTS gets a new timestamp from PD.
func (rc *Client) GetTS(ctx context.Context) (uint64, error) {
	p, l, err := rc.pdClient.GetTS(ctx)
	if err != nil {
		return 0, errors.Trace(err)
	}
	restoreTS := oracle.ComposeTS(p, l)
	return restoreTS, nil
}

// ResetTS resets the timestamp of PD to a bigger value.
func (rc *Client) ResetTS(ctx context.Context, pdAddrs []string) error {
	restoreTS := rc.backupMeta.GetEndVersion()
	log.Info("reset pd timestamp", zap.Uint64("ts", restoreTS))
	i := 0
	return utils.WithRetry(ctx, func() error {
		idx := i % len(pdAddrs)
		i++
		return pdutil.ResetTS(ctx, pdAddrs[idx], restoreTS, rc.tlsConf)
	}, utils.NewPDReqBackoffer())
}

// GetPlacementRules return the current placement rules.
func (rc *Client) GetPlacementRules(ctx context.Context, pdAddrs []string) ([]placement.Rule, error) {
	var placementRules []placement.Rule
	i := 0
	errRetry := utils.WithRetry(ctx, func() error {
		var err error
		idx := i % len(pdAddrs)
		i++
		placementRules, err = pdutil.GetPlacementRules(ctx, pdAddrs[idx], rc.tlsConf)
		return errors.Trace(err)
	}, utils.NewPDReqBackoffer())
	return placementRules, errors.Trace(errRetry)
}

// GetDatabases returns all databases.
func (rc *Client) GetDatabases() []*utils.Database {
	dbs := make([]*utils.Database, 0, len(rc.databases))
	for _, db := range rc.databases {
		dbs = append(dbs, db)
	}
	return dbs
}

// GetDatabase returns a database by name.
func (rc *Client) GetDatabase(name string) *utils.Database {
	return rc.databases[name]
}

// GetDDLJobs returns ddl jobs.
func (rc *Client) GetDDLJobs() []*model.Job {
	return rc.ddlJobs
}

// GetTableSchema returns the schema of a table from TiDB.
func (rc *Client) GetTableSchema(
	dom *domain.Domain,
	dbName model.CIStr,
	tableName model.CIStr,
) (*model.TableInfo, error) {
	info := dom.InfoSchema()
	table, err := info.TableByName(dbName, tableName)
	if err != nil {
		return nil, errors.Trace(err)
	}
	return table.Meta(), nil
}

// CreateDatabase creates a database.
func (rc *Client) CreateDatabase(ctx context.Context, db *model.DBInfo) error {
	if rc.IsSkipCreateSQL() {
		log.Info("skip create database", zap.Stringer("database", db.Name))
		return nil
	}
	return rc.db.CreateDatabase(ctx, db)
}

// CreateTables creates multiple tables, and returns their rewrite rules.
func (rc *Client) CreateTables(
	dom *domain.Domain,
	tables []*metautil.Table,
	newTS uint64,
) (*RewriteRules, []*model.TableInfo, error) {
	rewriteRules := &RewriteRules{
		Data: make([]*import_sstpb.RewriteRule, 0),
	}
	newTables := make([]*model.TableInfo, 0, len(tables))
	errCh := make(chan error, 1)
	tbMapping := map[string]int{}
	for i, t := range tables {
		tbMapping[t.Info.Name.String()] = i
	}
	dataCh := rc.GoCreateTables(context.TODO(), dom, tables, newTS, nil, errCh)
	for et := range dataCh {
		rules := et.RewriteRule
		rewriteRules.Data = append(rewriteRules.Data, rules.Data...)
		newTables = append(newTables, et.Table)
	}
	// Let's ensure that it won't break the original order.
	sort.Slice(newTables, func(i, j int) bool {
		return tbMapping[newTables[i].Name.String()] < tbMapping[newTables[j].Name.String()]
	})

	select {
	case err, ok := <-errCh:
		if ok {
			return nil, nil, errors.Trace(err)
		}
	default:
	}
	return rewriteRules, newTables, nil
}
func (rc *Client) createTables(
	ctx context.Context,
	db *DB,
	dom *domain.Domain,
	tables []*metautil.Table,
	newTS uint64,
) ([]CreatedTable, error) {
	log.Info("client to create tables")
	if rc.IsSkipCreateSQL() {
		log.Info("skip create table and alter autoIncID")
	} else {
		err := db.CreateTables(ctx, tables, rc.GetBatchDdlSize())
		if err != nil {
			return nil, errors.Trace(err)
		}
	}
	cts := make([]CreatedTable, 0, len(tables))
	for _, table := range tables {
		newTableInfo, err := rc.GetTableSchema(dom, table.DB.Name, table.Info.Name)
		if err != nil {
			return nil, errors.Trace(err)
		}
		if newTableInfo.IsCommonHandle != table.Info.IsCommonHandle {
			return nil, errors.Annotatef(berrors.ErrRestoreModeMismatch,
				"Clustered index option mismatch. Restored cluster's @@tidb_enable_clustered_index should be %v (backup table = %v, created table = %v).",
				transferBoolToValue(table.Info.IsCommonHandle),
				table.Info.IsCommonHandle,
				newTableInfo.IsCommonHandle)
		}
		rules := GetRewriteRules(newTableInfo, table.Info, newTS)
		ct := CreatedTable{
			RewriteRule: rules,
			Table:       newTableInfo,
			OldTable:    table,
		}
		log.Debug("new created tables", zap.Any("table", ct))
		cts = append(cts, ct)
	}
	return cts, nil
}

func (rc *Client) createTable(
	ctx context.Context,
	db *DB,
	dom *domain.Domain,
	table *metautil.Table,
	newTS uint64,
	ddlTables map[UniqueTableName]bool,
) (CreatedTable, error) {
	if rc.IsSkipCreateSQL() {
		log.Info("skip create table and alter autoIncID", zap.Stringer("table", table.Info.Name))
	} else {
		err := db.CreateTable(ctx, table, ddlTables)
		if err != nil {
			return CreatedTable{}, errors.Trace(err)
		}
	}
	newTableInfo, err := rc.GetTableSchema(dom, table.DB.Name, table.Info.Name)
	if err != nil {
		return CreatedTable{}, errors.Trace(err)
	}
	if newTableInfo.IsCommonHandle != table.Info.IsCommonHandle {
		return CreatedTable{}, errors.Annotatef(berrors.ErrRestoreModeMismatch,
			"Clustered index option mismatch. Restored cluster's @@tidb_enable_clustered_index should be %v (backup table = %v, created table = %v).",
			transferBoolToValue(table.Info.IsCommonHandle),
			table.Info.IsCommonHandle,
			newTableInfo.IsCommonHandle)
	}
	rules := GetRewriteRules(newTableInfo, table.Info, newTS)
	et := CreatedTable{
		RewriteRule: rules,
		Table:       newTableInfo,
		OldTable:    table,
	}
	return et, nil
}

// GoCreateTables create tables, and generate their information.
// this function will use workers as the same number of sessionPool,
// leave sessionPool nil to send DDLs sequential.
func (rc *Client) GoCreateTables(
	ctx context.Context,
	dom *domain.Domain,
	tables []*metautil.Table,
	newTS uint64,
	dbPool []*DB,
	errCh chan<- error,
) <-chan CreatedTable {
	// Could we have a smaller size of tables?
	log.Info("start create tables")

	ddlTables := rc.DDLJobsMap()
	if span := opentracing.SpanFromContext(ctx); span != nil && span.Tracer() != nil {
		span1 := span.Tracer().StartSpan("Client.GoCreateTables", opentracing.ChildOf(span.Context()))
		defer span1.Finish()
		ctx = opentracing.ContextWithSpan(ctx, span1)
	}
	outCh := make(chan CreatedTable, len(tables))
	rater := logutil.TraceRateOver(logutil.MetricTableCreatedCounter)
<<<<<<< HEAD
	createOneTable := func(c context.Context, db *DB, t *metautil.Table) error {
		select {
		case <-c.Done():
			return c.Err()
		default:
		}
		rt, err := rc.createTable(c, db, dom, t, newTS, ddlTables)
		if err != nil {
			log.Error("create table failed",
				zap.Error(err),
				zap.Stringer("db", t.DB.Name),
				zap.Stringer("table", t.Info.Name))
			return errors.Trace(err)
		}
		log.Debug("table created and send to next",
			zap.Int("output chan size", len(outCh)),
			zap.Stringer("table", t.Info.Name),
			zap.Stringer("database", t.DB.Name))
		outCh <- rt
		rater.Inc()
		rater.L().Info("table created",
			zap.Stringer("table", t.Info.Name),
			zap.Stringer("database", t.DB.Name))
		return nil
	}
	go func() {
=======
	err := rc.createTablesInWorkerPool(ctx, dom, tables, dbPool, newTS, outCh)
	//cts, err := rc.createTables(ctx, rc.db, dom, tables, newTS)

	if err == nil {
>>>>>>> 91ceec5b
		defer close(outCh)
		// fall back to old create table (sequential create table)
	} else if strings.Contains(err.Error(), "[ddl:8204]invalid ddl job") {
		log.Info("fall back to the old DDL way to create table.")
		createOneTable := func(c context.Context, db *DB, t *metautil.Table) error {
			select {
			case <-c.Done():
				return c.Err()
			default:
			}
			rt, err := rc.createTable(c, db, dom, t, newTS)
			if err != nil {
				log.Error("create table failed",
					zap.Error(err),
					zap.Stringer("db", t.DB.Name),
					zap.Stringer("table", t.Info.Name))
				return errors.Trace(err)
			}
			log.Debug("table created and send to next",
				zap.Int("output chan size", len(outCh)),
				zap.Stringer("table", t.Info.Name),
				zap.Stringer("database", t.DB.Name))
			outCh <- rt
			rater.Inc()
			rater.L().Info("table created",
				zap.Stringer("table", t.Info.Name),
				zap.Stringer("database", t.DB.Name))
			return nil
		}
		go func() {
			defer close(outCh)
			defer log.Debug("all tables are created")
			var err error
			if len(dbPool) > 0 {
				err = rc.createTablesWithDBPool(ctx, createOneTable, tables, dbPool)
			} else {
				err = rc.createTablesWithSoleDB(ctx, createOneTable, tables)
			}
			if err != nil {
				errCh <- err
			}
		}()
	} else {
		errCh <- err
	}
	return outCh
}

func (rc *Client) createTablesWithSoleDB(ctx context.Context,
	createOneTable func(ctx context.Context, db *DB, t *metautil.Table) error,
	tables []*metautil.Table) error {
	for _, t := range tables {
		if err := createOneTable(ctx, rc.db, t); err != nil {
			return errors.Trace(err)
		}
	}
	return nil
}

func (rc *Client) createTablesWithDBPool(ctx context.Context,
	createOneTable func(ctx context.Context, db *DB, t *metautil.Table) error,
	tables []*metautil.Table, dbPool []*DB) error {
	eg, ectx := errgroup.WithContext(ctx)
	workers := utils.NewWorkerPool(uint(len(dbPool)), "DDL workers")
	for _, t := range tables {
		table := t
		workers.ApplyWithIDInErrorGroup(eg, func(id uint64) error {
			db := dbPool[id%uint64(len(dbPool))]
			return createOneTable(ectx, db, table)
		})
	}
	return eg.Wait()
}

func (rc *Client) createTablesInWorkerPool(ctx context.Context, dom *domain.Domain, tables []*metautil.Table, dbPool []*DB, newTS uint64, outCh chan<- CreatedTable) error {
	eg, ectx := errgroup.WithContext(ctx)
	rater := logutil.TraceRateOver(logutil.MetricTableCreatedCounter)
	workers := utils.NewWorkerPool(uint(len(dbPool)), "Create Tables Worker")
	numOfTables := len(tables)
	lastSent := 0
	for i := int(rc.batchDllSize); i <= numOfTables; i = i + int(rc.batchDllSize) {
		log.Info("create tables", zap.Int("table start", lastSent), zap.Int("table end", i))
		if i > numOfTables {
			i = numOfTables
		}
		tableSlice := tables[lastSent:i]
		workers.ApplyWithIDInErrorGroup(eg, func(id uint64) error {
			db := dbPool[id%uint64(len(dbPool))]
			cts, err := rc.createTables(ectx, db, dom, tableSlice, newTS) // ddl job for [lastSent:i)
			if err != nil {
				log.Error("create tables fail")
				return err
			}
			for _, ct := range cts {
				log.Debug("table created and send to next",
					zap.Int("output chan size", len(outCh)),
					zap.Stringer("table", ct.OldTable.Info.Name),
					zap.Stringer("database", ct.OldTable.DB.Name))
				outCh <- ct
				rater.Inc()
				rater.L().Info("table created",
					zap.Stringer("table", ct.OldTable.Info.Name),
					zap.Stringer("database", ct.OldTable.DB.Name))
			}
			return err
		})
		lastSent = i
	}
	return eg.Wait()
}

// ExecDDLs executes the queries of the ddl jobs.
func (rc *Client) ExecDDLs(ctx context.Context, ddlJobs []*model.Job) error {
	// Sort the ddl jobs by schema version in ascending order.
	sort.Slice(ddlJobs, func(i, j int) bool {
		return ddlJobs[i].BinlogInfo.SchemaVersion < ddlJobs[j].BinlogInfo.SchemaVersion
	})

	for _, job := range ddlJobs {
		err := rc.db.ExecDDL(ctx, job)
		if err != nil {
			return errors.Trace(err)
		}
		log.Info("execute ddl query",
			zap.String("db", job.SchemaName),
			zap.String("query", job.Query),
			zap.Int64("historySchemaVersion", job.BinlogInfo.SchemaVersion))
	}
	return nil
}

func (rc *Client) setSpeedLimit(ctx context.Context) error {
	if !rc.hasSpeedLimited && rc.rateLimit != 0 {
		stores, err := conn.GetAllTiKVStores(ctx, rc.pdClient, conn.SkipTiFlash)
		if err != nil {
			return errors.Trace(err)
		}
		for _, store := range stores {
			err = rc.fileImporter.setDownloadSpeedLimit(ctx, store.GetId())
			if err != nil {
				return errors.Trace(err)
			}
		}
		rc.hasSpeedLimited = true
	}
	return nil
}

// isFilesBelongToSameRange check whether two files are belong to the same range with different cf.
func isFilesBelongToSameRange(f1, f2 string) bool {
	// the backup date file pattern is `{store_id}_{region_id}_{epoch_version}_{key}_{ts}_{cf}.sst`
	// so we need to compare with out the `_{cf}.sst` suffix
	idx1 := strings.LastIndex(f1, "_")
	idx2 := strings.LastIndex(f2, "_")

	if idx1 < 0 || idx2 < 0 {
		panic(fmt.Sprintf("invalid backup data file name: '%s', '%s'", f1, f2))
	}

	return f1[:idx1] == f2[:idx2]
}

func drainFilesByRange(files []*backuppb.File, supportMulti bool) ([]*backuppb.File, []*backuppb.File) {
	if len(files) == 0 {
		return nil, nil
	}
	if !supportMulti {
		return files[:1], files[1:]
	}
	idx := 1
	for idx < len(files) {
		if !isFilesBelongToSameRange(files[idx-1].Name, files[idx].Name) {
			break
		}
		idx++
	}

	return files[:idx], files[idx:]
}

// RestoreFiles tries to restore the files.
func (rc *Client) RestoreFiles(
	ctx context.Context,
	files []*backuppb.File,
	rewriteRules *RewriteRules,
	updateCh glue.Progress,
) (err error) {
	start := time.Now()
	defer func() {
		elapsed := time.Since(start)
		if err == nil {
			log.Info("Restore files", zap.Duration("take", elapsed), logutil.Files(files))
			summary.CollectSuccessUnit("files", len(files), elapsed)
		}
	}()

	log.Debug("start to restore files", zap.Int("files", len(files)))

	if span := opentracing.SpanFromContext(ctx); span != nil && span.Tracer() != nil {
		span1 := span.Tracer().StartSpan("Client.RestoreFiles", opentracing.ChildOf(span.Context()))
		defer span1.Finish()
		ctx = opentracing.ContextWithSpan(ctx, span1)
	}

	eg, ectx := errgroup.WithContext(ctx)
	err = rc.setSpeedLimit(ctx)
	if err != nil {
		return errors.Trace(err)
	}

	var rangeFiles []*backuppb.File
	var leftFiles []*backuppb.File
	for rangeFiles, leftFiles = drainFilesByRange(files, rc.fileImporter.supportMultiIngest); len(rangeFiles) != 0; rangeFiles, leftFiles = drainFilesByRange(leftFiles, rc.fileImporter.supportMultiIngest) {
		filesReplica := rangeFiles
		rc.workerPool.ApplyOnErrorGroup(eg,
			func() error {
				fileStart := time.Now()
				defer func() {
					log.Info("import files done", logutil.Files(filesReplica),
						zap.Duration("take", time.Since(fileStart)))
					updateCh.Inc()
				}()
				return rc.fileImporter.Import(ectx, filesReplica, rewriteRules, rc.cipher)
			})
	}

	if err := eg.Wait(); err != nil {
		summary.CollectFailureUnit("file", err)
		log.Error(
			"restore files failed",
			zap.Error(err),
		)
		return errors.Trace(err)
	}
	return nil
}

// RestoreRaw tries to restore raw keys in the specified range.
func (rc *Client) RestoreRaw(
	ctx context.Context, startKey []byte, endKey []byte, files []*backuppb.File, updateCh glue.Progress,
) error {
	start := time.Now()
	defer func() {
		elapsed := time.Since(start)
		log.Info("Restore Raw",
			logutil.Key("startKey", startKey),
			logutil.Key("endKey", endKey),
			zap.Duration("take", elapsed))
	}()
	errCh := make(chan error, len(files))
	eg, ectx := errgroup.WithContext(ctx)
	defer close(errCh)

	err := rc.fileImporter.SetRawRange(startKey, endKey)
	if err != nil {
		return errors.Trace(err)
	}

	for _, file := range files {
		fileReplica := file
		rc.workerPool.ApplyOnErrorGroup(eg,
			func() error {
				defer updateCh.Inc()
				return rc.fileImporter.Import(ectx, []*backuppb.File{fileReplica}, EmptyRewriteRule(), rc.cipher)
			})
	}
	if err := eg.Wait(); err != nil {
		log.Error(
			"restore raw range failed",
			logutil.Key("startKey", startKey),
			logutil.Key("endKey", endKey),
			zap.Error(err),
		)
		return errors.Trace(err)
	}
	log.Info(
		"finish to restore raw range",
		logutil.Key("startKey", startKey),
		logutil.Key("endKey", endKey),
	)
	return nil
}

// SwitchToImportMode switch tikv cluster to import mode.
func (rc *Client) SwitchToImportMode(ctx context.Context) {
	// tikv automatically switch to normal mode in every 10 minutes
	// so we need ping tikv in less than 10 minute
	go func() {
		tick := time.NewTicker(rc.switchModeInterval)
		defer tick.Stop()

		// [important!] switch tikv mode into import at the beginning
		log.Info("switch to import mode at beginning")
		err := rc.switchTiKVMode(ctx, import_sstpb.SwitchMode_Import)
		if err != nil {
			log.Warn("switch to import mode failed", zap.Error(err))
		}

		for {
			select {
			case <-ctx.Done():
				return
			case <-tick.C:
				log.Info("switch to import mode")
				err := rc.switchTiKVMode(ctx, import_sstpb.SwitchMode_Import)
				if err != nil {
					log.Warn("switch to import mode failed", zap.Error(err))
				}
			case <-rc.switchCh:
				log.Info("stop automatic switch to import mode")
				return
			}
		}
	}()
}

// SwitchToNormalMode switch tikv cluster to normal mode.
func (rc *Client) SwitchToNormalMode(ctx context.Context) error {
	close(rc.switchCh)
	return rc.switchTiKVMode(ctx, import_sstpb.SwitchMode_Normal)
}

func (rc *Client) switchTiKVMode(ctx context.Context, mode import_sstpb.SwitchMode) error {
	stores, err := conn.GetAllTiKVStores(ctx, rc.pdClient, conn.SkipTiFlash)
	if err != nil {
		return errors.Trace(err)
	}
	bfConf := backoff.DefaultConfig
	bfConf.MaxDelay = time.Second * 3
	for _, store := range stores {
		opt := grpc.WithInsecure()
		if rc.tlsConf != nil {
			opt = grpc.WithTransportCredentials(credentials.NewTLS(rc.tlsConf))
		}
		gctx, cancel := context.WithTimeout(ctx, time.Second*5)
		connection, err := grpc.DialContext(
			gctx,
			store.GetAddress(),
			opt,
			grpc.WithBlock(),
			grpc.FailOnNonTempDialError(true),
			grpc.WithConnectParams(grpc.ConnectParams{Backoff: bfConf}),
			// we don't need to set keepalive timeout here, because the connection lives
			// at most 5s. (shorter than minimal value for keepalive time!)
		)
		cancel()
		if err != nil {
			return errors.Trace(err)
		}
		client := import_sstpb.NewImportSSTClient(connection)
		_, err = client.SwitchMode(ctx, &import_sstpb.SwitchModeRequest{
			Mode: mode,
		})
		if err != nil {
			return errors.Trace(err)
		}
		err = connection.Close()
		if err != nil {
			log.Error("close grpc connection failed in switch mode", zap.Error(err))
			continue
		}
	}
	return nil
}

// GoValidateChecksum forks a goroutine to validate checksum after restore.
// it returns a channel fires a struct{} when all things get done.
func (rc *Client) GoValidateChecksum(
	ctx context.Context,
	tableStream <-chan CreatedTable,
	kvClient kv.Client,
	errCh chan<- error,
	updateCh glue.Progress,
	concurrency uint,
) <-chan struct{} {
	log.Info("Start to validate checksum")
	outCh := make(chan struct{}, 1)
	wg := new(sync.WaitGroup)
	wg.Add(2)
	loadStatCh := make(chan *CreatedTable, 1024)
	// run the stat loader
	go func() {
		defer wg.Done()
		rc.updateMetaAndLoadStats(ctx, loadStatCh)
	}()
	workers := utils.NewWorkerPool(defaultChecksumConcurrency, "RestoreChecksum")
	go func() {
		eg, ectx := errgroup.WithContext(ctx)
		defer func() {
			if err := eg.Wait(); err != nil {
				errCh <- err
			}
			close(loadStatCh)
			wg.Done()
		}()

		for {
			select {
			// if we use ectx here, maybe canceled will mask real error.
			case <-ctx.Done():
				errCh <- ctx.Err()
			case tbl, ok := <-tableStream:
				if !ok {
					return
				}

				workers.ApplyOnErrorGroup(eg, func() error {
					start := time.Now()
					defer func() {
						elapsed := time.Since(start)
						summary.CollectSuccessUnit("table checksum", 1, elapsed)
					}()
					err := rc.execChecksum(ectx, tbl, kvClient, concurrency, loadStatCh)
					if err != nil {
						return errors.Trace(err)
					}
					updateCh.Inc()
					return nil
				})
			}
		}
	}()
	go func() {
		wg.Wait()
		log.Info("all checksum ended")
		close(outCh)
	}()
	return outCh
}

func (rc *Client) execChecksum(
	ctx context.Context,
	tbl CreatedTable,
	kvClient kv.Client,
	concurrency uint,
	loadStatCh chan<- *CreatedTable,
) error {
	logger := log.With(
		zap.String("db", tbl.OldTable.DB.Name.O),
		zap.String("table", tbl.OldTable.Info.Name.O),
	)

	if tbl.OldTable.NoChecksum() {
		logger.Warn("table has no checksum, skipping checksum")
		return nil
	}

	if span := opentracing.SpanFromContext(ctx); span != nil && span.Tracer() != nil {
		span1 := span.Tracer().StartSpan("Client.execChecksum", opentracing.ChildOf(span.Context()))
		defer span1.Finish()
		ctx = opentracing.ContextWithSpan(ctx, span1)
	}

	startTS, err := rc.GetTS(ctx)
	if err != nil {
		return errors.Trace(err)
	}
	exe, err := checksum.NewExecutorBuilder(tbl.Table, startTS).
		SetOldTable(tbl.OldTable).
		SetConcurrency(concurrency).
		Build()
	if err != nil {
		return errors.Trace(err)
	}
	checksumResp, err := exe.Execute(ctx, kvClient, func() {
		// TODO: update progress here.
	})
	if err != nil {
		return errors.Trace(err)
	}

	table := tbl.OldTable
	if checksumResp.Checksum != table.Crc64Xor ||
		checksumResp.TotalKvs != table.TotalKvs ||
		checksumResp.TotalBytes != table.TotalBytes {
		logger.Error("failed in validate checksum",
			zap.Uint64("origin tidb crc64", table.Crc64Xor),
			zap.Uint64("calculated crc64", checksumResp.Checksum),
			zap.Uint64("origin tidb total kvs", table.TotalKvs),
			zap.Uint64("calculated total kvs", checksumResp.TotalKvs),
			zap.Uint64("origin tidb total bytes", table.TotalBytes),
			zap.Uint64("calculated total bytes", checksumResp.TotalBytes),
		)
		return errors.Annotate(berrors.ErrRestoreChecksumMismatch, "failed to validate checksum")
	}

	loadStatCh <- &tbl
	return nil
}

func (rc *Client) updateMetaAndLoadStats(ctx context.Context, input <-chan *CreatedTable) {
	for {
		select {
		case <-ctx.Done():
			return
		case tbl, ok := <-input:
			if !ok {
				return
			}

			// Not need to return err when failed because of update analysis-meta
			restoreTS, err := rc.GetTS(ctx)
			if err != nil {
				log.Error("getTS failed", zap.Error(err))
			} else {
				err = rc.db.UpdateStatsMeta(ctx, tbl.Table.ID, restoreTS, tbl.OldTable.TotalKvs)
				if err != nil {
					log.Error("update stats meta failed", zap.Any("table", tbl.Table), zap.Error(err))
				}
			}

			table := tbl.OldTable
			if table.Stats != nil {
				log.Info("start loads analyze after validate checksum",
					zap.Int64("old id", tbl.OldTable.Info.ID),
					zap.Int64("new id", tbl.Table.ID),
				)
				start := time.Now()
				if err := rc.statsHandler.LoadStatsFromJSON(rc.dom.InfoSchema(), table.Stats); err != nil {
					log.Error("analyze table failed", zap.Any("table", table.Stats), zap.Error(err))
				}
				log.Info("restore stat done",
					zap.String("table", table.Info.Name.L),
					zap.String("db", table.DB.Name.L),
					zap.Duration("cost", time.Since(start)))
			}
		}
	}
}

const (
	restoreLabelKey   = "exclusive"
	restoreLabelValue = "restore"
)

// LoadRestoreStores loads the stores used to restore data.
func (rc *Client) LoadRestoreStores(ctx context.Context) error {
	if !rc.isOnline {
		return nil
	}
	if span := opentracing.SpanFromContext(ctx); span != nil && span.Tracer() != nil {
		span1 := span.Tracer().StartSpan("Client.LoadRestoreStores", opentracing.ChildOf(span.Context()))
		defer span1.Finish()
		ctx = opentracing.ContextWithSpan(ctx, span1)
	}

	stores, err := rc.pdClient.GetAllStores(ctx)
	if err != nil {
		return errors.Trace(err)
	}
	for _, s := range stores {
		if s.GetState() != metapb.StoreState_Up {
			continue
		}
		for _, l := range s.GetLabels() {
			if l.GetKey() == restoreLabelKey && l.GetValue() == restoreLabelValue {
				rc.restoreStores = append(rc.restoreStores, s.GetId())
				break
			}
		}
	}
	log.Info("load restore stores", zap.Uint64s("store-ids", rc.restoreStores))
	return nil
}

// ResetRestoreLabels removes the exclusive labels of the restore stores.
func (rc *Client) ResetRestoreLabels(ctx context.Context) error {
	if !rc.isOnline {
		return nil
	}
	log.Info("start reseting store labels")
	return rc.toolClient.SetStoresLabel(ctx, rc.restoreStores, restoreLabelKey, "")
}

// SetupPlacementRules sets rules for the tables' regions.
func (rc *Client) SetupPlacementRules(ctx context.Context, tables []*model.TableInfo) error {
	if !rc.isOnline || len(rc.restoreStores) == 0 {
		return nil
	}
	log.Info("start setting placement rules")
	rule, err := rc.toolClient.GetPlacementRule(ctx, "pd", "default")
	if err != nil {
		return errors.Trace(err)
	}
	rule.Index = 100
	rule.Override = true
	rule.LabelConstraints = append(rule.LabelConstraints, placement.LabelConstraint{
		Key:    restoreLabelKey,
		Op:     "in",
		Values: []string{restoreLabelValue},
	})
	for _, t := range tables {
		rule.ID = rc.getRuleID(t.ID)
		rule.StartKeyHex = hex.EncodeToString(codec.EncodeBytes([]byte{}, tablecodec.EncodeTablePrefix(t.ID)))
		rule.EndKeyHex = hex.EncodeToString(codec.EncodeBytes([]byte{}, tablecodec.EncodeTablePrefix(t.ID+1)))
		err = rc.toolClient.SetPlacementRule(ctx, rule)
		if err != nil {
			return errors.Trace(err)
		}
	}
	log.Info("finish setting placement rules")
	return nil
}

// WaitPlacementSchedule waits PD to move tables to restore stores.
func (rc *Client) WaitPlacementSchedule(ctx context.Context, tables []*model.TableInfo) error {
	if !rc.isOnline || len(rc.restoreStores) == 0 {
		return nil
	}
	log.Info("start waiting placement schedule")
	ticker := time.NewTicker(time.Second * 10)
	defer ticker.Stop()
	for {
		select {
		case <-ticker.C:
			ok, progress, err := rc.checkRegions(ctx, tables)
			if err != nil {
				return errors.Trace(err)
			}
			if ok {
				log.Info("finish waiting placement schedule")
				return nil
			}
			log.Info("placement schedule progress: " + progress)
		case <-ctx.Done():
			return ctx.Err()
		}
	}
}

func (rc *Client) checkRegions(ctx context.Context, tables []*model.TableInfo) (bool, string, error) {
	for i, t := range tables {
		start := codec.EncodeBytes([]byte{}, tablecodec.EncodeTablePrefix(t.ID))
		end := codec.EncodeBytes([]byte{}, tablecodec.EncodeTablePrefix(t.ID+1))
		ok, regionProgress, err := rc.checkRange(ctx, start, end)
		if err != nil {
			return false, "", errors.Trace(err)
		}
		if !ok {
			return false, fmt.Sprintf("table %v/%v, %s", i, len(tables), regionProgress), nil
		}
	}
	return true, "", nil
}

func (rc *Client) checkRange(ctx context.Context, start, end []byte) (bool, string, error) {
	regions, err := rc.toolClient.ScanRegions(ctx, start, end, -1)
	if err != nil {
		return false, "", errors.Trace(err)
	}
	for i, r := range regions {
	NEXT_PEER:
		for _, p := range r.Region.GetPeers() {
			for _, storeID := range rc.restoreStores {
				if p.GetStoreId() == storeID {
					continue NEXT_PEER
				}
			}
			return false, fmt.Sprintf("region %v/%v", i, len(regions)), nil
		}
	}
	return true, "", nil
}

// ResetPlacementRules removes placement rules for tables.
func (rc *Client) ResetPlacementRules(ctx context.Context, tables []*model.TableInfo) error {
	if !rc.isOnline || len(rc.restoreStores) == 0 {
		return nil
	}
	log.Info("start reseting placement rules")
	var failedTables []int64
	for _, t := range tables {
		err := rc.toolClient.DeletePlacementRule(ctx, "pd", rc.getRuleID(t.ID))
		if err != nil {
			log.Info("failed to delete placement rule for table", zap.Int64("table-id", t.ID))
			failedTables = append(failedTables, t.ID)
		}
	}
	if len(failedTables) > 0 {
		return errors.Annotatef(berrors.ErrPDInvalidResponse, "failed to delete placement rules for tables %v", failedTables)
	}
	return nil
}

func (rc *Client) getRuleID(tableID int64) string {
	return "restore-t" + strconv.FormatInt(tableID, 10)
}

// IsIncremental returns whether this backup is incremental.
func (rc *Client) IsIncremental() bool {
	return !(rc.backupMeta.StartVersion == rc.backupMeta.EndVersion ||
		rc.backupMeta.StartVersion == 0)
}

// EnableSkipCreateSQL sets switch of skip create schema and tables.
func (rc *Client) EnableSkipCreateSQL() {
	rc.noSchema = true
}

// IsSkipCreateSQL returns whether we need skip create schema and tables in restore.
func (rc *Client) IsSkipCreateSQL() bool {
	return rc.noSchema
}

// DDLJobsMap returns a map[UniqueTableName]bool about < db table, hasCreate/hasTruncate DDL >.
// if we execute some DDLs before create table.
// we may get two situation that need to rebase auto increment/random id.
// 1. truncate table: truncate will generate new id cache.
// 2. create table/create and rename table: the first create table will lock down the id cache.
// because we cannot create onExistReplace table.
// so the final create DDL with the correct auto increment/random id won't be executed.
func (rc *Client) DDLJobsMap() map[UniqueTableName]bool {
	m := make(map[UniqueTableName]bool)
	for _, job := range rc.ddlJobs {
		switch job.Type {
		case model.ActionTruncateTable, model.ActionCreateTable, model.ActionRenameTable:
			m[UniqueTableName{job.SchemaName, job.BinlogInfo.TableInfo.Name.String()}] = true
		}
	}
	return m
}

// PreCheckTableTiFlashReplica checks whether TiFlash replica is less than TiFlash node.
func (rc *Client) PreCheckTableTiFlashReplica(
	ctx context.Context,
	tables []*metautil.Table,
) error {
	tiFlashStores, err := conn.GetAllTiKVStores(ctx, rc.pdClient, conn.TiFlashOnly)
	if err != nil {
		return errors.Trace(err)
	}
	tiFlashStoreCount := len(tiFlashStores)
	for _, table := range tables {
		if table.Info.TiFlashReplica != nil && table.Info.TiFlashReplica.Count > uint64(tiFlashStoreCount) {
			// we cannot satisfy TiFlash replica in restore cluster. so we should
			// set TiFlashReplica to unavailable in tableInfo, to avoid TiDB cannot sense TiFlash and make plan to TiFlash
			// see details at https://github.com/pingcap/br/issues/931
			table.Info.TiFlashReplica = nil
		}
	}
	return nil
}

// PreCheckTableClusterIndex checks whether backup tables and existed tables have different cluster index options。
func (rc *Client) PreCheckTableClusterIndex(
	tables []*metautil.Table,
	ddlJobs []*model.Job,
	dom *domain.Domain,
) error {
	for _, table := range tables {
		oldTableInfo, err := rc.GetTableSchema(dom, table.DB.Name, table.Info.Name)
		// table exists in database
		if err == nil {
			if table.Info.IsCommonHandle != oldTableInfo.IsCommonHandle {
				return errors.Annotatef(berrors.ErrRestoreModeMismatch,
					"Clustered index option mismatch. Restored cluster's @@tidb_enable_clustered_index should be %v (backup table = %v, created table = %v).",
					transferBoolToValue(table.Info.IsCommonHandle),
					table.Info.IsCommonHandle,
					oldTableInfo.IsCommonHandle)
			}
		}
	}
	for _, job := range ddlJobs {
		if job.Type == model.ActionCreateTable {
			tableInfo := job.BinlogInfo.TableInfo
			if tableInfo != nil {
				oldTableInfo, err := rc.GetTableSchema(dom, model.NewCIStr(job.SchemaName), tableInfo.Name)
				// table exists in database
				if err == nil {
					if tableInfo.IsCommonHandle != oldTableInfo.IsCommonHandle {
						return errors.Annotatef(berrors.ErrRestoreModeMismatch,
							"Clustered index option mismatch. Restored cluster's @@tidb_enable_clustered_index should be %v (backup table = %v, created table = %v).",
							transferBoolToValue(tableInfo.IsCommonHandle),
							tableInfo.IsCommonHandle,
							oldTableInfo.IsCommonHandle)
					}
				}
			}
		}
	}
	return nil
}

func transferBoolToValue(enable bool) string {
	if enable {
		return "ON"
	}
	return "OFF"
}<|MERGE_RESOLUTION|>--- conflicted
+++ resolved
@@ -509,39 +509,10 @@
 	}
 	outCh := make(chan CreatedTable, len(tables))
 	rater := logutil.TraceRateOver(logutil.MetricTableCreatedCounter)
-<<<<<<< HEAD
-	createOneTable := func(c context.Context, db *DB, t *metautil.Table) error {
-		select {
-		case <-c.Done():
-			return c.Err()
-		default:
-		}
-		rt, err := rc.createTable(c, db, dom, t, newTS, ddlTables)
-		if err != nil {
-			log.Error("create table failed",
-				zap.Error(err),
-				zap.Stringer("db", t.DB.Name),
-				zap.Stringer("table", t.Info.Name))
-			return errors.Trace(err)
-		}
-		log.Debug("table created and send to next",
-			zap.Int("output chan size", len(outCh)),
-			zap.Stringer("table", t.Info.Name),
-			zap.Stringer("database", t.DB.Name))
-		outCh <- rt
-		rater.Inc()
-		rater.L().Info("table created",
-			zap.Stringer("table", t.Info.Name),
-			zap.Stringer("database", t.DB.Name))
-		return nil
-	}
-	go func() {
-=======
 	err := rc.createTablesInWorkerPool(ctx, dom, tables, dbPool, newTS, outCh)
 	//cts, err := rc.createTables(ctx, rc.db, dom, tables, newTS)
 
 	if err == nil {
->>>>>>> 91ceec5b
 		defer close(outCh)
 		// fall back to old create table (sequential create table)
 	} else if strings.Contains(err.Error(), "[ddl:8204]invalid ddl job") {
@@ -552,7 +523,7 @@
 				return c.Err()
 			default:
 			}
-			rt, err := rc.createTable(c, db, dom, t, newTS)
+			rt, err := rc.createTable(c, db, dom, t, newTS, ddlTables)
 			if err != nil {
 				log.Error("create table failed",
 					zap.Error(err),
