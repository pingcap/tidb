--- conflicted
+++ resolved
@@ -1608,16 +1608,10 @@
 			progressInc()
 			continue
 		}
-		log.Info("restore mfile",
-			zap.String("file", f.Path),
-			zap.String("cf", f.Cf),
-			zap.Int64(("kv-count"), f.NumberOfEntries))
-
-<<<<<<< HEAD
-=======
+
 		log.Info("restore meta kv events", zap.String("file", f.Path),
 			zap.String("cf", f.Cf), zap.Int64(("kv-count"), f.NumberOfEntries))
->>>>>>> dda86b40
+
 		err := rc.RestoreMetaKVFile(ctx, rawkvClient, f, schemasReplace)
 		if err != nil {
 			return errors.Trace(err)
@@ -1658,13 +1652,8 @@
 			break
 		}
 
-<<<<<<< HEAD
-		log.Debug("txn entry", zap.Int("txnKey-len", len(txnEntry.Key)),
-			zap.Int("txnValue-len", len(txnEntry.Value)), zap.ByteString("txnKey", txnEntry.Key))
-=======
-		log.Debug("rewrite txn entry",
-			zap.Int("txnKey-len", len(txnEntry.Key)), zap.ByteString("txnKey", txnEntry.Key))
->>>>>>> dda86b40
+		log.Debug("before rewrite entry", zap.Int("key-len", len(txnEntry.Key)),
+			zap.Int("value-len", len(txnEntry.Value)), zap.ByteString("key", txnEntry.Key))
 
 		newEntry, err := sr.RewriteKvEntry(&txnEntry, file.Cf)
 		if err != nil {
@@ -1675,13 +1664,8 @@
 			continue
 		}
 
-<<<<<<< HEAD
-		log.Debug("rewrite txn entry", zap.Int("newKey-len", len(newEntry.Key)),
-			zap.Int("newValue-len", len(txnEntry.Value)), zap.ByteString("newkey", newEntry.Key))
-=======
-		log.Debug("rewrite txn entry",
-			zap.Int("newKey-len", len(newEntry.Key)), zap.ByteString("newkey", newEntry.Key))
->>>>>>> dda86b40
+		log.Debug("after rewrite entry", zap.Int("key-len", len(newEntry.Key)),
+			zap.Int("value-len", len(txnEntry.Value)), zap.ByteString("key", newEntry.Key))
 
 		// to do...
 		// use BatchPut instead of put
