// Copyright 2020 PingCAP, Inc. Licensed under Apache-2.0.

package restore_test

import (
	"context"
	"encoding/binary"
	"testing"

	backuppb "github.com/pingcap/kvproto/pkg/brpb"
	"github.com/pingcap/kvproto/pkg/import_sstpb"
	"github.com/pingcap/kvproto/pkg/metapb"
	berrors "github.com/pingcap/tidb/br/pkg/errors"
	"github.com/pingcap/tidb/br/pkg/restore"
	"github.com/pingcap/tidb/tablecodec"
	"github.com/pingcap/tidb/util/codec"
	"github.com/stretchr/testify/require"
)

func TestParseQuoteName(t *testing.T) {
	schema, table := restore.ParseQuoteName("`a`.`b`")
	require.Equal(t, "a", schema)
	require.Equal(t, "b", table)

	schema, table = restore.ParseQuoteName("`a``b`.``````")
	require.Equal(t, "a`b", schema)
	require.Equal(t, "``", table)

	schema, table = restore.ParseQuoteName("`.`.`.`")
	require.Equal(t, ".", schema)
	require.Equal(t, ".", table)

	schema, table = restore.ParseQuoteName("`.``.`.`.`")
	require.Equal(t, ".`.", schema)
	require.Equal(t, ".", table)
}

func TestGetSSTMetaFromFile(t *testing.T) {
	file := &backuppb.File{
		Name:     "file_write.sst",
		StartKey: []byte("t1a"),
		EndKey:   []byte("t1ccc"),
	}
	rule := &import_sstpb.RewriteRule{
		OldKeyPrefix: []byte("t1"),
		NewKeyPrefix: []byte("t2"),
	}
	region := &metapb.Region{
		StartKey: []byte("t2abc"),
		EndKey:   []byte("t3a"),
	}
	sstMeta := restore.GetSSTMetaFromFile([]byte{}, file, region, rule)
	require.Equal(t, "t2abc", string(sstMeta.GetRange().GetStart()))
	require.Equal(t, "t2\xff\xff\xff\xff\xff\xff\xff\xff\xff\xff", string(sstMeta.GetRange().GetEnd()))
}

func TestMapTableToFiles(t *testing.T) {
	filesOfTable1 := []*backuppb.File{
		{
			Name:     "table1-1.sst",
			StartKey: tablecodec.EncodeTablePrefix(1),
			EndKey:   tablecodec.EncodeTablePrefix(1),
		},
		{
			Name:     "table1-2.sst",
			StartKey: tablecodec.EncodeTablePrefix(1),
			EndKey:   tablecodec.EncodeTablePrefix(1),
		},
		{
			Name:     "table1-3.sst",
			StartKey: tablecodec.EncodeTablePrefix(1),
			EndKey:   tablecodec.EncodeTablePrefix(1),
		},
	}
	filesOfTable2 := []*backuppb.File{
		{
			Name:     "table2-1.sst",
			StartKey: tablecodec.EncodeTablePrefix(2),
			EndKey:   tablecodec.EncodeTablePrefix(2),
		},
		{
			Name:     "table2-2.sst",
			StartKey: tablecodec.EncodeTablePrefix(2),
			EndKey:   tablecodec.EncodeTablePrefix(2),
		},
	}

	result := restore.MapTableToFiles(append(filesOfTable2, filesOfTable1...))

	require.Equal(t, filesOfTable1, result[1])
	require.Equal(t, filesOfTable2, result[2])
}

func TestValidateFileRewriteRule(t *testing.T) {
	rules := &restore.RewriteRules{
		Data: []*import_sstpb.RewriteRule{{
			OldKeyPrefix: []byte(tablecodec.EncodeTablePrefix(1)),
			NewKeyPrefix: []byte(tablecodec.EncodeTablePrefix(2)),
		}},
	}

	// Empty start/end key is not allowed.
	err := restore.ValidateFileRewriteRule(
		&backuppb.File{
			Name:     "file_write.sst",
			StartKey: []byte(""),
			EndKey:   []byte(""),
		},
		rules,
	)
	require.Error(t, err)
	require.Regexp(t, ".*cannot find rewrite rule.*", err.Error())

	// Range is not overlap, no rule found.
	err = restore.ValidateFileRewriteRule(
		&backuppb.File{
			Name:     "file_write.sst",
			StartKey: tablecodec.EncodeTablePrefix(0),
			EndKey:   tablecodec.EncodeTablePrefix(1),
		},
		rules,
	)
	require.Error(t, err)
	require.Regexp(t, ".*cannot find rewrite rule.*", err.Error())

	// No rule for end key.
	err = restore.ValidateFileRewriteRule(
		&backuppb.File{
			Name:     "file_write.sst",
			StartKey: tablecodec.EncodeTablePrefix(1),
			EndKey:   tablecodec.EncodeTablePrefix(2),
		},
		rules,
	)
	require.Error(t, err)
	require.Regexp(t, ".*cannot find rewrite rule.*", err.Error())

	// Add a rule for end key.
	rules.Data = append(rules.Data, &import_sstpb.RewriteRule{
		OldKeyPrefix: tablecodec.EncodeTablePrefix(2),
		NewKeyPrefix: tablecodec.EncodeTablePrefix(3),
	})
	err = restore.ValidateFileRewriteRule(
		&backuppb.File{
			Name:     "file_write.sst",
			StartKey: tablecodec.EncodeTablePrefix(1),
			EndKey:   tablecodec.EncodeTablePrefix(2),
		},
		rules,
	)
	require.Error(t, err)
	require.Regexp(t, ".*rewrite rule mismatch.*", err.Error())

	// Add a bad rule for end key, after rewrite start key > end key.
	rules.Data = append(rules.Data[:1], &import_sstpb.RewriteRule{
		OldKeyPrefix: tablecodec.EncodeTablePrefix(2),
		NewKeyPrefix: tablecodec.EncodeTablePrefix(1),
	})
	err = restore.ValidateFileRewriteRule(
		&backuppb.File{
			Name:     "file_write.sst",
			StartKey: tablecodec.EncodeTablePrefix(1),
			EndKey:   tablecodec.EncodeTablePrefix(2),
		},
		rules,
	)
	require.Error(t, err)
	require.Regexp(t, ".*rewrite rule mismatch.*", err.Error())
}

func TestPaginateScanRegion(t *testing.T) {
	peers := make([]*metapb.Peer, 1)
	peers[0] = &metapb.Peer{
		Id:      1,
		StoreId: 1,
	}
	stores := make(map[uint64]*metapb.Store)
	stores[1] = &metapb.Store{
		Id: 1,
	}

	makeRegions := func(num uint64) (map[uint64]*restore.RegionInfo, []*restore.RegionInfo) {
		regionsMap := make(map[uint64]*restore.RegionInfo, num)
		regions := make([]*restore.RegionInfo, 0, num)
		endKey := make([]byte, 8)
		for i := uint64(0); i < num-1; i++ {
			ri := &restore.RegionInfo{
				Region: &metapb.Region{
					Id:    i + 1,
					Peers: peers,
				},
			}

			if i != 0 {
				startKey := make([]byte, 8)
				binary.BigEndian.PutUint64(startKey, i)
				ri.Region.StartKey = codec.EncodeBytes([]byte{}, startKey)
			}
			endKey = make([]byte, 8)
			binary.BigEndian.PutUint64(endKey, i+1)
			ri.Region.EndKey = codec.EncodeBytes([]byte{}, endKey)

			regionsMap[i] = ri
			regions = append(regions, ri)
		}

		if num == 1 {
			endKey = []byte{}
		} else {
			endKey = codec.EncodeBytes([]byte{}, endKey)
		}
		ri := &restore.RegionInfo{
			Region: &metapb.Region{
				Id:       num,
				Peers:    peers,
				StartKey: endKey,
				EndKey:   []byte{},
			},
		}
		regionsMap[num] = ri
		regions = append(regions, ri)

		return regionsMap, regions
	}

	ctx := context.Background()
	regionMap := make(map[uint64]*restore.RegionInfo)
	var regions []*restore.RegionInfo
	var batch []*restore.RegionInfo
	_, err := restore.PaginateScanRegion(ctx, NewTestClient(stores, regionMap, 0), []byte{}, []byte{}, 3)
	require.Error(t, err)
	require.True(t, berrors.ErrPDBatchScanRegion.Equal(err))
	require.Regexp(t, ".*scan region return empty result.*", err.Error())

	regionMap, regions = makeRegions(1)
	batch, err = restore.PaginateScanRegion(ctx, NewTestClient(stores, regionMap, 0), []byte{}, []byte{}, 3)
	require.NoError(t, err)
	require.Equal(t, regions, batch)

	regionMap, regions = makeRegions(2)
	batch, err = restore.PaginateScanRegion(ctx, NewTestClient(stores, regionMap, 0), []byte{}, []byte{}, 3)
	require.NoError(t, err)
	require.Equal(t, regions, batch)

	regionMap, regions = makeRegions(3)
	batch, err = restore.PaginateScanRegion(ctx, NewTestClient(stores, regionMap, 0), []byte{}, []byte{}, 3)
	require.NoError(t, err)
	require.Equal(t, regions, batch)

	regionMap, regions = makeRegions(8)
	batch, err = restore.PaginateScanRegion(ctx, NewTestClient(stores, regionMap, 0), []byte{}, []byte{}, 3)
	require.NoError(t, err)
	require.Equal(t, regions, batch)

	regionMap, regions = makeRegions(8)
	batch, err = restore.PaginateScanRegion(
		ctx, NewTestClient(stores, regionMap, 0), regions[1].Region.StartKey, []byte{}, 3)
	require.NoError(t, err)
	require.Equal(t, regions[1:], batch)

	batch, err = restore.PaginateScanRegion(
		ctx, NewTestClient(stores, regionMap, 0), []byte{}, regions[6].Region.EndKey, 3)
	require.NoError(t, err)
	require.Equal(t, regions[:7], batch)

	batch, err = restore.PaginateScanRegion(
		ctx, NewTestClient(stores, regionMap, 0), regions[1].Region.StartKey, regions[1].Region.EndKey, 3)
	require.NoError(t, err)
	require.Equal(t, regions[1:2], batch)

	_, err = restore.PaginateScanRegion(ctx, NewTestClient(stores, regionMap, 0), []byte{2}, []byte{1}, 3)
	require.Error(t, err)
<<<<<<< HEAD
	require.Regexp(t, ".*startKey > endKey.*", err.Error())
=======
	require.True(t, berrors.ErrRestoreInvalidRange.Equal(err))
	require.Regexp(t, ".*startKey >= endKey.*", err.Error())
>>>>>>> fa5e1901

	tc := NewTestClient(stores, regionMap, 0)
	tc.InjectErr = true
	_, err = restore.PaginateScanRegion(ctx, tc, regions[1].Region.EndKey, regions[5].Region.EndKey, 3)
	require.Error(t, err)
	require.Regexp(t, ".*mock scan error.*", err.Error())

	// make the regionMap losing some region, this will cause scan region check fails
	delete(regionMap, uint64(3))
	_, err = restore.PaginateScanRegion(ctx, NewTestClient(stores, regionMap, 0), regions[1].Region.EndKey, regions[5].Region.EndKey, 3)
	require.Error(t, err)
	require.True(t, berrors.ErrPDBatchScanRegion.Equal(err))
	require.Regexp(t, ".*region endKey not equal to next region startKey.*", err.Error())

}

func TestRewriteFileKeys(t *testing.T) {
	rewriteRules := restore.RewriteRules{
		Data: []*import_sstpb.RewriteRule{
			{
				NewKeyPrefix: tablecodec.GenTablePrefix(2),
				OldKeyPrefix: tablecodec.GenTablePrefix(1),
			},
		},
	}
	rawKeyFile := backuppb.File{
		Name:     "backup.sst",
		StartKey: tablecodec.GenTableRecordPrefix(1),
		EndKey:   tablecodec.GenTableRecordPrefix(1).PrefixNext(),
	}
	start, end, err := restore.RewriteFileKeys(&rawKeyFile, &rewriteRules)
	require.NoError(t, err)
	_, end, err = codec.DecodeBytes(end, nil)
	require.NoError(t, err)
	_, start, err = codec.DecodeBytes(start, nil)
	require.NoError(t, err)
	require.Equal(t, []byte(tablecodec.GenTableRecordPrefix(2)), start)
	require.Equal(t, []byte(tablecodec.GenTableRecordPrefix(2).PrefixNext()), end)

	encodeKeyFile := backuppb.DataFileInfo{
		Path:     "bakcup.log",
		StartKey: codec.EncodeBytes(nil, tablecodec.GenTableRecordPrefix(1)),
		EndKey:   codec.EncodeBytes(nil, tablecodec.GenTableRecordPrefix(1).PrefixNext()),
	}
	start, end, err = restore.RewriteFileKeys(&encodeKeyFile, &rewriteRules)
	require.NoError(t, err)
	require.Equal(t, codec.EncodeBytes(nil, tablecodec.GenTableRecordPrefix(2)), start)
	require.Equal(t, codec.EncodeBytes(nil, tablecodec.GenTableRecordPrefix(2).PrefixNext()), end)
}<|MERGE_RESOLUTION|>--- conflicted
+++ resolved
@@ -270,12 +270,8 @@
 
 	_, err = restore.PaginateScanRegion(ctx, NewTestClient(stores, regionMap, 0), []byte{2}, []byte{1}, 3)
 	require.Error(t, err)
-<<<<<<< HEAD
+	require.True(t, berrors.ErrRestoreInvalidRange.Equal(err))
 	require.Regexp(t, ".*startKey > endKey.*", err.Error())
-=======
-	require.True(t, berrors.ErrRestoreInvalidRange.Equal(err))
-	require.Regexp(t, ".*startKey >= endKey.*", err.Error())
->>>>>>> fa5e1901
 
 	tc := NewTestClient(stores, regionMap, 0)
 	tc.InjectErr = true
