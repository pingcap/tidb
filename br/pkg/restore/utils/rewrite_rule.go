--- conflicted
+++ resolved
@@ -118,17 +118,10 @@
 	var ignoreBeforeTs uint64
 	switch {
 	case strings.Contains(cfName, DefaultCFName):
-<<<<<<< HEAD
-		ignoreBeforeTs = min(r.ShiftStartTs, r.StartTs)
-=======
-		ignoreBeforeTs = tableRules.ShiftStartTs
-		if ignoreBeforeTs > tableRules.StartTs {
-			// for default cf, shift start ts could less than start ts
-			// this could happen when large kv txn happen after small kv txn.
-			// use the start ts to filter out irrelevant data for default cf is more safe
-			ignoreBeforeTs = tableRules.StartTs
-		}
->>>>>>> 5a032651
+		// for default cf, shift start ts could be less than start ts
+		// this could happen when large kv txn happen after small kv txn.
+		// use the start ts to filter out irrelevant data for default cf is more safe
+		ignoreBeforeTs = min(tableRules.ShiftStartTs, tableRules.StartTs)
 	case strings.Contains(cfName, WriteCFName):
 		ignoreBeforeTs = tableRules.StartTs
 	default:
