load("@io_bazel_rules_go//go:def.bzl", "go_library", "go_test")

go_library(
    name = "restore",
    srcs = [
        "import_mode_switcher.go",
        "misc.go",
    ],
    importpath = "github.com/pingcap/tidb/br/pkg/restore",
    visibility = ["//visibility:public"],
    deps = [
        "//br/pkg/conn",
        "//br/pkg/conn/util",
        "//br/pkg/logutil",
        "//br/pkg/pdutil",
        "//br/pkg/utils",
        "//pkg/domain",
<<<<<<< HEAD
        "//pkg/domain/infosync",
        "//pkg/infoschema",
        "//pkg/kv",
        "//pkg/meta",
=======
>>>>>>> d0c73aaa
        "//pkg/parser/model",
        "//pkg/util",
        "@com_github_go_sql_driver_mysql//:mysql",
        "@com_github_pingcap_errors//:errors",
        "@com_github_pingcap_failpoint//:failpoint",
        "@com_github_pingcap_kvproto//pkg/import_sstpb",
        "@com_github_pingcap_log//:log",
        "@com_github_tikv_client_go_v2//oracle",
        "@com_github_tikv_pd_client//:client",
        "@org_golang_google_grpc//:grpc",
        "@org_golang_google_grpc//backoff",
        "@org_golang_google_grpc//credentials",
        "@org_golang_google_grpc//credentials/insecure",
        "@org_golang_x_sync//errgroup",
        "@org_uber_go_zap//:zap",
    ],
)

go_test(
    name = "restore_test",
    timeout = "short",
    srcs = [
        "import_mode_switcher_test.go",
        "misc_test.go",
    ],
    flaky = True,
    race = "off",
    shard_count = 6,
    deps = [
        ":restore",
        "//br/pkg/conn",
        "//br/pkg/mock",
        "//br/pkg/pdutil",
        "//br/pkg/utiltest",
        "//pkg/infoschema",
        "//pkg/parser/model",
        "@com_github_coreos_go_semver//semver",
        "@com_github_pingcap_failpoint//:failpoint",
        "@com_github_pingcap_kvproto//pkg/import_sstpb",
        "@com_github_pingcap_kvproto//pkg/metapb",
        "@com_github_stretchr_testify//require",
        "@org_golang_google_grpc//:grpc",
    ],
)<|MERGE_RESOLUTION|>--- conflicted
+++ resolved
@@ -15,13 +15,6 @@
         "//br/pkg/pdutil",
         "//br/pkg/utils",
         "//pkg/domain",
-<<<<<<< HEAD
-        "//pkg/domain/infosync",
-        "//pkg/infoschema",
-        "//pkg/kv",
-        "//pkg/meta",
-=======
->>>>>>> d0c73aaa
         "//pkg/parser/model",
         "//pkg/util",
         "@com_github_go_sql_driver_mysql//:mysql",
