--- conflicted
+++ resolved
@@ -34,81 +34,6 @@
 	return old, nil
 }
 
-<<<<<<< HEAD
-func checkBatchAlloc(ret map[string][]*model.TableInfo, tables []*metautil.Table, from, end int64) error {
-	originalTables := make(map[string]*model.TableInfo)
-	originalIDs := make(map[int64]struct{})
-	for _, tbl := range tables {
-		ti := tbl.Info
-		originalTables[ti.Name.O] = ti
-		originalIDs[ti.ID] = struct{}{}
-		if ti.Partition != nil {
-			for _, p := range ti.Partition.Definitions {
-				originalIDs[p.ID] = struct{}{}
-			}
-		}
-	}
-
-	allocated := make(map[int64]struct{})
-	totalNewTables := 0
-	for _, infos := range ret {
-		for _, info := range infos {
-			totalNewTables++
-			if !validateID(info.ID, from, end, allocated, originalIDs) {
-				return errors.Errorf("table ID %d is invalid", info.ID)
-			}
-			if info.Partition != nil {
-				for _, p := range info.Partition.Definitions {
-					if !validateID(p.ID, from, end, allocated, originalIDs) {
-						return errors.Errorf("table partition ID %d is invalid", p.ID)
-					}
-				}
-			}
-
-			originalInfo, exists := originalTables[info.Name.O]
-			if !exists {
-				return errors.Errorf("table %s not found", info.Name.O)
-			}
-			originalPartitions := 0
-			if originalInfo.Partition != nil {
-				originalPartitions = len(originalInfo.Partition.Definitions)
-			}
-
-			newPartitions := 0
-			if info.Partition != nil {
-				newPartitions = len(info.Partition.Definitions)
-			}
-			if newPartitions != originalPartitions {
-				return errors.Errorf("table %s partition count mismatch, expect %d, got %d", info.Name.O, originalPartitions, newPartitions)
-			}
-		}
-	}
-
-	if totalNewTables != len(tables) {
-		return errors.Errorf("table count mismatch, expect %d, got %d", len(tables), totalNewTables)
-	}
-	return nil
-}
-
-func validateID(id, from, end int64, allocated map[int64]struct{}, originalIDs map[int64]struct{}) bool {
-	if id < from || id >= end {
-		return false
-	}
-	if _, exists := allocated[id]; exists {
-		return false
-	}
-	allocated[id] = struct{}{}
-	if id >= from && id < end {
-		if _, existed := originalIDs[id]; existed {
-			return true
-		}
-	}
-	return true
-}
-
-func BatchAlloc(tables []*metautil.Table, p *prealloctableid.PreallocIDs) (map[string][]*model.TableInfo, error) {
-	clonedInfos := make(map[string][]*model.TableInfo, len(tables))
-=======
 func checkBatchAlloc(ret map[string]*model.TableInfo, tables []*metautil.Table, current, reusable int64) error {
 	if len(ret) != len(tables) {
 		return errors.Errorf("expect %d tables, but got %d", len(tables), len(ret))
@@ -132,7 +57,6 @@
 
 func BatchAlloc(tables []*metautil.Table, p *prealloctableid.PreallocIDs) (map[string]*model.TableInfo, error) {
 	clonedInfos := make(map[string]*model.TableInfo, len(tables))
->>>>>>> 6ec0bd2c
 	if len(tables) == 0 {
 		return clonedInfos, nil
 	}
@@ -142,11 +66,7 @@
 		if err != nil {
 			return nil, err
 		}
-<<<<<<< HEAD
-		clonedInfos[t.DB.Name.L] = append(clonedInfos[t.DB.Name.L], infoClone)
-=======
 		clonedInfos[t.Info.Name.L] = infoClone
->>>>>>> 6ec0bd2c
 	}
 
 	return clonedInfos, nil
@@ -157,11 +77,7 @@
 		tableIDs       []int64
 		partitions     map[int64][]int64
 		hasAllocatedTo int64
-<<<<<<< HEAD
-		allocedRange   [2]int64
-=======
 		reusableBorder int64
->>>>>>> 6ec0bd2c
 		msg            string
 	}
 
@@ -169,61 +85,6 @@
 		{
 			tableIDs:       []int64{},
 			hasAllocatedTo: 20,
-<<<<<<< HEAD
-			allocedRange:   [2]int64{21, 20},
-			msg:            "ID:empty(end=0)",
-		},
-		{
-			tableIDs:       []int64{1, 2, 15, 6, 7},
-			hasAllocatedTo: 6,
-			allocedRange:   [2]int64{7, 12},
-			msg:            "ID:[7,12)",
-		},
-		{
-			tableIDs:       []int64{4, 6, 9, 2},
-			hasAllocatedTo: 1,
-			allocedRange:   [2]int64{2, 6},
-			msg:            "ID:[2,6)",
-		},
-		{
-			tableIDs:       []int64{3, 3, 3, 3},
-			hasAllocatedTo: 5,
-			allocedRange:   [2]int64{6, 10},
-			msg:            "ID:[6,10)",
-		},
-		{
-			tableIDs:       []int64{7, 7, 8, 8},
-			hasAllocatedTo: 5,
-			allocedRange:   [2]int64{6, 20},
-			partitions: map[int64][]int64{
-				7: {8, 9, 10, 11, 12},
-			},
-			msg: "ID:[6,20)",
-		},
-		{
-			tableIDs:       []int64{1, 2, 5, 6, 1 << 50, 1<<50 + 2479},
-			hasAllocatedTo: 3,
-			allocedRange:   [2]int64{4, 10},
-			msg:            "ID:[4,10)",
-		},
-		{
-			tableIDs:       []int64{11, 22, 5, 6, 7},
-			hasAllocatedTo: 6,
-			allocedRange:   [2]int64{7, 17},
-			partitions: map[int64][]int64{
-				7: {8, 9, 10, 11, 12},
-			},
-			msg: "ID:[7,17)",
-		},
-		{
-			tableIDs:       []int64{1, 2, 9000005, 7, 17, 130},
-			hasAllocatedTo: 9,
-			allocedRange:   [2]int64{10, 21},
-			partitions: map[int64][]int64{
-				7: {8, 9, 10, 11, 12},
-			},
-			msg: "ID:[10,21)",
-=======
 			reusableBorder: 0,
 			msg:            "ID:empty(end=0)",
 		},
@@ -283,7 +144,6 @@
 				7: {8, 9, 10, 11, 12},
 			},
 			msg: "ID:[10,9000017)",
->>>>>>> 6ec0bd2c
 		},
 	}
 
@@ -312,11 +172,7 @@
 		allocator := testAllocator(c.hasAllocatedTo)
 		ids.Alloc(&allocator)
 		alloc, err := BatchAlloc(tables, ids)
-<<<<<<< HEAD
-		require.NoError(t, checkBatchAlloc(alloc, tables, c.allocedRange[0], c.allocedRange[1]))
-=======
 		require.NoError(t, checkBatchAlloc(alloc, tables, c.hasAllocatedTo, c.reusableBorder))
->>>>>>> 6ec0bd2c
 		require.NoError(t, err)
 		require.Equal(t, c.msg, ids.String())
 	}
