--- conflicted
+++ resolved
@@ -5,11 +5,7 @@
 import (
 	"fmt"
 	"math"
-<<<<<<< HEAD
-	"sync"
-=======
 	"sync/atomic"
->>>>>>> 6ec0bd2c
 
 	"github.com/pingcap/tidb/br/pkg/metautil"
 	"github.com/pingcap/tidb/pkg/meta/model"
@@ -35,19 +31,11 @@
 
 // PreallocIDs mantains the state of preallocated table IDs.
 type PreallocIDs struct {
-<<<<<<< HEAD
-	mu    sync.Mutex
-	start int64
-	end   int64
-	used  map[int64]struct{}
-	next  int64 //new added
-=======
 	start          int64
 	reusableBorder int64
 	end            int64
 	count          int64
 	next           atomic.Int64
->>>>>>> 6ec0bd2c
 }
 
 // New collects the requirement of prealloc IDs and return a
@@ -63,12 +51,6 @@
 	count := int64(len(tables))
 
 	for _, t := range tables {
-<<<<<<< HEAD
-		maxv += 1
-
-		if t.Info.Partition != nil && t.Info.Partition.Definitions != nil {
-			maxv += int64(len(t.Info.Partition.Definitions))
-=======
 		if t.Info.ID > maxID && t.Info.ID < InsaneTableIDThreshold {
 			maxID = t.Info.ID
 		}
@@ -80,35 +62,21 @@
 					maxID = part.ID
 				}
 			}
->>>>>>> 6ec0bd2c
 		}
 	}
 	if maxID+count+1 > InsaneTableIDThreshold {
 		return nil
 	}
 	return &PreallocIDs{
-<<<<<<< HEAD
-		start: math.MaxInt64,
-		end:   maxv,
-		used:  make(map[int64]struct{}),
-		next:  math.MaxInt64,
-=======
 		start:          math.MaxInt64,
 		reusableBorder: maxID + 1,
 		count:          count,
 		next:           atomic.Int64{},
->>>>>>> 6ec0bd2c
 	}
 }
 
 // String implements fmt.Stringer.
 func (p *PreallocIDs) String() string {
-<<<<<<< HEAD
-	p.mu.Lock()
-	defer p.mu.Unlock()
-
-=======
->>>>>>> 6ec0bd2c
 	if p.start >= p.end {
 		return fmt.Sprintf("ID:empty(end=%d)", p.end)
 	}
@@ -116,39 +84,18 @@
 }
 
 func (p *PreallocIDs) GetIDRange() (int64, int64) {
-<<<<<<< HEAD
-	p.mu.Lock()
-	defer p.mu.Unlock()
-=======
->>>>>>> 6ec0bd2c
 	return p.start, p.end
 }
 
 // preallocTableIDs peralloc the id for [start, end)
 func (p *PreallocIDs) Alloc(m Allocator) error {
-<<<<<<< HEAD
-	p.mu.Lock()
-	defer p.mu.Unlock()
-
-	if p.end == 0 {
-=======
 	if p.count == 0 {
->>>>>>> 6ec0bd2c
 		return nil
 	}
 	if p.start < p.end {
 		return errors.Errorf("table ID should only be allocated once")
 	}
 
-<<<<<<< HEAD
-	alloced, err := m.AdvanceGlobalIDs(int(p.end))
-	if err != nil {
-		return err
-	}
-	p.start = alloced + 1
-	p.end += p.start
-	p.next = p.start
-=======
 	currentID, err := m.GetGlobalID()
 	if err != nil {
 		return err
@@ -165,39 +112,10 @@
 
 	p.end = p.start + idRange
 	p.next.Store(p.reusableBorder)
->>>>>>> 6ec0bd2c
 	return nil
 }
 
 func (p *PreallocIDs) allocID(originalID int64) (int64, error) {
-<<<<<<< HEAD
-	if int64(len(p.used)) >= p.end-p.start {
-		return 0, errors.Errorf("no available IDs")
-	}
-
-	if originalID >= p.start && originalID < p.end {
-		if _, exists := p.used[originalID]; !exists {
-			p.used[originalID] = struct{}{}
-			return originalID, nil
-		}
-	}
-
-	start := p.next
-	for {
-		current := p.next
-		p.next = (current+1-p.start)%(p.end-p.start) + p.start
-
-		if _, exists := p.used[current]; !exists {
-			p.used[current] = struct{}{}
-			return current, nil
-		}
-		if p.next == start {
-			break
-		}
-	}
-
-	return 0, errors.Errorf("no available IDs")
-=======
 	if originalID >= p.start && originalID < p.reusableBorder {
 		return originalID, nil
 	}
@@ -207,24 +125,10 @@
 		return 0, errors.Errorf("no available IDs")
 	}
 	return rewriteID, nil
->>>>>>> 6ec0bd2c
 }
 
 func (p *PreallocIDs) RewriteTableInfo(info *model.TableInfo) (*model.TableInfo, error) {
 	if info == nil {
-<<<<<<< HEAD
-		return nil, nil
-	}
-	infoCopy := info.Clone()
-
-	p.mu.Lock()
-	defer p.mu.Unlock()
-
-	newID, err := p.allocID(info.ID)
-	if err != nil {
-		return nil, errors.Wrapf(err, "failed to allocate table ID for %d", info.ID)
-	}
-=======
 		return nil, errors.Errorf("table info is nil")
 	}
 	infoCopy := info.Clone()
@@ -233,7 +137,6 @@
 	if err != nil {
 		return nil, errors.Wrapf(err, "failed to allocate table ID for %d", info.ID)
 	}
->>>>>>> 6ec0bd2c
 	infoCopy.ID = newID
 
 	if infoCopy.Partition != nil {
