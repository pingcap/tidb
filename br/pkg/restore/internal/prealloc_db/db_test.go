--- conflicted
+++ resolved
@@ -485,7 +485,6 @@
 	}
 }
 
-<<<<<<< HEAD
 func TestDB_ExecDDL2(t *testing.T) {
 	s := utiltest.CreateRestoreSchemaSuite(t)
 
@@ -547,7 +546,8 @@
 		err = db.ExecDDL(ctx, ddlJob)
 		assert.NoError(t, err)
 	}
-=======
+}
+
 func TestCreateTableConsistent(t *testing.T) {
 	ctx := context.Background()
 	s := utiltest.CreateRestoreSchemaSuite(t)
@@ -646,5 +646,4 @@
 
 	require.Equal(t, r11, r21)
 	require.Equal(t, r12, r22)
->>>>>>> 97aac23c
 }