--- conflicted
+++ resolved
@@ -91,17 +91,6 @@
 	}
 	minKey := codec.EncodeBytes(sortedRanges[0].StartKey)
 	maxKey := codec.EncodeBytes(sortedRanges[len(sortedRanges)-1].EndKey)
-<<<<<<< HEAD
-=======
-	for _, rule := range rewriteRules.Data {
-		if bytes.Compare(minKey, rule.GetNewKeyPrefix()) > 0 {
-			minKey = rule.GetNewKeyPrefix()
-		}
-		if bytes.Compare(maxKey, rule.GetNewKeyPrefix()) < 0 {
-			maxKey = rule.GetNewKeyPrefix()
-		}
-	}
->>>>>>> 46da3ba5
 	interval := SplitRetryInterval
 	scatterRegions := make([]*RegionInfo, 0)
 SplitRegions:
