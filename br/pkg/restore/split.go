--- conflicted
+++ resolved
@@ -23,10 +23,6 @@
 	"github.com/pingcap/tidb/br/pkg/utils/iter"
 	"github.com/pingcap/tidb/pkg/tablecodec"
 	"github.com/pingcap/tidb/pkg/util/codec"
-<<<<<<< HEAD
-	"go.uber.org/multierr"
-=======
->>>>>>> 5f25004b
 	"go.uber.org/zap"
 	"golang.org/x/sync/errgroup"
 )
@@ -254,14 +250,10 @@
 		}
 		return nil, errors.Trace(err)
 	}
-<<<<<<< HEAD
-	rs.ScatterRegions(ctx, append(newRegions, regionInfo))
-=======
 	err2 := rs.client.ScatterRegions(ctx, append(newRegions, regionInfo))
 	if err2 != nil {
 		log.Warn("failed to scatter regions", zap.Error(err2))
 	}
->>>>>>> 5f25004b
 	return newRegions, nil
 }
 
@@ -281,35 +273,6 @@
 	return newRegions, nil
 }
 
-<<<<<<< HEAD
-// scatterRegions scatter the regions.
-// for same reason just log and ignore error.
-// See the comments of function waitRegionScattered.
-func (rs *RegionSplitter) ScatterRegions(ctx context.Context, newRegions []*split.RegionInfo) {
-	log.Info("start to scatter regions", zap.Int("regions", len(newRegions)))
-	// the retry is for the temporary network errors during sending request.
-	err := utils.WithRetry(ctx, func() error {
-		err := rs.client.ScatterRegions(ctx, newRegions)
-		if isUnsupportedError(err) {
-			log.Warn("batch scatter isn't supported, rollback to old method", logutil.ShortError(err))
-			rs.ScatterRegionsSequentially(
-				ctx, newRegions,
-				// backoff about 6s, or we give up scattering this region.
-				&split.ExponentialBackoffer{
-					Attempts:    7,
-					BaseBackoff: 100 * time.Millisecond,
-				})
-			return nil
-		}
-		return err
-	}, &split.ExponentialBackoffer{Attempts: 3, BaseBackoff: 500 * time.Millisecond})
-	if err != nil {
-		log.Warn("failed to scatter regions", logutil.ShortError(err))
-	}
-}
-
-=======
->>>>>>> 5f25004b
 // waitRegionsSplitted check multiple regions have finished the split.
 func (rs *RegionSplitter) waitRegionsSplitted(ctx context.Context, splitRegions []*split.RegionInfo) {
 	// Wait for a while until the regions successfully split.
@@ -360,53 +323,6 @@
 	}
 }
 
-<<<<<<< HEAD
-// ScatterRegionsSequentially scatter the region with some backoffer.
-// This function is for testing the retry mechanism.
-// For a real cluster, directly use ScatterRegions would be fine.
-func (rs *RegionSplitter) ScatterRegionsSequentially(ctx context.Context, newRegions []*split.RegionInfo, backoffer utils.Backoffer) {
-	newRegionSet := make(map[uint64]*split.RegionInfo, len(newRegions))
-	for _, newRegion := range newRegions {
-		newRegionSet[newRegion.Region.Id] = newRegion
-	}
-
-	if err := utils.WithRetry(ctx, func() error {
-		log.Info("trying to scatter regions...", zap.Int("remain", len(newRegionSet)))
-		var errs error
-		for _, region := range newRegionSet {
-			err := rs.client.ScatterRegion(ctx, region)
-			if err == nil {
-				// it is safe according to the Go language spec.
-				delete(newRegionSet, region.Region.Id)
-			} else if !split.PdErrorCanRetry(err) {
-				log.Warn("scatter meet error cannot be retried, skipping",
-					logutil.ShortError(err),
-					logutil.Region(region.Region),
-				)
-				delete(newRegionSet, region.Region.Id)
-			}
-			errs = multierr.Append(errs, err)
-		}
-		return errs
-	}, backoffer); err != nil {
-		log.Warn("Some regions haven't been scattered because errors.",
-			zap.Int("count", len(newRegionSet)),
-			// if all region are failed to scatter, the short error might also be verbose...
-			logutil.ShortError(err),
-			logutil.AbbreviatedArray("failed-regions", newRegionSet, func(i any) []string {
-				m := i.(map[uint64]*split.RegionInfo)
-				result := make([]string, 0, len(m))
-				for id := range m {
-					result = append(result, strconv.Itoa(int(id)))
-				}
-				return result
-			}),
-		)
-	}
-}
-
-=======
->>>>>>> 5f25004b
 // hasHealthyRegion is used to check whether region splitted success
 func (rs *RegionSplitter) hasHealthyRegion(ctx context.Context, regionID uint64) (bool, error) {
 	regionInfo, err := rs.client.GetRegionByID(ctx, regionID)
@@ -475,14 +391,10 @@
 		}
 
 		if len(reScatterRegions) > 0 {
-<<<<<<< HEAD
-			rs.ScatterRegions(ctx, reScatterRegions)
-=======
 			err2 := rs.client.ScatterRegions(ctx, reScatterRegions)
 			if err2 != nil {
 				log.Warn("failed to scatter regions", zap.Error(err2))
 			}
->>>>>>> 5f25004b
 		}
 
 		if time.Since(startTime) > timeout {
