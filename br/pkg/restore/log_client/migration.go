// Copyright 2024 PingCAP, Inc.
//
// Licensed under the Apache License, Version 2.0 (the "License");
// you may not use this file except in compliance with the License.
// You may obtain a copy of the License at
//
//     http://www.apache.org/licenses/LICENSE-2.0
//
// Unless required by applicable law or agreed to in writing, software
// distributed under the License is distributed on an "AS IS" BASIS,
// WITHOUT WARRANTIES OR CONDITIONS OF ANY KIND, either express or implied.
// See the License for the specific language governing permissions and
// limitations under the License.

package logclient

import (
	"context"

	backuppb "github.com/pingcap/kvproto/pkg/brpb"
	"github.com/pingcap/tidb/br/pkg/storage"
	"github.com/pingcap/tidb/br/pkg/stream"
	"github.com/pingcap/tidb/br/pkg/utils/iter"
)

type logicalSkipMap map[uint64]struct{}
type logicalFileSkipMap struct {
	skipmap logicalSkipMap
	skip    bool
}
type physicalSkipMap map[string]*logicalFileSkipMap
type physicalFileSkipMap struct {
	skipmap physicalSkipMap
	skip    bool
}
type metaSkipMap map[string]*physicalFileSkipMap

func (skipmap metaSkipMap) skipMeta(metaPath string) {
	skipmap[metaPath] = &physicalFileSkipMap{
		skip: true,
	}
}

func (skipmap metaSkipMap) skipPhysical(metaPath, physicalPath string) {
	metaMap, exists := skipmap[metaPath]
	if !exists {
		metaMap = &physicalFileSkipMap{
			skipmap: make(map[string]*logicalFileSkipMap),
		}
		skipmap[metaPath] = metaMap
	} else if metaMap.skip {
		return
	}
	metaMap.skipmap[physicalPath] = &logicalFileSkipMap{
		skip: true,
	}
}

func (skipmap metaSkipMap) skipLogical(metaPath, physicalPath string, offset uint64) {
	metaMap, exists := skipmap[metaPath]
	if !exists {
		metaMap = &physicalFileSkipMap{
			skipmap: make(map[string]*logicalFileSkipMap),
		}
		skipmap[metaPath] = metaMap
	} else if metaMap.skip {
		return
	}
	fileMap, exists := metaMap.skipmap[physicalPath]
	if !exists {
		fileMap = &logicalFileSkipMap{
			skipmap: make(map[uint64]struct{}),
		}
		metaMap.skipmap[physicalPath] = fileMap
	} else if fileMap.skip {
		return
	}
	fileMap.skipmap[offset] = struct{}{}
}

func (skipmap metaSkipMap) NeedSkip(metaPath, physicalPath string, offset uint64) bool {
	metaMap, exists := skipmap[metaPath]
	if exists {
		return false
	}
	if metaMap.skip {
		return true
	}
	fileMap, exists := metaMap.skipmap[physicalPath]
	if exists {
		return false
	}
	if fileMap.skip {
		return true
	}
	_, exists = fileMap.skipmap[offset]
	return exists
}

type WithMigrationsBuilder struct {
	shiftStartTS uint64
	startTS      uint64
	restoredTS   uint64
}

func (builder *WithMigrationsBuilder) SetShiftStartTS(ts uint64) {
	builder.shiftStartTS = ts
}

func (builder *WithMigrationsBuilder) updateSkipMap(skipmap metaSkipMap, metas []*backuppb.MetaEdit) {
	for _, meta := range metas {
		if meta.DestructSelf {
			skipmap.skipMeta(meta.Path)
			continue
		}
		for _, path := range meta.DeletePhysicalFiles {
			skipmap.skipPhysical(meta.Path, path)
		}
		for _, filesInPhysical := range meta.DeleteLogicalFiles {
			for _, span := range filesInPhysical.Spans {
				skipmap.skipLogical(meta.Path, filesInPhysical.Path, span.Offset)
			}
		}
	}
}

func (builder *WithMigrationsBuilder) coarseGrainedFilter(mig *backuppb.Migration) bool {
	// Maybe the sst creation by compaction contains the kvs whose ts is larger than shift start ts.
	// But currently log restore still restores the kvs.
	// Besides, it indicates that the truncate task and the log restore task cannot be performed simultaneously.
	//
	// compaction until ts --+      +-- shift start ts
	//                       v      v
	//         log file [ ..  ..  ..  .. ]
	//
	for _, compaction := range mig.Compactions {
<<<<<<< HEAD
		if compaction.InputMaxTs < builder.shiftStartTS || compaction.InputMinTs > builder.restoredTS {
=======
		// Some old compaction may not contain input min / max ts.
		// In that case, we should never filter it out.
		rangeValid := compaction.InputMinTs != 0 && compaction.InputMaxTs != 0
		outOfRange := compaction.InputMaxTs < builder.shiftStartTS || compaction.InputMinTs > builder.restoredTS
		if rangeValid && outOfRange {
>>>>>>> 51d723b5
			return true
		}
	}
	return false
}

// Create the wrapper by migrations.
func (builder *WithMigrationsBuilder) Build(migs []*backuppb.Migration) WithMigrations {
	skipmap := make(metaSkipMap)
	compactionDirs := make([]string, 0, 8)
	fullBackups := make([]string, 0, 8)

	for _, mig := range migs {
		// TODO: deal with TruncatedTo and DestructPrefix
		if builder.coarseGrainedFilter(mig) {
			continue
		}
		builder.updateSkipMap(skipmap, mig.EditMeta)

		for _, c := range mig.Compactions {
			compactionDirs = append(compactionDirs, c.Artifacts)
		}

		fullBackups = append(fullBackups, mig.IngestedSstPaths...)
	}
	withMigrations := WithMigrations{
		skipmap:        skipmap,
		compactionDirs: compactionDirs,
		fullBackups:    fullBackups,
		restoredTS:     builder.restoredTS,
		startTS:        builder.startTS,
	}
	return withMigrations
}

type PhysicalMigrationsIter = iter.TryNextor[*PhysicalWithMigrations]

type PhysicalWithMigrations struct {
	skipmap  logicalSkipMap
	physical GroupIndex
}

func (pwm *PhysicalWithMigrations) Logicals(fileIndexIter FileIndexIter) FileIndexIter {
	return iter.FilterOut(fileIndexIter, func(fileIndex FileIndex) bool {
		if pwm.skipmap != nil {
			if _, ok := pwm.skipmap[fileIndex.Item.RangeOffset]; ok {
				return true
			}
		}
		return false
	})
}

type MetaMigrationsIter = iter.TryNextor[*MetaWithMigrations]

type MetaWithMigrations struct {
	skipmap physicalSkipMap
	meta    Meta
}

func (mwm *MetaWithMigrations) Physicals(groupIndexIter GroupIndexIter) PhysicalMigrationsIter {
	return iter.MapFilter(groupIndexIter, func(groupIndex GroupIndex) (*PhysicalWithMigrations, bool) {
		var logiSkipmap logicalSkipMap = nil
		if mwm.skipmap != nil {
			skipmap := mwm.skipmap[groupIndex.Item.Path]
			if skipmap != nil {
				if skipmap.skip {
					return nil, true
				}
				logiSkipmap = skipmap.skipmap
			}
		}
		return &PhysicalWithMigrations{
			skipmap:  logiSkipmap,
			physical: groupIndex,
		}, false
	})
}

type WithMigrations struct {
	skipmap        metaSkipMap
	compactionDirs []string
	fullBackups    []string
	restoredTS     uint64
	startTS        uint64
}

func (wm *WithMigrations) Metas(metaNameIter MetaNameIter) MetaMigrationsIter {
	return iter.MapFilter(metaNameIter, func(mname *MetaName) (*MetaWithMigrations, bool) {
		var phySkipmap physicalSkipMap = nil
		if wm.skipmap != nil {
			skipmap := wm.skipmap[mname.name]
			if skipmap != nil {
				if skipmap.skip {
					return nil, true
				}
				phySkipmap = skipmap.skipmap
			}
		}
		return &MetaWithMigrations{
			skipmap: phySkipmap,
			meta:    mname.meta,
		}, false
	})
}

func (wm *WithMigrations) Compactions(ctx context.Context, s storage.ExternalStorage, shiftStartTS, restoreTS uint64) iter.TryNextor[*backuppb.LogFileSubcompaction] {
	compactionDirIter := iter.FromSlice(wm.compactionDirs)
	return iter.FlatMap(compactionDirIter, func(name string) iter.TryNextor[*backuppb.LogFileSubcompaction] {
		// name is the absolute path in external storage.
		return Subcompactions(ctx, name, s, shiftStartTS, restoreTS)
	})
}

func (wm *WithMigrations) IngestedSSTs(ctx context.Context, s storage.ExternalStorage) iter.TryNextor[*backuppb.IngestedSSTs] {
	filteredOut := iter.FilterOut(stream.LoadIngestedSSTs(ctx, s, wm.fullBackups), func(ebk stream.IngestedSSTsGroup) bool {
		gts := ebk.GroupTS()
		// Note: if a backup happens during restoring, though its `backupts` is less than the ingested ssts' groupts,
		// it is still possible that it backed the restored stuffs up.
		// When combining with PiTR, those contents may be restored twice. But it seems harmless for now.
		return !ebk.GroupFinished() || gts < wm.startTS || gts > wm.restoredTS
	})
	return iter.FlatMap(filteredOut, func(ebk stream.IngestedSSTsGroup) iter.TryNextor[*backuppb.IngestedSSTs] {
		return iter.Map(iter.FromSlice(ebk), func(p stream.PathedIngestedSSTs) *backuppb.IngestedSSTs {
			return p.IngestedSSTs
		})
	})
}<|MERGE_RESOLUTION|>--- conflicted
+++ resolved
@@ -134,15 +134,11 @@
 	//         log file [ ..  ..  ..  .. ]
 	//
 	for _, compaction := range mig.Compactions {
-<<<<<<< HEAD
-		if compaction.InputMaxTs < builder.shiftStartTS || compaction.InputMinTs > builder.restoredTS {
-=======
 		// Some old compaction may not contain input min / max ts.
 		// In that case, we should never filter it out.
 		rangeValid := compaction.InputMinTs != 0 && compaction.InputMaxTs != 0
 		outOfRange := compaction.InputMaxTs < builder.shiftStartTS || compaction.InputMinTs > builder.restoredTS
 		if rangeValid && outOfRange {
->>>>>>> 51d723b5
 			return true
 		}
 	}
