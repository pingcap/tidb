--- conflicted
+++ resolved
@@ -110,7 +110,6 @@
 	}
 }
 
-<<<<<<< HEAD
 // PreAllocPoolSize pre-allocates given memory for the pool.
 func (p *Pool) PreAllocPoolSize(bytes int) *Pool {
 	for i := 0; i < bytes/p.blockSize; i++ {
@@ -119,13 +118,6 @@
 	return p
 }
 
-// NewBuffer creates a new buffer in current pool.
-func (p *Pool) NewBuffer() *Buffer {
-	return &Buffer{pool: p, bufs: make([][]byte, 0, 128), curBufIdx: -1}
-}
-
-=======
->>>>>>> b07c24cc
 // Destroy frees all buffers.
 func (p *Pool) Destroy() {
 	close(p.blockCache)
