// Copyright 2021 PingCAP, Inc.
//
// Licensed under the Apache License, Version 2.0 (the "License");
// you may not use this file except in compliance with the License.
// You may obtain a copy of the License at
//
//     http://www.apache.org/licenses/LICENSE-2.0
//
// Unless required by applicable law or agreed to in writing, software
// distributed under the License is distributed on an "AS IS" BASIS,
// WITHOUT WARRANTIES OR CONDITIONS OF ANY KIND, either express or implied.
// See the License for the specific language governing permissions and
// limitations under the License.

package errormanager

import (
	"bytes"
	"context"
	"database/sql"
	"database/sql/driver"
	"fmt"
	"io"
	"math/rand"
	"strconv"
	"testing"

	"github.com/DATA-DOG/go-sqlmock"
	"github.com/pingcap/tidb/br/pkg/lightning/backend/encode"
	tidbkv "github.com/pingcap/tidb/br/pkg/lightning/backend/kv"
	"github.com/pingcap/tidb/br/pkg/lightning/config"
	"github.com/pingcap/tidb/br/pkg/lightning/log"
	"github.com/pingcap/tidb/br/pkg/utils"
	"github.com/pingcap/tidb/parser/model"
	"github.com/pingcap/tidb/parser/mysql"
	"github.com/pingcap/tidb/table/tables"
	"github.com/pingcap/tidb/types"
	"github.com/stretchr/testify/require"
	"go.uber.org/atomic"
)

func TestInit(t *testing.T) {
	db, mock, err := sqlmock.New()
	require.NoError(t, err)

	cfg := config.NewConfig()
	cfg.TikvImporter.Backend = config.BackendLocal
	cfg.TikvImporter.DuplicateResolution = config.DupeResAlgNone
	cfg.Conflict.Strategy = config.ReplaceOnDup
	cfg.App.MaxError.Type.Store(10)
	cfg.Conflict.Threshold = 20
	cfg.App.TaskInfoSchemaName = "lightning_errors"

	em := New(db, cfg, log.L())
	require.False(t, em.conflictV1Enabled)
	require.True(t, em.conflictV2Enabled)
	require.Equal(t, cfg.App.MaxError.Type.Load(), em.remainingError.Type.Load())
	require.Equal(t, cfg.Conflict.Threshold, em.conflictErrRemain.Load())

	em.remainingError.Type.Store(0)
	em.conflictV1Enabled = false
	em.conflictV2Enabled = false
	ctx := context.Background()
	err = em.Init(ctx)
	require.NoError(t, err)

	em.conflictV1Enabled = true
	mock.ExpectExec("CREATE SCHEMA IF NOT EXISTS `lightning_errors`;").
		WillReturnResult(sqlmock.NewResult(1, 1))
	mock.ExpectExec("CREATE TABLE IF NOT EXISTS `lightning_errors`\\.conflict_error_v1.*").
		WillReturnResult(sqlmock.NewResult(2, 1))
	err = em.Init(ctx)
	require.NoError(t, err)
	require.NoError(t, mock.ExpectationsWereMet())

	em.conflictV2Enabled = true
	em.remainingError.Type.Store(1)
	mock.ExpectExec("CREATE SCHEMA IF NOT EXISTS `lightning_errors`.*").
		WillReturnResult(sqlmock.NewResult(5, 1))
	mock.ExpectExec("CREATE TABLE IF NOT EXISTS `lightning_errors`\\.type_error_v1.*").
		WillReturnResult(sqlmock.NewResult(6, 1))
	mock.ExpectExec("CREATE TABLE IF NOT EXISTS `lightning_errors`\\.conflict_error_v1.*").
		WillReturnResult(sqlmock.NewResult(7, 1))
	mock.ExpectExec("CREATE TABLE IF NOT EXISTS `lightning_errors`\\.conflict_records.*").
		WillReturnResult(sqlmock.NewResult(7, 1))
	err = em.Init(ctx)
	require.NoError(t, err)
	require.NoError(t, mock.ExpectationsWereMet())
}

type mockDriver struct {
	driver.Driver
	totalRows int64
}

func (m mockDriver) Open(_ string) (driver.Conn, error) {
	return mockConn{totalRows: m.totalRows}, nil
}

type mockConn struct {
	driver.Conn
	driver.ExecerContext
	driver.QueryerContext
	totalRows int64
}

func (c mockConn) ExecContext(_ context.Context, _ string, _ []driver.NamedValue) (driver.Result, error) {
	return sqlmock.NewResult(1, 1), nil
}

func (mockConn) Close() error { return nil }

type mockRows struct {
	driver.Rows
	start int64
	end   int64
}

func (r *mockRows) Columns() []string {
	return []string{"_tidb_rowid", "raw_handle", "raw_row"}
}

func (r *mockRows) Close() error { return nil }

func (r *mockRows) Next(dest []driver.Value) error {
	if r.start >= r.end {
		return io.EOF
	}
	dest[0] = r.start  // _tidb_rowid
	dest[1] = []byte{} // raw_handle
	dest[2] = []byte{} // raw_row
	r.start++
	return nil
}

func (c mockConn) QueryContext(_ context.Context, query string, args []driver.NamedValue) (driver.Rows, error) {
	expectedQuery := "SELECT _tidb_rowid, raw_handle, raw_row.*"
	if err := sqlmock.QueryMatcherRegexp.Match(expectedQuery, query); err != nil {
		return &mockRows{}, nil
	}
	if len(args) != 4 {
		return &mockRows{}, nil
	}
	// args are tableName, start, end, and limit.
	start := args[1].Value.(int64)
	if start < 1 {
		start = 1
	}
	end := args[2].Value.(int64)
	if end > c.totalRows+1 {
		end = c.totalRows + 1
	}
	limit := args[3].Value.(int64)
	if start+limit < end {
		end = start + limit
	}
	return &mockRows{start: start, end: end}, nil
}

func TestRemoveAllConflictKeys(t *testing.T) {
	const totalRows = int64(1 << 18)
	driverName := "errmgr-mock-" + strconv.Itoa(rand.Int())
	sql.Register(driverName, mockDriver{totalRows: totalRows})
	db, err := sql.Open(driverName, "")
	require.NoError(t, err)
	defer db.Close()

	cfg := config.NewConfig()
	cfg.TikvImporter.DuplicateResolution = config.DupeResAlgRemove
	cfg.App.TaskInfoSchemaName = "lightning_errors"
	em := New(db, cfg, log.L())
	ctx := context.Background()
	err = em.Init(ctx)
	require.NoError(t, err)

	resolved := atomic.NewInt64(0)
	pool := utils.NewWorkerPool(16, "resolve duplicate rows by remove")
	err = em.RemoveAllConflictKeys(
		ctx, "test", pool,
		func(ctx context.Context, handleRows [][2][]byte) error {
			resolved.Add(int64(len(handleRows)))
			return nil
		},
	)
	require.NoError(t, err)
	require.Equal(t, totalRows, resolved.Load())
}

func TestReplaceConflictKeysIndexKvChecking(t *testing.T) {
	column1 := &model.ColumnInfo{
		ID:           1,
		Name:         model.NewCIStr("a"),
		Offset:       0,
		DefaultValue: 0,
		FieldType:    *types.NewFieldType(mysql.TypeLong),
		Hidden:       true,
		State:        model.StatePublic,
	}
	column1.AddFlag(mysql.PriKeyFlag)

	column2 := &model.ColumnInfo{
		ID:           2,
		Name:         model.NewCIStr("b"),
		Offset:       1,
		DefaultValue: 0,
		FieldType:    *types.NewFieldType(mysql.TypeLong),
		Hidden:       true,
		State:        model.StatePublic,
	}
	column2.AddFlag(mysql.UniqueKeyFlag)

	column3 := &model.ColumnInfo{
		ID:           3,
		Name:         model.NewCIStr("c"),
		Offset:       2,
		DefaultValue: 0,
		FieldType:    *types.NewFieldType(mysql.TypeBlob),
		Hidden:       true,
		State:        model.StatePublic,
	}

	index := &model.IndexInfo{
		ID:    1,
		Name:  model.NewCIStr("uni_b"),
		Table: model.NewCIStr(""),
		Columns: []*model.IndexColumn{
			{
				Name:   model.NewCIStr("b"),
				Offset: 1,
				Length: -1,
			}},
		Unique:  true,
		Primary: false,
		State:   model.StatePublic,
	}

	table := &model.TableInfo{
		ID:         75,
		Name:       model.NewCIStr("a"),
		Charset:    "utf8mb4",
		Collate:    "utf8mb4_bin",
		Columns:    []*model.ColumnInfo{column1, column2, column3},
		Indices:    []*model.IndexInfo{index},
		PKIsHandle: true,
		State:      model.StatePublic,
	}

	tbl, err := tables.TableFromMeta(tidbkv.NewPanickingAllocators(0), table)
	require.NoError(t, err)

	sessionOpts := encode.SessionOptions{
		SQLMode:   mysql.ModeStrictAllTables,
		Timestamp: 1234567890,
	}

	encoder, err := tidbkv.NewBaseKVEncoder(&encode.EncodingConfig{
		Table:          tbl,
		SessionOptions: sessionOpts,
		Logger:         log.L(),
	})
	require.NoError(t, err)
	encoder.SessionCtx.GetSessionVars().RowEncoder.Enable = true

	data1 := []types.Datum{
		types.NewIntDatum(1),
		types.NewIntDatum(6),
		types.NewStringDatum("1.csv"),
	}
	data2 := []types.Datum{
		types.NewIntDatum(2),
		types.NewIntDatum(6),
		types.NewStringDatum("2.csv"),
	}
	_, err = encoder.Table.AddRecord(encoder.SessionCtx, data1)
	require.NoError(t, err)
	_, err = encoder.Table.AddRecord(encoder.SessionCtx, data2)
	require.NoError(t, err)
	kvPairs := encoder.SessionCtx.TakeKvPairs()

	data1IndexKey := kvPairs.Pairs[1].Key
	data1IndexValue := kvPairs.Pairs[1].Val
	data2IndexValue := kvPairs.Pairs[3].Val
	data1RowKey := kvPairs.Pairs[0].Key
	data2RowKey := kvPairs.Pairs[2].Key
	data2RowValue := kvPairs.Pairs[2].Val

	db, mockDB, err := sqlmock.New()
	require.NoError(t, err)
	defer func() {
		_ = db.Close()
	}()

	ctx, cancel := context.WithCancel(context.Background())
	defer cancel()

	mockDB.ExpectExec("CREATE SCHEMA IF NOT EXISTS `lightning_task_info`").
		WillReturnResult(sqlmock.NewResult(1, 1))
	mockDB.ExpectExec("CREATE TABLE IF NOT EXISTS `lightning_task_info`\\.conflict_error_v1.*").
		WillReturnResult(sqlmock.NewResult(2, 1))
	mockDB.ExpectQuery("\\QSELECT raw_key, index_name, raw_value, raw_handle FROM `lightning_task_info`.conflict_error_v1 WHERE table_name = ? AND index_name <> 'PRIMARY' ORDER BY raw_key\\E").
		WillReturnRows(sqlmock.NewRows([]string{"raw_key", "index_name", "raw_value", "raw_handle"}).
			AddRow(data1IndexKey, "uni_b", data1IndexValue, data1RowKey).
			AddRow(data1IndexKey, "uni_b", data2IndexValue, data2RowKey))
	mockDB.ExpectQuery("\\QSELECT raw_key, raw_value, raw_handle FROM `lightning_task_info`.conflict_error_v1 WHERE table_name = ? AND index_name = 'PRIMARY' ORDER BY raw_key\\E").
		WillReturnRows(sqlmock.NewRows([]string{"raw_key", "raw_value", "raw_handle"}))

	cfg := config.NewConfig()
	cfg.TikvImporter.DuplicateResolution = config.DupeResAlgReplace
	cfg.App.TaskInfoSchemaName = "lightning_task_info"
	em := New(db, cfg, log.L())
	err = em.Init(ctx)
	require.NoError(t, err)

	fnGetLatestCount := atomic.NewInt32(0)
	fnDeleteKeyCount := atomic.NewInt32(0)
	pool := utils.NewWorkerPool(16, "resolve duplicate rows by replace")
	err = em.ReplaceConflictKeys(
		ctx, tbl, "test", pool,
		func(ctx context.Context, key []byte) ([]byte, error) {
			fnGetLatestCount.Add(1)
			switch {
			case bytes.Equal(key, data1IndexKey):
				return data1IndexValue, nil
			case bytes.Equal(key, data2RowKey):
				return data2RowValue, nil
			default:
				return nil, fmt.Errorf("key %v is not expected", key)
			}
		},
		func(ctx context.Context, key []byte) error {
			fnDeleteKeyCount.Add(1)
			if !bytes.Equal(key, data2RowKey) {
				return fmt.Errorf("key %v is not expected", key)
			}
			return nil
		},
	)
	require.NoError(t, err)
	require.Equal(t, int32(3), fnGetLatestCount.Load())
	require.Equal(t, int32(1), fnDeleteKeyCount.Load())
	err = mockDB.ExpectationsWereMet()
	require.NoError(t, err)
}

<<<<<<< HEAD
func TestReplaceConflictKeysColumnUniqueKey(t *testing.T) {
=======
func TestReplaceConflictKeys(t *testing.T) {
>>>>>>> a98a02c3
	column1 := &model.ColumnInfo{
		ID:           1,
		Name:         model.NewCIStr("a"),
		Offset:       0,
		DefaultValue: 0,
		FieldType:    *types.NewFieldType(mysql.TypeLong),
		Hidden:       true,
		State:        model.StatePublic,
	}
	column1.AddFlag(mysql.PriKeyFlag)

	column2 := &model.ColumnInfo{
		ID:           2,
		Name:         model.NewCIStr("b"),
		Offset:       1,
		DefaultValue: 0,
		FieldType:    *types.NewFieldType(mysql.TypeLong),
		Hidden:       true,
		State:        model.StatePublic,
	}
	column2.AddFlag(mysql.UniqueKeyFlag)

	column3 := &model.ColumnInfo{
		ID:           3,
		Name:         model.NewCIStr("c"),
		Offset:       2,
		DefaultValue: 0,
		FieldType:    *types.NewFieldType(mysql.TypeBlob),
		Hidden:       true,
		State:        model.StatePublic,
	}

	index := &model.IndexInfo{
		ID:    1,
		Name:  model.NewCIStr("uni_b"),
		Table: model.NewCIStr(""),
		Columns: []*model.IndexColumn{
			{
				Name:   model.NewCIStr("b"),
				Offset: 1,
				Length: -1,
			}},
		Unique:  true,
		Primary: false,
		State:   model.StatePublic,
	}

	table := &model.TableInfo{
		ID:         104,
		Name:       model.NewCIStr("a"),
		Charset:    "utf8mb4",
		Collate:    "utf8mb4_bin",
		Columns:    []*model.ColumnInfo{column1, column2, column3},
		Indices:    []*model.IndexInfo{index},
		PKIsHandle: true,
		State:      model.StatePublic,
	}

	tbl, err := tables.TableFromMeta(tidbkv.NewPanickingAllocators(0), table)
	require.NoError(t, err)

	sessionOpts := encode.SessionOptions{
		SQLMode:   mysql.ModeStrictAllTables,
		Timestamp: 1234567890,
	}

	encoder, err := tidbkv.NewBaseKVEncoder(&encode.EncodingConfig{
		Table:          tbl,
		SessionOptions: sessionOpts,
		Logger:         log.L(),
	})
	require.NoError(t, err)
	encoder.SessionCtx.GetSessionVars().RowEncoder.Enable = true

	data1 := []types.Datum{
		types.NewIntDatum(1),
		types.NewIntDatum(6),
		types.NewStringDatum("1.csv"),
	}
	data2 := []types.Datum{
		types.NewIntDatum(2),
		types.NewIntDatum(6),
		types.NewStringDatum("2.csv"),
	}
	data3 := []types.Datum{
		types.NewIntDatum(3),
		types.NewIntDatum(3),
		types.NewStringDatum("3.csv"),
	}
	data4 := []types.Datum{
		types.NewIntDatum(3),
		types.NewIntDatum(4),
		types.NewStringDatum("4.csv"),
	}
	data5 := []types.Datum{
		types.NewIntDatum(5),
		types.NewIntDatum(4),
		types.NewStringDatum("5.csv"),
	}
	_, err = encoder.Table.AddRecord(encoder.SessionCtx, data1)
<<<<<<< HEAD
	require.NoError(t, err)
	_, err = encoder.Table.AddRecord(encoder.SessionCtx, data2)
	require.NoError(t, err)
	_, err = encoder.Table.AddRecord(encoder.SessionCtx, data3)
	require.NoError(t, err)
	_, err = encoder.Table.AddRecord(encoder.SessionCtx, data4)
	require.NoError(t, err)
=======
	require.NoError(t, err)
	_, err = encoder.Table.AddRecord(encoder.SessionCtx, data2)
	require.NoError(t, err)
	_, err = encoder.Table.AddRecord(encoder.SessionCtx, data3)
	require.NoError(t, err)
	_, err = encoder.Table.AddRecord(encoder.SessionCtx, data4)
	require.NoError(t, err)
>>>>>>> a98a02c3
	_, err = encoder.Table.AddRecord(encoder.SessionCtx, data5)
	require.NoError(t, err)
	kvPairs := encoder.SessionCtx.TakeKvPairs()

	data1IndexKey := kvPairs.Pairs[7].Key
	data3IndexKey := kvPairs.Pairs[1].Key
<<<<<<< HEAD
	data1IndexValue := kvPairs.Pairs[7].Val
=======
	data1IndexValue := kvPairs.Pairs[5].Val
>>>>>>> a98a02c3
	data2IndexValue := kvPairs.Pairs[9].Val
	data3IndexValue := kvPairs.Pairs[1].Val
	data4IndexValue := kvPairs.Pairs[3].Val
	data1RowKey := kvPairs.Pairs[4].Key
	data2RowKey := kvPairs.Pairs[8].Key
	data3RowKey := kvPairs.Pairs[0].Key
	data4RowKey := kvPairs.Pairs[2].Key
	data1RowValue := kvPairs.Pairs[4].Val
	data2RowValue := kvPairs.Pairs[8].Val
	data3RowValue := kvPairs.Pairs[6].Val
	data4RowValue := kvPairs.Pairs[2].Val

	db, mockDB, err := sqlmock.New()
	require.NoError(t, err)
	defer func() {
		_ = db.Close()
	}()

	ctx, cancel := context.WithCancel(context.Background())
	defer cancel()

	mockDB.ExpectExec("CREATE SCHEMA IF NOT EXISTS `lightning_task_info`").
		WillReturnResult(sqlmock.NewResult(1, 1))
	mockDB.ExpectExec("CREATE TABLE IF NOT EXISTS `lightning_task_info`\\.conflict_error_v1.*").
		WillReturnResult(sqlmock.NewResult(2, 1))
	mockDB.ExpectQuery("\\QSELECT raw_key, index_name, raw_value, raw_handle FROM `lightning_task_info`.conflict_error_v1 WHERE table_name = ? AND index_name <> 'PRIMARY' ORDER BY raw_key\\E").
		WillReturnRows(sqlmock.NewRows([]string{"raw_key", "index_name", "raw_value", "raw_handle"}).
			AddRow(data1IndexKey, "uni_b", data1IndexValue, data1RowKey).
			AddRow(data1IndexKey, "uni_b", data2IndexValue, data2RowKey).
			AddRow(data3IndexKey, "uni_b", data3IndexValue, data3RowKey).
			AddRow(data3IndexKey, "uni_b", data4IndexValue, data4RowKey))
<<<<<<< HEAD
	mockDB.ExpectQuery("\\QSELECT raw_key, raw_value FROM `lightning_task_info`.conflict_error_v1 WHERE table_name = ? AND index_name = 'PRIMARY' ORDER BY raw_key\\E").
		WillReturnRows(sqlmock.NewRows([]string{"raw_key", "raw_value"}).
			AddRow(data1RowKey, data1RowValue).
			AddRow(data1RowKey, data3RowValue))

	cfg := config.NewConfig()
	cfg.TikvImporter.DuplicateResolution = config.DupeResAlgReplace
	cfg.App.TaskInfoSchemaName = "lightning_task_info"
	em := New(db, cfg, log.L())
	err = em.Init(ctx)
	require.NoError(t, err)

	fnGetLatestCount := atomic.NewInt32(0)
	fnDeleteKeyCount := atomic.NewInt32(0)
	pool := utils.NewWorkerPool(16, "resolve duplicate rows by replace")
	err = em.ReplaceConflictKeys(
		ctx, tbl, "test", pool,
		func(ctx context.Context, key []byte) ([]byte, error) {
			fnGetLatestCount.Add(1)
			switch {
			case bytes.Equal(key, data1IndexKey):
				return data1IndexValue, nil
			case bytes.Equal(key, data3IndexKey):
				return data3IndexValue, nil
			case bytes.Equal(key, data1RowKey):
				return data1RowValue, nil
			case bytes.Equal(key, data2RowKey):
				return data2RowValue, nil
			case bytes.Equal(key, data4RowKey):
				return data4RowValue, nil
			default:
				return nil, fmt.Errorf("key %v is not expected", key)
			}
		},
		func(ctx context.Context, key []byte) error {
			fnDeleteKeyCount.Add(1)
			if !bytes.Equal(key, data1IndexKey) && !bytes.Equal(key, data2RowKey) && !bytes.Equal(key, data4RowKey) {
				return fmt.Errorf("key %v is not expected", key)
			}
			return nil
		},
	)
	require.NoError(t, err)
	require.Equal(t, int32(9), fnGetLatestCount.Load())
	require.Equal(t, int32(3), fnDeleteKeyCount.Load())
	err = mockDB.ExpectationsWereMet()
	require.NoError(t, err)
}

func TestReplaceConflictKeysColumnKey(t *testing.T) {
	column1 := &model.ColumnInfo{
		ID:           1,
		Name:         model.NewCIStr("a"),
		Offset:       0,
		DefaultValue: 0,
		FieldType:    *types.NewFieldType(mysql.TypeLong),
		Hidden:       true,
		State:        model.StatePublic,
	}
	column1.AddFlag(mysql.PriKeyFlag)

	column2 := &model.ColumnInfo{
		ID:           2,
		Name:         model.NewCIStr("b"),
		Offset:       1,
		DefaultValue: 0,
		FieldType:    *types.NewFieldType(mysql.TypeLong),
		Hidden:       true,
		State:        model.StatePublic,
	}

	column3 := &model.ColumnInfo{
		ID:           3,
		Name:         model.NewCIStr("c"),
		Offset:       2,
		DefaultValue: 0,
		FieldType:    *types.NewFieldType(mysql.TypeBlob),
		Hidden:       true,
		State:        model.StatePublic,
	}

	index := &model.IndexInfo{
		ID:    1,
		Name:  model.NewCIStr("key_b"),
		Table: model.NewCIStr(""),
		Columns: []*model.IndexColumn{
			{
				Name:   model.NewCIStr("b"),
				Offset: 1,
				Length: -1,
			}},
		Unique:  false,
		Primary: false,
		State:   model.StatePublic,
	}

	table := &model.TableInfo{
		ID:         104,
		Name:       model.NewCIStr("a"),
		Charset:    "utf8mb4",
		Collate:    "utf8mb4_bin",
		Columns:    []*model.ColumnInfo{column1, column2, column3},
		Indices:    []*model.IndexInfo{index},
		PKIsHandle: true,
		State:      model.StatePublic,
	}

	tbl, err := tables.TableFromMeta(tidbkv.NewPanickingAllocators(0), table)
	require.NoError(t, err)

	sessionOpts := encode.SessionOptions{
		SQLMode:   mysql.ModeStrictAllTables,
		Timestamp: 1234567890,
	}

	encoder, err := tidbkv.NewBaseKVEncoder(&encode.EncodingConfig{
		Table:          tbl,
		SessionOptions: sessionOpts,
		Logger:         log.L(),
	})
	require.NoError(t, err)
	encoder.SessionCtx.GetSessionVars().RowEncoder.Enable = true

	data1 := []types.Datum{
		types.NewIntDatum(1),
		types.NewIntDatum(6),
		types.NewStringDatum("1.csv"),
	}
	data2 := []types.Datum{
		types.NewIntDatum(2),
		types.NewIntDatum(6),
		types.NewStringDatum("2.csv"),
	}
	data3 := []types.Datum{
		types.NewIntDatum(3),
		types.NewIntDatum(3),
		types.NewStringDatum("3.csv"),
	}
	data4 := []types.Datum{
		types.NewIntDatum(3),
		types.NewIntDatum(4),
		types.NewStringDatum("4.csv"),
	}
	data5 := []types.Datum{
		types.NewIntDatum(5),
		types.NewIntDatum(4),
		types.NewStringDatum("5.csv"),
	}
	_, err = encoder.Table.AddRecord(encoder.SessionCtx, data1)
	require.NoError(t, err)
	_, err = encoder.Table.AddRecord(encoder.SessionCtx, data2)
	require.NoError(t, err)
	_, err = encoder.Table.AddRecord(encoder.SessionCtx, data3)
	require.NoError(t, err)
	_, err = encoder.Table.AddRecord(encoder.SessionCtx, data4)
	require.NoError(t, err)
	_, err = encoder.Table.AddRecord(encoder.SessionCtx, data5)
	require.NoError(t, err)
	kvPairs := encoder.SessionCtx.TakeKvPairs()

	data1IndexKey := kvPairs.Pairs[7].Key
	data1IndexValue := kvPairs.Pairs[7].Val
	data1RowKey := kvPairs.Pairs[4].Key
	data1RowValue := kvPairs.Pairs[4].Val
	data3RowValue := kvPairs.Pairs[6].Val

	db, mockDB, err := sqlmock.New()
	require.NoError(t, err)
	defer func() {
		_ = db.Close()
	}()

	ctx, cancel := context.WithCancel(context.Background())
	defer cancel()

	mockDB.ExpectExec("CREATE SCHEMA IF NOT EXISTS `lightning_task_info`").
		WillReturnResult(sqlmock.NewResult(1, 1))
	mockDB.ExpectExec("CREATE TABLE IF NOT EXISTS `lightning_task_info`\\.conflict_error_v1.*").
		WillReturnResult(sqlmock.NewResult(2, 1))
	mockDB.ExpectQuery("\\QSELECT raw_key, index_name, raw_value, raw_handle FROM `lightning_task_info`.conflict_error_v1 WHERE table_name = ? AND index_name <> 'PRIMARY' ORDER BY raw_key\\E").
		WillReturnRows(sqlmock.NewRows([]string{"raw_key", "index_name", "raw_value", "raw_handle"}))
	mockDB.ExpectQuery("\\QSELECT raw_key, raw_value FROM `lightning_task_info`.conflict_error_v1 WHERE table_name = ? AND index_name = 'PRIMARY' ORDER BY raw_key\\E").
		WillReturnRows(sqlmock.NewRows([]string{"raw_key", "raw_value"}).
			AddRow(data1RowKey, data1RowValue).
			AddRow(data1RowKey, data3RowValue))
=======
	mockDB.ExpectQuery("\\QSELECT raw_key, raw_value, raw_handle FROM `lightning_task_info`.conflict_error_v1 WHERE table_name = ? AND index_name = 'PRIMARY' ORDER BY raw_key\\E").
		WillReturnRows(sqlmock.NewRows([]string{"raw_key", "raw_value", "raw_handle"}).
			AddRow(data1RowKey, data1RowValue, data1RowKey).
			AddRow(data1RowKey, data3RowValue, data1RowKey))
>>>>>>> a98a02c3

	cfg := config.NewConfig()
	cfg.TikvImporter.DuplicateResolution = config.DupeResAlgReplace
	cfg.App.TaskInfoSchemaName = "lightning_task_info"
	em := New(db, cfg, log.L())
	err = em.Init(ctx)
	require.NoError(t, err)

	fnGetLatestCount := atomic.NewInt32(0)
	fnDeleteKeyCount := atomic.NewInt32(0)
	pool := utils.NewWorkerPool(16, "resolve duplicate rows by replace")
	err = em.ReplaceConflictKeys(
		ctx, tbl, "test", pool,
		func(ctx context.Context, key []byte) ([]byte, error) {
			fnGetLatestCount.Add(1)
			switch {
			case bytes.Equal(key, data1IndexKey):
				return data1IndexValue, nil
<<<<<<< HEAD
			case bytes.Equal(key, data1RowKey):
				return data1RowValue, nil
=======
			case bytes.Equal(key, data3IndexKey):
				return data3IndexValue, nil
			case bytes.Equal(key, data1RowKey):
				return data1RowValue, nil
			case bytes.Equal(key, data2RowKey):
				return data2RowValue, nil
			case bytes.Equal(key, data4RowKey):
				return data4RowValue, nil
>>>>>>> a98a02c3
			default:
				return nil, fmt.Errorf("key %v is not expected", key)
			}
		},
		func(ctx context.Context, key []byte) error {
			fnDeleteKeyCount.Add(1)
<<<<<<< HEAD
			if !bytes.Equal(key, data1IndexKey) {
=======
			if !bytes.Equal(key, data1IndexKey) && !bytes.Equal(key, data2RowKey) && !bytes.Equal(key, data4RowKey) {
>>>>>>> a98a02c3
				return fmt.Errorf("key %v is not expected", key)
			}
			return nil
		},
	)
	require.NoError(t, err)
	require.Equal(t, int32(9), fnGetLatestCount.Load())
	require.Equal(t, int32(3), fnDeleteKeyCount.Load())
	err = mockDB.ExpectationsWereMet()
	require.NoError(t, err)
}

func TestErrorMgrHasError(t *testing.T) {
	cfg := &config.Config{}
	cfg.App.MaxError = config.MaxError{
		Syntax:  *atomic.NewInt64(100),
		Charset: *atomic.NewInt64(100),
		Type:    *atomic.NewInt64(100),
	}
	cfg.Conflict.Threshold = 100
	em := &ErrorManager{
		configError:       &cfg.App.MaxError,
		remainingError:    cfg.App.MaxError,
		configConflict:    &cfg.Conflict,
		conflictErrRemain: atomic.NewInt64(100),
	}

	// no field changes, should return false
	require.False(t, em.HasError())

	// change single field
	em.remainingError.Syntax.Sub(1)
	require.True(t, em.HasError())

	em.remainingError = cfg.App.MaxError
	em.remainingError.Charset.Sub(1)
	require.True(t, em.HasError())

	em.remainingError = cfg.App.MaxError
	em.remainingError.Type.Sub(1)
	require.True(t, em.HasError())

	em.remainingError = cfg.App.MaxError
	em.conflictErrRemain.Sub(1)
	require.True(t, em.HasError())

	// change multiple keys
	em.remainingError = cfg.App.MaxError
	em.remainingError.Syntax.Store(0)
	em.remainingError.Charset.Store(0)
	em.remainingError.Type.Store(0)
	em.conflictErrRemain.Store(0)
	require.True(t, em.HasError())
}

func TestErrorMgrErrorOutput(t *testing.T) {
	cfg := &config.Config{}
	cfg.App.MaxError = config.MaxError{
		Syntax:  *atomic.NewInt64(100),
		Charset: *atomic.NewInt64(100),
		Type:    *atomic.NewInt64(100),
	}
	cfg.Conflict.Threshold = 100

	em := &ErrorManager{
		configError:       &cfg.App.MaxError,
		remainingError:    cfg.App.MaxError,
		configConflict:    &cfg.Conflict,
		conflictErrRemain: atomic.NewInt64(100),
		schemaEscaped:     "`error_info`",
		conflictV1Enabled: true,
	}

	output := em.Output()
	require.Equal(t, output, "")

	em.remainingError.Syntax.Sub(1)
	output = em.Output()
	expected := "\n" +
		"Import Data Error Summary: \n" +
		"+---+-------------+-------------+--------------------------------+\n" +
		"| # | ERROR TYPE  | ERROR COUNT | ERROR DATA TABLE               |\n" +
		"+---+-------------+-------------+--------------------------------+\n" +
		"|\x1b[31m 1 \x1b[0m|\x1b[31m Data Syntax \x1b[0m|\x1b[31m           1 \x1b[0m|\x1b[31m `error_info`.`syntax_error_v1` \x1b[0m|\n" +
		"+---+-------------+-------------+--------------------------------+\n"
	require.Equal(t, expected, output)

	em.remainingError = cfg.App.MaxError
	em.remainingError.Syntax.Sub(10)
	em.remainingError.Type.Store(10)
	output = em.Output()
	expected = "\n" +
		"Import Data Error Summary: \n" +
		"+---+-------------+-------------+--------------------------------+\n" +
		"| # | ERROR TYPE  | ERROR COUNT | ERROR DATA TABLE               |\n" +
		"+---+-------------+-------------+--------------------------------+\n" +
		"|\x1b[31m 1 \x1b[0m|\x1b[31m Data Type   \x1b[0m|\x1b[31m          90 \x1b[0m|\x1b[31m `error_info`.`type_error_v1`   \x1b[0m|\n" +
		"|\x1b[31m 2 \x1b[0m|\x1b[31m Data Syntax \x1b[0m|\x1b[31m          10 \x1b[0m|\x1b[31m `error_info`.`syntax_error_v1` \x1b[0m|\n" +
		"+---+-------------+-------------+--------------------------------+\n"
	require.Equal(t, expected, output)

	// change multiple keys
	em.remainingError = cfg.App.MaxError
	em.remainingError.Syntax.Store(0)
	em.remainingError.Charset.Store(0)
	em.remainingError.Type.Store(0)
	em.conflictErrRemain.Store(0)
	output = em.Output()
	expected = "\n" +
		"Import Data Error Summary: \n" +
		"+---+---------------------+-------------+----------------------------------+\n" +
		"| # | ERROR TYPE          | ERROR COUNT | ERROR DATA TABLE                 |\n" +
		"+---+---------------------+-------------+----------------------------------+\n" +
		"|\x1b[31m 1 \x1b[0m|\x1b[31m Data Type           \x1b[0m|\x1b[31m         100 \x1b[0m|\x1b[31m `error_info`.`type_error_v1`     \x1b[0m|\n" +
		"|\x1b[31m 2 \x1b[0m|\x1b[31m Data Syntax         \x1b[0m|\x1b[31m         100 \x1b[0m|\x1b[31m `error_info`.`syntax_error_v1`   \x1b[0m|\n" +
		"|\x1b[31m 3 \x1b[0m|\x1b[31m Charset Error       \x1b[0m|\x1b[31m         100 \x1b[0m|\x1b[31m                                  \x1b[0m|\n" +
		"|\x1b[31m 4 \x1b[0m|\x1b[31m Unique Key Conflict \x1b[0m|\x1b[31m         100 \x1b[0m|\x1b[31m `error_info`.`conflict_error_v1` \x1b[0m|\n" +
		"+---+---------------------+-------------+----------------------------------+\n"
	require.Equal(t, expected, output)

	em.conflictV2Enabled = true
	em.conflictV1Enabled = false
	output = em.Output()
	expected = "\n" +
		"Import Data Error Summary: \n" +
		"+---+---------------------+-------------+---------------------------------+\n" +
		"| # | ERROR TYPE          | ERROR COUNT | ERROR DATA TABLE                |\n" +
		"+---+---------------------+-------------+---------------------------------+\n" +
		"|\x1b[31m 1 \x1b[0m|\x1b[31m Data Type           \x1b[0m|\x1b[31m         100 \x1b[0m|\x1b[31m `error_info`.`type_error_v1`    \x1b[0m|\n" +
		"|\x1b[31m 2 \x1b[0m|\x1b[31m Data Syntax         \x1b[0m|\x1b[31m         100 \x1b[0m|\x1b[31m `error_info`.`syntax_error_v1`  \x1b[0m|\n" +
		"|\x1b[31m 3 \x1b[0m|\x1b[31m Charset Error       \x1b[0m|\x1b[31m         100 \x1b[0m|\x1b[31m                                 \x1b[0m|\n" +
		"|\x1b[31m 4 \x1b[0m|\x1b[31m Unique Key Conflict \x1b[0m|\x1b[31m         100 \x1b[0m|\x1b[31m `error_info`.`conflict_records` \x1b[0m|\n" +
		"+---+---------------------+-------------+---------------------------------+\n"
	require.Equal(t, expected, output)
}<|MERGE_RESOLUTION|>--- conflicted
+++ resolved
@@ -342,11 +342,7 @@
 	require.NoError(t, err)
 }
 
-<<<<<<< HEAD
 func TestReplaceConflictKeysColumnUniqueKey(t *testing.T) {
-=======
-func TestReplaceConflictKeys(t *testing.T) {
->>>>>>> a98a02c3
 	column1 := &model.ColumnInfo{
 		ID:           1,
 		Name:         model.NewCIStr("a"),
@@ -447,7 +443,6 @@
 		types.NewStringDatum("5.csv"),
 	}
 	_, err = encoder.Table.AddRecord(encoder.SessionCtx, data1)
-<<<<<<< HEAD
 	require.NoError(t, err)
 	_, err = encoder.Table.AddRecord(encoder.SessionCtx, data2)
 	require.NoError(t, err)
@@ -455,26 +450,13 @@
 	require.NoError(t, err)
 	_, err = encoder.Table.AddRecord(encoder.SessionCtx, data4)
 	require.NoError(t, err)
-=======
-	require.NoError(t, err)
-	_, err = encoder.Table.AddRecord(encoder.SessionCtx, data2)
-	require.NoError(t, err)
-	_, err = encoder.Table.AddRecord(encoder.SessionCtx, data3)
-	require.NoError(t, err)
-	_, err = encoder.Table.AddRecord(encoder.SessionCtx, data4)
-	require.NoError(t, err)
->>>>>>> a98a02c3
 	_, err = encoder.Table.AddRecord(encoder.SessionCtx, data5)
 	require.NoError(t, err)
 	kvPairs := encoder.SessionCtx.TakeKvPairs()
 
 	data1IndexKey := kvPairs.Pairs[7].Key
 	data3IndexKey := kvPairs.Pairs[1].Key
-<<<<<<< HEAD
 	data1IndexValue := kvPairs.Pairs[7].Val
-=======
-	data1IndexValue := kvPairs.Pairs[5].Val
->>>>>>> a98a02c3
 	data2IndexValue := kvPairs.Pairs[9].Val
 	data3IndexValue := kvPairs.Pairs[1].Val
 	data4IndexValue := kvPairs.Pairs[3].Val
@@ -506,7 +488,6 @@
 			AddRow(data1IndexKey, "uni_b", data2IndexValue, data2RowKey).
 			AddRow(data3IndexKey, "uni_b", data3IndexValue, data3RowKey).
 			AddRow(data3IndexKey, "uni_b", data4IndexValue, data4RowKey))
-<<<<<<< HEAD
 	mockDB.ExpectQuery("\\QSELECT raw_key, raw_value FROM `lightning_task_info`.conflict_error_v1 WHERE table_name = ? AND index_name = 'PRIMARY' ORDER BY raw_key\\E").
 		WillReturnRows(sqlmock.NewRows([]string{"raw_key", "raw_value"}).
 			AddRow(data1RowKey, data1RowValue).
@@ -692,12 +673,6 @@
 		WillReturnRows(sqlmock.NewRows([]string{"raw_key", "raw_value"}).
 			AddRow(data1RowKey, data1RowValue).
 			AddRow(data1RowKey, data3RowValue))
-=======
-	mockDB.ExpectQuery("\\QSELECT raw_key, raw_value, raw_handle FROM `lightning_task_info`.conflict_error_v1 WHERE table_name = ? AND index_name = 'PRIMARY' ORDER BY raw_key\\E").
-		WillReturnRows(sqlmock.NewRows([]string{"raw_key", "raw_value", "raw_handle"}).
-			AddRow(data1RowKey, data1RowValue, data1RowKey).
-			AddRow(data1RowKey, data3RowValue, data1RowKey))
->>>>>>> a98a02c3
 
 	cfg := config.NewConfig()
 	cfg.TikvImporter.DuplicateResolution = config.DupeResAlgReplace
@@ -716,10 +691,195 @@
 			switch {
 			case bytes.Equal(key, data1IndexKey):
 				return data1IndexValue, nil
-<<<<<<< HEAD
 			case bytes.Equal(key, data1RowKey):
 				return data1RowValue, nil
-=======
+			default:
+				return nil, fmt.Errorf("key %v is not expected", key)
+			}
+		},
+		func(ctx context.Context, key []byte) error {
+			fnDeleteKeyCount.Add(1)
+			if !bytes.Equal(key, data1IndexKey) {
+				return fmt.Errorf("key %v is not expected", key)
+			}
+			return nil
+		},
+	)
+	require.NoError(t, err)
+	require.Equal(t, int32(3), fnGetLatestCount.Load())
+	require.Equal(t, int32(1), fnDeleteKeyCount.Load())
+	err = mockDB.ExpectationsWereMet()
+	require.NoError(t, err)
+}
+
+func TestReplaceConflictKeys(t *testing.T) {
+	column1 := &model.ColumnInfo{
+		ID:           1,
+		Name:         model.NewCIStr("a"),
+		Offset:       0,
+		DefaultValue: 0,
+		FieldType:    *types.NewFieldType(mysql.TypeLong),
+		Hidden:       true,
+		State:        model.StatePublic,
+	}
+	column1.AddFlag(mysql.PriKeyFlag)
+
+	column2 := &model.ColumnInfo{
+		ID:           2,
+		Name:         model.NewCIStr("b"),
+		Offset:       1,
+		DefaultValue: 0,
+		FieldType:    *types.NewFieldType(mysql.TypeLong),
+		Hidden:       true,
+		State:        model.StatePublic,
+	}
+	column2.AddFlag(mysql.UniqueKeyFlag)
+
+	column3 := &model.ColumnInfo{
+		ID:           3,
+		Name:         model.NewCIStr("c"),
+		Offset:       2,
+		DefaultValue: 0,
+		FieldType:    *types.NewFieldType(mysql.TypeBlob),
+		Hidden:       true,
+		State:        model.StatePublic,
+	}
+
+	index := &model.IndexInfo{
+		ID:    1,
+		Name:  model.NewCIStr("uni_b"),
+		Table: model.NewCIStr(""),
+		Columns: []*model.IndexColumn{
+			{
+				Name:   model.NewCIStr("b"),
+				Offset: 1,
+				Length: -1,
+			}},
+		Unique:  true,
+		Primary: false,
+		State:   model.StatePublic,
+	}
+
+	table := &model.TableInfo{
+		ID:         104,
+		Name:       model.NewCIStr("a"),
+		Charset:    "utf8mb4",
+		Collate:    "utf8mb4_bin",
+		Columns:    []*model.ColumnInfo{column1, column2, column3},
+		Indices:    []*model.IndexInfo{index},
+		PKIsHandle: true,
+		State:      model.StatePublic,
+	}
+
+	tbl, err := tables.TableFromMeta(tidbkv.NewPanickingAllocators(0), table)
+	require.NoError(t, err)
+
+	sessionOpts := encode.SessionOptions{
+		SQLMode:   mysql.ModeStrictAllTables,
+		Timestamp: 1234567890,
+	}
+
+	encoder, err := tidbkv.NewBaseKVEncoder(&encode.EncodingConfig{
+		Table:          tbl,
+		SessionOptions: sessionOpts,
+		Logger:         log.L(),
+	})
+	require.NoError(t, err)
+	encoder.SessionCtx.GetSessionVars().RowEncoder.Enable = true
+
+	data1 := []types.Datum{
+		types.NewIntDatum(1),
+		types.NewIntDatum(6),
+		types.NewStringDatum("1.csv"),
+	}
+	data2 := []types.Datum{
+		types.NewIntDatum(2),
+		types.NewIntDatum(6),
+		types.NewStringDatum("2.csv"),
+	}
+	data3 := []types.Datum{
+		types.NewIntDatum(3),
+		types.NewIntDatum(3),
+		types.NewStringDatum("3.csv"),
+	}
+	data4 := []types.Datum{
+		types.NewIntDatum(3),
+		types.NewIntDatum(4),
+		types.NewStringDatum("4.csv"),
+	}
+	data5 := []types.Datum{
+		types.NewIntDatum(5),
+		types.NewIntDatum(4),
+		types.NewStringDatum("5.csv"),
+	}
+	_, err = encoder.Table.AddRecord(encoder.SessionCtx, data1)
+	require.NoError(t, err)
+	_, err = encoder.Table.AddRecord(encoder.SessionCtx, data2)
+	require.NoError(t, err)
+	_, err = encoder.Table.AddRecord(encoder.SessionCtx, data3)
+	require.NoError(t, err)
+	_, err = encoder.Table.AddRecord(encoder.SessionCtx, data4)
+	require.NoError(t, err)
+	_, err = encoder.Table.AddRecord(encoder.SessionCtx, data5)
+	require.NoError(t, err)
+	kvPairs := encoder.SessionCtx.TakeKvPairs()
+
+	data1IndexKey := kvPairs.Pairs[7].Key
+	data3IndexKey := kvPairs.Pairs[1].Key
+	data1IndexValue := kvPairs.Pairs[7].Val
+	data2IndexValue := kvPairs.Pairs[9].Val
+	data3IndexValue := kvPairs.Pairs[1].Val
+	data4IndexValue := kvPairs.Pairs[3].Val
+	data1RowKey := kvPairs.Pairs[4].Key
+	data2RowKey := kvPairs.Pairs[8].Key
+	data3RowKey := kvPairs.Pairs[0].Key
+	data4RowKey := kvPairs.Pairs[2].Key
+	data1RowValue := kvPairs.Pairs[4].Val
+	data2RowValue := kvPairs.Pairs[8].Val
+	data3RowValue := kvPairs.Pairs[6].Val
+	data4RowValue := kvPairs.Pairs[2].Val
+
+	db, mockDB, err := sqlmock.New()
+	require.NoError(t, err)
+	defer func() {
+		_ = db.Close()
+	}()
+
+	ctx, cancel := context.WithCancel(context.Background())
+	defer cancel()
+
+	mockDB.ExpectExec("CREATE SCHEMA IF NOT EXISTS `lightning_task_info`").
+		WillReturnResult(sqlmock.NewResult(1, 1))
+	mockDB.ExpectExec("CREATE TABLE IF NOT EXISTS `lightning_task_info`\\.conflict_error_v1.*").
+		WillReturnResult(sqlmock.NewResult(2, 1))
+	mockDB.ExpectQuery("\\QSELECT raw_key, index_name, raw_value, raw_handle FROM `lightning_task_info`.conflict_error_v1 WHERE table_name = ? AND index_name <> 'PRIMARY' ORDER BY raw_key\\E").
+		WillReturnRows(sqlmock.NewRows([]string{"raw_key", "index_name", "raw_value", "raw_handle"}).
+			AddRow(data1IndexKey, "uni_b", data1IndexValue, data1RowKey).
+			AddRow(data1IndexKey, "uni_b", data2IndexValue, data2RowKey).
+			AddRow(data3IndexKey, "uni_b", data3IndexValue, data3RowKey).
+			AddRow(data3IndexKey, "uni_b", data4IndexValue, data4RowKey))
+	mockDB.ExpectQuery("\\QSELECT raw_key, raw_value FROM `lightning_task_info`.conflict_error_v1 WHERE table_name = ? AND index_name = 'PRIMARY' ORDER BY raw_key\\E").
+		WillReturnRows(sqlmock.NewRows([]string{"raw_key", "raw_value"}).
+			AddRow(data1RowKey, data1RowValue).
+			AddRow(data1RowKey, data3RowValue))
+
+	cfg := config.NewConfig()
+	cfg.TikvImporter.DuplicateResolution = config.DupeResAlgReplace
+	cfg.App.TaskInfoSchemaName = "lightning_task_info"
+	em := New(db, cfg, log.L())
+	err = em.Init(ctx)
+	require.NoError(t, err)
+
+	fnGetLatestCount := atomic.NewInt32(0)
+	fnDeleteKeyCount := atomic.NewInt32(0)
+	pool := utils.NewWorkerPool(16, "resolve duplicate rows by replace")
+	err = em.ReplaceConflictKeys(
+		ctx, tbl, "test", pool,
+		func(ctx context.Context, key []byte) ([]byte, error) {
+			fnGetLatestCount.Add(1)
+			switch {
+			case bytes.Equal(key, data1IndexKey):
+				return data1IndexValue, nil
 			case bytes.Equal(key, data3IndexKey):
 				return data3IndexValue, nil
 			case bytes.Equal(key, data1RowKey):
@@ -728,18 +888,13 @@
 				return data2RowValue, nil
 			case bytes.Equal(key, data4RowKey):
 				return data4RowValue, nil
->>>>>>> a98a02c3
 			default:
 				return nil, fmt.Errorf("key %v is not expected", key)
 			}
 		},
 		func(ctx context.Context, key []byte) error {
 			fnDeleteKeyCount.Add(1)
-<<<<<<< HEAD
-			if !bytes.Equal(key, data1IndexKey) {
-=======
 			if !bytes.Equal(key, data1IndexKey) && !bytes.Equal(key, data2RowKey) && !bytes.Equal(key, data4RowKey) {
->>>>>>> a98a02c3
 				return fmt.Errorf("key %v is not expected", key)
 			}
 			return nil
