load("@io_bazel_rules_go//go:def.bzl", "go_library", "go_test")

go_library(
    name = "errormanager",
    srcs = ["errormanager.go"],
    importpath = "github.com/pingcap/tidb/br/pkg/lightning/errormanager",
    visibility = ["//visibility:public"],
    deps = [
        "//br/pkg/lightning/backend/encode",
        "//br/pkg/lightning/backend/kv",
        "//br/pkg/lightning/common",
        "//br/pkg/lightning/config",
        "//br/pkg/lightning/log",
        "//br/pkg/logutil",
        "//br/pkg/redact",
        "//br/pkg/utils",
        "//parser/mysql",
        "//table",
        "//table/tables",
        "//tablecodec",
        "@com_github_jedib0t_go_pretty_v6//table",
        "@com_github_jedib0t_go_pretty_v6//text",
        "@com_github_pingcap_errors//:errors",
        "@com_github_tikv_client_go_v2//error",
        "@org_golang_x_exp//slices",
        "@org_golang_x_sync//errgroup",
        "@org_uber_go_atomic//:atomic",
        "@org_uber_go_multierr//:multierr",
        "@org_uber_go_zap//:zap",
    ],
)

go_test(
    name = "errormanager_test",
    timeout = "short",
    srcs = ["errormanager_test.go"],
    embed = [":errormanager"],
    flaky = True,
<<<<<<< HEAD
    shard_count = 7,
=======
    shard_count = 6,
>>>>>>> a98a02c3
    deps = [
        "//br/pkg/lightning/backend/encode",
        "//br/pkg/lightning/backend/kv",
        "//br/pkg/lightning/config",
        "//br/pkg/lightning/log",
        "//br/pkg/utils",
        "//parser/model",
        "//parser/mysql",
        "//table/tables",
        "//types",
        "@com_github_data_dog_go_sqlmock//:go-sqlmock",
        "@com_github_stretchr_testify//require",
        "@org_uber_go_atomic//:atomic",
    ],
)<|MERGE_RESOLUTION|>--- conflicted
+++ resolved
@@ -36,11 +36,7 @@
     srcs = ["errormanager_test.go"],
     embed = [":errormanager"],
     flaky = True,
-<<<<<<< HEAD
-    shard_count = 7,
-=======
-    shard_count = 6,
->>>>>>> a98a02c3
+    shard_count = 8,
     deps = [
         "//br/pkg/lightning/backend/encode",
         "//br/pkg/lightning/backend/kv",
