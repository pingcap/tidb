--- conflicted
+++ resolved
@@ -869,13 +869,6 @@
 	engineID int32,
 ) error {
 	task := closedEngine.Logger().Begin(zap.InfoLevel, "import and cleanup engine")
-<<<<<<< HEAD
-
-	err := closedEngine.Import(ctx)
-	saveCpErr := rc.saveStatusCheckpoint(ctx, tr.tableName, engineID, err, checkpoints.CheckpointStatusImported)
-	// Don't cleanup when save checkpoint failed, because we will verifyLocalFile and import engine again after restart.
-	if saveCpErr == nil && err == nil {
-=======
 	regionSplitSize := int64(rc.cfg.TikvImporter.RegionSplitSize)
 	if regionSplitSize == 0 && rc.taskMgr != nil {
 		regionSplitSize = int64(config.SplitRegionSize)
@@ -887,10 +880,9 @@
 		})
 	}
 	err := closedEngine.Import(ctx, regionSplitSize)
-	rc.saveStatusCheckpoint(tr.tableName, engineID, err, checkpoints.CheckpointStatusImported)
-	// Also cleanup engine when encountered ErrDuplicateDetected, since all duplicates kv pairs are recorded.
-	if err == nil {
->>>>>>> 04e144ae
+	saveCpErr := rc.saveStatusCheckpoint(ctx, tr.tableName, engineID, err, checkpoints.CheckpointStatusImported)
+	// Don't clean up when save checkpoint failed, because we will verifyLocalFile and import engine again after restart.
+	if err == nil && saveCpErr == nil {
 		err = multierr.Append(err, closedEngine.Cleanup(ctx))
 	}
 	err = firstErr(err, saveCpErr)
